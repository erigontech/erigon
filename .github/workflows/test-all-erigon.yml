--- conflicted
+++ resolved
@@ -71,11 +71,7 @@
           
       - name: Checkout code
         if: needs.source-of-changes.outputs.changed_files != 'true'
-<<<<<<< HEAD
-        uses: actions/checkout@v5
-=======
         uses: actions/checkout@v4
->>>>>>> a11563d6
         with:
           submodules: recursive
           lfs: true
