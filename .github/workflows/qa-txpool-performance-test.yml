name: QA - TxPool performance test

on:
  workflow_call:
  workflow_dispatch:
  push:
    branches:
      - "release/3.*"
  schedule:
    # Every Sunday at 00:00 UTC
    - cron: "0 0 * * 0"

jobs:
  tx_pool_assertoor_test:
    runs-on: [self-hosted, qa, X64, long-running]
    env:
      ERIGON_QA_PATH: /home/qarunner/erigon-qa
      ENCLAVE_NAME: "kurtosis-run-${{ github.run_id }}"

    steps:
      - name: Fast checkout git repository
        uses: actions/checkout@v4

      - name: Login to Docker Hub
        uses: docker/login-action@v3
        with:
          username: ${{ secrets.ORG_DOCKERHUB_ERIGONTECH_USERNAME }}
          password: ${{ secrets.ORG_DOCKERHUB_ERIGONTECH_TOKEN }}

      - name: Docker build current branch
        run: |
          docker build -t test/erigon:current .

      - name: Run self hosted Kurtosis + assertoor tests
        id: erigon_kurtosis_test
        uses: erigontech/kurtosis-assertoor-github-action@v1.1.7
        with:
          enclave_name: ${{ env.ENCLAVE_NAME }}
          ethereum_package_args: ".github/workflows/kurtosis/txpool-assertoor.io"
          kurtosis_extra_args: --verbosity detailed --cli-log-level trace
          persistent_logs: "true"
          clean_docker: "true"

      - name: Parse Kurtosis output log and create JSON
        if: always()
        id: parse_kurtosis_output
        run: |
          # Find the folder starting with 'assertoor--'
          assertoor_folder=$(find ${{ runner.temp }}/${{ env.ENCLAVE_NAME }}/dump -type d -name 'assertoor--*' | head -n 1)

          # Exit if no assertoor folder is found
          if [ -z "$assertoor_folder" ]; then
            echo "No directory starting with 'assertoor--' found. Skipping."
            exit 0
          fi

          # Parse the output.log file within the assertoor-- folder
          output_log="${assertoor_folder}/output.log"
          echo "Parsing file: $output_log"

          # Create an empty JSON file if there are no results
          output_json="${{ github.workspace }}/outputs_kurtosis.json"
          echo "{}" > $output_json

          # Create a temporary directory
          tmp_dir=$(mktemp -d)

          # Parse the output.log file to find lines with msg="outputs_json"
          while IFS= read -r line; do
            if [[ "$line" == *'msg="outputs_json:'* ]]; then
              # Extract the JSON object and unescape the quotes
              json_str=$(echo "$line" | sed 's/.*msg="outputs_json: \(.*\)".*/\1/' | sed 's/\\"/"/g')
              
              # Extract the task value from the log line
              task=$(echo "$line" | sed -n 's/.*task=\([^ ]*\).*/\1/p')
              
              # Skip if task is empty
              if [ -n "$task" ]; then
                # Create or append to task file
                if [ -f "$tmp_dir/$task" ]; then
                  echo "," >> "$tmp_dir/$task"
                fi
                echo "$json_str" >> "$tmp_dir/$task"
              fi
            fi
          done < "$output_log"

          # Write the JSON object to the final file
          echo "{" > $output_json
          first_task=true
          for task_file in "$tmp_dir"/*; do
            [ -f "$task_file" ] || continue
            
            task=$(basename "$task_file")
            
            # Add comma for all but first task
            if [ "$first_task" = true ]; then
              first_task=false
            else
              echo "," >> $output_json
            fi
            
            # Write the task array to the file
            echo "\"$task\": [$(cat "$task_file")]" >> $output_json
          done
          echo "}" >> $output_json

          echo "outputs_kurtosis.json: $output_json"

          echo "success=true" >> $GITHUB_OUTPUT

          # Clean up
          rm -rf "$tmp_dir"
          echo "cleaned up"

      - name: Upload outputs_kurtosis.json as artifact
        if: always() && steps.parse_kurtosis_output.outputs.success == 'true'
        id: upload_outputs_kurtosis_json
        uses: actions/upload-artifact@v4
        with:
          name: outputs_kurtosis.json
          path: outputs_kurtosis.json

      - name: Create HDR plots PNG artifacts
        id: create_hdr_plots
        if: always() && steps.parse_kurtosis_output.outputs.success == 'true'
        run: |
          # Check if the JSON file exists
          output_json="${{ github.workspace }}/outputs_kurtosis.json"
          if [ ! -f "$output_json" ]; then
            echo "JSON file not found, skipping"
            exit 0
          fi

          # Check if tx_pool_latency_analysis array exists in the JSON
          if ! jq -e '.tx_pool_latency_analysis' "$output_json" > /dev/null 2>&1; then
            echo "tx_pool_latency_analysis array not found in JSON, skipping"
            exit 0
          fi

          # Get the array length
          array_length=$(jq '.tx_pool_latency_analysis | length' "$output_json")

          # Loop through each element in the array
          for ((i=0; i<array_length; i++)); do
            # Get tx_count for this element
            tx_count=$(jq -r ".tx_pool_latency_analysis[$i].tx_count" "$output_json")
            
            # Check if tx_pool_latency_hdr_plot exists for this element
            if jq -e ".tx_pool_latency_analysis[$i].tx_pool_latency_hdr_plot" "$output_json" > /dev/null 2>&1; then
              # Extract the plot data to a CSV file
              csv_file="tx_pool_latency_analysis_${i}_${tx_count}.csv"
              
              # Extract the plot data, replace literal '\n' with actual newlines and '\t' with actual tabs,
              # and remove all lines starting with '#'
              jq -r ".tx_pool_latency_analysis[$i].tx_pool_latency_hdr_plot" "$output_json" | \
                sed 's/\\n/\n/g; s/\\t/\t/g' | grep -v "^#" > "$csv_file"
              
              # Call the Python script to process the CSV file
              python3 $ERIGON_QA_PATH/test_system/qa-tests/tx-pool/hdr_plot.py \
                --input_file "$csv_file" \
                --output_file "tx_pool_latency_analysis_${i}_${tx_count}.png"
              
              # Delete the CSV file after processing
              rm -f "$csv_file"
              
              echo "Processed tx_pool_latency_analysis[$i] with tx_count=$tx_count"
            else
              echo "tx_pool_latency_hdr_plot not found for element $i, skipping"
            fi
          done
          # Set an output to indicate we processed at least one element
          echo "processed=true" >> $GITHUB_OUTPUT

      - name: Create throughput plots PNG artifacts
        id: create_throughput_plots
        if: always() && steps.parse_kurtosis_output.outputs.success == 'true'
        run: |
          # Check if the JSON file exists
          output_json="${{ github.workspace }}/outputs_kurtosis.json"
          if [ ! -f "$output_json" ]; then
            echo "JSON file not found, skipping"
            exit 0
          fi

          # Check if tx_pool_throughput_analysis array exists in the JSON
          if ! jq -e '.tx_pool_throughput_analysis' "$output_json" > /dev/null 2>&1; then
            echo "tx_pool_throughput_analysis array not found in JSON, skipping"
            exit 0
          fi

          # Get the array length
          array_length=$(jq '.tx_pool_throughput_analysis | length' "$output_json")

          # Loop through each element in the array
          for ((i=0; i<array_length; i++)); do
            # Check if throughput_measures exists for this element
            if jq -e ".tx_pool_throughput_analysis[$i].throughput_measures" "$output_json" > /dev/null 2>&1; then
              # Extract the throughput measures data to a CSV file
              csv_file="tx_pool_throughput_analysis_${i}.csv"

              # Extract the throughput_measures array and convert to CSV format
              # Each measure contains load_tps, processed_tps, not_received_p2p_event_rate and coordinated_omission_event_rate
              echo "load_tps,processed_tps,not_received_p2p_event_rate,coordinated_omission_event_rate" > "$csv_file"
              jq -r ".tx_pool_throughput_analysis[$i].throughput_measures[] | [.load_tps, .processed_tps, .not_received_p2p_event_rate, .coordinated_omission_event_rate] | @csv" "$output_json" >> "$csv_file"

              # Call the Python script to process the CSV file
              python3 $ERIGON_QA_PATH/test_system/qa-tests/tx-pool/throughput_plot.py \
                --input_file "$csv_file" \
                --output_file "tx_pool_throughput_analysis_${i}.png"

              # Delete the CSV file after processing
              rm -f "$csv_file"

              echo "Processed tx_pool_throughput_analysis[$i]"
            else
              echo "throughput_measures not found for element $i, skipping"
            fi
          done
          # Set an output to indicate we processed at least one element
          echo "processed=true" >> $GITHUB_OUTPUT

      - name: Upload latency PNG images as artifacts
        if: always() && steps.create_hdr_plots.outputs.processed == 'true'
        id: upload_latency_plots
        uses: actions/upload-artifact@v4
        with:
          name: tx-pool-latency-plots
          path: tx_pool_latency_analysis_*.png
          if-no-files-found: ignore

      - name: Upload throughput PNG images as artifacts
        if: always() && steps.create_throughput_plots.outputs.processed == 'true'
        id: upload_throughput_plots
        uses: actions/upload-artifact@v4
        with:
          name: tx-pool-throughput-plots
          path: tx_pool_throughput_analysis_*.png
          if-no-files-found: ignore

      - name: Clean up PNG files
        if: always() && (steps.create_hdr_plots.outputs.processed == 'true' || steps.create_throughput_plots.outputs.processed == 'true')
        run: |
          # Remove all generated PNG files
          rm -f tx_pool_latency_analysis_*.png
          rm -f tx_pool_throughput_analysis_*.png

      - name: Save test results
        if: always()
        env:
          TEST_RESULT: ${{ steps.erigon_kurtosis_test.outputs.test_result || 'failure' }}
        run: |
          python3 $ERIGON_QA_PATH/test_system/qa-tests/uploads/upload_test_results.py \
            --repo erigon \
            --commit $(git rev-parse HEAD) \
            --branch ${{ github.ref_name }} \
            --test_name txpool-performance \
            --runner ${{ runner.name }} \
            --outcome $TEST_RESULT \
            --result_file ${{ github.workspace }}/outputs_kurtosis.json

      - name: Report results in run summary
        if: always()
        run: |
          output_json="${{ github.workspace }}/outputs_kurtosis.json"

          # Start building the summary
          echo "# TxPool Performance Test Results" >> $GITHUB_STEP_SUMMARY
          echo "" >> $GITHUB_STEP_SUMMARY

          # Check if JSON file exists
          if [ ! -f "$output_json" ]; then
            echo "❌ **No test results found** - JSON output file is missing" >> $GITHUB_STEP_SUMMARY
            exit 0
          fi

          # Extract test result status
          test_result="${{ steps.erigon_kurtosis_test.outputs.test_result || 'failure' }}"
          if [ "$test_result" = "success" ]; then
            echo "✅ **Overall Test Status:** PASSED" >> $GITHUB_STEP_SUMMARY
          else
            echo "❌ **Overall Test Status:** FAILED" >> $GITHUB_STEP_SUMMARY
          fi
          echo "" >> $GITHUB_STEP_SUMMARY

          # Report throughput analysis
          echo "## 📊 Throughput Analysis" >> $GITHUB_STEP_SUMMARY
          echo "" >> $GITHUB_STEP_SUMMARY
          if jq -e '.tx_pool_throughput_analysis' "$output_json" > /dev/null 2>&1; then
            echo "| Max TPS | Missed Events % | Coordinated Omission Events % | Starting TPS | Ending TPS | Increment TPS | Duration (s) |" >> $GITHUB_STEP_SUMMARY
            echo "|---------|---------------------|-----------------------------------|--------------|------------|---------------|--------------|" >> $GITHUB_STEP_SUMMARY
          
            throughput_length=$(jq '.tx_pool_throughput_analysis | length' "$output_json")
            for ((i=0; i<throughput_length; i++)); do
              max_tps=$(jq -r ".tx_pool_throughput_analysis[$i].max_tps" "$output_json")
              missed_p2p_event_rate=$(jq -r ".tx_pool_throughput_analysis[$i].missed_p2p_event_rate" "$output_json")
              coordinated_omission_event_rate=$(jq -r ".tx_pool_throughput_analysis[$i].coordinated_omission_event_rate" "$output_json")
              starting_tps=$(jq -r ".tx_pool_throughput_analysis[$i].starting_tps" "$output_json")
              ending_tps=$(jq -r ".tx_pool_throughput_analysis[$i].ending_tps" "$output_json")
              increment_tps=$(jq -r ".tx_pool_throughput_analysis[$i].increment_tps" "$output_json")
              duration_s=$(jq -r ".tx_pool_throughput_analysis[$i].duration_s" "$output_json")
<<<<<<< HEAD
          
              # Format Max TPS to 2 decimal places, handle null/invalid values
              if [ "$max_tps" != "null" ] && [ -n "$max_tps" ] && [[ "$max_tps" =~ ^[0-9]+\.?[0-9]*$ ]]; then
                max_tps_formatted=$(printf "%.2f" "$max_tps")
              else
                max_tps_formatted="N/A"
              fi
          
=======
              
>>>>>>> afbb53a3
              # Format percentages from decimal to percentage format
              if [ "$missed_p2p_event_rate" != "null" ] && [ -n "$missed_p2p_event_rate" ] && [[ "$missed_p2p_event_rate" =~ ^[0-9]+\.?[0-9]*$ ]]; then
                missed_p2p_event_count_percentage=$(printf "%.2f%%" $(echo "scale=6; $missed_p2p_event_rate * 100" | bc -l))
              else
                missed_p2p_event_count_percentage="N/A"
              fi
          
              if [ "$coordinated_omission_event_rate" != "null" ] && [ -n "$coordinated_omission_event_rate" ] && [[ "$coordinated_omission_event_rate" =~ ^[0-9]+\.?[0-9]*$ ]]; then
                coordinated_omission_event_count_percentage=$(printf "%.2f%%" $(echo "scale=6; $coordinated_omission_event_rate * 100" | bc -l))
              else
                coordinated_omission_event_count_percentage="N/A"
              fi
<<<<<<< HEAD
          
              echo "| $max_tps_formatted | $missed_p2p_event_count_percentage | $coordinated_omission_event_count_percentage | $starting_tps | $ending_tps | $increment_tps | $duration_s |" >> $GITHUB_STEP_SUMMARY
=======
              
              echo "| $max_tps | $missed_p2p_event_count_percentage | $coordinated_omission_event_count_percentage | $starting_tps | $ending_tps | $increment_tps | $duration_s |" >> $GITHUB_STEP_SUMMARY
>>>>>>> afbb53a3
            done
          else
            echo "⚠️ No throughput analysis data available" >> $GITHUB_STEP_SUMMARY
          fi
          echo "" >> $GITHUB_STEP_SUMMARY

          # Report latency analysis
          echo "## 🕐 Latency Analysis" >> $GITHUB_STEP_SUMMARY
          echo "" >> $GITHUB_STEP_SUMMARY
          if jq -e '.tx_pool_latency_analysis' "$output_json" > /dev/null 2>&1; then
            echo "| TX Count | Min (μs) | Max (ms) | Missed Events % | Duplicated Events % |" >> $GITHUB_STEP_SUMMARY
            echo "|----------|----------|----------|-----------------|-------------------|" >> $GITHUB_STEP_SUMMARY
          
            latency_length=$(jq '.tx_pool_latency_analysis | length' "$output_json")
            for ((i=0; i<latency_length; i++)); do
              tx_count=$(jq -r ".tx_pool_latency_analysis[$i].tx_count" "$output_json")
              min_us=$(jq -r ".tx_pool_latency_analysis[$i].min_latency_mus" "$output_json")
              max_us=$(jq -r ".tx_pool_latency_analysis[$i].max_latency_mus" "$output_json")
              missed_p2p_event_rate=$(jq -r ".tx_pool_latency_analysis[$i].missed_p2p_event_rate" "$output_json")
              duplicated_p2p_event_rate=$(jq -r ".tx_pool_latency_analysis[$i].duplicated_p2p_event_rate" "$output_json")
          
              # Convert max from microseconds to milliseconds, handle null/invalid values
              if [ "$max_us" != "null" ] && [ -n "$max_us" ] && [[ "$max_us" =~ ^[0-9]+\.?[0-9]*$ ]]; then
                max_ms=$(echo "scale=2; $max_us / 1000" | bc -l)
              else
                max_ms="N/A"
              fi
          
              # Format percentages from decimal to percentage format
              if [ "$missed_p2p_event_rate" != "null" ] && [ -n "$missed_p2p_event_rate" ] && [[ "$missed_p2p_event_rate" =~ ^[0-9]+\.?[0-9]*$ ]]; then
                missed_p2p_event_count_percentage=$(printf "%.2f%%" $(echo "scale=6; $missed_p2p_event_rate * 100" | bc -l))
              else
                missed_p2p_event_count_percentage="N/A"
              fi
          
              if [ "$duplicated_p2p_event_rate" != "null" ] && [ -n "$duplicated_p2p_event_rate" ] && [[ "$duplicated_p2p_event_rate" =~ ^[0-9]+\.?[0-9]*$ ]]; then
                duplicated_p2p_event_count_percentage=$(printf "%.2f%%" $(echo "scale=6; $duplicated_p2p_event_rate * 100" | bc -l))
              else
                duplicated_p2p_event_count_percentage="N/A"
              fi
          
              echo "| $tx_count | $min_us | $max_ms | $missed_p2p_event_count_percentage | $duplicated_p2p_event_count_percentage |" >> $GITHUB_STEP_SUMMARY
            done
          else
            echo "⚠️ No latency analysis data available" >> $GITHUB_STEP_SUMMARY
          fi
          echo "" >> $GITHUB_STEP_SUMMARY

          # Add artifact links
          echo "## 📈 Artifacts" >> $GITHUB_STEP_SUMMARY

          # Add link to raw JSON results if available
          if [ -f "$output_json" ]; then
            echo "- [Raw JSON Results](${{ steps.upload_outputs_kurtosis_json.outputs.artifact-url }})" >> $GITHUB_STEP_SUMMARY
          fi

          # Add link to latency plots if they were generated
          if [ "${{ steps.upload_latency_plots.outputs.artifact-url }}" != "" ]; then
            echo "- [Latency Distribution Plots](${{ steps.upload_latency_plots.outputs.artifact-url }})" >> $GITHUB_STEP_SUMMARY
          fi

          # Add link to throughput plots if they were generated
          if [ "${{ steps.upload_throughput_plots.outputs.artifact-url }}" != "" ]; then
            echo "- [Throughput Analysis Plots](${{ steps.upload_throughput_plots.outputs.artifact-url }})" >> $GITHUB_STEP_SUMMARY
          fi

      - name: Clean test results
        uses: gacts/run-and-post-run@v1.4.2
        if: always()
        with:
          post: |
            rm -rf kurtosis_artifacts
            rm -f outputs_kurtosis.json<|MERGE_RESOLUTION|>--- conflicted
+++ resolved
@@ -299,18 +299,9 @@
               ending_tps=$(jq -r ".tx_pool_throughput_analysis[$i].ending_tps" "$output_json")
               increment_tps=$(jq -r ".tx_pool_throughput_analysis[$i].increment_tps" "$output_json")
               duration_s=$(jq -r ".tx_pool_throughput_analysis[$i].duration_s" "$output_json")
-<<<<<<< HEAD
-          
-              # Format Max TPS to 2 decimal places, handle null/invalid values
-              if [ "$max_tps" != "null" ] && [ -n "$max_tps" ] && [[ "$max_tps" =~ ^[0-9]+\.?[0-9]*$ ]]; then
-                max_tps_formatted=$(printf "%.2f" "$max_tps")
-              else
-                max_tps_formatted="N/A"
-              fi
-          
-=======
-              
->>>>>>> afbb53a3
+          
+          
+          
               # Format percentages from decimal to percentage format
               if [ "$missed_p2p_event_rate" != "null" ] && [ -n "$missed_p2p_event_rate" ] && [[ "$missed_p2p_event_rate" =~ ^[0-9]+\.?[0-9]*$ ]]; then
                 missed_p2p_event_count_percentage=$(printf "%.2f%%" $(echo "scale=6; $missed_p2p_event_rate * 100" | bc -l))
@@ -323,13 +314,8 @@
               else
                 coordinated_omission_event_count_percentage="N/A"
               fi
-<<<<<<< HEAD
-          
-              echo "| $max_tps_formatted | $missed_p2p_event_count_percentage | $coordinated_omission_event_count_percentage | $starting_tps | $ending_tps | $increment_tps | $duration_s |" >> $GITHUB_STEP_SUMMARY
-=======
-              
+          
               echo "| $max_tps | $missed_p2p_event_count_percentage | $coordinated_omission_event_count_percentage | $starting_tps | $ending_tps | $increment_tps | $duration_s |" >> $GITHUB_STEP_SUMMARY
->>>>>>> afbb53a3
             done
           else
             echo "⚠️ No throughput analysis data available" >> $GITHUB_STEP_SUMMARY
