name: QA - TxPool performance test

on:
  workflow_call:
  workflow_dispatch:
  push:
    branches:
      - "release/3.*"
  schedule:
    # Every Sunday at 00:00 UTC
    - cron: "0 0 * * 0"

jobs:
  tx_pool_assertoor_test:
    runs-on: [self-hosted, qa, X64, long-running]
    env:
      ERIGON_QA_PATH: /home/qarunner/erigon-qa
      ENCLAVE_NAME: "kurtosis-run-${{ github.run_id }}"

    steps:
      - name: Fast checkout git repository
        uses: actions/checkout@v4

      - name: Login to Docker Hub
        uses: docker/login-action@v3
        with:
          username: ${{ secrets.ORG_DOCKERHUB_ERIGONTECH_USERNAME }}
          password: ${{ secrets.ORG_DOCKERHUB_ERIGONTECH_TOKEN }}

      - name: Docker build current branch
        run: |
          docker build -t test/erigon:current .

      - name: Run self hosted Kurtosis + assertoor tests
        id: erigon_kurtosis_test
        uses: erigontech/kurtosis-assertoor-github-action@v1.1.7
        with:
          enclave_name: ${{ env.ENCLAVE_NAME }}
          ethereum_package_args: ".github/workflows/kurtosis/txpool-assertoor.io"
          kurtosis_extra_args: --verbosity detailed --cli-log-level trace
          persistent_logs: "true"
          clean_docker: "true"

      - name: Parse Kurtosis output log and create JSON
        if: always()
        id: parse_kurtosis_output
        run: |
          # Find the folder starting with 'assertoor--'
          assertoor_folder=$(find ${{ runner.temp }}/${{ env.ENCLAVE_NAME }}/dump -type d -name 'assertoor--*' | head -n 1)

          # Exit if no assertoor folder is found
          if [ -z "$assertoor_folder" ]; then
            echo "No directory starting with 'assertoor--' found. Skipping."
            exit 0
          fi

          # Parse the output.log file within the assertoor-- folder
          output_log="${assertoor_folder}/output.log"
          echo "Parsing file: $output_log"

          # Create an empty JSON file if there are no results
          output_json="${{ github.workspace }}/outputs_kurtosis.json"
          echo "{}" > $output_json

          # Create a temporary directory
          tmp_dir=$(mktemp -d)

          # Parse the output.log file to find lines with msg="outputs_json"
          while IFS= read -r line; do
            if [[ "$line" == *'msg="outputs_json:'* ]]; then
              # Extract the JSON object and unescape the quotes
              json_str=$(echo "$line" | sed 's/.*msg="outputs_json: \(.*\)".*/\1/' | sed 's/\\"/"/g')
              
              # Extract the task value from the log line
              task=$(echo "$line" | sed -n 's/.*task=\([^ ]*\).*/\1/p')
              
              # Skip if task is empty
              if [ -n "$task" ]; then
                # Create or append to task file
                if [ -f "$tmp_dir/$task" ]; then
                  echo "," >> "$tmp_dir/$task"
                fi
                echo "$json_str" >> "$tmp_dir/$task"
              fi
            fi
          done < "$output_log"

          # Write the JSON object to the final file
          echo "{" > $output_json
          first_task=true
          for task_file in "$tmp_dir"/*; do
            [ -f "$task_file" ] || continue
            
            task=$(basename "$task_file")
            
            # Add comma for all but first task
            if [ "$first_task" = true ]; then
              first_task=false
            else
              echo "," >> $output_json
            fi
            
            # Write the task array to the file
            echo "\"$task\": [$(cat "$task_file")]" >> $output_json
          done
          echo "}" >> $output_json

          echo "outputs_kurtosis.json: $output_json"

          echo "success=true" >> $GITHUB_OUTPUT

          # Clean up
          rm -rf "$tmp_dir"
          echo "cleaned up"

      - name: Upload outputs_kurtosis.json as artifact
        if: always() && steps.parse_kurtosis_output.outputs.success == 'true'
        id: upload_outputs_kurtosis_json
        uses: actions/upload-artifact@v4
        with:
          name: outputs_kurtosis.json
          path: outputs_kurtosis.json

      - name: Create HDR plots PNG artifacts
        id: create_hdr_plots
        if: always() && steps.parse_kurtosis_output.outputs.success == 'true'
        run: |
          # Check if the JSON file exists
          output_json="${{ github.workspace }}/outputs_kurtosis.json"
          if [ ! -f "$output_json" ]; then
            echo "JSON file not found, skipping"
            exit 0
          fi

          # Check if tx_pool_latency_analysis array exists in the JSON
          if ! jq -e '.tx_pool_latency_analysis' "$output_json" > /dev/null 2>&1; then
            echo "tx_pool_latency_analysis array not found in JSON, skipping"
            exit 0
          fi

          # Get the array length
          array_length=$(jq '.tx_pool_latency_analysis | length' "$output_json")

          # Loop through each element in the array
          for ((i=0; i<array_length; i++)); do
            # Get tx_count for this element
            tx_count=$(jq -r ".tx_pool_latency_analysis[$i].tx_count" "$output_json")
            
            # Check if tx_pool_latency_hdr_plot exists for this element
            if jq -e ".tx_pool_latency_analysis[$i].tx_pool_latency_hdr_plot" "$output_json" > /dev/null 2>&1; then
              # Extract the plot data to a CSV file
              csv_file="tx_pool_latency_analysis_${i}_${tx_count}.csv"
              
              # Extract the plot data, replace literal '\n' with actual newlines and '\t' with actual tabs,
              # and remove all lines starting with '#'
              jq -r ".tx_pool_latency_analysis[$i].tx_pool_latency_hdr_plot" "$output_json" | \
                sed 's/\\n/\n/g; s/\\t/\t/g' | grep -v "^#" > "$csv_file"
              
              # Call the Python script to process the CSV file
              python3 $ERIGON_QA_PATH/test_system/qa-tests/tx-pool/hdr_plot.py \
                --input_file "$csv_file" \
                --output_file "tx_pool_latency_analysis_${i}_${tx_count}.png"
              
              # Delete the CSV file after processing
              rm -f "$csv_file"
              
              echo "Processed tx_pool_latency_analysis[$i] with tx_count=$tx_count"
            else
              echo "tx_pool_latency_hdr_plot not found for element $i, skipping"
            fi
          done
          # Set an output to indicate we processed at least one element
          echo "processed=true" >> $GITHUB_OUTPUT

      - name: Create throughput plots PNG artifacts
        id: create_throughput_plots
        if: always() && steps.parse_kurtosis_output.outputs.success == 'true'
        run: |
          # Check if the JSON file exists
          output_json="${{ github.workspace }}/outputs_kurtosis.json"
          if [ ! -f "$output_json" ]; then
            echo "JSON file not found, skipping"
            exit 0
          fi

          # Check if tx_pool_throughput_analysis array exists in the JSON
          if ! jq -e '.tx_pool_throughput_analysis' "$output_json" > /dev/null 2>&1; then
            echo "tx_pool_throughput_analysis array not found in JSON, skipping"
            exit 0
          fi

          # Get the array length
          array_length=$(jq '.tx_pool_throughput_analysis | length' "$output_json")

          # Loop through each element in the array
          for ((i=0; i<array_length; i++)); do
            # Check if throughput_measures exists for this element
            if jq -e ".tx_pool_throughput_analysis[$i].throughput_measures" "$output_json" > /dev/null 2>&1; then
              # Extract the throughput measures data to a CSV file
              csv_file="tx_pool_throughput_analysis_${i}.csv"

              # Extract the throughput_measures array and convert to CSV format
              # Each measure contains load_tps, processed_tps, not_received_p2p_event_rate and coordinated_omission_event_rate
              echo "load_tps,processed_tps,not_received_p2p_event_rate,coordinated_omission_event_rate" > "$csv_file"
              jq -r ".tx_pool_throughput_analysis[$i].throughput_measures[] | [.load_tps, .processed_tps, .not_received_p2p_event_rate, .coordinated_omission_event_rate] | @csv" "$output_json" >> "$csv_file"

              # Call the Python script to process the CSV file
              python3 $ERIGON_QA_PATH/test_system/qa-tests/tx-pool/throughput_plot.py \
                --input_file "$csv_file" \
                --output_file "tx_pool_throughput_analysis_${i}.png"

              # Delete the CSV file after processing
              rm -f "$csv_file"

              echo "Processed tx_pool_throughput_analysis[$i]"
            else
              echo "throughput_measures not found for element $i, skipping"
            fi
          done
          # Set an output to indicate we processed at least one element
          echo "processed=true" >> $GITHUB_OUTPUT

      - name: Upload latency PNG images as artifacts
        if: always() && steps.create_hdr_plots.outputs.processed == 'true'
        id: upload_latency_plots
        uses: actions/upload-artifact@v4
        with:
          name: tx-pool-latency-plots
          path: tx_pool_latency_analysis_*.png
          if-no-files-found: ignore

      - name: Upload throughput PNG images as artifacts
        if: always() && steps.create_throughput_plots.outputs.processed == 'true'
        id: upload_throughput_plots
        uses: actions/upload-artifact@v4
        with:
          name: tx-pool-throughput-plots
          path: tx_pool_throughput_analysis_*.png
          if-no-files-found: ignore

      - name: Clean up PNG files
        if: always() && (steps.create_hdr_plots.outputs.processed == 'true' || steps.create_throughput_plots.outputs.processed == 'true')
        run: |
          # Remove all generated PNG files
          rm -f tx_pool_latency_analysis_*.png
          rm -f tx_pool_throughput_analysis_*.png

      - name: Save test results
        if: always()
        env:
          TEST_RESULT: ${{ steps.erigon_kurtosis_test.outputs.test_result || 'failure' }}
        run: |
          python3 $ERIGON_QA_PATH/test_system/qa-tests/uploads/upload_test_results.py \
            --repo erigon \
            --commit $(git rev-parse HEAD) \
            --branch ${{ github.ref_name }} \
            --test_name txpool-performance \
            --runner ${{ runner.name }} \
            --outcome $TEST_RESULT \
            --result_file ${{ github.workspace }}/outputs_kurtosis.json

      - name: Report results in run summary
        if: always()
        run: |
          output_json="${{ github.workspace }}/outputs_kurtosis.json"

          # Start building the summary
          echo "# TxPool Performance Test Results" >> $GITHUB_STEP_SUMMARY
          echo "" >> $GITHUB_STEP_SUMMARY

          # Check if JSON file exists
          if [ ! -f "$output_json" ]; then
            echo "❌ **No test results found** - JSON output file is missing" >> $GITHUB_STEP_SUMMARY
            exit 0
          fi

          # Extract test result status
          test_result="${{ steps.erigon_kurtosis_test.outputs.test_result || 'failure' }}"
          if [ "$test_result" = "success" ]; then
            echo "✅ **Overall Test Status:** PASSED" >> $GITHUB_STEP_SUMMARY
          else
            echo "❌ **Overall Test Status:** FAILED" >> $GITHUB_STEP_SUMMARY
          fi
          echo "" >> $GITHUB_STEP_SUMMARY

          # Report throughput analysis
          echo "## 📊 Throughput Analysis" >> $GITHUB_STEP_SUMMARY
          echo "" >> $GITHUB_STEP_SUMMARY
          if jq -e '.tx_pool_throughput_analysis' "$output_json" > /dev/null 2>&1; then
            echo "| Max TPS | Missed Events % | Coordinated Omission Events % | Starting TPS | Ending TPS | Increment TPS | Duration (s) |" >> $GITHUB_STEP_SUMMARY
<<<<<<< HEAD
            echo "|---------|---------------------|-----------------------------------|--------------|------------|---------------|--------------|" >> $GITHUB_STEP_SUMMARY
          
=======
            echo "|---------|-----------------|-------------------------------|--------------|------------|---------------|--------------|" >> $GITHUB_STEP_SUMMARY
            
>>>>>>> a11e812d
            throughput_length=$(jq '.tx_pool_throughput_analysis | length' "$output_json")
            for ((i=0; i<throughput_length; i++)); do
              max_tps=$(jq -r ".tx_pool_throughput_analysis[$i].max_tps" "$output_json")
              missed_p2p_event_rate=$(jq -r ".tx_pool_throughput_analysis[$i].missed_p2p_event_rate" "$output_json")
              coordinated_omission_event_rate=$(jq -r ".tx_pool_throughput_analysis[$i].coordinated_omission_event_rate" "$output_json")
              starting_tps=$(jq -r ".tx_pool_throughput_analysis[$i].starting_tps" "$output_json")
              ending_tps=$(jq -r ".tx_pool_throughput_analysis[$i].ending_tps" "$output_json")
              increment_tps=$(jq -r ".tx_pool_throughput_analysis[$i].increment_tps" "$output_json")
              duration_s=$(jq -r ".tx_pool_throughput_analysis[$i].duration_s" "$output_json")
          
          
          
              # Format percentages from decimal to percentage format
              if [ "$missed_p2p_event_rate" != "null" ] && [ -n "$missed_p2p_event_rate" ] && [[ "$missed_p2p_event_rate" =~ ^[0-9]+\.?[0-9]*$ ]]; then
                missed_p2p_event_count_percentage=$(printf "%.2f%%" $(echo "scale=6; $missed_p2p_event_rate * 100" | bc -l))
              else
                missed_p2p_event_count_percentage="N/A"
              fi
          
              if [ "$coordinated_omission_event_rate" != "null" ] && [ -n "$coordinated_omission_event_rate" ] && [[ "$coordinated_omission_event_rate" =~ ^[0-9]+\.?[0-9]*$ ]]; then
                coordinated_omission_event_count_percentage=$(printf "%.2f%%" $(echo "scale=6; $coordinated_omission_event_rate * 100" | bc -l))
              else
                coordinated_omission_event_count_percentage="N/A"
              fi
          
              echo "| $max_tps | $missed_p2p_event_count_percentage | $coordinated_omission_event_count_percentage | $starting_tps | $ending_tps | $increment_tps | $duration_s |" >> $GITHUB_STEP_SUMMARY
            done
          else
            echo "⚠️ No throughput analysis data available" >> $GITHUB_STEP_SUMMARY
          fi
          echo "" >> $GITHUB_STEP_SUMMARY

          # Report latency analysis
          echo "## 🕐 Latency Analysis" >> $GITHUB_STEP_SUMMARY
          echo "" >> $GITHUB_STEP_SUMMARY
          if jq -e '.tx_pool_latency_analysis' "$output_json" > /dev/null 2>&1; then
<<<<<<< HEAD
            echo "| TX Count | Min (μs) | Max (ms) | Missed Events % | Duplicated Events % |" >> $GITHUB_STEP_SUMMARY
            echo "|----------|----------|----------|-----------------|-------------------|" >> $GITHUB_STEP_SUMMARY
          
=======
            echo "| TX Count | Min (μs) | Max (ms) | Coordinated Omission Events % | Missed Events % | Duplicated Events % |" >> $GITHUB_STEP_SUMMARY
            echo "|----------|----------|----------|-------------------------------|-----------------|---------------------|" >> $GITHUB_STEP_SUMMARY
            
>>>>>>> a11e812d
            latency_length=$(jq '.tx_pool_latency_analysis | length' "$output_json")
            for ((i=0; i<latency_length; i++)); do
              tx_count=$(jq -r ".tx_pool_latency_analysis[$i].tx_count" "$output_json")
              min_us=$(jq -r ".tx_pool_latency_analysis[$i].min_latency_mus" "$output_json")
              max_us=$(jq -r ".tx_pool_latency_analysis[$i].max_latency_mus" "$output_json")
              missed_p2p_event_rate=$(jq -r ".tx_pool_latency_analysis[$i].missed_p2p_event_rate" "$output_json")
              coor_omission_event_rate=$(jq -r ".tx_pool_latency_analysis[$i].coordinated_omission_event_rate" "$output_json")
              duplicated_p2p_event_rate=$(jq -r ".tx_pool_latency_analysis[$i].duplicated_p2p_event_rate" "$output_json")
          
              # Convert max from microseconds to milliseconds, handle null/invalid values
              if [ "$max_us" != "null" ] && [ -n "$max_us" ] && [[ "$max_us" =~ ^[0-9]+\.?[0-9]*$ ]]; then
                max_ms=$(echo "scale=2; $max_us / 1000" | bc -l)
              else
                max_ms="N/A"
              fi
          
              # Format percentages from decimal to percentage format
              if [ "$missed_p2p_event_rate" != "null" ] && [ -n "$missed_p2p_event_rate" ] && [[ "$missed_p2p_event_rate" =~ ^[0-9]+\.?[0-9]*$ ]]; then
                missed_p2p_event_count_percentage=$(printf "%.2f%%" $(echo "scale=6; $missed_p2p_event_rate * 100" | bc -l))
              else
                missed_p2p_event_count_percentage="N/A"
              fi
<<<<<<< HEAD
          
=======

              if [ "$coor_omission_event_rate" != "null" ] && [ -n "$coor_omission_event_rate" ] && [[ "$coor_omission_event_rate" =~ ^[0-9]+\.?[0-9]*$ ]]; then
                coor_omission_event_count_percentage=$(printf "%.2f%%" $(echo "scale=6; $coor_omission_event_rate * 100" | bc -l))
              else
                coor_omission_event_count_percentage="N/A"
              fi
              
>>>>>>> a11e812d
              if [ "$duplicated_p2p_event_rate" != "null" ] && [ -n "$duplicated_p2p_event_rate" ] && [[ "$duplicated_p2p_event_rate" =~ ^[0-9]+\.?[0-9]*$ ]]; then
                duplicated_p2p_event_count_percentage=$(printf "%.2f%%" $(echo "scale=6; $duplicated_p2p_event_rate * 100" | bc -l))
              else
                duplicated_p2p_event_count_percentage="N/A"
              fi
<<<<<<< HEAD
          
              echo "| $tx_count | $min_us | $max_ms | $missed_p2p_event_count_percentage | $duplicated_p2p_event_count_percentage |" >> $GITHUB_STEP_SUMMARY
=======
              
              echo "| $tx_count | $min_us | $max_ms | $coor_omission_event_count_percentage | $missed_p2p_event_count_percentage | $duplicated_p2p_event_count_percentage |" >> $GITHUB_STEP_SUMMARY
>>>>>>> a11e812d
            done
          else
            echo "⚠️ No latency analysis data available" >> $GITHUB_STEP_SUMMARY
          fi
          echo "" >> $GITHUB_STEP_SUMMARY

          # Add artifact links
          echo "## 📈 Artifacts" >> $GITHUB_STEP_SUMMARY

          # Add link to raw JSON results if available
          if [ -f "$output_json" ]; then
            echo "- [Raw JSON Results](${{ steps.upload_outputs_kurtosis_json.outputs.artifact-url }})" >> $GITHUB_STEP_SUMMARY
          fi

          # Add link to latency plots if they were generated
          if [ "${{ steps.upload_latency_plots.outputs.artifact-url }}" != "" ]; then
            echo "- [Latency Distribution Plots](${{ steps.upload_latency_plots.outputs.artifact-url }})" >> $GITHUB_STEP_SUMMARY
          fi

          # Add link to throughput plots if they were generated
          if [ "${{ steps.upload_throughput_plots.outputs.artifact-url }}" != "" ]; then
            echo "- [Throughput Analysis Plots](${{ steps.upload_throughput_plots.outputs.artifact-url }})" >> $GITHUB_STEP_SUMMARY
          fi

      - name: Clean test results
        uses: gacts/run-and-post-run@v1.4.2
        if: always()
        with:
          post: |
            rm -rf kurtosis_artifacts
            rm -f outputs_kurtosis.json<|MERGE_RESOLUTION|>--- conflicted
+++ resolved
@@ -288,13 +288,8 @@
           echo "" >> $GITHUB_STEP_SUMMARY
           if jq -e '.tx_pool_throughput_analysis' "$output_json" > /dev/null 2>&1; then
             echo "| Max TPS | Missed Events % | Coordinated Omission Events % | Starting TPS | Ending TPS | Increment TPS | Duration (s) |" >> $GITHUB_STEP_SUMMARY
-<<<<<<< HEAD
-            echo "|---------|---------------------|-----------------------------------|--------------|------------|---------------|--------------|" >> $GITHUB_STEP_SUMMARY
-          
-=======
             echo "|---------|-----------------|-------------------------------|--------------|------------|---------------|--------------|" >> $GITHUB_STEP_SUMMARY
-            
->>>>>>> a11e812d
+          
             throughput_length=$(jq '.tx_pool_throughput_analysis | length' "$output_json")
             for ((i=0; i<throughput_length; i++)); do
               max_tps=$(jq -r ".tx_pool_throughput_analysis[$i].max_tps" "$output_json")
@@ -331,15 +326,9 @@
           echo "## 🕐 Latency Analysis" >> $GITHUB_STEP_SUMMARY
           echo "" >> $GITHUB_STEP_SUMMARY
           if jq -e '.tx_pool_latency_analysis' "$output_json" > /dev/null 2>&1; then
-<<<<<<< HEAD
-            echo "| TX Count | Min (μs) | Max (ms) | Missed Events % | Duplicated Events % |" >> $GITHUB_STEP_SUMMARY
-            echo "|----------|----------|----------|-----------------|-------------------|" >> $GITHUB_STEP_SUMMARY
-          
-=======
             echo "| TX Count | Min (μs) | Max (ms) | Coordinated Omission Events % | Missed Events % | Duplicated Events % |" >> $GITHUB_STEP_SUMMARY
             echo "|----------|----------|----------|-------------------------------|-----------------|---------------------|" >> $GITHUB_STEP_SUMMARY
-            
->>>>>>> a11e812d
+          
             latency_length=$(jq '.tx_pool_latency_analysis | length' "$output_json")
             for ((i=0; i<latency_length; i++)); do
               tx_count=$(jq -r ".tx_pool_latency_analysis[$i].tx_count" "$output_json")
@@ -362,29 +351,19 @@
               else
                 missed_p2p_event_count_percentage="N/A"
               fi
-<<<<<<< HEAD
-          
-=======
-
-              if [ "$coor_omission_event_rate" != "null" ] && [ -n "$coor_omission_event_rate" ] && [[ "$coor_omission_event_rate" =~ ^[0-9]+\.?[0-9]*$ ]]; then
-                coor_omission_event_count_percentage=$(printf "%.2f%%" $(echo "scale=6; $coor_omission_event_rate * 100" | bc -l))
-              else
-                coor_omission_event_count_percentage="N/A"
-              fi
-              
->>>>>>> a11e812d
-              if [ "$duplicated_p2p_event_rate" != "null" ] && [ -n "$duplicated_p2p_event_rate" ] && [[ "$duplicated_p2p_event_rate" =~ ^[0-9]+\.?[0-9]*$ ]]; then
+  if [ "$coor_omission_event_rate" != "null" ] && [ -n "$coor_omission_event_rate" ] && [[ "$coor_omission_event_rate" =~ ^[0-9]+\.?[0-9]*$ ]]; then
+  coor_omission_event_count_percentage=$(printf "%.2f%%" $(echo "scale=6; $coor_omission_event_rate * 100" | bc -l))
+  else
+  coor_omission_event_count_percentage="N/A"
+  fi
+  
+  if [ "$duplicated_p2p_event_rate" != "null" ] && [ -n "$duplicated_p2p_event_rate" ] && [[ "$duplicated_p2p_event_rate" =~ ^[0-9]+\.?[0-9]*$ ]]; then
                 duplicated_p2p_event_count_percentage=$(printf "%.2f%%" $(echo "scale=6; $duplicated_p2p_event_rate * 100" | bc -l))
               else
                 duplicated_p2p_event_count_percentage="N/A"
               fi
-<<<<<<< HEAD
-          
-              echo "| $tx_count | $min_us | $max_ms | $missed_p2p_event_count_percentage | $duplicated_p2p_event_count_percentage |" >> $GITHUB_STEP_SUMMARY
-=======
-              
-              echo "| $tx_count | $min_us | $max_ms | $coor_omission_event_count_percentage | $missed_p2p_event_count_percentage | $duplicated_p2p_event_count_percentage |" >> $GITHUB_STEP_SUMMARY
->>>>>>> a11e812d
+  
+  echo "| $tx_count | $min_us | $max_ms | $coor_omission_event_count_percentage | $missed_p2p_event_count_percentage | $duplicated_p2p_event_count_percentage |" >> $GITHUB_STEP_SUMMARY
             done
           else
             echo "⚠️ No latency analysis data available" >> $GITHUB_STEP_SUMMARY
