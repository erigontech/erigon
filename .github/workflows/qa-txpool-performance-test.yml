--- conflicted
+++ resolved
@@ -288,11 +288,7 @@
           echo "" >> $GITHUB_STEP_SUMMARY
           if jq -e '.tx_pool_throughput_analysis' "$output_json" > /dev/null 2>&1; then
             echo "| Max TPS | Missed Events % | Coordinated Omission Events % | Starting TPS | Ending TPS | Increment TPS | Duration (s) |" >> $GITHUB_STEP_SUMMARY
-<<<<<<< HEAD
-            echo "|---------|-----------------|-------------------------------|--------------|------------|---------------|--------------|" >> $GITHUB_STEP_SUMMARY
-=======
             echo "|---------|---------------------|-----------------------------------|--------------|------------|---------------|--------------|" >> $GITHUB_STEP_SUMMARY
->>>>>>> a11563d6
             
             throughput_length=$(jq '.tx_pool_throughput_analysis | length' "$output_json")
             for ((i=0; i<throughput_length; i++)); do
@@ -328,13 +324,8 @@
           echo "## 🕐 Latency Analysis" >> $GITHUB_STEP_SUMMARY
           echo "" >> $GITHUB_STEP_SUMMARY
           if jq -e '.tx_pool_latency_analysis' "$output_json" > /dev/null 2>&1; then
-<<<<<<< HEAD
-            echo "| TX Count | Min (μs) | Max (ms) | Coordinated Omission Events % | Missed Events % | Duplicated Events % |" >> $GITHUB_STEP_SUMMARY
-            echo "|----------|----------|----------|-------------------------------|-----------------|---------------------|" >> $GITHUB_STEP_SUMMARY
-=======
             echo "| TX Count | Min (μs) | Max (ms) | Missed Events % | Duplicated Events % |" >> $GITHUB_STEP_SUMMARY
             echo "|----------|----------|----------|-----------------|-------------------|" >> $GITHUB_STEP_SUMMARY
->>>>>>> a11563d6
             
             latency_length=$(jq '.tx_pool_latency_analysis | length' "$output_json")
             for ((i=0; i<latency_length; i++)); do
@@ -342,10 +333,6 @@
               min_us=$(jq -r ".tx_pool_latency_analysis[$i].min_latency_mus" "$output_json")
               max_us=$(jq -r ".tx_pool_latency_analysis[$i].max_latency_mus" "$output_json")
               missed_p2p_event_rate=$(jq -r ".tx_pool_latency_analysis[$i].missed_p2p_event_rate" "$output_json")
-<<<<<<< HEAD
-              coor_omission_event_rate=$(jq -r ".tx_pool_latency_analysis[$i].coordinated_omission_event_rate" "$output_json")
-=======
->>>>>>> a11563d6
               duplicated_p2p_event_rate=$(jq -r ".tx_pool_latency_analysis[$i].duplicated_p2p_event_rate" "$output_json")
               
               # Convert max from microseconds to milliseconds, handle null/invalid values
@@ -361,15 +348,6 @@
               else
                 missed_p2p_event_count_percentage="N/A"
               fi
-<<<<<<< HEAD
-
-              if [ "$coor_omission_event_rate" != "null" ] && [ -n "$coor_omission_event_rate" ] && [[ "$coor_omission_event_rate" =~ ^[0-9]+\.?[0-9]*$ ]]; then
-                coor_omission_event_count_percentage=$(printf "%.2f%%" $(echo "scale=6; $coor_omission_event_rate * 100" | bc -l))
-              else
-                coor_omission_event_count_percentage="N/A"
-              fi
-=======
->>>>>>> a11563d6
               
               if [ "$duplicated_p2p_event_rate" != "null" ] && [ -n "$duplicated_p2p_event_rate" ] && [[ "$duplicated_p2p_event_rate" =~ ^[0-9]+\.?[0-9]*$ ]]; then
                 duplicated_p2p_event_count_percentage=$(printf "%.2f%%" $(echo "scale=6; $duplicated_p2p_event_rate * 100" | bc -l))
@@ -377,11 +355,7 @@
                 duplicated_p2p_event_count_percentage="N/A"
               fi
               
-<<<<<<< HEAD
-              echo "| $tx_count | $min_us | $max_ms | $coor_omission_event_count_percentage | $missed_p2p_event_count_percentage | $duplicated_p2p_event_count_percentage |" >> $GITHUB_STEP_SUMMARY
-=======
               echo "| $tx_count | $min_us | $max_ms | $missed_p2p_event_count_percentage | $duplicated_p2p_event_count_percentage |" >> $GITHUB_STEP_SUMMARY
->>>>>>> a11563d6
             done
           else
             echo "⚠️ No latency analysis data available" >> $GITHUB_STEP_SUMMARY
