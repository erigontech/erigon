name: QA - Tip tracking & migration

on:
  push:
    branches:
      - 'release/3.1'
<<<<<<< HEAD
  workflow_dispatch:     # Run manually
=======
  workflow_dispatch: # Run manually
    inputs:
      explicit_upgrade:
        description: 'If true, perform explicit upgrade steps (by default they happen automatically)'
        type: boolean
        required: false
        default: false
>>>>>>> a11563d6

concurrency:
  group: ${{ github.workflow }}-${{ github.ref }}
  cancel-in-progress: false

jobs:
  mainnet-tip-tracking-test:
    runs-on: [self-hosted, qa, Ethereum, tip-tracking]
<<<<<<< HEAD
    timeout-minutes: 600
=======
    timeout-minutes: 1300 # 21.66667 hours
>>>>>>> a11563d6
    env:
      ERIGON_REFERENCE_DATA_DIR: /opt/erigon-versions/reference-version-3.0/datadir
      ERIGON_TESTBED_DATA_DIR: /opt/erigon-testbed/datadir
      ERIGON_QA_PATH: /home/qarunner/erigon-qa
      TRACKING_TIME_SECONDS: 7200 # 2 hours
      TOTAL_TIME_SECONDS: 36000 # 10 hours
      CHAIN: mainnet

    steps:
    - name: Check out repository
      uses: actions/checkout@v5

    - name: Clean Erigon Build Directory
      run: |
        make clean

    - name: Build Erigon
      run: |
        make erigon
      working-directory: ${{ github.workspace }}

    - name: Pause the Erigon instance dedicated to db maintenance
      run: |
        python3 $ERIGON_QA_PATH/test_system/db-producer/pause_production.py || true

    - name: Run previous Erigon version and wait for sync (stabilization step)
      id: pre_test_step
      run: |
        set +e # Disable exit on error
        
        # Launch the testbed Erigon instance & test its ability to maintain sync for 2 minutes
        python3 $ERIGON_QA_PATH/test_system/qa-tests/tip-tracking/run_and_check_tip_tracking.py \
          ${{ env.ERIGON_REFERENCE_DATA_DIR }}/../ $ERIGON_REFERENCE_DATA_DIR 120 $TOTAL_TIME_SECONDS Erigon3 $CHAIN
        
        # Capture monitoring script exit status
        test_exit_status=$?
        
        # Save the subsection reached status
        echo "test_executed=true" >> $GITHUB_OUTPUT
        
        # Clean up Erigon process if it's still running
        if kill -0 $ERIGON_PID 2> /dev/null; then
          echo "Terminating Erigon"
          kill $ERIGON_PID
          wait $ERIGON_PID
        fi

        # Check test runner script exit status
        if [ $test_exit_status -eq 0 ]; then
          echo "Pre-sync step completed successfully"
          echo "::notice::Pre-sync step completed successfully"
          echo "TEST_RESULT=success" >> "$GITHUB_OUTPUT"
        else
          echo "Pre-sync step encountered an error"
          echo "::error::Pre-sync step encountered an error"
          echo "TEST_RESULT=failure" >> "$GITHUB_OUTPUT"
          exit 1
        fi

    - name: Restore Erigon Testbed Data Directory & Erigon binary
      id: save_chaindata_step
      run: |
        rsync -a --delete $ERIGON_REFERENCE_DATA_DIR/ $ERIGON_TESTBED_DATA_DIR/
        cp $ERIGON_REFERENCE_DATA_DIR/../erigon $ERIGON_TESTBED_DATA_DIR/../

    # Upgrade + tip-tracking test

    - name: Print datadir contents before upgrade (for debugging)
      working-directory: ${{ github.workspace }}
      run: |
        find $ERIGON_TESTBED_DATA_DIR

    # The following task runs the datadir upgrade procedure explicitly.
    # It is unnecessary and is executed automatically by erigon when it detects the old format.
    - name: Run the datadir upgrade procedure
      if: ${{ inputs.explicit_upgrade }}
      working-directory: ${{ github.workspace }}
      run: |
        ./build/bin/erigon snapshots update-to-new-ver-format --datadir $ERIGON_TESTBED_DATA_DIR

    - name: Print datadir contents after upgrade (for debugging)
      if: ${{ inputs.explicit_upgrade }}
      working-directory: ${{ github.workspace }}
      run: |
        find $ERIGON_TESTBED_DATA_DIR

    - name: Run Erigon, wait sync and check ability to maintain sync
      id: test_step
      run: |
        set +e # Disable exit on error
        
        # Launch the testbed Erigon instance & test its ability to maintain sync
        python3 $ERIGON_QA_PATH/test_system/qa-tests/tip-tracking/run_and_check_tip_tracking.py \
          ${{ github.workspace }}/build/bin $ERIGON_TESTBED_DATA_DIR $TRACKING_TIME_SECONDS $TOTAL_TIME_SECONDS Erigon3 $CHAIN
  
        # Capture monitoring script exit status
        test_exit_status=$?
        
        # Save the subsection reached status
        echo "test_executed=true" >> $GITHUB_OUTPUT
        
        # Clean up Erigon process if it's still running
        if kill -0 $ERIGON_PID 2> /dev/null; then
          echo "Terminating Erigon"
          kill $ERIGON_PID
          wait $ERIGON_PID
        fi

        # Check test runner script exit status
        if [ $test_exit_status -eq 0 ]; then
          echo "Upgrade & tip-tracking test completed successfully"
          echo "::notice::Upgrade & tip-tracking test completed successfully"
          echo "TEST_RESULT=success" >> "$GITHUB_OUTPUT"
        else
          echo "Upgrade & tip-tracking test encountered an error"
          echo "::error::Upgrade & tip-tracking test encountered an error"
          echo "TEST_RESULT=failure" >> "$GITHUB_OUTPUT"
        fi

    - name: Upload Downloader Torrent Client Status
      if: always()
      uses: actions/upload-artifact@v4
      with:
        name: torrent-client-status
        path: torrent-client-status.txt

    - name: Save test results
      if: steps.test_step.outputs.test_executed == 'true'
      env:
        TEST_RESULT: ${{ steps.test_step.outputs.TEST_RESULT }}
      run: |
        db_version=$(python3 $ERIGON_QA_PATH/test_system/qa-tests/uploads/prod_info.py $ERIGON_REFERENCE_DATA_DIR/../production.ini production erigon_repo_commit)
        if [ -z "$db_version" ]; then
          db_version="no-version"
        fi
        
        python3 $ERIGON_QA_PATH/test_system/qa-tests/uploads/upload_test_results.py \
          --repo erigon \
          --commit $(git rev-parse HEAD) \
          --branch ${{ github.ref_name }} \
          --test_name tip-tracking \
          --chain $CHAIN \
          --runner ${{ runner.name }} \
          --db_version $db_version \
          --outcome $TEST_RESULT \
          --result_file ${{ github.workspace }}/result-$CHAIN.json

    - name: Upload test results
      if: steps.test_step.outputs.test_executed == 'true'
      uses: actions/upload-artifact@v4
      with:
        name: test-results
        path: ${{ github.workspace }}/result-${{ env.CHAIN }}.json

    - name: Upload erigon logs
      if: steps.test_step.outputs.test_executed == 'true'
      uses: actions/upload-artifact@v4
      with:
        name: erigon-logs
<<<<<<< HEAD
        path: ${{ env.ERIGON_REFERENCE_DATA_DIR }}/logs/
=======
        path: ${{ env.ERIGON_TESTBED_DATA_DIR }}/logs/
>>>>>>> a11563d6

    - name: Upload metric plots
      if: steps.test_step.outputs.test_executed == 'true'
      uses: actions/upload-artifact@v4
      with:
        name: metric-plots
        path: ${{ github.workspace }}/metrics-${{ env.CHAIN }}-plots*

    # Downgrade + tip-tracking test

    - name: Print datadir contents before downgrade (for debugging)
      working-directory: ${{ github.workspace }}
      run: |
        find $ERIGON_TESTBED_DATA_DIR

    - name: Run the datadir downgrade procedure
      working-directory: ${{ github.workspace }}
      run: |
        ./build/bin/erigon --datadir $ERIGON_TESTBED_DATA_DIR snapshots reset-to-old-ver-format 

    - name: Print datadir contents after downgrade (for debugging)
      working-directory: ${{ github.workspace }}
      run: |
        find $ERIGON_TESTBED_DATA_DIR

    - name: Run previous Erigon version, wait sync and check ability to maintain sync
      id: downgrade_test_step
      run: |
        set +e # Disable exit on error
        
        # Launch the testbed Erigon instance & test its ability to maintain sync
        python3 $ERIGON_QA_PATH/test_system/qa-tests/tip-tracking/run_and_check_tip_tracking.py \
          ${{ env.ERIGON_TESTBED_DATA_DIR }}/../ $ERIGON_TESTBED_DATA_DIR $TRACKING_TIME_SECONDS $TOTAL_TIME_SECONDS Erigon3 $CHAIN
        
        # Capture monitoring script exit status
        test_exit_status=$?
        
        # Save the subsection reached status
        echo "test_executed=true" >> $GITHUB_OUTPUT
        
        # Clean up Erigon process if it's still running
        if kill -0 $ERIGON_PID 2> /dev/null; then
          echo "Terminating Erigon"
          kill $ERIGON_PID
          wait $ERIGON_PID
        fi

        # Check test runner script exit status
        if [ $test_exit_status -eq 0 ]; then
          echo "Downgrade & tip-tracking test completed successfully"
          echo "::notice::Downgrade & tip-tracking test completed successfully"
          echo "TEST_RESULT=success" >> "$GITHUB_OUTPUT"
        else
          echo "Downgrade tests encountered an error"
          echo "::error::Downgrade & tip-tracking test encountered an error"
          echo "TEST_RESULT=failure" >> "$GITHUB_OUTPUT"
        fi

    - name: Upload Downloader Torrent Client Status of the downgrade test
      if: always()
      uses: actions/upload-artifact@v4
      with:
        name: torrent-client-status-downgrade-test
        path: torrent-client-status.txt

    - name: Upload erigon logs of the downgrade test
      if: steps.downgrade_test_step.outputs.test_executed == 'true'
      uses: actions/upload-artifact@v4
      with:
        name: erigon-logs-downgrade-test
        path: ${{ env.ERIGON_TESTBED_DATA_DIR }}/logs/

    - name: Delete Erigon Testbed Data Directory
      if: ${{ always() }}
      run: |
        if [ -d "$ERIGON_TESTBED_DATA_DIR" ]; then
          rm -rf $ERIGON_TESTBED_DATA_DIR
        fi

    - name: Resume the Erigon instance dedicated to db maintenance
      if: ${{ always() }}
      run: |
        python3 $ERIGON_QA_PATH/test_system/db-producer/resume_production.py || true

    - name: Action for Not Success
      if: ${{ always() }}
      run: |
        if [[ "${{ steps.test_step.outputs.TEST_RESULT }}" != "success" ]] || \
           [[ "${{ steps.downgrade_test_step.outputs.TEST_RESULT }}" != "success" ]]; then
          echo "::error::Error detected during tests"
          exit 1
        fi <|MERGE_RESOLUTION|>--- conflicted
+++ resolved
@@ -4,9 +4,6 @@
   push:
     branches:
       - 'release/3.1'
-<<<<<<< HEAD
-  workflow_dispatch:     # Run manually
-=======
   workflow_dispatch: # Run manually
     inputs:
       explicit_upgrade:
@@ -14,7 +11,6 @@
         type: boolean
         required: false
         default: false
->>>>>>> a11563d6
 
 concurrency:
   group: ${{ github.workflow }}-${{ github.ref }}
@@ -23,11 +19,7 @@
 jobs:
   mainnet-tip-tracking-test:
     runs-on: [self-hosted, qa, Ethereum, tip-tracking]
-<<<<<<< HEAD
-    timeout-minutes: 600
-=======
     timeout-minutes: 1300 # 21.66667 hours
->>>>>>> a11563d6
     env:
       ERIGON_REFERENCE_DATA_DIR: /opt/erigon-versions/reference-version-3.0/datadir
       ERIGON_TESTBED_DATA_DIR: /opt/erigon-testbed/datadir
@@ -187,11 +179,7 @@
       uses: actions/upload-artifact@v4
       with:
         name: erigon-logs
-<<<<<<< HEAD
-        path: ${{ env.ERIGON_REFERENCE_DATA_DIR }}/logs/
-=======
         path: ${{ env.ERIGON_TESTBED_DATA_DIR }}/logs/
->>>>>>> a11563d6
 
     - name: Upload metric plots
       if: steps.test_step.outputs.test_executed == 'true'
