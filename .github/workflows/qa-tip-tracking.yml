name: QA - Tip tracking & migration

on:
  push:
    branches:
      - 'release/3.1'
  workflow_dispatch: # Run manually
    inputs:
      explicit_upgrade:
        description: 'If true, perform explicit upgrade steps (by default they happen automatically)'
        type: boolean
        required: false
        default: false

concurrency:
  group: ${{ github.workflow }}-${{ github.ref }}
  cancel-in-progress: false

jobs:
  mainnet-tip-tracking-test:
<<<<<<< HEAD
    runs-on: [ self-hosted, qa, Ethereum, tip-tracking ]
    timeout-minutes: 600
=======
    runs-on: [self-hosted, qa, Ethereum, tip-tracking]
    timeout-minutes: 1300 # 21.66667 hours
>>>>>>> 01eeeaa8
    env:
      ERIGON_REFERENCE_DATA_DIR: /opt/erigon-versions/reference-version-3.0/datadir
      ERIGON_TESTBED_DATA_DIR: /opt/erigon-testbed/datadir
      ERIGON_QA_PATH: /home/qarunner/erigon-qa
      TRACKING_TIME_SECONDS: 7200 # 2 hours
      TOTAL_TIME_SECONDS: 36000 # 10 hours
      CHAIN: mainnet

    steps:
    - name: Check out repository
      uses: actions/checkout@v5

    - name: Clean Erigon Build Directory
      run: |
        make clean

    - name: Build Erigon
      run: |
        make erigon
      working-directory: ${{ github.workspace }}

    - name: Pause the Erigon instance dedicated to db maintenance
      run: |
        python3 $ERIGON_QA_PATH/test_system/db-producer/pause_production.py || true

    - name: Run previous Erigon version and wait for sync (stabilization step)
      id: pre_test_step
      run: |
        set +e # Disable exit on error
        
        # Launch the testbed Erigon instance & test its ability to maintain sync for 2 minutes
        python3 $ERIGON_QA_PATH/test_system/qa-tests/tip-tracking/run_and_check_tip_tracking.py \
          ${{ env.ERIGON_REFERENCE_DATA_DIR }}/../ $ERIGON_REFERENCE_DATA_DIR 120 $TOTAL_TIME_SECONDS Erigon3 $CHAIN
        
        # Capture monitoring script exit status
        test_exit_status=$?
        
        # Save the subsection reached status
        echo "test_executed=true" >> $GITHUB_OUTPUT
        
        # Clean up Erigon process if it's still running
        if kill -0 $ERIGON_PID 2> /dev/null; then
          echo "Terminating Erigon"
          kill $ERIGON_PID
          wait $ERIGON_PID
        fi

        # Check test runner script exit status
        if [ $test_exit_status -eq 0 ]; then
          echo "Pre-sync step completed successfully"
          echo "::notice::Pre-sync step completed successfully"
          echo "TEST_RESULT=success" >> "$GITHUB_OUTPUT"
        else
          echo "Pre-sync step encountered an error"
          echo "::error::Pre-sync step encountered an error"
          echo "TEST_RESULT=failure" >> "$GITHUB_OUTPUT"
          exit 1
        fi

    - name: Restore Erigon Testbed Data Directory & Erigon binary
      id: save_chaindata_step
      run: |
        rsync -a --delete $ERIGON_REFERENCE_DATA_DIR/ $ERIGON_TESTBED_DATA_DIR/
        cp $ERIGON_REFERENCE_DATA_DIR/../erigon $ERIGON_TESTBED_DATA_DIR/../

    # Upgrade + tip-tracking test

    - name: Print datadir contents before upgrade (for debugging)
      working-directory: ${{ github.workspace }}
      run: |
        find $ERIGON_TESTBED_DATA_DIR

    # The following task runs the datadir upgrade procedure explicitly.
    # It is unnecessary and is executed automatically by erigon when it detects the old format.
    - name: Run the datadir upgrade procedure
      if: ${{ inputs.explicit_upgrade }}
      working-directory: ${{ github.workspace }}
      run: |
        ./build/bin/erigon snapshots update-to-new-ver-format --datadir $ERIGON_TESTBED_DATA_DIR

    - name: Print datadir contents after upgrade (for debugging)
      if: ${{ inputs.explicit_upgrade }}
      working-directory: ${{ github.workspace }}
      run: |
        find $ERIGON_TESTBED_DATA_DIR

    - name: Run Erigon, wait sync and check ability to maintain sync
      id: test_step
      run: |
        set +e # Disable exit on error
        
        # Launch the testbed Erigon instance & test its ability to maintain sync
        python3 $ERIGON_QA_PATH/test_system/qa-tests/tip-tracking/run_and_check_tip_tracking.py \
          ${{ github.workspace }}/build/bin $ERIGON_TESTBED_DATA_DIR $TRACKING_TIME_SECONDS $TOTAL_TIME_SECONDS Erigon3 $CHAIN
  
        # Capture monitoring script exit status
        test_exit_status=$?
        
        # Save the subsection reached status
        echo "test_executed=true" >> $GITHUB_OUTPUT
        
        # Clean up Erigon process if it's still running
        if kill -0 $ERIGON_PID 2> /dev/null; then
          echo "Terminating Erigon"
          kill $ERIGON_PID
          wait $ERIGON_PID
        fi

        # Check test runner script exit status
        if [ $test_exit_status -eq 0 ]; then
          echo "Upgrade & tip-tracking test completed successfully"
          echo "::notice::Upgrade & tip-tracking test completed successfully"
          echo "TEST_RESULT=success" >> "$GITHUB_OUTPUT"
        else
          echo "Upgrade & tip-tracking test encountered an error"
          echo "::error::Upgrade & tip-tracking test encountered an error"
          echo "TEST_RESULT=failure" >> "$GITHUB_OUTPUT"
        fi

    - name: Upload Downloader Torrent Client Status
      if: always()
      uses: actions/upload-artifact@v4
      with:
        name: torrent-client-status
        path: torrent-client-status.txt

    - name: Save test results
      if: steps.test_step.outputs.test_executed == 'true'
      env:
        TEST_RESULT: ${{ steps.test_step.outputs.TEST_RESULT }}
      run: |
        db_version=$(python3 $ERIGON_QA_PATH/test_system/qa-tests/uploads/prod_info.py $ERIGON_REFERENCE_DATA_DIR/../production.ini production erigon_repo_commit)
        if [ -z "$db_version" ]; then
          db_version="no-version"
        fi
        
        python3 $ERIGON_QA_PATH/test_system/qa-tests/uploads/upload_test_results.py \
          --repo erigon \
          --commit $(git rev-parse HEAD) \
          --branch ${{ github.ref_name }} \
          --test_name tip-tracking \
          --chain $CHAIN \
          --runner ${{ runner.name }} \
          --db_version $db_version \
          --outcome $TEST_RESULT \
          --result_file ${{ github.workspace }}/result-$CHAIN.json

    - name: Upload test results
      if: steps.test_step.outputs.test_executed == 'true'
      uses: actions/upload-artifact@v4
      with:
        name: test-results
        path: ${{ github.workspace }}/result-${{ env.CHAIN }}.json

    - name: Upload erigon logs
      if: steps.test_step.outputs.test_executed == 'true'
      uses: actions/upload-artifact@v4
      with:
        name: erigon-logs
        path: ${{ env.ERIGON_TESTBED_DATA_DIR }}/logs/

    - name: Upload metric plots
      if: steps.test_step.outputs.test_executed == 'true'
      uses: actions/upload-artifact@v4
      with:
        name: metric-plots
        path: ${{ github.workspace }}/metrics-${{ env.CHAIN }}-plots*

    # Downgrade + tip-tracking test

    - name: Print datadir contents before downgrade (for debugging)
      working-directory: ${{ github.workspace }}
      run: |
        find $ERIGON_TESTBED_DATA_DIR

    - name: Run the datadir downgrade procedure
      working-directory: ${{ github.workspace }}
      run: |
        ./build/bin/erigon --datadir $ERIGON_TESTBED_DATA_DIR snapshots reset-to-old-ver-format 

    - name: Print datadir contents after downgrade (for debugging)
      working-directory: ${{ github.workspace }}
      run: |
        find $ERIGON_TESTBED_DATA_DIR

    - name: Run previous Erigon version, wait sync and check ability to maintain sync
      id: downgrade_test_step
      run: |
        set +e # Disable exit on error
        
        # Launch the testbed Erigon instance & test its ability to maintain sync
        python3 $ERIGON_QA_PATH/test_system/qa-tests/tip-tracking/run_and_check_tip_tracking.py \
          ${{ env.ERIGON_TESTBED_DATA_DIR }}/../ $ERIGON_TESTBED_DATA_DIR $TRACKING_TIME_SECONDS $TOTAL_TIME_SECONDS Erigon3 $CHAIN
        
        # Capture monitoring script exit status
        test_exit_status=$?
        
        # Save the subsection reached status
        echo "test_executed=true" >> $GITHUB_OUTPUT
        
        # Clean up Erigon process if it's still running
        if kill -0 $ERIGON_PID 2> /dev/null; then
          echo "Terminating Erigon"
          kill $ERIGON_PID
          wait $ERIGON_PID
        fi

        # Check test runner script exit status
        if [ $test_exit_status -eq 0 ]; then
          echo "Downgrade & tip-tracking test completed successfully"
          echo "::notice::Downgrade & tip-tracking test completed successfully"
          echo "TEST_RESULT=success" >> "$GITHUB_OUTPUT"
        else
          echo "Downgrade tests encountered an error"
          echo "::error::Downgrade & tip-tracking test encountered an error"
          echo "TEST_RESULT=failure" >> "$GITHUB_OUTPUT"
        fi

    - name: Upload Downloader Torrent Client Status of the downgrade test
      if: always()
      uses: actions/upload-artifact@v4
      with:
        name: torrent-client-status-downgrade-test
        path: torrent-client-status.txt

    - name: Upload erigon logs of the downgrade test
      if: steps.downgrade_test_step.outputs.test_executed == 'true'
      uses: actions/upload-artifact@v4
      with:
        name: erigon-logs-downgrade-test
        path: ${{ env.ERIGON_TESTBED_DATA_DIR }}/logs/

    - name: Delete Erigon Testbed Data Directory
      if: ${{ always() }}
      run: |
        if [ -d "$ERIGON_TESTBED_DATA_DIR" ]; then
          rm -rf $ERIGON_TESTBED_DATA_DIR
        fi

    - name: Resume the Erigon instance dedicated to db maintenance
      if: ${{ always() }}
      run: |
        python3 $ERIGON_QA_PATH/test_system/db-producer/resume_production.py || true

    - name: Action for Not Success
      if: ${{ always() }}
      run: |
        if [[ "${{ steps.test_step.outputs.TEST_RESULT }}" != "success" ]] || \
           [[ "${{ steps.downgrade_test_step.outputs.TEST_RESULT }}" != "success" ]]; then
          echo "::error::Error detected during tests"
          exit 1
        fi <|MERGE_RESOLUTION|>--- conflicted
+++ resolved
@@ -18,13 +18,8 @@
 
 jobs:
   mainnet-tip-tracking-test:
-<<<<<<< HEAD
-    runs-on: [ self-hosted, qa, Ethereum, tip-tracking ]
-    timeout-minutes: 600
-=======
     runs-on: [self-hosted, qa, Ethereum, tip-tracking]
     timeout-minutes: 1300 # 21.66667 hours
->>>>>>> 01eeeaa8
     env:
       ERIGON_REFERENCE_DATA_DIR: /opt/erigon-versions/reference-version-3.0/datadir
       ERIGON_TESTBED_DATA_DIR: /opt/erigon-testbed/datadir
