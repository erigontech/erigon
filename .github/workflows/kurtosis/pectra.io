participants_matrix:
  el:
    - el_type: erigon
      el_image: test/erigon:current
  cl:
    - cl_type: teku
      cl_image: consensys/teku:develop
    - cl_type: lodestar
      cl_image: chainsafe/lodestar:v1.28.1

network_params:
  electra_fork_epoch: 1
  min_validator_withdrawability_delay: 1
  shard_committee_period: 1
  churn_limit_quotient: 16
  seconds_per_slot: 2
additional_services:
  - assertoor
<<<<<<< HEAD
=======
  # - dora
>>>>>>> a32c246b
snooper_enabled: false
assertoor_params:
  run_stability_check: true
  run_block_proposal_check: true
  tests:
    - file: https://raw.githubusercontent.com/erigontech/erigon/refs/heads/release/3.0/.github/workflows/kurtosis/deposit-request.io
    - file: https://raw.githubusercontent.com/erigontech/erigon/refs/heads/release/3.0/.github/workflows/kurtosis/el-triggered-consolidations-test.io
    - file: https://raw.githubusercontent.com/erigontech/erigon/refs/heads/release/3.0/.github/workflows/kurtosis/el-triggered-withdrawal.io
    - file: https://raw.githubusercontent.com/erigontech/erigon/refs/heads/release/3.0/.github/workflows/kurtosis/el-triggered-exit.io
    - file: https://raw.githubusercontent.com/erigontech/erigon/refs/heads/release/3.0/.github/workflows/kurtosis/eip7702-test.io
    - file: https://raw.githubusercontent.com/erigontech/erigon/refs/heads/release/3.0/.github/workflows/kurtosis/eip7702-txpool-invalidation.io<|MERGE_RESOLUTION|>--- conflicted
+++ resolved
@@ -16,10 +16,7 @@
   seconds_per_slot: 2
 additional_services:
   - assertoor
-<<<<<<< HEAD
-=======
   # - dora
->>>>>>> a32c246b
 snooper_enabled: false
 assertoor_params:
   run_stability_check: true
