--- conflicted
+++ resolved
@@ -116,12 +116,6 @@
     # don't run this on devel - the PR must have run it to be merged and it misleads that this pushes the docker image
     if: (${{ github.event_name == 'push' || !github.event.pull_request.draft }}) && ${{ github.ref != 'refs/heads/devel' }}
     runs-on: ubuntu-22.04
-<<<<<<< HEAD
-    env:
-      GOPRIVATE: "github.com/erigontech/silkworm-go"
-=======
-
->>>>>>> 9d44b16f
     steps:
       - uses: AutoModality/action-clean@v1
       - uses: actions/checkout@v3
