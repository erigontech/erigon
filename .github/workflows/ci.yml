--- conflicted
+++ resolved
@@ -118,11 +118,4 @@
         run: cd erigon-lib && make test-short
 
       - name: Test erigon-db
-<<<<<<< HEAD
-        run: cd erigon-db && make test-short
-
-      - name: Test p2p
-        run: cd p2p && make test-short
-=======
-        run: cd erigon-db && make test-short
->>>>>>> cf916078
+        run: cd erigon-db && make test-short