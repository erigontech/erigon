--- conflicted
+++ resolved
@@ -108,16 +108,10 @@
       - name: Test
         run: .\wmake.ps1 test
 
-<<<<<<< HEAD
-  docker:
-    if: ${{ github.event_name == 'push' || !github.event.pull_request.draft }}
-    runs-on: ubuntu-20.04
-=======
   docker-build-check:
     # don't run this on devel - the PR must have run it to be merged and it misleads that this pushes the docker image
     if: (${{ github.event_name == 'push' || !github.event.pull_request.draft }}) && ${{ github.ref != 'refs/heads/devel' }}
-    runs-on: self-hosted
->>>>>>> 23d21f3b
+    runs-on: ubuntu-20.04
     steps:
       - uses: AutoModality/action-clean@v1
       - uses: actions/checkout@v3
