--- conflicted
+++ resolved
@@ -35,6 +35,15 @@
     runs-on: ${{ matrix.os }}
 
     steps:
+      - name: Cleanup space
+        if: runner.os == 'Linux'
+        run: |
+          rm -fr /opt/az \
+                 /opt/microsoft \
+                 /usr/share/dotnet \
+                 /usr/share/miniconda \
+                 /usr/share/swift
+
       - uses: actions/checkout@v5
         with:
           fetch-depth: 1
@@ -48,20 +57,7 @@
         if: runner.os == 'Linux'
         run: sudo apt update -y && sudo apt install -y build-essential
 
-<<<<<<< HEAD
       - name: Testing build all
-=======
-      - name: Cleanup space
-        if: runner.os == 'Linux'
-        run: |
-          rm -fr /opt/az \
-                 /opt/microsoft \
-                 /usr/share/dotnet \
-                 /usr/share/miniconda \
-                 /usr/share/swift
-
-      - name: Build
->>>>>>> 2ecc868e
         run: make all
 
       - name: Reproducible build test
@@ -101,17 +97,7 @@
 
       - uses: actions/checkout@v5
         with:
-<<<<<<< HEAD
           fetch-depth: 1
-=======
-          go-version: '1.25'
-          cache: ${{ contains(fromJSON('[
-            "refs/heads/release/2.60",
-            "refs/heads/release/2.61",
-            "refs/heads/release/3.0",
-            "refs/heads/main"
-            ]'), github.ref) }}
->>>>>>> 2ecc868e
 
       - uses: actions/setup-go@v6
         with:
