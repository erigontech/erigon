name: QA - Tip tracking (Gnosis)

on:
  push:
    branches:
      - 'release/3.*'
  schedule:
    - cron: '0 0 * * 1-6'  # Run every night at 00:00 AM UTC except Sunday
  workflow_dispatch:     # Run manually

concurrency:
  group: ${{ github.workflow }}-${{ github.ref }}
  cancel-in-progress: false

jobs:
<<<<<<< HEAD
  tip-tracking-test:
=======
  gnosis-tip-tracking-test:
>>>>>>> cf916078
    runs-on: [self-hosted, qa, Gnosis]
    timeout-minutes: 600
    env:
      ERIGON_REFERENCE_DATA_DIR: /opt/erigon-versions/reference-version/datadir
      ERIGON_TESTBED_AREA: /opt/erigon-testbed
      ERIGON_QA_PATH: /home/qarunner/erigon-qa
      TRACKING_TIME_SECONDS: 14400 # 4 hours
      TOTAL_TIME_SECONDS: 28800 # 8 hours
      CHAIN: gnosis

    steps:
    - name: Check out repository
      uses: actions/checkout@v4

    - name: Clean Erigon Build Directory
      run: |
        make clean

    - name: Build Erigon
      run: |
        make erigon
      working-directory: ${{ github.workspace }}

    - name: Pause the Erigon instance dedicated to db maintenance
      run: |
        python3 $ERIGON_QA_PATH/test_system/db-producer/pause_production.py || true

    - name: Save Erigon Chaindata Directory
      id: save_chaindata_step
      run: |
        mv $ERIGON_REFERENCE_DATA_DIR/chaindata $ERIGON_TESTBED_AREA/chaindata-prev

    - name: Run Erigon, wait sync and check ability to maintain sync
      id: test_step
      run: |
        set +e # Disable exit on error
        
        # 1. Launch the testbed Erigon instance
        # 2. Allow time for the Erigon to achieve synchronization
        # 3. Begin timing the duration that Erigon maintains synchronization
        python3 $ERIGON_QA_PATH/test_system/qa-tests/tip-tracking/run_and_check_tip_tracking.py \
          ${{ github.workspace }}/build/bin $ERIGON_REFERENCE_DATA_DIR $TRACKING_TIME_SECONDS $TOTAL_TIME_SECONDS Erigon3 $CHAIN
  
        # Capture monitoring script exit status
        test_exit_status=$?
        
        # Save the subsection reached status
        echo "test_executed=true" >> "$GITHUB_OUTPUT"
    
        # Clean up Erigon process if it's still running
        if kill -0 $ERIGON_PID 2> /dev/null; then
          echo "Terminating Erigon"
          kill $ERIGON_PID
          wait $ERIGON_PID
        fi

        # Check test runner script exit status
        if [ $test_exit_status -eq 0 ]; then
          echo "Tests completed successfully"
          echo "TEST_RESULT=success" >> "$GITHUB_OUTPUT"
        else
          echo "Error detected during tests"
          echo "TEST_RESULT=failure" >> "$GITHUB_OUTPUT"
        fi

    - name: Upload Downloader Torrent Client Status
      if: always()
      uses: actions/upload-artifact@v4
      with:
        name: torrent-client-status-${{ env.CHAIN }}
        path: torrent-client-status.txt

    - name: Save test results
      if: steps.test_step.outputs.test_executed == 'true'
      env:
        TEST_RESULT: ${{ steps.test_step.outputs.TEST_RESULT }}
      run: |
        db_version=$(python3 $ERIGON_QA_PATH/test_system/qa-tests/uploads/prod_info.py $ERIGON_REFERENCE_DATA_DIR/../production.ini production erigon_repo_commit)
        if [ -z "$db_version" ]; then
          db_version="no-version"
        fi
        
        python3 $ERIGON_QA_PATH/test_system/qa-tests/uploads/upload_test_results.py \
          --repo erigon \
          --commit $(git rev-parse HEAD) \
          --branch ${{ github.ref_name }} \
          --test_name tip-tracking \
          --chain $CHAIN \
          --runner ${{ runner.name }} \
          --db_version $db_version \
          --outcome $TEST_RESULT \
          --result_file ${{ github.workspace }}/result-$CHAIN.json

    - name: Upload test results
      if: steps.test_step.outputs.test_executed == 'true'
      uses: actions/upload-artifact@v4
      with:
        name: test-results
        path: ${{ github.workspace }}/result-${{ env.CHAIN }}.json

    - name: Upload erigon log
      if: steps.test_step.outputs.test_executed == 'true'
      uses: actions/upload-artifact@v4
      with:
        name: erigon-log
        path: ${{ env.ERIGON_REFERENCE_DATA_DIR }}/logs/erigon.log

    - name: Upload metric plots
      if: steps.test_step.outputs.test_executed == 'true'
      uses: actions/upload-artifact@v4
      with:
        name: metric-plots
        path: ${{ github.workspace }}/metrics-${{ env.CHAIN }}-plots*

    - name: Restore Erigon Chaindata Directory
      if: ${{ always() }}
      run: |
        if [ -d "$ERIGON_TESTBED_AREA/chaindata-prev" ]; then
          rm -rf $ERIGON_REFERENCE_DATA_DIR/chaindata
          mv $ERIGON_TESTBED_AREA/chaindata-prev $ERIGON_REFERENCE_DATA_DIR/chaindata
        fi

    - name: Resume the Erigon instance dedicated to db maintenance
      if: ${{ always() }}
      run: |
        python3 $ERIGON_QA_PATH/test_system/db-producer/resume_production.py || true

    - name: Action for Success
      if: steps.test_step.outputs.TEST_RESULT == 'success'
      run: echo "::notice::Tests completed successfully"

    - name: Action for Not Success
      if: steps.test_step.outputs.TEST_RESULT != 'success'
      run: |
        echo "::error::Error detected during tests"
        exit 1<|MERGE_RESOLUTION|>--- conflicted
+++ resolved
@@ -13,11 +13,7 @@
   cancel-in-progress: false
 
 jobs:
-<<<<<<< HEAD
-  tip-tracking-test:
-=======
   gnosis-tip-tracking-test:
->>>>>>> cf916078
     runs-on: [self-hosted, qa, Gnosis]
     timeout-minutes: 600
     env:
