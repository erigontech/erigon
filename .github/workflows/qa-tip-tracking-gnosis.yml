name: QA - Tip tracking (Gnosis)

on:
  push:
    branches:
      - 'release/3.1'
  workflow_dispatch:     # Run manually

concurrency:
  group: ${{ github.workflow }}-${{ github.ref }}
  cancel-in-progress: false

jobs:
  gnosis-tip-tracking-test:
    runs-on: [self-hosted, qa, Gnosis, tip-tracking]
    timeout-minutes: 600
    env:
      ERIGON_REFERENCE_DATA_DIR: /opt/erigon-versions/gnosis-reference-version-3.0/datadir
      ERIGON_TESTBED_DATA_DIR: /opt/erigon-testbed/datadir
      ERIGON_QA_PATH: /home/qarunner/erigon-qa
      TRACKING_TIME_SECONDS: 14400 # 4 hours
      TOTAL_TIME_SECONDS: 28800 # 8 hours
      CHAIN: gnosis

    steps:
    - name: Check out repository
      uses: actions/checkout@v4

    - name: Clean Erigon Build Directory
      run: |
        make clean

    - name: Build Erigon
      run: |
        make erigon
      working-directory: ${{ github.workspace }}

    - name: Pause the Erigon instance dedicated to db maintenance
      run: |
        python3 $ERIGON_QA_PATH/test_system/db-producer/pause_production.py || true

    - name: Restore Erigon Testbed Data Directory
      id: save_chaindata_step
      run: |
        rsync -a --delete $ERIGON_REFERENCE_DATA_DIR/ $ERIGON_TESTBED_DATA_DIR/

<<<<<<< HEAD
    # Uncomment the following lines if you need to run the datadir upgrade procedure explicitly
    # For now, it is executed automatically by erigon when it detects the old format.
    #- name: Run the datadir upgrade procedure
    #  working-directory: ${{ github.workspace }}
    #  run: |
    #    ./build/bin/erigon seg update-to-new-ver-format --datadir $ERIGON_TESTBED_DATA_DIR
=======
    - name: Run the datadir upgrade procedure
      working-directory: ${{ github.workspace }}
      run: |
        ./build/bin/erigon snapshots update-to-new-ver-format --datadir $ERIGON_TESTBED_DATA_DIR
>>>>>>> 70d995fe

    - name: Run Erigon, wait sync and check ability to maintain sync
      id: test_step
      run: |
        set +e # Disable exit on error
        
        # 1. Launch the testbed Erigon instance
        # 2. Allow time for the Erigon to achieve synchronization
        # 3. Begin timing the duration that Erigon maintains synchronization
        python3 $ERIGON_QA_PATH/test_system/qa-tests/tip-tracking/run_and_check_tip_tracking.py \
          ${{ github.workspace }}/build/bin $ERIGON_TESTBED_DATA_DIR $TRACKING_TIME_SECONDS $TOTAL_TIME_SECONDS Erigon3 $CHAIN
  
        # Capture monitoring script exit status
        test_exit_status=$?
        
        # Save the subsection reached status
        echo "test_executed=true" >> "$GITHUB_OUTPUT"
    
        # Clean up Erigon process if it's still running
        if kill -0 $ERIGON_PID 2> /dev/null; then
          echo "Terminating Erigon"
          kill $ERIGON_PID
          wait $ERIGON_PID
        fi

        # Check test runner script exit status
        if [ $test_exit_status -eq 0 ]; then
          echo "Tests completed successfully"
          echo "TEST_RESULT=success" >> "$GITHUB_OUTPUT"
        else
          echo "Error detected during tests"
          echo "TEST_RESULT=failure" >> "$GITHUB_OUTPUT"
        fi

    - name: Upload Downloader Torrent Client Status
      if: always()
      uses: actions/upload-artifact@v4
      with:
        name: torrent-client-status-${{ env.CHAIN }}
        path: torrent-client-status.txt

    - name: Save test results
      if: steps.test_step.outputs.test_executed == 'true'
      env:
        TEST_RESULT: ${{ steps.test_step.outputs.TEST_RESULT }}
      run: |
        db_version=$(python3 $ERIGON_QA_PATH/test_system/qa-tests/uploads/prod_info.py $ERIGON_REFERENCE_DATA_DIR/../production.ini production erigon_repo_commit)
        if [ -z "$db_version" ]; then
          db_version="no-version"
        fi
        
        python3 $ERIGON_QA_PATH/test_system/qa-tests/uploads/upload_test_results.py \
          --repo erigon \
          --commit $(git rev-parse HEAD) \
          --branch ${{ github.ref_name }} \
          --test_name tip-tracking \
          --chain $CHAIN \
          --runner ${{ runner.name }} \
          --db_version $db_version \
          --outcome $TEST_RESULT \
          --result_file ${{ github.workspace }}/result-$CHAIN.json

    - name: Upload test results
      if: steps.test_step.outputs.test_executed == 'true'
      uses: actions/upload-artifact@v4
      with:
        name: test-results
        path: ${{ github.workspace }}/result-${{ env.CHAIN }}.json

    - name: Upload erigon log
      if: steps.test_step.outputs.test_executed == 'true'
      uses: actions/upload-artifact@v4
      with:
        name: erigon-log
        path: ${{ env.ERIGON_TESTBED_DATA_DIR }}/logs/erigon.log

    - name: Upload metric plots
      if: steps.test_step.outputs.test_executed == 'true'
      uses: actions/upload-artifact@v4
      with:
        name: metric-plots
        path: ${{ github.workspace }}/metrics-${{ env.CHAIN }}-plots*

    - name: Delete Erigon Testbed Data Directory
      if: ${{ always() }}
      run: |
        if [ -d "$ERIGON_TESTBED_DATA_DIR" ]; then
          rm -rf $ERIGON_TESTBED_DATA_DIR
        fi

    - name: Resume the Erigon instance dedicated to db maintenance
      if: ${{ always() }}
      run: |
        python3 $ERIGON_QA_PATH/test_system/db-producer/resume_production.py || true

    - name: Action for Success
      if: steps.test_step.outputs.TEST_RESULT == 'success'
      run: echo "::notice::Tests completed successfully"

    - name: Action for Not Success
      if: steps.test_step.outputs.TEST_RESULT != 'success'
      run: |
        echo "::error::Error detected during tests"
        exit 1<|MERGE_RESOLUTION|>--- conflicted
+++ resolved
@@ -44,19 +44,10 @@
       run: |
         rsync -a --delete $ERIGON_REFERENCE_DATA_DIR/ $ERIGON_TESTBED_DATA_DIR/
 
-<<<<<<< HEAD
-    # Uncomment the following lines if you need to run the datadir upgrade procedure explicitly
-    # For now, it is executed automatically by erigon when it detects the old format.
-    #- name: Run the datadir upgrade procedure
-    #  working-directory: ${{ github.workspace }}
-    #  run: |
-    #    ./build/bin/erigon seg update-to-new-ver-format --datadir $ERIGON_TESTBED_DATA_DIR
-=======
     - name: Run the datadir upgrade procedure
       working-directory: ${{ github.workspace }}
       run: |
         ./build/bin/erigon snapshots update-to-new-ver-format --datadir $ERIGON_TESTBED_DATA_DIR
->>>>>>> 70d995fe
 
     - name: Run Erigon, wait sync and check ability to maintain sync
       id: test_step
