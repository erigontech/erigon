name: Release
run-name: Build release ${{ inputs.release_version}} from branch ${{ inputs.checkout_ref }}, Skip tests=${{ inputs.skip_tests }}

env:
  APPLICATION: "erigon"
  APPLICATION_VERSION: "Erigon3"
  TEST_TRACKING_TIME_SECONDS: 7200 # 2 hours
  TEST_TOTAL_TIME_SECONDS: 172800  # 2 days
  TEST_CHAIN: "mainnet"
  BUILDER_IMAGE: "golang:1.24-bookworm"
  DOCKER_BASE_IMAGE: "debian:12-slim"
  APP_REPO: "erigontech/erigon"
  PACKAGE: "github.com/erigontech/erigon"
  DOCKERHUB_REPOSITORY: "erigontech/erigon"
  DOCKERFILE_PATH: "Dockerfile.release"
  LABEL_DESCRIPTION: "Erigon is an implementation of Ethereum (execution layer with embeddable consensus layer), on the efficiency frontier. Archive Node by default."

on:
  workflow_dispatch:
    inputs:
      checkout_ref:
        required: true
        type: string
        default: 'main'
        description: 'The branch to checkout and build artifacts from. By default "main".'
      release_version:
        required: true
        type: string
        description: 'Release version number (Pattern - v#.#.# , f.e. v2.60.1 or v3.0.0 or v3.0.0-alpha1 for pre-releases. Use prefix "v".)'
      perform_release:
        required: false
        type: boolean
        default: false
        description: 'perform_release: when set then all artifacts will be published and the DRAFT of the release notes will be created.'
      publish_latest_tag:
        required: false
        type: boolean
        default: false
        description: 'publish_latest_tag: when set then docker image with tag :latest will be also published'
      skip_tests:
        required: false
        type: boolean
        default: false
        description: 'Skip tests during release build (not recommended)'

jobs:

  build-release:
    runs-on: ubuntu-latest
    #runs-on: ubuntu-latest-devops-xxlarge
    timeout-minutes: 75
    name: Create git tag, build and publish Release Artifacts
    outputs:
      commit-id: ${{ steps.getCommitId.outputs.id }}
      short-commit-id: ${{ steps.getCommitId.outputs.short_commit_id }}
      application: ${{ env.APPLICATION }}
      parsed-version: ${{ steps.getCommitId.outputs.parsed_version}}

    steps:
      - name: Checkout git repository ${{ env.APP_REPO }} reference ${{ inputs.checkout_ref }}
        uses: actions/checkout@692973e3d937129bcbf40652eb9f2f61becf3332 ## 4.1.7 release
        with:
          repository: ${{ env.APP_REPO }}
          fetch-depth: 0
          ref: ${{ inputs.checkout_ref }}
          path: 'erigon'

      - name: Check if tag ${{ inputs.release_version }} already exists and create it in case perform_release is set.
        if: ${{ (inputs.perform_release) && (inputs.release_version != '') }}
        run: |
          cd erigon
          if git ls-remote --exit-code --quiet --tags origin '${{ inputs.release_version }}'; then
            echo "ERROR: tag ${{ inputs.release_version }} exists and workflow is performing release. Exit."
            exit 1
          else
            echo "OK: tag ${{ inputs.release_version }} does not exists. Proceeding."
            git tag ${{ inputs.release_version }}
            git push origin ${{ inputs.release_version }}
            echo; echo "Git TAG ${{ inputs.release_version }} created and pushed."
          fi

      - name: Run some commands, get commit id
        id: getCommitId
        run: |
          mkdir $GITHUB_WORKSPACE/build-arm64 $GITHUB_WORKSPACE/build-amd64 $GITHUB_WORKSPACE/build-amd64v2
          echo "id=$(git rev-parse HEAD)" >> $GITHUB_OUTPUT
          echo "short_commit_id=$(git rev-parse --short=7 HEAD)" >> $GITHUB_OUTPUT
          echo "parsed_version=$(echo ${{ inputs.release_version }} | sed -e 's/^v//g')" >> $GITHUB_OUTPUT
          echo "week_of_the_year=$(/bin/date -u "+%Y-%W")" >> $GITHUB_OUTPUT

      - name: Login to Docker Hub
        uses: docker/login-action@9780b0c442fbb1117ed29e0efdff1e18412f7567  ## v3.3.0
        with:
          username: ${{ secrets.ORG_DOCKERHUB_ERIGONTECH_USERNAME }}
          password: ${{ secrets.ORG_DOCKERHUB_ERIGONTECH_TOKEN }}

      - name: Set up QEMU
        uses: docker/setup-qemu-action@49b3bc8e6bdd4a60e6116a5414239cba5943d3cf ## v3.2.0

      - name: Set up Docker Buildx
        uses: docker/setup-buildx-action@988b5a0280414f521da01fcc63a27aeeb4b104db ## v3.6.1

      - name: Setup GO build and pkg cache for one week only
        id: cache
        uses: actions/cache@v4
        with:
          key: cache-year-week-${{ steps.getCommitId.outputs.week_of_the_year }}-go.mod-hash:${{ hashFiles('erigon/go.mod') }}
          path: |
            ~/go/pkg
            ~/.cache

      - name: Build for linux/arm64
        run: >
          docker run --platform linux/arm64
          --rm
          -v $(pwd)/erigon:/erigon:ro
          -v ${GITHUB_WORKSPACE}/build-arm64:/erigon-build
          -v ${HOME}/.cache:/root/.cache
          -v ${HOME}/go/pkg/mod:/go/pkg/mod
          -w /erigon --entrypoint /bin/bash
          ${{ env.BUILDER_IMAGE }}
          -c "git config --global --add safe.directory /erigon;
          make GOARCH=arm64 GOBIN=/erigon-build BUILD_TAGS=nosqlite,noboltdb,nosilkworm 
          erigon downloader devnet evm caplin diag integration rpcdaemon sentry txpool"

        ## temporary disable silkworm in 3.x.x
      - name: Build for linux/amd64 (with nosilkworm tag)
        run: >
          docker run --platform linux/amd64
          --rm
          -v $(pwd)/erigon:/erigon:ro
          -v ${GITHUB_WORKSPACE}/build-amd64:/erigon-build
          -v ${HOME}/.cache:/root/.cache
          -v ${HOME}/go/pkg/mod:/go/pkg/mod
          -w /erigon --entrypoint /bin/bash
          ${{ env.BUILDER_IMAGE }}
          -c "git config --global --add safe.directory /erigon;
          make GOARCH=amd64 GOAMD64=v1 GOAMD64_VERSION=v1 GOBIN=/erigon-build BUILD_TAGS=nosqlite,noboltdb,nosilkworm 
          erigon downloader devnet evm caplin diag integration rpcdaemon sentry txpool;
          if [ ${WITH_SILKWORM} ]; then find / -name libsilkworm_capi.so -exec install {} /erigon-build \; ; fi;"

        ## temporary disable silkworm in 3.x.x
      - name: Build for linux/amd64/v2 (with nosilkworm tag)
        run: >
          docker run --platform linux/amd64/v2
          --rm
          -v $(pwd)/erigon:/erigon:ro
          -v ${GITHUB_WORKSPACE}/build-amd64v2:/erigon-build
          -v ${HOME}/.cache:/root/.cache
          -v ${HOME}/go/pkg/mod:/go/pkg/mod
          -w /erigon --entrypoint /bin/bash
          ${{ env.BUILDER_IMAGE }}
          -c "git config --global --add safe.directory /erigon;
          make GOARCH=amd64 GOAMD64=v2 GOBIN=/erigon-build BUILD_TAGS=nosqlite,noboltdb,nosilkworm 
          erigon downloader devnet evm caplin diag integration rpcdaemon sentry txpool;
          if [ ${WITH_SILKWORM} ]; then find / -name libsilkworm_capi.so -exec install {} /erigon-build \; ; fi;"

      - name: Create archives and checksums
        env:
          RELEASE_VERSION: ${{ inputs.release_version }}
        run: |
          cd ${GITHUB_WORKSPACE}
          mkdir $GITHUB_WORKSPACE/release
          for dir in build-*; do
            cd $dir
            echo Current directory is $(pwd) . Checksum file and archive will be created for this directory
            sha256sum * > checksums.txt
            tar czvf $GITHUB_WORKSPACE/release/${APPLICATION}_${RELEASE_VERSION}_linux_$(echo $dir | sed 's,build-,,').tar.gz \
              --transform "s,^./,${APPLICATION}_${RELEASE_VERSION}_linux_$(echo $dir | sed 's,build-,,')/," .
            cd -
          done
          cd $GITHUB_WORKSPACE/release
          sha256sum * > ${APPLICATION}_${RELEASE_VERSION}_checksums.txt
          echo Content of release directory:
          find . -type f -ls

      - name: Upload artifact -- linux/arm64
        uses: actions/upload-artifact@834a144ee995460fba8ed112a2fc961b36a5ec5a  ## v4.3.6
        with:
          name: ${{ env.APPLICATION }}_${{ inputs.release_version }}_linux_arm64.tar.gz
          path: ${{ github.workspace }}/release/${{ env.APPLICATION }}_${{ inputs.release_version }}_linux_arm64.tar.gz
          retention-days: 3
          compression-level: 0
          if-no-files-found: error

      - name: Upload artifact -- linux/amd64
        uses: actions/upload-artifact@834a144ee995460fba8ed112a2fc961b36a5ec5a  ## v4.3.6
        with:
          name: ${{ env.APPLICATION }}_${{ inputs.release_version }}_linux_amd64.tar.gz
          path: ${{ github.workspace }}/release/${{ env.APPLICATION }}_${{ inputs.release_version }}_linux_amd64.tar.gz
          retention-days: 3
          compression-level: 0
          if-no-files-found: error

      - name: Upload artifact -- linux/amd64/v2
        uses: actions/upload-artifact@834a144ee995460fba8ed112a2fc961b36a5ec5a  ## v4.3.6
        with:
          name: ${{ env.APPLICATION }}_${{ inputs.release_version }}_linux_amd64v2.tar.gz
          path: ${{ github.workspace }}/release/${{ env.APPLICATION }}_${{ inputs.release_version }}_linux_amd64v2.tar.gz
          retention-days: 3
          compression-level: 0
          if-no-files-found: error


  test-release:
    name: test on ${{ matrix.id }}
    if: ${{ ! inputs.skip_tests }}
    runs-on: [ self-hosted, qa, Release, "${{ matrix.runner-arch }}" ]
    timeout-minutes: 2800  # nearly 2 days
    needs: [ build-release ]
    strategy:
      matrix:
        include:
          - id: linux/amd64
            runner-arch: X64
            artifact: linux_amd64
          - id: linux/arm64
            runner-arch: ARM64
            artifact: linux_arm64

    steps:

      - name: Cleanup working directory
        run: rm -drfv *

      - name: Set up Python
        uses: actions/setup-python@v5
        with:
          python-version: '3.12'

      - name: Download artifact ${{ env.APPLICATION }}_${{ inputs.release_version }}_${{ matrix.artifact }}.tar.gz
        uses: actions/download-artifact@v4
        with:
          name: ${{ env.APPLICATION }}_${{ inputs.release_version }}_${{ matrix.artifact }}.tar.gz
          path: .

      - name: Extract artifact ${{ env.APPLICATION }}_${{ inputs.release_version }}_${{ matrix.artifact }}.tar.gz
        run: |
          pwd
          ls -l ${{ env.APPLICATION }}_${{ inputs.release_version }}_${{ matrix.artifact }}.tar.gz
          tar xzvf ${{ env.APPLICATION }}_${{ inputs.release_version }}_${{ matrix.artifact }}.tar.gz
          ls -lR
      - name: Fast checkout git repository erigontech/erigon-qa
        uses: actions/checkout@692973e3d937129bcbf40652eb9f2f61becf3332 ## 4.1.7 release
        with:
          token: ${{ secrets.ORG_GITHUB_ERIGONTECH_ERIGON_QA_READ }}
          repository: erigontech/erigon-qa
          fetch-depth: 1
          ref: main
          path: erigon-qa

      - name: Run QA Tests
        run: |
          cd ./erigon-qa/test_system
          pwd
          ls -lao
          pip3 install -r requirements.txt   
          ln -s $(pwd)/base_library $(pwd)/qa-tests/tip-tracking/base_library
          echo "DEBUG -- content of directory $(pwd) :"
          ls -l
          echo "DEBUG -- content of directory $(pwd)/qa-tests/tip-tracking/"
          ls -l $(pwd)/qa-tests/tip-tracking/
          echo "DEBUG -- content of directory GITHUB_WORKSPACE ${GITHUB_WORKSPACE} :"
          ls -l ${GITHUB_WORKSPACE}
          echo "DEBUG -- end."
          rm -rf ${RUNNER_WORKSPACE}/erigon-data || true
          mkdir ${RUNNER_WORKSPACE}/erigon-data
          # Run Erigon, wait sync and check ability to maintain sync
          python3 qa-tests/tip-tracking/run_and_check_tip_tracking.py \
            ${GITHUB_WORKSPACE}/${{ env.APPLICATION }}_${{ inputs.release_version }}_${{ matrix.artifact }} \
              ${RUNNER_WORKSPACE}/erigon-data ${{ env.TEST_TRACKING_TIME_SECONDS }} ${{ env.TEST_TOTAL_TIME_SECONDS }} ${{ env.APPLICATION_VERSION }} ${{ env.TEST_CHAIN }}
          # Capture monitoring script exit status
          test_exit_status=$?
          # Save the subsection reached status
          echo "test_executed=true" >> "$GITHUB_OUTPUT"
          # Check test runner script exit status
          if [ $test_exit_status -eq 0 ]; then
            echo "Tests completed successfully"
            echo "TEST_RESULT=success" >> "$GITHUB_OUTPUT"
          else
            echo "Error detected during tests"
            echo "TEST_RESULT=failure" >> "$GITHUB_OUTPUT"
          fi

      - name: Upload Downloader Torrent Client Status
        if: always()
        uses: actions/upload-artifact@v4
        with:
          name: torrent-client-status-${{ env.CHAIN }}
          path: torrent-client-status.txt

      - name: Cleanup working directory
        run: rm -drfv *

  build-debian-pkg:
    name: Debian packages
<<<<<<< HEAD
    needs: [ build-release, test-release ]
=======
    needs: [build-release, test-release]
>>>>>>> cf916078
    if: always() && contains(needs.build-release.result, 'success') && !contains(needs.test-release.result, 'failure')
    uses: erigontech/erigon/.github/workflows/reusable-release-build-debian-pkg.yml@main
    with:
      application: ${{ needs.build-release.outputs.application }}
      version: ${{ needs.build-release.outputs.parsed-version }}


  publish-docker-image:
    needs: [ build-release, test-release ]
    if: always() && contains(needs.build-release.result, 'success') && !contains(needs.test-release.result, 'failure')
    runs-on: ubuntu-latest
    timeout-minutes: 30
    name: Docker image        

    steps:

    - name: Fast checkout just ${{ env.DOCKERFILE_PATH }} from git repository ${{ env.APP_REPO }}
      uses: actions/checkout@692973e3d937129bcbf40652eb9f2f61becf3332 ## 4.1.7 release
      with:
        repository: ${{ env.APP_REPO }}
        sparse-checkout: ${{ env.DOCKERFILE_PATH }}
        sparse-checkout-cone-mode: false
        ref: ${{ needs.build-release.outputs.commit-id }}

    - name: Download arm64 artifact
      uses: actions/download-artifact@v4
      with:
        name: ${{ env.APPLICATION }}_${{ inputs.release_version }}_linux_arm64.tar.gz

    - name: Download amd64 artifact
      uses: actions/download-artifact@v4
      with:
        name: ${{ env.APPLICATION }}_${{ inputs.release_version }}_linux_amd64.tar.gz

    - name: Download amd64v2 artifact
      uses: actions/download-artifact@v4
      with:
        name: ${{ env.APPLICATION }}_${{ inputs.release_version }}_linux_amd64v2.tar.gz

    - name: Set up QEMU
      uses: docker/setup-qemu-action@49b3bc8e6bdd4a60e6116a5414239cba5943d3cf ## v3.2.0

    - name: Set up Docker Buildx
      uses: docker/setup-buildx-action@988b5a0280414f521da01fcc63a27aeeb4b104db ## v3.6.1

    - name: Login to Docker Hub
      uses: docker/login-action@9780b0c442fbb1117ed29e0efdff1e18412f7567  ## v3.3.0
      with:
        username: ${{ secrets.ORG_DOCKERHUB_ERIGONTECH_USERNAME }}
        password: ${{ secrets.ORG_DOCKERHUB_ERIGONTECH_TOKEN }}

    - name: Build and push multi-platform docker images (${{ env.BUILD_VERSION }} and maybe latest) in case perform_release is true
      if: ${{ inputs.perform_release }}
      env:
        BUILD_VERSION: ${{ inputs.release_version }}
        DOCKER_URL: ${{ env.DOCKERHUB_REPOSITORY }}
        DOCKER_PUBLISH_LATEST_CONDITION: ${{ inputs.publish_latest_tag && format('--tag {0}:latest ',env.DOCKERHUB_REPOSITORY) || '' }}
      run: |
        pwd
        find . -ls
        docker buildx build \
        --file ${{ env.DOCKERFILE_PATH }} \
        --build-arg RELEASE_DOCKER_BASE_IMAGE=${{ env.DOCKER_BASE_IMAGE }} \
        --build-arg VERSION=${{ env.BUILD_VERSION }} \
        --build-arg APPLICATION=${{ env.APPLICATION }} \
        --tag ${{ env.DOCKER_URL }}:${{ env.BUILD_VERSION }} \
        --target release \
        --attest type=provenance,mode=max \
        --sbom=true \
        ${{ env.DOCKER_PUBLISH_LATEST_CONDITION }} \
        --label org.opencontainers.image.created=$(date -u +'%Y-%m-%dT%H:%M:%SZ') \
        --label org.opencontainers.image.authors="https://github.com/erigontech/erigon/graphs/contributors" \
        --label org.opencontainers.image.url="https://github.com/erigontech/erigon/blob/${{ inputs.checkout_ref }}/${{ env.DOCKERFILE_PATH }}" \
        --label org.opencontainers.image.documentation="https://github.com/erigontech/erigon/blob/${{ inputs.checkout_ref }}/${{ env.DOCKERFILE_PATH }}" \
        --label org.opencontainers.image.source="https://github.com/erigontech/erigon/blob/${{ inputs.checkout_ref }}/${{ env.DOCKERFILE_PATH }}" \
        --label org.opencontainers.image.version=${{ inputs.release_version }} \
        --label org.opencontainers.image.revision=${{ needs.build-release.outputs.commit-id }} \
        --label org.opencontainers.image.vcs-ref-short=${{ needs.build-release.outputs.short-commit-id }} \
        --label org.opencontainers.image.vendor="${{ github.repository_owner }}" \
        --label org.opencontainers.image.description="${{ env.LABEL_DESCRIPTION }}" \
        --label org.opencontainers.image.base.name="${{ env.DOCKER_BASE_IMAGE }}" \
        --push \
        --platform linux/amd64,linux/amd64/v2,linux/arm64 .



  publish-release:
    needs: [ build-debian-pkg, publish-docker-image, build-release ]
    if: always() && contains(needs.build-release.result, 'success') && contains(needs.build-debian-pkg.result, 'success') && contains(needs.publish-docker-image.result, 'success')
    runs-on: ubuntu-latest
    timeout-minutes: 15
    name: Publish release notes

    steps:
    - name: Download linux/arm64 artifact
      uses: actions/download-artifact@v4
      with:
        name: ${{ env.APPLICATION }}_${{ inputs.release_version }}_linux_arm64.tar.gz
        path: dist/

    - name: Download linux/amd64 artifact
      uses: actions/download-artifact@v4
      with:
        name: ${{ env.APPLICATION }}_${{ inputs.release_version }}_linux_amd64.tar.gz
        path: dist/

    - name: Download linux/amd64v2 artifact
      uses: actions/download-artifact@v4
      with:
        name: ${{ env.APPLICATION }}_${{ inputs.release_version }}_linux_amd64v2.tar.gz
        path: dist/

    - name: Download arm64 debian package
      uses: actions/download-artifact@v4
      with:
        name: ${{ env.APPLICATION }}_${{ needs.build-release.outputs.parsed-version }}_arm64.deb
        path: dist/

    - name: Download amd64 debian package
      uses: actions/download-artifact@v4
      with:
        name: ${{ env.APPLICATION }}_${{ needs.build-release.outputs.parsed-version }}_amd64.deb
        path: dist/

    - name: Publish draft of the Release notes with assets in case perform_release is set
      if: ${{ inputs.perform_release }}
      env:
        GH_TOKEN: ${{ github.token }}
        GH_REPO: ${{ github.repository }}
        DOCKER_TAGS: ${{ env.DOCKERHUB_REPOSITORY }}:${{ inputs.release_version }}
        GITHUB_RELEASE_TARGET: ${{ inputs.checkout_ref }}
      run: |
        cd dist
        sha256sum *.tar.gz *.deb > ${HOME}/${{ env.APPLICATION }}_${{ inputs.release_version }}_checksums.txt
        gh release create \
          --generate-notes \
          --target ${GITHUB_RELEASE_TARGET} \
          --draft=true \
          --title "${{ inputs.release_version }}" \
          --notes "**Improvements:**<br>- ...coming soon <br><br>**Bugfixes:**<br><br>- ...coming soon<br><br>**Docker images:**<br><br>Docker image released:<br> ${{ env.DOCKER_TAGS }}<br><br>... coming soon<br>" \
          "${{ inputs.release_version }}" \
          *.tar.gz *.deb ${HOME}/${{ env.APPLICATION }}_${{ inputs.release_version }}_checksums.txt


  In-case-of-failure:
    name: "In case of failure: remove remote git tag pointing to the new version."
    needs: [ publish-release, build-release, test-release, build-debian-pkg, publish-docker-image ]
    if: always() && !contains(needs.build-release.result, 'success') && contains(needs.test-release.result, 'failure') && !contains(needs.publish-release.result, 'success') && !contains(needs.build-debian-pkg.result, 'success') && !contains(needs.publish-docker-image.result, 'success')
    runs-on: ubuntu-22.04

    steps:
      - name: Checkout git repository ${{ env.APP_REPO }} reference ${{ inputs.checkout_ref }}
        uses: actions/checkout@692973e3d937129bcbf40652eb9f2f61becf3332 ## 4.1.7 release
        with:
          repository: ${{ env.APP_REPO }}
          fetch-depth: 0
          ref: ${{ inputs.checkout_ref }}
          path: 'erigon'

      - name: Rollback - remove git tag ${{ inputs.release_version }}
        if: ${{ (inputs.perform_release) && (inputs.release_version != '') }}
        run: |
          cd erigon
          git push -d origin ${{ inputs.release_version }}<|MERGE_RESOLUTION|>--- conflicted
+++ resolved
@@ -294,11 +294,7 @@
 
   build-debian-pkg:
     name: Debian packages
-<<<<<<< HEAD
-    needs: [ build-release, test-release ]
-=======
     needs: [build-release, test-release]
->>>>>>> cf916078
     if: always() && contains(needs.build-release.result, 'success') && !contains(needs.test-release.result, 'failure')
     uses: erigontech/erigon/.github/workflows/reusable-release-build-debian-pkg.yml@main
     with:
