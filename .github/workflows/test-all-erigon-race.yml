name: All tests (with -race)

on:
  push:
    branches:
      - 'release/**'
      - main
  workflow_dispatch:

jobs:
  # 
  # This first job is used to determine if changes are within out-of-scope dirs or files (in such case the tests are not run because they would be meaningless)
  # NOTE: this logic is needed because the simple 'paths-ignore:' doesn't work since this workflow is set as a mandatory/required check for this repo
  # - '**/.github/workflows/**' is currently commented to avoid unintended freeze in case of concurrent changes outside the excluded paths (further development will be done in due course)
  # 
  source-of-changes:
    runs-on: ubuntu-latest
    outputs:
      changed_files: ${{ steps.filter.outputs.changed_files }}
    steps:
      - name: Checkout code
        uses: actions/checkout@v5

      - name: Check for changes within out-of-scope dirs or files
        id: filter
        uses: dorny/paths-filter@v3
        with:
          filters: |
            changed_files:
              - 'dashboards/**'
              # - '**/.github/workflows/**'
              - '**/.github/workflows/backups-dashboards.yml'
  tests-linux:
    needs: source-of-changes
    concurrency:
      # concurrency group: there can be at most one running and one pending job in a 
      # concurrency group at any time. So for commits on main/release, we use different 
      # concurrency group per commit; for other branches, we use a branch-level CG.
      group: >-
        ${{
          (github.ref == 'refs/heads/main' || startsWith(github.ref, 'refs/heads/release/')) && 
          format('{0}-{1}-{2}', github.workflow, matrix.os, github.run_id) ||
          format('{0}-{1}-{2}', github.workflow, matrix.os, github.ref)
        }}
      cancel-in-progress: true
    strategy:
      matrix:
        os:
          - ubuntu-latest
    runs-on: ${{ matrix.os }}

    steps:
      - name: Declare runners
        if: needs.source-of-changes.outputs.changed_files != 'true'
        run: |
          set +x
          echo "This workflow is being executed by this runner: $RUNNER_NAME"
          
      - name: Checkout code
        if: needs.source-of-changes.outputs.changed_files != 'true'
        uses: actions/checkout@v5
        with:
<<<<<<< HEAD
          fetch-depth: 1
=======
          fetch-depth: 0

      - name: Cleanup space
        if: runner.os == 'Linux'
        run: |
          rm -fr /opt/az \
                 /opt/microsoft \
                 /usr/share/dotnet \
                 /usr/share/miniconda \
                 /usr/share/swift
>>>>>>> 47a1f1c3

      - name: Setup Go environment
        if: needs.source-of-changes.outputs.changed_files != 'true'
        uses: actions/setup-go@v6
        with:
          go-version: '1.25'
          cache: ${{ github.ref == 'refs/heads/main' || startsWith(github.ref, 'refs/heads/release/') }}
          
      - name: Install dependencies on Linux
        if: needs.source-of-changes.outputs.changed_files != 'true'
        run: sudo apt update -y && sudo apt install -y build-essential
        
      - name: Run all tests on ${{ matrix.os }}
        env:
          SKIP_FLAKY_TESTS: 'true'
        if: needs.source-of-changes.outputs.changed_files != 'true'
        run: GOGC=80 make test-all-race

      - name: This ${{ matrix.os }} check does not make sense for changes within out-of-scope directories
        if: needs.source-of-changes.outputs.changed_files == 'true'
        run: echo "This check does not make sense for changes within out-of-scope directories"<|MERGE_RESOLUTION|>--- conflicted
+++ resolved
@@ -50,6 +50,14 @@
     runs-on: ${{ matrix.os }}
 
     steps:
+      - name: Cleanup space
+        run: |
+          rm -fr /opt/az \
+                 /opt/microsoft \
+                 /usr/share/dotnet \
+                 /usr/share/miniconda \
+                 /usr/share/swift
+
       - name: Declare runners
         if: needs.source-of-changes.outputs.changed_files != 'true'
         run: |
@@ -60,20 +68,7 @@
         if: needs.source-of-changes.outputs.changed_files != 'true'
         uses: actions/checkout@v5
         with:
-<<<<<<< HEAD
           fetch-depth: 1
-=======
-          fetch-depth: 0
-
-      - name: Cleanup space
-        if: runner.os == 'Linux'
-        run: |
-          rm -fr /opt/az \
-                 /opt/microsoft \
-                 /usr/share/dotnet \
-                 /usr/share/miniconda \
-                 /usr/share/swift
->>>>>>> 47a1f1c3
 
       - name: Setup Go environment
         if: needs.source-of-changes.outputs.changed_files != 'true'
