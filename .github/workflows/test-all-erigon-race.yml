name: All tests (with -race)

on:
  push:
    branches:
      - 'release/**'
      - main
  workflow_dispatch:

jobs:
  # 
  # This first job is used to determine if changes are within out-of-scope dirs or files (in such case the tests are not run because they would be meaningless)
  # NOTE: this logic is needed because the simple 'paths-ignore:' doesn't work since this workflow is set as a mandatory/required check for this repo
  # - '**/.github/workflows/**' is currently commented to avoid unintended freeze in case of concurrent changes outside the excluded paths (further development will be done in due course)
  # 
  source-of-changes:
    runs-on: ubuntu-latest
    outputs:
      changed_files: ${{ steps.filter.outputs.changed_files }}
    steps:
      - name: Checkout code
        uses: actions/checkout@v5

      - name: Check for changes within out-of-scope dirs or files
        id: filter
        uses: dorny/paths-filter@v3
        with:
          filters: |
            changed_files:
              - 'dashboards/**'
              # - '**/.github/workflows/**'
              - '**/.github/workflows/backups-dashboards.yml'
  tests-linux:
    needs: source-of-changes
    concurrency:
      # concurrency group: there can be at most one running and one pending job in a 
      # concurrency group at any time. So for commits on main/release, we use different 
      # concurrency group per commit; for other branches, we use a branch-level CG.
      group: >-
        ${{
          (github.ref == 'refs/heads/main' || startsWith(github.ref, 'refs/heads/release/')) && 
          format('{0}-{1}-{2}', github.workflow, matrix.os, github.run_id) ||
          format('{0}-{1}-{2}', github.workflow, matrix.os, github.ref)
        }}
      cancel-in-progress: true
    strategy:
      matrix:
        os:
          - ubuntu-24.04
    runs-on: ${{ matrix.os }}

    steps:
      - name: Declare runners
        if: needs.source-of-changes.outputs.changed_files != 'true'
        run: |
          set +x
          echo "I am being served by this runner: $RUNNER_NAME"

      - name: Checkout code
        if: needs.source-of-changes.outputs.changed_files != 'true'
        uses: actions/checkout@v5
<<<<<<< HEAD
      - name: Update submodules
        if: needs.source-of-changes.outputs.changed_files != 'true'
        run: git submodule update --init --recursive --force

=======
        with:
          submodules: recursive
          lfs: true
        
>>>>>>> 01eeeaa8
      - name: Setup Go environment
        if: needs.source-of-changes.outputs.changed_files != 'true'
        uses: actions/setup-go@v6
        with:
          go-version: '1.24'
          cache: ${{ contains(fromJSON('["refs/heads/main","refs/heads/release/3.0","refs/heads/release/2.61"]'), github.ref) }}

      - name: Install dependencies on Linux
        if: needs.source-of-changes.outputs.changed_files != 'true'
        run: sudo apt update && sudo apt install build-essential

      - name: Run all tests on ${{ matrix.os }}
        env:
          SKIP_FLAKY_TESTS: 'true'
        if: needs.source-of-changes.outputs.changed_files != 'true'
        run: GOGC=80 make test-all-race

      - name: This ${{ matrix.os }} check does not make sense for changes within out-of-scope directories
        if: needs.source-of-changes.outputs.changed_files == 'true'
        run: echo "This check does not make sense for changes within out-of-scope directories"<|MERGE_RESOLUTION|>--- conflicted
+++ resolved
@@ -55,32 +55,25 @@
         run: |
           set +x
           echo "I am being served by this runner: $RUNNER_NAME"
-
+          
       - name: Checkout code
         if: needs.source-of-changes.outputs.changed_files != 'true'
         uses: actions/checkout@v5
-<<<<<<< HEAD
-      - name: Update submodules
-        if: needs.source-of-changes.outputs.changed_files != 'true'
-        run: git submodule update --init --recursive --force
-
-=======
         with:
           submodules: recursive
           lfs: true
         
->>>>>>> 01eeeaa8
       - name: Setup Go environment
         if: needs.source-of-changes.outputs.changed_files != 'true'
         uses: actions/setup-go@v6
         with:
           go-version: '1.24'
           cache: ${{ contains(fromJSON('["refs/heads/main","refs/heads/release/3.0","refs/heads/release/2.61"]'), github.ref) }}
-
+          
       - name: Install dependencies on Linux
         if: needs.source-of-changes.outputs.changed_files != 'true'
         run: sudo apt update && sudo apt install build-essential
-
+        
       - name: Run all tests on ${{ matrix.os }}
         env:
           SKIP_FLAKY_TESTS: 'true'
