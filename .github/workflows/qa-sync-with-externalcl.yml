--- conflicted
+++ resolved
@@ -75,11 +75,7 @@
           test_exit_status=$?
 
           # Save the subsection reached status
-<<<<<<< HEAD
           echo "test_executed=true" >> $GITHUB_OUTPUT
-=======
-          echo "test_executed=true" >> "$GITHUB_OUTPUT"
->>>>>>> 697deaa3
 
           # Check test runner script exit status
           if [ $test_exit_status -eq 0 ]; then
