name: QA - Sync with external CL

on:
  schedule:
    - cron: '0 8 * * 0'  # Run on Sunday at 08:00 AM UTC
  workflow_dispatch:     # Run manually

jobs:
  sync-with-externalcl:
<<<<<<< HEAD
    runs-on: [self-hosted, qa, linux, X64, long-running]
    timeout-minutes: 500 # 8+ hours
=======
    runs-on: [self-hosted, qa, linux, X64]
    timeout-minutes: 1440 # 24 hours
>>>>>>> e658e7f1
    strategy:
      fail-fast: false
      matrix:
        client: [lighthouse, prysm]
        chain: [mainnet, gnosis]
        exclude:
          - client: prysm
            chain: gnosis
    env:
      ERIGON_DATA_DIR: ${{ github.workspace }}/erigon_data
      CL_DATA_DIR: ${{ github.workspace }}/consensus
      ERIGON_QA_PATH: /home/qarunner/erigon-qa
      TRACKING_TIME_SECONDS: 3600 # 1 hour
      TOTAL_TIME_SECONDS: 25200 # 7 hours

    steps:
      - name: Check out repository
        uses: actions/checkout@v4

      - name: Clean Erigon Build & Data Directories
        run: |
          make clean
          rm -rf $ERIGON_DATA_DIR

      - name: Install ${{ matrix.client }} and generate JWT secret
        run: |
          mkdir -p $CL_DATA_DIR
          if [ "${{ matrix.client }}" == "lighthouse" ]; then
            curl -LO https://github.com/sigp/lighthouse/releases/download/v7.0.0-beta.0/lighthouse-v7.0.0-beta.0-x86_64-unknown-linux-gnu.tar.gz
            tar -xvf lighthouse-v7.0.0-beta.0-x86_64-unknown-linux-gnu.tar.gz -C $CL_DATA_DIR
            rm lighthouse-v7.0.0-beta.0-x86_64-unknown-linux-gnu.tar.gz
          elif [ "${{ matrix.client }}" == "prysm" ]; then
            curl -L https://raw.githubusercontent.com/prysmaticlabs/prysm/master/prysm.sh -o $CL_DATA_DIR/prysm.sh
            chmod +x $CL_DATA_DIR/prysm.sh
          fi
          openssl rand -hex 32 > $CL_DATA_DIR/jwt.hex

      - name: Build Erigon
        run: |
          make erigon
        working-directory: ${{ github.workspace }}

      - name: Pause the Erigon instance dedicated to db maintenance
        run: |
          python3 $ERIGON_QA_PATH/test_system/db-producer/pause_production.py || true

      - name: Run Erigon and monitor chain sync
        id: test_step
        run: |
          set +e # Disable exit on error
          
          # Run Erigon, wait sync and check ability to maintain sync
          python3 $ERIGON_QA_PATH/test_system/qa-tests/tip-tracking/run_and_check_tip_tracking.py \
            ${{ github.workspace }}/build/bin $ERIGON_DATA_DIR $TRACKING_TIME_SECONDS $TOTAL_TIME_SECONDS Erigon3 ${{ matrix.chain }} minimal_node no_statistics ${{ matrix.client }} $CL_DATA_DIR
          
          # Capture monitoring script exit status
          test_exit_status=$?
          
          # Save the subsection reached status
          echo "::set-output name=test_executed::true"
          
          # Check test runner script exit status
          if [ $test_exit_status -eq 0 ]; then
            echo "Tests completed successfully"
            echo "TEST_RESULT=success" >> "$GITHUB_OUTPUT"
          else
            echo "Error detected during tests"
            echo "TEST_RESULT=failure" >> "$GITHUB_OUTPUT"
          fi

      - name: Save test results
        if: steps.test_step.outputs.test_executed == 'true'
        env:
          TEST_RESULT: ${{ steps.test_step.outputs.TEST_RESULT }}
        run: |
          python3 $ERIGON_QA_PATH/test_system/qa-tests/uploads/upload_test_results.py \
            --repo erigon \
            --commit $(git rev-parse HEAD) \
            --branch ${{ github.ref_name }} \
            --test_name sync-from-scratch-${{ matrix.client }}-minimal-node \
            --chain ${{ matrix.chain }} \
            --runner ${{ runner.name }} \
            --outcome $TEST_RESULT \
            --result_file ${{ github.workspace }}/result-${{ matrix.chain }}.json

      - name: Upload test results
        if: steps.test_step.outputs.test_executed == 'true'
        uses: actions/upload-artifact@v4
        with:
          name: test-results-${{ matrix.client }}-${{ matrix.chain }}
          path: |
            ${{ github.workspace }}/result-${{ matrix.chain }}.json
            ${{ github.workspace }}/erigon_data/logs/erigon.log
            ${{ matrix.client == 'lighthouse' && '$CL_DATA_DIR/data/beacon/logs/beacon.log' || '' }}
            ${{ matrix.client == 'prysm' && '$CL_DATA_DIR/data/beacon.log' || '' }}

      - name: Clean up Erigon data directory
        if: always()
        run: |
          rm -rf $ERIGON_DATA_DIR

      - name: Cleanup consensus runner directory
        if: always()
        run: |
          rm -rf $CL_DATA_DIR

      - name: Resume the Erigon instance dedicated to db maintenance
        run: |
          python3 $ERIGON_QA_PATH/test_system/db-producer/resume_production.py || true

      - name: Action for Success
        if: steps.test_step.outputs.TEST_RESULT == 'success'
        run: echo "::notice::Tests completed successfully"

      - name: Action for Not Success
        if: steps.test_step.outputs.TEST_RESULT != 'success'
        run: |
          echo "::error::Error detected during tests"
          exit 1<|MERGE_RESOLUTION|>--- conflicted
+++ resolved
@@ -7,13 +7,8 @@
 
 jobs:
   sync-with-externalcl:
-<<<<<<< HEAD
-    runs-on: [self-hosted, qa, linux, X64, long-running]
-    timeout-minutes: 500 # 8+ hours
-=======
     runs-on: [self-hosted, qa, linux, X64]
     timeout-minutes: 1440 # 24 hours
->>>>>>> e658e7f1
     strategy:
       fail-fast: false
       matrix:
