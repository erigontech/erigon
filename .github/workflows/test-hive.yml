--- conflicted
+++ resolved
@@ -103,16 +103,9 @@
           run_suite engine withdrawals 0
           run_suite engine cancun 0
           run_suite engine api 0
-<<<<<<< HEAD
           run_suite engine auth 0
-          # 8 failures out of 199 tests, see https://github.com/ethereum/hive/pull/1355
-          run_suite rpc compat 8
-=======
-          # 3 failures out of 8 tests at time of writing
-          run_suite engine auth 3
           # 10 failures out of 199 tests, see https://github.com/ethereum/hive/pull/1355
           run_suite rpc compat 10
->>>>>>> 2ef0a823
         continue-on-error: true
 
       - name: Upload output log
