--- conflicted
+++ resolved
@@ -10,17 +10,12 @@
 
 jobs:
   minimal-node-sync-from-scratch-test:
-<<<<<<< HEAD
     runs-on: [self-hosted, qa, long-running]
-    timeout-minutes: 500 # 8 hours plus 20 minutes
-=======
-    runs-on: [self-hosted, qa]
     timeout-minutes: 740  # 12 hours plus 20 minutes
     strategy:
       fail-fast: false
       matrix:
         chain: [ mainnet, bor-mainnet ]  # Chain name as specified on the erigon command line
->>>>>>> 3e730b46
     env:
       ERIGON_DATA_DIR: ${{ github.workspace }}/erigon_data
       ERIGON_QA_PATH: /home/qarunner/erigon-qa
