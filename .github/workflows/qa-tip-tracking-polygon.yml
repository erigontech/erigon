--- conflicted
+++ resolved
@@ -13,11 +13,7 @@
   cancel-in-progress: false
 
 jobs:
-<<<<<<< HEAD
-  tip-tracking-test:
-=======
   bor-mainnet-tip-tracking-test:
->>>>>>> cf916078
     runs-on: [self-hosted, qa, Polygon]
     timeout-minutes: 800
     env:
