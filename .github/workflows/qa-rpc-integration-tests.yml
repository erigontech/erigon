--- conflicted
+++ resolved
@@ -86,51 +86,8 @@
           rm -rf ./mainnet/results/
                     
           # Run RPC integration test runner via http
-<<<<<<< HEAD
-          python3 ./run_tests.py -p 8545 --continue -f --json-diff -x \
-# Erigon2 and Erigon3 never supported this api methods
-          trace_rawTransaction,\
-# false positives: Erigon return expected response. but rpc-test somehow doesn't see 1 field.
-          erigon_getHeaderByHash,erigon_getHeaderByNumber,eth_feeHistory,\
-# total difficulty field was removed, then added back
-          eth_getBlockByHash,eth_getBlockByNumber,\
-# Erigon bugs
-          debug_accountRange,debug_storageRangeAt,\
-# need update rpc-test - because Erigon is correct (@AskAlexSharov will do after https://github.com/erigontech/erigon/pull/12634)
-         debug_getModifiedAccountsByHash,debug_getModifiedAccountsByNumber,\
-# Erigon bug https://github.com/erigontech/erigon/issues/12603
-          erigon_getLatestLogs,erigon_getLogsByHash/test_04.json,\
-# Erigon bug https://github.com/erigontech/erigon/issues/12637
-          debug_traceBlockByNumber/test_05.tar,debug_traceBlockByNumber/test_08.tar,debug_traceBlockByNumber/test_09.tar,debug_traceBlockByNumber/test_10.tar,debug_traceBlockByNumber/test_11.tar,debug_traceBlockByNumber/test_12.tar,\
-# remove this line after https://github.com/erigontech/rpc-tests/pull/281
-          parity_getBlockReceipts,\
-# require Erigon (just rpcdaemon is not enough)
-          eth_getTransactionByHash,txpool_content,txpool_status,\
-# to investigate
-          debug_traceBlockByHash,\
-          debug_traceCallMany/test_02.tar,debug_traceCallMany/test_04.tar,debug_traceCallMany/test_05.tar,debug_traceCallMany/test_06.tar,debug_traceCallMany/test_07.tar,debug_traceCallMany/test_09.json,debug_traceCallMany/test_10.tar,\
-          engine_exchangeCapabilities/test_1.json,\
-          engine_exchangeTransitionConfigurationV1/test_01.json,\
-          engine_getClientVersionV1/test_1.json,\
-          eth_createAccessList/test_16.json,\
-          admin_nodeInfo/test_01.json,\
-          admin_peers/test_01.json,\
-          erigon_nodeInfo/test_1.json,\
-          eth_coinbase/test_01.json,\
-          eth_getWork/test_01.json,\
-          eth_mining/test_01.json,\
-          eth_protocolVersion/test_1.json,\
-          eth_submitHashrate/test_1.json,\
-          eth_submitWork/test_1.json,\
-          net_peerCount/test_1.json,\
-          net_version/test_1.json,\
-          web3_clientVersion/test_1.json,\
-          eth_estimateGas/test_14.json,\
-          trace_replayBlockTransactions/test_29.tar
-=======
           chmod +x ${{ runner.workspace }}/erigon/.github/workflows/scripts/run_rpc_tests.sh
           ${{ runner.workspace }}/erigon/.github/workflows/scripts/run_rpc_tests.sh
->>>>>>> fb6f8f42
           
           # Capture test runner script exit status
           test_exit_status=$?
