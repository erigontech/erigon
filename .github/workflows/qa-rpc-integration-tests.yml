--- conflicted
+++ resolved
@@ -18,12 +18,7 @@
 
 jobs:
   integration-test-suite:
-<<<<<<< HEAD
-    runs-on: [ self-hosted, Erigon3 ]
-    timeout-minutes: 30
-=======
     runs-on: [ self-hosted, qa, RpcSpecific ]
->>>>>>> 3cc1dcd5
     env:
       ERIGON_REFERENCE_DATA_DIR: /opt/erigon-versions/reference-version/datadir
       ERIGON_TESTBED_DATA_DIR: /opt/erigon-testbed/datadir
