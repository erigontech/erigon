--- conflicted
+++ resolved
@@ -109,11 +109,7 @@
           test_exit_status=$?
           
           # Save the subsection reached status
-<<<<<<< HEAD
-          echo "test_executed=true" >> "$GITHUB_OUTPUT"
-=======
           echo "test_executed=true" >> $GITHUB_OUTPUT
->>>>>>> 5bf89051
           
           # Check test runner exit status
           if [ $test_exit_status -eq 0 ]; then
@@ -179,15 +175,9 @@
         if: failure()
         run: |
           if [ "${{ steps.test_step.outputs.test_executed }}" != "true" ]; then
-<<<<<<< HEAD
-            echo "::warning::Test not executed, workflow failed for infrastructure reasons"
-          fi
-          #exit 1
-=======
             echo "::error::Test not executed, workflow failed for infrastructure reasons"
           fi
           exit 1
->>>>>>> 5bf89051
 
       - name: Action for Success
         if: steps.test_step.outputs.TEST_RESULT == 'success'
