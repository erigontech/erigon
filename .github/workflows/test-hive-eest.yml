name: Hive EEST tests

on:
  push:
    branches:
        # - release/*
        # - main
        - michelemodolo/test_hive_selfhosted
  workflow_dispatch:

concurrency:
  # A static group is enough for now (dynamically-scoped groups are not needed yet)
  group: hive-eest-tests
  cancel-in-progress: false

jobs:
  test-hive-eest:
    runs-on:
      group: hive
    steps:
      - name: Checkout Hive
        uses: actions/checkout@v4
        with:
          repository: erigontech/hive
          ref: master
          path: hive
    
      - name: Login to Docker Hub
        uses: docker/login-action@v3
        with:
          username: ${{ secrets.ORG_DOCKERHUB_ERIGONTECH_USERNAME }}
          password: ${{ secrets.ORG_DOCKERHUB_ERIGONTECH_TOKEN }}
    
      - name: Setup go env and cache
        uses: actions/setup-go@v5
        with:
          go-version: '>=1.24'

      # Targetting the clients/erigon/Dockerfile.git in the Hive director - 
      # this builds the container from github and uses it for tests
      - name: Get dependencies and build hive
        run: |
          cd hive
          git status
          go get . >> buildlogs.log
          rm clients/erigon/Dockerfile
          mv clients/erigon/Dockerfile.git clients/erigon/Dockerfile
          branch_name=$(echo ${GITHUB_REF#refs/heads/}  | sed 's/[&/\]/\\&/g')
          echo Building Hive with Erigon branch - $branch_name
          sed -i "s/^ARG github=ledgerwatch\/erigon$/ARG github=erigontech\/erigon/" clients/erigon/Dockerfile
          sed -i "s/^ARG tag=main$/ARG tag=${branch_name}/" clients/erigon/Dockerfile
          go build . >> buildlogs.log
      # Depends on the last line of hive output that prints the number of suites, tests and failed
      # Currently, we fail even if suites and tests are too few, indicating the tests did not run
      # We also fail if more than half the tests fail
      - name: Run hive tests and parse output
        run: |
          cd hive
          run_suite() {
            echo -e "\n\n============================================================"
            echo "Running test: ${1}"
            echo -e "\n"
<<<<<<< HEAD
            ./hive --sim 'ethereum/eest/consume-engine' --sim.parallelism=16 --client erigon  --docker.nocache=true --sim.buildarg branch=hive --sim.buildarg fixtures=https://github.com/ethereum/execution-spec-tests/releases/download/v4.5.0/fixtures_develop.tar.gz 2>&1 | tee output.log || {
=======
            ./hive --sim 'ethereum/eest/consume-engine' --sim.parallelism=12 --client erigon  --docker.nocache=true --sim.buildarg branch=hive --sim.buildarg fixtures=https://github.com/ethereum/execution-spec-tests/releases/download/v4.5.0/fixtures_develop.tar.gz 2>&1 | tee output.log || {
>>>>>>> de93744c
              if [ $? -gt 0 ]; then
                echo "Exitcode gt 0"
              fi
            }
            status_line=$(tail -2 output.log | head -1 | sed -r "s/\x1B\[[0-9;]*[a-zA-Z]//g")
            suites=$(echo "$status_line" | sed -n 's/.*suites=\([0-9]*\).*/\1/p')
            if [ -z "$suites" ]; then
              status_line=$(tail -1 output.log | sed -r "s/\x1B\[[0-9;]*[a-zA-Z]//g")
              suites=$(echo "$status_line" | sed -n 's/.*suites=\([0-9]*\).*/\1/p')
            fi 
            tests=$(echo "$status_line" | sed -n 's/.*tests=\([0-9]*\).*/\1/p')
            failed=$(echo "$status_line" | sed -n 's/.*failed=\([0-9]*\).*/\1/p')

            echo -e "\n"
            echo "-----------   Results for ${1}    -----------" 
            echo "Tests: $tests, Failed: $failed"
            echo -e "\n\n============================================================"

            if (( tests < 4 )); then
              echo "Too few tests run for suite ${1} - ${tests} tests"
              echo "failed" > failed.log
              exit 1
            fi
            if (( failed > 3 )); then
              echo "Too many failures for suite ${1} - ${failed} failed out of ${tests}"
              echo "failed" > failed.log
              exit 1
            fi
          }
          run_suite eest/consume-engine
        continue-on-error: true
      - name: Upload output log
        uses: actions/upload-artifact@v4
        with:
          name: hive-workspace-log
          path: hive/workspace/logs
      - name: Check for failures
        run: |
          if grep -q "failed" hive/failed.log; then
            echo "One or more tests failed."
            exit 1
          fi
          echo "All tests passed successfully."

      # This step is not required UNTIL the github-managed runners are dismissed in favor of self-hosted ones (which is planned)
      # So it is good to PROACTIVELY run it (it should not cause any issues within github-managed runners either)
      - name: Remove Hive directory
        run: |
          echo "Removing the Hive directory..."
          rm -rf hive
        if: always()

      # This step is not required UNTIL the github-managed runners are dismissed in favor of self-hosted ones (which is planned)
      # So it is good to PROACTIVELY run it (it should not cause any issues within github-managed runners either)  
      - name: Prune docker
        run: |
          echo "Pruning docker..."
          docker system prune -af --volumes
        if: always()
<|MERGE_RESOLUTION|>--- conflicted
+++ resolved
@@ -60,11 +60,7 @@
             echo -e "\n\n============================================================"
             echo "Running test: ${1}"
             echo -e "\n"
-<<<<<<< HEAD
-            ./hive --sim 'ethereum/eest/consume-engine' --sim.parallelism=16 --client erigon  --docker.nocache=true --sim.buildarg branch=hive --sim.buildarg fixtures=https://github.com/ethereum/execution-spec-tests/releases/download/v4.5.0/fixtures_develop.tar.gz 2>&1 | tee output.log || {
-=======
             ./hive --sim 'ethereum/eest/consume-engine' --sim.parallelism=12 --client erigon  --docker.nocache=true --sim.buildarg branch=hive --sim.buildarg fixtures=https://github.com/ethereum/execution-spec-tests/releases/download/v4.5.0/fixtures_develop.tar.gz 2>&1 | tee output.log || {
->>>>>>> de93744c
               if [ $? -gt 0 ]; then
                 echo "Exitcode gt 0"
               fi
