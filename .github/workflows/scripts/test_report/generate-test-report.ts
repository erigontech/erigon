--- conflicted
+++ resolved
@@ -65,13 +65,10 @@
     switch (conclusion) {
         case 'success': return '✅';
         case 'failure': return '❌';
-<<<<<<< HEAD
         case 'cancelled':
-            return '🗑️️';  // The run was cancelled before it completed.
-=======
-        case 'cancelled': return '🗑️️';  // The run was cancelled
-        case 'cancelled_after_start': return '✖️'; // The run was cancelled before it completed.
->>>>>>> 26cc6822
+            return '🗑️️';  // The run was cancelled
+        case 'cancelled_after_start':
+            return '✖️'; // The run was cancelled before it completed.
         case 'skipped': return '⏩';  // The run was skipped.
         case 'timed_out': return '⏰️';
         case 'neutral': return '⚪️';
