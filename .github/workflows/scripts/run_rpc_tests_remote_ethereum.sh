--- conflicted
+++ resolved
@@ -14,17 +14,12 @@
   # these tests/apis are disabled because some methods are not implmented on grpc
   eth_getProof
   eth_simulateV1
-<<<<<<< HEAD
   erigon_getLogsByHash/test_01.json
   eth_getBlockReceipts/test_01.json
   eth_getBlockReceipts/test_06.json
   ots_getBlockDetails/test_01.json
   ots_getBlockDetailsByHash/test_01.json
-  ots_getBlockTransactions/test_02.json 
-=======
-  # tests not updated after cherry-picking
-  eth_getStorageAt/test_09.json
->>>>>>> 2ef0a823
+  ots_getBlockTransactions/test_02.json
 )
 
 # Transform the array into a comma-separated string
