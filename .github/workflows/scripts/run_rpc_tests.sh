#!/bin/bash

set +e # Disable exit on error

# Array of disabled tests
disabled_tests=(
    # Failing after the PR https://github.com/erigontech/erigon/pull/13617 that fixed this incompatibility
    # issues https://hive.pectra-devnet-5.ethpandaops.io/suite.html?suiteid=1738266984-51ae1a2f376e5de5e9ba68f034f80e32.json&suitename=rpc-compat
    net_listening/test_1.json
    # Erigon2 and Erigon3 never supported this api methods
    trace_rawTransaction
    # to investigate
    engine_exchangeCapabilities/test_1.json
    engine_exchangeTransitionConfigurationV1/test_01.json
    engine_getClientVersionV1/test_1.json
    # these tests require Fix on erigon DM on repeipts domain
    # these tests requires Erigon active
    admin_nodeInfo/test_01.json
    admin_peers/test_01.json
    erigon_nodeInfo/test_1.json
    eth_coinbase/test_01.json
    eth_createAccessList/test_16.json
    eth_getTransactionByHash/test_02.json
    # Small prune issue that leads to wrong ReceiptDomain data at 16999999 (probably at every million) block: https://github.com/erigontech/erigon/issues/13050
    ots_searchTransactionsBefore/test_04.tar
    eth_getWork/test_01.json
    eth_mining/test_01.json
    eth_protocolVersion/test_1.json
    eth_submitHashrate/test_1.json
    eth_submitWork/test_1.json
    net_peerCount/test_1.json
    net_version/test_1.json
    txpool_status/test_1.json
    web3_clientVersion/test_1.json)

# Transform the array into a comma-separated string
disabled_test_list=$(IFS=,; echo "${disabled_tests[*]}")

<<<<<<< HEAD
python3 ./run_tests.py --port 8545 --engine-port 8545 --continue -f --json-diff -x "$disabled_test_list"
=======
python3 ./run_tests.py --port 8545 --engine-port 8545 --continue -f --json-diff -x "$disabled_test_list" 
>>>>>>> cf916078

exit $?<|MERGE_RESOLUTION|>--- conflicted
+++ resolved
@@ -36,10 +36,6 @@
 # Transform the array into a comma-separated string
 disabled_test_list=$(IFS=,; echo "${disabled_tests[*]}")
 
-<<<<<<< HEAD
-python3 ./run_tests.py --port 8545 --engine-port 8545 --continue -f --json-diff -x "$disabled_test_list"
-=======
 python3 ./run_tests.py --port 8545 --engine-port 8545 --continue -f --json-diff -x "$disabled_test_list" 
->>>>>>> cf916078
 
 exit $?