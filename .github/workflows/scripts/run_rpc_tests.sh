#!/bin/bash

set +e # Disable exit on error

# Array of disabled tests
disabled_tests=(
    # Erigon2 and Erigon3 never supported this api methods
    trace_rawTransaction
    # remove these lines after https://github.com/erigontech/rpc-tests/pull/284 and https://github.com/erigontech/erigon/pull/12655
    eth_feeHistory/test_12.json
    eth_feeHistory/test_13.json
    eth_feeHistory/test_15.json
    eth_feeHistory/test_16.json
    eth_feeHistory/test_17.json
    eth_feeHistory/test_18.json
    eth_feeHistory/test_19.json
    eth_feeHistory/test_20.json
    # total difficulty field was removed, then added back
    # remove this line after https://github.com/erigontech/rpc-tests/pull/282
    eth_getBlockByHash/test_10.json
    eth_getBlockByNumber/test_12.json
<<<<<<< HEAD
    # Erigon bugs
    debug_accountRange
    debug_storageRangeAt
=======
    # Erigon bugs: https://github.com/erigontech/erigon/pull/12609
    debug_accountRange,debug_storageRangeAt
>>>>>>> cf3eddc6
    # need update rpc-test - because Erigon is correct (@AskAlexSharov will do after https://github.com/erigontech/erigon/pull/12634)
    # remove this line after https://github.com/erigontech/rpc-tests/pull/273
    debug_getModifiedAccountsByHash
    debug_getModifiedAccountsByNumber
    # Erigon bug https://github.com/erigontech/erigon/issues/12603
    erigon_getLatestLogs
    erigon_getLogsByHash/test_04.json
    # Erigon bug https://github.com/erigontech/erigon/issues/12637
    debug_traceBlockByNumber/test_05.tar
    debug_traceBlockByNumber/test_08.tar
    debug_traceBlockByNumber/test_09.tar
    debug_traceBlockByNumber/test_10.tar
    debug_traceBlockByNumber/test_11.tar
    debug_traceBlockByNumber/test_12.tar
    # remove this line after https://github.com/erigontech/rpc-tests/pull/281
    parity_getBlockReceipts
    parity_listStorageKeys/test_12.json
    # created task https://github.com/erigontech/erigon/issues/12668
    debug_traceCallMany/test_02.tar
    debug_traceCallMany/test_04.tar
    debug_traceCallMany/test_05.tar
    debug_traceCallMany/test_06.tar
    debug_traceCallMany/test_07.tar
    debug_traceCallMany/test_09.json
    debug_traceCallMany/test_10.tar
    # to investigate
    engine_exchangeCapabilities/test_1.json
    engine_exchangeTransitionConfigurationV1/test_01.json
    engine_getClientVersionV1/test_1.json
    erigon_getBalanceChangesInBlock
    trace_replayBlockTransactions/test_29.tar
    # do these perhaps require Erigon up?
    admin_nodeInfo/test_01.json
    admin_peers/test_01.json
    erigon_nodeInfo/test_1.json
    eth_coinbase/test_01.json
    eth_createAccessList/test_16.json
    eth_getTransactionByHash/test_02.json
    eth_getWork/test_01.json
    eth_mining/test_01.json
    eth_protocolVersion/test_1.json
    eth_submitHashrate/test_1.json
    eth_submitWork/test_1.json
    net_peerCount/test_1.json
    net_version/test_1.json
    txpool_status/test_1.json
    web3_clientVersion/test_1.json)

# Transform the array into a comma-separated string
disabled_test_list=$(IFS=,; echo "${disabled_tests[*]}")

python3 ./run_tests.py -p 8545 --continue -f --json-diff -x "$disabled_test_list"

exit $?<|MERGE_RESOLUTION|>--- conflicted
+++ resolved
@@ -19,14 +19,9 @@
     # remove this line after https://github.com/erigontech/rpc-tests/pull/282
     eth_getBlockByHash/test_10.json
     eth_getBlockByNumber/test_12.json
-<<<<<<< HEAD
-    # Erigon bugs
+    # Erigon bugs: https://github.com/erigontech/erigon/pull/12609
     debug_accountRange
     debug_storageRangeAt
-=======
-    # Erigon bugs: https://github.com/erigontech/erigon/pull/12609
-    debug_accountRange,debug_storageRangeAt
->>>>>>> cf3eddc6
     # need update rpc-test - because Erigon is correct (@AskAlexSharov will do after https://github.com/erigontech/erigon/pull/12634)
     # remove this line after https://github.com/erigontech/rpc-tests/pull/273
     debug_getModifiedAccountsByHash
