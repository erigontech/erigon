#!/bin/bash

set +e # Disable exit on error

# Array of disabled tests
disabled_tests=(
    # Erigon2 and Erigon3 never supported this api methods
    trace_rawTransaction
<<<<<<< HEAD

    # false positives: Erigon return expected response. but rpc-test somehow doesn't see 1 field.
    eth_feeHistory

    # total difficulty field was removed, then added back
    eth_getBlockByHash
    eth_getBlockByNumber

=======
    # remove these lines after https://github.com/erigontech/rpc-tests/pull/284 and https://github.com/erigontech/erigon/pull/12655 
    eth_feeHistory/test_12.json
    eth_feeHistory/test_13.json
    eth_feeHistory/test_15.json
    eth_feeHistory/test_16.json
    eth_feeHistory/test_17.json
    eth_feeHistory/test_18.json
    eth_feeHistory/test_19.json
    eth_feeHistory/test_20.json
    # total difficulty field was removed, then added back
    # remove this line after https://github.com/erigontech/rpc-tests/pull/282
    eth_getBlockByHash/test_10.json
    eth_getBlockByNumber/test_12.json
>>>>>>> 85f34925
    # Erigon bugs
    debug_accountRange
    debug_storageRangeAt

    # need update rpc-test - because Erigon is correct (@AskAlexSharov will do after https://github.com/erigontech/erigon/pull/12634)
<<<<<<< HEAD
    debug_getModifiedAccountsByHash
    debug_getModifiedAccountsByNumber

=======
    # remove this line after https://github.com/erigontech/rpc-tests/pull/273
    debug_getModifiedAccountsByHash,debug_getModifiedAccountsByNumber
>>>>>>> 85f34925
    # Erigon bug https://github.com/erigontech/erigon/issues/12603
    erigon_getLatestLogs
    erigon_getLogsByHash/test_04.json

    # Erigon bug https://github.com/erigontech/erigon/issues/12637
    debug_traceBlockByNumber/test_05.tar
    debug_traceBlockByNumber/test_08.tar
    debug_traceBlockByNumber/test_09.tar
    debug_traceBlockByNumber/test_10.tar
    debug_traceBlockByNumber/test_11.tar
    debug_traceBlockByNumber/test_12.tar

    # remove this line after https://github.com/erigontech/rpc-tests/pull/281
    parity_getBlockReceipts
<<<<<<< HEAD

=======
    parity_listStorageKeys/test_12.json
>>>>>>> 85f34925
    # to investigate
    debug_traceCallMany/test_02.tar
    debug_traceCallMany/test_04.tar
    debug_traceCallMany/test_05.tar
    debug_traceCallMany/test_06.tar
    debug_traceCallMany/test_07.tar
    debug_traceCallMany/test_09.json
    debug_traceCallMany/test_10.tar
    engine_exchangeCapabilities/test_1.json
    engine_exchangeTransitionConfigurationV1/test_01.json
    engine_getClientVersionV1/test_1.json
    erigon_getBalanceChangesInBlock
    trace_replayBlockTransactions/test_29.tar
    # do these perhaps require Erigon up?
    admin_nodeInfo/test_01.json
    admin_peers/test_01.json
    erigon_nodeInfo/test_1.json
    eth_coinbase/test_01.json
    eth_createAccessList/test_16.json
    eth_getTransactionByHash/test_02.json
    eth_getWork/test_01.json
    eth_mining/test_01.json
    eth_protocolVersion/test_1.json
    eth_submitHashrate/test_1.json
    eth_submitWork/test_1.json
    net_peerCount/test_1.json
    net_version/test_1.json
    txpool_status/test_1.json
<<<<<<< HEAD
    web3_clientVersion/test_1.json
    eth_estimateGas/test_14.json
    trace_replayBlockTransactions/test_29.tar

    # recently started to fail
    debug_traceTransaction/test_20.json
    debug_traceTransaction/test_21.json
    debug_traceTransaction/test_22.json
    debug_traceTransaction/test_25.json
    debug_traceTransaction/test_30.tar
    debug_traceTransaction/test_33.json
    debug_traceTransaction/test_35.tar
    debug_traceTransaction/test_36.json
    debug_traceTransaction/test_37.tar
    debug_traceTransaction/test_38.tar
    debug_traceTransaction/test_43.json
    debug_traceTransaction/test_44.json
    debug_traceTransaction/test_62.json
    debug_traceTransaction/test_64.json
    debug_traceTransaction/test_74.tar
    debug_traceTransaction/test_75.tar
    debug_traceTransaction/test_77.json
    debug_traceTransaction/test_78.tar
    debug_traceTransaction/test_79.tar
    debug_traceTransaction/test_80.tar
    debug_traceTransaction/test_81.tar
    debug_traceTransaction/test_82.tar
    debug_traceTransaction/test_83.tar
    debug_traceTransaction/test_84.tar
    debug_traceTransaction/test_85.tar
    debug_traceTransaction/test_87.json
    debug_traceTransaction/test_90.tar
    debug_traceTransaction/test_91.tar
    debug_traceTransaction/test_92.tar
    debug_traceTransaction/test_93.json
    debug_traceTransaction/test_96.json
    trace_filter/test_16.json)
=======
    web3_clientVersion/test_1.json)
>>>>>>> 85f34925

# Transform the array into a comma-separated string
disabled_test_list=$(IFS=,; echo "${disabled_tests[*]}")

python3 ./run_tests.py -p 8545 --continue -f --json-diff -x "$disabled_test_list"

exit $?<|MERGE_RESOLUTION|>--- conflicted
+++ resolved
@@ -6,16 +6,6 @@
 disabled_tests=(
     # Erigon2 and Erigon3 never supported this api methods
     trace_rawTransaction
-<<<<<<< HEAD
-
-    # false positives: Erigon return expected response. but rpc-test somehow doesn't see 1 field.
-    eth_feeHistory
-
-    # total difficulty field was removed, then added back
-    eth_getBlockByHash
-    eth_getBlockByNumber
-
-=======
     # remove these lines after https://github.com/erigontech/rpc-tests/pull/284 and https://github.com/erigontech/erigon/pull/12655 
     eth_feeHistory/test_12.json
     eth_feeHistory/test_13.json
@@ -29,24 +19,16 @@
     # remove this line after https://github.com/erigontech/rpc-tests/pull/282
     eth_getBlockByHash/test_10.json
     eth_getBlockByNumber/test_12.json
->>>>>>> 85f34925
     # Erigon bugs
     debug_accountRange
     debug_storageRangeAt
-
     # need update rpc-test - because Erigon is correct (@AskAlexSharov will do after https://github.com/erigontech/erigon/pull/12634)
-<<<<<<< HEAD
+    # remove this line after https://github.com/erigontech/rpc-tests/pull/273
     debug_getModifiedAccountsByHash
     debug_getModifiedAccountsByNumber
-
-=======
-    # remove this line after https://github.com/erigontech/rpc-tests/pull/273
-    debug_getModifiedAccountsByHash,debug_getModifiedAccountsByNumber
->>>>>>> 85f34925
     # Erigon bug https://github.com/erigontech/erigon/issues/12603
     erigon_getLatestLogs
     erigon_getLogsByHash/test_04.json
-
     # Erigon bug https://github.com/erigontech/erigon/issues/12637
     debug_traceBlockByNumber/test_05.tar
     debug_traceBlockByNumber/test_08.tar
@@ -54,14 +36,9 @@
     debug_traceBlockByNumber/test_10.tar
     debug_traceBlockByNumber/test_11.tar
     debug_traceBlockByNumber/test_12.tar
-
     # remove this line after https://github.com/erigontech/rpc-tests/pull/281
     parity_getBlockReceipts
-<<<<<<< HEAD
-
-=======
     parity_listStorageKeys/test_12.json
->>>>>>> 85f34925
     # to investigate
     debug_traceCallMany/test_02.tar
     debug_traceCallMany/test_04.tar
@@ -90,47 +67,7 @@
     net_peerCount/test_1.json
     net_version/test_1.json
     txpool_status/test_1.json
-<<<<<<< HEAD
-    web3_clientVersion/test_1.json
-    eth_estimateGas/test_14.json
-    trace_replayBlockTransactions/test_29.tar
-
-    # recently started to fail
-    debug_traceTransaction/test_20.json
-    debug_traceTransaction/test_21.json
-    debug_traceTransaction/test_22.json
-    debug_traceTransaction/test_25.json
-    debug_traceTransaction/test_30.tar
-    debug_traceTransaction/test_33.json
-    debug_traceTransaction/test_35.tar
-    debug_traceTransaction/test_36.json
-    debug_traceTransaction/test_37.tar
-    debug_traceTransaction/test_38.tar
-    debug_traceTransaction/test_43.json
-    debug_traceTransaction/test_44.json
-    debug_traceTransaction/test_62.json
-    debug_traceTransaction/test_64.json
-    debug_traceTransaction/test_74.tar
-    debug_traceTransaction/test_75.tar
-    debug_traceTransaction/test_77.json
-    debug_traceTransaction/test_78.tar
-    debug_traceTransaction/test_79.tar
-    debug_traceTransaction/test_80.tar
-    debug_traceTransaction/test_81.tar
-    debug_traceTransaction/test_82.tar
-    debug_traceTransaction/test_83.tar
-    debug_traceTransaction/test_84.tar
-    debug_traceTransaction/test_85.tar
-    debug_traceTransaction/test_87.json
-    debug_traceTransaction/test_90.tar
-    debug_traceTransaction/test_91.tar
-    debug_traceTransaction/test_92.tar
-    debug_traceTransaction/test_93.json
-    debug_traceTransaction/test_96.json
-    trace_filter/test_16.json)
-=======
     web3_clientVersion/test_1.json)
->>>>>>> 85f34925
 
 # Transform the array into a comma-separated string
 disabled_test_list=$(IFS=,; echo "${disabled_tests[*]}")
