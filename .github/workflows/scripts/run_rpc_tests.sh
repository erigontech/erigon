--- conflicted
+++ resolved
@@ -15,21 +15,6 @@
     debug_getModifiedAccountsByNumber
     # Erigon bug https://github.com/erigontech/erigon/issues/12603
     erigon_getLatestLogs
-<<<<<<< HEAD
-=======
-    erigon_getLogsByHash/test_04.json
-    # Erigon bug https://github.com/erigontech/erigon/issues/12637
-    debug_traceBlockByNumber/test_05.tar
-    debug_traceBlockByNumber/test_08.tar
-    debug_traceBlockByNumber/test_09.tar
-    debug_traceBlockByNumber/test_10.tar
-    debug_traceBlockByNumber/test_11.tar
-    debug_traceBlockByNumber/test_12.tar
-    # modified expected in case of empty rsp
-    debug_storageRangeAt/test_11.json
-    # remove this line after https://github.com/erigontech/rpc-tests/pull/281
-    parity_getBlockReceipts
->>>>>>> 045ada3e
     parity_listStorageKeys/test_12.json
     # created task https://github.com/erigontech/erigon/issues/12668
     debug_traceCallMany/test_02.tar
