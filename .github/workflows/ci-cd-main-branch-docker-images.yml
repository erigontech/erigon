--- conflicted
+++ resolved
@@ -3,13 +3,8 @@
 
 env:
   APPLICATION: "erigon"
-<<<<<<< HEAD
-  BUILDER_IMAGE: "golang:1.23-bookworm"
+  BUILDER_IMAGE: "golang:1.24-bookworm"
   TARGET_BASE_IMAGE: "debian:12-slim"
-=======
-  BUILDER_IMAGE: "golang:1.24-alpine"
-  TARGET_BASE_IMAGE: "alpine:3.21"
->>>>>>> 3a5948d8
   APP_REPO: "erigontech/erigon"
   CHECKOUT_REF: "main"
   DOCKERHUB_REPOSITORY: "erigontech/erigon"
@@ -50,7 +45,7 @@
       - name: Setup go env and cache
         uses: actions/setup-go@v5
         with:
-          go-version: '>=1.23'
+          go-version: '>=1.24'
           cache: ${{ contains(fromJSON('["refs/heads/main","refs/heads/docker_pectra"]'), github.ref) }}
           cache-dependency-path: |
             erigon/go.sum
