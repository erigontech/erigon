--- conflicted
+++ resolved
@@ -19,11 +19,7 @@
 
 jobs:
   clean-exit-sd-test:
-<<<<<<< HEAD
-    runs-on: [self-hosted, qa]
-=======
     runs-on: [self-hosted, qa, long-running]
->>>>>>> cf916078
     env:
       ERIGON_DATA_DIR: ${{ github.workspace }}/erigon_data
       ERIGON_QA_PATH: /home/qarunner/erigon-qa
