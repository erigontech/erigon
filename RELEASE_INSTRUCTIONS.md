--- conflicted
+++ resolved
@@ -32,21 +32,12 @@
 database schema, leading to data migrations.
 In most cases, it is enough to bump minor version. It is best to change both DB schema version and remove KV version together.
 
-<<<<<<< HEAD
-## Purify the state domains if a regeneration is done
-
-If a regeneration is done, the state domains need to be purified. This can be done by running the following command:
-````
-make integration
-./build/bin/integration purify_domains --datadir=<path to datadir> --replace-in-datadir
-=======
 ## Compact the state domains if a regeneration is done
 
 If a regeneration is done, the state domains need to be compacted. This can be done by running the following command:
 ````
 make integration
 ./build/bin/integration compact_domains --datadir=<path to datadir> --replace-in-datadir
->>>>>>> cf916078
 ````
 
 ## Update version.go
