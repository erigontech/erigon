--- conflicted
+++ resolved
@@ -66,25 +66,25 @@
 	LatestStateReadDB            = metrics.GetOrCreateSummary(`latest_state_read{type="db",found="yes"}`)    //nolint
 	LatestStateReadDBNotFound    = metrics.GetOrCreateSummary(`latest_state_read{type="db",found="no"}`)     //nolint
 
-	mxRunningMerges           = metrics.GetOrCreateCounter(`domain_running_merges`)
-	mxRunningCollations       = metrics.GetOrCreateCounter(`domain_running_collations`)
-	mxCollateTook             = metrics.GetOrCreateSummary(`domain_collate_seconds`)
-	mxPruneTookDomain         = metrics.GetOrCreateSummary(`domain_prune_seconds{type="domain"}`)
-	mxPruneTookHistory        = metrics.GetOrCreateSummary(`domain_prune_seconds{type="history"}`)
-	mxPruneTookIndex          = metrics.GetOrCreateSummary(`domain_prune_seconds{type="index"}`)
-	mxPruneInProgress         = metrics.GetOrCreateCounter(`domain_pruning_progress`)
-	mxCollationSize           = metrics.GetOrCreateCounter(`domain_collation_size`)
-	mxCollationSizeHist       = metrics.GetOrCreateCounter(`domain_collation_hist_size`)
+	mxRunningMerges           = metrics.GetOrCreateCounter("domain_running_merges")
+	mxRunningCollations       = metrics.GetOrCreateCounter("domain_running_collations")
+	mxCollateTook             = metrics.GetOrCreateHistogram("domain_collate_took")
+	mxPruneTookDomain         = metrics.GetOrCreateHistogram(`domain_prune_took{type="domain"}`)
+	mxPruneTookHistory        = metrics.GetOrCreateHistogram(`domain_prune_took{type="history"}`)
+	mxPruneTookIndex          = metrics.GetOrCreateHistogram(`domain_prune_took{type="index"}`)
+	mxPruneInProgress         = metrics.GetOrCreateCounter("domain_pruning_progress")
+	mxCollationSize           = metrics.GetOrCreateCounter("domain_collation_size")
+	mxCollationSizeHist       = metrics.GetOrCreateCounter("domain_collation_hist_size")
 	mxPruneSizeDomain         = metrics.GetOrCreateCounter(`domain_prune_size{type="domain"}`)
 	mxPruneSizeHistory        = metrics.GetOrCreateCounter(`domain_prune_size{type="history"}`)
 	mxPruneSizeIndex          = metrics.GetOrCreateCounter(`domain_prune_size{type="index"}`)
-	mxBuildTook               = metrics.GetOrCreateSummary(`domain_build_files_seconds`)
-	mxStepTook                = metrics.GetOrCreateSummary(`domain_step_seconds`)
-	mxCommitmentKeys          = metrics.GetOrCreateCounter(`domain_commitment_keys`)
-	mxCommitmentRunning       = metrics.GetOrCreateCounter(`domain_running_commitment`)
-	mxCommitmentTook          = metrics.GetOrCreateSummary(`domain_commitment_seconds{phase="total"}`)
-	mxCommitmentWriteTook     = metrics.GetOrCreateSummary(`domain_commitment_seconds{phase="write"}`)
-	mxCommitmentBranchUpdates = metrics.GetOrCreateCounter(`domain_commitment_updates_applied`)
+	mxBuildTook               = metrics.GetOrCreateSummary("domain_build_files_took")
+	mxStepTook                = metrics.GetOrCreateHistogram("domain_step_took")
+	mxCommitmentKeys          = metrics.GetOrCreateCounter("domain_commitment_keys")
+	mxCommitmentRunning       = metrics.GetOrCreateCounter("domain_running_commitment")
+	mxCommitmentTook          = metrics.GetOrCreateSummary("domain_commitment_took")
+	mxCommitmentWriteTook     = metrics.GetOrCreateHistogram("domain_commitment_write_took")
+	mxCommitmentBranchUpdates = metrics.GetOrCreateCounter("domain_commitment_updates_applied")
 )
 
 // StepsInColdFile - files of this size are completely frozen/immutable.
@@ -505,25 +505,14 @@
 				}
 				//totalKeys += item.bindex.KeyCount()
 			}
-<<<<<<< HEAD
-			if item.bloom == nil {
-				idxPath := filepath.Join(d.dir, fmt.Sprintf("%s.%d-%d.ibl", d.filenameBase, fromStep, toStep))
-				if dir.FileExist(idxPath) {
-					if item.bloom, err = OpenBloom(idxPath); err != nil {
-						return false
-					}
+			//if item.bloom == nil {
+			idxPath := filepath.Join(d.dir, fmt.Sprintf("%s.%d-%d.ibl", d.filenameBase, fromStep, toStep))
+			if dir.FileExist(idxPath) {
+				if item.bloom, err = OpenBloom(idxPath); err != nil {
+					return false
 				}
 			}
-=======
-			//if item.bloom == nil {
-			//idxPath := filepath.Join(d.dir, fmt.Sprintf("%s.%d-%d.li.lb", d.filenameBase, fromStep, toStep))
-			//if dir.FileExist(idxPath) {
-			//	if item.bloom, err = OpenBloom(idxPath); err != nil {
-			//		return false
-			//	}
 			//}
-			//}
->>>>>>> 05606347
 		}
 		return true
 	})
@@ -1256,26 +1245,12 @@
 	})
 	return l
 }
-<<<<<<< HEAD
-func (d *Domain) missedIdxFilesBloom() (l []*filesItem) {
-	d.files.Walk(func(items []*filesItem) bool { // don't run slow logic while iterating on btree
-		for _, item := range items {
-			fromStep, toStep := item.startTxNum/d.aggregationStep, item.endTxNum/d.aggregationStep
-			if !dir.FileExist(filepath.Join(d.dir, fmt.Sprintf("%s.%d-%d.ibl", d.filenameBase, fromStep, toStep))) {
-				l = append(l, item)
-			}
-		}
-		return true
-	})
-	return l
-}
-=======
 
 //func (d *Domain) missedIdxFilesBloom() (l []*filesItem) {
 //	d.files.Walk(func(items []*filesItem) bool { // don't run slow logic while iterating on btree
 //		for _, item := range items {
 //			fromStep, toStep := item.startTxNum/d.aggregationStep, item.endTxNum/d.aggregationStep
-//			if !dir.FileExist(filepath.Join(d.dir, fmt.Sprintf("%s.%d-%d.bl", d.filenameBase, fromStep, toStep))) {
+//			if !dir.FileExist(filepath.Join(d.dir, fmt.Sprintf("%s.%d-%d.ibl", d.filenameBase, fromStep, toStep))) {
 //				l = append(l, item)
 //			}
 //		}
@@ -1283,7 +1258,6 @@
 //	})
 //	return l
 //}
->>>>>>> 05606347
 
 // BuildMissedIndices - produce .efi/.vi/.kvi from .ef/.v/.kv
 func (d *Domain) BuildMissedIndices(ctx context.Context, g *errgroup.Group, ps *background.ProgressSet) {
