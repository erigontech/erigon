// Copyright 2024 The Erigon Authors
// This file is part of Erigon.
//
// Erigon is free software: you can redistribute it and/or modify
// it under the terms of the GNU Lesser General Public License as published by
// the Free Software Foundation, either version 3 of the License, or
// (at your option) any later version.
//
// Erigon is distributed in the hope that it will be useful,
// but WITHOUT ANY WARRANTY; without even the implied warranty of
// MERCHANTABILITY or FITNESS FOR A PARTICULAR PURPOSE. See the
// GNU Lesser General Public License for more details.
//
// You should have received a copy of the GNU Lesser General Public License
// along with Erigon. If not, see <http://www.gnu.org/licenses/>.

package calltracer

import (
	"encoding/binary"
	"sort"

	"github.com/holiman/uint256"

	libcommon "github.com/erigontech/erigon-lib/common"
	"github.com/erigontech/erigon-lib/common/length"
	"github.com/erigontech/erigon-lib/kv"

	"github.com/erigontech/erigon/common"
	"github.com/erigontech/erigon/core/tracing"
	"github.com/erigontech/erigon/core/types"
	"github.com/erigontech/erigon/core/vm"
	"github.com/erigontech/erigon/eth/tracers"
)

type CallTracer struct {
	t *tracers.Tracer

	froms map[libcommon.Address]struct{}
	tos   map[libcommon.Address]struct{}
}

func NewCallTracer() *CallTracer {
	return &CallTracer{
		froms: make(map[libcommon.Address]struct{}),
		tos:   make(map[libcommon.Address]struct{}),
	}
}

func (ct *CallTracer) Tracer() *tracers.Tracer {
	return &tracers.Tracer{
		Hooks: &tracing.Hooks{
			OnEnter: ct.OnEnter,
		},
	}
}

// CaptureStart and CaptureEnter also capture SELFDESTRUCT opcode invocations
func (ct *CallTracer) captureStartOrEnter(from, to libcommon.Address) {
	ct.froms[from] = struct{}{}
	ct.froms[to] = struct{}{}
}

<<<<<<< HEAD
func (ct *CallTracer) OnEnter(depth int, typ byte, from libcommon.Address, to libcommon.Address, precompile bool, input []byte, gas uint64, value *uint256.Int, code []byte) {
	create := vm.OpCode(typ) == vm.CREATE
	ct.captureStartOrEnter(from, to, create, code)
=======
func (ct *CallTracer) CaptureStart(env *vm.EVM, from libcommon.Address, to libcommon.Address, precompile bool, create bool, input []byte, gas uint64, value *uint256.Int, code []byte) {
	ct.captureStartOrEnter(from, to)
}
func (ct *CallTracer) CaptureEnter(typ vm.OpCode, from libcommon.Address, to libcommon.Address, precompile bool, create bool, input []byte, gas uint64, value *uint256.Int, code []byte) {
	ct.captureStartOrEnter(from, to)
>>>>>>> ba6d1c23
}

func (ct *CallTracer) WriteToDb(tx kv.Putter, block *types.Block, vmConfig vm.Config) error {
	ct.tos[block.Coinbase()] = struct{}{}
	for _, uncle := range block.Uncles() {
		ct.tos[uncle.Coinbase] = struct{}{}
	}
	list := make(common.Addresses, len(ct.froms)+len(ct.tos))
	i := 0
	for addr := range ct.froms {
		copy(list[i][:], addr[:])
		i++
	}
	for addr := range ct.tos {
		copy(list[i][:], addr[:])
		i++
	}
	sort.Sort(list)
	// List may contain duplicates
	var blockNumEnc [8]byte
	binary.BigEndian.PutUint64(blockNumEnc[:], block.Number().Uint64())
	var prev libcommon.Address
	for j, addr := range list {
		if j > 0 && prev == addr {
			continue
		}
		var v [length.Addr + 1]byte
		copy(v[:], addr[:])
		if _, ok := ct.froms[addr]; ok {
			v[length.Addr] |= 1
		}
		if _, ok := ct.tos[addr]; ok {
			v[length.Addr] |= 2
		}
		if j == 0 {
			if err := tx.Append(kv.CallTraceSet, blockNumEnc[:], v[:]); err != nil {
				return err
			}
		} else {
			if err := tx.AppendDup(kv.CallTraceSet, blockNumEnc[:], v[:]); err != nil {
				return err
			}
		}
		copy(prev[:], addr[:])
	}
	return nil
}<|MERGE_RESOLUTION|>--- conflicted
+++ resolved
@@ -56,22 +56,14 @@
 }
 
 // CaptureStart and CaptureEnter also capture SELFDESTRUCT opcode invocations
-func (ct *CallTracer) captureStartOrEnter(from, to libcommon.Address) {
+func (ct *CallTracer) captureStartOrEnter(from, to libcommon.Address, create bool, code []byte) {
 	ct.froms[from] = struct{}{}
 	ct.froms[to] = struct{}{}
 }
 
-<<<<<<< HEAD
 func (ct *CallTracer) OnEnter(depth int, typ byte, from libcommon.Address, to libcommon.Address, precompile bool, input []byte, gas uint64, value *uint256.Int, code []byte) {
 	create := vm.OpCode(typ) == vm.CREATE
 	ct.captureStartOrEnter(from, to, create, code)
-=======
-func (ct *CallTracer) CaptureStart(env *vm.EVM, from libcommon.Address, to libcommon.Address, precompile bool, create bool, input []byte, gas uint64, value *uint256.Int, code []byte) {
-	ct.captureStartOrEnter(from, to)
-}
-func (ct *CallTracer) CaptureEnter(typ vm.OpCode, from libcommon.Address, to libcommon.Address, precompile bool, create bool, input []byte, gas uint64, value *uint256.Int, code []byte) {
-	ct.captureStartOrEnter(from, to)
->>>>>>> ba6d1c23
 }
 
 func (ct *CallTracer) WriteToDb(tx kv.Putter, block *types.Block, vmConfig vm.Config) error {
