--- conflicted
+++ resolved
@@ -35,12 +35,6 @@
 	"github.com/erigontech/erigon/core/tracing"
 	"github.com/erigontech/erigon/core/types"
 	"github.com/erigontech/erigon/core/vm"
-<<<<<<< HEAD
-	"github.com/erigontech/erigon/crypto"
-=======
-	"github.com/erigontech/erigon/core/vm/evmtypes"
-	"github.com/erigontech/erigon/core/vm/stack"
->>>>>>> ba6d1c23
 	"github.com/erigontech/erigon/eth/tracers"
 	jsassets "github.com/erigontech/erigon/eth/tracers/js/internal/tracers"
 )
@@ -304,22 +298,9 @@
 		return
 	}
 	t.ctx["value"] = valueBig
-<<<<<<< HEAD
-=======
-	t.ctx["block"] = t.vm.ToValue(env.Context.BlockNumber)
-	coinbase, err := t.toBuf(t.vm, env.Context.Coinbase.Bytes())
-	if err != nil {
-		t.err = err
-		return
-	}
-	t.ctx["coinbase"] = t.vm.ToValue(coinbase)
-	// Update list of precompiles based on current block
-	rules := env.ChainRules()
-	t.activePrecompiles = vm.ActivePrecompiles(rules)
->>>>>>> ba6d1c23
-}
-
-// OnOpcode implements the Tracer interface to trace a single step of VM execution.
+}
+
+// OnOpcode implements the Tracer interface to trace a single step of VM execution
 func (t *jsTracer) OnOpcode(pc uint64, op byte, gas, cost uint64, scope tracing.OpContext, rData []byte, depth int, err error) {
 	if !t.traceStep {
 		return
