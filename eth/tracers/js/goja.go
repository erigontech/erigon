// Copyright 2022 The go-ethereum Authors
// (original work)
// Copyright 2024 The Erigon Authors
// (modifications)
// This file is part of Erigon.
//
// Erigon is free software: you can redistribute it and/or modify
// it under the terms of the GNU Lesser General Public License as published by
// the Free Software Foundation, either version 3 of the License, or
// (at your option) any later version.
//
// Erigon is distributed in the hope that it will be useful,
// but WITHOUT ANY WARRANTY; without even the implied warranty of
// MERCHANTABILITY or FITNESS FOR A PARTICULAR PURPOSE. See the
// GNU Lesser General Public License for more details.
//
// You should have received a copy of the GNU Lesser General Public License
// along with Erigon. If not, see <http://www.gnu.org/licenses/>.

package js

import (
	"encoding/json"
	"errors"
	"fmt"
	"math/big"

	"github.com/dop251/goja"
	"github.com/holiman/uint256"

	libcommon "github.com/erigontech/erigon-lib/common"
	"github.com/erigontech/erigon-lib/common/hexutil"
	"github.com/erigontech/erigon-lib/crypto"
	"github.com/erigontech/erigon/core/tracing"
	"github.com/erigontech/erigon/core/types"
	"github.com/erigontech/erigon/core/vm"
	"github.com/erigontech/erigon/eth/tracers"
	jsassets "github.com/erigontech/erigon/eth/tracers/js/internal/tracers"
)

const (
	memoryPadLimit = 1024 * 1024
)

var assetTracers = make(map[string]string)

// init retrieves the JavaScript transaction tracers included in go-ethereum.
func init() {
	var err error
	assetTracers, err = jsassets.Load()
	if err != nil {
		panic(err)
	}
	tracers.RegisterLookup(true, newJsTracer)
}

// bigIntProgram is compiled once and the exported function mostly invoked to convert
// hex strings into big ints.
var bigIntProgram = goja.MustCompile("bigInt", bigIntegerJS, false)

type toBigFn = func(vm *goja.Runtime, val string) (goja.Value, error)
type toBufFn = func(vm *goja.Runtime, val []byte) (goja.Value, error)
type fromBufFn = func(vm *goja.Runtime, buf goja.Value, allowString bool) ([]byte, error)

func toBuf(vm *goja.Runtime, bufType goja.Value, val []byte) (goja.Value, error) {
	// bufType is usually Uint8Array. This is equivalent to `new Uint8Array(val)` in JS.
	return vm.New(bufType, vm.ToValue(vm.NewArrayBuffer(val)))
}

func fromBuf(vm *goja.Runtime, bufType goja.Value, buf goja.Value, allowString bool) ([]byte, error) {
	obj := buf.ToObject(vm)
	switch obj.ClassName() {
	case "String":
		if !allowString {
			break
		}
		return libcommon.FromHex(obj.String()), nil

	case "Array":
		var b []byte
		if err := vm.ExportTo(buf, &b); err != nil {
			return nil, err
		}
		return b, nil

	case "Object":
		if !obj.Get("constructor").SameAs(bufType) {
			break
		}
		b := obj.Get("buffer").Export().(goja.ArrayBuffer).Bytes()
		return b, nil
	}
	return nil, errors.New("invalid buffer type")
}

// jsTracer is an implementation of the Tracer interface which evaluates
// JS functions on the relevant EVM hooks. It uses Goja as its JS engine.
type jsTracer struct {
	vm                *goja.Runtime
	env               *tracing.VMContext
	toBig             toBigFn               // Converts a hex string into a JS bigint
	toBuf             toBufFn               // Converts a []byte into a JS buffer
	fromBuf           fromBufFn             // Converts an array, hex string or Uint8Array to a []byte
	ctx               map[string]goja.Value // KV-bag passed to JS in `result`
	activePrecompiles []libcommon.Address   // List of active precompiles at current block
	traceStep         bool                  // True if tracer object exposes a `step()` method
	traceFrame        bool                  // True if tracer object exposes the `enter()` and `exit()` methods
	gasLimit          uint64                // Amount of gas bought for the whole tx
	err               error                 // Any error that should stop tracing
	obj               *goja.Object          // Trace object

	// Methods exposed by tracer
	result goja.Callable
	fault  goja.Callable
	step   goja.Callable
	enter  goja.Callable
	exit   goja.Callable

	// Underlying structs being passed into JS
	log         *steplog
	frame       *callframe
	frameResult *callframeResult

	// Goja-wrapping of types prepared for JS consumption
	logValue         goja.Value
	dbValue          goja.Value
	frameValue       goja.Value
	frameResultValue goja.Value
}

// newJsTracer instantiates a new JS tracer instance. code is either
// the name of a built-in JS tracer or a Javascript snippet which
// evaluates to an expression returning an object with certain methods.
// The methods `result` and `fault` are required to be present.
// The methods `step`, `enter`, and `exit` are optional, but note that
// `enter` and `exit` always go together.
func newJsTracer(code string, ctx *tracers.Context, cfg json.RawMessage) (*tracers.Tracer, error) {
	if c, ok := assetTracers[code]; ok {
		code = c
	}
	vm := goja.New()
	// By default field names are exported to JS as is, i.e. capitalized.
	vm.SetFieldNameMapper(goja.UncapFieldNameMapper())
	t := &jsTracer{
		vm:  vm,
		ctx: make(map[string]goja.Value),
	}
	if ctx == nil {
		ctx = new(tracers.Context)
	}
	if ctx.BlockHash != (libcommon.Hash{}) {
		t.ctx["blockHash"] = vm.ToValue(ctx.BlockHash.Bytes())
		if ctx.TxHash != (libcommon.Hash{}) {
			t.ctx["txIndex"] = vm.ToValue(ctx.TxIndex)
			t.ctx["txHash"] = vm.ToValue(ctx.TxHash.Bytes())
		}
	}

	t.setTypeConverters()
	t.setBuiltinFunctions()
	ret, err := vm.RunString("(" + code + ")")
	if err != nil {
		return nil, err
	}
	// Check tracer's interface for required and optional methods.
	obj := ret.ToObject(vm)
	result, ok := goja.AssertFunction(obj.Get("result"))
	if !ok {
		return nil, errors.New("trace object must expose a function result()")
	}
	fault, ok := goja.AssertFunction(obj.Get("fault"))
	if !ok {
		return nil, errors.New("trace object must expose a function fault()")
	}
	step, ok := goja.AssertFunction(obj.Get("step"))
	t.traceStep = ok
	enter, hasEnter := goja.AssertFunction(obj.Get("enter"))
	exit, hasExit := goja.AssertFunction(obj.Get("exit"))
	if hasEnter != hasExit {
		return nil, errors.New("trace object must expose either both or none of enter() and exit()")
	}
	t.traceFrame = hasEnter
	t.obj = obj
	t.step = step
	t.enter = enter
	t.exit = exit
	t.result = result
	t.fault = fault

	// Pass in config
	if setup, ok := goja.AssertFunction(obj.Get("setup")); ok {
		cfgStr := "{}"
		if cfg != nil {
			cfgStr = string(cfg)
		}
		if _, err := setup(obj, vm.ToValue(cfgStr)); err != nil {
			return nil, err
		}
	}
	// Setup objects carrying data to JS. These are created once and re-used.
	t.log = &steplog{
		vm:       vm,
		op:       &opObj{vm: vm},
		memory:   &memoryObj{vm: vm, toBig: t.toBig, toBuf: t.toBuf},
		stack:    &stackObj{vm: vm, toBig: t.toBig},
		contract: &contractObj{vm: vm, toBig: t.toBig, toBuf: t.toBuf},
	}
	t.frame = &callframe{vm: vm, toBig: t.toBig, toBuf: t.toBuf}
	t.frameResult = &callframeResult{vm: vm, toBuf: t.toBuf}
	t.frameValue = t.frame.setupObject()
	t.frameResultValue = t.frameResult.setupObject()
	t.logValue = t.log.setupObject()
	return &tracers.Tracer{
		Hooks: &tracing.Hooks{
			OnTxStart: t.OnTxStart,
			OnTxEnd:   t.OnTxEnd,
			OnEnter:   t.OnEnter,
			OnExit:    t.OnExit,
			OnOpcode:  t.OnOpcode,
			OnFault:   t.OnFault,
		},
		GetResult: t.GetResult,
		Stop:      t.Stop,
	}, nil
}

// OnTxStart implements the Tracer interface and is invoked at the beginning of
// transaction processing.
func (t *jsTracer) OnTxStart(env *tracing.VMContext, tx types.Transaction, from libcommon.Address) {
	t.env = env

	db := &dbObj{ibs: env.IntraBlockState, vm: t.vm, toBig: t.toBig, toBuf: t.toBuf, fromBuf: t.fromBuf}
	t.dbValue = db.setupObject()
	rules := env.ChainConfig.Rules(env.BlockNumber, env.Time)
	t.activePrecompiles = vm.ActivePrecompiles(rules)
	t.ctx["block"] = t.vm.ToValue(t.env.BlockNumber)
<<<<<<< HEAD
	t.ctx["gas"] = t.vm.ToValue(tx.GetGas())
=======
	t.ctx["gas"] = t.vm.ToValue(tx.GetGasLimit())
>>>>>>> 7afa6af1
	gasPriceBig, err := t.toBig(t.vm, env.GasPrice.String())
	if err != nil {
		t.err = err
		return
	}
	t.ctx["gasPrice"] = gasPriceBig
	coinbase, err := t.toBuf(t.vm, env.Coinbase.Bytes())
	if err != nil {
		t.err = err
		return
	}
	t.ctx["coinbase"] = t.vm.ToValue(coinbase)
}

// OnTxEnd implements the Tracer interface and is invoked at the end of
// transaction processing.
func (t *jsTracer) OnTxEnd(receipt *types.Receipt, err error) {
	if err != nil {
		// Don't override vm error
		if _, ok := t.ctx["error"]; !ok {
			t.ctx["error"] = t.vm.ToValue(err.Error())
		}
		return
	}
	t.ctx["gasUsed"] = t.vm.ToValue(receipt.GasUsed)
}

// onStart implements the Tracer interface to initialize the tracing operation.
func (t *jsTracer) onStart(from libcommon.Address, to libcommon.Address, create bool, input []byte, gas uint64, value *uint256.Int) {
	if t.err != nil {
		return
	}
	if create {
		t.ctx["type"] = t.vm.ToValue("CREATE")
	} else {
		t.ctx["type"] = t.vm.ToValue("CALL")
	}
	t.ctx["from"] = t.vm.ToValue(from.Bytes())
	t.ctx["to"] = t.vm.ToValue(to.Bytes())
	t.ctx["input"] = t.vm.ToValue(input)
	valueBig, err := t.toBig(t.vm, value.ToBig().String())
	if err != nil {
		t.err = err
		return
	}
	t.ctx["value"] = valueBig
}

// OnOpcode implements the Tracer interface to trace a single step of VM execution
func (t *jsTracer) OnOpcode(pc uint64, op byte, gas, cost uint64, scope tracing.OpContext, rData []byte, depth int, err error) {
	if !t.traceStep {
		return
	}
	if t.err != nil {
		return
	}

	log := t.log
	log.op.op = vm.OpCode(op)
	log.memory.memory = scope.MemoryData()
	log.stack.stack = scope.StackData()
	log.contract.scope = scope
	log.pc = pc
	log.gas = gas
	log.cost = cost
	log.refund = t.env.IntraBlockState.GetRefund()
	log.depth = depth
	log.err = err
	if _, err := t.step(t.obj, t.logValue, t.dbValue); err != nil {
		t.onError("step", err)
	}
}

// OnFault implements the Tracer interface to trace an execution fault
func (t *jsTracer) OnFault(pc uint64, op byte, gas, cost uint64, scope tracing.OpContext, depth int, err error) {
	if t.err != nil {
		return
	}
	// Other log fields have been already set as part of the last CaptureState.
	t.log.err = err
	if _, err := t.fault(t.obj, t.logValue, t.dbValue); err != nil {
		t.onError("fault", err)
	}
}

// onEnd is called after the call finishes to finalize the tracing.
func (t *jsTracer) onEnd(output []byte, gasUsed uint64, err error, reverted bool) {
	t.ctx["output"] = t.vm.ToValue(output)
	if err != nil {
		t.ctx["error"] = t.vm.ToValue(err.Error())
	}
}

// OnEnter is called when EVM enters a new scope (via call, create or selfdestruct).
func (t *jsTracer) OnEnter(depth int, typ byte, from libcommon.Address, to libcommon.Address, precompile bool, input []byte, gas uint64, value *uint256.Int, code []byte) {
	if t.err != nil {
		return
	}

	if depth == 0 {
		t.onStart(from, to, vm.OpCode(typ) == vm.CREATE, input, gas, value)
		return
	}

	if !t.traceFrame {
		return
	}

	t.frame.typ = vm.OpCode(typ).String()
	t.frame.from = from
	t.frame.to = to
	t.frame.input = libcommon.CopyBytes(input)
	t.frame.gas = uint(gas)
	t.frame.value = nil
	if value != nil {
		t.frame.value = value.ToBig()
	}

	if _, err := t.enter(t.obj, t.frameValue); err != nil {
		t.onError("enter", err)
	}
}

// OnExit is called when EVM exits a scope, even if the scope didn't
// execute any code.
func (t *jsTracer) OnExit(depth int, output []byte, gasUsed uint64, err error, reverted bool) {
	if t.err != nil {
		return
	}

	if depth == 0 {
		t.onEnd(output, gasUsed, err, reverted)
		return
	}

	if !t.traceFrame {
		return
	}

	t.frameResult.gasUsed = uint(gasUsed)
	t.frameResult.output = libcommon.CopyBytes(output)
	t.frameResult.err = err

	if _, err := t.exit(t.obj, t.frameResultValue); err != nil {
		t.onError("exit", err)
	}
}

// GetResult calls the Javascript 'result' function and returns its value, or any accumulated error
func (t *jsTracer) GetResult() (json.RawMessage, error) {
	ctx := t.vm.ToValue(t.ctx)
	res, err := t.result(t.obj, ctx, t.dbValue)
	if err != nil {
		return nil, wrapError("result", err)
	}
	encoded, err := json.Marshal(res)
	if err != nil {
		return nil, err
	}
	return json.RawMessage(encoded), t.err
}

// Stop terminates execution of the tracer at the first opportune moment.
func (t *jsTracer) Stop(err error) {
	t.vm.Interrupt(err)
}

// onError is called anytime the running JS code is interrupted
// and returns an error. It in turn pings the EVM to cancel its
// execution.
func (t *jsTracer) onError(context string, err error) {
	t.err = wrapError(context, err)
}

func wrapError(context string, err error) error {
	return fmt.Errorf("%v    in server-side tracer function '%v'", err, context)
}

// setBuiltinFunctions injects Go functions which are available to tracers into the environment.
// It depends on type converters having been set up.
func (t *jsTracer) setBuiltinFunctions() {
	vm := t.vm
	// TODO: load console from goja-nodejs
	vm.Set("toHex", func(v goja.Value) string {
		b, err := t.fromBuf(vm, v, false)
		if err != nil {
			vm.Interrupt(err)
			return ""
		}
		return hexutil.Encode(b)
	})
	vm.Set("toWord", func(v goja.Value) goja.Value {
		// TODO: add test with []byte len < 32 or > 32
		b, err := t.fromBuf(vm, v, true)
		if err != nil {
			vm.Interrupt(err)
			return nil
		}
		b = libcommon.BytesToHash(b).Bytes()
		res, err := t.toBuf(vm, b)
		if err != nil {
			vm.Interrupt(err)
			return nil
		}
		return res
	})
	vm.Set("toAddress", func(v goja.Value) goja.Value {
		a, err := t.fromBuf(vm, v, true)
		if err != nil {
			vm.Interrupt(err)
			return nil
		}
		a = libcommon.BytesToAddress(a).Bytes()
		res, err := t.toBuf(vm, a)
		if err != nil {
			vm.Interrupt(err)
			return nil
		}
		return res
	})
	vm.Set("toContract", func(from goja.Value, nonce uint) goja.Value {
		a, err := t.fromBuf(vm, from, true)
		if err != nil {
			vm.Interrupt(err)
			return nil
		}
		addr := libcommon.BytesToAddress(a)
		b := crypto.CreateAddress(addr, uint64(nonce)).Bytes()
		res, err := t.toBuf(vm, b)
		if err != nil {
			vm.Interrupt(err)
			return nil
		}
		return res
	})
	vm.Set("toContract2", func(from goja.Value, salt string, initcode goja.Value) goja.Value {
		a, err := t.fromBuf(vm, from, true)
		if err != nil {
			vm.Interrupt(err)
			return nil
		}
		addr := libcommon.BytesToAddress(a)
		code, err := t.fromBuf(vm, initcode, true)
		if err != nil {
			vm.Interrupt(err)
			return nil
		}
		code = libcommon.CopyBytes(code)
		codeHash := crypto.Keccak256(code)
		b := crypto.CreateAddress2(addr, libcommon.HexToHash(salt), codeHash).Bytes()
		res, err := t.toBuf(vm, b)
		if err != nil {
			vm.Interrupt(err)
			return nil
		}
		return res
	})
	vm.Set("isPrecompiled", func(v goja.Value) bool {
		a, err := t.fromBuf(vm, v, true)
		if err != nil {
			vm.Interrupt(err)
			return false
		}
		addr := libcommon.BytesToAddress(a)
		for _, p := range t.activePrecompiles {
			if p == addr {
				return true
			}
		}
		return false
	})
	vm.Set("slice", func(slice goja.Value, start, end int) goja.Value {
		b, err := t.fromBuf(vm, slice, false)
		if err != nil {
			vm.Interrupt(err)
			return nil
		}
		if start < 0 || start > end || end > len(b) {
			vm.Interrupt(fmt.Sprintf("Tracer accessed out of bound memory: available %d, offset %d, size %d", len(b), start, end-start))
			return nil
		}
		res, err := t.toBuf(vm, b[start:end])
		if err != nil {
			vm.Interrupt(err)
			return nil
		}
		return res
	})
}

// setTypeConverters sets up utilities for converting Go types into those
// suitable for JS consumption.
func (t *jsTracer) setTypeConverters() error {
	// Inject bigint logic.
	// TODO: To be replaced after goja adds support for native JS bigint.
	toBigCode, err := t.vm.RunProgram(bigIntProgram)
	if err != nil {
		return err
	}
	// Used to create JS bigint objects from go.
	toBigFn, ok := goja.AssertFunction(toBigCode)
	if !ok {
		return errors.New("failed to bind bigInt func")
	}
	toBigWrapper := func(vm *goja.Runtime, val string) (goja.Value, error) {
		return toBigFn(goja.Undefined(), vm.ToValue(val))
	}
	t.toBig = toBigWrapper
	// NOTE: We need this workaround to create JS buffers because
	// goja doesn't at the moment expose constructors for typed arrays.
	//
	// Cache uint8ArrayType once to be used every time for less overhead.
	uint8ArrayType := t.vm.Get("Uint8Array")
	toBufWrapper := func(vm *goja.Runtime, val []byte) (goja.Value, error) {
		return toBuf(vm, uint8ArrayType, val)
	}
	t.toBuf = toBufWrapper
	fromBufWrapper := func(vm *goja.Runtime, buf goja.Value, allowString bool) ([]byte, error) {
		return fromBuf(vm, uint8ArrayType, buf, allowString)
	}
	t.fromBuf = fromBufWrapper
	return nil
}

type opObj struct {
	vm *goja.Runtime
	op vm.OpCode
}

func (o *opObj) ToNumber() int {
	return int(o.op)
}

func (o *opObj) ToString() string {
	return o.op.String()
}

func (o *opObj) IsPush() bool {
	return o.op == vm.PUSH0 || o.op.IsPushWithImmediateArgs()
}

func (o *opObj) setupObject() *goja.Object {
	obj := o.vm.NewObject()
	obj.Set("toNumber", o.vm.ToValue(o.ToNumber))
	obj.Set("toString", o.vm.ToValue(o.ToString))
	obj.Set("isPush", o.vm.ToValue(o.IsPush))
	return obj
}

type memoryObj struct {
	memory []byte
	vm     *goja.Runtime
	toBig  toBigFn
	toBuf  toBufFn
}

func (mo *memoryObj) Slice(begin, end int64) goja.Value {
	b, err := mo.slice(begin, end)
	if err != nil {
		mo.vm.Interrupt(err)
		return nil
	}
	res, err := mo.toBuf(mo.vm, b)
	if err != nil {
		mo.vm.Interrupt(err)
		return nil
	}
	return res
}

// slice returns the requested range of memory as a byte slice.
func (mo *memoryObj) slice(begin, end int64) ([]byte, error) {
	if end == begin {
		return []byte{}, nil
	}
	if end < begin || begin < 0 {
		return nil, fmt.Errorf("tracer accessed out of bound memory: offset %d, end %d", begin, end)
	}
	slice, err := tracers.GetMemoryCopyPadded(mo.memory, begin, end-begin)
	if err != nil {
		return nil, err
	}
	return slice, nil
}

func (mo *memoryObj) GetUint(addr int64) goja.Value {
	value, err := mo.getUint(addr)
	if err != nil {
		mo.vm.Interrupt(err)
		return nil
	}
	res, err := mo.toBig(mo.vm, value.String())
	if err != nil {
		mo.vm.Interrupt(err)
		return nil
	}
	return res
}

// getUint returns the 32 bytes at the specified address interpreted as a uint.
func (mo *memoryObj) getUint(addr int64) (*big.Int, error) {
	if len(mo.memory) < int(addr)+32 || addr < 0 {
		return nil, fmt.Errorf("tracer accessed out of bound memory: available %d, offset %d, size %d", len(mo.memory), addr, 32)
	}
	return new(big.Int).SetBytes(tracers.MemoryPtr(mo.memory, addr, 32)), nil
}

func (mo *memoryObj) Length() int {
	return len(mo.memory)
}

func (m *memoryObj) setupObject() *goja.Object {
	o := m.vm.NewObject()
	o.Set("slice", m.vm.ToValue(m.Slice))
	o.Set("getUint", m.vm.ToValue(m.GetUint))
	o.Set("length", m.vm.ToValue(m.Length))
	return o
}

type stackObj struct {
	stack []uint256.Int
	vm    *goja.Runtime
	toBig toBigFn
}

func (s *stackObj) Peek(idx int) goja.Value {
	value, err := s.peek(idx)
	if err != nil {
		s.vm.Interrupt(err)
		return nil
	}
	res, err := s.toBig(s.vm, value.String())
	if err != nil {
		s.vm.Interrupt(err)
		return nil
	}
	return res
}

// peek returns the nth-from-the-top element of the stack.
func (s *stackObj) peek(idx int) (*big.Int, error) {
	if len(s.stack) <= idx || idx < 0 {
		return nil, fmt.Errorf("tracer accessed out of bound stack: size %d, index %d", len(s.stack), idx)
	}
	return tracers.StackBack(s.stack, idx).ToBig(), nil
}

func (s *stackObj) Length() int {
	return len(s.stack)
}

func (s *stackObj) setupObject() *goja.Object {
	o := s.vm.NewObject()
	o.Set("peek", s.vm.ToValue(s.Peek))
	o.Set("length", s.vm.ToValue(s.Length))
	return o
}

type dbObj struct {
	ibs     tracing.IntraBlockState
	vm      *goja.Runtime
	toBig   toBigFn
	toBuf   toBufFn
	fromBuf fromBufFn
}

func (do *dbObj) GetBalance(addrSlice goja.Value) goja.Value {
	a, err := do.fromBuf(do.vm, addrSlice, false)
	if err != nil {
		do.vm.Interrupt(err)
		return nil
	}
	addr := libcommon.BytesToAddress(a)
	value, err := do.ibs.GetBalance(addr)
	if err != nil {
		do.vm.Interrupt(err)
		return nil
	}
	res, err := do.toBig(do.vm, value.ToBig().String())
	if err != nil {
		do.vm.Interrupt(err)
		return nil
	}
	return res
}

func (do *dbObj) GetNonce(addrSlice goja.Value) uint64 {
	a, err := do.fromBuf(do.vm, addrSlice, false)
	if err != nil {
		do.vm.Interrupt(err)
		return 0
	}
	addr := libcommon.BytesToAddress(a)
	nonce, err := do.ibs.GetNonce(addr)
	if err != nil {
		do.vm.Interrupt(err)
		return 0
	}
	return nonce
}

func (do *dbObj) GetCode(addrSlice goja.Value) goja.Value {
	a, err := do.fromBuf(do.vm, addrSlice, false)
	if err != nil {
		do.vm.Interrupt(err)
		return nil
	}
	addr := libcommon.BytesToAddress(a)
	code, err := do.ibs.GetCode(addr)
	if err != nil {
		do.vm.Interrupt(err)
		return nil
	}
	res, err := do.toBuf(do.vm, code)
	if err != nil {
		do.vm.Interrupt(err)
		return nil
	}
	return res
}

func (do *dbObj) GetState(addrSlice goja.Value, hashSlice goja.Value) goja.Value {
	a, err := do.fromBuf(do.vm, addrSlice, false)
	if err != nil {
		do.vm.Interrupt(err)
		return nil
	}
	addr := libcommon.BytesToAddress(a)
	h, err := do.fromBuf(do.vm, hashSlice, false)
	if err != nil {
		do.vm.Interrupt(err)
		return nil
	}
	hash := libcommon.BytesToHash(h)
	var outValue uint256.Int
	do.ibs.GetState(addr, &hash, &outValue)
	res, err := do.toBuf(do.vm, outValue.PaddedBytes(32))
	if err != nil {
		do.vm.Interrupt(err)
		return nil
	}
	return res
}

func (do *dbObj) Exists(addrSlice goja.Value) bool {
	a, err := do.fromBuf(do.vm, addrSlice, false)
	if err != nil {
		do.vm.Interrupt(err)
		return false
	}
	addr := libcommon.BytesToAddress(a)
	exists, err := do.ibs.Exist(addr)
	if err != nil {
		do.vm.Interrupt(err)
		return false
	}
	return exists
}

func (do *dbObj) setupObject() *goja.Object {
	o := do.vm.NewObject()
	o.Set("getBalance", do.vm.ToValue(do.GetBalance))
	o.Set("getNonce", do.vm.ToValue(do.GetNonce))
	o.Set("getCode", do.vm.ToValue(do.GetCode))
	o.Set("getState", do.vm.ToValue(do.GetState))
	o.Set("exists", do.vm.ToValue(do.Exists))
	return o
}

type contractObj struct {
	scope tracing.OpContext
	vm    *goja.Runtime
	toBig toBigFn
	toBuf toBufFn
}

func (co *contractObj) GetCaller() goja.Value {
	caller := co.scope.Caller().Bytes()
	res, err := co.toBuf(co.vm, caller)
	if err != nil {
		co.vm.Interrupt(err)
		return nil
	}
	return res
}

func (co *contractObj) GetAddress() goja.Value {
	addr := co.scope.Address().Bytes()
	res, err := co.toBuf(co.vm, addr)
	if err != nil {
		co.vm.Interrupt(err)
		return nil
	}
	return res
}

func (co *contractObj) GetValue() goja.Value {
	value := co.scope.CallValue()
	res, err := co.toBig(co.vm, value.String())
	if err != nil {
		co.vm.Interrupt(err)
		return nil
	}
	return res
}

func (co *contractObj) GetInput() goja.Value {
	input := libcommon.CopyBytes(co.scope.CallInput())
	res, err := co.toBuf(co.vm, input)
	if err != nil {
		co.vm.Interrupt(err)
		return nil
	}
	return res
}

func (c *contractObj) setupObject() *goja.Object {
	o := c.vm.NewObject()
	o.Set("getCaller", c.vm.ToValue(c.GetCaller))
	o.Set("getAddress", c.vm.ToValue(c.GetAddress))
	o.Set("getValue", c.vm.ToValue(c.GetValue))
	o.Set("getInput", c.vm.ToValue(c.GetInput))
	return o
}

type callframe struct {
	vm    *goja.Runtime
	toBig toBigFn
	toBuf toBufFn

	typ   string
	from  libcommon.Address
	to    libcommon.Address
	input []byte
	gas   uint
	value *big.Int
}

func (f *callframe) GetType() string {
	return f.typ
}

func (f *callframe) GetFrom() goja.Value {
	from := f.from.Bytes()
	res, err := f.toBuf(f.vm, from)
	if err != nil {
		f.vm.Interrupt(err)
		return nil
	}
	return res
}

func (f *callframe) GetTo() goja.Value {
	to := f.to.Bytes()
	res, err := f.toBuf(f.vm, to)
	if err != nil {
		f.vm.Interrupt(err)
		return nil
	}
	return res
}

func (f *callframe) GetInput() goja.Value {
	input := f.input
	res, err := f.toBuf(f.vm, input)
	if err != nil {
		f.vm.Interrupt(err)
		return nil
	}
	return res
}

func (f *callframe) GetGas() uint {
	return f.gas
}

func (f *callframe) GetValue() goja.Value {
	if f.value == nil {
		return goja.Undefined()
	}
	res, err := f.toBig(f.vm, f.value.String())
	if err != nil {
		f.vm.Interrupt(err)
		return nil
	}
	return res
}

func (f *callframe) setupObject() *goja.Object {
	o := f.vm.NewObject()
	o.Set("getType", f.vm.ToValue(f.GetType))
	o.Set("getFrom", f.vm.ToValue(f.GetFrom))
	o.Set("getTo", f.vm.ToValue(f.GetTo))
	o.Set("getInput", f.vm.ToValue(f.GetInput))
	o.Set("getGas", f.vm.ToValue(f.GetGas))
	o.Set("getValue", f.vm.ToValue(f.GetValue))
	return o
}

type callframeResult struct {
	vm    *goja.Runtime
	toBuf toBufFn

	gasUsed uint
	output  []byte
	err     error
}

func (r *callframeResult) GetGasUsed() uint {
	return r.gasUsed
}

func (r *callframeResult) GetOutput() goja.Value {
	res, err := r.toBuf(r.vm, r.output)
	if err != nil {
		r.vm.Interrupt(err)
		return nil
	}
	return res
}

func (r *callframeResult) GetError() goja.Value {
	if r.err != nil {
		return r.vm.ToValue(r.err.Error())
	}
	return goja.Undefined()
}

func (r *callframeResult) setupObject() *goja.Object {
	o := r.vm.NewObject()
	o.Set("getGasUsed", r.vm.ToValue(r.GetGasUsed))
	o.Set("getOutput", r.vm.ToValue(r.GetOutput))
	o.Set("getError", r.vm.ToValue(r.GetError))
	return o
}

type steplog struct {
	vm *goja.Runtime

	op       *opObj
	memory   *memoryObj
	stack    *stackObj
	contract *contractObj

	pc     uint64
	gas    uint64
	cost   uint64
	depth  int
	refund uint64
	err    error
}

func (l *steplog) GetPC() uint64     { return l.pc }
func (l *steplog) GetGas() uint64    { return l.gas }
func (l *steplog) GetCost() uint64   { return l.cost }
func (l *steplog) GetDepth() int     { return l.depth }
func (l *steplog) GetRefund() uint64 { return l.refund }

func (l *steplog) GetError() goja.Value {
	if l.err != nil {
		return l.vm.ToValue(l.err.Error())
	}
	return goja.Undefined()
}

func (l *steplog) setupObject() *goja.Object {
	o := l.vm.NewObject()
	// Setup basic fields.
	o.Set("getPC", l.vm.ToValue(l.GetPC))
	o.Set("getGas", l.vm.ToValue(l.GetGas))
	o.Set("getCost", l.vm.ToValue(l.GetCost))
	o.Set("getDepth", l.vm.ToValue(l.GetDepth))
	o.Set("getRefund", l.vm.ToValue(l.GetRefund))
	o.Set("getError", l.vm.ToValue(l.GetError))
	// Setup nested objects.
	o.Set("op", l.op.setupObject())
	o.Set("stack", l.stack.setupObject())
	o.Set("memory", l.memory.setupObject())
	o.Set("contract", l.contract.setupObject())
	return o
}

func min(a, b int64) int64 {
	if a < b {
		return a
	}
	return b
}<|MERGE_RESOLUTION|>--- conflicted
+++ resolved
@@ -234,11 +234,7 @@
 	rules := env.ChainConfig.Rules(env.BlockNumber, env.Time)
 	t.activePrecompiles = vm.ActivePrecompiles(rules)
 	t.ctx["block"] = t.vm.ToValue(t.env.BlockNumber)
-<<<<<<< HEAD
-	t.ctx["gas"] = t.vm.ToValue(tx.GetGas())
-=======
 	t.ctx["gas"] = t.vm.ToValue(tx.GetGasLimit())
->>>>>>> 7afa6af1
 	gasPriceBig, err := t.toBig(t.vm, env.GasPrice.String())
 	if err != nil {
 		t.err = err
