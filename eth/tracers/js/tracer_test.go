--- conflicted
+++ resolved
@@ -56,13 +56,8 @@
 }
 
 func (*dummyStatedb) GetRefund() uint64 { return 1337 }
-<<<<<<< HEAD
-func (*dummyStatedb) GetBalance(addr libcommon.Address) (uint256.Int, error) {
-	return uint256.Int{}, nil
-=======
 func (*dummyStatedb) GetBalance(addr common.Address) (*uint256.Int, error) {
 	return &uint256.Int{}, nil
->>>>>>> facffd54
 }
 
 type vmContext struct {
