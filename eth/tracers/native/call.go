// Copyright 2021 The go-ethereum Authors
// (original work)
// Copyright 2024 The Erigon Authors
// (modifications)
// This file is part of Erigon.
//
// Erigon is free software: you can redistribute it and/or modify
// it under the terms of the GNU Lesser General Public License as published by
// the Free Software Foundation, either version 3 of the License, or
// (at your option) any later version.
//
// Erigon is distributed in the hope that it will be useful,
// but WITHOUT ANY WARRANTY; without even the implied warranty of
// MERCHANTABILITY or FITNESS FOR A PARTICULAR PURPOSE. See the
// GNU Lesser General Public License for more details.
//
// You should have received a copy of the GNU Lesser General Public License
// along with Erigon. If not, see <http://www.gnu.org/licenses/>.

package native

import (
	"encoding/json"
	"errors"
	"math/big"
	"sync/atomic"

	"github.com/holiman/uint256"

	libcommon "github.com/erigontech/erigon-lib/common"
	"github.com/erigontech/erigon-lib/common/hexutil"
	"github.com/erigontech/erigon/accounts/abi"
	"github.com/erigontech/erigon/core/tracing"
	"github.com/erigontech/erigon/core/types"
	"github.com/erigontech/erigon/core/vm"
	"github.com/erigontech/erigon/eth/tracers"
)

//go:generate gencodec -type callFrame -field-override callFrameMarshaling -out gen_callframe_json.go

func init() {
	register("callTracer", newCallTracer)
}

type callLog struct {
	Index   uint64            `json:"index"`
	Address libcommon.Address `json:"address"`
	Topics  []libcommon.Hash  `json:"topics"`
	Data    hexutil.Bytes     `json:"data"`
}

type callFrame struct {
	Type     vm.OpCode         `json:"-"`
	From     libcommon.Address `json:"from"`
	Gas      uint64            `json:"gas"`
	GasUsed  uint64            `json:"gasUsed"`
	To       libcommon.Address `json:"to,omitempty" rlp:"optional"`
	Input    []byte            `json:"input" rlp:"optional"`
	Output   []byte            `json:"output,omitempty" rlp:"optional"`
	Error    string            `json:"error,omitempty" rlp:"optional"`
	Revertal string            `json:"revertReason,omitempty"`
	Calls    []callFrame       `json:"calls,omitempty" rlp:"optional"`
	Logs     []callLog         `json:"logs,omitempty" rlp:"optional"`
	// Placed at end on purpose. The RLP will be decoded to 0 instead of
	// nil if there are non-empty elements after in the struct.
	Value *big.Int `json:"value,omitempty" rlp:"optional"`
}

func (f callFrame) TypeString() string {
	return f.Type.String()
}

func (f callFrame) failed() bool {
	return len(f.Error) > 0
}

func (f *callFrame) processOutput(output []byte, err error) {
	output = libcommon.CopyBytes(output)
	if err == nil {
		f.Output = output
		return
	}
	f.Error = err.Error()
	if f.Type == vm.CREATE || f.Type == vm.CREATE2 {
		f.To = libcommon.Address{}
	}
	if !errors.Is(err, vm.ErrExecutionReverted) || len(output) == 0 {
		return
	}
	f.Output = output
	if len(output) < 4 {
		return
	}
	if unpacked, err := abi.UnpackRevert(output); err == nil {
		f.Revertal = unpacked
	}
}

type callFrameMarshaling struct {
	TypeString string `json:"type"`
	Gas        hexutil.Uint64
	GasUsed    hexutil.Uint64
	Value      *hexutil.Big
	Input      hexutil.Bytes
	Output     hexutil.Bytes
}

type callTracer struct {
	callstack   []callFrame
	config      callTracerConfig
	gasLimit    uint64
	depth       int
	interrupt   uint32 // Atomic flag to signal execution interruption
	reason      error  // Textual reason for the interruption
	logIndex    uint64
	logGaps     map[uint64]int
	precompiles []bool // keep track of whether scopes are for pre-compiles or not
}

func defaultCallTracerConfig() callTracerConfig {
	return callTracerConfig{
		IncludePrecompiles: true,
	}
}

type callTracerConfig struct {
	OnlyTopCall        bool `json:"onlyTopCall"`        // If true, call tracer won't collect any subcalls
	WithLog            bool `json:"withLog"`            // If true, call tracer will collect event logs
	IncludePrecompiles bool `json:"includePrecompiles"` // If true, call tracer will collect calls to precompiles (true by default)
}

// newCallTracer returns a native go tracer which tracks
// call frames of a tx, and implements vm.EVMLogger.
func newCallTracer(ctx *tracers.Context, cfg json.RawMessage) (*tracers.Tracer, error) {
	config := defaultCallTracerConfig()
	if cfg != nil {
		if err := json.Unmarshal(cfg, &config); err != nil {
			return nil, err
		}
	}
	// First callframe contains txn context info
	// and is populated on start and end.
	t := &callTracer{callstack: make([]callFrame, 0, 1), config: config}
	return &tracers.Tracer{
		Hooks: &tracing.Hooks{
			OnTxStart: t.OnTxStart,
			OnTxEnd:   t.OnTxEnd,
			OnEnter:   t.OnEnter,
			OnExit:    t.OnExit,
			OnLog:     t.OnLog,
		},
		GetResult: t.GetResult,
		Stop:      t.Stop,
	}, nil
}

// CaptureStart implements the EVMLogger interface to initialize the tracing operation.
func (t *callTracer) CaptureStart(env *vm.EVM, from libcommon.Address, to libcommon.Address, precompile bool, create bool, input []byte, gas uint64, value *uint256.Int, code []byte) {
	t.precompiles = append(t.precompiles, precompile)
	if precompile && !t.config.IncludePrecompiles {
		return
	}

	t.callstack[0] = callFrame{
		Type:  vm.CALL,
		From:  from,
		To:    to,
		Input: libcommon.CopyBytes(input),
		Gas:   t.gasLimit, // gas has intrinsicGas already subtracted
	}
	if value != nil {
		t.callstack[0].Value = value.ToBig()
	}
	if create {
		t.callstack[0].Type = vm.CREATE
	}
}

// CaptureEnd is called after the call finishes to finalize the tracing.
func (t *callTracer) CaptureEnd(output []byte, gasUsed uint64, err error) {
	if len(t.callstack) == 0 {
		// can happen if top-level is a call to precompile
		// and includePrecompiles is false
		return
	}

	t.callstack[0].processOutput(output, err)
}

// CaptureEnter is called when EVM enters a new scope (via call, create or selfdestruct).
func (t *callTracer) OnEnter(depth int, typ byte, from libcommon.Address, to libcommon.Address, precompile bool, input []byte, gas uint64, value *uint256.Int, code []byte) {
	t.depth = depth
	t.precompiles = append(t.precompiles, precompile)
	if t.config.OnlyTopCall && depth > 0 {
		return
	}
	if precompile && !t.config.IncludePrecompiles {
		return
	}
	// Skip if tracing was interrupted
	if atomic.LoadUint32(&t.interrupt) > 0 {
		return
	}

	call := callFrame{
		Type:  vm.OpCode(typ),
		From:  from,
		To:    to,
		Input: libcommon.CopyBytes(input),
		Gas:   gas,
	}
	if value != nil {
		call.Value = value.ToBig()
	}

	if depth == 0 {
		call.Gas = t.gasLimit
	}
	t.callstack = append(t.callstack, call)
}

func (t *callTracer) OnExit(depth int, output []byte, gasUsed uint64, err error, reverted bool) {
	if depth == 0 {
		t.captureEnd(output, gasUsed, err, reverted)
		return
	}

	t.depth = depth - 1

	if t.config.OnlyTopCall {
		return
	}
	size := len(t.callstack)
	if size <= 1 {
		return
	}
	precompilesLastIdx := len(t.precompiles) - 1
	if precompilesLastIdx < 0 {
		return
	}
	// pop precompile
	precompile := t.precompiles[precompilesLastIdx]
	t.precompiles = t.precompiles[:precompilesLastIdx]
	if precompile && !t.config.IncludePrecompiles {
		return
	}
	// pop call
	call := t.callstack[size-1]
	t.callstack = t.callstack[:size-1]
	size -= 1

	call.GasUsed = gasUsed
	call.processOutput(output, err)
	t.callstack[size-1].Calls = append(t.callstack[size-1].Calls, call)
}

func (t *callTracer) captureEnd(output []byte, gasUsed uint64, err error, reverted bool) {
	if len(t.callstack) != 1 {
		return
	}
	t.callstack[0].processOutput(output, err)
}

func (t *callTracer) OnTxStart(env *tracing.VMContext, tx types.Transaction, from libcommon.Address) {
<<<<<<< HEAD
	t.gasLimit = tx.GetGas()
=======
	t.gasLimit = tx.GetGasLimit()
>>>>>>> 7afa6af1
	t.logIndex = 0
	t.logGaps = make(map[uint64]int)
}

func (t *callTracer) OnTxEnd(receipt *types.Receipt, err error) {
	// Error happened during tx validation.
	if err != nil {
		return
	}

	if len(t.callstack) == 0 {
		// can happen if top-level is a call to precompile
		// and includePrecompiles is false
		return
	}

	t.callstack[0].GasUsed = receipt.GasUsed
	if t.config.WithLog {
		// Logs are not emitted when the call fails
		clearFailedLogs(&t.callstack[0], false, t.logGaps)
		fixLogIndexGap(&t.callstack[0], addCumulativeGaps(t.logIndex, t.logGaps))
	}
	t.logIndex = 0
	t.logGaps = nil
}

func (t *callTracer) OnLog(log *types.Log) {
	// Only logs need to be captured via opcode processing
	if !t.config.WithLog {
		return
	}
	// Avoid processing nested calls when only caring about top call
	if t.config.OnlyTopCall && t.depth > 0 {
		return
	}
	// Skip if tracing was interrupted
	if atomic.LoadUint32(&t.interrupt) > 0 {
		return
	}
	t.callstack[len(t.callstack)-1].Logs = append(t.callstack[len(t.callstack)-1].Logs, callLog{Address: log.Address, Topics: log.Topics, Data: log.Data, Index: t.logIndex})
	t.logIndex++
}

// GetResult returns the json-encoded nested list of call traces, and any
// error arising from the encoding or forceful termination (via `Stop`).
func (t *callTracer) GetResult() (json.RawMessage, error) {
	if len(t.callstack) == 0 && !t.config.IncludePrecompiles {
		// can happen if top-level is a call to precompile
		// and includePrecompiles is false
		// do not return err, just empty result
		return nil, nil
	}
	if len(t.callstack) != 1 {
		return nil, errors.New("incorrect number of top-level calls")
	}
	res, err := json.Marshal(t.callstack[0])
	if err != nil {
		return nil, err
	}
	return res, t.reason
}

// Stop terminates execution of the tracer at the first opportune moment.
func (t *callTracer) Stop(err error) {
	t.reason = err
	atomic.StoreUint32(&t.interrupt, 1)
}

// clearFailedLogs clears the logs of a callframe and all its children
// in case of execution failure.
func clearFailedLogs(cf *callFrame, parentFailed bool, logGaps map[uint64]int) {
	failed := cf.failed() || parentFailed
	if failed {
		lastIdx := len(cf.Logs) - 1
		if lastIdx >= 0 && logGaps != nil {
			idx := cf.Logs[lastIdx].Index
			logGaps[idx] = len(cf.Logs)
		}
		// Clear own logs
		cf.Logs = nil
	}
	for i := range cf.Calls {
		clearFailedLogs(&cf.Calls[i], failed, logGaps)
	}
}

// Find the shift position of each potential logIndex
func addCumulativeGaps(h uint64, logGaps map[uint64]int) []uint64 {
	if len(logGaps) == 0 || logGaps == nil {
		return nil
	}
	cumulativeGaps := make([]uint64, h)
	for idx, gap := range logGaps {
		if idx+1 < h {
			cumulativeGaps[idx+1] = uint64(gap) // Next index of the last failed index
		}
	}
	for i := 1; i < int(h); i++ {
		cumulativeGaps[i] += cumulativeGaps[i-1]
	}
	return cumulativeGaps
}

// Recursively shift log indices of callframe - self and children
func fixLogIndexGap(cf *callFrame, cumulativeGaps []uint64) {
	if cumulativeGaps == nil {
		return
	}
	if len(cf.Logs) > 0 {
		for i := range cf.Logs {
			cf.Logs[i].Index -= cumulativeGaps[cf.Logs[i].Index]
		}
	}
	for i := range cf.Calls {
		fixLogIndexGap(&cf.Calls[i], cumulativeGaps)
	}
}<|MERGE_RESOLUTION|>--- conflicted
+++ resolved
@@ -262,11 +262,7 @@
 }
 
 func (t *callTracer) OnTxStart(env *tracing.VMContext, tx types.Transaction, from libcommon.Address) {
-<<<<<<< HEAD
-	t.gasLimit = tx.GetGas()
-=======
 	t.gasLimit = tx.GetGasLimit()
->>>>>>> 7afa6af1
 	t.logIndex = 0
 	t.logGaps = make(map[uint64]int)
 }
