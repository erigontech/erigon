// Copyright 2021 The go-ethereum Authors
// (original work)
// Copyright 2024 The Erigon Authors
// (modifications)
// This file is part of Erigon.
//
// Erigon is free software: you can redistribute it and/or modify
// it under the terms of the GNU Lesser General Public License as published by
// the Free Software Foundation, either version 3 of the License, or
// (at your option) any later version.
//
// Erigon is distributed in the hope that it will be useful,
// but WITHOUT ANY WARRANTY; without even the implied warranty of
// MERCHANTABILITY or FITNESS FOR A PARTICULAR PURPOSE. See the
// GNU Lesser General Public License for more details.
//
// You should have received a copy of the GNU Lesser General Public License
// along with Erigon. If not, see <http://www.gnu.org/licenses/>.

package native

import (
	"encoding/json"
	"errors"
	"math/big"
	"sync/atomic"

	"github.com/holiman/uint256"

<<<<<<< HEAD
	libcommon "github.com/ledgerwatch/erigon-lib/common"
	"github.com/ledgerwatch/erigon-lib/common/hexutil"
	"github.com/ledgerwatch/erigon-lib/common/hexutility"
	"github.com/ledgerwatch/erigon/accounts/abi"
	"github.com/ledgerwatch/erigon/core/tracing"
	"github.com/ledgerwatch/erigon/core/types"
	"github.com/ledgerwatch/erigon/core/vm"
	"github.com/ledgerwatch/erigon/eth/tracers"
=======
	libcommon "github.com/erigontech/erigon-lib/common"
	"github.com/erigontech/erigon-lib/common/hexutil"
	"github.com/erigontech/erigon-lib/common/hexutility"
	"github.com/erigontech/erigon/accounts/abi"
	"github.com/erigontech/erigon/core/vm"
	"github.com/erigontech/erigon/eth/tracers"
>>>>>>> af719e30
)

//go:generate gencodec -type callFrame -field-override callFrameMarshaling -out gen_callframe_json.go

func init() {
	register("callTracer", newCallTracer)
}

type callLog struct {
	Index   uint64            `json:"index"`
	Address libcommon.Address `json:"address"`
	Topics  []libcommon.Hash  `json:"topics"`
	Data    hexutility.Bytes  `json:"data"`
}

type callFrame struct {
	Type     vm.OpCode         `json:"-"`
	From     libcommon.Address `json:"from"`
	Gas      uint64            `json:"gas"`
	GasUsed  uint64            `json:"gasUsed"`
	To       libcommon.Address `json:"to,omitempty" rlp:"optional"`
	Input    []byte            `json:"input" rlp:"optional"`
	Output   []byte            `json:"output,omitempty" rlp:"optional"`
	Error    string            `json:"error,omitempty" rlp:"optional"`
	Revertal string            `json:"revertReason,omitempty"`
	Calls    []callFrame       `json:"calls,omitempty" rlp:"optional"`
	Logs     []callLog         `json:"logs,omitempty" rlp:"optional"`
	// Placed at end on purpose. The RLP will be decoded to 0 instead of
	// nil if there are non-empty elements after in the struct.
	Value *big.Int `json:"value,omitempty" rlp:"optional"`
}

func (f callFrame) TypeString() string {
	return f.Type.String()
}

func (f callFrame) failed() bool {
	return len(f.Error) > 0
}

func (f *callFrame) processOutput(output []byte, err error) {
	output = libcommon.CopyBytes(output)
	if err == nil {
		f.Output = output
		return
	}
	f.Error = err.Error()
	if f.Type == vm.CREATE || f.Type == vm.CREATE2 {
		f.To = libcommon.Address{}
	}
	if !errors.Is(err, vm.ErrExecutionReverted) || len(output) == 0 {
		return
	}
	f.Output = output
	if len(output) < 4 {
		return
	}
	if unpacked, err := abi.UnpackRevert(output); err == nil {
		f.Revertal = unpacked
	}
}

type callFrameMarshaling struct {
	TypeString string `json:"type"`
	Gas        hexutil.Uint64
	GasUsed    hexutil.Uint64
	Value      *hexutil.Big
	Input      hexutility.Bytes
	Output     hexutility.Bytes
}

type callTracer struct {
<<<<<<< HEAD
	callstack []callFrame
	config    callTracerConfig
	gasLimit  uint64
	depth     int
	interrupt uint32 // Atomic flag to signal execution interruption
	reason    error  // Textual reason for the interruption
	logIndex  uint64
	logGaps   map[uint64]int
=======
	noopTracer
	callstack   []callFrame
	config      callTracerConfig
	gasLimit    uint64
	interrupt   uint32 // Atomic flag to signal execution interruption
	reason      error  // Textual reason for the interruption
	logIndex    uint64
	logGaps     map[uint64]int
	precompiles []bool // keep track of whether scopes are for pre-compiles or not
}

func defaultCallTracerConfig() callTracerConfig {
	return callTracerConfig{
		IncludePrecompiles: true,
	}
>>>>>>> af719e30
}

type callTracerConfig struct {
	OnlyTopCall        bool `json:"onlyTopCall"`        // If true, call tracer won't collect any subcalls
	WithLog            bool `json:"withLog"`            // If true, call tracer will collect event logs
	IncludePrecompiles bool `json:"includePrecompiles"` // If true, call tracer will collect calls to precompiles (true by default)
}

// newCallTracer returns a native go tracer which tracks
// call frames of a tx, and implements vm.EVMLogger.
<<<<<<< HEAD
func newCallTracer(ctx *tracers.Context, cfg json.RawMessage) (*tracers.Tracer, error) {
	var config callTracerConfig
=======
func newCallTracer(ctx *tracers.Context, cfg json.RawMessage) (tracers.Tracer, error) {
	config := defaultCallTracerConfig()
>>>>>>> af719e30
	if cfg != nil {
		if err := json.Unmarshal(cfg, &config); err != nil {
			return nil, err
		}
	}
	// First callframe contains txn context info
	// and is populated on start and end.
	t := &callTracer{callstack: make([]callFrame, 0, 1), config: config}
	return &tracers.Tracer{
		Hooks: &tracing.Hooks{
			OnTxStart: t.OnTxStart,
			OnTxEnd:   t.OnTxEnd,
			OnEnter:   t.OnEnter,
			OnExit:    t.OnExit,
			OnLog:     t.OnLog,
		},
		GetResult: t.GetResult,
		Stop:      t.Stop,
	}, nil
}

// CaptureStart implements the EVMLogger interface to initialize the tracing operation.
func (t *callTracer) CaptureStart(env *vm.EVM, from libcommon.Address, to libcommon.Address, precompile bool, create bool, input []byte, gas uint64, value *uint256.Int, code []byte) {
<<<<<<< HEAD
=======
	t.precompiles = append(t.precompiles, precompile)
	if precompile && !t.config.IncludePrecompiles {
		return
	}
>>>>>>> af719e30

	t.callstack[0] = callFrame{
		Type:  vm.CALL,
		From:  from,
		To:    to,
		Input: libcommon.CopyBytes(input),
		Gas:   t.gasLimit, // gas has intrinsicGas already subtracted
	}
	if value != nil {
		t.callstack[0].Value = value.ToBig()
	}
	if create {
		t.callstack[0].Type = vm.CREATE
	}
}

// CaptureEnd is called after the call finishes to finalize the tracing.
func (t *callTracer) CaptureEnd(output []byte, gasUsed uint64, err error) {
	if len(t.callstack) == 0 {
		// can happen if top-level is a call to precompile
		// and includePrecompiles is false
		return
	}

	t.callstack[0].processOutput(output, err)
}

// CaptureEnter is called when EVM enters a new scope (via call, create or selfdestruct).
<<<<<<< HEAD
func (t *callTracer) OnEnter(depth int, typ byte, from libcommon.Address, to libcommon.Address, precompile bool, input []byte, gas uint64, value *uint256.Int, code []byte) {
	t.depth = depth
	if t.config.OnlyTopCall && depth > 0 {
=======
func (t *callTracer) CaptureEnter(typ vm.OpCode, from libcommon.Address, to libcommon.Address, precompile, create bool, input []byte, gas uint64, value *uint256.Int, code []byte) {
	t.precompiles = append(t.precompiles, precompile)
	if t.config.OnlyTopCall {
>>>>>>> af719e30
		return
	}
	if precompile && !t.config.IncludePrecompiles {
		return
	}
	// Skip if tracing was interrupted
	if atomic.LoadUint32(&t.interrupt) > 0 {
		return
	}

	call := callFrame{
		Type:  vm.OpCode(typ),
		From:  from,
		To:    to,
		Input: libcommon.CopyBytes(input),
		Gas:   gas,
	}
	if value != nil {
		call.Value = value.ToBig()
	}

	if depth == 0 {
		call.Gas = t.gasLimit
	}
	t.callstack = append(t.callstack, call)
}

func (t *callTracer) OnExit(depth int, output []byte, gasUsed uint64, err error, reverted bool) {
	if depth == 0 {
		t.captureEnd(output, gasUsed, err, reverted)
		return
	}

	t.depth = depth - 1

	if t.config.OnlyTopCall {
		return
	}
	size := len(t.callstack)
	if size <= 1 {
		return
	}
	precompilesLastIdx := len(t.precompiles) - 1
	if precompilesLastIdx < 0 {
		return
	}
	// pop precompile
	precompile := t.precompiles[precompilesLastIdx]
	t.precompiles = t.precompiles[:precompilesLastIdx]
	if precompile && !t.config.IncludePrecompiles {
		return
	}
	// pop call
	call := t.callstack[size-1]
	t.callstack = t.callstack[:size-1]
	size -= 1

	call.GasUsed = gasUsed
	call.processOutput(output, err)
	t.callstack[size-1].Calls = append(t.callstack[size-1].Calls, call)
}

func (t *callTracer) captureEnd(output []byte, gasUsed uint64, err error, reverted bool) {
	if len(t.callstack) != 1 {
		return
	}
	t.callstack[0].processOutput(output, err)
}

func (t *callTracer) OnTxStart(env *tracing.VMContext, tx types.Transaction, from libcommon.Address) {
	t.gasLimit = tx.GetGas()
	t.logIndex = 0
	t.logGaps = make(map[uint64]int)
}

<<<<<<< HEAD
func (t *callTracer) OnTxEnd(receipt *types.Receipt, err error) {
	// Error happened during tx validation.
	if err != nil {
		return
	}

	t.callstack[0].GasUsed = receipt.GasUsed
=======
func (t *callTracer) CaptureTxEnd(restGas uint64) {
	if len(t.callstack) == 0 {
		// can happen if top-level is a call to precompile
		// and includePrecompiles is false
		return
	}

	t.callstack[0].GasUsed = t.gasLimit - restGas
>>>>>>> af719e30
	if t.config.WithLog {
		// Logs are not emitted when the call fails
		clearFailedLogs(&t.callstack[0], false, t.logGaps)
		fixLogIndexGap(&t.callstack[0], addCumulativeGaps(t.logIndex, t.logGaps))
	}
	t.logIndex = 0
	t.logGaps = nil
}

func (t *callTracer) OnLog(log *types.Log) {
	// Only logs need to be captured via opcode processing
	if !t.config.WithLog {
		return
	}
	// Avoid processing nested calls when only caring about top call
	if t.config.OnlyTopCall && t.depth > 0 {
		return
	}
	// Skip if tracing was interrupted
	if atomic.LoadUint32(&t.interrupt) > 0 {
		return
	}
	t.callstack[len(t.callstack)-1].Logs = append(t.callstack[len(t.callstack)-1].Logs, callLog{Address: log.Address, Topics: log.Topics, Data: log.Data, Index: t.logIndex})
	t.logIndex++
}

// GetResult returns the json-encoded nested list of call traces, and any
// error arising from the encoding or forceful termination (via `Stop`).
func (t *callTracer) GetResult() (json.RawMessage, error) {
	if len(t.callstack) == 0 && !t.config.IncludePrecompiles {
		// can happen if top-level is a call to precompile
		// and includePrecompiles is false
		// do not return err, just empty result
		return nil, nil
	}
	if len(t.callstack) != 1 {
		return nil, errors.New("incorrect number of top-level calls")
	}
	res, err := json.Marshal(t.callstack[0])
	if err != nil {
		return nil, err
	}
	return res, t.reason
}

// Stop terminates execution of the tracer at the first opportune moment.
func (t *callTracer) Stop(err error) {
	t.reason = err
	atomic.StoreUint32(&t.interrupt, 1)
}

// clearFailedLogs clears the logs of a callframe and all its children
// in case of execution failure.
func clearFailedLogs(cf *callFrame, parentFailed bool, logGaps map[uint64]int) {
	failed := cf.failed() || parentFailed
	if failed {
		lastIdx := len(cf.Logs) - 1
		if lastIdx >= 0 && logGaps != nil {
			idx := cf.Logs[lastIdx].Index
			logGaps[idx] = len(cf.Logs)
		}
		// Clear own logs
		cf.Logs = nil
	}
	for i := range cf.Calls {
		clearFailedLogs(&cf.Calls[i], failed, logGaps)
	}
}

// Find the shift position of each potential logIndex
func addCumulativeGaps(h uint64, logGaps map[uint64]int) []uint64 {
	if len(logGaps) == 0 || logGaps == nil {
		return nil
	}
	cumulativeGaps := make([]uint64, h)
	for idx, gap := range logGaps {
		if idx+1 < h {
			cumulativeGaps[idx+1] = uint64(gap) // Next index of the last failed index
		}
	}
	for i := 1; i < int(h); i++ {
		cumulativeGaps[i] += cumulativeGaps[i-1]
	}
	return cumulativeGaps
}

// Recursively shift log indices of callframe - self and children
func fixLogIndexGap(cf *callFrame, cumulativeGaps []uint64) {
	if cumulativeGaps == nil {
		return
	}
	if len(cf.Logs) > 0 {
		for i := range cf.Logs {
			cf.Logs[i].Index -= cumulativeGaps[cf.Logs[i].Index]
		}
	}
	for i := range cf.Calls {
		fixLogIndexGap(&cf.Calls[i], cumulativeGaps)
	}
}<|MERGE_RESOLUTION|>--- conflicted
+++ resolved
@@ -27,23 +27,14 @@
 
 	"github.com/holiman/uint256"
 
-<<<<<<< HEAD
-	libcommon "github.com/ledgerwatch/erigon-lib/common"
-	"github.com/ledgerwatch/erigon-lib/common/hexutil"
-	"github.com/ledgerwatch/erigon-lib/common/hexutility"
-	"github.com/ledgerwatch/erigon/accounts/abi"
-	"github.com/ledgerwatch/erigon/core/tracing"
-	"github.com/ledgerwatch/erigon/core/types"
-	"github.com/ledgerwatch/erigon/core/vm"
-	"github.com/ledgerwatch/erigon/eth/tracers"
-=======
 	libcommon "github.com/erigontech/erigon-lib/common"
 	"github.com/erigontech/erigon-lib/common/hexutil"
 	"github.com/erigontech/erigon-lib/common/hexutility"
 	"github.com/erigontech/erigon/accounts/abi"
+	"github.com/erigontech/erigon/core/tracing"
+	"github.com/erigontech/erigon/core/types"
 	"github.com/erigontech/erigon/core/vm"
 	"github.com/erigontech/erigon/eth/tracers"
->>>>>>> af719e30
 )
 
 //go:generate gencodec -type callFrame -field-override callFrameMarshaling -out gen_callframe_json.go
@@ -116,20 +107,10 @@
 }
 
 type callTracer struct {
-<<<<<<< HEAD
-	callstack []callFrame
-	config    callTracerConfig
-	gasLimit  uint64
-	depth     int
-	interrupt uint32 // Atomic flag to signal execution interruption
-	reason    error  // Textual reason for the interruption
-	logIndex  uint64
-	logGaps   map[uint64]int
-=======
-	noopTracer
 	callstack   []callFrame
 	config      callTracerConfig
 	gasLimit    uint64
+	depth       int
 	interrupt   uint32 // Atomic flag to signal execution interruption
 	reason      error  // Textual reason for the interruption
 	logIndex    uint64
@@ -141,7 +122,6 @@
 	return callTracerConfig{
 		IncludePrecompiles: true,
 	}
->>>>>>> af719e30
 }
 
 type callTracerConfig struct {
@@ -152,13 +132,8 @@
 
 // newCallTracer returns a native go tracer which tracks
 // call frames of a tx, and implements vm.EVMLogger.
-<<<<<<< HEAD
 func newCallTracer(ctx *tracers.Context, cfg json.RawMessage) (*tracers.Tracer, error) {
-	var config callTracerConfig
-=======
-func newCallTracer(ctx *tracers.Context, cfg json.RawMessage) (tracers.Tracer, error) {
 	config := defaultCallTracerConfig()
->>>>>>> af719e30
 	if cfg != nil {
 		if err := json.Unmarshal(cfg, &config); err != nil {
 			return nil, err
@@ -182,13 +157,10 @@
 
 // CaptureStart implements the EVMLogger interface to initialize the tracing operation.
 func (t *callTracer) CaptureStart(env *vm.EVM, from libcommon.Address, to libcommon.Address, precompile bool, create bool, input []byte, gas uint64, value *uint256.Int, code []byte) {
-<<<<<<< HEAD
-=======
 	t.precompiles = append(t.precompiles, precompile)
 	if precompile && !t.config.IncludePrecompiles {
 		return
 	}
->>>>>>> af719e30
 
 	t.callstack[0] = callFrame{
 		Type:  vm.CALL,
@@ -217,15 +189,10 @@
 }
 
 // CaptureEnter is called when EVM enters a new scope (via call, create or selfdestruct).
-<<<<<<< HEAD
 func (t *callTracer) OnEnter(depth int, typ byte, from libcommon.Address, to libcommon.Address, precompile bool, input []byte, gas uint64, value *uint256.Int, code []byte) {
 	t.depth = depth
+	t.precompiles = append(t.precompiles, precompile)
 	if t.config.OnlyTopCall && depth > 0 {
-=======
-func (t *callTracer) CaptureEnter(typ vm.OpCode, from libcommon.Address, to libcommon.Address, precompile, create bool, input []byte, gas uint64, value *uint256.Int, code []byte) {
-	t.precompiles = append(t.precompiles, precompile)
-	if t.config.OnlyTopCall {
->>>>>>> af719e30
 		return
 	}
 	if precompile && !t.config.IncludePrecompiles {
@@ -301,24 +268,19 @@
 	t.logGaps = make(map[uint64]int)
 }
 
-<<<<<<< HEAD
 func (t *callTracer) OnTxEnd(receipt *types.Receipt, err error) {
 	// Error happened during tx validation.
 	if err != nil {
 		return
 	}
 
-	t.callstack[0].GasUsed = receipt.GasUsed
-=======
-func (t *callTracer) CaptureTxEnd(restGas uint64) {
 	if len(t.callstack) == 0 {
 		// can happen if top-level is a call to precompile
 		// and includePrecompiles is false
 		return
 	}
 
-	t.callstack[0].GasUsed = t.gasLimit - restGas
->>>>>>> af719e30
+	t.callstack[0].GasUsed = receipt.GasUsed
 	if t.config.WithLog {
 		// Logs are not emitted when the call fails
 		clearFailedLogs(&t.callstack[0], false, t.logGaps)
