--- conflicted
+++ resolved
@@ -92,15 +92,12 @@
 }
 
 func (t *fourByteTracer) OnTxStart(env *tracing.VMContext, tx types.Transaction, from common.Address) {
-<<<<<<< HEAD
-	rules := env.ChainConfig.Rules(env.BlockNumber, env.Time, env.ArbOSVersion)
-=======
 	blockContext := evmtypes.BlockContext{
-		BlockNumber: env.BlockNumber,
-		Time:        env.Time,
+		BlockNumber:  env.BlockNumber,
+		Time:         env.Time,
+		ArbOSVersion: env.ArbOSVersion,
 	}
 	rules := blockContext.Rules(env.ChainConfig)
->>>>>>> aa122971
 	t.activePrecompiles = vm.ActivePrecompiles(rules)
 }
 
