--- conflicted
+++ resolved
@@ -27,11 +27,8 @@
 	"github.com/holiman/uint256"
 
 	"github.com/erigontech/erigon-lib/common"
-<<<<<<< HEAD
-=======
 	"github.com/erigontech/erigon-lib/types"
 	"github.com/erigontech/erigon/core/tracing"
->>>>>>> facffd54
 	"github.com/erigontech/erigon/core/vm"
 	"github.com/erigontech/erigon/eth/tracers"
 )
@@ -55,18 +52,10 @@
 //	  0xc281d19e-0: 1
 //	}
 type fourByteTracer struct {
-<<<<<<< HEAD
-	noopTracer
-	ids               map[string]int   // ids aggregates the 4byte ids found
-	interrupt         uint32           // Atomic flag to signal execution interruption
-	reason            error            // Textual reason for the interruption
-	activePrecompiles []common.Address // Updated on CaptureStart based on given rules
-=======
 	ids               map[string]int   // ids aggregates the 4byte ids found
 	interrupt         uint32           // Atomic flag to signal execution interruption
 	reason            error            // Textual reason for the interruption
 	activePrecompiles []common.Address // Updated on tx start based on given rules
->>>>>>> facffd54
 }
 
 // newFourByteTracer returns a native go tracer which collects
@@ -101,24 +90,12 @@
 	t.ids[key] += 1
 }
 
-<<<<<<< HEAD
-// CaptureStart implements the EVMLogger interface to initialize the tracing operation.
-func (t *fourByteTracer) CaptureStart(env *vm.EVM, from common.Address, to common.Address, precompile bool, create bool, input []byte, gas uint64, value *uint256.Int, code []byte) {
-	// Update list of precompiles based on current block
-	rules := env.ChainRules()
-=======
 func (t *fourByteTracer) OnTxStart(env *tracing.VMContext, tx types.Transaction, from common.Address) {
 	rules := env.ChainConfig.Rules(env.BlockNumber, env.Time)
->>>>>>> facffd54
 	t.activePrecompiles = vm.ActivePrecompiles(rules)
 }
 
-<<<<<<< HEAD
-// CaptureEnter is called when EVM enters a new scope (via call, create or selfdestruct).
-func (t *fourByteTracer) CaptureEnter(op vm.OpCode, from common.Address, to common.Address, precompile, create bool, input []byte, gas uint64, value *uint256.Int, code []byte) {
-=======
 func (t *fourByteTracer) OnEnter(depth int, opcode byte, from common.Address, to common.Address, precompile bool, input []byte, gas uint64, value *uint256.Int, code []byte) { // Skip if tracing was interrupted
->>>>>>> facffd54
 	// Skip if tracing was interrupted
 	if atomic.LoadUint32(&t.interrupt) > 0 {
 		return
