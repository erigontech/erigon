// Copyright 2022 The go-ethereum Authors
// (original work)
// Copyright 2024 The Erigon Authors
// (modifications)
// This file is part of Erigon.
//
// Erigon is free software: you can redistribute it and/or modify
// it under the terms of the GNU Lesser General Public License as published by
// the Free Software Foundation, either version 3 of the License, or
// (at your option) any later version.
//
// Erigon is distributed in the hope that it will be useful,
// but WITHOUT ANY WARRANTY; without even the implied warranty of
// MERCHANTABILITY or FITNESS FOR A PARTICULAR PURPOSE. See the
// GNU Lesser General Public License for more details.
//
// You should have received a copy of the GNU Lesser General Public License
// along with Erigon. If not, see <http://www.gnu.org/licenses/>.

package native

import (
	"bytes"
	"encoding/json"
	"math/big"
	"sync/atomic"

	"github.com/holiman/uint256"

	libcommon "github.com/erigontech/erigon-lib/common"
	"github.com/erigontech/erigon-lib/common/hexutil"
	"github.com/erigontech/erigon-lib/common/hexutility"
	"github.com/erigontech/erigon-lib/crypto"
	"github.com/erigontech/erigon/core/vm"
	"github.com/erigontech/erigon/eth/tracers"
)

//go:generate gencodec -type account -field-override accountMarshaling -out gen_account_json.go

func init() {
	register("prestateTracer", newPrestateTracer)
}

type state = map[libcommon.Address]*account

type account struct {
	Balance *big.Int                          `json:"balance,omitempty"`
	Code    []byte                            `json:"code,omitempty"`
	Nonce   uint64                            `json:"nonce,omitempty"`
	Storage map[libcommon.Hash]libcommon.Hash `json:"storage,omitempty"`
}

func (a *account) exists() bool {
	return a.Nonce > 0 || len(a.Code) > 0 || len(a.Storage) > 0 || (a.Balance != nil && a.Balance.Sign() != 0)
}

type accountMarshaling struct {
	Balance *hexutil.Big
	Code    hexutility.Bytes
}

type prestateTracer struct {
	noopTracer
	env       *vm.EVM
	pre       state
	post      state
	create    bool
	to        libcommon.Address
	gasLimit  uint64 // Amount of gas bought for the whole tx
	config    prestateTracerConfig
	interrupt uint32 // Atomic flag to signal execution interruption
	reason    error  // Textual reason for the interruption
	created   map[libcommon.Address]bool
	deleted   map[libcommon.Address]bool
}

type prestateTracerConfig struct {
	DiffMode       bool `json:"diffMode"`       // If true, this tracer will return state modifications
	DisableCode    bool `json:"disableCode"`    // If true, this tracer will not return the contract code
	DisableStorage bool `json:"disableStorage"` // If true, this tracer will not return the contract storage
}

func newPrestateTracer(ctx *tracers.Context, cfg json.RawMessage) (tracers.Tracer, error) {
	var config prestateTracerConfig
	if cfg != nil {
		if err := json.Unmarshal(cfg, &config); err != nil {
			return nil, err
		}
	}
	return &prestateTracer{
		pre:     state{},
		post:    state{},
		config:  config,
		created: make(map[libcommon.Address]bool),
		deleted: make(map[libcommon.Address]bool),
	}, nil
}

// CaptureStart implements the EVMLogger interface to initialize the tracing operation.
func (t *prestateTracer) CaptureStart(env *vm.EVM, from libcommon.Address, to libcommon.Address, precompile bool, create bool, input []byte, gas uint64, value *uint256.Int, code []byte) {
	t.env = env
	t.create = create
	t.to = to

	t.lookupAccount(from)
	t.lookupAccount(to)
	t.lookupAccount(env.Context.Coinbase)

	// The sender balance is after reducing: gasLimit.
	// We need to re-add it to get the pre-tx balance.
	consumedGas := new(big.Int).Mul(env.GasPrice.ToBig(), new(big.Int).SetUint64(t.gasLimit))
	fromBal := t.pre[from].Balance
	fromBal.Add(fromBal, consumedGas)

	if !create {
		valueBig := value.ToBig()
		// The recipient balance includes the value transferred.
		toBal := t.pre[to].Balance
		toBal.Sub(toBal, valueBig)

		// The sender balance is after reducing: value.
		// We need to re-add it to get the pre-tx balance.
		fromBal.Add(fromBal, valueBig)
		fromBal.Add(fromBal, env.BlobFee.ToBig())

		// Nonce has been incremented before reaching here
		// when txn is not a "create".
		// We need to decrement it to get the pre-tx nonce.
		if t.pre[from].Nonce > 0 {
			t.pre[from].Nonce--
		}
	}

	if create && t.config.DiffMode {
		t.created[to] = true
	}
}

// CaptureEnd is called after the call finishes to finalize the tracing.
func (t *prestateTracer) CaptureEnd(output []byte, gasUsed uint64, err error) {
	if t.config.DiffMode {
		return
	}

	if t.create {
		// Keep existing account prior to contract creation at that address
		if s := t.pre[t.to]; s != nil && !s.exists() {
			// Exclude newly created contract.
			delete(t.pre, t.to)
		}
	}
}

// CaptureState implements the EVMLogger interface to trace a single step of VM execution.
func (t *prestateTracer) CaptureState(pc uint64, op vm.OpCode, gas, cost uint64, scope *vm.ScopeContext, rData []byte, depth int, err error) {
	stack := scope.Stack
	stackData := stack.Data
	stackLen := len(stackData)
	caller := scope.Contract.Address()
	switch {
	case stackLen >= 1 && (op == vm.SLOAD || op == vm.SSTORE):
		slot := libcommon.Hash(stackData[stackLen-1].Bytes32())
		t.lookupStorage(caller, slot)
	case stackLen >= 1 && (op == vm.EXTCODECOPY || op == vm.EXTCODEHASH || op == vm.EXTCODESIZE || op == vm.BALANCE || op == vm.SELFDESTRUCT):
		addr := libcommon.Address(stackData[stackLen-1].Bytes20())
		t.lookupAccount(addr)
		if op == vm.SELFDESTRUCT {
			t.deleted[caller] = true
		}
	case stackLen >= 5 && (op == vm.DELEGATECALL || op == vm.CALL || op == vm.STATICCALL || op == vm.CALLCODE):
		addr := libcommon.Address(stackData[stackLen-2].Bytes20())
		t.lookupAccount(addr)
	case op == vm.CREATE:
		nonce, _ := t.env.IntraBlockState().GetNonce(caller)
		addr := crypto.CreateAddress(caller, nonce)
		t.lookupAccount(addr)
		t.created[addr] = true
	case stackLen >= 4 && op == vm.CREATE2:
		offset := stackData[stackLen-2]
		size := stackData[stackLen-3]
		init := scope.Memory.GetCopy(int64(offset.Uint64()), int64(size.Uint64()))
		inithash := crypto.Keccak256(init)
		salt := stackData[stackLen-4]
		addr := crypto.CreateAddress2(caller, salt.Bytes32(), inithash)
		t.lookupAccount(addr)
		t.created[addr] = true
	}
}

func (t *prestateTracer) CaptureTxStart(gasLimit uint64) {
	t.gasLimit = gasLimit
}

func (t *prestateTracer) CaptureTxEnd(restGas uint64) {
	if !t.config.DiffMode {
		return
	}

	for addr, state := range t.pre {
		// The deleted account's state is pruned from `post` but kept in `pre`
		if _, ok := t.deleted[addr]; ok {
			continue
		}
		modified := false
		postAccount := &account{Storage: make(map[libcommon.Hash]libcommon.Hash)}
<<<<<<< HEAD
		newBalance, _ := t.env.IntraBlockState().GetBalance(addr)
		newNonce, _ := t.env.IntraBlockState().GetNonce(addr)
		newCode, _ := t.env.IntraBlockState().GetCode(addr)
=======
		newBalance := t.env.IntraBlockState().GetBalance(addr).ToBig()
		newNonce := t.env.IntraBlockState().GetNonce(addr)
>>>>>>> be0e886d

		if newBalance.ToBig().Cmp(t.pre[addr].Balance) != 0 {
			modified = true
			postAccount.Balance = newBalance.ToBig()
		}
		if newNonce != t.pre[addr].Nonce {
			modified = true
			postAccount.Nonce = newNonce
		}

		if !t.config.DisableCode {
			newCode := t.env.IntraBlockState().GetCode(addr)
			if !bytes.Equal(newCode, t.pre[addr].Code) {
				modified = true
				postAccount.Code = newCode
			}
		}

		if !t.config.DisableStorage {
			for key, val := range state.Storage {
				// don't include the empty slot
				if val == (libcommon.Hash{}) {
					delete(t.pre[addr].Storage, key)
				}

				var newVal uint256.Int
				t.env.IntraBlockState().GetState(addr, &key, &newVal)
				if new(uint256.Int).SetBytes(val[:]).Eq(&newVal) {
					// Omit unchanged slots
					delete(t.pre[addr].Storage, key)
				} else {
					modified = true
					if !newVal.IsZero() {
						postAccount.Storage[key] = newVal.Bytes32()
					}
				}
			}
		}

		if modified {
			t.post[addr] = postAccount
		} else {
			// if state is not modified, then no need to include into the pre state
			delete(t.pre, addr)
		}
	}
	// the new created contracts' prestate were empty, so delete them
	for a := range t.created {
		// the created contract maybe exists in statedb before the creating tx
		if s := t.pre[a]; s != nil && !s.exists() {
			delete(t.pre, a)
		}
	}
}

// GetResult returns the json-encoded nested list of call traces, and any
// error arising from the encoding or forceful termination (via `Stop`).
func (t *prestateTracer) GetResult() (json.RawMessage, error) {
	var res []byte
	var err error
	if t.config.DiffMode {
		res, err = json.Marshal(struct {
			Post state `json:"post"`
			Pre  state `json:"pre"`
		}{t.post, t.pre})
	} else {
		res, err = json.Marshal(t.pre)
	}
	if err != nil {
		return nil, err
	}
	return json.RawMessage(res), t.reason
}

// Stop terminates execution of the tracer at the first opportune moment.
func (t *prestateTracer) Stop(err error) {
	t.reason = err
	atomic.StoreUint32(&t.interrupt, 1)
}

// lookupAccount fetches details of an account and adds it to the prestate
// if it doesn't exist there.
func (t *prestateTracer) lookupAccount(addr libcommon.Address) {
	if _, ok := t.pre[addr]; ok {
		return
	}

	balance, _ := t.env.IntraBlockState().GetBalance(addr)
	nonce, _ := t.env.IntraBlockState().GetNonce(addr)
	code, _ := t.env.IntraBlockState().GetCode(addr)

	t.pre[addr] = &account{
<<<<<<< HEAD
		Balance: balance.ToBig(),
		Nonce:   nonce,
		Code:    code,
		Storage: make(map[libcommon.Hash]libcommon.Hash),
=======
		Balance: t.env.IntraBlockState().GetBalance(addr).ToBig(),
		Nonce:   t.env.IntraBlockState().GetNonce(addr),
	}

	if !t.config.DisableCode {
		t.pre[addr].Code = t.env.IntraBlockState().GetCode(addr)
	}
	if !t.config.DisableStorage {
		t.pre[addr].Storage = make(map[libcommon.Hash]libcommon.Hash)
>>>>>>> be0e886d
	}
}

// lookupStorage fetches the requested storage slot and adds
// it to the prestate of the given contract. It assumes `lookupAccount`
// has been performed on the contract before.
func (t *prestateTracer) lookupStorage(addr libcommon.Address, key libcommon.Hash) {
	if t.config.DisableStorage {
		return
	}

	if _, ok := t.pre[addr].Storage[key]; ok {
		return
	}
	var val uint256.Int
	t.env.IntraBlockState().GetState(addr, &key, &val)
	t.pre[addr].Storage[key] = val.Bytes32()
}<|MERGE_RESOLUTION|>--- conflicted
+++ resolved
@@ -203,14 +203,8 @@
 		}
 		modified := false
 		postAccount := &account{Storage: make(map[libcommon.Hash]libcommon.Hash)}
-<<<<<<< HEAD
-		newBalance, _ := t.env.IntraBlockState().GetBalance(addr)
+		newBalance, _ := t.env.IntraBlockState().GetBalance(addr).ToBig()
 		newNonce, _ := t.env.IntraBlockState().GetNonce(addr)
-		newCode, _ := t.env.IntraBlockState().GetCode(addr)
-=======
-		newBalance := t.env.IntraBlockState().GetBalance(addr).ToBig()
-		newNonce := t.env.IntraBlockState().GetNonce(addr)
->>>>>>> be0e886d
 
 		if newBalance.ToBig().Cmp(t.pre[addr].Balance) != 0 {
 			modified = true
@@ -303,12 +297,6 @@
 	code, _ := t.env.IntraBlockState().GetCode(addr)
 
 	t.pre[addr] = &account{
-<<<<<<< HEAD
-		Balance: balance.ToBig(),
-		Nonce:   nonce,
-		Code:    code,
-		Storage: make(map[libcommon.Hash]libcommon.Hash),
-=======
 		Balance: t.env.IntraBlockState().GetBalance(addr).ToBig(),
 		Nonce:   t.env.IntraBlockState().GetNonce(addr),
 	}
@@ -318,7 +306,6 @@
 	}
 	if !t.config.DisableStorage {
 		t.pre[addr].Storage = make(map[libcommon.Hash]libcommon.Hash)
->>>>>>> be0e886d
 	}
 }
 
