// Copyright 2021 The go-ethereum Authors
// (original work)
// Copyright 2024 The Erigon Authors
// (modifications)
// This file is part of Erigon.
//
// Erigon is free software: you can redistribute it and/or modify
// it under the terms of the GNU Lesser General Public License as published by
// the Free Software Foundation, either version 3 of the License, or
// (at your option) any later version.
//
// Erigon is distributed in the hope that it will be useful,
// but WITHOUT ANY WARRANTY; without even the implied warranty of
// MERCHANTABILITY or FITNESS FOR A PARTICULAR PURPOSE. See the
// GNU Lesser General Public License for more details.
//
// You should have received a copy of the GNU Lesser General Public License
// along with Erigon. If not, see <http://www.gnu.org/licenses/>.

package tracetest

import (
	"encoding/json"
	"math/big"
	"os"
	"path/filepath"
	"strings"
	"testing"

	"github.com/holiman/uint256"
	"github.com/stretchr/testify/require"

	"github.com/erigontech/erigon-lib/chain"
	libcommon "github.com/erigontech/erigon-lib/common"
	"github.com/erigontech/erigon-lib/common/dir"
	"github.com/erigontech/erigon-lib/common/hexutil"
	"github.com/erigontech/erigon-lib/common/math"
	"github.com/erigontech/erigon-lib/crypto"
	"github.com/erigontech/erigon/consensus"
	"github.com/erigontech/erigon/core"
	"github.com/erigontech/erigon/core/types"
	"github.com/erigontech/erigon/core/vm"
	"github.com/erigontech/erigon/core/vm/evmtypes"
	"github.com/erigontech/erigon/eth/tracers"
	_ "github.com/erigontech/erigon/eth/tracers/js"
	_ "github.com/erigontech/erigon/eth/tracers/native"
	"github.com/erigontech/erigon/params"
	"github.com/erigontech/erigon/tests"
	"github.com/erigontech/erigon/turbo/stages/mock"
)

type callContext struct {
	Number     math.HexOrDecimal64   `json:"number"`
	Difficulty *math.HexOrDecimal256 `json:"difficulty"`
	Time       math.HexOrDecimal64   `json:"timestamp"`
	GasLimit   math.HexOrDecimal64   `json:"gasLimit"`
	BaseFee    *math.HexOrDecimal256 `json:"baseFeePerGas"`
	Miner      libcommon.Address     `json:"miner"`
}

// callLog is the result of LOG opCode
type callLog struct {
	Index   uint64            `json:"index"`
	Address libcommon.Address `json:"address"`
	Topics  []libcommon.Hash  `json:"topics"`
	Data    hexutil.Bytes     `json:"data"`
}

// callTrace is the result of a callTracer run.
type callTrace struct {
	From     libcommon.Address `json:"from"`
	Gas      *hexutil.Uint64   `json:"gas"`
	GasUsed  *hexutil.Uint64   `json:"gasUsed"`
	To       libcommon.Address `json:"to,omitempty"`
	Input    hexutil.Bytes     `json:"input"`
	Output   hexutil.Bytes     `json:"output,omitempty"`
	Error    string            `json:"error,omitempty"`
	Revertal string            `json:"revertReason,omitempty"`
	Calls    []callTrace       `json:"calls,omitempty"`
	Logs     []callLog         `json:"logs,omitempty"`
	Value    *hexutil.Big      `json:"value,omitempty"`
	// Gencodec adds overridden fields at the end
	Type string `json:"type"`
}

// callTracerTest defines a single test to check the call tracer against.
type callTracerTest struct {
	Genesis      *types.Genesis  `json:"genesis"`
	Context      *callContext    `json:"context"`
	Input        string          `json:"input"`
	TracerConfig json.RawMessage `json:"tracerConfig"`
	Result       *callTrace      `json:"result"`
}

// Iterates over all the input-output datasets in the tracer test harness and
// runs the JavaScript tracers against them.
func TestCallTracerLegacy(t *testing.T) {
	testCallTracer("callTracerLegacy", "call_tracer_legacy", t)
}

func TestCallTracerNative(t *testing.T) {
	testCallTracer("callTracer", "call_tracer", t)
}

func TestCallTracerNativeWithLog(t *testing.T) {
	testCallTracer("callTracer", "call_tracer_withLog", t)
}

func testCallTracer(tracerName string, dirPath string, t *testing.T) {
	isLegacy := strings.HasSuffix(dirPath, "_legacy")
	files, err := dir.ReadDir(filepath.Join("testdata", dirPath))
	if err != nil {
		t.Fatalf("failed to retrieve tracer test suite: %v", err)
	}
	for _, file := range files {
		if !strings.HasSuffix(file.Name(), ".json") {
			continue
		}
		file := file // capture range variable
		t.Run(camel(strings.TrimSuffix(file.Name(), ".json")), func(t *testing.T) {
			t.Parallel()

			var (
				test = new(callTracerTest)
			)
			// Call tracer test found, read if from disk
			if blob, err := os.ReadFile(filepath.Join("testdata", dirPath, file.Name())); err != nil {
				t.Fatalf("failed to read testcase: %v", err)
			} else if err := json.Unmarshal(blob, test); err != nil {
				t.Fatalf("failed to parse testcase: %v", err)
			}
			tx, err := types.UnmarshalTransactionFromBinary(libcommon.FromHex(test.Input), false /* blobTxnsAreWrappedWithBlobs */)
			if err != nil {
				t.Fatalf("failed to parse testcase input: %v", err)
			}
			// Configure a blockchain with the given prestate
			signer := types.MakeSigner(test.Genesis.Config, uint64(test.Context.Number), uint64(test.Context.Time))
			context := evmtypes.BlockContext{
				CanTransfer: core.CanTransfer,
				Transfer:    consensus.Transfer,
				Coinbase:    test.Context.Miner,
				BlockNumber: uint64(test.Context.Number),
				Time:        uint64(test.Context.Time),
				Difficulty:  (*big.Int)(test.Context.Difficulty),
				GasLimit:    uint64(test.Context.GasLimit),
			}
			if test.Context.BaseFee != nil {
				context.BaseFee, _ = uint256.FromBig((*big.Int)(test.Context.BaseFee))
			}
			rules := test.Genesis.Config.Rules(context.BlockNumber, context.Time)

			m := mock.Mock(t)
			dbTx, err := m.DB.BeginRw(m.Ctx)
			require.NoError(t, err)
			defer dbTx.Rollback()
			statedb, err := tests.MakePreState(rules, dbTx, test.Genesis.Alloc, uint64(test.Context.Number))
			require.NoError(t, err)
			tracer, err := tracers.New(tracerName, new(tracers.Context), test.TracerConfig)
			if err != nil {
				t.Fatalf("failed to create call tracer: %v", err)
			}
			statedb.SetHooks(tracer.Hooks)
			msg, err := tx.AsMessage(*signer, (*big.Int)(test.Context.BaseFee), rules)
			if err != nil {
				t.Fatalf("failed to prepare transaction for tracing: %v", err)
			}
			txContext := core.NewEVMTxContext(msg)
			evm := vm.NewEVM(context, txContext, statedb, test.Genesis.Config, vm.Config{Debug: true, Tracer: tracer.Hooks})
			tracer.OnTxStart(evm.GetVMContext(), tx, msg.From())
<<<<<<< HEAD
			vmRet, err := core.ApplyMessage(evm, msg, new(core.GasPool).AddGas(tx.GetGas()).AddBlobGas(tx.GetBlobGas()), true /* refunds */, false /* gasBailout */)
=======
			vmRet, err := core.ApplyMessage(evm, msg, new(core.GasPool).AddGas(tx.GetGasLimit()).AddBlobGas(tx.GetBlobGas()), true /* refunds */, false /* gasBailout */, nil /* engine */)
>>>>>>> 7afa6af1
			if err != nil {
				t.Fatalf("failed to execute transaction: %v", err)
			}
			tracer.OnTxEnd(&types.Receipt{GasUsed: vmRet.UsedGas}, err)
			// Retrieve the trace result and compare against the expected.
			res, err := tracer.GetResult()
			if err != nil {
				t.Fatalf("failed to retrieve trace result: %v", err)
			}
			// The legacy javascript calltracer marshals json in js, which
			// is not deterministic (as opposed to the golang json encoder).
			if isLegacy {
				// This is a tweak to make it deterministic. Can be removed when
				// we remove the legacy tracer.
				var x callTrace
				err = json.Unmarshal(res, &x)
				require.NoError(t, err)
				res, err = json.Marshal(x)
				require.NoError(t, err)
			}
			want, err := json.Marshal(test.Result)
			if err != nil {
				t.Fatalf("failed to marshal test: %v", err)
			}
			if string(want) != string(res) {
				t.Fatalf("trace mismatch\n have: %v\n want: %v\n", string(res), string(want))
			}
			// Sanity check: compare top call's gas used against vm result
			type simpleResult struct {
				GasUsed hexutil.Uint64
			}
			var topCall simpleResult
			if err := json.Unmarshal(res, &topCall); err != nil {
				t.Fatalf("failed to unmarshal top calls gasUsed: %v", err)
			}
			if uint64(topCall.GasUsed) != vmRet.UsedGas {
				t.Fatalf("top call has invalid gasUsed. have: %d want: %d", topCall.GasUsed, vmRet.UsedGas)
			}
		})
	}
}

func BenchmarkTracers(b *testing.B) {
	files, err := dir.ReadDir(filepath.Join("testdata", "call_tracer"))
	if err != nil {
		b.Fatalf("failed to retrieve tracer test suite: %v", err)
	}
	for _, file := range files {
		if !strings.HasSuffix(file.Name(), ".json") {
			continue
		}
		file := file // capture range variable
		b.Run(camel(strings.TrimSuffix(file.Name(), ".json")), func(b *testing.B) {
			blob, err := os.ReadFile(filepath.Join("testdata", "call_tracer", file.Name()))
			if err != nil {
				b.Fatalf("failed to read testcase: %v", err)
			}
			test := new(callTracerTest)
			if err := json.Unmarshal(blob, test); err != nil {
				b.Fatalf("failed to parse testcase: %v", err)
			}
			benchTracer(b, "callTracer", test)
		})
	}
}

func benchTracer(b *testing.B, tracerName string, test *callTracerTest) {
	// Configure a blockchain with the given prestate
	tx, err := types.DecodeTransaction(libcommon.FromHex(test.Input))
	if err != nil {
		b.Fatalf("failed to parse testcase input: %v", err)
	}
	signer := types.MakeSigner(test.Genesis.Config, uint64(test.Context.Number), uint64(test.Context.Time))
	rules := &chain.Rules{}
	msg, err := tx.AsMessage(*signer, nil, rules)
	if err != nil {
		b.Fatalf("failed to prepare transaction for tracing: %v", err)
	}
	origin, _ := signer.Sender(tx)
	baseFee := uint256.MustFromBig((*big.Int)(test.Context.BaseFee))
	txContext := evmtypes.TxContext{
		Origin:   origin,
		GasPrice: tx.GetEffectiveGasTip(baseFee),
	}
	context := evmtypes.BlockContext{
		CanTransfer: core.CanTransfer,
		Transfer:    consensus.Transfer,
		Coinbase:    test.Context.Miner,
		BlockNumber: uint64(test.Context.Number),
		Time:        uint64(test.Context.Time),
		Difficulty:  (*big.Int)(test.Context.Difficulty),
		GasLimit:    uint64(test.Context.GasLimit),
	}
	m := mock.Mock(b)
	dbTx, err := m.DB.BeginRw(m.Ctx)
	require.NoError(b, err)
	defer dbTx.Rollback()
	statedb, _ := tests.MakePreState(rules, dbTx, test.Genesis.Alloc, uint64(test.Context.Number))

	b.ReportAllocs()
	b.ResetTimer()
	for i := 0; i < b.N; i++ {
		tracer, err := tracers.New(tracerName, new(tracers.Context), nil)
		if err != nil {
			b.Fatalf("failed to create call tracer: %v", err)
		}
		evm := vm.NewEVM(context, txContext, statedb, test.Genesis.Config, vm.Config{Debug: true, Tracer: tracer.Hooks})
		snap := statedb.Snapshot()
		st := core.NewStateTransition(evm, msg, new(core.GasPool).AddGas(tx.GetGasLimit()).AddBlobGas(tx.GetBlobGas()))
		if _, err = st.TransitionDb(true /* refunds */, false /* gasBailout */); err != nil {
			b.Fatalf("failed to execute transaction: %v", err)
		}
		if _, err = tracer.GetResult(); err != nil {
			b.Fatal(err)
		}
		statedb.RevertToSnapshot(snap)
	}
}

// TestZeroValueToNotExitCall tests the calltracer(s) on the following:
// txn to A, A calls B with zero value. B does not already exist.
// Expected: that enter/exit is invoked and the inner call is shown in the result
func TestZeroValueToNotExitCall(t *testing.T) {
	var to = libcommon.HexToAddress("0x00000000000000000000000000000000deadbeef")
	privkey, err := crypto.HexToECDSA("0000000000000000deadbeef00000000000000000000000000000000deadbeef")
	if err != nil {
		t.Fatalf("err %v", err)
	}
	signer := types.LatestSigner(params.MainnetChainConfig)
	tx, err := types.SignNewTx(privkey, *signer, &types.LegacyTx{
		GasPrice: uint256.NewInt(0),
		CommonTx: types.CommonTx{
			GasLimit: 50000,
			To:       &to,
		},
	})
	if err != nil {
		t.Fatalf("err %v", err)
	}
	origin, _ := signer.Sender(tx)
	txContext := evmtypes.TxContext{
		Origin:   origin,
		GasPrice: uint256.NewInt(1),
	}
	context := evmtypes.BlockContext{
		CanTransfer: core.CanTransfer,
		Transfer:    consensus.Transfer,
		Coinbase:    libcommon.Address{},
		BlockNumber: 8000000,
		Time:        5,
		Difficulty:  big.NewInt(0x30000),
		GasLimit:    uint64(6000000),
	}
	var code = []byte{
		byte(vm.PUSH1), 0x0, byte(vm.DUP1), byte(vm.DUP1), byte(vm.DUP1), // in and outs zero
		byte(vm.DUP1), byte(vm.PUSH1), 0xff, byte(vm.GAS), // value=0,address=0xff, gas=GAS
		byte(vm.CALL),
	}
	var alloc = types.GenesisAlloc{
		to: types.GenesisAccount{
			Nonce: 1,
			Code:  code,
		},
		origin: types.GenesisAccount{
			Nonce:   0,
			Balance: big.NewInt(500000000000000),
		},
	}
	rules := params.MainnetChainConfig.Rules(context.BlockNumber, context.Time)
	m := mock.Mock(t)
	dbTx, err := m.DB.BeginRw(m.Ctx)
	require.NoError(t, err)
	defer dbTx.Rollback()

	statedb, _ := tests.MakePreState(rules, dbTx, alloc, context.BlockNumber)
	// Create the tracer, the EVM environment and run it
	tracer, err := tracers.New("callTracer", nil, nil)
	if err != nil {
		t.Fatalf("failed to create call tracer: %v", err)
	}
	statedb.SetHooks(tracer.Hooks)
	evm := vm.NewEVM(context, txContext, statedb, params.MainnetChainConfig, vm.Config{Debug: true, Tracer: tracer.Hooks})
	msg, err := tx.AsMessage(*signer, nil, rules)
	if err != nil {
		t.Fatalf("failed to prepare transaction for tracing: %v", err)
	}
	tracer.OnTxStart(evm.GetVMContext(), tx, msg.From())
<<<<<<< HEAD
	st := core.NewStateTransition(evm, msg, new(core.GasPool).AddGas(tx.GetGas()).AddBlobGas(tx.GetBlobGas()))
=======
	st := core.NewStateTransition(evm, msg, new(core.GasPool).AddGas(tx.GetGasLimit()).AddBlobGas(tx.GetBlobGas()))
>>>>>>> 7afa6af1
	vmRet, err := st.TransitionDb(true /* refunds */, false /* gasBailout */)
	if err != nil {
		t.Fatalf("failed to execute transaction: %v", err)
	}
	tracer.OnTxEnd(&types.Receipt{GasUsed: vmRet.UsedGas}, err)
	// Retrieve the trace result and compare against the etalon
	res, err := tracer.GetResult()
	if err != nil {
		t.Fatalf("failed to retrieve trace result: %v", err)
	}
	wantStr := `{"from":"0x682a80a6f560eec50d54e63cbeda1c324c5f8d1b","gas":"0xc350","gasUsed":"0x54d8","to":"0x00000000000000000000000000000000deadbeef","input":"0x","calls":[{"from":"0x00000000000000000000000000000000deadbeef","gas":"0x6cbf","gasUsed":"0x0","to":"0x00000000000000000000000000000000000000ff","input":"0x","value":"0x0","type":"CALL"}],"value":"0x0","type":"CALL"}`
	if string(res) != wantStr {
		t.Fatalf("trace mismatch\n have: %v\n want: %v\n", string(res), wantStr)
	}
}<|MERGE_RESOLUTION|>--- conflicted
+++ resolved
@@ -167,11 +167,7 @@
 			txContext := core.NewEVMTxContext(msg)
 			evm := vm.NewEVM(context, txContext, statedb, test.Genesis.Config, vm.Config{Debug: true, Tracer: tracer.Hooks})
 			tracer.OnTxStart(evm.GetVMContext(), tx, msg.From())
-<<<<<<< HEAD
-			vmRet, err := core.ApplyMessage(evm, msg, new(core.GasPool).AddGas(tx.GetGas()).AddBlobGas(tx.GetBlobGas()), true /* refunds */, false /* gasBailout */)
-=======
 			vmRet, err := core.ApplyMessage(evm, msg, new(core.GasPool).AddGas(tx.GetGasLimit()).AddBlobGas(tx.GetBlobGas()), true /* refunds */, false /* gasBailout */, nil /* engine */)
->>>>>>> 7afa6af1
 			if err != nil {
 				t.Fatalf("failed to execute transaction: %v", err)
 			}
@@ -359,11 +355,7 @@
 		t.Fatalf("failed to prepare transaction for tracing: %v", err)
 	}
 	tracer.OnTxStart(evm.GetVMContext(), tx, msg.From())
-<<<<<<< HEAD
-	st := core.NewStateTransition(evm, msg, new(core.GasPool).AddGas(tx.GetGas()).AddBlobGas(tx.GetBlobGas()))
-=======
 	st := core.NewStateTransition(evm, msg, new(core.GasPool).AddGas(tx.GetGasLimit()).AddBlobGas(tx.GetBlobGas()))
->>>>>>> 7afa6af1
 	vmRet, err := st.TransitionDb(true /* refunds */, false /* gasBailout */)
 	if err != nil {
 		t.Fatalf("failed to execute transaction: %v", err)
