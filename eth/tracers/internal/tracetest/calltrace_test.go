--- conflicted
+++ resolved
@@ -337,11 +337,7 @@
 			Balance: big.NewInt(500000000000000),
 		},
 	}
-<<<<<<< HEAD
-	rules := params.MainnetChainConfig.Rules(context.BlockNumber, context.Time, 0)
-=======
-	rules := chainspec.MainnetChainConfig.Rules(context.BlockNumber, context.Time)
->>>>>>> eb4d2910
+	rules := chainspec.MainnetChainConfig.Rules(context.BlockNumber, context.Time, 0)
 	m := mock.Mock(t)
 	dbTx, err := m.DB.BeginTemporalRw(m.Ctx)
 	require.NoError(t, err)
