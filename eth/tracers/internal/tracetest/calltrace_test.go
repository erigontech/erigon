--- conflicted
+++ resolved
@@ -161,22 +161,14 @@
 			if err != nil {
 				t.Fatalf("failed to create call tracer: %v", err)
 			}
-<<<<<<< HEAD
 			statedb.SetLogger(tracer.Hooks)
+			msg, err := tx.AsMessage(*signer, (*big.Int)(test.Context.BaseFee), rules)
+			if err != nil {
+				t.Fatalf("failed to prepare transaction for tracing: %v", err)
+			}
+			txContext := core.NewEVMTxContext(msg)
 			evm := vm.NewEVM(context, txContext, statedb, test.Genesis.Config, vm.Config{Debug: true, Tracer: tracer.Hooks})
-			msg, err := tx.AsMessage(*signer, test.Genesis.BaseFee, rules)
-			if err != nil {
-				t.Fatalf("failed to prepare transaction for tracing: %v", err)
-			}
 			tracer.OnTxStart(evm.GetVMContext(), tx, msg.From())
-=======
-			msg, err := tx.AsMessage(*signer, (*big.Int)(test.Context.BaseFee), rules)
-			if err != nil {
-				t.Fatalf("failed to prepare transaction for tracing: %v", err)
-			}
-			txContext := core.NewEVMTxContext(msg)
-			evm := vm.NewEVM(context, txContext, statedb, test.Genesis.Config, vm.Config{Debug: true, Tracer: tracer})
->>>>>>> af719e30
 			vmRet, err := core.ApplyMessage(evm, msg, new(core.GasPool).AddGas(tx.GetGas()).AddBlobGas(tx.GetBlobGas()), true /* refunds */, false /* gasBailout */)
 			if err != nil {
 				t.Fatalf("failed to execute transaction: %v", err)
