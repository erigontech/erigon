--- conflicted
+++ resolved
@@ -337,11 +337,7 @@
 			Balance: big.NewInt(500000000000000),
 		},
 	}
-<<<<<<< HEAD
-	rules := chainspec.Mainnet.Config.Rules(context.BlockNumber, context.Time)
-=======
-	rules := context.Rules(chainspec.MainnetChainConfig)
->>>>>>> 59c8da43
+	rules := context.Rules(chainspec.Mainnet.Config)
 	m := mock.Mock(t)
 	dbTx, err := m.DB.BeginTemporalRw(m.Ctx)
 	require.NoError(t, err)
