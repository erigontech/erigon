--- conflicted
+++ resolved
@@ -118,16 +118,11 @@
 	if err != nil {
 		t.Fatalf("failed to prepare transaction for tracing: %v", err)
 	}
-<<<<<<< HEAD
 
 	tracer.OnTxStart(evm.GetVMContext(), txn, msg.From())
-	st := core.NewStateTransition(evm, msg, new(core.GasPool).AddGas(txn.GetGas()).AddBlobGas(txn.GetBlobGas()))
+	st := core.NewStateTransition(evm, msg, new(core.GasPool).AddGas(txn.GetGasLimit()).AddBlobGas(txn.GetBlobGas()))
 	exeRes, err := st.TransitionDb(false, false)
 	if err != nil {
-=======
-	st := core.NewStateTransition(evm, msg, new(core.GasPool).AddGas(txn.GetGasLimit()).AddBlobGas(txn.GetBlobGas()))
-	if _, err = st.TransitionDb(false, false); err != nil {
->>>>>>> 199d9b1c
 		t.Fatalf("failed to execute transaction: %v", err)
 	}
 	tracer.OnTxEnd(&types.Receipt{GasUsed: exeRes.UsedGas}, nil)
