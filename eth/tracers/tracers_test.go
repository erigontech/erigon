--- conflicted
+++ resolved
@@ -104,11 +104,7 @@
 	tx, err := m.DB.BeginTemporalRw(m.Ctx)
 	require.NoError(t, err)
 	defer tx.Rollback()
-<<<<<<< HEAD
-	rules := chain.AllProtocolChanges.Rules(context.BlockNumber, context.Time, 0)
-=======
 	rules := context.Rules(chain.AllProtocolChanges)
->>>>>>> aa122971
 	statedb, _ := tests.MakePreState(rules, tx, alloc, context.BlockNumber)
 
 	// Create the tracer, the EVM environment and run it
