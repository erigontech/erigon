// Copyright 2016 The go-ethereum Authors
// (original work)
// Copyright 2024 The Erigon Authors
// (modifications)
// This file is part of Erigon.
//
// Erigon is free software: you can redistribute it and/or modify
// it under the terms of the GNU Lesser General Public License as published by
// the Free Software Foundation, either version 3 of the License, or
// (at your option) any later version.
//
// Erigon is distributed in the hope that it will be useful,
// but WITHOUT ANY WARRANTY; without even the implied warranty of
// MERCHANTABILITY or FITNESS FOR A PARTICULAR PURPOSE. See the
// GNU Lesser General Public License for more details.
//
// You should have received a copy of the GNU Lesser General Public License
// along with Erigon. If not, see <http://www.gnu.org/licenses/>.

package logger

import (
	"math/big"
	"testing"

	"github.com/holiman/uint256"

	"github.com/erigontech/erigon-lib/chain"
	libcommon "github.com/erigontech/erigon-lib/common"
	"github.com/erigontech/erigon/core/state"
	"github.com/erigontech/erigon/core/vm"
	"github.com/erigontech/erigon/core/vm/evmtypes"
	"github.com/erigontech/erigon/core/vm/stack"
)

type dummyContractRef struct {
	calledForEach bool
}

func (dummyContractRef) ReturnGas(*big.Int)             {}
func (dummyContractRef) Address() libcommon.Address     { return libcommon.Address{} }
func (dummyContractRef) Value() *big.Int                { return new(big.Int) }
func (dummyContractRef) SetCode(libcommon.Hash, []byte) {}
func (d *dummyContractRef) ForEachStorage(callback func(key, value libcommon.Hash) bool) {
	d.calledForEach = true
}
func (d *dummyContractRef) SubBalance(amount *big.Int) {}
func (d *dummyContractRef) AddBalance(amount *big.Int) {}
func (d *dummyContractRef) SetBalance(*big.Int)        {}
func (d *dummyContractRef) SetNonce(uint64)            {}
func (d *dummyContractRef) Balance() *big.Int          { return new(big.Int) }

type dummyStatedb struct {
	state.IntraBlockState
}

func (*dummyStatedb) GetRefund() uint64 { return 1337 }

func TestStoreCapture(t *testing.T) {
	c := vm.NewJumpDestCache()
	var (
		logger   = NewStructLogger(nil)
<<<<<<< HEAD
		env      = vm.NewEVM(evmtypes.BlockContext{}, evmtypes.TxContext{}, &dummyStatedb{}, params.TestChainConfig, vm.Config{Tracer: logger.Hooks()})
=======
		env      = vm.NewEVM(evmtypes.BlockContext{}, evmtypes.TxContext{}, &dummyStatedb{}, chain.TestChainConfig, vm.Config{Tracer: logger.Hooks()})
>>>>>>> 5729b000
		mem      = vm.NewMemory()
		stack    = stack.New()
		contract = vm.NewContract(&dummyContractRef{}, libcommon.Address{}, new(uint256.Int), 0, false /* skipAnalysis */, c)
	)
	stack.Push(uint256.NewInt(1))
	stack.Push(uint256.NewInt(0))
	var index libcommon.Hash
	logger.OnTxStart(env.GetVMContext(), nil, libcommon.Address{})
	logger.OnOpcode(0, byte(vm.SSTORE), 0, 0, &vm.ScopeContext{
		Memory:   mem,
		Stack:    stack,
		Contract: contract,
	}, nil, 0, nil)

	if len(logger.storage[contract.Address()]) == 0 {
		t.Fatalf("expected exactly 1 changed value on address %x, got %d", contract.Address(), len(logger.storage[contract.Address()]))
	}
	exp := libcommon.BigToHash(big.NewInt(1))
	if logger.storage[contract.Address()][index] != exp {
		t.Errorf("expected %x, got %x", exp, logger.storage[contract.Address()][index])
	}
}<|MERGE_RESOLUTION|>--- conflicted
+++ resolved
@@ -60,11 +60,7 @@
 	c := vm.NewJumpDestCache()
 	var (
 		logger   = NewStructLogger(nil)
-<<<<<<< HEAD
-		env      = vm.NewEVM(evmtypes.BlockContext{}, evmtypes.TxContext{}, &dummyStatedb{}, params.TestChainConfig, vm.Config{Tracer: logger.Hooks()})
-=======
 		env      = vm.NewEVM(evmtypes.BlockContext{}, evmtypes.TxContext{}, &dummyStatedb{}, chain.TestChainConfig, vm.Config{Tracer: logger.Hooks()})
->>>>>>> 5729b000
 		mem      = vm.NewMemory()
 		stack    = stack.New()
 		contract = vm.NewContract(&dummyContractRef{}, libcommon.Address{}, new(uint256.Int), 0, false /* skipAnalysis */, c)
