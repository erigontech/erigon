// Copyright 2024 The Erigon Authors
// This file is part of Erigon.
//
// Erigon is free software: you can redistribute it and/or modify
// it under the terms of the GNU Lesser General Public License as published by
// the Free Software Foundation, either version 3 of the License, or
// (at your option) any later version.
//
// Erigon is distributed in the hope that it will be useful,
// but WITHOUT ANY WARRANTY; without even the implied warranty of
// MERCHANTABILITY or FITNESS FOR A PARTICULAR PURPOSE. See the
// GNU Lesser General Public License for more details.
//
// You should have received a copy of the GNU Lesser General Public License
// along with Erigon. If not, see <http://www.gnu.org/licenses/>.

package logger

import (
	"context"
	"encoding/hex"
	"sort"

	"github.com/holiman/uint256"
	jsoniter "github.com/json-iterator/go"

	"github.com/erigontech/erigon-lib/common"
	"github.com/erigontech/erigon-lib/types"
	"github.com/erigontech/erigon/core/tracing"
	"github.com/erigontech/erigon/core/vm"
	"github.com/erigontech/erigon/eth/tracers"
)

// JsonStreamLogger is an EVM state logger and implements Tracer.
//
// JsonStreamLogger can capture state based on the given Log configuration and also keeps
// a track record of modified storage which is used in reporting snapshots of the
// contract their storage.
type JsonStreamLogger struct {
	ctx          context.Context
	cfg          LogConfig
	stream       *jsoniter.Stream
	hexEncodeBuf [128]byte
	firstCapture bool

	locations common.Hashes // For sorting
	storage   map[common.Address]Storage
	logs      []StructLog
	output    []byte //nolint
	err       error  //nolint
	env       *tracing.VMContext
}

// NewStructLogger returns a new logger
func NewJsonStreamLogger(cfg *LogConfig, ctx context.Context, stream *jsoniter.Stream) *JsonStreamLogger {
	logger := &JsonStreamLogger{
		ctx:          ctx,
		stream:       stream,
		storage:      make(map[common.Address]Storage),
		firstCapture: true,
	}
	if cfg != nil {
		logger.cfg = *cfg
	}
	return logger
}

func (l *JsonStreamLogger) Tracer() *tracers.Tracer {
	return &tracers.Tracer{
		Hooks: &tracing.Hooks{
			OnTxStart: l.OnTxStart,
			OnOpcode:  l.OnOpcode,
		},
	}
}

func (l *JsonStreamLogger) OnTxStart(env *tracing.VMContext, tx types.Transaction, from common.Address) {
	l.env = env
}

// OnOpcode also tracks SLOAD/SSTORE ops to track storage change.
func (l *JsonStreamLogger) OnOpcode(pc uint64, typ byte, gas, cost uint64, scope tracing.OpContext, rData []byte, depth int, err error) {
	contractAddr := scope.Address()
	memory := scope.MemoryData()
	stack := scope.StackData()

	op := vm.OpCode(typ)
	select {
	case <-l.ctx.Done():
		return
	default:
	}
	// check if already accumulated the specified number of logs
	if l.cfg.Limit != 0 && l.cfg.Limit <= len(l.logs) {
		return
	}
	if !l.firstCapture {
		l.stream.WriteMore()
	} else {
		l.firstCapture = false
	}
	var outputStorage bool
	if !l.cfg.DisableStorage {
		// initialise new changed values storage container for this contract
		// if not present.
		if l.storage[contractAddr] == nil {
			l.storage[contractAddr] = make(Storage)
		}
		// capture SLOAD opcodes and record the read entry in the local storage
		if op == vm.SLOAD && len(stack) >= 1 {
			var (
				address = common.Hash(stack[len(stack)-1].Bytes32())
				value   uint256.Int
			)
<<<<<<< HEAD
			l.env.IntraBlockState().GetState(contract.Address(), address, &value)
			l.storage[contract.Address()][address] = value.Bytes32()
=======
			l.env.IntraBlockState.GetState(contractAddr, &address, &value)
			l.storage[contractAddr][address] = value.Bytes32()
>>>>>>> facffd54
			outputStorage = true
		}
		// capture SSTORE opcodes and record the written entry in the local storage.
		if op == vm.SSTORE && len(stack) >= 2 {
			var (
				value   = common.Hash(stack[len(stack)-2].Bytes32())
				address = common.Hash(stack[len(stack)-1].Bytes32())
			)
			l.storage[contractAddr][address] = value
			outputStorage = true
		}
	}
	// create a new snapshot of the EVM.
	l.stream.WriteObjectStart()
	l.stream.WriteObjectField("pc")
	l.stream.WriteUint64(pc)
	l.stream.WriteMore()
	l.stream.WriteObjectField("op")
	l.stream.WriteString(op.String())
	l.stream.WriteMore()
	l.stream.WriteObjectField("gas")
	l.stream.WriteUint64(gas)
	l.stream.WriteMore()
	l.stream.WriteObjectField("gasCost")
	l.stream.WriteUint64(cost)
	l.stream.WriteMore()
	l.stream.WriteObjectField("depth")
	l.stream.WriteInt(depth)
	if err != nil {
		l.stream.WriteMore()
		l.stream.WriteObjectField("error")
		l.stream.WriteString(err.Error())
	}
	if !l.cfg.DisableStack {
		l.stream.WriteMore()
		l.stream.WriteObjectField("stack")
		l.stream.WriteArrayStart()
		for i, stackValue := range stack {
			if i > 0 {
				l.stream.WriteMore()
			}
			l.stream.WriteString(stackValue.Hex())
		}
		l.stream.WriteArrayEnd()
	}
	if !l.cfg.DisableMemory {
		memData := memory
		l.stream.WriteMore()
		l.stream.WriteObjectField("memory")
		l.stream.WriteArrayStart()
		for i := 0; i+32 <= len(memData); i += 32 {
			if i > 0 {
				l.stream.WriteMore()
			}
			l.stream.WriteString(string(l.hexEncodeBuf[0:hex.Encode(l.hexEncodeBuf[:], memData[i:i+32])]))
		}
		l.stream.WriteArrayEnd()
	}
	if outputStorage {
		l.stream.WriteMore()
		l.stream.WriteObjectField("storage")
		l.stream.WriteObjectStart()
		first := true
		// Sort storage by locations for easier comparison with geth
		if l.locations != nil {
			l.locations = l.locations[:0]
		}
		s := l.storage[contractAddr]
		for loc := range s {
			l.locations = append(l.locations, loc)
		}
		sort.Sort(l.locations)
		for _, loc := range l.locations {
			value := s[loc]
			if first {
				first = false
			} else {
				l.stream.WriteMore()
			}
			l.stream.WriteObjectField(string(l.hexEncodeBuf[0:hex.Encode(l.hexEncodeBuf[:], loc[:])]))
			l.stream.WriteString(string(l.hexEncodeBuf[0:hex.Encode(l.hexEncodeBuf[:], value[:])]))
		}
		l.stream.WriteObjectEnd()
	}
	l.stream.WriteObjectEnd()
	_ = l.stream.Flush()
<<<<<<< HEAD
}

// CaptureFault implements the Tracer interface to trace an execution fault
// while running an opcode.
func (l *JsonStreamLogger) CaptureFault(pc uint64, op vm.OpCode, gas, cost uint64, scope *vm.ScopeContext, depth int, err error) {
}

// CaptureEnd is called after the call finishes to finalize the tracing.
func (l *JsonStreamLogger) CaptureEnd(output []byte, gasUsed uint64, err error) {
}

func (l *JsonStreamLogger) CaptureExit(output []byte, gasUsed uint64, err error) {
=======
>>>>>>> facffd54
}<|MERGE_RESOLUTION|>--- conflicted
+++ resolved
@@ -112,13 +112,8 @@
 				address = common.Hash(stack[len(stack)-1].Bytes32())
 				value   uint256.Int
 			)
-<<<<<<< HEAD
-			l.env.IntraBlockState().GetState(contract.Address(), address, &value)
-			l.storage[contract.Address()][address] = value.Bytes32()
-=======
 			l.env.IntraBlockState.GetState(contractAddr, &address, &value)
 			l.storage[contractAddr][address] = value.Bytes32()
->>>>>>> facffd54
 			outputStorage = true
 		}
 		// capture SSTORE opcodes and record the written entry in the local storage.
@@ -205,19 +200,4 @@
 	}
 	l.stream.WriteObjectEnd()
 	_ = l.stream.Flush()
-<<<<<<< HEAD
-}
-
-// CaptureFault implements the Tracer interface to trace an execution fault
-// while running an opcode.
-func (l *JsonStreamLogger) CaptureFault(pc uint64, op vm.OpCode, gas, cost uint64, scope *vm.ScopeContext, depth int, err error) {
-}
-
-// CaptureEnd is called after the call finishes to finalize the tracing.
-func (l *JsonStreamLogger) CaptureEnd(output []byte, gasUsed uint64, err error) {
-}
-
-func (l *JsonStreamLogger) CaptureExit(output []byte, gasUsed uint64, err error) {
-=======
->>>>>>> facffd54
 }