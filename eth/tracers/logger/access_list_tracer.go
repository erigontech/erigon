// Copyright 2021 The go-ethereum Authors
// (original work)
// Copyright 2024 The Erigon Authors
// (modifications)
// This file is part of Erigon.
//
// Erigon is free software: you can redistribute it and/or modify
// it under the terms of the GNU Lesser General Public License as published by
// the Free Software Foundation, either version 3 of the License, or
// (at your option) any later version.
//
// Erigon is distributed in the hope that it will be useful,
// but WITHOUT ANY WARRANTY; without even the implied warranty of
// MERCHANTABILITY or FITNESS FOR A PARTICULAR PURPOSE. See the
// GNU Lesser General Public License for more details.
//
// You should have received a copy of the GNU Lesser General Public License
// along with Erigon. If not, see <http://www.gnu.org/licenses/>.

package logger

import (
	"sort"

	"github.com/erigontech/erigon-lib/common"
	"github.com/erigontech/erigon-lib/crypto"
	"github.com/erigontech/erigon-lib/types"
	"github.com/erigontech/erigon/core/tracing"
	"github.com/erigontech/erigon/core/vm"
	"github.com/erigontech/erigon/core/vm/evmtypes"
	"github.com/erigontech/erigon/eth/tracers"
)

// accessList is an accumulator for the set of accounts and storage slots an EVM
// contract execution touches.
type accessList map[common.Address]accessListSlots

// accessListSlots is an accumulator for the set of storage slots within a single
// contract that an EVM contract execution touches.
type accessListSlots map[common.Hash]struct{}

// newAccessList creates a new accessList.
func newAccessList() accessList {
	return make(map[common.Address]accessListSlots)
}

// addAddress adds an address to the accesslist.
func (al accessList) addAddress(address common.Address) {
	// Set address if not previously present
	if _, present := al[address]; !present {
		al[address] = make(map[common.Hash]struct{})
	}
}

// addSlot adds a storage slot to the accesslist.
func (al accessList) addSlot(address common.Address, slot common.Hash) {
	// Set address if not previously present
	al.addAddress(address)

	// Set the slot on the surely existent storage set
	al[address][slot] = struct{}{}
}

// equal checks if the content of the current access list is the same as the
// content of the other one.
func (al accessList) equal(other accessList) bool {
	// Cross reference the accounts first
	if len(al) != len(other) {
		return false
	}
	for addr := range al {
		if _, ok := other[addr]; !ok {
			return false
		}
	}
	for addr := range other {
		if _, ok := al[addr]; !ok {
			return false
		}
	}
	// Accounts match, cross reference the storage slots too
	for addr, slots := range al {
		otherslots := other[addr]

		if len(slots) != len(otherslots) {
			return false
		}
		for hash := range slots {
			if _, ok := otherslots[hash]; !ok {
				return false
			}
		}
		for hash := range otherslots {
			if _, ok := slots[hash]; !ok {
				return false
			}
		}
	}
	return true
}

func (al accessList) Equal(other accessList) bool {
	return al.equal(other)
}

// accesslist converts the accesslist to a types.AccessList.
func (al accessList) accessList() types.AccessList {
	acl := make(types.AccessList, 0, len(al))
	for addr, slots := range al {
		tuple := types.AccessTuple{Address: addr, StorageKeys: []common.Hash{}}
		for slot := range slots {
			tuple.StorageKeys = append(tuple.StorageKeys, slot)
		}
		acl = append(acl, tuple)
	}
	return acl
}

// accesslist converts the accesslist to a types.AccessList.
func (al accessList) accessListSorted() types.AccessList {
	acl := make(types.AccessList, 0, len(al))
	for addr, slots := range al {
		storageKeys := make([]common.Hash, 0, len(slots))
		for slot := range slots {
			storageKeys = append(storageKeys, slot)
		}
		sort.Slice(storageKeys, func(i, j int) bool {
			return storageKeys[i].Cmp(storageKeys[j]) < 0
		})
		acl = append(acl, types.AccessTuple{
			Address:     addr,
			StorageKeys: storageKeys,
		})
	}
	return acl
}

// AccessListTracer is a tracer that accumulates touched accounts and storage
// slots into an internal set.
type AccessListTracer struct {
	excl               map[common.Address]struct{} // Set of account to exclude from the list
	list               accessList                  // Set of accounts and storage slots touched
	state              evmtypes.IntraBlockState    // State for nonce calculation of created contracts
	createdContracts   map[common.Address]struct{} // Set of all addresses of contracts created during txn execution
	usedBeforeCreation map[common.Address]struct{} // Set of all contract addresses first used before creation
}

// NewAccessListTracer creates a new tracer that can generate AccessLists.
// An optional AccessList can be specified to occupy slots and addresses in
// the resulting accesslist.
// An optional set of addresses to be excluded from the resulting accesslist can
// also be specified.
func NewAccessListTracer(acl types.AccessList, exclude map[common.Address]struct{}, state evmtypes.IntraBlockState) *AccessListTracer {
	excl := make(map[common.Address]struct{})
	if exclude != nil {
		excl = exclude
	}
	list := newAccessList()
	for _, al := range acl {
		if _, ok := excl[al.Address]; !ok {
			list.addAddress(al.Address)
		}
		for _, slot := range al.StorageKeys {
			list.addSlot(al.Address, slot)
		}
	}
	return &AccessListTracer{
		excl:               excl,
		list:               list,
		state:              state,
		createdContracts:   make(map[common.Address]struct{}),
		usedBeforeCreation: make(map[common.Address]struct{}),
	}
}

func (a *AccessListTracer) Hooks() *tracing.Hooks {
	return &tracing.Hooks{
		OnOpcode: a.OnOpcode,
	}
}

func (a *AccessListTracer) OnOpcode(pc uint64, opcode byte, gas, cost uint64, scope tracing.OpContext, rData []byte, depth int, err error) {
	stackData := scope.StackData()
	stackLen := len(stackData)
	op := vm.OpCode(opcode)
	if (op == vm.SLOAD || op == vm.SSTORE) && stackLen >= 1 {
		addr := scope.Address()
		slot := common.Hash(stackData[stackLen-1].Bytes32())
		if _, ok := a.excl[addr]; !ok {
			a.list.addSlot(addr, slot)
			if _, ok := a.createdContracts[addr]; !ok {
				a.usedBeforeCreation[addr] = struct{}{}
			}
		}
	}
	if (op == vm.EXTCODECOPY || op == vm.EXTCODEHASH || op == vm.EXTCODESIZE || op == vm.BALANCE || op == vm.SELFDESTRUCT) && stackLen >= 1 {
		addr := common.Address(stackData[stackLen-1].Bytes20())
		if _, ok := a.excl[addr]; !ok {
			a.list.addAddress(addr)
			if _, ok := a.createdContracts[addr]; !ok {
				a.usedBeforeCreation[addr] = struct{}{}
			}
		}
	}
	if (op == vm.DELEGATECALL || op == vm.CALL || op == vm.STATICCALL || op == vm.CALLCODE) && stackLen >= 5 {
		addr := common.Address(stackData[stackLen-2].Bytes20())
		if _, ok := a.excl[addr]; !ok {
			a.list.addAddress(addr)
			if _, ok := a.createdContracts[addr]; !ok {
				a.usedBeforeCreation[addr] = struct{}{}
			}
		}
	}
	if op == vm.CREATE {
		// contract address for CREATE can only be generated with state
		if a.state != nil {
			nonce, _ := a.state.GetNonce(scope.Address())
			addr := crypto.CreateAddress(scope.Address(), nonce)
			if _, ok := a.excl[addr]; !ok {
				a.createdContracts[addr] = struct{}{}
			}
		}
	}
	if op == vm.CREATE2 && stackLen >= 4 {
		offset := stackData[stackLen-2]
		size := stackData[stackLen-3]
		init, err := tracers.GetMemoryCopyPadded(scope.MemoryData(), int64(offset.Uint64()), int64(size.Uint64()))
		if err != nil {
			// t.Stop(fmt.Errorf("failed to copy CREATE2 in prestate tracer input err: %s", err))
			return
		}
		inithash := crypto.Keccak256(init)
		salt := stackData[stackLen-4]
		addr := crypto.CreateAddress2(scope.Address(), salt.Bytes32(), inithash)
		if _, ok := a.excl[addr]; !ok {
			a.createdContracts[addr] = struct{}{}
		}
	}
}

<<<<<<< HEAD
func (*AccessListTracer) CaptureFault(pc uint64, op vm.OpCode, gas, cost uint64, scope *vm.ScopeContext, depth int, err error) {
}
func (*AccessListTracer) CaptureEnd(output []byte, gasUsed uint64, err error) {
}
func (*AccessListTracer) CaptureExit(output []byte, gasUsed uint64, err error) {
}

=======
>>>>>>> facffd54
// AccessList returns the current accesslist maintained by the tracer.
func (a *AccessListTracer) AccessList() types.AccessList {
	return a.list.accessList()
}

// AccessListSorted returns the current accesslist maintained by the tracer.
func (a *AccessListTracer) AccessListSorted() types.AccessList {
	return a.list.accessListSorted()
}

// CreatedContracts returns the set of all addresses of contracts created during txn execution.
func (a *AccessListTracer) CreatedContracts() map[common.Address]struct{} {
	return a.createdContracts
}

// UsedBeforeCreation returns for a given address whether it was first used before creation.
func (a *AccessListTracer) UsedBeforeCreation(addr common.Address) bool {
	_, contained := a.usedBeforeCreation[addr]
	return contained
}

// Equal returns if the content of two access list traces are equal.
func (a *AccessListTracer) Equal(other *AccessListTracer) bool {
	return a.list.equal(other.list)
}<|MERGE_RESOLUTION|>--- conflicted
+++ resolved
@@ -238,16 +238,6 @@
 	}
 }
 
-<<<<<<< HEAD
-func (*AccessListTracer) CaptureFault(pc uint64, op vm.OpCode, gas, cost uint64, scope *vm.ScopeContext, depth int, err error) {
-}
-func (*AccessListTracer) CaptureEnd(output []byte, gasUsed uint64, err error) {
-}
-func (*AccessListTracer) CaptureExit(output []byte, gasUsed uint64, err error) {
-}
-
-=======
->>>>>>> facffd54
 // AccessList returns the current accesslist maintained by the tracer.
 func (a *AccessListTracer) AccessList() types.AccessList {
 	return a.list.accessList()
