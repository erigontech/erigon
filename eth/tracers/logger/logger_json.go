--- conflicted
+++ resolved
@@ -97,16 +97,11 @@
 func (l *JSONLogger) OnFault(pc uint64, op byte, gas uint64, cost uint64, scope tracing.OpContext, depth int, err error) {
 }
 
-<<<<<<< HEAD
-// CaptureEnd is triggered at end of execution.
-func (l *JSONLogger) CaptureEnd(output []byte, gasUsed uint64, err error) {
-=======
 func (l *JSONLogger) OnExit(depth int, output []byte, gasUsed uint64, err error, reverted bool) {
 	if depth > 0 {
 		return
 	}
 
->>>>>>> facffd54
 	type endLog struct {
 		Output  string              `json:"output"`
 		GasUsed math.HexOrDecimal64 `json:"gasUsed"`
@@ -116,12 +111,5 @@
 	if err != nil {
 		errMsg = err.Error()
 	}
-<<<<<<< HEAD
-	_ = l.encoder.Encode(endLog{libcommon.Bytes2Hex(output), math.HexOrDecimal64(gasUsed), errMsg})
-}
-
-func (l *JSONLogger) CaptureExit(output []byte, gasUsed uint64, err error) {
-=======
 	_ = l.encoder.Encode(endLog{common.Bytes2Hex(output), math.HexOrDecimal64(gasUsed), errMsg})
->>>>>>> facffd54
 }