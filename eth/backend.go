--- conflicted
+++ resolved
@@ -228,10 +228,6 @@
 	bgComponentsEg      errgroup.Group
 }
 
-func (e *Ethereum) BlockChain() core.BlockChain {
-	panic("implment blockchain return")
-}
-
 func splitAddrIntoHostAndPort(addr string) (host string, port int, err error) {
 	idx := strings.LastIndexByte(addr, ':')
 	if idx < 0 {
@@ -703,23 +699,6 @@
 		return nil, err
 	}
 
-	var ethashApi *ethash.API
-	if casted, ok := backend.engine.(*ethash.Ethash); ok {
-		ethashApi = casted.APIs(nil)[1].Service.(*ethash.API)
-	}
-
-	backend.miningRPC = privateapi2.NewMiningServer(ctx, backend, ethashApi, logger)
-	backend.ethBackendRPC = privateapi2.NewEthBackendServer(
-		ctx,
-		backend,
-		backend.chainDB,
-		backend.notifications,
-		blockReader,
-		logger,
-		latestBlockBuiltStore,
-		chainConfig,
-	)
-
 	backend.stateDiffClient = direct.NewStateDiffClientDirect(kvRPC)
 	var txnProvider txnprovider.TxnProvider
 	if config.TxPool.Disable {
@@ -750,7 +729,6 @@
 		txnProvider = backend.txPool
 	}
 
-<<<<<<< HEAD
 	var ethashApi *ethash.API
 	if casted, ok := backend.engine.(*ethash.Ethash); ok {
 		ethashApi = casted.APIs(nil)[1].Service.(*ethash.API)
@@ -767,8 +745,6 @@
 		latestBlockBuiltStore,
 		chainConfig,
 	)
-=======
->>>>>>> 5729b000
 	httpRpcCfg := stack.Config().Http
 	ethRpcClient, txPoolRpcClient, miningRpcClient, rpcDaemonStateCache, rpcFilters := rpcdaemoncli.EmbeddedServices(
 		ctx,
@@ -1285,6 +1261,10 @@
 	return s.engine
 }
 
+func (e *Ethereum) BlockChain() core.BlockChain {
+	panic("implment blockchain return")
+}
+
 func (s *Ethereum) APIs() []rpc.API {
 	return s.apiList
 }
