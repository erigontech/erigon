// Copyright 2014 The go-ethereum Authors
// This file is part of the go-ethereum library.
//
// The go-ethereum library is free software: you can redistribute it and/or modify
// it under the terms of the GNU Lesser General Public License as published by
// the Free Software Foundation, either version 3 of the License, or
// (at your option) any later version.
//
// The go-ethereum library is distributed in the hope that it will be useful,
// but WITHOUT ANY WARRANTY; without even the implied warranty of
// MERCHANTABILITY or FITNESS FOR A PARTICULAR PURPOSE. See the
// GNU Lesser General Public License for more details.
//
// You should have received a copy of the GNU Lesser General Public License
// along with the go-ethereum library. If not, see <http://www.gnu.org/licenses/>.

// Package eth implements the Ethereum protocol.
package eth

import (
	"context"
	"errors"
	"fmt"
	"io/fs"
	"math"
	"math/big"
	"net"
	"os"
	"path/filepath"
	"slices"
	"strconv"
	"strings"
	"sync"
	"sync/atomic"
	"time"

	"github.com/erigontech/mdbx-go/mdbx"
	lru "github.com/hashicorp/golang-lru/arc/v2"
	"github.com/holiman/uint256"
	"github.com/ledgerwatch/erigon-lib/common/dbg"
	"github.com/ledgerwatch/erigon/eth/consensuschain"
	"github.com/ledgerwatch/log/v3"
	"golang.org/x/sync/semaphore"
	"google.golang.org/grpc"
	"google.golang.org/grpc/credentials"
	"google.golang.org/protobuf/types/known/emptypb"

	"github.com/ledgerwatch/erigon-lib/chain"
	"github.com/ledgerwatch/erigon-lib/chain/networkname"
	"github.com/ledgerwatch/erigon-lib/chain/snapcfg"
	libcommon "github.com/ledgerwatch/erigon-lib/common"
	"github.com/ledgerwatch/erigon-lib/common/datadir"
	"github.com/ledgerwatch/erigon-lib/common/disk"
	"github.com/ledgerwatch/erigon-lib/common/mem"
	"github.com/ledgerwatch/erigon-lib/direct"
	"github.com/ledgerwatch/erigon-lib/downloader"
	"github.com/ledgerwatch/erigon-lib/downloader/downloadercfg"
	"github.com/ledgerwatch/erigon-lib/downloader/downloadergrpc"
	"github.com/ledgerwatch/erigon-lib/downloader/snaptype"
	protodownloader "github.com/ledgerwatch/erigon-lib/gointerfaces/downloader"
	"github.com/ledgerwatch/erigon-lib/gointerfaces/grpcutil"
	"github.com/ledgerwatch/erigon-lib/gointerfaces/remote"
	rpcsentinel "github.com/ledgerwatch/erigon-lib/gointerfaces/sentinel"
	protosentry "github.com/ledgerwatch/erigon-lib/gointerfaces/sentry"
	txpoolproto "github.com/ledgerwatch/erigon-lib/gointerfaces/txpool"
	prototypes "github.com/ledgerwatch/erigon-lib/gointerfaces/types"
	"github.com/ledgerwatch/erigon-lib/kv"
	"github.com/ledgerwatch/erigon-lib/kv/kvcache"
	"github.com/ledgerwatch/erigon-lib/kv/kvcfg"
	"github.com/ledgerwatch/erigon-lib/kv/remotedbserver"
	libstate "github.com/ledgerwatch/erigon-lib/state"
	"github.com/ledgerwatch/erigon-lib/txpool"
	"github.com/ledgerwatch/erigon-lib/txpool/txpooluitl"
	types2 "github.com/ledgerwatch/erigon-lib/types"
	"github.com/ledgerwatch/erigon-lib/wrap"
	"github.com/ledgerwatch/erigon/cl/clparams"
	"github.com/ledgerwatch/erigon/cl/persistence/db_config"
	"github.com/ledgerwatch/erigon/cl/persistence/format/snapshot_format/getters"
	clcore "github.com/ledgerwatch/erigon/cl/phase1/core"
	executionclient "github.com/ledgerwatch/erigon/cl/phase1/execution_client"
	"github.com/ledgerwatch/erigon/cl/utils/eth_clock"
	"github.com/ledgerwatch/erigon/cmd/caplin/caplin1"
	"github.com/ledgerwatch/erigon/cmd/rpcdaemon/cli"
	"github.com/ledgerwatch/erigon/common/debug"
	"github.com/ledgerwatch/erigon/consensus"
	"github.com/ledgerwatch/erigon/consensus/clique"
	"github.com/ledgerwatch/erigon/consensus/ethash"
	"github.com/ledgerwatch/erigon/consensus/merge"
	"github.com/ledgerwatch/erigon/consensus/misc"
	"github.com/ledgerwatch/erigon/core"
	"github.com/ledgerwatch/erigon/core/rawdb"
	"github.com/ledgerwatch/erigon/core/rawdb/blockio"
	"github.com/ledgerwatch/erigon/core/state/temporal"
	"github.com/ledgerwatch/erigon/core/systemcontracts"
	"github.com/ledgerwatch/erigon/core/types"
	"github.com/ledgerwatch/erigon/core/vm"
	"github.com/ledgerwatch/erigon/crypto"
	"github.com/ledgerwatch/erigon/eth/ethconfig"
	"github.com/ledgerwatch/erigon/eth/ethconsensusconfig"
	"github.com/ledgerwatch/erigon/eth/ethutils"
	"github.com/ledgerwatch/erigon/eth/protocols/eth"
	"github.com/ledgerwatch/erigon/eth/stagedsync"
	"github.com/ledgerwatch/erigon/eth/stagedsync/stages"
	"github.com/ledgerwatch/erigon/ethdb/privateapi"
	"github.com/ledgerwatch/erigon/ethdb/prune"
	"github.com/ledgerwatch/erigon/ethstats"
	"github.com/ledgerwatch/erigon/node"
	"github.com/ledgerwatch/erigon/p2p"
	"github.com/ledgerwatch/erigon/p2p/enode"
	"github.com/ledgerwatch/erigon/p2p/sentry"
	"github.com/ledgerwatch/erigon/p2p/sentry/sentry_multi_client"
	"github.com/ledgerwatch/erigon/params"
	"github.com/ledgerwatch/erigon/polygon/bor"
	"github.com/ledgerwatch/erigon/polygon/bor/finality/flags"
	"github.com/ledgerwatch/erigon/polygon/bor/valset"
	"github.com/ledgerwatch/erigon/polygon/heimdall"
	polygonsync "github.com/ledgerwatch/erigon/polygon/sync"
	"github.com/ledgerwatch/erigon/rpc"
	"github.com/ledgerwatch/erigon/turbo/builder"
	"github.com/ledgerwatch/erigon/turbo/engineapi"
	"github.com/ledgerwatch/erigon/turbo/engineapi/engine_block_downloader"
	"github.com/ledgerwatch/erigon/turbo/engineapi/engine_helpers"
	"github.com/ledgerwatch/erigon/turbo/execution/eth1"
	"github.com/ledgerwatch/erigon/turbo/execution/eth1/eth1_chain_reader.go"
	"github.com/ledgerwatch/erigon/turbo/jsonrpc"
	"github.com/ledgerwatch/erigon/turbo/services"
	"github.com/ledgerwatch/erigon/turbo/shards"
	"github.com/ledgerwatch/erigon/turbo/silkworm"
	"github.com/ledgerwatch/erigon/turbo/snapshotsync/freezeblocks"
	"github.com/ledgerwatch/erigon/turbo/snapshotsync/snap"
	stages2 "github.com/ledgerwatch/erigon/turbo/stages"
	"github.com/ledgerwatch/erigon/turbo/stages/headerdownload"
)

// Config contains the configuration options of the ETH protocol.
// Deprecated: use ethconfig.Config instead.
type Config = ethconfig.Config

// Ethereum implements the Ethereum full node service.
type Ethereum struct {
	config *ethconfig.Config

	// DB interfaces
	chainDB    kv.RwDB
	privateAPI *grpc.Server

	engine consensus.Engine

	gasPrice  *uint256.Int
	etherbase libcommon.Address

	networkID uint64

	lock         sync.RWMutex // Protects the variadic fields (e.g. gas price and etherbase)
	chainConfig  *chain.Config
	apiList      []rpc.API
	genesisBlock *types.Block
	genesisHash  libcommon.Hash

	eth1ExecutionServer *eth1.EthereumExecutionModule

	ethBackendRPC      *privateapi.EthBackendServer
	engineBackendRPC   *engineapi.EngineServer
	miningRPC          txpoolproto.MiningServer
	stateChangesClient txpool.StateChangesClient

	miningSealingQuit chan struct{}
	pendingBlocks     chan *types.Block
	minedBlocks       chan *types.Block

	sentryCtx      context.Context
	sentryCancel   context.CancelFunc
	sentriesClient *sentry_multi_client.MultiClient
	sentryServers  []*sentry.GrpcServer

	stagedSync         *stagedsync.Sync
	pipelineStagedSync *stagedsync.Sync
	syncStages         []*stagedsync.Stage
	syncUnwindOrder    stagedsync.UnwindOrder
	syncPruneOrder     stagedsync.PruneOrder

	downloaderClient protodownloader.DownloaderClient

	notifications      *shards.Notifications
	unsubscribeEthstat func()

	waitForStageLoopStop chan struct{}
	waitForMiningStop    chan struct{}

	txPoolDB                kv.RwDB
	txPool                  *txpool.TxPool
	newTxs                  chan types2.Announcements
	txPoolFetch             *txpool.Fetch
	txPoolSend              *txpool.Send
	txPoolGrpcServer        txpoolproto.TxpoolServer
	notifyMiningAboutNewTxs chan struct{}
	forkValidator           *engine_helpers.ForkValidator
	downloader              *downloader.Downloader

	agg            *libstate.AggregatorV3
	blockSnapshots *freezeblocks.RoSnapshots
	blockReader    services.FullBlockReader
	blockWriter    *blockio.BlockWriter
	kvRPC          *remotedbserver.KvServer
	logger         log.Logger

	sentinel rpcsentinel.SentinelClient

	silkworm                 *silkworm.Silkworm
	silkwormRPCDaemonService *silkworm.RpcDaemonService
	silkwormSentryService    *silkworm.SentryService

	polygonSyncService polygonsync.Service
	stopNode           func() error
}

func splitAddrIntoHostAndPort(addr string) (host string, port int, err error) {
	idx := strings.LastIndexByte(addr, ':')
	if idx < 0 {
		return "", 0, errors.New("invalid address format")
	}
	host = addr[:idx]
	port, err = strconv.Atoi(addr[idx+1:])
	return
}

const blockBufferSize = 128

// New creates a new Ethereum object (including the
// initialisation of the common Ethereum object)
func New(ctx context.Context, stack *node.Node, config *ethconfig.Config, logger log.Logger) (*Ethereum, error) {
	config.Snapshot.Enabled = config.Sync.UseSnapshots
	if config.Miner.GasPrice == nil || config.Miner.GasPrice.Cmp(libcommon.Big0) <= 0 {
		logger.Warn("Sanitizing invalid miner gas price", "provided", config.Miner.GasPrice, "updated", ethconfig.Defaults.Miner.GasPrice)
		config.Miner.GasPrice = new(big.Int).Set(ethconfig.Defaults.Miner.GasPrice)
	}

	dirs := stack.Config().Dirs
	tmpdir := dirs.Tmp
	if err := RemoveContents(tmpdir); err != nil { // clean it on startup
		return nil, fmt.Errorf("clean tmp dir: %s, %w", tmpdir, err)
	}

	// Assemble the Ethereum object
	chainKv, err := node.OpenDatabase(ctx, stack.Config(), kv.ChainDB, "", false, logger)
	if err != nil {
		return nil, err
	}
	latestBlockBuiltStore := builder.NewLatestBlockBuiltStore()

	if err := chainKv.Update(context.Background(), func(tx kv.RwTx) error {
		if err = stages.UpdateMetrics(tx); err != nil {
			return err
		}

		config.Prune, err = prune.EnsureNotChanged(tx, config.Prune)
		if err != nil {
			return err
		}

		config.HistoryV3, err = kvcfg.HistoryV3.WriteOnce(tx, config.HistoryV3)
		return err
	}); err != nil {
		return nil, err
	}

	ctx, ctxCancel := context.WithCancel(context.Background())

	// kv_remote architecture does blocks on stream.Send - means current architecture require unlimited amount of txs to provide good throughput
	backend := &Ethereum{
		sentryCtx:            ctx,
		sentryCancel:         ctxCancel,
		config:               config,
		chainDB:              chainKv,
		networkID:            config.NetworkID,
		etherbase:            config.Miner.Etherbase,
		waitForStageLoopStop: make(chan struct{}),
		waitForMiningStop:    make(chan struct{}),
		notifications: &shards.Notifications{
			Events:      shards.NewEvents(),
			Accumulator: shards.NewAccumulator(),
		},
		logger: logger,
		stopNode: func() error {
			return stack.Close()
		},
	}

	var chainConfig *chain.Config
	var genesis *types.Block
	if err := backend.chainDB.Update(context.Background(), func(tx kv.RwTx) error {
		h, err := rawdb.ReadCanonicalHash(tx, 0)
		if err != nil {
			panic(err)
		}
		genesisSpec := config.Genesis
		if h != (libcommon.Hash{}) { // fallback to db content
			genesisSpec = nil
		}
		var genesisErr error
		chainConfig, genesis, genesisErr = core.WriteGenesisBlock(tx, genesisSpec, config.OverridePragueTime, tmpdir, logger)
		if _, ok := genesisErr.(*chain.ConfigCompatError); genesisErr != nil && !ok {
			return genesisErr
		}

		return nil
	}); err != nil {
		panic(err)
	}
	backend.chainConfig = chainConfig
	backend.genesisBlock = genesis
	backend.genesisHash = genesis.Hash()

	if err := chainKv.Update(context.Background(), func(tx kv.RwTx) error {
		isCorrectSync, useSnapshots, err := snap.EnsureNotChanged(tx, config.Snapshot)
		if err != nil {
			return err
		}
		// if we are in the incorrect syncmode then we change it to the appropriate one
		if !isCorrectSync {
			config.Sync.UseSnapshots = useSnapshots
			config.Snapshot.Enabled = ethconfig.UseSnapshotsByChainName(chainConfig.ChainName) && useSnapshots
		}
		return nil
	}); err != nil {
		return nil, err
	}

	logger.Info("Initialised chain configuration", "config", chainConfig, "genesis", genesis.Hash())
	if dbg.OnlyCreateDB {
		logger.Info("done")
		os.Exit(1)
	}

	// Check if we have an already initialized chain and fall back to
	// that if so. Otherwise we need to generate a new genesis spec.
	blockReader, blockWriter, allSnapshots, allBorSnapshots, agg, err := setUpBlockReader(ctx, chainKv, config.Dirs, config, config.HistoryV3, chainConfig.Bor != nil, logger)
	if err != nil {
		return nil, err
	}
	backend.agg, backend.blockSnapshots, backend.blockReader, backend.blockWriter = agg, allSnapshots, blockReader, blockWriter

	if config.HistoryV3 {
		backend.chainDB, err = temporal.New(backend.chainDB, agg, systemcontracts.SystemContractCodeLookup[config.Genesis.Config.ChainName])
		if err != nil {
			return nil, err
		}
		chainKv = backend.chainDB //nolint
	}

	if err := backend.setUpSnapDownloader(ctx, config.Downloader); err != nil {
		return nil, err
	}

	kvRPC := remotedbserver.NewKvServer(ctx, backend.chainDB, allSnapshots, allBorSnapshots, agg, logger)
	backend.notifications.StateChangesConsumer = kvRPC
	backend.kvRPC = kvRPC

	backend.gasPrice, _ = uint256.FromBig(config.Miner.GasPrice)

	if config.SilkwormExecution || config.SilkwormRpcDaemon || config.SilkwormSentry {
		backend.silkworm, err = silkworm.New(config.Dirs.DataDir, mdbx.Version())
		if err != nil {
			return nil, err
		}
	}

	p2pConfig := stack.Config().P2P
	var sentries []direct.SentryClient
	if len(p2pConfig.SentryAddr) > 0 {
		for _, addr := range p2pConfig.SentryAddr {
			sentryClient, err := sentry_multi_client.GrpcClient(backend.sentryCtx, addr)
			if err != nil {
				return nil, err
			}
			sentries = append(sentries, sentryClient)
		}
	} else if config.SilkwormSentry {
		apiPort := 53774
		apiAddr := fmt.Sprintf("127.0.0.1:%d", apiPort)

		collectNodeURLs := func(nodes []*enode.Node) []string {
			var urls []string
			for _, n := range nodes {
				urls = append(urls, n.URLv4())
			}
			return urls
		}

		settings := silkworm.SentrySettings{
			ClientId:    p2pConfig.Name,
			ApiPort:     apiPort,
			Port:        p2pConfig.ListenPort(),
			Nat:         p2pConfig.NATSpec,
			NetworkId:   config.NetworkID,
			NodeKey:     crypto.FromECDSA(p2pConfig.PrivateKey),
			StaticPeers: collectNodeURLs(p2pConfig.StaticNodes),
			Bootnodes:   collectNodeURLs(p2pConfig.BootstrapNodes),
			NoDiscover:  p2pConfig.NoDiscovery,
			MaxPeers:    p2pConfig.MaxPeers,
		}

		silkwormSentryService := silkworm.NewSentryService(backend.silkworm, settings)
		backend.silkwormSentryService = &silkwormSentryService

		sentryClient, err := sentry_multi_client.GrpcClient(backend.sentryCtx, apiAddr)
		if err != nil {
			return nil, err
		}
		sentries = append(sentries, sentryClient)
	} else {
		var readNodeInfo = func() *eth.NodeInfo {
			var res *eth.NodeInfo
			_ = backend.chainDB.View(context.Background(), func(tx kv.Tx) error {
				res = eth.ReadNodeInfo(tx, backend.chainConfig, backend.genesisHash, backend.networkID)
				return nil
			})

			return res
		}

		discovery := func() enode.Iterator {
			d, err := setupDiscovery(backend.config.EthDiscoveryURLs)
			if err != nil {
				panic(err)
			}
			return d
		}

		listenHost, listenPort, err := splitAddrIntoHostAndPort(p2pConfig.ListenAddr)
		if err != nil {
			return nil, err
		}

		var pi int // points to next port to be picked from refCfg.AllowedPorts
		for _, protocol := range p2pConfig.ProtocolVersion {
			cfg := p2pConfig
			cfg.NodeDatabase = filepath.Join(stack.Config().Dirs.Nodes, eth.ProtocolToString[protocol])

			// pick port from allowed list
			var picked bool
			for ; pi < len(cfg.AllowedPorts) && !picked; pi++ {
				pc := int(cfg.AllowedPorts[pi])
				if pc == 0 {
					// For ephemeral ports probing to see if the port is taken does not
					// make sense.
					picked = true
					break
				}
				if !checkPortIsFree(fmt.Sprintf("%s:%d", listenHost, pc)) {
					logger.Warn("bind protocol to port has failed: port is busy", "protocols", fmt.Sprintf("eth/%d", cfg.ProtocolVersion), "port", pc)
					continue
				}
				if listenPort != pc {
					listenPort = pc
				}
				pi++
				picked = true
				break
			}
			if !picked {
				return nil, fmt.Errorf("run out of allowed ports for p2p eth protocols %v. Extend allowed port list via --p2p.allowed-ports", cfg.AllowedPorts)
			}

			cfg.ListenAddr = fmt.Sprintf("%s:%d", listenHost, listenPort)
			server := sentry.NewGrpcServer(backend.sentryCtx, discovery, readNodeInfo, &cfg, protocol, logger)
			backend.sentryServers = append(backend.sentryServers, server)
			sentries = append(sentries, direct.NewSentryClientDirect(protocol, server))
		}

		go func() {
			logEvery := time.NewTicker(180 * time.Second)
			defer logEvery.Stop()

			var logItems []interface{}

			for {
				select {
				case <-backend.sentryCtx.Done():
					return
				case <-logEvery.C:
					logItems = logItems[:0]
					peerCountMap := map[uint]int{}
					for _, srv := range backend.sentryServers {
						counts := srv.SimplePeerCount()
						for protocol, count := range counts {
							peerCountMap[protocol] += count
						}
					}
					for protocol, count := range peerCountMap {
						logItems = append(logItems, eth.ProtocolToString[protocol], strconv.Itoa(count))
					}
					logger.Info("[p2p] GoodPeers", logItems...)
				}
			}
		}()
	}

	// setup periodic logging and prometheus updates
	go mem.LogMemStats(ctx, logger)
	go disk.UpdateDiskStats(ctx, logger)

	var currentBlock *types.Block
	if err := backend.chainDB.View(context.Background(), func(tx kv.Tx) error {
		currentBlock, err = blockReader.CurrentBlock(tx)
		return err
	}); err != nil {
		panic(err)
	}

	currentBlockNumber := uint64(0)
	if currentBlock != nil {
		currentBlockNumber = currentBlock.NumberU64()
	}

	logger.Info("Initialising Ethereum protocol", "network", config.NetworkID)
	var consensusConfig interface{}

	if chainConfig.Clique != nil {
		consensusConfig = &config.Clique
	} else if chainConfig.Aura != nil {
		consensusConfig = &config.Aura
	} else if chainConfig.Bor != nil {
		consensusConfig = chainConfig.Bor
	} else {
		consensusConfig = &config.Ethash
	}
	var heimdallClient heimdall.HeimdallClient
	if chainConfig.Bor != nil {
		if !config.WithoutHeimdall {
			heimdallClient = heimdall.NewHeimdallClient(config.HeimdallURL, logger)
		}

		flags.Milestone = config.WithHeimdallMilestones
	}

	backend.engine = ethconsensusconfig.CreateConsensusEngine(ctx, stack.Config(), chainConfig, consensusConfig, config.Miner.Notify, config.Miner.Noverify, heimdallClient, config.WithoutHeimdall, blockReader, false /* readonly */, logger)

	inMemoryExecution := func(txc wrap.TxContainer, header *types.Header, body *types.RawBody, unwindPoint uint64, headersChain []*types.Header, bodiesChain []*types.RawBody,
		notifications *shards.Notifications) error {
		terseLogger := log.New()
		terseLogger.SetHandler(log.LvlFilterHandler(log.LvlWarn, log.StderrHandler))
		// Needs its own notifications to not update RPC daemon and txpool about pending blocks
		stateSync := stages2.NewInMemoryExecution(backend.sentryCtx, backend.chainDB, config, backend.sentriesClient,
			dirs, notifications, blockReader, blockWriter, backend.agg, backend.silkworm, terseLogger)
		chainReader := consensuschain.NewReader(chainConfig, txc.Tx, blockReader, logger)
		// We start the mining step
		if err := stages2.StateStep(ctx, chainReader, backend.engine, txc, stateSync, header, body, unwindPoint, headersChain, bodiesChain, config.HistoryV3); err != nil {
			logger.Warn("Could not validate block", "err", err)
			return err
		}
		var progress uint64
		if config.HistoryV3 {
			progress, err = stages.GetStageProgress(txc.Tx, stages.Execution)
		} else {
			progress, err = stages.GetStageProgress(txc.Tx, stages.IntermediateHashes)
		}
		if err != nil {
			return err
		}
		if progress < header.Number.Uint64() {
			return fmt.Errorf("unsuccessful execution, progress %d < expected %d", progress, header.Number.Uint64())
		}
		return nil
	}
	backend.forkValidator = engine_helpers.NewForkValidator(ctx, currentBlockNumber, inMemoryExecution, tmpdir, backend.blockReader)

	statusDataProvider := sentry.NewStatusDataProvider(
		chainKv,
		chainConfig,
		genesis,
		backend.config.NetworkID,
	)

	// limit "new block" broadcasts to at most 10 random peers at time
	maxBlockBroadcastPeers := func(header *types.Header) uint { return 10 }

	// unlimited "new block" broadcasts to all peers for blocks announced by Bor validators
	if borEngine, ok := backend.engine.(*bor.Bor); ok {
		defaultValue := maxBlockBroadcastPeers(nil)
		maxBlockBroadcastPeers = func(header *types.Header) uint {
			isValidator, err := borEngine.IsValidator(header)
			if err != nil {
				logger.Warn("maxBlockBroadcastPeers: borEngine.IsValidator has failed", "err", err)
				return defaultValue
			}
			if isValidator {
				// 0 means send to all
				return 0
			}
			return defaultValue
		}
	}

	backend.sentriesClient, err = sentry_multi_client.NewMultiClient(
		backend.chainDB,
		chainConfig,
		backend.engine,
		sentries,
		config.Sync,
		blockReader,
		blockBufferSize,
		statusDataProvider,
		stack.Config().SentryLogPeerInfo,
		maxBlockBroadcastPeers,
		logger,
	)
	if err != nil {
		return nil, err
	}

	config.TxPool.NoGossip = config.DisableTxPoolGossip
	var miningRPC txpoolproto.MiningServer
	stateDiffClient := direct.NewStateDiffClientDirect(kvRPC)
	if config.DeprecatedTxPool.Disable {
		backend.txPoolGrpcServer = &txpool.GrpcDisabled{}
	} else {
		//cacheConfig := kvcache.DefaultCoherentCacheConfig
		//cacheConfig.MetricsLabel = "txpool"
		//cacheConfig.StateV3 = config.HistoryV3w

		backend.newTxs = make(chan types2.Announcements, 1024)
		//defer close(newTxs)
		backend.txPoolDB, backend.txPool, backend.txPoolFetch, backend.txPoolSend, backend.txPoolGrpcServer, err = txpooluitl.AllComponents(
			ctx, config.TxPool, kvcache.NewDummy(config.HistoryV3), backend.newTxs, chainKv, backend.sentriesClient.Sentries(), stateDiffClient, misc.Eip1559FeeCalculator, logger,
		)
		if err != nil {
			return nil, err
		}
	}

	backend.notifyMiningAboutNewTxs = make(chan struct{}, 1)
	backend.miningSealingQuit = make(chan struct{})
	backend.pendingBlocks = make(chan *types.Block, 1)
	backend.minedBlocks = make(chan *types.Block, 1)

	miner := stagedsync.NewMiningState(&config.Miner)
	backend.pendingBlocks = miner.PendingResultCh

	var (
		snapDb     kv.RwDB
		recents    *lru.ARCCache[libcommon.Hash, *bor.Snapshot]
		signatures *lru.ARCCache[libcommon.Hash, libcommon.Address]
	)
	if bor, ok := backend.engine.(*bor.Bor); ok {
		snapDb = bor.DB
		recents = bor.Recents
		signatures = bor.Signatures
	}
	// proof-of-work mining
	mining := stagedsync.New(
		config.Sync,
		stagedsync.MiningStages(backend.sentryCtx,
			stagedsync.StageMiningCreateBlockCfg(backend.chainDB, miner, *backend.chainConfig, backend.engine, backend.txPoolDB, nil, tmpdir, backend.blockReader),
			stagedsync.StageBorHeimdallCfg(backend.chainDB, snapDb, miner, *backend.chainConfig, heimdallClient, backend.blockReader, nil, nil, nil, recents, signatures),
			stagedsync.StageMiningExecCfg(backend.chainDB, miner, backend.notifications.Events, *backend.chainConfig, backend.engine, &vm.Config{}, tmpdir, nil, 0, backend.txPool, backend.txPoolDB, blockReader),
			stagedsync.StageHashStateCfg(backend.chainDB, dirs, config.HistoryV3),
			stagedsync.StageTrieCfg(backend.chainDB, false, true, true, tmpdir, blockReader, nil, config.HistoryV3, backend.agg),
			stagedsync.StageMiningFinishCfg(backend.chainDB, *backend.chainConfig, backend.engine, miner, backend.miningSealingQuit, backend.blockReader, latestBlockBuiltStore),
		), stagedsync.MiningUnwindOrder, stagedsync.MiningPruneOrder,
		logger)

	var ethashApi *ethash.API
	if casted, ok := backend.engine.(*ethash.Ethash); ok {
		ethashApi = casted.APIs(nil)[1].Service.(*ethash.API)
	}

	// proof-of-stake mining
	assembleBlockPOS := func(param *core.BlockBuilderParameters, interrupt *int32) (*types.BlockWithReceipts, error) {
		miningStatePos := stagedsync.NewProposingState(&config.Miner)
		miningStatePos.MiningConfig.Etherbase = param.SuggestedFeeRecipient
		proposingSync := stagedsync.New(
			config.Sync,
			stagedsync.MiningStages(backend.sentryCtx,
				stagedsync.StageMiningCreateBlockCfg(backend.chainDB, miningStatePos, *backend.chainConfig, backend.engine, backend.txPoolDB, param, tmpdir, backend.blockReader),
				stagedsync.StageBorHeimdallCfg(backend.chainDB, snapDb, miningStatePos, *backend.chainConfig, heimdallClient, backend.blockReader, nil, nil, nil, recents, signatures),
				stagedsync.StageMiningExecCfg(backend.chainDB, miningStatePos, backend.notifications.Events, *backend.chainConfig, backend.engine, &vm.Config{}, tmpdir, interrupt, param.PayloadId, backend.txPool, backend.txPoolDB, blockReader),
				stagedsync.StageHashStateCfg(backend.chainDB, dirs, config.HistoryV3),
				stagedsync.StageTrieCfg(backend.chainDB, false, true, true, tmpdir, blockReader, nil, config.HistoryV3, backend.agg),
				stagedsync.StageMiningFinishCfg(backend.chainDB, *backend.chainConfig, backend.engine, miningStatePos, backend.miningSealingQuit, backend.blockReader, latestBlockBuiltStore),
			), stagedsync.MiningUnwindOrder, stagedsync.MiningPruneOrder,
			logger)
		// We start the mining step
		if err := stages2.MiningStep(ctx, backend.chainDB, proposingSync, tmpdir, logger); err != nil {
			return nil, err
		}
		block := <-miningStatePos.MiningResultPOSCh
		return block, nil
	}

	// Initialize ethbackend
	ethBackendRPC := privateapi.NewEthBackendServer(ctx, backend, backend.chainDB, backend.notifications.Events, blockReader, logger, latestBlockBuiltStore)
	// initialize engine backend

	blockSnapBuildSema := semaphore.NewWeighted(int64(dbg.BuildSnapshotAllowance))

	agg.SetSnapshotBuildSema(blockSnapBuildSema)
	blockRetire := freezeblocks.NewBlockRetire(1, dirs, blockReader, blockWriter, backend.chainDB, backend.chainConfig, backend.notifications.Events, blockSnapBuildSema, logger)

	miningRPC = privateapi.NewMiningServer(ctx, backend, ethashApi, logger)

	var creds credentials.TransportCredentials
	if stack.Config().PrivateApiAddr != "" {
		if stack.Config().TLSConnection {
			creds, err = grpcutil.TLS(stack.Config().TLSCACert, stack.Config().TLSCertFile, stack.Config().TLSKeyFile)
			if err != nil {
				return nil, err
			}
		}
		backend.privateAPI, err = privateapi.StartGrpc(
			kvRPC,
			ethBackendRPC,
			backend.txPoolGrpcServer,
			miningRPC,
			stack.Config().PrivateApiAddr,
			stack.Config().PrivateApiRateLimit,
			creds,
			stack.Config().HealthCheck,
			logger)
		if err != nil {
			return nil, fmt.Errorf("private api: %w", err)
		}
	}

	if currentBlock == nil {
		currentBlock = genesis
	}
	// We start the transaction pool on startup, for a couple of reasons:
	// 1) Hive tests requires us to do so and starting it from eth_sendRawTransaction is not viable as we have not enough data
	// to initialize it properly.
	// 2) we cannot propose for block 1 regardless.

	if !config.DeprecatedTxPool.Disable {
		backend.txPoolFetch.ConnectCore()
		backend.txPoolFetch.ConnectSentries()
		var newTxsBroadcaster *txpool.NewSlotsStreams
		if casted, ok := backend.txPoolGrpcServer.(*txpool.GrpcServer); ok {
			newTxsBroadcaster = casted.NewSlotsStreams
		}
		go txpool.MainLoop(backend.sentryCtx,
			backend.txPoolDB, backend.txPool, backend.newTxs, backend.txPoolSend, newTxsBroadcaster,
			func() {
				select {
				case backend.notifyMiningAboutNewTxs <- struct{}{}:
				default:
				}
			})
	}

	go func() {
		defer debug.LogPanic()
		for {
			select {
			case b := <-backend.minedBlocks:
				// Add mined header and block body before broadcast. This is because the broadcast call
				// will trigger the staged sync which will require headers and blocks to be available
				// in their respective cache in the download stage. If not found, it would cause a
				// liveness issue for the chain.
				if err := backend.sentriesClient.Hd.AddMinedHeader(b.Header()); err != nil {
					logger.Error("add mined block to header downloader", "err", err)
				}
				backend.sentriesClient.Bd.AddToPrefetch(b.Header(), b.RawBody())

				//p2p
				//backend.sentriesClient.BroadcastNewBlock(context.Background(), b, b.Difficulty())
				//rpcdaemon
				if err := miningRPC.(*privateapi.MiningServer).BroadcastMinedBlock(b); err != nil {
					logger.Error("txpool rpc mined block broadcast", "err", err)
				}
				logger.Trace("BroadcastMinedBlock successful", "number", b.Number(), "GasUsed", b.GasUsed(), "txn count", b.Transactions().Len())
				backend.sentriesClient.PropagateNewBlockHashes(ctx, []headerdownload.Announce{
					{
						Number: b.NumberU64(),
						Hash:   b.Hash(),
					},
				})

			case b := <-backend.pendingBlocks:
				if err := miningRPC.(*privateapi.MiningServer).BroadcastPendingBlock(b); err != nil {
					logger.Error("txpool rpc pending block broadcast", "err", err)
				}
			case <-backend.sentriesClient.Hd.QuitPoWMining:
				return
			}
		}
	}()

	if err := backend.StartMining(context.Background(), backend.chainDB, stateDiffClient, mining, miner, backend.gasPrice, backend.sentriesClient.Hd.QuitPoWMining, tmpdir, logger); err != nil {
		return nil, err
	}

	backend.ethBackendRPC, backend.miningRPC, backend.stateChangesClient = ethBackendRPC, miningRPC, stateDiffClient

	backend.syncStages = stages2.NewDefaultStages(backend.sentryCtx, backend.chainDB, snapDb, p2pConfig, config, backend.sentriesClient, backend.notifications, backend.downloaderClient,
		blockReader, blockRetire, backend.agg, backend.silkworm, backend.forkValidator, heimdallClient, recents, signatures, logger)
	backend.syncUnwindOrder = stagedsync.DefaultUnwindOrder
	backend.syncPruneOrder = stagedsync.DefaultPruneOrder
	backend.stagedSync = stagedsync.New(config.Sync, backend.syncStages, backend.syncUnwindOrder, backend.syncPruneOrder, logger)

	hook := stages2.NewHook(backend.sentryCtx, backend.chainDB, backend.notifications, backend.stagedSync, backend.blockReader, backend.chainConfig, backend.logger, backend.sentriesClient.SetStatus)

	if !config.Sync.UseSnapshots && backend.downloaderClient != nil {
		for _, p := range snaptype.AllTypes {
			backend.downloaderClient.ProhibitNewDownloads(ctx, &protodownloader.ProhibitNewDownloadsRequest{
				Type: p.String(),
			})
		}
	}

	checkStateRoot := true
	pipelineStages := stages2.NewPipelineStages(ctx, backend.chainDB, config, p2pConfig, backend.sentriesClient, backend.notifications, backend.downloaderClient, blockReader, blockRetire, backend.agg, backend.silkworm, backend.forkValidator, logger, checkStateRoot)
	backend.pipelineStagedSync = stagedsync.New(config.Sync, pipelineStages, stagedsync.PipelineUnwindOrder, stagedsync.PipelinePruneOrder, logger)
	backend.eth1ExecutionServer = eth1.NewEthereumExecutionModule(blockReader, backend.chainDB, backend.pipelineStagedSync, backend.forkValidator, chainConfig, assembleBlockPOS, hook, backend.notifications.Accumulator, backend.notifications.StateChangesConsumer, logger, backend.engine, config.HistoryV3, config.Sync, ctx)
	executionRpc := direct.NewExecutionClientDirect(backend.eth1ExecutionServer)
	engineBackendRPC := engineapi.NewEngineServer(
		logger,
		chainConfig,
		executionRpc,
		backend.sentriesClient.Hd,
		engine_block_downloader.NewEngineBlockDownloader(ctx,
			logger, backend.sentriesClient.Hd, executionRpc,
			backend.sentriesClient.Bd, backend.sentriesClient.BroadcastNewBlock, backend.sentriesClient.SendBodyRequest, blockReader,
			backend.chainDB, chainConfig, tmpdir, config.Sync),
		false,
		config.Miner.EnabledPOS)
	backend.engineBackendRPC = engineBackendRPC

	var executionEngine executionclient.ExecutionEngine
	// Gnosis has too few blocks on his network for phase2 to work. Once we have proper snapshot automation, it can go back to normal.
	if config.NetworkID == uint64(clparams.GnosisNetwork) || config.NetworkID == uint64(clparams.HoleskyNetwork) || config.NetworkID == uint64(clparams.GoerliNetwork) {
		// Read the jwt secret
		jwtSecret, err := cli.ObtainJWTSecret(&stack.Config().Http, logger)
		if err != nil {
			return nil, err
		}
		executionEngine, err = executionclient.NewExecutionClientRPC(jwtSecret, stack.Config().Http.AuthRpcHTTPListenAddress, stack.Config().Http.AuthRpcPort)
		if err != nil {
			return nil, err
		}
	} else {
		executionEngine, err = executionclient.NewExecutionClientDirect(eth1_chain_reader.NewChainReaderEth1(chainConfig, executionRpc, 1000))
		if err != nil {
			return nil, err
		}
	}

	// If we choose not to run a consensus layer, run our embedded.
	if config.InternalCL && clparams.EmbeddedSupported(config.NetworkID) {
		networkCfg, beaconCfg := clparams.GetConfigsByNetwork(clparams.NetworkType(config.NetworkID))
		if err != nil {
			return nil, err
		}
		state, err := clcore.RetrieveBeaconState(ctx, beaconCfg,
			clparams.GetCheckpointSyncEndpoint(clparams.NetworkType(config.NetworkID)))
		if err != nil {
			return nil, err
		}
		ethClock := eth_clock.NewEthereumClock(state.GenesisTime(), state.GenesisValidatorsRoot(), beaconCfg)

		pruneBlobDistance := uint64(128600)
		if config.CaplinConfig.BlobBackfilling || config.CaplinConfig.BlobPruningDisabled {
			pruneBlobDistance = math.MaxUint64
		}

		indiciesDB, blobStorage, err := caplin1.OpenCaplinDatabase(ctx, db_config.DefaultDatabaseConfiguration, beaconCfg, ethClock, dirs.CaplinIndexing, dirs.CaplinBlobs, executionEngine, false, pruneBlobDistance)
		if err != nil {
			return nil, err
		}

		go func() {
			eth1Getter := getters.NewExecutionSnapshotReader(ctx, beaconCfg, blockReader, backend.chainDB)
<<<<<<< HEAD
			if err := caplin1.RunCaplinPhase1(ctx, executionEngine, config, networkCfg, beaconCfg, genesisCfg, state, dirs, eth1Getter, backend.downloaderClient, config.CaplinConfig.Backfilling, config.CaplinConfig.BlobBackfilling, config.CaplinConfig.Archive, indiciesDB, blobStorage, creds, blockSnapBuildSema); err != nil {
=======
			if err := caplin1.RunCaplinPhase1(ctx, executionEngine, config, networkCfg, beaconCfg, ethClock, state, dirs, eth1Getter, backend.downloaderClient, config.CaplinConfig.Backfilling, config.CaplinConfig.BlobBackfilling, config.CaplinConfig.Archive, indiciesDB, blobStorage, creds); err != nil {
>>>>>>> bd378f25
				logger.Error("could not start caplin", "err", err)
			}
			ctxCancel()
		}()
	}

	if config.PolygonSync {
		// TODO - pending sentry multi client refactor
		//      - sentry multi client should conform to the SentryClient interface and internally
		//        multiplex
		//      - for now we just use 1 sentry
		var sentryClient direct.SentryClient
		for _, client := range sentries {
			if client.Protocol() == direct.ETH68 {
				sentryClient = client
				break
			}
		}
		if sentryClient == nil {
			return nil, errors.New("nil sentryClient for polygon sync")
		}

		backend.polygonSyncService = polygonsync.NewService(
			logger,
			chainConfig,
			sentryClient,
			p2pConfig.MaxPeers,
			statusDataProvider,
			config.HeimdallURL,
			executionEngine,
		)
	}

	return backend, nil
}

func (s *Ethereum) Init(stack *node.Node, config *ethconfig.Config, chainConfig *chain.Config) error {
	ethBackendRPC, miningRPC, stateDiffClient := s.ethBackendRPC, s.miningRPC, s.stateChangesClient
	blockReader := s.blockReader
	ctx := s.sentryCtx
	chainKv := s.chainDB
	var err error

	if chainConfig.Bor == nil {
		s.sentriesClient.Hd.StartPoSDownloader(s.sentryCtx, s.sentriesClient.SendHeaderRequest, s.sentriesClient.Penalize)
	}

	emptyBadHash := config.BadBlockHash == libcommon.Hash{}
	if !emptyBadHash {
		if err = chainKv.View(ctx, func(tx kv.Tx) error {
			badBlockHeader, hErr := rawdb.ReadHeaderByHash(tx, config.BadBlockHash)
			if badBlockHeader != nil {
				unwindPoint := badBlockHeader.Number.Uint64() - 1
				if err := s.stagedSync.UnwindTo(unwindPoint, stagedsync.BadBlock(config.BadBlockHash, fmt.Errorf("Init unwind")), tx); err != nil {
					return err
				}
			}
			return hErr
		}); err != nil {
			return err
		}
	}

	//eth.APIBackend = &EthAPIBackend{stack.Config().ExtRPCEnabled(), stack.Config().AllowUnprotectedTxs, eth, nil}
	gpoParams := config.GPO
	if gpoParams.Default == nil {
		gpoParams.Default = config.Miner.GasPrice
	}
	// start HTTP API
	httpRpcCfg := stack.Config().Http
	ethRpcClient, txPoolRpcClient, miningRpcClient, stateCache, ff, err := cli.EmbeddedServices(ctx, chainKv, httpRpcCfg.StateCache, blockReader, ethBackendRPC,
		s.txPoolGrpcServer, miningRPC, stateDiffClient, s.logger)
	if err != nil {
		return err
	}

	//eth.APIBackend.gpo = gasprice.NewOracle(eth.APIBackend, gpoParams)
	if config.Ethstats != "" {
		var headCh chan [][]byte
		headCh, s.unsubscribeEthstat = s.notifications.Events.AddHeaderSubscription()
		if err := ethstats.New(stack, s.sentryServers, chainKv, s.blockReader, s.engine, config.Ethstats, s.networkID, ctx.Done(), headCh, txPoolRpcClient); err != nil {
			return err
		}
	}

	s.apiList = jsonrpc.APIList(chainKv, ethRpcClient, txPoolRpcClient, miningRpcClient, ff, stateCache, blockReader, s.agg, &httpRpcCfg, s.engine, s.logger)

	if config.SilkwormRpcDaemon && httpRpcCfg.Enabled {
		silkwormRPCDaemonService := silkworm.NewRpcDaemonService(s.silkworm, chainKv)
		s.silkwormRPCDaemonService = &silkwormRPCDaemonService
	} else {
		go func() {
			if err := cli.StartRpcServer(ctx, &httpRpcCfg, s.apiList, s.logger); err != nil {
				s.logger.Error("cli.StartRpcServer error", "err", err)
			}
		}()
	}

	if chainConfig.Bor == nil {
		go s.engineBackendRPC.Start(ctx, &httpRpcCfg, s.chainDB, s.blockReader, ff, stateCache, s.agg, s.engine, ethRpcClient, txPoolRpcClient, miningRpcClient)
	}

	// Register the backend on the node
	stack.RegisterLifecycle(s)
	return nil
}

func (s *Ethereum) APIs() []rpc.API {
	return s.apiList
}

func (s *Ethereum) Etherbase() (eb libcommon.Address, err error) {
	s.lock.RLock()
	etherbase := s.etherbase
	s.lock.RUnlock()

	if etherbase != (libcommon.Address{}) {
		return etherbase, nil
	}
	return libcommon.Address{}, fmt.Errorf("etherbase must be explicitly specified")
}

// isLocalBlock checks whether the specified block is mined
// by local miner accounts.
//
// We regard two types of accounts as local miner account: etherbase
// and accounts specified via `txpool.locals` flag.
func (s *Ethereum) isLocalBlock(block *types.Block) bool { //nolint
	s.lock.RLock()
	etherbase := s.etherbase
	s.lock.RUnlock()
	return ethutils.IsLocalBlock(s.engine, etherbase, s.config.DeprecatedTxPool.Locals, block.Header())
}

// shouldPreserve checks whether we should preserve the given block
// during the chain reorg depending on whether the author of block
// is a local account.
func (s *Ethereum) shouldPreserve(block *types.Block) bool { //nolint
	// The reason we need to disable the self-reorg preserving for clique
	// is it can be probable to introduce a deadlock.
	//
	// e.g. If there are 7 available signers
	//
	// r1   A
	// r2     B
	// r3       C
	// r4         D
	// r5   A      [X] F G
	// r6    [X]
	//
	// In the round5, the inturn signer E is offline, so the worst case
	// is A, F and G sign the block of round5 and reject the block of opponents
	// and in the round6, the last available signer B is offline, the whole
	// network is stuck.
	if _, ok := s.engine.(*clique.Clique); ok {
		return false
	}
	return s.isLocalBlock(block)
}

// StartMining starts the miner with the given number of CPU threads. If mining
// is already running, this method adjust the number of threads allowed to use
// and updates the minimum price required by the transaction pool.
func (s *Ethereum) StartMining(ctx context.Context, db kv.RwDB, stateDiffClient *direct.StateDiffClientDirect, mining *stagedsync.Sync, miner stagedsync.MiningState, gasPrice *uint256.Int, quitCh chan struct{}, tmpDir string, logger log.Logger) error {

	var borcfg *bor.Bor
	if b, ok := s.engine.(*bor.Bor); ok {
		borcfg = b
		b.HeaderProgress(s.sentriesClient.Hd)
	} else if br, ok := s.engine.(*merge.Merge); ok {
		if b, ok := br.InnerEngine().(*bor.Bor); ok {
			borcfg = b
			b.HeaderProgress(s.sentriesClient.Hd)
		}
	}

	//if borcfg == nil {
	if !miner.MiningConfig.Enabled {
		return nil
	}
	//}

	// Configure the local mining address
	eb, err := s.Etherbase()
	if err != nil {
		s.logger.Error("Cannot start mining without etherbase", "err", err)
		return fmt.Errorf("etherbase missing: %w", err)
	}

	if borcfg != nil {
		if miner.MiningConfig.Enabled {
			if miner.MiningConfig.SigKey == nil {
				s.logger.Error("Etherbase account unavailable locally", "err", err)
				return fmt.Errorf("signer missing: %w", err)
			}

			borcfg.Authorize(eb, func(_ libcommon.Address, mimeType string, message []byte) ([]byte, error) {
				return crypto.Sign(crypto.Keccak256(message), miner.MiningConfig.SigKey)
			})

			if !s.config.WithoutHeimdall {
				err := stagedsync.FetchSpanZeroForMiningIfNeeded(
					ctx,
					s.chainDB,
					s.blockReader,
					borcfg.HeimdallClient,
					logger,
				)
				if err != nil {
					return err
				}
			}
		} else {
			// for the bor dev network without heimdall we need the authorizer to be set otherwise there is no
			// validator defined in the bor validator set and non mining nodes will reject all blocks
			// this assumes in this mode we're only running a single validator

			if s.chainConfig.ChainName == networkname.BorDevnetChainName && s.config.WithoutHeimdall {
				borcfg.Authorize(eb, func(addr libcommon.Address, _ string, _ []byte) ([]byte, error) {
					return nil, &valset.UnauthorizedSignerError{Number: 0, Signer: addr.Bytes()}
				})
			}

			return nil
		}
	}

	var clq *clique.Clique
	if c, ok := s.engine.(*clique.Clique); ok {
		clq = c
	} else if cl, ok := s.engine.(*merge.Merge); ok {
		if c, ok := cl.InnerEngine().(*clique.Clique); ok {
			clq = c
		}
	}
	if clq != nil {
		if miner.MiningConfig.SigKey == nil {
			s.logger.Error("Etherbase account unavailable locally", "err", err)
			return fmt.Errorf("signer missing: %w", err)
		}

		clq.Authorize(eb, func(_ libcommon.Address, mimeType string, message []byte) ([]byte, error) {
			return crypto.Sign(crypto.Keccak256(message), miner.MiningConfig.SigKey)
		})
	}

	streamCtx, streamCancel := context.WithCancel(ctx)
	stream, err := stateDiffClient.StateChanges(streamCtx, &remote.StateChangeRequest{WithStorage: false, WithTransactions: true}, grpc.WaitForReady(true))

	if err != nil {
		streamCancel()
		return err
	}

	stateChangeCh := make(chan *remote.StateChange)

	go func() {
		for req, err := stream.Recv(); ; req, err = stream.Recv() {
			if err == nil {
				for _, change := range req.ChangeBatch {
					stateChangeCh <- change
				}
			}
		}
	}()

	go func() {
		defer debug.LogPanic()
		defer close(s.waitForMiningStop)
		defer streamCancel()

		mineEvery := time.NewTicker(miner.MiningConfig.Recommit)
		defer mineEvery.Stop()

		s.logger.Info("Starting to mine", "etherbase", eb)

		var working bool
		var waiting atomic.Bool

		hasWork := true // Start mining immediately
		errc := make(chan error, 1)

		workCtx, workCancel := context.WithCancel(ctx)
		defer workCancel()

		for {
			// Only reset if some work was done previously as we'd like to rely
			// on the `miner.recommit` as backup.
			if hasWork {
				mineEvery.Reset(miner.MiningConfig.Recommit)
			}

			// Only check for case if you're already mining (i.e. working = true) and
			// waiting for error or you don't have any work yet (i.e. hasWork = false).
			if working || !hasWork {
				select {
				case stateChanges := <-stateChangeCh:
					block := stateChanges.BlockHeight
					s.logger.Debug("Start mining based on previous block", "block", block)
					// TODO - can do mining clean up here as we have previous
					// block info in the state channel
					hasWork = true

				case <-s.notifyMiningAboutNewTxs:
					// Skip mining based on new tx notif for bor consensus
					hasWork = s.chainConfig.Bor == nil
					if hasWork {
						s.logger.Debug("Start mining based on txpool notif")
					}
				case <-mineEvery.C:
					if !(working || waiting.Load()) {
						s.logger.Debug("Start mining based on miner.recommit", "duration", miner.MiningConfig.Recommit)
					}
					hasWork = !(working || waiting.Load())
				case err := <-errc:
					working = false
					hasWork = false
					if errors.Is(err, libcommon.ErrStopped) {
						return
					}
					if err != nil {
						s.logger.Warn("mining", "err", err)
					}
				case <-quitCh:
					return
				}
			}

			if !working && hasWork {
				working = true
				hasWork = false
				mineEvery.Reset(miner.MiningConfig.Recommit)
				go func() {
					err := stages2.MiningStep(ctx, db, mining, tmpDir, logger)

					waiting.Store(true)
					defer waiting.Store(false)

					errc <- err

					if err != nil {
						return
					}

					for {
						select {
						case block := <-miner.MiningResultCh:
							if block != nil {
								s.logger.Debug("Mined block", "block", block.Number())
								s.minedBlocks <- block
							}
							return
						case <-workCtx.Done():
							errc <- workCtx.Err()
							return
						}
					}
				}()
			}
		}
	}()

	return nil
}

func (s *Ethereum) IsMining() bool { return s.config.Miner.Enabled }

func (s *Ethereum) ChainKV() kv.RwDB            { return s.chainDB }
func (s *Ethereum) NetVersion() (uint64, error) { return s.networkID, nil }
func (s *Ethereum) NetPeerCount() (uint64, error) {
	var sentryPc uint64 = 0

	s.logger.Trace("sentry", "peer count", sentryPc)
	for _, sc := range s.sentriesClient.Sentries() {
		ctx := context.Background()
		reply, err := sc.PeerCount(ctx, &protosentry.PeerCountRequest{})
		if err != nil {
			s.logger.Warn("sentry", "err", err)
			return 0, nil
		}
		sentryPc += reply.Count
	}

	return sentryPc, nil
}

func (s *Ethereum) NodesInfo(limit int) (*remote.NodesInfoReply, error) {
	if limit == 0 || limit > len(s.sentriesClient.Sentries()) {
		limit = len(s.sentriesClient.Sentries())
	}

	nodes := make([]*prototypes.NodeInfoReply, 0, limit)
	for i := 0; i < limit; i++ {
		sc := s.sentriesClient.Sentries()[i]

		nodeInfo, err := sc.NodeInfo(context.Background(), nil)
		if err != nil {
			s.logger.Error("sentry nodeInfo", "err", err)
			continue
		}

		nodes = append(nodes, nodeInfo)
	}

	nodesInfo := &remote.NodesInfoReply{NodesInfo: nodes}
	slices.SortFunc(nodesInfo.NodesInfo, remote.NodeInfoReplyCmp)

	return nodesInfo, nil
}

// sets up blockReader and client downloader
func (s *Ethereum) setUpSnapDownloader(ctx context.Context, downloaderCfg *downloadercfg.Cfg) error {
	var err error
	if s.config.Snapshot.NoDownloader {
		return nil
	}
	if s.config.Snapshot.DownloaderAddr != "" {
		// connect to external Downloader
		s.downloaderClient, err = downloadergrpc.NewClient(ctx, s.config.Snapshot.DownloaderAddr)
	} else {
		// start embedded Downloader
		if uploadFs := s.config.Sync.UploadLocation; len(uploadFs) > 0 {
			downloaderCfg.AddTorrentsFromDisk = false
		}

		discover := true
		s.downloader, err = downloader.New(ctx, downloaderCfg, s.logger, log.LvlDebug, discover)
		if err != nil {
			return err
		}
		s.downloader.MainLoopInBackground(true)
		bittorrentServer, err := downloader.NewGrpcServer(s.downloader)
		if err != nil {
			return fmt.Errorf("new server: %w", err)
		}

		s.downloaderClient = direct.NewDownloaderClient(bittorrentServer)
	}
	s.agg.OnFreeze(func(frozenFileNames []string) {
		events := s.notifications.Events
		events.OnNewSnapshot()
		if s.downloaderClient != nil {
			req := &protodownloader.AddRequest{Items: make([]*protodownloader.AddItem, 0, len(frozenFileNames))}
			for _, fName := range frozenFileNames {
				req.Items = append(req.Items, &protodownloader.AddItem{
					Path: filepath.Join("history", fName),
				})
			}
			if _, err := s.downloaderClient.Add(ctx, req); err != nil {
				s.logger.Warn("[snapshots] notify downloader", "err", err)
			}
		}
	})
	return err
}

func setUpBlockReader(ctx context.Context, db kv.RwDB, dirs datadir.Dirs, snConfig *ethconfig.Config, histV3 bool, isBor bool, logger log.Logger) (services.FullBlockReader, *blockio.BlockWriter, *freezeblocks.RoSnapshots, *freezeblocks.BorRoSnapshots, *libstate.AggregatorV3, error) {
	var minFrozenBlock uint64

	if frozenLimit := snConfig.Sync.FrozenBlockLimit; frozenLimit != 0 {
		if maxSeedable := snapcfg.MaxSeedableSegment(snConfig.Genesis.Config.ChainName, dirs.Snap); maxSeedable > frozenLimit {
			minFrozenBlock = maxSeedable - frozenLimit
		}
	}

	allSnapshots := freezeblocks.NewRoSnapshots(snConfig.Snapshot, dirs.Snap, minFrozenBlock, logger)

	var allBorSnapshots *freezeblocks.BorRoSnapshots
	if isBor {
		allBorSnapshots = freezeblocks.NewBorRoSnapshots(snConfig.Snapshot, dirs.Snap, minFrozenBlock, logger)
	}

	var err error
	if snConfig.Snapshot.NoDownloader {
		allSnapshots.ReopenFolder()
		if isBor {
			allBorSnapshots.ReopenFolder()
		}
	} else {
		allSnapshots.OptimisticalyReopenWithDB(db)
		if isBor {
			allBorSnapshots.OptimisticalyReopenWithDB(db)
		}
	}
	blockReader := freezeblocks.NewBlockReader(allSnapshots, allBorSnapshots)
	blockWriter := blockio.NewBlockWriter(histV3)

	agg, err := libstate.NewAggregatorV3(ctx, dirs, ethconfig.HistoryV3AggregationStep, db, logger)
	if err != nil {
		return nil, nil, nil, nil, nil, err
	}
	if err = agg.OpenFolder(false); err != nil {
		return nil, nil, nil, nil, nil, err
	}
	return blockReader, blockWriter, allSnapshots, allBorSnapshots, agg, nil
}

func (s *Ethereum) Peers(ctx context.Context) (*remote.PeersReply, error) {
	var reply remote.PeersReply
	for _, sentryClient := range s.sentriesClient.Sentries() {
		peers, err := sentryClient.Peers(ctx, &emptypb.Empty{})
		if err != nil {
			return nil, fmt.Errorf("ethereum backend MultiClient.Peers error: %w", err)
		}
		reply.Peers = append(reply.Peers, peers.Peers...)
	}

	return &reply, nil
}

func (s *Ethereum) AddPeer(ctx context.Context, req *remote.AddPeerRequest) (*remote.AddPeerReply, error) {
	for _, sentryClient := range s.sentriesClient.Sentries() {
		_, err := sentryClient.AddPeer(ctx, &protosentry.AddPeerRequest{Url: req.Url})
		if err != nil {
			return nil, fmt.Errorf("ethereum backend MultiClient.AddPeers error: %w", err)
		}
	}
	return &remote.AddPeerReply{Success: true}, nil
}

// Protocols returns all the currently configured
// network protocols to start.
func (s *Ethereum) Protocols() []p2p.Protocol {
	protocols := make([]p2p.Protocol, 0, len(s.sentryServers))
	for i := range s.sentryServers {
		protocols = append(protocols, s.sentryServers[i].Protocols...)
	}
	return protocols
}

// Start implements node.Lifecycle, starting all internal goroutines needed by the
// Ethereum protocol implementation.
func (s *Ethereum) Start() error {
	s.sentriesClient.StartStreamLoops(s.sentryCtx)
	time.Sleep(10 * time.Millisecond) // just to reduce logs order confusion

	hook := stages2.NewHook(s.sentryCtx, s.chainDB, s.notifications, s.stagedSync, s.blockReader, s.chainConfig, s.logger, s.sentriesClient.SetStatus)

	currentTDProvider := func() *big.Int {
		currentTD, err := readCurrentTotalDifficulty(s.sentryCtx, s.chainDB, s.blockReader)
		if err != nil {
			panic(err)
		}
		return currentTD
	}

	if params.IsChainPoS(s.chainConfig, currentTDProvider) {
		s.waitForStageLoopStop = nil // TODO: Ethereum.Stop should wait for execution_server shutdown
		go s.eth1ExecutionServer.Start(s.sentryCtx)
	} else if s.config.PolygonSync {
		go func() {
			ctx := s.sentryCtx
			err := s.polygonSyncService.Run(ctx)
			if err == nil || errors.Is(err, context.Canceled) {
				return
			}

			s.logger.Error("polygon sync crashed - stopping node", "err", err)
			err = s.stopNode()
			if err != nil {
				s.logger.Error("could not stop node", "err", err)
			}
		}()
	} else {
		go stages2.StageLoop(s.sentryCtx, s.chainDB, s.stagedSync, s.sentriesClient.Hd, s.waitForStageLoopStop, s.config.Sync.LoopThrottle, s.logger, s.blockReader, hook)
	}

	if s.chainConfig.Bor != nil {
		s.engine.(*bor.Bor).Start(s.chainDB)
	}

	if s.silkwormRPCDaemonService != nil {
		if err := s.silkwormRPCDaemonService.Start(); err != nil {
			s.logger.Error("silkworm.StartRpcDaemon error", "err", err)
		}
	}
	if s.silkwormSentryService != nil {
		if err := s.silkwormSentryService.Start(); err != nil {
			s.logger.Error("silkworm.SentryStart error", "err", err)
		}
	}

	return nil
}

// Stop implements node.Service, terminating all internal goroutines used by the
// Ethereum protocol.
func (s *Ethereum) Stop() error {
	// Stop all the peer-related stuff first.
	s.sentryCancel()
	if s.unsubscribeEthstat != nil {
		s.unsubscribeEthstat()
	}
	if s.downloader != nil {
		s.downloader.Close()
	}
	if s.privateAPI != nil {
		shutdownDone := make(chan bool)
		go func() {
			defer close(shutdownDone)
			s.privateAPI.GracefulStop()
		}()
		select {
		case <-time.After(1 * time.Second): // shutdown deadline
			s.privateAPI.Stop()
		case <-shutdownDone:
		}
	}
	libcommon.SafeClose(s.sentriesClient.Hd.QuitPoWMining)
	_ = s.engine.Close()
	if s.waitForStageLoopStop != nil {
		<-s.waitForStageLoopStop
	}
	if s.config.Miner.Enabled {
		<-s.waitForMiningStop
	}
	for _, sentryServer := range s.sentryServers {
		sentryServer.Close()
	}
	if s.txPoolDB != nil {
		s.txPoolDB.Close()
	}
	if s.agg != nil {
		s.agg.Close()
	}
	s.chainDB.Close()

	if s.silkwormRPCDaemonService != nil {
		if err := s.silkwormRPCDaemonService.Stop(); err != nil {
			s.logger.Error("silkworm.StopRpcDaemon error", "err", err)
		}
	}
	if s.silkwormSentryService != nil {
		if err := s.silkwormSentryService.Stop(); err != nil {
			s.logger.Error("silkworm.SentryStop error", "err", err)
		}
	}
	if s.silkworm != nil {
		if err := s.silkworm.Close(); err != nil {
			s.logger.Error("silkworm.Close error", "err", err)
		}
	}

	return nil
}

func (s *Ethereum) ChainDB() kv.RwDB {
	return s.chainDB
}

func (s *Ethereum) ChainConfig() *chain.Config {
	return s.chainConfig
}

func (s *Ethereum) StagedSync() *stagedsync.Sync {
	return s.stagedSync
}

func (s *Ethereum) Notifications() *shards.Notifications {
	return s.notifications
}

func (s *Ethereum) SentryCtx() context.Context {
	return s.sentryCtx
}

func (s *Ethereum) SentryControlServer() *sentry_multi_client.MultiClient {
	return s.sentriesClient
}
func (s *Ethereum) BlockIO() (services.FullBlockReader, *blockio.BlockWriter) {
	return s.blockReader, s.blockWriter
}

func (s *Ethereum) TxpoolServer() txpoolproto.TxpoolServer {
	return s.txPoolGrpcServer
}

func (s *Ethereum) ExecutionModule() *eth1.EthereumExecutionModule {
	return s.eth1ExecutionServer
}

// RemoveContents is like os.RemoveAll, but preserve dir itself
func RemoveContents(dir string) error {
	d, err := os.Open(dir)
	if err != nil {
		if errors.Is(err, fs.ErrNotExist) {
			// ignore due to windows
			_ = os.MkdirAll(dir, 0o755)
			return nil
		}
		return err
	}
	defer d.Close()
	names, err := d.Readdirnames(-1)
	if err != nil {
		return err
	}
	for _, name := range names {
		err = os.RemoveAll(filepath.Join(dir, name))
		if err != nil {
			return err
		}
	}
	return nil
}

func checkPortIsFree(addr string) (free bool) {
	c, err := net.DialTimeout("tcp", addr, 200*time.Millisecond)
	if err != nil {
		return true
	}
	c.Close()
	return false
}

func readCurrentTotalDifficulty(ctx context.Context, db kv.RwDB, blockReader services.FullBlockReader) (*big.Int, error) {
	var currentTD *big.Int
	err := db.View(ctx, func(tx kv.Tx) error {
		h, err := blockReader.CurrentBlock(tx)
		if err != nil {
			return err
		}
		if h == nil {
			currentTD = nil
			return nil
		}

		currentTD, err = rawdb.ReadTd(tx, h.Hash(), h.NumberU64())
		return err
	})
	return currentTD, err
}

func (s *Ethereum) Sentinel() rpcsentinel.SentinelClient {
	return s.sentinel
}

func (s *Ethereum) DataDir() string {
	return s.config.Dirs.DataDir
}<|MERGE_RESOLUTION|>--- conflicted
+++ resolved
@@ -869,11 +869,7 @@
 
 		go func() {
 			eth1Getter := getters.NewExecutionSnapshotReader(ctx, beaconCfg, blockReader, backend.chainDB)
-<<<<<<< HEAD
-			if err := caplin1.RunCaplinPhase1(ctx, executionEngine, config, networkCfg, beaconCfg, genesisCfg, state, dirs, eth1Getter, backend.downloaderClient, config.CaplinConfig.Backfilling, config.CaplinConfig.BlobBackfilling, config.CaplinConfig.Archive, indiciesDB, blobStorage, creds, blockSnapBuildSema); err != nil {
-=======
-			if err := caplin1.RunCaplinPhase1(ctx, executionEngine, config, networkCfg, beaconCfg, ethClock, state, dirs, eth1Getter, backend.downloaderClient, config.CaplinConfig.Backfilling, config.CaplinConfig.BlobBackfilling, config.CaplinConfig.Archive, indiciesDB, blobStorage, creds); err != nil {
->>>>>>> bd378f25
+			if err := caplin1.RunCaplinPhase1(ctx, executionEngine, config, networkCfg, beaconCfg, ethClock, state, dirs, eth1Getter, backend.downloaderClient, config.CaplinConfig.Backfilling, config.CaplinConfig.BlobBackfilling, config.CaplinConfig.Archive, indiciesDB, blobStorage, creds, blockSnapBuildSema); err != nil {
 				logger.Error("could not start caplin", "err", err)
 			}
 			ctxCancel()
