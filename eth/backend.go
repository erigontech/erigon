// Copyright 2014 The go-ethereum Authors
// This file is part of the go-ethereum library.
//
// The go-ethereum library is free software: you can redistribute it and/or modify
// it under the terms of the GNU Lesser General Public License as published by
// the Free Software Foundation, either version 3 of the License, or
// (at your option) any later version.
//
// The go-ethereum library is distributed in the hope that it will be useful,
// but WITHOUT ANY WARRANTY; without even the implied warranty of
// MERCHANTABILITY or FITNESS FOR A PARTICULAR PURPOSE. See the
// GNU Lesser General Public License for more details.
//
// You should have received a copy of the GNU Lesser General Public License
// along with the go-ethereum library. If not, see <http://www.gnu.org/licenses/>.

// Package eth implements the Ethereum protocol.
package eth

import (
	"context"
	"errors"
	"fmt"
	"io/fs"
	"math/big"
	"net"
	"os"
	"path/filepath"
	"strconv"
	"strings"
	"sync"
	"time"

	"github.com/ledgerwatch/erigon-lib/downloader/downloadergrpc"
	"github.com/ledgerwatch/erigon-lib/kv/kvcfg"
	"github.com/ledgerwatch/erigon/cl/clparams"
	"github.com/ledgerwatch/erigon/cl/cltypes"
	"github.com/ledgerwatch/erigon/cl/fork"
	"github.com/ledgerwatch/erigon/cl/phase1/execution_client"
	"github.com/ledgerwatch/erigon/core/rawdb/blockio"
	"github.com/ledgerwatch/erigon/ethdb/prune"
	"github.com/ledgerwatch/erigon/params/networkname"
	"github.com/ledgerwatch/erigon/turbo/builder"
	"github.com/ledgerwatch/erigon/turbo/engineapi"
	"github.com/ledgerwatch/erigon/turbo/engineapi/engine_block_downloader"
	"github.com/ledgerwatch/erigon/turbo/engineapi/engine_helpers"
	"github.com/ledgerwatch/erigon/turbo/execution/eth1"
	"github.com/ledgerwatch/erigon/turbo/jsonrpc"
	"github.com/ledgerwatch/erigon/turbo/snapshotsync/freezeblocks"
	"github.com/ledgerwatch/erigon/turbo/snapshotsync/snap"

	"github.com/holiman/uint256"
	"github.com/ledgerwatch/log/v3"
	"golang.org/x/exp/slices"
	"google.golang.org/grpc"
	"google.golang.org/grpc/credentials"
	"google.golang.org/protobuf/types/known/emptypb"

	"github.com/ledgerwatch/erigon-lib/chain"
	libcommon "github.com/ledgerwatch/erigon-lib/common"
	"github.com/ledgerwatch/erigon-lib/common/datadir"
	"github.com/ledgerwatch/erigon-lib/common/dir"
	"github.com/ledgerwatch/erigon-lib/direct"
	downloader3 "github.com/ledgerwatch/erigon-lib/downloader"
	"github.com/ledgerwatch/erigon-lib/downloader/downloadercfg"
	proto_downloader "github.com/ledgerwatch/erigon-lib/gointerfaces/downloader"
	"github.com/ledgerwatch/erigon-lib/gointerfaces/grpcutil"
	"github.com/ledgerwatch/erigon-lib/gointerfaces/remote"
	proto_sentry "github.com/ledgerwatch/erigon-lib/gointerfaces/sentry"
	txpool_proto "github.com/ledgerwatch/erigon-lib/gointerfaces/txpool"
	prototypes "github.com/ledgerwatch/erigon-lib/gointerfaces/types"
	"github.com/ledgerwatch/erigon-lib/kv"
	"github.com/ledgerwatch/erigon-lib/kv/kvcache"
	"github.com/ledgerwatch/erigon-lib/kv/remotedbserver"
	libstate "github.com/ledgerwatch/erigon-lib/state"
	"github.com/ledgerwatch/erigon-lib/txpool"
	"github.com/ledgerwatch/erigon-lib/txpool/txpooluitl"
	types2 "github.com/ledgerwatch/erigon-lib/types"

	clcore "github.com/ledgerwatch/erigon/cl/phase1/core"
	"github.com/ledgerwatch/erigon/cmd/caplin-phase1/caplin1"
	"github.com/ledgerwatch/erigon/cmd/rpcdaemon/cli"
	"github.com/ledgerwatch/erigon/cmd/sentinel/sentinel"
	"github.com/ledgerwatch/erigon/cmd/sentinel/sentinel/service"
	"github.com/ledgerwatch/erigon/cmd/sentry/sentry"
	"github.com/ledgerwatch/erigon/common/debug"

	"github.com/ledgerwatch/erigon/consensus"
	"github.com/ledgerwatch/erigon/consensus/bor"
	"github.com/ledgerwatch/erigon/consensus/clique"
	"github.com/ledgerwatch/erigon/consensus/ethash"
	"github.com/ledgerwatch/erigon/consensus/merge"
	"github.com/ledgerwatch/erigon/core"
	"github.com/ledgerwatch/erigon/core/rawdb"
	"github.com/ledgerwatch/erigon/core/state/temporal"
	"github.com/ledgerwatch/erigon/core/systemcontracts"
	"github.com/ledgerwatch/erigon/core/types"
	"github.com/ledgerwatch/erigon/core/vm"
	"github.com/ledgerwatch/erigon/crypto"
	"github.com/ledgerwatch/erigon/eth/ethconfig"
	"github.com/ledgerwatch/erigon/eth/ethconsensusconfig"
	"github.com/ledgerwatch/erigon/eth/ethutils"
	"github.com/ledgerwatch/erigon/eth/protocols/eth"
	"github.com/ledgerwatch/erigon/eth/stagedsync"
	"github.com/ledgerwatch/erigon/eth/stagedsync/stages"
	"github.com/ledgerwatch/erigon/ethdb/privateapi"
	"github.com/ledgerwatch/erigon/ethstats"
	"github.com/ledgerwatch/erigon/node"
	"github.com/ledgerwatch/erigon/p2p"
	"github.com/ledgerwatch/erigon/p2p/enode"
	"github.com/ledgerwatch/erigon/params"
	"github.com/ledgerwatch/erigon/rpc"
	"github.com/ledgerwatch/erigon/turbo/services"
	"github.com/ledgerwatch/erigon/turbo/shards"
	stages2 "github.com/ledgerwatch/erigon/turbo/stages"
	"github.com/ledgerwatch/erigon/turbo/stages/headerdownload"
)

// Config contains the configuration options of the ETH protocol.
// Deprecated: use ethconfig.Config instead.
type Config = ethconfig.Config

// Ethereum implements the Ethereum full node service.
type Ethereum struct {
	config *ethconfig.Config

	// DB interfaces
	chainDB    kv.RwDB
	privateAPI *grpc.Server

	engine consensus.Engine

	gasPrice  *uint256.Int
	etherbase libcommon.Address

	networkID uint64

	lock         sync.RWMutex // Protects the variadic fields (e.g. gas price and etherbase)
	chainConfig  *chain.Config
	genesisBlock *types.Block
	genesisHash  libcommon.Hash

	eth1ExecutionServer *eth1.EthereumExecutionModule

	ethBackendRPC      *privateapi.EthBackendServer
	engineBackendRPC   *engineapi.EngineServer
	miningRPC          txpool_proto.MiningServer
	stateChangesClient txpool.StateChangesClient

	miningSealingQuit chan struct{}
	pendingBlocks     chan *types.Block
	minedBlocks       chan *types.Block

	// downloader fields
	sentryCtx      context.Context
	sentryCancel   context.CancelFunc
	sentriesClient *sentry.MultiClient
	sentryServers  []*sentry.GrpcServer

	stagedSync         *stagedsync.Sync
	pipelineStagedSync *stagedsync.Sync
	syncStages         []*stagedsync.Stage
	syncUnwindOrder    stagedsync.UnwindOrder
	syncPruneOrder     stagedsync.PruneOrder

	downloaderClient proto_downloader.DownloaderClient

	notifications      *shards.Notifications
	unsubscribeEthstat func()

	waitForStageLoopStop chan struct{}
	waitForMiningStop    chan struct{}

	txPoolDB                kv.RwDB
	txPool                  *txpool.TxPool
	newTxs                  chan types2.Announcements
	txPoolFetch             *txpool.Fetch
	txPoolSend              *txpool.Send
	txPoolGrpcServer        txpool_proto.TxpoolServer
	notifyMiningAboutNewTxs chan struct{}
	forkValidator           *engine_helpers.ForkValidator
	downloader              *downloader3.Downloader

	agg            *libstate.AggregatorV3
	blockSnapshots *freezeblocks.RoSnapshots
	blockReader    services.FullBlockReader
	blockWriter    *blockio.BlockWriter
	kvRPC          *remotedbserver.KvServer
	logger         log.Logger
}

func splitAddrIntoHostAndPort(addr string) (host string, port int, err error) {
	idx := strings.LastIndexByte(addr, ':')
	if idx < 0 {
		return "", 0, errors.New("invalid address format")
	}
	host = addr[:idx]
	port, err = strconv.Atoi(addr[idx+1:])
	return
}

const blockBufferSize = 128

// New creates a new Ethereum object (including the
// initialisation of the common Ethereum object)
func New(stack *node.Node, config *ethconfig.Config, logger log.Logger) (*Ethereum, error) {
	config.Snapshot.Enabled = config.Sync.UseSnapshots
	if config.Miner.GasPrice == nil || config.Miner.GasPrice.Cmp(libcommon.Big0) <= 0 {
		logger.Warn("Sanitizing invalid miner gas price", "provided", config.Miner.GasPrice, "updated", ethconfig.Defaults.Miner.GasPrice)
		config.Miner.GasPrice = new(big.Int).Set(ethconfig.Defaults.Miner.GasPrice)
	}

	dirs := stack.Config().Dirs
	tmpdir := dirs.Tmp
	if err := RemoveContents(tmpdir); err != nil { // clean it on startup
		return nil, fmt.Errorf("clean tmp dir: %s, %w", tmpdir, err)
	}

	// Assemble the Ethereum object
	chainKv, err := node.OpenDatabase(stack.Config(), kv.ChainDB, "", false, logger)
	if err != nil {
		return nil, err
	}
	latestBlockBuiltStore := builder.NewLatestBlockBuiltStore()

	if err := chainKv.Update(context.Background(), func(tx kv.RwTx) error {
		if err = stagedsync.UpdateMetrics(tx); err != nil {
			return err
		}

		config.Prune, err = prune.EnsureNotChanged(tx, config.Prune)
		if err != nil {
			return err
		}

		config.HistoryV3, err = kvcfg.HistoryV3.WriteOnce(tx, config.HistoryV3)
		if err != nil {
			return err
		}

		isCorrectSync, useSnapshots, err := snap.EnsureNotChanged(tx, config.Snapshot)
		if err != nil {
			return err
		}
		// if we are in the incorrect syncmode then we change it to the appropriate one
		if !isCorrectSync {
			config.Sync.UseSnapshots = useSnapshots
			config.Snapshot.Enabled = ethconfig.UseSnapshotsByChainName(config.Genesis.Config.ChainName) && useSnapshots
		}

		return nil
	}); err != nil {
		return nil, err
	}

	ctx, ctxCancel := context.WithCancel(context.Background())

	// kv_remote architecture does blocks on stream.Send - means current architecture require unlimited amount of txs to provide good throughput
	backend := &Ethereum{
		sentryCtx:            ctx,
		sentryCancel:         ctxCancel,
		config:               config,
		chainDB:              chainKv,
		networkID:            config.NetworkID,
		etherbase:            config.Miner.Etherbase,
		waitForStageLoopStop: make(chan struct{}),
		waitForMiningStop:    make(chan struct{}),
		notifications: &shards.Notifications{
			Events:      shards.NewEvents(),
			Accumulator: shards.NewAccumulator(),
		},
		logger: logger,
	}

	blockReader, blockWriter, allSnapshots, agg, err := setUpBlockReader(ctx, chainKv, config.Dirs, config.Snapshot, config.HistoryV3, logger)
	if err != nil {
		return nil, err
	}
	backend.agg, backend.blockSnapshots, backend.blockReader, backend.blockWriter = agg, allSnapshots, blockReader, blockWriter

	// Check if we have an already initialized chain and fall back to
	// that if so. Otherwise we need to generate a new genesis spec.
	var chainConfig *chain.Config
	var genesis *types.Block
	if err := chainKv.Update(context.Background(), func(tx kv.RwTx) error {
		h, err := rawdb.ReadCanonicalHash(tx, 0)
		if err != nil {
			panic(err)
		}
		genesisSpec := config.Genesis
		if h != (libcommon.Hash{}) { // fallback to db content
			genesisSpec = nil
		}
		var genesisErr error
		chainConfig, genesis, genesisErr = core.WriteGenesisBlock(tx, genesisSpec, config.OverrideCancunTime, tmpdir, logger)
		if _, ok := genesisErr.(*chain.ConfigCompatError); genesisErr != nil && !ok {
			return genesisErr
		}

		return nil
	}); err != nil {
		panic(err)
	}

	backend.chainConfig = chainConfig
	backend.genesisBlock = genesis
	backend.genesisHash = genesis.Hash()

	logger.Info("Initialised chain configuration", "config", chainConfig, "genesis", genesis.Hash())

	if err := backend.setUpSnapDownloader(ctx, config.Downloader); err != nil {
		return nil, err
	}

	if config.HistoryV3 {
		backend.chainDB, err = temporal.New(backend.chainDB, agg, systemcontracts.SystemContractCodeLookup[chainConfig.ChainName])
		if err != nil {
			return nil, err
		}
		chainKv = backend.chainDB
	}

	kvRPC := remotedbserver.NewKvServer(ctx, chainKv, allSnapshots, agg, logger)
	backend.notifications.StateChangesConsumer = kvRPC
	backend.kvRPC = kvRPC

	backend.gasPrice, _ = uint256.FromBig(config.Miner.GasPrice)

	var sentries []direct.SentryClient
	if len(stack.Config().P2P.SentryAddr) > 0 {
		for _, addr := range stack.Config().P2P.SentryAddr {
			sentryClient, err := sentry.GrpcClient(backend.sentryCtx, addr)
			if err != nil {
				return nil, err
			}
			sentries = append(sentries, sentryClient)
		}
	} else {
		var readNodeInfo = func() *eth.NodeInfo {
			var res *eth.NodeInfo
			_ = backend.chainDB.View(context.Background(), func(tx kv.Tx) error {
				res = eth.ReadNodeInfo(tx, backend.chainConfig, backend.genesisHash, backend.networkID)
				return nil
			})

			return res
		}

		discovery := func() enode.Iterator {
			d, err := setupDiscovery(backend.config.EthDiscoveryURLs)
			if err != nil {
				panic(err)
			}
			return d
		}

		refCfg := stack.Config().P2P
		listenHost, listenPort, err := splitAddrIntoHostAndPort(refCfg.ListenAddr)
		if err != nil {
			return nil, err
		}

		var pi int // points to next port to be picked from refCfg.AllowedPorts
		for _, protocol := range refCfg.ProtocolVersion {
			cfg := refCfg
			cfg.NodeDatabase = filepath.Join(stack.Config().Dirs.Nodes, eth.ProtocolToString[protocol])

			// pick port from allowed list
			var picked bool
			for ; pi < len(refCfg.AllowedPorts) && !picked; pi++ {
				pc := int(refCfg.AllowedPorts[pi])
				if pc == 0 {
					// For ephemeral ports probing to see if the port is taken does not
					// make sense.
					picked = true
					break
				}
				if !checkPortIsFree(fmt.Sprintf("%s:%d", listenHost, pc)) {
					logger.Warn("bind protocol to port has failed: port is busy", "protocols", fmt.Sprintf("eth/%d", refCfg.ProtocolVersion), "port", pc)
					continue
				}
				if listenPort != pc {
					listenPort = pc
				}
				pi++
				picked = true
				break
			}
			if !picked {
				return nil, fmt.Errorf("run out of allowed ports for p2p eth protocols %v. Extend allowed port list via --p2p.allowed-ports", cfg.AllowedPorts)
			}

			cfg.ListenAddr = fmt.Sprintf("%s:%d", listenHost, listenPort)

			server := sentry.NewGrpcServer(backend.sentryCtx, discovery, readNodeInfo, &cfg, protocol, logger)
			backend.sentryServers = append(backend.sentryServers, server)
			sentries = append(sentries, direct.NewSentryClientDirect(protocol, server))
		}

		go func() {
			logEvery := time.NewTicker(120 * time.Second)
			defer logEvery.Stop()

			var logItems []interface{}

			for {
				select {
				case <-backend.sentryCtx.Done():
					return
				case <-logEvery.C:
					logItems = logItems[:0]
					peerCountMap := map[uint]int{}
					for _, srv := range backend.sentryServers {
						counts := srv.SimplePeerCount()
						for protocol, count := range counts {
							peerCountMap[protocol] += count
						}
					}
					for protocol, count := range peerCountMap {
						logItems = append(logItems, eth.ProtocolToString[protocol], strconv.Itoa(count))
					}
					logger.Info("[p2p] GoodPeers", logItems...)
				}
			}
		}()
	}

	var currentBlock *types.Block
	if err := chainKv.View(context.Background(), func(tx kv.Tx) error {
		currentBlock, err = blockReader.CurrentBlock(tx)
		return err
	}); err != nil {
		panic(err)
	}

	currentBlockNumber := uint64(0)
	if currentBlock != nil {
		currentBlockNumber = currentBlock.NumberU64()
	}

	logger.Info("Initialising Ethereum protocol", "network", config.NetworkID)
	var consensusConfig interface{}

	if chainConfig.Clique != nil {
		consensusConfig = &config.Clique
	} else if chainConfig.Aura != nil {
		consensusConfig = &config.Aura
	} else if chainConfig.Bor != nil {
		consensusConfig = &config.Bor
	} else {
		consensusConfig = &config.Ethash
	}

	backend.engine = ethconsensusconfig.CreateConsensusEngine(stack.Config(), chainConfig, consensusConfig, config.Miner.Notify, config.Miner.Noverify, config.HeimdallgRPCAddress, config.HeimdallURL,
		config.WithoutHeimdall, false /* readonly */, logger)

	inMemoryExecution := func(batch kv.RwTx, header *types.Header, body *types.RawBody, unwindPoint uint64, headersChain []*types.Header, bodiesChain []*types.RawBody,
		notifications *shards.Notifications) error {
		// Needs its own notifications to not update RPC daemon and txpool about pending blocks
		stateSync, err := stages2.NewInMemoryExecution(backend.sentryCtx, backend.chainDB, config, backend.sentriesClient,
			dirs, notifications, blockReader, blockWriter, backend.agg, log.New() /* logging will be discarded */)
		if err != nil {
			return err
		}
		chainReader := stagedsync.NewChainReaderImpl(chainConfig, batch, blockReader)
		// We start the mining step
		if err := stages2.StateStep(ctx, chainReader, backend.engine, batch, backend.blockWriter, stateSync, backend.sentriesClient.Bd, header, body, unwindPoint, headersChain, bodiesChain); err != nil {
			logger.Warn("Could not validate block", "err", err)
			return err
		}
		progress, err := stages.GetStageProgress(batch, stages.IntermediateHashes)
		if err != nil {
			return err
		}
		if progress < header.Number.Uint64() {
			return fmt.Errorf("unsuccessful execution, progress %d < expected %d", progress, header.Number.Uint64())
		}
		return nil
	}
	backend.forkValidator = engine_helpers.NewForkValidator(ctx, currentBlockNumber, inMemoryExecution, tmpdir, backend.blockReader)

	backend.sentriesClient, err = sentry.NewMultiClient(
		chainKv,
		stack.Config().NodeName(),
		chainConfig,
		genesis.Hash(),
		backend.engine,
		backend.config.NetworkID,
		sentries,
		config.Sync,
		blockReader,
		blockBufferSize,
		stack.Config().SentryLogPeerInfo,
		backend.forkValidator,
		config.DropUselessPeers,
		logger,
	)
	if err != nil {
		return nil, err
	}

	var miningRPC txpool_proto.MiningServer
	stateDiffClient := direct.NewStateDiffClientDirect(kvRPC)
	if config.DeprecatedTxPool.Disable {
		backend.txPoolGrpcServer = &txpool.GrpcDisabled{}
	} else {
		//cacheConfig := kvcache.DefaultCoherentCacheConfig
		//cacheConfig.MetricsLabel = "txpool"

		backend.newTxs = make(chan types2.Announcements, 1024)
		//defer close(newTxs)
		backend.txPoolDB, backend.txPool, backend.txPoolFetch, backend.txPoolSend, backend.txPoolGrpcServer, err = txpooluitl.AllComponents(
			ctx, config.TxPool, kvcache.NewDummy(), backend.newTxs, backend.chainDB, backend.sentriesClient.Sentries(), stateDiffClient, logger,
		)
		if err != nil {
			return nil, err
		}
	}

	backend.notifyMiningAboutNewTxs = make(chan struct{}, 1)
	backend.miningSealingQuit = make(chan struct{})
	backend.pendingBlocks = make(chan *types.Block, 1)
	backend.minedBlocks = make(chan *types.Block, 1)

	miner := stagedsync.NewMiningState(&config.Miner)
	backend.pendingBlocks = miner.PendingResultCh
	backend.minedBlocks = miner.MiningResultCh

	// proof-of-work mining
	mining := stagedsync.New(
		stagedsync.MiningStages(backend.sentryCtx,
			stagedsync.StageMiningCreateBlockCfg(backend.chainDB, miner, *backend.chainConfig, backend.engine, backend.txPoolDB, nil, tmpdir, backend.blockReader),
			stagedsync.StageMiningExecCfg(backend.chainDB, miner, backend.notifications.Events, *backend.chainConfig, backend.engine, &vm.Config{}, tmpdir, nil, 0, backend.txPool, backend.txPoolDB, blockReader),
			stagedsync.StageHashStateCfg(backend.chainDB, dirs, config.HistoryV3),
			stagedsync.StageTrieCfg(backend.chainDB, false, true, true, tmpdir, blockReader, nil, config.HistoryV3, backend.agg),
			stagedsync.StageMiningFinishCfg(backend.chainDB, *backend.chainConfig, backend.engine, miner, backend.miningSealingQuit, backend.blockReader, latestBlockBuiltStore),
		), stagedsync.MiningUnwindOrder, stagedsync.MiningPruneOrder,
		logger)

	var ethashApi *ethash.API
	if casted, ok := backend.engine.(*ethash.Ethash); ok {
		ethashApi = casted.APIs(nil)[1].Service.(*ethash.API)
	}

	// proof-of-stake mining
	assembleBlockPOS := func(param *core.BlockBuilderParameters, interrupt *int32) (*types.BlockWithReceipts, error) {
		miningStatePos := stagedsync.NewProposingState(&config.Miner)
		miningStatePos.MiningConfig.Etherbase = param.SuggestedFeeRecipient
		proposingSync := stagedsync.New(
			stagedsync.MiningStages(backend.sentryCtx,
				stagedsync.StageMiningCreateBlockCfg(backend.chainDB, miningStatePos, *backend.chainConfig, backend.engine, backend.txPoolDB, param, tmpdir, backend.blockReader),
				stagedsync.StageMiningExecCfg(backend.chainDB, miningStatePos, backend.notifications.Events, *backend.chainConfig, backend.engine, &vm.Config{}, tmpdir, interrupt, param.PayloadId, backend.txPool, backend.txPoolDB, blockReader),
				stagedsync.StageHashStateCfg(backend.chainDB, dirs, config.HistoryV3),
				stagedsync.StageTrieCfg(backend.chainDB, false, true, true, tmpdir, blockReader, nil, config.HistoryV3, backend.agg),
				stagedsync.StageMiningFinishCfg(backend.chainDB, *backend.chainConfig, backend.engine, miningStatePos, backend.miningSealingQuit, backend.blockReader, latestBlockBuiltStore),
			), stagedsync.MiningUnwindOrder, stagedsync.MiningPruneOrder,
			logger)
		// We start the mining step
		if err := stages2.MiningStep(ctx, backend.chainDB, proposingSync, tmpdir); err != nil {
			return nil, err
		}
		block := <-miningStatePos.MiningResultPOSCh
		return block, nil
	}

	// Initialize ethbackend
	ethBackendRPC := privateapi.NewEthBackendServer(ctx, backend, backend.chainDB, backend.notifications.Events, blockReader, logger, latestBlockBuiltStore)
	// intiialize engine backend
	var engine *execution_client.ExecutionClientDirect

	blockRetire := freezeblocks.NewBlockRetire(1, dirs, blockReader, blockWriter, backend.chainDB, backend.notifications.Events, logger)

	miningRPC = privateapi.NewMiningServer(ctx, backend, ethashApi, logger)

	var creds credentials.TransportCredentials
	if stack.Config().PrivateApiAddr != "" {
		if stack.Config().TLSConnection {
			creds, err = grpcutil.TLS(stack.Config().TLSCACert, stack.Config().TLSCertFile, stack.Config().TLSKeyFile)
			if err != nil {
				return nil, err
			}
		}
		backend.privateAPI, err = privateapi.StartGrpc(
			kvRPC,
			ethBackendRPC,
			backend.txPoolGrpcServer,
			miningRPC,
			stack.Config().PrivateApiAddr,
			stack.Config().PrivateApiRateLimit,
			creds,
			stack.Config().HealthCheck,
			logger)
		if err != nil {
			return nil, fmt.Errorf("private api: %w", err)
		}
	}

<<<<<<< HEAD
	// If we choose not to run a consensus layer, run our embedded.
	if config.InternalCL && clparams.EmbeddedSupported(config.NetworkID) {
		genesisCfg, networkCfg, beaconCfg := clparams.GetConfigsByNetwork(clparams.NetworkType(config.NetworkID))
		if err != nil {
			return nil, err
		}
		state, err := clcore.RetrieveBeaconState(ctx, beaconCfg, genesisCfg,
			clparams.GetCheckpointSyncEndpoint(clparams.NetworkType(config.NetworkID)))
		if err != nil {
			return nil, err
		}
		forkDigest, err := fork.ComputeForkDigest(beaconCfg, genesisCfg)
		if err != nil {
			return nil, err
		}

		client, err := service.StartSentinelService(&sentinel.SentinelConfig{
			IpAddr:        config.LightClientDiscoveryAddr,
			Port:          int(config.LightClientDiscoveryPort),
			TCPPort:       uint(config.LightClientDiscoveryTCPPort),
			GenesisConfig: genesisCfg,
			NetworkConfig: networkCfg,
			BeaconConfig:  beaconCfg,
			TmpDir:        tmpdir,
		}, chainKv, &service.ServerConfig{Network: "tcp", Addr: fmt.Sprintf("%s:%d", config.SentinelAddr, config.SentinelPort)}, creds, &cltypes.Status{
			ForkDigest:     forkDigest,
			FinalizedRoot:  state.FinalizedCheckpoint().BlockRoot(),
			FinalizedEpoch: state.FinalizedCheckpoint().Epoch(),
			HeadSlot:       state.FinalizedCheckpoint().Epoch() * beaconCfg.SlotsPerEpoch,
			HeadRoot:       state.FinalizedCheckpoint().BlockRoot(),
		}, logger)
		if err != nil {
			return nil, err
		}

		go caplin1.RunCaplinPhase1(ctx, client, beaconCfg, genesisCfg, engine, state, nil, dirs.DataDir)
	}

=======
>>>>>>> a25f22a0
	if currentBlock == nil {
		currentBlock = genesis
	}
	// We start the transaction pool on startup, for a couple of reasons:
	// 1) Hive tests requires us to do so and starting it from eth_sendRawTransaction is not viable as we have not enough data
	// to initialize it properly.
	// 2) we cannot propose for block 1 regardless.
	go func() {
		time.Sleep(10 * time.Millisecond)
		baseFee := uint64(0)
		if currentBlock.BaseFee() != nil {
			baseFee = currentBlock.BaseFee().Uint64()
		}
		backend.notifications.Accumulator.StartChange(currentBlock.NumberU64(), currentBlock.Hash(), nil, false)
		backend.notifications.Accumulator.SendAndReset(ctx, backend.notifications.StateChangesConsumer, baseFee, currentBlock.GasLimit())

	}()

	if !config.DeprecatedTxPool.Disable {
		backend.txPoolFetch.ConnectCore()
		backend.txPoolFetch.ConnectSentries()
		var newTxsBroadcaster *txpool.NewSlotsStreams
		if casted, ok := backend.txPoolGrpcServer.(*txpool.GrpcServer); ok {
			newTxsBroadcaster = casted.NewSlotsStreams
		}
		go txpool.MainLoop(backend.sentryCtx,
			backend.txPoolDB, backend.chainDB,
			backend.txPool, backend.newTxs, backend.txPoolSend, newTxsBroadcaster,
			func() {
				select {
				case backend.notifyMiningAboutNewTxs <- struct{}{}:
				default:
				}
			})
	}
	go func() {
		defer debug.LogPanic()
		for {
			select {
			case b := <-backend.minedBlocks:
				// Add mined header and block body before broadcast. This is because the broadcast call
				// will trigger the staged sync which will require headers and blocks to be available
				// in their respective cache in the download stage. If not found, it would cause a
				// liveness issue for the chain.
				if err := backend.sentriesClient.Hd.AddMinedHeader(b.Header()); err != nil {
					logger.Error("add mined block to header downloader", "err", err)
				}
				backend.sentriesClient.Bd.AddToPrefetch(b.Header(), b.RawBody())

				//p2p
				//backend.sentriesClient.BroadcastNewBlock(context.Background(), b, b.Difficulty())
				//rpcdaemon
				if err := miningRPC.(*privateapi.MiningServer).BroadcastMinedBlock(b); err != nil {
					logger.Error("txpool rpc mined block broadcast", "err", err)
				}
				logger.Trace("BroadcastMinedBlock successful", "number", b.Number(), "GasUsed", b.GasUsed(), "txn count", b.Transactions().Len())
				backend.sentriesClient.PropagateNewBlockHashes(ctx, []headerdownload.Announce{
					{
						Number: b.NumberU64(),
						Hash:   b.Hash(),
					},
				})

			case b := <-backend.pendingBlocks:
				if err := miningRPC.(*privateapi.MiningServer).BroadcastPendingBlock(b); err != nil {
					logger.Error("txpool rpc pending block broadcast", "err", err)
				}
			case <-backend.sentriesClient.Hd.QuitPoWMining:
				return
			}
		}
	}()

	if err := backend.StartMining(context.Background(), backend.chainDB, mining, backend.config.Miner, backend.gasPrice, backend.sentriesClient.Hd.QuitPoWMining, tmpdir); err != nil {
		return nil, err
	}

	backend.ethBackendRPC, backend.miningRPC, backend.stateChangesClient = ethBackendRPC, miningRPC, stateDiffClient

	backend.syncStages = stages2.NewDefaultStages(backend.sentryCtx, backend.chainDB, stack.Config().P2P, config, backend.sentriesClient, backend.notifications, backend.downloaderClient, blockReader, blockRetire, backend.agg, backend.forkValidator, logger)
	backend.syncUnwindOrder = stagedsync.DefaultUnwindOrder
	backend.syncPruneOrder = stagedsync.DefaultPruneOrder
	backend.stagedSync = stagedsync.New(backend.syncStages, backend.syncUnwindOrder, backend.syncPruneOrder, logger)

	hook := stages2.NewHook(backend.sentryCtx, backend.notifications, backend.stagedSync, backend.blockReader, backend.chainConfig, backend.logger, backend.sentriesClient.UpdateHead)

	pipelineStages := stages2.NewPipelineStages(ctx, chainKv, config, backend.sentriesClient, backend.notifications, backend.downloaderClient, blockReader, blockRetire, backend.agg, backend.forkValidator, logger)
	backend.pipelineStagedSync = stagedsync.New(pipelineStages, stagedsync.PipelineUnwindOrder, stagedsync.PipelinePruneOrder, logger)
	backend.eth1ExecutionServer = eth1.NewEthereumExecutionModule(blockReader, chainKv, backend.pipelineStagedSync, backend.forkValidator, chainConfig, assembleBlockPOS, hook, backend.notifications.Accumulator, backend.notifications.StateChangesConsumer, logger, config.HistoryV3)
	executionRpc := direct.NewExecutionClientDirect(backend.eth1ExecutionServer)
	engineBackendRPC := engineapi.NewEngineServer(
		ctx,
		logger,
		chainConfig,
		executionRpc,
		backend.sentriesClient.Hd,
		engine_block_downloader.NewEngineBlockDownloader(ctx, logger, backend.sentriesClient.Hd, executionRpc,
			backend.sentriesClient.Bd, backend.sentriesClient.BroadcastNewBlock, backend.sentriesClient.SendBodyRequest, blockReader,
			chainKv, chainConfig, tmpdir, config.Sync.BodyDownloadTimeoutSeconds),
		false,
		config.Miner.EnabledPOS)
	backend.engineBackendRPC = engineBackendRPC
	engine, err = execution_client.NewExecutionClientDirect(ctx, engineBackendRPC)
	if err != nil {
		return nil, err
	}

	// If we choose not to run a consensus layer, run our embedded.
	if config.InternalCL && clparams.EmbeddedSupported(config.NetworkID) {
		genesisCfg, networkCfg, beaconCfg := clparams.GetConfigsByNetwork(clparams.NetworkType(config.NetworkID))
		if err != nil {
			return nil, err
		}
		state, err := clcore.RetrieveBeaconState(ctx, beaconCfg, genesisCfg,
			clparams.GetCheckpointSyncEndpoint(clparams.NetworkType(config.NetworkID)))
		if err != nil {
			return nil, err
		}
		forkDigest, err := fork.ComputeForkDigest(beaconCfg, genesisCfg)
		if err != nil {
			return nil, err
		}

		client, err := service.StartSentinelService(&sentinel.SentinelConfig{
			IpAddr:        config.LightClientDiscoveryAddr,
			Port:          int(config.LightClientDiscoveryPort),
			TCPPort:       uint(config.LightClientDiscoveryTCPPort),
			GenesisConfig: genesisCfg,
			NetworkConfig: networkCfg,
			BeaconConfig:  beaconCfg,
			TmpDir:        tmpdir,
		}, chainKv, &service.ServerConfig{Network: "tcp", Addr: fmt.Sprintf("%s:%d", config.SentinelAddr, config.SentinelPort)}, creds, &cltypes.Status{
			ForkDigest:     forkDigest,
			FinalizedRoot:  state.FinalizedCheckpoint().BlockRoot(),
			FinalizedEpoch: state.FinalizedCheckpoint().Epoch(),
			HeadSlot:       state.FinalizedCheckpoint().Epoch() * beaconCfg.SlotsPerEpoch,
			HeadRoot:       state.FinalizedCheckpoint().BlockRoot(),
		}, logger)
		if err != nil {
			return nil, err
		}

		go caplin1.RunCaplinPhase1(ctx, client, beaconCfg, genesisCfg, engine, state, nil)
	}

	return backend, nil
}

func (s *Ethereum) Init(stack *node.Node, config *ethconfig.Config) error {
	ethBackendRPC, miningRPC, stateDiffClient := s.ethBackendRPC, s.miningRPC, s.stateChangesClient
	blockReader := s.blockReader
	ctx := s.sentryCtx
	chainKv := s.chainDB
	var err error

	s.sentriesClient.Hd.StartPoSDownloader(s.sentryCtx, s.sentriesClient.SendHeaderRequest, s.sentriesClient.Penalize)

	emptyBadHash := config.BadBlockHash == libcommon.Hash{}
	if !emptyBadHash {
		var badBlockHeader *types.Header
		if err = chainKv.View(context.Background(), func(tx kv.Tx) error {
			header, hErr := rawdb.ReadHeaderByHash(tx, config.BadBlockHash)
			badBlockHeader = header
			return hErr
		}); err != nil {
			return err
		}

		if badBlockHeader != nil {
			unwindPoint := badBlockHeader.Number.Uint64() - 1
			s.stagedSync.UnwindTo(unwindPoint, config.BadBlockHash)
		}
	}

	//eth.APIBackend = &EthAPIBackend{stack.Config().ExtRPCEnabled(), stack.Config().AllowUnprotectedTxs, eth, nil}
	gpoParams := config.GPO
	if gpoParams.Default == nil {
		gpoParams.Default = config.Miner.GasPrice
	}
	//eth.APIBackend.gpo = gasprice.NewOracle(eth.APIBackend, gpoParams)
	if config.Ethstats != "" {
		var headCh chan [][]byte
		headCh, s.unsubscribeEthstat = s.notifications.Events.AddHeaderSubscription()
		if err := ethstats.New(stack, s.sentryServers, chainKv, s.blockReader, s.engine, config.Ethstats, s.networkID, ctx.Done(), headCh); err != nil {
			return err
		}
	}
	// start HTTP API
	httpRpcCfg := stack.Config().Http
	ethRpcClient, txPoolRpcClient, miningRpcClient, stateCache, ff, err := cli.EmbeddedServices(ctx, chainKv, httpRpcCfg.StateCache, blockReader, ethBackendRPC,
		s.txPoolGrpcServer, miningRPC, stateDiffClient, s.logger)
	if err != nil {
		return err
	}

	var borDb kv.RoDB
	if casted, ok := s.engine.(*bor.Bor); ok {
		borDb = casted.DB
	}
	apiList := jsonrpc.APIList(chainKv, borDb, ethRpcClient, txPoolRpcClient, miningRpcClient, ff, stateCache, blockReader, s.agg, httpRpcCfg, s.engine, s.logger)
	go func() {
		if err := cli.StartRpcServer(ctx, httpRpcCfg, apiList, s.logger); err != nil {
			s.logger.Error(err.Error())
			return
		}
	}()
	go s.engineBackendRPC.Start(httpRpcCfg, s.chainDB, s.blockReader, ff, stateCache, s.agg, s.engine, ethRpcClient, txPoolRpcClient, miningRpcClient)

	// Register the backend on the node
	stack.RegisterLifecycle(s)
	return nil
}

func (s *Ethereum) APIs() []rpc.API {
	return []rpc.API{}
}

func (s *Ethereum) Etherbase() (eb libcommon.Address, err error) {
	s.lock.RLock()
	etherbase := s.etherbase
	s.lock.RUnlock()

	if etherbase != (libcommon.Address{}) {
		return etherbase, nil
	}
	return libcommon.Address{}, fmt.Errorf("etherbase must be explicitly specified")
}

// isLocalBlock checks whether the specified block is mined
// by local miner accounts.
//
// We regard two types of accounts as local miner account: etherbase
// and accounts specified via `txpool.locals` flag.
func (s *Ethereum) isLocalBlock(block *types.Block) bool { //nolint
	s.lock.RLock()
	etherbase := s.etherbase
	s.lock.RUnlock()
	return ethutils.IsLocalBlock(s.engine, etherbase, s.config.DeprecatedTxPool.Locals, block.Header())
}

// shouldPreserve checks whether we should preserve the given block
// during the chain reorg depending on whether the author of block
// is a local account.
func (s *Ethereum) shouldPreserve(block *types.Block) bool { //nolint
	// The reason we need to disable the self-reorg preserving for clique
	// is it can be probable to introduce a deadlock.
	//
	// e.g. If there are 7 available signers
	//
	// r1   A
	// r2     B
	// r3       C
	// r4         D
	// r5   A      [X] F G
	// r6    [X]
	//
	// In the round5, the inturn signer E is offline, so the worst case
	// is A, F and G sign the block of round5 and reject the block of opponents
	// and in the round6, the last available signer B is offline, the whole
	// network is stuck.
	if _, ok := s.engine.(*clique.Clique); ok {
		return false
	}
	return s.isLocalBlock(block)
}

// StartMining starts the miner with the given number of CPU threads. If mining
// is already running, this method adjust the number of threads allowed to use
// and updates the minimum price required by the transaction pool.
func (s *Ethereum) StartMining(ctx context.Context, db kv.RwDB, mining *stagedsync.Sync, cfg params.MiningConfig, gasPrice *uint256.Int, quitCh chan struct{}, tmpDir string) error {

	var borcfg *bor.Bor
	if b, ok := s.engine.(*bor.Bor); ok {
		borcfg = b
	} else if br, ok := s.engine.(*merge.Merge); ok {
		if b, ok := br.InnerEngine().(*bor.Bor); ok {
			borcfg = b
		}
	}

	//if borcfg == nil {
	if !cfg.Enabled {
		return nil
	}
	//}

	// Configure the local mining address
	eb, err := s.Etherbase()
	if err != nil {
		s.logger.Error("Cannot start mining without etherbase", "err", err)
		return fmt.Errorf("etherbase missing: %w", err)
	}

	if borcfg != nil {
		if cfg.Enabled {
			if cfg.SigKey == nil {
				s.logger.Error("Etherbase account unavailable locally", "err", err)
				return fmt.Errorf("signer missing: %w", err)
			}

			borcfg.Authorize(eb, func(_ libcommon.Address, mimeType string, message []byte) ([]byte, error) {
				return crypto.Sign(crypto.Keccak256(message), cfg.SigKey)
			})
		} else {
			// for the bor dev network without heimdall we need the authorizer to be set otherwise there is no
			// validator defined in the bor validator set and non mining nodes will reject all blocks
			// this assumes in this mode we're only running a single validator

			if s.chainConfig.ChainName == networkname.BorDevnetChainName && s.config.WithoutHeimdall {
				borcfg.Authorize(eb, func(addr libcommon.Address, _ string, _ []byte) ([]byte, error) {
					return nil, &bor.UnauthorizedSignerError{Number: 0, Signer: addr.Bytes()}
				})
			}

			return nil
		}
	}

	var clq *clique.Clique
	if c, ok := s.engine.(*clique.Clique); ok {
		clq = c
	} else if cl, ok := s.engine.(*merge.Merge); ok {
		if c, ok := cl.InnerEngine().(*clique.Clique); ok {
			clq = c
		}
	}
	if clq != nil {
		if cfg.SigKey == nil {
			s.logger.Error("Etherbase account unavailable locally", "err", err)
			return fmt.Errorf("signer missing: %w", err)
		}

		clq.Authorize(eb, func(_ libcommon.Address, mimeType string, message []byte) ([]byte, error) {
			return crypto.Sign(crypto.Keccak256(message), cfg.SigKey)
		})
	}

	go func() {
		defer debug.LogPanic()
		defer close(s.waitForMiningStop)

		mineEvery := time.NewTicker(cfg.Recommit)
		defer mineEvery.Stop()

		// Listen on a new head subscription. This allows us to maintain the block time by
		// triggering mining after the block is passed through all stages.
		newHeadCh, closeNewHeadCh := s.notifications.Events.AddHeaderSubscription()
		defer closeNewHeadCh()

		s.logger.Info("Starting to mine", "etherbase", eb)

		var works bool
		hasWork := true // Start mining immediately
		errc := make(chan error, 1)

		for {
			// Only check for case if you're already mining (i.e. works = true) and
			// waiting for error or you don't have any work yet (i.e. hasWork = false).
			if works || !hasWork {
				select {
				case <-newHeadCh:
					s.logger.Debug("Start mining new block based on new head channel")
					hasWork = true
				case <-s.notifyMiningAboutNewTxs:
					// Skip mining based on new tx notif for bor consensus
					hasWork = s.chainConfig.Bor == nil
					if hasWork {
						s.logger.Debug("Start mining new block based on txpool notif")
					}
				case <-mineEvery.C:
					s.logger.Debug("Start mining new block based on miner.recommit")
					hasWork = true
				case err := <-errc:
					works = false
					hasWork = false
					if errors.Is(err, libcommon.ErrStopped) {
						return
					}
					if err != nil {
						s.logger.Warn("mining", "err", err)
					}
				case <-quitCh:
					return
				}
			}

			if !works && hasWork {
				works = true
				hasWork = false
				mineEvery.Reset(cfg.Recommit)
				go func() { errc <- stages2.MiningStep(ctx, db, mining, tmpDir) }()
			}
		}
	}()

	return nil
}

func (s *Ethereum) IsMining() bool { return s.config.Miner.Enabled }

func (s *Ethereum) ChainKV() kv.RwDB            { return s.chainDB }
func (s *Ethereum) NetVersion() (uint64, error) { return s.networkID, nil }
func (s *Ethereum) NetPeerCount() (uint64, error) {
	var sentryPc uint64 = 0

	s.logger.Trace("sentry", "peer count", sentryPc)
	for _, sc := range s.sentriesClient.Sentries() {
		ctx := context.Background()
		reply, err := sc.PeerCount(ctx, &proto_sentry.PeerCountRequest{})
		if err != nil {
			s.logger.Warn("sentry", "err", err)
			return 0, nil
		}
		sentryPc += reply.Count
	}

	return sentryPc, nil
}

func (s *Ethereum) NodesInfo(limit int) (*remote.NodesInfoReply, error) {
	if limit == 0 || limit > len(s.sentriesClient.Sentries()) {
		limit = len(s.sentriesClient.Sentries())
	}

	nodes := make([]*prototypes.NodeInfoReply, 0, limit)
	for i := 0; i < limit; i++ {
		sc := s.sentriesClient.Sentries()[i]

		nodeInfo, err := sc.NodeInfo(context.Background(), nil)
		if err != nil {
			s.logger.Error("sentry nodeInfo", "err", err)
			continue
		}

		nodes = append(nodes, nodeInfo)
	}

	nodesInfo := &remote.NodesInfoReply{NodesInfo: nodes}
	slices.SortFunc(nodesInfo.NodesInfo, remote.NodeInfoReplyLess)

	return nodesInfo, nil
}

// sets up blockReader and client downloader
func (s *Ethereum) setUpSnapDownloader(ctx context.Context, downloaderCfg *downloadercfg.Cfg) error {
	var err error
	if s.config.Snapshot.NoDownloader {
		return nil
	}
	if s.config.Snapshot.DownloaderAddr != "" {
		// connect to external Downloader
		s.downloaderClient, err = downloadergrpc.NewClient(ctx, s.config.Snapshot.DownloaderAddr)
	} else {
		// start embedded Downloader
		s.downloader, err = downloader3.New(ctx, downloaderCfg)
		if err != nil {
			return err
		}
		s.downloader.MainLoopInBackground(ctx, true)
		bittorrentServer, err := downloader3.NewGrpcServer(s.downloader)
		if err != nil {
			return fmt.Errorf("new server: %w", err)
		}

		s.downloaderClient = direct.NewDownloaderClient(bittorrentServer)
	}
	s.agg.OnFreeze(func(frozenFileNames []string) {
		events := s.notifications.Events
		events.OnNewSnapshot()
		if s.downloaderClient != nil {
			req := &proto_downloader.DownloadRequest{Items: make([]*proto_downloader.DownloadItem, 0, len(frozenFileNames))}
			for _, fName := range frozenFileNames {
				req.Items = append(req.Items, &proto_downloader.DownloadItem{
					Path: filepath.Join("history", fName),
				})
			}
			if _, err := s.downloaderClient.Download(ctx, req); err != nil {
				s.logger.Warn("[snapshots] notify downloader", "err", err)
			}
		}
	})
	return err
}

func setUpBlockReader(ctx context.Context, db kv.RwDB, dirs datadir.Dirs, snConfig ethconfig.BlocksFreezing, histV3 bool, logger log.Logger) (services.FullBlockReader, *blockio.BlockWriter, *freezeblocks.RoSnapshots, *libstate.AggregatorV3, error) {
	allSnapshots := freezeblocks.NewRoSnapshots(snConfig, dirs.Snap, logger)
	var err error
	if !snConfig.NoDownloader {
		allSnapshots.OptimisticalyReopenWithDB(db)
	}
	blockReader := freezeblocks.NewBlockReader(allSnapshots)
	blockWriter := blockio.NewBlockWriter(histV3)

	dir.MustExist(dirs.SnapHistory)
	agg, err := libstate.NewAggregatorV3(ctx, dirs.SnapHistory, dirs.Tmp, ethconfig.HistoryV3AggregationStep, db, logger)
	if err != nil {
		return nil, nil, nil, nil, err
	}
	if err = agg.OpenFolder(); err != nil {
		return nil, nil, nil, nil, err
	}
	return blockReader, blockWriter, allSnapshots, agg, nil
}

func (s *Ethereum) Peers(ctx context.Context) (*remote.PeersReply, error) {
	var reply remote.PeersReply
	for _, sentryClient := range s.sentriesClient.Sentries() {
		peers, err := sentryClient.Peers(ctx, &emptypb.Empty{})
		if err != nil {
			return nil, fmt.Errorf("ethereum backend MultiClient.Peers error: %w", err)
		}
		reply.Peers = append(reply.Peers, peers.Peers...)
	}
	return &reply, nil
}

// Protocols returns all the currently configured
// network protocols to start.
func (s *Ethereum) Protocols() []p2p.Protocol {
	protocols := make([]p2p.Protocol, 0, len(s.sentryServers))
	for i := range s.sentryServers {
		protocols = append(protocols, s.sentryServers[i].Protocols...)
	}
	return protocols
}

// Start implements node.Lifecycle, starting all internal goroutines needed by the
// Ethereum protocol implementation.
func (s *Ethereum) Start() error {
	s.sentriesClient.StartStreamLoops(s.sentryCtx)
	time.Sleep(10 * time.Millisecond) // just to reduce logs order confusion

	hook := stages2.NewHook(s.sentryCtx, s.notifications, s.stagedSync, s.blockReader, s.chainConfig, s.logger, s.sentriesClient.UpdateHead)
	var currentTD *big.Int
	if err := s.chainDB.View(s.sentryCtx, func(tx kv.Tx) error {
		h := rawdb.ReadCurrentHeader(tx)
		var err error
		currentTD, err = rawdb.ReadTd(tx, h.Hash(), h.Number.Uint64())
		return err
	}); err != nil {
		return err
	}
	if isChainPoS(s.chainConfig, currentTD) {
		go s.eth1ExecutionServer.Start(s.sentryCtx)
	} else {
		go stages2.StageLoop(s.sentryCtx, s.chainDB, s.stagedSync, s.sentriesClient.Hd, s.waitForStageLoopStop, s.config.Sync.LoopThrottle, s.logger, s.blockReader, hook)
	}

	return nil
}

// Stop implements node.Service, terminating all internal goroutines used by the
// Ethereum protocol.
func (s *Ethereum) Stop() error {
	// Stop all the peer-related stuff first.
	s.sentryCancel()
	if s.unsubscribeEthstat != nil {
		s.unsubscribeEthstat()
	}
	if s.downloader != nil {
		s.downloader.Close()
	}
	if s.privateAPI != nil {
		shutdownDone := make(chan bool)
		go func() {
			defer close(shutdownDone)
			s.privateAPI.GracefulStop()
		}()
		select {
		case <-time.After(1 * time.Second): // shutdown deadline
			s.privateAPI.Stop()
		case <-shutdownDone:
		}
	}
	libcommon.SafeClose(s.sentriesClient.Hd.QuitPoWMining)

	_ = s.engine.Close()
	<-s.waitForStageLoopStop
	if s.config.Miner.Enabled {
		<-s.waitForMiningStop
	}
	for _, sentryServer := range s.sentryServers {
		sentryServer.Close()
	}
	if s.txPoolDB != nil {
		s.txPoolDB.Close()
	}
	if s.agg != nil {
		s.agg.Close()
	}
	s.chainDB.Close()
	return nil
}

func (s *Ethereum) ChainDB() kv.RwDB {
	return s.chainDB
}

func (s *Ethereum) ChainConfig() *chain.Config {
	return s.chainConfig
}

func (s *Ethereum) StagedSync() *stagedsync.Sync {
	return s.stagedSync
}

func (s *Ethereum) Notifications() *shards.Notifications {
	return s.notifications
}

func (s *Ethereum) SentryCtx() context.Context {
	return s.sentryCtx
}

func (s *Ethereum) SentryControlServer() *sentry.MultiClient {
	return s.sentriesClient
}
func (s *Ethereum) BlockIO() (services.FullBlockReader, *blockio.BlockWriter) {
	return s.blockReader, s.blockWriter
}

// RemoveContents is like os.RemoveAll, but preserve dir itself
func RemoveContents(dir string) error {
	d, err := os.Open(dir)
	if err != nil {
		if errors.Is(err, fs.ErrNotExist) {
			return nil
		}
		return err
	}
	defer d.Close()
	names, err := d.Readdirnames(-1)
	if err != nil {
		return err
	}
	for _, name := range names {
		err = os.RemoveAll(filepath.Join(dir, name))
		if err != nil {
			return err
		}
	}
	return nil
}

func checkPortIsFree(addr string) (free bool) {
	c, err := net.DialTimeout("tcp", addr, 200*time.Millisecond)
	if err != nil {
		return true
	}
	c.Close()
	return false
}

func isChainPoS(chainConfig *chain.Config, currentTD *big.Int) bool {
	id := chainConfig.ChainID.Int64()
	return id == 1 ||
		id == 5 ||
		id == 11155111 ||
		id == 100 ||
		id == 10200 || chainConfig.TerminalTotalDifficulty.Cmp(currentTD) <= 0 || chainConfig.TerminalTotalDifficultyPassed
}<|MERGE_RESOLUTION|>--- conflicted
+++ resolved
@@ -595,47 +595,6 @@
 		}
 	}
 
-<<<<<<< HEAD
-	// If we choose not to run a consensus layer, run our embedded.
-	if config.InternalCL && clparams.EmbeddedSupported(config.NetworkID) {
-		genesisCfg, networkCfg, beaconCfg := clparams.GetConfigsByNetwork(clparams.NetworkType(config.NetworkID))
-		if err != nil {
-			return nil, err
-		}
-		state, err := clcore.RetrieveBeaconState(ctx, beaconCfg, genesisCfg,
-			clparams.GetCheckpointSyncEndpoint(clparams.NetworkType(config.NetworkID)))
-		if err != nil {
-			return nil, err
-		}
-		forkDigest, err := fork.ComputeForkDigest(beaconCfg, genesisCfg)
-		if err != nil {
-			return nil, err
-		}
-
-		client, err := service.StartSentinelService(&sentinel.SentinelConfig{
-			IpAddr:        config.LightClientDiscoveryAddr,
-			Port:          int(config.LightClientDiscoveryPort),
-			TCPPort:       uint(config.LightClientDiscoveryTCPPort),
-			GenesisConfig: genesisCfg,
-			NetworkConfig: networkCfg,
-			BeaconConfig:  beaconCfg,
-			TmpDir:        tmpdir,
-		}, chainKv, &service.ServerConfig{Network: "tcp", Addr: fmt.Sprintf("%s:%d", config.SentinelAddr, config.SentinelPort)}, creds, &cltypes.Status{
-			ForkDigest:     forkDigest,
-			FinalizedRoot:  state.FinalizedCheckpoint().BlockRoot(),
-			FinalizedEpoch: state.FinalizedCheckpoint().Epoch(),
-			HeadSlot:       state.FinalizedCheckpoint().Epoch() * beaconCfg.SlotsPerEpoch,
-			HeadRoot:       state.FinalizedCheckpoint().BlockRoot(),
-		}, logger)
-		if err != nil {
-			return nil, err
-		}
-
-		go caplin1.RunCaplinPhase1(ctx, client, beaconCfg, genesisCfg, engine, state, nil, dirs.DataDir)
-	}
-
-=======
->>>>>>> a25f22a0
 	if currentBlock == nil {
 		currentBlock = genesis
 	}
@@ -778,7 +737,7 @@
 			return nil, err
 		}
 
-		go caplin1.RunCaplinPhase1(ctx, client, beaconCfg, genesisCfg, engine, state, nil)
+		go caplin1.RunCaplinPhase1(ctx, client, beaconCfg, genesisCfg, engine, state, nil, dirs.DataDir)
 	}
 
 	return backend, nil
