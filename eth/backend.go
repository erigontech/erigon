// Copyright 2014 The go-ethereum Authors
// (original work)
// Copyright 2024 The Erigon Authors
// (modifications)
// This file is part of Erigon.
//
// Erigon is free software: you can redistribute it and/or modify
// it under the terms of the GNU Lesser General Public License as published by
// the Free Software Foundation, either version 3 of the License, or
// (at your option) any later version.
//
// Erigon is distributed in the hope that it will be useful,
// but WITHOUT ANY WARRANTY; without even the implied warranty of
// MERCHANTABILITY or FITNESS FOR A PARTICULAR PURPOSE. See the
// GNU Lesser General Public License for more details.
//
// You should have received a copy of the GNU Lesser General Public License
// along with Erigon. If not, see <http://www.gnu.org/licenses/>.

// Package eth implements the Ethereum protocol.
package eth

import (
	"context"
	"errors"
	"fmt"
	"io/fs"
	"math/big"
	"net"
	"os"
	"path/filepath"
	"slices"
	"strconv"
	"strings"
	"sync"
	"sync/atomic"
	"time"

	"github.com/erigontech/mdbx-go/mdbx"
	lru "github.com/hashicorp/golang-lru/arc/v2"
	"github.com/holiman/uint256"
	"golang.org/x/sync/errgroup"
	"golang.org/x/sync/semaphore"
	"google.golang.org/grpc"
	"google.golang.org/grpc/credentials"
	"google.golang.org/protobuf/types/known/emptypb"

	"github.com/erigontech/erigon-lib/chain"
	"github.com/erigontech/erigon-lib/chain/networkname"
	"github.com/erigontech/erigon-lib/chain/snapcfg"
	libcommon "github.com/erigontech/erigon-lib/common"
	"github.com/erigontech/erigon-lib/common/datadir"
	"github.com/erigontech/erigon-lib/common/dbg"
	"github.com/erigontech/erigon-lib/common/debug"
	"github.com/erigontech/erigon-lib/common/dir"
	"github.com/erigontech/erigon-lib/common/disk"
	"github.com/erigontech/erigon-lib/common/mem"
	"github.com/erigontech/erigon-lib/config3"
	"github.com/erigontech/erigon-lib/crypto"
	"github.com/erigontech/erigon-lib/diagnostics"
	"github.com/erigontech/erigon-lib/direct"
	"github.com/erigontech/erigon-lib/downloader"
	"github.com/erigontech/erigon-lib/downloader/downloadercfg"
	"github.com/erigontech/erigon-lib/downloader/downloadergrpc"
	"github.com/erigontech/erigon-lib/downloader/snaptype"
	protodownloader "github.com/erigontech/erigon-lib/gointerfaces/downloaderproto"
	"github.com/erigontech/erigon-lib/gointerfaces/grpcutil"
	remote "github.com/erigontech/erigon-lib/gointerfaces/remoteproto"
	rpcsentinel "github.com/erigontech/erigon-lib/gointerfaces/sentinelproto"
	protosentry "github.com/erigontech/erigon-lib/gointerfaces/sentryproto"
	"github.com/erigontech/erigon-lib/gointerfaces/txpoolproto"
	prototypes "github.com/erigontech/erigon-lib/gointerfaces/typesproto"
	"github.com/erigontech/erigon-lib/kv"
	"github.com/erigontech/erigon-lib/kv/kvcache"
	"github.com/erigontech/erigon-lib/kv/remotedbserver"
	"github.com/erigontech/erigon-lib/kv/temporal"
	"github.com/erigontech/erigon-lib/log/v3"
	libsentry "github.com/erigontech/erigon-lib/p2p/sentry"
	libstate "github.com/erigontech/erigon-lib/state"
	"github.com/erigontech/erigon-lib/wrap"
	"github.com/erigontech/erigon/cl/clparams"
	"github.com/erigontech/erigon/cl/persistence/format/snapshot_format/getters"
	executionclient "github.com/erigontech/erigon/cl/phase1/execution_client"
	"github.com/erigontech/erigon/cmd/caplin/caplin1"
	rpcdaemoncli "github.com/erigontech/erigon/cmd/rpcdaemon/cli"
	"github.com/erigontech/erigon/consensus"
	"github.com/erigontech/erigon/consensus/clique"
	"github.com/erigontech/erigon/consensus/ethash"
	"github.com/erigontech/erigon/consensus/merge"
	"github.com/erigontech/erigon/contracts"
	"github.com/erigontech/erigon/core"
	"github.com/erigontech/erigon/core/rawdb"
	"github.com/erigontech/erigon/core/rawdb/blockio"
	snaptype2 "github.com/erigontech/erigon/core/snaptype"
	"github.com/erigontech/erigon/core/types"
	"github.com/erigontech/erigon/core/vm"
	"github.com/erigontech/erigon/eth/consensuschain"
	"github.com/erigontech/erigon/eth/ethconfig"
	"github.com/erigontech/erigon/eth/ethconsensusconfig"
	"github.com/erigontech/erigon/eth/protocols/eth"
	"github.com/erigontech/erigon/eth/stagedsync"
	"github.com/erigontech/erigon/eth/stagedsync/stages"
	"github.com/erigontech/erigon/eth/tracers"
	"github.com/erigontech/erigon/ethdb/privateapi"
	"github.com/erigontech/erigon/ethdb/prune"
	"github.com/erigontech/erigon/ethstats"
	"github.com/erigontech/erigon/node"
	"github.com/erigontech/erigon/node/nodecfg"
	"github.com/erigontech/erigon/p2p"
	"github.com/erigontech/erigon/p2p/enode"
	"github.com/erigontech/erigon/p2p/sentry"
	"github.com/erigontech/erigon/p2p/sentry/sentry_multi_client"
	"github.com/erigontech/erigon/params"
	"github.com/erigontech/erigon/polygon/bor"
	"github.com/erigontech/erigon/polygon/bor/borcfg"
	"github.com/erigontech/erigon/polygon/bor/finality/flags"
	"github.com/erigontech/erigon/polygon/bor/valset"
	"github.com/erigontech/erigon/polygon/bridge"
	"github.com/erigontech/erigon/polygon/heimdall"
	polygonsync "github.com/erigontech/erigon/polygon/sync"
	"github.com/erigontech/erigon/rpc"
	"github.com/erigontech/erigon/turbo/builder"
	"github.com/erigontech/erigon/turbo/engineapi"
	"github.com/erigontech/erigon/turbo/engineapi/engine_block_downloader"
	"github.com/erigontech/erigon/turbo/engineapi/engine_helpers"
	"github.com/erigontech/erigon/turbo/execution/eth1"
	"github.com/erigontech/erigon/turbo/execution/eth1/eth1_chain_reader"
	"github.com/erigontech/erigon/turbo/jsonrpc"
	"github.com/erigontech/erigon/turbo/rpchelper"
	"github.com/erigontech/erigon/turbo/services"
	"github.com/erigontech/erigon/turbo/shards"
	"github.com/erigontech/erigon/turbo/silkworm"
	"github.com/erigontech/erigon/turbo/snapshotsync/freezeblocks"
	stages2 "github.com/erigontech/erigon/turbo/stages"
	"github.com/erigontech/erigon/turbo/stages/headerdownload"
	"github.com/erigontech/erigon/txnprovider"
	"github.com/erigontech/erigon/txnprovider/shutter"
	"github.com/erigontech/erigon/txnprovider/txpool"
	"github.com/erigontech/erigon/txnprovider/txpool/txpoolcfg"
)

// Config contains the configuration options of the ETH protocol.
// Deprecated: use ethconfig.Config instead.
type Config = ethconfig.Config

// Ethereum implements the Ethereum full node service.
type Ethereum struct {
	config *ethconfig.Config

	// DB interfaces
	chainDB    kv.TemporalRwDB
	privateAPI *grpc.Server

	engine consensus.Engine

	gasPrice  *uint256.Int
	etherbase libcommon.Address

	networkID uint64

	lock         sync.RWMutex // Protects the variadic fields (e.g. gas price and etherbase)
	chainConfig  *chain.Config
	apiList      []rpc.API
	genesisBlock *types.Block
	genesisHash  libcommon.Hash

	eth1ExecutionServer *eth1.EthereumExecutionModule

	ethBackendRPC       *privateapi.EthBackendServer
	ethRpcClient        rpchelper.ApiBackend
	engineBackendRPC    *engineapi.EngineServer
	miningRPC           *privateapi.MiningServer
	miningRpcClient     txpoolproto.MiningClient
	stateDiffClient     *direct.StateDiffClientDirect
	rpcFilters          *rpchelper.Filters
	rpcDaemonStateCache kvcache.Cache

	miningSealingQuit chan struct{}
	pendingBlocks     chan *types.Block
	minedBlocks       chan *types.Block

	sentryCtx      context.Context
	sentryCancel   context.CancelFunc
	sentriesClient *sentry_multi_client.MultiClient
	sentryServers  []*sentry.GrpcServer

	stagedSync         *stagedsync.Sync
	pipelineStagedSync *stagedsync.Sync
	syncStages         []*stagedsync.Stage
	syncUnwindOrder    stagedsync.UnwindOrder
	syncPruneOrder     stagedsync.PruneOrder

	downloaderClient protodownloader.DownloaderClient

	notifications *shards.Notifications

	unsubscribeEthstat func()

	waitForStageLoopStop chan struct{}
	waitForMiningStop    chan struct{}

	txPool                    *txpool.TxPool
	txPoolGrpcServer          txpoolproto.TxpoolServer
	txPoolRpcClient           txpoolproto.TxpoolClient
	shutterPool               *shutter.Pool
	blockBuilderNotifyNewTxns chan struct{}
	forkValidator             *engine_helpers.ForkValidator
	downloader                *downloader.Downloader

	blockSnapshots *freezeblocks.RoSnapshots
	blockReader    services.FullBlockReader
	blockWriter    *blockio.BlockWriter
	kvRPC          *remotedbserver.KvServer
	logger         log.Logger

	sentinel rpcsentinel.SentinelClient

	silkworm                 *silkworm.Silkworm
	silkwormRPCDaemonService *silkworm.RpcDaemonService
	silkwormSentryService    *silkworm.SentryService

	polygonSyncService  *polygonsync.Service
	polygonDownloadSync *stagedsync.Sync
	polygonBridge       *bridge.Service
	heimdallService     *heimdall.Service
	stopNode            func() error
	bgComponentsEg      errgroup.Group
}

func splitAddrIntoHostAndPort(addr string) (host string, port int, err error) {
	idx := strings.LastIndexByte(addr, ':')
	if idx < 0 {
		return "", 0, errors.New("invalid address format")
	}
	host = addr[:idx]
	port, err = strconv.Atoi(addr[idx+1:])
	return
}

const blockBufferSize = 128

// New creates a new Ethereum object (including the
// initialisation of the common Ethereum object)
func New(ctx context.Context, stack *node.Node, config *ethconfig.Config, logger log.Logger, tracer *tracers.Tracer) (*Ethereum, error) {
	if config.Miner.GasPrice == nil || config.Miner.GasPrice.Sign() <= 0 {
		logger.Warn("Sanitizing invalid miner gas price", "provided", config.Miner.GasPrice, "updated", ethconfig.Defaults.Miner.GasPrice)
		config.Miner.GasPrice = new(big.Int).Set(ethconfig.Defaults.Miner.GasPrice)
	}
	dirs := stack.Config().Dirs

	tmpdir := dirs.Tmp
	if err := RemoveContents(tmpdir); err != nil { // clean it on startup
		return nil, fmt.Errorf("clean tmp dir: %s, %w", tmpdir, err)
	}

	// Assemble the Ethereum object
	rawChainDB, err := node.OpenDatabase(ctx, stack.Config(), kv.ChainDB, "", false, logger)
	if err != nil {
		return nil, err
	}
	latestBlockBuiltStore := builder.NewLatestBlockBuiltStore()

	if err := rawChainDB.Update(context.Background(), func(tx kv.RwTx) error {
		if err = stages.UpdateMetrics(tx); err != nil {
			return err
		}

		config.Prune, err = prune.EnsureNotChanged(tx, config.Prune)
		if err != nil {
			return err
		}

		return nil
	}); err != nil {
		return nil, err
	}

	ctx, ctxCancel := context.WithCancel(context.Background())

	// kv_remote architecture does blocks on stream.Send - means current architecture require unlimited amount of txs to provide good throughput
	backend := &Ethereum{
		sentryCtx:                 ctx,
		sentryCancel:              ctxCancel,
		config:                    config,
		networkID:                 config.NetworkID,
		etherbase:                 config.Miner.Etherbase,
		waitForStageLoopStop:      make(chan struct{}),
		waitForMiningStop:         make(chan struct{}),
		blockBuilderNotifyNewTxns: make(chan struct{}, 1),
		miningSealingQuit:         make(chan struct{}),
		minedBlocks:               make(chan *types.Block, 1),
		logger:                    logger,
		stopNode: func() error {
			return stack.Close()
		},
	}

	var chainConfig *chain.Config
	var genesis *types.Block
	if err := rawChainDB.Update(context.Background(), func(tx kv.RwTx) error {

		genesisConfig, err := rawdb.ReadGenesis(tx)
		if err != nil {
			return err
		}

		if genesisConfig != nil {
			config.Genesis = genesisConfig
		}

		if tracer != nil && tracer.Hooks != nil && tracer.Hooks.OnBlockchainInit != nil {
			tracer.Hooks.OnBlockchainInit(config.Genesis.Config)
		}

		h, err := rawdb.ReadCanonicalHash(tx, 0)
		if err != nil {
			panic(err)
		}
		genesisSpec := config.Genesis
		if h != (libcommon.Hash{}) { // fallback to db content
			genesisSpec = nil
		}
		var genesisErr error
		chainConfig, genesis, genesisErr = core.WriteGenesisBlock(tx, genesisSpec, config.OverridePragueTime, dirs, logger)
		if _, ok := genesisErr.(*chain.ConfigCompatError); genesisErr != nil && !ok {
			return genesisErr
		}

		return nil
	}); err != nil {
		panic(err)
	}
	backend.chainConfig = chainConfig
	backend.genesisBlock = genesis
	backend.genesisHash = genesis.Hash()

	setBorDefaultMinerGasPrice(chainConfig, config, logger)
	setBorDefaultTxPoolPriceLimit(chainConfig, config.TxPool, logger)

	logger.Info("Initialised chain configuration", "config", chainConfig, "genesis", genesis.Hash())
	if dbg.OnlyCreateDB {
		logger.Info("done")
		os.Exit(1)
	}

	segmentsBuildLimiter := semaphore.NewWeighted(int64(dbg.BuildSnapshotAllowance))

	// Check if we have an already initialized chain and fall back to
	// that if so. Otherwise we need to generate a new genesis spec.
	blockReader, blockWriter, allSnapshots, allBorSnapshots, bridgeStore, heimdallStore, agg, err := setUpBlockReader(ctx, rawChainDB, config.Dirs, config, chainConfig, stack.Config(), logger, segmentsBuildLimiter)
	if err != nil {
		return nil, err
	}
	backend.blockSnapshots, backend.blockReader, backend.blockWriter = allSnapshots, blockReader, blockWriter

	backend.chainDB, err = temporal.New(rawChainDB, agg)
	if err != nil {
		return nil, err
	}

	// Can happen in some configurations
	if config.Downloader.ChainName != "" {
		if err := backend.setUpSnapDownloader(ctx, config.Downloader); err != nil {
			return nil, err
		}
	}

	kvRPC := remotedbserver.NewKvServer(ctx, backend.chainDB, allSnapshots, allBorSnapshots, agg, logger)
	backend.notifications = shards.NewNotifications(kvRPC)
	backend.kvRPC = kvRPC

	backend.gasPrice, _ = uint256.FromBig(config.Miner.GasPrice)

	if config.SilkwormExecution || config.SilkwormRpcDaemon || config.SilkwormSentry {
		logLevel, err := log.LvlFromString(config.SilkwormVerbosity)
		if err != nil {
			return nil, err
		}
		backend.silkworm, err = silkworm.New(config.Dirs.DataDir, mdbx.Version(), config.SilkwormNumContexts, logLevel)
		if err != nil {
			return nil, err
		}
	}

	p2pConfig := stack.Config().P2P
	var sentries []protosentry.SentryClient
	if len(p2pConfig.SentryAddr) > 0 {
		for _, addr := range p2pConfig.SentryAddr {
			sentryClient, err := sentry_multi_client.GrpcClient(backend.sentryCtx, addr)
			if err != nil {
				return nil, err
			}
			sentries = append(sentries, sentryClient)
		}
	} else if config.SilkwormSentry {
		apiPort := 53774
		apiAddr := fmt.Sprintf("127.0.0.1:%d", apiPort)

		collectNodeURLs := func(nodes []*enode.Node) []string {
			var urls []string
			for _, n := range nodes {
				urls = append(urls, n.URLv4())
			}
			return urls
		}

		settings := silkworm.SentrySettings{
			ClientId:    p2pConfig.Name,
			ApiPort:     apiPort,
			Port:        p2pConfig.ListenPort(),
			Nat:         p2pConfig.NATSpec,
			NetworkId:   config.NetworkID,
			NodeKey:     crypto.FromECDSA(p2pConfig.PrivateKey),
			StaticPeers: collectNodeURLs(p2pConfig.StaticNodes),
			Bootnodes:   collectNodeURLs(p2pConfig.BootstrapNodes),
			NoDiscover:  p2pConfig.NoDiscovery,
			MaxPeers:    p2pConfig.MaxPeers,
		}

		silkwormSentryService := silkworm.NewSentryService(backend.silkworm, settings)
		backend.silkwormSentryService = &silkwormSentryService

		sentryClient, err := sentry_multi_client.GrpcClient(backend.sentryCtx, apiAddr)
		if err != nil {
			return nil, err
		}
		sentries = append(sentries, sentryClient)
	} else {
		var readNodeInfo = func() *eth.NodeInfo {
			var res *eth.NodeInfo
			_ = backend.chainDB.View(context.Background(), func(tx kv.Tx) error {
				res = eth.ReadNodeInfo(tx, backend.chainConfig, backend.genesisHash, backend.networkID)
				return nil
			})

			return res
		}

		p2pConfig.DiscoveryDNS = backend.config.EthDiscoveryURLs

		listenHost, listenPort, err := splitAddrIntoHostAndPort(p2pConfig.ListenAddr)
		if err != nil {
			return nil, err
		}

		var pi int // points to next port to be picked from refCfg.AllowedPorts
		for _, protocol := range p2pConfig.ProtocolVersion {
			cfg := p2pConfig
			cfg.NodeDatabase = filepath.Join(stack.Config().Dirs.Nodes, eth.ProtocolToString[protocol])

			// pick port from allowed list
			var picked bool
			for ; pi < len(cfg.AllowedPorts); pi++ {
				pc := int(cfg.AllowedPorts[pi])
				if pc == 0 {
					// For ephemeral ports probing to see if the port is taken does not
					// make sense.
					picked = true
					break
				}
				if !checkPortIsFree(fmt.Sprintf("%s:%d", listenHost, pc)) {
					logger.Warn("bind protocol to port has failed: port is busy", "protocols", fmt.Sprintf("eth/%d", cfg.ProtocolVersion), "port", pc)
					continue
				}
				if listenPort != pc {
					listenPort = pc
				}
				pi++
				picked = true
				break
			}
			if !picked {
				return nil, fmt.Errorf("run out of allowed ports for p2p eth protocols %v. Extend allowed port list via --p2p.allowed-ports", cfg.AllowedPorts)
			}

			cfg.ListenAddr = fmt.Sprintf("%s:%d", listenHost, listenPort)
			server := sentry.NewGrpcServer(backend.sentryCtx, nil, readNodeInfo, &cfg, protocol, logger)
			backend.sentryServers = append(backend.sentryServers, server)
			sentries = append(sentries, direct.NewSentryClientDirect(protocol, server))
		}

		go func() {
			logEvery := time.NewTicker(180 * time.Second)
			defer logEvery.Stop()

			var logItems []interface{}

			for {
				select {
				case <-backend.sentryCtx.Done():
					return
				case <-logEvery.C:
					logItems = logItems[:0]
					peerCountMap := map[uint]int{}
					for _, srv := range backend.sentryServers {
						counts := srv.SimplePeerCount()
						for protocol, count := range counts {
							peerCountMap[protocol] += count
						}
					}
					if len(peerCountMap) == 0 {
						logger.Warn("[p2p] No GoodPeers")
					} else {
						for protocol, count := range peerCountMap {
							logItems = append(logItems, eth.ProtocolToString[protocol], strconv.Itoa(count))
						}
						logger.Info("[p2p] GoodPeers", logItems...)
					}
				}
			}
		}()
	}

	// setup periodic logging and prometheus updates
	go mem.LogMemStats(ctx, logger)
	go disk.UpdateDiskStats(ctx, logger)
	go dbg.SaveHeapProfileNearOOMPeriodically(ctx, dbg.SaveHeapWithLogger(&logger))

	var currentBlock *types.Block
	if err := backend.chainDB.View(context.Background(), func(tx kv.Tx) error {
		currentBlock, err = blockReader.CurrentBlock(tx)
		return err
	}); err != nil {
		panic(err)
	}

	currentBlockNumber := uint64(0)
	if currentBlock != nil {
		currentBlockNumber = currentBlock.NumberU64()
	}

	logger.Info("Initialising Ethereum protocol", "network", config.NetworkID)
	var consensusConfig interface{}

	if chainConfig.Clique != nil {
		consensusConfig = &config.Clique
	} else if chainConfig.Aura != nil {
		consensusConfig = &config.Aura
	} else if chainConfig.Bor != nil {
		consensusConfig = chainConfig.Bor
	} else {
		consensusConfig = &config.Ethash
	}

	var heimdallClient heimdall.Client
	var polygonBridge *bridge.Service
	var heimdallService *heimdall.Service
	var bridgeRPC *bridge.BackendServer
	var heimdallRPC *heimdall.BackendServer

	if chainConfig.Bor != nil {
		if !config.WithoutHeimdall {
			heimdallClient = heimdall.NewHttpClient(config.HeimdallURL, logger)
		}

		if config.PolygonSync {
			borConfig := consensusConfig.(*borcfg.BorConfig)

			polygonBridge = bridge.NewService(bridge.ServiceConfig{
				Store:        bridgeStore,
				Logger:       logger,
				BorConfig:    borConfig,
				EventFetcher: heimdallClient,
			})

			heimdallService = heimdall.NewService(heimdall.ServiceConfig{
				Store:     heimdallStore,
				BorConfig: borConfig,
				Client:    heimdallClient,
				Logger:    logger,
			})

			bridgeRPC = bridge.NewBackendServer(ctx, polygonBridge)
			heimdallRPC = heimdall.NewBackendServer(ctx, heimdallService)

			backend.polygonBridge = polygonBridge
			backend.heimdallService = heimdallService
		}

		flags.Milestone = config.WithHeimdallMilestones
	}

	backend.engine = ethconsensusconfig.CreateConsensusEngine(ctx, stack.Config(), chainConfig, consensusConfig, config.Miner.Notify, config.Miner.Noverify, heimdallClient, config.WithoutHeimdall, blockReader, false /* readonly */, logger, polygonBridge, heimdallService)

	inMemoryExecution := func(txc wrap.TxContainer, header *types.Header, body *types.RawBody, unwindPoint uint64, headersChain []*types.Header, bodiesChain []*types.RawBody,
		notifications *shards.Notifications) error {
		terseLogger := log.New()
		terseLogger.SetHandler(log.LvlFilterHandler(log.LvlWarn, log.StderrHandler))
		// Needs its own notifications to not update RPC daemon and txpool about pending blocks
		stateSync := stages2.NewInMemoryExecution(backend.sentryCtx, backend.chainDB, config, backend.sentriesClient,
			dirs, notifications, blockReader, blockWriter, backend.silkworm, terseLogger, nil)
		chainReader := consensuschain.NewReader(chainConfig, txc.Tx, blockReader, logger)
		// We start the mining step
		if err := stages2.StateStep(ctx, chainReader, backend.engine, txc, stateSync, header, body, unwindPoint, headersChain, bodiesChain, config.ImportMode); err != nil {
			logger.Warn("Could not validate block", "err", err)
			return errors.Join(consensus.ErrInvalidBlock, err)
		}
		var progress uint64
		progress, err = stages.GetStageProgress(txc.Tx, stages.Execution)
		if err != nil {
			return err
		}
		if progress < header.Number.Uint64() {
			return fmt.Errorf("unsuccessful execution, progress %d < expected %d", progress, header.Number.Uint64())
		}
		return nil
	}
	backend.forkValidator = engine_helpers.NewForkValidator(ctx, currentBlockNumber, inMemoryExecution, tmpdir, backend.blockReader)

	statusDataProvider := sentry.NewStatusDataProvider(
		backend.chainDB,
		chainConfig,
		genesis,
		backend.config.NetworkID,
		logger,
	)

	// limit "new block" broadcasts to at most 10 random peers at time
	maxBlockBroadcastPeers := func(header *types.Header) uint { return 10 }

	// unlimited "new block" broadcasts to all peers for blocks announced by Bor validators
	if borEngine, ok := backend.engine.(*bor.Bor); ok {
		defaultValue := maxBlockBroadcastPeers(nil)
		maxBlockBroadcastPeers = func(header *types.Header) uint {
			isValidator, err := borEngine.IsValidator(header)
			if err != nil {
				logger.Warn("maxBlockBroadcastPeers: borEngine.IsValidator has failed", "err", err)
				return defaultValue
			}
			if isValidator {
				// 0 means send to all
				return 0
			}
			return defaultValue
		}
	}

	sentryMcDisableBlockDownload := chainConfig.Bor != nil && (config.PolygonSync || config.PolygonSyncStage)
	backend.sentriesClient, err = sentry_multi_client.NewMultiClient(
		backend.chainDB,
		chainConfig,
		backend.engine,
		sentries,
		config.Sync,
		blockReader,
		blockBufferSize,
		statusDataProvider,
		stack.Config().SentryLogPeerInfo,
		maxBlockBroadcastPeers,
		sentryMcDisableBlockDownload,
		logger,
	)
	if err != nil {
		return nil, err
	}

	backend.stateDiffClient = direct.NewStateDiffClientDirect(kvRPC)
	var txnProvider txnprovider.TxnProvider
	if config.TxPool.Disable {
		backend.txPoolGrpcServer = &txpool.GrpcDisabled{}
	} else {
		sentries := backend.sentriesClient.Sentries()
		blockBuilderNotifyNewTxns := func() {
			select {
			case backend.blockBuilderNotifyNewTxns <- struct{}{}:
			default:
			}
		}
		backend.txPool, backend.txPoolGrpcServer, err = txpool.Assemble(
			ctx,
			config.TxPool,
			backend.chainDB,
			kvcache.NewDummy(),
			sentries,
			backend.stateDiffClient,
			blockBuilderNotifyNewTxns,
			logger,
		)
		if err != nil {
			return nil, err
		}

		txnProvider = backend.txPool
	}

	var ethashApi *ethash.API
	if casted, ok := backend.engine.(*ethash.Ethash); ok {
		ethashApi = casted.APIs(nil)[1].Service.(*ethash.API)
	}

	backend.miningRPC = privateapi.NewMiningServer(ctx, backend, ethashApi, logger)
	backend.ethBackendRPC = privateapi.NewEthBackendServer(
		ctx,
		backend,
		backend.chainDB,
		backend.notifications,
		blockReader,
		logger,
		latestBlockBuiltStore,
	)
	httpRpcCfg := stack.Config().Http
	ethRpcClient, txPoolRpcClient, miningRpcClient, rpcDaemonStateCache, rpcFilters := rpcdaemoncli.EmbeddedServices(
		ctx,
		backend.chainDB,
		httpRpcCfg.StateCache,
		httpRpcCfg.RpcFiltersConfig,
		blockReader,
		backend.ethBackendRPC,
		backend.txPoolGrpcServer,
		backend.miningRPC,
		backend.stateDiffClient,
		logger,
	)
	backend.ethRpcClient = ethRpcClient
	backend.txPoolRpcClient = txPoolRpcClient
	backend.miningRpcClient = miningRpcClient
	backend.rpcDaemonStateCache = rpcDaemonStateCache
	backend.rpcFilters = rpcFilters

	if config.Shutter.Enabled {
		if config.TxPool.Disable {
			panic("can't enable shutter pool when devp2p txpool is disabled")
		}

		baseApi := jsonrpc.NewBaseApi(
			backend.rpcFilters,
			backend.rpcDaemonStateCache,
			blockReader,
			httpRpcCfg.WithDatadir,
			httpRpcCfg.EvmCallTimeout,
			backend.engine,
			httpRpcCfg.Dirs,
			backend.polygonBridge,
		)
		ethApi := jsonrpc.NewEthAPI(
			baseApi,
			backend.chainDB,
			backend.ethRpcClient,
			backend.txPoolRpcClient,
			backend.miningRpcClient,
			httpRpcCfg.Gascap,
			httpRpcCfg.Feecap,
			httpRpcCfg.ReturnDataLimit,
			httpRpcCfg.AllowUnprotectedTxs,
			httpRpcCfg.MaxGetProofRewindBlockCount,
			httpRpcCfg.WebsocketSubscribeLogsChannelSize,
			logger,
		)
		contractBackend := contracts.NewDirectBackend(ethApi)
		secondaryTxnProvider := backend.txPool
		backend.shutterPool = shutter.NewPool(logger, config.Shutter, secondaryTxnProvider, contractBackend, backend.stateDiffClient)
		txnProvider = backend.shutterPool
	}

	miner := stagedsync.NewMiningState(&config.Miner)
	backend.pendingBlocks = miner.PendingResultCh

	var (
		snapDb     kv.RwDB
		recents    *lru.ARCCache[libcommon.Hash, *bor.Snapshot]
		signatures *lru.ARCCache[libcommon.Hash, libcommon.Address]
	)
	if bor, ok := backend.engine.(*bor.Bor); ok {
		snapDb = bor.DB
		recents = bor.Recents
		signatures = bor.Signatures
	}
	// proof-of-work mining
	mining := stagedsync.New(
		config.Sync,
		stagedsync.MiningStages(backend.sentryCtx,
			stagedsync.StageMiningCreateBlockCfg(backend.chainDB, miner, *backend.chainConfig, backend.engine, nil, tmpdir, backend.blockReader),
			stagedsync.StageBorHeimdallCfg(
				backend.chainDB,
				snapDb,
				miner,
				*backend.chainConfig,
				heimdallClient,
				heimdallStore,
				bridgeStore,
				backend.blockReader,
				nil,
				nil,
				recents,
				signatures,
				false,
				nil),
			stagedsync.StageExecuteBlocksCfg(
				backend.chainDB,
				config.Prune,
				config.BatchSize,
				chainConfig,
				backend.engine,
				&vm.Config{},
				backend.notifications,
				config.StateStream,
				/*stateStream=*/ false,
				dirs,
				blockReader,
				backend.sentriesClient.Hd,
				config.Genesis,
				config.Sync,
				stages2.SilkwormForExecutionStage(backend.silkworm, config),
			),
			stagedsync.StageSendersCfg(backend.chainDB, chainConfig, config.Sync, false, dirs.Tmp, config.Prune, blockReader, backend.sentriesClient.Hd),
			stagedsync.StageMiningExecCfg(backend.chainDB, miner, backend.notifications.Events, *backend.chainConfig, backend.engine, &vm.Config{}, tmpdir, nil, 0, txnProvider, blockReader),
			stagedsync.StageMiningFinishCfg(backend.chainDB, *backend.chainConfig, backend.engine, miner, backend.miningSealingQuit, backend.blockReader, latestBlockBuiltStore),
		), stagedsync.MiningUnwindOrder, stagedsync.MiningPruneOrder,
		logger, stages.ModeBlockProduction)

	// proof-of-stake mining
	assembleBlockPOS := func(param *core.BlockBuilderParameters, interrupt *int32) (*types.BlockWithReceipts, error) {
		miningStatePos := stagedsync.NewMiningState(&config.Miner)
		miningStatePos.MiningConfig.Etherbase = param.SuggestedFeeRecipient
		proposingSync := stagedsync.New(
			config.Sync,
			stagedsync.MiningStages(backend.sentryCtx,
				stagedsync.StageMiningCreateBlockCfg(backend.chainDB, miningStatePos, *backend.chainConfig, backend.engine, param, tmpdir, backend.blockReader),
				stagedsync.StageBorHeimdallCfg(
					backend.chainDB,
					snapDb,
					miningStatePos,
					*backend.chainConfig,
					heimdallClient,
					heimdallStore,
					bridgeStore,
					backend.blockReader,
					nil,
					nil,
					recents,
					signatures,
					false,
					nil),
				stagedsync.StageExecuteBlocksCfg(
					backend.chainDB,
					config.Prune,
					config.BatchSize,
					chainConfig,
					backend.engine,
					&vm.Config{},
					backend.notifications,
					config.StateStream,
					/*stateStream=*/ false,
					dirs,
					blockReader,
					backend.sentriesClient.Hd,
					config.Genesis,
					config.Sync,
					stages2.SilkwormForExecutionStage(backend.silkworm, config),
				),
				stagedsync.StageSendersCfg(backend.chainDB, chainConfig, config.Sync, false, dirs.Tmp, config.Prune, blockReader, backend.sentriesClient.Hd),
				stagedsync.StageMiningExecCfg(backend.chainDB, miningStatePos, backend.notifications.Events, *backend.chainConfig, backend.engine, &vm.Config{}, tmpdir, interrupt, param.PayloadId, txnProvider, blockReader),
				stagedsync.StageMiningFinishCfg(backend.chainDB, *backend.chainConfig, backend.engine, miningStatePos, backend.miningSealingQuit, backend.blockReader, latestBlockBuiltStore)), stagedsync.MiningUnwindOrder, stagedsync.MiningPruneOrder, logger, stages.ModeBlockProduction)
		// We start the mining step
		if err := stages2.MiningStep(ctx, backend.chainDB, proposingSync, tmpdir, logger); err != nil {
			return nil, err
		}
		block := <-miningStatePos.MiningResultCh
		return block, nil
	}

	blockRetire := freezeblocks.NewBlockRetire(1, dirs, blockReader, blockWriter, backend.chainDB, heimdallStore, bridgeStore, backend.chainConfig, config, backend.notifications.Events, segmentsBuildLimiter, logger)
	var creds credentials.TransportCredentials
	if stack.Config().PrivateApiAddr != "" {
		if stack.Config().TLSConnection {
			creds, err = grpcutil.TLS(stack.Config().TLSCACert, stack.Config().TLSCertFile, stack.Config().TLSKeyFile)
			if err != nil {
				return nil, err
			}
		}
		backend.privateAPI, err = privateapi.StartGrpc(
			kvRPC,
			backend.ethBackendRPC,
			backend.txPoolGrpcServer,
			backend.miningRPC,
			bridgeRPC,
			heimdallRPC,
			stack.Config().PrivateApiAddr,
			stack.Config().PrivateApiRateLimit,
			creds,
			stack.Config().HealthCheck,
			logger)
		if err != nil {
			return nil, fmt.Errorf("private api: %w", err)
		}
	}

	if currentBlock == nil {
		currentBlock = genesis
	}

	go func() {
		defer debug.LogPanic()
		for {
			select {
			case b := <-backend.minedBlocks:
				if !sentryMcDisableBlockDownload {
					// Add mined header and block body before broadcast. This is because the broadcast call
					// will trigger the staged sync which will require headers and blocks to be available
					// in their respective cache in the download stage. If not found, it would cause a
					// liveness issue for the chain.
					if err := backend.sentriesClient.Hd.AddMinedHeader(b.Header()); err != nil {
						logger.Error("add mined block to header downloader", "err", err)
					}
					backend.sentriesClient.Bd.AddToPrefetch(b.Header(), b.RawBody())
				}

				//p2p
				//backend.sentriesClient.BroadcastNewBlock(context.Background(), b, b.Difficulty())
				//rpcdaemon
				if err := backend.miningRPC.BroadcastMinedBlock(b); err != nil {
					logger.Error("txpool rpc mined block broadcast", "err", err)
				}
				logger.Trace("BroadcastMinedBlock successful", "number", b.Number(), "GasUsed", b.GasUsed(), "txn count", b.Transactions().Len())
				backend.sentriesClient.PropagateNewBlockHashes(ctx, []headerdownload.Announce{
					{
						Number: b.NumberU64(),
						Hash:   b.Hash(),
					},
				})

			case b := <-backend.pendingBlocks:
				if err := backend.miningRPC.BroadcastPendingBlock(b); err != nil {
					logger.Error("txpool rpc pending block broadcast", "err", err)
				}
			case <-backend.sentriesClient.Hd.QuitPoWMining:
				return
			}
		}
	}()

	if err := backend.StartMining(
		context.Background(),
		backend.chainDB,
		backend.stateDiffClient,
		mining,
		miner,
		backend.gasPrice,
		backend.sentriesClient.Hd.QuitPoWMining,
		heimdallStore,
		tmpdir,
		logger); err != nil {
		return nil, err
	}

	if config.PolygonSyncStage {
		backend.syncStages = stages2.NewPolygonSyncStages(
			backend.sentryCtx,
			logger,
			backend.chainDB,
			config,
			backend.chainConfig,
			backend.engine,
			backend.notifications,
			backend.downloaderClient,
			blockReader,
			blockRetire,
			backend.silkworm,
			backend.forkValidator,
			heimdallClient,
			heimdallStore,
			bridgeStore,
			polygonSyncSentry(sentries),
			p2pConfig.MaxPeers,
			statusDataProvider,
			backend.stopNode,
<<<<<<< HEAD
			tracer,
=======
			&engineAPISwitcher{backend: backend},
>>>>>>> 199d9b1c
		)
		backend.syncUnwindOrder = stagedsync.PolygonSyncUnwindOrder
		backend.syncPruneOrder = stagedsync.PolygonSyncPruneOrder
	} else {
		backend.syncStages = stages2.NewDefaultStages(backend.sentryCtx, backend.chainDB, snapDb, p2pConfig, config, backend.sentriesClient, backend.notifications, backend.downloaderClient,
			blockReader, blockRetire, backend.silkworm, backend.forkValidator, heimdallClient, heimdallStore, bridgeStore, recents, signatures, logger, tracer)
		backend.syncUnwindOrder = stagedsync.DefaultUnwindOrder
		backend.syncPruneOrder = stagedsync.DefaultPruneOrder
	}

	backend.stagedSync = stagedsync.New(config.Sync, backend.syncStages, backend.syncUnwindOrder, backend.syncPruneOrder, logger, stages.ModeApplyingBlocks)

	hook := stages2.NewHook(backend.sentryCtx, backend.chainDB, backend.notifications, backend.stagedSync, backend.blockReader, backend.chainConfig, backend.logger, backend.sentriesClient.SetStatus)

	useSnapshots := blockReader != nil && (blockReader.FreezingCfg().ProduceE2 || blockReader.FreezingCfg().ProduceE3)
	if !useSnapshots && backend.downloaderClient != nil {
		for _, p := range blockReader.AllTypes() {
			backend.downloaderClient.ProhibitNewDownloads(ctx, &protodownloader.ProhibitNewDownloadsRequest{
				Type: p.Name(),
			})
		}

		for _, p := range snaptype.CaplinSnapshotTypes {
			backend.downloaderClient.ProhibitNewDownloads(ctx, &protodownloader.ProhibitNewDownloadsRequest{
				Type: p.Name(),
			})
		}

		for _, p := range snaptype2.E3StateTypes {
			backend.downloaderClient.ProhibitNewDownloads(ctx, &protodownloader.ProhibitNewDownloadsRequest{
				Type: p.Name(),
			})
		}

	}

	checkStateRoot := true
	pipelineStages := stages2.NewPipelineStages(ctx, backend.chainDB, config, p2pConfig, backend.sentriesClient, backend.notifications, backend.downloaderClient, blockReader, blockRetire, backend.silkworm, backend.forkValidator, logger, tracer, checkStateRoot)
	backend.pipelineStagedSync = stagedsync.New(config.Sync, pipelineStages, stagedsync.PipelineUnwindOrder, stagedsync.PipelinePruneOrder, logger, stages.ModeApplyingBlocks)
	backend.eth1ExecutionServer = eth1.NewEthereumExecutionModule(blockReader, backend.chainDB, backend.pipelineStagedSync, backend.forkValidator, chainConfig, assembleBlockPOS, hook, backend.notifications.Accumulator, backend.notifications.StateChangesConsumer, logger, backend.engine, config.Sync, ctx)
	executionRpc := direct.NewExecutionClientDirect(backend.eth1ExecutionServer)

	var executionEngine executionclient.ExecutionEngine

	executionEngine, err = executionclient.NewExecutionClientDirect(eth1_chain_reader.NewChainReaderEth1(chainConfig, executionRpc, 1000))
	if err != nil {
		return nil, err
	}

	engineBackendRPC := engineapi.NewEngineServer(
		logger,
		chainConfig,
		executionRpc,
		backend.sentriesClient.Hd,
		engine_block_downloader.NewEngineBlockDownloader(ctx,
			logger, backend.sentriesClient.Hd, executionRpc,
			backend.sentriesClient.Bd, backend.sentriesClient.BroadcastNewBlock, backend.sentriesClient.SendBodyRequest, blockReader,
			backend.chainDB, chainConfig, tmpdir, config.Sync),
		config.InternalCL, // If the chain supports the engine API, then we should not make the server fail.
		false,
		config.Miner.EnabledPOS,
		!config.PolygonPosSingleSlotFinality,
	)
	backend.engineBackendRPC = engineBackendRPC
	// If we choose not to run a consensus layer, run our embedded.
	if config.InternalCL && (clparams.EmbeddedSupported(config.NetworkID) || config.CaplinConfig.IsDevnet()) {
		config.CaplinConfig.NetworkId = clparams.NetworkType(config.NetworkID)
		config.CaplinConfig.LoopBlockLimit = uint64(config.LoopBlockLimit)
		go func() {
			eth1Getter := getters.NewExecutionSnapshotReader(ctx, blockReader, backend.chainDB)
			if err := caplin1.RunCaplinService(ctx, executionEngine, config.CaplinConfig, dirs, eth1Getter, backend.downloaderClient, creds, segmentsBuildLimiter); err != nil {
				logger.Error("could not start caplin", "err", err)
			}
			ctxCancel()
		}()
	}

	if chainConfig.Bor != nil && config.PolygonSync {
		backend.polygonSyncService = polygonsync.NewService(
			config,
			logger,
			chainConfig,
			polygonSyncSentry(sentries),
			p2pConfig.MaxPeers,
			statusDataProvider,
			executionRpc,
			config.LoopBlockLimit,
			polygonBridge,
			heimdallService,
			backend.notifications,
			backend.engineBackendRPC,
		)

		// we need to initiate download before the heimdall services start rather than
		// waiting for the stage loop to start
		// TODO although this works we probably want to call engine.Start instead

		backend.polygonDownloadSync = stagedsync.New(backend.config.Sync, stagedsync.DownloadSyncStages(
			backend.sentryCtx, stagedsync.StageSnapshotsCfg(
				backend.chainDB, *backend.sentriesClient.ChainConfig, config.Sync, dirs, blockRetire, backend.downloaderClient,
				blockReader, backend.notifications, false, false, false, backend.silkworm, config.Prune,
			)), nil, nil, backend.logger, stages.ModeApplyingBlocks)

		// these range extractors set the db to the local db instead of the chain db
		// TODO this needs be refactored away by having a retire/merge component per
		// snapshot instead of global processing in the stage loop
		type extractableStore interface {
			RangeExtractor() snaptype.RangeExtractor
		}

		if withRangeExtractor, ok := heimdallStore.Spans().(extractableStore); ok {
			allBorSnapshots.SetRangeExtractor(heimdall.Spans, withRangeExtractor.RangeExtractor())
		}

		if withRangeExtractor, ok := heimdallStore.Checkpoints().(extractableStore); ok {
			allBorSnapshots.SetRangeExtractor(heimdall.Checkpoints, withRangeExtractor.RangeExtractor())
		}

		if withRangeExtractor, ok := heimdallStore.Milestones().(extractableStore); ok {
			allBorSnapshots.SetRangeExtractor(heimdall.Milestones, withRangeExtractor.RangeExtractor())
		}

		if withRangeExtractor, ok := bridgeStore.(extractableStore); ok {
			allBorSnapshots.SetRangeExtractor(heimdall.Events, withRangeExtractor.RangeExtractor())
		}
	}

	go func() {
		if err := agg.MergeLoop(ctx); err != nil {
			logger.Error("snapashot merge loop error", "err", err)
		}
	}()

	return backend, nil
}

func (s *Ethereum) Init(stack *node.Node, config *ethconfig.Config, chainConfig *chain.Config) error {
	blockReader := s.blockReader
	ctx := s.sentryCtx
	chainKv := s.chainDB
	var err error

	if chainConfig.Bor == nil {
		s.sentriesClient.Hd.StartPoSDownloader(s.sentryCtx, s.sentriesClient.SendHeaderRequest, s.sentriesClient.Penalize)
	}

	emptyBadHash := config.BadBlockHash == libcommon.Hash{}
	if !emptyBadHash {
		if err = chainKv.View(ctx, func(tx kv.Tx) error {
			badBlockHeader, hErr := rawdb.ReadHeaderByHash(tx, config.BadBlockHash)
			if badBlockHeader != nil {
				unwindPoint := badBlockHeader.Number.Uint64() - 1
				if err := s.stagedSync.UnwindTo(unwindPoint, stagedsync.BadBlock(config.BadBlockHash, errors.New("Init unwind")), tx); err != nil {
					return err
				}
			}
			return hErr
		}); err != nil {
			return err
		}
	}

	//eth.APIBackend = &EthAPIBackend{stack.Config().ExtRPCEnabled(), stack.Config().AllowUnprotectedTxs, eth, nil}
	gpoParams := config.GPO
	if gpoParams.Default == nil {
		gpoParams.Default = config.Miner.GasPrice
	}
	// start HTTP API
	httpRpcCfg := stack.Config().Http
	//eth.APIBackend.gpo = gasprice.NewOracle(eth.APIBackend, gpoParams)
	if config.Ethstats != "" {
		var headCh chan [][]byte
		headCh, s.unsubscribeEthstat = s.notifications.Events.AddHeaderSubscription()
		if err := ethstats.New(stack, s.sentryServers, chainKv, s.blockReader, s.engine, config.Ethstats, s.networkID, ctx.Done(), headCh, s.txPoolRpcClient); err != nil {
			return err
		}
	}

	s.apiList = jsonrpc.APIList(chainKv, s.ethRpcClient, s.txPoolRpcClient, s.miningRpcClient, s.rpcFilters, s.rpcDaemonStateCache, blockReader, &httpRpcCfg, s.engine, s.logger, s.polygonBridge, s.heimdallService)

	if config.SilkwormRpcDaemon && httpRpcCfg.Enabled {
		interface_log_settings := silkworm.RpcInterfaceLogSettings{
			Enabled:         config.SilkwormRpcLogEnabled,
			ContainerFolder: config.SilkwormRpcLogDirPath,
			MaxFileSizeMB:   config.SilkwormRpcLogMaxFileSize,
			MaxFiles:        config.SilkwormRpcLogMaxFiles,
			DumpResponse:    config.SilkwormRpcLogDumpResponse,
		}
		settings := silkworm.RpcDaemonSettings{
			EthLogSettings:       interface_log_settings,
			EthAPIHost:           httpRpcCfg.HttpListenAddress,
			EthAPIPort:           httpRpcCfg.HttpPort,
			EthAPISpec:           httpRpcCfg.API,
			NumWorkers:           config.SilkwormRpcNumWorkers,
			CORSDomains:          httpRpcCfg.HttpCORSDomain,
			JWTFilePath:          httpRpcCfg.JWTSecretPath,
			JSONRPCCompatibility: config.SilkwormRpcJsonCompatibility,
			WebSocketEnabled:     httpRpcCfg.WebsocketEnabled,
			WebSocketCompression: httpRpcCfg.WebsocketCompression,
			HTTPCompression:      httpRpcCfg.HttpCompression,
		}
		silkwormRPCDaemonService := silkworm.NewRpcDaemonService(s.silkworm, chainKv, settings)
		s.silkwormRPCDaemonService = &silkwormRPCDaemonService
	} else {
		go func() {
			if err := rpcdaemoncli.StartRpcServer(ctx, &httpRpcCfg, s.apiList, s.logger); err != nil {
				s.logger.Error("cli.StartRpcServer error", "err", err)
			}
		}()
	}

	if chainConfig.Bor == nil || config.PolygonPosSingleSlotFinality {
		go s.engineBackendRPC.Start(ctx, &httpRpcCfg, s.chainDB, s.blockReader, s.rpcFilters, s.rpcDaemonStateCache, s.engine, s.ethRpcClient, s.txPoolRpcClient, s.miningRpcClient)
	}

	// Register the backend on the node
	stack.RegisterLifecycle(s)
	return nil
}

func (s *Ethereum) APIs() []rpc.API {
	return s.apiList
}

func (s *Ethereum) Etherbase() (eb libcommon.Address, err error) {
	s.lock.RLock()
	etherbase := s.etherbase
	s.lock.RUnlock()

	if etherbase != (libcommon.Address{}) {
		return etherbase, nil
	}
	return libcommon.Address{}, errors.New("etherbase must be explicitly specified")
}

// StartMining starts the miner with the given number of CPU threads. If mining
// is already running, this method adjust the number of threads allowed to use
// and updates the minimum price required by the transaction pool.
func (s *Ethereum) StartMining(ctx context.Context, db kv.RwDB, stateDiffClient *direct.StateDiffClientDirect, mining *stagedsync.Sync, miner stagedsync.MiningState, gasPrice *uint256.Int, quitCh chan struct{}, heimdallStore heimdall.Store, tmpDir string, logger log.Logger) error {

	var borcfg *bor.Bor
	if b, ok := s.engine.(*bor.Bor); ok {
		borcfg = b
		b.HeaderProgress(s.sentriesClient.Hd)
	} else if br, ok := s.engine.(*merge.Merge); ok {
		if b, ok := br.InnerEngine().(*bor.Bor); ok {
			borcfg = b
			b.HeaderProgress(s.sentriesClient.Hd)
		}
	}

	if !miner.MiningConfig.Enabled {
		return nil
	}

	// Configure the local mining address
	eb, err := s.Etherbase()
	if err != nil {
		s.logger.Error("Cannot start mining without etherbase", "err", err)
		return fmt.Errorf("etherbase missing: %w", err)
	}

	if miner.MiningConfig.Enabled {
		if s.chainConfig.ChainName == networkname.Dev {
			miner.MiningConfig.SigKey = core.DevnetSignPrivateKey
		}
		if miner.MiningConfig.SigKey == nil {
			s.logger.Error("Etherbase account unavailable locally", "err", err)
			return fmt.Errorf("signer missing: %w", err)
		}
		if borcfg != nil {
			borcfg.Authorize(eb, func(_ libcommon.Address, mimeType string, message []byte) ([]byte, error) {
				return crypto.Sign(crypto.Keccak256(message), miner.MiningConfig.SigKey)
			})

			if !s.config.WithoutHeimdall {
				err := stagedsync.FetchSpanZeroForMiningIfNeeded(
					ctx,
					s.chainDB,
					s.blockReader,
					borcfg.HeimdallClient,
					heimdallStore,
					logger,
				)
				if err != nil {
					return err
				}
			}
		} else if s.chainConfig.Consensus == chain.CliqueConsensus {
			s.engine.(*clique.Clique).Authorize(eb, func(_ libcommon.Address, _ string, msg []byte) ([]byte, error) {
				return crypto.Sign(crypto.Keccak256(msg), miner.MiningConfig.SigKey)
			})
		} else {
			s.logger.Error("mining is not supported after the Merge")
			return errors.New("mining is not supported after the Merge")
		}
	} else {
		// for the bor dev network without heimdall we need the authorizer to be set otherwise there is no
		// validator defined in the bor validator set and non mining nodes will reject all blocks
		// this assumes in this mode we're only running a single validator

		if s.chainConfig.ChainName == networkname.BorDevnet && s.config.WithoutHeimdall {
			borcfg.Authorize(eb, func(addr libcommon.Address, _ string, _ []byte) ([]byte, error) {
				return nil, &valset.UnauthorizedSignerError{Number: 0, Signer: addr.Bytes()}
			})
		}

		return nil
	}

	streamCtx, streamCancel := context.WithCancel(ctx)
	stream, err := stateDiffClient.StateChanges(streamCtx, &remote.StateChangeRequest{WithStorage: false, WithTransactions: true}, grpc.WaitForReady(true))

	if err != nil {
		streamCancel()
		return err
	}

	stateChangeCh := make(chan *remote.StateChange)

	go func() {
		for req, err := stream.Recv(); ; req, err = stream.Recv() {
			if err == nil {
				for _, change := range req.ChangeBatch {
					stateChangeCh <- change
				}
			}
		}
	}()

	go func() {
		defer debug.LogPanic()
		defer close(s.waitForMiningStop)
		defer streamCancel()

		mineEvery := time.NewTicker(miner.MiningConfig.Recommit)

		defer mineEvery.Stop()

		s.logger.Info("Starting to mine", "etherbase", eb)

		var working bool
		var waiting atomic.Bool

		hasWork := true // Start mining immediately
		errc := make(chan error, 1)

		for {
			// Only reset if some work was done previously as we'd like to rely
			// on the `miner.recommit` as backup.
			if hasWork {
				mineEvery.Reset(miner.MiningConfig.Recommit)
			}

			// Only check for case if you're already mining (i.e. working = true) and
			// waiting for error or you don't have any work yet (i.e. hasWork = false).
			if working || !hasWork {
				select {
				case stateChanges := <-stateChangeCh:
					block := stateChanges.BlockHeight
					s.logger.Debug("Start mining based on previous block", "block", block)
					// TODO - can do mining clean up here as we have previous
					// block info in the state channel
					hasWork = true

				case <-s.blockBuilderNotifyNewTxns:
					//log.Warn("[dbg] blockBuilderNotifyNewTxns")

					// Skip mining based on new txn notif for bor consensus
					hasWork = s.chainConfig.Bor == nil
					if hasWork {
						s.logger.Debug("Start mining based on txpool notif")
					}
				case <-mineEvery.C:
					//log.Warn("[dbg] mineEvery", "working", working, "waiting", waiting.Load())
					if !(working || waiting.Load()) {
						s.logger.Debug("Start mining based on miner.recommit", "duration", miner.MiningConfig.Recommit)
					}
					hasWork = !(working || waiting.Load())
				case err := <-errc:
					working = false
					hasWork = false
					if errors.Is(err, libcommon.ErrStopped) {
						return
					}
					if err != nil {
						s.logger.Warn("mining", "err", err)
					}
				case <-quitCh:
					return
				}
			}

			if !working && hasWork {
				working = true
				hasWork = false
				mineEvery.Reset(miner.MiningConfig.Recommit)
				go func() {
					err = stages2.MiningStep(ctx, db, mining, tmpDir, logger)

					waiting.Store(true)
					defer func() {
						waiting.Store(false)
						errc <- err
					}()

					if err != nil {
						return
					}

					for {
						select {
						case block := <-miner.MiningResultCh:
							if block != nil {
								s.logger.Debug("Mined block", "block", block.Block.Number())
								s.minedBlocks <- block.Block
							}
							return
						case <-ctx.Done():
							errc <- ctx.Err()
							return
						}
					}
				}()
			}
		}
	}()

	return nil
}

func (s *Ethereum) IsMining() bool { return s.config.Miner.Enabled }

func (s *Ethereum) ChainKV() kv.RwDB            { return s.chainDB }
func (s *Ethereum) NetVersion() (uint64, error) { return s.networkID, nil }
func (s *Ethereum) NetPeerCount() (uint64, error) {
	var sentryPc uint64 = 0

	s.logger.Trace("sentry", "peer count", sentryPc)
	for _, sc := range s.sentriesClient.Sentries() {
		ctx := context.Background()
		reply, err := sc.PeerCount(ctx, &protosentry.PeerCountRequest{})
		if err != nil {
			s.logger.Warn("sentry", "err", err)
			return 0, nil
		}
		sentryPc += reply.Count
	}

	return sentryPc, nil
}

func (s *Ethereum) NodesInfo(limit int) (*remote.NodesInfoReply, error) {
	if limit == 0 || limit > len(s.sentriesClient.Sentries()) {
		limit = len(s.sentriesClient.Sentries())
	}

	nodes := make([]*prototypes.NodeInfoReply, 0, limit)
	for i := 0; i < limit; i++ {
		sc := s.sentriesClient.Sentries()[i]

		nodeInfo, err := sc.NodeInfo(context.Background(), nil)
		if err != nil {
			s.logger.Error("sentry nodeInfo", "err", err)
			continue
		}

		nodes = append(nodes, nodeInfo)
	}

	nodesInfo := &remote.NodesInfoReply{NodesInfo: nodes}
	slices.SortFunc(nodesInfo.NodesInfo, remote.NodeInfoReplyCmp)

	return nodesInfo, nil
}

// sets up blockReader and client downloader
func (s *Ethereum) setUpSnapDownloader(ctx context.Context, downloaderCfg *downloadercfg.Cfg) error {
	var err error
	if s.config.Snapshot.NoDownloader {
		return nil
	}
	if s.config.Snapshot.DownloaderAddr != "" {
		// connect to external Downloader
		s.downloaderClient, err = downloadergrpc.NewClient(ctx, s.config.Snapshot.DownloaderAddr)
	} else {
		// start embedded Downloader
		if uploadFs := s.config.Sync.UploadLocation; len(uploadFs) > 0 {
			downloaderCfg.AddTorrentsFromDisk = false
		}

		discover := true
		s.downloader, err = downloader.New(ctx, downloaderCfg, s.logger, log.LvlDebug, discover)
		if err != nil {
			return err
		}
		bittorrentServer, err := downloader.NewGrpcServer(s.downloader)
		if err != nil {
			return fmt.Errorf("new server: %w", err)
		}
		s.downloader.MainLoopInBackground(true)

		s.downloaderClient = direct.NewDownloaderClient(bittorrentServer)
	}

	s.chainDB.OnFreeze(func(frozenFileNames []string) {
		events := s.notifications.Events
		events.OnNewSnapshot()
		if s.downloaderClient != nil {
			req := &protodownloader.AddRequest{Items: make([]*protodownloader.AddItem, 0, len(frozenFileNames))}
			for _, fName := range frozenFileNames {
				req.Items = append(req.Items, &protodownloader.AddItem{
					Path: filepath.Join("history", fName),
				})
			}
			if _, err := s.downloaderClient.Add(ctx, req); err != nil {
				s.logger.Warn("[snapshots] notify downloader", "err", err)
			}
		}
	})
	return err
}

func setUpBlockReader(ctx context.Context, db kv.RwDB, dirs datadir.Dirs, snConfig *ethconfig.Config, chainConfig *chain.Config, nodeConfig *nodecfg.Config, logger log.Logger, blockSnapBuildSema *semaphore.Weighted) (*freezeblocks.BlockReader, *blockio.BlockWriter, *freezeblocks.RoSnapshots, *heimdall.RoSnapshots, bridge.Store, heimdall.Store, *libstate.Aggregator, error) {
	var minFrozenBlock uint64

	if frozenLimit := snConfig.Sync.FrozenBlockLimit; frozenLimit != 0 {
		if maxSeedable := snapcfg.MaxSeedableSegment(snConfig.Genesis.Config.ChainName, dirs.Snap); maxSeedable > frozenLimit {
			minFrozenBlock = maxSeedable - frozenLimit
		}
	}

	allSnapshots := freezeblocks.NewRoSnapshots(snConfig.Snapshot, dirs.Snap, minFrozenBlock, logger)

	var allBorSnapshots *heimdall.RoSnapshots
	var bridgeStore bridge.Store
	var heimdallStore heimdall.Store

	if chainConfig.Bor != nil {
		allBorSnapshots = heimdall.NewRoSnapshots(snConfig.Snapshot, dirs.Snap, minFrozenBlock, logger)

		if snConfig.PolygonSync {
			bridgeStore = bridge.NewSnapshotStore(bridge.NewMdbxStore(dirs.DataDir, logger, false, int64(nodeConfig.Http.DBReadConcurrency)), allBorSnapshots, chainConfig.Bor)
			heimdallStore = heimdall.NewSnapshotStore(heimdall.NewMdbxStore(logger, dirs.DataDir, false, int64(nodeConfig.Http.DBReadConcurrency)), allBorSnapshots)
		} else {
			bridgeStore = bridge.NewSnapshotStore(bridge.NewDbStore(db), allBorSnapshots, chainConfig.Bor)
			heimdallStore = heimdall.NewSnapshotStore(heimdall.NewDbStore(db), allBorSnapshots)
		}
	}
	blockReader := freezeblocks.NewBlockReader(allSnapshots, allBorSnapshots, heimdallStore, bridgeStore)
	agg, err := libstate.NewAggregator2(ctx, dirs, config3.DefaultStepSize, db, logger)
	if err != nil {
		return nil, nil, nil, nil, nil, nil, nil, err
	}
	agg.SetSnapshotBuildSema(blockSnapBuildSema)
	agg.SetProduceMod(snConfig.Snapshot.ProduceE3)

	allSegmentsDownloadComplete, err := rawdb.AllSegmentsDownloadCompleteFromDB(db)
	if err != nil {
		return nil, nil, nil, nil, nil, nil, nil, err
	}
	if allSegmentsDownloadComplete {
		allSnapshots.OptimisticalyOpenFolder()
		if chainConfig.Bor != nil {
			allBorSnapshots.OptimisticalyOpenFolder()
		}
		_ = agg.OpenFolder()
	} else {
		logger.Debug("[rpc] download of segments not complete yet. please wait StageSnapshots to finish")
	}

	blockWriter := blockio.NewBlockWriter()

	return blockReader, blockWriter, allSnapshots, allBorSnapshots, bridgeStore, heimdallStore, agg, nil
}

func (s *Ethereum) Peers(ctx context.Context) (*remote.PeersReply, error) {
	var reply remote.PeersReply
	for _, sentryClient := range s.sentriesClient.Sentries() {
		peers, err := sentryClient.Peers(ctx, &emptypb.Empty{})
		if err != nil {
			return nil, fmt.Errorf("ethereum backend MultiClient.Peers error: %w", err)
		}
		reply.Peers = append(reply.Peers, peers.Peers...)
	}

	return &reply, nil
}

func (s *Ethereum) AddPeer(ctx context.Context, req *remote.AddPeerRequest) (*remote.AddPeerReply, error) {
	for _, sentryClient := range s.sentriesClient.Sentries() {
		_, err := sentryClient.AddPeer(ctx, &protosentry.AddPeerRequest{Url: req.Url})
		if err != nil {
			return nil, fmt.Errorf("ethereum backend MultiClient.AddPeers error: %w", err)
		}
	}
	return &remote.AddPeerReply{Success: true}, nil
}

// Protocols returns all the currently configured
// network protocols to start.
func (s *Ethereum) Protocols() []p2p.Protocol {
	protocols := make([]p2p.Protocol, 0, len(s.sentryServers))
	for i := range s.sentryServers {
		protocols = append(protocols, s.sentryServers[i].Protocols...)
	}
	return protocols
}

// Start implements node.Lifecycle, starting all internal goroutines needed by the
// Ethereum protocol implementation.
func (s *Ethereum) Start() error {
	s.sentriesClient.StartStreamLoops(s.sentryCtx)
	time.Sleep(10 * time.Millisecond) // just to reduce logs order confusion

	hook := stages2.NewHook(s.sentryCtx, s.chainDB, s.notifications, s.stagedSync, s.blockReader, s.chainConfig, s.logger, s.sentriesClient.SetStatus)

	currentTDProvider := func() *big.Int {
		currentTD, err := readCurrentTotalDifficulty(s.sentryCtx, s.chainDB, s.blockReader)
		if err != nil {
			panic(err)
		}
		return currentTD
	}

	if params.IsChainPoS(s.chainConfig, currentTDProvider) {
		diagnostics.Send(diagnostics.SyncStageList{StagesList: diagnostics.InitStagesFromList(s.pipelineStagedSync.StagesIdsList())})
		s.waitForStageLoopStop = nil // TODO: Ethereum.Stop should wait for execution_server shutdown
		go s.eth1ExecutionServer.Start(s.sentryCtx)
	} else if s.chainConfig.Bor != nil && s.config.PolygonSync {
		diagnostics.Send(diagnostics.SyncStageList{StagesList: diagnostics.InitStagesFromList(s.stagedSync.StagesIdsList())})
		s.waitForStageLoopStop = nil // Shutdown is handled by context
		s.bgComponentsEg.Go(func() error {
			defer s.logger.Info("polygon sync goroutine terminated")
			// when we're running in stand alone mode we need to run the downloader before we start the
			// polygon services becuase they will wait for it to complete before opening thier stores
			// which make use of snapshots and expect them to be initialize
			// TODO: get the snapshots to call the downloader directly - which will avoid this
			go func() {
				err := stages2.StageLoopIteration(s.sentryCtx, s.chainDB, wrap.TxContainer{}, s.polygonDownloadSync, true, true, s.logger, s.blockReader, hook)

				if err != nil && !errors.Is(err, context.Canceled) {
					s.logger.Error("downloader stage crashed - stopping node", "err", err)
					err = s.stopNode()
					if err != nil {
						s.logger.Error("could not stop node", "err", err)
					}
				}
			}()

			ctx := s.sentryCtx
			err := s.polygonSyncService.Run(ctx)
			if err == nil || errors.Is(err, context.Canceled) {
				return err
			}

			s.logger.Error("polygon sync crashed - stopping node", "err", err)
			go func() { // call stopNode in another goroutine to avoid deadlock
				stopErr := s.stopNode()
				if stopErr != nil {
					s.logger.Error("could not stop node", "err", stopErr)
				}
			}()

			return err
		})
	} else {
		diagnostics.Send(diagnostics.SyncStageList{StagesList: diagnostics.InitStagesFromList(s.stagedSync.StagesIdsList())})
		go stages2.StageLoop(s.sentryCtx, s.chainDB, s.stagedSync, s.sentriesClient.Hd, s.waitForStageLoopStop, s.config.Sync.LoopThrottle, s.logger, s.blockReader, hook)
	}

	if s.chainConfig.Bor != nil {
		s.engine.(*bor.Bor).Start(s.chainDB)
	}

	if s.silkwormRPCDaemonService != nil {
		if err := s.silkwormRPCDaemonService.Start(); err != nil {
			s.logger.Error("silkworm.StartRpcDaemon error", "err", err)
		}
	}
	if s.silkwormSentryService != nil {
		if err := s.silkwormSentryService.Start(); err != nil {
			s.logger.Error("silkworm.SentryStart error", "err", err)
		}
	}

	if s.txPool != nil {
		// We start the transaction pool on startup, for a couple of reasons:
		// 1) Hive tests requires us to do so and starting it from eth_sendRawTransaction is not viable as we have not enough data
		// to initialize it properly.
		// 2) we cannot propose for block 1 regardless.
		s.bgComponentsEg.Go(func() error {
			defer s.logger.Info("devp2p txn pool goroutine terminated")
			err := s.txPool.Run(s.sentryCtx)
			if err != nil && !errors.Is(err, context.Canceled) {
				s.logger.Error("txPool.Run error", "err", err)
			}
			return err
		})
	}

	if s.shutterPool != nil {
		s.bgComponentsEg.Go(func() error {
			defer s.logger.Info("shutter pool goroutine terminated")
			err := s.shutterPool.Run(s.sentryCtx)
			if err != nil && !errors.Is(err, context.Canceled) {
				s.logger.Error("shutterPool.Run error", "err", err)
			}
			return err
		})
	}

	return nil
}

// Stop implements node.Service, terminating all internal goroutines used by the
// Ethereum protocol.
func (s *Ethereum) Stop() error {
	// Stop all the peer-related stuff first.
	s.sentryCancel()
	if s.unsubscribeEthstat != nil {
		s.unsubscribeEthstat()
	}
	if s.downloader != nil {
		s.downloader.Close()
	}
	if s.privateAPI != nil {
		shutdownDone := make(chan bool)
		go func() {
			defer close(shutdownDone)
			s.privateAPI.GracefulStop()
		}()
		select {
		case <-time.After(1 * time.Second): // shutdown deadline
			s.privateAPI.Stop()
		case <-shutdownDone:
		}
	}
	libcommon.SafeClose(s.sentriesClient.Hd.QuitPoWMining)
	_ = s.engine.Close()
	if s.waitForStageLoopStop != nil {
		<-s.waitForStageLoopStop
	}
	if s.config.Miner.Enabled {
		<-s.waitForMiningStop
	}
	for _, sentryServer := range s.sentryServers {
		sentryServer.Close()
	}
	s.chainDB.Close()

	if s.silkwormRPCDaemonService != nil {
		if err := s.silkwormRPCDaemonService.Stop(); err != nil {
			s.logger.Error("silkworm.StopRpcDaemon error", "err", err)
		}
	}
	if s.silkwormSentryService != nil {
		if err := s.silkwormSentryService.Stop(); err != nil {
			s.logger.Error("silkworm.SentryStop error", "err", err)
		}
	}
	if s.silkworm != nil {
		if err := s.silkworm.Close(); err != nil {
			s.logger.Error("silkworm.Close error", "err", err)
		}
	}

	if err := s.bgComponentsEg.Wait(); err != nil && !errors.Is(err, context.Canceled) {
		s.logger.Error("background component error", "err", err)
	}

	return nil
}

func (s *Ethereum) ChainDB() kv.RwDB {
	return s.chainDB
}

func (s *Ethereum) ChainConfig() *chain.Config {
	return s.chainConfig
}

func (s *Ethereum) StagedSync() *stagedsync.Sync {
	return s.stagedSync
}

func (s *Ethereum) PipelineStagedSync() *stagedsync.Sync {
	return s.pipelineStagedSync
}

func (s *Ethereum) Notifications() *shards.Notifications {
	return s.notifications
}

func (s *Ethereum) SentryCtx() context.Context {
	return s.sentryCtx
}

func (s *Ethereum) SentryControlServer() *sentry_multi_client.MultiClient {
	return s.sentriesClient
}
func (s *Ethereum) BlockIO() (services.FullBlockReader, *blockio.BlockWriter) {
	return s.blockReader, s.blockWriter
}

func (s *Ethereum) TxpoolServer() txpoolproto.TxpoolServer {
	return s.txPoolGrpcServer
}

func (s *Ethereum) ExecutionModule() *eth1.EthereumExecutionModule {
	return s.eth1ExecutionServer
}

// RemoveContents is like os.RemoveAll, but preserve dir itself
func RemoveContents(dirname string) error {
	d, err := os.Open(dirname)
	if err != nil {
		if errors.Is(err, fs.ErrNotExist) {
			// ignore due to windows
			_ = os.MkdirAll(dirname, 0o755)
			return nil
		}
		return err
	}
	defer d.Close()
	files, err := dir.ReadDir(dirname)
	if err != nil {
		return err
	}
	for _, file := range files {
		err = os.RemoveAll(filepath.Join(dirname, file.Name()))
		if err != nil {
			return err
		}
	}
	return nil
}

func checkPortIsFree(addr string) (free bool) {
	c, err := net.DialTimeout("tcp", addr, 200*time.Millisecond)
	if err != nil {
		return true
	}
	c.Close()
	return false
}

func readCurrentTotalDifficulty(ctx context.Context, db kv.RwDB, blockReader services.FullBlockReader) (*big.Int, error) {
	var currentTD *big.Int
	err := db.View(ctx, func(tx kv.Tx) error {
		h, err := blockReader.CurrentBlock(tx)
		if err != nil {
			return err
		}
		if h == nil {
			currentTD = nil
			return nil
		}

		currentTD, err = rawdb.ReadTd(tx, h.Hash(), h.NumberU64())
		return err
	})
	return currentTD, err
}

func (s *Ethereum) Sentinel() rpcsentinel.SentinelClient {
	return s.sentinel
}

func (s *Ethereum) DataDir() string {
	return s.config.Dirs.DataDir
}

// setBorDefaultMinerGasPrice enforces Miner.GasPrice to be equal to BorDefaultMinerGasPrice (25gwei by default)
func setBorDefaultMinerGasPrice(chainConfig *chain.Config, config *ethconfig.Config, logger log.Logger) {
	if chainConfig.Bor != nil && (config.Miner.GasPrice == nil || config.Miner.GasPrice.Cmp(ethconfig.BorDefaultMinerGasPrice) != 0) {
		logger.Warn("Sanitizing invalid bor miner gas price", "provided", config.Miner.GasPrice, "updated", ethconfig.BorDefaultMinerGasPrice)
		config.Miner.GasPrice = ethconfig.BorDefaultMinerGasPrice
	}
}

// setBorDefaultTxPoolPriceLimit enforces MinFeeCap to be equal to BorDefaultTxPoolPriceLimit (25gwei by default)
func setBorDefaultTxPoolPriceLimit(chainConfig *chain.Config, config txpoolcfg.Config, logger log.Logger) {
	if chainConfig.Bor != nil && config.MinFeeCap != txpoolcfg.BorDefaultTxPoolPriceLimit {
		logger.Warn("Sanitizing invalid bor min fee cap", "provided", config.MinFeeCap, "updated", txpoolcfg.BorDefaultTxPoolPriceLimit)
		config.MinFeeCap = txpoolcfg.BorDefaultTxPoolPriceLimit
	}
}

func polygonSyncSentry(sentries []protosentry.SentryClient) protosentry.SentryClient {
	return libsentry.NewSentryMultiplexer(sentries)
}

type engineAPISwitcher struct {
	backend *Ethereum
}

func (e *engineAPISwitcher) SetConsuming(consuming bool) {
	if e.backend.engineBackendRPC == nil {
		return
	}

	e.backend.engineBackendRPC.SetConsuming(consuming)
}<|MERGE_RESOLUTION|>--- conflicted
+++ resolved
@@ -964,11 +964,8 @@
 			p2pConfig.MaxPeers,
 			statusDataProvider,
 			backend.stopNode,
-<<<<<<< HEAD
+			&engineAPISwitcher{backend: backend},
 			tracer,
-=======
-			&engineAPISwitcher{backend: backend},
->>>>>>> 199d9b1c
 		)
 		backend.syncUnwindOrder = stagedsync.PolygonSyncUnwindOrder
 		backend.syncPruneOrder = stagedsync.PolygonSyncPruneOrder
