--- conflicted
+++ resolved
@@ -639,11 +639,6 @@
 		return nil, err
 	}
 
-<<<<<<< HEAD
-=======
-	var txnProvider txnprovider.TxnProvider
-	var miningRPC txpoolproto.MiningServer
->>>>>>> dd3663a3
 	stateDiffClient := direct.NewStateDiffClientDirect(kvRPC)
 	var txnProvider txnprovider.TxnProvider
 	if config.TxPool.Disable {
@@ -1640,14 +1635,6 @@
 	for _, sentryServer := range s.sentryServers {
 		sentryServer.Close()
 	}
-<<<<<<< HEAD
-	if s.agg != nil {
-		s.agg.Close()
-=======
-	if s.txPoolDB != nil {
-		s.txPoolDB.Close()
->>>>>>> dd3663a3
-	}
 	s.chainDB.Close()
 
 	if s.silkwormRPCDaemonService != nil {
