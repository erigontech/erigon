--- conflicted
+++ resolved
@@ -713,11 +713,7 @@
 		}
 	}
 
-<<<<<<< HEAD
-	sentryMcDisableBlockDownload := (chainConfig.Bor != nil && config.PolygonSync) || config.ElBlockDownloaderV2
-=======
-	sentryMcDisableBlockDownload := chainConfig.Bor != nil
->>>>>>> 6819cb02
+	sentryMcDisableBlockDownload := chainConfig.Bor != nil || config.ElBlockDownloaderV2
 	backend.sentriesClient, err = sentry_multi_client.NewMultiClient(
 		backend.chainDB,
 		chainConfig,
