// Copyright 2014 The go-ethereum Authors
// This file is part of the go-ethereum library.
//
// The go-ethereum library is free software: you can redistribute it and/or modify
// it under the terms of the GNU Lesser General Public License as published by
// the Free Software Foundation, either version 3 of the License, or
// (at your option) any later version.
//
// The go-ethereum library is distributed in the hope that it will be useful,
// but WITHOUT ANY WARRANTY; without even the implied warranty of
// MERCHANTABILITY or FITNESS FOR A PARTICULAR PURPOSE. See the
// GNU Lesser General Public License for more details.
//
// You should have received a copy of the GNU Lesser General Public License
// along with the go-ethereum library. If not, see <http://www.gnu.org/licenses/>.

// Package eth implements the Ethereum protocol.
package eth

import (
	"context"
	"errors"
	"fmt"
	"io/fs"
	"math/big"
	"net"
	"os"
	"path/filepath"
	"strconv"
	"strings"
	"sync"
	"time"

	"github.com/ledgerwatch/erigon-lib/downloader/downloadergrpc"
	clcore "github.com/ledgerwatch/erigon/cl/phase1/core"
	"github.com/ledgerwatch/erigon/cl/phase1/execution_client"
	"github.com/ledgerwatch/erigon/core/rawdb/blockio"

	"github.com/holiman/uint256"
	"github.com/ledgerwatch/log/v3"
	"golang.org/x/exp/slices"
	"google.golang.org/grpc"
	"google.golang.org/grpc/credentials"
	"google.golang.org/protobuf/types/known/emptypb"

	"github.com/ledgerwatch/erigon-lib/chain"
	libcommon "github.com/ledgerwatch/erigon-lib/common"
	"github.com/ledgerwatch/erigon-lib/common/datadir"
	"github.com/ledgerwatch/erigon-lib/common/dir"
	"github.com/ledgerwatch/erigon-lib/direct"
	downloader3 "github.com/ledgerwatch/erigon-lib/downloader"
	"github.com/ledgerwatch/erigon-lib/downloader/downloadercfg"
	proto_downloader "github.com/ledgerwatch/erigon-lib/gointerfaces/downloader"
	"github.com/ledgerwatch/erigon-lib/gointerfaces/grpcutil"
	"github.com/ledgerwatch/erigon-lib/gointerfaces/remote"
	proto_sentry "github.com/ledgerwatch/erigon-lib/gointerfaces/sentry"
	txpool_proto "github.com/ledgerwatch/erigon-lib/gointerfaces/txpool"
	prototypes "github.com/ledgerwatch/erigon-lib/gointerfaces/types"
	"github.com/ledgerwatch/erigon-lib/kv"
	"github.com/ledgerwatch/erigon-lib/kv/kvcache"
	"github.com/ledgerwatch/erigon-lib/kv/remotedbserver"
	libstate "github.com/ledgerwatch/erigon-lib/state"
	txpool2 "github.com/ledgerwatch/erigon-lib/txpool"
	"github.com/ledgerwatch/erigon-lib/txpool/txpooluitl"
	types2 "github.com/ledgerwatch/erigon-lib/types"

	"github.com/ledgerwatch/erigon/cl/clparams"
	"github.com/ledgerwatch/erigon/cl/cltypes"
	"github.com/ledgerwatch/erigon/cl/fork"
	"github.com/ledgerwatch/erigon/cmd/caplin-phase1/caplin1"
	"github.com/ledgerwatch/erigon/cmd/rpcdaemon/cli"
	"github.com/ledgerwatch/erigon/cmd/rpcdaemon/commands"
	"github.com/ledgerwatch/erigon/cmd/sentinel/sentinel"
	"github.com/ledgerwatch/erigon/cmd/sentinel/sentinel/service"
	"github.com/ledgerwatch/erigon/cmd/sentry/sentry"
	"github.com/ledgerwatch/erigon/common/debug"
	"github.com/ledgerwatch/erigon/consensus"
	"github.com/ledgerwatch/erigon/consensus/bor"
	"github.com/ledgerwatch/erigon/consensus/clique"
	"github.com/ledgerwatch/erigon/consensus/ethash"
	"github.com/ledgerwatch/erigon/consensus/merge"
	"github.com/ledgerwatch/erigon/core"
	"github.com/ledgerwatch/erigon/core/rawdb"
	"github.com/ledgerwatch/erigon/core/state/historyv2read"
	"github.com/ledgerwatch/erigon/core/state/temporal"
	"github.com/ledgerwatch/erigon/core/systemcontracts"
	"github.com/ledgerwatch/erigon/core/types"
	"github.com/ledgerwatch/erigon/core/types/accounts"
	"github.com/ledgerwatch/erigon/core/vm"
	"github.com/ledgerwatch/erigon/crypto"
	"github.com/ledgerwatch/erigon/eth/ethconfig"
	"github.com/ledgerwatch/erigon/eth/ethconsensusconfig"
	"github.com/ledgerwatch/erigon/eth/ethutils"
	"github.com/ledgerwatch/erigon/eth/protocols/eth"
	"github.com/ledgerwatch/erigon/eth/stagedsync"
	"github.com/ledgerwatch/erigon/eth/stagedsync/stages"
	"github.com/ledgerwatch/erigon/ethdb/privateapi"
	"github.com/ledgerwatch/erigon/ethstats"
	"github.com/ledgerwatch/erigon/node"
	"github.com/ledgerwatch/erigon/p2p"
	"github.com/ledgerwatch/erigon/p2p/enode"
	"github.com/ledgerwatch/erigon/params"
	"github.com/ledgerwatch/erigon/rpc"
	"github.com/ledgerwatch/erigon/turbo/engineapi"
	"github.com/ledgerwatch/erigon/turbo/services"
	"github.com/ledgerwatch/erigon/turbo/shards"
	"github.com/ledgerwatch/erigon/turbo/snapshotsync"
	stages2 "github.com/ledgerwatch/erigon/turbo/stages"
	"github.com/ledgerwatch/erigon/turbo/stages/headerdownload"
)

// Config contains the configuration options of the ETH protocol.
// Deprecated: use ethconfig.Config instead.
type Config = ethconfig.Config

// Ethereum implements the Ethereum full node service.
type Ethereum struct {
	config *ethconfig.Config

	// DB interfaces
	chainDB    kv.RwDB
	privateAPI *grpc.Server

	engine consensus.Engine

	gasPrice  *uint256.Int
	etherbase libcommon.Address

	networkID uint64

	lock         sync.RWMutex // Protects the variadic fields (e.g. gas price and etherbase)
	chainConfig  *chain.Config
	genesisBlock *types.Block
	genesisHash  libcommon.Hash

	ethBackendRPC      *privateapi.EthBackendServer
	miningRPC          txpool_proto.MiningServer
	stateChangesClient txpool2.StateChangesClient

	miningSealingQuit chan struct{}
	pendingBlocks     chan *types.Block
	minedBlocks       chan *types.Block

	// downloader fields
	sentryCtx      context.Context
	sentryCancel   context.CancelFunc
	sentriesClient *sentry.MultiClient
	sentryServers  []*sentry.GrpcServer

	stagedSync      *stagedsync.Sync
	syncStages      []*stagedsync.Stage
	syncUnwindOrder stagedsync.UnwindOrder
	syncPruneOrder  stagedsync.PruneOrder

	downloaderClient proto_downloader.DownloaderClient

	notifications      *shards.Notifications
	unsubscribeEthstat func()

	waitForStageLoopStop chan struct{}
	waitForMiningStop    chan struct{}

	txPool2DB               kv.RwDB
	txPool2                 *txpool2.TxPool
	newTxs2                 chan types2.Announcements
	txPool2Fetch            *txpool2.Fetch
	txPool2Send             *txpool2.Send
	txPool2GrpcServer       txpool_proto.TxpoolServer
	notifyMiningAboutNewTxs chan struct{}
	forkValidator           *engineapi.ForkValidator
	downloader              *downloader3.Downloader

	agg            *libstate.AggregatorV3
	blockSnapshots *snapshotsync.RoSnapshots
	blockReader    services.FullBlockReader
	blockWriter    *blockio.BlockWriter
	kvRPC          *remotedbserver.KvServer
	logger         log.Logger
}

func splitAddrIntoHostAndPort(addr string) (host string, port int, err error) {
	idx := strings.LastIndexByte(addr, ':')
	if idx < 0 {
		return "", 0, errors.New("invalid address format")
	}
	host = addr[:idx]
	port, err = strconv.Atoi(addr[idx+1:])
	return
}

// New creates a new Ethereum object (including the
// initialisation of the common Ethereum object)
func New(stack *node.Node, config *ethconfig.Config, logger log.Logger) (*Ethereum, error) {
	if config.Miner.GasPrice == nil || config.Miner.GasPrice.Cmp(libcommon.Big0) <= 0 {
		logger.Warn("Sanitizing invalid miner gas price", "provided", config.Miner.GasPrice, "updated", ethconfig.Defaults.Miner.GasPrice)
		config.Miner.GasPrice = new(big.Int).Set(ethconfig.Defaults.Miner.GasPrice)
	}

	dirs := stack.Config().Dirs
	tmpdir := dirs.Tmp
	if err := RemoveContents(tmpdir); err != nil { // clean it on startup
		return nil, fmt.Errorf("clean tmp dir: %s, %w", tmpdir, err)
	}

	// Assemble the Ethereum object
	chainKv, err := node.OpenDatabase(stack.Config(), kv.ChainDB, logger)
	if err != nil {
		return nil, err
	}

	ctx, ctxCancel := context.WithCancel(context.Background())

	// kv_remote architecture does blocks on stream.Send - means current architecture require unlimited amount of txs to provide good throughput
	backend := &Ethereum{
		sentryCtx:            ctx,
		sentryCancel:         ctxCancel,
		config:               config,
		chainDB:              chainKv,
		networkID:            config.NetworkID,
		etherbase:            config.Miner.Etherbase,
		waitForStageLoopStop: make(chan struct{}),
		waitForMiningStop:    make(chan struct{}),
		notifications: &shards.Notifications{
			Events:      shards.NewEvents(),
			Accumulator: shards.NewAccumulator(),
		},
		logger: logger,
	}
	blockReader, blockWriter, allSnapshots, agg, err := setUpBlockReader(ctx, chainKv, config.Dirs, config.Snapshot, backend.notifications.Events, config.TransactionsV3, logger)
	if err != nil {
		return nil, err
	}
	backend.agg, backend.blockSnapshots, backend.blockReader, backend.blockWriter = agg, allSnapshots, blockReader, blockWriter

	// Check if we have an already initialized chain and fall back to
	// that if so. Otherwise we need to generate a new genesis spec.
	var chainConfig *chain.Config
	var genesis *types.Block
	if err := chainKv.Update(context.Background(), func(tx kv.RwTx) error {
		h, err := rawdb.ReadCanonicalHash(tx, 0)
		if err != nil {
			panic(err)
		}
		genesisSpec := config.Genesis
		if h != (libcommon.Hash{}) { // fallback to db content
			genesisSpec = nil
		}
		var genesisErr error
		chainConfig, genesis, genesisErr = core.WriteGenesisBlock(tx, genesisSpec, config.OverrideShanghaiTime, tmpdir, logger)
		if _, ok := genesisErr.(*chain.ConfigCompatError); genesisErr != nil && !ok {
			return genesisErr
		}
		return nil
	}); err != nil {
		panic(err)
	}

	backend.chainConfig = chainConfig
	backend.genesisBlock = genesis
	backend.genesisHash = genesis.Hash()

	config.Snapshot.Enabled = config.Sync.UseSnapshots

	logger.Info("Initialised chain configuration", "config", chainConfig, "genesis", genesis.Hash())

<<<<<<< HEAD
	if err := backend.setUpSnapDownloader(ctx, config.Downloader); err != nil {
		return nil, err
	}
=======
	if err := chainKv.Update(context.Background(), func(tx kv.RwTx) error {
		if err = stagedsync.UpdateMetrics(tx); err != nil {
			return err
		}

		config.Prune, err = prune.EnsureNotChanged(tx, config.Prune)
		if err != nil {
			return err
		}
		isCorrectSync, useSnapshots, err := snap.EnsureNotChanged(tx, config.Snapshot)
		if err != nil {
			return err
		}

		config.HistoryV3, err = kvcfg.HistoryV3.WriteOnce(tx, config.HistoryV3)
		if err != nil {
			return err
		}

		config.TransactionsV3, err = kvcfg.TransactionsV3.WriteOnce(tx, config.TransactionsV3)
		if err != nil {
			return err
		}

		// if we are in the incorrect syncmode then we change it to the appropriate one
		if !isCorrectSync {
			logger.Warn("Incorrect snapshot enablement", "got", config.Sync.UseSnapshots, "change_to", useSnapshots)
			config.Sync.UseSnapshots = useSnapshots
			config.Snapshot.Enabled = ethconfig.UseSnapshotsByChainName(chainConfig.ChainName) && useSnapshots
		}
		logger.Info("Effective", "prune_flags", config.Prune.String(), "snapshot_flags", config.Snapshot.String(), "history.v3", config.HistoryV3)

		return nil
	}); err != nil {
		return nil, err
	}

	ctx, ctxCancel := context.WithCancel(context.Background())

	// kv_remote architecture does blocks on stream.Send - means current architecture require unlimited amount of txs to provide good throughput
	backend := &Ethereum{
		sentryCtx:            ctx,
		sentryCancel:         ctxCancel,
		config:               config,
		chainDB:              chainKv,
		networkID:            config.NetworkID,
		etherbase:            config.Miner.Etherbase,
		chainConfig:          chainConfig,
		genesisBlock:         genesis,
		genesisHash:          genesis.Hash(),
		waitForStageLoopStop: make(chan struct{}),
		waitForMiningStop:    make(chan struct{}),
		notifications: &shards.Notifications{
			Events:      shards.NewEvents(),
			Accumulator: shards.NewAccumulator(),
		},
		logger: logger,
	}
	blockReader, blockWriter, allSnapshots, agg, err := backend.setUpBlockReader(ctx, config.Dirs, config.Snapshot, config.Downloader, backend.notifications.Events, config.TransactionsV3)
	if err != nil {
		return nil, err
	}
	backend.agg, backend.blockSnapshots, backend.blockReader, backend.blockWriter = agg, allSnapshots, blockReader, blockWriter
>>>>>>> 30408289

	if config.HistoryV3 {
		backend.chainDB, err = temporal.New(backend.chainDB, agg, accounts.ConvertV3toV2, historyv2read.RestoreCodeHash, accounts.DecodeIncarnationFromStorage, systemcontracts.SystemContractCodeLookup[chainConfig.ChainName])
		if err != nil {
			return nil, err
		}
		chainKv = backend.chainDB
	}

	kvRPC := remotedbserver.NewKvServer(ctx, chainKv, allSnapshots, agg, logger)
	backend.notifications.StateChangesConsumer = kvRPC
	backend.kvRPC = kvRPC

	backend.gasPrice, _ = uint256.FromBig(config.Miner.GasPrice)

	var sentries []direct.SentryClient
	if len(stack.Config().P2P.SentryAddr) > 0 {
		for _, addr := range stack.Config().P2P.SentryAddr {
			sentryClient, err := sentry.GrpcClient(backend.sentryCtx, addr)
			if err != nil {
				return nil, err
			}
			sentries = append(sentries, sentryClient)
		}
	} else {
		var readNodeInfo = func() *eth.NodeInfo {
			var res *eth.NodeInfo
			_ = backend.chainDB.View(context.Background(), func(tx kv.Tx) error {
				res = eth.ReadNodeInfo(tx, backend.chainConfig, backend.genesisHash, backend.networkID)
				return nil
			})

			return res
		}

		discovery := func() enode.Iterator {
			d, err := setupDiscovery(backend.config.EthDiscoveryURLs)
			if err != nil {
				panic(err)
			}
			return d
		}

		refCfg := stack.Config().P2P
		listenHost, listenPort, err := splitAddrIntoHostAndPort(refCfg.ListenAddr)
		if err != nil {
			return nil, err
		}

		var pi int // points to next port to be picked from refCfg.AllowedPorts
		for _, protocol := range refCfg.ProtocolVersion {
			cfg := refCfg
			cfg.NodeDatabase = filepath.Join(stack.Config().Dirs.Nodes, eth.ProtocolToString[protocol])

			// pick port from allowed list
			var picked bool
			for ; pi < len(refCfg.AllowedPorts) && !picked; pi++ {
				pc := int(refCfg.AllowedPorts[pi])
				if pc == 0 {
					// For ephemeral ports probing to see if the port is taken does not
					// make sense.
					picked = true
					break
				}
				if !checkPortIsFree(fmt.Sprintf("%s:%d", listenHost, pc)) {
					logger.Warn("bind protocol to port has failed: port is busy", "protocols", fmt.Sprintf("eth/%d", refCfg.ProtocolVersion), "port", pc)
					continue
				}
				if listenPort != pc {
					listenPort = pc
				}
				pi++
				picked = true
				break
			}
			if !picked {
				return nil, fmt.Errorf("run out of allowed ports for p2p eth protocols %v. Extend allowed port list via --p2p.allowed-ports", cfg.AllowedPorts)
			}

			cfg.ListenAddr = fmt.Sprintf("%s:%d", listenHost, listenPort)

			server := sentry.NewGrpcServer(backend.sentryCtx, discovery, readNodeInfo, &cfg, protocol, logger)
			backend.sentryServers = append(backend.sentryServers, server)
			sentries = append(sentries, direct.NewSentryClientDirect(protocol, server))
		}

		go func() {
			logEvery := time.NewTicker(120 * time.Second)
			defer logEvery.Stop()

			var logItems []interface{}

			for {
				select {
				case <-backend.sentryCtx.Done():
					return
				case <-logEvery.C:
					logItems = logItems[:0]
					peerCountMap := map[uint]int{}
					for _, srv := range backend.sentryServers {
						counts := srv.SimplePeerCount()
						for protocol, count := range counts {
							peerCountMap[protocol] += count
						}
					}
					for protocol, count := range peerCountMap {
						logItems = append(logItems, eth.ProtocolToString[protocol], strconv.Itoa(count))
					}
					logger.Info("[p2p] GoodPeers", logItems...)
				}
			}
		}()
	}

	inMemoryExecution := func(batch kv.RwTx, header *types.Header, body *types.RawBody, unwindPoint uint64, headersChain []*types.Header, bodiesChain []*types.RawBody,
		notifications *shards.Notifications) error {
		// Needs its own notifications to not update RPC daemon and txpool about pending blocks
		stateSync, err := stages2.NewInMemoryExecution(backend.sentryCtx, backend.chainDB, config, backend.sentriesClient,
			dirs, notifications, allSnapshots, backend.agg, log.New() /* logging will be discarded */)
		if err != nil {
			return err
		}
		// We start the mining step
		if err := stages2.StateStep(ctx, batch, backend.blockWriter, stateSync, backend.sentriesClient.Bd, header, body, unwindPoint, headersChain, bodiesChain); err != nil {
			logger.Warn("Could not validate block", "err", err)
			return err
		}
		progress, err := stages.GetStageProgress(batch, stages.IntermediateHashes)
		if err != nil {
			return err
		}
		if progress < header.Number.Uint64() {
			return fmt.Errorf("unsuccessful execution, progress %d < expected %d", progress, header.Number.Uint64())
		}
		return nil
	}
	var currentBlock *types.Block
	if err := chainKv.View(context.Background(), func(tx kv.Tx) error {
		currentBlock = blockReader.CurrentBlock(tx)
		return nil
	}); err != nil {
		panic(err)
	}

	currentBlockNumber := uint64(0)
	if currentBlock != nil {
		currentBlockNumber = currentBlock.NumberU64()
	}

	logger.Info("Initialising Ethereum protocol", "network", config.NetworkID)
	var consensusConfig interface{}

	if chainConfig.Clique != nil {
		consensusConfig = &config.Clique
	} else if chainConfig.Aura != nil {
		consensusConfig = &config.Aura
	} else if chainConfig.Bor != nil {
		consensusConfig = &config.Bor
	} else {
		consensusConfig = &config.Ethash
	}
	backend.engine = ethconsensusconfig.CreateConsensusEngine(chainConfig, consensusConfig, config.Miner.Notify, config.Miner.Noverify, config.HeimdallgRPCAddress, config.HeimdallURL,
		config.WithoutHeimdall, stack.DataDir(), false /* readonly */, logger)
	backend.forkValidator = engineapi.NewForkValidator(currentBlockNumber, inMemoryExecution, tmpdir, backend.blockReader)

	backend.sentriesClient, err = sentry.NewMultiClient(
		chainKv,
		stack.Config().NodeName(),
		chainConfig,
		genesis.Hash(),
		backend.engine,
		backend.config.NetworkID,
		sentries,
		config.Sync,
		blockReader,
		stack.Config().SentryLogPeerInfo,
		backend.forkValidator,
		config.DropUselessPeers,
		logger,
	)
	if err != nil {
		return nil, err
	}

	var miningRPC txpool_proto.MiningServer
	stateDiffClient := direct.NewStateDiffClientDirect(kvRPC)
	if config.DeprecatedTxPool.Disable {
		backend.txPool2GrpcServer = &txpool2.GrpcDisabled{}
	} else {
		//cacheConfig := kvcache.DefaultCoherentCacheConfig
		//cacheConfig.MetricsLabel = "txpool"

		backend.newTxs2 = make(chan types2.Announcements, 1024)
		//defer close(newTxs)
		backend.txPool2DB, backend.txPool2, backend.txPool2Fetch, backend.txPool2Send, backend.txPool2GrpcServer, err = txpooluitl.AllComponents(
			ctx, config.TxPool, kvcache.NewDummy(), backend.newTxs2, backend.chainDB, backend.sentriesClient.Sentries(), stateDiffClient, logger,
		)
		if err != nil {
			return nil, err
		}
	}

	backend.notifyMiningAboutNewTxs = make(chan struct{}, 1)
	backend.miningSealingQuit = make(chan struct{})
	backend.pendingBlocks = make(chan *types.Block, 1)
	backend.minedBlocks = make(chan *types.Block, 1)

	miner := stagedsync.NewMiningState(&config.Miner)
	backend.pendingBlocks = miner.PendingResultCh
	backend.minedBlocks = miner.MiningResultCh

	// proof-of-work mining
	mining := stagedsync.New(
		stagedsync.MiningStages(backend.sentryCtx,
			stagedsync.StageMiningCreateBlockCfg(backend.chainDB, miner, *backend.chainConfig, backend.engine, backend.txPool2, backend.txPool2DB, nil, tmpdir, backend.blockReader),
			stagedsync.StageMiningExecCfg(backend.chainDB, miner, backend.notifications.Events, *backend.chainConfig, backend.engine, &vm.Config{}, tmpdir, nil, 0, backend.txPool2, backend.txPool2DB, allSnapshots, config.TransactionsV3),
			stagedsync.StageHashStateCfg(backend.chainDB, dirs, config.HistoryV3, backend.agg),
			stagedsync.StageTrieCfg(backend.chainDB, false, true, true, tmpdir, blockReader, nil, config.HistoryV3, backend.agg),
			stagedsync.StageMiningFinishCfg(backend.chainDB, *backend.chainConfig, backend.engine, miner, backend.miningSealingQuit, backend.blockReader),
		), stagedsync.MiningUnwindOrder, stagedsync.MiningPruneOrder,
		logger)

	var ethashApi *ethash.API
	if casted, ok := backend.engine.(*ethash.Ethash); ok {
		ethashApi = casted.APIs(nil)[1].Service.(*ethash.API)
	}

	// proof-of-stake mining
	assembleBlockPOS := func(param *core.BlockBuilderParameters, interrupt *int32) (*types.BlockWithReceipts, error) {
		miningStatePos := stagedsync.NewProposingState(&config.Miner)
		miningStatePos.MiningConfig.Etherbase = param.SuggestedFeeRecipient
		proposingSync := stagedsync.New(
			stagedsync.MiningStages(backend.sentryCtx,
				stagedsync.StageMiningCreateBlockCfg(backend.chainDB, miningStatePos, *backend.chainConfig, backend.engine, backend.txPool2, backend.txPool2DB, param, tmpdir, backend.blockReader),
				stagedsync.StageMiningExecCfg(backend.chainDB, miningStatePos, backend.notifications.Events, *backend.chainConfig, backend.engine, &vm.Config{}, tmpdir, interrupt, param.PayloadId, backend.txPool2, backend.txPool2DB, allSnapshots, config.TransactionsV3),
				stagedsync.StageHashStateCfg(backend.chainDB, dirs, config.HistoryV3, backend.agg),
				stagedsync.StageTrieCfg(backend.chainDB, false, true, true, tmpdir, blockReader, nil, config.HistoryV3, backend.agg),
				stagedsync.StageMiningFinishCfg(backend.chainDB, *backend.chainConfig, backend.engine, miningStatePos, backend.miningSealingQuit, backend.blockReader),
			), stagedsync.MiningUnwindOrder, stagedsync.MiningPruneOrder,
			logger)
		// We start the mining step
		if err := stages2.MiningStep(ctx, backend.chainDB, proposingSync, tmpdir); err != nil {
			return nil, err
		}
		block := <-miningStatePos.MiningResultPOSCh
		return block, nil
	}

	// Initialize ethbackend
	ethBackendRPC := privateapi.NewEthBackendServer(ctx, backend, backend.chainDB, backend.notifications.Events,
		blockReader, chainConfig, assembleBlockPOS, backend.sentriesClient.Hd, config.Miner.EnabledPOS, logger)
	miningRPC = privateapi.NewMiningServer(ctx, backend, ethashApi, logger)

	var creds credentials.TransportCredentials
	if stack.Config().PrivateApiAddr != "" {
		if stack.Config().TLSConnection {
			creds, err = grpcutil.TLS(stack.Config().TLSCACert, stack.Config().TLSCertFile, stack.Config().TLSKeyFile)
			if err != nil {
				return nil, err
			}
		}
		backend.privateAPI, err = privateapi.StartGrpc(
			kvRPC,
			ethBackendRPC,
			backend.txPool2GrpcServer,
			miningRPC,
			stack.Config().PrivateApiAddr,
			stack.Config().PrivateApiRateLimit,
			creds,
			stack.Config().HealthCheck,
			logger)
		if err != nil {
			return nil, fmt.Errorf("private api: %w", err)
		}
	}

	// If we choose not to run a consensus layer, run our embedded.
	if config.InternalCL && clparams.EmbeddedSupported(config.NetworkID) {
		genesisCfg, networkCfg, beaconCfg := clparams.GetConfigsByNetwork(clparams.NetworkType(config.NetworkID))
		if err != nil {
			return nil, err
		}
		state, err := clcore.RetrieveBeaconState(ctx, beaconCfg, genesisCfg,
			clparams.GetCheckpointSyncEndpoint(clparams.NetworkType(config.NetworkID)))
		if err != nil {
			return nil, err
		}
		forkDigest, err := fork.ComputeForkDigest(beaconCfg, genesisCfg)
		if err != nil {
			return nil, err
		}

		client, err := service.StartSentinelService(&sentinel.SentinelConfig{
			IpAddr:        config.LightClientDiscoveryAddr,
			Port:          int(config.LightClientDiscoveryPort),
			TCPPort:       uint(config.LightClientDiscoveryTCPPort),
			GenesisConfig: genesisCfg,
			NetworkConfig: networkCfg,
			BeaconConfig:  beaconCfg,
			TmpDir:        tmpdir,
		}, chainKv, &service.ServerConfig{Network: "tcp", Addr: fmt.Sprintf("%s:%d", config.SentinelAddr, config.SentinelPort)}, creds, &cltypes.Status{
			ForkDigest:     forkDigest,
			FinalizedRoot:  state.FinalizedCheckpoint().BlockRoot(),
			FinalizedEpoch: state.FinalizedCheckpoint().Epoch(),
			HeadSlot:       state.FinalizedCheckpoint().Epoch() * beaconCfg.SlotsPerEpoch,
			HeadRoot:       state.FinalizedCheckpoint().BlockRoot(),
		}, logger)
		if err != nil {
			return nil, err
		}
		engine := execution_client.NewExecutionEnginePhase1FromServer(ctx, ethBackendRPC)

		if err != nil {
			return nil, err
		}

		go caplin1.RunCaplinPhase1(ctx, client, beaconCfg, genesisCfg, engine, state)
	}

	if currentBlock == nil {
		currentBlock = genesis
	}
	// We start the transaction pool on startup, for a couple of reasons:
	// 1) Hive tests requires us to do so and starting it from eth_sendRawTransaction is not viable as we have not enough data
	// to initialize it properly.
	// 2) we cannot propose for block 1 regardless.
	go func() {
		time.Sleep(10 * time.Millisecond)
		baseFee := uint64(0)
		if currentBlock.BaseFee() != nil {
			baseFee = currentBlock.BaseFee().Uint64()
		}
		backend.notifications.Accumulator.StartChange(currentBlock.NumberU64(), currentBlock.Hash(), nil, false)
		backend.notifications.Accumulator.SendAndReset(ctx, backend.notifications.StateChangesConsumer, baseFee, currentBlock.GasLimit())

	}()

	if !config.DeprecatedTxPool.Disable {
		backend.txPool2Fetch.ConnectCore()
		backend.txPool2Fetch.ConnectSentries()
		var newTxsBroadcaster *txpool2.NewSlotsStreams
		if casted, ok := backend.txPool2GrpcServer.(*txpool2.GrpcServer); ok {
			newTxsBroadcaster = casted.NewSlotsStreams
		}
		go txpool2.MainLoop(backend.sentryCtx,
			backend.txPool2DB, backend.chainDB,
			backend.txPool2, backend.newTxs2, backend.txPool2Send, newTxsBroadcaster,
			func() {
				select {
				case backend.notifyMiningAboutNewTxs <- struct{}{}:
				default:
				}
			})
	}
	go func() {
		defer debug.LogPanic()
		for {
			select {
			case b := <-backend.minedBlocks:
				// Add mined header and block body before broadcast. This is because the broadcast call
				// will trigger the staged sync which will require headers and blocks to be available
				// in their respective cache in the download stage. If not found, it would cause a
				// liveness issue for the chain.
				if err := backend.sentriesClient.Hd.AddMinedHeader(b.Header()); err != nil {
					logger.Error("add mined block to header downloader", "err", err)
				}
				backend.sentriesClient.Bd.AddToPrefetch(b.Header(), b.RawBody())

				//p2p
				//backend.sentriesClient.BroadcastNewBlock(context.Background(), b, b.Difficulty())
				//rpcdaemon
				if err := miningRPC.(*privateapi.MiningServer).BroadcastMinedBlock(b); err != nil {
					logger.Error("txpool rpc mined block broadcast", "err", err)
				}
				logger.Trace("BroadcastMinedBlock successful", "number", b.Number(), "GasUsed", b.GasUsed(), "txn count", b.Transactions().Len())
				backend.sentriesClient.PropagateNewBlockHashes(ctx, []headerdownload.Announce{
					{
						Number: b.NumberU64(),
						Hash:   b.Hash(),
					},
				})

			case b := <-backend.pendingBlocks:
				if err := miningRPC.(*privateapi.MiningServer).BroadcastPendingBlock(b); err != nil {
					logger.Error("txpool rpc pending block broadcast", "err", err)
				}
			case <-backend.sentriesClient.Hd.QuitPoWMining:
				return
			}
		}
	}()

	if err := backend.StartMining(context.Background(), backend.chainDB, mining, backend.config.Miner, backend.gasPrice, backend.sentriesClient.Hd.QuitPoWMining, tmpdir); err != nil {
		return nil, err
	}

	backend.ethBackendRPC, backend.miningRPC, backend.stateChangesClient = ethBackendRPC, miningRPC, stateDiffClient

	backend.syncStages = stages2.NewDefaultStages(backend.sentryCtx, backend.chainDB, stack.Config().P2P, config, backend.sentriesClient,
		backend.notifications, backend.downloaderClient, allSnapshots, backend.agg, backend.forkValidator, backend.engine, logger)
	backend.syncUnwindOrder = stagedsync.DefaultUnwindOrder
	backend.syncPruneOrder = stagedsync.DefaultPruneOrder
	backend.stagedSync = stagedsync.New(backend.syncStages, backend.syncUnwindOrder, backend.syncPruneOrder, logger)

	return backend, nil
}
func (backend *Ethereum) Init(stack *node.Node, config *ethconfig.Config) error {
	ethBackendRPC, miningRPC, stateDiffClient := backend.ethBackendRPC, backend.miningRPC, backend.stateChangesClient
	blockReader := backend.blockReader
	ctx := backend.sentryCtx
	chainKv := backend.chainDB
	var err error

	backend.sentriesClient.Hd.StartPoSDownloader(backend.sentryCtx, backend.sentriesClient.SendHeaderRequest, backend.sentriesClient.Penalize)

	emptyBadHash := config.BadBlockHash == libcommon.Hash{}
	if !emptyBadHash {
		var badBlockHeader *types.Header
		if err = chainKv.View(context.Background(), func(tx kv.Tx) error {
			header, hErr := rawdb.ReadHeaderByHash(tx, config.BadBlockHash)
			badBlockHeader = header
			return hErr
		}); err != nil {
			return err
		}

		if badBlockHeader != nil {
			unwindPoint := badBlockHeader.Number.Uint64() - 1
			backend.stagedSync.UnwindTo(unwindPoint, config.BadBlockHash)
		}
	}

	//eth.APIBackend = &EthAPIBackend{stack.Config().ExtRPCEnabled(), stack.Config().AllowUnprotectedTxs, eth, nil}
	gpoParams := config.GPO
	if gpoParams.Default == nil {
		gpoParams.Default = config.Miner.GasPrice
	}
	//eth.APIBackend.gpo = gasprice.NewOracle(eth.APIBackend, gpoParams)
	if config.Ethstats != "" {
		var headCh chan [][]byte
		headCh, backend.unsubscribeEthstat = backend.notifications.Events.AddHeaderSubscription()
		if err := ethstats.New(stack, backend.sentryServers, chainKv, backend.blockReader, backend.engine, config.Ethstats, backend.networkID, ctx.Done(), headCh); err != nil {
			return err
		}
	}
	// start HTTP API
	httpRpcCfg := stack.Config().Http
	ethRpcClient, txPoolRpcClient, miningRpcClient, stateCache, ff, err := cli.EmbeddedServices(ctx, chainKv, httpRpcCfg.StateCache, blockReader, ethBackendRPC,
		backend.txPool2GrpcServer, miningRPC, stateDiffClient, backend.logger)
	if err != nil {
		return err
	}

	var borDb kv.RoDB
	if casted, ok := backend.engine.(*bor.Bor); ok {
		borDb = casted.DB
	}
	apiList := commands.APIList(chainKv, borDb, ethRpcClient, txPoolRpcClient, miningRpcClient, ff, stateCache, blockReader, backend.agg, httpRpcCfg, backend.engine, backend.logger)
	authApiList := commands.AuthAPIList(chainKv, ethRpcClient, txPoolRpcClient, miningRpcClient, ff, stateCache, blockReader, backend.agg, httpRpcCfg, backend.engine, backend.logger)
	go func() {
		if err := cli.StartRpcServer(ctx, httpRpcCfg, apiList, authApiList, backend.logger); err != nil {
			backend.logger.Error(err.Error())
			return
		}
	}()

	// Register the backend on the node
	stack.RegisterLifecycle(backend)
	return nil
}

func (s *Ethereum) APIs() []rpc.API {
	return []rpc.API{}
}

func (s *Ethereum) Etherbase() (eb libcommon.Address, err error) {
	s.lock.RLock()
	etherbase := s.etherbase
	s.lock.RUnlock()

	if etherbase != (libcommon.Address{}) {
		return etherbase, nil
	}
	return libcommon.Address{}, fmt.Errorf("etherbase must be explicitly specified")
}

// isLocalBlock checks whether the specified block is mined
// by local miner accounts.
//
// We regard two types of accounts as local miner account: etherbase
// and accounts specified via `txpool.locals` flag.
func (s *Ethereum) isLocalBlock(block *types.Block) bool { //nolint
	s.lock.RLock()
	etherbase := s.etherbase
	s.lock.RUnlock()
	return ethutils.IsLocalBlock(s.engine, etherbase, s.config.DeprecatedTxPool.Locals, block.Header())
}

// shouldPreserve checks whether we should preserve the given block
// during the chain reorg depending on whether the author of block
// is a local account.
func (s *Ethereum) shouldPreserve(block *types.Block) bool { //nolint
	// The reason we need to disable the self-reorg preserving for clique
	// is it can be probable to introduce a deadlock.
	//
	// e.g. If there are 7 available signers
	//
	// r1   A
	// r2     B
	// r3       C
	// r4         D
	// r5   A      [X] F G
	// r6    [X]
	//
	// In the round5, the inturn signer E is offline, so the worst case
	// is A, F and G sign the block of round5 and reject the block of opponents
	// and in the round6, the last available signer B is offline, the whole
	// network is stuck.
	if _, ok := s.engine.(*clique.Clique); ok {
		return false
	}
	return s.isLocalBlock(block)
}

// StartMining starts the miner with the given number of CPU threads. If mining
// is already running, this method adjust the number of threads allowed to use
// and updates the minimum price required by the transaction pool.
func (s *Ethereum) StartMining(ctx context.Context, db kv.RwDB, mining *stagedsync.Sync, cfg params.MiningConfig, gasPrice *uint256.Int, quitCh chan struct{}, tmpDir string) error {
	if !cfg.Enabled {
		return nil
	}

	// Configure the local mining address
	eb, err := s.Etherbase()
	if err != nil {
		s.logger.Error("Cannot start mining without etherbase", "err", err)
		return fmt.Errorf("etherbase missing: %w", err)
	}

	var clq *clique.Clique
	if c, ok := s.engine.(*clique.Clique); ok {
		clq = c
	} else if cl, ok := s.engine.(*merge.Merge); ok {
		if c, ok := cl.InnerEngine().(*clique.Clique); ok {
			clq = c
		}
	}
	if clq != nil {
		if cfg.SigKey == nil {
			s.logger.Error("Etherbase account unavailable locally", "err", err)
			return fmt.Errorf("signer missing: %w", err)
		}

		clq.Authorize(eb, func(_ libcommon.Address, mimeType string, message []byte) ([]byte, error) {
			return crypto.Sign(crypto.Keccak256(message), cfg.SigKey)
		})
	}

	var borcfg *bor.Bor
	if b, ok := s.engine.(*bor.Bor); ok {
		borcfg = b
	} else if br, ok := s.engine.(*merge.Merge); ok {
		if b, ok := br.InnerEngine().(*bor.Bor); ok {
			borcfg = b
		}
	}
	if borcfg != nil {
		if cfg.SigKey == nil {
			s.logger.Error("Etherbase account unavailable locally", "err", err)
			return fmt.Errorf("signer missing: %w", err)
		}

		borcfg.Authorize(eb, func(_ libcommon.Address, mimeType string, message []byte) ([]byte, error) {
			return crypto.Sign(crypto.Keccak256(message), cfg.SigKey)
		})
	}

	go func() {
		defer debug.LogPanic()
		defer close(s.waitForMiningStop)

		mineEvery := time.NewTicker(cfg.Recommit)
		defer mineEvery.Stop()

		// Listen on a new head subscription. This allows us to maintain the block time by
		// triggering mining after the block is passed through all stages.
		newHeadCh, closeNewHeadCh := s.notifications.Events.AddHeaderSubscription()
		defer closeNewHeadCh()

		var works bool
		var hasWork bool
		errc := make(chan error, 1)

		for {
			mineEvery.Reset(cfg.Recommit)
			select {
			case <-s.notifyMiningAboutNewTxs:
				s.logger.Debug("Start mining new block based on txpool notif")
				hasWork = true
			case <-newHeadCh:
				s.logger.Debug("Start mining new block based on new head channel")
				hasWork = true
			case <-mineEvery.C:
				s.logger.Debug("Start mining new block based on miner.recommit")
				hasWork = true
			case err := <-errc:
				works = false
				hasWork = false
				if errors.Is(err, libcommon.ErrStopped) {
					return
				}
				if err != nil {
					s.logger.Warn("mining", "err", err)
				}
			case <-quitCh:
				return
			}

			if !works && hasWork {
				works = true
				go func() { errc <- stages2.MiningStep(ctx, db, mining, tmpDir) }()
			}
		}
	}()

	return nil
}

func (s *Ethereum) IsMining() bool { return s.config.Miner.Enabled }

func (s *Ethereum) ChainKV() kv.RwDB            { return s.chainDB }
func (s *Ethereum) NetVersion() (uint64, error) { return s.networkID, nil }
func (s *Ethereum) NetPeerCount() (uint64, error) {
	var sentryPc uint64 = 0

	s.logger.Trace("sentry", "peer count", sentryPc)
	for _, sc := range s.sentriesClient.Sentries() {
		ctx := context.Background()
		reply, err := sc.PeerCount(ctx, &proto_sentry.PeerCountRequest{})
		if err != nil {
			s.logger.Warn("sentry", "err", err)
			return 0, nil
		}
		sentryPc += reply.Count
	}

	return sentryPc, nil
}

func (s *Ethereum) NodesInfo(limit int) (*remote.NodesInfoReply, error) {
	if limit == 0 || limit > len(s.sentriesClient.Sentries()) {
		limit = len(s.sentriesClient.Sentries())
	}

	nodes := make([]*prototypes.NodeInfoReply, 0, limit)
	for i := 0; i < limit; i++ {
		sc := s.sentriesClient.Sentries()[i]

		nodeInfo, err := sc.NodeInfo(context.Background(), nil)
		if err != nil {
			s.logger.Error("sentry nodeInfo", "err", err)
		}

		nodes = append(nodes, nodeInfo)
	}

	nodesInfo := &remote.NodesInfoReply{NodesInfo: nodes}
	slices.SortFunc(nodesInfo.NodesInfo, remote.NodeInfoReplyLess)

	return nodesInfo, nil
}

// sets up blockReader and client downloader
<<<<<<< HEAD
func (s *Ethereum) setUpSnapDownloader(ctx context.Context, downloaderCfg *downloadercfg.Cfg) error {
=======
func (s *Ethereum) setUpBlockReader(ctx context.Context, dirs datadir.Dirs, snConfig ethconfig.Snapshot, downloaderCfg *downloadercfg.Cfg, notifications *shards.Events, transactionsV3 bool) (services.FullBlockReader, *blockio.BlockWriter, *snapshotsync.RoSnapshots, *libstate.AggregatorV3, error) {
	allSnapshots := snapshotsync.NewRoSnapshots(snConfig, dirs.Snap, s.logger)
>>>>>>> 30408289
	var err error
	if s.config.Snapshot.NoDownloader {
		return nil
	}
<<<<<<< HEAD
	if s.config.Snapshot.DownloaderAddr != "" {
		// connect to external Downloader
		s.downloaderClient, err = downloadergrpc.NewClient(ctx, s.config.Snapshot.DownloaderAddr)
	} else {
		// start embedded Downloader
		s.downloader, err = downloader3.New(ctx, downloaderCfg)
		if err != nil {
			return err
		}
		s.downloader.MainLoopInBackground(ctx, true)
		bittorrentServer, err := downloader3.NewGrpcServer(s.downloader)
		if err != nil {
			return fmt.Errorf("new server: %w", err)
		}

		s.downloaderClient = direct.NewDownloaderClient(bittorrentServer)
	}
	s.agg.OnFreeze(func(frozenFileNames []string) {
		events := s.notifications.Events
		events.OnNewSnapshot()
		if s.downloaderClient != nil {
			req := &proto_downloader.DownloadRequest{Items: make([]*proto_downloader.DownloadItem, 0, len(frozenFileNames))}
			for _, fName := range frozenFileNames {
				req.Items = append(req.Items, &proto_downloader.DownloadItem{
					Path: filepath.Join("history", fName),
				})
			}
			if _, err := s.downloaderClient.Download(ctx, req); err != nil {
				s.logger.Warn("[snapshots] notify downloader", "err", err)
			}
=======
	blockReader := snapshotsync.NewBlockReader(allSnapshots, transactionsV3)
	blockWriter := blockio.NewBlockWriter(transactionsV3)

	if !snConfig.NoDownloader {
		if snConfig.DownloaderAddr != "" {
			// connect to external Downloader
			s.downloaderClient, err = downloadergrpc.NewClient(ctx, snConfig.DownloaderAddr)
		} else {
			// start embedded Downloader
			s.downloader, err = downloader3.New(ctx, downloaderCfg)
			if err != nil {
				return nil, nil, nil, nil, err
			}
			s.downloader.MainLoopInBackground(ctx, true)
			bittorrentServer, err := downloader3.NewGrpcServer(s.downloader)
			if err != nil {
				return nil, nil, nil, nil, fmt.Errorf("new server: %w", err)
			}

			s.downloaderClient = direct.NewDownloaderClient(bittorrentServer)
		}
		if err != nil {
			return nil, nil, nil, nil, err
>>>>>>> 30408289
		}
	})
	return err
}

func setUpBlockReader(ctx context.Context, db kv.RwDB, dirs datadir.Dirs, snConfig ethconfig.Snapshot, notifications *shards.Events, transactionsV3 bool, logger log.Logger) (services.FullBlockReader, *blockio.BlockWriter, *snapshotsync.RoSnapshots, *libstate.AggregatorV3, error) {
	allSnapshots := snapshotsync.NewRoSnapshots(snConfig, dirs.Snap, logger)
	var err error
	if !snConfig.NoDownloader {
		allSnapshots.OptimisticalyReopenWithDB(db)
	}
	blockReader := snapshotsync.NewBlockReader(allSnapshots, transactionsV3)
	blockWriter := blockio.NewBlockWriter(transactionsV3)

	dir.MustExist(dirs.SnapHistory)
	agg, err := libstate.NewAggregatorV3(ctx, dirs.SnapHistory, dirs.Tmp, ethconfig.HistoryV3AggregationStep, db, logger)
	if err != nil {
		return nil, nil, nil, nil, err
	}
	if err = agg.OpenFolder(); err != nil {
		return nil, nil, nil, nil, err
	}
<<<<<<< HEAD
=======
	agg.OnFreeze(func(frozenFileNames []string) {
		notifications.OnNewSnapshot()
		req := &proto_downloader.DownloadRequest{Items: make([]*proto_downloader.DownloadItem, 0, len(frozenFileNames))}
		for _, fName := range frozenFileNames {
			req.Items = append(req.Items, &proto_downloader.DownloadItem{
				Path: filepath.Join("history", fName),
			})
		}
	})

>>>>>>> 30408289
	return blockReader, blockWriter, allSnapshots, agg, nil
}

func (s *Ethereum) Peers(ctx context.Context) (*remote.PeersReply, error) {
	var reply remote.PeersReply
	for _, sentryClient := range s.sentriesClient.Sentries() {
		peers, err := sentryClient.Peers(ctx, &emptypb.Empty{})
		if err != nil {
			return nil, fmt.Errorf("ethereum backend MultiClient.Peers error: %w", err)
		}
		reply.Peers = append(reply.Peers, peers.Peers...)
	}
	return &reply, nil
}

// Protocols returns all the currently configured
// network protocols to start.
func (s *Ethereum) Protocols() []p2p.Protocol {
	protocols := make([]p2p.Protocol, 0, len(s.sentryServers))
	for i := range s.sentryServers {
		protocols = append(protocols, s.sentryServers[i].Protocols...)
	}
	return protocols
}

// Start implements node.Lifecycle, starting all internal goroutines needed by the
// Ethereum protocol implementation.
func (s *Ethereum) Start() error {
	s.sentriesClient.StartStreamLoops(s.sentryCtx)
	time.Sleep(10 * time.Millisecond) // just to reduce logs order confusion

	hook := stages2.NewHook(s.sentryCtx, s.notifications, s.stagedSync, s.chainConfig, s.logger, s.sentriesClient.UpdateHead)
	go stages2.StageLoop(s.sentryCtx, s.chainDB, s.stagedSync, s.sentriesClient.Hd, s.waitForStageLoopStop, s.config.Sync.LoopThrottle, s.logger, nil, hook)

	return nil
}

// Stop implements node.Service, terminating all internal goroutines used by the
// Ethereum protocol.
func (s *Ethereum) Stop() error {
	// Stop all the peer-related stuff first.
	s.sentryCancel()
	if s.unsubscribeEthstat != nil {
		s.unsubscribeEthstat()
	}
	if s.downloader != nil {
		s.downloader.Close()
	}
	if s.privateAPI != nil {
		shutdownDone := make(chan bool)
		go func() {
			defer close(shutdownDone)
			s.privateAPI.GracefulStop()
		}()
		select {
		case <-time.After(1 * time.Second): // shutdown deadline
			s.privateAPI.Stop()
		case <-shutdownDone:
		}
	}
	libcommon.SafeClose(s.sentriesClient.Hd.QuitPoWMining)

	_ = s.engine.Close()
	<-s.waitForStageLoopStop
	if s.config.Miner.Enabled {
		<-s.waitForMiningStop
	}
	for _, sentryServer := range s.sentryServers {
		sentryServer.Close()
	}
	if s.txPool2DB != nil {
		s.txPool2DB.Close()
	}
	if s.agg != nil {
		s.agg.Close()
	}
	s.chainDB.Close()
	return nil
}

func (s *Ethereum) ChainDB() kv.RwDB {
	return s.chainDB
}

func (s *Ethereum) ChainConfig() *chain.Config {
	return s.chainConfig
}

func (s *Ethereum) StagedSync() *stagedsync.Sync {
	return s.stagedSync
}

func (s *Ethereum) Notifications() *shards.Notifications {
	return s.notifications
}

func (s *Ethereum) SentryCtx() context.Context {
	return s.sentryCtx
}

func (s *Ethereum) SentryControlServer() *sentry.MultiClient {
	return s.sentriesClient
}

// RemoveContents is like os.RemoveAll, but preserve dir itself
func RemoveContents(dir string) error {
	d, err := os.Open(dir)
	if err != nil {
		if errors.Is(err, fs.ErrNotExist) {
			return nil
		}
		return err
	}
	defer d.Close()
	names, err := d.Readdirnames(-1)
	if err != nil {
		return err
	}
	for _, name := range names {
		err = os.RemoveAll(filepath.Join(dir, name))
		if err != nil {
			return err
		}
	}
	return nil
}

func checkPortIsFree(addr string) (free bool) {
	c, err := net.DialTimeout("tcp", addr, 200*time.Millisecond)
	if err != nil {
		return true
	}
	c.Close()
	return false
}<|MERGE_RESOLUTION|>--- conflicted
+++ resolved
@@ -263,75 +263,9 @@
 
 	logger.Info("Initialised chain configuration", "config", chainConfig, "genesis", genesis.Hash())
 
-<<<<<<< HEAD
 	if err := backend.setUpSnapDownloader(ctx, config.Downloader); err != nil {
 		return nil, err
 	}
-=======
-	if err := chainKv.Update(context.Background(), func(tx kv.RwTx) error {
-		if err = stagedsync.UpdateMetrics(tx); err != nil {
-			return err
-		}
-
-		config.Prune, err = prune.EnsureNotChanged(tx, config.Prune)
-		if err != nil {
-			return err
-		}
-		isCorrectSync, useSnapshots, err := snap.EnsureNotChanged(tx, config.Snapshot)
-		if err != nil {
-			return err
-		}
-
-		config.HistoryV3, err = kvcfg.HistoryV3.WriteOnce(tx, config.HistoryV3)
-		if err != nil {
-			return err
-		}
-
-		config.TransactionsV3, err = kvcfg.TransactionsV3.WriteOnce(tx, config.TransactionsV3)
-		if err != nil {
-			return err
-		}
-
-		// if we are in the incorrect syncmode then we change it to the appropriate one
-		if !isCorrectSync {
-			logger.Warn("Incorrect snapshot enablement", "got", config.Sync.UseSnapshots, "change_to", useSnapshots)
-			config.Sync.UseSnapshots = useSnapshots
-			config.Snapshot.Enabled = ethconfig.UseSnapshotsByChainName(chainConfig.ChainName) && useSnapshots
-		}
-		logger.Info("Effective", "prune_flags", config.Prune.String(), "snapshot_flags", config.Snapshot.String(), "history.v3", config.HistoryV3)
-
-		return nil
-	}); err != nil {
-		return nil, err
-	}
-
-	ctx, ctxCancel := context.WithCancel(context.Background())
-
-	// kv_remote architecture does blocks on stream.Send - means current architecture require unlimited amount of txs to provide good throughput
-	backend := &Ethereum{
-		sentryCtx:            ctx,
-		sentryCancel:         ctxCancel,
-		config:               config,
-		chainDB:              chainKv,
-		networkID:            config.NetworkID,
-		etherbase:            config.Miner.Etherbase,
-		chainConfig:          chainConfig,
-		genesisBlock:         genesis,
-		genesisHash:          genesis.Hash(),
-		waitForStageLoopStop: make(chan struct{}),
-		waitForMiningStop:    make(chan struct{}),
-		notifications: &shards.Notifications{
-			Events:      shards.NewEvents(),
-			Accumulator: shards.NewAccumulator(),
-		},
-		logger: logger,
-	}
-	blockReader, blockWriter, allSnapshots, agg, err := backend.setUpBlockReader(ctx, config.Dirs, config.Snapshot, config.Downloader, backend.notifications.Events, config.TransactionsV3)
-	if err != nil {
-		return nil, err
-	}
-	backend.agg, backend.blockSnapshots, backend.blockReader, backend.blockWriter = agg, allSnapshots, blockReader, blockWriter
->>>>>>> 30408289
 
 	if config.HistoryV3 {
 		backend.chainDB, err = temporal.New(backend.chainDB, agg, accounts.ConvertV3toV2, historyv2read.RestoreCodeHash, accounts.DecodeIncarnationFromStorage, systemcontracts.SystemContractCodeLookup[chainConfig.ChainName])
@@ -1005,17 +939,11 @@
 }
 
 // sets up blockReader and client downloader
-<<<<<<< HEAD
 func (s *Ethereum) setUpSnapDownloader(ctx context.Context, downloaderCfg *downloadercfg.Cfg) error {
-=======
-func (s *Ethereum) setUpBlockReader(ctx context.Context, dirs datadir.Dirs, snConfig ethconfig.Snapshot, downloaderCfg *downloadercfg.Cfg, notifications *shards.Events, transactionsV3 bool) (services.FullBlockReader, *blockio.BlockWriter, *snapshotsync.RoSnapshots, *libstate.AggregatorV3, error) {
-	allSnapshots := snapshotsync.NewRoSnapshots(snConfig, dirs.Snap, s.logger)
->>>>>>> 30408289
 	var err error
 	if s.config.Snapshot.NoDownloader {
 		return nil
 	}
-<<<<<<< HEAD
 	if s.config.Snapshot.DownloaderAddr != "" {
 		// connect to external Downloader
 		s.downloaderClient, err = downloadergrpc.NewClient(ctx, s.config.Snapshot.DownloaderAddr)
@@ -1046,31 +974,6 @@
 			if _, err := s.downloaderClient.Download(ctx, req); err != nil {
 				s.logger.Warn("[snapshots] notify downloader", "err", err)
 			}
-=======
-	blockReader := snapshotsync.NewBlockReader(allSnapshots, transactionsV3)
-	blockWriter := blockio.NewBlockWriter(transactionsV3)
-
-	if !snConfig.NoDownloader {
-		if snConfig.DownloaderAddr != "" {
-			// connect to external Downloader
-			s.downloaderClient, err = downloadergrpc.NewClient(ctx, snConfig.DownloaderAddr)
-		} else {
-			// start embedded Downloader
-			s.downloader, err = downloader3.New(ctx, downloaderCfg)
-			if err != nil {
-				return nil, nil, nil, nil, err
-			}
-			s.downloader.MainLoopInBackground(ctx, true)
-			bittorrentServer, err := downloader3.NewGrpcServer(s.downloader)
-			if err != nil {
-				return nil, nil, nil, nil, fmt.Errorf("new server: %w", err)
-			}
-
-			s.downloaderClient = direct.NewDownloaderClient(bittorrentServer)
-		}
-		if err != nil {
-			return nil, nil, nil, nil, err
->>>>>>> 30408289
 		}
 	})
 	return err
@@ -1093,19 +996,6 @@
 	if err = agg.OpenFolder(); err != nil {
 		return nil, nil, nil, nil, err
 	}
-<<<<<<< HEAD
-=======
-	agg.OnFreeze(func(frozenFileNames []string) {
-		notifications.OnNewSnapshot()
-		req := &proto_downloader.DownloadRequest{Items: make([]*proto_downloader.DownloadItem, 0, len(frozenFileNames))}
-		for _, fName := range frozenFileNames {
-			req.Items = append(req.Items, &proto_downloader.DownloadItem{
-				Path: filepath.Join("history", fName),
-			})
-		}
-	})
-
->>>>>>> 30408289
 	return blockReader, blockWriter, allSnapshots, agg, nil
 }
 
