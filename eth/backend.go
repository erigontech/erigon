// Copyright 2014 The go-ethereum Authors
// This file is part of the go-ethereum library.
//
// The go-ethereum library is free software: you can redistribute it and/or modify
// it under the terms of the GNU Lesser General Public License as published by
// the Free Software Foundation, either version 3 of the License, or
// (at your option) any later version.
//
// The go-ethereum library is distributed in the hope that it will be useful,
// but WITHOUT ANY WARRANTY; without even the implied warranty of
// MERCHANTABILITY or FITNESS FOR A PARTICULAR PURPOSE. See the
// GNU Lesser General Public License for more details.
//
// You should have received a copy of the GNU Lesser General Public License
// along with the go-ethereum library. If not, see <http://www.gnu.org/licenses/>.

// Package eth implements the Ethereum protocol.
package eth

import (
	"context"
	"errors"
	"fmt"
	"io/fs"
	"math"
	"math/big"
	"net"
	"os"
	"path/filepath"
	"strconv"
	"strings"
	"sync"
	"sync/atomic"
	"time"

	"github.com/erigontech/mdbx-go/mdbx"
	lru "github.com/hashicorp/golang-lru/arc/v2"
	"github.com/holiman/uint256"
	"github.com/ledgerwatch/erigon-lib/config3"
	"github.com/ledgerwatch/erigon-lib/kv/temporal"
	"github.com/ledgerwatch/log/v3"
	"golang.org/x/exp/slices"
	"google.golang.org/grpc"
	"google.golang.org/grpc/credentials"
	"google.golang.org/protobuf/types/known/emptypb"

	"github.com/ledgerwatch/erigon-lib/chain"
	"github.com/ledgerwatch/erigon-lib/chain/networkname"
	"github.com/ledgerwatch/erigon-lib/chain/snapcfg"
	libcommon "github.com/ledgerwatch/erigon-lib/common"
	"github.com/ledgerwatch/erigon-lib/common/datadir"
	"github.com/ledgerwatch/erigon-lib/common/disk"
	"github.com/ledgerwatch/erigon-lib/common/mem"
	"github.com/ledgerwatch/erigon-lib/direct"
	"github.com/ledgerwatch/erigon-lib/downloader"
	"github.com/ledgerwatch/erigon-lib/downloader/downloadercfg"
	"github.com/ledgerwatch/erigon-lib/downloader/downloadergrpc"
	"github.com/ledgerwatch/erigon-lib/downloader/snaptype"
	protodownloader "github.com/ledgerwatch/erigon-lib/gointerfaces/downloader"
	"github.com/ledgerwatch/erigon-lib/gointerfaces/grpcutil"
	"github.com/ledgerwatch/erigon-lib/gointerfaces/remote"
	rpcsentinel "github.com/ledgerwatch/erigon-lib/gointerfaces/sentinel"
	protosentry "github.com/ledgerwatch/erigon-lib/gointerfaces/sentry"
	txpoolproto "github.com/ledgerwatch/erigon-lib/gointerfaces/txpool"
	prototypes "github.com/ledgerwatch/erigon-lib/gointerfaces/types"
	"github.com/ledgerwatch/erigon-lib/kv"
	"github.com/ledgerwatch/erigon-lib/kv/kvcache"
	"github.com/ledgerwatch/erigon-lib/kv/kvcfg"
	"github.com/ledgerwatch/erigon-lib/kv/remotedbserver"
	libstate "github.com/ledgerwatch/erigon-lib/state"
	"github.com/ledgerwatch/erigon-lib/txpool"
	"github.com/ledgerwatch/erigon-lib/txpool/txpooluitl"
	types2 "github.com/ledgerwatch/erigon-lib/types"
	"github.com/ledgerwatch/erigon-lib/wrap"
	"github.com/ledgerwatch/erigon/cl/clparams"
	"github.com/ledgerwatch/erigon/cl/persistence/db_config"
	"github.com/ledgerwatch/erigon/cl/persistence/format/snapshot_format/getters"
	clcore "github.com/ledgerwatch/erigon/cl/phase1/core"
	executionclient "github.com/ledgerwatch/erigon/cl/phase1/execution_client"
	"github.com/ledgerwatch/erigon/cl/utils/eth_clock"
	"github.com/ledgerwatch/erigon/cmd/caplin/caplin1"
	"github.com/ledgerwatch/erigon/cmd/rpcdaemon/cli"
	"github.com/ledgerwatch/erigon/common/debug"
	"github.com/ledgerwatch/erigon/consensus"
	"github.com/ledgerwatch/erigon/consensus/clique"
	"github.com/ledgerwatch/erigon/consensus/ethash"
	"github.com/ledgerwatch/erigon/consensus/merge"
	"github.com/ledgerwatch/erigon/consensus/misc"
	"github.com/ledgerwatch/erigon/core"
	"github.com/ledgerwatch/erigon/core/rawdb"
	"github.com/ledgerwatch/erigon/core/rawdb/blockio"
	"github.com/ledgerwatch/erigon/core/types"
	"github.com/ledgerwatch/erigon/core/vm"
	"github.com/ledgerwatch/erigon/crypto"
	"github.com/ledgerwatch/erigon/eth/ethconfig"
	"github.com/ledgerwatch/erigon/eth/ethconsensusconfig"
	"github.com/ledgerwatch/erigon/eth/ethutils"
	"github.com/ledgerwatch/erigon/eth/protocols/eth"
	"github.com/ledgerwatch/erigon/eth/stagedsync"
	"github.com/ledgerwatch/erigon/eth/stagedsync/stages"
	"github.com/ledgerwatch/erigon/ethdb/privateapi"
	"github.com/ledgerwatch/erigon/ethdb/prune"
	"github.com/ledgerwatch/erigon/ethstats"
	"github.com/ledgerwatch/erigon/node"
	"github.com/ledgerwatch/erigon/p2p"
	"github.com/ledgerwatch/erigon/p2p/enode"
	"github.com/ledgerwatch/erigon/p2p/sentry"
	"github.com/ledgerwatch/erigon/p2p/sentry/sentry_multi_client"
	"github.com/ledgerwatch/erigon/params"
	"github.com/ledgerwatch/erigon/polygon/bor"
	"github.com/ledgerwatch/erigon/polygon/bor/finality/flags"
	"github.com/ledgerwatch/erigon/polygon/bor/valset"
	"github.com/ledgerwatch/erigon/polygon/heimdall"
	polygonsync "github.com/ledgerwatch/erigon/polygon/sync"
	"github.com/ledgerwatch/erigon/rpc"
	"github.com/ledgerwatch/erigon/turbo/builder"
	"github.com/ledgerwatch/erigon/turbo/engineapi"
	"github.com/ledgerwatch/erigon/turbo/engineapi/engine_block_downloader"
	"github.com/ledgerwatch/erigon/turbo/engineapi/engine_helpers"
	"github.com/ledgerwatch/erigon/turbo/execution/eth1"
	"github.com/ledgerwatch/erigon/turbo/execution/eth1/eth1_chain_reader.go"
	"github.com/ledgerwatch/erigon/turbo/jsonrpc"
	"github.com/ledgerwatch/erigon/turbo/services"
	"github.com/ledgerwatch/erigon/turbo/shards"
	"github.com/ledgerwatch/erigon/turbo/silkworm"
	"github.com/ledgerwatch/erigon/turbo/snapshotsync/freezeblocks"
	"github.com/ledgerwatch/erigon/turbo/snapshotsync/snap"
	stages2 "github.com/ledgerwatch/erigon/turbo/stages"
	"github.com/ledgerwatch/erigon/turbo/stages/headerdownload"
)

// Config contains the configuration options of the ETH protocol.
// Deprecated: use ethconfig.Config instead.
type Config = ethconfig.Config

// Ethereum implements the Ethereum full node service.
type Ethereum struct {
	config *ethconfig.Config

	// DB interfaces
	chainDB    kv.RwDB
	privateAPI *grpc.Server

	engine consensus.Engine

	gasPrice  *uint256.Int
	etherbase libcommon.Address

	networkID uint64

	lock         sync.RWMutex // Protects the variadic fields (e.g. gas price and etherbase)
	chainConfig  *chain.Config
	apiList      []rpc.API
	genesisBlock *types.Block
	genesisHash  libcommon.Hash

	eth1ExecutionServer *eth1.EthereumExecutionModule

	ethBackendRPC      *privateapi.EthBackendServer
	engineBackendRPC   *engineapi.EngineServer
	miningRPC          txpoolproto.MiningServer
	stateChangesClient txpool.StateChangesClient

	miningSealingQuit chan struct{}
	pendingBlocks     chan *types.Block
	minedBlocks       chan *types.Block

	sentryCtx      context.Context
	sentryCancel   context.CancelFunc
	sentriesClient *sentry_multi_client.MultiClient
	sentryServers  []*sentry.GrpcServer

	stagedSync         *stagedsync.Sync
	pipelineStagedSync *stagedsync.Sync
	syncStages         []*stagedsync.Stage
	syncUnwindOrder    stagedsync.UnwindOrder
	syncPruneOrder     stagedsync.PruneOrder

	downloaderClient protodownloader.DownloaderClient

	notifications      *shards.Notifications
	unsubscribeEthstat func()

	waitForStageLoopStop chan struct{}
	waitForMiningStop    chan struct{}

	txPoolDB                kv.RwDB
	txPool                  *txpool.TxPool
	newTxs                  chan types2.Announcements
	txPoolFetch             *txpool.Fetch
	txPoolSend              *txpool.Send
	txPoolGrpcServer        txpoolproto.TxpoolServer
	notifyMiningAboutNewTxs chan struct{}
	forkValidator           *engine_helpers.ForkValidator
	downloader              *downloader.Downloader

	agg            *libstate.Aggregator
	blockSnapshots *freezeblocks.RoSnapshots
	blockReader    services.FullBlockReader
	blockWriter    *blockio.BlockWriter
	kvRPC          *remotedbserver.KvServer
	logger         log.Logger

	sentinel rpcsentinel.SentinelClient

	silkworm                 *silkworm.Silkworm
	silkwormRPCDaemonService *silkworm.RpcDaemonService
	silkwormSentryService    *silkworm.SentryService

	polygonSyncService polygonsync.Service
	stopNode           func() error
}

func splitAddrIntoHostAndPort(addr string) (host string, port int, err error) {
	idx := strings.LastIndexByte(addr, ':')
	if idx < 0 {
		return "", 0, errors.New("invalid address format")
	}
	host = addr[:idx]
	port, err = strconv.Atoi(addr[idx+1:])
	return
}

const blockBufferSize = 128

// New creates a new Ethereum object (including the
// initialisation of the common Ethereum object)
func New(ctx context.Context, stack *node.Node, config *ethconfig.Config, logger log.Logger) (*Ethereum, error) {
	config.Snapshot.Enabled = config.Sync.UseSnapshots
	if config.Miner.GasPrice == nil || config.Miner.GasPrice.Cmp(libcommon.Big0) <= 0 {
		logger.Warn("Sanitizing invalid miner gas price", "provided", config.Miner.GasPrice, "updated", ethconfig.Defaults.Miner.GasPrice)
		config.Miner.GasPrice = new(big.Int).Set(ethconfig.Defaults.Miner.GasPrice)
	}

	dirs := stack.Config().Dirs
	tmpdir := dirs.Tmp
	if err := RemoveContents(tmpdir); err != nil { // clean it on startup
		return nil, fmt.Errorf("clean tmp dir: %s, %w", tmpdir, err)
	}

	// Assemble the Ethereum object
	chainKv, err := node.OpenDatabase(ctx, stack.Config(), kv.ChainDB, "", false, logger)
	if err != nil {
		return nil, err
	}
	latestBlockBuiltStore := builder.NewLatestBlockBuiltStore()

	if err := chainKv.Update(context.Background(), func(tx kv.RwTx) error {
		if err = stages.UpdateMetrics(tx); err != nil {
			return err
		}

		config.Prune, err = prune.EnsureNotChanged(tx, config.Prune)
		if err != nil {
			return err
		}

		config.HistoryV3, err = kvcfg.HistoryV3.WriteOnce(tx, config.HistoryV3)
		return err
	}); err != nil {
		return nil, err
	}

	ctx, ctxCancel := context.WithCancel(context.Background())

	// kv_remote architecture does blocks on stream.Send - means current architecture require unlimited amount of txs to provide good throughput
	backend := &Ethereum{
		sentryCtx:            ctx,
		sentryCancel:         ctxCancel,
		config:               config,
		chainDB:              chainKv,
		networkID:            config.NetworkID,
		etherbase:            config.Miner.Etherbase,
		waitForStageLoopStop: make(chan struct{}),
		waitForMiningStop:    make(chan struct{}),
		notifications: &shards.Notifications{
			Events:      shards.NewEvents(),
			Accumulator: shards.NewAccumulator(),
		},
		logger: logger,
		stopNode: func() error {
			return stack.Close()
		},
	}

	var chainConfig *chain.Config
	var genesis *types.Block
	if err := backend.chainDB.Update(context.Background(), func(tx kv.RwTx) error {
		h, err := rawdb.ReadCanonicalHash(tx, 0)
		if err != nil {
			panic(err)
		}
		genesisSpec := config.Genesis
		if h != (libcommon.Hash{}) { // fallback to db content
			genesisSpec = nil
		}
		var genesisErr error
		chainConfig, genesis, genesisErr = core.WriteGenesisBlock(tx, genesisSpec, config.OverridePragueTime, tmpdir, logger)
		if _, ok := genesisErr.(*chain.ConfigCompatError); genesisErr != nil && !ok {
			return genesisErr
		}

		return nil
	}); err != nil {
		panic(err)
	}
	backend.chainConfig = chainConfig
	backend.genesisBlock = genesis
	backend.genesisHash = genesis.Hash()

	if err := chainKv.Update(context.Background(), func(tx kv.RwTx) error {
		isCorrectSync, useSnapshots, err := snap.EnsureNotChanged(tx, config.Snapshot)
		if err != nil {
			return err
		}
		// if we are in the incorrect syncmode then we change it to the appropriate one
		if !isCorrectSync {
			config.Sync.UseSnapshots = useSnapshots
			config.Snapshot.Enabled = ethconfig.UseSnapshotsByChainName(chainConfig.ChainName) && useSnapshots
		}
		return nil
	}); err != nil {
		return nil, err
	}

	logger.Info("Initialised chain configuration", "config", chainConfig, "genesis", genesis.Hash())

	// Check if we have an already initialized chain and fall back to
	// that if so. Otherwise we need to generate a new genesis spec.
	blockReader, blockWriter, allSnapshots, allBorSnapshots, agg, err := setUpBlockReader(ctx, chainKv, config.Dirs, config, config.HistoryV3, chainConfig.Bor != nil, logger)
	if err != nil {
		return nil, err
	}
	backend.agg, backend.blockSnapshots, backend.blockReader, backend.blockWriter = agg, allSnapshots, blockReader, blockWriter

	if config.HistoryV3 {
		backend.chainDB, err = temporal.New(backend.chainDB, agg)
		if err != nil {
			return nil, err
		}
		chainKv = backend.chainDB //nolint
	}

	if err := backend.setUpSnapDownloader(ctx, config.Downloader); err != nil {
		return nil, err
	}

	kvRPC := remotedbserver.NewKvServer(ctx, backend.chainDB, allSnapshots, allBorSnapshots, agg, logger)
	backend.notifications.StateChangesConsumer = kvRPC
	backend.kvRPC = kvRPC

	backend.gasPrice, _ = uint256.FromBig(config.Miner.GasPrice)

	if config.SilkwormExecution || config.SilkwormRpcDaemon || config.SilkwormSentry {
		backend.silkworm, err = silkworm.New(config.Dirs.DataDir, mdbx.Version())
		if err != nil {
			return nil, err
		}
	}

	p2pConfig := stack.Config().P2P
	var sentries []direct.SentryClient
	if len(p2pConfig.SentryAddr) > 0 {
		for _, addr := range p2pConfig.SentryAddr {
			sentryClient, err := sentry_multi_client.GrpcClient(backend.sentryCtx, addr)
			if err != nil {
				return nil, err
			}
			sentries = append(sentries, sentryClient)
		}
	} else if config.SilkwormSentry {
		apiPort := 53774
		apiAddr := fmt.Sprintf("127.0.0.1:%d", apiPort)

		collectNodeURLs := func(nodes []*enode.Node) []string {
			var urls []string
			for _, n := range nodes {
				urls = append(urls, n.URLv4())
			}
			return urls
		}

		settings := silkworm.SentrySettings{
			ClientId:    p2pConfig.Name,
			ApiPort:     apiPort,
			Port:        p2pConfig.ListenPort(),
			Nat:         p2pConfig.NATSpec,
			NetworkId:   config.NetworkID,
			NodeKey:     crypto.FromECDSA(p2pConfig.PrivateKey),
			StaticPeers: collectNodeURLs(p2pConfig.StaticNodes),
			Bootnodes:   collectNodeURLs(p2pConfig.BootstrapNodes),
			NoDiscover:  p2pConfig.NoDiscovery,
			MaxPeers:    p2pConfig.MaxPeers,
		}

		silkwormSentryService := silkworm.NewSentryService(backend.silkworm, settings)
		backend.silkwormSentryService = &silkwormSentryService

		sentryClient, err := sentry_multi_client.GrpcClient(backend.sentryCtx, apiAddr)
		if err != nil {
			return nil, err
		}
		sentries = append(sentries, sentryClient)
	} else {
		var readNodeInfo = func() *eth.NodeInfo {
			var res *eth.NodeInfo
			_ = backend.chainDB.View(context.Background(), func(tx kv.Tx) error {
				res = eth.ReadNodeInfo(tx, backend.chainConfig, backend.genesisHash, backend.networkID)
				return nil
			})

			return res
		}

		discovery := func() enode.Iterator {
			d, err := setupDiscovery(backend.config.EthDiscoveryURLs)
			if err != nil {
				panic(err)
			}
			return d
		}

		listenHost, listenPort, err := splitAddrIntoHostAndPort(p2pConfig.ListenAddr)
		if err != nil {
			return nil, err
		}

		var pi int // points to next port to be picked from refCfg.AllowedPorts
		for _, protocol := range p2pConfig.ProtocolVersion {
			cfg := p2pConfig
			cfg.NodeDatabase = filepath.Join(stack.Config().Dirs.Nodes, eth.ProtocolToString[protocol])

			// pick port from allowed list
			var picked bool
			for ; pi < len(cfg.AllowedPorts) && !picked; pi++ {
				pc := int(cfg.AllowedPorts[pi])
				if pc == 0 {
					// For ephemeral ports probing to see if the port is taken does not
					// make sense.
					picked = true
					break
				}
				if !checkPortIsFree(fmt.Sprintf("%s:%d", listenHost, pc)) {
					logger.Warn("bind protocol to port has failed: port is busy", "protocols", fmt.Sprintf("eth/%d", cfg.ProtocolVersion), "port", pc)
					continue
				}
				if listenPort != pc {
					listenPort = pc
				}
				pi++
				picked = true
				break
			}
			if !picked {
				return nil, fmt.Errorf("run out of allowed ports for p2p eth protocols %v. Extend allowed port list via --p2p.allowed-ports", cfg.AllowedPorts)
			}

			cfg.ListenAddr = fmt.Sprintf("%s:%d", listenHost, listenPort)
			server := sentry.NewGrpcServer(backend.sentryCtx, discovery, readNodeInfo, &cfg, protocol, logger)
			backend.sentryServers = append(backend.sentryServers, server)
			sentries = append(sentries, direct.NewSentryClientDirect(protocol, server))
		}

		go func() {
			logEvery := time.NewTicker(180 * time.Second)
			defer logEvery.Stop()

			var logItems []interface{}

			for {
				select {
				case <-backend.sentryCtx.Done():
					return
				case <-logEvery.C:
					logItems = logItems[:0]
					peerCountMap := map[uint]int{}
					for _, srv := range backend.sentryServers {
						counts := srv.SimplePeerCount()
						for protocol, count := range counts {
							peerCountMap[protocol] += count
						}
					}
					for protocol, count := range peerCountMap {
						logItems = append(logItems, eth.ProtocolToString[protocol], strconv.Itoa(count))
					}
					logger.Info("[p2p] GoodPeers", logItems...)
				}
			}
		}()
	}

	// setup periodic logging and prometheus updates
	go mem.LogMemStats(ctx, logger)
	go disk.UpdateDiskStats(ctx, logger)

	var currentBlock *types.Block
	if err := chainKv.View(context.Background(), func(tx kv.Tx) error {
		currentBlock, err = blockReader.CurrentBlock(tx)
		return err
	}); err != nil {
		panic(err)
	}

	currentBlockNumber := uint64(0)
	if currentBlock != nil {
		currentBlockNumber = currentBlock.NumberU64()
	}

	logger.Info("Initialising Ethereum protocol", "network", config.NetworkID)
	var consensusConfig interface{}

	if chainConfig.Clique != nil {
		consensusConfig = &config.Clique
	} else if chainConfig.Aura != nil {
		consensusConfig = &config.Aura
	} else if chainConfig.Bor != nil {
		consensusConfig = chainConfig.Bor
	} else {
		consensusConfig = &config.Ethash
	}
	var heimdallClient heimdall.HeimdallClient
	if chainConfig.Bor != nil {
		if !config.WithoutHeimdall {
			heimdallClient = heimdall.NewHeimdallClient(config.HeimdallURL, logger)
		}

		flags.Milestone = config.WithHeimdallMilestones
	}

	backend.engine = ethconsensusconfig.CreateConsensusEngine(ctx, stack.Config(), chainConfig, consensusConfig, config.Miner.Notify, config.Miner.Noverify, heimdallClient, config.WithoutHeimdall, blockReader, false /* readonly */, logger)

	inMemoryExecution := func(txc wrap.TxContainer, header *types.Header, body *types.RawBody, unwindPoint uint64, headersChain []*types.Header, bodiesChain []*types.RawBody,
		notifications *shards.Notifications) error {
		terseLogger := log.New()
		terseLogger.SetHandler(log.LvlFilterHandler(log.LvlWarn, log.StderrHandler))
		// Needs its own notifications to not update RPC daemon and txpool about pending blocks
		stateSync := stages2.NewInMemoryExecution(backend.sentryCtx, backend.chainDB, config, backend.sentriesClient,
			dirs, notifications, blockReader, blockWriter, backend.agg, backend.silkworm, terseLogger)
		chainReader := stagedsync.NewChainReaderImpl(chainConfig, txc.Tx, blockReader, logger)
		// We start the mining step
		if err := stages2.StateStep(ctx, chainReader, backend.engine, txc, stateSync, header, body, unwindPoint, headersChain, bodiesChain, config.HistoryV3); err != nil {
			logger.Warn("Could not validate block", "err", err)
			return err
		}
		progress, err := stages.GetStageProgress(txc.Tx, stages.IntermediateHashes)
		if err != nil {
			return err
		}
		if progress < header.Number.Uint64() {
			return fmt.Errorf("unsuccessful execution, progress %d < expected %d", progress, header.Number.Uint64())
		}
		return nil
	}
	backend.forkValidator = engine_helpers.NewForkValidator(ctx, currentBlockNumber, inMemoryExecution, tmpdir, backend.blockReader)

	statusDataProvider := sentry.NewStatusDataProvider(
		chainKv,
		chainConfig,
		genesis,
		backend.config.NetworkID,
	)

	// limit "new block" broadcasts to at most 10 random peers at time
	maxBlockBroadcastPeers := func(header *types.Header) uint { return 10 }

	// unlimited "new block" broadcasts to all peers for blocks announced by Bor validators
	if borEngine, ok := backend.engine.(*bor.Bor); ok {
		defaultValue := maxBlockBroadcastPeers(nil)
		maxBlockBroadcastPeers = func(header *types.Header) uint {
			isValidator, err := borEngine.IsValidator(header)
			if err != nil {
				logger.Warn("maxBlockBroadcastPeers: borEngine.IsValidator has failed", "err", err)
				return defaultValue
			}
			if isValidator {
				// 0 means send to all
				return 0
			}
			return defaultValue
		}
	}

	sentryMcDisableBlockDownload := config.PolygonSync
	backend.sentriesClient, err = sentry_multi_client.NewMultiClient(
		chainKv,
		chainConfig,
		backend.engine,
		sentries,
		config.Sync,
		blockReader,
		blockBufferSize,
		statusDataProvider,
		stack.Config().SentryLogPeerInfo,
		maxBlockBroadcastPeers,
		sentryMcDisableBlockDownload,
		logger,
	)
	if err != nil {
		return nil, err
	}

	config.TxPool.NoGossip = config.DisableTxPoolGossip
	var miningRPC txpoolproto.MiningServer
	stateDiffClient := direct.NewStateDiffClientDirect(kvRPC)
	if config.DeprecatedTxPool.Disable {
		backend.txPoolGrpcServer = &txpool.GrpcDisabled{}
	} else {
		//cacheConfig := kvcache.DefaultCoherentCacheConfig
		//cacheConfig.MetricsLabel = "txpool"

		backend.newTxs = make(chan types2.Announcements, 1024)
		//defer close(newTxs)
		backend.txPoolDB, backend.txPool, backend.txPoolFetch, backend.txPoolSend, backend.txPoolGrpcServer, err = txpooluitl.AllComponents(
			ctx, config.TxPool, kvcache.NewDummy(), backend.newTxs, backend.chainDB, backend.sentriesClient.Sentries(), stateDiffClient, misc.Eip1559FeeCalculator, logger,
		)
		if err != nil {
			return nil, err
		}
	}

	backend.notifyMiningAboutNewTxs = make(chan struct{}, 1)
	backend.miningSealingQuit = make(chan struct{})
	backend.pendingBlocks = make(chan *types.Block, 1)
	backend.minedBlocks = make(chan *types.Block, 1)

	miner := stagedsync.NewMiningState(&config.Miner)
	backend.pendingBlocks = miner.PendingResultCh

	var (
		snapDb     kv.RwDB
		recents    *lru.ARCCache[libcommon.Hash, *bor.Snapshot]
		signatures *lru.ARCCache[libcommon.Hash, libcommon.Address]
	)
	if bor, ok := backend.engine.(*bor.Bor); ok {
		snapDb = bor.DB
		recents = bor.Recents
		signatures = bor.Signatures
	}
	// proof-of-work mining
	mining := stagedsync.New(
		config.Sync,
		stagedsync.MiningStages(backend.sentryCtx,
			stagedsync.StageMiningCreateBlockCfg(backend.chainDB, miner, *backend.chainConfig, backend.engine, backend.txPoolDB, nil, tmpdir, backend.blockReader),
			stagedsync.StageBorHeimdallCfg(backend.chainDB, snapDb, miner, *backend.chainConfig, heimdallClient, backend.blockReader, nil, nil, nil, recents, signatures),
			stagedsync.StageMiningExecCfg(backend.chainDB, miner, backend.notifications.Events, *backend.chainConfig, backend.engine, &vm.Config{}, tmpdir, nil, 0, backend.txPool, backend.txPoolDB, blockReader),
			stagedsync.StageHashStateCfg(backend.chainDB, dirs, config.HistoryV3),
			stagedsync.StageTrieCfg(backend.chainDB, false, true, true, tmpdir, blockReader, nil, config.HistoryV3, backend.agg),
			stagedsync.StageMiningFinishCfg(backend.chainDB, *backend.chainConfig, backend.engine, miner, backend.miningSealingQuit, backend.blockReader, latestBlockBuiltStore),
		), stagedsync.MiningUnwindOrder, stagedsync.MiningPruneOrder,
		logger)

	var ethashApi *ethash.API
	if casted, ok := backend.engine.(*ethash.Ethash); ok {
		ethashApi = casted.APIs(nil)[1].Service.(*ethash.API)
	}

	// proof-of-stake mining
	assembleBlockPOS := func(param *core.BlockBuilderParameters, interrupt *int32) (*types.BlockWithReceipts, error) {
		miningStatePos := stagedsync.NewProposingState(&config.Miner)
		miningStatePos.MiningConfig.Etherbase = param.SuggestedFeeRecipient
		proposingSync := stagedsync.New(
			config.Sync,
			stagedsync.MiningStages(backend.sentryCtx,
				stagedsync.StageMiningCreateBlockCfg(backend.chainDB, miningStatePos, *backend.chainConfig, backend.engine, backend.txPoolDB, param, tmpdir, backend.blockReader),
				stagedsync.StageBorHeimdallCfg(backend.chainDB, snapDb, miningStatePos, *backend.chainConfig, heimdallClient, backend.blockReader, nil, nil, nil, recents, signatures),
				stagedsync.StageMiningExecCfg(backend.chainDB, miningStatePos, backend.notifications.Events, *backend.chainConfig, backend.engine, &vm.Config{}, tmpdir, interrupt, param.PayloadId, backend.txPool, backend.txPoolDB, blockReader),
				stagedsync.StageHashStateCfg(backend.chainDB, dirs, config.HistoryV3),
				stagedsync.StageTrieCfg(backend.chainDB, false, true, true, tmpdir, blockReader, nil, config.HistoryV3, backend.agg),
				stagedsync.StageMiningFinishCfg(backend.chainDB, *backend.chainConfig, backend.engine, miningStatePos, backend.miningSealingQuit, backend.blockReader, latestBlockBuiltStore),
			), stagedsync.MiningUnwindOrder, stagedsync.MiningPruneOrder,
			logger)
		// We start the mining step
		if err := stages2.MiningStep(ctx, backend.chainDB, proposingSync, tmpdir, logger); err != nil {
			return nil, err
		}
		block := <-miningStatePos.MiningResultPOSCh
		return block, nil
	}

	// Initialize ethbackend
	ethBackendRPC := privateapi.NewEthBackendServer(ctx, backend, backend.chainDB, backend.notifications.Events, blockReader, logger, latestBlockBuiltStore)
	// initialize engine backend

	blockRetire := freezeblocks.NewBlockRetire(1, dirs, blockReader, blockWriter, backend.chainDB, backend.chainConfig, backend.notifications.Events, logger)

	miningRPC = privateapi.NewMiningServer(ctx, backend, ethashApi, logger)

	var creds credentials.TransportCredentials
	if stack.Config().PrivateApiAddr != "" {
		if stack.Config().TLSConnection {
			creds, err = grpcutil.TLS(stack.Config().TLSCACert, stack.Config().TLSCertFile, stack.Config().TLSKeyFile)
			if err != nil {
				return nil, err
			}
		}
		backend.privateAPI, err = privateapi.StartGrpc(
			kvRPC,
			ethBackendRPC,
			backend.txPoolGrpcServer,
			miningRPC,
			stack.Config().PrivateApiAddr,
			stack.Config().PrivateApiRateLimit,
			creds,
			stack.Config().HealthCheck,
			logger)
		if err != nil {
			return nil, fmt.Errorf("private api: %w", err)
		}
	}

	if currentBlock == nil {
		currentBlock = genesis
	}
	// We start the transaction pool on startup, for a couple of reasons:
	// 1) Hive tests requires us to do so and starting it from eth_sendRawTransaction is not viable as we have not enough data
	// to initialize it properly.
	// 2) we cannot propose for block 1 regardless.

	if !config.DeprecatedTxPool.Disable {
		backend.txPoolFetch.ConnectCore()
		backend.txPoolFetch.ConnectSentries()
		var newTxsBroadcaster *txpool.NewSlotsStreams
		if casted, ok := backend.txPoolGrpcServer.(*txpool.GrpcServer); ok {
			newTxsBroadcaster = casted.NewSlotsStreams
		}
		go txpool.MainLoop(backend.sentryCtx,
			backend.txPoolDB, backend.txPool, backend.newTxs, backend.txPoolSend, newTxsBroadcaster,
			func() {
				select {
				case backend.notifyMiningAboutNewTxs <- struct{}{}:
				default:
				}
			})
	}

	go func() {
		defer debug.LogPanic()
		for {
			select {
			case b := <-backend.minedBlocks:
				// Add mined header and block body before broadcast. This is because the broadcast call
				// will trigger the staged sync which will require headers and blocks to be available
				// in their respective cache in the download stage. If not found, it would cause a
				// liveness issue for the chain.
				if err := backend.sentriesClient.Hd.AddMinedHeader(b.Header()); err != nil {
					logger.Error("add mined block to header downloader", "err", err)
				}
				backend.sentriesClient.Bd.AddToPrefetch(b.Header(), b.RawBody())

				//p2p
				//backend.sentriesClient.BroadcastNewBlock(context.Background(), b, b.Difficulty())
				//rpcdaemon
				if err := miningRPC.(*privateapi.MiningServer).BroadcastMinedBlock(b); err != nil {
					logger.Error("txpool rpc mined block broadcast", "err", err)
				}
				logger.Trace("BroadcastMinedBlock successful", "number", b.Number(), "GasUsed", b.GasUsed(), "txn count", b.Transactions().Len())
				backend.sentriesClient.PropagateNewBlockHashes(ctx, []headerdownload.Announce{
					{
						Number: b.NumberU64(),
						Hash:   b.Hash(),
					},
				})

			case b := <-backend.pendingBlocks:
				if err := miningRPC.(*privateapi.MiningServer).BroadcastPendingBlock(b); err != nil {
					logger.Error("txpool rpc pending block broadcast", "err", err)
				}
			case <-backend.sentriesClient.Hd.QuitPoWMining:
				return
			}
		}
	}()

	if err := backend.StartMining(context.Background(), backend.chainDB, stateDiffClient, mining, miner, backend.gasPrice, backend.sentriesClient.Hd.QuitPoWMining, tmpdir, logger); err != nil {
		return nil, err
	}

	backend.ethBackendRPC, backend.miningRPC, backend.stateChangesClient = ethBackendRPC, miningRPC, stateDiffClient

	backend.syncStages = stages2.NewDefaultStages(backend.sentryCtx, backend.chainDB, snapDb, p2pConfig, config, backend.sentriesClient, backend.notifications, backend.downloaderClient,
		blockReader, blockRetire, backend.agg, backend.silkworm, backend.forkValidator, heimdallClient, recents, signatures, logger)
	backend.syncUnwindOrder = stagedsync.DefaultUnwindOrder
	backend.syncPruneOrder = stagedsync.DefaultPruneOrder
	backend.stagedSync = stagedsync.New(config.Sync, backend.syncStages, backend.syncUnwindOrder, backend.syncPruneOrder, logger)

	hook := stages2.NewHook(backend.sentryCtx, backend.chainDB, backend.notifications, backend.stagedSync, backend.blockReader, backend.chainConfig, backend.logger, backend.sentriesClient.SetStatus)

	if !config.Sync.UseSnapshots && backend.downloaderClient != nil {
		for _, p := range snaptype.AllTypes {
			backend.downloaderClient.ProhibitNewDownloads(ctx, &protodownloader.ProhibitNewDownloadsRequest{
				Type: p.String(),
			})
		}
	}

	checkStateRoot := true
	pipelineStages := stages2.NewPipelineStages(ctx, chainKv, config, p2pConfig, backend.sentriesClient, backend.notifications, backend.downloaderClient, blockReader, blockRetire, backend.agg, backend.silkworm, backend.forkValidator, logger, checkStateRoot)
	backend.pipelineStagedSync = stagedsync.New(config.Sync, pipelineStages, stagedsync.PipelineUnwindOrder, stagedsync.PipelinePruneOrder, logger)
	backend.eth1ExecutionServer = eth1.NewEthereumExecutionModule(blockReader, chainKv, backend.pipelineStagedSync, backend.forkValidator, chainConfig, assembleBlockPOS, hook, backend.notifications.Accumulator, backend.notifications.StateChangesConsumer, logger, backend.engine, config.HistoryV3, ctx)
	executionRpc := direct.NewExecutionClientDirect(backend.eth1ExecutionServer)
	engineBackendRPC := engineapi.NewEngineServer(
		logger,
		chainConfig,
		executionRpc,
		backend.sentriesClient.Hd,
		engine_block_downloader.NewEngineBlockDownloader(ctx,
			logger, backend.sentriesClient.Hd, executionRpc,
			backend.sentriesClient.Bd, backend.sentriesClient.BroadcastNewBlock, backend.sentriesClient.SendBodyRequest, blockReader,
			chainKv, chainConfig, tmpdir, config.Sync.BodyDownloadTimeoutSeconds),
		false,
		config.Miner.EnabledPOS)
	backend.engineBackendRPC = engineBackendRPC

	var executionEngine executionclient.ExecutionEngine
	// Gnosis has too few blocks on his network for phase2 to work. Once we have proper snapshot automation, it can go back to normal.
	if config.NetworkID == uint64(clparams.GnosisNetwork) || config.NetworkID == uint64(clparams.HoleskyNetwork) || config.NetworkID == uint64(clparams.GoerliNetwork) {
		// Read the jwt secret
		jwtSecret, err := cli.ObtainJWTSecret(&stack.Config().Http, logger)
		if err != nil {
			return nil, err
		}
		executionEngine, err = executionclient.NewExecutionClientRPC(jwtSecret, stack.Config().Http.AuthRpcHTTPListenAddress, stack.Config().Http.AuthRpcPort)
		if err != nil {
			return nil, err
		}
	} else {
		executionEngine, err = executionclient.NewExecutionClientDirect(eth1_chain_reader.NewChainReaderEth1(chainConfig, executionRpc, 1000))
		if err != nil {
			return nil, err
		}
	}

	// If we choose not to run a consensus layer, run our embedded.
	if config.InternalCL && clparams.EmbeddedSupported(config.NetworkID) {
		networkCfg, beaconCfg := clparams.GetConfigsByNetwork(clparams.NetworkType(config.NetworkID))
		if err != nil {
			return nil, err
		}
		state, err := clcore.RetrieveBeaconState(ctx, beaconCfg,
			clparams.GetCheckpointSyncEndpoint(clparams.NetworkType(config.NetworkID)))
		if err != nil {
			return nil, err
		}
		ethClock := eth_clock.NewEthereumClock(state.GenesisTime(), state.GenesisValidatorsRoot(), beaconCfg)

		pruneBlobDistance := uint64(128600)
		if config.CaplinConfig.BlobBackfilling || config.CaplinConfig.BlobPruningDisabled {
			pruneBlobDistance = math.MaxUint64
		}

		indiciesDB, blobStorage, err := caplin1.OpenCaplinDatabase(ctx, db_config.DefaultDatabaseConfiguration, beaconCfg, ethClock, dirs.CaplinIndexing, dirs.CaplinBlobs, executionEngine, false, pruneBlobDistance)
		if err != nil {
			return nil, err
		}

		go func() {
			eth1Getter := getters.NewExecutionSnapshotReader(ctx, beaconCfg, blockReader, backend.chainDB)
			if err := caplin1.RunCaplinPhase1(ctx, executionEngine, config, networkCfg, beaconCfg, ethClock, state, dirs, eth1Getter, backend.downloaderClient, config.CaplinConfig.Backfilling, config.CaplinConfig.BlobBackfilling, config.CaplinConfig.Archive, indiciesDB, blobStorage, creds); err != nil {
				logger.Error("could not start caplin", "err", err)
			}
			ctxCancel()
		}()
	}

	if config.PolygonSync {
		// TODO - pending sentry multi client refactor
		//      - sentry multi client should conform to the SentryClient interface and internally
		//        multiplex
		//      - for now we just use 1 sentry
		var sentryClient direct.SentryClient
		for _, client := range sentries {
			if client.Protocol() == direct.ETH68 {
				sentryClient = client
				break
			}
		}
		if sentryClient == nil {
			return nil, errors.New("nil sentryClient for polygon sync")
		}

		backend.polygonSyncService = polygonsync.NewService(
			logger,
			chainConfig,
			sentryClient,
			p2pConfig.MaxPeers,
			statusDataProvider,
			config.HeimdallURL,
			executionEngine,
		)
	}

	return backend, nil
}

func (s *Ethereum) Init(stack *node.Node, config *ethconfig.Config, chainConfig *chain.Config) error {
	ethBackendRPC, miningRPC, stateDiffClient := s.ethBackendRPC, s.miningRPC, s.stateChangesClient
	blockReader := s.blockReader
	ctx := s.sentryCtx
	chainKv := s.chainDB
	var err error

	if chainConfig.Bor == nil {
		s.sentriesClient.Hd.StartPoSDownloader(s.sentryCtx, s.sentriesClient.SendHeaderRequest, s.sentriesClient.Penalize)
	}

	emptyBadHash := config.BadBlockHash == libcommon.Hash{}
	if !emptyBadHash {
		var badBlockHeader *types.Header
		if err = chainKv.View(context.Background(), func(tx kv.Tx) error {
			header, hErr := rawdb.ReadHeaderByHash(tx, config.BadBlockHash)
			badBlockHeader = header
			return hErr
		}); err != nil {
			return err
		}

		if badBlockHeader != nil {
			unwindPoint := badBlockHeader.Number.Uint64() - 1
			s.stagedSync.UnwindTo(unwindPoint, stagedsync.BadBlock(config.BadBlockHash, fmt.Errorf("Init unwind")))
		}
	}

	//eth.APIBackend = &EthAPIBackend{stack.Config().ExtRPCEnabled(), stack.Config().AllowUnprotectedTxs, eth, nil}
	gpoParams := config.GPO
	if gpoParams.Default == nil {
		gpoParams.Default = config.Miner.GasPrice
	}
	// start HTTP API
	httpRpcCfg := stack.Config().Http
	ethRpcClient, txPoolRpcClient, miningRpcClient, stateCache, ff, err := cli.EmbeddedServices(ctx, chainKv, httpRpcCfg.StateCache, blockReader, ethBackendRPC,
		s.txPoolGrpcServer, miningRPC, stateDiffClient, s.logger)
	if err != nil {
		return err
	}

	//eth.APIBackend.gpo = gasprice.NewOracle(eth.APIBackend, gpoParams)
	if config.Ethstats != "" {
		var headCh chan [][]byte
		headCh, s.unsubscribeEthstat = s.notifications.Events.AddHeaderSubscription()
		if err := ethstats.New(stack, s.sentryServers, chainKv, s.blockReader, s.engine, config.Ethstats, s.networkID, ctx.Done(), headCh, txPoolRpcClient); err != nil {
			return err
		}
	}

	s.apiList = jsonrpc.APIList(chainKv, ethRpcClient, txPoolRpcClient, miningRpcClient, ff, stateCache, blockReader, s.agg, &httpRpcCfg, s.engine, s.logger)

	if config.SilkwormRpcDaemon && httpRpcCfg.Enabled {
		silkwormRPCDaemonService := silkworm.NewRpcDaemonService(s.silkworm, chainKv)
		s.silkwormRPCDaemonService = &silkwormRPCDaemonService
	} else {
		go func() {
			if err := cli.StartRpcServer(ctx, &httpRpcCfg, s.apiList, s.logger); err != nil {
				s.logger.Error("cli.StartRpcServer error", "err", err)
			}
		}()
	}

	if chainConfig.Bor == nil {
		go s.engineBackendRPC.Start(ctx, &httpRpcCfg, s.chainDB, s.blockReader, ff, stateCache, s.agg, s.engine, ethRpcClient, txPoolRpcClient, miningRpcClient)
	}

	// Register the backend on the node
	stack.RegisterLifecycle(s)
	return nil
}

func (s *Ethereum) APIs() []rpc.API {
	return s.apiList
}

func (s *Ethereum) Etherbase() (eb libcommon.Address, err error) {
	s.lock.RLock()
	etherbase := s.etherbase
	s.lock.RUnlock()

	if etherbase != (libcommon.Address{}) {
		return etherbase, nil
	}
	return libcommon.Address{}, fmt.Errorf("etherbase must be explicitly specified")
}

// isLocalBlock checks whether the specified block is mined
// by local miner accounts.
//
// We regard two types of accounts as local miner account: etherbase
// and accounts specified via `txpool.locals` flag.
func (s *Ethereum) isLocalBlock(block *types.Block) bool { //nolint
	s.lock.RLock()
	etherbase := s.etherbase
	s.lock.RUnlock()
	return ethutils.IsLocalBlock(s.engine, etherbase, s.config.DeprecatedTxPool.Locals, block.Header())
}

// shouldPreserve checks whether we should preserve the given block
// during the chain reorg depending on whether the author of block
// is a local account.
func (s *Ethereum) shouldPreserve(block *types.Block) bool { //nolint
	// The reason we need to disable the self-reorg preserving for clique
	// is it can be probable to introduce a deadlock.
	//
	// e.g. If there are 7 available signers
	//
	// r1   A
	// r2     B
	// r3       C
	// r4         D
	// r5   A      [X] F G
	// r6    [X]
	//
	// In the round5, the inturn signer E is offline, so the worst case
	// is A, F and G sign the block of round5 and reject the block of opponents
	// and in the round6, the last available signer B is offline, the whole
	// network is stuck.
	if _, ok := s.engine.(*clique.Clique); ok {
		return false
	}
	return s.isLocalBlock(block)
}

// StartMining starts the miner with the given number of CPU threads. If mining
// is already running, this method adjust the number of threads allowed to use
// and updates the minimum price required by the transaction pool.
func (s *Ethereum) StartMining(ctx context.Context, db kv.RwDB, stateDiffClient *direct.StateDiffClientDirect, mining *stagedsync.Sync, miner stagedsync.MiningState, gasPrice *uint256.Int, quitCh chan struct{}, tmpDir string, logger log.Logger) error {

	var borcfg *bor.Bor
	if b, ok := s.engine.(*bor.Bor); ok {
		borcfg = b
		b.HeaderProgress(s.sentriesClient.Hd)
	} else if br, ok := s.engine.(*merge.Merge); ok {
		if b, ok := br.InnerEngine().(*bor.Bor); ok {
			borcfg = b
			b.HeaderProgress(s.sentriesClient.Hd)
		}
	}

	//if borcfg == nil {
	if !miner.MiningConfig.Enabled {
		return nil
	}
	//}

	// Configure the local mining address
	eb, err := s.Etherbase()
	if err != nil {
		s.logger.Error("Cannot start mining without etherbase", "err", err)
		return fmt.Errorf("etherbase missing: %w", err)
	}

	if borcfg != nil {
		if miner.MiningConfig.Enabled {
			if miner.MiningConfig.SigKey == nil {
				s.logger.Error("Etherbase account unavailable locally", "err", err)
				return fmt.Errorf("signer missing: %w", err)
			}

			borcfg.Authorize(eb, func(_ libcommon.Address, mimeType string, message []byte) ([]byte, error) {
				return crypto.Sign(crypto.Keccak256(message), miner.MiningConfig.SigKey)
			})

			if !s.config.WithoutHeimdall {
				err := stagedsync.FetchSpanZeroForMiningIfNeeded(
					ctx,
					s.chainDB,
					s.blockReader,
					borcfg.HeimdallClient,
					logger,
				)
				if err != nil {
					return err
				}
			}
		} else {
			// for the bor dev network without heimdall we need the authorizer to be set otherwise there is no
			// validator defined in the bor validator set and non mining nodes will reject all blocks
			// this assumes in this mode we're only running a single validator

			if s.chainConfig.ChainName == networkname.BorDevnetChainName && s.config.WithoutHeimdall {
				borcfg.Authorize(eb, func(addr libcommon.Address, _ string, _ []byte) ([]byte, error) {
					return nil, &valset.UnauthorizedSignerError{Number: 0, Signer: addr.Bytes()}
				})
			}

			return nil
		}
	}

	var clq *clique.Clique
	if c, ok := s.engine.(*clique.Clique); ok {
		clq = c
	} else if cl, ok := s.engine.(*merge.Merge); ok {
		if c, ok := cl.InnerEngine().(*clique.Clique); ok {
			clq = c
		}
	}
	if clq != nil {
		if miner.MiningConfig.SigKey == nil {
			s.logger.Error("Etherbase account unavailable locally", "err", err)
			return fmt.Errorf("signer missing: %w", err)
		}

		clq.Authorize(eb, func(_ libcommon.Address, mimeType string, message []byte) ([]byte, error) {
			return crypto.Sign(crypto.Keccak256(message), miner.MiningConfig.SigKey)
		})
	}

	streamCtx, streamCancel := context.WithCancel(ctx)
	stream, err := stateDiffClient.StateChanges(streamCtx, &remote.StateChangeRequest{WithStorage: false, WithTransactions: true}, grpc.WaitForReady(true))

	if err != nil {
		streamCancel()
		return err
	}

	stateChangeCh := make(chan *remote.StateChange)

	go func() {
		for req, err := stream.Recv(); ; req, err = stream.Recv() {
			if err == nil {
				for _, change := range req.ChangeBatch {
					stateChangeCh <- change
				}
			}
		}
	}()

	go func() {
		defer debug.LogPanic()
		defer close(s.waitForMiningStop)
		defer streamCancel()

		mineEvery := time.NewTicker(miner.MiningConfig.Recommit)
		defer mineEvery.Stop()

		s.logger.Info("Starting to mine", "etherbase", eb)

		var working bool
		var waiting atomic.Bool

		hasWork := true // Start mining immediately
		errc := make(chan error, 1)

		workCtx, workCancel := context.WithCancel(ctx)
		defer workCancel()

		for {
			// Only reset if some work was done previously as we'd like to rely
			// on the `miner.recommit` as backup.
			if hasWork {
				mineEvery.Reset(miner.MiningConfig.Recommit)
			}

			// Only check for case if you're already mining (i.e. working = true) and
			// waiting for error or you don't have any work yet (i.e. hasWork = false).
			if working || !hasWork {
				select {
				case stateChanges := <-stateChangeCh:
					block := stateChanges.BlockHeight
					s.logger.Debug("Start mining based on previous block", "block", block)
					// TODO - can do mining clean up here as we have previous
					// block info in the state channel
					hasWork = true

				case <-s.notifyMiningAboutNewTxs:
					// Skip mining based on new tx notif for bor consensus
					hasWork = s.chainConfig.Bor == nil
					if hasWork {
						s.logger.Debug("Start mining based on txpool notif")
					}
				case <-mineEvery.C:
					if !(working || waiting.Load()) {
						s.logger.Debug("Start mining based on miner.recommit", "duration", miner.MiningConfig.Recommit)
					}
					hasWork = !(working || waiting.Load())
				case err := <-errc:
					working = false
					hasWork = false
					if errors.Is(err, libcommon.ErrStopped) {
						return
					}
					if err != nil {
						s.logger.Warn("mining", "err", err)
					}
				case <-quitCh:
					return
				}
			}

			if !working && hasWork {
				working = true
				hasWork = false
				mineEvery.Reset(miner.MiningConfig.Recommit)
				go func() {
					err := stages2.MiningStep(ctx, db, mining, tmpDir, logger)

					waiting.Store(true)
					defer waiting.Store(false)

					errc <- err

					if err != nil {
						return
					}

					for {
						select {
						case block := <-miner.MiningResultCh:
							if block != nil {
								s.logger.Debug("Mined block", "block", block.Number())
								s.minedBlocks <- block
							}
							return
						case <-workCtx.Done():
							errc <- workCtx.Err()
							return
						}
					}
				}()
			}
		}
	}()

	return nil
}

func (s *Ethereum) IsMining() bool { return s.config.Miner.Enabled }

func (s *Ethereum) ChainKV() kv.RwDB            { return s.chainDB }
func (s *Ethereum) NetVersion() (uint64, error) { return s.networkID, nil }
func (s *Ethereum) NetPeerCount() (uint64, error) {
	var sentryPc uint64 = 0

	s.logger.Trace("sentry", "peer count", sentryPc)
	for _, sc := range s.sentriesClient.Sentries() {
		ctx := context.Background()
		reply, err := sc.PeerCount(ctx, &protosentry.PeerCountRequest{})
		if err != nil {
			s.logger.Warn("sentry", "err", err)
			return 0, nil
		}
		sentryPc += reply.Count
	}

	return sentryPc, nil
}

func (s *Ethereum) NodesInfo(limit int) (*remote.NodesInfoReply, error) {
	if limit == 0 || limit > len(s.sentriesClient.Sentries()) {
		limit = len(s.sentriesClient.Sentries())
	}

	nodes := make([]*prototypes.NodeInfoReply, 0, limit)
	for i := 0; i < limit; i++ {
		sc := s.sentriesClient.Sentries()[i]

		nodeInfo, err := sc.NodeInfo(context.Background(), nil)
		if err != nil {
			s.logger.Error("sentry nodeInfo", "err", err)
			continue
		}

		nodes = append(nodes, nodeInfo)
	}

	nodesInfo := &remote.NodesInfoReply{NodesInfo: nodes}
	slices.SortFunc(nodesInfo.NodesInfo, remote.NodeInfoReplyCmp)

	return nodesInfo, nil
}

// sets up blockReader and client downloader
func (s *Ethereum) setUpSnapDownloader(ctx context.Context, downloaderCfg *downloadercfg.Cfg) error {
	var err error
	if s.config.Snapshot.NoDownloader {
		return nil
	}
	if s.config.Snapshot.DownloaderAddr != "" {
		// connect to external Downloader
		s.downloaderClient, err = downloadergrpc.NewClient(ctx, s.config.Snapshot.DownloaderAddr)
	} else {
		// start embedded Downloader
		if uploadFs := s.config.Sync.UploadLocation; len(uploadFs) > 0 {
			downloaderCfg.AddTorrentsFromDisk = false
		}

		discover := true
		s.downloader, err = downloader.New(ctx, downloaderCfg, s.logger, log.LvlDebug, discover)
		if err != nil {
			return err
		}
		s.downloader.MainLoopInBackground(true)
		bittorrentServer, err := downloader.NewGrpcServer(s.downloader)
		if err != nil {
			return fmt.Errorf("new server: %w", err)
		}

		s.downloaderClient = direct.NewDownloaderClient(bittorrentServer)
	}
	s.agg.OnFreeze(func(frozenFileNames []string) {
		events := s.notifications.Events
		events.OnNewSnapshot()
		if s.downloaderClient != nil {
			req := &protodownloader.AddRequest{Items: make([]*protodownloader.AddItem, 0, len(frozenFileNames))}
			for _, fName := range frozenFileNames {
				req.Items = append(req.Items, &protodownloader.AddItem{
					Path: filepath.Join("history", fName),
				})
			}
			if _, err := s.downloaderClient.Add(ctx, req); err != nil {
				s.logger.Warn("[snapshots] notify downloader", "err", err)
			}
		}
	})
	return err
}

func setUpBlockReader(ctx context.Context, db kv.RwDB, dirs datadir.Dirs, snConfig *ethconfig.Config, histV3 bool, isBor bool, logger log.Logger) (services.FullBlockReader, *blockio.BlockWriter, *freezeblocks.RoSnapshots, *freezeblocks.BorRoSnapshots, *libstate.Aggregator, error) {
	var minFrozenBlock uint64

	if frozenLimit := snConfig.Sync.FrozenBlockLimit; frozenLimit != 0 {
		if maxSeedable := snapcfg.MaxSeedableSegment(snConfig.Genesis.Config.ChainName, dirs.Snap); maxSeedable > frozenLimit {
			minFrozenBlock = maxSeedable - frozenLimit
		}
	}

	allSnapshots := freezeblocks.NewRoSnapshots(snConfig.Snapshot, dirs.Snap, minFrozenBlock, logger)

	var allBorSnapshots *freezeblocks.BorRoSnapshots
	if isBor {
		allBorSnapshots = freezeblocks.NewBorRoSnapshots(snConfig.Snapshot, dirs.Snap, minFrozenBlock, logger)
	}

	var err error
	if snConfig.Snapshot.NoDownloader {
		allSnapshots.ReopenFolder()
		if isBor {
			allBorSnapshots.ReopenFolder()
		}
	} else {
		allSnapshots.OptimisticalyReopenWithDB(db)
		if isBor {
			allBorSnapshots.OptimisticalyReopenWithDB(db)
		}
	}
	blockReader := freezeblocks.NewBlockReader(allSnapshots, allBorSnapshots)
	blockWriter := blockio.NewBlockWriter(histV3)

<<<<<<< HEAD
	agg, err := libstate.NewAggregatorV3(ctx, dirs.SnapHistory, dirs.Tmp, config3.HistoryV3AggregationStep, db, logger)
=======
	agg, err := libstate.NewAggregator(ctx, dirs.SnapHistory, dirs.Tmp, ethconfig.HistoryV3AggregationStep, db, logger)
>>>>>>> 3af5c350
	if err != nil {
		return nil, nil, nil, nil, nil, err
	}
	if err = agg.OpenFolder(); err != nil {
		return nil, nil, nil, nil, nil, err
	}
	return blockReader, blockWriter, allSnapshots, allBorSnapshots, agg, nil
}

func (s *Ethereum) Peers(ctx context.Context) (*remote.PeersReply, error) {
	var reply remote.PeersReply
	for _, sentryClient := range s.sentriesClient.Sentries() {
		peers, err := sentryClient.Peers(ctx, &emptypb.Empty{})
		if err != nil {
			return nil, fmt.Errorf("ethereum backend MultiClient.Peers error: %w", err)
		}
		reply.Peers = append(reply.Peers, peers.Peers...)
	}

	return &reply, nil
}

func (s *Ethereum) AddPeer(ctx context.Context, req *remote.AddPeerRequest) (*remote.AddPeerReply, error) {
	for _, sentryClient := range s.sentriesClient.Sentries() {
		_, err := sentryClient.AddPeer(ctx, &protosentry.AddPeerRequest{Url: req.Url})
		if err != nil {
			return nil, fmt.Errorf("ethereum backend MultiClient.AddPeers error: %w", err)
		}
	}
	return &remote.AddPeerReply{Success: true}, nil
}

// Protocols returns all the currently configured
// network protocols to start.
func (s *Ethereum) Protocols() []p2p.Protocol {
	protocols := make([]p2p.Protocol, 0, len(s.sentryServers))
	for i := range s.sentryServers {
		protocols = append(protocols, s.sentryServers[i].Protocols...)
	}
	return protocols
}

// Start implements node.Lifecycle, starting all internal goroutines needed by the
// Ethereum protocol implementation.
func (s *Ethereum) Start() error {
	s.sentriesClient.StartStreamLoops(s.sentryCtx)
	time.Sleep(10 * time.Millisecond) // just to reduce logs order confusion

	hook := stages2.NewHook(s.sentryCtx, s.chainDB, s.notifications, s.stagedSync, s.blockReader, s.chainConfig, s.logger, s.sentriesClient.SetStatus)

	currentTDProvider := func() *big.Int {
		currentTD, err := readCurrentTotalDifficulty(s.sentryCtx, s.chainDB, s.blockReader)
		if err != nil {
			panic(err)
		}
		return currentTD
	}

	if params.IsChainPoS(s.chainConfig, currentTDProvider) {
		s.waitForStageLoopStop = nil // TODO: Ethereum.Stop should wait for execution_server shutdown
		go s.eth1ExecutionServer.Start(s.sentryCtx)
	} else if s.config.PolygonSync {
		s.waitForStageLoopStop = nil // Shutdown is handled by context
		go func() {
			ctx := s.sentryCtx
			err := s.polygonSyncService.Run(ctx)
			if err == nil || errors.Is(err, context.Canceled) {
				return
			}

			s.logger.Error("polygon sync crashed - stopping node", "err", err)
			err = s.stopNode()
			if err != nil {
				s.logger.Error("could not stop node", "err", err)
			}
		}()
	} else {
		go stages2.StageLoop(s.sentryCtx, s.chainDB, s.stagedSync, s.sentriesClient.Hd, s.waitForStageLoopStop, s.config.Sync.LoopThrottle, s.logger, s.blockReader, hook, s.config.ForcePartialCommit)
	}

	if s.chainConfig.Bor != nil {
		s.engine.(*bor.Bor).Start(s.chainDB)
	}

	if s.silkwormRPCDaemonService != nil {
		if err := s.silkwormRPCDaemonService.Start(); err != nil {
			s.logger.Error("silkworm.StartRpcDaemon error", "err", err)
		}
	}
	if s.silkwormSentryService != nil {
		if err := s.silkwormSentryService.Start(); err != nil {
			s.logger.Error("silkworm.SentryStart error", "err", err)
		}
	}

	return nil
}

// Stop implements node.Service, terminating all internal goroutines used by the
// Ethereum protocol.
func (s *Ethereum) Stop() error {
	// Stop all the peer-related stuff first.
	s.sentryCancel()
	if s.unsubscribeEthstat != nil {
		s.unsubscribeEthstat()
	}
	if s.downloader != nil {
		s.downloader.Close()
	}
	if s.privateAPI != nil {
		shutdownDone := make(chan bool)
		go func() {
			defer close(shutdownDone)
			s.privateAPI.GracefulStop()
		}()
		select {
		case <-time.After(1 * time.Second): // shutdown deadline
			s.privateAPI.Stop()
		case <-shutdownDone:
		}
	}
	libcommon.SafeClose(s.sentriesClient.Hd.QuitPoWMining)
	_ = s.engine.Close()
	if s.waitForStageLoopStop != nil {
		<-s.waitForStageLoopStop
	}
	if s.config.Miner.Enabled {
		<-s.waitForMiningStop
	}
	for _, sentryServer := range s.sentryServers {
		sentryServer.Close()
	}
	if s.txPoolDB != nil {
		s.txPoolDB.Close()
	}
	if s.agg != nil {
		s.agg.Close()
	}
	s.chainDB.Close()

	if s.silkwormRPCDaemonService != nil {
		if err := s.silkwormRPCDaemonService.Stop(); err != nil {
			s.logger.Error("silkworm.StopRpcDaemon error", "err", err)
		}
	}
	if s.silkwormSentryService != nil {
		if err := s.silkwormSentryService.Stop(); err != nil {
			s.logger.Error("silkworm.SentryStop error", "err", err)
		}
	}
	if s.silkworm != nil {
		if err := s.silkworm.Close(); err != nil {
			s.logger.Error("silkworm.Close error", "err", err)
		}
	}

	return nil
}

func (s *Ethereum) ChainDB() kv.RwDB {
	return s.chainDB
}

func (s *Ethereum) ChainConfig() *chain.Config {
	return s.chainConfig
}

func (s *Ethereum) StagedSync() *stagedsync.Sync {
	return s.stagedSync
}

func (s *Ethereum) Notifications() *shards.Notifications {
	return s.notifications
}

func (s *Ethereum) SentryCtx() context.Context {
	return s.sentryCtx
}

func (s *Ethereum) SentryControlServer() *sentry_multi_client.MultiClient {
	return s.sentriesClient
}
func (s *Ethereum) BlockIO() (services.FullBlockReader, *blockio.BlockWriter) {
	return s.blockReader, s.blockWriter
}

func (s *Ethereum) TxpoolServer() txpoolproto.TxpoolServer {
	return s.txPoolGrpcServer
}

func (s *Ethereum) ExecutionModule() *eth1.EthereumExecutionModule {
	return s.eth1ExecutionServer
}

// RemoveContents is like os.RemoveAll, but preserve dir itself
func RemoveContents(dir string) error {
	d, err := os.Open(dir)
	if err != nil {
		if errors.Is(err, fs.ErrNotExist) {
			// ignore due to windows
			_ = os.MkdirAll(dir, 0o755)
			return nil
		}
		return err
	}
	defer d.Close()
	names, err := d.Readdirnames(-1)
	if err != nil {
		return err
	}
	for _, name := range names {
		err = os.RemoveAll(filepath.Join(dir, name))
		if err != nil {
			return err
		}
	}
	return nil
}

func checkPortIsFree(addr string) (free bool) {
	c, err := net.DialTimeout("tcp", addr, 200*time.Millisecond)
	if err != nil {
		return true
	}
	c.Close()
	return false
}

func readCurrentTotalDifficulty(ctx context.Context, db kv.RwDB, blockReader services.FullBlockReader) (*big.Int, error) {
	var currentTD *big.Int
	err := db.View(ctx, func(tx kv.Tx) error {
		h, err := blockReader.CurrentBlock(tx)
		if err != nil {
			return err
		}
		if h == nil {
			currentTD = nil
			return nil
		}

		currentTD, err = rawdb.ReadTd(tx, h.Hash(), h.NumberU64())
		return err
	})
	return currentTD, err
}

func (s *Ethereum) Sentinel() rpcsentinel.SentinelClient {
	return s.sentinel
}

func (s *Ethereum) DataDir() string {
	return s.config.Dirs.DataDir
}<|MERGE_RESOLUTION|>--- conflicted
+++ resolved
@@ -1344,11 +1344,7 @@
 	blockReader := freezeblocks.NewBlockReader(allSnapshots, allBorSnapshots)
 	blockWriter := blockio.NewBlockWriter(histV3)
 
-<<<<<<< HEAD
-	agg, err := libstate.NewAggregatorV3(ctx, dirs.SnapHistory, dirs.Tmp, config3.HistoryV3AggregationStep, db, logger)
-=======
-	agg, err := libstate.NewAggregator(ctx, dirs.SnapHistory, dirs.Tmp, ethconfig.HistoryV3AggregationStep, db, logger)
->>>>>>> 3af5c350
+	agg, err := libstate.NewAggregator(ctx, dirs.SnapHistory, dirs.Tmp, config3.HistoryV3AggregationStep, db, logger)
 	if err != nil {
 		return nil, nil, nil, nil, nil, err
 	}
