--- conflicted
+++ resolved
@@ -755,12 +755,8 @@
 		}(i)
 	}
 
-<<<<<<< HEAD
-	go Loop(s.downloadCtx, s.logger, s.chainKV, s.stagedSync, s.downloadServer, s.notifications, s.waitForStageLoopStop, s.config.SyncLoopThrottle, s.config.Snapshot.EpochSize)
-=======
-	go stages2.StageLoop(s.downloadCtx, s.chainDB, s.stagedSync, s.downloadServer.Hd, s.notifications, s.downloadServer.UpdateHead, s.waitForStageLoopStop, s.config.SyncLoopThrottle)
-
->>>>>>> ced5965e
+	go stages2.StageLoop(s.downloadCtx, s.chainDB, s.stagedSync, s.downloadServer.Hd, s.notifications, s.downloadServer.UpdateHead, s.waitForStageLoopStop, s.config.SyncLoopThrottle, s.config.Snapshot.EpochSize)
+
 	return nil
 }
 
@@ -805,33 +801,4 @@
 		s.txPool2DB.Close()
 	}
 	return nil
-<<<<<<< HEAD
-}
-
-//Deprecated - use stages.StageLoop
-func Loop(
-	ctx context.Context,
-	logger log.Logger,
-	db kv.RwDB, sync *stagedsync.Sync,
-	controlServer *download.ControlServerImpl,
-	notifications *stagedsync.Notifications,
-	waitForDone chan struct{},
-	loopMinTime time.Duration,
-	snapshotEpochSize uint64,
-) {
-	defer debug.LogPanic()
-	stages2.StageLoop(
-		ctx,
-		logger,
-		db,
-		sync,
-		controlServer.Hd,
-		notifications,
-		controlServer.UpdateHead,
-		waitForDone,
-		loopMinTime,
-		snapshotEpochSize,
-	)
-=======
->>>>>>> ced5965e
 }