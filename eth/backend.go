// Copyright 2014 The go-ethereum Authors
// This file is part of the go-ethereum library.
//
// The go-ethereum library is free software: you can redistribute it and/or modify
// it under the terms of the GNU Lesser General Public License as published by
// the Free Software Foundation, either version 3 of the License, or
// (at your option) any later version.
//
// The go-ethereum library is distributed in the hope that it will be useful,
// but WITHOUT ANY WARRANTY; without even the implied warranty of
// MERCHANTABILITY or FITNESS FOR A PARTICULAR PURPOSE. See the
// GNU Lesser General Public License for more details.
//
// You should have received a copy of the GNU Lesser General Public License
// along with the go-ethereum library. If not, see <http://www.gnu.org/licenses/>.

// Package eth implements the Ethereum protocol.
package eth

import (
	"crypto/tls"
	"crypto/x509"
	"errors"
	"fmt"
	"github.com/ledgerwatch/turbo-geth/turbo/torrent"
	"io/ioutil"
	"math/big"
	"os"
	"reflect"
	"runtime"
	"sync"
	"sync/atomic"

	ethereum "github.com/ledgerwatch/turbo-geth"
	"google.golang.org/grpc/credentials"

	"github.com/ledgerwatch/turbo-geth/accounts"
	"github.com/ledgerwatch/turbo-geth/common"
	"github.com/ledgerwatch/turbo-geth/common/hexutil"
	"github.com/ledgerwatch/turbo-geth/consensus"
	"github.com/ledgerwatch/turbo-geth/consensus/clique"
	"github.com/ledgerwatch/turbo-geth/consensus/ethash"
	"github.com/ledgerwatch/turbo-geth/core"
	"github.com/ledgerwatch/turbo-geth/core/bloombits"
	"github.com/ledgerwatch/turbo-geth/core/rawdb"
	"github.com/ledgerwatch/turbo-geth/core/types"
	"github.com/ledgerwatch/turbo-geth/core/vm"
	"github.com/ledgerwatch/turbo-geth/eth/downloader"
	"github.com/ledgerwatch/turbo-geth/eth/filters"
	"github.com/ledgerwatch/turbo-geth/eth/gasprice"
	"github.com/ledgerwatch/turbo-geth/ethdb"
	"github.com/ledgerwatch/turbo-geth/ethdb/remote/remotedbserver"
	"github.com/ledgerwatch/turbo-geth/event"
	"github.com/ledgerwatch/turbo-geth/internal/ethapi"
	"github.com/ledgerwatch/turbo-geth/log"
	"github.com/ledgerwatch/turbo-geth/migrations"
	"github.com/ledgerwatch/turbo-geth/miner"
	"github.com/ledgerwatch/turbo-geth/node"
	"github.com/ledgerwatch/turbo-geth/p2p"
	"github.com/ledgerwatch/turbo-geth/p2p/enode"
	"github.com/ledgerwatch/turbo-geth/p2p/enr"
	"github.com/ledgerwatch/turbo-geth/params"
	"github.com/ledgerwatch/turbo-geth/rlp"
	"github.com/ledgerwatch/turbo-geth/rpc"
)

// Ethereum implements the Ethereum full node service.
type Ethereum struct {
	config *Config

	// Handlers
	txPool          *core.TxPool
	blockchain      *core.BlockChain
	protocolManager *ProtocolManager
	dialCandidates  enode.Iterator

	// DB interfaces
	chainDb *ethdb.ObjectDatabase // Block chain database
	chainKV ethdb.KV              // Same as chainDb, but different interface

	eventMux       *event.TypeMux
	engine         consensus.Engine
	accountManager *accounts.Manager

	bloomRequests chan chan *bloombits.Retrieval // Channel receiving bloom data retrieval requests

	APIBackend *EthAPIBackend

	miner     *miner.Miner
	gasPrice  *big.Int
	etherbase common.Address

	networkID     uint64
	netRPCService *ethapi.PublicNetAPI

	p2pServer     *p2p.Server
	txPoolStarted bool

	torrentClient *torrent.Client

	lock sync.RWMutex // Protects the variadic fields (e.g. gas price and etherbase)
}

// New creates a new Ethereum object (including the
// initialisation of the common Ethereum object)
func New(stack *node.Node, config *Config) (*Ethereum, error) {
	// Ensure configuration values are compatible and sane
	if config.SyncMode == downloader.LightSync {
		return nil, errors.New("can't run eth.Ethereum in light sync mode, use les.LightEthereum")
	}
	if !config.SyncMode.IsValid() {
		return nil, fmt.Errorf("invalid sync mode %d", config.SyncMode)
	}
	if config.Miner.GasPrice == nil || config.Miner.GasPrice.Cmp(common.Big0) <= 0 {
		log.Warn("Sanitizing invalid miner gas price", "provided", config.Miner.GasPrice, "updated", DefaultConfig.Miner.GasPrice)
		config.Miner.GasPrice = new(big.Int).Set(DefaultConfig.Miner.GasPrice)
	}
	if !config.Pruning && config.TrieDirtyCache > 0 {
		if config.SnapshotCache > 0 {
			config.TrieCleanCache += config.TrieDirtyCache * 3 / 5
			config.SnapshotCache += config.TrieDirtyCache * 2 / 5
		} else {
			config.TrieCleanCache += config.TrieDirtyCache
		}
		config.TrieDirtyCache = 0
	}

	// Assemble the Ethereum object
	var chainDb *ethdb.ObjectDatabase
	var err error
	if config.EnableDebugProtocol {
		if err = os.RemoveAll("simulator"); err != nil {
			return nil, fmt.Errorf("removing simulator db: %w", err)
		}
		chainDb = ethdb.MustOpen("simulator")
	} else {
		chainDb, err = stack.OpenDatabaseWithFreezer("chaindata", 0, 0, "", "")
		if err != nil {
			return nil, err
		}
	}

	err = migrations.NewMigrator().Apply(chainDb, stack.Config().DataDir)
	if err != nil {
		return nil, err
	}

	chainConfig, genesisHash, _, genesisErr := core.SetupGenesisBlock(chainDb, config.Genesis, config.StorageMode.History, false /* overwrite */)

	if _, ok := genesisErr.(*params.ConfigCompatError); genesisErr != nil && !ok {
		return nil, genesisErr
	}
	log.Info("Initialised chain configuration", "config", chainConfig)

	var torrentClient *torrent.Client
	if config.SyncMode == downloader.StagedSync && config.SnapshotMode != (torrent.SnapshotMode{}) && config.NetworkID == params.MainnetChainConfig.ChainID.Uint64() {
		config.SnapshotSeeding = true
		torrentClient = torrent.New(stack.Config().ResolvePath("snapshots"), config.SnapshotMode, config.SnapshotSeeding)
		err = torrentClient.Run(chainDb)
		if err != nil {
			return nil, err
		}

		snapshotKV := chainDb.KV()
		snapshotKV, err = torrent.WrapBySnapshots(snapshotKV, stack.Config().ResolvePath("snapshots"), config.SnapshotMode)
		if err != nil {
			return nil, err
		}
		chainDb.SetKV(snapshotKV)
		err = torrent.PostProcessing(chainDb, config.SnapshotMode)
		if err != nil {
			return nil, err
		}
	}

	eth := &Ethereum{
<<<<<<< HEAD
		config:         config,
		chainDb:        chainDb,
		chainKV:        chainDb.KV(),
		eventMux:       stack.EventMux(),
		accountManager: stack.AccountManager(),
		engine:         CreateConsensusEngine(stack, chainConfig, &config.Ethash, config.Miner.Notify, config.Miner.Noverify, chainDb),
		networkID:      config.NetworkID,
		gasPrice:       config.Miner.GasPrice,
		etherbase:      config.Miner.Etherbase,
		bloomRequests:  make(chan chan *bloombits.Retrieval),
		p2pServer:      stack.Server(),
=======
		config:            config,
		chainDb:           chainDb,
		chainKV:           chainDb.KV(),
		eventMux:          stack.EventMux(),
		accountManager:    stack.AccountManager(),
		engine:            CreateConsensusEngine(stack, chainConfig, &config.Ethash, config.Miner.Notify, config.Miner.Noverify, chainDb),
		closeBloomHandler: make(chan struct{}),
		networkID:         config.NetworkID,
		gasPrice:          config.Miner.GasPrice,
		etherbase:         config.Miner.Etherbase,
		bloomRequests:     make(chan chan *bloombits.Retrieval),
		bloomIndexer:      NewBloomIndexer(chainDb, params.BloomBitsBlocks, params.BloomConfirms),
		p2pServer:         stack.Server(),
		torrentClient:     torrentClient,
>>>>>>> d7c570cc
	}

	log.Info("Initialising Ethereum protocol", "versions", ProtocolVersions, "network", config.NetworkID)

	bcVersion := rawdb.ReadDatabaseVersion(chainDb)
	var dbVer = "<nil>"
	if bcVersion != nil {
		dbVer = fmt.Sprintf("%d", *bcVersion)
	}

	if !config.SkipBcVersionCheck {
		if bcVersion != nil && *bcVersion > core.BlockChainVersion {
			return nil, fmt.Errorf("database version is v%d, Geth %s only supports v%d", *bcVersion, params.VersionWithMeta, core.BlockChainVersion)
		} else if bcVersion == nil || *bcVersion < core.BlockChainVersion {
			log.Warn("Upgrade blockchain database version", "from", dbVer, "to", core.BlockChainVersion)
			rawdb.WriteDatabaseVersion(chainDb, core.BlockChainVersion)
		}
	}

	err = ethdb.SetStorageModeIfNotExist(chainDb, config.StorageMode)
	if err != nil {
		return nil, err
	}

	sm, err := ethdb.GetStorageModeFromDB(chainDb)
	if err != nil {
		return nil, err
	}
	if !reflect.DeepEqual(sm, config.StorageMode) {
		return nil, errors.New("mode is " + config.StorageMode.ToString() + " original mode is " + sm.ToString())
	}

	vmConfig, cacheConfig := BlockchainRuntimeConfig(config)
	txCacher := core.NewTxSenderCacher(runtime.NumCPU())
	eth.blockchain, err = core.NewBlockChain(chainDb, cacheConfig, chainConfig, eth.engine, vmConfig, eth.shouldPreserve, txCacher)
	if err != nil {
		return nil, err
	}
	if config.SyncMode != downloader.StagedSync {
		_, err = eth.blockchain.GetTrieDbState()
		if err != nil {
			return nil, err
		}
	}

	eth.blockchain.EnableReceipts(config.StorageMode.Receipts)
	eth.blockchain.EnableTxLookupIndex(config.StorageMode.TxIndex)

	// Rewind the chain in case of an incompatible config upgrade.
	if compat, ok := genesisErr.(*params.ConfigCompatError); ok {
		log.Warn("Rewinding chain to upgrade configuration", "err", compat)
		eth.blockchain.SetHead(compat.RewindTo)
		rawdb.WriteChainConfig(chainDb, genesisHash, chainConfig)
	}

	if config.TxPool.Journal != "" {
		config.TxPool.Journal = stack.ResolvePath(config.TxPool.Journal)
	}

	eth.txPool = core.NewTxPool(config.TxPool, chainConfig, chainDb, txCacher)

	if stack.Config().PrivateApiAddr != "" {
		if stack.Config().TLSConnection {
			// load peer cert/key, ca cert
			var creds credentials.TransportCredentials

			if stack.Config().TLSCACert != "" {
				var peerCert tls.Certificate
				var caCert []byte
				peerCert, err = tls.LoadX509KeyPair(stack.Config().TLSCertFile, stack.Config().TLSKeyFile)
				if err != nil {
					log.Error("load peer cert/key error:%v", err)
					return nil, err
				}
				caCert, err = ioutil.ReadFile(stack.Config().TLSCACert)
				if err != nil {
					log.Error("read ca cert file error:%v", err)
					return nil, err
				}
				caCertPool := x509.NewCertPool()
				caCertPool.AppendCertsFromPEM(caCert)
				creds = credentials.NewTLS(&tls.Config{
					Certificates: []tls.Certificate{peerCert},
					ClientCAs:    caCertPool,
					ClientAuth:   tls.RequireAndVerifyClientCert,
				})
			} else {
				creds, err = credentials.NewServerTLSFromFile(stack.Config().TLSCertFile, stack.Config().TLSKeyFile)
			}

			if err != nil {
				return nil, err
			}
			remotedbserver.StartGrpc(chainDb.KV(), eth, stack.Config().PrivateApiAddr, &creds)
		} else {
			remotedbserver.StartGrpc(chainDb.KV(), eth, stack.Config().PrivateApiAddr, nil)
		}
	}

	checkpoint := config.Checkpoint
	if checkpoint == nil {
		//checkpoint = params.TrustedCheckpoints[genesisHash]
	}
	if eth.protocolManager, err = NewProtocolManager(chainConfig, checkpoint, config.SyncMode, config.NetworkID, eth.eventMux, eth.txPool, eth.engine, eth.blockchain, chainDb, config.Whitelist, config.StagedSync); err != nil {
		return nil, err
	}
	eth.miner = miner.New(eth, &config.Miner, chainConfig, eth.EventMux(), eth.engine, eth.isLocalBlock)
	eth.protocolManager.SetDataDir(stack.Config().DataDir)
	eth.protocolManager.SetHdd(config.Hdd)

	if config.SyncMode != downloader.StagedSync {
		if err = eth.StartTxPool(); err != nil {
			return nil, err
		}
	}
	eth.APIBackend = &EthAPIBackend{stack.Config().ExtRPCEnabled(), eth, nil}
	gpoParams := config.GPO
	if gpoParams.Default == nil {
		gpoParams.Default = config.Miner.GasPrice
	}
	eth.APIBackend.gpo = gasprice.NewOracle(eth.APIBackend, gpoParams)

	if config.SyncMode != downloader.StagedSync {
		eth.miner = miner.New(eth, &config.Miner, chainConfig, eth.EventMux(), eth.engine, eth.isLocalBlock)
		_ = eth.miner.SetExtra(makeExtraData(config.Miner.ExtraData))
	}

	if config.SyncMode != downloader.StagedSync {
		eth.APIBackend = &EthAPIBackend{stack.Config().ExtRPCEnabled(), eth, nil}
		gpoParams := config.GPO
		if gpoParams.Default == nil {
			gpoParams.Default = config.Miner.GasPrice
		}
		eth.APIBackend.gpo = gasprice.NewOracle(eth.APIBackend, gpoParams)
	}

	eth.dialCandidates, err = eth.setupDiscovery(&stack.Config().P2P)
	if err != nil {
		return nil, err
	}
	// Start the RPC service
	if config.SyncMode != downloader.StagedSync {
		id, err := eth.NetVersion()
		if err != nil {
			return nil, err
		}
		eth.netRPCService = ethapi.NewPublicNetAPI(eth.p2pServer, id)
	}

	// Register the backend on the node
	stack.RegisterAPIs(eth.APIs())
	stack.RegisterProtocols(eth.Protocols())
	stack.RegisterLifecycle(eth)
	return eth, nil
}

func BlockchainRuntimeConfig(config *Config) (vm.Config, *core.CacheConfig) {
	var (
		vmConfig = vm.Config{
			EnablePreimageRecording: config.EnablePreimageRecording,
			EWASMInterpreter:        config.EWASMInterpreter,
			EVMInterpreter:          config.EVMInterpreter,
		}
		cacheConfig = &core.CacheConfig{
			Pruning:             config.Pruning,
			BlocksBeforePruning: config.BlocksBeforePruning,
			BlocksToPrune:       config.BlocksToPrune,
			PruneTimeout:        config.PruningTimeout,
			TrieCleanLimit:      config.TrieCleanCache,
			TrieCleanNoPrefetch: config.NoPrefetch,
			TrieDirtyLimit:      config.TrieDirtyCache,
			TrieTimeLimit:       config.TrieTimeout,
			DownloadOnly:        config.DownloadOnly,
			NoHistory:           !config.StorageMode.History,
			ArchiveSyncInterval: uint64(config.ArchiveSyncInterval),
		}
	)
	return vmConfig, cacheConfig
}

func makeExtraData(extra []byte) []byte {
	if len(extra) == 0 {
		// create default extradata
		extra, _ = rlp.EncodeToBytes([]interface{}{
			uint(params.VersionMajor<<16 | params.VersionMinor<<8 | params.VersionMicro),
			"turbo-geth",
			runtime.Version(),
			runtime.GOOS,
		})
	}
	if uint64(len(extra)) > params.MaximumExtraDataSize {
		log.Warn("Miner extra data exceed limit", "extra", hexutil.Bytes(extra), "limit", params.MaximumExtraDataSize)
		extra = nil
	}
	return extra
}

// CreateConsensusEngine creates the required type of consensus engine instance for an Ethereum service
func CreateConsensusEngine(stack *node.Node, chainConfig *params.ChainConfig, config *ethash.Config, notify []string, noverify bool, db ethdb.Database) consensus.Engine {
	// If proof-of-authority is requested, set it up
	if chainConfig.Clique != nil {
		return clique.New(chainConfig.Clique, db)
	}
	// Otherwise assume proof-of-work
	switch config.PowMode {
	case ethash.ModeFake:
		log.Warn("Ethash used in fake mode")
		return ethash.NewFaker()
	case ethash.ModeTest:
		log.Warn("Ethash used in test mode")
		return ethash.NewTester(nil, noverify)
	case ethash.ModeShared:
		log.Warn("Ethash used in shared mode")
		return ethash.NewShared()
	default:
		engine := ethash.New(ethash.Config{
			CachesInMem:      config.CachesInMem,
			CachesLockMmap:   config.CachesLockMmap,
			DatasetDir:       config.DatasetDir,
			DatasetsInMem:    config.DatasetsInMem,
			DatasetsOnDisk:   config.DatasetsOnDisk,
			DatasetsLockMmap: config.DatasetsLockMmap,
		}, notify, noverify)
		engine.SetThreads(-1) // Disable CPU mining
		return engine
	}
}

// APIs return the collection of RPC services the ethereum package offers.
// NOTE, some of these services probably need to be moved to somewhere else.
func (s *Ethereum) APIs() []rpc.API {
	if s.APIBackend == nil {
		return []rpc.API{}
	}
	apis := ethapi.GetAPIs(s.APIBackend)

	// Append any APIs exposed explicitly by the consensus engine
	apis = append(apis, s.engine.APIs(s.BlockChain())...)

	// Append all the local APIs and return
	return append(apis, []rpc.API{
		//{
		//	Namespace: "eth",
		//	Version:   "1.0",
		//	Service:   NewPublicEthereumAPI(s),
		//	Public:    true,
		//},
		//{
		//	Namespace: "eth",
		//	Version:   "1.0",
		//	Service:   NewPublicMinerAPI(s),
		//	Public:    true,
		//},
		{
			Namespace: "eth",
			Version:   "1.0",
			Service:   downloader.NewPublicDownloaderAPI(s.protocolManager.downloader, s.eventMux),
			Public:    true,
		},
		//{
		//	Namespace: "miner",
		//	Version:   "1.0",
		//	Service:   NewPrivateMinerAPI(s),
		//	Public:    false,
		//},
		{
			Namespace: "eth",
			Version:   "1.0",
			Service:   filters.NewPublicFilterAPI(s.APIBackend, false),
			Public:    true,
		},
		//{
		//	Namespace: "admin",
		//	Version:   "1.0",
		//	Service:   NewPrivateAdminAPI(s),
		//},
		//{
		//	Namespace: "debug",
		//	Version:   "1.0",
		//	Service:   NewPublicDebugAPI(s),
		//	Public:    true,
		//}, {
		//	Namespace: "debug",
		//	Version:   "1.0",
		//	Service:   NewPrivateDebugAPI(s),
		//},
		{
			Namespace: "net",
			Version:   "1.0",
			Service:   s.netRPCService,
			Public:    true,
		},
	}...)
}

func (s *Ethereum) ResetWithGenesisBlock(gb *types.Block) {
	s.blockchain.ResetWithGenesisBlock(gb)
}

func (s *Ethereum) Etherbase() (eb common.Address, err error) {
	s.lock.RLock()
	etherbase := s.etherbase
	s.lock.RUnlock()

	if etherbase != (common.Address{}) {
		return etherbase, nil
	}
	if wallets := s.AccountManager().Wallets(); len(wallets) > 0 {
		if accounts := wallets[0].Accounts(); len(accounts) > 0 {
			etherbase := accounts[0].Address

			s.lock.Lock()
			s.etherbase = etherbase
			s.lock.Unlock()

			log.Info("Etherbase automatically configured", "address", etherbase)
			return etherbase, nil
		}
	}
	return common.Address{}, fmt.Errorf("etherbase must be explicitly specified")
}

// isLocalBlock checks whether the specified block is mined
// by local miner accounts.
//
// We regard two types of accounts as local miner account: etherbase
// and accounts specified via `txpool.locals` flag.
func (s *Ethereum) isLocalBlock(block *types.Block) bool {
	author, err := s.engine.Author(block.Header())
	if err != nil {
		log.Warn("Failed to retrieve block author", "number", block.NumberU64(), "hash", block.Hash(), "err", err)
		return false
	}
	// Check whether the given address is etherbase.
	s.lock.RLock()
	etherbase := s.etherbase
	s.lock.RUnlock()
	if author == etherbase {
		return true
	}
	// Check whether the given address is specified by `txpool.local`
	// CLI flag.
	for _, account := range s.config.TxPool.Locals {
		if account == author {
			return true
		}
	}
	return false
}

// shouldPreserve checks whether we should preserve the given block
// during the chain reorg depending on whether the author of block
// is a local account.
func (s *Ethereum) shouldPreserve(block *types.Block) bool {
	// The reason we need to disable the self-reorg preserving for clique
	// is it can be probable to introduce a deadlock.
	//
	// e.g. If there are 7 available signers
	//
	// r1   A
	// r2     B
	// r3       C
	// r4         D
	// r5   A      [X] F G
	// r6    [X]
	//
	// In the round5, the inturn signer E is offline, so the worst case
	// is A, F and G sign the block of round5 and reject the block of opponents
	// and in the round6, the last available signer B is offline, the whole
	// network is stuck.
	if _, ok := s.engine.(*clique.Clique); ok {
		return false
	}
	return s.isLocalBlock(block)
}

// SetEtherbase sets the mining reward address.
func (s *Ethereum) SetEtherbase(etherbase common.Address) {
	s.lock.Lock()
	s.etherbase = etherbase
	s.lock.Unlock()

	s.miner.SetEtherbase(etherbase)
}

// StartMining starts the miner with the given number of CPU threads. If mining
// is already running, this method adjust the number of threads allowed to use
// and updates the minimum price required by the transaction pool.
func (s *Ethereum) StartMining(threads int) error {
	// Update the thread count within the consensus engine
	type threaded interface {
		SetThreads(threads int)
	}
	if th, ok := s.engine.(threaded); ok {
		log.Info("Updated mining threads", "threads", threads)
		if threads == 0 {
			threads = -1 // Disable the miner from within
		}
		th.SetThreads(threads)
	}
	// If the miner was not running, initialize it
	if !s.IsMining() {
		// Propagate the initial price point to the transaction pool
		s.lock.RLock()
		price := s.gasPrice
		s.lock.RUnlock()
		s.txPool.SetGasPrice(price)

		// Configure the local mining address
		eb, err := s.Etherbase()
		if err != nil {
			log.Error("Cannot start mining without etherbase", "err", err)
			return fmt.Errorf("etherbase missing: %v", err)
		}
		if clique, ok := s.engine.(*clique.Clique); ok {
			wallet, err := s.accountManager.Find(accounts.Account{Address: eb})
			if wallet == nil || err != nil {
				log.Error("Etherbase account unavailable locally", "err", err)
				return fmt.Errorf("signer missing: %v", err)
			}
			clique.Authorize(eb, wallet.SignData)
		}
		// If mining is started, we can disable the transaction rejection mechanism
		// introduced to speed sync times.
		atomic.StoreUint32(&s.protocolManager.acceptTxs, 1)

		go s.miner.Start(eb)
	}
	return nil
}

// StopMining terminates the miner, both at the consensus engine level as well as
// at the block creation level.
func (s *Ethereum) StopMining() {
	// Update the thread count within the consensus engine
	type threaded interface {
		SetThreads(threads int)
	}
	if th, ok := s.engine.(threaded); ok {
		th.SetThreads(-1)
	}
	// Stop the block creating itself
	s.miner.Stop()
}

func (s *Ethereum) IsMining() bool      { return s.miner.Mining() }
func (s *Ethereum) Miner() *miner.Miner { return s.miner }

func (s *Ethereum) AccountManager() *accounts.Manager  { return s.accountManager }
func (s *Ethereum) BlockChain() *core.BlockChain       { return s.blockchain }
func (s *Ethereum) TxPool() *core.TxPool               { return s.txPool }
func (s *Ethereum) EventMux() *event.TypeMux           { return s.eventMux }
func (s *Ethereum) Engine() consensus.Engine           { return s.engine }
func (s *Ethereum) ChainDb() ethdb.Database            { return s.chainDb }
func (s *Ethereum) ChainKV() ethdb.KV                  { return s.chainKV }
func (s *Ethereum) IsListening() bool                  { return true } // Always listening
func (s *Ethereum) EthVersion() int                    { return int(ProtocolVersions[0]) }
func (s *Ethereum) NetVersion() (uint64, error)        { return s.networkID, nil }
func (s *Ethereum) Downloader() *downloader.Downloader { return s.protocolManager.downloader }
func (s *Ethereum) SyncProgress() ethereum.SyncProgress {
	return s.protocolManager.downloader.Progress()
}
func (s *Ethereum) Synced() bool      { return atomic.LoadUint32(&s.protocolManager.acceptTxs) == 1 }
func (s *Ethereum) ArchiveMode() bool { return !s.config.Pruning }

// Protocols returns all the currently configured
// network protocols to start.
func (s *Ethereum) Protocols() []p2p.Protocol {
	protos := make([]p2p.Protocol, len(ProtocolVersions))
	for i, vsn := range ProtocolVersions {
		protos[i] = s.protocolManager.makeProtocol(vsn)
		protos[i].Attributes = []enr.Entry{s.currentEthEntry()}
		protos[i].DialCandidates = s.dialCandidates
	}

	if s.config.EnableDebugProtocol {
		// Debug
		protos = append(protos, s.protocolManager.makeDebugProtocol())
	}

	return protos
}

// Start implements node.Lifecycle, starting all internal goroutines needed by the
// Ethereum protocol implementation.
func (s *Ethereum) Start() error {
	s.startEthEntryUpdate(s.p2pServer.LocalNode())

	// Figure out a max peers count based on the server limits
	maxPeers := s.p2pServer.MaxPeers
	withTxPool := s.config.SyncMode != downloader.StagedSync
	// Start the networking layer and the light server if requested
	return s.protocolManager.Start(maxPeers, withTxPool)
}

func (s *Ethereum) StartTxPool() error {
	if s.txPoolStarted {
		return errors.New("transaction pool is already started")
	}
	headHash := rawdb.ReadHeadHeaderHash(s.chainDb)
	headNumber := rawdb.ReadHeaderNumber(s.chainDb, headHash)
	head := rawdb.ReadHeader(s.chainDb, headHash, *headNumber)
	if err := s.txPool.Start(head.GasLimit, *headNumber); err != nil {
		return err
	}
	if err := s.protocolManager.StartTxPool(); err != nil {
		s.txPool.Stop()
		return err
	}

	s.txPoolStarted = true
	return nil
}

func (s *Ethereum) StopTxPool() error {
	if !s.txPoolStarted {
		return errors.New("transaction pool is already stopped")
	}
	s.protocolManager.StopTxPool()
	s.txPool.Stop()

	s.txPoolStarted = false
	return nil
}

// Stop implements node.Service, terminating all internal goroutines used by the
// Ethereum protocol.
func (s *Ethereum) Stop() error {
	// Stop all the peer-related stuff first.
	s.protocolManager.Stop()

	// Then stop everything else.
	if err := s.StopTxPool(); err != nil {
		log.Warn("error while stopping transaction pool", "err", err)
	}
	s.miner.Stop()
	s.blockchain.Stop()
	s.engine.Close()
	s.eventMux.Stop()
	if s.txPool != nil {
		s.txPool.Stop()
	}
	//s.chainDb.Close()
	return nil
}<|MERGE_RESOLUTION|>--- conflicted
+++ resolved
@@ -22,7 +22,6 @@
 	"crypto/x509"
 	"errors"
 	"fmt"
-	"github.com/ledgerwatch/turbo-geth/turbo/torrent"
 	"io/ioutil"
 	"math/big"
 	"os"
@@ -30,6 +29,8 @@
 	"runtime"
 	"sync"
 	"sync/atomic"
+
+	"github.com/ledgerwatch/turbo-geth/turbo/torrent"
 
 	ethereum "github.com/ledgerwatch/turbo-geth"
 	"google.golang.org/grpc/credentials"
@@ -174,7 +175,6 @@
 	}
 
 	eth := &Ethereum{
-<<<<<<< HEAD
 		config:         config,
 		chainDb:        chainDb,
 		chainKV:        chainDb.KV(),
@@ -186,22 +186,7 @@
 		etherbase:      config.Miner.Etherbase,
 		bloomRequests:  make(chan chan *bloombits.Retrieval),
 		p2pServer:      stack.Server(),
-=======
-		config:            config,
-		chainDb:           chainDb,
-		chainKV:           chainDb.KV(),
-		eventMux:          stack.EventMux(),
-		accountManager:    stack.AccountManager(),
-		engine:            CreateConsensusEngine(stack, chainConfig, &config.Ethash, config.Miner.Notify, config.Miner.Noverify, chainDb),
-		closeBloomHandler: make(chan struct{}),
-		networkID:         config.NetworkID,
-		gasPrice:          config.Miner.GasPrice,
-		etherbase:         config.Miner.Etherbase,
-		bloomRequests:     make(chan chan *bloombits.Retrieval),
-		bloomIndexer:      NewBloomIndexer(chainDb, params.BloomBitsBlocks, params.BloomConfirms),
-		p2pServer:         stack.Server(),
-		torrentClient:     torrentClient,
->>>>>>> d7c570cc
+		torrentClient:  torrentClient,
 	}
 
 	log.Info("Initialising Ethereum protocol", "versions", ProtocolVersions, "network", config.NetworkID)
