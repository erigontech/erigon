// Copyright 2014 The go-ethereum Authors
// (original work)
// Copyright 2024 The Erigon Authors
// (modifications)
// This file is part of Erigon.
//
// Erigon is free software: you can redistribute it and/or modify
// it under the terms of the GNU Lesser General Public License as published by
// the Free Software Foundation, either version 3 of the License, or
// (at your option) any later version.
//
// Erigon is distributed in the hope that it will be useful,
// but WITHOUT ANY WARRANTY; without even the implied warranty of
// MERCHANTABILITY or FITNESS FOR A PARTICULAR PURPOSE. See the
// GNU Lesser General Public License for more details.
//
// You should have received a copy of the GNU Lesser General Public License
// along with Erigon. If not, see <http://www.gnu.org/licenses/>.

// Package eth implements the Ethereum protocol.
package eth

import (
	"context"
	"errors"
	"fmt"
	"io/fs"
	"math/big"
	"net"
	"os"
	"path/filepath"
	"slices"
	"strconv"
	"strings"
	"sync"
	"sync/atomic"
	"time"

	lru "github.com/hashicorp/golang-lru/arc/v2"
	"github.com/holiman/uint256"
	"golang.org/x/sync/errgroup"
	"golang.org/x/sync/semaphore"
	"google.golang.org/grpc"
	"google.golang.org/grpc/credentials"
	"google.golang.org/protobuf/types/known/emptypb"

	"github.com/erigontech/mdbx-go/mdbx"

	"github.com/erigontech/erigon-db/rawdb"
	"github.com/erigontech/erigon-db/rawdb/blockio"
	snaptype2 "github.com/erigontech/erigon-db/snaptype"
	"github.com/erigontech/erigon-lib/chain"
	"github.com/erigontech/erigon-lib/chain/networkname"
	"github.com/erigontech/erigon-lib/chain/snapcfg"
	"github.com/erigontech/erigon-lib/common"
	"github.com/erigontech/erigon-lib/common/datadir"
	"github.com/erigontech/erigon-lib/common/dbg"
	"github.com/erigontech/erigon-lib/common/debug"
	"github.com/erigontech/erigon-lib/common/dir"
	"github.com/erigontech/erigon-lib/common/disk"
	"github.com/erigontech/erigon-lib/common/mem"
	"github.com/erigontech/erigon-lib/config3"
	"github.com/erigontech/erigon-lib/crypto"
	"github.com/erigontech/erigon-lib/diagnostics"
	"github.com/erigontech/erigon-lib/direct"
	"github.com/erigontech/erigon-lib/downloader"
	"github.com/erigontech/erigon-lib/downloader/downloadercfg"
	"github.com/erigontech/erigon-lib/downloader/downloadergrpc"
	"github.com/erigontech/erigon-lib/downloader/snaptype"
	"github.com/erigontech/erigon-lib/event"
	protodownloader "github.com/erigontech/erigon-lib/gointerfaces/downloaderproto"
	"github.com/erigontech/erigon-lib/gointerfaces/grpcutil"
	remote "github.com/erigontech/erigon-lib/gointerfaces/remoteproto"
	rpcsentinel "github.com/erigontech/erigon-lib/gointerfaces/sentinelproto"
	protosentry "github.com/erigontech/erigon-lib/gointerfaces/sentryproto"
	"github.com/erigontech/erigon-lib/gointerfaces/txpoolproto"
	prototypes "github.com/erigontech/erigon-lib/gointerfaces/typesproto"
	"github.com/erigontech/erigon-lib/kv"
	"github.com/erigontech/erigon-lib/kv/kvcache"
	"github.com/erigontech/erigon-lib/kv/kvcfg"
	"github.com/erigontech/erigon-lib/kv/prune"
	"github.com/erigontech/erigon-lib/kv/remotedbserver"
	"github.com/erigontech/erigon-lib/kv/temporal"
	"github.com/erigontech/erigon-lib/log/v3"
	libsentry "github.com/erigontech/erigon-lib/p2p/sentry"
	libstate "github.com/erigontech/erigon-lib/state"
	"github.com/erigontech/erigon-lib/types"
	"github.com/erigontech/erigon-lib/wrap"
	p2p "github.com/erigontech/erigon-p2p"
	"github.com/erigontech/erigon-p2p/enode"
	"github.com/erigontech/erigon-p2p/protocols/eth"
	"github.com/erigontech/erigon-p2p/sentry"
	"github.com/erigontech/erigon/cl/clparams"
	"github.com/erigontech/erigon/cl/persistence/format/snapshot_format/getters"
	executionclient "github.com/erigontech/erigon/cl/phase1/execution_client"
	"github.com/erigontech/erigon/cmd/caplin/caplin1"
	rpcdaemoncli "github.com/erigontech/erigon/cmd/rpcdaemon/cli"
	"github.com/erigontech/erigon/core"
	"github.com/erigontech/erigon/core/vm"
	"github.com/erigontech/erigon/eth/consensuschain"
	"github.com/erigontech/erigon/eth/ethconfig"
	"github.com/erigontech/erigon/eth/ethconsensusconfig"
	"github.com/erigontech/erigon/eth/stagedsync"
	"github.com/erigontech/erigon/eth/stagedsync/stages"
	"github.com/erigontech/erigon/eth/tracers"
	"github.com/erigontech/erigon/ethstats"
	"github.com/erigontech/erigon/execution/builder"
	"github.com/erigontech/erigon/execution/consensus"
	"github.com/erigontech/erigon/execution/consensus/clique"
	"github.com/erigontech/erigon/execution/consensus/ethash"
	"github.com/erigontech/erigon/execution/consensus/merge"
	"github.com/erigontech/erigon/execution/eth1"
	"github.com/erigontech/erigon/execution/eth1/eth1_chain_reader"
	"github.com/erigontech/erigon/execution/sentry_multi_client"
	"github.com/erigontech/erigon/node"
	"github.com/erigontech/erigon/node/nodecfg"
	"github.com/erigontech/erigon/params"
	"github.com/erigontech/erigon/polygon/bor"
	"github.com/erigontech/erigon/polygon/bor/borcfg"
	"github.com/erigontech/erigon/polygon/bor/finality/flags"
	"github.com/erigontech/erigon/polygon/bor/valset"
	"github.com/erigontech/erigon/polygon/bridge"
	"github.com/erigontech/erigon/polygon/heimdall"
	polygonsync "github.com/erigontech/erigon/polygon/sync"
	"github.com/erigontech/erigon/rpc"
	"github.com/erigontech/erigon/rpc/contracts"
	"github.com/erigontech/erigon/rpc/jsonrpc"
	"github.com/erigontech/erigon/rpc/rpchelper"
	"github.com/erigontech/erigon/turbo/engineapi"
	"github.com/erigontech/erigon/turbo/engineapi/engine_block_downloader"
	"github.com/erigontech/erigon/turbo/engineapi/engine_helpers"
	privateapi2 "github.com/erigontech/erigon/turbo/privateapi"
	"github.com/erigontech/erigon/turbo/services"
	"github.com/erigontech/erigon/turbo/shards"
	"github.com/erigontech/erigon/turbo/silkworm"
	"github.com/erigontech/erigon/turbo/snapshotsync/freezeblocks"
	stages2 "github.com/erigontech/erigon/turbo/stages"
	"github.com/erigontech/erigon/txnprovider"
	"github.com/erigontech/erigon/txnprovider/shutter"
	"github.com/erigontech/erigon/txnprovider/txpool"
	"github.com/erigontech/erigon/txnprovider/txpool/txpoolcfg"
)

// Config contains the configuration options of the ETH protocol.
// Deprecated: use ethconfig.Config instead.
type Config = ethconfig.Config

// Ethereum implements the Ethereum full node service.
type Ethereum struct {
	config *ethconfig.Config

	// DB interfaces
	chainDB    kv.TemporalRwDB
	privateAPI *grpc.Server

	engine consensus.Engine

	gasPrice  *uint256.Int
	etherbase common.Address

	networkID uint64

	lock         sync.RWMutex // Protects the variadic fields (e.g. gas price and etherbase)
	chainConfig  *chain.Config
	apiList      []rpc.API
	genesisBlock *types.Block
	genesisHash  common.Hash

	eth1ExecutionServer *eth1.EthereumExecutionModule

	ethBackendRPC       *privateapi2.EthBackendServer
	ethRpcClient        rpchelper.ApiBackend
	engineBackendRPC    *engineapi.EngineServer
	miningRPC           *privateapi2.MiningServer
	miningRpcClient     txpoolproto.MiningClient
	stateDiffClient     *direct.StateDiffClientDirect
	rpcFilters          *rpchelper.Filters
	rpcDaemonStateCache kvcache.Cache

	miningSealingQuit   chan struct{}
	pendingBlocks       chan *types.Block
	minedBlocks         chan *types.Block
	minedBlockObservers *event.Observers[*types.Block]

	sentryCtx      context.Context
	sentryCancel   context.CancelFunc
	sentriesClient *sentry_multi_client.MultiClient
	sentryServers  []*sentry.GrpcServer

	stagedSync         *stagedsync.Sync
	pipelineStagedSync *stagedsync.Sync
	syncStages         []*stagedsync.Stage
	syncUnwindOrder    stagedsync.UnwindOrder
	syncPruneOrder     stagedsync.PruneOrder

	downloaderClient protodownloader.DownloaderClient

	notifications *shards.Notifications

	unsubscribeEthstat func()

	waitForStageLoopStop chan struct{}
	waitForMiningStop    chan struct{}

	txPool                    *txpool.TxPool
	txPoolGrpcServer          txpoolproto.TxpoolServer
	txPoolRpcClient           txpoolproto.TxpoolClient
	shutterPool               *shutter.Pool
	blockBuilderNotifyNewTxns chan struct{}
	forkValidator             *engine_helpers.ForkValidator
	downloader                *downloader.Downloader

	blockSnapshots *freezeblocks.RoSnapshots
	blockReader    services.FullBlockReader
	blockWriter    *blockio.BlockWriter
	kvRPC          *remotedbserver.KvServer
	logger         log.Logger

	sentinel rpcsentinel.SentinelClient

	silkworm                 *silkworm.Silkworm
	silkwormRPCDaemonService *silkworm.RpcDaemonService
	silkwormSentryService    *silkworm.SentryService

	polygonSyncService  *polygonsync.Service
	polygonDownloadSync *stagedsync.Sync
	polygonBridge       *bridge.Service
	heimdallService     *heimdall.Service
	stopNode            func() error
	bgComponentsEg      errgroup.Group
}

func splitAddrIntoHostAndPort(addr string) (host string, port int, err error) {
	idx := strings.LastIndexByte(addr, ':')
	if idx < 0 {
		return "", 0, errors.New("invalid address format")
	}
	host = addr[:idx]
	port, err = strconv.Atoi(addr[idx+1:])
	return
}

func checkAndSetCommitmentHistoryFlag(tx kv.RwTx, logger log.Logger, dirs datadir.Dirs, cfg *ethconfig.Config) error {

	isCommitmentHistoryEnabled, ok, err := rawdb.ReadDBCommitmentHistoryEnabled(tx)
	if err != nil {
		return err
	}
	if !ok {
		if !cfg.KeepExecutionProofs {
			if err := rawdb.WriteDBCommitmentHistoryEnabled(tx, cfg.KeepExecutionProofs); err != nil {
				return err
			}
			return nil
		}
		// we need to make sure we do not run from an old version so check amount of keys in kv.AccountDomain
		c, err := tx.Count(kv.TblAccountVals)
		if err != nil {
			return fmt.Errorf("failed to count keys in kv.AccountDomain: %w", err)
		}
		if c > 0 {
			return fmt.Errorf("commitment history is not enabled in the database. restart erigon after deleting the chaindata folder: %s", dirs.Chaindata)
		}

		if err := rawdb.WriteDBCommitmentHistoryEnabled(tx, cfg.KeepExecutionProofs); err != nil {
			return err
		}
		return nil
	}
	if cfg.KeepExecutionProofs != isCommitmentHistoryEnabled {
		return fmt.Errorf(
			"commitment history flag mismatch from db and config. db: %v, config: %v. please restart erigon with the same flag or delete the chaindata folder: %s",
			isCommitmentHistoryEnabled, cfg.KeepExecutionProofs, dirs.Chaindata)
	}
	if err := rawdb.WriteDBCommitmentHistoryEnabled(tx, cfg.KeepExecutionProofs); err != nil {
		return err
	}
	if cfg.KeepExecutionProofs {
		logger.Warn("[experiment] enabling commitment history. this is an experimental flag so run at your own risk!", "enabled", cfg.KeepExecutionProofs)
	}
	return nil
}

const blockBufferSize = 128

// New creates a new Ethereum object (including the
// initialisation of the common Ethereum object)
func New(ctx context.Context, stack *node.Node, config *ethconfig.Config, logger log.Logger, tracer *tracers.Tracer) (*Ethereum, error) {
	if config.Miner.GasPrice == nil || config.Miner.GasPrice.Sign() <= 0 {
		logger.Warn("Sanitizing invalid miner gas price", "provided", config.Miner.GasPrice, "updated", ethconfig.Defaults.Miner.GasPrice)
		config.Miner.GasPrice = new(big.Int).Set(ethconfig.Defaults.Miner.GasPrice)
	}
	dirs := stack.Config().Dirs

	tmpdir := dirs.Tmp
	if err := RemoveContents(tmpdir); err != nil { // clean it on startup
		return nil, fmt.Errorf("clean tmp dir: %s, %w", tmpdir, err)
	}

	// Assemble the Ethereum object
	rawChainDB, err := node.OpenDatabase(ctx, stack.Config(), kv.ChainDB, "", false, logger)
	if err != nil {
		return nil, err
	}
	latestBlockBuiltStore := builder.NewLatestBlockBuiltStore()

	if err := rawChainDB.Update(context.Background(), func(tx kv.RwTx) error {
		var notChanged bool
		notChanged, config.PersistReceiptsCacheV2, err = kvcfg.PersistReceipts.EnsureNotChanged(tx, config.PersistReceiptsCacheV2)
		if err != nil {
			return err
		}
		if !notChanged {
			return fmt.Errorf("cli flag changed: %s", kvcfg.PersistReceipts)
		}

		if err := checkAndSetCommitmentHistoryFlag(tx, logger, dirs, config); err != nil {
			return err
		}
		if err = stages.UpdateMetrics(tx); err != nil {
			return err
		}

		config.Prune, err = prune.EnsureNotChanged(tx, config.Prune)
		if err != nil {
			return err
		}

		return nil
	}); err != nil {
		return nil, err
	}

	ctx, ctxCancel := context.WithCancel(context.Background())

	// kv_remote architecture does blocks on stream.Send - means current architecture require unlimited amount of txs to provide good throughput
	backend := &Ethereum{
		sentryCtx:                 ctx,
		sentryCancel:              ctxCancel,
		config:                    config,
		networkID:                 config.NetworkID,
		etherbase:                 config.Miner.Etherbase,
		waitForStageLoopStop:      make(chan struct{}),
		waitForMiningStop:         make(chan struct{}),
		blockBuilderNotifyNewTxns: make(chan struct{}, 1),
		miningSealingQuit:         make(chan struct{}),
		minedBlocks:               make(chan *types.Block, 1),
		minedBlockObservers:       event.NewObservers[*types.Block](),
		logger:                    logger,
		stopNode: func() error {
			return stack.Close()
		},
	}

	var chainConfig *chain.Config
	var genesis *types.Block
	if err := rawChainDB.Update(context.Background(), func(tx kv.RwTx) error {

		genesisConfig, err := core.ReadGenesis(tx)
		if err != nil {
			return err
		}

		if genesisConfig != nil {
			config.Genesis = genesisConfig
		}

		if tracer != nil && tracer.Hooks != nil && tracer.Hooks.OnBlockchainInit != nil {
			tracer.Hooks.OnBlockchainInit(config.Genesis.Config)
		}

		h, err := rawdb.ReadCanonicalHash(tx, 0)
		if err != nil {
			panic(err)
		}
		genesisSpec := config.Genesis
		if h != (common.Hash{}) { // fallback to db content
			genesisSpec = nil
		}
		var genesisErr error
		chainConfig, genesis, genesisErr = core.WriteGenesisBlock(tx, genesisSpec, config.OverridePragueTime, dirs, logger)
		if _, ok := genesisErr.(*chain.ConfigCompatError); genesisErr != nil && !ok {
			return genesisErr
		}

		return nil
	}); err != nil {
		panic(err)
	}
	chainConfig.AllowAA = config.AllowAA
	backend.chainConfig = chainConfig
	backend.genesisBlock = genesis
	backend.genesisHash = genesis.Hash()

	setBorDefaultMinerGasPrice(chainConfig, config, logger)
	setBorDefaultTxPoolPriceLimit(chainConfig, config.TxPool, logger)

	logger.Info("Initialised chain configuration", "config", chainConfig, "genesis", genesis.Hash())
	if dbg.OnlyCreateDB {
		logger.Info("done")
		os.Exit(1)
	}

	segmentsBuildLimiter := semaphore.NewWeighted(int64(dbg.BuildSnapshotAllowance))

	// Check if we have an already initialized chain and fall back to
	// that if so. Otherwise we need to generate a new genesis spec.
	blockReader, blockWriter, allSnapshots, allBorSnapshots, bridgeStore, heimdallStore, agg, err := setUpBlockReader(ctx, rawChainDB, config.Dirs, config, chainConfig, stack.Config(), logger, segmentsBuildLimiter)
	if err != nil {
		return nil, err
	}
	backend.blockSnapshots, backend.blockReader, backend.blockWriter = allSnapshots, blockReader, blockWriter

	backend.chainDB, err = temporal.New(rawChainDB, agg)
	if err != nil {
		return nil, err
	}

	// Can happen in some configurations
	if err := backend.setUpSnapDownloader(ctx, config.Downloader, chainConfig); err != nil {
		return nil, err
	}

	kvRPC := remotedbserver.NewKvServer(ctx, backend.chainDB, allSnapshots, allBorSnapshots, agg, logger)
	backend.notifications = shards.NewNotifications(kvRPC)
	backend.kvRPC = kvRPC

	backend.gasPrice, _ = uint256.FromBig(config.Miner.GasPrice)

	if config.SilkwormExecution || config.SilkwormRpcDaemon || config.SilkwormSentry {
		logLevel, err := log.LvlFromString(config.SilkwormVerbosity)
		if err != nil {
			return nil, err
		}
		backend.silkworm, err = silkworm.New(config.Dirs.DataDir, mdbx.Version(), config.SilkwormNumContexts, logLevel)
		if err != nil {
			return nil, err
		}
	}

	p2pConfig := stack.Config().P2P
	var sentries []protosentry.SentryClient
	if len(p2pConfig.SentryAddr) > 0 {
		for _, addr := range p2pConfig.SentryAddr {
			sentryClient, err := sentry_multi_client.GrpcClient(backend.sentryCtx, addr)
			if err != nil {
				return nil, err
			}
			sentries = append(sentries, sentryClient)
		}
	} else if config.SilkwormSentry {
		apiPort := 53774
		apiAddr := fmt.Sprintf("127.0.0.1:%d", apiPort)

		collectNodeURLs := func(nodes []*enode.Node) []string {
			var urls []string
			for _, n := range nodes {
				urls = append(urls, n.URLv4())
			}
			return urls
		}

		settings := silkworm.SentrySettings{
			ClientId:    p2pConfig.Name,
			ApiPort:     apiPort,
			Port:        p2pConfig.ListenPort(),
			Nat:         p2pConfig.NATSpec,
			NetworkId:   config.NetworkID,
			NodeKey:     crypto.FromECDSA(p2pConfig.PrivateKey),
			StaticPeers: collectNodeURLs(p2pConfig.StaticNodes),
			Bootnodes:   collectNodeURLs(p2pConfig.BootstrapNodes),
			NoDiscover:  p2pConfig.NoDiscovery,
			MaxPeers:    p2pConfig.MaxPeers,
		}

		silkwormSentryService := silkworm.NewSentryService(backend.silkworm, settings)
		backend.silkwormSentryService = &silkwormSentryService

		sentryClient, err := sentry_multi_client.GrpcClient(backend.sentryCtx, apiAddr)
		if err != nil {
			return nil, err
		}
		sentries = append(sentries, sentryClient)
	} else {
		var readNodeInfo = func() *eth.NodeInfo {
			var res *eth.NodeInfo
			_ = backend.chainDB.View(context.Background(), func(tx kv.Tx) error {
				res = eth.ReadNodeInfo(tx, backend.chainConfig, backend.genesisHash, backend.networkID)
				return nil
			})

			return res
		}

		p2pConfig.LookupBootnodeURLs = params.BootnodeURLsByGenesisHash
		p2pConfig.LookupDNSNetwork = params.KnownDNSNetwork
		p2pConfig.DiscoveryDNS = backend.config.EthDiscoveryURLs

		listenHost, listenPort, err := splitAddrIntoHostAndPort(p2pConfig.ListenAddr)
		if err != nil {
			return nil, err
		}

		var pi int // points to next port to be picked from refCfg.AllowedPorts
		for _, protocol := range p2pConfig.ProtocolVersion {
			cfg := p2pConfig
			cfg.NodeDatabase = filepath.Join(stack.Config().Dirs.Nodes, eth.ProtocolToString[protocol])

			// pick port from allowed list
			var picked bool
			for ; pi < len(cfg.AllowedPorts); pi++ {
				pc := int(cfg.AllowedPorts[pi])
				if pc == 0 {
					// For ephemeral ports probing to see if the port is taken does not
					// make sense.
					picked = true
					break
				}
				if !checkPortIsFree(fmt.Sprintf("%s:%d", listenHost, pc)) {
					logger.Warn("bind protocol to port has failed: port is busy", "protocols", fmt.Sprintf("eth/%d", cfg.ProtocolVersion), "port", pc)
					continue
				}
				if listenPort != pc {
					listenPort = pc
				}
				pi++
				picked = true
				break
			}
			if !picked {
				return nil, fmt.Errorf("run out of allowed ports for p2p eth protocols %v. Extend allowed port list via --p2p.allowed-ports", cfg.AllowedPorts)
			}

			cfg.ListenAddr = fmt.Sprintf("%s:%d", listenHost, listenPort)
			server := sentry.NewGrpcServer(backend.sentryCtx, nil, readNodeInfo, &cfg, protocol, logger)
			backend.sentryServers = append(backend.sentryServers, server)
			sentries = append(sentries, direct.NewSentryClientDirect(protocol, server))
		}

		go func() {
			logEvery := time.NewTicker(90 * time.Second)
			defer logEvery.Stop()

			var logItems []interface{}

			for {
				select {
				case <-backend.sentryCtx.Done():
					return
				case <-logEvery.C:
					logItems = logItems[:0]
					peerCountMap := map[uint]int{}
					for _, srv := range backend.sentryServers {
						counts := srv.SimplePeerCount()
						for protocol, count := range counts {
							peerCountMap[protocol] += count
						}
					}
					if len(peerCountMap) == 0 {
						logger.Warn("[p2p] No GoodPeers")
					} else {
						for protocol, count := range peerCountMap {
							logItems = append(logItems, eth.ProtocolToString[protocol], strconv.Itoa(count))
						}
						logger.Info("[p2p] GoodPeers", logItems...)
					}
				}
			}
		}()
	}

	// setup periodic logging and prometheus updates
	go mem.LogMemStats(ctx, logger)
	go disk.UpdateDiskStats(ctx, logger)
	go dbg.SaveHeapProfileNearOOMPeriodically(ctx, dbg.SaveHeapWithLogger(&logger))

	var currentBlock *types.Block
	if err := backend.chainDB.View(context.Background(), func(tx kv.Tx) error {
		currentBlock, err = blockReader.CurrentBlock(tx)
		return err
	}); err != nil {
		panic(err)
	}

	currentBlockNumber := uint64(0)
	if currentBlock != nil {
		currentBlockNumber = currentBlock.NumberU64()
	}

	logger.Info("Initialising Ethereum protocol", "network", config.NetworkID)
	var consensusConfig interface{}

	if chainConfig.Clique != nil {
		consensusConfig = &config.Clique
	} else if chainConfig.Aura != nil {
		consensusConfig = &config.Aura
	} else if chainConfig.Bor != nil {
		consensusConfig = chainConfig.Bor
	} else {
		consensusConfig = &config.Ethash
	}

	var heimdallClient heimdall.Client
	var polygonBridge *bridge.Service
	var heimdallService *heimdall.Service
	var bridgeRPC *bridge.BackendServer
	var heimdallRPC *heimdall.BackendServer

	if chainConfig.Bor != nil {
		if !config.WithoutHeimdall {
			heimdallClient = heimdall.NewHttpClient(config.HeimdallURL, logger)
		} else {
			heimdallClient = heimdall.NewIdleClient(config.Miner)
		}

		if config.PolygonSync {
			borConfig := consensusConfig.(*borcfg.BorConfig)

			polygonBridge = bridge.NewService(bridge.ServiceConfig{
				Store:        bridgeStore,
				Logger:       logger,
				BorConfig:    borConfig,
				EventFetcher: heimdallClient,
			})

			heimdallService = heimdall.NewService(heimdall.ServiceConfig{
				Store:     heimdallStore,
				BorConfig: borConfig,
				Client:    heimdallClient,
				Logger:    logger,
			})

			bridgeRPC = bridge.NewBackendServer(ctx, polygonBridge)
			heimdallRPC = heimdall.NewBackendServer(ctx, heimdallService)

			backend.polygonBridge = polygonBridge
			backend.heimdallService = heimdallService
		}

		flags.Milestone = config.WithHeimdallMilestones
	}

	backend.engine = ethconsensusconfig.CreateConsensusEngine(ctx, stack.Config(), chainConfig, consensusConfig, config.Miner.Notify, config.Miner.Noverify, heimdallClient, config.WithoutHeimdall, blockReader, false /* readonly */, logger, polygonBridge, heimdallService)

	inMemoryExecution := func(txc wrap.TxContainer, header *types.Header, body *types.RawBody, unwindPoint uint64, headersChain []*types.Header, bodiesChain []*types.RawBody,
		notifications *shards.Notifications) error {
		terseLogger := log.New()
		terseLogger.SetHandler(log.LvlFilterHandler(log.LvlWarn, log.StderrHandler))
		// Needs its own notifications to not update RPC daemon and txpool about pending blocks
		stateSync := stages2.NewInMemoryExecution(backend.sentryCtx, backend.chainDB, config, backend.sentriesClient,
			dirs, notifications, blockReader, blockWriter, backend.silkworm, terseLogger)
		chainReader := consensuschain.NewReader(chainConfig, txc.Tx, blockReader, logger)
		// We start the mining step
		if err := stages2.StateStep(ctx, chainReader, backend.engine, txc, stateSync, header, body, unwindPoint, headersChain, bodiesChain, config.ImportMode); err != nil {
			logger.Warn("Could not validate block", "err", err)
			return errors.Join(consensus.ErrInvalidBlock, err)
		}
		var progress uint64
		progress, err = stages.GetStageProgress(txc.Tx, stages.Execution)
		if err != nil {
			return err
		}
		if progress < header.Number.Uint64() {
			return fmt.Errorf("unsuccessful execution, progress %d < expected %d", progress, header.Number.Uint64())
		}
		return nil
	}
	backend.forkValidator = engine_helpers.NewForkValidator(ctx, currentBlockNumber, inMemoryExecution, tmpdir, backend.blockReader)

	statusDataProvider := sentry.NewStatusDataProvider(
		backend.chainDB,
		chainConfig,
		genesis,
		backend.config.NetworkID,
		logger,
	)

	// limit "new block" broadcasts to at most 10 random peers at time
	maxBlockBroadcastPeers := func(header *types.Header) uint { return 10 }

	// unlimited "new block" broadcasts to all peers for blocks announced by Bor validators
	if borEngine, ok := backend.engine.(*bor.Bor); ok {
		defaultValue := maxBlockBroadcastPeers(nil)
		maxBlockBroadcastPeers = func(header *types.Header) uint {
			isValidator, err := borEngine.IsValidator(header)
			if err != nil {
				logger.Warn("maxBlockBroadcastPeers: borEngine.IsValidator has failed", "err", err)
				return defaultValue
			}
			if isValidator {
				// 0 means send to all
				return 0
			}
			return defaultValue
		}
	}

	sentryMcDisableBlockDownload := chainConfig.Bor != nil && (config.PolygonSync)
	backend.sentriesClient, err = sentry_multi_client.NewMultiClient(
		backend.chainDB,
		chainConfig,
		backend.engine,
		sentries,
		config.Sync,
		blockReader,
		blockBufferSize,
		statusDataProvider,
		stack.Config().SentryLogPeerInfo,
		maxBlockBroadcastPeers,
		sentryMcDisableBlockDownload,
		logger,
	)
	if err != nil {
		return nil, err
	}

	var ethashApi *ethash.API
	if casted, ok := backend.engine.(*ethash.Ethash); ok {
		ethashApi = casted.APIs(nil)[1].Service.(*ethash.API)
	}

	backend.miningRPC = privateapi2.NewMiningServer(ctx, backend, ethashApi, logger)
	backend.ethBackendRPC = privateapi2.NewEthBackendServer(
		ctx,
		backend,
		backend.chainDB,
		backend.notifications,
		blockReader,
		logger,
		latestBlockBuiltStore,
		chainConfig,
	)

	backend.stateDiffClient = direct.NewStateDiffClientDirect(kvRPC)
	var txnProvider txnprovider.TxnProvider
	if config.TxPool.Disable {
		backend.txPoolGrpcServer = &txpool.GrpcDisabled{}
	} else {
		sentries := backend.sentriesClient.Sentries()
		blockBuilderNotifyNewTxns := func() {
			select {
			case backend.blockBuilderNotifyNewTxns <- struct{}{}:
			default:
			}
		}
		backend.txPool, backend.txPoolGrpcServer, err = txpool.Assemble(
			ctx,
			config.TxPool,
			backend.chainDB,
			kvcache.NewDummy(),
			sentries,
			backend.stateDiffClient,
			blockBuilderNotifyNewTxns,
			logger,
			direct.NewEthBackendClientDirect(backend.ethBackendRPC),
		)
		if err != nil {
			return nil, err
		}

		txnProvider = backend.txPool
	}

	httpRpcCfg := stack.Config().Http
	ethRpcClient, txPoolRpcClient, miningRpcClient, rpcDaemonStateCache, rpcFilters := rpcdaemoncli.EmbeddedServices(
		ctx,
		backend.chainDB,
		httpRpcCfg.StateCache,
		httpRpcCfg.RpcFiltersConfig,
		blockReader,
		backend.ethBackendRPC,
		backend.txPoolGrpcServer,
		backend.miningRPC,
		backend.stateDiffClient,
		logger,
	)
	backend.ethRpcClient = ethRpcClient
	backend.txPoolRpcClient = txPoolRpcClient
	backend.miningRpcClient = miningRpcClient
	backend.rpcDaemonStateCache = rpcDaemonStateCache
	backend.rpcFilters = rpcFilters

	if config.Shutter.Enabled {
		if config.TxPool.Disable {
			panic("can't enable shutter pool when devp2p txpool is disabled")
		}

		baseApi := jsonrpc.NewBaseApi(
			backend.rpcFilters,
			backend.rpcDaemonStateCache,
			blockReader,
			httpRpcCfg.WithDatadir,
			httpRpcCfg.EvmCallTimeout,
			backend.engine,
			httpRpcCfg.Dirs,
			backend.polygonBridge,
		)
		ethApi := jsonrpc.NewEthAPI(
			baseApi,
			backend.chainDB,
			backend.ethRpcClient,
			backend.txPoolRpcClient,
			backend.miningRpcClient,
			httpRpcCfg.Gascap,
			httpRpcCfg.Feecap,
			httpRpcCfg.ReturnDataLimit,
			httpRpcCfg.AllowUnprotectedTxs,
			httpRpcCfg.MaxGetProofRewindBlockCount,
			httpRpcCfg.WebsocketSubscribeLogsChannelSize,
			logger,
		)
		contractBackend := contracts.NewDirectBackend(ethApi)
		baseTxnProvider := backend.txPool
		currentBlockNumReader := func(ctx context.Context) (*uint64, error) {
			tx, err := backend.chainDB.BeginRo(ctx)
			if err != nil {
				return nil, err
			}

			defer tx.Rollback()
			return chain.CurrentBlockNumber(tx)
		}
		backend.shutterPool = shutter.NewPool(
			logger,
			config.Shutter,
			baseTxnProvider,
			contractBackend,
			backend.stateDiffClient,
			currentBlockNumReader,
		)
		txnProvider = backend.shutterPool
	}

	miner := stagedsync.NewMiningState(&config.Miner)
	backend.pendingBlocks = miner.PendingResultCh

	var (
		snapDb     kv.RwDB
		recents    *lru.ARCCache[common.Hash, *bor.Snapshot]
		signatures *lru.ARCCache[common.Hash, common.Address]
	)
	if bor, ok := backend.engine.(*bor.Bor); ok {
		snapDb = bor.DB
		recents = bor.Recents
		signatures = bor.Signatures
	}

	astridEnabled := chainConfig.Bor != nil && config.PolygonSync

	// proof-of-work mining
	mining := stagedsync.New(
		config.Sync,
		stagedsync.MiningStages(backend.sentryCtx,
			stagedsync.StageMiningCreateBlockCfg(backend.chainDB, miner, backend.chainConfig, backend.engine, nil, tmpdir, backend.blockReader),
<<<<<<< HEAD
			stagedsync.StageBorHeimdallCfg(
				backend.chainDB,
				snapDb,
				miner,
				backend.chainConfig,
				heimdallClient,
				heimdallStore,
				bridgeStore,
				backend.blockReader,
				nil,
				nil,
				recents,
				signatures,
				false,
				nil),
=======
>>>>>>> a15937b0
			stagedsync.StageExecuteBlocksCfg(
				backend.chainDB,
				config.Prune,
				config.BatchSize,
				chainConfig,
				backend.engine,
				&vm.Config{},
				backend.notifications,
				config.StateStream,
				/*stateStream=*/ false,
				dirs,
				blockReader,
				backend.sentriesClient.Hd,
				config.Genesis,
				config.Sync,
				stages2.SilkwormForExecutionStage(backend.silkworm, config),
			),
			stagedsync.StageSendersCfg(backend.chainDB, chainConfig, config.Sync, false, dirs.Tmp, config.Prune, blockReader, backend.sentriesClient.Hd),
			stagedsync.StageMiningExecCfg(backend.chainDB, miner, backend.notifications.Events, backend.chainConfig, backend.engine, &vm.Config{}, tmpdir, nil, 0, txnProvider, blockReader),
			stagedsync.StageMiningFinishCfg(backend.chainDB, backend.chainConfig, backend.engine, miner, backend.miningSealingQuit, backend.blockReader, latestBlockBuiltStore),
			astridEnabled,
		), stagedsync.MiningUnwindOrder, stagedsync.MiningPruneOrder,
		logger, stages.ModeBlockProduction)

	// proof-of-stake mining
	assembleBlockPOS := func(param *core.BlockBuilderParameters, interrupt *int32) (*types.BlockWithReceipts, error) {
		miningStatePos := stagedsync.NewMiningState(&config.Miner)
		miningStatePos.MiningConfig.Etherbase = param.SuggestedFeeRecipient
		proposingSync := stagedsync.New(
			config.Sync,
			stagedsync.MiningStages(backend.sentryCtx,
				stagedsync.StageMiningCreateBlockCfg(backend.chainDB, miningStatePos, backend.chainConfig, backend.engine, param, tmpdir, backend.blockReader),
<<<<<<< HEAD
				stagedsync.StageBorHeimdallCfg(
					backend.chainDB,
					snapDb,
					miningStatePos,
					backend.chainConfig,
					heimdallClient,
					heimdallStore,
					bridgeStore,
					backend.blockReader,
					nil,
					nil,
					recents,
					signatures,
					false,
					nil),
=======
>>>>>>> a15937b0
				stagedsync.StageExecuteBlocksCfg(
					backend.chainDB,
					config.Prune,
					config.BatchSize,
					chainConfig,
					backend.engine,
					&vm.Config{},
					backend.notifications,
					config.StateStream,
					/*stateStream=*/ false,
					dirs,
					blockReader,
					backend.sentriesClient.Hd,
					config.Genesis,
					config.Sync,
					stages2.SilkwormForExecutionStage(backend.silkworm, config),
				),
				stagedsync.StageSendersCfg(backend.chainDB, chainConfig, config.Sync, false, dirs.Tmp, config.Prune, blockReader, backend.sentriesClient.Hd),
				stagedsync.StageMiningExecCfg(backend.chainDB, miningStatePos, backend.notifications.Events, backend.chainConfig, backend.engine, &vm.Config{}, tmpdir, interrupt, param.PayloadId, txnProvider, blockReader),
				stagedsync.StageMiningFinishCfg(backend.chainDB, backend.chainConfig, backend.engine, miningStatePos, backend.miningSealingQuit, backend.blockReader, latestBlockBuiltStore),
				astridEnabled,
			), stagedsync.MiningUnwindOrder, stagedsync.MiningPruneOrder, logger, stages.ModeBlockProduction)
		// We start the mining step
		if err := stages2.MiningStep(ctx, backend.chainDB, proposingSync, tmpdir, logger); err != nil {
			return nil, err
		}
		block := <-miningStatePos.MiningResultCh
		return block, nil
	}

	blockRetire := freezeblocks.NewBlockRetire(1, dirs, blockReader, blockWriter, backend.chainDB, heimdallStore, bridgeStore, backend.chainConfig, config, backend.notifications.Events, segmentsBuildLimiter, logger)
	var creds credentials.TransportCredentials
	if stack.Config().PrivateApiAddr != "" {
		if stack.Config().TLSConnection {
			creds, err = grpcutil.TLS(stack.Config().TLSCACert, stack.Config().TLSCertFile, stack.Config().TLSKeyFile)
			if err != nil {
				return nil, err
			}
		}
		backend.privateAPI, err = privateapi2.StartGrpc(
			kvRPC,
			backend.ethBackendRPC,
			backend.txPoolGrpcServer,
			backend.miningRPC,
			bridgeRPC,
			heimdallRPC,
			stack.Config().PrivateApiAddr,
			stack.Config().PrivateApiRateLimit,
			creds,
			stack.Config().HealthCheck,
			logger)
		if err != nil {
			return nil, fmt.Errorf("private api: %w", err)
		}
	}

	if currentBlock == nil {
		currentBlock = genesis
	}

	go func() {
		defer debug.LogPanic()
		for {
			select {
			case b := <-backend.minedBlocks:
				if !sentryMcDisableBlockDownload {
					// Add mined header and block body before broadcast. This is because the broadcast call
					// will trigger the staged sync which will require headers and blocks to be available
					// in their respective cache in the download stage. If not found, it would cause a
					// liveness issue for the chain.
					if err := backend.sentriesClient.Hd.AddMinedHeader(b.Header()); err != nil {
						logger.Error("add mined block to header downloader", "err", err)
					}
					backend.sentriesClient.Bd.AddToPrefetch(b.Header(), b.RawBody())
				}

				backend.minedBlockObservers.Notify(b)

				//p2p
				//backend.sentriesClient.BroadcastNewBlock(context.Background(), b, b.Difficulty())
				//rpcdaemon
				if err := backend.miningRPC.BroadcastMinedBlock(b); err != nil {
					logger.Error("txpool rpc mined block broadcast", "err", err)
				}

			case b := <-backend.pendingBlocks:
				if err := backend.miningRPC.BroadcastPendingBlock(b); err != nil {
					logger.Error("txpool rpc pending block broadcast", "err", err)
				}
			case <-backend.sentriesClient.Hd.QuitPoWMining:
				return
			}
		}
	}()

	if err := backend.StartMining(
		ctx,
		backend.chainDB,
		backend.stateDiffClient,
		mining,
		miner,
		backend.gasPrice,
		backend.sentriesClient.Hd.QuitPoWMining,
		heimdallStore,
		tmpdir,
		logger); err != nil {
		return nil, err
	}

	backend.syncStages = stages2.NewDefaultStages(backend.sentryCtx, backend.chainDB, snapDb, p2pConfig, config, backend.sentriesClient, backend.notifications, backend.downloaderClient,
		blockReader, blockRetire, backend.silkworm, backend.forkValidator, heimdallClient, heimdallStore, bridgeStore, recents, signatures, logger, tracer)
	backend.syncUnwindOrder = stagedsync.DefaultUnwindOrder
	backend.syncPruneOrder = stagedsync.DefaultPruneOrder

	backend.stagedSync = stagedsync.New(config.Sync, backend.syncStages, backend.syncUnwindOrder, backend.syncPruneOrder, logger, stages.ModeApplyingBlocks)

	hook := stages2.NewHook(backend.sentryCtx, backend.chainDB, backend.notifications, backend.stagedSync, backend.blockReader, backend.chainConfig, backend.logger, backend.sentriesClient.SetStatus)

	useSnapshots := blockReader != nil && (blockReader.FreezingCfg().ProduceE2 || blockReader.FreezingCfg().ProduceE3)
	if !useSnapshots && backend.downloaderClient != nil {
		for _, p := range blockReader.AllTypes() {
			backend.downloaderClient.ProhibitNewDownloads(ctx, &protodownloader.ProhibitNewDownloadsRequest{
				Type: p.Name(),
			})
		}

		for _, p := range snaptype.CaplinSnapshotTypes {
			backend.downloaderClient.ProhibitNewDownloads(ctx, &protodownloader.ProhibitNewDownloadsRequest{
				Type: p.Name(),
			})
		}

		for _, p := range snaptype2.E3StateTypes {
			backend.downloaderClient.ProhibitNewDownloads(ctx, &protodownloader.ProhibitNewDownloadsRequest{
				Type: p.Name(),
			})
		}

	}

	checkStateRoot := true
	pipelineStages := stages2.NewPipelineStages(ctx, backend.chainDB, config, p2pConfig, backend.sentriesClient, backend.notifications, backend.downloaderClient, blockReader, blockRetire, backend.silkworm, backend.forkValidator, logger, tracer, checkStateRoot)
	backend.pipelineStagedSync = stagedsync.New(config.Sync, pipelineStages, stagedsync.PipelineUnwindOrder, stagedsync.PipelinePruneOrder, logger, stages.ModeApplyingBlocks)
	backend.eth1ExecutionServer = eth1.NewEthereumExecutionModule(blockReader, backend.chainDB, backend.pipelineStagedSync, backend.forkValidator, chainConfig, assembleBlockPOS, hook, backend.notifications.Accumulator, backend.notifications.RecentLogs, backend.notifications.StateChangesConsumer, logger, backend.engine, config.Sync, ctx)
	executionRpc := direct.NewExecutionClientDirect(backend.eth1ExecutionServer)

	var executionEngine executionclient.ExecutionEngine

	executionEngine, err = executionclient.NewExecutionClientDirect(eth1_chain_reader.NewChainReaderEth1(chainConfig, executionRpc, 1000))
	if err != nil {
		return nil, err
	}

	engineBackendRPC := engineapi.NewEngineServer(
		logger,
		chainConfig,
		executionRpc,
		backend.sentriesClient.Hd,
		engine_block_downloader.NewEngineBlockDownloader(ctx,
			logger, backend.sentriesClient.Hd, executionRpc,
			backend.sentriesClient.Bd, backend.sentriesClient.BroadcastNewBlock, backend.sentriesClient.SendBodyRequest, blockReader,
			backend.chainDB, chainConfig, tmpdir, config.Sync),
		config.InternalCL && !config.CaplinConfig.EnableEngineAPI, // If the chain supports the engine API, then we should not make the server fail.
		false,
		config.Miner.EnabledPOS,
		!config.PolygonPosSingleSlotFinality,
	)
	backend.engineBackendRPC = engineBackendRPC
	// If we choose not to run a consensus layer, run our embedded.
	if config.InternalCL && (clparams.EmbeddedSupported(config.NetworkID) || config.CaplinConfig.IsDevnet()) {
		config.CaplinConfig.NetworkId = clparams.NetworkType(config.NetworkID)
		config.CaplinConfig.LoopBlockLimit = uint64(config.LoopBlockLimit)
		if config.CaplinConfig.EnableEngineAPI {
			jwtSecretHex, err := os.ReadFile(httpRpcCfg.JWTSecretPath)
			if err != nil {
				logger.Error("failed to read jwt secret", "err", err, "path", httpRpcCfg.JWTSecretPath)
				return nil, err
			}
			jwtSecret := common.FromHex(strings.TrimSpace(string(jwtSecretHex)))
			executionEngine, err = executionclient.NewExecutionClientRPC(jwtSecret, httpRpcCfg.AuthRpcHTTPListenAddress, httpRpcCfg.AuthRpcPort)
			if err != nil {
				logger.Error("failed to create execution client", "err", err)
				return nil, err
			}
		}
		go func() {
			eth1Getter := getters.NewExecutionSnapshotReader(ctx, blockReader, backend.chainDB)
			if err := caplin1.RunCaplinService(ctx, executionEngine, config.CaplinConfig, dirs, eth1Getter, backend.downloaderClient, creds, segmentsBuildLimiter); err != nil {
				logger.Error("could not start caplin", "err", err)
			}
			ctxCancel()
		}()
	}

	if chainConfig.Bor != nil && config.PolygonSync {
		backend.polygonSyncService = polygonsync.NewService(
			config,
			logger,
			chainConfig,
			polygonSyncSentry(sentries),
			p2pConfig.MaxPeers,
			statusDataProvider,
			executionRpc,
			config.LoopBlockLimit,
			polygonBridge,
			heimdallService,
			backend.notifications,
			backend.engineBackendRPC,
			backend,
		)

		// we need to initiate download before the heimdall services start rather than
		// waiting for the stage loop to start
		// TODO although this works we probably want to call engine.Start instead

		if !config.Snapshot.NoDownloader && backend.downloaderClient == nil {
			panic("expect to have non-nil downloaderClient")
		}
		backend.polygonDownloadSync = stagedsync.New(backend.config.Sync, stagedsync.DownloadSyncStages(
			backend.sentryCtx, stagedsync.StageSnapshotsCfg(
				backend.chainDB, backend.sentriesClient.ChainConfig, config.Sync, dirs, blockRetire, backend.downloaderClient,
				blockReader, backend.notifications, false, false, false, backend.silkworm, config.Prune,
			)), nil, nil, backend.logger, stages.ModeApplyingBlocks)

		// these range extractors set the db to the local db instead of the chain db
		// TODO this needs be refactored away by having a retire/merge component per
		// snapshot instead of global processing in the stage loop
		type extractableStore interface {
			RangeExtractor() snaptype.RangeExtractor
		}

		if withRangeExtractor, ok := heimdallStore.Spans().(extractableStore); ok {
			allBorSnapshots.SetRangeExtractor(heimdall.Spans, withRangeExtractor.RangeExtractor())
		}

		if withRangeExtractor, ok := heimdallStore.Checkpoints().(extractableStore); ok {
			allBorSnapshots.SetRangeExtractor(heimdall.Checkpoints, withRangeExtractor.RangeExtractor())
		}

		if withRangeExtractor, ok := heimdallStore.Milestones().(extractableStore); ok {
			allBorSnapshots.SetRangeExtractor(heimdall.Milestones, withRangeExtractor.RangeExtractor())
		}

		if withRangeExtractor, ok := bridgeStore.(extractableStore); ok {
			allBorSnapshots.SetRangeExtractor(heimdall.Events, withRangeExtractor.RangeExtractor())
		}
	}

	go func() {
		if err := agg.MergeLoop(ctx); err != nil {
			logger.Error("snapashot merge loop error", "err", err)
		}
	}()

	return backend, nil
}

func (s *Ethereum) Init(stack *node.Node, config *ethconfig.Config, chainConfig *chain.Config) error {
	blockReader := s.blockReader
	ctx := s.sentryCtx
	chainKv := s.chainDB
	var err error

	if chainConfig.Bor == nil {
		s.sentriesClient.Hd.StartPoSDownloader(s.sentryCtx, s.sentriesClient.SendHeaderRequest, s.sentriesClient.Penalize)
	}

	emptyBadHash := config.BadBlockHash == common.Hash{}
	if !emptyBadHash {
		if err = chainKv.View(ctx, func(tx kv.Tx) error {
			badBlockHeader, hErr := rawdb.ReadHeaderByHash(tx, config.BadBlockHash)
			if badBlockHeader != nil {
				unwindPoint := badBlockHeader.Number.Uint64() - 1
				if err := s.stagedSync.UnwindTo(unwindPoint, stagedsync.BadBlock(config.BadBlockHash, errors.New("Init unwind")), tx); err != nil {
					return err
				}
			}
			return hErr
		}); err != nil {
			return err
		}
	}

	//eth.APIBackend = &EthAPIBackend{stack.Config().ExtRPCEnabled(), stack.Config().AllowUnprotectedTxs, eth, nil}
	gpoParams := config.GPO
	if gpoParams.Default == nil {
		gpoParams.Default = config.Miner.GasPrice
	}
	// start HTTP API
	httpRpcCfg := stack.Config().Http
	//eth.APIBackend.gpo = gasprice.NewOracle(eth.APIBackend, gpoParams)
	if config.Ethstats != "" {
		var headCh chan [][]byte
		headCh, s.unsubscribeEthstat = s.notifications.Events.AddHeaderSubscription()
		if err := ethstats.New(stack, s.sentryServers, chainKv, s.blockReader, s.engine, config.Ethstats, s.networkID, ctx.Done(), headCh, s.txPoolRpcClient); err != nil {
			return err
		}
	}

	s.apiList = jsonrpc.APIList(chainKv, s.ethRpcClient, s.txPoolRpcClient, s.miningRpcClient, s.rpcFilters, s.rpcDaemonStateCache, blockReader, &httpRpcCfg, s.engine, s.logger, s.polygonBridge, s.heimdallService)

	if config.SilkwormRpcDaemon && httpRpcCfg.Enabled {
		interface_log_settings := silkworm.RpcInterfaceLogSettings{
			Enabled:         config.SilkwormRpcLogEnabled,
			ContainerFolder: config.SilkwormRpcLogDirPath,
			MaxFileSizeMB:   config.SilkwormRpcLogMaxFileSize,
			MaxFiles:        config.SilkwormRpcLogMaxFiles,
			DumpResponse:    config.SilkwormRpcLogDumpResponse,
		}
		settings := silkworm.RpcDaemonSettings{
			EthLogSettings:       interface_log_settings,
			EthAPIHost:           httpRpcCfg.HttpListenAddress,
			EthAPIPort:           httpRpcCfg.HttpPort,
			EthAPISpec:           httpRpcCfg.API,
			NumWorkers:           config.SilkwormRpcNumWorkers,
			CORSDomains:          httpRpcCfg.HttpCORSDomain,
			JWTFilePath:          httpRpcCfg.JWTSecretPath,
			JSONRPCCompatibility: config.SilkwormRpcJsonCompatibility,
			WebSocketEnabled:     httpRpcCfg.WebsocketEnabled,
			WebSocketCompression: httpRpcCfg.WebsocketCompression,
			HTTPCompression:      httpRpcCfg.HttpCompression,
		}
		silkwormRPCDaemonService := silkworm.NewRpcDaemonService(s.silkworm, chainKv, settings)
		s.silkwormRPCDaemonService = &silkwormRPCDaemonService
	} else {
		go func() {
			if err := rpcdaemoncli.StartRpcServer(ctx, &httpRpcCfg, s.apiList, s.logger); err != nil {
				s.logger.Error("cli.StartRpcServer error", "err", err)
			}
		}()
	}

	if chainConfig.Bor == nil || config.PolygonPosSingleSlotFinality {
		go s.engineBackendRPC.Start(ctx, &httpRpcCfg, s.chainDB, s.blockReader, s.rpcFilters, s.rpcDaemonStateCache, s.engine, s.ethRpcClient, s.txPoolRpcClient, s.miningRpcClient)
	}

	// Register the backend on the node
	stack.RegisterLifecycle(s)
	return nil
}

func (s *Ethereum) APIs() []rpc.API {
	return s.apiList
}

func (s *Ethereum) Etherbase() (eb common.Address, err error) {
	s.lock.RLock()
	etherbase := s.etherbase
	s.lock.RUnlock()

	if etherbase != (common.Address{}) {
		return etherbase, nil
	}
	return common.Address{}, errors.New("etherbase must be explicitly specified")
}

// StartMining starts the miner with the given number of CPU threads. If mining
// is already running, this method adjust the number of threads allowed to use
// and updates the minimum price required by the transaction pool.
func (s *Ethereum) StartMining(ctx context.Context, db kv.RwDB, stateDiffClient *direct.StateDiffClientDirect, mining *stagedsync.Sync, miner stagedsync.MiningState, gasPrice *uint256.Int, quitCh chan struct{}, heimdallStore heimdall.Store, tmpDir string, logger log.Logger) error {

	var borcfg *bor.Bor
	if b, ok := s.engine.(*bor.Bor); ok {
		borcfg = b
		b.HeaderProgress(s.sentriesClient.Hd)
	} else if br, ok := s.engine.(*merge.Merge); ok {
		if b, ok := br.InnerEngine().(*bor.Bor); ok {
			borcfg = b
			b.HeaderProgress(s.sentriesClient.Hd)
		}
	}

	if !miner.MiningConfig.Enabled {
		return nil
	}

	// Configure the local mining address
	eb, err := s.Etherbase()
	if err != nil {
		s.logger.Error("Cannot start mining without etherbase", "err", err)
		return fmt.Errorf("etherbase missing: %w", err)
	}

	if miner.MiningConfig.Enabled {
		if s.chainConfig.ChainName == networkname.Dev {
			miner.MiningConfig.SigKey = core.DevnetSignPrivateKey
		}
		if miner.MiningConfig.SigKey == nil {
			s.logger.Error("Etherbase account unavailable locally", "err", err)
			return fmt.Errorf("signer missing: %w", err)
		}
		if borcfg != nil {
			borcfg.Authorize(eb, func(_ common.Address, mimeType string, message []byte) ([]byte, error) {
				return crypto.Sign(crypto.Keccak256(message), miner.MiningConfig.SigKey)
			})
		} else if s.chainConfig.Consensus == chain.CliqueConsensus {
			s.engine.(*clique.Clique).Authorize(eb, func(_ common.Address, _ string, msg []byte) ([]byte, error) {
				return crypto.Sign(crypto.Keccak256(msg), miner.MiningConfig.SigKey)
			})
		} else {
			s.logger.Error("mining is not supported after the Merge")
			return errors.New("mining is not supported after the Merge")
		}
	} else {
		// for the bor dev network without heimdall we need the authorizer to be set otherwise there is no
		// validator defined in the bor validator set and non mining nodes will reject all blocks
		// this assumes in this mode we're only running a single validator

		if s.chainConfig.ChainName == networkname.BorDevnet && s.config.WithoutHeimdall {
			borcfg.Authorize(eb, func(addr common.Address, _ string, _ []byte) ([]byte, error) {
				return nil, &valset.UnauthorizedSignerError{Number: 0, Signer: addr.Bytes()}
			})
		}

		return nil
	}

	streamCtx, streamCancel := context.WithCancel(ctx)
	stream, err := stateDiffClient.StateChanges(streamCtx, &remote.StateChangeRequest{WithStorage: false, WithTransactions: true}, grpc.WaitForReady(true))

	if err != nil {
		streamCancel()
		return err
	}

	stateChangeCh := make(chan *remote.StateChange)

	go func() {
		for req, err := stream.Recv(); ; req, err = stream.Recv() {
			select {
			case <-ctx.Done():
				return
			default:
			}

			if err == nil {
				for _, change := range req.ChangeBatch {
					stateChangeCh <- change
				}
			}
		}
	}()

	go func() {
		defer debug.LogPanic()
		defer close(s.waitForMiningStop)
		defer streamCancel()

		mineEvery := time.NewTicker(miner.MiningConfig.Recommit)

		defer mineEvery.Stop()

		s.logger.Info("Starting to mine", "etherbase", eb)

		var working bool
		var waiting atomic.Bool

		hasWork := true // Start mining immediately
		errc := make(chan error, 1)

		for {
			// Only reset if some work was done previously as we'd like to rely
			// on the `miner.recommit` as backup.
			if hasWork {
				mineEvery.Reset(miner.MiningConfig.Recommit)
			}

			// Only check for case if you're already mining (i.e. working = true) and
			// waiting for error or you don't have any work yet (i.e. hasWork = false).
			if working || !hasWork {
				select {
				case stateChanges := <-stateChangeCh:
					block := stateChanges.BlockHeight
					s.logger.Debug("Start mining based on previous block", "block", block)
					// TODO - can do mining clean up here as we have previous
					// block info in the state channel
					hasWork = true

				case <-s.blockBuilderNotifyNewTxns:
					//log.Warn("[dbg] blockBuilderNotifyNewTxns")

					// Skip mining based on new txn notif for bor consensus
					hasWork = s.chainConfig.Bor == nil
					if hasWork {
						s.logger.Debug("Start mining based on txpool notif")
					}
				case <-mineEvery.C:
					//log.Warn("[dbg] mineEvery", "working", working, "waiting", waiting.Load())
					if !(working || waiting.Load()) {
						s.logger.Debug("Start mining based on miner.recommit", "duration", miner.MiningConfig.Recommit)
					}
					hasWork = !(working || waiting.Load())
				case err := <-errc:
					working = false
					hasWork = false
					if errors.Is(err, common.ErrStopped) {
						return
					}
					if err != nil {
						s.logger.Warn("mining", "err", err)
					}
				case <-quitCh:
					return
				case <-ctx.Done():
					return
				}
			}

			if !working && hasWork {
				working = true
				hasWork = false
				mineEvery.Reset(miner.MiningConfig.Recommit)
				go func() {
					err = stages2.MiningStep(ctx, db, mining, tmpDir, logger)

					waiting.Store(true)
					defer func() {
						waiting.Store(false)
						errc <- err
					}()

					if err != nil {
						return
					}

					for {
						select {
						case block := <-miner.MiningResultCh:
							if block != nil {
								s.logger.Debug("Mined block", "block", block.Block.Number())
								s.minedBlocks <- block.Block
							}
							return
						case <-ctx.Done():
							errc <- ctx.Err()
							return
						}
					}
				}()
			}
		}
	}()

	return nil
}

func (s *Ethereum) IsMining() bool { return s.config.Miner.Enabled }

func (s *Ethereum) RegisterMinedBlockObserver(callback func(msg *types.Block)) event.UnregisterFunc {
	return s.minedBlockObservers.Register(callback)
}

func (s *Ethereum) ChainKV() kv.RwDB            { return s.chainDB }
func (s *Ethereum) NetVersion() (uint64, error) { return s.networkID, nil }
func (s *Ethereum) NetPeerCount() (uint64, error) {
	var sentryPc uint64 = 0

	s.logger.Trace("sentry", "peer count", sentryPc)
	for _, sc := range s.sentriesClient.Sentries() {
		ctx := context.Background()
		reply, err := sc.PeerCount(ctx, &protosentry.PeerCountRequest{})
		if err != nil {
			s.logger.Warn("sentry", "err", err)
			return 0, nil
		}
		sentryPc += reply.Count
	}

	return sentryPc, nil
}

func (s *Ethereum) NodesInfo(limit int) (*remote.NodesInfoReply, error) {
	if limit == 0 || limit > len(s.sentriesClient.Sentries()) {
		limit = len(s.sentriesClient.Sentries())
	}

	nodes := make([]*prototypes.NodeInfoReply, 0, limit)
	for i := 0; i < limit; i++ {
		sc := s.sentriesClient.Sentries()[i]

		nodeInfo, err := sc.NodeInfo(context.Background(), nil)
		if err != nil {
			s.logger.Error("sentry nodeInfo", "err", err)
			continue
		}

		nodes = append(nodes, nodeInfo)
	}

	nodesInfo := &remote.NodesInfoReply{NodesInfo: nodes}
	slices.SortFunc(nodesInfo.NodesInfo, remote.NodeInfoReplyCmp)

	return nodesInfo, nil
}

// sets up blockReader and client downloader
func (s *Ethereum) setUpSnapDownloader(ctx context.Context, downloaderCfg *downloadercfg.Cfg, cc *chain.Config) error {
	var err error
	s.chainDB.OnFilesChange(func(frozenFileNames []string) {
		s.logger.Warn("files changed...sending notification")
		events := s.notifications.Events
		events.OnNewSnapshot()
		if downloaderCfg != nil && downloaderCfg.ChainName == "" {
			return
		}
		if !s.config.Snapshot.NoDownloader && s.downloaderClient != nil && len(frozenFileNames) > 0 {
			req := &protodownloader.AddRequest{Items: make([]*protodownloader.AddItem, 0, len(frozenFileNames))}
			for _, fName := range frozenFileNames {
				req.Items = append(req.Items, &protodownloader.AddItem{
					Path: filepath.Join("history", fName),
				})
			}
			if _, err := s.downloaderClient.Add(ctx, req); err != nil {
				s.logger.Warn("[snapshots] notify downloader", "err", err)
			}
		}
	})

	if downloaderCfg != nil && downloaderCfg.ChainName == "" {
		downloaderCfg.ChainName = cc.ChainName
		return nil
	}

	if s.config.Snapshot.NoDownloader {
		return nil
	}

	if s.config.Snapshot.DownloaderAddr != "" {
		// connect to external Downloader
		s.downloaderClient, err = downloadergrpc.NewClient(ctx, s.config.Snapshot.DownloaderAddr)
	} else {
		// start embedded Downloader
		if uploadFs := s.config.Sync.UploadLocation; len(uploadFs) > 0 {
			downloaderCfg.AddTorrentsFromDisk = false
		}

		discover := true
		s.downloader, err = downloader.New(ctx, downloaderCfg, s.logger, log.LvlDebug, discover)
		if err != nil {
			return err
		}

		s.downloader.HandleTorrentClientStatus()

		bittorrentServer, err := downloader.NewGrpcServer(s.downloader)
		if err != nil {
			return fmt.Errorf("new server: %w", err)
		}
		s.downloader.MainLoopInBackground(true)

		s.downloaderClient = direct.NewDownloaderClient(bittorrentServer)
	}
	return err
}

func setUpBlockReader(ctx context.Context, db kv.RwDB, dirs datadir.Dirs, snConfig *ethconfig.Config, chainConfig *chain.Config, nodeConfig *nodecfg.Config, logger log.Logger, blockSnapBuildSema *semaphore.Weighted) (*freezeblocks.BlockReader, *blockio.BlockWriter, *freezeblocks.RoSnapshots, *heimdall.RoSnapshots, bridge.Store, heimdall.Store, *libstate.Aggregator, error) {
	var minFrozenBlock uint64

	if frozenLimit := snConfig.Sync.FrozenBlockLimit; frozenLimit != 0 {
		if maxSeedable := snapcfg.MaxSeedableSegment(snConfig.Genesis.Config.ChainName, dirs.Snap); maxSeedable > frozenLimit {
			minFrozenBlock = maxSeedable - frozenLimit
		}
	}

	allSnapshots := freezeblocks.NewRoSnapshots(snConfig.Snapshot, dirs.Snap, minFrozenBlock, logger)

	var allBorSnapshots *heimdall.RoSnapshots
	var bridgeStore bridge.Store
	var heimdallStore heimdall.Store

	if chainConfig.Bor != nil {
		allBorSnapshots = heimdall.NewRoSnapshots(snConfig.Snapshot, dirs.Snap, minFrozenBlock, logger)

		if snConfig.PolygonSync {
			bridgeStore = bridge.NewSnapshotStore(bridge.NewMdbxStore(dirs.DataDir, logger, false, int64(nodeConfig.Http.DBReadConcurrency)), allBorSnapshots, chainConfig.Bor)
			heimdallStore = heimdall.NewSnapshotStore(heimdall.NewMdbxStore(logger, dirs.DataDir, false, int64(nodeConfig.Http.DBReadConcurrency)), allBorSnapshots)
		} else {
			bridgeStore = bridge.NewSnapshotStore(bridge.NewDbStore(db), allBorSnapshots, chainConfig.Bor)
			heimdallStore = heimdall.NewSnapshotStore(heimdall.NewDbStore(db), allBorSnapshots)
		}
	}
	blockReader := freezeblocks.NewBlockReader(allSnapshots, allBorSnapshots, heimdallStore, bridgeStore)

	createNewSaltFileIfNeeded := snConfig.Snapshot.NoDownloader || snConfig.Snapshot.DisableDownloadE3
	salt, err := libstate.GetStateIndicesSalt(dirs, createNewSaltFileIfNeeded, logger)
	if err != nil {
		return nil, nil, nil, nil, nil, nil, nil, err
	}
	agg, err := libstate.NewAggregator2(ctx, dirs, config3.DefaultStepSize, salt, db, logger)
	if err != nil {
		return nil, nil, nil, nil, nil, nil, nil, err
	}
	agg.SetSnapshotBuildSema(blockSnapBuildSema)
	agg.SetProduceMod(snConfig.Snapshot.ProduceE3)

	allSegmentsDownloadComplete, err := core.AllSegmentsDownloadCompleteFromDB(db)
	if err != nil {
		return nil, nil, nil, nil, nil, nil, nil, err
	}
	if allSegmentsDownloadComplete {
		allSnapshots.OptimisticalyOpenFolder()
		if chainConfig.Bor != nil {
			allBorSnapshots.OptimisticalyOpenFolder()
		}
		_ = agg.OpenFolder()
	} else {
		logger.Debug("[rpc] download of segments not complete yet. please wait StageSnapshots to finish")
	}

	blockWriter := blockio.NewBlockWriter()

	return blockReader, blockWriter, allSnapshots, allBorSnapshots, bridgeStore, heimdallStore, agg, nil
}

func (s *Ethereum) Peers(ctx context.Context) (*remote.PeersReply, error) {
	var reply remote.PeersReply
	for _, sentryClient := range s.sentriesClient.Sentries() {
		peers, err := sentryClient.Peers(ctx, &emptypb.Empty{})
		if err != nil {
			return nil, fmt.Errorf("ethereum backend MultiClient.Peers error: %w", err)
		}
		reply.Peers = append(reply.Peers, peers.Peers...)
	}

	return &reply, nil
}

func (s *Ethereum) AddPeer(ctx context.Context, req *remote.AddPeerRequest) (*remote.AddPeerReply, error) {
	for _, sentryClient := range s.sentriesClient.Sentries() {
		_, err := sentryClient.AddPeer(ctx, &protosentry.AddPeerRequest{Url: req.Url})
		if err != nil {
			return nil, fmt.Errorf("ethereum backend MultiClient.AddPeers error: %w", err)
		}
	}
	return &remote.AddPeerReply{Success: true}, nil
}

// Protocols returns all the currently configured
// network protocols to start.
func (s *Ethereum) Protocols() []p2p.Protocol {
	protocols := make([]p2p.Protocol, 0, len(s.sentryServers))
	for i := range s.sentryServers {
		protocols = append(protocols, s.sentryServers[i].Protocols...)
	}
	return protocols
}

// Start implements node.Lifecycle, starting all internal goroutines needed by the
// Ethereum protocol implementation.
func (s *Ethereum) Start() error {
	s.sentriesClient.StartStreamLoops(s.sentryCtx)
	time.Sleep(10 * time.Millisecond) // just to reduce logs order confusion

	hook := stages2.NewHook(s.sentryCtx, s.chainDB, s.notifications, s.stagedSync, s.blockReader, s.chainConfig, s.logger, s.sentriesClient.SetStatus)

	currentTDProvider := func() *big.Int {
		currentTD, err := readCurrentTotalDifficulty(s.sentryCtx, s.chainDB, s.blockReader)
		if err != nil {
			panic(err)
		}
		return currentTD
	}

	if params.IsChainPoS(s.chainConfig, currentTDProvider) {
		diagnostics.Send(diagnostics.SyncStageList{StagesList: diagnostics.InitStagesFromList(s.pipelineStagedSync.StagesIdsList())})
		s.waitForStageLoopStop = nil // TODO: Ethereum.Stop should wait for execution_server shutdown
		go s.eth1ExecutionServer.Start(s.sentryCtx)
	} else if s.chainConfig.Bor != nil && s.config.PolygonSync {
		diagnostics.Send(diagnostics.SyncStageList{StagesList: diagnostics.InitStagesFromList(s.stagedSync.StagesIdsList())})
		s.waitForStageLoopStop = nil // Shutdown is handled by context
		s.bgComponentsEg.Go(func() error {
			defer s.logger.Info("[polygon.sync] goroutine terminated")
			// when we're running in stand alone mode we need to run the downloader before we start the
			// polygon services becuase they will wait for it to complete before opening thier stores
			// which make use of snapshots and expect them to be initialize
			// TODO: get the snapshots to call the downloader directly - which will avoid this
			go func() {
				err := stages2.StageLoopIteration(s.sentryCtx, s.chainDB, wrap.NewTxContainer(nil, nil), s.polygonDownloadSync, true, true, s.logger, s.blockReader, hook)

				if err != nil && !errors.Is(err, context.Canceled) {
					s.logger.Error("[polygon.sync] downloader stage crashed - stopping node", "err", err)
					err = s.stopNode()
					if err != nil {
						s.logger.Error("could not stop node", "err", err)
					}
				}
			}()

			ctx := s.sentryCtx
			err := s.polygonSyncService.Run(ctx)
			if err == nil || errors.Is(err, context.Canceled) {
				return err
			}

			s.logger.Error("[polygon.sync] crashed - stopping node", "err", err)
			go func() { // call stopNode in another goroutine to avoid deadlock
				stopErr := s.stopNode()
				if stopErr != nil {
					s.logger.Error("[polygon.sync] could not stop node", "err", stopErr)
				}
			}()

			return err
		})
	} else {
		diagnostics.Send(diagnostics.SyncStageList{StagesList: diagnostics.InitStagesFromList(s.stagedSync.StagesIdsList())})
		go stages2.StageLoop(s.sentryCtx, s.chainDB, s.stagedSync, s.sentriesClient.Hd, s.waitForStageLoopStop, s.config.Sync.LoopThrottle, s.logger, s.blockReader, hook)
	}

	if s.chainConfig.Bor != nil {
		s.engine.(*bor.Bor).Start(s.chainDB)
	}

	if s.silkwormRPCDaemonService != nil {
		if err := s.silkwormRPCDaemonService.Start(); err != nil {
			s.logger.Error("silkworm.StartRpcDaemon error", "err", err)
		}
	}
	if s.silkwormSentryService != nil {
		if err := s.silkwormSentryService.Start(); err != nil {
			s.logger.Error("silkworm.SentryStart error", "err", err)
		}
	}

	if s.txPool != nil {
		// We start the transaction pool on startup, for a couple of reasons:
		// 1) Hive tests requires us to do so and starting it from eth_sendRawTransaction is not viable as we have not enough data
		// to initialize it properly.
		// 2) we cannot propose for block 1 regardless.
		s.bgComponentsEg.Go(func() error {
			defer s.logger.Info("[devp2p] txn pool goroutine terminated")
			err := s.txPool.Run(s.sentryCtx)
			if err != nil && !errors.Is(err, context.Canceled) {
				s.logger.Error("[devp2p] Run error", "err", err)
			}
			return err
		})
	}

	if s.shutterPool != nil {
		s.bgComponentsEg.Go(func() error {
			defer s.logger.Info("[shutter] pool goroutine terminated")
			err := s.shutterPool.Run(s.sentryCtx)
			if err != nil && !errors.Is(err, context.Canceled) {
				s.logger.Error("[shutter] Run error", "err", err)
			}
			return err
		})
	}

	return nil
}

// Stop implements node.Service, terminating all internal goroutines used by the
// Ethereum protocol.
func (s *Ethereum) Stop() error {
	// Stop all the peer-related stuff first.
	s.sentryCancel()
	if s.unsubscribeEthstat != nil {
		s.unsubscribeEthstat()
	}
	if s.downloader != nil {
		s.downloader.Close()
	}
	if s.privateAPI != nil {
		shutdownDone := make(chan bool)
		go func() {
			defer close(shutdownDone)
			s.privateAPI.GracefulStop()
		}()
		select {
		case <-time.After(1 * time.Second): // shutdown deadline
			s.privateAPI.Stop()
		case <-shutdownDone:
		}
	}
	common.SafeClose(s.sentriesClient.Hd.QuitPoWMining)
	_ = s.engine.Close()
	if s.waitForStageLoopStop != nil {
		<-s.waitForStageLoopStop
	}
	if s.config.Miner.Enabled {
		<-s.waitForMiningStop
	}
	for _, sentryServer := range s.sentryServers {
		sentryServer.Close()
	}
	s.chainDB.Close()

	if s.silkwormRPCDaemonService != nil {
		if err := s.silkwormRPCDaemonService.Stop(); err != nil {
			s.logger.Error("silkworm.StopRpcDaemon error", "err", err)
		}
	}
	if s.silkwormSentryService != nil {
		if err := s.silkwormSentryService.Stop(); err != nil {
			s.logger.Error("silkworm.SentryStop error", "err", err)
		}
	}
	if s.silkworm != nil {
		if err := s.silkworm.Close(); err != nil {
			s.logger.Error("silkworm.Close error", "err", err)
		}
	}

	if err := s.bgComponentsEg.Wait(); err != nil && !errors.Is(err, context.Canceled) {
		s.logger.Error("background component error", "err", err)
	}

	return nil
}

func (s *Ethereum) ChainDB() kv.RwDB {
	return s.chainDB
}

func (s *Ethereum) ChainConfig() *chain.Config {
	return s.chainConfig
}

func (s *Ethereum) StagedSync() *stagedsync.Sync {
	return s.stagedSync
}

func (s *Ethereum) PipelineStagedSync() *stagedsync.Sync {
	return s.pipelineStagedSync
}

func (s *Ethereum) Notifications() *shards.Notifications {
	return s.notifications
}

func (s *Ethereum) SentryCtx() context.Context {
	return s.sentryCtx
}

func (s *Ethereum) SentryControlServer() *sentry_multi_client.MultiClient {
	return s.sentriesClient
}
func (s *Ethereum) BlockIO() (services.FullBlockReader, *blockio.BlockWriter) {
	return s.blockReader, s.blockWriter
}

func (s *Ethereum) TxpoolServer() txpoolproto.TxpoolServer {
	return s.txPoolGrpcServer
}

func (s *Ethereum) ExecutionModule() *eth1.EthereumExecutionModule {
	return s.eth1ExecutionServer
}

// RemoveContents is like os.RemoveAll, but preserve dir itself
func RemoveContents(dirname string) error {
	d, err := os.Open(dirname)
	if err != nil {
		if errors.Is(err, fs.ErrNotExist) {
			// ignore due to windows
			_ = os.MkdirAll(dirname, 0o755)
			return nil
		}
		return err
	}
	defer d.Close()
	files, err := dir.ReadDir(dirname)
	if err != nil {
		return err
	}
	for _, file := range files {
		err = os.RemoveAll(filepath.Join(dirname, file.Name()))
		if err != nil {
			return err
		}
	}
	return nil
}

func checkPortIsFree(addr string) (free bool) {
	c, err := net.DialTimeout("tcp", addr, 200*time.Millisecond)
	if err != nil {
		return true
	}
	c.Close()
	return false
}

func readCurrentTotalDifficulty(ctx context.Context, db kv.RwDB, blockReader services.FullBlockReader) (*big.Int, error) {
	var currentTD *big.Int
	err := db.View(ctx, func(tx kv.Tx) error {
		h, err := blockReader.CurrentBlock(tx)
		if err != nil {
			return err
		}
		if h == nil {
			currentTD = nil
			return nil
		}

		currentTD, err = rawdb.ReadTd(tx, h.Hash(), h.NumberU64())
		return err
	})
	return currentTD, err
}

func (s *Ethereum) Sentinel() rpcsentinel.SentinelClient {
	return s.sentinel
}

func (s *Ethereum) DataDir() string {
	return s.config.Dirs.DataDir
}

// setBorDefaultMinerGasPrice enforces Miner.GasPrice to be equal to BorDefaultMinerGasPrice (25gwei by default)
func setBorDefaultMinerGasPrice(chainConfig *chain.Config, config *ethconfig.Config, logger log.Logger) {
	if chainConfig.Bor != nil && (config.Miner.GasPrice == nil || config.Miner.GasPrice.Cmp(ethconfig.BorDefaultMinerGasPrice) != 0) {
		logger.Warn("Sanitizing invalid bor miner gas price", "provided", config.Miner.GasPrice, "updated", ethconfig.BorDefaultMinerGasPrice)
		config.Miner.GasPrice = ethconfig.BorDefaultMinerGasPrice
	}
}

// setBorDefaultTxPoolPriceLimit enforces MinFeeCap to be equal to BorDefaultTxPoolPriceLimit (25gwei by default)
func setBorDefaultTxPoolPriceLimit(chainConfig *chain.Config, config txpoolcfg.Config, logger log.Logger) {
	if chainConfig.Bor != nil && config.MinFeeCap != txpoolcfg.BorDefaultTxPoolPriceLimit {
		logger.Warn("Sanitizing invalid bor min fee cap", "provided", config.MinFeeCap, "updated", txpoolcfg.BorDefaultTxPoolPriceLimit)
		config.MinFeeCap = txpoolcfg.BorDefaultTxPoolPriceLimit
	}
}

func polygonSyncSentry(sentries []protosentry.SentryClient) protosentry.SentryClient {
	return libsentry.NewSentryMultiplexer(sentries)
}

type engineAPISwitcher struct {
	backend *Ethereum
}

func (e *engineAPISwitcher) SetConsuming(consuming bool) {
	if e.backend.engineBackendRPC == nil {
		return
	}

	e.backend.engineBackendRPC.SetConsuming(consuming)
}<|MERGE_RESOLUTION|>--- conflicted
+++ resolved
@@ -852,24 +852,6 @@
 		config.Sync,
 		stagedsync.MiningStages(backend.sentryCtx,
 			stagedsync.StageMiningCreateBlockCfg(backend.chainDB, miner, backend.chainConfig, backend.engine, nil, tmpdir, backend.blockReader),
-<<<<<<< HEAD
-			stagedsync.StageBorHeimdallCfg(
-				backend.chainDB,
-				snapDb,
-				miner,
-				backend.chainConfig,
-				heimdallClient,
-				heimdallStore,
-				bridgeStore,
-				backend.blockReader,
-				nil,
-				nil,
-				recents,
-				signatures,
-				false,
-				nil),
-=======
->>>>>>> a15937b0
 			stagedsync.StageExecuteBlocksCfg(
 				backend.chainDB,
 				config.Prune,
@@ -902,24 +884,6 @@
 			config.Sync,
 			stagedsync.MiningStages(backend.sentryCtx,
 				stagedsync.StageMiningCreateBlockCfg(backend.chainDB, miningStatePos, backend.chainConfig, backend.engine, param, tmpdir, backend.blockReader),
-<<<<<<< HEAD
-				stagedsync.StageBorHeimdallCfg(
-					backend.chainDB,
-					snapDb,
-					miningStatePos,
-					backend.chainConfig,
-					heimdallClient,
-					heimdallStore,
-					bridgeStore,
-					backend.blockReader,
-					nil,
-					nil,
-					recents,
-					signatures,
-					false,
-					nil),
-=======
->>>>>>> a15937b0
 				stagedsync.StageExecuteBlocksCfg(
 					backend.chainDB,
 					config.Prune,
