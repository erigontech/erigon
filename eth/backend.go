--- conflicted
+++ resolved
@@ -794,11 +794,7 @@
 	var engine execution_client.ExecutionEngine
 
 	// Gnosis has too few blocks on his network for phase2 to work. Once we have proper snapshot automation, it can go back to normal.
-<<<<<<< HEAD
-	if config.NetworkID == uint64(clparams.GnosisNetwork) || config.NetworkID == uint64(clparams.GoerliNetwork) {
-=======
-	if config.NetworkID == uint64(clparams.GnosisNetwork) || config.NetworkID == uint64(clparams.HoleskyNetwork) {
->>>>>>> 934dbfde
+	if config.NetworkID == uint64(clparams.GnosisNetwork) || config.NetworkID == uint64(clparams.HoleskyNetwork) || config.NetworkID == uint64(clparams.GoerliNetwork) {
 		// Read the jwt secret
 		jwtSecret, err := cli.ObtainJWTSecret(&stack.Config().Http, logger)
 		if err != nil {
