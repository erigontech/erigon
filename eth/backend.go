// Copyright 2014 The go-ethereum Authors
// (original work)
// Copyright 2024 The Erigon Authors
// (modifications)
// This file is part of Erigon.
//
// Erigon is free software: you can redistribute it and/or modify
// it under the terms of the GNU Lesser General Public License as published by
// the Free Software Foundation, either version 3 of the License, or
// (at your option) any later version.
//
// Erigon is distributed in the hope that it will be useful,
// but WITHOUT ANY WARRANTY; without even the implied warranty of
// MERCHANTABILITY or FITNESS FOR A PARTICULAR PURPOSE. See the
// GNU Lesser General Public License for more details.
//
// You should have received a copy of the GNU Lesser General Public License
// along with Erigon. If not, see <http://www.gnu.org/licenses/>.

// Package eth implements the Ethereum protocol.
package eth

import (
	"context"
	"errors"
	"fmt"
	"io/fs"
	"math/big"
	"net"
	"os"
	"path/filepath"
	"slices"
	"strconv"
	"strings"
	"sync"
	"sync/atomic"
	"time"

	"github.com/erigontech/erigon/eth/ethutils"
	"github.com/erigontech/mdbx-go/mdbx"
	lru "github.com/hashicorp/golang-lru/arc/v2"
	"github.com/holiman/uint256"
	"golang.org/x/sync/errgroup"
	"golang.org/x/sync/semaphore"
	"google.golang.org/grpc"
	"google.golang.org/grpc/credentials"
	"google.golang.org/protobuf/types/known/emptypb"

	"github.com/erigontech/erigon-lib/chain"
	"github.com/erigontech/erigon-lib/chain/networkname"
	"github.com/erigontech/erigon-lib/chain/snapcfg"
	libcommon "github.com/erigontech/erigon-lib/common"
	"github.com/erigontech/erigon-lib/common/datadir"
	"github.com/erigontech/erigon-lib/common/dbg"
	"github.com/erigontech/erigon-lib/common/debug"
	"github.com/erigontech/erigon-lib/common/dir"
	"github.com/erigontech/erigon-lib/common/disk"
	"github.com/erigontech/erigon-lib/common/mem"
	"github.com/erigontech/erigon-lib/config3"
	"github.com/erigontech/erigon-lib/crypto"
	"github.com/erigontech/erigon-lib/diagnostics"
	"github.com/erigontech/erigon-lib/direct"
	"github.com/erigontech/erigon-lib/downloader"
	"github.com/erigontech/erigon-lib/downloader/downloadercfg"
	"github.com/erigontech/erigon-lib/downloader/downloadergrpc"
	"github.com/erigontech/erigon-lib/downloader/snaptype"
	"github.com/erigontech/erigon-lib/event"
	protodownloader "github.com/erigontech/erigon-lib/gointerfaces/downloaderproto"
	"github.com/erigontech/erigon-lib/gointerfaces/grpcutil"
	remote "github.com/erigontech/erigon-lib/gointerfaces/remoteproto"
	rpcsentinel "github.com/erigontech/erigon-lib/gointerfaces/sentinelproto"
	protosentry "github.com/erigontech/erigon-lib/gointerfaces/sentryproto"
	"github.com/erigontech/erigon-lib/gointerfaces/txpoolproto"
	prototypes "github.com/erigontech/erigon-lib/gointerfaces/typesproto"
	"github.com/erigontech/erigon-lib/kv"
	"github.com/erigontech/erigon-lib/kv/kvcache"
	"github.com/erigontech/erigon-lib/kv/prune"
	"github.com/erigontech/erigon-lib/kv/remotedbserver"
	"github.com/erigontech/erigon-lib/kv/temporal"
	"github.com/erigontech/erigon-lib/log/v3"
	libsentry "github.com/erigontech/erigon-lib/p2p/sentry"
	libstate "github.com/erigontech/erigon-lib/state"
	"github.com/erigontech/erigon-lib/wrap"
	"github.com/erigontech/erigon/cl/clparams"
	"github.com/erigontech/erigon/cl/persistence/format/snapshot_format/getters"
	executionclient "github.com/erigontech/erigon/cl/phase1/execution_client"
	"github.com/erigontech/erigon/cmd/caplin/caplin1"
	rpcdaemoncli "github.com/erigontech/erigon/cmd/rpcdaemon/cli"
	"github.com/erigontech/erigon/core"
	"github.com/erigontech/erigon/core/rawdb"
	"github.com/erigontech/erigon/core/rawdb/blockio"
	snaptype2 "github.com/erigontech/erigon/core/snaptype"
	"github.com/erigontech/erigon/core/types"
	"github.com/erigontech/erigon/core/vm"
	"github.com/erigontech/erigon/eth/consensuschain"
	"github.com/erigontech/erigon/eth/ethconfig"
	"github.com/erigontech/erigon/eth/ethconsensusconfig"
	"github.com/erigontech/erigon/eth/stagedsync"
	"github.com/erigontech/erigon/eth/stagedsync/stages"
	"github.com/erigontech/erigon/eth/tracers"
	"github.com/erigontech/erigon/ethstats"
	"github.com/erigontech/erigon/execution/builder"
	"github.com/erigontech/erigon/execution/consensus"
	"github.com/erigontech/erigon/execution/consensus/clique"
	"github.com/erigontech/erigon/execution/consensus/ethash"
	"github.com/erigontech/erigon/execution/consensus/merge"
	"github.com/erigontech/erigon/execution/eth1"
	"github.com/erigontech/erigon/execution/eth1/eth1_chain_reader"
	"github.com/erigontech/erigon/node"
	"github.com/erigontech/erigon/node/nodecfg"
	"github.com/erigontech/erigon/p2p"
	"github.com/erigontech/erigon/p2p/enode"
	"github.com/erigontech/erigon/p2p/protocols/eth"
	"github.com/erigontech/erigon/p2p/sentry"
	"github.com/erigontech/erigon/p2p/sentry/sentry_multi_client"
	"github.com/erigontech/erigon/params"
	"github.com/erigontech/erigon/polygon/bor"
	"github.com/erigontech/erigon/polygon/bor/borcfg"
	"github.com/erigontech/erigon/polygon/bor/finality/flags"
	"github.com/erigontech/erigon/polygon/bor/valset"
	"github.com/erigontech/erigon/polygon/bridge"
	"github.com/erigontech/erigon/polygon/heimdall"
	polygonsync "github.com/erigontech/erigon/polygon/sync"
	"github.com/erigontech/erigon/rpc"
	"github.com/erigontech/erigon/rpc/contracts"
	"github.com/erigontech/erigon/rpc/jsonrpc"
	"github.com/erigontech/erigon/rpc/rpchelper"
	"github.com/erigontech/erigon/turbo/engineapi"
	"github.com/erigontech/erigon/turbo/engineapi/engine_block_downloader"
	"github.com/erigontech/erigon/turbo/engineapi/engine_helpers"
	privateapi2 "github.com/erigontech/erigon/turbo/privateapi"
	"github.com/erigontech/erigon/turbo/services"
	"github.com/erigontech/erigon/turbo/shards"
	"github.com/erigontech/erigon/turbo/silkworm"
	"github.com/erigontech/erigon/turbo/snapshotsync/freezeblocks"
	stages2 "github.com/erigontech/erigon/turbo/stages"
	"github.com/erigontech/erigon/txnprovider"
	"github.com/erigontech/erigon/txnprovider/shutter"
	"github.com/erigontech/erigon/txnprovider/txpool"
	"github.com/erigontech/erigon/txnprovider/txpool/txpoolcfg"
)

// Config contains the configuration options of the ETH protocol.
// Deprecated: use ethconfig.Config instead.
type Config = ethconfig.Config

// Ethereum implements the Ethereum full node service.
type Ethereum struct {
	config *ethconfig.Config

	// DB interfaces
	chainDB    kv.TemporalRwDB
	privateAPI *grpc.Server

	engine consensus.Engine

	gasPrice  *uint256.Int
	etherbase libcommon.Address

	networkID uint64

	lock         sync.RWMutex // Protects the variadic fields (e.g. gas price and etherbase)
	chainConfig  *chain.Config
	apiList      []rpc.API
	genesisBlock *types.Block
	genesisHash  libcommon.Hash

	eth1ExecutionServer *eth1.EthereumExecutionModule

	ethBackendRPC       *privateapi2.EthBackendServer
	ethRpcClient        rpchelper.ApiBackend
	engineBackendRPC    *engineapi.EngineServer
	miningRPC           *privateapi2.MiningServer
	miningRpcClient     txpoolproto.MiningClient
	stateDiffClient     *direct.StateDiffClientDirect
	rpcFilters          *rpchelper.Filters
	rpcDaemonStateCache kvcache.Cache

	miningSealingQuit   chan struct{}
	pendingBlocks       chan *types.Block
	minedBlocks         chan *types.Block
	minedBlockObservers *event.Observers[*types.Block]

	sentryCtx      context.Context
	sentryCancel   context.CancelFunc
	sentriesClient *sentry_multi_client.MultiClient
	sentryServers  []*sentry.GrpcServer

	stagedSync         *stagedsync.Sync
	pipelineStagedSync *stagedsync.Sync
	syncStages         []*stagedsync.Stage
	syncUnwindOrder    stagedsync.UnwindOrder
	syncPruneOrder     stagedsync.PruneOrder

	downloaderClient protodownloader.DownloaderClient

	notifications *shards.Notifications

	unsubscribeEthstat func()

	waitForStageLoopStop chan struct{}
	waitForMiningStop    chan struct{}

	txPool                    *txpool.TxPool
	txPoolGrpcServer          txpoolproto.TxpoolServer
	txPoolRpcClient           txpoolproto.TxpoolClient
	shutterPool               *shutter.Pool
	blockBuilderNotifyNewTxns chan struct{}
	forkValidator             *engine_helpers.ForkValidator
	downloader                *downloader.Downloader

	blockSnapshots *freezeblocks.RoSnapshots
	blockReader    services.FullBlockReader
	blockWriter    *blockio.BlockWriter
	kvRPC          *remotedbserver.KvServer
	logger         log.Logger

	sentinel rpcsentinel.SentinelClient

	silkworm                 *silkworm.Silkworm
	silkwormRPCDaemonService *silkworm.RpcDaemonService
	silkwormSentryService    *silkworm.SentryService

	polygonSyncService  *polygonsync.Service
	polygonDownloadSync *stagedsync.Sync
	polygonBridge       *bridge.Service
	heimdallService     *heimdall.Service
	stopNode            func() error
	bgComponentsEg      errgroup.Group
}

func splitAddrIntoHostAndPort(addr string) (host string, port int, err error) {
	idx := strings.LastIndexByte(addr, ':')
	if idx < 0 {
		return "", 0, errors.New("invalid address format")
	}
	host = addr[:idx]
	port, err = strconv.Atoi(addr[idx+1:])
	return
}

<<<<<<< HEAD
=======
func checkAndSetCommitmentHistoryFlag(tx kv.RwTx, logger log.Logger, dirs datadir.Dirs, cfg *ethconfig.Config) error {

	isCommitmentHistoryEnabled, ok, err := rawdb.ReadDBCommitmentHistoryEnabled(tx)
	if err != nil {
		return err
	}
	if !ok {
		if !cfg.KeepExecutionProofs {
			if err := rawdb.WriteDBCommitmentHistoryEnabled(tx, cfg.KeepExecutionProofs); err != nil {
				return err
			}
			return nil
		}
		// we need to make sure we do not run from an old version so check amount of keys in kv.AccountDomain
		c, err := tx.Count(kv.TblAccountVals)
		if err != nil {
			return fmt.Errorf("failed to count keys in kv.AccountDomain: %w", err)
		}
		if c > 0 {
			return fmt.Errorf("commitment history is not enabled in the database. restart erigon after deleting the chaindata folder: %s", dirs.Chaindata)
		}

		if err := rawdb.WriteDBCommitmentHistoryEnabled(tx, cfg.KeepExecutionProofs); err != nil {
			return err
		}
		return nil
	}
	if cfg.KeepExecutionProofs != isCommitmentHistoryEnabled {
		return fmt.Errorf(
			"commitment history flag mismatch from db and config. db: %v, config: %v. please restart erigon with the same flag or delete the chaindata folder: %s",
			isCommitmentHistoryEnabled, cfg.KeepExecutionProofs, dirs.Chaindata)
	}
	if err := rawdb.WriteDBCommitmentHistoryEnabled(tx, cfg.KeepExecutionProofs); err != nil {
		return err
	}
	logger.Warn("enabling commitment history. this is an experimental flag so run at your own risk!", "enabled", cfg.KeepExecutionProofs)
	return nil
}

>>>>>>> 2b3d2fb5
const blockBufferSize = 128

// New creates a new Ethereum object (including the
// initialisation of the common Ethereum object)
func New(ctx context.Context, stack *node.Node, config *ethconfig.Config, logger log.Logger, tracer *tracers.Tracer) (*Ethereum, error) {
	if config.Miner.GasPrice == nil || config.Miner.GasPrice.Sign() <= 0 {
		logger.Warn("Sanitizing invalid miner gas price", "provided", config.Miner.GasPrice, "updated", ethconfig.Defaults.Miner.GasPrice)
		config.Miner.GasPrice = new(big.Int).Set(ethconfig.Defaults.Miner.GasPrice)
	}
	dirs := stack.Config().Dirs

	tmpdir := dirs.Tmp
	if err := RemoveContents(tmpdir); err != nil { // clean it on startup
		return nil, fmt.Errorf("clean tmp dir: %s, %w", tmpdir, err)
	}

	// Assemble the Ethereum object
	rawChainDB, err := node.OpenDatabase(ctx, stack.Config(), kv.ChainDB, "", false, logger)
	if err != nil {
		return nil, err
	}
	latestBlockBuiltStore := builder.NewLatestBlockBuiltStore()

	if err := rawChainDB.Update(context.Background(), func(tx kv.RwTx) error {
		if err := ethutils.CheckAndSetCommitmentHistoryFlag(tx, logger, dirs, config.KeepExecutionProofs); err != nil {
			return err
		}
		if err = stages.UpdateMetrics(tx); err != nil {
			return err
		}

		config.Prune, err = prune.EnsureNotChanged(tx, config.Prune)
		if err != nil {
			return err
		}

		return nil
	}); err != nil {
		return nil, err
	}

	ctx, ctxCancel := context.WithCancel(context.Background())

	// kv_remote architecture does blocks on stream.Send - means current architecture require unlimited amount of txs to provide good throughput
	backend := &Ethereum{
		sentryCtx:                 ctx,
		sentryCancel:              ctxCancel,
		config:                    config,
		networkID:                 config.NetworkID,
		etherbase:                 config.Miner.Etherbase,
		waitForStageLoopStop:      make(chan struct{}),
		waitForMiningStop:         make(chan struct{}),
		blockBuilderNotifyNewTxns: make(chan struct{}, 1),
		miningSealingQuit:         make(chan struct{}),
		minedBlocks:               make(chan *types.Block, 1),
		minedBlockObservers:       event.NewObservers[*types.Block](),
		logger:                    logger,
		stopNode: func() error {
			return stack.Close()
		},
	}

	var chainConfig *chain.Config
	var genesis *types.Block
	if err := rawChainDB.Update(context.Background(), func(tx kv.RwTx) error {

		genesisConfig, err := rawdb.ReadGenesis(tx)
		if err != nil {
			return err
		}

		if genesisConfig != nil {
			config.Genesis = genesisConfig
		}

		if tracer != nil && tracer.Hooks != nil && tracer.Hooks.OnBlockchainInit != nil {
			tracer.Hooks.OnBlockchainInit(config.Genesis.Config)
		}

		h, err := rawdb.ReadCanonicalHash(tx, 0)
		if err != nil {
			panic(err)
		}
		genesisSpec := config.Genesis
		if h != (libcommon.Hash{}) { // fallback to db content
			genesisSpec = nil
		}
		var genesisErr error
		chainConfig, genesis, genesisErr = core.WriteGenesisBlock(tx, genesisSpec, config.OverridePragueTime, dirs, logger)
		if _, ok := genesisErr.(*chain.ConfigCompatError); genesisErr != nil && !ok {
			return genesisErr
		}

		return nil
	}); err != nil {
		panic(err)
	}
	chainConfig.AllowAA = config.AllowAA
	backend.chainConfig = chainConfig
	backend.genesisBlock = genesis
	backend.genesisHash = genesis.Hash()

	setBorDefaultMinerGasPrice(chainConfig, config, logger)
	setBorDefaultTxPoolPriceLimit(chainConfig, config.TxPool, logger)

	logger.Info("Initialised chain configuration", "config", chainConfig, "genesis", genesis.Hash())
	if dbg.OnlyCreateDB {
		logger.Info("done")
		os.Exit(1)
	}

	segmentsBuildLimiter := semaphore.NewWeighted(int64(dbg.BuildSnapshotAllowance))

	// Check if we have an already initialized chain and fall back to
	// that if so. Otherwise we need to generate a new genesis spec.
	blockReader, blockWriter, allSnapshots, allBorSnapshots, bridgeStore, heimdallStore, agg, err := setUpBlockReader(ctx, rawChainDB, config.Dirs, config, chainConfig, stack.Config(), logger, segmentsBuildLimiter)
	if err != nil {
		return nil, err
	}
	backend.blockSnapshots, backend.blockReader, backend.blockWriter = allSnapshots, blockReader, blockWriter

	backend.chainDB, err = temporal.New(rawChainDB, agg)
	if err != nil {
		return nil, err
	}

	// Can happen in some configurations
	if err := backend.setUpSnapDownloader(ctx, config.Downloader, chainConfig); err != nil {
		return nil, err
	}

	kvRPC := remotedbserver.NewKvServer(ctx, backend.chainDB, allSnapshots, allBorSnapshots, agg, logger)
	backend.notifications = shards.NewNotifications(kvRPC)
	backend.kvRPC = kvRPC

	backend.gasPrice, _ = uint256.FromBig(config.Miner.GasPrice)

	if config.SilkwormExecution || config.SilkwormRpcDaemon || config.SilkwormSentry {
		logLevel, err := log.LvlFromString(config.SilkwormVerbosity)
		if err != nil {
			return nil, err
		}
		backend.silkworm, err = silkworm.New(config.Dirs.DataDir, mdbx.Version(), config.SilkwormNumContexts, logLevel)
		if err != nil {
			return nil, err
		}
	}

	p2pConfig := stack.Config().P2P
	var sentries []protosentry.SentryClient
	if len(p2pConfig.SentryAddr) > 0 {
		for _, addr := range p2pConfig.SentryAddr {
			sentryClient, err := sentry_multi_client.GrpcClient(backend.sentryCtx, addr)
			if err != nil {
				return nil, err
			}
			sentries = append(sentries, sentryClient)
		}
	} else if config.SilkwormSentry {
		apiPort := 53774
		apiAddr := fmt.Sprintf("127.0.0.1:%d", apiPort)

		collectNodeURLs := func(nodes []*enode.Node) []string {
			var urls []string
			for _, n := range nodes {
				urls = append(urls, n.URLv4())
			}
			return urls
		}

		settings := silkworm.SentrySettings{
			ClientId:    p2pConfig.Name,
			ApiPort:     apiPort,
			Port:        p2pConfig.ListenPort(),
			Nat:         p2pConfig.NATSpec,
			NetworkId:   config.NetworkID,
			NodeKey:     crypto.FromECDSA(p2pConfig.PrivateKey),
			StaticPeers: collectNodeURLs(p2pConfig.StaticNodes),
			Bootnodes:   collectNodeURLs(p2pConfig.BootstrapNodes),
			NoDiscover:  p2pConfig.NoDiscovery,
			MaxPeers:    p2pConfig.MaxPeers,
		}

		silkwormSentryService := silkworm.NewSentryService(backend.silkworm, settings)
		backend.silkwormSentryService = &silkwormSentryService

		sentryClient, err := sentry_multi_client.GrpcClient(backend.sentryCtx, apiAddr)
		if err != nil {
			return nil, err
		}
		sentries = append(sentries, sentryClient)
	} else {
		var readNodeInfo = func() *eth.NodeInfo {
			var res *eth.NodeInfo
			_ = backend.chainDB.View(context.Background(), func(tx kv.Tx) error {
				res = eth.ReadNodeInfo(tx, backend.chainConfig, backend.genesisHash, backend.networkID)
				return nil
			})

			return res
		}

		p2pConfig.DiscoveryDNS = backend.config.EthDiscoveryURLs

		listenHost, listenPort, err := splitAddrIntoHostAndPort(p2pConfig.ListenAddr)
		if err != nil {
			return nil, err
		}

		var pi int // points to next port to be picked from refCfg.AllowedPorts
		for _, protocol := range p2pConfig.ProtocolVersion {
			cfg := p2pConfig
			cfg.NodeDatabase = filepath.Join(stack.Config().Dirs.Nodes, eth.ProtocolToString[protocol])

			// pick port from allowed list
			var picked bool
			for ; pi < len(cfg.AllowedPorts); pi++ {
				pc := int(cfg.AllowedPorts[pi])
				if pc == 0 {
					// For ephemeral ports probing to see if the port is taken does not
					// make sense.
					picked = true
					break
				}
				if !checkPortIsFree(fmt.Sprintf("%s:%d", listenHost, pc)) {
					logger.Warn("bind protocol to port has failed: port is busy", "protocols", fmt.Sprintf("eth/%d", cfg.ProtocolVersion), "port", pc)
					continue
				}
				if listenPort != pc {
					listenPort = pc
				}
				pi++
				picked = true
				break
			}
			if !picked {
				return nil, fmt.Errorf("run out of allowed ports for p2p eth protocols %v. Extend allowed port list via --p2p.allowed-ports", cfg.AllowedPorts)
			}

			cfg.ListenAddr = fmt.Sprintf("%s:%d", listenHost, listenPort)
			server := sentry.NewGrpcServer(backend.sentryCtx, nil, readNodeInfo, &cfg, protocol, logger)
			backend.sentryServers = append(backend.sentryServers, server)
			sentries = append(sentries, direct.NewSentryClientDirect(protocol, server))
		}

		go func() {
			logEvery := time.NewTicker(90 * time.Second)
			defer logEvery.Stop()

			var logItems []interface{}

			for {
				select {
				case <-backend.sentryCtx.Done():
					return
				case <-logEvery.C:
					logItems = logItems[:0]
					peerCountMap := map[uint]int{}
					for _, srv := range backend.sentryServers {
						counts := srv.SimplePeerCount()
						for protocol, count := range counts {
							peerCountMap[protocol] += count
						}
					}
					if len(peerCountMap) == 0 {
						logger.Warn("[p2p] No GoodPeers")
					} else {
						for protocol, count := range peerCountMap {
							logItems = append(logItems, eth.ProtocolToString[protocol], strconv.Itoa(count))
						}
						logger.Info("[p2p] GoodPeers", logItems...)
					}
				}
			}
		}()
	}

	// setup periodic logging and prometheus updates
	go mem.LogMemStats(ctx, logger)
	go disk.UpdateDiskStats(ctx, logger)
	go dbg.SaveHeapProfileNearOOMPeriodically(ctx, dbg.SaveHeapWithLogger(&logger))

	var currentBlock *types.Block
	if err := backend.chainDB.View(context.Background(), func(tx kv.Tx) error {
		currentBlock, err = blockReader.CurrentBlock(tx)
		return err
	}); err != nil {
		panic(err)
	}

	currentBlockNumber := uint64(0)
	if currentBlock != nil {
		currentBlockNumber = currentBlock.NumberU64()
	}

	logger.Info("Initialising Ethereum protocol", "network", config.NetworkID)
	var consensusConfig interface{}

	if chainConfig.Clique != nil {
		consensusConfig = &config.Clique
	} else if chainConfig.Aura != nil {
		consensusConfig = &config.Aura
	} else if chainConfig.Bor != nil {
		consensusConfig = chainConfig.Bor
	} else {
		consensusConfig = &config.Ethash
	}

	var heimdallClient heimdall.Client
	var polygonBridge *bridge.Service
	var heimdallService *heimdall.Service
	var bridgeRPC *bridge.BackendServer
	var heimdallRPC *heimdall.BackendServer

	if chainConfig.Bor != nil {
		if !config.WithoutHeimdall {
			heimdallClient = heimdall.NewHttpClient(config.HeimdallURL, logger)
		} else {
			heimdallClient = heimdall.NewIdleClient(config.Miner)
		}

		if config.PolygonSync {
			borConfig := consensusConfig.(*borcfg.BorConfig)

			polygonBridge = bridge.NewService(bridge.ServiceConfig{
				Store:        bridgeStore,
				Logger:       logger,
				BorConfig:    borConfig,
				EventFetcher: heimdallClient,
			})

			heimdallService = heimdall.NewService(heimdall.ServiceConfig{
				Store:     heimdallStore,
				BorConfig: borConfig,
				Client:    heimdallClient,
				Logger:    logger,
			})

			bridgeRPC = bridge.NewBackendServer(ctx, polygonBridge)
			heimdallRPC = heimdall.NewBackendServer(ctx, heimdallService)

			backend.polygonBridge = polygonBridge
			backend.heimdallService = heimdallService
		}

		flags.Milestone = config.WithHeimdallMilestones
	}

	backend.engine = ethconsensusconfig.CreateConsensusEngine(ctx, stack.Config(), chainConfig, consensusConfig, config.Miner.Notify, config.Miner.Noverify, heimdallClient, config.WithoutHeimdall, blockReader, false /* readonly */, logger, polygonBridge, heimdallService)

	inMemoryExecution := func(txc wrap.TxContainer, header *types.Header, body *types.RawBody, unwindPoint uint64, headersChain []*types.Header, bodiesChain []*types.RawBody,
		notifications *shards.Notifications) error {
		terseLogger := log.New()
		terseLogger.SetHandler(log.LvlFilterHandler(log.LvlWarn, log.StderrHandler))
		// Needs its own notifications to not update RPC daemon and txpool about pending blocks
		stateSync := stages2.NewInMemoryExecution(backend.sentryCtx, backend.chainDB, config, backend.sentriesClient,
			dirs, notifications, blockReader, blockWriter, backend.silkworm, terseLogger)
		chainReader := consensuschain.NewReader(chainConfig, txc.Tx, blockReader, logger)
		// We start the mining step
		if err := stages2.StateStep(ctx, chainReader, backend.engine, txc, stateSync, header, body, unwindPoint, headersChain, bodiesChain, config.ImportMode); err != nil {
			logger.Warn("Could not validate block", "err", err)
			return errors.Join(consensus.ErrInvalidBlock, err)
		}
		var progress uint64
		progress, err = stages.GetStageProgress(txc.Tx, stages.Execution)
		if err != nil {
			return err
		}
		if progress < header.Number.Uint64() {
			return fmt.Errorf("unsuccessful execution, progress %d < expected %d", progress, header.Number.Uint64())
		}
		return nil
	}
	backend.forkValidator = engine_helpers.NewForkValidator(ctx, currentBlockNumber, inMemoryExecution, tmpdir, backend.blockReader)

	statusDataProvider := sentry.NewStatusDataProvider(
		backend.chainDB,
		chainConfig,
		genesis,
		backend.config.NetworkID,
		logger,
	)

	// limit "new block" broadcasts to at most 10 random peers at time
	maxBlockBroadcastPeers := func(header *types.Header) uint { return 10 }

	// unlimited "new block" broadcasts to all peers for blocks announced by Bor validators
	if borEngine, ok := backend.engine.(*bor.Bor); ok {
		defaultValue := maxBlockBroadcastPeers(nil)
		maxBlockBroadcastPeers = func(header *types.Header) uint {
			isValidator, err := borEngine.IsValidator(header)
			if err != nil {
				logger.Warn("maxBlockBroadcastPeers: borEngine.IsValidator has failed", "err", err)
				return defaultValue
			}
			if isValidator {
				// 0 means send to all
				return 0
			}
			return defaultValue
		}
	}

	sentryMcDisableBlockDownload := chainConfig.Bor != nil && (config.PolygonSync || config.PolygonSyncStage)
	backend.sentriesClient, err = sentry_multi_client.NewMultiClient(
		backend.chainDB,
		chainConfig,
		backend.engine,
		sentries,
		config.Sync,
		blockReader,
		blockBufferSize,
		statusDataProvider,
		stack.Config().SentryLogPeerInfo,
		maxBlockBroadcastPeers,
		sentryMcDisableBlockDownload,
		logger,
	)
	if err != nil {
		return nil, err
	}

	backend.stateDiffClient = direct.NewStateDiffClientDirect(kvRPC)
	var txnProvider txnprovider.TxnProvider
	if config.TxPool.Disable {
		backend.txPoolGrpcServer = &txpool.GrpcDisabled{}
	} else {
		sentries := backend.sentriesClient.Sentries()
		blockBuilderNotifyNewTxns := func() {
			select {
			case backend.blockBuilderNotifyNewTxns <- struct{}{}:
			default:
			}
		}
		backend.txPool, backend.txPoolGrpcServer, err = txpool.Assemble(
			ctx,
			config.TxPool,
			backend.chainDB,
			kvcache.NewDummy(),
			sentries,
			backend.stateDiffClient,
			blockBuilderNotifyNewTxns,
			logger,
		)
		if err != nil {
			return nil, err
		}

		txnProvider = backend.txPool
	}

	var ethashApi *ethash.API
	if casted, ok := backend.engine.(*ethash.Ethash); ok {
		ethashApi = casted.APIs(nil)[1].Service.(*ethash.API)
	}

	backend.miningRPC = privateapi2.NewMiningServer(ctx, backend, ethashApi, logger)
	backend.ethBackendRPC = privateapi2.NewEthBackendServer(
		ctx,
		backend,
		backend.chainDB,
		backend.notifications,
		blockReader,
		logger,
		latestBlockBuiltStore,
		chainConfig,
	)
	httpRpcCfg := stack.Config().Http
	ethRpcClient, txPoolRpcClient, miningRpcClient, rpcDaemonStateCache, rpcFilters := rpcdaemoncli.EmbeddedServices(
		ctx,
		backend.chainDB,
		httpRpcCfg.StateCache,
		httpRpcCfg.RpcFiltersConfig,
		blockReader,
		backend.ethBackendRPC,
		backend.txPoolGrpcServer,
		backend.miningRPC,
		backend.stateDiffClient,
		logger,
	)
	backend.ethRpcClient = ethRpcClient
	backend.txPoolRpcClient = txPoolRpcClient
	backend.miningRpcClient = miningRpcClient
	backend.rpcDaemonStateCache = rpcDaemonStateCache
	backend.rpcFilters = rpcFilters

	if config.Shutter.Enabled {
		if config.TxPool.Disable {
			panic("can't enable shutter pool when devp2p txpool is disabled")
		}

		baseApi := jsonrpc.NewBaseApi(
			backend.rpcFilters,
			backend.rpcDaemonStateCache,
			blockReader,
			httpRpcCfg.WithDatadir,
			httpRpcCfg.EvmCallTimeout,
			backend.engine,
			httpRpcCfg.Dirs,
			backend.polygonBridge,
		)
		ethApi := jsonrpc.NewEthAPI(
			baseApi,
			backend.chainDB,
			backend.ethRpcClient,
			backend.txPoolRpcClient,
			backend.miningRpcClient,
			httpRpcCfg.Gascap,
			httpRpcCfg.Feecap,
			httpRpcCfg.ReturnDataLimit,
			httpRpcCfg.AllowUnprotectedTxs,
			httpRpcCfg.MaxGetProofRewindBlockCount,
			httpRpcCfg.WebsocketSubscribeLogsChannelSize,
			logger,
		)
		contractBackend := contracts.NewDirectBackend(ethApi)
		baseTxnProvider := backend.txPool
		currentBlockNumReader := func(ctx context.Context) (*uint64, error) {
			tx, err := backend.chainDB.BeginRo(ctx)
			if err != nil {
				return nil, err
			}

			defer tx.Rollback()
			return chain.CurrentBlockNumber(tx)
		}
		backend.shutterPool = shutter.NewPool(
			logger,
			config.Shutter,
			baseTxnProvider,
			contractBackend,
			backend.stateDiffClient,
			currentBlockNumReader,
		)
		txnProvider = backend.shutterPool
	}

	miner := stagedsync.NewMiningState(&config.Miner)
	backend.pendingBlocks = miner.PendingResultCh

	var (
		snapDb     kv.RwDB
		recents    *lru.ARCCache[libcommon.Hash, *bor.Snapshot]
		signatures *lru.ARCCache[libcommon.Hash, libcommon.Address]
	)
	if bor, ok := backend.engine.(*bor.Bor); ok {
		snapDb = bor.DB
		recents = bor.Recents
		signatures = bor.Signatures
	}

	astridEnabled := chainConfig.Bor != nil && config.PolygonSync

	// proof-of-work mining
	mining := stagedsync.New(
		config.Sync,
		stagedsync.MiningStages(backend.sentryCtx,
			stagedsync.StageMiningCreateBlockCfg(backend.chainDB, miner, *backend.chainConfig, backend.engine, nil, tmpdir, backend.blockReader),
			stagedsync.StageBorHeimdallCfg(
				backend.chainDB,
				snapDb,
				miner,
				*backend.chainConfig,
				heimdallClient,
				heimdallStore,
				bridgeStore,
				backend.blockReader,
				nil,
				nil,
				recents,
				signatures,
				false,
				nil),
			stagedsync.StageExecuteBlocksCfg(
				backend.chainDB,
				config.Prune,
				config.BatchSize,
				chainConfig,
				backend.engine,
				&vm.Config{},
				backend.notifications,
				config.StateStream,
				/*stateStream=*/ false,
				dirs,
				blockReader,
				backend.sentriesClient.Hd,
				config.Genesis,
				config.Sync,
				stages2.SilkwormForExecutionStage(backend.silkworm, config),
			),
			stagedsync.StageSendersCfg(backend.chainDB, chainConfig, config.Sync, false, dirs.Tmp, config.Prune, blockReader, backend.sentriesClient.Hd),
			stagedsync.StageMiningExecCfg(backend.chainDB, miner, backend.notifications.Events, *backend.chainConfig, backend.engine, &vm.Config{}, tmpdir, nil, 0, txnProvider, blockReader),
			stagedsync.StageMiningFinishCfg(backend.chainDB, *backend.chainConfig, backend.engine, miner, backend.miningSealingQuit, backend.blockReader, latestBlockBuiltStore),
			astridEnabled,
		), stagedsync.MiningUnwindOrder, stagedsync.MiningPruneOrder,
		logger, stages.ModeBlockProduction)

	// proof-of-stake mining
	assembleBlockPOS := func(param *core.BlockBuilderParameters, interrupt *int32) (*types.BlockWithReceipts, error) {
		miningStatePos := stagedsync.NewMiningState(&config.Miner)
		miningStatePos.MiningConfig.Etherbase = param.SuggestedFeeRecipient
		proposingSync := stagedsync.New(
			config.Sync,
			stagedsync.MiningStages(backend.sentryCtx,
				stagedsync.StageMiningCreateBlockCfg(backend.chainDB, miningStatePos, *backend.chainConfig, backend.engine, param, tmpdir, backend.blockReader),
				stagedsync.StageBorHeimdallCfg(
					backend.chainDB,
					snapDb,
					miningStatePos,
					*backend.chainConfig,
					heimdallClient,
					heimdallStore,
					bridgeStore,
					backend.blockReader,
					nil,
					nil,
					recents,
					signatures,
					false,
					nil),
				stagedsync.StageExecuteBlocksCfg(
					backend.chainDB,
					config.Prune,
					config.BatchSize,
					chainConfig,
					backend.engine,
					&vm.Config{},
					backend.notifications,
					config.StateStream,
					/*stateStream=*/ false,
					dirs,
					blockReader,
					backend.sentriesClient.Hd,
					config.Genesis,
					config.Sync,
					stages2.SilkwormForExecutionStage(backend.silkworm, config),
				),
				stagedsync.StageSendersCfg(backend.chainDB, chainConfig, config.Sync, false, dirs.Tmp, config.Prune, blockReader, backend.sentriesClient.Hd),
				stagedsync.StageMiningExecCfg(backend.chainDB, miningStatePos, backend.notifications.Events, *backend.chainConfig, backend.engine, &vm.Config{}, tmpdir, interrupt, param.PayloadId, txnProvider, blockReader),
				stagedsync.StageMiningFinishCfg(backend.chainDB, *backend.chainConfig, backend.engine, miningStatePos, backend.miningSealingQuit, backend.blockReader, latestBlockBuiltStore),
				astridEnabled,
			), stagedsync.MiningUnwindOrder, stagedsync.MiningPruneOrder, logger, stages.ModeBlockProduction)
		// We start the mining step
		if err := stages2.MiningStep(ctx, backend.chainDB, proposingSync, tmpdir, logger); err != nil {
			return nil, err
		}
		block := <-miningStatePos.MiningResultCh
		return block, nil
	}

	blockRetire := freezeblocks.NewBlockRetire(1, dirs, blockReader, blockWriter, backend.chainDB, heimdallStore, bridgeStore, backend.chainConfig, config, backend.notifications.Events, segmentsBuildLimiter, logger)
	var creds credentials.TransportCredentials
	if stack.Config().PrivateApiAddr != "" {
		if stack.Config().TLSConnection {
			creds, err = grpcutil.TLS(stack.Config().TLSCACert, stack.Config().TLSCertFile, stack.Config().TLSKeyFile)
			if err != nil {
				return nil, err
			}
		}
		backend.privateAPI, err = privateapi2.StartGrpc(
			kvRPC,
			backend.ethBackendRPC,
			backend.txPoolGrpcServer,
			backend.miningRPC,
			bridgeRPC,
			heimdallRPC,
			stack.Config().PrivateApiAddr,
			stack.Config().PrivateApiRateLimit,
			creds,
			stack.Config().HealthCheck,
			logger)
		if err != nil {
			return nil, fmt.Errorf("private api: %w", err)
		}
	}

	if currentBlock == nil {
		currentBlock = genesis
	}

	go func() {
		defer debug.LogPanic()
		for {
			select {
			case b := <-backend.minedBlocks:
				if !sentryMcDisableBlockDownload {
					// Add mined header and block body before broadcast. This is because the broadcast call
					// will trigger the staged sync which will require headers and blocks to be available
					// in their respective cache in the download stage. If not found, it would cause a
					// liveness issue for the chain.
					if err := backend.sentriesClient.Hd.AddMinedHeader(b.Header()); err != nil {
						logger.Error("add mined block to header downloader", "err", err)
					}
					backend.sentriesClient.Bd.AddToPrefetch(b.Header(), b.RawBody())
				}

				backend.minedBlockObservers.Notify(b)

				//p2p
				//backend.sentriesClient.BroadcastNewBlock(context.Background(), b, b.Difficulty())
				//rpcdaemon
				if err := backend.miningRPC.BroadcastMinedBlock(b); err != nil {
					logger.Error("txpool rpc mined block broadcast", "err", err)
				}

			case b := <-backend.pendingBlocks:
				if err := backend.miningRPC.BroadcastPendingBlock(b); err != nil {
					logger.Error("txpool rpc pending block broadcast", "err", err)
				}
			case <-backend.sentriesClient.Hd.QuitPoWMining:
				return
			}
		}
	}()

	if err := backend.StartMining(
		ctx,
		backend.chainDB,
		backend.stateDiffClient,
		mining,
		miner,
		backend.gasPrice,
		backend.sentriesClient.Hd.QuitPoWMining,
		heimdallStore,
		tmpdir,
		logger); err != nil {
		return nil, err
	}

	if config.PolygonSyncStage {
		backend.syncStages = stages2.NewPolygonSyncStages(
			backend.sentryCtx,
			logger,
			backend.chainDB,
			config,
			backend.chainConfig,
			backend.engine,
			backend.notifications,
			backend.downloaderClient,
			blockReader,
			blockRetire,
			backend.silkworm,
			backend.forkValidator,
			heimdallClient,
			heimdallStore,
			bridgeStore,
			polygonSyncSentry(sentries),
			p2pConfig.MaxPeers,
			statusDataProvider,
			backend.stopNode,
			&engineAPISwitcher{backend: backend},
			backend,
			tracer,
		)
		backend.syncUnwindOrder = stagedsync.PolygonSyncUnwindOrder
		backend.syncPruneOrder = stagedsync.PolygonSyncPruneOrder
	} else {
		backend.syncStages = stages2.NewDefaultStages(backend.sentryCtx, backend.chainDB, snapDb, p2pConfig, config, backend.sentriesClient, backend.notifications, backend.downloaderClient,
			blockReader, blockRetire, backend.silkworm, backend.forkValidator, heimdallClient, heimdallStore, bridgeStore, recents, signatures, logger, tracer)
		backend.syncUnwindOrder = stagedsync.DefaultUnwindOrder
		backend.syncPruneOrder = stagedsync.DefaultPruneOrder
	}

	backend.stagedSync = stagedsync.New(config.Sync, backend.syncStages, backend.syncUnwindOrder, backend.syncPruneOrder, logger, stages.ModeApplyingBlocks)

	hook := stages2.NewHook(backend.sentryCtx, backend.chainDB, backend.notifications, backend.stagedSync, backend.blockReader, backend.chainConfig, backend.logger, backend.sentriesClient.SetStatus)

	useSnapshots := blockReader != nil && (blockReader.FreezingCfg().ProduceE2 || blockReader.FreezingCfg().ProduceE3)
	if !useSnapshots && backend.downloaderClient != nil {
		for _, p := range blockReader.AllTypes() {
			backend.downloaderClient.ProhibitNewDownloads(ctx, &protodownloader.ProhibitNewDownloadsRequest{
				Type: p.Name(),
			})
		}

		for _, p := range snaptype.CaplinSnapshotTypes {
			backend.downloaderClient.ProhibitNewDownloads(ctx, &protodownloader.ProhibitNewDownloadsRequest{
				Type: p.Name(),
			})
		}

		for _, p := range snaptype2.E3StateTypes {
			backend.downloaderClient.ProhibitNewDownloads(ctx, &protodownloader.ProhibitNewDownloadsRequest{
				Type: p.Name(),
			})
		}

	}

	checkStateRoot := true
	pipelineStages := stages2.NewPipelineStages(ctx, backend.chainDB, config, p2pConfig, backend.sentriesClient, backend.notifications, backend.downloaderClient, blockReader, blockRetire, backend.silkworm, backend.forkValidator, logger, tracer, checkStateRoot)
	backend.pipelineStagedSync = stagedsync.New(config.Sync, pipelineStages, stagedsync.PipelineUnwindOrder, stagedsync.PipelinePruneOrder, logger, stages.ModeApplyingBlocks)
	backend.eth1ExecutionServer = eth1.NewEthereumExecutionModule(blockReader, backend.chainDB, backend.pipelineStagedSync, backend.forkValidator, chainConfig, assembleBlockPOS, hook, backend.notifications.Accumulator, backend.notifications.RecentLogs, backend.notifications.StateChangesConsumer, logger, backend.engine, config.Sync, ctx)
	executionRpc := direct.NewExecutionClientDirect(backend.eth1ExecutionServer)

	var executionEngine executionclient.ExecutionEngine

	executionEngine, err = executionclient.NewExecutionClientDirect(eth1_chain_reader.NewChainReaderEth1(chainConfig, executionRpc, 1000))
	if err != nil {
		return nil, err
	}

	engineBackendRPC := engineapi.NewEngineServer(
		logger,
		chainConfig,
		executionRpc,
		backend.sentriesClient.Hd,
		engine_block_downloader.NewEngineBlockDownloader(ctx,
			logger, backend.sentriesClient.Hd, executionRpc,
			backend.sentriesClient.Bd, backend.sentriesClient.BroadcastNewBlock, backend.sentriesClient.SendBodyRequest, blockReader,
			backend.chainDB, chainConfig, tmpdir, config.Sync),
		config.InternalCL, // If the chain supports the engine API, then we should not make the server fail.
		false,
		config.Miner.EnabledPOS,
		!config.PolygonPosSingleSlotFinality,
	)
	backend.engineBackendRPC = engineBackendRPC
	// If we choose not to run a consensus layer, run our embedded.
	if config.InternalCL && (clparams.EmbeddedSupported(config.NetworkID) || config.CaplinConfig.IsDevnet()) {
		config.CaplinConfig.NetworkId = clparams.NetworkType(config.NetworkID)
		config.CaplinConfig.LoopBlockLimit = uint64(config.LoopBlockLimit)
		go func() {
			eth1Getter := getters.NewExecutionSnapshotReader(ctx, blockReader, backend.chainDB)
			if err := caplin1.RunCaplinService(ctx, executionEngine, config.CaplinConfig, dirs, eth1Getter, backend.downloaderClient, creds, segmentsBuildLimiter); err != nil {
				logger.Error("could not start caplin", "err", err)
			}
			ctxCancel()
		}()
	}

	if chainConfig.Bor != nil && config.PolygonSync {
		backend.polygonSyncService = polygonsync.NewService(
			config,
			logger,
			chainConfig,
			polygonSyncSentry(sentries),
			p2pConfig.MaxPeers,
			statusDataProvider,
			executionRpc,
			config.LoopBlockLimit,
			polygonBridge,
			heimdallService,
			backend.notifications,
			backend.engineBackendRPC,
			backend,
		)

		// we need to initiate download before the heimdall services start rather than
		// waiting for the stage loop to start
		// TODO although this works we probably want to call engine.Start instead

		if !config.Snapshot.NoDownloader && backend.downloaderClient == nil {
			panic("expect to have non-nil downloaderClient")
		}
		backend.polygonDownloadSync = stagedsync.New(backend.config.Sync, stagedsync.DownloadSyncStages(
			backend.sentryCtx, stagedsync.StageSnapshotsCfg(
				backend.chainDB, *backend.sentriesClient.ChainConfig, config.Sync, dirs, blockRetire, backend.downloaderClient,
				blockReader, backend.notifications, false, false, false, backend.silkworm, config.Prune,
			)), nil, nil, backend.logger, stages.ModeApplyingBlocks)

		// these range extractors set the db to the local db instead of the chain db
		// TODO this needs be refactored away by having a retire/merge component per
		// snapshot instead of global processing in the stage loop
		type extractableStore interface {
			RangeExtractor() snaptype.RangeExtractor
		}

		if withRangeExtractor, ok := heimdallStore.Spans().(extractableStore); ok {
			allBorSnapshots.SetRangeExtractor(heimdall.Spans, withRangeExtractor.RangeExtractor())
		}

		if withRangeExtractor, ok := heimdallStore.Checkpoints().(extractableStore); ok {
			allBorSnapshots.SetRangeExtractor(heimdall.Checkpoints, withRangeExtractor.RangeExtractor())
		}

		if withRangeExtractor, ok := heimdallStore.Milestones().(extractableStore); ok {
			allBorSnapshots.SetRangeExtractor(heimdall.Milestones, withRangeExtractor.RangeExtractor())
		}

		if withRangeExtractor, ok := bridgeStore.(extractableStore); ok {
			allBorSnapshots.SetRangeExtractor(heimdall.Events, withRangeExtractor.RangeExtractor())
		}
	}

	go func() {
		if err := agg.MergeLoop(ctx); err != nil {
			logger.Error("snapashot merge loop error", "err", err)
		}
	}()

	return backend, nil
}

func (s *Ethereum) Init(stack *node.Node, config *ethconfig.Config, chainConfig *chain.Config) error {
	blockReader := s.blockReader
	ctx := s.sentryCtx
	chainKv := s.chainDB
	var err error

	if chainConfig.Bor == nil {
		s.sentriesClient.Hd.StartPoSDownloader(s.sentryCtx, s.sentriesClient.SendHeaderRequest, s.sentriesClient.Penalize)
	}

	emptyBadHash := config.BadBlockHash == libcommon.Hash{}
	if !emptyBadHash {
		if err = chainKv.View(ctx, func(tx kv.Tx) error {
			badBlockHeader, hErr := rawdb.ReadHeaderByHash(tx, config.BadBlockHash)
			if badBlockHeader != nil {
				unwindPoint := badBlockHeader.Number.Uint64() - 1
				if err := s.stagedSync.UnwindTo(unwindPoint, stagedsync.BadBlock(config.BadBlockHash, errors.New("Init unwind")), tx); err != nil {
					return err
				}
			}
			return hErr
		}); err != nil {
			return err
		}
	}

	//eth.APIBackend = &EthAPIBackend{stack.Config().ExtRPCEnabled(), stack.Config().AllowUnprotectedTxs, eth, nil}
	gpoParams := config.GPO
	if gpoParams.Default == nil {
		gpoParams.Default = config.Miner.GasPrice
	}
	// start HTTP API
	httpRpcCfg := stack.Config().Http
	//eth.APIBackend.gpo = gasprice.NewOracle(eth.APIBackend, gpoParams)
	if config.Ethstats != "" {
		var headCh chan [][]byte
		headCh, s.unsubscribeEthstat = s.notifications.Events.AddHeaderSubscription()
		if err := ethstats.New(stack, s.sentryServers, chainKv, s.blockReader, s.engine, config.Ethstats, s.networkID, ctx.Done(), headCh, s.txPoolRpcClient); err != nil {
			return err
		}
	}

	s.apiList = jsonrpc.APIList(chainKv, s.ethRpcClient, s.txPoolRpcClient, s.miningRpcClient, s.rpcFilters, s.rpcDaemonStateCache, blockReader, &httpRpcCfg, s.engine, s.logger, s.polygonBridge, s.heimdallService)

	if config.SilkwormRpcDaemon && httpRpcCfg.Enabled {
		interface_log_settings := silkworm.RpcInterfaceLogSettings{
			Enabled:         config.SilkwormRpcLogEnabled,
			ContainerFolder: config.SilkwormRpcLogDirPath,
			MaxFileSizeMB:   config.SilkwormRpcLogMaxFileSize,
			MaxFiles:        config.SilkwormRpcLogMaxFiles,
			DumpResponse:    config.SilkwormRpcLogDumpResponse,
		}
		settings := silkworm.RpcDaemonSettings{
			EthLogSettings:       interface_log_settings,
			EthAPIHost:           httpRpcCfg.HttpListenAddress,
			EthAPIPort:           httpRpcCfg.HttpPort,
			EthAPISpec:           httpRpcCfg.API,
			NumWorkers:           config.SilkwormRpcNumWorkers,
			CORSDomains:          httpRpcCfg.HttpCORSDomain,
			JWTFilePath:          httpRpcCfg.JWTSecretPath,
			JSONRPCCompatibility: config.SilkwormRpcJsonCompatibility,
			WebSocketEnabled:     httpRpcCfg.WebsocketEnabled,
			WebSocketCompression: httpRpcCfg.WebsocketCompression,
			HTTPCompression:      httpRpcCfg.HttpCompression,
		}
		silkwormRPCDaemonService := silkworm.NewRpcDaemonService(s.silkworm, chainKv, settings)
		s.silkwormRPCDaemonService = &silkwormRPCDaemonService
	} else {
		go func() {
			if err := rpcdaemoncli.StartRpcServer(ctx, &httpRpcCfg, s.apiList, s.logger); err != nil {
				s.logger.Error("cli.StartRpcServer error", "err", err)
			}
		}()
	}

	if chainConfig.Bor == nil || config.PolygonPosSingleSlotFinality {
		go s.engineBackendRPC.Start(ctx, &httpRpcCfg, s.chainDB, s.blockReader, s.rpcFilters, s.rpcDaemonStateCache, s.engine, s.ethRpcClient, s.txPoolRpcClient, s.miningRpcClient)
	}

	// Register the backend on the node
	stack.RegisterLifecycle(s)
	return nil
}

func (s *Ethereum) APIs() []rpc.API {
	return s.apiList
}

func (s *Ethereum) Etherbase() (eb libcommon.Address, err error) {
	s.lock.RLock()
	etherbase := s.etherbase
	s.lock.RUnlock()

	if etherbase != (libcommon.Address{}) {
		return etherbase, nil
	}
	return libcommon.Address{}, errors.New("etherbase must be explicitly specified")
}

// StartMining starts the miner with the given number of CPU threads. If mining
// is already running, this method adjust the number of threads allowed to use
// and updates the minimum price required by the transaction pool.
func (s *Ethereum) StartMining(ctx context.Context, db kv.RwDB, stateDiffClient *direct.StateDiffClientDirect, mining *stagedsync.Sync, miner stagedsync.MiningState, gasPrice *uint256.Int, quitCh chan struct{}, heimdallStore heimdall.Store, tmpDir string, logger log.Logger) error {

	var borcfg *bor.Bor
	if b, ok := s.engine.(*bor.Bor); ok {
		borcfg = b
		b.HeaderProgress(s.sentriesClient.Hd)
	} else if br, ok := s.engine.(*merge.Merge); ok {
		if b, ok := br.InnerEngine().(*bor.Bor); ok {
			borcfg = b
			b.HeaderProgress(s.sentriesClient.Hd)
		}
	}

	if !miner.MiningConfig.Enabled {
		return nil
	}

	// Configure the local mining address
	eb, err := s.Etherbase()
	if err != nil {
		s.logger.Error("Cannot start mining without etherbase", "err", err)
		return fmt.Errorf("etherbase missing: %w", err)
	}

	if miner.MiningConfig.Enabled {
		if s.chainConfig.ChainName == networkname.Dev {
			miner.MiningConfig.SigKey = core.DevnetSignPrivateKey
		}
		if miner.MiningConfig.SigKey == nil {
			s.logger.Error("Etherbase account unavailable locally", "err", err)
			return fmt.Errorf("signer missing: %w", err)
		}
		if borcfg != nil {
			borcfg.Authorize(eb, func(_ libcommon.Address, mimeType string, message []byte) ([]byte, error) {
				return crypto.Sign(crypto.Keccak256(message), miner.MiningConfig.SigKey)
			})

			if !s.config.WithoutHeimdall {
				err := stagedsync.FetchSpanZeroForMiningIfNeeded(
					ctx,
					s.chainDB,
					s.blockReader,
					borcfg.HeimdallClient,
					heimdallStore,
					logger,
				)
				if err != nil {
					return err
				}
			}
		} else if s.chainConfig.Consensus == chain.CliqueConsensus {
			s.engine.(*clique.Clique).Authorize(eb, func(_ libcommon.Address, _ string, msg []byte) ([]byte, error) {
				return crypto.Sign(crypto.Keccak256(msg), miner.MiningConfig.SigKey)
			})
		} else {
			s.logger.Error("mining is not supported after the Merge")
			return errors.New("mining is not supported after the Merge")
		}
	} else {
		// for the bor dev network without heimdall we need the authorizer to be set otherwise there is no
		// validator defined in the bor validator set and non mining nodes will reject all blocks
		// this assumes in this mode we're only running a single validator

		if s.chainConfig.ChainName == networkname.BorDevnet && s.config.WithoutHeimdall {
			borcfg.Authorize(eb, func(addr libcommon.Address, _ string, _ []byte) ([]byte, error) {
				return nil, &valset.UnauthorizedSignerError{Number: 0, Signer: addr.Bytes()}
			})
		}

		return nil
	}

	streamCtx, streamCancel := context.WithCancel(ctx)
	stream, err := stateDiffClient.StateChanges(streamCtx, &remote.StateChangeRequest{WithStorage: false, WithTransactions: true}, grpc.WaitForReady(true))

	if err != nil {
		streamCancel()
		return err
	}

	stateChangeCh := make(chan *remote.StateChange)

	go func() {
		for req, err := stream.Recv(); ; req, err = stream.Recv() {
			select {
			case <-ctx.Done():
				return
			default:
			}

			if err == nil {
				for _, change := range req.ChangeBatch {
					stateChangeCh <- change
				}
			}
		}
	}()

	go func() {
		defer debug.LogPanic()
		defer close(s.waitForMiningStop)
		defer streamCancel()

		mineEvery := time.NewTicker(miner.MiningConfig.Recommit)

		defer mineEvery.Stop()

		s.logger.Info("Starting to mine", "etherbase", eb)

		var working bool
		var waiting atomic.Bool

		hasWork := true // Start mining immediately
		errc := make(chan error, 1)

		for {
			// Only reset if some work was done previously as we'd like to rely
			// on the `miner.recommit` as backup.
			if hasWork {
				mineEvery.Reset(miner.MiningConfig.Recommit)
			}

			// Only check for case if you're already mining (i.e. working = true) and
			// waiting for error or you don't have any work yet (i.e. hasWork = false).
			if working || !hasWork {
				select {
				case stateChanges := <-stateChangeCh:
					block := stateChanges.BlockHeight
					s.logger.Debug("Start mining based on previous block", "block", block)
					// TODO - can do mining clean up here as we have previous
					// block info in the state channel
					hasWork = true

				case <-s.blockBuilderNotifyNewTxns:
					//log.Warn("[dbg] blockBuilderNotifyNewTxns")

					// Skip mining based on new txn notif for bor consensus
					hasWork = s.chainConfig.Bor == nil
					if hasWork {
						s.logger.Debug("Start mining based on txpool notif")
					}
				case <-mineEvery.C:
					//log.Warn("[dbg] mineEvery", "working", working, "waiting", waiting.Load())
					if !(working || waiting.Load()) {
						s.logger.Debug("Start mining based on miner.recommit", "duration", miner.MiningConfig.Recommit)
					}
					hasWork = !(working || waiting.Load())
				case err := <-errc:
					working = false
					hasWork = false
					if errors.Is(err, libcommon.ErrStopped) {
						return
					}
					if err != nil {
						s.logger.Warn("mining", "err", err)
					}
				case <-quitCh:
					return
				case <-ctx.Done():
					return
				}
			}

			if !working && hasWork {
				working = true
				hasWork = false
				mineEvery.Reset(miner.MiningConfig.Recommit)
				go func() {
					err = stages2.MiningStep(ctx, db, mining, tmpDir, logger)

					waiting.Store(true)
					defer func() {
						waiting.Store(false)
						errc <- err
					}()

					if err != nil {
						return
					}

					for {
						select {
						case block := <-miner.MiningResultCh:
							if block != nil {
								s.logger.Debug("Mined block", "block", block.Block.Number())
								s.minedBlocks <- block.Block
							}
							return
						case <-ctx.Done():
							errc <- ctx.Err()
							return
						}
					}
				}()
			}
		}
	}()

	return nil
}

func (s *Ethereum) IsMining() bool { return s.config.Miner.Enabled }

func (s *Ethereum) RegisterMinedBlockObserver(callback func(msg *types.Block)) event.UnregisterFunc {
	return s.minedBlockObservers.Register(callback)
}

func (s *Ethereum) ChainKV() kv.RwDB            { return s.chainDB }
func (s *Ethereum) NetVersion() (uint64, error) { return s.networkID, nil }
func (s *Ethereum) NetPeerCount() (uint64, error) {
	var sentryPc uint64 = 0

	s.logger.Trace("sentry", "peer count", sentryPc)
	for _, sc := range s.sentriesClient.Sentries() {
		ctx := context.Background()
		reply, err := sc.PeerCount(ctx, &protosentry.PeerCountRequest{})
		if err != nil {
			s.logger.Warn("sentry", "err", err)
			return 0, nil
		}
		sentryPc += reply.Count
	}

	return sentryPc, nil
}

func (s *Ethereum) NodesInfo(limit int) (*remote.NodesInfoReply, error) {
	if limit == 0 || limit > len(s.sentriesClient.Sentries()) {
		limit = len(s.sentriesClient.Sentries())
	}

	nodes := make([]*prototypes.NodeInfoReply, 0, limit)
	for i := 0; i < limit; i++ {
		sc := s.sentriesClient.Sentries()[i]

		nodeInfo, err := sc.NodeInfo(context.Background(), nil)
		if err != nil {
			s.logger.Error("sentry nodeInfo", "err", err)
			continue
		}

		nodes = append(nodes, nodeInfo)
	}

	nodesInfo := &remote.NodesInfoReply{NodesInfo: nodes}
	slices.SortFunc(nodesInfo.NodesInfo, remote.NodeInfoReplyCmp)

	return nodesInfo, nil
}

// sets up blockReader and client downloader
func (s *Ethereum) setUpSnapDownloader(ctx context.Context, downloaderCfg *downloadercfg.Cfg, cc *chain.Config) error {
	var err error
	if s.config.Snapshot.NoDownloader {
		return nil
	}

	if downloaderCfg != nil && downloaderCfg.ChainName == "" {
		downloaderCfg.ChainName = cc.ChainName
		return nil
	}

	if s.config.Snapshot.DownloaderAddr != "" {
		// connect to external Downloader
		s.downloaderClient, err = downloadergrpc.NewClient(ctx, s.config.Snapshot.DownloaderAddr)
	} else {
		// start embedded Downloader
		if uploadFs := s.config.Sync.UploadLocation; len(uploadFs) > 0 {
			downloaderCfg.AddTorrentsFromDisk = false
		}

		discover := true
		s.downloader, err = downloader.New(ctx, downloaderCfg, s.logger, log.LvlDebug, discover)
		if err != nil {
			return err
		}

		s.downloader.HandleTorrentClientStatus()

		bittorrentServer, err := downloader.NewGrpcServer(s.downloader)
		if err != nil {
			return fmt.Errorf("new server: %w", err)
		}
		s.downloader.MainLoopInBackground(true)

		s.downloaderClient = direct.NewDownloaderClient(bittorrentServer)
	}

	s.chainDB.OnFreeze(func(frozenFileNames []string) {
		events := s.notifications.Events
		events.OnNewSnapshot()
		if s.downloaderClient != nil {
			req := &protodownloader.AddRequest{Items: make([]*protodownloader.AddItem, 0, len(frozenFileNames))}
			for _, fName := range frozenFileNames {
				req.Items = append(req.Items, &protodownloader.AddItem{
					Path: filepath.Join("history", fName),
				})
			}
			if _, err := s.downloaderClient.Add(ctx, req); err != nil {
				s.logger.Warn("[snapshots] notify downloader", "err", err)
			}
		}
	})
	return err
}

func setUpBlockReader(ctx context.Context, db kv.RwDB, dirs datadir.Dirs, snConfig *ethconfig.Config, chainConfig *chain.Config, nodeConfig *nodecfg.Config, logger log.Logger, blockSnapBuildSema *semaphore.Weighted) (*freezeblocks.BlockReader, *blockio.BlockWriter, *freezeblocks.RoSnapshots, *heimdall.RoSnapshots, bridge.Store, heimdall.Store, *libstate.Aggregator, error) {
	var minFrozenBlock uint64

	if frozenLimit := snConfig.Sync.FrozenBlockLimit; frozenLimit != 0 {
		if maxSeedable := snapcfg.MaxSeedableSegment(snConfig.Genesis.Config.ChainName, dirs.Snap); maxSeedable > frozenLimit {
			minFrozenBlock = maxSeedable - frozenLimit
		}
	}

	allSnapshots := freezeblocks.NewRoSnapshots(snConfig.Snapshot, dirs.Snap, minFrozenBlock, logger)

	var allBorSnapshots *heimdall.RoSnapshots
	var bridgeStore bridge.Store
	var heimdallStore heimdall.Store

	if chainConfig.Bor != nil {
		allBorSnapshots = heimdall.NewRoSnapshots(snConfig.Snapshot, dirs.Snap, minFrozenBlock, logger)

		if snConfig.PolygonSync {
			bridgeStore = bridge.NewSnapshotStore(bridge.NewMdbxStore(dirs.DataDir, logger, false, int64(nodeConfig.Http.DBReadConcurrency)), allBorSnapshots, chainConfig.Bor)
			heimdallStore = heimdall.NewSnapshotStore(heimdall.NewMdbxStore(logger, dirs.DataDir, false, int64(nodeConfig.Http.DBReadConcurrency)), allBorSnapshots)
		} else {
			bridgeStore = bridge.NewSnapshotStore(bridge.NewDbStore(db), allBorSnapshots, chainConfig.Bor)
			heimdallStore = heimdall.NewSnapshotStore(heimdall.NewDbStore(db), allBorSnapshots)
		}
	}
	blockReader := freezeblocks.NewBlockReader(allSnapshots, allBorSnapshots, heimdallStore, bridgeStore)
	agg, err := libstate.NewAggregator(ctx, dirs, config3.DefaultStepSize, db, logger)
	if err != nil {
		return nil, nil, nil, nil, nil, nil, nil, err
	}
	agg.SetSnapshotBuildSema(blockSnapBuildSema)
	agg.SetProduceMod(snConfig.Snapshot.ProduceE3)

	allSegmentsDownloadComplete, err := rawdb.AllSegmentsDownloadCompleteFromDB(db)
	if err != nil {
		return nil, nil, nil, nil, nil, nil, nil, err
	}
	if allSegmentsDownloadComplete {
		allSnapshots.OptimisticalyOpenFolder()
		if chainConfig.Bor != nil {
			allBorSnapshots.OptimisticalyOpenFolder()
		}
		_ = agg.OpenFolder()
	} else {
		logger.Debug("[rpc] download of segments not complete yet. please wait StageSnapshots to finish")
	}

	blockWriter := blockio.NewBlockWriter()

	return blockReader, blockWriter, allSnapshots, allBorSnapshots, bridgeStore, heimdallStore, agg, nil
}

func (s *Ethereum) Peers(ctx context.Context) (*remote.PeersReply, error) {
	var reply remote.PeersReply
	for _, sentryClient := range s.sentriesClient.Sentries() {
		peers, err := sentryClient.Peers(ctx, &emptypb.Empty{})
		if err != nil {
			return nil, fmt.Errorf("ethereum backend MultiClient.Peers error: %w", err)
		}
		reply.Peers = append(reply.Peers, peers.Peers...)
	}

	return &reply, nil
}

func (s *Ethereum) AddPeer(ctx context.Context, req *remote.AddPeerRequest) (*remote.AddPeerReply, error) {
	for _, sentryClient := range s.sentriesClient.Sentries() {
		_, err := sentryClient.AddPeer(ctx, &protosentry.AddPeerRequest{Url: req.Url})
		if err != nil {
			return nil, fmt.Errorf("ethereum backend MultiClient.AddPeers error: %w", err)
		}
	}
	return &remote.AddPeerReply{Success: true}, nil
}

// Protocols returns all the currently configured
// network protocols to start.
func (s *Ethereum) Protocols() []p2p.Protocol {
	protocols := make([]p2p.Protocol, 0, len(s.sentryServers))
	for i := range s.sentryServers {
		protocols = append(protocols, s.sentryServers[i].Protocols...)
	}
	return protocols
}

// Start implements node.Lifecycle, starting all internal goroutines needed by the
// Ethereum protocol implementation.
func (s *Ethereum) Start() error {
	s.sentriesClient.StartStreamLoops(s.sentryCtx)
	time.Sleep(10 * time.Millisecond) // just to reduce logs order confusion

	hook := stages2.NewHook(s.sentryCtx, s.chainDB, s.notifications, s.stagedSync, s.blockReader, s.chainConfig, s.logger, s.sentriesClient.SetStatus)

	currentTDProvider := func() *big.Int {
		currentTD, err := readCurrentTotalDifficulty(s.sentryCtx, s.chainDB, s.blockReader)
		if err != nil {
			panic(err)
		}
		return currentTD
	}

	if params.IsChainPoS(s.chainConfig, currentTDProvider) {
		diagnostics.Send(diagnostics.SyncStageList{StagesList: diagnostics.InitStagesFromList(s.pipelineStagedSync.StagesIdsList())})
		s.waitForStageLoopStop = nil // TODO: Ethereum.Stop should wait for execution_server shutdown
		go s.eth1ExecutionServer.Start(s.sentryCtx)
	} else if s.chainConfig.Bor != nil && s.config.PolygonSync {
		diagnostics.Send(diagnostics.SyncStageList{StagesList: diagnostics.InitStagesFromList(s.stagedSync.StagesIdsList())})
		s.waitForStageLoopStop = nil // Shutdown is handled by context
		s.bgComponentsEg.Go(func() error {
			defer s.logger.Info("[polygon.sync] goroutine terminated")
			// when we're running in stand alone mode we need to run the downloader before we start the
			// polygon services becuase they will wait for it to complete before opening thier stores
			// which make use of snapshots and expect them to be initialize
			// TODO: get the snapshots to call the downloader directly - which will avoid this
			go func() {
				err := stages2.StageLoopIteration(s.sentryCtx, s.chainDB, wrap.TxContainer{}, s.polygonDownloadSync, true, true, s.logger, s.blockReader, hook)

				if err != nil && !errors.Is(err, context.Canceled) {
					s.logger.Error("[polygon.sync] downloader stage crashed - stopping node", "err", err)
					err = s.stopNode()
					if err != nil {
						s.logger.Error("could not stop node", "err", err)
					}
				}
			}()

			ctx := s.sentryCtx
			err := s.polygonSyncService.Run(ctx)
			if err == nil || errors.Is(err, context.Canceled) {
				return err
			}

			s.logger.Error("[polygon.sync] crashed - stopping node", "err", err)
			go func() { // call stopNode in another goroutine to avoid deadlock
				stopErr := s.stopNode()
				if stopErr != nil {
					s.logger.Error("[polygon.sync] could not stop node", "err", stopErr)
				}
			}()

			return err
		})
	} else {
		diagnostics.Send(diagnostics.SyncStageList{StagesList: diagnostics.InitStagesFromList(s.stagedSync.StagesIdsList())})
		go stages2.StageLoop(s.sentryCtx, s.chainDB, s.stagedSync, s.sentriesClient.Hd, s.waitForStageLoopStop, s.config.Sync.LoopThrottle, s.logger, s.blockReader, hook)
	}

	if s.chainConfig.Bor != nil {
		s.engine.(*bor.Bor).Start(s.chainDB)
	}

	if s.silkwormRPCDaemonService != nil {
		if err := s.silkwormRPCDaemonService.Start(); err != nil {
			s.logger.Error("silkworm.StartRpcDaemon error", "err", err)
		}
	}
	if s.silkwormSentryService != nil {
		if err := s.silkwormSentryService.Start(); err != nil {
			s.logger.Error("silkworm.SentryStart error", "err", err)
		}
	}

	if s.txPool != nil {
		// We start the transaction pool on startup, for a couple of reasons:
		// 1) Hive tests requires us to do so and starting it from eth_sendRawTransaction is not viable as we have not enough data
		// to initialize it properly.
		// 2) we cannot propose for block 1 regardless.
		s.bgComponentsEg.Go(func() error {
			defer s.logger.Info("[devp2p] txn pool goroutine terminated")
			err := s.txPool.Run(s.sentryCtx)
			if err != nil && !errors.Is(err, context.Canceled) {
				s.logger.Error("[devp2p] Run error", "err", err)
			}
			return err
		})
	}

	if s.shutterPool != nil {
		s.bgComponentsEg.Go(func() error {
			defer s.logger.Info("[shutter] pool goroutine terminated")
			err := s.shutterPool.Run(s.sentryCtx)
			if err != nil && !errors.Is(err, context.Canceled) {
				s.logger.Error("[shutter] Run error", "err", err)
			}
			return err
		})
	}

	return nil
}

// Stop implements node.Service, terminating all internal goroutines used by the
// Ethereum protocol.
func (s *Ethereum) Stop() error {
	// Stop all the peer-related stuff first.
	s.sentryCancel()
	if s.unsubscribeEthstat != nil {
		s.unsubscribeEthstat()
	}
	if s.downloader != nil {
		s.downloader.Close()
	}
	if s.privateAPI != nil {
		shutdownDone := make(chan bool)
		go func() {
			defer close(shutdownDone)
			s.privateAPI.GracefulStop()
		}()
		select {
		case <-time.After(1 * time.Second): // shutdown deadline
			s.privateAPI.Stop()
		case <-shutdownDone:
		}
	}
	libcommon.SafeClose(s.sentriesClient.Hd.QuitPoWMining)
	_ = s.engine.Close()
	if s.waitForStageLoopStop != nil {
		<-s.waitForStageLoopStop
	}
	if s.config.Miner.Enabled {
		<-s.waitForMiningStop
	}
	for _, sentryServer := range s.sentryServers {
		sentryServer.Close()
	}
	s.chainDB.Close()

	if s.silkwormRPCDaemonService != nil {
		if err := s.silkwormRPCDaemonService.Stop(); err != nil {
			s.logger.Error("silkworm.StopRpcDaemon error", "err", err)
		}
	}
	if s.silkwormSentryService != nil {
		if err := s.silkwormSentryService.Stop(); err != nil {
			s.logger.Error("silkworm.SentryStop error", "err", err)
		}
	}
	if s.silkworm != nil {
		if err := s.silkworm.Close(); err != nil {
			s.logger.Error("silkworm.Close error", "err", err)
		}
	}

	if err := s.bgComponentsEg.Wait(); err != nil && !errors.Is(err, context.Canceled) {
		s.logger.Error("background component error", "err", err)
	}

	return nil
}

func (s *Ethereum) ChainDB() kv.RwDB {
	return s.chainDB
}

func (s *Ethereum) ChainConfig() *chain.Config {
	return s.chainConfig
}

func (s *Ethereum) StagedSync() *stagedsync.Sync {
	return s.stagedSync
}

func (s *Ethereum) PipelineStagedSync() *stagedsync.Sync {
	return s.pipelineStagedSync
}

func (s *Ethereum) Notifications() *shards.Notifications {
	return s.notifications
}

func (s *Ethereum) SentryCtx() context.Context {
	return s.sentryCtx
}

func (s *Ethereum) SentryControlServer() *sentry_multi_client.MultiClient {
	return s.sentriesClient
}
func (s *Ethereum) BlockIO() (services.FullBlockReader, *blockio.BlockWriter) {
	return s.blockReader, s.blockWriter
}

func (s *Ethereum) TxpoolServer() txpoolproto.TxpoolServer {
	return s.txPoolGrpcServer
}

func (s *Ethereum) ExecutionModule() *eth1.EthereumExecutionModule {
	return s.eth1ExecutionServer
}

// RemoveContents is like os.RemoveAll, but preserve dir itself
func RemoveContents(dirname string) error {
	d, err := os.Open(dirname)
	if err != nil {
		if errors.Is(err, fs.ErrNotExist) {
			// ignore due to windows
			_ = os.MkdirAll(dirname, 0o755)
			return nil
		}
		return err
	}
	defer d.Close()
	files, err := dir.ReadDir(dirname)
	if err != nil {
		return err
	}
	for _, file := range files {
		err = os.RemoveAll(filepath.Join(dirname, file.Name()))
		if err != nil {
			return err
		}
	}
	return nil
}

func checkPortIsFree(addr string) (free bool) {
	c, err := net.DialTimeout("tcp", addr, 200*time.Millisecond)
	if err != nil {
		return true
	}
	c.Close()
	return false
}

func readCurrentTotalDifficulty(ctx context.Context, db kv.RwDB, blockReader services.FullBlockReader) (*big.Int, error) {
	var currentTD *big.Int
	err := db.View(ctx, func(tx kv.Tx) error {
		h, err := blockReader.CurrentBlock(tx)
		if err != nil {
			return err
		}
		if h == nil {
			currentTD = nil
			return nil
		}

		currentTD, err = rawdb.ReadTd(tx, h.Hash(), h.NumberU64())
		return err
	})
	return currentTD, err
}

func (s *Ethereum) Sentinel() rpcsentinel.SentinelClient {
	return s.sentinel
}

func (s *Ethereum) DataDir() string {
	return s.config.Dirs.DataDir
}

// setBorDefaultMinerGasPrice enforces Miner.GasPrice to be equal to BorDefaultMinerGasPrice (25gwei by default)
func setBorDefaultMinerGasPrice(chainConfig *chain.Config, config *ethconfig.Config, logger log.Logger) {
	if chainConfig.Bor != nil && (config.Miner.GasPrice == nil || config.Miner.GasPrice.Cmp(ethconfig.BorDefaultMinerGasPrice) != 0) {
		logger.Warn("Sanitizing invalid bor miner gas price", "provided", config.Miner.GasPrice, "updated", ethconfig.BorDefaultMinerGasPrice)
		config.Miner.GasPrice = ethconfig.BorDefaultMinerGasPrice
	}
}

// setBorDefaultTxPoolPriceLimit enforces MinFeeCap to be equal to BorDefaultTxPoolPriceLimit (25gwei by default)
func setBorDefaultTxPoolPriceLimit(chainConfig *chain.Config, config txpoolcfg.Config, logger log.Logger) {
	if chainConfig.Bor != nil && config.MinFeeCap != txpoolcfg.BorDefaultTxPoolPriceLimit {
		logger.Warn("Sanitizing invalid bor min fee cap", "provided", config.MinFeeCap, "updated", txpoolcfg.BorDefaultTxPoolPriceLimit)
		config.MinFeeCap = txpoolcfg.BorDefaultTxPoolPriceLimit
	}
}

func polygonSyncSentry(sentries []protosentry.SentryClient) protosentry.SentryClient {
	return libsentry.NewSentryMultiplexer(sentries)
}

type engineAPISwitcher struct {
	backend *Ethereum
}

func (e *engineAPISwitcher) SetConsuming(consuming bool) {
	if e.backend.engineBackendRPC == nil {
		return
	}

	e.backend.engineBackendRPC.SetConsuming(consuming)
}<|MERGE_RESOLUTION|>--- conflicted
+++ resolved
@@ -239,48 +239,6 @@
 	return
 }
 
-<<<<<<< HEAD
-=======
-func checkAndSetCommitmentHistoryFlag(tx kv.RwTx, logger log.Logger, dirs datadir.Dirs, cfg *ethconfig.Config) error {
-
-	isCommitmentHistoryEnabled, ok, err := rawdb.ReadDBCommitmentHistoryEnabled(tx)
-	if err != nil {
-		return err
-	}
-	if !ok {
-		if !cfg.KeepExecutionProofs {
-			if err := rawdb.WriteDBCommitmentHistoryEnabled(tx, cfg.KeepExecutionProofs); err != nil {
-				return err
-			}
-			return nil
-		}
-		// we need to make sure we do not run from an old version so check amount of keys in kv.AccountDomain
-		c, err := tx.Count(kv.TblAccountVals)
-		if err != nil {
-			return fmt.Errorf("failed to count keys in kv.AccountDomain: %w", err)
-		}
-		if c > 0 {
-			return fmt.Errorf("commitment history is not enabled in the database. restart erigon after deleting the chaindata folder: %s", dirs.Chaindata)
-		}
-
-		if err := rawdb.WriteDBCommitmentHistoryEnabled(tx, cfg.KeepExecutionProofs); err != nil {
-			return err
-		}
-		return nil
-	}
-	if cfg.KeepExecutionProofs != isCommitmentHistoryEnabled {
-		return fmt.Errorf(
-			"commitment history flag mismatch from db and config. db: %v, config: %v. please restart erigon with the same flag or delete the chaindata folder: %s",
-			isCommitmentHistoryEnabled, cfg.KeepExecutionProofs, dirs.Chaindata)
-	}
-	if err := rawdb.WriteDBCommitmentHistoryEnabled(tx, cfg.KeepExecutionProofs); err != nil {
-		return err
-	}
-	logger.Warn("enabling commitment history. this is an experimental flag so run at your own risk!", "enabled", cfg.KeepExecutionProofs)
-	return nil
-}
-
->>>>>>> 2b3d2fb5
 const blockBufferSize = 128
 
 // New creates a new Ethereum object (including the
