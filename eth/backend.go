--- conflicted
+++ resolved
@@ -964,10 +964,7 @@
 			p2pConfig.MaxPeers,
 			statusDataProvider,
 			backend.stopNode,
-<<<<<<< HEAD
-=======
 			&engineAPISwitcher{backend: backend},
->>>>>>> 7afa6af1
 			tracer,
 		)
 		backend.syncUnwindOrder = stagedsync.PolygonSyncUnwindOrder
