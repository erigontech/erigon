--- conflicted
+++ resolved
@@ -549,23 +549,12 @@
 	}
 	backend.forkValidator = engine_helpers.NewForkValidator(ctx, currentBlockNumber, inMemoryExecution, tmpdir, backend.blockReader)
 
-<<<<<<< HEAD
-	statusDataProvider, err := sentry.NewStatusDataProvider(
-		ctx,
-=======
 	statusDataProvider := sentry.NewStatusDataProvider(
->>>>>>> f3f47564
 		chainKv,
 		chainConfig,
 		genesis,
 		backend.config.NetworkID,
 	)
-<<<<<<< HEAD
-	if err != nil {
-		return nil, err
-	}
-=======
->>>>>>> f3f47564
 
 	// limit "new block" broadcasts to at most 10 random peers at time
 	maxBlockBroadcastPeers := func(header *types.Header) uint { return 10 }
