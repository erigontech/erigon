// Copyright 2014 The go-ethereum Authors
// This file is part of the go-ethereum library.
//
// The go-ethereum library is free software: you can redistribute it and/or modify
// it under the terms of the GNU Lesser General Public License as published by
// the Free Software Foundation, either version 3 of the License, or
// (at your option) any later version.
//
// The go-ethereum library is distributed in the hope that it will be useful,
// but WITHOUT ANY WARRANTY; without even the implied warranty of
// MERCHANTABILITY or FITNESS FOR A PARTICULAR PURPOSE. See the
// GNU Lesser General Public License for more details.
//
// You should have received a copy of the GNU Lesser General Public License
// along with the go-ethereum library. If not, see <http://www.gnu.org/licenses/>.

// Package eth implements the Ethereum protocol.
package eth

import (
	"context"
	"crypto/tls"
	"crypto/x509"
	"errors"
	"fmt"
	"io/ioutil"
	"math/big"
	"os"
	"path"
	"reflect"
	"strconv"
	"sync"
	"time"

	"github.com/holiman/uint256"
	"github.com/ledgerwatch/erigon-lib/direct"
	"github.com/ledgerwatch/erigon-lib/gointerfaces/sentry"
	"github.com/ledgerwatch/erigon-lib/kv"
	"github.com/ledgerwatch/erigon/cmd/sentry/download"
	"github.com/ledgerwatch/erigon/common"
	"github.com/ledgerwatch/erigon/common/debug"
	"github.com/ledgerwatch/erigon/common/etl"
	"github.com/ledgerwatch/erigon/consensus"
	"github.com/ledgerwatch/erigon/consensus/clique"
	"github.com/ledgerwatch/erigon/consensus/ethash"
	"github.com/ledgerwatch/erigon/core"
	"github.com/ledgerwatch/erigon/core/rawdb"
	"github.com/ledgerwatch/erigon/core/types"
	"github.com/ledgerwatch/erigon/core/vm"
	"github.com/ledgerwatch/erigon/crypto"
	"github.com/ledgerwatch/erigon/eth/ethconfig"
	"github.com/ledgerwatch/erigon/eth/ethutils"
	"github.com/ledgerwatch/erigon/eth/fetcher"
	"github.com/ledgerwatch/erigon/eth/protocols/eth"
	"github.com/ledgerwatch/erigon/eth/stagedsync"
	"github.com/ledgerwatch/erigon/eth/stagedsync/stages"
	"github.com/ledgerwatch/erigon/ethdb/privateapi"
	"github.com/ledgerwatch/erigon/ethdb/prune"
	remotedbserver2 "github.com/ledgerwatch/erigon/ethdb/remotedbserver"
	"github.com/ledgerwatch/erigon/node"
	"github.com/ledgerwatch/erigon/p2p"
	"github.com/ledgerwatch/erigon/params"
	"github.com/ledgerwatch/erigon/rpc"
	"github.com/ledgerwatch/erigon/turbo/shards"
	"github.com/ledgerwatch/erigon/turbo/snapshotsync"
	stages2 "github.com/ledgerwatch/erigon/turbo/stages"
	"github.com/ledgerwatch/erigon/turbo/stages/txpropagate"
	"github.com/ledgerwatch/erigon/turbo/txpool"
	"github.com/ledgerwatch/log/v3"
	"google.golang.org/grpc"
	"google.golang.org/grpc/credentials"
)

// Config contains the configuration options of the ETH protocol.
// Deprecated: use ethconfig.Config instead.
type Config = ethconfig.Config

// Ethereum implements the Ethereum full node service.
type Ethereum struct {
	config *ethconfig.Config
	logger log.Logger

	// Handlers
	txPool *core.TxPool

	// DB interfaces
	chainKV    kv.RwDB
	privateAPI *grpc.Server

	engine consensus.Engine

	gasPrice  *uint256.Int
	etherbase common.Address

	networkID uint64

	torrentClient *snapshotsync.Client

	lock              sync.RWMutex // Protects the variadic fields (e.g. gas price and etherbase)
	chainConfig       *params.ChainConfig
	genesisHash       common.Hash
	quitMining        chan struct{}
	miningSealingQuit chan struct{}
	pendingBlocks     chan *types.Block
	minedBlocks       chan *types.Block

	// downloader fields
	downloadCtx     context.Context
	downloadCancel  context.CancelFunc
	downloadServer  *download.ControlServerImpl
	sentryServers   []*download.SentryServerImpl
	txPoolP2PServer *txpool.P2PServer
	sentries        []direct.SentryClient
	stagedSync      *stagedsync.Sync

	notifications *stagedsync.Notifications

	waitForStageLoopStop chan struct{}
	waitForMiningStop    chan struct{}
}

// New creates a new Ethereum object (including the
// initialisation of the common Ethereum object)
func New(stack *node.Node, config *ethconfig.Config, logger log.Logger) (*Ethereum, error) {
	if config.Miner.GasPrice == nil || config.Miner.GasPrice.Cmp(common.Big0) <= 0 {
		log.Warn("Sanitizing invalid miner gas price", "provided", config.Miner.GasPrice, "updated", ethconfig.Defaults.Miner.GasPrice)
		config.Miner.GasPrice = new(big.Int).Set(ethconfig.Defaults.Miner.GasPrice)
	}

	tmpdir := path.Join(stack.Config().DataDir, etl.TmpDirName)
	if err := os.RemoveAll(tmpdir); err != nil { // clean it on startup
		return nil, fmt.Errorf("clean tmp dir: %s, %w", tmpdir, err)
	}

	// Assemble the Ethereum object
	chainKv, err := node.OpenDatabase(stack.Config(), logger, kv.ChainDB)
	if err != nil {
		return nil, err
	}

	var torrentClient *snapshotsync.Client
	config.Snapshot.Dir = stack.Config().ResolvePath("snapshots")
	if config.Snapshot.Enabled {
		var peerID string
		if err = chainKv.View(context.Background(), func(tx kv.Tx) error {
			v, err := tx.GetOne(kv.BittorrentInfo, []byte(kv.BittorrentPeerID))
			if err != nil {
				return err
			}
			peerID = string(v)
			return nil
		}); err != nil {
			log.Error("Get bittorrent peer", "err", err)
		}
		torrentClient, err = snapshotsync.New(config.Snapshot.Dir, config.Snapshot.Seeding, peerID)
		if err != nil {
			return nil, err
		}
		if len(peerID) == 0 {
			log.Info("Generate new bittorent peerID", "id", common.Bytes2Hex(torrentClient.PeerID()))
			if err = chainKv.Update(context.Background(), func(tx kv.RwTx) error {
				return torrentClient.SavePeerID(tx)
			}); err != nil {
				log.Error("Bittorrent peerID haven't saved", "err", err)
			}
		}

		chainKv, err = snapshotsync.WrapSnapshots(chainKv, config.Snapshot.Dir)
		if err != nil {
			return nil, err
		}
		err = snapshotsync.SnapshotSeeding(chainKv, torrentClient, "headers", config.Snapshot.Dir)
		if err != nil {
			return nil, err
		}
	}

	chainConfig, genesis, genesisErr := core.CommitGenesisBlock(chainKv, config.Genesis)
	if _, ok := genesisErr.(*params.ConfigCompatError); genesisErr != nil && !ok {
		return nil, genesisErr
	}
	log.Info("Initialised chain configuration", "config", chainConfig)

	kvRPC := remotedbserver2.NewKvServer(chainKv)

	backend := &Ethereum{
		config:               config,
		logger:               logger,
		chainKV:              chainKv,
		networkID:            config.NetworkID,
		etherbase:            config.Miner.Etherbase,
		torrentClient:        torrentClient,
		chainConfig:          chainConfig,
		genesisHash:          genesis.Hash(),
		waitForStageLoopStop: make(chan struct{}),
		waitForMiningStop:    make(chan struct{}),
		sentries:             []direct.SentryClient{},
		notifications: &stagedsync.Notifications{
			Events:               privateapi.NewEvents(),
			Accumulator:          &shards.Accumulator{},
			StateChangesConsumer: kvRPC,
		},
	}
	backend.gasPrice, _ = uint256.FromBig(config.Miner.GasPrice)

	var consensusConfig interface{}

	if chainConfig.Clique != nil {
		consensusConfig = &config.Clique
	} else if chainConfig.Aura != nil {
		config.Aura.Etherbase = config.Miner.Etherbase
		consensusConfig = &config.Aura
	} else {
		consensusConfig = &config.Ethash
	}

	backend.engine = ethconfig.CreateConsensusEngine(chainConfig, logger, consensusConfig, config.Miner.Notify, config.Miner.Noverify)

	log.Info("Initialising Ethereum protocol", "network", config.NetworkID)

	if err := chainKv.Update(context.Background(), func(tx kv.RwTx) error {
		if err := prune.SetIfNotExist(tx, config.Prune); err != nil {
			return err
		}

		if err = stagedsync.UpdateMetrics(tx); err != nil {
			return err
		}

		pm, err := prune.Get(tx)
		if err != nil {
			return err
		}
		if config.Prune.Initialised {
			// If storage mode is not explicitly specified, we take whatever is in the database
			if !reflect.DeepEqual(pm, config.Prune) {
				return errors.New("not allowed change of --prune flag, last time you used: " + pm.String())
			}
		} else {
			config.Prune = pm
		}
		log.Info("Effective", "prune", config.Prune.String())

		return nil
	}); err != nil {
		return nil, err
	}

	if config.TxPool.Journal != "" {
		config.TxPool.Journal = stack.ResolvePath(config.TxPool.Journal)
	}

	backend.txPool = core.NewTxPool(config.TxPool, chainConfig, chainKv)

	// setting notifier to support streaming events to rpc daemon
	var mg *snapshotsync.SnapshotMigrator
	if config.Snapshot.Enabled {
		currentSnapshotBlock, currentInfohash, err := snapshotsync.GetSnapshotInfo(chainKv)
		if err != nil {
			return nil, err
		}
		mg = snapshotsync.NewMigrator(config.Snapshot.Dir, currentSnapshotBlock, currentInfohash)
		err = mg.RemoveNonCurrentSnapshots()
		if err != nil {
			log.Error("Remove non current snapshot", "err", err)
		}
	}

	backend.quitMining = make(chan struct{})
	backend.miningSealingQuit = make(chan struct{})
	backend.pendingBlocks = make(chan *types.Block, 1)
	backend.minedBlocks = make(chan *types.Block, 1)

	miner := stagedsync.NewMiningState(&config.Miner)
	backend.pendingBlocks = miner.PendingResultCh
	backend.minedBlocks = miner.MiningResultCh

	mining := stagedsync.New(
		stagedsync.MiningStages(backend.downloadCtx,
			stagedsync.StageMiningCreateBlockCfg(backend.chainKV, miner, *backend.chainConfig, backend.engine, backend.txPool, tmpdir),
			stagedsync.StageMiningExecCfg(backend.chainKV, miner, backend.notifications.Events, *backend.chainConfig, backend.engine, &vm.Config{}, tmpdir),
			stagedsync.StageHashStateCfg(backend.chainKV, tmpdir),
			stagedsync.StageTrieCfg(backend.chainKV, false, true, tmpdir),
			stagedsync.StageMiningFinishCfg(backend.chainKV, *backend.chainConfig, backend.engine, miner, backend.miningSealingQuit),
		), stagedsync.MiningUnwindOrder, stagedsync.MiningPruneOrder)

	var ethashApi *ethash.API
	if casted, ok := backend.engine.(*ethash.Ethash); ok {
		ethashApi = casted.APIs(nil)[1].Service.(*ethash.API)
	}

	ethBackendRPC := privateapi.NewEthBackendServer(backend, backend.notifications.Events)
	txPoolRPC := privateapi.NewTxPoolServer(context.Background(), backend.txPool)
	miningRPC := privateapi.NewMiningServer(context.Background(), backend, ethashApi)

	if stack.Config().PrivateApiAddr != "" {

		if stack.Config().TLSConnection {
			// load peer cert/key, ca cert
			var creds credentials.TransportCredentials

			if stack.Config().TLSCACert != "" {
				var peerCert tls.Certificate
				var caCert []byte
				peerCert, err = tls.LoadX509KeyPair(stack.Config().TLSCertFile, stack.Config().TLSKeyFile)
				if err != nil {
					log.Error("load peer cert/key error:%v", err)
					return nil, err
				}
				caCert, err = ioutil.ReadFile(stack.Config().TLSCACert)
				if err != nil {
					log.Error("read ca cert file error:%v", err)
					return nil, err
				}
				caCertPool := x509.NewCertPool()
				caCertPool.AppendCertsFromPEM(caCert)
				creds = credentials.NewTLS(&tls.Config{
					Certificates: []tls.Certificate{peerCert},
					ClientCAs:    caCertPool,
					ClientAuth:   tls.RequireAndVerifyClientCert,
					MinVersion:   tls.VersionTLS12,
				})
			} else {
				creds, err = credentials.NewServerTLSFromFile(stack.Config().TLSCertFile, stack.Config().TLSKeyFile)
			}

			if err != nil {
				return nil, err
			}
			backend.privateAPI, err = privateapi.StartGrpc(
				kvRPC,
				ethBackendRPC,
				txPoolRPC,
				miningRPC,
				stack.Config().PrivateApiAddr,
				stack.Config().PrivateApiRateLimit,
				&creds)
			if err != nil {
				return nil, err
			}
		} else {
			backend.privateAPI, err = privateapi.StartGrpc(
				kvRPC,
				ethBackendRPC,
				txPoolRPC,
				miningRPC,
				stack.Config().PrivateApiAddr,
				stack.Config().PrivateApiRateLimit,
				nil)
			if err != nil {
				return nil, err
			}
		}
	}

	backend.downloadCtx, backend.downloadCancel = context.WithCancel(context.Background())
	if len(stack.Config().P2P.SentryAddr) > 0 {
		for _, addr := range stack.Config().P2P.SentryAddr {
			sentry, err := download.GrpcSentryClient(backend.downloadCtx, addr)
			if err != nil {
				return nil, err
			}
			backend.sentries = append(backend.sentries, sentry)
		}
	} else {
		var readNodeInfo = func() *eth.NodeInfo {
			var res *eth.NodeInfo
			_ = backend.chainKV.View(context.Background(), func(tx kv.Tx) error {
				res = eth.ReadNodeInfo(tx, backend.chainConfig, backend.genesisHash, backend.networkID)
				return nil
			})

			return res
		}

		d66, err := setupDiscovery(backend.config.EthDiscoveryURLs)
		if err != nil {
			return nil, err
		}

		cfg66 := stack.Config().P2P
		cfg66.NodeDatabase = path.Join(stack.Config().DataDir, "nodes", "eth66")
		server66 := download.NewSentryServer(backend.downloadCtx, d66, readNodeInfo, &cfg66, eth.ETH66)
		backend.sentryServers = append(backend.sentryServers, server66)
		backend.sentries = []direct.SentryClient{direct.NewSentryClientDirect(eth.ETH66, server66)}
		cfg65 := stack.Config().P2P
		cfg65.NodeDatabase = path.Join(stack.Config().DataDir, "nodes", "eth65")
		d65, err := setupDiscovery(backend.config.EthDiscoveryURLs)
		if err != nil {
			return nil, err
		}
		cfg65.ListenAddr = cfg65.ListenAddr65
		server65 := download.NewSentryServer(backend.downloadCtx, d65, readNodeInfo, &cfg65, eth.ETH65)
		backend.sentryServers = append(backend.sentryServers, server65)
		backend.sentries = append(backend.sentries, direct.NewSentryClientDirect(eth.ETH65, server65))
		go func() {
			logEvery := time.NewTicker(120 * time.Second)
			defer logEvery.Stop()

			var logItems []interface{}

			for {
				select {
				case <-backend.downloadCtx.Done():
					return
				case <-logEvery.C:
					logItems = logItems[:0]
					for _, srv := range backend.sentryServers {
						logItems = append(logItems, eth.ProtocolToString[srv.Protocol.Version], strconv.Itoa(srv.SimplePeerCount()))
					}
					log.Info("[p2p] GoodPeers", logItems...)
				}
			}
		}()
	}
	backend.downloadServer, err = download.NewControlServer(chainKv, stack.Config().NodeName(), chainConfig, genesis.Hash(), backend.engine, backend.config.NetworkID, backend.sentries, config.BlockDownloaderWindow)
	if err != nil {
		return nil, err
	}
	backend.txPoolP2PServer, err = txpool.NewP2PServer(backend.downloadCtx, backend.sentries, backend.txPool)
	if err != nil {
		return nil, err
	}

	fetchTx := func(peerID string, hashes []common.Hash) error {
		backend.txPoolP2PServer.SendTxsRequest(context.TODO(), peerID, hashes)
		return nil
	}

	backend.txPoolP2PServer.TxFetcher = fetcher.NewTxFetcher(backend.txPool.Has, backend.txPool.AddRemotes, fetchTx)
	config.BodyDownloadTimeoutSeconds = 30

	backend.stagedSync, err = stages2.NewStagedSync(
		backend.downloadCtx,
		backend.logger,
		backend.chainKV,
		stack.Config().P2P,
		*config,
		backend.downloadServer,
		tmpdir,
		backend.txPool,
		backend.txPoolP2PServer,

		torrentClient, mg, backend.notifications.Accumulator,
	)
	if err != nil {
		return nil, err
	}
	if config.BadBlock != 0 {
		var badHash common.Hash
		if err = chainKv.View(context.Background(), func(tx kv.Tx) error {
			var hErr error
			badHash, hErr = rawdb.ReadCanonicalHash(tx, config.BadBlock)
			return hErr
		}); err != nil {
			return nil, err
		}
		backend.stagedSync.UnwindTo(config.BadBlock-1, badHash)
	}

	go txpropagate.BroadcastPendingTxsToNetwork(backend.downloadCtx, backend.txPool, backend.txPoolP2PServer.RecentPeers, backend.downloadServer)

	go func() {
		defer debug.LogPanic()
		for {
			select {
			case b := <-backend.minedBlocks:
				//p2p
				//backend.downloadServer.BroadcastNewBlock(context.Background(), b, b.Difficulty())
				//rpcdaemon
				if err := miningRPC.BroadcastMinedBlock(b); err != nil {
					log.Error("txpool rpc mined block broadcast", "err", err)
				}

			case b := <-backend.pendingBlocks:
				if err := miningRPC.BroadcastPendingBlock(b); err != nil {
					log.Error("txpool rpc pending block broadcast", "err", err)
				}
			case <-backend.quitMining:
				return
			}
		}
	}()

	if err := backend.StartMining(context.Background(), backend.chainKV, mining, backend.config.Miner, backend.gasPrice, backend.quitMining); err != nil {
		return nil, err
	}

	//eth.APIBackend = &EthAPIBackend{stack.Config().ExtRPCEnabled(), stack.Config().AllowUnprotectedTxs, eth, nil}
	gpoParams := config.GPO
	if gpoParams.Default == nil {
		gpoParams.Default = config.Miner.GasPrice
	}
	//eth.APIBackend.gpo = gasprice.NewOracle(eth.APIBackend, gpoParams)

	// Register the backend on the node
	stack.RegisterAPIs(backend.APIs())
	stack.RegisterLifecycle(backend)
	return backend, nil
}

func (s *Ethereum) APIs() []rpc.API {
	return []rpc.API{}
}

func (s *Ethereum) Etherbase() (eb common.Address, err error) {
	s.lock.RLock()
	etherbase := s.etherbase
	s.lock.RUnlock()

	if etherbase != (common.Address{}) {
		return etherbase, nil
	}
	return common.Address{}, fmt.Errorf("etherbase must be explicitly specified")
}

// isLocalBlock checks whether the specified block is mined
// by local miner accounts.
//
// We regard two types of accounts as local miner account: etherbase
// and accounts specified via `txpool.locals` flag.
func (s *Ethereum) isLocalBlock(block *types.Block) bool { //nolint
	s.lock.RLock()
	etherbase := s.etherbase
	s.lock.RUnlock()
	return ethutils.IsLocalBlock(s.engine, etherbase, s.config.TxPool.Locals, block.Header())
}

// shouldPreserve checks whether we should preserve the given block
// during the chain reorg depending on whether the author of block
// is a local account.
func (s *Ethereum) shouldPreserve(block *types.Block) bool { //nolint
	// The reason we need to disable the self-reorg preserving for clique
	// is it can be probable to introduce a deadlock.
	//
	// e.g. If there are 7 available signers
	//
	// r1   A
	// r2     B
	// r3       C
	// r4         D
	// r5   A      [X] F G
	// r6    [X]
	//
	// In the round5, the inturn signer E is offline, so the worst case
	// is A, F and G sign the block of round5 and reject the block of opponents
	// and in the round6, the last available signer B is offline, the whole
	// network is stuck.
	if _, ok := s.engine.(*clique.Clique); ok {
		return false
	}
	return s.isLocalBlock(block)
}

// StartMining starts the miner with the given number of CPU threads. If mining
// is already running, this method adjust the number of threads allowed to use
// and updates the minimum price required by the transaction pool.
func (s *Ethereum) StartMining(ctx context.Context, kv kv.RwDB, mining *stagedsync.Sync, cfg params.MiningConfig, gasPrice *uint256.Int, quitCh chan struct{}) error {
	if !cfg.Enabled {
		return nil
	}

	s.txPool.SetGasPrice(gasPrice)

	// Configure the local mining address
	eb, err := s.Etherbase()
	if err != nil {
		log.Error("Cannot start mining without etherbase", "err", err)
		return fmt.Errorf("etherbase missing: %v", err)
	}
	if clique, ok := s.engine.(*clique.Clique); ok {
		if cfg.SigKey == nil {
			log.Error("Etherbase account unavailable locally", "err", err)
			return fmt.Errorf("signer missing: %v", err)
		}

		clique.Authorize(eb, func(_ common.Address, mimeType string, message []byte) ([]byte, error) {
			return crypto.Sign(message, cfg.SigKey)
		})
	}

	if s.chainConfig.ChainID.Uint64() != params.MainnetChainConfig.ChainID.Uint64() {
		tx, err := kv.BeginRo(context.Background())
		if err != nil {
			return err
		}
		defer tx.Rollback()
		execution, _ := stages.GetStageProgress(tx, stages.Execution)
		hh := rawdb.ReadCurrentHeader(tx)
		tx.Rollback()
		if hh != nil {
			if err := s.txPool.Start(hh.GasLimit, execution); err != nil {
				return err
			}
		}
	}

	go func() {
		defer debug.LogPanic()
		defer close(s.waitForMiningStop)
		newTransactions := make(chan core.NewTxsEvent, 128)
		sub := s.txPool.SubscribeNewTxsEvent(newTransactions)
		defer sub.Unsubscribe()
		defer close(newTransactions)

		var works bool
		var hasWork bool
		errc := make(chan error, 1)

		for {
			select {
			case <-newTransactions:
				hasWork = true
			case err := <-errc:
				works = false
				hasWork = false
				if errors.Is(err, common.ErrStopped) {
					return
				}
				if err != nil {
					log.Warn("mining", "err", err)
				}
			case <-sub.Err():
				return
			case <-quitCh:
				return
			}

			if !works && hasWork {
				works = true
				go func() { errc <- stages2.MiningStep(ctx, kv, mining) }()
			}
		}
	}()

	return nil
}

func (s *Ethereum) IsMining() bool { return s.config.Miner.Enabled }

func (s *Ethereum) TxPool() *core.TxPool        { return s.txPool }
func (s *Ethereum) ChainKV() kv.RwDB            { return s.chainKV }
func (s *Ethereum) NetVersion() (uint64, error) { return s.networkID, nil }
func (s *Ethereum) NetPeerCount() (uint64, error) {
	var sentryPc uint64 = 0

	log.Trace("sentry", "peer count", sentryPc)
	for _, sc := range s.sentries {
		ctx := context.Background()
		reply, err := sc.PeerCount(ctx, &sentry.PeerCountRequest{})
		if err != nil {
			log.Warn("sentry", "err", err)
			return 0, nil
		}
		sentryPc += reply.Count
	}

	return sentryPc, nil
}

// Protocols returns all the currently configured
// network protocols to start.
func (s *Ethereum) Protocols() []p2p.Protocol {
	var protocols []p2p.Protocol
	for i := range s.sentryServers {
		protocols = append(protocols, s.sentryServers[i].Protocol)
	}
	return protocols
}

// Start implements node.Lifecycle, starting all internal goroutines needed by the
// Ethereum protocol implementation.
func (s *Ethereum) Start() error {
	for i := range s.sentries {
		go func(i int) {
			download.RecvMessageLoop(s.downloadCtx, s.sentries[i], s.downloadServer, nil)
		}(i)
		go func(i int) {
			download.RecvUploadMessageLoop(s.downloadCtx, s.sentries[i], s.downloadServer, nil)
		}(i)
	}

<<<<<<< HEAD
	go stages2.StageLoop(
		s.downloadCtx, s.chainKV,
		s.stagedSync, s.downloadServer.Hd,
		s.notifications, s.downloadServer.UpdateHead, s.waitForStageLoopStop,
		s.config.SyncLoopThrottle,
	)
=======
	go stages2.StageLoop(s.downloadCtx, s.chainKV, s.stagedSync, s.downloadServer.Hd, s.notifications, s.downloadServer.UpdateHead, s.waitForStageLoopStop, s.config.SyncLoopThrottle)
>>>>>>> c7c3a593

	return nil
}

// Stop implements node.Service, terminating all internal goroutines used by the
// Ethereum protocol.
func (s *Ethereum) Stop() error {
	// Stop all the peer-related stuff first.
	s.downloadCancel()
	s.txPoolP2PServer.TxFetcher.Stop()
	s.txPool.Stop()
	if s.quitMining != nil {
		close(s.quitMining)
	}

	if s.privateAPI != nil {
		shutdownDone := make(chan bool)
		go func() {
			defer close(shutdownDone)
			s.privateAPI.GracefulStop()
		}()
		select {
		case <-time.After(1 * time.Second): // shutdown deadline
			s.privateAPI.Stop()
		case <-shutdownDone:
		}
	}

	//s.miner.Stop()
	s.engine.Close()
	if s.txPool != nil {
		s.txPool.Stop()
	}
	<-s.waitForStageLoopStop
	if s.config.Miner.Enabled {
		<-s.waitForMiningStop
	}
	for _, sentryServer := range s.sentryServers {
		sentryServer.Close()
	}
	return nil
}<|MERGE_RESOLUTION|>--- conflicted
+++ resolved
@@ -680,16 +680,7 @@
 		}(i)
 	}
 
-<<<<<<< HEAD
-	go stages2.StageLoop(
-		s.downloadCtx, s.chainKV,
-		s.stagedSync, s.downloadServer.Hd,
-		s.notifications, s.downloadServer.UpdateHead, s.waitForStageLoopStop,
-		s.config.SyncLoopThrottle,
-	)
-=======
 	go stages2.StageLoop(s.downloadCtx, s.chainKV, s.stagedSync, s.downloadServer.Hd, s.notifications, s.downloadServer.UpdateHead, s.waitForStageLoopStop, s.config.SyncLoopThrottle)
->>>>>>> c7c3a593
 
 	return nil
 }
