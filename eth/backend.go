--- conflicted
+++ resolved
@@ -1854,11 +1854,9 @@
 	return libsentry.NewSentryMultiplexer(sentries)
 }
 
-<<<<<<< HEAD
 // func (s *Ethereum) BlockChain() eth1_chain_reader.ChainReaderWriterEth1 {
 // 	return s.ExecutionModule().blo
 // }
-
 // func NewArbEthereum(
 // 	blockchain *core.BlockChain,
 // 	chainDb kv.RwDB,
@@ -1868,9 +1866,11 @@
 // 		chainDb:    chainDb,
 // 	}
 // }
-
 // func (eth *Ethereum) StateAtTransaction(ctx context.Context, block *types.Block, txIndex int, reexec uint64) (*core.Message, vm.BlockContext, *state.StateDB, tracers.StateReleaseFunc, error) {
 // 	return eth.stateAtTransaction(ctx, block, txIndex, reexec)
+// }
+// func (eth *Ethereum) StateAtTransaction(ctx context.Context, block *types.Block, txIndex int, reexec uint64) (*core.Message, vm.BlockContext, *state.StateDB, tracers.StateReleaseFunc, error) {
+//		return eth.stateAtTransaction(ctx, block, txIndex, reexec)
 // }
 
 // TODO
@@ -1884,10 +1884,6 @@
 	}
 }
 
-// func (eth *Ethereum) StateAtTransaction(ctx context.Context, block *types.Block, txIndex int, reexec uint64) (*core.Message, vm.BlockContext, *state.StateDB, tracers.StateReleaseFunc, error) {
-// 	return eth.stateAtTransaction(ctx, block, txIndex, reexec)
-// }
-=======
 type engineAPISwitcher struct {
 	backend *Ethereum
 }
@@ -1898,5 +1894,4 @@
 	}
 
 	e.backend.engineBackendRPC.SetConsuming(consuming)
-}
->>>>>>> 0e25f800
+}