--- conflicted
+++ resolved
@@ -829,11 +829,7 @@
 
 		go func() {
 			eth1Getter := getters.NewExecutionSnapshotReader(ctx, beaconCfg, blockReader, backend.chainDB)
-<<<<<<< HEAD
-			if err := caplin1.RunCaplinPhase1(ctx, client, engine, beaconCfg, genesisCfg, state, nil, dirs, config.BeaconRouter, eth1Getter, backend.downloaderClient, config.CaplinConfig.Backfilling, config.CaplinConfig.Archive, historyDB, indiciesDB); err != nil {
-=======
-			if err := caplin1.RunCaplinPhase1(ctx, engine, config, networkCfg, beaconCfg, genesisCfg, state, nil, dirs, snapshotVersion, config.BeaconRouter, eth1Getter, backend.downloaderClient, config.CaplinConfig.Backfilling, config.CaplinConfig.Archive, historyDB, indiciesDB, creds); err != nil {
->>>>>>> f7586cd6
+			if err := caplin1.RunCaplinPhase1(ctx, engine, config, networkCfg, beaconCfg, genesisCfg, state, nil, dirs, config.BeaconRouter, eth1Getter, backend.downloaderClient, config.CaplinConfig.Backfilling, config.CaplinConfig.Archive, historyDB, indiciesDB, creds); err != nil {
 				logger.Error("could not start caplin", "err", err)
 			}
 			ctxCancel()
