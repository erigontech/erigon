// Copyright 2014 The go-ethereum Authors
// (original work)
// Copyright 2024 The Erigon Authors
// (modifications)
// This file is part of Erigon.
//
// Erigon is free software: you can redistribute it and/or modify
// it under the terms of the GNU Lesser General Public License as published by
// the Free Software Foundation, either version 3 of the License, or
// (at your option) any later version.
//
// Erigon is distributed in the hope that it will be useful,
// but WITHOUT ANY WARRANTY; without even the implied warranty of
// MERCHANTABILITY or FITNESS FOR A PARTICULAR PURPOSE. See the
// GNU Lesser General Public License for more details.
//
// You should have received a copy of the GNU Lesser General Public License
// along with Erigon. If not, see <http://www.gnu.org/licenses/>.

// Package eth implements the Ethereum protocol.
package eth

import (
	"context"
	"errors"
	"fmt"
	"io/fs"
	"math/big"
	"net"
	"os"
	"path/filepath"
	"slices"
	"strconv"
	"strings"
	"sync"
	"sync/atomic"
	"time"

	"github.com/erigontech/mdbx-go/mdbx"
	lru "github.com/hashicorp/golang-lru/arc/v2"
	"github.com/holiman/uint256"
	"golang.org/x/sync/errgroup"
	"golang.org/x/sync/semaphore"
	"google.golang.org/grpc"
	"google.golang.org/grpc/credentials"
	"google.golang.org/protobuf/types/known/emptypb"

	"github.com/erigontech/erigon-db/downloader"
	"github.com/erigontech/erigon-db/downloader/downloadercfg"
	"github.com/erigontech/erigon-db/downloader/downloadergrpc"
	"github.com/erigontech/erigon-db/rawdb"
	"github.com/erigontech/erigon-db/rawdb/blockio"
	"github.com/erigontech/erigon-lib/chain"
	"github.com/erigontech/erigon-lib/chain/networkname"
	"github.com/erigontech/erigon-lib/chain/snapcfg"
	"github.com/erigontech/erigon-lib/common"
	"github.com/erigontech/erigon-lib/common/datadir"
	"github.com/erigontech/erigon-lib/common/dbg"
	"github.com/erigontech/erigon-lib/common/debug"
	"github.com/erigontech/erigon-lib/common/dir"
	"github.com/erigontech/erigon-lib/common/disk"
	"github.com/erigontech/erigon-lib/common/mem"
	"github.com/erigontech/erigon-lib/config3"
	"github.com/erigontech/erigon-lib/crypto"
	"github.com/erigontech/erigon-lib/diagnostics"
	"github.com/erigontech/erigon-lib/direct"
	"github.com/erigontech/erigon-lib/event"
	protodownloader "github.com/erigontech/erigon-lib/gointerfaces/downloaderproto"
	"github.com/erigontech/erigon-lib/gointerfaces/grpcutil"
	remote "github.com/erigontech/erigon-lib/gointerfaces/remoteproto"
	rpcsentinel "github.com/erigontech/erigon-lib/gointerfaces/sentinelproto"
	protosentry "github.com/erigontech/erigon-lib/gointerfaces/sentryproto"
	"github.com/erigontech/erigon-lib/gointerfaces/txpoolproto"
	prototypes "github.com/erigontech/erigon-lib/gointerfaces/typesproto"
	"github.com/erigontech/erigon-lib/kv"
	"github.com/erigontech/erigon-lib/kv/kvcache"
	"github.com/erigontech/erigon-lib/kv/kvcfg"
	"github.com/erigontech/erigon-lib/kv/prune"
	"github.com/erigontech/erigon-lib/kv/remotedbserver"
	"github.com/erigontech/erigon-lib/kv/temporal"
	"github.com/erigontech/erigon-lib/log/v3"
	libsentry "github.com/erigontech/erigon-lib/p2p/sentry"
	"github.com/erigontech/erigon-lib/snaptype"
	libstate "github.com/erigontech/erigon-lib/state"
	"github.com/erigontech/erigon-lib/types"
	"github.com/erigontech/erigon-lib/wrap"
	"github.com/erigontech/erigon/cl/clparams"
	"github.com/erigontech/erigon/cl/persistence/format/snapshot_format/getters"
	executionclient "github.com/erigontech/erigon/cl/phase1/execution_client"
	"github.com/erigontech/erigon/cmd/caplin/caplin1"
	rpcdaemoncli "github.com/erigontech/erigon/cmd/rpcdaemon/cli"
	"github.com/erigontech/erigon/core"
	"github.com/erigontech/erigon/core/vm"
	"github.com/erigontech/erigon/eth/consensuschain"
	"github.com/erigontech/erigon/eth/ethconfig"
	"github.com/erigontech/erigon/eth/ethconsensusconfig"
	"github.com/erigontech/erigon/eth/tracers"
	"github.com/erigontech/erigon/ethstats"
	"github.com/erigontech/erigon/execution/builder"
	"github.com/erigontech/erigon/execution/chainspec"
	"github.com/erigontech/erigon/execution/consensus"
	"github.com/erigontech/erigon/execution/consensus/clique"
	"github.com/erigontech/erigon/execution/consensus/ethash"
	"github.com/erigontech/erigon/execution/consensus/merge"
	"github.com/erigontech/erigon/execution/engineapi"
	"github.com/erigontech/erigon/execution/engineapi/engine_block_downloader"
	"github.com/erigontech/erigon/execution/engineapi/engine_helpers"
	"github.com/erigontech/erigon/execution/eth1"
	"github.com/erigontech/erigon/execution/eth1/eth1_chain_reader"
	"github.com/erigontech/erigon/execution/stagedsync"
	"github.com/erigontech/erigon/execution/stagedsync/stages"
	stages2 "github.com/erigontech/erigon/execution/stages"
	"github.com/erigontech/erigon/node"
	"github.com/erigontech/erigon/node/nodecfg"
	"github.com/erigontech/erigon/p2p"
	"github.com/erigontech/erigon/p2p/enode"
	"github.com/erigontech/erigon/p2p/protocols/eth"
	"github.com/erigontech/erigon/p2p/sentry"
	"github.com/erigontech/erigon/p2p/sentry/sentry_multi_client"
	"github.com/erigontech/erigon/polygon/bor"
	"github.com/erigontech/erigon/polygon/bor/borcfg"
	"github.com/erigontech/erigon/polygon/bor/finality/flags"
	"github.com/erigontech/erigon/polygon/bor/valset"
	"github.com/erigontech/erigon/polygon/bridge"
	"github.com/erigontech/erigon/polygon/heimdall"
	polygonsync "github.com/erigontech/erigon/polygon/sync"
	"github.com/erigontech/erigon/rpc"
	"github.com/erigontech/erigon/rpc/contracts"
	"github.com/erigontech/erigon/rpc/jsonrpc"
	"github.com/erigontech/erigon/rpc/rpchelper"
	privateapi2 "github.com/erigontech/erigon/turbo/privateapi"
	"github.com/erigontech/erigon/turbo/services"
	"github.com/erigontech/erigon/turbo/shards"
	"github.com/erigontech/erigon/turbo/silkworm"
	"github.com/erigontech/erigon/turbo/snapshotsync/freezeblocks"
	"github.com/erigontech/erigon/txnprovider"
	"github.com/erigontech/erigon/txnprovider/shutter"
	"github.com/erigontech/erigon/txnprovider/txpool"
	"github.com/erigontech/erigon/txnprovider/txpool/txpoolcfg"

	_ "github.com/erigontech/erigon/polygon/chain" // Register Polygon chains
)

// Config contains the configuration options of the ETH protocol.
// Deprecated: use ethconfig.Config instead.
type Config = ethconfig.Config

// Ethereum implements the Ethereum full node service.
type Ethereum struct {
	config *ethconfig.Config

	// DB interfaces
	chainDB    kv.TemporalRwDB
	privateAPI *grpc.Server

	engine consensus.Engine

	gasPrice  *uint256.Int
	etherbase common.Address

	networkID uint64

	lock         sync.RWMutex // Protects the variadic fields (e.g. gas price and etherbase)
	chainConfig  *chain.Config
	apiList      []rpc.API
	genesisBlock *types.Block
	genesisHash  common.Hash

	eth1ExecutionServer *eth1.EthereumExecutionModule

	ethBackendRPC       *privateapi2.EthBackendServer
	ethRpcClient        rpchelper.ApiBackend
	engineBackendRPC    *engineapi.EngineServer
	miningRPC           *privateapi2.MiningServer
	miningRpcClient     txpoolproto.MiningClient
	stateDiffClient     *direct.StateDiffClientDirect
	rpcFilters          *rpchelper.Filters
	rpcDaemonStateCache kvcache.Cache

	miningSealingQuit   chan struct{}
	pendingBlocks       chan *types.Block
	minedBlocks         chan *types.Block
	minedBlockObservers *event.Observers[*types.Block]

	sentryCtx      context.Context
	sentryCancel   context.CancelFunc
	sentriesClient *sentry_multi_client.MultiClient
	sentryServers  []*sentry.GrpcServer

	stagedSync         *stagedsync.Sync
	pipelineStagedSync *stagedsync.Sync
	syncStages         []*stagedsync.Stage
	syncUnwindOrder    stagedsync.UnwindOrder
	syncPruneOrder     stagedsync.PruneOrder

	downloaderClient protodownloader.DownloaderClient

	notifications *shards.Notifications

	unsubscribeEthstat func()

	waitForStageLoopStop chan struct{}
	waitForMiningStop    chan struct{}

	txPool                    *txpool.TxPool
	txPoolGrpcServer          txpoolproto.TxpoolServer
	txPoolRpcClient           txpoolproto.TxpoolClient
	shutterPool               *shutter.Pool
	blockBuilderNotifyNewTxns chan struct{}
	forkValidator             *engine_helpers.ForkValidator
	downloader                *downloader.Downloader

	blockSnapshots *freezeblocks.RoSnapshots
	blockReader    services.FullBlockReader
	blockWriter    *blockio.BlockWriter
	kvRPC          *remotedbserver.KvServer
	logger         log.Logger

	sentinel rpcsentinel.SentinelClient

	silkworm                 *silkworm.Silkworm
	silkwormRPCDaemonService *silkworm.RpcDaemonService
	silkwormSentryService    *silkworm.SentryService

	polygonSyncService  *polygonsync.Service
	polygonDownloadSync *stagedsync.Sync
	polygonBridge       *bridge.Service
	heimdallService     *heimdall.Service
	stopNode            func() error
	bgComponentsEg      errgroup.Group
}

func splitAddrIntoHostAndPort(addr string) (host string, port int, err error) {
	idx := strings.LastIndexByte(addr, ':')
	if idx < 0 {
		return "", 0, errors.New("invalid address format")
	}
	host = addr[:idx]
	port, err = strconv.Atoi(addr[idx+1:])
	return
}

func checkAndSetCommitmentHistoryFlag(tx kv.RwTx, logger log.Logger, dirs datadir.Dirs, cfg *ethconfig.Config) error {

	isCommitmentHistoryEnabled, ok, err := rawdb.ReadDBCommitmentHistoryEnabled(tx)
	if err != nil {
		return err
	}
	if !ok {
		if !cfg.KeepExecutionProofs {
			if err := rawdb.WriteDBCommitmentHistoryEnabled(tx, cfg.KeepExecutionProofs); err != nil {
				return err
			}
			return nil
		}
		// we need to make sure we do not run from an old version so check amount of keys in kv.AccountDomain
		c, err := tx.Count(kv.TblAccountVals)
		if err != nil {
			return fmt.Errorf("failed to count keys in kv.AccountDomain: %w", err)
		}
		if c > 0 {
			return fmt.Errorf("commitment history is not enabled in the database. restart erigon after deleting the chaindata folder: %s", dirs.Chaindata)
		}

		if err := rawdb.WriteDBCommitmentHistoryEnabled(tx, cfg.KeepExecutionProofs); err != nil {
			return err
		}
		return nil
	}
	if cfg.KeepExecutionProofs != isCommitmentHistoryEnabled {
		return fmt.Errorf(
			"flag '--prune.experimental.include-commitment-history' mismatch: db: %v; config: %v. please restart Erigon '--prune.experimental.include-commitment-history=%v' or delete the chaindata folder: %s",
			isCommitmentHistoryEnabled, cfg.KeepExecutionProofs, cfg.KeepExecutionProofs, dirs.Chaindata)
	}
	if err := rawdb.WriteDBCommitmentHistoryEnabled(tx, cfg.KeepExecutionProofs); err != nil {
		return err
	}
	if cfg.KeepExecutionProofs {
		logger.Warn("[experiment] enabling commitment history. this is an experimental flag so run at your own risk!", "enabled", cfg.KeepExecutionProofs)
	}
	return nil
}

const blockBufferSize = 128

// New creates a new Ethereum object (including the
// initialisation of the common Ethereum object)
func New(ctx context.Context, stack *node.Node, config *ethconfig.Config, logger log.Logger, tracer *tracers.Tracer) (*Ethereum, error) {
	if config.Miner.GasPrice == nil || config.Miner.GasPrice.Sign() <= 0 {
		logger.Warn("Sanitizing invalid miner gas price", "provided", config.Miner.GasPrice, "updated", ethconfig.Defaults.Miner.GasPrice)
		config.Miner.GasPrice = new(big.Int).Set(ethconfig.Defaults.Miner.GasPrice)
	}
	dirs := stack.Config().Dirs

	tmpdir := dirs.Tmp
	if err := RemoveContents(tmpdir); err != nil { // clean it on startup
		return nil, fmt.Errorf("clean tmp dir: %s, %w", tmpdir, err)
	}

	// Assemble the Ethereum object
	rawChainDB, err := node.OpenDatabase(ctx, stack.Config(), kv.ChainDB, "", false, logger)
	if err != nil {
		return nil, err
	}
	latestBlockBuiltStore := builder.NewLatestBlockBuiltStore()

	if err := rawChainDB.Update(context.Background(), func(tx kv.RwTx) error {
		var notChanged bool

		inConfig := config.PersistReceiptsCacheV2
		notChanged, config.PersistReceiptsCacheV2, err = kvcfg.PersistReceipts.EnsureNotChanged(tx, inConfig)
		if err != nil {
			return err
		}
		if !notChanged {
			logger.Warn("--persist.receipt changed since the last run, enabling historical receipts cache. full resync will be required to use the new configuration. if you do not need this feature, ignore this warning.", "inDB", config.PersistReceiptsCacheV2, "inConfig", inConfig)
		}
		if config.PersistReceiptsCacheV2 {
			libstate.EnableHistoricalRCache()
		}

		if err := checkAndSetCommitmentHistoryFlag(tx, logger, dirs, config); err != nil {
			return err
		}
		if err = stages.UpdateMetrics(tx); err != nil {
			return err
		}

		config.Prune, err = prune.EnsureNotChanged(tx, config.Prune)
		if err != nil {
			return err
		}

		return nil
	}); err != nil {
		return nil, err
	}

	ctx, ctxCancel := context.WithCancel(context.Background())

	// kv_remote architecture does blocks on stream.Send - means current architecture require unlimited amount of txs to provide good throughput
	backend := &Ethereum{
		sentryCtx:                 ctx,
		sentryCancel:              ctxCancel,
		config:                    config,
		networkID:                 config.NetworkID,
		etherbase:                 config.Miner.Etherbase,
		waitForStageLoopStop:      make(chan struct{}),
		waitForMiningStop:         make(chan struct{}),
		blockBuilderNotifyNewTxns: make(chan struct{}, 1),
		miningSealingQuit:         make(chan struct{}),
		minedBlocks:               make(chan *types.Block, 1),
		minedBlockObservers:       event.NewObservers[*types.Block](),
		logger:                    logger,
		stopNode: func() error {
			return stack.Close()
		},
	}

	var chainConfig *chain.Config
	var genesis *types.Block
	if err := rawChainDB.Update(context.Background(), func(tx kv.RwTx) error {

		genesisConfig, err := core.ReadGenesis(tx)
		if err != nil {
			return err
		}

		if genesisConfig != nil {
			config.Genesis = genesisConfig
		}

		if tracer != nil && tracer.Hooks != nil && tracer.Hooks.OnBlockchainInit != nil {
			tracer.Hooks.OnBlockchainInit(config.Genesis.Config)
		}

		h, err := rawdb.ReadCanonicalHash(tx, 0)
		if err != nil {
			panic(err)
		}
		genesisSpec := config.Genesis
		if h != (common.Hash{}) { // fallback to db content
			genesisSpec = nil
		}
		var genesisErr error
		chainConfig, genesis, genesisErr = core.WriteGenesisBlock(tx, genesisSpec, config.OverrideOsakaTime, dirs, logger)
		if _, ok := genesisErr.(*chain.ConfigCompatError); genesisErr != nil && !ok {
			return genesisErr
		}

		return nil
	}); err != nil {
		panic(err)
	}
	chainConfig.AllowAA = config.AllowAA
	backend.chainConfig = chainConfig
	backend.genesisBlock = genesis
	backend.genesisHash = genesis.Hash()

	setDefaultMinerGasLimit(chainConfig, config, logger)

	setBorDefaultMinerGasPrice(chainConfig, config, logger)
	setBorDefaultTxPoolPriceLimit(chainConfig, config.TxPool, logger)

	logger.Info("Initialised chain configuration", "config", chainConfig, "genesis", genesis.Hash())
	if dbg.OnlyCreateDB {
		logger.Info("done")
		os.Exit(1)
	}

	segmentsBuildLimiter := semaphore.NewWeighted(int64(dbg.BuildSnapshotAllowance))

	// Check if we have an already initialized chain and fall back to
	// that if so. Otherwise we need to generate a new genesis spec.
	blockReader, blockWriter, allSnapshots, allBorSnapshots, bridgeStore, heimdallStore, agg, err := setUpBlockReader(ctx, rawChainDB, config.Dirs, config, chainConfig, stack.Config(), logger, segmentsBuildLimiter)
	if err != nil {
		return nil, err
	}
	backend.blockSnapshots, backend.blockReader, backend.blockWriter = allSnapshots, blockReader, blockWriter

	backend.chainDB, err = temporal.New(rawChainDB, agg)
	if err != nil {
		return nil, err
	}

	// Can happen in some configurations
<<<<<<< HEAD
	if err := backend.setUpSnapDownloader(ctx, config.Downloader); err != nil {
=======
	if err := backend.setUpSnapDownloader(ctx, stack.Config(), config.Downloader, chainConfig); err != nil {
>>>>>>> 3b29a71a
		return nil, err
	}

	kvRPC := remotedbserver.NewKvServer(ctx, backend.chainDB, allSnapshots, allBorSnapshots, agg, logger)
	backend.notifications = shards.NewNotifications(kvRPC)
	backend.kvRPC = kvRPC

	backend.gasPrice, _ = uint256.FromBig(config.Miner.GasPrice)

	if config.SilkwormExecution || config.SilkwormRpcDaemon || config.SilkwormSentry {
		logLevel, err := log.LvlFromString(config.SilkwormVerbosity)
		if err != nil {
			return nil, err
		}
		backend.silkworm, err = silkworm.New(config.Dirs.DataDir, mdbx.Version(), config.SilkwormNumContexts, logLevel)
		if err != nil {
			return nil, err
		}
	}

	p2pConfig := stack.Config().P2P
	var sentries []protosentry.SentryClient
	if len(p2pConfig.SentryAddr) > 0 {
		for _, addr := range p2pConfig.SentryAddr {
			sentryClient, err := sentry_multi_client.GrpcClient(backend.sentryCtx, addr)
			if err != nil {
				return nil, err
			}
			sentries = append(sentries, sentryClient)
		}
	} else if config.SilkwormSentry {
		apiPort := 53774
		apiAddr := fmt.Sprintf("127.0.0.1:%d", apiPort)

		collectNodeURLs := func(nodes []*enode.Node) []string {
			var urls []string
			for _, n := range nodes {
				urls = append(urls, n.URLv4())
			}
			return urls
		}

		settings := silkworm.SentrySettings{
			ClientId:    p2pConfig.Name,
			ApiPort:     apiPort,
			Port:        p2pConfig.ListenPort(),
			Nat:         p2pConfig.NATSpec,
			NetworkId:   config.NetworkID,
			NodeKey:     crypto.FromECDSA(p2pConfig.PrivateKey),
			StaticPeers: collectNodeURLs(p2pConfig.StaticNodes),
			Bootnodes:   collectNodeURLs(p2pConfig.BootstrapNodes),
			NoDiscover:  p2pConfig.NoDiscovery,
			MaxPeers:    p2pConfig.MaxPeers,
		}

		silkwormSentryService := silkworm.NewSentryService(backend.silkworm, settings)
		backend.silkwormSentryService = &silkwormSentryService

		sentryClient, err := sentry_multi_client.GrpcClient(backend.sentryCtx, apiAddr)
		if err != nil {
			return nil, err
		}
		sentries = append(sentries, sentryClient)
	} else {
		var readNodeInfo = func() *eth.NodeInfo {
			var res *eth.NodeInfo
			_ = backend.chainDB.View(context.Background(), func(tx kv.Tx) error {
				res = eth.ReadNodeInfo(tx, backend.chainConfig, backend.genesisHash, backend.networkID)
				return nil
			})

			return res
		}

		p2pConfig.DiscoveryDNS = backend.config.EthDiscoveryURLs

		listenHost, listenPort, err := splitAddrIntoHostAndPort(p2pConfig.ListenAddr)
		if err != nil {
			return nil, err
		}

		var pi int // points to next port to be picked from refCfg.AllowedPorts
		for _, protocol := range p2pConfig.ProtocolVersion {
			cfg := p2pConfig
			cfg.NodeDatabase = filepath.Join(stack.Config().Dirs.Nodes, eth.ProtocolToString[protocol])

			// pick port from allowed list
			var picked bool
			for ; pi < len(cfg.AllowedPorts); pi++ {
				pc := int(cfg.AllowedPorts[pi])
				if pc == 0 {
					// For ephemeral ports probing to see if the port is taken does not
					// make sense.
					picked = true
					break
				}
				if !checkPortIsFree(fmt.Sprintf("%s:%d", listenHost, pc)) {
					logger.Warn("bind protocol to port has failed: port is busy", "protocols", fmt.Sprintf("eth/%d", cfg.ProtocolVersion), "port", pc)
					continue
				}
				if listenPort != pc {
					listenPort = pc
				}
				pi++
				picked = true
				break
			}
			if !picked {
				return nil, fmt.Errorf("run out of allowed ports for p2p eth protocols %v. Extend allowed port list via --p2p.allowed-ports", cfg.AllowedPorts)
			}

			cfg.ListenAddr = fmt.Sprintf("%s:%d", listenHost, listenPort)
			server := sentry.NewGrpcServer(backend.sentryCtx, nil, readNodeInfo, &cfg, protocol, logger)
			backend.sentryServers = append(backend.sentryServers, server)
			sentries = append(sentries, direct.NewSentryClientDirect(protocol, server))
		}

		go func() {
			logEvery := time.NewTicker(90 * time.Second)
			defer logEvery.Stop()

			var logItems []interface{}

			for {
				select {
				case <-backend.sentryCtx.Done():
					return
				case <-logEvery.C:
					logItems = logItems[:0]
					peerCountMap := map[uint]int{}
					for _, srv := range backend.sentryServers {
						counts := srv.SimplePeerCount()
						for protocol, count := range counts {
							peerCountMap[protocol] += count
						}
					}
					if len(peerCountMap) == 0 {
						logger.Warn("[p2p] No GoodPeers")
					} else {
						for protocol, count := range peerCountMap {
							logItems = append(logItems, eth.ProtocolToString[protocol], strconv.Itoa(count))
						}
						logger.Info("[p2p] GoodPeers", logItems...)
					}
				}
			}
		}()
	}

	// setup periodic logging and prometheus updates
	go mem.LogMemStats(ctx, logger)
	go disk.UpdateDiskStats(ctx, logger)
	go dbg.SaveHeapProfileNearOOMPeriodically(ctx, dbg.SaveHeapWithLogger(&logger))
	go kv.CollectTableSizesPeriodically(ctx, backend.chainDB, kv.ChainDB, logger)

	var currentBlock *types.Block
	if err := backend.chainDB.View(context.Background(), func(tx kv.Tx) error {
		currentBlock, err = blockReader.CurrentBlock(tx)
		return err
	}); err != nil {
		panic(err)
	}

	currentBlockNumber := uint64(0)
	if currentBlock != nil {
		currentBlockNumber = currentBlock.NumberU64()
	}

	logger.Info("Initialising Ethereum protocol", "network", config.NetworkID)
	var consensusConfig interface{}

	if chainConfig.Clique != nil {
		consensusConfig = &config.Clique
	} else if chainConfig.Aura != nil {
		consensusConfig = &config.Aura
	} else if chainConfig.Bor != nil {
		consensusConfig = chainConfig.Bor
	} else {
		consensusConfig = &config.Ethash
	}

	var heimdallClient heimdall.Client
	var polygonBridge *bridge.Service
	var heimdallService *heimdall.Service
	var bridgeRPC *bridge.BackendServer
	var heimdallRPC *heimdall.BackendServer

	if chainConfig.Bor != nil {
		if !config.WithoutHeimdall {
			heimdallClient = heimdall.NewHttpClient(config.HeimdallURL, logger, heimdall.WithApiVersioner(ctx))
		} else {
			heimdallClient = heimdall.NewIdleClient(config.Miner)
		}

		borConfig := consensusConfig.(*borcfg.BorConfig)

		polygonBridge = bridge.NewService(bridge.ServiceConfig{
			Store:        bridgeStore,
			Logger:       logger,
			BorConfig:    borConfig,
			EventFetcher: heimdallClient,
		})

		if err := heimdallStore.Milestones().Prepare(ctx); err != nil {
			return nil, err
		}

		_, err := heimdallStore.Milestones().DeleteFromBlockNum(ctx, 0)
		if err != nil {
			return nil, err
		}

		heimdallService = heimdall.NewService(heimdall.ServiceConfig{
			Store:     heimdallStore,
			BorConfig: borConfig,
			Client:    heimdallClient,
			Logger:    logger,
		})

		bridgeRPC = bridge.NewBackendServer(ctx, polygonBridge)
		heimdallRPC = heimdall.NewBackendServer(ctx, heimdallService)

		backend.polygonBridge = polygonBridge
		backend.heimdallService = heimdallService

		flags.Milestone = false
	}

	backend.engine = ethconsensusconfig.CreateConsensusEngine(ctx, stack.Config(), chainConfig, consensusConfig, config.Miner.Notify, config.Miner.Noverify, heimdallClient, config.WithoutHeimdall, blockReader, false /* readonly */, logger, polygonBridge, heimdallService)

	inMemoryExecution := func(txc wrap.TxContainer, header *types.Header, body *types.RawBody, unwindPoint uint64, headersChain []*types.Header, bodiesChain []*types.RawBody,
		notifications *shards.Notifications) error {
		terseLogger := log.New()
		terseLogger.SetHandler(log.LvlFilterHandler(log.LvlWarn, log.StderrHandler))
		// Needs its own notifications to not update RPC daemon and txpool about pending blocks
		stateSync := stages2.NewInMemoryExecution(backend.sentryCtx, backend.chainDB, config, backend.sentriesClient,
			dirs, notifications, blockReader, blockWriter, backend.silkworm, terseLogger)
		chainReader := consensuschain.NewReader(chainConfig, txc.Tx, blockReader, logger)
		// We start the mining step
		if err := stages2.StateStep(ctx, chainReader, backend.engine, txc, stateSync, header, body, unwindPoint, headersChain, bodiesChain, config.ImportMode); err != nil {
			logger.Warn("Could not validate block", "err", err)
			return errors.Join(consensus.ErrInvalidBlock, err)
		}
		var progress uint64
		progress, err = stages.GetStageProgress(txc.Tx, stages.Execution)
		if err != nil {
			return err
		}
		if progress < header.Number.Uint64() {
			return fmt.Errorf("unsuccessful execution, progress %d < expected %d", progress, header.Number.Uint64())
		}
		return nil
	}
	backend.forkValidator = engine_helpers.NewForkValidator(ctx, currentBlockNumber, inMemoryExecution, tmpdir, backend.blockReader)

	statusDataProvider := sentry.NewStatusDataProvider(
		backend.chainDB,
		chainConfig,
		genesis,
		backend.config.NetworkID,
		logger,
	)

	// limit "new block" broadcasts to at most 10 random peers at time
	maxBlockBroadcastPeers := func(header *types.Header) uint { return 10 }

	// unlimited "new block" broadcasts to all peers for blocks announced by Bor validators
	if borEngine, ok := backend.engine.(*bor.Bor); ok {
		defaultValue := maxBlockBroadcastPeers(nil)
		maxBlockBroadcastPeers = func(header *types.Header) uint {
			isValidator, err := borEngine.IsValidator(header)
			if err != nil {
				logger.Warn("maxBlockBroadcastPeers: borEngine.IsValidator has failed", "err", err)
				return defaultValue
			}
			if isValidator {
				// 0 means send to all
				return 0
			}
			return defaultValue
		}
	}

	sentryMcDisableBlockDownload := chainConfig.Bor != nil
	backend.sentriesClient, err = sentry_multi_client.NewMultiClient(
		backend.chainDB,
		chainConfig,
		backend.engine,
		sentries,
		config.Sync,
		blockReader,
		blockBufferSize,
		statusDataProvider,
		stack.Config().SentryLogPeerInfo,
		maxBlockBroadcastPeers,
		sentryMcDisableBlockDownload,
		logger,
	)
	if err != nil {
		return nil, err
	}

	var ethashApi *ethash.API
	if casted, ok := backend.engine.(*ethash.Ethash); ok {
		ethashApi = casted.APIs(nil)[1].Service.(*ethash.API)
	}

	backend.miningRPC = privateapi2.NewMiningServer(ctx, backend, ethashApi, logger)
	backend.ethBackendRPC = privateapi2.NewEthBackendServer(
		ctx,
		backend,
		backend.chainDB,
		backend.notifications,
		blockReader,
		logger,
		latestBlockBuiltStore,
		chainConfig,
	)

	backend.stateDiffClient = direct.NewStateDiffClientDirect(kvRPC)
	var txnProvider txnprovider.TxnProvider
	if config.TxPool.Disable {
		backend.txPoolGrpcServer = &txpool.GrpcDisabled{}
	} else {
		sentries := backend.sentriesClient.Sentries()
		blockBuilderNotifyNewTxns := func() {
			select {
			case backend.blockBuilderNotifyNewTxns <- struct{}{}:
			default:
			}
		}
		backend.txPool, backend.txPoolGrpcServer, err = txpool.Assemble(
			ctx,
			config.TxPool,
			backend.chainDB,
			kvcache.NewDummy(),
			sentries,
			backend.stateDiffClient,
			blockBuilderNotifyNewTxns,
			logger,
			direct.NewEthBackendClientDirect(backend.ethBackendRPC),
		)
		if err != nil {
			return nil, err
		}

		txnProvider = backend.txPool
	}

	httpRpcCfg := stack.Config().Http
	ethRpcClient, txPoolRpcClient, miningRpcClient, rpcDaemonStateCache, rpcFilters := rpcdaemoncli.EmbeddedServices(
		ctx,
		backend.chainDB,
		httpRpcCfg.StateCache,
		httpRpcCfg.RpcFiltersConfig,
		blockReader,
		backend.ethBackendRPC,
		backend.txPoolGrpcServer,
		backend.miningRPC,
		backend.stateDiffClient,
		logger,
	)
	backend.ethRpcClient = ethRpcClient
	backend.txPoolRpcClient = txPoolRpcClient
	backend.miningRpcClient = miningRpcClient
	backend.rpcDaemonStateCache = rpcDaemonStateCache
	backend.rpcFilters = rpcFilters

	if config.Shutter.Enabled {
		if config.TxPool.Disable {
			panic("can't enable shutter pool when devp2p txpool is disabled")
		}

		baseApi := jsonrpc.NewBaseApi(
			backend.rpcFilters,
			backend.rpcDaemonStateCache,
			blockReader,
			httpRpcCfg.WithDatadir,
			httpRpcCfg.EvmCallTimeout,
			backend.engine,
			httpRpcCfg.Dirs,
			backend.polygonBridge,
		)
		ethApi := jsonrpc.NewEthAPI(
			baseApi,
			backend.chainDB,
			backend.ethRpcClient,
			backend.txPoolRpcClient,
			backend.miningRpcClient,
			httpRpcCfg.Gascap,
			httpRpcCfg.Feecap,
			httpRpcCfg.ReturnDataLimit,
			httpRpcCfg.AllowUnprotectedTxs,
			httpRpcCfg.MaxGetProofRewindBlockCount,
			httpRpcCfg.WebsocketSubscribeLogsChannelSize,
			logger,
		)
		contractBackend := contracts.NewDirectBackend(ethApi)
		baseTxnProvider := backend.txPool
		currentBlockNumReader := func(ctx context.Context) (*uint64, error) {
			tx, err := backend.chainDB.BeginRo(ctx)
			if err != nil {
				return nil, err
			}

			defer tx.Rollback()
			return chain.CurrentBlockNumber(tx)
		}
		backend.shutterPool = shutter.NewPool(
			logger,
			config.Shutter,
			baseTxnProvider,
			contractBackend,
			backend.stateDiffClient,
			currentBlockNumReader,
		)
		txnProvider = backend.shutterPool
	}

	miner := stagedsync.NewMiningState(&config.Miner)
	backend.pendingBlocks = miner.PendingResultCh

	var (
		snapDb     kv.RwDB
		recents    *lru.ARCCache[common.Hash, *bor.Snapshot]
		signatures *lru.ARCCache[common.Hash, common.Address]
	)
	if bor, ok := backend.engine.(*bor.Bor); ok {
		snapDb = bor.DB
		recents = bor.Recents
		signatures = bor.Signatures
	}

	astridEnabled := chainConfig.Bor != nil

	// proof-of-work mining
	mining := stagedsync.New(
		config.Sync,
		stagedsync.MiningStages(backend.sentryCtx,
			stagedsync.StageMiningCreateBlockCfg(backend.chainDB, miner, backend.chainConfig, backend.engine, nil, tmpdir, backend.blockReader),
			stagedsync.StageExecuteBlocksCfg(
				backend.chainDB,
				config.Prune,
				config.BatchSize,
				chainConfig,
				backend.engine,
				&vm.Config{},
				backend.notifications,
				config.StateStream,
				/*stateStream=*/ false,
				dirs,
				blockReader,
				backend.sentriesClient.Hd,
				config.Genesis,
				config.Sync,
				stages2.SilkwormForExecutionStage(backend.silkworm, config),
			),
			stagedsync.StageSendersCfg(backend.chainDB, chainConfig, config.Sync, false, dirs.Tmp, config.Prune, blockReader, backend.sentriesClient.Hd),
			stagedsync.StageMiningExecCfg(backend.chainDB, miner, backend.notifications.Events, backend.chainConfig, backend.engine, &vm.Config{}, tmpdir, nil, 0, txnProvider, blockReader),
			stagedsync.StageMiningFinishCfg(backend.chainDB, backend.chainConfig, backend.engine, miner, backend.miningSealingQuit, backend.blockReader, latestBlockBuiltStore),
			astridEnabled,
		), stagedsync.MiningUnwindOrder, stagedsync.MiningPruneOrder,
		logger, stages.ModeBlockProduction)

	// proof-of-stake mining
	assembleBlockPOS := func(param *core.BlockBuilderParameters, interrupt *int32) (*types.BlockWithReceipts, error) {
		miningStatePos := stagedsync.NewMiningState(&config.Miner)
		miningStatePos.MiningConfig.Etherbase = param.SuggestedFeeRecipient
		proposingSync := stagedsync.New(
			config.Sync,
			stagedsync.MiningStages(backend.sentryCtx,
				stagedsync.StageMiningCreateBlockCfg(backend.chainDB, miningStatePos, backend.chainConfig, backend.engine, param, tmpdir, backend.blockReader),
				stagedsync.StageExecuteBlocksCfg(
					backend.chainDB,
					config.Prune,
					config.BatchSize,
					chainConfig,
					backend.engine,
					&vm.Config{},
					backend.notifications,
					config.StateStream,
					/*stateStream=*/ false,
					dirs,
					blockReader,
					backend.sentriesClient.Hd,
					config.Genesis,
					config.Sync,
					stages2.SilkwormForExecutionStage(backend.silkworm, config),
				),
				stagedsync.StageSendersCfg(backend.chainDB, chainConfig, config.Sync, false, dirs.Tmp, config.Prune, blockReader, backend.sentriesClient.Hd),
				stagedsync.StageMiningExecCfg(backend.chainDB, miningStatePos, backend.notifications.Events, backend.chainConfig, backend.engine, &vm.Config{}, tmpdir, interrupt, param.PayloadId, txnProvider, blockReader),
				stagedsync.StageMiningFinishCfg(backend.chainDB, backend.chainConfig, backend.engine, miningStatePos, backend.miningSealingQuit, backend.blockReader, latestBlockBuiltStore),
				astridEnabled,
			), stagedsync.MiningUnwindOrder, stagedsync.MiningPruneOrder, logger, stages.ModeBlockProduction)
		// We start the mining step
		if err := stages2.MiningStep(ctx, backend.chainDB, proposingSync, tmpdir, logger); err != nil {
			return nil, err
		}
		block := <-miningStatePos.MiningResultCh
		return block, nil
	}

	blockRetire := freezeblocks.NewBlockRetire(1, dirs, blockReader, blockWriter, backend.chainDB, heimdallStore, bridgeStore, backend.chainConfig, config, backend.notifications.Events, segmentsBuildLimiter, logger)
	var creds credentials.TransportCredentials
	if stack.Config().PrivateApiAddr != "" {
		if stack.Config().TLSConnection {
			creds, err = grpcutil.TLS(stack.Config().TLSCACert, stack.Config().TLSCertFile, stack.Config().TLSKeyFile)
			if err != nil {
				return nil, err
			}
		}
		backend.privateAPI, err = privateapi2.StartGrpc(
			kvRPC,
			backend.ethBackendRPC,
			backend.txPoolGrpcServer,
			backend.miningRPC,
			bridgeRPC,
			heimdallRPC,
			stack.Config().PrivateApiAddr,
			stack.Config().PrivateApiRateLimit,
			creds,
			stack.Config().HealthCheck,
			logger)
		if err != nil {
			return nil, fmt.Errorf("private api: %w", err)
		}
	}

	if currentBlock == nil {
		currentBlock = genesis
	}

	go func() {
		defer debug.LogPanic()
		for {
			select {
			case b := <-backend.minedBlocks:
				if !sentryMcDisableBlockDownload {
					// Add mined header and block body before broadcast. This is because the broadcast call
					// will trigger the staged sync which will require headers and blocks to be available
					// in their respective cache in the download stage. If not found, it would cause a
					// liveness issue for the chain.
					if err := backend.sentriesClient.Hd.AddMinedHeader(b.Header()); err != nil {
						logger.Error("add mined block to header downloader", "err", err)
					}
					backend.sentriesClient.Bd.AddToPrefetch(b.Header(), b.RawBody())
				}

				backend.minedBlockObservers.Notify(b)

				//p2p
				//backend.sentriesClient.BroadcastNewBlock(context.Background(), b, b.Difficulty())
				//rpcdaemon
				if err := backend.miningRPC.BroadcastMinedBlock(b); err != nil {
					logger.Error("txpool rpc mined block broadcast", "err", err)
				}

			case b := <-backend.pendingBlocks:
				if err := backend.miningRPC.BroadcastPendingBlock(b); err != nil {
					logger.Error("txpool rpc pending block broadcast", "err", err)
				}
			case <-backend.sentriesClient.Hd.QuitPoWMining:
				return
			}
		}
	}()

	if err := backend.StartMining(
		ctx,
		backend.chainDB,
		backend.stateDiffClient,
		mining,
		miner,
		backend.gasPrice,
		backend.sentriesClient.Hd.QuitPoWMining,
		heimdallStore,
		tmpdir,
		logger); err != nil {
		return nil, err
	}

	backend.syncStages = stages2.NewDefaultStages(backend.sentryCtx, backend.chainDB, snapDb, p2pConfig, config, backend.sentriesClient, backend.notifications, backend.downloaderClient,
		blockReader, blockRetire, backend.silkworm, backend.forkValidator, heimdallClient, heimdallStore, bridgeStore, recents, signatures, logger, tracer)
	backend.syncUnwindOrder = stagedsync.DefaultUnwindOrder
	backend.syncPruneOrder = stagedsync.DefaultPruneOrder

	backend.stagedSync = stagedsync.New(config.Sync, backend.syncStages, backend.syncUnwindOrder, backend.syncPruneOrder, logger, stages.ModeApplyingBlocks)

	hook := stages2.NewHook(backend.sentryCtx, backend.chainDB, backend.notifications, backend.stagedSync, backend.blockReader, backend.chainConfig, backend.logger, backend.sentriesClient.SetStatus)

	checkStateRoot := true
	pipelineStages := stages2.NewPipelineStages(ctx, backend.chainDB, config, p2pConfig, backend.sentriesClient, backend.notifications, backend.downloaderClient, blockReader, blockRetire, backend.silkworm, backend.forkValidator, logger, tracer, checkStateRoot)
	backend.pipelineStagedSync = stagedsync.New(config.Sync, pipelineStages, stagedsync.PipelineUnwindOrder, stagedsync.PipelinePruneOrder, logger, stages.ModeApplyingBlocks)
	backend.eth1ExecutionServer = eth1.NewEthereumExecutionModule(blockReader, backend.chainDB, backend.pipelineStagedSync, backend.forkValidator, chainConfig, assembleBlockPOS, hook, backend.notifications.Accumulator, backend.notifications.RecentLogs, backend.notifications.StateChangesConsumer, logger, backend.engine, config.Sync, ctx)
	executionRpc := direct.NewExecutionClientDirect(backend.eth1ExecutionServer)

	var executionEngine executionclient.ExecutionEngine

	executionEngine, err = executionclient.NewExecutionClientDirect(eth1_chain_reader.NewChainReaderEth1(chainConfig, executionRpc, 1000))
	if err != nil {
		return nil, err
	}

	engineBackendRPC := engineapi.NewEngineServer(
		logger,
		chainConfig,
		executionRpc,
		backend.sentriesClient.Hd,
		engine_block_downloader.NewEngineBlockDownloader(ctx,
			logger, backend.sentriesClient.Hd, executionRpc,
			backend.sentriesClient.Bd, backend.sentriesClient.BroadcastNewBlock, backend.sentriesClient.SendBodyRequest, blockReader,
			backend.chainDB, chainConfig, tmpdir, config.Sync),
		config.InternalCL && !config.CaplinConfig.EnableEngineAPI, // If the chain supports the engine API, then we should not make the server fail.
		false,
		config.Miner.EnabledPOS,
		!config.PolygonPosSingleSlotFinality,
	)
	backend.engineBackendRPC = engineBackendRPC
	// If we choose not to run a consensus layer, run our embedded.
	if config.InternalCL && (clparams.EmbeddedSupported(config.NetworkID) || config.CaplinConfig.IsDevnet()) {
		config.CaplinConfig.NetworkId = clparams.NetworkType(config.NetworkID)
		config.CaplinConfig.LoopBlockLimit = uint64(config.LoopBlockLimit)
		if config.CaplinConfig.EnableEngineAPI {
			jwtSecretHex, err := os.ReadFile(httpRpcCfg.JWTSecretPath)
			if err != nil {
				logger.Error("failed to read jwt secret", "err", err, "path", httpRpcCfg.JWTSecretPath)
				return nil, err
			}
			jwtSecret := common.FromHex(strings.TrimSpace(string(jwtSecretHex)))
			executionEngine, err = executionclient.NewExecutionClientRPC(jwtSecret, httpRpcCfg.AuthRpcHTTPListenAddress, httpRpcCfg.AuthRpcPort)
			if err != nil {
				logger.Error("failed to create execution client", "err", err)
				return nil, err
			}
		}
		go func() {
			eth1Getter := getters.NewExecutionSnapshotReader(ctx, blockReader, backend.chainDB)
			if err := caplin1.RunCaplinService(ctx, executionEngine, config.CaplinConfig, dirs, eth1Getter, backend.downloaderClient, creds, segmentsBuildLimiter); err != nil {
				logger.Error("could not start caplin", "err", err)
			}
			ctxCancel()
		}()
	}

	if chainConfig.Bor != nil {
		backend.polygonSyncService = polygonsync.NewService(
			config,
			logger,
			chainConfig,
			polygonSyncSentry(sentries),
			p2pConfig.MaxPeers,
			statusDataProvider,
			executionRpc,
			config.LoopBlockLimit,
			polygonBridge,
			heimdallService,
			backend.notifications,
			backend.engineBackendRPC,
			backend,
		)

		// we need to initiate download before the heimdall services start rather than
		// waiting for the stage loop to start
		// TODO although this works we probably want to call engine.Start instead

		if !config.Snapshot.NoDownloader && backend.downloaderClient == nil {
			panic("expect to have non-nil downloaderClient")
		}
		backend.polygonDownloadSync = stagedsync.New(backend.config.Sync, stagedsync.DownloadSyncStages(
			backend.sentryCtx, stagedsync.StageSnapshotsCfg(
				backend.chainDB, backend.sentriesClient.ChainConfig, config.Sync, dirs, blockRetire, backend.downloaderClient,
				blockReader, backend.notifications, false, false, false, backend.silkworm, config.Prune,
			)), nil, nil, backend.logger, stages.ModeApplyingBlocks)

		// these range extractors set the db to the local db instead of the chain db
		// TODO this needs be refactored away by having a retire/merge component per
		// snapshot instead of global processing in the stage loop
		type extractableStore interface {
			RangeExtractor() snaptype.RangeExtractor
		}

		if withRangeExtractor, ok := heimdallStore.Spans().(extractableStore); ok {
			allBorSnapshots.SetRangeExtractor(heimdall.Spans, withRangeExtractor.RangeExtractor())
		}

		if withRangeExtractor, ok := heimdallStore.Checkpoints().(extractableStore); ok {
			allBorSnapshots.SetRangeExtractor(heimdall.Checkpoints, withRangeExtractor.RangeExtractor())
		}

		if withRangeExtractor, ok := heimdallStore.Milestones().(extractableStore); ok {
			allBorSnapshots.SetRangeExtractor(heimdall.Milestones, withRangeExtractor.RangeExtractor())
		}

		if withRangeExtractor, ok := bridgeStore.(extractableStore); ok {
			allBorSnapshots.SetRangeExtractor(heimdall.Events, withRangeExtractor.RangeExtractor())
		}
	}

	go func() {
		if err := agg.MergeLoop(ctx); err != nil {
			logger.Error("snapashot merge loop error", "err", err)
		}
	}()

	return backend, nil
}

func (s *Ethereum) Init(stack *node.Node, config *ethconfig.Config, chainConfig *chain.Config) error {
	blockReader := s.blockReader
	ctx := s.sentryCtx
	chainKv := s.chainDB
	var err error

	if chainConfig.Bor == nil {
		s.sentriesClient.Hd.StartPoSDownloader(s.sentryCtx, s.sentriesClient.SendHeaderRequest, s.sentriesClient.Penalize)
	}

	emptyBadHash := config.BadBlockHash == common.Hash{}
	if !emptyBadHash {
		if err = chainKv.View(ctx, func(tx kv.Tx) error {
			badBlockHeader, hErr := rawdb.ReadHeaderByHash(tx, config.BadBlockHash)
			if badBlockHeader != nil {
				unwindPoint := badBlockHeader.Number.Uint64() - 1
				if err := s.stagedSync.UnwindTo(unwindPoint, stagedsync.BadBlock(config.BadBlockHash, errors.New("Init unwind")), tx); err != nil {
					return err
				}
			}
			return hErr
		}); err != nil {
			return err
		}
	}

	//eth.APIBackend = &EthAPIBackend{stack.Config().ExtRPCEnabled(), stack.Config().AllowUnprotectedTxs, eth, nil}
	gpoParams := config.GPO
	if gpoParams.Default == nil {
		gpoParams.Default = config.Miner.GasPrice
	}
	// start HTTP API
	httpRpcCfg := stack.Config().Http
	//eth.APIBackend.gpo = gasprice.NewOracle(eth.APIBackend, gpoParams)
	if config.Ethstats != "" {
		var headCh chan [][]byte
		headCh, s.unsubscribeEthstat = s.notifications.Events.AddHeaderSubscription()
		if err := ethstats.New(stack, s.sentryServers, chainKv, s.blockReader, s.engine, config.Ethstats, s.networkID, ctx.Done(), headCh, s.txPoolRpcClient); err != nil {
			return err
		}
	}

	s.apiList = jsonrpc.APIList(chainKv, s.ethRpcClient, s.txPoolRpcClient, s.miningRpcClient, s.rpcFilters, s.rpcDaemonStateCache, blockReader, &httpRpcCfg, s.engine, s.logger, s.polygonBridge, s.heimdallService)

	if config.SilkwormRpcDaemon && httpRpcCfg.Enabled {
		interface_log_settings := silkworm.RpcInterfaceLogSettings{
			Enabled:         config.SilkwormRpcLogEnabled,
			ContainerFolder: config.SilkwormRpcLogDirPath,
			MaxFileSizeMB:   config.SilkwormRpcLogMaxFileSize,
			MaxFiles:        config.SilkwormRpcLogMaxFiles,
			DumpResponse:    config.SilkwormRpcLogDumpResponse,
		}
		settings := silkworm.RpcDaemonSettings{
			EthLogSettings:       interface_log_settings,
			EthAPIHost:           httpRpcCfg.HttpListenAddress,
			EthAPIPort:           httpRpcCfg.HttpPort,
			EthAPISpec:           httpRpcCfg.API,
			NumWorkers:           config.SilkwormRpcNumWorkers,
			CORSDomains:          httpRpcCfg.HttpCORSDomain,
			JWTFilePath:          httpRpcCfg.JWTSecretPath,
			JSONRPCCompatibility: config.SilkwormRpcJsonCompatibility,
			WebSocketEnabled:     httpRpcCfg.WebsocketEnabled,
			WebSocketCompression: httpRpcCfg.WebsocketCompression,
			HTTPCompression:      httpRpcCfg.HttpCompression,
		}
		silkwormRPCDaemonService := silkworm.NewRpcDaemonService(s.silkworm, chainKv, settings)
		s.silkwormRPCDaemonService = &silkwormRPCDaemonService
	} else {
		go func() {
			if err := rpcdaemoncli.StartRpcServer(ctx, &httpRpcCfg, s.apiList, s.logger); err != nil {
				s.logger.Error("cli.StartRpcServer error", "err", err)
			}
		}()
	}

	if chainConfig.Bor == nil || config.PolygonPosSingleSlotFinality {
		go s.engineBackendRPC.Start(ctx, &httpRpcCfg, s.chainDB, s.blockReader, s.rpcFilters, s.rpcDaemonStateCache, s.engine, s.ethRpcClient, s.txPoolRpcClient, s.miningRpcClient)
	}

	// Register the backend on the node
	stack.RegisterLifecycle(s)
	return nil
}

func (s *Ethereum) APIs() []rpc.API {
	return s.apiList
}

func (s *Ethereum) Etherbase() (eb common.Address, err error) {
	s.lock.RLock()
	etherbase := s.etherbase
	s.lock.RUnlock()

	if etherbase != (common.Address{}) {
		return etherbase, nil
	}
	return common.Address{}, errors.New("etherbase must be explicitly specified")
}

// StartMining starts the miner with the given number of CPU threads. If mining
// is already running, this method adjust the number of threads allowed to use
// and updates the minimum price required by the transaction pool.
func (s *Ethereum) StartMining(ctx context.Context, db kv.RwDB, stateDiffClient *direct.StateDiffClientDirect, mining *stagedsync.Sync, miner stagedsync.MiningState, gasPrice *uint256.Int, quitCh chan struct{}, heimdallStore heimdall.Store, tmpDir string, logger log.Logger) error {

	var borcfg *bor.Bor
	if b, ok := s.engine.(*bor.Bor); ok {
		borcfg = b
		b.HeaderProgress(s.sentriesClient.Hd)
	} else if br, ok := s.engine.(*merge.Merge); ok {
		if b, ok := br.InnerEngine().(*bor.Bor); ok {
			borcfg = b
			b.HeaderProgress(s.sentriesClient.Hd)
		}
	}

	if !miner.MiningConfig.Enabled {
		return nil
	}

	// Configure the local mining address
	eb, err := s.Etherbase()
	if err != nil {
		s.logger.Error("Cannot start mining without etherbase", "err", err)
		return fmt.Errorf("etherbase missing: %w", err)
	}

	if miner.MiningConfig.Enabled {
		if s.chainConfig.ChainName == networkname.Dev {
			miner.MiningConfig.SigKey = core.DevnetSignPrivateKey
		}
		if miner.MiningConfig.SigKey == nil {
			s.logger.Error("Etherbase account unavailable locally", "err", err)
			return fmt.Errorf("signer missing: %w", err)
		}
		if borcfg != nil {
			borcfg.Authorize(eb, func(_ common.Address, mimeType string, message []byte) ([]byte, error) {
				return crypto.Sign(crypto.Keccak256(message), miner.MiningConfig.SigKey)
			})
		} else if s.chainConfig.Consensus == chain.CliqueConsensus {
			s.engine.(*clique.Clique).Authorize(eb, func(_ common.Address, _ string, msg []byte) ([]byte, error) {
				return crypto.Sign(crypto.Keccak256(msg), miner.MiningConfig.SigKey)
			})
		} else {
			s.logger.Error("mining is not supported after the Merge")
			return errors.New("mining is not supported after the Merge")
		}
	} else {
		// for the bor dev network without heimdall we need the authorizer to be set otherwise there is no
		// validator defined in the bor validator set and non mining nodes will reject all blocks
		// this assumes in this mode we're only running a single validator

		if s.chainConfig.ChainName == networkname.BorDevnet && s.config.WithoutHeimdall {
			borcfg.Authorize(eb, func(addr common.Address, _ string, _ []byte) ([]byte, error) {
				return nil, &valset.UnauthorizedSignerError{Number: 0, Signer: addr.Bytes()}
			})
		}

		return nil
	}

	streamCtx, streamCancel := context.WithCancel(ctx)
	stream, err := stateDiffClient.StateChanges(streamCtx, &remote.StateChangeRequest{WithStorage: false, WithTransactions: true}, grpc.WaitForReady(true))

	if err != nil {
		streamCancel()
		return err
	}

	stateChangeCh := make(chan *remote.StateChange)

	go func() {
		for req, err := stream.Recv(); ; req, err = stream.Recv() {
			select {
			case <-ctx.Done():
				return
			default:
			}

			if err == nil {
				for _, change := range req.ChangeBatch {
					stateChangeCh <- change
				}
			}
		}
	}()

	go func() {
		defer debug.LogPanic()
		defer close(s.waitForMiningStop)
		defer streamCancel()

		mineEvery := time.NewTicker(miner.MiningConfig.Recommit)

		defer mineEvery.Stop()

		s.logger.Info("Starting to mine", "etherbase", eb)

		var working bool
		var waiting atomic.Bool

		hasWork := true // Start mining immediately
		errc := make(chan error, 1)

		for {
			// Only reset if some work was done previously as we'd like to rely
			// on the `miner.recommit` as backup.
			if hasWork {
				mineEvery.Reset(miner.MiningConfig.Recommit)
			}

			// Only check for case if you're already mining (i.e. working = true) and
			// waiting for error or you don't have any work yet (i.e. hasWork = false).
			if working || !hasWork {
				select {
				case stateChanges := <-stateChangeCh:
					block := stateChanges.BlockHeight
					s.logger.Debug("Start mining based on previous block", "block", block)
					// TODO - can do mining clean up here as we have previous
					// block info in the state channel
					hasWork = true

				case <-s.blockBuilderNotifyNewTxns:
					//log.Warn("[dbg] blockBuilderNotifyNewTxns")

					// Skip mining based on new txn notif for bor consensus
					hasWork = s.chainConfig.Bor == nil
					if hasWork {
						s.logger.Debug("Start mining based on txpool notif")
					}
				case <-mineEvery.C:
					//log.Warn("[dbg] mineEvery", "working", working, "waiting", waiting.Load())
					if !(working || waiting.Load()) {
						s.logger.Debug("Start mining based on miner.recommit", "duration", miner.MiningConfig.Recommit)
					}
					hasWork = !(working || waiting.Load())
				case err := <-errc:
					working = false
					hasWork = false
					if errors.Is(err, common.ErrStopped) {
						return
					}
					if err != nil {
						s.logger.Warn("mining", "err", err)
					}
				case <-quitCh:
					return
				case <-ctx.Done():
					return
				}
			}

			if !working && hasWork {
				working = true
				hasWork = false
				mineEvery.Reset(miner.MiningConfig.Recommit)
				go func() {
					err = stages2.MiningStep(ctx, db, mining, tmpDir, logger)

					waiting.Store(true)
					defer func() {
						waiting.Store(false)
						errc <- err
					}()

					if err != nil {
						return
					}

					for {
						select {
						case block := <-miner.MiningResultCh:
							if block != nil {
								s.logger.Debug("Mined block", "block", block.Block.Number())
								s.minedBlocks <- block.Block
							}
							return
						case <-ctx.Done():
							errc <- ctx.Err()
							return
						}
					}
				}()
			}
		}
	}()

	return nil
}

func (s *Ethereum) IsMining() bool { return s.config.Miner.Enabled }

func (s *Ethereum) RegisterMinedBlockObserver(callback func(msg *types.Block)) event.UnregisterFunc {
	return s.minedBlockObservers.Register(callback)
}

func (s *Ethereum) ChainKV() kv.RwDB            { return s.chainDB }
func (s *Ethereum) NetVersion() (uint64, error) { return s.networkID, nil }
func (s *Ethereum) NetPeerCount() (uint64, error) {
	var sentryPc uint64 = 0

	s.logger.Trace("sentry", "peer count", sentryPc)
	for _, sc := range s.sentriesClient.Sentries() {
		ctx := context.Background()
		reply, err := sc.PeerCount(ctx, &protosentry.PeerCountRequest{})
		if err != nil {
			s.logger.Warn("sentry", "err", err)
			return 0, nil
		}
		sentryPc += reply.Count
	}

	return sentryPc, nil
}

func (s *Ethereum) NodesInfo(limit int) (*remote.NodesInfoReply, error) {
	if limit == 0 || limit > len(s.sentriesClient.Sentries()) {
		limit = len(s.sentriesClient.Sentries())
	}

	nodes := make([]*prototypes.NodeInfoReply, 0, limit)
	for i := 0; i < limit; i++ {
		sc := s.sentriesClient.Sentries()[i]

		nodeInfo, err := sc.NodeInfo(context.Background(), nil)
		if err != nil {
			s.logger.Error("sentry nodeInfo", "err", err)
			continue
		}

		nodes = append(nodes, nodeInfo)
	}

	nodesInfo := &remote.NodesInfoReply{NodesInfo: nodes}
	slices.SortFunc(nodesInfo.NodesInfo, remote.NodeInfoReplyCmp)

	return nodesInfo, nil
}

// sets up blockReader and client downloader
<<<<<<< HEAD
func (s *Ethereum) setUpSnapDownloader(ctx context.Context, downloaderCfg *downloadercfg.Cfg) error {
=======
func (s *Ethereum) setUpSnapDownloader(ctx context.Context, nodeCfg *nodecfg.Config, downloaderCfg *downloadercfg.Cfg, cc *chain.Config) error {
>>>>>>> 3b29a71a
	var err error
	s.chainDB.OnFilesChange(func(frozenFileNames []string) {
		s.logger.Warn("files changed...sending notification")
		events := s.notifications.Events
		events.OnNewSnapshot()
		if s.downloaderClient != nil && len(frozenFileNames) > 0 {
			req := &protodownloader.AddRequest{Items: make([]*protodownloader.AddItem, 0, len(frozenFileNames))}
			for _, fName := range frozenFileNames {
				req.Items = append(req.Items, &protodownloader.AddItem{
					Path: filepath.Join("history", fName),
				})
			}
			if _, err := s.downloaderClient.Add(ctx, req); err != nil {
				s.logger.Warn("[snapshots] notify downloader", "err", err)
			}
		}
	})

	if s.config.Snapshot.NoDownloader {
		return nil
	}

	if s.config.Snapshot.DownloaderAddr != "" {
		// connect to external Downloader
		s.downloaderClient, err = downloadergrpc.NewClient(ctx, s.config.Snapshot.DownloaderAddr)
	} else {
		if downloaderCfg == nil || downloaderCfg.ChainName == "" {
			return nil
		}
		// start embedded Downloader
		if uploadFs := s.config.Sync.UploadLocation; len(uploadFs) > 0 {
			downloaderCfg.AddTorrentsFromDisk = false
		}

		s.downloader, err = downloader.New(ctx, downloaderCfg, s.logger, log.LvlDebug)
		if err != nil {
			return err
		}

		s.downloader.HandleTorrentClientStatus(nodeCfg.DebugMux)

		bittorrentServer, err := downloader.NewGrpcServer(s.downloader)
		if err != nil {
			return fmt.Errorf("new server: %w", err)
		}
		s.downloader.MainLoopInBackground(true)

		s.downloaderClient = direct.NewDownloaderClient(bittorrentServer)
	}
	return err
}

func setUpBlockReader(ctx context.Context, db kv.RwDB, dirs datadir.Dirs, snConfig *ethconfig.Config, chainConfig *chain.Config, nodeConfig *nodecfg.Config, logger log.Logger, blockSnapBuildSema *semaphore.Weighted) (*freezeblocks.BlockReader, *blockio.BlockWriter, *freezeblocks.RoSnapshots, *heimdall.RoSnapshots, bridge.Store, heimdall.Store, *libstate.Aggregator, error) {
	var minFrozenBlock uint64

	if frozenLimit := snConfig.Sync.FrozenBlockLimit; frozenLimit != 0 {
		if maxSeedable := snapcfg.MaxSeedableSegment(snConfig.Genesis.Config.ChainName, dirs.Snap); maxSeedable > frozenLimit {
			minFrozenBlock = maxSeedable - frozenLimit
		}
	}

	allSnapshots := freezeblocks.NewRoSnapshots(snConfig.Snapshot, dirs.Snap, minFrozenBlock, logger)

	var allBorSnapshots *heimdall.RoSnapshots
	var bridgeStore bridge.Store
	var heimdallStore heimdall.Store

	if chainConfig.Bor != nil {
		allBorSnapshots = heimdall.NewRoSnapshots(snConfig.Snapshot, dirs.Snap, minFrozenBlock, logger)
		bridgeStore = bridge.NewSnapshotStore(bridge.NewMdbxStore(dirs.DataDir, logger, false, int64(nodeConfig.Http.DBReadConcurrency)), allBorSnapshots, chainConfig.Bor)
		heimdallStore = heimdall.NewSnapshotStore(heimdall.NewMdbxStore(logger, dirs.DataDir, false, int64(nodeConfig.Http.DBReadConcurrency)), allBorSnapshots)
	}
	blockReader := freezeblocks.NewBlockReader(allSnapshots, allBorSnapshots, heimdallStore, bridgeStore)

	_, knownSnapCfg := snapcfg.KnownCfg(chainConfig.ChainName)
	createNewSaltFileIfNeeded := snConfig.Snapshot.NoDownloader || snConfig.Snapshot.DisableDownloadE3 || !knownSnapCfg
	salt, err := libstate.GetStateIndicesSalt(dirs, createNewSaltFileIfNeeded, logger)
	if err != nil {
		return nil, nil, nil, nil, nil, nil, nil, err
	}
	agg, err := libstate.NewAggregator2(ctx, dirs, config3.DefaultStepSize, salt, db, logger)
	if err != nil {
		return nil, nil, nil, nil, nil, nil, nil, err
	}
	agg.SetSnapshotBuildSema(blockSnapBuildSema)
	agg.SetProduceMod(snConfig.Snapshot.ProduceE3)

	allSegmentsDownloadComplete, err := core.AllSegmentsDownloadCompleteFromDB(db)
	if err != nil {
		return nil, nil, nil, nil, nil, nil, nil, err
	}
	if allSegmentsDownloadComplete {
		allSnapshots.OptimisticalyOpenFolder()
		if chainConfig.Bor != nil {
			allBorSnapshots.OptimisticalyOpenFolder()
		}
		_ = agg.OpenFolder()
	} else {
		logger.Debug("[rpc] download of segments not complete yet. please wait StageSnapshots to finish")
	}

	blockWriter := blockio.NewBlockWriter()

	return blockReader, blockWriter, allSnapshots, allBorSnapshots, bridgeStore, heimdallStore, agg, nil
}

func (s *Ethereum) Peers(ctx context.Context) (*remote.PeersReply, error) {
	var reply remote.PeersReply
	for _, sentryClient := range s.sentriesClient.Sentries() {
		peers, err := sentryClient.Peers(ctx, &emptypb.Empty{})
		if err != nil {
			return nil, fmt.Errorf("ethereum backend MultiClient.Peers error: %w", err)
		}
		reply.Peers = append(reply.Peers, peers.Peers...)
	}

	return &reply, nil
}

func (s *Ethereum) AddPeer(ctx context.Context, req *remote.AddPeerRequest) (*remote.AddPeerReply, error) {
	for _, sentryClient := range s.sentriesClient.Sentries() {
		_, err := sentryClient.AddPeer(ctx, &protosentry.AddPeerRequest{Url: req.Url})
		if err != nil {
			return nil, fmt.Errorf("ethereum backend MultiClient.AddPeers error: %w", err)
		}
	}
	return &remote.AddPeerReply{Success: true}, nil
}

// Protocols returns all the currently configured
// network protocols to start.
func (s *Ethereum) Protocols() []p2p.Protocol {
	protocols := make([]p2p.Protocol, 0, len(s.sentryServers))
	for i := range s.sentryServers {
		protocols = append(protocols, s.sentryServers[i].Protocols...)
	}
	return protocols
}

// Start implements node.Lifecycle, starting all internal goroutines needed by the
// Ethereum protocol implementation.
func (s *Ethereum) Start() error {
	s.sentriesClient.StartStreamLoops(s.sentryCtx)
	time.Sleep(10 * time.Millisecond) // just to reduce logs order confusion

	hook := stages2.NewHook(s.sentryCtx, s.chainDB, s.notifications, s.stagedSync, s.blockReader, s.chainConfig, s.logger, s.sentriesClient.SetStatus)

	currentTDProvider := func() *big.Int {
		currentTD, err := readCurrentTotalDifficulty(s.sentryCtx, s.chainDB, s.blockReader)
		if err != nil {
			panic(err)
		}
		return currentTD
	}

	if chainspec.IsChainPoS(s.chainConfig, currentTDProvider) {
		diagnostics.Send(diagnostics.SyncStageList{StagesList: diagnostics.InitStagesFromList(s.pipelineStagedSync.StagesIdsList())})
		s.waitForStageLoopStop = nil // TODO: Ethereum.Stop should wait for execution_server shutdown
		go s.eth1ExecutionServer.Start(s.sentryCtx)
	} else if s.chainConfig.Bor != nil {
		diagnostics.Send(diagnostics.SyncStageList{StagesList: diagnostics.InitStagesFromList(s.stagedSync.StagesIdsList())})
		s.waitForStageLoopStop = nil // Shutdown is handled by context
		s.bgComponentsEg.Go(func() error {
			defer s.logger.Info("[polygon.sync] goroutine terminated")
			// when we're running in stand alone mode we need to run the downloader before we start the
			// polygon services because they will wait for it to complete before opening their stores
			// which make use of snapshots and expect them to be initialize
			// TODO: get the snapshots to call the downloader directly - which will avoid this
			go func() {
				err := stages2.StageLoopIteration(s.sentryCtx, s.chainDB, wrap.NewTxContainer(nil, nil), s.polygonDownloadSync, true, true, s.logger, s.blockReader, hook)

				if err != nil && !errors.Is(err, context.Canceled) {
					s.logger.Error("[polygon.sync] downloader stage crashed - stopping node", "err", err)
					err = s.stopNode()
					if err != nil {
						s.logger.Error("could not stop node", "err", err)
					}
				}
			}()

			ctx := s.sentryCtx
			err := s.polygonSyncService.Run(ctx)
			if err == nil || errors.Is(err, context.Canceled) {
				return err
			}

			s.logger.Error("[polygon.sync] crashed - stopping node", "err", err)
			go func() { // call stopNode in another goroutine to avoid deadlock
				stopErr := s.stopNode()
				if stopErr != nil {
					s.logger.Error("[polygon.sync] could not stop node", "err", stopErr)
				}
			}()

			return err
		})
	} else {
		diagnostics.Send(diagnostics.SyncStageList{StagesList: diagnostics.InitStagesFromList(s.stagedSync.StagesIdsList())})
		go stages2.StageLoop(s.sentryCtx, s.chainDB, s.stagedSync, s.sentriesClient.Hd, s.waitForStageLoopStop, s.config.Sync.LoopThrottle, s.logger, s.blockReader, hook)
	}

	if s.chainConfig.Bor != nil {
		s.engine.(*bor.Bor).Start(s.chainDB)
	}

	if s.silkwormRPCDaemonService != nil {
		if err := s.silkwormRPCDaemonService.Start(); err != nil {
			s.logger.Error("silkworm.StartRpcDaemon error", "err", err)
		}
	}
	if s.silkwormSentryService != nil {
		if err := s.silkwormSentryService.Start(); err != nil {
			s.logger.Error("silkworm.SentryStart error", "err", err)
		}
	}

	if s.txPool != nil {
		// We start the transaction pool on startup, for a couple of reasons:
		// 1) Hive tests requires us to do so and starting it from eth_sendRawTransaction is not viable as we have not enough data
		// to initialize it properly.
		// 2) we cannot propose for block 1 regardless.
		s.bgComponentsEg.Go(func() error {
			defer s.logger.Info("[devp2p] txn pool goroutine terminated")
			err := s.txPool.Run(s.sentryCtx)
			if err != nil && !errors.Is(err, context.Canceled) {
				s.logger.Error("[devp2p] Run error", "err", err)
			}
			return err
		})
	}

	if s.shutterPool != nil {
		s.bgComponentsEg.Go(func() error {
			defer s.logger.Info("[shutter] pool goroutine terminated")
			err := s.shutterPool.Run(s.sentryCtx)
			if err != nil && !errors.Is(err, context.Canceled) {
				s.logger.Error("[shutter] Run error", "err", err)
			}
			return err
		})
	}

	return nil
}

// Stop implements node.Service, terminating all internal goroutines used by the
// Ethereum protocol.
func (s *Ethereum) Stop() error {
	// Stop all the peer-related stuff first.
	s.sentryCancel()
	if s.unsubscribeEthstat != nil {
		s.unsubscribeEthstat()
	}
	if s.downloader != nil {
		s.downloader.Close()
	}
	if s.privateAPI != nil {
		shutdownDone := make(chan bool)
		go func() {
			defer close(shutdownDone)
			s.privateAPI.GracefulStop()
		}()
		select {
		case <-time.After(1 * time.Second): // shutdown deadline
			s.privateAPI.Stop()
		case <-shutdownDone:
		}
	}
	common.SafeClose(s.sentriesClient.Hd.QuitPoWMining)
	_ = s.engine.Close()
	if s.waitForStageLoopStop != nil {
		<-s.waitForStageLoopStop
	}
	if s.config.Miner.Enabled {
		<-s.waitForMiningStop
	}
	for _, sentryServer := range s.sentryServers {
		sentryServer.Close()
	}
	s.chainDB.Close()

	if s.silkwormRPCDaemonService != nil {
		if err := s.silkwormRPCDaemonService.Stop(); err != nil {
			s.logger.Error("silkworm.StopRpcDaemon error", "err", err)
		}
	}
	if s.silkwormSentryService != nil {
		if err := s.silkwormSentryService.Stop(); err != nil {
			s.logger.Error("silkworm.SentryStop error", "err", err)
		}
	}
	if s.silkworm != nil {
		if err := s.silkworm.Close(); err != nil {
			s.logger.Error("silkworm.Close error", "err", err)
		}
	}

	if err := s.bgComponentsEg.Wait(); err != nil && !errors.Is(err, context.Canceled) {
		s.logger.Error("background component error", "err", err)
	}

	return nil
}

func (s *Ethereum) ChainDB() kv.RwDB {
	return s.chainDB
}

func (s *Ethereum) ChainConfig() *chain.Config {
	return s.chainConfig
}

func (s *Ethereum) StagedSync() *stagedsync.Sync {
	return s.stagedSync
}

func (s *Ethereum) PipelineStagedSync() *stagedsync.Sync {
	return s.pipelineStagedSync
}

func (s *Ethereum) Notifications() *shards.Notifications {
	return s.notifications
}

func (s *Ethereum) SentryCtx() context.Context {
	return s.sentryCtx
}

func (s *Ethereum) SentryControlServer() *sentry_multi_client.MultiClient {
	return s.sentriesClient
}
func (s *Ethereum) BlockIO() (services.FullBlockReader, *blockio.BlockWriter) {
	return s.blockReader, s.blockWriter
}

func (s *Ethereum) TxpoolServer() txpoolproto.TxpoolServer {
	return s.txPoolGrpcServer
}

func (s *Ethereum) ExecutionModule() *eth1.EthereumExecutionModule {
	return s.eth1ExecutionServer
}

// RemoveContents is like os.RemoveAll, but preserve dir itself
func RemoveContents(dirname string) error {
	d, err := os.Open(dirname)
	if err != nil {
		if errors.Is(err, fs.ErrNotExist) {
			// ignore due to windows
			_ = os.MkdirAll(dirname, 0o755)
			return nil
		}
		return err
	}
	defer d.Close()
	files, err := dir.ReadDir(dirname)
	if err != nil {
		return err
	}
	for _, file := range files {
		err = os.RemoveAll(filepath.Join(dirname, file.Name()))
		if err != nil {
			return err
		}
	}
	return nil
}

func checkPortIsFree(addr string) (free bool) {
	c, err := net.DialTimeout("tcp", addr, 200*time.Millisecond)
	if err != nil {
		return true
	}
	c.Close()
	return false
}

func readCurrentTotalDifficulty(ctx context.Context, db kv.RwDB, blockReader services.FullBlockReader) (*big.Int, error) {
	var currentTD *big.Int
	err := db.View(ctx, func(tx kv.Tx) error {
		h, err := blockReader.CurrentBlock(tx)
		if err != nil {
			return err
		}
		if h == nil {
			currentTD = nil
			return nil
		}

		currentTD, err = rawdb.ReadTd(tx, h.Hash(), h.NumberU64())
		return err
	})
	return currentTD, err
}

func (s *Ethereum) Sentinel() rpcsentinel.SentinelClient {
	return s.sentinel
}

func (s *Ethereum) DataDir() string {
	return s.config.Dirs.DataDir
}

// setBorDefaultMinerGasPrice enforces Miner.GasPrice to be equal to BorDefaultMinerGasPrice (25gwei by default)
func setBorDefaultMinerGasPrice(chainConfig *chain.Config, config *ethconfig.Config, logger log.Logger) {
	if chainConfig.Bor != nil && (config.Miner.GasPrice == nil || config.Miner.GasPrice.Cmp(ethconfig.BorDefaultMinerGasPrice) != 0) {
		logger.Warn("Sanitizing invalid bor miner gas price", "provided", config.Miner.GasPrice, "updated", ethconfig.BorDefaultMinerGasPrice)
		config.Miner.GasPrice = ethconfig.BorDefaultMinerGasPrice
	}
}

func setDefaultMinerGasLimit(chainConfig *chain.Config, config *ethconfig.Config, logger log.Logger) {
	if config.Miner.GasLimit == nil {
		gasLimit := ethconfig.DefaultBlockGasLimitByChain(config)
		config.Miner.GasLimit = &gasLimit
	}
}

// setBorDefaultTxPoolPriceLimit enforces MinFeeCap to be equal to BorDefaultTxPoolPriceLimit (25gwei by default)
func setBorDefaultTxPoolPriceLimit(chainConfig *chain.Config, config txpoolcfg.Config, logger log.Logger) {
	if chainConfig.Bor != nil && config.MinFeeCap != txpoolcfg.BorDefaultTxPoolPriceLimit {
		logger.Warn("Sanitizing invalid bor min fee cap", "provided", config.MinFeeCap, "updated", txpoolcfg.BorDefaultTxPoolPriceLimit)
		config.MinFeeCap = txpoolcfg.BorDefaultTxPoolPriceLimit
	}
}

func polygonSyncSentry(sentries []protosentry.SentryClient) protosentry.SentryClient {
	return libsentry.NewSentryMultiplexer(sentries)
}

type engineAPISwitcher struct {
	backend *Ethereum
}

func (e *engineAPISwitcher) SetConsuming(consuming bool) {
	if e.backend.engineBackendRPC == nil {
		return
	}

	e.backend.engineBackendRPC.SetConsuming(consuming)
}<|MERGE_RESOLUTION|>--- conflicted
+++ resolved
@@ -424,11 +424,7 @@
 	}
 
 	// Can happen in some configurations
-<<<<<<< HEAD
-	if err := backend.setUpSnapDownloader(ctx, config.Downloader); err != nil {
-=======
-	if err := backend.setUpSnapDownloader(ctx, stack.Config(), config.Downloader, chainConfig); err != nil {
->>>>>>> 3b29a71a
+	if err := backend.setUpSnapDownloader(ctx, stack.Config(), config.Downloader); err != nil {
 		return nil, err
 	}
 
@@ -1475,11 +1471,7 @@
 }
 
 // sets up blockReader and client downloader
-<<<<<<< HEAD
-func (s *Ethereum) setUpSnapDownloader(ctx context.Context, downloaderCfg *downloadercfg.Cfg) error {
-=======
-func (s *Ethereum) setUpSnapDownloader(ctx context.Context, nodeCfg *nodecfg.Config, downloaderCfg *downloadercfg.Cfg, cc *chain.Config) error {
->>>>>>> 3b29a71a
+func (s *Ethereum) setUpSnapDownloader(ctx context.Context, nodeCfg *nodecfg.Config, downloaderCfg *downloadercfg.Cfg) error {
 	var err error
 	s.chainDB.OnFilesChange(func(frozenFileNames []string) {
 		s.logger.Warn("files changed...sending notification")
