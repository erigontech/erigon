// Copyright 2014 The go-ethereum Authors
// This file is part of the go-ethereum library.
//
// The go-ethereum library is free software: you can redistribute it and/or modify
// it under the terms of the GNU Lesser General Public License as published by
// the Free Software Foundation, either version 3 of the License, or
// (at your option) any later version.
//
// The go-ethereum library is distributed in the hope that it will be useful,
// but WITHOUT ANY WARRANTY; without even the implied warranty of
// MERCHANTABILITY or FITNESS FOR A PARTICULAR PURPOSE. See the
// GNU Lesser General Public License for more details.
//
// You should have received a copy of the GNU Lesser General Public License
// along with the go-ethereum library. If not, see <http://www.gnu.org/licenses/>.

// Package eth implements the Ethereum protocol.
package eth

import (
	"context"
	"errors"
	"fmt"
	"io/fs"
	"math/big"
	"net"
	"os"
	"path/filepath"
	"strconv"
	"strings"
	"sync"
	"time"

	"github.com/ledgerwatch/erigon-lib/downloader/downloadergrpc"
	"github.com/ledgerwatch/erigon-lib/kv/kvcfg"
	clcore "github.com/ledgerwatch/erigon/cl/phase1/core"
	"github.com/ledgerwatch/erigon/cl/phase1/execution_client"
	"github.com/ledgerwatch/erigon/core/rawdb/blockio"
	"github.com/ledgerwatch/erigon/ethdb/prune"
	"github.com/ledgerwatch/erigon/turbo/snapshotsync/snap"

	"github.com/holiman/uint256"
	"github.com/ledgerwatch/log/v3"
	"golang.org/x/exp/slices"
	"google.golang.org/grpc"
	"google.golang.org/grpc/credentials"
	"google.golang.org/protobuf/types/known/emptypb"

	"github.com/ledgerwatch/erigon-lib/chain"
	libcommon "github.com/ledgerwatch/erigon-lib/common"
	"github.com/ledgerwatch/erigon-lib/common/datadir"
	"github.com/ledgerwatch/erigon-lib/common/dir"
	"github.com/ledgerwatch/erigon-lib/direct"
	downloader3 "github.com/ledgerwatch/erigon-lib/downloader"
	"github.com/ledgerwatch/erigon-lib/downloader/downloadercfg"
	proto_downloader "github.com/ledgerwatch/erigon-lib/gointerfaces/downloader"
	"github.com/ledgerwatch/erigon-lib/gointerfaces/grpcutil"
	"github.com/ledgerwatch/erigon-lib/gointerfaces/remote"
	proto_sentry "github.com/ledgerwatch/erigon-lib/gointerfaces/sentry"
	txpool_proto "github.com/ledgerwatch/erigon-lib/gointerfaces/txpool"
	prototypes "github.com/ledgerwatch/erigon-lib/gointerfaces/types"
	"github.com/ledgerwatch/erigon-lib/kv"
	"github.com/ledgerwatch/erigon-lib/kv/kvcache"
	"github.com/ledgerwatch/erigon-lib/kv/remotedbserver"
	libstate "github.com/ledgerwatch/erigon-lib/state"
	txpool2 "github.com/ledgerwatch/erigon-lib/txpool"
	"github.com/ledgerwatch/erigon-lib/txpool/txpooluitl"
	types2 "github.com/ledgerwatch/erigon-lib/types"

	"github.com/ledgerwatch/erigon/cl/clparams"
	"github.com/ledgerwatch/erigon/cl/cltypes"
	"github.com/ledgerwatch/erigon/cl/fork"
	"github.com/ledgerwatch/erigon/cmd/caplin-phase1/caplin1"
	"github.com/ledgerwatch/erigon/cmd/rpcdaemon/cli"
	"github.com/ledgerwatch/erigon/cmd/rpcdaemon/commands"
	"github.com/ledgerwatch/erigon/cmd/sentinel/sentinel"
	"github.com/ledgerwatch/erigon/cmd/sentinel/sentinel/service"
	"github.com/ledgerwatch/erigon/cmd/sentry/sentry"
	"github.com/ledgerwatch/erigon/common/debug"
	"github.com/ledgerwatch/erigon/consensus"
	"github.com/ledgerwatch/erigon/consensus/bor"
	"github.com/ledgerwatch/erigon/consensus/clique"
	"github.com/ledgerwatch/erigon/consensus/ethash"
	"github.com/ledgerwatch/erigon/consensus/merge"
	"github.com/ledgerwatch/erigon/core"
	"github.com/ledgerwatch/erigon/core/rawdb"
	"github.com/ledgerwatch/erigon/core/state/temporal"
	"github.com/ledgerwatch/erigon/core/systemcontracts"
	"github.com/ledgerwatch/erigon/core/types"
	"github.com/ledgerwatch/erigon/core/vm"
	"github.com/ledgerwatch/erigon/crypto"
	"github.com/ledgerwatch/erigon/eth/ethconfig"
	"github.com/ledgerwatch/erigon/eth/ethconsensusconfig"
	"github.com/ledgerwatch/erigon/eth/ethutils"
	"github.com/ledgerwatch/erigon/eth/protocols/eth"
	"github.com/ledgerwatch/erigon/eth/stagedsync"
	"github.com/ledgerwatch/erigon/eth/stagedsync/stages"
	"github.com/ledgerwatch/erigon/ethdb/privateapi"
	"github.com/ledgerwatch/erigon/ethstats"
	"github.com/ledgerwatch/erigon/node"
	"github.com/ledgerwatch/erigon/p2p"
	"github.com/ledgerwatch/erigon/p2p/enode"
	"github.com/ledgerwatch/erigon/params"
	"github.com/ledgerwatch/erigon/rpc"
	"github.com/ledgerwatch/erigon/turbo/engineapi"
	"github.com/ledgerwatch/erigon/turbo/services"
	"github.com/ledgerwatch/erigon/turbo/shards"
	"github.com/ledgerwatch/erigon/turbo/snapshotsync"
	stages2 "github.com/ledgerwatch/erigon/turbo/stages"
	"github.com/ledgerwatch/erigon/turbo/stages/headerdownload"
)

// Config contains the configuration options of the ETH protocol.
// Deprecated: use ethconfig.Config instead.
type Config = ethconfig.Config

// Ethereum implements the Ethereum full node service.
type Ethereum struct {
	config *ethconfig.Config

	// DB interfaces
	chainDB    kv.RwDB
	privateAPI *grpc.Server

	engine consensus.Engine

	gasPrice  *uint256.Int
	etherbase libcommon.Address

	networkID uint64

	lock         sync.RWMutex // Protects the variadic fields (e.g. gas price and etherbase)
	chainConfig  *chain.Config
	genesisBlock *types.Block
	genesisHash  libcommon.Hash

	ethBackendRPC      *privateapi.EthBackendServer
	miningRPC          txpool_proto.MiningServer
	stateChangesClient txpool2.StateChangesClient

	miningSealingQuit chan struct{}
	pendingBlocks     chan *types.Block
	minedBlocks       chan *types.Block

	// downloader fields
	sentryCtx      context.Context
	sentryCancel   context.CancelFunc
	sentriesClient *sentry.MultiClient
	sentryServers  []*sentry.GrpcServer

	stagedSync      *stagedsync.Sync
	syncStages      []*stagedsync.Stage
	syncUnwindOrder stagedsync.UnwindOrder
	syncPruneOrder  stagedsync.PruneOrder

	downloaderClient proto_downloader.DownloaderClient

	notifications      *shards.Notifications
	unsubscribeEthstat func()

	waitForStageLoopStop chan struct{}
	waitForMiningStop    chan struct{}

	txPool2DB               kv.RwDB
	txPool2                 *txpool2.TxPool
	newTxs2                 chan types2.Announcements
	txPool2Fetch            *txpool2.Fetch
	txPool2Send             *txpool2.Send
	txPool2GrpcServer       txpool_proto.TxpoolServer
	notifyMiningAboutNewTxs chan struct{}
	forkValidator           *engineapi.ForkValidator
	downloader              *downloader3.Downloader

	agg            *libstate.AggregatorV3
	blockSnapshots *snapshotsync.RoSnapshots
	blockReader    services.FullBlockReader
	blockWriter    *blockio.BlockWriter
	kvRPC          *remotedbserver.KvServer
	logger         log.Logger
}

func splitAddrIntoHostAndPort(addr string) (host string, port int, err error) {
	idx := strings.LastIndexByte(addr, ':')
	if idx < 0 {
		return "", 0, errors.New("invalid address format")
	}
	host = addr[:idx]
	port, err = strconv.Atoi(addr[idx+1:])
	return
}

// New creates a new Ethereum object (including the
// initialisation of the common Ethereum object)
func New(stack *node.Node, config *ethconfig.Config, logger log.Logger) (*Ethereum, error) {
	config.Snapshot.Enabled = config.Sync.UseSnapshots
	if config.Miner.GasPrice == nil || config.Miner.GasPrice.Cmp(libcommon.Big0) <= 0 {
		logger.Warn("Sanitizing invalid miner gas price", "provided", config.Miner.GasPrice, "updated", ethconfig.Defaults.Miner.GasPrice)
		config.Miner.GasPrice = new(big.Int).Set(ethconfig.Defaults.Miner.GasPrice)
	}

	dirs := stack.Config().Dirs
	tmpdir := dirs.Tmp
	if err := RemoveContents(tmpdir); err != nil { // clean it on startup
		return nil, fmt.Errorf("clean tmp dir: %s, %w", tmpdir, err)
	}

	// Assemble the Ethereum object
	chainKv, err := node.OpenDatabase(stack.Config(), kv.ChainDB, logger)
	if err != nil {
		return nil, err
	}

	if err := chainKv.Update(context.Background(), func(tx kv.RwTx) error {
		if err = stagedsync.UpdateMetrics(tx); err != nil {
			return err
		}

		config.Prune, err = prune.EnsureNotChanged(tx, config.Prune)
		if err != nil {
			return err
		}

		config.HistoryV3, err = kvcfg.HistoryV3.WriteOnce(tx, config.HistoryV3)
		if err != nil {
			return err
		}

<<<<<<< HEAD
		config.TransactionsV3 = true
		if err != nil {
			return err
		}

=======
>>>>>>> 36042391
		isCorrectSync, useSnapshots, err := snap.EnsureNotChanged(tx, config.Snapshot)
		if err != nil {
			return err
		}
		// if we are in the incorrect syncmode then we change it to the appropriate one
		if !isCorrectSync {
			config.Sync.UseSnapshots = useSnapshots
			config.Snapshot.Enabled = ethconfig.UseSnapshotsByChainName(config.Genesis.Config.ChainName) && useSnapshots
		}

		return nil
	}); err != nil {
		return nil, err
	}

	ctx, ctxCancel := context.WithCancel(context.Background())

	// kv_remote architecture does blocks on stream.Send - means current architecture require unlimited amount of txs to provide good throughput
	backend := &Ethereum{
		sentryCtx:            ctx,
		sentryCancel:         ctxCancel,
		config:               config,
		chainDB:              chainKv,
		networkID:            config.NetworkID,
		etherbase:            config.Miner.Etherbase,
		waitForStageLoopStop: make(chan struct{}),
		waitForMiningStop:    make(chan struct{}),
		notifications: &shards.Notifications{
			Events:      shards.NewEvents(),
			Accumulator: shards.NewAccumulator(),
		},
		logger: logger,
	}

	blockReader, blockWriter, allSnapshots, agg, err := setUpBlockReader(ctx, chainKv, config.Dirs, config.Snapshot, config.HistoryV3, logger)
	if err != nil {
		return nil, err
	}
	backend.agg, backend.blockSnapshots, backend.blockReader, backend.blockWriter = agg, allSnapshots, blockReader, blockWriter

	// Check if we have an already initialized chain and fall back to
	// that if so. Otherwise we need to generate a new genesis spec.
	var chainConfig *chain.Config
	var genesis *types.Block
	if err := chainKv.Update(context.Background(), func(tx kv.RwTx) error {
		h, err := rawdb.ReadCanonicalHash(tx, 0)
		if err != nil {
			panic(err)
		}
		genesisSpec := config.Genesis
		if h != (libcommon.Hash{}) { // fallback to db content
			genesisSpec = nil
		}
		var genesisErr error
		chainConfig, genesis, genesisErr = core.WriteGenesisBlock(tx, genesisSpec, config.OverrideShanghaiTime, tmpdir, logger)
		if _, ok := genesisErr.(*chain.ConfigCompatError); genesisErr != nil && !ok {
			return genesisErr
		}

		return nil
	}); err != nil {
		panic(err)
	}

	backend.chainConfig = chainConfig
	backend.genesisBlock = genesis
	backend.genesisHash = genesis.Hash()

	logger.Info("Initialised chain configuration", "config", chainConfig, "genesis", genesis.Hash())

	if err := backend.setUpSnapDownloader(ctx, config.Downloader); err != nil {
		return nil, err
	}

	if config.HistoryV3 {
		backend.chainDB, err = temporal.New(backend.chainDB, agg, systemcontracts.SystemContractCodeLookup[chainConfig.ChainName])
		if err != nil {
			return nil, err
		}
		chainKv = backend.chainDB
	}

	kvRPC := remotedbserver.NewKvServer(ctx, chainKv, allSnapshots, agg, logger)
	backend.notifications.StateChangesConsumer = kvRPC
	backend.kvRPC = kvRPC

	backend.gasPrice, _ = uint256.FromBig(config.Miner.GasPrice)

	var sentries []direct.SentryClient
	if len(stack.Config().P2P.SentryAddr) > 0 {
		for _, addr := range stack.Config().P2P.SentryAddr {
			sentryClient, err := sentry.GrpcClient(backend.sentryCtx, addr)
			if err != nil {
				return nil, err
			}
			sentries = append(sentries, sentryClient)
		}
	} else {
		var readNodeInfo = func() *eth.NodeInfo {
			var res *eth.NodeInfo
			_ = backend.chainDB.View(context.Background(), func(tx kv.Tx) error {
				res = eth.ReadNodeInfo(tx, backend.chainConfig, backend.genesisHash, backend.networkID)
				return nil
			})

			return res
		}

		discovery := func() enode.Iterator {
			d, err := setupDiscovery(backend.config.EthDiscoveryURLs)
			if err != nil {
				panic(err)
			}
			return d
		}

		refCfg := stack.Config().P2P
		listenHost, listenPort, err := splitAddrIntoHostAndPort(refCfg.ListenAddr)
		if err != nil {
			return nil, err
		}

		var pi int // points to next port to be picked from refCfg.AllowedPorts
		for _, protocol := range refCfg.ProtocolVersion {
			cfg := refCfg
			cfg.NodeDatabase = filepath.Join(stack.Config().Dirs.Nodes, eth.ProtocolToString[protocol])

			// pick port from allowed list
			var picked bool
			for ; pi < len(refCfg.AllowedPorts) && !picked; pi++ {
				pc := int(refCfg.AllowedPorts[pi])
				if pc == 0 {
					// For ephemeral ports probing to see if the port is taken does not
					// make sense.
					picked = true
					break
				}
				if !checkPortIsFree(fmt.Sprintf("%s:%d", listenHost, pc)) {
					logger.Warn("bind protocol to port has failed: port is busy", "protocols", fmt.Sprintf("eth/%d", refCfg.ProtocolVersion), "port", pc)
					continue
				}
				if listenPort != pc {
					listenPort = pc
				}
				pi++
				picked = true
				break
			}
			if !picked {
				return nil, fmt.Errorf("run out of allowed ports for p2p eth protocols %v. Extend allowed port list via --p2p.allowed-ports", cfg.AllowedPorts)
			}

			cfg.ListenAddr = fmt.Sprintf("%s:%d", listenHost, listenPort)

			server := sentry.NewGrpcServer(backend.sentryCtx, discovery, readNodeInfo, &cfg, protocol, logger)
			backend.sentryServers = append(backend.sentryServers, server)
			sentries = append(sentries, direct.NewSentryClientDirect(protocol, server))
		}

		go func() {
			logEvery := time.NewTicker(120 * time.Second)
			defer logEvery.Stop()

			var logItems []interface{}

			for {
				select {
				case <-backend.sentryCtx.Done():
					return
				case <-logEvery.C:
					logItems = logItems[:0]
					peerCountMap := map[uint]int{}
					for _, srv := range backend.sentryServers {
						counts := srv.SimplePeerCount()
						for protocol, count := range counts {
							peerCountMap[protocol] += count
						}
					}
					for protocol, count := range peerCountMap {
						logItems = append(logItems, eth.ProtocolToString[protocol], strconv.Itoa(count))
					}
					logger.Info("[p2p] GoodPeers", logItems...)
				}
			}
		}()
	}

	inMemoryExecution := func(batch kv.RwTx, header *types.Header, body *types.RawBody, unwindPoint uint64, headersChain []*types.Header, bodiesChain []*types.RawBody,
		notifications *shards.Notifications) error {
		// Needs its own notifications to not update RPC daemon and txpool about pending blocks
		stateSync, err := stages2.NewInMemoryExecution(backend.sentryCtx, backend.chainDB, config, backend.sentriesClient,
			dirs, notifications, allSnapshots, backend.agg, log.New() /* logging will be discarded */)
		if err != nil {
			return err
		}
		// We start the mining step
		if err := stages2.StateStep(ctx, batch, backend.blockWriter, stateSync, backend.sentriesClient.Bd, header, body, unwindPoint, headersChain, bodiesChain); err != nil {
			logger.Warn("Could not validate block", "err", err)
			return err
		}
		progress, err := stages.GetStageProgress(batch, stages.IntermediateHashes)
		if err != nil {
			return err
		}
		if progress < header.Number.Uint64() {
			return fmt.Errorf("unsuccessful execution, progress %d < expected %d", progress, header.Number.Uint64())
		}
		return nil
	}
	var currentBlock *types.Block
	if err := chainKv.View(context.Background(), func(tx kv.Tx) error {
		currentBlock, err = blockReader.CurrentBlock(tx)
		return err
	}); err != nil {
		panic(err)
	}

	currentBlockNumber := uint64(0)
	if currentBlock != nil {
		currentBlockNumber = currentBlock.NumberU64()
	}

	logger.Info("Initialising Ethereum protocol", "network", config.NetworkID)
	var consensusConfig interface{}

	if chainConfig.Clique != nil {
		consensusConfig = &config.Clique
	} else if chainConfig.Aura != nil {
		consensusConfig = &config.Aura
	} else if chainConfig.Bor != nil {
		consensusConfig = &config.Bor
	} else {
		consensusConfig = &config.Ethash
	}
	backend.engine = ethconsensusconfig.CreateConsensusEngine(chainConfig, consensusConfig, config.Miner.Notify, config.Miner.Noverify, config.HeimdallgRPCAddress, config.HeimdallURL,
		config.WithoutHeimdall, stack.DataDir(), false /* readonly */, logger)
	backend.forkValidator = engineapi.NewForkValidator(currentBlockNumber, inMemoryExecution, tmpdir, backend.blockReader)

	backend.sentriesClient, err = sentry.NewMultiClient(
		chainKv,
		stack.Config().NodeName(),
		chainConfig,
		genesis.Hash(),
		backend.engine,
		backend.config.NetworkID,
		sentries,
		config.Sync,
		blockReader,
		stack.Config().SentryLogPeerInfo,
		backend.forkValidator,
		config.DropUselessPeers,
		logger,
	)
	if err != nil {
		return nil, err
	}

	var miningRPC txpool_proto.MiningServer
	stateDiffClient := direct.NewStateDiffClientDirect(kvRPC)
	if config.DeprecatedTxPool.Disable {
		backend.txPool2GrpcServer = &txpool2.GrpcDisabled{}
	} else {
		//cacheConfig := kvcache.DefaultCoherentCacheConfig
		//cacheConfig.MetricsLabel = "txpool"

		backend.newTxs2 = make(chan types2.Announcements, 1024)
		//defer close(newTxs)
		backend.txPool2DB, backend.txPool2, backend.txPool2Fetch, backend.txPool2Send, backend.txPool2GrpcServer, err = txpooluitl.AllComponents(
			ctx, config.TxPool, kvcache.NewDummy(), backend.newTxs2, backend.chainDB, backend.sentriesClient.Sentries(), stateDiffClient, logger,
		)
		if err != nil {
			return nil, err
		}
	}

	backend.notifyMiningAboutNewTxs = make(chan struct{}, 1)
	backend.miningSealingQuit = make(chan struct{})
	backend.pendingBlocks = make(chan *types.Block, 1)
	backend.minedBlocks = make(chan *types.Block, 1)

	miner := stagedsync.NewMiningState(&config.Miner)
	backend.pendingBlocks = miner.PendingResultCh
	backend.minedBlocks = miner.MiningResultCh

	// proof-of-work mining
	mining := stagedsync.New(
		stagedsync.MiningStages(backend.sentryCtx,
			stagedsync.StageMiningCreateBlockCfg(backend.chainDB, miner, *backend.chainConfig, backend.engine, backend.txPool2, backend.txPool2DB, nil, tmpdir, backend.blockReader),
			stagedsync.StageMiningExecCfg(backend.chainDB, miner, backend.notifications.Events, *backend.chainConfig, backend.engine, &vm.Config{}, tmpdir, nil, 0, backend.txPool2, backend.txPool2DB, blockReader),
			stagedsync.StageHashStateCfg(backend.chainDB, dirs, config.HistoryV3),
			stagedsync.StageTrieCfg(backend.chainDB, false, true, true, tmpdir, blockReader, nil, config.HistoryV3, backend.agg),
			stagedsync.StageMiningFinishCfg(backend.chainDB, *backend.chainConfig, backend.engine, miner, backend.miningSealingQuit, backend.blockReader),
		), stagedsync.MiningUnwindOrder, stagedsync.MiningPruneOrder,
		logger)

	var ethashApi *ethash.API
	if casted, ok := backend.engine.(*ethash.Ethash); ok {
		ethashApi = casted.APIs(nil)[1].Service.(*ethash.API)
	}

	// proof-of-stake mining
	assembleBlockPOS := func(param *core.BlockBuilderParameters, interrupt *int32) (*types.BlockWithReceipts, error) {
		miningStatePos := stagedsync.NewProposingState(&config.Miner)
		miningStatePos.MiningConfig.Etherbase = param.SuggestedFeeRecipient
		proposingSync := stagedsync.New(
			stagedsync.MiningStages(backend.sentryCtx,
				stagedsync.StageMiningCreateBlockCfg(backend.chainDB, miningStatePos, *backend.chainConfig, backend.engine, backend.txPool2, backend.txPool2DB, param, tmpdir, backend.blockReader),
				stagedsync.StageMiningExecCfg(backend.chainDB, miningStatePos, backend.notifications.Events, *backend.chainConfig, backend.engine, &vm.Config{}, tmpdir, interrupt, param.PayloadId, backend.txPool2, backend.txPool2DB, blockReader),
				stagedsync.StageHashStateCfg(backend.chainDB, dirs, config.HistoryV3),
				stagedsync.StageTrieCfg(backend.chainDB, false, true, true, tmpdir, blockReader, nil, config.HistoryV3, backend.agg),
				stagedsync.StageMiningFinishCfg(backend.chainDB, *backend.chainConfig, backend.engine, miningStatePos, backend.miningSealingQuit, backend.blockReader),
			), stagedsync.MiningUnwindOrder, stagedsync.MiningPruneOrder,
			logger)
		// We start the mining step
		if err := stages2.MiningStep(ctx, backend.chainDB, proposingSync, tmpdir); err != nil {
			return nil, err
		}
		block := <-miningStatePos.MiningResultPOSCh
		return block, nil
	}

	// Initialize ethbackend
	ethBackendRPC := privateapi.NewEthBackendServer(ctx, backend, backend.chainDB, backend.notifications.Events,
		blockReader, chainConfig, assembleBlockPOS, backend.sentriesClient.Hd, config.Miner.EnabledPOS, logger)
	miningRPC = privateapi.NewMiningServer(ctx, backend, ethashApi, logger)

	var creds credentials.TransportCredentials
	if stack.Config().PrivateApiAddr != "" {
		if stack.Config().TLSConnection {
			creds, err = grpcutil.TLS(stack.Config().TLSCACert, stack.Config().TLSCertFile, stack.Config().TLSKeyFile)
			if err != nil {
				return nil, err
			}
		}
		backend.privateAPI, err = privateapi.StartGrpc(
			kvRPC,
			ethBackendRPC,
			backend.txPool2GrpcServer,
			miningRPC,
			stack.Config().PrivateApiAddr,
			stack.Config().PrivateApiRateLimit,
			creds,
			stack.Config().HealthCheck,
			logger)
		if err != nil {
			return nil, fmt.Errorf("private api: %w", err)
		}
	}

	// If we choose not to run a consensus layer, run our embedded.
	if config.InternalCL && clparams.EmbeddedSupported(config.NetworkID) {
		genesisCfg, networkCfg, beaconCfg := clparams.GetConfigsByNetwork(clparams.NetworkType(config.NetworkID))
		if err != nil {
			return nil, err
		}
		state, err := clcore.RetrieveBeaconState(ctx, beaconCfg, genesisCfg,
			clparams.GetCheckpointSyncEndpoint(clparams.NetworkType(config.NetworkID)))
		if err != nil {
			return nil, err
		}
		forkDigest, err := fork.ComputeForkDigest(beaconCfg, genesisCfg)
		if err != nil {
			return nil, err
		}

		client, err := service.StartSentinelService(&sentinel.SentinelConfig{
			IpAddr:        config.LightClientDiscoveryAddr,
			Port:          int(config.LightClientDiscoveryPort),
			TCPPort:       uint(config.LightClientDiscoveryTCPPort),
			GenesisConfig: genesisCfg,
			NetworkConfig: networkCfg,
			BeaconConfig:  beaconCfg,
			TmpDir:        tmpdir,
		}, chainKv, &service.ServerConfig{Network: "tcp", Addr: fmt.Sprintf("%s:%d", config.SentinelAddr, config.SentinelPort)}, creds, &cltypes.Status{
			ForkDigest:     forkDigest,
			FinalizedRoot:  state.FinalizedCheckpoint().BlockRoot(),
			FinalizedEpoch: state.FinalizedCheckpoint().Epoch(),
			HeadSlot:       state.FinalizedCheckpoint().Epoch() * beaconCfg.SlotsPerEpoch,
			HeadRoot:       state.FinalizedCheckpoint().BlockRoot(),
		}, logger)
		if err != nil {
			return nil, err
		}
		engine := execution_client.NewExecutionEnginePhase1FromServer(ctx, ethBackendRPC)

		if err != nil {
			return nil, err
		}

		go caplin1.RunCaplinPhase1(ctx, client, beaconCfg, genesisCfg, engine, state)
	}

	if currentBlock == nil {
		currentBlock = genesis
	}
	// We start the transaction pool on startup, for a couple of reasons:
	// 1) Hive tests requires us to do so and starting it from eth_sendRawTransaction is not viable as we have not enough data
	// to initialize it properly.
	// 2) we cannot propose for block 1 regardless.
	go func() {
		time.Sleep(10 * time.Millisecond)
		baseFee := uint64(0)
		if currentBlock.BaseFee() != nil {
			baseFee = currentBlock.BaseFee().Uint64()
		}
		backend.notifications.Accumulator.StartChange(currentBlock.NumberU64(), currentBlock.Hash(), nil, false)
		backend.notifications.Accumulator.SendAndReset(ctx, backend.notifications.StateChangesConsumer, baseFee, currentBlock.GasLimit())

	}()

	if !config.DeprecatedTxPool.Disable {
		backend.txPool2Fetch.ConnectCore()
		backend.txPool2Fetch.ConnectSentries()
		var newTxsBroadcaster *txpool2.NewSlotsStreams
		if casted, ok := backend.txPool2GrpcServer.(*txpool2.GrpcServer); ok {
			newTxsBroadcaster = casted.NewSlotsStreams
		}
		go txpool2.MainLoop(backend.sentryCtx,
			backend.txPool2DB, backend.chainDB,
			backend.txPool2, backend.newTxs2, backend.txPool2Send, newTxsBroadcaster,
			func() {
				select {
				case backend.notifyMiningAboutNewTxs <- struct{}{}:
				default:
				}
			})
	}
	go func() {
		defer debug.LogPanic()
		for {
			select {
			case b := <-backend.minedBlocks:
				// Add mined header and block body before broadcast. This is because the broadcast call
				// will trigger the staged sync which will require headers and blocks to be available
				// in their respective cache in the download stage. If not found, it would cause a
				// liveness issue for the chain.
				if err := backend.sentriesClient.Hd.AddMinedHeader(b.Header()); err != nil {
					logger.Error("add mined block to header downloader", "err", err)
				}
				backend.sentriesClient.Bd.AddToPrefetch(b.Header(), b.RawBody())

				//p2p
				//backend.sentriesClient.BroadcastNewBlock(context.Background(), b, b.Difficulty())
				//rpcdaemon
				if err := miningRPC.(*privateapi.MiningServer).BroadcastMinedBlock(b); err != nil {
					logger.Error("txpool rpc mined block broadcast", "err", err)
				}
				logger.Trace("BroadcastMinedBlock successful", "number", b.Number(), "GasUsed", b.GasUsed(), "txn count", b.Transactions().Len())
				backend.sentriesClient.PropagateNewBlockHashes(ctx, []headerdownload.Announce{
					{
						Number: b.NumberU64(),
						Hash:   b.Hash(),
					},
				})

			case b := <-backend.pendingBlocks:
				if err := miningRPC.(*privateapi.MiningServer).BroadcastPendingBlock(b); err != nil {
					logger.Error("txpool rpc pending block broadcast", "err", err)
				}
			case <-backend.sentriesClient.Hd.QuitPoWMining:
				return
			}
		}
	}()

	if err := backend.StartMining(context.Background(), backend.chainDB, mining, backend.config.Miner, backend.gasPrice, backend.sentriesClient.Hd.QuitPoWMining, tmpdir); err != nil {
		return nil, err
	}

	backend.ethBackendRPC, backend.miningRPC, backend.stateChangesClient = ethBackendRPC, miningRPC, stateDiffClient

	backend.syncStages = stages2.NewDefaultStages(backend.sentryCtx, backend.chainDB, stack.Config().P2P, config, backend.sentriesClient, backend.notifications, backend.downloaderClient, blockReader, backend.agg, backend.forkValidator, logger)
	backend.syncUnwindOrder = stagedsync.DefaultUnwindOrder
	backend.syncPruneOrder = stagedsync.DefaultPruneOrder
	backend.stagedSync = stagedsync.New(backend.syncStages, backend.syncUnwindOrder, backend.syncPruneOrder, logger)

	return backend, nil
}
func (s *Ethereum) Init(stack *node.Node, config *ethconfig.Config) error {
	ethBackendRPC, miningRPC, stateDiffClient := s.ethBackendRPC, s.miningRPC, s.stateChangesClient
	blockReader := s.blockReader
	ctx := s.sentryCtx
	chainKv := s.chainDB
	var err error

	s.sentriesClient.Hd.StartPoSDownloader(s.sentryCtx, s.sentriesClient.SendHeaderRequest, s.sentriesClient.Penalize)

	emptyBadHash := config.BadBlockHash == libcommon.Hash{}
	if !emptyBadHash {
		var badBlockHeader *types.Header
		if err = chainKv.View(context.Background(), func(tx kv.Tx) error {
			header, hErr := rawdb.ReadHeaderByHash(tx, config.BadBlockHash)
			badBlockHeader = header
			return hErr
		}); err != nil {
			return err
		}

		if badBlockHeader != nil {
			unwindPoint := badBlockHeader.Number.Uint64() - 1
			s.stagedSync.UnwindTo(unwindPoint, config.BadBlockHash)
		}
	}

	//eth.APIBackend = &EthAPIBackend{stack.Config().ExtRPCEnabled(), stack.Config().AllowUnprotectedTxs, eth, nil}
	gpoParams := config.GPO
	if gpoParams.Default == nil {
		gpoParams.Default = config.Miner.GasPrice
	}
	//eth.APIBackend.gpo = gasprice.NewOracle(eth.APIBackend, gpoParams)
	if config.Ethstats != "" {
		var headCh chan [][]byte
		headCh, s.unsubscribeEthstat = s.notifications.Events.AddHeaderSubscription()
		if err := ethstats.New(stack, s.sentryServers, chainKv, s.blockReader, s.engine, config.Ethstats, s.networkID, ctx.Done(), headCh); err != nil {
			return err
		}
	}
	// start HTTP API
	httpRpcCfg := stack.Config().Http
	ethRpcClient, txPoolRpcClient, miningRpcClient, stateCache, ff, err := cli.EmbeddedServices(ctx, chainKv, httpRpcCfg.StateCache, blockReader, ethBackendRPC,
		s.txPool2GrpcServer, miningRPC, stateDiffClient, s.logger)
	if err != nil {
		return err
	}

	var borDb kv.RoDB
	if casted, ok := s.engine.(*bor.Bor); ok {
		borDb = casted.DB
	}
	apiList := commands.APIList(chainKv, borDb, ethRpcClient, txPoolRpcClient, miningRpcClient, ff, stateCache, blockReader, s.agg, httpRpcCfg, s.engine, s.logger)
	authApiList := commands.AuthAPIList(chainKv, ethRpcClient, txPoolRpcClient, miningRpcClient, ff, stateCache, blockReader, s.agg, httpRpcCfg, s.engine, s.logger)
	go func() {
		if err := cli.StartRpcServer(ctx, httpRpcCfg, apiList, authApiList, s.logger); err != nil {
			s.logger.Error(err.Error())
			return
		}
	}()

	// Register the backend on the node
	stack.RegisterLifecycle(s)
	return nil
}

func (s *Ethereum) APIs() []rpc.API {
	return []rpc.API{}
}

func (s *Ethereum) Etherbase() (eb libcommon.Address, err error) {
	s.lock.RLock()
	etherbase := s.etherbase
	s.lock.RUnlock()

	if etherbase != (libcommon.Address{}) {
		return etherbase, nil
	}
	return libcommon.Address{}, fmt.Errorf("etherbase must be explicitly specified")
}

// isLocalBlock checks whether the specified block is mined
// by local miner accounts.
//
// We regard two types of accounts as local miner account: etherbase
// and accounts specified via `txpool.locals` flag.
func (s *Ethereum) isLocalBlock(block *types.Block) bool { //nolint
	s.lock.RLock()
	etherbase := s.etherbase
	s.lock.RUnlock()
	return ethutils.IsLocalBlock(s.engine, etherbase, s.config.DeprecatedTxPool.Locals, block.Header())
}

// shouldPreserve checks whether we should preserve the given block
// during the chain reorg depending on whether the author of block
// is a local account.
func (s *Ethereum) shouldPreserve(block *types.Block) bool { //nolint
	// The reason we need to disable the self-reorg preserving for clique
	// is it can be probable to introduce a deadlock.
	//
	// e.g. If there are 7 available signers
	//
	// r1   A
	// r2     B
	// r3       C
	// r4         D
	// r5   A      [X] F G
	// r6    [X]
	//
	// In the round5, the inturn signer E is offline, so the worst case
	// is A, F and G sign the block of round5 and reject the block of opponents
	// and in the round6, the last available signer B is offline, the whole
	// network is stuck.
	if _, ok := s.engine.(*clique.Clique); ok {
		return false
	}
	return s.isLocalBlock(block)
}

// StartMining starts the miner with the given number of CPU threads. If mining
// is already running, this method adjust the number of threads allowed to use
// and updates the minimum price required by the transaction pool.
func (s *Ethereum) StartMining(ctx context.Context, db kv.RwDB, mining *stagedsync.Sync, cfg params.MiningConfig, gasPrice *uint256.Int, quitCh chan struct{}, tmpDir string) error {
	if !cfg.Enabled {
		return nil
	}

	// Configure the local mining address
	eb, err := s.Etherbase()
	if err != nil {
		s.logger.Error("Cannot start mining without etherbase", "err", err)
		return fmt.Errorf("etherbase missing: %w", err)
	}

	var clq *clique.Clique
	if c, ok := s.engine.(*clique.Clique); ok {
		clq = c
	} else if cl, ok := s.engine.(*merge.Merge); ok {
		if c, ok := cl.InnerEngine().(*clique.Clique); ok {
			clq = c
		}
	}
	if clq != nil {
		if cfg.SigKey == nil {
			s.logger.Error("Etherbase account unavailable locally", "err", err)
			return fmt.Errorf("signer missing: %w", err)
		}

		clq.Authorize(eb, func(_ libcommon.Address, mimeType string, message []byte) ([]byte, error) {
			return crypto.Sign(crypto.Keccak256(message), cfg.SigKey)
		})
	}

	var borcfg *bor.Bor
	if b, ok := s.engine.(*bor.Bor); ok {
		borcfg = b
	} else if br, ok := s.engine.(*merge.Merge); ok {
		if b, ok := br.InnerEngine().(*bor.Bor); ok {
			borcfg = b
		}
	}
	if borcfg != nil {
		if cfg.SigKey == nil {
			s.logger.Error("Etherbase account unavailable locally", "err", err)
			return fmt.Errorf("signer missing: %w", err)
		}

		borcfg.Authorize(eb, func(_ libcommon.Address, mimeType string, message []byte) ([]byte, error) {
			return crypto.Sign(crypto.Keccak256(message), cfg.SigKey)
		})
	}

	go func() {
		defer debug.LogPanic()
		defer close(s.waitForMiningStop)

		mineEvery := time.NewTicker(cfg.Recommit)
		defer mineEvery.Stop()

		// Listen on a new head subscription. This allows us to maintain the block time by
		// triggering mining after the block is passed through all stages.
		newHeadCh, closeNewHeadCh := s.notifications.Events.AddHeaderSubscription()
		defer closeNewHeadCh()

		s.logger.Info("Starting to mine", "etherbase", eb)

		var works bool
		hasWork := true // Start mining immediately
		errc := make(chan error, 1)

		for {
			// Only reset if some work was done previously as we'd like to rely
			// on the `miner.recommit` as backup.
			if hasWork {
				mineEvery.Reset(cfg.Recommit)
			}

			// Only check for case if you're already mining (i.e. works = true) and
			// waiting for error or you don't have any work yet (i.e. hasWork = false).
			if works || !hasWork {
				select {
				case <-newHeadCh:
					s.logger.Debug("Start mining new block based on new head channel")
					hasWork = true
				case <-s.notifyMiningAboutNewTxs:
					// Skip mining based on new tx notif for bor consensus
					hasWork = s.chainConfig.Bor == nil
					if hasWork {
						s.logger.Debug("Start mining new block based on txpool notif")
					}
				case <-mineEvery.C:
					s.logger.Debug("Start mining new block based on miner.recommit")
					hasWork = true
				case err := <-errc:
					works = false
					hasWork = false
					if errors.Is(err, libcommon.ErrStopped) {
						return
					}
					if err != nil {
						s.logger.Warn("mining", "err", err)
					}
				case <-quitCh:
					return
				}
			}

			if !works && hasWork {
				works = true
				hasWork = false
				go func() { errc <- stages2.MiningStep(ctx, db, mining, tmpDir) }()
			}
		}
	}()

	return nil
}

func (s *Ethereum) IsMining() bool { return s.config.Miner.Enabled }

func (s *Ethereum) ChainKV() kv.RwDB            { return s.chainDB }
func (s *Ethereum) NetVersion() (uint64, error) { return s.networkID, nil }
func (s *Ethereum) NetPeerCount() (uint64, error) {
	var sentryPc uint64 = 0

	s.logger.Trace("sentry", "peer count", sentryPc)
	for _, sc := range s.sentriesClient.Sentries() {
		ctx := context.Background()
		reply, err := sc.PeerCount(ctx, &proto_sentry.PeerCountRequest{})
		if err != nil {
			s.logger.Warn("sentry", "err", err)
			return 0, nil
		}
		sentryPc += reply.Count
	}

	return sentryPc, nil
}

func (s *Ethereum) NodesInfo(limit int) (*remote.NodesInfoReply, error) {
	if limit == 0 || limit > len(s.sentriesClient.Sentries()) {
		limit = len(s.sentriesClient.Sentries())
	}

	nodes := make([]*prototypes.NodeInfoReply, 0, limit)
	for i := 0; i < limit; i++ {
		sc := s.sentriesClient.Sentries()[i]

		nodeInfo, err := sc.NodeInfo(context.Background(), nil)
		if err != nil {
			s.logger.Error("sentry nodeInfo", "err", err)
		}

		nodes = append(nodes, nodeInfo)
	}

	nodesInfo := &remote.NodesInfoReply{NodesInfo: nodes}
	slices.SortFunc(nodesInfo.NodesInfo, remote.NodeInfoReplyLess)

	return nodesInfo, nil
}

// sets up blockReader and client downloader
func (s *Ethereum) setUpSnapDownloader(ctx context.Context, downloaderCfg *downloadercfg.Cfg) error {
	var err error
	if s.config.Snapshot.NoDownloader {
		return nil
	}
	if s.config.Snapshot.DownloaderAddr != "" {
		// connect to external Downloader
		s.downloaderClient, err = downloadergrpc.NewClient(ctx, s.config.Snapshot.DownloaderAddr)
	} else {
		// start embedded Downloader
		s.downloader, err = downloader3.New(ctx, downloaderCfg)
		if err != nil {
			return err
		}
		s.downloader.MainLoopInBackground(ctx, true)
		bittorrentServer, err := downloader3.NewGrpcServer(s.downloader)
		if err != nil {
			return fmt.Errorf("new server: %w", err)
		}

		s.downloaderClient = direct.NewDownloaderClient(bittorrentServer)
	}
	s.agg.OnFreeze(func(frozenFileNames []string) {
		events := s.notifications.Events
		events.OnNewSnapshot()
		if s.downloaderClient != nil {
			req := &proto_downloader.DownloadRequest{Items: make([]*proto_downloader.DownloadItem, 0, len(frozenFileNames))}
			for _, fName := range frozenFileNames {
				req.Items = append(req.Items, &proto_downloader.DownloadItem{
					Path: filepath.Join("history", fName),
				})
			}
			if _, err := s.downloaderClient.Download(ctx, req); err != nil {
				s.logger.Warn("[snapshots] notify downloader", "err", err)
			}
		}
	})
	return err
}

func setUpBlockReader(ctx context.Context, db kv.RwDB, dirs datadir.Dirs, snConfig ethconfig.Snapshot, histV3 bool, logger log.Logger) (services.FullBlockReader, *blockio.BlockWriter, *snapshotsync.RoSnapshots, *libstate.AggregatorV3, error) {
	allSnapshots := snapshotsync.NewRoSnapshots(snConfig, dirs.Snap, logger)
	var err error
	if !snConfig.NoDownloader {
		allSnapshots.OptimisticalyReopenWithDB(db)
	}
	blockReader := snapshotsync.NewBlockReader(allSnapshots)
	blockWriter := blockio.NewBlockWriter(histV3)

	dir.MustExist(dirs.SnapHistory)
	agg, err := libstate.NewAggregatorV3(ctx, dirs.SnapHistory, dirs.Tmp, ethconfig.HistoryV3AggregationStep, db, logger)
	if err != nil {
		return nil, nil, nil, nil, err
	}
	if err = agg.OpenFolder(); err != nil {
		return nil, nil, nil, nil, err
	}
	return blockReader, blockWriter, allSnapshots, agg, nil
}

func (s *Ethereum) Peers(ctx context.Context) (*remote.PeersReply, error) {
	var reply remote.PeersReply
	for _, sentryClient := range s.sentriesClient.Sentries() {
		peers, err := sentryClient.Peers(ctx, &emptypb.Empty{})
		if err != nil {
			return nil, fmt.Errorf("ethereum backend MultiClient.Peers error: %w", err)
		}
		reply.Peers = append(reply.Peers, peers.Peers...)
	}
	return &reply, nil
}

// Protocols returns all the currently configured
// network protocols to start.
func (s *Ethereum) Protocols() []p2p.Protocol {
	protocols := make([]p2p.Protocol, 0, len(s.sentryServers))
	for i := range s.sentryServers {
		protocols = append(protocols, s.sentryServers[i].Protocols...)
	}
	return protocols
}

// Start implements node.Lifecycle, starting all internal goroutines needed by the
// Ethereum protocol implementation.
func (s *Ethereum) Start() error {
	s.sentriesClient.StartStreamLoops(s.sentryCtx)
	time.Sleep(10 * time.Millisecond) // just to reduce logs order confusion

	hook := stages2.NewHook(s.sentryCtx, s.notifications, s.stagedSync, s.blockReader, s.chainConfig, s.logger, s.sentriesClient.UpdateHead)
	go stages2.StageLoop(s.sentryCtx, s.chainDB, s.stagedSync, s.sentriesClient.Hd, s.waitForStageLoopStop, s.config.Sync.LoopThrottle, s.logger, s.blockSnapshots, hook)

	return nil
}

// Stop implements node.Service, terminating all internal goroutines used by the
// Ethereum protocol.
func (s *Ethereum) Stop() error {
	// Stop all the peer-related stuff first.
	s.sentryCancel()
	if s.unsubscribeEthstat != nil {
		s.unsubscribeEthstat()
	}
	if s.downloader != nil {
		s.downloader.Close()
	}
	if s.privateAPI != nil {
		shutdownDone := make(chan bool)
		go func() {
			defer close(shutdownDone)
			s.privateAPI.GracefulStop()
		}()
		select {
		case <-time.After(1 * time.Second): // shutdown deadline
			s.privateAPI.Stop()
		case <-shutdownDone:
		}
	}
	libcommon.SafeClose(s.sentriesClient.Hd.QuitPoWMining)

	_ = s.engine.Close()
	<-s.waitForStageLoopStop
	if s.config.Miner.Enabled {
		<-s.waitForMiningStop
	}
	for _, sentryServer := range s.sentryServers {
		sentryServer.Close()
	}
	if s.txPool2DB != nil {
		s.txPool2DB.Close()
	}
	if s.agg != nil {
		s.agg.Close()
	}
	s.chainDB.Close()
	return nil
}

func (s *Ethereum) ChainDB() kv.RwDB {
	return s.chainDB
}

func (s *Ethereum) ChainConfig() *chain.Config {
	return s.chainConfig
}

func (s *Ethereum) StagedSync() *stagedsync.Sync {
	return s.stagedSync
}

func (s *Ethereum) Notifications() *shards.Notifications {
	return s.notifications
}

func (s *Ethereum) SentryCtx() context.Context {
	return s.sentryCtx
}

func (s *Ethereum) SentryControlServer() *sentry.MultiClient {
	return s.sentriesClient
}
func (s *Ethereum) BlockIO() (services.FullBlockReader, *blockio.BlockWriter) {
	return s.blockReader, s.blockWriter
}

// RemoveContents is like os.RemoveAll, but preserve dir itself
func RemoveContents(dir string) error {
	d, err := os.Open(dir)
	if err != nil {
		if errors.Is(err, fs.ErrNotExist) {
			return nil
		}
		return err
	}
	defer d.Close()
	names, err := d.Readdirnames(-1)
	if err != nil {
		return err
	}
	for _, name := range names {
		err = os.RemoveAll(filepath.Join(dir, name))
		if err != nil {
			return err
		}
	}
	return nil
}

func checkPortIsFree(addr string) (free bool) {
	c, err := net.DialTimeout("tcp", addr, 200*time.Millisecond)
	if err != nil {
		return true
	}
	c.Close()
	return false
}<|MERGE_RESOLUTION|>--- conflicted
+++ resolved
@@ -225,14 +225,6 @@
 			return err
 		}
 
-<<<<<<< HEAD
-		config.TransactionsV3 = true
-		if err != nil {
-			return err
-		}
-
-=======
->>>>>>> 36042391
 		isCorrectSync, useSnapshots, err := snap.EnsureNotChanged(tx, config.Snapshot)
 		if err != nil {
 			return err
