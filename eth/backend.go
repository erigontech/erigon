--- conflicted
+++ resolved
@@ -765,13 +765,8 @@
 	if casted, ok := s.engine.(*bor.Bor); ok {
 		borDb = casted.DB
 	}
-<<<<<<< HEAD
-	apiList = commands.APIList(chainKv, borDb, ethRpcClient, txPoolRpcClient, miningRpcClient, ff, stateCache, blockReader, backend.agg, httpRpcCfg, backend.engine, backend.logger)
-	authApiList := commands.AuthAPIList(chainKv, ethRpcClient, txPoolRpcClient, miningRpcClient, ff, stateCache, blockReader, backend.agg, httpRpcCfg, backend.engine, backend.logger)
-=======
-	apiList := commands.APIList(chainKv, borDb, ethRpcClient, txPoolRpcClient, miningRpcClient, ff, stateCache, blockReader, s.agg, httpRpcCfg, s.engine, s.logger)
+	apiList = commands.APIList(chainKv, borDb, ethRpcClient, txPoolRpcClient, miningRpcClient, ff, stateCache, blockReader, s.agg, httpRpcCfg, s.engine, s.logger)
 	authApiList := commands.AuthAPIList(chainKv, ethRpcClient, txPoolRpcClient, miningRpcClient, ff, stateCache, blockReader, s.agg, httpRpcCfg, s.engine, s.logger)
->>>>>>> 0dc8e271
 	go func() {
 		if err := cli.StartRpcServer(ctx, httpRpcCfg, apiList, authApiList, s.logger); err != nil {
 			s.logger.Error(err.Error())
