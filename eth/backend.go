// Copyright 2014 The go-ethereum Authors
// (original work)
// Copyright 2024 The Erigon Authors
// (modifications)
// This file is part of Erigon.
//
// Erigon is free software: you can redistribute it and/or modify
// it under the terms of the GNU Lesser General Public License as published by
// the Free Software Foundation, either version 3 of the License, or
// (at your option) any later version.
//
// Erigon is distributed in the hope that it will be useful,
// but WITHOUT ANY WARRANTY; without even the implied warranty of
// MERCHANTABILITY or FITNESS FOR A PARTICULAR PURPOSE. See the
// GNU Lesser General Public License for more details.
//
// You should have received a copy of the GNU Lesser General Public License
// along with Erigon. If not, see <http://www.gnu.org/licenses/>.

// Package eth implements the Ethereum protocol.
package eth

import (
	"context"
	"errors"
	"fmt"
	"io/fs"
	"math/big"
	"net"
	"os"
	"path/filepath"
	"slices"
	"strconv"
	"strings"
	"sync"
	"sync/atomic"
	"time"

	"github.com/erigontech/mdbx-go/mdbx"
	lru "github.com/hashicorp/golang-lru/arc/v2"
	"github.com/holiman/uint256"
	"golang.org/x/sync/errgroup"
	"golang.org/x/sync/semaphore"
	"google.golang.org/grpc"
	"google.golang.org/grpc/credentials"
	"google.golang.org/protobuf/types/known/emptypb"

	"github.com/erigontech/erigon-lib/chain"
	"github.com/erigontech/erigon-lib/chain/networkname"
	"github.com/erigontech/erigon-lib/chain/snapcfg"
	libcommon "github.com/erigontech/erigon-lib/common"
	"github.com/erigontech/erigon-lib/common/datadir"
	"github.com/erigontech/erigon-lib/common/dbg"
	"github.com/erigontech/erigon-lib/common/debug"
	"github.com/erigontech/erigon-lib/common/dir"
	"github.com/erigontech/erigon-lib/common/disk"
	"github.com/erigontech/erigon-lib/common/mem"
	"github.com/erigontech/erigon-lib/config3"
	"github.com/erigontech/erigon-lib/crypto"
	"github.com/erigontech/erigon-lib/diagnostics"
	"github.com/erigontech/erigon-lib/direct"
	"github.com/erigontech/erigon-lib/downloader"
	"github.com/erigontech/erigon-lib/downloader/downloadercfg"
	"github.com/erigontech/erigon-lib/downloader/downloadergrpc"
	"github.com/erigontech/erigon-lib/downloader/snaptype"
	protodownloader "github.com/erigontech/erigon-lib/gointerfaces/downloaderproto"
	"github.com/erigontech/erigon-lib/gointerfaces/grpcutil"
	remote "github.com/erigontech/erigon-lib/gointerfaces/remoteproto"
	rpcsentinel "github.com/erigontech/erigon-lib/gointerfaces/sentinelproto"
	protosentry "github.com/erigontech/erigon-lib/gointerfaces/sentryproto"
	"github.com/erigontech/erigon-lib/gointerfaces/txpoolproto"
	prototypes "github.com/erigontech/erigon-lib/gointerfaces/typesproto"
	"github.com/erigontech/erigon-lib/kv"
	"github.com/erigontech/erigon-lib/kv/kvcache"
	"github.com/erigontech/erigon-lib/kv/remotedbserver"
	"github.com/erigontech/erigon-lib/kv/temporal"
	"github.com/erigontech/erigon-lib/log/v3"
	libsentry "github.com/erigontech/erigon-lib/p2p/sentry"
	libstate "github.com/erigontech/erigon-lib/state"
	"github.com/erigontech/erigon-lib/wrap"
	"github.com/erigontech/erigon/cl/clparams"
	"github.com/erigontech/erigon/cl/persistence/format/snapshot_format/getters"
	executionclient "github.com/erigontech/erigon/cl/phase1/execution_client"
	"github.com/erigontech/erigon/cmd/caplin/caplin1"
	"github.com/erigontech/erigon/cmd/rpcdaemon/cli"
	"github.com/erigontech/erigon/consensus"
	"github.com/erigontech/erigon/consensus/clique"
	"github.com/erigontech/erigon/consensus/ethash"
	"github.com/erigontech/erigon/consensus/merge"
	"github.com/erigontech/erigon/core"
	"github.com/erigontech/erigon/core/rawdb"
	"github.com/erigontech/erigon/core/rawdb/blockio"
	snaptype2 "github.com/erigontech/erigon/core/snaptype"
	"github.com/erigontech/erigon/core/types"
	"github.com/erigontech/erigon/core/vm"
	"github.com/erigontech/erigon/eth/consensuschain"
	"github.com/erigontech/erigon/eth/ethconfig"
	"github.com/erigontech/erigon/eth/ethconsensusconfig"
	"github.com/erigontech/erigon/eth/protocols/eth"
	"github.com/erigontech/erigon/eth/stagedsync"
	"github.com/erigontech/erigon/eth/stagedsync/stages"
	"github.com/erigontech/erigon/ethdb/privateapi"
	"github.com/erigontech/erigon/ethdb/prune"
	"github.com/erigontech/erigon/ethstats"
	"github.com/erigontech/erigon/node"
	"github.com/erigontech/erigon/p2p"
	"github.com/erigontech/erigon/p2p/enode"
	"github.com/erigontech/erigon/p2p/sentry"
	"github.com/erigontech/erigon/p2p/sentry/sentry_multi_client"
	"github.com/erigontech/erigon/params"
	"github.com/erigontech/erigon/polygon/bor"
	"github.com/erigontech/erigon/polygon/bor/borcfg"
	"github.com/erigontech/erigon/polygon/bor/finality/flags"
	"github.com/erigontech/erigon/polygon/bor/valset"
	"github.com/erigontech/erigon/polygon/bridge"
	"github.com/erigontech/erigon/polygon/heimdall"
	polygonsync "github.com/erigontech/erigon/polygon/sync"
	"github.com/erigontech/erigon/rpc"
	"github.com/erigontech/erigon/turbo/builder"
	"github.com/erigontech/erigon/turbo/engineapi"
	"github.com/erigontech/erigon/turbo/engineapi/engine_block_downloader"
	"github.com/erigontech/erigon/turbo/engineapi/engine_helpers"
	"github.com/erigontech/erigon/turbo/execution/eth1"
	"github.com/erigontech/erigon/turbo/execution/eth1/eth1_chain_reader"
	"github.com/erigontech/erigon/turbo/jsonrpc"
	"github.com/erigontech/erigon/turbo/services"
	"github.com/erigontech/erigon/turbo/shards"
	"github.com/erigontech/erigon/turbo/silkworm"
	"github.com/erigontech/erigon/turbo/snapshotsync/freezeblocks"
	stages2 "github.com/erigontech/erigon/turbo/stages"
	"github.com/erigontech/erigon/turbo/stages/headerdownload"
	"github.com/erigontech/erigon/txnprovider"
	"github.com/erigontech/erigon/txnprovider/shutter"
	"github.com/erigontech/erigon/txnprovider/txpool"
	"github.com/erigontech/erigon/txnprovider/txpool/txpoolcfg"
)

// Config contains the configuration options of the ETH protocol.
// Deprecated: use ethconfig.Config instead.
type Config = ethconfig.Config

// Ethereum implements the Ethereum full node service.
type Ethereum struct {
	config *ethconfig.Config

	// DB interfaces
	chainDB    kv.TemporalRwDB
	privateAPI *grpc.Server

	engine consensus.Engine

	gasPrice  *uint256.Int
	etherbase libcommon.Address

	networkID uint64

	lock         sync.RWMutex // Protects the variadic fields (e.g. gas price and etherbase)
	chainConfig  *chain.Config
	apiList      []rpc.API
	genesisBlock *types.Block
	genesisHash  libcommon.Hash

	eth1ExecutionServer *eth1.EthereumExecutionModule

	ethBackendRPC      *privateapi.EthBackendServer
	engineBackendRPC   *engineapi.EngineServer
	miningRPC          txpoolproto.MiningServer
	stateChangesClient txpool.StateChangesClient

	miningSealingQuit chan struct{}
	pendingBlocks     chan *types.Block
	minedBlocks       chan *types.Block

	sentryCtx      context.Context
	sentryCancel   context.CancelFunc
	sentriesClient *sentry_multi_client.MultiClient
	sentryServers  []*sentry.GrpcServer

	stagedSync         *stagedsync.Sync
	pipelineStagedSync *stagedsync.Sync
	syncStages         []*stagedsync.Stage
	syncUnwindOrder    stagedsync.UnwindOrder
	syncPruneOrder     stagedsync.PruneOrder

	downloaderClient protodownloader.DownloaderClient

	notifications *shards.Notifications

	unsubscribeEthstat func()

	waitForStageLoopStop chan struct{}
	waitForMiningStop    chan struct{}

	txPool                    *txpool.TxPool
	txPoolGrpcServer          txpoolproto.TxpoolServer
	shutterPool               *shutter.Pool
	blockBuilderNotifyNewTxns chan struct{}
	forkValidator             *engine_helpers.ForkValidator
	downloader                *downloader.Downloader

	blockSnapshots *freezeblocks.RoSnapshots
	blockReader    services.FullBlockReader
	blockWriter    *blockio.BlockWriter
	kvRPC          *remotedbserver.KvServer
	logger         log.Logger

	sentinel rpcsentinel.SentinelClient

	silkworm                 *silkworm.Silkworm
	silkwormRPCDaemonService *silkworm.RpcDaemonService
	silkwormSentryService    *silkworm.SentryService

	polygonSyncService  *polygonsync.Service
	polygonDownloadSync *stagedsync.Sync
	polygonBridge       *bridge.Service
	heimdallService     *heimdall.Service
	stopNode            func() error
	bgComponentsEg      errgroup.Group
}

func splitAddrIntoHostAndPort(addr string) (host string, port int, err error) {
	idx := strings.LastIndexByte(addr, ':')
	if idx < 0 {
		return "", 0, errors.New("invalid address format")
	}
	host = addr[:idx]
	port, err = strconv.Atoi(addr[idx+1:])
	return
}

const blockBufferSize = 128

// New creates a new Ethereum object (including the
// initialisation of the common Ethereum object)
func New(ctx context.Context, stack *node.Node, config *ethconfig.Config, logger log.Logger) (*Ethereum, error) {
	if config.Miner.GasPrice == nil || config.Miner.GasPrice.Sign() <= 0 {
		logger.Warn("Sanitizing invalid miner gas price", "provided", config.Miner.GasPrice, "updated", ethconfig.Defaults.Miner.GasPrice)
		config.Miner.GasPrice = new(big.Int).Set(ethconfig.Defaults.Miner.GasPrice)
	}
	dirs := stack.Config().Dirs

	tmpdir := dirs.Tmp
	if err := RemoveContents(tmpdir); err != nil { // clean it on startup
		return nil, fmt.Errorf("clean tmp dir: %s, %w", tmpdir, err)
	}

	// Assemble the Ethereum object
	rawChainDB, err := node.OpenDatabase(ctx, stack.Config(), kv.ChainDB, "", false, logger)
	if err != nil {
		return nil, err
	}
	latestBlockBuiltStore := builder.NewLatestBlockBuiltStore()

	if err := rawChainDB.Update(context.Background(), func(tx kv.RwTx) error {
		if err = stages.UpdateMetrics(tx); err != nil {
			return err
		}

		config.Prune, err = prune.EnsureNotChanged(tx, config.Prune)
		if err != nil {
			return err
		}

		return nil
	}); err != nil {
		return nil, err
	}

	ctx, ctxCancel := context.WithCancel(context.Background())

	// kv_remote architecture does blocks on stream.Send - means current architecture require unlimited amount of txs to provide good throughput
<<<<<<< HEAD
	backend := NewEthereum(ctx, ctxCancel, config, logger)

	backend.stopNode = func() error {
		return stack.Close()
=======
	backend := &Ethereum{
		sentryCtx:                 ctx,
		sentryCancel:              ctxCancel,
		config:                    config,
		networkID:                 config.NetworkID,
		etherbase:                 config.Miner.Etherbase,
		waitForStageLoopStop:      make(chan struct{}),
		waitForMiningStop:         make(chan struct{}),
		blockBuilderNotifyNewTxns: make(chan struct{}, 1),
		miningSealingQuit:         make(chan struct{}),
		minedBlocks:               make(chan *types.Block, 1),
		logger:                    logger,
		stopNode: func() error {
			return stack.Close()
		},
>>>>>>> 2cea51f6
	}

	var chainConfig *chain.Config
	var genesis *types.Block
	if err := rawChainDB.Update(context.Background(), func(tx kv.RwTx) error {

		genesisConfig, err := rawdb.ReadGenesis(tx)
		if err != nil {
			return err
		}

		if genesisConfig != nil {
			config.Genesis = genesisConfig
		}

		h, err := rawdb.ReadCanonicalHash(tx, 0)
		if err != nil {
			panic(err)
		}
		genesisSpec := config.Genesis
		if h != (libcommon.Hash{}) { // fallback to db content
			genesisSpec = nil
		}
		var genesisErr error
		chainConfig, genesis, genesisErr = core.WriteGenesisBlock(tx, genesisSpec, config.OverridePragueTime, dirs, logger)
		if _, ok := genesisErr.(*chain.ConfigCompatError); genesisErr != nil && !ok {
			return genesisErr
		}

		return nil
	}); err != nil {
		panic(err)
	}
	backend.chainConfig = chainConfig
	backend.genesisBlock = genesis
	backend.genesisHash = genesis.Hash()

	setBorDefaultMinerGasPrice(chainConfig, config, logger)
	setBorDefaultTxPoolPriceLimit(chainConfig, config.TxPool, logger)

	logger.Info("Initialised chain configuration", "config", chainConfig, "genesis", genesis.Hash())
	if dbg.OnlyCreateDB {
		logger.Info("done")
		os.Exit(1)
	}

	segmentsBuildLimiter := semaphore.NewWeighted(int64(dbg.BuildSnapshotAllowance))

	// Check if we have an already initialized chain and fall back to
	// that if so. Otherwise we need to generate a new genesis spec.
	blockReader, blockWriter, allSnapshots, allBorSnapshots, bridgeStore, heimdallStore, agg, err := setUpBlockReader(ctx, rawChainDB, config.Dirs, config, chainConfig, logger, segmentsBuildLimiter)
	if err != nil {
		return nil, err
	}

	backend.blockSnapshots, backend.blockReader, backend.blockWriter = allSnapshots, blockReader, blockWriter

	backend.chainDB, err = temporal.New(rawChainDB, agg)
	if err != nil {
		return nil, err
	}

	// Can happen in some configurations
	if config.Downloader.ChainName != "" {
		if err := backend.setUpSnapDownloader(ctx, config.Downloader); err != nil {
			return nil, err
		}
	}

	kvRPC := remotedbserver.NewKvServer(ctx, backend.chainDB, allSnapshots, allBorSnapshots, agg, logger)
	backend.notifications = shards.NewNotifications(kvRPC)
	backend.kvRPC = kvRPC

	backend.gasPrice, _ = uint256.FromBig(config.Miner.GasPrice)

	if config.SilkwormExecution || config.SilkwormRpcDaemon || config.SilkwormSentry {
		logLevel, err := log.LvlFromString(config.SilkwormVerbosity)
		if err != nil {
			return nil, err
		}
		backend.silkworm, err = silkworm.New(config.Dirs.DataDir, mdbx.Version(), config.SilkwormNumContexts, logLevel)
		if err != nil {
			return nil, err
		}
	}

	p2pConfig := stack.Config().P2P
	var sentries []protosentry.SentryClient
	if len(p2pConfig.SentryAddr) > 0 {
		for _, addr := range p2pConfig.SentryAddr {
			sentryClient, err := sentry_multi_client.GrpcClient(backend.sentryCtx, addr)
			if err != nil {
				return nil, err
			}
			sentries = append(sentries, sentryClient)
		}
	} else if config.SilkwormSentry {
		apiPort := 53774
		apiAddr := fmt.Sprintf("127.0.0.1:%d", apiPort)

		collectNodeURLs := func(nodes []*enode.Node) []string {
			var urls []string
			for _, n := range nodes {
				urls = append(urls, n.URLv4())
			}
			return urls
		}

		settings := silkworm.SentrySettings{
			ClientId:    p2pConfig.Name,
			ApiPort:     apiPort,
			Port:        p2pConfig.ListenPort(),
			Nat:         p2pConfig.NATSpec,
			NetworkId:   config.NetworkID,
			NodeKey:     crypto.FromECDSA(p2pConfig.PrivateKey),
			StaticPeers: collectNodeURLs(p2pConfig.StaticNodes),
			Bootnodes:   collectNodeURLs(p2pConfig.BootstrapNodes),
			NoDiscover:  p2pConfig.NoDiscovery,
			MaxPeers:    p2pConfig.MaxPeers,
		}

		silkwormSentryService := silkworm.NewSentryService(backend.silkworm, settings)
		backend.silkwormSentryService = &silkwormSentryService

		sentryClient, err := sentry_multi_client.GrpcClient(backend.sentryCtx, apiAddr)
		if err != nil {
			return nil, err
		}
		sentries = append(sentries, sentryClient)
	} else {
		var readNodeInfo = func() *eth.NodeInfo {
			var res *eth.NodeInfo
			_ = backend.chainDB.View(context.Background(), func(tx kv.Tx) error {
				res = eth.ReadNodeInfo(tx, backend.chainConfig, backend.genesisHash, backend.networkID)
				return nil
			})

			return res
		}

		p2pConfig.DiscoveryDNS = backend.config.EthDiscoveryURLs

		listenHost, listenPort, err := splitAddrIntoHostAndPort(p2pConfig.ListenAddr)
		if err != nil {
			return nil, err
		}

		var pi int // points to next port to be picked from refCfg.AllowedPorts
		for _, protocol := range p2pConfig.ProtocolVersion {
			cfg := p2pConfig
			cfg.NodeDatabase = filepath.Join(stack.Config().Dirs.Nodes, eth.ProtocolToString[protocol])

			// pick port from allowed list
			var picked bool
			for ; pi < len(cfg.AllowedPorts); pi++ {
				pc := int(cfg.AllowedPorts[pi])
				if pc == 0 {
					// For ephemeral ports probing to see if the port is taken does not
					// make sense.
					picked = true
					break
				}
				if !checkPortIsFree(fmt.Sprintf("%s:%d", listenHost, pc)) {
					logger.Warn("bind protocol to port has failed: port is busy", "protocols", fmt.Sprintf("eth/%d", cfg.ProtocolVersion), "port", pc)
					continue
				}
				if listenPort != pc {
					listenPort = pc
				}
				pi++
				picked = true
				break
			}
			if !picked {
				return nil, fmt.Errorf("run out of allowed ports for p2p eth protocols %v. Extend allowed port list via --p2p.allowed-ports", cfg.AllowedPorts)
			}

			cfg.ListenAddr = fmt.Sprintf("%s:%d", listenHost, listenPort)
			server := sentry.NewGrpcServer(backend.sentryCtx, nil, readNodeInfo, &cfg, protocol, logger)
			backend.sentryServers = append(backend.sentryServers, server)
			sentries = append(sentries, direct.NewSentryClientDirect(protocol, server))
		}

		go func() {
			logEvery := time.NewTicker(180 * time.Second)
			defer logEvery.Stop()

			var logItems []interface{}

			for {
				select {
				case <-backend.sentryCtx.Done():
					return
				case <-logEvery.C:
					logItems = logItems[:0]
					peerCountMap := map[uint]int{}
					for _, srv := range backend.sentryServers {
						counts := srv.SimplePeerCount()
						for protocol, count := range counts {
							peerCountMap[protocol] += count
						}
					}
					if len(peerCountMap) == 0 {
						logger.Warn("[p2p] No GoodPeers")
					} else {
						for protocol, count := range peerCountMap {
							logItems = append(logItems, eth.ProtocolToString[protocol], strconv.Itoa(count))
						}
						logger.Info("[p2p] GoodPeers", logItems...)
					}
				}
			}
		}()
	}

	// setup periodic logging and prometheus updates
	go mem.LogMemStats(ctx, logger)
	go disk.UpdateDiskStats(ctx, logger)
	go dbg.SaveHeapProfileNearOOMPeriodically(ctx, dbg.SaveHeapWithLogger(&logger))

	var currentBlock *types.Block
	if err := backend.chainDB.View(context.Background(), func(tx kv.Tx) error {
		currentBlock, err = blockReader.CurrentBlock(tx)
		return err
	}); err != nil {
		panic(err)
	}

	currentBlockNumber := uint64(0)
	if currentBlock != nil {
		currentBlockNumber = currentBlock.NumberU64()
	}

	logger.Info("Initialising Ethereum protocol", "network", config.NetworkID)
	var consensusConfig interface{}

	if chainConfig.Clique != nil {
		consensusConfig = &config.Clique
	} else if chainConfig.Aura != nil {
		consensusConfig = &config.Aura
	} else if chainConfig.Bor != nil {
		consensusConfig = chainConfig.Bor
	} else {
		consensusConfig = &config.Ethash
	}

	var heimdallClient heimdall.Client
	var polygonBridge *bridge.Service
	var heimdallService *heimdall.Service
	var bridgeRPC *bridge.BackendServer
	var heimdallRPC *heimdall.BackendServer

	if chainConfig.Bor != nil {
		if !config.WithoutHeimdall {
			heimdallClient = heimdall.NewHttpClient(config.HeimdallURL, logger)
		}

		if config.PolygonSync {
			borConfig := consensusConfig.(*borcfg.BorConfig)

			polygonBridge = bridge.NewService(bridge.ServiceConfig{
				Store:        bridgeStore,
				Logger:       logger,
				BorConfig:    borConfig,
				EventFetcher: heimdallClient,
			})

			heimdallService = heimdall.NewService(heimdall.ServiceConfig{
				Store:     heimdallStore,
				BorConfig: borConfig,
				Client:    heimdallClient,
				Logger:    logger,
			})

			bridgeRPC = bridge.NewBackendServer(ctx, polygonBridge)
			heimdallRPC = heimdall.NewBackendServer(ctx, heimdallService)

			backend.polygonBridge = polygonBridge
			backend.heimdallService = heimdallService
		}

		flags.Milestone = config.WithHeimdallMilestones
	}

	backend.engine = ethconsensusconfig.CreateConsensusEngine(ctx, stack.Config(), chainConfig, consensusConfig, config.Miner.Notify, config.Miner.Noverify, heimdallClient, config.WithoutHeimdall, blockReader, false /* readonly */, logger, polygonBridge, heimdallService)

	inMemoryExecution := func(txc wrap.TxContainer, header *types.Header, body *types.RawBody, unwindPoint uint64, headersChain []*types.Header, bodiesChain []*types.RawBody,
		notifications *shards.Notifications) error {
		terseLogger := log.New()
		terseLogger.SetHandler(log.LvlFilterHandler(log.LvlWarn, log.StderrHandler))
		// Needs its own notifications to not update RPC daemon and txpool about pending blocks
		stateSync := stages2.NewInMemoryExecution(backend.sentryCtx, backend.chainDB, config, backend.sentriesClient,
			dirs, notifications, blockReader, blockWriter, backend.silkworm, terseLogger)
		chainReader := consensuschain.NewReader(chainConfig, txc.Tx, blockReader, logger)
		// We start the mining step
		if err := stages2.StateStep(ctx, chainReader, backend.engine, txc, stateSync, header, body, unwindPoint, headersChain, bodiesChain, config.ImportMode); err != nil {
			logger.Warn("Could not validate block", "err", err)
			return errors.Join(consensus.ErrInvalidBlock, err)
		}
		var progress uint64
		progress, err = stages.GetStageProgress(txc.Tx, stages.Execution)
		if err != nil {
			return err
		}
		if progress < header.Number.Uint64() {
			return fmt.Errorf("unsuccessful execution, progress %d < expected %d", progress, header.Number.Uint64())
		}
		return nil
	}
	backend.forkValidator = engine_helpers.NewForkValidator(ctx, currentBlockNumber, inMemoryExecution, tmpdir, backend.blockReader)

	statusDataProvider := sentry.NewStatusDataProvider(
		backend.chainDB,
		chainConfig,
		genesis,
		backend.config.NetworkID,
		logger,
	)

	// limit "new block" broadcasts to at most 10 random peers at time
	maxBlockBroadcastPeers := func(header *types.Header) uint { return 10 }

	// unlimited "new block" broadcasts to all peers for blocks announced by Bor validators
	if borEngine, ok := backend.engine.(*bor.Bor); ok {
		defaultValue := maxBlockBroadcastPeers(nil)
		maxBlockBroadcastPeers = func(header *types.Header) uint {
			isValidator, err := borEngine.IsValidator(header)
			if err != nil {
				logger.Warn("maxBlockBroadcastPeers: borEngine.IsValidator has failed", "err", err)
				return defaultValue
			}
			if isValidator {
				// 0 means send to all
				return 0
			}
			return defaultValue
		}
	}

	sentryMcDisableBlockDownload := config.PolygonSync || config.PolygonSyncStage
	backend.sentriesClient, err = sentry_multi_client.NewMultiClient(
		backend.chainDB,
		chainConfig,
		backend.engine,
		sentries,
		config.Sync,
		blockReader,
		blockBufferSize,
		statusDataProvider,
		stack.Config().SentryLogPeerInfo,
		maxBlockBroadcastPeers,
		sentryMcDisableBlockDownload,
		logger,
	)
	if err != nil {
		return nil, err
	}

	stateDiffClient := direct.NewStateDiffClientDirect(kvRPC)
	var txnProvider txnprovider.TxnProvider
	if config.TxPool.Disable {
		backend.txPoolGrpcServer = &txpool.GrpcDisabled{}
	} else {
		sentries := backend.sentriesClient.Sentries()
		blockBuilderNotifyNewTxns := func() {
			select {
			case backend.blockBuilderNotifyNewTxns <- struct{}{}:
			default:
			}
		}
		backend.txPool, backend.txPoolGrpcServer, err = txpool.Assemble(
			ctx,
			config.TxPool,
			backend.chainDB,
			kvcache.NewDummy(),
			sentries,
			stateDiffClient,
			blockBuilderNotifyNewTxns,
			logger,
		)
		if err != nil {
			return nil, err
		}

		txnProvider = backend.txPool
	}
	if config.Shutter.Enabled {
		if config.TxPool.Disable {
			panic("can't enable shutter pool when devp2p txpool is disabled")
		}

		backend.shutterPool = shutter.NewPool(logger, config.Shutter, backend.txPool)
		txnProvider = backend.shutterPool
	}

	miner := stagedsync.NewMiningState(&config.Miner)
	backend.pendingBlocks = miner.PendingResultCh

	var (
		snapDb     kv.RwDB
		recents    *lru.ARCCache[libcommon.Hash, *bor.Snapshot]
		signatures *lru.ARCCache[libcommon.Hash, libcommon.Address]
	)
	if bor, ok := backend.engine.(*bor.Bor); ok {
		snapDb = bor.DB
		recents = bor.Recents
		signatures = bor.Signatures
	}
	// proof-of-work mining
	mining := stagedsync.New(
		config.Sync,
		stagedsync.MiningStages(backend.sentryCtx,
			stagedsync.StageMiningCreateBlockCfg(backend.chainDB, miner, *backend.chainConfig, backend.engine, nil, tmpdir, backend.blockReader),
			stagedsync.StageBorHeimdallCfg(
				backend.chainDB,
				snapDb,
				miner,
				*backend.chainConfig,
				heimdallClient,
				heimdallStore,
				bridgeStore,
				backend.blockReader,
				nil,
				nil,
				recents,
				signatures,
				false,
				nil),
			stagedsync.StageExecuteBlocksCfg(
				backend.chainDB,
				config.Prune,
				config.BatchSize,
				chainConfig,
				backend.engine,
				&vm.Config{},
				backend.notifications,
				config.StateStream,
				/*stateStream=*/ false,
				dirs,
				blockReader,
				backend.sentriesClient.Hd,
				config.Genesis,
				config.Sync,
				stages2.SilkwormForExecutionStage(backend.silkworm, config),
			),
			stagedsync.StageSendersCfg(backend.chainDB, chainConfig, config.Sync, false, dirs.Tmp, config.Prune, blockReader, backend.sentriesClient.Hd),
			stagedsync.StageMiningExecCfg(backend.chainDB, miner, backend.notifications.Events, *backend.chainConfig, backend.engine, &vm.Config{}, tmpdir, nil, 0, txnProvider, blockReader),
			stagedsync.StageMiningFinishCfg(backend.chainDB, *backend.chainConfig, backend.engine, miner, backend.miningSealingQuit, backend.blockReader, latestBlockBuiltStore),
		), stagedsync.MiningUnwindOrder, stagedsync.MiningPruneOrder,
		logger, stages.ModeBlockProduction)

	var ethashApi *ethash.API
	if casted, ok := backend.engine.(*ethash.Ethash); ok {
		ethashApi = casted.APIs(nil)[1].Service.(*ethash.API)
	}

	// proof-of-stake mining
	assembleBlockPOS := func(param *core.BlockBuilderParameters, interrupt *int32) (*types.BlockWithReceipts, error) {
		miningStatePos := stagedsync.NewMiningState(&config.Miner)
		miningStatePos.MiningConfig.Etherbase = param.SuggestedFeeRecipient
		proposingSync := stagedsync.New(
			config.Sync,
			stagedsync.MiningStages(backend.sentryCtx,
				stagedsync.StageMiningCreateBlockCfg(backend.chainDB, miningStatePos, *backend.chainConfig, backend.engine, param, tmpdir, backend.blockReader),
				stagedsync.StageBorHeimdallCfg(
					backend.chainDB,
					snapDb,
					miningStatePos,
					*backend.chainConfig,
					heimdallClient,
					heimdallStore,
					bridgeStore,
					backend.blockReader,
					nil,
					nil,
					recents,
					signatures,
					false,
					nil),
				stagedsync.StageExecuteBlocksCfg(
					backend.chainDB,
					config.Prune,
					config.BatchSize,
					chainConfig,
					backend.engine,
					&vm.Config{},
					backend.notifications,
					config.StateStream,
					/*stateStream=*/ false,
					dirs,
					blockReader,
					backend.sentriesClient.Hd,
					config.Genesis,
					config.Sync,
					stages2.SilkwormForExecutionStage(backend.silkworm, config),
				),
				stagedsync.StageSendersCfg(backend.chainDB, chainConfig, config.Sync, false, dirs.Tmp, config.Prune, blockReader, backend.sentriesClient.Hd),
				stagedsync.StageMiningExecCfg(backend.chainDB, miningStatePos, backend.notifications.Events, *backend.chainConfig, backend.engine, &vm.Config{}, tmpdir, interrupt, param.PayloadId, txnProvider, blockReader),
				stagedsync.StageMiningFinishCfg(backend.chainDB, *backend.chainConfig, backend.engine, miningStatePos, backend.miningSealingQuit, backend.blockReader, latestBlockBuiltStore)), stagedsync.MiningUnwindOrder, stagedsync.MiningPruneOrder, logger, stages.ModeBlockProduction)
		// We start the mining step
		if err := stages2.MiningStep(ctx, backend.chainDB, proposingSync, tmpdir, logger); err != nil {
			return nil, err
		}
		block := <-miningStatePos.MiningResultCh
		return block, nil
	}

	// Initialize ethbackend
	ethBackendRPC := privateapi.NewEthBackendServer(ctx, backend, backend.chainDB, backend.notifications, blockReader, logger, latestBlockBuiltStore)
	// initialize engine backend

	blockRetire := freezeblocks.NewBlockRetire(1, dirs, blockReader, blockWriter, backend.chainDB, heimdallStore, bridgeStore, backend.chainConfig, config, backend.notifications.Events, segmentsBuildLimiter, logger)

	var miningRPC txpoolproto.MiningServer = privateapi.NewMiningServer(ctx, backend, ethashApi, logger)

	var creds credentials.TransportCredentials
	if stack.Config().PrivateApiAddr != "" {
		if stack.Config().TLSConnection {
			creds, err = grpcutil.TLS(stack.Config().TLSCACert, stack.Config().TLSCertFile, stack.Config().TLSKeyFile)
			if err != nil {
				return nil, err
			}
		}
		backend.privateAPI, err = privateapi.StartGrpc(
			kvRPC,
			ethBackendRPC,
			backend.txPoolGrpcServer,
			miningRPC,
			bridgeRPC,
			heimdallRPC,
			stack.Config().PrivateApiAddr,
			stack.Config().PrivateApiRateLimit,
			creds,
			stack.Config().HealthCheck,
			logger)
		if err != nil {
			return nil, fmt.Errorf("private api: %w", err)
		}
	}

	if currentBlock == nil {
		currentBlock = genesis
	}

	go func() {
		defer debug.LogPanic()
		for {
			select {
			case b := <-backend.minedBlocks:
				// Add mined header and block body before broadcast. This is because the broadcast call
				// will trigger the staged sync which will require headers and blocks to be available
				// in their respective cache in the download stage. If not found, it would cause a
				// liveness issue for the chain.
				if err := backend.sentriesClient.Hd.AddMinedHeader(b.Header()); err != nil {
					logger.Error("add mined block to header downloader", "err", err)
				}
				backend.sentriesClient.Bd.AddToPrefetch(b.Header(), b.RawBody())

				//p2p
				//backend.sentriesClient.BroadcastNewBlock(context.Background(), b, b.Difficulty())
				//rpcdaemon
				if err := miningRPC.(*privateapi.MiningServer).BroadcastMinedBlock(b); err != nil {
					logger.Error("txpool rpc mined block broadcast", "err", err)
				}
				logger.Trace("BroadcastMinedBlock successful", "number", b.Number(), "GasUsed", b.GasUsed(), "txn count", b.Transactions().Len())
				backend.sentriesClient.PropagateNewBlockHashes(ctx, []headerdownload.Announce{
					{
						Number: b.NumberU64(),
						Hash:   b.Hash(),
					},
				})

			case b := <-backend.pendingBlocks:
				if err := miningRPC.(*privateapi.MiningServer).BroadcastPendingBlock(b); err != nil {
					logger.Error("txpool rpc pending block broadcast", "err", err)
				}
			case <-backend.sentriesClient.Hd.QuitPoWMining:
				return
			}
		}
	}()

	if err := backend.StartMining(
		context.Background(),
		backend.chainDB,
		stateDiffClient,
		mining,
		miner,
		backend.gasPrice,
		backend.sentriesClient.Hd.QuitPoWMining,
		heimdallStore,
		tmpdir,
		logger); err != nil {
		return nil, err
	}

	backend.ethBackendRPC, backend.miningRPC, backend.stateChangesClient = ethBackendRPC, miningRPC, stateDiffClient

	if config.PolygonSyncStage {
		backend.syncStages = stages2.NewPolygonSyncStages(
			backend.sentryCtx,
			logger,
			backend.chainDB,
			config,
			backend.chainConfig,
			backend.engine,
			backend.notifications,
			backend.downloaderClient,
			blockReader,
			blockRetire,
			backend.silkworm,
			backend.forkValidator,
			heimdallClient,
			heimdallStore,
			bridgeStore,
			polygonSyncSentry(sentries),
			p2pConfig.MaxPeers,
			statusDataProvider,
			backend.stopNode,
		)
		backend.syncUnwindOrder = stagedsync.PolygonSyncUnwindOrder
		backend.syncPruneOrder = stagedsync.PolygonSyncPruneOrder
	} else {
		backend.syncStages = stages2.NewDefaultStages(backend.sentryCtx, backend.chainDB, snapDb, p2pConfig, config, backend.sentriesClient, backend.notifications, backend.downloaderClient,
			blockReader, blockRetire, backend.silkworm, backend.forkValidator, heimdallClient, heimdallStore, bridgeStore, recents, signatures, logger)
		backend.syncUnwindOrder = stagedsync.DefaultUnwindOrder
		backend.syncPruneOrder = stagedsync.DefaultPruneOrder
	}

	backend.stagedSync = stagedsync.New(config.Sync, backend.syncStages, backend.syncUnwindOrder, backend.syncPruneOrder, logger, stages.ModeApplyingBlocks)

	hook := stages2.NewHook(backend.sentryCtx, backend.chainDB, backend.notifications, backend.stagedSync, backend.blockReader, backend.chainConfig, backend.logger, backend.sentriesClient.SetStatus)

	useSnapshots := blockReader != nil && (blockReader.FreezingCfg().ProduceE2 || blockReader.FreezingCfg().ProduceE3)
	if !useSnapshots && backend.downloaderClient != nil {
		for _, p := range blockReader.AllTypes() {
			backend.downloaderClient.ProhibitNewDownloads(ctx, &protodownloader.ProhibitNewDownloadsRequest{
				Type: p.Name(),
			})
		}

		for _, p := range snaptype.CaplinSnapshotTypes {
			backend.downloaderClient.ProhibitNewDownloads(ctx, &protodownloader.ProhibitNewDownloadsRequest{
				Type: p.Name(),
			})
		}

		for _, p := range snaptype2.E3StateTypes {
			backend.downloaderClient.ProhibitNewDownloads(ctx, &protodownloader.ProhibitNewDownloadsRequest{
				Type: p.Name(),
			})
		}

	}

	checkStateRoot := true
	pipelineStages := stages2.NewPipelineStages(ctx, backend.chainDB, config, p2pConfig, backend.sentriesClient, backend.notifications, backend.downloaderClient, blockReader, blockRetire, backend.silkworm, backend.forkValidator, logger, checkStateRoot)
	backend.pipelineStagedSync = stagedsync.New(config.Sync, pipelineStages, stagedsync.PipelineUnwindOrder, stagedsync.PipelinePruneOrder, logger, stages.ModeApplyingBlocks)
	backend.eth1ExecutionServer = eth1.NewEthereumExecutionModule(blockReader, backend.chainDB, backend.pipelineStagedSync, backend.forkValidator, chainConfig, assembleBlockPOS, hook, backend.notifications.Accumulator, backend.notifications.StateChangesConsumer, logger, backend.engine, config.Sync, ctx)
	executionRpc := direct.NewExecutionClientDirect(backend.eth1ExecutionServer)

	var executionEngine executionclient.ExecutionEngine

	executionEngine, err = executionclient.NewExecutionClientDirect(eth1_chain_reader.NewChainReaderEth1(chainConfig, executionRpc, 1000))
	if err != nil {
		return nil, err
	}

	engineBackendRPC := engineapi.NewEngineServer(
		logger,
		chainConfig,
		executionRpc,
		backend.sentriesClient.Hd,
		engine_block_downloader.NewEngineBlockDownloader(ctx,
			logger, backend.sentriesClient.Hd, executionRpc,
			backend.sentriesClient.Bd, backend.sentriesClient.BroadcastNewBlock, backend.sentriesClient.SendBodyRequest, blockReader,
			backend.chainDB, chainConfig, tmpdir, config.Sync),
		config.InternalCL, // If the chain supports the engine API, then we should not make the server fail.
		false,
		config.Miner.EnabledPOS)
	backend.engineBackendRPC = engineBackendRPC
	// If we choose not to run a consensus layer, run our embedded.
	if config.InternalCL && (clparams.EmbeddedSupported(config.NetworkID) || config.CaplinConfig.IsDevnet()) {
		config.CaplinConfig.NetworkId = clparams.NetworkType(config.NetworkID)
		config.CaplinConfig.LoopBlockLimit = uint64(config.LoopBlockLimit)
		go func() {
			eth1Getter := getters.NewExecutionSnapshotReader(ctx, blockReader, backend.chainDB)
			if err := caplin1.RunCaplinService(ctx, executionEngine, config.CaplinConfig, dirs, eth1Getter, backend.downloaderClient, creds, segmentsBuildLimiter); err != nil {
				logger.Error("could not start caplin", "err", err)
			}
			ctxCancel()
		}()
	}

	if config.PolygonSync {
		backend.polygonSyncService = polygonsync.NewService(
			logger,
			chainConfig,
			polygonSyncSentry(sentries),
			p2pConfig.MaxPeers,
			statusDataProvider,
			executionRpc,
			config.LoopBlockLimit,
			polygonBridge,
			heimdallService,
			backend.notifications,
		)

		// we need to initiate download before the heimdall services start rather than
		// waiting for the stage loop to start
		// TODO although this works we probably want to call engine.Start instead

		backend.polygonDownloadSync = stagedsync.New(backend.config.Sync, stagedsync.DownloadSyncStages(
			backend.sentryCtx, stagedsync.StageSnapshotsCfg(
				backend.chainDB, *backend.sentriesClient.ChainConfig, config.Sync, dirs, blockRetire, backend.downloaderClient,
				blockReader, backend.notifications, false, false, false, backend.silkworm, config.Prune,
			)), nil, nil, backend.logger, stages.ModeApplyingBlocks)

		// these range extractors set the db to the local db instead of the chain db
		// TODO this needs be refactored away by having a retire/merge component per
		// snapshot instead of global processing in the stage loop
		type extractableStore interface {
			RangeExtractor() snaptype.RangeExtractor
		}

		if withRangeExtractor, ok := heimdallStore.Spans().(extractableStore); ok {
			allBorSnapshots.SetRangeExtractor(heimdall.Spans, withRangeExtractor.RangeExtractor())
		}

		if withRangeExtractor, ok := heimdallStore.Checkpoints().(extractableStore); ok {
			allBorSnapshots.SetRangeExtractor(heimdall.Checkpoints, withRangeExtractor.RangeExtractor())
		}

		if withRangeExtractor, ok := heimdallStore.Milestones().(extractableStore); ok {
			allBorSnapshots.SetRangeExtractor(heimdall.Milestones, withRangeExtractor.RangeExtractor())
		}

		if withRangeExtractor, ok := bridgeStore.(extractableStore); ok {
			allBorSnapshots.SetRangeExtractor(heimdall.Events, withRangeExtractor.RangeExtractor())
		}
	}

	return backend, nil
}

func NewEthereum(ctx context.Context, ctxCancel context.CancelFunc, config *ethconfig.Config, logger log.Logger) *Ethereum {
	backend := &Ethereum{
		sentryCtx:            ctx,
		sentryCancel:         ctxCancel,
		config:               config,
		networkID:            config.NetworkID,
		etherbase:            config.Miner.Etherbase,
		waitForStageLoopStop: make(chan struct{}),
		waitForMiningStop:    make(chan struct{}),
		logger:               logger,
	}
	return backend
}

func (s *Ethereum) Init(stack *node.Node, config *ethconfig.Config, chainConfig *chain.Config) error {
	ethBackendRPC, miningRPC, stateDiffClient := s.ethBackendRPC, s.miningRPC, s.stateChangesClient
	blockReader := s.blockReader
	ctx := s.sentryCtx
	chainKv := s.chainDB
	var err error

	if chainConfig.Bor == nil {
		s.sentriesClient.Hd.StartPoSDownloader(s.sentryCtx, s.sentriesClient.SendHeaderRequest, s.sentriesClient.Penalize)
	}

	emptyBadHash := config.BadBlockHash == libcommon.Hash{}
	if !emptyBadHash {
		if err = chainKv.View(ctx, func(tx kv.Tx) error {
			badBlockHeader, hErr := rawdb.ReadHeaderByHash(tx, config.BadBlockHash)
			if badBlockHeader != nil {
				unwindPoint := badBlockHeader.Number.Uint64() - 1
				if err := s.stagedSync.UnwindTo(unwindPoint, stagedsync.BadBlock(config.BadBlockHash, errors.New("Init unwind")), tx); err != nil {
					return err
				}
			}
			return hErr
		}); err != nil {
			return err
		}
	}

	//eth.APIBackend = &EthAPIBackend{stack.Config().ExtRPCEnabled(), stack.Config().AllowUnprotectedTxs, eth, nil}
	gpoParams := config.GPO
	if gpoParams.Default == nil {
		gpoParams.Default = config.Miner.GasPrice
	}
	// start HTTP API
	httpRpcCfg := stack.Config().Http
	ethRpcClient, txPoolRpcClient, miningRpcClient, stateCache, ff, err := cli.EmbeddedServices(ctx, chainKv, httpRpcCfg.StateCache, httpRpcCfg.RpcFiltersConfig, blockReader, ethBackendRPC,
		s.txPoolGrpcServer, miningRPC, stateDiffClient, s.logger)
	if err != nil {
		return err
	}

	//eth.APIBackend.gpo = gasprice.NewOracle(eth.APIBackend, gpoParams)
	if config.Ethstats != "" {
		var headCh chan [][]byte
		headCh, s.unsubscribeEthstat = s.notifications.Events.AddHeaderSubscription()
		if err := ethstats.New(stack, s.sentryServers, chainKv, s.blockReader, s.engine, config.Ethstats, s.networkID, ctx.Done(), headCh, txPoolRpcClient); err != nil {
			return err
		}
	}

	s.apiList = jsonrpc.APIList(chainKv, ethRpcClient, txPoolRpcClient, miningRpcClient, ff, stateCache, blockReader, &httpRpcCfg, s.engine, s.logger, s.polygonBridge, s.heimdallService)

	if config.SilkwormRpcDaemon && httpRpcCfg.Enabled {
		interface_log_settings := silkworm.RpcInterfaceLogSettings{
			Enabled:         config.SilkwormRpcLogEnabled,
			ContainerFolder: config.SilkwormRpcLogDirPath,
			MaxFileSizeMB:   config.SilkwormRpcLogMaxFileSize,
			MaxFiles:        config.SilkwormRpcLogMaxFiles,
			DumpResponse:    config.SilkwormRpcLogDumpResponse,
		}
		settings := silkworm.RpcDaemonSettings{
			EthLogSettings:       interface_log_settings,
			EthAPIHost:           httpRpcCfg.HttpListenAddress,
			EthAPIPort:           httpRpcCfg.HttpPort,
			EthAPISpec:           httpRpcCfg.API,
			NumWorkers:           config.SilkwormRpcNumWorkers,
			CORSDomains:          httpRpcCfg.HttpCORSDomain,
			JWTFilePath:          httpRpcCfg.JWTSecretPath,
			JSONRPCCompatibility: config.SilkwormRpcJsonCompatibility,
			WebSocketEnabled:     httpRpcCfg.WebsocketEnabled,
			WebSocketCompression: httpRpcCfg.WebsocketCompression,
			HTTPCompression:      httpRpcCfg.HttpCompression,
		}
		silkwormRPCDaemonService := silkworm.NewRpcDaemonService(s.silkworm, chainKv, settings)
		s.silkwormRPCDaemonService = &silkwormRPCDaemonService
	} else {
		go func() {
			if err := cli.StartRpcServer(ctx, &httpRpcCfg, s.apiList, s.logger); err != nil {
				s.logger.Error("cli.StartRpcServer error", "err", err)
			}
		}()
	}

	if chainConfig.Bor == nil {
		go s.engineBackendRPC.Start(ctx, &httpRpcCfg, s.chainDB, s.blockReader, ff, stateCache, s.engine, ethRpcClient, txPoolRpcClient, miningRpcClient)
	}

	// Register the backend on the node
	stack.RegisterLifecycle(s)
	return nil
}

func (s *Ethereum) APIs() []rpc.API {
	return s.apiList
}

func (s *Ethereum) Etherbase() (eb libcommon.Address, err error) {
	s.lock.RLock()
	etherbase := s.etherbase
	s.lock.RUnlock()

	if etherbase != (libcommon.Address{}) {
		return etherbase, nil
	}
	return libcommon.Address{}, errors.New("etherbase must be explicitly specified")
}

// StartMining starts the miner with the given number of CPU threads. If mining
// is already running, this method adjust the number of threads allowed to use
// and updates the minimum price required by the transaction pool.
func (s *Ethereum) StartMining(ctx context.Context, db kv.RwDB, stateDiffClient *direct.StateDiffClientDirect, mining *stagedsync.Sync, miner stagedsync.MiningState, gasPrice *uint256.Int, quitCh chan struct{}, heimdallStore heimdall.Store, tmpDir string, logger log.Logger) error {

	var borcfg *bor.Bor
	if b, ok := s.engine.(*bor.Bor); ok {
		borcfg = b
		b.HeaderProgress(s.sentriesClient.Hd)
	} else if br, ok := s.engine.(*merge.Merge); ok {
		if b, ok := br.InnerEngine().(*bor.Bor); ok {
			borcfg = b
			b.HeaderProgress(s.sentriesClient.Hd)
		}
	}

	if !miner.MiningConfig.Enabled {
		return nil
	}

	// Configure the local mining address
	eb, err := s.Etherbase()
	if err != nil {
		s.logger.Error("Cannot start mining without etherbase", "err", err)
		return fmt.Errorf("etherbase missing: %w", err)
	}

	if miner.MiningConfig.Enabled {
		if s.chainConfig.ChainName == networkname.Dev {
			miner.MiningConfig.SigKey = core.DevnetSignPrivateKey
		}
		if miner.MiningConfig.SigKey == nil {
			s.logger.Error("Etherbase account unavailable locally", "err", err)
			return fmt.Errorf("signer missing: %w", err)
		}
		if borcfg != nil {
			borcfg.Authorize(eb, func(_ libcommon.Address, mimeType string, message []byte) ([]byte, error) {
				return crypto.Sign(crypto.Keccak256(message), miner.MiningConfig.SigKey)
			})

			if !s.config.WithoutHeimdall {
				err := stagedsync.FetchSpanZeroForMiningIfNeeded(
					ctx,
					s.chainDB,
					s.blockReader,
					borcfg.HeimdallClient,
					heimdallStore,
					logger,
				)
				if err != nil {
					return err
				}
			}
		} else if s.chainConfig.Consensus == chain.CliqueConsensus {
			s.engine.(*clique.Clique).Authorize(eb, func(_ libcommon.Address, _ string, msg []byte) ([]byte, error) {
				return crypto.Sign(crypto.Keccak256(msg), miner.MiningConfig.SigKey)
			})
		} else {
			s.logger.Error("mining is not supported after the Merge")
			return errors.New("mining is not supported after the Merge")
		}
	} else {
		// for the bor dev network without heimdall we need the authorizer to be set otherwise there is no
		// validator defined in the bor validator set and non mining nodes will reject all blocks
		// this assumes in this mode we're only running a single validator

		if s.chainConfig.ChainName == networkname.BorDevnet && s.config.WithoutHeimdall {
			borcfg.Authorize(eb, func(addr libcommon.Address, _ string, _ []byte) ([]byte, error) {
				return nil, &valset.UnauthorizedSignerError{Number: 0, Signer: addr.Bytes()}
			})
		}

		return nil
	}

	streamCtx, streamCancel := context.WithCancel(ctx)
	stream, err := stateDiffClient.StateChanges(streamCtx, &remote.StateChangeRequest{WithStorage: false, WithTransactions: true}, grpc.WaitForReady(true))

	if err != nil {
		streamCancel()
		return err
	}

	stateChangeCh := make(chan *remote.StateChange)

	go func() {
		for req, err := stream.Recv(); ; req, err = stream.Recv() {
			if err == nil {
				for _, change := range req.ChangeBatch {
					stateChangeCh <- change
				}
			}
		}
	}()

	go func() {
		defer debug.LogPanic()
		defer close(s.waitForMiningStop)
		defer streamCancel()

		mineEvery := time.NewTicker(miner.MiningConfig.Recommit)

		defer mineEvery.Stop()

		s.logger.Info("Starting to mine", "etherbase", eb)

		var working bool
		var waiting atomic.Bool

		hasWork := true // Start mining immediately
		errc := make(chan error, 1)

		for {
			// Only reset if some work was done previously as we'd like to rely
			// on the `miner.recommit` as backup.
			if hasWork {
				mineEvery.Reset(miner.MiningConfig.Recommit)
			}

			// Only check for case if you're already mining (i.e. working = true) and
			// waiting for error or you don't have any work yet (i.e. hasWork = false).
			if working || !hasWork {
				select {
				case stateChanges := <-stateChangeCh:
					block := stateChanges.BlockHeight
					s.logger.Debug("Start mining based on previous block", "block", block)
					// TODO - can do mining clean up here as we have previous
					// block info in the state channel
					hasWork = true

				case <-s.blockBuilderNotifyNewTxns:
					//log.Warn("[dbg] blockBuilderNotifyNewTxns")

					// Skip mining based on new txn notif for bor consensus
					hasWork = s.chainConfig.Bor == nil
					if hasWork {
						s.logger.Debug("Start mining based on txpool notif")
					}
				case <-mineEvery.C:
					//log.Warn("[dbg] mineEvery", "working", working, "waiting", waiting.Load())
					if !(working || waiting.Load()) {
						s.logger.Debug("Start mining based on miner.recommit", "duration", miner.MiningConfig.Recommit)
					}
					hasWork = !(working || waiting.Load())
				case err := <-errc:
					working = false
					hasWork = false
					if errors.Is(err, libcommon.ErrStopped) {
						return
					}
					if err != nil {
						s.logger.Warn("mining", "err", err)
					}
				case <-quitCh:
					return
				}
			}

			if !working && hasWork {
				working = true
				hasWork = false
				mineEvery.Reset(miner.MiningConfig.Recommit)
				go func() {
					err = stages2.MiningStep(ctx, db, mining, tmpDir, logger)

					waiting.Store(true)
					defer func() {
						waiting.Store(false)
						errc <- err
					}()

					if err != nil {
						return
					}

					for {
						select {
						case block := <-miner.MiningResultCh:
							if block != nil {
								s.logger.Debug("Mined block", "block", block.Block.Number())
								s.minedBlocks <- block.Block
							}
							return
						case <-ctx.Done():
							errc <- ctx.Err()
							return
						}
					}
				}()
			}
		}
	}()

	return nil
}

func (s *Ethereum) IsMining() bool { return s.config.Miner.Enabled }

func (s *Ethereum) ChainKV() kv.RwDB            { return s.chainDB }
func (s *Ethereum) NetVersion() (uint64, error) { return s.networkID, nil }
func (s *Ethereum) NetPeerCount() (uint64, error) {
	var sentryPc uint64 = 0

	s.logger.Trace("sentry", "peer count", sentryPc)
	for _, sc := range s.sentriesClient.Sentries() {
		ctx := context.Background()
		reply, err := sc.PeerCount(ctx, &protosentry.PeerCountRequest{})
		if err != nil {
			s.logger.Warn("sentry", "err", err)
			return 0, nil
		}
		sentryPc += reply.Count
	}

	return sentryPc, nil
}

func (s *Ethereum) NodesInfo(limit int) (*remote.NodesInfoReply, error) {
	if limit == 0 || limit > len(s.sentriesClient.Sentries()) {
		limit = len(s.sentriesClient.Sentries())
	}

	nodes := make([]*prototypes.NodeInfoReply, 0, limit)
	for i := 0; i < limit; i++ {
		sc := s.sentriesClient.Sentries()[i]

		nodeInfo, err := sc.NodeInfo(context.Background(), nil)
		if err != nil {
			s.logger.Error("sentry nodeInfo", "err", err)
			continue
		}

		nodes = append(nodes, nodeInfo)
	}

	nodesInfo := &remote.NodesInfoReply{NodesInfo: nodes}
	slices.SortFunc(nodesInfo.NodesInfo, remote.NodeInfoReplyCmp)

	return nodesInfo, nil
}

// sets up blockReader and client downloader
func (s *Ethereum) setUpSnapDownloader(ctx context.Context, downloaderCfg *downloadercfg.Cfg) error {
	var err error
	if s.config.Snapshot.NoDownloader {
		return nil
	}
	if s.config.Snapshot.DownloaderAddr != "" {
		// connect to external Downloader
		s.downloaderClient, err = downloadergrpc.NewClient(ctx, s.config.Snapshot.DownloaderAddr)
	} else {
		// start embedded Downloader
		if uploadFs := s.config.Sync.UploadLocation; len(uploadFs) > 0 {
			downloaderCfg.AddTorrentsFromDisk = false
		}

		discover := true
		s.downloader, err = downloader.New(ctx, downloaderCfg, s.logger, log.LvlDebug, discover)
		if err != nil {
			return err
		}
		bittorrentServer, err := downloader.NewGrpcServer(s.downloader)
		if err != nil {
			return fmt.Errorf("new server: %w", err)
		}
		s.downloader.MainLoopInBackground(true)

		s.downloaderClient = direct.NewDownloaderClient(bittorrentServer)
	}

	s.chainDB.OnFreeze(func(frozenFileNames []string) {
		events := s.notifications.Events
		events.OnNewSnapshot()
		if s.downloaderClient != nil {
			req := &protodownloader.AddRequest{Items: make([]*protodownloader.AddItem, 0, len(frozenFileNames))}
			for _, fName := range frozenFileNames {
				req.Items = append(req.Items, &protodownloader.AddItem{
					Path: filepath.Join("history", fName),
				})
			}
			if _, err := s.downloaderClient.Add(ctx, req); err != nil {
				s.logger.Warn("[snapshots] notify downloader", "err", err)
			}
		}
	})
	return err
}

func setUpBlockReader(ctx context.Context, db kv.RwDB, dirs datadir.Dirs, snConfig *ethconfig.Config, chainConfig *chain.Config, logger log.Logger, blockSnapBuildSema *semaphore.Weighted) (*freezeblocks.BlockReader, *blockio.BlockWriter, *freezeblocks.RoSnapshots, *heimdall.RoSnapshots, bridge.Store, heimdall.Store, *libstate.Aggregator, error) {
	var minFrozenBlock uint64

	if frozenLimit := snConfig.Sync.FrozenBlockLimit; frozenLimit != 0 {
		if maxSeedable := snapcfg.MaxSeedableSegment(snConfig.Genesis.Config.ChainName, dirs.Snap); maxSeedable > frozenLimit {
			minFrozenBlock = maxSeedable - frozenLimit
		}
	}

	allSnapshots := freezeblocks.NewRoSnapshots(snConfig.Snapshot, dirs.Snap, minFrozenBlock, logger)

	var allBorSnapshots *heimdall.RoSnapshots
	var bridgeStore bridge.Store
	var heimdallStore heimdall.Store

	if chainConfig.Bor != nil {
		allBorSnapshots = heimdall.NewRoSnapshots(snConfig.Snapshot, dirs.Snap, minFrozenBlock, logger)

		if snConfig.PolygonSync {
			bridgeStore = bridge.NewSnapshotStore(bridge.NewMdbxStore(dirs.DataDir, logger, false, 0), allBorSnapshots, chainConfig.Bor)
			heimdallStore = heimdall.NewSnapshotStore(heimdall.NewMdbxStore(logger, dirs.DataDir, 0), allBorSnapshots)
		} else {
			bridgeStore = bridge.NewSnapshotStore(bridge.NewDbStore(db), allBorSnapshots, chainConfig.Bor)
			heimdallStore = heimdall.NewSnapshotStore(heimdall.NewDbStore(db), allBorSnapshots)
		}
	}
	blockReader := freezeblocks.NewBlockReader(allSnapshots, allBorSnapshots, heimdallStore, bridgeStore)
	agg, err := libstate.NewAggregator2(ctx, dirs, config3.DefaultStepSize, db, logger)
	if err != nil {
		return nil, nil, nil, nil, nil, nil, nil, err
	}
	agg.SetSnapshotBuildSema(blockSnapBuildSema)
	agg.SetProduceMod(snConfig.Snapshot.ProduceE3)

	allSegmentsDownloadComplete, err := rawdb.AllSegmentsDownloadCompleteFromDB(db)
	if err != nil {
		return nil, nil, nil, nil, nil, nil, nil, err
	}
	if allSegmentsDownloadComplete {
		allSnapshots.OptimisticalyOpenFolder()
		if chainConfig.Bor != nil {
			allBorSnapshots.OptimisticalyOpenFolder()
		}
		_ = agg.OpenFolder()
	} else {
		logger.Debug("[rpc] download of segments not complete yet. please wait StageSnapshots to finish")
	}

	blockWriter := blockio.NewBlockWriter()

	return blockReader, blockWriter, allSnapshots, allBorSnapshots, bridgeStore, heimdallStore, agg, nil
}

func (s *Ethereum) Peers(ctx context.Context) (*remote.PeersReply, error) {
	var reply remote.PeersReply
	for _, sentryClient := range s.sentriesClient.Sentries() {
		peers, err := sentryClient.Peers(ctx, &emptypb.Empty{})
		if err != nil {
			return nil, fmt.Errorf("ethereum backend MultiClient.Peers error: %w", err)
		}
		reply.Peers = append(reply.Peers, peers.Peers...)
	}

	return &reply, nil
}

func (s *Ethereum) AddPeer(ctx context.Context, req *remote.AddPeerRequest) (*remote.AddPeerReply, error) {
	for _, sentryClient := range s.sentriesClient.Sentries() {
		_, err := sentryClient.AddPeer(ctx, &protosentry.AddPeerRequest{Url: req.Url})
		if err != nil {
			return nil, fmt.Errorf("ethereum backend MultiClient.AddPeers error: %w", err)
		}
	}
	return &remote.AddPeerReply{Success: true}, nil
}

// Protocols returns all the currently configured
// network protocols to start.
func (s *Ethereum) Protocols() []p2p.Protocol {
	protocols := make([]p2p.Protocol, 0, len(s.sentryServers))
	for i := range s.sentryServers {
		protocols = append(protocols, s.sentryServers[i].Protocols...)
	}
	return protocols
}

// Start implements node.Lifecycle, starting all internal goroutines needed by the
// Ethereum protocol implementation.
func (s *Ethereum) Start() error {
	s.sentriesClient.StartStreamLoops(s.sentryCtx)
	time.Sleep(10 * time.Millisecond) // just to reduce logs order confusion

	hook := stages2.NewHook(s.sentryCtx, s.chainDB, s.notifications, s.stagedSync, s.blockReader, s.chainConfig, s.logger, s.sentriesClient.SetStatus)

	currentTDProvider := func() *big.Int {
		currentTD, err := readCurrentTotalDifficulty(s.sentryCtx, s.chainDB, s.blockReader)
		if err != nil {
			panic(err)
		}
		return currentTD
	}

	if params.IsChainPoS(s.chainConfig, currentTDProvider) {
		diagnostics.Send(diagnostics.SyncStageList{StagesList: diagnostics.InitStagesFromList(s.pipelineStagedSync.StagesIdsList())})
		s.waitForStageLoopStop = nil // TODO: Ethereum.Stop should wait for execution_server shutdown
		go s.eth1ExecutionServer.Start(s.sentryCtx)
	} else if s.config.PolygonSync {
		diagnostics.Send(diagnostics.SyncStageList{StagesList: diagnostics.InitStagesFromList(s.stagedSync.StagesIdsList())})
		s.waitForStageLoopStop = nil // Shutdown is handled by context
		s.bgComponentsEg.Go(func() error {
			// when we're running in stand alone mode we need to run the downloader before we start the
			// polygon services becuase they will wait for it to complete before opening thier stores
			// which make use of snapshots and expect them to be initialize
			// TODO: get the snapshots to call the downloader directly - which will avoid this
			go func() {
				err := stages2.StageLoopIteration(s.sentryCtx, s.chainDB, wrap.TxContainer{}, s.polygonDownloadSync, true, true, s.logger, s.blockReader, hook)

				if err != nil && !errors.Is(err, context.Canceled) {
					s.logger.Error("downloader stage crashed - stopping node", "err", err)
					err = s.stopNode()
					if err != nil {
						s.logger.Error("could not stop node", "err", err)
					}
				}
			}()

			ctx := s.sentryCtx
			err := s.polygonSyncService.Run(ctx)
			if err == nil || errors.Is(err, context.Canceled) {
				return err
			}

			s.logger.Error("polygon sync crashed - stopping node", "err", err)
			stopErr := s.stopNode()
			if stopErr != nil {
				s.logger.Error("could not stop node", "err", stopErr)
				err = fmt.Errorf("%w: %w", stopErr, err)
			}

			return err
		})
	} else {
		diagnostics.Send(diagnostics.SyncStageList{StagesList: diagnostics.InitStagesFromList(s.stagedSync.StagesIdsList())})
		go stages2.StageLoop(s.sentryCtx, s.chainDB, s.stagedSync, s.sentriesClient.Hd, s.waitForStageLoopStop, s.config.Sync.LoopThrottle, s.logger, s.blockReader, hook)
	}

	if s.chainConfig.Bor != nil {
		s.engine.(*bor.Bor).Start(s.chainDB)
	}

	if s.silkwormRPCDaemonService != nil {
		if err := s.silkwormRPCDaemonService.Start(); err != nil {
			s.logger.Error("silkworm.StartRpcDaemon error", "err", err)
		}
	}
	if s.silkwormSentryService != nil {
		if err := s.silkwormSentryService.Start(); err != nil {
			s.logger.Error("silkworm.SentryStart error", "err", err)
		}
	}

	if s.txPool != nil {
		// We start the transaction pool on startup, for a couple of reasons:
		// 1) Hive tests requires us to do so and starting it from eth_sendRawTransaction is not viable as we have not enough data
		// to initialize it properly.
		// 2) we cannot propose for block 1 regardless.
		s.bgComponentsEg.Go(func() error { return s.txPool.Run(s.sentryCtx) })
	}

	if s.shutterPool != nil {
		s.bgComponentsEg.Go(func() error { return s.shutterPool.Run(s.sentryCtx) })
	}

	return nil
}

// Stop implements node.Service, terminating all internal goroutines used by the
// Ethereum protocol.
func (s *Ethereum) Stop() error {
	// Stop all the peer-related stuff first.
	s.sentryCancel()
	if s.unsubscribeEthstat != nil {
		s.unsubscribeEthstat()
	}
	if s.downloader != nil {
		s.downloader.Close()
	}
	if s.privateAPI != nil {
		shutdownDone := make(chan bool)
		go func() {
			defer close(shutdownDone)
			s.privateAPI.GracefulStop()
		}()
		select {
		case <-time.After(1 * time.Second): // shutdown deadline
			s.privateAPI.Stop()
		case <-shutdownDone:
		}
	}
	libcommon.SafeClose(s.sentriesClient.Hd.QuitPoWMining)
	_ = s.engine.Close()
	if s.waitForStageLoopStop != nil {
		<-s.waitForStageLoopStop
	}
	if s.config.Miner.Enabled {
		<-s.waitForMiningStop
	}
	for _, sentryServer := range s.sentryServers {
		sentryServer.Close()
	}
	s.chainDB.Close()

	if s.silkwormRPCDaemonService != nil {
		if err := s.silkwormRPCDaemonService.Stop(); err != nil {
			s.logger.Error("silkworm.StopRpcDaemon error", "err", err)
		}
	}
	if s.silkwormSentryService != nil {
		if err := s.silkwormSentryService.Stop(); err != nil {
			s.logger.Error("silkworm.SentryStop error", "err", err)
		}
	}
	if s.silkworm != nil {
		if err := s.silkworm.Close(); err != nil {
			s.logger.Error("silkworm.Close error", "err", err)
		}
	}

	if err := s.bgComponentsEg.Wait(); err != nil && !errors.Is(err, context.Canceled) {
		s.logger.Error("bgComponentsEg.Wait error", "err", err)
	}

	return nil
}

func (s *Ethereum) ChainDB() kv.RwDB {
	return s.chainDB
}

func (s *Ethereum) ChainConfig() *chain.Config {
	return s.chainConfig
}

func (s *Ethereum) StagedSync() *stagedsync.Sync {
	return s.stagedSync
}

func (s *Ethereum) PipelineStagedSync() *stagedsync.Sync {
	return s.pipelineStagedSync
}

func (s *Ethereum) Notifications() *shards.Notifications {
	return s.notifications
}

func (s *Ethereum) SentryCtx() context.Context {
	return s.sentryCtx
}

func (s *Ethereum) SentryControlServer() *sentry_multi_client.MultiClient {
	return s.sentriesClient
}
func (s *Ethereum) BlockIO() (services.FullBlockReader, *blockio.BlockWriter) {
	return s.blockReader, s.blockWriter
}

func (s *Ethereum) TxpoolServer() txpoolproto.TxpoolServer {
	return s.txPoolGrpcServer
}

func (s *Ethereum) ExecutionModule() *eth1.EthereumExecutionModule {
	return s.eth1ExecutionServer
}

// RemoveContents is like os.RemoveAll, but preserve dir itself
func RemoveContents(dirname string) error {
	d, err := os.Open(dirname)
	if err != nil {
		if errors.Is(err, fs.ErrNotExist) {
			// ignore due to windows
			_ = os.MkdirAll(dirname, 0o755)
			return nil
		}
		return err
	}
	defer d.Close()
	files, err := dir.ReadDir(dirname)
	if err != nil {
		return err
	}
	for _, file := range files {
		err = os.RemoveAll(filepath.Join(dirname, file.Name()))
		if err != nil {
			return err
		}
	}
	return nil
}

func checkPortIsFree(addr string) (free bool) {
	c, err := net.DialTimeout("tcp", addr, 200*time.Millisecond)
	if err != nil {
		return true
	}
	c.Close()
	return false
}

func readCurrentTotalDifficulty(ctx context.Context, db kv.RwDB, blockReader services.FullBlockReader) (*big.Int, error) {
	var currentTD *big.Int
	err := db.View(ctx, func(tx kv.Tx) error {
		h, err := blockReader.CurrentBlock(tx)
		if err != nil {
			return err
		}
		if h == nil {
			currentTD = nil
			return nil
		}

		currentTD, err = rawdb.ReadTd(tx, h.Hash(), h.NumberU64())
		return err
	})
	return currentTD, err
}

func (s *Ethereum) Sentinel() rpcsentinel.SentinelClient {
	return s.sentinel
}

func (s *Ethereum) DataDir() string {
	return s.config.Dirs.DataDir
}

// setBorDefaultMinerGasPrice enforces Miner.GasPrice to be equal to BorDefaultMinerGasPrice (25gwei by default)
func setBorDefaultMinerGasPrice(chainConfig *chain.Config, config *ethconfig.Config, logger log.Logger) {
	if chainConfig.Bor != nil && (config.Miner.GasPrice == nil || config.Miner.GasPrice.Cmp(ethconfig.BorDefaultMinerGasPrice) != 0) {
		logger.Warn("Sanitizing invalid bor miner gas price", "provided", config.Miner.GasPrice, "updated", ethconfig.BorDefaultMinerGasPrice)
		config.Miner.GasPrice = ethconfig.BorDefaultMinerGasPrice
	}
}

// setBorDefaultTxPoolPriceLimit enforces MinFeeCap to be equal to BorDefaultTxPoolPriceLimit (25gwei by default)
func setBorDefaultTxPoolPriceLimit(chainConfig *chain.Config, config txpoolcfg.Config, logger log.Logger) {
	if chainConfig.Bor != nil && config.MinFeeCap != txpoolcfg.BorDefaultTxPoolPriceLimit {
		logger.Warn("Sanitizing invalid bor min fee cap", "provided", config.MinFeeCap, "updated", txpoolcfg.BorDefaultTxPoolPriceLimit)
		config.MinFeeCap = txpoolcfg.BorDefaultTxPoolPriceLimit
	}
}

func polygonSyncSentry(sentries []protosentry.SentryClient) protosentry.SentryClient {
	return libsentry.NewSentryMultiplexer(sentries)
}<|MERGE_RESOLUTION|>--- conflicted
+++ resolved
@@ -230,51 +230,7 @@
 
 const blockBufferSize = 128
 
-// New creates a new Ethereum object (including the
-// initialisation of the common Ethereum object)
-func New(ctx context.Context, stack *node.Node, config *ethconfig.Config, logger log.Logger) (*Ethereum, error) {
-	if config.Miner.GasPrice == nil || config.Miner.GasPrice.Sign() <= 0 {
-		logger.Warn("Sanitizing invalid miner gas price", "provided", config.Miner.GasPrice, "updated", ethconfig.Defaults.Miner.GasPrice)
-		config.Miner.GasPrice = new(big.Int).Set(ethconfig.Defaults.Miner.GasPrice)
-	}
-	dirs := stack.Config().Dirs
-
-	tmpdir := dirs.Tmp
-	if err := RemoveContents(tmpdir); err != nil { // clean it on startup
-		return nil, fmt.Errorf("clean tmp dir: %s, %w", tmpdir, err)
-	}
-
-	// Assemble the Ethereum object
-	rawChainDB, err := node.OpenDatabase(ctx, stack.Config(), kv.ChainDB, "", false, logger)
-	if err != nil {
-		return nil, err
-	}
-	latestBlockBuiltStore := builder.NewLatestBlockBuiltStore()
-
-	if err := rawChainDB.Update(context.Background(), func(tx kv.RwTx) error {
-		if err = stages.UpdateMetrics(tx); err != nil {
-			return err
-		}
-
-		config.Prune, err = prune.EnsureNotChanged(tx, config.Prune)
-		if err != nil {
-			return err
-		}
-
-		return nil
-	}); err != nil {
-		return nil, err
-	}
-
-	ctx, ctxCancel := context.WithCancel(context.Background())
-
-	// kv_remote architecture does blocks on stream.Send - means current architecture require unlimited amount of txs to provide good throughput
-<<<<<<< HEAD
-	backend := NewEthereum(ctx, ctxCancel, config, logger)
-
-	backend.stopNode = func() error {
-		return stack.Close()
-=======
+func NewEthereum(ctx context.Context, ctxCancel context.CancelFunc, config *ethconfig.Config, logger log.Logger, stopNode func() error) *Ethereum {
 	backend := &Ethereum{
 		sentryCtx:                 ctx,
 		sentryCancel:              ctxCancel,
@@ -287,11 +243,53 @@
 		miningSealingQuit:         make(chan struct{}),
 		minedBlocks:               make(chan *types.Block, 1),
 		logger:                    logger,
-		stopNode: func() error {
-			return stack.Close()
-		},
->>>>>>> 2cea51f6
-	}
+		stopNode:                  stopNode,
+	}
+
+	return backend
+}
+
+// New creates a new Ethereum object (including the
+// initialisation of the common Ethereum object)
+func New(ctx context.Context, stack *node.Node, config *ethconfig.Config, logger log.Logger) (*Ethereum, error) {
+	if config.Miner.GasPrice == nil || config.Miner.GasPrice.Sign() <= 0 {
+		logger.Warn("Sanitizing invalid miner gas price", "provided", config.Miner.GasPrice, "updated", ethconfig.Defaults.Miner.GasPrice)
+		config.Miner.GasPrice = new(big.Int).Set(ethconfig.Defaults.Miner.GasPrice)
+	}
+	dirs := stack.Config().Dirs
+
+	tmpdir := dirs.Tmp
+	if err := RemoveContents(tmpdir); err != nil { // clean it on startup
+		return nil, fmt.Errorf("clean tmp dir: %s, %w", tmpdir, err)
+	}
+
+	// Assemble the Ethereum object
+	rawChainDB, err := node.OpenDatabase(ctx, stack.Config(), kv.ChainDB, "", false, logger)
+	if err != nil {
+		return nil, err
+	}
+	latestBlockBuiltStore := builder.NewLatestBlockBuiltStore()
+
+	if err := rawChainDB.Update(context.Background(), func(tx kv.RwTx) error {
+		if err = stages.UpdateMetrics(tx); err != nil {
+			return err
+		}
+
+		config.Prune, err = prune.EnsureNotChanged(tx, config.Prune)
+		if err != nil {
+			return err
+		}
+
+		return nil
+	}); err != nil {
+		return nil, err
+	}
+
+	ctx, ctxCancel := context.WithCancel(context.Background())
+
+	// kv_remote architecture does blocks on stream.Send - means current architecture require unlimited amount of txs to provide good throughput
+
+	backend := NewEthereum(ctx, ctxCancel, config, logger, func() error { return stack.Close() })
 
 	var chainConfig *chain.Config
 	var genesis *types.Block
@@ -1036,20 +1034,6 @@
 	return backend, nil
 }
 
-func NewEthereum(ctx context.Context, ctxCancel context.CancelFunc, config *ethconfig.Config, logger log.Logger) *Ethereum {
-	backend := &Ethereum{
-		sentryCtx:            ctx,
-		sentryCancel:         ctxCancel,
-		config:               config,
-		networkID:            config.NetworkID,
-		etherbase:            config.Miner.Etherbase,
-		waitForStageLoopStop: make(chan struct{}),
-		waitForMiningStop:    make(chan struct{}),
-		logger:               logger,
-	}
-	return backend
-}
-
 func (s *Ethereum) Init(stack *node.Node, config *ethconfig.Config, chainConfig *chain.Config) error {
 	ethBackendRPC, miningRPC, stateDiffClient := s.ethBackendRPC, s.miningRPC, s.stateChangesClient
 	blockReader := s.blockReader
