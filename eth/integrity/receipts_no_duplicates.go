package integrity

import (
	"context"
	"fmt"
	"time"

	"github.com/erigontech/erigon-db/rawdb/rawtemporaldb"
	"github.com/erigontech/erigon-lib/kv"
	"github.com/erigontech/erigon-lib/kv/rawdbv3"
	"github.com/erigontech/erigon-lib/log/v3"
	"github.com/erigontech/erigon-lib/state"
	"github.com/erigontech/erigon/eth/stagedsync/stages"
	"github.com/erigontech/erigon/turbo/services"
	"github.com/erigontech/erigon/turbo/snapshotsync/freezeblocks"
)

func ReceiptsNoDuplicates(ctx context.Context, db kv.TemporalRoDB, blockReader services.FullBlockReader, failFast bool) (err error) {
	defer func() {
		log.Info("[integrity] ReceiptsNoDuplicates: done", "err", err)
	}()

	logEvery := time.NewTicker(10 * time.Second)
	defer logEvery.Stop()

	tx, err := db.BeginTemporalRo(ctx)
	if err != nil {
		return err
	}
	defer tx.Rollback()

	fromBlock := uint64(1)
	stageExecProgress, err := stages.GetStageProgress(tx, stages.Execution)
	if err != nil {
		return err
	}
	toBlock := stageExecProgress

	txNumsReader := rawdbv3.TxNums.WithCustomReadTxNumFunc(freezeblocks.ReadTxNumFuncFromBlockReader(ctx, blockReader))
	fromTxNum, err := txNumsReader.Min(tx, fromBlock)
	if err != nil {
		return err
	}
	if toBlock > 0 {
		toBlock-- // [fromBlock,toBlock)
	}

<<<<<<< HEAD
	ac := tx.AggTx().(*state.AggregatorRoTx)
=======
	ac := state.AggTx(tx)
>>>>>>> 58af39c4
	//toTxNum := ac.DbgDomain(kv.ReceiptDomain).DbgMaxTxNumInDB(tx)
	toTxNum, err := txNumsReader.Max(tx, toBlock)
	if err != nil {
		return err
	}
	prevCumGasUsed := -1
	prevBN := uint64(1)
	log.Info("[integrity] ReceiptsNoDuplicates starting", "fromTxNum", fromTxNum, "toTxNum", toTxNum)

	{
		receiptProgress := ac.HistoryProgress(kv.ReceiptDomain, tx)
		accProgress := ac.HistoryProgress(kv.AccountsDomain, tx)
		if accProgress != receiptProgress {
			err := fmt.Errorf("[integrity] ReceiptDomain=%d is behind AccountDomain=%d", receiptProgress, accProgress)
			log.Warn(err.Error())
		}
	}

	var cumGasUsed uint64
	for txNum := fromTxNum; txNum <= toTxNum; txNum++ {
		cumGasUsed, _, _, err = rawtemporaldb.ReceiptAsOf(tx, txNum)
		if err != nil {
			return err
		}
		//_, blockNum, _ := txNumsReader.FindBlockNum(tx, txNum)
		blockNum := badFoundBlockNum(tx, prevBN-1, txNumsReader, txNum)
		//fmt.Printf("[dbg] cumGasUsed=%d, txNum=%d, blockNum=%d, prevCumGasUsed=%d\n", cumGasUsed, txNum, blockNum, prevCumGasUsed)
		if int(cumGasUsed) == prevCumGasUsed && cumGasUsed != 0 && blockNum == prevBN {
			err := fmt.Errorf("bad receipt at txnum: %d, block: %d, cumGasUsed=%d, prevCumGasUsed=%d", txNum, blockNum, cumGasUsed, prevCumGasUsed)
			panic(err)
		}
		prevCumGasUsed = int(cumGasUsed)
		prevBN = blockNum

		select {
		case <-ctx.Done():
			return
		case <-logEvery.C:
			log.Info("[integrity] ReceiptsNoDuplicates", "progress", fmt.Sprintf("%dk/%dk", blockNum/1_000, toBlock/1_000))
		default:
		}
	}

	return nil
}

func badFoundBlockNum(tx kv.Tx, fromBlock uint64, txNumsReader rawdbv3.TxNumsReader, curTxNum uint64) uint64 {
	txNumMax, _ := txNumsReader.Max(tx, fromBlock)
	i := uint64(0)
	for txNumMax < curTxNum {
		i++
		txNumMax, _ = txNumsReader.Max(tx, fromBlock+i)
	}
	return fromBlock + i
}<|MERGE_RESOLUTION|>--- conflicted
+++ resolved
@@ -45,11 +45,7 @@
 		toBlock-- // [fromBlock,toBlock)
 	}
 
-<<<<<<< HEAD
-	ac := tx.AggTx().(*state.AggregatorRoTx)
-=======
 	ac := state.AggTx(tx)
->>>>>>> 58af39c4
 	//toTxNum := ac.DbgDomain(kv.ReceiptDomain).DbgMaxTxNumInDB(tx)
 	toTxNum, err := txNumsReader.Max(tx, toBlock)
 	if err != nil {
