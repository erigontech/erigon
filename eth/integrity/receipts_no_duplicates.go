--- conflicted
+++ resolved
@@ -47,13 +47,9 @@
 			log.Warn(err.Error())
 		}
 	}
-<<<<<<< HEAD
-	if err := ReceiptsNoDuplicatesRange(ctx, fromBlock, toBlock, tx, blockReader, failFast); err != nil {
-=======
 	tx.Rollback()
 
 	if err := receiptsNoDupsRangeParallel(ctx, fromBlock, toBlock, db, blockReader, failFast); err != nil {
->>>>>>> 4e807726
 		return err
 	}
 	return nil
