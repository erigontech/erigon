package integrity

import (
	"context"
	"fmt"
	"time"

	"github.com/erigontech/erigon-db/rawdb/rawtemporaldb"
	"github.com/erigontech/erigon-lib/kv"
	"github.com/erigontech/erigon-lib/kv/rawdbv3"
	"github.com/erigontech/erigon-lib/log/v3"
<<<<<<< HEAD
	"github.com/erigontech/erigon-lib/state"
	"github.com/erigontech/erigon/eth/stagedsync/stages"
=======
>>>>>>> cf916078
	"github.com/erigontech/erigon/turbo/services"
)

func ReceiptsNoDuplicates(ctx context.Context, db kv.TemporalRoDB, blockReader services.FullBlockReader, failFast bool) (err error) {
	defer func() {
		log.Info("[integrity] ReceiptsNoDuplicates: done", "err", err)
	}()

	logEvery := time.NewTicker(10 * time.Second)
	defer logEvery.Stop()

	tx, err := db.BeginTemporalRo(ctx)
	if err != nil {
		return err
	}
	defer tx.Rollback()

	txNumsReader := blockReader.TxnumReader(ctx)

	receiptDomainProgress := tx.Debug().DomainProgress(kv.ReceiptDomain)

	fromBlock := uint64(1)
	toBlock, _, _ := txNumsReader.FindBlockNum(tx, receiptDomainProgress)

	{
		log.Info("[integrity] ReceiptsNoDuplicates starting", "fromBlock", fromBlock, "toBlock", toBlock)
		receiptProgress := tx.Debug().DomainProgress(kv.ReceiptDomain)
		accProgress := tx.Debug().DomainProgress(kv.AccountsDomain)
		if accProgress != receiptProgress {
			err := fmt.Errorf("[integrity] ReceiptDomain=%d is behind AccountDomain=%d", receiptProgress, accProgress)
			log.Warn(err.Error())
		}
	}

	if err := ReceiptsNoDuplicatesRange(ctx, fromBlock, toBlock, tx, blockReader, failFast); err != nil {
		return err
	}
	return nil
}

func ReceiptsNoDuplicatesRange(ctx context.Context, fromBlock, toBlock uint64, tx kv.TemporalTx, blockReader services.FullBlockReader, failFast bool) (err error) {
	logEvery := time.NewTicker(10 * time.Second)
	defer logEvery.Stop()

	txNumsReader := blockReader.TxnumReader(ctx)
	fromTxNum, err := txNumsReader.Min(tx, fromBlock)
	if err != nil {
		return err
	}
	if fromTxNum < 2 {
		fromTxNum = 2 //i don't remember why need this
	}

	if toBlock > 0 {
		toBlock-- // [fromBlock,toBlock)
	}

<<<<<<< HEAD
	ac := state.AggTx(tx)
	//toTxNum := ac.DbgDomain(kv.ReceiptDomain).DbgMaxTxNumInDB(tx)
=======
>>>>>>> cf916078
	toTxNum, err := txNumsReader.Max(tx, toBlock)
	if err != nil {
		return err
	}
<<<<<<< HEAD
	prevCumGasUsed := -1
	prevBN := uint64(1)
	log.Info("[integrity] ReceiptsNoDuplicates starting", "fromTxNum", fromTxNum, "toTxNum", toTxNum)

	{
		receiptProgress := ac.HistoryProgress(kv.ReceiptDomain, tx)
		accProgress := ac.HistoryProgress(kv.AccountsDomain, tx)
		if accProgress != receiptProgress {
			err := fmt.Errorf("[integrity] ReceiptDomain=%d is behind AccountDomain=%d", receiptProgress, accProgress)
			log.Warn(err.Error())
		}
	}
=======
>>>>>>> cf916078

	prevCumUsedGas := -1
	prevLogIdx := uint32(0)
	prevBN := uint64(1)
	for txNum := fromTxNum; txNum <= toTxNum; txNum++ {
		cumUsedGas, _, logIdx, err := rawtemporaldb.ReceiptAsOf(tx, txNum)
		if err != nil {
			return err
		}
		blockNum := badFoundBlockNum(tx, prevBN-1, txNumsReader, txNum)
		_min, _ := txNumsReader.Min(tx, blockNum)
		blockChanged := txNum == _min
		if blockChanged {
			prevCumUsedGas = 0
			prevLogIdx = 0
		}

		_max, _ := txNumsReader.Max(tx, blockNum)

		strongMonotonicCumGasUsed := int(cumUsedGas) > prevCumUsedGas
		if !strongMonotonicCumGasUsed && cumUsedGas != 0 {
			err := fmt.Errorf("ReceiptsNoDuplicates: non-monotonic cumGasUsed at txnum: %d, block: %d(%d-%d), cumGasUsed=%d, prevCumGasUsed=%d", txNum, blockNum, _min, _max, cumUsedGas, prevCumUsedGas)
			if failFast {
				return err
			}
			log.Error(err.Error())
		}

		monotonicLogIdx := logIdx >= prevLogIdx
		if !monotonicLogIdx {
			err := fmt.Errorf("ReceiptsNoDuplicates: non-monotonic logIndex at txnum: %d, block: %d(%d-%d), logIdx=%d, prevLogIdx=%d", txNum, blockNum, _min, _max, logIdx, prevLogIdx)
			if failFast {
				return err
			}
			log.Error(err.Error())
		}

		prevCumUsedGas = int(cumUsedGas)
		prevLogIdx = logIdx
		prevBN = blockNum

		select {
		case <-ctx.Done():
			return ctx.Err()
		case <-logEvery.C:
			log.Info("[integrity] ReceiptsNoDuplicates", "progress", fmt.Sprintf("%.1fm/%.1fm", float64(txNum)/1_000_000, float64(toTxNum)/1_000_000))
		default:
		}
	}
	return nil
}

func badFoundBlockNum(tx kv.Tx, fromBlock uint64, txNumsReader rawdbv3.TxNumsReader, curTxNum uint64) uint64 {
	txNumMax, _ := txNumsReader.Max(tx, fromBlock)
	i := uint64(0)
	for txNumMax < curTxNum {
		i++
		txNumMax, _ = txNumsReader.Max(tx, fromBlock+i)
	}
	return fromBlock + i
}<|MERGE_RESOLUTION|>--- conflicted
+++ resolved
@@ -9,11 +9,6 @@
 	"github.com/erigontech/erigon-lib/kv"
 	"github.com/erigontech/erigon-lib/kv/rawdbv3"
 	"github.com/erigontech/erigon-lib/log/v3"
-<<<<<<< HEAD
-	"github.com/erigontech/erigon-lib/state"
-	"github.com/erigontech/erigon/eth/stagedsync/stages"
-=======
->>>>>>> cf916078
 	"github.com/erigontech/erigon/turbo/services"
 )
 
@@ -71,30 +66,10 @@
 		toBlock-- // [fromBlock,toBlock)
 	}
 
-<<<<<<< HEAD
-	ac := state.AggTx(tx)
-	//toTxNum := ac.DbgDomain(kv.ReceiptDomain).DbgMaxTxNumInDB(tx)
-=======
->>>>>>> cf916078
 	toTxNum, err := txNumsReader.Max(tx, toBlock)
 	if err != nil {
 		return err
 	}
-<<<<<<< HEAD
-	prevCumGasUsed := -1
-	prevBN := uint64(1)
-	log.Info("[integrity] ReceiptsNoDuplicates starting", "fromTxNum", fromTxNum, "toTxNum", toTxNum)
-
-	{
-		receiptProgress := ac.HistoryProgress(kv.ReceiptDomain, tx)
-		accProgress := ac.HistoryProgress(kv.AccountsDomain, tx)
-		if accProgress != receiptProgress {
-			err := fmt.Errorf("[integrity] ReceiptDomain=%d is behind AccountDomain=%d", receiptProgress, accProgress)
-			log.Warn(err.Error())
-		}
-	}
-=======
->>>>>>> cf916078
 
 	prevCumUsedGas := -1
 	prevLogIdx := uint32(0)
