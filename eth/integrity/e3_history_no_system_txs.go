--- conflicted
+++ resolved
@@ -37,16 +37,6 @@
 
 // History - usually don't have anything attributed to 1-st system txs (except genesis)
 func HistoryCheckNoSystemTxs(ctx context.Context, db kv.TemporalRwDB, blockReader services.FullBlockReader) error {
-<<<<<<< HEAD
-	defer log.Info("[integrity] HistoryCheckNoSystemTxs done")
-	count := atomic.Uint64{}
-	logEvery := time.NewTicker(20 * time.Second)
-	defer logEvery.Stop()
-	agg := db.(state.HasAgg).Agg().(*state.Aggregator)
-	g := &errgroup.Group{}
-	g.SetLimit(estimate.AlmostAllCPUs())
-
-=======
 	defer func(t time.Time) { log.Info("[integrity] HistoryCheckNoSystemTxs done", "took", time.Since(t)) }(time.Now())
 	count := atomic.Uint64{}
 	logEvery := time.NewTicker(20 * time.Second)
@@ -58,7 +48,6 @@
 	prefixesDone, prefixesTotal := atomic.Uint64{}, atomic.Uint64{}
 	txNumsReader := blockReader.TxnumReader(ctx)
 
->>>>>>> cf916078
 	for j := 0; j < 256; j++ {
 		j := j
 		for jj := 0; jj < 255; jj++ {
@@ -77,62 +66,10 @@
 				}
 				defer tx.Rollback()
 
-<<<<<<< HEAD
-				var minStep uint64 = math.MaxUint64
-				keys, err := tx.Debug().RangeLatest(kv.AccountsDomain, []byte{byte(j), byte(jj)}, []byte{byte(j), byte(jj + 1)}, -1)
-				if err != nil {
-					return err
-				}
-				defer keys.Close()
-
-				txNumsReader := rawdbv3.TxNums.WithCustomReadTxNumFunc(freezeblocks.ReadTxNumFuncFromBlockReader(ctx, blockReader))
-
-				for keys.HasNext() {
-					key, _, err := keys.Next()
-					if err != nil {
-						return err
-					}
-					it, err := tx.IndexRange(kv.AccountsHistoryIdx, key, -1, 1_100_000_000, order.Desc, -1)
-					if err != nil {
-						return err
-					}
-					for it.HasNext() {
-						txNum, err := it.Next()
-						if err != nil {
-							return err
-						}
-						ok, blockNum, err := txNumsReader.FindBlockNum(tx, txNum)
-						if err != nil {
-							return err
-						}
-						if !ok {
-							panic(fmt.Sprintf("blockNum not found for txNum=%d", txNum))
-						}
-						if blockNum == 0 {
-							continue
-						}
-						_min, _ := rawdbv3.TxNums.Min(tx, blockNum)
-						if txNum == _min {
-							minStep = min(minStep, txNum/agg.StepSize())
-							log.Info(fmt.Sprintf("[integrity] HistoryNoSystemTxs: minStep=%d, step=%d, txNum=%d, blockNum=%d, key=%x", minStep, txNum/agg.StepSize(), txNum, blockNum, key))
-							break
-						}
-
-						select {
-						case <-logEvery.C:
-							log.Info(fmt.Sprintf("[integrity] HistoryNoSystemTxs: checked=%dK keys", count.Load()/1_000))
-						default:
-						}
-					}
-					it.Close()
-					count.Add(1)
-				}
-=======
 				err = HistoryCheckNoSystemTxsRange(ctx, []byte{byte(j), byte(jj)}, []byte{byte(j), byte(jj + 1)}, tx, txNumsReader, logEvery, &count, &prefixesDone, &prefixesTotal)
 				if err != nil {
 					return err
 				}
->>>>>>> cf916078
 				return nil
 			})
 		}
