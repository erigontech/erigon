// Copyright 2024 The Erigon Authors
// This file is part of Erigon.
//
// Erigon is free software: you can redistribute it and/or modify
// it under the terms of the GNU Lesser General Public License as published by
// the Free Software Foundation, either version 3 of the License, or
// (at your option) any later version.
//
// Erigon is distributed in the hope that it will be useful,
// but WITHOUT ANY WARRANTY; without even the implied warranty of
// MERCHANTABILITY or FITNESS FOR A PARTICULAR PURPOSE. See the
// GNU Lesser General Public License for more details.
//
// You should have received a copy of the GNU Lesser General Public License
// along with Erigon. If not, see <http://www.gnu.org/licenses/>.

package integrity

import (
	"context"
	"fmt"
	"math"
	"sync/atomic"
	"time"

	"golang.org/x/sync/errgroup"

	"github.com/erigontech/erigon-lib/estimate"
	"github.com/erigontech/erigon-lib/kv"
	"github.com/erigontech/erigon-lib/kv/order"
	"github.com/erigontech/erigon-lib/kv/rawdbv3"
	"github.com/erigontech/erigon-lib/log/v3"
	"github.com/erigontech/erigon-lib/state"
	"github.com/erigontech/erigon/turbo/services"
)

// History - usually don't have anything attributed to 1-st system txs (except genesis)
func HistoryCheckNoSystemTxs(ctx context.Context, db kv.TemporalRwDB, blockReader services.FullBlockReader) error {
	defer func(t time.Time) { log.Info("[integrity] HistoryNoSystemTxs done", "took", time.Since(t)) }(time.Now())
	count := atomic.Uint64{}
	logEvery := time.NewTicker(20 * time.Second)
	defer logEvery.Stop()
	g := &errgroup.Group{}
	g.SetLimit(estimate.AlmostAllCPUs())

	skipForPerf := 11
	prefixesDone, prefixesTotal := atomic.Uint64{}, atomic.Uint64{}
	txNumsReader := blockReader.TxnumReader(ctx)

	for j := 0; j < 256; j++ {
		j := j
		for jj := 0; jj < 255; jj++ {
			jj := jj
			if (j+jj)%skipForPerf != 0 || (j+jj == 0) {
				continue
			}

			prefixesTotal.Add(1)
			g.Go(func() error {
				defer prefixesDone.Add(1)

				tx, err := db.BeginTemporalRo(ctx)
				if err != nil {
					return err
				}
				defer tx.Rollback()

				err = HistoryCheckNoSystemTxsRange(ctx, []byte{byte(j), byte(jj)}, []byte{byte(j), byte(jj + 1)}, tx, txNumsReader, logEvery, &count, &prefixesDone, &prefixesTotal)
				if err != nil {
					return err
				}
				return nil
			})
		}
	}
	if err := g.Wait(); err != nil {
		return err
	}
	return nil
}

func HistoryCheckNoSystemTxsRange(ctx context.Context, prefixFrom, prefixTo []byte, tx kv.TemporalTx,
	txNumsReader rawdbv3.TxNumsReader,
	logEvery *time.Ticker,
	keysCnt, prefixesDone, prefixesTotal *atomic.Uint64) error {
	agg := state.AggTx(tx)

	var minStep uint64 = math.MaxUint64
	keys, err := tx.Debug().RangeLatest(kv.AccountsDomain, prefixFrom, prefixTo, -1)
	if err != nil {
		return err
	}
	defer keys.Close()

	samplingKeys := 11
	samplingNums := 11
	keysI := 0
	numsI := 0

	for keys.HasNext() {
		key, _, err := keys.Next()
		if err != nil {
			return err
		}
		keysI++
		if keysI%samplingKeys != 0 {
			continue
		}

		it, err := tx.IndexRange(kv.AccountsHistoryIdx, key, -1, 1_100_000_000, order.Desc, -1)
		if err != nil {
			return err
		}

<<<<<<< HEAD
		blk, _min, _max := int64(-1), int64(-1), int64(-1)
=======
		blk, _min := int64(-1), int64(-1)
>>>>>>> 74d03fcf

		for it.HasNext() {
			txNum, err := it.Next()
			if err != nil {
				return err
			}
			numsI++
			if numsI%samplingNums != 0 {
				continue
			}

<<<<<<< HEAD
			if int64(txNum) > _max {
=======
			// Descending iteration: when we cross below current block's min, reset to find new block bounds
			if _min != -1 && int64(txNum) < _min {
>>>>>>> 74d03fcf
				blk = -1
			}

			if blk == -1 {
				blockNum, ok, err := txNumsReader.FindBlockNum(tx, txNum)
				if err != nil {
					return err
				}
				if !ok {
					panic(fmt.Sprintf("blockNum not found for txNum=%d", txNum))
				}
				blk = int64(blockNum)
				if blockNum == 0 {
					continue
				}
				minT, err := rawdbv3.TxNums.Min(tx, blockNum)
				if err != nil {
					return err
				}
				_min = int64(minT)
<<<<<<< HEAD
				maxT, err := rawdbv3.TxNums.Max(tx, blockNum)
				if err != nil {
					return err
				}
				_max = int64(maxT)
=======

>>>>>>> 74d03fcf
			}

			if int64(txNum) == _min {
				minStep = min(minStep, txNum/agg.StepSize())
				log.Info(fmt.Sprintf("[integrity] HistoryNoSystemTxs: minStep=%d, step=%d, txNum=%d, blockNum=%d, key=%x", minStep, txNum/agg.StepSize(), txNum, blk, key))
				break
			}
		}
		it.Close()
		keysCnt.Add(1)

		select {
		case <-logEvery.C:
			log.Info(fmt.Sprintf("[integrity] HistoryNoSystemTxs: progress=%d/%d, keys=%.3fm", prefixesDone.Load(), prefixesTotal.Load(), float64(keysCnt.Load())/1_000_000))
		default:
		}
	}
	return nil
}<|MERGE_RESOLUTION|>--- conflicted
+++ resolved
@@ -112,11 +112,7 @@
 			return err
 		}
 
-<<<<<<< HEAD
-		blk, _min, _max := int64(-1), int64(-1), int64(-1)
-=======
 		blk, _min := int64(-1), int64(-1)
->>>>>>> 74d03fcf
 
 		for it.HasNext() {
 			txNum, err := it.Next()
@@ -128,12 +124,8 @@
 				continue
 			}
 
-<<<<<<< HEAD
-			if int64(txNum) > _max {
-=======
 			// Descending iteration: when we cross below current block's min, reset to find new block bounds
 			if _min != -1 && int64(txNum) < _min {
->>>>>>> 74d03fcf
 				blk = -1
 			}
 
@@ -154,15 +146,6 @@
 					return err
 				}
 				_min = int64(minT)
-<<<<<<< HEAD
-				maxT, err := rawdbv3.TxNums.Max(tx, blockNum)
-				if err != nil {
-					return err
-				}
-				_max = int64(maxT)
-=======
-
->>>>>>> 74d03fcf
 			}
 
 			if int64(txNum) == _min {
