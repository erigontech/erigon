// Copyright 2024 The Erigon Authors
// This file is part of Erigon.
//
// Erigon is free software: you can redistribute it and/or modify
// it under the terms of the GNU Lesser General Public License as published by
// the Free Software Foundation, either version 3 of the License, or
// (at your option) any later version.
//
// Erigon is distributed in the hope that it will be useful,
// but WITHOUT ANY WARRANTY; without even the implied warranty of
// MERCHANTABILITY or FITNESS FOR A PARTICULAR PURPOSE. See the
// GNU Lesser General Public License for more details.
//
// You should have received a copy of the GNU Lesser General Public License
// along with Erigon. If not, see <http://www.gnu.org/licenses/>.

package integrity

import (
	"context"
	"fmt"
	"time"

	"github.com/erigontech/erigon-lib/kv"
	"github.com/erigontech/erigon-lib/log/v3"
	"github.com/erigontech/erigon/turbo/services"
)

func SnapBlocksRead(ctx context.Context, db kv.RoDB, blockReader services.FullBlockReader, from, to uint64, failFast bool) error {
	defer log.Info("[integrity] SnapBlocksRead: done")
	logEvery := time.NewTicker(10 * time.Second)
	defer logEvery.Stop()

	maxBlockNum := blockReader.Snapshots().SegmentsMax()

	if to != 0 && maxBlockNum > to {
		maxBlockNum = 2
	}

	for i := from; i < maxBlockNum; i += 10_000 {
		if err := db.View(ctx, func(tx kv.Tx) error {
			b, err := blockReader.BlockByNumber(ctx, tx, i)
			if err != nil {
				return err
			}
			if b == nil {
<<<<<<< HEAD
				err := fmt.Errorf("block not found in snapshots: %d", i)
=======
				err := fmt.Errorf("[integrity] block not found in snapshots: %d", i)
>>>>>>> 4363e988
				if failFast {
					return err
				}
				log.Error(err.Error())
			}
			return nil
		}); err != nil {
			return err
		}

		select {
		case <-ctx.Done():
			return nil
		case <-logEvery.C:
			log.Info("[integrity] SnapBlocksRead", "blockNum", fmt.Sprintf("%dK/%dK", i/1000, maxBlockNum/1000))
		default:
		}
	}
	return nil
}<|MERGE_RESOLUTION|>--- conflicted
+++ resolved
@@ -44,11 +44,7 @@
 				return err
 			}
 			if b == nil {
-<<<<<<< HEAD
-				err := fmt.Errorf("block not found in snapshots: %d", i)
-=======
 				err := fmt.Errorf("[integrity] block not found in snapshots: %d", i)
->>>>>>> 4363e988
 				if failFast {
 					return err
 				}
