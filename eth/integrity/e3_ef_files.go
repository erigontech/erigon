--- conflicted
+++ resolved
@@ -43,11 +43,7 @@
 			}
 			defer tx.Rollback()
 
-<<<<<<< HEAD
-			err = tx.(interface{AggTx() *state.AggregatorRoTx}).AggTx().DebugEFAllValuesAreInRange(ctx, idx, failFast, fromStep)
-=======
-			err = tx.(state.HasAggTx).AggTx().(*state.AggregatorRoTx).IntegrityInvertedIndexAllValuesAreInRange(ctx, idx, failFast, fromStep)
->>>>>>> ffd8607a
+			err = tx.(interface{ AggTx() *state.AggregatorRoTx }).AggTx().IntegrityInvertedIndexAllValuesAreInRange(ctx, idx, failFast, fromStep)
 			if err != nil {
 				return err
 			}
