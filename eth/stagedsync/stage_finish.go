--- conflicted
+++ resolved
@@ -154,24 +154,12 @@
 			return nil
 		}
 		blockNum := binary.BigEndian.Uint64(k)
-<<<<<<< HEAD
-		if blockNum > finishStageAfterSync {
-			return nil
-		}
-		notifyTo = blockNum
-		notifyToHash, err = blockReader.CanonicalHash(ctx, tx, notifyTo)
-		if err != nil {
-			logger.Warn("[Finish] failed checking if header is cannonical")
-		}
-		headerRLP := rawdb.ReadHeaderRLP(tx, libcommon.BytesToHash(hash), notifyTo)
-=======
 		if blockNum > finishStageAfterSync { //[from,to)
 			return nil
 		}
 		notifyTo = blockNum
 		notifyToHash = libcommon.BytesToHash(hash)
 		headerRLP := rawdb.ReadHeaderRLP(tx, notifyToHash, notifyTo)
->>>>>>> e414179c
 		if headerRLP != nil {
 			headersRlp = append(headersRlp, libcommon.CopyBytes(headerRLP))
 		}
