--- conflicted
+++ resolved
@@ -134,9 +134,6 @@
 	return spanID, nil
 }
 
-<<<<<<< HEAD
-func fetchHeimdallStateSyncEvents(
-=======
 func fetchAndWriteHeimdallCheckpointsIfNeeded(
 	ctx context.Context,
 	toBlockNum uint64,
@@ -406,7 +403,6 @@
 }
 
 func fetchAndWriteHeimdallStateSyncEvents(
->>>>>>> 4363e988
 	ctx context.Context,
 	header *types.Header,
 	lastStateSyncEventID uint64,
@@ -481,11 +477,7 @@
 		"to", to.Format(time.RFC3339),
 	)
 
-<<<<<<< HEAD
-	eventRecords, err := heimdallClient.FetchStateSyncEvents(ctx, fromId, fetchTo, fetchLimit)
-=======
 	eventRecords, err := heimdallClient.FetchStateSyncEvents(ctx, from, fetchTo, fetchLimit)
->>>>>>> 4363e988
 
 	if err != nil {
 		return lastStateSyncEventID, 0, time.Since(fetchStart), err
@@ -520,19 +512,7 @@
 			)
 		}
 
-<<<<<<< HEAD
-		eventRecordWithoutTime := eventRecord.BuildEventRecord()
-
-		recordBytes, err := rlp.EncodeToBytes(eventRecordWithoutTime)
-
-		if err != nil {
-			return lastStateSyncEventID, i, time.Since(fetchStart), err
-		}
-
-		data, err := stateReceiverABI.Pack("commitState", big.NewInt(eventRecord.Time.Unix()), recordBytes)
-=======
 		data, err := eventRecord.Pack(stateReceiverABI)
->>>>>>> 4363e988
 		if err != nil {
 			logger.Error(fmt.Sprintf("[%s] Unable to pack txn for commitState", logPrefix), "err", err)
 			return lastStateSyncEventID, i, time.Since(fetchStart), err
