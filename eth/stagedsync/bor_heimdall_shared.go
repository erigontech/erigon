// Copyright 2024 The Erigon Authors
// This file is part of Erigon.
//
// Erigon is free software: you can redistribute it and/or modify
// it under the terms of the GNU Lesser General Public License as published by
// the Free Software Foundation, either version 3 of the License, or
// (at your option) any later version.
//
// Erigon is distributed in the hope that it will be useful,
// but WITHOUT ANY WARRANTY; without even the implied warranty of
// MERCHANTABILITY or FITNESS FOR A PARTICULAR PURPOSE. See the
// GNU Lesser General Public License for more details.
//
// You should have received a copy of the GNU Lesser General Public License
// along with Erigon. If not, see <http://www.gnu.org/licenses/>.

package stagedsync

import (
	"context"
	"encoding/binary"
	"encoding/json"
	"errors"
	"fmt"
	"strconv"
	"time"

	"github.com/erigontech/erigon-lib/log/v3"

	"github.com/erigontech/erigon-lib/kv"
	"github.com/erigontech/erigon/core/types"
	"github.com/erigontech/erigon/polygon/bor"
	"github.com/erigontech/erigon/polygon/bor/borcfg"
	"github.com/erigontech/erigon/polygon/heimdall"
	"github.com/erigontech/erigon/turbo/services"
	"github.com/erigontech/erigon/turbo/snapshotsync/freezeblocks"
)

var (
	ErrHeaderValidatorsLengthMismatch = errors.New("header validators length mismatch")
	ErrHeaderValidatorsBytesMismatch  = errors.New("header validators bytes mismatch")
)

func FetchSpanZeroForMiningIfNeeded(
	ctx context.Context,
	db kv.RwDB,
	blockReader services.FullBlockReader,
	heimdallClient heimdall.HeimdallClient,
	logger log.Logger,
) error {
	return db.Update(ctx, func(tx kv.RwTx) error {
		_, err := blockReader.Span(ctx, tx, 0)
		if err != nil {
			if errors.Is(err, freezeblocks.ErrSpanNotFound) {
				_, err = fetchAndWriteHeimdallSpan(ctx, 0, tx, heimdallClient, "FetchSpanZeroForMiningIfNeeded", logger)
				return err
			}

			return err
		}

		return nil
	})
}

func fetchRequiredHeimdallSpansIfNeeded(
	ctx context.Context,
	toBlockNum uint64,
	tx kv.RwTx,
	cfg BorHeimdallCfg,
	logPrefix string,
	logger log.Logger,
) (uint64, error) {
	requiredSpanID := heimdall.SpanIdAt(toBlockNum)
	if requiredSpanID == 0 && toBlockNum >= cfg.borConfig.CalculateSprintLength(toBlockNum) {
		// when in span 0 we fetch the next span (span 1) at the beginning of sprint 2 (block 16 or later)
		requiredSpanID++
	} else if heimdall.IsBlockInLastSprintOfSpan(toBlockNum, cfg.borConfig) {
		// for subsequent spans, we always fetch the next span at the beginning of the last sprint of a span
		requiredSpanID++
	}

	lastSpanID, exists, err := cfg.blockReader.LastSpanId(ctx, tx)
	if err != nil {
		return 0, err
	}

	if exists && requiredSpanID <= heimdall.SpanId(lastSpanID) {
		return lastSpanID, nil
	}

	var from heimdall.SpanId
	if lastSpanID > 0 {
		from = heimdall.SpanId(lastSpanID + 1)
	} // else fetch from span 0

	logger.Info(fmt.Sprintf("[%s] Processing spans...", logPrefix), "from", from, "to", requiredSpanID)
	for spanID := from; spanID <= requiredSpanID; spanID++ {
		if _, err = fetchAndWriteHeimdallSpan(ctx, uint64(spanID), tx, cfg.heimdallClient, logPrefix, logger); err != nil {
			return 0, err
		}
	}

	return uint64(requiredSpanID), err
}

func fetchAndWriteHeimdallSpan(
	ctx context.Context,
	spanID uint64,
	tx kv.RwTx,
	heimdallClient heimdall.HeimdallClient,
	logPrefix string,
	logger log.Logger,
) (uint64, error) {
	response, err := heimdallClient.FetchSpan(ctx, spanID)
	if err != nil {
		return 0, err
	}

	spanBytes, err := json.Marshal(response)
	if err != nil {
		return 0, err
	}

	var spanIDBytes [8]byte
	binary.BigEndian.PutUint64(spanIDBytes[:], spanID)
	if err = tx.Put(kv.BorSpans, spanIDBytes[:], spanBytes); err != nil {
		return 0, err
	}

	if spanID%100 == 0 {
		logger.Debug(fmt.Sprintf("[%s] Wrote span", logPrefix), "id", spanID)
	}
	return spanID, nil
}

func fetchAndWriteHeimdallCheckpointsIfNeeded(
	ctx context.Context,
	toBlockNum uint64,
	tx kv.RwTx,
	cfg BorHeimdallCfg,
	logPrefix string,
	logger log.Logger,
) (uint64, error) {

	lastId, exists, err := cfg.blockReader.LastCheckpointId(ctx, tx)

	if err != nil {
		return 0, err
	}

	var lastCheckpoint *heimdall.Checkpoint

	if exists {
		data, err := cfg.blockReader.Checkpoint(ctx, tx, lastId)

		if err != nil {
			return 0, err
		}

		var checkpoint heimdall.Checkpoint

		if err := json.Unmarshal(data, &checkpoint); err != nil {
			return 0, err
		}

		lastCheckpoint = &checkpoint
	}

	logTimer := time.NewTicker(logInterval)
	defer logTimer.Stop()

	count, err := cfg.heimdallClient.FetchCheckpointCount(ctx)

	if err != nil {
		return 0, err
	}

	logger.Info(fmt.Sprintf("[%s] Processing checkpoints...", logPrefix), "from", lastId+1, "to", toBlockNum, "count", count)

	var lastBlockNum uint64

	for checkpointId := lastId + 1; checkpointId <= uint64(count) && (lastCheckpoint == nil || lastCheckpoint.EndBlock().Uint64() < toBlockNum); checkpointId++ {
		if _, lastCheckpoint, err = fetchAndWriteHeimdallCheckpoint(ctx, checkpointId, tx, cfg.heimdallClient, logPrefix, logger); err != nil {
			if !errors.Is(err, heimdall.ErrNotInCheckpointList) {
				return 0, err
			}

			return lastId, err
		}

		lastId = checkpointId

		select {
		default:
		case <-logTimer.C:
			if lastCheckpoint != nil {
				lastBlockNum = lastCheckpoint.EndBlock().Uint64()
			}

			logger.Info(
				fmt.Sprintf("[%s] Checkpoint Progress", logPrefix),
				"progress", lastBlockNum,
				"lastCheckpointId", lastId,
			)
		}
	}

	return lastId, err
}

func fetchAndWriteHeimdallCheckpoint(
	ctx context.Context,
	checkpointId uint64,
	tx kv.RwTx,
	heimdallClient heimdall.HeimdallClient,
	logPrefix string,
	logger log.Logger,
) (uint64, *heimdall.Checkpoint, error) {
	response, err := heimdallClient.FetchCheckpoint(ctx, int64(checkpointId))
	if err != nil {
		return 0, nil, err
	}

	bytes, err := json.Marshal(response)
	if err != nil {
		return 0, nil, err
	}

	var idBytes [8]byte
	binary.BigEndian.PutUint64(idBytes[:], checkpointId)
	if err = tx.Put(kv.BorCheckpoints, idBytes[:], bytes); err != nil {
		return 0, nil, err
	}

	var blockNumBuf [8]byte
	binary.BigEndian.PutUint64(blockNumBuf[:], response.EndBlock().Uint64())
	if err = tx.Put(kv.BorCheckpointEnds, blockNumBuf[:], idBytes[:]); err != nil {
		return 0, nil, err
	}

	logger.Trace(fmt.Sprintf("[%s] Wrote checkpoint", logPrefix), "id", checkpointId, "start", response.StartBlock(), "end", response.EndBlock())
	return checkpointId, response, nil
}

func fetchAndWriteHeimdallMilestonesIfNeeded(
	ctx context.Context,
	toBlockNum uint64,
	tx kv.RwTx,
	cfg BorHeimdallCfg,
	logPrefix string,
	logger log.Logger,
) (uint64, error) {

	lastId, exists, err := cfg.blockReader.LastMilestoneId(ctx, tx)

	if err != nil {
		return 0, err
	}

	var lastMilestone *heimdall.Milestone

	if exists {
		data, err := cfg.blockReader.Milestone(ctx, tx, lastId)

		if err != nil {
			return 0, err
		}

		if len(data) > 0 {
			var milestone heimdall.Milestone

			if err := json.Unmarshal(data, &milestone); err != nil {
				return 0, err
			}

			lastMilestone = &milestone
		}
	}

	logger.Info(fmt.Sprintf("[%s] Processing milestones...", logPrefix), "from", lastId+1, "to", toBlockNum)

	count, err := cfg.heimdallClient.FetchMilestoneCount(ctx)

	if err != nil {
		return 0, err
	}

	// it seems heimdall does not keep may live milestones - if
	// you try to get one before this you get an error on the api

	lastActive := uint64(count) - activeMilestones

	if lastId < lastActive {
		for lastActive <= uint64(count) {
			lastMilestone, err = cfg.heimdallClient.FetchMilestone(ctx, int64(lastActive))

			if err != nil {
				if !errors.Is(err, heimdall.ErrNotInMilestoneList) {
					return lastId, err
				}

				lastActive++
				continue
			}

			break
		}

		if lastMilestone == nil || toBlockNum < lastMilestone.StartBlock().Uint64() {
			return lastId, nil
		}

		lastId = lastActive - 1
	}

	for milestoneId := lastId + 1; milestoneId <= uint64(count) && (lastMilestone == nil || lastMilestone.EndBlock().Uint64() < toBlockNum); milestoneId++ {
		if _, lastMilestone, err = fetchAndWriteHeimdallMilestone(ctx, milestoneId, tx, cfg.heimdallClient, logPrefix, logger); err != nil {
			if !errors.Is(err, heimdall.ErrNotInMilestoneList) {
				return 0, err
			}

			return lastId, nil
		}

		lastId = milestoneId
	}

	return lastId, err
}

var activeMilestones uint64 = 100

func fetchAndWriteHeimdallMilestone(
	ctx context.Context,
	milestoneId uint64,
	tx kv.RwTx,
	heimdallClient heimdall.HeimdallClient,
	logPrefix string,
	logger log.Logger,
) (uint64, *heimdall.Milestone, error) {
	response, err := heimdallClient.FetchMilestone(ctx, int64(milestoneId))

	if err != nil {
		return 0, nil, err
	}

	bytes, err := json.Marshal(response)

	if err != nil {
		return 0, nil, err
	}

	var idBytes [8]byte
	binary.BigEndian.PutUint64(idBytes[:], milestoneId)
	if err = tx.Put(kv.BorMilestones, idBytes[:], bytes); err != nil {
		return 0, nil, err
	}

	var blockNumBuf [8]byte
	binary.BigEndian.PutUint64(blockNumBuf[:], response.EndBlock().Uint64())
	if err = tx.Put(kv.BorMilestoneEnds, blockNumBuf[:], idBytes[:]); err != nil {
		return 0, nil, err
	}

	logger.Trace(fmt.Sprintf("[%s] Wrote milestone", logPrefix), "id", milestoneId, "start", response.StartBlock(), "end", response.EndBlock())
	return milestoneId, response, nil
}

func fetchRequiredHeimdallStateSyncEventsIfNeeded(
	ctx context.Context,
	header *types.Header,
	tx kv.RwTx,
	borConfig *borcfg.BorConfig,
	blockReader services.FullBlockReader,
	heimdallClient heimdall.HeimdallClient,
	chainID string,
	logPrefix string,
	logger log.Logger,
	lastStateSyncEventID uint64,
	skipCount int,
) (uint64, int, int, time.Duration, error) {

	headerNum := header.Number.Uint64()
<<<<<<< HEAD
	if headerNum == 0 || !borConfig.IsSprintStart(headerNum) {
		// we fetch events only at beginning of each sprint with blockNum > 0
		return lastStateSyncEventID, 0, 0, nil
=======
	if headerNum%borConfig.CalculateSprintLength(headerNum) != 0 || headerNum == 0 {
		// we fetch events only at beginning of each sprint
		return lastStateSyncEventID, 0, skipCount, 0, nil
>>>>>>> 3b598098
	}

	return fetchAndWriteHeimdallStateSyncEvents(
		ctx,
		header,
		lastStateSyncEventID,
		skipCount,
		tx,
		borConfig,
		blockReader,
		heimdallClient,
		chainID,
		logPrefix,
		logger,
	)
}

func fetchAndWriteHeimdallStateSyncEvents(
	ctx context.Context,
	header *types.Header,
	lastStateSyncEventID uint64,
	skipCount int,
	tx kv.RwTx,
	config *borcfg.BorConfig,
	blockReader services.FullBlockReader,
	heimdallClient heimdall.HeimdallClient,
	chainID string,
	logPrefix string,
	logger log.Logger) (uint64, int, int, time.Duration, error) {
	fetchStart := time.Now()
	// Find out the latest eventId
	var fromId uint64

	blockNum := header.Number.Uint64()

<<<<<<< HEAD
	if blockNum == 0 || !config.IsSprintStart(blockNum) {
		// we fetch events only at beginning of each sprint with blockNum > 0
		return lastStateSyncEventID, 0, 0, nil
=======
	if blockNum%config.CalculateSprintLength(blockNum) != 0 || blockNum == 0 {
		// we fetch events only at beginning of each sprint
		return lastStateSyncEventID, 0, skipCount, 0, nil
>>>>>>> 3b598098
	}

	from, to, err := bor.CalculateEventWindow(ctx, config, header, tx, blockReader)

	if err != nil {
		return lastStateSyncEventID, 0, skipCount, time.Since(fetchStart), err
	}

	fetchTo := to
	var fetchLimit int

	/* TODO
	// we want to get as many historical events as we can in
	// each call to heimdall - but we need to make sure we
	// don't type to get too recent a sync otherwise it will
	// return a nil response

	// to implement this we need to do block processing vs the
	// local db to set the blocknu index based on iterating
	// the local DB rather than the data received from the
	// client
	if time.Since(fetchTo) > (30 * time.Minute) {
		fetchTo = time.Now().Add(-30 * time.Minute)
		fetchLimit = 1000
	}
	*/

	fromId = lastStateSyncEventID + 1

	logger.Trace(
		fmt.Sprintf("[%s] Fetching state updates from Heimdall", logPrefix),
		"fromId", fromId,
		"to", to.Format(time.RFC3339),
	)

	eventRecords, err := heimdallClient.FetchStateSyncEvents(ctx, fromId, fetchTo, fetchLimit)
	if err != nil {
		return lastStateSyncEventID, 0, skipCount, time.Since(fetchStart), err
	}

	var overrideCount int

	if config.OverrideStateSyncRecords != nil {
		if val, ok := config.OverrideStateSyncRecords[strconv.FormatUint(blockNum, 10)]; ok {
			overrideCount = len(eventRecords) - val
			eventRecords = eventRecords[0:val]
		}
	}

	if len(eventRecords) > 0 {
		var key, val [8]byte
		binary.BigEndian.PutUint64(key[:], blockNum)
		binary.BigEndian.PutUint64(val[:], lastStateSyncEventID+1)
	}

	var initialRecordTime *time.Time
	var lastEventRecord *heimdall.EventRecordWithTime

	for i, eventRecord := range eventRecords {
		if eventRecord.ID <= lastStateSyncEventID {
			continue
		}

		// Note: this check is only valid for events with eventRecord.ID > lastStateSyncEventID
		var afterCheck = func(limitTime time.Time, eventTime time.Time, initialTime *time.Time) bool {
			if initialTime == nil {
				return eventTime.After(from)
			}

			return initialTime.After(from)
		}

		// don't apply this for devnets we may have looser state event constraints
		// (TODO these probably needs fixing)
		if skipCount > 0 {
			skipCount--
		} else if !(chainID == "1337") {
			if lastStateSyncEventID+1 != eventRecord.ID || eventRecord.ChainID != chainID ||
				!(afterCheck(from, eventRecord.Time, initialRecordTime) && eventRecord.Time.Before(to)) {
				return lastStateSyncEventID, i, overrideCount, time.Since(fetchStart), fmt.Errorf(
					"invalid event record received %s, %s, %s, %s",
					fmt.Sprintf("blockNum=%d", blockNum),
					fmt.Sprintf("eventId=%d (exp %d)", eventRecord.ID, lastStateSyncEventID+1),
					fmt.Sprintf("chainId=%s (exp %s)", eventRecord.ChainID, chainID),
					fmt.Sprintf("time=%s (exp from %s, to %s)", eventRecord.Time, from, to),
				)
			}
		}

		data, err := eventRecord.MarshallBytes()
		if err != nil {
			logger.Error(fmt.Sprintf("[%s] Unable to pack txn for commitState", logPrefix), "err", err)
			return lastStateSyncEventID, i, skipCount + overrideCount, time.Since(fetchStart), err
		}

		eventIdBytes := eventRecord.MarshallIdBytes()
		if err = tx.Put(kv.BorEvents, eventIdBytes, data); err != nil {
			return lastStateSyncEventID, i, skipCount + overrideCount, time.Since(fetchStart), err
		}

		if initialRecordTime == nil {
			eventTime := eventRecord.Time
			initialRecordTime = &eventTime
		}

		lastStateSyncEventID++
		lastEventRecord = eventRecord
	}

	skipCount += overrideCount

	if lastEventRecord != nil {
		logger.Debug("putting state sync events", "blockNum", blockNum, "lastID", lastEventRecord.ID)

		var blockNumBuf [8]byte
		binary.BigEndian.PutUint64(blockNumBuf[:], blockNum)
		eventIdBytes := lastEventRecord.MarshallIdBytes()
		if err = tx.Put(kv.BorEventNums, blockNumBuf[:], eventIdBytes); err != nil {
			return lastStateSyncEventID, len(eventRecords), skipCount, time.Since(fetchStart), err
		}
	}

	return lastStateSyncEventID, len(eventRecords), skipCount, time.Since(fetchStart), nil
}<|MERGE_RESOLUTION|>--- conflicted
+++ resolved
@@ -382,15 +382,9 @@
 ) (uint64, int, int, time.Duration, error) {
 
 	headerNum := header.Number.Uint64()
-<<<<<<< HEAD
 	if headerNum == 0 || !borConfig.IsSprintStart(headerNum) {
 		// we fetch events only at beginning of each sprint with blockNum > 0
-		return lastStateSyncEventID, 0, 0, nil
-=======
-	if headerNum%borConfig.CalculateSprintLength(headerNum) != 0 || headerNum == 0 {
-		// we fetch events only at beginning of each sprint
 		return lastStateSyncEventID, 0, skipCount, 0, nil
->>>>>>> 3b598098
 	}
 
 	return fetchAndWriteHeimdallStateSyncEvents(
@@ -426,15 +420,9 @@
 
 	blockNum := header.Number.Uint64()
 
-<<<<<<< HEAD
 	if blockNum == 0 || !config.IsSprintStart(blockNum) {
 		// we fetch events only at beginning of each sprint with blockNum > 0
-		return lastStateSyncEventID, 0, 0, nil
-=======
-	if blockNum%config.CalculateSprintLength(blockNum) != 0 || blockNum == 0 {
-		// we fetch events only at beginning of each sprint
 		return lastStateSyncEventID, 0, skipCount, 0, nil
->>>>>>> 3b598098
 	}
 
 	from, to, err := bor.CalculateEventWindow(ctx, config, header, tx, blockReader)
