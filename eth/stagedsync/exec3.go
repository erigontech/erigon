// Copyright 2024 The Erigon Authors
// This file is part of Erigon.
//
// Erigon is free software: you can redistribute it and/or modify
// it under the terms of the GNU Lesser General Public License as published by
// the Free Software Foundation, either version 3 of the License, or
// (at your option) any later version.
//
// Erigon is distributed in the hope that it will be useful,
// but WITHOUT ANY WARRANTY; without even the implied warranty of
// MERCHANTABILITY or FITNESS FOR A PARTICULAR PURPOSE. See the
// GNU Lesser General Public License for more details.
//
// You should have received a copy of the GNU Lesser General Public License
// along with Erigon. If not, see <http://www.gnu.org/licenses/>.

package stagedsync

import (
	"bytes"
	"context"
	"encoding/binary"
	"errors"
	"fmt"
	"runtime"
	"sync"
	"sync/atomic"
	"time"

<<<<<<< HEAD
	"github.com/erigontech/erigon-lib/commitment"
=======
	"github.com/erigontech/erigon-db/rawdb"
	"github.com/erigontech/erigon-db/rawdb/rawdbhelpers"
	"github.com/erigontech/erigon-db/rawdb/rawtemporaldb"
	"github.com/erigontech/erigon-lib/chain/networkname"
>>>>>>> facffd54
	"github.com/erigontech/erigon-lib/common"
	"github.com/erigontech/erigon-lib/common/cmp"
	"github.com/erigontech/erigon-lib/common/dbg"
	"github.com/erigontech/erigon-lib/config3"
	"github.com/erigontech/erigon-lib/kv"
	"github.com/erigontech/erigon-lib/kv/mdbx"
	"github.com/erigontech/erigon-lib/kv/rawdbv3"
	"github.com/erigontech/erigon-lib/kv/temporal"
	"github.com/erigontech/erigon-lib/log/v3"
	"github.com/erigontech/erigon-lib/metrics"
<<<<<<< HEAD
	libstate "github.com/erigontech/erigon-lib/state"
	"github.com/erigontech/erigon-lib/types/accounts"
	"github.com/erigontech/erigon-lib/wrap"
	"github.com/erigontech/erigon/core"
	"github.com/erigontech/erigon/core/exec"
	"github.com/erigontech/erigon/core/rawdb/rawdbhelpers"
=======
	state2 "github.com/erigontech/erigon-lib/state"
	"github.com/erigontech/erigon-lib/types"
	"github.com/erigontech/erigon-lib/types/accounts"
	"github.com/erigontech/erigon-lib/wrap"
	"github.com/erigontech/erigon/core"
>>>>>>> facffd54
	"github.com/erigontech/erigon/core/state"
	"github.com/erigontech/erigon/core/tracing"
	"github.com/erigontech/erigon/eth/ethconfig/estimate"
	"github.com/erigontech/erigon/turbo/services"
	"github.com/erigontech/erigon/turbo/shards"
	"github.com/erigontech/erigon/turbo/snapshotsync/freezeblocks"
)

var (
	mxExecStepsInDB    = metrics.NewGauge(`exec_steps_in_db`) //nolint
	mxExecRepeats      = metrics.NewCounter(`exec_repeats`)   //nolint
	mxExecTriggers     = metrics.NewCounter(`exec_triggers`)  //nolint
	mxExecTransactions = metrics.NewCounter(`exec_txns`)
	mxExecGas          = metrics.NewCounter(`exec_gas`)
	mxExecMgas         = metrics.NewGauge(`exec_mgas`)
	mxExecBlocks       = metrics.NewGauge("exec_blocks")
)

const (
	changesetSafeRange     = 32   // Safety net for long-sync, keep last 32 changesets
	maxUnwindJumpAllowance = 1000 // Maximum number of blocks we are allowed to unwind
)

<<<<<<< HEAD
func NewProgress(initialBlockNum, initialTxNum, commitThreshold uint64, updateMetrics bool, logPrefix string, logger log.Logger) *Progress {
	now := time.Now()
	return &Progress{
		initialTime:           now,
		initialTxNum:          initialTxNum,
		initialBlockNum:       initialBlockNum,
		prevExecTime:          now,
		prevExecutedBlockNum:  initialBlockNum,
		prevExecutedTxNum:     initialTxNum,
		prevCommitTime:        now,
		prevCommittedBlockNum: initialBlockNum,
		prevCommittedTxNum:    initialTxNum,
		commitThreshold:       commitThreshold,
		logPrefix:             logPrefix,
		logger:                logger}
=======
func NewProgress(prevOutputBlockNum, commitThreshold uint64, workersCount int, logPrefix string, logger log.Logger) *Progress {
	return &Progress{prevTime: time.Now(), prevOutputBlockNum: prevOutputBlockNum, commitThreshold: commitThreshold, workersCount: workersCount, logPrefix: logPrefix, logger: logger}
>>>>>>> facffd54
}

type Progress struct {
	initialTime           time.Time
	initialTxNum          uint64
	initialBlockNum       uint64
	prevExecTime          time.Time
	prevExecutedBlockNum  uint64
	prevExecutedTxNum     uint64
	prevExecutedGas       int64
	prevExecCount         uint64
	prevActivations       int64
	prevTaskDuration      time.Duration
	prevTaskReadDuration  time.Duration
	prevTaskReadCount     int64
	prevTaskGas           int64
	prevBlockCount        int64
	prevBlockDuration     time.Duration
	prevAbortCount        uint64
	prevInvalidCount      uint64
	prevReadCount         uint64
	prevWriteCount        uint64
	prevCommitTime        time.Time
	prevCommittedBlockNum uint64
	prevCommittedTxNum    uint64
	prevCommittedGas      int64
	commitThreshold       uint64

	logPrefix string
	logger    log.Logger
}

<<<<<<< HEAD
func (p *Progress) LogExecuted(tx kv.Tx, rs *state.StateV3, ex executor) {
	currentTime := time.Now()
	interval := currentTime.Sub(p.prevExecTime)

	var suffix string
	var execVals []interface{}
	var te *txExecutor

	switch ex := ex.(type) {
	case *parallelExecutor:
		te = &ex.txExecutor
		suffix = " parallel"
	case *serialExecutor:
		te = &ex.txExecutor
		suffix = " serial"
	}

	taskGas := te.taskExecMetrics.GasUsed.Total.Load()
	taskDur := time.Duration(te.taskExecMetrics.Duration.Load())
	readDur := time.Duration(te.taskExecMetrics.StorageReadDuration.Load())
	readCount := te.taskExecMetrics.StorageReadCount.Load()
	activations := te.taskExecMetrics.Active.Total.Load()

	curTaskGas := taskGas - p.prevTaskGas
	curTaskDur := taskDur - p.prevTaskDuration
	curReadDur := readDur - p.prevTaskReadDuration
	curStorageReadCount := readCount - p.prevTaskReadCount
	curActivations := activations - int64(p.prevActivations)

	p.prevTaskGas = taskGas
	p.prevTaskDuration = taskDur
	p.prevTaskReadDuration = readDur
	p.prevTaskReadCount = readCount
	p.prevActivations = activations

	var readRatio float64
	var avgTaskGasPerSec int64
	var avgTaskDur time.Duration
	var avgReadDur time.Duration

	if curActivations > 0 {
		avgTaskDur = curTaskDur / time.Duration(curActivations)
		avgReadDur = curReadDur / time.Duration(curActivations)

		if avgTaskDur > 0 {
			readRatio = 100.0 * float64(avgReadDur) / float64(avgTaskDur)
		}

		avgTaskGas := curTaskGas / curActivations
		avgTaskGasPerSec = int64(float64(avgTaskGas) / interval.Seconds())
	}

	curTaskGasPerSec := int64(float64(curTaskGas) / interval.Seconds())

	switch ex.(type) {
	case *parallelExecutor:
		execCount := uint64(te.execCount.Load())
		abortCount := uint64(te.abortCount.Load())
		invalidCount := uint64(te.invalidCount.Load())
		readCount := uint64(te.readCount.Load())
		writeCount := uint64(te.writeCount.Load())

		execDiff := execCount - p.prevExecCount

		var repeats = max(int(execDiff)-int(max(int(te.lastExecutedTxNum.Load())-int(p.prevExecutedTxNum), 0)), 0)
		var repeatRatio float64

		if repeats > 0 {
			repeatRatio = 100.0 * float64(repeats) / float64(execDiff)
		}

		blockCount := te.blockExecMetrics.BlockCount.Load()
		blockExecDur := time.Duration(te.blockExecMetrics.Duration.Load())

		curBlockCount := blockCount - p.prevBlockCount
		curBlockExecDur := blockExecDur - p.prevBlockDuration

		p.prevBlockCount = blockCount
		p.prevBlockDuration = blockExecDur

		var avgBlockDur time.Duration

		if curBlockCount > 0 {
			avgBlockDur = curBlockExecDur / time.Duration(curBlockCount)
		}

		curReadCount := int64(readCount - p.prevReadCount)

		var cacheRatio float64

		if curReadCount > 0 {
			cacheRatio = 100.0 * float64(curReadCount-curStorageReadCount) / float64(curReadCount)
		}

		execVals = []interface{}{
			"exec", common.PrettyCounter(execDiff),
			"repeat%", fmt.Sprintf("%.2f", repeatRatio),
			"abort", common.PrettyCounter(abortCount - p.prevAbortCount),
			"invalid", common.PrettyCounter(invalidCount - p.prevInvalidCount),
			"tgas/s", fmt.Sprintf("%s(%s)", common.PrettyCounter(curTaskGasPerSec), common.PrettyCounter(avgTaskGasPerSec)),
			"aratio", fmt.Sprintf("%.1f", float64(curTaskDur)/float64(interval)),
			"tdur", fmt.Sprintf("%dµs", avgTaskDur.Microseconds()),
			"tsrdur", fmt.Sprintf("%dµs(%.2f%%)", avgReadDur.Microseconds(), readRatio),
			"bdur", fmt.Sprintf("%dms", avgBlockDur.Milliseconds()),
			"rd", common.PrettyCounter(curReadCount),
			"srd", common.PrettyCounter(curStorageReadCount),
			"cache%", fmt.Sprintf("%.2f", cacheRatio),
			"wrt", common.PrettyCounter(curReadCount),
			"rd/s", common.PrettyCounter(uint64(float64(curReadCount) / interval.Seconds())),
			"srd/s", common.PrettyCounter(uint64(float64(curStorageReadCount) / interval.Seconds())),
			"wrt/s", common.PrettyCounter(uint64(float64(writeCount-p.prevWriteCount) / interval.Seconds())),
		}

		mxExecRepeats.AddInt(int(repeats))
		mxExecTriggers.AddInt(int(execCount))

		p.prevExecCount = execCount
		p.prevAbortCount = abortCount
		p.prevInvalidCount = invalidCount
		p.prevReadCount = readCount
		p.prevWriteCount = writeCount
	case *serialExecutor:
		execVals = []interface{}{
			"tgas/s", fmt.Sprintf("%s(%s)", common.PrettyCounter(curTaskGasPerSec), common.PrettyCounter(avgTaskGasPerSec)),
			"aratio", fmt.Sprintf("%.1f", float64(curTaskDur)/float64(interval)),
			"tdur", fmt.Sprintf("%dµs", avgTaskDur.Microseconds()),
			"trdur", fmt.Sprintf("%dµs(%.2f%%)", avgReadDur.Microseconds(), readRatio),
			"srd", common.PrettyCounter(curStorageReadCount),
			"srd/s", common.PrettyCounter(uint64(float64(curStorageReadCount) / interval.Seconds())),
		}
	}

	executedGasSec := uint64(float64(te.executedGas.Load()-p.prevExecutedGas) / interval.Seconds())
	var executedTxSec uint64

	if uint64(te.lastExecutedTxNum.Load()) > p.prevExecutedTxNum {
		executedTxSec = uint64(float64(uint64(te.lastExecutedTxNum.Load())-p.prevExecutedTxNum) / interval.Seconds())
	}
	executedDiffBlocks := max(te.lastExecutedBlockNum.Load()-int64(p.prevExecutedBlockNum), 0)
	executedDiffTxs := uint64(max(te.lastExecutedTxNum.Load()-int64(p.prevExecutedTxNum), 0))

	p.log("executed", suffix, tx, te, rs, interval, uint64(te.lastExecutedBlockNum.Load()), executedDiffBlocks,
		executedDiffTxs, executedTxSec, executedGasSec, false, execVals)

	p.prevExecTime = currentTime

	if te.lastExecutedBlockNum.Load() > 0 {
		p.prevExecutedTxNum = uint64(te.lastExecutedTxNum.Load())
		p.prevExecutedGas = te.executedGas.Load()
		p.prevExecutedBlockNum = uint64(te.lastExecutedBlockNum.Load())
	}
}

func (p *Progress) LogCommitted(tx kv.Tx, commitStart time.Time, rs *state.StateV3, ex executor) {
	var te *txExecutor
	var suffix string

	switch ex := ex.(type) {
	case *parallelExecutor:
		te = &ex.txExecutor
		suffix = " parallel"

	case *serialExecutor:
		te = &ex.txExecutor
		suffix = " serial"
	}

	if p.prevCommitTime.Before(commitStart) {
		p.prevCommitTime = commitStart
	}

	currentTime := time.Now()
	interval := currentTime.Sub(p.prevExecTime)

	if te.shouldGenerateChangesets {
		suffix += "(commit every block)"
	}

	committedGasSec := uint64(float64(te.committedGas-p.prevCommittedGas) / interval.Seconds())
	var committedTxSec uint64
	if te.lastCommittedTxNum > p.prevCommittedTxNum {
		committedTxSec = uint64(float64(te.lastCommittedTxNum-p.prevCommittedTxNum) / interval.Seconds())
	}
	committedDiffBlocks := max(int64(te.lastCommittedBlockNum)-int64(p.prevCommittedBlockNum), 0)

	p.log("committed", suffix, tx, te, rs, interval, te.lastCommittedBlockNum, committedDiffBlocks,
		te.lastCommittedTxNum-p.prevCommittedTxNum, committedTxSec, committedGasSec, true, nil)

	p.prevCommitTime = currentTime

	if te.lastCommittedTxNum > 0 {
		p.prevCommittedTxNum = te.lastCommittedTxNum
		p.prevCommittedGas = te.committedGas
		p.prevCommittedBlockNum = te.lastCommittedBlockNum
	}
}

func (p *Progress) LogComplete(tx kv.Tx, rs *state.StateV3, ex executor) {
	interval := time.Since(p.initialTime)
	var te *txExecutor
	var suffix string

	switch ex := ex.(type) {
	case *parallelExecutor:
		te = &ex.txExecutor
		suffix = " parallel"

	case *serialExecutor:
		te = &ex.txExecutor
		suffix = " serial"
	}

	gas := te.committedGas

	if gas == 0 {
		gas = te.executedGas.Load()
	}

	lastTxNum := te.lastCommittedTxNum

	if lastTxNum == 0 {
		lastTxNum = uint64(te.lastExecutedTxNum.Load())
	}

	lastBlockNum := te.lastCommittedBlockNum

	if lastBlockNum == 0 {
		lastBlockNum = uint64(te.lastExecutedBlockNum.Load())
	}

	gasSec := uint64(float64(gas) / interval.Seconds())
	var txSec uint64
	if lastTxNum > p.initialTxNum {
		txSec = uint64((float64(lastTxNum) - float64(p.initialTxNum)) / interval.Seconds())
	}
	diffBlocks := max(int64(lastBlockNum)-int64(p.initialBlockNum), 0)

	p.log("done", suffix, tx, te, rs, interval, lastBlockNum, diffBlocks, lastTxNum-p.initialTxNum, txSec, gasSec, true, nil)
}

func (p *Progress) log(mode string, suffix string, tx kv.Tx, te *txExecutor, rs *state.StateV3, interval time.Duration,
	blk uint64, blks int64, txs uint64, txsSec uint64, gasSec uint64, logSteps bool, extraVals []interface{}) {

=======
func (p *Progress) Log(suffix string, rs *state.ParallelExecutionState, in *state.QueueWithRetry, rws *state.ResultsQueue, txCount uint64, gas uint64, inputBlockNum uint64, outputBlockNum uint64, outTxNum uint64, repeatCount uint64, idxStepsAmountInDB float64, commitEveryBlock bool, inMemExec bool) {
	mxExecStepsInDB.Set(idxStepsAmountInDB * 100)
>>>>>>> facffd54
	var m runtime.MemStats
	dbg.ReadMemStats(&m)
	sizeEstimate := rs.SizeEstimate()

	stepsInDb := rawdbhelpers.IdxStepsCountV3(tx)
	mxExecStepsInDB.Set(stepsInDb * 100)

	if len(suffix) > 0 {
		suffix += " "
	}

<<<<<<< HEAD
	vals := []interface{}{
		"blk", blk,
		"blks", blks,
		"blk/s", common.PrettyCounter(uint64(float64(blks) / interval.Seconds())),
		"txs", common.PrettyCounter(txs),
		"tx/s", common.PrettyCounter(txsSec),
		"gas/s", common.PrettyCounter(gasSec),
=======
	if commitEveryBlock {
		suffix += " Commit every block"
>>>>>>> facffd54
	}

	if len(extraVals) > 0 {
		vals = append(vals, extraVals...)
	}

	if logSteps {
		vals = append(vals, []interface{}{
			"stepsInDB", fmt.Sprintf("%.2f", stepsInDb),
			"step", fmt.Sprintf("%.1f", float64(te.lastCommittedTxNum)/float64(config3.DefaultStepSize)),
		}...)
	}

	vals = append(vals, []interface{}{
		"buf", fmt.Sprintf("%s/%s", common.ByteCount(sizeEstimate), common.ByteCount(p.commitThreshold)),
		"alloc", common.ByteCount(m.Alloc), "sys", common.ByteCount(m.Sys),
		"inMem", te.inMemExec,
	}...)

	p.logger.Info(fmt.Sprintf("[%s]%s%s", p.logPrefix, suffix, mode), vals...)
}

// Cases:
//  1. Snapshots > ExecutionStage: snapshots can have half-block data `10.4`. Get right txNum from SharedDomains (after SeekCommitment)
//  2. ExecutionStage > Snapshots: no half-block data possible. Rely on DB.
func restoreTxNum(ctx context.Context, cfg *ExecuteBlockCfg, applyTx kv.Tx, doms *libstate.SharedDomains, maxBlockNum uint64) (
	inputTxNum uint64, maxTxNum uint64, offsetFromBlockBeginning uint64, err error) {

	txNumsReader := rawdbv3.TxNums.WithCustomReadTxNumFunc(freezeblocks.ReadTxNumFuncFromBlockReader(ctx, cfg.blockReader))

	inputTxNum = doms.TxNum()

	if nothing, err := nothingToExec(applyTx, txNumsReader, inputTxNum); err != nil {
		return 0, 0, 0, err
	} else if nothing {
		return 0, 0, 0, err
	}

	maxTxNum, err = txNumsReader.Max(applyTx, maxBlockNum)
	if err != nil {
		return 0, 0, 0, err
	}

	ok, blockNum, err := txNumsReader.FindBlockNum(applyTx, doms.TxNum())
	if err != nil {
		return 0, 0, 0, err
	}
	if !ok {
		lb, lt, _ := txNumsReader.Last(applyTx)
		fb, ft, _ := txNumsReader.First(applyTx)
		return 0, 0, 0, fmt.Errorf("seems broken TxNums index not filled. can't find blockNum of txNum=%d; in db: (%d-%d, %d-%d)", inputTxNum, fb, lb, ft, lt)
	}
	{
		max, _ := txNumsReader.Max(applyTx, blockNum)
		if doms.TxNum() == max {
			blockNum++
		}
	}

	min, err := txNumsReader.Min(applyTx, blockNum)
	if err != nil {
		return 0, 0, 0, err
	}

	if doms.TxNum() > min {
		// if stopped in the middle of the block: start from beginning of block.
		// first part will be executed in HistoryExecution mode
		offsetFromBlockBeginning = doms.TxNum() - min
	}

	inputTxNum = min

	//_max, _ := txNumsReader.Max(applyTx, blockNum)
	//fmt.Printf("[commitment] found domain.txn %d, inputTxn %d, offset %d. DB found block %d {%d, %d}\n", doms.TxNum(), inputTxNum, offsetFromBlockBeginning, blockNum, _min, _max)
	doms.SetBlockNum(blockNum)
	doms.SetTxNum(inputTxNum)
	return inputTxNum, maxTxNum, offsetFromBlockBeginning, nil
}

func nothingToExec(applyTx kv.Tx, txNumsReader rawdbv3.TxNumsReader, inputTxNum uint64) (bool, error) {
	_, lastTxNum, err := txNumsReader.Last(applyTx)
	if err != nil {
		return false, err
	}
	return lastTxNum == inputTxNum, nil
}

var tracedBlocks map[uint64]struct{}
var tracedTxIndexes map[int64]struct{}

func traceBlock(blockNum uint64) bool {
	if tracedBlocks == nil {
		tracedBlocks = map[uint64]struct{}{}
		for _, blockNum := range dbg.TraceBlocks {
			tracedBlocks[blockNum] = struct{}{}
		}
	}

	_, ok := tracedBlocks[blockNum]
	return ok
}

func traceTx(blockNum uint64, txIndex int) bool {
	if !traceBlock(blockNum) {
		return false
	}

	if tracedTxIndexes == nil {
		tracedTxIndexes = map[int64]struct{}{}
		for _, index := range dbg.TraceTxIndexes {
			tracedTxIndexes[index] = struct{}{}
		}
	}

	if len(tracedTxIndexes) != 0 {
		if _, ok := tracedTxIndexes[int64(txIndex)]; !ok {
			return false
		}
	}

	return true
}

func ExecV3(ctx context.Context,
	execStage *StageState, u Unwinder, workerCount int, cfg ExecuteBlockCfg, txc wrap.TxContainer,
	parallel bool, //nolint
	maxBlockNum uint64,
	logger log.Logger,
	hooks *tracing.Hooks,
	initialCycle bool,
	isMining bool,
) (execErr error) {
	inMemExec := txc.Doms != nil
<<<<<<< HEAD
=======
	// TODO: e35 doesn't support parallel-exec yet
	parallel = false //nolint
	if parallel && cfg.chainConfig.ChainName == networkname.Gnosis {
		panic("gnosis consensus doesn't support parallel exec yet: https://github.com/erigontech/erigon/issues/12054")
	}
>>>>>>> facffd54

	blockReader := cfg.blockReader
	chainConfig := cfg.chainConfig
	totalGasUsed := uint64(0)
	start := time.Now()
	defer func() {
		if totalGasUsed > 0 {
			mxExecMgas.Set((float64(totalGasUsed) / 1e6) / time.Since(start).Seconds())
		}
	}()

	useExternalTx := txc.Tx != nil
	var applyTx kv.RwTx

	if useExternalTx {
		applyTx = txc.Tx
	} else {
		var err error
		applyTx, err = cfg.db.BeginRw(ctx) //nolint
		if err != nil {
			return err
		}
		defer func() { // need callback - because tx may be committed
			applyTx.Rollback()
		}()
	}

<<<<<<< HEAD
	agg := cfg.db.(libstate.HasAgg).Agg().(*libstate.Aggregator)
=======
	chainReader := NewChainReaderImpl(cfg.chainConfig, applyTx, blockReader, logger)
	agg := cfg.db.(state2.HasAgg).Agg().(*state2.Aggregator)
>>>>>>> facffd54
	if !inMemExec && !isMining {
		agg.SetCollateAndBuildWorkers(min(2, estimate.StateV3Collate.Workers()))
		agg.SetCompressWorkers(estimate.CompressSnapshot.Workers())
	} else {
		agg.SetCompressWorkers(1)
		agg.SetCollateAndBuildWorkers(1)
	}

	var err error
	var doms *libstate.SharedDomains
	if inMemExec {
		doms = txc.Doms
	} else {
<<<<<<< HEAD
		doms, err = libstate.NewSharedDomains(applyTx, log.New())
=======
		var err error
		temporalTx, ok := applyTx.(kv.TemporalTx)
		if !ok {
			return errors.New("applyTx is not a temporal transaction")
		}
		doms, err = state2.NewSharedDomains(temporalTx, log.New())
>>>>>>> facffd54
		// if we are behind the commitment, we can't execute anything
		// this can heppen if progress in domain is higher than progress in blocks
		if errors.Is(err, libstate.ErrBehindCommitment) {
			return nil
		}
		if err != nil {
			return err
		}
		defer doms.Close()
	}

	var (
		stageProgress = execStage.BlockNumber
		outputTxNum   = atomic.Uint64{}
		blockNum      = doms.BlockNum()
	)

	if maxBlockNum < blockNum {
		return nil
	}

	outputTxNum.Store(doms.TxNum())
	agg.BuildFilesInBackground(outputTxNum.Load())

<<<<<<< HEAD
	var (
		inputTxNum               uint64
		offsetFromBlockBeginning uint64
		maxTxNum                 uint64
	)
=======
	var count uint64

	shouldReportToTxPool := cfg.notifications != nil && !isMining && maxBlockNum <= blockNum+64
	var accumulator *shards.Accumulator
	if shouldReportToTxPool {
		accumulator = cfg.notifications.Accumulator
		if accumulator == nil {
			accumulator = shards.NewAccumulator()
		}
	}
	rs := state.NewParallelExecutionState(doms, cfg.syncCfg, cfg.chainConfig.Bor != nil, logger)

	////TODO: owner of `resultCh` is main goroutine, but owner of `retryQueue` is applyLoop.
	// Now rwLoop closing both (because applyLoop we completely restart)
	// Maybe need split channels? Maybe don't exit from ApplyLoop? Maybe current way is also ok?
>>>>>>> facffd54

	if applyTx != nil {
		if inputTxNum, maxTxNum, offsetFromBlockBeginning, err = restoreTxNum(ctx, &cfg, applyTx, doms, maxBlockNum); err != nil {
			return err
		}
	} else {
		if err := cfg.db.View(ctx, func(tx kv.Tx) (err error) {
			inputTxNum, maxTxNum, offsetFromBlockBeginning, err = restoreTxNum(ctx, &cfg, tx, doms, maxBlockNum)
			return err
		}); err != nil {
			return err
		}
	}

	if maxTxNum == 0 {
		return nil
	}

	shouldGenerateChangesets := maxBlockNum-blockNum <= changesetSafeRange || cfg.syncCfg.AlwaysGenerateChangesets
	if blockNum < cfg.blockReader.FrozenBlocks() {
		shouldGenerateChangesets = false
	}

	shouldReportToTxPool := cfg.notifications != nil && !isMining && maxBlockNum <= blockNum+64
	var accumulator *shards.Accumulator
	if shouldReportToTxPool {
		accumulator = cfg.notifications.Accumulator
		if accumulator == nil {
			accumulator = shards.NewAccumulator()
		}
	}
	rs := state.NewStateV3Buffered(state.NewStateV3(doms, logger))

	commitThreshold := cfg.batchSize.Bytes()

<<<<<<< HEAD
=======
	// TODO are these dups ?
	progress := NewProgress(blockNum, commitThreshold, workerCount, execStage.LogPrefix(), logger)

>>>>>>> facffd54
	logEvery := time.NewTicker(20 * time.Second)
	defer logEvery.Stop()
	flushEvery := time.NewTicker(2 * time.Second)
	defer flushEvery.Stop()

	var executor executor
	var executorContext context.Context
	var executorCancel context.CancelFunc

	if parallel {
		pe := &parallelExecutor{
			txExecutor: txExecutor{
				cfg:                      cfg,
				rs:                       rs,
				doms:                     doms,
				agg:                      agg,
				accumulator:              accumulator,
				shouldGenerateChangesets: shouldGenerateChangesets,
				isMining:                 isMining,
				inMemExec:                inMemExec,
				logger:                   logger,
				logPrefix:                execStage.LogPrefix(),
				progress:                 NewProgress(blockNum, outputTxNum.Load(), commitThreshold, false, execStage.LogPrefix(), logger),
				enableChaosMonkey:        execStage.CurrentSyncCycle.IsInitialCycle,
			},
			workerCount: workerCount,
		}

		executorContext, executorCancel = pe.run(ctx)

<<<<<<< HEAD
		defer executorCancel()

		executor = pe
	} else {
=======
		defer func() {
			progress.Log("Done", executor.readState(), nil, pe.rws, 0 /*txCount - TODO*/, logGas, inputBlockNum.Load(), outputBlockNum.GetValueUint64(), outputTxNum.Load(), mxExecRepeats.GetValueUint64(), stepsInDB, shouldGenerateChangesets, inMemExec)
		}()

		executor = pe
	} else {
		applyWorker.ResetTx(applyTx)
		temporalTx, ok := applyTx.(kv.TemporalTx)
		if !ok {
			return errors.New("applyTx is not a temporal transaction")
		}
		doms.SetTx(temporalTx)

>>>>>>> facffd54
		se := &serialExecutor{
			txExecutor: txExecutor{
				cfg:                      cfg,
				rs:                       rs,
				doms:                     doms,
				agg:                      agg,
				u:                        u,
				isMining:                 isMining,
				inMemExec:                inMemExec,
				shouldGenerateChangesets: shouldGenerateChangesets,
				applyTx:                  applyTx,
				logger:                   logger,
				logPrefix:                execStage.LogPrefix(),
				progress:                 NewProgress(blockNum, outputTxNum.Load(), commitThreshold, false, execStage.LogPrefix(), logger),
				enableChaosMonkey:        execStage.CurrentSyncCycle.IsInitialCycle,
			},
		}

<<<<<<< HEAD
=======
		defer func() {
			progress.Log("Done", executor.readState(), nil, nil, se.txCount, logGas, inputBlockNum.Load(), outputBlockNum.GetValueUint64(), outputTxNum.Load(), mxExecRepeats.GetValueUint64(), stepsInDB, shouldGenerateChangesets || cfg.syncCfg.KeepExecutionProofs, inMemExec)
		}()

>>>>>>> facffd54
		executor = se
	}

	executor.resetWorkers(ctx, rs, applyTx)

	defer func() {
		executor.LogComplete(applyTx)
	}()

	ts := time.Duration(0)
	blockNum = executor.domains().BlockNum()

	if maxBlockNum < blockNum {
		return nil
	}

	if maxBlockNum > blockNum+16 {
		log.Info(fmt.Sprintf("[%s] starting", execStage.LogPrefix()),
			"from", blockNum, "to", maxBlockNum, "fromTxNum", outputTxNum.Load(), "offsetFromBlockBeginning", offsetFromBlockBeginning, "initialCycle", initialCycle, "useExternalTx", useExternalTx)
	}

	agg.BuildFilesInBackground(outputTxNum.Load())

	var uncommittedGas int64
	var b *types.Block

	var readAhead chan uint64
	// snapshots are often stored on chaper drives. don't expect low-read-latency and manually read-ahead.
	// can't use OS-level ReadAhead - because Data >> RAM
	// it also warmsup state a bit - by touching senders/coninbase accounts and code
	if !execStage.CurrentSyncCycle.IsInitialCycle {
		var clean func()

		readAhead, clean = blocksReadAhead(ctx, &cfg, 4, true)
		defer clean()
	}

<<<<<<< HEAD
	if !parallel {
		err = func() error {
			// Only needed by bor chains
			shouldGenerateChangesetsForLastBlocks := false //cfg.chainConfig.Bor != nil
			havePartialBlock := false

			for ; blockNum <= maxBlockNum; blockNum++ {
				// set shouldGenerateChangesets=true if we are at last n blocks from maxBlockNum. this is as a safety net in chains
				// where during initial sync we can expect bogus blocks to be imported.
				if !shouldGenerateChangesets && shouldGenerateChangesetsForLastBlocks && blockNum > cfg.blockReader.FrozenBlocks() && blockNum+changesetSafeRange >= maxBlockNum {
					aggTx := libstate.AggTx(applyTx)
					aggTx.RestrictSubsetFileDeletions(true)
					start := time.Now()
					executor.domains().SetChangesetAccumulator(nil) // Make sure we don't have an active changeset accumulator
					// First compute and commit the progress done so far
					if _, err := executor.domains().ComputeCommitment(ctx, applyTx, true, blockNum, execStage.LogPrefix()); err != nil {
						return err
					}
					ts += time.Since(start)
					aggTx.RestrictSubsetFileDeletions(false)
					shouldGenerateChangesets = true // now we can generate changesets for the safety net
				}
				changeset := &libstate.StateChangeSet{}
				if shouldGenerateChangesets && blockNum > 0 {
					executor.domains().SetChangesetAccumulator(changeset)
=======
		b, err = blockWithSenders(ctx, cfg.db, executor.tx(), blockReader, blockNum)
		if err != nil {
			return err
		}
		if b == nil {
			// TODO: panic here and see that overall process deadlock
			return fmt.Errorf("nil block %d", blockNum)
		}

		if b.NumberU64() == 0 {
			if hooks != nil && hooks.OnGenesisBlock != nil {
				hooks.OnGenesisBlock(b, cfg.genesis.Alloc)
			}
		} else {
			if hooks != nil && hooks.OnBlockStart != nil {
				hooks.OnBlockStart(tracing.BlockEvent{
					Block:     b,
					TD:        chainReader.GetTd(b.ParentHash(), b.NumberU64()-1),
					Finalized: chainReader.CurrentFinalizedHeader(),
					Safe:      chainReader.CurrentSafeHeader(),
				})
			}
		}

		txs := b.Transactions()
		header := b.HeaderNoCopy()
		skipAnalysis := core.SkipAnalysis(chainConfig, blockNum)
		signer := *types.MakeSigner(chainConfig, blockNum, header.Time)

		getHashFnMute := &sync.Mutex{}
		getHashFn := core.GetHashFn(header, func(hash common.Hash, number uint64) (h *types.Header) {
			getHashFnMute.Lock()
			defer getHashFnMute.Unlock()
			return executor.getHeader(ctx, hash, number)
		})
		totalGasUsed += b.GasUsed()
		blockContext := core.NewEVMBlockContext(header, getHashFn, cfg.engine, cfg.author /* author */, chainConfig)
		gp := new(core.GasPool).AddGas(header.GasLimit).AddBlobGas(chainConfig.GetMaxBlobGasPerBlock(b.Time()))

		// print type of engine
		if parallel {
			if err := executor.status(ctx, commitThreshold); err != nil {
				if b.NumberU64() > 0 && hooks != nil && hooks.OnBlockEnd != nil {
					hooks.OnBlockEnd(err)
				}
				return err
			}
		} else if accumulator != nil {
			txs, err := blockReader.RawTransactions(context.Background(), executor.tx(), b.NumberU64(), b.NumberU64())
			if err != nil {
				if b.NumberU64() > 0 && hooks != nil && hooks.OnBlockEnd != nil {
					hooks.OnBlockEnd(err)
				}
				return err
			}
			accumulator.StartChange(header, txs, false)
		}

		rules := chainConfig.Rules(blockNum, b.Time())
		blockReceipts := make(types.Receipts, len(txs))
		// During the first block execution, we may have half-block data in the snapshots.
		// Thus, we need to skip the first txs in the block, however, this causes the GasUsed to be incorrect.
		// So we skip that check for the first block, if we find half-executed data.
		skipPostEvaluation := false
		var usedGas uint64
		var txTasks []*state.TxTask
		var validationResults []state.AAValidationResult
		for txIndex := -1; txIndex <= len(txs); txIndex++ {
			// Do not oversend, wait for the result heap to go under certain size
			txTask := &state.TxTask{
				BlockNum:        blockNum,
				Header:          header,
				Coinbase:        b.Coinbase(),
				Uncles:          b.Uncles(),
				Rules:           rules,
				Txs:             txs,
				TxNum:           inputTxNum,
				TxIndex:         txIndex,
				BlockHash:       b.Hash(),
				SkipAnalysis:    skipAnalysis,
				Final:           txIndex == len(txs),
				GetHashFn:       getHashFn,
				EvmBlockContext: blockContext,
				Withdrawals:     b.Withdrawals(),

				// use history reader instead of state reader to catch up to the tx where we left off
				HistoryExecution: offsetFromBlockBeginning > 0 && txIndex < int(offsetFromBlockBeginning),

				BlockReceipts: blockReceipts,

				Config: chainConfig,

				ValidationResults: validationResults,
			}
			if txTask.HistoryExecution && usedGas == 0 {
				usedGas, _, _, err = rawtemporaldb.ReceiptAsOf(executor.tx().(kv.TemporalTx), txTask.TxNum)
				if err != nil {
					if b.NumberU64() > 0 && hooks != nil && hooks.OnBlockEnd != nil {
						hooks.OnBlockEnd(err)
					}
					return err
>>>>>>> facffd54
				}

<<<<<<< HEAD
				select {
				case readAhead <- blockNum:
				default:
				}

				b, err = blockWithSenders(ctx, cfg.db, applyTx, blockReader, blockNum)
				if err != nil {
					return err
				}
				if b == nil {
					// TODO: panic here and see that overall process deadlock
					return fmt.Errorf("nil block %d", blockNum)
				}
=======
			if txTask.TxNum <= txNumInDB && txTask.TxNum > 0 && !cfg.blockProduction {
				inputTxNum++
				skipPostEvaluation = true
				continue
			}
			executor.domains().SetTxNum(txTask.TxNum)
			executor.domains().SetBlockNum(txTask.BlockNum)

			if txIndex >= 0 && txIndex < len(txs) {
				txTask.Tx = txs[txIndex]

				if txTask.Tx.Type() != types.AccountAbstractionTxType {
					txTask.TxAsMessage, err = txTask.Tx.AsMessage(signer, header.BaseFee, txTask.Rules)
					if err != nil {
						if b.NumberU64() > 0 && hooks != nil && hooks.OnBlockEnd != nil {
							hooks.OnBlockEnd(err)
						}
						return err
					}
				}
			}

			txTasks = append(txTasks, txTask)
			stageProgress = blockNum
			inputTxNum++
		}

		// check for consecutive RIP-7560 sequence
		var isAASequence bool
		for _, txTask := range txTasks {
			txIndex := txTask.TxIndex
			if txIndex < 0 || txIndex > len(txs)-1 {
				continue
			}

			if txTask.Tx.Type() != types.AccountAbstractionTxType {
				isAASequence = false
				continue
			}
			if isAASequence {
				continue
			}

			aaBatchSize := uint64(0)
			for _, tt := range txTasks {
				if tt.TxIndex > txIndex && tt.Tx != nil && tt.Tx.Type() == types.AccountAbstractionTxType {
					aaBatchSize++
					tt.InBatch = true
				} else {
					break
				}
			}

			txTask.AAValidationBatchSize = aaBatchSize
			isAASequence = true
		}

		if parallel {
			_, err := executor.execute(ctx, txTasks, nil /*gasPool*/) // For now don't use block's gas pool for parallel
			if b.NumberU64() > 0 && hooks != nil && hooks.OnBlockEnd != nil {
				hooks.OnBlockEnd(err)
			}
			if err != nil {
				return err
			}

			agg.BuildFilesInBackground(outputTxNum.Load())
		} else {
			se := executor.(*serialExecutor)

			se.skipPostEvaluation = skipPostEvaluation

			continueLoop, err := se.execute(ctx, txTasks, gp)
			if b.NumberU64() > 0 && hooks != nil && hooks.OnBlockEnd != nil {
				hooks.OnBlockEnd(err)
			}
			if err != nil {
				return err
			}

			count += uint64(len(txTasks))
			logGas += se.usedGas

			se.usedGas = 0
			se.blobGasUsed = 0
>>>>>>> facffd54

				metrics2.UpdateBlockConsumerPreExecutionDelay(b.Time(), blockNum, logger)
				txs := b.Transactions()
				header := b.HeaderNoCopy()
				skipAnalysis := core.SkipAnalysis(chainConfig, blockNum)
				totalGasUsed += b.GasUsed()
				getHashFnMutex := sync.Mutex{}

				blockContext := core.NewEVMBlockContext(header, core.GetHashFn(header, func(hash common.Hash, number uint64) (*types.Header, error) {
					getHashFnMutex.Lock()
					defer getHashFnMutex.Unlock()
					return executor.getHeader(ctx, hash, number)
				}), cfg.engine, cfg.author, chainConfig)

				if !parallel && accumulator != nil {
					txs, err := blockReader.RawTransactions(context.Background(), applyTx, b.NumberU64(), b.NumberU64())
					if err != nil {
						return err
					}
					accumulator.StartChange(b.NumberU64(), b.Hash(), txs, false)
				}

				var txTasks []exec.Task

				for txIndex := -1; txIndex <= len(txs); txIndex++ {
					// Do not oversend, wait for the result heap to go under certain size
					txTask := &exec.TxTask{
						TxNum:           inputTxNum,
						TxIndex:         txIndex,
						Header:          header,
						Uncles:          b.Uncles(),
						Txs:             txs,
						SkipAnalysis:    skipAnalysis,
						EvmBlockContext: blockContext,
						Withdrawals:     b.Withdrawals(),

						// use history reader instead of state reader to catch up to the tx where we left off
						HistoryExecution: offsetFromBlockBeginning > 0 && txIndex < int(offsetFromBlockBeginning),
						Config:           chainConfig,
						Engine:           cfg.engine,
						Trace:            traceTx(blockNum, txIndex),
					}

					if cfg.genesis != nil {
						txTask.Config = cfg.genesis.Config
					}

					if txTask.TxNum > 0 && txTask.TxNum <= outputTxNum.Load() {
						havePartialBlock = true
						inputTxNum++
						continue
					}

					txTasks = append(txTasks, txTask)
					stageProgress = blockNum
					inputTxNum++
				}

<<<<<<< HEAD
				se := executor.(*serialExecutor)
=======
		if shouldGenerateChangesets || cfg.syncCfg.KeepExecutionProofs {
			aggTx := executor.tx().(state2.HasAggTx).AggTx().(*state2.AggregatorRoTx)
			aggTx.RestrictSubsetFileDeletions(true)
			start := time.Now()
			_ /*rh*/, err := executor.domains().ComputeCommitment(ctx, true, blockNum, execStage.LogPrefix())
			if err != nil {
				return err
			}
>>>>>>> facffd54

				continueLoop, err := se.execute(ctx, txTasks, execStage.CurrentSyncCycle.IsInitialCycle, false)

<<<<<<< HEAD
				if err != nil {
					return err
=======
			ts += time.Since(start)
			aggTx.RestrictSubsetFileDeletions(false)
			if shouldGenerateChangesets {
				executor.domains().SavePastChangesetAccumulator(b.Hash(), blockNum, changeset)
				if !inMemExec {
					if err := state2.WriteDiffSet(executor.tx(), blockNum, b.Hash(), changeset); err != nil {
						return err
					}
>>>>>>> facffd54
				}

				uncommittedGas = se.executedGas.Load() - int64(se.committedGas)
				mxExecBlocks.Add(1)

<<<<<<< HEAD
				if !continueLoop {
					return nil
				}

				if shouldGenerateChangesets {
					aggTx := libstate.AggTx(applyTx)
					aggTx.RestrictSubsetFileDeletions(true)
					start := time.Now()
					if traceBlock(blockNum) {
						se.doms.SetTrace(true)
					}
					rh, err := executor.domains().ComputeCommitment(ctx, applyTx, true, blockNum, execStage.LogPrefix())
					se.doms.SetTrace(false)
					if err != nil {
						return err
					}
					if !bytes.Equal(rh, header.Root.Bytes()) {
						logger.Error(fmt.Sprintf("[%s] Wrong trie root of block %d: %x, expected (from header): %x. Block hash: %x", execStage.LogPrefix(), header.Number.Uint64(), rh, header.Root.Bytes(), header.Hash()))
						return errors.New("wrong trie root")
					}

					ts += time.Since(start)
					aggTx.RestrictSubsetFileDeletions(false)
					executor.domains().SavePastChangesetAccumulator(b.Hash(), blockNum, changeset)
					if !inMemExec {
						if err := libstate.WriteDiffSet(applyTx, blockNum, b.Hash(), changeset); err != nil {
							return err
						}
					}
					executor.domains().SetChangesetAccumulator(nil)
=======
		// MA commitTx
		if !parallel {
			select {
			case <-logEvery.C:
				if inMemExec || isMining {
					break
>>>>>>> facffd54
				}

				if dbg.StopAfterBlock > 0 && blockNum == dbg.StopAfterBlock {
					return fmt.Errorf("stopping: block %d complete", blockNum)
				}

				if offsetFromBlockBeginning > 0 {
					// after history execution no offset will be required
					offsetFromBlockBeginning = 0
				}

				// MA commitTx
				if !inMemExec && !isMining {
					metrics2.UpdateBlockConsumerPostExecutionDelay(b.Time(), blockNum, logger)
				}

				select {
				case <-logEvery.C:
					if inMemExec || isMining {
						break
					}

					executor.LogExecuted(applyTx)

					//TODO: https://github.com/erigontech/erigon/issues/10724
					//if executor.tx().(libstate.HasAggTx).AggTx().(*libstate.AggregatorRoTx).CanPrune(executor.tx(), outputTxNum.Load()) {
					//	//small prune cause MDBX_TXN_FULL
					//	if _, err := executor.tx().(libstate.HasAggTx).AggTx().(*libstate.AggregatorRoTx).PruneSmallBatches(ctx, 10*time.Hour, executor.tx()); err != nil {
					//		return err
					//	}
					//}

					needCalcRoot := executor.readState().SizeEstimate() >= commitThreshold || havePartialBlock
					// If we have a partial first block it may not be validated, then we should compute root hash ASAP for fail-fast
					//TEMP aggregatorRo.CanPrune(executor.tx(), outputTxNum.Load()) // if have something to prune - better prune ASAP to keep chaindata smaller

					// this will only happen for the first executed block
					havePartialBlock = false

					if !needCalcRoot {
						break
					}

					var (
						commitStart = time.Now()
						tt          = time.Now()

						t1 time.Duration
					)

					se := executor.(*serialExecutor)

					if ok, err := flushAndCheckCommitmentV3(ctx, b.HeaderNoCopy(), applyTx, executor.domains(), cfg, execStage, stageProgress, 10*time.Hour, logger, u, inMemExec); err != nil {
						return err
					} else {
						if !ok {
							return nil
						}

						se.lastCommittedBlockNum = b.NumberU64()
						se.lastCommittedTxNum = inputTxNum
						se.committedGas += uncommittedGas
						uncommittedGas = 0
					}

					executor.LogCommitted(applyTx, commitStart)

					t1 = time.Since(tt) + ts

					var t2 time.Duration
					applyTx, t2, err = se.commit(ctx, execStage, applyTx, nil, useExternalTx)
					if err != nil {
						return err
					}

					// on chain-tip: if batch is full then stop execution - to allow stages commit
					if !execStage.CurrentSyncCycle.IsInitialCycle {
						return nil
					}
					logger.Info("Committed", "time", time.Since(commitStart),
						"block", executor.domains().BlockNum(), "txNum", executor.domains().TxNum(),
						"step", fmt.Sprintf("%.1f", float64(executor.domains().TxNum())/float64(agg.StepSize())),
						"flush+commitment+prune", t1, "tx.commit", t2)
				default:
				}

				select {
				case <-ctx.Done():
					return ctx.Err()
				default:
				}
			}

			return nil
		}()
	} else {
		pe := executor.(*parallelExecutor)

		var asyncTxChan mdbx.TxApplyChan
		var asyncTx kv.Tx

		switch applyTx := applyTx.(type) {
		case *mdbx.MdbxTx:
			asyncTx = mdbx.NewAsyncTx(applyTx, 1000)
			asyncTxChan = asyncTx.(mdbx.TxApplySource).ApplyChan()
		case *temporal.RwTx:
			temporalTx := applyTx.AsyncClone(mdbx.NewAsyncRwTx(applyTx.RwTx, 1000))
			asyncTxChan = temporalTx.ApplyChan()
			asyncTx = temporalTx
		}

		applyResults := make(chan applyResult, 100_000)

		if err := executor.executeBlocks(ctx, asyncTx, blockNum, maxBlockNum, readAhead, applyResults); err != nil {
			return err
		}

<<<<<<< HEAD
		var lastBlockResult blockResult
		var uncommittedGas int64
		var flushPending bool

		err = func() error {
			defer func() {
				if rec := recover(); rec != nil {
					pe.logger.Warn("["+execStage.LogPrefix()+"] rw panic", "rec", rec, "stack", dbg.Stack())
				} else if err != nil && !errors.Is(err, context.Canceled) {
					pe.logger.Warn("["+execStage.LogPrefix()+"] rw exit", "err", err)
				} else {
					pe.logger.Debug("[" + execStage.LogPrefix() + "] rw exit")
=======
				tt = time.Now()

				// allow greedy prune on non-chain-tip
				if err = executor.tx().(kv.TemporalRwTx).Debug().GreedyPruneHistory(ctx, kv.CommitmentDomain); err != nil {
					return err
				}

				if _, err := executor.tx().(kv.TemporalRwTx).Debug().PruneSmallBatches(ctx, 10*time.Hour); err != nil {
					return err
>>>>>>> facffd54
				}
			}()

			for {
				select {
				case request := <-asyncTxChan:
					request.Apply()
				case applyResult := <-applyResults:
					switch applyResult := applyResult.(type) {
					case *txResult:
						uncommittedGas += applyResult.gasUsed
						pe.rs.SetTxNum(applyResult.txNum, applyResult.blockNum)
						if err := pe.rs.ApplyState4(ctx, applyTx,
							applyResult.blockNum, applyResult.txNum, applyResult.writeSet,
							nil, applyResult.logs, applyResult.traceFroms, applyResult.traceTos,
							pe.cfg.chainConfig, pe.cfg.chainConfig.Rules(applyResult.blockNum, applyResult.blockTime), false); err != nil {
							return err
						}
					case *blockResult:
						if applyResult.BlockNum > lastBlockResult.BlockNum {
							pe.doms.SetTxNum(applyResult.lastTxNum)
							pe.doms.SetBlockNum(applyResult.BlockNum)
							lastBlockResult = *applyResult
						}

						flushPending = pe.rs.SizeEstimate() > pe.cfg.batchSize.Bytes()

						if !dbg.DiscardCommitment() {
							if shouldGenerateChangesets || lastBlockResult.BlockNum == maxBlockNum ||
								(flushPending && lastBlockResult.BlockNum > pe.lastCommittedBlockNum) {
								var trace bool
								if traceBlock(applyResult.BlockNum) {
									trace = true
								}
								pe.doms.SetTrace(trace)
								if !dbg.BatchCommitments {
									commitment.Captured = []string{}
								}
								rh, err := pe.doms.ComputeCommitment(ctx, applyTx, true, applyResult.BlockNum, pe.logPrefix)
								pe.doms.SetTrace(false)
								captured := commitment.Captured
								commitment.Captured = nil
								if err != nil {
									return err
								}
								if !bytes.Equal(rh, applyResult.StateRoot.Bytes()) {
									logger.Error(fmt.Sprintf("[%s] Wrong trie root of block %d: %x, expected (from header): %x. Block hash: %x", pe.logPrefix, applyResult.BlockNum, rh, applyResult.StateRoot.Bytes(), applyResult.BlockHash))
									if !dbg.BatchCommitments {
										for _, line := range captured {
											fmt.Println(line)
										}

										maxTxIndex := len(applyResult.TxIO.Inputs()) - 1

										for txIndex := -1; txIndex < maxTxIndex; txIndex++ {
											fmt.Println(
												fmt.Sprintf("%d (%d) RD", applyResult.BlockNum, txIndex), applyResult.TxIO.ReadSet(txIndex).Len(),
												"WRT", len(applyResult.TxIO.WriteSet(txIndex)))

											applyResult.TxIO.ReadSet(txIndex).Scan(func(vr *state.VersionedRead) bool {
												fmt.Println(fmt.Sprintf("%d (%d)", applyResult.BlockNum, txIndex), "RD", vr.String())
												return true
											})

											for _, vw := range applyResult.TxIO.WriteSet(txIndex) {
												fmt.Println(fmt.Sprintf("%d (%d)", applyResult.BlockNum, txIndex), "WRT", vw.String())
											}
										}
									}
									return errors.New("wrong trie root")
								}

								pe.lastCommittedBlockNum = lastBlockResult.BlockNum
								pe.lastCommittedTxNum = lastBlockResult.lastTxNum
								pe.committedGas += uncommittedGas
								uncommittedGas = 0
							}
						}

						//fmt.Println("Block Complete", blockResult.BlockNum)
						if dbg.StopAfterBlock > 0 && applyResult.BlockNum == dbg.StopAfterBlock {
							return fmt.Errorf("stopping: block %d complete", applyResult.BlockNum)
						}

						if maxBlockNum == applyResult.BlockNum {
							return nil
						}

					}
				case <-executorContext.Done():
					err = executor.wait(ctx)
					return fmt.Errorf("executor context failed: %w", err)
				case <-ctx.Done():
					return ctx.Err()
				case <-logEvery.C:
					pe.LogExecuted(applyTx)
					if pe.agg.HasBackgroundFilesBuild() {
						logger.Info(fmt.Sprintf("[%s] Background files build", pe.logPrefix), "progress", pe.agg.BackgroundProgress())
					}
				case <-flushEvery.C:
					if flushPending {
						flushPending = false

						if !pe.inMemExec {
							if err := pe.doms.Flush(ctx, applyTx, 150*time.Millisecond); err != nil {
								return err
							}
						}

						var t2 time.Duration
						commitStart := time.Now()
						applyTx, t2, err = pe.commit(ctx, execStage, applyTx, asyncTxChan, useExternalTx)
						if err != nil {
							return err
						}
						logger.Info("Committed", "time", time.Since(commitStart), "commit", t2)
					}
				}
			}
		}()

		executorCancel()

		if err != nil {
			if !errors.Is(err, context.Canceled) {
				return err
			}
		}

		if err := pe.doms.Flush(ctx, applyTx, 150*time.Millisecond); err != nil {
			return err
		}

		if execStage != nil {
			if err := execStage.Update(applyTx, lastBlockResult.BlockNum); err != nil {
				return err
			}
		}
	}

	executor.wait(ctx)

	if !parallel && u != nil && !u.HasUnwindPoint() {
		if b != nil {
			commitStart := time.Now()

			_, err := flushAndCheckCommitmentV3(ctx, b.HeaderNoCopy(), applyTx, executor.domains(), cfg, execStage, stageProgress, 150*time.Millisecond, logger, u, inMemExec)
			if err != nil {
				return err
			}

			se := executor.(*serialExecutor)
			se.lastCommittedBlockNum = b.NumberU64()
			se.lastCommittedTxNum = inputTxNum
			se.committedGas += uncommittedGas
			uncommittedGas = 0

			_, _, err = se.commit(ctx, execStage, applyTx, nil, useExternalTx)
			if err != nil {
				return err
			}

			executor.LogCommitted(applyTx, commitStart)
		} else {
			fmt.Printf("[dbg] mmmm... do we need action here????\n")
		}
	}

	if false {
		dumpPlainStateDebug(applyTx, executor.domains())
	}

	if !useExternalTx && applyTx != nil {
		if err = applyTx.Commit(); err != nil {
			return err
		}
	}

	agg.BuildFilesInBackground(outputTxNum.Load())

	return nil
}

// nolint
<<<<<<< HEAD
func dumpPlainStateDebug(tx kv.RwTx, doms *libstate.SharedDomains) {
=======
func dumpPlainStateDebug(tx kv.TemporalRwTx, doms *state2.SharedDomains) {
>>>>>>> facffd54
	if doms != nil {
		doms.Flush(context.Background(), tx, 0)
	}
	{
<<<<<<< HEAD
		it, err := libstate.AggTx(tx).RangeLatest(tx, kv.AccountsDomain, nil, nil, -1)
=======
		it, err := tx.Debug().RangeLatest(kv.AccountsDomain, nil, nil, -1)
>>>>>>> facffd54
		if err != nil {
			panic(err)
		}
		for it.HasNext() {
			k, v, err := it.Next()
			if err != nil {
				panic(err)
			}
			a := accounts.NewAccount()
			accounts.DeserialiseV3(&a, v)
			fmt.Printf("%x, %d, %d, %d, %x\n", k, &a.Balance, a.Nonce, a.Incarnation, a.CodeHash)
		}
	}
	{
<<<<<<< HEAD
		it, err := libstate.AggTx(tx).RangeLatest(tx, kv.StorageDomain, nil, nil, -1)
=======
		it, err := tx.Debug().RangeLatest(kv.StorageDomain, nil, nil, -1)
>>>>>>> facffd54
		if err != nil {
			panic(1)
		}
		for it.HasNext() {
			k, v, err := it.Next()
			if err != nil {
				panic(err)
			}
			fmt.Printf("%x, %x\n", k, v)
		}
	}
	{
<<<<<<< HEAD
		it, err := libstate.AggTx(tx).RangeLatest(tx, kv.CommitmentDomain, nil, nil, -1)
=======
		it, err := tx.Debug().RangeLatest(kv.CommitmentDomain, nil, nil, -1)
>>>>>>> facffd54
		if err != nil {
			panic(1)
		}
		for it.HasNext() {
			k, v, err := it.Next()
			if err != nil {
				panic(err)
			}
			fmt.Printf("%x, %x\n", k, v)
			if bytes.Equal(k, []byte("state")) {
				fmt.Printf("state: t=%d b=%d\n", binary.BigEndian.Uint64(v[:8]), binary.BigEndian.Uint64(v[8:]))
			}
		}
	}
}

<<<<<<< HEAD
// flushAndCheckCommitmentV3 - does write state to db and then check commitment
func flushAndCheckCommitmentV3(ctx context.Context, header *types.Header, applyTx kv.RwTx, doms *libstate.SharedDomains, cfg ExecuteBlockCfg, e *StageState, maxBlockNum uint64, pruneTimeout time.Duration, logger log.Logger, u Unwinder, inMemExec bool) (bool, error) {

	// E2 state root check was in another stage - means we did flush state even if state root will not match
	// And Unwind expecting it
	if header == nil {
		return false, errors.New("header is nil")
	}

	if dbg.DiscardCommitment() {
		return true, nil
	}
	if doms.BlockNum() != header.Number.Uint64() {
		panic(fmt.Errorf("%d != %d", doms.BlockNum(), header.Number.Uint64()))
	}

	rh, err := doms.ComputeCommitment(ctx, applyTx, true, header.Number.Uint64(), e.LogPrefix())
	if err != nil {
		return false, fmt.Errorf("StateV3.Apply: %w", err)
	}
	if cfg.blockProduction {
		header.Root = common.BytesToHash(rh)
		return true, nil
	}
	if bytes.Equal(rh, header.Root.Bytes()) {
		if !inMemExec {
			if err := doms.Flush(ctx, applyTx, pruneTimeout); err != nil {
				return false, err
			}
			if err = libstate.AggTx(applyTx).PruneCommitHistory(ctx, applyTx, nil); err != nil {
				return false, err
			}
		}
		return true, nil
	}
	logger.Error(fmt.Sprintf("[%s] Wrong trie root of block %d: %x, expected (from header): %x. Block hash: %x", e.LogPrefix(), header.Number.Uint64(), rh, header.Root.Bytes(), header.Hash()))
=======
func handleIncorrectRootHashError(header *types.Header, applyTx kv.RwTx, cfg ExecuteBlockCfg, e *StageState, maxBlockNum uint64, logger log.Logger, u Unwinder) (bool, error) {
>>>>>>> facffd54
	if cfg.badBlockHalt {
		return false, errors.New("wrong trie root")
	}
	if cfg.hd != nil && cfg.hd.POSSync() {
		cfg.hd.ReportBadHeaderPoS(header.Hash(), header.ParentHash)
	}
	minBlockNum := e.BlockNumber
	if maxBlockNum <= minBlockNum {
		return false, nil
	}

	aggTx := libstate.AggTx(applyTx)
	unwindToLimit, err := aggTx.CanUnwindToBlockNum(applyTx)
	if err != nil {
		return false, err
	}
	minBlockNum = max(minBlockNum, unwindToLimit)

	// Binary search, but not too deep
	jump := cmp.InRange(1, maxUnwindJumpAllowance, (maxBlockNum-minBlockNum)/2)
	unwindTo := maxBlockNum - jump

	// protect from too far unwind
	allowedUnwindTo, ok, err := aggTx.CanUnwindBeforeBlockNum(unwindTo, applyTx)
	if err != nil {
		return false, err
	}
	if !ok {
		return false, fmt.Errorf("%w: requested=%d, minAllowed=%d", ErrTooDeepUnwind, unwindTo, allowedUnwindTo)
	}
	logger.Warn("Unwinding due to incorrect root hash", "to", unwindTo)
	if u != nil {
		if err := u.UnwindTo(allowedUnwindTo, BadBlock(header.Hash(), ErrInvalidStateRootHash), applyTx); err != nil {
			return false, err
		}
	}
	return false, nil
}

// flushAndCheckCommitmentV3 - does write state to db and then check commitment
func flushAndCheckCommitmentV3(ctx context.Context, header *types.Header, applyTx kv.RwTx, doms *state2.SharedDomains, cfg ExecuteBlockCfg, e *StageState, maxBlockNum uint64, parallel bool, logger log.Logger, u Unwinder, inMemExec bool) (bool, error) {

	// E2 state root check was in another stage - means we did flush state even if state root will not match
	// And Unwind expecting it
	if !parallel {
		if err := e.Update(applyTx, maxBlockNum); err != nil {
			return false, err
		}
		if _, err := rawdb.IncrementStateVersion(applyTx); err != nil {
			return false, fmt.Errorf("writing plain state version: %w", err)
		}
	}

	if header == nil {
		return false, errors.New("header is nil")
	}

	if dbg.DiscardCommitment() {
		return true, nil
	}
	if doms.BlockNum() != header.Number.Uint64() {
		panic(fmt.Errorf("%d != %d", doms.BlockNum(), header.Number.Uint64()))
	}

	computedRootHash, err := doms.ComputeCommitment(ctx, true, header.Number.Uint64(), e.LogPrefix())
	if err != nil {
		return false, fmt.Errorf("ParallelExecutionState.Apply: %w", err)
	}
	if cfg.blockProduction {
		header.Root = common.BytesToHash(computedRootHash)
		return true, nil
	}
	if !bytes.Equal(computedRootHash, header.Root.Bytes()) {
		logger.Error(fmt.Sprintf("[%s] Wrong trie root of block %d: %x, expected (from header): %x. Block hash: %x", e.LogPrefix(), header.Number.Uint64(), computedRootHash, header.Root.Bytes(), header.Hash()))
		return handleIncorrectRootHashError(header, applyTx, cfg, e, maxBlockNum, logger, u)
	}
	if !inMemExec {
		if err := doms.Flush(ctx, applyTx); err != nil {
			return false, err
		}
	}
	return true, nil

}

func blockWithSenders(ctx context.Context, db kv.RoDB, tx kv.Tx, blockReader services.BlockReader, blockNum uint64) (b *types.Block, err error) {
	if tx == nil {
		tx, err = db.BeginRo(ctx)
		if err != nil {
			return nil, err
		}
		defer tx.Rollback()
	}
	b, err = blockReader.BlockByNumber(ctx, tx, blockNum)
	if err != nil {
		return nil, err
	}
	if b == nil {
		return nil, nil
	}
	for _, txn := range b.Transactions() {
		_ = txn.Hash()
	}
	return b, err
}<|MERGE_RESOLUTION|>--- conflicted
+++ resolved
@@ -27,14 +27,10 @@
 	"sync/atomic"
 	"time"
 
-<<<<<<< HEAD
-	"github.com/erigontech/erigon-lib/commitment"
-=======
 	"github.com/erigontech/erigon-db/rawdb"
 	"github.com/erigontech/erigon-db/rawdb/rawdbhelpers"
 	"github.com/erigontech/erigon-db/rawdb/rawtemporaldb"
 	"github.com/erigontech/erigon-lib/chain/networkname"
->>>>>>> facffd54
 	"github.com/erigontech/erigon-lib/common"
 	"github.com/erigontech/erigon-lib/common/cmp"
 	"github.com/erigontech/erigon-lib/common/dbg"
@@ -45,20 +41,11 @@
 	"github.com/erigontech/erigon-lib/kv/temporal"
 	"github.com/erigontech/erigon-lib/log/v3"
 	"github.com/erigontech/erigon-lib/metrics"
-<<<<<<< HEAD
-	libstate "github.com/erigontech/erigon-lib/state"
-	"github.com/erigontech/erigon-lib/types/accounts"
-	"github.com/erigontech/erigon-lib/wrap"
-	"github.com/erigontech/erigon/core"
-	"github.com/erigontech/erigon/core/exec"
-	"github.com/erigontech/erigon/core/rawdb/rawdbhelpers"
-=======
 	state2 "github.com/erigontech/erigon-lib/state"
 	"github.com/erigontech/erigon-lib/types"
 	"github.com/erigontech/erigon-lib/types/accounts"
 	"github.com/erigontech/erigon-lib/wrap"
 	"github.com/erigontech/erigon/core"
->>>>>>> facffd54
 	"github.com/erigontech/erigon/core/state"
 	"github.com/erigontech/erigon/core/tracing"
 	"github.com/erigontech/erigon/eth/ethconfig/estimate"
@@ -82,7 +69,6 @@
 	maxUnwindJumpAllowance = 1000 // Maximum number of blocks we are allowed to unwind
 )
 
-<<<<<<< HEAD
 func NewProgress(initialBlockNum, initialTxNum, commitThreshold uint64, updateMetrics bool, logPrefix string, logger log.Logger) *Progress {
 	now := time.Now()
 	return &Progress{
@@ -98,10 +84,6 @@
 		commitThreshold:       commitThreshold,
 		logPrefix:             logPrefix,
 		logger:                logger}
-=======
-func NewProgress(prevOutputBlockNum, commitThreshold uint64, workersCount int, logPrefix string, logger log.Logger) *Progress {
-	return &Progress{prevTime: time.Now(), prevOutputBlockNum: prevOutputBlockNum, commitThreshold: commitThreshold, workersCount: workersCount, logPrefix: logPrefix, logger: logger}
->>>>>>> facffd54
 }
 
 type Progress struct {
@@ -134,7 +116,6 @@
 	logger    log.Logger
 }
 
-<<<<<<< HEAD
 func (p *Progress) LogExecuted(tx kv.Tx, rs *state.StateV3, ex executor) {
 	currentTime := time.Now()
 	interval := currentTime.Sub(p.prevExecTime)
@@ -378,10 +359,6 @@
 func (p *Progress) log(mode string, suffix string, tx kv.Tx, te *txExecutor, rs *state.StateV3, interval time.Duration,
 	blk uint64, blks int64, txs uint64, txsSec uint64, gasSec uint64, logSteps bool, extraVals []interface{}) {
 
-=======
-func (p *Progress) Log(suffix string, rs *state.ParallelExecutionState, in *state.QueueWithRetry, rws *state.ResultsQueue, txCount uint64, gas uint64, inputBlockNum uint64, outputBlockNum uint64, outTxNum uint64, repeatCount uint64, idxStepsAmountInDB float64, commitEveryBlock bool, inMemExec bool) {
-	mxExecStepsInDB.Set(idxStepsAmountInDB * 100)
->>>>>>> facffd54
 	var m runtime.MemStats
 	dbg.ReadMemStats(&m)
 	sizeEstimate := rs.SizeEstimate()
@@ -393,7 +370,6 @@
 		suffix += " "
 	}
 
-<<<<<<< HEAD
 	vals := []interface{}{
 		"blk", blk,
 		"blks", blks,
@@ -401,10 +377,6 @@
 		"txs", common.PrettyCounter(txs),
 		"tx/s", common.PrettyCounter(txsSec),
 		"gas/s", common.PrettyCounter(gasSec),
-=======
-	if commitEveryBlock {
-		suffix += " Commit every block"
->>>>>>> facffd54
 	}
 
 	if len(extraVals) > 0 {
@@ -538,14 +510,6 @@
 	isMining bool,
 ) (execErr error) {
 	inMemExec := txc.Doms != nil
-<<<<<<< HEAD
-=======
-	// TODO: e35 doesn't support parallel-exec yet
-	parallel = false //nolint
-	if parallel && cfg.chainConfig.ChainName == networkname.Gnosis {
-		panic("gnosis consensus doesn't support parallel exec yet: https://github.com/erigontech/erigon/issues/12054")
-	}
->>>>>>> facffd54
 
 	blockReader := cfg.blockReader
 	chainConfig := cfg.chainConfig
@@ -573,12 +537,8 @@
 		}()
 	}
 
-<<<<<<< HEAD
-	agg := cfg.db.(libstate.HasAgg).Agg().(*libstate.Aggregator)
-=======
 	chainReader := NewChainReaderImpl(cfg.chainConfig, applyTx, blockReader, logger)
 	agg := cfg.db.(state2.HasAgg).Agg().(*state2.Aggregator)
->>>>>>> facffd54
 	if !inMemExec && !isMining {
 		agg.SetCollateAndBuildWorkers(min(2, estimate.StateV3Collate.Workers()))
 		agg.SetCompressWorkers(estimate.CompressSnapshot.Workers())
@@ -592,16 +552,12 @@
 	if inMemExec {
 		doms = txc.Doms
 	} else {
-<<<<<<< HEAD
-		doms, err = libstate.NewSharedDomains(applyTx, log.New())
-=======
 		var err error
 		temporalTx, ok := applyTx.(kv.TemporalTx)
 		if !ok {
 			return errors.New("applyTx is not a temporal transaction")
 		}
 		doms, err = state2.NewSharedDomains(temporalTx, log.New())
->>>>>>> facffd54
 		// if we are behind the commitment, we can't execute anything
 		// this can heppen if progress in domain is higher than progress in blocks
 		if errors.Is(err, libstate.ErrBehindCommitment) {
@@ -626,14 +582,33 @@
 	outputTxNum.Store(doms.TxNum())
 	agg.BuildFilesInBackground(outputTxNum.Load())
 
-<<<<<<< HEAD
 	var (
 		inputTxNum               uint64
 		offsetFromBlockBeginning uint64
 		maxTxNum                 uint64
 	)
-=======
-	var count uint64
+
+	if applyTx != nil {
+		if inputTxNum, maxTxNum, offsetFromBlockBeginning, err = restoreTxNum(ctx, &cfg, applyTx, doms, maxBlockNum); err != nil {
+			return err
+		}
+	} else {
+		if err := cfg.db.View(ctx, func(tx kv.Tx) (err error) {
+			inputTxNum, maxTxNum, offsetFromBlockBeginning, err = restoreTxNum(ctx, &cfg, tx, doms, maxBlockNum)
+			return err
+		}); err != nil {
+			return err
+		}
+	}
+
+	if maxTxNum == 0 {
+		return nil
+	}
+
+	shouldGenerateChangesets := maxBlockNum-blockNum <= changesetSafeRange || cfg.syncCfg.AlwaysGenerateChangesets
+	if blockNum < cfg.blockReader.FrozenBlocks() {
+		shouldGenerateChangesets = false
+	}
 
 	shouldReportToTxPool := cfg.notifications != nil && !isMining && maxBlockNum <= blockNum+64
 	var accumulator *shards.Accumulator
@@ -643,53 +618,10 @@
 			accumulator = shards.NewAccumulator()
 		}
 	}
-	rs := state.NewParallelExecutionState(doms, cfg.syncCfg, cfg.chainConfig.Bor != nil, logger)
-
-	////TODO: owner of `resultCh` is main goroutine, but owner of `retryQueue` is applyLoop.
-	// Now rwLoop closing both (because applyLoop we completely restart)
-	// Maybe need split channels? Maybe don't exit from ApplyLoop? Maybe current way is also ok?
->>>>>>> facffd54
-
-	if applyTx != nil {
-		if inputTxNum, maxTxNum, offsetFromBlockBeginning, err = restoreTxNum(ctx, &cfg, applyTx, doms, maxBlockNum); err != nil {
-			return err
-		}
-	} else {
-		if err := cfg.db.View(ctx, func(tx kv.Tx) (err error) {
-			inputTxNum, maxTxNum, offsetFromBlockBeginning, err = restoreTxNum(ctx, &cfg, tx, doms, maxBlockNum)
-			return err
-		}); err != nil {
-			return err
-		}
-	}
-
-	if maxTxNum == 0 {
-		return nil
-	}
-
-	shouldGenerateChangesets := maxBlockNum-blockNum <= changesetSafeRange || cfg.syncCfg.AlwaysGenerateChangesets
-	if blockNum < cfg.blockReader.FrozenBlocks() {
-		shouldGenerateChangesets = false
-	}
-
-	shouldReportToTxPool := cfg.notifications != nil && !isMining && maxBlockNum <= blockNum+64
-	var accumulator *shards.Accumulator
-	if shouldReportToTxPool {
-		accumulator = cfg.notifications.Accumulator
-		if accumulator == nil {
-			accumulator = shards.NewAccumulator()
-		}
-	}
 	rs := state.NewStateV3Buffered(state.NewStateV3(doms, logger))
 
 	commitThreshold := cfg.batchSize.Bytes()
 
-<<<<<<< HEAD
-=======
-	// TODO are these dups ?
-	progress := NewProgress(blockNum, commitThreshold, workerCount, execStage.LogPrefix(), logger)
-
->>>>>>> facffd54
 	logEvery := time.NewTicker(20 * time.Second)
 	defer logEvery.Stop()
 	flushEvery := time.NewTicker(2 * time.Second)
@@ -720,26 +652,10 @@
 
 		executorContext, executorCancel = pe.run(ctx)
 
-<<<<<<< HEAD
 		defer executorCancel()
 
 		executor = pe
 	} else {
-=======
-		defer func() {
-			progress.Log("Done", executor.readState(), nil, pe.rws, 0 /*txCount - TODO*/, logGas, inputBlockNum.Load(), outputBlockNum.GetValueUint64(), outputTxNum.Load(), mxExecRepeats.GetValueUint64(), stepsInDB, shouldGenerateChangesets, inMemExec)
-		}()
-
-		executor = pe
-	} else {
-		applyWorker.ResetTx(applyTx)
-		temporalTx, ok := applyTx.(kv.TemporalTx)
-		if !ok {
-			return errors.New("applyTx is not a temporal transaction")
-		}
-		doms.SetTx(temporalTx)
-
->>>>>>> facffd54
 		se := &serialExecutor{
 			txExecutor: txExecutor{
 				cfg:                      cfg,
@@ -758,13 +674,6 @@
 			},
 		}
 
-<<<<<<< HEAD
-=======
-		defer func() {
-			progress.Log("Done", executor.readState(), nil, nil, se.txCount, logGas, inputBlockNum.Load(), outputBlockNum.GetValueUint64(), outputTxNum.Load(), mxExecRepeats.GetValueUint64(), stepsInDB, shouldGenerateChangesets || cfg.syncCfg.KeepExecutionProofs, inMemExec)
-		}()
-
->>>>>>> facffd54
 		executor = se
 	}
 
@@ -802,7 +711,6 @@
 		defer clean()
 	}
 
-<<<<<<< HEAD
 	if !parallel {
 		err = func() error {
 			// Only needed by bor chains
@@ -828,112 +736,8 @@
 				changeset := &libstate.StateChangeSet{}
 				if shouldGenerateChangesets && blockNum > 0 {
 					executor.domains().SetChangesetAccumulator(changeset)
-=======
-		b, err = blockWithSenders(ctx, cfg.db, executor.tx(), blockReader, blockNum)
-		if err != nil {
-			return err
-		}
-		if b == nil {
-			// TODO: panic here and see that overall process deadlock
-			return fmt.Errorf("nil block %d", blockNum)
-		}
-
-		if b.NumberU64() == 0 {
-			if hooks != nil && hooks.OnGenesisBlock != nil {
-				hooks.OnGenesisBlock(b, cfg.genesis.Alloc)
-			}
-		} else {
-			if hooks != nil && hooks.OnBlockStart != nil {
-				hooks.OnBlockStart(tracing.BlockEvent{
-					Block:     b,
-					TD:        chainReader.GetTd(b.ParentHash(), b.NumberU64()-1),
-					Finalized: chainReader.CurrentFinalizedHeader(),
-					Safe:      chainReader.CurrentSafeHeader(),
-				})
-			}
-		}
-
-		txs := b.Transactions()
-		header := b.HeaderNoCopy()
-		skipAnalysis := core.SkipAnalysis(chainConfig, blockNum)
-		signer := *types.MakeSigner(chainConfig, blockNum, header.Time)
-
-		getHashFnMute := &sync.Mutex{}
-		getHashFn := core.GetHashFn(header, func(hash common.Hash, number uint64) (h *types.Header) {
-			getHashFnMute.Lock()
-			defer getHashFnMute.Unlock()
-			return executor.getHeader(ctx, hash, number)
-		})
-		totalGasUsed += b.GasUsed()
-		blockContext := core.NewEVMBlockContext(header, getHashFn, cfg.engine, cfg.author /* author */, chainConfig)
-		gp := new(core.GasPool).AddGas(header.GasLimit).AddBlobGas(chainConfig.GetMaxBlobGasPerBlock(b.Time()))
-
-		// print type of engine
-		if parallel {
-			if err := executor.status(ctx, commitThreshold); err != nil {
-				if b.NumberU64() > 0 && hooks != nil && hooks.OnBlockEnd != nil {
-					hooks.OnBlockEnd(err)
-				}
-				return err
-			}
-		} else if accumulator != nil {
-			txs, err := blockReader.RawTransactions(context.Background(), executor.tx(), b.NumberU64(), b.NumberU64())
-			if err != nil {
-				if b.NumberU64() > 0 && hooks != nil && hooks.OnBlockEnd != nil {
-					hooks.OnBlockEnd(err)
-				}
-				return err
-			}
-			accumulator.StartChange(header, txs, false)
-		}
-
-		rules := chainConfig.Rules(blockNum, b.Time())
-		blockReceipts := make(types.Receipts, len(txs))
-		// During the first block execution, we may have half-block data in the snapshots.
-		// Thus, we need to skip the first txs in the block, however, this causes the GasUsed to be incorrect.
-		// So we skip that check for the first block, if we find half-executed data.
-		skipPostEvaluation := false
-		var usedGas uint64
-		var txTasks []*state.TxTask
-		var validationResults []state.AAValidationResult
-		for txIndex := -1; txIndex <= len(txs); txIndex++ {
-			// Do not oversend, wait for the result heap to go under certain size
-			txTask := &state.TxTask{
-				BlockNum:        blockNum,
-				Header:          header,
-				Coinbase:        b.Coinbase(),
-				Uncles:          b.Uncles(),
-				Rules:           rules,
-				Txs:             txs,
-				TxNum:           inputTxNum,
-				TxIndex:         txIndex,
-				BlockHash:       b.Hash(),
-				SkipAnalysis:    skipAnalysis,
-				Final:           txIndex == len(txs),
-				GetHashFn:       getHashFn,
-				EvmBlockContext: blockContext,
-				Withdrawals:     b.Withdrawals(),
-
-				// use history reader instead of state reader to catch up to the tx where we left off
-				HistoryExecution: offsetFromBlockBeginning > 0 && txIndex < int(offsetFromBlockBeginning),
-
-				BlockReceipts: blockReceipts,
-
-				Config: chainConfig,
-
-				ValidationResults: validationResults,
-			}
-			if txTask.HistoryExecution && usedGas == 0 {
-				usedGas, _, _, err = rawtemporaldb.ReceiptAsOf(executor.tx().(kv.TemporalTx), txTask.TxNum)
-				if err != nil {
-					if b.NumberU64() > 0 && hooks != nil && hooks.OnBlockEnd != nil {
-						hooks.OnBlockEnd(err)
-					}
-					return err
->>>>>>> facffd54
-				}
-
-<<<<<<< HEAD
+				}
+
 				select {
 				case readAhead <- blockNum:
 				default:
@@ -947,93 +751,6 @@
 					// TODO: panic here and see that overall process deadlock
 					return fmt.Errorf("nil block %d", blockNum)
 				}
-=======
-			if txTask.TxNum <= txNumInDB && txTask.TxNum > 0 && !cfg.blockProduction {
-				inputTxNum++
-				skipPostEvaluation = true
-				continue
-			}
-			executor.domains().SetTxNum(txTask.TxNum)
-			executor.domains().SetBlockNum(txTask.BlockNum)
-
-			if txIndex >= 0 && txIndex < len(txs) {
-				txTask.Tx = txs[txIndex]
-
-				if txTask.Tx.Type() != types.AccountAbstractionTxType {
-					txTask.TxAsMessage, err = txTask.Tx.AsMessage(signer, header.BaseFee, txTask.Rules)
-					if err != nil {
-						if b.NumberU64() > 0 && hooks != nil && hooks.OnBlockEnd != nil {
-							hooks.OnBlockEnd(err)
-						}
-						return err
-					}
-				}
-			}
-
-			txTasks = append(txTasks, txTask)
-			stageProgress = blockNum
-			inputTxNum++
-		}
-
-		// check for consecutive RIP-7560 sequence
-		var isAASequence bool
-		for _, txTask := range txTasks {
-			txIndex := txTask.TxIndex
-			if txIndex < 0 || txIndex > len(txs)-1 {
-				continue
-			}
-
-			if txTask.Tx.Type() != types.AccountAbstractionTxType {
-				isAASequence = false
-				continue
-			}
-			if isAASequence {
-				continue
-			}
-
-			aaBatchSize := uint64(0)
-			for _, tt := range txTasks {
-				if tt.TxIndex > txIndex && tt.Tx != nil && tt.Tx.Type() == types.AccountAbstractionTxType {
-					aaBatchSize++
-					tt.InBatch = true
-				} else {
-					break
-				}
-			}
-
-			txTask.AAValidationBatchSize = aaBatchSize
-			isAASequence = true
-		}
-
-		if parallel {
-			_, err := executor.execute(ctx, txTasks, nil /*gasPool*/) // For now don't use block's gas pool for parallel
-			if b.NumberU64() > 0 && hooks != nil && hooks.OnBlockEnd != nil {
-				hooks.OnBlockEnd(err)
-			}
-			if err != nil {
-				return err
-			}
-
-			agg.BuildFilesInBackground(outputTxNum.Load())
-		} else {
-			se := executor.(*serialExecutor)
-
-			se.skipPostEvaluation = skipPostEvaluation
-
-			continueLoop, err := se.execute(ctx, txTasks, gp)
-			if b.NumberU64() > 0 && hooks != nil && hooks.OnBlockEnd != nil {
-				hooks.OnBlockEnd(err)
-			}
-			if err != nil {
-				return err
-			}
-
-			count += uint64(len(txTasks))
-			logGas += se.usedGas
-
-			se.usedGas = 0
-			se.blobGasUsed = 0
->>>>>>> facffd54
 
 				metrics2.UpdateBlockConsumerPreExecutionDelay(b.Time(), blockNum, logger)
 				txs := b.Transactions()
@@ -1092,40 +809,17 @@
 					inputTxNum++
 				}
 
-<<<<<<< HEAD
 				se := executor.(*serialExecutor)
-=======
-		if shouldGenerateChangesets || cfg.syncCfg.KeepExecutionProofs {
-			aggTx := executor.tx().(state2.HasAggTx).AggTx().(*state2.AggregatorRoTx)
-			aggTx.RestrictSubsetFileDeletions(true)
-			start := time.Now()
-			_ /*rh*/, err := executor.domains().ComputeCommitment(ctx, true, blockNum, execStage.LogPrefix())
-			if err != nil {
-				return err
-			}
->>>>>>> facffd54
 
 				continueLoop, err := se.execute(ctx, txTasks, execStage.CurrentSyncCycle.IsInitialCycle, false)
 
-<<<<<<< HEAD
 				if err != nil {
 					return err
-=======
-			ts += time.Since(start)
-			aggTx.RestrictSubsetFileDeletions(false)
-			if shouldGenerateChangesets {
-				executor.domains().SavePastChangesetAccumulator(b.Hash(), blockNum, changeset)
-				if !inMemExec {
-					if err := state2.WriteDiffSet(executor.tx(), blockNum, b.Hash(), changeset); err != nil {
-						return err
-					}
->>>>>>> facffd54
 				}
 
 				uncommittedGas = se.executedGas.Load() - int64(se.committedGas)
 				mxExecBlocks.Add(1)
 
-<<<<<<< HEAD
 				if !continueLoop {
 					return nil
 				}
@@ -1156,14 +850,6 @@
 						}
 					}
 					executor.domains().SetChangesetAccumulator(nil)
-=======
-		// MA commitTx
-		if !parallel {
-			select {
-			case <-logEvery.C:
-				if inMemExec || isMining {
-					break
->>>>>>> facffd54
 				}
 
 				if dbg.StopAfterBlock > 0 && blockNum == dbg.StopAfterBlock {
@@ -1281,7 +967,6 @@
 			return err
 		}
 
-<<<<<<< HEAD
 		var lastBlockResult blockResult
 		var uncommittedGas int64
 		var flushPending bool
@@ -1294,17 +979,6 @@
 					pe.logger.Warn("["+execStage.LogPrefix()+"] rw exit", "err", err)
 				} else {
 					pe.logger.Debug("[" + execStage.LogPrefix() + "] rw exit")
-=======
-				tt = time.Now()
-
-				// allow greedy prune on non-chain-tip
-				if err = executor.tx().(kv.TemporalRwTx).Debug().GreedyPruneHistory(ctx, kv.CommitmentDomain); err != nil {
-					return err
-				}
-
-				if _, err := executor.tx().(kv.TemporalRwTx).Debug().PruneSmallBatches(ctx, 10*time.Hour); err != nil {
-					return err
->>>>>>> facffd54
 				}
 			}()
 
@@ -1489,20 +1163,12 @@
 }
 
 // nolint
-<<<<<<< HEAD
-func dumpPlainStateDebug(tx kv.RwTx, doms *libstate.SharedDomains) {
-=======
 func dumpPlainStateDebug(tx kv.TemporalRwTx, doms *state2.SharedDomains) {
->>>>>>> facffd54
 	if doms != nil {
 		doms.Flush(context.Background(), tx, 0)
 	}
 	{
-<<<<<<< HEAD
-		it, err := libstate.AggTx(tx).RangeLatest(tx, kv.AccountsDomain, nil, nil, -1)
-=======
 		it, err := tx.Debug().RangeLatest(kv.AccountsDomain, nil, nil, -1)
->>>>>>> facffd54
 		if err != nil {
 			panic(err)
 		}
@@ -1517,11 +1183,7 @@
 		}
 	}
 	{
-<<<<<<< HEAD
-		it, err := libstate.AggTx(tx).RangeLatest(tx, kv.StorageDomain, nil, nil, -1)
-=======
 		it, err := tx.Debug().RangeLatest(kv.StorageDomain, nil, nil, -1)
->>>>>>> facffd54
 		if err != nil {
 			panic(1)
 		}
@@ -1534,11 +1196,7 @@
 		}
 	}
 	{
-<<<<<<< HEAD
-		it, err := libstate.AggTx(tx).RangeLatest(tx, kv.CommitmentDomain, nil, nil, -1)
-=======
 		it, err := tx.Debug().RangeLatest(kv.CommitmentDomain, nil, nil, -1)
->>>>>>> facffd54
 		if err != nil {
 			panic(1)
 		}
@@ -1555,7 +1213,46 @@
 	}
 }
 
-<<<<<<< HEAD
+func handleIncorrectRootHashError(header *types.Header, applyTx kv.RwTx, cfg ExecuteBlockCfg, e *StageState, maxBlockNum uint64, logger log.Logger, u Unwinder) (bool, error) {
+	if cfg.badBlockHalt {
+		return false, errors.New("wrong trie root")
+	}
+	if cfg.hd != nil && cfg.hd.POSSync() {
+		cfg.hd.ReportBadHeaderPoS(header.Hash(), header.ParentHash)
+	}
+	minBlockNum := e.BlockNumber
+	if maxBlockNum <= minBlockNum {
+		return false, nil
+	}
+
+	aggTx := applyTx.(state2.HasAggTx).AggTx().(*state2.AggregatorRoTx)
+	unwindToLimit, err := aggTx.CanUnwindToBlockNum(applyTx)
+	if err != nil {
+		return false, err
+	}
+	minBlockNum = max(minBlockNum, unwindToLimit)
+
+	// Binary search, but not too deep
+	jump := cmp.InRange(1, maxUnwindJumpAllowance, (maxBlockNum-minBlockNum)/2)
+	unwindTo := maxBlockNum - jump
+
+	// protect from too far unwind
+	allowedUnwindTo, ok, err := aggTx.CanUnwindBeforeBlockNum(unwindTo, applyTx)
+	if err != nil {
+		return false, err
+	}
+	if !ok {
+		return false, fmt.Errorf("%w: requested=%d, minAllowed=%d", ErrTooDeepUnwind, unwindTo, allowedUnwindTo)
+	}
+	logger.Warn("Unwinding due to incorrect root hash", "to", unwindTo)
+	if u != nil {
+		if err := u.UnwindTo(allowedUnwindTo, BadBlock(header.Hash(), ErrInvalidStateRootHash), applyTx); err != nil {
+			return false, err
+		}
+	}
+	return false, nil
+}
+
 // flushAndCheckCommitmentV3 - does write state to db and then check commitment
 func flushAndCheckCommitmentV3(ctx context.Context, header *types.Header, applyTx kv.RwTx, doms *libstate.SharedDomains, cfg ExecuteBlockCfg, e *StageState, maxBlockNum uint64, pruneTimeout time.Duration, logger log.Logger, u Unwinder, inMemExec bool) (bool, error) {
 
@@ -1572,94 +1269,7 @@
 		panic(fmt.Errorf("%d != %d", doms.BlockNum(), header.Number.Uint64()))
 	}
 
-	rh, err := doms.ComputeCommitment(ctx, applyTx, true, header.Number.Uint64(), e.LogPrefix())
-	if err != nil {
-		return false, fmt.Errorf("StateV3.Apply: %w", err)
-	}
-	if cfg.blockProduction {
-		header.Root = common.BytesToHash(rh)
-		return true, nil
-	}
-	if bytes.Equal(rh, header.Root.Bytes()) {
-		if !inMemExec {
-			if err := doms.Flush(ctx, applyTx, pruneTimeout); err != nil {
-				return false, err
-			}
-			if err = libstate.AggTx(applyTx).PruneCommitHistory(ctx, applyTx, nil); err != nil {
-				return false, err
-			}
-		}
-		return true, nil
-	}
-	logger.Error(fmt.Sprintf("[%s] Wrong trie root of block %d: %x, expected (from header): %x. Block hash: %x", e.LogPrefix(), header.Number.Uint64(), rh, header.Root.Bytes(), header.Hash()))
-=======
-func handleIncorrectRootHashError(header *types.Header, applyTx kv.RwTx, cfg ExecuteBlockCfg, e *StageState, maxBlockNum uint64, logger log.Logger, u Unwinder) (bool, error) {
->>>>>>> facffd54
-	if cfg.badBlockHalt {
-		return false, errors.New("wrong trie root")
-	}
-	if cfg.hd != nil && cfg.hd.POSSync() {
-		cfg.hd.ReportBadHeaderPoS(header.Hash(), header.ParentHash)
-	}
-	minBlockNum := e.BlockNumber
-	if maxBlockNum <= minBlockNum {
-		return false, nil
-	}
-
-	aggTx := libstate.AggTx(applyTx)
-	unwindToLimit, err := aggTx.CanUnwindToBlockNum(applyTx)
-	if err != nil {
-		return false, err
-	}
-	minBlockNum = max(minBlockNum, unwindToLimit)
-
-	// Binary search, but not too deep
-	jump := cmp.InRange(1, maxUnwindJumpAllowance, (maxBlockNum-minBlockNum)/2)
-	unwindTo := maxBlockNum - jump
-
-	// protect from too far unwind
-	allowedUnwindTo, ok, err := aggTx.CanUnwindBeforeBlockNum(unwindTo, applyTx)
-	if err != nil {
-		return false, err
-	}
-	if !ok {
-		return false, fmt.Errorf("%w: requested=%d, minAllowed=%d", ErrTooDeepUnwind, unwindTo, allowedUnwindTo)
-	}
-	logger.Warn("Unwinding due to incorrect root hash", "to", unwindTo)
-	if u != nil {
-		if err := u.UnwindTo(allowedUnwindTo, BadBlock(header.Hash(), ErrInvalidStateRootHash), applyTx); err != nil {
-			return false, err
-		}
-	}
-	return false, nil
-}
-
-// flushAndCheckCommitmentV3 - does write state to db and then check commitment
-func flushAndCheckCommitmentV3(ctx context.Context, header *types.Header, applyTx kv.RwTx, doms *state2.SharedDomains, cfg ExecuteBlockCfg, e *StageState, maxBlockNum uint64, parallel bool, logger log.Logger, u Unwinder, inMemExec bool) (bool, error) {
-
-	// E2 state root check was in another stage - means we did flush state even if state root will not match
-	// And Unwind expecting it
-	if !parallel {
-		if err := e.Update(applyTx, maxBlockNum); err != nil {
-			return false, err
-		}
-		if _, err := rawdb.IncrementStateVersion(applyTx); err != nil {
-			return false, fmt.Errorf("writing plain state version: %w", err)
-		}
-	}
-
-	if header == nil {
-		return false, errors.New("header is nil")
-	}
-
-	if dbg.DiscardCommitment() {
-		return true, nil
-	}
-	if doms.BlockNum() != header.Number.Uint64() {
-		panic(fmt.Errorf("%d != %d", doms.BlockNum(), header.Number.Uint64()))
-	}
-
-	computedRootHash, err := doms.ComputeCommitment(ctx, true, header.Number.Uint64(), e.LogPrefix())
+	computedRootHash, err := doms.ComputeCommitment(ctx, applyTx, true, header.Number.Uint64(), e.LogPrefix())
 	if err != nil {
 		return false, fmt.Errorf("ParallelExecutionState.Apply: %w", err)
 	}
@@ -1677,7 +1287,6 @@
 		}
 	}
 	return true, nil
-
 }
 
 func blockWithSenders(ctx context.Context, db kv.RoDB, tx kv.Tx, blockReader services.BlockReader, blockNum uint64) (b *types.Block, err error) {
