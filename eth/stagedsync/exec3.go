--- conflicted
+++ resolved
@@ -139,6 +139,8 @@
 func restoreTxNum(ctx context.Context, cfg *ExecuteBlockCfg, applyTx kv.Tx, doms state2.SharedDomains, maxBlockNum uint64) (
 	inputTxNum uint64, maxTxNum uint64, offsetFromBlockBeginning uint64, err error) {
 
+	fmt.Println("JG restoreTxNum start", doms.TxNum(), maxBlockNum)
+
 	txNumsReader := rawdbv3.TxNums.WithCustomReadTxNumFunc(freezeblocks.ReadTxNumFuncFromBlockReader(ctx, cfg.blockReader))
 
 	inputTxNum = doms.TxNum()
@@ -229,6 +231,7 @@
 
 	applyTx := txc.Tx
 	useExternalTx := applyTx != nil
+	fmt.Println("JG ExecV3 useExternalTx", useExternalTx)
 	if !useExternalTx {
 		if !parallel {
 			var err error
@@ -758,11 +761,7 @@
 }
 
 // nolint
-<<<<<<< HEAD
-func dumpPlainStateDebug(tx kv.RwTx, doms state2.SharedDomains) {
-=======
-func dumpPlainStateDebug(tx kv.TemporalRwTx, doms *state2.SharedDomains) {
->>>>>>> e7e20769
+func dumpPlainStateDebug(tx kv.TemporalRwTx, doms state2.SharedDomains) {
 	if doms != nil {
 		doms.Flush(context.Background(), tx)
 	}
