// Copyright 2024 The Erigon Authors
// This file is part of Erigon.
//
// Erigon is free software: you can redistribute it and/or modify
// it under the terms of the GNU Lesser General Public License as published by
// the Free Software Foundation, either version 3 of the License, or
// (at your option) any later version.
//
// Erigon is distributed in the hope that it will be useful,
// but WITHOUT ANY WARRANTY; without even the implied warranty of
// MERCHANTABILITY or FITNESS FOR A PARTICULAR PURPOSE. See the
// GNU Lesser General Public License for more details.
//
// You should have received a copy of the GNU Lesser General Public License
// along with Erigon. If not, see <http://www.gnu.org/licenses/>.

package stagedsync

import (
	"bytes"
	"context"
	"encoding/binary"
	"errors"
	"fmt"
	"os"
	"path/filepath"
	"runtime"
	"sync"
	"sync/atomic"
	"time"

	"github.com/c2h5oh/datasize"
	"github.com/erigontech/erigon/core/rawdb/rawtemporaldb"
	"github.com/erigontech/mdbx-go/mdbx"
	"golang.org/x/sync/errgroup"

	"github.com/erigontech/erigon-lib/chain"
	"github.com/erigontech/erigon-lib/common"
	"github.com/erigontech/erigon-lib/common/cmp"
	"github.com/erigontech/erigon-lib/common/datadir"
	"github.com/erigontech/erigon-lib/common/dbg"
	"github.com/erigontech/erigon-lib/common/dir"
	metrics2 "github.com/erigontech/erigon-lib/common/metrics"
	"github.com/erigontech/erigon-lib/config3"
	"github.com/erigontech/erigon-lib/etl"
	"github.com/erigontech/erigon-lib/kv"
	kv2 "github.com/erigontech/erigon-lib/kv/mdbx"
	"github.com/erigontech/erigon-lib/kv/rawdbv3"
	"github.com/erigontech/erigon-lib/log/v3"
	"github.com/erigontech/erigon-lib/metrics"
	state2 "github.com/erigontech/erigon-lib/state"
	"github.com/erigontech/erigon-lib/wrap"
	"github.com/erigontech/erigon/cmd/state/exec3"
	"github.com/erigontech/erigon/common/math"
	"github.com/erigontech/erigon/consensus"
	"github.com/erigontech/erigon/core"
	"github.com/erigontech/erigon/core/rawdb"
	"github.com/erigontech/erigon/core/rawdb/rawdbhelpers"
	"github.com/erigontech/erigon/core/state"
	"github.com/erigontech/erigon/core/types"
	"github.com/erigontech/erigon/core/types/accounts"
	"github.com/erigontech/erigon/eth/ethconfig/estimate"
	"github.com/erigontech/erigon/eth/stagedsync/stages"
	"github.com/erigontech/erigon/turbo/services"
	"github.com/erigontech/erigon/turbo/shards"
	"github.com/erigontech/erigon/turbo/snapshotsync/freezeblocks"
)

var (
	mxExecStepsInDB    = metrics.NewGauge(`exec_steps_in_db`) //nolint
	mxExecRepeats      = metrics.NewCounter(`exec_repeats`)   //nolint
	mxExecTriggers     = metrics.NewCounter(`exec_triggers`)  //nolint
	mxExecTransactions = metrics.NewCounter(`exec_txns`)
	mxExecGas          = metrics.NewCounter(`exec_gas`)
	mxExecBlocks       = metrics.NewGauge("exec_blocks")

	mxMgas = metrics.NewGauge(`exec_mgas`)
)

const (
	changesetSafeRange = 32 // Safety net for long-sync, keep last 32 changesets
)

func NewProgress(prevOutputBlockNum, commitThreshold uint64, workersCount int, updateMetrics bool, logPrefix string, logger log.Logger) *Progress {
	return &Progress{prevTime: time.Now(), prevOutputBlockNum: prevOutputBlockNum, commitThreshold: commitThreshold, workersCount: workersCount, logPrefix: logPrefix, logger: logger}
}

type Progress struct {
	prevTime           time.Time
	prevTxCount        uint64
	prevGasUsed        uint64
	prevOutputBlockNum uint64
	prevRepeatCount    uint64
	commitThreshold    uint64

	workersCount int
	logPrefix    string
	logger       log.Logger
}

func (p *Progress) Log(suffix string, rs *state.StateV3, in *state.QueueWithRetry, rws *state.ResultsQueue, txCount uint64, gas uint64, inputBlockNum uint64, outputBlockNum uint64, outTxNum uint64, repeatCount uint64, idxStepsAmountInDB float64, shouldGenerateChangesets bool) {
	mxExecStepsInDB.Set(idxStepsAmountInDB * 100)
	var m runtime.MemStats
	dbg.ReadMemStats(&m)
	sizeEstimate := rs.SizeEstimate()
	currentTime := time.Now()
	interval := currentTime.Sub(p.prevTime)
	//var repeatRatio float64
	//if doneCount > p.prevCount {
	//	repeatRatio = 100.0 * float64(repeatCount-p.prevRepeatCount) / float64(doneCount-p.prevCount)
	//}

	if len(suffix) > 0 {
		suffix = " " + suffix
	}

	if shouldGenerateChangesets {
		suffix += " Commit every block"
	}

	gasSec := uint64(float64(gas-p.prevGasUsed) / interval.Seconds())
	txSec := uint64(float64(txCount-p.prevTxCount) / interval.Seconds())
	diffBlocks := max(int(outputBlockNum)-int(p.prevOutputBlockNum)+1, 0)

	p.logger.Info(fmt.Sprintf("[%s]"+suffix, p.logPrefix),
		"blk", outputBlockNum,
		"blks", diffBlocks,
		"blk/s", fmt.Sprintf("%.1f", float64(diffBlocks)/interval.Seconds()),
		"txs", txCount-p.prevTxCount,
		"tx/s", common.PrettyCounter(txSec),
		"gas/s", common.PrettyCounter(gasSec),
		//"pipe", fmt.Sprintf("(%d+%d)->%d/%d->%d/%d", in.NewTasksLen(), in.RetriesLen(), rws.ResultChLen(), rws.ResultChCap(), rws.Len(), rws.Limit()),
		//"repeatRatio", fmt.Sprintf("%.2f%%", repeatRatio),
		//"workers", p.workersCount,
		"buf", fmt.Sprintf("%s/%s", common.ByteCount(sizeEstimate), common.ByteCount(p.commitThreshold)),
		"stepsInDB", fmt.Sprintf("%.2f", idxStepsAmountInDB),
		"step", fmt.Sprintf("%.1f", float64(outTxNum)/float64(config3.HistoryV3AggregationStep)),
		"alloc", common.ByteCount(m.Alloc), "sys", common.ByteCount(m.Sys),
	)

	p.prevTime = currentTime
	p.prevTxCount = txCount
	p.prevGasUsed = gas
	p.prevOutputBlockNum = outputBlockNum
	p.prevRepeatCount = repeatCount
}

/*
ExecV3 - parallel execution. Has many layers of abstractions - each layer does accumulate
state changes (updates) and can "atomically commit all changes to underlying layer of abstraction"

Layers from top to bottom:
- IntraBlockState - used to exec txs. It does store inside all updates of given txn.
Can understand if txn failed or OutOfGas - then revert all changes.
Each parallel-worker hav own IntraBlockState.
IntraBlockState does commit changes to lower-abstraction-level by method `ibs.MakeWriteSet()`

- StateWriterBufferedV3 - txs which executed by parallel workers can conflict with each-other.
This writer does accumulate updates and then send them to conflict-resolution.
Until conflict-resolution succeed - none of execution updates must pass to lower-abstraction-level.
Object TxTask it's just set of small buffers (readset + writeset) for each transaction.
Write to TxTask happens by code like `txTask.ReadLists = rw.stateReader.ReadSet()`.

- TxTask - objects coming from parallel-workers to conflict-resolution goroutine (ApplyLoop and method ReadsValid).
Flush of data to lower-level-of-abstraction is done by method `agg.ApplyState` (method agg.ApplyHistory exists
only for performance - to reduce time of RwLock on state, but by meaning `ApplyState+ApplyHistory` it's 1 method to
flush changes from TxTask to lower-level-of-abstraction).

- StateV3 - it's all updates which are stored in RAM - all parallel workers can see this updates.
Execution of txs always done on Valid version of state (no partial-updates of state).
Flush of updates to lower-level-of-abstractions done by method `StateV3.Flush`.
On this level-of-abstraction also exists ReaderV3.
IntraBlockState does call ReaderV3, and ReaderV3 call StateV3(in-mem-cache) or DB (RoTx).
WAL - also on this level-of-abstraction - agg.ApplyHistory does write updates from TxTask to WAL.
WAL it's like StateV3 just without reading api (can only write there). WAL flush to disk periodically (doesn't need much RAM).

- RoTx - see everything what committed to DB. Commit is done by rwLoop goroutine.
rwloop does:
  - stop all Workers
  - call StateV3.Flush()
  - commit
  - open new RoTx
  - set new RoTx to all Workers
  - start Worker start workers

When rwLoop has nothing to do - it does Prune, or flush of WAL to RwTx (agg.rotate+agg.Flush)
*/
func ExecV3(ctx context.Context,
	execStage *StageState, u Unwinder, workerCount int, cfg ExecuteBlockCfg, txc wrap.TxContainer,
	parallel bool, //nolint
	maxBlockNum uint64,
	logger log.Logger,
	initialCycle bool,
) error {
	// TODO: e35 doesn't support parallel-exec yet
	parallel = false //nolint

	batchSize := cfg.batchSize
	chainDb := cfg.db
	blockReader := cfg.blockReader
	engine := cfg.engine
	chainConfig, genesis := cfg.chainConfig, cfg.genesis
	totalGasUsed := uint64(0)
	start := time.Now()
	defer func() {
		if totalGasUsed > 0 {
			mxMgas.Set((float64(totalGasUsed) / 1e6) / time.Since(start).Seconds())
		}
	}()

	applyTx := txc.Tx
	useExternalTx := applyTx != nil
	if !useExternalTx {
		if !parallel {
			var err error
			applyTx, err = chainDb.BeginRw(ctx) //nolint
			if err != nil {
				return err
			}
			defer func() { // need callback - because tx may be committed
				applyTx.Rollback()
			}()
		}
	}
	agg := cfg.db.(state2.HasAgg).Agg().(*state2.Aggregator)
	if initialCycle {
		agg.SetCollateAndBuildWorkers(min(2, estimate.StateV3Collate.Workers()))
		agg.SetCompressWorkers(estimate.CompressSnapshot.Workers())
	} else {
		agg.SetCompressWorkers(1)
		agg.SetCollateAndBuildWorkers(1)
	}

	pruneNonEssentials := cfg.prune.History.Enabled() && cfg.prune.History.PruneTo(execStage.BlockNumber) == execStage.BlockNumber

	println("stageExec21 ", agg.OpenFolder())
	var err error
	var doms *state2.SharedDomains
	if execStage.CurrentSyncCycle.Mode == stages.ForkValidation {
		doms = txc.Doms
	} else {
		var err error
		doms, err = state2.NewSharedDomains(applyTx, log.New())
		// if we are behind the commitment, we can't execute anything
		// this can heppen if progress in domain is higher than progress in blocks
		if errors.Is(err, state2.ErrBehindCommitment) {
			return nil
		}
		if err != nil {
			return err
		}
		defer doms.Close()
	}
	txNumInDB := doms.TxNum()
	println("txnumind", doms.TxNum())

	txNumsReader := rawdbv3.TxNums.WithCustomReadTxNumFunc(freezeblocks.ReadTxNumFuncFromBlockReader(ctx, cfg.blockReader))

	var (
		inputTxNum    = doms.TxNum()
		stageProgress = execStage.BlockNumber
		outputTxNum   = atomic.Uint64{}
		blockComplete = atomic.Bool{}

		offsetFromBlockBeginning uint64
		blockNum, maxTxNum       uint64
	)
	blockComplete.Store(true)

	nothingToExec := func(applyTx kv.Tx) (bool, error) {
		_, lastTxNum, err := txNumsReader.Last(applyTx)
		if err != nil {
			return false, err
		}
		return lastTxNum == inputTxNum, nil
	}
	// Cases:
	//  1. Snapshots > ExecutionStage: snapshots can have half-block data `10.4`. Get right txNum from SharedDomains (after SeekCommitment)
	//  2. ExecutionStage > Snapshots: no half-block data possible. Rely on DB.
	restoreTxNum := func(applyTx kv.Tx) error {
		var err error
		maxTxNum, err = txNumsReader.Max(applyTx, maxBlockNum)
		if err != nil {
			return err
		}
		ok, _blockNum, err := txNumsReader.FindBlockNum(applyTx, doms.TxNum())
		println("blocknum", _blockNum, "domsTxNum", doms.TxNum())
		if err != nil {
			return err
		}
		if !ok {
			_lb, _lt, _ := txNumsReader.Last(applyTx)
			_fb, _ft, _ := txNumsReader.First(applyTx)
			return fmt.Errorf("seems broken TxNums index not filled. can't find blockNum of txNum=%d; in db: (%d-%d, %d-%d)", inputTxNum, _fb, _lb, _ft, _lt)
		}
		{
			_max, _ := txNumsReader.Max(applyTx, _blockNum)
			if doms.TxNum() == _max {
				_blockNum++
			}
		}

		_min, err := txNumsReader.Min(applyTx, _blockNum)
		if err != nil {
			return err
		}

		if doms.TxNum() > _min {
			// if stopped in the middle of the block: start from beginning of block.
			// first part will be executed in HistoryExecution mode
			offsetFromBlockBeginning = doms.TxNum() - _min
		}

		inputTxNum = _min
		outputTxNum.Store(inputTxNum)

		//_max, _ := txNumsReader.Max(applyTx, blockNum)
		//fmt.Printf("[commitment] found domain.txn %d, inputTxn %d, offset %d. DB found block %d {%d, %d}\n", doms.TxNum(), inputTxNum, offsetFromBlockBeginning, blockNum, _min, _max)
		doms.SetBlockNum(_blockNum)
		doms.SetTxNum(inputTxNum)
		return nil
	}
	if applyTx != nil {
		if _nothing, err := nothingToExec(applyTx); err != nil {
			return err
		} else if _nothing {
			return nil
		}

		if err := restoreTxNum(applyTx); err != nil {
			return err
		}
	} else {
		var _nothing bool
		if err := chainDb.View(ctx, func(tx kv.Tx) (err error) {
			if _nothing, err = nothingToExec(applyTx); err != nil {
				return err
			} else if _nothing {
				return nil
			}

			return restoreTxNum(applyTx)
		}); err != nil {
			return err
		}
		if _nothing {
			return nil
		}
	}

	ts := time.Duration(0)
	blockNum = doms.BlockNum()
	outputTxNum.Store(doms.TxNum())
	println("stageExec22 ", agg.OpenFolder())

	if maxBlockNum < blockNum {
		return nil
	}

	shouldGenerateChangesets := maxBlockNum-blockNum <= changesetSafeRange || cfg.keepAllChangesets
	if blockNum < cfg.blockReader.FrozenBlocks() {
		shouldGenerateChangesets = false
	}

	if maxBlockNum > blockNum+16 {
		log.Info(fmt.Sprintf("[%s] starting", execStage.LogPrefix()),
			"from", blockNum, "to", maxBlockNum, "fromTxNum", doms.TxNum(), "offsetFromBlockBeginning", offsetFromBlockBeginning, "initialCycle", initialCycle, "useExternalTx", useExternalTx)
	}

	agg.BuildFilesInBackground(outputTxNum.Load())

	var outputBlockNum = stages.SyncMetrics[stages.Execution]
	inputBlockNum := &atomic.Uint64{}
	var count uint64
	var lock sync.RWMutex

	shouldReportToTxPool := cfg.notifications != nil && execStage.CurrentSyncCycle.Mode != stages.BlockProduction && maxBlockNum <= blockNum+64
	var accumulator *shards.Accumulator
	if shouldReportToTxPool {
		accumulator = cfg.notifications.Accumulator
		if accumulator == nil {
			accumulator = shards.NewAccumulator()
		}
	}
	rs := state.NewStateV3(doms, logger)

	////TODO: owner of `resultCh` is main goroutine, but owner of `retryQueue` is applyLoop.
	// Now rwLoop closing both (because applyLoop we completely restart)
	// Maybe need split channels? Maybe don't exit from ApplyLoop? Maybe current way is also ok?

	// input queue
	in := state.NewQueueWithRetry(100_000)
	defer in.Close()

	rwsConsumed := make(chan struct{}, 1)
	defer close(rwsConsumed)

	execWorkers, _, rws, stopWorkers, waitWorkers := exec3.NewWorkersPool(lock.RLocker(), accumulator, logger, ctx, parallel, chainDb, rs, in, blockReader, chainConfig, genesis, engine, workerCount+1, cfg.dirs, execStage.CurrentSyncCycle.Mode)
	defer stopWorkers()
	applyWorker := cfg.applyWorker
	if execStage.CurrentSyncCycle.Mode == stages.BlockProduction {
		applyWorker = cfg.applyWorkerMining
	}
	applyWorker.ResetState(rs, accumulator)
	defer applyWorker.LogLRUStats()

	commitThreshold := batchSize.Bytes()
	progress := NewProgress(blockNum, commitThreshold, workerCount, false, execStage.LogPrefix(), logger)
	logEvery := time.NewTicker(20 * time.Second)
	defer logEvery.Stop()
	pruneEvery := time.NewTicker(2 * time.Second)
	defer pruneEvery.Stop()

	var logGas uint64
	var txCount uint64
	var stepsInDB float64

	processed := NewProgress(blockNum, commitThreshold, workerCount, true, execStage.LogPrefix(), logger)
	defer func() {
		processed.Log("Done", rs, in, rws, txCount, logGas, inputBlockNum.Load(), outputBlockNum.GetValueUint64(), outputTxNum.Load(), mxExecRepeats.GetValueUint64(), stepsInDB, shouldGenerateChangesets)
	}()

	applyLoopWg := sync.WaitGroup{} // to wait for finishing of applyLoop after applyCtx cancel
	defer applyLoopWg.Wait()

	applyLoopInner := func(ctx context.Context) error {
		tx, err := chainDb.BeginRo(ctx)
		if err != nil {
			return err
		}
		defer tx.Rollback()

		applyWorker.ResetTx(tx)

		var lastBlockNum uint64

		for outputTxNum.Load() <= maxTxNum {
			if err := rws.Drain(ctx); err != nil {
				return err
			}

			processedTxNum, conflicts, triggers, processedBlockNum, stoppedAtBlockEnd, err := processResultQueue(ctx, in, rws, outputTxNum.Load(), rs, agg, tx, rwsConsumed, applyWorker, true, false, execStage.CurrentSyncCycle.Mode)
			if err != nil {
				return err
			}

			mxExecRepeats.AddInt(conflicts)
			mxExecTriggers.AddInt(triggers)
			if processedBlockNum > lastBlockNum {
				outputBlockNum.SetUint64(processedBlockNum)
				lastBlockNum = processedBlockNum
			}
			if processedTxNum > 0 {
				outputTxNum.Store(processedTxNum)
				blockComplete.Store(stoppedAtBlockEnd)
			}

		}
		return nil
	}
	applyLoop := func(ctx context.Context, errCh chan error) {
		defer applyLoopWg.Done()
		defer func() {
			if rec := recover(); rec != nil {
				log.Warn("[dbg] apply loop panic", "rec", rec)
			}
			log.Warn("[dbg] apply loop exit")
		}()
		if err := applyLoopInner(ctx); err != nil {
			if !errors.Is(err, context.Canceled) {
				errCh <- err
			}
		}
	}

	var rwLoopErrCh chan error

	var rwLoopG *errgroup.Group
	if parallel {
		// `rwLoop` lives longer than `applyLoop`
		rwLoop := func(ctx context.Context) error {
			tx, err := chainDb.BeginRw(ctx)
			if err != nil {
				return err
			}
			defer tx.Rollback()

			doms.SetTx(tx)

			defer applyLoopWg.Wait()
			applyCtx, cancelApplyCtx := context.WithCancel(ctx)
			defer cancelApplyCtx()
			applyLoopWg.Add(1)
			go applyLoop(applyCtx, rwLoopErrCh)
			for outputTxNum.Load() <= maxTxNum {
				select {
				case <-ctx.Done():
					return ctx.Err()

				case <-logEvery.C:
					stepsInDB = rawdbhelpers.IdxStepsCountV3(tx)
					progress.Log("", rs, in, rws, rs.DoneCount(), logGas, inputBlockNum.Load(), outputBlockNum.GetValueUint64(), outputTxNum.Load(), mxExecRepeats.GetValueUint64(), stepsInDB, shouldGenerateChangesets)
					if agg.HasBackgroundFilesBuild() {
						logger.Info(fmt.Sprintf("[%s] Background files build", execStage.LogPrefix()), "progress", agg.BackgroundProgress())
					}
				case <-pruneEvery.C:
					if rs.SizeEstimate() < commitThreshold {
						if doms.BlockNum() != outputBlockNum.GetValueUint64() {
							panic(fmt.Errorf("%d != %d", doms.BlockNum(), outputBlockNum.GetValueUint64()))
						}
						_, err := doms.ComputeCommitment(ctx, true, outputBlockNum.GetValueUint64(), execStage.LogPrefix())
						if err != nil {
							return err
						}
						ac := agg.BeginFilesRo()
						if _, err = ac.PruneSmallBatches(ctx, 10*time.Second, tx); err != nil { // prune part of retired data, before commit
							return err
						}
						ac.Close()
						if execStage.CurrentSyncCycle.Mode != stages.ForkValidation {
							if err = doms.Flush(ctx, tx); err != nil {
								return err
							}
						}
						break
					}
					if execStage.CurrentSyncCycle.Mode == stages.ForkValidation {
						break
					}

					cancelApplyCtx()
					applyLoopWg.Wait()

					var t0, t1, t2, t3, t4 time.Duration
					commitStart := time.Now()
					logger.Info("Committing (parallel)...", "blockComplete.Load()", blockComplete.Load())
					if err := func() error {
						//Drain results (and process) channel because read sets do not carry over
						for !blockComplete.Load() {
							rws.DrainNonBlocking(ctx)
							applyWorker.ResetTx(tx)

							processedTxNum, conflicts, triggers, processedBlockNum, stoppedAtBlockEnd, err := processResultQueue(ctx, in, rws, outputTxNum.Load(), rs, agg, tx, nil, applyWorker, false, true, execStage.CurrentSyncCycle.Mode)
							if err != nil {
								return err
							}

							mxExecRepeats.AddInt(conflicts)
							mxExecTriggers.AddInt(triggers)
							if processedBlockNum > 0 {
								outputBlockNum.SetUint64(processedBlockNum)
							}
							if processedTxNum > 0 {
								outputTxNum.Store(processedTxNum)
								blockComplete.Store(stoppedAtBlockEnd)
							}
						}
						t0 = time.Since(commitStart)
						lock.Lock() // This is to prevent workers from starting work on any new txTask
						defer lock.Unlock()

						select {
						case rwsConsumed <- struct{}{}:
						default:
						}

						// Drain results channel because read sets do not carry over
						rws.DropResults(ctx, func(txTask *state.TxTask) {
							rs.ReTry(txTask, in)
						})

						//lastTxNumInDb, _ := txNumsReader.Max(tx, outputBlockNum.Get())
						//if lastTxNumInDb != outputTxNum.Load()-1 {
						//	panic(fmt.Sprintf("assert: %d != %d", lastTxNumInDb, outputTxNum.Load()))
						//}

						t1 = time.Since(commitStart)
						tt := time.Now()
						t2 = time.Since(tt)
						tt = time.Now()

						if err := doms.Flush(ctx, tx); err != nil {
							return err
						}
						doms.ClearRam(true)
						t3 = time.Since(tt)

						if err = execStage.Update(tx, outputBlockNum.GetValueUint64()); err != nil {
							return err
						}
						if _, err = rawdb.IncrementStateVersion(applyTx); err != nil {
							return fmt.Errorf("writing plain state version: %w", err)
						}

						tx.CollectMetrics()
						tt = time.Now()
						if err = tx.Commit(); err != nil {
							return err
						}
						t4 = time.Since(tt)
						for i := 0; i < len(execWorkers); i++ {
							execWorkers[i].ResetTx(nil)
						}

						return nil
					}(); err != nil {
						return err
					}
					if tx, err = chainDb.BeginRw(ctx); err != nil {
						return err
					}
					defer tx.Rollback()
					doms.SetTx(tx)

					applyCtx, cancelApplyCtx = context.WithCancel(ctx)
					defer cancelApplyCtx()
					applyLoopWg.Add(1)
					go applyLoop(applyCtx, rwLoopErrCh)

					logger.Info("Committed", "time", time.Since(commitStart), "drain", t0, "drain_and_lock", t1, "rs.flush", t2, "agg.flush", t3, "tx.commit", t4)
				}
			}
			if err = doms.Flush(ctx, tx); err != nil {
				return err
			}
			if err = execStage.Update(tx, outputBlockNum.GetValueUint64()); err != nil {
				return err
			}
			if err = tx.Commit(); err != nil {
				return err
			}
			return nil
		}

		rwLoopCtx, rwLoopCtxCancel := context.WithCancel(ctx)
		defer rwLoopCtxCancel()
		rwLoopG, rwLoopCtx = errgroup.WithContext(rwLoopCtx)
		defer rwLoopG.Wait()
		rwLoopG.Go(func() error {
			defer rws.Close()
			defer in.Close()
			defer applyLoopWg.Wait()
			defer func() {
				log.Warn("[dbg] rwloop exit")
			}()
			return rwLoop(rwLoopCtx)
		})
	}

	getHeaderFunc := func(hash common.Hash, number uint64) (h *types.Header) {
		var err error
		if parallel {
			if err = chainDb.View(ctx, func(tx kv.Tx) error {
				h, err = blockReader.Header(ctx, tx, hash, number)
				if err != nil {
					return err
				}
				return nil
			}); err != nil {
				panic(err)
			}
			return h
		} else {
			h, err = blockReader.Header(ctx, applyTx, hash, number)
			if err != nil {
				panic(err)
			}
			return h
		}
	}
	if !parallel {
		applyWorker.ResetTx(applyTx)
		doms.SetTx(applyTx)
	}

	slowDownLimit := time.NewTicker(time.Second)
	defer slowDownLimit.Stop()

	var readAhead chan uint64
	if !parallel {
		// snapshots are often stored on chaper drives. don't expect low-read-latency and manually read-ahead.
		// can't use OS-level ReadAhead - because Data >> RAM
		// it also warmsup state a bit - by touching senders/coninbase accounts and code
		if !execStage.CurrentSyncCycle.IsInitialCycle {
			var clean func()

			readAhead, clean = blocksReadAhead(ctx, &cfg, 4, true)
			defer clean()
		}
	}

	var b *types.Block

	println("stageExec3", agg.OpenFolder())

	// Only needed by bor chains
	shouldGenerateChangesetsForLastBlocks := cfg.chainConfig.Bor != nil

Loop:
	for ; blockNum <= maxBlockNum; blockNum++ {
		// set shouldGenerateChangesets=true if we are at last n blocks from maxBlockNum. this is as a safety net in chains
		// where during initial sync we can expect bogus blocks to be imported.
		if !shouldGenerateChangesets && shouldGenerateChangesetsForLastBlocks && blockNum > cfg.blockReader.FrozenBlocks() && blockNum+changesetSafeRange >= maxBlockNum {
			aggTx := applyTx.(state2.HasAggTx).AggTx().(*state2.AggregatorRoTx)
			aggTx.RestrictSubsetFileDeletions(true)
			start := time.Now()
			doms.SetChangesetAccumulator(nil) // Make sure we don't have an active changeset accumulator
			// First compute and commit the progress done so far
			if _, err := doms.ComputeCommitment(ctx, true, blockNum, execStage.LogPrefix()); err != nil {
				return err
			}
			ts += time.Since(start)
			aggTx.RestrictSubsetFileDeletions(false)
			shouldGenerateChangesets = true // now we can generate changesets for the safety net
		}
		changeset := &state2.StateChangeSet{}
		if shouldGenerateChangesets && blockNum > 0 {
			doms.SetChangesetAccumulator(changeset)
		}
		if !parallel {
			select {
			case readAhead <- blockNum:
			default:
			}
		}
		inputBlockNum.Store(blockNum)
		doms.SetBlockNum(blockNum)

		b, err = blockWithSenders(ctx, chainDb, applyTx, blockReader, blockNum)
		if err != nil {
			return err
		}
		if b == nil {
			// TODO: panic here and see that overall process deadlock
			return fmt.Errorf("nil block %d", blockNum)
		}
		metrics2.UpdateBlockConsumerPreExecutionDelay(b.Time(), blockNum, logger)
		txs := b.Transactions()
		header := b.HeaderNoCopy()
		skipAnalysis := core.SkipAnalysis(chainConfig, blockNum)
		signer := *types.MakeSigner(chainConfig, blockNum, header.Time)

		f := core.GetHashFn(header, getHeaderFunc)
		getHashFnMute := &sync.Mutex{}
		getHashFn := func(n uint64) common.Hash {
			getHashFnMute.Lock()
			defer getHashFnMute.Unlock()
			return f(n)
		}
		totalGasUsed += b.GasUsed()
		blockContext := core.NewEVMBlockContext(header, getHashFn, engine, cfg.author /* author */, chainConfig)
		// print type of engine
		if parallel {
			select {
			case err := <-rwLoopErrCh:
				if err != nil {
					return err
				}
			case <-ctx.Done():
				return ctx.Err()
			default:
			}

			func() {
				for rws.Len() > rws.Limit() || rs.SizeEstimate() >= commitThreshold {
					select {
					case <-ctx.Done():
						return
					case _, ok := <-rwsConsumed:
						if !ok {
							return
						}
					case <-slowDownLimit.C:
						//logger.Warn("skip", "rws.Len()", rws.Len(), "rws.Limit()", rws.Limit(), "rws.ResultChLen()", rws.ResultChLen())
						//if tt := rws.Dbg(); tt != nil {
						//	log.Warn("fst", "n", tt.TxNum, "in.len()", in.Len(), "out", outputTxNum.Load(), "in.NewTasksLen", in.NewTasksLen())
						//}
						return
					}
				}
			}()
		} else if shouldReportToTxPool {
			txs, err := blockReader.RawTransactions(context.Background(), applyTx, b.NumberU64(), b.NumberU64())
			if err != nil {
				return err
			}
			accumulator.StartChange(b.NumberU64(), b.Hash(), txs, false)
		}

		rules := chainConfig.Rules(blockNum, b.Time())
		blockReceipts := make(types.Receipts, len(txs))
		// During the first block execution, we may have half-block data in the snapshots.
		// Thus, we need to skip the first txs in the block, however, this causes the GasUsed to be incorrect.
		// So we skip that check for the first block, if we find half-executed data.
		skipPostEvaluation := false
		var usedGas, blobGasUsed uint64

		for txIndex := -1; txIndex <= len(txs); txIndex++ {
			// Do not oversend, wait for the result heap to go under certain size
			txTask := &state.TxTask{
				BlockNum:           blockNum,
				Header:             header,
				Coinbase:           b.Coinbase(),
				Uncles:             b.Uncles(),
				Rules:              rules,
				Txs:                txs,
				TxNum:              inputTxNum,
				TxIndex:            txIndex,
				BlockHash:          b.Hash(),
				SkipAnalysis:       skipAnalysis,
				Final:              txIndex == len(txs),
				GetHashFn:          getHashFn,
				EvmBlockContext:    blockContext,
				Withdrawals:        b.Withdrawals(),
				Requests:           b.Requests(),
				PruneNonEssentials: pruneNonEssentials,

				// use history reader instead of state reader to catch up to the tx where we left off
				HistoryExecution: offsetFromBlockBeginning > 0 && txIndex < int(offsetFromBlockBeginning),

				BlockReceipts: blockReceipts,

				Config: chainConfig,
			}
			if txTask.HistoryExecution && usedGas == 0 {
				println("assigned 810")
				usedGas, blobGasUsed, _, err = rawtemporaldb.ReceiptAsOf(applyTx.(kv.TemporalTx), txTask.TxNum)
				if err != nil {
					return err
				}
			}

			if cfg.genesis != nil {
				txTask.Config = cfg.genesis.Config
			}

			if txTask.TxNum <= txNumInDB && txTask.TxNum > 0 {
				inputTxNum++
				skipPostEvaluation = true
				continue
			}
			doms.SetTxNum(txTask.TxNum)
			doms.SetBlockNum(txTask.BlockNum)

			if txIndex >= 0 && txIndex < len(txs) {
				txTask.Tx = txs[txIndex]
				txTask.TxAsMessage, err = txTask.Tx.AsMessage(signer, header.BaseFee, txTask.Rules)
				if err != nil {
					return err
				}

				if sender, ok := txs[txIndex].GetSender(); ok {
					txTask.Sender = &sender
				} else {
					sender, err := signer.Sender(txTask.Tx)
					if err != nil {
						return err
					}
					txTask.Sender = &sender
					logger.Warn("[Execution] expensive lazy sender recovery", "blockNum", txTask.BlockNum, "txIdx", txTask.TxIndex)
				}
			}

			if parallel {
				if txTask.TxIndex >= 0 && txTask.TxIndex < len(txs) {
					if ok := rs.RegisterSender(txTask); ok {
						rs.AddWork(ctx, txTask, in)
					}
				} else {
					rs.AddWork(ctx, txTask, in)
				}
				stageProgress = blockNum
				inputTxNum++
				continue
			}

			count++
			if txTask.Error != nil {
				break Loop
			}
			applyWorker.RunTxTaskNoLock(txTask, execStage.CurrentSyncCycle.Mode)
			if err := func() error {
				if errors.Is(txTask.Error, context.Canceled) {
					return err
				}
				if txTask.Error != nil {
					return fmt.Errorf("%w, txnIdx=%d, %v", consensus.ErrInvalidBlock, txTask.TxIndex, txTask.Error) //same as in stage_exec.go
				}

				txCount++
				usedGas += txTask.UsedGas
				logGas += txTask.UsedGas
				mxExecGas.Add(float64(txTask.UsedGas))
				mxExecTransactions.Add(1)

				if txTask.Tx != nil {
					blobGasUsed += txTask.Tx.GetBlobGas()
				}

				txTask.CreateReceipt(applyTx)

				if txTask.Final {
<<<<<<< HEAD
					if execStage.CurrentSyncCycle.Mode == stages.ApplyingBlocks && !execStage.CurrentSyncCycle.IsInitialCycle {
=======
					if !isMining && !inMemExec && !skipPostEvaluation && !execStage.CurrentSyncCycle.IsInitialCycle {
>>>>>>> 39b62b4f
						cfg.notifications.RecentLogs.Add(blockReceipts)
					}
					checkReceipts := !cfg.vmConfig.StatelessExec && chainConfig.IsByzantium(txTask.BlockNum) && !cfg.vmConfig.NoReceipts && execStage.CurrentSyncCycle.Mode != stages.BlockProduction
					if txTask.BlockNum > 0 && !skipPostEvaluation { //Disable check for genesis. Maybe need somehow improve it in future - to satisfy TestExecutionSpec
						if err := core.BlockPostValidation(usedGas, blobGasUsed, checkReceipts, txTask.BlockReceipts, txTask.Header, execStage.CurrentSyncCycle.Mode); err != nil {
							return fmt.Errorf("%w, txnIdx=%d, %v", consensus.ErrInvalidBlock, txTask.TxIndex, err) //same as in stage_exec.go
						}
					}
					usedGas, blobGasUsed = 0, 0
				}
				return nil
			}(); err != nil {
				if errors.Is(err, context.Canceled) {
					return err
				}
				logger.Warn(fmt.Sprintf("[%s] Execution failed", execStage.LogPrefix()), "block", blockNum, "txNum", txTask.TxNum, "hash", header.Hash().String(), "err", err)
				if cfg.hd != nil && errors.Is(err, consensus.ErrInvalidBlock) {
					cfg.hd.ReportBadHeaderPoS(header.Hash(), header.ParentHash)
				}
				if cfg.badBlockHalt {
					return err
				}
				if errors.Is(err, consensus.ErrInvalidBlock) {
					if u != nil {
						if err := u.UnwindTo(blockNum-1, BadBlock(header.Hash(), err), applyTx); err != nil {
							return err
						}
					}
				} else {
					if u != nil {
						if err := u.UnwindTo(blockNum-1, ExecUnwind, applyTx); err != nil {
							return err
						}
					}
				}
				break Loop
			}

			if !txTask.Final {
				var receipt *types.Receipt
				if txTask.TxIndex >= 0 && !txTask.Final {
					receipt = txTask.BlockReceipts[txTask.TxIndex]
				}
				if err := rawtemporaldb.AppendReceipt(doms, receipt, blobGasUsed); err != nil {
					return err
				}
			}

			// MA applystate
			if err := rs.ApplyState4(ctx, txTask); err != nil {
				return err
			}

			stageProgress = blockNum
			outputTxNum.Add(1)
			inputTxNum++
		}
		mxExecBlocks.Add(1)

		if shouldGenerateChangesets {
			aggTx := applyTx.(state2.HasAggTx).AggTx().(*state2.AggregatorRoTx)
			aggTx.RestrictSubsetFileDeletions(true)
			start := time.Now()
			if _, err := doms.ComputeCommitment(ctx, true, blockNum, execStage.LogPrefix()); err != nil {
				return err
			}
			ts += time.Since(start)
			aggTx.RestrictSubsetFileDeletions(false)
			doms.SavePastChangesetAccumulator(b.Hash(), blockNum, changeset)
			if execStage.CurrentSyncCycle.Mode != stages.ForkValidation {
				if err := state2.WriteDiffSet(applyTx, blockNum, b.Hash(), changeset); err != nil {
					return err
				}
			}
			doms.SetChangesetAccumulator(nil)
		}

		if offsetFromBlockBeginning > 0 {
			// after history execution no offset will be required
			offsetFromBlockBeginning = 0
		}

		// MA commitTx
		if !parallel {
			if execStage.CurrentSyncCycle.Mode == stages.ApplyingBlocks {
				metrics2.UpdateBlockConsumerPostExecutionDelay(b.Time(), blockNum, logger)
			}

			outputBlockNum.SetUint64(blockNum)

			select {
			case <-logEvery.C:
				if execStage.CurrentSyncCycle.Mode == stages.ForkValidation || execStage.CurrentSyncCycle.Mode == stages.BlockProduction {
					break
				}

				stepsInDB := rawdbhelpers.IdxStepsCountV3(applyTx)
				progress.Log("", rs, in, rws, count, logGas, inputBlockNum.Load(), outputBlockNum.GetValueUint64(), outputTxNum.Load(), mxExecRepeats.GetValueUint64(), stepsInDB, shouldGenerateChangesets)

				//TODO: https://github.com/erigontech/erigon/issues/10724
				//if applyTx.(state2.HasAggTx).AggTx().(*state2.AggregatorRoTx).CanPrune(applyTx, outputTxNum.Load()) {
				//	//small prune cause MDBX_TXN_FULL
				//	if _, err := applyTx.(state2.HasAggTx).AggTx().(*state2.AggregatorRoTx).PruneSmallBatches(ctx, 10*time.Hour, applyTx); err != nil {
				//		return err
				//	}
				//}

				aggregatorRo := applyTx.(state2.HasAggTx).AggTx().(*state2.AggregatorRoTx)

				needCalcRoot := rs.SizeEstimate() >= commitThreshold ||
					skipPostEvaluation || // If we skip post evaluation, then we should compute root hash ASAP for fail-fast
					aggregatorRo.CanPrune(applyTx, outputTxNum.Load()) // if have something to prune - better prune ASAP to keep chaindata smaller
				if !needCalcRoot {
					break
				}

				var (
					commitStart = time.Now()
					tt          = time.Now()

					t1, t2, t3 time.Duration
				)

				if ok, err := flushAndCheckCommitmentV3(ctx, b.HeaderNoCopy(), applyTx, doms, cfg, execStage, stageProgress, parallel, logger, u, execStage.CurrentSyncCycle.Mode); err != nil {
					return err
				} else if !ok {
					break Loop
				}

				t1 = time.Since(tt) + ts

				tt = time.Now()
				if _, err := aggregatorRo.PruneSmallBatches(ctx, 10*time.Hour, applyTx); err != nil {
					return err
				}
				t3 = time.Since(tt)

				if err := func() error {
					doms.Close()
					if err = execStage.Update(applyTx, outputBlockNum.GetValueUint64()); err != nil {
						return err
					}

					tt = time.Now()
					applyTx.CollectMetrics()

					if !useExternalTx {
						tt = time.Now()
						if err = applyTx.Commit(); err != nil {
							return err
						}

						t2 = time.Since(tt)
						agg.BuildFilesInBackground(outputTxNum.Load())

						applyTx, err = cfg.db.BeginRw(context.Background()) //nolint
						if err != nil {
							return err
						}
					}
					doms, err = state2.NewSharedDomains(applyTx, logger)
					if err != nil {
						return err
					}
					doms.SetTxNum(inputTxNum)
					rs = state.NewStateV3(doms, logger)

					applyWorker.ResetTx(applyTx)
					applyWorker.ResetState(rs, accumulator)

					return nil
				}(); err != nil {
					return err
				}

				// on chain-tip: if batch is full then stop execution - to allow stages commit
				if !execStage.CurrentSyncCycle.IsInitialCycle {
					break Loop
				}
				logger.Info("Committed", "time", time.Since(commitStart),
					"block", doms.BlockNum(), "txNum", doms.TxNum(),
					"step", fmt.Sprintf("%.1f", float64(doms.TxNum())/float64(agg.StepSize())),
					"flush+commitment", t1, "tx.commit", t2, "prune", t3)
			default:
			}
		}

		if parallel { // sequential exec - does aggregate right after commit
			agg.BuildFilesInBackground(outputTxNum.Load())
		}
		select {
		case <-ctx.Done():
			return ctx.Err()
		default:
		}
	}

	//log.Info("Executed", "blocks", inputBlockNum.Load(), "txs", outputTxNum.Load(), "repeats", mxExecRepeats.GetValueUint64())

	if parallel {
		logger.Warn("[dbg] all txs sent")
		if err := rwLoopG.Wait(); err != nil {
			return err
		}
		waitWorkers()
	}

	if u != nil && !u.HasUnwindPoint() {
		if b != nil {
			_, err := flushAndCheckCommitmentV3(ctx, b.HeaderNoCopy(), applyTx, doms, cfg, execStage, stageProgress, parallel, logger, u, execStage.CurrentSyncCycle.Mode)
			if err != nil {
				return err
			}
		} else {
			fmt.Printf("[dbg] mmmm... do we need action here????\n")
		}
	}

	//dumpPlainStateDebug(applyTx, doms)

	if !useExternalTx && applyTx != nil {
		if err = applyTx.Commit(); err != nil {
			return err
		}
	}

	agg.BuildFilesInBackground(outputTxNum.Load())

	return nil
}

// nolint
func dumpPlainStateDebug(tx kv.RwTx, doms *state2.SharedDomains) {
	if doms != nil {
		doms.Flush(context.Background(), tx)
	}
	{
		it, err := tx.(state2.HasAggTx).AggTx().(*state2.AggregatorRoTx).DomainRangeLatest(tx, kv.AccountsDomain, nil, nil, -1)
		if err != nil {
			panic(err)
		}
		for it.HasNext() {
			k, v, err := it.Next()
			if err != nil {
				panic(err)
			}
			a := accounts.NewAccount()
			accounts.DeserialiseV3(&a, v)
			fmt.Printf("%x, %d, %d, %d, %x\n", k, &a.Balance, a.Nonce, a.Incarnation, a.CodeHash)
		}
	}
	{
		it, err := tx.(state2.HasAggTx).AggTx().(*state2.AggregatorRoTx).DomainRangeLatest(tx, kv.StorageDomain, nil, nil, -1)
		if err != nil {
			panic(1)
		}
		for it.HasNext() {
			k, v, err := it.Next()
			if err != nil {
				panic(err)
			}
			fmt.Printf("%x, %x\n", k, v)
		}
	}
	{
		it, err := tx.(state2.HasAggTx).AggTx().(*state2.AggregatorRoTx).DomainRangeLatest(tx, kv.CommitmentDomain, nil, nil, -1)
		if err != nil {
			panic(1)
		}
		for it.HasNext() {
			k, v, err := it.Next()
			if err != nil {
				panic(err)
			}
			fmt.Printf("%x, %x\n", k, v)
			if bytes.Equal(k, []byte("state")) {
				fmt.Printf("state: t=%d b=%d\n", binary.BigEndian.Uint64(v[:8]), binary.BigEndian.Uint64(v[8:]))
			}
		}
	}
}

// flushAndCheckCommitmentV3 - does write state to db and then check commitment
func flushAndCheckCommitmentV3(ctx context.Context, header *types.Header, applyTx kv.RwTx, doms *state2.SharedDomains, cfg ExecuteBlockCfg, e *StageState, maxBlockNum uint64, parallel bool, logger log.Logger, u Unwinder, mode stages.Mode) (bool, error) {

	// E2 state root check was in another stage - means we did flush state even if state root will not match
	// And Unwind expecting it
	if !parallel {
		if err := e.Update(applyTx, maxBlockNum); err != nil {
			return false, err
		}
		if _, err := rawdb.IncrementStateVersion(applyTx); err != nil {
			return false, fmt.Errorf("writing plain state version: %w", err)
		}
	}

	if header == nil {
		return false, errors.New("header is nil")
	}

	if dbg.DiscardCommitment() {
		return true, nil
	}
	if doms.BlockNum() != header.Number.Uint64() {
		panic(fmt.Errorf("%d != %d", doms.BlockNum(), header.Number.Uint64()))
	}

	rh, err := doms.ComputeCommitment(ctx, true, header.Number.Uint64(), e.LogPrefix())
	if err != nil {
		return false, fmt.Errorf("StateV3.Apply: %w", err)
	}
	if cfg.blockProduction {
		header.Root = common.BytesToHash(rh)
		return true, nil
	}
	if bytes.Equal(rh, header.Root.Bytes()) {
		if mode != stages.ForkValidation {
			if err := doms.Flush(ctx, applyTx); err != nil {
				return false, err
			}
			if err = applyTx.(state2.HasAggTx).AggTx().(*state2.AggregatorRoTx).PruneCommitHistory(ctx, applyTx, nil); err != nil {
				return false, err
			}
		}
		return true, nil
	}
	logger.Error(fmt.Sprintf("[%s] Wrong trie root of block %d: %x, expected (from header): %x. Block hash: %x", e.LogPrefix(), header.Number.Uint64(), rh, header.Root.Bytes(), header.Hash()))
	if cfg.badBlockHalt {
		return false, errors.New("wrong trie root")
	}
	if cfg.hd != nil {
		cfg.hd.ReportBadHeaderPoS(header.Hash(), header.ParentHash)
	}
	minBlockNum := e.BlockNumber
	if maxBlockNum <= minBlockNum {
		return false, nil
	}

	aggTx := applyTx.(state2.HasAggTx).AggTx().(*state2.AggregatorRoTx)
	unwindToLimit, err := aggTx.CanUnwindToBlockNum(applyTx)
	if err != nil {
		return false, err
	}
	minBlockNum = max(minBlockNum, unwindToLimit)

	// Binary search, but not too deep
	jump := cmp.InRange(1, 1000, (maxBlockNum-minBlockNum)/2)
	unwindTo := maxBlockNum - jump

	// protect from too far unwind
	allowedUnwindTo, ok, err := aggTx.CanUnwindBeforeBlockNum(unwindTo, applyTx)
	if err != nil {
		return false, err
	}
	if !ok {
		return false, fmt.Errorf("%w: requested=%d, minAllowed=%d", ErrTooDeepUnwind, unwindTo, allowedUnwindTo)
	}
	logger.Warn("Unwinding due to incorrect root hash", "to", unwindTo)
	if u != nil {
		if err := u.UnwindTo(allowedUnwindTo, BadBlock(header.Hash(), ErrInvalidStateRootHash), applyTx); err != nil {
			return false, err
		}
	}
	return false, nil
}

func blockWithSenders(ctx context.Context, db kv.RoDB, tx kv.Tx, blockReader services.BlockReader, blockNum uint64) (b *types.Block, err error) {
	if tx == nil {
		tx, err = db.BeginRo(ctx)
		if err != nil {
			return nil, err
		}
		defer tx.Rollback()
	}
	b, err = blockReader.BlockByNumber(ctx, tx, blockNum)
	if err != nil {
		return nil, err
	}
	if b == nil {
		return nil, nil
	}
	for _, txn := range b.Transactions() {
		_ = txn.Hash()
	}
	return b, err
}

func processResultQueue(ctx context.Context, in *state.QueueWithRetry, rws *state.ResultsQueue, outputTxNumIn uint64, rs *state.StateV3, agg *state2.Aggregator, applyTx kv.Tx, backPressure chan struct{}, applyWorker *exec3.Worker, canRetry, forceStopAtBlockEnd bool, mode stages.Mode) (outputTxNum uint64, conflicts, triggers int, processedBlockNum uint64, stopedAtBlockEnd bool, err error) {
	rwsIt := rws.Iter()
	defer rwsIt.Close()

	var i int
	outputTxNum = outputTxNumIn
	for rwsIt.HasNext(outputTxNum) {
		txTask := rwsIt.PopNext()
		if txTask.Error != nil || !rs.ReadsValid(txTask.ReadLists) {
			conflicts++

			if i > 0 && canRetry {
				//send to re-exex
				rs.ReTry(txTask, in)
				continue
			}

			// resolve first conflict right here: it's faster and conflict-free
			applyWorker.RunTxTask(txTask, mode)
			if txTask.Error != nil {
				return outputTxNum, conflicts, triggers, processedBlockNum, false, fmt.Errorf("%w: %v", consensus.ErrInvalidBlock, txTask.Error)
			}
			// TODO: post-validation of gasUsed and blobGasUsed
			i++
		}

		if txTask.Final {
			rs.SetTxNum(txTask.TxNum, txTask.BlockNum)
			err := rs.ApplyState4(ctx, txTask)
			if err != nil {
				return outputTxNum, conflicts, triggers, processedBlockNum, false, fmt.Errorf("StateV3.Apply: %w", err)
			}
			//if !bytes.Equal(rh, txTask.BlockRoot[:]) {
			//	log.Error("block hash mismatch", "rh", hex.EncodeToString(rh), "blockRoot", hex.EncodeToString(txTask.BlockRoot[:]), "bn", txTask.BlockNum, "txn", txTask.TxNum)
			//	return outputTxNum, conflicts, triggers, processedBlockNum, false, fmt.Errorf("block hashk mismatch: %x != %x bn =%d, txn= %d", rh, txTask.BlockRoot[:], txTask.BlockNum, txTask.TxNum)
			//}
		}
		triggers += rs.CommitTxNum(txTask.Sender, txTask.TxNum, in)
		outputTxNum++
		if backPressure != nil {
			select {
			case backPressure <- struct{}{}:
			default:
			}
		}
		if err := rs.ApplyLogsAndTraces4(txTask, rs.Domains()); err != nil {
			return outputTxNum, conflicts, triggers, processedBlockNum, false, fmt.Errorf("StateV3.Apply: %w", err)
		}
		processedBlockNum = txTask.BlockNum
		stopedAtBlockEnd = txTask.Final
		if forceStopAtBlockEnd && txTask.Final {
			break
		}
	}
	return
}

func reconstituteStep(last bool,
	workerCount int, ctx context.Context, db kv.RwDB, txNum uint64, dirs datadir.Dirs,
	as *state2.AggregatorStep, chainDb kv.RwDB, blockReader services.FullBlockReader,
	chainConfig *chain.Config, logger log.Logger, genesis *types.Genesis, engine consensus.Engine,
	batchSize datasize.ByteSize, s *StageState, blockNum uint64, total uint64,
) error {
	var startOk, endOk bool
	startTxNum, endTxNum := as.TxNumRange()

	txNumsReader := rawdbv3.TxNums.WithCustomReadTxNumFunc(freezeblocks.ReadTxNumFuncFromBlockReader(ctx, blockReader))
	var startBlockNum, endBlockNum uint64 // First block which is not covered by the history snapshot files
	if err := chainDb.View(ctx, func(tx kv.Tx) (err error) {
		startOk, startBlockNum, err = txNumsReader.FindBlockNum(tx, startTxNum)
		if err != nil {
			return err
		}
		if startBlockNum > 0 {
			startBlockNum--
			startTxNum, err = txNumsReader.Min(tx, startBlockNum)
			if err != nil {
				return err
			}
		}
		endOk, endBlockNum, err = txNumsReader.FindBlockNum(tx, endTxNum)
		if err != nil {
			return err
		}
		return nil
	}); err != nil {
		return err
	}
	if !startOk {
		return fmt.Errorf("step startTxNum not found in snapshot blocks: %d", startTxNum)
	}
	if !endOk {
		return fmt.Errorf("step endTxNum not found in snapshot blocks: %d", endTxNum)
	}
	if last {
		endBlockNum = blockNum
	}

	logger.Info(fmt.Sprintf("[%s] Reconstitution", s.LogPrefix()), "startTxNum", startTxNum, "endTxNum", endTxNum, "startBlockNum", startBlockNum, "endBlockNum", endBlockNum)

	var maxTxNum = startTxNum

	scanWorker := exec3.NewScanWorker(txNum, as)

	t := time.Now()
	if err := scanWorker.BitmapAccounts(); err != nil {
		return err
	}
	if time.Since(t) > 5*time.Second {
		logger.Info(fmt.Sprintf("[%s] Scan accounts history", s.LogPrefix()), "took", time.Since(t))
	}

	t = time.Now()
	if err := scanWorker.BitmapStorage(); err != nil {
		return err
	}
	if time.Since(t) > 5*time.Second {
		logger.Info(fmt.Sprintf("[%s] Scan storage history", s.LogPrefix()), "took", time.Since(t))
	}

	t = time.Now()
	if err := scanWorker.BitmapCode(); err != nil {
		return err
	}
	if time.Since(t) > 5*time.Second {
		logger.Info(fmt.Sprintf("[%s] Scan code history", s.LogPrefix()), "took", time.Since(t))
	}
	bitmap := scanWorker.Bitmap()

	logEvery := time.NewTicker(logInterval)
	defer logEvery.Stop()

	logger.Info(fmt.Sprintf("[%s] Ready to replay", s.LogPrefix()), "transactions", bitmap.GetCardinality(), "out of", txNum)
	var lock sync.RWMutex
	reconWorkers := make([]*exec3.ReconWorker, workerCount)
	roTxs := make([]kv.Tx, workerCount)
	chainTxs := make([]kv.Tx, workerCount)
	defer func() {
		for i := 0; i < workerCount; i++ {
			if roTxs[i] != nil {
				roTxs[i].Rollback()
			}
			if chainTxs[i] != nil {
				chainTxs[i].Rollback()
			}
		}
	}()
	for i := 0; i < workerCount; i++ {
		var err error
		if roTxs[i], err = db.BeginRo(ctx); err != nil {
			return err
		}
		if chainTxs[i], err = chainDb.BeginRo(ctx); err != nil {
			return err
		}
	}
	g, reconstWorkersCtx := errgroup.WithContext(ctx)
	defer g.Wait()
	workCh := make(chan *state.TxTask, workerCount*4)
	defer func() {
		fmt.Printf("close1\n")
		safeCloseTxTaskCh(workCh)
	}()

	rs := state.NewReconState(workCh)
	prevCount := rs.DoneCount()
	for i := 0; i < workerCount; i++ {
		var localAs *state2.AggregatorStep
		if i == 0 {
			localAs = as
		} else {
			localAs = as.Clone()
		}
		reconWorkers[i] = exec3.NewReconWorker(lock.RLocker(), reconstWorkersCtx, rs, localAs, blockReader, chainConfig, logger, genesis, engine, chainTxs[i])
		reconWorkers[i].SetTx(roTxs[i])
		reconWorkers[i].SetChainTx(chainTxs[i])
		reconWorkers[i].SetDirs(dirs)
	}

	rollbackCount := uint64(0)

	for i := 0; i < workerCount; i++ {
		i := i
		g.Go(func() error { return reconWorkers[i].Run() })
	}
	commitThreshold := batchSize.Bytes()
	prevRollbackCount := uint64(0)
	prevTime := time.Now()
	reconDone := make(chan struct{}, 1)

	defer close(reconDone)

	commit := func(ctx context.Context) error {
		t := time.Now()
		lock.Lock()
		defer lock.Unlock()
		for i := 0; i < workerCount; i++ {
			roTxs[i].Rollback()
		}
		if err := db.Update(ctx, func(tx kv.RwTx) error {
			if err := rs.Flush(tx); err != nil {
				return err
			}
			return nil
		}); err != nil {
			return err
		}
		for i := 0; i < workerCount; i++ {
			var err error
			if roTxs[i], err = db.BeginRo(ctx); err != nil {
				return err
			}
			reconWorkers[i].SetTx(roTxs[i])
		}
		logger.Info(fmt.Sprintf("[%s] State reconstitution, commit", s.LogPrefix()), "took", time.Since(t))
		return nil
	}
	g.Go(func() error {
		for {
			select {
			case <-reconDone: // success finish path
				return nil
			case <-reconstWorkersCtx.Done(): // force-stop path
				return reconstWorkersCtx.Err()
			case <-logEvery.C:
				var m runtime.MemStats
				dbg.ReadMemStats(&m)
				sizeEstimate := rs.SizeEstimate()
				maxTxNum = rs.MaxTxNum()
				count := rs.DoneCount()
				rollbackCount = rs.RollbackCount()
				currentTime := time.Now()
				interval := currentTime.Sub(prevTime)
				speedTx := float64(count-prevCount) / (float64(interval) / float64(time.Second))
				progress := 100.0 * float64(maxTxNum) / float64(total)
				stepProgress := 100.0 * float64(maxTxNum-startTxNum) / float64(endTxNum-startTxNum)
				var repeatRatio float64
				if count > prevCount {
					repeatRatio = 100.0 * float64(rollbackCount-prevRollbackCount) / float64(count-prevCount)
				}
				prevTime = currentTime
				prevCount = count
				prevRollbackCount = rollbackCount
				logger.Info(fmt.Sprintf("[%s] State reconstitution", s.LogPrefix()), "overall progress", fmt.Sprintf("%.2f%%", progress),
					"step progress", fmt.Sprintf("%.2f%%", stepProgress),
					"tx/s", fmt.Sprintf("%.1f", speedTx), "workCh", fmt.Sprintf("%d/%d", len(workCh), cap(workCh)),
					"repeat ratio", fmt.Sprintf("%.2f%%", repeatRatio), "queue.len", rs.QueueLen(), "blk", stages.SyncMetrics[stages.Execution].GetValueUint64(),
					"buffer", fmt.Sprintf("%s/%s", common.ByteCount(sizeEstimate), common.ByteCount(commitThreshold)),
					"alloc", common.ByteCount(m.Alloc), "sys", common.ByteCount(m.Sys))
				if sizeEstimate >= commitThreshold {
					if err := commit(reconstWorkersCtx); err != nil {
						return err
					}
				}
			}
		}
	})

	var inputTxNum = startTxNum
	var b *types.Block
	var txKey [8]byte
	getHeaderFunc := func(hash common.Hash, number uint64) (h *types.Header) {
		var err error
		if err = chainDb.View(ctx, func(tx kv.Tx) error {
			h, err = blockReader.Header(ctx, tx, hash, number)
			if err != nil {
				return err
			}
			return nil

		}); err != nil {
			panic(err)
		}
		return h
	}

	if err := func() (err error) {
		defer func() {
			close(workCh)
			reconDone <- struct{}{} // Complete logging and committing go-routine
			if waitErr := g.Wait(); waitErr != nil {
				if err == nil {
					err = waitErr
				}
				return
			}
		}()

		for bn := startBlockNum; bn <= endBlockNum; bn++ {
			t = time.Now()
			b, err = blockWithSenders(ctx, chainDb, nil, blockReader, bn)
			if err != nil {
				return err
			}
			if b == nil {
				return fmt.Errorf("could not find block %d", bn)
			}
			txs := b.Transactions()
			header := b.HeaderNoCopy()
			skipAnalysis := core.SkipAnalysis(chainConfig, bn)
			signer := *types.MakeSigner(chainConfig, bn, header.Time)

			f := core.GetHashFn(header, getHeaderFunc)
			getHashFnMute := &sync.Mutex{}
			getHashFn := func(n uint64) common.Hash {
				getHashFnMute.Lock()
				defer getHashFnMute.Unlock()
				return f(n)
			}
			blockContext := core.NewEVMBlockContext(header, getHashFn, engine, nil /* author */, chainConfig)
			rules := chainConfig.Rules(bn, b.Time())

			for txIndex := -1; txIndex <= len(txs); txIndex++ {
				if bitmap.Contains(inputTxNum) {
					binary.BigEndian.PutUint64(txKey[:], inputTxNum)
					txTask := &state.TxTask{
						BlockNum:        bn,
						Header:          header,
						Coinbase:        b.Coinbase(),
						Uncles:          b.Uncles(),
						Rules:           rules,
						TxNum:           inputTxNum,
						Txs:             txs,
						TxIndex:         txIndex,
						BlockHash:       b.Hash(),
						SkipAnalysis:    skipAnalysis,
						Final:           txIndex == len(txs),
						GetHashFn:       getHashFn,
						EvmBlockContext: blockContext,
						Withdrawals:     b.Withdrawals(),
						Requests:        b.Requests(),
					}
					if txIndex >= 0 && txIndex < len(txs) {
						txTask.Tx = txs[txIndex]
						txTask.TxAsMessage, err = txTask.Tx.AsMessage(signer, header.BaseFee, txTask.Rules)
						if err != nil {
							return err
						}
						if sender, ok := txs[txIndex].GetSender(); ok {
							txTask.Sender = &sender
						}
					} else {
						txTask.Txs = txs
					}

					select {
					case workCh <- txTask:
					case <-reconstWorkersCtx.Done():
						// if ctx canceled, then maybe it's because of error in errgroup
						//
						// errgroup doesn't play with pattern where some 1 goroutine-producer is outside of errgroup
						// but RwTx doesn't allow move between goroutines
						return g.Wait()
					}
				}
				inputTxNum++
			}

			stages.SyncMetrics[stages.Execution].SetUint64(bn)
		}
		return err
	}(); err != nil {
		return err
	}

	for i := 0; i < workerCount; i++ {
		roTxs[i].Rollback()
	}
	if err := db.Update(ctx, func(tx kv.RwTx) error {
		if err := rs.Flush(tx); err != nil {
			return err
		}
		return nil
	}); err != nil {
		return err
	}

	plainStateCollector := etl.NewCollector(s.LogPrefix()+" recon plainState", dirs.Tmp, etl.NewSortableBuffer(etl.BufferOptimalSize), logger)
	defer plainStateCollector.Close()
	codeCollector := etl.NewCollector(s.LogPrefix()+" recon code", dirs.Tmp, etl.NewOldestEntryBuffer(etl.BufferOptimalSize), logger)
	defer codeCollector.Close()
	plainContractCollector := etl.NewCollector(s.LogPrefix()+" recon plainContract", dirs.Tmp, etl.NewSortableBuffer(etl.BufferOptimalSize), logger)
	defer plainContractCollector.Close()
	var transposedKey []byte

	if err := db.View(ctx, func(roTx kv.Tx) error {
		clear := kv.ReadAhead(ctx, db, &atomic.Bool{}, kv.PlainStateR, nil, math.MaxUint32)
		defer clear()
		if err := roTx.ForEach(kv.PlainStateR, nil, func(k, v []byte) error {
			transposedKey = append(transposedKey[:0], k[8:]...)
			transposedKey = append(transposedKey, k[:8]...)
			return plainStateCollector.Collect(transposedKey, v)
		}); err != nil {
			return err
		}
		clear2 := kv.ReadAhead(ctx, db, &atomic.Bool{}, kv.PlainStateD, nil, math.MaxUint32)
		defer clear2()
		if err := roTx.ForEach(kv.PlainStateD, nil, func(k, v []byte) error {
			transposedKey = append(transposedKey[:0], v...)
			transposedKey = append(transposedKey, k...)
			return plainStateCollector.Collect(transposedKey, nil)
		}); err != nil {
			return err
		}
		clear3 := kv.ReadAhead(ctx, db, &atomic.Bool{}, kv.CodeR, nil, math.MaxUint32)
		defer clear3()
		if err := roTx.ForEach(kv.CodeR, nil, func(k, v []byte) error {
			transposedKey = append(transposedKey[:0], k[8:]...)
			transposedKey = append(transposedKey, k[:8]...)
			return codeCollector.Collect(transposedKey, v)
		}); err != nil {
			return err
		}
		clear4 := kv.ReadAhead(ctx, db, &atomic.Bool{}, kv.CodeD, nil, math.MaxUint32)
		defer clear4()
		if err := roTx.ForEach(kv.CodeD, nil, func(k, v []byte) error {
			transposedKey = append(transposedKey[:0], v...)
			transposedKey = append(transposedKey, k...)
			return codeCollector.Collect(transposedKey, nil)
		}); err != nil {
			return err
		}
		clear5 := kv.ReadAhead(ctx, db, &atomic.Bool{}, kv.PlainContractR, nil, math.MaxUint32)
		defer clear5()
		if err := roTx.ForEach(kv.PlainContractR, nil, func(k, v []byte) error {
			transposedKey = append(transposedKey[:0], k[8:]...)
			transposedKey = append(transposedKey, k[:8]...)
			return plainContractCollector.Collect(transposedKey, v)
		}); err != nil {
			return err
		}
		clear6 := kv.ReadAhead(ctx, db, &atomic.Bool{}, kv.PlainContractD, nil, math.MaxUint32)
		defer clear6()
		if err := roTx.ForEach(kv.PlainContractD, nil, func(k, v []byte) error {
			transposedKey = append(transposedKey[:0], v...)
			transposedKey = append(transposedKey, k...)
			return plainContractCollector.Collect(transposedKey, nil)
		}); err != nil {
			return err
		}
		return nil
	}); err != nil {
		return err
	}
	if err := db.Update(ctx, func(tx kv.RwTx) error {
		if err := tx.ClearBucket(kv.PlainStateR); err != nil {
			return err
		}
		if err := tx.ClearBucket(kv.PlainStateD); err != nil {
			return err
		}
		if err := tx.ClearBucket(kv.CodeR); err != nil {
			return err
		}
		if err := tx.ClearBucket(kv.CodeD); err != nil {
			return err
		}
		if err := tx.ClearBucket(kv.PlainContractR); err != nil {
			return err
		}
		if err := tx.ClearBucket(kv.PlainContractD); err != nil {
			return err
		}
		return nil
	}); err != nil {
		return err
	}
	if err := chainDb.Update(ctx, func(tx kv.RwTx) error {
		var lastKey []byte
		var lastVal []byte
		if err := plainStateCollector.Load(tx, kv.PlainState, func(k, v []byte, table etl.CurrentTableReader, next etl.LoadNextFunc) error {
			if !bytes.Equal(k[:len(k)-8], lastKey) {
				if lastKey != nil {
					if e := next(lastKey, lastKey, lastVal); e != nil {
						return e
					}
				}
				lastKey = append(lastKey[:0], k[:len(k)-8]...)
			}
			if v == nil { // `nil` value means delete, `empty value []byte{}` means empty value
				lastVal = nil
			} else {
				lastVal = append(lastVal[:0], v...)
			}
			return nil
		}, etl.TransformArgs{}); err != nil {
			return err
		}
		plainStateCollector.Close()
		if lastKey != nil {
			if len(lastVal) > 0 {
				if e := tx.Put(kv.PlainState, lastKey, lastVal); e != nil {
					return e
				}
			} else {
				if e := tx.Delete(kv.PlainState, lastKey); e != nil {
					return e
				}
			}
		}
		lastKey = nil
		lastVal = nil
		if err := codeCollector.Load(tx, kv.Code, func(k, v []byte, table etl.CurrentTableReader, next etl.LoadNextFunc) error {
			if !bytes.Equal(k[:len(k)-8], lastKey) {
				if lastKey != nil {
					if e := next(lastKey, lastKey, lastVal); e != nil {
						return e
					}
				}
				lastKey = append(lastKey[:0], k[:len(k)-8]...)
			}
			if v == nil {
				lastVal = nil
			} else {
				lastVal = append(lastVal[:0], v...)
			}
			return nil
		}, etl.TransformArgs{}); err != nil {
			return err
		}
		codeCollector.Close()
		if lastKey != nil {
			if len(lastVal) > 0 {
				if e := tx.Put(kv.Code, lastKey, lastVal); e != nil {
					return e
				}
			} else {
				if e := tx.Delete(kv.Code, lastKey); e != nil {
					return e
				}
			}
		}
		lastKey = nil
		lastVal = nil
		if err := plainContractCollector.Load(tx, kv.PlainContractCode, func(k, v []byte, table etl.CurrentTableReader, next etl.LoadNextFunc) error {
			if !bytes.Equal(k[:len(k)-8], lastKey) {
				if lastKey != nil {
					if e := next(lastKey, lastKey, lastVal); e != nil {
						return e
					}
				}
				lastKey = append(lastKey[:0], k[:len(k)-8]...)
			}
			if v == nil {
				lastVal = nil
			} else {
				lastVal = append(lastVal[:0], v...)
			}
			return nil
		}, etl.TransformArgs{}); err != nil {
			return err
		}
		plainContractCollector.Close()
		if lastKey != nil {
			if len(lastVal) > 0 {
				if e := tx.Put(kv.PlainContractCode, lastKey, lastVal); e != nil {
					return e
				}
			} else {
				if e := tx.Delete(kv.PlainContractCode, lastKey); e != nil {
					return e
				}
			}
		}

		return nil
	}); err != nil {
		return err
	}
	return nil
}

func safeCloseTxTaskCh(ch chan *state.TxTask) {
	if ch == nil {
		return
	}
	select {
	case <-ch:
		// Channel was already closed
	default:
		close(ch)
	}
}

func ReconstituteState(ctx context.Context, s *StageState, dirs datadir.Dirs, workerCount int, batchSize datasize.ByteSize, chainDb kv.RwDB,
	blockReader services.FullBlockReader,
	logger log.Logger, agg *state2.Aggregator, engine consensus.Engine,
	chainConfig *chain.Config, genesis *types.Genesis) (err error) {
	startTime := time.Now()

	// force merge snapshots before reconstitution, to allign domains progress
	// un-finished merge can happen at "kill -9" during merge
	if err := agg.MergeLoop(ctx); err != nil {
		return err
	}

	// Incremental reconstitution, step by step (snapshot range by snapshot range)
	aggSteps, err := agg.MakeSteps()
	if err != nil {
		return err
	}
	if len(aggSteps) == 0 {
		return nil
	}
	lastStep := aggSteps[len(aggSteps)-1]
	txNumsReader := rawdbv3.TxNums.WithCustomReadTxNumFunc(freezeblocks.ReadTxNumFuncFromBlockReader(ctx, blockReader))
	var ok bool
	var blockNum uint64 // First block which is not covered by the history snapshot files
	var txNum uint64
	if err := chainDb.View(ctx, func(tx kv.Tx) error {
		_, toTxNum := lastStep.TxNumRange()
		ok, blockNum, err = txNumsReader.FindBlockNum(tx, toTxNum)
		if err != nil {
			return err
		}
		if !ok {
			lastBn, lastTn, _ := txNumsReader.Last(tx)
			return fmt.Errorf("blockNum for mininmaxTxNum=%d not found. See lastBlockNum=%d,lastTxNum=%d", toTxNum, lastBn, lastTn)
		}
		if blockNum == 0 {
			return errors.New("not enough transactions in the history data")
		}
		blockNum--
		txNum, err = txNumsReader.Max(tx, blockNum)
		if err != nil {
			return err
		}
		txNum++
		return nil
	}); err != nil {
		return err
	}

	logger.Info(fmt.Sprintf("[%s] Blocks execution, reconstitution", s.LogPrefix()), "fromBlock", s.BlockNumber, "toBlock", blockNum, "toTxNum", txNum)

	reconDbPath := filepath.Join(dirs.DataDir, "recondb")
	dir.Recreate(reconDbPath)
	db, err := kv2.NewMDBX(log.New()).Path(reconDbPath).
		Flags(func(u uint) uint {
			return mdbx.UtterlyNoSync | mdbx.NoMetaSync | mdbx.NoMemInit | mdbx.LifoReclaim | mdbx.WriteMap
		}).
		PageSize(uint64(8 * datasize.KB)).
		WithTableCfg(func(defaultBuckets kv.TableCfg) kv.TableCfg { return kv.ReconTablesCfg }).
		Open(ctx)
	if err != nil {
		return err
	}
	defer db.Close()
	defer os.RemoveAll(reconDbPath)

	for step, as := range aggSteps {
		logger.Info("Step of incremental reconstitution", "step", step+1, "out of", len(aggSteps), "workers", workerCount)
		if err := reconstituteStep(step+1 == len(aggSteps), workerCount, ctx, db,
			txNum, dirs, as, chainDb, blockReader, chainConfig, logger, genesis,
			engine, batchSize, s, blockNum, txNum,
		); err != nil {
			return err
		}
	}
	db.Close()
	plainStateCollector := etl.NewCollector(s.LogPrefix()+" recon plainState", dirs.Tmp, etl.NewSortableBuffer(etl.BufferOptimalSize), logger)
	defer plainStateCollector.Close()
	codeCollector := etl.NewCollector(s.LogPrefix()+" recon code", dirs.Tmp, etl.NewOldestEntryBuffer(etl.BufferOptimalSize), logger)
	defer codeCollector.Close()
	plainContractCollector := etl.NewCollector(s.LogPrefix()+" recon plainContract", dirs.Tmp, etl.NewSortableBuffer(etl.BufferOptimalSize), logger)
	defer plainContractCollector.Close()

	fillWorker := exec3.NewFillWorker(txNum, aggSteps[len(aggSteps)-1])
	t := time.Now()
	if err := fillWorker.FillAccounts(plainStateCollector); err != nil {
		return err
	}
	if time.Since(t) > 5*time.Second {
		logger.Info(fmt.Sprintf("[%s] Filled accounts", s.LogPrefix()), "took", time.Since(t))
	}
	t = time.Now()
	if err := fillWorker.FillStorage(plainStateCollector); err != nil {
		return err
	}
	if time.Since(t) > 5*time.Second {
		logger.Info(fmt.Sprintf("[%s] Filled storage", s.LogPrefix()), "took", time.Since(t))
	}
	t = time.Now()
	if err := fillWorker.FillCode(codeCollector, plainContractCollector); err != nil {
		return err
	}
	if time.Since(t) > 5*time.Second {
		logger.Info(fmt.Sprintf("[%s] Filled code", s.LogPrefix()), "took", time.Since(t))
	}

	// Load all collections into the main collector
	if err = chainDb.Update(ctx, func(tx kv.RwTx) error {
		if err = plainStateCollector.Load(tx, kv.PlainState, etl.IdentityLoadFunc, etl.TransformArgs{}); err != nil {
			return err
		}
		plainStateCollector.Close()
		if err = codeCollector.Load(tx, kv.Code, etl.IdentityLoadFunc, etl.TransformArgs{}); err != nil {
			return err
		}
		codeCollector.Close()
		if err = plainContractCollector.Load(tx, kv.PlainContractCode, etl.IdentityLoadFunc, etl.TransformArgs{}); err != nil {
			return err
		}
		plainContractCollector.Close()
		if err := s.Update(tx, blockNum); err != nil {
			return err
		}
		s.BlockNumber = blockNum
		return nil
	}); err != nil {
		return err
	}
	logger.Info(fmt.Sprintf("[%s] Reconstitution done", s.LogPrefix()), "in", time.Since(startTime))
	return nil
}<|MERGE_RESOLUTION|>--- conflicted
+++ resolved
@@ -900,11 +900,7 @@
 				txTask.CreateReceipt(applyTx)
 
 				if txTask.Final {
-<<<<<<< HEAD
-					if execStage.CurrentSyncCycle.Mode == stages.ApplyingBlocks && !execStage.CurrentSyncCycle.IsInitialCycle {
-=======
-					if !isMining && !inMemExec && !skipPostEvaluation && !execStage.CurrentSyncCycle.IsInitialCycle {
->>>>>>> 39b62b4f
+					if execStage.CurrentSyncCycle.Mode == stages.ApplyingBlocks && !skipPostEvaluation && !execStage.CurrentSyncCycle.IsInitialCycle {
 						cfg.notifications.RecentLogs.Add(blockReceipts)
 					}
 					checkReceipts := !cfg.vmConfig.StatelessExec && chainConfig.IsByzantium(txTask.BlockNum) && !cfg.vmConfig.NoReceipts && execStage.CurrentSyncCycle.Mode != stages.BlockProduction
