--- conflicted
+++ resolved
@@ -618,16 +618,13 @@
 			if err != nil {
 				return err
 			}
-<<<<<<< HEAD
 			fmt.Println("commitment", time.Since(start))
-=======
 
 			//if !bytes.Equal(rh, header.Root.Bytes()) {
 			//	logger.Error(fmt.Sprintf("[%s] Wrong trie root of block %d: %x, expected (from header): %x. Block hash: %x", execStage.LogPrefix(), header.Number.Uint64(), rh, header.Root.Bytes(), header.Hash()))
 			//	return errors.New("wrong trie root")
 			//}
 
->>>>>>> 34114fab
 			ts += time.Since(start)
 			aggTx.RestrictSubsetFileDeletions(false)
 			executor.domains().SavePastChangesetAccumulator(b.Hash(), blockNum, changeset)
