package stagedsync

import (
	"bytes"
	"container/heap"
	"context"
	"encoding/binary"
	"errors"
	"fmt"
	"os"
	"path/filepath"
	"runtime"
	"sync"
	"time"

	"github.com/VictoriaMetrics/metrics"
	"github.com/c2h5oh/datasize"
	"github.com/ledgerwatch/erigon-lib/chain"
	"github.com/ledgerwatch/erigon-lib/common"
	"github.com/ledgerwatch/erigon-lib/common/datadir"
	"github.com/ledgerwatch/erigon-lib/common/dbg"
	"github.com/ledgerwatch/erigon-lib/common/dir"
	"github.com/ledgerwatch/erigon-lib/etl"
	"github.com/ledgerwatch/erigon-lib/kv"
	kv2 "github.com/ledgerwatch/erigon-lib/kv/mdbx"
	"github.com/ledgerwatch/erigon-lib/kv/rawdbv3"
	libstate "github.com/ledgerwatch/erigon-lib/state"
	state2 "github.com/ledgerwatch/erigon-lib/state"
	"github.com/ledgerwatch/log/v3"
	"github.com/torquem-ch/mdbx-go/mdbx"
	atomic2 "go.uber.org/atomic"

	"github.com/ledgerwatch/erigon/cmd/state/exec22"
	"github.com/ledgerwatch/erigon/cmd/state/exec3"
	"github.com/ledgerwatch/erigon/common/math"
	"github.com/ledgerwatch/erigon/consensus"
	"github.com/ledgerwatch/erigon/core"
	"github.com/ledgerwatch/erigon/core/rawdb"
	"github.com/ledgerwatch/erigon/core/rawdb/rawdbhelpers"
	"github.com/ledgerwatch/erigon/core/state"
	"github.com/ledgerwatch/erigon/core/types"
	"github.com/ledgerwatch/erigon/eth/ethconfig"
	"github.com/ledgerwatch/erigon/eth/ethconfig/estimate"
	"github.com/ledgerwatch/erigon/eth/stagedsync/stages"
	"github.com/ledgerwatch/erigon/turbo/services"
)

var ExecStepsInDB = metrics.NewCounter(`exec_steps_in_db`) //nolint

func NewProgress(prevOutputBlockNum, commitThreshold uint64, workersCount int, logPrefix string) *Progress {
	return &Progress{prevTime: time.Now(), prevOutputBlockNum: prevOutputBlockNum, commitThreshold: commitThreshold, workersCount: workersCount, logPrefix: logPrefix}
}

type Progress struct {
	prevTime           time.Time
	prevCount          uint64
	prevOutputBlockNum uint64
	prevRepeatCount    uint64
	commitThreshold    uint64

	workersCount int
	logPrefix    string
}

func (p *Progress) Log(rs *state.StateV3, rwsLen int, queueSize, doneCount, inputBlockNum, outputBlockNum, outTxNum, repeatCount uint64, resultsSize uint64, resultCh chan *exec22.TxTask, idxStepsAmountInDB float64) {
	ExecStepsInDB.Set(uint64(idxStepsAmountInDB * 100))
	var m runtime.MemStats
	dbg.ReadMemStats(&m)
	sizeEstimate := rs.SizeEstimate()
	queueLen := rs.QueueLen()
	currentTime := time.Now()
	interval := currentTime.Sub(p.prevTime)
	speedTx := float64(doneCount-p.prevCount) / (float64(interval) / float64(time.Second))
	//speedBlock := float64(outputBlockNum-p.prevOutputBlockNum) / (float64(interval) / float64(time.Second))
	var repeatRatio float64
	if doneCount > p.prevCount {
		repeatRatio = 100.0 * float64(repeatCount-p.prevRepeatCount) / float64(doneCount-p.prevCount)
	}
	log.Info(fmt.Sprintf("[%s] Transaction replay", p.logPrefix),
		//"workers", workerCount,
		"blk", outputBlockNum,
		//"blk/s", fmt.Sprintf("%.1f", speedBlock),
		"tx/s", fmt.Sprintf("%.1f", speedTx),
		"pipe", fmt.Sprintf("%d/%d->%d/%d->%d/%d", queueLen, queueSize, rwsLen, queueSize, len(resultCh), cap(resultCh)),
		"resultsSize", common.ByteCount(resultsSize),
		"repeatRatio", fmt.Sprintf("%.2f%%", repeatRatio),
		"workers", p.workersCount,
		"buffer", fmt.Sprintf("%s/%s", common.ByteCount(sizeEstimate), common.ByteCount(p.commitThreshold)),
		"idxStepsInDB", fmt.Sprintf("%.2f", idxStepsAmountInDB),
		"inBlk", inputBlockNum,
		"step", fmt.Sprintf("%.1f", float64(outTxNum)/float64(ethconfig.HistoryV3AggregationStep)),
		"alloc", common.ByteCount(m.Alloc), "sys", common.ByteCount(m.Sys),
	)
	//var txNums []string
	//for _, t := range rws {
	//	txNums = append(txNums, fmt.Sprintf("%d", t.TxNum))
	//}
	//s := strings.Join(txNums, ",")
	//log.Info(fmt.Sprintf("[%s] Transaction replay queue", logPrefix), "txNums", s)

	p.prevTime = currentTime
	p.prevCount = doneCount
	p.prevOutputBlockNum = outputBlockNum
	p.prevRepeatCount = repeatCount
}

func ExecV3(ctx context.Context,
	execStage *StageState, u Unwinder, workerCount int, cfg ExecuteBlockCfg, applyTx kv.RwTx,
	parallel bool, rs *state.StateV3, logPrefix string,
	logger log.Logger,
	maxBlockNum uint64,
) error {
	batchSize, chainDb := cfg.batchSize, cfg.db
	blockReader := cfg.blockReader
	agg, engine := cfg.agg, cfg.engine
	chainConfig, genesis := cfg.chainConfig, cfg.genesis
	blockSnapshots := blockReader.(WithSnapshots).Snapshots()

	useExternalTx := applyTx != nil
	if !useExternalTx && !parallel {
		var err error
		applyTx, err = chainDb.BeginRw(ctx)
		if err != nil {
			return err
		}
		defer applyTx.Rollback()
	} else {
		if blockSnapshots.Cfg().Enabled {
			defer blockSnapshots.EnableMadvNormal().DisableReadAhead()
		}
	}

	var block, stageProgress uint64
	var maxTxNum uint64
	var outputTxNum = atomic2.NewUint64(0)
	var inputTxNum uint64
	if execStage.BlockNumber > 0 {
		stageProgress = execStage.BlockNumber
		block = execStage.BlockNumber + 1
	}
	if applyTx != nil {
		agg.SetTx(applyTx)
		if dbg.DiscardHistory() {
			defer agg.DiscardHistory().FinishWrites()
		} else {
			defer agg.StartWrites().FinishWrites()
		}

		var err error
		maxTxNum, err = rawdbv3.TxNums.Max(applyTx, maxBlockNum)
		if err != nil {
			return err
		}
		if block > 0 {
			_outputTxNum, err := rawdbv3.TxNums.Max(applyTx, execStage.BlockNumber)
			if err != nil {
				return err
			}
			outputTxNum.Store(_outputTxNum)
			outputTxNum.Inc()
			inputTxNum = outputTxNum.Load()
		}
	} else {
		if err := chainDb.View(ctx, func(tx kv.Tx) error {
			var err error
			maxTxNum, err = rawdbv3.TxNums.Max(tx, maxBlockNum)
			if err != nil {
				return err
			}
			if block > 0 {
				_outputTxNum, err := rawdbv3.TxNums.Max(tx, execStage.BlockNumber)
				if err != nil {
					return err
				}
				outputTxNum.Store(_outputTxNum)
				outputTxNum.Inc()
				inputTxNum = outputTxNum.Load()
			}
			return nil
		}); err != nil {
			return err
		}
	}
	agg.SetTxNum(inputTxNum)

	var outputBlockNum = syncMetrics[stages.Execution]
	var inputBlockNum = atomic2.NewUint64(0)
	var count uint64
	var repeatCount, triggerCount = atomic2.NewUint64(0), atomic2.NewUint64(0)
	var resultsSize = atomic2.NewInt64(0)
	var lock sync.RWMutex

	queueSize := workerCount // workerCount * 4 // when wait cond can be moved inside txs loop
	execWorkers, applyWorker, resultCh, stopWorkers, waitWorkers := exec3.NewWorkersPool(lock.RLocker(), ctx, parallel, chainDb, rs, blockReader, chainConfig, logger, genesis, engine, workerCount+1)
	defer stopWorkers()
	applyWorker.DiscardReadList()

	rws := &exec22.TxTaskQueue{}
	heap.Init(rws)
	var rwsLock sync.Mutex
	rwsReceiveCond := sync.NewCond(&rwsLock)

	commitThreshold := batchSize.Bytes()
	resultsThreshold := int64(batchSize.Bytes())
	progress := NewProgress(block, commitThreshold, workerCount, execStage.LogPrefix())
	logEvery := time.NewTicker(20 * time.Second)
	defer logEvery.Stop()
	pruneEvery := time.NewTicker(2 * time.Second)
	defer pruneEvery.Stop()

	applyLoopWg := sync.WaitGroup{} // to wait for finishing of applyLoop after applyCtx cancel
	defer applyLoopWg.Wait()

	applyLoopInner := func(ctx context.Context) error {
		tx, err := chainDb.BeginRo(ctx)
		if err != nil {
			return err
		}
		defer tx.Rollback()

		applyWorker.ResetTx(tx)

		notifyReceived := func() { rwsReceiveCond.Signal() }
		var t time.Time
		var lastBlockNum uint64
		for outputTxNum.Load() < maxTxNum {
			select {
			case <-ctx.Done():
				return ctx.Err()
			default:
			}

			select {
			case txTask, ok := <-resultCh:
				if !ok {
					return nil
				}
				rwsLock.Lock()
				resultsSize.Add(txTask.ResultsSize)
				heap.Push(rws, txTask)
			Drain:
				for {
					select {
					case txTask, ok := <-resultCh:
						if !ok {
							break Drain
						}
						resultsSize.Add(txTask.ResultsSize)
						heap.Push(rws, txTask)
					default:
						break Drain
					}
				}
<<<<<<< HEAD
				rwsLock.Unlock()
			}

			var conflicts, processedBlockNum uint64
			if err := func() error {
				rwsLock.Lock()
				defer rwsLock.Unlock()
				var err error
				conflicts, processedBlockNum, err = processResultQueue(rws, outputTxNum, rs, agg, tx, triggerCount, resultsSize, notifyReceived, applyWorker)
				if err != nil {
=======
				var processedTxNum, conflicts, processedBlockNum uint64
				if err := func() error {
					rwsLock.Lock()
					defer rwsLock.Unlock()
					resultsSize.Add(txTask.ResultsSize)
					heap.Push(rws, txTask)
					processedTxNum, conflicts, processedBlockNum, err = processResultQueue(rws, outputTxNum.Load(), rs, agg, tx, triggerCount, resultsSize, notifyReceived, applyWorker)
					if err != nil {
						return err
					}
					return nil
				}(); err != nil {
>>>>>>> 955d2761
					return err
				}
				return nil
			}(); err != nil {
				return err
			}
			repeatCount.Add(conflicts)
			if processedBlockNum > lastBlockNum {
				outputBlockNum.Set(processedBlockNum)
				if lastBlockNum > 0 {
					core.BlockExecutionTimer.UpdateDuration(t)
				}
<<<<<<< HEAD
				lastBlockNum = processedBlockNum
				t = time.Now()
=======
				if processedTxNum > 0 {
					outputTxNum.Store(processedTxNum)
				}
>>>>>>> 955d2761
			}
		}
		return nil
	}
	applyLoop := func(ctx context.Context, errCh chan error) {
		defer applyLoopWg.Done()
		if err := applyLoopInner(ctx); err != nil {
			if !errors.Is(err, context.Canceled) {
				errCh <- err
			}
		}
	}

	var rwLoopErrCh chan error

	var rwLoopWg sync.WaitGroup
	if parallel {
		// `rwLoop` lives longer than `applyLoop`
		rwLoop := func(ctx context.Context) error {
			tx, err := chainDb.BeginRw(ctx)
			if err != nil {
				return err
			}
			defer tx.Rollback()

			agg.SetTx(tx)
			if dbg.DiscardHistory() {
				defer agg.DiscardHistory().FinishWrites()
			} else {
				defer agg.StartWrites().FinishWrites()
			}

			defer applyLoopWg.Wait()
			applyCtx, cancelApplyCtx := context.WithCancel(ctx)
			defer cancelApplyCtx()
			applyLoopWg.Add(1)
			go applyLoop(applyCtx, rwLoopErrCh)
			for outputTxNum.Load() < maxTxNum {
				select {
				case <-ctx.Done():
					return ctx.Err()

				case <-logEvery.C:
					rwsLock.Lock()
					rwsLen := rws.Len()
					rwsLock.Unlock()

					stepsInDB := rawdbhelpers.IdxStepsCountV3(tx)
					progress.Log(rs, rwsLen, uint64(queueSize), rs.DoneCount(), inputBlockNum.Load(), outputBlockNum.Get(), outputTxNum.Load(), repeatCount.Load(), uint64(resultsSize.Load()), resultCh, stepsInDB)
				case <-pruneEvery.C:
					if rs.SizeEstimate() < commitThreshold {
						// too much steps in db will slow-down everything: flush and prune
						// it means better spend time for pruning, before flushing more data to db
						// also better do it now - instead of before Commit() - because Commit does block execution
						stepsInDB := rawdbhelpers.IdxStepsCountV3(tx)
						if stepsInDB > 5 && rs.SizeEstimate() < uint64(float64(commitThreshold)*0.2) {
							if err = agg.Prune(ctx, ethconfig.HistoryV3AggregationStep*2); err != nil { // prune part of retired data, before commit
								panic(err)
							}
						}

						if err = agg.Flush(ctx, tx); err != nil {
							return err
						}
						if err = agg.PruneWithTiemout(ctx, 1*time.Second); err != nil {
							return err
						}
						break
					}

					cancelApplyCtx()
					applyLoopWg.Wait()

					var t1, t2, t3, t4 time.Duration
					commitStart := time.Now()
					log.Info("Committing...")
					if err := func() error {
						rwsLock.Lock()
						defer rwsLock.Unlock()
						// Drain results (and process) channel because read sets do not carry over
						for {
							var drained bool
							for !drained {
								select {
								case txTask, ok := <-resultCh:
									if !ok {
										return nil
									}
									resultsSize.Add(txTask.ResultsSize)
									heap.Push(rws, txTask)
								default:
									drained = true
								}
							}
							applyWorker.ResetTx(tx)
							processedTxNum, conflicts, processedBlockNum, err := processResultQueue(rws, outputTxNum.Load(), rs, agg, tx, triggerCount, resultsSize, func() {}, applyWorker)
							if err != nil {
								return err
							}
							repeatCount.Add(conflicts)
							if processedBlockNum > 0 {
								outputBlockNum.Set(processedBlockNum)
							}
							if processedTxNum > 0 {
								outputTxNum.Store(processedTxNum)
							}

							if rws.Len() == 0 {
								break
							}
						}
						rwsReceiveCond.Signal()
						lock.Lock() // This is to prevent workers from starting work on any new txTask
						defer lock.Unlock()
						// Drain results channel because read sets do not carry over
						var drained bool
						for !drained {
							select {
							case txTask, ok := <-resultCh:
								if !ok {
									return nil
								}
								rs.AddWork(txTask)
							default:
								drained = true
							}
						}

						// Drain results queue as well
						for rws.Len() > 0 {
							txTask := heap.Pop(rws).(*exec22.TxTask)
							resultsSize.Add(-txTask.ResultsSize)
							rs.AddWork(txTask)
						}
						t1 = time.Since(commitStart)
						tt := time.Now()
						if err := rs.Flush(ctx, tx, logPrefix, logEvery); err != nil {
							return err
						}
						t2 = time.Since(tt)

						tt = time.Now()
						if err := agg.Flush(ctx, tx); err != nil {
							return err
						}
						t3 = time.Since(tt)

						if err = execStage.Update(tx, outputBlockNum.Get()); err != nil {
							return err
						}

						tx.CollectMetrics()
						tt = time.Now()
						if err = tx.Commit(); err != nil {
							return err
						}
						t4 = time.Since(tt)
						for i := 0; i < len(execWorkers); i++ {
							execWorkers[i].ResetTx(nil)
						}

						return nil
					}(); err != nil {
						return err
					}
					if tx, err = chainDb.BeginRw(ctx); err != nil {
						return err
					}
					defer tx.Rollback()
					agg.SetTx(tx)

					applyCtx, cancelApplyCtx = context.WithCancel(ctx)
					defer cancelApplyCtx()
					applyLoopWg.Add(1)
					go applyLoop(applyCtx, rwLoopErrCh)

					log.Info("Committed", "time", time.Since(commitStart), "drain", t1, "rs.flush", t2, "agg.flush", t3, "tx.commit", t4)
				}
			}
			if err = rs.Flush(ctx, tx, logPrefix, logEvery); err != nil {
				return err
			}
			if err = agg.Flush(ctx, tx); err != nil {
				return err
			}
			if err = execStage.Update(tx, outputBlockNum.Get()); err != nil {
				return err
			}
			//if err = execStage.Update(tx, stageProgress); err != nil {
			//	panic(err)
			//}
			if err = tx.Commit(); err != nil {
				return err
			}
			return nil
		}

		rwLoopErrCh = make(chan error, 1)

		defer rwLoopWg.Wait()
		rwLoopCtx, rwLoopCancel := context.WithCancel(ctx)
		defer rwLoopCancel()
		rwLoopWg.Add(1)
		go func() {
			defer close(rwLoopErrCh)
			defer rwLoopWg.Done()

			defer applyLoopWg.Wait()
			defer rs.Finish()

			if err := rwLoop(rwLoopCtx); err != nil {
				rwLoopErrCh <- err
			}
		}()
	}

	if block < blockSnapshots.BlocksAvailable() {
		agg.KeepInDB(0)
		defer agg.KeepInDB(ethconfig.HistoryV3AggregationStep)
	}

	getHeaderFunc := func(hash common.Hash, number uint64) (h *types.Header) {
		var err error
		if parallel {
			if err = chainDb.View(ctx, func(tx kv.Tx) error {
				h, err = blockReader.Header(ctx, tx, hash, number)
				if err != nil {
					return err
				}
				return nil
			}); err != nil {
				panic(err)
			}
			return h
		} else {
			h, err = blockReader.Header(ctx, applyTx, hash, number)
			if err != nil {
				panic(err)
			}
			return h
		}
	}
	if !parallel {
		applyWorker.ResetTx(applyTx)
	}

	_, isPoSa := cfg.engine.(consensus.PoSA)
	//isBor := cfg.chainConfig.Bor != nil

	var b *types.Block
	var blockNum uint64
	var err error
Loop:
	for blockNum = block; blockNum <= maxBlockNum; blockNum++ {
		inputBlockNum.Store(blockNum)
		b, err = blockWithSenders(chainDb, applyTx, blockReader, blockNum)
		if err != nil {
			return err
		}
		if b == nil {
			// TODO: panic here and see that overall prodcess deadlock
			return fmt.Errorf("nil block %d", blockNum)
		}
		txs := b.Transactions()
		header := b.HeaderNoCopy()
		skipAnalysis := core.SkipAnalysis(chainConfig, blockNum)
		signer := *types.MakeSigner(chainConfig, blockNum)

		f := core.GetHashFn(header, getHeaderFunc)
		getHashFnMute := &sync.Mutex{}
		getHashFn := func(n uint64) common.Hash {
			getHashFnMute.Lock()
			defer getHashFnMute.Unlock()
			return f(n)
		}
		blockContext := core.NewEVMBlockContext(header, getHashFn, engine, nil /* author */)

		if parallel {
			select {
			case err := <-rwLoopErrCh:
				if err != nil {
					return err
				}
			default:
			}

			func() {
				needWait := rs.QueueLen() > queueSize
				if !needWait {
					return
				}
				rwsLock.Lock()
				defer rwsLock.Unlock()
				for rs.QueueLen() > queueSize || rws.Len() > queueSize || resultsSize.Load() >= resultsThreshold || rs.SizeEstimate() >= commitThreshold {
					select {
					case <-ctx.Done():
						return
					default:
					}
					rwsReceiveCond.Wait()
				}
			}()
		}

		rules := chainConfig.Rules(blockNum, b.Time())
		var gasUsed uint64
		for txIndex := -1; txIndex <= len(txs); txIndex++ {

			// Do not oversend, wait for the result heap to go under certain size
			txTask := &exec22.TxTask{
				BlockNum:        blockNum,
				Header:          header,
				Coinbase:        b.Coinbase(),
				Uncles:          b.Uncles(),
				Rules:           rules,
				Txs:             txs,
				TxNum:           inputTxNum,
				TxIndex:         txIndex,
				BlockHash:       b.Hash(),
				SkipAnalysis:    skipAnalysis,
				Final:           txIndex == len(txs),
				GetHashFn:       getHashFn,
				EvmBlockContext: blockContext,
				Withdrawals:     b.Withdrawals(),
			}
			if txIndex >= 0 && txIndex < len(txs) {
				txTask.Tx = txs[txIndex]
				txTask.TxAsMessage, err = txTask.Tx.AsMessage(signer, header.BaseFee, txTask.Rules)
				if err != nil {
					panic(err)
				}

				if sender, ok := txs[txIndex].GetSender(); ok {
					txTask.Sender = &sender
				} else {
					sender, err := signer.Sender(txTask.Tx)
					if err != nil {
						return err
					}
					txTask.Sender = &sender
					log.Warn("[Execution] expencive lazy sender recovery", "blockNum", txTask.BlockNum, "txIdx", txTask.TxIndex)
				}
			}

			if parallel {
				if txTask.TxIndex >= 0 && txTask.TxIndex < len(txs) {
					if ok := rs.RegisterSender(txTask); ok {
						rs.AddWork(txTask)
					}
				} else {
					rs.AddWork(txTask)
				}
			} else {
				count++
				applyWorker.RunTxTask(txTask)
				if err := func() error {
					if txTask.Final && !isPoSa {
						gasUsed += txTask.UsedGas
						if gasUsed != txTask.Header.GasUsed {
							if txTask.BlockNum > 0 { //Disable check for genesis. Maybe need somehow improve it in future - to satisfy TestExecutionSpec
								return fmt.Errorf("gas used by execution: %d, in header: %d, headerNum=%d, %x", gasUsed, txTask.Header.GasUsed, txTask.Header.Number.Uint64(), txTask.Header.Hash())
							}
						}
						gasUsed = 0
					} else {
						gasUsed += txTask.UsedGas
					}
					return nil
				}(); err != nil {
					if errors.Is(err, context.Canceled) || errors.Is(err, common.ErrStopped) {
						return err
					} else {
						log.Warn(fmt.Sprintf("[%s] Execution failed", logPrefix), "block", blockNum, "hash", header.Hash().String(), "err", err)
						if cfg.hd != nil {
							cfg.hd.ReportBadHeaderPoS(header.Hash(), header.ParentHash)
						}
						if cfg.badBlockHalt {
							return err
						}
					}
					u.UnwindTo(blockNum-1, header.Hash())
					break Loop
				}

				if err := rs.ApplyState(applyTx, txTask, agg); err != nil {
					return fmt.Errorf("StateV3.Apply: %w", err)
				}
				triggerCount.Add(rs.CommitTxNum(txTask.Sender, txTask.TxNum))
				outputTxNum.Inc()

				if err := rs.ApplyHistory(txTask, agg); err != nil {
					return fmt.Errorf("StateV3.Apply: %w", err)
				}
			}
			stageProgress = blockNum
			inputTxNum++
		}

		if !parallel {
			outputBlockNum.Set(blockNum)

			select {
			case <-logEvery.C:
				stepsInDB := rawdbhelpers.IdxStepsCountV3(applyTx)
				progress.Log(rs, rws.Len(), uint64(queueSize), count, inputBlockNum.Load(), outputBlockNum.Get(), outputTxNum.Load(), repeatCount.Load(), uint64(resultsSize.Load()), resultCh, stepsInDB)
				if rs.SizeEstimate() < commitThreshold {
					break
				}

				var t1, t2, t3, t4 time.Duration
				commitStart := time.Now()
				if err := func() error {
					t1 = time.Since(commitStart)
					tt := time.Now()
					if err := rs.Flush(ctx, applyTx, logPrefix, logEvery); err != nil {
						return err
					}
					t2 = time.Since(tt)

					tt = time.Now()
					if err := agg.Flush(ctx, applyTx); err != nil {
						return err
					}
					t3 = time.Since(tt)

					if err = execStage.Update(applyTx, outputBlockNum.Get()); err != nil {
						return err
					}

					applyTx.CollectMetrics()

					return nil
				}(); err != nil {
					return err
				}
				log.Info("Committed", "time", time.Since(commitStart), "drain", t1, "rs.flush", t2, "agg.flush", t3, "tx.commit", t4)
			default:
			}
		}

		if blockSnapshots.Cfg().Produce {
			agg.BuildFilesInBackground()
		}
		select {
		case <-ctx.Done():
			return ctx.Err()
		default:
		}
	}

	if parallel {
		if err := <-rwLoopErrCh; err != nil {
			return err
		}
		rwLoopWg.Wait()
		waitWorkers()
	} else {
		if err = rs.Flush(ctx, applyTx, logPrefix, logEvery); err != nil {
			return err
		}
		if err = agg.Flush(ctx, applyTx); err != nil {
			return err
		}
		if err = execStage.Update(applyTx, stageProgress); err != nil {
			return err
		}
	}

	if blockSnapshots.Cfg().Produce {
		agg.BuildFilesInBackground()
	}

	if !useExternalTx && applyTx != nil {
		if err = applyTx.Commit(); err != nil {
			return err
		}
	}
	return nil
}
func blockWithSenders(db kv.RoDB, tx kv.Tx, blockReader services.BlockReader, blockNum uint64) (b *types.Block, err error) {
	if tx == nil {
		tx, err = db.BeginRo(context.Background())
		if err != nil {
			return nil, err
		}
		defer tx.Rollback()
	}
	blockHash, err := rawdb.ReadCanonicalHash(tx, blockNum)
	if err != nil {
		return nil, err
	}
	b, _, err = blockReader.BlockWithSenders(context.Background(), tx, blockHash, blockNum)
	if err != nil {
		return nil, err
	}
	return b, nil
}

func processResultQueue(rws *exec22.TxTaskQueue, outputTxNumIn uint64, rs *state.StateV3, agg *state2.AggregatorV3, applyTx kv.Tx, triggerCount *atomic2.Uint64, resultsSize *atomic2.Int64, onSuccess func(), applyWorker *exec3.Worker) (outputTxNum, conflicts, processedBlockNum uint64, err error) {
	var i int
	outputTxNum = outputTxNumIn
	for rws.Len() > 0 && (*rws)[0].TxNum == outputTxNum {
		txTask := heap.Pop(rws).(*exec22.TxTask)
		resultsSize.Add(-txTask.ResultsSize)
		if txTask.Error != nil || !rs.ReadsValid(txTask.ReadLists) {
			conflicts++

			if i > 0 {
				//send to re-exex
				rs.AddWork(txTask)
				continue
			}

			// resolve first conflict right here: it's faster and conflict-free
			applyWorker.RunTxTask(txTask)
			if txTask.Error != nil {
				return outputTxNum, conflicts, processedBlockNum, txTask.Error
			}
			i++
		}

		if err := rs.ApplyState(applyTx, txTask, agg); err != nil {
			return outputTxNum, conflicts, processedBlockNum, fmt.Errorf("StateV3.Apply: %w", err)
		}
		triggerCount.Add(rs.CommitTxNum(txTask.Sender, txTask.TxNum))
		outputTxNum++
		onSuccess()
		if err := rs.ApplyHistory(txTask, agg); err != nil {
			return outputTxNum, conflicts, processedBlockNum, fmt.Errorf("StateV3.Apply: %w", err)
		}
		//fmt.Printf("Applied %d block %d txIndex %d\n", txTask.TxNum, txTask.BlockNum, txTask.TxIndex)
		processedBlockNum = txTask.BlockNum
	}
	return outputTxNum, conflicts, processedBlockNum, nil
}

func reconstituteStep(last bool,
	workerCount int, ctx context.Context, db kv.RwDB, txNum uint64, dirs datadir.Dirs,
	as *libstate.AggregatorStep, chainDb kv.RwDB, blockReader services.FullBlockReader,
	chainConfig *chain.Config, logger log.Logger, genesis *core.Genesis, engine consensus.Engine,
	batchSize datasize.ByteSize, s *StageState, blockNum uint64, total uint64,
) error {
	var startOk, endOk bool
	startTxNum, endTxNum := as.TxNumRange()
	var startBlockNum, endBlockNum uint64 // First block which is not covered by the history snapshot files
	if err := chainDb.View(ctx, func(tx kv.Tx) (err error) {
		startOk, startBlockNum, err = rawdbv3.TxNums.FindBlockNum(tx, startTxNum)
		if err != nil {
			return err
		}
		if startBlockNum > 0 {
			startBlockNum--
			startTxNum, err = rawdbv3.TxNums.Min(tx, startBlockNum)
			if err != nil {
				return err
			}
		}
		endOk, endBlockNum, err = rawdbv3.TxNums.FindBlockNum(tx, endTxNum)
		if err != nil {
			return err
		}
		return nil
	}); err != nil {
		return err
	}
	if !startOk {
		return fmt.Errorf("step startTxNum not found in snapshot blocks: %d", startTxNum)
	}
	if !endOk {
		return fmt.Errorf("step endTxNum not found in snapshot blocks: %d", endTxNum)
	}
	if last {
		endBlockNum = blockNum
	}

	log.Info(fmt.Sprintf("[%s] Reconstitution", s.LogPrefix()), "startTxNum", startTxNum, "endTxNum", endTxNum, "startBlockNum", startBlockNum, "endBlockNum", endBlockNum)

	var maxTxNum = startTxNum

	workCh := make(chan *exec22.TxTask, workerCount*4)
	rs := state.NewReconState(workCh)
	scanWorker := exec3.NewScanWorker(txNum, as)

	t := time.Now()
	if err := scanWorker.BitmapAccounts(); err != nil {
		return err
	}
	if time.Since(t) > 5*time.Second {
		log.Info(fmt.Sprintf("[%s] Scan accounts history", s.LogPrefix()), "took", time.Since(t))
	}

	t = time.Now()
	if err := scanWorker.BitmapStorage(); err != nil {
		return err
	}
	if time.Since(t) > 5*time.Second {
		log.Info(fmt.Sprintf("[%s] Scan storage history", s.LogPrefix()), "took", time.Since(t))
	}

	t = time.Now()
	if err := scanWorker.BitmapCode(); err != nil {
		return err
	}
	if time.Since(t) > 5*time.Second {
		log.Info(fmt.Sprintf("[%s] Scan code history", s.LogPrefix()), "took", time.Since(t))
	}
	bitmap := scanWorker.Bitmap()

	var wg sync.WaitGroup
	logEvery := time.NewTicker(logInterval)
	defer logEvery.Stop()

	log.Info(fmt.Sprintf("[%s] Ready to replay", s.LogPrefix()), "transactions", bitmap.GetCardinality(), "out of", txNum)
	var lock sync.RWMutex
	reconWorkers := make([]*exec3.ReconWorker, workerCount)
	roTxs := make([]kv.Tx, workerCount)
	chainTxs := make([]kv.Tx, workerCount)
	defer func() {
		for i := 0; i < workerCount; i++ {
			if roTxs[i] != nil {
				roTxs[i].Rollback()
			}
			if chainTxs[i] != nil {
				chainTxs[i].Rollback()
			}
		}
	}()
	for i := 0; i < workerCount; i++ {
		var err error
		if roTxs[i], err = db.BeginRo(ctx); err != nil {
			return err
		}
		if chainTxs[i], err = chainDb.BeginRo(ctx); err != nil {
			return err
		}
	}
	for i := 0; i < workerCount; i++ {
		var localAs *libstate.AggregatorStep
		if i == 0 {
			localAs = as
		} else {
			localAs = as.Clone()
		}
		reconWorkers[i] = exec3.NewReconWorker(lock.RLocker(), &wg, rs, localAs, blockReader, chainConfig, logger, genesis, engine, chainTxs[i])
		reconWorkers[i].SetTx(roTxs[i])
		reconWorkers[i].SetChainTx(chainTxs[i])
	}
	wg.Add(workerCount)

	rollbackCount := uint64(0)
	prevCount := rs.DoneCount()
	for i := 0; i < workerCount; i++ {
		go reconWorkers[i].Run()
	}
	commitThreshold := batchSize.Bytes()
	prevRollbackCount := uint64(0)
	prevTime := time.Now()
	reconDone := make(chan struct{})
	//var bn uint64
	go func() {
		for {
			select {
			case <-reconDone:
				return
			case <-logEvery.C:
				var m runtime.MemStats
				dbg.ReadMemStats(&m)
				sizeEstimate := rs.SizeEstimate()
				maxTxNum = rs.MaxTxNum()
				count := rs.DoneCount()
				rollbackCount = rs.RollbackCount()
				currentTime := time.Now()
				interval := currentTime.Sub(prevTime)
				speedTx := float64(count-prevCount) / (float64(interval) / float64(time.Second))
				progress := 100.0 * float64(maxTxNum) / float64(total)
				stepProgress := 100.0 * float64(maxTxNum-startTxNum) / float64(endTxNum-startTxNum)
				var repeatRatio float64
				if count > prevCount {
					repeatRatio = 100.0 * float64(rollbackCount-prevRollbackCount) / float64(count-prevCount)
				}
				prevTime = currentTime
				prevCount = count
				prevRollbackCount = rollbackCount
				log.Info(fmt.Sprintf("[%s] State reconstitution", s.LogPrefix()), "overall progress", fmt.Sprintf("%.2f%%", progress),
					"step progress", fmt.Sprintf("%.2f%%", stepProgress),
					"tx/s", fmt.Sprintf("%.1f", speedTx), "workCh", fmt.Sprintf("%d/%d", len(workCh), cap(workCh)),
					"repeat ratio", fmt.Sprintf("%.2f%%", repeatRatio), "queue.len", rs.QueueLen(), "blk", syncMetrics[stages.Execution].Get(),
					"buffer", fmt.Sprintf("%s/%s", common.ByteCount(sizeEstimate), common.ByteCount(commitThreshold)),
					"alloc", common.ByteCount(m.Alloc), "sys", common.ByteCount(m.Sys))
				if sizeEstimate >= commitThreshold {
					t := time.Now()
					if err := func() error {
						lock.Lock()
						defer lock.Unlock()
						for i := 0; i < workerCount; i++ {
							roTxs[i].Rollback()
						}
						if err := db.Update(ctx, func(tx kv.RwTx) error {
							if err := rs.Flush(tx); err != nil {
								return err
							}
							return nil
						}); err != nil {
							return err
						}
						for i := 0; i < workerCount; i++ {
							var err error
							if roTxs[i], err = db.BeginRo(ctx); err != nil {
								return err
							}
							reconWorkers[i].SetTx(roTxs[i])
						}
						return nil
					}(); err != nil {
						panic(err)
					}
					log.Info(fmt.Sprintf("[%s] State reconstitution, commit", s.LogPrefix()), "took", time.Since(t))
				}
			}
		}
	}()

	var inputTxNum = startTxNum
	var b *types.Block
	var txKey [8]byte
	getHeaderFunc := func(hash common.Hash, number uint64) (h *types.Header) {
		var err error
		if err = chainDb.View(ctx, func(tx kv.Tx) error {
			h, err = blockReader.Header(ctx, tx, hash, number)
			if err != nil {
				return err
			}
			return nil

		}); err != nil {
			panic(err)
		}
		return h
	}

	var err error // avoid declare global mutable variable
	for bn := startBlockNum; bn <= endBlockNum; bn++ {
		t = time.Now()
		b, err = blockWithSenders(chainDb, nil, blockReader, bn)
		if err != nil {
			return err
		}
		if b == nil {
			fmt.Printf("could not find block %d\n", bn)
			panic("")
		}
		txs := b.Transactions()
		header := b.HeaderNoCopy()
		skipAnalysis := core.SkipAnalysis(chainConfig, bn)
		signer := *types.MakeSigner(chainConfig, bn)

		f := core.GetHashFn(header, getHeaderFunc)
		getHashFnMute := &sync.Mutex{}
		getHashFn := func(n uint64) common.Hash {
			getHashFnMute.Lock()
			defer getHashFnMute.Unlock()
			return f(n)
		}
		blockContext := core.NewEVMBlockContext(header, getHashFn, engine, nil /* author */)
		rules := chainConfig.Rules(bn, b.Time())

		for txIndex := -1; txIndex <= len(txs); txIndex++ {
			if bitmap.Contains(inputTxNum) {
				binary.BigEndian.PutUint64(txKey[:], inputTxNum)
				txTask := &exec22.TxTask{
					BlockNum:        bn,
					Header:          header,
					Coinbase:        b.Coinbase(),
					Uncles:          b.Uncles(),
					Rules:           rules,
					TxNum:           inputTxNum,
					Txs:             txs,
					TxIndex:         txIndex,
					BlockHash:       b.Hash(),
					SkipAnalysis:    skipAnalysis,
					Final:           txIndex == len(txs),
					GetHashFn:       getHashFn,
					EvmBlockContext: blockContext,
					Withdrawals:     b.Withdrawals(),
				}
				if txIndex >= 0 && txIndex < len(txs) {
					txTask.Tx = txs[txIndex]
					txTask.TxAsMessage, err = txTask.Tx.AsMessage(signer, header.BaseFee, txTask.Rules)
					if err != nil {
						return err
					}
					if sender, ok := txs[txIndex].GetSender(); ok {
						txTask.Sender = &sender
					}
				} else {
					txTask.Txs = txs
				}
				workCh <- txTask
			}
			inputTxNum++
		}

		core.BlockExecutionTimer.UpdateDuration(t)
		syncMetrics[stages.Execution].Set(bn)
		select {
		case <-ctx.Done():
			return ctx.Err()
		default:
		}
	}
	close(workCh)
	wg.Wait()
	reconDone <- struct{}{} // Complete logging and committing go-routine
	for i := 0; i < workerCount; i++ {
		roTxs[i].Rollback()
	}
	if err := db.Update(ctx, func(tx kv.RwTx) error {
		if err = rs.Flush(tx); err != nil {
			return err
		}
		return nil
	}); err != nil {
		return err
	}

	plainStateCollector := etl.NewCollector(fmt.Sprintf("%s recon plainState", s.LogPrefix()), dirs.Tmp, etl.NewSortableBuffer(etl.BufferOptimalSize))
	defer plainStateCollector.Close()
	codeCollector := etl.NewCollector(fmt.Sprintf("%s recon code", s.LogPrefix()), dirs.Tmp, etl.NewOldestEntryBuffer(etl.BufferOptimalSize))
	defer codeCollector.Close()
	plainContractCollector := etl.NewCollector(fmt.Sprintf("%s recon plainContract", s.LogPrefix()), dirs.Tmp, etl.NewSortableBuffer(etl.BufferOptimalSize))
	defer plainContractCollector.Close()
	var transposedKey []byte
	if err = db.View(ctx, func(roTx kv.Tx) error {
		kv.ReadAhead(ctx, db, atomic2.NewBool(false), kv.PlainStateR, nil, math.MaxUint32)
		if err = roTx.ForEach(kv.PlainStateR, nil, func(k, v []byte) error {
			transposedKey = append(transposedKey[:0], k[8:]...)
			transposedKey = append(transposedKey, k[:8]...)
			return plainStateCollector.Collect(transposedKey, v)
		}); err != nil {
			return err
		}
		kv.ReadAhead(ctx, db, atomic2.NewBool(false), kv.PlainStateD, nil, math.MaxUint32)
		if err = roTx.ForEach(kv.PlainStateD, nil, func(k, v []byte) error {
			transposedKey = append(transposedKey[:0], v...)
			transposedKey = append(transposedKey, k...)
			return plainStateCollector.Collect(transposedKey, nil)
		}); err != nil {
			return err
		}
		kv.ReadAhead(ctx, db, atomic2.NewBool(false), kv.CodeR, nil, math.MaxUint32)
		if err = roTx.ForEach(kv.CodeR, nil, func(k, v []byte) error {
			transposedKey = append(transposedKey[:0], k[8:]...)
			transposedKey = append(transposedKey, k[:8]...)
			return codeCollector.Collect(transposedKey, v)
		}); err != nil {
			return err
		}
		kv.ReadAhead(ctx, db, atomic2.NewBool(false), kv.CodeD, nil, math.MaxUint32)
		if err = roTx.ForEach(kv.CodeD, nil, func(k, v []byte) error {
			transposedKey = append(transposedKey[:0], v...)
			transposedKey = append(transposedKey, k...)
			return codeCollector.Collect(transposedKey, nil)
		}); err != nil {
			return err
		}
		kv.ReadAhead(ctx, db, atomic2.NewBool(false), kv.PlainContractR, nil, math.MaxUint32)
		if err = roTx.ForEach(kv.PlainContractR, nil, func(k, v []byte) error {
			transposedKey = append(transposedKey[:0], k[8:]...)
			transposedKey = append(transposedKey, k[:8]...)
			return plainContractCollector.Collect(transposedKey, v)
		}); err != nil {
			return err
		}
		kv.ReadAhead(ctx, db, atomic2.NewBool(false), kv.PlainContractD, nil, math.MaxUint32)
		if err = roTx.ForEach(kv.PlainContractD, nil, func(k, v []byte) error {
			transposedKey = append(transposedKey[:0], v...)
			transposedKey = append(transposedKey, k...)
			return plainContractCollector.Collect(transposedKey, nil)
		}); err != nil {
			return err
		}
		return nil
	}); err != nil {
		return err
	}
	if err = db.Update(ctx, func(tx kv.RwTx) error {
		if err = tx.ClearBucket(kv.PlainStateR); err != nil {
			return err
		}
		if err = tx.ClearBucket(kv.PlainStateD); err != nil {
			return err
		}
		if err = tx.ClearBucket(kv.CodeR); err != nil {
			return err
		}
		if err = tx.ClearBucket(kv.CodeD); err != nil {
			return err
		}
		if err = tx.ClearBucket(kv.PlainContractR); err != nil {
			return err
		}
		if err = tx.ClearBucket(kv.PlainContractD); err != nil {
			return err
		}
		return nil
	}); err != nil {
		return err
	}
	if err = chainDb.Update(ctx, func(tx kv.RwTx) error {
		var lastKey []byte
		var lastVal []byte
		if err = plainStateCollector.Load(tx, kv.PlainState, func(k, v []byte, table etl.CurrentTableReader, next etl.LoadNextFunc) error {
			if !bytes.Equal(k[:len(k)-8], lastKey) {
				if lastKey != nil {
					if e := next(lastKey, lastKey, lastVal); e != nil {
						return e
					}
				}
				lastKey = append(lastKey[:0], k[:len(k)-8]...)
			}
			lastVal = append(lastVal[:0], v...)
			return nil
		}, etl.TransformArgs{}); err != nil {
			return err
		}
		plainStateCollector.Close()
		if lastKey != nil {
			if len(lastVal) > 0 {
				if e := tx.Put(kv.PlainState, lastKey, lastVal); e != nil {
					return e
				}
			} else {
				if e := tx.Delete(kv.PlainState, lastKey); e != nil {
					return e
				}
			}
		}
		lastKey = nil
		lastVal = nil
		if err = codeCollector.Load(tx, kv.Code, func(k, v []byte, table etl.CurrentTableReader, next etl.LoadNextFunc) error {
			if !bytes.Equal(k[:len(k)-8], lastKey) {
				if lastKey != nil {
					if e := next(lastKey, lastKey, lastVal); e != nil {
						return e
					}
				}
				lastKey = append(lastKey[:0], k[:len(k)-8]...)
			}
			lastVal = append(lastVal[:0], v...)
			return nil
		}, etl.TransformArgs{}); err != nil {
			return err
		}
		codeCollector.Close()
		if lastKey != nil {
			if len(lastVal) > 0 {
				if e := tx.Put(kv.Code, lastKey, lastVal); e != nil {
					return e
				}
			} else {
				if e := tx.Delete(kv.Code, lastKey); e != nil {
					return e
				}
			}
		}
		lastKey = nil
		lastVal = nil
		if err = plainContractCollector.Load(tx, kv.PlainContractCode, func(k, v []byte, table etl.CurrentTableReader, next etl.LoadNextFunc) error {
			if !bytes.Equal(k[:len(k)-8], lastKey) {
				if lastKey != nil {
					if e := next(lastKey, lastKey, lastVal); e != nil {
						return e
					}
				}
				lastKey = append(lastKey[:0], k[:len(k)-8]...)
			}
			lastVal = append(lastVal[:0], v...)
			return nil
		}, etl.TransformArgs{}); err != nil {
			return err
		}
		plainContractCollector.Close()
		if lastKey != nil {
			if len(lastVal) > 0 {
				if e := tx.Put(kv.PlainContractCode, lastKey, lastVal); e != nil {
					return e
				}
			} else {
				if e := tx.Delete(kv.PlainContractCode, lastKey); e != nil {
					return e
				}
			}
		}

		return nil
	}); err != nil {
		return err
	}
	return nil
}

func ReconstituteState(ctx context.Context, s *StageState, dirs datadir.Dirs, workerCount int, batchSize datasize.ByteSize, chainDb kv.RwDB,
	blockReader services.FullBlockReader,
	logger log.Logger, agg *state2.AggregatorV3, engine consensus.Engine,
	chainConfig *chain.Config, genesis *core.Genesis) (err error) {
	startTime := time.Now()
	defer agg.EnableMadvNormal().DisableReadAhead()
	blockSnapshots := blockReader.(WithSnapshots).Snapshots()
	defer blockSnapshots.EnableReadAhead().DisableReadAhead()

	// force merge snapshots before reconstitution, to allign domains progress
	// un-finished merge can happen at "kill -9" during merge
	if err := agg.MergeLoop(ctx, estimate.CompressSnapshot.Workers()); err != nil {
		return err
	}

	// Incremental reconstitution, step by step (snapshot range by snapshot range)
	aggSteps, err := agg.MakeSteps()
	if err != nil {
		return err
	}
	if len(aggSteps) == 0 {
		return nil
	}
	lastStep := aggSteps[len(aggSteps)-1]

	var ok bool
	var blockNum uint64 // First block which is not covered by the history snapshot files
	var txNum uint64
	if err := chainDb.View(ctx, func(tx kv.Tx) error {
		_, toTxNum := lastStep.TxNumRange()
		ok, blockNum, err = rawdbv3.TxNums.FindBlockNum(tx, toTxNum)
		if err != nil {
			return err
		}
		if !ok {
			return fmt.Errorf("blockNum for mininmaxTxNum=%d not found", toTxNum)
		}
		if blockNum == 0 {
			return fmt.Errorf("not enough transactions in the history data")
		}
		blockNum--
		txNum, err = rawdbv3.TxNums.Max(tx, blockNum)
		if err != nil {
			return err
		}
		txNum++
		return nil
	}); err != nil {
		return err
	}

	log.Info(fmt.Sprintf("[%s] Blocks execution, reconstitution", s.LogPrefix()), "fromBlock", s.BlockNumber, "toBlock", blockNum, "toTxNum", txNum)

	reconDbPath := filepath.Join(dirs.DataDir, "recondb")
	dir.Recreate(reconDbPath)
	db, err := kv2.NewMDBX(log.New()).Path(reconDbPath).
		Flags(func(u uint) uint {
			return mdbx.UtterlyNoSync | mdbx.NoMetaSync | mdbx.NoMemInit | mdbx.LifoReclaim | mdbx.WriteMap
		}).
		PageSize(uint64(8 * datasize.KB)).
		WithTableCfg(func(defaultBuckets kv.TableCfg) kv.TableCfg { return kv.ReconTablesCfg }).
		Open()
	if err != nil {
		return err
	}
	defer db.Close()
	defer os.RemoveAll(reconDbPath)

	for step, as := range aggSteps {
		log.Info("Step of incremental reconstitution", "step", step+1, "out of", len(aggSteps), "workers", workerCount)
		if err := reconstituteStep(step+1 == len(aggSteps), workerCount, ctx, db,
			txNum, dirs, as, chainDb, blockReader, chainConfig, logger, genesis,
			engine, batchSize, s, blockNum, txNum,
		); err != nil {
			return err
		}
	}
	db.Close()
	plainStateCollector := etl.NewCollector(fmt.Sprintf("%s recon plainState", s.LogPrefix()), dirs.Tmp, etl.NewSortableBuffer(etl.BufferOptimalSize))
	defer plainStateCollector.Close()
	codeCollector := etl.NewCollector(fmt.Sprintf("%s recon code", s.LogPrefix()), dirs.Tmp, etl.NewOldestEntryBuffer(etl.BufferOptimalSize))
	defer codeCollector.Close()
	plainContractCollector := etl.NewCollector(fmt.Sprintf("%s recon plainContract", s.LogPrefix()), dirs.Tmp, etl.NewSortableBuffer(etl.BufferOptimalSize))
	defer plainContractCollector.Close()

	fillWorker := exec3.NewFillWorker(txNum, aggSteps[len(aggSteps)-1])
	t := time.Now()
	fillWorker.FillAccounts(plainStateCollector)
	if time.Since(t) > 5*time.Second {
		log.Info(fmt.Sprintf("[%s] Filled accounts", s.LogPrefix()), "took", time.Since(t))
	}
	t = time.Now()
	fillWorker.FillStorage(plainStateCollector)
	if time.Since(t) > 5*time.Second {
		log.Info(fmt.Sprintf("[%s] Filled storage", s.LogPrefix()), "took", time.Since(t))
	}
	t = time.Now()
	fillWorker.FillCode(codeCollector, plainContractCollector)
	if time.Since(t) > 5*time.Second {
		log.Info(fmt.Sprintf("[%s] Filled code", s.LogPrefix()), "took", time.Since(t))
	}

	// Load all collections into the main collector
	if err = chainDb.Update(ctx, func(tx kv.RwTx) error {
		if err = plainStateCollector.Load(tx, kv.PlainState, etl.IdentityLoadFunc, etl.TransformArgs{}); err != nil {
			return err
		}
		plainStateCollector.Close()
		if err = codeCollector.Load(tx, kv.Code, etl.IdentityLoadFunc, etl.TransformArgs{}); err != nil {
			return err
		}
		codeCollector.Close()
		if err = plainContractCollector.Load(tx, kv.PlainContractCode, etl.IdentityLoadFunc, etl.TransformArgs{}); err != nil {
			return err
		}
		plainContractCollector.Close()
		if err := s.Update(tx, blockNum); err != nil {
			return err
		}
		s.BlockNumber = blockNum
		return nil
	}); err != nil {
		return err
	}
	log.Info(fmt.Sprintf("[%s] Reconstitution done", s.LogPrefix()), "in", time.Since(startTime))
	return nil
}<|MERGE_RESOLUTION|>--- conflicted
+++ resolved
@@ -251,31 +251,16 @@
 						break Drain
 					}
 				}
-<<<<<<< HEAD
 				rwsLock.Unlock()
 			}
 
-			var conflicts, processedBlockNum uint64
+			var processedTxNum, conflicts, processedBlockNum uint64
 			if err := func() error {
 				rwsLock.Lock()
 				defer rwsLock.Unlock()
 				var err error
-				conflicts, processedBlockNum, err = processResultQueue(rws, outputTxNum, rs, agg, tx, triggerCount, resultsSize, notifyReceived, applyWorker)
+				processedTxNum, conflicts, processedBlockNum, err = processResultQueue(rws, outputTxNum.Load(), rs, agg, tx, triggerCount, resultsSize, notifyReceived, applyWorker)
 				if err != nil {
-=======
-				var processedTxNum, conflicts, processedBlockNum uint64
-				if err := func() error {
-					rwsLock.Lock()
-					defer rwsLock.Unlock()
-					resultsSize.Add(txTask.ResultsSize)
-					heap.Push(rws, txTask)
-					processedTxNum, conflicts, processedBlockNum, err = processResultQueue(rws, outputTxNum.Load(), rs, agg, tx, triggerCount, resultsSize, notifyReceived, applyWorker)
-					if err != nil {
-						return err
-					}
-					return nil
-				}(); err != nil {
->>>>>>> 955d2761
 					return err
 				}
 				return nil
@@ -288,15 +273,13 @@
 				if lastBlockNum > 0 {
 					core.BlockExecutionTimer.UpdateDuration(t)
 				}
-<<<<<<< HEAD
 				lastBlockNum = processedBlockNum
 				t = time.Now()
-=======
-				if processedTxNum > 0 {
-					outputTxNum.Store(processedTxNum)
-				}
->>>>>>> 955d2761
-			}
+			}
+			if processedTxNum > 0 {
+				outputTxNum.Store(processedTxNum)
+			}
+
 		}
 		return nil
 	}
