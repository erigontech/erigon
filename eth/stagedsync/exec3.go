// Copyright 2024 The Erigon Authors
// This file is part of Erigon.
//
// Erigon is free software: you can redistribute it and/or modify
// it under the terms of the GNU Lesser General Public License as published by
// the Free Software Foundation, either version 3 of the License, or
// (at your option) any later version.
//
// Erigon is distributed in the hope that it will be useful,
// but WITHOUT ANY WARRANTY; without even the implied warranty of
// MERCHANTABILITY or FITNESS FOR A PARTICULAR PURPOSE. See the
// GNU Lesser General Public License for more details.
//
// You should have received a copy of the GNU Lesser General Public License
// along with Erigon. If not, see <http://www.gnu.org/licenses/>.

package stagedsync

import (
	"bytes"
	"context"
	"encoding/binary"
	"errors"
	"fmt"
	rand2 "golang.org/x/exp/rand"
	"runtime"
	"sync"
	"sync/atomic"
	"time"

	"github.com/erigontech/erigon/core/rawdb/rawtemporaldb"

	"github.com/erigontech/erigon-lib/common"
	"github.com/erigontech/erigon-lib/common/cmp"
	"github.com/erigontech/erigon-lib/common/dbg"
	metrics2 "github.com/erigontech/erigon-lib/common/metrics"
	"github.com/erigontech/erigon-lib/config3"
	"github.com/erigontech/erigon-lib/kv"
	"github.com/erigontech/erigon-lib/kv/rawdbv3"
	"github.com/erigontech/erigon-lib/log/v3"
	"github.com/erigontech/erigon-lib/metrics"
	state2 "github.com/erigontech/erigon-lib/state"
	"github.com/erigontech/erigon-lib/wrap"
	"github.com/erigontech/erigon/core"
	"github.com/erigontech/erigon/core/rawdb"
	"github.com/erigontech/erigon/core/rawdb/rawdbhelpers"
	"github.com/erigontech/erigon/core/state"
	"github.com/erigontech/erigon/core/types"
	"github.com/erigontech/erigon/core/types/accounts"
	"github.com/erigontech/erigon/eth/ethconfig/estimate"
	"github.com/erigontech/erigon/eth/stagedsync/stages"
	"github.com/erigontech/erigon/turbo/services"
	"github.com/erigontech/erigon/turbo/shards"
	"github.com/erigontech/erigon/turbo/snapshotsync/freezeblocks"
)

var (
	mxExecStepsInDB    = metrics.NewGauge(`exec_steps_in_db`) //nolint
	mxExecRepeats      = metrics.NewCounter(`exec_repeats`)   //nolint
	mxExecTriggers     = metrics.NewCounter(`exec_triggers`)  //nolint
	mxExecTransactions = metrics.NewCounter(`exec_txns`)
	mxExecGas          = metrics.NewCounter(`exec_gas`)
	mxExecBlocks       = metrics.NewGauge("exec_blocks")

	mxMgas = metrics.NewGauge(`exec_mgas`)
)

const (
	changesetSafeRange = 32 // Safety net for long-sync, keep last 32 changesets
)

func NewProgress(prevOutputBlockNum, commitThreshold uint64, workersCount int, updateMetrics bool, logPrefix string, logger log.Logger) *Progress {
	return &Progress{prevTime: time.Now(), prevOutputBlockNum: prevOutputBlockNum, commitThreshold: commitThreshold, workersCount: workersCount, logPrefix: logPrefix, logger: logger}
}

type Progress struct {
	prevTime           time.Time
	prevTxCount        uint64
	prevGasUsed        uint64
	prevOutputBlockNum uint64
	prevRepeatCount    uint64
	commitThreshold    uint64

	workersCount int
	logPrefix    string
	logger       log.Logger
}

func (p *Progress) Log(suffix string, rs *state.StateV3, in *state.QueueWithRetry, rws *state.ResultsQueue, txCount uint64, gas uint64, inputBlockNum uint64, outputBlockNum uint64, outTxNum uint64, repeatCount uint64, idxStepsAmountInDB float64, shouldGenerateChangesets bool) {
	mxExecStepsInDB.Set(idxStepsAmountInDB * 100)
	var m runtime.MemStats
	dbg.ReadMemStats(&m)
	sizeEstimate := rs.SizeEstimate()
	currentTime := time.Now()
	interval := currentTime.Sub(p.prevTime)
	//var repeatRatio float64
	//if doneCount > p.prevCount {
	//	repeatRatio = 100.0 * float64(repeatCount-p.prevRepeatCount) / float64(doneCount-p.prevCount)
	//}

	if len(suffix) > 0 {
		suffix = " " + suffix
	}

	if shouldGenerateChangesets {
		suffix += " Commit every block"
	}

	gasSec := uint64(float64(gas-p.prevGasUsed) / interval.Seconds())
	txSec := uint64(float64(txCount-p.prevTxCount) / interval.Seconds())
	diffBlocks := max(int(outputBlockNum)-int(p.prevOutputBlockNum)+1, 0)

	p.logger.Info(fmt.Sprintf("[%s]"+suffix, p.logPrefix),
		"blk", outputBlockNum,
		"blks", diffBlocks,
		"blk/s", fmt.Sprintf("%.1f", float64(diffBlocks)/interval.Seconds()),
		"txs", txCount-p.prevTxCount,
		"tx/s", common.PrettyCounter(txSec),
		"gas/s", common.PrettyCounter(gasSec),
		//"pipe", fmt.Sprintf("(%d+%d)->%d/%d->%d/%d", in.NewTasksLen(), in.RetriesLen(), rws.ResultChLen(), rws.ResultChCap(), rws.Len(), rws.Limit()),
		//"repeatRatio", fmt.Sprintf("%.2f%%", repeatRatio),
		//"workers", p.workersCount,
		"buf", fmt.Sprintf("%s/%s", common.ByteCount(sizeEstimate), common.ByteCount(p.commitThreshold)),
		"stepsInDB", fmt.Sprintf("%.2f", idxStepsAmountInDB),
		"step", fmt.Sprintf("%.1f", float64(outTxNum)/float64(config3.HistoryV3AggregationStep)),
		"alloc", common.ByteCount(m.Alloc), "sys", common.ByteCount(m.Sys),
	)

	p.prevTime = currentTime
	p.prevTxCount = txCount
	p.prevGasUsed = gas
	p.prevOutputBlockNum = outputBlockNum
	p.prevRepeatCount = repeatCount
}

func ExecV3(ctx context.Context,
	execStage *StageState, u Unwinder, workerCount int, cfg ExecuteBlockCfg, txc wrap.TxContainer,
	parallel bool, //nolint
	maxBlockNum uint64,
	logger log.Logger,
	initialCycle bool,
	isMining bool,
) error {
	// TODO: e35 doesn't support parallel-exec yet
	parallel = false //nolint

	batchSize := cfg.batchSize
	chainDb := cfg.db
	blockReader := cfg.blockReader
	engine := cfg.engine
	chainConfig := cfg.chainConfig
	totalGasUsed := uint64(0)
	start := time.Now()
	defer func() {
		if totalGasUsed > 0 {
			mxMgas.Set((float64(totalGasUsed) / 1e6) / time.Since(start).Seconds())
		}
	}()

	applyTx := txc.Tx
	useExternalTx := applyTx != nil
	if !useExternalTx {
		if !parallel {
			var err error
			applyTx, err = chainDb.BeginRw(ctx) //nolint
			if err != nil {
				return err
			}
			defer func() { // need callback - because tx may be committed
				applyTx.Rollback()
			}()
		}
	}
	agg := cfg.db.(state2.HasAgg).Agg().(*state2.Aggregator)
	if initialCycle {
		agg.SetCollateAndBuildWorkers(min(2, estimate.StateV3Collate.Workers()))
		agg.SetCompressWorkers(estimate.CompressSnapshot.Workers())
	} else {
		agg.SetCompressWorkers(1)
		agg.SetCollateAndBuildWorkers(1)
	}

	pruneNonEssentials := cfg.prune.History.Enabled() && cfg.prune.History.PruneTo(execStage.BlockNumber) == execStage.BlockNumber

	var err error
	inMemExec := txc.Doms != nil
	var doms *state2.SharedDomains
	if inMemExec {
		doms = txc.Doms
	} else {
		var err error
		doms, err = state2.NewSharedDomains(applyTx, log.New())
		// if we are behind the commitment, we can't execute anything
		// this can heppen if progress in domain is higher than progress in blocks
		if errors.Is(err, state2.ErrBehindCommitment) {
			return nil
		}
		if err != nil {
			return err
		}
		defer doms.Close()
	}
	txNumInDB := doms.TxNum()

	txNumsReader := rawdbv3.TxNums.WithCustomReadTxNumFunc(freezeblocks.ReadTxNumFuncFromBlockReader(ctx, cfg.blockReader))

	var (
		inputTxNum    = doms.TxNum()
		stageProgress = execStage.BlockNumber
		outputTxNum   = atomic.Uint64{}
		blockComplete = atomic.Bool{}

		offsetFromBlockBeginning uint64
		blockNum, maxTxNum       uint64
	)
	blockComplete.Store(true)

	nothingToExec := func(applyTx kv.Tx) (bool, error) {
		_, lastTxNum, err := txNumsReader.Last(applyTx)
		if err != nil {
			return false, err
		}
		return lastTxNum == inputTxNum, nil
	}
	// Cases:
	//  1. Snapshots > ExecutionStage: snapshots can have half-block data `10.4`. Get right txNum from SharedDomains (after SeekCommitment)
	//  2. ExecutionStage > Snapshots: no half-block data possible. Rely on DB.
	restoreTxNum := func(applyTx kv.Tx) error {
		var err error
		maxTxNum, err = txNumsReader.Max(applyTx, maxBlockNum)
		if err != nil {
			return err
		}
		ok, _blockNum, err := txNumsReader.FindBlockNum(applyTx, doms.TxNum())
		if err != nil {
			return err
		}
		if !ok {
			_lb, _lt, _ := txNumsReader.Last(applyTx)
			_fb, _ft, _ := txNumsReader.First(applyTx)
			return fmt.Errorf("seems broken TxNums index not filled. can't find blockNum of txNum=%d; in db: (%d-%d, %d-%d)", inputTxNum, _fb, _lb, _ft, _lt)
		}
		{
			_max, _ := txNumsReader.Max(applyTx, _blockNum)
			if doms.TxNum() == _max {
				_blockNum++
			}
		}

		_min, err := txNumsReader.Min(applyTx, _blockNum)
		if err != nil {
			return err
		}

		if doms.TxNum() > _min {
			// if stopped in the middle of the block: start from beginning of block.
			// first part will be executed in HistoryExecution mode
			offsetFromBlockBeginning = doms.TxNum() - _min
		}

		inputTxNum = _min
		outputTxNum.Store(inputTxNum)

		//_max, _ := txNumsReader.Max(applyTx, blockNum)
		//fmt.Printf("[commitment] found domain.txn %d, inputTxn %d, offset %d. DB found block %d {%d, %d}\n", doms.TxNum(), inputTxNum, offsetFromBlockBeginning, blockNum, _min, _max)
		doms.SetBlockNum(_blockNum)
		doms.SetTxNum(inputTxNum)
		return nil
	}
	if applyTx != nil {
		if _nothing, err := nothingToExec(applyTx); err != nil {
			return err
		} else if _nothing {
			return nil
		}

		if err := restoreTxNum(applyTx); err != nil {
			return err
		}
	} else {
		var _nothing bool
		if err := chainDb.View(ctx, func(tx kv.Tx) (err error) {
			if _nothing, err = nothingToExec(applyTx); err != nil {
				return err
			} else if _nothing {
				return nil
			}

			return restoreTxNum(applyTx)
		}); err != nil {
			return err
		}
		if _nothing {
			return nil
		}
	}

	ts := time.Duration(0)
	blockNum = doms.BlockNum()
	outputTxNum.Store(doms.TxNum())

	if maxBlockNum < blockNum {
		return nil
	}

	shouldGenerateChangesets := maxBlockNum-blockNum <= changesetSafeRange || cfg.keepAllChangesets
	if blockNum < cfg.blockReader.FrozenBlocks() {
		shouldGenerateChangesets = false
	}

	if maxBlockNum > blockNum+16 {
		log.Info(fmt.Sprintf("[%s] starting", execStage.LogPrefix()),
			"from", blockNum, "to", maxBlockNum, "fromTxNum", doms.TxNum(), "offsetFromBlockBeginning", offsetFromBlockBeginning, "initialCycle", initialCycle, "useExternalTx", useExternalTx)
	}

	agg.BuildFilesInBackground(outputTxNum.Load())

	var outputBlockNum = stages.SyncMetrics[stages.Execution]
	inputBlockNum := &atomic.Uint64{}
	var count uint64

	shouldReportToTxPool := cfg.notifications != nil && !isMining && maxBlockNum <= blockNum+64
	var accumulator *shards.Accumulator
	if shouldReportToTxPool {
		accumulator = cfg.notifications.Accumulator
		if accumulator == nil {
			accumulator = shards.NewAccumulator()
		}
	}
	rs := state.NewStateV3(doms, logger)

	////TODO: owner of `resultCh` is main goroutine, but owner of `retryQueue` is applyLoop.
	// Now rwLoop closing both (because applyLoop we completely restart)
	// Maybe need split channels? Maybe don't exit from ApplyLoop? Maybe current way is also ok?

	// input queue
	in := state.NewQueueWithRetry(100_000)
	defer in.Close()

	rwsConsumed := make(chan struct{}, 1)
	defer close(rwsConsumed)

	applyWorker := cfg.applyWorker
	if isMining {
		applyWorker = cfg.applyWorkerMining
	}
	applyWorker.ResetState(rs, accumulator)
	defer applyWorker.LogLRUStats()

	commitThreshold := batchSize.Bytes()
	progress := NewProgress(blockNum, commitThreshold, workerCount, false, execStage.LogPrefix(), logger)
	logEvery := time.NewTicker(20 * time.Second)
	defer logEvery.Stop()
	pruneEvery := time.NewTicker(2 * time.Second)
	defer pruneEvery.Stop()

	var logGas uint64
	var stepsInDB float64

	processed := NewProgress(blockNum, commitThreshold, workerCount, true, execStage.LogPrefix(), logger)

	var executor executor

	if parallel {
		pe := &parallelExecutor{
			execStage:                execStage,
			chainDb:                  chainDb,
			applyWorker:              applyWorker,
			applyTx:                  applyTx,
			outputTxNum:              &outputTxNum,
			in:                       in,
			rs:                       rs,
			agg:                      agg,
			rwsConsumed:              rwsConsumed,
			isMining:                 isMining,
			inMemExec:                inMemExec,
			shouldGenerateChangesets: shouldGenerateChangesets,
			workerCount:              workerCount,
			accumulator:              accumulator,
			pruneEvery:               pruneEvery,
			logEvery:                 logEvery,
			progress:                 progress,
		}

		executorCancel := pe.run(ctx, maxTxNum, logger)
		defer executorCancel()

		defer func() {
			processed.Log("Done", executor.readState(), in, pe.rws, 0 /*txCount - TODO*/, logGas, inputBlockNum.Load(), outputBlockNum.GetValueUint64(), outputTxNum.Load(), mxExecRepeats.GetValueUint64(), stepsInDB, shouldGenerateChangesets)
		}()

		executor = pe
	} else {
		applyWorker.ResetTx(applyTx)
		doms.SetTx(applyTx)

		se := &serialExecutor{
			cfg:         cfg,
			execStage:   execStage,
			rs:          rs,
			doms:        doms,
			agg:         agg,
			u:           u,
			isMining:    isMining,
			inMemExec:   inMemExec,
			applyTx:     applyTx,
			worker:      applyWorker,
			outputTxNum: &outputTxNum,
			logger:      logger,
		}

		defer func() {
			processed.Log("Done", executor.readState(), in, nil, se.txCount, logGas, inputBlockNum.Load(), outputBlockNum.GetValueUint64(), outputTxNum.Load(), mxExecRepeats.GetValueUint64(), stepsInDB, shouldGenerateChangesets)
		}()

		executor = se
	}

	getHeaderFunc := func(hash common.Hash, number uint64) (h *types.Header) {
		return executor.getHeader(ctx, hash, number)
	}

	var readAhead chan uint64
	if !parallel {
		// snapshots are often stored on chaper drives. don't expect low-read-latency and manually read-ahead.
		// can't use OS-level ReadAhead - because Data >> RAM
		// it also warmsup state a bit - by touching senders/coninbase accounts and code
		if !execStage.CurrentSyncCycle.IsInitialCycle {
			var clean func()

			readAhead, clean = blocksReadAhead(ctx, &cfg, 4, true)
			defer clean()
		}
	}

	var b *types.Block

	// Only needed by bor chains
	shouldGenerateChangesetsForLastBlocks := cfg.chainConfig.Bor != nil

Loop:
	for ; blockNum <= maxBlockNum; blockNum++ {
		// set shouldGenerateChangesets=true if we are at last n blocks from maxBlockNum. this is as a safety net in chains
		// where during initial sync we can expect bogus blocks to be imported.
		if !shouldGenerateChangesets && shouldGenerateChangesetsForLastBlocks && blockNum > cfg.blockReader.FrozenBlocks() && blockNum+changesetSafeRange >= maxBlockNum {
			aggTx := executor.tx().(state2.HasAggTx).AggTx().(*state2.AggregatorRoTx)
			aggTx.RestrictSubsetFileDeletions(true)
			start := time.Now()
			executor.domains().SetChangesetAccumulator(nil) // Make sure we don't have an active changeset accumulator
			// First compute and commit the progress done so far
			if _, err := executor.domains().ComputeCommitment(ctx, true, blockNum, execStage.LogPrefix()); err != nil {
				return err
			}
			ts += time.Since(start)
			aggTx.RestrictSubsetFileDeletions(false)
			shouldGenerateChangesets = true // now we can generate changesets for the safety net
		}
		changeset := &state2.StateChangeSet{}
		if shouldGenerateChangesets && blockNum > 0 {
			executor.domains().SetChangesetAccumulator(changeset)
		}
		if !parallel {
			select {
			case readAhead <- blockNum:
			default:
			}
		}
		inputBlockNum.Store(blockNum)
		executor.domains().SetBlockNum(blockNum)

		b, err = blockWithSenders(ctx, chainDb, executor.tx(), blockReader, blockNum)
		if err != nil {
			return err
		}
		if b == nil {
			// TODO: panic here and see that overall process deadlock
			return fmt.Errorf("nil block %d", blockNum)
		}
		metrics2.UpdateBlockConsumerPreExecutionDelay(b.Time(), blockNum, logger)
		txs := b.Transactions()
		header := b.HeaderNoCopy()
		skipAnalysis := core.SkipAnalysis(chainConfig, blockNum)
		signer := *types.MakeSigner(chainConfig, blockNum, header.Time)

		f := core.GetHashFn(header, getHeaderFunc)
		getHashFnMute := &sync.Mutex{}
		getHashFn := func(n uint64) common.Hash {
			getHashFnMute.Lock()
			defer getHashFnMute.Unlock()
			return f(n)
		}
		totalGasUsed += b.GasUsed()
		blockContext := core.NewEVMBlockContext(header, getHashFn, engine, cfg.author /* author */, chainConfig)
		// print type of engine
		if parallel {
			if err := executor.status(ctx, commitThreshold); err != nil {
				return err
			}
		} else if shouldReportToTxPool {
			txs, err := blockReader.RawTransactions(context.Background(), executor.tx(), b.NumberU64(), b.NumberU64())
			if err != nil {
				return err
			}
			accumulator.StartChange(b.NumberU64(), b.Hash(), txs, false)
		}

		rules := chainConfig.Rules(blockNum, b.Time())
		blockReceipts := make(types.Receipts, len(txs))
		// During the first block execution, we may have half-block data in the snapshots.
		// Thus, we need to skip the first txs in the block, however, this causes the GasUsed to be incorrect.
		// So we skip that check for the first block, if we find half-executed data.
		skipPostEvaluation := false
		var usedGas uint64
		var txTasks []*state.TxTask
		for txIndex := -1; txIndex <= len(txs); txIndex++ {
			// Do not oversend, wait for the result heap to go under certain size
			txTask := &state.TxTask{
				BlockNum:           blockNum,
				Header:             header,
				Coinbase:           b.Coinbase(),
				Uncles:             b.Uncles(),
				Rules:              rules,
				Txs:                txs,
				TxNum:              inputTxNum,
				TxIndex:            txIndex,
				BlockHash:          b.Hash(),
				SkipAnalysis:       skipAnalysis,
				Final:              txIndex == len(txs),
				GetHashFn:          getHashFn,
				EvmBlockContext:    blockContext,
				Withdrawals:        b.Withdrawals(),
				PruneNonEssentials: pruneNonEssentials,

				// use history reader instead of state reader to catch up to the tx where we left off
				HistoryExecution: offsetFromBlockBeginning > 0 && txIndex < int(offsetFromBlockBeginning),

				BlockReceipts: blockReceipts,

				Config: chainConfig,
			}
			if txTask.HistoryExecution && usedGas == 0 {
				usedGas, _, _, err = rawtemporaldb.ReceiptAsOf(executor.tx().(kv.TemporalTx), txTask.TxNum)
				if err != nil {
					return err
				}
			}

			if cfg.genesis != nil {
				txTask.Config = cfg.genesis.Config
			}

			if txTask.TxNum <= txNumInDB && txTask.TxNum > 0 {
				inputTxNum++
				skipPostEvaluation = true
				continue
			}
			executor.domains().SetTxNum(txTask.TxNum)
			executor.domains().SetBlockNum(txTask.BlockNum)

			if txIndex >= 0 && txIndex < len(txs) {
				txTask.Tx = txs[txIndex]
				txTask.TxAsMessage, err = txTask.Tx.AsMessage(signer, header.BaseFee, txTask.Rules)
				if err != nil {
					return err
				}

				if sender, ok := txs[txIndex].GetSender(); ok {
					txTask.Sender = &sender
				} else {
					sender, err := signer.Sender(txTask.Tx)
					if err != nil {
						return err
					}
					txTask.Sender = &sender
					logger.Warn("[Execution] expensive lazy sender recovery", "blockNum", txTask.BlockNum, "txIdx", txTask.TxIndex)
				}
			}

			txTasks = append(txTasks, txTask)
			stageProgress = blockNum
			inputTxNum++
		}

		if parallel {
			if _, err := executor.execute(ctx, txTasks); err != nil {
				return err
			}
			agg.BuildFilesInBackground(outputTxNum.Load())
		} else {
			se := executor.(*serialExecutor)

<<<<<<< HEAD
				if txTask.Final {
					if !isMining && !inMemExec && !skipPostEvaluation && !execStage.CurrentSyncCycle.IsInitialCycle {
						cfg.notifications.RecentLogs.Add(blockReceipts)
					}
					checkReceipts := !cfg.vmConfig.StatelessExec && chainConfig.IsByzantium(txTask.BlockNum) && !cfg.vmConfig.NoReceipts && !isMining
					if txTask.BlockNum > 0 && !skipPostEvaluation { //Disable check for genesis. Maybe need somehow improve it in future - to satisfy TestExecutionSpec
						if err := core.BlockPostValidation(usedGas, blobGasUsed, checkReceipts, txTask.BlockReceipts, txTask.Header, isMining); err != nil {
							return fmt.Errorf("%w, txnIdx=%d, %v", consensus.ErrInvalidBlock, txTask.TxIndex, err) //same as in stage_exec.go
						}
					}
					usedGas, blobGasUsed = 0, 0
				}

				if cfg.chaosMonkey && !execStage.CurrentSyncCycle.IsInitialCycle && rand2.Int()%1500 == 0 && txIndex == 0 && !cfg.badBlockHalt {
					return fmt.Errorf("monkey in the datacenter: %w", consensus.ErrInvalidBlock)
				}

				return nil
			}(); err != nil {
				if errors.Is(err, context.Canceled) {
					return err
				}
				logger.Warn(fmt.Sprintf("[%s] Execution failed", execStage.LogPrefix()), "block", blockNum, "txNum", txTask.TxNum, "hash", header.Hash().String(), "err", err)
				if cfg.hd != nil && cfg.hd.POSSync() && errors.Is(err, consensus.ErrInvalidBlock) {
					cfg.hd.ReportBadHeaderPoS(header.Hash(), header.ParentHash)
				}
				if cfg.badBlockHalt {
					return err
				}
				if errors.Is(err, consensus.ErrInvalidBlock) {
					if u != nil {
						if err := u.UnwindTo(blockNum-1, BadBlock(header.Hash(), err), applyTx); err != nil {
							return err
						}
					}
				} else {
					if u != nil {
						if err := u.UnwindTo(blockNum-1, ExecUnwind, applyTx); err != nil {
							return err
						}
					}
				}
				break Loop
			}
=======
			se.skipPostEvaluation = skipPostEvaluation
>>>>>>> 525bb559

			continueLoop, err := se.execute(ctx, txTasks)

			if err != nil {
				return err
			}

			count += uint64(len(txTasks))
			logGas += se.usedGas

			se.usedGas = 0
			se.blobGasUsed = 0

			if !continueLoop {
				break Loop
			}
		}

		mxExecBlocks.Add(1)

		if shouldGenerateChangesets {
			aggTx := executor.tx().(state2.HasAggTx).AggTx().(*state2.AggregatorRoTx)
			aggTx.RestrictSubsetFileDeletions(true)
			start := time.Now()
			if _, err := executor.domains().ComputeCommitment(ctx, true, blockNum, execStage.LogPrefix()); err != nil {
				return err
			}
			ts += time.Since(start)
			aggTx.RestrictSubsetFileDeletions(false)
			executor.domains().SavePastChangesetAccumulator(b.Hash(), blockNum, changeset)
			if !inMemExec {
				if err := state2.WriteDiffSet(executor.tx(), blockNum, b.Hash(), changeset); err != nil {
					return err
				}
			}
			executor.domains().SetChangesetAccumulator(nil)
		}

		mxExecBlocks.Add(1)

		if offsetFromBlockBeginning > 0 {
			// after history execution no offset will be required
			offsetFromBlockBeginning = 0
		}

		// MA commitTx
		if !parallel {
			if !inMemExec && !isMining {
				metrics2.UpdateBlockConsumerPostExecutionDelay(b.Time(), blockNum, logger)
			}

			outputBlockNum.SetUint64(blockNum)

			select {
			case <-logEvery.C:
				if inMemExec || isMining {
					break
				}

				stepsInDB := rawdbhelpers.IdxStepsCountV3(executor.tx())
				progress.Log("", executor.readState(), in, nil, count, logGas, inputBlockNum.Load(), outputBlockNum.GetValueUint64(), outputTxNum.Load(), mxExecRepeats.GetValueUint64(), stepsInDB, shouldGenerateChangesets)

				//TODO: https://github.com/erigontech/erigon/issues/10724
				//if executor.tx().(state2.HasAggTx).AggTx().(*state2.AggregatorRoTx).CanPrune(executor.tx(), outputTxNum.Load()) {
				//	//small prune cause MDBX_TXN_FULL
				//	if _, err := executor.tx().(state2.HasAggTx).AggTx().(*state2.AggregatorRoTx).PruneSmallBatches(ctx, 10*time.Hour, executor.tx()); err != nil {
				//		return err
				//	}
				//}

				aggregatorRo := executor.tx().(state2.HasAggTx).AggTx().(*state2.AggregatorRoTx)

				needCalcRoot := executor.readState().SizeEstimate() >= commitThreshold ||
					skipPostEvaluation || // If we skip post evaluation, then we should compute root hash ASAP for fail-fast
					aggregatorRo.CanPrune(executor.tx(), outputTxNum.Load()) // if have something to prune - better prune ASAP to keep chaindata smaller
				if !needCalcRoot {
					break
				}

				var (
					commitStart = time.Now()
					tt          = time.Now()

					t1, t3 time.Duration
				)

				if ok, err := flushAndCheckCommitmentV3(ctx, b.HeaderNoCopy(), executor.tx(), executor.domains(), cfg, execStage, stageProgress, parallel, logger, u, inMemExec); err != nil {
					return err
				} else if !ok {
					break Loop
				}

				t1 = time.Since(tt) + ts

				tt = time.Now()
				if _, err := aggregatorRo.PruneSmallBatches(ctx, 10*time.Hour, executor.tx()); err != nil {
					return err
				}
				t3 = time.Since(tt)

				t2, err := executor.(*serialExecutor).commit(ctx, inputTxNum, outputBlockNum.GetValueUint64(), useExternalTx)
				if err != nil {
					return err
				}

				// on chain-tip: if batch is full then stop execution - to allow stages commit
				if !execStage.CurrentSyncCycle.IsInitialCycle {
					break Loop
				}
				logger.Info("Committed", "time", time.Since(commitStart),
					"block", executor.domains().BlockNum(), "txNum", executor.domains().TxNum(),
					"step", fmt.Sprintf("%.1f", float64(executor.domains().TxNum())/float64(agg.StepSize())),
					"flush+commitment", t1, "tx.commit", t2, "prune", t3)
			default:
			}
		}

		select {
		case <-ctx.Done():
			return ctx.Err()
		default:
		}
	}

	//log.Info("Executed", "blocks", inputBlockNum.Load(), "txs", outputTxNum.Load(), "repeats", mxExecRepeats.GetValueUint64())

	executor.wait()

	if u != nil && !u.HasUnwindPoint() {
		if b != nil {
			_, err := flushAndCheckCommitmentV3(ctx, b.HeaderNoCopy(), executor.tx(), executor.domains(), cfg, execStage, stageProgress, parallel, logger, u, inMemExec)
			if err != nil {
				return err
			}
		} else {
			fmt.Printf("[dbg] mmmm... do we need action here????\n")
		}
	}

	//dumpPlainStateDebug(executor.tx(), executor.domains())

	if !useExternalTx && executor.tx() != nil {
		if err = executor.tx().Commit(); err != nil {
			return err
		}
	}

	agg.BuildFilesInBackground(outputTxNum.Load())

	return nil
}

// nolint
func dumpPlainStateDebug(tx kv.RwTx, doms *state2.SharedDomains) {
	if doms != nil {
		doms.Flush(context.Background(), tx)
	}
	{
		it, err := tx.(state2.HasAggTx).AggTx().(*state2.AggregatorRoTx).DomainRangeLatest(tx, kv.AccountsDomain, nil, nil, -1)
		if err != nil {
			panic(err)
		}
		for it.HasNext() {
			k, v, err := it.Next()
			if err != nil {
				panic(err)
			}
			a := accounts.NewAccount()
			accounts.DeserialiseV3(&a, v)
			fmt.Printf("%x, %d, %d, %d, %x\n", k, &a.Balance, a.Nonce, a.Incarnation, a.CodeHash)
		}
	}
	{
		it, err := tx.(state2.HasAggTx).AggTx().(*state2.AggregatorRoTx).DomainRangeLatest(tx, kv.StorageDomain, nil, nil, -1)
		if err != nil {
			panic(1)
		}
		for it.HasNext() {
			k, v, err := it.Next()
			if err != nil {
				panic(err)
			}
			fmt.Printf("%x, %x\n", k, v)
		}
	}
	{
		it, err := tx.(state2.HasAggTx).AggTx().(*state2.AggregatorRoTx).DomainRangeLatest(tx, kv.CommitmentDomain, nil, nil, -1)
		if err != nil {
			panic(1)
		}
		for it.HasNext() {
			k, v, err := it.Next()
			if err != nil {
				panic(err)
			}
			fmt.Printf("%x, %x\n", k, v)
			if bytes.Equal(k, []byte("state")) {
				fmt.Printf("state: t=%d b=%d\n", binary.BigEndian.Uint64(v[:8]), binary.BigEndian.Uint64(v[8:]))
			}
		}
	}
}

// flushAndCheckCommitmentV3 - does write state to db and then check commitment
func flushAndCheckCommitmentV3(ctx context.Context, header *types.Header, applyTx kv.RwTx, doms *state2.SharedDomains, cfg ExecuteBlockCfg, e *StageState, maxBlockNum uint64, parallel bool, logger log.Logger, u Unwinder, inMemExec bool) (bool, error) {

	// E2 state root check was in another stage - means we did flush state even if state root will not match
	// And Unwind expecting it
	if !parallel {
		if err := e.Update(applyTx, maxBlockNum); err != nil {
			return false, err
		}
		if _, err := rawdb.IncrementStateVersion(applyTx); err != nil {
			return false, fmt.Errorf("writing plain state version: %w", err)
		}
	}

	if header == nil {
		return false, errors.New("header is nil")
	}

	if dbg.DiscardCommitment() {
		return true, nil
	}
	if doms.BlockNum() != header.Number.Uint64() {
		panic(fmt.Errorf("%d != %d", doms.BlockNum(), header.Number.Uint64()))
	}

	rh, err := doms.ComputeCommitment(ctx, true, header.Number.Uint64(), e.LogPrefix())
	if err != nil {
		return false, fmt.Errorf("StateV3.Apply: %w", err)
	}
	if cfg.blockProduction {
		header.Root = common.BytesToHash(rh)
		return true, nil
	}
	if bytes.Equal(rh, header.Root.Bytes()) {
		if !inMemExec {
			if err := doms.Flush(ctx, applyTx); err != nil {
				return false, err
			}
			if err = applyTx.(state2.HasAggTx).AggTx().(*state2.AggregatorRoTx).PruneCommitHistory(ctx, applyTx, nil); err != nil {
				return false, err
			}
		}
		return true, nil
	}
	logger.Error(fmt.Sprintf("[%s] Wrong trie root of block %d: %x, expected (from header): %x. Block hash: %x", e.LogPrefix(), header.Number.Uint64(), rh, header.Root.Bytes(), header.Hash()))
	if cfg.badBlockHalt {
		return false, errors.New("wrong trie root")
	}
	if cfg.hd != nil && cfg.hd.POSSync() {
		cfg.hd.ReportBadHeaderPoS(header.Hash(), header.ParentHash)
	}
	minBlockNum := e.BlockNumber
	if maxBlockNum <= minBlockNum {
		return false, nil
	}

	aggTx := applyTx.(state2.HasAggTx).AggTx().(*state2.AggregatorRoTx)
	unwindToLimit, err := aggTx.CanUnwindToBlockNum(applyTx)
	if err != nil {
		return false, err
	}
	minBlockNum = max(minBlockNum, unwindToLimit)

	// Binary search, but not too deep
	jump := cmp.InRange(1, 1000, (maxBlockNum-minBlockNum)/2)
	unwindTo := maxBlockNum - jump

	// protect from too far unwind
	allowedUnwindTo, ok, err := aggTx.CanUnwindBeforeBlockNum(unwindTo, applyTx)
	if err != nil {
		return false, err
	}
	if !ok {
		return false, fmt.Errorf("%w: requested=%d, minAllowed=%d", ErrTooDeepUnwind, unwindTo, allowedUnwindTo)
	}
	logger.Warn("Unwinding due to incorrect root hash", "to", unwindTo)
	if u != nil {
		if err := u.UnwindTo(allowedUnwindTo, BadBlock(header.Hash(), ErrInvalidStateRootHash), applyTx); err != nil {
			return false, err
		}
	}
	return false, nil
}

func blockWithSenders(ctx context.Context, db kv.RoDB, tx kv.Tx, blockReader services.BlockReader, blockNum uint64) (b *types.Block, err error) {
	if tx == nil {
		tx, err = db.BeginRo(ctx)
		if err != nil {
			return nil, err
		}
		defer tx.Rollback()
	}
	b, err = blockReader.BlockByNumber(ctx, tx, blockNum)
	if err != nil {
		return nil, err
	}
	if b == nil {
		return nil, nil
	}
	for _, txn := range b.Transactions() {
		_ = txn.Hash()
	}
	return b, err
}<|MERGE_RESOLUTION|>--- conflicted
+++ resolved
@@ -589,54 +589,7 @@
 		} else {
 			se := executor.(*serialExecutor)
 
-<<<<<<< HEAD
-				if txTask.Final {
-					if !isMining && !inMemExec && !skipPostEvaluation && !execStage.CurrentSyncCycle.IsInitialCycle {
-						cfg.notifications.RecentLogs.Add(blockReceipts)
-					}
-					checkReceipts := !cfg.vmConfig.StatelessExec && chainConfig.IsByzantium(txTask.BlockNum) && !cfg.vmConfig.NoReceipts && !isMining
-					if txTask.BlockNum > 0 && !skipPostEvaluation { //Disable check for genesis. Maybe need somehow improve it in future - to satisfy TestExecutionSpec
-						if err := core.BlockPostValidation(usedGas, blobGasUsed, checkReceipts, txTask.BlockReceipts, txTask.Header, isMining); err != nil {
-							return fmt.Errorf("%w, txnIdx=%d, %v", consensus.ErrInvalidBlock, txTask.TxIndex, err) //same as in stage_exec.go
-						}
-					}
-					usedGas, blobGasUsed = 0, 0
-				}
-
-				if cfg.chaosMonkey && !execStage.CurrentSyncCycle.IsInitialCycle && rand2.Int()%1500 == 0 && txIndex == 0 && !cfg.badBlockHalt {
-					return fmt.Errorf("monkey in the datacenter: %w", consensus.ErrInvalidBlock)
-				}
-
-				return nil
-			}(); err != nil {
-				if errors.Is(err, context.Canceled) {
-					return err
-				}
-				logger.Warn(fmt.Sprintf("[%s] Execution failed", execStage.LogPrefix()), "block", blockNum, "txNum", txTask.TxNum, "hash", header.Hash().String(), "err", err)
-				if cfg.hd != nil && cfg.hd.POSSync() && errors.Is(err, consensus.ErrInvalidBlock) {
-					cfg.hd.ReportBadHeaderPoS(header.Hash(), header.ParentHash)
-				}
-				if cfg.badBlockHalt {
-					return err
-				}
-				if errors.Is(err, consensus.ErrInvalidBlock) {
-					if u != nil {
-						if err := u.UnwindTo(blockNum-1, BadBlock(header.Hash(), err), applyTx); err != nil {
-							return err
-						}
-					}
-				} else {
-					if u != nil {
-						if err := u.UnwindTo(blockNum-1, ExecUnwind, applyTx); err != nil {
-							return err
-						}
-					}
-				}
-				break Loop
-			}
-=======
 			se.skipPostEvaluation = skipPostEvaluation
->>>>>>> 525bb559
 
 			continueLoop, err := se.execute(ctx, txTasks)
 
