--- conflicted
+++ resolved
@@ -454,11 +454,6 @@
 		// set shouldGenerateChangesets=true if we are at last n blocks from maxBlockNum. this is as a safety net in chains
 		// where during initial sync we can expect bogus blocks to be imported.
 		if !shouldGenerateChangesets && shouldGenerateChangesetsForLastBlocks && blockNum > cfg.blockReader.FrozenBlocks() && blockNum+changesetSafeRange >= maxBlockNum {
-<<<<<<< HEAD
-			aggTx := state2.AggTx(executor.tx())
-			aggTx.RestrictSubsetFileDeletions(true)
-=======
->>>>>>> 57741bf0
 			start := time.Now()
 			executor.domains().SetChangesetAccumulator(nil) // Make sure we don't have an active changeset accumulator
 			// First compute and commit the progress done so far
@@ -681,11 +676,6 @@
 		mxExecBlocks.Add(1)
 
 		if shouldGenerateChangesets || cfg.syncCfg.KeepExecutionProofs {
-<<<<<<< HEAD
-			aggTx := state2.AggTx(executor.tx())
-			aggTx.RestrictSubsetFileDeletions(true)
-=======
->>>>>>> 57741bf0
 			start := time.Now()
 			_ /*rh*/, err := executor.domains().ComputeCommitment(ctx, executor.tx(), true, blockNum, execStage.LogPrefix())
 			if err != nil {
