package stagedsync

import (
	"container/heap"
	"context"
	"encoding/binary"
	"fmt"
	"os"
	"path/filepath"
	"runtime"
	"sync"
	"sync/atomic"
	"time"

	"github.com/RoaringBitmap/roaring/roaring64"
	"github.com/VictoriaMetrics/metrics"
	"github.com/c2h5oh/datasize"
	"github.com/ledgerwatch/erigon-lib/common"
	"github.com/ledgerwatch/erigon-lib/common/dir"
	"github.com/ledgerwatch/erigon-lib/etl"
	"github.com/ledgerwatch/erigon-lib/kv"
	kv2 "github.com/ledgerwatch/erigon-lib/kv/mdbx"
	libstate "github.com/ledgerwatch/erigon-lib/state"
	state2 "github.com/ledgerwatch/erigon-lib/state"
	"github.com/ledgerwatch/erigon/cmd/state/exec3"
	common2 "github.com/ledgerwatch/erigon/common"
	"github.com/ledgerwatch/erigon/common/math"
	"github.com/ledgerwatch/erigon/consensus"
	"github.com/ledgerwatch/erigon/core"
	"github.com/ledgerwatch/erigon/core/rawdb"
	"github.com/ledgerwatch/erigon/core/state"
	"github.com/ledgerwatch/erigon/core/types"
	"github.com/ledgerwatch/erigon/eth/ethconfig"
	"github.com/ledgerwatch/erigon/eth/stagedsync/stages"
	"github.com/ledgerwatch/erigon/node/nodecfg/datadir"
	"github.com/ledgerwatch/erigon/params"
	"github.com/ledgerwatch/erigon/turbo/services"
	"github.com/ledgerwatch/log/v3"
	"github.com/torquem-ch/mdbx-go/mdbx"
	atomic2 "go.uber.org/atomic"
)

var ExecStepsInDB = metrics.NewCounter(`exec_steps_in_db`) //nolint

func NewProgress(prevOutputBlockNum, commitThreshold uint64) *Progress {
	return &Progress{prevTime: time.Now(), prevOutputBlockNum: prevOutputBlockNum, commitThreshold: commitThreshold}
}

type Progress struct {
	prevTime           time.Time
	prevCount          uint64
	prevOutputBlockNum uint64
	prevRepeatCount    uint64
	commitThreshold    uint64
}

func (p *Progress) Log(logPrefix string, workersCount int, rs *state.State22, rwsLen int, queueSize, count, inputBlockNum, outputBlockNum, outTxNum, repeatCount uint64, resultsSize uint64, resultCh chan *state.TxTask, idxStepsAmountInDB float64) {
	ExecStepsInDB.Set(uint64(idxStepsAmountInDB * 100))
	var m runtime.MemStats
	common.ReadMemStats(&m)
	sizeEstimate := rs.SizeEstimate()
	currentTime := time.Now()
	interval := currentTime.Sub(p.prevTime)
	speedTx := float64(count-p.prevCount) / (float64(interval) / float64(time.Second))
	//speedBlock := float64(outputBlockNum-p.prevOutputBlockNum) / (float64(interval) / float64(time.Second))
	var repeatRatio float64
	if count > p.prevCount {
		repeatRatio = 100.0 * float64(repeatCount-p.prevRepeatCount) / float64(count-p.prevCount)
	}
	log.Info(fmt.Sprintf("[%s] Transaction replay", logPrefix),
		//"workers", workerCount,
		"blk", outputBlockNum, "step", fmt.Sprintf("%.1f", float64(outTxNum)/float64(ethconfig.HistoryV3AggregationStep)),
		"inBlk", atomic.LoadUint64(&inputBlockNum),
		//"blk/s", fmt.Sprintf("%.1f", speedBlock),
		"tx/s", fmt.Sprintf("%.1f", speedTx),
		"resultCh", fmt.Sprintf("%d/%d", len(resultCh), cap(resultCh)),
		"resultQueue", fmt.Sprintf("%d/%d", rwsLen, queueSize),
		"resultsSize", common.ByteCount(resultsSize),
		"repeatRatio", fmt.Sprintf("%.2f%%", repeatRatio),
		"workers", workersCount,
		"buffer", fmt.Sprintf("%s/%s", common.ByteCount(sizeEstimate), common.ByteCount(p.commitThreshold)),
		"idxStepsInDB", fmt.Sprintf("%.2f", idxStepsAmountInDB),
		"alloc", common.ByteCount(m.Alloc), "sys", common.ByteCount(m.Sys),
	)
	//var txNums []string
	//for _, t := range rws {
	//	txNums = append(txNums, fmt.Sprintf("%d", t.TxNum))
	//}
	//s := strings.Join(txNums, ",")
	//log.Info(fmt.Sprintf("[%s] Transaction replay queue", logPrefix), "txNums", s)

	p.prevTime = currentTime
	p.prevCount = count
	p.prevOutputBlockNum = outputBlockNum
	p.prevRepeatCount = repeatCount
}

func Exec3(ctx context.Context,
	execStage *StageState, workerCount int, batchSize datasize.ByteSize, chainDb kv.RwDB, applyTx kv.RwTx,
	rs *state.State22, blockReader services.FullBlockReader,
	logger log.Logger, agg *state2.Aggregator22, engine consensus.Engine,
	maxBlockNum uint64, chainConfig *params.ChainConfig,
	genesis *core.Genesis,
) (err error) {
	parallel := workerCount > 1
	useExternalTx := applyTx != nil
	if !useExternalTx && !parallel {
		applyTx, err = chainDb.BeginRw(ctx)
		if err != nil {
			return err
		}
		defer applyTx.Rollback()
	}
	if !useExternalTx && blockReader.(WithSnapshots).Snapshots().Cfg().Enabled {
		defer blockReader.(WithSnapshots).Snapshots().EnableMadvNormal().DisableReadAhead()
	}

	var block, stageProgress uint64
	var outputTxNum, maxTxNum = atomic2.NewUint64(0), atomic2.NewUint64(0)
	var inputTxNum uint64
	var inputBlockNum, outputBlockNum = atomic2.NewUint64(0), atomic2.NewUint64(0)
	var count uint64
	var repeatCount, triggerCount = atomic2.NewUint64(0), atomic2.NewUint64(0)
	var resultsSize = atomic2.NewInt64(0)
	var lock sync.RWMutex
	var rws state.TxTaskQueue
	var rwsLock sync.RWMutex

	if execStage.BlockNumber > 0 {
		stageProgress = execStage.BlockNumber
		block = execStage.BlockNumber + 1
	}

	// erigon3 execution doesn't support power-off shutdown yet. it need to do quite a lot of work on exit
	// too keep consistency
	// will improve it in future versions
	interruptCh := ctx.Done()
	ctx = context.Background()
	queueSize := workerCount * 4
	var wg sync.WaitGroup
	execWorkers, resultCh, clear := exec3.NewWorkersPool(lock.RLocker(), chainDb, &wg, rs, blockReader, chainConfig, logger, genesis, engine, workerCount)
	defer clear()
	if !parallel {
		agg.SetTx(applyTx)
		_maxTxNum, err := rawdb.TxNums.Max(applyTx, maxBlockNum)
		if err != nil {
			return err
		}
		maxTxNum.Store(_maxTxNum)
		if block > 0 {
			_outputTxNum, err := rawdb.TxNums.Max(applyTx, execStage.BlockNumber)
			if err != nil {
				return err
			}
			outputTxNum.Store(_outputTxNum)
			outputTxNum.Inc()
			inputTxNum = outputTxNum.Load()
		}
	} else {
		if err := chainDb.View(ctx, func(tx kv.Tx) error {
			_maxTxNum, err := rawdb.TxNums.Max(tx, maxBlockNum)
			if err != nil {
				return err
			}
			maxTxNum.Store(_maxTxNum)
			if block > 0 {
				_outputTxNum, err := rawdb.TxNums.Max(tx, execStage.BlockNumber)
				if err != nil {
					return err
				}
				outputTxNum.Store(_outputTxNum)
				outputTxNum.Inc()
				inputTxNum = outputTxNum.Load()
			}
			return nil
		}); err != nil {
			return err
		}
	}

	commitThreshold := batchSize.Bytes()
	resultsThreshold := int64(batchSize.Bytes())
	progress := NewProgress(block, commitThreshold)
	logEvery := time.NewTicker(20 * time.Second)
	defer logEvery.Stop()
	pruneEvery := time.NewTicker(2 * time.Second)
	defer pruneEvery.Stop()
	rwsReceiveCond := sync.NewCond(&rwsLock)
	heap.Init(&rws)
	agg.SetTxNum(inputTxNum)
	applyWg := sync.WaitGroup{} // to wait for finishing of applyLoop after applyCtx cancel
	taskCh := make(chan *state.TxTask, 1024)
	//defer close(taskCh)

	var applyLoop func(ctx context.Context)
	if parallel {
		applyLoop = func(ctx context.Context) {
			defer applyWg.Done()
			tx, err := chainDb.BeginRo(ctx)
			if err != nil {
				panic(err)
			}
			defer tx.Rollback()

			for outputTxNum.Load() < maxTxNum.Load() {
				select {
				case <-ctx.Done():
					return
				case txTask := <-resultCh:
					func() {
						rwsLock.Lock()
						defer rwsLock.Unlock()
						resultsSize.Add(txTask.ResultsSize)
						heap.Push(&rws, txTask)
						processResultQueue(&rws, outputTxNum, rs, agg, tx, triggerCount, outputBlockNum, repeatCount, resultsSize)
						rwsReceiveCond.Signal()
					}()
				}
			}
		}
	} else {
		applyLoop = func(ctx context.Context) {
			defer applyWg.Done()
			tx, err := chainDb.BeginRo(ctx)
			if err != nil {
				panic(err)
			}
			defer tx.Rollback()
			execWorkers[0].ResetTx(nil)

			for outputTxNum.Load() < maxTxNum.Load() {
				select {
				case <-ctx.Done():
					return
				case txTask, ok := <-taskCh:
					if !ok { // no more tasks
						return
					}
					execWorkers[0].RunTxTask(txTask)
					if err := rs.Apply(tx, txTask, agg); err != nil {
						panic(fmt.Errorf("State22.Apply: %w", err))
					}
					outputTxNum.Inc()
					outputBlockNum.Store(txTask.BlockNum)
				}
			}
		}
	}

	if parallel {
		// Go-routine gathering results from the workers
		go func() {
			tx, err := chainDb.BeginRw(ctx)
			if err != nil {
				panic(err)
			}
			defer tx.Rollback()
			defer rs.Finish()

			agg.SetTx(tx)
			defer agg.StartWrites().FinishWrites()

			applyCtx, cancelApplyCtx := context.WithCancel(ctx)
			defer cancelApplyCtx()
			applyWg.Add(1)
			go applyLoop(applyCtx)

			for outputTxNum.Load() < maxTxNum.Load() {
				select {
				case <-logEvery.C:
					rwsLock.RLock()
					rwsLen := rws.Len()
					rwsLock.RUnlock()

					stepsInDB := idxStepsInDB(tx)
					progress.Log(execStage.LogPrefix(), workerCount, rs, rwsLen, uint64(queueSize), rs.DoneCount(), inputBlockNum.Load(), outputBlockNum.Load(), outputTxNum.Load(), repeatCount.Load(), uint64(resultsSize.Load()), resultCh, stepsInDB)
					if rs.SizeEstimate() < commitThreshold {
						// too much steps in db will slow-down everything: flush and prune
						// it means better spend time for pruning, before flushing more data to db
						// also better do it now - instead of before Commit() - because Commit does block execution
						if stepsInDB > 5 && rs.SizeEstimate() < uint64(float64(commitThreshold)*0.2) {
							if err = agg.Prune(ctx, ethconfig.HistoryV3AggregationStep*2); err != nil { // prune part of retired data, before commit
								panic(err)
							}
						} else if stepsInDB > 2 {
							t := time.Now()
							if err = agg.Prune(ctx, ethconfig.HistoryV3AggregationStep/10); err != nil { // prune part of retired data, before commit
								panic(err)
							}

							if time.Since(t) > 10*time.Second && // allready spent much time on this cycle, let's print for user regular logs
								rs.SizeEstimate() < uint64(float64(commitThreshold)*0.8) { // batch is 80%-full - means commit soon, time to flush indices
								break
							}
						}

						// rotate indices-WAL, execution will work on new WAL while rwTx-thread can flush indices-WAL to db or prune db.
						if err := agg.Flush(tx); err != nil {
							panic(err)
						}
						break
					}

					cancelApplyCtx()
					applyWg.Wait()

					var t1, t2, t3, t4 time.Duration
					commitStart := time.Now()
					log.Info("Committing...")
					err := func() error {
						rwsLock.Lock()
						defer rwsLock.Unlock()
						// Drain results (and process) channel because read sets do not carry over
						for {
							var drained bool
							for !drained {
								select {
								case txTask := <-resultCh:
									resultsSize.Add(txTask.ResultsSize)
									heap.Push(&rws, txTask)
								default:
									drained = true
								}
							}
							processResultQueue(&rws, outputTxNum, rs, agg, tx, triggerCount, outputBlockNum, repeatCount, resultsSize)
							if rws.Len() == 0 {
								break
							}
						}
						rwsReceiveCond.Signal()
						lock.Lock() // This is to prevent workers from starting work on any new txTask
						defer lock.Unlock()
						// Drain results channel because read sets do not carry over
						var drained bool
						for !drained {
							select {
							case txTask := <-resultCh:
								rs.AddWork(txTask)
							default:
								drained = true
							}
						}

						// Drain results queue as well
						for rws.Len() > 0 {
							txTask := heap.Pop(&rws).(*state.TxTask)
							resultsSize.Add(-txTask.ResultsSize)
							rs.AddWork(txTask)
						}
						t1 = time.Since(commitStart)
						tt := time.Now()
						if err := rs.Flush(tx); err != nil {
							return err
						}
						t2 = time.Since(tt)

						tt = time.Now()
						if err := agg.Flush(tx); err != nil {
							return err
						}
						t3 = time.Since(tt)

						if err = execStage.Update(tx, outputBlockNum.Load()); err != nil {
							return err
						}

						tx.CollectMetrics()
						//TODO: can't commit - because we are in the middle of the block. Need make sure that we are always processed whole block.
						tt = time.Now()
						if err = tx.Commit(); err != nil {
							return err
						}
						t4 = time.Since(tt)
						for i := 0; i < len(execWorkers); i++ {
							execWorkers[i].ResetTx(nil)
						}

						if tx, err = chainDb.BeginRw(ctx); err != nil {
							return err
						}
						agg.SetTx(tx)

						applyCtx, cancelApplyCtx = context.WithCancel(ctx)
						applyWg.Add(1)
						go applyLoop(applyCtx)

						return nil
					}()
					if err != nil {
						panic(err)
					}
					log.Info("Committed", "time", time.Since(commitStart), "drain", t1, "rs.flush", t2, "agg.flush", t3, "tx.commit", t4)
				case <-pruneEvery.C:
					if agg.CanPrune(tx) {
						t := time.Now()
						for time.Since(t) < 2*time.Second {
							if err = agg.Prune(ctx, 1_000); err != nil { // prune part of retired data, before commit
								panic(err)
							}
						}
					}
				}
			}
			if err = rs.Flush(tx); err != nil {
				panic(err)
			}
			if err = agg.Flush(tx); err != nil {
				panic(err)
			}
			if err = execStage.Update(tx, outputBlockNum.Load()); err != nil {
				panic(err)
			}
			//if err = execStage.Update(tx, stageProgress); err != nil {
			//	panic(err)
			//}
			//  TODO: why here is no flush?
			if err = tx.Commit(); err != nil {
				panic(err)
			}
		}()
	}

	if !parallel {
		defer agg.StartWrites().FinishWrites()
	}

	if block < blockReader.(WithSnapshots).Snapshots().BlocksAvailable() {
		agg.KeepInDB(0)
		defer agg.KeepInDB(ethconfig.HistoryV3AggregationStep)
	}

	if !parallel {
		applyWg.Add(1)
		go applyLoop(ctx)
	}

	getHeaderFunc := func(hash common2.Hash, number uint64) (h *types.Header) {
		if err = chainDb.View(ctx, func(tx kv.Tx) error {
			h, err = blockReader.Header(ctx, tx, hash, number)
			if err != nil {
				return err
			}
			return nil

		}); err != nil {
			panic(err)
		}
		return h
	}
	var b *types.Block
	var blockNum uint64
loop:
	for blockNum = block; blockNum <= maxBlockNum; blockNum++ {
		t := time.Now()

		inputBlockNum.Store(blockNum)
		rules := chainConfig.Rules(blockNum)
		b, err = blockWithSenders(chainDb, applyTx, blockReader, blockNum)
		if err != nil {
			return err
		}
		if b == nil {
			// TODO: panic here and see that overall prodcess deadlock
			return fmt.Errorf("nil block %d", blockNum)
		}
		txs := b.Transactions()
		header := b.HeaderNoCopy()
		skipAnalysis := core.SkipAnalysis(chainConfig, blockNum)
		if parallel {
			func() {
				rwsLock.RLock()
				needWait := rws.Len() > queueSize || resultsSize.Load() >= resultsThreshold || rs.SizeEstimate() >= commitThreshold
				rwsLock.RUnlock()
				if !needWait {
					return
				}
				rwsLock.Lock()
				defer rwsLock.Unlock()
				for rws.Len() > queueSize || resultsSize.Load() >= resultsThreshold || rs.SizeEstimate() >= commitThreshold {
					rwsReceiveCond.Wait()
				}
			}()
		}

		f := core.GetHashFn(header, getHeaderFunc)
		getHashFnMute := &sync.Mutex{}
		getHashFn := func(n uint64) common2.Hash {
			getHashFnMute.Lock()
			defer getHashFnMute.Unlock()
			return f(n)
		}

		signer := *types.MakeSigner(chainConfig, blockNum)
		for txIndex := -1; txIndex <= len(txs); txIndex++ {
			// Do not oversend, wait for the result heap to go under certain size
			txTask := &state.TxTask{
				BlockNum:     blockNum,
				Header:       header,
				Coinbase:     b.Coinbase(),
				Uncles:       b.Uncles(),
				Rules:        rules,
				Txs:          txs,
				TxNum:        inputTxNum,
				TxIndex:      txIndex,
				BlockHash:    b.Hash(),
				SkipAnalysis: skipAnalysis,
				Final:        txIndex == len(txs),
				GetHashFn:    getHashFn,
			}
			if txIndex >= 0 && txIndex < len(txs) {
				txTask.Tx = txs[txIndex]
				txTask.TxAsMessage, err = txTask.Tx.AsMessage(signer, header.BaseFee, txTask.Rules)
				if err != nil {
					panic(err)
				}

				if sender, ok := txs[txIndex].GetSender(); ok {
					txTask.Sender = &sender
				}
				if parallel {
					if ok := rs.RegisterSender(txTask); ok {
						rs.AddWork(txTask)
					}
				}
			} else if parallel {
				rs.AddWork(txTask)
			}
			if !parallel {
				count++
				taskCh <- txTask
			}
			stageProgress = blockNum
			inputTxNum++
		}
		b, txs = nil, nil //nolint

		core.BlockExecutionTimer.UpdateDuration(t)
		if !parallel {
			syncMetrics[stages.Execution].Set(blockNum)

			select {
			case <-logEvery.C:
				stepsInDB := idxStepsInDB(applyTx)
				progress.Log(execStage.LogPrefix(), workerCount, rs, rws.Len(), uint64(queueSize), count, inputBlockNum.Load(), outputBlockNum.Load(), outputTxNum.Load(), repeatCount.Load(), uint64(resultsSize.Load()), resultCh, stepsInDB)
				if rs.SizeEstimate() < commitThreshold {
					// too much steps in db will slow-down everything: flush and prune
					// it means better spend time for pruning, before flushing more data to db
					// also better do it now - instead of before Commit() - because Commit does block execution
					if stepsInDB > 5 && rs.SizeEstimate() < uint64(float64(commitThreshold)*0.2) {
						if err = agg.Prune(ctx, ethconfig.HistoryV3AggregationStep*2); err != nil { // prune part of retired data, before commit
							panic(err)
						}
					} else if stepsInDB > 2 {
						t := time.Now()
						if err = agg.Prune(ctx, ethconfig.HistoryV3AggregationStep/10); err != nil { // prune part of retired data, before commit
							panic(err)
						}

						if time.Since(t) > 10*time.Second && // allready spent much time on this cycle, let's print for user regular logs
							rs.SizeEstimate() < uint64(float64(commitThreshold)*0.8) { // batch is 80%-full - means commit soon, time to flush indices
							break
						}
					}

					// rotate indices-WAL, execution will work on new WAL while rwTx-thread can flush indices-WAL to db or prune db.
					if err := agg.Flush(applyTx); err != nil {
						panic(err)
					}
					break
				}

				close(taskCh)
				applyWg.Wait()
				taskCh = make(chan *state.TxTask, 1024)

				var t1, t2, t3, t4 time.Duration
				commitStart := time.Now()
				if err := func() error {
					rwsLock.Lock()
					defer rwsLock.Unlock()
					rwsReceiveCond.Signal()
					lock.Lock() // This is to prevent workers from starting work on any new txTask
					defer lock.Unlock()

					t1 = time.Since(commitStart)
					tt := time.Now()
					if err := rs.Flush(applyTx); err != nil {
						return err
					}
					t2 = time.Since(tt)

					tt = time.Now()
					if err := agg.Flush(applyTx); err != nil {
						return err
					}
					t3 = time.Since(tt)

					if err = execStage.Update(applyTx, outputBlockNum.Load()); err != nil {
						return err
					}

					applyTx.CollectMetrics()
					//TODO: can't commit - because we are in the middle of the block. Need make sure that we are always processed whole block.
					tt = time.Now()
					if !useExternalTx {
						if err = applyTx.Commit(); err != nil {
							return err
						}
						t4 = time.Since(tt)
						//execWorkers[0].ResetTx(nil)
						if applyTx, err = chainDb.BeginRw(ctx); err != nil {
							return err
						}
						agg.SetTx(applyTx)

						applyWg.Add(1)
						go applyLoop(ctx)
					}

					return nil
				}(); err != nil {
					return err
				}
				log.Info("Committed", "time", time.Since(commitStart), "drain", t1, "rs.flush", t2, "agg.flush", t3, "tx.commit", t4)
			default:
			}
		}
		// Check for interrupts
		select {
		case <-interruptCh:
			log.Info(fmt.Sprintf("interrupted, please wait for cleanup, next run will start with block %d", blockNum))
			maxTxNum.Store(inputTxNum)
			break loop
		default:
		}

		if err := agg.BuildFilesInBackground(chainDb); err != nil {
			return err
		}
	}
	if parallel {
		wg.Wait()
	} else {
		close(taskCh)
		applyWg.Wait()
		if err = rs.Flush(applyTx); err != nil {
			return err
		}
		if err = agg.Flush(applyTx); err != nil {
			return err
		}
		if err = execStage.Update(applyTx, stageProgress); err != nil {
			return err
		}
	}

	if !useExternalTx && applyTx != nil {
		if err = applyTx.Commit(); err != nil {
			return err
		}
	}
	return nil
}
func blockWithSenders(db kv.RoDB, tx kv.Tx, blockReader services.BlockReader, blockNum uint64) (b *types.Block, err error) {
	if tx == nil {
		tx, err = db.BeginRo(context.Background())
		if err != nil {
			return nil, err
		}
		defer tx.Rollback()
	}
	blockHash, err := rawdb.ReadCanonicalHash(tx, blockNum)
	if err != nil {
		return nil, err
	}
	b, _, err = blockReader.BlockWithSenders(context.Background(), tx, blockHash, blockNum)
	if err != nil {
		return nil, err
	}
	return b, nil
}

func processResultQueue(rws *state.TxTaskQueue, outputTxNum *atomic2.Uint64, rs *state.State22, agg *state2.Aggregator22, applyTx kv.Tx,
	triggerCount, outputBlockNum, repeatCount *atomic2.Uint64, resultsSize *atomic2.Int64) {
	for rws.Len() > 0 && (*rws)[0].TxNum == outputTxNum.Load() {
		txTask := heap.Pop(rws).(*state.TxTask)
		resultsSize.Add(-txTask.ResultsSize)
		if txTask.Error == nil && rs.ReadsValid(txTask.ReadLists) {
			if err := rs.Apply(applyTx, txTask, agg); err != nil {
				panic(fmt.Errorf("State22.Apply: %w", err))
			}
			triggerCount.Add(rs.CommitTxNum(txTask.Sender, txTask.TxNum))
			outputTxNum.Inc()
			outputBlockNum.Store(txTask.BlockNum)
			syncMetrics[stages.Execution].Set(txTask.BlockNum)
			//fmt.Printf("Applied %d block %d txIndex %d\n", txTask.TxNum, txTask.BlockNum, txTask.TxIndex)
		} else {
			rs.AddWork(txTask)
			repeatCount.Inc()
			//fmt.Printf("Rolled back %d block %d txIndex %d\n", txTask.TxNum, txTask.BlockNum, txTask.TxIndex)
		}
	}
}

<<<<<<< HEAD
func reconstituteStateStep1(ctx context.Context, db kv.RwDB, txNum uint64, dirs datadir.Dirs, agg *state2.Aggregator22, step int) (bitmap *roaring64.Bitmap, err error) {
	doneCount := atomic2.NewUint64(0)
	fillWorker := exec3.NewFillWorker(txNum, doneCount, agg, nil /* fromKey */, nil /* toKey */)

	t := time.Now()
	doneCount.Store(0)
	fillWorker.ResetProgress()
	accountCollectorX := etl.NewCollector("account scan X", dirs.Tmp, etl.NewSortableBuffer(etl.BufferOptimalSize))
	accountCollectorX.LogLvl(log.LvlDebug)
	fillWorker.BitmapAccounts(accountCollectorX, step)
=======
func ReconstituteState(ctx context.Context, s *StageState, dirs datadir.Dirs, workerCount int, batchSize datasize.ByteSize, chainDb kv.RwDB,
	blockReader services.FullBlockReader,
	logger log.Logger, agg *state2.Aggregator22, engine consensus.Engine,
	chainConfig *params.ChainConfig, genesis *core.Genesis) (err error) {
	defer agg.EnableMadvNormal().DisableReadAhead()
	blockSnapshots := blockReader.(WithSnapshots).Snapshots()

	var ok bool
	var blockNum uint64 // First block which is not covered by the history snapshot files
	if err := chainDb.View(ctx, func(tx kv.Tx) error {
		ok, blockNum, err = rawdb.TxNums.FindBlockNum(tx, agg.EndTxNumMinimax())
		if err != nil {
			return err
		}
		return nil
	}); err != nil {
		return err
	}
	if !ok {
		return fmt.Errorf("mininmax txNum not found in snapshot blocks: %d", agg.EndTxNumMinimax())
	}
	fmt.Printf("Max blockNum = %d\n", blockNum)
	if blockNum == 0 {
		return fmt.Errorf("not enough transactions in the history data")
	}
	blockNum--
	var txNum uint64
	if err := chainDb.View(ctx, func(tx kv.Tx) error {
		txNum, err = rawdb.TxNums.Max(tx, blockNum)
		if err != nil {
			return err
		}
		txNum++
		return nil
	}); err != nil {
		return err
	}

	fmt.Printf("Corresponding block num = %d, txNum = %d\n", blockNum, txNum)
	var wg sync.WaitGroup
	workCh := make(chan *state.TxTask, workerCount*4)
	rs := state.NewReconState(workCh)
	var fromKey, toKey []byte
	bigCount := big.NewInt(int64(workerCount))
	bigStep := big.NewInt(0x100000000)
	bigStep.Div(bigStep, bigCount)
	bigCurrent := big.NewInt(0)
	fillWorkers := make([]*exec3.FillWorker, workerCount)
	doneCount := atomic2.NewUint64(0)
	for i := 0; i < workerCount; i++ {
		fromKey = toKey
		if i == workerCount-1 {
			toKey = nil
		} else {
			bigCurrent.Add(bigCurrent, bigStep)
			toKey = make([]byte, 4)
			bigCurrent.FillBytes(toKey)
		}
		//fmt.Printf("%d) Fill worker [%x] - [%x]\n", i, fromKey, toKey)
		fillWorkers[i] = exec3.NewFillWorker(txNum, doneCount, agg, fromKey, toKey)
	}
	logEvery := time.NewTicker(logInterval)
	defer logEvery.Stop()
	doneCount.Store(0)
	accountCollectorsX := make([]*etl.Collector, workerCount)
	for i := 0; i < workerCount; i++ {
		fillWorkers[i].ResetProgress()
		accountCollectorsX[i] = etl.NewCollector("account scan X", dirs.Tmp, etl.NewSortableBuffer(etl.BufferOptimalSize/4))
		accountCollectorsX[i].LogLvl(log.LvlDebug)
		go fillWorkers[i].BitmapAccounts(accountCollectorsX[i])
	}
	t := time.Now()
	for doneCount.Load() < uint64(workerCount) {
		<-logEvery.C
		var m runtime.MemStats
		common.ReadMemStats(&m)
		var p float64
		for i := 0; i < workerCount; i++ {
			if total := fillWorkers[i].Total(); total > 0 {
				p += float64(fillWorkers[i].Progress()) / float64(total)
			}
		}
		p *= 100.0
		log.Info("Scan accounts history", "workers", workerCount, "progress", fmt.Sprintf("%.2f%%", p),
			"alloc", common.ByteCount(m.Alloc), "sys", common.ByteCount(m.Sys),
		)
	}
	log.Info("Scan accounts history", "took", time.Since(t))

	reconDbPath := filepath.Join(dirs.DataDir, "recondb")
	dir.Recreate(reconDbPath)
	reconDbPath = filepath.Join(reconDbPath, "mdbx.dat")
	db, err := kv2.NewMDBX(log.New()).Path(reconDbPath).
		Flags(func(u uint) uint {
			return mdbx.UtterlyNoSync | mdbx.NoMetaSync | mdbx.NoMemInit | mdbx.LifoReclaim | mdbx.WriteMap
		}).
		WriteMergeThreshold(8192).
		PageSize(uint64(16 * datasize.KB)).
		WithTableCfg(func(defaultBuckets kv.TableCfg) kv.TableCfg { return kv.ReconTablesCfg }).
		Open()
	if err != nil {
		return err
	}
	defer db.Close()
	defer os.RemoveAll(reconDbPath)

	accountCollectorX := etl.NewCollector("account scan total X", dirs.Tmp, etl.NewSortableBuffer(etl.BufferOptimalSize))
	defer accountCollectorX.Close()
	accountCollectorX.LogLvl(log.LvlDebug)
	for i := 0; i < workerCount; i++ {
		if err = accountCollectorsX[i].Load(nil, "", func(k, v []byte, table etl.CurrentTableReader, next etl.LoadNextFunc) error {
			return accountCollectorX.Collect(k, v)
		}, etl.TransformArgs{}); err != nil {
			return err
		}
		accountCollectorsX[i].Close()
		accountCollectorsX[i] = nil
	}
>>>>>>> 806117fb

	if err = db.Update(ctx, func(tx kv.RwTx) error {
		return accountCollectorX.Load(tx, kv.XAccount, etl.IdentityLoadFunc, etl.TransformArgs{})
	}); err != nil {
		return err
	}
	accountCollectorX.Close()
<<<<<<< HEAD
	accountCollectorX = nil //nolint
	log.Info("Scan accounts history", "took", time.Since(t))
=======
	accountCollectorX = nil
	doneCount.Store(0)
	storageCollectorsX := make([]*etl.Collector, workerCount)
	for i := 0; i < workerCount; i++ {
		fillWorkers[i].ResetProgress()
		storageCollectorsX[i] = etl.NewCollector("storage scan X", dirs.Tmp, etl.NewSortableBuffer(etl.BufferOptimalSize/4))
		storageCollectorsX[i].LogLvl(log.LvlDebug)
		go fillWorkers[i].BitmapStorage(storageCollectorsX[i])
	}
	t = time.Now()
	for doneCount.Load() < uint64(workerCount) {
		<-logEvery.C
		var m runtime.MemStats
		common.ReadMemStats(&m)
		var p float64
		for i := 0; i < workerCount; i++ {
			if total := fillWorkers[i].Total(); total > 0 {
				p += float64(fillWorkers[i].Progress()) / float64(total)
			}
		}
		p *= 100.0
		log.Info("Scan storage history", "workers", workerCount, "progress", fmt.Sprintf("%.2f%%", p),
			"alloc", common.ByteCount(m.Alloc), "sys", common.ByteCount(m.Sys),
		)
	}
	log.Info("Scan storage history", "took", time.Since(t))
>>>>>>> 806117fb

	t = time.Now()
	doneCount.Store(0)
	storageCollectorX := etl.NewCollector("storage scan X", dirs.Tmp, etl.NewSortableBuffer(etl.BufferOptimalSize))
	storageCollectorX.LogLvl(log.LvlDebug)
<<<<<<< HEAD
	fillWorker.ResetProgress()
	fillWorker.BitmapStorage(storageCollectorX, step)

=======
	for i := 0; i < workerCount; i++ {
		if err = storageCollectorsX[i].Load(nil, "", func(k, v []byte, table etl.CurrentTableReader, next etl.LoadNextFunc) error {
			return storageCollectorX.Collect(k, v)
		}, etl.TransformArgs{}); err != nil {
			return err
		}
		storageCollectorsX[i].Close()
		storageCollectorsX[i] = nil
	}
>>>>>>> 806117fb
	if err = db.Update(ctx, func(tx kv.RwTx) error {
		return storageCollectorX.Load(tx, kv.XStorage, etl.IdentityLoadFunc, etl.TransformArgs{})
	}); err != nil {
		return err
	}
	storageCollectorX.Close()
	storageCollectorX = nil
<<<<<<< HEAD
	log.Info("Scan storage history", "took", time.Since(t))

	t = time.Now()
=======
>>>>>>> 806117fb
	doneCount.Store(0)
	fillWorker.ResetProgress()
	codeCollectorX := etl.NewCollector("code scan X", dirs.Tmp, etl.NewSortableBuffer(etl.BufferOptimalSize))
	codeCollectorX.LogLvl(log.LvlDebug)
<<<<<<< HEAD
	fillWorker.BitmapCode(codeCollectorX, step)
	if err = db.Update(ctx, func(tx kv.RwTx) error {
		return codeCollectorX.Load(tx, kv.XCode, etl.IdentityLoadFunc, etl.TransformArgs{})
	}); err != nil {
		return nil, err
	}
	codeCollectorX.Close()
	codeCollectorX = nil
	log.Info("Scan code history", "took", time.Since(t))
	return fillWorker.Bitmap(), nil
}

func reconstituteStep(step int, last bool,
	workerCount int, ctx context.Context, db kv.RwDB, txNum uint64, dirs datadir.Dirs,
	agg *libstate.Aggregator22, chainDb kv.RwDB, rs *state.ReconState, blockReader services.FullBlockReader,
	chainConfig *params.ChainConfig, logger log.Logger, genesis *core.Genesis, engine consensus.Engine,
	batchSize datasize.ByteSize, s *StageState, workCh chan *state.TxTask, blockNum uint64,
) error {
	log.Info("Step of incremental reconstitution", "step", step, "last", last)
	bitmap, err := reconstituteStateStep1(ctx, db, txNum, dirs, agg, step)
	if err != nil {
		return err
	}

	var wg sync.WaitGroup
	logEvery := time.NewTicker(logInterval)
	defer logEvery.Stop()

=======
	var bitmap roaring64.Bitmap
	for i := 0; i < workerCount; i++ {
		bitmap.Or(fillWorkers[i].Bitmap())
		if err = codeCollectorsX[i].Load(nil, "", func(k, v []byte, table etl.CurrentTableReader, next etl.LoadNextFunc) error {
			return codeCollectorX.Collect(k, v)
		}, etl.TransformArgs{}); err != nil {
			return err
		}
		codeCollectorsX[i].Close()
		codeCollectorsX[i] = nil
	}
	if err = db.Update(ctx, func(tx kv.RwTx) error {
		return codeCollectorX.Load(tx, kv.XCode, etl.IdentityLoadFunc, etl.TransformArgs{})
	}); err != nil {
		return err
	}
	codeCollectorX.Close()
	codeCollectorX = nil
>>>>>>> 806117fb
	log.Info("Ready to replay", "transactions", bitmap.GetCardinality(), "out of", txNum)
	var lock sync.RWMutex
	reconWorkers := make([]*exec3.ReconWorker, workerCount)
	roTxs := make([]kv.Tx, workerCount)
	chainTxs := make([]kv.Tx, workerCount)
	defer func() {
		for i := 0; i < workerCount; i++ {
			if roTxs[i] != nil {
				roTxs[i].Rollback()
			}
			if chainTxs[i] != nil {
				chainTxs[i].Rollback()
			}
		}
	}()
	for i := 0; i < workerCount; i++ {
		if roTxs[i], err = db.BeginRo(ctx); err != nil {
			return err
		}
		if chainTxs[i], err = chainDb.BeginRo(ctx); err != nil {
			return err
		}
	}
	for i := 0; i < workerCount; i++ {
		reconWorkers[i] = exec3.NewReconWorker(lock.RLocker(), &wg, rs, agg, blockReader, chainConfig, logger, genesis, engine, chainTxs[i])
		reconWorkers[i].SetTx(roTxs[i])
	}
	wg.Add(workerCount)
	count := uint64(0)
	rollbackCount := uint64(0)
	total := bitmap.GetCardinality()
	for i := 0; i < workerCount; i++ {
		go reconWorkers[i].Run()
	}
	commitThreshold := batchSize.Bytes()
	prevCount := uint64(0)
	prevRollbackCount := uint64(0)
	prevTime := time.Now()
	reconDone := make(chan struct{})
	var bn uint64
	go func() {
		for {
			select {
			case <-reconDone:
				return
			case <-logEvery.C:
				var m runtime.MemStats
				common.ReadMemStats(&m)
				sizeEstimate := rs.SizeEstimate()
				count = rs.DoneCount()
				rollbackCount = rs.RollbackCount()
				currentTime := time.Now()
				interval := currentTime.Sub(prevTime)
				speedTx := float64(count-prevCount) / (float64(interval) / float64(time.Second))
				progress := 100.0 * float64(count) / float64(total)
				var repeatRatio float64
				if count > prevCount {
					repeatRatio = 100.0 * float64(rollbackCount-prevRollbackCount) / float64(count-prevCount)
				}
				prevTime = currentTime
				prevCount = count
				prevRollbackCount = rollbackCount
				syncMetrics[stages.Execution].Set(bn)
				log.Info(fmt.Sprintf("[%s] State reconstitution", s.LogPrefix()), "workers", workerCount, "progress", fmt.Sprintf("%.2f%%", progress),
					"tx/s", fmt.Sprintf("%.1f", speedTx), "workCh", fmt.Sprintf("%d/%d", len(workCh), cap(workCh)),
					"repeat ratio", fmt.Sprintf("%.2f%%", repeatRatio), "queue.len", rs.QueueLen(), "blk", bn,
					"buffer", fmt.Sprintf("%s/%s", common.ByteCount(sizeEstimate), common.ByteCount(commitThreshold)),
					"alloc", common.ByteCount(m.Alloc), "sys", common.ByteCount(m.Sys))
				if sizeEstimate >= commitThreshold {
					t := time.Now()
					if err = func() error {
						lock.Lock()
						defer lock.Unlock()
						for i := 0; i < workerCount; i++ {
							roTxs[i].Rollback()
						}
						if err := db.Update(ctx, func(tx kv.RwTx) error {
							if err = rs.Flush(tx); err != nil {
								return err
							}
							//if err = agg.Flush(tx); err != nil {
							//	return err
							//}
							return nil
						}); err != nil {
							return err
						}
						for i := 0; i < workerCount; i++ {
							if roTxs[i], err = db.BeginRo(ctx); err != nil {
								return err
							}
							reconWorkers[i].SetTx(roTxs[i])
						}
						return nil
					}(); err != nil {
						panic(err)
					}
					log.Info(fmt.Sprintf("[%s] State reconstitution, commit", s.LogPrefix()), "took", time.Since(t))
				}
			}
		}
	}()

	var inputTxNum uint64
	var b *types.Block
	var txKey [8]byte
	for bn = uint64(0); bn <= blockNum; bn++ {
		t = time.Now()
		rules := chainConfig.Rules(bn)
		b, err = blockWithSenders(chainDb, nil, blockReader, bn)
		if err != nil {
			return err
		}
		txs := b.Transactions()
		header := b.HeaderNoCopy()
		skipAnalysis := core.SkipAnalysis(chainConfig, blockNum)
		signer := *types.MakeSigner(chainConfig, bn)

		for txIndex := -1; txIndex <= len(txs); txIndex++ {
			if bitmap.Contains(inputTxNum) {
				binary.BigEndian.PutUint64(txKey[:], inputTxNum)
				txTask := &state.TxTask{
					BlockNum:     bn,
					Header:       header,
					Coinbase:     b.Coinbase(),
					Uncles:       b.Uncles(),
					Rules:        rules,
					TxNum:        inputTxNum,
					Txs:          txs,
					TxIndex:      txIndex,
					BlockHash:    b.Hash(),
					SkipAnalysis: skipAnalysis,
					Final:        txIndex == len(txs),
				}
				if txIndex >= 0 && txIndex < len(txs) {
					txTask.Tx = txs[txIndex]
					txTask.TxAsMessage, err = txTask.Tx.AsMessage(signer, header.BaseFee, txTask.Rules)
					if err != nil {
						return err
					}
					if sender, ok := txs[txIndex].GetSender(); ok {
						txTask.Sender = &sender
					}
				} else {
					txTask.Txs = txs
				}
				workCh <- txTask
			}
			inputTxNum++
		}
		b, txs = nil, nil //nolint

		core.BlockExecutionTimer.UpdateDuration(t)
	}
	close(workCh)
	wg.Wait()
	reconDone <- struct{}{} // Complete logging and committing go-routine
	for i := 0; i < workerCount; i++ {
		roTxs[i].Rollback()
	}
	if err := db.Update(ctx, func(tx kv.RwTx) error {
		if err = rs.Flush(tx); err != nil {
			return err
		}
		return nil
	}); err != nil {
		return err
	}
	return nil
}

func ReconstituteState(ctx context.Context, s *StageState, dirs datadir.Dirs, workerCount int, batchSize datasize.ByteSize, chainDb kv.RwDB,
	blockReader services.FullBlockReader,
	logger log.Logger, agg *state2.Aggregator22, engine consensus.Engine,
	chainConfig *params.ChainConfig, genesis *core.Genesis) (err error) {
	defer agg.EnableMadvNormal().DisableReadAhead()
	blockSnapshots := blockReader.(WithSnapshots).Snapshots()

	var ok bool
	var blockNum uint64 // First block which is not covered by the history snapshot files
	if err := chainDb.View(ctx, func(tx kv.Tx) error {
		ok, blockNum, err = rawdb.TxNums.FindBlockNum(tx, agg.EndTxNumMinimax())
		if err != nil {
			return err
		}
		return nil
	}); err != nil {
		return err
	}
	if !ok {
		return fmt.Errorf("mininmax txNum not found in snapshot blocks: %d", agg.EndTxNumMinimax())
	}
	fmt.Printf("Max blockNum = %d\n", blockNum)
	if blockNum == 0 {
		return fmt.Errorf("not enough transactions in the history data")
	}
	blockNum--
	var txNum uint64
	if err := chainDb.View(ctx, func(tx kv.Tx) error {
		txNum, err = rawdb.TxNums.Max(tx, blockNum)
		if err != nil {
			return err
		}
		txNum++
		return nil
	}); err != nil {
		return err
	}

	fmt.Printf("Corresponding block num = %d, txNum = %d\n", blockNum, txNum)

	reconDbPath := filepath.Join(dirs.DataDir, "recondb")
	dir.Recreate(reconDbPath)
	reconDbPath = filepath.Join(reconDbPath, "mdbx.dat")
	db, err := kv2.NewMDBX(log.New()).Path(reconDbPath).
		Flags(func(u uint) uint {
			return mdbx.UtterlyNoSync | mdbx.NoMetaSync | mdbx.NoMemInit | mdbx.LifoReclaim | mdbx.WriteMap
		}).
		WriteMergeThreshold(8192).
		PageSize(uint64(16 * datasize.KB)).
		WithTableCfg(func(defaultBuckets kv.TableCfg) kv.TableCfg { return kv.ReconTablesCfg }).
		Open()
	if err != nil {
		return err
	}
	defer db.Close()
	defer os.RemoveAll(reconDbPath)

	workCh := make(chan *state.TxTask, workerCount*4)
	rs := state.NewReconState(workCh)
	numSteps := agg.Steps()
	// Incremental reconstitution, step by step (snapshot range by snapshot range)
	defer blockSnapshots.EnableReadAhead().DisableReadAhead()
	for step := 0; step < numSteps; step++ {
		if err := reconstituteStep(step, step+1 == numSteps, workerCount, ctx, db,
			txNum, dirs, agg, chainDb, rs, blockReader, chainConfig, logger, genesis,
			engine, batchSize, s, workCh, blockNum,
		); err != nil {
			return err
		}
	}

	plainStateCollector := etl.NewCollector("recon plainState", dirs.Tmp, etl.NewSortableBuffer(etl.BufferOptimalSize/2))
	defer plainStateCollector.Close()
	codeCollector := etl.NewCollector("recon code", dirs.Tmp, etl.NewOldestEntryBuffer(etl.BufferOptimalSize/2))
	defer codeCollector.Close()
	plainContractCollector := etl.NewCollector("recon plainContract", dirs.Tmp, etl.NewSortableBuffer(etl.BufferOptimalSize/2))
	defer plainContractCollector.Close()
	var transposedKey []byte
	if err = db.View(ctx, func(roTx kv.Tx) error {
		kv.ReadAhead(ctx, db, atomic2.NewBool(false), kv.PlainStateR, nil, math.MaxUint32)
		if err = roTx.ForEach(kv.PlainStateR, nil, func(k, v []byte) error {
			transposedKey = append(transposedKey[:0], k[8:]...)
			transposedKey = append(transposedKey, k[:8]...)
			return plainStateCollector.Collect(transposedKey, v)
		}); err != nil {
			return err
		}
		kv.ReadAhead(ctx, db, atomic2.NewBool(false), kv.PlainStateD, nil, math.MaxUint32)
		if err = roTx.ForEach(kv.PlainStateD, nil, func(k, v []byte) error {
			transposedKey = append(transposedKey[:0], v...)
			transposedKey = append(transposedKey, k...)
			return plainStateCollector.Collect(transposedKey, nil)
		}); err != nil {
			return err
		}
		kv.ReadAhead(ctx, db, atomic2.NewBool(false), kv.CodeR, nil, math.MaxUint32)
		if err = roTx.ForEach(kv.CodeR, nil, func(k, v []byte) error {
			transposedKey = append(transposedKey[:0], k[8:]...)
			transposedKey = append(transposedKey, k[:8]...)
			return codeCollector.Collect(transposedKey, v)
		}); err != nil {
			return err
		}
		kv.ReadAhead(ctx, db, atomic2.NewBool(false), kv.CodeD, nil, math.MaxUint32)
		if err = roTx.ForEach(kv.CodeD, nil, func(k, v []byte) error {
			transposedKey = append(transposedKey[:0], v...)
			transposedKey = append(transposedKey, k...)
			return codeCollector.Collect(transposedKey, nil)
		}); err != nil {
			return err
		}
		kv.ReadAhead(ctx, db, atomic2.NewBool(false), kv.PlainContractR, nil, math.MaxUint32)
		if err = roTx.ForEach(kv.PlainContractR, nil, func(k, v []byte) error {
			transposedKey = append(transposedKey[:0], k[8:]...)
			transposedKey = append(transposedKey, k[:8]...)
			return plainContractCollector.Collect(transposedKey, v)
		}); err != nil {
			return err
		}
		kv.ReadAhead(ctx, db, atomic2.NewBool(false), kv.PlainContractD, nil, math.MaxUint32)
		if err = roTx.ForEach(kv.PlainContractD, nil, func(k, v []byte) error {
			transposedKey = append(transposedKey[:0], v...)
			transposedKey = append(transposedKey, k...)
			return plainContractCollector.Collect(transposedKey, nil)
		}); err != nil {
			return err
		}
		return nil
	}); err != nil {
		return err
	}

	if err = db.Update(ctx, func(tx kv.RwTx) error {
		if err = tx.ClearBucket(kv.PlainStateR); err != nil {
			return err
		}
		if err = tx.ClearBucket(kv.PlainStateD); err != nil {
			return err
		}
		if err = tx.ClearBucket(kv.CodeR); err != nil {
			return err
		}
		if err = tx.ClearBucket(kv.CodeD); err != nil {
			return err
		}
		if err = tx.ClearBucket(kv.PlainContractR); err != nil {
			return err
		}
		if err = tx.ClearBucket(kv.PlainContractD); err != nil {
			return err
		}
		return nil
	}); err != nil {
		return err
	}
	plainStateCollectors := make([]*etl.Collector, workerCount)
	codeCollectors := make([]*etl.Collector, workerCount)
	plainContractCollectors := make([]*etl.Collector, workerCount)
	for i := 0; i < workerCount; i++ {
		plainStateCollectors[i] = etl.NewCollector(fmt.Sprintf("plainState %d", i), dirs.Tmp, etl.NewSortableBuffer(etl.BufferOptimalSize))
		defer plainStateCollectors[i].Close()
		codeCollectors[i] = etl.NewCollector(fmt.Sprintf("code %d", i), dirs.Tmp, etl.NewSortableBuffer(etl.BufferOptimalSize))
		defer codeCollectors[i].Close()
		plainContractCollectors[i] = etl.NewCollector(fmt.Sprintf("plainContract %d", i), dirs.Tmp, etl.NewSortableBuffer(etl.BufferOptimalSize))
		defer plainContractCollectors[i].Close()
	}
<<<<<<< HEAD
	doneCount := atomic2.NewUint64(0)
	fillWorkers := make([]*exec3.FillWorker, workerCount)
	logEvery := time.NewTicker(logInterval)
	defer logEvery.Stop()
=======
	doneCount.Store(0)
>>>>>>> 806117fb
	for i := 0; i < workerCount; i++ {
		fillWorkers[i].ResetProgress()
		go fillWorkers[i].FillAccounts(plainStateCollectors[i])
	}
	for doneCount.Load() < uint64(workerCount) {
		<-logEvery.C
		var m runtime.MemStats
		common.ReadMemStats(&m)
		var p float64
		for i := 0; i < workerCount; i++ {
			if total := fillWorkers[i].Total(); total > 0 {
				p += float64(fillWorkers[i].Progress()) / float64(total)
			}
		}
		p *= 100.0
		log.Info("Filling accounts", "workers", workerCount, "progress", fmt.Sprintf("%.2f%%", p),
			"alloc", common.ByteCount(m.Alloc), "sys", common.ByteCount(m.Sys),
		)
	}
	doneCount.Store(0)
	for i := 0; i < workerCount; i++ {
		fillWorkers[i].ResetProgress()
		go fillWorkers[i].FillStorage(plainStateCollectors[i])
	}
	for doneCount.Load() < uint64(workerCount) {
		<-logEvery.C
		var m runtime.MemStats
		common.ReadMemStats(&m)
		var p float64
		for i := 0; i < workerCount; i++ {
			if total := fillWorkers[i].Total(); total > 0 {
				p += float64(fillWorkers[i].Progress()) / float64(total)
			}
		}
		p *= 100.0
		log.Info("Filling storage", "workers", workerCount, "progress", fmt.Sprintf("%.2f%%", p),
			"alloc", common.ByteCount(m.Alloc), "sys", common.ByteCount(m.Sys),
		)
	}
	doneCount.Store(0)
	for i := 0; i < workerCount; i++ {
		fillWorkers[i].ResetProgress()
		go fillWorkers[i].FillCode(codeCollectors[i], plainContractCollectors[i])
	}
	for doneCount.Load() < uint64(workerCount) {
		<-logEvery.C
		var m runtime.MemStats
		common.ReadMemStats(&m)
		var p float64
		for i := 0; i < workerCount; i++ {
			if total := fillWorkers[i].Total(); total > 0 {
				p += float64(fillWorkers[i].Progress()) / float64(total)
			}
		}
		p *= 100.0
		log.Info("Filling code", "workers", workerCount, "progress", fmt.Sprintf("%.2f%%", p),
			"alloc", common.ByteCount(m.Alloc), "sys", common.ByteCount(m.Sys),
		)
	}
	db.Close()
	// Load all collections into the main collector
	for i := 0; i < workerCount; i++ {
		if err = plainStateCollectors[i].Load(nil, "", func(k, v []byte, table etl.CurrentTableReader, next etl.LoadNextFunc) error {
			return plainStateCollector.Collect(k, v)
		}, etl.TransformArgs{}); err != nil {
			return err
		}
		plainStateCollectors[i].Close()
		if err = codeCollectors[i].Load(nil, "", func(k, v []byte, table etl.CurrentTableReader, next etl.LoadNextFunc) error {
			return codeCollector.Collect(k, v)
		}, etl.TransformArgs{}); err != nil {
			return err
		}
		codeCollectors[i].Close()
		if err = plainContractCollectors[i].Load(nil, "", func(k, v []byte, table etl.CurrentTableReader, next etl.LoadNextFunc) error {
			return plainContractCollector.Collect(k, v)
		}, etl.TransformArgs{}); err != nil {
			return err
		}
		plainContractCollectors[i].Close()
	}
	if err = chainDb.Update(ctx, func(tx kv.RwTx) error {
		if err = tx.ClearBucket(kv.PlainState); err != nil {
			return err
		}
		if err = tx.ClearBucket(kv.Code); err != nil {
			return err
		}
		if err = tx.ClearBucket(kv.PlainContractCode); err != nil {
			return err
		}
		if err = plainStateCollector.Load(tx, kv.PlainState, func(k, v []byte, table etl.CurrentTableReader, next etl.LoadNextFunc) error {
			//TODO leave the latest for each key or nothing if val is empty
			return nil
		}, etl.TransformArgs{}); err != nil {
			return err
		}
		plainStateCollector.Close()
		if err = codeCollector.Load(tx, kv.Code, func(k, v []byte, table etl.CurrentTableReader, next etl.LoadNextFunc) error {
			//TODO leave the latest for each key or nothing if val is empty
			return nil
		}, etl.TransformArgs{}); err != nil {
			return err
		}
		codeCollector.Close()
		if err = plainContractCollector.Load(tx, kv.PlainContractCode, func(k, v []byte, table etl.CurrentTableReader, next etl.LoadNextFunc) error {
			//TODO leave the latest for each key or nothing if val is empty
			return nil
		}, etl.TransformArgs{}); err != nil {
			return err
		}
		plainContractCollector.Close()
		if err := s.Update(tx, blockNum); err != nil {
			return err
		}
		s.BlockNumber = blockNum
		return nil
	}); err != nil {
		return err
	}
	return nil
}

func idxStepsInDB(tx kv.Tx) float64 {
	fst, _ := kv.FirstKey(tx, kv.TracesToKeys)
	lst, _ := kv.LastKey(tx, kv.TracesToKeys)
	if len(fst) > 0 && len(lst) > 0 {
		fstTxNum := binary.BigEndian.Uint64(fst)
		lstTxNum := binary.BigEndian.Uint64(lst)

		return float64(lstTxNum-fstTxNum) / float64(ethconfig.HistoryV3AggregationStep)
	}
	return 0
}<|MERGE_RESOLUTION|>--- conflicted
+++ resolved
@@ -12,7 +12,6 @@
 	"sync/atomic"
 	"time"
 
-	"github.com/RoaringBitmap/roaring/roaring64"
 	"github.com/VictoriaMetrics/metrics"
 	"github.com/c2h5oh/datasize"
 	"github.com/ledgerwatch/erigon-lib/common"
@@ -702,225 +701,6 @@
 	}
 }
 
-<<<<<<< HEAD
-func reconstituteStateStep1(ctx context.Context, db kv.RwDB, txNum uint64, dirs datadir.Dirs, agg *state2.Aggregator22, step int) (bitmap *roaring64.Bitmap, err error) {
-	doneCount := atomic2.NewUint64(0)
-	fillWorker := exec3.NewFillWorker(txNum, doneCount, agg, nil /* fromKey */, nil /* toKey */)
-
-	t := time.Now()
-	doneCount.Store(0)
-	fillWorker.ResetProgress()
-	accountCollectorX := etl.NewCollector("account scan X", dirs.Tmp, etl.NewSortableBuffer(etl.BufferOptimalSize))
-	accountCollectorX.LogLvl(log.LvlDebug)
-	fillWorker.BitmapAccounts(accountCollectorX, step)
-=======
-func ReconstituteState(ctx context.Context, s *StageState, dirs datadir.Dirs, workerCount int, batchSize datasize.ByteSize, chainDb kv.RwDB,
-	blockReader services.FullBlockReader,
-	logger log.Logger, agg *state2.Aggregator22, engine consensus.Engine,
-	chainConfig *params.ChainConfig, genesis *core.Genesis) (err error) {
-	defer agg.EnableMadvNormal().DisableReadAhead()
-	blockSnapshots := blockReader.(WithSnapshots).Snapshots()
-
-	var ok bool
-	var blockNum uint64 // First block which is not covered by the history snapshot files
-	if err := chainDb.View(ctx, func(tx kv.Tx) error {
-		ok, blockNum, err = rawdb.TxNums.FindBlockNum(tx, agg.EndTxNumMinimax())
-		if err != nil {
-			return err
-		}
-		return nil
-	}); err != nil {
-		return err
-	}
-	if !ok {
-		return fmt.Errorf("mininmax txNum not found in snapshot blocks: %d", agg.EndTxNumMinimax())
-	}
-	fmt.Printf("Max blockNum = %d\n", blockNum)
-	if blockNum == 0 {
-		return fmt.Errorf("not enough transactions in the history data")
-	}
-	blockNum--
-	var txNum uint64
-	if err := chainDb.View(ctx, func(tx kv.Tx) error {
-		txNum, err = rawdb.TxNums.Max(tx, blockNum)
-		if err != nil {
-			return err
-		}
-		txNum++
-		return nil
-	}); err != nil {
-		return err
-	}
-
-	fmt.Printf("Corresponding block num = %d, txNum = %d\n", blockNum, txNum)
-	var wg sync.WaitGroup
-	workCh := make(chan *state.TxTask, workerCount*4)
-	rs := state.NewReconState(workCh)
-	var fromKey, toKey []byte
-	bigCount := big.NewInt(int64(workerCount))
-	bigStep := big.NewInt(0x100000000)
-	bigStep.Div(bigStep, bigCount)
-	bigCurrent := big.NewInt(0)
-	fillWorkers := make([]*exec3.FillWorker, workerCount)
-	doneCount := atomic2.NewUint64(0)
-	for i := 0; i < workerCount; i++ {
-		fromKey = toKey
-		if i == workerCount-1 {
-			toKey = nil
-		} else {
-			bigCurrent.Add(bigCurrent, bigStep)
-			toKey = make([]byte, 4)
-			bigCurrent.FillBytes(toKey)
-		}
-		//fmt.Printf("%d) Fill worker [%x] - [%x]\n", i, fromKey, toKey)
-		fillWorkers[i] = exec3.NewFillWorker(txNum, doneCount, agg, fromKey, toKey)
-	}
-	logEvery := time.NewTicker(logInterval)
-	defer logEvery.Stop()
-	doneCount.Store(0)
-	accountCollectorsX := make([]*etl.Collector, workerCount)
-	for i := 0; i < workerCount; i++ {
-		fillWorkers[i].ResetProgress()
-		accountCollectorsX[i] = etl.NewCollector("account scan X", dirs.Tmp, etl.NewSortableBuffer(etl.BufferOptimalSize/4))
-		accountCollectorsX[i].LogLvl(log.LvlDebug)
-		go fillWorkers[i].BitmapAccounts(accountCollectorsX[i])
-	}
-	t := time.Now()
-	for doneCount.Load() < uint64(workerCount) {
-		<-logEvery.C
-		var m runtime.MemStats
-		common.ReadMemStats(&m)
-		var p float64
-		for i := 0; i < workerCount; i++ {
-			if total := fillWorkers[i].Total(); total > 0 {
-				p += float64(fillWorkers[i].Progress()) / float64(total)
-			}
-		}
-		p *= 100.0
-		log.Info("Scan accounts history", "workers", workerCount, "progress", fmt.Sprintf("%.2f%%", p),
-			"alloc", common.ByteCount(m.Alloc), "sys", common.ByteCount(m.Sys),
-		)
-	}
-	log.Info("Scan accounts history", "took", time.Since(t))
-
-	reconDbPath := filepath.Join(dirs.DataDir, "recondb")
-	dir.Recreate(reconDbPath)
-	reconDbPath = filepath.Join(reconDbPath, "mdbx.dat")
-	db, err := kv2.NewMDBX(log.New()).Path(reconDbPath).
-		Flags(func(u uint) uint {
-			return mdbx.UtterlyNoSync | mdbx.NoMetaSync | mdbx.NoMemInit | mdbx.LifoReclaim | mdbx.WriteMap
-		}).
-		WriteMergeThreshold(8192).
-		PageSize(uint64(16 * datasize.KB)).
-		WithTableCfg(func(defaultBuckets kv.TableCfg) kv.TableCfg { return kv.ReconTablesCfg }).
-		Open()
-	if err != nil {
-		return err
-	}
-	defer db.Close()
-	defer os.RemoveAll(reconDbPath)
-
-	accountCollectorX := etl.NewCollector("account scan total X", dirs.Tmp, etl.NewSortableBuffer(etl.BufferOptimalSize))
-	defer accountCollectorX.Close()
-	accountCollectorX.LogLvl(log.LvlDebug)
-	for i := 0; i < workerCount; i++ {
-		if err = accountCollectorsX[i].Load(nil, "", func(k, v []byte, table etl.CurrentTableReader, next etl.LoadNextFunc) error {
-			return accountCollectorX.Collect(k, v)
-		}, etl.TransformArgs{}); err != nil {
-			return err
-		}
-		accountCollectorsX[i].Close()
-		accountCollectorsX[i] = nil
-	}
->>>>>>> 806117fb
-
-	if err = db.Update(ctx, func(tx kv.RwTx) error {
-		return accountCollectorX.Load(tx, kv.XAccount, etl.IdentityLoadFunc, etl.TransformArgs{})
-	}); err != nil {
-		return err
-	}
-	accountCollectorX.Close()
-<<<<<<< HEAD
-	accountCollectorX = nil //nolint
-	log.Info("Scan accounts history", "took", time.Since(t))
-=======
-	accountCollectorX = nil
-	doneCount.Store(0)
-	storageCollectorsX := make([]*etl.Collector, workerCount)
-	for i := 0; i < workerCount; i++ {
-		fillWorkers[i].ResetProgress()
-		storageCollectorsX[i] = etl.NewCollector("storage scan X", dirs.Tmp, etl.NewSortableBuffer(etl.BufferOptimalSize/4))
-		storageCollectorsX[i].LogLvl(log.LvlDebug)
-		go fillWorkers[i].BitmapStorage(storageCollectorsX[i])
-	}
-	t = time.Now()
-	for doneCount.Load() < uint64(workerCount) {
-		<-logEvery.C
-		var m runtime.MemStats
-		common.ReadMemStats(&m)
-		var p float64
-		for i := 0; i < workerCount; i++ {
-			if total := fillWorkers[i].Total(); total > 0 {
-				p += float64(fillWorkers[i].Progress()) / float64(total)
-			}
-		}
-		p *= 100.0
-		log.Info("Scan storage history", "workers", workerCount, "progress", fmt.Sprintf("%.2f%%", p),
-			"alloc", common.ByteCount(m.Alloc), "sys", common.ByteCount(m.Sys),
-		)
-	}
-	log.Info("Scan storage history", "took", time.Since(t))
->>>>>>> 806117fb
-
-	t = time.Now()
-	doneCount.Store(0)
-	storageCollectorX := etl.NewCollector("storage scan X", dirs.Tmp, etl.NewSortableBuffer(etl.BufferOptimalSize))
-	storageCollectorX.LogLvl(log.LvlDebug)
-<<<<<<< HEAD
-	fillWorker.ResetProgress()
-	fillWorker.BitmapStorage(storageCollectorX, step)
-
-=======
-	for i := 0; i < workerCount; i++ {
-		if err = storageCollectorsX[i].Load(nil, "", func(k, v []byte, table etl.CurrentTableReader, next etl.LoadNextFunc) error {
-			return storageCollectorX.Collect(k, v)
-		}, etl.TransformArgs{}); err != nil {
-			return err
-		}
-		storageCollectorsX[i].Close()
-		storageCollectorsX[i] = nil
-	}
->>>>>>> 806117fb
-	if err = db.Update(ctx, func(tx kv.RwTx) error {
-		return storageCollectorX.Load(tx, kv.XStorage, etl.IdentityLoadFunc, etl.TransformArgs{})
-	}); err != nil {
-		return err
-	}
-	storageCollectorX.Close()
-	storageCollectorX = nil
-<<<<<<< HEAD
-	log.Info("Scan storage history", "took", time.Since(t))
-
-	t = time.Now()
-=======
->>>>>>> 806117fb
-	doneCount.Store(0)
-	fillWorker.ResetProgress()
-	codeCollectorX := etl.NewCollector("code scan X", dirs.Tmp, etl.NewSortableBuffer(etl.BufferOptimalSize))
-	codeCollectorX.LogLvl(log.LvlDebug)
-<<<<<<< HEAD
-	fillWorker.BitmapCode(codeCollectorX, step)
-	if err = db.Update(ctx, func(tx kv.RwTx) error {
-		return codeCollectorX.Load(tx, kv.XCode, etl.IdentityLoadFunc, etl.TransformArgs{})
-	}); err != nil {
-		return nil, err
-	}
-	codeCollectorX.Close()
-	codeCollectorX = nil
-	log.Info("Scan code history", "took", time.Since(t))
-	return fillWorker.Bitmap(), nil
-}
-
 func reconstituteStep(step int, last bool,
 	workerCount int, ctx context.Context, db kv.RwDB, txNum uint64, dirs datadir.Dirs,
 	agg *libstate.Aggregator22, chainDb kv.RwDB, rs *state.ReconState, blockReader services.FullBlockReader,
@@ -928,35 +708,60 @@
 	batchSize datasize.ByteSize, s *StageState, workCh chan *state.TxTask, blockNum uint64,
 ) error {
 	log.Info("Step of incremental reconstitution", "step", step, "last", last)
-	bitmap, err := reconstituteStateStep1(ctx, db, txNum, dirs, agg, step)
-	if err != nil {
+	doneCount := atomic2.NewUint64(0)
+	fillWorker := exec3.NewFillWorker(txNum, doneCount, agg, nil /* fromKey */, nil /* toKey */)
+
+	t := time.Now()
+	doneCount.Store(0)
+	fillWorker.ResetProgress()
+	accountCollectorX := etl.NewCollector("account scan X", dirs.Tmp, etl.NewSortableBuffer(etl.BufferOptimalSize))
+	accountCollectorX.LogLvl(log.LvlDebug)
+	fillWorker.BitmapAccounts(accountCollectorX, step)
+	if err := db.Update(ctx, func(tx kv.RwTx) error {
+		return accountCollectorX.Load(tx, kv.XAccount, etl.IdentityLoadFunc, etl.TransformArgs{})
+	}); err != nil {
 		return err
 	}
+	accountCollectorX.Close()
+	accountCollectorX = nil //nolint
+	log.Info("Scan accounts history", "took", time.Since(t))
+
+	t = time.Now()
+	doneCount.Store(0)
+	storageCollectorX := etl.NewCollector("storage scan X", dirs.Tmp, etl.NewSortableBuffer(etl.BufferOptimalSize))
+	storageCollectorX.LogLvl(log.LvlDebug)
+	fillWorker.ResetProgress()
+	fillWorker.BitmapStorage(storageCollectorX, step)
+
+	if err := db.Update(ctx, func(tx kv.RwTx) error {
+		return storageCollectorX.Load(tx, kv.XStorage, etl.IdentityLoadFunc, etl.TransformArgs{})
+	}); err != nil {
+		return err
+	}
+	storageCollectorX.Close()
+	storageCollectorX = nil
+	log.Info("Scan storage history", "took", time.Since(t))
+
+	t = time.Now()
+	doneCount.Store(0)
+	fillWorker.ResetProgress()
+	codeCollectorX := etl.NewCollector("code scan X", dirs.Tmp, etl.NewSortableBuffer(etl.BufferOptimalSize))
+	codeCollectorX.LogLvl(log.LvlDebug)
+	fillWorker.BitmapCode(codeCollectorX, step)
+	if err := db.Update(ctx, func(tx kv.RwTx) error {
+		return codeCollectorX.Load(tx, kv.XCode, etl.IdentityLoadFunc, etl.TransformArgs{})
+	}); err != nil {
+		return err
+	}
+	codeCollectorX.Close()
+	codeCollectorX = nil
+	log.Info("Scan code history", "took", time.Since(t))
+	bitmap := fillWorker.Bitmap()
 
 	var wg sync.WaitGroup
 	logEvery := time.NewTicker(logInterval)
 	defer logEvery.Stop()
 
-=======
-	var bitmap roaring64.Bitmap
-	for i := 0; i < workerCount; i++ {
-		bitmap.Or(fillWorkers[i].Bitmap())
-		if err = codeCollectorsX[i].Load(nil, "", func(k, v []byte, table etl.CurrentTableReader, next etl.LoadNextFunc) error {
-			return codeCollectorX.Collect(k, v)
-		}, etl.TransformArgs{}); err != nil {
-			return err
-		}
-		codeCollectorsX[i].Close()
-		codeCollectorsX[i] = nil
-	}
-	if err = db.Update(ctx, func(tx kv.RwTx) error {
-		return codeCollectorX.Load(tx, kv.XCode, etl.IdentityLoadFunc, etl.TransformArgs{})
-	}); err != nil {
-		return err
-	}
-	codeCollectorX.Close()
-	codeCollectorX = nil
->>>>>>> 806117fb
 	log.Info("Ready to replay", "transactions", bitmap.GetCardinality(), "out of", txNum)
 	var lock sync.RWMutex
 	reconWorkers := make([]*exec3.ReconWorker, workerCount)
@@ -972,6 +777,7 @@
 			}
 		}
 	}()
+	var err error
 	for i := 0; i < workerCount; i++ {
 		if roTxs[i], err = db.BeginRo(ctx); err != nil {
 			return err
@@ -1294,14 +1100,10 @@
 		plainContractCollectors[i] = etl.NewCollector(fmt.Sprintf("plainContract %d", i), dirs.Tmp, etl.NewSortableBuffer(etl.BufferOptimalSize))
 		defer plainContractCollectors[i].Close()
 	}
-<<<<<<< HEAD
 	doneCount := atomic2.NewUint64(0)
 	fillWorkers := make([]*exec3.FillWorker, workerCount)
 	logEvery := time.NewTicker(logInterval)
 	defer logEvery.Stop()
-=======
-	doneCount.Store(0)
->>>>>>> 806117fb
 	for i := 0; i < workerCount; i++ {
 		fillWorkers[i].ResetProgress()
 		go fillWorkers[i].FillAccounts(plainStateCollectors[i])
