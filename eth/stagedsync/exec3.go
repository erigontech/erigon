// Copyright 2024 The Erigon Authors
// This file is part of Erigon.
//
// Erigon is free software: you can redistribute it and/or modify
// it under the terms of the GNU Lesser General Public License as published by
// the Free Software Foundation, either version 3 of the License, or
// (at your option) any later version.
//
// Erigon is distributed in the hope that it will be useful,
// but WITHOUT ANY WARRANTY; without even the implied warranty of
// MERCHANTABILITY or FITNESS FOR A PARTICULAR PURPOSE. See the
// GNU Lesser General Public License for more details.
//
// You should have received a copy of the GNU Lesser General Public License
// along with Erigon. If not, see <http://www.gnu.org/licenses/>.

package stagedsync

import (
	"bytes"
	"context"
	"encoding/binary"
	"errors"
	"fmt"
	"runtime"
	"sync"
	"sync/atomic"
	"time"

	"github.com/erigontech/erigon-lib/common"
	"github.com/erigontech/erigon-lib/common/cmp"
	"github.com/erigontech/erigon-lib/common/dbg"
	metrics2 "github.com/erigontech/erigon-lib/common/metrics"
	"github.com/erigontech/erigon-lib/config3"
	"github.com/erigontech/erigon-lib/kv"
	"github.com/erigontech/erigon-lib/kv/mdbx"
	"github.com/erigontech/erigon-lib/kv/rawdbv3"
	"github.com/erigontech/erigon-lib/kv/temporal"
	"github.com/erigontech/erigon-lib/log/v3"
	"github.com/erigontech/erigon-lib/metrics"
	state2 "github.com/erigontech/erigon-lib/state"
	"github.com/erigontech/erigon-lib/types/accounts"
	"github.com/erigontech/erigon-lib/wrap"
	"github.com/erigontech/erigon/core"
	"github.com/erigontech/erigon/core/rawdb"
	"github.com/erigontech/erigon/core/rawdb/rawdbhelpers"
	"github.com/erigontech/erigon/core/rawdb/rawtemporaldb"
	"github.com/erigontech/erigon/core/state"
	"github.com/erigontech/erigon/core/types"
	"github.com/erigontech/erigon/eth/ethconfig/estimate"
	"github.com/erigontech/erigon/eth/stagedsync/stages"
	"github.com/erigontech/erigon/turbo/services"
	"github.com/erigontech/erigon/turbo/shards"
	"github.com/erigontech/erigon/turbo/snapshotsync/freezeblocks"
)

var (
	mxExecStepsInDB    = metrics.NewGauge(`exec_steps_in_db`) //nolint
	mxExecRepeats      = metrics.NewCounter(`exec_repeats`)   //nolint
	mxExecTriggers     = metrics.NewCounter(`exec_triggers`)  //nolint
	mxExecTransactions = metrics.NewCounter(`exec_txns`)
	mxExecGas          = metrics.NewCounter(`exec_gas`)
	mxExecBlocks       = metrics.NewGauge("exec_blocks")

	mxMgas = metrics.NewGauge(`exec_mgas`)
)

const (
	changesetSafeRange = 32 // Safety net for long-sync, keep last 32 changesets
)

func NewProgress(prevOutputBlockNum, commitThreshold uint64, workersCount int, updateMetrics bool, logPrefix string, logger log.Logger) *Progress {
	return &Progress{prevTime: time.Now(), prevOutputBlockNum: prevOutputBlockNum, commitThreshold: commitThreshold, workersCount: workersCount, logPrefix: logPrefix, logger: logger}
}

type Progress struct {
	prevTime           time.Time
	prevTxCount        uint64
	prevGasUsed        uint64
	prevOutputBlockNum uint64
	prevRepeatCount    uint64
	commitThreshold    uint64

	workersCount int
	logPrefix    string
	logger       log.Logger
}

func (p *Progress) Log(suffix string, rs *state.StateV3, in *state.QueueWithRetry, rws *state.ResultsQueue, txCount uint64, gas uint64, outputBlockNum uint64, outTxNum uint64, repeatCount uint64, idxStepsAmountInDB float64, shouldGenerateChangesets bool, inMemExec bool) {
	mxExecStepsInDB.Set(idxStepsAmountInDB * 100)
	var m runtime.MemStats
	dbg.ReadMemStats(&m)
	sizeEstimate := rs.SizeEstimate()
	currentTime := time.Now()
	interval := currentTime.Sub(p.prevTime)
	//var repeatRatio float64
	//if doneCount > p.prevCount {
	//	repeatRatio = 100.0 * float64(repeatCount-p.prevRepeatCount) / float64(doneCount-p.prevCount)
	//}

	if len(suffix) > 0 {
		suffix = " " + suffix
	}

	if shouldGenerateChangesets {
		suffix += " Commit every block"
	}

	gasSec := uint64(float64(gas-p.prevGasUsed) / interval.Seconds())
	txSec := uint64(float64(txCount-p.prevTxCount) / interval.Seconds())
	diffBlocks := max(int(outputBlockNum)-int(p.prevOutputBlockNum)+1, 0)

	p.logger.Info(fmt.Sprintf("[%s]"+suffix, p.logPrefix),
		"blk", outputBlockNum,
		"blks", diffBlocks,
		"blk/s", fmt.Sprintf("%.1f", float64(diffBlocks)/interval.Seconds()),
		"txs", txCount-p.prevTxCount,
		"tx/s", common.PrettyCounter(txSec),
		"gas/s", common.PrettyCounter(gasSec),
		//"pipe", fmt.Sprintf("(%d+%d)->%d/%d->%d/%d", in.NewTasksLen(), in.RetriesLen(), rws.ResultChLen(), rws.ResultChCap(), rws.Len(), rws.Limit()),
		//"repeatRatio", fmt.Sprintf("%.2f%%", repeatRatio),
		//"workers", p.workersCount,
		"buf", fmt.Sprintf("%s/%s", common.ByteCount(sizeEstimate), common.ByteCount(p.commitThreshold)),
		"stepsInDB", fmt.Sprintf("%.2f", idxStepsAmountInDB),
		"step", fmt.Sprintf("%.1f", float64(outTxNum)/float64(config3.DefaultStepSize)),
		"inMem", inMemExec,
		"alloc", common.ByteCount(m.Alloc), "sys", common.ByteCount(m.Sys),
	)

	p.prevTime = currentTime
	p.prevTxCount = txCount
	p.prevGasUsed = gas
	p.prevOutputBlockNum = outputBlockNum
	p.prevRepeatCount = repeatCount
}

// Cases:
//  1. Snapshots > ExecutionStage: snapshots can have half-block data `10.4`. Get right txNum from SharedDomains (after SeekCommitment)
//  2. ExecutionStage > Snapshots: no half-block data possible. Rely on DB.
func restoreTxNum(ctx context.Context, cfg *ExecuteBlockCfg, applyTx kv.Tx, doms *state2.SharedDomains, maxBlockNum uint64) (
	inputTxNum uint64, maxTxNum uint64, offsetFromBlockBeginning uint64, err error) {

	txNumsReader := rawdbv3.TxNums.WithCustomReadTxNumFunc(freezeblocks.ReadTxNumFuncFromBlockReader(ctx, cfg.blockReader))

	inputTxNum = doms.TxNum()

	if nothing, err := nothingToExec(applyTx, txNumsReader, inputTxNum); err != nil {
		return 0, 0, 0, err
	} else if nothing {
		return 0, 0, 0, err
	}

	maxTxNum, err = txNumsReader.Max(applyTx, maxBlockNum)
	if err != nil {
		return 0, 0, 0, err
	}

	ok, _blockNum, err := txNumsReader.FindBlockNum(applyTx, doms.TxNum())
	if err != nil {
		return 0, 0, 0, err
	}
	if !ok {
		_lb, _lt, _ := txNumsReader.Last(applyTx)
		_fb, _ft, _ := txNumsReader.First(applyTx)
		return 0, 0, 0, fmt.Errorf("seems broken TxNums index not filled. can't find blockNum of txNum=%d; in db: (%d-%d, %d-%d)", inputTxNum, _fb, _lb, _ft, _lt)
	}
	{
		_max, _ := txNumsReader.Max(applyTx, _blockNum)
		if doms.TxNum() == _max {
			_blockNum++
		}
	}

	_min, err := txNumsReader.Min(applyTx, _blockNum)
	if err != nil {
		return 0, 0, 0, err
	}

	if doms.TxNum() > _min {
		// if stopped in the middle of the block: start from beginning of block.
		// first part will be executed in HistoryExecution mode
		offsetFromBlockBeginning = doms.TxNum() - _min
	}

	inputTxNum = _min

	//_max, _ := txNumsReader.Max(applyTx, blockNum)
	//fmt.Printf("[commitment] found domain.txn %d, inputTxn %d, offset %d. DB found block %d {%d, %d}\n", doms.TxNum(), inputTxNum, offsetFromBlockBeginning, blockNum, _min, _max)
	doms.SetBlockNum(_blockNum)
	doms.SetTxNum(inputTxNum)
	return inputTxNum, maxTxNum, offsetFromBlockBeginning, nil
}

func nothingToExec(applyTx kv.Tx, txNumsReader rawdbv3.TxNumsReader, inputTxNum uint64) (bool, error) {
	_, lastTxNum, err := txNumsReader.Last(applyTx)
	if err != nil {
		return false, err
	}
	return lastTxNum == inputTxNum, nil
}

func ExecV3(ctx context.Context,
	execStage *StageState, u Unwinder, workerCount int, cfg ExecuteBlockCfg, txc wrap.TxContainer,
	parallel bool, //nolint
	maxBlockNum uint64,
	logger log.Logger,
	initialCycle bool,
	isMining bool,
) error {
	// TODO: e35 doesn't support parallel-exec yet
	parallel = true //nolint

	blockReader := cfg.blockReader
	chainConfig := cfg.chainConfig
	totalGasUsed := uint64(0)
	start := time.Now()
	defer func() {
		if totalGasUsed > 0 {
			mxMgas.Set((float64(totalGasUsed) / 1e6) / time.Since(start).Seconds())
		}
	}()

	useExternalTx := txc.Tx != nil
	var applyTx kv.RwTx

	if useExternalTx {
		applyTx = txc.Tx
	} else {
		if !parallel {
			var err error
			applyTx, err = cfg.db.BeginRw(ctx) //nolint
			if err != nil {
				return err
			}
			defer func() { // need callback - because tx may be committed
				applyTx.Rollback()
			}()
		}
	}
	agg := cfg.db.(state2.HasAgg).Agg().(*state2.Aggregator)
	if initialCycle {
		agg.SetCollateAndBuildWorkers(min(2, estimate.StateV3Collate.Workers()))
		agg.SetCompressWorkers(estimate.CompressSnapshot.Workers())
	} else {
		agg.SetCompressWorkers(1)
		agg.SetCollateAndBuildWorkers(1)
	}

	pruneNonEssentials := cfg.prune.History.Enabled() && cfg.prune.History.PruneTo(execStage.BlockNumber) == execStage.BlockNumber

	var err error
	inMemExec := txc.Doms != nil
	var doms *state2.SharedDomains
	if inMemExec {
		doms = txc.Doms
	} else {
		var err error
		doms, err = state2.NewSharedDomains(applyTx, log.New())
		// if we are behind the commitment, we can't execute anything
		// this can heppen if progress in domain is higher than progress in blocks
		if errors.Is(err, state2.ErrBehindCommitment) {
			return nil
		}
		if err != nil {
			return err
		}
		defer doms.Close()
	}
	txNumInDB := doms.TxNum()

	var (
		inputTxNum               = doms.TxNum()
		stageProgress            = execStage.BlockNumber
		outputTxNum              = atomic.Uint64{}
		blockComplete            = atomic.Bool{}
<<<<<<< HEAD
=======
		outputBlockNum           = stages.SyncMetrics[stages.Execution]
		inputBlockNum            = &atomic.Uint64{}
>>>>>>> ba13e5d7
		offsetFromBlockBeginning uint64
		blockNum, maxTxNum       uint64
	)

	blockNum = doms.BlockNum()
	outputTxNum.Store(doms.TxNum())

	if maxBlockNum < blockNum {
		return nil
	}

	shouldGenerateChangesets := maxBlockNum-blockNum <= changesetSafeRange || cfg.syncCfg.AlwaysGenerateChangesets
	if blockNum < cfg.blockReader.FrozenBlocks() {
		shouldGenerateChangesets = false
	}

	if maxBlockNum > blockNum+16 {
		log.Info(fmt.Sprintf("[%s] starting", execStage.LogPrefix()),
			"from", blockNum, "to", maxBlockNum, "fromTxNum", doms.TxNum(), "offsetFromBlockBeginning", offsetFromBlockBeginning, "initialCycle", initialCycle, "useExternalTx", useExternalTx, "inMem", inMemExec)
	}

	agg.BuildFilesInBackground(outputTxNum.Load())

	var count uint64

	shouldReportToTxPool := cfg.notifications != nil && !isMining && maxBlockNum <= blockNum+64
	var accumulator *shards.Accumulator
	if shouldReportToTxPool {
		accumulator = cfg.notifications.Accumulator
		if accumulator == nil {
			accumulator = shards.NewAccumulator()
		}
	}
	rs := state.NewStateV3(doms, logger)

	////TODO: owner of `resultCh` is main goroutine, but owner of `retryQueue` is applyLoop.
	// Now rwLoop closing both (because applyLoop we completely restart)
	// Maybe need split channels? Maybe don't exit from ApplyLoop? Maybe current way is also ok?

	if applyTx != nil {
		if inputTxNum, maxTxNum, offsetFromBlockBeginning, err = restoreTxNum(ctx, &cfg, applyTx, doms, maxBlockNum); err != nil {
			return err
		}
	} else {
		if err := cfg.db.View(ctx, func(tx kv.Tx) (err error) {
			inputTxNum, maxTxNum, offsetFromBlockBeginning, err = restoreTxNum(ctx, &cfg, tx, doms, maxBlockNum)
			return err
		}); err != nil {
			return err
		}
	}

	if maxTxNum == 0 {
		return nil
	}

	applyWorker := cfg.applyWorker
	if isMining {
		applyWorker = cfg.applyWorkerMining
	}
	defer applyWorker.LogLRUStats()

	applyWorker.ResetState(rs, accumulator)

	commitThreshold := cfg.batchSize.Bytes()

	// TODO are these dups ?
	processed := NewProgress(blockNum, commitThreshold, workerCount, true, execStage.LogPrefix(), logger)
	progress := NewProgress(blockNum, commitThreshold, workerCount, false, execStage.LogPrefix(), logger)

	logEvery := time.NewTicker(20 * time.Second)
	defer logEvery.Stop()
	pruneEvery := time.NewTicker(2 * time.Second)
	defer pruneEvery.Stop()

	var logGas uint64
	var stepsInDB float64
	var executor executor

	if parallel {
		if useExternalTx {
			switch tx := applyTx.(type) {
			case *mdbx.MdbxTx:
				applyTx = mdbx.NewAsyncRwTx(tx, 1000)
			case *temporal.RwTx:
				tx.RwTx = mdbx.NewAsyncRwTx(tx.RwTx, 1000)
				applyTx = tx
			}
		}

		pe := &parallelExecutor{
			txExecutor: txExecutor{
				cfg:            cfg,
				execStage:      execStage,
				rs:             rs,
				doms:           doms,
				agg:            agg,
				accumulator:    accumulator,
				isMining:       isMining,
				inMemExec:      inMemExec,
				applyTx:        applyTx,
				applyWorker:    applyWorker,
				outputTxNum:    &outputTxNum,
				outputBlockNum: stages.SyncMetrics[stages.Execution],
				logger:         logger,
			},
			shouldGenerateChangesets: shouldGenerateChangesets,
			workerCount:              workerCount,
			pruneEvery:               pruneEvery,
			logEvery:                 logEvery,
			progress:                 progress,
		}

		executorCancel := pe.run(ctx, maxTxNum, logger)
		defer executorCancel()

		defer func() {
<<<<<<< HEAD
			processed.Log("Done", executor.readState(), nil, pe.rws, 0 /*txCount - TODO*/, logGas, pe.outputBlockNum.GetValueUint64(), outputTxNum.Load(), mxExecRepeats.GetValueUint64(), stepsInDB, shouldGenerateChangesets, inMemExec)
=======
			processed.Log("Done", executor.readState(), nil, pe.rws, 0 /*txCount - TODO*/, logGas, inputBlockNum.Load(), outputBlockNum.GetValueUint64(), outputTxNum.Load(), mxExecRepeats.GetValueUint64(), stepsInDB, shouldGenerateChangesets, inMemExec)
>>>>>>> ba13e5d7
		}()

		executor = pe
	} else {
		applyWorker.ResetTx(applyTx)
		doms.SetTx(applyTx)

		se := &serialExecutor{
			txExecutor: txExecutor{
				cfg:            cfg,
				execStage:      execStage,
				rs:             rs,
				doms:           doms,
				agg:            agg,
				u:              u,
				isMining:       isMining,
				inMemExec:      inMemExec,
				applyTx:        applyTx,
				applyWorker:    applyWorker,
				outputTxNum:    &outputTxNum,
				outputBlockNum: stages.SyncMetrics[stages.Execution],
				logger:         logger,
			},
		}

		defer func() {
<<<<<<< HEAD
			processed.Log("Done", executor.readState(), nil, nil, se.txCount, logGas, se.outputBlockNum.GetValueUint64(), outputTxNum.Load(), mxExecRepeats.GetValueUint64(), stepsInDB, shouldGenerateChangesets, inMemExec)
=======
			processed.Log("Done", executor.readState(), nil, nil, se.txCount, logGas, inputBlockNum.Load(), outputBlockNum.GetValueUint64(), outputTxNum.Load(), mxExecRepeats.GetValueUint64(), stepsInDB, shouldGenerateChangesets, inMemExec)
>>>>>>> ba13e5d7
		}()

		executor = se
	}

	blockComplete.Store(true)

	ts := time.Duration(0)
	blockNum = executor.domains().BlockNum()
	outputTxNum.Store(executor.domains().TxNum())

	if maxBlockNum < blockNum {
		return nil
<<<<<<< HEAD
	}

	if maxBlockNum > blockNum+16 {
		log.Info(fmt.Sprintf("[%s] starting", execStage.LogPrefix()),
			"from", blockNum, "to", maxBlockNum, "fromTxNum", executor.domains().TxNum(), "offsetFromBlockBeginning", offsetFromBlockBeginning, "initialCycle", initialCycle, "useExternalTx", useExternalTx)
	}

=======
	}

	if maxBlockNum > blockNum+16 {
		log.Info(fmt.Sprintf("[%s] starting", execStage.LogPrefix()),
			"from", blockNum, "to", maxBlockNum, "fromTxNum", executor.domains().TxNum(), "offsetFromBlockBeginning", offsetFromBlockBeginning, "initialCycle", initialCycle, "useExternalTx", useExternalTx)
	}

>>>>>>> ba13e5d7
	agg.BuildFilesInBackground(outputTxNum.Load())

	var readAhead chan uint64
	if !parallel {
		// snapshots are often stored on chaper drives. don't expect low-read-latency and manually read-ahead.
		// can't use OS-level ReadAhead - because Data >> RAM
		// it also warmsup state a bit - by touching senders/coninbase accounts and code
		if !execStage.CurrentSyncCycle.IsInitialCycle {
			var clean func()

			readAhead, clean = blocksReadAhead(ctx, &cfg, 4, true)
			defer clean()
		}
	}

	var b *types.Block

	// Only needed by bor chains
	shouldGenerateChangesetsForLastBlocks := cfg.chainConfig.Bor != nil

Loop:
	for ; blockNum <= maxBlockNum; blockNum++ {
		// set shouldGenerateChangesets=true if we are at last n blocks from maxBlockNum. this is as a safety net in chains
		// where during initial sync we can expect bogus blocks to be imported.
		if !shouldGenerateChangesets && shouldGenerateChangesetsForLastBlocks && blockNum > cfg.blockReader.FrozenBlocks() && blockNum+changesetSafeRange >= maxBlockNum {
			aggTx := executor.tx().(state2.HasAggTx).AggTx().(*state2.AggregatorRoTx)
			aggTx.RestrictSubsetFileDeletions(true)
			start := time.Now()
			executor.domains().SetChangesetAccumulator(nil) // Make sure we don't have an active changeset accumulator
			// First compute and commit the progress done so far
			if _, err := executor.domains().ComputeCommitment(ctx, true, blockNum, execStage.LogPrefix()); err != nil {
				return err
			}
			ts += time.Since(start)
			aggTx.RestrictSubsetFileDeletions(false)
			shouldGenerateChangesets = true // now we can generate changesets for the safety net
		}
		changeset := &state2.StateChangeSet{}
		if shouldGenerateChangesets && blockNum > 0 {
			executor.domains().SetChangesetAccumulator(changeset)
		}
		if !parallel {
			select {
			case readAhead <- blockNum:
			default:
			}
		}

		b, err = blockWithSenders(ctx, cfg.db, executor.tx(), blockReader, blockNum)
		if err != nil {
			return err
		}
		if b == nil {
			// TODO: panic here and see that overall process deadlock
			return fmt.Errorf("nil block %d", blockNum)
		}
		metrics2.UpdateBlockConsumerPreExecutionDelay(b.Time(), blockNum, logger)
		txs := b.Transactions()
		header := b.HeaderNoCopy()
		skipAnalysis := core.SkipAnalysis(chainConfig, blockNum)
		signer := *types.MakeSigner(chainConfig, blockNum, header.Time)

		getHashFnMute := &sync.Mutex{}
		getHashFn := core.GetHashFn(header, func(hash common.Hash, number uint64) (h *types.Header) {
			getHashFnMute.Lock()
			defer getHashFnMute.Unlock()
			return executor.getHeader(ctx, hash, number)
		})
		totalGasUsed += b.GasUsed()
		blockContext := core.NewEVMBlockContext(header, getHashFn, cfg.engine, cfg.author /* author */, chainConfig)
<<<<<<< HEAD

		if !parallel && accumulator != nil {
=======
		// print type of engine
		if parallel {
			if err := executor.status(ctx, commitThreshold); err != nil {
				return err
			}
		} else if accumulator != nil {
>>>>>>> ba13e5d7
			txs, err := blockReader.RawTransactions(context.Background(), executor.tx(), b.NumberU64(), b.NumberU64())
			if err != nil {
				return err
			}
			accumulator.StartChange(b.NumberU64(), b.Hash(), txs, false)
		}

		rules := chainConfig.Rules(blockNum, b.Time())
		blockReceipts := make(types.Receipts, len(txs))
		// During the first block execution, we may have half-block data in the snapshots.
		// Thus, we need to skip the first txs in the block, however, this causes the GasUsed to be incorrect.
		// So we skip that check for the first block, if we find half-executed data.
		skipPostEvaluation := false
		var usedGas uint64
		var txTasks []*state.TxTask

		for txIndex := -1; txIndex <= len(txs); txIndex++ {
			// Do not oversend, wait for the result heap to go under certain size
			txTask := &state.TxTask{
				BlockNum:           blockNum,
				Header:             header,
				Coinbase:           b.Coinbase(),
				Uncles:             b.Uncles(),
				Rules:              rules,
				Txs:                txs,
				TxNum:              inputTxNum,
				TxIndex:            txIndex,
				BlockHash:          b.Hash(),
				SkipAnalysis:       skipAnalysis,
				Final:              txIndex == len(txs),
				GetHashFn:          getHashFn,
				EvmBlockContext:    blockContext,
				Withdrawals:        b.Withdrawals(),
				PruneNonEssentials: pruneNonEssentials,

				// use history reader instead of state reader to catch up to the tx where we left off
				HistoryExecution: offsetFromBlockBeginning > 0 && txIndex < int(offsetFromBlockBeginning),

				BlockReceipts: blockReceipts,

				Config: chainConfig,
			}
			if txTask.HistoryExecution && usedGas == 0 {
				usedGas, _, _, err = rawtemporaldb.ReceiptAsOf(executor.tx().(kv.TemporalTx), txTask.TxNum)
				if err != nil {
					return err
				}
			}

			if cfg.genesis != nil {
				txTask.Config = cfg.genesis.Config
			}

			if txTask.TxNum <= txNumInDB && txTask.TxNum > 0 {
				inputTxNum++
				skipPostEvaluation = true
				continue
			}

			if txIndex >= 0 && txIndex < len(txs) {
				txTask.Tx = txs[txIndex]
				txTask.TxAsMessage, err = txTask.Tx.AsMessage(signer, header.BaseFee, txTask.Rules)
				if err != nil {
					return err
				}

				if sender, ok := txs[txIndex].GetSender(); ok {
					txTask.Sender = &sender
				} else {
					sender, err := signer.Sender(txTask.Tx)
					if err != nil {
						return err
					}
					txTask.Sender = &sender
					logger.Warn("[Execution] expensive lazy sender recovery", "blockNum", txTask.BlockNum, "txIdx", txTask.TxIndex)
				}
			}

			txTasks = append(txTasks, txTask)
			stageProgress = blockNum
			inputTxNum++
		}

		if parallel {
			if _, err := executor.execute(ctx, txTasks); err != nil {
				return err
			}
			agg.BuildFilesInBackground(outputTxNum.Load())
		} else {
			se := executor.(*serialExecutor)

			se.skipPostEvaluation = skipPostEvaluation

			continueLoop, err := se.execute(ctx, txTasks)

			if err != nil {
				return err
			}

			count += uint64(len(txTasks))
			logGas += se.usedGas

			se.usedGas = 0
			se.blobGasUsed = 0

			if !continueLoop {
				break Loop
			}
		}

		mxExecBlocks.Add(1)

		if shouldGenerateChangesets {
			aggTx := executor.tx().(state2.HasAggTx).AggTx().(*state2.AggregatorRoTx)
			aggTx.RestrictSubsetFileDeletions(true)
			start := time.Now()
<<<<<<< HEAD
			rh, err := executor.domains().ComputeCommitment(ctx, true, blockNum, execStage.LogPrefix())
			if err != nil {
				return err
			}
			if !bytes.Equal(rh, header.Root.Bytes()) {
				logger.Error(fmt.Sprintf("[%s] Wrong trie root of block %d: %x, expected (from header): %x. Block hash: %x", execStage.LogPrefix(), header.Number.Uint64(), rh, header.Root.Bytes(), header.Hash()))
				return errors.New("wrong trie root")
			}
=======
			_ /*rh*/, err := executor.domains().ComputeCommitment(ctx, true, blockNum, execStage.LogPrefix())
			if err != nil {
				return err
			}

			//if !bytes.Equal(rh, header.Root.Bytes()) {
			//	logger.Error(fmt.Sprintf("[%s] Wrong trie root of block %d: %x, expected (from header): %x. Block hash: %x", execStage.LogPrefix(), header.Number.Uint64(), rh, header.Root.Bytes(), header.Hash()))
			//	return errors.New("wrong trie root")
			//}

>>>>>>> ba13e5d7
			ts += time.Since(start)
			aggTx.RestrictSubsetFileDeletions(false)
			executor.domains().SavePastChangesetAccumulator(b.Hash(), blockNum, changeset)
			if !inMemExec {
				if err := state2.WriteDiffSet(executor.tx(), blockNum, b.Hash(), changeset); err != nil {
					return err
				}
			}
			executor.domains().SetChangesetAccumulator(nil)
		}

		mxExecBlocks.Add(1)

		if offsetFromBlockBeginning > 0 {
			// after history execution no offset will be required
			offsetFromBlockBeginning = 0
		}

		// MA commitTx
		if parallel {
			if err := executor.processEvents(ctx, commitThreshold); err != nil {
				return err
			}
		} else {
			if !inMemExec && !isMining {
				metrics2.UpdateBlockConsumerPostExecutionDelay(b.Time(), blockNum, logger)
			}

			select {
			case <-logEvery.C:
				if inMemExec || isMining {
					break
				}

				stepsInDB := rawdbhelpers.IdxStepsCountV3(executor.tx())
<<<<<<< HEAD
				progress.Log("", executor.readState(), nil, nil, count, logGas, executor.(*serialExecutor).outputBlockNum.GetValueUint64(), outputTxNum.Load(), mxExecRepeats.GetValueUint64(), stepsInDB, shouldGenerateChangesets, inMemExec)
=======
				progress.Log("", executor.readState(), nil, nil, count, logGas, inputBlockNum.Load(), outputBlockNum.GetValueUint64(), outputTxNum.Load(), mxExecRepeats.GetValueUint64(), stepsInDB, shouldGenerateChangesets, inMemExec)
>>>>>>> ba13e5d7

				//TODO: https://github.com/erigontech/erigon/issues/10724
				//if executor.tx().(state2.HasAggTx).AggTx().(*state2.AggregatorRoTx).CanPrune(executor.tx(), outputTxNum.Load()) {
				//	//small prune cause MDBX_TXN_FULL
				//	if _, err := executor.tx().(state2.HasAggTx).AggTx().(*state2.AggregatorRoTx).PruneSmallBatches(ctx, 10*time.Hour, executor.tx()); err != nil {
				//		return err
				//	}
				//}

				aggregatorRo := executor.tx().(state2.HasAggTx).AggTx().(*state2.AggregatorRoTx)

				needCalcRoot := executor.readState().SizeEstimate() >= commitThreshold ||
					skipPostEvaluation || // If we skip post evaluation, then we should compute root hash ASAP for fail-fast
					aggregatorRo.CanPrune(executor.tx(), outputTxNum.Load()) // if have something to prune - better prune ASAP to keep chaindata smaller
				if !needCalcRoot {
					break
				}

				var (
					commitStart = time.Now()
					tt          = time.Now()

					t1, t3 time.Duration
				)

				if ok, err := flushAndCheckCommitmentV3(ctx, b.HeaderNoCopy(), executor.tx(), executor.domains(), cfg, execStage, stageProgress, parallel, logger, u, inMemExec); err != nil {
					return err
				} else if !ok {
					break Loop
				}

				t1 = time.Since(tt) + ts

				tt = time.Now()
				if _, err := aggregatorRo.PruneSmallBatches(ctx, 10*time.Hour, executor.tx()); err != nil {
					return err
				}
				t3 = time.Since(tt)

				t2, err := executor.(*serialExecutor).commit(ctx, inputTxNum, useExternalTx)
				if err != nil {
					return err
				}

				// on chain-tip: if batch is full then stop execution - to allow stages commit
				if !execStage.CurrentSyncCycle.IsInitialCycle {
					break Loop
				}
				logger.Info("Committed", "time", time.Since(commitStart),
					"block", executor.domains().BlockNum(), "txNum", executor.domains().TxNum(),
					"step", fmt.Sprintf("%.1f", float64(executor.domains().TxNum())/float64(agg.StepSize())),
					"flush+commitment", t1, "tx.commit", t2, "prune", t3)
			default:
			}
		}

		select {
		case <-ctx.Done():
			return ctx.Err()
		default:
		}
	}

	//log.Info("Executed", "blocks", inputBlockNum.Load(), "txs", outputTxNum.Load(), "repeats", mxExecRepeats.GetValueUint64())

<<<<<<< HEAD
	fmt.Println("WAIT")
	executor.wait(ctx)
=======
	//fmt.Println("WAIT")
	executor.wait()
>>>>>>> ba13e5d7

	if u != nil && !u.HasUnwindPoint() {
		if b != nil {
			_, err := flushAndCheckCommitmentV3(ctx, b.HeaderNoCopy(), executor.tx(), executor.domains(), cfg, execStage, stageProgress, parallel, logger, u, inMemExec)
			if err != nil {
				return err
			}
		} else {
			fmt.Printf("[dbg] mmmm... do we need action here????\n")
		}
	}

	//dumpPlainStateDebug(executor.tx(), executor.domains())

	if !useExternalTx && executor.tx() != nil {
		if err = executor.tx().Commit(); err != nil {
			return err
		}
	}

	agg.BuildFilesInBackground(outputTxNum.Load())

	return nil
}

// nolint
func dumpPlainStateDebug(tx kv.RwTx, doms *state2.SharedDomains) {
	if doms != nil {
		doms.Flush(context.Background(), tx)
	}
	{
		it, err := tx.(state2.HasAggTx).AggTx().(*state2.AggregatorRoTx).RangeLatest(tx, kv.AccountsDomain, nil, nil, -1)
		if err != nil {
			panic(err)
		}
		for it.HasNext() {
			k, v, err := it.Next()
			if err != nil {
				panic(err)
			}
			a := accounts.NewAccount()
			accounts.DeserialiseV3(&a, v)
			fmt.Printf("%x, %d, %d, %d, %x\n", k, &a.Balance, a.Nonce, a.Incarnation, a.CodeHash)
		}
	}
	{
		it, err := tx.(state2.HasAggTx).AggTx().(*state2.AggregatorRoTx).RangeLatest(tx, kv.StorageDomain, nil, nil, -1)
		if err != nil {
			panic(1)
		}
		for it.HasNext() {
			k, v, err := it.Next()
			if err != nil {
				panic(err)
			}
			fmt.Printf("%x, %x\n", k, v)
		}
	}
	{
		it, err := tx.(state2.HasAggTx).AggTx().(*state2.AggregatorRoTx).RangeLatest(tx, kv.CommitmentDomain, nil, nil, -1)
		if err != nil {
			panic(1)
		}
		for it.HasNext() {
			k, v, err := it.Next()
			if err != nil {
				panic(err)
			}
			fmt.Printf("%x, %x\n", k, v)
			if bytes.Equal(k, []byte("state")) {
				fmt.Printf("state: t=%d b=%d\n", binary.BigEndian.Uint64(v[:8]), binary.BigEndian.Uint64(v[8:]))
			}
		}
	}
}

// flushAndCheckCommitmentV3 - does write state to db and then check commitment
func flushAndCheckCommitmentV3(ctx context.Context, header *types.Header, applyTx kv.RwTx, doms *state2.SharedDomains, cfg ExecuteBlockCfg, e *StageState, maxBlockNum uint64, parallel bool, logger log.Logger, u Unwinder, inMemExec bool) (bool, error) {

	// E2 state root check was in another stage - means we did flush state even if state root will not match
	// And Unwind expecting it
	if !parallel {
		if err := e.Update(applyTx, maxBlockNum); err != nil {
			return false, err
		}
		if _, err := rawdb.IncrementStateVersion(applyTx); err != nil {
			return false, fmt.Errorf("writing plain state version: %w", err)
		}
	}

	if header == nil {
		return false, errors.New("header is nil")
	}

	if dbg.DiscardCommitment() {
		return true, nil
	}
	if doms.BlockNum() != header.Number.Uint64() {
		panic(fmt.Errorf("%d != %d", doms.BlockNum(), header.Number.Uint64()))
	}

	rh, err := doms.ComputeCommitment(ctx, true, header.Number.Uint64(), e.LogPrefix())
	if err != nil {
		return false, fmt.Errorf("StateV3.Apply: %w", err)
	}
	if cfg.blockProduction {
		header.Root = common.BytesToHash(rh)
		return true, nil
	}
	if bytes.Equal(rh, header.Root.Bytes()) {
		if !inMemExec {
			if err := doms.Flush(ctx, applyTx); err != nil {
				return false, err
			}
			if err = applyTx.(state2.HasAggTx).AggTx().(*state2.AggregatorRoTx).PruneCommitHistory(ctx, applyTx, nil); err != nil {
				return false, err
			}
		}
		return true, nil
	}
	logger.Error(fmt.Sprintf("[%s] Wrong trie root of block %d: %x, expected (from header): %x. Block hash: %x", e.LogPrefix(), header.Number.Uint64(), rh, header.Root.Bytes(), header.Hash()))
	if cfg.badBlockHalt {
		return false, errors.New("wrong trie root")
	}
	if cfg.hd != nil && cfg.hd.POSSync() {
		cfg.hd.ReportBadHeaderPoS(header.Hash(), header.ParentHash)
	}
	minBlockNum := e.BlockNumber
	if maxBlockNum <= minBlockNum {
		return false, nil
	}

	aggTx := applyTx.(state2.HasAggTx).AggTx().(*state2.AggregatorRoTx)
	unwindToLimit, err := aggTx.CanUnwindToBlockNum(applyTx)
	if err != nil {
		return false, err
	}
	minBlockNum = max(minBlockNum, unwindToLimit)

	// Binary search, but not too deep
	jump := cmp.InRange(1, 1000, (maxBlockNum-minBlockNum)/2)
	unwindTo := maxBlockNum - jump

	// protect from too far unwind
	allowedUnwindTo, ok, err := aggTx.CanUnwindBeforeBlockNum(unwindTo, applyTx)
	if err != nil {
		return false, err
	}
	if !ok {
		return false, fmt.Errorf("%w: requested=%d, minAllowed=%d", ErrTooDeepUnwind, unwindTo, allowedUnwindTo)
	}
	logger.Warn("Unwinding due to incorrect root hash", "to", unwindTo)
	if u != nil {
		if err := u.UnwindTo(allowedUnwindTo, BadBlock(header.Hash(), ErrInvalidStateRootHash), applyTx); err != nil {
			return false, err
		}
	}
	return false, nil
}

func blockWithSenders(ctx context.Context, db kv.RoDB, tx kv.Tx, blockReader services.BlockReader, blockNum uint64) (b *types.Block, err error) {
	if tx == nil {
		tx, err = db.BeginRo(ctx)
		if err != nil {
			return nil, err
		}
		defer tx.Rollback()
	}
	b, err = blockReader.BlockByNumber(ctx, tx, blockNum)
	if err != nil {
		return nil, err
	}
	if b == nil {
		return nil, nil
	}
	for _, txn := range b.Transactions() {
		_ = txn.Hash()
	}
	return b, err
}<|MERGE_RESOLUTION|>--- conflicted
+++ resolved
@@ -273,11 +273,6 @@
 		stageProgress            = execStage.BlockNumber
 		outputTxNum              = atomic.Uint64{}
 		blockComplete            = atomic.Bool{}
-<<<<<<< HEAD
-=======
-		outputBlockNum           = stages.SyncMetrics[stages.Execution]
-		inputBlockNum            = &atomic.Uint64{}
->>>>>>> ba13e5d7
 		offsetFromBlockBeginning uint64
 		blockNum, maxTxNum       uint64
 	)
@@ -395,11 +390,7 @@
 		defer executorCancel()
 
 		defer func() {
-<<<<<<< HEAD
 			processed.Log("Done", executor.readState(), nil, pe.rws, 0 /*txCount - TODO*/, logGas, pe.outputBlockNum.GetValueUint64(), outputTxNum.Load(), mxExecRepeats.GetValueUint64(), stepsInDB, shouldGenerateChangesets, inMemExec)
-=======
-			processed.Log("Done", executor.readState(), nil, pe.rws, 0 /*txCount - TODO*/, logGas, inputBlockNum.Load(), outputBlockNum.GetValueUint64(), outputTxNum.Load(), mxExecRepeats.GetValueUint64(), stepsInDB, shouldGenerateChangesets, inMemExec)
->>>>>>> ba13e5d7
 		}()
 
 		executor = pe
@@ -426,11 +417,7 @@
 		}
 
 		defer func() {
-<<<<<<< HEAD
 			processed.Log("Done", executor.readState(), nil, nil, se.txCount, logGas, se.outputBlockNum.GetValueUint64(), outputTxNum.Load(), mxExecRepeats.GetValueUint64(), stepsInDB, shouldGenerateChangesets, inMemExec)
-=======
-			processed.Log("Done", executor.readState(), nil, nil, se.txCount, logGas, inputBlockNum.Load(), outputBlockNum.GetValueUint64(), outputTxNum.Load(), mxExecRepeats.GetValueUint64(), stepsInDB, shouldGenerateChangesets, inMemExec)
->>>>>>> ba13e5d7
 		}()
 
 		executor = se
@@ -444,7 +431,6 @@
 
 	if maxBlockNum < blockNum {
 		return nil
-<<<<<<< HEAD
 	}
 
 	if maxBlockNum > blockNum+16 {
@@ -452,15 +438,6 @@
 			"from", blockNum, "to", maxBlockNum, "fromTxNum", executor.domains().TxNum(), "offsetFromBlockBeginning", offsetFromBlockBeginning, "initialCycle", initialCycle, "useExternalTx", useExternalTx)
 	}
 
-=======
-	}
-
-	if maxBlockNum > blockNum+16 {
-		log.Info(fmt.Sprintf("[%s] starting", execStage.LogPrefix()),
-			"from", blockNum, "to", maxBlockNum, "fromTxNum", executor.domains().TxNum(), "offsetFromBlockBeginning", offsetFromBlockBeginning, "initialCycle", initialCycle, "useExternalTx", useExternalTx)
-	}
-
->>>>>>> ba13e5d7
 	agg.BuildFilesInBackground(outputTxNum.Load())
 
 	var readAhead chan uint64
@@ -531,17 +508,8 @@
 		})
 		totalGasUsed += b.GasUsed()
 		blockContext := core.NewEVMBlockContext(header, getHashFn, cfg.engine, cfg.author /* author */, chainConfig)
-<<<<<<< HEAD
 
 		if !parallel && accumulator != nil {
-=======
-		// print type of engine
-		if parallel {
-			if err := executor.status(ctx, commitThreshold); err != nil {
-				return err
-			}
-		} else if accumulator != nil {
->>>>>>> ba13e5d7
 			txs, err := blockReader.RawTransactions(context.Background(), executor.tx(), b.NumberU64(), b.NumberU64())
 			if err != nil {
 				return err
@@ -658,7 +626,6 @@
 			aggTx := executor.tx().(state2.HasAggTx).AggTx().(*state2.AggregatorRoTx)
 			aggTx.RestrictSubsetFileDeletions(true)
 			start := time.Now()
-<<<<<<< HEAD
 			rh, err := executor.domains().ComputeCommitment(ctx, true, blockNum, execStage.LogPrefix())
 			if err != nil {
 				return err
@@ -667,18 +634,6 @@
 				logger.Error(fmt.Sprintf("[%s] Wrong trie root of block %d: %x, expected (from header): %x. Block hash: %x", execStage.LogPrefix(), header.Number.Uint64(), rh, header.Root.Bytes(), header.Hash()))
 				return errors.New("wrong trie root")
 			}
-=======
-			_ /*rh*/, err := executor.domains().ComputeCommitment(ctx, true, blockNum, execStage.LogPrefix())
-			if err != nil {
-				return err
-			}
-
-			//if !bytes.Equal(rh, header.Root.Bytes()) {
-			//	logger.Error(fmt.Sprintf("[%s] Wrong trie root of block %d: %x, expected (from header): %x. Block hash: %x", execStage.LogPrefix(), header.Number.Uint64(), rh, header.Root.Bytes(), header.Hash()))
-			//	return errors.New("wrong trie root")
-			//}
-
->>>>>>> ba13e5d7
 			ts += time.Since(start)
 			aggTx.RestrictSubsetFileDeletions(false)
 			executor.domains().SavePastChangesetAccumulator(b.Hash(), blockNum, changeset)
@@ -714,11 +669,7 @@
 				}
 
 				stepsInDB := rawdbhelpers.IdxStepsCountV3(executor.tx())
-<<<<<<< HEAD
 				progress.Log("", executor.readState(), nil, nil, count, logGas, executor.(*serialExecutor).outputBlockNum.GetValueUint64(), outputTxNum.Load(), mxExecRepeats.GetValueUint64(), stepsInDB, shouldGenerateChangesets, inMemExec)
-=======
-				progress.Log("", executor.readState(), nil, nil, count, logGas, inputBlockNum.Load(), outputBlockNum.GetValueUint64(), outputTxNum.Load(), mxExecRepeats.GetValueUint64(), stepsInDB, shouldGenerateChangesets, inMemExec)
->>>>>>> ba13e5d7
 
 				//TODO: https://github.com/erigontech/erigon/issues/10724
 				//if executor.tx().(state2.HasAggTx).AggTx().(*state2.AggregatorRoTx).CanPrune(executor.tx(), outputTxNum.Load()) {
@@ -784,13 +735,8 @@
 
 	//log.Info("Executed", "blocks", inputBlockNum.Load(), "txs", outputTxNum.Load(), "repeats", mxExecRepeats.GetValueUint64())
 
-<<<<<<< HEAD
 	fmt.Println("WAIT")
 	executor.wait(ctx)
-=======
-	//fmt.Println("WAIT")
-	executor.wait()
->>>>>>> ba13e5d7
 
 	if u != nil && !u.HasUnwindPoint() {
 		if b != nil {
