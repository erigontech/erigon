package stagedsync

import (
	"container/heap"
	"context"
	"encoding/binary"
	"fmt"
	"math/big"
	"os"
	"path/filepath"
	"runtime"
	"sync"
	"sync/atomic"
	"time"

	"github.com/RoaringBitmap/roaring/roaring64"
	"github.com/c2h5oh/datasize"
	"github.com/ledgerwatch/erigon-lib/common"
	"github.com/ledgerwatch/erigon-lib/common/dir"
	"github.com/ledgerwatch/erigon-lib/etl"
	"github.com/ledgerwatch/erigon-lib/kv"
	kv2 "github.com/ledgerwatch/erigon-lib/kv/mdbx"
	state2 "github.com/ledgerwatch/erigon-lib/state"
	"github.com/ledgerwatch/erigon/cmd/state/exec3"
	"github.com/ledgerwatch/erigon/consensus"
	"github.com/ledgerwatch/erigon/core"
	"github.com/ledgerwatch/erigon/core/rawdb"
	"github.com/ledgerwatch/erigon/core/state"
	"github.com/ledgerwatch/erigon/core/types"
	"github.com/ledgerwatch/erigon/eth/stagedsync/stages"
	"github.com/ledgerwatch/erigon/node/nodecfg/datadir"
	"github.com/ledgerwatch/erigon/params"
	"github.com/ledgerwatch/erigon/turbo/services"
	"github.com/ledgerwatch/log/v3"
	"golang.org/x/sync/semaphore"
)

func NewProgress(prevOutputBlockNum, commitThreshold uint64) *Progress {
	return &Progress{prevTime: time.Now(), prevOutputBlockNum: prevOutputBlockNum, commitThreshold: commitThreshold}
}

type Progress struct {
	prevTime           time.Time
	prevCount          uint64
	prevOutputBlockNum uint64
	prevRepeatCount    uint64
	commitThreshold    uint64
}

func (p *Progress) Log(logPrefix string, rs *state.State22, rws state.TxTaskQueue, count, inputBlockNum, outputBlockNum, repeatCount uint64, resultsSize uint64, resultCh chan *state.TxTask) {
	var m runtime.MemStats
	common.ReadMemStats(&m)
	sizeEstimate := rs.SizeEstimate()
	currentTime := time.Now()
	interval := currentTime.Sub(p.prevTime)
	speedTx := float64(count-p.prevCount) / (float64(interval) / float64(time.Second))
	speedBlock := float64(outputBlockNum-p.prevOutputBlockNum) / (float64(interval) / float64(time.Second))
	var repeatRatio float64
	if count > p.prevCount {
		repeatRatio = 100.0 * float64(repeatCount-p.prevRepeatCount) / float64(count-p.prevCount)
	}
	log.Info(fmt.Sprintf("[%s] Transaction replay", logPrefix),
		//"workers", workerCount,
		"at blk", outputBlockNum,
		"input blk", atomic.LoadUint64(&inputBlockNum),
		"blk/s", fmt.Sprintf("%.1f", speedBlock),
		"tx/s", fmt.Sprintf("%.1f", speedTx),
		"resultCh", fmt.Sprintf("%d/%d", len(resultCh), cap(resultCh)),
		"resultQueue", rws.Len(),
		"resultsSize", common.ByteCount(resultsSize),
		"repeatRatio", fmt.Sprintf("%.2f%%", repeatRatio),
		"buffer", fmt.Sprintf("%s/%s", common.ByteCount(sizeEstimate), common.ByteCount(p.commitThreshold)),
		"alloc", common.ByteCount(m.Alloc), "sys", common.ByteCount(m.Sys),
	)
	p.prevTime = currentTime
	p.prevCount = count
	p.prevOutputBlockNum = outputBlockNum
	p.prevRepeatCount = repeatCount
}

func Exec3(ctx context.Context,
	execStage *StageState, workerCount int, batchSize datasize.ByteSize, chainDb kv.RwDB, applyTx kv.RwTx,
	rs *state.State22, blockReader services.FullBlockReader,
	logger log.Logger, agg *state2.Aggregator22, engine consensus.Engine,
	maxBlockNum uint64, chainConfig *params.ChainConfig,
	genesis *core.Genesis,
) (err error) {
	parallel := workerCount > 1
	useExternalTx := applyTx != nil
	if !useExternalTx && !parallel {
		applyTx, err = chainDb.BeginRw(ctx)
		if err != nil {
			return err
		}
		defer applyTx.Rollback()
	}
	if !useExternalTx {
		defer blockReader.(WithSnapshots).Snapshots().EnableMadvNormal().DisableReadAhead()
	}

	var block, stageProgress uint64
	var outputTxNum, inputTxNum, maxTxNum uint64
	var count, repeatCount, triggerCount uint64
	var resultsSize int64
	var inputBlockNum, outputBlockNum uint64
	var lock sync.RWMutex
	var rws state.TxTaskQueue
	var rwsLock sync.Mutex

	if execStage.BlockNumber > 0 {
		stageProgress = execStage.BlockNumber
		block = execStage.BlockNumber + 1
	}

	// erigon3 execution doesn't support power-off shutdown yet. it need to do quite a lot of work on exit
	// too keep consistency
	// will improve it in future versions
	interruptCh := ctx.Done()
	ctx = context.Background()
	queueSize := workerCount * 4
	var wg sync.WaitGroup
	reconWorkers, resultCh, clear := exec3.NewWorkersPool(lock.RLocker(), parallel, chainDb, &wg, rs, blockReader, chainConfig, logger, genesis, engine, workerCount)
	defer clear()
	if !parallel {
		reconWorkers[0].ResetTx(applyTx)
		agg.SetTx(applyTx)
		maxTxNum, err = rawdb.TxNums.Max(applyTx, maxBlockNum)
		if err != nil {
			return err
		}
		if block > 0 {
			outputTxNum, err = rawdb.TxNums.Max(applyTx, execStage.BlockNumber)
			if err != nil {
				return err
			}
			outputTxNum++
			inputTxNum = outputTxNum
		}
	} else {
		if err := chainDb.View(ctx, func(tx kv.Tx) error {
			maxTxNum, err = rawdb.TxNums.Max(tx, maxBlockNum)
			if err != nil {
				return err
			}
			if block > 0 {
				outputTxNum, err = rawdb.TxNums.Max(tx, execStage.BlockNumber)
				if err != nil {
					return err
				}
				outputTxNum++
				inputTxNum = outputTxNum
			}
			return nil
		}); err != nil {
			return err
		}
	}

	commitThreshold := batchSize.Bytes() * 4
	resultsThreshold := int64(batchSize.Bytes() * 4)
	progress := NewProgress(block, commitThreshold)
	logEvery := time.NewTicker(logInterval)
	defer logEvery.Stop()
	rwsReceiveCond := sync.NewCond(&rwsLock)
	heap.Init(&rws)
	agg.SetTxNum(inputTxNum)
	if parallel {
		// Go-routine gathering results from the workers
		go func() {
			tx, err := chainDb.BeginRw(ctx)
			if err != nil {
				panic(err)
			}
			defer tx.Rollback()
			agg.SetTx(tx)
			defer rs.Finish()
			for atomic.LoadUint64(&outputTxNum) < atomic.LoadUint64(&maxTxNum) {
				select {
				case txTask := <-resultCh:
					//fmt.Printf("Saved %d block %d txIndex %d\n", txTask.TxNum, txTask.BlockNum, txTask.TxIndex)
					func() {
						rwsLock.Lock()
						defer rwsLock.Unlock()
						atomic.AddInt64(&resultsSize, txTask.ResultsSize)
						heap.Push(&rws, txTask)
						processResultQueue(&rws, &outputTxNum, rs, agg, tx, &triggerCount, &outputBlockNum, &repeatCount, &resultsSize)
						rwsReceiveCond.Signal()
					}()
				case <-logEvery.C:
					progress.Log(execStage.LogPrefix(), rs, rws, rs.DoneCount(), inputBlockNum, outputBlockNum, repeatCount, uint64(atomic.LoadInt64(&resultsSize)), resultCh)
					sizeEstimate := rs.SizeEstimate()
					//prevTriggerCount = triggerCount
					if sizeEstimate >= commitThreshold {
						commitStart := time.Now()
						log.Info("Committing...")
						err := func() error {
							rwsLock.Lock()
							defer rwsLock.Unlock()
							// Drain results (and process) channel because read sets do not carry over
							for {
								var drained bool
								for !drained {
									select {
									case txTask := <-resultCh:
										atomic.AddInt64(&resultsSize, txTask.ResultsSize)
										heap.Push(&rws, txTask)
									default:
										drained = true
									}
								}
								processResultQueue(&rws, &outputTxNum, rs, agg, tx, &triggerCount, &outputBlockNum, &repeatCount, &resultsSize)
								if rws.Len() == 0 {
									break
								}
							}
							rwsReceiveCond.Signal()
							lock.Lock() // This is to prevent workers from starting work on any new txTask
							defer lock.Unlock()
							// Drain results channel because read sets do not carry over
							var drained bool
							for !drained {
								select {
								case txTask := <-resultCh:
									rs.AddWork(txTask)
								default:
									drained = true
								}
							}

							// Drain results queue as well
							for rws.Len() > 0 {
								txTask := heap.Pop(&rws).(*state.TxTask)
								atomic.AddInt64(&resultsSize, -txTask.ResultsSize)
								rs.AddWork(txTask)
								syncMetrics[stages.Execution].Set(txTask.BlockNum)
							}
							if err := rs.Flush(tx); err != nil {
								return err
							}
							tx.CollectMetrics()
							if err = execStage.Update(tx, outputBlockNum); err != nil {
								return err
							}
							//TODO: can't commit - because we are in the middle of the block. Need make sure that we are always processed whole block.
<<<<<<< HEAD
							if err = tx.Commit(); err != nil {
								return err
							}
							if tx, err = chainDb.BeginRw(ctx); err != nil {
								return err
							}
							for i := 0; i < len(reconWorkers); i++ {
								reconWorkers[i].ResetTx(nil)
							}
							agg.SetTx(tx)
=======
							//if err = tx.Commit(); err != nil {
							//	return err
							//}
							//if tx, err = chainDb.BeginRw(ctx); err != nil {
							//	return err
							//}
							//for i := 0; i < len(reconWorkers); i++ {
							//	reconWorkers[i].ResetTx(nil)
							//}
							//agg.SetTx(tx)
>>>>>>> eb0aecda
							return nil
						}()
						if err != nil {
							panic(err)
						}
						log.Info("Committed", "time", time.Since(commitStart))
					}
				}
			}
			if err = tx.Commit(); err != nil {
				panic(err)
			}
		}()
	}

	var b *types.Block
	var blockNum uint64
loop:
	for blockNum = block; blockNum <= maxBlockNum; blockNum++ {
		atomic.StoreUint64(&inputBlockNum, blockNum)
		rules := chainConfig.Rules(blockNum)
		b, err = blockWithSenders(chainDb, applyTx, blockReader, blockNum)
		if err != nil {
			return err
		}
		if parallel {
			func() {
				rwsLock.Lock()
				defer rwsLock.Unlock()
				for rws.Len() > queueSize || atomic.LoadInt64(&resultsSize) >= resultsThreshold || rs.SizeEstimate() >= commitThreshold {
					rwsReceiveCond.Wait()
				}
			}()
		}
		txs := b.Transactions()
		for txIndex := -1; txIndex <= len(txs); txIndex++ {
			// Do not oversend, wait for the result heap to go under certain size
			txTask := &state.TxTask{
				BlockNum:  blockNum,
				Rules:     rules,
				Block:     b,
				TxNum:     inputTxNum,
				TxIndex:   txIndex,
				BlockHash: b.Hash(),
				Final:     txIndex == len(txs),
			}
			if txIndex >= 0 && txIndex < len(txs) {
				txTask.Tx = txs[txIndex]
				txTask.TxAsMessage, err = txTask.Tx.AsMessage(*types.MakeSigner(chainConfig, txTask.BlockNum), txTask.Block.Header().BaseFee, txTask.Rules)
				if err != nil {
					panic(err)
				}

				if sender, ok := txs[txIndex].GetSender(); ok {
					txTask.Sender = &sender
				}
				if parallel {
					if ok := rs.RegisterSender(txTask); ok {
						rs.AddWork(txTask)
					}
				}
			} else if parallel {
				rs.AddWork(txTask)
			}
			if parallel {
				stageProgress = blockNum
			} else {
				count++
				reconWorkers[0].RunTxTask(txTask)
				if txTask.Error == nil {
					if err := rs.Apply(reconWorkers[0].Tx(), txTask, agg); err != nil {
						panic(fmt.Errorf("State22.Apply: %w", err))
					}
					outputTxNum++
					outputBlockNum = txTask.BlockNum
					//fmt.Printf("Applied %d block %d txIndex %d\n", txTask.TxNum, txTask.BlockNum, txTask.TxIndex)
				} else {
					return fmt.Errorf("rolled back %d block %d txIndex %d, err = %v", txTask.TxNum, txTask.BlockNum, txTask.TxIndex, txTask.Error)
				}

				stageProgress = blockNum
			}

			inputTxNum++
		}

<<<<<<< HEAD
				select {
				case <-logEvery.C:
					progress.Log(execStage.LogPrefix(), rs, rws, count, inputBlockNum, outputBlockNum, repeatCount, uint64(atomic.LoadInt64(&resultsSize)), resultCh)
				default:
=======
		if rs.SizeEstimate() >= commitThreshold {
			commitStart := time.Now()
			log.Info("Committing...")
			if err := rs.Flush(applyTx); err != nil {
				return err
			}
			if !useExternalTx {
				if err = execStage.Update(applyTx, stageProgress); err != nil {
					return err
				}
				applyTx.CollectMetrics()
				if err := applyTx.Commit(); err != nil {
					return err
>>>>>>> eb0aecda
				}
				if applyTx, err = chainDb.BeginRw(ctx); err != nil {
					return err
				}
				defer applyTx.Rollback()
				agg.SetTx(applyTx)
				reconWorkers[0].ResetTx(applyTx)
				log.Info("Committed", "time", time.Since(commitStart), "toProgress", stageProgress)
			}
		}

		// Check for interrupts
		select {
		case <-logEvery.C:
			progress.Log(execStage.LogPrefix(), rs, rws, count, inputBlockNum, outputBlockNum, repeatCount, uint64(atomic.LoadInt64(&resultsSize)), resultCh)
		case <-interruptCh:
			log.Info(fmt.Sprintf("interrupted, please wait for cleanup, next run will start with block %d", blockNum))
			atomic.StoreUint64(&maxTxNum, inputTxNum)
			break loop
		default:
		}
	}
	if parallel {
		wg.Wait()
		if err = chainDb.Update(ctx, func(tx kv.RwTx) error {
			if err = rs.Flush(tx); err != nil {
				return err
			}
			if err = execStage.Update(tx, stageProgress); err != nil {
				return err
			}
			return nil
		}); err != nil {
			return err
		}
	} else {
		if err = rs.Flush(applyTx); err != nil {
			return err
		}
		if err = execStage.Update(applyTx, stageProgress); err != nil {
			return err
		}
	}

	if !useExternalTx && applyTx != nil {
		if err = applyTx.Commit(); err != nil {
			return err
		}
	}
	return nil
}
func blockWithSenders(db kv.RoDB, tx kv.Tx, blockReader services.BlockReader, blockNum uint64) (b *types.Block, err error) {
	if tx == nil {
		tx, err = db.BeginRo(context.Background())
		if err != nil {
			return nil, err
		}
		defer tx.Rollback()
	}
	blockHash, err := rawdb.ReadCanonicalHash(tx, blockNum)
	if err != nil {
		return nil, err
	}
	b, _, err = blockReader.BlockWithSenders(context.Background(), tx, blockHash, blockNum)
	if err != nil {
		return nil, err
	}
	return b, nil
}

func processResultQueue(rws *state.TxTaskQueue, outputTxNum *uint64, rs *state.State22, agg *state2.Aggregator22, applyTx kv.Tx,
	triggerCount *uint64, outputBlockNum *uint64, repeatCount *uint64, resultsSize *int64) {
	for rws.Len() > 0 && (*rws)[0].TxNum == *outputTxNum {
		txTask := heap.Pop(rws).(*state.TxTask)
		atomic.AddInt64(resultsSize, -txTask.ResultsSize)
		if txTask.Error == nil && rs.ReadsValid(txTask.ReadLists) {
			if err := rs.Apply(applyTx, txTask, agg); err != nil {
				panic(fmt.Errorf("State22.Apply: %w", err))
			}
			*triggerCount += rs.CommitTxNum(txTask.Sender, txTask.TxNum)
			atomic.AddUint64(outputTxNum, 1)
			atomic.StoreUint64(outputBlockNum, txTask.BlockNum)
			//fmt.Printf("Applied %d block %d txIndex %d\n", txTask.TxNum, txTask.BlockNum, txTask.TxIndex)
		} else {
			rs.AddWork(txTask)
			*repeatCount++
			//fmt.Printf("Rolled back %d block %d txIndex %d\n", txTask.TxNum, txTask.BlockNum, txTask.TxIndex)
		}
	}
}

func ReconstituteState(ctx context.Context, s *StageState, dirs datadir.Dirs, workerCount int, batchSize datasize.ByteSize, chainDb kv.RwDB,
	blockReader services.FullBlockReader,
	logger log.Logger, agg *state2.Aggregator22, engine consensus.Engine,
	chainConfig *params.ChainConfig, genesis *core.Genesis) (err error) {
	defer agg.EnableMadvNormal().DisableReadAhead()

	reconDbPath := filepath.Join(dirs.DataDir, "recondb")
	dir.Recreate(reconDbPath)
	limiterB := semaphore.NewWeighted(int64(runtime.NumCPU()*2 + 1))
	db, err := kv2.NewMDBX(log.New()).Path(reconDbPath).RoTxsLimiter(limiterB).
		WriteMergeThreshold(8192).
		PageSize(uint64(16 * datasize.KB)).
		WriteMap().WithTableCfg(func(defaultBuckets kv.TableCfg) kv.TableCfg { return kv.ReconTablesCfg }).
		Open()
	if err != nil {
		return err
	}
	defer db.Close()
	defer os.RemoveAll(reconDbPath)

	var ok bool
	var blockNum uint64 // First block which is not covered by the history snapshot files
	if err := chainDb.View(ctx, func(tx kv.Tx) error {
		ok, blockNum, err = rawdb.TxNums.FindBlockNum(tx, agg.EndTxNumMinimax())
		if err != nil {
			return err
		}
		return nil
	}); err != nil {
		return err
	}
	if !ok {
		return fmt.Errorf("mininmax txNum not found in snapshot blocks: %d", agg.EndTxNumMinimax())
	}
	fmt.Printf("Max blockNum = %d\n", blockNum)
	if blockNum == 0 {
		return fmt.Errorf("not enough transactions in the history data")
	}
	blockNum--
	var txNum uint64
	if err := chainDb.View(ctx, func(tx kv.Tx) error {
		txNum, err = rawdb.TxNums.Max(tx, blockNum)
		if err != nil {
			return err
		}
		txNum++
		return nil
	}); err != nil {
		return err
	}

	fmt.Printf("Corresponding block num = %d, txNum = %d\n", blockNum, txNum)
	var wg sync.WaitGroup
	workCh := make(chan *state.TxTask, workerCount*64)
	rs := state.NewReconState(workCh)
	var fromKey, toKey []byte
	bigCount := big.NewInt(int64(workerCount))
	bigStep := big.NewInt(0x100000000)
	bigStep.Div(bigStep, bigCount)
	bigCurrent := big.NewInt(0)
	fillWorkers := make([]*exec3.FillWorker, workerCount)
	var doneCount uint64
	for i := 0; i < workerCount; i++ {
		fromKey = toKey
		if i == workerCount-1 {
			toKey = nil
		} else {
			bigCurrent.Add(bigCurrent, bigStep)
			toKey = make([]byte, 4)
			bigCurrent.FillBytes(toKey)
		}
		//fmt.Printf("%d) Fill worker [%x] - [%x]\n", i, fromKey, toKey)
		fillWorkers[i] = exec3.NewFillWorker(txNum, &doneCount, agg, fromKey, toKey)
	}
	logEvery := time.NewTicker(logInterval)
	defer logEvery.Stop()
	doneCount = 0
	accountCollectorsX := make([]*etl.Collector, workerCount)
	for i := 0; i < workerCount; i++ {
		fillWorkers[i].ResetProgress()
		accountCollectorsX[i] = etl.NewCollector("account scan X", dirs.Tmp, etl.NewSortableBuffer(etl.BufferOptimalSize))
		accountCollectorsX[i].LogLvl(log.LvlDebug)
		go fillWorkers[i].BitmapAccounts(accountCollectorsX[i])
	}
	t := time.Now()
	for atomic.LoadUint64(&doneCount) < uint64(workerCount) {
		<-logEvery.C
		var m runtime.MemStats
		common.ReadMemStats(&m)
		var p float64
		for i := 0; i < workerCount; i++ {
			if total := fillWorkers[i].Total(); total > 0 {
				p += float64(fillWorkers[i].Progress()) / float64(total)
			}
		}
		p *= 100.0
		log.Info("Scan accounts history", "workers", workerCount, "progress", fmt.Sprintf("%.2f%%", p),
			"alloc", common.ByteCount(m.Alloc), "sys", common.ByteCount(m.Sys),
		)
	}
	log.Info("Scan accounts history", "took", time.Since(t))

	accountCollectorX := etl.NewCollector("account scan total X", dirs.Tmp, etl.NewSortableBuffer(etl.BufferOptimalSize*2))
	defer accountCollectorX.Close()
	accountCollectorX.LogLvl(log.LvlDebug)
	for i := 0; i < workerCount; i++ {
		if err = accountCollectorsX[i].Load(nil, "", func(k, v []byte, table etl.CurrentTableReader, next etl.LoadNextFunc) error {
			return accountCollectorX.Collect(k, v)
		}, etl.TransformArgs{}); err != nil {
			return err
		}
		accountCollectorsX[i].Close()
		accountCollectorsX[i] = nil
	}
	if err = db.Update(ctx, func(tx kv.RwTx) error {
		return accountCollectorX.Load(tx, kv.XAccount, etl.IdentityLoadFunc, etl.TransformArgs{})
	}); err != nil {
		return err
	}
	accountCollectorX.Close()
	accountCollectorX = nil
	doneCount = 0
	storageCollectorsX := make([]*etl.Collector, workerCount)
	for i := 0; i < workerCount; i++ {
		fillWorkers[i].ResetProgress()
		storageCollectorsX[i] = etl.NewCollector("storage scan X", dirs.Tmp, etl.NewSortableBuffer(etl.BufferOptimalSize))
		storageCollectorsX[i].LogLvl(log.LvlDebug)
		go fillWorkers[i].BitmapStorage(storageCollectorsX[i])
	}
	t = time.Now()
	for atomic.LoadUint64(&doneCount) < uint64(workerCount) {
		<-logEvery.C
		var m runtime.MemStats
		common.ReadMemStats(&m)
		var p float64
		for i := 0; i < workerCount; i++ {
			if total := fillWorkers[i].Total(); total > 0 {
				p += float64(fillWorkers[i].Progress()) / float64(total)
			}
		}
		p *= 100.0
		log.Info("Scan storage history", "workers", workerCount, "progress", fmt.Sprintf("%.2f%%", p),
			"alloc", common.ByteCount(m.Alloc), "sys", common.ByteCount(m.Sys),
		)
	}
	log.Info("Scan storage history", "took", time.Since(t))

	storageCollectorX := etl.NewCollector("storage scan total X", dirs.Tmp, etl.NewSortableBuffer(etl.BufferOptimalSize*2))
	defer storageCollectorX.Close()
	storageCollectorX.LogLvl(log.LvlDebug)
	for i := 0; i < workerCount; i++ {
		if err = storageCollectorsX[i].Load(nil, "", func(k, v []byte, table etl.CurrentTableReader, next etl.LoadNextFunc) error {
			return storageCollectorX.Collect(k, v)
		}, etl.TransformArgs{}); err != nil {
			return err
		}
		storageCollectorsX[i].Close()
		storageCollectorsX[i] = nil
	}
	if err = db.Update(ctx, func(tx kv.RwTx) error {
		return storageCollectorX.Load(tx, kv.XStorage, etl.IdentityLoadFunc, etl.TransformArgs{})
	}); err != nil {
		return err
	}
	storageCollectorX.Close()
	storageCollectorX = nil
	doneCount = 0
	codeCollectorsX := make([]*etl.Collector, workerCount)
	for i := 0; i < workerCount; i++ {
		fillWorkers[i].ResetProgress()
		codeCollectorsX[i] = etl.NewCollector("code scan X", dirs.Tmp, etl.NewSortableBuffer(etl.BufferOptimalSize))
		codeCollectorsX[i].LogLvl(log.LvlDebug)
		go fillWorkers[i].BitmapCode(codeCollectorsX[i])
	}
	for atomic.LoadUint64(&doneCount) < uint64(workerCount) {
		<-logEvery.C
		var m runtime.MemStats
		common.ReadMemStats(&m)
		var p float64
		for i := 0; i < workerCount; i++ {
			if total := fillWorkers[i].Total(); total > 0 {
				p += float64(fillWorkers[i].Progress()) / float64(total)
			}
		}
		p *= 100.0
		log.Info("Scan code history", "workers", workerCount, "progress", fmt.Sprintf("%.2f%%", p),
			"alloc", common.ByteCount(m.Alloc), "sys", common.ByteCount(m.Sys),
		)
	}
	codeCollectorX := etl.NewCollector("code scan total X", dirs.Tmp, etl.NewSortableBuffer(etl.BufferOptimalSize*2))
	defer codeCollectorX.Close()
	codeCollectorX.LogLvl(log.LvlDebug)
	var bitmap roaring64.Bitmap
	for i := 0; i < workerCount; i++ {
		bitmap.Or(fillWorkers[i].Bitmap())
		if err = codeCollectorsX[i].Load(nil, "", func(k, v []byte, table etl.CurrentTableReader, next etl.LoadNextFunc) error {
			return codeCollectorX.Collect(k, v)
		}, etl.TransformArgs{}); err != nil {
			return err
		}
		codeCollectorsX[i].Close()
		codeCollectorsX[i] = nil
	}
	if err = db.Update(ctx, func(tx kv.RwTx) error {
		return codeCollectorX.Load(tx, kv.XCode, etl.IdentityLoadFunc, etl.TransformArgs{})
	}); err != nil {
		return err
	}
	codeCollectorX.Close()
	codeCollectorX = nil
	log.Info("Ready to replay", "transactions", bitmap.GetCardinality(), "out of", txNum)
	var lock sync.RWMutex
	reconWorkers := make([]*exec3.ReconWorker, workerCount)
	roTxs := make([]kv.Tx, workerCount)
	chainTxs := make([]kv.Tx, workerCount)
	defer func() {
		for i := 0; i < workerCount; i++ {
			if roTxs[i] != nil {
				roTxs[i].Rollback()
			}
			if chainTxs[i] != nil {
				chainTxs[i].Rollback()
			}
		}
	}()
	for i := 0; i < workerCount; i++ {
		if roTxs[i], err = db.BeginRo(ctx); err != nil {
			return err
		}
		if chainTxs[i], err = chainDb.BeginRo(ctx); err != nil {
			return err
		}
	}
	for i := 0; i < workerCount; i++ {
		reconWorkers[i] = exec3.NewReconWorker(lock.RLocker(), &wg, rs, agg, blockReader, chainConfig, logger, genesis, engine, chainTxs[i])
		reconWorkers[i].SetTx(roTxs[i])
	}
	wg.Add(workerCount)
	count := uint64(0)
	rollbackCount := uint64(0)
	total := bitmap.GetCardinality()
	for i := 0; i < workerCount; i++ {
		go reconWorkers[i].Run()
	}
	commitThreshold := batchSize.Bytes() * 4
	prevCount := uint64(0)
	prevRollbackCount := uint64(0)
	prevTime := time.Now()
	reconDone := make(chan struct{})
	go func() {
		for {
			select {
			case <-reconDone:
				return
			case <-logEvery.C:
				var m runtime.MemStats
				common.ReadMemStats(&m)
				sizeEstimate := rs.SizeEstimate()
				count = rs.DoneCount()
				rollbackCount = rs.RollbackCount()
				currentTime := time.Now()
				interval := currentTime.Sub(prevTime)
				speedTx := float64(count-prevCount) / (float64(interval) / float64(time.Second))
				progress := 100.0 * float64(count) / float64(total)
				var repeatRatio float64
				if count > prevCount {
					repeatRatio = 100.0 * float64(rollbackCount-prevRollbackCount) / float64(count-prevCount)
				}
				prevTime = currentTime
				prevCount = count
				prevRollbackCount = rollbackCount
				log.Info("State reconstitution", "workers", workerCount, "progress", fmt.Sprintf("%.2f%%", progress),
					"tx/s", fmt.Sprintf("%.1f", speedTx), "workCh", fmt.Sprintf("%d/%d", len(workCh), cap(workCh)),
					"repeat ratio", fmt.Sprintf("%.2f%%", repeatRatio),
					"buffer", fmt.Sprintf("%s/%s", common.ByteCount(sizeEstimate), common.ByteCount(commitThreshold)),
					"alloc", common.ByteCount(m.Alloc), "sys", common.ByteCount(m.Sys))
				if sizeEstimate >= commitThreshold {
					err := func() error {
						lock.Lock()
						defer lock.Unlock()
						for i := 0; i < workerCount; i++ {
							roTxs[i].Rollback()
						}
						if err := db.Update(ctx, func(tx kv.RwTx) error {
							if err = rs.Flush(tx); err != nil {
								return err
							}
							return nil
						}); err != nil {
							return err
						}
						for i := 0; i < workerCount; i++ {
							if roTxs[i], err = db.BeginRo(ctx); err != nil {
								return err
							}
							reconWorkers[i].SetTx(roTxs[i])
						}
						return nil
					}()
					if err != nil {
						panic(err)
					}
				}
			}
		}
	}()

	defer blockReader.(WithSnapshots).Snapshots().EnableReadAhead().DisableReadAhead()

	var inputTxNum uint64
	var b *types.Block
	var txKey [8]byte
	for bn := uint64(0); bn <= blockNum; bn++ {
		rules := chainConfig.Rules(bn)
		b, err = blockWithSenders(chainDb, nil, blockReader, blockNum)
		if err != nil {
			return err
		}
		txs := b.Transactions()
		for txIndex := -1; txIndex <= len(txs); txIndex++ {
			if bitmap.Contains(inputTxNum) {
				binary.BigEndian.PutUint64(txKey[:], inputTxNum)
				txTask := &state.TxTask{
					BlockNum:  bn,
					Block:     b,
					Rules:     rules,
					TxNum:     inputTxNum,
					TxIndex:   txIndex,
					BlockHash: b.Hash(),
					Final:     txIndex == len(txs),
				}
				if txIndex >= 0 && txIndex < len(txs) {
					txTask.Tx = txs[txIndex]
					txTask.TxAsMessage, err = txTask.Tx.AsMessage(*types.MakeSigner(chainConfig, txTask.BlockNum), txTask.Block.Header().BaseFee, txTask.Rules)
					if err != nil {
						panic(err)
					}
				}
				workCh <- txTask
			}
			inputTxNum++
		}
	}
	close(workCh)
	wg.Wait()
	reconDone <- struct{}{} // Complete logging and committing go-routine
	for i := 0; i < workerCount; i++ {
		roTxs[i].Rollback()
	}
	if err := db.Update(ctx, func(tx kv.RwTx) error {
		if err = rs.Flush(tx); err != nil {
			return err
		}
		return nil
	}); err != nil {
		return err
	}
	plainStateCollector := etl.NewCollector("recon plainState", dirs.Tmp, etl.NewSortableBuffer(etl.BufferOptimalSize))
	defer plainStateCollector.Close()
	codeCollector := etl.NewCollector("recon code", dirs.Tmp, etl.NewOldestEntryBuffer(etl.BufferOptimalSize))
	defer codeCollector.Close()
	plainContractCollector := etl.NewCollector("recon plainContract", dirs.Tmp, etl.NewSortableBuffer(etl.BufferOptimalSize))
	defer plainContractCollector.Close()
	roTx, err := db.BeginRo(ctx)
	if err != nil {
		return err
	}
	defer roTx.Rollback()
	if err = roTx.ForEach(kv.PlainStateR, nil, func(k, v []byte) error {
		return plainStateCollector.Collect(k[8:], v)
	}); err != nil {
		return err
	}
	if err = roTx.ForEach(kv.CodeR, nil, func(k, v []byte) error {
		return codeCollector.Collect(k[8:], v)
	}); err != nil {
		return err
	}
	if err = roTx.ForEach(kv.PlainContractR, nil, func(k, v []byte) error {
		return plainContractCollector.Collect(k[8:], v)
	}); err != nil {
		return err
	}
	roTx.Rollback()

	if err = db.Update(ctx, func(tx kv.RwTx) error {
		if err = tx.ClearBucket(kv.PlainStateR); err != nil {
			return err
		}
		if err = tx.ClearBucket(kv.CodeR); err != nil {
			return err
		}
		if err = tx.ClearBucket(kv.PlainContractR); err != nil {
			return err
		}
		return nil
	}); err != nil {
		return err
	}
	plainStateCollectors := make([]*etl.Collector, workerCount)
	codeCollectors := make([]*etl.Collector, workerCount)
	plainContractCollectors := make([]*etl.Collector, workerCount)
	for i := 0; i < workerCount; i++ {
		plainStateCollectors[i] = etl.NewCollector(fmt.Sprintf("plainState %d", i), dirs.Tmp, etl.NewSortableBuffer(etl.BufferOptimalSize))
		defer plainStateCollectors[i].Close()
		codeCollectors[i] = etl.NewCollector(fmt.Sprintf("code %d", i), dirs.Tmp, etl.NewSortableBuffer(etl.BufferOptimalSize))
		defer codeCollectors[i].Close()
		plainContractCollectors[i] = etl.NewCollector(fmt.Sprintf("plainContract %d", i), dirs.Tmp, etl.NewSortableBuffer(etl.BufferOptimalSize))
		defer plainContractCollectors[i].Close()
	}
	doneCount = 0
	for i := 0; i < workerCount; i++ {
		fillWorkers[i].ResetProgress()
		go fillWorkers[i].FillAccounts(plainStateCollectors[i])
	}
	for atomic.LoadUint64(&doneCount) < uint64(workerCount) {
		<-logEvery.C
		var m runtime.MemStats
		common.ReadMemStats(&m)
		var p float64
		for i := 0; i < workerCount; i++ {
			if total := fillWorkers[i].Total(); total > 0 {
				p += float64(fillWorkers[i].Progress()) / float64(total)
			}
		}
		p *= 100.0
		log.Info("Filling accounts", "workers", workerCount, "progress", fmt.Sprintf("%.2f%%", p),
			"alloc", common.ByteCount(m.Alloc), "sys", common.ByteCount(m.Sys),
		)
	}
	doneCount = 0
	for i := 0; i < workerCount; i++ {
		fillWorkers[i].ResetProgress()
		go fillWorkers[i].FillStorage(plainStateCollectors[i])
	}
	for atomic.LoadUint64(&doneCount) < uint64(workerCount) {
		<-logEvery.C
		var m runtime.MemStats
		common.ReadMemStats(&m)
		var p float64
		for i := 0; i < workerCount; i++ {
			if total := fillWorkers[i].Total(); total > 0 {
				p += float64(fillWorkers[i].Progress()) / float64(total)
			}
		}
		p *= 100.0
		log.Info("Filling storage", "workers", workerCount, "progress", fmt.Sprintf("%.2f%%", p),
			"alloc", common.ByteCount(m.Alloc), "sys", common.ByteCount(m.Sys),
		)
	}
	doneCount = 0
	for i := 0; i < workerCount; i++ {
		fillWorkers[i].ResetProgress()
		go fillWorkers[i].FillCode(codeCollectors[i], plainContractCollectors[i])
	}
	for atomic.LoadUint64(&doneCount) < uint64(workerCount) {
		<-logEvery.C
		var m runtime.MemStats
		common.ReadMemStats(&m)
		var p float64
		for i := 0; i < workerCount; i++ {
			if total := fillWorkers[i].Total(); total > 0 {
				p += float64(fillWorkers[i].Progress()) / float64(total)
			}
		}
		p *= 100.0
		log.Info("Filling code", "workers", workerCount, "progress", fmt.Sprintf("%.2f%%", p),
			"alloc", common.ByteCount(m.Alloc), "sys", common.ByteCount(m.Sys),
		)
	}
	// Load all collections into the main collector
	for i := 0; i < workerCount; i++ {
		if err = plainStateCollectors[i].Load(nil, "", func(k, v []byte, table etl.CurrentTableReader, next etl.LoadNextFunc) error {
			return plainStateCollector.Collect(k, v)
		}, etl.TransformArgs{}); err != nil {
			return err
		}
		plainStateCollectors[i].Close()
		if err = codeCollectors[i].Load(nil, "", func(k, v []byte, table etl.CurrentTableReader, next etl.LoadNextFunc) error {
			return codeCollector.Collect(k, v)
		}, etl.TransformArgs{}); err != nil {
			return err
		}
		codeCollectors[i].Close()
		if err = plainContractCollectors[i].Load(nil, "", func(k, v []byte, table etl.CurrentTableReader, next etl.LoadNextFunc) error {
			return plainContractCollector.Collect(k, v)
		}, etl.TransformArgs{}); err != nil {
			return err
		}
		plainContractCollectors[i].Close()
	}
	if err = chainDb.Update(ctx, func(tx kv.RwTx) error {
		if err = tx.ClearBucket(kv.PlainState); err != nil {
			return err
		}
		if err = tx.ClearBucket(kv.Code); err != nil {
			return err
		}
		if err = tx.ClearBucket(kv.PlainContractCode); err != nil {
			return err
		}
		if err = plainStateCollector.Load(tx, kv.PlainState, etl.IdentityLoadFunc, etl.TransformArgs{}); err != nil {
			return err
		}
		plainStateCollector.Close()
		if err = codeCollector.Load(tx, kv.Code, etl.IdentityLoadFunc, etl.TransformArgs{}); err != nil {
			return err
		}
		codeCollector.Close()
		if err = plainContractCollector.Load(tx, kv.PlainContractCode, etl.IdentityLoadFunc, etl.TransformArgs{}); err != nil {
			return err
		}
		plainContractCollector.Close()
		log.Info("saving reconst progress", "blockNum", blockNum)
		if err := s.Update(tx, blockNum); err != nil {
			return err
		}
		s.BlockNumber = blockNum
		return nil
	}); err != nil {
		return err
	}
	return nil
}<|MERGE_RESOLUTION|>--- conflicted
+++ resolved
@@ -242,7 +242,6 @@
 								return err
 							}
 							//TODO: can't commit - because we are in the middle of the block. Need make sure that we are always processed whole block.
-<<<<<<< HEAD
 							if err = tx.Commit(); err != nil {
 								return err
 							}
@@ -253,18 +252,6 @@
 								reconWorkers[i].ResetTx(nil)
 							}
 							agg.SetTx(tx)
-=======
-							//if err = tx.Commit(); err != nil {
-							//	return err
-							//}
-							//if tx, err = chainDb.BeginRw(ctx); err != nil {
-							//	return err
-							//}
-							//for i := 0; i < len(reconWorkers); i++ {
-							//	reconWorkers[i].ResetTx(nil)
-							//}
-							//agg.SetTx(tx)
->>>>>>> eb0aecda
 							return nil
 						}()
 						if err != nil {
@@ -351,12 +338,6 @@
 			inputTxNum++
 		}
 
-<<<<<<< HEAD
-				select {
-				case <-logEvery.C:
-					progress.Log(execStage.LogPrefix(), rs, rws, count, inputBlockNum, outputBlockNum, repeatCount, uint64(atomic.LoadInt64(&resultsSize)), resultCh)
-				default:
-=======
 		if rs.SizeEstimate() >= commitThreshold {
 			commitStart := time.Now()
 			log.Info("Committing...")
@@ -370,7 +351,6 @@
 				applyTx.CollectMetrics()
 				if err := applyTx.Commit(); err != nil {
 					return err
->>>>>>> eb0aecda
 				}
 				if applyTx, err = chainDb.BeginRw(ctx); err != nil {
 					return err
