package stagedsync

import (
	"bytes"
	"context"
	"encoding/binary"
	"errors"
	"fmt"
	"os"
	"path/filepath"
	"runtime"
	"sync"
	"sync/atomic"
	"time"

	"github.com/VictoriaMetrics/metrics"
	"github.com/c2h5oh/datasize"
	"github.com/ledgerwatch/erigon-lib/chain"
	"github.com/ledgerwatch/erigon-lib/common"
	"github.com/ledgerwatch/erigon-lib/common/datadir"
	"github.com/ledgerwatch/erigon-lib/common/dbg"
	"github.com/ledgerwatch/erigon-lib/common/dir"
	"github.com/ledgerwatch/erigon-lib/etl"
	"github.com/ledgerwatch/erigon-lib/kv"
	kv2 "github.com/ledgerwatch/erigon-lib/kv/mdbx"
	"github.com/ledgerwatch/erigon-lib/kv/rawdbv3"
	libstate "github.com/ledgerwatch/erigon-lib/state"
	state2 "github.com/ledgerwatch/erigon-lib/state"
	"github.com/ledgerwatch/erigon/common/math"
	"github.com/ledgerwatch/log/v3"
	"github.com/torquem-ch/mdbx-go/mdbx"
	"golang.org/x/sync/errgroup"

	"github.com/ledgerwatch/erigon/cmd/state/exec22"
	"github.com/ledgerwatch/erigon/cmd/state/exec3"
	"github.com/ledgerwatch/erigon/consensus"
	"github.com/ledgerwatch/erigon/core"
	"github.com/ledgerwatch/erigon/core/rawdb"
	"github.com/ledgerwatch/erigon/core/rawdb/rawdbhelpers"
	"github.com/ledgerwatch/erigon/core/state"
	"github.com/ledgerwatch/erigon/core/types"
	"github.com/ledgerwatch/erigon/eth/ethconfig"
	"github.com/ledgerwatch/erigon/eth/ethconfig/estimate"
	"github.com/ledgerwatch/erigon/eth/stagedsync/stages"
	"github.com/ledgerwatch/erigon/turbo/services"
)

var ExecStepsInDB = metrics.NewCounter(`exec_steps_in_db`) //nolint
var ExecRepeats = metrics.NewCounter(`exec_repeats`)       //nolint
var ExecTriggers = metrics.NewCounter(`exec_triggers`)     //nolint

func NewProgress(prevOutputBlockNum, commitThreshold uint64, workersCount int, logPrefix string) *Progress {
	return &Progress{prevTime: time.Now(), prevOutputBlockNum: prevOutputBlockNum, commitThreshold: commitThreshold, workersCount: workersCount, logPrefix: logPrefix}
}

type Progress struct {
	prevTime           time.Time
	prevCount          uint64
	prevOutputBlockNum uint64
	prevRepeatCount    uint64
	commitThreshold    uint64

	workersCount int
	logPrefix    string
}

func (p *Progress) Log(rs *state.StateV3, in *exec22.QueueWithRetry, rws *exec22.ResultsQueue, doneCount, inputBlockNum, outputBlockNum, outTxNum, repeatCount uint64, idxStepsAmountInDB float64) {
	ExecStepsInDB.Set(uint64(idxStepsAmountInDB * 100))
	var m runtime.MemStats
	dbg.ReadMemStats(&m)
	sizeEstimate := rs.SizeEstimate()
	currentTime := time.Now()
	interval := currentTime.Sub(p.prevTime)
	speedTx := float64(doneCount-p.prevCount) / (float64(interval) / float64(time.Second))
	//speedBlock := float64(outputBlockNum-p.prevOutputBlockNum) / (float64(interval) / float64(time.Second))
	var repeatRatio float64
	if doneCount > p.prevCount {
		repeatRatio = 100.0 * float64(repeatCount-p.prevRepeatCount) / float64(doneCount-p.prevCount)
	}
	log.Info(fmt.Sprintf("[%s] Transaction replay", p.logPrefix),
		//"workers", workerCount,
		"blk", outputBlockNum,
		//"blk/s", fmt.Sprintf("%.1f", speedBlock),
		"tx/s", fmt.Sprintf("%.1f", speedTx),
		"pipe", fmt.Sprintf("(%d+%d)->%d/%d->%d/%d", in.NewTasksLen(), in.RetriesLen(), rws.ResultChLen(), rws.ResultChCap(), rws.Len(), rws.Limit()),
		"repeatRatio", fmt.Sprintf("%.2f%%", repeatRatio),
		"workers", p.workersCount,
		"buffer", fmt.Sprintf("%s/%s", common.ByteCount(sizeEstimate), common.ByteCount(p.commitThreshold)),
		"idxStepsInDB", fmt.Sprintf("%.2f", idxStepsAmountInDB),
		//"inBlk", inputBlockNum,
		"step", fmt.Sprintf("%.1f", float64(outTxNum)/float64(ethconfig.HistoryV3AggregationStep)),
		"alloc", common.ByteCount(m.Alloc), "sys", common.ByteCount(m.Sys),
	)
	//var txNums []string
	//for _, t := range rws {
	//	txNums = append(txNums, fmt.Sprintf("%d", t.TxNum))
	//}
	//s := strings.Join(txNums, ",")
	//log.Info(fmt.Sprintf("[%s] Transaction replay queue", logPrefix), "txNums", s)

	p.prevTime = currentTime
	p.prevCount = doneCount
	p.prevOutputBlockNum = outputBlockNum
	p.prevRepeatCount = repeatCount
}

func ExecV3(ctx context.Context,
	execStage *StageState, u Unwinder, workerCount int, cfg ExecuteBlockCfg, applyTx kv.RwTx,
	parallel bool, logPrefix string,
	maxBlockNum uint64,
) error {
	batchSize, chainDb := cfg.batchSize, cfg.db
	blockReader := cfg.blockReader
	agg, engine := cfg.agg, cfg.engine
	chainConfig, genesis := cfg.chainConfig, cfg.genesis
	blockSnapshots := blockReader.(WithSnapshots).Snapshots()

	useExternalTx := applyTx != nil
	if !useExternalTx && !parallel {
		var err error
		applyTx, err = chainDb.BeginRw(ctx)
		if err != nil {
			return err
		}
		defer applyTx.Rollback()
	} else {
		if blockSnapshots.Cfg().Enabled {
			defer blockSnapshots.EnableMadvNormal().DisableReadAhead()
		}
	}

	var block, stageProgress uint64
	var maxTxNum uint64
	outputTxNum := atomic.Uint64{}
	blockComplete := atomic.Bool{}
	blockComplete.Store(true)

	var inputTxNum uint64
	if execStage.BlockNumber > 0 {
		stageProgress = execStage.BlockNumber
		block = execStage.BlockNumber + 1
	}
	if applyTx != nil {
		agg.SetTx(applyTx)
		if dbg.DiscardHistory() {
			defer agg.DiscardHistory().FinishWrites()
		} else {
			defer agg.StartWrites().FinishWrites()
		}

		var err error
		maxTxNum, err = rawdbv3.TxNums.Max(applyTx, maxBlockNum)
		if err != nil {
			return err
		}
		if block > 0 {
			_outputTxNum, err := rawdbv3.TxNums.Max(applyTx, execStage.BlockNumber)
			if err != nil {
				return err
			}
			outputTxNum.Store(_outputTxNum)
			outputTxNum.Add(1)
			inputTxNum = outputTxNum.Load()
		}
	} else {
		if err := chainDb.View(ctx, func(tx kv.Tx) error {
			var err error
			maxTxNum, err = rawdbv3.TxNums.Max(tx, maxBlockNum)
			if err != nil {
				return err
			}
			if block > 0 {
				_outputTxNum, err := rawdbv3.TxNums.Max(tx, execStage.BlockNumber)
				if err != nil {
					return err
				}
				outputTxNum.Store(_outputTxNum)
				outputTxNum.Add(1)
				inputTxNum = outputTxNum.Load()
			}
			return nil
		}); err != nil {
			return err
		}
	}
	agg.SetTxNum(inputTxNum)

	var outputBlockNum = syncMetrics[stages.Execution]
	inputBlockNum := &atomic.Uint64{}
	var count uint64
	var lock sync.RWMutex

	rs := state.NewStateV3(cfg.dirs.Tmp)

	//TODO: owner of `resultCh` is main goroutine, but owner of `retryQueue` is applyLoop.
	// Now rwLoop closing both (because applyLoop we completely restart)
	// Maybe need split channels? Maybe don't exit from ApplyLoop? Maybe current way is also ok?

	// input queue
	in := exec22.NewQueueWithRetry(100_000)
	defer in.Close()

	rwsConsumed := make(chan struct{}, 1)
	defer close(rwsConsumed)

	execWorkers, applyWorker, rws, stopWorkers, waitWorkers := exec3.NewWorkersPool(lock.RLocker(), ctx, parallel, chainDb, rs, in, blockReader, chainConfig, genesis, engine, workerCount+1)
	defer stopWorkers()
	applyWorker.DiscardReadList()

	commitThreshold := batchSize.Bytes()
	progress := NewProgress(block, commitThreshold, workerCount, execStage.LogPrefix())
	logEvery := time.NewTicker(20 * time.Second)
	defer logEvery.Stop()
	pruneEvery := time.NewTicker(2 * time.Second)
	defer pruneEvery.Stop()

	applyLoopWg := sync.WaitGroup{} // to wait for finishing of applyLoop after applyCtx cancel
	defer applyLoopWg.Wait()

	applyLoopInner := func(ctx context.Context) error {
		tx, err := chainDb.BeginRo(ctx)
		if err != nil {
			return err
		}
		defer tx.Rollback()

		applyWorker.ResetTx(tx)

		var lastBlockNum uint64

		for outputTxNum.Load() <= maxTxNum {
			if err := rws.Drain(ctx); err != nil {
				return err
			}

			processedTxNum, conflicts, triggers, processedBlockNum, stoppedAtBlockEnd, err := func() (processedTxNum uint64, conflicts, triggers int, processedBlockNum uint64, stopedAtBlockEnd bool, err error) {
				it := rws.Iter()
				defer it.Close()
				return processResultQueue(in, it, outputTxNum.Load(), rs, agg, tx, rwsConsumed, applyWorker, true, false)
			}()
			if err != nil {
				return err
			}

			ExecRepeats.Add(conflicts)
			ExecTriggers.Add(triggers)
			if processedBlockNum > lastBlockNum {
				outputBlockNum.Set(processedBlockNum)
				lastBlockNum = processedBlockNum
			}
			if processedTxNum > 0 {
				outputTxNum.Store(processedTxNum)
				blockComplete.Store(stoppedAtBlockEnd)
			}

		}
		return nil
	}
	applyLoop := func(ctx context.Context, errCh chan error) {
		defer applyLoopWg.Done()
		if err := applyLoopInner(ctx); err != nil {
			if !errors.Is(err, context.Canceled) {
				errCh <- err
			}
		}
	}

	var rwLoopErrCh chan error

	var rwLoopG *errgroup.Group
	if parallel {
		// `rwLoop` lives longer than `applyLoop`
		rwLoop := func(ctx context.Context) error {
			tx, err := chainDb.BeginRw(ctx)
			if err != nil {
				return err
			}
			defer tx.Rollback()

			agg.SetTx(tx)
			if dbg.DiscardHistory() {
				defer agg.DiscardHistory().FinishWrites()
			} else {
				defer agg.StartWrites().FinishWrites()
			}

			defer applyLoopWg.Wait()
			applyCtx, cancelApplyCtx := context.WithCancel(ctx)
			defer cancelApplyCtx()
			applyLoopWg.Add(1)
			go applyLoop(applyCtx, rwLoopErrCh)
			for outputTxNum.Load() <= maxTxNum {
				select {
				case <-ctx.Done():
					return ctx.Err()

				case <-logEvery.C:
					stepsInDB := rawdbhelpers.IdxStepsCountV3(tx)
					progress.Log(rs, in, rws, rs.DoneCount(), inputBlockNum.Load(), outputBlockNum.Get(), outputTxNum.Load(), ExecRepeats.Get(), stepsInDB)
					if agg.HasBackgroundFilesBuild() {
						log.Info(fmt.Sprintf("[%s] Background files build", logPrefix), "progress", agg.BackgroundProgress())
					}
				case <-pruneEvery.C:
					if rs.SizeEstimate() < commitThreshold {
						if agg.CanPrune(tx) {
							if err = agg.Prune(ctx, ethconfig.HistoryV3AggregationStep*10); err != nil { // prune part of retired data, before commit
								return err
							}
						} else {
							if err = agg.Flush(ctx, tx); err != nil {
								return err
							}
						}
						break
					}

					cancelApplyCtx()
					applyLoopWg.Wait()

					var t0, t1, t2, t3, t4 time.Duration
					commitStart := time.Now()
					log.Info("Committing...", "blockComplete.Load()", blockComplete.Load())
					if err := func() error {
						//Drain results (and process) channel because read sets do not carry over
						for !blockComplete.Load() {
							rws.DrainNonBlocking()
							applyWorker.ResetTx(tx)

							resIt := rws.Iter()
							processedTxNum, conflicts, triggers, processedBlockNum, stoppedAtBlockEnd, err := processResultQueue(in, resIt, outputTxNum.Load(), rs, agg, tx, nil, applyWorker, false, true)
							if err != nil {
								return err
							}
							resIt.Close() //TODO: in defer

							ExecRepeats.Add(conflicts)
							ExecTriggers.Add(triggers)
							if processedBlockNum > 0 {
								outputBlockNum.Set(processedBlockNum)
							}
							if processedTxNum > 0 {
								outputTxNum.Store(processedTxNum)
								blockComplete.Store(stoppedAtBlockEnd)
							}
						}
						t0 = time.Since(commitStart)
						lock.Lock() // This is to prevent workers from starting work on any new txTask
						defer lock.Unlock()

						select {
						case rwsConsumed <- struct{}{}:
						default:
						}

						// Drain results channel because read sets do not carry over
						rws.DropResults(func(txTask *exec22.TxTask) {
							rs.ReTry(txTask, in)
						})

						lastTxNumInDb, _ := rawdbv3.TxNums.Max(tx, outputBlockNum.Get())
						if lastTxNumInDb != outputTxNum.Load()-1 {
							panic(fmt.Sprintf("assert: %d != %d", lastTxNumInDb, outputTxNum.Load()))
						}

						t1 = time.Since(commitStart)
						tt := time.Now()
						if err := rs.Flush(ctx, tx, logPrefix, logEvery); err != nil {
							return err
						}
						t2 = time.Since(tt)

						tt = time.Now()
						if err := agg.Flush(ctx, tx); err != nil {
							return err
						}
						t3 = time.Since(tt)

						if err = execStage.Update(tx, outputBlockNum.Get()); err != nil {
							return err
						}

						tx.CollectMetrics()
						tt = time.Now()
						if err = tx.Commit(); err != nil {
							return err
						}
						t4 = time.Since(tt)
						for i := 0; i < len(execWorkers); i++ {
							execWorkers[i].ResetTx(nil)
						}

						return nil
					}(); err != nil {
						return err
					}
					if tx, err = chainDb.BeginRw(ctx); err != nil {
						return err
					}
					defer tx.Rollback()
					agg.SetTx(tx)

					applyCtx, cancelApplyCtx = context.WithCancel(ctx)
					defer cancelApplyCtx()
					applyLoopWg.Add(1)
					go applyLoop(applyCtx, rwLoopErrCh)

					log.Info("Committed", "time", time.Since(commitStart), "drain", t0, "drain_and_lock", t1, "rs.flush", t2, "agg.flush", t3, "tx.commit", t4)
				}
			}
			if err = rs.Flush(ctx, tx, logPrefix, logEvery); err != nil {
				return err
			}
			if err = agg.Flush(ctx, tx); err != nil {
				return err
			}
			if err = execStage.Update(tx, outputBlockNum.Get()); err != nil {
				return err
			}
			if err = tx.Commit(); err != nil {
				return err
			}
			return nil
		}

		rwLoopCtx, rwLoopCtxCancel := context.WithCancel(ctx)
		defer rwLoopCtxCancel()
		rwLoopG, rwLoopCtx = errgroup.WithContext(rwLoopCtx)
		defer rwLoopG.Wait()
		rwLoopG.Go(func() error {
			defer in.Close()
			defer applyLoopWg.Wait()
			return rwLoop(rwLoopCtx)
		})
	}

	if block < blockSnapshots.BlocksAvailable() {
		agg.KeepInDB(0)
		defer agg.KeepInDB(ethconfig.HistoryV3AggregationStep)
	}

	getHeaderFunc := func(hash common.Hash, number uint64) (h *types.Header) {
		var err error
		if parallel {
			if err = chainDb.View(ctx, func(tx kv.Tx) error {
				h, err = blockReader.Header(ctx, tx, hash, number)
				if err != nil {
					return err
				}
				return nil
			}); err != nil {
				panic(err)
			}
			return h
		} else {
			h, err = blockReader.Header(ctx, applyTx, hash, number)
			if err != nil {
				panic(err)
			}
			return h
		}
	}
	if !parallel {
		applyWorker.ResetTx(applyTx)
	}

<<<<<<< HEAD
	var b, parentBlock *types.Block
	_, isPoSa := cfg.engine.(consensus.PoSA)
	//isBor := cfg.chainConfig.Bor != nil
=======
	slowDownLimit := time.NewTicker(time.Second)
	defer slowDownLimit.Stop()
>>>>>>> 4c8c7094

	var blockNum uint64
	var err error
Loop:
	for blockNum = block; blockNum <= maxBlockNum; blockNum++ {
		inputBlockNum.Store(blockNum)
		if b == nil {
			if blockNum >= 0 {
				parentBlock, err = blockWithSenders(chainDb, applyTx, blockReader, blockNum-1)
				if err != nil {
					return err
				}
			}
		} else {
			parentBlock = b
		}
		b, err = blockWithSenders(chainDb, applyTx, blockReader, blockNum)
		if err != nil {
			return err
		}
		if b == nil {
			// TODO: panic here and see that overall process deadlock
			return fmt.Errorf("nil block %d", blockNum)
		}
		txs := b.Transactions()
		header := b.HeaderNoCopy()
		skipAnalysis := core.SkipAnalysis(chainConfig, blockNum)
		signer := *types.MakeSigner(chainConfig, blockNum)

		f := core.GetHashFn(header, getHeaderFunc)
		getHashFnMute := &sync.Mutex{}
		getHashFn := func(n uint64) common.Hash {
			getHashFnMute.Lock()
			defer getHashFnMute.Unlock()
			return f(n)
		}
<<<<<<< HEAD
		blockContext := core.NewEVMBlockContext(header, parentBlock.ExcessDataGas(), getHashFn, engine, nil /* author */)
=======
		blockContext := core.NewEVMBlockContext(header, getHashFn, engine, nil /* author */, nil /*excessDataGas*/)
>>>>>>> 4c8c7094

		if parallel {
			select {
			case err := <-rwLoopErrCh:
				if err != nil {
					return err
				}
			case <-ctx.Done():
				return ctx.Err()
			default:
			}

			func() {
				for rws.Len() > rws.Limit() || rs.SizeEstimate() >= commitThreshold {
					select {
					case <-ctx.Done():
						return
					case _, ok := <-rwsConsumed:
						if !ok {
							return
						}
					case <-slowDownLimit.C:
						//log.Warn("skip", "rws.Len()", rws.Len(), "rws.Limit()", rws.Limit(), "rws.ResultChLen()", rws.ResultChLen())
						//if tt := rws.Dbg(); tt != nil {
						//	log.Warn("fst", "n", tt.TxNum, "in.len()", in.Len(), "out", outputTxNum.Load(), "in.NewTasksLen", in.NewTasksLen())
						//}
						return
					}
				}
			}()
		}

		rules := chainConfig.Rules(blockNum, b.Time())
		var gasUsed uint64
		for txIndex := -1; txIndex <= len(txs); txIndex++ {

			// Do not oversend, wait for the result heap to go under certain size
			txTask := &exec22.TxTask{
				BlockNum:        blockNum,
				Header:          header,
				ExcessDataGas:   parentBlock.ExcessDataGas(),
				Coinbase:        b.Coinbase(),
				Uncles:          b.Uncles(),
				Rules:           rules,
				Txs:             txs,
				TxNum:           inputTxNum,
				TxIndex:         txIndex,
				BlockHash:       b.Hash(),
				SkipAnalysis:    skipAnalysis,
				Final:           txIndex == len(txs),
				GetHashFn:       getHashFn,
				EvmBlockContext: blockContext,
				Withdrawals:     b.Withdrawals(),
			}
			if txIndex >= 0 && txIndex < len(txs) {
				txTask.Tx = txs[txIndex]
				txTask.TxAsMessage, err = txTask.Tx.AsMessage(signer, header.BaseFee, txTask.Rules)
				if err != nil {
					return err
				}

				if sender, ok := txs[txIndex].GetSender(); ok {
					txTask.Sender = &sender
				} else {
					sender, err := signer.Sender(txTask.Tx)
					if err != nil {
						return err
					}
					txTask.Sender = &sender
					log.Warn("[Execution] expencive lazy sender recovery", "blockNum", txTask.BlockNum, "txIdx", txTask.TxIndex)
				}
			}

			if parallel {
				if txTask.TxIndex >= 0 && txTask.TxIndex < len(txs) {
					if ok := rs.RegisterSender(txTask); ok {
						rs.AddWork(ctx, txTask, in)
					}
				} else {
					rs.AddWork(ctx, txTask, in)
				}
			} else {
				count++
				applyWorker.RunTxTask(txTask)
				if err := func() error {
					if txTask.Final {
						gasUsed += txTask.UsedGas
						if gasUsed != txTask.Header.GasUsed {
							if txTask.BlockNum > 0 { //Disable check for genesis. Maybe need somehow improve it in future - to satisfy TestExecutionSpec
								return fmt.Errorf("gas used by execution: %d, in header: %d, headerNum=%d, %x", gasUsed, txTask.Header.GasUsed, txTask.Header.Number.Uint64(), txTask.Header.Hash())
							}
						}
						gasUsed = 0
					} else {
						gasUsed += txTask.UsedGas
					}
					return nil
				}(); err != nil {
					if errors.Is(err, context.Canceled) || errors.Is(err, common.ErrStopped) {
						return err
					} else {
						log.Warn(fmt.Sprintf("[%s] Execution failed", logPrefix), "block", blockNum, "hash", header.Hash().String(), "err", err)
						if cfg.hd != nil {
							cfg.hd.ReportBadHeaderPoS(header.Hash(), header.ParentHash)
						}
						if cfg.badBlockHalt {
							return err
						}
					}
					u.UnwindTo(blockNum-1, header.Hash())
					break Loop
				}

				if err := rs.ApplyState(applyTx, txTask, agg); err != nil {
					return fmt.Errorf("StateV3.Apply: %w", err)
				}
				ExecTriggers.Add(rs.CommitTxNum(txTask.Sender, txTask.TxNum, in))
				outputTxNum.Add(1)

				if err := rs.ApplyHistory(txTask, agg); err != nil {
					return fmt.Errorf("StateV3.Apply: %w", err)
				}
			}
			stageProgress = blockNum
			inputTxNum++
		}

		if !parallel {
			outputBlockNum.Set(blockNum)

			select {
			case <-logEvery.C:
				stepsInDB := rawdbhelpers.IdxStepsCountV3(applyTx)
				progress.Log(rs, in, rws, count, inputBlockNum.Load(), outputBlockNum.Get(), outputTxNum.Load(), ExecRepeats.Get(), stepsInDB)
				if rs.SizeEstimate() < commitThreshold {
					break
				}

				var t1, t2, t3, t4 time.Duration
				commitStart := time.Now()
				if err := func() error {
					t1 = time.Since(commitStart)
					tt := time.Now()
					if err := rs.Flush(ctx, applyTx, logPrefix, logEvery); err != nil {
						return err
					}
					t2 = time.Since(tt)

					tt = time.Now()
					if err := agg.Flush(ctx, applyTx); err != nil {
						return err
					}
					t3 = time.Since(tt)

					if err = execStage.Update(applyTx, outputBlockNum.Get()); err != nil {
						return err
					}

					applyTx.CollectMetrics()

					return nil
				}(); err != nil {
					return err
				}
				log.Info("Committed", "time", time.Since(commitStart), "drain", t1, "rs.flush", t2, "agg.flush", t3, "tx.commit", t4)
			default:
			}
		}

		if blockSnapshots.Cfg().Produce {
			agg.BuildFilesInBackground()
		}
		select {
		case <-ctx.Done():
			return ctx.Err()
		default:
		}
	}

	if parallel {
		if err := rwLoopG.Wait(); err != nil {
			return err
		}
		waitWorkers()
	} else {
		if err = rs.Flush(ctx, applyTx, logPrefix, logEvery); err != nil {
			return err
		}
		if err = agg.Flush(ctx, applyTx); err != nil {
			return err
		}
		if err = execStage.Update(applyTx, stageProgress); err != nil {
			return err
		}
	}

	if blockSnapshots.Cfg().Produce {
		agg.BuildFilesInBackground()
	}

	if !useExternalTx && applyTx != nil {
		if err = applyTx.Commit(); err != nil {
			return err
		}
	}
	return nil
}
func blockWithSenders(db kv.RoDB, tx kv.Tx, blockReader services.BlockReader, blockNum uint64) (b *types.Block, err error) {
	if tx == nil {
		tx, err = db.BeginRo(context.Background())
		if err != nil {
			return nil, err
		}
		defer tx.Rollback()
	}
	blockHash, err := rawdb.ReadCanonicalHash(tx, blockNum)
	if err != nil {
		return nil, err
	}
	b, _, err = blockReader.BlockWithSenders(context.Background(), tx, blockHash, blockNum)
	if err != nil {
		return nil, err
	}
	return b, nil
}

func processResultQueue(in *exec22.QueueWithRetry, rws *exec22.ResultsQueueIter, outputTxNumIn uint64, rs *state.StateV3, agg *state2.AggregatorV3, applyTx kv.Tx, backPressure chan struct{}, applyWorker *exec3.Worker, canRetry, forceStopAtBlockEnd bool) (outputTxNum uint64, conflicts, triggers int, processedBlockNum uint64, stopedAtBlockEnd bool, err error) {
	var i int
	outputTxNum = outputTxNumIn
	for rws.HasNext(outputTxNum) {
		txTask := rws.PopNext()
		if txTask.Error != nil || !rs.ReadsValid(txTask.ReadLists) {
			conflicts++

			if i > 0 && canRetry {
				//send to re-exex
				rs.ReTry(txTask, in)
				continue
			}

			// resolve first conflict right here: it's faster and conflict-free
			applyWorker.RunTxTask(txTask)
			if txTask.Error != nil {
				return outputTxNum, conflicts, triggers, processedBlockNum, false, txTask.Error
			}
			i++
		}

		if err := rs.ApplyState(applyTx, txTask, agg); err != nil {
			return outputTxNum, conflicts, triggers, processedBlockNum, false, fmt.Errorf("StateV3.Apply: %w", err)
		}
		triggers += rs.CommitTxNum(txTask.Sender, txTask.TxNum, in)
		outputTxNum++
		if backPressure != nil {
			select {
			case backPressure <- struct{}{}:
			default:
			}
		}
		if err := rs.ApplyHistory(txTask, agg); err != nil {
			return outputTxNum, conflicts, triggers, processedBlockNum, false, fmt.Errorf("StateV3.Apply: %w", err)
		}
		//fmt.Printf("Applied %d block %d txIndex %d\n", txTask.TxNum, txTask.BlockNum, txTask.TxIndex)
		processedBlockNum = txTask.BlockNum
		stopedAtBlockEnd = txTask.Final
		if forceStopAtBlockEnd && txTask.Final {
			break
		}
	}
	return
}

func reconstituteStep(last bool,
	workerCount int, ctx context.Context, db kv.RwDB, txNum uint64, dirs datadir.Dirs,
	as *libstate.AggregatorStep, chainDb kv.RwDB, blockReader services.FullBlockReader,
	chainConfig *chain.Config, logger log.Logger, genesis *types.Genesis, engine consensus.Engine,
	batchSize datasize.ByteSize, s *StageState, blockNum uint64, total uint64,
) error {
	var startOk, endOk bool
	startTxNum, endTxNum := as.TxNumRange()
	var startBlockNum, endBlockNum uint64 // First block which is not covered by the history snapshot files
	if err := chainDb.View(ctx, func(tx kv.Tx) (err error) {
		startOk, startBlockNum, err = rawdbv3.TxNums.FindBlockNum(tx, startTxNum)
		if err != nil {
			return err
		}
		if startBlockNum > 0 {
			startBlockNum--
			startTxNum, err = rawdbv3.TxNums.Min(tx, startBlockNum)
			if err != nil {
				return err
			}
		}
		endOk, endBlockNum, err = rawdbv3.TxNums.FindBlockNum(tx, endTxNum)
		if err != nil {
			return err
		}
		return nil
	}); err != nil {
		return err
	}
	if !startOk {
		return fmt.Errorf("step startTxNum not found in snapshot blocks: %d", startTxNum)
	}
	if !endOk {
		return fmt.Errorf("step endTxNum not found in snapshot blocks: %d", endTxNum)
	}
	if last {
		endBlockNum = blockNum
	}

	log.Info(fmt.Sprintf("[%s] Reconstitution", s.LogPrefix()), "startTxNum", startTxNum, "endTxNum", endTxNum, "startBlockNum", startBlockNum, "endBlockNum", endBlockNum)

	var maxTxNum = startTxNum

	scanWorker := exec3.NewScanWorker(txNum, as)

	t := time.Now()
	if err := scanWorker.BitmapAccounts(); err != nil {
		return err
	}
	if time.Since(t) > 5*time.Second {
		log.Info(fmt.Sprintf("[%s] Scan accounts history", s.LogPrefix()), "took", time.Since(t))
	}

	t = time.Now()
	if err := scanWorker.BitmapStorage(); err != nil {
		return err
	}
	if time.Since(t) > 5*time.Second {
		log.Info(fmt.Sprintf("[%s] Scan storage history", s.LogPrefix()), "took", time.Since(t))
	}

	t = time.Now()
	if err := scanWorker.BitmapCode(); err != nil {
		return err
	}
	if time.Since(t) > 5*time.Second {
		log.Info(fmt.Sprintf("[%s] Scan code history", s.LogPrefix()), "took", time.Since(t))
	}
	bitmap := scanWorker.Bitmap()

	logEvery := time.NewTicker(logInterval)
	defer logEvery.Stop()

	log.Info(fmt.Sprintf("[%s] Ready to replay", s.LogPrefix()), "transactions", bitmap.GetCardinality(), "out of", txNum)
	var lock sync.RWMutex
	reconWorkers := make([]*exec3.ReconWorker, workerCount)
	roTxs := make([]kv.Tx, workerCount)
	chainTxs := make([]kv.Tx, workerCount)
	defer func() {
		for i := 0; i < workerCount; i++ {
			if roTxs[i] != nil {
				roTxs[i].Rollback()
			}
			if chainTxs[i] != nil {
				chainTxs[i].Rollback()
			}
		}
	}()
	for i := 0; i < workerCount; i++ {
		var err error
		if roTxs[i], err = db.BeginRo(ctx); err != nil {
			return err
		}
		if chainTxs[i], err = chainDb.BeginRo(ctx); err != nil {
			return err
		}
	}
	g, reconstWorkersCtx := errgroup.WithContext(ctx)
	defer g.Wait()
	workCh := make(chan *exec22.TxTask, workerCount*4)
	defer func() {
		fmt.Printf("close1\n")
		safeCloseTxTaskCh(workCh)
	}()

	rs := state.NewReconState(workCh)
	prevCount := rs.DoneCount()
	for i := 0; i < workerCount; i++ {
		var localAs *libstate.AggregatorStep
		if i == 0 {
			localAs = as
		} else {
			localAs = as.Clone()
		}
		reconWorkers[i] = exec3.NewReconWorker(lock.RLocker(), reconstWorkersCtx, rs, localAs, blockReader, chainConfig, logger, genesis, engine, chainTxs[i])
		reconWorkers[i].SetTx(roTxs[i])
		reconWorkers[i].SetChainTx(chainTxs[i])
	}

	rollbackCount := uint64(0)

	for i := 0; i < workerCount; i++ {
		i := i
		g.Go(func() error { return reconWorkers[i].Run() })
	}
	commitThreshold := batchSize.Bytes()
	prevRollbackCount := uint64(0)
	prevTime := time.Now()
	reconDone := make(chan struct{}, 1)

	defer close(reconDone)

	commit := func(ctx context.Context) error {
		t := time.Now()
		lock.Lock()
		defer lock.Unlock()
		for i := 0; i < workerCount; i++ {
			roTxs[i].Rollback()
		}
		if err := db.Update(ctx, func(tx kv.RwTx) error {
			if err := rs.Flush(tx); err != nil {
				return err
			}
			return nil
		}); err != nil {
			return err
		}
		for i := 0; i < workerCount; i++ {
			var err error
			if roTxs[i], err = db.BeginRo(ctx); err != nil {
				return err
			}
			reconWorkers[i].SetTx(roTxs[i])
		}
		log.Info(fmt.Sprintf("[%s] State reconstitution, commit", s.LogPrefix()), "took", time.Since(t))
		return nil
	}
	g.Go(func() error {
		for {
			select {
			case <-reconDone: // success finish path
				return nil
			case <-reconstWorkersCtx.Done(): // force-stop path
				return reconstWorkersCtx.Err()
			case <-logEvery.C:
				var m runtime.MemStats
				dbg.ReadMemStats(&m)
				sizeEstimate := rs.SizeEstimate()
				maxTxNum = rs.MaxTxNum()
				count := rs.DoneCount()
				rollbackCount = rs.RollbackCount()
				currentTime := time.Now()
				interval := currentTime.Sub(prevTime)
				speedTx := float64(count-prevCount) / (float64(interval) / float64(time.Second))
				progress := 100.0 * float64(maxTxNum) / float64(total)
				stepProgress := 100.0 * float64(maxTxNum-startTxNum) / float64(endTxNum-startTxNum)
				var repeatRatio float64
				if count > prevCount {
					repeatRatio = 100.0 * float64(rollbackCount-prevRollbackCount) / float64(count-prevCount)
				}
				prevTime = currentTime
				prevCount = count
				prevRollbackCount = rollbackCount
				log.Info(fmt.Sprintf("[%s] State reconstitution", s.LogPrefix()), "overall progress", fmt.Sprintf("%.2f%%", progress),
					"step progress", fmt.Sprintf("%.2f%%", stepProgress),
					"tx/s", fmt.Sprintf("%.1f", speedTx), "workCh", fmt.Sprintf("%d/%d", len(workCh), cap(workCh)),
					"repeat ratio", fmt.Sprintf("%.2f%%", repeatRatio), "queue.len", rs.QueueLen(), "blk", syncMetrics[stages.Execution].Get(),
					"buffer", fmt.Sprintf("%s/%s", common.ByteCount(sizeEstimate), common.ByteCount(commitThreshold)),
					"alloc", common.ByteCount(m.Alloc), "sys", common.ByteCount(m.Sys))
				if sizeEstimate >= commitThreshold {
					if err := commit(reconstWorkersCtx); err != nil {
						return err
					}
				}
			}
		}
	})

<<<<<<< HEAD
	var inputTxNum uint64 = startTxNum
	var b, parentBlock *types.Block
=======
	var inputTxNum = startTxNum
	var b *types.Block
>>>>>>> 4c8c7094
	var txKey [8]byte
	getHeaderFunc := func(hash common.Hash, number uint64) (h *types.Header) {
		var err error
		if err = chainDb.View(ctx, func(tx kv.Tx) error {
			h, err = blockReader.Header(ctx, tx, hash, number)
			if err != nil {
				return err
			}
			return nil

		}); err != nil {
			panic(err)
		}
		return h
	}

<<<<<<< HEAD
	var err error // avoid declare global mutable variable
	for bn := startBlockNum; bn <= endBlockNum; bn++ {
		t = time.Now()
		if b == nil {
			if bn >= 0 {
				parentBlock, err = blockWithSenders(chainDb, nil, blockReader, bn-1)
				if err != nil {
					return err
				}
			}
		} else {
			parentBlock = b
		}
		parentBlock = b
		b, err = blockWithSenders(chainDb, nil, blockReader, bn)
		if err != nil {
			return err
		}
		if b == nil {
			fmt.Printf("could not find block %d\n", bn)
			panic("")
		}
		txs := b.Transactions()
		header := b.HeaderNoCopy()
		skipAnalysis := core.SkipAnalysis(chainConfig, bn)
		signer := *types.MakeSigner(chainConfig, bn)

		f := core.GetHashFn(header, getHeaderFunc)
		getHashFnMute := &sync.Mutex{}
		getHashFn := func(n uint64) common.Hash {
			getHashFnMute.Lock()
			defer getHashFnMute.Unlock()
			return f(n)
		}
		blockContext := core.NewEVMBlockContext(header, parentBlock.ExcessDataGas(), getHashFn, engine, nil /* author */)
		rules := chainConfig.Rules(bn, b.Time())

		for txIndex := -1; txIndex <= len(txs); txIndex++ {
			if bitmap.Contains(inputTxNum) {
				binary.BigEndian.PutUint64(txKey[:], inputTxNum)
				txTask := &exec22.TxTask{
					BlockNum:        bn,
					Header:          header,
					Coinbase:        b.Coinbase(),
					Uncles:          b.Uncles(),
					Rules:           rules,
					TxNum:           inputTxNum,
					Txs:             txs,
					TxIndex:         txIndex,
					BlockHash:       b.Hash(),
					SkipAnalysis:    skipAnalysis,
					Final:           txIndex == len(txs),
					GetHashFn:       getHashFn,
					EvmBlockContext: blockContext,
					Withdrawals:     b.Withdrawals(),
				}
				if parentBlock != nil {
					txTask.ExcessDataGas = parentBlock.ExcessDataGas()
				}
				if txIndex >= 0 && txIndex < len(txs) {
					txTask.Tx = txs[txIndex]
					txTask.TxAsMessage, err = txTask.Tx.AsMessage(signer, header.BaseFee, txTask.Rules)
					if err != nil {
						return err
=======
	if err := func() (err error) {
		defer func() {
			close(workCh)
			reconDone <- struct{}{} // Complete logging and committing go-routine
			if waitErr := g.Wait(); waitErr != nil {
				if err == nil {
					err = waitErr
				}
				return
			}
		}()

		for bn := startBlockNum; bn <= endBlockNum; bn++ {
			t = time.Now()
			b, err = blockWithSenders(chainDb, nil, blockReader, bn)
			if err != nil {
				return err
			}
			if b == nil {
				return fmt.Errorf("could not find block %d\n", bn)
			}
			txs := b.Transactions()
			header := b.HeaderNoCopy()
			skipAnalysis := core.SkipAnalysis(chainConfig, bn)
			signer := *types.MakeSigner(chainConfig, bn)

			f := core.GetHashFn(header, getHeaderFunc)
			getHashFnMute := &sync.Mutex{}
			getHashFn := func(n uint64) common.Hash {
				getHashFnMute.Lock()
				defer getHashFnMute.Unlock()
				return f(n)
			}
			blockContext := core.NewEVMBlockContext(header, getHashFn, engine, nil /* author */, nil /*excessDataGas*/)
			rules := chainConfig.Rules(bn, b.Time())

			for txIndex := -1; txIndex <= len(txs); txIndex++ {
				if bitmap.Contains(inputTxNum) {
					binary.BigEndian.PutUint64(txKey[:], inputTxNum)
					txTask := &exec22.TxTask{
						BlockNum:        bn,
						Header:          header,
						Coinbase:        b.Coinbase(),
						Uncles:          b.Uncles(),
						Rules:           rules,
						TxNum:           inputTxNum,
						Txs:             txs,
						TxIndex:         txIndex,
						BlockHash:       b.Hash(),
						SkipAnalysis:    skipAnalysis,
						Final:           txIndex == len(txs),
						GetHashFn:       getHashFn,
						EvmBlockContext: blockContext,
						Withdrawals:     b.Withdrawals(),
					}
					if txIndex >= 0 && txIndex < len(txs) {
						txTask.Tx = txs[txIndex]
						txTask.TxAsMessage, err = txTask.Tx.AsMessage(signer, header.BaseFee, txTask.Rules)
						if err != nil {
							return err
						}
						if sender, ok := txs[txIndex].GetSender(); ok {
							txTask.Sender = &sender
						}
					} else {
						txTask.Txs = txs
>>>>>>> 4c8c7094
					}

					select {
					case workCh <- txTask:
					case <-reconstWorkersCtx.Done():
						// if ctx canceled, then maybe it's because of error in errgroup
						//
						// errgroup doesn't play with pattern where some 1 goroutine-producer is outside of errgroup
						// but RwTx doesn't allow move between goroutines
						return g.Wait()
					}
				}
				inputTxNum++
			}

			syncMetrics[stages.Execution].Set(bn)
		}
		return err
	}(); err != nil {
		return err
	}

	for i := 0; i < workerCount; i++ {
		roTxs[i].Rollback()
	}
	if err := db.Update(ctx, func(tx kv.RwTx) error {
		if err := rs.Flush(tx); err != nil {
			return err
		}
		return nil
	}); err != nil {
		return err
	}

	plainStateCollector := etl.NewCollector(fmt.Sprintf("%s recon plainState", s.LogPrefix()), dirs.Tmp, etl.NewSortableBuffer(etl.BufferOptimalSize))
	defer plainStateCollector.Close()
	codeCollector := etl.NewCollector(fmt.Sprintf("%s recon code", s.LogPrefix()), dirs.Tmp, etl.NewOldestEntryBuffer(etl.BufferOptimalSize))
	defer codeCollector.Close()
	plainContractCollector := etl.NewCollector(fmt.Sprintf("%s recon plainContract", s.LogPrefix()), dirs.Tmp, etl.NewSortableBuffer(etl.BufferOptimalSize))
	defer plainContractCollector.Close()
	var transposedKey []byte

	if err := db.View(ctx, func(roTx kv.Tx) error {
		clear := kv.ReadAhead(ctx, db, &atomic.Bool{}, kv.PlainStateR, nil, math.MaxUint32)
		defer clear()
		if err := roTx.ForEach(kv.PlainStateR, nil, func(k, v []byte) error {
			transposedKey = append(transposedKey[:0], k[8:]...)
			transposedKey = append(transposedKey, k[:8]...)
			return plainStateCollector.Collect(transposedKey, v)
		}); err != nil {
			return err
		}
		clear2 := kv.ReadAhead(ctx, db, &atomic.Bool{}, kv.PlainStateD, nil, math.MaxUint32)
		defer clear2()
		if err := roTx.ForEach(kv.PlainStateD, nil, func(k, v []byte) error {
			transposedKey = append(transposedKey[:0], v...)
			transposedKey = append(transposedKey, k...)
			return plainStateCollector.Collect(transposedKey, nil)
		}); err != nil {
			return err
		}
		clear3 := kv.ReadAhead(ctx, db, &atomic.Bool{}, kv.CodeR, nil, math.MaxUint32)
		defer clear3()
		if err := roTx.ForEach(kv.CodeR, nil, func(k, v []byte) error {
			transposedKey = append(transposedKey[:0], k[8:]...)
			transposedKey = append(transposedKey, k[:8]...)
			return codeCollector.Collect(transposedKey, v)
		}); err != nil {
			return err
		}
		clear4 := kv.ReadAhead(ctx, db, &atomic.Bool{}, kv.CodeD, nil, math.MaxUint32)
		defer clear4()
		if err := roTx.ForEach(kv.CodeD, nil, func(k, v []byte) error {
			transposedKey = append(transposedKey[:0], v...)
			transposedKey = append(transposedKey, k...)
			return codeCollector.Collect(transposedKey, nil)
		}); err != nil {
			return err
		}
		clear5 := kv.ReadAhead(ctx, db, &atomic.Bool{}, kv.PlainContractR, nil, math.MaxUint32)
		defer clear5()
		if err := roTx.ForEach(kv.PlainContractR, nil, func(k, v []byte) error {
			transposedKey = append(transposedKey[:0], k[8:]...)
			transposedKey = append(transposedKey, k[:8]...)
			return plainContractCollector.Collect(transposedKey, v)
		}); err != nil {
			return err
		}
		clear6 := kv.ReadAhead(ctx, db, &atomic.Bool{}, kv.PlainContractD, nil, math.MaxUint32)
		defer clear6()
		if err := roTx.ForEach(kv.PlainContractD, nil, func(k, v []byte) error {
			transposedKey = append(transposedKey[:0], v...)
			transposedKey = append(transposedKey, k...)
			return plainContractCollector.Collect(transposedKey, nil)
		}); err != nil {
			return err
		}
		return nil
	}); err != nil {
		return err
	}
	if err := db.Update(ctx, func(tx kv.RwTx) error {
		if err := tx.ClearBucket(kv.PlainStateR); err != nil {
			return err
		}
		if err := tx.ClearBucket(kv.PlainStateD); err != nil {
			return err
		}
		if err := tx.ClearBucket(kv.CodeR); err != nil {
			return err
		}
		if err := tx.ClearBucket(kv.CodeD); err != nil {
			return err
		}
		if err := tx.ClearBucket(kv.PlainContractR); err != nil {
			return err
		}
		if err := tx.ClearBucket(kv.PlainContractD); err != nil {
			return err
		}
		return nil
	}); err != nil {
		return err
	}
	if err := chainDb.Update(ctx, func(tx kv.RwTx) error {
		var lastKey []byte
		var lastVal []byte
		if err := plainStateCollector.Load(tx, kv.PlainState, func(k, v []byte, table etl.CurrentTableReader, next etl.LoadNextFunc) error {
			if !bytes.Equal(k[:len(k)-8], lastKey) {
				if lastKey != nil {
					if e := next(lastKey, lastKey, lastVal); e != nil {
						return e
					}
				}
				lastKey = append(lastKey[:0], k[:len(k)-8]...)
			}
			if v == nil { // `nil` value means delete, `empty value []byte{}` means empty value
				lastVal = nil
			} else {
				lastVal = append(lastVal[:0], v...)
			}
			return nil
		}, etl.TransformArgs{}); err != nil {
			return err
		}
		plainStateCollector.Close()
		if lastKey != nil {
			if len(lastVal) > 0 {
				if e := tx.Put(kv.PlainState, lastKey, lastVal); e != nil {
					return e
				}
			} else {
				if e := tx.Delete(kv.PlainState, lastKey); e != nil {
					return e
				}
			}
		}
		lastKey = nil
		lastVal = nil
		if err := codeCollector.Load(tx, kv.Code, func(k, v []byte, table etl.CurrentTableReader, next etl.LoadNextFunc) error {
			if !bytes.Equal(k[:len(k)-8], lastKey) {
				if lastKey != nil {
					if e := next(lastKey, lastKey, lastVal); e != nil {
						return e
					}
				}
				lastKey = append(lastKey[:0], k[:len(k)-8]...)
			}
			if v == nil {
				lastVal = nil
			} else {
				lastVal = append(lastVal[:0], v...)
			}
			return nil
		}, etl.TransformArgs{}); err != nil {
			return err
		}
		codeCollector.Close()
		if lastKey != nil {
			if len(lastVal) > 0 {
				if e := tx.Put(kv.Code, lastKey, lastVal); e != nil {
					return e
				}
			} else {
				if e := tx.Delete(kv.Code, lastKey); e != nil {
					return e
				}
			}
		}
		lastKey = nil
		lastVal = nil
		if err := plainContractCollector.Load(tx, kv.PlainContractCode, func(k, v []byte, table etl.CurrentTableReader, next etl.LoadNextFunc) error {
			if !bytes.Equal(k[:len(k)-8], lastKey) {
				if lastKey != nil {
					if e := next(lastKey, lastKey, lastVal); e != nil {
						return e
					}
				}
				lastKey = append(lastKey[:0], k[:len(k)-8]...)
			}
			if v == nil {
				lastVal = nil
			} else {
				lastVal = append(lastVal[:0], v...)
			}
			return nil
		}, etl.TransformArgs{}); err != nil {
			return err
		}
		plainContractCollector.Close()
		if lastKey != nil {
			if len(lastVal) > 0 {
				if e := tx.Put(kv.PlainContractCode, lastKey, lastVal); e != nil {
					return e
				}
			} else {
				if e := tx.Delete(kv.PlainContractCode, lastKey); e != nil {
					return e
				}
			}
		}

		return nil
	}); err != nil {
		return err
	}
	return nil
}

func safeCloseTxTaskCh(ch chan *exec22.TxTask) {
	if ch == nil {
		return
	}
	select {
	case <-ch:
		// Channel was already closed
	default:
		close(ch)
	}
}

func ReconstituteState(ctx context.Context, s *StageState, dirs datadir.Dirs, workerCount int, batchSize datasize.ByteSize, chainDb kv.RwDB,
	blockReader services.FullBlockReader,
	logger log.Logger, agg *state2.AggregatorV3, engine consensus.Engine,
	chainConfig *chain.Config, genesis *types.Genesis) (err error) {
	startTime := time.Now()
	defer agg.EnableMadvNormal().DisableReadAhead()
	blockSnapshots := blockReader.(WithSnapshots).Snapshots()
	defer blockSnapshots.EnableReadAhead().DisableReadAhead()

	// force merge snapshots before reconstitution, to allign domains progress
	// un-finished merge can happen at "kill -9" during merge
	if err := agg.MergeLoop(ctx, estimate.CompressSnapshot.Workers()); err != nil {
		return err
	}

	// Incremental reconstitution, step by step (snapshot range by snapshot range)
	aggSteps, err := agg.MakeSteps()
	if err != nil {
		return err
	}
	if len(aggSteps) == 0 {
		return nil
	}
	lastStep := aggSteps[len(aggSteps)-1]

	var ok bool
	var blockNum uint64 // First block which is not covered by the history snapshot files
	var txNum uint64
	if err := chainDb.View(ctx, func(tx kv.Tx) error {
		_, toTxNum := lastStep.TxNumRange()
		ok, blockNum, err = rawdbv3.TxNums.FindBlockNum(tx, toTxNum)
		if err != nil {
			return err
		}
		if !ok {
			lastBn, lastTn, _ := rawdbv3.TxNums.Last(tx)
			return fmt.Errorf("blockNum for mininmaxTxNum=%d not found. See lastBlockNum=%d,lastTxNum=%d", toTxNum, lastBn, lastTn)
		}
		if blockNum == 0 {
			return fmt.Errorf("not enough transactions in the history data")
		}
		blockNum--
		txNum, err = rawdbv3.TxNums.Max(tx, blockNum)
		if err != nil {
			return err
		}
		txNum++
		return nil
	}); err != nil {
		return err
	}

	log.Info(fmt.Sprintf("[%s] Blocks execution, reconstitution", s.LogPrefix()), "fromBlock", s.BlockNumber, "toBlock", blockNum, "toTxNum", txNum)

	reconDbPath := filepath.Join(dirs.DataDir, "recondb")
	dir.Recreate(reconDbPath)
	db, err := kv2.NewMDBX(log.New()).Path(reconDbPath).
		Flags(func(u uint) uint {
			return mdbx.UtterlyNoSync | mdbx.NoMetaSync | mdbx.NoMemInit | mdbx.LifoReclaim | mdbx.WriteMap
		}).
		PageSize(uint64(8 * datasize.KB)).
		WithTableCfg(func(defaultBuckets kv.TableCfg) kv.TableCfg { return kv.ReconTablesCfg }).
		Open()
	if err != nil {
		return err
	}
	defer db.Close()
	defer os.RemoveAll(reconDbPath)

	for step, as := range aggSteps {
		log.Info("Step of incremental reconstitution", "step", step+1, "out of", len(aggSteps), "workers", workerCount)
		if err := reconstituteStep(step+1 == len(aggSteps), workerCount, ctx, db,
			txNum, dirs, as, chainDb, blockReader, chainConfig, logger, genesis,
			engine, batchSize, s, blockNum, txNum,
		); err != nil {
			return err
		}
	}
	db.Close()
	plainStateCollector := etl.NewCollector(fmt.Sprintf("%s recon plainState", s.LogPrefix()), dirs.Tmp, etl.NewSortableBuffer(etl.BufferOptimalSize))
	defer plainStateCollector.Close()
	codeCollector := etl.NewCollector(fmt.Sprintf("%s recon code", s.LogPrefix()), dirs.Tmp, etl.NewOldestEntryBuffer(etl.BufferOptimalSize))
	defer codeCollector.Close()
	plainContractCollector := etl.NewCollector(fmt.Sprintf("%s recon plainContract", s.LogPrefix()), dirs.Tmp, etl.NewSortableBuffer(etl.BufferOptimalSize))
	defer plainContractCollector.Close()

	fillWorker := exec3.NewFillWorker(txNum, aggSteps[len(aggSteps)-1])
	t := time.Now()
	if err := fillWorker.FillAccounts(plainStateCollector); err != nil {
		return err
	}
	if time.Since(t) > 5*time.Second {
		log.Info(fmt.Sprintf("[%s] Filled accounts", s.LogPrefix()), "took", time.Since(t))
	}
	t = time.Now()
	if err := fillWorker.FillStorage(plainStateCollector); err != nil {
		return err
	}
	if time.Since(t) > 5*time.Second {
		log.Info(fmt.Sprintf("[%s] Filled storage", s.LogPrefix()), "took", time.Since(t))
	}
	t = time.Now()
	if err := fillWorker.FillCode(codeCollector, plainContractCollector); err != nil {
		return err
	}
	if time.Since(t) > 5*time.Second {
		log.Info(fmt.Sprintf("[%s] Filled code", s.LogPrefix()), "took", time.Since(t))
	}

	// Load all collections into the main collector
	if err = chainDb.Update(ctx, func(tx kv.RwTx) error {
		if err = plainStateCollector.Load(tx, kv.PlainState, etl.IdentityLoadFunc, etl.TransformArgs{}); err != nil {
			return err
		}
		plainStateCollector.Close()
		if err = codeCollector.Load(tx, kv.Code, etl.IdentityLoadFunc, etl.TransformArgs{}); err != nil {
			return err
		}
		codeCollector.Close()
		if err = plainContractCollector.Load(tx, kv.PlainContractCode, etl.IdentityLoadFunc, etl.TransformArgs{}); err != nil {
			return err
		}
		plainContractCollector.Close()
		if err := s.Update(tx, blockNum); err != nil {
			return err
		}
		s.BlockNumber = blockNum
		return nil
	}); err != nil {
		return err
	}
	log.Info(fmt.Sprintf("[%s] Reconstitution done", s.LogPrefix()), "in", time.Since(startTime))
	return nil
}<|MERGE_RESOLUTION|>--- conflicted
+++ resolved
@@ -463,14 +463,9 @@
 		applyWorker.ResetTx(applyTx)
 	}
 
-<<<<<<< HEAD
 	var b, parentBlock *types.Block
-	_, isPoSa := cfg.engine.(consensus.PoSA)
-	//isBor := cfg.chainConfig.Bor != nil
-=======
 	slowDownLimit := time.NewTicker(time.Second)
 	defer slowDownLimit.Stop()
->>>>>>> 4c8c7094
 
 	var blockNum uint64
 	var err error
@@ -507,11 +502,7 @@
 			defer getHashFnMute.Unlock()
 			return f(n)
 		}
-<<<<<<< HEAD
-		blockContext := core.NewEVMBlockContext(header, parentBlock.ExcessDataGas(), getHashFn, engine, nil /* author */)
-=======
-		blockContext := core.NewEVMBlockContext(header, getHashFn, engine, nil /* author */, nil /*excessDataGas*/)
->>>>>>> 4c8c7094
+		blockContext := core.NewEVMBlockContext(header, getHashFn, engine, nil /* author */, parentBlock.ExcessDataGas())
 
 		if parallel {
 			select {
@@ -982,13 +973,8 @@
 		}
 	})
 
-<<<<<<< HEAD
-	var inputTxNum uint64 = startTxNum
+	var inputTxNum = startTxNum
 	var b, parentBlock *types.Block
-=======
-	var inputTxNum = startTxNum
-	var b *types.Block
->>>>>>> 4c8c7094
 	var txKey [8]byte
 	getHeaderFunc := func(hash common.Hash, number uint64) (h *types.Header) {
 		var err error
@@ -1005,72 +991,6 @@
 		return h
 	}
 
-<<<<<<< HEAD
-	var err error // avoid declare global mutable variable
-	for bn := startBlockNum; bn <= endBlockNum; bn++ {
-		t = time.Now()
-		if b == nil {
-			if bn >= 0 {
-				parentBlock, err = blockWithSenders(chainDb, nil, blockReader, bn-1)
-				if err != nil {
-					return err
-				}
-			}
-		} else {
-			parentBlock = b
-		}
-		parentBlock = b
-		b, err = blockWithSenders(chainDb, nil, blockReader, bn)
-		if err != nil {
-			return err
-		}
-		if b == nil {
-			fmt.Printf("could not find block %d\n", bn)
-			panic("")
-		}
-		txs := b.Transactions()
-		header := b.HeaderNoCopy()
-		skipAnalysis := core.SkipAnalysis(chainConfig, bn)
-		signer := *types.MakeSigner(chainConfig, bn)
-
-		f := core.GetHashFn(header, getHeaderFunc)
-		getHashFnMute := &sync.Mutex{}
-		getHashFn := func(n uint64) common.Hash {
-			getHashFnMute.Lock()
-			defer getHashFnMute.Unlock()
-			return f(n)
-		}
-		blockContext := core.NewEVMBlockContext(header, parentBlock.ExcessDataGas(), getHashFn, engine, nil /* author */)
-		rules := chainConfig.Rules(bn, b.Time())
-
-		for txIndex := -1; txIndex <= len(txs); txIndex++ {
-			if bitmap.Contains(inputTxNum) {
-				binary.BigEndian.PutUint64(txKey[:], inputTxNum)
-				txTask := &exec22.TxTask{
-					BlockNum:        bn,
-					Header:          header,
-					Coinbase:        b.Coinbase(),
-					Uncles:          b.Uncles(),
-					Rules:           rules,
-					TxNum:           inputTxNum,
-					Txs:             txs,
-					TxIndex:         txIndex,
-					BlockHash:       b.Hash(),
-					SkipAnalysis:    skipAnalysis,
-					Final:           txIndex == len(txs),
-					GetHashFn:       getHashFn,
-					EvmBlockContext: blockContext,
-					Withdrawals:     b.Withdrawals(),
-				}
-				if parentBlock != nil {
-					txTask.ExcessDataGas = parentBlock.ExcessDataGas()
-				}
-				if txIndex >= 0 && txIndex < len(txs) {
-					txTask.Tx = txs[txIndex]
-					txTask.TxAsMessage, err = txTask.Tx.AsMessage(signer, header.BaseFee, txTask.Rules)
-					if err != nil {
-						return err
-=======
 	if err := func() (err error) {
 		defer func() {
 			close(workCh)
@@ -1085,6 +1005,17 @@
 
 		for bn := startBlockNum; bn <= endBlockNum; bn++ {
 			t = time.Now()
+			if b == nil {
+				if bn >= 0 {
+					parentBlock, err = blockWithSenders(chainDb, nil, blockReader, bn-1)
+					if err != nil {
+						return err
+					}
+				}
+			} else {
+				parentBlock = b
+			}
+			parentBlock = b
 			b, err = blockWithSenders(chainDb, nil, blockReader, bn)
 			if err != nil {
 				return err
@@ -1104,7 +1035,7 @@
 				defer getHashFnMute.Unlock()
 				return f(n)
 			}
-			blockContext := core.NewEVMBlockContext(header, getHashFn, engine, nil /* author */, nil /*excessDataGas*/)
+			blockContext := core.NewEVMBlockContext(header, getHashFn, engine, nil /* author */, parentBlock.ExcessDataGas())
 			rules := chainConfig.Rules(bn, b.Time())
 
 			for txIndex := -1; txIndex <= len(txs); txIndex++ {
@@ -1126,6 +1057,9 @@
 						EvmBlockContext: blockContext,
 						Withdrawals:     b.Withdrawals(),
 					}
+					if parentBlock != nil {
+						txTask.ExcessDataGas = parentBlock.ExcessDataGas()
+					}
 					if txIndex >= 0 && txIndex < len(txs) {
 						txTask.Tx = txs[txIndex]
 						txTask.TxAsMessage, err = txTask.Tx.AsMessage(signer, header.BaseFee, txTask.Rules)
@@ -1137,7 +1071,6 @@
 						}
 					} else {
 						txTask.Txs = txs
->>>>>>> 4c8c7094
 					}
 
 					select {
