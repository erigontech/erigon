--- conflicted
+++ resolved
@@ -716,140 +716,24 @@
 	}
 }
 
-<<<<<<< HEAD
 func reconstituteStep(last bool,
 	workerCount int, ctx context.Context, db kv.RwDB, txNum uint64, dirs datadir.Dirs,
 	agg *libstate.Aggregator22, as *libstate.AggregatorStep, chainDb kv.RwDB, rs *state.ReconState, blockReader services.FullBlockReader,
 	chainConfig *params.ChainConfig, logger log.Logger, genesis *core.Genesis, engine consensus.Engine,
 	batchSize datasize.ByteSize, s *StageState, blockNum uint64, total uint64,
 ) error {
-=======
-func ReconstituteState(ctx context.Context, s *StageState, dirs datadir.Dirs, workerCount int, batchSize datasize.ByteSize, chainDb kv.RwDB,
-	blockReader services.FullBlockReader,
-	logger log.Logger, agg *state2.Aggregator22, engine consensus.Engine,
-	chainConfig *params.ChainConfig, genesis *core.Genesis) (err error) {
-	defer agg.EnableMadvNormal().DisableReadAhead()
-	blockSnapshots := blockReader.(WithSnapshots).Snapshots()
-
-	var ok bool
-	var blockNum uint64 // First block which is not covered by the history snapshot files
-	if err := chainDb.View(ctx, func(tx kv.Tx) error {
-		ok, blockNum, err = rawdb.TxNums.FindBlockNum(tx, agg.EndTxNumMinimax())
-		if err != nil {
-			return err
-		}
-		return nil
-	}); err != nil {
-		return err
-	}
-	if !ok {
-		return fmt.Errorf("mininmax txNum not found in snapshot blocks: %d", agg.EndTxNumMinimax())
-	}
-	if blockNum == 0 {
-		return fmt.Errorf("not enough transactions in the history data")
-	}
-	blockNum--
-	var txNum uint64
-	if err := chainDb.View(ctx, func(tx kv.Tx) error {
-		txNum, err = rawdb.TxNums.Max(tx, blockNum)
-		if err != nil {
-			return err
-		}
-		txNum++
-		return nil
-	}); err != nil {
-		return err
-	}
-	log.Info(fmt.Sprintf("[%s] Blocks execution, reconstitution", s.LogPrefix()), "fromBlock", s.BlockNumber, "toBlock", blockNum, "toTxNum", txNum)
-
-	var wg sync.WaitGroup
->>>>>>> d08c0521
 	workCh := make(chan *state.TxTask, workerCount*4)
 	rs.Reset(workCh)
 	doneCount := atomic2.NewUint64(0)
-<<<<<<< HEAD
 	fillWorker := exec3.NewFillWorker(txNum, doneCount, agg, as, nil /* fromKey */, nil /* toKey */)
 
 	t := time.Now()
 	doneCount.Store(0)
 	fillWorker.ResetProgress()
 	accountCollectorX := etl.NewCollector("account scan X", dirs.Tmp, etl.NewSortableBuffer(etl.BufferOptimalSize))
-	accountCollectorX.LogLvl(log.LvlDebug)
+	accountCollectorX.LogLvl(log.LvlInfo)
 	fillWorker.BitmapAccounts(accountCollectorX)
 	if err := db.Update(ctx, func(tx kv.RwTx) error {
-=======
-	for i := 0; i < workerCount; i++ {
-		fromKey = toKey
-		if i == workerCount-1 {
-			toKey = nil
-		} else {
-			bigCurrent.Add(bigCurrent, bigStep)
-			toKey = make([]byte, 4)
-			bigCurrent.FillBytes(toKey)
-		}
-		//fmt.Printf("%d) Fill worker [%x] - [%x]\n", i, fromKey, toKey)
-		fillWorkers[i] = exec3.NewFillWorker(txNum, doneCount, agg, fromKey, toKey)
-	}
-	logEvery := time.NewTicker(logInterval)
-	defer logEvery.Stop()
-	doneCount.Store(0)
-	accountCollectorsX := make([]*etl.Collector, workerCount)
-	for i := 0; i < workerCount; i++ {
-		fillWorkers[i].ResetProgress()
-		accountCollectorsX[i] = etl.NewCollector("account scan X", dirs.Tmp, etl.NewSortableBuffer(etl.BufferOptimalSize/4))
-		accountCollectorsX[i].LogLvl(log.LvlDebug)
-		go fillWorkers[i].BitmapAccounts(accountCollectorsX[i])
-	}
-	t := time.Now()
-	for doneCount.Load() < uint64(workerCount) {
-		<-logEvery.C
-		var m runtime.MemStats
-		common.ReadMemStats(&m)
-		var p float64
-		for i := 0; i < workerCount; i++ {
-			if total := fillWorkers[i].Total(); total > 0 {
-				p += float64(fillWorkers[i].Progress()) / float64(total)
-			}
-		}
-		p *= 100.0
-		log.Info("Scan accounts history", "workers", workerCount, "progress", fmt.Sprintf("%.2f%%", p),
-			"alloc", common.ByteCount(m.Alloc), "sys", common.ByteCount(m.Sys),
-		)
-	}
-	log.Info("Scan accounts history", "took", time.Since(t))
-
-	reconDbPath := filepath.Join(dirs.DataDir, "recondb")
-	dir.Recreate(reconDbPath)
-	reconDbPath = filepath.Join(reconDbPath, "mdbx.dat")
-	db, err := kv2.NewMDBX(log.New()).Path(reconDbPath).
-		Flags(func(u uint) uint {
-			return mdbx.UtterlyNoSync | mdbx.NoMetaSync | mdbx.NoMemInit | mdbx.LifoReclaim | mdbx.WriteMap
-		}).
-		WriteMergeThreshold(2 * 8192).
-		PageSize(uint64(4 * datasize.KB)).
-		WithTableCfg(func(defaultBuckets kv.TableCfg) kv.TableCfg { return kv.ReconTablesCfg }).
-		Open()
-	if err != nil {
-		return err
-	}
-	defer db.Close()
-	defer os.RemoveAll(reconDbPath)
-
-	accountCollectorX := etl.NewCollector("account scan total X", dirs.Tmp, etl.NewSortableBuffer(etl.BufferOptimalSize))
-	defer accountCollectorX.Close()
-	accountCollectorX.LogLvl(log.LvlInfo)
-	for i := 0; i < workerCount; i++ {
-		if err = accountCollectorsX[i].Load(nil, "", func(k, v []byte, table etl.CurrentTableReader, next etl.LoadNextFunc) error {
-			return accountCollectorX.Collect(k, v)
-		}, etl.TransformArgs{}); err != nil {
-			return err
-		}
-		accountCollectorsX[i].Close()
-		accountCollectorsX[i] = nil
-	}
-
-	if err = db.Update(ctx, func(tx kv.RwTx) error {
->>>>>>> d08c0521
 		return accountCollectorX.Load(tx, kv.XAccount, etl.IdentityLoadFunc, etl.TransformArgs{})
 	}); err != nil {
 		return err
@@ -858,30 +742,14 @@
 	accountCollectorX = nil //nolint
 	log.Info("Scan accounts history", "took", time.Since(t))
 
-<<<<<<< HEAD
 	t = time.Now()
 	doneCount.Store(0)
 	storageCollectorX := etl.NewCollector("storage scan X", dirs.Tmp, etl.NewSortableBuffer(etl.BufferOptimalSize))
-	storageCollectorX.LogLvl(log.LvlDebug)
+	storageCollectorX.LogLvl(log.LvlInfo)
 	fillWorker.ResetProgress()
 	fillWorker.BitmapStorage(storageCollectorX)
 
 	if err := db.Update(ctx, func(tx kv.RwTx) error {
-=======
-	storageCollectorX := etl.NewCollector("storage scan total X", dirs.Tmp, etl.NewSortableBuffer(etl.BufferOptimalSize))
-	defer storageCollectorX.Close()
-	storageCollectorX.LogLvl(log.LvlInfo)
-	for i := 0; i < workerCount; i++ {
-		if err = storageCollectorsX[i].Load(nil, "", func(k, v []byte, table etl.CurrentTableReader, next etl.LoadNextFunc) error {
-			return storageCollectorX.Collect(k, v)
-		}, etl.TransformArgs{}); err != nil {
-			return err
-		}
-		storageCollectorsX[i].Close()
-		storageCollectorsX[i] = nil
-	}
-	if err = db.Update(ctx, func(tx kv.RwTx) error {
->>>>>>> d08c0521
 		return storageCollectorX.Load(tx, kv.XStorage, etl.IdentityLoadFunc, etl.TransformArgs{})
 	}); err != nil {
 		return err
@@ -892,51 +760,11 @@
 
 	t = time.Now()
 	doneCount.Store(0)
-<<<<<<< HEAD
 	fillWorker.ResetProgress()
 	codeCollectorX := etl.NewCollector("code scan X", dirs.Tmp, etl.NewSortableBuffer(etl.BufferOptimalSize))
-	codeCollectorX.LogLvl(log.LvlDebug)
+	codeCollectorX.LogLvl(log.LvlInfo)
 	fillWorker.BitmapCode(codeCollectorX)
 	if err := db.Update(ctx, func(tx kv.RwTx) error {
-=======
-	codeCollectorsX := make([]*etl.Collector, workerCount)
-	for i := 0; i < workerCount; i++ {
-		fillWorkers[i].ResetProgress()
-		codeCollectorsX[i] = etl.NewCollector("code scan X", dirs.Tmp, etl.NewSortableBuffer(etl.BufferOptimalSize/4))
-		codeCollectorsX[i].LogLvl(log.LvlDebug)
-		go fillWorkers[i].BitmapCode(codeCollectorsX[i])
-	}
-	for doneCount.Load() < uint64(workerCount) {
-		<-logEvery.C
-		var m runtime.MemStats
-		common.ReadMemStats(&m)
-		var p float64
-		for i := 0; i < workerCount; i++ {
-			if total := fillWorkers[i].Total(); total > 0 {
-				p += float64(fillWorkers[i].Progress()) / float64(total)
-			}
-		}
-		p *= 100.0
-		log.Info("Scan code history", "workers", workerCount, "progress", fmt.Sprintf("%.2f%%", p),
-			"alloc", common.ByteCount(m.Alloc), "sys", common.ByteCount(m.Sys),
-		)
-	}
-	codeCollectorX := etl.NewCollector("code scan total X", dirs.Tmp, etl.NewSortableBuffer(etl.BufferOptimalSize))
-	defer codeCollectorX.Close()
-	codeCollectorX.LogLvl(log.LvlInfo)
-	var bitmap roaring64.Bitmap
-	for i := 0; i < workerCount; i++ {
-		bitmap.Or(fillWorkers[i].Bitmap())
-		if err = codeCollectorsX[i].Load(nil, "", func(k, v []byte, table etl.CurrentTableReader, next etl.LoadNextFunc) error {
-			return codeCollectorX.Collect(k, v)
-		}, etl.TransformArgs{}); err != nil {
-			return err
-		}
-		codeCollectorsX[i].Close()
-		codeCollectorsX[i] = nil
-	}
-	if err = db.Update(ctx, func(tx kv.RwTx) error {
->>>>>>> d08c0521
 		return codeCollectorX.Load(tx, kv.XCode, etl.IdentityLoadFunc, etl.TransformArgs{})
 	}); err != nil {
 		return err
@@ -1196,7 +1024,6 @@
 	if !ok {
 		return fmt.Errorf("mininmax txNum not found in snapshot blocks: %d", agg.EndTxNumMinimax())
 	}
-	fmt.Printf("Max blockNum = %d\n", blockNum)
 	if blockNum == 0 {
 		return fmt.Errorf("not enough transactions in the history data")
 	}
@@ -1213,7 +1040,7 @@
 		return err
 	}
 
-	fmt.Printf("Corresponding block num = %d, txNum = %d\n", blockNum, txNum)
+	log.Info(fmt.Sprintf("[%s] Blocks execution, reconstitution", s.LogPrefix()), "fromBlock", s.BlockNumber, "toBlock", blockNum, "toTxNum", txNum)
 
 	reconDbPath := filepath.Join(dirs.DataDir, "recondb")
 	dir.Recreate(reconDbPath)
@@ -1222,8 +1049,8 @@
 		Flags(func(u uint) uint {
 			return mdbx.UtterlyNoSync | mdbx.NoMetaSync | mdbx.NoMemInit | mdbx.LifoReclaim | mdbx.WriteMap
 		}).
-		WriteMergeThreshold(8192).
-		PageSize(uint64(16 * datasize.KB)).
+		WriteMergeThreshold(2 * 8192).
+		PageSize(uint64(4 * datasize.KB)).
 		WithTableCfg(func(defaultBuckets kv.TableCfg) kv.TableCfg { return kv.ReconTablesCfg }).
 		Open()
 	if err != nil {
