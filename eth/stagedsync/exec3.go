--- conflicted
+++ resolved
@@ -15,9 +15,10 @@
 
 	"github.com/VictoriaMetrics/metrics"
 	"github.com/c2h5oh/datasize"
-	"github.com/ledgerwatch/erigon-lib/common/cmp"
 	"github.com/ledgerwatch/log/v3"
 	"golang.org/x/sync/errgroup"
+
+	"github.com/ledgerwatch/erigon-lib/common/cmp"
 
 	"github.com/ledgerwatch/erigon/core/rawdb"
 
@@ -931,7 +932,6 @@
 	if bytes.Equal(rh, header.Root.Bytes()) {
 		return true, nil
 	}
-<<<<<<< HEAD
 	/* uncomment it when need to debug state-root missmatch
 	if err := doms.Flush(context.Background(), applyTx); err != nil {
 		panic(err)
@@ -944,23 +944,6 @@
 	if common.BytesToHash(rh) != oldAlogNonIncrementalHahs {
 		if oldAlogNonIncrementalHahs != header.Root {
 			log.Error(fmt.Sprintf("block hash mismatch - both algorithm hashes are bad! (means latest state is NOT correct AND new commitment issue): %x != %x != %x bn =%d", common.BytesToHash(rh), oldAlogNonIncrementalHahs, header.Root, header.Number))
-=======
-	/* uncomment it when need to debug state-root missmatch*/
-	/*
-		if err := domains.Flush(context.Background(), applyTx); err != nil {
-			panic(err)
-		}
-		oldAlogNonIncrementalHahs, err := core.CalcHashRootForTests(applyTx, header, true)
-		if err != nil {
-			panic(err)
-		}
-		if common.BytesToHash(rh) != oldAlogNonIncrementalHahs {
-			if oldAlogNonIncrementalHahs != header.Root {
-				log.Error(fmt.Sprintf("block hash mismatch - both algorithm hashes are bad! (means latest state is NOT correct AND new commitment issue): %x != %x != %x bn =%d", common.BytesToHash(rh), oldAlogNonIncrementalHahs, header.Root, header.Number))
-			} else {
-				log.Error(fmt.Sprintf("block hash mismatch - and new-algorithm hash is bad! (means latest state is NOT correct): %x != %x == %x bn =%d", common.BytesToHash(rh), oldAlogNonIncrementalHahs, header.Root, header.Number))
-			}
->>>>>>> cfdc029b
 		} else {
 			log.Error(fmt.Sprintf("block hash mismatch - and new-algorithm hash is bad! (means latest state is CORRECT): %x != %x == %x bn =%d", common.BytesToHash(rh), oldAlogNonIncrementalHahs, header.Root, header.Number))
 		}
@@ -978,7 +961,6 @@
 	minBlockNum := e.BlockNumber
 	if maxBlockNum > minBlockNum {
 		unwindTo := (maxBlockNum + minBlockNum) / 2 // Binary search for the correct block, biased to the lower numbers
-		//unwindTo := maxBlockNum - 1
 
 		logger.Warn("Unwinding due to incorrect root hash", "to", unwindTo)
 		// protect from too far unwind
