--- conflicted
+++ resolved
@@ -347,8 +347,6 @@
 	initialCycle bool,
 	isMining bool,
 ) error {
-<<<<<<< HEAD
-=======
 	inMemExec := txc.Doms != nil
 
 	// TODO: e35 doesn't support parallel-exec yet
@@ -357,7 +355,6 @@
 		panic("gnosis consensus doesn't support parallel exec yet: https://github.com/erigontech/erigon/issues/12054")
 	}
 
->>>>>>> ffd8607a
 	blockReader := cfg.blockReader
 	chainConfig := cfg.chainConfig
 	totalGasUsed := uint64(0)
@@ -385,34 +382,18 @@
 			}()
 		}
 	}
-<<<<<<< HEAD
 	agg := cfg.db.(libstate.HasAgg).Agg().(*libstate.Aggregator)
-	if initialCycle {
+	if !inMemExec && !isMining {
 		agg.SetCollateAndBuildWorkers(min(2, estimate.StateV3Collate.Workers()))
 		agg.SetCompressWorkers(estimate.CompressSnapshot.Workers())
 	} else {
 		agg.SetCompressWorkers(1)
 		agg.SetCollateAndBuildWorkers(1)
-=======
-	agg := cfg.db.(state2.HasAgg).Agg().(*state2.Aggregator)
-	if !inMemExec && !isMining {
-		if initialCycle {
-			agg.SetCollateAndBuildWorkers(min(2, estimate.StateV3Collate.Workers()))
-			agg.SetCompressWorkers(estimate.CompressSnapshot.Workers())
-		} else {
-			agg.SetCompressWorkers(1)
-			agg.SetCollateAndBuildWorkers(1)
-		}
->>>>>>> ffd8607a
 	}
 
 	var err error
-<<<<<<< HEAD
 	inMemExec := txc.Doms != nil
 	var doms *libstate.SharedDomains
-=======
-	var doms *state2.SharedDomains
->>>>>>> ffd8607a
 	if inMemExec {
 		doms = txc.Doms
 	} else {
@@ -631,47 +612,9 @@
 			if err != nil {
 				return err
 			}
-<<<<<<< HEAD
 			if b == nil {
 				// TODO: panic here and see that overall process deadlock
 				return fmt.Errorf("nil block %d", blockNum)
-=======
-			accumulator.StartChange(b.NumberU64(), b.Hash(), txs, false)
-		}
-
-		rules := chainConfig.Rules(blockNum, b.Time())
-		blockReceipts := make(types.Receipts, len(txs))
-		// During the first block execution, we may have half-block data in the snapshots.
-		// Thus, we need to skip the first txs in the block, however, this causes the GasUsed to be incorrect.
-		// So we skip that check for the first block, if we find half-executed data.
-		skipPostEvaluation := false
-		var usedGas uint64
-		var txTasks []*state.TxTask
-		for txIndex := -1; txIndex <= len(txs); txIndex++ {
-			// Do not oversend, wait for the result heap to go under certain size
-			txTask := &state.TxTask{
-				BlockNum:        blockNum,
-				Header:          header,
-				Coinbase:        b.Coinbase(),
-				Uncles:          b.Uncles(),
-				Rules:           rules,
-				Txs:             txs,
-				TxNum:           inputTxNum,
-				TxIndex:         txIndex,
-				BlockHash:       b.Hash(),
-				SkipAnalysis:    skipAnalysis,
-				Final:           txIndex == len(txs),
-				GetHashFn:       getHashFn,
-				EvmBlockContext: blockContext,
-				Withdrawals:     b.Withdrawals(),
-
-				// use history reader instead of state reader to catch up to the tx where we left off
-				HistoryExecution: offsetFromBlockBeginning > 0 && txIndex < int(offsetFromBlockBeginning),
-
-				BlockReceipts: blockReceipts,
-
-				Config: chainConfig,
->>>>>>> ffd8607a
 			}
 
 			metrics2.UpdateBlockConsumerPreExecutionDelay(b.Time(), blockNum, logger)
@@ -733,29 +676,6 @@
 					skipPostEvaluation = true
 					continue
 				}
-<<<<<<< HEAD
-
-				if txIndex >= 0 && txIndex < len(txs) {
-					txTask.Tx = txs[txIndex]
-					txTask.TxAsMessage, err = txTask.Tx.AsMessage(signer, header.BaseFee, txTask.Rules)
-					if err != nil {
-						return err
-					}
-=======
-			}
->>>>>>> ffd8607a
-
-					if sender, ok := txs[txIndex].GetSender(); ok {
-						txTask.Sender = &sender
-					} else {
-						sender, err := signer.Sender(txTask.Tx)
-						if err != nil {
-							return err
-						}
-						txTask.Sender = &sender
-						logger.Warn("[Execution] expensive lazy sender recovery", "blockNum", txTask.BlockNum, "txIdx", txTask.TxIndex)
-					}
-				}
 
 				txTasks = append(txTasks, txTask)
 				stageProgress = blockNum
