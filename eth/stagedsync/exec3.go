// Copyright 2024 The Erigon Authors
// This file is part of Erigon.
//
// Erigon is free software: you can redistribute it and/or modify
// it under the terms of the GNU Lesser General Public License as published by
// the Free Software Foundation, either version 3 of the License, or
// (at your option) any later version.
//
// Erigon is distributed in the hope that it will be useful,
// but WITHOUT ANY WARRANTY; without even the implied warranty of
// MERCHANTABILITY or FITNESS FOR A PARTICULAR PURPOSE. See the
// GNU Lesser General Public License for more details.
//
// You should have received a copy of the GNU Lesser General Public License
// along with Erigon. If not, see <http://www.gnu.org/licenses/>.

package stagedsync

import (
	"bytes"
	"context"
	"encoding/binary"
	"errors"
	"fmt"
	"runtime"
	"sync"
	"sync/atomic"
	"time"

	"github.com/erigontech/erigon/core/rawdb/rawtemporaldb"

	"github.com/erigontech/erigon-lib/common"
	"github.com/erigontech/erigon-lib/common/cmp"
	"github.com/erigontech/erigon-lib/common/dbg"
	metrics2 "github.com/erigontech/erigon-lib/common/metrics"
	"github.com/erigontech/erigon-lib/config3"
	"github.com/erigontech/erigon-lib/kv"
	"github.com/erigontech/erigon-lib/kv/rawdbv3"
	"github.com/erigontech/erigon-lib/log/v3"
	"github.com/erigontech/erigon-lib/metrics"
	state2 "github.com/erigontech/erigon-lib/state"
	"github.com/erigontech/erigon-lib/wrap"
	"github.com/erigontech/erigon/consensus"
	"github.com/erigontech/erigon/core"
	"github.com/erigontech/erigon/core/rawdb"
	"github.com/erigontech/erigon/core/rawdb/rawdbhelpers"
	"github.com/erigontech/erigon/core/state"
	"github.com/erigontech/erigon/core/types"
	"github.com/erigontech/erigon/core/types/accounts"
	"github.com/erigontech/erigon/eth/ethconfig/estimate"
	"github.com/erigontech/erigon/eth/stagedsync/stages"
	"github.com/erigontech/erigon/turbo/services"
	"github.com/erigontech/erigon/turbo/shards"
	"github.com/erigontech/erigon/turbo/snapshotsync/freezeblocks"
)

var (
	mxExecStepsInDB    = metrics.NewGauge(`exec_steps_in_db`) //nolint
	mxExecRepeats      = metrics.NewCounter(`exec_repeats`)   //nolint
	mxExecTriggers     = metrics.NewCounter(`exec_triggers`)  //nolint
	mxExecTransactions = metrics.NewCounter(`exec_txns`)
	mxExecGas          = metrics.NewCounter(`exec_gas`)
	mxExecBlocks       = metrics.NewGauge("exec_blocks")

	mxMgas = metrics.NewGauge(`exec_mgas`)
)

const (
	changesetSafeRange = 32 // Safety net for long-sync, keep last 32 changesets
)

func NewProgress(prevOutputBlockNum, commitThreshold uint64, workersCount int, updateMetrics bool, logPrefix string, logger log.Logger) *Progress {
	return &Progress{prevTime: time.Now(), prevOutputBlockNum: prevOutputBlockNum, commitThreshold: commitThreshold, workersCount: workersCount, logPrefix: logPrefix, logger: logger}
}

type Progress struct {
	prevTime           time.Time
	prevTxCount        uint64
	prevGasUsed        uint64
	prevOutputBlockNum uint64
	prevRepeatCount    uint64
	commitThreshold    uint64

	workersCount int
	logPrefix    string
	logger       log.Logger
}

func (p *Progress) Log(suffix string, rs *state.StateV3, in *state.QueueWithRetry, rws *state.ResultsQueue, txCount uint64, gas uint64, inputBlockNum uint64, outputBlockNum uint64, outTxNum uint64, repeatCount uint64, idxStepsAmountInDB float64, shouldGenerateChangesets bool) {
	mxExecStepsInDB.Set(idxStepsAmountInDB * 100)
	var m runtime.MemStats
	dbg.ReadMemStats(&m)
	sizeEstimate := rs.SizeEstimate()
	currentTime := time.Now()
	interval := currentTime.Sub(p.prevTime)
	//var repeatRatio float64
	//if doneCount > p.prevCount {
	//	repeatRatio = 100.0 * float64(repeatCount-p.prevRepeatCount) / float64(doneCount-p.prevCount)
	//}

	if len(suffix) > 0 {
		suffix = " " + suffix
	}

	if shouldGenerateChangesets {
		suffix += " Commit every block"
	}

	gasSec := uint64(float64(gas-p.prevGasUsed) / interval.Seconds())
	txSec := uint64(float64(txCount-p.prevTxCount) / interval.Seconds())
	diffBlocks := max(int(outputBlockNum)-int(p.prevOutputBlockNum)+1, 0)

	p.logger.Info(fmt.Sprintf("[%s]"+suffix, p.logPrefix),
		"blk", outputBlockNum,
		"blks", diffBlocks,
		"blk/s", fmt.Sprintf("%.1f", float64(diffBlocks)/interval.Seconds()),
		"txs", txCount-p.prevTxCount,
		"tx/s", common.PrettyCounter(txSec),
		"gas/s", common.PrettyCounter(gasSec),
		//"pipe", fmt.Sprintf("(%d+%d)->%d/%d->%d/%d", in.NewTasksLen(), in.RetriesLen(), rws.ResultChLen(), rws.ResultChCap(), rws.Len(), rws.Limit()),
		//"repeatRatio", fmt.Sprintf("%.2f%%", repeatRatio),
		//"workers", p.workersCount,
		"buf", fmt.Sprintf("%s/%s", common.ByteCount(sizeEstimate), common.ByteCount(p.commitThreshold)),
		"stepsInDB", fmt.Sprintf("%.2f", idxStepsAmountInDB),
		"step", fmt.Sprintf("%.1f", float64(outTxNum)/float64(config3.HistoryV3AggregationStep)),
		"alloc", common.ByteCount(m.Alloc), "sys", common.ByteCount(m.Sys),
	)

	p.prevTime = currentTime
	p.prevTxCount = txCount
	p.prevGasUsed = gas
	p.prevOutputBlockNum = outputBlockNum
	p.prevRepeatCount = repeatCount
}

func ExecV3(ctx context.Context,
	execStage *StageState, u Unwinder, workerCount int, cfg ExecuteBlockCfg, txc wrap.TxContainer,
	parallel bool, //nolint
	maxBlockNum uint64,
	logger log.Logger,
	initialCycle bool,
	isMining bool,
) error {
	// TODO: e35 doesn't support parallel-exec yet
	parallel = false //nolint

	batchSize := cfg.batchSize
	chainDb := cfg.db
	blockReader := cfg.blockReader
	engine := cfg.engine
	chainConfig := cfg.chainConfig
	totalGasUsed := uint64(0)
	start := time.Now()
	defer func() {
		if totalGasUsed > 0 {
			mxMgas.Set((float64(totalGasUsed) / 1e6) / time.Since(start).Seconds())
		}
	}()

	applyTx := txc.Tx
	useExternalTx := applyTx != nil
	if !useExternalTx {
		if !parallel {
			var err error
			applyTx, err = chainDb.BeginRw(ctx) //nolint
			if err != nil {
				return err
			}
			defer func() { // need callback - because tx may be committed
				applyTx.Rollback()
			}()
		}
	}
	agg := cfg.db.(state2.HasAgg).Agg().(*state2.Aggregator)
	if initialCycle {
		agg.SetCollateAndBuildWorkers(min(2, estimate.StateV3Collate.Workers()))
		agg.SetCompressWorkers(estimate.CompressSnapshot.Workers())
	} else {
		agg.SetCompressWorkers(1)
		agg.SetCollateAndBuildWorkers(1)
	}

	pruneNonEssentials := cfg.prune.History.Enabled() && cfg.prune.History.PruneTo(execStage.BlockNumber) == execStage.BlockNumber

	var err error
	inMemExec := txc.Doms != nil
	var doms *state2.SharedDomains
	if inMemExec {
		doms = txc.Doms
	} else {
		var err error
		doms, err = state2.NewSharedDomains(applyTx, log.New())
		// if we are behind the commitment, we can't execute anything
		// this can heppen if progress in domain is higher than progress in blocks
		if errors.Is(err, state2.ErrBehindCommitment) {
			return nil
		}
		if err != nil {
			return err
		}
		defer doms.Close()
	}
	txNumInDB := doms.TxNum()

	txNumsReader := rawdbv3.TxNums.WithCustomReadTxNumFunc(freezeblocks.ReadTxNumFuncFromBlockReader(ctx, cfg.blockReader))

	var (
		inputTxNum    = doms.TxNum()
		stageProgress = execStage.BlockNumber
		outputTxNum   = atomic.Uint64{}
		blockComplete = atomic.Bool{}

		offsetFromBlockBeginning uint64
		blockNum, maxTxNum       uint64
	)
	blockComplete.Store(true)

	nothingToExec := func(applyTx kv.Tx) (bool, error) {
		_, lastTxNum, err := txNumsReader.Last(applyTx)
		if err != nil {
			return false, err
		}
		return lastTxNum == inputTxNum, nil
	}
	// Cases:
	//  1. Snapshots > ExecutionStage: snapshots can have half-block data `10.4`. Get right txNum from SharedDomains (after SeekCommitment)
	//  2. ExecutionStage > Snapshots: no half-block data possible. Rely on DB.
	restoreTxNum := func(applyTx kv.Tx) error {
		var err error
		maxTxNum, err = txNumsReader.Max(applyTx, maxBlockNum)
		if err != nil {
			return err
		}
		ok, _blockNum, err := txNumsReader.FindBlockNum(applyTx, doms.TxNum())
		if err != nil {
			return err
		}
		if !ok {
			_lb, _lt, _ := txNumsReader.Last(applyTx)
			_fb, _ft, _ := txNumsReader.First(applyTx)
			return fmt.Errorf("seems broken TxNums index not filled. can't find blockNum of txNum=%d; in db: (%d-%d, %d-%d)", inputTxNum, _fb, _lb, _ft, _lt)
		}
		{
			_max, _ := txNumsReader.Max(applyTx, _blockNum)
			if doms.TxNum() == _max {
				_blockNum++
			}
		}

		_min, err := txNumsReader.Min(applyTx, _blockNum)
		if err != nil {
			return err
		}

		if doms.TxNum() > _min {
			// if stopped in the middle of the block: start from beginning of block.
			// first part will be executed in HistoryExecution mode
			offsetFromBlockBeginning = doms.TxNum() - _min
		}

		inputTxNum = _min
		outputTxNum.Store(inputTxNum)

		//_max, _ := txNumsReader.Max(applyTx, blockNum)
		//fmt.Printf("[commitment] found domain.txn %d, inputTxn %d, offset %d. DB found block %d {%d, %d}\n", doms.TxNum(), inputTxNum, offsetFromBlockBeginning, blockNum, _min, _max)
		doms.SetBlockNum(_blockNum)
		doms.SetTxNum(inputTxNum)
		return nil
	}
	if applyTx != nil {
		if _nothing, err := nothingToExec(applyTx); err != nil {
			return err
		} else if _nothing {
			return nil
		}

		if err := restoreTxNum(applyTx); err != nil {
			return err
		}
	} else {
		var _nothing bool
		if err := chainDb.View(ctx, func(tx kv.Tx) (err error) {
			if _nothing, err = nothingToExec(applyTx); err != nil {
				return err
			} else if _nothing {
				return nil
			}

			return restoreTxNum(applyTx)
		}); err != nil {
			return err
		}
		if _nothing {
			return nil
		}
	}

	ts := time.Duration(0)
	blockNum = doms.BlockNum()
	outputTxNum.Store(doms.TxNum())

	if maxBlockNum < blockNum {
		return nil
	}

	shouldGenerateChangesets := maxBlockNum-blockNum <= changesetSafeRange || cfg.keepAllChangesets
	if blockNum < cfg.blockReader.FrozenBlocks() {
		shouldGenerateChangesets = false
	}

	if maxBlockNum > blockNum+16 {
		log.Info(fmt.Sprintf("[%s] starting", execStage.LogPrefix()),
			"from", blockNum, "to", maxBlockNum, "fromTxNum", doms.TxNum(), "offsetFromBlockBeginning", offsetFromBlockBeginning, "initialCycle", initialCycle, "useExternalTx", useExternalTx)
	}

	agg.BuildFilesInBackground(outputTxNum.Load())

	var outputBlockNum = stages.SyncMetrics[stages.Execution]
	inputBlockNum := &atomic.Uint64{}
	var count uint64

	shouldReportToTxPool := cfg.notifications != nil && !isMining && maxBlockNum <= blockNum+64
	var accumulator *shards.Accumulator
	if shouldReportToTxPool {
		accumulator = cfg.notifications.Accumulator
		if accumulator == nil {
			accumulator = shards.NewAccumulator()
		}
	}
	rs := state.NewStateV3(doms, logger)

	////TODO: owner of `resultCh` is main goroutine, but owner of `retryQueue` is applyLoop.
	// Now rwLoop closing both (because applyLoop we completely restart)
	// Maybe need split channels? Maybe don't exit from ApplyLoop? Maybe current way is also ok?

	// input queue
	in := state.NewQueueWithRetry(100_000)
	defer in.Close()

	rwsConsumed := make(chan struct{}, 1)
	defer close(rwsConsumed)

	applyWorker := cfg.applyWorker
	if isMining {
		applyWorker = cfg.applyWorkerMining
	}
	applyWorker.ResetState(rs, accumulator)
	defer applyWorker.LogLRUStats()

	commitThreshold := batchSize.Bytes()
	progress := NewProgress(blockNum, commitThreshold, workerCount, false, execStage.LogPrefix(), logger)
	logEvery := time.NewTicker(20 * time.Second)
	defer logEvery.Stop()
	pruneEvery := time.NewTicker(2 * time.Second)
	defer pruneEvery.Stop()

	var logGas uint64
	var txCount uint64
	var stepsInDB float64

	processed := NewProgress(blockNum, commitThreshold, workerCount, true, execStage.LogPrefix(), logger)
	defer func() {
		processed.Log("Done", rs, in, nil, txCount, logGas, inputBlockNum.Load(), outputBlockNum.GetValueUint64(), outputTxNum.Load(), mxExecRepeats.GetValueUint64(), stepsInDB, shouldGenerateChangesets)
	}()

<<<<<<< HEAD
	_, _, _, stopWorkers, _ := exec3.NewWorkersPool(lock.RLocker(), accumulator, logger, ctx, parallel, chainDb, rs, in, blockReader, chainConfig, cfg.genesis, engine, workerCount+1, cfg.dirs, isMining)
	defer stopWorkers()

	var pe *parallelExecutor

=======
	var pe *parallelExecutor

>>>>>>> cfd5ca13
	if parallel {
		pe = &parallelExecutor{
			execStage:                execStage,
			chainDb:                  chainDb,
			applyWorker:              applyWorker,
			applyTx:                  applyTx,
			outputTxNum:              &outputTxNum,
			in:                       in,
			rs:                       rs,
			agg:                      agg,
			rwsConsumed:              rwsConsumed,
			isMining:                 isMining,
			inMemExec:                inMemExec,
			shouldGenerateChangesets: shouldGenerateChangesets,
			workerCount:              workerCount,
			accumulator:              accumulator,
			pruneEvery:               pruneEvery,
			logEvery:                 logEvery,
			progress:                 progress,
		}

		executorCancel := pe.run(ctx, maxTxNum, logger)
		defer executorCancel()
	}

	getHeaderFunc := func(hash common.Hash, number uint64) (h *types.Header) {
		var err error
		if parallel {
			if err = chainDb.View(ctx, func(tx kv.Tx) error {
				h, err = blockReader.Header(ctx, tx, hash, number)
				if err != nil {
					return err
				}
				return nil
			}); err != nil {
				panic(err)
			}
			return h
		} else {
			h, err = blockReader.Header(ctx, applyTx, hash, number)
			if err != nil {
				panic(err)
			}
			return h
		}
	}
	if !parallel {
		applyWorker.ResetTx(applyTx)
		doms.SetTx(applyTx)
	}

	var readAhead chan uint64
	if !parallel {
		// snapshots are often stored on chaper drives. don't expect low-read-latency and manually read-ahead.
		// can't use OS-level ReadAhead - because Data >> RAM
		// it also warmsup state a bit - by touching senders/coninbase accounts and code
		if !execStage.CurrentSyncCycle.IsInitialCycle {
			var clean func()

			readAhead, clean = blocksReadAhead(ctx, &cfg, 4, true)
			defer clean()
		}
	}

	var b *types.Block

	// Only needed by bor chains
	shouldGenerateChangesetsForLastBlocks := cfg.chainConfig.Bor != nil

Loop:
	for ; blockNum <= maxBlockNum; blockNum++ {
		// set shouldGenerateChangesets=true if we are at last n blocks from maxBlockNum. this is as a safety net in chains
		// where during initial sync we can expect bogus blocks to be imported.
		if !shouldGenerateChangesets && shouldGenerateChangesetsForLastBlocks && blockNum > cfg.blockReader.FrozenBlocks() && blockNum+changesetSafeRange >= maxBlockNum {
			aggTx := applyTx.(state2.HasAggTx).AggTx().(*state2.AggregatorRoTx)
			aggTx.RestrictSubsetFileDeletions(true)
			start := time.Now()
			doms.SetChangesetAccumulator(nil) // Make sure we don't have an active changeset accumulator
			// First compute and commit the progress done so far
			if _, err := doms.ComputeCommitment(ctx, true, blockNum, execStage.LogPrefix()); err != nil {
				return err
			}
			ts += time.Since(start)
			aggTx.RestrictSubsetFileDeletions(false)
			shouldGenerateChangesets = true // now we can generate changesets for the safety net
		}
		changeset := &state2.StateChangeSet{}
		if shouldGenerateChangesets && blockNum > 0 {
			doms.SetChangesetAccumulator(changeset)
		}
		if !parallel {
			select {
			case readAhead <- blockNum:
			default:
			}
		}
		inputBlockNum.Store(blockNum)
		doms.SetBlockNum(blockNum)

		b, err = blockWithSenders(ctx, chainDb, applyTx, blockReader, blockNum)
		if err != nil {
			return err
		}
		if b == nil {
			// TODO: panic here and see that overall process deadlock
			return fmt.Errorf("nil block %d", blockNum)
		}
		metrics2.UpdateBlockConsumerPreExecutionDelay(b.Time(), blockNum, logger)
		txs := b.Transactions()
		header := b.HeaderNoCopy()
		skipAnalysis := core.SkipAnalysis(chainConfig, blockNum)
		signer := *types.MakeSigner(chainConfig, blockNum, header.Time)

		f := core.GetHashFn(header, getHeaderFunc)
		getHashFnMute := &sync.Mutex{}
		getHashFn := func(n uint64) common.Hash {
			getHashFnMute.Lock()
			defer getHashFnMute.Unlock()
			return f(n)
		}
		totalGasUsed += b.GasUsed()
		blockContext := core.NewEVMBlockContext(header, getHashFn, engine, cfg.author /* author */, chainConfig)
		// print type of engine
		if parallel {
			if err := pe.status(ctx, commitThreshold); err != nil {
				return err
			}
		} else if shouldReportToTxPool {
			txs, err := blockReader.RawTransactions(context.Background(), applyTx, b.NumberU64(), b.NumberU64())
			if err != nil {
				return err
			}
			accumulator.StartChange(b.NumberU64(), b.Hash(), txs, false)
		}

		rules := chainConfig.Rules(blockNum, b.Time())
		blockReceipts := make(types.Receipts, len(txs))
		// During the first block execution, we may have half-block data in the snapshots.
		// Thus, we need to skip the first txs in the block, however, this causes the GasUsed to be incorrect.
		// So we skip that check for the first block, if we find half-executed data.
		skipPostEvaluation := false
		var usedGas, blobGasUsed uint64
		var txTasks []*state.TxTask
		for txIndex := -1; txIndex <= len(txs); txIndex++ {
			// Do not oversend, wait for the result heap to go under certain size
			txTask := &state.TxTask{
				BlockNum:           blockNum,
				Header:             header,
				Coinbase:           b.Coinbase(),
				Uncles:             b.Uncles(),
				Rules:              rules,
				Txs:                txs,
				TxNum:              inputTxNum,
				TxIndex:            txIndex,
				BlockHash:          b.Hash(),
				SkipAnalysis:       skipAnalysis,
				Final:              txIndex == len(txs),
				GetHashFn:          getHashFn,
				EvmBlockContext:    blockContext,
				Withdrawals:        b.Withdrawals(),
				PruneNonEssentials: pruneNonEssentials,

				// use history reader instead of state reader to catch up to the tx where we left off
				HistoryExecution: offsetFromBlockBeginning > 0 && txIndex < int(offsetFromBlockBeginning),

				BlockReceipts: blockReceipts,

				Config: chainConfig,
			}
			if txTask.HistoryExecution && usedGas == 0 {
				usedGas, blobGasUsed, _, err = rawtemporaldb.ReceiptAsOf(applyTx.(kv.TemporalTx), txTask.TxNum)
				if err != nil {
					return err
				}
			}

			if cfg.genesis != nil {
				txTask.Config = cfg.genesis.Config
			}

			if txTask.TxNum <= txNumInDB && txTask.TxNum > 0 {
				inputTxNum++
				skipPostEvaluation = true
				continue
			}
			doms.SetTxNum(txTask.TxNum)
			doms.SetBlockNum(txTask.BlockNum)

			if txIndex >= 0 && txIndex < len(txs) {
				txTask.Tx = txs[txIndex]
				txTask.TxAsMessage, err = txTask.Tx.AsMessage(signer, header.BaseFee, txTask.Rules)
				if err != nil {
					return err
				}

				if sender, ok := txs[txIndex].GetSender(); ok {
					txTask.Sender = &sender
				} else {
					sender, err := signer.Sender(txTask.Tx)
					if err != nil {
						return err
					}
					txTask.Sender = &sender
					logger.Warn("[Execution] expensive lazy sender recovery", "blockNum", txTask.BlockNum, "txIdx", txTask.TxIndex)
				}
			}

			if parallel {
				txTasks = append(txTasks, txTask)
				stageProgress = blockNum
				inputTxNum++
				continue
			}

			count++
			if txTask.Error != nil {
				break Loop
			}
			applyWorker.RunTxTaskNoLock(txTask, isMining)
			if err := func() error {
				if errors.Is(txTask.Error, context.Canceled) {
					return err
				}
				if txTask.Error != nil {
					return fmt.Errorf("%w, txnIdx=%d, %v", consensus.ErrInvalidBlock, txTask.TxIndex, txTask.Error) //same as in stage_exec.go
				}

				txCount++
				usedGas += txTask.UsedGas
				logGas += txTask.UsedGas
				mxExecGas.Add(float64(txTask.UsedGas))
				mxExecTransactions.Add(1)

				if txTask.Tx != nil {
					blobGasUsed += txTask.Tx.GetBlobGas()
				}

				txTask.CreateReceipt(applyTx)

				if txTask.Final {
					if !isMining && !inMemExec && !skipPostEvaluation && !execStage.CurrentSyncCycle.IsInitialCycle {
						cfg.notifications.RecentLogs.Add(blockReceipts)
					}
					checkReceipts := !cfg.vmConfig.StatelessExec && chainConfig.IsByzantium(txTask.BlockNum) && !cfg.vmConfig.NoReceipts && !isMining
					if txTask.BlockNum > 0 && !skipPostEvaluation { //Disable check for genesis. Maybe need somehow improve it in future - to satisfy TestExecutionSpec
						if err := core.BlockPostValidation(usedGas, blobGasUsed, checkReceipts, txTask.BlockReceipts, txTask.Header, isMining); err != nil {
							return fmt.Errorf("%w, txnIdx=%d, %v", consensus.ErrInvalidBlock, txTask.TxIndex, err) //same as in stage_exec.go
						}
					}
					usedGas, blobGasUsed = 0, 0
				}
				return nil
			}(); err != nil {
				if errors.Is(err, context.Canceled) {
					return err
				}
				logger.Warn(fmt.Sprintf("[%s] Execution failed", execStage.LogPrefix()), "block", blockNum, "txNum", txTask.TxNum, "hash", header.Hash().String(), "err", err)
				if cfg.hd != nil && cfg.hd.POSSync() && errors.Is(err, consensus.ErrInvalidBlock) {
					cfg.hd.ReportBadHeaderPoS(header.Hash(), header.ParentHash)
				}
				if cfg.badBlockHalt {
					return err
				}
				if errors.Is(err, consensus.ErrInvalidBlock) {
					if u != nil {
						if err := u.UnwindTo(blockNum-1, BadBlock(header.Hash(), err), applyTx); err != nil {
							return err
						}
					}
				} else {
					if u != nil {
						if err := u.UnwindTo(blockNum-1, ExecUnwind, applyTx); err != nil {
							return err
						}
					}
				}
				break Loop
			}

			if !txTask.Final {
				var receipt *types.Receipt
				if txTask.TxIndex >= 0 && !txTask.Final {
					receipt = txTask.BlockReceipts[txTask.TxIndex]
				}
				if err := rawtemporaldb.AppendReceipt(doms, receipt, blobGasUsed); err != nil {
					return err
				}
			}

			// MA applystate
			if err := rs.ApplyState4(ctx, txTask); err != nil {
				return err
			}

			stageProgress = blockNum
			outputTxNum.Add(1)
			inputTxNum++
		}

		if parallel {
			if _, err := pe.execute(ctx, txTasks); err != nil {
				return err
			}
		}

		mxExecBlocks.Add(1)

		if shouldGenerateChangesets {
			aggTx := applyTx.(state2.HasAggTx).AggTx().(*state2.AggregatorRoTx)
			aggTx.RestrictSubsetFileDeletions(true)
			start := time.Now()
			if _, err := doms.ComputeCommitment(ctx, true, blockNum, execStage.LogPrefix()); err != nil {
				return err
			}
			ts += time.Since(start)
			aggTx.RestrictSubsetFileDeletions(false)
			doms.SavePastChangesetAccumulator(b.Hash(), blockNum, changeset)
			if !inMemExec {
				if err := state2.WriteDiffSet(applyTx, blockNum, b.Hash(), changeset); err != nil {
					return err
				}
			}
			doms.SetChangesetAccumulator(nil)
		}

		mxExecBlocks.Add(1)

		if offsetFromBlockBeginning > 0 {
			// after history execution no offset will be required
			offsetFromBlockBeginning = 0
		}

		// MA commitTx
		if !parallel {
			if !inMemExec && !isMining {
				metrics2.UpdateBlockConsumerPostExecutionDelay(b.Time(), blockNum, logger)
			}

			outputBlockNum.SetUint64(blockNum)

			select {
			case <-logEvery.C:
				if inMemExec || isMining {
					break
				}

				stepsInDB := rawdbhelpers.IdxStepsCountV3(applyTx)
				progress.Log("", rs, in, nil, count, logGas, inputBlockNum.Load(), outputBlockNum.GetValueUint64(), outputTxNum.Load(), mxExecRepeats.GetValueUint64(), stepsInDB, shouldGenerateChangesets)

				//TODO: https://github.com/erigontech/erigon/issues/10724
				//if applyTx.(state2.HasAggTx).AggTx().(*state2.AggregatorRoTx).CanPrune(applyTx, outputTxNum.Load()) {
				//	//small prune cause MDBX_TXN_FULL
				//	if _, err := applyTx.(state2.HasAggTx).AggTx().(*state2.AggregatorRoTx).PruneSmallBatches(ctx, 10*time.Hour, applyTx); err != nil {
				//		return err
				//	}
				//}

				aggregatorRo := applyTx.(state2.HasAggTx).AggTx().(*state2.AggregatorRoTx)

				needCalcRoot := rs.SizeEstimate() >= commitThreshold ||
					skipPostEvaluation || // If we skip post evaluation, then we should compute root hash ASAP for fail-fast
					aggregatorRo.CanPrune(applyTx, outputTxNum.Load()) // if have something to prune - better prune ASAP to keep chaindata smaller
				if !needCalcRoot {
					break
				}

				var (
					commitStart = time.Now()
					tt          = time.Now()

					t1, t2, t3 time.Duration
				)

				if ok, err := flushAndCheckCommitmentV3(ctx, b.HeaderNoCopy(), applyTx, doms, cfg, execStage, stageProgress, parallel, logger, u, inMemExec); err != nil {
					return err
				} else if !ok {
					break Loop
				}

				t1 = time.Since(tt) + ts

				tt = time.Now()
				if _, err := aggregatorRo.PruneSmallBatches(ctx, 10*time.Hour, applyTx); err != nil {
					return err
				}
				t3 = time.Since(tt)

				if err := func() error {
					doms.Close()
					if err = execStage.Update(applyTx, outputBlockNum.GetValueUint64()); err != nil {
						return err
					}

					tt = time.Now()
					applyTx.CollectMetrics()

					if !useExternalTx {
						tt = time.Now()
						if err = applyTx.Commit(); err != nil {
							return err
						}

						t2 = time.Since(tt)
						agg.BuildFilesInBackground(outputTxNum.Load())

						applyTx, err = cfg.db.BeginRw(context.Background()) //nolint
						if err != nil {
							return err
						}
					}
					doms, err = state2.NewSharedDomains(applyTx, logger)
					if err != nil {
						return err
					}
					doms.SetTxNum(inputTxNum)
					rs = state.NewStateV3(doms, logger)

					applyWorker.ResetTx(applyTx)
					applyWorker.ResetState(rs, accumulator)

					return nil
				}(); err != nil {
					return err
				}

				// on chain-tip: if batch is full then stop execution - to allow stages commit
				if !execStage.CurrentSyncCycle.IsInitialCycle {
					break Loop
				}
				logger.Info("Committed", "time", time.Since(commitStart),
					"block", doms.BlockNum(), "txNum", doms.TxNum(),
					"step", fmt.Sprintf("%.1f", float64(doms.TxNum())/float64(agg.StepSize())),
					"flush+commitment", t1, "tx.commit", t2, "prune", t3)
			default:
			}
		}

		if parallel { // sequential exec - does aggregate right after commit
			agg.BuildFilesInBackground(outputTxNum.Load())
		}
		select {
		case <-ctx.Done():
			return ctx.Err()
		default:
		}
	}

	//log.Info("Executed", "blocks", inputBlockNum.Load(), "txs", outputTxNum.Load(), "repeats", mxExecRepeats.GetValueUint64())

	if parallel {
		logger.Warn("[dbg] all txs sent")
		pe.wait()
	}

	if u != nil && !u.HasUnwindPoint() {
		if b != nil {
			_, err := flushAndCheckCommitmentV3(ctx, b.HeaderNoCopy(), applyTx, doms, cfg, execStage, stageProgress, parallel, logger, u, inMemExec)
			if err != nil {
				return err
			}
		} else {
			fmt.Printf("[dbg] mmmm... do we need action here????\n")
		}
	}

	//dumpPlainStateDebug(applyTx, doms)

	if !useExternalTx && applyTx != nil {
		if err = applyTx.Commit(); err != nil {
			return err
		}
	}

	agg.BuildFilesInBackground(outputTxNum.Load())

	return nil
}

// nolint
func dumpPlainStateDebug(tx kv.RwTx, doms *state2.SharedDomains) {
	if doms != nil {
		doms.Flush(context.Background(), tx)
	}
	{
		it, err := tx.(state2.HasAggTx).AggTx().(*state2.AggregatorRoTx).DomainRangeLatest(tx, kv.AccountsDomain, nil, nil, -1)
		if err != nil {
			panic(err)
		}
		for it.HasNext() {
			k, v, err := it.Next()
			if err != nil {
				panic(err)
			}
			a := accounts.NewAccount()
			accounts.DeserialiseV3(&a, v)
			fmt.Printf("%x, %d, %d, %d, %x\n", k, &a.Balance, a.Nonce, a.Incarnation, a.CodeHash)
		}
	}
	{
		it, err := tx.(state2.HasAggTx).AggTx().(*state2.AggregatorRoTx).DomainRangeLatest(tx, kv.StorageDomain, nil, nil, -1)
		if err != nil {
			panic(1)
		}
		for it.HasNext() {
			k, v, err := it.Next()
			if err != nil {
				panic(err)
			}
			fmt.Printf("%x, %x\n", k, v)
		}
	}
	{
		it, err := tx.(state2.HasAggTx).AggTx().(*state2.AggregatorRoTx).DomainRangeLatest(tx, kv.CommitmentDomain, nil, nil, -1)
		if err != nil {
			panic(1)
		}
		for it.HasNext() {
			k, v, err := it.Next()
			if err != nil {
				panic(err)
			}
			fmt.Printf("%x, %x\n", k, v)
			if bytes.Equal(k, []byte("state")) {
				fmt.Printf("state: t=%d b=%d\n", binary.BigEndian.Uint64(v[:8]), binary.BigEndian.Uint64(v[8:]))
			}
		}
	}
}

// flushAndCheckCommitmentV3 - does write state to db and then check commitment
func flushAndCheckCommitmentV3(ctx context.Context, header *types.Header, applyTx kv.RwTx, doms *state2.SharedDomains, cfg ExecuteBlockCfg, e *StageState, maxBlockNum uint64, parallel bool, logger log.Logger, u Unwinder, inMemExec bool) (bool, error) {

	// E2 state root check was in another stage - means we did flush state even if state root will not match
	// And Unwind expecting it
	if !parallel {
		if err := e.Update(applyTx, maxBlockNum); err != nil {
			return false, err
		}
		if _, err := rawdb.IncrementStateVersion(applyTx); err != nil {
			return false, fmt.Errorf("writing plain state version: %w", err)
		}
	}

	if header == nil {
		return false, errors.New("header is nil")
	}

	if dbg.DiscardCommitment() {
		return true, nil
	}
	if doms.BlockNum() != header.Number.Uint64() {
		panic(fmt.Errorf("%d != %d", doms.BlockNum(), header.Number.Uint64()))
	}

	rh, err := doms.ComputeCommitment(ctx, true, header.Number.Uint64(), e.LogPrefix())
	if err != nil {
		return false, fmt.Errorf("StateV3.Apply: %w", err)
	}
	if cfg.blockProduction {
		header.Root = common.BytesToHash(rh)
		return true, nil
	}
	if bytes.Equal(rh, header.Root.Bytes()) {
		if !inMemExec {
			if err := doms.Flush(ctx, applyTx); err != nil {
				return false, err
			}
			if err = applyTx.(state2.HasAggTx).AggTx().(*state2.AggregatorRoTx).PruneCommitHistory(ctx, applyTx, nil); err != nil {
				return false, err
			}
		}
		return true, nil
	}
	logger.Error(fmt.Sprintf("[%s] Wrong trie root of block %d: %x, expected (from header): %x. Block hash: %x", e.LogPrefix(), header.Number.Uint64(), rh, header.Root.Bytes(), header.Hash()))
	if cfg.badBlockHalt {
		return false, errors.New("wrong trie root")
	}
	if cfg.hd != nil && cfg.hd.POSSync() {
		cfg.hd.ReportBadHeaderPoS(header.Hash(), header.ParentHash)
	}
	minBlockNum := e.BlockNumber
	if maxBlockNum <= minBlockNum {
		return false, nil
	}

	aggTx := applyTx.(state2.HasAggTx).AggTx().(*state2.AggregatorRoTx)
	unwindToLimit, err := aggTx.CanUnwindToBlockNum(applyTx)
	if err != nil {
		return false, err
	}
	minBlockNum = max(minBlockNum, unwindToLimit)

	// Binary search, but not too deep
	jump := cmp.InRange(1, 1000, (maxBlockNum-minBlockNum)/2)
	unwindTo := maxBlockNum - jump

	// protect from too far unwind
	allowedUnwindTo, ok, err := aggTx.CanUnwindBeforeBlockNum(unwindTo, applyTx)
	if err != nil {
		return false, err
	}
	if !ok {
		return false, fmt.Errorf("%w: requested=%d, minAllowed=%d", ErrTooDeepUnwind, unwindTo, allowedUnwindTo)
	}
	logger.Warn("Unwinding due to incorrect root hash", "to", unwindTo)
	if u != nil {
		if err := u.UnwindTo(allowedUnwindTo, BadBlock(header.Hash(), ErrInvalidStateRootHash), applyTx); err != nil {
			return false, err
		}
	}
	return false, nil
}

func blockWithSenders(ctx context.Context, db kv.RoDB, tx kv.Tx, blockReader services.BlockReader, blockNum uint64) (b *types.Block, err error) {
	if tx == nil {
		tx, err = db.BeginRo(ctx)
		if err != nil {
			return nil, err
		}
		defer tx.Rollback()
	}
	b, err = blockReader.BlockByNumber(ctx, tx, blockNum)
	if err != nil {
		return nil, err
	}
	if b == nil {
		return nil, nil
	}
	for _, txn := range b.Transactions() {
		_ = txn.Hash()
	}
	return b, err
}<|MERGE_RESOLUTION|>--- conflicted
+++ resolved
@@ -363,16 +363,8 @@
 		processed.Log("Done", rs, in, nil, txCount, logGas, inputBlockNum.Load(), outputBlockNum.GetValueUint64(), outputTxNum.Load(), mxExecRepeats.GetValueUint64(), stepsInDB, shouldGenerateChangesets)
 	}()
 
-<<<<<<< HEAD
-	_, _, _, stopWorkers, _ := exec3.NewWorkersPool(lock.RLocker(), accumulator, logger, ctx, parallel, chainDb, rs, in, blockReader, chainConfig, cfg.genesis, engine, workerCount+1, cfg.dirs, isMining)
-	defer stopWorkers()
-
 	var pe *parallelExecutor
 
-=======
-	var pe *parallelExecutor
-
->>>>>>> cfd5ca13
 	if parallel {
 		pe = &parallelExecutor{
 			execStage:                execStage,
