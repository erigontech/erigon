package stagedsync

import (
	"bytes"
	"context"
	"encoding/binary"
	"encoding/json"
	"errors"
	"fmt"
	"math/big"
	"net"
	"net/http"
	"os"
	"os/exec"
	"path/filepath"
	"reflect"
	"runtime"
	"strings"
	"sync"
	"sync/atomic"
	"time"

	"github.com/anacrolix/torrent"
	"github.com/ledgerwatch/log/v3"
	"github.com/pelletier/go-toml/v2"
	"golang.org/x/sync/errgroup"

	"github.com/ledgerwatch/erigon-lib/chain"
	"github.com/ledgerwatch/erigon-lib/common/datadir"
	"github.com/ledgerwatch/erigon-lib/common/dbg"
	"github.com/ledgerwatch/erigon-lib/common/dir"
	"github.com/ledgerwatch/erigon-lib/downloader"
	"github.com/ledgerwatch/erigon-lib/downloader/snaptype"
	"github.com/ledgerwatch/erigon-lib/etl"
	proto_downloader "github.com/ledgerwatch/erigon-lib/gointerfaces/downloader"
	"github.com/ledgerwatch/erigon-lib/kv"
	"github.com/ledgerwatch/erigon-lib/kv/kvcfg"
	"github.com/ledgerwatch/erigon-lib/kv/rawdbv3"
	"github.com/ledgerwatch/erigon-lib/state"

	"github.com/ledgerwatch/erigon/core/rawdb"
	"github.com/ledgerwatch/erigon/core/types"
	"github.com/ledgerwatch/erigon/eth/ethconfig/estimate"
	"github.com/ledgerwatch/erigon/eth/stagedsync/stages"
	"github.com/ledgerwatch/erigon/turbo/services"
	"github.com/ledgerwatch/erigon/turbo/shards"
	"github.com/ledgerwatch/erigon/turbo/silkworm"
	"github.com/ledgerwatch/erigon/turbo/snapshotsync"
	"github.com/ledgerwatch/erigon/turbo/snapshotsync/freezeblocks"
)

type SnapshotsCfg struct {
	db          kv.RwDB
	chainConfig chain.Config
	dirs        datadir.Dirs

	blockRetire        services.BlockRetire
	snapshotDownloader proto_downloader.DownloaderClient
	blockReader        services.FullBlockReader
	notifier           *shards.Notifications

<<<<<<< HEAD
	historyV3        bool
	agg              *state.AggregatorV3
	silkworm         *silkworm.Silkworm
	snapshotUploader *snapshotUploader
=======
	historyV3 bool
	caplin    bool
	agg       *state.AggregatorV3
	silkworm  *silkworm.Silkworm
>>>>>>> d4cd712d
}

func StageSnapshotsCfg(db kv.RwDB,
	chainConfig chain.Config,
	dirs datadir.Dirs,
	blockRetire services.BlockRetire,
	snapshotDownloader proto_downloader.DownloaderClient,
	blockReader services.FullBlockReader,
	notifier *shards.Notifications,
	historyV3 bool,
	agg *state.AggregatorV3,
	caplin bool,
	silkworm *silkworm.Silkworm,
) SnapshotsCfg {
	cfg := SnapshotsCfg{
		db:                 db,
		chainConfig:        chainConfig,
		dirs:               dirs,
		blockRetire:        blockRetire,
		snapshotDownloader: snapshotDownloader,
		blockReader:        blockReader,
		notifier:           notifier,
		historyV3:          historyV3,
		caplin:             caplin,
		agg:                agg,
		silkworm:           silkworm,
	}

	if uploadFs := dbg.SnapshotUploadFs(); len(uploadFs) > 0 {

		cfg.snapshotUploader = &snapshotUploader{version: dbg.SnapshotVersion(), cfg: &cfg, uploadFs: uploadFs}

		freezingCfg := cfg.blockReader.FreezingCfg()

		if freezingCfg.Enabled && freezingCfg.Produce {
			u := cfg.snapshotUploader

			if dbg.FrozenBlockLimit() != 0 {
				u.frozenBlockLimit = dbg.FrozenBlockLimit()
			}

			if maxSeedable := u.maxSeedableHeader(); u.frozenBlockLimit > 0 && maxSeedable > u.frozenBlockLimit {
				if snapshots, ok := u.cfg.blockReader.Snapshots().(*freezeblocks.RoSnapshots); ok {
					snapshots.SetSegmentsMin(maxSeedable - u.frozenBlockLimit)
				}

				if snapshots, ok := u.cfg.blockReader.BorSnapshots().(*freezeblocks.BorRoSnapshots); ok {
					snapshots.SetSegmentsMin(maxSeedable - u.frozenBlockLimit)
				}
			}
		}
	}

	return cfg
}

func SpawnStageSnapshots(
	s *StageState,
	ctx context.Context,
	tx kv.RwTx,
	cfg SnapshotsCfg,
	initialCycle bool,
	logger log.Logger,
) (err error) {
	useExternalTx := tx != nil
	if !useExternalTx {
		tx, err = cfg.db.BeginRw(ctx)
		if err != nil {
			return err
		}
		defer tx.Rollback()
	}
	if err := DownloadAndIndexSnapshotsIfNeed(s, ctx, tx, cfg, initialCycle, logger); err != nil {
		return err
	}
	var minProgress uint64
	for _, stage := range []stages.SyncStage{stages.Headers, stages.Bodies, stages.Senders, stages.TxLookup} {
		progress, err := stages.GetStageProgress(tx, stage)
		if err != nil {
			return err
		}
		if minProgress == 0 || progress < minProgress {
			minProgress = progress
		}

		if stage == stages.SyncStage(dbg.BreakAfterStage()) {
			break
		}
	}

	if minProgress > s.BlockNumber {
		if err = s.Update(tx, minProgress); err != nil {
			return err
		}
	}
	if !useExternalTx {
		if err := tx.Commit(); err != nil {
			return err
		}
	}

	return nil
}

func DownloadAndIndexSnapshotsIfNeed(s *StageState, ctx context.Context, tx kv.RwTx, cfg SnapshotsCfg, initialCycle bool, logger log.Logger) error {
	if !initialCycle {
		return nil
	}
	if !cfg.blockReader.FreezingCfg().Enabled {
		return nil
	}
	cstate := snapshotsync.NoCaplin
	if cfg.caplin { //TODO(Giulio2002): uncomment
		cstate = snapshotsync.AlsoCaplin
	}

<<<<<<< HEAD
	if err := snapshotsync.WaitForDownloader(s.LogPrefix(), ctx, cfg.historyV3, snapshotsync.NoCaplin, cfg.agg, tx, cfg.blockReader, cfg.notifier.Events, &cfg.chainConfig, cfg.snapshotDownloader); err != nil {
=======
	if err := snapshotsync.WaitForDownloader(s.LogPrefix(), ctx, cfg.historyV3, cstate, cfg.agg, tx, cfg.blockReader, cfg.dbEventNotifier, &cfg.chainConfig, cfg.snapshotDownloader); err != nil {
>>>>>>> d4cd712d
		return err
	}

	cfg.agg.LogStats(tx, func(endTxNumMinimax uint64) uint64 {
		_, histBlockNumProgress, _ := rawdbv3.TxNums.FindBlockNum(tx, endTxNumMinimax)
		return histBlockNumProgress
	})

	if err := cfg.blockRetire.BuildMissedIndicesIfNeed(ctx, s.LogPrefix(), cfg.notifier.Events, &cfg.chainConfig); err != nil {
		return err
	}

	if cfg.silkworm != nil {
		if err := cfg.blockReader.Snapshots().(*freezeblocks.RoSnapshots).AddSnapshotsToSilkworm(cfg.silkworm); err != nil {
			return err
		}
	}

	if cfg.historyV3 {
		cfg.agg.CleanDir()

		indexWorkers := estimate.IndexSnapshot.Workers()
		if err := cfg.agg.BuildMissedIndices(ctx, indexWorkers); err != nil {
			return err
		}
		if cfg.notifier.Events != nil {
			cfg.notifier.Events.OnNewSnapshot()
		}
	}

	frozenBlocks := cfg.blockReader.FrozenBlocks()
	if s.BlockNumber < frozenBlocks { // allow genesis
		if err := s.Update(tx, frozenBlocks); err != nil {
			return err
		}
		s.BlockNumber = frozenBlocks
	}

	if err := FillDBFromSnapshots(s.LogPrefix(), ctx, tx, cfg.dirs, cfg.blockReader, cfg.agg, logger); err != nil {
		return err
	}

	return nil
}

func FillDBFromSnapshots(logPrefix string, ctx context.Context, tx kv.RwTx, dirs datadir.Dirs, blockReader services.FullBlockReader, agg *state.AggregatorV3, logger log.Logger) error {
	blocksAvailable := blockReader.FrozenBlocks()
	logEvery := time.NewTicker(logInterval)
	defer logEvery.Stop()
	// updating the progress of further stages (but only forward) that are contained inside of snapshots
	for _, stage := range []stages.SyncStage{stages.Headers, stages.Bodies, stages.BlockHashes, stages.Senders} {
		progress, err := stages.GetStageProgress(tx, stage)
		if err != nil {
			return fmt.Errorf("get %s stage progress to advance: %w", stage, err)
		}
		if progress >= blocksAvailable {
			continue
		}

		if err = stages.SaveStageProgress(tx, stage, blocksAvailable); err != nil {
			return fmt.Errorf("advancing %s stage: %w", stage, err)
		}
		switch stage {
		case stages.Headers:
			h2n := etl.NewCollector(logPrefix, dirs.Tmp, etl.NewSortableBuffer(etl.BufferOptimalSize), logger)
			defer h2n.Close()
			h2n.LogLvl(log.LvlDebug)

			// fill some small tables from snapshots, in future we may store this data in snapshots also, but
			// for now easier just store them in db
			td := big.NewInt(0)
			blockNumBytes := make([]byte, 8)
			if err := blockReader.HeadersRange(ctx, func(header *types.Header) error {
				blockNum, blockHash := header.Number.Uint64(), header.Hash()
				td.Add(td, header.Difficulty)

				if err := rawdb.WriteTd(tx, blockHash, blockNum, td); err != nil {
					return err
				}
				if err := rawdb.WriteCanonicalHash(tx, blockHash, blockNum); err != nil {
					return err
				}
				binary.BigEndian.PutUint64(blockNumBytes, blockNum)
				if err := h2n.Collect(blockHash[:], blockNumBytes); err != nil {
					return err
				}

				select {
				case <-ctx.Done():
					return ctx.Err()
				case <-logEvery.C:
					logger.Info(fmt.Sprintf("[%s] Total difficulty index: %dk/%dk", logPrefix, header.Number.Uint64()/1000, blockReader.FrozenBlocks()/1000))
				default:
				}
				return nil
			}); err != nil {
				return err
			}
			if err := h2n.Load(tx, kv.HeaderNumber, etl.IdentityLoadFunc, etl.TransformArgs{}); err != nil {
				return err
			}
			canonicalHash, err := blockReader.CanonicalHash(ctx, tx, blocksAvailable)
			if err != nil {
				return err
			}
			if err = rawdb.WriteHeadHeaderHash(tx, canonicalHash); err != nil {
				return err
			}

		case stages.Bodies:
			type LastTxNumProvider interface {
				FirstTxNumNotInSnapshots() uint64
			}
			firstTxNum := blockReader.(LastTxNumProvider).FirstTxNumNotInSnapshots()
			// ResetSequence - allow set arbitrary value to sequence (for example to decrement it to exact value)
			if err := rawdb.ResetSequence(tx, kv.EthTx, firstTxNum); err != nil {
				return err
			}
			if err != nil {
				return err
			}

			historyV3, err := kvcfg.HistoryV3.Enabled(tx)
			if err != nil {
				return err
			}
			if historyV3 {
				_ = tx.ClearBucket(kv.MaxTxNum)
				type IterBody interface {
					IterateFrozenBodies(f func(blockNum, baseTxNum, txAmount uint64) error) error
				}
				if err := blockReader.(IterBody).IterateFrozenBodies(func(blockNum, baseTxNum, txAmount uint64) error {
					select {
					case <-ctx.Done():
						return ctx.Err()
					case <-logEvery.C:
						logger.Info(fmt.Sprintf("[%s] MaxTxNums index: %dk/%dk", logPrefix, blockNum/1000, blockReader.FrozenBlocks()/1000))
					default:
					}
					maxTxNum := baseTxNum + txAmount - 1

					if err := rawdbv3.TxNums.Append(tx, blockNum, maxTxNum); err != nil {
						return fmt.Errorf("%w. blockNum=%d, maxTxNum=%d", err, blockNum, maxTxNum)
					}
					return nil
				}); err != nil {
					return fmt.Errorf("build txNum => blockNum mapping: %w", err)
				}
				if blockReader.FrozenBlocks() > 0 {
					if err := rawdb.AppendCanonicalTxNums(tx, blockReader.FrozenBlocks()+1); err != nil {
						return err
					}
				} else {
					if err := rawdb.AppendCanonicalTxNums(tx, 0); err != nil {
						return err
					}
				}
			}
			if err := rawdb.WriteSnapshots(tx, blockReader.FrozenFiles(), agg.Files()); err != nil {
				return err
			}
		}
	}
	return nil
}

/* ====== PRUNING ====== */
// snapshots pruning sections works more as a retiring of blocks
// retiring blocks means moving block data from db into snapshots
func SnapshotsPrune(s *PruneState, initialCycle bool, cfg SnapshotsCfg, ctx context.Context, tx kv.RwTx, logger log.Logger) (err error) {
	useExternalTx := tx != nil
	if !useExternalTx {
		tx, err = cfg.db.BeginRw(ctx)
		if err != nil {
			return err
		}
		defer tx.Rollback()
	}

	freezingCfg := cfg.blockReader.FreezingCfg()
	if freezingCfg.Enabled {
		if err := cfg.blockRetire.PruneAncientBlocks(tx, 100, cfg.chainConfig.Bor != nil); err != nil {
			return err
		}
	}
	if freezingCfg.Enabled && freezingCfg.Produce {
		//TODO: initialSync maybe save files progress here
		if cfg.blockRetire.HasNewFrozenFiles() || cfg.agg.HasNewFrozenFiles() {
			if err := rawdb.WriteSnapshots(tx, cfg.blockReader.FrozenFiles(), cfg.agg.Files()); err != nil {
				return err
			}
		}

		var minBlockNumber uint64

		if cfg.snapshotUploader != nil {
			cfg.snapshotUploader.init(ctx, s, logger)

			minBlockNumber = cfg.snapshotUploader.minBlockNumber()
		}

		cfg.blockRetire.RetireBlocksInBackground(ctx, minBlockNumber, s.ForwardProgress, cfg.chainConfig.Bor != nil, log.LvlInfo, func(downloadRequest []services.DownloadRequest) error {
			if cfg.snapshotDownloader != nil && !reflect.ValueOf(cfg.snapshotDownloader).IsNil() {
				if err := snapshotsync.RequestSnapshotsDownload(ctx, downloadRequest, cfg.snapshotDownloader); err != nil {
					return err
				}
			}

			return snapshotsync.RequestSnapshotsDownload(ctx, downloadRequest, cfg.snapshotDownloader)
		}, func(l []string) error {
			if cfg.snapshotDownloader == nil || reflect.ValueOf(cfg.snapshotDownloader).IsNil() {
				return nil
			}
			_, err := cfg.snapshotDownloader.Delete(ctx, &proto_downloader.DeleteRequest{Paths: l})
			return err
		})

		//cfg.agg.BuildFilesInBackground()
	}

	if !useExternalTx {
		if err := tx.Commit(); err != nil {
			return err
		}
	}

	return nil
}

type uploadState struct {
	sync.Mutex
	file            string
	info            *snaptype.FileInfo
	torrent         *torrent.TorrentSpec
	buildingTorrent bool
	uploadRequest   *rcloneRequest
	remote          bool
	remoteHash      string
	local           bool
	localHash       string
}

type snapshotUploader struct {
	version          string
	cfg              *SnapshotsCfg
	state            *PruneState
	files            map[string]*uploadState
	uploadFs         string
	rclone           *exec.Cmd
	rcloneUrl        string
	rcloneClient     *http.Client
	frozenBlockLimit uint64
	remoteHashes     map[string]interface{}
	uploadScheduled  atomic.Bool
	uploading        atomic.Bool
}

func (u *snapshotUploader) init(ctx context.Context, s *PruneState, logger log.Logger) {
	if u.files == nil {
		freezingCfg := u.cfg.blockReader.FreezingCfg()

		if freezingCfg.Enabled && freezingCfg.Produce {
			u.files = map[string]*uploadState{}
			u.start(ctx, logger)
		}
	}

	u.state = s
}

func (u *snapshotUploader) maxUploadedHeader() uint64 {
	var max uint64

	if len(u.files) > 0 {
		for _, state := range u.files {
			if state.local && state.remote {
				if state.info != nil {
					if state.info.T == snaptype.Headers {
						if state.info.To > max {
							max = state.info.To
						}
					}
				} else {
					if info, ok := snaptype.ParseFileName(u.cfg.dirs.Snap, state.file); ok {
						if info.T == snaptype.Headers {
							if info.To > max {
								max = info.To
							}
						}
						state.info = &info
					}
				}
			}
		}
	}

	return max
}

func (u *snapshotUploader) maxSeedableHeader() uint64 {
	var max uint64

	if list, err := snaptype.Segments(u.cfg.dirs.Snap); err == nil {
		for _, info := range list {
			if info.Seedable() && info.T == snaptype.Headers && info.To > max {
				max = info.To
			}
		}
	}

	return max
}

func (u *snapshotUploader) minBlockNumber() uint64 {
	var min uint64

	if list, err := snaptype.Segments(u.cfg.dirs.Snap); err == nil {
		for _, info := range list {
			if info.Seedable() && min == 0 || info.From < min {
				min = info.From
			}
		}
	}

	return min
}

func freePort() (port int, err error) {
	if a, err := net.ResolveTCPAddr("tcp", "127.0.0.1:0"); err != nil {
		return 0, err
	} else {
		if l, err := net.ListenTCP("tcp", a); err != nil {
			return 0, err
		} else {
			defer l.Close()
			return l.Addr().(*net.TCPAddr).Port, nil
		}
	}
}

func (u *snapshotUploader) hashesFile() string {
	return "." + u.version + "-torrent-hashes.toml"
}

func (u *snapshotUploader) start(ctx context.Context, logger log.Logger) {
	rclone, _ := exec.LookPath("rclone")

	if len(rclone) == 0 {
		logger.Warn("[snapshot uploader] Uploading disabled: rclone not found in PATH")
		return
	}

	if p, err := freePort(); err == nil {
		addr := fmt.Sprintf("127.0.0.1:%d", p)
		u.rclone = exec.CommandContext(ctx, rclone, "rcd", "--rc-addr", addr, "--rc-no-auth")
		u.rcloneUrl = "http://" + addr
		u.rcloneClient = &http.Client{} // no timeout - we're doing sync calls

		if err := u.rclone.Start(); err != nil {
			logger.Warn("[snapshot uploader] Uploading disabled: rclone didn't start", "err", err)
		} else {
			logger.Info("[snapshot uploader] rclone started", "addr", addr)
		}

		go func() {
			listBody, err := json.Marshal(struct {
				Fs     string `json:"fs"`
				Remote string `json:"remote"`
			}{
				Fs:     u.uploadFs,
				Remote: "",
			})

			if err == nil {
				listRequest, err := http.NewRequestWithContext(ctx, http.MethodPost,
					u.rcloneUrl+"/operations/list", bytes.NewBuffer(listBody))

				if err == nil {
					listRequest.Header.Set("Content-Type", "application/json")

					var response *http.Response

					for i := 0; i < 10; i++ {
						response, err = u.rcloneClient.Do(listRequest)
						if err == nil {
							break
						}
						time.Sleep(2 * time.Second)
					}

					if err == nil && response.StatusCode == http.StatusOK {
						defer response.Body.Close()

						type fileInfo struct {
							Name    string
							Size    uint64
							ModTime time.Time
						}

						responseBody := struct {
							List []fileInfo `json:"list"`
						}{}

						if err := json.NewDecoder(response.Body).Decode(&responseBody); err == nil {
							for _, fi := range responseBody.List {
								var file string

								if hashesFile := u.hashesFile(); fi.Name == hashesFile {
									var hashes map[string]interface{}

									if hashesData, err := exec.Command("rclone", "cat", u.uploadFs+"/"+hashesFile).Output(); err == nil {
										if err = toml.Unmarshal(hashesData, &hashes); err == nil {
											u.remoteHashes = hashes
										}
									}
								}

								if filepath.Ext(fi.Name) != ".torrent" {
									file = fi.Name
								} else {
									file = strings.TrimSuffix(fi.Name, ".torrent")
								}

								// if we have found the file & its torrent we don't
								// need to attmept another sync operation
								if state, ok := u.files[file]; ok {
									state.remote = true
								} else {
									info, ok := snaptype.ParseFileName(u.cfg.dirs.Snap, fi.Name)

									if !ok {
										continue
									}

									u.files[file] = &uploadState{
										file:  file,
										info:  &info,
										local: dir.FileNonZero(info.Path),
									}
								}
							}
						}
					}
				}
			}

			logger.Debug("[snapshot uploader] starting snapshot subscription...")
			newSnCh, newSnClean := u.cfg.notifier.Events.AddNewSnapshotSubscription()
			defer newSnClean()

			logger.Info("[snapshot uploader] subscription established")

			defer func() {
				if err != nil {
					if !errors.Is(err, context.Canceled) {
						logger.Warn("[snapshot uploader] subscription closed", "reason", err)
					}
				} else {
					logger.Warn("[snapshot uploader] subscription closed")
				}
			}()

			u.scheduleUpload(ctx, logger)

			for {
				select {
				case <-ctx.Done():
					err = ctx.Err()
					return
				case <-newSnCh:
					logger.Info("[snapshot uploader] new snapshot received")
					u.scheduleUpload(ctx, logger)
				}
			}
		}()
	}
}

func (u *snapshotUploader) scheduleUpload(ctx context.Context, logger log.Logger) {
	if !u.uploadScheduled.CompareAndSwap(false, true) {
		return
	}

	if u.uploading.CompareAndSwap(false, true) {
		go func() {
			defer u.uploading.Store(false)
			for u.uploadScheduled.Load() {
				u.uploadScheduled.Store(false)
				u.upload(ctx, logger)
			}
		}()
	}
}

func (u *snapshotUploader) removeBefore(before uint64) {
	list, err := snaptype.Segments(u.cfg.dirs.Snap)

	if err != nil {
		return
	}

	var toReopen []string
	var borToReopen []string

	var toRemove []string

	for _, f := range list {
		if f.To > before {
			switch f.T {
			case snaptype.BorEvents, snaptype.BorSpans:
				borToReopen = append(borToReopen, filepath.Base(f.Path))
			default:
				toReopen = append(toReopen, filepath.Base(f.Path))
			}

			continue
		}

		toRemove = append(toRemove, f.Path)
	}

	if len(toRemove) > 0 {
		if snapshots, ok := u.cfg.blockReader.Snapshots().(*freezeblocks.RoSnapshots); ok {
			snapshots.SetSegmentsMin(before)
			snapshots.ReopenList(toReopen, true)
		}

		if snapshots, ok := u.cfg.blockReader.BorSnapshots().(*freezeblocks.BorRoSnapshots); ok {
			snapshots.ReopenList(borToReopen, true)
			snapshots.SetSegmentsMin(before)
		}

		for _, f := range toRemove {
			_ = os.Remove(f)
			_ = os.Remove(f + ".torrent")
			ext := filepath.Ext(f)
			withoutExt := f[:len(f)-len(ext)]
			_ = os.Remove(withoutExt + ".idx")

			if strings.HasSuffix(withoutExt, "transactions") {
				_ = os.Remove(withoutExt + "-to-block.idx")
			}
		}
	}
}

type rcloneFilter struct {
	IncludeRule []string `json:"IncludeRule"`
}

type rcloneRequest struct {
	Async  bool                   `json:"_async,omitempty"`
	Config map[string]interface{} `json:"_config,omitempty"`
	SrcFs  string                 `json:"srcFs"`
	DstFs  string                 `json:"dstFs"`
	Filter rcloneFilter           `json:"_filter"`
}

func (u *snapshotUploader) upload(ctx context.Context, logger log.Logger) {
	defer func() {
		if r := recover(); r != nil {
			log.Error("[snapshot uploader] snapshot upload failed", "err", r, "stack", dbg.Stack())
		}
	}()

	retryTime := 30 * time.Second
	maxRetryTime := 300 * time.Second

	var uploadCount int

	for {
		var processList []*uploadState

		for _, f := range u.cfg.blockReader.FrozenFiles() {
			if state, ok := u.files[f]; !ok {
				if fi, ok := snaptype.ParseFileName(u.cfg.dirs.Snap, f); ok {
					if fi.Seedable() {
						state := &uploadState{
							file:  f,
							info:  &fi,
							local: true,
						}

						if fi.TorrentFileExists() {
							state.torrent, _ = downloader.LoadTorrent(fi.Path + ".torrent")
						}

						u.files[f] = state
						processList = append(processList, state)
					}
				}
			} else {
				func() {
					state.Lock()
					defer state.Unlock()

					state.local = true

					if state.torrent == nil && state.info.TorrentFileExists() {
						state.torrent, _ = downloader.LoadTorrent(state.info.Path + ".torrent")
						if state.torrent != nil {
							state.localHash = state.torrent.InfoHash.String()
						}
					}

					if !state.remote {
						processList = append(processList, state)
					}
				}()
			}
		}

		var torrentList []*uploadState

		for _, state := range processList {
			func() {
				state.Lock()
				defer state.Unlock()
				if !(state.torrent != nil || state.buildingTorrent) {
					torrentList = append(torrentList, state)
					state.buildingTorrent = true
				}
			}()
		}

		if len(torrentList) > 0 {
			g, gctx := errgroup.WithContext(ctx)
			g.SetLimit(runtime.GOMAXPROCS(-1) * 4)
			var i atomic.Int32

			go func() {
				logEvery := time.NewTicker(20 * time.Second)
				defer logEvery.Stop()

				for int(i.Load()) < len(torrentList) {
					select {
					case <-gctx.Done():
						return
					case <-logEvery.C:
						if int(i.Load()) == len(torrentList) {
							return
						}
						log.Info("[snapshot uploader] Creating .torrent files", "progress", fmt.Sprintf("%d/%d", i.Load(), len(torrentList)))
					}
				}
			}()

			for _, s := range torrentList {
				state := s

				g.Go(func() error {
					defer i.Add(1)

					torrentPath, err := downloader.BuildTorrentIfNeed(gctx, state.file, u.cfg.dirs.Snap)

					state.Lock()
					state.buildingTorrent = false
					state.Unlock()

					if err != nil {
						return err
					}

					torrent, err := downloader.LoadTorrent(torrentPath)

					if err != nil {
						return err
					}

					state.Lock()
					state.torrent = torrent
					state.Unlock()

					state.localHash = state.torrent.InfoHash.String()

					logger.Info("[snapshot uploader] built torrent", "file", state.file, "hash", state.localHash)

					return nil
				})
			}

			if err := g.Wait(); err != nil {
				logger.Debug(".torrent file creation failed", "err", err)
			}
		}

		var f atomic.Int32

		var uploadList []*uploadState

		for _, state := range processList {
			err := func() error {
				state.Lock()
				defer state.Unlock()
				if !state.remote && state.torrent != nil && state.uploadRequest == nil && u.rclone != nil {
					state.uploadRequest = &rcloneRequest{
						SrcFs: u.cfg.dirs.Snap,
						DstFs: u.uploadFs,
						Filter: rcloneFilter{
							IncludeRule: []string{state.file, state.file + ".torrent"},
						},
					}
					uploadList = append(uploadList, state)
				}

				return nil
			}()

			if err != nil {
				logger.Debug("upload failed", "file", state.file, "err", err)
			}
		}

		if len(uploadList) > 0 {
			log.Info("[snapshot uploader] Starting upload", "count", len(uploadList))

			g, gctx := errgroup.WithContext(ctx)
			g.SetLimit(16)
			var i atomic.Int32

			go func() {
				logEvery := time.NewTicker(20 * time.Second)
				defer logEvery.Stop()

				for int(i.Load()) < len(processList) {
					select {
					case <-gctx.Done():
						log.Info("[snapshot uploader] Uploaded files", "processed", fmt.Sprintf("%d/%d/%d", i.Load(), len(processList), f.Load()))
						return
					case <-logEvery.C:
						if int(i.Load()+f.Load()) == len(processList) {
							return
						}
						log.Info("[snapshot uploader] Uploading files", "progress", fmt.Sprintf("%d/%d/%d", i.Load(), len(processList), f.Load()))
					}
				}
			}()

			for _, s := range uploadList {
				state := s
				func() {
					state.Lock()
					defer state.Unlock()

					g.Go(func() error {
						defer i.Add(1)
						defer func() {
							state.Lock()
							state.uploadRequest = nil
							state.Unlock()
						}()

						if err := u.syncRequest(gctx, state.uploadRequest, logger); err != nil {
							f.Add(1)
							return nil
						}

						uploadCount++

						state.Lock()
						state.remote = true
						state.Unlock()
						return nil
					})
				}()
			}

			if err := g.Wait(); err != nil {
				logger.Debug("[snapshot uploader] upload failed", "err", err)
			}
		}

		if f.Load() == 0 {
			break
		}

		time.Sleep(retryTime)

		if retryTime < maxRetryTime {
			retryTime += retryTime
		} else {
			retryTime = maxRetryTime
		}
	}

	var err error

	if uploadCount > 0 {
		hashesFile := u.hashesFile()

		var hashes map[string]interface{}
		var hashesData []byte

		hashesData, err = os.ReadFile(filepath.Join(u.cfg.dirs.Snap, hashesFile))

		if err == nil {
			err = toml.Unmarshal(hashesData, &hashes)
		}

		if err != nil {
			hashes = map[string]interface{}{}
		}

		for file, hash := range u.remoteHashes {
			hashes[file] = hash
		}

		for file, state := range u.files {
			if len(state.localHash) > 0 && state.remote {
				hashes[file] = state.localHash
			}
		}

		hashesData, err = toml.Marshal(hashes)

		if err == nil {
			_ = os.WriteFile(filepath.Join(u.cfg.dirs.Snap, hashesFile), hashesData, 0644)
		}

		u.syncRequest(ctx, &rcloneRequest{
			SrcFs: u.cfg.dirs.Snap,
			DstFs: u.uploadFs,
			Filter: rcloneFilter{
				IncludeRule: []string{hashesFile},
			},
		}, logger)

		u.remoteHashes = hashes
	}

	if err == nil {
		if maxUploaded := u.maxUploadedHeader(); u.frozenBlockLimit > 0 && maxUploaded > u.frozenBlockLimit {
			u.removeBefore(maxUploaded - u.frozenBlockLimit)
		}
	}
}

func (u *snapshotUploader) syncRequest(ctx context.Context, request *rcloneRequest, logger log.Logger) error {
	requestBody, err := json.Marshal(request)

	if err != nil {
		return err
	}

	uploadRequest, err := http.NewRequestWithContext(ctx, http.MethodPost,
		u.rcloneUrl+"/sync/sync", bytes.NewBuffer(requestBody))

	if err != nil {
		return err
	}

	uploadRequest.Header.Set("Content-Type", "application/json")

	response, err := u.rcloneClient.Do(uploadRequest)

	if err != nil {
		return err
	}

	defer response.Body.Close()

	if response.StatusCode != http.StatusOK {
		responseBody := struct {
			Error string `json:"error"`
		}{}

		if err := json.NewDecoder(response.Body).Decode(&responseBody); err == nil && len(responseBody.Error) > 0 {
			logger.Warn("[snapshot uploader] sync request failed", "status", response.Status, "err", responseBody.Error)
			return fmt.Errorf("sync request failed: %s: %s", response.Status, responseBody.Error)
		} else {
			logger.Warn("[snapshot uploader] sync reqiest failed", "status", response.Status)
			return fmt.Errorf("sync request failed: %s", response.Status)
		}
	}

	return nil
}<|MERGE_RESOLUTION|>--- conflicted
+++ resolved
@@ -59,17 +59,11 @@
 	blockReader        services.FullBlockReader
 	notifier           *shards.Notifications
 
-<<<<<<< HEAD
 	historyV3        bool
+	caplin           bool
 	agg              *state.AggregatorV3
 	silkworm         *silkworm.Silkworm
 	snapshotUploader *snapshotUploader
-=======
-	historyV3 bool
-	caplin    bool
-	agg       *state.AggregatorV3
-	silkworm  *silkworm.Silkworm
->>>>>>> d4cd712d
 }
 
 func StageSnapshotsCfg(db kv.RwDB,
@@ -186,11 +180,7 @@
 		cstate = snapshotsync.AlsoCaplin
 	}
 
-<<<<<<< HEAD
-	if err := snapshotsync.WaitForDownloader(s.LogPrefix(), ctx, cfg.historyV3, snapshotsync.NoCaplin, cfg.agg, tx, cfg.blockReader, cfg.notifier.Events, &cfg.chainConfig, cfg.snapshotDownloader); err != nil {
-=======
-	if err := snapshotsync.WaitForDownloader(s.LogPrefix(), ctx, cfg.historyV3, cstate, cfg.agg, tx, cfg.blockReader, cfg.dbEventNotifier, &cfg.chainConfig, cfg.snapshotDownloader); err != nil {
->>>>>>> d4cd712d
+	if err := snapshotsync.WaitForDownloader(s.LogPrefix(), ctx, cfg.historyV3, cstate, cfg.agg, tx, cfg.blockReader, cfg.notifier.Events, &cfg.chainConfig, cfg.snapshotDownloader); err != nil {
 		return err
 	}
 
