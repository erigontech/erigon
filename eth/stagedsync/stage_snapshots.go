--- conflicted
+++ resolved
@@ -127,11 +127,7 @@
 	// 	cstate = snapshotsync.AlsoCaplin
 	// }
 
-<<<<<<< HEAD
-	if err := snapshotsync.WaitForDownloader(s.LogPrefix(), ctx, cfg.historyV3, snapshotsync.NoCaplin, cfg.agg, tx, cfg.blockReader, cfg.dbEventNotifier, &cfg.chainConfig, cfg.snapshotDownloader); err != nil {
-=======
 	if err := snapshotsync.WaitForDownloader(s.LogPrefix(), ctx, cfg.historyV3, cstate, cfg.agg, tx, cfg.blockReader, cfg.dbEventNotifier, &cfg.chainConfig, cfg.snapshotDownloader); err != nil {
->>>>>>> 97f00a14
 		return err
 	}
 
