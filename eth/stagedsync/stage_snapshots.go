--- conflicted
+++ resolved
@@ -96,8 +96,6 @@
 	return nil
 }
 
-const ASSERT = true
-
 func DownloadAndIndexSnapshotsIfNeed(s *StageState, ctx context.Context, tx kv.RwTx, cfg SnapshotsCfg, initialCycle bool) error {
 	if !initialCycle || cfg.snapshots == nil || !cfg.snapshots.Cfg().Enabled {
 		return nil
@@ -137,108 +135,6 @@
 		}
 	}
 
-<<<<<<< HEAD
-	if ASSERT {
-		snapshotsync.AssertCount(cfg.snapshots.Dir())
-	}
-
-	if s.BlockNumber < cfg.snapshots.BlocksAvailable() { // allow genesis
-		if err := FillDBFromSnapshots(s.LogPrefix(), ctx, tx, cfg.tmpdir, cfg.snapshots, cfg.blockReader); err != nil {
-			return err
-		}
-		if err := s.Update(tx, cfg.snapshots.BlocksAvailable()); err != nil {
-			return err
-		}
-		s.BlockNumber = cfg.snapshots.BlocksAvailable()
-	}
-
-	return nil
-}
-
-func FillDBFromSnapshots(logPrefix string, ctx context.Context, tx kv.RwTx, tmpdir string, snapshots *snapshotsync.RoSnapshots, blockReader services.HeaderAndCanonicalReader) error {
-	logEvery := time.NewTicker(logInterval)
-	defer logEvery.Stop()
-
-	h2n := etl.NewCollector("Snapshots", tmpdir, etl.NewSortableBuffer(etl.BufferOptimalSize))
-	defer h2n.Close()
-	h2n.LogLvl(log.LvlDebug)
-
-	// fill some small tables from snapshots, in future we may store this data in snapshots also, but
-	// for now easier just store them in db
-	td := big.NewInt(0)
-	if err := snapshotsync.ForEachHeader(ctx, snapshots, func(header *types.Header) error {
-		blockNum, blockHash := header.Number.Uint64(), header.Hash()
-		td.Add(td, header.Difficulty)
-		if err := rawdb.WriteTd(tx, blockHash, blockNum, td); err != nil {
-			return err
-		}
-		if err := rawdb.WriteCanonicalHash(tx, blockHash, blockNum); err != nil {
-			return err
-		}
-		if err := h2n.Collect(blockHash[:], dbutils.EncodeBlockNumber(blockNum)); err != nil {
-			return err
-		}
-		select {
-		case <-ctx.Done():
-			return ctx.Err()
-		case <-logEvery.C:
-			log.Info(fmt.Sprintf("[%s] Writing total difficulty index for snapshots", logPrefix), "block_num", header.Number.Uint64())
-		default:
-		}
-		return nil
-	}); err != nil {
-		return err
-	}
-
-	historyV2, err := rawdb.HistoryV2.Enabled(tx)
-	if err != nil {
-		return err
-	}
-	if historyV2 {
-		var toBlock uint64
-		if snapshots != nil {
-			toBlock = snapshots.BlocksAvailable()
-		}
-		p, err := stages.GetStageProgress(tx, stages.Bodies)
-		if err != nil {
-			return err
-		}
-		toBlock = cmp.Max(toBlock, p)
-
-		if err := rawdb.TxNums.WriteForGenesis(tx, 1); err != nil {
-			return err
-		}
-		if err := snapshots.Bodies.View(func(bs []*snapshotsync.BodySegment) error {
-			for _, b := range bs {
-				if err := b.Iterate(func(blockNum, baseTxNum, txAmount uint64) error {
-					if blockNum == 0 || blockNum > toBlock {
-						return nil
-					}
-					select {
-					case <-ctx.Done():
-						return ctx.Err()
-					case <-logEvery.C:
-						log.Info(fmt.Sprintf("[%s] Writing MaxTxNums index for snapshots", logPrefix), "block_num", blockNum)
-					default:
-					}
-					maxTxNum := baseTxNum + txAmount
-
-					if err := rawdb.TxNums.Append(tx, blockNum, maxTxNum); err != nil {
-						return fmt.Errorf("%w. blockNum=%d, maxTxNum=%d", err, blockNum, maxTxNum)
-					}
-					return nil
-				}); err != nil {
-					return err
-				}
-			}
-			return nil
-		}); err != nil {
-			return fmt.Errorf("build txNum => blockNum mapping: %w", err)
-		}
-	}
-
-	if err := h2n.Load(tx, kv.HeaderNumber, etl.IdentityLoadFunc, etl.TransformArgs{}); err != nil {
-=======
 	blocksAvailable := cfg.snapshots.BlocksAvailable()
 	if s.BlockNumber < blocksAvailable { // allow genesis
 		if err := s.Update(tx, blocksAvailable); err != nil {
@@ -321,36 +217,6 @@
 		}
 	}
 
-	if err := cfg.hd.AddHeadersFromSnapshot(tx, blocksAvailable, cfg.blockReader); err != nil {
->>>>>>> 7b1bf44c
-		return err
-	}
-	// ResetSequence - allow set arbitrary value to sequence (for example to decrement it to exact value)
-	ok, err := snapshots.ViewTxs(snapshots.BlocksAvailable(), func(sn *snapshotsync.TxnSegment) error {
-		lastTxnID := sn.IdxTxnHash.BaseDataID() + uint64(sn.Seg.Count())
-		if err := rawdb.ResetSequence(tx, kv.EthTx, lastTxnID+1); err != nil {
-			return err
-		}
-		return nil
-	})
-	if err != nil {
-		return err
-	}
-	if !ok {
-		return fmt.Errorf("snapshot not found for block: %d", snapshots.BlocksAvailable())
-	}
-	canonicalHash, err := blockReader.CanonicalHash(ctx, tx, snapshots.BlocksAvailable())
-	if err != nil {
-		return err
-	}
-	if err = rawdb.WriteHeadHeaderHash(tx, canonicalHash); err != nil {
-		return err
-	}
-	// saving the stage progress of other stages that are contained inside of snapshots
-	_ = stages.SaveStageProgress(tx, stages.Headers, snapshots.BlocksAvailable())
-	_ = stages.SaveStageProgress(tx, stages.Bodies, snapshots.BlocksAvailable())
-	_ = stages.SaveStageProgress(tx, stages.BlockHashes, snapshots.BlocksAvailable())
-	_ = stages.SaveStageProgress(tx, stages.Senders, snapshots.BlocksAvailable())
 	return nil
 }
 
