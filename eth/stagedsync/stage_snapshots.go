--- conflicted
+++ resolved
@@ -83,13 +83,8 @@
 )
 
 type SnapshotsCfg struct {
-<<<<<<< HEAD
 	db          kv.TemporalRwDB
-	chainConfig *chain.Config
-=======
-	db          kv.RwDB
 	chainConfig chain.Config
->>>>>>> b08a199d
 	dirs        datadir.Dirs
 
 	blockRetire        services.BlockRetire
@@ -106,13 +101,8 @@
 	prune            prune.Mode
 }
 
-<<<<<<< HEAD
 func StageSnapshotsCfg(db kv.TemporalRwDB,
-	chainConfig *chain.Config,
-=======
-func StageSnapshotsCfg(db kv.RwDB,
 	chainConfig chain.Config,
->>>>>>> b08a199d
 	syncConfig ethconfig.Sync,
 	dirs datadir.Dirs,
 	blockRetire services.BlockRetire,
