// Copyright 2024 The Erigon Authors
// This file is part of Erigon.
//
// Erigon is free software: you can redistribute it and/or modify
// it under the terms of the GNU Lesser General Public License as published by
// the Free Software Foundation, either version 3 of the License, or
// (at your option) any later version.
//
// Erigon is distributed in the hope that it will be useful,
// but WITHOUT ANY WARRANTY; without even the implied warranty of
// MERCHANTABILITY or FITNESS FOR A PARTICULAR PURPOSE. See the
// GNU Lesser General Public License for more details.
//
// You should have received a copy of the GNU Lesser General Public License
// along with Erigon. If not, see <http://www.gnu.org/licenses/>.

package stagedsync

import (
	"bufio"
	"bytes"
	"context"
	"encoding/binary"
	"errors"
	"fmt"
	"io"
	"io/fs"
	"math/big"
	"os"
	"path/filepath"
	"reflect"
	"runtime"
	"sort"
	"strings"
	"sync"
	"sync/atomic"
	"time"

	"github.com/anacrolix/torrent"
	"golang.org/x/sync/errgroup"

	"github.com/erigontech/erigon-db/rawdb"
	"github.com/erigontech/erigon-lib/chain"
	"github.com/erigontech/erigon-lib/chain/snapcfg"
	"github.com/erigontech/erigon-lib/common"
	"github.com/erigontech/erigon-lib/common/datadir"
	"github.com/erigontech/erigon-lib/common/dbg"
	"github.com/erigontech/erigon-lib/common/dir"
	"github.com/erigontech/erigon-lib/diagnostics"
	"github.com/erigontech/erigon-lib/downloader"
	"github.com/erigontech/erigon-lib/downloader/snaptype"
	"github.com/erigontech/erigon-lib/etl"
	protodownloader "github.com/erigontech/erigon-lib/gointerfaces/downloaderproto"
	"github.com/erigontech/erigon-lib/kv"
	"github.com/erigontech/erigon-lib/kv/prune"
	"github.com/erigontech/erigon-lib/kv/rawdbv3"
	"github.com/erigontech/erigon-lib/kv/temporal"
	"github.com/erigontech/erigon-lib/log/v3"
	"github.com/erigontech/erigon-lib/state"
	state2 "github.com/erigontech/erigon-lib/state"
	"github.com/erigontech/erigon-lib/state/stats"
	"github.com/erigontech/erigon-lib/types"
	coresnaptype "github.com/erigontech/erigon/core/snaptype"
	"github.com/erigontech/erigon/eth/ethconfig"
	"github.com/erigontech/erigon/eth/ethconfig/estimate"
	"github.com/erigontech/erigon/eth/stagedsync/stages"
	"github.com/erigontech/erigon/polygon/heimdall"
	"github.com/erigontech/erigon/rpc"
	"github.com/erigontech/erigon/turbo/services"
	"github.com/erigontech/erigon/turbo/shards"
	"github.com/erigontech/erigon/turbo/silkworm"
	"github.com/erigontech/erigon/turbo/snapshotsync"
	"github.com/erigontech/erigon/turbo/snapshotsync/freezeblocks"
)

const (
	/*
		we strive to read indexes from snapshots instead to db... this means that there can be sometimes (e.g when we merged past indexes),
		a situation when we need to read indexes and we choose to read them from either a corrupt index or an incomplete index.
		so we need to extend the threshold to > max_merge_segment_size.
	*/
	pruneMarkerSafeThreshold = snaptype.Erigon2MergeLimit * 1.5 // 1.5x the merge limit
)

type SnapshotsCfg struct {
	db          kv.RwDB
	chainConfig chain.Config
	dirs        datadir.Dirs

	blockRetire        services.BlockRetire
	snapshotDownloader protodownloader.DownloaderClient
	blockReader        services.FullBlockReader
	notifier           *shards.Notifications

	caplin           bool
	blobs            bool
	caplinState      bool
	silkworm         *silkworm.Silkworm
	snapshotUploader *snapshotUploader
	syncConfig       ethconfig.Sync
	prune            prune.Mode
}

func StageSnapshotsCfg(db kv.RwDB,
	chainConfig chain.Config,
	syncConfig ethconfig.Sync,
	dirs datadir.Dirs,
	blockRetire services.BlockRetire,
	snapshotDownloader protodownloader.DownloaderClient,
	blockReader services.FullBlockReader,
	notifier *shards.Notifications,
	caplin bool,
	blobs bool,
	caplinState bool,
	silkworm *silkworm.Silkworm,
	prune prune.Mode,
) SnapshotsCfg {
	cfg := SnapshotsCfg{
		db:                 db,
		chainConfig:        chainConfig,
		dirs:               dirs,
		blockRetire:        blockRetire,
		snapshotDownloader: snapshotDownloader,
		blockReader:        blockReader,
		notifier:           notifier,
		caplin:             caplin,
		silkworm:           silkworm,
		syncConfig:         syncConfig,
		blobs:              blobs,
		prune:              prune,
		caplinState:        caplinState,
	}

	if uploadFs := cfg.syncConfig.UploadLocation; len(uploadFs) > 0 {

		cfg.snapshotUploader = &snapshotUploader{
			cfg:          &cfg,
			uploadFs:     uploadFs,
			torrentFiles: downloader.NewAtomicTorrentFS(cfg.dirs.Snap),
		}

		cfg.blockRetire.SetWorkers(estimate.CompressSnapshot.Workers())

		freezingCfg := cfg.blockReader.FreezingCfg()

		if freezingCfg.ProduceE2 {
			u := cfg.snapshotUploader

			if maxSeedable := u.maxSeedableHeader(); u.cfg.syncConfig.FrozenBlockLimit > 0 && maxSeedable > u.cfg.syncConfig.FrozenBlockLimit {
				blockLimit := maxSeedable - u.minBlockNumber()

				if u.cfg.syncConfig.FrozenBlockLimit < blockLimit {
					blockLimit = u.cfg.syncConfig.FrozenBlockLimit
				}

				if snapshots, ok := u.cfg.blockReader.Snapshots().(*freezeblocks.RoSnapshots); ok {
					snapshots.SetSegmentsMin(maxSeedable - blockLimit)
				}

				if snapshots, ok := u.cfg.blockReader.BorSnapshots().(*heimdall.RoSnapshots); ok {
					snapshots.SetSegmentsMin(maxSeedable - blockLimit)
				}
			}
		}
	}

	return cfg
}

func SpawnStageSnapshots(
	s *StageState,
	ctx context.Context,
	tx kv.RwTx,
	cfg SnapshotsCfg,
	logger log.Logger,
) (err error) {
	useExternalTx := tx != nil
	if !useExternalTx {
		tx, err = cfg.db.BeginRw(ctx)
		if err != nil {
			return err
		}
		defer tx.Rollback()
	}
	if err := DownloadAndIndexSnapshotsIfNeed(s, ctx, tx, cfg, logger); err != nil {
		return err
	}
	var minProgress uint64
	for _, stage := range []stages.SyncStage{stages.Headers, stages.Bodies, stages.Senders, stages.TxLookup} {
		progress, err := stages.GetStageProgress(tx, stage)
		if err != nil {
			return err
		}
		if minProgress == 0 || progress < minProgress {
			minProgress = progress
		}

		if stage == stages.SyncStage(cfg.syncConfig.BreakAfterStage) {
			break
		}
	}

	if minProgress > s.BlockNumber {
		if err = s.Update(tx, minProgress); err != nil {
			return err
		}
	}
	if !useExternalTx {
		if err := tx.Commit(); err != nil {
			return err
		}
	}

	// call this after the tx is commited otherwise observing
	// components see an inconsistent db view
	if !cfg.blockReader.Snapshots().DownloadReady() {
		cfg.blockReader.Snapshots().DownloadComplete()
	}
	if cfg.chainConfig.Bor != nil && !cfg.blockReader.BorSnapshots().DownloadReady() {
		cfg.blockReader.BorSnapshots().DownloadComplete()
	}

	return nil
}

func DownloadAndIndexSnapshotsIfNeed(s *StageState, ctx context.Context, tx kv.RwTx, cfg SnapshotsCfg, logger log.Logger) error {
	if cfg.snapshotUploader != nil {
		u := cfg.snapshotUploader

		u.init(ctx, logger)

		if cfg.syncConfig.UploadFrom != rpc.EarliestBlockNumber {
			u.downloadLatestSnapshots(ctx, cfg.syncConfig.UploadFrom)
		}

		if maxSeedable := u.maxSeedableHeader(); u.cfg.syncConfig.FrozenBlockLimit > 0 && maxSeedable > u.cfg.syncConfig.FrozenBlockLimit {
			blockLimit := maxSeedable - u.minBlockNumber()

			if cfg.syncConfig.FrozenBlockLimit < blockLimit {
				blockLimit = u.cfg.syncConfig.FrozenBlockLimit
			}

			cfg.blockReader.Snapshots().SetSegmentsMin(maxSeedable - blockLimit)
			if cfg.chainConfig.Bor != nil {
				cfg.blockReader.BorSnapshots().SetSegmentsMin(maxSeedable - blockLimit)
			}
		}

		if err := cfg.blockReader.Snapshots().OpenFolder(); err != nil {
			return err
		}

		if cfg.chainConfig.Bor != nil {
			if err := cfg.blockReader.BorSnapshots().OpenFolder(); err != nil {
				return err
			}
		}
	}

	if !s.CurrentSyncCycle.IsFirstCycle {
		return nil
	}

	diagnostics.Send(diagnostics.CurrentSyncStage{Stage: string(stages.Snapshots)})

	cstate := snapshotsync.NoCaplin
	if cfg.caplin {
		cstate = snapshotsync.AlsoCaplin
	}

	subStages := diagnostics.InitSubStagesFromList([]string{"Download header-chain", "Download snapshots", "E2 Indexing", "E3 Indexing", "Fill DB"})
	diagnostics.Send(diagnostics.SetSyncSubStageList{
		Stage: string(stages.Snapshots),
		List:  subStages,
	})

	log.Info("[OtterSync] Starting Ottersync")
	log.Info(snapshotsync.GreatOtterBanner)

	diagnostics.Send(diagnostics.CurrentSyncSubStage{SubStage: "Download header-chain"})
	agg := cfg.db.(*temporal.DB).Agg().(*state2.Aggregator)
	// Download only the snapshots that are for the header chain.
<<<<<<< HEAD

	log.Info(fmt.Sprintf("[%s] Syncing header-chain", s.LogPrefix()))
	if err := snapshotsync.WaitForDownloader(
		ctx,
		s.LogPrefix(),
		cfg.dirs,
		true, /*headerChain=*/
		cfg.blobs,
		cfg.caplinState,
		cfg.prune,
		cstate,
		agg,
		tx,
		cfg.blockReader,
		cfg.chainConfig,
		cfg.snapshotDownloader,
		cfg.syncConfig,
	); err != nil {
=======
	if err := snapshotsync.WaitForDownloader(ctx, s.LogPrefix(), cfg.dirs, true, cfg.blobs, cfg.caplinState, cfg.prune, cstate, agg, tx, cfg.blockReader, &cfg.chainConfig, cfg.snapshotDownloader, cfg.syncConfig); err != nil {
>>>>>>> 51d0f167
		return err
	}

	if err := cfg.blockReader.Snapshots().OpenSegments([]snaptype.Type{coresnaptype.Headers, coresnaptype.Bodies}, true); err != nil {
		return err
	}

	diagnostics.Send(diagnostics.CurrentSyncSubStage{SubStage: "Download snapshots"})
<<<<<<< HEAD
	log.Info(fmt.Sprintf("[%s] Syncing snapshots", s.LogPrefix()))
	if err := snapshotsync.WaitForDownloader(
		ctx,
		s.LogPrefix(),
		cfg.dirs,
		false, /*headerChain=*/
		cfg.blobs,
		cfg.caplinState,
		cfg.prune,
		cstate,
		agg,
		tx,
		cfg.blockReader,
		cfg.chainConfig,
		cfg.snapshotDownloader,
		cfg.syncConfig,
	); err != nil {
=======
	if err := snapshotsync.WaitForDownloader(ctx, s.LogPrefix(), cfg.dirs, false, cfg.blobs, cfg.caplinState, cfg.prune, cstate, agg, tx, cfg.blockReader, &cfg.chainConfig, cfg.snapshotDownloader, cfg.syncConfig); err != nil {
>>>>>>> 51d0f167
		return err
	}
	if cfg.notifier.Events != nil {
		cfg.notifier.Events.OnNewSnapshot()
	}

	diagnostics.Send(diagnostics.CurrentSyncSubStage{SubStage: "E2 Indexing"})
	if err := cfg.blockRetire.BuildMissedIndicesIfNeed(ctx, s.LogPrefix(), cfg.notifier.Events, &cfg.chainConfig); err != nil {
		return err
	}

	indexWorkers := estimate.IndexSnapshot.Workers()
	diagnostics.Send(diagnostics.CurrentSyncSubStage{SubStage: "E3 Indexing"})
	if err := agg.BuildMissedAccessors(ctx, indexWorkers); err != nil {
		return err
	}

	if temporal, ok := tx.(*temporal.Tx); ok {
		temporal.ForceReopenAggCtx() // otherwise next stages will not see just-indexed-files
	}

	// It's ok to notify before tx.Commit(), because RPCDaemon does read list of files by gRPC (not by reading from db)
	if cfg.notifier.Events != nil {
		cfg.notifier.Events.OnNewSnapshot()
	}

	if cfg.silkworm != nil {
		repository := silkworm.NewSnapshotsRepository(
			cfg.silkworm,
			cfg.blockReader.Snapshots().(*freezeblocks.RoSnapshots),
			agg,
			logger,
		)
		if err := repository.Update(); err != nil {
			return err
		}
	}

	frozenBlocks := cfg.blockReader.FrozenBlocks()
	if s.BlockNumber < frozenBlocks { // allow genesis
		if err := s.Update(tx, frozenBlocks); err != nil {
			return err
		}
		s.BlockNumber = frozenBlocks
	}

	diagnostics.Send(diagnostics.CurrentSyncSubStage{SubStage: "Fill DB"})
	if err := FillDBFromSnapshots(s.LogPrefix(), ctx, tx, cfg.dirs, cfg.blockReader, logger); err != nil {
		return fmt.Errorf("FillDBFromSnapshots: %w", err)
	}

	if temporal, ok := tx.(*temporal.Tx); ok {
		temporal.ForceReopenAggCtx() // otherwise next stages will not see just-indexed-files
	}

	{
		cfg.blockReader.Snapshots().LogStat("download")
		txNumsReader := rawdbv3.TxNums.WithCustomReadTxNumFunc(freezeblocks.ReadTxNumFuncFromBlockReader(ctx, cfg.blockReader))
		aggtx := tx.(state.HasAggTx).AggTx().(*state.AggregatorRoTx)
		stats.LogStats(aggtx, tx, logger, func(endTxNumMinimax uint64) (uint64, error) {
			_, histBlockNumProgress, err := txNumsReader.FindBlockNum(tx, endTxNumMinimax)
			return histBlockNumProgress, err
		})
	}

	return nil
}

func getPruneMarkerSafeThreshold(blockReader services.FullBlockReader) uint64 {
	snapProgress := min(blockReader.FrozenBorBlocks(), blockReader.FrozenBlocks())
	if blockReader.BorSnapshots() == nil {
		snapProgress = blockReader.FrozenBlocks()
	}
	if snapProgress < pruneMarkerSafeThreshold {
		return 0
	}
	return snapProgress - pruneMarkerSafeThreshold
}

func FillDBFromSnapshots(logPrefix string, ctx context.Context, tx kv.RwTx, dirs datadir.Dirs, blockReader services.FullBlockReader, logger log.Logger) error {
	startTime := time.Now()
	blocksAvailable := blockReader.FrozenBlocks()
	logEvery := time.NewTicker(logInterval)
	defer logEvery.Stop()
	pruneMarkerBlockThreshold := getPruneMarkerSafeThreshold(blockReader)

	// updating the progress of further stages (but only forward) that are contained inside of snapshots
	for _, stage := range []stages.SyncStage{stages.Headers, stages.Bodies, stages.BlockHashes, stages.Senders} {
		progress, err := stages.GetStageProgress(tx, stage)

		if err != nil {
			return fmt.Errorf("get %s stage progress to advance: %w", stage, err)
		}
		if progress >= blocksAvailable {
			continue
		}

		if err = stages.SaveStageProgress(tx, stage, blocksAvailable); err != nil {
			return fmt.Errorf("advancing %s stage: %w", stage, err)
		}

		switch stage {
		case stages.Headers:
			h2n := etl.NewCollector(logPrefix, dirs.Tmp, etl.NewSortableBuffer(etl.BufferOptimalSize/2), logger)
			defer h2n.Close()
			h2n.SortAndFlushInBackground(true)
			h2n.LogLvl(log.LvlDebug)

			// fill some small tables from snapshots, in future we may store this data in snapshots also, but
			// for now easier just store them in db
			td := big.NewInt(0)
			blockNumBytes := make([]byte, 8)
			if err := blockReader.HeadersRange(ctx, func(header *types.Header) error {
				blockNum, blockHash := header.Number.Uint64(), header.Hash()
				td.Add(td, header.Difficulty)
				// What can happen if chaindata is deleted is that maybe header.seg progress is lower or higher than
				// body.seg progress. In this case we need to skip the header, and "normalize" the progress to keep them in sync.
				if blockNum > blocksAvailable {
					return nil // This can actually happen as FrozenBlocks() is SegmentIdMax() and not the last .seg
				}
				if !dbg.PruneTotalDifficulty() {
					if err := rawdb.WriteTd(tx, blockHash, blockNum, td); err != nil {
						return err
					}
				}

				// Write marker for pruning only if we are above our safe threshold
				if blockNum >= pruneMarkerBlockThreshold || blockNum == 0 {
					if err := rawdb.WriteCanonicalHash(tx, blockHash, blockNum); err != nil {
						return err
					}
					binary.BigEndian.PutUint64(blockNumBytes, blockNum)
					if err := h2n.Collect(blockHash[:], blockNumBytes); err != nil {
						return err
					}
					if dbg.PruneTotalDifficulty() {
						if err := rawdb.WriteTd(tx, blockHash, blockNum, td); err != nil {
							return err
						}
					}
				}
				select {
				case <-ctx.Done():
					return ctx.Err()
				case <-logEvery.C:
					diagnostics.Send(diagnostics.SnapshotFillDBStageUpdate{
						Stage: diagnostics.SnapshotFillDBStage{
							StageName: string(stage),
							Current:   header.Number.Uint64(),
							Total:     blocksAvailable,
						},
						TimeElapsed: time.Since(startTime).Seconds(),
					})
					logger.Info(fmt.Sprintf("[%s] Total difficulty index: %s/%s", logPrefix,
						common.PrettyCounter(header.Number.Uint64()), common.PrettyCounter(blockReader.FrozenBlocks())))
				default:
				}
				return nil
			}); err != nil {
				return err
			}
			if err := h2n.Load(tx, kv.HeaderNumber, etl.IdentityLoadFunc, etl.TransformArgs{}); err != nil {
				return err
			}
			canonicalHash, ok, err := blockReader.CanonicalHash(ctx, tx, blocksAvailable)
			if err != nil {
				return err
			}
			if !ok {
				return fmt.Errorf("canonical marker not found: %d", blocksAvailable)
			}
			if err = rawdb.WriteHeadHeaderHash(tx, canonicalHash); err != nil {
				return err
			}

		case stages.Bodies:
			firstTxNum := blockReader.FirstTxnNumNotInSnapshots()
			if err := tx.ResetSequence(kv.EthTx, firstTxNum); err != nil {
				return err
			}

			_ = tx.ClearTable(kv.MaxTxNum)
			if err := blockReader.IterateFrozenBodies(func(blockNum, baseTxNum, txAmount uint64) error {
				select {
				case <-ctx.Done():
					return ctx.Err()
				case <-logEvery.C:
					diagnostics.Send(diagnostics.SnapshotFillDBStageUpdate{
						Stage: diagnostics.SnapshotFillDBStage{
							StageName: string(stage),
							Current:   blockNum,
							Total:     blocksAvailable,
						},
						TimeElapsed: time.Since(startTime).Seconds(),
					})
					logger.Info(fmt.Sprintf("[%s] MaxTxNums index: %s/%s", logPrefix, common.PrettyCounter(blockNum), common.PrettyCounter(blockReader.FrozenBlocks())))
				default:
				}
				if baseTxNum+txAmount == 0 {
					panic(baseTxNum + txAmount) //uint-underflow
				}
				maxTxNum := baseTxNum + txAmount - 1
				// What can happen if chaindata is deleted is that maybe header.seg progress is lower or higher than
				// body.seg progress. In this case we need to skip the header, and "normalize" the progress to keep them in sync.
				if blockNum > blocksAvailable {
					return nil // This can actually happen as FrozenBlocks() is SegmentIdMax() and not the last .seg
				}
				if blockNum >= pruneMarkerBlockThreshold || blockNum == 0 {
					if err := rawdbv3.TxNums.Append(tx, blockNum, maxTxNum); err != nil {
						return fmt.Errorf("%w. blockNum=%d, maxTxNum=%d", err, blockNum, maxTxNum)
					}
				}
				return nil
			}); err != nil {
				return fmt.Errorf("build txNum => blockNum mapping: %w", err)
			}
			if blockReader.FrozenBlocks() > 0 {
				if err := rawdb.AppendCanonicalTxNums(tx, blockReader.FrozenBlocks()+1); err != nil {
					return err
				}
			} else {
				if err := rawdb.AppendCanonicalTxNums(tx, 0); err != nil {
					return err
				}
			}

		default:
			diagnostics.Send(diagnostics.SnapshotFillDBStageUpdate{
				Stage: diagnostics.SnapshotFillDBStage{
					StageName: string(stage),
					Current:   blocksAvailable, // as we are done with other stages
					Total:     blocksAvailable,
				},
				TimeElapsed: time.Since(startTime).Seconds(),
			})
		}
	}
	return nil
}

func pruneCanonicalMarkers(ctx context.Context, tx kv.RwTx, blockReader services.FullBlockReader) error {
	pruneThreshold := getPruneMarkerSafeThreshold(blockReader)
	if pruneThreshold == 0 {
		return nil
	}

	c, err := tx.RwCursor(kv.HeaderCanonical) // Number -> Hash
	if err != nil {
		return err
	}
	defer c.Close()
	var tdKey [40]byte
	for k, v, err := c.First(); k != nil && err == nil; k, v, err = c.Next() {
		blockNum := binary.BigEndian.Uint64(k)
		if blockNum == 0 { // Do not prune genesis marker
			continue
		}
		if blockNum >= pruneThreshold {
			break
		}
		if err := tx.Delete(kv.HeaderNumber, v); err != nil {
			return err
		}
		if dbg.PruneTotalDifficulty() {
			copy(tdKey[:], k)
			copy(tdKey[8:], v)
			if err := tx.Delete(kv.HeaderTD, tdKey[:]); err != nil {
				return err
			}
		}
		if err := c.DeleteCurrent(); err != nil {
			return err
		}
	}
	return nil
}

/* ====== PRUNING ====== */
// snapshots pruning sections works more as a retiring of blocks
// retiring blocks means moving block data from db into snapshots
func SnapshotsPrune(s *PruneState, cfg SnapshotsCfg, ctx context.Context, tx kv.RwTx, logger log.Logger) (err error) {
	useExternalTx := tx != nil
	if !useExternalTx {
		tx, err = cfg.db.BeginRw(ctx)
		if err != nil {
			return err
		}
		defer tx.Rollback()
	}

	freezingCfg := cfg.blockReader.FreezingCfg()
	if freezingCfg.ProduceE2 {
		//TODO: initialSync maybe save files progress here

		var minBlockNumber uint64

		if cfg.snapshotUploader != nil {
			minBlockNumber = cfg.snapshotUploader.minBlockNumber()
		}

		if s.CurrentSyncCycle.IsInitialCycle {
			cfg.blockRetire.SetWorkers(estimate.CompressSnapshot.Workers())
		} else {
			cfg.blockRetire.SetWorkers(1)
		}

		cfg.blockRetire.RetireBlocksInBackground(ctx, minBlockNumber, s.ForwardProgress, log.LvlDebug, func(downloadRequest []snapshotsync.DownloadRequest) error {
			if cfg.snapshotDownloader != nil && !reflect.ValueOf(cfg.snapshotDownloader).IsNil() {
				if err := snapshotsync.RequestSnapshotsDownload(ctx, downloadRequest, cfg.snapshotDownloader, ""); err != nil {
					return err
				}
			}

			return nil
		}, func(l []string) error {
			//if cfg.snapshotUploader != nil {
			// TODO - we need to also remove files from the uploader (100k->500K transition)
			//}

			if !(cfg.snapshotDownloader == nil || reflect.ValueOf(cfg.snapshotDownloader).IsNil()) {
				_, err := cfg.snapshotDownloader.Delete(ctx, &protodownloader.DeleteRequest{Paths: l})
				return err
			}

			return nil
		}, func() error {
			filesDeleted, err := pruneBlockSnapshots(ctx, cfg, logger)
			if filesDeleted && cfg.notifier != nil {
				cfg.notifier.Events.OnNewSnapshot()
			}
			return err
		})

		//	cfg.agg.BuildFilesInBackground()

	}

	pruneLimit := 10
	if s.CurrentSyncCycle.IsInitialCycle {
		pruneLimit = 10_000
	}
	if _, err := cfg.blockRetire.PruneAncientBlocks(tx, pruneLimit); err != nil {
		return err
	}
	if err := pruneCanonicalMarkers(ctx, tx, cfg.blockReader); err != nil {
		return err
	}

	if cfg.snapshotUploader != nil {
		// if we're uploading make sure that the DB does not get too far
		// ahead of the snapshot production process - otherwise DB will
		// grow larger than necessary - we may also want to increase the
		// workers
		if s.ForwardProgress > cfg.blockReader.FrozenBlocks()+300_000 {
			func() {
				checkEvery := time.NewTicker(logInterval)
				defer checkEvery.Stop()

				for s.ForwardProgress > cfg.blockReader.FrozenBlocks()+300_000 {
					select {
					case <-ctx.Done():
						return
					case <-checkEvery.C:
						log.Info(fmt.Sprintf("[%s] Waiting for snapshots...", s.LogPrefix()), "progress", s.ForwardProgress, "frozen", cfg.blockReader.FrozenBlocks(), "gap", s.ForwardProgress-cfg.blockReader.FrozenBlocks())
					}
				}
			}()
		}
	}

	if !useExternalTx {
		if err := tx.Commit(); err != nil {
			return err
		}
	}

	return nil
}

func pruneBlockSnapshots(ctx context.Context, cfg SnapshotsCfg, logger log.Logger) (bool, error) {
	tx, err := cfg.db.BeginRo(ctx)
	if err != nil {
		return false, err
	}
	defer tx.Rollback()
	// Prune snapshots if necessary (remove .segs or idx files appropriately)
	headNumber := cfg.blockReader.FrozenBlocks()
	executionProgress, err := stages.GetStageProgress(tx, stages.Execution)
	if err != nil {
		return false, err
	}
	// If we are behind the execution stage, we should not prune snapshots
	if headNumber > executionProgress || !cfg.prune.Blocks.Enabled() {
		return false, nil
	}

	// Keep at least 2 block snapshots as we do not want FrozenBlocks to be 0
	pruneTo := cfg.prune.Blocks.PruneTo(headNumber)

	if pruneTo > executionProgress {
		return false, nil
	}

	snapshotFileNames := cfg.blockReader.FrozenFiles()
	filesDeleted := false
	// Prune blocks snapshots if necessary
	for _, file := range snapshotFileNames {
		if !cfg.prune.Blocks.Enabled() || headNumber == 0 || !strings.Contains(file, "transactions") {
			continue
		}

		// take the snapshot file name and parse it to get the "from"
		info, _, ok := snaptype.ParseFileName(cfg.dirs.Snap, file)
		if !ok {
			continue
		}
		if info.To >= pruneTo {
			continue
		}
		if info.To-info.From != snaptype.Erigon2MergeLimit {
			continue
		}
		if cfg.snapshotDownloader != nil {
			if _, err := cfg.snapshotDownloader.Delete(ctx, &protodownloader.DeleteRequest{Paths: []string{file}}); err != nil {
				return filesDeleted, err
			}
		}
		if err := cfg.blockReader.Snapshots().Delete(file); err != nil {
			return filesDeleted, err
		}
		filesDeleted = true
	}
	return filesDeleted, nil
}

type uploadState struct {
	sync.Mutex
	file             string
	info             *snaptype.FileInfo
	torrent          *torrent.TorrentSpec
	buildingTorrent  bool
	uploads          []string
	remote           bool
	hasRemoteTorrent bool
	//remoteHash       string
	local     bool
	localHash string
}

type snapshotUploader struct {
	cfg             *SnapshotsCfg
	files           map[string]*uploadState
	uploadFs        string
	rclone          *downloader.RCloneClient
	uploadSession   *downloader.RCloneSession
	uploadScheduled atomic.Bool
	uploading       atomic.Bool
	manifestMutex   sync.Mutex
	torrentFiles    *downloader.AtomicTorrentFS
}

func (u *snapshotUploader) init(ctx context.Context, logger log.Logger) {
	if u.files == nil {
		freezingCfg := u.cfg.blockReader.FreezingCfg()

		if freezingCfg.ProduceE2 {
			u.files = map[string]*uploadState{}
			u.start(ctx, logger)
		}
	}
}

func (u *snapshotUploader) maxUploadedHeader() uint64 {
	var _max uint64

	if len(u.files) > 0 {
		for _, state := range u.files {
			if state.local && state.remote {
				if state.info != nil {
					if state.info.Type.Enum() == coresnaptype.Enums.Headers {
						if state.info.To > _max {
							_max = state.info.To
						}
					}
				} else {
					if info, _, ok := snaptype.ParseFileName(u.cfg.dirs.Snap, state.file); ok {
						if info.Type.Enum() == coresnaptype.Enums.Headers {
							if info.To > _max {
								_max = info.To
							}
						}
						state.info = &info
					}
				}
			}
		}
	}

	return _max
}

type dirEntry struct {
	name string
}

type snapInfo struct {
	snaptype.FileInfo
}

func (i *snapInfo) Version() snaptype.Version {
	return i.FileInfo.Version
}

func (i *snapInfo) From() uint64 {
	return i.FileInfo.From
}

func (i *snapInfo) To() uint64 {
	return i.FileInfo.To
}

func (i *snapInfo) Type() snaptype.Type {
	return i.FileInfo.Type
}

func (e dirEntry) Name() string {
	return e.name
}

func (e dirEntry) IsDir() bool {
	return false
}

func (e dirEntry) Type() fs.FileMode {
	return e.Mode()
}

func (e dirEntry) Size() int64 {
	return -1
}

func (e dirEntry) Mode() fs.FileMode {
	return fs.ModeIrregular
}

func (e dirEntry) ModTime() time.Time {
	return time.Time{}
}

func (e dirEntry) Sys() any {
	if info, _, ok := snaptype.ParseFileName("", e.name); ok {
		return &snapInfo{info}
	}

	return nil
}

func (e dirEntry) Info() (fs.FileInfo, error) {
	return e, nil
}

var checkKnownSizes = false

func (u *snapshotUploader) seedable(fi snaptype.FileInfo) bool {
	if !snapcfg.Seedable(u.cfg.chainConfig.ChainName, fi) {
		return false
	}

	if checkKnownSizes {
		for _, it := range snapcfg.KnownCfg(u.cfg.chainConfig.ChainName).Preverified {
			info, _, _ := snaptype.ParseFileName("", it.Name)

			if fi.From == info.From {
				return fi.To == info.To
			}

			if fi.From < info.From {
				return info.To-info.From == fi.To-fi.From
			}

			if fi.From < info.To {
				return false
			}
		}
	}

	return true
}

func (u *snapshotUploader) downloadManifest(ctx context.Context) ([]fs.DirEntry, error) {
	u.manifestMutex.Lock()
	defer u.manifestMutex.Unlock()

	reader, err := u.uploadSession.Cat(ctx, "manifest.txt")

	if err != nil {
		return nil, err
	}

	var entries []fs.DirEntry

	scanner := bufio.NewScanner(reader)

	for scanner.Scan() {
		entries = append(entries, dirEntry{scanner.Text()})
	}

	if err := scanner.Err(); err != nil {
		return nil, err
	}

	if len(entries) == 0 {
		return nil, io.ErrUnexpectedEOF
	}

	return entries, nil
}

func (u *snapshotUploader) uploadManifest(ctx context.Context, remoteRefresh bool) error {
	u.manifestMutex.Lock()
	defer u.manifestMutex.Unlock()

	if remoteRefresh {
		u.refreshFromRemote(ctx)
	}

	manifestFile := "manifest.txt"

	fileMap := map[string]string{}

	for file, state := range u.files {
		if state.remote {
			if state.hasRemoteTorrent {
				fileMap[file] = file + ".torrent"
			} else {
				fileMap[file] = ""
			}
		}
	}

	files := make([]string, 0, len(fileMap))

	for torrent, file := range fileMap {
		files = append(files, file)

		if len(torrent) > 0 {
			files = append(files, torrent)
		}
	}

	sort.Strings(files)

	manifestEntries := bytes.Buffer{}

	for _, file := range files {
		fmt.Fprintln(&manifestEntries, file)
	}

	_ = os.WriteFile(filepath.Join(u.cfg.dirs.Snap, manifestFile), manifestEntries.Bytes(), 0644)
	defer os.Remove(filepath.Join(u.cfg.dirs.Snap, manifestFile))

	return u.uploadSession.Upload(ctx, manifestFile)
}

func (u *snapshotUploader) refreshFromRemote(ctx context.Context) {
	remoteFiles, err := u.uploadSession.ReadRemoteDir(ctx, true)

	if err != nil {
		return
	}

	u.updateRemotes(remoteFiles)
}

func (u *snapshotUploader) updateRemotes(remoteFiles []fs.DirEntry) {
	for _, fi := range remoteFiles {
		var file string
		var hasTorrent bool

		if hasTorrent = filepath.Ext(fi.Name()) == ".torrent"; hasTorrent {
			file = strings.TrimSuffix(fi.Name(), ".torrent")
		} else {
			file = fi.Name()
		}

		// if we have found the file & its torrent we don't
		// need to attempt another sync operation
		if state, ok := u.files[file]; ok {
			state.remote = true

			if hasTorrent {
				state.hasRemoteTorrent = true
			}

		} else {
			info, isStateFile, ok := snaptype.ParseFileName(u.cfg.dirs.Snap, fi.Name())
			if !ok {
				continue
			}
			if isStateFile {
				//TODO
				continue
			}

			u.files[file] = &uploadState{
				file:             file,
				info:             &info,
				local:            dir.FileNonZero(info.Path),
				hasRemoteTorrent: hasTorrent,
			}
		}
	}
}

func (u *snapshotUploader) downloadLatestSnapshots(ctx context.Context, blockNumber rpc.BlockNumber) error {

	entries, err := u.downloadManifest(ctx)

	if err != nil {
		entries, err = u.uploadSession.ReadRemoteDir(ctx, true)
	}

	if err != nil {
		return err
	}

	lastSegments := map[snaptype.Enum]fs.FileInfo{}
	torrents := map[string]string{}

	for _, ent := range entries {
		if info, err := ent.Info(); err == nil {

			if info.Size() > -1 && info.Size() <= 32 {
				continue
			}

			snapInfo, ok := info.Sys().(downloader.SnapInfo)

			if ok && snapInfo.Type() != nil {
				if last, ok := lastSegments[snapInfo.Type().Enum()]; ok {
					if lastInfo, ok := last.Sys().(downloader.SnapInfo); ok && snapInfo.To() > lastInfo.To() {
						lastSegments[snapInfo.Type().Enum()] = info
					}
				} else {
					lastSegments[snapInfo.Type().Enum()] = info
				}
			} else {
				if ext := filepath.Ext(info.Name()); ext == ".torrent" {
					fileName := strings.TrimSuffix(info.Name(), ".torrent")
					torrents[fileName] = info.Name()
				}
			}
		}
	}

	var _min uint64

	for _, info := range lastSegments {
		if lastInfo, ok := info.Sys().(downloader.SnapInfo); ok {
			if _min == 0 || lastInfo.From() < _min {
				_min = lastInfo.From()
			}
		}
	}

	for segType, info := range lastSegments {
		if lastInfo, ok := info.Sys().(downloader.SnapInfo); ok {
			if lastInfo.From() > _min {
				for _, ent := range entries {
					if info, err := ent.Info(); err == nil {
						snapInfo, ok := info.Sys().(downloader.SnapInfo)

						if ok && snapInfo.Type().Enum() == segType &&
							snapInfo.From() == _min {
							lastSegments[segType] = info
						}
					}
				}
			}
		}
	}

	downloads := make([]string, 0, len(lastSegments))

	for _, info := range lastSegments {
		downloads = append(downloads, info.Name())
		if torrent, ok := torrents[info.Name()]; ok {
			downloads = append(downloads, torrent)
		}
	}

	if len(downloads) > 0 {
		return u.uploadSession.Download(ctx, downloads...)
	}

	return nil
}

func (u *snapshotUploader) maxSeedableHeader() uint64 {
	return snapcfg.MaxSeedableSegment(u.cfg.chainConfig.ChainName, u.cfg.dirs.Snap)
}

func (u *snapshotUploader) minBlockNumber() uint64 {
	var _min uint64

	if list, err := snaptype.Segments(u.cfg.dirs.Snap); err == nil {
		for _, info := range list {
			if u.seedable(info) && _min == 0 || info.From < _min {
				_min = info.From
			}
		}
	}

	return _min
}

func expandHomeDir(dirpath string) string {
	home, err := os.UserHomeDir()
	if err != nil {
		return dirpath
	}
	prefix := fmt.Sprintf("~%c", os.PathSeparator)
	if strings.HasPrefix(dirpath, prefix) {
		return filepath.Join(home, dirpath[len(prefix):])
	} else if dirpath == "~" {
		return home
	}
	return dirpath
}

func isLocalFs(ctx context.Context, rclient *downloader.RCloneClient, fs string) bool {

	remotes, _ := rclient.ListRemotes(ctx)

	if remote, _, ok := strings.Cut(fs, ":"); ok {
		for _, r := range remotes {
			if remote == r {
				return false
			}
		}

		return filepath.VolumeName(fs) == remote
	}

	return true
}

func (u *snapshotUploader) start(ctx context.Context, logger log.Logger) {
	var err error

	u.rclone, err = downloader.NewRCloneClient(logger)

	if err != nil {
		logger.Warn("[uploader] Uploading disabled: rclone start failed", "err", err)
		return
	}

	uploadFs := u.uploadFs

	if isLocalFs(ctx, u.rclone, uploadFs) {
		uploadFs = expandHomeDir(filepath.Clean(uploadFs))

		uploadFs, err = filepath.Abs(uploadFs)

		if err != nil {
			logger.Warn("[uploader] Uploading disabled: invalid upload fs", "err", err, "fs", u.uploadFs)
			return
		}

		if err := os.MkdirAll(uploadFs, 0755); err != nil {
			logger.Warn("[uploader] Uploading disabled: can't create upload fs", "err", err, "fs", u.uploadFs)
			return
		}
	}

	u.uploadSession, err = u.rclone.NewSession(ctx, u.cfg.dirs.Snap, uploadFs, nil)

	if err != nil {
		logger.Warn("[uploader] Uploading disabled: rclone session failed", "err", err)
		return
	}

	go func() {

		remoteFiles, _ := u.downloadManifest(ctx)
		refreshFromRemote := false

		if len(remoteFiles) > 0 {
			u.updateRemotes(remoteFiles)
			refreshFromRemote = true
		} else {
			u.refreshFromRemote(ctx)
		}

		go u.uploadManifest(ctx, refreshFromRemote)

		logger.Debug("[snapshot uploader] starting snapshot subscription...")
		snapshotSubCh, snapshotSubClean := u.cfg.notifier.Events.AddNewSnapshotSubscription()
		defer snapshotSubClean()

		logger.Info("[snapshot uploader] subscription established")

		defer func() {
			if err != nil {
				if !errors.Is(err, context.Canceled) {
					logger.Warn("[snapshot uploader] subscription closed", "reason", err)
				}
			} else {
				logger.Warn("[snapshot uploader] subscription closed")
			}
		}()

		u.scheduleUpload(ctx, logger)

		for {
			select {
			case <-ctx.Done():
				err = ctx.Err()
				return
			case <-snapshotSubCh:
				logger.Info("[snapshot uploader] new snapshot received")
				u.scheduleUpload(ctx, logger)
			}
		}
	}()
}

func (u *snapshotUploader) scheduleUpload(ctx context.Context, logger log.Logger) {
	if !u.uploadScheduled.CompareAndSwap(false, true) {
		return
	}

	if u.uploading.CompareAndSwap(false, true) {
		go func() {
			defer u.uploading.Store(false)
			for u.uploadScheduled.Load() {
				u.uploadScheduled.Store(false)
				u.upload(ctx, logger)
			}
		}()
	}
}

func (u *snapshotUploader) removeBefore(before uint64) {
	list, err := snaptype.Segments(u.cfg.dirs.Snap)

	if err != nil {
		return
	}

	var toReopen []string
	var borToReopen []string

	toRemove := make([]string, 0, len(list))

	for _, f := range list {
		if f.To > before {
			switch f.Type.Enum() {
			case heimdall.Enums.Events, heimdall.Enums.Spans,
				heimdall.Enums.Checkpoints, heimdall.Enums.Milestones:
				borToReopen = append(borToReopen, filepath.Base(f.Path))
			default:
				toReopen = append(toReopen, filepath.Base(f.Path))
			}

			continue
		}

		toRemove = append(toRemove, f.Path)
	}

	if len(toRemove) > 0 {
		if snapshots, ok := u.cfg.blockReader.Snapshots().(*freezeblocks.RoSnapshots); ok {
			snapshots.SetSegmentsMin(before)
			snapshots.OpenList(toReopen, true)
		}

		if snapshots, ok := u.cfg.blockReader.BorSnapshots().(*heimdall.RoSnapshots); ok {
			snapshots.OpenList(borToReopen, true)
			snapshots.SetSegmentsMin(before)
		}

		for _, f := range toRemove {
			_ = os.Remove(f)
			_ = os.Remove(f + ".torrent")
			ext := filepath.Ext(f)
			withoutExt := f[:len(f)-len(ext)]
			_ = os.Remove(withoutExt + ".idx")

			if strings.HasSuffix(withoutExt, "transactions") {
				_ = os.Remove(withoutExt + "-to-block.idx")
			}
		}
	}
}

func (u *snapshotUploader) upload(ctx context.Context, logger log.Logger) {
	defer func() {
		if r := recover(); r != nil {
			log.Error("[snapshot uploader] snapshot upload failed", "err", r, "stack", dbg.Stack())
		}
	}()

	retryTime := 30 * time.Second
	maxRetryTime := 300 * time.Second

	var uploadCount int

	for {
		var processList []*uploadState

		for _, f := range u.cfg.blockReader.FrozenFiles() {
			if state, ok := u.files[f]; !ok {
				if fi, isStateFile, ok := snaptype.ParseFileName(u.cfg.dirs.Snap, f); ok {
					if isStateFile {
						//TODO
						continue
					}

					if u.seedable(fi) {
						state := &uploadState{
							file:  f,
							info:  &fi,
							local: true,
						}
						exists, err := fi.TorrentFileExists()
						if err != nil {
							logger.Debug("TorrentFileExists error", "err", err)
						}
						if exists {
							state.torrent, _ = u.torrentFiles.LoadByName(f)
						}

						u.files[f] = state
						processList = append(processList, state)
					}
				}
			} else {
				func() {
					state.Lock()
					defer state.Unlock()

					state.local = true
					exists, err := state.info.TorrentFileExists()
					if err != nil {
						logger.Debug("TorrentFileExists error", "err", err)
					}
					if state.torrent == nil && exists {
						state.torrent, _ = u.torrentFiles.LoadByName(f)
						if state.torrent != nil {
							state.localHash = state.torrent.InfoHash.String()
						}
					}

					if !state.remote {
						processList = append(processList, state)
					}
				}()
			}
		}

		var torrentList []*uploadState

		for _, state := range processList {
			func() {
				state.Lock()
				defer state.Unlock()
				if !(state.torrent != nil || state.buildingTorrent) {
					torrentList = append(torrentList, state)
					state.buildingTorrent = true
				}
			}()
		}

		if len(torrentList) > 0 {
			g, gctx := errgroup.WithContext(ctx)
			g.SetLimit(runtime.GOMAXPROCS(-1) * 4)
			var i atomic.Int32

			go func() {
				logEvery := time.NewTicker(20 * time.Second)
				defer logEvery.Stop()

				for int(i.Load()) < len(torrentList) {
					select {
					case <-gctx.Done():
						return
					case <-logEvery.C:
						if int(i.Load()) == len(torrentList) {
							return
						}
						log.Info("[snapshot uploader] Creating .torrent files", "progress", fmt.Sprintf("%d/%d", i.Load(), len(torrentList)))
					}
				}
			}()

			for _, s := range torrentList {
				state := s

				g.Go(func() error {
					defer i.Add(1)

					_, err := downloader.BuildTorrentIfNeed(gctx, state.file, u.cfg.dirs.Snap, u.torrentFiles)

					state.Lock()
					state.buildingTorrent = false
					state.Unlock()

					if err != nil {
						return err
					}

					torrent, err := u.torrentFiles.LoadByName(state.file)

					if err != nil {
						return err
					}

					state.Lock()
					state.torrent = torrent
					state.Unlock()

					state.localHash = state.torrent.InfoHash.String()

					logger.Info("[snapshot uploader] built torrent", "file", state.file, "hash", state.localHash)

					return nil
				})
			}

			if err := g.Wait(); err != nil {
				logger.Debug(".torrent file creation failed", "err", err)
			}
		}

		var f atomic.Int32

		var uploadList []*uploadState

		for _, state := range processList {
			err := func() error {
				state.Lock()
				defer state.Unlock()
				if !state.remote && state.torrent != nil && len(state.uploads) == 0 && u.rclone != nil {
					state.uploads = []string{state.file, state.file + ".torrent"}
					uploadList = append(uploadList, state)
				}

				return nil
			}()

			if err != nil {
				logger.Debug("upload failed", "file", state.file, "err", err)
			}
		}

		if len(uploadList) > 0 {
			log.Info("[snapshot uploader] Starting upload", "count", len(uploadList))

			g, gctx := errgroup.WithContext(ctx)
			g.SetLimit(16)
			var i atomic.Int32

			go func() {
				logEvery := time.NewTicker(20 * time.Second)
				defer logEvery.Stop()

				for int(i.Load()) < len(processList) {
					select {
					case <-gctx.Done():
						log.Info("[snapshot uploader] Uploaded files", "processed", fmt.Sprintf("%d/%d/%d", i.Load(), len(processList), f.Load()))
						return
					case <-logEvery.C:
						if int(i.Load()+f.Load()) == len(processList) {
							return
						}
						log.Info("[snapshot uploader] Uploading files", "progress", fmt.Sprintf("%d/%d/%d", i.Load(), len(processList), f.Load()))
					}
				}
			}()

			for _, s := range uploadList {
				state := s
				func() {
					state.Lock()
					defer state.Unlock()

					g.Go(func() error {
						defer i.Add(1)
						defer func() {
							state.Lock()
							state.uploads = nil
							state.Unlock()
						}()

						if err := u.uploadSession.Upload(gctx, state.uploads...); err != nil {
							f.Add(1)
							return nil
						}

						uploadCount++

						state.Lock()
						state.remote = true
						state.hasRemoteTorrent = true
						state.Unlock()
						return nil
					})
				}()
			}

			if err := g.Wait(); err != nil {
				logger.Debug("[snapshot uploader] upload failed", "err", err)
			}
		}

		if f.Load() == 0 {
			break
		}

		time.Sleep(retryTime)

		if retryTime < maxRetryTime {
			retryTime += retryTime
		} else {
			retryTime = maxRetryTime
		}
	}

	var err error

	if uploadCount > 0 {
		err = u.uploadManifest(ctx, false)
	}

	if err == nil {
		if maxUploaded := u.maxUploadedHeader(); u.cfg.syncConfig.FrozenBlockLimit > 0 && maxUploaded > u.cfg.syncConfig.FrozenBlockLimit {
			u.removeBefore(maxUploaded - u.cfg.syncConfig.FrozenBlockLimit)
		}
	}
}<|MERGE_RESOLUTION|>--- conflicted
+++ resolved
@@ -280,7 +280,6 @@
 	diagnostics.Send(diagnostics.CurrentSyncSubStage{SubStage: "Download header-chain"})
 	agg := cfg.db.(*temporal.DB).Agg().(*state2.Aggregator)
 	// Download only the snapshots that are for the header chain.
-<<<<<<< HEAD
 
 	log.Info(fmt.Sprintf("[%s] Syncing header-chain", s.LogPrefix()))
 	if err := snapshotsync.WaitForDownloader(
@@ -295,13 +294,10 @@
 		agg,
 		tx,
 		cfg.blockReader,
-		cfg.chainConfig,
+		&cfg.chainConfig,
 		cfg.snapshotDownloader,
 		cfg.syncConfig,
 	); err != nil {
-=======
-	if err := snapshotsync.WaitForDownloader(ctx, s.LogPrefix(), cfg.dirs, true, cfg.blobs, cfg.caplinState, cfg.prune, cstate, agg, tx, cfg.blockReader, &cfg.chainConfig, cfg.snapshotDownloader, cfg.syncConfig); err != nil {
->>>>>>> 51d0f167
 		return err
 	}
 
@@ -310,7 +306,6 @@
 	}
 
 	diagnostics.Send(diagnostics.CurrentSyncSubStage{SubStage: "Download snapshots"})
-<<<<<<< HEAD
 	log.Info(fmt.Sprintf("[%s] Syncing snapshots", s.LogPrefix()))
 	if err := snapshotsync.WaitForDownloader(
 		ctx,
@@ -324,13 +319,10 @@
 		agg,
 		tx,
 		cfg.blockReader,
-		cfg.chainConfig,
+		&cfg.chainConfig,
 		cfg.snapshotDownloader,
 		cfg.syncConfig,
 	); err != nil {
-=======
-	if err := snapshotsync.WaitForDownloader(ctx, s.LogPrefix(), cfg.dirs, false, cfg.blobs, cfg.caplinState, cfg.prune, cstate, agg, tx, cfg.blockReader, &cfg.chainConfig, cfg.snapshotDownloader, cfg.syncConfig); err != nil {
->>>>>>> 51d0f167
 		return err
 	}
 	if cfg.notifier.Events != nil {
