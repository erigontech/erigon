--- conflicted
+++ resolved
@@ -280,13 +280,24 @@
 	diagnostics.Send(diagnostics.CurrentSyncSubStage{SubStage: "Download header-chain"})
 	agg := cfg.db.(*temporal.DB).Agg().(*state2.Aggregator)
 	// Download only the snapshots that are for the header chain.
-<<<<<<< HEAD
 
 	log.Info(fmt.Sprintf("[%s] Syncing header-chain", s.LogPrefix()))
-	if err := snapshotsync.WaitForDownloader(ctx, s.LogPrefix(), cfg.dirs, true /*headerChain=*/, cfg.blobs, cfg.caplinState, cfg.prune, cstate, agg, tx, cfg.blockReader, &cfg.chainConfig, cfg.snapshotDownloader, cfg.syncConfig); err != nil {
-=======
-	if err := snapshotsync.WaitForDownloader(ctx, s.LogPrefix(), cfg.dirs, true, cfg.blobs, cfg.caplinState, cfg.prune, cstate, agg, tx, cfg.blockReader, cfg.chainConfig, cfg.snapshotDownloader, cfg.syncConfig); err != nil {
->>>>>>> 63c3d60f
+	if err := snapshotsync.WaitForDownloader(
+		ctx,
+		s.LogPrefix(),
+		cfg.dirs,
+		true, /*headerChain=*/
+		cfg.blobs,
+		cfg.caplinState,
+		cfg.prune,
+		cstate,
+		agg,
+		tx,
+		cfg.blockReader,
+		cfg.chainConfig,
+		cfg.snapshotDownloader,
+		cfg.syncConfig,
+	); err != nil {
 		return err
 	}
 
@@ -295,12 +306,23 @@
 	}
 
 	diagnostics.Send(diagnostics.CurrentSyncSubStage{SubStage: "Download snapshots"})
-<<<<<<< HEAD
 	log.Info(fmt.Sprintf("[%s] Syncing snapshots", s.LogPrefix()))
-	if err := snapshotsync.WaitForDownloader(ctx, s.LogPrefix(), cfg.dirs, false /*headerChain=*/, cfg.blobs, cfg.caplinState, cfg.prune, cstate, agg, tx, cfg.blockReader, &cfg.chainConfig, cfg.snapshotDownloader, cfg.syncConfig); err != nil {
-=======
-	if err := snapshotsync.WaitForDownloader(ctx, s.LogPrefix(), cfg.dirs, false, cfg.blobs, cfg.caplinState, cfg.prune, cstate, agg, tx, cfg.blockReader, cfg.chainConfig, cfg.snapshotDownloader, cfg.syncConfig); err != nil {
->>>>>>> 63c3d60f
+	if err := snapshotsync.WaitForDownloader(
+		ctx,
+		s.LogPrefix(),
+		cfg.dirs,
+		false, /*headerChain=*/
+		cfg.blobs,
+		cfg.caplinState,
+		cfg.prune,
+		cstate,
+		agg,
+		tx,
+		cfg.blockReader,
+		cfg.chainConfig,
+		cfg.snapshotDownloader,
+		cfg.syncConfig,
+	); err != nil {
 		return err
 	}
 	if cfg.notifier.Events != nil {
