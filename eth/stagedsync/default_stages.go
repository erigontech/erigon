// Copyright 2024 The Erigon Authors
// This file is part of Erigon.
//
// Erigon is free software: you can redistribute it and/or modify
// it under the terms of the GNU Lesser General Public License as published by
// the Free Software Foundation, either version 3 of the License, or
// (at your option) any later version.
//
// Erigon is distributed in the hope that it will be useful,
// but WITHOUT ANY WARRANTY; without even the implied warranty of
// MERCHANTABILITY or FITNESS FOR A PARTICULAR PURPOSE. See the
// GNU Lesser General Public License for more details.
//
// You should have received a copy of the GNU Lesser General Public License
// along with Erigon. If not, see <http://www.gnu.org/licenses/>.

package stagedsync

import (
	"context"

	"github.com/erigontech/erigon-lib/log/v3"

	"github.com/erigontech/erigon-lib/common/dbg"
	"github.com/erigontech/erigon-lib/kv"
	"github.com/erigontech/erigon-lib/wrap"
	"github.com/erigontech/erigon/eth/stagedsync/stages"
)

func DefaultStages(ctx context.Context,
	db kv.RwDB,
	snapshots SnapshotsCfg,
	headers HeadersCfg,
	borHeimdallCfg BorHeimdallCfg,
	blockHashCfg BlockHashesCfg,
	bodies BodiesCfg,
	senders SendersCfg,
	exec ExecuteBlockCfg,
	txLookup TxLookupCfg,
	finish FinishCfg,
	test bool) []*Stage {
	return []*Stage{
		{
			ID:          stages.Snapshots,
			Description: "Download snapshots",
			Forward: func(badBlockUnwind bool, s *StageState, u Unwinder, txc wrap.TxContainer, logger log.Logger) error {
				if badBlockUnwind {
					return nil
				}
				return SpawnStageSnapshots(s, ctx, txc.Tx, snapshots, logger)
			},
			Unwind: func(u *UnwindState, s *StageState, txc wrap.TxContainer, logger log.Logger) error {
				return nil
			},
			Prune: func(p *PruneState, tx kv.RwTx, logger log.Logger) error {
				return SnapshotsPrune(p, snapshots, ctx, tx, logger)
			},
		},
		{
			ID:          stages.Headers,
			Description: "Download headers",
			Forward: func(badBlockUnwind bool, s *StageState, u Unwinder, txc wrap.TxContainer, logger log.Logger) error {
				if badBlockUnwind {
					return nil
				}
				return SpawnStageHeaders(s, u, ctx, txc.Tx, db, headers, test, logger)
			},
			Unwind: func(u *UnwindState, s *StageState, txc wrap.TxContainer, logger log.Logger) error {
				return HeadersUnwind(ctx, u, s, txc.Tx, headers, test)
			},
			Prune: func(p *PruneState, tx kv.RwTx, logger log.Logger) error {
				return nil
			},
		},
		{
			ID:          stages.BorHeimdall,
			Description: "Download Bor-specific data from Heimdall",
			Forward: func(badBlockUnwind bool, s *StageState, u Unwinder, txc wrap.TxContainer, logger log.Logger) error {
				if badBlockUnwind {
					return nil
				}
				return BorHeimdallForward(s, u, ctx, txc.Tx, borHeimdallCfg, logger)
			},
			Unwind: func(u *UnwindState, s *StageState, txc wrap.TxContainer, logger log.Logger) error {
				return BorHeimdallUnwind(u, ctx, s, txc.Tx, borHeimdallCfg)
			},
			Prune: func(p *PruneState, tx kv.RwTx, logger log.Logger) error {
				return nil
			},
		},
		{
			ID:          stages.BlockHashes,
			Description: "Write block hashes",
			Forward: func(badBlockUnwind bool, s *StageState, u Unwinder, txc wrap.TxContainer, logger log.Logger) error {
				return SpawnBlockHashStage(s, txc.Tx, blockHashCfg, ctx, logger)
			},
			Unwind: func(u *UnwindState, s *StageState, txc wrap.TxContainer, logger log.Logger) error {
				return UnwindBlockHashStage(u, txc.Tx, blockHashCfg, ctx)
			},
			Prune: func(p *PruneState, tx kv.RwTx, logger log.Logger) error {
				return nil
			},
		},
		{
			ID:          stages.Bodies,
			Description: "Download block bodies",
			Forward: func(badBlockUnwind bool, s *StageState, u Unwinder, txc wrap.TxContainer, logger log.Logger) error {
				return BodiesForward(s, u, ctx, txc.Tx, bodies, test, logger)
			},
			Unwind: func(u *UnwindState, s *StageState, txc wrap.TxContainer, logger log.Logger) error {
				return UnwindBodiesStage(u, txc.Tx, bodies, ctx)
			},
			Prune: func(p *PruneState, tx kv.RwTx, logger log.Logger) error {
				return nil
			},
		},
		{
			ID:          stages.Senders,
			Description: "Recover senders from txn signatures",
			Forward: func(badBlockUnwind bool, s *StageState, u Unwinder, txc wrap.TxContainer, logger log.Logger) error {
				return SpawnRecoverSendersStage(senders, s, u, txc.Tx, 0, ctx, logger)
			},
			Unwind: func(u *UnwindState, s *StageState, txc wrap.TxContainer, logger log.Logger) error {
				return UnwindSendersStage(u, txc.Tx, senders, ctx)
			},
			Prune: func(p *PruneState, tx kv.RwTx, logger log.Logger) error {
				return nil
			},
		},
		{
			ID:          stages.Execution,
			Description: "Execute blocks w/o hash checks",
			Disabled:    dbg.StagesOnlyBlocks,
			Forward: func(badBlockUnwind bool, s *StageState, u Unwinder, txc wrap.TxContainer, logger log.Logger) error {
				return SpawnExecuteBlocksStage(s, u, txc, db, 0, ctx, exec, logger)
			},
			Unwind: func(u *UnwindState, s *StageState, txc wrap.TxContainer, logger log.Logger) error {
				return UnwindExecutionStage(u, s, txc, db, ctx, exec, logger)
			},
			Prune: func(p *PruneState, tx kv.RwTx, logger log.Logger) error {
				return PruneExecutionStage(p, tx, exec, ctx, logger)
			},
		},
		//{
		//	ID:          stages.CustomTrace,
		//	Description: "Re-Execute blocks on history state - with custom tracer",
		//	Disabled:    dbg.StagesOnlyBlocks,
		//	Forward: func(badBlockUnwind bool, s *StageState, u Unwinder, txc wrap.TxContainer, logger log.Logger) error {
		//		cfg := StageCustomTraceCfg(exec.db, exec.prune, exec.dirs, exec.blockReader, exec.chainConfig, exec.engine, exec.genesis, &exec.syncCfg)
		//		return SpawnCustomTrace(s, txc, cfg, ctx, 0, logger)
		//	},
		//	Unwind: func(u *UnwindState, s *StageState, txc wrap.TxContainer, logger log.Logger) error {
		//		cfg := StageCustomTraceCfg(exec.db, exec.prune, exec.dirs, exec.blockReader, exec.chainConfig, exec.engine, exec.genesis, &exec.syncCfg)
		//		return UnwindCustomTrace(u, s, txc, cfg, ctx, logger)
		//	},
		//	Prune: func(p *PruneState, tx kv.RwTx, logger log.Logger) error {
		//		cfg := StageCustomTraceCfg(exec.db, exec.prune, exec.dirs, exec.blockReader, exec.chainConfig, exec.engine, exec.genesis, &exec.syncCfg)
		//		return PruneCustomTrace(p, tx, cfg, ctx, logger)
		//	},
		//},
		{
			ID:          stages.TxLookup,
			Description: "Generate txn lookup index",
			Disabled:    dbg.StagesOnlyBlocks,
			Forward: func(badBlockUnwind bool, s *StageState, u Unwinder, txc wrap.TxContainer, logger log.Logger) error {
				return SpawnTxLookup(s, txc.Tx, 0 /* toBlock */, txLookup, ctx, logger)
			},
			Unwind: func(u *UnwindState, s *StageState, txc wrap.TxContainer, logger log.Logger) error {
				return UnwindTxLookup(u, s, txc.Tx, txLookup, ctx, logger)
			},
			Prune: func(p *PruneState, tx kv.RwTx, logger log.Logger) error {
				return PruneTxLookup(p, tx, txLookup, ctx, logger)
			},
		},
		{
			ID:          stages.Finish,
			Description: "Final: update current block for the RPC API",
			Forward: func(badBlockUnwind bool, s *StageState, _ Unwinder, txc wrap.TxContainer, logger log.Logger) error {
				return FinishForward(s, txc.Tx, finish)
			},
			Unwind: func(u *UnwindState, s *StageState, txc wrap.TxContainer, logger log.Logger) error {
				return UnwindFinish(u, txc.Tx, finish, ctx)
			},
			Prune: func(p *PruneState, tx kv.RwTx, logger log.Logger) error {
				return PruneFinish(p, tx, finish, ctx)
			},
		},
	}
}

func PipelineStages(ctx context.Context, db kv.RwDB, snapshots SnapshotsCfg, blockHashCfg BlockHashesCfg, senders SendersCfg, exec ExecuteBlockCfg, txLookup TxLookupCfg, finish FinishCfg, test bool) []*Stage {
	return []*Stage{
		{
			ID:          stages.Snapshots,
			Description: "Download snapshots",
			Forward: func(badBlockUnwind bool, s *StageState, u Unwinder, txc wrap.TxContainer, logger log.Logger) error {
				if badBlockUnwind {
					return nil
				}
				return SpawnStageSnapshots(s, ctx, txc.Tx, snapshots, logger)
			},
			Unwind: func(u *UnwindState, s *StageState, txc wrap.TxContainer, logger log.Logger) error {
				return nil
			},
			Prune: func(p *PruneState, tx kv.RwTx, logger log.Logger) error {
				return SnapshotsPrune(p, snapshots, ctx, tx, logger)
			},
		},
		{
			ID:          stages.BlockHashes,
			Description: "Write block hashes",
			Forward: func(badBlockUnwind bool, s *StageState, u Unwinder, txc wrap.TxContainer, logger log.Logger) error {
				return SpawnBlockHashStage(s, txc.Tx, blockHashCfg, ctx, logger)
			},
			Unwind: func(u *UnwindState, s *StageState, txc wrap.TxContainer, logger log.Logger) error {
				return UnwindBlockHashStage(u, txc.Tx, blockHashCfg, ctx)
			},
			Prune: func(p *PruneState, tx kv.RwTx, logger log.Logger) error {
				return nil
			},
		},
		{
			ID:          stages.Senders,
			Description: "Recover senders from txn signatures",
			Forward: func(badBlockUnwind bool, s *StageState, u Unwinder, txc wrap.TxContainer, logger log.Logger) error {
				return SpawnRecoverSendersStage(senders, s, u, txc.Tx, 0, ctx, logger)
			},
			Unwind: func(u *UnwindState, s *StageState, txc wrap.TxContainer, logger log.Logger) error {
				return UnwindSendersStage(u, txc.Tx, senders, ctx)
			},
			Prune: func(p *PruneState, tx kv.RwTx, logger log.Logger) error {
				return nil
			},
		},
		{
			ID:          stages.Execution,
			Description: "Execute blocks w/o hash checks",
			Forward: func(badBlockUnwind bool, s *StageState, u Unwinder, txc wrap.TxContainer, logger log.Logger) error {
				return SpawnExecuteBlocksStage(s, u, txc, db, 0, ctx, exec, logger)
			},
			Unwind: func(u *UnwindState, s *StageState, txc wrap.TxContainer, logger log.Logger) error {
				return UnwindExecutionStage(u, s, txc, db, ctx, exec, logger)
			},
			Prune: func(p *PruneState, tx kv.RwTx, logger log.Logger) error {
				return PruneExecutionStage(p, tx, exec, ctx, logger)
			},
		},

		{
			ID:          stages.TxLookup,
			Description: "Generate txn lookup index",
			Forward: func(badBlockUnwind bool, s *StageState, u Unwinder, txc wrap.TxContainer, logger log.Logger) error {
				return SpawnTxLookup(s, txc.Tx, 0 /* toBlock */, txLookup, ctx, logger)
			},
			Unwind: func(u *UnwindState, s *StageState, txc wrap.TxContainer, logger log.Logger) error {
				return UnwindTxLookup(u, s, txc.Tx, txLookup, ctx, logger)
			},
			Prune: func(p *PruneState, tx kv.RwTx, logger log.Logger) error {
				return PruneTxLookup(p, tx, txLookup, ctx, logger)
			},
		},
		{
			ID:          stages.Finish,
			Description: "Final: update current block for the RPC API",
			Forward: func(badBlockUnwind bool, s *StageState, _ Unwinder, txc wrap.TxContainer, logger log.Logger) error {
				return FinishForward(s, txc.Tx, finish)
			},
			Unwind: func(u *UnwindState, s *StageState, txc wrap.TxContainer, logger log.Logger) error {
				return UnwindFinish(u, txc.Tx, finish, ctx)
			},
			Prune: func(p *PruneState, tx kv.RwTx, logger log.Logger) error {
				return PruneFinish(p, tx, finish, ctx)
			},
		},
	}
}

<<<<<<< HEAD
// when uploading - potentially from zero we need to include headers and bodies stages otherwise we won't recover the POW portion of the chain
func UploaderPipelineStages(ctx context.Context, db kv.RwDB, snapshots SnapshotsCfg, headers HeadersCfg, blockHashCfg BlockHashesCfg, senders SendersCfg, bodies BodiesCfg, exec ExecuteBlockCfg, txLookup TxLookupCfg, finish FinishCfg, test bool) []*Stage {
=======
// UploaderPipelineStages when uploading - potentially from zero we need to include headers and bodies stages otherwise we won't recover the POW portion of the chain
func UploaderPipelineStages(ctx context.Context, snapshots SnapshotsCfg, headers HeadersCfg, blockHashCfg BlockHashesCfg, senders SendersCfg, bodies BodiesCfg, exec ExecuteBlockCfg, txLookup TxLookupCfg, finish FinishCfg, test bool) []*Stage {
>>>>>>> c88dffe1
	return []*Stage{
		{
			ID:          stages.Snapshots,
			Description: "Download snapshots",
			Forward: func(badBlockUnwind bool, s *StageState, u Unwinder, txc wrap.TxContainer, logger log.Logger) error {
				if badBlockUnwind {
					return nil
				}
				return SpawnStageSnapshots(s, ctx, txc.Tx, snapshots, logger)
			},
			Unwind: func(u *UnwindState, s *StageState, txc wrap.TxContainer, logger log.Logger) error {
				return nil
			},
			Prune: func(p *PruneState, tx kv.RwTx, logger log.Logger) error {
				return SnapshotsPrune(p, snapshots, ctx, tx, logger)
			},
		},
		{
			ID:          stages.Headers,
			Description: "Download headers",
			Forward: func(badBlockUnwind bool, s *StageState, u Unwinder, txc wrap.TxContainer, logger log.Logger) error {
				if badBlockUnwind {
					return nil
				}
				return SpawnStageHeaders(s, u, ctx, txc.Tx, db, headers, test, logger)
			},
			Unwind: func(u *UnwindState, s *StageState, txc wrap.TxContainer, logger log.Logger) error {
				return HeadersUnwind(ctx, u, s, txc.Tx, headers, test)
			},
			Prune: func(p *PruneState, tx kv.RwTx, logger log.Logger) error {
				return nil
			},
		},
		{
			ID:          stages.BlockHashes,
			Description: "Write block hashes",
			Forward: func(badBlockUnwind bool, s *StageState, u Unwinder, txc wrap.TxContainer, logger log.Logger) error {
				return SpawnBlockHashStage(s, txc.Tx, blockHashCfg, ctx, logger)
			},
			Unwind: func(u *UnwindState, s *StageState, txc wrap.TxContainer, logger log.Logger) error {
				return UnwindBlockHashStage(u, txc.Tx, blockHashCfg, ctx)
			},
			Prune: func(p *PruneState, tx kv.RwTx, logger log.Logger) error {
				return nil
			},
		},
		{
			ID:          stages.Bodies,
			Description: "Download block bodies",
			Forward: func(badBlockUnwind bool, s *StageState, u Unwinder, txc wrap.TxContainer, logger log.Logger) error {
				return BodiesForward(s, u, ctx, txc.Tx, bodies, test, logger)
			},
			Unwind: func(u *UnwindState, s *StageState, txc wrap.TxContainer, logger log.Logger) error {
				return UnwindBodiesStage(u, txc.Tx, bodies, ctx)
			},
			Prune: func(p *PruneState, tx kv.RwTx, logger log.Logger) error {
				return nil
			},
		},
		{
			ID:          stages.Senders,
			Description: "Recover senders from txn signatures",
			Forward: func(badBlockUnwind bool, s *StageState, u Unwinder, txc wrap.TxContainer, logger log.Logger) error {
				return SpawnRecoverSendersStage(senders, s, u, txc.Tx, 0, ctx, logger)
			},
			Unwind: func(u *UnwindState, s *StageState, txc wrap.TxContainer, logger log.Logger) error {
				return UnwindSendersStage(u, txc.Tx, senders, ctx)
			},
			Prune: func(p *PruneState, tx kv.RwTx, logger log.Logger) error {
				return nil
			},
		},
		{
			ID:          stages.Execution,
			Description: "Execute blocks w/o hash checks",
			Forward: func(badBlockUnwind bool, s *StageState, u Unwinder, txc wrap.TxContainer, logger log.Logger) error {
				return SpawnExecuteBlocksStage(s, u, txc, db, 0, ctx, exec, logger)
			},
			Unwind: func(u *UnwindState, s *StageState, txc wrap.TxContainer, logger log.Logger) error {
				return UnwindExecutionStage(u, s, txc, db, ctx, exec, logger)
			},
			Prune: func(p *PruneState, tx kv.RwTx, logger log.Logger) error {
				return PruneExecutionStage(p, tx, exec, ctx, logger)
			},
		},
		{
			ID:          stages.TxLookup,
			Description: "Generate txn lookup index",
			Forward: func(badBlockUnwind bool, s *StageState, u Unwinder, txc wrap.TxContainer, logger log.Logger) error {
				return SpawnTxLookup(s, txc.Tx, 0 /* toBlock */, txLookup, ctx, logger)
			},
			Unwind: func(u *UnwindState, s *StageState, txc wrap.TxContainer, logger log.Logger) error {
				return UnwindTxLookup(u, s, txc.Tx, txLookup, ctx, logger)
			},
			Prune: func(p *PruneState, tx kv.RwTx, logger log.Logger) error {
				return PruneTxLookup(p, tx, txLookup, ctx, logger)
			},
		},
		{
			ID:          stages.Finish,
			Description: "Final: update current block for the RPC API",
			Forward: func(badBlockUnwind bool, s *StageState, _ Unwinder, txc wrap.TxContainer, logger log.Logger) error {
				return FinishForward(s, txc.Tx, finish)
			},
			Unwind: func(u *UnwindState, s *StageState, txc wrap.TxContainer, logger log.Logger) error {
				return UnwindFinish(u, txc.Tx, finish, ctx)
			},
			Prune: func(p *PruneState, tx kv.RwTx, logger log.Logger) error {
				return PruneFinish(p, tx, finish, ctx)
			},
		},
	}
}

// StateStages are all stages necessary for basic unwind and stage computation, it is primarily used to process side forks and memory execution.
func StateStages(ctx context.Context, headers HeadersCfg, db kv.RwDB, bodies BodiesCfg, blockHashCfg BlockHashesCfg, senders SendersCfg, exec ExecuteBlockCfg) []*Stage {
	return []*Stage{
		{
			ID:          stages.Headers,
			Description: "Download headers",
			Forward: func(badBlockUnwind bool, s *StageState, u Unwinder, txc wrap.TxContainer, logger log.Logger) error {
				return nil
			},
			Unwind: func(u *UnwindState, s *StageState, txc wrap.TxContainer, logger log.Logger) error {
				return HeadersUnwind(ctx, u, s, txc.Tx, headers, false)
			},
		},
		{
			ID:          stages.Bodies,
			Description: "Download block bodies",
			Forward: func(badBlockUnwind bool, s *StageState, u Unwinder, txc wrap.TxContainer, logger log.Logger) error {
				return nil
			},
			Unwind: func(u *UnwindState, s *StageState, txc wrap.TxContainer, logger log.Logger) error {
				return UnwindBodiesStage(u, txc.Tx, bodies, ctx)
			},
		},
		{
			ID:          stages.BlockHashes,
			Description: "Write block hashes",
			Forward: func(badBlockUnwind bool, s *StageState, u Unwinder, txc wrap.TxContainer, logger log.Logger) error {
				return SpawnBlockHashStage(s, txc.Tx, blockHashCfg, ctx, logger)
			},
			Unwind: func(u *UnwindState, s *StageState, txc wrap.TxContainer, logger log.Logger) error {
				return UnwindBlockHashStage(u, txc.Tx, blockHashCfg, ctx)
			},
		},
		{
			ID:          stages.Senders,
			Description: "Recover senders from txn signatures",
			Forward: func(badBlockUnwind bool, s *StageState, u Unwinder, txc wrap.TxContainer, logger log.Logger) error {
				return SpawnRecoverSendersStage(senders, s, u, txc.Tx, 0, ctx, logger)
			},
			Unwind: func(u *UnwindState, s *StageState, txc wrap.TxContainer, logger log.Logger) error {
				return UnwindSendersStage(u, txc.Tx, senders, ctx)
			},
		},
		{
			ID:          stages.Execution,
			Description: "Execute blocks w/o hash checks",
			Forward: func(badBlockUnwind bool, s *StageState, u Unwinder, txc wrap.TxContainer, logger log.Logger) error {
				return SpawnExecuteBlocksStage(s, u, txc, db, 0, ctx, exec, logger)
			},
			Unwind: func(u *UnwindState, s *StageState, txc wrap.TxContainer, logger log.Logger) error {
				return UnwindExecutionStage(u, s, txc, db, ctx, exec, logger)
			},
		},
	}
}

func PolygonSyncStages(
	ctx context.Context,
	db kv.RwDB,
	snapshots SnapshotsCfg,
	polygonSyncStageCfg PolygonSyncStageCfg,
	senders SendersCfg,
	exec ExecuteBlockCfg,
	txLookup TxLookupCfg,
	finish FinishCfg,
) []*Stage {
	return []*Stage{
		{
			ID:          stages.Snapshots,
			Description: "Download snapshots",
			Forward: func(badBlockUnwind bool, s *StageState, u Unwinder, txc wrap.TxContainer, logger log.Logger) error {
				if badBlockUnwind {
					return nil
				}
				return SpawnStageSnapshots(s, ctx, txc.Tx, snapshots, logger)
			},
			Unwind: func(u *UnwindState, s *StageState, txc wrap.TxContainer, logger log.Logger) error {
				return nil
			},
			Prune: func(p *PruneState, tx kv.RwTx, logger log.Logger) error {
				return SnapshotsPrune(p, snapshots, ctx, tx, logger)
			},
		},
		{
			ID:          stages.PolygonSync,
			Description: "Use polygon sync component to sync headers, bodies and heimdall data",
			Forward: func(badBlockUnwind bool, s *StageState, u Unwinder, txc wrap.TxContainer, logger log.Logger) error {
				return ForwardPolygonSyncStage(ctx, txc.Tx, s, u, polygonSyncStageCfg)
			},
			Unwind: func(u *UnwindState, s *StageState, txc wrap.TxContainer, logger log.Logger) error {
				return UnwindPolygonSyncStage(ctx, txc.Tx, u, polygonSyncStageCfg)
			},
			Prune: func(p *PruneState, tx kv.RwTx, logger log.Logger) error {
				return nil
			},
		},
		{
			ID:          stages.Senders,
			Description: "Recover senders from txn signatures",
			Forward: func(badBlockUnwind bool, s *StageState, u Unwinder, txc wrap.TxContainer, logger log.Logger) error {
				return SpawnRecoverSendersStage(senders, s, u, txc.Tx, 0, ctx, logger)
			},
			Unwind: func(u *UnwindState, s *StageState, txc wrap.TxContainer, logger log.Logger) error {
				return UnwindSendersStage(u, txc.Tx, senders, ctx)
			},
			Prune: func(p *PruneState, tx kv.RwTx, logger log.Logger) error {
				return nil
			},
		},
		{
			ID:          stages.Execution,
			Description: "Execute blocks w/o hash checks",
			Disabled:    dbg.StagesOnlyBlocks,
			Forward: func(badBlockUnwind bool, s *StageState, u Unwinder, txc wrap.TxContainer, logger log.Logger) error {
				return SpawnExecuteBlocksStage(s, u, txc, db, 0, ctx, exec, logger)
			},
			Unwind: func(u *UnwindState, s *StageState, txc wrap.TxContainer, logger log.Logger) error {
				return UnwindExecutionStage(u, s, txc, db, ctx, exec, logger)
			},
			Prune: func(p *PruneState, tx kv.RwTx, logger log.Logger) error {
				return PruneExecutionStage(p, tx, exec, ctx, logger)
			},
		},
		{
			ID:          stages.TxLookup,
			Description: "Generate txn lookup index",
			Disabled:    dbg.StagesOnlyBlocks,
			Forward: func(badBlockUnwind bool, s *StageState, u Unwinder, txc wrap.TxContainer, logger log.Logger) error {
				return SpawnTxLookup(s, txc.Tx, 0 /* toBlock */, txLookup, ctx, logger)
			},
			Unwind: func(u *UnwindState, s *StageState, txc wrap.TxContainer, logger log.Logger) error {
				return UnwindTxLookup(u, s, txc.Tx, txLookup, ctx, logger)
			},
			Prune: func(p *PruneState, tx kv.RwTx, logger log.Logger) error {
				return PruneTxLookup(p, tx, txLookup, ctx, logger)
			},
		},
		{
			ID:          stages.Finish,
			Description: "Final: update current block for the RPC API",
			Forward: func(badBlockUnwind bool, s *StageState, _ Unwinder, txc wrap.TxContainer, logger log.Logger) error {
				return FinishForward(s, txc.Tx, finish)
			},
			Unwind: func(u *UnwindState, s *StageState, txc wrap.TxContainer, logger log.Logger) error {
				return UnwindFinish(u, txc.Tx, finish, ctx)
			},
			Prune: func(p *PruneState, tx kv.RwTx, logger log.Logger) error {
				return PruneFinish(p, tx, finish, ctx)
			},
		},
	}
}

func DownloadSyncStages(
	ctx context.Context,
	snapshots SnapshotsCfg,
) []*Stage {
	return []*Stage{
		{
			ID:          stages.Snapshots,
			Description: "Download snapshots",
			Forward: func(badBlockUnwind bool, s *StageState, u Unwinder, txc wrap.TxContainer, logger log.Logger) error {
				if badBlockUnwind {
					return nil
				}
				return SpawnStageSnapshots(s, ctx, txc.Tx, snapshots, logger)
			},
			Unwind: func(u *UnwindState, s *StageState, txc wrap.TxContainer, logger log.Logger) error {
				return nil
			},
			Prune: func(p *PruneState, tx kv.RwTx, logger log.Logger) error {
				return nil
			},
		},
	}
}

var DefaultForwardOrder = UnwindOrder{
	stages.Snapshots,
	stages.Headers,
	stages.BorHeimdall,
	stages.BlockHashes,
	stages.Bodies,

	// Stages below don't use Internet
	stages.Senders,
	stages.Execution,
	//stages.CustomTrace,
	stages.TxLookup,
	stages.Finish,
}

// UnwindOrder represents the order in which the stages needs to be unwound.
// The unwind order is important and not always just stages going backwards.
// Let's say, there is txn pool can be unwound only after execution.
// It's ok to remove some stage from here to disable only unwind of stage
type UnwindOrder []stages.SyncStage
type PruneOrder []stages.SyncStage

var DefaultUnwindOrder = UnwindOrder{
	stages.Finish,
	stages.TxLookup,

	//stages.CustomTrace,
	stages.Execution,
	stages.Senders,

	stages.Bodies,
	stages.BlockHashes,
	stages.BorHeimdall,
	stages.Headers,
}

var PipelineUnwindOrder = UnwindOrder{
	stages.Finish,
	stages.TxLookup,

	stages.Execution,
	stages.Senders,

	stages.BlockHashes,
}

var StateUnwindOrder = UnwindOrder{
	stages.Execution,
	stages.Senders,
	stages.Bodies,
	stages.BlockHashes,
	stages.Headers,
}

var PolygonSyncUnwindOrder = UnwindOrder{
	stages.Finish,
	stages.TxLookup,
	stages.Execution,
	stages.Senders,
	stages.PolygonSync,
}

var DefaultPruneOrder = PruneOrder{
	stages.Finish,
	stages.TxLookup,

	stages.Execution,
	stages.Senders,

	stages.Bodies,
	stages.BlockHashes,
	stages.BorHeimdall,
	stages.Headers,
	stages.Snapshots,
}

var PipelinePruneOrder = PruneOrder{
	stages.Finish,
	stages.TxLookup,

	stages.Execution,
	stages.Senders,

	stages.BlockHashes,
	stages.Snapshots,
}

var PolygonSyncPruneOrder = PruneOrder{
	stages.Finish,
	stages.TxLookup,
	stages.Execution,
	stages.Senders,
	stages.PolygonSync,
	stages.Snapshots,
}

var MiningUnwindOrder = UnwindOrder{} // nothing to unwind in mining - because mining does not commit db changes
var MiningPruneOrder = PruneOrder{}   // nothing to unwind in mining - because mining does not commit db changes<|MERGE_RESOLUTION|>--- conflicted
+++ resolved
@@ -275,13 +275,8 @@
 	}
 }
 
-<<<<<<< HEAD
-// when uploading - potentially from zero we need to include headers and bodies stages otherwise we won't recover the POW portion of the chain
+// UploaderPipelineStages when uploading - potentially from zero we need to include headers and bodies stages otherwise we won't recover the POW portion of the chain
 func UploaderPipelineStages(ctx context.Context, db kv.RwDB, snapshots SnapshotsCfg, headers HeadersCfg, blockHashCfg BlockHashesCfg, senders SendersCfg, bodies BodiesCfg, exec ExecuteBlockCfg, txLookup TxLookupCfg, finish FinishCfg, test bool) []*Stage {
-=======
-// UploaderPipelineStages when uploading - potentially from zero we need to include headers and bodies stages otherwise we won't recover the POW portion of the chain
-func UploaderPipelineStages(ctx context.Context, snapshots SnapshotsCfg, headers HeadersCfg, blockHashCfg BlockHashesCfg, senders SendersCfg, bodies BodiesCfg, exec ExecuteBlockCfg, txLookup TxLookupCfg, finish FinishCfg, test bool) []*Stage {
->>>>>>> c88dffe1
 	return []*Stage{
 		{
 			ID:          stages.Snapshots,
