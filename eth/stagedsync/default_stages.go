--- conflicted
+++ resolved
@@ -2,11 +2,8 @@
 
 import (
 	"context"
-<<<<<<< HEAD
-=======
 
 	"github.com/ledgerwatch/erigon-lib/kv"
->>>>>>> ced5965e
 	"github.com/ledgerwatch/erigon/eth/stagedsync/stages"
 	"github.com/ledgerwatch/erigon/ethdb/prune"
 )
@@ -95,13 +92,8 @@
 			Description:         "Create bodies snapshot",
 			Disabled:            snapshotBodies.enabled,
 			DisabledDescription: "Enable by --snapshot.layout",
-<<<<<<< HEAD
-			Forward: func(firstCycle bool, s *StageState, u Unwinder, tx kv.RwTx) error {
+			Forward: func(firstCycle bool, badBlockUnwind bool, s *StageState, u Unwinder, tx kv.RwTx) error {
 				return SpawnBodiesSnapshotGenerationStage(s, tx, snapshotBodies, firstCycle, ctx)
-=======
-			Forward: func(firstCycle bool, badBlockUnwind bool, s *StageState, u Unwinder, tx kv.RwTx) error {
-				return SpawnBodiesSnapshotGenerationStage(s, tx, snapshotBodies, ctx)
->>>>>>> ced5965e
 			},
 			Unwind: func(firstCycle bool, u *UnwindState, s *StageState, tx kv.RwTx) error {
 				return UnwindBodiesSnapshotGenerationStage(u, tx, snapshotBodies, ctx)
@@ -156,13 +148,8 @@
 			Description:         "Create state snapshot",
 			Disabled:            snapshotState.enabled,
 			DisabledDescription: "Enable by --snapshot.layout",
-<<<<<<< HEAD
-			Forward: func(firstCycle bool, s *StageState, u Unwinder, tx kv.RwTx) error {
+			Forward: func(firstCycle bool, badBlockUnwind bool, s *StageState, u Unwinder, tx kv.RwTx) error {
 				return SpawnStateSnapshotGenerationStage(s, tx, snapshotState, ctx, firstCycle)
-=======
-			Forward: func(firstCycle bool, badBlockUnwind bool, s *StageState, u Unwinder, tx kv.RwTx) error {
-				return SpawnStateSnapshotGenerationStage(s, tx, snapshotState, ctx)
->>>>>>> ced5965e
 			},
 			Unwind: func(firstCycle bool, u *UnwindState, s *StageState, tx kv.RwTx) error {
 				return UnwindStateSnapshotGenerationStage(u, tx, snapshotState, ctx)
