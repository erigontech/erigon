// Copyright 2024 The Erigon Authors
// This file is part of Erigon.
//
// Erigon is free software: you can redistribute it and/or modify
// it under the terms of the GNU Lesser General Public License as published by
// the Free Software Foundation, either version 3 of the License, or
// (at your option) any later version.
//
// Erigon is distributed in the hope that it will be useful,
// but WITHOUT ANY WARRANTY; without even the implied warranty of
// MERCHANTABILITY or FITNESS FOR A PARTICULAR PURPOSE. See the
// GNU Lesser General Public License for more details.
//
// You should have received a copy of the GNU Lesser General Public License
// along with Erigon. If not, see <http://www.gnu.org/licenses/>.

package stagedsync

import (
	"context"

	"github.com/erigontech/erigon-lib/log/v3"

	"github.com/erigontech/erigon-lib/common/dbg"
	"github.com/erigontech/erigon-lib/kv"
	"github.com/erigontech/erigon-lib/wrap"
	"github.com/erigontech/erigon/eth/stagedsync/stages"
)

func DefaultStages(ctx context.Context,
	db kv.RwDB,
	snapshots SnapshotsCfg,
	headers HeadersCfg,
	borHeimdallCfg BorHeimdallCfg,
	blockHashCfg BlockHashesCfg,
	bodies BodiesCfg,
	senders SendersCfg,
	exec ExecuteBlockCfg,
	txLookup TxLookupCfg,
	finish FinishCfg,
	test bool) []*Stage {
	return []*Stage{
		{
			ID:          stages.Snapshots,
			Description: "Download snapshots",
			Forward: func(badBlockUnwind bool, s *StageState, u Unwinder, txc wrap.TxContainer, logger log.Logger) error {
				if badBlockUnwind {
					return nil
				}
				return SpawnStageSnapshots(s, ctx, txc.Tx, snapshots, logger)
			},
			Unwind: func(u *UnwindState, s *StageState, txc wrap.TxContainer, logger log.Logger) error {
				return nil
			},
			Prune: func(p *PruneState, tx kv.RwTx, logger log.Logger) error {
				return SnapshotsPrune(p, snapshots, ctx, tx, logger)
			},
		},
		{
			ID:          stages.Headers,
			Description: "Download headers",
			Forward: func(badBlockUnwind bool, s *StageState, u Unwinder, txc wrap.TxContainer, logger log.Logger) error {
				if badBlockUnwind {
					return nil
				}
				return SpawnStageHeaders(s, u, ctx, txc.Tx, db, headers, test, logger)
			},
			Unwind: func(u *UnwindState, s *StageState, txc wrap.TxContainer, logger log.Logger) error {
				return HeadersUnwind(ctx, u, s, txc.Tx, headers, test)
			},
			Prune: func(p *PruneState, tx kv.RwTx, logger log.Logger) error {
				return nil
			},
		},
		{
			ID:          stages.BorHeimdall,
			Description: "Download Bor-specific data from Heimdall",
			Forward: func(badBlockUnwind bool, s *StageState, u Unwinder, txc wrap.TxContainer, logger log.Logger) error {
				if badBlockUnwind {
					return nil
				}
				return BorHeimdallForward(s, u, ctx, txc.Tx, borHeimdallCfg, logger)
			},
			Unwind: func(u *UnwindState, s *StageState, txc wrap.TxContainer, logger log.Logger) error {
				return BorHeimdallUnwind(u, ctx, s, txc.Tx, borHeimdallCfg)
			},
			Prune: func(p *PruneState, tx kv.RwTx, logger log.Logger) error {
				return nil
			},
		},
		{
			ID:          stages.BlockHashes,
			Description: "Write block hashes",
			Forward: func(badBlockUnwind bool, s *StageState, u Unwinder, txc wrap.TxContainer, logger log.Logger) error {
				return SpawnBlockHashStage(s, txc.Tx, blockHashCfg, ctx, logger)
			},
			Unwind: func(u *UnwindState, s *StageState, txc wrap.TxContainer, logger log.Logger) error {
				return UnwindBlockHashStage(u, txc.Tx, blockHashCfg, ctx)
			},
			Prune: func(p *PruneState, tx kv.RwTx, logger log.Logger) error {
				return nil
			},
		},
		{
			ID:          stages.Bodies,
			Description: "Download block bodies",
			Forward: func(badBlockUnwind bool, s *StageState, u Unwinder, txc wrap.TxContainer, logger log.Logger) error {
				return BodiesForward(s, u, ctx, txc.Tx, bodies, test, logger)
			},
			Unwind: func(u *UnwindState, s *StageState, txc wrap.TxContainer, logger log.Logger) error {
				return UnwindBodiesStage(u, txc.Tx, bodies, ctx)
			},
			Prune: func(p *PruneState, tx kv.RwTx, logger log.Logger) error {
				return nil
			},
		},
		{
			ID:          stages.Senders,
			Description: "Recover senders from txn signatures",
			Forward: func(badBlockUnwind bool, s *StageState, u Unwinder, txc wrap.TxContainer, logger log.Logger) error {
				return SpawnRecoverSendersStage(senders, s, u, txc.Tx, 0, ctx, logger)
			},
			Unwind: func(u *UnwindState, s *StageState, txc wrap.TxContainer, logger log.Logger) error {
				return UnwindSendersStage(u, txc.Tx, senders, ctx)
			},
			Prune: func(p *PruneState, tx kv.RwTx, logger log.Logger) error {
				return nil
			},
		},
		{
			ID:          stages.Execution,
			Description: "Execute blocks w/o hash checks",
			Disabled:    dbg.StagesOnlyBlocks,
			Forward: func(badBlockUnwind bool, s *StageState, u Unwinder, txc wrap.TxContainer, logger log.Logger) error {
				return SpawnExecuteBlocksStage(s, u, txc, db, 0, ctx, exec, logger)
			},
			Unwind: func(u *UnwindState, s *StageState, txc wrap.TxContainer, logger log.Logger) error {
				return UnwindExecutionStage(u, s, txc, db, ctx, exec, logger)
			},
			Prune: func(p *PruneState, tx kv.RwTx, logger log.Logger) error {
				return PruneExecutionStage(p, tx, exec, ctx, logger)
			},
		},
		//{
		//	ID:          stages.CustomTrace,
		//	Description: "Re-Execute blocks on history state - with custom tracer",
		//	Disabled:    dbg.StagesOnlyBlocks,
		//	Forward: func(badBlockUnwind bool, s *StageState, u Unwinder, txc wrap.TxContainer, logger log.Logger) error {
		//		cfg := StageCustomTraceCfg(exec.db, exec.prune, exec.dirs, exec.blockReader, exec.chainConfig, exec.engine, exec.genesis, &exec.syncCfg)
		//		return SpawnCustomTrace(s, txc, cfg, ctx, 0, logger)
		//	},
		//	Unwind: func(u *UnwindState, s *StageState, txc wrap.TxContainer, logger log.Logger) error {
		//		cfg := StageCustomTraceCfg(exec.db, exec.prune, exec.dirs, exec.blockReader, exec.chainConfig, exec.engine, exec.genesis, &exec.syncCfg)
		//		return UnwindCustomTrace(u, s, txc, cfg, ctx, logger)
		//	},
		//	Prune: func(p *PruneState, tx kv.RwTx, logger log.Logger) error {
		//		cfg := StageCustomTraceCfg(exec.db, exec.prune, exec.dirs, exec.blockReader, exec.chainConfig, exec.engine, exec.genesis, &exec.syncCfg)
		//		return PruneCustomTrace(p, tx, cfg, ctx, logger)
		//	},
		//},
		{
			ID:          stages.TxLookup,
			Description: "Generate txn lookup index",
			Disabled:    dbg.StagesOnlyBlocks,
			Forward: func(badBlockUnwind bool, s *StageState, u Unwinder, txc wrap.TxContainer, logger log.Logger) error {
				return SpawnTxLookup(s, txc.Tx, 0 /* toBlock */, txLookup, ctx, logger)
			},
			Unwind: func(u *UnwindState, s *StageState, txc wrap.TxContainer, logger log.Logger) error {
				return UnwindTxLookup(u, s, txc.Tx, txLookup, ctx, logger)
			},
			Prune: func(p *PruneState, tx kv.RwTx, logger log.Logger) error {
				return PruneTxLookup(p, tx, txLookup, ctx, logger)
			},
		},
		{
			ID:          stages.Finish,
			Description: "Final: update current block for the RPC API",
			Forward: func(badBlockUnwind bool, s *StageState, _ Unwinder, txc wrap.TxContainer, logger log.Logger) error {
				return FinishForward(s, txc.Tx, finish)
			},
			Unwind: func(u *UnwindState, s *StageState, txc wrap.TxContainer, logger log.Logger) error {
				return UnwindFinish(u, txc.Tx, finish, ctx)
			},
			Prune: func(p *PruneState, tx kv.RwTx, logger log.Logger) error {
				return PruneFinish(p, tx, finish, ctx)
			},
		},
	}
}

func PipelineStages(ctx context.Context, db kv.RwDB, snapshots SnapshotsCfg, blockHashCfg BlockHashesCfg, senders SendersCfg, exec ExecuteBlockCfg, txLookup TxLookupCfg, finish FinishCfg, test bool) []*Stage {
	return []*Stage{
		{
			ID:          stages.Snapshots,
			Description: "Download snapshots",
			Forward: func(badBlockUnwind bool, s *StageState, u Unwinder, txc wrap.TxContainer, logger log.Logger) error {
				if badBlockUnwind {
					return nil
				}
				return SpawnStageSnapshots(s, ctx, txc.Tx, snapshots, logger)
			},
			Unwind: func(u *UnwindState, s *StageState, txc wrap.TxContainer, logger log.Logger) error {
				return nil
			},
			Prune: func(p *PruneState, tx kv.RwTx, logger log.Logger) error {
				return SnapshotsPrune(p, snapshots, ctx, tx, logger)
			},
		},
		{
			ID:          stages.BlockHashes,
			Description: "Write block hashes",
			Forward: func(badBlockUnwind bool, s *StageState, u Unwinder, txc wrap.TxContainer, logger log.Logger) error {
				return SpawnBlockHashStage(s, txc.Tx, blockHashCfg, ctx, logger)
			},
			Unwind: func(u *UnwindState, s *StageState, txc wrap.TxContainer, logger log.Logger) error {
				return UnwindBlockHashStage(u, txc.Tx, blockHashCfg, ctx)
			},
			Prune: func(p *PruneState, tx kv.RwTx, logger log.Logger) error {
				return nil
			},
		},
		{
			ID:          stages.Senders,
			Description: "Recover senders from txn signatures",
			Forward: func(badBlockUnwind bool, s *StageState, u Unwinder, txc wrap.TxContainer, logger log.Logger) error {
				return SpawnRecoverSendersStage(senders, s, u, txc.Tx, 0, ctx, logger)
			},
			Unwind: func(u *UnwindState, s *StageState, txc wrap.TxContainer, logger log.Logger) error {
				return UnwindSendersStage(u, txc.Tx, senders, ctx)
			},
			Prune: func(p *PruneState, tx kv.RwTx, logger log.Logger) error {
				return nil
			},
		},
		{
			ID:          stages.Execution,
			Description: "Execute blocks w/o hash checks",
			Forward: func(badBlockUnwind bool, s *StageState, u Unwinder, txc wrap.TxContainer, logger log.Logger) error {
				return SpawnExecuteBlocksStage(s, u, txc, db, 0, ctx, exec, logger)
			},
			Unwind: func(u *UnwindState, s *StageState, txc wrap.TxContainer, logger log.Logger) error {
				return UnwindExecutionStage(u, s, txc, db, ctx, exec, logger)
			},
			Prune: func(p *PruneState, tx kv.RwTx, logger log.Logger) error {
				return PruneExecutionStage(p, tx, exec, ctx, logger)
			},
		},

		{
			ID:          stages.TxLookup,
			Description: "Generate txn lookup index",
			Forward: func(badBlockUnwind bool, s *StageState, u Unwinder, txc wrap.TxContainer, logger log.Logger) error {
				return SpawnTxLookup(s, txc.Tx, 0 /* toBlock */, txLookup, ctx, logger)
			},
			Unwind: func(u *UnwindState, s *StageState, txc wrap.TxContainer, logger log.Logger) error {
				return UnwindTxLookup(u, s, txc.Tx, txLookup, ctx, logger)
			},
			Prune: func(p *PruneState, tx kv.RwTx, logger log.Logger) error {
				return PruneTxLookup(p, tx, txLookup, ctx, logger)
			},
		},
		{
			ID:          stages.Finish,
			Description: "Final: update current block for the RPC API",
			Forward: func(badBlockUnwind bool, s *StageState, _ Unwinder, txc wrap.TxContainer, logger log.Logger) error {
				return FinishForward(s, txc.Tx, finish)
			},
			Unwind: func(u *UnwindState, s *StageState, txc wrap.TxContainer, logger log.Logger) error {
				return UnwindFinish(u, txc.Tx, finish, ctx)
			},
			Prune: func(p *PruneState, tx kv.RwTx, logger log.Logger) error {
				return PruneFinish(p, tx, finish, ctx)
			},
		},
	}
}

<<<<<<< HEAD
// when uploading - potentially from zero we need to include headers and bodies stages otherwise we won't recover the POW portion of the chain
=======
// UploaderPipelineStages when uploading - potentially from zero we need to include headers and bodies stages otherwise we won't recover the POW portion of the chain
>>>>>>> 3aedbd44
func UploaderPipelineStages(ctx context.Context, db kv.RwDB, snapshots SnapshotsCfg, headers HeadersCfg, blockHashCfg BlockHashesCfg, senders SendersCfg, bodies BodiesCfg, exec ExecuteBlockCfg, txLookup TxLookupCfg, finish FinishCfg, test bool) []*Stage {
	return []*Stage{
		{
			ID:          stages.Snapshots,
			Description: "Download snapshots",
			Forward: func(badBlockUnwind bool, s *StageState, u Unwinder, txc wrap.TxContainer, logger log.Logger) error {
				if badBlockUnwind {
					return nil
				}
				return SpawnStageSnapshots(s, ctx, txc.Tx, snapshots, logger)
			},
			Unwind: func(u *UnwindState, s *StageState, txc wrap.TxContainer, logger log.Logger) error {
				return nil
			},
			Prune: func(p *PruneState, tx kv.RwTx, logger log.Logger) error {
				return SnapshotsPrune(p, snapshots, ctx, tx, logger)
			},
		},
		{
			ID:          stages.Headers,
			Description: "Download headers",
			Forward: func(badBlockUnwind bool, s *StageState, u Unwinder, txc wrap.TxContainer, logger log.Logger) error {
				if badBlockUnwind {
					return nil
				}
				return SpawnStageHeaders(s, u, ctx, txc.Tx, db, headers, test, logger)
			},
			Unwind: func(u *UnwindState, s *StageState, txc wrap.TxContainer, logger log.Logger) error {
				return HeadersUnwind(ctx, u, s, txc.Tx, headers, test)
			},
			Prune: func(p *PruneState, tx kv.RwTx, logger log.Logger) error {
				return nil
			},
		},
		{
			ID:          stages.BlockHashes,
			Description: "Write block hashes",
			Forward: func(badBlockUnwind bool, s *StageState, u Unwinder, txc wrap.TxContainer, logger log.Logger) error {
				return SpawnBlockHashStage(s, txc.Tx, blockHashCfg, ctx, logger)
			},
			Unwind: func(u *UnwindState, s *StageState, txc wrap.TxContainer, logger log.Logger) error {
				return UnwindBlockHashStage(u, txc.Tx, blockHashCfg, ctx)
			},
			Prune: func(p *PruneState, tx kv.RwTx, logger log.Logger) error {
				return nil
			},
		},
		{
			ID:          stages.Bodies,
			Description: "Download block bodies",
			Forward: func(badBlockUnwind bool, s *StageState, u Unwinder, txc wrap.TxContainer, logger log.Logger) error {
				return BodiesForward(s, u, ctx, txc.Tx, bodies, test, logger)
			},
			Unwind: func(u *UnwindState, s *StageState, txc wrap.TxContainer, logger log.Logger) error {
				return UnwindBodiesStage(u, txc.Tx, bodies, ctx)
			},
			Prune: func(p *PruneState, tx kv.RwTx, logger log.Logger) error {
				return nil
			},
		},
		{
			ID:          stages.Senders,
			Description: "Recover senders from txn signatures",
			Forward: func(badBlockUnwind bool, s *StageState, u Unwinder, txc wrap.TxContainer, logger log.Logger) error {
				return SpawnRecoverSendersStage(senders, s, u, txc.Tx, 0, ctx, logger)
			},
			Unwind: func(u *UnwindState, s *StageState, txc wrap.TxContainer, logger log.Logger) error {
				return UnwindSendersStage(u, txc.Tx, senders, ctx)
			},
			Prune: func(p *PruneState, tx kv.RwTx, logger log.Logger) error {
				return nil
			},
		},
		{
			ID:          stages.Execution,
			Description: "Execute blocks w/o hash checks",
			Forward: func(badBlockUnwind bool, s *StageState, u Unwinder, txc wrap.TxContainer, logger log.Logger) error {
				return SpawnExecuteBlocksStage(s, u, txc, db, 0, ctx, exec, logger)
			},
			Unwind: func(u *UnwindState, s *StageState, txc wrap.TxContainer, logger log.Logger) error {
				return UnwindExecutionStage(u, s, txc, db, ctx, exec, logger)
			},
			Prune: func(p *PruneState, tx kv.RwTx, logger log.Logger) error {
				return PruneExecutionStage(p, tx, exec, ctx, logger)
			},
		},
		{
			ID:          stages.TxLookup,
			Description: "Generate txn lookup index",
			Forward: func(badBlockUnwind bool, s *StageState, u Unwinder, txc wrap.TxContainer, logger log.Logger) error {
				return SpawnTxLookup(s, txc.Tx, 0 /* toBlock */, txLookup, ctx, logger)
			},
			Unwind: func(u *UnwindState, s *StageState, txc wrap.TxContainer, logger log.Logger) error {
				return UnwindTxLookup(u, s, txc.Tx, txLookup, ctx, logger)
			},
			Prune: func(p *PruneState, tx kv.RwTx, logger log.Logger) error {
				return PruneTxLookup(p, tx, txLookup, ctx, logger)
			},
		},
		{
			ID:          stages.Finish,
			Description: "Final: update current block for the RPC API",
			Forward: func(badBlockUnwind bool, s *StageState, _ Unwinder, txc wrap.TxContainer, logger log.Logger) error {
				return FinishForward(s, txc.Tx, finish)
			},
			Unwind: func(u *UnwindState, s *StageState, txc wrap.TxContainer, logger log.Logger) error {
				return UnwindFinish(u, txc.Tx, finish, ctx)
			},
			Prune: func(p *PruneState, tx kv.RwTx, logger log.Logger) error {
				return PruneFinish(p, tx, finish, ctx)
			},
		},
	}
}

// StateStages are all stages necessary for basic unwind and stage computation, it is primarily used to process side forks and memory execution.
func StateStages(ctx context.Context, headers HeadersCfg, db kv.RwDB, bodies BodiesCfg, blockHashCfg BlockHashesCfg, senders SendersCfg, exec ExecuteBlockCfg) []*Stage {
	return []*Stage{
		{
			ID:          stages.Headers,
			Description: "Download headers",
			Forward: func(badBlockUnwind bool, s *StageState, u Unwinder, txc wrap.TxContainer, logger log.Logger) error {
				return nil
			},
			Unwind: func(u *UnwindState, s *StageState, txc wrap.TxContainer, logger log.Logger) error {
				return HeadersUnwind(ctx, u, s, txc.Tx, headers, false)
			},
		},
		{
			ID:          stages.Bodies,
			Description: "Download block bodies",
			Forward: func(badBlockUnwind bool, s *StageState, u Unwinder, txc wrap.TxContainer, logger log.Logger) error {
				return nil
			},
			Unwind: func(u *UnwindState, s *StageState, txc wrap.TxContainer, logger log.Logger) error {
				return UnwindBodiesStage(u, txc.Tx, bodies, ctx)
			},
		},
		{
			ID:          stages.BlockHashes,
			Description: "Write block hashes",
			Forward: func(badBlockUnwind bool, s *StageState, u Unwinder, txc wrap.TxContainer, logger log.Logger) error {
				return SpawnBlockHashStage(s, txc.Tx, blockHashCfg, ctx, logger)
			},
			Unwind: func(u *UnwindState, s *StageState, txc wrap.TxContainer, logger log.Logger) error {
				return UnwindBlockHashStage(u, txc.Tx, blockHashCfg, ctx)
			},
		},
		{
			ID:          stages.Senders,
			Description: "Recover senders from txn signatures",
			Forward: func(badBlockUnwind bool, s *StageState, u Unwinder, txc wrap.TxContainer, logger log.Logger) error {
				return SpawnRecoverSendersStage(senders, s, u, txc.Tx, 0, ctx, logger)
			},
			Unwind: func(u *UnwindState, s *StageState, txc wrap.TxContainer, logger log.Logger) error {
				return UnwindSendersStage(u, txc.Tx, senders, ctx)
			},
		},
		{
			ID:          stages.Execution,
			Description: "Execute blocks w/o hash checks",
			Forward: func(badBlockUnwind bool, s *StageState, u Unwinder, txc wrap.TxContainer, logger log.Logger) error {
				return SpawnExecuteBlocksStage(s, u, txc, db, 0, ctx, exec, logger)
			},
			Unwind: func(u *UnwindState, s *StageState, txc wrap.TxContainer, logger log.Logger) error {
				return UnwindExecutionStage(u, s, txc, db, ctx, exec, logger)
			},
		},
	}
}

func PolygonSyncStages(
	ctx context.Context,
	db kv.RwDB,
	snapshots SnapshotsCfg,
	polygonSyncStageCfg PolygonSyncStageCfg,
	senders SendersCfg,
	exec ExecuteBlockCfg,
	txLookup TxLookupCfg,
	finish FinishCfg,
) []*Stage {
	return []*Stage{
		{
			ID:          stages.Snapshots,
			Description: "Download snapshots",
			Forward: func(badBlockUnwind bool, s *StageState, u Unwinder, txc wrap.TxContainer, logger log.Logger) error {
				if badBlockUnwind {
					return nil
				}
				return SpawnStageSnapshots(s, ctx, txc.Tx, snapshots, logger)
			},
			Unwind: func(u *UnwindState, s *StageState, txc wrap.TxContainer, logger log.Logger) error {
				return nil
			},
			Prune: func(p *PruneState, tx kv.RwTx, logger log.Logger) error {
				return SnapshotsPrune(p, snapshots, ctx, tx, logger)
			},
		},
		{
			ID:          stages.PolygonSync,
			Description: "Use polygon sync component to sync headers, bodies and heimdall data",
			Forward: func(badBlockUnwind bool, s *StageState, u Unwinder, txc wrap.TxContainer, logger log.Logger) error {
				return ForwardPolygonSyncStage(ctx, txc.Tx, s, u, polygonSyncStageCfg)
			},
			Unwind: func(u *UnwindState, s *StageState, txc wrap.TxContainer, logger log.Logger) error {
				return UnwindPolygonSyncStage(ctx, txc.Tx, u, polygonSyncStageCfg)
			},
			Prune: func(p *PruneState, tx kv.RwTx, logger log.Logger) error {
				return nil
			},
		},
		{
			ID:          stages.Senders,
			Description: "Recover senders from txn signatures",
			Forward: func(badBlockUnwind bool, s *StageState, u Unwinder, txc wrap.TxContainer, logger log.Logger) error {
				return SpawnRecoverSendersStage(senders, s, u, txc.Tx, 0, ctx, logger)
			},
			Unwind: func(u *UnwindState, s *StageState, txc wrap.TxContainer, logger log.Logger) error {
				return UnwindSendersStage(u, txc.Tx, senders, ctx)
			},
			Prune: func(p *PruneState, tx kv.RwTx, logger log.Logger) error {
				return nil
			},
		},
		{
			ID:          stages.Execution,
			Description: "Execute blocks w/o hash checks",
			Disabled:    dbg.StagesOnlyBlocks,
			Forward: func(badBlockUnwind bool, s *StageState, u Unwinder, txc wrap.TxContainer, logger log.Logger) error {
				return SpawnExecuteBlocksStage(s, u, txc, db, 0, ctx, exec, logger)
			},
			Unwind: func(u *UnwindState, s *StageState, txc wrap.TxContainer, logger log.Logger) error {
				return UnwindExecutionStage(u, s, txc, db, ctx, exec, logger)
			},
			Prune: func(p *PruneState, tx kv.RwTx, logger log.Logger) error {
				return PruneExecutionStage(p, tx, exec, ctx, logger)
			},
		},
		{
			ID:          stages.TxLookup,
			Description: "Generate txn lookup index",
			Disabled:    dbg.StagesOnlyBlocks,
			Forward: func(badBlockUnwind bool, s *StageState, u Unwinder, txc wrap.TxContainer, logger log.Logger) error {
				return SpawnTxLookup(s, txc.Tx, 0 /* toBlock */, txLookup, ctx, logger)
			},
			Unwind: func(u *UnwindState, s *StageState, txc wrap.TxContainer, logger log.Logger) error {
				return UnwindTxLookup(u, s, txc.Tx, txLookup, ctx, logger)
			},
			Prune: func(p *PruneState, tx kv.RwTx, logger log.Logger) error {
				return PruneTxLookup(p, tx, txLookup, ctx, logger)
			},
		},
		{
			ID:          stages.Finish,
			Description: "Final: update current block for the RPC API",
			Forward: func(badBlockUnwind bool, s *StageState, _ Unwinder, txc wrap.TxContainer, logger log.Logger) error {
				return FinishForward(s, txc.Tx, finish)
			},
			Unwind: func(u *UnwindState, s *StageState, txc wrap.TxContainer, logger log.Logger) error {
				return UnwindFinish(u, txc.Tx, finish, ctx)
			},
			Prune: func(p *PruneState, tx kv.RwTx, logger log.Logger) error {
				return PruneFinish(p, tx, finish, ctx)
			},
		},
	}
}

func DownloadSyncStages(
	ctx context.Context,
	snapshots SnapshotsCfg,
) []*Stage {
	return []*Stage{
		{
			ID:          stages.Snapshots,
			Description: "Download snapshots",
			Forward: func(badBlockUnwind bool, s *StageState, u Unwinder, txc wrap.TxContainer, logger log.Logger) error {
				if badBlockUnwind {
					return nil
				}
				return SpawnStageSnapshots(s, ctx, txc.Tx, snapshots, logger)
			},
			Unwind: func(u *UnwindState, s *StageState, txc wrap.TxContainer, logger log.Logger) error {
				return nil
			},
			Prune: func(p *PruneState, tx kv.RwTx, logger log.Logger) error {
				return nil
			},
		},
	}
}

var DefaultForwardOrder = UnwindOrder{
	stages.Snapshots,
	stages.Headers,
	stages.BorHeimdall,
	stages.BlockHashes,
	stages.Bodies,

	// Stages below don't use Internet
	stages.Senders,
	stages.Execution,
	//stages.CustomTrace,
	stages.TxLookup,
	stages.Finish,
}

// UnwindOrder represents the order in which the stages needs to be unwound.
// The unwind order is important and not always just stages going backwards.
// Let's say, there is txn pool can be unwound only after execution.
// It's ok to remove some stage from here to disable only unwind of stage
type UnwindOrder []stages.SyncStage
type PruneOrder []stages.SyncStage

var DefaultUnwindOrder = UnwindOrder{
	stages.Finish,
	stages.TxLookup,

	//stages.CustomTrace,
	stages.Execution,
	stages.Senders,

	stages.Bodies,
	stages.BlockHashes,
	stages.BorHeimdall,
	stages.Headers,
}

var PipelineUnwindOrder = UnwindOrder{
	stages.Finish,
	stages.TxLookup,

	stages.Execution,
	stages.Senders,

	stages.BlockHashes,
}

var StateUnwindOrder = UnwindOrder{
	stages.Execution,
	stages.Senders,
	stages.Bodies,
	stages.BlockHashes,
	stages.Headers,
}

var PolygonSyncUnwindOrder = UnwindOrder{
	stages.Finish,
	stages.TxLookup,
	stages.Execution,
	stages.Senders,
	stages.PolygonSync,
}

var DefaultPruneOrder = PruneOrder{
	stages.Finish,
	stages.TxLookup,

	stages.Execution,
	stages.Senders,

	stages.Bodies,
	stages.BlockHashes,
	stages.BorHeimdall,
	stages.Headers,
	stages.Snapshots,
}

var PipelinePruneOrder = PruneOrder{
	stages.Finish,
	stages.TxLookup,

	stages.Execution,
	stages.Senders,

	stages.BlockHashes,
	stages.Snapshots,
}

var PolygonSyncPruneOrder = PruneOrder{
	stages.Finish,
	stages.TxLookup,
	stages.Execution,
	stages.Senders,
	stages.PolygonSync,
	stages.Snapshots,
}

var MiningUnwindOrder = UnwindOrder{} // nothing to unwind in mining - because mining does not commit db changes
var MiningPruneOrder = PruneOrder{}   // nothing to unwind in mining - because mining does not commit db changes<|MERGE_RESOLUTION|>--- conflicted
+++ resolved
@@ -275,11 +275,7 @@
 	}
 }
 
-<<<<<<< HEAD
-// when uploading - potentially from zero we need to include headers and bodies stages otherwise we won't recover the POW portion of the chain
-=======
 // UploaderPipelineStages when uploading - potentially from zero we need to include headers and bodies stages otherwise we won't recover the POW portion of the chain
->>>>>>> 3aedbd44
 func UploaderPipelineStages(ctx context.Context, db kv.RwDB, snapshots SnapshotsCfg, headers HeadersCfg, blockHashCfg BlockHashesCfg, senders SendersCfg, bodies BodiesCfg, exec ExecuteBlockCfg, txLookup TxLookupCfg, finish FinishCfg, test bool) []*Stage {
 	return []*Stage{
 		{
