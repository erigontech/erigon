--- conflicted
+++ resolved
@@ -147,31 +147,19 @@
 		{
 			ID:          stages.IntermediateHashes,
 			Description: "Generate intermediate hashes and computing state root",
-<<<<<<< HEAD
-			Disabled:    bodies.historyV3 && ethconfig.EnableHistoryV4InTest,
+			Disabled:    bodies.historyV3 && ethconfig.EnableHistoryV4InTest || dbg.StagesOnlyBlocks,
 			Forward: func(firstCycle bool, badBlockUnwind bool, s *StageState, u Unwinder, tx kv.RwTx, logger log.Logger) error {
-				if exec.chainConfig.IsPrague(1700825701) {
+				if exec.chainConfig.IsOsaka(1700825701) {
 					_, err := SpawnVerkleTrie(s, u, tx, trieCfg, ctx, logger)
-=======
-			Disabled:    bodies.historyV3 || ethconfig.EnableHistoryV4InTest || dbg.StagesOnlyBlocks,
-			Forward: func(firstCycle bool, badBlockUnwind bool, s *StageState, u Unwinder, txc wrap.TxContainer, logger log.Logger) error {
-				if exec.chainConfig.IsOsaka(0) {
-					_, err := SpawnVerkleTrie(s, u, txc.Tx, trieCfg, ctx, logger)
->>>>>>> 8d8f88ab
+
 					return err
 				}
 				_, err := SpawnIntermediateHashesStage(s, u, txc.Tx, trieCfg, ctx, logger)
 				return err
 			},
-<<<<<<< HEAD
-			Unwind: func(firstCycle bool, u *UnwindState, s *StageState, tx kv.RwTx, logger log.Logger) error {
-				if exec.chainConfig.IsPrague(1700825701) {
-					return UnwindVerkleTrie(u, s, tx, trieCfg, ctx, logger)
-=======
-			Unwind: func(firstCycle bool, u *UnwindState, s *StageState, txc wrap.TxContainer, logger log.Logger) error {
-				if exec.chainConfig.IsOsaka(0) {
+			Unwind: func(firstCycle bool, u *UnwindState, s *StageState, txc wrap.TxContainer, logger log.Logger) error {
+				if exec.chainConfig.IsOsaka(1700825701) {
 					return UnwindVerkleTrie(u, s, txc.Tx, trieCfg, ctx, logger)
->>>>>>> 8d8f88ab
 				}
 				return UnwindIntermediateHashesStage(u, s, txc.Tx, trieCfg, ctx, logger)
 			},
@@ -550,29 +538,22 @@
 			ID:          stages.IntermediateHashes,
 			Description: "Generate intermediate hashes and computing state root",
 			Disabled:    exec.historyV3 && ethconfig.EnableHistoryV4InTest,
-<<<<<<< HEAD
-			Forward: func(firstCycle bool, badBlockUnwind bool, s *StageState, u Unwinder, tx kv.RwTx, logger log.Logger) error {
-				if exec.chainConfig.IsPrague(1700825701) {
-					_, err := SpawnVerkleTrie(s, u, tx, trieCfg, ctx, logger)
-=======
-			Forward: func(firstCycle bool, badBlockUnwind bool, s *StageState, u Unwinder, txc wrap.TxContainer, logger log.Logger) error {
-				if exec.chainConfig.IsOsaka(0) {
+
+			Forward: func(firstCycle bool, badBlockUnwind bool, s *StageState, u Unwinder, txc wrap.TxContainer, logger log.Logger) error {
+				if exec.chainConfig.IsOsaka(1700825701) {
 					_, err := SpawnVerkleTrie(s, u, txc.Tx, trieCfg, ctx, logger)
->>>>>>> 8d8f88ab
 					return err
 				}
 				_, err := SpawnIntermediateHashesStage(s, u, txc.Tx, trieCfg, ctx, logger)
 				return err
 			},
-<<<<<<< HEAD
 			Unwind: func(firstCycle bool, u *UnwindState, s *StageState, tx kv.RwTx, logger log.Logger) error {
 				if exec.chainConfig.IsPrague(1700825700) {
 					return UnwindVerkleTrie(u, s, tx, trieCfg, ctx, logger)
-=======
-			Unwind: func(firstCycle bool, u *UnwindState, s *StageState, txc wrap.TxContainer, logger log.Logger) error {
-				if exec.chainConfig.IsOsaka(0) {
+
+			Unwind: func(firstCycle bool, u *UnwindState, s *StageState, txc wrap.TxContainer, logger log.Logger) error {
+				if exec.chainConfig.IsOsaka(1700825700) {
 					return UnwindVerkleTrie(u, s, txc.Tx, trieCfg, ctx, logger)
->>>>>>> 8d8f88ab
 				}
 				return UnwindIntermediateHashesStage(u, s, txc.Tx, trieCfg, ctx, logger)
 			},
@@ -733,47 +714,13 @@
 		{
 			ID:          stages.IntermediateHashes,
 			Description: "Generate intermediate hashes and computing state root",
-<<<<<<< HEAD
-			Forward: func(firstCycle bool, badBlockUnwind bool, s *StageState, u Unwinder, tx kv.RwTx, logger log.Logger) error {
-				if exec.chainConfig.IsPrague(1700825701) {
-					_, err := SpawnVerkleTrie(s, u, tx, trieCfg, ctx, logger)
-					return err
-				}
-				_, err := SpawnIntermediateHashesStage(s, u, tx, trieCfg, ctx, logger)
-				return err
-			},
-			Unwind: func(firstCycle bool, u *UnwindState, s *StageState, tx kv.RwTx, logger log.Logger) error {
-				if exec.chainConfig.IsPrague(1700825701) {
-					return UnwindVerkleTrie(u, s, tx, trieCfg, ctx, logger)
-				}
-				return UnwindIntermediateHashesStage(u, s, tx, trieCfg, ctx, logger)
-			},
-		},
-
-		{
-			ID:          stages.IntermediateHashes,
-			Description: "Generate intermediate hashes and computing state root",
-			Forward: func(firstCycle bool, badBlockUnwind bool, s *StageState, u Unwinder, tx kv.RwTx, logger log.Logger) error {
-				if exec.chainConfig.IsPrague(1700825701) {
-					_, err := SpawnVerkleTrie(s, u, tx, trieCfg, ctx, logger)
-					return err
-				}
-				_, err := SpawnIntermediateHashesStage(s, u, tx, trieCfg, ctx, logger)
-				return err
-			},
-			Unwind: func(firstCycle bool, u *UnwindState, s *StageState, tx kv.RwTx, logger log.Logger) error {
-				if exec.chainConfig.IsPrague(1700825701) {
-					return UnwindVerkleTrie(u, s, tx, trieCfg, ctx, logger)
-				}
-				return UnwindIntermediateHashesStage(u, s, tx, trieCfg, ctx, logger)
-=======
+
 			Forward: func(firstCycle bool, badBlockUnwind bool, s *StageState, u Unwinder, txc wrap.TxContainer, logger log.Logger) error {
 				_, err := SpawnIntermediateHashesStage(s, u, txc.Tx, trieCfg, ctx, logger)
 				return err
 			},
 			Unwind: func(firstCycle bool, u *UnwindState, s *StageState, txc wrap.TxContainer, logger log.Logger) error {
 				return UnwindIntermediateHashesStage(u, s, txc.Tx, trieCfg, ctx, logger)
->>>>>>> 8d8f88ab
 			},
 		},
 	}
