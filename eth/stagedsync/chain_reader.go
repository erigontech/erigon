--- conflicted
+++ resolved
@@ -84,10 +84,7 @@
 func (cr ChainReader) BorEventsByBlock(hash libcommon.Hash, number uint64) []rlp.RawValue {
 	panic("")
 }
-<<<<<<< HEAD
-=======
 
->>>>>>> a77e33e7
 func (cr ChainReader) BorSpan(spanId uint64) []byte {
 	panic("")
 }