package stagedsync

import (
	"fmt"
	"strings"
	"unsafe"

	"github.com/c2h5oh/datasize"
	"github.com/ledgerwatch/turbo-geth/consensus"
	"github.com/ledgerwatch/turbo-geth/core"
	"github.com/ledgerwatch/turbo-geth/core/types"
	"github.com/ledgerwatch/turbo-geth/core/vm"
	"github.com/ledgerwatch/turbo-geth/eth/stagedsync/stages"
	"github.com/ledgerwatch/turbo-geth/ethdb"
	"github.com/ledgerwatch/turbo-geth/log"
	"github.com/ledgerwatch/turbo-geth/params"
	"github.com/ledgerwatch/turbo-geth/turbo/snapshotsync"
	"github.com/ledgerwatch/turbo-geth/turbo/stages/bodydownload"
)

type ChainEventNotifier interface {
	OnNewHeader(*types.Header)
	OnNewPendingLogs(types.Logs)
	OnNewPendingBlock(*types.Block)
	OnNewPendingTxs([]types.Transaction)
}

// StageParameters contains the stage that stages receives at runtime when initializes.
// Then the stage can use it to receive different useful functions.
type StageParameters struct {
	d           DownloaderGlue
	ChainConfig *params.ChainConfig
	vmConfig    *vm.Config
	Engine      consensus.Engine
	DB          ethdb.Database
	// TX is a current transaction that staged sync runs in. It contains all the latest changes that DB has.
	// It can be used for both reading and writing.
	TX          ethdb.Database
	pid         string
	BatchSize   datasize.ByteSize // Batch size for the execution stage
	storageMode ethdb.StorageMode
	TmpDir      string
	// QuitCh is a channel that is closed. This channel is useful to listen to when
	// the stage can take significant time and gracefully shutdown at Ctrl+C.
	QuitCh                <-chan struct{}
	headersFetchers       []func() error
	txPool                *core.TxPool
	prefetchedBlocks      *bodydownload.PrefetchedBlocks
	stateReaderBuilder    StateReaderBuilder
	stateWriterBuilder    StateWriterBuilder
	notifier              ChainEventNotifier
	silkwormExecutionFunc unsafe.Pointer
	InitialCycle          bool
	mining                *MiningCfg
<<<<<<< HEAD
	senders               SendersCfg

	snapshotsDir    string
	btClient        *snapshotsync.Client
	SnapshotBuilder *snapshotsync.SnapshotMigrator
=======
>>>>>>> 49225f73
}

type MiningCfg struct {
	// configs
	params.MiningConfig

	// noempty is the flag used to control whether the feature of pre-seal empty
	// block is enabled. The default value is false(pre-seal is enabled by default).
	// But in some special scenario the consensus engine will seal blocks instantaneously,
	// in this case this feature will add all empty blocks into canonical chain
	// non-stop and no real transaction will be included.
	noempty bool

	resultCh   chan<- *types.Block
	sealCancel <-chan struct{}

	// runtime dat
	Block *miningBlock
}

func StageMiningCfg(cfg params.MiningConfig, noempty bool, resultCh chan<- *types.Block, sealCancel <-chan struct{}) *MiningCfg {
	return &MiningCfg{MiningConfig: cfg, noempty: noempty, Block: &miningBlock{}, resultCh: resultCh, sealCancel: sealCancel}

}

// StageBuilder represent an object to create a single stage for staged sync
type StageBuilder struct {
	// ID is the stage identifier. Should be unique. It is recommended to prefix it with reverse domain `com.example.my-stage` to avoid conflicts.
	ID stages.SyncStage
	// Build is a factory function that initializes the sync stage based on the `StageParameters` provided.
	Build func(StageParameters) *Stage
}

// StageBuilders represents an ordered list of builders to build different stages. It also contains helper methods to change the list of stages.
type StageBuilders []StageBuilder

// MustReplace finds a stage with a specific ID and then sets the new one instead of that.
// Chainable but panics if it can't find stage to replace.
func (bb StageBuilders) MustReplace(id stages.SyncStage, newBuilder StageBuilder) StageBuilders {
	result := make([]StageBuilder, len(bb))

	found := false

	for i, originalBuilder := range bb {
		if strings.EqualFold(string(originalBuilder.ID), string(id)) {
			found = true
			result[i] = newBuilder
		} else {
			result[i] = originalBuilder
		}
	}

	if !found {
		panic(fmt.Sprintf("StageBuilders#Replace can't find the stage with id %s", string(id)))
	}

	return result
}

// Build creates sync states out of builders
func (bb StageBuilders) Build(world StageParameters) []*Stage {
	stages := make([]*Stage, len(bb))
	for i, builder := range bb {
		stages[i] = builder.Build(world)
	}
	return stages
}

// DefaultStages contains the list of default stage builders that are used by turbo-geth.
func DefaultStages() StageBuilders {
	return []StageBuilder{
		{
			ID: stages.Headers,
			Build: func(world StageParameters) *Stage {
				return &Stage{
					ID:          stages.Headers,
					Description: "Download headers",
					ExecFunc: func(s *StageState, u Unwinder) error {
						return SpawnHeaderDownloadStage(s, u, world.d, world.headersFetchers)
					},
					UnwindFunc: func(u *UnwindState, s *StageState) error {
						return u.Done(world.DB)
					},
				}
			},
		},
		{
			ID: stages.BlockHashes,
			Build: func(world StageParameters) *Stage {
				return &Stage{
					ID:          stages.BlockHashes,
					Description: "Write block hashes",
					ExecFunc: func(s *StageState, u Unwinder) error {
						return SpawnBlockHashStage(s, world.DB, world.TmpDir, world.QuitCh)
					},
					UnwindFunc: func(u *UnwindState, s *StageState) error {
						return u.Done(world.DB)
					},
				}
			},
		},
		{
			ID: stages.Bodies,
			Build: func(world StageParameters) *Stage {
				return &Stage{
					ID:          stages.Bodies,
					Description: "Download block bodies",
					ExecFunc: func(s *StageState, u Unwinder) error {
						return spawnBodyDownloadStage(s, u, world.d, world.pid, world.prefetchedBlocks)
					},
					UnwindFunc: func(u *UnwindState, s *StageState) error {
						return unwindBodyDownloadStage(u, world.DB)
					},
				}
			},
		},
		{
			ID: stages.Senders,
			Build: func(world StageParameters) *Stage {
				sendersCfg := StageSendersCfg(world.DB.RwKV(), world.ChainConfig)
				return &Stage{
					ID:          stages.Senders,
					Description: "Recover senders from tx signatures",
					ExecFunc: func(s *StageState, u Unwinder) error {
						var tx ethdb.RwTx
						if hasTx, ok := world.TX.(ethdb.HasTx); ok {
							tx = hasTx.Tx().(ethdb.RwTx)
						}
						return SpawnRecoverSendersStage(sendersCfg, s, tx, 0, world.TmpDir, world.QuitCh)
					},
					UnwindFunc: func(u *UnwindState, s *StageState) error {
						var tx ethdb.RwTx
						if hasTx, ok := world.TX.(ethdb.HasTx); ok {
							tx = hasTx.Tx().(ethdb.RwTx)
						}
						return UnwindSendersStage(u, s, tx, sendersCfg)
					},
				}
			},
		},
		{
			ID: stages.Execution,
			Build: func(world StageParameters) *Stage {
				execCfg := StageExecuteBlocksCfg(world.DB.RwKV(), world.storageMode.Receipts, world.BatchSize, world.stateReaderBuilder, world.stateWriterBuilder, world.silkwormExecutionFunc, nil, world.ChainConfig, world.Engine, world.vmConfig, world.TmpDir)
				return &Stage{
					ID:          stages.Execution,
					Description: "Execute blocks w/o hash checks",
					ExecFunc: func(s *StageState, u Unwinder) error {
						return SpawnExecuteBlocksStage(s, world.TX, 0, world.QuitCh, execCfg)
					},
					UnwindFunc: func(u *UnwindState, s *StageState) error {
						return UnwindExecutionStage(u, s, world.TX, world.QuitCh, execCfg)
					},
				}
			},
		},
		{
			ID: stages.HashState,
			Build: func(world StageParameters) *Stage {
				return &Stage{
					ID:          stages.HashState,
					Description: "Hash the key in the state",
					ExecFunc: func(s *StageState, u Unwinder) error {
						var tx ethdb.RwTx
						if hasTx, ok := world.TX.(ethdb.HasTx); ok {
							tx = hasTx.Tx().(ethdb.RwTx)
						}
						return SpawnHashStateStage(s, tx, StageHashStateCfg(world.DB.RwKV(), world.TmpDir), world.QuitCh)
					},
					UnwindFunc: func(u *UnwindState, s *StageState) error {
						var tx ethdb.RwTx
						if hasTx, ok := world.TX.(ethdb.HasTx); ok {
							tx = hasTx.Tx().(ethdb.RwTx)
						}
						return UnwindHashStateStage(u, s, tx, StageHashStateCfg(world.DB.RwKV(), world.TmpDir), world.QuitCh)
					},
				}
			},
		},
		{
			ID: stages.IntermediateHashes,
			Build: func(world StageParameters) *Stage {
				return &Stage{
					ID:          stages.IntermediateHashes,
					Description: "Generate intermediate hashes and computing state root",
					ExecFunc: func(s *StageState, u Unwinder) error {
						var tx ethdb.RwTx
						if hasTx, ok := world.TX.(ethdb.HasTx); ok {
							tx = hasTx.Tx().(ethdb.RwTx)
						}
						_, err := SpawnIntermediateHashesStage(s, u, tx, StageTrieCfg(world.DB.RwKV(), true, true, world.TmpDir), world.QuitCh)
						return err
					},
					UnwindFunc: func(u *UnwindState, s *StageState) error {
						var tx ethdb.RwTx
						if hasTx, ok := world.TX.(ethdb.HasTx); ok {
							tx = hasTx.Tx().(ethdb.RwTx)
						}
						return UnwindIntermediateHashesStage(u, s, tx, StageTrieCfg(world.DB.RwKV(), true, true, world.TmpDir), world.QuitCh)
					},
				}
			},
		},
		{
			ID: stages.AccountHistoryIndex,
			Build: func(world StageParameters) *Stage {
				cfg := StageHistoryCfg(world.DB.RwKV(), world.TmpDir)
				return &Stage{
					ID:                  stages.AccountHistoryIndex,
					Description:         "Generate account history index",
					Disabled:            !world.storageMode.History,
					DisabledDescription: "Enable by adding `h` to --storage-mode",
					ExecFunc: func(s *StageState, u Unwinder) error {
						var tx ethdb.RwTx
						if hasTx, ok := world.TX.(ethdb.HasTx); ok {
							tx = hasTx.Tx().(ethdb.RwTx)
						}
						return SpawnAccountHistoryIndex(s, tx, cfg, world.QuitCh)
					},
					UnwindFunc: func(u *UnwindState, s *StageState) error {
						var tx ethdb.RwTx
						if hasTx, ok := world.TX.(ethdb.HasTx); ok {
							tx = hasTx.Tx().(ethdb.RwTx)
						}
						return UnwindAccountHistoryIndex(u, s, tx, cfg, world.QuitCh)
					},
				}
			},
		},
		{
			ID: stages.StorageHistoryIndex,
			Build: func(world StageParameters) *Stage {
				cfg := StageHistoryCfg(world.DB.RwKV(), world.TmpDir)
				return &Stage{
					ID:                  stages.StorageHistoryIndex,
					Description:         "Generate storage history index",
					Disabled:            !world.storageMode.History,
					DisabledDescription: "Enable by adding `h` to --storage-mode",
					ExecFunc: func(s *StageState, u Unwinder) error {
						var tx ethdb.RwTx
						if hasTx, ok := world.TX.(ethdb.HasTx); ok {
							tx = hasTx.Tx().(ethdb.RwTx)
						}
						return SpawnStorageHistoryIndex(s, tx, cfg, world.QuitCh)
					},
					UnwindFunc: func(u *UnwindState, s *StageState) error {
						var tx ethdb.RwTx
						if hasTx, ok := world.TX.(ethdb.HasTx); ok {
							tx = hasTx.Tx().(ethdb.RwTx)
						}
						return UnwindStorageHistoryIndex(u, s, tx, cfg, world.QuitCh)
					},
				}
			},
		},
		{
			ID: stages.LogIndex,
			Build: func(world StageParameters) *Stage {
				logIndexCfg := StageLogIndexCfg(world.DB.RwKV(), world.TmpDir)
				return &Stage{
					ID:                  stages.LogIndex,
					Description:         "Generate receipt logs index",
					Disabled:            !world.storageMode.Receipts,
					DisabledDescription: "Enable by adding `r` to --storage-mode",
					ExecFunc: func(s *StageState, u Unwinder) error {
						var tx ethdb.RwTx
						if hasTx, ok := world.TX.(ethdb.HasTx); ok {
							tx = hasTx.Tx().(ethdb.RwTx)
						}
						return SpawnLogIndex(s, tx, logIndexCfg, world.QuitCh)
					},
					UnwindFunc: func(u *UnwindState, s *StageState) error {
						var tx ethdb.RwTx
						if hasTx, ok := world.TX.(ethdb.HasTx); ok {
							tx = hasTx.Tx().(ethdb.RwTx)
						}
						return UnwindLogIndex(u, s, tx, logIndexCfg, world.QuitCh)
					},
				}
			},
		},
		{
			ID: stages.CallTraces,
			Build: func(world StageParameters) *Stage {
				callTracesCfg := StageCallTracesCfg(world.DB.RwKV(), 0, world.BatchSize, world.TmpDir, world.ChainConfig, world.Engine)
				return &Stage{
					ID:                  stages.CallTraces,
					Description:         "Generate call traces index",
					Disabled:            !world.storageMode.CallTraces,
					DisabledDescription: "Work In Progress",
					ExecFunc: func(s *StageState, u Unwinder) error {
						return SpawnCallTraces(s, world.TX, world.QuitCh, callTracesCfg)
					},
					UnwindFunc: func(u *UnwindState, s *StageState) error {
						return UnwindCallTraces(u, s, world.TX, world.QuitCh, callTracesCfg)
					},
				}
			},
		},
		{
			ID: stages.TxLookup,
			Build: func(world StageParameters) *Stage {
				txLookupCfg := StageTxLookupCfg(world.DB.RwKV(), world.TmpDir)
				return &Stage{
					ID:                  stages.TxLookup,
					Description:         "Generate tx lookup index",
					Disabled:            !world.storageMode.TxIndex,
					DisabledDescription: "Enable by adding `t` to --storage-mode",
					ExecFunc: func(s *StageState, u Unwinder) error {
						var tx ethdb.RwTx
						if hasTx, ok := world.TX.(ethdb.HasTx); ok {
							tx = hasTx.Tx().(ethdb.RwTx)
						}
						return SpawnTxLookup(s, tx, txLookupCfg, world.QuitCh)
					},
					UnwindFunc: func(u *UnwindState, s *StageState) error {
						var tx ethdb.RwTx
						if hasTx, ok := world.TX.(ethdb.HasTx); ok {
							tx = hasTx.Tx().(ethdb.RwTx)
						}
						return UnwindTxLookup(u, s, tx, txLookupCfg, world.QuitCh)
					},
				}
			},
		},
		{
			ID: stages.TxPool,
			Build: func(world StageParameters) *Stage {
				txPoolCfg := StageTxPoolCfg(world.DB.RwKV(), world.txPool)
				return &Stage{
					ID:          stages.TxPool,
					Description: "Update transaction pool",
					ExecFunc: func(s *StageState, _ Unwinder) error {
						var tx ethdb.RwTx
						if hasTx, ok := world.TX.(ethdb.HasTx); ok {
							tx = hasTx.Tx().(ethdb.RwTx)
						}
						return SpawnTxPool(s, tx, txPoolCfg, world.QuitCh)
					},
					UnwindFunc: func(u *UnwindState, s *StageState) error {
						var tx ethdb.RwTx
						if hasTx, ok := world.TX.(ethdb.HasTx); ok {
							tx = hasTx.Tx().(ethdb.RwTx)
						}
						return UnwindTxPool(u, s, tx, txPoolCfg, world.QuitCh)
					},
				}
			},
		},
		{
			ID: stages.Finish,
			Build: func(world StageParameters) *Stage {
				return &Stage{
					ID:          stages.Finish,
					Description: "Final: update current block for the RPC API",
					ExecFunc: func(s *StageState, _ Unwinder) error {
						return FinishForward(s, world.DB, world.notifier, world.TX, world.btClient, world.SnapshotBuilder)
					},
					UnwindFunc: func(u *UnwindState, s *StageState) error {
						return UnwindFinish(u, s, world.DB)
					},
				}
			},
		},
	}
}

func MiningStages() StageBuilders {
	return []StageBuilder{
		{
			ID: stages.MiningCreateBlock,
			Build: func(world StageParameters) *Stage {
				return &Stage{
					ID:          stages.MiningCreateBlock,
					Description: "Mining: construct new block from tx pool",
					ExecFunc: func(s *StageState, u Unwinder) error {
						return SpawnMiningCreateBlockStage(s, world.TX,
							world.mining.Block,
							world.ChainConfig,
							world.Engine,
							world.mining.ExtraData,
							world.mining.GasFloor,
							world.mining.GasCeil,
							world.mining.Etherbase,
							world.txPool,
							world.QuitCh)
					},
					UnwindFunc: func(u *UnwindState, s *StageState) error { return nil },
				}
			},
		},
		{
			ID: stages.MiningExecution,
			Build: func(world StageParameters) *Stage {
				return &Stage{
					ID:          stages.MiningExecution,
					Description: "Mining: construct new block from tx pool",
					ExecFunc: func(s *StageState, u Unwinder) error {
						return SpawnMiningExecStage(s, world.TX,
							world.mining.Block,
							world.ChainConfig,
							world.vmConfig,
							world.Engine,
							world.mining.Block.LocalTxs,
							world.mining.Block.RemoteTxs,
							world.mining.Etherbase,
							world.mining.noempty,
							world.notifier,
							world.QuitCh)
					},
					UnwindFunc: func(u *UnwindState, s *StageState) error { return nil },
				}
			},
		},
		{
			ID: stages.HashState,
			Build: func(world StageParameters) *Stage {
				return &Stage{
					ID:          stages.HashState,
					Description: "Hash the key in the state",
					ExecFunc: func(s *StageState, u Unwinder) error {
						var tx ethdb.RwTx
						if hasTx, ok := world.TX.(ethdb.HasTx); ok {
							tx = hasTx.Tx().(ethdb.RwTx)
						}
						return SpawnHashStateStage(s, tx, StageHashStateCfg(world.DB.RwKV(), world.TmpDir), world.QuitCh)
					},
					UnwindFunc: func(u *UnwindState, s *StageState) error { return nil },
				}
			},
		},
		{
			ID: stages.IntermediateHashes,
			Build: func(world StageParameters) *Stage {
				return &Stage{
					ID:          stages.IntermediateHashes,
					Description: "Generate intermediate hashes and computing state root",
					ExecFunc: func(s *StageState, u Unwinder) error {
						var tx ethdb.RwTx
						if hasTx, ok := world.TX.(ethdb.HasTx); ok {
							tx = hasTx.Tx().(ethdb.RwTx)
						}
						stateRoot, err := SpawnIntermediateHashesStage(s, u, tx, StageTrieCfg(world.DB.RwKV(), false, true, world.TmpDir), world.QuitCh)
						if err != nil {
							return err
						}
						world.mining.Block.Header.Root = stateRoot
						return nil
					},
					UnwindFunc: func(u *UnwindState, s *StageState) error { return nil },
				}
			},
		},
		{
			ID: stages.MiningFinish,
			Build: func(world StageParameters) *Stage {
				return &Stage{
					ID:          stages.MiningFinish,
					Description: "Mining: create and propagate valid block",
					ExecFunc: func(s *StageState, u Unwinder) error {
						return SpawnMiningFinishStage(s, world.TX, world.mining.Block, world.Engine, world.ChainConfig, world.mining.resultCh, world.mining.sealCancel, world.QuitCh)
					},
					UnwindFunc: func(u *UnwindState, s *StageState) error { return nil },
				}
			},
		},
	}
}

// UnwindOrder represents the order in which the stages needs to be unwound.
// Currently it is using indexes of stages, 0-based.
// The unwind order is important and not always just stages going backwards.
// Let's say, there is tx pool (state 10) can be unwound only after execution
// is fully unwound (stages 9...3).
type UnwindOrder []int

// DefaultUnwindOrder contains the default unwind order for `DefaultStages()`.
// Just adding stages that don't do unwinding, don't require altering the default order.
func DefaultUnwindOrder() UnwindOrder {
	return []int{
		0, 1, 2,
		// Unwinding of tx pool (reinjecting transactions into the pool needs to happen after unwinding execution)
		// also tx pool is before senders because senders unwind is inside cycle transaction
		12,
		3, 4,
		// Unwinding of IHashes needs to happen after unwinding HashState
		6, 5,
		7, 8, 9, 10, 11,
	}
}

func WithSnapshotsStages() StageBuilders {
	defaultStages := DefaultStages()
	blockHashesStageIndex := -1
	sendersStageIndex := -1
	hashedStateStageIndex := -1
	for i := range defaultStages {
		if defaultStages[i].ID == stages.Bodies {
			blockHashesStageIndex = i
		}
		if defaultStages[i].ID == stages.Senders {
			sendersStageIndex = i
		}
		if defaultStages[i].ID == stages.HashState {
			hashedStateStageIndex = i
		}
	}
	if blockHashesStageIndex < 0 || sendersStageIndex < 0 || hashedStateStageIndex < 0 {
		log.Error("Unrecognized block hashes stage", "blockHashesStageIndex < 0", blockHashesStageIndex < 0, "sendersStageIndex < 0", sendersStageIndex < 0, "hashedStateStageIndex < 0", hashedStateStageIndex < 0)
		return DefaultStages()
	}

	stagesWithSnapshots := make(StageBuilders, 0, len(defaultStages)+1)
	stagesWithSnapshots = append(stagesWithSnapshots, defaultStages[:blockHashesStageIndex]...)
	stagesWithSnapshots = append(stagesWithSnapshots, StageBuilder{
		ID: stages.CreateHeadersSnapshot,
		Build: func(world StageParameters) *Stage {
			return &Stage{
				ID:          stages.CreateHeadersSnapshot,
				Description: "Create headers snapshot",
				ExecFunc: func(s *StageState, u Unwinder) error {
					return SpawnHeadersSnapshotGenerationStage(s, world.DB, world.SnapshotBuilder, world.snapshotsDir, world.btClient, world.QuitCh)
				},
				UnwindFunc: func(u *UnwindState, s *StageState) error {
					return u.Done(world.DB)
				},
			}
		},
	})
	stagesWithSnapshots = append(stagesWithSnapshots, defaultStages[blockHashesStageIndex:sendersStageIndex]...)
	stagesWithSnapshots = append(stagesWithSnapshots, StageBuilder{
		ID: stages.CreateBodiesSnapshot,
		Build: func(world StageParameters) *Stage {
			return &Stage{
				ID:          stages.CreateBodiesSnapshot,
				Description: "Create bodies snapshot",
				ExecFunc: func(s *StageState, u Unwinder) error {
					return SpawnBodiesSnapshotGenerationStage(s, world.DB, world.snapshotsDir, world.btClient, world.QuitCh)
				},
				UnwindFunc: func(u *UnwindState, s *StageState) error {
					return u.Done(world.DB)
				},
			}
		},
	})
	stagesWithSnapshots = append(stagesWithSnapshots, defaultStages[sendersStageIndex:hashedStateStageIndex]...)
	stagesWithSnapshots = append(stagesWithSnapshots, StageBuilder{
		ID: stages.CreateStateSnapshot,
		Build: func(world StageParameters) *Stage {
			return &Stage{
				ID:          stages.CreateStateSnapshot,
				Description: "Create state snapshot",
				ExecFunc: func(s *StageState, u Unwinder) error {
					return SpawnStateSnapshotGenerationStage(s, world.DB, world.snapshotsDir, world.btClient, world.QuitCh)
				},
				UnwindFunc: func(u *UnwindState, s *StageState) error {
					return u.Done(world.DB)
				},
			}
		},
	})
	stagesWithSnapshots = append(stagesWithSnapshots, defaultStages[hashedStateStageIndex:]...)
	return stagesWithSnapshots
}

func UnwindOrderWithSnapshots() UnwindOrder {
	return []int{
		0, 1, 2,
		// Unwinding of tx pool (reinjecting transactions into the pool needs to happen after unwinding execution)
		// also tx pool is before senders because senders unwind is inside cycle transaction
		15,
		// Unwinding of IHashes needs to happen after unwinding HashState
		3, 4, 6, 5,
		7, 9, 10, 12, 14,
	}
}

func MiningUnwindOrder() UnwindOrder {
	return []int{0, 1, 2, 3, 4}
}<|MERGE_RESOLUTION|>--- conflicted
+++ resolved
@@ -52,14 +52,10 @@
 	silkwormExecutionFunc unsafe.Pointer
 	InitialCycle          bool
 	mining                *MiningCfg
-<<<<<<< HEAD
-	senders               SendersCfg
 
 	snapshotsDir    string
 	btClient        *snapshotsync.Client
 	SnapshotBuilder *snapshotsync.SnapshotMigrator
-=======
->>>>>>> 49225f73
 }
 
 type MiningCfg struct {
