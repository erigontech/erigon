--- conflicted
+++ resolved
@@ -37,7 +37,6 @@
 	tmpdir      string
 	// QuitCh is a channel that is closed. This channel is useful to listen to when
 	// the stage can take significant time and gracefully shutdown at Ctrl+C.
-<<<<<<< HEAD
 	QuitCh                <-chan struct{}
 	headersFetchers       []func() error
 	txPool                *core.TxPool
@@ -46,18 +45,8 @@
 	prefetchedBlocks      *PrefetchedBlocks
 	stateReaderBuilder    StateReaderBuilder
 	stateWriterBuilder    StateWriterBuilder
+	notifier              ChainEventNotifier
 	silkwormExecutionFunc unsafe.Pointer
-=======
-	QuitCh             <-chan struct{}
-	headersFetchers    []func() error
-	txPool             *core.TxPool
-	poolStart          func() error
-	changeSetHook      ChangeSetHook
-	prefetchedBlocks   *PrefetchedBlocks
-	stateReaderBuilder StateReaderBuilder
-	stateWriterBuilder StateWriterBuilder
-	notifier           ChainEventNotifier
->>>>>>> 449097d8
 }
 
 // StageBuilder represent an object to create a single stage for staged sync
