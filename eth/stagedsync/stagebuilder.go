package stagedsync

import (
	"fmt"
	"github.com/ledgerwatch/turbo-geth/turbo/snapshotsync"
	"strings"
	"unsafe"

	"github.com/c2h5oh/datasize"
	"github.com/ledgerwatch/turbo-geth/consensus"
	"github.com/ledgerwatch/turbo-geth/core"
	"github.com/ledgerwatch/turbo-geth/core/types"
	"github.com/ledgerwatch/turbo-geth/core/vm"
	"github.com/ledgerwatch/turbo-geth/eth/stagedsync/stages"
	"github.com/ledgerwatch/turbo-geth/ethdb"
	"github.com/ledgerwatch/turbo-geth/params"
	"github.com/ledgerwatch/turbo-geth/turbo/stages/bodydownload"
)

type ChainEventNotifier interface {
	OnNewHeader(*types.Header)
	OnNewPendingLogs(types.Logs)
	OnNewPendingBlock(*types.Block)
	OnNewPendingTxs([]types.Transaction)
}

// StageParameters contains the stage that stages receives at runtime when initializes.
// Then the stage can use it to receive different useful functions.
type StageParameters struct {
	d           DownloaderGlue
	ChainConfig *params.ChainConfig
	vmConfig    *vm.Config
	Engine      consensus.Engine
	DB          ethdb.Database
	// TX is a current transaction that staged sync runs in. It contains all the latest changes that DB has.
	// It can be used for both reading and writing.
	TX          ethdb.Database
	pid         string
	BatchSize   datasize.ByteSize // Batch size for the execution stage
	storageMode ethdb.StorageMode
	TmpDir      string
	// QuitCh is a channel that is closed. This channel is useful to listen to when
	// the stage can take significant time and gracefully shutdown at Ctrl+C.
	QuitCh                <-chan struct{}
	headersFetchers       []func() error
	txPool                *core.TxPool
	prefetchedBlocks      *bodydownload.PrefetchedBlocks
	stateReaderBuilder    StateReaderBuilder
	stateWriterBuilder    StateWriterBuilder
	notifier              ChainEventNotifier
	silkwormExecutionFunc unsafe.Pointer
	InitialCycle          bool
	mining                *MiningCfg
	senders SendersCfg

	snapshotsDir		 string
	btClient			 *snapshotsync.Client
	SnapshotBuilder		 *snapshotsync.SnapshotMigrator
}

type MiningCfg struct {
	// configs
	params.MiningConfig

	// noempty is the flag used to control whether the feature of pre-seal empty
	// block is enabled. The default value is false(pre-seal is enabled by default).
	// But in some special scenario the consensus engine will seal blocks instantaneously,
	// in this case this feature will add all empty blocks into canonical chain
	// non-stop and no real transaction will be included.
	noempty bool

	resultCh   chan<- *types.Block
	sealCancel <-chan struct{}

	// runtime dat
	Block *miningBlock
}

func StageMiningCfg(cfg params.MiningConfig, noempty bool, resultCh chan<- *types.Block, sealCancel <-chan struct{}) *MiningCfg {
	return &MiningCfg{MiningConfig: cfg, noempty: noempty, Block: &miningBlock{}, resultCh: resultCh, sealCancel: sealCancel}

}

// StageBuilder represent an object to create a single stage for staged sync
type StageBuilder struct {
	// ID is the stage identifier. Should be unique. It is recommended to prefix it with reverse domain `com.example.my-stage` to avoid conflicts.
	ID stages.SyncStage
	// Build is a factory function that initializes the sync stage based on the `StageParameters` provided.
	Build func(StageParameters) *Stage
}

// StageBuilders represents an ordered list of builders to build different stages. It also contains helper methods to change the list of stages.
type StageBuilders []StageBuilder

// MustReplace finds a stage with a specific ID and then sets the new one instead of that.
// Chainable but panics if it can't find stage to replace.
func (bb StageBuilders) MustReplace(id stages.SyncStage, newBuilder StageBuilder) StageBuilders {
	result := make([]StageBuilder, len(bb))

	found := false

	for i, originalBuilder := range bb {
		if strings.EqualFold(string(originalBuilder.ID), string(id)) {
			found = true
			result[i] = newBuilder
		} else {
			result[i] = originalBuilder
		}
	}

	if !found {
		panic(fmt.Sprintf("StageBuilders#Replace can't find the stage with id %s", string(id)))
	}

	return result
}

// Build creates sync states out of builders
func (bb StageBuilders) Build(world StageParameters) []*Stage {
	stages := make([]*Stage, len(bb))
	for i, builder := range bb {
		stages[i] = builder.Build(world)
	}
	return stages
}

// DefaultStages contains the list of default stage builders that are used by turbo-geth.
func DefaultStages() StageBuilders {
	return []StageBuilder{
		{
			ID: stages.Headers,
			Build: func(world StageParameters) *Stage {
				return &Stage{
					ID:          stages.Headers,
					Description: "Download headers",
					ExecFunc: func(s *StageState, u Unwinder) error {
						return SpawnHeaderDownloadStage(s, u, world.d, world.headersFetchers)
					},
					UnwindFunc: func(u *UnwindState, s *StageState) error {
						return u.Done(world.DB)
					},
				}
			},
		},
		{
			ID: stages.BlockHashes,
			Build: func(world StageParameters) *Stage {
				return &Stage{
					ID:          stages.BlockHashes,
					Description: "Write block hashes",
					ExecFunc: func(s *StageState, u Unwinder) error {
						return SpawnBlockHashStage(s, world.DB, world.TmpDir, world.QuitCh)
					},
					UnwindFunc: func(u *UnwindState, s *StageState) error {
						return u.Done(world.DB)
					},
				}
			},
		},
		{
			ID: stages.Bodies,
			Build: func(world StageParameters) *Stage {
				return &Stage{
					ID:          stages.Bodies,
					Description: "Download block bodies",
					ExecFunc: func(s *StageState, u Unwinder) error {
						return spawnBodyDownloadStage(s, u, world.d, world.pid, world.prefetchedBlocks)
					},
					UnwindFunc: func(u *UnwindState, s *StageState) error {
						return unwindBodyDownloadStage(u, world.DB)
					},
				}
			},
		},
		{
			ID: stages.Senders,
			Build: func(world StageParameters) *Stage {
				return &Stage{
					ID:          stages.Senders,
					Description: "Recover senders from tx signatures",
					ExecFunc: func(s *StageState, u Unwinder) error {
						return SpawnRecoverSendersStage(world.senders, s, world.TX, 0, world.TmpDir, world.QuitCh)
					},
					UnwindFunc: func(u *UnwindState, s *StageState) error {
						return UnwindSendersStage(u, s, world.TX)
					},
				}
			},
		},
		{
			ID: stages.Execution,
			Build: func(world StageParameters) *Stage {
				execCfg := StageExecuteBlocksCfg(world.storageMode.Receipts, world.BatchSize, world.stateReaderBuilder, world.stateWriterBuilder, world.silkwormExecutionFunc, nil, world.ChainConfig, world.Engine, world.vmConfig, world.TmpDir)
				return &Stage{
					ID:          stages.Execution,
					Description: "Execute blocks w/o hash checks",
					ExecFunc: func(s *StageState, u Unwinder) error {
						return SpawnExecuteBlocksStage(s, world.TX, 0, world.QuitCh, execCfg)
					},
					UnwindFunc: func(u *UnwindState, s *StageState) error {
						return UnwindExecutionStage(u, s, world.TX, world.QuitCh, execCfg)
					},
				}
			},
		},
		{
			ID: stages.HashState,
			Build: func(world StageParameters) *Stage {
				return &Stage{
					ID:          stages.HashState,
					Description: "Hash the key in the state",
					ExecFunc: func(s *StageState, u Unwinder) error {
						return SpawnHashStateStage(s, world.TX, StageHashStateCfg(world.TmpDir), world.QuitCh)
					},
					UnwindFunc: func(u *UnwindState, s *StageState) error {
						return UnwindHashStateStage(u, s, world.TX, StageHashStateCfg(world.TmpDir), world.QuitCh)
					},
				}
			},
		},
		{
			ID: stages.IntermediateHashes,
			Build: func(world StageParameters) *Stage {
				return &Stage{
					ID:          stages.IntermediateHashes,
					Description: "Generate intermediate hashes and computing state root",
					ExecFunc: func(s *StageState, u Unwinder) error {
						_, err := SpawnIntermediateHashesStage(s, u, world.TX, StageTrieCfg(true, true, world.TmpDir), world.QuitCh)
						return err
					},
					UnwindFunc: func(u *UnwindState, s *StageState) error {
						return UnwindIntermediateHashesStage(u, s, world.TX, StageTrieCfg(true, true, world.TmpDir), world.QuitCh)
					},
				}
			},
		},
		{
			ID: stages.AccountHistoryIndex,
			Build: func(world StageParameters) *Stage {
				cfg := StageHistoryCfg(world.TmpDir)
				return &Stage{
					ID:                  stages.AccountHistoryIndex,
					Description:         "Generate account history index",
					Disabled:            !world.storageMode.History,
					DisabledDescription: "Enable by adding `h` to --storage-mode",
					ExecFunc: func(s *StageState, u Unwinder) error {
						return SpawnAccountHistoryIndex(s, world.TX, cfg, world.QuitCh)
					},
					UnwindFunc: func(u *UnwindState, s *StageState) error {
						return UnwindAccountHistoryIndex(u, s, world.TX, cfg, world.QuitCh)
					},
				}
			},
		},
		{
			ID: stages.StorageHistoryIndex,
			Build: func(world StageParameters) *Stage {
				cfg := StageHistoryCfg(world.TmpDir)
				return &Stage{
					ID:                  stages.StorageHistoryIndex,
					Description:         "Generate storage history index",
					Disabled:            !world.storageMode.History,
					DisabledDescription: "Enable by adding `h` to --storage-mode",
					ExecFunc: func(s *StageState, u Unwinder) error {
						return SpawnStorageHistoryIndex(s, world.TX, cfg, world.QuitCh)
					},
					UnwindFunc: func(u *UnwindState, s *StageState) error {
						return UnwindStorageHistoryIndex(u, s, world.TX, cfg, world.QuitCh)
					},
				}
			},
		},
		{
			ID: stages.LogIndex,
			Build: func(world StageParameters) *Stage {
				logIndexCfg := StageLogIndexCfg(world.TmpDir)
				return &Stage{
					ID:                  stages.LogIndex,
					Description:         "Generate receipt logs index",
					Disabled:            !world.storageMode.Receipts,
					DisabledDescription: "Enable by adding `r` to --storage-mode",
					ExecFunc: func(s *StageState, u Unwinder) error {
						return SpawnLogIndex(s, world.TX, logIndexCfg, world.QuitCh)
					},
					UnwindFunc: func(u *UnwindState, s *StageState) error {
						return UnwindLogIndex(u, s, world.TX, logIndexCfg, world.QuitCh)
					},
				}
			},
		},
		{
			ID: stages.CallTraces,
			Build: func(world StageParameters) *Stage {
				callTracesCfg := StageCallTracesCfg(0, world.BatchSize, world.TmpDir, world.ChainConfig, world.Engine)
				return &Stage{
					ID:                  stages.CallTraces,
					Description:         "Generate call traces index",
					Disabled:            !world.storageMode.CallTraces,
					DisabledDescription: "Work In Progress",
					ExecFunc: func(s *StageState, u Unwinder) error {
						return SpawnCallTraces(s, world.TX, world.QuitCh, callTracesCfg)
					},
					UnwindFunc: func(u *UnwindState, s *StageState) error {
						return UnwindCallTraces(u, s, world.TX, world.QuitCh, callTracesCfg)
					},
				}
			},
		},
		{
			ID: stages.TxLookup,
			Build: func(world StageParameters) *Stage {
				txLookupCfg := StageTxLookupCfg(world.TmpDir)
				return &Stage{
					ID:                  stages.TxLookup,
					Description:         "Generate tx lookup index",
					Disabled:            !world.storageMode.TxIndex,
					DisabledDescription: "Enable by adding `t` to --storage-mode",
					ExecFunc: func(s *StageState, u Unwinder) error {
						return SpawnTxLookup(s, world.TX, txLookupCfg, world.QuitCh)
					},
					UnwindFunc: func(u *UnwindState, s *StageState) error {
						return UnwindTxLookup(u, s, world.TX, txLookupCfg, world.QuitCh)
					},
				}
			},
		},
		{
			ID: stages.TxPool,
			Build: func(world StageParameters) *Stage {
				txPoolCfg := StageTxPoolCfg(world.txPool)
				return &Stage{
					ID:          stages.TxPool,
					Description: "Update transaction pool",
					ExecFunc: func(s *StageState, _ Unwinder) error {
						return SpawnTxPool(s, world.TX, txPoolCfg, world.QuitCh)
					},
					UnwindFunc: func(u *UnwindState, s *StageState) error {
						return UnwindTxPool(u, s, world.TX, txPoolCfg, world.QuitCh)
					},
				}
			},
		},
		{
			ID: stages.Finish,
			Build: func(world StageParameters) *Stage {
				return &Stage{
					ID:          stages.Finish,
					Description: "Final: update current block for the RPC API",
					ExecFunc: func(s *StageState, _ Unwinder) error {
<<<<<<< HEAD
						var executionAt uint64
						var err error
						if executionAt, err = s.ExecutionAt(world.DB); err != nil {
							return err
						}
						logPrefix := s.state.LogPrefix()
						log.Info(fmt.Sprintf("[%s] Update current block for the RPC API", logPrefix), "to", executionAt)

						err = NotifyNewHeaders(s.BlockNumber+1, executionAt, world.notifier, world.DB)
						if err != nil {
							return err
						}
						err = MigrateSnapshot(s.BlockNumber+1, world.TX, world.DB, world.btClient, world.SnapshotBuilder)
						if err != nil {
							return err
						}
						return s.DoneAndUpdate(world.DB, executionAt)
=======
						return FinishForward(s, world.DB, world.notifier)
>>>>>>> 66b683a6
					},
					UnwindFunc: func(u *UnwindState, s *StageState) error {
						return UnwindFinish(u, s, world.DB)
					},
				}
			},
		},
	}
}

func MiningStages() StageBuilders {
	return []StageBuilder{
		{
			ID: stages.MiningCreateBlock,
			Build: func(world StageParameters) *Stage {
				return &Stage{
					ID:          stages.MiningCreateBlock,
					Description: "Mining: construct new block from tx pool",
					ExecFunc: func(s *StageState, u Unwinder) error {
						return SpawnMiningCreateBlockStage(s, world.TX,
							world.mining.Block,
							world.ChainConfig,
							world.Engine,
							world.mining.ExtraData,
							world.mining.GasFloor,
							world.mining.GasCeil,
							world.mining.Etherbase,
							world.txPool,
							world.QuitCh)
					},
					UnwindFunc: func(u *UnwindState, s *StageState) error { return nil },
				}
			},
		},
		{
			ID: stages.MiningExecution,
			Build: func(world StageParameters) *Stage {
				return &Stage{
					ID:          stages.MiningExecution,
					Description: "Mining: construct new block from tx pool",
					ExecFunc: func(s *StageState, u Unwinder) error {
						return SpawnMiningExecStage(s, world.TX,
							world.mining.Block,
							world.ChainConfig,
							world.vmConfig,
							world.Engine,
							world.mining.Block.LocalTxs,
							world.mining.Block.RemoteTxs,
							world.mining.Etherbase,
							world.mining.noempty,
							world.notifier,
							world.QuitCh)
					},
					UnwindFunc: func(u *UnwindState, s *StageState) error { return nil },
				}
			},
		},
		{
			ID: stages.HashState,
			Build: func(world StageParameters) *Stage {
				return &Stage{
					ID:          stages.HashState,
					Description: "Hash the key in the state",
					ExecFunc: func(s *StageState, u Unwinder) error {
						return SpawnHashStateStage(s, world.TX, StageHashStateCfg(world.TmpDir), world.QuitCh)
					},
					UnwindFunc: func(u *UnwindState, s *StageState) error { return nil },
				}
			},
		},
		{
			ID: stages.IntermediateHashes,
			Build: func(world StageParameters) *Stage {
				return &Stage{
					ID:          stages.IntermediateHashes,
					Description: "Generate intermediate hashes and computing state root",
					ExecFunc: func(s *StageState, u Unwinder) error {
						stateRoot, err := SpawnIntermediateHashesStage(s, u, world.TX, StageTrieCfg(false, true, world.TmpDir), world.QuitCh)
						if err != nil {
							return err
						}
						world.mining.Block.Header.Root = stateRoot
						return nil
					},
					UnwindFunc: func(u *UnwindState, s *StageState) error { return nil },
				}
			},
		},
		{
			ID: stages.MiningFinish,
			Build: func(world StageParameters) *Stage {
				return &Stage{
					ID:          stages.MiningFinish,
					Description: "Mining: create and propagate valid block",
					ExecFunc: func(s *StageState, u Unwinder) error {
						return SpawnMiningFinishStage(s, world.TX, world.mining.Block, world.Engine, world.ChainConfig, world.mining.resultCh, world.mining.sealCancel, world.QuitCh)
					},
					UnwindFunc: func(u *UnwindState, s *StageState) error { return nil },
				}
			},
		},
	}
}

// UnwindOrder represents the order in which the stages needs to be unwound.
// Currently it is using indexes of stages, 0-based.
// The unwind order is important and not always just stages going backwards.
// Let's say, there is tx pool (state 10) can be unwound only after execution
// is fully unwound (stages 9...3).
type UnwindOrder []int

// DefaultUnwindOrder contains the default unwind order for `DefaultStages()`.
// Just adding stages that don't do unwinding, don't require altering the default order.
func DefaultUnwindOrder() UnwindOrder {
	return []int{
		0, 1, 2,
		// Unwinding of tx pool (reinjecting transactions into the pool needs to happen after unwinding execution)
		// also tx pool is before senders because senders unwind is inside cycle transaction
		12,
		3, 4,
		// Unwinding of IHashes needs to happen after unwinding HashState
		6, 5,
		7, 8, 9, 10, 11,
	}
}

func WithSnapshotsStages() StageBuilders {
	defaultStages :=DefaultStages()
	//final:= defaultStages[len(defaultStages)-1]
	//defaultStages = defaultStages[:1]
	//defaultStages = append(defaultStages, StageBuilder{
	//	ID: stages.CreateHeadersSnapshot,
	//	Build: func(world StageParameters) *Stage {
	//		return &Stage{
	//			ID:          stages.CreateHeadersSnapshot,
	//			Description: "Create headers snapshot",
	//			ExecFunc: func(s *StageState, u Unwinder) error {
	//				return SpawnHeadersSnapshotGenerationStage(s, world.DB, world.SnapshotBuilder, world.snapshotsDir,  world.btClient, world.QuitCh)
	//			},
	//			UnwindFunc: func(u *UnwindState, s *StageState) error {
	//				return u.Done(world.DB)
	//			},
	//		}
	//	},
	//})
	//defaultStages = append(defaultStages, final)

	blockHashesStageIndex:=-1
	sendersStageIndex:=-1
	hashedStateStageIndex:=-1
	for i:=range defaultStages {
		if defaultStages[i].ID==stages.Bodies {
			blockHashesStageIndex = i
		}
		if defaultStages[i].ID==stages.Senders {
			sendersStageIndex = i
		}
		if defaultStages[i].ID==stages.HashState {
			hashedStateStageIndex = i
		}
	}
	if blockHashesStageIndex < 0 || sendersStageIndex < 0 ||  hashedStateStageIndex < 0{
		log.Error("Unrecognized block hashes stage", "blockHashesStageIndex < 0", blockHashesStageIndex < 0, "sendersStageIndex < 0", sendersStageIndex < 0, "hashedStateStageIndex < 0", hashedStateStageIndex < 0)
		panic("sda")
		return DefaultStages()
	}

	stagesWithSnapshots:=make(StageBuilders, 0, len(defaultStages)+1)
	stagesWithSnapshots = append(stagesWithSnapshots, defaultStages[:blockHashesStageIndex]...)
	stagesWithSnapshots = append(stagesWithSnapshots, StageBuilder{
		ID: stages.CreateHeadersSnapshot,
		Build: func(world StageParameters) *Stage {
			return &Stage{
				ID:          stages.CreateHeadersSnapshot,
				Description: "Create headers snapshot",
				ExecFunc: func(s *StageState, u Unwinder) error {
					return SpawnHeadersSnapshotGenerationStage(s, world.DB, world.SnapshotBuilder, world.snapshotsDir,  world.btClient, world.QuitCh)
				},
				UnwindFunc: func(u *UnwindState, s *StageState) error {
					return u.Done(world.DB)
				},
			}
		},
	})
	stagesWithSnapshots = append(stagesWithSnapshots, defaultStages[blockHashesStageIndex:sendersStageIndex]...)
	stagesWithSnapshots = append(stagesWithSnapshots, StageBuilder{
		ID: stages.CreateBodiesSnapshot,
		Build: func(world StageParameters) *Stage {
			return &Stage{
				ID:          stages.CreateBodiesSnapshot,
				Description: "Create bodies snapshot",
				ExecFunc: func(s *StageState, u Unwinder) error {
					return SpawnBodiesSnapshotGenerationStage(s, world.DB,world.snapshotsDir,  world.btClient, world.QuitCh)
				},
				UnwindFunc: func(u *UnwindState, s *StageState) error {
					return u.Done(world.DB)
				},
			}
		},

	})
	stagesWithSnapshots = append(stagesWithSnapshots, defaultStages[sendersStageIndex:hashedStateStageIndex]...)
	stagesWithSnapshots = append(stagesWithSnapshots, StageBuilder{
		ID: stages.CreateStateSnapshot,
		Build: func(world StageParameters) *Stage {
			return &Stage{
				ID:          stages.CreateStateSnapshot,
				Description: "Create state snapshot",
				ExecFunc: func(s *StageState, u Unwinder) error {
					return SpawnStateSnapshotGenerationStage(s, world.DB,world.snapshotsDir,  world.btClient, world.QuitCh)
				},
				UnwindFunc: func(u *UnwindState, s *StageState) error {
					return u.Done(world.DB)
				},
			}
		},

	})
	stagesWithSnapshots = append(stagesWithSnapshots, defaultStages[hashedStateStageIndex:]...)
	fmt.Println("stages")
	for i:=range stagesWithSnapshots {
		fmt.Println(stagesWithSnapshots[i].ID)
	}
	fmt.Println("==================default=========================")
	defaultStages2 := DefaultStages()
	for i:=range defaultStages2 {
		fmt.Println(defaultStages2[i].ID)
	}

	fmt.Println("===============unwind=======================")
	unwindOrder:=UnwindOrderWithSnapshots()
	for _,i:=range unwindOrder {
		fmt.Println(i,len(stagesWithSnapshots)-i-2, stagesWithSnapshots[len(stagesWithSnapshots)-i-2].ID)
	}

	fmt.Println("==================default unwind=========================")
	unwindOrder=DefaultUnwindOrder()
	for _,i:=range unwindOrder {
		fmt.Println(i,len(defaultStages2)-i-2,  defaultStages2[len(defaultStages2)-i-2].ID)
	}
	fmt.Println("====================================================")

	panic("fsad")
	return stagesWithSnapshots
}

func UnwindOrderWithSnapshots() UnwindOrder {
	//todo fix unwind order
	return []int{
		0, 1, 2, 3,
		// Unwinding of tx pool (reinjecting transactions into the pool needs to happen after unwinding execution)
		// also tx pool is before senders because senders unwind is inside cycle transaction
		13,
		4, 5,
		// Unwinding of IHashes needs to happen after unwinding HashState
		6, 7,
		8, 9, 10, 11, 12, 13, 14,
	}
}






func MiningUnwindOrder() UnwindOrder {
	return []int{0, 1, 2, 3, 4}
}<|MERGE_RESOLUTION|>--- conflicted
+++ resolved
@@ -347,27 +347,7 @@
 					ID:          stages.Finish,
 					Description: "Final: update current block for the RPC API",
 					ExecFunc: func(s *StageState, _ Unwinder) error {
-<<<<<<< HEAD
-						var executionAt uint64
-						var err error
-						if executionAt, err = s.ExecutionAt(world.DB); err != nil {
-							return err
-						}
-						logPrefix := s.state.LogPrefix()
-						log.Info(fmt.Sprintf("[%s] Update current block for the RPC API", logPrefix), "to", executionAt)
-
-						err = NotifyNewHeaders(s.BlockNumber+1, executionAt, world.notifier, world.DB)
-						if err != nil {
-							return err
-						}
-						err = MigrateSnapshot(s.BlockNumber+1, world.TX, world.DB, world.btClient, world.SnapshotBuilder)
-						if err != nil {
-							return err
-						}
-						return s.DoneAndUpdate(world.DB, executionAt)
-=======
-						return FinishForward(s, world.DB, world.notifier)
->>>>>>> 66b683a6
+						return FinishForward(s, world.DB, world.notifier, world.TX, world.btClient, world.SnapshotBuilder)
 					},
 					UnwindFunc: func(u *UnwindState, s *StageState) error {
 						return UnwindFinish(u, s, world.DB)
@@ -531,7 +511,6 @@
 	}
 	if blockHashesStageIndex < 0 || sendersStageIndex < 0 ||  hashedStateStageIndex < 0{
 		log.Error("Unrecognized block hashes stage", "blockHashesStageIndex < 0", blockHashesStageIndex < 0, "sendersStageIndex < 0", sendersStageIndex < 0, "hashedStateStageIndex < 0", hashedStateStageIndex < 0)
-		panic("sda")
 		return DefaultStages()
 	}
 
