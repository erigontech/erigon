package stagedsync

import (
	"context"
	"fmt"
	"sync/atomic"
	"time"

	"github.com/ledgerwatch/erigon/eth/ethconfig"
	"github.com/ledgerwatch/erigon/eth/stagedsync/stages"
	"github.com/ledgerwatch/erigon/ethdb/kv"
	"github.com/ledgerwatch/erigon/log"
	"github.com/ledgerwatch/erigon/turbo/snapshotsync"
)

type SnapshotHeadersCfg struct {
<<<<<<< HEAD
	enabled          bool
	db               ethdb.RwKV
=======
	db               kv.RwDB
>>>>>>> 838e5f9e
	snapshotDir      string
	client           *snapshotsync.Client
	snapshotMigrator *snapshotsync.SnapshotMigrator
	log              log.Logger
}

func StageSnapshotHeadersCfg(db kv.RwDB, snapshot ethconfig.Snapshot, client *snapshotsync.Client, snapshotMigrator *snapshotsync.SnapshotMigrator, logger log.Logger) SnapshotHeadersCfg {
	return SnapshotHeadersCfg{
		enabled:          snapshot.Enabled && snapshot.Mode.Headers,
		db:               db,
		snapshotDir:      snapshot.Dir,
		client:           client,
		snapshotMigrator: snapshotMigrator,
		log:              logger,
	}
}

func SpawnHeadersSnapshotGenerationStage(s *StageState, tx kv.RwTx, cfg SnapshotHeadersCfg, initial bool, ctx context.Context) error {
	//generate snapshot only on initial mode
	if !initial {
		return nil
	}

	readTX, err := cfg.db.BeginRo(ctx)
	if err != nil {
		return err
	}
	defer readTX.Rollback()

	to, err := stages.GetStageProgress(readTX, stages.Headers)
	if err != nil {
		return fmt.Errorf("%w", err)
	}

	//it's too early for snapshot
	if to < snapshotsync.EpochSize {
		return nil
	}

	currentSnapshotBlock, err := stages.GetStageProgress(readTX, stages.CreateHeadersSnapshot)
	if err != nil {
		return fmt.Errorf("%w", err)
	}
	snapshotBlock := snapshotsync.CalculateEpoch(to, snapshotsync.EpochSize)

	//Problem: we must inject this stage, because it's not possible to do compact mdbx after sync.
	//So we have to move headers to snapshot right after headers stage.
	//but we don't want to block not initial sync
	if snapshotBlock <= currentSnapshotBlock {
		return nil
	}

	err = cfg.snapshotMigrator.AsyncStages(snapshotBlock, cfg.log, cfg.db, readTX, cfg.client, false)
	if err != nil {
		return err
	}
	readTX.Rollback()

	for !cfg.snapshotMigrator.Replaced() {
		time.Sleep(time.Minute)
		log.Info("Wait old snapshot to close")
	}

	writeTX, err := cfg.db.BeginRw(ctx)
	if err != nil {
		return err
	}
	defer writeTX.Rollback()

	err = cfg.snapshotMigrator.SyncStages(snapshotBlock, cfg.db, writeTX)
	if err != nil {
		return err
	}
	err = s.Update(tx, snapshotBlock)
	if err != nil {
		return err
	}

	err = writeTX.Commit()
	if err != nil {
		return err
	}

	final := func() (bool, error) {
		readTX, err = cfg.db.BeginRw(ctx)
		if err != nil {
			return false, err
		}
		defer readTX.Rollback()
		err = cfg.snapshotMigrator.Final(readTX)

		return atomic.LoadUint64(&cfg.snapshotMigrator.HeadersCurrentSnapshot) == snapshotBlock, err
	}

	for {
		ok, err := final()
		if err != nil {
			return err
		}
		if ok {
			break
		}
		time.Sleep(time.Second)
	}
	return nil
}

func UnwindHeadersSnapshotGenerationStage(u *UnwindState, tx kv.RwTx, cfg SnapshotHeadersCfg, ctx context.Context) (err error) {
	useExternalTx := tx != nil
	if !useExternalTx {
		tx, err = cfg.db.BeginRw(ctx)
		if err != nil {
			return err
		}
		defer tx.Rollback()
	}

	if err := u.Done(tx); err != nil {
		return err
	}
	if !useExternalTx {
		if err := tx.Commit(); err != nil {
			return err
		}
	}
	return nil
}

func PruneHeadersSnapshotGenerationStage(u *PruneState, tx kv.RwTx, cfg SnapshotHeadersCfg, ctx context.Context) (err error) {
	useExternalTx := tx != nil
	if !useExternalTx {
		tx, err = cfg.db.BeginRw(ctx)
		if err != nil {
			return err
		}
		defer tx.Rollback()
	}

	if !useExternalTx {
		if err := tx.Commit(); err != nil {
			return err
		}
	}
	return nil
}<|MERGE_RESOLUTION|>--- conflicted
+++ resolved
@@ -14,12 +14,8 @@
 )
 
 type SnapshotHeadersCfg struct {
-<<<<<<< HEAD
 	enabled          bool
-	db               ethdb.RwKV
-=======
 	db               kv.RwDB
->>>>>>> 838e5f9e
 	snapshotDir      string
 	client           *snapshotsync.Client
 	snapshotMigrator *snapshotsync.SnapshotMigrator
