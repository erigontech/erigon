--- conflicted
+++ resolved
@@ -45,19 +45,13 @@
 	TxPool              SyncStage = "TxPool"              // Starts Backend
 	Finish              SyncStage = "Finish"              // Nominal stage after all other stages
 
-<<<<<<< HEAD
-	MiningCreateBlock SyncStage = []byte("MiningCreateBlock")
-	MiningExecution   SyncStage = []byte("MiningExecution")
-	MiningFinish      SyncStage = []byte("MiningFinish")
-
-	CreateHeadersSnapshot SyncStage = []byte("CreateHeadersSnapshot")
-	CreateBodiesSnapshot SyncStage = []byte("CreateBodiesSnapshot")
-	CreateStateSnapshot SyncStage = []byte("CreateStateSnapshot")
-=======
 	MiningCreateBlock SyncStage = "MiningCreateBlock"
 	MiningExecution   SyncStage = "MiningExecution"
 	MiningFinish      SyncStage = "MiningFinish"
->>>>>>> 6b84a92b
+
+	CreateHeadersSnapshot SyncStage = "CreateHeadersSnapshot"
+	CreateBodiesSnapshot SyncStage = "CreateBodiesSnapshot"
+	CreateStateSnapshot SyncStage = "CreateStateSnapshot"
 )
 
 var AllStages = []SyncStage{
