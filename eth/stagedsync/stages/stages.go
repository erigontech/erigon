--- conflicted
+++ resolved
@@ -31,16 +31,12 @@
 type SyncStage int
 
 const (
-<<<<<<< HEAD
 	BittorentHeaders SyncStage =iota - 4
 	BittorentBodies
 	BittorentState
 	BittorentReceipts
 	Headers             				 // Headers are downloaded, their Proof-Of-Work validity and chaining is verified
-=======
-	Headers             SyncStage = iota // Headers are downloaded, their Proof-Of-Work validity and chaining is verified
 	BlockHashes                          // Headers Number are written, fills blockHash => number bucket
->>>>>>> f827f86c
 	Bodies                               // Block bodies are downloaded, TxHash and UncleHash are getting verified
 	Senders                              // "From" recovered from signatures, bodies re-written
 	Execution                            // Executing each block w/o buildinf a trie
@@ -70,11 +66,7 @@
 
 // GetStageProgress retrieves saved progress of given sync stage from the database
 func GetStageProgress(db ethdb.Getter, stage SyncStage) (uint64, []byte, error) {
-<<<<<<< HEAD
-	v, err := db.Get(dbutils.SyncStageProgress, []byte{stage.ToByte()})
-=======
 	v, err := db.Get(dbutils.SyncStageProgress, DBKeys[stage])
->>>>>>> f827f86c
 	if err != nil && !errors.Is(err, ethdb.ErrKeyNotFound) {
 		return 0, nil, err
 	}
@@ -83,22 +75,14 @@
 
 // SaveStageProgress saves the progress of the given stage in the database
 func SaveStageProgress(db ethdb.Putter, stage SyncStage, progress uint64, stageData []byte) error {
-<<<<<<< HEAD
-	return db.Put(dbutils.SyncStageProgress, []byte{stage.ToByte()}, marshalData(progress, stageData))
-=======
 	return db.Put(dbutils.SyncStageProgress, DBKeys[stage], marshalData(progress, stageData))
->>>>>>> f827f86c
 }
 
 // GetStageUnwind retrieves the invalidation for the given stage
 // Invalidation means that that stage needs to rollback to the invalidation
 // point and be redone
 func GetStageUnwind(db ethdb.Getter, stage SyncStage) (uint64, []byte, error) {
-<<<<<<< HEAD
-	v, err := db.Get(dbutils.SyncStageUnwind, []byte{stage.ToByte()})
-=======
 	v, err := db.Get(dbutils.SyncStageUnwind, DBKeys[stage])
->>>>>>> f827f86c
 	if err != nil && !errors.Is(err, ethdb.ErrKeyNotFound) {
 		return 0, nil, err
 	}
@@ -107,11 +91,7 @@
 
 // SaveStageUnwind saves the progress of the given stage in the database
 func SaveStageUnwind(db ethdb.Putter, stage SyncStage, invalidation uint64, stageData []byte) error {
-<<<<<<< HEAD
-	return db.Put(dbutils.SyncStageUnwind, []byte{stage.ToByte()}, marshalData(invalidation, stageData))
-=======
 	return db.Put(dbutils.SyncStageUnwind, DBKeys[stage], marshalData(invalidation, stageData))
->>>>>>> f827f86c
 }
 
 func marshalData(blockNumber uint64, stageData []byte) []byte {
@@ -132,14 +112,4 @@
 	var v [8]byte
 	binary.BigEndian.PutUint64(v[:], n)
 	return v[:]
-}
-
-func (s SyncStage) ToByte() byte  {
-	if s>255 {
-		log.Error("Too high stage", "stage", s)
-	}
-	return byte(s)+255
-}
-func FromByte(b byte) SyncStage  {
-	return SyncStage(int(b)-255)
 }