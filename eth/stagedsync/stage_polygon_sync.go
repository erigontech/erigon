package stagedsync

import (
	"context"
	"errors"
	"fmt"
	"time"

	"github.com/ledgerwatch/log/v3"
	"golang.org/x/sync/errgroup"

	"github.com/ledgerwatch/erigon-lib/chain"
	"github.com/ledgerwatch/erigon-lib/common"
	"github.com/ledgerwatch/erigon-lib/common/metrics"
	"github.com/ledgerwatch/erigon-lib/direct"
	"github.com/ledgerwatch/erigon-lib/kv"
	"github.com/ledgerwatch/erigon/accounts/abi"
	"github.com/ledgerwatch/erigon/core/rawdb"
	"github.com/ledgerwatch/erigon/core/types"
	"github.com/ledgerwatch/erigon/eth/stagedsync/stages"
	"github.com/ledgerwatch/erigon/p2p/sentry"
	"github.com/ledgerwatch/erigon/polygon/bor/borcfg"
	"github.com/ledgerwatch/erigon/polygon/bridge"
	"github.com/ledgerwatch/erigon/polygon/heimdall"
	"github.com/ledgerwatch/erigon/polygon/p2p"
	polygonsync "github.com/ledgerwatch/erigon/polygon/sync"
	"github.com/ledgerwatch/erigon/turbo/services"
)

func NewPolygonSyncStageCfg(
	logger log.Logger,
	chainConfig *chain.Config,
	db kv.RwDB,
	heimdallClient heimdall.HeimdallClient,
	sentry direct.SentryClient,
	maxPeers int,
	statusDataProvider *sentry.StatusDataProvider,
	blockReader services.FullBlockReader,
	stopNode func() error,
	stateReceiverABI abi.ABI,
<<<<<<< HEAD
	dataDir string,
=======
	blockLimit uint,
>>>>>>> 2308cc5d
) PolygonSyncStageCfg {
	dataStream := make(chan polygonSyncStageDataItem)
	storage := &polygonSyncStageStorage{
		db:          db,
		blockReader: blockReader,
		dataStream:  dataStream,
	}
	executionEngine := &polygonSyncStageExecutionEngine{
		db:          db,
		blockReader: blockReader,
		dataStream:  dataStream,
	}
	p2pService := p2p.NewService(maxPeers, logger, sentry, statusDataProvider.GetStatusData)
	checkpointVerifier := polygonsync.VerifyCheckpointHeaders
	milestoneVerifier := polygonsync.VerifyMilestoneHeaders
	blocksVerifier := polygonsync.VerifyBlocks
	heimdallService := heimdall.NewHeimdall(heimdallClient, logger, heimdall.WithStore(storage))
	borConfig := chainConfig.Bor.(*borcfg.BorConfig)
	polygonBridge := bridge.NewBridge(dataDir, logger, borConfig, heimdallClient.FetchStateSyncEvents, stateReceiverABI)
	blockDownloader := polygonsync.NewBlockDownloader(
		logger,
		p2pService,
		heimdallService,
		checkpointVerifier,
		milestoneVerifier,
		blocksVerifier,
		storage,
		blockLimit,
	)
	spansCache := polygonsync.NewSpansCache()
	events := polygonsync.NewTipEvents(logger, p2pService, heimdallService)
	sync := polygonsync.NewSync(
		storage,
		executionEngine,
		milestoneVerifier,
		blocksVerifier,
		p2pService,
		blockDownloader,
		polygonsync.NewCanonicalChainBuilderFactory(chainConfig, borConfig, spansCache),
		spansCache,
		heimdallService.FetchLatestSpan,
		events.Events(),
		logger,
	)
	syncService := &polygonSyncStageService{
		logger:           logger,
		chainConfig:      chainConfig,
		blockReader:      blockReader,
		bridge:           polygonBridge,
		sync:             sync,
		events:           events,
		p2p:              p2pService,
		heimdallClient:   heimdallClient,
		stateReceiverABI: stateReceiverABI,
		dataStream:       dataStream,
		stopNode:         stopNode,
	}
	return PolygonSyncStageCfg{
		db:      db,
		service: syncService,
	}
}

type PolygonSyncStageCfg struct {
	db      kv.RwDB
	service *polygonSyncStageService
}

func SpawnPolygonSyncStage(
	ctx context.Context,
	tx kv.RwTx,
	stageState *StageState,
	unwinder Unwinder,
	cfg PolygonSyncStageCfg,
) error {
	useExternalTx := tx != nil
	if !useExternalTx {
		var err error
		tx, err = cfg.db.BeginRw(ctx)
		if err != nil {
			return err
		}
		defer tx.Rollback()
	}

	if err := cfg.service.Run(ctx, tx, stageState, unwinder); err != nil {
		return err
	}

	if useExternalTx {
		return nil
	}

	if err := tx.Commit(); err != nil {
		return err
	}

	return nil
}

func UnwindPolygonSyncStage() error {
	// TODO - headers, bodies (including txnums index), checkpoints, milestones, spans, state sync events
	return nil
}

func PrunePolygonSyncStage() error {
	// TODO - headers, bodies (including txnums index), checkpoints, milestones, spans, state sync events
	return nil
}

type polygonSyncStageDataItem struct {
	updateForkChoice *types.Header
	insertBlocks     []*types.Block
	span             *heimdall.Span
	milestone        *heimdall.Milestone
	checkpoint       *heimdall.Checkpoint
}

type polygonSyncStageService struct {
	logger           log.Logger
	chainConfig      *chain.Config
	blockReader      services.FullBlockReader
	bridge           bridge.Service
	sync             *polygonsync.Sync
	events           *polygonsync.TipEvents
	p2p              p2p.Service
	heimdallClient   heimdall.HeimdallClient
	stateReceiverABI abi.ABI
	dataStream       <-chan polygonSyncStageDataItem
	stopNode         func() error
	// internal
	appendLogPrefix          func(string) string
	stageState               *StageState
	unwinder                 Unwinder
	cachedForkChoice         *types.Header
	lastStateSyncEventId     uint64
	lastStateSyncEventIdInit bool
	bgComponentsRun          bool
	bgComponentsErr          chan error
}

func (s *polygonSyncStageService) Run(ctx context.Context, tx kv.RwTx, stageState *StageState, unwinder Unwinder) error {
	s.appendLogPrefix = newAppendLogPrefix(stageState.LogPrefix())
	s.stageState = stageState
	s.unwinder = unwinder
	s.logger.Info(s.appendLogPrefix("begin..."), "progress", stageState.BlockNumber)
	s.runBgComponentsOnce(ctx)

	if s.cachedForkChoice != nil {
		err := s.handleUpdateForkChoice(tx, s.cachedForkChoice)
		if err != nil {
			return err
		}

		s.cachedForkChoice = nil
		return nil
	}

	for {
		select {
		case <-ctx.Done():
			return ctx.Err()
		case err := <-s.bgComponentsErr:
			// call stop in separate goroutine to avoid deadlock due to "waitForStageLoopStop"
			go func() {
				s.logger.Error(s.appendLogPrefix("stopping node"), "err", err)
				err = s.stopNode()
				if err != nil {
					s.logger.Error(s.appendLogPrefix("could not stop node cleanly"), "err", err)
				}
			}()

			// use ErrStopped to exit the stage loop
			return fmt.Errorf("%w: %w", common.ErrStopped, err)
		case data := <-s.dataStream:
			var err error
			if data.updateForkChoice != nil {
				// exit stage upon update fork choice
				return s.handleUpdateForkChoice(tx, data.updateForkChoice)
			} else if len(data.insertBlocks) > 0 {
				err = s.handleInsertBlocks(ctx, tx, data.insertBlocks)
			} else if data.span != nil {
				err = s.handleSpan(ctx, tx, data.span)
			} else if data.checkpoint != nil {
				err = s.handleCheckpoint(ctx, tx, data.checkpoint)
			} else if data.milestone != nil {
				err = s.handleMilestone(ctx, tx, data.milestone)
			} else {
				err = errors.New("unrecognized data")
			}
			if err != nil {
				return err
			}
		}
	}
}

func (s *polygonSyncStageService) runBgComponentsOnce(ctx context.Context) {
	if s.bgComponentsRun {
		return
	}

	s.logger.Info(s.appendLogPrefix("running background components"))
	s.bgComponentsRun = true
	s.bgComponentsErr = make(chan error)

	go func() {
		eg, ctx := errgroup.WithContext(ctx)

		eg.Go(func() error {
			return s.events.Run(ctx)
		})

		eg.Go(func() error {
			return s.bridge.Run(ctx)
		})

		eg.Go(func() error {
			s.p2p.Run(ctx)
			select {
			case <-ctx.Done():
				return nil
			default:
				return errors.New("p2p service stopped")
			}
		})

		eg.Go(func() error {
			return s.sync.Run(ctx)
		})

		if err := eg.Wait(); err != nil {
			s.bgComponentsErr <- err
		}
	}()
}

func (s *polygonSyncStageService) handleInsertBlocks(ctx context.Context, tx kv.RwTx, blocks []*types.Block) error {
	stateSyncEventsLogTicker := time.NewTicker(logInterval)
	defer stateSyncEventsLogTicker.Stop()

	for _, block := range blocks {
		height := block.NumberU64()
		header := block.Header()
		body := block.Body()

		metrics.UpdateBlockConsumerHeaderDownloadDelay(header.Time, height-1, s.logger)
		metrics.UpdateBlockConsumerBodyDownloadDelay(header.Time, height-1, s.logger)

		parentTd := common.Big0
		if height > 0 {
			// Parent's total difficulty
			parentTd, err := rawdb.ReadTd(tx, header.ParentHash, height-1)
			if err != nil || parentTd == nil {
				return fmt.Errorf(
					"parent's total difficulty not found with hash %x and height %d: %v",
					header.ParentHash,
					height-1,
					err,
				)
			}
		}

		td := parentTd.Add(parentTd, header.Difficulty)
		if err := rawdb.WriteHeader(tx, header); err != nil {
			return err
		}

		if err := rawdb.WriteTd(tx, header.Hash(), height, td); err != nil {
			return err
		}

		if _, err := rawdb.WriteRawBodyIfNotExists(tx, header.Hash(), height, body.RawBody()); err != nil {
			return err
		}

		if err := s.downloadStateSyncEvents(ctx, tx, header, stateSyncEventsLogTicker); err != nil {
			return err
		}
	}

	err := s.bridge.ProcessNewBlocks(ctx, blocks)
	if err != nil {
		return err
	}

	return nil
}

func (s *polygonSyncStageService) handleUpdateForkChoice(tx kv.RwTx, tip *types.Header) error {
	tipBlockNum := tip.Number.Uint64()
	tipHash := tip.Hash()

	s.logger.Info(s.appendLogPrefix("handle update fork choice"), "block", tipBlockNum, "hash", tipHash)

	logPrefix := s.stageState.LogPrefix()
	logTicker := time.NewTicker(logInterval)
	defer logTicker.Stop()

	newNodes, badNodes, err := fixCanonicalChain(logPrefix, logTicker, tipBlockNum, tipHash, tx, s.blockReader, s.logger)
	if err != nil {
		return err
	}

	if len(badNodes) > 0 {
		badNode := badNodes[len(badNodes)-1]
		s.cachedForkChoice = tip
		return s.unwinder.UnwindTo(badNode.number, ForkReset(badNode.hash), tx)
	}

	if len(newNodes) == 0 {
		return nil
	}

	if err := rawdb.AppendCanonicalTxNums(tx, newNodes[len(newNodes)-1].number); err != nil {
		return err
	}

	if err := rawdb.WriteHeadHeaderHash(tx, tipHash); err != nil {
		return err
	}

	if err := s.stageState.Update(tx, tipBlockNum); err != nil {
		return err
	}

	if err := stages.SaveStageProgress(tx, stages.Headers, tipBlockNum); err != nil {
		return err
	}

	if err := stages.SaveStageProgress(tx, stages.BlockHashes, tipBlockNum); err != nil {
		return err
	}

	if err := stages.SaveStageProgress(tx, stages.Bodies, tipBlockNum); err != nil {
		return err
	}

	return nil
}

func (s *polygonSyncStageService) downloadStateSyncEvents(
	ctx context.Context,
	tx kv.RwTx,
	header *types.Header,
	logTicker *time.Ticker,
) error {
	var err error
	if !s.lastStateSyncEventIdInit {
		s.lastStateSyncEventId, _, err = s.blockReader.LastEventId(ctx, tx)
	}
	if err != nil {
		return err
	}

	s.lastStateSyncEventIdInit = true
	newStateSyncEventId, records, duration, err := fetchRequiredHeimdallStateSyncEventsIfNeeded(
		ctx,
		header,
		tx,
		s.chainConfig.Bor.(*borcfg.BorConfig),
		s.blockReader,
		s.heimdallClient,
		s.chainConfig.ChainID.String(),
		s.stateReceiverABI,
		s.stageState.LogPrefix(),
		s.logger,
		s.lastStateSyncEventId,
	)
	if err != nil {
		return err
	}

	if s.lastStateSyncEventId == newStateSyncEventId {
		return nil
	}

	select {
	case <-logTicker.C:
		s.logger.Info(
			s.appendLogPrefix("downloading state sync events progress"),
			"blockNum", header.Number,
			"records", records,
			"duration", duration,
		)
	default:
		// carry on
	}

	s.lastStateSyncEventId = newStateSyncEventId
	return nil
}

func (s *polygonSyncStageService) handleSpan(ctx context.Context, tx kv.RwTx, sp *heimdall.Span) error {
	return heimdall.NewTxStore(s.blockReader, tx).PutSpan(ctx, sp)
}

func (s *polygonSyncStageService) handleCheckpoint(ctx context.Context, tx kv.RwTx, cp *heimdall.Checkpoint) error {
	return heimdall.NewTxStore(s.blockReader, tx).PutCheckpoint(ctx, cp.Id, cp)
}

func (s *polygonSyncStageService) handleMilestone(ctx context.Context, tx kv.RwTx, ms *heimdall.Milestone) error {
	return heimdall.NewTxStore(s.blockReader, tx).PutMilestone(ctx, ms.Id, ms)
}

type polygonSyncStageStorage struct {
	db          kv.RoDB
	blockReader services.FullBlockReader
	dataStream  chan<- polygonSyncStageDataItem
}

func (s *polygonSyncStageStorage) LastSpanId(ctx context.Context) (id heimdall.SpanId, ok bool, err error) {
	err = s.db.View(ctx, func(tx kv.Tx) error {
		id, ok, err = heimdall.NewTxReadStore(s.blockReader, tx).LastSpanId(ctx)
		return err
	})
	return
}

func (s *polygonSyncStageStorage) GetSpan(ctx context.Context, id heimdall.SpanId) (sp *heimdall.Span, err error) {
	err = s.db.View(ctx, func(tx kv.Tx) error {
		sp, err = heimdall.NewTxReadStore(s.blockReader, tx).GetSpan(ctx, id)
		return err
	})
	return
}

func (s *polygonSyncStageStorage) PutSpan(_ context.Context, span *heimdall.Span) error {
	s.dataStream <- polygonSyncStageDataItem{
		span: span,
	}

	return nil
}

func (s *polygonSyncStageStorage) LastMilestoneId(ctx context.Context) (id heimdall.MilestoneId, ok bool, err error) {
	err = s.db.View(ctx, func(tx kv.Tx) error {
		id, ok, err = heimdall.NewTxReadStore(s.blockReader, tx).LastMilestoneId(ctx)
		return err
	})
	return
}

func (s *polygonSyncStageStorage) GetMilestone(ctx context.Context, id heimdall.MilestoneId) (ms *heimdall.Milestone, err error) {
	err = s.db.View(ctx, func(tx kv.Tx) error {
		ms, err = heimdall.NewTxReadStore(s.blockReader, tx).GetMilestone(ctx, id)
		return err
	})
	return
}

func (s *polygonSyncStageStorage) PutMilestone(_ context.Context, _ heimdall.MilestoneId, ms *heimdall.Milestone) error {
	s.dataStream <- polygonSyncStageDataItem{
		milestone: ms,
	}

	return nil
}

func (s *polygonSyncStageStorage) LastCheckpointId(ctx context.Context) (id heimdall.CheckpointId, ok bool, err error) {
	err = s.db.View(ctx, func(tx kv.Tx) error {
		id, ok, err = heimdall.NewTxReadStore(s.blockReader, tx).LastCheckpointId(ctx)
		return err
	})
	return
}

func (s *polygonSyncStageStorage) GetCheckpoint(ctx context.Context, id heimdall.CheckpointId) (cp *heimdall.Checkpoint, err error) {
	err = s.db.View(ctx, func(tx kv.Tx) error {
		cp, err = heimdall.NewTxReadStore(s.blockReader, tx).GetCheckpoint(ctx, id)
		return err
	})
	return
}

func (s *polygonSyncStageStorage) PutCheckpoint(_ context.Context, _ heimdall.CheckpointId, cp *heimdall.Checkpoint) error {
	s.dataStream <- polygonSyncStageDataItem{
		checkpoint: cp,
	}

	return nil
}

func (s *polygonSyncStageStorage) InsertBlocks(_ context.Context, blocks []*types.Block) error {
	s.dataStream <- polygonSyncStageDataItem{
		insertBlocks: blocks,
	}

	return nil
}

func (s *polygonSyncStageStorage) Flush(context.Context) error {
	return nil
}

func (s *polygonSyncStageStorage) Run(context.Context) error {
	return nil
}

type polygonSyncStageExecutionEngine struct {
	db          kv.RoDB
	blockReader services.FullBlockReader
	dataStream  chan<- polygonSyncStageDataItem
}

func (e *polygonSyncStageExecutionEngine) InsertBlocks(_ context.Context, blocks []*types.Block) error {
	e.dataStream <- polygonSyncStageDataItem{
		insertBlocks: blocks,
	}

	return nil
}

func (e *polygonSyncStageExecutionEngine) UpdateForkChoice(_ context.Context, tip *types.Header, _ *types.Header) error {
	e.dataStream <- polygonSyncStageDataItem{
		updateForkChoice: tip,
	}

	return nil
}

func (e *polygonSyncStageExecutionEngine) CurrentHeader(ctx context.Context) (*types.Header, error) {
	tx, err := e.db.BeginRo(ctx)
	if err != nil {
		return nil, err
	}

	defer tx.Rollback()

	stageBlockNum, err := stages.GetStageProgress(tx, stages.PolygonSync)
	if err != nil {
		return nil, err
	}

	snapshotBlockNum := e.blockReader.FrozenBlocks()
	if stageBlockNum < snapshotBlockNum {
		return e.blockReader.HeaderByNumber(ctx, tx, snapshotBlockNum)
	}

	hash := rawdb.ReadHeadHeaderHash(tx)
	header := rawdb.ReadHeader(tx, hash, stageBlockNum)
	if header == nil {
		return nil, errors.New("header not found")
	}

	return header, nil
}

func newAppendLogPrefix(logPrefix string) func(msg string) string {
	return func(msg string) string {
		return fmt.Sprintf("[%s] %s", logPrefix, msg)
	}
}<|MERGE_RESOLUTION|>--- conflicted
+++ resolved
@@ -38,11 +38,8 @@
 	blockReader services.FullBlockReader,
 	stopNode func() error,
 	stateReceiverABI abi.ABI,
-<<<<<<< HEAD
+	blockLimit uint,
 	dataDir string,
-=======
-	blockLimit uint,
->>>>>>> 2308cc5d
 ) PolygonSyncStageCfg {
 	dataStream := make(chan polygonSyncStageDataItem)
 	storage := &polygonSyncStageStorage{
