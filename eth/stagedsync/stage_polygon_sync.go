--- conflicted
+++ resolved
@@ -98,18 +98,12 @@
 		txActionStream: txActionStream,
 	}
 	borConfig := chainConfig.Bor.(*borcfg.BorConfig)
-<<<<<<< HEAD
-	heimdallService := heimdall.NewService(borConfig.CalculateSprintNumber, heimdallClient, stageHeimdallStore, logger)
+	heimdallService := heimdall.NewService(borConfig, heimdallClient, stageHeimdallStore, logger)
 	bridgeService := bridge.NewBridge(bridge.Config{
 		Store:        stageBridgeStore,
 		Logger:       logger,
 		BorConfig:    borConfig,
 		EventFetcher: heimdallClient})
-=======
-	heimdallReader := heimdall.NewReader(borConfig, heimdallStore, logger)
-	heimdallService := heimdall.NewService(borConfig, heimdallClient, heimdallStore, logger, heimdallReader)
-	bridgeService := bridge.NewBridge(bridgeStore, logger, borConfig, heimdallClient, nil)
->>>>>>> 04f64394
 	p2pService := p2p.NewService(maxPeers, logger, sentry, statusDataProvider.GetStatusData)
 	checkpointVerifier := polygonsync.VerifyCheckpointHeaders
 	milestoneVerifier := polygonsync.VerifyMilestoneHeaders
