--- conflicted
+++ resolved
@@ -221,7 +221,6 @@
 	in := make(chan pair, 10_000)
 	g, groupCtx := errgroup.WithContext(ctx)
 
-<<<<<<< HEAD
 	for i := 0; i < estimate.AlmostAllCPUs(); i++ {
 		g.Go(func() error {
 			for item := range in {
@@ -240,14 +239,6 @@
 			}
 			return nil
 		})
-=======
-		select {
-		default:
-		case <-logEvery.C:
-			dbg.ReadMemStats(&m)
-			log.Info(fmt.Sprintf("[%s] ETL [1/2] Extracting", logPrefix), "current_prefix", hex.EncodeToString(k[:4]), "alloc", libcommon.ByteCount(m.Alloc), "sys", libcommon.ByteCount(m.Sys))
-		}
->>>>>>> 4ef39ea4
 	}
 
 	t := time.Now()
@@ -260,7 +251,7 @@
 			select {
 			case <-logEvery.C:
 				dbg.ReadMemStats(&m)
-				log.Info(fmt.Sprintf("[%s] ETL [1/2] Extracting", logPrefix), "current key", fmt.Sprintf("%x...", k[:6]), "inCh", len(in), "alloc", libcommon.ByteCount(m.Alloc), "sys", libcommon.ByteCount(m.Sys))
+				log.Info(fmt.Sprintf("[%s] ETL [1/2] Extracting", logPrefix), "current_prefix", hex.EncodeToString(k[:4]), "inCh", len(in), "alloc", libcommon.ByteCount(m.Alloc), "sys", libcommon.ByteCount(m.Sys))
 			case <-ctx.Done():
 				return ctx.Err()
 			case in <- pair{k, v}:
