--- conflicted
+++ resolved
@@ -11,7 +11,6 @@
 	"sync/atomic"
 	"time"
 
-<<<<<<< HEAD
 	libcommon "github.com/erigontech/erigon-lib/common"
 	"github.com/erigontech/erigon-lib/crypto"
 	"github.com/erigontech/erigon-lib/kv/mdbx"
@@ -34,21 +33,6 @@
 	"github.com/erigontech/erigon/core/state"
 	"github.com/erigontech/erigon/core/tracing"
 	"github.com/erigontech/erigon/core/types"
-=======
-	"golang.org/x/sync/errgroup"
-
-	"github.com/erigontech/erigon-db/rawdb"
-	"github.com/erigontech/erigon-db/rawdb/rawdbhelpers"
-	"github.com/erigontech/erigon-lib/common"
-	"github.com/erigontech/erigon-lib/common/dbg"
-	"github.com/erigontech/erigon-lib/kv"
-	"github.com/erigontech/erigon-lib/log/v3"
-	"github.com/erigontech/erigon-lib/metrics"
-	state2 "github.com/erigontech/erigon-lib/state"
-	"github.com/erigontech/erigon-lib/types"
-	"github.com/erigontech/erigon/core"
-	"github.com/erigontech/erigon/core/state"
->>>>>>> facffd54
 	"github.com/erigontech/erigon/core/vm"
 	"github.com/erigontech/erigon/execution/consensus"
 	"github.com/erigontech/erigon/execution/exec3"
@@ -98,7 +82,6 @@
 */
 
 type executor interface {
-<<<<<<< HEAD
 	executeBlocks(ctx context.Context, tx kv.Tx, blockNum uint64, maxBlockNum uint64, readAhead chan uint64, applyResults chan applyResult) error
 
 	wait(ctx context.Context) error
@@ -117,43 +100,6 @@
 }
 
 type applyResult interface {
-=======
-	execute(ctx context.Context, tasks []*state.TxTask, gp *core.GasPool) (bool, error)
-	status(ctx context.Context, commitThreshold uint64) error
-	wait() error
-	getHeader(ctx context.Context, hash common.Hash, number uint64) (h *types.Header)
-
-	//these are reset by commit - so need to be read from the executor once its processing
-	tx() kv.RwTx
-	readState() *state.ParallelExecutionState
-	domains() *state2.SharedDomains
-}
-
-type txExecutor struct {
-	sync.RWMutex
-	cfg            ExecuteBlockCfg
-	execStage      *StageState
-	agg            *state2.Aggregator
-	rs             *state.ParallelExecutionState
-	doms           *state2.SharedDomains
-	accumulator    *shards.Accumulator
-	u              Unwinder
-	isMining       bool
-	inMemExec      bool
-	applyTx        kv.RwTx
-	applyWorker    *exec3.Worker
-	outputTxNum    *atomic.Uint64
-	outputBlockNum metrics.Gauge
-	logger         log.Logger
-}
-
-func (te *txExecutor) tx() kv.RwTx {
-	return te.applyTx
-}
-
-func (te *txExecutor) readState() *state.ParallelExecutionState {
-	return te.rs
->>>>>>> facffd54
 }
 
 type blockResult struct {
@@ -659,15 +605,7 @@
 		}
 	}
 
-<<<<<<< HEAD
 	doms, err := libstate.NewSharedDomains(tx, te.logger)
-=======
-	temporalTx, ok := tx.(kv.TemporalTx)
-	if ok {
-		return fmt.Errorf("cast error: temporal tx %v", temporalTx)
-	}
-	pe.doms.SetTx(temporalTx)
->>>>>>> facffd54
 
 	if err != nil {
 		tx.Rollback()
@@ -684,39 +622,8 @@
 			tx.Rollback()
 		}
 
-<<<<<<< HEAD
 		return nil, t2, err
 	}
-=======
-		case <-pe.logEvery.C:
-			stepsInDB := rawdbhelpers.IdxStepsCountV3(tx)
-			pe.progress.Log("", pe.rs, pe.in, pe.rws, pe.rs.DoneCount(), 0 /* TODO logGas*/, pe.lastBlockNum.Load(), pe.outputBlockNum.GetValueUint64(), pe.outputTxNum.Load(), mxExecRepeats.GetValueUint64(), stepsInDB, pe.shouldGenerateChangesets || pe.cfg.syncCfg.KeepExecutionProofs, pe.inMemExec)
-			if pe.agg.HasBackgroundFilesBuild() {
-				logger.Info(fmt.Sprintf("[%s] Background files build", pe.execStage.LogPrefix()), "progress", pe.agg.BackgroundProgress())
-			}
-		case <-pe.pruneEvery.C:
-			if pe.rs.SizeEstimate() < pe.cfg.batchSize.Bytes() {
-				if pe.doms.BlockNum() != pe.outputBlockNum.GetValueUint64() {
-					panic(fmt.Errorf("%d != %d", pe.doms.BlockNum(), pe.outputBlockNum.GetValueUint64()))
-				}
-				_, err := pe.doms.ComputeCommitment(ctx, true, pe.outputBlockNum.GetValueUint64(), pe.execStage.LogPrefix())
-				if err != nil {
-					return err
-				}
-				if _, err := tx.(kv.TemporalRwTx).Debug().PruneSmallBatches(ctx, dbg.PruneOnFlushTimeout); err != nil {
-					return err
-				}
-				if !pe.inMemExec {
-					if err = pe.doms.Flush(ctx, tx); err != nil {
-						return err
-					}
-				}
-				break
-			}
-			if pe.inMemExec {
-				break
-			}
->>>>>>> facffd54
 
 	if !useExternalTx {
 		te.agg.BuildFilesInBackground(te.lastCommittedTxNum)
@@ -914,15 +821,6 @@
 				}
 				keys[state.AccountKey{Path: w.Path, Key: w.Key}] = struct{}{}
 			}
-<<<<<<< HEAD
-=======
-			defer tx.Rollback()
-			temporalTx, ok := tx.(kv.TemporalTx)
-			if ok {
-				return fmt.Errorf("cast error: temporal tx %v", temporalTx)
-			}
-			pe.doms.SetTx(temporalTx)
->>>>>>> facffd54
 
 			for _, v := range prevWrite {
 				if _, ok := cmpMap[v.Address][state.AccountKey{Path: v.Path, Key: v.Key}]; !ok {
@@ -978,18 +876,10 @@
 					return readsource == state.MapRead && readVersion == writtenVersion
 				}) {
 
-<<<<<<< HEAD
 			if cntInvalid == 0 {
 				be.validateTasks.markComplete(tx)
 				// note this assumes that tasks are pushed in order as finalization needs to happen in block order
 				be.finalizeTasks.pushPending(tx)
-=======
-			// resolve first conflict right here: it's faster and conflict-free
-			pe.applyWorker.RunTxTaskNoLock(txTask.Reset(), pe.isMining, false)
-			if txTask.Error != nil {
-				//fmt.Println("RETRY", txTask.TxNum, txTask.Error)
-				return outputTxNum, conflicts, triggers, processedBlockNum, false, fmt.Errorf("%w: %v", consensus.ErrInvalidBlock, txTask.Error)
->>>>>>> facffd54
 			}
 		} else {
 			cntInvalid++
@@ -1036,7 +926,6 @@
 			toFinalize = append(toFinalize, be.finalizeTasks.takeNextPending())
 		}
 
-<<<<<<< HEAD
 		for i := 0; i < len(toFinalize); i++ {
 			tx := toFinalize[i]
 			txTask := be.tasks[tx].Task
@@ -1052,13 +941,6 @@
 
 			if err != nil {
 				return nil, err
-=======
-		if txTask.Final {
-			pe.rs.SetTxNum(txTask.TxNum, txTask.BlockNum)
-			err := pe.rs.ApplyState(ctx, txTask)
-			if err != nil {
-				return outputTxNum, conflicts, triggers, processedBlockNum, false, fmt.Errorf("ParallelExecutionState.Apply: %w", err)
->>>>>>> facffd54
 			}
 
 			applyResult.txNum = txTask.Version().TxNum
@@ -1172,14 +1054,9 @@
 			}
 			be.cntSpecExec++
 		}
-<<<<<<< HEAD
 
 		if dbg.TraceTransactionIO && be.txIncarnations[nextTx] > 1 {
 			fmt.Println(be.blockNum, "EXEC", nextTx, be.txIncarnations[nextTx], "maxValidated", maxValidated, be.blockIO.HasReads(nextTx), "failed", be.execFailed[nextTx], "aborted", be.execAborted[nextTx])
-=======
-		if err := pe.rs.ApplyLogsAndTraces(txTask, pe.rs.Domains()); err != nil {
-			return outputTxNum, conflicts, triggers, processedBlockNum, false, fmt.Errorf("ParallelExecutionState.Apply: %w", err)
->>>>>>> facffd54
 		}
 
 		be.cntExec++
@@ -1256,18 +1133,12 @@
 	}
 }
 
-<<<<<<< HEAD
 func (pe *parallelExecutor) paused() (chan any, bool) {
 	for _, worker := range pe.execWorkers {
 		if waiter, paused := worker.Paused(); !paused {
 			return waiter, false
 		}
 	}
-=======
-	pe.execWorkers, _, pe.rws, pe.stopWorkers, pe.waitWorkers = exec3.NewWorkersPool(
-		pe.RWMutex.RLocker(), pe.accumulator, logger, nil, ctx, true, pe.cfg.db, pe.rs, pe.in,
-		pe.cfg.blockReader, pe.cfg.chainConfig, pe.cfg.genesis, pe.cfg.engine, pe.workerCount+1, pe.cfg.dirs, pe.isMining)
->>>>>>> facffd54
 
 	return nil, true
 }
@@ -1534,7 +1405,6 @@
 	return nil
 }
 
-<<<<<<< HEAD
 func (pe *parallelExecutor) processResults(ctx context.Context, applyTx kv.Tx) (blockResult *blockResult, err error) {
 	rwsIt := pe.rws.Iter()
 
@@ -1546,13 +1416,6 @@
 			if chaosErr != nil {
 				log.Warn("Monkey in consensus")
 				return blockResult, chaosErr
-=======
-func (pe *parallelExecutor) execute(ctx context.Context, tasks []*state.TxTask, gp *core.GasPool) (bool, error) {
-	for _, txTask := range tasks {
-		if txTask.Sender() != nil {
-			if ok := pe.rs.RegisterSender(txTask); ok {
-				pe.rs.AddWork(ctx, txTask, pe.in)
->>>>>>> facffd54
 			}
 		}
 
