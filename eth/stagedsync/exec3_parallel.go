--- conflicted
+++ resolved
@@ -349,10 +349,7 @@
 				return err
 			}
 			defer tx.Rollback()
-<<<<<<< HEAD
-=======
-
->>>>>>> 26e9aea1
+
 			applyCtx, cancelApplyCtx = context.WithCancel(ctx) //nolint:fatcontext
 			defer cancelApplyCtx()
 			pe.applyLoopWg.Add(1)
