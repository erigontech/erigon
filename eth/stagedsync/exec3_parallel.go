package stagedsync

import (
	"context"
	"errors"
	"fmt"
	"sync"
	"sync/atomic"
	"time"

	chaos_monkey "github.com/erigontech/erigon/tests/chaos-monkey"

	"github.com/erigontech/erigon-lib/common"
	"github.com/erigontech/erigon-lib/kv"
	"github.com/erigontech/erigon-lib/log/v3"
	"github.com/erigontech/erigon-lib/metrics"
	state2 "github.com/erigontech/erigon-lib/state"
	"github.com/erigontech/erigon/cmd/state/exec3"
	"github.com/erigontech/erigon/consensus"
	"github.com/erigontech/erigon/core"
	"github.com/erigontech/erigon/core/rawdb"
	"github.com/erigontech/erigon/core/rawdb/rawdbhelpers"
	"github.com/erigontech/erigon/core/state"
	"github.com/erigontech/erigon/core/types"
	"github.com/erigontech/erigon/core/vm"
	"github.com/erigontech/erigon/turbo/shards"
	"golang.org/x/sync/errgroup"
)

/*
ExecV3 - parallel execution. Has many layers of abstractions - each layer does accumulate
state changes (updates) and can "atomically commit all changes to underlying layer of abstraction"

Layers from top to bottom:
- IntraBlockState - used to exec txs. It does store inside all updates of given txn.
Can understand if txn failed or OutOfGas - then revert all changes.
Each parallel-worker hav own IntraBlockState.
IntraBlockState does commit changes to lower-abstraction-level by method `ibs.MakeWriteSet()`

- StateWriterBufferedV3 - txs which executed by parallel workers can conflict with each-other.
This writer does accumulate updates and then send them to conflict-resolution.
Until conflict-resolution succeed - none of execution updates must pass to lower-abstraction-level.
Object TxTask it's just set of small buffers (readset + writeset) for each transaction.
Write to TxTask happens by code like `txTask.ReadLists = rw.stateReader.ReadSet()`.

- TxTask - objects coming from parallel-workers to conflict-resolution goroutine (ApplyLoop and method ReadsValid).
Flush of data to lower-level-of-abstraction is done by method `agg.ApplyState` (method agg.ApplyHistory exists
only for performance - to reduce time of RwLock on state, but by meaning `ApplyState+ApplyHistory` it's 1 method to
flush changes from TxTask to lower-level-of-abstraction).

- StateV3 - it's all updates which are stored in RAM - all parallel workers can see this updates.
Execution of txs always done on Valid version of state (no partial-updates of state).
Flush of updates to lower-level-of-abstractions done by method `StateV3.Flush`.
On this level-of-abstraction also exists ReaderV3.
IntraBlockState does call ReaderV3, and ReaderV3 call StateV3(in-mem-cache) or DB (RoTx).
WAL - also on this level-of-abstraction - agg.ApplyHistory does write updates from TxTask to WAL.
WAL it's like StateV3 just without reading api (can only write there). WAL flush to disk periodically (doesn't need much RAM).

- RoTx - see everything what committed to DB. Commit is done by rwLoop goroutine.
rwloop does:
  - stop all Workers
  - call StateV3.Flush()
  - commit
  - open new RoTx
  - set new RoTx to all Workers
  - start Worker start workers

When rwLoop has nothing to do - it does Prune, or flush of WAL to RwTx (agg.rotate+agg.Flush)
*/

type executor interface {
	execute(ctx context.Context, tasks []*state.TxTask) (bool, error)
	status(ctx context.Context, commitThreshold uint64) error
	wait() error
	getHeader(ctx context.Context, hash common.Hash, number uint64) (h *types.Header)

	//these are reset by commit - so need to be read from the executor once its processing
	tx() kv.RwTx
	readState() *state.StateV3
	domains() *state2.SharedDomains
}

type txExecutor struct {
	sync.RWMutex
	cfg            ExecuteBlockCfg
	execStage      *StageState
	agg            *state2.Aggregator
	rs             *state.StateV3
	doms           *state2.SharedDomains
	accumulator    *shards.Accumulator
	u              Unwinder
	isMining       bool
	inMemExec      bool
	applyTx        kv.RwTx
	applyWorker    *exec3.Worker
	outputTxNum    *atomic.Uint64
	outputBlockNum metrics.Gauge
	logger         log.Logger
}

func (te *txExecutor) tx() kv.RwTx {
	return te.applyTx
}

func (te *txExecutor) readState() *state.StateV3 {
	return te.rs
}

func (te *txExecutor) domains() *state2.SharedDomains {
	return te.doms
}

func (te *txExecutor) getHeader(ctx context.Context, hash common.Hash, number uint64) (h *types.Header) {
	var err error
	if te.applyTx != nil {
		h, err = te.cfg.blockReader.Header(ctx, te.applyTx, hash, number)
		if err != nil {
			panic(err)
		}
		return h
	}

	if err = te.cfg.db.View(ctx, func(tx kv.Tx) error {
		h, err = te.cfg.blockReader.Header(ctx, tx, hash, number)
		if err != nil {
			return err
		}
		return nil
	}); err != nil {
		panic(err)
	}
	return h
}

type parallelExecutor struct {
	txExecutor
	rwLoopErrCh              chan error
	rwLoopG                  *errgroup.Group
	applyLoopWg              sync.WaitGroup
	execWorkers              []*exec3.Worker
	stopWorkers              func()
	waitWorkers              func()
	lastBlockNum             atomic.Uint64
	in                       *state.QueueWithRetry
	rws                      *state.ResultsQueue
	rwsConsumed              chan struct{}
	shouldGenerateChangesets bool
	workerCount              int
	pruneEvery               *time.Ticker
	logEvery                 *time.Ticker
	slowDownLimit            *time.Ticker
	progress                 *Progress
}

func (pe *parallelExecutor) applyLoop(ctx context.Context, maxTxNum uint64, blockComplete *atomic.Bool, errCh chan error) {
	defer pe.applyLoopWg.Done()
	defer func() {
		if rec := recover(); rec != nil {
			pe.logger.Warn("[dbg] apply loop panic", "rec", rec)
		}
		pe.logger.Warn("[dbg] apply loop exit")
	}()
	//fmt.Println("applyLoop started")
	//defer fmt.Println("applyLoop done")

	applyLoopInner := func(ctx context.Context) error {
		tx, err := pe.cfg.db.BeginRo(ctx)
		if err != nil {
			return err
		}
		defer tx.Rollback()

		pe.applyWorker.ResetTx(tx)

		for pe.outputTxNum.Load() <= maxTxNum {
			if err := pe.rws.Drain(ctx); err != nil {
				return err
			}

			processedTxNum, conflicts, triggers, _ /*processedBlockNum*/, stoppedAtBlockEnd, err :=
				pe.processResultQueue(ctx, pe.outputTxNum.Load(), pe.rwsConsumed, true, false)
			if err != nil {
				return err
			}
			//fmt.Println("QR", processedTxNum, conflicts, triggers, processedBlockNum, stoppedAtBlockEnd, err)
			mxExecRepeats.AddInt(conflicts)
			mxExecTriggers.AddInt(triggers)

			if processedTxNum > 0 {
				pe.outputTxNum.Store(processedTxNum)
				blockComplete.Store(stoppedAtBlockEnd)
				// TODO update logGas here
			}

		}
		return nil
	}

	if err := applyLoopInner(ctx); err != nil {
		if !errors.Is(err, context.Canceled) {
			errCh <- err
		}
	}
}

////TODO: owner of `resultCh` is main goroutine, but owner of `retryQueue` is applyLoop.
// Now rwLoop closing both (because applyLoop we completely restart)
// Maybe need split channels? Maybe don't exit from ApplyLoop? Maybe current way is also ok?

func (pe *parallelExecutor) rwLoop(ctx context.Context, maxTxNum uint64, logger log.Logger) error {
	//fmt.Println("rwLoop started", maxTxNum)
	//defer fmt.Println("rwLoop done")

	tx := pe.applyTx
	if tx == nil {
		tx, err := pe.cfg.db.BeginRw(ctx)
		if err != nil {
			return err
		}
		defer tx.Rollback()
	}

	pe.doms.SetTx(tx)

	defer pe.applyLoopWg.Wait()
	applyCtx, cancelApplyCtx := context.WithCancel(ctx)
	defer cancelApplyCtx()
	pe.applyLoopWg.Add(1)

	blockComplete := atomic.Bool{}
	blockComplete.Store(true)

	go pe.applyLoop(applyCtx, maxTxNum, &blockComplete, pe.rwLoopErrCh)

	for pe.outputTxNum.Load() <= maxTxNum {
		select {
		case <-ctx.Done():
			return ctx.Err()

		case <-pe.logEvery.C:
			stepsInDB := rawdbhelpers.IdxStepsCountV3(tx)
			pe.progress.Log("", pe.rs, pe.in, pe.rws, pe.rs.DoneCount(), 0 /* TODO logGas*/, pe.lastBlockNum.Load(), pe.outputBlockNum.GetValueUint64(), pe.outputTxNum.Load(), mxExecRepeats.GetValueUint64(), stepsInDB, pe.shouldGenerateChangesets, pe.inMemExec)
			if pe.agg.HasBackgroundFilesBuild() {
				logger.Info(fmt.Sprintf("[%s] Background files build", pe.execStage.LogPrefix()), "progress", pe.agg.BackgroundProgress())
			}
		case <-pe.pruneEvery.C:
			if pe.rs.SizeEstimate() < pe.cfg.batchSize.Bytes() {
				if pe.doms.BlockNum() != pe.outputBlockNum.GetValueUint64() {
					panic(fmt.Errorf("%d != %d", pe.doms.BlockNum(), pe.outputBlockNum.GetValueUint64()))
				}
				_, err := pe.doms.ComputeCommitment(ctx, true, pe.outputBlockNum.GetValueUint64(), pe.execStage.LogPrefix())
				if err != nil {
					return err
				}
				ac := pe.agg.BeginFilesRo()
				if _, err = ac.PruneSmallBatches(ctx, 10*time.Second, tx); err != nil { // prune part of retired data, before commit
					return err
				}
				ac.Close()
				if !pe.inMemExec {
					if err = pe.doms.Flush(ctx, tx); err != nil {
						return err
					}
				}
				break
			}
			if pe.inMemExec {
				break
			}

			cancelApplyCtx()
			pe.applyLoopWg.Wait()

			var t0, t1, t2, t3, t4 time.Duration
			commitStart := time.Now()
			logger.Info("Committing (parallel)...", "blockComplete.Load()", blockComplete.Load())
			if err := func() error {
				//Drain results (and process) channel because read sets do not carry over
				for !blockComplete.Load() {
					pe.rws.DrainNonBlocking(ctx)
					pe.applyWorker.ResetTx(tx)

					processedTxNum, conflicts, triggers, processedBlockNum, stoppedAtBlockEnd, err :=
						pe.processResultQueue(ctx, pe.outputTxNum.Load(), nil, false, true)
					if err != nil {
						return err
					}

					mxExecRepeats.AddInt(conflicts)
					mxExecTriggers.AddInt(triggers)
					if processedBlockNum > 0 {
						pe.outputBlockNum.SetUint64(processedBlockNum)
					}
					if processedTxNum > 0 {
						pe.outputTxNum.Store(processedTxNum)
						blockComplete.Store(stoppedAtBlockEnd)
					}
				}
				t0 = time.Since(commitStart)
				pe.Lock() // This is to prevent workers from starting work on any new txTask
				defer pe.Unlock()

				select {
				case pe.rwsConsumed <- struct{}{}:
				default:
				}

				// Drain results channel because read sets do not carry over
				pe.rws.DropResults(ctx, func(txTask *state.TxTask) {
					pe.rs.ReTry(txTask, pe.in)
				})

				//lastTxNumInDb, _ := txNumsReader.Max(tx, outputBlockNum.Get())
				//if lastTxNumInDb != outputTxNum.Load()-1 {
				//	panic(fmt.Sprintf("assert: %d != %d", lastTxNumInDb, outputTxNum.Load()))
				//}

				t1 = time.Since(commitStart)
				tt := time.Now()
				t2 = time.Since(tt)
				tt = time.Now()

				if err := pe.doms.Flush(ctx, tx); err != nil {
					return err
				}
				pe.doms.ClearRam(true)
				t3 = time.Since(tt)

				if err := pe.execStage.Update(tx, pe.outputBlockNum.GetValueUint64()); err != nil {
					return err
				}
				if _, err := rawdb.IncrementStateVersion(tx); err != nil {
					return fmt.Errorf("writing plain state version: %w", err)
				}

				tx.CollectMetrics()
				tt = time.Now()
				if err := tx.Commit(); err != nil {
					return err
				}
				t4 = time.Since(tt)
				for i := 0; i < len(pe.execWorkers); i++ {
					pe.execWorkers[i].ResetTx(nil)
				}

				return nil
			}(); err != nil {
				return err
			}
			var err error
			if tx, err = pe.cfg.db.BeginRw(ctx); err != nil {
				return err
			}
			defer tx.Rollback()
			pe.doms.SetTx(tx)

			applyCtx, cancelApplyCtx = context.WithCancel(ctx) //nolint:fatcontext
			defer cancelApplyCtx()
			pe.applyLoopWg.Add(1)
			go pe.applyLoop(applyCtx, maxTxNum, &blockComplete, pe.rwLoopErrCh)

			logger.Info("Committed", "time", time.Since(commitStart), "drain", t0, "drain_and_lock", t1, "rs.flush", t2, "agg.flush", t3, "tx.commit", t4)
		}
	}
	if err := pe.doms.Flush(ctx, tx); err != nil {
		return err
	}
	if err := pe.execStage.Update(tx, pe.outputBlockNum.GetValueUint64()); err != nil {
		return err
	}
	if err := tx.Commit(); err != nil {
		return err
	}
	return nil
}

func (pe *parallelExecutor) processResultQueue(ctx context.Context, inputTxNum uint64, backPressure chan<- struct{}, canRetry, forceStopAtBlockEnd bool) (outputTxNum uint64, conflicts, triggers int, processedBlockNum uint64, stopedAtBlockEnd bool, err error) {
	rwsIt := pe.rws.Iter()
	defer rwsIt.Close()
	//defer fmt.Println("PRQ", "Done")

	var i int
	outputTxNum = inputTxNum
	for rwsIt.HasNext(outputTxNum) {
		txTask := rwsIt.PopNext()
		//fmt.Println("PRQ", txTask.BlockNum, txTask.TxIndex, txTask.TxNum)
		if txTask.Error != nil || !pe.rs.ReadsValid(txTask.ReadLists) {
			conflicts++
			//fmt.Println(txTask.TxNum, txTask.Error)
			if errors.Is(txTask.Error, vm.ErrIntraBlockStateFailed) ||
				errors.Is(txTask.Error, core.ErrStateTransitionFailed) {
				return outputTxNum, conflicts, triggers, processedBlockNum, false, fmt.Errorf("%w: %v", consensus.ErrInvalidBlock, txTask.Error)
			}
			if i > 0 && canRetry {
				//send to re-exex
				pe.rs.ReTry(txTask, pe.in)
				continue
			}

			// resolve first conflict right here: it's faster and conflict-free
			pe.applyWorker.RunTxTaskNoLock(txTask.Reset(), pe.isMining)
			if txTask.Error != nil {
				//fmt.Println("RETRY", txTask.TxNum, txTask.Error)
				return outputTxNum, conflicts, triggers, processedBlockNum, false, fmt.Errorf("%w: %v", consensus.ErrInvalidBlock, txTask.Error)
			}
			if pe.cfg.syncCfg.ChaosMonkey {
				chaosErr := chaos_monkey.ThrowRandomConsensusError(pe.execStage.CurrentSyncCycle.IsInitialCycle, txTask.TxIndex, pe.cfg.badBlockHalt, txTask.Error)
				if chaosErr != nil {
					log.Warn("Monkey in a consensus")
					return outputTxNum, conflicts, triggers, processedBlockNum, false, chaosErr
				}
			}
			// TODO: post-validation of gasUsed and blobGasUsed
			i++
		}

		if txTask.Final {
			pe.rs.SetTxNum(txTask.TxNum, txTask.BlockNum)
			err := pe.rs.ApplyState4(ctx, txTask)
			if err != nil {
				return outputTxNum, conflicts, triggers, processedBlockNum, false, fmt.Errorf("StateV3.Apply: %w", err)
			}

			if processedBlockNum > pe.lastBlockNum.Load() {
				pe.outputBlockNum.SetUint64(processedBlockNum)
				pe.lastBlockNum.Store(processedBlockNum)
			}
			//if !bytes.Equal(rh, txTask.BlockRoot[:]) {
			//	log.Error("block hash mismatch", "rh", hex.EncodeToString(rh), "blockRoot", hex.EncodeToString(txTask.BlockRoot[:]), "bn", txTask.BlockNum, "txn", txTask.TxNum)
			//	return outputTxNum, conflicts, triggers, processedBlockNum, false, fmt.Errorf("block hashk mismatch: %x != %x bn =%d, txn= %d", rh, txTask.BlockRoot[:], txTask.BlockNum, txTask.TxNum)
			//}
		}
		triggers += pe.rs.CommitTxNum(txTask.Sender, txTask.TxNum, pe.in)
		outputTxNum++
		if backPressure != nil {
			select {
			case backPressure <- struct{}{}:
			default:
			}
		}
		if err := pe.rs.ApplyLogsAndTraces4(txTask, pe.rs.Domains()); err != nil {
			return outputTxNum, conflicts, triggers, processedBlockNum, false, fmt.Errorf("StateV3.Apply: %w", err)
		}
		processedBlockNum = txTask.BlockNum
		if !stopedAtBlockEnd {
			stopedAtBlockEnd = txTask.Final
		}
		if forceStopAtBlockEnd && txTask.Final {
			break
		}
	}
	return
}

func (pe *parallelExecutor) run(ctx context.Context, maxTxNum uint64, logger log.Logger) context.CancelFunc {
	pe.slowDownLimit = time.NewTicker(time.Second)
	pe.rwsConsumed = make(chan struct{}, 1)
	pe.rwLoopErrCh = make(chan error)
	pe.in = state.NewQueueWithRetry(100_000)

	pe.execWorkers, _, pe.rws, pe.stopWorkers, pe.waitWorkers = exec3.NewWorkersPool(
<<<<<<< HEAD
		pe.RWMutex.RLocker(), pe.accumulator, logger, nil, ctx, true, pe.chainDb, pe.rs, pe.in,
=======
		pe.RWMutex.RLocker(), pe.accumulator, logger, ctx, true, pe.cfg.db, pe.rs, pe.in,
>>>>>>> e969d4a1
		pe.cfg.blockReader, pe.cfg.chainConfig, pe.cfg.genesis, pe.cfg.engine, pe.workerCount+1, pe.cfg.dirs, pe.isMining)

	rwLoopCtx, rwLoopCtxCancel := context.WithCancel(ctx)
	pe.rwLoopG, rwLoopCtx = errgroup.WithContext(rwLoopCtx)
	pe.rwLoopG.Go(func() error {
		defer pe.rws.Close()
		defer pe.in.Close()
		defer pe.applyLoopWg.Wait()
		defer func() {
			logger.Warn("[dbg] rwloop exit")
		}()
		return pe.rwLoop(rwLoopCtx, maxTxNum, logger)
	})

	return func() {
		rwLoopCtxCancel()
		pe.slowDownLimit.Stop()
		pe.wait()
		pe.stopWorkers()
		close(pe.rwsConsumed)
		pe.in.Close()
	}
}

func (pe *parallelExecutor) status(ctx context.Context, commitThreshold uint64) error {
	select {
	case err := <-pe.rwLoopErrCh:
		if err != nil {
			return err
		}
	case <-ctx.Done():
		return ctx.Err()
	default:
	}

	for pe.rws.Len() > pe.rws.Limit() || pe.rs.SizeEstimate() >= commitThreshold {
		select {
		case <-ctx.Done():
			return ctx.Err()
		case _, ok := <-pe.rwsConsumed:
			if !ok {
				return nil
			}
		case <-pe.slowDownLimit.C:
			//logger.Warn("skip", "rws.Len()", rws.Len(), "rws.Limit()", rws.Limit(), "rws.ResultChLen()", rws.ResultChLen())
			//if tt := rws.Dbg(); tt != nil {
			//	log.Warn("fst", "n", tt.TxNum, "in.len()", in.Len(), "out", outputTxNum.Load(), "in.NewTasksLen", in.NewTasksLen())
			//}
			return nil
		}
	}

	return nil
}

func (pe *parallelExecutor) wait() error {
	pe.applyLoopWg.Wait()

	if pe.rwLoopG != nil {
		err := pe.rwLoopG.Wait()

		if err != nil {
			return err
		}

		pe.waitWorkers()
	}

	return nil
}

func (pe *parallelExecutor) execute(ctx context.Context, tasks []*state.TxTask) (bool, error) {
	for _, txTask := range tasks {
		if txTask.Sender != nil {
			if ok := pe.rs.RegisterSender(txTask); ok {
				pe.rs.AddWork(ctx, txTask, pe.in)
			}
		} else {
			pe.rs.AddWork(ctx, txTask, pe.in)
		}
	}

	return false, nil
}<|MERGE_RESOLUTION|>--- conflicted
+++ resolved
@@ -459,11 +459,7 @@
 	pe.in = state.NewQueueWithRetry(100_000)
 
 	pe.execWorkers, _, pe.rws, pe.stopWorkers, pe.waitWorkers = exec3.NewWorkersPool(
-<<<<<<< HEAD
-		pe.RWMutex.RLocker(), pe.accumulator, logger, nil, ctx, true, pe.chainDb, pe.rs, pe.in,
-=======
-		pe.RWMutex.RLocker(), pe.accumulator, logger, ctx, true, pe.cfg.db, pe.rs, pe.in,
->>>>>>> e969d4a1
+		pe.RWMutex.RLocker(), pe.accumulator, logger, nil, ctx, true, pe.cfg.db, pe.rs, pe.in,
 		pe.cfg.blockReader, pe.cfg.chainConfig, pe.cfg.genesis, pe.cfg.engine, pe.workerCount+1, pe.cfg.dirs, pe.isMining)
 
 	rwLoopCtx, rwLoopCtxCancel := context.WithCancel(ctx)
