--- conflicted
+++ resolved
@@ -193,12 +193,8 @@
 	state := NewState(stages)
 	state.unwindOrder = []*Stage{
 		// Unwinding of tx pool (reinjecting transactions into the pool needs to happen after unwinding execution)
-<<<<<<< HEAD
-		stages[0], stages[1], stages[2], stages[9], stages[3], stages[4], stages[5], stages[6], stages[7], stages[8], stages[9], stages[10],
-=======
 		// Unwinding of IHashes needs to happen after unwinding HashState
-		stages[0], stages[1], stages[2], stages[3], stages[10], stages[4], stages[6], stages[5], stages[7], stages[8], stages[9],
->>>>>>> f827f86c
+		stages[0], stages[1], stages[2], stages[3], stages[10], stages[4], stages[6], stages[5], stages[7], stages[8], stages[9], stages[10], stages[11],
 	}
 	if err := state.LoadUnwindInfo(stateDB); err != nil {
 		return nil, err
