package stagedsync

import (
	"fmt"

	"github.com/ledgerwatch/turbo-geth/core"
	"github.com/ledgerwatch/turbo-geth/core/vm"
	"github.com/ledgerwatch/turbo-geth/eth/stagedsync/stages"
	"github.com/ledgerwatch/turbo-geth/ethdb"
	"github.com/ledgerwatch/turbo-geth/log"
)

func DoStagedSyncWithFetchers(
	d DownloaderGlue,
	blockchain BlockChain,
	stateDB ethdb.Database,
	pid string,
	history bool,
	datadir string,
	quitCh chan struct{},
	headersFetchers []func() error,
	dests vm.Cache,
) error {
	defer log.Info("Staged sync finished")

	stages := []*Stage{
		{
			ID:          stages.Headers,
			Description: "Downloading headers",
			ExecFunc: func(s *StageState) error {
				return DownloadHeaders(s, d, stateDB, headersFetchers, datadir, quitCh)
			},
		},
		{
			ID:          stages.Bodies,
			Description: "Downloading block bodiess",
			ExecFunc: func(s *StageState) error {
				return spawnBodyDownloadStage(s, d, pid)
			},
		},
		{
			ID:          stages.Senders,
			Description: "Recovering senders from tx signatures",
			ExecFunc: func(s *StageState) error {
				return spawnRecoverSendersStage(s, stateDB, blockchain.Config(), quitCh)
			},
		},
		{
			ID:          stages.Execution,
			Description: "Executing blocks w/o hash checks",
			ExecFunc: func(s *StageState) error {
<<<<<<< HEAD
				return SpawnExecuteBlocksStage(s, stateDB, blockchain, 0 /* limit (meaning no limit) */, quitCh)
=======
				return spawnExecuteBlocksStage(s, stateDB, blockchain, quitCh, dests)
>>>>>>> 41ee460a
			},
		},
		{
			ID:          stages.HashCheck,
			Description: "Validating final hash",
			ExecFunc: func(s *StageState) error {
				return SpawnCheckFinalHashStage(s, stateDB, datadir, quitCh)
			},
		},
		{
			ID:                  stages.AccountHistoryIndex,
			Description:         "Generating account history index",
			Disabled:            !history,
			DisabledDescription: "Enable by adding `h` to --storage-mode",
			ExecFunc: func(s *StageState) error {
				return spawnAccountHistoryIndex(s, stateDB, datadir, core.UsePlainStateExecution, quitCh)
			},
		},
		{
			ID:                  stages.StorageHistoryIndex,
			Description:         "Generating storage history index",
			Disabled:            !history,
			DisabledDescription: "Enable by adding `h` to --storage-mode",
			ExecFunc: func(s *StageState) error {
				return spawnStorageHistoryIndex(s, stateDB, datadir, core.UsePlainStateExecution, quitCh)
			},
		},
	}

	state := NewState(stages)

	for !state.IsDone() {
		index, stage := state.CurrentStage()

		if stage.Disabled {
			message := fmt.Sprintf(
				"Sync stage %d/%d. %v disabled. %s",
				index+1,
				state.Len(),
				stage.Description,
				stage.DisabledDescription,
			)

			log.Info(message)

			state.NextStage()
			continue
		}

		stageState, err := state.StageState(stage.ID, stateDB)
		if err != nil {
			return err
		}

		message := fmt.Sprintf("Sync stage %d/%d. %v...", index+1, state.Len(), stage.Description)
		log.Info(message)

		err = stage.ExecFunc(stageState)
		if err != nil {
			return err
		}

		log.Info(fmt.Sprintf("%s DONE!", message))
	}

	return nil
}<|MERGE_RESOLUTION|>--- conflicted
+++ resolved
@@ -49,11 +49,7 @@
 			ID:          stages.Execution,
 			Description: "Executing blocks w/o hash checks",
 			ExecFunc: func(s *StageState) error {
-<<<<<<< HEAD
-				return SpawnExecuteBlocksStage(s, stateDB, blockchain, 0 /* limit (meaning no limit) */, quitCh)
-=======
-				return spawnExecuteBlocksStage(s, stateDB, blockchain, quitCh, dests)
->>>>>>> 41ee460a
+				return SpawnExecuteBlocksStage(s, stateDB, blockchain, 0 /* limit (meaning no limit) */, quitCh, dests)
 			},
 		},
 		{
