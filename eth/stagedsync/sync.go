// Copyright 2024 The Erigon Authors
// This file is part of Erigon.
//
// Erigon is free software: you can redistribute it and/or modify
// it under the terms of the GNU Lesser General Public License as published by
// the Free Software Foundation, either version 3 of the License, or
// (at your option) any later version.
//
// Erigon is distributed in the hope that it will be useful,
// but WITHOUT ANY WARRANTY; without even the implied warranty of
// MERCHANTABILITY or FITNESS FOR A PARTICULAR PURPOSE. See the
// GNU Lesser General Public License for more details.
//
// You should have received a copy of the GNU Lesser General Public License
// along with Erigon. If not, see <http://www.gnu.org/licenses/>.

package stagedsync

import (
	"context"
	"errors"
	"fmt"
	"time"

	"github.com/erigontech/erigon-lib/common"
	"github.com/erigontech/erigon-lib/log/v3"
	"github.com/erigontech/erigon-lib/state"

	"github.com/erigontech/erigon-lib/common/dbg"
	"github.com/erigontech/erigon-lib/kv"
	"github.com/erigontech/erigon-lib/wrap"

	"github.com/erigontech/erigon/eth/ethconfig"
	"github.com/erigontech/erigon/eth/stagedsync/stages"
)

type Sync struct {
	cfg             ethconfig.Sync
	unwindPoint     *uint64 // used to run stages
	prevUnwindPoint *uint64 // used to get value from outside of staged sync after cycle (for example to notify RPCDaemon)
	unwindReason    UnwindReason
	posTransition   *uint64

	stages        []*Stage
	unwindOrder   []*Stage
	pruningOrder  []*Stage
	currentStage  uint
	timings       []Timing
	logPrefixes   []string
	logger        log.Logger
	stagesIdsList []string
	mode          stages.Mode
}

type Timing struct {
	isUnwind bool
	isPrune  bool
	stage    stages.SyncStage
	took     time.Duration
}

func (s *Sync) Len() int {
	return len(s.stages)
}

func (s *Sync) Cfg() ethconfig.Sync { return s.cfg }

func (s *Sync) UnwindPoint() uint64 {
	return *s.unwindPoint
}

func (s *Sync) UnwindReason() UnwindReason {
	return s.unwindReason
}

func (s *Sync) PrevUnwindPoint() *uint64 {
	return s.prevUnwindPoint
}

func (s *Sync) NewUnwindState(id stages.SyncStage, unwindPoint, currentProgress uint64, initialCycle, firstCycle bool) *UnwindState {
	return &UnwindState{id, unwindPoint, currentProgress, UnwindReason{nil, nil}, s, CurrentSyncCycleInfo{initialCycle, firstCycle}}
}

// Get the current prune status from the DB
func (s *Sync) PruneStageState(id stages.SyncStage, forwardProgress uint64, tx kv.Tx, db kv.RwDB, initialCycle bool) (*PruneState, error) {
	var pruneProgress uint64
	var err error
	useExternalTx := tx != nil
	if useExternalTx {
		pruneProgress, err = stages.GetStagePruneProgress(tx, id)
		if err != nil {
			return nil, err
		}
	} else {
		if err = db.View(context.Background(), func(tx kv.Tx) error {
			pruneProgress, err = stages.GetStagePruneProgress(tx, id)
			if err != nil {
				return err
			}
			return nil
		}); err != nil {
			return nil, err
		}
	}

	return &PruneState{id, forwardProgress, pruneProgress, s, CurrentSyncCycleInfo{initialCycle, false}}, nil
}

func (s *Sync) NextStage() {
	if s == nil {
		return
	}
	s.currentStage++
}

// IsBefore returns true if stage1 goes before stage2 in staged sync
func (s *Sync) IsBefore(stage1, stage2 stages.SyncStage) bool {
	idx1 := -1
	idx2 := -1
	for i, stage := range s.stages {
		if stage.ID == stage1 {
			idx1 = i
		}

		if stage.ID == stage2 {
			idx2 = i
		}
	}

	return idx1 < idx2
}

// IsAfter returns true if stage1 goes after stage2 in staged sync
func (s *Sync) IsAfter(stage1, stage2 stages.SyncStage) bool {
	idx1 := -1
	idx2 := -1
	for i, stage := range s.stages {
		if stage.ID == stage1 {
			idx1 = i
		}

		if stage.ID == stage2 {
			idx2 = i
		}
	}

	return idx1 > idx2
}

func (s *Sync) HasUnwindPoint() bool { return s.unwindPoint != nil }
func (s *Sync) UnwindTo(unwindPoint uint64, reason UnwindReason, tx kv.Tx) error {
	if tx != nil {
<<<<<<< HEAD
		if casted, ok := tx.(interface{AggTx() *state.AggregatorRoTx}); ok {
			// protect from too far unwind
			unwindPointWithCommitment, ok, err := casted.AggTx().CanUnwindBeforeBlockNum(unwindPoint, tx)
=======
		if aggTx := state.AggTx(tx); aggTx != nil {
			// protect from too far unwind
			unwindPointWithCommitment, ok, err := aggTx.CanUnwindBeforeBlockNum(unwindPoint, tx)
>>>>>>> 58af39c4
			// Ignore in the case that snapshots are ahead of commitment, it will be resolved later.
			// This can be a problem if snapshots include a wrong chain so it is ok to ignore it.
			if errors.Is(err, state.ErrBehindCommitment) {
				return nil
			}
			if err != nil {
				return err
			}
			if !ok {
				return fmt.Errorf("too far unwind. requested=%d, minAllowed=%d", unwindPoint, unwindPointWithCommitment)
			}
			unwindPoint = unwindPointWithCommitment
		}
	}

	if reason.Block != nil {
		s.logger.Debug("UnwindTo", "block", unwindPoint, "block_hash", reason.Block.String(), "err", reason.Err, "stack", dbg.Stack())
	} else {
		s.logger.Debug("UnwindTo", "block", unwindPoint, "stack", dbg.Stack())
	}

	s.unwindPoint = &unwindPoint
	s.unwindReason = reason
	return nil
}

func (s *Sync) IsDone() bool {
	return s.currentStage >= uint(len(s.stages)) && s.unwindPoint == nil
}

func (s *Sync) LogPrefix() string {
	if s == nil {
		return ""
	}
	return s.logPrefixes[s.currentStage]
}

func (s *Sync) StagesIdsList() []string {
	if s == nil {
		return []string{}
	}
	return s.stagesIdsList
}

func (s *Sync) SetCurrentStage(id stages.SyncStage) error {
	for i, stage := range s.stages {
		if stage.ID == id {
			s.currentStage = uint(i)

			return nil
		}
	}
	return fmt.Errorf("stage not found with id: %v", id)
}

func New(cfg ethconfig.Sync, stagesList []*Stage, unwindOrder UnwindOrder, pruneOrder PruneOrder, logger log.Logger, mode stages.Mode) *Sync {
	unwindStages := make([]*Stage, len(stagesList))
	for i, stageIndex := range unwindOrder {
		for _, s := range stagesList {
			if s.ID == stageIndex {
				unwindStages[i] = s
				break
			}
		}
	}
	pruneStages := make([]*Stage, len(stagesList))
	for i, stageIndex := range pruneOrder {
		for _, s := range stagesList {
			if s.ID == stageIndex {
				pruneStages[i] = s
				break
			}
		}
	}

	logPrefixes := make([]string, len(stagesList))
	stagesIdsList := make([]string, len(stagesList))
	for i := range stagesList {
		logPrefixes[i] = fmt.Sprintf("%d/%d %s", i+1, len(stagesList), stagesList[i].ID)
		stagesIdsList[i] = string(stagesList[i].ID)
	}

	return &Sync{
		cfg:           cfg,
		stages:        stagesList,
		currentStage:  0,
		unwindOrder:   unwindStages,
		pruningOrder:  pruneStages,
		logPrefixes:   logPrefixes,
		logger:        logger,
		stagesIdsList: stagesIdsList,
		mode:          mode,
	}
}

func (s *Sync) StageState(stage stages.SyncStage, tx kv.Tx, db kv.RoDB, initialCycle, firstCycle bool) (*StageState, error) {
	var blockNum uint64
	var err error
	useExternalTx := tx != nil
	if useExternalTx {
		blockNum, err = stages.GetStageProgress(tx, stage)
		if err != nil {
			return nil, err
		}
	} else {
		if err = db.View(context.Background(), func(tx kv.Tx) error {
			blockNum, err = stages.GetStageProgress(tx, stage)
			if err != nil {
				return err
			}
			return nil
		}); err != nil {
			return nil, err
		}
	}

	return &StageState{s, stage, blockNum, CurrentSyncCycleInfo{initialCycle, firstCycle}}, nil
}

func (s *Sync) RunUnwind(db kv.RwDB, txc wrap.TxContainer) error {
	if s.unwindPoint == nil {
		return nil
	}
	for j := 0; j < len(s.unwindOrder); j++ {
		if s.unwindOrder[j] == nil || s.unwindOrder[j].Disabled || s.unwindOrder[j].Unwind == nil {
			continue
		}
		if err := s.unwindStage(false, s.unwindOrder[j], db, txc); err != nil {
			return err
		}
	}
	s.prevUnwindPoint = s.unwindPoint
	s.unwindPoint = nil
	s.unwindReason = UnwindReason{}
	if err := s.SetCurrentStage(s.stages[0].ID); err != nil {
		return err
	}
	return nil
}

func (s *Sync) RunNoInterrupt(db kv.RwDB, txc wrap.TxContainer) error {
	initialCycle, firstCycle := false, false
	s.prevUnwindPoint = nil
	s.timings = s.timings[:0]

	for !s.IsDone() {
		var badBlockUnwind bool
		if s.unwindPoint != nil {
			for j := 0; j < len(s.unwindOrder); j++ {
				if s.unwindOrder[j] == nil || s.unwindOrder[j].Disabled || s.unwindOrder[j].Unwind == nil {
					continue
				}
				if err := s.unwindStage(initialCycle, s.unwindOrder[j], db, txc); err != nil {
					return err
				}
			}
			s.prevUnwindPoint = s.unwindPoint
			s.unwindPoint = nil
			if s.unwindReason.IsBadBlock() {
				badBlockUnwind = true
			}
			s.unwindReason = UnwindReason{}
			if err := s.SetCurrentStage(s.stages[0].ID); err != nil {
				return err
			}
			// If there were unwinds at the start, a heavier but invalid chain may be present, so
			// we relax the rules for Stage1
			initialCycle = false
		}

		stage := s.stages[s.currentStage]

		if string(stage.ID) == dbg.StopBeforeStage() { // stop process for debugging reasons
			s.logger.Warn("STOP_BEFORE_STAGE env flag forced to stop app")
			return common.ErrStopped
		}

		if stage.Disabled || stage.Forward == nil {
			s.logger.Trace(fmt.Sprintf("%s disabled. %s", stage.ID, stage.DisabledDescription))

			s.NextStage()
			continue
		}

		if err := s.runStage(stage, db, txc, initialCycle, firstCycle, badBlockUnwind); err != nil {
			return err
		}

		if string(stage.ID) == dbg.StopAfterStage() { // stop process for debugging reasons
			s.logger.Warn("STOP_AFTER_STAGE env flag forced to stop app")
			return common.ErrStopped
		}

		if string(stage.ID) == s.cfg.BreakAfterStage { // break process loop
			s.logger.Warn("--sync.loop.break.after caused stage break")
			break
		}

		s.NextStage()
	}

	if err := s.SetCurrentStage(s.stages[0].ID); err != nil {
		return err
	}

	s.currentStage = 0
	return nil
}

func (s *Sync) Run(db kv.RwDB, txc wrap.TxContainer, initialCycle, firstCycle bool) (bool, error) {
	s.prevUnwindPoint = nil
	s.timings = s.timings[:0]

	hasMore := false
	for !s.IsDone() {
		var badBlockUnwind bool
		if s.unwindPoint != nil {
			for j := 0; j < len(s.unwindOrder); j++ {
				if s.unwindOrder[j] == nil || s.unwindOrder[j].Disabled || s.unwindOrder[j].Unwind == nil {
					continue
				}
				if err := s.unwindStage(initialCycle, s.unwindOrder[j], db, txc); err != nil {
					return false, err
				}
			}
			s.prevUnwindPoint = s.unwindPoint
			s.unwindPoint = nil
			if s.unwindReason.IsBadBlock() {
				badBlockUnwind = true
			}
			s.unwindReason = UnwindReason{}
			if err := s.SetCurrentStage(s.stages[0].ID); err != nil {
				return false, err
			}
			// If there were unwinds at the start, a heavier but invalid chain may be present, so
			// we relax the rules for Stage1
			initialCycle = false
		}
		if badBlockUnwind {
			// If there was a bad block, the current step needs to complete, to send the corresponding reply to the Consensus Layer
			// Otherwise, the staged sync will get stuck in the Headers stage with "Waiting for Consensus Layer..."
			break
		}

		stage := s.stages[s.currentStage]

		if string(stage.ID) == dbg.StopBeforeStage() { // stop process for debugging reasons
			s.logger.Warn("STOP_BEFORE_STAGE env flag forced to stop app")
			return false, common.ErrStopped
		}

		if stage.Disabled || stage.Forward == nil {
			s.logger.Trace(fmt.Sprintf("%s disabled. %s", stage.ID, stage.DisabledDescription))
			s.NextStage()
			continue
		}
		if err := s.runStage(stage, db, txc, initialCycle, firstCycle, badBlockUnwind); err != nil {
			return false, err
		}

		if string(stage.ID) == dbg.StopAfterStage() { // stop process for debugging reasons
			s.logger.Warn("STOP_AFTER_STAGE env flag forced to stop app")
			return false, common.ErrStopped
		}

		if string(stage.ID) == s.cfg.BreakAfterStage { // break process loop
			s.logger.Warn("--sync.loop.break.after caused stage break")
			if s.posTransition != nil {
				ptx := txc.Tx

				if ptx == nil {
					if tx, err := db.BeginRw(context.Background()); err == nil {
						ptx = tx
						defer tx.Rollback()
					}
				}

				if ptx != nil {
					if progress, err := stages.GetStageProgress(ptx, stage.ID); err == nil {
						hasMore = progress < *s.posTransition
					}
				}
			} else {
				hasMore = true
			}
			break
		}

		s.NextStage()
	}

	if err := s.SetCurrentStage(s.stages[0].ID); err != nil {
		return false, err
	}

	s.currentStage = 0
	return hasMore, nil
}

// Run pruning for stages as per the defined pruning order, if enabled for that stage
func (s *Sync) RunPrune(db kv.RwDB, tx kv.RwTx, initialCycle bool) error {
	s.timings = s.timings[:0]
	for i := 0; i < len(s.pruningOrder); i++ {
		if s.pruningOrder[i] == nil || s.pruningOrder[i].Disabled || s.pruningOrder[i].Prune == nil {
			continue
		}
		if err := s.pruneStage(initialCycle, s.pruningOrder[i], db, tx); err != nil {
			return err
		}
	}
	if err := s.SetCurrentStage(s.stages[0].ID); err != nil {
		return err
	}
	s.currentStage = 0
	return nil
}

func (s *Sync) PrintTimings() []interface{} {
	var logCtx []interface{}
	count := 0
	for i := range s.timings {
		if s.timings[i].took < 50*time.Millisecond {
			continue
		}
		count++
		if count == 50 {
			break
		}
		if s.timings[i].isUnwind {
			logCtx = append(logCtx, "Unwind "+string(s.timings[i].stage), s.timings[i].took.Truncate(time.Millisecond).String())
		} else if s.timings[i].isPrune {
			logCtx = append(logCtx, "Prune "+string(s.timings[i].stage), s.timings[i].took.Truncate(time.Millisecond).String())
		} else {
			logCtx = append(logCtx, string(s.timings[i].stage), s.timings[i].took.Truncate(time.Millisecond).String())
		}
	}
	return logCtx
}

func CollectTableSizes(db kv.RoDB, tx kv.Tx, buckets []string) []interface{} {
	if tx == nil {
		return nil
	}
	bucketSizes := make([]interface{}, 0, 2*(len(buckets)+2))
	for _, bucket := range buckets {
		sz, err1 := tx.BucketSize(bucket)
		if err1 != nil {
			return bucketSizes
		}
		bucketSizes = append(bucketSizes, bucket, common.ByteCount(sz))
	}

	sz, err1 := tx.BucketSize("freelist")
	if err1 != nil {
		return bucketSizes
	}
	bucketSizes = append(bucketSizes, "FreeList", common.ByteCount(sz))
	amountOfFreePagesInDb := sz / 4 // page_id encoded as bigEndian_u32
	if db != nil {
		bucketSizes = append(bucketSizes, "ReclaimableSpace", common.ByteCount(amountOfFreePagesInDb*db.PageSize().Bytes()))
	}

	return bucketSizes
}

func (s *Sync) runStage(stage *Stage, db kv.RwDB, txc wrap.TxContainer, initialCycle, firstCycle bool, badBlockUnwind bool) (err error) {
	start := time.Now()
	s.logger.Debug(fmt.Sprintf("[%s] Starting Stage run", s.LogPrefix()))
	stageState, err := s.StageState(stage.ID, txc.Tx, db, initialCycle, firstCycle)
	if err != nil {
		return err
	}

	if err = stage.Forward(badBlockUnwind, stageState, s, txc, s.logger); err != nil {
		wrappedError := fmt.Errorf("[%s] %w", s.LogPrefix(), err)
		s.logger.Debug("Error while executing stage", "err", wrappedError)
		return wrappedError
	}

	took := time.Since(start)
	logPrefix := s.LogPrefix()
	if took > 60*time.Second {
		s.logger.Info(fmt.Sprintf("[%s] DONE", logPrefix), "in", took, "block", stageState.BlockNumber)
	} else {
		s.logger.Debug(fmt.Sprintf("[%s] DONE", logPrefix), "in", took)
	}
	s.timings = append(s.timings, Timing{stage: stage.ID, took: took})
	return nil
}

func (s *Sync) unwindStage(initialCycle bool, stage *Stage, db kv.RwDB, txc wrap.TxContainer) error {
	start := time.Now()
	stageState, err := s.StageState(stage.ID, txc.Tx, db, initialCycle, false)
	if err != nil {
		return err
	}

	unwind := s.NewUnwindState(stage.ID, *s.unwindPoint, stageState.BlockNumber, initialCycle, false)
	unwind.Reason = s.unwindReason

	if stageState.BlockNumber <= unwind.UnwindPoint {
		return nil
	}

	if err = s.SetCurrentStage(stage.ID); err != nil {
		return err
	}

	err = stage.Unwind(unwind, stageState, txc, s.logger)
	if err != nil {
		return fmt.Errorf("[%s] %w", s.LogPrefix(), err)
	}

	took := time.Since(start)
	if took > 60*time.Second {
		logPrefix := s.LogPrefix()
		s.logger.Info(fmt.Sprintf("[%s] Unwind done", logPrefix), "in", took)
	}
	s.timings = append(s.timings, Timing{isUnwind: true, stage: stage.ID, took: took})
	return nil
}

// Run the pruning function for the given stage
func (s *Sync) pruneStage(initialCycle bool, stage *Stage, db kv.RwDB, tx kv.RwTx) error {
	start := time.Now()
	stageState, err := s.StageState(stage.ID, tx, db, initialCycle, false)
	if err != nil {
		return err
	}

	pruneState, err := s.PruneStageState(stage.ID, stageState.BlockNumber, tx, db, initialCycle)
	if err != nil {
		return err
	}
	if err = s.SetCurrentStage(stage.ID); err != nil {
		return err
	}

	err = stage.Prune(pruneState, tx, s.logger)
	if err != nil {
		return fmt.Errorf("[%s] %w", s.LogPrefix(), err)
	}

	took := time.Since(start)
	if took > 30*time.Second {
		s.logger.Info(fmt.Sprintf("[%s] Prune done", s.LogPrefix()), "in", took)
	} else {
		s.logger.Debug(fmt.Sprintf("[%s] Prune done", s.LogPrefix()), "in", took)
	}
	s.timings = append(s.timings, Timing{isPrune: true, stage: stage.ID, took: took})
	return nil
}

// DisableAllStages - including their unwinds
func (s *Sync) DisableAllStages() []stages.SyncStage {
	var backupEnabledIds []stages.SyncStage
	for i := range s.stages {
		if !s.stages[i].Disabled {
			backupEnabledIds = append(backupEnabledIds, s.stages[i].ID)
		}
	}
	for i := range s.stages {
		s.stages[i].Disabled = true
	}
	return backupEnabledIds
}

func (s *Sync) DisableStages(ids ...stages.SyncStage) {
	for i := range s.stages {
		for _, id := range ids {
			if s.stages[i].ID != id {
				continue
			}
			s.stages[i].Disabled = true
		}
	}
}

func (s *Sync) EnableStages(ids ...stages.SyncStage) {
	for i := range s.stages {
		for _, id := range ids {
			if s.stages[i].ID != id {
				continue
			}
			s.stages[i].Disabled = false
		}
	}
}

func (s *Sync) MockExecFunc(id stages.SyncStage, f ExecFunc) {
	for i := range s.stages {
		if s.stages[i].ID == id {
			s.stages[i].Forward = f
		}
	}
}<|MERGE_RESOLUTION|>--- conflicted
+++ resolved
@@ -150,15 +150,9 @@
 func (s *Sync) HasUnwindPoint() bool { return s.unwindPoint != nil }
 func (s *Sync) UnwindTo(unwindPoint uint64, reason UnwindReason, tx kv.Tx) error {
 	if tx != nil {
-<<<<<<< HEAD
-		if casted, ok := tx.(interface{AggTx() *state.AggregatorRoTx}); ok {
-			// protect from too far unwind
-			unwindPointWithCommitment, ok, err := casted.AggTx().CanUnwindBeforeBlockNum(unwindPoint, tx)
-=======
 		if aggTx := state.AggTx(tx); aggTx != nil {
 			// protect from too far unwind
 			unwindPointWithCommitment, ok, err := aggTx.CanUnwindBeforeBlockNum(unwindPoint, tx)
->>>>>>> 58af39c4
 			// Ignore in the case that snapshots are ahead of commitment, it will be resolved later.
 			// This can be a problem if snapshots include a wrong chain so it is ok to ignore it.
 			if errors.Is(err, state.ErrBehindCommitment) {
