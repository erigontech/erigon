--- conflicted
+++ resolved
@@ -174,7 +174,6 @@
 			},
 		},
 		{
-<<<<<<< HEAD
 			ID: stages.Translation,
 			Build: func(world StageParameters) *Stage {
 				return &Stage{
@@ -185,7 +184,11 @@
 					},
 					UnwindFunc: func(u *UnwindState, s *StageState, tx ethdb.RwTx) error {
 						return UnwindTranspileStage(u, s, tx, ctx.Done(), trans)
-=======
+					},
+				}
+			},
+		},
+		{
 			ID: stages.CreateStateSnapshot,
 			Build: func(world StageParameters) *Stage {
 				return &Stage{
@@ -198,7 +201,6 @@
 					},
 					UnwindFunc: func(u *UnwindState, s *StageState, tx ethdb.RwTx) error {
 						return u.Done(world.DB)
->>>>>>> d6c1cb56
 					},
 				}
 			},
@@ -358,12 +360,11 @@
 		// Unwinding of tx pool (reinjecting transactions into the pool needs to happen after unwinding execution)
 		// also tx pool is before senders because senders unwind is inside cycle transaction
 		15,
-		5, 6, 7, // senders, exec, state snapshot
-		9, 8, // Unwinding of IHashes needs to happen after unwinding HashState
-		10, 11, // history
-		12, // log index
-		13, // call traces
-		14, // tx lookup
-		13,
+		5, 6, 7, 8, // senders, exec, state snapshot, tevm
+		10, 9, // Unwinding of IHashes needs to happen after unwinding HashState
+		11, 12, // history
+		13, // log index
+		14, // call traces
+		15, // tx lookup
 	}
 }