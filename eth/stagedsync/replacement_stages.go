package stagedsync

import (
	"context"

	"github.com/ledgerwatch/erigon/eth/stagedsync/stages"
	"github.com/ledgerwatch/erigon/ethdb"
)

func ReplacementStages(ctx context.Context,
	sm ethdb.StorageMode,
	headers HeadersCfg,
	blockHashCfg BlockHashesCfg,
	bodies BodiesCfg,
	senders SendersCfg,
	exec ExecuteBlockCfg,
	trans TranspileCfg,
	hashState HashStateCfg,
	trieCfg TrieCfg,
	history HistoryCfg,
	logIndex LogIndexCfg,
	callTraces CallTracesCfg,
	txLookup TxLookupCfg,
	txPool TxPoolCfg,
	finish FinishCfg,
) StageBuilders {
	return []StageBuilder{
		{
			ID: stages.Headers,
			Build: func(world StageParameters) *Stage {
				return &Stage{
					ID:          stages.Headers,
					Description: "Download headers",
					ExecFunc: func(s *StageState, u Unwinder, tx ethdb.RwTx) error {
						return HeadersForward(s, u, ctx, tx, headers, world.InitialCycle)
					},
					UnwindFunc: func(u *UnwindState, s *StageState, tx ethdb.RwTx) error {
						return HeadersUnwind(u, s, tx, headers)
					},
				}
			},
		},
		{
			ID: stages.BlockHashes,
			Build: func(world StageParameters) *Stage {
				return &Stage{
					ID:          stages.BlockHashes,
					Description: "Write block hashes",
					ExecFunc: func(s *StageState, u Unwinder, tx ethdb.RwTx) error {
						return SpawnBlockHashStage(s, tx, blockHashCfg, world.QuitCh)
					},
					UnwindFunc: func(u *UnwindState, s *StageState, tx ethdb.RwTx) error {
						return UnwindBlockHashStage(u, s, tx, blockHashCfg)
					},
				}
			},
		},
		{
			ID: stages.CreateHeadersSnapshot,
			Build: func(world StageParameters) *Stage {
				headersSnapshotGenCfg := StageHeadersSnapshotGenCfg(world.DB.RwKV(), world.snapshotsDir)
				return &Stage{
					ID:                  stages.CreateHeadersSnapshot,
					Description:         "Create headers snapshot",
					Disabled:            world.snapshotsDir == "",
					DisabledDescription: "Enable by --snapshot.layout",
					ExecFunc: func(s *StageState, u Unwinder, tx ethdb.RwTx) error {
						return SpawnHeadersSnapshotGenerationStage(s, tx, headersSnapshotGenCfg, world.SnapshotBuilder, world.btClient, world.QuitCh)
					},
					UnwindFunc: func(u *UnwindState, s *StageState, tx ethdb.RwTx) error {
						useExternalTx := tx != nil
						if !useExternalTx {
							var err error
							tx, err = headersSnapshotGenCfg.db.BeginRw(context.Background())
							if err != nil {
								return err
							}
							defer tx.Rollback()
						}

						err := u.Done(tx)
						if err != nil {
							return err
						}
						if !useExternalTx {
							if err := tx.Commit(); err != nil {
								return err
							}
						}
						return nil
					},
				}
			},
		},
		{
			ID: stages.Bodies,
			Build: func(world StageParameters) *Stage {
				return &Stage{
					ID:          stages.Bodies,
					Description: "Download block bodies",
					ExecFunc: func(s *StageState, u Unwinder, tx ethdb.RwTx) error {
						return BodiesForward(s, ctx, tx, bodies)
					},
					UnwindFunc: func(u *UnwindState, s *StageState, tx ethdb.RwTx) error {
						return UnwindBodiesStage(u, s, tx, bodies)
					},
				}
			},
		},
		{
			ID: stages.CreateBodiesSnapshot,
			Build: func(world StageParameters) *Stage {
				return &Stage{
					ID:                  stages.CreateBodiesSnapshot,
					Description:         "Create bodies snapshot",
					Disabled:            world.snapshotsDir == "",
					DisabledDescription: "Enable by --snapshot.layout",
					ExecFunc: func(s *StageState, u Unwinder, tx ethdb.RwTx) error {
						return SpawnBodiesSnapshotGenerationStage(s, world.DB.RwKV(), tx, world.snapshotsDir, world.btClient, world.QuitCh)
					},
					UnwindFunc: func(u *UnwindState, s *StageState, tx ethdb.RwTx) error {
						useExternalTx := tx != nil
						if !useExternalTx {
							var err error
							tx, err = world.DB.RwKV().BeginRw(context.Background())
							if err != nil {
								return err
							}
							defer tx.Rollback()
						}

						err := u.Done(tx)
						if err != nil {
							return err
						}
						if !useExternalTx {
							if err := tx.Commit(); err != nil {
								return err
							}
						}
						return nil
					},
				}
			},
		},
		{
			ID: stages.Senders,
			Build: func(world StageParameters) *Stage {
				return &Stage{
					ID:          stages.Senders,
					Description: "Recover senders from tx signatures",
					ExecFunc: func(s *StageState, u Unwinder, tx ethdb.RwTx) error {
						return SpawnRecoverSendersStage(senders, s, tx, 0, ctx.Done())
					},
					UnwindFunc: func(u *UnwindState, s *StageState, tx ethdb.RwTx) error {
						return UnwindSendersStage(u, s, tx, senders)
					},
				}
			},
		},
		{
			ID: stages.Execution,
			Build: func(world StageParameters) *Stage {
				return &Stage{
					ID:          stages.Execution,
					Description: "Execute blocks w/o hash checks",
					ExecFunc: func(s *StageState, u Unwinder, tx ethdb.RwTx) error {
						return SpawnExecuteBlocksStage(s, tx, 0, ctx.Done(), exec, world.Accumulator)
					},
					UnwindFunc: func(u *UnwindState, s *StageState, tx ethdb.RwTx) error {
						return UnwindExecutionStage(u, s, tx, ctx.Done(), exec, world.Accumulator)
					},
				}
			},
		},
		{
			ID: stages.Translation,
			Build: func(world StageParameters) *Stage {
				return &Stage{
					ID:                  stages.Translation,
					Description:         "Transpile marked EVM contracts to TEVM",
					Disabled:            !world.storageMode.TEVM,
					DisabledDescription: "Enable by adding `e` to --storage-mode",
					ExecFunc: func(s *StageState, u Unwinder, tx ethdb.RwTx) error {
						return SpawnTranspileStage(s, tx, 0, ctx.Done(), trans)
					},
					UnwindFunc: func(u *UnwindState, s *StageState, tx ethdb.RwTx) error {
						return UnwindTranspileStage(u, s, tx, ctx.Done(), trans)
					},
				}
			},
		},
		{
			ID: stages.CreateStateSnapshot,
			Build: func(world StageParameters) *Stage {
				return &Stage{
					ID:                  stages.CreateStateSnapshot,
					Description:         "Create state snapshot",
					Disabled:            world.snapshotsDir == "",
					DisabledDescription: "Enable by --snapshot.layout",
					ExecFunc: func(s *StageState, u Unwinder, tx ethdb.RwTx) error {
						return SpawnStateSnapshotGenerationStage(s, world.DB.RwKV(), tx, world.snapshotsDir, world.btClient, world.QuitCh)
					},
					UnwindFunc: func(u *UnwindState, s *StageState, tx ethdb.RwTx) error {
						return u.Done(world.DB)
					},
				}
			},
		},
		{
			ID: stages.HashState,
			Build: func(world StageParameters) *Stage {
				return &Stage{
					ID:          stages.HashState,
					Description: "Hash the key in the state",
					ExecFunc: func(s *StageState, u Unwinder, tx ethdb.RwTx) error {
						return SpawnHashStateStage(s, tx, hashState, ctx.Done())
					},
					UnwindFunc: func(u *UnwindState, s *StageState, tx ethdb.RwTx) error {
						return UnwindHashStateStage(u, s, tx, hashState, ctx.Done())
					},
				}
			},
		},
		{
			ID: stages.IntermediateHashes,
			Build: func(world StageParameters) *Stage {
				return &Stage{
					ID:          stages.IntermediateHashes,
					Description: "Generate intermediate hashes and computing state root",
					ExecFunc: func(s *StageState, u Unwinder, tx ethdb.RwTx) error {
						_, err := SpawnIntermediateHashesStage(s, u, tx, trieCfg, ctx.Done())
						return err
					},
					UnwindFunc: func(u *UnwindState, s *StageState, tx ethdb.RwTx) error {
						return UnwindIntermediateHashesStage(u, s, tx, trieCfg, ctx.Done())
					},
				}
			},
		},
		{
			ID: stages.CallTraces,
			Build: func(world StageParameters) *Stage {
				return &Stage{
					ID:                  stages.CallTraces,
					Description:         "Generate call traces index",
					DisabledDescription: "Work In Progress",
					Disabled:            !sm.CallTraces,
					ExecFunc: func(s *StageState, u Unwinder, tx ethdb.RwTx) error {
						return SpawnCallTraces(s, tx, ctx.Done(), callTraces)
					},
					UnwindFunc: func(u *UnwindState, s *StageState, tx ethdb.RwTx) error {
						return UnwindCallTraces(u, s, tx, ctx.Done(), callTraces)
					},
				}
			},
		},
		{
			ID: stages.AccountHistoryIndex,
			Build: func(world StageParameters) *Stage {
				return &Stage{
					ID:                  stages.AccountHistoryIndex,
					Description:         "Generate account history index",
					Disabled:            !sm.History,
					DisabledDescription: "Enable by adding `h` to --storage-mode",
					ExecFunc: func(s *StageState, u Unwinder, tx ethdb.RwTx) error {
						return SpawnAccountHistoryIndex(s, tx, history, ctx.Done())
					},
					UnwindFunc: func(u *UnwindState, s *StageState, tx ethdb.RwTx) error {
						return UnwindAccountHistoryIndex(u, s, tx, history, ctx.Done())
					},
				}
			},
		},
		{
			ID: stages.StorageHistoryIndex,
			Build: func(world StageParameters) *Stage {
				return &Stage{
					ID:                  stages.StorageHistoryIndex,
					Description:         "Generate storage history index",
					Disabled:            !sm.History,
					DisabledDescription: "Enable by adding `h` to --storage-mode",
					ExecFunc: func(s *StageState, u Unwinder, tx ethdb.RwTx) error {
						return SpawnStorageHistoryIndex(s, tx, history, ctx.Done())
					},
					UnwindFunc: func(u *UnwindState, s *StageState, tx ethdb.RwTx) error {
						return UnwindStorageHistoryIndex(u, s, tx, history, ctx.Done())
					},
				}
			},
		},
		{
			ID: stages.LogIndex,
			Build: func(world StageParameters) *Stage {
				return &Stage{
					ID:                  stages.LogIndex,
					Description:         "Generate receipt logs index",
					Disabled:            !sm.Receipts,
					DisabledDescription: "Enable by adding `r` to --storage-mode",
					ExecFunc: func(s *StageState, u Unwinder, tx ethdb.RwTx) error {
						return SpawnLogIndex(s, tx, logIndex, ctx.Done())
					},
					UnwindFunc: func(u *UnwindState, s *StageState, tx ethdb.RwTx) error {
						return UnwindLogIndex(u, s, tx, logIndex, ctx.Done())
					},
				}
			},
		},
		{
			ID: stages.TxLookup,
			Build: func(world StageParameters) *Stage {
				return &Stage{
					ID:                  stages.TxLookup,
					Description:         "Generate tx lookup index",
					Disabled:            !sm.TxIndex,
					DisabledDescription: "Enable by adding `t` to --storage-mode",
					ExecFunc: func(s *StageState, u Unwinder, tx ethdb.RwTx) error {
						return SpawnTxLookup(s, tx, txLookup, ctx.Done())
					},
					UnwindFunc: func(u *UnwindState, s *StageState, tx ethdb.RwTx) error {
						return UnwindTxLookup(u, s, tx, txLookup, ctx.Done())
					},
				}
			},
		},
		{
			ID: stages.TxPool,
			Build: func(world StageParameters) *Stage {
				return &Stage{
					ID:          stages.TxPool,
					Description: "Update transaction pool",
					ExecFunc: func(s *StageState, _ Unwinder, tx ethdb.RwTx) error {
						return SpawnTxPool(s, tx, txPool, ctx.Done())
					},
					UnwindFunc: func(u *UnwindState, s *StageState, tx ethdb.RwTx) error {
						return UnwindTxPool(u, s, tx, txPool, ctx.Done())
					},
				}
			},
		},
		{
			ID: stages.Finish,
			Build: func(world StageParameters) *Stage {
				return &Stage{
					ID:          stages.Finish,
					Description: "Final: update current block for the RPC API",
					ExecFunc: func(s *StageState, _ Unwinder, tx ethdb.RwTx) error {
						return FinishForward(s, tx, finish, world.btClient, world.SnapshotBuilder)
					},
					UnwindFunc: func(u *UnwindState, s *StageState, tx ethdb.RwTx) error {
						return UnwindFinish(u, s, tx, finish)
					},
				}
			},
		},
	}
}

func ReplacementUnwindOrder() UnwindOrder {
	return []int{
		0, 1, 2, 3, 4, // download headers/bodies + haders&body snapshots
		// Unwinding of tx pool (reinjecting transactions into the pool needs to happen after unwinding execution)
		// also tx pool is before senders because senders unwind is inside cycle transaction
<<<<<<< HEAD
		16,
		5, 6, 7, 8, // senders, exec, state snapshot
		10, 9, // Unwinding of IHashes needs to happen after unwinding HashState
		11, 12, // history
		13, // log index
		14, // call traces
		15, // tx lookup
		17,
=======
		15,
		5, 6, 7, // senders, exec, state snapshot
		9, 8, // Unwinding of IHashes needs to happen after unwinding HashState
		10,     // call traces
		11, 12, // history
		13, // log index
		14, // tx lookup
		16, // finish
>>>>>>> 70e3a1f6
	}
}<|MERGE_RESOLUTION|>--- conflicted
+++ resolved
@@ -361,24 +361,13 @@
 		0, 1, 2, 3, 4, // download headers/bodies + haders&body snapshots
 		// Unwinding of tx pool (reinjecting transactions into the pool needs to happen after unwinding execution)
 		// also tx pool is before senders because senders unwind is inside cycle transaction
-<<<<<<< HEAD
 		16,
 		5, 6, 7, 8, // senders, exec, state snapshot
 		10, 9, // Unwinding of IHashes needs to happen after unwinding HashState
-		11, 12, // history
-		13, // log index
-		14, // call traces
+		11,     // call traces
+		12, 13, // history
+		14, // log index
 		15, // tx lookup
-		17,
-=======
-		15,
-		5, 6, 7, // senders, exec, state snapshot
-		9, 8, // Unwinding of IHashes needs to happen after unwinding HashState
-		10,     // call traces
-		11, 12, // history
-		13, // log index
-		14, // tx lookup
-		16, // finish
->>>>>>> 70e3a1f6
+		17, // finish
 	}
 }