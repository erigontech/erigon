// Copyright 2024 The Erigon Authors
// This file is part of Erigon.
//
// Erigon is free software: you can redistribute it and/or modify
// it under the terms of the GNU Lesser General Public License as published by
// the Free Software Foundation, either version 3 of the License, or
// (at your option) any later version.
//
// Erigon is distributed in the hope that it will be useful,
// but WITHOUT ANY WARRANTY; without even the implied warranty of
// MERCHANTABILITY or FITNESS FOR A PARTICULAR PURPOSE. See the
// GNU Lesser General Public License for more details.
//
// You should have received a copy of the GNU Lesser General Public License
// along with Erigon. If not, see <http://www.gnu.org/licenses/>.

package stagedsync

import (
	"context"
	"errors"
	"fmt"
	"math"
	"runtime"
	"strings"
	"time"

	"github.com/erigontech/erigon-lib/chain"
	"github.com/erigontech/erigon-lib/common"
	"github.com/erigontech/erigon-lib/common/datadir"
	"github.com/erigontech/erigon-lib/common/dbg"
	"github.com/erigontech/erigon-lib/kv"
	"github.com/erigontech/erigon-lib/kv/backup"
	"github.com/erigontech/erigon-lib/kv/rawdbv3"
	"github.com/erigontech/erigon-lib/log/v3"
	state2 "github.com/erigontech/erigon-lib/state"
	"github.com/erigontech/erigon/consensus"
	"github.com/erigontech/erigon/core/rawdb"
	"github.com/erigontech/erigon/core/rawdb/rawtemporaldb"
	"github.com/erigontech/erigon/core/state"
	"github.com/erigontech/erigon/core/types"
	"github.com/erigontech/erigon/eth/ethconfig"
	"github.com/erigontech/erigon/eth/integrity"
	"github.com/erigontech/erigon/eth/stagedsync/stages"
	"github.com/erigontech/erigon/execution/exec3"
	"github.com/erigontech/erigon/turbo/services"
	"github.com/erigontech/erigon/turbo/snapshotsync/freezeblocks"
)

type CustomTraceCfg struct {
	tmpdir   string
	db       kv.TemporalRwDB
	ExecArgs *exec3.ExecArgs

	Produce Produce
}
type Produce struct {
	ReceiptDomain bool
	RCacheDomain  bool
	LogAddr       bool
	LogTopic      bool
	TraceFrom     bool
	TraceTo       bool
}

func NewProduce(produceList []string) Produce {
	var produce Produce
	for _, p := range produceList {
		p = strings.TrimSpace(p)
		switch p {
		case kv.ReceiptDomain.String():
			produce.ReceiptDomain = true
		case kv.RCacheDomain.String():
			produce.RCacheDomain = true
		case kv.LogAddrIdx.String():
			produce.LogAddr = true
		case kv.LogTopicIdx.String():
			produce.LogTopic = true
		case kv.TracesFromIdx.String():
			produce.TraceFrom = true
		case kv.TracesToIdx.String():
			produce.TraceTo = true
		default:
			panic(fmt.Errorf("assert: unknown Produce %#v", p))
		}
	}
	return produce
}

func StageCustomTraceCfg(produce []string, db kv.TemporalRwDB, dirs datadir.Dirs, br services.FullBlockReader, cc *chain.Config, engine consensus.Engine, genesis *types.Genesis, syncCfg ethconfig.Sync) CustomTraceCfg {
	execArgs := &exec3.ExecArgs{
		ChainDB:     db,
		BlockReader: br,
		ChainConfig: cc,
		Dirs:        dirs,
		Engine:      engine,
		Genesis:     genesis,
		Workers:     syncCfg.ExecWorkerCount,
	}
	return CustomTraceCfg{
		db:       db,
		ExecArgs: execArgs,
		Produce:  NewProduce(produce),
	}
}

func SpawnCustomTrace(cfg CustomTraceCfg, ctx context.Context, logger log.Logger) error {
	log.Info("[stage_custom_trace] start params", "produce", cfg.Produce)
	txNumsReader := rawdbv3.TxNums.WithCustomReadTxNumFunc(freezeblocks.TxBlockIndexFromBlockReader(ctx, cfg.ExecArgs.BlockReader))

	// 1. Require stage_exec > 0: means don't need handle "half-block execution case here"
	// 2. Require stage_exec > 0: means has enough state-history
	var execProgress uint64
	var startBlock, endBlock uint64
	if err := cfg.db.View(ctx, func(tx kv.Tx) (err error) {
		execProgress, err = stages.GetStageProgress(tx, stages.Execution)
		if err != nil {
			return err
		}
		if execProgress == 0 {
			return errors.New("stage_exec progress is 0. please run `integration stage_exec --batchSize=1m` for couple minutes")
		}

		fromTxNum := progressOfDomains(tx, cfg.Produce)
		var ok bool
		startBlock, ok, err = txNumsReader.FindBlockNum(tx, fromTxNum)
		if err != nil {
			return fmt.Errorf("getting last executed block: %w", err)
		}
		if !ok {
			panic(ok)
		}
		return nil
	}); err != nil {
		return err
	}
	endBlock = execProgress

	defer cfg.ExecArgs.BlockReader.Snapshots().(*freezeblocks.RoSnapshots).MadvNormal().DisableReadAhead()
	//defer tx.(state2.HasAggTx).AggTx().(*state2.AggregatorRoTx).MadvNormal().DisableReadAhead()

	log.Info("SpawnCustomTrace", "startBlock", startBlock, "endBlock", endBlock)
	batchSize := uint64(50_000)
	for ; startBlock < endBlock; startBlock += batchSize {
		_nextBlock := startBlock + batchSize
		fromStep, toStep, err := exec3.BlkRangeToStepsOnDB(cfg.db, startBlock, _nextBlock, txNumsReader)
		if err != nil {
			return err
		}
		if toStep-fromStep > 1 { // reduce big jump
			_nextBlock -= batchSize / 2
		}
		if toStep-fromStep < 1 { // increase small jump
			_nextBlock += batchSize
		}

		to := min(endBlock+1, _nextBlock)
		if err := customTraceBatchProduce(ctx, cfg.Produce, cfg.ExecArgs, cfg.db, startBlock, to, "custom_trace", logger); err != nil {
			return err
		}
	}

	logEvery := time.NewTicker(20 * time.Second)
	defer logEvery.Stop()
	chkEvery := time.NewTicker(3 * time.Second)
	defer chkEvery.Stop()

Loop:
	for {
		select {
		case <-cfg.db.(state2.HasAgg).Agg().(*state2.Aggregator).WaitForBuildAndMerge(ctx):
			break Loop
		case <-ctx.Done():
			return ctx.Err()
		case <-logEvery.C:
			var m runtime.MemStats
			dbg.ReadMemStats(&m)
			//TODO: log progress and list of domains/files
			logger.Info("[snapshots] Building files", "alloc", common.ByteCount(m.Alloc), "sys", common.ByteCount(m.Sys))
		}
	}

	log.Info("SpawnCustomTrace finish")
	if cfg.Produce.ReceiptDomain {
		if err := AssertNotBehindAccounts(cfg.db, kv.ReceiptDomain, txNumsReader); err != nil {
			return err
		}
	}
	if cfg.Produce.RCacheDomain {
		if err := AssertNotBehindAccounts(cfg.db, kv.RCacheDomain, txNumsReader); err != nil {
			return err
		}
	}

	return nil
}

func customTraceBatchProduce(ctx context.Context, produce Produce, cfg *exec3.ExecArgs, db kv.TemporalRwDB, fromBlock, toBlock uint64, logPrefix string, logger log.Logger) error {
	if err := db.Update(ctx, func(tx kv.RwTx) error {
		ac := state2.AggTx(tx)
		if err := ac.GreedyPruneHistory(ctx, kv.CommitmentDomain, tx); err != nil {
			return err
		}
		if _, err := ac.PruneSmallBatches(ctx, 10*time.Hour, tx); err != nil {
			return err
		}
		return nil
	}); err != nil {
		return err
	}

	var lastTxNum uint64
	{
		tx, err := db.BeginTemporalRw(ctx)
		if err != nil {
			return err
		}
		defer tx.Rollback()

		doms, err := state2.NewSharedDomains(tx, logger)
		if err != nil {
			return err
		}
		defer doms.Close()

		if err := customTraceBatch(ctx, produce, cfg, tx, doms, fromBlock, toBlock, logPrefix, logger); err != nil {
			return err
		}

		doms.SetTx(tx)
		if err := doms.Flush(ctx, tx); err != nil {
			return err
		}

		//asserts
		if produce.ReceiptDomain {
			if err = AssertReceipts(ctx, cfg, tx, fromBlock, toBlock); err != nil {
				return err
			}
		}

		lastTxNum = doms.TxNum()
		if err := tx.Commit(); err != nil {
			return err
		}
	}

	agg := db.(state2.HasAgg).Agg().(*state2.Aggregator)
	var fromStep, toStep uint64
	if lastTxNum/agg.StepSize() > 0 {
		toStep = lastTxNum / agg.StepSize()
	}
	if err := db.View(ctx, func(tx kv.Tx) error {
		fromStep = firstStepNotInFiles(tx, produce)
		return nil
	}); err != nil {
		return err
	}
	if err := agg.BuildFiles2(ctx, fromStep, toStep); err != nil {
		return err
	}
	if err := db.Update(ctx, func(tx kv.RwTx) error {
		ac := tx.(state2.HasAggTx).AggTx().(*state2.AggregatorRoTx)
		if err := ac.GreedyPruneHistory(ctx, kv.CommitmentDomain, tx); err != nil {
			return err
		}
		if _, err := ac.PruneSmallBatches(ctx, 10*time.Hour, tx); err != nil { // prune part of retired data, before commit
			return err
		}
		return nil
	}); err != nil {
		return err
	}

	return nil
}

func AssertNotBehindAccounts(db kv.RoDB, domain kv.Domain, txNumsReader rawdbv3.TxNumsReader) (err error) {
	tx, err := db.BeginRo(context.Background())
	if err != nil {
		return err
	}
	defer tx.Rollback()

	ac := state2.AggTx(tx)
	receiptProgress := ac.HistoryProgress(domain, tx)
	accProgress := ac.HistoryProgress(kv.AccountsDomain, tx)
	if accProgress != receiptProgress {
		e1, _, _ := txNumsReader.FindBlockNum(tx, receiptProgress)
		e2, _, _ := txNumsReader.FindBlockNum(tx, accProgress)

		err := fmt.Errorf("[integrity] %s=%d (%d) is behind AccountDomain=%d(%d)", domain.String(), receiptProgress, e1, accProgress, e2)
		log.Warn(err.Error())
		return nil
	}
	return nil
}

func AssertReceipts(ctx context.Context, cfg *exec3.ExecArgs, tx kv.TemporalTx, fromBlock, toBlock uint64) (err error) {
	if !dbg.AssertEnabled {
		return
	}
	if cfg.ChainConfig.Bor != nil { //TODO: enable me
		return nil
	}
<<<<<<< HEAD

	logEvery := time.NewTicker(10 * time.Second)
	defer logEvery.Stop()

	txNumsReader := rawdbv3.TxNums.WithCustomReadTxNumFunc(freezeblocks.TxBlockIndexFromBlockReader(ctx, cfg.BlockReader))
	fromTxNum, err := txNumsReader.Min(tx, fromBlock)
	if err != nil {
		return err
	}
	if fromTxNum < 2 {
		fromTxNum = 2 //i don't remember why need this
	}

	if toBlock > 0 {
		toBlock-- // [fromBlock,toBlock)
	}
	toTxNum, err := txNumsReader.Max(tx, toBlock)
	if err != nil {
		return err
	}
	prevCumGasUsed := -1
	prevBN := uint64(1)
	for txNum := fromTxNum; txNum <= toTxNum; txNum++ {
		cumGasUsed, _, _, err := rawtemporaldb.ReceiptAsOf(tx, txNum)
		if err != nil {
			return err
		}
		blockNum := badFoundBlockNum(tx, prevBN-1, txNumsReader, txNum)
		_min, _ := txNumsReader.Min(tx, blockNum)
		_max, _ := txNumsReader.Max(tx, blockNum)

		lastSystemTxn := txNum == _max
		empyBlock := _max-_min <= 1
		if lastSystemTxn || empyBlock {
			prevCumGasUsed = int(cumGasUsed)
			prevBN = blockNum
			continue
		}

		//duplicateInsideBlock := !blockChanged && int(cumGasUsed) == prevCumGasUsed
		duplicateInsideBlock := int(cumGasUsed) <= prevCumGasUsed && blockNum == prevBN
		if duplicateInsideBlock && cumGasUsed != 0 {
			err := fmt.Errorf("assert: duplicate receipt at txnum: %d, block: %d(%d-%d), cumGasUsed=%d, prevCumGasUsed=%d", txNum, blockNum, _min, _max, cumGasUsed, prevCumGasUsed)
			return err
		}

		prevCumGasUsed = int(cumGasUsed)
		prevBN = blockNum

		select {
		case <-ctx.Done():
			return ctx.Err()
		case <-logEvery.C:
			log.Info("[integrity] ReceiptsNoDuplicates", "progress", fmt.Sprintf("%dk/%dk", txNum/1_000, toTxNum/1_000))
		default:
		}
	}
	return nil
}

func badFoundBlockNum(tx kv.Tx, fromBlock uint64, txNumsReader rawdbv3.TxNumsReader, curTxNum uint64) uint64 {
	txNumMax, _ := txNumsReader.Max(tx, fromBlock)
	i := uint64(0)
	for txNumMax < curTxNum {
		i++
		txNumMax, _ = txNumsReader.Max(tx, fromBlock+i)
	}
	return fromBlock + i
=======
	return integrity.ReceiptsNoDuplicatesRange(ctx, fromBlock, toBlock, tx, cfg.BlockReader, true)
>>>>>>> 5bfe2398
}

func customTraceBatch(ctx context.Context, produce Produce, cfg *exec3.ExecArgs, tx kv.TemporalRwTx, doms *state2.SharedDomains, fromBlock, toBlock uint64, logPrefix string, logger log.Logger) error {
	const logPeriod = 5 * time.Second
	logEvery := time.NewTicker(logPeriod)
	defer logEvery.Stop()

	var cumulativeBlobGasUsedInBlock uint64

	txNumsReader := rawdbv3.TxNums.WithCustomReadTxNumFunc(freezeblocks.TxBlockIndexFromBlockReader(ctx, cfg.BlockReader))
	fromTxNum, _ := txNumsReader.Min(tx, fromBlock)
	prevTxNumLog := fromTxNum

	var m runtime.MemStats
	if err := exec3.CustomTraceMapReduce(fromBlock, toBlock, exec3.TraceConsumer{
		Reduce: func(txTask *state.TxTask, tx kv.Tx) error {
			if txTask.Error != nil {
				return txTask.Error
			}

			if txTask.Tx != nil {
				cumulativeBlobGasUsedInBlock += txTask.Tx.GetBlobGas()
			}

			doms.SetTx(tx)
			doms.SetTxNum(txTask.TxNum)

			if produce.ReceiptDomain {
				var receipt *types.Receipt
				if !txTask.Final {
					if txTask.TxIndex >= 0 {
						receipt = txTask.BlockReceipts[txTask.TxIndex]
					}
				}

				if txTask.Final { // block changed
					if cfg.ChainConfig.Bor != nil && txTask.TxIndex >= 1 {
						// get last receipt and store the last log index + 1
						lastReceipt := txTask.BlockReceipts[txTask.TxIndex-1]
						if lastReceipt == nil {
							return fmt.Errorf("receipt is nil but should be populated, txIndex=%d, block=%d", txTask.TxIndex-1, txTask.BlockNum)
						}
						if len(lastReceipt.Logs) > 0 {
							firstIndex := lastReceipt.Logs[len(lastReceipt.Logs)-1].Index + 1
							receipt = &types.Receipt{
								CumulativeGasUsed:        lastReceipt.CumulativeGasUsed,
								FirstLogIndexWithinBlock: uint32(firstIndex),
							}
						}
					}
				}

				if err := rawtemporaldb.AppendReceipt(doms, receipt, cumulativeBlobGasUsedInBlock); err != nil {
					return err
				}
				if txTask.Final { // block changed
					cumulativeBlobGasUsedInBlock = 0
				}
			}

			if produce.RCacheDomain {
				var receipt *types.Receipt
				if !txTask.Final {
					if txTask.TxIndex >= 0 && txTask.BlockReceipts != nil {
						receipt = txTask.BlockReceipts[txTask.TxIndex]
					}
				} else {
					if cfg.ChainConfig.Bor != nil && txTask.TxIndex >= 1 {
						receipt = txTask.BlockReceipts[txTask.TxIndex-1]
						if receipt == nil {
							return fmt.Errorf("receipt is nil but should be populated, txIndex=%d, block=%d", txTask.TxIndex-1, txTask.BlockNum)
						}
					}
				}
				if err := rawdb.WriteReceiptCacheV2(doms, receipt); err != nil {
					return err
				}
			}

			if produce.LogAddr {
				for _, lg := range txTask.Logs {
					if err := doms.IndexAdd(kv.LogAddrIdx, lg.Address[:]); err != nil {
						return err
					}
				}
			}
			if produce.LogTopic {
				for _, lg := range txTask.Logs {
					for _, topic := range lg.Topics {
						if err := doms.IndexAdd(kv.LogTopicIdx, topic[:]); err != nil {
							return err
						}
					}
				}
			}
			if produce.TraceFrom {
				for addr := range txTask.TraceFroms {
					if err := doms.IndexAdd(kv.TracesFromIdx, addr[:]); err != nil {
						return err
					}
				}
			}
			if produce.TraceTo {
				for addr := range txTask.TraceTos {
					if err := doms.IndexAdd(kv.TracesToIdx, addr[:]); err != nil {
						return err
					}
				}
			}

			select {
			case <-logEvery.C:
				if prevTxNumLog > 0 {
					dbg.ReadMemStats(&m)
					txsPerSec := (txTask.TxNum - prevTxNumLog) / uint64(logPeriod.Seconds())
					log.Info(fmt.Sprintf("[%s] Scanned", logPrefix), "block", fmt.Sprintf("%dK", txTask.BlockNum/1_000), "tx/s", fmt.Sprintf("%dK", txsPerSec/1_000), "alloc", common.ByteCount(m.Alloc), "sys", common.ByteCount(m.Sys))
				}
				prevTxNumLog = txTask.TxNum
			default:
			}
			return nil
		},
	}, ctx, tx, cfg, logger); err != nil {
		return err
	}

	return nil
}

func progressOfDomains(tx kv.Tx, produce Produce) uint64 {
	//TODO: need better way to detect start point. What if domain/index is sparse (has rare events).
	ac := state2.AggTx(tx)
	txNum := uint64(math.MaxUint64)
	if produce.ReceiptDomain {
		txNum = min(txNum, ac.HistoryProgress(kv.ReceiptDomain, tx))
	}
	if produce.RCacheDomain {
		txNum = min(txNum, ac.HistoryProgress(kv.RCacheDomain, tx))
	}
	if produce.LogAddr {
		txNum = min(txNum, ac.ProgressII(kv.LogAddrIdx, tx))
	}
	if produce.LogTopic {
		txNum = min(txNum, ac.ProgressII(kv.LogTopicIdx, tx))
	}
	if produce.TraceFrom {
		txNum = min(txNum, ac.ProgressII(kv.TracesFromIdx, tx))
	}
	if produce.TraceTo {
		txNum = min(txNum, ac.ProgressII(kv.TracesToIdx, tx))
	}
	return txNum
}

func firstStepNotInFiles(tx kv.Tx, produce Produce) uint64 {
	//TODO: need better way to detect start point. What if domain/index is sparse (has rare events).
	ac := state2.AggTx(tx)
	fromStep := uint64(math.MaxUint64)
	if produce.ReceiptDomain {
		fromStep = min(fromStep, ac.DbgDomain(kv.ReceiptDomain).FirstStepNotInFiles())
	}
	if produce.RCacheDomain {
		fromStep = min(fromStep, ac.DbgDomain(kv.RCacheDomain).FirstStepNotInFiles())
	}
	if produce.LogAddr {
		fromStep = min(fromStep, ac.DbgII(kv.LogAddrIdx).FirstStepNotInFiles())
	}
	if produce.LogTopic {
		fromStep = min(fromStep, ac.DbgII(kv.LogTopicIdx).FirstStepNotInFiles())
	}
	if produce.TraceFrom {
		fromStep = min(fromStep, ac.DbgII(kv.TracesFromIdx).FirstStepNotInFiles())
	}
	if produce.TraceTo {
		fromStep = min(fromStep, ac.DbgII(kv.TracesToIdx).FirstStepNotInFiles())
	}
	return fromStep
}

func StageCustomTraceReset(ctx context.Context, db kv.TemporalRwDB, produce Produce) error {
	tx, err := db.BeginTemporalRw(ctx)
	if err != nil {
		return err
	}
	defer tx.Rollback()

	var tables []string
	if produce.ReceiptDomain {
		tables = append(tables, db.Debug().DomainTables(kv.ReceiptDomain)...)
	}
	if produce.RCacheDomain {
		tables = append(tables, db.Debug().DomainTables(kv.RCacheDomain)...)
	}
	if produce.LogAddr {
		tables = append(tables, db.Debug().InvertedIdxTables(kv.LogAddrIdx)...)
	}
	if produce.LogTopic {
		tables = append(tables, db.Debug().InvertedIdxTables(kv.LogTopicIdx)...)
	}
	if produce.TraceFrom {
		tables = append(tables, db.Debug().InvertedIdxTables(kv.TracesFromIdx)...)
	}
	if produce.TraceTo {
		tables = append(tables, db.Debug().InvertedIdxTables(kv.TracesToIdx)...)
	}
	if err := backup.ClearTables(ctx, tx, tables...); err != nil {
		return err
	}
	return tx.Commit()
}<|MERGE_RESOLUTION|>--- conflicted
+++ resolved
@@ -303,78 +303,7 @@
 	if cfg.ChainConfig.Bor != nil { //TODO: enable me
 		return nil
 	}
-<<<<<<< HEAD
-
-	logEvery := time.NewTicker(10 * time.Second)
-	defer logEvery.Stop()
-
-	txNumsReader := rawdbv3.TxNums.WithCustomReadTxNumFunc(freezeblocks.TxBlockIndexFromBlockReader(ctx, cfg.BlockReader))
-	fromTxNum, err := txNumsReader.Min(tx, fromBlock)
-	if err != nil {
-		return err
-	}
-	if fromTxNum < 2 {
-		fromTxNum = 2 //i don't remember why need this
-	}
-
-	if toBlock > 0 {
-		toBlock-- // [fromBlock,toBlock)
-	}
-	toTxNum, err := txNumsReader.Max(tx, toBlock)
-	if err != nil {
-		return err
-	}
-	prevCumGasUsed := -1
-	prevBN := uint64(1)
-	for txNum := fromTxNum; txNum <= toTxNum; txNum++ {
-		cumGasUsed, _, _, err := rawtemporaldb.ReceiptAsOf(tx, txNum)
-		if err != nil {
-			return err
-		}
-		blockNum := badFoundBlockNum(tx, prevBN-1, txNumsReader, txNum)
-		_min, _ := txNumsReader.Min(tx, blockNum)
-		_max, _ := txNumsReader.Max(tx, blockNum)
-
-		lastSystemTxn := txNum == _max
-		empyBlock := _max-_min <= 1
-		if lastSystemTxn || empyBlock {
-			prevCumGasUsed = int(cumGasUsed)
-			prevBN = blockNum
-			continue
-		}
-
-		//duplicateInsideBlock := !blockChanged && int(cumGasUsed) == prevCumGasUsed
-		duplicateInsideBlock := int(cumGasUsed) <= prevCumGasUsed && blockNum == prevBN
-		if duplicateInsideBlock && cumGasUsed != 0 {
-			err := fmt.Errorf("assert: duplicate receipt at txnum: %d, block: %d(%d-%d), cumGasUsed=%d, prevCumGasUsed=%d", txNum, blockNum, _min, _max, cumGasUsed, prevCumGasUsed)
-			return err
-		}
-
-		prevCumGasUsed = int(cumGasUsed)
-		prevBN = blockNum
-
-		select {
-		case <-ctx.Done():
-			return ctx.Err()
-		case <-logEvery.C:
-			log.Info("[integrity] ReceiptsNoDuplicates", "progress", fmt.Sprintf("%dk/%dk", txNum/1_000, toTxNum/1_000))
-		default:
-		}
-	}
-	return nil
-}
-
-func badFoundBlockNum(tx kv.Tx, fromBlock uint64, txNumsReader rawdbv3.TxNumsReader, curTxNum uint64) uint64 {
-	txNumMax, _ := txNumsReader.Max(tx, fromBlock)
-	i := uint64(0)
-	for txNumMax < curTxNum {
-		i++
-		txNumMax, _ = txNumsReader.Max(tx, fromBlock+i)
-	}
-	return fromBlock + i
-=======
 	return integrity.ReceiptsNoDuplicatesRange(ctx, fromBlock, toBlock, tx, cfg.BlockReader, true)
->>>>>>> 5bfe2398
 }
 
 func customTraceBatch(ctx context.Context, produce Produce, cfg *exec3.ExecArgs, tx kv.TemporalRwTx, doms *state2.SharedDomains, fromBlock, toBlock uint64, logPrefix string, logger log.Logger) error {
