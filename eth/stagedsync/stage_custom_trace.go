// Copyright 2024 The Erigon Authors
// This file is part of Erigon.
//
// Erigon is free software: you can redistribute it and/or modify
// it under the terms of the GNU Lesser General Public License as published by
// the Free Software Foundation, either version 3 of the License, or
// (at your option) any later version.
//
// Erigon is distributed in the hope that it will be useful,
// but WITHOUT ANY WARRANTY; without even the implied warranty of
// MERCHANTABILITY or FITNESS FOR A PARTICULAR PURPOSE. See the
// GNU Lesser General Public License for more details.
//
// You should have received a copy of the GNU Lesser General Public License
// along with Erigon. If not, see <http://www.gnu.org/licenses/>.

package stagedsync

import (
	"context"
	"fmt"
	"runtime"
	"strings"
	"time"

	"github.com/erigontech/erigon-db/rawdb"
	"github.com/erigontech/erigon-db/rawdb/rawtemporaldb"
	"github.com/erigontech/erigon-lib/chain"
	"github.com/erigontech/erigon-lib/common"
	"github.com/erigontech/erigon-lib/common/datadir"
	"github.com/erigontech/erigon-lib/common/dbg"
	"github.com/erigontech/erigon-lib/kv"
	"github.com/erigontech/erigon-lib/kv/rawdbv3"
	"github.com/erigontech/erigon-lib/log/v3"
	state2 "github.com/erigontech/erigon-lib/state"
<<<<<<< HEAD
	"github.com/erigontech/erigon/cmd/state/exec3"
	"github.com/erigontech/erigon/consensus"
	"github.com/erigontech/erigon/core/exec"
	"github.com/erigontech/erigon/core/rawdb/rawtemporaldb"
	"github.com/erigontech/erigon/core/types"
=======
	"github.com/erigontech/erigon-lib/types"
	"github.com/erigontech/erigon/core/state"
>>>>>>> facffd54
	"github.com/erigontech/erigon/eth/ethconfig"
	"github.com/erigontech/erigon/execution/consensus"
	"github.com/erigontech/erigon/execution/exec3"
	"github.com/erigontech/erigon/turbo/services"
	"github.com/erigontech/erigon/turbo/snapshotsync/freezeblocks"
)

type CustomTraceCfg struct {
	tmpdir   string
	db       kv.TemporalRwDB
	ExecArgs *exec3.ExecArgs

	Produce Produce
}
type Produce struct {
	ReceiptDomain bool
	RCacheDomain  bool
	LogIndex      bool
	TraceIndex    bool
}

func NewProduce(produceList []string) Produce {
	var produce Produce
	for _, p := range produceList {
		p = strings.TrimSpace(p)
		if p == kv.ReceiptDomain.String() {
			produce.ReceiptDomain = true
			continue
		}
		if p == kv.RCacheDomain.String() {
			produce.RCacheDomain = true
			continue
		}
		if p == "logindex" {
			produce.LogIndex = true
			continue
		}
		if p == "traceindex" {
			produce.TraceIndex = true
			continue
		}
		panic(fmt.Errorf("assert: unknown Produce %s", p))
	}
	return produce
}

func StageCustomTraceCfg(produce []string, db kv.TemporalRwDB, dirs datadir.Dirs, br services.FullBlockReader, cc *chain.Config, engine consensus.Engine, genesis *types.Genesis, syncCfg *ethconfig.Sync) CustomTraceCfg {
	execArgs := &exec3.ExecArgs{
		ChainDB:     db,
		BlockReader: br,
		ChainConfig: cc,
		Dirs:        dirs,
		Engine:      engine,
		Genesis:     genesis,
		Workers:     syncCfg.ExecWorkerCount,
	}
	return CustomTraceCfg{
		db:       db,
		ExecArgs: execArgs,
		Produce:  NewProduce(produce),
	}
}

func SpawnCustomTrace(cfg CustomTraceCfg, ctx context.Context, logger log.Logger) error {
	log.Info("[stage_custom_trace] start params", "produce", cfg.Produce)
	txNumsReader := rawdbv3.TxNums.WithCustomReadTxNumFunc(freezeblocks.ReadTxNumFuncFromBlockReader(ctx, cfg.ExecArgs.BlockReader))

	var producingDomain kv.Domain
	if cfg.Produce.ReceiptDomain {
		producingDomain = kv.ReceiptDomain
	}
	if cfg.Produce.RCacheDomain {
		producingDomain = kv.RCacheDomain
	}

	var startBlock, endBlock uint64
	if err := cfg.db.View(ctx, func(tx kv.Tx) (err error) {
<<<<<<< HEAD
		txNumsReader := rawdbv3.TxNums.WithCustomReadTxNumFunc(freezeblocks.ReadTxNumFuncFromBlockReader(ctx, cfg.execArgs.BlockReader))

		ac := state2.AggTx(tx)
		txNum := ac.DbgDomain(kv.AccountsDomain).FirstStepNotInFiles() * stepSize
=======
		ac := tx.(state2.HasAggTx).AggTx().(*state2.AggregatorRoTx)
		stepSize := ac.StepSize()
		txNum := max(ac.DbgDomain(kv.AccountsDomain).FirstStepNotInFiles()*stepSize, ac.DbgDomain(kv.AccountsDomain).DbgMaxTxNumInDB(tx))
>>>>>>> facffd54
		var ok bool
		ok, endBlock, err = txNumsReader.FindBlockNum(tx, txNum)
		if err != nil {
			return fmt.Errorf("getting last executed block: %w", err)
		}
		if !ok {
			panic(ok)
		}

		fromTxNum := ac.DbgDomain(producingDomain).FirstStepNotInFiles() * stepSize
		ok, startBlock, err = txNumsReader.FindBlockNum(tx, fromTxNum)
		if err != nil {
			return fmt.Errorf("getting last executed block: %w", err)
		}
		if !ok {
			panic(ok)
		}
		log.Info("[dbg] SpawnCustomTrace", "accountsDomain", ac.DbgDomain(kv.AccountsDomain).DbgMaxTxNumInDB(tx), "producingDomain", ac.DbgDomain(producingDomain).DbgMaxTxNumInDB(tx), "producingDomainFiles", ac.DbgDomain(producingDomain).Files())
		{
			txNumInFiles := ac.DbgDomain(kv.AccountsDomain).FirstStepNotInFiles() * stepSize
			txNumInDB := ac.DbgDomain(kv.AccountsDomain).DbgMaxTxNumInDB(tx)
			_, e1, _ := txNumsReader.FindBlockNum(tx, txNumInFiles)
			_, e2, _ := txNumsReader.FindBlockNum(tx, txNumInDB)

			log.Info("[dbg] SpawnCustomTrace2", "e1", e1, "e2", e2)
		}
		return nil
	}); err != nil {
		return err
	}
	defer cfg.ExecArgs.BlockReader.Snapshots().(*freezeblocks.RoSnapshots).EnableReadAhead().DisableReadAhead()

	log.Info("SpawnCustomTrace", "startBlock", startBlock, "endBlock", endBlock)

	batchSize := uint64(100_000)
	for ; startBlock < endBlock; startBlock += batchSize {
		to := min(endBlock+1, startBlock+batchSize)
		if err := customTraceBatchProduce(ctx, cfg.Produce, cfg.ExecArgs, cfg.db, startBlock, to, "custom_trace", producingDomain, logger); err != nil {
			return err
		}
	}

	logEvery := time.NewTicker(20 * time.Second)
	defer logEvery.Stop()
	chkEvery := time.NewTicker(3 * time.Second)
	defer chkEvery.Stop()

Loop:
	for {
		select {
		case <-cfg.db.(state2.HasAgg).Agg().(*state2.Aggregator).WaitForBuildAndMerge(ctx):
			break Loop
		case <-ctx.Done():
			return ctx.Err()
		case <-logEvery.C:
			var m runtime.MemStats
			dbg.ReadMemStats(&m)
			//TODO: log progress and list of domains/files
			logger.Info("[snapshots] Building files", "alloc", common.ByteCount(m.Alloc), "sys", common.ByteCount(m.Sys))
		}
	}

	if err := cfg.db.Update(ctx, func(tx kv.RwTx) error {
		if _, err := tx.(kv.TemporalRwTx).Debug().PruneSmallBatches(ctx, 10*time.Hour); err != nil {
			return err
		}
		return nil
	}); err != nil {
		return err
	}

	log.Info("SpawnCustomTrace finish")
	if err := cfg.db.View(ctx, func(tx kv.Tx) error {
		ac := tx.(state2.HasAggTx).AggTx().(*state2.AggregatorRoTx)
		stepSize := ac.StepSize()
		receiptProgress := ac.DbgDomain(producingDomain).DbgMaxTxNumInDB(tx)
		accProgress := max(ac.DbgDomain(kv.AccountsDomain).FirstStepNotInFiles()*stepSize, ac.DbgDomain(kv.AccountsDomain).DbgMaxTxNumInDB(tx))
		if accProgress != receiptProgress {
			_, e1, _ := txNumsReader.FindBlockNum(tx, receiptProgress)
			_, e2, _ := txNumsReader.FindBlockNum(tx, accProgress)

			err := fmt.Errorf("[integrity] %s=%d (%d) is behind AccountDomain=%d(%d)", producingDomain.String(), receiptProgress, e1, accProgress, e2)
			log.Warn(err.Error())
			return nil
		}
		return nil
	}); err != nil {
		return err
	}
	return nil
}

func customTraceBatchProduce(ctx context.Context, produce Produce, cfg *exec3.ExecArgs, db kv.TemporalRwDB, fromBlock, toBlock uint64, logPrefix string, producingDomain kv.Domain, logger log.Logger) error {
	var lastTxNum uint64
	{
		tx, err := db.BeginTemporalRw(ctx)
		if err != nil {
			return err
		}
		defer tx.Rollback()

		doms, err := state2.NewSharedDomains(tx, logger)
		if err != nil {
			return err
		}
		defer doms.Close()

		if err := customTraceBatch(ctx, produce, cfg, tx, doms, fromBlock, toBlock, logPrefix, logger); err != nil {
			return err
		}
<<<<<<< HEAD
		if err := doms.Flush(ctx, tx, 0); err != nil {
=======

		doms.SetTx(tx)
		if err := doms.Flush(ctx, tx); err != nil {
>>>>>>> facffd54
			return err
		}

		//asserts
		if produce.ReceiptDomain {
			if err = AssertReceipts(ctx, cfg, tx, fromBlock, toBlock); err != nil {
				return err
			}
		}

		lastTxNum = doms.TxNum()
		if err := tx.Commit(); err != nil {
			return err
		}
	}

	agg := db.(state2.HasAgg).Agg().(*state2.Aggregator)
	var fromStep, toStep uint64
	if lastTxNum/agg.StepSize() > 0 {
		toStep = lastTxNum / agg.StepSize()
	}
	if err := db.View(ctx, func(tx kv.Tx) error {
<<<<<<< HEAD
		ac := state2.AggTx(tx)
		fromStep = ac.DbgDomain(kv.ReceiptDomain).FirstStepNotInFiles()
=======
		ac := tx.(state2.HasAggTx).AggTx().(*state2.AggregatorRoTx)
		fromStep = ac.DbgDomain(producingDomain).FirstStepNotInFiles()
>>>>>>> facffd54
		return nil
	}); err != nil {
		return err
	}
	if err := agg.BuildFiles2(ctx, fromStep, toStep); err != nil {
		return err
	}

	if err := db.Update(ctx, func(tx kv.RwTx) error {
<<<<<<< HEAD
		ac := state2.AggTx(tx)
		if _, err := ac.PruneSmallBatches(ctx, 10*time.Hour, tx); err != nil { // prune part of retired data, before commit
=======
		if err := tx.(kv.TemporalRwTx).Debug().GreedyPruneHistory(ctx, kv.CommitmentDomain); err != nil {
			return err
		}
		if _, err := tx.(kv.TemporalRwTx).Debug().PruneSmallBatches(ctx, 10*time.Hour); err != nil {
>>>>>>> facffd54
			return err
		}
		return nil
	}); err != nil {
		return err
	}
	return nil
}

func AssertReceipts(ctx context.Context, cfg *exec3.ExecArgs, tx kv.TemporalRwTx, fromBlock, toBlock uint64) (err error) {
	if !dbg.AssertEnabled {
		return nil
	}
	if cfg.ChainConfig.Bor != nil { //TODO: enable me
		return nil
	}

	logEvery := time.NewTicker(10 * time.Second)
	defer logEvery.Stop()

	txNumsReader := rawdbv3.TxNums.WithCustomReadTxNumFunc(freezeblocks.ReadTxNumFuncFromBlockReader(ctx, cfg.BlockReader))
	fromTxNum, err := txNumsReader.Min(tx, fromBlock)
	if err != nil {
		return err
	}
	if fromTxNum < 2 {
		fromTxNum = 2 //i don't remember why need this
	}

	if toBlock > 0 {
		toBlock-- // [fromBlock,toBlock)
	}
	toTxNum, err := txNumsReader.Max(tx, toBlock)
	if err != nil {
		return err
	}
	prevCumGasUsed := -1
	prevBN := uint64(1)
	for txNum := fromTxNum; txNum <= toTxNum; txNum++ {
		cumGasUsed, _, _, err := rawtemporaldb.ReceiptAsOf(tx, txNum)
		if err != nil {
			return err
		}
		blockNum := badFoundBlockNum(tx, prevBN-1, txNumsReader, txNum)
		//fmt.Printf("[dbg.integrity] cumGasUsed=%d, txNum=%d, blockNum=%d, prevCumGasUsed=%d\n", cumGasUsed, txNum, blockNum, prevCumGasUsed)
		if int(cumGasUsed) == prevCumGasUsed && cumGasUsed != 0 && blockNum == prevBN {
			_min, _ := txNumsReader.Min(tx, blockNum)
			_max, _ := txNumsReader.Max(tx, blockNum)
			err := fmt.Errorf("bad receipt at txnum: %d, block: %d(%d-%d), cumGasUsed=%d, prevCumGasUsed=%d", txNum, blockNum, _min, _max, cumGasUsed, prevCumGasUsed)
			log.Warn(err.Error())
			return err
			//panic(err)
		}
		prevCumGasUsed = int(cumGasUsed)
		prevBN = blockNum

		select {
		case <-ctx.Done():
			return ctx.Err()
		case <-logEvery.C:
			log.Info("[integrity] ReceiptsNoDuplicates", "progress", fmt.Sprintf("%dk/%dk", txNum/1_000, toTxNum/1_000))
		default:
		}
	}
	return nil
}

func badFoundBlockNum(tx kv.Tx, fromBlock uint64, txNumsReader rawdbv3.TxNumsReader, curTxNum uint64) uint64 {
	txNumMax, _ := txNumsReader.Max(tx, fromBlock)
	i := uint64(0)
	for txNumMax < curTxNum {
		i++
		txNumMax, _ = txNumsReader.Max(tx, fromBlock+i)
	}
	return fromBlock + i
}

func customTraceBatch(ctx context.Context, produce Produce, cfg *exec3.ExecArgs, tx kv.TemporalRwTx, doms *state2.SharedDomains, fromBlock, toBlock uint64, logPrefix string, logger log.Logger) error {
	const logPeriod = 5 * time.Second
	logEvery := time.NewTicker(logPeriod)
	defer logEvery.Stop()

	var cumulativeBlobGasUsedInBlock uint64

	txNumsReader := rawdbv3.TxNums.WithCustomReadTxNumFunc(freezeblocks.ReadTxNumFuncFromBlockReader(ctx, cfg.BlockReader))
	fromTxNum, _ := txNumsReader.Min(tx, fromBlock)
	prevTxNumLog := fromTxNum

	var m runtime.MemStats
	if err := exec3.CustomTraceMapReduce(fromBlock, toBlock, exec3.TraceConsumer{
<<<<<<< HEAD
		NewTracer: func() exec3.GenericTracer { return nil },
		Reduce: func(result *exec.Result, tx kv.Tx) (err error) {
			if result.Err != nil {
				return err
=======
		Reduce: func(txTask *state.TxTask, tx kv.TemporalTx) error {
			if txTask.Error != nil {
				return txTask.Error
>>>>>>> facffd54
			}

			txTask := result.Task.(*exec.TxTask)
			if txTask.Tx() != nil {
				cumulativeBlobGasUsedInBlock += txTask.Tx().GetBlobGas()
			}

			if txTask.IsBlockEnd() { // TODO: move asserts to 1 level higher
				if txTask.Header.BlobGasUsed != nil && *txTask.Header.BlobGasUsed != cumulativeBlobGasUsedInBlock {
					err := fmt.Errorf("assert: %d != %d", *txTask.Header.BlobGasUsed, cumulativeBlobGasUsedInBlock)
					panic(err)
				}
			}

			doms.SetTxNum(txTask.TxNum)
<<<<<<< HEAD
			if !txTask.IsBlockEnd() {
				var receipt *types.Receipt
				if txTask.TxIndex >= 0 && !txTask.IsBlockEnd() {
					var err error
					cumulativeGasUsed, _, firstLogIndex, err := rawtemporaldb.ReceiptAsOf(tx.(kv.TemporalTx), txTask.TxNum)
					if err != nil {
						panic(err)
					}
					receipt, err = result.CreateReceipt(&types.Receipt{
						CumulativeGasUsed:        cumulativeGasUsed,
						FirstLogIndexWithinBlock: firstLogIndex,
					})
					if err != nil {
						return err
					}
					if err := rawtemporaldb.AppendReceipt(doms.AsPutDel(tx), receipt, cumulativeBlobGasUsedInBlock); err != nil {
						return err
					}
				}
			} else { // block changed
				cumulativeBlobGasUsedInBlock = 0
=======

			if produce.ReceiptDomain {
				if !txTask.Final {
					var receipt *types.Receipt
					if txTask.TxIndex >= 0 {
						receipt = txTask.BlockReceipts[txTask.TxIndex]
					}
					if err := rawtemporaldb.AppendReceipt(doms, receipt, cumulativeBlobGasUsedInBlock); err != nil {
						return err
					}
				}

				if txTask.Final { // block changed
					if cfg.ChainConfig.Bor != nil && txTask.TxIndex >= 1 {
						// get last receipt and store the last log index + 1
						lastReceipt := txTask.BlockReceipts[txTask.TxIndex-1]
						if lastReceipt == nil {
							return fmt.Errorf("receipt is nil but should be populated, txIndex=%d, block=%d", txTask.TxIndex-1, txTask.BlockNum)
						}
						if len(lastReceipt.Logs) > 0 {
							firstIndex := lastReceipt.Logs[len(lastReceipt.Logs)-1].Index + 1
							receipt := types.Receipt{
								CumulativeGasUsed:        lastReceipt.CumulativeGasUsed,
								FirstLogIndexWithinBlock: uint32(firstIndex),
							}
							//log.Info("adding extra", "firstLog", firstIndex)
							if err := rawtemporaldb.AppendReceipt(doms, &receipt, cumulativeBlobGasUsedInBlock); err != nil {
								return err
							}
						}
					}

					cumulativeBlobGasUsedInBlock = 0
				}
			}

			if produce.RCacheDomain {
				var receipt *types.Receipt
				if !txTask.Final {
					if txTask.TxIndex >= 0 && txTask.BlockReceipts != nil {
						receipt = txTask.BlockReceipts[txTask.TxIndex]
					}
				} else {
					if cfg.ChainConfig.Bor != nil && txTask.TxIndex >= 1 {
						receipt = txTask.BlockReceipts[txTask.TxIndex-1]
						if receipt == nil {
							return fmt.Errorf("receipt is nil but should be populated, txIndex=%d, block=%d", txTask.TxIndex-1, txTask.BlockNum)
						}
					}
				}
				if err := rawdb.WriteReceiptCacheV2(doms, receipt); err != nil {
					return err
				}
			}

			if produce.LogIndex {
				for _, lg := range txTask.Logs {
					if err := doms.IndexAdd(kv.LogAddrIdx, lg.Address[:]); err != nil {
						return err
					}
					for _, topic := range lg.Topics {
						if err := doms.IndexAdd(kv.LogTopicIdx, topic[:]); err != nil {
							return err
						}
					}
				}
			}
			if produce.TraceIndex {
				for addr := range txTask.TraceFroms {
					if err := doms.IndexAdd(kv.TracesFromIdx, addr[:]); err != nil {
						return err
					}
				}
				for addr := range txTask.TraceTos {
					if err := doms.IndexAdd(kv.TracesToIdx, addr[:]); err != nil {
						return err
					}
				}
>>>>>>> facffd54
			}

			select {
			case <-logEvery.C:
				if prevTxNumLog > 0 {
					dbg.ReadMemStats(&m)
<<<<<<< HEAD
					log.Info(fmt.Sprintf("[%s] Scanned", logPrefix), "block", txTask.BlockNumber(), "txs/sec", (txTask.TxNum-prevTxNumLog)/uint64(logPeriod.Seconds()), "alloc", libcommon.ByteCount(m.Alloc), "sys", libcommon.ByteCount(m.Sys))
=======
					log.Info(fmt.Sprintf("[%s] Scanned", logPrefix), "block", txTask.BlockNum, "txs/sec", (txTask.TxNum-prevTxNumLog)/uint64(logPeriod.Seconds()), "alloc", common.ByteCount(m.Alloc), "sys", common.ByteCount(m.Sys))
>>>>>>> facffd54
				}
				prevTxNumLog = txTask.TxNum
			default:
			}
			return nil
		},
	}, ctx, tx, cfg, logger); err != nil {
		return err
	}

	return nil
}<|MERGE_RESOLUTION|>--- conflicted
+++ resolved
@@ -33,16 +33,8 @@
 	"github.com/erigontech/erigon-lib/kv/rawdbv3"
 	"github.com/erigontech/erigon-lib/log/v3"
 	state2 "github.com/erigontech/erigon-lib/state"
-<<<<<<< HEAD
-	"github.com/erigontech/erigon/cmd/state/exec3"
-	"github.com/erigontech/erigon/consensus"
-	"github.com/erigontech/erigon/core/exec"
-	"github.com/erigontech/erigon/core/rawdb/rawtemporaldb"
-	"github.com/erigontech/erigon/core/types"
-=======
 	"github.com/erigontech/erigon-lib/types"
 	"github.com/erigontech/erigon/core/state"
->>>>>>> facffd54
 	"github.com/erigontech/erigon/eth/ethconfig"
 	"github.com/erigontech/erigon/execution/consensus"
 	"github.com/erigontech/erigon/execution/exec3"
@@ -120,16 +112,9 @@
 
 	var startBlock, endBlock uint64
 	if err := cfg.db.View(ctx, func(tx kv.Tx) (err error) {
-<<<<<<< HEAD
-		txNumsReader := rawdbv3.TxNums.WithCustomReadTxNumFunc(freezeblocks.ReadTxNumFuncFromBlockReader(ctx, cfg.execArgs.BlockReader))
-
-		ac := state2.AggTx(tx)
-		txNum := ac.DbgDomain(kv.AccountsDomain).FirstStepNotInFiles() * stepSize
-=======
 		ac := tx.(state2.HasAggTx).AggTx().(*state2.AggregatorRoTx)
 		stepSize := ac.StepSize()
 		txNum := max(ac.DbgDomain(kv.AccountsDomain).FirstStepNotInFiles()*stepSize, ac.DbgDomain(kv.AccountsDomain).DbgMaxTxNumInDB(tx))
->>>>>>> facffd54
 		var ok bool
 		ok, endBlock, err = txNumsReader.FindBlockNum(tx, txNum)
 		if err != nil {
@@ -240,13 +225,7 @@
 		if err := customTraceBatch(ctx, produce, cfg, tx, doms, fromBlock, toBlock, logPrefix, logger); err != nil {
 			return err
 		}
-<<<<<<< HEAD
 		if err := doms.Flush(ctx, tx, 0); err != nil {
-=======
-
-		doms.SetTx(tx)
-		if err := doms.Flush(ctx, tx); err != nil {
->>>>>>> facffd54
 			return err
 		}
 
@@ -269,13 +248,8 @@
 		toStep = lastTxNum / agg.StepSize()
 	}
 	if err := db.View(ctx, func(tx kv.Tx) error {
-<<<<<<< HEAD
 		ac := state2.AggTx(tx)
-		fromStep = ac.DbgDomain(kv.ReceiptDomain).FirstStepNotInFiles()
-=======
-		ac := tx.(state2.HasAggTx).AggTx().(*state2.AggregatorRoTx)
 		fromStep = ac.DbgDomain(producingDomain).FirstStepNotInFiles()
->>>>>>> facffd54
 		return nil
 	}); err != nil {
 		return err
@@ -285,15 +259,11 @@
 	}
 
 	if err := db.Update(ctx, func(tx kv.RwTx) error {
-<<<<<<< HEAD
 		ac := state2.AggTx(tx)
-		if _, err := ac.PruneSmallBatches(ctx, 10*time.Hour, tx); err != nil { // prune part of retired data, before commit
-=======
-		if err := tx.(kv.TemporalRwTx).Debug().GreedyPruneHistory(ctx, kv.CommitmentDomain); err != nil {
-			return err
-		}
-		if _, err := tx.(kv.TemporalRwTx).Debug().PruneSmallBatches(ctx, 10*time.Hour); err != nil {
->>>>>>> facffd54
+		if err := ac.Debug().GreedyPruneHistory(ctx, kv.CommitmentDomain); err != nil {
+			return err
+		}
+		if _, err := ac.Debug().PruneSmallBatches(ctx, 10*time.Hour); err != nil {
 			return err
 		}
 		return nil
@@ -384,16 +354,9 @@
 
 	var m runtime.MemStats
 	if err := exec3.CustomTraceMapReduce(fromBlock, toBlock, exec3.TraceConsumer{
-<<<<<<< HEAD
-		NewTracer: func() exec3.GenericTracer { return nil },
-		Reduce: func(result *exec.Result, tx kv.Tx) (err error) {
-			if result.Err != nil {
-				return err
-=======
 		Reduce: func(txTask *state.TxTask, tx kv.TemporalTx) error {
 			if txTask.Error != nil {
 				return txTask.Error
->>>>>>> facffd54
 			}
 
 			txTask := result.Task.(*exec.TxTask)
@@ -409,32 +372,9 @@
 			}
 
 			doms.SetTxNum(txTask.TxNum)
-<<<<<<< HEAD
-			if !txTask.IsBlockEnd() {
-				var receipt *types.Receipt
-				if txTask.TxIndex >= 0 && !txTask.IsBlockEnd() {
-					var err error
-					cumulativeGasUsed, _, firstLogIndex, err := rawtemporaldb.ReceiptAsOf(tx.(kv.TemporalTx), txTask.TxNum)
-					if err != nil {
-						panic(err)
-					}
-					receipt, err = result.CreateReceipt(&types.Receipt{
-						CumulativeGasUsed:        cumulativeGasUsed,
-						FirstLogIndexWithinBlock: firstLogIndex,
-					})
-					if err != nil {
-						return err
-					}
-					if err := rawtemporaldb.AppendReceipt(doms.AsPutDel(tx), receipt, cumulativeBlobGasUsedInBlock); err != nil {
-						return err
-					}
-				}
-			} else { // block changed
-				cumulativeBlobGasUsedInBlock = 0
-=======
 
 			if produce.ReceiptDomain {
-				if !txTask.Final {
+				if !txTask.IsBlockEnd() {
 					var receipt *types.Receipt
 					if txTask.TxIndex >= 0 {
 						receipt = txTask.BlockReceipts[txTask.TxIndex]
@@ -444,7 +384,7 @@
 					}
 				}
 
-				if txTask.Final { // block changed
+				if txTask.IsBlockEnd() { // block changed
 					if cfg.ChainConfig.Bor != nil && txTask.TxIndex >= 1 {
 						// get last receipt and store the last log index + 1
 						lastReceipt := txTask.BlockReceipts[txTask.TxIndex-1]
@@ -510,18 +450,13 @@
 						return err
 					}
 				}
->>>>>>> facffd54
 			}
 
 			select {
 			case <-logEvery.C:
 				if prevTxNumLog > 0 {
 					dbg.ReadMemStats(&m)
-<<<<<<< HEAD
-					log.Info(fmt.Sprintf("[%s] Scanned", logPrefix), "block", txTask.BlockNumber(), "txs/sec", (txTask.TxNum-prevTxNumLog)/uint64(logPeriod.Seconds()), "alloc", libcommon.ByteCount(m.Alloc), "sys", libcommon.ByteCount(m.Sys))
-=======
-					log.Info(fmt.Sprintf("[%s] Scanned", logPrefix), "block", txTask.BlockNum, "txs/sec", (txTask.TxNum-prevTxNumLog)/uint64(logPeriod.Seconds()), "alloc", common.ByteCount(m.Alloc), "sys", common.ByteCount(m.Sys))
->>>>>>> facffd54
+					log.Info(fmt.Sprintf("[%s] Scanned", logPrefix), "block", txTask.BlockNumber(), "txs/sec", (txTask.TxNum-prevTxNumLog)/uint64(logPeriod.Seconds()), "alloc", common.ByteCount(m.Alloc), "sys", common.ByteCount(m.Sys))
 				}
 				prevTxNumLog = txTask.TxNum
 			default:
