--- conflicted
+++ resolved
@@ -127,11 +127,6 @@
 
 func customTraceBatchProduce(ctx context.Context, cfg *exec3.ExecArgs, db kv.TemporalRwDB, fromBlock, toBlock uint64, logPrefix string, logger log.Logger) error {
 	var lastTxNum uint64
-<<<<<<< HEAD
-	if err := db.Update(ctx, func(tx kv.RwTx) error {
-		ttx := tx.(kv.TemporalRwTx)
-		doms, err := state2.NewSharedDomains(tx, db, logger)
-=======
 	{
 		tx, err := db.BeginTemporalRw(ctx)
 		if err != nil {
@@ -139,8 +134,7 @@
 		}
 		defer tx.Rollback()
 
-		doms, err := state2.NewSharedDomains(tx, logger)
->>>>>>> 4ab0e154
+		doms, err := state2.NewSharedDomains(tx, db, logger)
 		if err != nil {
 			return err
 		}
