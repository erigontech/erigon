--- conflicted
+++ resolved
@@ -73,13 +73,8 @@
 	if err := cfg.db.View(ctx, func(tx kv.Tx) (err error) {
 		txNumsReader := rawdbv3.TxNums.WithCustomReadTxNumFunc(freezeblocks.ReadTxNumFuncFromBlockReader(ctx, cfg.execArgs.BlockReader))
 
-<<<<<<< HEAD
 		ac := state2.AggTx(tx)
-		txNum := ac.DbgDomain(kv.AccountsDomain).FirstStepNotInFiles() * cfg.db.(state2.HasAgg).Agg().(*state2.Aggregator).StepSize()
-=======
-		ac := tx.(state2.HasAggTx).AggTx().(*state2.AggregatorRoTx)
 		txNum := ac.DbgDomain(kv.AccountsDomain).FirstStepNotInFiles() * stepSize
->>>>>>> ffd8607a
 		var ok bool
 		ok, endBlock, err = txNumsReader.FindBlockNum(tx, txNum)
 		if err != nil {
@@ -183,15 +178,9 @@
 	var m runtime.MemStats
 	if err := exec3.CustomTraceMapReduce(fromBlock, toBlock, exec3.TraceConsumer{
 		NewTracer: func() exec3.GenericTracer { return nil },
-<<<<<<< HEAD
 		Reduce: func(result *exec.Result, tx kv.Tx) (err error) {
 			if result.Err != nil {
 				return err
-=======
-		Reduce: func(txTask *state.TxTask, tx kv.Tx) error {
-			if txTask.Error != nil {
-				return txTask.Error
->>>>>>> ffd8607a
 			}
 
 			txTask := result.Task.(*exec.TxTask)
