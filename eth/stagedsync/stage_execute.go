--- conflicted
+++ resolved
@@ -24,44 +24,6 @@
 	"github.com/c2h5oh/datasize"
 	"golang.org/x/sync/errgroup"
 
-<<<<<<< HEAD
-	"github.com/ledgerwatch/erigon-lib/log/v3"
-	"github.com/ledgerwatch/erigon/core/rawdb/rawdbhelpers"
-
-	"github.com/ledgerwatch/erigon-lib/chain"
-	"github.com/ledgerwatch/erigon-lib/common"
-	"github.com/ledgerwatch/erigon-lib/common/datadir"
-	"github.com/ledgerwatch/erigon-lib/common/dbg"
-	"github.com/ledgerwatch/erigon-lib/common/metrics"
-	"github.com/ledgerwatch/erigon-lib/config3"
-	"github.com/ledgerwatch/erigon-lib/diagnostics"
-	"github.com/ledgerwatch/erigon-lib/kv"
-	"github.com/ledgerwatch/erigon-lib/kv/dbutils"
-	"github.com/ledgerwatch/erigon-lib/kv/membatch"
-	"github.com/ledgerwatch/erigon-lib/kv/membatchwithdb"
-	"github.com/ledgerwatch/erigon-lib/kv/rawdbv3"
-	"github.com/ledgerwatch/erigon-lib/kv/temporal"
-	libstate "github.com/ledgerwatch/erigon-lib/state"
-	"github.com/ledgerwatch/erigon-lib/wrap"
-
-	"github.com/ledgerwatch/erigon/consensus"
-	"github.com/ledgerwatch/erigon/core"
-	"github.com/ledgerwatch/erigon/core/rawdb"
-	"github.com/ledgerwatch/erigon/core/state"
-	"github.com/ledgerwatch/erigon/core/tracing"
-	"github.com/ledgerwatch/erigon/core/types"
-	"github.com/ledgerwatch/erigon/core/types/accounts"
-	"github.com/ledgerwatch/erigon/core/vm"
-	"github.com/ledgerwatch/erigon/eth/calltracer"
-	"github.com/ledgerwatch/erigon/eth/consensuschain"
-	"github.com/ledgerwatch/erigon/eth/ethconfig"
-	"github.com/ledgerwatch/erigon/eth/stagedsync/stages"
-	tracelogger "github.com/ledgerwatch/erigon/eth/tracers/logger"
-	"github.com/ledgerwatch/erigon/ethdb/prune"
-	"github.com/ledgerwatch/erigon/turbo/services"
-	"github.com/ledgerwatch/erigon/turbo/shards"
-	"github.com/ledgerwatch/erigon/turbo/silkworm"
-=======
 	"github.com/erigontech/erigon-lib/chain"
 	"github.com/erigontech/erigon-lib/common"
 	"github.com/erigontech/erigon-lib/common/datadir"
@@ -86,7 +48,6 @@
 	"github.com/erigontech/erigon/turbo/services"
 	"github.com/erigontech/erigon/turbo/shards"
 	"github.com/erigontech/erigon/turbo/silkworm"
->>>>>>> af719e30
 )
 
 const (
@@ -145,150 +106,6 @@
 	silkworm *silkworm.Silkworm,
 ) ExecuteBlockCfg {
 	return ExecuteBlockCfg{
-<<<<<<< HEAD
-		db:            db,
-		prune:         pm,
-		batchSize:     batchSize,
-		changeSetHook: changeSetHook,
-		chainConfig:   chainConfig,
-		engine:        engine,
-		vmConfig:      vmConfig,
-		dirs:          dirs,
-		accumulator:   accumulator,
-		stateStream:   stateStream,
-		badBlockHalt:  badBlockHalt,
-		blockReader:   blockReader,
-		hd:            hd,
-		genesis:       genesis,
-		historyV3:     true,
-		syncCfg:       syncCfg,
-		agg:           agg,
-		silkworm:      silkworm,
-	}
-}
-
-func executeBlock(
-	block *types.Block,
-	tx kv.RwTx,
-	batch kv.StatelessRwTx,
-	cfg ExecuteBlockCfg,
-	vmConfig vm.Config, // emit copy, because will modify it
-	writeChangesets bool,
-	writeReceipts bool,
-	writeCallTraces bool,
-	stateStream bool,
-	logger log.Logger,
-) (err error) {
-	blockNum := block.NumberU64()
-	stateReader, stateWriter, err := newStateReaderWriter(batch, tx, block, writeChangesets, cfg.accumulator, cfg.blockReader, stateStream)
-	if err != nil {
-		return err
-	}
-
-	// where the magic happens
-	getHeader := func(hash common.Hash, number uint64) *types.Header {
-		h, _ := cfg.blockReader.Header(context.Background(), tx, hash, number)
-		return h
-	}
-
-	getTracer := func(txIndex int, txHash common.Hash) (*tracing.Hooks, error) {
-		return tracelogger.NewStructLogger(&tracelogger.LogConfig{}).Hooks(), nil
-	}
-
-	callTracer := calltracer.NewCallTracer()
-	vmConfig.Debug = true
-	if vmConfig.Tracer == nil {
-		vmConfig.Tracer = callTracer.Tracer().Hooks
-	}
-
-	var receipts types.Receipts
-	var stateSyncReceipt *types.Receipt
-	var execRs *core.EphemeralExecResult
-	getHashFn := core.GetHashFn(block.Header(), getHeader)
-
-	execRs, err = core.ExecuteBlockEphemerally(cfg.chainConfig, &vmConfig, getHashFn, cfg.engine, block, stateReader, stateWriter, consensuschain.NewReader(cfg.chainConfig, tx, cfg.blockReader, logger), getTracer, logger)
-	if err != nil {
-		return fmt.Errorf("%w: %v", consensus.ErrInvalidBlock, err)
-	}
-	receipts = execRs.Receipts
-	stateSyncReceipt = execRs.StateSyncReceipt
-
-	// If writeReceipts is false here, append the not to be pruned receipts anyways
-	if writeReceipts || gatherNoPruneReceipts(&receipts, cfg.chainConfig) {
-		if err = rawdb.AppendReceipts(tx, blockNum, receipts); err != nil {
-			return err
-		}
-
-		if stateSyncReceipt != nil && stateSyncReceipt.Status == types.ReceiptStatusSuccessful {
-			if err := rawdb.WriteBorReceipt(tx, block.NumberU64(), stateSyncReceipt); err != nil {
-				return err
-			}
-		}
-	}
-
-	if cfg.changeSetHook != nil {
-		if hasChangeSet, ok := stateWriter.(HasChangeSetWriter); ok {
-			cfg.changeSetHook(blockNum, hasChangeSet.ChangeSetWriter())
-		}
-	}
-	if writeCallTraces {
-		return callTracer.WriteToDb(tx, block, *cfg.vmConfig)
-	}
-	return nil
-}
-
-// Filters out and keeps receipts of the contracts that may be needed by CL, namely of the deposit contract.
-func gatherNoPruneReceipts(receipts *types.Receipts, chainCfg *chain.Config) bool {
-	cr := types.Receipts{}
-	for _, r := range *receipts {
-		toStore := false
-		if chainCfg.DepositContract == r.ContractAddress {
-			toStore = true
-		} else {
-			for _, l := range r.Logs {
-				if chainCfg.DepositContract == l.Address {
-					toStore = true
-					break
-				}
-			}
-		}
-
-		if toStore {
-			cr = append(cr, r)
-		}
-	}
-	receipts = &cr
-	return receipts.Len() > 0
-}
-
-func newStateReaderWriter(
-	batch kv.StatelessRwTx,
-	tx kv.RwTx,
-	block *types.Block,
-	writeChangesets bool,
-	accumulator *shards.Accumulator,
-	br services.FullBlockReader,
-	stateStream bool,
-) (state.StateReader, state.WriterWithChangeSets, error) {
-	var stateReader state.StateReader
-	var stateWriter state.WriterWithChangeSets
-
-	stateReader = state.NewPlainStateReader(batch)
-
-	if stateStream {
-		txs, err := br.RawTransactions(context.Background(), tx, block.NumberU64(), block.NumberU64())
-		if err != nil {
-			return nil, nil, err
-		}
-		accumulator.StartChange(block.NumberU64(), block.Hash(), txs, false)
-	} else {
-		accumulator = nil
-	}
-	if writeChangesets {
-		stateWriter = state.NewPlainStateWriter(batch, tx, block.NumberU64()).SetAccumulator(accumulator)
-	} else {
-		stateWriter = state.NewPlainStateWriterNoHistory(batch).SetAccumulator(accumulator)
-=======
 		db:           db,
 		prune:        pm,
 		batchSize:    batchSize,
@@ -306,7 +123,6 @@
 		syncCfg:      syncCfg,
 		agg:          agg,
 		silkworm:     silkworm,
->>>>>>> af719e30
 	}
 }
 
