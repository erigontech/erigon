--- conflicted
+++ resolved
@@ -255,19 +255,7 @@
 		}
 
 		if found && reconstituteToBlock > s.BlockNumber+1 {
-<<<<<<< HEAD
-			reconDbPath := path.Join(cfg.dirs.DataDir, "recondb")
-			dir.Recreate(reconDbPath)
-			limiterB := semaphore.NewWeighted(int64(runtime.NumCPU()*2 + 1))
-			reconDB, err := kv2.NewMDBX(log.New()).Path(reconDbPath).RoTxsLimiter(limiterB).WriteMap().WithTableCfg(func(defaultBuckets kv.TableCfg) kv.TableCfg { return kv.ReconTablesCfg }).Open()
-			if err != nil {
-				return err
-			}
-
-			if err := Recon22(execCtx, s, cfg.dirs, workersCount, cfg.db, reconDB, cfg.blockReader, allSnapshots, log.New(), cfg.agg, cfg.engine, cfg.chainConfig, cfg.genesis); err != nil {
-=======
 			if err := ReconstituteState(execCtx, s, cfg.dirs, workersCount, cfg.db, cfg.blockReader, log.New(), cfg.agg, cfg.engine, cfg.chainConfig, cfg.genesis); err != nil {
->>>>>>> 2011dd80
 				return err
 			}
 		}
