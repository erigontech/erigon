--- conflicted
+++ resolved
@@ -164,12 +164,8 @@
 var ErrTooDeepUnwind = errors.New("too deep unwind")
 
 func unwindExec3(u *UnwindState, s *StageState, txc wrap.TxContainer, ctx context.Context, br services.FullBlockReader, accumulator *shards.Accumulator, logger log.Logger) (err error) {
-<<<<<<< HEAD
 	var domains libstate.SharedDomains
-=======
-	var domains *libstate.SharedDomains
 	var tx kv.TemporalRwTx
->>>>>>> b6dd0795
 	if txc.Doms == nil {
 		temporalTx, ok := txc.Tx.(kv.TemporalRwTx)
 		if !ok {
