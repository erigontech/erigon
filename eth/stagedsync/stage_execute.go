--- conflicted
+++ resolved
@@ -37,11 +37,6 @@
 
 	libstate "github.com/erigontech/erigon-lib/state"
 	"github.com/erigontech/erigon-lib/wrap"
-<<<<<<< HEAD
-	"github.com/erigontech/erigon/core/rawdb"
-	"github.com/erigontech/erigon/core/rawdb/rawdbhelpers"
-=======
->>>>>>> 5729b000
 	"github.com/erigontech/erigon/core/state"
 	"github.com/erigontech/erigon/core/types"
 	"github.com/erigontech/erigon/core/vm"
@@ -51,10 +46,7 @@
 	"github.com/erigontech/erigon/eth/stagedsync/stages"
 	"github.com/erigontech/erigon/execution/consensus"
 	"github.com/erigontech/erigon/execution/exec3"
-<<<<<<< HEAD
 	"github.com/erigontech/erigon/turbo/ethdb/wasmdb"
-=======
->>>>>>> 5729b000
 	"github.com/erigontech/erigon/turbo/services"
 	"github.com/erigontech/erigon/turbo/shards"
 	"github.com/erigontech/erigon/turbo/silkworm"
@@ -144,11 +136,8 @@
 		silkworm:          silkworm,
 		applyWorker:       exec3.NewWorker(nil, log.Root(), vmConfig.Tracer, context.Background(), false, db, nil, blockReader, chainConfig, genesis, nil, engine, dirs, false),
 		applyWorkerMining: exec3.NewWorker(nil, log.Root(), vmConfig.Tracer, context.Background(), false, db, nil, blockReader, chainConfig, genesis, nil, engine, dirs, true),
-<<<<<<< HEAD
 
 		arbitrumWasmDB: arbitrumWasmDB,
-=======
->>>>>>> 5729b000
 	}
 }
 
@@ -200,10 +189,7 @@
 		tx = txc.Ttx.(kv.TemporalRwTx)
 		domains = txc.Doms
 	}
-<<<<<<< HEAD
-=======
-
->>>>>>> 5729b000
+
 	rs := state.NewParallelExecutionState(domains, logger)
 
 	txNumsReader := rawdbv3.TxNums.WithCustomReadTxNumFunc(freezeblocks.ReadTxNumFuncFromBlockReader(ctx, br))
@@ -240,11 +226,7 @@
 			}
 		}
 	}
-<<<<<<< HEAD
-	if err := rs.Unwind(ctx, txc.Tx, u.UnwindPoint, txNum, accumulator, changeset); err != nil {
-=======
 	if err := rs.Unwind(ctx, tx, u.UnwindPoint, txNum, accumulator, changeset); err != nil {
->>>>>>> 5729b000
 		return fmt.Errorf("ParallelExecutionState.Unwind(%d->%d): %w, took %s", s.BlockNumber, u.UnwindPoint, err, time.Since(t))
 	}
 	if err := rawdb.DeleteNewerEpochs(tx, u.UnwindPoint+1); err != nil {
@@ -466,11 +448,7 @@
 		pruneTimeout = 12 * time.Hour
 
 		// allow greedy prune on non-chain-tip
-<<<<<<< HEAD
-		if err = tx.(*temporal.Tx).AggTx().(*libstate.AggregatorRoTx).GreedyPruneCommitHistory(ctx, tx, nil); err != nil {
-=======
 		if err = tx.(kv.TemporalRwTx).Debug().GreedyPruneHistory(ctx, kv.CommitmentDomain); err != nil {
->>>>>>> 5729b000
 			return err
 		}
 	}
