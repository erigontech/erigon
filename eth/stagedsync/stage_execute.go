package stagedsync

import (
	"fmt"
	"os"
	"runtime"
	"runtime/pprof"
	"sync/atomic"
	"time"

	"github.com/VictoriaMetrics/fastcache"

	"github.com/ledgerwatch/turbo-geth/common"
	"github.com/ledgerwatch/turbo-geth/common/dbutils"
	"github.com/ledgerwatch/turbo-geth/core"
	"github.com/ledgerwatch/turbo-geth/core/rawdb"
	"github.com/ledgerwatch/turbo-geth/core/state"
	"github.com/ledgerwatch/turbo-geth/core/types/accounts"
	"github.com/ledgerwatch/turbo-geth/core/vm"
	"github.com/ledgerwatch/turbo-geth/ethdb"
	"github.com/ledgerwatch/turbo-geth/log"
)

const (
	logInterval = 30 // seconds
)

type progressLogger struct {
	timer    *time.Ticker
	quit     chan struct{}
	interval int
	batch    ethdb.DbWithPendingMutations
}

func NewProgressLogger(intervalInSeconds int, batch ethdb.DbWithPendingMutations) *progressLogger {
	return &progressLogger{
		timer:    time.NewTicker(time.Duration(intervalInSeconds) * time.Second),
		quit:     make(chan struct{}),
		interval: intervalInSeconds,
		batch:    batch,
	}
}

func (l *progressLogger) Start(numberRef *uint64) {
	go func() {
		prev := atomic.LoadUint64(numberRef)
		printFunc := func() {
			now := atomic.LoadUint64(numberRef)
			speed := float64(now-prev) / float64(l.interval)
			var m runtime.MemStats
			runtime.ReadMemStats(&m)
			log.Info("Executed blocks:",
				"currentBlock", now,
				"speed (blk/second)", speed,
				"state batch", common.StorageSize(l.batch.BatchSize()),
				"alloc", int(m.Alloc/1024),
				"sys", int(m.Sys/1024),
				"numGC", int(m.NumGC))

			prev = now
		}
		for {
			select {
			case <-l.timer.C:
				printFunc()
			case <-l.quit:
				printFunc()
				return
			}
		}
	}()
}

func (l *progressLogger) Stop() {
	l.timer.Stop()
	close(l.quit)
}

<<<<<<< HEAD
const StateBatchSize = 50 * 1024 * 1024 // 50 Mb
const ChangeBatchSize = 1024 * 2014     // 1 Mb
const prof = true

func SpawnExecuteBlocksStage(s *StageState, stateDB ethdb.Database, blockchain BlockChain, limit uint64, quit chan struct{}, dests vm.Cache) error {
	lastProcessedBlockNumber := s.BlockNumber

	nextBlockNumber := uint64(0)

	atomic.StoreUint64(&nextBlockNumber, lastProcessedBlockNumber+1)
	profileNumber := atomic.LoadUint64(&nextBlockNumber)
=======
func SpawnExecuteBlocksStage(s *StageState, stateDB ethdb.Database, blockchain BlockChain, limit uint64, quit chan struct{}, dests vm.Cache, writeReceipts bool) error {
	nextBlockNumber := s.BlockNumber
>>>>>>> e8b617bb
	if prof {
		f, err := os.Create(fmt.Sprintf("cpu-%d.prof", s.BlockNumber))
		if err != nil {
			log.Error("could not create CPU profile", "error", err)
			return err
		}
		if err = pprof.StartCPUProfile(f); err != nil {
			log.Error("could not start CPU profile", "error", err)
			return err
		}
	}

	batch := stateDB.NewBatch()

	progressLogger := NewProgressLogger(logInterval, batch)
	progressLogger.Start(&nextBlockNumber)
	defer progressLogger.Stop()

	accountCache := fastcache.New(128 * 1024 * 1024) // 128 Mb
	storageCache := fastcache.New(128 * 1024 * 1024) // 128 Mb
	codeCache := fastcache.New(32 * 1024 * 1024)     // 32 Mb (the minimum)
	codeSizeCache := fastcache.New(32 * 1024 * 1024) // 32 Mb (the minimum)

	chainConfig := blockchain.Config()
	engine := blockchain.Engine()
	vmConfig := blockchain.GetVMConfig()
	log.Info("Attempting to start execution from", "block", atomic.LoadUint64(&nextBlockNumber)+1)
	for {
		if err := common.Stopped(quit); err != nil {
			return err
		}

		blockNum := atomic.LoadUint64(&nextBlockNumber) + 1
		if limit > 0 && blockNum >= limit {
			break
		}

		blockHash := rawdb.ReadCanonicalHash(stateDB, blockNum)
		block := rawdb.ReadBlock(stateDB, blockHash, blockNum)
		if block == nil {
			break
		}
		atomic.StoreUint64(&nextBlockNumber, blockNum)

		type cacheSetter interface {
			SetAccountCache(cache *fastcache.Cache)
			SetStorageCache(cache *fastcache.Cache)
			SetCodeCache(cache *fastcache.Cache)
			SetCodeSizeCache(cache *fastcache.Cache)
		}

		var stateReader interface {
			state.StateReader
			cacheSetter
		}
		var stateWriter interface {
			state.WriterWithChangeSets
			cacheSetter
		}
		if core.UsePlainStateExecution {
			stateReader = state.NewPlainStateReader(batch)
			stateWriter = state.NewPlainStateWriter(batch, blockNum)
		} else {
			stateReader = state.NewDbStateReader(batch)
			stateWriter = state.NewDbStateWriter(batch, blockNum)
		}
		stateReader.SetAccountCache(accountCache)
		stateReader.SetStorageCache(storageCache)
		stateReader.SetCodeCache(codeCache)
		stateReader.SetCodeSizeCache(codeSizeCache)

		stateWriter.SetAccountCache(accountCache)
		stateWriter.SetStorageCache(storageCache)
		stateWriter.SetCodeCache(codeCache)
		stateWriter.SetCodeSizeCache(codeSizeCache)

		// where the magic happens
		receipts, err := core.ExecuteBlockEphemerally(chainConfig, vmConfig, blockchain, engine, block, stateReader, stateWriter, dests)
		if err != nil {
			return err
		}

		if writeReceipts {
			rawdb.WriteReceipts(batch, block.Hash(), block.NumberU64(), receipts)
		}

		if batch.BatchSize() >= stateDB.IdealBatchSize() {
			if err = s.Update(batch, blockNum); err != nil {
				return err
			}
			start := time.Now()
			if _, err = batch.Commit(); err != nil {
				return err
			}
			log.Info("Batch committed", "in", time.Since(start), "size", common.StorageSize(batch.BatchSize()))
		}

		if prof {
			if blockNum-s.BlockNumber == 100000 {
				// Flush the CPU profiler
				pprof.StopCPUProfile()

				// And the memory profiler
				f, _ := os.Create(fmt.Sprintf("mem-%d.prof", s.BlockNumber))
				defer f.Close()
				runtime.GC()
				if err = pprof.WriteHeapProfile(f); err != nil {
					log.Error("could not save memory profile", "error", err)
				}
			}
		}
	}

	if err := s.Update(batch, atomic.LoadUint64(&nextBlockNumber)); err != nil {
		return err
	}
	if _, err := batch.Commit(); err != nil {
		return fmt.Errorf("sync Execute: failed to write batch commit: %v", err)
	}
	log.Info("Completed on", "block", atomic.LoadUint64(&nextBlockNumber))
	s.Done()
	return nil
}

func unwindExecutionStage(u *UnwindState, s *StageState, stateDB ethdb.Database) error {
	log.Info("Unwind Execution stage", "from", s.BlockNumber, "to", u.UnwindPoint)
	mutation := stateDB.NewBatch()

	rewindFunc := ethdb.RewindData
	stateBucket := dbutils.CurrentStateBucket
	accountChangeSetBucket := dbutils.AccountChangeSetBucket
	storageChangeSetBucket := dbutils.StorageChangeSetBucket
	storageKeyLength := common.HashLength + common.IncarnationLength + common.HashLength
	deleteAccountFunc := deleteAccountHashed
	writeAccountFunc := writeAccountHashed
	recoverCodeHashFunc := recoverCodeHashHashed

	if core.UsePlainStateExecution {
		rewindFunc = ethdb.RewindDataPlain
		stateBucket = dbutils.PlainStateBucket
		accountChangeSetBucket = dbutils.PlainAccountChangeSetBucket
		storageChangeSetBucket = dbutils.PlainStorageChangeSetBucket
		storageKeyLength = common.AddressLength + common.IncarnationLength + common.HashLength
		deleteAccountFunc = deleteAccountPlain
		writeAccountFunc = writeAccountPlain
		recoverCodeHashFunc = recoverCodeHashPlain
	}

	accountMap, storageMap, err := rewindFunc(stateDB, s.BlockNumber, u.UnwindPoint)
	if err != nil {
		return fmt.Errorf("unwind Execution: getting rewind data: %v", err)
	}

	for key, value := range accountMap {
		if len(value) > 0 {
			var acc accounts.Account
			if err = acc.DecodeForStorage(value); err != nil {
				return err
			}

			// Fetch the code hash
			recoverCodeHashFunc(&acc, stateDB, key)
			if err = writeAccountFunc(mutation, key, acc); err != nil {
				return err
			}
		} else {
			if err = deleteAccountFunc(mutation, key); err != nil {
				return err
			}
		}
	}
	for key, value := range storageMap {
		if len(value) > 0 {
			if err = mutation.Put(stateBucket, []byte(key)[:storageKeyLength], value); err != nil {
				return err
			}
		} else {
			if err = mutation.Delete(stateBucket, []byte(key)[:storageKeyLength]); err != nil {
				return err
			}
		}
	}

	for i := s.BlockNumber; i > u.UnwindPoint; i-- {
		if err = deleteChangeSets(mutation, i, accountChangeSetBucket, storageChangeSetBucket); err != nil {
			return err
		}
	}

	if err = u.Done(mutation); err != nil {
		return fmt.Errorf("unwind Execution: reset: %v", err)
	}

	_, err = mutation.Commit()
	if err != nil {
		return fmt.Errorf("unwind Execute: failed to write db commit: %v", err)
	}
	return nil
}

func writeAccountHashed(db ethdb.Database, key string, acc accounts.Account) error {
	var addrHash common.Hash
	copy(addrHash[:], []byte(key))
	if err := cleanupContractCodeBucket(
		db,
		dbutils.ContractCodeBucket,
		acc,
		func(db ethdb.Getter, out *accounts.Account) (bool, error) {
			return rawdb.ReadAccount(db, addrHash, out)
		},
		func(inc uint64) []byte { return dbutils.GenerateStoragePrefix(addrHash[:], inc) },
	); err != nil {
		return err
	}
	return rawdb.WriteAccount(db, addrHash, acc)
}

func writeAccountPlain(db ethdb.Database, key string, acc accounts.Account) error {
	var address common.Address
	copy(address[:], []byte(key))
	if err := cleanupContractCodeBucket(
		db,
		dbutils.PlainContractCodeBucket,
		acc,
		func(db ethdb.Getter, out *accounts.Account) (bool, error) {
			return rawdb.PlainReadAccount(db, address, out)
		},
		func(inc uint64) []byte { return dbutils.PlainGenerateStoragePrefix(address[:], inc) },
	); err != nil {
		return err
	}

	return rawdb.PlainWriteAccount(db, address, acc)
}

func recoverCodeHashHashed(acc *accounts.Account, db ethdb.Getter, key string) {
	var addrHash common.Hash
	copy(addrHash[:], []byte(key))
	if acc.Incarnation > 0 && acc.IsEmptyCodeHash() {
		if codeHash, err2 := db.Get(dbutils.ContractCodeBucket, dbutils.GenerateStoragePrefix(addrHash[:], acc.Incarnation)); err2 == nil {
			copy(acc.CodeHash[:], codeHash)
		}
	}
}

func cleanupContractCodeBucket(
	db ethdb.Database,
	bucket []byte,
	acc accounts.Account,
	readAccountFunc func(ethdb.Getter, *accounts.Account) (bool, error),
	getKeyForIncarnationFunc func(uint64) []byte,
) error {
	var original accounts.Account
	got, err := readAccountFunc(db, &original)
	if err != nil {
		return err
	}
	if got {
		// clean up all the code incarnations original incarnation and the new one
		for incarnation := original.Incarnation; incarnation > acc.Incarnation && incarnation > 0; incarnation-- {
			err = db.Delete(bucket, getKeyForIncarnationFunc(incarnation))
			if err != nil {
				return err
			}
		}
	}
	return nil
}

func recoverCodeHashPlain(acc *accounts.Account, db ethdb.Getter, key string) {
	var address common.Address
	copy(address[:], []byte(key))
	if acc.Incarnation > 0 && acc.IsEmptyCodeHash() {
		if codeHash, err2 := db.Get(dbutils.PlainContractCodeBucket, dbutils.PlainGenerateStoragePrefix(address[:], acc.Incarnation)); err2 == nil {
			copy(acc.CodeHash[:], codeHash)
		}
	}
}

func deleteAccountHashed(db rawdb.DatabaseDeleter, key string) error {
	var addrHash common.Hash
	copy(addrHash[:], []byte(key))
	return rawdb.DeleteAccount(db, addrHash)
}

func deleteAccountPlain(db rawdb.DatabaseDeleter, key string) error {
	var address common.Address
	copy(address[:], []byte(key))
	return rawdb.PlainDeleteAccount(db, address)
}

func deleteChangeSets(batch ethdb.Deleter, timestamp uint64, accountBucket, storageBucket []byte) error {
	changeSetKey := dbutils.EncodeTimestamp(timestamp)
	if err := batch.Delete(accountBucket, changeSetKey); err != nil {
		return err
	}
	if err := batch.Delete(storageBucket, changeSetKey); err != nil {
		return err
	}
	return nil
}<|MERGE_RESOLUTION|>--- conflicted
+++ resolved
@@ -76,22 +76,8 @@
 	close(l.quit)
 }
 
-<<<<<<< HEAD
-const StateBatchSize = 50 * 1024 * 1024 // 50 Mb
-const ChangeBatchSize = 1024 * 2014     // 1 Mb
-const prof = true
-
-func SpawnExecuteBlocksStage(s *StageState, stateDB ethdb.Database, blockchain BlockChain, limit uint64, quit chan struct{}, dests vm.Cache) error {
-	lastProcessedBlockNumber := s.BlockNumber
-
-	nextBlockNumber := uint64(0)
-
-	atomic.StoreUint64(&nextBlockNumber, lastProcessedBlockNumber+1)
-	profileNumber := atomic.LoadUint64(&nextBlockNumber)
-=======
 func SpawnExecuteBlocksStage(s *StageState, stateDB ethdb.Database, blockchain BlockChain, limit uint64, quit chan struct{}, dests vm.Cache, writeReceipts bool) error {
 	nextBlockNumber := s.BlockNumber
->>>>>>> e8b617bb
 	if prof {
 		f, err := os.Create(fmt.Sprintf("cpu-%d.prof", s.BlockNumber))
 		if err != nil {
