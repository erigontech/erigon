// Copyright 2024 The Erigon Authors
// This file is part of Erigon.
//
// Erigon is free software: you can redistribute it and/or modify
// it under the terms of the GNU Lesser General Public License as published by
// the Free Software Foundation, either version 3 of the License, or
// (at your option) any later version.
//
// Erigon is distributed in the hope that it will be useful,
// but WITHOUT ANY WARRANTY; without even the implied warranty of
// MERCHANTABILITY or FITNESS FOR A PARTICULAR PURPOSE. See the
// GNU Lesser General Public License for more details.
//
// You should have received a copy of the GNU Lesser General Public License
// along with Erigon. If not, see <http://www.gnu.org/licenses/>.

package stagedsync

import (
	"context"
	"errors"
	"fmt"
	"math"
	"time"

	"github.com/c2h5oh/datasize"
	"golang.org/x/sync/errgroup"

	"github.com/erigontech/erigon-db/rawdb"
	"github.com/erigontech/erigon-db/rawdb/rawdbhelpers"
	"github.com/erigontech/erigon-lib/chain"
	"github.com/erigontech/erigon-lib/common"
	"github.com/erigontech/erigon-lib/common/datadir"
	"github.com/erigontech/erigon-lib/common/dbg"
	"github.com/erigontech/erigon-lib/kv"
	"github.com/erigontech/erigon-lib/kv/prune"
	"github.com/erigontech/erigon-lib/kv/rawdbv3"
	"github.com/erigontech/erigon-lib/log/v3"
	libstate "github.com/erigontech/erigon-lib/state"
	"github.com/erigontech/erigon-lib/types"
	"github.com/erigontech/erigon-lib/wrap"
	"github.com/erigontech/erigon/core/state"
	"github.com/erigontech/erigon/core/vm"
	"github.com/erigontech/erigon/eth/ethconfig"
	"github.com/erigontech/erigon/eth/stagedsync/stages"
	"github.com/erigontech/erigon/execution/consensus"
	"github.com/erigontech/erigon/turbo/services"
	"github.com/erigontech/erigon/turbo/shards"
	"github.com/erigontech/erigon/turbo/silkworm"
	"github.com/erigontech/erigon/turbo/snapshotsync/freezeblocks"
)

const (
	logInterval = 30 * time.Second

	// stateStreamLimit - don't accumulate state changes if jump is bigger than this amount of blocks
	stateStreamLimit uint64 = 1_000
)

type headerDownloader interface {
	ReportBadHeaderPoS(badHeader, lastValidAncestor common.Hash)
	POSSync() bool
}

type ExecuteBlockCfg struct {
	db            kv.RwDB
	batchSize     datasize.ByteSize
	prune         prune.Mode
	chainConfig   *chain.Config
	notifications *shards.Notifications
	engine        consensus.Engine
	vmConfig      *vm.Config
	badBlockHalt  bool
	stateStream   bool
	blockReader   services.FullBlockReader
	hd            headerDownloader
	author        *common.Address
	// last valid number of the stage

	dirs      datadir.Dirs
	historyV3 bool
	syncCfg   ethconfig.Sync
	genesis   *types.Genesis

	silkworm        *silkworm.Silkworm
	blockProduction bool
}

func StageExecuteBlocksCfg(
	db kv.RwDB,
	pm prune.Mode,
	batchSize datasize.ByteSize,
	chainConfig *chain.Config,
	engine consensus.Engine,
	vmConfig *vm.Config,
	notifications *shards.Notifications,
	stateStream bool,
	badBlockHalt bool,

	dirs datadir.Dirs,
	blockReader services.FullBlockReader,
	hd headerDownloader,
	genesis *types.Genesis,
	syncCfg ethconfig.Sync,
	silkworm *silkworm.Silkworm,
) ExecuteBlockCfg {
	if dirs.SnapDomain == "" {
		panic("empty `dirs` variable")
	}

	return ExecuteBlockCfg{
		db:            db,
		prune:         pm,
		batchSize:     batchSize,
		chainConfig:   chainConfig,
		engine:        engine,
		vmConfig:      vmConfig,
		dirs:          dirs,
		notifications: notifications,
		stateStream:   stateStream,
		badBlockHalt:  badBlockHalt,
		blockReader:   blockReader,
		hd:            hd,
		genesis:       genesis,
		historyV3:     true,
		syncCfg:       syncCfg,
		silkworm:      silkworm,
	}
}

// ================ Erigon3 ================

func ExecBlockV3(s *StageState, u Unwinder, txc wrap.TxContainer, toBlock uint64, ctx context.Context, cfg ExecuteBlockCfg, initialCycle bool, logger log.Logger, isMining bool) (err error) {
	workersCount := cfg.syncCfg.ExecWorkerCount

	prevStageProgress, err := stageProgress(txc.Tx, cfg.db, stages.Senders)
	if err != nil {
		return err
	}

	var to = prevStageProgress
	if toBlock > 0 {
		to = min(prevStageProgress, toBlock)
	}
	if to < s.BlockNumber {
		return nil
	}

	if err := ExecV3(ctx, s, u, workersCount, cfg, txc, dbg.Exec3Parallel, to, logger, cfg.vmConfig.Tracer, initialCycle, isMining); err != nil {
		return err
	}
	return nil
}

var ErrTooDeepUnwind = errors.New("too deep unwind")

func unwindExec3(u *UnwindState, s *StageState, txc wrap.TxContainer, ctx context.Context, cfg ExecuteBlockCfg, accumulator *shards.Accumulator, logger log.Logger) (err error) {
	br := cfg.blockReader
	var domains *libstate.SharedDomains
	var tx kv.TemporalRwTx
	if txc.Doms == nil {
		temporalTx, ok := txc.Tx.(kv.TemporalRwTx)
		if !ok {
			return errors.New("tx is not a temporal tx")
		}
		tx = temporalTx
		domains, err = libstate.NewSharedDomains(temporalTx, logger)
		if err != nil {
			return err
		}
		defer domains.Close()
	} else {
		tx = txc.Ttx.(kv.TemporalRwTx)
		domains = txc.Doms
	}

	rs := state.NewStateV3(domains, cfg.syncCfg, logger)

	txNumsReader := rawdbv3.TxNums.WithCustomReadTxNumFunc(freezeblocks.ReadTxNumFuncFromBlockReader(ctx, br))

	// unwind all txs of u.UnwindPoint block. 1 txn in begin/end of block - system txs
	txNum, err := txNumsReader.Min(tx, u.UnwindPoint+1)
	if err != nil {
		return err
	}

	t := time.Now()
	var changeset *[kv.DomainLen][]kv.DomainEntryDiff
	for currentBlock := u.CurrentBlockNumber; currentBlock > u.UnwindPoint; currentBlock-- {
		currentHash, ok, err := br.CanonicalHash(ctx, tx, currentBlock)
		if err != nil {
			return err
		}
		if !ok {
			return fmt.Errorf("canonical hash not found %d", currentBlock)
		}
		var currentKeys [kv.DomainLen][]kv.DomainEntryDiff
		currentKeys, ok, err = domains.GetDiffset(tx, currentHash, currentBlock)
		if !ok {
			return fmt.Errorf("domains.GetDiffset(%d, %s): not found", currentBlock, currentHash)
		}
		if err != nil {
			return err
		}
		if changeset == nil {
			changeset = &currentKeys
		} else {
			for i := range currentKeys {
				changeset[i] = libstate.MergeDiffSets(changeset[i], currentKeys[i])
			}
		}
	}
	if err := rs.Unwind(ctx, tx, u.UnwindPoint, txNum, accumulator, changeset); err != nil {
		return fmt.Errorf("ParallelExecutionState.Unwind(%d->%d): %w, took %s", s.BlockNumber, u.UnwindPoint, err, time.Since(t))
	}
	if err := rawdb.DeleteNewerEpochs(tx, u.UnwindPoint+1); err != nil {
		return fmt.Errorf("delete newer epochs: %w", err)
	}
	return nil
}

func stageProgress(tx kv.Tx, db kv.RoDB, stage stages.SyncStage) (prevStageProgress uint64, err error) {
	if tx != nil {
		prevStageProgress, err = stages.GetStageProgress(tx, stage)
		if err != nil {
			return prevStageProgress, err
		}
	} else {
		if err = db.View(context.Background(), func(tx kv.Tx) error {
			prevStageProgress, err = stages.GetStageProgress(tx, stage)
			if err != nil {
				return err
			}
			return nil
		}); err != nil {
			return prevStageProgress, err
		}
	}
	return prevStageProgress, nil
}

func BorHeimdallStageProgress(tx kv.Tx, cfg BorHeimdallCfg) (prevStageProgress uint64, err error) {
	return stageProgress(tx, cfg.db, stages.BorHeimdall)
}

// ================ Erigon3 End ================

func SpawnExecuteBlocksStage(s *StageState, u Unwinder, txc wrap.TxContainer, toBlock uint64, ctx context.Context, cfg ExecuteBlockCfg, logger log.Logger) (err error) {
	if dbg.StagesOnlyBlocks {
		return nil
	}
	if err = ExecBlockV3(s, u, txc, toBlock, ctx, cfg, s.CurrentSyncCycle.IsInitialCycle, logger, false); err != nil {
		return err
	}
	return nil
}

func blocksReadAhead(ctx context.Context, cfg *ExecuteBlockCfg, workers int, histV3 bool) (chan uint64, context.CancelFunc) {
	const readAheadBlocks = 100
	readAhead := make(chan uint64, readAheadBlocks)
	g, gCtx := errgroup.WithContext(ctx)
	for workerNum := 0; workerNum < workers; workerNum++ {
		g.Go(func() (err error) {
			var bn uint64
			var ok bool
			var tx kv.Tx
			defer func() {
				if tx != nil {
					tx.Rollback()
				}
			}()

			for i := 0; ; i++ {
				select {
				case bn, ok = <-readAhead:
					if !ok {
						return
					}
				case <-gCtx.Done():
					return gCtx.Err()
				}

				if i%100 == 0 {
					if tx != nil {
						tx.Rollback()
					}
					tx, err = cfg.db.BeginRo(ctx)
					if err != nil {
						return err
					}
				}

				if err := blocksReadAheadFunc(gCtx, tx, cfg, bn+readAheadBlocks, histV3); err != nil {
					return err
				}
			}
		})
	}
	return readAhead, func() {
		close(readAhead)
		_ = g.Wait()
	}
}
func blocksReadAheadFunc(ctx context.Context, tx kv.Tx, cfg *ExecuteBlockCfg, blockNum uint64, histV3 bool) error {
	block, err := cfg.blockReader.BlockByNumber(ctx, tx, blockNum)
	if err != nil {
		return err
	}
	if block == nil {
		return nil
	}
	_, _ = cfg.engine.Author(block.HeaderNoCopy()) // Bor consensus: this calc is heavy and has cache

	ttx, ok := tx.(kv.TemporalTx)
	if !ok {
		return nil
	}

	stateReader := state.NewReaderV3(ttx)
	senders := block.Body().SendersFromTxs()

	for _, sender := range senders {
		a, _ := stateReader.ReadAccountData(sender)
		if a == nil {
			continue
		}

		//Code domain using .bt index - means no false-positives
		if code, _ := stateReader.ReadAccountCode(sender); len(code) > 0 {
			_, _ = code[0], code[len(code)-1]
		}
	}

	for _, txn := range block.Transactions() {
		to := txn.GetTo()
		if to == nil {
			continue
		}
		a, _ := stateReader.ReadAccountData(*to)
		if a == nil {
			continue
		}
		if code, _ := stateReader.ReadAccountCode(*to); len(code) > 0 {
			_, _ = code[0], code[len(code)-1]
		}
	}
	_, _ = stateReader.ReadAccountData(block.Coinbase())

	return nil
}

func UnwindExecutionStage(u *UnwindState, s *StageState, txc wrap.TxContainer, ctx context.Context, cfg ExecuteBlockCfg, logger log.Logger) (err error) {
	//fmt.Printf("unwind: %d -> %d\n", u.CurrentBlockNumber, u.UnwindPoint)
	if u.UnwindPoint >= s.BlockNumber {
		return nil
	}
	useExternalTx := txc.Tx != nil
	if !useExternalTx {
		txc.Tx, err = cfg.db.BeginRw(ctx)
		if err != nil {
			return err
		}
		defer txc.Tx.Rollback()
	}
	logPrefix := u.LogPrefix()
	logger.Info(fmt.Sprintf("[%s] Unwind Execution", logPrefix), "from", s.BlockNumber, "to", u.UnwindPoint)

	unwindToLimit, ok, err := libstate.AggTx(txc.Tx).CanUnwindBeforeBlockNum(u.UnwindPoint, txc.Tx)
	if err != nil {
		return err
	}
	if !ok {
		return fmt.Errorf("%w: %d < %d", ErrTooDeepUnwind, u.UnwindPoint, unwindToLimit)
	}

	if err = unwindExecutionStage(u, s, txc, ctx, cfg, logger); err != nil {
		return err
	}
	if err = u.Done(txc.Tx); err != nil {
		return err
	}
	//dumpPlainStateDebug(tx, nil)

	if !useExternalTx {
		if err = txc.Tx.Commit(); err != nil {
			return err
		}
	}
	return nil
}

func unwindExecutionStage(u *UnwindState, s *StageState, txc wrap.TxContainer, ctx context.Context, cfg ExecuteBlockCfg, logger log.Logger) error {
	var accumulator *shards.Accumulator
	if cfg.stateStream && s.BlockNumber-u.UnwindPoint < stateStreamLimit {
		accumulator = cfg.notifications.Accumulator

		hash, ok, err := cfg.blockReader.CanonicalHash(ctx, txc.Tx, u.UnwindPoint)
		if err != nil {
			return fmt.Errorf("read canonical hash of unwind point: %w", err)
		}
		if !ok {
			return fmt.Errorf("canonical hash not found %d", u.UnwindPoint)
		}
		header, err := cfg.blockReader.HeaderByHash(ctx, txc.Tx, hash)
		if err != nil {
			return fmt.Errorf("read canonical header of unwind point: %w", err)
		}
		if header == nil {
			return fmt.Errorf("canonical header for unwind point not found: %s", hash)
		}
		txs, err := cfg.blockReader.RawTransactions(ctx, txc.Tx, u.UnwindPoint, s.BlockNumber)
		if err != nil {
			return err
		}
		accumulator.StartChange(header, txs, true)
	}

	return unwindExec3(u, s, txc, ctx, cfg, accumulator, logger)
}

func PruneExecutionStage(s *PruneState, tx kv.RwTx, cfg ExecuteBlockCfg, ctx context.Context, logger log.Logger) (err error) {
	useExternalTx := tx != nil
	if !useExternalTx {
		tx, err = cfg.db.BeginRw(ctx)
		if err != nil {
			return err
		}
		defer tx.Rollback()
	}
	if s.ForwardProgress > uint64(dbg.MaxReorgDepth) && !cfg.syncCfg.AlwaysGenerateChangesets {
		// (chunkLen is 8Kb) * (1_000 chunks) = 8mb
		// Some blocks on bor-mainnet have 400 chunks of diff = 3mb
		var pruneDiffsLimitOnChainTip = 1_000
		pruneTimeout := 250 * time.Millisecond
		if s.CurrentSyncCycle.IsInitialCycle {
			pruneDiffsLimitOnChainTip = math.MaxInt
			pruneTimeout = time.Hour
		}
		if err := rawdb.PruneTable(
			tx,
			kv.ChangeSets3,
			s.ForwardProgress-uint64(dbg.MaxReorgDepth),
			ctx,
			pruneDiffsLimitOnChainTip,
			pruneTimeout,
			logger,
			s.LogPrefix(),
		); err != nil {
			return err
		}
	}

	mxExecStepsInDB.Set(rawdbhelpers.IdxStepsCountV3(tx) * 100)

	// on chain-tip:
	//  - can prune only between blocks (without blocking blocks processing)
	//  - need also leave some time to prune blocks
	//  - need keep "fsync" time of db fast
	// Means - the best is:
	//  - stop prune when `tx.SpaceDirty()` is big
	//  - and set ~500ms timeout
	// because on slow disks - prune is slower. but for now - let's tune for nvme first, and add `tx.SpaceDirty()` check later https://github.com/erigontech/erigon/issues/11635
	pruneTimeout := 250 * time.Millisecond
	if s.CurrentSyncCycle.IsInitialCycle {
		pruneTimeout = 12 * time.Hour

		// allow greedy prune on non-chain-tip
<<<<<<< HEAD
		if err = libstate.AggTx(tx).GreedyPruneHistory(ctx, kv.CommitmentDomain, tx); err != nil {
			return err
		}
	}
	if _, err = libstate.AggTx(tx).PruneSmallBatches(ctx, pruneTimeout, tx); err != nil { // prune part of retired data, before commit
=======
		if err = tx.(kv.TemporalRwTx).GreedyPruneHistory(ctx, kv.CommitmentDomain); err != nil {
			return err
		}
	}

	if _, err := tx.(kv.TemporalRwTx).PruneSmallBatches(ctx, pruneTimeout); err != nil {
>>>>>>> fd43d30d
		return err
	}

	if err = s.Done(tx); err != nil {
		return err
	}
	if !useExternalTx {
		if err = tx.Commit(); err != nil {
			return err
		}
	}
	return nil
}<|MERGE_RESOLUTION|>--- conflicted
+++ resolved
@@ -465,20 +465,12 @@
 		pruneTimeout = 12 * time.Hour
 
 		// allow greedy prune on non-chain-tip
-<<<<<<< HEAD
-		if err = libstate.AggTx(tx).GreedyPruneHistory(ctx, kv.CommitmentDomain, tx); err != nil {
-			return err
-		}
-	}
-	if _, err = libstate.AggTx(tx).PruneSmallBatches(ctx, pruneTimeout, tx); err != nil { // prune part of retired data, before commit
-=======
 		if err = tx.(kv.TemporalRwTx).GreedyPruneHistory(ctx, kv.CommitmentDomain); err != nil {
 			return err
 		}
 	}
 
 	if _, err := tx.(kv.TemporalRwTx).PruneSmallBatches(ctx, pruneTimeout); err != nil {
->>>>>>> fd43d30d
 		return err
 	}
 
