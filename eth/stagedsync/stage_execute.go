--- conflicted
+++ resolved
@@ -81,11 +81,7 @@
 const ChangeBatchSize = 1024 * 2014     // 1 Mb
 const prof = false
 
-<<<<<<< HEAD
-func SpawnExecuteBlocksStage(s *StageState, stateDB ethdb.Database, blockchain BlockChain, limit uint64, quit chan struct{}) error {
-=======
-func spawnExecuteBlocksStage(s *StageState, stateDB ethdb.Database, blockchain BlockChain, quit chan struct{}, dests vm.Cache) error {
->>>>>>> 41ee460a
+func SpawnExecuteBlocksStage(s *StageState, stateDB ethdb.Database, blockchain BlockChain, limit uint64, quit chan struct{}, dests vm.Cache) error {
 	lastProcessedBlockNumber := s.BlockNumber
 
 	nextBlockNumber := uint64(0)
