package stagedsync

import (
	"context"
	"encoding/binary"
	"errors"
	"fmt"
	"runtime"
	"time"
	"unsafe"

	"github.com/google/btree"
	"github.com/ledgerwatch/turbo-geth/common"
	"github.com/ledgerwatch/turbo-geth/common/changeset"
	"github.com/ledgerwatch/turbo-geth/common/dbutils"
	"github.com/ledgerwatch/turbo-geth/core"
	"github.com/ledgerwatch/turbo-geth/core/rawdb"
	"github.com/ledgerwatch/turbo-geth/core/state"
	"github.com/ledgerwatch/turbo-geth/core/types"
	"github.com/ledgerwatch/turbo-geth/core/types/accounts"
	"github.com/ledgerwatch/turbo-geth/core/vm"
	"github.com/ledgerwatch/turbo-geth/eth/stagedsync/stages"
	"github.com/ledgerwatch/turbo-geth/ethdb"
	"github.com/ledgerwatch/turbo-geth/log"
	"github.com/ledgerwatch/turbo-geth/params"
<<<<<<< HEAD
	"github.com/ledgerwatch/turbo-geth/turbo/shards"
=======
	"github.com/ledgerwatch/turbo-geth/turbo/silkworm"
>>>>>>> 9a233da9
)

const (
	logInterval = 30 * time.Second
)

type HasChangeSetWriter interface {
	ChangeSetWriter() *state.ChangeSetWriter
}

type ChangeSetHook func(blockNum uint64, wr *state.ChangeSetWriter)

type StateReaderBuilder func(ethdb.Getter) state.StateReader

type StateWriterBuilder func(db ethdb.Database, changeSetsDB ethdb.Database, blockNumber uint64) state.WriterWithChangeSets

type ExecuteBlockStageParams struct {
<<<<<<< HEAD
	ToBlock       uint64 // not setting this params means no limit
	WriteReceipts bool
	BatchSize     int
	CacheSize     int
	ChangeSetHook ChangeSetHook
	ReaderBuilder StateReaderBuilder
	WriterBuilder StateWriterBuilder
=======
	ToBlock               uint64 // not setting this params means no limit
	WriteReceipts         bool
	BatchSize             int
	ChangeSetHook         ChangeSetHook
	ReaderBuilder         StateReaderBuilder
	WriterBuilder         StateWriterBuilder
	SilkwormExecutionFunc unsafe.Pointer
}

func readBlock(blockNum uint64, tx ethdb.Database) (*types.Block, error) {
	blockHash, err := rawdb.ReadCanonicalHash(tx, blockNum)
	if err != nil {
		return nil, err
	}
	block := rawdb.ReadBlock(tx, blockHash, blockNum)

	senders := rawdb.ReadSenders(tx, blockHash, blockNum)
	block.Body().SendersToTxs(senders)

	return block, nil
}

func executeBlockWithGo(block *types.Block, tx ethdb.DbWithPendingMutations, batch ethdb.Database, chainConfig *params.ChainConfig,
	chainContext core.ChainContext, vmConfig *vm.Config, params ExecuteBlockStageParams) error {

	var stateReader state.StateReader
	if params.ReaderBuilder != nil {
		stateReader = params.ReaderBuilder(batch)
	} else {
		stateReader = state.NewPlainStateReader(batch)
	}

	blockNum := block.NumberU64()

	var stateWriter state.WriterWithChangeSets
	if params.WriterBuilder != nil {
		stateWriter = params.WriterBuilder(batch, tx, blockNum)
	} else {
		stateWriter = state.NewPlainStateWriter(batch, tx, blockNum)
	}

	engine := chainContext.Engine()

	// where the magic happens
	receipts, err := core.ExecuteBlockEphemerally(chainConfig, vmConfig, chainContext, engine, block, stateReader, stateWriter)
	if err != nil {
		return err
	}

	if params.WriteReceipts {
		if err = rawdb.AppendReceipts(tx, blockNum, receipts); err != nil {
			return err
		}
	}

	if params.ChangeSetHook != nil {
		if hasChangeSet, ok := stateWriter.(HasChangeSetWriter); ok {
			params.ChangeSetHook(blockNum, hasChangeSet.ChangeSetWriter())
		}
	}

	return nil
>>>>>>> 9a233da9
}

func SpawnExecuteBlocksStage(s *StageState, stateDB ethdb.Database, chainConfig *params.ChainConfig, chainContext *core.TinyChainContext, vmConfig *vm.Config, quit <-chan struct{}, params ExecuteBlockStageParams) error {
	prevStageProgress, _, errStart := stages.GetStageProgress(stateDB, stages.Senders)
	if errStart != nil {
		return errStart
	}
	var to = prevStageProgress
	if params.ToBlock > 0 {
		to = min(prevStageProgress, params.ToBlock)
	}
	if to <= s.BlockNumber {
		s.Done()
		return nil
	}
	logPrefix := s.state.LogPrefix()
	log.Info(fmt.Sprintf("[%s] Blocks execution", logPrefix), "from", s.BlockNumber, "to", to)

	var tx ethdb.DbWithPendingMutations
	var useExternalTx bool
	if hasTx, ok := stateDB.(ethdb.HasTx); ok && hasTx.Tx() != nil {
		tx = stateDB.(ethdb.DbWithPendingMutations)
		useExternalTx = true
	} else {
		var err error
		tx, err = stateDB.Begin(context.Background(), ethdb.RW)
		if err != nil {
			return err
		}
		defer tx.Rollback()
	}

<<<<<<< HEAD
	var batch ethdb.DbWithPendingMutations
	var cache *shards.StateCache
	if params.CacheSize == 0 {
		batch = tx.NewBatch()
		defer batch.Rollback()
	} else {
		batch = tx
		cache = shards.NewStateCache(32, params.CacheSize)
=======
	useSilkworm := params.SilkwormExecutionFunc != nil
	if useSilkworm && params.ChangeSetHook != nil {
		panic("ChangeSetHook is not supported with Silkworm")
	}

	var batch ethdb.DbWithPendingMutations
	useBatch := !useSilkworm
	if useBatch {
		batch = tx.NewBatch()
		defer batch.Rollback()
>>>>>>> 9a233da9
	}

	chainContext.SetDB(tx)

	logEvery := time.NewTicker(logInterval)
	defer logEvery.Stop()
	stageProgress := s.BlockNumber
	logBlock := stageProgress
	logTime := time.Now()

	for blockNum := stageProgress + 1; blockNum <= to; blockNum++ {
		err := common.Stopped(quit)
		if err != nil {
			return err
		}
<<<<<<< HEAD
		block := rawdb.ReadBlock(tx, blockHash, blockNum)
		if block == nil {
			log.Error(fmt.Sprintf("[%s] Empty block", logPrefix), "hash", blockHash.String(), "blocknum", blockNum)
			break
		}
		senders := rawdb.ReadSenders(tx, blockHash, blockNum)
		block.Body().SendersToTxs(senders)

		var stateReader state.StateReader
		var stateWriter state.WriterWithChangeSets

		if params.ReaderBuilder != nil {
			stateReader = params.ReaderBuilder(batch)
		} else {
			stateReader = state.NewPlainStateReader(batch)
		}
		if cache != nil {
			stateReader = state.NewCachedReader(stateReader, cache)
		}

		if params.WriterBuilder != nil {
			stateWriter = params.WriterBuilder(batch, tx, blockNum)
		} else if cache == nil {
			stateWriter = state.NewPlainStateWriter(batch, tx, blockNum)
		} else {
			stateWriter = state.NewCachedWriter(state.NewChangeSetWriterPlain(tx, blockNum), cache)
=======

		if useSilkworm {
			txn := tx.(ethdb.HasTx).Tx()
			// Silkworm executes many blocks simultaneously
			blockNum, err = silkworm.ExecuteBlocks(params.SilkwormExecutionFunc, txn, chainConfig.ChainID, blockNum, to, params.BatchSize, params.WriteReceipts)
		} else {
			var block *types.Block
			block, err = readBlock(blockNum, tx)
			if err != nil {
				return err
			}
			if block == nil {
				log.Error(fmt.Sprintf("[%s] Empty block", logPrefix), "blocknum", blockNum)
				break
			}
			err = executeBlockWithGo(block, tx, batch, chainConfig, chainContext, vmConfig, params)
>>>>>>> 9a233da9
		}

		if err != nil {
			return err
		}

		stageProgress = blockNum

<<<<<<< HEAD
		if cache == nil {
			if batch.BatchSize() >= params.BatchSize {
				if err = s.Update(batch, blockNum); err != nil {
					return err
				}
				if err = batch.CommitAndBegin(context.Background()); err != nil {
					return err
				}
				if !useExternalTx {
					if err = tx.CommitAndBegin(context.Background()); err != nil {
						return err
					}
					chainContext.SetDB(tx)
				}
=======
		updateProgress := !useBatch || batch.BatchSize() >= params.BatchSize
		if updateProgress {
			if err = s.Update(tx, stageProgress); err != nil {
				return err
			}
			if useBatch {
				if err = batch.CommitAndBegin(context.Background()); err != nil {
					return err
				}
>>>>>>> 9a233da9
			}
		} else {
			if cache.WriteSize() >= params.BatchSize {
				if err = s.Update(tx, blockNum); err != nil {
					return err
				}
				start := time.Now()
				writes := cache.PrepareWrites()
				log.Info("PrepareWrites", "in", time.Since(start))
				if err = commitCache(tx, writes); err != nil {
					return err
				}
				if !useExternalTx {
					if err = tx.CommitAndBegin(context.Background()); err != nil {
						return err
					}
					chainContext.SetDB(tx)
				}
				start = time.Now()
				cache.TurnWritesToReads(writes)
				log.Info("TurnWritesToReads", "in", time.Since(start))
			}
		}

		select {
		default:
		case <-logEvery.C:
<<<<<<< HEAD
			logBlock = logProgress(logPrefix, logBlock, blockNum, batch, cache)
		}
	}

	logProgress(logPrefix, logBlock, stageProgress, batch, cache)
	if cache == nil {
		if err := s.Update(batch, stageProgress); err != nil {
=======
			logBlock, logTime = logProgress(logPrefix, logBlock, logTime, blockNum, batch)
		}
	}

	if useBatch {
		if err := s.Update(batch, stageProgress); err != nil {
			return err
		}
		if _, err := batch.Commit(); err != nil {
			return fmt.Errorf("%s: failed to write batch commit: %v", logPrefix, err)
		}
	}
	if !useExternalTx {
		if _, err := tx.Commit(); err != nil {
>>>>>>> 9a233da9
			return err
		}
		if _, err := batch.Commit(); err != nil {
			return fmt.Errorf("%s: failed to write batch commit: %v", logPrefix, err)
		}
		if !useExternalTx {
			if _, err := tx.Commit(); err != nil {
				return err
			}
		}
	} else {
		if err := s.Update(tx, stageProgress); err != nil {
			return err
		}
		writes := cache.PrepareWrites()
		if err := commitCache(tx, writes); err != nil {
			return err
		}
		if !useExternalTx {
			if _, err := tx.Commit(); err != nil {
				return err
			}
		}
		cache.TurnWritesToReads(writes)
	}
	log.Info(fmt.Sprintf("[%s] Completed on", logPrefix), "block", stageProgress)
	s.Done()
	return nil
}

<<<<<<< HEAD
func commitCache(tx ethdb.DbWithPendingMutations, writes *btree.BTree) error {
	return shards.WalkWrites(writes,
		func(address []byte, account *accounts.Account) error { // accountWrite
			value := make([]byte, account.EncodingLengthForStorage())
			account.EncodeForStorage(value)
			return tx.Put(dbutils.PlainStateBucket, address, value)
		},
		func(address []byte, original *accounts.Account) error { // accountDelete
			if err := tx.Delete(dbutils.PlainStateBucket, address[:], nil); err != nil {
				return err
			}
			if original != nil && original.Incarnation > 0 {
				var b [8]byte
				binary.BigEndian.PutUint64(b[:], original.Incarnation)
				if err := tx.Put(dbutils.IncarnationMapBucket, address, b[:]); err != nil {
					return err
				}
			}
			return nil
		},
		func(address []byte, incarnation uint64, location []byte, value []byte) error { // storageWrite
			compositeKey := dbutils.PlainGenerateCompositeStorageKey(address, incarnation, location)
			return tx.Put(dbutils.PlainStateBucket, compositeKey, value)
		},
		func(address []byte, incarnation uint64, location []byte) error { // storageDelete
			compositeKey := dbutils.PlainGenerateCompositeStorageKey(address, incarnation, location)
			return tx.Delete(dbutils.PlainStateBucket, compositeKey, nil)
		},
		func(address []byte, incarnation uint64, code []byte) error { // codeWrite
			h := common.NewHasher()
			h.Sha.Reset()
			//nolint:errcheck
			h.Sha.Write(code)
			var codeHash common.Hash
			//nolint:errcheck
			h.Sha.Read(codeHash[:])
			if err := tx.Put(dbutils.CodeBucket, codeHash.Bytes(), code); err != nil {
				return err
			}
			return tx.Put(dbutils.PlainContractCodeBucket, dbutils.PlainGenerateStoragePrefix(address, incarnation), codeHash.Bytes())
		},
		func(address []byte, incarnation uint64) error { // codeDelete
			return nil
		},
	)
}

func logProgress(logPrefix string, prev, now uint64, batch ethdb.DbWithPendingMutations, cache *shards.StateCache) uint64 {
	speed := float64(now-prev) / float64(logInterval/time.Second)
	var m runtime.MemStats
	runtime.ReadMemStats(&m)
	if cache == nil {
		log.Info(fmt.Sprintf("[%s] Executed blocks", logPrefix),
			"number", now,
			"blk/second", speed,
			"batch", common.StorageSize(batch.BatchSize()),
			"alloc", common.StorageSize(m.Alloc),
			"sys", common.StorageSize(m.Sys),
			"numGC", int(m.NumGC))
	} else {
		log.Info(fmt.Sprintf("[%s] Executed blocks", logPrefix),
			"number", now,
			"blk/second", speed,
			"cache writes", common.StorageSize(cache.WriteSize()), "cache read", common.StorageSize(cache.ReadSize()),
			"alloc", common.StorageSize(m.Alloc),
			"sys", common.StorageSize(m.Sys),
			"numGC", int(m.NumGC))
	}
	return now
=======
func logProgress(logPrefix string, prevBlock uint64, prevTime time.Time, currentBlock uint64, batch ethdb.DbWithPendingMutations) (uint64, time.Time) {
	currentTime := time.Now()
	interval := currentTime.Sub(prevTime)
	speed := float64(currentBlock-prevBlock) / float64(interval/time.Second)
	var m runtime.MemStats
	runtime.ReadMemStats(&m)
	batchSize := "N/A"
	if batch != nil {
		batchSize = common.StorageSize(batch.BatchSize()).String()
	}
	log.Info(fmt.Sprintf("[%s] Executed blocks", logPrefix),
		"number", currentBlock,
		"blk/second", speed,
		"batch", batchSize,
		"alloc", common.StorageSize(m.Alloc),
		"sys", common.StorageSize(m.Sys),
		"numGC", int(m.NumGC))

	return currentBlock, currentTime
>>>>>>> 9a233da9
}

func UnwindExecutionStage(u *UnwindState, s *StageState, stateDB ethdb.Database, writeReceipts bool) error {
	if u.UnwindPoint >= s.BlockNumber {
		s.Done()
		return nil
	}
	var tx ethdb.DbWithPendingMutations
	var useExternalTx bool
	if hasTx, ok := stateDB.(ethdb.HasTx); ok && hasTx.Tx() != nil {
		tx = stateDB.(ethdb.DbWithPendingMutations)
		useExternalTx = true
	} else {
		var err error
		tx, err = stateDB.Begin(context.Background(), ethdb.RW)
		if err != nil {
			return err
		}
		defer tx.Rollback()
	}

	logPrefix := s.state.LogPrefix()
	log.Info(fmt.Sprintf("[%s] Unwind Execution", logPrefix), "from", s.BlockNumber, "to", u.UnwindPoint)

	stateBucket := dbutils.PlainStateBucket
	storageKeyLength := common.AddressLength + common.IncarnationLength + common.HashLength

	accountMap, storageMap, errRewind := changeset.RewindDataPlain(tx, s.BlockNumber, u.UnwindPoint)
	if errRewind != nil {
		return fmt.Errorf("%s: getting rewind data: %v", logPrefix, errRewind)
	}
	for key, value := range accountMap {
		if len(value) > 0 {
			var acc accounts.Account
			if err := acc.DecodeForStorage(value); err != nil {
				return err
			}

			// Fetch the code hash
			recoverCodeHashPlain(&acc, tx, key)
			if err := writeAccountPlain(logPrefix, tx, key, acc); err != nil {
				return err
			}
		} else {
			if err := deleteAccountPlain(tx, key); err != nil {
				return err
			}
		}
	}

	for key, value := range storageMap {
		if len(value) > 0 {
			if err := tx.Put(stateBucket, []byte(key)[:storageKeyLength], value); err != nil {
				return err
			}
		} else {
			if err := tx.Delete(stateBucket, []byte(key)[:storageKeyLength], nil); err != nil {
				return err
			}
		}
	}

	if err := changeset.Truncate(tx.(ethdb.HasTx).Tx(), u.UnwindPoint+1); err != nil {
		return fmt.Errorf("[%s] %w", logPrefix, err)
	}

	if writeReceipts {
		if err := rawdb.DeleteNewerReceipts(tx, u.UnwindPoint+1); err != nil {
			return fmt.Errorf("%s: walking receipts: %v", logPrefix, err)
		}
	}

	if err := u.Done(tx); err != nil {
		return fmt.Errorf("%s: reset: %v", logPrefix, err)
	}

	if !useExternalTx {
		if _, err := tx.Commit(); err != nil {
			return err
		}
	}
	return nil
}

func writeAccountPlain(logPrefix string, db ethdb.Database, key string, acc accounts.Account) error {
	var address common.Address
	copy(address[:], []byte(key))
	if err := cleanupContractCodeBucket(
		logPrefix,
		db,
		dbutils.PlainContractCodeBucket,
		acc,
		func(db ethdb.Getter, out *accounts.Account) (bool, error) {
			return rawdb.PlainReadAccount(db, address, out)
		},
		func(inc uint64) []byte { return dbutils.PlainGenerateStoragePrefix(address[:], inc) },
	); err != nil {
		return fmt.Errorf("%s: writeAccountPlain for %x: %w", logPrefix, address, err)
	}

	return rawdb.PlainWriteAccount(db, address, acc)
}

func recoverCodeHashHashed(acc *accounts.Account, db ethdb.Getter, key string) {
	var addrHash common.Hash
	copy(addrHash[:], []byte(key))
	if acc.Incarnation > 0 && acc.IsEmptyCodeHash() {
		if codeHash, err2 := db.Get(dbutils.ContractCodeBucket, dbutils.GenerateStoragePrefix(addrHash[:], acc.Incarnation)); err2 == nil {
			copy(acc.CodeHash[:], codeHash)
		}
	}
}

func cleanupContractCodeBucket(
	logPrefix string,
	db ethdb.Database,
	bucket string,
	acc accounts.Account,
	readAccountFunc func(ethdb.Getter, *accounts.Account) (bool, error),
	getKeyForIncarnationFunc func(uint64) []byte,
) error {
	var original accounts.Account
	got, err := readAccountFunc(db, &original)
	if err != nil && !errors.Is(err, ethdb.ErrKeyNotFound) {
		return fmt.Errorf("%s: cleanupContractCodeBucket: %w", logPrefix, err)
	}
	if got {
		// clean up all the code incarnations original incarnation and the new one
		for incarnation := original.Incarnation; incarnation > acc.Incarnation && incarnation > 0; incarnation-- {
			err = db.Delete(bucket, getKeyForIncarnationFunc(incarnation), nil)
			if err != nil {
				return err
			}
		}
	}
	return nil
}

func recoverCodeHashPlain(acc *accounts.Account, db ethdb.Getter, key string) {
	var address common.Address
	copy(address[:], []byte(key))
	if acc.Incarnation > 0 && acc.IsEmptyCodeHash() {
		if codeHash, err2 := db.Get(dbutils.PlainContractCodeBucket, dbutils.PlainGenerateStoragePrefix(address[:], acc.Incarnation)); err2 == nil {
			copy(acc.CodeHash[:], codeHash)
		}
	}
}

func deleteAccountHashed(db rawdb.DatabaseDeleter, key string) error {
	var addrHash common.Hash
	copy(addrHash[:], []byte(key))
	return rawdb.DeleteAccount(db, addrHash)
}

func deleteAccountPlain(db ethdb.Deleter, key string) error {
	var address common.Address
	copy(address[:], []byte(key))
	return rawdb.PlainDeleteAccount(db, address)
}

func deleteChangeSets(batch ethdb.Deleter, timestamp uint64, accountBucket, storageBucket string) error {
	changeSetKey := dbutils.EncodeBlockNumber(timestamp)
	if err := batch.Delete(accountBucket, changeSetKey, nil); err != nil {
		return err
	}
	if err := batch.Delete(storageBucket, changeSetKey, nil); err != nil {
		return err
	}
	return nil
}

func min(a, b uint64) uint64 {
	if a <= b {
		return a
	}
	return b
}<|MERGE_RESOLUTION|>--- conflicted
+++ resolved
@@ -23,11 +23,8 @@
 	"github.com/ledgerwatch/turbo-geth/ethdb"
 	"github.com/ledgerwatch/turbo-geth/log"
 	"github.com/ledgerwatch/turbo-geth/params"
-<<<<<<< HEAD
 	"github.com/ledgerwatch/turbo-geth/turbo/shards"
-=======
 	"github.com/ledgerwatch/turbo-geth/turbo/silkworm"
->>>>>>> 9a233da9
 )
 
 const (
@@ -45,17 +42,9 @@
 type StateWriterBuilder func(db ethdb.Database, changeSetsDB ethdb.Database, blockNumber uint64) state.WriterWithChangeSets
 
 type ExecuteBlockStageParams struct {
-<<<<<<< HEAD
-	ToBlock       uint64 // not setting this params means no limit
-	WriteReceipts bool
-	BatchSize     int
-	CacheSize     int
-	ChangeSetHook ChangeSetHook
-	ReaderBuilder StateReaderBuilder
-	WriterBuilder StateWriterBuilder
-=======
 	ToBlock               uint64 // not setting this params means no limit
 	WriteReceipts         bool
+	CacheSize             int
 	BatchSize             int
 	ChangeSetHook         ChangeSetHook
 	ReaderBuilder         StateReaderBuilder
@@ -76,23 +65,28 @@
 	return block, nil
 }
 
-func executeBlockWithGo(block *types.Block, tx ethdb.DbWithPendingMutations, batch ethdb.Database, chainConfig *params.ChainConfig,
+func executeBlockWithGo(block *types.Block, tx ethdb.DbWithPendingMutations, cache *shards.StateCache, batch ethdb.Database, chainConfig *params.ChainConfig,
 	chainContext core.ChainContext, vmConfig *vm.Config, params ExecuteBlockStageParams) error {
 
+	blockNum := block.NumberU64()
 	var stateReader state.StateReader
+	var stateWriter state.WriterWithChangeSets
+
 	if params.ReaderBuilder != nil {
 		stateReader = params.ReaderBuilder(batch)
 	} else {
 		stateReader = state.NewPlainStateReader(batch)
 	}
-
-	blockNum := block.NumberU64()
-
-	var stateWriter state.WriterWithChangeSets
+	if cache != nil {
+		stateReader = state.NewCachedReader(stateReader, cache)
+	}
+
 	if params.WriterBuilder != nil {
 		stateWriter = params.WriterBuilder(batch, tx, blockNum)
+	} else if cache == nil {
+		stateWriter = state.NewPlainStateWriter(batch, tx, blockNum)
 	} else {
-		stateWriter = state.NewPlainStateWriter(batch, tx, blockNum)
+		stateWriter = state.NewCachedWriter(state.NewChangeSetWriterPlain(tx, blockNum), cache)
 	}
 
 	engine := chainContext.Engine()
@@ -116,7 +110,6 @@
 	}
 
 	return nil
->>>>>>> 9a233da9
 }
 
 func SpawnExecuteBlocksStage(s *StageState, stateDB ethdb.Database, chainConfig *params.ChainConfig, chainContext *core.TinyChainContext, vmConfig *vm.Config, quit <-chan struct{}, params ExecuteBlockStageParams) error {
@@ -149,27 +142,24 @@
 		defer tx.Rollback()
 	}
 
-<<<<<<< HEAD
-	var batch ethdb.DbWithPendingMutations
-	var cache *shards.StateCache
-	if params.CacheSize == 0 {
-		batch = tx.NewBatch()
-		defer batch.Rollback()
-	} else {
-		batch = tx
-		cache = shards.NewStateCache(32, params.CacheSize)
-=======
 	useSilkworm := params.SilkwormExecutionFunc != nil
 	if useSilkworm && params.ChangeSetHook != nil {
 		panic("ChangeSetHook is not supported with Silkworm")
 	}
-
+	if useSilkworm && params.CacheSize != 0 {
+		panic("CacheSize is not supported with Silkworm yet")
+	}
+
+	var cache *shards.StateCache
 	var batch ethdb.DbWithPendingMutations
-	useBatch := !useSilkworm
+	useBatch := !useSilkworm && params.CacheSize == 0
 	if useBatch {
 		batch = tx.NewBatch()
 		defer batch.Rollback()
->>>>>>> 9a233da9
+	}
+	if params.CacheSize > 0 {
+		batch = tx
+		cache = shards.NewStateCache(32, params.CacheSize)
 	}
 
 	chainContext.SetDB(tx)
@@ -185,35 +175,6 @@
 		if err != nil {
 			return err
 		}
-<<<<<<< HEAD
-		block := rawdb.ReadBlock(tx, blockHash, blockNum)
-		if block == nil {
-			log.Error(fmt.Sprintf("[%s] Empty block", logPrefix), "hash", blockHash.String(), "blocknum", blockNum)
-			break
-		}
-		senders := rawdb.ReadSenders(tx, blockHash, blockNum)
-		block.Body().SendersToTxs(senders)
-
-		var stateReader state.StateReader
-		var stateWriter state.WriterWithChangeSets
-
-		if params.ReaderBuilder != nil {
-			stateReader = params.ReaderBuilder(batch)
-		} else {
-			stateReader = state.NewPlainStateReader(batch)
-		}
-		if cache != nil {
-			stateReader = state.NewCachedReader(stateReader, cache)
-		}
-
-		if params.WriterBuilder != nil {
-			stateWriter = params.WriterBuilder(batch, tx, blockNum)
-		} else if cache == nil {
-			stateWriter = state.NewPlainStateWriter(batch, tx, blockNum)
-		} else {
-			stateWriter = state.NewCachedWriter(state.NewChangeSetWriterPlain(tx, blockNum), cache)
-=======
-
 		if useSilkworm {
 			txn := tx.(ethdb.HasTx).Tx()
 			// Silkworm executes many blocks simultaneously
@@ -228,8 +189,7 @@
 				log.Error(fmt.Sprintf("[%s] Empty block", logPrefix), "blocknum", blockNum)
 				break
 			}
-			err = executeBlockWithGo(block, tx, batch, chainConfig, chainContext, vmConfig, params)
->>>>>>> 9a233da9
+			err = executeBlockWithGo(block, tx, cache, batch, chainConfig, chainContext, vmConfig, params)
 		}
 
 		if err != nil {
@@ -238,14 +198,16 @@
 
 		stageProgress = blockNum
 
-<<<<<<< HEAD
 		if cache == nil {
-			if batch.BatchSize() >= params.BatchSize {
-				if err = s.Update(batch, blockNum); err != nil {
+			updateProgress := !useBatch || batch.BatchSize() >= params.BatchSize
+			if updateProgress {
+				if err = s.Update(tx, stageProgress); err != nil {
 					return err
 				}
-				if err = batch.CommitAndBegin(context.Background()); err != nil {
-					return err
+				if useBatch {
+					if err = batch.CommitAndBegin(context.Background()); err != nil {
+						return err
+					}
 				}
 				if !useExternalTx {
 					if err = tx.CommitAndBegin(context.Background()); err != nil {
@@ -253,17 +215,6 @@
 					}
 					chainContext.SetDB(tx)
 				}
-=======
-		updateProgress := !useBatch || batch.BatchSize() >= params.BatchSize
-		if updateProgress {
-			if err = s.Update(tx, stageProgress); err != nil {
-				return err
-			}
-			if useBatch {
-				if err = batch.CommitAndBegin(context.Background()); err != nil {
-					return err
-				}
->>>>>>> 9a233da9
 			}
 		} else {
 			if cache.WriteSize() >= params.BatchSize {
@@ -291,34 +242,18 @@
 		select {
 		default:
 		case <-logEvery.C:
-<<<<<<< HEAD
-			logBlock = logProgress(logPrefix, logBlock, blockNum, batch, cache)
-		}
-	}
-
-	logProgress(logPrefix, logBlock, stageProgress, batch, cache)
+			logBlock, logTime = logProgress(logPrefix, logBlock, logTime, blockNum, batch, cache)
+		}
+	}
+
 	if cache == nil {
-		if err := s.Update(batch, stageProgress); err != nil {
-=======
-			logBlock, logTime = logProgress(logPrefix, logBlock, logTime, blockNum, batch)
-		}
-	}
-
-	if useBatch {
-		if err := s.Update(batch, stageProgress); err != nil {
-			return err
-		}
-		if _, err := batch.Commit(); err != nil {
-			return fmt.Errorf("%s: failed to write batch commit: %v", logPrefix, err)
-		}
-	}
-	if !useExternalTx {
-		if _, err := tx.Commit(); err != nil {
->>>>>>> 9a233da9
-			return err
-		}
-		if _, err := batch.Commit(); err != nil {
-			return fmt.Errorf("%s: failed to write batch commit: %v", logPrefix, err)
+		if useBatch {
+			if err := s.Update(batch, stageProgress); err != nil {
+				return err
+			}
+			if _, err := batch.Commit(); err != nil {
+				return fmt.Errorf("%s: failed to write batch commit: %v", logPrefix, err)
+			}
 		}
 		if !useExternalTx {
 			if _, err := tx.Commit(); err != nil {
@@ -345,7 +280,6 @@
 	return nil
 }
 
-<<<<<<< HEAD
 func commitCache(tx ethdb.DbWithPendingMutations, writes *btree.BTree) error {
 	return shards.WalkWrites(writes,
 		func(address []byte, account *accounts.Account) error { // accountWrite
@@ -393,49 +327,26 @@
 	)
 }
 
-func logProgress(logPrefix string, prev, now uint64, batch ethdb.DbWithPendingMutations, cache *shards.StateCache) uint64 {
-	speed := float64(now-prev) / float64(logInterval/time.Second)
-	var m runtime.MemStats
-	runtime.ReadMemStats(&m)
-	if cache == nil {
-		log.Info(fmt.Sprintf("[%s] Executed blocks", logPrefix),
-			"number", now,
-			"blk/second", speed,
-			"batch", common.StorageSize(batch.BatchSize()),
-			"alloc", common.StorageSize(m.Alloc),
-			"sys", common.StorageSize(m.Sys),
-			"numGC", int(m.NumGC))
-	} else {
-		log.Info(fmt.Sprintf("[%s] Executed blocks", logPrefix),
-			"number", now,
-			"blk/second", speed,
-			"cache writes", common.StorageSize(cache.WriteSize()), "cache read", common.StorageSize(cache.ReadSize()),
-			"alloc", common.StorageSize(m.Alloc),
-			"sys", common.StorageSize(m.Sys),
-			"numGC", int(m.NumGC))
-	}
-	return now
-=======
-func logProgress(logPrefix string, prevBlock uint64, prevTime time.Time, currentBlock uint64, batch ethdb.DbWithPendingMutations) (uint64, time.Time) {
+func logProgress(logPrefix string, prevBlock uint64, prevTime time.Time, currentBlock uint64, batch ethdb.DbWithPendingMutations, cache *shards.StateCache) (uint64, time.Time) {
 	currentTime := time.Now()
 	interval := currentTime.Sub(prevTime)
 	speed := float64(currentBlock-prevBlock) / float64(interval/time.Second)
 	var m runtime.MemStats
 	runtime.ReadMemStats(&m)
-	batchSize := "N/A"
-	if batch != nil {
-		batchSize = common.StorageSize(batch.BatchSize()).String()
-	}
-	log.Info(fmt.Sprintf("[%s] Executed blocks", logPrefix),
+	var logpairs = []interface{}{
 		"number", currentBlock,
 		"blk/second", speed,
-		"batch", batchSize,
-		"alloc", common.StorageSize(m.Alloc),
-		"sys", common.StorageSize(m.Sys),
-		"numGC", int(m.NumGC))
+	}
+	if batch != nil && cache == nil {
+		logpairs = append(logpairs, "batch", common.StorageSize(batch.BatchSize()))
+	}
+	if cache != nil {
+		logpairs = append(logpairs, "cache writes", common.StorageSize(cache.WriteSize()), "cache read", common.StorageSize(cache.ReadSize()))
+	}
+	logpairs = append(logpairs, "alloc", common.StorageSize(m.Alloc), "sys", common.StorageSize(m.Sys), "numGC", int(m.NumGC))
+	log.Info(fmt.Sprintf("[%s] Executed blocks", logPrefix), logpairs...)
 
 	return currentBlock, currentTime
->>>>>>> 9a233da9
 }
 
 func UnwindExecutionStage(u *UnwindState, s *StageState, stateDB ethdb.Database, writeReceipts bool) error {
