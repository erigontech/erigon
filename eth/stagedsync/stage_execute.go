--- conflicted
+++ resolved
@@ -247,9 +247,8 @@
 		workersCount = 1
 	}
 
-<<<<<<< HEAD
 	//if initialCycle {
-	//	reconstituteToBlock, found, err := reconstituteBlock(cfg.agg, cfg.db, tx)
+	//	reconstituteToBlock, found, err := reconstituteBlock(cfg.agg, cfg.db, txc.Tx)
 	//	if err != nil {
 	//		return err
 	//	}
@@ -264,24 +263,6 @@
 	//		}
 	//	}
 	//}
-=======
-	if initialCycle {
-		reconstituteToBlock, found, err := reconstituteBlock(cfg.agg, cfg.db, txc.Tx)
-		if err != nil {
-			return err
-		}
-
-		if found && reconstituteToBlock > s.BlockNumber+1 {
-			reconWorkers := cfg.syncCfg.ReconWorkerCount
-			if err := ReconstituteState(ctx, s, cfg.dirs, reconWorkers, cfg.batchSize, cfg.db, cfg.blockReader, log.New(), cfg.agg, cfg.engine, cfg.chainConfig, cfg.genesis); err != nil {
-				return err
-			}
-			if dbg.StopAfterReconst() {
-				os.Exit(1)
-			}
-		}
-	}
->>>>>>> 459ccf8d
 
 	prevStageProgress, err := senderStageProgress(txc.Tx, cfg.db)
 	if err != nil {
@@ -299,15 +280,9 @@
 	if to > s.BlockNumber+16 {
 		logger.Info(fmt.Sprintf("[%s] Blocks execution", logPrefix), "from", s.BlockNumber, "to", to)
 	}
-<<<<<<< HEAD
 
 	parallel := txc.Tx == nil
 	if err := ExecV3(ctx, s, u, workersCount, cfg, txc, parallel, to, logger, initialCycle); err != nil {
-=======
-	parallel := txc.Tx == nil
-	if err := ExecV3(ctx, s, u, workersCount, cfg, txc, parallel, logPrefix,
-		to, logger, initialCycle); err != nil {
->>>>>>> 459ccf8d
 		return fmt.Errorf("ExecV3: %w", err)
 	}
 	return nil
@@ -333,7 +308,6 @@
 	return
 }
 
-<<<<<<< HEAD
 var ErrTooDeepUnwind = fmt.Errorf("too deep unwind")
 
 func unwindExec3(u *UnwindState, s *StageState, txc wrap.TxContainer, ctx context.Context, accumulator *shards.Accumulator, logger log.Logger) (err error) {
@@ -361,35 +335,16 @@
 		defer domains.Close()
 	} else {
 		domains = txc.Doms
-=======
-func unwindExec3(u *UnwindState, s *StageState, txc wrap.TxContainer, ctx context.Context, cfg ExecuteBlockCfg, accumulator *shards.Accumulator, logger log.Logger) (err error) {
-	cfg.agg.SetLogPrefix(s.LogPrefix())
-	rs := state.NewStateV3(cfg.dirs.Tmp, logger)
+	}
+	rs := state.NewStateV3(domains, logger)
 	// unwind all txs of u.UnwindPoint block. 1 txn in begin/end of block - system txs
 	txNum, err := rawdbv3.TxNums.Min(txc.Tx, u.UnwindPoint+1)
 	if err != nil {
 		return err
 	}
-	if err := rs.Unwind(ctx, txc.Tx, u.UnwindPoint, txNum, cfg.agg, accumulator); err != nil {
-		return fmt.Errorf("StateV3.Unwind: %w", err)
-	}
-	if err := rs.Flush(ctx, txc.Tx, s.LogPrefix(), time.NewTicker(30*time.Second)); err != nil {
-		return fmt.Errorf("StateV3.Flush: %w", err)
->>>>>>> 459ccf8d
-	}
-	rs := state.NewStateV3(domains, logger)
-
-<<<<<<< HEAD
-	// unwind all txs of u.UnwindPoint block. 1 txn in begin/end of block - system txs
-	txNum, err := rawdbv3.TxNums.Min(txc.Tx, u.UnwindPoint+1)
-	if err != nil {
-		return err
-	}
 	if err := rs.Unwind(ctx, txc.Tx, u.UnwindPoint, txNum, accumulator); err != nil {
 		return fmt.Errorf("StateV3.Unwind: %w", err)
 	}
-=======
->>>>>>> 459ccf8d
 	if err := rawdb.TruncateReceipts(txc.Tx, u.UnwindPoint+1); err != nil {
 		return fmt.Errorf("truncate receipts: %w", err)
 	}
@@ -426,13 +381,9 @@
 // ================ Erigon3 End ================
 
 func SpawnExecuteBlocksStage(s *StageState, u Unwinder, txc wrap.TxContainer, toBlock uint64, ctx context.Context, cfg ExecuteBlockCfg, initialCycle bool, logger log.Logger) (err error) {
-<<<<<<< HEAD
 	if dbg.StagesOnlyBlocks {
 		return nil
 	}
-
-=======
->>>>>>> 459ccf8d
 	if cfg.historyV3 {
 		if err = ExecBlockV3(s, u, txc, toBlock, ctx, cfg, initialCycle, logger); err != nil {
 			return err
@@ -491,11 +442,7 @@
 
 	//var batch kv.PendingMutations
 	// state is stored through ethdb batches
-<<<<<<< HEAD
 	batch := membatch.NewHashBatch(txc.Tx, quit, cfg.dirs.Tmp, logger)
-=======
-	batch = membatch.NewHashBatch(txc.Tx, quit, cfg.dirs.Tmp, logger)
->>>>>>> 459ccf8d
 	// avoids stacking defers within the loop
 	defer func() {
 		batch.Close()
@@ -596,10 +543,7 @@
 			if err = batch.Flush(ctx, txc.Tx); err != nil {
 				return err
 			}
-<<<<<<< HEAD
-
-=======
->>>>>>> 459ccf8d
+
 			if err = s.Update(txc.Tx, stageProgress); err != nil {
 				return err
 			}
@@ -635,10 +579,6 @@
 	if err = batch.Flush(ctx, txc.Tx); err != nil {
 		return fmt.Errorf("batch commit: %w", err)
 	}
-<<<<<<< HEAD
-=======
-
->>>>>>> 459ccf8d
 	_, err = rawdb.IncrementStateVersion(txc.Tx)
 	if err != nil {
 		return fmt.Errorf("writing plain state version: %w", err)
@@ -772,10 +712,7 @@
 }
 
 func UnwindExecutionStage(u *UnwindState, s *StageState, txc wrap.TxContainer, ctx context.Context, cfg ExecuteBlockCfg, initialCycle bool, logger log.Logger) (err error) {
-<<<<<<< HEAD
 	//fmt.Printf("unwind: %d -> %d\n", u.CurrentBlockNumber, u.UnwindPoint)
-=======
->>>>>>> 459ccf8d
 	if u.UnwindPoint >= s.BlockNumber {
 		return nil
 	}
@@ -828,11 +765,7 @@
 
 	//TODO: why we don't call accumulator.ChangeCode???
 	if cfg.historyV3 {
-<<<<<<< HEAD
 		return unwindExec3(u, s, txc, ctx, accumulator, logger)
-=======
-		return unwindExec3(u, s, txc, ctx, cfg, accumulator, logger)
->>>>>>> 459ccf8d
 	}
 
 	changes := etl.NewCollector(logPrefix, cfg.dirs.Tmp, etl.NewOldestEntryBuffer(etl.BufferOptimalSize), logger)
