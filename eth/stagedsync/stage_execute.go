// Copyright 2024 The Erigon Authors
// This file is part of Erigon.
//
// Erigon is free software: you can redistribute it and/or modify
// it under the terms of the GNU Lesser General Public License as published by
// the Free Software Foundation, either version 3 of the License, or
// (at your option) any later version.
//
// Erigon is distributed in the hope that it will be useful,
// but WITHOUT ANY WARRANTY; without even the implied warranty of
// MERCHANTABILITY or FITNESS FOR A PARTICULAR PURPOSE. See the
// GNU Lesser General Public License for more details.
//
// You should have received a copy of the GNU Lesser General Public License
// along with Erigon. If not, see <http://www.gnu.org/licenses/>.

package stagedsync

import (
	"context"
	"errors"
	"fmt"
	"math"
	"time"
	"unsafe"

	"github.com/c2h5oh/datasize"
	"github.com/erigontech/erigon-lib/common/length"
	"github.com/erigontech/erigon-lib/etl"
	"github.com/erigontech/erigon-lib/metrics"
	"github.com/erigontech/erigon-lib/types/accounts"
	"golang.org/x/sync/errgroup"

	"github.com/erigontech/erigon-db/rawdb"
	"github.com/erigontech/erigon-db/rawdb/rawdbhelpers"
	"github.com/erigontech/erigon-lib/chain"
	"github.com/erigontech/erigon-lib/common"
	"github.com/erigontech/erigon-lib/common/datadir"
	"github.com/erigontech/erigon-lib/common/dbg"
	"github.com/erigontech/erigon-lib/kv"
	"github.com/erigontech/erigon-lib/kv/prune"
	"github.com/erigontech/erigon-lib/kv/rawdbv3"
	"github.com/erigontech/erigon-lib/log/v3"
	libstate "github.com/erigontech/erigon-lib/state"
	"github.com/erigontech/erigon-lib/types"
	"github.com/erigontech/erigon-lib/wrap"
	"github.com/erigontech/erigon/core/state"
	"github.com/erigontech/erigon/core/vm"
	"github.com/erigontech/erigon/eth/ethconfig"
	"github.com/erigontech/erigon/eth/stagedsync/stages"
	"github.com/erigontech/erigon/execution/consensus"
	"github.com/erigontech/erigon/turbo/services"
	"github.com/erigontech/erigon/turbo/shards"
	"github.com/erigontech/erigon/turbo/silkworm"
	"github.com/erigontech/erigon/turbo/snapshotsync/freezeblocks"
)

const (
	logInterval = 30 * time.Second

	// stateStreamLimit - don't accumulate state changes if jump is bigger than this amount of blocks
	stateStreamLimit uint64 = 1_000
)

type headerDownloader interface {
	ReportBadHeaderPoS(badHeader, lastValidAncestor common.Hash)
	POSSync() bool
}

type ExecuteBlockCfg struct {
	db            kv.RwDB
	batchSize     datasize.ByteSize
	prune         prune.Mode
	chainConfig   *chain.Config
	notifications *shards.Notifications
	engine        consensus.Engine
	vmConfig      *vm.Config
	badBlockHalt  bool
	stateStream   bool
	blockReader   services.FullBlockReader
	hd            headerDownloader
	author        *common.Address
	// last valid number of the stage

	dirs      datadir.Dirs
	historyV3 bool
	syncCfg   ethconfig.Sync
	genesis   *types.Genesis

	silkworm        *silkworm.Silkworm
	blockProduction bool
}

func StageExecuteBlocksCfg(
	db kv.RwDB,
	pm prune.Mode,
	batchSize datasize.ByteSize,
	chainConfig *chain.Config,
	engine consensus.Engine,
	vmConfig *vm.Config,
	notifications *shards.Notifications,
	stateStream bool,
	badBlockHalt bool,

	dirs datadir.Dirs,
	blockReader services.FullBlockReader,
	hd headerDownloader,
	genesis *types.Genesis,
	syncCfg ethconfig.Sync,
	silkworm *silkworm.Silkworm,
) ExecuteBlockCfg {
	if dirs.SnapDomain == "" {
		panic("empty `dirs` variable")
	}

	return ExecuteBlockCfg{
		db:            db,
		prune:         pm,
		batchSize:     batchSize,
		chainConfig:   chainConfig,
		engine:        engine,
		vmConfig:      vmConfig,
		dirs:          dirs,
		notifications: notifications,
		stateStream:   stateStream,
		badBlockHalt:  badBlockHalt,
		blockReader:   blockReader,
		hd:            hd,
		genesis:       genesis,
		historyV3:     true,
		syncCfg:       syncCfg,
		silkworm:      silkworm,
	}
}

// ================ Erigon3 ================

func ExecBlockV3(s *StageState, u Unwinder, txc wrap.TxContainer, toBlock uint64, ctx context.Context, cfg ExecuteBlockCfg, initialCycle bool, logger log.Logger, isMining bool) (err error) {
	workersCount := cfg.syncCfg.ExecWorkerCount

	prevStageProgress, err := stageProgress(txc.Tx, cfg.db, stages.Senders)
	if err != nil {
		return err
	}

	var to = prevStageProgress
	if toBlock > 0 {
		to = min(prevStageProgress, toBlock)
	}
	if to < s.BlockNumber {
		return nil
	}

	if err := ExecV3(ctx, s, u, workersCount, cfg, txc, dbg.Exec3Parallel, to, logger, cfg.vmConfig.Tracer, initialCycle, isMining); err != nil {
		return err
	}
	return nil
}

var ErrTooDeepUnwind = errors.New("too deep unwind")

func unwindExec3(u *UnwindState, s *StageState, txc wrap.TxContainer, ctx context.Context, cfg ExecuteBlockCfg, accumulator *shards.Accumulator, logger log.Logger) (err error) {
	br := cfg.blockReader
	var domains *libstate.SharedDomains
	var tx kv.TemporalRwTx
	if txc.Doms == nil {
		temporalTx, ok := txc.Tx.(kv.TemporalRwTx)
		if !ok {
			return errors.New("tx is not a temporal tx")
		}
		tx = temporalTx
		domains, err = libstate.NewSharedDomains(temporalTx, logger)
		if err != nil {
			return err
		}
		defer domains.Close()
	} else {
		tx = txc.Ttx.(kv.TemporalRwTx)
		domains = txc.Doms
	}

<<<<<<< HEAD
	rs := state.NewStateV3(domains, cfg.syncCfg, logger)

=======
>>>>>>> c0fbab9e
	txNumsReader := rawdbv3.TxNums.WithCustomReadTxNumFunc(freezeblocks.ReadTxNumFuncFromBlockReader(ctx, br))

	// unwind all txs of u.UnwindPoint block. 1 txn in begin/end of block - system txs
	txNum, err := txNumsReader.Min(tx, u.UnwindPoint+1)
	if err != nil {
		return err
	}

	t := time.Now()
	var changeset *[kv.DomainLen][]kv.DomainEntryDiff
	for currentBlock := u.CurrentBlockNumber; currentBlock > u.UnwindPoint; currentBlock-- {
		currentHash, ok, err := br.CanonicalHash(ctx, tx, currentBlock)
		if err != nil {
			return err
		}
		if !ok {
			return fmt.Errorf("canonical hash not found %d", currentBlock)
		}
		var currentKeys [kv.DomainLen][]kv.DomainEntryDiff
		currentKeys, ok, err = domains.GetDiffset(tx, currentHash, currentBlock)
		if !ok {
			return fmt.Errorf("domains.GetDiffset(%d, %s): not found", currentBlock, currentHash)
		}
		if err != nil {
			return err
		}
		if changeset == nil {
			changeset = &currentKeys
		} else {
			for i := range currentKeys {
				changeset[i] = libstate.MergeDiffSets(changeset[i], currentKeys[i])
			}
		}
	}
	if err := unwindExec3State(ctx, tx, domains, u.UnwindPoint, txNum, accumulator, changeset, logger); err != nil {
		return fmt.Errorf("ParallelExecutionState.Unwind(%d->%d): %w, took %s", s.BlockNumber, u.UnwindPoint, err, time.Since(t))
	}
	if err := rawdb.DeleteNewerEpochs(tx, u.UnwindPoint+1); err != nil {
		return fmt.Errorf("delete newer epochs: %w", err)
	}
	return nil
}

var mxState3Unwind = metrics.GetOrCreateSummary("state3_unwind")

func unwindExec3State(ctx context.Context, tx kv.TemporalRwTx, sd *libstate.SharedDomains,
	blockUnwindTo, txUnwindTo uint64,
	accumulator *shards.Accumulator,
	changeset *[kv.DomainLen][]kv.DomainEntryDiff, logger log.Logger) error {
	st := time.Now()
	defer mxState3Unwind.ObserveDuration(st)
	var currentInc uint64

	//TODO: why we don't call accumulator.ChangeCode???
	handle := func(k, v []byte, table etl.CurrentTableReader, next etl.LoadNextFunc) error {
		if len(k) == length.Addr {
			if len(v) > 0 {
				var acc accounts.Account
				if err := accounts.DeserialiseV3(&acc, v); err != nil {
					return fmt.Errorf("%w, %x", err, v)
				}
				var address common.Address
				copy(address[:], k)

				newV := accounts.SerialiseV3(&acc)
				if accumulator != nil {
					accumulator.ChangeAccount(address, acc.Incarnation, newV)
				}
			} else {
				var address common.Address
				copy(address[:], k)
				if accumulator != nil {
					accumulator.DeleteAccount(address)
				}
			}
			return nil
		}

		var address common.Address
		var location common.Hash
		copy(address[:], k[:length.Addr])
		copy(location[:], k[length.Addr:])
		if accumulator != nil {
			accumulator.ChangeStorage(address, currentInc, location, common.Copy(v))
		}
		return nil
	}

	stateChanges := etl.NewCollector("", "", etl.NewOldestEntryBuffer(etl.BufferOptimalSize), logger)
	defer stateChanges.Close()
	stateChanges.SortAndFlushInBackground(true)

	accountDiffs := changeset[kv.AccountsDomain]
	for _, kv := range accountDiffs {
		if err := stateChanges.Collect(toBytesZeroCopy(kv.Key)[:length.Addr], kv.Value); err != nil {
			return err
		}
	}
	storageDiffs := changeset[kv.StorageDomain]
	for _, kv := range storageDiffs {
		if err := stateChanges.Collect(toBytesZeroCopy(kv.Key), kv.Value); err != nil {
			return err
		}
	}

	if err := stateChanges.Load(tx, "", handle, etl.TransformArgs{Quit: ctx.Done()}); err != nil {
		return err
	}

	//_, err := sd.ComputeCommitment(ctx, true, sd.BlockNum(), sd.TxNum(), "flush-commitment")
	//if err != nil {
	//	return err
	//}
	if err := sd.Flush(ctx, tx); err != nil {
		return err
	}

	if err := tx.Unwind(ctx, txUnwindTo, changeset); err != nil {
		return err
	}

	sd.ClearRam(true)
	sd.SetTxNum(txUnwindTo)
	sd.SetBlockNum(blockUnwindTo)
	return nil
}

func toBytesZeroCopy(s string) []byte { return unsafe.Slice(unsafe.StringData(s), len(s)) }

func stageProgress(tx kv.Tx, db kv.RoDB, stage stages.SyncStage) (prevStageProgress uint64, err error) {
	if tx != nil {
		prevStageProgress, err = stages.GetStageProgress(tx, stage)
		if err != nil {
			return prevStageProgress, err
		}
	} else {
		if err = db.View(context.Background(), func(tx kv.Tx) error {
			prevStageProgress, err = stages.GetStageProgress(tx, stage)
			if err != nil {
				return err
			}
			return nil
		}); err != nil {
			return prevStageProgress, err
		}
	}
	return prevStageProgress, nil
}

// ================ Erigon3 End ================

func SpawnExecuteBlocksStage(s *StageState, u Unwinder, txc wrap.TxContainer, toBlock uint64, ctx context.Context, cfg ExecuteBlockCfg, logger log.Logger) (err error) {
	if dbg.StagesOnlyBlocks {
		return nil
	}
	if err = ExecBlockV3(s, u, txc, toBlock, ctx, cfg, s.CurrentSyncCycle.IsInitialCycle, logger, false); err != nil {
		return err
	}
	return nil
}

func blocksReadAhead(ctx context.Context, doms *libstate.SharedDomains, cfg *ExecuteBlockCfg, workers int, histV3 bool) (chan uint64, context.CancelFunc) {
	const readAheadBlocks = 100
	readAhead := make(chan uint64, readAheadBlocks)
	g, gCtx := errgroup.WithContext(ctx)
	for workerNum := 0; workerNum < workers; workerNum++ {
		g.Go(func() (err error) {
			var bn uint64
			var ok bool
			var tx kv.Tx
			defer func() {
				if tx != nil {
					tx.Rollback()
				}
			}()

			for i := 0; ; i++ {
				select {
				case bn, ok = <-readAhead:
					if !ok {
						return
					}
				case <-gCtx.Done():
					return gCtx.Err()
				}

				if i%100 == 0 {
					if tx != nil {
						tx.Rollback()
					}
					tx, err = cfg.db.BeginRo(ctx)
					if err != nil {
						return err
					}
				}

				if err := blocksReadAheadFunc(gCtx, doms, tx, cfg, bn+readAheadBlocks, histV3); err != nil {
					return err
				}
			}
		})
	}
	return readAhead, func() {
		close(readAhead)
		_ = g.Wait()
	}
}
func blocksReadAheadFunc(ctx context.Context, doms *libstate.SharedDomains, tx kv.Tx, cfg *ExecuteBlockCfg, blockNum uint64, histV3 bool) error {
	block, err := cfg.blockReader.BlockByNumber(ctx, tx, blockNum)
	if err != nil {
		return err
	}
	if block == nil {
		return nil
	}
	_, _ = cfg.engine.Author(block.HeaderNoCopy()) // Bor consensus: this calc is heavy and has cache

	stateReader := state.NewReaderV3(doms.AsGetter(tx))
	senders := block.Body().SendersFromTxs()

	for _, sender := range senders {
		a, _ := stateReader.ReadAccountData(sender)
		if a == nil {
			continue
		}

		//Code domain using .bt index - means no false-positives
		if code, _ := stateReader.ReadAccountCode(sender); len(code) > 0 {
			_, _ = code[0], code[len(code)-1]
		}
	}

	for _, txn := range block.Transactions() {
		to := txn.GetTo()
		if to != nil {
			a, _ := stateReader.ReadAccountData(*to)
			if a == nil {
				continue
			}
			//if account != nil && !bytes.Equal(account.CodeHash, types.EmptyCodeHash.Bytes()) {
			//	reader.Code(*tx.To(), common.BytesToHash(account.CodeHash))
			//}
			if code, _ := stateReader.ReadAccountCode(*to); len(code) > 0 {
				_, _ = code[0], code[len(code)-1]
			}

			for _, list := range txn.GetAccessList() {
				stateReader.ReadAccountData(list.Address)
				if len(list.StorageKeys) > 0 {
					for _, slot := range list.StorageKeys {
						stateReader.ReadAccountStorage(list.Address, slot)
					}
				}
			}
			//TODO: exec txn and pre-fetch commitment keys. see also: `func (p *statePrefetcher) Prefetch` in geth
		}

	}
	_, _ = stateReader.ReadAccountData(block.Coinbase())

	return nil
}

func UnwindExecutionStage(u *UnwindState, s *StageState, txc wrap.TxContainer, ctx context.Context, cfg ExecuteBlockCfg, logger log.Logger) (err error) {
	//fmt.Printf("unwind: %d -> %d\n", u.CurrentBlockNumber, u.UnwindPoint)
	if u.UnwindPoint >= s.BlockNumber {
		return nil
	}
	useExternalTx := txc.Tx != nil
	if !useExternalTx {
		txc.Tx, err = cfg.db.BeginRw(ctx)
		if err != nil {
			return err
		}
		defer txc.Tx.Rollback()
	}
	logPrefix := u.LogPrefix()
	logger.Info(fmt.Sprintf("[%s] Unwind Execution", logPrefix), "from", s.BlockNumber, "to", u.UnwindPoint)

	unwindToLimit, ok, err := libstate.AggTx(txc.Tx).CanUnwindBeforeBlockNum(u.UnwindPoint, txc.Tx)
	if err != nil {
		return err
	}
	if !ok {
		return fmt.Errorf("%w: %d < %d", ErrTooDeepUnwind, u.UnwindPoint, unwindToLimit)
	}

	if err = unwindExecutionStage(u, s, txc, ctx, cfg, logger); err != nil {
		return err
	}
	if err = u.Done(txc.Tx); err != nil {
		return err
	}
	//dumpPlainStateDebug(tx, nil)

	if !useExternalTx {
		if err = txc.Tx.Commit(); err != nil {
			return err
		}
	}
	return nil
}

func unwindExecutionStage(u *UnwindState, s *StageState, txc wrap.TxContainer, ctx context.Context, cfg ExecuteBlockCfg, logger log.Logger) error {
	var accumulator *shards.Accumulator
	if cfg.stateStream && s.BlockNumber-u.UnwindPoint < stateStreamLimit {
		accumulator = cfg.notifications.Accumulator

		hash, ok, err := cfg.blockReader.CanonicalHash(ctx, txc.Tx, u.UnwindPoint)
		if err != nil {
			return fmt.Errorf("read canonical hash of unwind point: %w", err)
		}
		if !ok {
			return fmt.Errorf("canonical hash not found %d", u.UnwindPoint)
		}
		header, err := cfg.blockReader.HeaderByHash(ctx, txc.Tx, hash)
		if err != nil {
			return fmt.Errorf("read canonical header of unwind point: %w", err)
		}
		if header == nil {
			return fmt.Errorf("canonical header for unwind point not found: %s", hash)
		}
		txs, err := cfg.blockReader.RawTransactions(ctx, txc.Tx, u.UnwindPoint, s.BlockNumber)
		if err != nil {
			return err
		}
		accumulator.StartChange(header, txs, true)
	}

	return unwindExec3(u, s, txc, ctx, cfg, accumulator, logger)
}

func PruneExecutionStage(s *PruneState, tx kv.RwTx, cfg ExecuteBlockCfg, ctx context.Context, logger log.Logger) (err error) {
	useExternalTx := tx != nil
	if !useExternalTx {
		tx, err = cfg.db.BeginRw(ctx)
		if err != nil {
			return err
		}
		defer tx.Rollback()
	}
	if s.ForwardProgress > uint64(dbg.MaxReorgDepth) && !cfg.syncCfg.AlwaysGenerateChangesets {
		// (chunkLen is 8Kb) * (1_000 chunks) = 8mb
		// Some blocks on bor-mainnet have 400 chunks of diff = 3mb
		var pruneDiffsLimitOnChainTip = 1_000
		pruneTimeout := 250 * time.Millisecond
		if s.CurrentSyncCycle.IsInitialCycle {
			pruneDiffsLimitOnChainTip = math.MaxInt
			pruneTimeout = time.Hour
		}
		if err := rawdb.PruneTable(
			tx,
			kv.ChangeSets3,
			s.ForwardProgress-uint64(dbg.MaxReorgDepth),
			ctx,
			pruneDiffsLimitOnChainTip,
			pruneTimeout,
			logger,
			s.LogPrefix(),
		); err != nil {
			return err
		}
	}

	mxExecStepsInDB.Set(rawdbhelpers.IdxStepsCountV3(tx) * 100)

	// on chain-tip:
	//  - can prune only between blocks (without blocking blocks processing)
	//  - need also leave some time to prune blocks
	//  - need keep "fsync" time of db fast
	// Means - the best is:
	//  - stop prune when `tx.SpaceDirty()` is big
	//  - and set ~500ms timeout
	// because on slow disks - prune is slower. but for now - let's tune for nvme first, and add `tx.SpaceDirty()` check later https://github.com/erigontech/erigon/issues/11635
	pruneTimeout := 250 * time.Millisecond
	if s.CurrentSyncCycle.IsInitialCycle {
		pruneTimeout = 12 * time.Hour

		// allow greedy prune on non-chain-tip
		if err = tx.(kv.TemporalRwTx).GreedyPruneHistory(ctx, kv.CommitmentDomain); err != nil {
			return err
		}
	}

	if _, err := tx.(kv.TemporalRwTx).PruneSmallBatches(ctx, pruneTimeout); err != nil {
		return err
	}

	if err = s.Done(tx); err != nil {
		return err
	}
	if !useExternalTx {
		if err = tx.Commit(); err != nil {
			return err
		}
	}
	return nil
}<|MERGE_RESOLUTION|>--- conflicted
+++ resolved
@@ -179,11 +179,6 @@
 		domains = txc.Doms
 	}
 
-<<<<<<< HEAD
-	rs := state.NewStateV3(domains, cfg.syncCfg, logger)
-
-=======
->>>>>>> c0fbab9e
 	txNumsReader := rawdbv3.TxNums.WithCustomReadTxNumFunc(freezeblocks.ReadTxNumFuncFromBlockReader(ctx, br))
 
 	// unwind all txs of u.UnwindPoint block. 1 txn in begin/end of block - system txs
