// Copyright 2024 The Erigon Authors
// This file is part of Erigon.
//
// Erigon is free software: you can redistribute it and/or modify
// it under the terms of the GNU Lesser General Public License as published by
// the Free Software Foundation, either version 3 of the License, or
// (at your option) any later version.
//
// Erigon is distributed in the hope that it will be useful,
// but WITHOUT ANY WARRANTY; without even the implied warranty of
// MERCHANTABILITY or FITNESS FOR A PARTICULAR PURPOSE. See the
// GNU Lesser General Public License for more details.
//
// You should have received a copy of the GNU Lesser General Public License
// along with Erigon. If not, see <http://www.gnu.org/licenses/>.

package stagedsync

import (
	"context"
	"errors"
	"fmt"
	"math"
	"time"

	"github.com/c2h5oh/datasize"
	"golang.org/x/sync/errgroup"

	"github.com/erigontech/erigon-lib/chain"
	"github.com/erigontech/erigon-lib/common"
	"github.com/erigontech/erigon-lib/common/datadir"
	"github.com/erigontech/erigon-lib/common/dbg"
	"github.com/erigontech/erigon-lib/kv"
	"github.com/erigontech/erigon-lib/kv/prune"
	"github.com/erigontech/erigon-lib/kv/rawdbv3"
	"github.com/erigontech/erigon-lib/log/v3"
	libstate "github.com/erigontech/erigon-lib/state"
	"github.com/erigontech/erigon-lib/types"
	"github.com/erigontech/erigon-lib/wrap"
	"github.com/erigontech/erigon/core/state"
	"github.com/erigontech/erigon/core/vm"
	"github.com/erigontech/erigon/erigon-db/rawdb"
	"github.com/erigontech/erigon/erigon-db/rawdb/rawdbhelpers"
	"github.com/erigontech/erigon/eth/ethconfig"
	"github.com/erigontech/erigon/eth/stagedsync/stages"
	"github.com/erigontech/erigon/execution/consensus"
	"github.com/erigontech/erigon/execution/exec3"
	"github.com/erigontech/erigon/turbo/services"
	"github.com/erigontech/erigon/turbo/shards"
	"github.com/erigontech/erigon/turbo/silkworm"
	"github.com/erigontech/erigon/turbo/snapshotsync/freezeblocks"
)

const (
	logInterval = 30 * time.Second

	// stateStreamLimit - don't accumulate state changes if jump is bigger than this amount of blocks
	stateStreamLimit uint64 = 1_000
)

type headerDownloader interface {
	ReportBadHeaderPoS(badHeader, lastValidAncestor common.Hash)
	POSSync() bool
}

type ExecuteBlockCfg struct {
	db            kv.RwDB
	batchSize     datasize.ByteSize
	prune         prune.Mode
	chainConfig   *chain.Config
	notifications *shards.Notifications
	engine        consensus.Engine
	vmConfig      *vm.Config
	badBlockHalt  bool
	stateStream   bool
	blockReader   services.FullBlockReader
	hd            headerDownloader
	author        *common.Address
	// last valid number of the stage

	dirs      datadir.Dirs
	historyV3 bool
	syncCfg   ethconfig.Sync
	genesis   *types.Genesis

	silkworm        *silkworm.Silkworm
	blockProduction bool

	applyWorker, applyWorkerMining *exec3.Worker
}

func StageExecuteBlocksCfg(
	db kv.RwDB,
	pm prune.Mode,
	batchSize datasize.ByteSize,
	chainConfig *chain.Config,
	engine consensus.Engine,
	vmConfig *vm.Config,
	notifications *shards.Notifications,
	stateStream bool,
	badBlockHalt bool,

	dirs datadir.Dirs,
	blockReader services.FullBlockReader,
	hd headerDownloader,
	genesis *types.Genesis,
	syncCfg ethconfig.Sync,
	silkworm *silkworm.Silkworm,
) ExecuteBlockCfg {
	if dirs.SnapDomain == "" {
		panic("empty `dirs` variable")
	}

	return ExecuteBlockCfg{
		db:                db,
		prune:             pm,
		batchSize:         batchSize,
		chainConfig:       chainConfig,
		engine:            engine,
		vmConfig:          vmConfig,
		dirs:              dirs,
		notifications:     notifications,
		stateStream:       stateStream,
		badBlockHalt:      badBlockHalt,
		blockReader:       blockReader,
		hd:                hd,
		genesis:           genesis,
		historyV3:         true,
		syncCfg:           syncCfg,
		silkworm:          silkworm,
		applyWorker:       exec3.NewWorker(nil, log.Root(), vmConfig.Tracer, context.Background(), false, db, nil, blockReader, chainConfig, genesis, nil, engine, dirs, false),
		applyWorkerMining: exec3.NewWorker(nil, log.Root(), vmConfig.Tracer, context.Background(), false, db, nil, blockReader, chainConfig, genesis, nil, engine, dirs, true),
	}
}

// ================ Erigon3 ================

func ExecBlockV3(s *StageState, u Unwinder, txc wrap.TxContainer, toBlock uint64, ctx context.Context, cfg ExecuteBlockCfg, initialCycle bool, logger log.Logger, isMining bool) (err error) {
	workersCount := cfg.syncCfg.ExecWorkerCount
	if !initialCycle {
		workersCount = 1
	}

	prevStageProgress, err := stageProgress(txc.Tx, cfg.db, stages.Senders)
	if err != nil {
		return err
	}

	var to = prevStageProgress
	if toBlock > 0 {
		to = min(prevStageProgress, toBlock)
	}
	if to < s.BlockNumber {
		return nil
	}

	parallel := txc.Tx == nil
	if err := ExecV3(ctx, s, u, workersCount, cfg, txc, parallel, to, logger, cfg.vmConfig.Tracer, initialCycle, isMining); err != nil {
		return err
	}
	return nil
}

var ErrTooDeepUnwind = errors.New("too deep unwind")

<<<<<<< HEAD
func unwindExec3(u *UnwindState, s *StageState, txc wrap.TxContainer, ctx context.Context, br services.FullBlockReader, accumulator *shards.Accumulator, logger log.Logger) (err error) {
	var domains libstate.SharedDomains
=======
func unwindExec3(u *UnwindState, s *StageState, txc wrap.TxContainer, ctx context.Context, cfg ExecuteBlockCfg, accumulator *shards.Accumulator, logger log.Logger) (err error) {
	br := cfg.blockReader
	var domains *libstate.SharedDomains
>>>>>>> be87cbaa
	var tx kv.TemporalRwTx
	if txc.Doms == nil {
		temporalTx, ok := txc.Tx.(kv.TemporalRwTx)
		if !ok {
			return errors.New("tx is not a temporal tx")
		}
		tx = temporalTx
		domains, err = libstate.NewSharedDomains(temporalTx, logger)
		if err != nil {
			return err
		}
		defer domains.Close()
	} else {
		tx = txc.Ttx.(kv.TemporalRwTx)
		domains = txc.Doms
	}

	rs := state.NewParallelExecutionState(domains, cfg.syncCfg, cfg.chainConfig.Bor != nil, logger)

	txNumsReader := rawdbv3.TxNums.WithCustomReadTxNumFunc(freezeblocks.ReadTxNumFuncFromBlockReader(ctx, br))

	// unwind all txs of u.UnwindPoint block. 1 txn in begin/end of block - system txs
	txNum, err := txNumsReader.Min(tx, u.UnwindPoint+1)
	if err != nil {
		return err
	}

	t := time.Now()
	var changeset *[kv.DomainLen][]kv.DomainEntryDiff
	for currentBlock := u.CurrentBlockNumber; currentBlock > u.UnwindPoint; currentBlock-- {
		currentHash, ok, err := br.CanonicalHash(ctx, tx, currentBlock)
		if err != nil {
			return err
		}
		if !ok {
			return fmt.Errorf("canonical hash not found %d", currentBlock)
		}
		var currentKeys [kv.DomainLen][]kv.DomainEntryDiff
		currentKeys, ok, err = domains.GetDiffset(tx, currentHash, currentBlock)
		if !ok {
			return fmt.Errorf("domains.GetDiffset(%d, %s): not found", currentBlock, currentHash)
		}
		if err != nil {
			return err
		}
		if changeset == nil {
			changeset = &currentKeys
		} else {
			for i := range currentKeys {
				changeset[i] = libstate.MergeDiffSets(changeset[i], currentKeys[i])
			}
		}
	}
	if err := rs.Unwind(ctx, tx, u.UnwindPoint, txNum, accumulator, changeset); err != nil {
		return fmt.Errorf("ParallelExecutionState.Unwind(%d->%d): %w, took %s", s.BlockNumber, u.UnwindPoint, err, time.Since(t))
	}
	if err := rawdb.DeleteNewerEpochs(tx, u.UnwindPoint+1); err != nil {
		return fmt.Errorf("delete newer epochs: %w", err)
	}
	return nil
}

func stageProgress(tx kv.Tx, db kv.RoDB, stage stages.SyncStage) (prevStageProgress uint64, err error) {
	if tx != nil {
		prevStageProgress, err = stages.GetStageProgress(tx, stage)
		if err != nil {
			return prevStageProgress, err
		}
	} else {
		if err = db.View(context.Background(), func(tx kv.Tx) error {
			prevStageProgress, err = stages.GetStageProgress(tx, stage)
			if err != nil {
				return err
			}
			return nil
		}); err != nil {
			return prevStageProgress, err
		}
	}
	return prevStageProgress, nil
}

func BorHeimdallStageProgress(tx kv.Tx, cfg BorHeimdallCfg) (prevStageProgress uint64, err error) {
	return stageProgress(tx, cfg.db, stages.BorHeimdall)
}

// ================ Erigon3 End ================

func SpawnExecuteBlocksStage(s *StageState, u Unwinder, txc wrap.TxContainer, toBlock uint64, ctx context.Context, cfg ExecuteBlockCfg, logger log.Logger) (err error) {
	if dbg.StagesOnlyBlocks {
		return nil
	}
	if err = ExecBlockV3(s, u, txc, toBlock, ctx, cfg, s.CurrentSyncCycle.IsInitialCycle, logger, false); err != nil {
		return err
	}
	return nil
}

func blocksReadAhead(ctx context.Context, cfg *ExecuteBlockCfg, workers int, histV3 bool) (chan uint64, context.CancelFunc) {
	const readAheadBlocks = 100
	readAhead := make(chan uint64, readAheadBlocks)
	g, gCtx := errgroup.WithContext(ctx)
	for workerNum := 0; workerNum < workers; workerNum++ {
		g.Go(func() (err error) {
			var bn uint64
			var ok bool
			var tx kv.Tx
			defer func() {
				if tx != nil {
					tx.Rollback()
				}
			}()

			for i := 0; ; i++ {
				select {
				case bn, ok = <-readAhead:
					if !ok {
						return
					}
				case <-gCtx.Done():
					return gCtx.Err()
				}

				if i%100 == 0 {
					if tx != nil {
						tx.Rollback()
					}
					tx, err = cfg.db.BeginRo(ctx)
					if err != nil {
						return err
					}
				}

				if err := blocksReadAheadFunc(gCtx, tx, cfg, bn+readAheadBlocks, histV3); err != nil {
					return err
				}
			}
		})
	}
	return readAhead, func() {
		close(readAhead)
		_ = g.Wait()
	}
}
func blocksReadAheadFunc(ctx context.Context, tx kv.Tx, cfg *ExecuteBlockCfg, blockNum uint64, histV3 bool) error {
	block, err := cfg.blockReader.BlockByNumber(ctx, tx, blockNum)
	if err != nil {
		return err
	}
	if block == nil {
		return nil
	}
	_, _ = cfg.engine.Author(block.HeaderNoCopy()) // Bor consensus: this calc is heavy and has cache
	if histV3 {
		return nil
	}
	return nil
}

func UnwindExecutionStage(u *UnwindState, s *StageState, txc wrap.TxContainer, ctx context.Context, cfg ExecuteBlockCfg, logger log.Logger) (err error) {
	//fmt.Printf("unwind: %d -> %d\n", u.CurrentBlockNumber, u.UnwindPoint)
	if u.UnwindPoint >= s.BlockNumber {
		return nil
	}
	useExternalTx := txc.Tx != nil
	if !useExternalTx {
		txc.Tx, err = cfg.db.BeginRw(ctx)
		if err != nil {
			return err
		}
		defer txc.Tx.Rollback()
	}
	logPrefix := u.LogPrefix()
	logger.Info(fmt.Sprintf("[%s] Unwind Execution", logPrefix), "from", s.BlockNumber, "to", u.UnwindPoint)

	unwindToLimit, ok, err := txc.Tx.(libstate.HasAggTx).AggTx().(*libstate.AggregatorRoTx).CanUnwindBeforeBlockNum(u.UnwindPoint, txc.Tx)
	if err != nil {
		return err
	}
	if !ok {
		return fmt.Errorf("%w: %d < %d", ErrTooDeepUnwind, u.UnwindPoint, unwindToLimit)
	}

	if err = unwindExecutionStage(u, s, txc, ctx, cfg, logger); err != nil {
		return err
	}
	if err = u.Done(txc.Tx); err != nil {
		return err
	}
	//dumpPlainStateDebug(tx, nil)

	if !useExternalTx {
		if err = txc.Tx.Commit(); err != nil {
			return err
		}
	}
	return nil
}

func unwindExecutionStage(u *UnwindState, s *StageState, txc wrap.TxContainer, ctx context.Context, cfg ExecuteBlockCfg, logger log.Logger) error {
	var accumulator *shards.Accumulator
	if cfg.stateStream && s.BlockNumber-u.UnwindPoint < stateStreamLimit {
		accumulator = cfg.notifications.Accumulator

		hash, ok, err := cfg.blockReader.CanonicalHash(ctx, txc.Tx, u.UnwindPoint)
		if err != nil {
			return fmt.Errorf("read canonical hash of unwind point: %w", err)
		}
		if !ok {
			return fmt.Errorf("canonical hash not found %d", u.UnwindPoint)
		}
		header, err := cfg.blockReader.HeaderByHash(ctx, txc.Tx, hash)
		if err != nil {
			return fmt.Errorf("read canonical header of unwind point: %w", err)
		}
		if header == nil {
			return fmt.Errorf("canonical header for unwind point not found: %s", hash)
		}
		txs, err := cfg.blockReader.RawTransactions(ctx, txc.Tx, u.UnwindPoint, s.BlockNumber)
		if err != nil {
			return err
		}
		accumulator.StartChange(header, txs, true)
	}

	return unwindExec3(u, s, txc, ctx, cfg, accumulator, logger)
}

func PruneExecutionStage(s *PruneState, tx kv.RwTx, cfg ExecuteBlockCfg, ctx context.Context, logger log.Logger) (err error) {
	useExternalTx := tx != nil
	if !useExternalTx {
		tx, err = cfg.db.BeginRw(ctx)
		if err != nil {
			return err
		}
		defer tx.Rollback()
	}
	if s.ForwardProgress > uint64(dbg.MaxReorgDepth) && !cfg.syncCfg.AlwaysGenerateChangesets {
		// (chunkLen is 8Kb) * (1_000 chunks) = 8mb
		// Some blocks on bor-mainnet have 400 chunks of diff = 3mb
		var pruneDiffsLimitOnChainTip = 1_000
		pruneTimeout := 250 * time.Millisecond
		if s.CurrentSyncCycle.IsInitialCycle {
			pruneDiffsLimitOnChainTip = math.MaxInt
			pruneTimeout = time.Hour
		}
		if err := rawdb.PruneTable(
			tx,
			kv.ChangeSets3,
			s.ForwardProgress-uint64(dbg.MaxReorgDepth),
			ctx,
			pruneDiffsLimitOnChainTip,
			pruneTimeout,
			logger,
			s.LogPrefix(),
		); err != nil {
			return err
		}
	}

	mxExecStepsInDB.Set(rawdbhelpers.IdxStepsCountV3(tx) * 100)

	// on chain-tip:
	//  - can prune only between blocks (without blocking blocks processing)
	//  - need also leave some time to prune blocks
	//  - need keep "fsync" time of db fast
	// Means - the best is:
	//  - stop prune when `tx.SpaceDirty()` is big
	//  - and set ~500ms timeout
	// because on slow disks - prune is slower. but for now - let's tune for nvme first, and add `tx.SpaceDirty()` check later https://github.com/erigontech/erigon/issues/11635
	pruneTimeout := 250 * time.Millisecond
	if s.CurrentSyncCycle.IsInitialCycle {
		pruneTimeout = 12 * time.Hour

		// allow greedy prune on non-chain-tip
		if err = tx.(kv.TemporalRwTx).Debug().GreedyPruneHistory(ctx, kv.CommitmentDomain); err != nil {
			return err
		}
	}

	if _, err := tx.(kv.TemporalRwTx).Debug().PruneSmallBatches(ctx, pruneTimeout); err != nil {
		return err
	}

	if err = s.Done(tx); err != nil {
		return err
	}
	if !useExternalTx {
		if err = tx.Commit(); err != nil {
			return err
		}
	}
	return nil
}<|MERGE_RESOLUTION|>--- conflicted
+++ resolved
@@ -163,14 +163,9 @@
 
 var ErrTooDeepUnwind = errors.New("too deep unwind")
 
-<<<<<<< HEAD
-func unwindExec3(u *UnwindState, s *StageState, txc wrap.TxContainer, ctx context.Context, br services.FullBlockReader, accumulator *shards.Accumulator, logger log.Logger) (err error) {
-	var domains libstate.SharedDomains
-=======
 func unwindExec3(u *UnwindState, s *StageState, txc wrap.TxContainer, ctx context.Context, cfg ExecuteBlockCfg, accumulator *shards.Accumulator, logger log.Logger) (err error) {
 	br := cfg.blockReader
-	var domains *libstate.SharedDomains
->>>>>>> be87cbaa
+	var domains libstate.SharedDomains
 	var tx kv.TemporalRwTx
 	if txc.Doms == nil {
 		temporalTx, ok := txc.Tx.(kv.TemporalRwTx)
