package stagedsync

import (
	"context"
	"errors"
	"fmt"
	"time"

<<<<<<< HEAD
	"github.com/erigontech/erigon/cmd/state/exec3"
	"github.com/erigontech/erigon/eth/consensuschain"
	chaos_monkey "github.com/erigontech/erigon/tests/chaos-monkey"

	libcommon "github.com/erigontech/erigon-lib/common"
	"github.com/erigontech/erigon-lib/kv"
	"github.com/erigontech/erigon-lib/kv/mdbx"
	"github.com/erigontech/erigon-lib/log/v3"
	"github.com/erigontech/erigon/consensus"
	"github.com/erigontech/erigon/core"
	"github.com/erigontech/erigon/core/exec"
	"github.com/erigontech/erigon/core/rawdb/rawtemporaldb"
=======
	"github.com/erigontech/erigon-db/rawdb/rawtemporaldb"
	"github.com/erigontech/erigon-lib/kv"
	"github.com/erigontech/erigon-lib/log/v3"
	state2 "github.com/erigontech/erigon-lib/state"
	"github.com/erigontech/erigon-lib/types"
	"github.com/erigontech/erigon/core"
>>>>>>> facffd54
	"github.com/erigontech/erigon/core/state"
	"github.com/erigontech/erigon/execution/consensus"
	chaos_monkey "github.com/erigontech/erigon/tests/chaos-monkey"
)

type serialExecutor struct {
	txExecutor
	// outputs
	txCount         uint64
	gasUsed         uint64
	blobGasUsed     uint64
	lastBlockResult *blockResult
	worker          *exec3.Worker
}

func (se *serialExecutor) LogExecuted(tx kv.Tx) {
	se.progress.LogExecuted(tx, se.rs.StateV3, se)
}

func (se *serialExecutor) LogCommitted(tx kv.Tx, commitStart time.Time) {
	se.progress.LogCommitted(tx, commitStart, se.rs.StateV3, se)
}

func (se *serialExecutor) LogComplete(tx kv.Tx) {
	se.progress.LogComplete(tx, se.rs.StateV3, se)
}

func (se *serialExecutor) wait(ctx context.Context) error {
	return nil
}

func (se *serialExecutor) commit(ctx context.Context, execStage *StageState, tx kv.RwTx, asyncTxChan mdbx.TxApplyChan, useExternalTx bool) (kv.RwTx, time.Duration, error) {
	return se.txExecutor.commit(ctx, execStage, tx, useExternalTx, se.resetWorkers)
}

func (se *serialExecutor) resetWorkers(ctx context.Context, rs *state.StateV3Buffered, applyTx kv.Tx) (err error) {

	if se.worker == nil {
		se.taskExecMetrics = exec3.NewWorkerMetrics()
		se.worker = exec3.NewWorker(context.Background(), false, se.taskExecMetrics,
			se.cfg.db, nil, se.cfg.blockReader, se.cfg.chainConfig, se.cfg.genesis, nil, se.cfg.engine, se.cfg.dirs, se.logger)
	}

	if se.applyTx != applyTx {
		if se.applyTx != nil {
			se.applyTx.Rollback()
		}

		if applyTx != nil {
			se.applyTx = applyTx
		} else {
			se.applyTx, err = se.cfg.db.BeginRo(context.Background()) //nolint
			if err != nil {
				se.applyTx.Rollback()
				return err
			}
		}
	}

	se.worker.ResetTx(se.applyTx)
	se.worker.ResetState(rs, se.applyTx, nil, nil, se.accumulator)

	return nil
}

<<<<<<< HEAD
func (se *serialExecutor) execute(ctx context.Context, tasks []exec.Task, isInitialCycle bool, profile bool) (cont bool, err error) {
	blockReceipts := make([]*types.Receipt, 0, len(tasks))
	var startTxIndex int

	if len(tasks) > 0 {
		// During the first block execution, we may have half-block data in the snapshots.
		// Thus, we need to skip the first txs in the block, however, this causes the GasUsed to be incorrect.
		// So we need to skip that check for the first block, if we find half-executed data (startTxIndex>0).
		startTxIndex = tasks[0].(*exec.TxTask).TxIndex
		if startTxIndex < 0 {
			startTxIndex = 0
		}
	}

	for _, task := range tasks {
		txTask := task.(*exec.TxTask)

		result := se.worker.RunTxTask(txTask)

=======
func (se *serialExecutor) execute(ctx context.Context, tasks []*state.TxTask, gp *core.GasPool) (cont bool, err error) {
	for _, txTask := range tasks {
		if txTask.Error != nil {
			return false, nil
		}
		if gp != nil {
			se.applyWorker.SetGaspool(gp)
		}
		se.applyWorker.RunTxTaskNoLock(txTask, se.isMining, se.skipPostEvaluation)
>>>>>>> facffd54
		if err := func() error {
			if errors.Is(result.Err, context.Canceled) {
				return result.Err
			}
			if result.Err != nil {
				return fmt.Errorf("%w, txnIdx=%d, %v", consensus.ErrInvalidBlock, txTask.TxIndex, result.Err) //same as in stage_exec.go
			}

			se.txCount++
			se.gasUsed += result.ExecutionResult.GasUsed
			mxExecGas.Add(float64(result.ExecutionResult.GasUsed))
			mxExecTransactions.Add(1)

			if txTask.Tx() != nil {
				se.blobGasUsed += txTask.Tx().GetBlobGas()
			}

<<<<<<< HEAD
			if txTask.IsBlockEnd() {
				//fmt.Printf("txNum=%d, blockNum=%d, finalisation of the block\n", txTask.TxNum, txTask.BlockNum)
				// End of block transaction in a block
				ibs := state.New(state.NewReaderV3(se.rs.Domains(), se.applyTx))
				ibs.SetTxContext(txTask.BlockNumber(), txTask.TxIndex)
				syscall := func(contract libcommon.Address, data []byte) ([]byte, error) {
					return core.SysCallContract(contract, data, se.cfg.chainConfig, ibs, txTask.Header, se.cfg.engine, false /* constCall */)
				}

				chainReader := consensuschain.NewReader(se.cfg.chainConfig, se.applyTx, se.cfg.blockReader, se.logger)

				if se.isMining {
					_, txTask.Txs, blockReceipts, _, err = se.cfg.engine.FinalizeAndAssemble(
						se.cfg.chainConfig, types.CopyHeader(txTask.Header), ibs, txTask.Txs, txTask.Uncles,
						blockReceipts, txTask.Withdrawals, chainReader, syscall, nil, se.logger)
				} else {
					_, _, _, err = se.cfg.engine.Finalize(
						se.cfg.chainConfig, types.CopyHeader(txTask.Header), ibs, txTask.Txs, txTask.Uncles,
						blockReceipts, txTask.Withdrawals, chainReader, syscall, se.logger)
				}

				if !se.isMining && !se.inMemExec && startTxIndex == 0 && !isInitialCycle {
=======
			if txTask.Final {
				if !se.isMining && !se.skipPostEvaluation && !se.execStage.CurrentSyncCycle.IsInitialCycle {
>>>>>>> facffd54
					// note this assumes the bloach reciepts is a fixed array shared by
					// all tasks - if that changes this will need to change - robably need to
					// add this to the executor
					se.cfg.notifications.RecentLogs.Add(blockReceipts)
				}
<<<<<<< HEAD
				checkReceipts := !se.cfg.vmConfig.StatelessExec && se.cfg.chainConfig.IsByzantium(txTask.BlockNumber()) && !se.cfg.vmConfig.NoReceipts && !se.isMining
				if txTask.BlockNumber() > 0 && startTxIndex == 0 { //Disable check for genesis. Maybe need somehow improve it in future - to satisfy TestExecutionSpec
					if err := core.BlockPostValidation(se.gasUsed, se.blobGasUsed, checkReceipts, blockReceipts, txTask.Header, se.isMining); err != nil {
=======
				checkReceipts := !se.cfg.vmConfig.StatelessExec && se.cfg.chainConfig.IsByzantium(txTask.BlockNum) && !se.cfg.vmConfig.NoReceipts && !se.isMining
				if txTask.BlockNum > 0 && !se.skipPostEvaluation { //Disable check for genesis. Maybe need somehow improve it in future - to satisfy TestExecutionSpec
					if err := core.BlockPostValidation(se.usedGas, se.blobGasUsed, checkReceipts, txTask.BlockReceipts, txTask.Header, se.isMining, txTask.Txs, se.cfg.chainConfig, se.logger); err != nil {
>>>>>>> facffd54
						return fmt.Errorf("%w, txnIdx=%d, %v", consensus.ErrInvalidBlock, txTask.TxIndex, err) //same as in stage_exec.go
					}
				}

				stateWriter := state.NewStateWriterV3(se.rs.StateV3, se.applyTx, se.accumulator)

				if err = ibs.MakeWriteSet(se.cfg.chainConfig.Rules(txTask.BlockNumber(), txTask.BlockTime()), stateWriter); err != nil {
					panic(err)
				}
			} else if txTask.TxIndex >= 0 {
				var prev *types.Receipt
				if txTask.TxIndex > 0 && txTask.TxIndex-startTxIndex > 0 {
					prev = blockReceipts[txTask.TxIndex-startTxIndex-1]
				} else {
					// TODO get the previous reciept from the DB
				}

				receipt, err := result.CreateReceipt(prev)
				if err != nil {
					return err
				}
				blockReceipts = append(blockReceipts, receipt)
			}

			if se.cfg.syncCfg.ChaosMonkey && se.enableChaosMonkey {
				chaosErr := chaos_monkey.ThrowRandomConsensusError(false, txTask.TxIndex, se.cfg.badBlockHalt, result.Err)
				if chaosErr != nil {
					log.Warn("Monkey in a consensus")
					return chaosErr
				}
			}
			return nil
		}(); err != nil {
			if errors.Is(err, context.Canceled) {
				return false, err
			}
			se.logger.Warn(fmt.Sprintf("[%s] Execution failed", se.logPrefix),
				"block", txTask.BlockNumber(), "txNum", txTask.TxNum, "hash", txTask.Header.Hash().String(), "err", err, "inMem", se.inMemExec)
			if se.cfg.hd != nil && se.cfg.hd.POSSync() && errors.Is(err, consensus.ErrInvalidBlock) {
				se.cfg.hd.ReportBadHeaderPoS(txTask.Header.Hash(), txTask.Header.ParentHash)
			}
			if se.cfg.badBlockHalt {
				return false, err
			}
			if errors.Is(err, consensus.ErrInvalidBlock) {
				if se.u != nil {
					if err := se.u.UnwindTo(txTask.BlockNumber()-1, BadBlock(txTask.Header.Hash(), err), se.applyTx); err != nil {
						return false, err
					}
				}
			} else {
				if se.u != nil {
					if err := se.u.UnwindTo(txTask.BlockNumber()-1, ExecUnwind, se.applyTx); err != nil {
						return false, err
					}
				}
			}
			return false, nil
		}

		if !task.IsBlockEnd() {
			var receipt *types.Receipt
<<<<<<< HEAD
			if txTask.TxIndex >= 0 && !txTask.IsBlockEnd() {
				receipt = blockReceipts[txTask.TxIndex-startTxIndex]
=======
			if txTask.TxIndex >= 0 {
				receipt = txTask.BlockReceipts[txTask.TxIndex]
>>>>>>> facffd54
			}
			if err := rawtemporaldb.AppendReceipt(se.doms.AsPutDel(se.applyTx), receipt, se.blobGasUsed); err != nil {
				return false, err
			}
		} else {
			if se.cfg.chainConfig.Bor != nil && txTask.TxIndex >= 1 {
				// get last receipt and store the last log index + 1
				lastReceipt := txTask.BlockReceipts[txTask.TxIndex-1]
				if lastReceipt == nil {
					return false, fmt.Errorf("receipt is nil but should be populated, txIndex=%d, block=%d", txTask.TxIndex-1, txTask.BlockNum)
				}
				if len(lastReceipt.Logs) > 0 {
					firstIndex := lastReceipt.Logs[len(lastReceipt.Logs)-1].Index + 1
					receipt := types.Receipt{
						CumulativeGasUsed:        lastReceipt.CumulativeGasUsed,
						FirstLogIndexWithinBlock: uint32(firstIndex),
					}
					lastReceipt.FirstLogIndexWithinBlock = uint32(firstIndex)
					if err := rawtemporaldb.AppendReceipt(se.doms, &receipt, se.blobGasUsed); err != nil {
						return false, err
					}
				}
			}
		}

		// MA applystate
<<<<<<< HEAD
		if err := se.rs.ApplyState4(ctx, se.applyTx, txTask.BlockNumber(), txTask.TxNum, nil,
			txTask.BalanceIncreaseSet, result.Logs, result.TraceFroms, result.TraceTos,
			se.cfg.chainConfig, se.cfg.chainConfig.Rules(txTask.BlockNumber(), txTask.BlockTime()), txTask.HistoryExecution); err != nil {
=======
		if err := se.rs.ApplyState(ctx, txTask); err != nil {
>>>>>>> facffd54
			return false, err
		}

		se.doms.SetTxNum(txTask.TxNum)
		se.doms.SetBlockNum(txTask.BlockNumber())
		se.lastBlockResult = &blockResult{
			BlockNum:  txTask.BlockNumber(),
			lastTxNum: txTask.TxNum,
		}
		se.lastExecutedTxNum.Store(int64(txTask.TxNum))
		se.lastExecutedBlockNum.Store(int64(txTask.BlockNumber()))

		if task.IsBlockEnd() {
			se.executedGas.Add(int64(se.gasUsed))
			se.gasUsed = 0
			se.blobGasUsed = 0
		}
	}
<<<<<<< HEAD
=======
	temporalTx, ok := se.applyTx.(kv.TemporalTx)
	if !ok {
		return t2, errors.New("tx is not a temporal tx")
	}
	se.doms, err = state2.NewSharedDomains(temporalTx, se.logger)
	if err != nil {
		return t2, err
	}
	se.doms.SetTxNum(txNum)
	se.rs = state.NewParallelExecutionState(se.doms, se.cfg.syncCfg, se.cfg.chainConfig.Bor != nil, se.logger)
>>>>>>> facffd54

	return true, nil
}<|MERGE_RESOLUTION|>--- conflicted
+++ resolved
@@ -6,27 +6,12 @@
 	"fmt"
 	"time"
 
-<<<<<<< HEAD
-	"github.com/erigontech/erigon/cmd/state/exec3"
-	"github.com/erigontech/erigon/eth/consensuschain"
-	chaos_monkey "github.com/erigontech/erigon/tests/chaos-monkey"
-
-	libcommon "github.com/erigontech/erigon-lib/common"
-	"github.com/erigontech/erigon-lib/kv"
-	"github.com/erigontech/erigon-lib/kv/mdbx"
-	"github.com/erigontech/erigon-lib/log/v3"
-	"github.com/erigontech/erigon/consensus"
-	"github.com/erigontech/erigon/core"
-	"github.com/erigontech/erigon/core/exec"
-	"github.com/erigontech/erigon/core/rawdb/rawtemporaldb"
-=======
 	"github.com/erigontech/erigon-db/rawdb/rawtemporaldb"
 	"github.com/erigontech/erigon-lib/kv"
 	"github.com/erigontech/erigon-lib/log/v3"
 	state2 "github.com/erigontech/erigon-lib/state"
 	"github.com/erigontech/erigon-lib/types"
 	"github.com/erigontech/erigon/core"
->>>>>>> facffd54
 	"github.com/erigontech/erigon/core/state"
 	"github.com/erigontech/erigon/execution/consensus"
 	chaos_monkey "github.com/erigontech/erigon/tests/chaos-monkey"
@@ -92,7 +77,6 @@
 	return nil
 }
 
-<<<<<<< HEAD
 func (se *serialExecutor) execute(ctx context.Context, tasks []exec.Task, isInitialCycle bool, profile bool) (cont bool, err error) {
 	blockReceipts := make([]*types.Receipt, 0, len(tasks))
 	var startTxIndex int
@@ -112,17 +96,6 @@
 
 		result := se.worker.RunTxTask(txTask)
 
-=======
-func (se *serialExecutor) execute(ctx context.Context, tasks []*state.TxTask, gp *core.GasPool) (cont bool, err error) {
-	for _, txTask := range tasks {
-		if txTask.Error != nil {
-			return false, nil
-		}
-		if gp != nil {
-			se.applyWorker.SetGaspool(gp)
-		}
-		se.applyWorker.RunTxTaskNoLock(txTask, se.isMining, se.skipPostEvaluation)
->>>>>>> facffd54
 		if err := func() error {
 			if errors.Is(result.Err, context.Canceled) {
 				return result.Err
@@ -140,7 +113,6 @@
 				se.blobGasUsed += txTask.Tx().GetBlobGas()
 			}
 
-<<<<<<< HEAD
 			if txTask.IsBlockEnd() {
 				//fmt.Printf("txNum=%d, blockNum=%d, finalisation of the block\n", txTask.TxNum, txTask.BlockNum)
 				// End of block transaction in a block
@@ -163,24 +135,14 @@
 				}
 
 				if !se.isMining && !se.inMemExec && startTxIndex == 0 && !isInitialCycle {
-=======
-			if txTask.Final {
-				if !se.isMining && !se.skipPostEvaluation && !se.execStage.CurrentSyncCycle.IsInitialCycle {
->>>>>>> facffd54
 					// note this assumes the bloach reciepts is a fixed array shared by
 					// all tasks - if that changes this will need to change - robably need to
 					// add this to the executor
 					se.cfg.notifications.RecentLogs.Add(blockReceipts)
 				}
-<<<<<<< HEAD
 				checkReceipts := !se.cfg.vmConfig.StatelessExec && se.cfg.chainConfig.IsByzantium(txTask.BlockNumber()) && !se.cfg.vmConfig.NoReceipts && !se.isMining
 				if txTask.BlockNumber() > 0 && startTxIndex == 0 { //Disable check for genesis. Maybe need somehow improve it in future - to satisfy TestExecutionSpec
 					if err := core.BlockPostValidation(se.gasUsed, se.blobGasUsed, checkReceipts, blockReceipts, txTask.Header, se.isMining); err != nil {
-=======
-				checkReceipts := !se.cfg.vmConfig.StatelessExec && se.cfg.chainConfig.IsByzantium(txTask.BlockNum) && !se.cfg.vmConfig.NoReceipts && !se.isMining
-				if txTask.BlockNum > 0 && !se.skipPostEvaluation { //Disable check for genesis. Maybe need somehow improve it in future - to satisfy TestExecutionSpec
-					if err := core.BlockPostValidation(se.usedGas, se.blobGasUsed, checkReceipts, txTask.BlockReceipts, txTask.Header, se.isMining, txTask.Txs, se.cfg.chainConfig, se.logger); err != nil {
->>>>>>> facffd54
 						return fmt.Errorf("%w, txnIdx=%d, %v", consensus.ErrInvalidBlock, txTask.TxIndex, err) //same as in stage_exec.go
 					}
 				}
@@ -243,13 +205,8 @@
 
 		if !task.IsBlockEnd() {
 			var receipt *types.Receipt
-<<<<<<< HEAD
-			if txTask.TxIndex >= 0 && !txTask.IsBlockEnd() {
+			if txTask.TxIndex >= 0 {
 				receipt = blockReceipts[txTask.TxIndex-startTxIndex]
-=======
-			if txTask.TxIndex >= 0 {
-				receipt = txTask.BlockReceipts[txTask.TxIndex]
->>>>>>> facffd54
 			}
 			if err := rawtemporaldb.AppendReceipt(se.doms.AsPutDel(se.applyTx), receipt, se.blobGasUsed); err != nil {
 				return false, err
@@ -276,13 +233,9 @@
 		}
 
 		// MA applystate
-<<<<<<< HEAD
 		if err := se.rs.ApplyState4(ctx, se.applyTx, txTask.BlockNumber(), txTask.TxNum, nil,
 			txTask.BalanceIncreaseSet, result.Logs, result.TraceFroms, result.TraceTos,
 			se.cfg.chainConfig, se.cfg.chainConfig.Rules(txTask.BlockNumber(), txTask.BlockTime()), txTask.HistoryExecution); err != nil {
-=======
-		if err := se.rs.ApplyState(ctx, txTask); err != nil {
->>>>>>> facffd54
 			return false, err
 		}
 
@@ -301,19 +254,6 @@
 			se.blobGasUsed = 0
 		}
 	}
-<<<<<<< HEAD
-=======
-	temporalTx, ok := se.applyTx.(kv.TemporalTx)
-	if !ok {
-		return t2, errors.New("tx is not a temporal tx")
-	}
-	se.doms, err = state2.NewSharedDomains(temporalTx, se.logger)
-	if err != nil {
-		return t2, err
-	}
-	se.doms.SetTxNum(txNum)
-	se.rs = state.NewParallelExecutionState(se.doms, se.cfg.syncCfg, se.cfg.chainConfig.Bor != nil, se.logger)
->>>>>>> facffd54
 
 	return true, nil
 }