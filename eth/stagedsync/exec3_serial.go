--- conflicted
+++ resolved
@@ -39,12 +39,8 @@
 			return false, nil
 		}
 
-<<<<<<< HEAD
+		se.applyWorker.SetArbitrumWasmDB(se.cfg.arbitrumWasmDB)
 		se.applyWorker.RunTxTaskNoLock(txTask, se.isMining, se.skipPostEvaluation)
-=======
-		se.applyWorker.SetArbitrumWasmDB(se.cfg.arbitrumWasmDB)
-		se.applyWorker.RunTxTaskNoLock(txTask, se.isMining)
->>>>>>> fee82a68
 		if err := func() error {
 			if errors.Is(txTask.Error, context.Canceled) {
 				return txTask.Error
@@ -61,6 +57,8 @@
 			if txTask.Tx != nil {
 				se.blobGasUsed += txTask.Tx.GetBlobGas()
 			}
+
+			txTask.CreateReceipt(se.applyTx)
 
 			if txTask.Final {
 				if !se.isMining && !se.skipPostEvaluation && !se.execStage.CurrentSyncCycle.IsInitialCycle {
