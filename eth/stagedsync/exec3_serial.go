--- conflicted
+++ resolved
@@ -203,13 +203,8 @@
 			if errors.Is(err, context.Canceled) {
 				return false, err
 			}
-<<<<<<< HEAD
 			se.logger.Warn(fmt.Sprintf("[%s] Execution failed", se.logPrefix),
-				"block", txTask.BlockNumber(), "txNum", txTask.TxNum, "hash", txTask.Header.Hash().String(), "err", err, "inMem", se.inMemExec)
-=======
-			se.logger.Warn(fmt.Sprintf("[%s] Execution failed", se.execStage.LogPrefix()),
-				"block", txTask.BlockNum, "txNum", txTask.TxNum, "header-hash", txTask.Header.Hash().String(), "err", err, "inMem", se.inMemExec)
->>>>>>> 8b4aa99a
+				"block", txTask.BlockNumber(), "txNum", txTask.TxNum, "header-hash", txTask.Header.Hash().String(), "err", err, "inMem", se.inMemExec)
 			if se.cfg.hd != nil && se.cfg.hd.POSSync() && errors.Is(err, consensus.ErrInvalidBlock) {
 				se.cfg.hd.ReportBadHeaderPoS(txTask.Header.Hash(), txTask.Header.ParentHash)
 			}
