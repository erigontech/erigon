--- conflicted
+++ resolved
@@ -40,11 +40,7 @@
 			return false, nil
 		}
 
-<<<<<<< HEAD
-		se.applyWorker.RunTxTaskNoLock(txTask, se.isMining, se.cfg.silkworm, se.applyTx)
-=======
-		se.applyWorker.RunTxTaskNoLock(txTask, se.isMining, se.skipPostEvaluation)
->>>>>>> 8b9b9f34
+		se.applyWorker.RunTxTaskNoLock(txTask, se.isMining, se.skipPostEvaluation, se.cfg.silkworm, se.applyTx)
 		if err := func() error {
 			if errors.Is(txTask.Error, context.Canceled) {
 				return txTask.Error
