--- conflicted
+++ resolved
@@ -142,11 +142,7 @@
 			return err
 		}
 		defer sd.Close()
-<<<<<<< HEAD
-		simStateWriter = state.NewWriter(sd.AsPutDel(txc.Tx), nil)
-=======
 		simStateWriter = state.NewWriter(sd.AsPutDel(txc.Tx), nil, sd.TxNum())
->>>>>>> 26e9aea1
 		simStateReader = state.NewReaderV3(sd.AsGetter(txc.Tx))
 
 		executionAt, err := s.ExecutionAt(mb)
