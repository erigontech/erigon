--- conflicted
+++ resolved
@@ -17,14 +17,8 @@
 	"github.com/ledgerwatch/erigon-lib/kv/memdb"
 	"github.com/ledgerwatch/erigon-lib/txpool"
 	types2 "github.com/ledgerwatch/erigon-lib/types"
-<<<<<<< HEAD
-
-=======
+	"github.com/ledgerwatch/erigon/core/rawdb"
 	"github.com/ledgerwatch/erigon/core/types/accounts"
-	"github.com/ledgerwatch/erigon/rlp"
-
-	"github.com/ledgerwatch/erigon/core/rawdb"
->>>>>>> 4931f113
 	"github.com/ledgerwatch/erigon/turbo/services"
 
 	"github.com/ledgerwatch/erigon/common"
@@ -171,17 +165,13 @@
 		current.Receipts = types.Receipts{}
 	}
 
-<<<<<<< HEAD
+	var err error
 	parentHeader := getHeader(current.Header.ParentHash, current.Header.Number.Uint64()-1)
 	var excessDataGas *big.Int
 	if parentHeader != nil {
 		excessDataGas = parentHeader.ExcessDataGas
 	}
 	_, current.Txs, current.Receipts, err = core.FinalizeBlockExecution(cfg.engine, stateReader, current.Header, excessDataGas, current.Txs, current.Uncles, stateWriter,
-=======
-	var err error
-	_, current.Txs, current.Receipts, err = core.FinalizeBlockExecution(cfg.engine, stateReader, current.Header, current.Txs, current.Uncles, stateWriter,
->>>>>>> 4931f113
 		&cfg.chainConfig, ibs, current.Receipts, current.Withdrawals, EpochReaderImpl{tx: tx}, ChainReaderImpl{config: &cfg.chainConfig, tx: tx, blockReader: cfg.blockReader}, true)
 	if err != nil {
 		return err
@@ -212,11 +202,7 @@
 		counter := 0
 		for !onTime && counter < 1000 {
 			remainingGas := header.GasLimit - header.GasUsed
-<<<<<<< HEAD
-			if onTime, _, err = cfg.txPool2.YieldBest(amount, &txSlots, poolTx, executionAt, remainingGas, [][32]byte{}); err != nil {
-=======
 			if onTime, yielded, err = cfg.txPool2.YieldBest(amount, &txSlots, poolTx, executionAt, remainingGas, alreadyYielded); err != nil {
->>>>>>> 4931f113
 				return err
 			}
 			time.Sleep(1 * time.Millisecond)
