--- conflicted
+++ resolved
@@ -442,13 +442,8 @@
 	var coalescedLogs types.Logs
 	noop := state.NewNoopWriter()
 
-<<<<<<< HEAD
-	var miningCommitTx = func(txn types.Transaction, coinbase common.Address, vmConfig *vm.Config, chainConfig chain.Config, ibs *state.IntraBlockState, current *MiningBlock) ([]*types.Log, error) {
+	var miningCommitTx = func(txn types.Transaction, coinbase common.Address, vmConfig *vm.Config, chainConfig *chain.Config, ibs *state.IntraBlockState, current *MiningBlock) ([]*types.Log, error) {
 		ibs.SetTxContext(current.Header.Number.Uint64(), txnIdx)
-=======
-	var miningCommitTx = func(txn types.Transaction, coinbase common.Address, vmConfig *vm.Config, chainConfig *chain.Config, ibs *state.IntraBlockState, current *MiningBlock) ([]*types.Log, error) {
-		ibs.SetTxContext(txnIdx)
->>>>>>> 58af39c4
 		gasSnap := gasPool.Gas()
 		blobGasSnap := gasPool.BlobGas()
 		snap := ibs.Snapshot()
