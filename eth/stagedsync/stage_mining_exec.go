--- conflicted
+++ resolved
@@ -113,15 +113,7 @@
 		if execCfg.blockReader == nil {
 			return rawdb.ReadHeader(txc.Tx, hash, number), nil
 		}
-<<<<<<< HEAD
-		header, err := execCfg.blockReader.Header(ctx, txc.Tx, hash, number)
-		if err != nil {
-			return nil, err
-		}
-		return header, nil
-=======
 		return execCfg.blockReader.Header(ctx, txc.Tx, hash, number)
->>>>>>> 0075c6fa
 	}
 
 	mb := membatchwithdb.NewMemoryBatch(txc.Tx, cfg.tmpdir, logger)
