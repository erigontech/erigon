--- conflicted
+++ resolved
@@ -145,15 +145,9 @@
 			if err != nil {
 				return err
 			}
-<<<<<<< HEAD
 			defer sd.Close()
 			simStateWriter = state.NewWriterV4(sd)
-			simStateReader = state.NewReaderV4(sd)
-=======
-			defer domains.Close()
-			simStateReader = state.NewReaderV3(domains)
-			simStateWriter = state.NewWriterV4(domains)
->>>>>>> 92e426c5
+			simStateReader = state.NewReaderV3(sd)
 
 			executionAt, err := s.ExecutionAt(mb)
 			if err != nil {
