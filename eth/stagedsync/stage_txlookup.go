package stagedsync

import (
	"bytes"
	"context"
	"encoding/binary"
	"fmt"
	"math/big"

	"github.com/ledgerwatch/erigon/common"
	"github.com/ledgerwatch/erigon/common/dbutils"
	"github.com/ledgerwatch/erigon/common/etl"
	"github.com/ledgerwatch/erigon/core/rawdb"
	"github.com/ledgerwatch/erigon/core/types"
	"github.com/ledgerwatch/erigon/ethdb"
	"github.com/ledgerwatch/erigon/ethdb/prune"
	"github.com/ledgerwatch/erigon/rlp"
)

type TxLookupCfg struct {
	db     ethdb.RwKV
	prune  prune.Mode
	tmpdir string
}

func StageTxLookupCfg(
	db ethdb.RwKV,
	prune prune.Mode,
	tmpdir string,
) TxLookupCfg {
	return TxLookupCfg{
		db:     db,
		prune:  prune,
		tmpdir: tmpdir,
	}
}

func SpawnTxLookup(s *StageState, tx ethdb.RwTx, cfg TxLookupCfg, ctx context.Context) (err error) {
	quitCh := ctx.Done()
	useExternalTx := tx != nil
	if !useExternalTx {
		tx, err = cfg.db.BeginRw(ctx)
		if err != nil {
			return err
		}
		defer tx.Rollback()
	}
	logPrefix := s.LogPrefix()
	endBlock, err := s.ExecutionAt(tx)
	if err != nil {
		return err
	}

	startBlock := s.BlockNumber
	pruneTo := cfg.prune.TxIndex.PruneTo(endBlock)
	if startBlock < pruneTo {
		startBlock = pruneTo
	}
	if startBlock > 0 {
		startBlock++
	}
	startKey := dbutils.EncodeBlockNumber(startBlock)
	if err = TxLookupTransform(logPrefix, tx, startKey, dbutils.EncodeBlockNumber(endBlock), quitCh, cfg); err != nil {
		return err
	}
	if err = s.Update(tx, endBlock); err != nil {
		return err
	}

	if !useExternalTx {
		if err = tx.Commit(); err != nil {
			return err
		}
	}
	return nil
}

func TxLookupTransform(logPrefix string, tx ethdb.RwTx, startKey, endKey []byte, quitCh <-chan struct{}, cfg TxLookupCfg) error {
	bigNum := new(big.Int)
	return etl.Transform(logPrefix, tx, dbutils.HeaderCanonicalBucket, dbutils.TxLookupPrefix, cfg.tmpdir, func(k []byte, v []byte, next etl.ExtractNextFunc) error {
		blocknum := binary.BigEndian.Uint64(k)
		blockHash := common.BytesToHash(v)
		body := rawdb.ReadBody(tx, blockHash, blocknum)
		if body == nil {
			return fmt.Errorf("%s: tx lookup generation, empty block body %d, hash %x", logPrefix, blocknum, v)
		}

<<<<<<< HEAD
		blockNumBytes := new(big.Int).SetUint64(blocknum).Bytes()
		for _, txn := range body.Transactions {
			if err := next(k, txn.Hash().Bytes(), blockNumBytes); err != nil {
=======
		for _, tx := range body.Transactions {
			if err := next(k, tx.Hash().Bytes(), bigNum.SetUint64(blocknum).Bytes()); err != nil {
>>>>>>> c3e1cfda
				return err
			}
		}
		return nil
	}, etl.IdentityLoadFunc, etl.TransformArgs{
		Quit:            quitCh,
		ExtractStartKey: startKey,
		ExtractEndKey:   endKey,
		LogDetailsExtract: func(k, v []byte) (additionalLogArguments []interface{}) {
			return []interface{}{"block", binary.BigEndian.Uint64(k)}
		},
	})
}

func UnwindTxLookup(u *UnwindState, s *StageState, tx ethdb.RwTx, cfg TxLookupCfg, ctx context.Context) (err error) {
	quitCh := ctx.Done()
	if s.BlockNumber <= u.UnwindPoint {
		return nil
	}
	useExternalTx := tx != nil
	if !useExternalTx {
		tx, err = cfg.db.BeginRw(ctx)
		if err != nil {
			return err
		}
		defer tx.Rollback()
	}

	if err := unwindTxLookup(u, s, tx, cfg, quitCh); err != nil {
		return err
	}
	if err := u.Done(tx); err != nil {
		return err
	}
	if !useExternalTx {
		if err := tx.Commit(); err != nil {
			return err
		}
	}
	return nil
}

func unwindTxLookup(u *UnwindState, s *StageState, tx ethdb.RwTx, cfg TxLookupCfg, quitCh <-chan struct{}) error {
	reader := bytes.NewReader(nil)
	logPrefix := s.LogPrefix()
<<<<<<< HEAD
	c, err := tx.Cursor(dbutils.BlockBodyPrefix)
	if err != nil {
		return err
	}
	defer c.Close()
	// Remove lookup entries for blocks between unwindPoint+1 and stage.BlockNumber
	if err := ethdb.Walk(c, dbutils.EncodeBlockNumber(u.UnwindPoint+1), 0, func(k, v []byte) (b bool, e error) {
		if err := common.Stopped(quitCh); err != nil {
			return false, err
		}

		blockNumber := binary.BigEndian.Uint64(k[:8])
		if blockNumber > s.BlockNumber {
			return false, nil
		}

=======
	return etl.Transform(logPrefix, tx, dbutils.BlockBodyPrefix, dbutils.TxLookupPrefix, cfg.tmpdir, func(k, v []byte, next etl.ExtractNextFunc) error {
>>>>>>> c3e1cfda
		body := new(types.BodyForStorage)
		reader.Reset(v)
		if err := rlp.Decode(reader, body); err != nil {
			return fmt.Errorf("%s, rlp decode err: %w", logPrefix, err)
		}

		txs, err := rawdb.ReadTransactions(tx, body.BaseTxId, body.TxAmount)
		if err != nil {
			return err
		}
		for _, txn := range txs {
			if err = next(k, txn.Hash().Bytes(), nil); err != nil {
				return err
			}
		}
		return nil
	}, etl.IdentityLoadFunc, etl.TransformArgs{
		Quit:            quitCh,
		ExtractStartKey: dbutils.EncodeBlockNumber(u.UnwindPoint + 1),
		//ExtractEndKey:   dbutils.EncodeBlockNumber(s.BlockNumber - 1),
		LogDetailsExtract: func(k, v []byte) (additionalLogArguments []interface{}) {
			return []interface{}{"block", binary.BigEndian.Uint64(k)}
		},
	})
}

func PruneTxLookup(s *PruneState, tx ethdb.RwTx, cfg TxLookupCfg, ctx context.Context) (err error) {
	if !cfg.prune.TxIndex.Enabled() {
		return nil
	}
	logPrefix := s.LogPrefix()
	useExternalTx := tx != nil
	if !useExternalTx {
		tx, err = cfg.db.BeginRw(ctx)
		if err != nil {
			return err
		}
		defer tx.Rollback()
	}

	to := cfg.prune.TxIndex.PruneTo(s.ForwardProgress)
	// Forward stage doesn't write anything before PruneTo point
	// TODO: maybe need do binary search of values in db in this case
	if s.PruneProgress != 0 {
		if err = pruneTxLookup(tx, logPrefix, cfg.tmpdir, s, to, ctx); err != nil {
			return err
		}
	}
	if err = s.Done(tx); err != nil {
		return err
	}

	if !useExternalTx {
		if err = tx.Commit(); err != nil {
			return err
		}
	}
	return nil
}

func pruneTxLookup(tx ethdb.RwTx, logPrefix, tmpDir string, s *PruneState, pruneTo uint64, ctx context.Context) error {
	reader := bytes.NewReader(nil)
	return etl.Transform(logPrefix, tx, dbutils.BlockBodyPrefix, dbutils.TxLookupPrefix, tmpDir, func(k, v []byte, next etl.ExtractNextFunc) error {
		body := new(types.BodyForStorage)
		reader.Reset(v)
		if err := rlp.Decode(reader, body); err != nil {
			return fmt.Errorf("%s, rlp decode err: %w", logPrefix, err)
		}

		txs, err := rawdb.ReadTransactions(tx, body.BaseTxId, body.TxAmount)
		if err != nil {
			return err
		}
		for _, txn := range txs {
			if err := next(k, txn.Hash().Bytes(), nil); err != nil {
				return err
			}
		}
		return nil
	}, etl.IdentityLoadFunc, etl.TransformArgs{
		Quit:            ctx.Done(),
		ExtractStartKey: dbutils.EncodeBlockNumber(s.ForwardProgress),
		ExtractEndKey:   dbutils.EncodeBlockNumber(pruneTo),
		LogDetailsExtract: func(k, v []byte) (additionalLogArguments []interface{}) {
			return []interface{}{"block", binary.BigEndian.Uint64(k)}
		},
	})
}<|MERGE_RESOLUTION|>--- conflicted
+++ resolved
@@ -85,14 +85,8 @@
 			return fmt.Errorf("%s: tx lookup generation, empty block body %d, hash %x", logPrefix, blocknum, v)
 		}
 
-<<<<<<< HEAD
-		blockNumBytes := new(big.Int).SetUint64(blocknum).Bytes()
 		for _, txn := range body.Transactions {
-			if err := next(k, txn.Hash().Bytes(), blockNumBytes); err != nil {
-=======
-		for _, tx := range body.Transactions {
-			if err := next(k, tx.Hash().Bytes(), bigNum.SetUint64(blocknum).Bytes()); err != nil {
->>>>>>> c3e1cfda
+			if err := next(k, txn.Hash().Bytes(), bigNum.SetUint64(blocknum).Bytes()); err != nil {
 				return err
 			}
 		}
@@ -138,26 +132,7 @@
 func unwindTxLookup(u *UnwindState, s *StageState, tx ethdb.RwTx, cfg TxLookupCfg, quitCh <-chan struct{}) error {
 	reader := bytes.NewReader(nil)
 	logPrefix := s.LogPrefix()
-<<<<<<< HEAD
-	c, err := tx.Cursor(dbutils.BlockBodyPrefix)
-	if err != nil {
-		return err
-	}
-	defer c.Close()
-	// Remove lookup entries for blocks between unwindPoint+1 and stage.BlockNumber
-	if err := ethdb.Walk(c, dbutils.EncodeBlockNumber(u.UnwindPoint+1), 0, func(k, v []byte) (b bool, e error) {
-		if err := common.Stopped(quitCh); err != nil {
-			return false, err
-		}
-
-		blockNumber := binary.BigEndian.Uint64(k[:8])
-		if blockNumber > s.BlockNumber {
-			return false, nil
-		}
-
-=======
 	return etl.Transform(logPrefix, tx, dbutils.BlockBodyPrefix, dbutils.TxLookupPrefix, cfg.tmpdir, func(k, v []byte, next etl.ExtractNextFunc) error {
->>>>>>> c3e1cfda
 		body := new(types.BodyForStorage)
 		reader.Reset(v)
 		if err := rlp.Decode(reader, body); err != nil {
