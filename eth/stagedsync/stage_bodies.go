--- conflicted
+++ resolved
@@ -115,19 +115,7 @@
 	// Property of blockchain: same block in different forks will have different hashes.
 	// Means - can mark all canonical blocks as non-canonical on unwind, and
 	// do opposite here - without storing any meta-info.
-<<<<<<< HEAD
-	if err := rawdb.MakeBodiesCanonical(tx, s.BlockNumber+1, ctx, logPrefix, logEvery, cfg.blockWriter.TxsV3Enabled(), func(blockNum, lastTxnNum uint64) error {
-		if cfg.historyV3 {
-			if err := rawdbv3.TxNums.Append(tx, blockNum, lastTxnNum); err != nil {
-				return err
-			}
-			//cfg.txNums.Append(blockNum, lastTxnNum)
-		}
-		return nil
-	}); err != nil {
-=======
 	if err := cfg.blockWriter.MakeBodiesCanonical(tx, s.BlockNumber+1, ctx, logPrefix, logEvery); err != nil {
->>>>>>> 46f86c7d
 		return fmt.Errorf("make block canonical: %w", err)
 	}
 
@@ -351,11 +339,7 @@
 	defer logEvery.Stop()
 
 	badBlock := u.BadBlock != (libcommon.Hash{})
-<<<<<<< HEAD
-	if err := rawdb.MakeBodiesNonCanonical(tx, u.UnwindPoint+1, badBlock /* deleteBodies */, ctx, u.LogPrefix(), logEvery, cfg.blockWriter.TxsV3Enabled()); err != nil {
-=======
-	if err := cfg.blockWriter.MakeBodiesNonCanonical(tx, u.UnwindPoint+1, badBlock /* deleteBodies */, ctx, u.LogPrefix(), logEvery); err != nil {
->>>>>>> 46f86c7d
+	if err := cfg.blockWriter.MakeBodiesNonCanonical(tx, u.UnwindPoint+1, badBlock /* deleteBodies */, ctx, u.LogPrefix(), logEvery, cfg.blockWriter.TxsV3Enabled()); err != nil {
 		return err
 	}
 
