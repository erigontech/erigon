--- conflicted
+++ resolved
@@ -237,7 +237,6 @@
 		}
 		defer tx.Rollback()
 	}
-<<<<<<< HEAD
 	bodiesProgress, err := stages.GetStageProgress(tx, stages.Bodies)
 	if err != nil {
 		return err
@@ -249,17 +248,10 @@
 			return err
 		}
 	}
-
-	err = u.Done(tx)
-	logPrefix := s.state.LogPrefix()
-	if err != nil {
-		return fmt.Errorf("%s: reset: %v", logPrefix, err)
-=======
 
 	logPrefix := u.LogPrefix()
 	if err = u.Done(tx); err != nil {
 		return fmt.Errorf("[%s]: reset: %v", logPrefix, err)
->>>>>>> 499b5ce6
 	}
 	if !useExternalTx {
 		if err = tx.Commit(); err != nil {
