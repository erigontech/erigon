--- conflicted
+++ resolved
@@ -375,8 +375,6 @@
 	return spanId, nil
 }
 
-<<<<<<< HEAD
-=======
 // Not used currently
 func PersistValidatorSets(
 	u Unwinder,
@@ -559,7 +557,6 @@
 	return nil
 }
 
->>>>>>> 97f00a14
 func BorHeimdallUnwind(u *UnwindState, ctx context.Context, s *StageState, tx kv.RwTx, cfg BorHeimdallCfg) (err error) {
 	if cfg.chainConfig.Bor == nil {
 		return
