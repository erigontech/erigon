package stagedsync

import (
	"bytes"
	"context"
	"encoding/binary"
	"encoding/json"
	"fmt"
	"math/big"
	"sort"
	"strconv"
	"time"

	lru "github.com/hashicorp/golang-lru/arc/v2"
	"github.com/ledgerwatch/log/v3"
	"golang.org/x/sync/errgroup"

	"github.com/ledgerwatch/erigon-lib/chain"
	"github.com/ledgerwatch/erigon-lib/common"
	libcommon "github.com/ledgerwatch/erigon-lib/common"
	"github.com/ledgerwatch/erigon-lib/kv"
	"github.com/ledgerwatch/erigon/accounts/abi"
	"github.com/ledgerwatch/erigon/consensus"
	"github.com/ledgerwatch/erigon/consensus/bor"
	"github.com/ledgerwatch/erigon/consensus/bor/contract"
	"github.com/ledgerwatch/erigon/consensus/bor/finality/generics"
	"github.com/ledgerwatch/erigon/consensus/bor/finality/whitelist"
	"github.com/ledgerwatch/erigon/consensus/bor/heimdall"
	"github.com/ledgerwatch/erigon/consensus/bor/heimdall/span"
	"github.com/ledgerwatch/erigon/consensus/bor/valset"
	"github.com/ledgerwatch/erigon/core/types"
	"github.com/ledgerwatch/erigon/dataflow"
	"github.com/ledgerwatch/erigon/eth/ethconfig/estimate"
	"github.com/ledgerwatch/erigon/eth/stagedsync/stages"
	"github.com/ledgerwatch/erigon/rlp"
	"github.com/ledgerwatch/erigon/turbo/services"
	"github.com/ledgerwatch/erigon/turbo/stages/headerdownload"
)

const (
	inmemorySnapshots       = 128  // Number of recent vote snapshots to keep in memory
	inmemorySignatures      = 4096 // Number of recent block signatures to keep in memory
	snapshotPersistInterval = 1024 // Number of blocks after which to persist the vote snapshot to the database
	extraVanity             = 32   // Fixed number of extra-data prefix bytes reserved for signer vanity
	extraSeal               = 65   // Fixed number of extra-data suffix bytes reserved for signer seal
)

type BorHeimdallCfg struct {
	db               kv.RwDB
	snapDb           kv.RwDB // Database to store and retrieve snapshot checkpoints
	miningState      MiningState
	chainConfig      chain.Config
	heimdallClient   heimdall.IHeimdallClient
	blockReader      services.FullBlockReader
	hd               *headerdownload.HeaderDownload
	penalize         func(context.Context, []headerdownload.PenaltyItem)
	stateReceiverABI abi.ABI
	recents          *lru.ARCCache[libcommon.Hash, *bor.Snapshot]
	signatures       *lru.ARCCache[libcommon.Hash, libcommon.Address]
}

func StageBorHeimdallCfg(
	db kv.RwDB,
	snapDb kv.RwDB,
	miningState MiningState,
	chainConfig chain.Config,
	heimdallClient heimdall.IHeimdallClient,
	blockReader services.FullBlockReader,
	hd *headerdownload.HeaderDownload,
	penalize func(context.Context, []headerdownload.PenaltyItem),
	recents *lru.ARCCache[libcommon.Hash, *bor.Snapshot],
	signatures *lru.ARCCache[libcommon.Hash, libcommon.Address],
) BorHeimdallCfg {
	return BorHeimdallCfg{
		db:               db,
		snapDb:           snapDb,
		miningState:      miningState,
		chainConfig:      chainConfig,
		heimdallClient:   heimdallClient,
		blockReader:      blockReader,
		hd:               hd,
		penalize:         penalize,
		stateReceiverABI: contract.StateReceiver(),
		recents:          recents,
		signatures:       signatures,
	}
}

func BorHeimdallForward(
	s *StageState,
	u Unwinder,
	ctx context.Context,
	tx kv.RwTx,
	cfg BorHeimdallCfg,
	mine bool,
	logger log.Logger,
) (err error) {
	processStart := time.Now()

	if cfg.chainConfig.Bor == nil {
		return
	}
	if cfg.heimdallClient == nil {
		return
	}
	useExternalTx := tx != nil
	if !useExternalTx {
		var err error
		tx, err = cfg.db.BeginRw(ctx)
		if err != nil {
			return err
		}
		defer tx.Rollback()
	}

	var header *types.Header
	var headNumber uint64

	headNumber, err = stages.GetStageProgress(tx, stages.Headers)

	if err != nil {
		return err
	}

	service := whitelist.GetWhitelistingService()

	if generics.BorMilestoneRewind.Load() != nil && *generics.BorMilestoneRewind.Load() != 0 {
		unwindPoint := *generics.BorMilestoneRewind.Load()
		var reset uint64 = 0
		generics.BorMilestoneRewind.Store(&reset)

		if service != nil && unwindPoint < headNumber {
			header, err = cfg.blockReader.HeaderByNumber(ctx, tx, headNumber)
			logger.Debug("[BorHeimdall] Verification failed for header", "hash", header.Hash(), "height", headNumber, "err", err)
			cfg.penalize(ctx, []headerdownload.PenaltyItem{
				{Penalty: headerdownload.BadBlockPenalty, PeerID: cfg.hd.SourcePeerId(header.Hash())}})

			dataflow.HeaderDownloadStates.AddChange(headNumber, dataflow.HeaderInvalidated)
			s.state.UnwindTo(unwindPoint, ForkReset(header.Hash()))
			return fmt.Errorf("verification failed for header %d: %x", headNumber, header.Hash())
		}
	}

	if mine {
		minedHeader := cfg.miningState.MiningBlock.Header

		if minedHeadNumber := minedHeader.Number.Uint64(); minedHeadNumber > headNumber {
			// Whitelist service is called to check if the bor chain is
			// on the cannonical chain according to milestones
			if service != nil {
				if !service.IsValidChain(minedHeadNumber, []*types.Header{minedHeader}) {
					logger.Debug("[BorHeimdall] Verification failed for mined header", "hash", minedHeader.Hash(), "height", minedHeadNumber, "err", err)
					dataflow.HeaderDownloadStates.AddChange(minedHeadNumber, dataflow.HeaderInvalidated)
					s.state.UnwindTo(minedHeadNumber-1, ForkReset(minedHeader.Hash()))
					return fmt.Errorf("mining on a wrong fork %d:%x", minedHeadNumber, minedHeader.Hash())
				}
			}
		} else {
			return fmt.Errorf("attempting to mine %d, which is behind current head: %d", minedHeadNumber, headNumber)
		}
	}

	if err != nil {
		return fmt.Errorf("getting headers progress: %w", err)
	}

	if s.BlockNumber == headNumber {
		return nil
	}

	// Find out the latest event Id
	cursor, err := tx.Cursor(kv.BorEvents)
	if err != nil {
		return err
	}
	defer cursor.Close()
	k, _, err := cursor.Last()
	if err != nil {
		return err
	}

	var lastEventId uint64
	if k != nil {
		lastEventId = binary.BigEndian.Uint64(k)
	}
	type LastFrozen interface {
		LastFrozenEventID() uint64
		LastFrozenSpanID() uint64
	}
	snapshotLastEventId := cfg.blockReader.(LastFrozen).LastFrozenEventID()
	if snapshotLastEventId > lastEventId {
		lastEventId = snapshotLastEventId
	}
	sCursor, err := tx.Cursor(kv.BorSpans)
	if err != nil {
		return err
	}
	defer sCursor.Close()
	k, _, err = sCursor.Last()
	if err != nil {
		return err
	}
	var lastSpanId uint64
	if k != nil {
		lastSpanId = binary.BigEndian.Uint64(k)
	}
	snapshotLastSpanId := cfg.blockReader.(LastFrozen).LastFrozenSpanID()
	if snapshotLastSpanId > lastSpanId {
		lastSpanId = snapshotLastSpanId
	}
	var nextSpanId uint64
	if lastSpanId > 0 {
		nextSpanId = lastSpanId + 1
	}
	var endSpanID uint64
	if bor.SpanIDAt(headNumber) > 0 {
		endSpanID = bor.SpanIDAt(headNumber+1) + 1
	}

	lastBlockNum := s.BlockNumber
	if cfg.blockReader.FrozenBorBlocks() > lastBlockNum {
		lastBlockNum = cfg.blockReader.FrozenBorBlocks()
	}
	recents, err := lru.NewARC[libcommon.Hash, *bor.Snapshot](inmemorySnapshots)
	if err != nil {
		return err
	}
	signatures, err := lru.NewARC[libcommon.Hash, libcommon.Address](inmemorySignatures)
	if err != nil {
		return err
	}
	chain := NewChainReaderImpl(&cfg.chainConfig, tx, cfg.blockReader, logger)

	var blockNum uint64
	var fetchTime time.Duration
	var eventRecords int

	logTimer := time.NewTicker(logInterval)
	defer logTimer.Stop()

	if endSpanID >= nextSpanId {
		logger.Info("["+s.LogPrefix()+"] Processing spans...", "from", nextSpanId, "to", endSpanID)
	}
	for spanID := nextSpanId; spanID <= endSpanID; spanID++ {
		if lastSpanId, err = fetchAndWriteSpans(ctx, spanID, tx, cfg.heimdallClient, s.LogPrefix(), logger); err != nil {
			return err
		}
	}
	if !mine {
		logger.Info("["+s.LogPrefix()+"] Processing sync events...", "from", lastBlockNum+1, "to", headNumber)
	}
	for blockNum = lastBlockNum + 1; blockNum <= headNumber; blockNum++ {
		select {
		default:
		case <-logTimer.C:
			logger.Info("["+s.LogPrefix()+"] StateSync Progress", "progress", blockNum, "lastSpanId", lastSpanId, "lastEventId", lastEventId, "total records", eventRecords, "fetch time", fetchTime, "process time", time.Since(processStart))
		}

		if !mine {
			header, err = cfg.blockReader.HeaderByNumber(ctx, tx, blockNum)
			if err != nil {
				return err
			}
			if header == nil {
				return fmt.Errorf("["+s.LogPrefix()+"] header not found: %d", blockNum)
			}

			// Whitelist service is called to check if the bor chain is
			// on the cannonical chain according to milestones
			if service != nil {
				if !service.IsValidChain(blockNum, []*types.Header{header}) {
					logger.Debug("["+s.LogPrefix()+"] Verification failed for header", "height", blockNum, "hash", header.Hash())
					cfg.penalize(ctx, []headerdownload.PenaltyItem{
						{Penalty: headerdownload.BadBlockPenalty, PeerID: cfg.hd.SourcePeerId(header.Hash())}})
					dataflow.HeaderDownloadStates.AddChange(blockNum, dataflow.HeaderInvalidated)
					s.state.UnwindTo(blockNum-1, ForkReset(header.Hash()))
					return fmt.Errorf("["+s.LogPrefix()+"] verification failed for header %d: %x", blockNum, header.Hash())
				}
			}

			sprintLength := cfg.chainConfig.Bor.CalculateSprint(blockNum)
			if blockNum > zerothSpanEnd && ((blockNum+1)%sprintLength == 0) {
				if err = checkHeaderExtraData(u, ctx, chain, blockNum, header, cfg.chainConfig.Bor); err != nil {
					return err
				}
			}
		}

		if blockNum > 0 && blockNum%cfg.chainConfig.Bor.CalculateSprint(blockNum) == 0 {
			var callTime time.Duration
			var records int
			if lastEventId, records, callTime, err = fetchAndWriteBorEvents(ctx, cfg.blockReader, cfg.chainConfig.Bor, header, lastEventId, cfg.chainConfig.ChainID.String(), tx, cfg.heimdallClient, cfg.stateReceiverABI, s.LogPrefix(), logger); err != nil {
				return err
			}

			eventRecords += records
			fetchTime += callTime
		}

		var snap *bor.Snapshot

		if header != nil {
			snap = loadSnapshot(blockNum, header.Hash(), cfg.chainConfig.Bor, recents, signatures, cfg.snapDb, logger)

			if snap == nil {
				snap, err = initValidatorSets(ctx, tx, cfg.blockReader, cfg.chainConfig.Bor,
					chain, blockNum, recents, signatures, cfg.snapDb, logger, s.LogPrefix())

				if err != nil {
					return fmt.Errorf("can't initialise validator sets: %w", err)
				}
			}

			if err = persistValidatorSets(ctx, snap, u, tx, cfg.blockReader, cfg.chainConfig.Bor, chain, blockNum, header.Hash(), recents, signatures, cfg.snapDb, logger, s.LogPrefix()); err != nil {
				return fmt.Errorf("can't persist validator sets: %w", err)
			}
<<<<<<< HEAD
=======

			if !mine {
				sprintLength := cfg.chainConfig.Bor.CalculateSprint(blockNum)
				spanID := bor.SpanIDAt(blockNum)
				if (spanID > 0) && ((blockNum+1)%sprintLength == 0) {
					if err = checkHeaderExtraData(u, ctx, chain, blockNum, header, cfg.chainConfig.Bor); err != nil {
						return err
					}
				}
			}
>>>>>>> a48db431
		}
	}

	if err = s.Update(tx, headNumber); err != nil {
		return err
	}

	if !useExternalTx {
		if err = tx.Commit(); err != nil {
			return err
		}
	}

	logger.Info("["+s.LogPrefix()+"] Sync events processed", "progress", blockNum-1, "lastSpanId", lastSpanId, "lastEventId", lastEventId, "total records", eventRecords, "fetch time", fetchTime, "process time", time.Since(processStart))

	return
}

func checkHeaderExtraData(
	u Unwinder,
	ctx context.Context,
	chain consensus.ChainHeaderReader,
	blockNum uint64,
	header *types.Header,
	config *chain.BorConfig,
) error {
	spanID := bor.SpanIDAt(blockNum + 1)
	spanBytes := chain.BorSpan(spanID)
	var sp span.HeimdallSpan
	if err := json.Unmarshal(spanBytes, &sp); err != nil {
		return err
	}
	producerSet := make([]*valset.Validator, len(sp.SelectedProducers))
	for i := range sp.SelectedProducers {
		producerSet[i] = &sp.SelectedProducers[i]
	}

	sort.Sort(valset.ValidatorsByAddress(producerSet))

	headerVals, err := valset.ParseValidators(bor.GetValidatorBytes(header, config))
	if err != nil {
		return err
	}

	if len(producerSet) != len(headerVals) {
		return bor.ErrInvalidSpanValidators
	}

	for i, val := range producerSet {
		if !bytes.Equal(val.HeaderBytes(), headerVals[i].HeaderBytes()) {
			return bor.ErrInvalidSpanValidators
		}
	}
	return nil
}

func fetchAndWriteBorEvents(
	ctx context.Context,
	blockReader services.FullBlockReader,
	config *chain.BorConfig,
	header *types.Header,
	lastEventId uint64,
	chainID string,
	tx kv.RwTx,
	heimdallClient heimdall.IHeimdallClient,
	stateReceiverABI abi.ABI,
	logPrefix string,
	logger log.Logger,
) (uint64, int, time.Duration, error) {
	fetchStart := time.Now()

	// Find out the latest eventId
	var (
		from uint64
		to   time.Time
	)

	if header == nil {
		return 0, 0, 0, fmt.Errorf("can't fetch events for nil header")
	}

	blockNum := header.Number.Uint64()

	if config.IsIndore(blockNum) {
		stateSyncDelay := config.CalculateStateSyncDelay(blockNum)
		to = time.Unix(int64(header.Time-stateSyncDelay), 0)
	} else {
		pHeader, err := blockReader.HeaderByNumber(ctx, tx, blockNum-config.CalculateSprint(blockNum))
		if err != nil {
			return lastEventId, 0, time.Since(fetchStart), err
		}
		to = time.Unix(int64(pHeader.Time), 0)
	}

	from = lastEventId + 1

	logger.Debug(
		fmt.Sprintf("[%s] Fetching state updates from Heimdall", logPrefix),
		"fromID", from,
		"to", to.Format(time.RFC3339),
	)

	eventRecords, err := heimdallClient.StateSyncEvents(ctx, from, to.Unix())

	if err != nil {
		return lastEventId, 0, time.Since(fetchStart), err
	}

	if config.OverrideStateSyncRecords != nil {
		if val, ok := config.OverrideStateSyncRecords[strconv.FormatUint(blockNum, 10)]; ok {
			eventRecords = eventRecords[0:val]
		}
	}

	if len(eventRecords) > 0 {
		var key, val [8]byte
		binary.BigEndian.PutUint64(key[:], blockNum)
		binary.BigEndian.PutUint64(val[:], lastEventId+1)
	}
	const method = "commitState"

	wroteIndex := false
	for i, eventRecord := range eventRecords {
		if eventRecord.ID <= lastEventId {
			continue
		}
		if lastEventId+1 != eventRecord.ID || eventRecord.ChainID != chainID || !eventRecord.Time.Before(to) {
			return lastEventId, i, time.Since(fetchStart), fmt.Errorf("invalid event record received blockNum=%d, eventId=%d (exp %d), chainId=%s (exp %s), time=%s (exp to %s)", blockNum, eventRecord.ID, lastEventId+1, eventRecord.ChainID, chainID, eventRecord.Time, to)
		}

		eventRecordWithoutTime := eventRecord.BuildEventRecord()

		recordBytes, err := rlp.EncodeToBytes(eventRecordWithoutTime)
		if err != nil {
			return lastEventId, i, time.Since(fetchStart), err
		}

		data, err := stateReceiverABI.Pack(method, big.NewInt(eventRecord.Time.Unix()), recordBytes)
		if err != nil {
			logger.Error(fmt.Sprintf("[%s] Unable to pack tx for commitState", logPrefix), "err", err)
			return lastEventId, i, time.Since(fetchStart), err
		}
		var eventIdBuf [8]byte
		binary.BigEndian.PutUint64(eventIdBuf[:], eventRecord.ID)
		if err = tx.Put(kv.BorEvents, eventIdBuf[:], data); err != nil {
			return lastEventId, i, time.Since(fetchStart), err
		}
		if !wroteIndex {
			var blockNumBuf [8]byte
			binary.BigEndian.PutUint64(blockNumBuf[:], blockNum)
			binary.BigEndian.PutUint64(eventIdBuf[:], eventRecord.ID)
			if err = tx.Put(kv.BorEventNums, blockNumBuf[:], eventIdBuf[:]); err != nil {
				return lastEventId, i, time.Since(fetchStart), err
			}
			wroteIndex = true
		}

		lastEventId++
	}

	return lastEventId, len(eventRecords), time.Since(fetchStart), nil
}

func fetchAndWriteSpans(
	ctx context.Context,
	spanId uint64,
	tx kv.RwTx,
	heimdallClient heimdall.IHeimdallClient,
	logPrefix string,
	logger log.Logger,
) (uint64, error) {
	response, err := heimdallClient.Span(ctx, spanId)
	if err != nil {
		return 0, err
	}
	spanBytes, err := json.Marshal(response)
	if err != nil {
		return 0, err
	}
	var spanIDBytes [8]byte
	binary.BigEndian.PutUint64(spanIDBytes[:], spanId)
	if err = tx.Put(kv.BorSpans, spanIDBytes[:], spanBytes); err != nil {
		return 0, err
	}
	logger.Debug(fmt.Sprintf("[%s] Wrote span", logPrefix), "id", spanId)
	return spanId, nil
}

func loadSnapshot(blockNum uint64, hash libcommon.Hash, config *chain.BorConfig, recents *lru.ARCCache[libcommon.Hash, *bor.Snapshot],
	signatures *lru.ARCCache[libcommon.Hash, libcommon.Address],
	snapDb kv.RwDB,
	logger log.Logger) *bor.Snapshot {

	if s, ok := recents.Get(hash); ok {
		return s
	}

	if blockNum%snapshotPersistInterval == 0 {
		if s, err := bor.LoadSnapshot(config, signatures, snapDb, hash); err == nil {
			logger.Trace("Loaded snapshot from disk", "number", blockNum, "hash", hash)
			return s
		}
	}

	return nil
}

func persistValidatorSets(
	ctx context.Context,
	snap *bor.Snapshot,
	u Unwinder,
	tx kv.Tx,
	blockReader services.FullBlockReader,
	config *chain.BorConfig,
	chain consensus.ChainHeaderReader,
	blockNum uint64,
	hash libcommon.Hash,
	recents *lru.ARCCache[libcommon.Hash, *bor.Snapshot],
	signatures *lru.ARCCache[libcommon.Hash, libcommon.Address],
	snapDb kv.RwDB,
	logger log.Logger,
	logPrefix string) error {

	logEvery := time.NewTicker(logInterval)
	defer logEvery.Stop()
	// Search for a snapshot in memory or on disk for checkpoints

	headers := make([]*types.Header, 0, 16)
	var parent *types.Header

	if s, ok := recents.Get(hash); ok {
		snap = s
	}

	//nolint:govet
	for snap == nil {
		// If an on-disk snapshot can be found, use that
		if blockNum%snapshotPersistInterval == 0 {
			if s, err := bor.LoadSnapshot(config, signatures, snapDb, hash); err == nil {
				logger.Trace("Loaded snapshot from disk", "number", blockNum, "hash", hash)

				snap = s

				break
			}
		}

		// No snapshot for this header, gather the header and move backward
		var header *types.Header
		// No explicit parents (or no more left), reach out to the database
		if parent != nil {
			header = parent
		} else if chain != nil {
			header = chain.GetHeader(hash, blockNum)
			//logger.Info(fmt.Sprintf("header %d %x => %+v\n", header.Number.Uint64(), header.Hash(), header))
		}

		if header == nil {
			return consensus.ErrUnknownAncestor
		}

		if blockNum == 0 {
			break
		}

		headers = append(headers, header)
		blockNum, hash = blockNum-1, header.ParentHash
		if chain != nil {
			parent = chain.GetHeader(hash, blockNum)
		}

		// If an in-memory snapshot was found, use that
		if s, ok := recents.Get(hash); ok {
			snap = s
			break
		}

		select {
		case <-logEvery.C:
			logger.Info(fmt.Sprintf("[%s] Gathering headers for validator proposer prorities (backwards)", logPrefix), "blockNum", blockNum)
		default:
		}
	}

	// check if snapshot is nil
	if snap == nil {
		return fmt.Errorf("unknown error while retrieving snapshot at block number %v", blockNum)
	}

	// Previous snapshot found, apply any pending headers on top of it
	for i := 0; i < len(headers)/2; i++ {
		headers[i], headers[len(headers)-1-i] = headers[len(headers)-1-i], headers[i]
	}

	if len(headers) > 0 {
		var err error
		if snap, err = snap.Apply(parent, headers, logger); err != nil {
			if snap != nil {
				var badHash common.Hash
				for _, header := range headers {
					if header.Number.Uint64() == snap.Number+1 {
						badHash = header.Hash()
						break
					}
				}
				u.UnwindTo(snap.Number, BadBlock(badHash, err))
			} else {
				return fmt.Errorf("snap.Apply %d, headers %d-%d: %w", blockNum, headers[0].Number.Uint64(), headers[len(headers)-1].Number.Uint64(), err)
			}
		}
	}

	recents.Add(snap.Hash, snap)

	// If we've generated a new persistent snapshot, save to disk
	if snap.Number%snapshotPersistInterval == 0 && len(headers) > 0 {
		if err := snap.Store(snapDb); err != nil {
			return fmt.Errorf("snap.Store: %w", err)
		}

		logger.Debug(fmt.Sprintf("[%s] Stored proposer snapshot to disk", logPrefix), "number", snap.Number, "hash", snap.Hash)
	}

	return nil
}

func initValidatorSets(
	ctx context.Context,
	tx kv.Tx,
	blockReader services.FullBlockReader,
	config *chain.BorConfig,
	chain consensus.ChainHeaderReader,
	blockNum uint64,
	recents *lru.ARCCache[libcommon.Hash, *bor.Snapshot],
	signatures *lru.ARCCache[libcommon.Hash, libcommon.Address],
	snapDb kv.RwDB,
	logger log.Logger,
	logPrefix string) (*bor.Snapshot, error) {

	logEvery := time.NewTicker(logInterval)
	defer logEvery.Stop()

	var snap *bor.Snapshot

	// Special handling of the headers in the snapshot
	zeroHeader := chain.GetHeaderByNumber(0)
	if zeroHeader != nil {
		// get checkpoint data
		hash := zeroHeader.Hash()

		if zeroSnap := loadSnapshot(0, hash, config, recents, signatures, snapDb, logger); zeroSnap != nil {
			return nil, nil
		}

		// get validators and current span
		zeroSpanBytes, err := blockReader.Span(ctx, tx, 0)
		if err != nil {
			return nil, err
		}

		if zeroSpanBytes == nil {
			return nil, fmt.Errorf("zero span not found")
		}

		var zeroSpan span.HeimdallSpan
		if err = json.Unmarshal(zeroSpanBytes, &zeroSpan); err != nil {
			return nil, err
		}

		// new snap shot
		snap = bor.NewSnapshot(config, signatures, 0, hash, zeroSpan.ValidatorSet.Validators, logger)
		if err := snap.Store(snapDb); err != nil {
			return nil, fmt.Errorf("snap.Store (0): %w", err)
		}
		logger.Debug(fmt.Sprintf("[%s] Stored proposer snapshot to disk", logPrefix), "number", 0, "hash", hash)
		g := errgroup.Group{}
		g.SetLimit(estimate.AlmostAllCPUs())
		defer g.Wait()

		batchSize := 128 // must be < inmemorySignatures
		initialHeaders := make([]*types.Header, 0, batchSize)
		parentHeader := zeroHeader
		for i := uint64(1); i <= blockNum; i++ {
			header := chain.GetHeaderByNumber(i)
			{
				// `snap.apply` bottleneck - is recover of signer.
				// to speedup: recover signer in background goroutines and save in `sigcache`
				// `batchSize` < `inmemorySignatures`: means all current batch will fit in cache - and `snap.apply` will find it there.
				g.Go(func() error {
					if header == nil {
						return nil
					}
					_, _ = bor.Ecrecover(header, signatures, config)
					return nil
				})
			}
			if header == nil {
				return nil, fmt.Errorf("missing header persisting validator sets: (inside loop at %d)", i)
			}
			initialHeaders = append(initialHeaders, header)
			if len(initialHeaders) == cap(initialHeaders) {
				if snap, err = snap.Apply(parentHeader, initialHeaders, logger); err != nil {
					return nil, fmt.Errorf("snap.Apply (inside loop): %w", err)
				}
				parentHeader = initialHeaders[len(initialHeaders)-1]
				initialHeaders = initialHeaders[:0]
			}
			select {
			case <-logEvery.C:
				logger.Info(fmt.Sprintf("[%s] Computing validator proposer prorities (forward)", logPrefix), "blockNum", i)
			default:
			}
		}
		if snap, err = snap.Apply(parentHeader, initialHeaders, logger); err != nil {
			return nil, fmt.Errorf("snap.Apply (outside loop): %w", err)
		}
	}

	return snap, nil
}

func BorHeimdallUnwind(u *UnwindState, ctx context.Context, s *StageState, tx kv.RwTx, cfg BorHeimdallCfg) (err error) {
	if cfg.chainConfig.Bor == nil {
		return
	}
	useExternalTx := tx != nil
	if !useExternalTx {
		tx, err = cfg.db.BeginRw(ctx)
		if err != nil {
			return err
		}
		defer tx.Rollback()
	}
	cursor, err := tx.RwCursor(kv.BorEventNums)
	if err != nil {
		return err
	}
	defer cursor.Close()
	var blockNumBuf [8]byte
	binary.BigEndian.PutUint64(blockNumBuf[:], u.UnwindPoint+1)
	k, v, err := cursor.Seek(blockNumBuf[:])
	if err != nil {
		return err
	}
	if k != nil {
		// v is the encoding of the first eventId to be removed
		eventCursor, err := tx.RwCursor(kv.BorEvents)
		if err != nil {
			return err
		}
		defer eventCursor.Close()
		for v, _, err = eventCursor.Seek(v); err == nil && v != nil; v, _, err = eventCursor.Next() {
			if err = eventCursor.DeleteCurrent(); err != nil {
				return err
			}
		}
		if err != nil {
			return err
		}
	}
	for ; err == nil && k != nil; k, _, err = cursor.Next() {
		if err = cursor.DeleteCurrent(); err != nil {
			return err
		}
	}
	if err != nil {
		return err
	}
	// Removing spans
	spanCursor, err := tx.RwCursor(kv.BorSpans)
	if err != nil {
		return err
	}
	defer spanCursor.Close()
	lastSpanToKeep := bor.SpanIDAt(u.UnwindPoint)
	var spanIdBytes [8]byte
	binary.BigEndian.PutUint64(spanIdBytes[:], lastSpanToKeep+1)
	for k, _, err = spanCursor.Seek(spanIdBytes[:]); err == nil && k != nil; k, _, err = spanCursor.Next() {
		if err = spanCursor.DeleteCurrent(); err != nil {
			return err
		}
	}

	if err = u.Done(tx); err != nil {
		return err
	}
	if !useExternalTx {
		if err = tx.Commit(); err != nil {
			return err
		}
	}
	return
}

func BorHeimdallPrune(s *PruneState, ctx context.Context, tx kv.RwTx, cfg BorHeimdallCfg) (err error) {
	if cfg.chainConfig.Bor == nil {
		return
	}
	return
}<|MERGE_RESOLUTION|>--- conflicted
+++ resolved
@@ -279,7 +279,8 @@
 			}
 
 			sprintLength := cfg.chainConfig.Bor.CalculateSprint(blockNum)
-			if blockNum > zerothSpanEnd && ((blockNum+1)%sprintLength == 0) {
+			spanID := bor.SpanIDAt(blockNum)
+			if (spanID > 0) && ((blockNum+1)%sprintLength == 0) {
 				if err = checkHeaderExtraData(u, ctx, chain, blockNum, header, cfg.chainConfig.Bor); err != nil {
 					return err
 				}
@@ -314,19 +315,6 @@
 			if err = persistValidatorSets(ctx, snap, u, tx, cfg.blockReader, cfg.chainConfig.Bor, chain, blockNum, header.Hash(), recents, signatures, cfg.snapDb, logger, s.LogPrefix()); err != nil {
 				return fmt.Errorf("can't persist validator sets: %w", err)
 			}
-<<<<<<< HEAD
-=======
-
-			if !mine {
-				sprintLength := cfg.chainConfig.Bor.CalculateSprint(blockNum)
-				spanID := bor.SpanIDAt(blockNum)
-				if (spanID > 0) && ((blockNum+1)%sprintLength == 0) {
-					if err = checkHeaderExtraData(u, ctx, chain, blockNum, header, cfg.chainConfig.Bor); err != nil {
-						return err
-					}
-				}
-			}
->>>>>>> a48db431
 		}
 	}
 
