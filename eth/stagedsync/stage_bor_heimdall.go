--- conflicted
+++ resolved
@@ -853,13 +853,8 @@
 		}
 		defer tx.Rollback()
 	}
-<<<<<<< HEAD
 	fmt.Println("BHUNWIND")
-	if _, err = bordb.UnwindHeimdall(ctx, cfg.heimdallStore, cfg.bridgeStore, tx, u.UnwindPoint, cfg.unwindTypes); err != nil {
-=======
-
-	if err = UnwindHeimdall(tx, u, cfg.unwindCfg); err != nil {
->>>>>>> 1dd4a55d
+	if _, err = bordb.UnwindHeimdall(ctx, cfg.heimdallStore, cfg.bridgeStore, tx, u.UnwindPoint, cfg.unwindCfg); err != nil {
 		return err
 	}
 
