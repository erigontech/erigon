package stagedsync

import (
	"bytes"
	"context"
	"encoding/binary"
	"encoding/json"
	"errors"
	"fmt"
	"math/big"
	"sort"
	"strconv"
	"time"

	lru "github.com/hashicorp/golang-lru/arc/v2"
	"github.com/ledgerwatch/log/v3"
	"golang.org/x/sync/errgroup"

	"github.com/ledgerwatch/erigon-lib/chain"
	"github.com/ledgerwatch/erigon-lib/common"
	libcommon "github.com/ledgerwatch/erigon-lib/common"
	"github.com/ledgerwatch/erigon-lib/kv"
	"github.com/ledgerwatch/erigon/accounts/abi"
	"github.com/ledgerwatch/erigon/consensus"
	"github.com/ledgerwatch/erigon/consensus/bor"
	"github.com/ledgerwatch/erigon/consensus/bor/borcfg"
	"github.com/ledgerwatch/erigon/consensus/bor/contract"
	"github.com/ledgerwatch/erigon/consensus/bor/finality/generics"
	"github.com/ledgerwatch/erigon/consensus/bor/finality/whitelist"
	"github.com/ledgerwatch/erigon/consensus/bor/heimdall"
	"github.com/ledgerwatch/erigon/consensus/bor/heimdall/span"
	"github.com/ledgerwatch/erigon/consensus/bor/valset"
	"github.com/ledgerwatch/erigon/core/types"
	"github.com/ledgerwatch/erigon/dataflow"
	"github.com/ledgerwatch/erigon/eth/ethconfig/estimate"
	"github.com/ledgerwatch/erigon/eth/stagedsync/stages"
	"github.com/ledgerwatch/erigon/rlp"
	"github.com/ledgerwatch/erigon/turbo/services"
	"github.com/ledgerwatch/erigon/turbo/stages/headerdownload"
)

const (
	inmemorySnapshots       = 128  // Number of recent vote snapshots to keep in memory
	InMemorySignatures      = 4096 // Number of recent block signatures to keep in memory
	snapshotPersistInterval = 1024 // Number of blocks after which to persist the vote snapshot to the database
	extraVanity             = 32   // Fixed number of extra-data prefix bytes reserved for signer vanity
	extraSeal               = 65   // Fixed number of extra-data suffix bytes reserved for signer seal
)

var (
	ErrHeaderValidatorsLengthMismatch = errors.New("header validators length mismatch")
	ErrHeaderValidatorsBytesMismatch  = errors.New("header validators bytes mismatch")
)

type BorHeimdallCfg struct {
	db               kv.RwDB
	snapDb           kv.RwDB // Database to store and retrieve snapshot checkpoints
	miningState      MiningState
	chainConfig      chain.Config
	borConfig        *borcfg.BorConfig
	heimdallClient   heimdall.IHeimdallClient
	blockReader      services.FullBlockReader
	hd               *headerdownload.HeaderDownload
	penalize         func(context.Context, []headerdownload.PenaltyItem)
	stateReceiverABI abi.ABI
	loopBreakCheck   func(int) bool
	recents          *lru.ARCCache[libcommon.Hash, *bor.Snapshot]
	signatures       *lru.ARCCache[libcommon.Hash, libcommon.Address]
}

func StageBorHeimdallCfg(
	db kv.RwDB,
	snapDb kv.RwDB,
	miningState MiningState,
	chainConfig chain.Config,
	heimdallClient heimdall.IHeimdallClient,
	blockReader services.FullBlockReader,
	hd *headerdownload.HeaderDownload,
	penalize func(context.Context, []headerdownload.PenaltyItem),
	loopBreakCheck func(int) bool,
	recents *lru.ARCCache[libcommon.Hash, *bor.Snapshot],
	signatures *lru.ARCCache[libcommon.Hash, libcommon.Address],
) BorHeimdallCfg {
	var borConfig *borcfg.BorConfig
	if chainConfig.Bor != nil {
		borConfig = chainConfig.Bor.(*borcfg.BorConfig)
	}

	return BorHeimdallCfg{
		db:               db,
		snapDb:           snapDb,
		miningState:      miningState,
		chainConfig:      chainConfig,
		borConfig:        borConfig,
		heimdallClient:   heimdallClient,
		blockReader:      blockReader,
		hd:               hd,
		penalize:         penalize,
		stateReceiverABI: contract.StateReceiver(),
		loopBreakCheck:   loopBreakCheck,
		recents:          recents,
		signatures:       signatures,
	}
}

func BorHeimdallForward(
	s *StageState,
	u Unwinder,
	ctx context.Context,
	tx kv.RwTx,
	cfg BorHeimdallCfg,
	mine bool,
	logger log.Logger,
) (err error) {
	processStart := time.Now()

	if cfg.borConfig == nil {
		return
	}
	if cfg.heimdallClient == nil {
		return
	}
	useExternalTx := tx != nil
	if !useExternalTx {
		var err error
		tx, err = cfg.db.BeginRw(ctx)
		if err != nil {
			return err
		}
		defer tx.Rollback()
	}

	var header *types.Header
	var headNumber uint64

	headNumber, err = stages.GetStageProgress(tx, stages.Headers)

	if err != nil {
		return err
	}

	service := whitelist.GetWhitelistingService()

	if generics.BorMilestoneRewind.Load() != nil && *generics.BorMilestoneRewind.Load() != 0 {
		unwindPoint := *generics.BorMilestoneRewind.Load()
		var reset uint64 = 0
		generics.BorMilestoneRewind.Store(&reset)

		if service != nil && unwindPoint < headNumber {
			header, err = cfg.blockReader.HeaderByNumber(ctx, tx, headNumber)
			logger.Debug("[BorHeimdall] Verification failed for header", "hash", header.Hash(), "height", headNumber, "err", err)
			cfg.penalize(ctx, []headerdownload.PenaltyItem{
				{Penalty: headerdownload.BadBlockPenalty, PeerID: cfg.hd.SourcePeerId(header.Hash())}})

			dataflow.HeaderDownloadStates.AddChange(headNumber, dataflow.HeaderInvalidated)
			s.state.UnwindTo(unwindPoint, ForkReset(header.Hash()))
			return fmt.Errorf("verification failed for header %d: %x", headNumber, header.Hash())
		}
	}

	// TODO - this needs to be called post mining
	if mine && false {
		minedHeader := cfg.miningState.MiningBlock.Header

		if minedHeadNumber := minedHeader.Number.Uint64(); minedHeadNumber > headNumber {
			// Whitelist service is called to check if the bor chain is
			// on the cannonical chain according to milestones
			if service != nil {
				if !service.IsValidChain(minedHeadNumber, []*types.Header{minedHeader}) {
					logger.Debug("[BorHeimdall] Verification failed for mined header", "hash", minedHeader.Hash(), "height", minedHeadNumber, "err", err)
					dataflow.HeaderDownloadStates.AddChange(minedHeadNumber, dataflow.HeaderInvalidated)
					s.state.UnwindTo(minedHeadNumber-1, ForkReset(minedHeader.Hash()))
					return fmt.Errorf("mining on a wrong fork %d:%x", minedHeadNumber, minedHeader.Hash())
				}
			}
		} else {
			return fmt.Errorf("attempting to mine %d, which is behind current head: %d", minedHeadNumber, headNumber)
		}
	}
	// To here

	if err != nil {
		return fmt.Errorf("getting headers progress: %w", err)
	}

	if s.BlockNumber != 0 && s.BlockNumber == headNumber {
		return nil
	}

	// Find out the latest event Id
	cursor, err := tx.Cursor(kv.BorEvents)
	if err != nil {
		return err
	}
	defer cursor.Close()
	k, _, err := cursor.Last()
	if err != nil {
		return err
	}

	var lastEventId uint64
	if k != nil {
		lastEventId = binary.BigEndian.Uint64(k)
	}
	type LastFrozen interface {
		LastFrozenEventID() uint64
		LastFrozenSpanID() uint64
	}
	snapshotLastEventId := cfg.blockReader.(LastFrozen).LastFrozenEventID()
	if snapshotLastEventId > lastEventId {
		lastEventId = snapshotLastEventId
	}
	sCursor, err := tx.Cursor(kv.BorSpans)
	if err != nil {
		return err
	}
	defer sCursor.Close()
	k, _, err = sCursor.Last()
	if err != nil {
		return err
	}
	var lastSpanId uint64

	if k != nil {
		lastSpanId = binary.BigEndian.Uint64(k)
	}

	snapshotLastSpanId := cfg.blockReader.(LastFrozen).LastFrozenSpanID()

	if s.BlockNumber != 0 && snapshotLastSpanId > lastSpanId {
		lastSpanId = snapshotLastSpanId
	}

	var nextSpanId uint64

	if lastSpanId > 0 {
		nextSpanId = lastSpanId + 1
	}

	var endSpanID uint64

	if span.IDAt(headNumber) > 0 {
		endSpanID = span.IDAt(headNumber + 1)
	}

	if span.BlockInLastSprintOfSpan(headNumber, cfg.borConfig) {
		endSpanID++
	}

	lastBlockNum := s.BlockNumber

	if cfg.blockReader.FrozenBorBlocks() > lastBlockNum {
		lastBlockNum = cfg.blockReader.FrozenBorBlocks()
	}

	recents, err := lru.NewARC[libcommon.Hash, *bor.Snapshot](inmemorySnapshots)

	if err != nil {
		return err
	}
<<<<<<< HEAD

	signatures, err := lru.NewARC[libcommon.Hash, libcommon.Address](inmemorySignatures)

=======
	signatures, err := lru.NewARC[libcommon.Hash, libcommon.Address](InMemorySignatures)
>>>>>>> 98cc1ee8
	if err != nil {
		return err
	}

	chain := NewChainReaderImpl(&cfg.chainConfig, tx, cfg.blockReader, logger)

	var blockNum uint64
	var fetchTime time.Duration
	var eventRecords int

	logTimer := time.NewTicker(logInterval)
	defer logTimer.Stop()

	if endSpanID >= nextSpanId {
		if endSpanID == 0 {
			endSpanID++
		}

		logger.Info("["+s.LogPrefix()+"] Processing spans...", "from", nextSpanId, "to", endSpanID)
	}

	for spanID := nextSpanId; spanID <= endSpanID; spanID++ {
		if lastSpanId, err = fetchAndWriteSpans(ctx, spanID, tx, cfg.heimdallClient, s.LogPrefix(), logger); err != nil {
			return err
		}
	}
	if !mine {
		logger.Info("["+s.LogPrefix()+"] Processing sync events...", "from", lastBlockNum+1, "to", headNumber)
	}
	for blockNum = lastBlockNum + 1; blockNum <= headNumber; blockNum++ {
		select {
		default:
		case <-logTimer.C:
			logger.Info("["+s.LogPrefix()+"] StateSync Progress", "progress", blockNum, "lastSpanId", lastSpanId, "lastEventId", lastEventId, "total records", eventRecords, "fetch time", fetchTime, "process time", time.Since(processStart))
		}

		if !mine {
			header, err = cfg.blockReader.HeaderByNumber(ctx, tx, blockNum)
			if err != nil {
				return err
			}
			if header == nil {
				return fmt.Errorf("header not found: %d", blockNum)
			}

			// Whitelist service is called to check if the bor chain is
			// on the cannonical chain according to milestones
			if service != nil {
				if !service.IsValidChain(blockNum, []*types.Header{header}) {
					logger.Debug("["+s.LogPrefix()+"] Verification failed for header", "height", blockNum, "hash", header.Hash())
					cfg.penalize(ctx, []headerdownload.PenaltyItem{
						{Penalty: headerdownload.BadBlockPenalty, PeerID: cfg.hd.SourcePeerId(header.Hash())}})
					dataflow.HeaderDownloadStates.AddChange(blockNum, dataflow.HeaderInvalidated)
					s.state.UnwindTo(blockNum-1, ForkReset(header.Hash()))
					return fmt.Errorf("verification failed for header %d: %x", blockNum, header.Hash())
				}
			}

			sprintLength := cfg.borConfig.CalculateSprintLength(blockNum)
			spanID := span.IDAt(blockNum)
			if (spanID > 0) && ((blockNum+1)%sprintLength == 0) {
				if err = checkHeaderExtraData(u, ctx, chain, blockNum, header, cfg.borConfig); err != nil {
					return err
				}
			}
		}

		if blockNum > 0 && blockNum%cfg.borConfig.CalculateSprintLength(blockNum) == 0 {
			var callTime time.Duration
			var records int
			if lastEventId, records, callTime, err = fetchAndWriteBorEvents(ctx, cfg.blockReader, cfg.borConfig, header, lastEventId, cfg.chainConfig.ChainID.String(), tx, cfg.heimdallClient, cfg.stateReceiverABI, s.LogPrefix(), logger); err != nil {
				return err
			}

			eventRecords += records
			fetchTime += callTime
		}

		var snap *bor.Snapshot

		if header != nil {
			if cfg.blockReader.BorSnapshots().SegmentsMin() == 0 {
				snap = loadSnapshot(blockNum, header.Hash(), cfg.borConfig, recents, signatures, cfg.snapDb, logger)

				if snap == nil {
					snap, err = initValidatorSets(ctx, tx, cfg.blockReader, cfg.borConfig,
						cfg.heimdallClient, chain, blockNum, recents, signatures, cfg.snapDb, logger, s.LogPrefix())

					if err != nil {
						return fmt.Errorf("can't initialise validator sets: %w", err)
					}
				}

				if err = persistValidatorSets(ctx, snap, u, tx, cfg.blockReader, cfg.borConfig, chain, blockNum, header.Hash(), recents, signatures, cfg.snapDb, logger, s.LogPrefix()); err != nil {
					return fmt.Errorf("can't persist validator sets: %w", err)
				}
			}
		}

		if cfg.loopBreakCheck != nil && cfg.loopBreakCheck(int(blockNum-lastBlockNum)) {
			break
		}

	}

	if err = s.Update(tx, headNumber); err != nil {
		return err
	}

	if !useExternalTx {
		if err = tx.Commit(); err != nil {
			return err
		}
	}

	logger.Info("["+s.LogPrefix()+"] Sync events processed", "progress", blockNum-1, "lastSpanId", lastSpanId, "lastEventId", lastEventId, "total records", eventRecords, "fetch time", fetchTime, "process time", time.Since(processStart))

	return
}

func checkHeaderExtraData(
	u Unwinder,
	ctx context.Context,
	chain consensus.ChainHeaderReader,
	blockNum uint64,
	header *types.Header,
	config *borcfg.BorConfig,
) error {
	spanID := span.IDAt(blockNum + 1)
	spanBytes := chain.BorSpan(spanID)
	var sp span.HeimdallSpan
	if err := json.Unmarshal(spanBytes, &sp); err != nil {
		return err
	}
	producerSet := make([]*valset.Validator, len(sp.SelectedProducers))
	for i := range sp.SelectedProducers {
		producerSet[i] = &sp.SelectedProducers[i]
	}

	sort.Sort(valset.ValidatorsByAddress(producerSet))

	headerVals, err := valset.ParseValidators(bor.GetValidatorBytes(header, config))
	if err != nil {
		return err
	}

	if len(producerSet) != len(headerVals) {
		return ErrHeaderValidatorsLengthMismatch
	}

	for i, val := range producerSet {
		if !bytes.Equal(val.HeaderBytes(), headerVals[i].HeaderBytes()) {
			return ErrHeaderValidatorsBytesMismatch
		}
	}
	return nil
}

func fetchAndWriteBorEvents(
	ctx context.Context,
	blockReader services.FullBlockReader,
	config *borcfg.BorConfig,
	header *types.Header,
	lastEventId uint64,
	chainID string,
	tx kv.RwTx,
	heimdallClient heimdall.IHeimdallClient,
	stateReceiverABI abi.ABI,
	logPrefix string,
	logger log.Logger,
) (uint64, int, time.Duration, error) {
	fetchStart := time.Now()

	// Find out the latest eventId
	var (
		from uint64
		to   time.Time
	)

	if header == nil {
		return 0, 0, 0, fmt.Errorf("can't fetch events for nil header")
	}

	blockNum := header.Number.Uint64()

	if config.IsIndore(blockNum) {
		stateSyncDelay := config.CalculateStateSyncDelay(blockNum)
		to = time.Unix(int64(header.Time-stateSyncDelay), 0)
	} else {
		pHeader, err := blockReader.HeaderByNumber(ctx, tx, blockNum-config.CalculateSprintLength(blockNum))
		if err != nil {
			return lastEventId, 0, time.Since(fetchStart), err
		}
		to = time.Unix(int64(pHeader.Time), 0)
	}

	from = lastEventId + 1

	logger.Debug(
		fmt.Sprintf("[%s] Fetching state updates from Heimdall", logPrefix),
		"fromID", from,
		"to", to.Format(time.RFC3339),
	)

	eventRecords, err := heimdallClient.StateSyncEvents(ctx, from, to.Unix())

	if err != nil {
		return lastEventId, 0, time.Since(fetchStart), err
	}

	if config.OverrideStateSyncRecords != nil {
		if val, ok := config.OverrideStateSyncRecords[strconv.FormatUint(blockNum, 10)]; ok {
			eventRecords = eventRecords[0:val]
		}
	}

	if len(eventRecords) > 0 {
		var key, val [8]byte
		binary.BigEndian.PutUint64(key[:], blockNum)
		binary.BigEndian.PutUint64(val[:], lastEventId+1)
	}
	const method = "commitState"

	wroteIndex := false
	for i, eventRecord := range eventRecords {
		if eventRecord.ID <= lastEventId {
			continue
		}
		if lastEventId+1 != eventRecord.ID || eventRecord.ChainID != chainID || !eventRecord.Time.Before(to) {
			return lastEventId, i, time.Since(fetchStart), fmt.Errorf("invalid event record received blockNum=%d, eventId=%d (exp %d), chainId=%s (exp %s), time=%s (exp to %s)", blockNum, eventRecord.ID, lastEventId+1, eventRecord.ChainID, chainID, eventRecord.Time, to)
		}

		eventRecordWithoutTime := eventRecord.BuildEventRecord()

		recordBytes, err := rlp.EncodeToBytes(eventRecordWithoutTime)
		if err != nil {
			return lastEventId, i, time.Since(fetchStart), err
		}

		data, err := stateReceiverABI.Pack(method, big.NewInt(eventRecord.Time.Unix()), recordBytes)
		if err != nil {
			logger.Error(fmt.Sprintf("[%s] Unable to pack tx for commitState", logPrefix), "err", err)
			return lastEventId, i, time.Since(fetchStart), err
		}
		var eventIdBuf [8]byte
		binary.BigEndian.PutUint64(eventIdBuf[:], eventRecord.ID)
		if err = tx.Put(kv.BorEvents, eventIdBuf[:], data); err != nil {
			return lastEventId, i, time.Since(fetchStart), err
		}
		if !wroteIndex {
			var blockNumBuf [8]byte
			binary.BigEndian.PutUint64(blockNumBuf[:], blockNum)
			binary.BigEndian.PutUint64(eventIdBuf[:], eventRecord.ID)
			if err = tx.Put(kv.BorEventNums, blockNumBuf[:], eventIdBuf[:]); err != nil {
				return lastEventId, i, time.Since(fetchStart), err
			}
			wroteIndex = true
		}

		lastEventId++
	}

	return lastEventId, len(eventRecords), time.Since(fetchStart), nil
}

func fetchAndWriteSpans(
	ctx context.Context,
	spanId uint64,
	tx kv.RwTx,
	heimdallClient heimdall.IHeimdallClient,
	logPrefix string,
	logger log.Logger,
) (uint64, error) {
	response, err := heimdallClient.Span(ctx, spanId)
	if err != nil {
		return 0, err
	}
	spanBytes, err := json.Marshal(response)
	if err != nil {
		return 0, err
	}
	var spanIDBytes [8]byte
	binary.BigEndian.PutUint64(spanIDBytes[:], spanId)
	if err = tx.Put(kv.BorSpans, spanIDBytes[:], spanBytes); err != nil {
		return 0, err
	}
	logger.Debug(fmt.Sprintf("[%s] Wrote span", logPrefix), "id", spanId)
	return spanId, nil
}

func loadSnapshot(blockNum uint64, hash libcommon.Hash, config *borcfg.BorConfig, recents *lru.ARCCache[libcommon.Hash, *bor.Snapshot],
	signatures *lru.ARCCache[libcommon.Hash, libcommon.Address],
	snapDb kv.RwDB,
	logger log.Logger) *bor.Snapshot {

	if s, ok := recents.Get(hash); ok {
		return s
	}

	if blockNum%snapshotPersistInterval == 0 {
		if s, err := bor.LoadSnapshot(config, signatures, snapDb, hash); err == nil {
			logger.Trace("Loaded snapshot from disk", "number", blockNum, "hash", hash)
			return s
		}
	}

	return nil
}

func persistValidatorSets(
	ctx context.Context,
	snap *bor.Snapshot,
	u Unwinder,
	tx kv.Tx,
	blockReader services.FullBlockReader,
	config *borcfg.BorConfig,
	chain consensus.ChainHeaderReader,
	blockNum uint64,
	hash libcommon.Hash,
	recents *lru.ARCCache[libcommon.Hash, *bor.Snapshot],
	signatures *lru.ARCCache[libcommon.Hash, libcommon.Address],
	snapDb kv.RwDB,
	logger log.Logger,
	logPrefix string) error {

	logEvery := time.NewTicker(logInterval)
	defer logEvery.Stop()
	// Search for a snapshot in memory or on disk for checkpoints

	headers := make([]*types.Header, 0, 16)
	var parent *types.Header

	if s, ok := recents.Get(hash); ok {
		snap = s
	}

	//nolint:govet
	for snap == nil {
		// If an on-disk snapshot can be found, use that
		if blockNum%snapshotPersistInterval == 0 {
			if s, err := bor.LoadSnapshot(config, signatures, snapDb, hash); err == nil {
				logger.Trace("Loaded snapshot from disk", "number", blockNum, "hash", hash)

				snap = s

				break
			}
		}

		// No snapshot for this header, gather the header and move backward
		var header *types.Header
		// No explicit parents (or no more left), reach out to the database
		if parent != nil {
			header = parent
		} else if chain != nil {
			header = chain.GetHeader(hash, blockNum)
			//logger.Info(fmt.Sprintf("header %d %x => %+v\n", header.Number.Uint64(), header.Hash(), header))
		}

		if header == nil {
			return consensus.ErrUnknownAncestor
		}

		if blockNum == 0 {
			break
		}

		headers = append(headers, header)
		blockNum, hash = blockNum-1, header.ParentHash
		if chain != nil {
			parent = chain.GetHeader(hash, blockNum)
		}

		// If an in-memory snapshot was found, use that
		if s, ok := recents.Get(hash); ok {
			snap = s
			break
		}

		select {
		case <-logEvery.C:
			logger.Info(fmt.Sprintf("[%s] Gathering headers for validator proposer prorities (backwards)", logPrefix), "blockNum", blockNum)
		default:
		}
	}

	// check if snapshot is nil
	if snap == nil {
		return fmt.Errorf("unknown error while retrieving snapshot at block number %v", blockNum)
	}

	// Previous snapshot found, apply any pending headers on top of it
	for i := 0; i < len(headers)/2; i++ {
		headers[i], headers[len(headers)-1-i] = headers[len(headers)-1-i], headers[i]
	}

	if len(headers) > 0 {
		var err error
		if snap, err = snap.Apply(parent, headers, logger); err != nil {
			if snap != nil {
				var badHash common.Hash
				for _, header := range headers {
					if header.Number.Uint64() == snap.Number+1 {
						badHash = header.Hash()
						break
					}
				}
				u.UnwindTo(snap.Number, BadBlock(badHash, err))
			} else {
				return fmt.Errorf("snap.Apply %d, headers %d-%d: %w", blockNum, headers[0].Number.Uint64(), headers[len(headers)-1].Number.Uint64(), err)
			}
		}
	}

	recents.Add(snap.Hash, snap)

	// If we've generated a new persistent snapshot, save to disk
	if snap.Number%snapshotPersistInterval == 0 && len(headers) > 0 {
		if err := snap.Store(snapDb); err != nil {
			return fmt.Errorf("snap.Store: %w", err)
		}

		logger.Debug(fmt.Sprintf("[%s] Stored proposer snapshot to disk", logPrefix), "number", snap.Number, "hash", snap.Hash)
	}

	return nil
}

func initValidatorSets(
	ctx context.Context,
	tx kv.RwTx,
	blockReader services.FullBlockReader,
	config *borcfg.BorConfig,
	heimdallClient heimdall.IHeimdallClient,
	chain consensus.ChainHeaderReader,
	blockNum uint64,
	recents *lru.ARCCache[libcommon.Hash, *bor.Snapshot],
	signatures *lru.ARCCache[libcommon.Hash, libcommon.Address],
	snapDb kv.RwDB,
	logger log.Logger,
	logPrefix string) (*bor.Snapshot, error) {

	logEvery := time.NewTicker(logInterval)
	defer logEvery.Stop()

	var snap *bor.Snapshot

	// Special handling of the headers in the snapshot
	zeroHeader := chain.GetHeaderByNumber(0)
	if zeroHeader != nil {
		// get checkpoint data
		hash := zeroHeader.Hash()

		if zeroSnap := loadSnapshot(0, hash, config, recents, signatures, snapDb, logger); zeroSnap != nil {
			return nil, nil
		}

		// get validators and current span
		zeroSpanBytes, err := blockReader.Span(ctx, tx, 0)

		if err != nil {
			if _, err := fetchAndWriteSpans(ctx, 0, tx, heimdallClient, logPrefix, logger); err != nil {
				return nil, err
			}

			zeroSpanBytes, err = blockReader.Span(ctx, tx, 0)

			if err != nil {
				return nil, err
			}
		}

		if zeroSpanBytes == nil {
			return nil, fmt.Errorf("zero span not found")
		}

		var zeroSpan span.HeimdallSpan
		if err = json.Unmarshal(zeroSpanBytes, &zeroSpan); err != nil {
			return nil, err
		}

		// new snap shot
		snap = bor.NewSnapshot(config, signatures, 0, hash, zeroSpan.ValidatorSet.Validators, logger)
		if err := snap.Store(snapDb); err != nil {
			return nil, fmt.Errorf("snap.Store (0): %w", err)
		}
		logger.Debug(fmt.Sprintf("[%s] Stored proposer snapshot to disk", logPrefix), "number", 0, "hash", hash)
		g := errgroup.Group{}
		g.SetLimit(estimate.AlmostAllCPUs())
		defer g.Wait()

		batchSize := 128 // must be < InMemorySignatures
		initialHeaders := make([]*types.Header, 0, batchSize)
		parentHeader := zeroHeader
		for i := uint64(1); i <= blockNum; i++ {
			header := chain.GetHeaderByNumber(i)
			{
				// `snap.apply` bottleneck - is recover of signer.
				// to speedup: recover signer in background goroutines and save in `sigcache`
				// `batchSize` < `InMemorySignatures`: means all current batch will fit in cache - and `snap.apply` will find it there.
				g.Go(func() error {
					if header == nil {
						return nil
					}
					_, _ = bor.Ecrecover(header, signatures, config)
					return nil
				})
			}
			if header == nil {
				return nil, fmt.Errorf("missing header persisting validator sets: (inside loop at %d)", i)
			}
			initialHeaders = append(initialHeaders, header)
			if len(initialHeaders) == cap(initialHeaders) {
				if snap, err = snap.Apply(parentHeader, initialHeaders, logger); err != nil {
					return nil, fmt.Errorf("snap.Apply (inside loop): %w", err)
				}
				parentHeader = initialHeaders[len(initialHeaders)-1]
				initialHeaders = initialHeaders[:0]
			}
			select {
			case <-logEvery.C:
				logger.Info(fmt.Sprintf("[%s] Computing validator proposer prorities (forward)", logPrefix), "blockNum", i)
			default:
			}
		}
		if snap, err = snap.Apply(parentHeader, initialHeaders, logger); err != nil {
			return nil, fmt.Errorf("snap.Apply (outside loop): %w", err)
		}
	}

	return snap, nil
}

func BorHeimdallUnwind(u *UnwindState, ctx context.Context, s *StageState, tx kv.RwTx, cfg BorHeimdallCfg) (err error) {
	if cfg.borConfig == nil {
		return
	}
	useExternalTx := tx != nil
	if !useExternalTx {
		tx, err = cfg.db.BeginRw(ctx)
		if err != nil {
			return err
		}
		defer tx.Rollback()
	}
	cursor, err := tx.RwCursor(kv.BorEventNums)
	if err != nil {
		return err
	}
	defer cursor.Close()
	var blockNumBuf [8]byte
	binary.BigEndian.PutUint64(blockNumBuf[:], u.UnwindPoint+1)
	k, v, err := cursor.Seek(blockNumBuf[:])
	if err != nil {
		return err
	}
	if k != nil {
		// v is the encoding of the first eventId to be removed
		eventCursor, err := tx.RwCursor(kv.BorEvents)
		if err != nil {
			return err
		}
		defer eventCursor.Close()
		for v, _, err = eventCursor.Seek(v); err == nil && v != nil; v, _, err = eventCursor.Next() {
			if err = eventCursor.DeleteCurrent(); err != nil {
				return err
			}
		}
		if err != nil {
			return err
		}
	}
	for ; err == nil && k != nil; k, _, err = cursor.Next() {
		if err = cursor.DeleteCurrent(); err != nil {
			return err
		}
	}
	if err != nil {
		return err
	}
	// Removing spans
	spanCursor, err := tx.RwCursor(kv.BorSpans)
	if err != nil {
		return err
	}
	defer spanCursor.Close()
	lastSpanToKeep := span.IDAt(u.UnwindPoint)
	var spanIdBytes [8]byte
	binary.BigEndian.PutUint64(spanIdBytes[:], lastSpanToKeep+1)
	for k, _, err = spanCursor.Seek(spanIdBytes[:]); err == nil && k != nil; k, _, err = spanCursor.Next() {
		if err = spanCursor.DeleteCurrent(); err != nil {
			return err
		}
	}

	if err = u.Done(tx); err != nil {
		return err
	}
	if !useExternalTx {
		if err = tx.Commit(); err != nil {
			return err
		}
	}
	return
}

func BorHeimdallPrune(s *PruneState, ctx context.Context, tx kv.RwTx, cfg BorHeimdallCfg) (err error) {
	if cfg.borConfig == nil {
		return
	}
	return
}<|MERGE_RESOLUTION|>--- conflicted
+++ resolved
@@ -258,13 +258,7 @@
 	if err != nil {
 		return err
 	}
-<<<<<<< HEAD
-
-	signatures, err := lru.NewARC[libcommon.Hash, libcommon.Address](inmemorySignatures)
-
-=======
 	signatures, err := lru.NewARC[libcommon.Hash, libcommon.Address](InMemorySignatures)
->>>>>>> 98cc1ee8
 	if err != nil {
 		return err
 	}
