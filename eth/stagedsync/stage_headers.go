package stagedsync

import (
	"context"
	"encoding/binary"
	"fmt"
	"math/big"
	"runtime"
	"sync/atomic"
	"time"

	"github.com/c2h5oh/datasize"
	"github.com/holiman/uint256"
	libcommon "github.com/ledgerwatch/erigon-lib/common"
	"github.com/ledgerwatch/erigon-lib/etl"
	proto_downloader "github.com/ledgerwatch/erigon-lib/gointerfaces/downloader"
	"github.com/ledgerwatch/erigon-lib/kv"
	"github.com/ledgerwatch/erigon/cmd/downloader/downloadergrpc"
	"github.com/ledgerwatch/erigon/cmd/rpcdaemon/interfaces"
	"github.com/ledgerwatch/erigon/common"
	"github.com/ledgerwatch/erigon/common/dbutils"
	"github.com/ledgerwatch/erigon/core/rawdb"
	"github.com/ledgerwatch/erigon/core/types"
	"github.com/ledgerwatch/erigon/eth/stagedsync/stages"
	"github.com/ledgerwatch/erigon/ethdb/privateapi"
	"github.com/ledgerwatch/erigon/p2p/enode"
	"github.com/ledgerwatch/erigon/params"
	"github.com/ledgerwatch/erigon/rlp"
	"github.com/ledgerwatch/erigon/turbo/snapshotsync"
	"github.com/ledgerwatch/erigon/turbo/snapshotsync/snapshothashes"
	"github.com/ledgerwatch/erigon/turbo/stages/headerdownload"
	"github.com/ledgerwatch/log/v3"
)

type HeadersCfg struct {
	db                    kv.RwDB
	hd                    *headerdownload.HeaderDownload
	chainConfig           params.ChainConfig
	headerReqSend         func(context.Context, *headerdownload.HeaderRequest) (enode.ID, bool)
	announceNewHashes     func(context.Context, []headerdownload.Announce)
	penalize              func(context.Context, []headerdownload.PenaltyItem)
	batchSize             datasize.ByteSize
	noP2PDiscovery        bool
	tmpdir                string
	reverseDownloadCh     chan privateapi.PayloadMessage
	waitingForBeaconChain *uint32 // atomic boolean flag

	snapshots          *snapshotsync.AllSnapshots
	snapshotHashesCfg  *snapshothashes.Config
	snapshotDownloader proto_downloader.DownloaderClient
	blockReader        interfaces.FullBlockReader
}

func StageHeadersCfg(
	db kv.RwDB,
	headerDownload *headerdownload.HeaderDownload,
	chainConfig params.ChainConfig,
	headerReqSend func(context.Context, *headerdownload.HeaderRequest) (enode.ID, bool),
	announceNewHashes func(context.Context, []headerdownload.Announce),
	penalize func(context.Context, []headerdownload.PenaltyItem),
	batchSize datasize.ByteSize,
	noP2PDiscovery bool,
	reverseDownloadCh chan privateapi.PayloadMessage,
	waitingForBeaconChain *uint32, // atomic boolean flag
	snapshots *snapshotsync.AllSnapshots,
	snapshotDownloader proto_downloader.DownloaderClient,
	blockReader interfaces.FullBlockReader,
	tmpdir string,
) HeadersCfg {
	return HeadersCfg{
<<<<<<< HEAD
		db:                    db,
		hd:                    headerDownload,
		chainConfig:           chainConfig,
		headerReqSend:         headerReqSend,
		announceNewHashes:     announceNewHashes,
		penalize:              penalize,
		batchSize:             batchSize,
		tmpdir:                tmpdir,
		noP2PDiscovery:        noP2PDiscovery,
		reverseDownloadCh:     reverseDownloadCh,
		waitingForBeaconChain: waitingForBeaconChain,
		snapshots:             snapshots,
		snapshotDownloader:    snapshotDownloader,
		blockReader:           blockReader,
=======
		db:                 db,
		hd:                 headerDownload,
		chainConfig:        chainConfig,
		headerReqSend:      headerReqSend,
		announceNewHashes:  announceNewHashes,
		penalize:           penalize,
		batchSize:          batchSize,
		tmpdir:             tmpdir,
		noP2PDiscovery:     noP2PDiscovery,
		reverseDownloadCh:  reverseDownloadCh,
		waitingPosHeaders:  waitingPosHeaders,
		snapshots:          snapshots,
		snapshotDownloader: snapshotDownloader,
		blockReader:        blockReader,
		snapshotHashesCfg:  snapshothashes.KnownConfig(chainConfig.ChainName),
>>>>>>> 9c1b5f8f
	}
}

func SpawnStageHeaders(
	s *StageState,
	u Unwinder,
	ctx context.Context,
	tx kv.RwTx,
	cfg HeadersCfg,
	initialCycle bool,
	test bool, // Set to true in tests, allows the stage to fail rather than wait indefinitely
) error {
	useExternalTx := tx != nil
	if !useExternalTx {
		var err error
		tx, err = cfg.db.BeginRw(ctx)
		if err != nil {
			return err
		}
		defer tx.Rollback()
	}
	var blockNumber uint64

	if s == nil {
		blockNumber = 0
	} else {
		blockNumber = s.BlockNumber
	}

	isTrans, err := rawdb.Transitioned(tx, blockNumber, cfg.chainConfig.TerminalTotalDifficulty)
	if err != nil {
		return err
	}

	if isTrans {
		return HeadersPOS(s, u, ctx, tx, cfg, initialCycle, test, useExternalTx)
	} else {
		return HeadersPOW(s, u, ctx, tx, cfg, initialCycle, test, useExternalTx)
	}
}

// HeadersPOS progresses Headers stage for Proof-of-Stake headers
func HeadersPOS(
	s *StageState,
	u Unwinder,
	ctx context.Context,
	tx kv.RwTx,
	cfg HeadersCfg,
	initialCycle bool,
	test bool, // Set to true in tests, allows the stage to fail rather than wait indefinitely
	useExternalTx bool,
) error {
	log.Info("Waiting for beacon chain payloads...")

	atomic.StoreUint32(cfg.waitingForBeaconChain, 1)
	defer atomic.StoreUint32(cfg.waitingForBeaconChain, 0)

	var payloadMessage privateapi.PayloadMessage
	select {
	case <-ctx.Done():
		return nil
	case <-cfg.hd.SkipCycleHack:
		return nil
	case payloadMessage = <-cfg.reverseDownloadCh:
	}

	atomic.StoreUint32(cfg.waitingForBeaconChain, 0)

	cfg.hd.ClearPendingExecutionStatus()

	header := payloadMessage.Header
	headerNumber := header.Number.Uint64()
	headerHash := header.Hash()

	cfg.hd.UpdateTopSeenHeightPoS(headerNumber)

	existingHash, err := rawdb.ReadCanonicalHash(tx, headerNumber)
	if err != nil {
		cfg.hd.ExecutionStatusCh <- privateapi.ExecutionStatus{Error: err}
		return err
	}

	if headerHash == existingHash {
		// previously received valid header
		cfg.hd.ExecutionStatusCh <- privateapi.ExecutionStatus{
			Status:          privateapi.Valid,
			LatestValidHash: headerHash,
		}
		return nil
	}

	cfg.hd.SetHeaderReader(&chainReader{config: &cfg.chainConfig, tx: tx, blockReader: cfg.blockReader})

	headerInserter := headerdownload.NewHeaderInserter(s.LogPrefix(), nil, s.BlockNumber)

	// If we have the parent then we can move on with the stagedsync
	parent, err := rawdb.ReadHeaderByHash(tx, header.ParentHash)
	if err != nil {
		cfg.hd.ExecutionStatusCh <- privateapi.ExecutionStatus{Error: err}
		return err
	}

	shouldSaveBody := false
	if parent != nil {
		shouldSaveBody, err = verifyAndSavePoSHeader(s, tx, cfg, header, headerInserter)
		if err != nil {
			return err
		}
	} else {
		shouldSaveBody, err = downloadMissingPoSHeaders(s, ctx, tx, cfg, header, headerInserter)
		if err != nil {
			return err
		}
	}

	if shouldSaveBody {
		// Note an inconsistency here:
		// We insert raw bodies immediately and skip stage 3. (Stage 2 will not be skipped.)
		// TODO(yperbasis): double check, incl. prevention of re-downloading bodies already in the DB
		if err := rawdb.WriteRawBody(tx, headerHash, headerNumber, payloadMessage.Body); err != nil {
			return err
		}
	}

	if !useExternalTx {
		if err := tx.Commit(); err != nil {
			return err
		}
	}

	return nil
}

func verifyAndSavePoSHeader(
	s *StageState,
	tx kv.RwTx,
	cfg HeadersCfg,
	header *types.Header,
	headerInserter *headerdownload.HeaderInserter,
) (shouldSaveBody bool, err error) {
	headerNumber := header.Number.Uint64()
	headerHash := header.Hash()

	if verificationErr := cfg.hd.VerifyHeader(header); verificationErr != nil {
		log.Warn("Verification failed for header", "hash", headerHash, "height", headerNumber, "error", verificationErr)
		cfg.hd.ExecutionStatusCh <- privateapi.ExecutionStatus{
			Status:          privateapi.Invalid,
			LatestValidHash: header.ParentHash,
		}
		return
	}

	err = headerInserter.FeedHeaderPoS(tx, header, headerHash)
	if err != nil {
		cfg.hd.ExecutionStatusCh <- privateapi.ExecutionStatus{Error: err}
		return
	}

	headBlockHash := rawdb.ReadHeadBlockHash(tx)
	if headBlockHash == header.ParentHash {
		// OK, we're on the canonical chain
		cfg.hd.SetPendingExecutionStatus(headerHash)

		err = rawdb.WriteHeadHeaderHash(tx, headerHash)
		if err != nil {
			return
		}

		logEvery := time.NewTicker(logInterval)
		defer logEvery.Stop()

		err = fixCanonicalChain(s.LogPrefix(), logEvery, headerInserter.GetHighest(), headerInserter.GetHighestHash(), tx, cfg.blockReader)
		if err != nil {
			return
		}

		err = stages.SaveStageProgress(tx, stages.Headers, headerNumber)
		if err != nil {
			return
		}

		// TODO(yperbasis): double check, incl. prevention of re-downloading bodies already in the DB
		err = stages.SaveStageProgress(tx, stages.Bodies, headerNumber)
		if err != nil {
			return
		}
	} else {
		// Side chain or something weird
		// TODO(yperbasis): proper logic
		cfg.hd.ExecutionStatusCh <- privateapi.ExecutionStatus{Status: privateapi.Syncing}
	}

	shouldSaveBody = true
	return
}

func downloadMissingPoSHeaders(
	s *StageState,
	ctx context.Context,
	tx kv.RwTx,
	cfg HeadersCfg,
	header *types.Header,
	headerInserter *headerdownload.HeaderInserter,
) (shouldSaveBody bool, err error) {
	cfg.hd.ExecutionStatusCh <- privateapi.ExecutionStatus{Status: privateapi.Syncing}

	cfg.hd.SetPOSSync(true)
	err = cfg.hd.ReadProgressFromDb(tx)
	if err != nil {
		return
	}

	headerNumber := header.Number.Uint64()
	headerHash := header.Hash()

	cfg.hd.SetProcessed(headerNumber)
	cfg.hd.SetExpectedHash(header.ParentHash)
	cfg.hd.SetFetching(true)

	log.Info(fmt.Sprintf("[%s] Waiting for headers...", s.LogPrefix()), "from", headerNumber)

	stopped := false
	prevProgress := headerNumber

	headerCollector := etl.NewCollector(s.LogPrefix(), cfg.tmpdir, etl.NewSortableBuffer(etl.BufferOptimalSize))
	defer headerCollector.Close()
	cfg.hd.SetHeadersCollector(headerCollector)
	// Cleanup after we finish backward sync
	defer func() {
		cfg.hd.SetHeadersCollector(nil)
		cfg.hd.Unsync()
		cfg.hd.SetFetching(false)
	}()

	logEvery := time.NewTicker(logInterval)
	defer logEvery.Stop()

	var req headerdownload.HeaderRequest
	for !stopped {
		sentToPeer := false
		maxRequests := 4096
		for !sentToPeer && !stopped && maxRequests != 0 {
			// TODO(yperbasis): double check that we don't download headers that are already in the DB
			// TODO(yperbasis): handle the case when are not able to sync a chain
			req = cfg.hd.RequestMoreHeadersForPOS()
			_, sentToPeer = cfg.headerReqSend(ctx, &req)
			maxRequests--
		}

		if cfg.hd.Synced() {
			stopped = true
		}
		// Sleep and check for logs
		timer := time.NewTimer(2 * time.Millisecond)
		select {
		case <-ctx.Done():
			stopped = true
		case <-logEvery.C:
			diff := prevProgress - cfg.hd.Progress()
			if cfg.hd.Progress() <= prevProgress {
				log.Info("Wrote Block Headers backwards", "from", headerNumber,
					"now", cfg.hd.Progress(), "blk/sec", float64(diff)/float64(logInterval/time.Second))
				prevProgress = cfg.hd.Progress()
			}
		case <-timer.C:
			log.Trace("RequestQueueTime (header) ticked")
		}
		// Cleanup timer
		timer.Stop()
	}
	// If the user stopped it, we don't update anything
	if !cfg.hd.Synced() {
		return
	}

	headerLoadFunc := func(key, value []byte, _ etl.CurrentTableReader, _ etl.LoadNextFunc) error {
		var h types.Header
		if err := rlp.DecodeBytes(value, &h); err != nil {
			return err
		}
		if err := cfg.hd.VerifyHeader(&h); err != nil {
			log.Warn("Verification failed for header", "hash", h.Hash(), "height", h.Number.Uint64(), "error", err)
			return err
		}
		return headerInserter.FeedHeaderPoS(tx, &h, h.Hash())
	}

	err = headerCollector.Load(tx, kv.Headers, headerLoadFunc, etl.TransformArgs{
		LogDetailsLoad: func(k, v []byte) (additionalLogArguments []interface{}) {
			return []interface{}{"block", binary.BigEndian.Uint64(k)}
		},
	})
	if err != nil {
		return
	}

	if verificationErr := cfg.hd.VerifyHeader(header); verificationErr != nil {
		log.Warn("Verification failed for header", "hash", headerHash, "height", headerNumber, "error", verificationErr)
		return
	}

	err = headerInserter.FeedHeaderPoS(tx, header, headerHash)
	if err != nil {
		return
	}

	shouldSaveBody = true
	return
}

// HeadersPOW progresses Headers stage for Proof-of-Work headers
func HeadersPOW(
	s *StageState,
	u Unwinder,
	ctx context.Context,
	tx kv.RwTx,
	cfg HeadersCfg,
	initialCycle bool,
	test bool, // Set to true in tests, allows the stage to fail rather than wait indefinitely
	useExternalTx bool,
) error {
	if err := DownloadAndIndexSnapshotsIfNeed(s, ctx, tx, cfg); err != nil {
		return err
	}

	var headerProgress uint64
	var err error

	if err = cfg.hd.ReadProgressFromDb(tx); err != nil {
		return err
	}
	cfg.hd.SetPOSSync(false)
	cfg.hd.SetFetching(true)
	defer cfg.hd.SetFetching(false)
	headerProgress = cfg.hd.Progress()
	logPrefix := s.LogPrefix()
	// Check if this is called straight after the unwinds, which means we need to create new canonical markings
	hash, err := rawdb.ReadCanonicalHash(tx, headerProgress)
	if err != nil {
		return err
	}
	logEvery := time.NewTicker(logInterval)
	defer logEvery.Stop()
	if hash == (common.Hash{}) {
		headHash := rawdb.ReadHeadHeaderHash(tx)
		if err = fixCanonicalChain(logPrefix, logEvery, headerProgress, headHash, tx, cfg.blockReader); err != nil {
			return err
		}
		if !useExternalTx {
			if err = tx.Commit(); err != nil {
				return err
			}
		}
		return nil
	}

	// Allow other stages to run 1 cycle if no network available
	if initialCycle && cfg.noP2PDiscovery {
		return nil
	}

	log.Info(fmt.Sprintf("[%s] Waiting for headers...", logPrefix), "from", headerProgress)

	localTd, err := rawdb.ReadTd(tx, hash, headerProgress)
	if err != nil {
		return err
	}
	if localTd == nil {
		return fmt.Errorf("localTD is nil: %d, %x", headerProgress, hash)
	}
	headerInserter := headerdownload.NewHeaderInserter(logPrefix, localTd, headerProgress)
	cfg.hd.SetHeaderReader(&chainReader{config: &cfg.chainConfig, tx: tx, blockReader: cfg.blockReader})

	var sentToPeer bool
	stopped := false
	prevProgress := headerProgress
Loop:
	for !stopped {

		isTrans, err := rawdb.Transitioned(tx, headerProgress, cfg.chainConfig.TerminalTotalDifficulty)
		if err != nil {
			return err
		}

		if isTrans {
			if err := s.Update(tx, headerProgress); err != nil {
				return err
			}
			break
		}
		currentTime := uint64(time.Now().Unix())
		req, penalties := cfg.hd.RequestMoreHeaders(currentTime)
		if req != nil {
			_, sentToPeer = cfg.headerReqSend(ctx, req)
			if sentToPeer {
				// If request was actually sent to a peer, we update retry time to be 5 seconds in the future
				cfg.hd.UpdateRetryTime(req, currentTime, 5 /* timeout */)
				log.Trace("Sent request", "height", req.Number)
			}
		}
		if len(penalties) > 0 {
			cfg.penalize(ctx, penalties)
		}
		maxRequests := 64 // Limit number of requests sent per round to let some headers to be inserted into the database
		for req != nil && sentToPeer && maxRequests > 0 {
			req, penalties = cfg.hd.RequestMoreHeaders(currentTime)
			if req != nil {
				_, sentToPeer = cfg.headerReqSend(ctx, req)
				if sentToPeer {
					// If request was actually sent to a peer, we update retry time to be 5 seconds in the future
					cfg.hd.UpdateRetryTime(req, currentTime, 5 /*timeout */)
					log.Trace("Sent request", "height", req.Number)
				}
			}
			if len(penalties) > 0 {
				cfg.penalize(ctx, penalties)
			}
			maxRequests--
		}

		// Send skeleton request if required
		req = cfg.hd.RequestSkeleton()
		if req != nil {
			_, sentToPeer = cfg.headerReqSend(ctx, req)
			if sentToPeer {
				log.Trace("Sent skeleton request", "height", req.Number)
			}
		}
		// Load headers into the database
		var inSync bool
		if inSync, err = cfg.hd.InsertHeaders(headerInserter.NewFeedHeaderFunc(tx, cfg.blockReader), cfg.chainConfig.TerminalTotalDifficulty, logPrefix, logEvery.C); err != nil {
			return err
		}

		announces := cfg.hd.GrabAnnounces()
		if len(announces) > 0 {
			cfg.announceNewHashes(ctx, announces)
		}
		if headerInserter.BestHeaderChanged() { // We do not break unless there best header changed
			if !initialCycle {
				// if this is not an initial cycle, we need to react quickly when new headers are coming in
				break
			}
			// if this is initial cycle, we want to make sure we insert all known headers (inSync)
			if inSync {
				break
			}
		}
		if test {
			break
		}
		timer := time.NewTimer(1 * time.Second)
		select {
		case <-ctx.Done():
			stopped = true
		case <-logEvery.C:
			progress := cfg.hd.Progress()
			logProgressHeaders(logPrefix, prevProgress, progress)
			prevProgress = progress
		case <-timer.C:
			log.Trace("RequestQueueTime (header) ticked")
		case <-cfg.hd.DeliveryNotify:
			log.Trace("headerLoop woken up by the incoming request")
		case <-cfg.hd.SkipCycleHack:
			break Loop
		}
		timer.Stop()
	}
	if headerInserter.Unwind() {
		u.UnwindTo(headerInserter.UnwindPoint(), common.Hash{})
	} else if headerInserter.GetHighest() != 0 {
		if err := fixCanonicalChain(logPrefix, logEvery, headerInserter.GetHighest(), headerInserter.GetHighestHash(), tx, cfg.blockReader); err != nil {
			return fmt.Errorf("fix canonical chain: %w", err)
		}
	}
	if !useExternalTx {
		if err := tx.Commit(); err != nil {
			return err
		}
	}
	if stopped {
		return libcommon.ErrStopped
	}
	// We do not print the following line if the stage was interrupted
	log.Info(fmt.Sprintf("[%s] Processed", logPrefix), "highest inserted", headerInserter.GetHighest(), "age", common.PrettyAge(time.Unix(int64(headerInserter.GetHighestTimestamp()), 0)))

	return nil
}

func fixCanonicalChain(logPrefix string, logEvery *time.Ticker, height uint64, hash common.Hash, tx kv.StatelessRwTx, headerReader interfaces.FullBlockReader) error {
	if height == 0 {
		return nil
	}
	ancestorHash := hash
	ancestorHeight := height

	var ch common.Hash
	var err error
	for ch, err = rawdb.ReadCanonicalHash(tx, ancestorHeight); err == nil && ch != ancestorHash; ch, err = rawdb.ReadCanonicalHash(tx, ancestorHeight) {
		if err = rawdb.WriteCanonicalHash(tx, ancestorHash, ancestorHeight); err != nil {
			return fmt.Errorf("marking canonical header %d %x: %w", ancestorHeight, ancestorHash, err)
		}

		ancestor, err := headerReader.Header(context.Background(), tx, ancestorHash, ancestorHeight)
		if err != nil {
			return err
		}
		if ancestor == nil {
			return fmt.Errorf("ancestor is nil. height %d, hash %x", ancestorHeight, ancestorHash)
		}

		select {
		case <-logEvery.C:
			log.Info(fmt.Sprintf("[%s] write canonical markers", logPrefix), "ancestor", ancestorHeight, "hash", ancestorHash)
		default:
		}
		ancestorHash = ancestor.ParentHash
		ancestorHeight--
	}
	if err != nil {
		return fmt.Errorf("reading canonical hash for %d: %w", ancestorHeight, err)
	}

	return nil
}

func HeadersUnwind(u *UnwindState, s *StageState, tx kv.RwTx, cfg HeadersCfg, test bool) (err error) {
	useExternalTx := tx != nil
	if !useExternalTx {
		tx, err = cfg.db.BeginRw(context.Background())
		if err != nil {
			return err
		}
		defer tx.Rollback()
	}
	// Delete canonical hashes that are being unwound
	var headerProgress uint64
	headerProgress, err = stages.GetStageProgress(tx, stages.Headers)
	if err != nil {
		return err
	}
	badBlock := u.BadBlock != (common.Hash{})
	if badBlock {
		cfg.hd.ReportBadHeader(u.BadBlock)
		// Mark all descendants of bad block as bad too
		headerCursor, cErr := tx.Cursor(kv.Headers)
		if cErr != nil {
			return cErr
		}
		defer headerCursor.Close()
		var k, v []byte
		for k, v, err = headerCursor.Seek(dbutils.EncodeBlockNumber(u.UnwindPoint + 1)); err == nil && k != nil; k, v, err = headerCursor.Next() {
			var h types.Header
			if err = rlp.DecodeBytes(v, &h); err != nil {
				return err
			}
			if cfg.hd.IsBadHeader(h.ParentHash) {
				cfg.hd.ReportBadHeader(h.Hash())
			}
		}
		if err != nil {
			return fmt.Errorf("iterate over headers to mark bad headers: %w", err)
		}
	}
	for blockHeight := headerProgress; blockHeight > u.UnwindPoint; blockHeight-- {
		if err = rawdb.DeleteCanonicalHash(tx, blockHeight); err != nil {
			return err
		}
	}
	if badBlock {
		var maxTd big.Int
		var maxHash common.Hash
		var maxNum uint64 = 0

		if test { // If we are not in the test, we can do searching for the heaviest chain in the next cycle
			// Find header with biggest TD
			tdCursor, cErr := tx.Cursor(kv.HeaderTD)
			if cErr != nil {
				return cErr
			}
			defer tdCursor.Close()
			var k, v []byte
			k, v, err = tdCursor.Last()
			if err != nil {
				return err
			}
			for ; err == nil && k != nil; k, v, err = tdCursor.Prev() {
				if len(k) != 40 {
					return fmt.Errorf("key in TD table has to be 40 bytes long: %x", k)
				}
				var hash common.Hash
				copy(hash[:], k[8:])
				if cfg.hd.IsBadHeader(hash) {
					continue
				}
				var td big.Int
				if err = rlp.DecodeBytes(v, &td); err != nil {
					return err
				}
				if td.Cmp(&maxTd) > 0 {
					maxTd.Set(&td)
					copy(maxHash[:], k[8:])
					maxNum = binary.BigEndian.Uint64(k[:8])
				}
			}
			if err != nil {
				return err
			}
		}
		if maxNum == 0 {
			maxNum = u.UnwindPoint
			if maxHash, err = rawdb.ReadCanonicalHash(tx, maxNum); err != nil {
				return err
			}
		}
		if err = rawdb.WriteHeadHeaderHash(tx, maxHash); err != nil {
			return err
		}
		if err = u.Done(tx); err != nil {
			return err
		}
		if err = s.Update(tx, maxNum); err != nil {
			return err
		}
	}
	if !useExternalTx {
		if err := tx.Commit(); err != nil {
			return err
		}
	}
	return nil
}

func logProgressHeaders(logPrefix string, prev, now uint64) uint64 {
	speed := float64(now-prev) / float64(logInterval/time.Second)
	var m runtime.MemStats
	runtime.ReadMemStats(&m)
	log.Info(fmt.Sprintf("[%s] Wrote block headers", logPrefix),
		"number", now,
		"blk/second", speed,
		"alloc", common.StorageSize(m.Alloc),
		"sys", common.StorageSize(m.Sys))

	return now
}

type chainReader struct {
	config      *params.ChainConfig
	tx          kv.RwTx
	blockReader interfaces.FullBlockReader
}

func (cr chainReader) Config() *params.ChainConfig  { return cr.config }
func (cr chainReader) CurrentHeader() *types.Header { panic("") }
func (cr chainReader) GetHeader(hash common.Hash, number uint64) *types.Header {
	if cr.blockReader != nil {
		h, _ := cr.blockReader.Header(context.Background(), cr.tx, hash, number)
		return h
	}
	return rawdb.ReadHeader(cr.tx, hash, number)
}
func (cr chainReader) GetHeaderByNumber(number uint64) *types.Header {
	if cr.blockReader != nil {
		h, _ := cr.blockReader.HeaderByNumber(context.Background(), cr.tx, number)
		return h
	}
	return rawdb.ReadHeaderByNumber(cr.tx, number)

}
func (cr chainReader) GetHeaderByHash(hash common.Hash) *types.Header {
	if cr.blockReader != nil {
		number := rawdb.ReadHeaderNumber(cr.tx, hash)
		if number == nil {
			return nil
		}
		return cr.GetHeader(hash, *number)
	}
	h, _ := rawdb.ReadHeaderByHash(cr.tx, hash)
	return h
}
func (cr chainReader) GetTd(hash common.Hash, number uint64) *big.Int {
	td, err := rawdb.ReadTd(cr.tx, hash, number)
	if err != nil {
		log.Error("ReadTd failed", "err", err)
		return nil
	}
	return td
}

type epochReader struct {
	tx kv.RwTx
}

func (cr epochReader) GetEpoch(hash common.Hash, number uint64) ([]byte, error) {
	return rawdb.ReadEpoch(cr.tx, number, hash)
}
func (cr epochReader) PutEpoch(hash common.Hash, number uint64, proof []byte) error {
	return rawdb.WriteEpoch(cr.tx, number, hash, proof)
}
func (cr epochReader) GetPendingEpoch(hash common.Hash, number uint64) ([]byte, error) {
	return rawdb.ReadPendingEpoch(cr.tx, number, hash)
}
func (cr epochReader) PutPendingEpoch(hash common.Hash, number uint64, proof []byte) error {
	return rawdb.WritePendingEpoch(cr.tx, number, hash, proof)
}
func (cr epochReader) FindBeforeOrEqualNumber(number uint64) (blockNum uint64, blockHash common.Hash, transitionProof []byte, err error) {
	return rawdb.FindEpochBeforeOrEqualNumber(cr.tx, number)
}

func HeadersPrune(p *PruneState, tx kv.RwTx, cfg HeadersCfg, ctx context.Context) (err error) {
	useExternalTx := tx != nil
	if !useExternalTx {
		tx, err = cfg.db.BeginRw(ctx)
		if err != nil {
			return err
		}
		defer tx.Rollback()
	}

	if !useExternalTx {
		if err = tx.Commit(); err != nil {
			return err
		}
	}
	return nil
}

func DownloadAndIndexSnapshotsIfNeed(s *StageState, ctx context.Context, tx kv.RwTx, cfg HeadersCfg) error {
	if cfg.snapshots == nil {
		return nil
	}

	// TODO: save AllSegmentsAvailable flag to DB? (to allow Erigon start without Downloader)
	if !cfg.snapshots.AllSegmentsAvailable() {
		if err := WaitForDownloader(ctx, tx, cfg); err != nil {
			return err
		}

		logEvery := time.NewTicker(logInterval)
		defer logEvery.Stop()

		// Open segments
		for {
			headers, bodies, txs, err := cfg.snapshots.SegmentsAvailability()
			if err != nil {
				return err
			}
			expect := cfg.snapshotHashesCfg.ExpectBlocks
			if headers >= expect && bodies >= expect && txs >= expect {
				if err := cfg.snapshots.ReopenSegments(); err != nil {
					return err
				}
				if expect > cfg.snapshots.BlocksAvailable() {
					return fmt.Errorf("not enough snapshots available: %d > %d", expect, cfg.snapshots.BlocksAvailable())
				}
				cfg.snapshots.SetAllSegmentsAvailable(true)

				break
			}
			log.Info(fmt.Sprintf("[%s] Waiting for snapshots up to block %d...", s.LogPrefix(), expect), "headers", headers, "bodies", bodies, "txs", txs)
			time.Sleep(10 * time.Second)

			select {
			case <-ctx.Done():
				return ctx.Err()
			case <-logEvery.C:
				log.Info(fmt.Sprintf("[%s] Waiting for snapshots up to block %d...", s.LogPrefix(), expect), "headers", headers, "bodies", bodies, "txs", txs)
			default:
			}
		}
	}

	// Create .idx files
	if !cfg.snapshots.AllIdxAvailable() {
		if !cfg.snapshots.AllSegmentsAvailable() {
			return fmt.Errorf("not all snapshot segments are available")
		}

		// wait for Downloader service to download all expected snapshots
		logEvery := time.NewTicker(logInterval)
		defer logEvery.Stop()
		headers, bodies, txs, err := cfg.snapshots.IdxAvailability()
		if err != nil {
			return err
		}
		expect := cfg.snapshotHashesCfg.ExpectBlocks
		if headers < expect || bodies < expect || txs < expect {
			chainID, _ := uint256.FromBig(cfg.chainConfig.ChainID)
			if err := cfg.snapshots.BuildIndices(ctx, *chainID, cfg.tmpdir); err != nil {
				return err
			}
		}

		if err := cfg.snapshots.ReopenIndices(); err != nil {
			return err
		}
		if expect > cfg.snapshots.IndicesAvailable() {
			return fmt.Errorf("not enough snapshots available: %d > %d", expect, cfg.snapshots.BlocksAvailable())
		}
		cfg.snapshots.SetAllIdxAvailable(true)
	}

	// Fill kv.HeaderTD table from snapshots
	c, err := tx.Cursor(kv.HeaderTD)
	if err != nil {
		return err
	}
	count, err := c.Count()
	if err != nil {
		return err
	}
	if count == 0 || count == 1 { // genesis does write 1 record
		logEvery := time.NewTicker(logInterval)
		defer logEvery.Stop()

		tx.ClearBucket(kv.HeaderTD)
		var lastHeader *types.Header
		//total  difficulty write
		td := big.NewInt(0)
		if err := snapshotsync.ForEachHeader(cfg.snapshots, func(header *types.Header) error {
			td.Add(td, header.Difficulty)
			// TODO: append
			rawdb.WriteTd(tx, header.Hash(), header.Number.Uint64(), td)
			lastHeader = header
			select {
			case <-ctx.Done():
				return ctx.Err()
			case <-logEvery.C:
				log.Info(fmt.Sprintf("[%s] Writing total difficulty index for snapshots", s.LogPrefix()), "block_num", header.Number.Uint64())
			default:
			}
			return nil
		}); err != nil {
			return err
		}

		if lastHeader != nil {
			// Fill kv.HeaderCanonical table from snapshots
			tx.ClearBucket(kv.HeaderCanonical)
			if err := fixCanonicalChain(s.LogPrefix(), logEvery, lastHeader.Number.Uint64(), lastHeader.Hash(), tx, cfg.blockReader); err != nil {
				return err
			}

			sn, ok := cfg.snapshots.Blocks(cfg.snapshots.BlocksAvailable())
			if !ok {
				return fmt.Errorf("snapshot not found for block: %d", cfg.snapshots.BlocksAvailable())
			}

			// ResetSequence - allow set arbitrary value to sequence (for example to decrement it to exact value)
			lastTxnID := sn.TxnHashIdx.BaseDataID() + uint64(sn.Transactions.Count())
			if err := rawdb.ResetSequence(tx, kv.EthTx, lastTxnID+1); err != nil {
				return err
			}
		}
	}

	// Add last headers from snapshots to HeaderDownloader (as persistent links)
	if s.BlockNumber < cfg.snapshots.BlocksAvailable() {
		if err := cfg.hd.AddHeaderFromSnapshot(cfg.snapshots.BlocksAvailable(), cfg.blockReader); err != nil {
			return err
		}
		if err := s.Update(tx, cfg.snapshots.BlocksAvailable()); err != nil {
			return err
		}
		s.BlockNumber = cfg.snapshots.BlocksAvailable()
	}

	return nil
}

// WaitForDownloader - wait for Downloader service to download all expected snapshots
// for MVP we sync with Downloader only once, in future will send new snapshots also
func WaitForDownloader(ctx context.Context, tx kv.RwTx, cfg HeadersCfg) error {
	const readyKey = "snapshots_ready"
	v, err := tx.GetOne(kv.DatabaseInfo, []byte(readyKey))
	if err != nil {
		return err
	}
	if len(v) == 1 && v[0] == 1 {
		return nil
	}
	snapshotsCfg := snapshothashes.KnownConfig(cfg.chainConfig.ChainName)

	// send all hashes to the Downloader service
	preverified := snapshotsCfg.Preverified
	req := &proto_downloader.DownloadRequest{Items: make([]*proto_downloader.DownloadItem, len(preverified))}
	i := 0
	for filePath, infoHashStr := range preverified {
		req.Items[i] = &proto_downloader.DownloadItem{
			TorrentHash: downloadergrpc.String2Proto(infoHashStr),
			Path:        filePath,
		}
		i++
	}
	for {
		if _, err := cfg.snapshotDownloader.Download(ctx, req); err != nil {
			log.Error("[Snapshots] Can't call downloader", "err", err)
			time.Sleep(10 * time.Second)
			continue
		}
		break
	}

	// Print download progress until all segments are available
	for {
		if reply, err := cfg.snapshotDownloader.Stats(ctx, &proto_downloader.StatsRequest{}); err != nil {
			log.Warn("Error while waiting for snapshots progress", "err", err)
		} else if int(reply.Torrents) < len(snapshotsCfg.Preverified) {
			log.Warn("Downloader has not enough snapshots (yet)")
		} else if reply.Completed {
			break
		} else {
			readiness := int32(100 * (float64(reply.BytesCompleted) / float64(reply.BytesTotal)))
			log.Info("[Snapshots] download", "progress", fmt.Sprintf("%d%%", readiness))
		}
		time.Sleep(10 * time.Second)
	}

	if err := tx.Put(kv.DatabaseInfo, []byte(readyKey), []byte{1}); err != nil {
		return err
	}
	return nil
}<|MERGE_RESOLUTION|>--- conflicted
+++ resolved
@@ -68,7 +68,6 @@
 	tmpdir string,
 ) HeadersCfg {
 	return HeadersCfg{
-<<<<<<< HEAD
 		db:                    db,
 		hd:                    headerDownload,
 		chainConfig:           chainConfig,
@@ -83,23 +82,7 @@
 		snapshots:             snapshots,
 		snapshotDownloader:    snapshotDownloader,
 		blockReader:           blockReader,
-=======
-		db:                 db,
-		hd:                 headerDownload,
-		chainConfig:        chainConfig,
-		headerReqSend:      headerReqSend,
-		announceNewHashes:  announceNewHashes,
-		penalize:           penalize,
-		batchSize:          batchSize,
-		tmpdir:             tmpdir,
-		noP2PDiscovery:     noP2PDiscovery,
-		reverseDownloadCh:  reverseDownloadCh,
-		waitingPosHeaders:  waitingPosHeaders,
-		snapshots:          snapshots,
-		snapshotDownloader: snapshotDownloader,
-		blockReader:        blockReader,
-		snapshotHashesCfg:  snapshothashes.KnownConfig(chainConfig.ChainName),
->>>>>>> 9c1b5f8f
+		snapshotHashesCfg:     snapshothashes.KnownConfig(chainConfig.ChainName),
 	}
 }
 
