--- conflicted
+++ resolved
@@ -529,8 +529,6 @@
 	)
 
 	return now
-<<<<<<< HEAD
-=======
 }
 
 type ChainReaderImpl struct {
@@ -596,5 +594,4 @@
 		return nil
 	}
 	return events
->>>>>>> 8288dcb5
 }