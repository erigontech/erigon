package stagedsync

import (
	"context"
	"encoding/binary"
	"fmt"
	"math/big"
	"runtime"
	"time"

	"github.com/c2h5oh/datasize"
	"github.com/ledgerwatch/log/v3"

	"github.com/ledgerwatch/erigon-lib/chain"
	libcommon "github.com/ledgerwatch/erigon-lib/common"
	"github.com/ledgerwatch/erigon-lib/common/dbg"
	"github.com/ledgerwatch/erigon-lib/common/hexutility"
	"github.com/ledgerwatch/erigon-lib/kv"
	"github.com/ledgerwatch/erigon-lib/state"
	"github.com/ledgerwatch/erigon/core/rawdb/blockio"
	"github.com/ledgerwatch/erigon/eth/consensuschain"

	"github.com/ledgerwatch/erigon/common"
	"github.com/ledgerwatch/erigon/core/rawdb"
	"github.com/ledgerwatch/erigon/core/types"
	"github.com/ledgerwatch/erigon/rlp"
	"github.com/ledgerwatch/erigon/turbo/engineapi/engine_helpers"
	"github.com/ledgerwatch/erigon/turbo/services"
	"github.com/ledgerwatch/erigon/turbo/shards"
	"github.com/ledgerwatch/erigon/turbo/stages/bodydownload"
	"github.com/ledgerwatch/erigon/turbo/stages/headerdownload"
)

// The number of blocks we should be able to re-org sub-second on commodity hardware.
// See https://hackmd.io/TdJtNs0dS56q-In8h-ShSg
const ShortPoSReorgThresholdBlocks = 10

type HeadersCfg struct {
	db                kv.RwDB
	hd                *headerdownload.HeaderDownload
	bodyDownload      *bodydownload.BodyDownload
	chainConfig       chain.Config
	headerReqSend     func(context.Context, *headerdownload.HeaderRequest) ([64]byte, bool)
	announceNewHashes func(context.Context, []headerdownload.Announce)
	penalize          func(context.Context, []headerdownload.PenaltyItem)
	batchSize         datasize.ByteSize
	noP2PDiscovery    bool
	tmpdir            string
	historyV3         bool

	blockReader   services.FullBlockReader
	blockWriter   *blockio.BlockWriter
	forkValidator *engine_helpers.ForkValidator
	notifications *shards.Notifications

	loopBreakCheck func() bool
}

func StageHeadersCfg(
	db kv.RwDB,
	headerDownload *headerdownload.HeaderDownload,
	bodyDownload *bodydownload.BodyDownload,
	chainConfig chain.Config,
	headerReqSend func(context.Context, *headerdownload.HeaderRequest) ([64]byte, bool),
	announceNewHashes func(context.Context, []headerdownload.Announce),
	penalize func(context.Context, []headerdownload.PenaltyItem),
	batchSize datasize.ByteSize,
	noP2PDiscovery bool,
	blockReader services.FullBlockReader,
	blockWriter *blockio.BlockWriter,
	tmpdir string,
	historyV3 bool,
	notifications *shards.Notifications,
	forkValidator *engine_helpers.ForkValidator,
	loopBreakCheck func() bool) HeadersCfg {
	return HeadersCfg{
		db:                db,
		hd:                headerDownload,
		bodyDownload:      bodyDownload,
		chainConfig:       chainConfig,
		headerReqSend:     headerReqSend,
		announceNewHashes: announceNewHashes,
		penalize:          penalize,
		batchSize:         batchSize,
		tmpdir:            tmpdir,
		historyV3:         historyV3,
		noP2PDiscovery:    noP2PDiscovery,
		blockReader:       blockReader,
		blockWriter:       blockWriter,
		forkValidator:     forkValidator,
		notifications:     notifications,
		loopBreakCheck:    loopBreakCheck,
	}
}

func SpawnStageHeaders(
	s *StageState,
	u Unwinder,
	ctx context.Context,
	tx kv.RwTx,
	cfg HeadersCfg,
	initialCycle bool,
	test bool, // Returns true to allow the stage to stop rather than wait indefinitely
	logger log.Logger,
) error {
	useExternalTx := tx != nil
	if !useExternalTx {
		var err error
		tx, err = cfg.db.BeginRw(ctx)
		if err != nil {
			return err
		}
		defer tx.Rollback()
	}
	if initialCycle && cfg.blockReader.FreezingCfg().Enabled {
		if err := cfg.hd.AddHeadersFromSnapshot(tx, cfg.blockReader); err != nil {
			return err
		}
	}

	return HeadersPOW(s, u, ctx, tx, cfg, initialCycle, test, useExternalTx, logger)

}

// HeadersPOW progresses Headers stage for Proof-of-Work headers
func HeadersPOW(
	s *StageState,
	u Unwinder,
	ctx context.Context,
	tx kv.RwTx,
	cfg HeadersCfg,
	initialCycle bool,
	test bool, // Returns true to allow the stage to stop rather than wait indefinitely
	useExternalTx bool,
	logger log.Logger,
) error {
	var headerProgress uint64
	var err error

	if err = cfg.hd.ReadProgressFromDb(tx); err != nil {
		return err
	}
	cfg.hd.SetPOSSync(false)
	cfg.hd.SetFetchingNew(true)
	defer cfg.hd.SetFetchingNew(false)
	headerProgress = cfg.hd.Progress()
	logPrefix := s.LogPrefix()

	// Check if this is called straight after the unwinds, which means we need to create new canonical markings
	hash, err := cfg.blockReader.CanonicalHash(ctx, tx, headerProgress)
	if err != nil {
		return err
	}
	logEvery := time.NewTicker(logInterval)
	defer logEvery.Stop()
	if hash == (libcommon.Hash{}) {
		headHash := rawdb.ReadHeadHeaderHash(tx)
		if err = fixCanonicalChain(logPrefix, logEvery, headerProgress, headHash, tx, cfg.blockReader, logger); err != nil {
			return err
		}
		if !useExternalTx {
			if err = tx.Commit(); err != nil {
				return err
			}
		}
		return nil
	}

	// Allow other stages to run 1 cycle if no network available
	if initialCycle && cfg.noP2PDiscovery {
		return nil
	}

	logger.Info(fmt.Sprintf("[%s] Waiting for headers...", logPrefix), "from", headerProgress)

	localTd, err := rawdb.ReadTd(tx, hash, headerProgress)
	if err != nil {
		return err
	}
	if localTd == nil {
		return fmt.Errorf("localTD is nil: %d, %x", headerProgress, hash)
	}
	headerInserter := headerdownload.NewHeaderInserter(logPrefix, localTd, headerProgress, cfg.blockReader)
	cfg.hd.SetHeaderReader(consensuschain.NewReader(&cfg.chainConfig, tx, cfg.blockReader, logger))

	stopped := false
	var noProgressCounter uint = 0
	prevProgress := headerProgress
	var wasProgress bool
	var lastSkeletonTime time.Time
	var peer [64]byte
	var sentToPeer bool
Loop:
	for !stopped {

		transitionedToPoS, err := rawdb.Transitioned(tx, headerProgress, cfg.chainConfig.TerminalTotalDifficulty)
		if err != nil {
			return err
		}
		if transitionedToPoS {
			if err := s.Update(tx, headerProgress); err != nil {
				return err
			}
			break
		}

		sentToPeer = false
		currentTime := time.Now()
		req, penalties := cfg.hd.RequestMoreHeaders(currentTime)
		if req != nil {
			peer, sentToPeer = cfg.headerReqSend(ctx, req)
			if sentToPeer {
				logger.Debug(fmt.Sprintf("[%s] Requested header", logPrefix), "from", req.Number, "length", req.Length)
				cfg.hd.UpdateStats(req, false /* skeleton */, peer)
				cfg.hd.UpdateRetryTime(req, currentTime, 5*time.Second /* timeout */)
			}
		}
		if len(penalties) > 0 {
			cfg.penalize(ctx, penalties)
		}
		maxRequests := 64 // Limit number of requests sent per round to let some headers to be inserted into the database
		for req != nil && sentToPeer && maxRequests > 0 {
			req, penalties = cfg.hd.RequestMoreHeaders(currentTime)
			if req != nil {
				peer, sentToPeer = cfg.headerReqSend(ctx, req)
				if sentToPeer {
					cfg.hd.UpdateStats(req, false /* skeleton */, peer)
					cfg.hd.UpdateRetryTime(req, currentTime, 5*time.Second /* timeout */)
				}
			}
			if len(penalties) > 0 {
				cfg.penalize(ctx, penalties)
			}
			maxRequests--
		}

		// Send skeleton request if required
		if time.Since(lastSkeletonTime) > 1*time.Second {
			req = cfg.hd.RequestSkeleton()
			if req != nil {
				peer, sentToPeer = cfg.headerReqSend(ctx, req)
				if sentToPeer {
					logger.Debug(fmt.Sprintf("[%s] Requested skeleton", logPrefix), "from", req.Number, "length", req.Length)
					cfg.hd.UpdateStats(req, true /* skeleton */, peer)
					lastSkeletonTime = time.Now()
				}
			}
		}
		// Load headers into the database
		var inSync bool
		if inSync, err = cfg.hd.InsertHeaders(headerInserter.NewFeedHeaderFunc(tx, cfg.blockReader), cfg.chainConfig.TerminalTotalDifficulty, logPrefix, logEvery.C, uint64(currentTime.Unix())); err != nil {
			return err
		}

		if headerInserter.BestHeaderChanged() { // We do not break unless there best header changed
			noProgressCounter = 0
			wasProgress = true
			// if this is initial cycle, we want to make sure we insert all known headers (inSync)
			if inSync {
				break
			}
		}

		if cfg.loopBreakCheck != nil && cfg.loopBreakCheck() {
			break
		}

		if test {
			announces := cfg.hd.GrabAnnounces()
			if len(announces) > 0 {
				cfg.announceNewHashes(ctx, announces)
			}

			break
		}

		timer := time.NewTimer(1 * time.Second)
		select {
		case <-ctx.Done():
			stopped = true
		case <-logEvery.C:
			progress := cfg.hd.Progress()
			stats := cfg.hd.ExtractStats()
			logProgressHeaders(logPrefix, prevProgress, progress, stats, logger)
			if prevProgress == progress {
				noProgressCounter++
			} else {
				noProgressCounter = 0 // Reset, there was progress
			}
			if noProgressCounter >= 5 {
				var m runtime.MemStats
				dbg.ReadMemStats(&m)
				logger.Info("Req/resp stats", "req", stats.Requests, "reqMin", stats.ReqMinBlock, "reqMax", stats.ReqMaxBlock,
					"skel", stats.SkeletonRequests, "skelMin", stats.SkeletonReqMinBlock, "skelMax", stats.SkeletonReqMaxBlock,
					"resp", stats.Responses, "respMin", stats.RespMinBlock, "respMax", stats.RespMaxBlock, "dups", stats.Duplicates, "alloc", libcommon.ByteCount(m.Alloc), "sys", libcommon.ByteCount(m.Sys))
				cfg.hd.LogAnchorState()
				if wasProgress {
					logger.Warn("Looks like chain is not progressing, moving to the next stage")
					break Loop
				}
			}
			prevProgress = progress
		case <-timer.C:
			logger.Trace("RequestQueueTime (header) ticked")
		case <-cfg.hd.DeliveryNotify:
			logger.Trace("headerLoop woken up by the incoming request")
		}
		timer.Stop()
	}
	if headerInserter.Unwind() {
		if cfg.historyV3 {
			unwindTo := headerInserter.UnwindPoint()
			doms := state.NewSharedDomains(tx)
			defer doms.Close()
			blockNumWithCommitment, _, ok, err := doms.SeekCommitment2(tx, 0, unwindTo)
			if err != nil {
				return err
			}
			if ok && unwindTo != blockNumWithCommitment {
				unwindTo = blockNumWithCommitment // not all blocks have commitment
			}
			//unwindToLimit, err := tx.(state.HasAggCtx).AggCtx().CanUnwindDomainsToBlockNum(tx)
			//if err != nil {
			//	return err
			//}
			//unwindTo = cmp.Max(unwindTo, unwindToLimit) // don't go too far
			u.UnwindTo(unwindTo, StagedUnwind)
		} else {
			u.UnwindTo(headerInserter.UnwindPoint(), StagedUnwind)
		}
	}
	if headerInserter.GetHighest() != 0 {
		if !headerInserter.Unwind() {
			if err := fixCanonicalChain(logPrefix, logEvery, headerInserter.GetHighest(), headerInserter.GetHighestHash(), tx, cfg.blockReader, logger); err != nil {
				return fmt.Errorf("fix canonical chain: %w", err)
			}
		}
		if err = rawdb.WriteHeadHeaderHash(tx, headerInserter.GetHighestHash()); err != nil {
			return fmt.Errorf("[%s] marking head header hash as %x: %w", logPrefix, headerInserter.GetHighestHash(), err)
		}
		if err = s.Update(tx, headerInserter.GetHighest()); err != nil {
			return fmt.Errorf("[%s] saving Headers progress: %w", logPrefix, err)
		}
	}
	if !useExternalTx {
		if err := tx.Commit(); err != nil {
			return err
		}
	}
	if stopped {
		return libcommon.ErrStopped
	}
	// We do not print the following line if the stage was interrupted
	logger.Info(fmt.Sprintf("[%s] Processed", logPrefix), "highest inserted", headerInserter.GetHighest(), "age", common.PrettyAge(time.Unix(int64(headerInserter.GetHighestTimestamp()), 0)))

	return nil
}

func fixCanonicalChain(logPrefix string, logEvery *time.Ticker, height uint64, hash libcommon.Hash, tx kv.StatelessRwTx, headerReader services.FullBlockReader, logger log.Logger) error {
	if height == 0 {
		return nil
	}
	ancestorHash := hash
	ancestorHeight := height

	var ch libcommon.Hash
	var err error
	for ch, err = headerReader.CanonicalHash(context.Background(), tx, ancestorHeight); err == nil && ch != ancestorHash; ch, err = headerReader.CanonicalHash(context.Background(), tx, ancestorHeight) {
		if err = rawdb.WriteCanonicalHash(tx, ancestorHash, ancestorHeight); err != nil {
			return fmt.Errorf("marking canonical header %d %x: %w", ancestorHeight, ancestorHash, err)
		}

		ancestor, err := headerReader.Header(context.Background(), tx, ancestorHash, ancestorHeight)
		if err != nil {
			return err
		}
		if ancestor == nil {
			return fmt.Errorf("ancestor is nil. height %d, hash %x", ancestorHeight, ancestorHash)
		}

		select {
		case <-logEvery.C:
			logger.Info(fmt.Sprintf("[%s] write canonical markers", logPrefix), "ancestor", ancestorHeight, "hash", ancestorHash)
		default:
		}
		ancestorHash = ancestor.ParentHash
		ancestorHeight--
	}
	if err != nil {
		return fmt.Errorf("reading canonical hash for %d: %w", ancestorHeight, err)
	}

	return nil
}

func HeadersUnwind(u *UnwindState, s *StageState, tx kv.RwTx, cfg HeadersCfg, test bool) (err error) {
	useExternalTx := tx != nil
	if !useExternalTx {
		tx, err = cfg.db.BeginRw(context.Background())
		if err != nil {
			return err
		}
		defer tx.Rollback()
	}
	// Delete canonical hashes that are being unwound
	unwindBlock := (u.Reason.Block != nil)
	if unwindBlock {
		if u.Reason.IsBadBlock() {
			cfg.hd.ReportBadHeader(*u.Reason.Block)
		}

		cfg.hd.UnlinkHeader(*u.Reason.Block)

		// Mark all descendants of bad block as bad too
		headerCursor, cErr := tx.Cursor(kv.Headers)
		if cErr != nil {
			return cErr
		}
		defer headerCursor.Close()
		var k, v []byte
		for k, v, err = headerCursor.Seek(hexutility.EncodeTs(u.UnwindPoint + 1)); err == nil && k != nil; k, v, err = headerCursor.Next() {
			var h types.Header
			if err = rlp.DecodeBytes(v, &h); err != nil {
				return err
			}
			if cfg.hd.IsBadHeader(h.ParentHash) {
				cfg.hd.ReportBadHeader(h.Hash())
			}
		}
		if err != nil {
			return fmt.Errorf("iterate over headers to mark bad headers: %w", err)
		}
	}
	if err := rawdb.TruncateCanonicalHash(tx, u.UnwindPoint+1, unwindBlock); err != nil {
		return err
	}
	if unwindBlock {
		var maxTd big.Int
		var maxHash libcommon.Hash
		var maxNum uint64 = 0

		if test { // If we are not in the test, we can do searching for the heaviest chain in the next cycle
			// Find header with biggest TD
			tdCursor, cErr := tx.Cursor(kv.HeaderTD)
			if cErr != nil {
				return cErr
			}
			defer tdCursor.Close()
			var k, v []byte
			k, v, err = tdCursor.Last()
			if err != nil {
				return err
			}
			for ; err == nil && k != nil; k, v, err = tdCursor.Prev() {
				if len(k) != 40 {
					return fmt.Errorf("key in TD table has to be 40 bytes long: %x", k)
				}
				var hash libcommon.Hash
				copy(hash[:], k[8:])
				if cfg.hd.IsBadHeader(hash) {
					continue
				}
				var td big.Int
				if err = rlp.DecodeBytes(v, &td); err != nil {
					return err
				}
				if td.Cmp(&maxTd) > 0 {
					maxTd.Set(&td)
					copy(maxHash[:], k[8:])
					maxNum = binary.BigEndian.Uint64(k[:8])
				}
			}
			if err != nil {
				return err
			}
		}
		/* TODO(yperbasis): Is it safe?
		if err := rawdb.TruncateTd(tx, u.UnwindPoint+1); err != nil {
			return err
		}
		*/
		if maxNum == 0 {
			maxNum = u.UnwindPoint
			if maxHash, err = rawdb.ReadCanonicalHash(tx, maxNum); err != nil {
				return err
			}
		}
		if err = rawdb.WriteHeadHeaderHash(tx, maxHash); err != nil {
			return err
		}
		if err = u.Done(tx); err != nil {
			return err
		}
		if err = s.Update(tx, maxNum); err != nil {
			return err
		}
	}
	if !useExternalTx {
		if err := tx.Commit(); err != nil {
			return err
		}
	}
	return nil
}

func logProgressHeaders(
	logPrefix string,
	prev uint64,
	now uint64,
	stats headerdownload.Stats,
	logger log.Logger,
) uint64 {
	speed := float64(now-prev) / float64(logInterval/time.Second)

	var message string
	if speed == 0 {
		message = "No block headers to write in this log period"
	} else {
		message = "Wrote block headers"
	}

	var m runtime.MemStats
	dbg.ReadMemStats(&m)
	logger.Info(fmt.Sprintf("[%s] %s", logPrefix, message),
		"number", now,
		"blk/second", speed,
		"alloc", libcommon.ByteCount(m.Alloc),
		"sys", libcommon.ByteCount(m.Sys),
		"invalidHeaders", stats.InvalidHeaders,
		"rejectedBadHeaders", stats.RejectedBadHeaders,
	)

	return now
}

type ChainReaderImpl struct {
	config      *chain.Config
	tx          kv.Tx
	blockReader services.FullBlockReader
	logger      log.Logger
}

func NewChainReaderImpl(config *chain.Config, tx kv.Tx, blockReader services.FullBlockReader, logger log.Logger) *ChainReaderImpl {
	return &ChainReaderImpl{config, tx, blockReader, logger}
}

func (cr ChainReaderImpl) Config() *chain.Config        { return cr.config }
func (cr ChainReaderImpl) CurrentHeader() *types.Header { panic("") }
func (cr ChainReaderImpl) GetHeader(hash libcommon.Hash, number uint64) *types.Header {
	if cr.blockReader != nil {
		h, _ := cr.blockReader.Header(context.Background(), cr.tx, hash, number)
		return h
	}
	return rawdb.ReadHeader(cr.tx, hash, number)
}
func (cr ChainReaderImpl) GetHeaderByNumber(number uint64) *types.Header {
	if cr.blockReader != nil {
		h, _ := cr.blockReader.HeaderByNumber(context.Background(), cr.tx, number)
		return h
	}
	return rawdb.ReadHeaderByNumber(cr.tx, number)

}
func (cr ChainReaderImpl) GetHeaderByHash(hash libcommon.Hash) *types.Header {
	if cr.blockReader != nil {
		number := rawdb.ReadHeaderNumber(cr.tx, hash)
		if number == nil {
			return nil
		}
		return cr.GetHeader(hash, *number)
	}
	h, _ := rawdb.ReadHeaderByHash(cr.tx, hash)
	return h
}
func (cr ChainReaderImpl) GetTd(hash libcommon.Hash, number uint64) *big.Int {
	td, err := rawdb.ReadTd(cr.tx, hash, number)
	if err != nil {
		cr.logger.Error("ReadTd failed", "err", err)
		return nil
	}
	return td
}
func (cr ChainReaderImpl) FrozenBlocks() uint64 {
	return cr.blockReader.FrozenBlocks()
}
func (cr ChainReaderImpl) GetBlock(hash libcommon.Hash, number uint64) *types.Block {
	panic("")
}
func (cr ChainReaderImpl) HasBlock(hash libcommon.Hash, number uint64) bool {
	panic("")
}
func (cr ChainReaderImpl) BorEventsByBlock(hash libcommon.Hash, number uint64) []rlp.RawValue {
	events, err := cr.blockReader.EventsByBlock(context.Background(), cr.tx, hash, number)
	if err != nil {
		cr.logger.Error("BorEventsByBlock failed", "err", err)
		return nil
	}
	return events
<<<<<<< HEAD
=======
}
func (cr ChainReaderImpl) BorSpan(spanId uint64) []byte {
	span, err := cr.blockReader.Span(context.Background(), cr.tx, spanId)
	if err != nil {
		cr.logger.Error("BorSpan failed", "err", err)
		return nil
	}
	return span
>>>>>>> 97f00a14
}<|MERGE_RESOLUTION|>--- conflicted
+++ resolved
@@ -596,8 +596,6 @@
 		return nil
 	}
 	return events
-<<<<<<< HEAD
-=======
 }
 func (cr ChainReaderImpl) BorSpan(spanId uint64) []byte {
 	span, err := cr.blockReader.Span(context.Background(), cr.tx, spanId)
@@ -606,5 +604,4 @@
 		return nil
 	}
 	return span
->>>>>>> 97f00a14
 }