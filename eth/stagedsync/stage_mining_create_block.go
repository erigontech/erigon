--- conflicted
+++ resolved
@@ -183,11 +183,7 @@
 		uncles:    mapset.NewSet[common.Hash](),
 	}
 
-<<<<<<< HEAD
-	header := core.MakeEmptyHeader(parent, cfg.chainConfig, timestamp, &cfg.miner.MiningConfig.GasLimit)
-=======
-	header := core.MakeEmptyHeader(parent, &cfg.chainConfig, timestamp, cfg.miner.MiningConfig.GasLimit)
->>>>>>> 290c9cb9
+	header := core.MakeEmptyHeader(parent, cfg.chainConfig, timestamp, cfg.miner.MiningConfig.GasLimit)
 	if err := misc.VerifyGaslimit(parent.GasLimit, header.GasLimit); err != nil {
 		logger.Warn("Failed to verify gas limit given by the validator, defaulting to parent gas limit", "err", err)
 		header.GasLimit = parent.GasLimit
