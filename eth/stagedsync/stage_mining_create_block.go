--- conflicted
+++ resolved
@@ -32,14 +32,11 @@
 	Uncles      []*types.Header
 	Txs         types.Transactions
 	Receipts    types.Receipts
-<<<<<<< HEAD
 	PreparedTxs types.TransactionsStream
-=======
 	Withdrawals []*types.Withdrawal
 
 	LocalTxs  types.TransactionsStream
 	RemoteTxs types.TransactionsStream
->>>>>>> 1fd3a01e
 }
 
 type MiningState struct {
