// Copyright 2024 The Erigon Authors
// This file is part of Erigon.
//
// Erigon is free software: you can redistribute it and/or modify
// it under the terms of the GNU Lesser General Public License as published by
// the Free Software Foundation, either version 3 of the License, or
// (at your option) any later version.
//
// Erigon is distributed in the hope that it will be useful,
// but WITHOUT ANY WARRANTY; without even the implied warranty of
// MERCHANTABILITY or FITNESS FOR A PARTICULAR PURPOSE. See the
// GNU Lesser General Public License for more details.
//
// You should have received a copy of the GNU Lesser General Public License
// along with Erigon. If not, see <http://www.gnu.org/licenses/>.

package stagedsync

import (
	"context"
	"errors"
	"fmt"
	"github.com/erigontech/erigon-lib/wrap"
	"math/big"
	"time"

	mapset "github.com/deckarep/golang-set/v2"

	"github.com/erigontech/erigon-lib/log/v3"

	"github.com/erigontech/erigon-lib/chain"
	libcommon "github.com/erigontech/erigon-lib/common"
	"github.com/erigontech/erigon-lib/kv"
	"github.com/erigontech/erigon/common/debug"
	"github.com/erigontech/erigon/consensus"
	"github.com/erigontech/erigon/core"
	"github.com/erigontech/erigon/core/rawdb"
	"github.com/erigontech/erigon/core/state"
	"github.com/erigontech/erigon/core/types"
	"github.com/erigontech/erigon/eth/ethutils"
	"github.com/erigontech/erigon/params"
	"github.com/erigontech/erigon/turbo/services"
)

type MiningBlock struct {
	ParentHeaderTime uint64
	Header           *types.Header
	Uncles           []*types.Header
	Txs              types.Transactions
	Receipts         types.Receipts
	Withdrawals      []*types.Withdrawal
	PreparedTxs      types.TransactionsStream
	Requests         types.Requests
}

type MiningState struct {
	MiningConfig    *params.MiningConfig
	PendingResultCh chan *types.Block
	MiningResultCh  chan *types.BlockWithReceipts
	MiningBlock     *MiningBlock
}

func NewMiningState(cfg *params.MiningConfig) MiningState {
	return MiningState{
		MiningConfig:    cfg,
		PendingResultCh: make(chan *types.Block, 1),
		MiningResultCh:  make(chan *types.BlockWithReceipts, 1),
		MiningBlock:     &MiningBlock{},
	}
}

type MiningCreateBlockCfg struct {
	db                     kv.RwDB
	miner                  MiningState
	chainConfig            chain.Config
	engine                 consensus.Engine
	txPoolDB               kv.RoDB
	tmpdir                 string
	blockBuilderParameters *core.BlockBuilderParameters
	blockReader            services.FullBlockReader
}

func StageMiningCreateBlockCfg(db kv.RwDB, miner MiningState, chainConfig chain.Config, engine consensus.Engine, txPoolDB kv.RoDB, blockBuilderParameters *core.BlockBuilderParameters, tmpdir string, blockReader services.FullBlockReader) MiningCreateBlockCfg {
	return MiningCreateBlockCfg{
		db:                     db,
		miner:                  miner,
		chainConfig:            chainConfig,
		engine:                 engine,
		txPoolDB:               txPoolDB,
		tmpdir:                 tmpdir,
		blockBuilderParameters: blockBuilderParameters,
		blockReader:            blockReader,
	}
}

var maxTransactions uint16 = 1000

// SpawnMiningCreateBlockStage
// TODO:
// - resubmitAdjustCh - variable is not implemented
func SpawnMiningCreateBlockStage(s *StageState, txc wrap.TxContainer, cfg MiningCreateBlockCfg, quit <-chan struct{}, logger log.Logger) (err error) {
	current := cfg.miner.MiningBlock
	txPoolLocals := []libcommon.Address{} //txPoolV2 has no concept of local addresses (yet?)
	coinbase := cfg.miner.MiningConfig.Etherbase

	const (
		// staleThreshold is the maximum depth of the acceptable stale block.
		staleThreshold = 7
	)

	logPrefix := s.LogPrefix()
	executionAt, err := s.ExecutionAt(txc.Tx)
	if err != nil {
		return fmt.Errorf("getting last executed block: %w", err)
	}
	parent := rawdb.ReadHeaderByNumber(txc.Tx, executionAt)
	if parent == nil { // todo: how to return error and don't stop Erigon?
		return fmt.Errorf("empty block %d", executionAt)
	}

	if cfg.blockBuilderParameters != nil && cfg.blockBuilderParameters.ParentHash != parent.Hash() {
		return fmt.Errorf("wrong head block: %x (current) vs %x (requested)", parent.Hash(), cfg.blockBuilderParameters.ParentHash)
	}

	if cfg.miner.MiningConfig.Etherbase == (libcommon.Address{}) {
		if cfg.blockBuilderParameters == nil {
			return errors.New("refusing to mine without etherbase")
		}
		// If we do not have an etherbase, let's use the suggested one
		coinbase = cfg.blockBuilderParameters.SuggestedFeeRecipient
	}

	blockNum := executionAt + 1

	localUncles, remoteUncles, err := readNonCanonicalHeaders(txc.Tx, blockNum, cfg.engine, coinbase, txPoolLocals)
	if err != nil {
		return err
	}
	chain := ChainReader{Cfg: cfg.chainConfig, Db: txc.Tx, BlockReader: cfg.blockReader, Logger: logger}
	var GetBlocksFromHash = func(hash libcommon.Hash, n int) (blocks []*types.Block) {
<<<<<<< HEAD
		number := rawdb.ReadHeaderNumber(txc.Tx, hash)
=======
		number, _ := cfg.blockReader.HeaderNumber(context.Background(), tx, hash)
>>>>>>> e4eb9fcc
		if number == nil {
			return nil
		}
		for i := 0; i < n; i++ {
			block, _, _ := cfg.blockReader.BlockWithSenders(context.Background(), txc.Tx, hash, *number)
			if block == nil {
				break
			}
			blocks = append(blocks, block)
			hash = block.ParentHash()
			*number--
		}
		return
	}

	// re-written miner/worker.go:commitNewWork
	var timestamp uint64
	if cfg.blockBuilderParameters == nil {
		timestamp = uint64(time.Now().Unix())
		if parent.Time >= timestamp {
			timestamp = parent.Time + 1
		}
	} else {
		// If we are on proof-of-stake timestamp should be already set for us
		timestamp = cfg.blockBuilderParameters.Timestamp
	}

	type envT struct {
		signer    *types.Signer
		ancestors mapset.Set[libcommon.Hash] // ancestor set (used for checking uncle parent validity)
		family    mapset.Set[libcommon.Hash] // family set (used for checking uncle invalidity)
		uncles    mapset.Set[libcommon.Hash] // uncle set
	}
	env := &envT{
		signer:    types.MakeSigner(&cfg.chainConfig, blockNum, timestamp),
		ancestors: mapset.NewSet[libcommon.Hash](),
		family:    mapset.NewSet[libcommon.Hash](),
		uncles:    mapset.NewSet[libcommon.Hash](),
	}

	header := core.MakeEmptyHeader(parent, &cfg.chainConfig, timestamp, &cfg.miner.MiningConfig.GasLimit)
	header.Coinbase = coinbase
	header.Extra = cfg.miner.MiningConfig.ExtraData

	logger.Info(fmt.Sprintf("[%s] Start mine", logPrefix), "block", executionAt+1, "baseFee", header.BaseFee, "gasLimit", header.GasLimit)
	ibs := state.New(state.NewReaderV3(txc.Doms))

	if err = cfg.engine.Prepare(chain, header, ibs); err != nil {
		logger.Error("Failed to prepare header for mining",
			"err", err,
			"headerNumber", header.Number.Uint64(),
			"headerRoot", header.Root.String(),
			"headerParentHash", header.ParentHash.String(),
			"parentNumber", parent.Number.Uint64(),
			"parentHash", parent.Hash().String(),
			"callers", debug.Callers(10))
		return err
	}

	if cfg.blockBuilderParameters != nil {
		header.MixDigest = cfg.blockBuilderParameters.PrevRandao
		header.ParentBeaconBlockRoot = cfg.blockBuilderParameters.ParentBeaconBlockRoot

		current.ParentHeaderTime = parent.Time
		current.Header = header
		current.Uncles = nil
		current.Withdrawals = cfg.blockBuilderParameters.Withdrawals
		return nil
	}

	// If we are care about TheDAO hard-fork check whether to override the extra-data or not
	if daoBlock := cfg.chainConfig.DAOForkBlock; daoBlock != nil {
		// Check whether the block is among the fork extra-override range
		limit := new(big.Int).Add(daoBlock, params.DAOForkExtraRange)
		if header.Number.Cmp(daoBlock) >= 0 && header.Number.Cmp(limit) < 0 {
			header.Extra = libcommon.Copy(params.DAOForkBlockExtra)
		}
	}

	// analog of miner.Worker.updateSnapshot
	var makeUncles = func(proposedUncles mapset.Set[libcommon.Hash]) []*types.Header {
		var uncles []*types.Header
		proposedUncles.Each(func(hash libcommon.Hash) bool {
			uncle, exist := localUncles[hash]
			if !exist {
				uncle, exist = remoteUncles[hash]
			}
			if !exist {
				return false
			}
			uncles = append(uncles, uncle)
			return false
		})
		return uncles
	}

	// when 08 is processed ancestors contain 07 (quick block)
	for _, ancestor := range GetBlocksFromHash(parent.Hash(), 7) {
		for _, uncle := range ancestor.Uncles() {
			env.family.Add(uncle.Hash())
		}
		env.family.Add(ancestor.Hash())
		env.ancestors.Add(ancestor.Hash())
	}
	commitUncle := func(env *envT, uncle *types.Header) error {
		hash := uncle.Hash()
		if env.uncles.Contains(hash) {
			return errors.New("uncle not unique")
		}
		if parent.Hash() == uncle.ParentHash {
			return errors.New("uncle is sibling")
		}
		if !env.ancestors.Contains(uncle.ParentHash) {
			return errors.New("uncle's parent unknown")
		}
		if env.family.Contains(hash) {
			return errors.New("uncle already included")
		}
		env.uncles.Add(uncle.Hash())
		return nil
	}
	// Accumulate the miningUncles for the env block
	// Prefer to locally generated uncle
	uncles := make([]*types.Header, 0, 2)
	for _, blocks := range []map[libcommon.Hash]*types.Header{localUncles, remoteUncles} {
		// Clean up stale uncle blocks first
		for hash, uncle := range blocks {
			if uncle.Number.Uint64()+staleThreshold <= header.Number.Uint64() {
				delete(blocks, hash)
			}
		}
		for hash, uncle := range blocks {
			if len(uncles) == 2 {
				break
			}
			if err = commitUncle(env, uncle); err != nil {
				logger.Trace("Possible uncle rejected", "hash", hash, "reason", err)
			} else {
				logger.Trace("Committing new uncle to block", "hash", hash)
				uncles = append(uncles, uncle)
			}
		}
	}

	current.Header = header
	current.Uncles = makeUncles(env.uncles)
	current.Withdrawals = nil
	return nil
}

func readNonCanonicalHeaders(tx kv.Tx, blockNum uint64, engine consensus.Engine, coinbase libcommon.Address, txPoolLocals []libcommon.Address) (localUncles, remoteUncles map[libcommon.Hash]*types.Header, err error) {
	localUncles, remoteUncles = map[libcommon.Hash]*types.Header{}, map[libcommon.Hash]*types.Header{}
	nonCanonicalBlocks, err := rawdb.ReadHeadersByNumber(tx, blockNum)
	if err != nil {
		return
	}
	for _, u := range nonCanonicalBlocks {
		if ethutils.IsLocalBlock(engine, coinbase, txPoolLocals, u) {
			localUncles[u.Hash()] = u
		} else {
			remoteUncles[u.Hash()] = u
		}

	}
	return
}<|MERGE_RESOLUTION|>--- conflicted
+++ resolved
@@ -138,11 +138,7 @@
 	}
 	chain := ChainReader{Cfg: cfg.chainConfig, Db: txc.Tx, BlockReader: cfg.blockReader, Logger: logger}
 	var GetBlocksFromHash = func(hash libcommon.Hash, n int) (blocks []*types.Block) {
-<<<<<<< HEAD
-		number := rawdb.ReadHeaderNumber(txc.Tx, hash)
-=======
-		number, _ := cfg.blockReader.HeaderNumber(context.Background(), tx, hash)
->>>>>>> e4eb9fcc
+		number, _ := cfg.blockReader.HeaderNumber(context.Background(), txc.Tx, hash)
 		if number == nil {
 			return nil
 		}
