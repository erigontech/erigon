--- conflicted
+++ resolved
@@ -193,11 +193,7 @@
 	header.Extra = cfg.miner.MiningConfig.ExtraData
 
 	logger.Info(fmt.Sprintf("[%s] Start mine", logPrefix), "block", executionAt+1, "baseFee", header.BaseFee, "gasLimit", header.GasLimit)
-<<<<<<< HEAD
-	ibs := state.New(state.NewReaderV3(txc.Doms, txc.Tx))
-=======
 	ibs := state.New(state.NewReaderV3(txc.Doms.AsGetter(txc.Tx)))
->>>>>>> 731fc8d4
 
 	if err = cfg.engine.Prepare(chain, header, ibs); err != nil {
 		logger.Error("Failed to prepare header for mining",
