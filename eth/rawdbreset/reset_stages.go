// Copyright 2024 The Erigon Authors
// This file is part of Erigon.
//
// Erigon is free software: you can redistribute it and/or modify
// it under the terms of the GNU Lesser General Public License as published by
// the Free Software Foundation, either version 3 of the License, or
// (at your option) any later version.
//
// Erigon is distributed in the hope that it will be useful,
// but WITHOUT ANY WARRANTY; without even the implied warranty of
// MERCHANTABILITY or FITNESS FOR A PARTICULAR PURPOSE. See the
// GNU Lesser General Public License for more details.
//
// You should have received a copy of the GNU Lesser General Public License
// along with Erigon. If not, see <http://www.gnu.org/licenses/>.

package rawdbreset

import (
	"context"
	"fmt"

	"github.com/erigontech/erigon-db/rawdb"
	"github.com/erigontech/erigon-db/rawdb/blockio"
	"github.com/erigontech/erigon-lib/common/datadir"
	"github.com/erigontech/erigon-lib/kv"
	"github.com/erigontech/erigon-lib/kv/backup"
	"github.com/erigontech/erigon-lib/log/v3"
	"github.com/erigontech/erigon/eth/stagedsync"
	"github.com/erigontech/erigon/eth/stagedsync/stages"
	"github.com/erigontech/erigon/turbo/services"
)

func ResetState(db kv.TemporalRwDB, ctx context.Context) error {
	// don't reset senders here
	if err := db.Update(ctx, ResetTxLookup); err != nil {
		return err
	}
	if err := Reset(ctx, db, stages.CustomTrace); err != nil {
		return err
	}
	if err := Reset(ctx, db, stages.Finish); err != nil {
		return err
	}

	if err := ResetExec(ctx, db); err != nil {
		return err
	}
	return nil
}

func ResetBlocks(tx kv.RwTx, db kv.RoDB, br services.FullBlockReader, bw *blockio.BlockWriter, dirs datadir.Dirs, logger log.Logger) error {
	// keep Genesis
	if err := rawdb.TruncateBlocks(context.Background(), tx, 1); err != nil {
		return err
	}
	if err := stages.SaveStageProgress(tx, stages.Bodies, 1); err != nil {
		return fmt.Errorf("saving Bodies progress failed: %w", err)
	}
	if err := stages.SaveStageProgress(tx, stages.Headers, 1); err != nil {
		return fmt.Errorf("saving Bodies progress failed: %w", err)
	}
	if err := stages.SaveStageProgress(tx, stages.Snapshots, 0); err != nil {
		return fmt.Errorf("saving Snapshots progress failed: %w", err)
	}

	// remove all canonical markers from this point
	if err := rawdb.TruncateCanonicalHash(tx, 1, false /* markChainAsBad */); err != nil {
		return err
	}
	if err := rawdb.TruncateTd(tx, 1); err != nil {
		return err
	}
	hash, err := rawdb.ReadCanonicalHash(tx, 0)
	if err != nil {
		return err
	}
	if err = rawdb.WriteHeadHeaderHash(tx, hash); err != nil {
		return err
	}

	// ensure no garbage records left (it may happen if db is inconsistent)
	if err := bw.TruncateBodies(db, tx, 2); err != nil {
		return err
	}

	if br.FrozenBlocks() > 0 {
		logger.Info("filling db from snapshots", "blocks", br.FrozenBlocks())
		if err := stagedsync.FillDBFromSnapshots("filling_db_from_snapshots", context.Background(), tx, dirs, br, logger); err != nil {
			return err
		}
		_ = stages.SaveStageProgress(tx, stages.Snapshots, br.FrozenBlocks())
		_ = stages.SaveStageProgress(tx, stages.Headers, br.FrozenBlocks())
		_ = stages.SaveStageProgress(tx, stages.Bodies, br.FrozenBlocks())
		_ = stages.SaveStageProgress(tx, stages.Senders, br.FrozenBlocks())
	}

	return nil
}
func ResetBorHeimdall(ctx context.Context, tx kv.RwTx, db kv.RwDB) error {
	useExternalTx := tx != nil
	if !useExternalTx {
		var err error
		tx, err = db.BeginRw(ctx)
		if err != nil {
			return err
		}
		defer tx.Rollback()
	}
	if err := tx.ClearTable(kv.BorEventNums); err != nil {
		return err
	}
	if err := tx.ClearTable(kv.BorEvents); err != nil {
		return err
	}
	if err := tx.ClearTable(kv.BorSpans); err != nil {
		return err
	}
	if err := clearStageProgress(tx, stages.BorHeimdall); err != nil {
		return err
	}
	if !useExternalTx {
		return tx.Commit()
	}
	return nil
}

<<<<<<< HEAD
func ResetPolygonSync(tx kv.RwTx, db kv.RoDB, agg *state.Aggregator, br services.FullBlockReader, bw *blockio.BlockWriter, dirs datadir.Dirs, cc *chain.Config, logger log.Logger) error {
=======
func ResetPolygonSync(tx kv.RwTx, db kv.RoDB, br services.FullBlockReader, bw *blockio.BlockWriter, dirs datadir.Dirs, logger log.Logger) error {
>>>>>>> d28c864a
	tables := []string{
		kv.BorEventNums,
		kv.BorEvents,
		kv.BorSpans,
		kv.BorEventTimes,
		kv.BorEventProcessedBlocks,
		kv.BorMilestones,
		kv.BorCheckpoints,
		kv.BorProducerSelections,
	}

	for _, table := range tables {
		if err := tx.ClearTable(table); err != nil {
			return err
		}
	}

	if err := ResetBlocks(tx, db, br, bw, dirs, logger); err != nil {
		return err
	}

	return stages.SaveStageProgress(tx, stages.PolygonSync, 0)
}

func ResetSenders(ctx context.Context, tx kv.RwTx) error {
	if err := backup.ClearTables(ctx, tx, kv.Senders); err != nil {
		return nil
	}
	return clearStageProgress(tx, stages.Senders)
}

func ResetExec(ctx context.Context, db kv.TemporalRwDB) (err error) {
	cleanupList := make([]string, 0)
	cleanupList = append(cleanupList, stateBuckets...)
	cleanupList = append(cleanupList, stateHistoryBuckets...)
	cleanupList = append(cleanupList, db.Debug().DomainTables(kv.AccountsDomain, kv.StorageDomain, kv.CodeDomain, kv.CommitmentDomain, kv.ReceiptDomain, kv.RCacheDomain)...)
	cleanupList = append(cleanupList, db.Debug().InvertedIdxTables(kv.LogAddrIdx, kv.LogTopicIdx, kv.TracesFromIdx, kv.TracesToIdx)...)

	return db.Update(ctx, func(tx kv.RwTx) error {
		if err := clearStageProgress(tx, stages.Execution); err != nil {
			return err
		}

		if err := backup.ClearTables(ctx, tx, cleanupList...); err != nil {
			return nil
		}
		// corner case: state files may be ahead of block files - so, can't use SharedDomains here. juts leave progress as 0.
		return nil
	})
}

func ResetTxLookup(tx kv.RwTx) error {
	if err := tx.ClearTable(kv.TxLookup); err != nil {
		return err
	}
	if err := stages.SaveStageProgress(tx, stages.TxLookup, 0); err != nil {
		return err
	}
	if err := stages.SaveStagePruneProgress(tx, stages.TxLookup, 0); err != nil {
		return err
	}
	return nil
}

var Tables = map[stages.SyncStage][]string{
	stages.CustomTrace: {},
	stages.Finish:      {},
}
var stateBuckets = []string{
	kv.Epoch, kv.PendingEpoch, kv.Code,
	kv.PlainContractCode, kv.IncarnationMap,
}
var stateHistoryBuckets = []string{
	kv.TblPruningProgress,
	kv.ChangeSets3,
}

func clearStageProgress(tx kv.RwTx, stagesList ...stages.SyncStage) error {
	for _, stage := range stagesList {
		if err := stages.SaveStageProgress(tx, stage, 0); err != nil {
			return err
		}
		if err := stages.SaveStagePruneProgress(tx, stage, 0); err != nil {
			return err
		}
	}
	return nil
}

func Reset(ctx context.Context, db kv.RwDB, stagesList ...stages.SyncStage) error {
	return db.Update(ctx, func(tx kv.RwTx) error {
		for _, st := range stagesList {
			if err := backup.ClearTables(ctx, tx, Tables[st]...); err != nil {
				return err
			}
			if err := clearStageProgress(tx, stagesList...); err != nil {
				return err
			}
		}
		return nil
	})
}<|MERGE_RESOLUTION|>--- conflicted
+++ resolved
@@ -125,11 +125,7 @@
 	return nil
 }
 
-<<<<<<< HEAD
-func ResetPolygonSync(tx kv.RwTx, db kv.RoDB, agg *state.Aggregator, br services.FullBlockReader, bw *blockio.BlockWriter, dirs datadir.Dirs, cc *chain.Config, logger log.Logger) error {
-=======
 func ResetPolygonSync(tx kv.RwTx, db kv.RoDB, br services.FullBlockReader, bw *blockio.BlockWriter, dirs datadir.Dirs, logger log.Logger) error {
->>>>>>> d28c864a
 	tables := []string{
 		kv.BorEventNums,
 		kv.BorEvents,
