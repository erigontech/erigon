--- conflicted
+++ resolved
@@ -24,6 +24,7 @@
 
 	"github.com/ledgerwatch/turbo-geth/common"
 	"github.com/ledgerwatch/turbo-geth/core/types"
+	"github.com/ledgerwatch/turbo-geth/eth/downloader"
 	"github.com/ledgerwatch/turbo-geth/log"
 	"github.com/ledgerwatch/turbo-geth/p2p/enode"
 )
@@ -242,13 +243,6 @@
 	} else if minPeers > cs.pm.maxPeers {
 		minPeers = cs.pm.maxPeers
 	}
-<<<<<<< HEAD
-	// Otherwise try to sync with the downloader
-	mode := pm.mode
-	// Run the sync cycle, and disable fast sync if we've went past the pivot block
-	if err := pm.downloader.Synchronise(peer.id, pHead, pTd, mode); err != nil {
-		return
-=======
 	if cs.pm.peers.Len() < minPeers {
 		return nil
 	}
@@ -279,7 +273,7 @@
 	} else {
 		head := cs.pm.blockchain.CurrentHeader()
 		td := cs.pm.blockchain.GetTd(head.Hash(), head.Number.Uint64())
-		return downloader.FullSync, td
+		return cs.pm.mode, td
 	}
 }
 
@@ -295,7 +289,6 @@
 	err := pm.downloader.Synchronise(op.peer.id, op.head, op.td, op.mode)
 	if err != nil {
 		return err
->>>>>>> 4e4fd64c
 	}
 	if atomic.LoadUint32(&pm.fastSync) == 1 {
 		log.Info("Fast sync complete, auto disabling")
