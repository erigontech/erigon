package downloader

import (
	"fmt"
	"os"
	"runtime"
	"runtime/pprof"
	"sync/atomic"
	"time"

	lru "github.com/hashicorp/golang-lru"

	"github.com/ledgerwatch/turbo-geth/common"
	"github.com/ledgerwatch/turbo-geth/common/dbutils"
	"github.com/ledgerwatch/turbo-geth/core"
	"github.com/ledgerwatch/turbo-geth/core/rawdb"
	"github.com/ledgerwatch/turbo-geth/core/state"
	"github.com/ledgerwatch/turbo-geth/core/types/accounts"
	"github.com/ledgerwatch/turbo-geth/ethdb"
	"github.com/ledgerwatch/turbo-geth/log"
)

const (
	logInterval = 5 // seconds
)

type progressLogger struct {
	timer    *time.Ticker
	quit     chan struct{}
	interval int
}

func NewProgressLogger(intervalInSeconds int) *progressLogger {
	return &progressLogger{
		timer:    time.NewTicker(time.Duration(intervalInSeconds) * time.Second),
		quit:     make(chan struct{}),
		interval: intervalInSeconds,
	}
}

func (l *progressLogger) Start(numberRef *uint64) {
	go func() {
		prev := atomic.LoadUint64(numberRef)
		printFunc := func() {
			now := atomic.LoadUint64(numberRef)
			speed := float64(now-prev) / float64(l.interval)
			log.Info("Executed blocks:", "currentBlock", now, "speed (blk/second)", speed)
			prev = now
		}
		for {
			select {
			case <-l.timer.C:
				printFunc()
			case <-l.quit:
				printFunc()
				return
			}
		}
	}()
}

func (l *progressLogger) Stop() {
	l.timer.Stop()
	close(l.quit)
}

<<<<<<< HEAD
const StateBatchSize = 1000000
const ChangeBatchSize = 1000

func (d *Downloader) spawnExecuteBlocksStage() (uint64, error) {
	lastProcessedBlockNumber, err := GetStageProgress(d.stateDB, Execution)
=======
func spawnExecuteBlocksStage(stateDB ethdb.Database, blockchain BlockChain) (uint64, error) {
	lastProcessedBlockNumber, err := GetStageProgress(stateDB, Execution)
>>>>>>> 59043320
	if err != nil {
		return 0, err
	}

	nextBlockNumber := uint64(0)

	atomic.StoreUint64(&nextBlockNumber, lastProcessedBlockNumber+1)

		profileNumber := atomic.LoadUint64(&nextBlockNumber)
		f, err := os.Create(fmt.Sprintf("cpu-%d.prof", profileNumber))
		if err != nil {
			log.Error("could not create CPU profile", "error", err)
			return lastProcessedBlockNumber, err
		}
		if err1 := pprof.StartCPUProfile(f); err1 != nil {
			log.Error("could not start CPU profile", "error", err1)
			return lastProcessedBlockNumber, err
		}

<<<<<<< HEAD
	stateBatch := d.stateDB.NewBatch()
	changeBatch := d.stateDB.NewBatch()
=======
	mutation := stateDB.NewBatch()
>>>>>>> 59043320

	progressLogger := NewProgressLogger(logInterval)
	progressLogger.Start(&nextBlockNumber)
	defer progressLogger.Stop()

<<<<<<< HEAD
	chainConfig := d.blockchain.Config()
	engine := d.blockchain.Engine()
	vmConfig := d.blockchain.GetVMConfig()
	accountCache, _ := lru.New(400000)
	storageCache, _ := lru.New(400000)
	codeCache, _ := lru.New(1000)
	codeSizeCache, _ := lru.New(400000)
=======
	// uncommitedIncarnations map holds incarnations for accounts that were deleted,
	// but their storage is not yet committed
	var uncommitedIncarnations = make(map[common.Address]uint64)

	chainConfig := blockchain.Config()
	engine := blockchain.Engine()
	vmConfig := blockchain.GetVMConfig()
>>>>>>> 59043320
	for {
		blockNum := atomic.LoadUint64(&nextBlockNumber)

		block := blockchain.GetBlockByNumber(blockNum)
		if block == nil {
			break
		}
<<<<<<< HEAD
		stateReader := state.NewDbStateReader(stateBatch, incarnationMap)
		stateReader.SetAccountCache(accountCache)
		stateReader.SetStorageCache(storageCache)
		stateReader.SetCodeCache(codeCache)
		stateReader.SetCodeSizeCache(codeSizeCache)
		stateWriter := state.NewDbStateWriter(stateBatch, changeBatch, blockNum, incarnationMap)
		stateWriter.SetAccountCache(accountCache)
		stateWriter.SetStorageCache(storageCache)
		stateWriter.SetCodeCache(codeCache)
		stateWriter.SetCodeSizeCache(codeSizeCache)
=======

		hashStateReader := state.NewDbStateReader(mutation, uncommitedIncarnations)

		var stateReader state.StateReader
		var stateWriter state.WriterWithChangeSets

		if core.UsePlainStateExecution {
			stateReader = state.NewPlainStateReaderWithFallback(mutation, uncommitedIncarnations, hashStateReader)
			stateWriter = state.NewPlainStateWriter(mutation, blockNum, uncommitedIncarnations)
		} else {
			stateReader = hashStateReader
			stateWriter = state.NewDbStateWriter(mutation, blockNum, uncommitedIncarnations)
		}
>>>>>>> 59043320

		// where the magic happens
		err = core.ExecuteBlockEuphemerally(chainConfig, vmConfig, blockchain, engine, block, stateReader, stateWriter)
		if err != nil {
			return 0, err
		}

		if err = SaveStageProgress(stateBatch, Execution, blockNum); err != nil {
			return 0, err
		}

		atomic.AddUint64(&nextBlockNumber, 1)

		if stateBatch.BatchSize() >= StateBatchSize {
			start := time.Now()
			if _, err = stateBatch.Commit(); err != nil {
				return 0, err
			}
<<<<<<< HEAD
			incarnationMap = make(map[common.Address]uint64)
			log.Info("State batch committed", "in", time.Since(start))
		}
		if changeBatch.BatchSize() >= ChangeBatchSize {
			start := time.Now()
			if _, err = changeBatch.Commit(); err != nil {
				return 0, err
			}
			var m runtime.MemStats
			runtime.ReadMemStats(&m)
			log.Info("Change batch committed", "in", time.Since(start), "state-batch-size", stateBatch.BatchSize(),
				"alloc", int(m.Alloc/1024), "sys", int(m.Sys/1024), "numGC", int(m.NumGC))
=======
			mutation = stateDB.NewBatch()
			uncommitedIncarnations = make(map[common.Address]uint64)
>>>>>>> 59043320
		}
			if blockNum-profileNumber == 100000 {
				// Flush the profiler
				pprof.StopCPUProfile()
			}
	}
	_, err = stateBatch.Commit()
	if err != nil {
		return atomic.LoadUint64(&nextBlockNumber) - 1, fmt.Errorf("sync Execute: failed to write state batch commit: %v", err)
	}
	_, err = changeBatch.Commit()
	if err != nil {
		return atomic.LoadUint64(&nextBlockNumber) - 1, fmt.Errorf("sync Execute: failed to write change batch commit: %v", err)
	}
	return atomic.LoadUint64(&nextBlockNumber) - 1 /* the last processed block */, nil
}

//nolint:unparam
func unwindExecutionStage(unwindPoint uint64, stateDB ethdb.Database) error { //nolint:unparam
	lastProcessedBlockNumber, err := GetStageProgress(stateDB, Execution)
	if err != nil {
		return fmt.Errorf("unwind Execution: get stage progress: %v", err)
	}
	if unwindPoint >= lastProcessedBlockNumber {
		err = SaveStageUnwind(stateDB, Execution, 0)
		if err != nil {
			return fmt.Errorf("unwind Execution: reset: %v", err)
		}
		return nil
	}
	log.Info("Unwind Execution stage", "from", lastProcessedBlockNumber, "to", unwindPoint)
	mutation := stateDB.NewBatch()
	accountMap, storageMap, err2 := stateDB.RewindData(lastProcessedBlockNumber, unwindPoint)
	if err2 != nil {
		return fmt.Errorf("unwind Execution: getting rewind data: %v", err)
	}
	for key, value := range accountMap {
		var addrHash common.Hash
		copy(addrHash[:], []byte(key))
		if len(value) > 0 {
			var acc accounts.Account
			if err = acc.DecodeForStorage(value); err != nil {
				return err
			}
			// Fetch the code hash
			if acc.Incarnation > 0 && acc.IsEmptyCodeHash() {
				if codeHash, err2 := stateDB.Get(dbutils.ContractCodeBucket, dbutils.GenerateStoragePrefix(addrHash[:], acc.Incarnation)); err2 == nil {
					copy(acc.CodeHash[:], codeHash)
				}
			}
			if err = rawdb.WriteAccount(mutation, addrHash, acc); err != nil {
				return err
			}
		} else {
			if err = rawdb.DeleteAccount(mutation, addrHash); err != nil {
				return err
			}
		}
	}
	for key, value := range storageMap {
		var addrHash common.Hash
		copy(addrHash[:], []byte(key)[:common.HashLength])
		var keyHash common.Hash
		copy(keyHash[:], []byte(key)[common.HashLength+common.IncarnationLength:])
		if len(value) > 0 {
			if err = mutation.Put(dbutils.CurrentStateBucket, []byte(key)[:common.HashLength+common.IncarnationLength+common.HashLength], value); err != nil {
				return err
			}
		} else {
			if err = mutation.Delete(dbutils.CurrentStateBucket, []byte(key)[:common.HashLength+common.IncarnationLength+common.HashLength]); err != nil {
				return err
			}
		}
	}

	for i := lastProcessedBlockNumber; i > unwindPoint; i-- {
		if err = deleteChangeSets(mutation, i); err != nil {
			return err
		}
	}
	err = SaveStageUnwind(mutation, Execution, 0)
	if err != nil {
		return fmt.Errorf("unwind Execution: reset: %v", err)
	}
	_, err = mutation.Commit()
	if err != nil {
		return fmt.Errorf("unwind Execute: failed to write db commit: %v", err)
	}
	return nil
}

func deleteChangeSets(batch ethdb.Deleter, timestamp uint64) error {
	changeSetKey := dbutils.EncodeTimestamp(timestamp)
	if err := batch.Delete(dbutils.AccountChangeSetBucket, changeSetKey); err != nil {
		return err
	}
	if err := batch.Delete(dbutils.StorageChangeSetBucket, changeSetKey); err != nil {
		return err
	}
	return nil
}<|MERGE_RESOLUTION|>--- conflicted
+++ resolved
@@ -64,16 +64,11 @@
 	close(l.quit)
 }
 
-<<<<<<< HEAD
 const StateBatchSize = 1000000
 const ChangeBatchSize = 1000
 
-func (d *Downloader) spawnExecuteBlocksStage() (uint64, error) {
-	lastProcessedBlockNumber, err := GetStageProgress(d.stateDB, Execution)
-=======
 func spawnExecuteBlocksStage(stateDB ethdb.Database, blockchain BlockChain) (uint64, error) {
 	lastProcessedBlockNumber, err := GetStageProgress(stateDB, Execution)
->>>>>>> 59043320
 	if err != nil {
 		return 0, err
 	}
@@ -92,27 +87,18 @@
 			log.Error("could not start CPU profile", "error", err1)
 			return lastProcessedBlockNumber, err
 		}
-
-<<<<<<< HEAD
-	stateBatch := d.stateDB.NewBatch()
-	changeBatch := d.stateDB.NewBatch()
-=======
-	mutation := stateDB.NewBatch()
->>>>>>> 59043320
+	
+	stateBatch := stateDB.NewBatch()
+	changeBatch := stateDB.NewBatch()
 
 	progressLogger := NewProgressLogger(logInterval)
 	progressLogger.Start(&nextBlockNumber)
 	defer progressLogger.Stop()
 
-<<<<<<< HEAD
-	chainConfig := d.blockchain.Config()
-	engine := d.blockchain.Engine()
-	vmConfig := d.blockchain.GetVMConfig()
 	accountCache, _ := lru.New(400000)
 	storageCache, _ := lru.New(400000)
 	codeCache, _ := lru.New(1000)
 	codeSizeCache, _ := lru.New(400000)
-=======
 	// uncommitedIncarnations map holds incarnations for accounts that were deleted,
 	// but their storage is not yet committed
 	var uncommitedIncarnations = make(map[common.Address]uint64)
@@ -120,7 +106,6 @@
 	chainConfig := blockchain.Config()
 	engine := blockchain.Engine()
 	vmConfig := blockchain.GetVMConfig()
->>>>>>> 59043320
 	for {
 		blockNum := atomic.LoadUint64(&nextBlockNumber)
 
@@ -128,32 +113,37 @@
 		if block == nil {
 			break
 		}
-<<<<<<< HEAD
-		stateReader := state.NewDbStateReader(stateBatch, incarnationMap)
-		stateReader.SetAccountCache(accountCache)
-		stateReader.SetStorageCache(storageCache)
-		stateReader.SetCodeCache(codeCache)
-		stateReader.SetCodeSizeCache(codeSizeCache)
-		stateWriter := state.NewDbStateWriter(stateBatch, changeBatch, blockNum, incarnationMap)
-		stateWriter.SetAccountCache(accountCache)
-		stateWriter.SetStorageCache(storageCache)
-		stateWriter.SetCodeCache(codeCache)
-		stateWriter.SetCodeSizeCache(codeSizeCache)
-=======
-
-		hashStateReader := state.NewDbStateReader(mutation, uncommitedIncarnations)
 
 		var stateReader state.StateReader
 		var stateWriter state.WriterWithChangeSets
 
 		if core.UsePlainStateExecution {
-			stateReader = state.NewPlainStateReaderWithFallback(mutation, uncommitedIncarnations, hashStateReader)
-			stateWriter = state.NewPlainStateWriter(mutation, blockNum, uncommitedIncarnations)
+			plainReader := state.NewPlainStateReaderWithFallback(stateBatch, uncommitedIncarnations)
+			plainReader.SetAccountCache(accountCache)
+			plainReader.SetStorageCache(storageCache)
+			plainReader.SetCodeCache(codeCache)
+			plainReader.SetCodeSizeCache(codeSizeCache)
+			stateReader = plainReader
+			plainWriter := state.NewPlainStateWriter(stateBatch, changeBatch, blockNum, uncommitedIncarnations)
+			plainWriter.SetAccountCache(accountCache)
+			plainWriter.SetStorageCache(storageCache)
+			plainWriter.SetCodeCache(codeCache)
+			plainWriter.SetCodeSizeCache(codeSizeCache)
+			stateWriter = plainWriter
 		} else {
+			hashStateReader := state.NewDbStateReader(stateBatch, uncommitedIncarnations)
+			hashStateReader.SetAccountCache(accountCache)
+			hashStateReader.SetStorageCache(storageCache)
+			hashStateReader.SetCodeCache(codeCache)
+			hashStateReader.SetCodeSizeCache(codeSizeCache)
 			stateReader = hashStateReader
-			stateWriter = state.NewDbStateWriter(mutation, blockNum, uncommitedIncarnations)
-		}
->>>>>>> 59043320
+			hashedStateWriter := state.NewDbStateWriter(stateBatch, changeBatch, blockNum, uncommitedIncarnations)
+			hashedStateWriter.SetAccountCache(accountCache)
+			hashedStateWriter.SetStorageCache(storageCache)
+			hashedStateWriter.SetCodeCache(codeCache)
+			hashedStateWriter.SetCodeSizeCache(codeSizeCache)
+			stateWriter = hashedStateWriter
+		}
 
 		// where the magic happens
 		err = core.ExecuteBlockEuphemerally(chainConfig, vmConfig, blockchain, engine, block, stateReader, stateWriter)
@@ -172,8 +162,7 @@
 			if _, err = stateBatch.Commit(); err != nil {
 				return 0, err
 			}
-<<<<<<< HEAD
-			incarnationMap = make(map[common.Address]uint64)
+			uncommitedIncarnations = make(map[common.Address]uint64)
 			log.Info("State batch committed", "in", time.Since(start))
 		}
 		if changeBatch.BatchSize() >= ChangeBatchSize {
@@ -185,15 +174,13 @@
 			runtime.ReadMemStats(&m)
 			log.Info("Change batch committed", "in", time.Since(start), "state-batch-size", stateBatch.BatchSize(),
 				"alloc", int(m.Alloc/1024), "sys", int(m.Sys/1024), "numGC", int(m.NumGC))
-=======
-			mutation = stateDB.NewBatch()
-			uncommitedIncarnations = make(map[common.Address]uint64)
->>>>>>> 59043320
-		}
+		}
+		/*
 			if blockNum-profileNumber == 100000 {
 				// Flush the profiler
 				pprof.StopCPUProfile()
 			}
+		*/
 	}
 	_, err = stateBatch.Commit()
 	if err != nil {
