package downloader

import (
	"fmt"

	"github.com/ledgerwatch/turbo-geth/common"
	"github.com/ledgerwatch/turbo-geth/common/dbutils"
	"github.com/ledgerwatch/turbo-geth/common/etl"
	"github.com/ledgerwatch/turbo-geth/core"
	"github.com/ledgerwatch/turbo-geth/core/rawdb"
	"github.com/ledgerwatch/turbo-geth/ethdb"
	"github.com/ledgerwatch/turbo-geth/log"
	"github.com/ledgerwatch/turbo-geth/trie"

	"github.com/pkg/errors"
	"github.com/ugorji/go/codec"
)

var cbor codec.CborHandle

func spawnCheckFinalHashStage(stateDB ethdb.Database, syncHeadNumber uint64, datadir string) error {
	hashProgress, err := GetStageProgress(stateDB, HashCheck)
	if err != nil {
		return err
	}

	if hashProgress == syncHeadNumber {
		// we already did hash check for this block
		// we don't do the obvious `if hashProgress > syncHeadNumber` to support reorgs more naturally
		return nil
	}

	if core.UsePlainStateExecution {
		err = promoteHashedState(stateDB, hashProgress, datadir)
		if err != nil {
			return err
		}
	}

	//REMOVE THE FOLLOWING LINE WHEN PLAIN => HASHED TRANSFORMATION IS READY
	if hashProgress == 0 {
		return nil
	}

	hash := rawdb.ReadCanonicalHash(stateDB, syncHeadNumber)
	syncHeadBlock := rawdb.ReadBlock(stateDB, hash, syncHeadNumber)

	blockNr := syncHeadBlock.Header().Number.Uint64()

	log.Info("Validating root hash", "block", blockNr, "blockRoot", syncHeadBlock.Root().Hex())
	loader := trie.NewSubTrieLoader(blockNr)
	rl := trie.NewRetainList(0)
	subTries, err1 := loader.LoadFromFlatDB(stateDB, rl, [][]byte{nil}, []int{0}, false)
	if err1 != nil {
		return errors.Wrap(err1, "checking root hash failed")
	}
	if len(subTries.Hashes) != 1 {
		return fmt.Errorf("expected 1 hash, got %d", len(subTries.Hashes))
	}
	if subTries.Hashes[0] != syncHeadBlock.Root() {
		return fmt.Errorf("wrong trie root: %x, expected (from header): %x", subTries.Hashes[0], syncHeadBlock.Root())
	}

	return SaveStageProgress(stateDB, HashCheck, blockNr)
}

func unwindHashCheckStage(unwindPoint uint64, stateDB ethdb.Database) error {
	// Currently it does not require unwinding because it does not create any Intemediate Hash records
	// and recomputes the state root from scratch
	lastProcessedBlockNumber, err := GetStageProgress(stateDB, HashCheck)
	if err != nil {
		return fmt.Errorf("unwind HashCheck: get stage progress: %v", err)
	}
	if unwindPoint >= lastProcessedBlockNumber {
		err = SaveStageUnwind(stateDB, HashCheck, 0)
		if err != nil {
			return fmt.Errorf("unwind HashCheck: reset: %v", err)
		}
		return nil
	}
	mutation := stateDB.NewBatch()
	err = SaveStageUnwind(mutation, HashCheck, 0)
	if err != nil {
		return fmt.Errorf("unwind HashCheck: reset: %v", err)
	}
	_, err = mutation.Commit()
	if err != nil {
		return fmt.Errorf("unwind HashCheck: failed to write db commit: %v", err)
	}
	return nil
}

func promoteHashedState(db ethdb.Database, progress uint64, datadir string) error {
	if progress == 0 {
		return promoteHashedStateCleanly(db, datadir)
	}
	return errors.New("incremental state promotion not implemented")
}

func promoteHashedStateCleanly(db ethdb.Database, datadir string) error {

	err := etl.Transform(
		db,
		dbutils.PlainStateBucket,
		dbutils.CurrentStateBucket,
		datadir,
		nil,
		keyTransformExtractFunc(transformPlainStateKey),
		identityLoadFunc,
	)

	if err != nil {
		return err
	}

	return etl.Transform(
		db,
		dbutils.PlainContractCodeBucket,
		dbutils.ContractCodeBucket,
		datadir,
		nil,
		keyTransformExtractFunc(transformContractCodeKey),
		identityLoadFunc,
	)
}

func identityLoadFunc(k []byte, valueDecoder etl.Decoder, _ etl.State, next etl.LoadNextFunc) error {
	var v []byte
	err := valueDecoder.Decode(&v)
	if err != nil {
		return err
	}
	return next(k, v)
}

func keyTransformExtractFunc(transformKey func([]byte) ([]byte, error)) etl.ExtractFunc {
	return func(k, v []byte, next etl.ExtractNextFunc) error {
		newK, err := transformKey(k)
		if err != nil {
			return err
		}
		return next(newK, v)
	}
}

func transformPlainStateKey(key []byte) ([]byte, error) {
	switch len(key) {
	case common.AddressLength:
		// account
		hash, err := common.HashData(key)
		return hash[:], err
	case common.AddressLength + common.IncarnationLength + common.HashLength:
		// storage
		address, incarnation, key := dbutils.PlainParseCompositeStorageKey(key)
		addrHash, err := common.HashData(address[:])
		if err != nil {
			return nil, err
		}
		secKey, err := common.HashData(key[:])
		if err != nil {
			return nil, err
		}
		compositeKey := dbutils.GenerateCompositeStorageKey(addrHash, incarnation, secKey)
		return compositeKey, nil
	default:
		// no other keys are supported
		return nil, fmt.Errorf("could not convert key from plain to hashed, unexpected len: %d", len(key))
	}
}

func transformContractCodeKey(key []byte) ([]byte, error) {
	if len(key) != common.AddressLength+common.IncarnationLength {
		return nil, fmt.Errorf("could not convert code key from plain to hashed, unexpected len: %d", len(key))
	}
	address, incarnation := dbutils.PlainParseStoragePrefix(key)

	addrHash, err := common.HashData(address[:])
	if err != nil {
		return nil, err
	}

	compositeKey := dbutils.GenerateStoragePrefix(addrHash[:], incarnation)
	return compositeKey, nil
<<<<<<< HEAD
}

type sortableBufferEntry struct {
	key   []byte
	value []byte
}

type sortableBuffer struct {
	entries     []sortableBufferEntry
	size        int
	OptimalSize int
	encoder     *codec.Encoder
}

func (b *sortableBuffer) Put(k, v []byte) {
	b.size += len(k)
	b.size += len(v)
	b.entries = append(b.entries, sortableBufferEntry{k, v})
}

func (b *sortableBuffer) Size() int {
	return b.size
}

func (b *sortableBuffer) Len() int {
	return len(b.entries)
}

func (b *sortableBuffer) Less(i, j int) bool {
	return bytes.Compare(b.entries[i].key, b.entries[j].key) < 0
}

func (b *sortableBuffer) Swap(i, j int) {
	b.entries[i], b.entries[j] = b.entries[j], b.entries[i]
}

func (b *sortableBuffer) FlushToDisk(datadir string) (string, error) {
	if len(b.entries) == 0 {
		return "", nil
	}
	bufferFile, err := ioutil.TempFile(datadir, "tg-sync-sortable-buf")
	if err != nil {
		return "", err
	}
	defer bufferFile.Close() //nolint:errcheck

	filename := bufferFile.Name()
	w := bufio.NewWriter(bufferFile)
	defer w.Flush() //nolint:errcheck
	b.encoder.Reset(w)

	for i := range b.entries {
		err = writeToDisk(b.encoder, b.entries[i].key, b.entries[i].value)
		if err != nil {
			return "", fmt.Errorf("error writing entries to disk: %v", err)
		}
	}

	b.entries = b.entries[:0] // keep the capacity
	b.size = 0
	return filename, nil
}

func newSortableBuffer() *sortableBuffer {
	return &sortableBuffer{
		entries:     make([]sortableBufferEntry, 0),
		size:        0,
		OptimalSize: 256 * 1024 * 1024, /* 256 mb */
		encoder:     codec.NewEncoder(nil, &cbor),
	}
}

func writeToDisk(encoder *codec.Encoder, key []byte, value []byte) error {
	toWrite := [][]byte{key, value}
	return encoder.Encode(toWrite)
}

func readElementFromDisk(decoder *codec.Decoder) ([]byte, []byte, error) {
	result := make([][]byte, 2)
	err := decoder.Decode(&result)
	return result[0], result[1], err
}

func mergeTempFilesIntoBucket(db ethdb.Database, files []string, bucket []byte) error {
	decoder := codec.NewDecoder(nil, &cbor)
	var m runtime.MemStats
	h := &common.Heap{}
	heap.Init(h)
	readers := make([]io.Reader, len(files))
	for i, filename := range files {
		if f, err := os.Open(filename); err == nil {
			readers[i] = bufio.NewReader(f)
			defer f.Close() //nolint:errcheck
		} else {
			return err
		}
		decoder.Reset(readers[i])
		if key, value, err := readElementFromDisk(decoder); err == nil {
			he := common.HeapElem{key, i, value}
			heap.Push(h, he)
		} else /* we must have at least one entry per file */ {
			return fmt.Errorf("error reading first readers: n=%d current=%d filename=%s err=%v",
				len(files), i, filename, err)
		}
	}
	batch := db.NewBatch()
	for h.Len() > 0 {
		element := (heap.Pop(h)).(common.HeapElem)
		reader := readers[element.TimeIdx]
		if err := batch.Put(bucket, element.Key, element.Value); err != nil {
			return err
		}
		batchSize := batch.BatchSize()
		if batchSize > batch.IdealBatchSize() {
			if _, err := batch.Commit(); err != nil {
				return err
			}
			runtime.ReadMemStats(&m)
			log.Info(
				"Commited hashed state",
				"bucket", string(bucket),
				"size", common.StorageSize(batchSize),
				"hashedKey", fmt.Sprintf("%x...", element.Key[:4]),
				"alloc", common.StorageSize(m.Alloc), "sys", common.StorageSize(m.Sys), "numGC", int(m.NumGC))
		}
		var err error
		decoder.Reset(reader)
		if element.Key, element.Value, err = readElementFromDisk(decoder); err == nil {
			heap.Push(h, element)
		} else if err != io.EOF {
			return fmt.Errorf("error while reading next element from disk: %v", err)
		}
	}
	_, err := batch.Commit()
	return err
}

func deleteFiles(files []string) {
	for _, filename := range files {
		err := os.Remove(filename)
		if err != nil {
			log.Warn("promoting hashed state, error while removing temp file", "file", filename, "err", err)
		}
	}
=======
>>>>>>> a49fa497
}<|MERGE_RESOLUTION|>--- conflicted
+++ resolved
@@ -181,151 +181,4 @@
 
 	compositeKey := dbutils.GenerateStoragePrefix(addrHash[:], incarnation)
 	return compositeKey, nil
-<<<<<<< HEAD
-}
-
-type sortableBufferEntry struct {
-	key   []byte
-	value []byte
-}
-
-type sortableBuffer struct {
-	entries     []sortableBufferEntry
-	size        int
-	OptimalSize int
-	encoder     *codec.Encoder
-}
-
-func (b *sortableBuffer) Put(k, v []byte) {
-	b.size += len(k)
-	b.size += len(v)
-	b.entries = append(b.entries, sortableBufferEntry{k, v})
-}
-
-func (b *sortableBuffer) Size() int {
-	return b.size
-}
-
-func (b *sortableBuffer) Len() int {
-	return len(b.entries)
-}
-
-func (b *sortableBuffer) Less(i, j int) bool {
-	return bytes.Compare(b.entries[i].key, b.entries[j].key) < 0
-}
-
-func (b *sortableBuffer) Swap(i, j int) {
-	b.entries[i], b.entries[j] = b.entries[j], b.entries[i]
-}
-
-func (b *sortableBuffer) FlushToDisk(datadir string) (string, error) {
-	if len(b.entries) == 0 {
-		return "", nil
-	}
-	bufferFile, err := ioutil.TempFile(datadir, "tg-sync-sortable-buf")
-	if err != nil {
-		return "", err
-	}
-	defer bufferFile.Close() //nolint:errcheck
-
-	filename := bufferFile.Name()
-	w := bufio.NewWriter(bufferFile)
-	defer w.Flush() //nolint:errcheck
-	b.encoder.Reset(w)
-
-	for i := range b.entries {
-		err = writeToDisk(b.encoder, b.entries[i].key, b.entries[i].value)
-		if err != nil {
-			return "", fmt.Errorf("error writing entries to disk: %v", err)
-		}
-	}
-
-	b.entries = b.entries[:0] // keep the capacity
-	b.size = 0
-	return filename, nil
-}
-
-func newSortableBuffer() *sortableBuffer {
-	return &sortableBuffer{
-		entries:     make([]sortableBufferEntry, 0),
-		size:        0,
-		OptimalSize: 256 * 1024 * 1024, /* 256 mb */
-		encoder:     codec.NewEncoder(nil, &cbor),
-	}
-}
-
-func writeToDisk(encoder *codec.Encoder, key []byte, value []byte) error {
-	toWrite := [][]byte{key, value}
-	return encoder.Encode(toWrite)
-}
-
-func readElementFromDisk(decoder *codec.Decoder) ([]byte, []byte, error) {
-	result := make([][]byte, 2)
-	err := decoder.Decode(&result)
-	return result[0], result[1], err
-}
-
-func mergeTempFilesIntoBucket(db ethdb.Database, files []string, bucket []byte) error {
-	decoder := codec.NewDecoder(nil, &cbor)
-	var m runtime.MemStats
-	h := &common.Heap{}
-	heap.Init(h)
-	readers := make([]io.Reader, len(files))
-	for i, filename := range files {
-		if f, err := os.Open(filename); err == nil {
-			readers[i] = bufio.NewReader(f)
-			defer f.Close() //nolint:errcheck
-		} else {
-			return err
-		}
-		decoder.Reset(readers[i])
-		if key, value, err := readElementFromDisk(decoder); err == nil {
-			he := common.HeapElem{key, i, value}
-			heap.Push(h, he)
-		} else /* we must have at least one entry per file */ {
-			return fmt.Errorf("error reading first readers: n=%d current=%d filename=%s err=%v",
-				len(files), i, filename, err)
-		}
-	}
-	batch := db.NewBatch()
-	for h.Len() > 0 {
-		element := (heap.Pop(h)).(common.HeapElem)
-		reader := readers[element.TimeIdx]
-		if err := batch.Put(bucket, element.Key, element.Value); err != nil {
-			return err
-		}
-		batchSize := batch.BatchSize()
-		if batchSize > batch.IdealBatchSize() {
-			if _, err := batch.Commit(); err != nil {
-				return err
-			}
-			runtime.ReadMemStats(&m)
-			log.Info(
-				"Commited hashed state",
-				"bucket", string(bucket),
-				"size", common.StorageSize(batchSize),
-				"hashedKey", fmt.Sprintf("%x...", element.Key[:4]),
-				"alloc", common.StorageSize(m.Alloc), "sys", common.StorageSize(m.Sys), "numGC", int(m.NumGC))
-		}
-		var err error
-		decoder.Reset(reader)
-		if element.Key, element.Value, err = readElementFromDisk(decoder); err == nil {
-			heap.Push(h, element)
-		} else if err != io.EOF {
-			return fmt.Errorf("error while reading next element from disk: %v", err)
-		}
-	}
-	_, err := batch.Commit()
-	return err
-}
-
-func deleteFiles(files []string) {
-	for _, filename := range files {
-		err := os.Remove(filename)
-		if err != nil {
-			log.Warn("promoting hashed state, error while removing temp file", "file", filename, "err", err)
-		}
-	}
-=======
->>>>>>> a49fa497
 }