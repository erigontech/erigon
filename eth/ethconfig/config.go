// Copyright 2017 The go-ethereum Authors
// (original work)
// Copyright 2024 The Erigon Authors
// (modifications)
// This file is part of Erigon.
//
// Erigon is free software: you can redistribute it and/or modify
// it under the terms of the GNU Lesser General Public License as published by
// the Free Software Foundation, either version 3 of the License, or
// (at your option) any later version.
//
// Erigon is distributed in the hope that it will be useful,
// but WITHOUT ANY WARRANTY; without even the implied warranty of
// MERCHANTABILITY or FITNESS FOR A PARTICULAR PURPOSE. See the
// GNU Lesser General Public License for more details.
//
// You should have received a copy of the GNU Lesser General Public License
// along with Erigon. If not, see <http://www.gnu.org/licenses/>.

// Package ethconfig contains the configuration of the ETH and LES protocols.
package ethconfig

import (
	"math/big"
	"os"
	"os/user"
	"path/filepath"
	"runtime"
	"strings"
	"time"

	"github.com/c2h5oh/datasize"

	"github.com/erigontech/erigon-lib/chain"
	"github.com/erigontech/erigon-lib/common"
	"github.com/erigontech/erigon-lib/common/datadir"
	"github.com/erigontech/erigon-lib/common/dbg"
	"github.com/erigontech/erigon-lib/kv/prune"
	"github.com/erigontech/erigon/cl/clparams"
	"github.com/erigontech/erigon/db/downloader/downloadercfg"
	"github.com/erigontech/erigon/eth/gasprice/gaspricecfg"
	"github.com/erigontech/erigon/execution/chainspec"
	"github.com/erigontech/erigon/execution/consensus/ethash/ethashcfg"
	"github.com/erigontech/erigon/execution/types"
	"github.com/erigontech/erigon/params"
	"github.com/erigontech/erigon/rpc"
	"github.com/erigontech/erigon/txnprovider/shutter/shuttercfg"
	"github.com/erigontech/erigon/txnprovider/txpool/txpoolcfg"
)

// BorDefaultMinerGasPrice defines the minimum gas price for bor validators to mine a transaction.
var BorDefaultMinerGasPrice = big.NewInt(25 * common.GWei)

// Fail-back block gas limit. Better specify one in the chain config.
const DefaultBlockGasLimit uint64 = 45_000_000

func DefaultBlockGasLimitByChain(config *Config) uint64 {
	if config.Genesis == nil || config.Genesis.Config == nil || config.Genesis.Config.DefaultBlockGasLimit == nil {
		return DefaultBlockGasLimit
	}
	return *config.Genesis.Config.DefaultBlockGasLimit
}

// FullNodeGPO contains default gasprice oracle settings for full node.
var FullNodeGPO = gaspricecfg.Config{
	Blocks:           20,
	Default:          big.NewInt(0),
	Percentile:       60,
	MaxHeaderHistory: 0,
	MaxBlockHistory:  0,
	MaxPrice:         gaspricecfg.DefaultMaxPrice,
	IgnorePrice:      gaspricecfg.DefaultIgnorePrice,
}

// LightClientGPO contains default gasprice oracle settings for light client.
var LightClientGPO = gaspricecfg.Config{
	Blocks:           2,
	Percentile:       60,
	MaxHeaderHistory: 300,
	MaxBlockHistory:  5,
	MaxPrice:         gaspricecfg.DefaultMaxPrice,
	IgnorePrice:      gaspricecfg.DefaultIgnorePrice,
}

// Defaults contains default settings for use on the Ethereum main net.
var Defaults = Config{
	Sync: Sync{
		ExecWorkerCount:            dbg.Exec3Workers, //only half of CPU, other half will spend for snapshots build/merge/prune
		BodyCacheLimit:             256 * 1024 * 1024,
		BodyDownloadTimeoutSeconds: 2,
		//LoopBlockLimit:             100_000,
		ParallelStateFlushing:    true,
		ChaosMonkey:              false,
		AlwaysGenerateChangesets: !dbg.BatchCommitments,
		PersistReceiptsCacheV2:   true,
	},
	Ethash: ethashcfg.Config{
		CachesInMem:      2,
		CachesLockMmap:   false,
		DatasetsInMem:    1,
		DatasetsOnDisk:   2,
		DatasetsLockMmap: false,
	},
	NetworkID: 1,
	Prune:     prune.DefaultMode,
	Miner: params.MiningConfig{
		GasPrice: big.NewInt(common.GWei),
		Recommit: 3 * time.Second,
	},
	TxPool:      txpoolcfg.DefaultConfig,
	RPCGasCap:   50000000,
	GPO:         FullNodeGPO,
	RPCTxFeeCap: 1, // 1 ether

	ArbRPCEVMTimeout: 5 * time.Second,
	L2RPCAddr:        "", // arbitrum only field, url to connect to L2 RPC server

	ImportMode: false,
	Snapshot: BlocksFreezing{
		KeepBlocks: false,
		ProduceE2:  true,
		ProduceE3:  true,
	},
}

func init() {
	home := os.Getenv("HOME")
	if home == "" {
		if user, err := user.Current(); err == nil {
			home = user.HomeDir
		}
	}
	if runtime.GOOS == "darwin" {
		Defaults.Ethash.DatasetDir = filepath.Join(home, "Library", "erigon-ethash")
	} else if runtime.GOOS == "windows" {
		localappdata := os.Getenv("LOCALAPPDATA")
		if localappdata != "" {
			Defaults.Ethash.DatasetDir = filepath.Join(localappdata, "erigon-thash")
		} else {
			Defaults.Ethash.DatasetDir = filepath.Join(home, "AppData", "Local", "erigon-ethash")
		}
	} else {
		if xdgDataDir := os.Getenv("XDG_DATA_HOME"); xdgDataDir != "" {
			Defaults.Ethash.DatasetDir = filepath.Join(xdgDataDir, "erigon-ethash")
		}
		Defaults.Ethash.DatasetDir = filepath.Join(home, ".local/share/erigon-ethash") //nolint:gocritic
	}
}

//go:generate gencodec -dir . -type Config -formats toml -out gen_config.go

type BlocksFreezing struct {
	KeepBlocks        bool // produce new snapshots of blocks but don't remove blocks from DB
	ProduceE2         bool // produce new block files
	ProduceE3         bool // produce new state files
	NoDownloader      bool // possible to use snapshots without calling Downloader
	DisableDownloadE3 bool // disable download state snapshots
	DownloaderAddr    string
	ChainName         string
}

func (s BlocksFreezing) String() string {
	var out []string
	if s.KeepBlocks {
		out = append(out, "--"+FlagSnapKeepBlocks+"=true")
	}
	if !s.ProduceE2 {
		out = append(out, "--"+FlagSnapStop+"=true")
	}
	return strings.Join(out, " ")
}

var (
	FlagSnapKeepBlocks = "snap.keepblocks"
	FlagSnapStop       = "snap.stop"
	FlagSnapStateStop  = "snap.state.stop"
)

func NewSnapCfg(keepBlocks, produceE2, produceE3 bool, chainName string) BlocksFreezing {
	return BlocksFreezing{KeepBlocks: keepBlocks, ProduceE2: produceE2, ProduceE3: produceE3, ChainName: chainName}
}

// Config contains configuration options for ETH protocol.
type Config struct {
	Sync

	// The genesis block, which is inserted if the database is empty.
	// If nil, the Ethereum main net block is used.
	Genesis *types.Genesis `toml:",omitempty"`

	// Protocol options
	NetworkID uint64 // Network ID to use for selecting peers to connect to

	// This can be set to list of enrtree:// URLs which will be queried for
	// for nodes to connect to.
	EthDiscoveryURLs []string

	Prune     prune.Mode
	BatchSize datasize.ByteSize // Batch size for execution stage

	ImportMode bool

	BadBlockHash common.Hash // hash of the block marked as bad

	Snapshot     BlocksFreezing
	Downloader   *downloadercfg.Cfg
	CaplinConfig clparams.CaplinConfig

	Dirs datadir.Dirs

	// Address to connect to external snapshot downloader
	// empty if you want to use internal bittorrent snapshot downloader
	ExternalSnapshotDownloaderAddr string

	// Whitelist of required block number -> hash values to accept
	Whitelist map[uint64]common.Hash `toml:"-"`

	// Mining options
	Miner params.MiningConfig

	// Ethash options
	Ethash ethashcfg.Config

	Clique chainspec.ConsensusSnapshotConfig
	Aura   chain.AuRaConfig

	// Transaction pool options
	TxPool  txpoolcfg.Config
	Shutter shuttercfg.Config

	// Gas Price Oracle options
	GPO gaspricecfg.Config

	// RPCGasCap is the global gas cap for eth-call variants.
	RPCGasCap uint64 `toml:",omitempty"`

	// RPCTxFeeCap is the global transaction fee(price * gaslimit) cap for
	// send-transction variants. The unit is ether.
	RPCTxFeeCap      float64       `toml:",omitempty"`
	ArbRPCEVMTimeout time.Duration `toml:",omitempty"`

	StateStream bool

	// URL to connect to Heimdall node
	HeimdallURL string
	// No heimdall service
	WithoutHeimdall bool
<<<<<<< HEAD
	// Heimdall services active
	WithHeimdallMilestones bool
	// Heimdall waypoint recording active
	WithHeimdallWaypointRecording bool
	// Use polygon checkpoint sync in preference to POW downloader
	PolygonSync bool
	
	// Use arbitrum chain reader in preference to POW downloader
	ArbitrumSync bool
=======
>>>>>>> 12e1889b

	// Ethstats service
	Ethstats string
	// Consensus layer
	InternalCL bool

	OverrideOsakaTime *big.Int `toml:",omitempty"`

	// Embedded Silkworm support
	SilkwormExecution            bool
	SilkwormRpcDaemon            bool
	SilkwormSentry               bool
	SilkwormVerbosity            string
	SilkwormNumContexts          uint32
	SilkwormRpcLogEnabled        bool
	SilkwormRpcLogDirPath        string
	SilkwormRpcLogMaxFileSize    uint16
	SilkwormRpcLogMaxFiles       uint16
	SilkwormRpcLogDumpResponse   bool
	SilkwormRpcNumWorkers        uint32
	SilkwormRpcJsonCompatibility bool

	// PoS Single Slot finality
	PolygonPosSingleSlotFinality        bool
	PolygonPosSingleSlotFinalityBlockAt uint64

	// Account Abstraction
	AllowAA bool

	ElBlockDownloaderV2 bool

	L2RPCAddr string
}

type Sync struct {
	// LoopThrottle sets a minimum time between staged loop iterations
	LoopThrottle     time.Duration
	ExecWorkerCount  int
	ReconWorkerCount int

	BodyCacheLimit             datasize.ByteSize
	BodyDownloadTimeoutSeconds int // TODO: change to duration
	BreakAfterStage            string
	LoopBlockLimit             uint
	ParallelStateFlushing      bool

	UploadLocation   string
	UploadFrom       rpc.BlockNumber
	FrozenBlockLimit uint64

	ChaosMonkey              bool
	AlwaysGenerateChangesets bool
	KeepExecutionProofs      bool
	PersistReceiptsCacheV2   bool
}<|MERGE_RESOLUTION|>--- conflicted
+++ resolved
@@ -245,18 +245,9 @@
 	HeimdallURL string
 	// No heimdall service
 	WithoutHeimdall bool
-<<<<<<< HEAD
-	// Heimdall services active
-	WithHeimdallMilestones bool
-	// Heimdall waypoint recording active
-	WithHeimdallWaypointRecording bool
-	// Use polygon checkpoint sync in preference to POW downloader
-	PolygonSync bool
-	
+
 	// Use arbitrum chain reader in preference to POW downloader
 	ArbitrumSync bool
-=======
->>>>>>> 12e1889b
 
 	// Ethstats service
 	Ethstats string
