// Copyright 2017 The go-ethereum Authors
// (original work)
// Copyright 2024 The Erigon Authors
// (modifications)
// This file is part of Erigon.
//
// Erigon is free software: you can redistribute it and/or modify
// it under the terms of the GNU Lesser General Public License as published by
// the Free Software Foundation, either version 3 of the License, or
// (at your option) any later version.
//
// Erigon is distributed in the hope that it will be useful,
// but WITHOUT ANY WARRANTY; without even the implied warranty of
// MERCHANTABILITY or FITNESS FOR A PARTICULAR PURPOSE. See the
// GNU Lesser General Public License for more details.
//
// You should have received a copy of the GNU Lesser General Public License
// along with Erigon. If not, see <http://www.gnu.org/licenses/>.

// Package ethconfig contains the configuration of the ETH and LES protocols.
package ethconfig

import (
	"math/big"
	"os"
	"os/user"
	"path/filepath"
	"runtime"
	"strings"
	"time"

	"github.com/c2h5oh/datasize"

	"github.com/erigontech/erigon-lib/chain"
	"github.com/erigontech/erigon-lib/common"
	"github.com/erigontech/erigon-lib/common/datadir"
	"github.com/erigontech/erigon-lib/common/dbg"
	"github.com/erigontech/erigon-lib/kv/prune"
	"github.com/erigontech/erigon/cl/clparams"
	"github.com/erigontech/erigon/db/downloader/downloadercfg"
	"github.com/erigontech/erigon/eth/gasprice/gaspricecfg"
	"github.com/erigontech/erigon/execution/chainspec"
	"github.com/erigontech/erigon/execution/consensus/ethash/ethashcfg"
	"github.com/erigontech/erigon/execution/types"
	"github.com/erigontech/erigon/params"
	"github.com/erigontech/erigon/rpc"
	"github.com/erigontech/erigon/txnprovider/shutter/shuttercfg"
	"github.com/erigontech/erigon/txnprovider/txpool/txpoolcfg"
)

// BorDefaultMinerGasPrice defines the minimum gas price for bor validators to mine a transaction.
var BorDefaultMinerGasPrice = big.NewInt(25 * common.GWei)

// Fail-back block gas limit. Better specify one in the chain config.
const DefaultBlockGasLimit uint64 = 45_000_000

func DefaultBlockGasLimitByChain(config *Config) uint64 {
	if config.Genesis == nil || config.Genesis.Config == nil || config.Genesis.Config.DefaultBlockGasLimit == nil {
		return DefaultBlockGasLimit
	}
	return *config.Genesis.Config.DefaultBlockGasLimit
}

// FullNodeGPO contains default gasprice oracle settings for full node.
var FullNodeGPO = gaspricecfg.Config{
	Blocks:           20,
	Default:          big.NewInt(0),
	Percentile:       60,
	MaxHeaderHistory: 0,
	MaxBlockHistory:  0,
	MaxPrice:         gaspricecfg.DefaultMaxPrice,
	IgnorePrice:      gaspricecfg.DefaultIgnorePrice,
}

// LightClientGPO contains default gasprice oracle settings for light client.
var LightClientGPO = gaspricecfg.Config{
	Blocks:           2,
	Percentile:       60,
	MaxHeaderHistory: 300,
	MaxBlockHistory:  5,
	MaxPrice:         gaspricecfg.DefaultMaxPrice,
	IgnorePrice:      gaspricecfg.DefaultIgnorePrice,
}

// Defaults contains default settings for use on the Ethereum main net.
var Defaults = Config{
	Sync: Sync{
		ExecWorkerCount:            dbg.Exec3Workers, //only half of CPU, other half will spend for snapshots build/merge/prune
		BodyCacheLimit:             256 * 1024 * 1024,
		BodyDownloadTimeoutSeconds: 2,
		//LoopBlockLimit:             100_000,
		ParallelStateFlushing:    true,
		ChaosMonkey:              false,
		AlwaysGenerateChangesets: !dbg.BatchCommitments,
		PersistReceiptsCacheV2:   true,
	},
	Ethash: ethashcfg.Config{
		CachesInMem:      2,
		CachesLockMmap:   false,
		DatasetsInMem:    1,
		DatasetsOnDisk:   2,
		DatasetsLockMmap: false,
	},
	NetworkID: 1,
	Prune:     prune.DefaultMode,
	Miner: params.MiningConfig{
		GasPrice: big.NewInt(common.GWei),
		Recommit: 3 * time.Second,
	},
	TxPool:      txpoolcfg.DefaultConfig,
	RPCGasCap:   50000000,
	GPO:         FullNodeGPO,
	RPCTxFeeCap: 1, // 1 ether

	ImportMode: false,
	Snapshot: BlocksFreezing{
		KeepBlocks: false,
		ProduceE2:  true,
		ProduceE3:  true,
	},
}

func init() {
	home := os.Getenv("HOME")
	if home == "" {
		if user, err := user.Current(); err == nil {
			home = user.HomeDir
		}
	}
	if runtime.GOOS == "darwin" {
		Defaults.Ethash.DatasetDir = filepath.Join(home, "Library", "erigon-ethash")
	} else if runtime.GOOS == "windows" {
		localappdata := os.Getenv("LOCALAPPDATA")
		if localappdata != "" {
			Defaults.Ethash.DatasetDir = filepath.Join(localappdata, "erigon-thash")
		} else {
			Defaults.Ethash.DatasetDir = filepath.Join(home, "AppData", "Local", "erigon-ethash")
		}
	} else {
		if xdgDataDir := os.Getenv("XDG_DATA_HOME"); xdgDataDir != "" {
			Defaults.Ethash.DatasetDir = filepath.Join(xdgDataDir, "erigon-ethash")
		}
		Defaults.Ethash.DatasetDir = filepath.Join(home, ".local/share/erigon-ethash") //nolint:gocritic
	}
}

//go:generate gencodec -dir . -type Config -formats toml -out gen_config.go

type BlocksFreezing struct {
	KeepBlocks        bool // produce new snapshots of blocks but don't remove blocks from DB
	ProduceE2         bool // produce new block files
	ProduceE3         bool // produce new state files
	NoDownloader      bool // possible to use snapshots without calling Downloader
	DisableDownloadE3 bool // disable download state snapshots
	DownloaderAddr    string
	ChainName         string
}

func (s BlocksFreezing) String() string {
	var out []string
	if s.KeepBlocks {
		out = append(out, "--"+FlagSnapKeepBlocks+"=true")
	}
	if !s.ProduceE2 {
		out = append(out, "--"+FlagSnapStop+"=true")
	}
	return strings.Join(out, " ")
}

var (
	FlagSnapKeepBlocks = "snap.keepblocks"
	FlagSnapStop       = "snap.stop"
	FlagSnapStateStop  = "snap.state.stop"
)

func NewSnapCfg(keepBlocks, produceE2, produceE3 bool, chainName string) BlocksFreezing {
	return BlocksFreezing{KeepBlocks: keepBlocks, ProduceE2: produceE2, ProduceE3: produceE3, ChainName: chainName}
}

// Config contains configuration options for ETH protocol.
type Config struct {
	Sync

	// The genesis block, which is inserted if the database is empty.
	// If nil, the Ethereum main net block is used.
	Genesis *types.Genesis `toml:",omitempty"`

	// Protocol options
	NetworkID uint64 // Network ID to use for selecting peers to connect to

	// This can be set to list of enrtree:// URLs which will be queried for
	// for nodes to connect to.
	EthDiscoveryURLs []string

	Prune     prune.Mode
	BatchSize datasize.ByteSize // Batch size for execution stage

	ImportMode bool

	BadBlockHash common.Hash // hash of the block marked as bad

	Snapshot     BlocksFreezing
	Downloader   *downloadercfg.Cfg
	CaplinConfig clparams.CaplinConfig

	Dirs datadir.Dirs

	// Address to connect to external snapshot downloader
	// empty if you want to use internal bittorrent snapshot downloader
	ExternalSnapshotDownloaderAddr string

	// Whitelist of required block number -> hash values to accept
	Whitelist map[uint64]common.Hash `toml:"-"`

	// Mining options
	Miner params.MiningConfig

	// Ethash options
	Ethash ethashcfg.Config

	Clique chainspec.ConsensusSnapshotConfig
	Aura   chain.AuRaConfig

	// Transaction pool options
	TxPool  txpoolcfg.Config
	Shutter shuttercfg.Config

	// Gas Price Oracle options
	GPO gaspricecfg.Config

	// RPCGasCap is the global gas cap for eth-call variants.
	RPCGasCap uint64 `toml:",omitempty"`

	// RPCTxFeeCap is the global transaction fee(price * gaslimit) cap for
	// send-transction variants. The unit is ether.
	RPCTxFeeCap float64 `toml:",omitempty"`

	StateStream bool

	// URL to connect to Heimdall node
	HeimdallURL string
	// No heimdall service
	WithoutHeimdall bool
<<<<<<< HEAD
	// Heimdall services active
	WithHeimdallMilestones bool
	// Heimdall waypoint recording active
	WithHeimdallWaypointRecording bool
=======
>>>>>>> 26d43d57

	// Ethstats service
	Ethstats string
	// Consensus layer
	InternalCL bool

	OverrideOsakaTime *big.Int `toml:",omitempty"`

	// Embedded Silkworm support
	SilkwormExecution            bool
	SilkwormRpcDaemon            bool
	SilkwormSentry               bool
	SilkwormVerbosity            string
	SilkwormNumContexts          uint32
	SilkwormRpcLogEnabled        bool
	SilkwormRpcLogDirPath        string
	SilkwormRpcLogMaxFileSize    uint16
	SilkwormRpcLogMaxFiles       uint16
	SilkwormRpcLogDumpResponse   bool
	SilkwormRpcNumWorkers        uint32
	SilkwormRpcJsonCompatibility bool

	// PoS Single Slot finality
	PolygonPosSingleSlotFinality        bool
	PolygonPosSingleSlotFinalityBlockAt uint64

	// Account Abstraction
	AllowAA bool

	ElBlockDownloaderV2 bool
}

type Sync struct {
	// LoopThrottle sets a minimum time between staged loop iterations
	LoopThrottle     time.Duration
	ExecWorkerCount  int
	ReconWorkerCount int

	BodyCacheLimit             datasize.ByteSize
	BodyDownloadTimeoutSeconds int // TODO: change to duration
	BreakAfterStage            string
	LoopBlockLimit             uint
	ParallelStateFlushing      bool

	UploadLocation   string
	UploadFrom       rpc.BlockNumber
	FrozenBlockLimit uint64

	ChaosMonkey              bool
	AlwaysGenerateChangesets bool
	KeepExecutionProofs      bool
	PersistReceiptsCacheV2   bool
}<|MERGE_RESOLUTION|>--- conflicted
+++ resolved
@@ -241,13 +241,6 @@
 	HeimdallURL string
 	// No heimdall service
 	WithoutHeimdall bool
-<<<<<<< HEAD
-	// Heimdall services active
-	WithHeimdallMilestones bool
-	// Heimdall waypoint recording active
-	WithHeimdallWaypointRecording bool
-=======
->>>>>>> 26d43d57
 
 	// Ethstats service
 	Ethstats string
