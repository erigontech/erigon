--- conflicted
+++ resolved
@@ -274,11 +274,9 @@
 	// Account Abstraction
 	AllowAA bool
 
-<<<<<<< HEAD
+	ElBlockDownloaderV2 bool
+
 	L2RPCAddr string
-=======
-	ElBlockDownloaderV2 bool
->>>>>>> 22459757
 }
 
 type Sync struct {
