--- conflicted
+++ resolved
@@ -236,12 +236,10 @@
 	WithoutHeimdall bool
 	// Heimdall services active
 	WithHeimdallMilestones bool
-<<<<<<< HEAD
 	// Heimdall waypoint recording active
 	WithHeimdallWaypointRecording bool
-=======
-	PolygonSync            bool
->>>>>>> 0d2cf665
+	// Use polygon checkpoint sync in preference to POW downloader
+	PolygonSync bool
 
 	// Ethstats service
 	Ethstats string
