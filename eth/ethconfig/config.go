--- conflicted
+++ resolved
@@ -286,9 +286,6 @@
 
 	ChaosMonkey              bool
 	AlwaysGenerateChangesets bool
-<<<<<<< HEAD
 	KeepExecutionProofs      bool
-=======
 	PersistReceipts          uint64
->>>>>>> c528cc2d
 }