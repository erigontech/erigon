--- conflicted
+++ resolved
@@ -1,4 +1,3 @@
-<<<<<<< HEAD
 ######
 ##  End-User usage note:
 ##
@@ -19,10 +18,10 @@
 
 
 ARG RELEASE_DOCKER_BASE_IMAGE="debian:12-slim" \
-    CI_CD_MAIN_BUILDER_IMAGE="golang:1.23-bookworm" \
-    CI_CD_MAIN_TARGET_BASE_IMAGE="alpine:3" \
+    CI_CD_MAIN_BUILDER_IMAGE="golang:1.24-bookworm" \
+    CI_CD_MAIN_TARGET_BASE_IMAGE="debian:12-slim" \
     BUILDER_IMAGE="golang" \
-    BUILDER_TAG="1.23-bookworm" \
+    BUILDER_TAG="1.24-bookworm" \
     TARGET_IMAGE="debian" \
     TARGET_TAG="12-slim" \
     TARGETARCH \
@@ -37,92 +36,6 @@
     VERSION=${VERSION} \
     APPLICATION \
     EXPOSED_PORTS="8545 \
-=======
-# syntax = docker/dockerfile:1.2
-FROM docker.io/library/golang:1.24.1-alpine3.20 AS builder
-
-RUN apk --no-cache add build-base linux-headers git bash ca-certificates libstdc++
-
-WORKDIR /app
-ADD go.mod go.mod
-ADD go.sum go.sum
-ADD erigon-lib/go.mod erigon-lib/go.mod
-ADD erigon-lib/go.sum erigon-lib/go.sum
-
-RUN go mod download
-ADD . .
-
-RUN --mount=type=cache,target=/root/.cache \
-    --mount=type=cache,target=/tmp/go-build \
-    --mount=type=cache,target=/go/pkg/mod \
-    make BUILD_TAGS=nosqlite,noboltdb,nosilkworm all
-
-
-FROM docker.io/library/golang:1.24.1-alpine3.20 AS tools-builder
-RUN apk --no-cache add build-base linux-headers git bash ca-certificates libstdc++
-WORKDIR /app
-
-ADD Makefile Makefile
-ADD tools.go tools.go
-ADD go.mod go.mod
-ADD go.sum go.sum
-ADD erigon-lib/go.mod erigon-lib/go.mod
-ADD erigon-lib/go.sum erigon-lib/go.sum
-
-RUN mkdir -p /app/build/bin
-
-RUN --mount=type=cache,target=/root/.cache \
-    --mount=type=cache,target=/tmp/go-build \
-    --mount=type=cache,target=/go/pkg/mod \
-    make db-tools
-
-FROM docker.io/library/alpine:3.20
-
-# install required runtime libs, along with some helpers for debugging
-RUN apk add --no-cache ca-certificates libstdc++ tzdata
-RUN apk add --no-cache curl jq bind-tools
-
-# Setup user and group
-#
-# from the perspective of the container, uid=1000, gid=1000 is a sensible choice
-# (mimicking Ubuntu Server), but if caller creates a .env (example in repo root),
-# these defaults will get overridden when make calls docker-compose
-ARG UID=1000
-ARG GID=1000
-RUN adduser -D -u $UID -g $GID erigon
-USER erigon
-RUN mkdir -p ~/.local/share/erigon
-
-# copy compiled artifacts from builder
-## first do the mdbx ones - since these wont change as often
-COPY --from=tools-builder /app/build/bin/mdbx_chk /usr/local/bin/mdbx_chk
-COPY --from=tools-builder /app/build/bin/mdbx_copy /usr/local/bin/mdbx_copy
-COPY --from=tools-builder /app/build/bin/mdbx_drop /usr/local/bin/mdbx_drop
-COPY --from=tools-builder /app/build/bin/mdbx_dump /usr/local/bin/mdbx_dump
-COPY --from=tools-builder /app/build/bin/mdbx_load /usr/local/bin/mdbx_load
-COPY --from=tools-builder /app/build/bin/mdbx_stat /usr/local/bin/mdbx_stat
-
-## then give each binary its own layer
-COPY --from=builder /app/build/bin/devnet /usr/local/bin/devnet
-COPY --from=builder /app/build/bin/downloader /usr/local/bin/downloader
-COPY --from=builder /app/build/bin/erigon /usr/local/bin/erigon
-COPY --from=builder /app/build/bin/evm /usr/local/bin/evm
-COPY --from=builder /app/build/bin/hack /usr/local/bin/hack
-COPY --from=builder /app/build/bin/integration /usr/local/bin/integration
-COPY --from=builder /app/build/bin/observer /usr/local/bin/observer
-COPY --from=builder /app/build/bin/pics /usr/local/bin/pics
-COPY --from=builder /app/build/bin/rpcdaemon /usr/local/bin/rpcdaemon
-COPY --from=builder /app/build/bin/rpctest /usr/local/bin/rpctest
-COPY --from=builder /app/build/bin/sentinel /usr/local/bin/sentinel
-COPY --from=builder /app/build/bin/sentry /usr/local/bin/sentry
-COPY --from=builder /app/build/bin/state /usr/local/bin/state
-COPY --from=builder /app/build/bin/txpool /usr/local/bin/txpool
-COPY --from=builder /app/build/bin/verkle /usr/local/bin/verkle
-COPY --from=builder /app/build/bin/caplin /usr/local/bin/caplin
-
-
-EXPOSE 8545 \
->>>>>>> 3a5948d8
        8551 \
        8546 \
        30303 \
