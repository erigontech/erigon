--- conflicted
+++ resolved
@@ -51,7 +51,6 @@
 	AATxnType         byte = 5 // RIP-7560
 )
 
-<<<<<<< HEAD
 var ValidTxnTypes = map[byte]struct{}{
 	LegacyTxnType:                 {},
 	AccessListTxnType:             {},
@@ -74,12 +73,6 @@
 	ErrAlreadyKnown = errors.New("already known")
 	ErrRlpTooBig    = errors.New("txn rlp too big")
 )
-=======
-var ErrParseTxn = fmt.Errorf("%w transaction", rlp.ErrParse)
-var ErrRejected = errors.New("rejected")
-var ErrAlreadyKnown = errors.New("already known")
-var ErrRlpTooBig = errors.New("txn rlp too big")
->>>>>>> 8a321b36
 
 type TxnParseConfig struct {
 	ChainID uint256.Int
@@ -177,11 +170,8 @@
 		}
 	}
 
-<<<<<<< HEAD
-=======
 	p = dataPos
 
->>>>>>> 8a321b36
 	var wrapperDataPos, wrapperDataLen int
 	p = dataPos
 	// If it is non-legacy transaction, the transaction type follows, and then the list
