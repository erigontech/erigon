// Copyright 2021 The Erigon Authors
// This file is part of Erigon.
//
// Erigon is free software: you can redistribute it and/or modify
// it under the terms of the GNU Lesser General Public License as published by
// the Free Software Foundation, either version 3 of the License, or
// (at your option) any later version.
//
// Erigon is distributed in the hope that it will be useful,
// but WITHOUT ANY WARRANTY; without even the implied warranty of
// MERCHANTABILITY or FITNESS FOR A PARTICULAR PURPOSE. See the
// GNU Lesser General Public License for more details.
//
// You should have received a copy of the GNU Lesser General Public License
// along with Erigon. If not, see <http://www.gnu.org/licenses/>.

package txpool

import (
	"bytes"
	"context"
	"fmt"
	"math"
	"math/big"
	"testing"

	"github.com/holiman/uint256"
	"github.com/stretchr/testify/assert"

	"github.com/erigontech/erigon-lib/chain/params"
	"github.com/erigontech/erigon-lib/state"

	"github.com/stretchr/testify/require"

	"github.com/erigontech/erigon-lib/chain/params"
	"github.com/erigontech/erigon-lib/common"
	"github.com/erigontech/erigon-lib/common/datadir"
	"github.com/erigontech/erigon-lib/common/length"
	"github.com/erigontech/erigon-lib/common/u256"
	"github.com/erigontech/erigon-lib/crypto"
	"github.com/erigontech/erigon-lib/crypto/kzg"
	"github.com/erigontech/erigon-lib/gointerfaces"
	remote "github.com/erigontech/erigon-lib/gointerfaces/remoteproto"
	"github.com/erigontech/erigon-lib/kv"
	"github.com/erigontech/erigon-lib/kv/kvcache"
	"github.com/erigontech/erigon-lib/kv/memdb"
	"github.com/erigontech/erigon-lib/kv/temporal/temporaltest"
	"github.com/erigontech/erigon-lib/log/v3"
	"github.com/erigontech/erigon-lib/rlp"
<<<<<<< HEAD
	"github.com/erigontech/erigon-lib/state"
=======
>>>>>>> 5729b000
	accounts3 "github.com/erigontech/erigon-lib/types/accounts"
	"github.com/erigontech/erigon/core/types"
	"github.com/erigontech/erigon/txnprovider/txpool/txpoolcfg"
)

func TestNonceFromAddress(t *testing.T) {
	assert, require := assert.New(t), require.New(t)
	ch := make(chan Announcements, 100)
	ctx, cancel := context.WithCancel(context.Background())
	t.Cleanup(cancel)
	coreDB, _ := temporaltest.NewTestDB(t, datadir.New(t.TempDir()))
	db := memdb.NewTestPoolDB(t)
	cfg := txpoolcfg.DefaultConfig
	sendersCache := kvcache.New(kvcache.DefaultCoherentConfig)
<<<<<<< HEAD
	pool, err := New(ctx, ch, db, coreDB, cfg, sendersCache, *u256.N1, nil, nil, nil, nil, nil, nil, nil, func() {}, nil, log.New(), WithFeeCalculator(nil))
=======
	pool, err := New(ctx, ch, db, coreDB, cfg, sendersCache, *u256.N1, nil, nil, nil, nil, nil, nil, nil, func() {}, nil, nil, log.New(), WithFeeCalculator(nil))
>>>>>>> 5729b000
	require.NoError(err)
	require.True(pool != nil)
	var stateVersionID uint64 = 0
	pendingBaseFee := uint64(200000)
	// start blocks from 0, set empty hash - then kvcache will also work on this
	h1 := gointerfaces.ConvertHashToH256([32]byte{})
	change := &remote.StateChangeBatch{
		StateVersionId:      stateVersionID,
		PendingBlockBaseFee: pendingBaseFee,
		BlockGasLimit:       1000000,
		ChangeBatch: []*remote.StateChange{
			{BlockHeight: 0, BlockHash: h1},
		},
	}
	var addr [20]byte
	addr[0] = 1
	acc := accounts3.Account{
		Nonce:       2,
		Balance:     *uint256.NewInt(1 * common.Ether),
		CodeHash:    common.Hash{},
		Incarnation: 1,
	}
	v := accounts3.SerialiseV3(&acc)
	change.ChangeBatch[0].Changes = append(change.ChangeBatch[0].Changes, &remote.AccountChange{
		Action:  remote.Action_UPSERT,
		Address: gointerfaces.ConvertAddressToH160(addr),
		Data:    v,
	})
	tx, err := db.BeginRw(ctx)
	require.NoError(err)
	defer tx.Rollback()
	err = pool.OnNewBlock(ctx, change, TxnSlots{}, TxnSlots{}, TxnSlots{})
	require.NoError(err)

	{
		var txnSlots TxnSlots
		txnSlot1 := &TxnSlot{
			Tip:    *uint256.NewInt(300000),
			FeeCap: *uint256.NewInt(300000),
			Gas:    100000,
			Nonce:  3,
		}
		txnSlot1.IDHash[0] = 1
		txnSlots.Append(txnSlot1, addr[:], true)

		reasons, err := pool.AddLocalTxns(ctx, txnSlots)
		require.NoError(err)
		for _, reason := range reasons {
			assert.Equal(txpoolcfg.Success, reason, reason.String())
		}
	}

	{
		txnSlots := TxnSlots{}
		txnSlot2 := &TxnSlot{
			Tip:    *uint256.NewInt(300000),
			FeeCap: *uint256.NewInt(300000),
			Gas:    100000,
			Nonce:  4,
		}
		txnSlot2.IDHash[0] = 2
		txnSlot3 := &TxnSlot{
			Tip:    *uint256.NewInt(300000),
			FeeCap: *uint256.NewInt(300000),
			Gas:    100000,
			Nonce:  6,
		}
		txnSlot3.IDHash[0] = 3
		txnSlots.Append(txnSlot2, addr[:], true)
		txnSlots.Append(txnSlot3, addr[:], true)
		reasons, err := pool.AddLocalTxns(ctx, txnSlots)
		require.NoError(err)
		for _, reason := range reasons {
			assert.Equal(txpoolcfg.Success, reason, reason.String())
		}
		nonce, ok := pool.NonceFromAddress(addr)
		assert.True(ok)
		assert.Equal(uint64(6), nonce)
	}
	// test too expensive tx
	{
		var txnSlots TxnSlots
		txnSlot1 := &TxnSlot{
			Tip:    *uint256.NewInt(300000),
			FeeCap: *uint256.NewInt(9 * common.Ether),
			Gas:    100000,
			Nonce:  3,
		}
		txnSlot1.IDHash[0] = 4
		txnSlots.Append(txnSlot1, addr[:], true)
		reasons, err := pool.AddLocalTxns(ctx, txnSlots)
		require.NoError(err)
		for _, reason := range reasons {
			assert.Equal(txpoolcfg.InsufficientFunds, reason, reason.String())
		}
	}

	// test too low nonce
	{
		var txnSlots TxnSlots
		txnSlot1 := &TxnSlot{
			Tip:    *uint256.NewInt(300000),
			FeeCap: *uint256.NewInt(300000),
			Gas:    100000,
			Nonce:  1,
		}
		txnSlot1.IDHash[0] = 5
		txnSlots.Append(txnSlot1, addr[:], true)
		reasons, err := pool.AddLocalTxns(ctx, txnSlots)
		require.NoError(err)
		for _, reason := range reasons {
			assert.Equal(txpoolcfg.NonceTooLow, reason, reason.String())
		}
	}
}

func TestMultipleAuthorizations(t *testing.T) {
	ch := make(chan Announcements, 100)
	coreDB, _ := temporaltest.NewTestDB(t, datadir.New(t.TempDir()))
	db := memdb.NewTestPoolDB(t)
	ctx, cancel := context.WithCancel(context.Background())
	t.Cleanup(cancel)

	cfg := txpoolcfg.DefaultConfig
	sendersCache := kvcache.New(kvcache.DefaultCoherentConfig)
<<<<<<< HEAD
	pool, err := New(ctx, ch, db, coreDB, cfg, sendersCache, *u256.N1, common.Big0 /* shanghaiTime */, nil /* agraBlock */, common.Big0 /* cancunTime */, common.Big0 /* pragueTime */, nil, nil, nil, func() {}, nil, log.New(), WithFeeCalculator(nil))
=======
	pool, err := New(ctx, ch, db, coreDB, cfg, sendersCache, *u256.N1, common.Big0 /* shanghaiTime */, nil /* agraBlock */, common.Big0 /* cancunTime */, common.Big0 /* pragueTime */, nil, nil, nil, func() {}, nil, nil, log.New(), WithFeeCalculator(nil))
>>>>>>> 5729b000
	require.NoError(t, err)
	require.True(t, pool != nil)

	var stateVersionID uint64 = 0
	pendingBaseFee := uint64(200000)
	// start blocks from 0, set empty hash - then kvcache will also work on this
	h1 := gointerfaces.ConvertHashToH256([32]byte{})
	change := &remote.StateChangeBatch{
		StateVersionId:      stateVersionID,
		PendingBlockBaseFee: pendingBaseFee,
		BlockGasLimit:       1000000,
		ChangeBatch: []*remote.StateChange{
			{BlockHeight: 0, BlockHash: h1},
		},
	}

	chainID := uint64(7078815900)
	privateKey, err := crypto.GenerateKey()
	require.NoError(t, err)
	authAddress := crypto.PubkeyToAddress(privateKey.PublicKey)

	var addr1, addr2 [20]byte
	addr2[0] = 1
	acc := accounts3.Account{
		Nonce:       0,
		Balance:     *uint256.NewInt(1 * common.Ether),
		CodeHash:    common.Hash{},
		Incarnation: 1,
	}
	v := accounts3.SerialiseV3(&acc)
	change.ChangeBatch[0].Changes = append(change.ChangeBatch[0].Changes, &remote.AccountChange{
		Action:  remote.Action_UPSERT,
		Address: gointerfaces.ConvertAddressToH160(addr1),
		Data:    v,
	})
	change.ChangeBatch[0].Changes = append(change.ChangeBatch[0].Changes, &remote.AccountChange{
		Action:  remote.Action_UPSERT,
		Address: gointerfaces.ConvertAddressToH160(addr2),
		Data:    v,
	})
	change.ChangeBatch[0].Changes = append(change.ChangeBatch[0].Changes, &remote.AccountChange{
		Action:  remote.Action_UPSERT,
		Address: gointerfaces.ConvertAddressToH160(authAddress),
		Data:    v,
	})
	tx, err := db.BeginRw(ctx)
	require.NoError(t, err)
	defer tx.Rollback()
	err = pool.OnNewBlock(ctx, change, TxnSlots{}, TxnSlots{}, TxnSlots{})
	require.NoError(t, err)

	// Generate auth data for transactions
	var b [33]byte
	data := bytes.NewBuffer(b[:])
	data.Reset()

	authLen := rlp.U64Len(chainID)
	authLen += 1 + length.Addr
	authLen += rlp.U64Len(0)
	require.NoError(t, rlp.EncodeStructSizePrefix(authLen, data, b[:]))
	require.NoError(t, rlp.EncodeInt(chainID, data, b[:]))
	require.NoError(t, rlp.EncodeOptionalAddress(&authAddress, data, b[:]))
	require.NoError(t, rlp.EncodeInt(0, data, b[:]))

	hashData := []byte{params.SetCodeMagicPrefix}
	hashData = append(hashData, data.Bytes()...)
	hash := crypto.Keccak256Hash(hashData)

	sig, err := crypto.Sign(hash.Bytes(), privateKey)
	require.NoError(t, err)

	r := uint256.NewInt(0).SetBytes(sig[:32])
	s := uint256.NewInt(0).SetBytes(sig[32:64])
	yParity := sig[64]

	var auth Signature
	auth.ChainID.Set(uint256.NewInt(chainID))
	auth.V.Set(uint256.NewInt(uint64(yParity)))
	auth.R.Set(r)
	auth.S.Set(s)

	logger := log.New()

	// a new txn with authority same as one in an existing authorization should not be accepted
	{
		var txnSlots TxnSlots
		txnSlot1 := &TxnSlot{
			Tip:         *uint256.NewInt(300000),
			FeeCap:      *uint256.NewInt(300000),
			Gas:         100000,
			Nonce:       0,
			Authorities: []*common.Address{&authAddress},
			Type:        SetCodeTxnType,
		}
		txnSlot1.IDHash[0] = 1
		txnSlots.Append(txnSlot1, addr1[:], true)
		reasons, err := pool.AddLocalTxns(ctx, txnSlots)
		require.NoError(t, err)
		assert.Equal(t, reasons, []txpoolcfg.DiscardReason{txpoolcfg.Success})

		txnSlots = TxnSlots{}
		txnSlot2 := &TxnSlot{
			Tip:         *uint256.NewInt(300000),
			FeeCap:      *uint256.NewInt(300000),
			Gas:         100000,
			Nonce:       0,
			Authorities: []*common.Address{&authAddress},
			Type:        SetCodeTxnType,
		}
		txnSlot2.IDHash[0] = 2
		txnSlots.Append(txnSlot2, addr2[:], true)
		require.NoError(t, pool.senders.registerNewSenders(&txnSlots, logger))
		reasons, err = pool.AddLocalTxns(ctx, txnSlots)
		require.NoError(t, err)
		assert.Equal(t, reasons, []txpoolcfg.DiscardReason{txpoolcfg.ErrAuthorityReserved})

		assert.Len(t, pool.auths, 1) // auth address should be in pool auth
		_, ok := pool.auths[authAddress]
		assert.True(t, ok)

		err = pool.OnNewBlock(ctx, change, TxnSlots{}, TxnSlots{}, TxnSlots{[]*TxnSlot{txnSlot1}, Addresses{0, 0, 0, 0, 0, 0, 0, 0, 0, 0, 0, 0, 0, 0, 0, 0, 0, 0, 0, 0}, []bool{true}})
		require.NoError(t, err)

		assert.Len(t, pool.auths, 0) // auth address should not be there after block has been mined
	}

	// fee bump
	{
		var txnSlots TxnSlots
		txnSlot1 := &TxnSlot{
			Tip:         *uint256.NewInt(300000),
			FeeCap:      *uint256.NewInt(300000),
			Gas:         100000,
			Nonce:       1,
			Authorities: []*common.Address{&authAddress},
			Type:        SetCodeTxnType,
		}
		txnSlot1.IDHash[0] = 3
		txnSlots.Append(txnSlot1, addr1[:], true)

		require.NoError(t, pool.senders.registerNewSenders(&txnSlots, logger))
		reasons, err := pool.AddLocalTxns(ctx, txnSlots)
		require.NoError(t, err)
		assert.Equal(t, reasons, []txpoolcfg.DiscardReason{txpoolcfg.Success})

		txnSlots = TxnSlots{}
		txnSlot2 := &TxnSlot{
			Tip:         *uint256.NewInt(900000),
			FeeCap:      *uint256.NewInt(900000),
			Gas:         100000,
			Nonce:       1,
			Authorities: []*common.Address{&authAddress},
			Type:        SetCodeTxnType,
		}
		txnSlot2.IDHash[0] = 4
		txnSlots.Append(txnSlot2, addr1[:], true)

		require.NoError(t, pool.senders.registerNewSenders(&txnSlots, logger))
		reasons, err = pool.AddLocalTxns(ctx, txnSlots)
		require.NoError(t, err)
		assert.Equal(t, reasons, []txpoolcfg.DiscardReason{txpoolcfg.Success})
		assert.Equal(t, pool.queued.Best().TxnSlot, txnSlot2)

		err = pool.OnNewBlock(ctx, change, TxnSlots{}, TxnSlots{}, TxnSlots{[]*TxnSlot{txnSlot1}, Addresses{0, 0, 0, 0, 0, 0, 0, 0, 0, 0, 0, 0, 0, 0, 0, 0, 0, 0, 0, 0}, []bool{true}})
		require.NoError(t, err)
	}

	// do not allow transactions from a sender if there is a pending delegated txn its authority
	{
		var txnSlots TxnSlots
		txnSlot1 := &TxnSlot{
			Tip:         *uint256.NewInt(300000),
			FeeCap:      *uint256.NewInt(300000),
			Gas:         100000,
			Nonce:       1,
			Authorities: []*common.Address{&authAddress},
			Type:        SetCodeTxnType,
		}
		txnSlot1.IDHash[0] = 5
		txnSlots.Append(txnSlot1, addr1[:], true)

		require.NoError(t, pool.senders.registerNewSenders(&txnSlots, logger))
		reasons, err := pool.AddLocalTxns(ctx, txnSlots)
		require.NoError(t, err)
		assert.Equal(t, reasons, []txpoolcfg.DiscardReason{txpoolcfg.Success})

		txnSlots = TxnSlots{}
		txnSlot2 := &TxnSlot{
			Tip:    *uint256.NewInt(300000),
			FeeCap: *uint256.NewInt(300000),
			Gas:    100000,
			Nonce:  1,
			Type:   DynamicFeeTxnType,
		}
		txnSlot2.IDHash[0] = 6

		txnSlots.Append(txnSlot2, authAddress.Bytes(), true)
		reasons, err = pool.AddLocalTxns(ctx, txnSlots)
		require.NoError(t, err)
		assert.Equal(t, reasons, []txpoolcfg.DiscardReason{txpoolcfg.ErrAuthorityReserved})
	}
}

func TestRecoverSignerFromRLP_ValidData(t *testing.T) {
	privateKey, err := crypto.GenerateKey()
	require.NoError(t, err)
	pubKey := crypto.PubkeyToAddress(privateKey.PublicKey)
	chainID := uint64(7078815900)

	var b [33]byte
	data := bytes.NewBuffer(b[:])
	data.Reset()

	// Encode RLP data exactly as in the previous implementation
	authLen := rlp.U64Len(chainID)
	authLen += 1 + length.Addr
	authLen += rlp.U64Len(0) // nonce
	require.NoError(t, rlp.EncodeStructSizePrefix(authLen, data, b[:]))
	require.NoError(t, rlp.EncodeInt(chainID, data, b[:]))
	require.NoError(t, rlp.EncodeOptionalAddress(&pubKey, data, b[:]))
	require.NoError(t, rlp.EncodeInt(0, data, b[:]))

	// Prepare hash data exactly as before
	hashData := []byte{params.SetCodeMagicPrefix}
	hashData = append(hashData, data.Bytes()...)
	hash := crypto.Keccak256Hash(hashData)

	// Sign the hash
	sig, err := crypto.Sign(hash.Bytes(), privateKey)
	require.NoError(t, err)

	// Separate signature components
	r := uint256.NewInt(0).SetBytes(sig[:32])
	s := uint256.NewInt(0).SetBytes(sig[32:64])
	yParity := sig[64]

	// Recover signer using the explicit RecoverSignerFromRLP function
	recoveredAddress, err := types.RecoverSignerFromRLP(data.Bytes(), yParity, *r, *s)
	require.NoError(t, err)
	assert.NotNil(t, recoveredAddress)

	// Verify the recovered address matches the original public key address
	assert.Equal(t, pubKey, *recoveredAddress)
}

func TestReplaceWithHigherFee(t *testing.T) {
	assert, require := assert.New(t), require.New(t)
	ch := make(chan Announcements, 100)
	coreDB, _ := temporaltest.NewTestDB(t, datadir.New(t.TempDir()))
	db := memdb.NewTestPoolDB(t)
	ctx, cancel := context.WithCancel(context.Background())
	t.Cleanup(cancel)
	cfg := txpoolcfg.DefaultConfig
	sendersCache := kvcache.New(kvcache.DefaultCoherentConfig)
<<<<<<< HEAD
	pool, err := New(ctx, ch, db, coreDB, cfg, sendersCache, *u256.N1, nil, nil, nil, nil, nil, nil, nil, func() {}, nil, log.New(), WithFeeCalculator(nil))
=======
	pool, err := New(ctx, ch, db, coreDB, cfg, sendersCache, *u256.N1, nil, nil, nil, nil, nil, nil, nil, func() {}, nil, nil, log.New(), WithFeeCalculator(nil))
>>>>>>> 5729b000
	require.NoError(err)
	require.NotEqual(nil, pool)
	var stateVersionID uint64 = 0
	pendingBaseFee := uint64(200000)
	// start blocks from 0, set empty hash - then kvcache will also work on this
	h1 := gointerfaces.ConvertHashToH256([32]byte{})
	change := &remote.StateChangeBatch{
		StateVersionId:      stateVersionID,
		PendingBlockBaseFee: pendingBaseFee,
		BlockGasLimit:       1000000,
		ChangeBatch: []*remote.StateChange{
			{BlockHeight: 0, BlockHash: h1},
		},
	}
	var addr [20]byte
	addr[0] = 1
	acc := accounts3.Account{
		Nonce:       2,
		Balance:     *uint256.NewInt(1 * common.Ether),
		CodeHash:    common.Hash{},
		Incarnation: 1,
	}
	v := accounts3.SerialiseV3(&acc)
	change.ChangeBatch[0].Changes = append(change.ChangeBatch[0].Changes, &remote.AccountChange{
		Action:  remote.Action_UPSERT,
		Address: gointerfaces.ConvertAddressToH160(addr),
		Data:    v,
	})
	tx, err := db.BeginRw(ctx)
	require.NoError(err)
	defer tx.Rollback()
	err = pool.OnNewBlock(ctx, change, TxnSlots{}, TxnSlots{}, TxnSlots{})
	require.NoError(err)

	{
		var txnSlots TxnSlots
		txnSlot := &TxnSlot{
			Tip:    *uint256.NewInt(300000),
			FeeCap: *uint256.NewInt(300000),
			Gas:    100000,
			Nonce:  3,
		}
		txnSlot.IDHash[0] = 1
		txnSlots.Append(txnSlot, addr[:], true)

		reasons, err := pool.AddLocalTxns(ctx, txnSlots)
		require.NoError(err)
		for _, reason := range reasons {
			assert.Equal(txpoolcfg.Success, reason, reason.String())
		}
	}
	// Bumped only feeCap, transaction not accepted
	{
		txnSlots := TxnSlots{}
		txnSlot := &TxnSlot{
			Tip:    *uint256.NewInt(300000),
			FeeCap: *uint256.NewInt(3000000),
			Gas:    100000,
			Nonce:  3,
		}
		txnSlot.IDHash[0] = 2
		txnSlots.Append(txnSlot, addr[:], true)
		reasons, err := pool.AddLocalTxns(ctx, txnSlots)
		require.NoError(err)
		for _, reason := range reasons {
			assert.Equal(txpoolcfg.NotReplaced, reason, reason.String())
		}
		nonce, ok := pool.NonceFromAddress(addr)
		assert.True(ok)
		assert.Equal(uint64(3), nonce)
	}
	// Bumped only tip, transaction not accepted
	{
		txnSlots := TxnSlots{}
		txnSlot := &TxnSlot{
			Tip:    *uint256.NewInt(3000000),
			FeeCap: *uint256.NewInt(300000),
			Gas:    100000,
			Nonce:  3,
		}
		txnSlot.IDHash[0] = 3
		txnSlots.Append(txnSlot, addr[:], true)
		reasons, err := pool.AddLocalTxns(ctx, txnSlots)
		require.NoError(err)
		for _, reason := range reasons {
			assert.Equal(txpoolcfg.NotReplaced, reason, reason.String())
		}
		nonce, ok := pool.NonceFromAddress(addr)
		assert.True(ok)
		assert.Equal(uint64(3), nonce)
	}
	// Bumped both tip and feeCap by 10%, txn accepted
	{
		txnSlots := TxnSlots{}
		txnSlot := &TxnSlot{
			Tip:    *uint256.NewInt(330000),
			FeeCap: *uint256.NewInt(330000),
			Gas:    100000,
			Nonce:  3,
		}
		txnSlot.IDHash[0] = 4
		txnSlots.Append(txnSlot, addr[:], true)
		reasons, err := pool.AddLocalTxns(ctx, txnSlots)
		require.NoError(err)
		for _, reason := range reasons {
			assert.Equal(txpoolcfg.Success, reason, reason.String())
		}
		nonce, ok := pool.NonceFromAddress(addr)
		assert.True(ok)
		assert.Equal(uint64(3), nonce)
	}
}

func TestReverseNonces(t *testing.T) {
	assert, require := assert.New(t), require.New(t)
	ch := make(chan Announcements, 100)
	coreDB, _ := temporaltest.NewTestDB(t, datadir.New(t.TempDir()))
	db := memdb.NewTestPoolDB(t)
	ctx, cancel := context.WithCancel(context.Background())
	t.Cleanup(cancel)
	cfg := txpoolcfg.DefaultConfig
	sendersCache := kvcache.New(kvcache.DefaultCoherentConfig)
<<<<<<< HEAD
	pool, err := New(ctx, ch, db, coreDB, cfg, sendersCache, *u256.N1, nil, nil, nil, nil, nil, nil, nil, func() {}, nil, log.New(), WithFeeCalculator(nil))
=======
	pool, err := New(ctx, ch, db, coreDB, cfg, sendersCache, *u256.N1, nil, nil, nil, nil, nil, nil, nil, func() {}, nil, nil, log.New(), WithFeeCalculator(nil))
>>>>>>> 5729b000
	require.NoError(err)
	require.True(pool != nil)
	var stateVersionID uint64 = 0
	pendingBaseFee := uint64(1_000_000)
	// start blocks from 0, set empty hash - then kvcache will also work on this
	h1 := gointerfaces.ConvertHashToH256([32]byte{})
	change := &remote.StateChangeBatch{
		StateVersionId:      stateVersionID,
		PendingBlockBaseFee: pendingBaseFee,
		BlockGasLimit:       1000000,
		ChangeBatch: []*remote.StateChange{
			{BlockHeight: 0, BlockHash: h1},
		},
	}
	var addr [20]byte
	addr[0] = 1
	acc := accounts3.Account{
		Nonce:       2,
		Balance:     *uint256.NewInt(1 * common.Ether),
		CodeHash:    common.Hash{},
		Incarnation: 1,
	}
	v := accounts3.SerialiseV3(&acc)
	change.ChangeBatch[0].Changes = append(change.ChangeBatch[0].Changes, &remote.AccountChange{
		Action:  remote.Action_UPSERT,
		Address: gointerfaces.ConvertAddressToH160(addr),
		Data:    v,
	})
	tx, err := db.BeginRw(ctx)
	require.NoError(err)
	defer tx.Rollback()
	err = pool.OnNewBlock(ctx, change, TxnSlots{}, TxnSlots{}, TxnSlots{})
	require.NoError(err)
	// 1. Send high fee transaction with nonce gap
	{
		var txnSlots TxnSlots
		txnSlot := &TxnSlot{
			Tip:    *uint256.NewInt(500_000),
			FeeCap: *uint256.NewInt(3_000_000),
			Gas:    100000,
			Nonce:  3,
		}
		txnSlot.IDHash[0] = 1
		txnSlots.Append(txnSlot, addr[:], true)

		reasons, err := pool.AddLocalTxns(ctx, txnSlots)
		require.NoError(err)
		for _, reason := range reasons {
			assert.Equal(txpoolcfg.Success, reason, reason.String())
		}
	}
	select {
	case annoucements := <-ch:
		for i := 0; i < annoucements.Len(); i++ {
			_, _, hash := annoucements.At(i)
			fmt.Printf("propagated hash %x\n", hash)
		}
	default:

	}
	// 2. Send low fee (below base fee) transaction without nonce gap
	{
		var txnSlots TxnSlots
		txnSlot := &TxnSlot{
			Tip:    *uint256.NewInt(500_000),
			FeeCap: *uint256.NewInt(500_000),
			Gas:    100000,
			Nonce:  2,
		}
		txnSlot.IDHash[0] = 2
		txnSlots.Append(txnSlot, addr[:], true)

		reasons, err := pool.AddLocalTxns(ctx, txnSlots)
		require.NoError(err)
		for _, reason := range reasons {
			assert.Equal(txpoolcfg.Success, reason, reason.String())
		}
	}
	select {
	case annoucements := <-ch:
		for i := 0; i < annoucements.Len(); i++ {
			_, _, hash := annoucements.At(i)
			fmt.Printf("propagated hash %x\n", hash)
		}
	default:

	}

	{
		var txnSlots TxnSlots
		txnSlot := &TxnSlot{
			Tip:    *uint256.NewInt(600_000),
			FeeCap: *uint256.NewInt(3_000_000),
			Gas:    100000,
			Nonce:  2,
		}
		txnSlot.IDHash[0] = 3
		txnSlots.Append(txnSlot, addr[:], true)

		reasons, err := pool.AddLocalTxns(ctx, txnSlots)
		require.NoError(err)
		for _, reason := range reasons {
			assert.Equal(txpoolcfg.Success, reason, reason.String())
		}
	}
	select {
	case annoucements := <-ch:
		for i := 0; i < annoucements.Len(); i++ {
			_, _, hash := annoucements.At(i)
			fmt.Printf("propagated hash %x\n", hash)
		}
	default:

	}
}

// When local transaction is send to the pool, but it cannot replace existing transaction,
// the existing transaction gets "poked" and is getting re-broadcasted
// this is a workaround for cases when transactions are getting stuck for strange reasons
// even though logs show they are broadcast
func TestTxnPoke(t *testing.T) {
	assert, require := assert.New(t), require.New(t)
	ch := make(chan Announcements, 100)
	coreDB, _ := temporaltest.NewTestDB(t, datadir.New(t.TempDir()))
	db := memdb.NewTestPoolDB(t)
	ctx, cancel := context.WithCancel(context.Background())
	t.Cleanup(cancel)
	cfg := txpoolcfg.DefaultConfig
	sendersCache := kvcache.New(kvcache.DefaultCoherentConfig)
<<<<<<< HEAD
	pool, err := New(ctx, ch, db, coreDB, cfg, sendersCache, *u256.N1, nil, nil, nil, nil, nil, nil, nil, func() {}, nil, log.New(), WithFeeCalculator(nil))
=======
	pool, err := New(ctx, ch, db, coreDB, cfg, sendersCache, *u256.N1, nil, nil, nil, nil, nil, nil, nil, func() {}, nil, nil, log.New(), WithFeeCalculator(nil))
>>>>>>> 5729b000
	require.NoError(err)
	require.True(pool != nil)
	var stateVersionID uint64 = 0
	pendingBaseFee := uint64(200000)
	// start blocks from 0, set empty hash - then kvcache will also work on this
	h1 := gointerfaces.ConvertHashToH256([32]byte{})
	change := &remote.StateChangeBatch{
		StateVersionId:      stateVersionID,
		PendingBlockBaseFee: pendingBaseFee,
		BlockGasLimit:       1000000,
		ChangeBatch: []*remote.StateChange{
			{BlockHeight: 0, BlockHash: h1},
		},
	}
	var addr [20]byte
	addr[0] = 1
	acc := accounts3.Account{
		Nonce:       2,
		Balance:     *uint256.NewInt(1 * common.Ether),
		CodeHash:    common.Hash{},
		Incarnation: 1,
	}
	v := accounts3.SerialiseV3(&acc)
	change.ChangeBatch[0].Changes = append(change.ChangeBatch[0].Changes, &remote.AccountChange{
		Action:  remote.Action_UPSERT,
		Address: gointerfaces.ConvertAddressToH160(addr),
		Data:    v,
	})
	tx, err := db.BeginRw(ctx)
	require.NoError(err)
	defer tx.Rollback()
	err = pool.OnNewBlock(ctx, change, TxnSlots{}, TxnSlots{}, TxnSlots{})
	require.NoError(err)

	var idHash Hashes
	{
		var txnSlots TxnSlots
		txnSlot := &TxnSlot{
			Tip:    *uint256.NewInt(300000),
			FeeCap: *uint256.NewInt(300000),
			Gas:    100000,
			Nonce:  2,
		}
		txnSlot.IDHash[0] = 1
		idHash = append(idHash, txnSlot.IDHash[:]...)
		txnSlots.Append(txnSlot, addr[:], true)

		reasons, err := pool.AddLocalTxns(ctx, txnSlots)
		require.NoError(err)
		for _, reason := range reasons {
			assert.Equal(txpoolcfg.Success, reason, reason.String())
		}
	}
	var promoted Announcements
	select {
	case promoted = <-ch:
		if !bytes.Equal(idHash, promoted.DedupHashes()) {
			t.Errorf("expected promoted %x, got %x", idHash, promoted)
		}
	default:
		t.Errorf("expected promotion")
	}
	// Send the same transaction, not accepted
	{
		txnSlots := TxnSlots{}
		txnSlot := &TxnSlot{
			Tip:    *uint256.NewInt(300000),
			FeeCap: *uint256.NewInt(300000),
			Gas:    100000,
			Nonce:  2,
		}
		txnSlot.IDHash[0] = 1
		txnSlots.Append(txnSlot, addr[:], true)
		reasons, err := pool.AddLocalTxns(ctx, txnSlots)
		require.NoError(err)
		for _, reason := range reasons {
			assert.Equal(txpoolcfg.DuplicateHash, reason, reason.String())
		}
		nonce, ok := pool.NonceFromAddress(addr)
		assert.True(ok)
		assert.Equal(uint64(2), nonce)
	}
	// Even though transaction not replaced, it gets poked
	select {
	case promoted = <-ch:
		if !bytes.Equal(idHash, promoted.Hashes()) {
			t.Errorf("expected promoted %x, got %x", idHash, promoted)
		}
	default:
		t.Errorf("expected promotion")
	}
	// Send different transaction, but only with tip bumped
	{
		txnSlots := TxnSlots{}
		txnSlot := &TxnSlot{
			Tip:    *uint256.NewInt(3000000),
			FeeCap: *uint256.NewInt(300000),
			Gas:    100000,
			Nonce:  2,
		}
		txnSlot.IDHash[0] = 2
		txnSlots.Append(txnSlot, addr[:], true)
		reasons, err := pool.AddLocalTxns(ctx, txnSlots)
		require.NoError(err)
		for _, reason := range reasons {
			assert.Equal(txpoolcfg.NotReplaced, reason, reason.String())
		}
		nonce, ok := pool.NonceFromAddress(addr)
		assert.True(ok)
		assert.Equal(uint64(2), nonce)
	}
	// Even though transaction not replaced, it gets poked
	select {
	case promoted = <-ch:
		if !bytes.Equal(idHash, promoted.Hashes()) {
			t.Errorf("expected promoted %x, got %x", idHash, promoted)
		}
	default:
		t.Errorf("expected promotion")
	}

	// Send the same transaction, but as remote
	{
		txnSlots := TxnSlots{}
		txnSlot := &TxnSlot{
			Tip:    *uint256.NewInt(300000),
			FeeCap: *uint256.NewInt(300000),
			Gas:    100000,
			Nonce:  2,
		}
		txnSlot.IDHash[0] = 1
		txnSlots.Append(txnSlot, addr[:], true)
		pool.AddRemoteTxns(ctx, txnSlots)
		nonce, ok := pool.NonceFromAddress(addr)
		assert.True(ok)
		assert.Equal(uint64(2), nonce)
	}
	// Remote transactions do not cause pokes
	select {
	case <-ch:
		t.Errorf("remote transactions should not cause re-broadcast")
	default:
	}
	// Send different transaction, but only with tip bumped, as a remote
	{
		txnSlots := TxnSlots{}
		txnSlot := &TxnSlot{
			Tip:    *uint256.NewInt(3000000),
			FeeCap: *uint256.NewInt(3000000),
			Gas:    100000,
			Nonce:  2,
		}
		txnSlot.IDHash[0] = 2
		txnSlots.Append(txnSlot, addr[:], true)
		pool.AddRemoteTxns(ctx, txnSlots)
		nonce, ok := pool.NonceFromAddress(addr)
		assert.True(ok)
		assert.Equal(uint64(2), nonce)
	}
	// Remote transactions do not cause pokes
	select {
	case <-ch:
		t.Errorf("remote transactions should not cause re-broadcast")
	default:
	}
}

func TestShanghaiValidateTxn(t *testing.T) {
	asrt := assert.New(t)
	tests := map[string]struct {
		expected   txpoolcfg.DiscardReason
		dataLen    int
		isShanghai bool
		creation   bool
	}{
		"no shanghai": {
			expected:   txpoolcfg.Success,
			dataLen:    32,
			isShanghai: false,
			creation:   true,
		},
		"shanghai within bounds": {
			expected:   txpoolcfg.Success,
			dataLen:    32,
			isShanghai: true,
			creation:   true,
		},
		"shanghai exactly on bound - create tx": {
			expected:   txpoolcfg.Success,
			dataLen:    params.MaxInitCodeSize,
			isShanghai: true,
			creation:   true,
		},
		"shanghai one over bound - create tx": {
			expected:   txpoolcfg.InitCodeTooLarge,
			dataLen:    params.MaxInitCodeSize + 1,
			isShanghai: true,
			creation:   true,
		},
		"shanghai exactly on bound - calldata tx": {
			expected:   txpoolcfg.Success,
			dataLen:    params.MaxInitCodeSize,
			isShanghai: true,
			creation:   false,
		},
		"shanghai one over bound - calldata tx": {
			expected:   txpoolcfg.Success,
			dataLen:    params.MaxInitCodeSize + 1,
			isShanghai: true,
			creation:   false,
		},
	}

	logger := log.New()

	for name, test := range tests {
		t.Run(name, func(t *testing.T) {
			ch := make(chan Announcements, 100)
			coreDB, _ := temporaltest.NewTestDB(t, datadir.New(t.TempDir()))

			cfg := txpoolcfg.DefaultConfig

			var shanghaiTime *big.Int
			if test.isShanghai {
				shanghaiTime = big.NewInt(0)
			}

			ctx, cancel := context.WithCancel(context.Background())
			t.Cleanup(cancel)
			tx, err := coreDB.BeginTemporalRw(ctx)
			defer tx.Rollback()
			asrt.NoError(err)
			sd, err := state.NewSharedDomains(tx, logger)
			asrt.NoError(err)
			defer sd.Close()
			cache := kvcache.NewDummy()
			pool, err := New(ctx, ch, nil, coreDB, cfg, cache, *u256.N1, shanghaiTime, nil /* agraBlock */, nil /* cancunTime */, nil, nil, nil, nil, func() {}, nil, nil, logger, WithFeeCalculator(nil))
			asrt.NoError(err)

			sndr := accounts3.Account{Nonce: 0, Balance: *uint256.NewInt(math.MaxUint64)}
			sndrBytes := accounts3.SerialiseV3(&sndr)
			err = sd.DomainPut(kv.AccountsDomain, []byte{0, 0, 0, 0, 0, 0, 0, 0, 0, 0, 0, 0, 0, 0, 0, 0, 0, 0, 0, 0}, nil, sndrBytes, nil, 0)
			asrt.NoError(err)

			err = sd.Flush(ctx, tx)
			asrt.NoError(err)

			txn := &TxnSlot{
				DataLen:  test.dataLen,
				FeeCap:   *uint256.NewInt(21000),
				Gas:      500000,
				SenderID: 0,
				Creation: test.creation,
			}

			txns := TxnSlots{
				Txns:    append([]*TxnSlot{}, txn),
				Senders: Addresses{0, 0, 0, 0, 0, 0, 0, 0, 0, 0, 0, 0, 0, 0, 0, 0, 0, 0, 0, 0},
			}
			err = pool.senders.registerNewSenders(&txns, logger)
			asrt.NoError(err)
			view, err := cache.View(ctx, tx)
			asrt.NoError(err)
			pool.blockGasLimit.Store(30_000_000)
			reason := pool.validateTx(txn, false, view)

			if reason != test.expected {
				t.Errorf("expected %v, got %v", test.expected, reason)
			}
		})
	}
}

func TestTooHighGasLimitTxnValidation(t *testing.T) {
	assert, require := assert.New(t), require.New(t)
	ch := make(chan Announcements, 100)
	coreDB, _ := temporaltest.NewTestDB(t, datadir.New(t.TempDir()))
	db := memdb.NewTestPoolDB(t)
	ctx, cancel := context.WithCancel(context.Background())
	t.Cleanup(cancel)
	cfg := txpoolcfg.DefaultConfig
	sendersCache := kvcache.New(kvcache.DefaultCoherentConfig)
<<<<<<< HEAD
	pool, err := New(ctx, ch, db, coreDB, cfg, sendersCache, *u256.N1, nil, nil, nil, nil, nil, nil, nil, func() {}, nil, log.New(), WithFeeCalculator(nil))
=======
	pool, err := New(ctx, ch, db, coreDB, cfg, sendersCache, *u256.N1, nil, nil, nil, nil, nil, nil, nil, func() {}, nil, nil, log.New(), WithFeeCalculator(nil))
>>>>>>> 5729b000
	require.NoError(err)
	require.True(pool != nil)
	var stateVersionID uint64 = 0
	pendingBaseFee := uint64(200000)
	// start blocks from 0, set empty hash - then kvcache will also work on this
	h1 := gointerfaces.ConvertHashToH256([32]byte{})
	change := &remote.StateChangeBatch{
		StateVersionId:      stateVersionID,
		PendingBlockBaseFee: pendingBaseFee,
		BlockGasLimit:       1000000,
		ChangeBatch: []*remote.StateChange{
			{BlockHeight: 0, BlockHash: h1},
		},
	}
	var addr [20]byte
	addr[0] = 1
	acc := accounts3.Account{
		Nonce:       2,
		Balance:     *uint256.NewInt(1 * common.Ether),
		CodeHash:    common.Hash{},
		Incarnation: 1,
	}
	v := accounts3.SerialiseV3(&acc)
	change.ChangeBatch[0].Changes = append(change.ChangeBatch[0].Changes, &remote.AccountChange{
		Action:  remote.Action_UPSERT,
		Address: gointerfaces.ConvertAddressToH160(addr),
		Data:    v,
	})

	tx, err := db.BeginRw(ctx)
	require.NoError(err)
	defer tx.Rollback()

	err = pool.OnNewBlock(ctx, change, TxnSlots{}, TxnSlots{}, TxnSlots{})
	require.NoError(err)

	{
		var txnSlots TxnSlots
		txnSlot := &TxnSlot{
			Tip:    *uint256.NewInt(300000),
			FeeCap: *uint256.NewInt(300000),
			Gas:    1000001,
			Nonce:  2,
		}
		txnSlot.IDHash[0] = 1
		txnSlots.Append(txnSlot, addr[:], true)

		reasons, err := pool.AddLocalTxns(ctx, txnSlots)
		require.NoError(err)
		assert.Len(reasons, 1)
		assert.Equal(reasons[0], txpoolcfg.GasLimitTooHigh)
	}
}

func TestSetCodeTxnValidationWithLargeAuthorizationValues(t *testing.T) {
	maxUint256 := new(uint256.Int).SetAllOne()
	ctx, cancel := context.WithCancel(context.Background())
	t.Cleanup(cancel)
	ch := make(chan Announcements, 1)
	coreDB, _ := temporaltest.NewTestDB(t, datadir.New(t.TempDir()))
	cfg := txpoolcfg.DefaultConfig
	chainID := *maxUint256
	cache := kvcache.NewDummy()
	logger := log.New()
	pool, err := New(ctx, ch, nil, coreDB, cfg, cache, chainID, common.Big0 /* shanghaiTime */, nil, /* agraBlock */
<<<<<<< HEAD
		common.Big0 /* cancunTime */, common.Big0 /* pragueTime */, nil, nil, nil, func() {}, nil, logger, WithFeeCalculator(nil))
=======
		common.Big0 /* cancunTime */, common.Big0 /* pragueTime */, nil, nil, nil, func() {}, nil, nil, logger, WithFeeCalculator(nil))
>>>>>>> 5729b000
	require.NoError(t, err)
	pool.blockGasLimit.Store(30_000_000)
	tx, err := coreDB.BeginRw(ctx)
	defer tx.Rollback()
	require.NoError(t, err)
<<<<<<< HEAD
	sd, err := state.NewSharedDomains(tx, logger)
=======
	sd, err := state.NewSharedDomains(tx.(kv.TemporalTx), logger)
>>>>>>> 5729b000
	require.NoError(t, err)
	defer sd.Close()

	sndr := accounts3.Account{Nonce: 0, Balance: *uint256.NewInt(math.MaxUint64)}
	sndrBytes := accounts3.SerialiseV3(&sndr)
	err = sd.DomainPut(kv.AccountsDomain, []byte{0, 0, 0, 0, 0, 0, 0, 0, 0, 0, 0, 0, 0, 0, 0, 0, 0, 0, 0, 0}, nil, sndrBytes, nil, 0)
	require.NoError(t, err)

	err = sd.Flush(ctx, tx)
	require.NoError(t, err)

	txn := &TxnSlot{
		FeeCap:      *uint256.NewInt(21000),
		Gas:         500000,
		SenderID:    0,
		Type:        SetCodeTxnType,
		Authorities: make([]*common.Address, 1),
	}
	txn.Authorities[0] = &common.Address{}

	txns := TxnSlots{
		Txns:    append([]*TxnSlot{}, txn),
		Senders: Addresses{0, 0, 0, 0, 0, 0, 0, 0, 0, 0, 0, 0, 0, 0, 0, 0, 0, 0, 0, 0},
	}
	err = pool.senders.registerNewSenders(&txns, logger)
	require.NoError(t, err)
	view, err := cache.View(ctx, tx)
	require.NoError(t, err)

	result := pool.validateTx(txn, false /* isLocal */, view)
	assert.Equal(t, txpoolcfg.Success, result)
}

// Blob gas price bump + other requirements to replace existing txns in the pool
func TestBlobTxnReplacement(t *testing.T) {
	assert, require := assert.New(t), require.New(t)
	ch := make(chan Announcements, 5)
	coreDB, _ := temporaltest.NewTestDB(t, datadir.New(t.TempDir()))
	db := memdb.NewTestPoolDB(t)
	ctx, cancel := context.WithCancel(context.Background())
	t.Cleanup(cancel)
	cfg := txpoolcfg.DefaultConfig
	sendersCache := kvcache.New(kvcache.DefaultCoherentConfig)
<<<<<<< HEAD
	pool, err := New(ctx, ch, db, coreDB, cfg, sendersCache, *u256.N1, common.Big0, nil, common.Big0, nil, nil, nil, nil, func() {}, nil, log.New(), WithFeeCalculator(nil))
=======
	pool, err := New(ctx, ch, db, coreDB, cfg, sendersCache, *u256.N1, common.Big0, nil, common.Big0, nil, nil, nil, nil, func() {}, nil, nil, log.New(), WithFeeCalculator(nil))
>>>>>>> 5729b000
	require.NoError(err)

	require.True(pool != nil)
	var stateVersionID uint64 = 0

	h1 := gointerfaces.ConvertHashToH256([32]byte{})
	change := &remote.StateChangeBatch{
		StateVersionId:       stateVersionID,
		PendingBlockBaseFee:  200_000,
		BlockGasLimit:        math.MaxUint64,
		PendingBlobFeePerGas: 100_000,
		ChangeBatch: []*remote.StateChange{
			{BlockHeight: 0, BlockHash: h1},
		},
	}
	var addr [20]byte
	addr[0] = 1

	// Add 1 eth to the user account, as a part of change
	acc := accounts3.Account{
		Nonce:       2,
		Balance:     *uint256.NewInt(1 * common.Ether),
		CodeHash:    common.Hash{},
		Incarnation: 1,
	}
	v := accounts3.SerialiseV3(&acc)

	change.ChangeBatch[0].Changes = append(change.ChangeBatch[0].Changes, &remote.AccountChange{
		Action:  remote.Action_UPSERT,
		Address: gointerfaces.ConvertAddressToH160(addr),
		Data:    v,
	})
	tx, err := db.BeginRw(ctx)
	require.NoError(err)
	defer tx.Rollback()
	err = pool.OnNewBlock(ctx, change, TxnSlots{}, TxnSlots{}, TxnSlots{})
	require.NoError(err)

	tip, feeCap, blobFeeCap := uint256.NewInt(100_000), uint256.NewInt(200_000), uint256.NewInt(200_000)

	//add a blob txn to the pool
	{
		txnSlots := TxnSlots{}
		blobTxn := makeBlobTxn()

		blobTxn.IDHash[0] = 0x00
		blobTxn.Nonce = 0x2
		txnSlots.Append(&blobTxn, addr[:], true)
		reasons, err := pool.AddLocalTxns(ctx, txnSlots)
		require.NoError(err)
		t.Logf("Reasons %v", reasons)
		for _, reason := range reasons {
			assert.Equal(txpoolcfg.Success, reason, reason.String())
		}
	}

	{
		// try to replace it with 5% extra blob gas, 2x higher txn fee - should fail
		txnSlots := TxnSlots{}
		blobTxn := makeBlobTxn()
		blobTxn.Nonce = 0x2
		blobTxn.FeeCap.Mul(uint256.NewInt(2), feeCap)
		blobTxn.Tip.Mul(uint256.NewInt(2), tip)
		//increase blobFeeCap by 10% - no good
		blobTxn.BlobFeeCap.Add(blobFeeCap, uint256.NewInt(1).Div(blobFeeCap, uint256.NewInt(10)))
		blobTxn.IDHash[0] = 0x01
		txnSlots.Append(&blobTxn, addr[:], true)
		reasons, err := pool.AddLocalTxns(ctx, txnSlots)
		require.NoError(err)
		t.Logf("Reasons %v", reasons)
		for _, reason := range reasons {
			assert.Equal(txpoolcfg.ReplaceUnderpriced, reason, reason.String())
		}
	}

	{
		txnSlots := TxnSlots{}
		//try to replace it with a regular txn - should fail
		regularTxn := TxnSlot{
			DataLen:    32,
			FeeCap:     *uint256.NewInt(1).Mul(uint256.NewInt(10), feeCap), //10x the previous
			Tip:        *uint256.NewInt(1).Mul(uint256.NewInt(10), tip),
			BlobFeeCap: *uint256.NewInt(1).Mul(uint256.NewInt(10), blobFeeCap),
			Gas:        500000,
			SenderID:   0,
			Creation:   true,
			Nonce:      0x2,
		}
		regularTxn.IDHash[0] = 0x02
		txnSlots.Append(&regularTxn, addr[:], true)
		reasons, err := pool.AddLocalTxns(ctx, txnSlots)
		require.NoError(err)
		t.Logf("Reasons %v", reasons)
		for _, reason := range reasons {
			assert.Equal(txpoolcfg.BlobTxReplace, reason, reason.String())
		}
	}

	// Try to replace it with required price bump (configured in pool.cfg.BlobPriceBump for blob txns) to all transaction fields - should be successful only if all are bumped
	{
		blobTxn := makeBlobTxn()
		origTip := blobTxn.Tip
		origFee := blobTxn.FeeCap
		blobTxn.Nonce = 0x2
		blobTxn.IDHash[0] = 0x03
		txnSlots := TxnSlots{}
		txnSlots.Append(&blobTxn, addr[:], true)

		// Get the config of the pool for BlobPriceBump and bump prices
		requiredPriceBump := pool.cfg.BlobPriceBump

		// Bump the tip only
		blobTxn.Tip.MulDivOverflow(tip, uint256.NewInt(requiredPriceBump+100), uint256.NewInt(100))
		reasons, err := pool.AddLocalTxns(ctx, txnSlots)
		require.NoError(err)
		assert.Equal(txpoolcfg.ReplaceUnderpriced, reasons[0], reasons[0].String())

		// Bump the fee + tip
		blobTxn.FeeCap.MulDivOverflow(feeCap, uint256.NewInt(requiredPriceBump+100), uint256.NewInt(100))
		reasons, err = pool.AddLocalTxns(ctx, txnSlots)
		require.NoError(err)
		assert.Equal(txpoolcfg.ReplaceUnderpriced, reasons[0], reasons[0].String())

		// Bump only Feecap
		blobTxn.Tip = origTip
		reasons, err = pool.AddLocalTxns(ctx, txnSlots)
		require.NoError(err)
		assert.Equal(txpoolcfg.ReplaceUnderpriced, reasons[0], reasons[0].String())

		// Bump fee cap + blobFee cap
		blobTxn.BlobFeeCap.MulDivOverflow(blobFeeCap, uint256.NewInt(requiredPriceBump+100), uint256.NewInt(100))
		reasons, err = pool.AddLocalTxns(ctx, txnSlots)
		require.NoError(err)
		assert.Equal(txpoolcfg.NotReplaced, reasons[0], reasons[0].String())

		// Bump only blobFee cap
		blobTxn.FeeCap = origFee
		reasons, err = pool.AddLocalTxns(ctx, txnSlots)
		require.NoError(err)
		assert.Equal(txpoolcfg.NotReplaced, reasons[0], reasons[0].String())

		// Bump all prices
		blobTxn.Tip.MulDivOverflow(tip, uint256.NewInt(requiredPriceBump+100), uint256.NewInt(100))
		blobTxn.FeeCap.MulDivOverflow(feeCap, uint256.NewInt(requiredPriceBump+100), uint256.NewInt(100))
		reasons, err = pool.AddLocalTxns(ctx, txnSlots)
		require.NoError(err)
		assert.Equal(txpoolcfg.Success, reasons[0], reasons[0].String())
	}
}

// Todo, make the txn more realistic with good values
func makeBlobTxn() TxnSlot {
	wrapperRlp, commitments := types.MakeBlobTxnRlp()
	commitment0 := commitments[0]
	commitment1 := commitments[1]
	tip, feeCap, blobFeeCap := uint256.NewInt(100_000), uint256.NewInt(200_000), uint256.NewInt(200_000)
	blobTxn := TxnSlot{}
	tctx := NewTxnParseContext(*uint256.NewInt(5))
	tctx.WithSender(false)
	tctx.ParseTransaction(wrapperRlp, 0, &blobTxn, nil, false, true, nil)
	blobTxn.BlobHashes = make([]common.Hash, 2)
	blobTxn.BlobHashes[0] = common.Hash(kzg.KZGToVersionedHash(commitment0))
	blobTxn.BlobHashes[1] = common.Hash(kzg.KZGToVersionedHash(commitment1))
	blobTxn.Tip = *tip
	blobTxn.FeeCap = *feeCap
	blobTxn.BlobFeeCap = *blobFeeCap
	return blobTxn
}

func TestDropRemoteAtNoGossip(t *testing.T) {
	assert, require := assert.New(t), require.New(t)
	ch := make(chan Announcements, 100)
	coreDB, _ := temporaltest.NewTestDB(t, datadir.New(t.TempDir()))
	db := memdb.NewTestPoolDB(t)

	cfg := txpoolcfg.DefaultConfig
	cfg.NoGossip = true

	logger := log.New()
	sendersCache := kvcache.New(kvcache.DefaultCoherentConfig)

	ctx, cancel := context.WithCancel(context.Background())
	t.Cleanup(cancel)
<<<<<<< HEAD
	txnPool, err := New(ctx, ch, db, coreDB, cfg, sendersCache, *u256.N1, big.NewInt(0), big.NewInt(0), nil, nil, nil, nil, nil, func() {}, nil, logger, WithFeeCalculator(nil))
=======
	txnPool, err := New(ctx, ch, db, coreDB, cfg, sendersCache, *u256.N1, big.NewInt(0), big.NewInt(0), nil, nil, nil, nil, nil, func() {}, nil, nil, logger, WithFeeCalculator(nil))
>>>>>>> 5729b000
	require.NoError(err)
	require.True(txnPool != nil)

	err = txnPool.start(ctx)
	require.NoError(err)

	var stateVersionID uint64 = 0
	pendingBaseFee := uint64(1_000_000)
	// start blocks from 0, set empty hash - then kvcache will also work on this
	h1 := gointerfaces.ConvertHashToH256([32]byte{})
	change := &remote.StateChangeBatch{
		StateVersionId:      stateVersionID,
		PendingBlockBaseFee: pendingBaseFee,
		BlockGasLimit:       1000000,
		ChangeBatch: []*remote.StateChange{
			{BlockHeight: 0, BlockHash: h1},
		},
	}
	var addr [20]byte
	addr[0] = 1
	acc := accounts3.Account{
		Nonce:       2,
		Balance:     *uint256.NewInt(1 * common.Ether),
		CodeHash:    common.Hash{},
		Incarnation: 1,
	}
	v := accounts3.SerialiseV3(&acc)
	change.ChangeBatch[0].Changes = append(change.ChangeBatch[0].Changes, &remote.AccountChange{
		Action:  remote.Action_UPSERT,
		Address: gointerfaces.ConvertAddressToH160(addr),
		Data:    v,
	})
	tx, err := db.BeginRw(ctx)
	require.NoError(err)
	defer tx.Rollback()
	err = txnPool.OnNewBlock(ctx, change, TxnSlots{}, TxnSlots{}, TxnSlots{})
	require.NoError(err)
	// 1. Try Local TxnSlot
	{
		var txnSlots TxnSlots
		txnSlot := &TxnSlot{
			Tip:    *uint256.NewInt(500_000),
			FeeCap: *uint256.NewInt(3_000_000),
			Gas:    100000,
			Nonce:  3,
		}
		txnSlot.IDHash[0] = 1
		txnSlots.Append(txnSlot, addr[:], true)

		reasons, err := txnPool.AddLocalTxns(ctx, txnSlots)
		require.NoError(err)
		for _, reason := range reasons {
			assert.Equal(txpoolcfg.Success, reason, reason.String())
		}
	}
	select {
	case annoucements := <-ch:
		for i := 0; i < annoucements.Len(); i++ {
			_, _, hash := annoucements.At(i)
			fmt.Printf("propagated hash %x\n", hash)
		}
	default:

	}

	// 2. Try same TxnSlot, but as remote; txn must be dropped
	{
		var txnSlots TxnSlots
		txnSlot := &TxnSlot{
			Tip:    *uint256.NewInt(500_000),
			FeeCap: *uint256.NewInt(3_000_000),
			Gas:    100000,
			Nonce:  3,
		}
		txnSlot.IDHash[0] = 1
		txnSlots.Append(txnSlot, addr[:], true)

		txnPool.AddRemoteTxns(ctx, txnSlots)
	}

	// empty because AddRemoteTxns logic is intentionally empty
	assert.Equal(0, len(txnPool.unprocessedRemoteByHash))
	assert.Equal(0, len(txnPool.unprocessedRemoteTxns.Txns))

	require.NoError(txnPool.processRemoteTxns(ctx))

	checkAnnouncementEmpty := func() bool {
		select {
		case <-ch:
			return false
		default:
			return true
		}
	}
	// no announcement because unprocessedRemoteTxns is already empty
	assert.True(checkAnnouncementEmpty())
}

func TestBlobSlots(t *testing.T) {
	assert, require := assert.New(t), require.New(t)
	ch := make(chan Announcements, 5)
	coreDB, _ := temporaltest.NewTestDB(t, datadir.New(t.TempDir()))
	db := memdb.NewTestPoolDB(t)
	cfg := txpoolcfg.DefaultConfig
	ctx, cancel := context.WithCancel(context.Background())
	t.Cleanup(cancel)
	//Setting limits for blobs in the pool
	cfg.TotalBlobPoolLimit = 20

	sendersCache := kvcache.New(kvcache.DefaultCoherentConfig)
<<<<<<< HEAD
	pool, err := New(ctx, ch, db, coreDB, cfg, sendersCache, *u256.N1, common.Big0, nil, common.Big0, nil, nil, nil, nil, func() {}, nil, log.New(), WithFeeCalculator(nil))
=======
	pool, err := New(ctx, ch, db, coreDB, cfg, sendersCache, *u256.N1, common.Big0, nil, common.Big0, nil, nil, nil, nil, func() {}, nil, nil, log.New(), WithFeeCalculator(nil))
>>>>>>> 5729b000
	require.NoError(err)
	require.True(pool != nil)
	var stateVersionID uint64 = 0

	h1 := gointerfaces.ConvertHashToH256([32]byte{})
	change := &remote.StateChangeBatch{
		StateVersionId:       stateVersionID,
		PendingBlockBaseFee:  200_000,
		BlockGasLimit:        math.MaxUint64,
		PendingBlobFeePerGas: 100_000,
		ChangeBatch: []*remote.StateChange{
			{BlockHeight: 0, BlockHash: h1},
		},
	}
	var addr [20]byte

	// Add 1 eth to the user account, as a part of change
	acc := accounts3.Account{
		Nonce:       0,
		Balance:     *uint256.NewInt(1 * common.Ether),
		CodeHash:    common.Hash{},
		Incarnation: 1,
	}
	v := accounts3.SerialiseV3(&acc)

	for i := 0; i < 11; i++ {
		addr[0] = uint8(i + 1)
		change.ChangeBatch[0].Changes = append(change.ChangeBatch[0].Changes, &remote.AccountChange{
			Action:  remote.Action_UPSERT,
			Address: gointerfaces.ConvertAddressToH160(addr),
			Data:    v,
		})
	}

	tx, err := db.BeginRw(ctx)
	require.NoError(err)
	defer tx.Rollback()
	err = pool.OnNewBlock(ctx, change, TxnSlots{}, TxnSlots{}, TxnSlots{})
	require.NoError(err)

	//Adding 20 blobs from 10 different accounts
	for i := 0; i < int(cfg.TotalBlobPoolLimit/2); i++ {
		txnSlots := TxnSlots{}
		addr[0] = uint8(i + 1)
		blobTxn := makeBlobTxn() // makes a txn with 2 blobs
		blobTxn.IDHash[0] = uint8(2*i + 1)
		blobTxn.Nonce = 0
		txnSlots.Append(&blobTxn, addr[:], true)
		reasons, err := pool.AddLocalTxns(ctx, txnSlots)
		require.NoError(err)
		for _, reason := range reasons {
			assert.Equal(txpoolcfg.Success, reason, reason.String())
		}
	}

	// Adding another blob txn should reject
	txnSlots := TxnSlots{}
	addr[0] = 11
	blobTxn := makeBlobTxn()
	blobTxn.IDHash[0] = uint8(21)
	blobTxn.Nonce = 0

	txnSlots.Append(&blobTxn, addr[:], true)
	reasons, err := pool.AddLocalTxns(ctx, txnSlots)
	require.NoError(err)
	for _, reason := range reasons {
		assert.Equal(txpoolcfg.BlobPoolOverflow, reason, reason.String())
	}
}

func TestGetBlobsV1(t *testing.T) {
	assert, require := assert.New(t), require.New(t)
	ch := make(chan Announcements, 5)
	coreDB, _ := temporaltest.NewTestDB(t, datadir.New(t.TempDir()))
	db := memdb.NewTestPoolDB(t)
	cfg := txpoolcfg.DefaultConfig
	ctx, cancel := context.WithCancel(context.Background())
	t.Cleanup(cancel)
	//Setting limits for blobs in the pool
	cfg.TotalBlobPoolLimit = 20

	sendersCache := kvcache.New(kvcache.DefaultCoherentConfig)
<<<<<<< HEAD
	pool, err := New(ctx, ch, db, coreDB, cfg, sendersCache, *u256.N1, common.Big0, nil, common.Big0, nil, nil, nil, nil, func() {}, nil, log.New(), WithFeeCalculator(nil))
=======
	pool, err := New(ctx, ch, db, coreDB, cfg, sendersCache, *u256.N1, common.Big0, nil, common.Big0, nil, nil, nil, nil, func() {}, nil, nil, log.New(), WithFeeCalculator(nil))
>>>>>>> 5729b000
	require.NoError(err)
	require.True(pool != nil)
	pool.blockGasLimit.Store(30000000)
	var stateVersionID uint64 = 0

	h1 := gointerfaces.ConvertHashToH256([32]byte{})
	change := &remote.StateChangeBatch{
		StateVersionId:       stateVersionID,
		PendingBlockBaseFee:  200_000,
		BlockGasLimit:        math.MaxUint64,
		PendingBlobFeePerGas: 100_000,
		ChangeBatch: []*remote.StateChange{
			{BlockHeight: 0, BlockHash: h1},
		},
	}
	var addr [20]byte

	// Add 1 eth to the user account, as a part of change
	acc := accounts3.Account{
		Nonce:       0,
		Balance:     *uint256.NewInt(1 * common.Ether),
		CodeHash:    common.Hash{},
		Incarnation: 1,
	}
	v := accounts3.SerialiseV3(&acc)

	for i := 0; i < 11; i++ {
		addr[0] = uint8(i + 1)
		change.ChangeBatch[0].Changes = append(change.ChangeBatch[0].Changes, &remote.AccountChange{
			Action:  remote.Action_UPSERT,
			Address: gointerfaces.ConvertAddressToH160(addr),
			Data:    v,
		})
	}

	tx, err := db.BeginRw(ctx)
	require.NoError(err)
	defer tx.Rollback()
	err = pool.OnNewBlock(ctx, change, TxnSlots{}, TxnSlots{}, TxnSlots{})
	require.NoError(err)
	blobHashes := make([]common.Hash, 0, 20)

	//Adding 2 blobs with 1 txn
	txnSlots := TxnSlots{}
	addr[0] = uint8(1)
	blobTxn := makeBlobTxn() // makes a txn with 2 blobs
	blobTxn.IDHash[0] = uint8(3)
	blobTxn.Nonce = 0
	blobTxn.Gas = 50000
	txnSlots.Append(&blobTxn, addr[:], true)
	reasons, err := pool.AddLocalTxns(ctx, txnSlots)
	require.NoError(err)
	for _, reason := range reasons {
		assert.Equal(txpoolcfg.Success, reason, reason.String())
	}
	blobHashes = append(blobHashes, blobTxn.BlobHashes...)

	blobs, proofs := pool.GetBlobs(blobHashes)
	require.True(len(blobs) == len(blobHashes))
	require.True(len(proofs) == len(blobHashes))
	assert.Equal(blobTxn.Blobs, blobs)
	assert.Equal(blobTxn.Proofs[0][:], proofs[0])
	assert.Equal(blobTxn.Proofs[1][:], proofs[1])
}

func TestGasLimitChanged(t *testing.T) {
	assert, require := assert.New(t), require.New(t)
	ch := make(chan Announcements, 100)
	ctx, cancel := context.WithCancel(context.Background())
	t.Cleanup(cancel)
	coreDB, _ := temporaltest.NewTestDB(t, datadir.New(t.TempDir()))
	db := memdb.NewTestPoolDB(t)
	cfg := txpoolcfg.DefaultConfig
	sendersCache := kvcache.New(kvcache.DefaultCoherentConfig)
<<<<<<< HEAD
	pool, err := New(ctx, ch, db, coreDB, cfg, sendersCache, *u256.N1, nil, nil, nil, nil, nil, nil, nil, func() {}, nil, log.New(), WithFeeCalculator(nil))
=======
	pool, err := New(ctx, ch, db, coreDB, cfg, sendersCache, *u256.N1, nil, nil, nil, nil, nil, nil, nil, func() {}, nil, nil, log.New(), WithFeeCalculator(nil))
>>>>>>> 5729b000
	require.NoError(err)
	require.True(pool != nil)
	var stateVersionID uint64 = 0
	pendingBaseFee := uint64(200000)
	// start blocks from 0, set empty hash - then kvcache will also work on this
	h1 := gointerfaces.ConvertHashToH256([32]byte{})
	var addr [20]byte
	addr[0] = 1
	acc := accounts3.Account{
		Nonce:       0,
		Balance:     *uint256.NewInt(1 * common.Ether),
		CodeHash:    common.Hash{},
		Incarnation: 1,
	}
	v := accounts3.SerialiseV3(&acc)
	tx, err := db.BeginRw(ctx)
	require.NoError(err)
	defer tx.Rollback()

	change := &remote.StateChangeBatch{
		StateVersionId:      stateVersionID,
		PendingBlockBaseFee: pendingBaseFee,
		BlockGasLimit:       50_000,
		ChangeBatch: []*remote.StateChange{
			{BlockHeight: 0, BlockHash: h1},
		},
	}
	change.ChangeBatch[0].Changes = append(change.ChangeBatch[0].Changes, &remote.AccountChange{
		Action:  remote.Action_UPSERT,
		Address: gointerfaces.ConvertAddressToH160(addr),
		Data:    v,
	})
	err = pool.OnNewBlock(ctx, change, TxnSlots{}, TxnSlots{}, TxnSlots{})
	require.NoError(err)

	var txnSlots TxnSlots
	txnSlot1 := &TxnSlot{
		Tip:    *uint256.NewInt(300000),
		FeeCap: *uint256.NewInt(300000),
		Gas:    100_000,
		Nonce:  3,
	}
	txnSlot1.IDHash[0] = 1
	txnSlots.Append(txnSlot1, addr[:], true)

	reasons, err := pool.AddLocalTxns(ctx, txnSlots)
	require.NoError(err)
	for _, reason := range reasons {
		assert.Equal(reason, txpoolcfg.GasLimitTooHigh)
	}

	change.ChangeBatch[0].Changes = nil
	change.BlockGasLimit = 150_000
	err = pool.OnNewBlock(ctx, change, TxnSlots{}, TxnSlots{}, TxnSlots{})
	require.NoError(err)

	reasons, err = pool.AddLocalTxns(ctx, txnSlots)
	require.NoError(err)

	for _, reason := range reasons {
		assert.Equal(txpoolcfg.Success, reason, reason.String())
	}
}

// sender - immutable structure which stores only nonce and balance of account
type sender struct {
	balance uint256.Int
	nonce   uint64
}

func newSender(nonce uint64, balance uint256.Int) *sender {
	return &sender{nonce: nonce, balance: balance}
}

func BenchmarkProcessRemoteTxns(b *testing.B) {
	require := require.New(b)
	ch := make(chan Announcements, 100)
	coreDB, _ := temporaltest.NewTestDB(b, datadir.New(b.TempDir()))
	db := memdb.NewTestPoolDB(b)
	ctx, cancel := context.WithCancel(context.Background())
	b.Cleanup(cancel)
	cfg := txpoolcfg.DefaultConfig
	sendersCache := kvcache.New(kvcache.DefaultCoherentConfig)
<<<<<<< HEAD
	pool, err := New(ctx, ch, db, coreDB, cfg, sendersCache, *u256.N1, nil, nil, nil, nil, nil, nil, nil, func() {}, nil, log.New(), WithFeeCalculator(nil))
=======
	pool, err := New(ctx, ch, db, coreDB, cfg, sendersCache, *u256.N1, nil, nil, nil, nil, nil, nil, nil, func() {}, nil, nil, log.New(), WithFeeCalculator(nil))
>>>>>>> 5729b000
	require.NoError(err)
	require.True(pool != nil)

	// Start the transaction pool
	err = pool.start(ctx)
	require.NoError(err)

	// Set up initial blockchain state
	var stateVersionID uint64 = 0
	pendingBaseFee := uint64(200000)
	h1 := gointerfaces.ConvertHashToH256([32]byte{})
	change := &remote.StateChangeBatch{
		StateVersionId:      stateVersionID,
		PendingBlockBaseFee: pendingBaseFee,
		BlockGasLimit:       1000000,
		ChangeBatch: []*remote.StateChange{
			{BlockHeight: 0, BlockHash: h1},
		},
	}

	// Create 100 test accounts with 1 ETH balance each
	for i := 0; i < 100; i++ {
		var addr [20]byte
		addr[0] = uint8(i + 1)
		acc := accounts3.Account{
			Nonce:       0,
			Balance:     *uint256.NewInt(1 * common.Ether),
			CodeHash:    common.Hash{},
			Incarnation: 1,
		}
		v := accounts3.SerialiseV3(&acc)
		change.ChangeBatch[0].Changes = append(change.ChangeBatch[0].Changes, &remote.AccountChange{
			Action:  remote.Action_UPSERT,
			Address: gointerfaces.ConvertAddressToH160(addr),
			Data:    v,
		})
	}

	// Apply the initial state to the pool
	tx, err := db.BeginRw(ctx)
	require.NoError(err)
	defer tx.Rollback()
	err = pool.OnNewBlock(ctx, change, TxnSlots{}, TxnSlots{}, TxnSlots{})
	require.NoError(err)

	// Create test transactions for benchmarking
	var testTxns TxnSlots
	for i := 0; i < b.N; i++ {
		var addr [20]byte
		addr[0] = uint8(i%100 + 1) // Use one of our test accounts
		txnSlot := &TxnSlot{
			Tip:    *uint256.NewInt(300000),
			FeeCap: *uint256.NewInt(300000),
			Gas:    100000,
			Nonce:  uint64(i / 100), // Different nonce for each account
		}
		txnSlot.IDHash[0] = uint8(i + 1)
		testTxns.Append(txnSlot, addr[:], true)
	}

	b.ResetTimer()

	// Run the benchmark: process transactions one by one
	// This measures the performance of adding and processing remote transactions
	for i := 0; i < b.N; i++ {
		pool.AddRemoteTxns(ctx, TxnSlots{testTxns.Txns[i : i+1], testTxns.Senders[i : i+1], testTxns.IsLocal[i : i+1]})
		err := pool.processRemoteTxns(ctx)
		require.NoError(err)
	}

	b.StopTimer()

	// Log final pool statistics after processing all transactions
	pending, baseFee, queued := pool.CountContent()
	b.Logf("Final pool stats - pending: %d, baseFee: %d, queued: %d", pending, baseFee, queued)
}<|MERGE_RESOLUTION|>--- conflicted
+++ resolved
@@ -32,7 +32,6 @@
 
 	"github.com/stretchr/testify/require"
 
-	"github.com/erigontech/erigon-lib/chain/params"
 	"github.com/erigontech/erigon-lib/common"
 	"github.com/erigontech/erigon-lib/common/datadir"
 	"github.com/erigontech/erigon-lib/common/length"
@@ -47,10 +46,6 @@
 	"github.com/erigontech/erigon-lib/kv/temporal/temporaltest"
 	"github.com/erigontech/erigon-lib/log/v3"
 	"github.com/erigontech/erigon-lib/rlp"
-<<<<<<< HEAD
-	"github.com/erigontech/erigon-lib/state"
-=======
->>>>>>> 5729b000
 	accounts3 "github.com/erigontech/erigon-lib/types/accounts"
 	"github.com/erigontech/erigon/core/types"
 	"github.com/erigontech/erigon/txnprovider/txpool/txpoolcfg"
@@ -65,11 +60,7 @@
 	db := memdb.NewTestPoolDB(t)
 	cfg := txpoolcfg.DefaultConfig
 	sendersCache := kvcache.New(kvcache.DefaultCoherentConfig)
-<<<<<<< HEAD
-	pool, err := New(ctx, ch, db, coreDB, cfg, sendersCache, *u256.N1, nil, nil, nil, nil, nil, nil, nil, func() {}, nil, log.New(), WithFeeCalculator(nil))
-=======
 	pool, err := New(ctx, ch, db, coreDB, cfg, sendersCache, *u256.N1, nil, nil, nil, nil, nil, nil, nil, func() {}, nil, nil, log.New(), WithFeeCalculator(nil))
->>>>>>> 5729b000
 	require.NoError(err)
 	require.True(pool != nil)
 	var stateVersionID uint64 = 0
@@ -195,11 +186,7 @@
 
 	cfg := txpoolcfg.DefaultConfig
 	sendersCache := kvcache.New(kvcache.DefaultCoherentConfig)
-<<<<<<< HEAD
-	pool, err := New(ctx, ch, db, coreDB, cfg, sendersCache, *u256.N1, common.Big0 /* shanghaiTime */, nil /* agraBlock */, common.Big0 /* cancunTime */, common.Big0 /* pragueTime */, nil, nil, nil, func() {}, nil, log.New(), WithFeeCalculator(nil))
-=======
 	pool, err := New(ctx, ch, db, coreDB, cfg, sendersCache, *u256.N1, common.Big0 /* shanghaiTime */, nil /* agraBlock */, common.Big0 /* cancunTime */, common.Big0 /* pragueTime */, nil, nil, nil, func() {}, nil, nil, log.New(), WithFeeCalculator(nil))
->>>>>>> 5729b000
 	require.NoError(t, err)
 	require.True(t, pool != nil)
 
@@ -454,11 +441,7 @@
 	t.Cleanup(cancel)
 	cfg := txpoolcfg.DefaultConfig
 	sendersCache := kvcache.New(kvcache.DefaultCoherentConfig)
-<<<<<<< HEAD
-	pool, err := New(ctx, ch, db, coreDB, cfg, sendersCache, *u256.N1, nil, nil, nil, nil, nil, nil, nil, func() {}, nil, log.New(), WithFeeCalculator(nil))
-=======
 	pool, err := New(ctx, ch, db, coreDB, cfg, sendersCache, *u256.N1, nil, nil, nil, nil, nil, nil, nil, func() {}, nil, nil, log.New(), WithFeeCalculator(nil))
->>>>>>> 5729b000
 	require.NoError(err)
 	require.NotEqual(nil, pool)
 	var stateVersionID uint64 = 0
@@ -581,11 +564,7 @@
 	t.Cleanup(cancel)
 	cfg := txpoolcfg.DefaultConfig
 	sendersCache := kvcache.New(kvcache.DefaultCoherentConfig)
-<<<<<<< HEAD
-	pool, err := New(ctx, ch, db, coreDB, cfg, sendersCache, *u256.N1, nil, nil, nil, nil, nil, nil, nil, func() {}, nil, log.New(), WithFeeCalculator(nil))
-=======
 	pool, err := New(ctx, ch, db, coreDB, cfg, sendersCache, *u256.N1, nil, nil, nil, nil, nil, nil, nil, func() {}, nil, nil, log.New(), WithFeeCalculator(nil))
->>>>>>> 5729b000
 	require.NoError(err)
 	require.True(pool != nil)
 	var stateVersionID uint64 = 0
@@ -715,11 +694,7 @@
 	t.Cleanup(cancel)
 	cfg := txpoolcfg.DefaultConfig
 	sendersCache := kvcache.New(kvcache.DefaultCoherentConfig)
-<<<<<<< HEAD
-	pool, err := New(ctx, ch, db, coreDB, cfg, sendersCache, *u256.N1, nil, nil, nil, nil, nil, nil, nil, func() {}, nil, log.New(), WithFeeCalculator(nil))
-=======
 	pool, err := New(ctx, ch, db, coreDB, cfg, sendersCache, *u256.N1, nil, nil, nil, nil, nil, nil, nil, func() {}, nil, nil, log.New(), WithFeeCalculator(nil))
->>>>>>> 5729b000
 	require.NoError(err)
 	require.True(pool != nil)
 	var stateVersionID uint64 = 0
@@ -1002,11 +977,7 @@
 	t.Cleanup(cancel)
 	cfg := txpoolcfg.DefaultConfig
 	sendersCache := kvcache.New(kvcache.DefaultCoherentConfig)
-<<<<<<< HEAD
-	pool, err := New(ctx, ch, db, coreDB, cfg, sendersCache, *u256.N1, nil, nil, nil, nil, nil, nil, nil, func() {}, nil, log.New(), WithFeeCalculator(nil))
-=======
 	pool, err := New(ctx, ch, db, coreDB, cfg, sendersCache, *u256.N1, nil, nil, nil, nil, nil, nil, nil, func() {}, nil, nil, log.New(), WithFeeCalculator(nil))
->>>>>>> 5729b000
 	require.NoError(err)
 	require.True(pool != nil)
 	var stateVersionID uint64 = 0
@@ -1072,21 +1043,13 @@
 	cache := kvcache.NewDummy()
 	logger := log.New()
 	pool, err := New(ctx, ch, nil, coreDB, cfg, cache, chainID, common.Big0 /* shanghaiTime */, nil, /* agraBlock */
-<<<<<<< HEAD
-		common.Big0 /* cancunTime */, common.Big0 /* pragueTime */, nil, nil, nil, func() {}, nil, logger, WithFeeCalculator(nil))
-=======
 		common.Big0 /* cancunTime */, common.Big0 /* pragueTime */, nil, nil, nil, func() {}, nil, nil, logger, WithFeeCalculator(nil))
->>>>>>> 5729b000
 	require.NoError(t, err)
 	pool.blockGasLimit.Store(30_000_000)
 	tx, err := coreDB.BeginRw(ctx)
 	defer tx.Rollback()
 	require.NoError(t, err)
-<<<<<<< HEAD
-	sd, err := state.NewSharedDomains(tx, logger)
-=======
 	sd, err := state.NewSharedDomains(tx.(kv.TemporalTx), logger)
->>>>>>> 5729b000
 	require.NoError(t, err)
 	defer sd.Close()
 
@@ -1130,11 +1093,7 @@
 	t.Cleanup(cancel)
 	cfg := txpoolcfg.DefaultConfig
 	sendersCache := kvcache.New(kvcache.DefaultCoherentConfig)
-<<<<<<< HEAD
-	pool, err := New(ctx, ch, db, coreDB, cfg, sendersCache, *u256.N1, common.Big0, nil, common.Big0, nil, nil, nil, nil, func() {}, nil, log.New(), WithFeeCalculator(nil))
-=======
 	pool, err := New(ctx, ch, db, coreDB, cfg, sendersCache, *u256.N1, common.Big0, nil, common.Big0, nil, nil, nil, nil, func() {}, nil, nil, log.New(), WithFeeCalculator(nil))
->>>>>>> 5729b000
 	require.NoError(err)
 
 	require.True(pool != nil)
@@ -1318,11 +1277,7 @@
 
 	ctx, cancel := context.WithCancel(context.Background())
 	t.Cleanup(cancel)
-<<<<<<< HEAD
-	txnPool, err := New(ctx, ch, db, coreDB, cfg, sendersCache, *u256.N1, big.NewInt(0), big.NewInt(0), nil, nil, nil, nil, nil, func() {}, nil, logger, WithFeeCalculator(nil))
-=======
 	txnPool, err := New(ctx, ch, db, coreDB, cfg, sendersCache, *u256.N1, big.NewInt(0), big.NewInt(0), nil, nil, nil, nil, nil, func() {}, nil, nil, logger, WithFeeCalculator(nil))
->>>>>>> 5729b000
 	require.NoError(err)
 	require.True(txnPool != nil)
 
@@ -1433,11 +1388,7 @@
 	cfg.TotalBlobPoolLimit = 20
 
 	sendersCache := kvcache.New(kvcache.DefaultCoherentConfig)
-<<<<<<< HEAD
-	pool, err := New(ctx, ch, db, coreDB, cfg, sendersCache, *u256.N1, common.Big0, nil, common.Big0, nil, nil, nil, nil, func() {}, nil, log.New(), WithFeeCalculator(nil))
-=======
 	pool, err := New(ctx, ch, db, coreDB, cfg, sendersCache, *u256.N1, common.Big0, nil, common.Big0, nil, nil, nil, nil, func() {}, nil, nil, log.New(), WithFeeCalculator(nil))
->>>>>>> 5729b000
 	require.NoError(err)
 	require.True(pool != nil)
 	var stateVersionID uint64 = 0
@@ -1520,11 +1471,7 @@
 	cfg.TotalBlobPoolLimit = 20
 
 	sendersCache := kvcache.New(kvcache.DefaultCoherentConfig)
-<<<<<<< HEAD
-	pool, err := New(ctx, ch, db, coreDB, cfg, sendersCache, *u256.N1, common.Big0, nil, common.Big0, nil, nil, nil, nil, func() {}, nil, log.New(), WithFeeCalculator(nil))
-=======
 	pool, err := New(ctx, ch, db, coreDB, cfg, sendersCache, *u256.N1, common.Big0, nil, common.Big0, nil, nil, nil, nil, func() {}, nil, nil, log.New(), WithFeeCalculator(nil))
->>>>>>> 5729b000
 	require.NoError(err)
 	require.True(pool != nil)
 	pool.blockGasLimit.Store(30000000)
@@ -1599,11 +1546,7 @@
 	db := memdb.NewTestPoolDB(t)
 	cfg := txpoolcfg.DefaultConfig
 	sendersCache := kvcache.New(kvcache.DefaultCoherentConfig)
-<<<<<<< HEAD
-	pool, err := New(ctx, ch, db, coreDB, cfg, sendersCache, *u256.N1, nil, nil, nil, nil, nil, nil, nil, func() {}, nil, log.New(), WithFeeCalculator(nil))
-=======
 	pool, err := New(ctx, ch, db, coreDB, cfg, sendersCache, *u256.N1, nil, nil, nil, nil, nil, nil, nil, func() {}, nil, nil, log.New(), WithFeeCalculator(nil))
->>>>>>> 5729b000
 	require.NoError(err)
 	require.True(pool != nil)
 	var stateVersionID uint64 = 0
@@ -1687,11 +1630,7 @@
 	b.Cleanup(cancel)
 	cfg := txpoolcfg.DefaultConfig
 	sendersCache := kvcache.New(kvcache.DefaultCoherentConfig)
-<<<<<<< HEAD
-	pool, err := New(ctx, ch, db, coreDB, cfg, sendersCache, *u256.N1, nil, nil, nil, nil, nil, nil, nil, func() {}, nil, log.New(), WithFeeCalculator(nil))
-=======
 	pool, err := New(ctx, ch, db, coreDB, cfg, sendersCache, *u256.N1, nil, nil, nil, nil, nil, nil, nil, func() {}, nil, nil, log.New(), WithFeeCalculator(nil))
->>>>>>> 5729b000
 	require.NoError(err)
 	require.True(pool != nil)
 
