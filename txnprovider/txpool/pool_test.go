// Copyright 2021 The Erigon Authors
// This file is part of Erigon.
//
// Erigon is free software: you can redistribute it and/or modify
// it under the terms of the GNU Lesser General Public License as published by
// the Free Software Foundation, either version 3 of the License, or
// (at your option) any later version.
//
// Erigon is distributed in the hope that it will be useful,
// but WITHOUT ANY WARRANTY; without even the implied warranty of
// MERCHANTABILITY or FITNESS FOR A PARTICULAR PURPOSE. See the
// GNU Lesser General Public License for more details.
//
// You should have received a copy of the GNU Lesser General Public License
// along with Erigon. If not, see <http://www.gnu.org/licenses/>.

package txpool

import (
	"bytes"
	"context"
	"fmt"
	"math"
	"math/big"
	"testing"

	"github.com/holiman/uint256"
	"github.com/stretchr/testify/assert"

	"github.com/erigontech/erigon-lib/chain/params"
	"github.com/erigontech/erigon-lib/state"

	"github.com/stretchr/testify/require"

	"github.com/erigontech/erigon-lib/common"
	"github.com/erigontech/erigon-lib/common/datadir"
	"github.com/erigontech/erigon-lib/common/length"
	"github.com/erigontech/erigon-lib/common/u256"
	"github.com/erigontech/erigon-lib/crypto"
	"github.com/erigontech/erigon-lib/crypto/kzg"
	"github.com/erigontech/erigon-lib/gointerfaces"
	remote "github.com/erigontech/erigon-lib/gointerfaces/remoteproto"
	"github.com/erigontech/erigon-lib/kv"
	"github.com/erigontech/erigon-lib/kv/kvcache"
	"github.com/erigontech/erigon-lib/kv/memdb"
	"github.com/erigontech/erigon-lib/kv/temporal/temporaltest"
	"github.com/erigontech/erigon-lib/log/v3"
	"github.com/erigontech/erigon-lib/rlp"
	"github.com/erigontech/erigon-lib/types"
	accounts3 "github.com/erigontech/erigon-lib/types/accounts"
	"github.com/erigontech/erigon/txnprovider/txpool/txpoolcfg"
)

func TestNonceFromAddress(t *testing.T) {
	assert, require := assert.New(t), require.New(t)
	ch := make(chan Announcements, 100)
	ctx, cancel := context.WithCancel(context.Background())
	t.Cleanup(cancel)
	coreDB := temporaltest.NewTestDB(t, datadir.New(t.TempDir()))
	db := memdb.NewTestPoolDB(t)
	cfg := txpoolcfg.DefaultConfig
	sendersCache := kvcache.New(kvcache.DefaultCoherentConfig)
	pool, err := New(ctx, ch, db, coreDB, cfg, sendersCache, *u256.N1, nil, nil, nil, nil, nil, nil, nil, func() {}, nil, nil, log.New(), WithFeeCalculator(nil))
	require.NoError(err)
	require.NotEqual(pool, nil)
	var stateVersionID uint64 = 0
	pendingBaseFee := uint64(200000)
	// start blocks from 0, set empty hash - then kvcache will also work on this
	h1 := gointerfaces.ConvertHashToH256([32]byte{})
	change := &remote.StateChangeBatch{
		StateVersionId:      stateVersionID,
		PendingBlockBaseFee: pendingBaseFee,
		BlockGasLimit:       1000000,
		ChangeBatch: []*remote.StateChange{
			{BlockHeight: 0, BlockHash: h1},
		},
	}
	var addr [20]byte
	addr[0] = 1
	acc := accounts3.Account{
		Nonce:       2,
		Balance:     *uint256.NewInt(1 * common.Ether),
		CodeHash:    common.Hash{},
		Incarnation: 1,
	}
	v := accounts3.SerialiseV3(&acc)
	change.ChangeBatch[0].Changes = append(change.ChangeBatch[0].Changes, &remote.AccountChange{
		Action:  remote.Action_UPSERT,
		Address: gointerfaces.ConvertAddressToH160(addr),
		Data:    v,
	})
	tx, err := db.BeginRw(ctx)
	require.NoError(err)
	defer tx.Rollback()
	err = pool.OnNewBlock(ctx, change, TxnSlots{}, TxnSlots{}, TxnSlots{})
	require.NoError(err)

	{
		var txnSlots TxnSlots
		txnSlot1 := &TxnSlot{
			Tip:    *uint256.NewInt(300000),
			FeeCap: *uint256.NewInt(300000),
			Gas:    100000,
			Nonce:  3,
		}
		txnSlot1.IDHash[0] = 1
		txnSlots.Append(txnSlot1, addr[:], true)

		reasons, err := pool.AddLocalTxns(ctx, txnSlots)
		require.NoError(err)
		for _, reason := range reasons {
			assert.Equal(txpoolcfg.Success, reason, reason.String())
		}
	}

	{
		txnSlots := TxnSlots{}
		txnSlot2 := &TxnSlot{
			Tip:    *uint256.NewInt(300000),
			FeeCap: *uint256.NewInt(300000),
			Gas:    100000,
			Nonce:  4,
		}
		txnSlot2.IDHash[0] = 2
		txnSlot3 := &TxnSlot{
			Tip:    *uint256.NewInt(300000),
			FeeCap: *uint256.NewInt(300000),
			Gas:    100000,
			Nonce:  6,
		}
		txnSlot3.IDHash[0] = 3
		txnSlots.Append(txnSlot2, addr[:], true)
		txnSlots.Append(txnSlot3, addr[:], true)
		reasons, err := pool.AddLocalTxns(ctx, txnSlots)
		require.NoError(err)
		for _, reason := range reasons {
			assert.Equal(txpoolcfg.Success, reason, reason.String())
		}
		nonce, ok := pool.NonceFromAddress(addr)
		assert.True(ok)
		assert.Equal(uint64(6), nonce)
	}
	// test too expensive tx
	{
		var txnSlots TxnSlots
		txnSlot1 := &TxnSlot{
			Tip:    *uint256.NewInt(300000),
			FeeCap: *uint256.NewInt(9 * common.Ether),
			Gas:    100000,
			Nonce:  3,
		}
		txnSlot1.IDHash[0] = 4
		txnSlots.Append(txnSlot1, addr[:], true)
		reasons, err := pool.AddLocalTxns(ctx, txnSlots)
		require.NoError(err)
		for _, reason := range reasons {
			assert.Equal(txpoolcfg.InsufficientFunds, reason, reason.String())
		}
	}

	// test too low nonce
	{
		var txnSlots TxnSlots
		txnSlot1 := &TxnSlot{
			Tip:    *uint256.NewInt(300000),
			FeeCap: *uint256.NewInt(300000),
			Gas:    100000,
			Nonce:  1,
		}
		txnSlot1.IDHash[0] = 5
		txnSlots.Append(txnSlot1, addr[:], true)
		reasons, err := pool.AddLocalTxns(ctx, txnSlots)
		require.NoError(err)
		for _, reason := range reasons {
			assert.Equal(txpoolcfg.NonceTooLow, reason, reason.String())
		}
	}
}

func TestMultipleAuthorizations(t *testing.T) {
	addrA := common.HexToAddress("0xa")
	addrB := common.HexToAddress("0xb")
	cases := []struct {
		title          string
		sender         common.Address
		senderNonce    uint64
		authority      *common.Address
		authNonce      uint64
		feecap         uint64
		tipcap         uint64
		expectedReason txpoolcfg.DiscardReason
		replacedAuth   *AuthAndNonce
	}{
		{
			title:          "a setcode txn with sender=A and authority=B",
			sender:         addrA,
			senderNonce:    0,
			authority:      &addrB,
			authNonce:      0,
			feecap:         100_000,
			tipcap:         100_000,
			expectedReason: txpoolcfg.Success,
		},
		{
			title:          "A's own authorization with correct sender nonce, and same nonce for authorization",
			sender:         addrA,
			senderNonce:    1,
			authority:      &addrA,
			authNonce:      1,
			feecap:         100_000,
			tipcap:         100_000,
			expectedReason: txpoolcfg.NonceTooLow,
		},
		{
			title:          "own authorization with correct sender nonce, and one higher authority nonce",
			sender:         addrA,
			senderNonce:    1,
			authority:      &addrA,
			authNonce:      2,
			feecap:         100_000,
			tipcap:         100_000,
			expectedReason: txpoolcfg.Success,
		},
		{
			title:          "A sends senderNonce=(prev auth nonce) wtih existing own authorization of A ",
			sender:         addrA,
			senderNonce:    2,
			authority:      nil,
			authNonce:      0,
			feecap:         100_000,
			tipcap:         100_000,
			expectedReason: txpoolcfg.ErrAuthorityReserved,
		},

		{
			title:          "B sends with nonce as B's auth nonce of existing authorization sent by A",
			sender:         addrB,
			senderNonce:    0,
			authority:      nil,
			authNonce:      0,
			feecap:         100_000,
			tipcap:         100_000,
			expectedReason: txpoolcfg.ErrAuthorityReserved,
		},
		{
			title:          "B sends non-setcode txn senderNonce=(auth nonce + 1) with existing own authorization sent by A",
			sender:         addrB,
			senderNonce:    1,
			authority:      nil,
			authNonce:      0,
			feecap:         100_000,
			tipcap:         100_000,
			expectedReason: txpoolcfg.Success,
		},
		{
			title:          "B's existing authorization in pool, B sends new setcode txn with higher nonce and auth nonce",
			sender:         addrB,
			senderNonce:    2,
			authority:      &addrB,
			authNonce:      3,
			feecap:         100_000,
			tipcap:         100_000,
			expectedReason: txpoolcfg.Success,
		},
		{
			title:          "replace setcode txn sent By B with B's authorization, with higher tipcap and A's authorization",
			sender:         addrB,
			senderNonce:    2,
			authority:      &addrA,
			authNonce:      3,
			feecap:         200_000,
			tipcap:         200_000,
			expectedReason: txpoolcfg.Success,
			replacedAuth:   &AuthAndNonce{addrB.String(), 3},
		},
		{
			title:          "B sends to replace own setcode txn with non setcode txn, with higher tipcap",
			sender:         addrB,
			senderNonce:    2,
			authority:      nil,
			authNonce:      0,
			feecap:         300_000,
			tipcap:         300_000,
			expectedReason: txpoolcfg.Success,
			replacedAuth:   &AuthAndNonce{addrA.String(), 3},
		},
		{
			title:          "B sends to replace non setcode txn, with setcode txn (A's auth) with higher tipcap",
			sender:         addrB,
			senderNonce:    2,
			authority:      &addrA,
			authNonce:      3,
			feecap:         400_000,
			tipcap:         400_000,
			expectedReason: txpoolcfg.Success,
		},
		{
			title:          "B sends another setcode txn with B's authorization after setcode txn for A's authorization",
			sender:         addrB,
			senderNonce:    3,
			authority:      &addrB,
			authNonce:      4,
			feecap:         100_000,
			tipcap:         100_000,
			expectedReason: txpoolcfg.Success,
		},
	}

	ch := make(chan Announcements, 100)
	coreDB := temporaltest.NewTestDB(t, datadir.New(t.TempDir()))
	db := memdb.NewTestPoolDB(t)
	ctx, cancel := context.WithCancel(context.Background())
	t.Cleanup(cancel)

	cfg := txpoolcfg.DefaultConfig
	sendersCache := kvcache.New(kvcache.DefaultCoherentConfig)
	pool, err := New(ctx, ch, db, coreDB, cfg, sendersCache, *u256.N1, common.Big0 /* shanghaiTime */, nil /* agraBlock */, common.Big0 /* cancunTime */, common.Big0 /* pragueTime */, nil, nil, nil, func() {}, nil, nil, log.New(), WithFeeCalculator(nil))
	require.NoError(t, err)
	require.NotEqual(t, pool, nil)

	var stateVersionID uint64 = 0
	pendingBaseFee := uint64(50_000)
	h1 := gointerfaces.ConvertHashToH256([32]byte{})
	change := &remote.StateChangeBatch{
		StateVersionId:      stateVersionID,
		PendingBlockBaseFee: pendingBaseFee,
		BlockGasLimit:       36_000_000,
		ChangeBatch: []*remote.StateChange{
			{BlockHeight: 0, BlockHash: h1},
		},
	}
	require.NoError(t, err)

	acc := accounts3.Account{
		Nonce:       0,
		Balance:     *uint256.NewInt(10 * common.Ether),
		CodeHash:    common.Hash{},
		Incarnation: 1,
	}
	v := accounts3.SerialiseV3(&acc)
	change.ChangeBatch[0].Changes = append(change.ChangeBatch[0].Changes, &remote.AccountChange{
		Action:  remote.Action_UPSERT,
		Address: gointerfaces.ConvertAddressToH160(addrA),
		Data:    v,
	})
	change.ChangeBatch[0].Changes = append(change.ChangeBatch[0].Changes, &remote.AccountChange{
		Action:  remote.Action_UPSERT,
		Address: gointerfaces.ConvertAddressToH160(addrB),
		Data:    v,
	})

	tx, err := db.BeginRw(ctx)
	require.NoError(t, err)
	defer tx.Rollback()
	err = pool.OnNewBlock(ctx, change, TxnSlots{}, TxnSlots{}, TxnSlots{})
	require.NoError(t, err)

	idHash := 0
	for _, c := range cases {
		t.Run(c.title, func(t *testing.T) {
			t.Log("\n--- Testing " + c.title)
			var txnSlots TxnSlots
			txnSlot1 := &TxnSlot{
				Tip:    *uint256.NewInt(c.tipcap),
				FeeCap: *uint256.NewInt(c.feecap),
				Gas:    100000,
				Nonce:  c.senderNonce,
			}
			if c.authority != nil {
				txnSlot1.AuthAndNonces = []AuthAndNonce{{c.authority.String(), c.authNonce}}
				txnSlot1.Type = SetCodeTxnType
			}
			txnSlot1.IDHash[0] = uint8(idHash)
			idHash++
			txnSlots.Append(txnSlot1, c.sender[:], true)
			reasons, err := pool.AddLocalTxns(ctx, txnSlots)
			require.NoError(t, err)
			assert.Equal(t, []txpoolcfg.DiscardReason{c.expectedReason}, reasons)
			if c.authority != nil && c.expectedReason == txpoolcfg.Success {
				_, ok := pool.auths[AuthAndNonce{c.authority.String(), c.authNonce}]
				assert.True(t, ok)
			}
			if c.replacedAuth != nil {
				_, ok := pool.auths[*c.replacedAuth]
				assert.False(t, ok)
			}
		})
	}
}

func TestRecoverSignerFromRLP_ValidData(t *testing.T) {
	privateKey, err := crypto.GenerateKey()
	require.NoError(t, err)
	pubKey := crypto.PubkeyToAddress(privateKey.PublicKey)
	chainID := uint64(7078815900)

	var b [33]byte
	data := bytes.NewBuffer(b[:])
	data.Reset()

	// Encode RLP data exactly as in the previous implementation
	authLen := rlp.U64Len(chainID)
	authLen += 1 + length.Addr
	authLen += rlp.U64Len(0) // nonce
	require.NoError(t, rlp.EncodeStructSizePrefix(authLen, data, b[:]))
	require.NoError(t, rlp.EncodeInt(chainID, data, b[:]))
	require.NoError(t, rlp.EncodeOptionalAddress(&pubKey, data, b[:]))
	require.NoError(t, rlp.EncodeInt(0, data, b[:]))

	// Prepare hash data exactly as before
	hashData := []byte{params.SetCodeMagicPrefix}
	hashData = append(hashData, data.Bytes()...)
	hash := crypto.Keccak256Hash(hashData)

	// Sign the hash
	sig, err := crypto.Sign(hash.Bytes(), privateKey)
	require.NoError(t, err)

	// Separate signature components
	r := uint256.NewInt(0).SetBytes(sig[:32])
	s := uint256.NewInt(0).SetBytes(sig[32:64])
	yParity := sig[64]

	// Recover signer using the explicit RecoverSignerFromRLP function
	recoveredAddress, err := types.RecoverSignerFromRLP(data.Bytes(), yParity, *r, *s)
	require.NoError(t, err)
	assert.NotNil(t, recoveredAddress)

	// Verify the recovered address matches the original public key address
	assert.Equal(t, pubKey, *recoveredAddress)
}

func TestReplaceWithHigherFee(t *testing.T) {
	assert, require := assert.New(t), require.New(t)
	ch := make(chan Announcements, 100)
	coreDB := temporaltest.NewTestDB(t, datadir.New(t.TempDir()))
	db := memdb.NewTestPoolDB(t)
	ctx, cancel := context.WithCancel(context.Background())
	t.Cleanup(cancel)
	cfg := txpoolcfg.DefaultConfig
	sendersCache := kvcache.New(kvcache.DefaultCoherentConfig)
	pool, err := New(ctx, ch, db, coreDB, cfg, sendersCache, *u256.N1, nil, nil, nil, nil, nil, nil, nil, func() {}, nil, nil, log.New(), WithFeeCalculator(nil))
	require.NoError(err)
	require.NotNil(pool)
	var stateVersionID uint64 = 0
	pendingBaseFee := uint64(200000)
	// start blocks from 0, set empty hash - then kvcache will also work on this
	h1 := gointerfaces.ConvertHashToH256([32]byte{})
	change := &remote.StateChangeBatch{
		StateVersionId:      stateVersionID,
		PendingBlockBaseFee: pendingBaseFee,
		BlockGasLimit:       1000000,
		ChangeBatch: []*remote.StateChange{
			{BlockHeight: 0, BlockHash: h1},
		},
	}
	var addr [20]byte
	addr[0] = 1
	acc := accounts3.Account{
		Nonce:       2,
		Balance:     *uint256.NewInt(1 * common.Ether),
		CodeHash:    common.Hash{},
		Incarnation: 1,
	}
	v := accounts3.SerialiseV3(&acc)
	change.ChangeBatch[0].Changes = append(change.ChangeBatch[0].Changes, &remote.AccountChange{
		Action:  remote.Action_UPSERT,
		Address: gointerfaces.ConvertAddressToH160(addr),
		Data:    v,
	})
	tx, err := db.BeginRw(ctx)
	require.NoError(err)
	defer tx.Rollback()
	err = pool.OnNewBlock(ctx, change, TxnSlots{}, TxnSlots{}, TxnSlots{})
	require.NoError(err)

	{
		var txnSlots TxnSlots
		txnSlot := &TxnSlot{
			Tip:    *uint256.NewInt(300000),
			FeeCap: *uint256.NewInt(300000),
			Gas:    100000,
			Nonce:  3,
		}
		txnSlot.IDHash[0] = 1
		txnSlots.Append(txnSlot, addr[:], true)

		reasons, err := pool.AddLocalTxns(ctx, txnSlots)
		require.NoError(err)
		for _, reason := range reasons {
			assert.Equal(txpoolcfg.Success, reason, reason.String())
		}
	}
	// Bumped only feeCap, transaction not accepted
	{
		txnSlots := TxnSlots{}
		txnSlot := &TxnSlot{
			Tip:    *uint256.NewInt(300000),
			FeeCap: *uint256.NewInt(3000000),
			Gas:    100000,
			Nonce:  3,
		}
		txnSlot.IDHash[0] = 2
		txnSlots.Append(txnSlot, addr[:], true)
		reasons, err := pool.AddLocalTxns(ctx, txnSlots)
		require.NoError(err)
		for _, reason := range reasons {
			assert.Equal(txpoolcfg.NotReplaced, reason, reason.String())
		}
		nonce, ok := pool.NonceFromAddress(addr)
		assert.True(ok)
		assert.Equal(uint64(3), nonce)
	}
	// Bumped only tip, transaction not accepted
	{
		txnSlots := TxnSlots{}
		txnSlot := &TxnSlot{
			Tip:    *uint256.NewInt(3000000),
			FeeCap: *uint256.NewInt(300000),
			Gas:    100000,
			Nonce:  3,
		}
		txnSlot.IDHash[0] = 3
		txnSlots.Append(txnSlot, addr[:], true)
		reasons, err := pool.AddLocalTxns(ctx, txnSlots)
		require.NoError(err)
		for _, reason := range reasons {
			assert.Equal(txpoolcfg.NotReplaced, reason, reason.String())
		}
		nonce, ok := pool.NonceFromAddress(addr)
		assert.True(ok)
		assert.Equal(uint64(3), nonce)
	}
	// Bumped both tip and feeCap by 10%, txn accepted
	{
		txnSlots := TxnSlots{}
		txnSlot := &TxnSlot{
			Tip:    *uint256.NewInt(330000),
			FeeCap: *uint256.NewInt(330000),
			Gas:    100000,
			Nonce:  3,
		}
		txnSlot.IDHash[0] = 4
		txnSlots.Append(txnSlot, addr[:], true)
		reasons, err := pool.AddLocalTxns(ctx, txnSlots)
		require.NoError(err)
		for _, reason := range reasons {
			assert.Equal(txpoolcfg.Success, reason, reason.String())
		}
		nonce, ok := pool.NonceFromAddress(addr)
		assert.True(ok)
		assert.Equal(uint64(3), nonce)
	}
}

func TestReverseNonces(t *testing.T) {
	assert, require := assert.New(t), require.New(t)
	ch := make(chan Announcements, 100)
	coreDB := temporaltest.NewTestDB(t, datadir.New(t.TempDir()))
	db := memdb.NewTestPoolDB(t)
	ctx, cancel := context.WithCancel(context.Background())
	t.Cleanup(cancel)
	cfg := txpoolcfg.DefaultConfig
	sendersCache := kvcache.New(kvcache.DefaultCoherentConfig)
	pool, err := New(ctx, ch, db, coreDB, cfg, sendersCache, *u256.N1, nil, nil, nil, nil, nil, nil, nil, func() {}, nil, nil, log.New(), WithFeeCalculator(nil))
	require.NoError(err)
	require.NotEqual(pool, nil)
	var stateVersionID uint64 = 0
	pendingBaseFee := uint64(1_000_000)
	// start blocks from 0, set empty hash - then kvcache will also work on this
	h1 := gointerfaces.ConvertHashToH256([32]byte{})
	change := &remote.StateChangeBatch{
		StateVersionId:      stateVersionID,
		PendingBlockBaseFee: pendingBaseFee,
		BlockGasLimit:       1000000,
		ChangeBatch: []*remote.StateChange{
			{BlockHeight: 0, BlockHash: h1},
		},
	}
	var addr [20]byte
	addr[0] = 1
	acc := accounts3.Account{
		Nonce:       2,
		Balance:     *uint256.NewInt(1 * common.Ether),
		CodeHash:    common.Hash{},
		Incarnation: 1,
	}
	v := accounts3.SerialiseV3(&acc)
	change.ChangeBatch[0].Changes = append(change.ChangeBatch[0].Changes, &remote.AccountChange{
		Action:  remote.Action_UPSERT,
		Address: gointerfaces.ConvertAddressToH160(addr),
		Data:    v,
	})
	tx, err := db.BeginRw(ctx)
	require.NoError(err)
	defer tx.Rollback()
	err = pool.OnNewBlock(ctx, change, TxnSlots{}, TxnSlots{}, TxnSlots{})
	require.NoError(err)
	// 1. Send high fee transaction with nonce gap
	{
		var txnSlots TxnSlots
		txnSlot := &TxnSlot{
			Tip:    *uint256.NewInt(500_000),
			FeeCap: *uint256.NewInt(3_000_000),
			Gas:    100000,
			Nonce:  3,
		}
		txnSlot.IDHash[0] = 1
		txnSlots.Append(txnSlot, addr[:], true)

		reasons, err := pool.AddLocalTxns(ctx, txnSlots)
		require.NoError(err)
		for _, reason := range reasons {
			assert.Equal(txpoolcfg.Success, reason, reason.String())
		}
	}
	select {
	case annoucements := <-ch:
		for i := 0; i < annoucements.Len(); i++ {
			_, _, hash := annoucements.At(i)
			fmt.Printf("propagated hash %x\n", hash)
		}
	default:

	}
	// 2. Send low fee (below base fee) transaction without nonce gap
	{
		var txnSlots TxnSlots
		txnSlot := &TxnSlot{
			Tip:    *uint256.NewInt(500_000),
			FeeCap: *uint256.NewInt(500_000),
			Gas:    100000,
			Nonce:  2,
		}
		txnSlot.IDHash[0] = 2
		txnSlots.Append(txnSlot, addr[:], true)

		reasons, err := pool.AddLocalTxns(ctx, txnSlots)
		require.NoError(err)
		for _, reason := range reasons {
			assert.Equal(txpoolcfg.Success, reason, reason.String())
		}
	}
	select {
	case annoucements := <-ch:
		for i := 0; i < annoucements.Len(); i++ {
			_, _, hash := annoucements.At(i)
			fmt.Printf("propagated hash %x\n", hash)
		}
	default:

	}

	{
		var txnSlots TxnSlots
		txnSlot := &TxnSlot{
			Tip:    *uint256.NewInt(600_000),
			FeeCap: *uint256.NewInt(3_000_000),
			Gas:    100000,
			Nonce:  2,
		}
		txnSlot.IDHash[0] = 3
		txnSlots.Append(txnSlot, addr[:], true)

		reasons, err := pool.AddLocalTxns(ctx, txnSlots)
		require.NoError(err)
		for _, reason := range reasons {
			assert.Equal(txpoolcfg.Success, reason, reason.String())
		}
	}
	select {
	case annoucements := <-ch:
		for i := 0; i < annoucements.Len(); i++ {
			_, _, hash := annoucements.At(i)
			fmt.Printf("propagated hash %x\n", hash)
		}
	default:

	}
}

// When local transaction is send to the pool, but it cannot replace existing transaction,
// the existing transaction gets "poked" and is getting re-broadcasted
// this is a workaround for cases when transactions are getting stuck for strange reasons
// even though logs show they are broadcast
func TestTxnPoke(t *testing.T) {
	assert, require := assert.New(t), require.New(t)
	ch := make(chan Announcements, 100)
	coreDB := temporaltest.NewTestDB(t, datadir.New(t.TempDir()))
	db := memdb.NewTestPoolDB(t)
	ctx, cancel := context.WithCancel(context.Background())
	t.Cleanup(cancel)
	cfg := txpoolcfg.DefaultConfig
	sendersCache := kvcache.New(kvcache.DefaultCoherentConfig)
	pool, err := New(ctx, ch, db, coreDB, cfg, sendersCache, *u256.N1, nil, nil, nil, nil, nil, nil, nil, func() {}, nil, nil, log.New(), WithFeeCalculator(nil))
	require.NoError(err)
	require.NotEqual(pool, nil)
	var stateVersionID uint64 = 0
	pendingBaseFee := uint64(200000)
	// start blocks from 0, set empty hash - then kvcache will also work on this
	h1 := gointerfaces.ConvertHashToH256([32]byte{})
	change := &remote.StateChangeBatch{
		StateVersionId:      stateVersionID,
		PendingBlockBaseFee: pendingBaseFee,
		BlockGasLimit:       1000000,
		ChangeBatch: []*remote.StateChange{
			{BlockHeight: 0, BlockHash: h1},
		},
	}
	var addr [20]byte
	addr[0] = 1
	acc := accounts3.Account{
		Nonce:       2,
		Balance:     *uint256.NewInt(1 * common.Ether),
		CodeHash:    common.Hash{},
		Incarnation: 1,
	}
	v := accounts3.SerialiseV3(&acc)
	change.ChangeBatch[0].Changes = append(change.ChangeBatch[0].Changes, &remote.AccountChange{
		Action:  remote.Action_UPSERT,
		Address: gointerfaces.ConvertAddressToH160(addr),
		Data:    v,
	})
	tx, err := db.BeginRw(ctx)
	require.NoError(err)
	defer tx.Rollback()
	err = pool.OnNewBlock(ctx, change, TxnSlots{}, TxnSlots{}, TxnSlots{})
	require.NoError(err)

	var idHash Hashes
	{
		var txnSlots TxnSlots
		txnSlot := &TxnSlot{
			Tip:    *uint256.NewInt(300000),
			FeeCap: *uint256.NewInt(300000),
			Gas:    100000,
			Nonce:  2,
		}
		txnSlot.IDHash[0] = 1
		idHash = append(idHash, txnSlot.IDHash[:]...)
		txnSlots.Append(txnSlot, addr[:], true)

		reasons, err := pool.AddLocalTxns(ctx, txnSlots)
		require.NoError(err)
		for _, reason := range reasons {
			assert.Equal(txpoolcfg.Success, reason, reason.String())
		}
	}
	var promoted Announcements
	select {
	case promoted = <-ch:
		if !bytes.Equal(idHash, promoted.DedupHashes()) {
			t.Errorf("expected promoted %x, got %x", idHash, promoted)
		}
	default:
		t.Errorf("expected promotion")
	}
	// Send the same transaction, not accepted
	{
		txnSlots := TxnSlots{}
		txnSlot := &TxnSlot{
			Tip:    *uint256.NewInt(300000),
			FeeCap: *uint256.NewInt(300000),
			Gas:    100000,
			Nonce:  2,
		}
		txnSlot.IDHash[0] = 1
		txnSlots.Append(txnSlot, addr[:], true)
		reasons, err := pool.AddLocalTxns(ctx, txnSlots)
		require.NoError(err)
		for _, reason := range reasons {
			assert.Equal(txpoolcfg.DuplicateHash, reason, reason.String())
		}
		nonce, ok := pool.NonceFromAddress(addr)
		assert.True(ok)
		assert.Equal(uint64(2), nonce)
	}
	// Even though transaction not replaced, it gets poked
	select {
	case promoted = <-ch:
		if !bytes.Equal(idHash, promoted.Hashes()) {
			t.Errorf("expected promoted %x, got %x", idHash, promoted)
		}
	default:
		t.Errorf("expected promotion")
	}
	// Send different transaction, but only with tip bumped
	{
		txnSlots := TxnSlots{}
		txnSlot := &TxnSlot{
			Tip:    *uint256.NewInt(3000000),
			FeeCap: *uint256.NewInt(300000),
			Gas:    100000,
			Nonce:  2,
		}
		txnSlot.IDHash[0] = 2
		txnSlots.Append(txnSlot, addr[:], true)
		reasons, err := pool.AddLocalTxns(ctx, txnSlots)
		require.NoError(err)
		for _, reason := range reasons {
			assert.Equal(txpoolcfg.NotReplaced, reason, reason.String())
		}
		nonce, ok := pool.NonceFromAddress(addr)
		assert.True(ok)
		assert.Equal(uint64(2), nonce)
	}
	// Even though transaction not replaced, it gets poked
	select {
	case promoted = <-ch:
		if !bytes.Equal(idHash, promoted.Hashes()) {
			t.Errorf("expected promoted %x, got %x", idHash, promoted)
		}
	default:
		t.Errorf("expected promotion")
	}

	// Send the same transaction, but as remote
	{
		txnSlots := TxnSlots{}
		txnSlot := &TxnSlot{
			Tip:    *uint256.NewInt(300000),
			FeeCap: *uint256.NewInt(300000),
			Gas:    100000,
			Nonce:  2,
		}
		txnSlot.IDHash[0] = 1
		txnSlots.Append(txnSlot, addr[:], true)
		pool.AddRemoteTxns(ctx, txnSlots)
		nonce, ok := pool.NonceFromAddress(addr)
		assert.True(ok)
		assert.Equal(uint64(2), nonce)
	}
	// Remote transactions do not cause pokes
	select {
	case <-ch:
		t.Errorf("remote transactions should not cause re-broadcast")
	default:
	}
	// Send different transaction, but only with tip bumped, as a remote
	{
		txnSlots := TxnSlots{}
		txnSlot := &TxnSlot{
			Tip:    *uint256.NewInt(3000000),
			FeeCap: *uint256.NewInt(3000000),
			Gas:    100000,
			Nonce:  2,
		}
		txnSlot.IDHash[0] = 2
		txnSlots.Append(txnSlot, addr[:], true)
		pool.AddRemoteTxns(ctx, txnSlots)
		nonce, ok := pool.NonceFromAddress(addr)
		assert.True(ok)
		assert.Equal(uint64(2), nonce)
	}
	// Remote transactions do not cause pokes
	select {
	case <-ch:
		t.Errorf("remote transactions should not cause re-broadcast")
	default:
	}
}

func TestShanghaiValidateTxn(t *testing.T) {
	asrt := assert.New(t)
	tests := map[string]struct {
		expected   txpoolcfg.DiscardReason
		dataLen    int
		isShanghai bool
		creation   bool
	}{
		"no shanghai": {
			expected:   txpoolcfg.Success,
			dataLen:    32,
			isShanghai: false,
			creation:   true,
		},
		"shanghai within bounds": {
			expected:   txpoolcfg.Success,
			dataLen:    32,
			isShanghai: true,
			creation:   true,
		},
		"shanghai exactly on bound - create tx": {
			expected:   txpoolcfg.Success,
			dataLen:    params.MaxInitCodeSize,
			isShanghai: true,
			creation:   true,
		},
		"shanghai one over bound - create tx": {
			expected:   txpoolcfg.InitCodeTooLarge,
			dataLen:    params.MaxInitCodeSize + 1,
			isShanghai: true,
			creation:   true,
		},
		"shanghai exactly on bound - calldata tx": {
			expected:   txpoolcfg.Success,
			dataLen:    params.MaxInitCodeSize,
			isShanghai: true,
			creation:   false,
		},
		"shanghai one over bound - calldata tx": {
			expected:   txpoolcfg.Success,
			dataLen:    params.MaxInitCodeSize + 1,
			isShanghai: true,
			creation:   false,
		},
	}

	logger := log.New()

	for name, test := range tests {
		t.Run(name, func(t *testing.T) {
			ch := make(chan Announcements, 100)
			coreDB := temporaltest.NewTestDB(t, datadir.New(t.TempDir()))

			cfg := txpoolcfg.DefaultConfig

			var shanghaiTime *big.Int
			if test.isShanghai {
				shanghaiTime = big.NewInt(0)
			}

			ctx, cancel := context.WithCancel(context.Background())
			t.Cleanup(cancel)
			tx, err := coreDB.BeginTemporalRw(ctx)
			defer tx.Rollback()
			asrt.NoError(err)
			sd, err := state.NewSharedDomains(tx, logger)
			asrt.NoError(err)
			defer sd.Close()
			cache := kvcache.NewDummy()
			pool, err := New(ctx, ch, nil, coreDB, cfg, cache, *u256.N1, shanghaiTime, nil /* agraBlock */, nil /* cancunTime */, nil, nil, nil, nil, func() {}, nil, nil, logger, WithFeeCalculator(nil))
			asrt.NoError(err)

			sndr := accounts3.Account{Nonce: 0, Balance: *uint256.NewInt(math.MaxUint64)}
			sndrBytes := accounts3.SerialiseV3(&sndr)
<<<<<<< HEAD
			err = sd.DomainPut(kv.AccountsDomain, tx, []byte{0, 0, 0, 0, 0, 0, 0, 0, 0, 0, 0, 0, 0, 0, 0, 0, 0, 0, 0, 0}, sndrBytes, nil, 0)
=======
			err = sd.DomainPut(kv.AccountsDomain, []byte{0, 0, 0, 0, 0, 0, 0, 0, 0, 0, 0, 0, 0, 0, 0, 0, 0, 0, 0, 0}, sndrBytes, sd.TxNum(), nil, 0)
>>>>>>> 43082dbe
			asrt.NoError(err)

			err = sd.Flush(ctx, tx)
			asrt.NoError(err)

			txn := &TxnSlot{
				DataLen:  test.dataLen,
				FeeCap:   *uint256.NewInt(21000),
				Gas:      500000,
				SenderID: 0,
				Creation: test.creation,
			}

			txns := TxnSlots{
				Txns:    append([]*TxnSlot{}, txn),
				Senders: Addresses{0, 0, 0, 0, 0, 0, 0, 0, 0, 0, 0, 0, 0, 0, 0, 0, 0, 0, 0, 0},
			}
			err = pool.senders.registerNewSenders(&txns, logger)
			asrt.NoError(err)
			view, err := cache.View(ctx, tx)
			asrt.NoError(err)
			pool.blockGasLimit.Store(30_000_000)
			reason := pool.validateTx(txn, false, view)

			if reason != test.expected {
				t.Errorf("expected %v, got %v", test.expected, reason)
			}
		})
	}
}

func TestTooHighGasLimitTxnValidation(t *testing.T) {
	assert, require := assert.New(t), require.New(t)
	ch := make(chan Announcements, 100)
	coreDB := temporaltest.NewTestDB(t, datadir.New(t.TempDir()))
	db := memdb.NewTestPoolDB(t)
	ctx, cancel := context.WithCancel(context.Background())
	t.Cleanup(cancel)
	cfg := txpoolcfg.DefaultConfig
	sendersCache := kvcache.New(kvcache.DefaultCoherentConfig)
	pool, err := New(ctx, ch, db, coreDB, cfg, sendersCache, *u256.N1, nil, nil, nil, nil, nil, nil, nil, func() {}, nil, nil, log.New(), WithFeeCalculator(nil))
	require.NoError(err)
	require.NotEqual(pool, nil)
	var stateVersionID uint64 = 0
	pendingBaseFee := uint64(200000)
	// start blocks from 0, set empty hash - then kvcache will also work on this
	h1 := gointerfaces.ConvertHashToH256([32]byte{})
	change := &remote.StateChangeBatch{
		StateVersionId:      stateVersionID,
		PendingBlockBaseFee: pendingBaseFee,
		BlockGasLimit:       1000000,
		ChangeBatch: []*remote.StateChange{
			{BlockHeight: 0, BlockHash: h1},
		},
	}
	var addr [20]byte
	addr[0] = 1
	acc := accounts3.Account{
		Nonce:       2,
		Balance:     *uint256.NewInt(1 * common.Ether),
		CodeHash:    common.Hash{},
		Incarnation: 1,
	}
	v := accounts3.SerialiseV3(&acc)
	change.ChangeBatch[0].Changes = append(change.ChangeBatch[0].Changes, &remote.AccountChange{
		Action:  remote.Action_UPSERT,
		Address: gointerfaces.ConvertAddressToH160(addr),
		Data:    v,
	})

	tx, err := db.BeginRw(ctx)
	require.NoError(err)
	defer tx.Rollback()

	err = pool.OnNewBlock(ctx, change, TxnSlots{}, TxnSlots{}, TxnSlots{})
	require.NoError(err)

	{
		var txnSlots TxnSlots
		txnSlot := &TxnSlot{
			Tip:    *uint256.NewInt(300000),
			FeeCap: *uint256.NewInt(300000),
			Gas:    1000001,
			Nonce:  2,
		}
		txnSlot.IDHash[0] = 1
		txnSlots.Append(txnSlot, addr[:], true)

		reasons, err := pool.AddLocalTxns(ctx, txnSlots)
		require.NoError(err)
		assert.Len(reasons, 1)
		assert.Equal(txpoolcfg.GasLimitTooHigh, reasons[0])
	}
}

func TestSetCodeTxnValidationWithLargeAuthorizationValues(t *testing.T) {
	maxUint256 := new(uint256.Int).SetAllOne()
	ctx, cancel := context.WithCancel(context.Background())
	t.Cleanup(cancel)
	ch := make(chan Announcements, 1)
	coreDB := temporaltest.NewTestDB(t, datadir.New(t.TempDir()))
	cfg := txpoolcfg.DefaultConfig
	chainID := *maxUint256
	cache := kvcache.NewDummy()
	logger := log.New()
	pool, err := New(ctx, ch, nil, coreDB, cfg, cache, chainID, common.Big0 /* shanghaiTime */, nil, /* agraBlock */
		common.Big0 /* cancunTime */, common.Big0 /* pragueTime */, nil, nil, nil, func() {}, nil, nil, logger, WithFeeCalculator(nil))
	require.NoError(t, err)
	pool.blockGasLimit.Store(30_000_000)
	tx, err := coreDB.BeginTemporalRw(ctx)
	defer tx.Rollback()
	require.NoError(t, err)
	sd, err := state.NewSharedDomains(tx.(kv.TemporalTx), logger)
	require.NoError(t, err)
	defer sd.Close()

	sndr := accounts3.Account{Nonce: 0, Balance: *uint256.NewInt(math.MaxUint64)}
	sndrBytes := accounts3.SerialiseV3(&sndr)
<<<<<<< HEAD
	err = sd.DomainPut(kv.AccountsDomain, tx, []byte{0, 0, 0, 0, 0, 0, 0, 0, 0, 0, 0, 0, 0, 0, 0, 0, 0, 0, 0, 0}, sndrBytes, nil, 0)
=======
	err = sd.DomainPut(kv.AccountsDomain, []byte{0, 0, 0, 0, 0, 0, 0, 0, 0, 0, 0, 0, 0, 0, 0, 0, 0, 0, 0, 0}, sndrBytes, sd.TxNum(), nil, 0)
>>>>>>> 43082dbe
	require.NoError(t, err)

	err = sd.Flush(ctx, tx)
	require.NoError(t, err)

	txn := &TxnSlot{
		FeeCap:        *uint256.NewInt(21000),
		Gas:           500000,
		SenderID:      0,
		Type:          SetCodeTxnType,
		AuthAndNonces: []AuthAndNonce{{nonce: 0, authority: common.Address{}.String()}},
	}

	txns := TxnSlots{
		Txns:    append([]*TxnSlot{}, txn),
		Senders: Addresses{0, 0, 0, 0, 0, 0, 0, 0, 0, 0, 0, 0, 0, 0, 0, 0, 0, 0, 0, 0},
	}
	err = pool.senders.registerNewSenders(&txns, logger)
	require.NoError(t, err)
	view, err := cache.View(ctx, tx)
	require.NoError(t, err)

	result := pool.validateTx(txn, false /* isLocal */, view)
	assert.Equal(t, txpoolcfg.Success, result)
}

// Blob gas price bump + other requirements to replace existing txns in the pool
func TestBlobTxnReplacement(t *testing.T) {
	assert, require := assert.New(t), require.New(t)
	ch := make(chan Announcements, 5)
	coreDB := temporaltest.NewTestDB(t, datadir.New(t.TempDir()))
	db := memdb.NewTestPoolDB(t)
	ctx, cancel := context.WithCancel(context.Background())
	t.Cleanup(cancel)
	cfg := txpoolcfg.DefaultConfig
	sendersCache := kvcache.New(kvcache.DefaultCoherentConfig)
	pool, err := New(ctx, ch, db, coreDB, cfg, sendersCache, *u256.N1, common.Big0, nil, common.Big0, nil, nil, nil, nil, func() {}, nil, nil, log.New(), WithFeeCalculator(nil))
	require.NoError(err)

	require.NotEqual(pool, nil)
	var stateVersionID uint64 = 0

	h1 := gointerfaces.ConvertHashToH256([32]byte{})
	change := &remote.StateChangeBatch{
		StateVersionId:       stateVersionID,
		PendingBlockBaseFee:  200_000,
		BlockGasLimit:        math.MaxUint64,
		PendingBlobFeePerGas: 100_000,
		ChangeBatch: []*remote.StateChange{
			{BlockHeight: 0, BlockHash: h1},
		},
	}
	var addr [20]byte
	addr[0] = 1

	// Add 1 eth to the user account, as a part of change
	acc := accounts3.Account{
		Nonce:       2,
		Balance:     *uint256.NewInt(1 * common.Ether),
		CodeHash:    common.Hash{},
		Incarnation: 1,
	}
	v := accounts3.SerialiseV3(&acc)

	change.ChangeBatch[0].Changes = append(change.ChangeBatch[0].Changes, &remote.AccountChange{
		Action:  remote.Action_UPSERT,
		Address: gointerfaces.ConvertAddressToH160(addr),
		Data:    v,
	})
	tx, err := db.BeginRw(ctx)
	require.NoError(err)
	defer tx.Rollback()
	err = pool.OnNewBlock(ctx, change, TxnSlots{}, TxnSlots{}, TxnSlots{})
	require.NoError(err)

	tip, feeCap, blobFeeCap := uint256.NewInt(100_000), uint256.NewInt(200_000), uint256.NewInt(200_000)

	//add a blob txn to the pool
	{
		txnSlots := TxnSlots{}
		blobTxn := makeBlobTxn()

		blobTxn.IDHash[0] = 0x00
		blobTxn.Nonce = 0x2
		txnSlots.Append(&blobTxn, addr[:], true)
		reasons, err := pool.AddLocalTxns(ctx, txnSlots)
		require.NoError(err)
		t.Logf("Reasons %v", reasons)
		for _, reason := range reasons {
			assert.Equal(txpoolcfg.Success, reason, reason.String())
		}
	}

	{
		// try to replace it with 5% extra blob gas, 2x higher txn fee - should fail
		txnSlots := TxnSlots{}
		blobTxn := makeBlobTxn()
		blobTxn.Nonce = 0x2
		blobTxn.FeeCap.Mul(uint256.NewInt(2), feeCap)
		blobTxn.Tip.Mul(uint256.NewInt(2), tip)
		//increase blobFeeCap by 10% - no good
		blobTxn.BlobFeeCap.Add(blobFeeCap, uint256.NewInt(1).Div(blobFeeCap, uint256.NewInt(10)))
		blobTxn.IDHash[0] = 0x01
		txnSlots.Append(&blobTxn, addr[:], true)
		reasons, err := pool.AddLocalTxns(ctx, txnSlots)
		require.NoError(err)
		t.Logf("Reasons %v", reasons)
		for _, reason := range reasons {
			assert.Equal(txpoolcfg.ReplaceUnderpriced, reason, reason.String())
		}
	}

	{
		txnSlots := TxnSlots{}
		//try to replace it with a regular txn - should fail
		regularTxn := TxnSlot{
			DataLen:    32,
			FeeCap:     *uint256.NewInt(1).Mul(uint256.NewInt(10), feeCap), //10x the previous
			Tip:        *uint256.NewInt(1).Mul(uint256.NewInt(10), tip),
			BlobFeeCap: *uint256.NewInt(1).Mul(uint256.NewInt(10), blobFeeCap),
			Gas:        500000,
			SenderID:   0,
			Creation:   true,
			Nonce:      0x2,
		}
		regularTxn.IDHash[0] = 0x02
		txnSlots.Append(&regularTxn, addr[:], true)
		reasons, err := pool.AddLocalTxns(ctx, txnSlots)
		require.NoError(err)
		t.Logf("Reasons %v", reasons)
		for _, reason := range reasons {
			assert.Equal(txpoolcfg.BlobTxReplace, reason, reason.String())
		}
	}

	// Try to replace it with required price bump (configured in pool.cfg.BlobPriceBump for blob txns) to all transaction fields - should be successful only if all are bumped
	{
		blobTxn := makeBlobTxn()
		origTip := blobTxn.Tip
		origFee := blobTxn.FeeCap
		blobTxn.Nonce = 0x2
		blobTxn.IDHash[0] = 0x03
		txnSlots := TxnSlots{}
		txnSlots.Append(&blobTxn, addr[:], true)

		// Get the config of the pool for BlobPriceBump and bump prices
		requiredPriceBump := pool.cfg.BlobPriceBump

		// Bump the tip only
		blobTxn.Tip.MulDivOverflow(tip, uint256.NewInt(requiredPriceBump+100), uint256.NewInt(100))
		reasons, err := pool.AddLocalTxns(ctx, txnSlots)
		require.NoError(err)
		assert.Equal(txpoolcfg.ReplaceUnderpriced, reasons[0], reasons[0].String())

		// Bump the fee + tip
		blobTxn.FeeCap.MulDivOverflow(feeCap, uint256.NewInt(requiredPriceBump+100), uint256.NewInt(100))
		reasons, err = pool.AddLocalTxns(ctx, txnSlots)
		require.NoError(err)
		assert.Equal(txpoolcfg.ReplaceUnderpriced, reasons[0], reasons[0].String())

		// Bump only Feecap
		blobTxn.Tip = origTip
		reasons, err = pool.AddLocalTxns(ctx, txnSlots)
		require.NoError(err)
		assert.Equal(txpoolcfg.ReplaceUnderpriced, reasons[0], reasons[0].String())

		// Bump fee cap + blobFee cap
		blobTxn.BlobFeeCap.MulDivOverflow(blobFeeCap, uint256.NewInt(requiredPriceBump+100), uint256.NewInt(100))
		reasons, err = pool.AddLocalTxns(ctx, txnSlots)
		require.NoError(err)
		assert.Equal(txpoolcfg.NotReplaced, reasons[0], reasons[0].String())

		// Bump only blobFee cap
		blobTxn.FeeCap = origFee
		reasons, err = pool.AddLocalTxns(ctx, txnSlots)
		require.NoError(err)
		assert.Equal(txpoolcfg.NotReplaced, reasons[0], reasons[0].String())

		// Bump all prices
		blobTxn.Tip.MulDivOverflow(tip, uint256.NewInt(requiredPriceBump+100), uint256.NewInt(100))
		blobTxn.FeeCap.MulDivOverflow(feeCap, uint256.NewInt(requiredPriceBump+100), uint256.NewInt(100))
		reasons, err = pool.AddLocalTxns(ctx, txnSlots)
		require.NoError(err)
		assert.Equal(txpoolcfg.Success, reasons[0], reasons[0].String())
	}
}

// Todo, make the txn more realistic with good values
func makeBlobTxn() TxnSlot {
	wrapperRlp, commitments := types.MakeBlobTxnRlp()
	commitment0 := commitments[0]
	commitment1 := commitments[1]
	tip, feeCap, blobFeeCap := uint256.NewInt(100_000), uint256.NewInt(200_000), uint256.NewInt(200_000)
	blobTxn := TxnSlot{}
	tctx := NewTxnParseContext(*uint256.NewInt(5))
	tctx.WithSender(false)
	tctx.ParseTransaction(wrapperRlp, 0, &blobTxn, nil, false, true, nil)
	blobTxn.BlobHashes = make([]common.Hash, 2)
	blobTxn.BlobHashes[0] = common.Hash(kzg.KZGToVersionedHash(commitment0))
	blobTxn.BlobHashes[1] = common.Hash(kzg.KZGToVersionedHash(commitment1))
	blobTxn.Tip = *tip
	blobTxn.FeeCap = *feeCap
	blobTxn.BlobFeeCap = *blobFeeCap
	return blobTxn
}

func TestDropRemoteAtNoGossip(t *testing.T) {
	assert, require := assert.New(t), require.New(t)
	ch := make(chan Announcements, 100)
	coreDB := temporaltest.NewTestDB(t, datadir.New(t.TempDir()))
	db := memdb.NewTestPoolDB(t)

	cfg := txpoolcfg.DefaultConfig
	cfg.NoGossip = true

	logger := log.New()
	sendersCache := kvcache.New(kvcache.DefaultCoherentConfig)

	ctx, cancel := context.WithCancel(context.Background())
	t.Cleanup(cancel)
	txnPool, err := New(ctx, ch, db, coreDB, cfg, sendersCache, *u256.N1, big.NewInt(0), big.NewInt(0), nil, nil, nil, nil, nil, func() {}, nil, nil, logger, WithFeeCalculator(nil))
	require.NoError(err)
	require.NotEqual(txnPool, nil)

	err = txnPool.start(ctx)
	require.NoError(err)

	var stateVersionID uint64 = 0
	pendingBaseFee := uint64(1_000_000)
	// start blocks from 0, set empty hash - then kvcache will also work on this
	h1 := gointerfaces.ConvertHashToH256([32]byte{})
	change := &remote.StateChangeBatch{
		StateVersionId:      stateVersionID,
		PendingBlockBaseFee: pendingBaseFee,
		BlockGasLimit:       1000000,
		ChangeBatch: []*remote.StateChange{
			{BlockHeight: 0, BlockHash: h1},
		},
	}
	var addr [20]byte
	addr[0] = 1
	acc := accounts3.Account{
		Nonce:       2,
		Balance:     *uint256.NewInt(1 * common.Ether),
		CodeHash:    common.Hash{},
		Incarnation: 1,
	}
	v := accounts3.SerialiseV3(&acc)
	change.ChangeBatch[0].Changes = append(change.ChangeBatch[0].Changes, &remote.AccountChange{
		Action:  remote.Action_UPSERT,
		Address: gointerfaces.ConvertAddressToH160(addr),
		Data:    v,
	})
	tx, err := db.BeginRw(ctx)
	require.NoError(err)
	defer tx.Rollback()
	err = txnPool.OnNewBlock(ctx, change, TxnSlots{}, TxnSlots{}, TxnSlots{})
	require.NoError(err)
	// 1. Try Local TxnSlot
	{
		var txnSlots TxnSlots
		txnSlot := &TxnSlot{
			Tip:    *uint256.NewInt(500_000),
			FeeCap: *uint256.NewInt(3_000_000),
			Gas:    100000,
			Nonce:  3,
		}
		txnSlot.IDHash[0] = 1
		txnSlots.Append(txnSlot, addr[:], true)

		reasons, err := txnPool.AddLocalTxns(ctx, txnSlots)
		require.NoError(err)
		for _, reason := range reasons {
			assert.Equal(txpoolcfg.Success, reason, reason.String())
		}
	}
	select {
	case annoucements := <-ch:
		for i := 0; i < annoucements.Len(); i++ {
			_, _, hash := annoucements.At(i)
			fmt.Printf("propagated hash %x\n", hash)
		}
	default:

	}

	// 2. Try same TxnSlot, but as remote; txn must be dropped
	{
		var txnSlots TxnSlots
		txnSlot := &TxnSlot{
			Tip:    *uint256.NewInt(500_000),
			FeeCap: *uint256.NewInt(3_000_000),
			Gas:    100000,
			Nonce:  3,
		}
		txnSlot.IDHash[0] = 1
		txnSlots.Append(txnSlot, addr[:], true)

		txnPool.AddRemoteTxns(ctx, txnSlots)
	}

	// empty because AddRemoteTxns logic is intentionally empty
	assert.Empty(txnPool.unprocessedRemoteByHash)
	assert.Empty(txnPool.unprocessedRemoteTxns.Txns)

	require.NoError(txnPool.processRemoteTxns(ctx))

	checkAnnouncementEmpty := func() bool {
		select {
		case <-ch:
			return false
		default:
			return true
		}
	}
	// no announcement because unprocessedRemoteTxns is already empty
	assert.True(checkAnnouncementEmpty())
}

func TestBlobSlots(t *testing.T) {
	assert, require := assert.New(t), require.New(t)
	ch := make(chan Announcements, 5)
	coreDB := temporaltest.NewTestDB(t, datadir.New(t.TempDir()))
	db := memdb.NewTestPoolDB(t)
	cfg := txpoolcfg.DefaultConfig
	ctx, cancel := context.WithCancel(context.Background())
	t.Cleanup(cancel)
	//Setting limits for blobs in the pool
	cfg.TotalBlobPoolLimit = 20

	sendersCache := kvcache.New(kvcache.DefaultCoherentConfig)
	pool, err := New(ctx, ch, db, coreDB, cfg, sendersCache, *u256.N1, common.Big0, nil, common.Big0, nil, nil, nil, nil, func() {}, nil, nil, log.New(), WithFeeCalculator(nil))
	require.NoError(err)
	require.NotEqual(pool, nil)
	var stateVersionID uint64 = 0

	h1 := gointerfaces.ConvertHashToH256([32]byte{})
	change := &remote.StateChangeBatch{
		StateVersionId:       stateVersionID,
		PendingBlockBaseFee:  200_000,
		BlockGasLimit:        math.MaxUint64,
		PendingBlobFeePerGas: 100_000,
		ChangeBatch: []*remote.StateChange{
			{BlockHeight: 0, BlockHash: h1},
		},
	}
	var addr [20]byte

	// Add 1 eth to the user account, as a part of change
	acc := accounts3.Account{
		Nonce:       0,
		Balance:     *uint256.NewInt(1 * common.Ether),
		CodeHash:    common.Hash{},
		Incarnation: 1,
	}
	v := accounts3.SerialiseV3(&acc)

	for i := 0; i < 11; i++ {
		addr[0] = uint8(i + 1)
		change.ChangeBatch[0].Changes = append(change.ChangeBatch[0].Changes, &remote.AccountChange{
			Action:  remote.Action_UPSERT,
			Address: gointerfaces.ConvertAddressToH160(addr),
			Data:    v,
		})
	}

	tx, err := db.BeginRw(ctx)
	require.NoError(err)
	defer tx.Rollback()
	err = pool.OnNewBlock(ctx, change, TxnSlots{}, TxnSlots{}, TxnSlots{})
	require.NoError(err)

	//Adding 20 blobs from 10 different accounts
	for i := 0; i < int(cfg.TotalBlobPoolLimit/2); i++ {
		txnSlots := TxnSlots{}
		addr[0] = uint8(i + 1)
		blobTxn := makeBlobTxn() // makes a txn with 2 blobs
		blobTxn.IDHash[0] = uint8(2*i + 1)
		blobTxn.Nonce = 0
		txnSlots.Append(&blobTxn, addr[:], true)
		reasons, err := pool.AddLocalTxns(ctx, txnSlots)
		require.NoError(err)
		for _, reason := range reasons {
			assert.Equal(txpoolcfg.Success, reason, reason.String())
		}
	}

	// Adding another blob txn should reject
	txnSlots := TxnSlots{}
	addr[0] = 11
	blobTxn := makeBlobTxn()
	blobTxn.IDHash[0] = uint8(21)
	blobTxn.Nonce = 0

	txnSlots.Append(&blobTxn, addr[:], true)
	reasons, err := pool.AddLocalTxns(ctx, txnSlots)
	require.NoError(err)
	for _, reason := range reasons {
		assert.Equal(txpoolcfg.BlobPoolOverflow, reason, reason.String())
	}
}

func TestGetBlobsV1(t *testing.T) {
	assert, require := assert.New(t), require.New(t)
	ch := make(chan Announcements, 5)
	coreDB := temporaltest.NewTestDB(t, datadir.New(t.TempDir()))
	db := memdb.NewTestPoolDB(t)
	cfg := txpoolcfg.DefaultConfig
	ctx, cancel := context.WithCancel(context.Background())
	t.Cleanup(cancel)
	//Setting limits for blobs in the pool
	cfg.TotalBlobPoolLimit = 20

	sendersCache := kvcache.New(kvcache.DefaultCoherentConfig)
	pool, err := New(ctx, ch, db, coreDB, cfg, sendersCache, *u256.N1, common.Big0, nil, common.Big0, nil, nil, nil, nil, func() {}, nil, nil, log.New(), WithFeeCalculator(nil))
	require.NoError(err)
	require.NotEqual(pool, nil)
	pool.blockGasLimit.Store(30000000)
	var stateVersionID uint64 = 0

	h1 := gointerfaces.ConvertHashToH256([32]byte{})
	change := &remote.StateChangeBatch{
		StateVersionId:       stateVersionID,
		PendingBlockBaseFee:  200_000,
		BlockGasLimit:        math.MaxUint64,
		PendingBlobFeePerGas: 100_000,
		ChangeBatch: []*remote.StateChange{
			{BlockHeight: 0, BlockHash: h1},
		},
	}
	var addr [20]byte

	// Add 1 eth to the user account, as a part of change
	acc := accounts3.Account{
		Nonce:       0,
		Balance:     *uint256.NewInt(1 * common.Ether),
		CodeHash:    common.Hash{},
		Incarnation: 1,
	}
	v := accounts3.SerialiseV3(&acc)

	for i := 0; i < 11; i++ {
		addr[0] = uint8(i + 1)
		change.ChangeBatch[0].Changes = append(change.ChangeBatch[0].Changes, &remote.AccountChange{
			Action:  remote.Action_UPSERT,
			Address: gointerfaces.ConvertAddressToH160(addr),
			Data:    v,
		})
	}

	tx, err := db.BeginRw(ctx)
	require.NoError(err)
	defer tx.Rollback()
	err = pool.OnNewBlock(ctx, change, TxnSlots{}, TxnSlots{}, TxnSlots{})
	require.NoError(err)
	blobHashes := make([]common.Hash, 0, 20)

	//Adding 2 blobs with 1 txn
	txnSlots := TxnSlots{}
	addr[0] = uint8(1)
	blobTxn := makeBlobTxn() // makes a txn with 2 blobs
	blobTxn.IDHash[0] = uint8(3)
	blobTxn.Nonce = 0
	blobTxn.Gas = 50000
	txnSlots.Append(&blobTxn, addr[:], true)
	reasons, err := pool.AddLocalTxns(ctx, txnSlots)
	require.NoError(err)
	for _, reason := range reasons {
		assert.Equal(txpoolcfg.Success, reason, reason.String())
	}
	blobHashes = append(blobHashes, blobTxn.BlobHashes...)

	blobs, proofs := pool.GetBlobs(blobHashes)
	require.Equal(len(blobs), len(blobHashes))
	require.Equal(len(proofs), len(blobHashes))
	assert.Equal(blobTxn.Blobs, blobs)
	assert.Equal(blobTxn.Proofs[0][:], proofs[0])
	assert.Equal(blobTxn.Proofs[1][:], proofs[1])
}

func TestGasLimitChanged(t *testing.T) {
	assert, require := assert.New(t), require.New(t)
	ch := make(chan Announcements, 100)
	ctx, cancel := context.WithCancel(context.Background())
	t.Cleanup(cancel)
	coreDB := temporaltest.NewTestDB(t, datadir.New(t.TempDir()))
	db := memdb.NewTestPoolDB(t)
	cfg := txpoolcfg.DefaultConfig
	sendersCache := kvcache.New(kvcache.DefaultCoherentConfig)
	pool, err := New(ctx, ch, db, coreDB, cfg, sendersCache, *u256.N1, nil, nil, nil, nil, nil, nil, nil, func() {}, nil, nil, log.New(), WithFeeCalculator(nil))
	require.NoError(err)
	require.NotEqual(pool, nil)
	var stateVersionID uint64 = 0
	pendingBaseFee := uint64(200000)
	// start blocks from 0, set empty hash - then kvcache will also work on this
	h1 := gointerfaces.ConvertHashToH256([32]byte{})
	var addr [20]byte
	addr[0] = 1
	acc := accounts3.Account{
		Nonce:       0,
		Balance:     *uint256.NewInt(1 * common.Ether),
		CodeHash:    common.Hash{},
		Incarnation: 1,
	}
	v := accounts3.SerialiseV3(&acc)
	tx, err := db.BeginRw(ctx)
	require.NoError(err)
	defer tx.Rollback()

	change := &remote.StateChangeBatch{
		StateVersionId:      stateVersionID,
		PendingBlockBaseFee: pendingBaseFee,
		BlockGasLimit:       50_000,
		ChangeBatch: []*remote.StateChange{
			{BlockHeight: 0, BlockHash: h1},
		},
	}
	change.ChangeBatch[0].Changes = append(change.ChangeBatch[0].Changes, &remote.AccountChange{
		Action:  remote.Action_UPSERT,
		Address: gointerfaces.ConvertAddressToH160(addr),
		Data:    v,
	})
	err = pool.OnNewBlock(ctx, change, TxnSlots{}, TxnSlots{}, TxnSlots{})
	require.NoError(err)

	var txnSlots TxnSlots
	txnSlot1 := &TxnSlot{
		Tip:    *uint256.NewInt(300000),
		FeeCap: *uint256.NewInt(300000),
		Gas:    100_000,
		Nonce:  3,
	}
	txnSlot1.IDHash[0] = 1
	txnSlots.Append(txnSlot1, addr[:], true)

	reasons, err := pool.AddLocalTxns(ctx, txnSlots)
	require.NoError(err)
	for _, reason := range reasons {
		assert.Equal(txpoolcfg.GasLimitTooHigh, reason)
	}

	change.ChangeBatch[0].Changes = nil
	change.BlockGasLimit = 150_000
	err = pool.OnNewBlock(ctx, change, TxnSlots{}, TxnSlots{}, TxnSlots{})
	require.NoError(err)

	reasons, err = pool.AddLocalTxns(ctx, txnSlots)
	require.NoError(err)

	for _, reason := range reasons {
		assert.Equal(txpoolcfg.Success, reason, reason.String())
	}
}

// sender - immutable structure which stores only nonce and balance of account
type sender struct {
	balance uint256.Int
	nonce   uint64
}

func newSender(nonce uint64, balance uint256.Int) *sender {
	return &sender{nonce: nonce, balance: balance}
}

func BenchmarkProcessRemoteTxns(b *testing.B) {
	require := require.New(b)
	ch := make(chan Announcements, 100)
	coreDB := temporaltest.NewTestDB(b, datadir.New(b.TempDir()))
	db := memdb.NewTestPoolDB(b)
	ctx, cancel := context.WithCancel(context.Background())
	b.Cleanup(cancel)
	cfg := txpoolcfg.DefaultConfig
	sendersCache := kvcache.New(kvcache.DefaultCoherentConfig)
	pool, err := New(ctx, ch, db, coreDB, cfg, sendersCache, *u256.N1, nil, nil, nil, nil, nil, nil, nil, func() {}, nil, nil, log.New(), WithFeeCalculator(nil))
	require.NoError(err)
	require.NotEqual(pool, nil)

	// Start the transaction pool
	err = pool.start(ctx)
	require.NoError(err)

	// Set up initial blockchain state
	var stateVersionID uint64 = 0
	pendingBaseFee := uint64(200000)
	h1 := gointerfaces.ConvertHashToH256([32]byte{})
	change := &remote.StateChangeBatch{
		StateVersionId:      stateVersionID,
		PendingBlockBaseFee: pendingBaseFee,
		BlockGasLimit:       1000000,
		ChangeBatch: []*remote.StateChange{
			{BlockHeight: 0, BlockHash: h1},
		},
	}

	// Create 100 test accounts with 1 ETH balance each
	for i := 0; i < 100; i++ {
		var addr [20]byte
		addr[0] = uint8(i + 1)
		acc := accounts3.Account{
			Nonce:       0,
			Balance:     *uint256.NewInt(1 * common.Ether),
			CodeHash:    common.Hash{},
			Incarnation: 1,
		}
		v := accounts3.SerialiseV3(&acc)
		change.ChangeBatch[0].Changes = append(change.ChangeBatch[0].Changes, &remote.AccountChange{
			Action:  remote.Action_UPSERT,
			Address: gointerfaces.ConvertAddressToH160(addr),
			Data:    v,
		})
	}

	// Apply the initial state to the pool
	tx, err := db.BeginRw(ctx)
	require.NoError(err)
	defer tx.Rollback()
	err = pool.OnNewBlock(ctx, change, TxnSlots{}, TxnSlots{}, TxnSlots{})
	require.NoError(err)

	// Create test transactions for benchmarking
	var testTxns TxnSlots
	for i := 0; i < b.N; i++ {
		var addr [20]byte
		addr[0] = uint8(i%100 + 1) // Use one of our test accounts
		txnSlot := &TxnSlot{
			Tip:    *uint256.NewInt(300000),
			FeeCap: *uint256.NewInt(300000),
			Gas:    100000,
			Nonce:  uint64(i / 100), // Different nonce for each account
		}
		txnSlot.IDHash[0] = uint8(i + 1)
		testTxns.Append(txnSlot, addr[:], true)
	}

	b.ResetTimer()

	// Run the benchmark: process transactions one by one
	// This measures the performance of adding and processing remote transactions
	for i := 0; i < b.N; i++ {
		pool.AddRemoteTxns(ctx, TxnSlots{testTxns.Txns[i : i+1], testTxns.Senders[i : i+1], testTxns.IsLocal[i : i+1]})
		err := pool.processRemoteTxns(ctx)
		require.NoError(err)
	}

	b.StopTimer()

	// Log final pool statistics after processing all transactions
	pending, baseFee, queued := pool.CountContent()
	b.Logf("Final pool stats - pending: %d, baseFee: %d, queued: %d", pending, baseFee, queued)
}<|MERGE_RESOLUTION|>--- conflicted
+++ resolved
@@ -934,11 +934,7 @@
 
 			sndr := accounts3.Account{Nonce: 0, Balance: *uint256.NewInt(math.MaxUint64)}
 			sndrBytes := accounts3.SerialiseV3(&sndr)
-<<<<<<< HEAD
-			err = sd.DomainPut(kv.AccountsDomain, tx, []byte{0, 0, 0, 0, 0, 0, 0, 0, 0, 0, 0, 0, 0, 0, 0, 0, 0, 0, 0, 0}, sndrBytes, nil, 0)
-=======
-			err = sd.DomainPut(kv.AccountsDomain, []byte{0, 0, 0, 0, 0, 0, 0, 0, 0, 0, 0, 0, 0, 0, 0, 0, 0, 0, 0, 0}, sndrBytes, sd.TxNum(), nil, 0)
->>>>>>> 43082dbe
+			err = sd.DomainPut(kv.AccountsDomain, tx, []byte{0, 0, 0, 0, 0, 0, 0, 0, 0, 0, 0, 0, 0, 0, 0, 0, 0, 0, 0, 0}, sndrBytes, sd.TxNum(), nil, 0)
 			asrt.NoError(err)
 
 			err = sd.Flush(ctx, tx)
@@ -1057,11 +1053,7 @@
 
 	sndr := accounts3.Account{Nonce: 0, Balance: *uint256.NewInt(math.MaxUint64)}
 	sndrBytes := accounts3.SerialiseV3(&sndr)
-<<<<<<< HEAD
-	err = sd.DomainPut(kv.AccountsDomain, tx, []byte{0, 0, 0, 0, 0, 0, 0, 0, 0, 0, 0, 0, 0, 0, 0, 0, 0, 0, 0, 0}, sndrBytes, nil, 0)
-=======
-	err = sd.DomainPut(kv.AccountsDomain, []byte{0, 0, 0, 0, 0, 0, 0, 0, 0, 0, 0, 0, 0, 0, 0, 0, 0, 0, 0, 0}, sndrBytes, sd.TxNum(), nil, 0)
->>>>>>> 43082dbe
+	err = sd.DomainPut(kv.AccountsDomain, tx, []byte{0, 0, 0, 0, 0, 0, 0, 0, 0, 0, 0, 0, 0, 0, 0, 0, 0, 0, 0, 0}, sndrBytes, sd.TxNum(), nil, 0)
 	require.NoError(t, err)
 
 	err = sd.Flush(ctx, tx)
