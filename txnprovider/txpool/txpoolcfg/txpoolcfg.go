--- conflicted
+++ resolved
@@ -246,19 +246,11 @@
 		// EIP-7623
 		if isPrague {
 			tokenLen := dataLen + 3*nz
-<<<<<<< HEAD
-			floorGas7623, overflow = emath.SafeMul(tokenLen, fixedgas.TxTotalCostFloorPerToken)
-			if overflow {
-				return 0, 0, GasUintOverflow
-			}
-			floorGas7623, overflow = emath.SafeAdd(floorGas7623, fixedgas.TxGas)
-=======
 			dataGas, overflow := emath.SafeMul(tokenLen, fixedgas.TxTotalCostFloorPerToken)
 			if overflow {
 				return 0, 0, GasUintOverflow
 			}
 			floorGas7623, overflow = emath.SafeAdd(floorGas7623, dataGas)
->>>>>>> d1d18940
 			if overflow {
 				return 0, 0, GasUintOverflow
 			}
