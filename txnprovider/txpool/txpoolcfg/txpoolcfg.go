// Copyright 2022 The Erigon Authors
// This file is part of Erigon.
//
// Erigon is free software: you can redistribute it and/or modify
// it under the terms of the GNU Lesser General Public License as published by
// the Free Software Foundation, either version 3 of the License, or
// (at your option) any later version.
//
// Erigon is distributed in the hope that it will be useful,
// but WITHOUT ANY WARRANTY; without even the implied warranty of
// MERCHANTABILITY or FITNESS FOR A PARTICULAR PURPOSE. See the
// GNU Lesser General Public License for more details.
//
// You should have received a copy of the GNU Lesser General Public License
// along with Erigon. If not, see <http://www.gnu.org/licenses/>.

package txpoolcfg

import (
	"fmt"
	"math/big"
	"time"

	"github.com/c2h5oh/datasize"

	"github.com/erigontech/erigon-lib/common"
)

// BorDefaultTxPoolPriceLimit defines the minimum gas price limit for bor to enforce txns acceptance into the pool.
const BorDefaultTxPoolPriceLimit = 25 * common.GWei

type Config struct {
	Disable             bool
	DBDir               string
	TracedSenders       []string // List of senders for which txn pool should print out debugging info
	PendingSubPoolLimit int
	BaseFeeSubPoolLimit int
	QueuedSubPoolLimit  int
	MinFeeCap           uint64
	AccountSlots        uint64 // Number of executable transaction slots guaranteed per account
	BlobSlots           uint64 // Total number of blobs (not txns) allowed per account
	TotalBlobPoolLimit  uint64 // Total number of blobs (not txns) allowed within the txpool
	PriceBump           uint64 // Price bump percentage to replace an already existing transaction
	BlobPriceBump       uint64 //Price bump percentage to replace an existing 4844 blob txn (type-3)
	OverridePragueTime  *big.Int

	// regular batch tasks processing
	SyncToNewPeersEvery    time.Duration
	ProcessRemoteTxnsEvery time.Duration
	CommitEvery            time.Duration
	LogEvery               time.Duration

	//txpool db
	MdbxPageSize    datasize.ByteSize
	MdbxDBSizeLimit datasize.ByteSize
	MdbxGrowthStep  datasize.ByteSize
	MdbxWriteMap    bool

	NoGossip bool // this mode doesn't broadcast any txns, and if receive remote-txn - skip it
}

var DefaultConfig = Config{
	SyncToNewPeersEvery:    5 * time.Second,
	ProcessRemoteTxnsEvery: 100 * time.Millisecond,
	CommitEvery:            15 * time.Second,
	LogEvery:               30 * time.Second,

	PendingSubPoolLimit: 10_000,
	BaseFeeSubPoolLimit: 30_000,
	QueuedSubPoolLimit:  30_000,

	MinFeeCap:          1,
	AccountSlots:       16,  // TODO: to choose right value (16 to be compatible with Geth)
	BlobSlots:          48,  // Default for a total of 8 txns for 6 blobs each - for hive tests
	TotalBlobPoolLimit: 480, // Default for a total of 10 different accounts hitting the above limit
	PriceBump:          10,  // Price bump percentage to replace an already existing transaction
	BlobPriceBump:      100,

	NoGossip:     false,
	MdbxWriteMap: false,
}

type DiscardReason uint8

const (
	NotSet              DiscardReason = 0 // analog of "nil-value", means it will be set in future
	Success             DiscardReason = 1
	AlreadyKnown        DiscardReason = 2
	Mined               DiscardReason = 3
	ReplacedByHigherTip DiscardReason = 4
	UnderPriced         DiscardReason = 5
	ReplaceUnderpriced  DiscardReason = 6 // if a transaction is attempted to be replaced with a different one without the required price bump.
	FeeTooLow           DiscardReason = 7
	OversizedData       DiscardReason = 8
	InvalidSender       DiscardReason = 9
	NegativeValue       DiscardReason = 10 // ensure no one is able to specify a transaction with a negative value.
	Spammer             DiscardReason = 11
	PendingPoolOverflow DiscardReason = 12
	BaseFeePoolOverflow DiscardReason = 13
	QueuedPoolOverflow  DiscardReason = 14
	GasUintOverflow     DiscardReason = 15
	IntrinsicGas        DiscardReason = 16
	RLPTooLong          DiscardReason = 17
	NonceTooLow         DiscardReason = 18
	InsufficientFunds   DiscardReason = 19
	NotReplaced         DiscardReason = 20 // There was an existing transaction with the same sender and nonce, not enough price bump to replace
	DuplicateHash       DiscardReason = 21 // There was an existing transaction with the same hash
	InitCodeTooLarge    DiscardReason = 22 // EIP-3860 - transaction init code is too large
	TypeNotActivated    DiscardReason = 23 // For example, an EIP-4844 transaction is submitted before Cancun activation
	InvalidCreateTxn    DiscardReason = 24 // EIP-4844 & 7702 transactions cannot have the form of a create transaction
	NoBlobs             DiscardReason = 25 // Blob transactions must have at least one blob
	TooManyBlobs        DiscardReason = 26 // There's a limit on how many blobs a block (and thus any transaction) may have
	UnequalBlobTxExt    DiscardReason = 27 // blob_versioned_hashes, blobs, commitments and proofs must have equal number
	BlobHashCheckFail   DiscardReason = 28 // KZGcommitment's versioned hash has to be equal to blob_versioned_hash at the same index
	UnmatchedBlobTxExt  DiscardReason = 29 // KZGcommitments must match the corresponding blobs and proofs
	BlobTxReplace       DiscardReason = 30 // Cannot replace type-3 blob txn with another type of txn
	BlobPoolOverflow    DiscardReason = 31 // The total number of blobs (through blob txns) in the pool has reached its limit
	NoAuthorizations    DiscardReason = 32 // EIP-7702 transactions with an empty authorization list are invalid
	GasLimitTooHigh     DiscardReason = 33 // Gas limit is too high
	InvalidAA           DiscardReason = 34 // Account abstraction txn that fails validation
)

func (r DiscardReason) String() string {
	switch r {
	case NotSet:
		return "not set"
	case Success:
		return "success"
	case AlreadyKnown:
		return "already known"
	case Mined:
		return "mined"
	case ReplacedByHigherTip:
		return "replaced by transaction with higher tip"
	case UnderPriced:
		return "underpriced"
	case ReplaceUnderpriced:
		return "replacement transaction underpriced"
	case FeeTooLow:
		return "fee too low"
	case OversizedData:
		return "oversized data"
	case InvalidSender:
		return "invalid sender"
	case NegativeValue:
		return "negative value"
	case Spammer:
		return "spammer"
	case PendingPoolOverflow:
		return "pending sub-pool is full"
	case BaseFeePoolOverflow:
		return "baseFee sub-pool is full"
	case QueuedPoolOverflow:
		return "queued sub-pool is full"
	case GasUintOverflow:
		return "GasUintOverflow"
	case IntrinsicGas:
		return "IntrinsicGas"
	case RLPTooLong:
		return "RLPTooLong"
	case NonceTooLow:
		return "nonce too low"
	case InsufficientFunds:
		return "insufficient funds"
	case NotReplaced:
		return "could not replace existing tx"
	case DuplicateHash:
		return "existing txn with same hash"
	case InitCodeTooLarge:
		return "initcode too large"
	case TypeNotActivated:
		return "fork supporting this transaction type is not activated yet"
	case InvalidCreateTxn:
		return "EIP-4844 & 7702 transactions cannot have the form of a create transaction"
	case NoBlobs:
		return "blob transactions must have at least one blob"
	case TooManyBlobs:
		return "max number of blobs exceeded"
	case BlobTxReplace:
		return "can't replace blob-txn with a non-blob-txn"
	case BlobPoolOverflow:
		return "blobs limit in txpool is full"
	case NoAuthorizations:
		return "EIP-7702 transactions with an empty authorization list are invalid"
	default:
		panic(fmt.Sprintf("discard reason: %d", r))
	}
<<<<<<< HEAD
}

// CalcIntrinsicGas computes the 'intrinsic gas' for a message with the given data.
// TODO: move input data to a struct
func CalcIntrinsicGas(dataLen, dataNonZeroLen, authorizationsLen uint64, accessList types.AccessList, isContractCreation, isHomestead, isEIP2028, isShanghai, isPrague, isAATxn bool) (gas uint64, floorGas7623 uint64, d DiscardReason) {
	// Set the starting gas for the raw transaction
	if isContractCreation && isHomestead {
		gas = fixedgas.TxGasContractCreation
	} else if isAATxn {
		gas = fixedgas.TxAAGas
	} else {
		gas = fixedgas.TxGas
		floorGas7623 = fixedgas.TxGas
	}
	// Bump the required gas by the amount of transactional data
	if dataLen > 0 {
		// Zero and non-zero bytes are priced differently
		nz := dataNonZeroLen
		// Make sure we don't exceed uint64 for all data combinations
		nonZeroGas := fixedgas.TxDataNonZeroGasFrontier
		if isEIP2028 {
			nonZeroGas = fixedgas.TxDataNonZeroGasEIP2028
		}

		product, overflow := emath.SafeMul(nz, nonZeroGas)
		if overflow {
			return 0, 0, GasUintOverflow
		}
		gas, overflow = emath.SafeAdd(gas, product)
		if overflow {
			return 0, 0, GasUintOverflow
		}

		z := dataLen - nz

		product, overflow = emath.SafeMul(z, fixedgas.TxDataZeroGas)
		if overflow {
			return 0, 0, GasUintOverflow
		}
		gas, overflow = emath.SafeAdd(gas, product)
		if overflow {
			return 0, 0, GasUintOverflow
		}

		if isContractCreation && isShanghai {
			numWords := toWordSize(dataLen)
			product, overflow = emath.SafeMul(numWords, fixedgas.InitCodeWordGas)
			if overflow {
				return 0, 0, GasUintOverflow
			}
			gas, overflow = emath.SafeAdd(gas, product)
			if overflow {
				return 0, 0, GasUintOverflow
			}
		}

		// EIP-7623
		if isPrague {
			tokenLen := dataLen + 3*nz
			dataGas, overflow := emath.SafeMul(tokenLen, fixedgas.TxTotalCostFloorPerToken)
			if overflow {
				return 0, 0, GasUintOverflow
			}
			floorGas7623, overflow = emath.SafeAdd(floorGas7623, dataGas)
			if overflow {
				return 0, 0, GasUintOverflow
			}
		}
	}
	if accessList != nil {
		product, overflow := emath.SafeMul(uint64(len(accessList)), fixedgas.TxAccessListAddressGas)
		if overflow {
			return 0, 0, GasUintOverflow
		}
		gas, overflow = emath.SafeAdd(gas, product)
		if overflow {
			return 0, 0, GasUintOverflow
		}

		product, overflow = emath.SafeMul(uint64(accessList.StorageKeys()), fixedgas.TxAccessListStorageKeyGas)
		if overflow {
			return 0, 0, GasUintOverflow
		}
		gas, overflow = emath.SafeAdd(gas, product)
		if overflow {
			return 0, 0, GasUintOverflow
		}
	}

	// Add the cost of authorizations
	product, overflow := emath.SafeMul(authorizationsLen, fixedgas.PerEmptyAccountCost)
	if overflow {
		return 0, 0, GasUintOverflow
	}

	gas, overflow = emath.SafeAdd(gas, product)
	if overflow {
		return 0, 0, GasUintOverflow
	}

	return gas, floorGas7623, Success
}

// toWordSize returns the ceiled word size required for memory expansion.
func toWordSize(size uint64) uint64 {
	if size > math.MaxUint64-31 {
		return math.MaxUint64/32 + 1
	}
	return (size + 31) / 32
=======
>>>>>>> a85a28df
}<|MERGE_RESOLUTION|>--- conflicted
+++ resolved
@@ -185,116 +185,4 @@
 	default:
 		panic(fmt.Sprintf("discard reason: %d", r))
 	}
-<<<<<<< HEAD
-}
-
-// CalcIntrinsicGas computes the 'intrinsic gas' for a message with the given data.
-// TODO: move input data to a struct
-func CalcIntrinsicGas(dataLen, dataNonZeroLen, authorizationsLen uint64, accessList types.AccessList, isContractCreation, isHomestead, isEIP2028, isShanghai, isPrague, isAATxn bool) (gas uint64, floorGas7623 uint64, d DiscardReason) {
-	// Set the starting gas for the raw transaction
-	if isContractCreation && isHomestead {
-		gas = fixedgas.TxGasContractCreation
-	} else if isAATxn {
-		gas = fixedgas.TxAAGas
-	} else {
-		gas = fixedgas.TxGas
-		floorGas7623 = fixedgas.TxGas
-	}
-	// Bump the required gas by the amount of transactional data
-	if dataLen > 0 {
-		// Zero and non-zero bytes are priced differently
-		nz := dataNonZeroLen
-		// Make sure we don't exceed uint64 for all data combinations
-		nonZeroGas := fixedgas.TxDataNonZeroGasFrontier
-		if isEIP2028 {
-			nonZeroGas = fixedgas.TxDataNonZeroGasEIP2028
-		}
-
-		product, overflow := emath.SafeMul(nz, nonZeroGas)
-		if overflow {
-			return 0, 0, GasUintOverflow
-		}
-		gas, overflow = emath.SafeAdd(gas, product)
-		if overflow {
-			return 0, 0, GasUintOverflow
-		}
-
-		z := dataLen - nz
-
-		product, overflow = emath.SafeMul(z, fixedgas.TxDataZeroGas)
-		if overflow {
-			return 0, 0, GasUintOverflow
-		}
-		gas, overflow = emath.SafeAdd(gas, product)
-		if overflow {
-			return 0, 0, GasUintOverflow
-		}
-
-		if isContractCreation && isShanghai {
-			numWords := toWordSize(dataLen)
-			product, overflow = emath.SafeMul(numWords, fixedgas.InitCodeWordGas)
-			if overflow {
-				return 0, 0, GasUintOverflow
-			}
-			gas, overflow = emath.SafeAdd(gas, product)
-			if overflow {
-				return 0, 0, GasUintOverflow
-			}
-		}
-
-		// EIP-7623
-		if isPrague {
-			tokenLen := dataLen + 3*nz
-			dataGas, overflow := emath.SafeMul(tokenLen, fixedgas.TxTotalCostFloorPerToken)
-			if overflow {
-				return 0, 0, GasUintOverflow
-			}
-			floorGas7623, overflow = emath.SafeAdd(floorGas7623, dataGas)
-			if overflow {
-				return 0, 0, GasUintOverflow
-			}
-		}
-	}
-	if accessList != nil {
-		product, overflow := emath.SafeMul(uint64(len(accessList)), fixedgas.TxAccessListAddressGas)
-		if overflow {
-			return 0, 0, GasUintOverflow
-		}
-		gas, overflow = emath.SafeAdd(gas, product)
-		if overflow {
-			return 0, 0, GasUintOverflow
-		}
-
-		product, overflow = emath.SafeMul(uint64(accessList.StorageKeys()), fixedgas.TxAccessListStorageKeyGas)
-		if overflow {
-			return 0, 0, GasUintOverflow
-		}
-		gas, overflow = emath.SafeAdd(gas, product)
-		if overflow {
-			return 0, 0, GasUintOverflow
-		}
-	}
-
-	// Add the cost of authorizations
-	product, overflow := emath.SafeMul(authorizationsLen, fixedgas.PerEmptyAccountCost)
-	if overflow {
-		return 0, 0, GasUintOverflow
-	}
-
-	gas, overflow = emath.SafeAdd(gas, product)
-	if overflow {
-		return 0, 0, GasUintOverflow
-	}
-
-	return gas, floorGas7623, Success
-}
-
-// toWordSize returns the ceiled word size required for memory expansion.
-func toWordSize(size uint64) uint64 {
-	if size > math.MaxUint64-31 {
-		return math.MaxUint64/32 + 1
-	}
-	return (size + 31) / 32
-=======
->>>>>>> a85a28df
 }