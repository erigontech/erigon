// Copyright 2022 The Erigon Authors
// This file is part of Erigon.
//
// Erigon is free software: you can redistribute it and/or modify
// it under the terms of the GNU Lesser General Public License as published by
// the Free Software Foundation, either version 3 of the License, or
// (at your option) any later version.
//
// Erigon is distributed in the hope that it will be useful,
// but WITHOUT ANY WARRANTY; without even the implied warranty of
// MERCHANTABILITY or FITNESS FOR A PARTICULAR PURPOSE. See the
// GNU Lesser General Public License for more details.
//
// You should have received a copy of the GNU Lesser General Public License
// along with Erigon. If not, see <http://www.gnu.org/licenses/>.

package txpoolcfg

import (
	"fmt"
	"math"
	"math/big"
	"time"

	"github.com/c2h5oh/datasize"

	"github.com/erigontech/erigon-lib/common"
	"github.com/erigontech/erigon-lib/common/fixedgas"
	emath "github.com/erigontech/erigon-lib/common/math"
	"github.com/erigontech/erigon/core/types"
)

// BorDefaultTxPoolPriceLimit defines the minimum gas price limit for bor to enforce txns acceptance into the pool.
const BorDefaultTxPoolPriceLimit = 25 * common.GWei

type Config struct {
	Disable             bool
	DBDir               string
	TracedSenders       []string // List of senders for which txn pool should print out debugging info
	PendingSubPoolLimit int
	BaseFeeSubPoolLimit int
	QueuedSubPoolLimit  int
	MinFeeCap           uint64
	AccountSlots        uint64 // Number of executable transaction slots guaranteed per account
	BlobSlots           uint64 // Total number of blobs (not txns) allowed per account
	TotalBlobPoolLimit  uint64 // Total number of blobs (not txns) allowed within the txpool
	PriceBump           uint64 // Price bump percentage to replace an already existing transaction
	BlobPriceBump       uint64 //Price bump percentage to replace an existing 4844 blob txn (type-3)
	OverridePragueTime  *big.Int

	// regular batch tasks processing
	SyncToNewPeersEvery    time.Duration
	ProcessRemoteTxnsEvery time.Duration
	CommitEvery            time.Duration
	LogEvery               time.Duration

	//txpool db
	MdbxPageSize    datasize.ByteSize
	MdbxDBSizeLimit datasize.ByteSize
	MdbxGrowthStep  datasize.ByteSize
	MdbxWriteMap    bool

	NoGossip bool // this mode doesn't broadcast any txns, and if receive remote-txn - skip it
}

var DefaultConfig = Config{
	SyncToNewPeersEvery:    5 * time.Second,
	ProcessRemoteTxnsEvery: 100 * time.Millisecond,
	CommitEvery:            15 * time.Second,
	LogEvery:               30 * time.Second,

	PendingSubPoolLimit: 10_000,
	BaseFeeSubPoolLimit: 30_000,
	QueuedSubPoolLimit:  30_000,

	MinFeeCap:          1,
	AccountSlots:       16,  // TODO: to choose right value (16 to be compatible with Geth)
	BlobSlots:          48,  // Default for a total of 8 txns for 6 blobs each - for hive tests
	TotalBlobPoolLimit: 480, // Default for a total of 10 different accounts hitting the above limit
	PriceBump:          10,  // Price bump percentage to replace an already existing transaction
	BlobPriceBump:      100,

	NoGossip:     false,
	MdbxWriteMap: false,
}

type DiscardReason uint8

const (
	NotSet              DiscardReason = 0 // analog of "nil-value", means it will be set in future
	Success             DiscardReason = 1
	AlreadyKnown        DiscardReason = 2
	Mined               DiscardReason = 3
	ReplacedByHigherTip DiscardReason = 4
	UnderPriced         DiscardReason = 5
	ReplaceUnderpriced  DiscardReason = 6 // if a transaction is attempted to be replaced with a different one without the required price bump.
	FeeTooLow           DiscardReason = 7
	OversizedData       DiscardReason = 8
	InvalidSender       DiscardReason = 9
	NegativeValue       DiscardReason = 10 // ensure no one is able to specify a transaction with a negative value.
	Spammer             DiscardReason = 11
	PendingPoolOverflow DiscardReason = 12
	BaseFeePoolOverflow DiscardReason = 13
	QueuedPoolOverflow  DiscardReason = 14
	GasUintOverflow     DiscardReason = 15
	IntrinsicGas        DiscardReason = 16
	RLPTooLong          DiscardReason = 17
	NonceTooLow         DiscardReason = 18
	InsufficientFunds   DiscardReason = 19
	NotReplaced         DiscardReason = 20 // There was an existing transaction with the same sender and nonce, not enough price bump to replace
	DuplicateHash       DiscardReason = 21 // There was an existing transaction with the same hash
	InitCodeTooLarge    DiscardReason = 22 // EIP-3860 - transaction init code is too large
	TypeNotActivated    DiscardReason = 23 // For example, an EIP-4844 transaction is submitted before Cancun activation
	InvalidCreateTxn    DiscardReason = 24 // EIP-4844 & 7702 transactions cannot have the form of a create transaction
	NoBlobs             DiscardReason = 25 // Blob transactions must have at least one blob
	TooManyBlobs        DiscardReason = 26 // There's a limit on how many blobs a block (and thus any transaction) may have
	UnequalBlobTxExt    DiscardReason = 27 // blob_versioned_hashes, blobs, commitments and proofs must have equal number
	BlobHashCheckFail   DiscardReason = 28 // KZGcommitment's versioned hash has to be equal to blob_versioned_hash at the same index
	UnmatchedBlobTxExt  DiscardReason = 29 // KZGcommitments must match the corresponding blobs and proofs
	BlobTxReplace       DiscardReason = 30 // Cannot replace type-3 blob txn with another type of txn
	BlobPoolOverflow    DiscardReason = 31 // The total number of blobs (through blob txns) in the pool has reached its limit
	NoAuthorizations    DiscardReason = 32 // EIP-7702 transactions with an empty authorization list are invalid
	GasLimitTooHigh     DiscardReason = 33 // Gas limit is too high
)

func (r DiscardReason) String() string {
	switch r {
	case NotSet:
		return "not set"
	case Success:
		return "success"
	case AlreadyKnown:
		return "already known"
	case Mined:
		return "mined"
	case ReplacedByHigherTip:
		return "replaced by transaction with higher tip"
	case UnderPriced:
		return "underpriced"
	case ReplaceUnderpriced:
		return "replacement transaction underpriced"
	case FeeTooLow:
		return "fee too low"
	case OversizedData:
		return "oversized data"
	case InvalidSender:
		return "invalid sender"
	case NegativeValue:
		return "negative value"
	case Spammer:
		return "spammer"
	case PendingPoolOverflow:
		return "pending sub-pool is full"
	case BaseFeePoolOverflow:
		return "baseFee sub-pool is full"
	case QueuedPoolOverflow:
		return "queued sub-pool is full"
	case GasUintOverflow:
		return "GasUintOverflow"
	case IntrinsicGas:
		return "IntrinsicGas"
	case RLPTooLong:
		return "RLPTooLong"
	case NonceTooLow:
		return "nonce too low"
	case InsufficientFunds:
		return "insufficient funds"
	case NotReplaced:
		return "could not replace existing tx"
	case DuplicateHash:
		return "existing txn with same hash"
	case InitCodeTooLarge:
		return "initcode too large"
	case TypeNotActivated:
		return "fork supporting this transaction type is not activated yet"
	case InvalidCreateTxn:
		return "EIP-4844 & 7702 transactions cannot have the form of a create transaction"
	case NoBlobs:
		return "blob transactions must have at least one blob"
	case TooManyBlobs:
		return "max number of blobs exceeded"
	case BlobTxReplace:
		return "can't replace blob-txn with a non-blob-txn"
	case BlobPoolOverflow:
		return "blobs limit in txpool is full"
	case NoAuthorizations:
		return "EIP-7702 transactions with an empty authorization list are invalid"
	default:
		panic(fmt.Sprintf("discard reason: %d", r))
	}
}

// CalcIntrinsicGas computes the 'intrinsic gas' for a message with the given data.
// TODO: move input data to a struct
func CalcIntrinsicGas(dataLen, dataNonZeroLen, authorizationsLen uint64, accessList types.AccessList, isContractCreation, isHomestead, isEIP2028, isShanghai, isPrague bool) (gas uint64, floorGas7623 uint64, d DiscardReason) {
	// Set the starting gas for the raw transaction
	if isContractCreation && isHomestead {
		gas = fixedgas.TxGasContractCreation
	} else {
		gas = fixedgas.TxGas
		floorGas7623 = fixedgas.TxGas
	}
	// Bump the required gas by the amount of transactional data
	if dataLen > 0 {
		// Zero and non-zero bytes are priced differently
		nz := dataNonZeroLen
		// Make sure we don't exceed uint64 for all data combinations
		nonZeroGas := fixedgas.TxDataNonZeroGasFrontier
		if isEIP2028 {
			nonZeroGas = fixedgas.TxDataNonZeroGasEIP2028
		}

		product, overflow := emath.SafeMul(nz, nonZeroGas)
		if overflow {
			return 0, 0, GasUintOverflow
		}
		gas, overflow = emath.SafeAdd(gas, product)
		if overflow {
			return 0, 0, GasUintOverflow
		}

		z := dataLen - nz

		product, overflow = emath.SafeMul(z, fixedgas.TxDataZeroGas)
		if overflow {
			return 0, 0, GasUintOverflow
		}
		gas, overflow = emath.SafeAdd(gas, product)
		if overflow {
			return 0, 0, GasUintOverflow
		}

		if isContractCreation && isShanghai {
			numWords := toWordSize(dataLen)
			product, overflow = emath.SafeMul(numWords, fixedgas.InitCodeWordGas)
			if overflow {
				return 0, 0, GasUintOverflow
			}
			gas, overflow = emath.SafeAdd(gas, product)
			if overflow {
				return 0, 0, GasUintOverflow
			}
		}

		// EIP-7623
		if isPrague {
			tokenLen := dataLen + 3*nz
<<<<<<< HEAD
			floorGas7623, overflow = emath.SafeMul(tokenLen, fixedgas.TxTotalCostFloorPerToken)
			if overflow {
				return 0, 0, GasUintOverflow
			}
			floorGas7623, overflow = emath.SafeAdd(floorGas7623, fixedgas.TxGas)
=======
			dataGas, overflow := emath.SafeMul(tokenLen, fixedgas.TxTotalCostFloorPerToken)
			if overflow {
				return 0, 0, GasUintOverflow
			}
			floorGas7623, overflow = emath.SafeAdd(floorGas7623, dataGas)
>>>>>>> 01d69e36
			if overflow {
				return 0, 0, GasUintOverflow
			}
		}
	}
	if accessList != nil {
		product, overflow := emath.SafeMul(uint64(len(accessList)), fixedgas.TxAccessListAddressGas)
		if overflow {
			return 0, 0, GasUintOverflow
		}
		gas, overflow = emath.SafeAdd(gas, product)
		if overflow {
			return 0, 0, GasUintOverflow
		}

		product, overflow = emath.SafeMul(uint64(accessList.StorageKeys()), fixedgas.TxAccessListStorageKeyGas)
		if overflow {
			return 0, 0, GasUintOverflow
		}
		gas, overflow = emath.SafeAdd(gas, product)
		if overflow {
			return 0, 0, GasUintOverflow
		}
	}

	// Add the cost of authorizations
	product, overflow := emath.SafeMul(authorizationsLen, fixedgas.PerEmptyAccountCost)
	if overflow {
		return 0, 0, GasUintOverflow
	}

	gas, overflow = emath.SafeAdd(gas, product)
	if overflow {
		return 0, 0, GasUintOverflow
	}

	return gas, floorGas7623, Success
}

// toWordSize returns the ceiled word size required for memory expansion.
func toWordSize(size uint64) uint64 {
	if size > math.MaxUint64-31 {
		return math.MaxUint64/32 + 1
	}
	return (size + 31) / 32
}<|MERGE_RESOLUTION|>--- conflicted
+++ resolved
@@ -245,19 +245,11 @@
 		// EIP-7623
 		if isPrague {
 			tokenLen := dataLen + 3*nz
-<<<<<<< HEAD
-			floorGas7623, overflow = emath.SafeMul(tokenLen, fixedgas.TxTotalCostFloorPerToken)
-			if overflow {
-				return 0, 0, GasUintOverflow
-			}
-			floorGas7623, overflow = emath.SafeAdd(floorGas7623, fixedgas.TxGas)
-=======
 			dataGas, overflow := emath.SafeMul(tokenLen, fixedgas.TxTotalCostFloorPerToken)
 			if overflow {
 				return 0, 0, GasUintOverflow
 			}
 			floorGas7623, overflow = emath.SafeAdd(floorGas7623, dataGas)
->>>>>>> 01d69e36
 			if overflow {
 				return 0, 0, GasUintOverflow
 			}
