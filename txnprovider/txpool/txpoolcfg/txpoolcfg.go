// Copyright 2022 The Erigon Authors
// This file is part of Erigon.
//
// Erigon is free software: you can redistribute it and/or modify
// it under the terms of the GNU Lesser General Public License as published by
// the Free Software Foundation, either version 3 of the License, or
// (at your option) any later version.
//
// Erigon is distributed in the hope that it will be useful,
// but WITHOUT ANY WARRANTY; without even the implied warranty of
// MERCHANTABILITY or FITNESS FOR A PARTICULAR PURPOSE. See the
// GNU Lesser General Public License for more details.
//
// You should have received a copy of the GNU Lesser General Public License
// along with Erigon. If not, see <http://www.gnu.org/licenses/>.

package txpoolcfg

import (
	"fmt"
	"math"
	"math/big"
	"time"

	"github.com/c2h5oh/datasize"

	"github.com/erigontech/erigon-lib/common"
	"github.com/erigontech/erigon-lib/common/fixedgas"
	emath "github.com/erigontech/erigon-lib/common/math"
	"github.com/erigontech/erigon/core/types"
)

// BorDefaultTxPoolPriceLimit defines the minimum gas price limit for bor to enforce txns acceptance into the pool.
const BorDefaultTxPoolPriceLimit = 25 * common.GWei

type Config struct {
	Disable             bool
	DBDir               string
	TracedSenders       []string // List of senders for which txn pool should print out debugging info
	PendingSubPoolLimit int
	BaseFeeSubPoolLimit int
	QueuedSubPoolLimit  int
	MinFeeCap           uint64
	AccountSlots        uint64 // Number of executable transaction slots guaranteed per account
	BlobSlots           uint64 // Total number of blobs (not txns) allowed per account
	TotalBlobPoolLimit  uint64 // Total number of blobs (not txns) allowed within the txpool
	PriceBump           uint64 // Price bump percentage to replace an already existing transaction
	BlobPriceBump       uint64 //Price bump percentage to replace an existing 4844 blob txn (type-3)
	OverridePragueTime  *big.Int

	// regular batch tasks processing
	SyncToNewPeersEvery    time.Duration
	ProcessRemoteTxnsEvery time.Duration
	CommitEvery            time.Duration
	LogEvery               time.Duration

	//txpool db
	MdbxPageSize    datasize.ByteSize
	MdbxDBSizeLimit datasize.ByteSize
	MdbxGrowthStep  datasize.ByteSize
	MdbxWriteMap    bool

	NoGossip bool // this mode doesn't broadcast any txns, and if receive remote-txn - skip it
}

var DefaultConfig = Config{
	SyncToNewPeersEvery:    5 * time.Second,
	ProcessRemoteTxnsEvery: 100 * time.Millisecond,
	CommitEvery:            15 * time.Second,
	LogEvery:               30 * time.Second,

	PendingSubPoolLimit: 10_000,
	BaseFeeSubPoolLimit: 30_000,
	QueuedSubPoolLimit:  30_000,

	MinFeeCap:          1,
	AccountSlots:       16,  // TODO: to choose right value (16 to be compatible with Geth)
	BlobSlots:          48,  // Default for a total of 8 txns for 6 blobs each - for hive tests
	TotalBlobPoolLimit: 480, // Default for a total of 10 different accounts hitting the above limit
	PriceBump:          10,  // Price bump percentage to replace an already existing transaction
	BlobPriceBump:      100,

	NoGossip:     false,
	MdbxWriteMap: false,
}

type DiscardReason uint8

const (
	NotSet              DiscardReason = 0 // analog of "nil-value", means it will be set in future
	Success             DiscardReason = 1
	AlreadyKnown        DiscardReason = 2
	Mined               DiscardReason = 3
	ReplacedByHigherTip DiscardReason = 4
	UnderPriced         DiscardReason = 5
	ReplaceUnderpriced  DiscardReason = 6 // if a transaction is attempted to be replaced with a different one without the required price bump.
	FeeTooLow           DiscardReason = 7
	OversizedData       DiscardReason = 8
	InvalidSender       DiscardReason = 9
	NegativeValue       DiscardReason = 10 // ensure no one is able to specify a transaction with a negative value.
	Spammer             DiscardReason = 11
	PendingPoolOverflow DiscardReason = 12
	BaseFeePoolOverflow DiscardReason = 13
	QueuedPoolOverflow  DiscardReason = 14
	GasUintOverflow     DiscardReason = 15
	IntrinsicGas        DiscardReason = 16
	RLPTooLong          DiscardReason = 17
	NonceTooLow         DiscardReason = 18
	InsufficientFunds   DiscardReason = 19
	NotReplaced         DiscardReason = 20 // There was an existing transaction with the same sender and nonce, not enough price bump to replace
	DuplicateHash       DiscardReason = 21 // There was an existing transaction with the same hash
	InitCodeTooLarge    DiscardReason = 22 // EIP-3860 - transaction init code is too large
	TypeNotActivated    DiscardReason = 23 // For example, an EIP-4844 transaction is submitted before Cancun activation
	InvalidCreateTxn    DiscardReason = 24 // EIP-4844 & 7702 transactions cannot have the form of a create transaction
	NoBlobs             DiscardReason = 25 // Blob transactions must have at least one blob
	TooManyBlobs        DiscardReason = 26 // There's a limit on how many blobs a block (and thus any transaction) may have
	UnequalBlobTxExt    DiscardReason = 27 // blob_versioned_hashes, blobs, commitments and proofs must have equal number
	BlobHashCheckFail   DiscardReason = 28 // KZGcommitment's versioned hash has to be equal to blob_versioned_hash at the same index
	UnmatchedBlobTxExt  DiscardReason = 29 // KZGcommitments must match the corresponding blobs and proofs
	BlobTxReplace       DiscardReason = 30 // Cannot replace type-3 blob txn with another type of txn
	BlobPoolOverflow    DiscardReason = 31 // The total number of blobs (through blob txns) in the pool has reached its limit
	NoAuthorizations    DiscardReason = 32 // EIP-7702 transactions with an empty authorization list are invalid
<<<<<<< HEAD
	InvalidAA           DiscardReason = 33 // Account abstraction txn that fails validation
=======
	GasLimitTooHigh     DiscardReason = 33 // Gas limit is too high
>>>>>>> 0af73b72
)

func (r DiscardReason) String() string {
	switch r {
	case NotSet:
		return "not set"
	case Success:
		return "success"
	case AlreadyKnown:
		return "already known"
	case Mined:
		return "mined"
	case ReplacedByHigherTip:
		return "replaced by transaction with higher tip"
	case UnderPriced:
		return "underpriced"
	case ReplaceUnderpriced:
		return "replacement transaction underpriced"
	case FeeTooLow:
		return "fee too low"
	case OversizedData:
		return "oversized data"
	case InvalidSender:
		return "invalid sender"
	case NegativeValue:
		return "negative value"
	case Spammer:
		return "spammer"
	case PendingPoolOverflow:
		return "pending sub-pool is full"
	case BaseFeePoolOverflow:
		return "baseFee sub-pool is full"
	case QueuedPoolOverflow:
		return "queued sub-pool is full"
	case GasUintOverflow:
		return "GasUintOverflow"
	case IntrinsicGas:
		return "IntrinsicGas"
	case RLPTooLong:
		return "RLPTooLong"
	case NonceTooLow:
		return "nonce too low"
	case InsufficientFunds:
		return "insufficient funds"
	case NotReplaced:
		return "could not replace existing tx"
	case DuplicateHash:
		return "existing txn with same hash"
	case InitCodeTooLarge:
		return "initcode too large"
	case TypeNotActivated:
		return "fork supporting this transaction type is not activated yet"
	case InvalidCreateTxn:
		return "EIP-4844 & 7702 transactions cannot have the form of a create transaction"
	case NoBlobs:
		return "blob transactions must have at least one blob"
	case TooManyBlobs:
		return "max number of blobs exceeded"
	case BlobTxReplace:
		return "can't replace blob-txn with a non-blob-txn"
	case BlobPoolOverflow:
		return "blobs limit in txpool is full"
	case NoAuthorizations:
		return "EIP-7702 transactions with an empty authorization list are invalid"
	default:
		panic(fmt.Sprintf("discard reason: %d", r))
	}
}

// CalcIntrinsicGas computes the 'intrinsic gas' for a message with the given data.
<<<<<<< HEAD
// TODO: move input data to a struct, this probably shouldn't be here in txpoolcfg (used by state transition in core)
func CalcIntrinsicGas(dataLen, dataNonZeroLen, authorizationsLen uint64, accessList types.AccessList, isContractCreation, isHomestead, isEIP2028, isShanghai, isAATxn bool) (uint64, DiscardReason) {
=======
// TODO: move input data to a struct
func CalcIntrinsicGas(dataLen, dataNonZeroLen, authorizationsLen uint64, accessList types.AccessList, isContractCreation, isHomestead, isEIP2028, isShanghai, isPrague bool) (gas uint64, floorGas7623 uint64, d DiscardReason) {
>>>>>>> 0af73b72
	// Set the starting gas for the raw transaction
	if isContractCreation && isHomestead {
		gas = fixedgas.TxGasContractCreation
	} else if isAATxn {
		gas = fixedgas.TxAAGas
	} else {
		gas = fixedgas.TxGas
		floorGas7623 = fixedgas.TxGas
	}
	// Bump the required gas by the amount of transactional data
	if dataLen > 0 {
		// Zero and non-zero bytes are priced differently
		nz := dataNonZeroLen
		// Make sure we don't exceed uint64 for all data combinations
		nonZeroGas := fixedgas.TxDataNonZeroGasFrontier
		if isEIP2028 {
			nonZeroGas = fixedgas.TxDataNonZeroGasEIP2028
		}

		product, overflow := emath.SafeMul(nz, nonZeroGas)
		if overflow {
			return 0, 0, GasUintOverflow
		}
		gas, overflow = emath.SafeAdd(gas, product)
		if overflow {
			return 0, 0, GasUintOverflow
		}

		z := dataLen - nz

		product, overflow = emath.SafeMul(z, fixedgas.TxDataZeroGas)
		if overflow {
			return 0, 0, GasUintOverflow
		}
		gas, overflow = emath.SafeAdd(gas, product)
		if overflow {
			return 0, 0, GasUintOverflow
		}

		if isContractCreation && isShanghai {
			numWords := toWordSize(dataLen)
			product, overflow = emath.SafeMul(numWords, fixedgas.InitCodeWordGas)
			if overflow {
				return 0, 0, GasUintOverflow
			}
			gas, overflow = emath.SafeAdd(gas, product)
			if overflow {
				return 0, 0, GasUintOverflow
			}
		}

		// EIP-7623
		if isPrague {
			tokenLen := dataLen + 3*nz
			dataGas, overflow := emath.SafeMul(tokenLen, fixedgas.TxTotalCostFloorPerToken)
			if overflow {
				return 0, 0, GasUintOverflow
			}
			floorGas7623, overflow = emath.SafeAdd(floorGas7623, dataGas)
			if overflow {
				return 0, 0, GasUintOverflow
			}
		}
	}
	if accessList != nil {
		product, overflow := emath.SafeMul(uint64(len(accessList)), fixedgas.TxAccessListAddressGas)
		if overflow {
			return 0, 0, GasUintOverflow
		}
		gas, overflow = emath.SafeAdd(gas, product)
		if overflow {
			return 0, 0, GasUintOverflow
		}

		product, overflow = emath.SafeMul(uint64(accessList.StorageKeys()), fixedgas.TxAccessListStorageKeyGas)
		if overflow {
			return 0, 0, GasUintOverflow
		}
		gas, overflow = emath.SafeAdd(gas, product)
		if overflow {
			return 0, 0, GasUintOverflow
		}
	}

	// Add the cost of authorizations
	product, overflow := emath.SafeMul(authorizationsLen, fixedgas.PerEmptyAccountCost)
	if overflow {
		return 0, 0, GasUintOverflow
	}

	gas, overflow = emath.SafeAdd(gas, product)
	if overflow {
		return 0, 0, GasUintOverflow
	}

	return gas, floorGas7623, Success
}

// toWordSize returns the ceiled word size required for memory expansion.
func toWordSize(size uint64) uint64 {
	if size > math.MaxUint64-31 {
		return math.MaxUint64/32 + 1
	}
	return (size + 31) / 32
}<|MERGE_RESOLUTION|>--- conflicted
+++ resolved
@@ -120,11 +120,8 @@
 	BlobTxReplace       DiscardReason = 30 // Cannot replace type-3 blob txn with another type of txn
 	BlobPoolOverflow    DiscardReason = 31 // The total number of blobs (through blob txns) in the pool has reached its limit
 	NoAuthorizations    DiscardReason = 32 // EIP-7702 transactions with an empty authorization list are invalid
-<<<<<<< HEAD
-	InvalidAA           DiscardReason = 33 // Account abstraction txn that fails validation
-=======
 	GasLimitTooHigh     DiscardReason = 33 // Gas limit is too high
->>>>>>> 0af73b72
+	InvalidAA           DiscardReason = 34 // Account abstraction txn that fails validation
 )
 
 func (r DiscardReason) String() string {
@@ -195,13 +192,8 @@
 }
 
 // CalcIntrinsicGas computes the 'intrinsic gas' for a message with the given data.
-<<<<<<< HEAD
-// TODO: move input data to a struct, this probably shouldn't be here in txpoolcfg (used by state transition in core)
-func CalcIntrinsicGas(dataLen, dataNonZeroLen, authorizationsLen uint64, accessList types.AccessList, isContractCreation, isHomestead, isEIP2028, isShanghai, isAATxn bool) (uint64, DiscardReason) {
-=======
 // TODO: move input data to a struct
-func CalcIntrinsicGas(dataLen, dataNonZeroLen, authorizationsLen uint64, accessList types.AccessList, isContractCreation, isHomestead, isEIP2028, isShanghai, isPrague bool) (gas uint64, floorGas7623 uint64, d DiscardReason) {
->>>>>>> 0af73b72
+func CalcIntrinsicGas(dataLen, dataNonZeroLen, authorizationsLen uint64, accessList types.AccessList, isContractCreation, isHomestead, isEIP2028, isShanghai, isPrague, isAATxn bool) (gas uint64, floorGas7623 uint64, d DiscardReason) {
 	// Set the starting gas for the raw transaction
 	if isContractCreation && isHomestead {
 		gas = fixedgas.TxGasContractCreation
