--- conflicted
+++ resolved
@@ -903,13 +903,9 @@
 		}
 		return txpoolcfg.UnderPriced
 	}
-<<<<<<< HEAD
-	// TODO (somnathb1): use floor gas for EIP-7623
-	gas, _, reason := txpoolcfg.CalcIntrinsicGas(uint64(txn.DataLen), uint64(txn.DataNonZeroLen), uint64(authorizationLen), nil, txn.Creation, true, true, isShanghai, p.isPrague())
-=======
-
-	gas, reason := txpoolcfg.CalcIntrinsicGas(uint64(txn.DataLen), uint64(txn.DataNonZeroLen), uint64(authorizationLen), nil, txn.Creation, true, true, isShanghai)
->>>>>>> 808b44ee
+
+	_, gas, reason := txpoolcfg.CalcIntrinsicGas(uint64(txn.DataLen), uint64(txn.DataNonZeroLen), uint64(authorizationLen), nil, txn.Creation, true, true, isShanghai, p.isPrague())
+
 	if txn.Traced {
 		p.logger.Info(fmt.Sprintf("TX TRACING: validateTx intrinsic gas idHash=%x gas=%d", txn.IDHash, gas))
 	}
