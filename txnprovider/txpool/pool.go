// Copyright 2022 The Erigon Authors
// This file is part of Erigon.
//
// Erigon is free software: you can redistribute it and/or modify
// it under the terms of the GNU Lesser General Public License as published by
// the Free Software Foundation, either version 3 of the License, or
// (at your option) any later version.
//
// Erigon is distributed in the hope that it will be useful,
// but WITHOUT ANY WARRANTY; without even the implied warranty of
// MERCHANTABILITY or FITNESS FOR A PARTICULAR PURPOSE. See the
// GNU Lesser General Public License for more details.
//
// You should have received a copy of the GNU Lesser General Public License
// along with Erigon. If not, see <http://www.gnu.org/licenses/>.

package txpool

import (
	"bytes"
	"context"
	"encoding/binary"
	"encoding/hex"
	"errors"
	"fmt"
	"math"
	"math/big"
	"sync"
	"sync/atomic"
	"time"

	gokzg4844 "github.com/crate-crypto/go-kzg-4844"
	mapset "github.com/deckarep/golang-set/v2"
	"github.com/go-stack/stack"
	"github.com/google/btree"
	"github.com/hashicorp/golang-lru/v2/simplelru"
	"github.com/holiman/uint256"

	"github.com/erigontech/erigon-lib/chain"
	"github.com/erigontech/erigon-lib/common"
	"github.com/erigontech/erigon-lib/common/assert"
	"github.com/erigontech/erigon-lib/common/fixedgas"
	"github.com/erigontech/erigon-lib/common/hexutil"
	"github.com/erigontech/erigon-lib/common/u256"
	libkzg "github.com/erigontech/erigon-lib/crypto/kzg"
	"github.com/erigontech/erigon-lib/diagnostics"
	"github.com/erigontech/erigon-lib/gointerfaces"
	"github.com/erigontech/erigon-lib/gointerfaces/grpcutil"
	remote "github.com/erigontech/erigon-lib/gointerfaces/remoteproto"
	"github.com/erigontech/erigon-lib/gointerfaces/sentryproto"
	"github.com/erigontech/erigon-lib/gointerfaces/txpoolproto"
	"github.com/erigontech/erigon-lib/kv"
	"github.com/erigontech/erigon-lib/kv/kvcache"
	"github.com/erigontech/erigon-lib/kv/mdbx"
	"github.com/erigontech/erigon-lib/kv/order"
	"github.com/erigontech/erigon-lib/log/v3"
	"github.com/erigontech/erigon/core/types"
	"github.com/erigontech/erigon/txnprovider"
	"github.com/erigontech/erigon/txnprovider/txpool/txpoolcfg"
)

const DefaultBlockGasLimit = uint64(36000000)

// txMaxBroadcastSize is the max size of a transaction that will be broadcast.
// All transactions with a higher size will be announced and need to be fetched
// by the peer.
const txMaxBroadcastSize = 4 * 1024

// Pool is interface for the transaction pool
// This interface exists for the convenience of testing, and not yet because
// there are multiple implementations
//
//go:generate mockgen -typed=true -destination=./pool_mock.go -package=txpool . Pool
type Pool interface {
	ValidateSerializedTxn(serializedTxn []byte) error

	// Handle 3 main events - new remote txns from p2p, new local txns from RPC, new blocks from execution layer
	AddRemoteTxns(ctx context.Context, newTxns TxnSlots)
	AddLocalTxns(ctx context.Context, newTxns TxnSlots) ([]txpoolcfg.DiscardReason, error)
	OnNewBlock(ctx context.Context, stateChanges *remote.StateChangeBatch, unwindTxns, unwindBlobTxns, minedTxns TxnSlots) error
	// IdHashKnown check whether transaction with given Id hash is known to the pool
	IdHashKnown(tx kv.Tx, hash []byte) (bool, error)
	FilterKnownIdHashes(tx kv.Tx, hashes Hashes) (unknownHashes Hashes, err error)
	Started() bool
	GetRlp(tx kv.Tx, hash []byte) ([]byte, error)
	GetBlobs(blobhashes []common.Hash) ([][]byte, [][]byte)
	AddNewGoodPeer(peerID PeerID)
}

var _ Pool = (*TxPool)(nil) // compile-time interface check
var _ txnprovider.TxnProvider = (*TxPool)(nil)

// TxPool - holds all pool-related data structures and lock-based tiny methods
// most of logic implemented by pure tests-friendly functions
//
// txpool doesn't start any goroutines - "leave concurrency to user" design
// txpool has no DB-TX fields - "leave db transactions management to user" design
// txpool has _chainDB field - but it must maximize local state cache hit-rate - and perform minimum _chainDB transactions
//
// It preserve TxnSlot objects immutable
type TxPool struct {
	_chainDB               kv.RoDB // remote db - use it wisely
	_stateCache            kvcache.Cache
	poolDB                 kv.RwDB
	lock                   *sync.Mutex
	recentlyConnectedPeers *recentlyConnectedPeers // all txns will be propagated to this peers eventually, and clear list
	senders                *sendersBatch
	// batch processing of remote transactions
	// handling is fast enough without batching, but batching allows:
	//   - fewer _chainDB transactions
	//   - batch notifications about new txns (reduced P2P spam to other nodes about txns propagation)
	//   - and as a result reducing lock contention
	unprocessedRemoteTxns   *TxnSlots
	unprocessedRemoteByHash map[string]int                                  // to reject duplicates
	byHash                  map[string]*metaTxn                             // txn_hash => txn : only those records not committed to db yet
	discardReasonsLRU       *simplelru.LRU[string, txpoolcfg.DiscardReason] // txn_hash => discard_reason : non-persisted
	pending                 *PendingPool
	baseFee                 *SubPool
	queued                  *SubPool
	minedBlobTxnsByBlock    map[uint64][]*metaTxn            // (blockNum => slice): cache of recently mined blobs
	minedBlobTxnsByHash     map[string]*metaTxn              // (hash => mt): map of recently mined blobs
	isLocalLRU              *simplelru.LRU[string, struct{}] // txn_hash => is_local : to restore isLocal flag of unwinded transactions
	newPendingTxns          chan Announcements               // notifications about new txns in Pending sub-pool
	all                     *BySenderAndNonce                // senderID => (sorted map of txn nonce => *metaTxn)
	deletedTxns             []*metaTxn                       // list of discarded txns since last db commit
	promoted                Announcements
	cfg                     txpoolcfg.Config
	chainID                 uint256.Int
	lastSeenBlock           atomic.Uint64
	lastSeenCond            *sync.Cond
	lastFinalizedBlock      atomic.Uint64
	started                 atomic.Bool
	pendingBaseFee          atomic.Uint64
	pendingBlobFee          atomic.Uint64 // For gas accounting for blobs, which has its own dimension
	blockGasLimit           atomic.Uint64
	totalBlobsInPool        atomic.Uint64
	shanghaiTime            *uint64
	isPostShanghai          atomic.Bool
	agraBlock               *uint64
	isPostAgra              atomic.Bool
	cancunTime              *uint64
	isPostCancun            atomic.Bool
	pragueTime              *uint64
	isPostPrague            atomic.Bool
	blobSchedule            *chain.BlobSchedule
	feeCalculator           FeeCalculator
	p2pFetcher              *Fetch
	p2pSender               *Send
	newSlotsStreams         *NewSlotsStreams
	ethBackend              remote.ETHBACKENDClient
	builderNotifyNewTxns    func()
	logger                  log.Logger
	auths                   map[common.Address]*metaTxn // All accounts with a pooled authorization
	blobHashToTxn           map[common.Hash]struct {
		index   int
		txnHash common.Hash
	}
}

type ValidateAA interface {
	ValidateAA() (bool, error)
}

type FeeCalculator interface {
	CurrentFees(chainConfig *chain.Config, db kv.Getter) (baseFee uint64, blobFee uint64, minBlobGasPrice, blockGasLimit uint64, err error)
}

func New(
	ctx context.Context,
	newTxns chan Announcements,
	poolDB kv.RwDB,
	chainDB kv.RoDB,
	cfg txpoolcfg.Config,
	cache kvcache.Cache,
	chainID uint256.Int,
	shanghaiTime *big.Int,
	agraBlock *big.Int,
	cancunTime *big.Int,
	pragueTime *big.Int,
	blobSchedule *chain.BlobSchedule,
	sentryClients []sentryproto.SentryClient,
	stateChangesClient StateChangesClient,
	builderNotifyNewTxns func(),
	newSlotsStreams *NewSlotsStreams,
	logger log.Logger,
	opts ...Option,
) (*TxPool, error) {
	options := applyOpts(opts...)
	localsHistory, err := simplelru.NewLRU[string, struct{}](10_000, nil)
	if err != nil {
		return nil, err
	}
	discardHistory, err := simplelru.NewLRU[string, txpoolcfg.DiscardReason](10_000, nil)
	if err != nil {
		return nil, err
	}

	byNonce := &BySenderAndNonce{
		tree:              btree.NewG[*metaTxn](32, SortByNonceLess),
		search:            &metaTxn{TxnSlot: &TxnSlot{}},
		senderIDTxnCount:  map[uint64]int{},
		senderIDBlobCount: map[uint64]uint64{},
	}
	tracedSenders := make(map[common.Address]struct{})
	for _, sender := range cfg.TracedSenders {
		tracedSenders[common.BytesToAddress([]byte(sender))] = struct{}{}
	}

	lock := &sync.Mutex{}

	res := &TxPool{
		lock:                    lock,
		lastSeenCond:            sync.NewCond(lock),
		byHash:                  map[string]*metaTxn{},
		isLocalLRU:              localsHistory,
		discardReasonsLRU:       discardHistory,
		all:                     byNonce,
		recentlyConnectedPeers:  &recentlyConnectedPeers{},
		pending:                 NewPendingSubPool(PendingSubPool, cfg.PendingSubPoolLimit),
		baseFee:                 NewSubPool(BaseFeeSubPool, cfg.BaseFeeSubPoolLimit),
		queued:                  NewSubPool(QueuedSubPool, cfg.QueuedSubPoolLimit),
		newPendingTxns:          newTxns,
		_stateCache:             cache,
		senders:                 newSendersBatch(tracedSenders),
		poolDB:                  poolDB,
		_chainDB:                chainDB,
		cfg:                     cfg,
		chainID:                 chainID,
		unprocessedRemoteTxns:   &TxnSlots{},
		unprocessedRemoteByHash: map[string]int{},
		minedBlobTxnsByBlock:    map[uint64][]*metaTxn{},
		minedBlobTxnsByHash:     map[string]*metaTxn{},
		blobSchedule:            blobSchedule,
		feeCalculator:           options.feeCalculator,
		builderNotifyNewTxns:    builderNotifyNewTxns,
		newSlotsStreams:         newSlotsStreams,
		logger:                  logger,
		auths:                   map[common.Address]*metaTxn{},
		blobHashToTxn: map[common.Hash]struct {
			index   int
			txnHash common.Hash
		}{},
	}

	if shanghaiTime != nil {
		if !shanghaiTime.IsUint64() {
			return nil, errors.New("shanghaiTime overflow")
		}
		shanghaiTimeU64 := shanghaiTime.Uint64()
		res.shanghaiTime = &shanghaiTimeU64
	}
	if agraBlock != nil {
		if !agraBlock.IsUint64() {
			return nil, errors.New("agraBlock overflow")
		}
		agraBlockU64 := agraBlock.Uint64()
		res.agraBlock = &agraBlockU64
	}
	if cancunTime != nil {
		if !cancunTime.IsUint64() {
			return nil, errors.New("cancunTime overflow")
		}
		cancunTimeU64 := cancunTime.Uint64()
		res.cancunTime = &cancunTimeU64
	}
	if pragueTime != nil {
		if !pragueTime.IsUint64() {
			return nil, errors.New("pragueTime overflow")
		}
		pragueTimeU64 := pragueTime.Uint64()
		res.pragueTime = &pragueTimeU64
	}

	res.p2pFetcher = NewFetch(ctx, sentryClients, res, stateChangesClient, poolDB, chainID, logger, opts...)
	res.p2pSender = NewSend(ctx, sentryClients, logger, opts...)

	return res, nil
}

func (p *TxPool) start(ctx context.Context) error {
	if p.started.Load() {
		return nil
	}

	return p.poolDB.View(ctx, func(tx kv.Tx) error {
		coreDb, _ := p.chainDB()
		coreTx, err := coreDb.BeginRo(ctx)
		if err != nil {
			return err
		}

		defer coreTx.Rollback()

		if err := p.fromDB(ctx, tx, coreTx); err != nil {
			return fmt.Errorf("loading pool from DB: %w", err)
		}

		if p.started.CompareAndSwap(false, true) {
			p.logger.Info("[txpool] Started")
		}

		return nil
	})
}

func (p *TxPool) OnNewBlock(ctx context.Context, stateChanges *remote.StateChangeBatch, unwindTxns, unwindBlobTxns, minedTxns TxnSlots) error {
	defer newBlockTimer.ObserveDuration(time.Now())

	coreDB, cache := p.chainDB()
	cache.OnNewBlock(stateChanges)
	coreTx, err := coreDB.BeginRo(ctx)
	if err != nil {
		return err
	}

	defer coreTx.Rollback()

	block := stateChanges.ChangeBatch[len(stateChanges.ChangeBatch)-1].BlockHeight
	baseFee := stateChanges.PendingBlockBaseFee

	if err = minedTxns.Valid(); err != nil {
		return err
	}

	cacheView, err := cache.View(ctx, coreTx)
	if err != nil {
		return err
	}

	p.lock.Lock()
	defer func() {
		if err == nil {
			p.lastSeenBlock.Store(block)
			p.lastSeenCond.Broadcast()
		}

		p.lock.Unlock()
	}()

	pendingPre := p.pending.Len()
	defer func() {
		p.logger.Debug("[txpool] New block", "block", block,
			"unwound", len(unwindTxns.Txns), "mined", len(minedTxns.Txns), "blockBaseFee", baseFee,
			"pending-pre", pendingPre, "pending", p.pending.Len(), "baseFee", p.baseFee.Len(), "queued", p.queued.Len(),
			"err", err)
	}()

	if assert.Enable {
		if _, err := kvcache.AssertCheckValues(ctx, coreTx, cache); err != nil {
			p.logger.Error("AssertCheckValues", "err", err, "stack", stack.Trace().String())
		}
	}

	pendingBaseFee, baseFeeChanged := p.setBaseFee(baseFee)
	// Update pendingBase for all pool queues and slices
	if baseFeeChanged {
		p.pending.best.pendingBaseFee = pendingBaseFee
		p.pending.worst.pendingBaseFee = pendingBaseFee
		p.baseFee.best.pendingBastFee = pendingBaseFee
		p.baseFee.worst.pendingBaseFee = pendingBaseFee
		p.queued.best.pendingBastFee = pendingBaseFee
		p.queued.worst.pendingBaseFee = pendingBaseFee
	}

	pendingBlobFee := stateChanges.PendingBlobFeePerGas
	p.setBlobFee(pendingBlobFee)

	oldGasLimit := p.blockGasLimit.Swap(stateChanges.BlockGasLimit)
	if oldGasLimit != stateChanges.BlockGasLimit {
		p.all.ascendAll(func(mt *metaTxn) bool {
			var updated bool
			if mt.TxnSlot.Gas < stateChanges.BlockGasLimit {
				updated = (mt.subPool & NotTooMuchGas) > 0
				mt.subPool |= NotTooMuchGas
			} else {
				updated = (mt.subPool & NotTooMuchGas) == 0
				mt.subPool &^= NotTooMuchGas
			}

			if mt.TxnSlot.Traced {
				p.logger.Info("TX TRACING: on block gas limit update", "idHash", fmt.Sprintf("%x", mt.TxnSlot.IDHash), "senderId", mt.TxnSlot.SenderID, "nonce", mt.TxnSlot.Nonce, "subPool", mt.currentSubPool, "updated", updated)
			}

			if !updated {
				return true
			}

			switch mt.currentSubPool {
			case PendingSubPool:
				p.pending.Updated(mt)
			case BaseFeeSubPool:
				p.baseFee.Updated(mt)
			case QueuedSubPool:
				p.queued.Updated(mt)
			}
			return true
		})
	}

	for i, txn := range unwindBlobTxns.Txns {
		if txn.Type == BlobTxnType {
			knownBlobTxn, err := p.getCachedBlobTxnLocked(coreTx, txn.IDHash[:])
			if err != nil {
				return err
			}
			if knownBlobTxn != nil {
				unwindTxns.Append(knownBlobTxn.TxnSlot, unwindBlobTxns.Senders.At(i), false)
			}
		}
	}
	if err = p.senders.onNewBlock(stateChanges, unwindTxns, minedTxns, p.logger); err != nil {
		return err
	}

	_, unwindTxns, err = p.validateTxns(&unwindTxns, cacheView)
	if err != nil {
		return err
	}

	if assert.Enable {
		for _, txn := range unwindTxns.Txns {
			if txn.SenderID == 0 {
				panic("onNewBlock.unwindTxns: senderID can't be zero")
			}
		}
		for _, txn := range minedTxns.Txns {
			if txn.SenderID == 0 {
				panic("onNewBlock.minedTxns: senderID can't be zero")
			}
		}
	}

	if err = p.processMinedFinalizedBlobs(minedTxns.Txns, stateChanges.FinalizedBlock); err != nil {
		return err
	}

	if err = p.removeMined(p.all, minedTxns.Txns); err != nil {
		return err
	}

	var announcements Announcements
	announcements, err = p.addTxnsOnNewBlock(block, cacheView, stateChanges, p.senders, unwindTxns, /* newTxns */
		pendingBaseFee, stateChanges.BlockGasLimit, p.logger)
	if err != nil {
		return err
	}

	p.pending.EnforceWorstInvariants()
	p.baseFee.EnforceInvariants()
	p.queued.EnforceInvariants()
	p.promote(pendingBaseFee, pendingBlobFee, &announcements, p.logger)
	p.pending.EnforceBestInvariants()
	p.promoted.Reset()
	p.promoted.AppendOther(announcements)

	if p.promoted.Len() > 0 {
		select {
		case p.newPendingTxns <- p.promoted.Copy():
		default:
		}
	}

	return nil
}

func (p *TxPool) processRemoteTxns(ctx context.Context) (err error) {
	defer func() {
		if r := recover(); r != nil {
			err = fmt.Errorf("panic: %v\n%s", r, stack.Trace().String())
		}
	}()

	if !p.Started() {
		return errors.New("txpool not started yet")
	}

	defer processBatchTxnsTimer.ObserveDuration(time.Now())
	coreDB, cache := p.chainDB()
	coreTx, err := coreDB.BeginRo(ctx)
	if err != nil {
		return err
	}
	defer coreTx.Rollback()
	cacheView, err := cache.View(ctx, coreTx)
	if err != nil {
		return err
	}

	p.lock.Lock()
	defer p.lock.Unlock()

	l := len(p.unprocessedRemoteTxns.Txns)
	if l == 0 {
		return nil
	}

	err = p.senders.registerNewSenders(p.unprocessedRemoteTxns, p.logger)
	if err != nil {
		return err
	}

	_, newTxns, err := p.validateTxns(p.unprocessedRemoteTxns, cacheView)
	if err != nil {
		return err
	}

	diagTxns := make([]diagnostics.DiagTxn, 0, len(newTxns.Txns))

	announcements, reasons, err := p.addTxns(p.lastSeenBlock.Load(), cacheView, p.senders, newTxns,
		p.pendingBaseFee.Load(), p.pendingBlobFee.Load(), p.blockGasLimit.Load(), true, p.logger)
	if err != nil {
		return err
	}

	p.promoted.Reset()
	p.promoted.AppendOther(announcements)

	isDiagEnabled := diagnostics.Client().Connected()

	reasons = fillDiscardReasons(reasons, newTxns, p.discardReasonsLRU)
	for i, reason := range reasons {
		txn := newTxns.Txns[i]

		if isDiagEnabled {
			subpool := "Unknown"
			orderMarker := SubPoolMarker(0)
			found := p.all.get(txn.SenderID, txn.Nonce)
			if found != nil {
				subpool = found.currentSubPool.String()
				orderMarker = found.subPool
			}

			diagTxn := diagnostics.DiagTxn{
				IDHash:              hex.EncodeToString(txn.IDHash[:]),
				SenderID:            txn.SenderID,
				Size:                txn.Size,
				Creation:            txn.Creation,
				DataLen:             txn.DataLen,
				AccessListAddrCount: txn.AccessListAddrCount,
				AccessListStorCount: txn.AccessListStorCount,
				BlobHashes:          txn.BlobHashes,
				IsLocal:             false,
				DiscardReason:       reason.String(),
				Pool:                subpool,
				OrderMarker:         uint8(orderMarker),
				RLP:                 txn.Rlp,
			}

			diagTxns = append(diagTxns, diagTxn)
		}

		if reason == txpoolcfg.Success {

			if txn.Traced {
				p.logger.Info(fmt.Sprintf("TX TRACING: processRemoteTxns promotes idHash=%x, senderId=%d", txn.IDHash, txn.SenderID))
			}
			p.promoted.Append(txn.Type, txn.Size, txn.IDHash[:])
		}
	}

	if isDiagEnabled {
		diagnostics.Send(diagnostics.IncomingTxnUpdate{
			Txns:    diagTxns,
			Updates: map[string][][32]byte{},
		})
	}

	if p.promoted.Len() > 0 {
		copied := p.promoted.Copy()
		select {
		case <-ctx.Done():
			return nil
		case p.newPendingTxns <- copied:
		default:
		}

		if isDiagEnabled {
			pendingTransactions := make([]diagnostics.TxnHashOrder, 0)
			for i := 0; i < len(copied.hashes); i += 32 {
				var txnHash [32]byte
				copy(txnHash[:], copied.hashes[i:i+32])
				orderMarker := SubPoolMarker(0)
				byHash, ok := p.byHash[string(copied.hashes[i:i+32])]
				if ok {
					orderMarker = byHash.subPool
				}

				pendingTransactions = append(pendingTransactions, diagnostics.TxnHashOrder{
					OrderMarker: uint8(orderMarker),
					Hash:        txnHash,
				})
			}

			sendChangeBatchEventToDiagnostics("Pending", "add", pendingTransactions)
		}
	}

	p.unprocessedRemoteTxns.Resize(0)
	p.unprocessedRemoteByHash = map[string]int{}

	return nil
}

func (p *TxPool) getRlpLocked(tx kv.Tx, hash []byte) (rlpTxn []byte, sender common.Address, isLocal bool, err error) {
	txn, ok := p.byHash[string(hash)]
	if ok && txn.TxnSlot.Rlp != nil {
		return txn.TxnSlot.Rlp, p.senders.senderID2Addr[txn.TxnSlot.SenderID], txn.subPool&IsLocal > 0, nil
	}
	v, err := tx.GetOne(kv.PoolTransaction, hash)
	if err != nil {
		return nil, common.Address{}, false, err
	}
	if v == nil {
		return nil, common.Address{}, false, nil
	}
	return v[20:], *(*[20]byte)(v[:20]), txn != nil && txn.subPool&IsLocal > 0, nil
}

func (p *TxPool) GetRlp(tx kv.Tx, hash []byte) ([]byte, error) {
	p.lock.Lock()
	defer p.lock.Unlock()
	rlpTx, _, _, err := p.getRlpLocked(tx, hash)
	return common.Copy(rlpTx), err
}

func (p *TxPool) AppendLocalAnnouncements(types []byte, sizes []uint32, hashes []byte) ([]byte, []uint32, []byte) {
	p.lock.Lock()
	defer p.lock.Unlock()
	for hash, txn := range p.byHash {
		if txn.subPool&IsLocal == 0 {
			continue
		}
		types = append(types, txn.TxnSlot.Type)
		sizes = append(sizes, txn.TxnSlot.Size)
		hashes = append(hashes, hash...)
	}
	return types, sizes, hashes
}

func (p *TxPool) AppendRemoteAnnouncements(types []byte, sizes []uint32, hashes []byte) ([]byte, []uint32, []byte) {
	p.lock.Lock()
	defer p.lock.Unlock()

	for hash, txn := range p.byHash {
		if txn.subPool&IsLocal != 0 {
			continue
		}
		types = append(types, txn.TxnSlot.Type)
		sizes = append(sizes, txn.TxnSlot.Size)
		hashes = append(hashes, hash...)
	}
	for hash, txIdx := range p.unprocessedRemoteByHash {
		txnSlot := p.unprocessedRemoteTxns.Txns[txIdx]
		types = append(types, txnSlot.Type)
		sizes = append(sizes, txnSlot.Size)
		hashes = append(hashes, hash...)
	}

	return types, sizes, hashes
}

func (p *TxPool) AppendAllAnnouncements(types []byte, sizes []uint32, hashes []byte) ([]byte, []uint32, []byte) {
	types, sizes, hashes = p.AppendLocalAnnouncements(types, sizes, hashes)
	types, sizes, hashes = p.AppendRemoteAnnouncements(types, sizes, hashes)
	return types, sizes, hashes
}

func (p *TxPool) idHashKnown(tx kv.Tx, hash []byte, hashS string) (bool, error) {
	if _, ok := p.unprocessedRemoteByHash[hashS]; ok {
		return true, nil
	}
	if _, ok := p.discardReasonsLRU.Get(hashS); ok {
		return true, nil
	}
	if _, ok := p.byHash[hashS]; ok {
		return true, nil
	}
	if _, ok := p.minedBlobTxnsByHash[hashS]; ok {
		return true, nil
	}
	return tx.Has(kv.PoolTransaction, hash)
}

func (p *TxPool) IdHashKnown(tx kv.Tx, hash []byte) (bool, error) {
	hashS := string(hash)
	p.lock.Lock()
	defer p.lock.Unlock()
	return p.idHashKnown(tx, hash, hashS)
}

func (p *TxPool) FilterKnownIdHashes(tx kv.Tx, hashes Hashes) (unknownHashes Hashes, err error) {
	p.lock.Lock()
	defer p.lock.Unlock()
	for i := 0; i < len(hashes); i += 32 {
		known, err := p.idHashKnown(tx, hashes[i:i+32], string(hashes[i:i+32]))
		if err != nil {
			return unknownHashes, err
		}
		if !known {
			unknownHashes = append(unknownHashes, hashes[i:i+32]...)
		}
	}
	return unknownHashes, err
}

func (p *TxPool) getUnprocessedTxn(hashS string) (*TxnSlot, bool) {
	if i, ok := p.unprocessedRemoteByHash[hashS]; ok {
		return p.unprocessedRemoteTxns.Txns[i], true
	}
	return nil, false
}

func (p *TxPool) getCachedBlobTxnLocked(tx kv.Tx, hash []byte) (*metaTxn, error) {
	hashS := string(hash)
	if mt, ok := p.minedBlobTxnsByHash[hashS]; ok {
		return mt, nil
	}
	if txn, ok := p.getUnprocessedTxn(hashS); ok {
		return newMetaTxn(txn, false, 0), nil
	}
	if mt, ok := p.byHash[hashS]; ok {
		return mt, nil
	}
	v, err := tx.GetOne(kv.PoolTransaction, hash)
	if err != nil {
		return nil, fmt.Errorf("TxPool.getCachedBlobTxnLocked: Get: %d, %w", len(hash), err)
	}
	if len(v) == 0 {
		return nil, nil
	}
	txnRlp := common.Copy(v[20:])
	parseCtx := NewTxnParseContext(p.chainID)
	parseCtx.WithSender(false)
	txnSlot := &TxnSlot{}
	parseCtx.ParseTransaction(txnRlp, 0, txnSlot, nil, false, true, nil)
	return newMetaTxn(txnSlot, false, 0), nil
}

func (p *TxPool) IsLocal(idHash []byte) bool {
	hashS := string(idHash)
	p.lock.Lock()
	defer p.lock.Unlock()
	return p.isLocalLRU.Contains(hashS)
}

func (p *TxPool) AddNewGoodPeer(peerID PeerID) {
	p.recentlyConnectedPeers.AddPeer(peerID)
}

func (p *TxPool) Started() bool {
	return p.started.Load()
}

func (p *TxPool) best(ctx context.Context, n int, txns *TxnsRlp, onTopOf, availableGas, availableBlobGas uint64, yielded mapset.Set[[32]byte]) (bool, int, error) {
	p.lock.Lock()
	defer p.lock.Unlock()

	for last := p.lastSeenBlock.Load(); last < onTopOf; last = p.lastSeenBlock.Load() {
		p.logger.Debug("[txpool] Waiting for block", "expecting", onTopOf, "lastSeen", last, "txRequested", n, "pending", p.pending.Len(), "baseFee", p.baseFee.Len(), "queued", p.queued.Len())
		p.lastSeenCond.Wait()
	}

	best := p.pending.best

	isShanghai := p.isShanghai() || p.isAgra()
	isPrague := p.isPrague()

	txns.Resize(uint(min(n, len(best.ms))))
	var toRemove []*metaTxn
	count := 0
	i := 0

	defer func() {
		p.logger.Debug("[txpool] Processing best request", "last", onTopOf, "txRequested", n, "txAvailable", len(best.ms), "txProcessed", i, "txReturned", count)
	}()

	tx, err := p.poolDB.BeginRo(ctx)
	if err != nil {
		return false, 0, err
	}

	defer tx.Rollback()
	for ; count < n && i < len(best.ms); i++ {
		// if we wouldn't have enough gas for a standard transaction then quit out early
		if availableGas < fixedgas.TxGas {
			break
		}

		mt := best.ms[i]

		if yielded.Contains(mt.TxnSlot.IDHash) {
			continue
		}

		if mt.TxnSlot.Gas >= p.blockGasLimit.Load() {
			// Skip transactions with very large gas limit
			continue
		}

		rlpTxn, sender, isLocal, err := p.getRlpLocked(tx, mt.TxnSlot.IDHash[:])
		if err != nil {
			return false, count, err
		}
		if len(rlpTxn) == 0 {
			toRemove = append(toRemove, mt)
			continue
		}

		// Skip transactions that require more blob gas than is available
		blobCount := uint64(len(mt.TxnSlot.BlobHashes))
		if blobCount*fixedgas.BlobGasPerBlob > availableBlobGas {
			continue
		}
		availableBlobGas -= blobCount * fixedgas.BlobGasPerBlob

		// make sure we have enough gas in the caller to add this transaction.
		// not an exact science using intrinsic gas but as close as we could hope for at
		// this stage
		isAATxn := mt.TxnSlot.Type == types.AccountAbstractionTxType
		authorizationLen := uint64(len(mt.TxnSlot.Authorities))
		intrinsicGas, floorGas, _ := fixedgas.CalcIntrinsicGas(uint64(mt.TxnSlot.DataLen), uint64(mt.TxnSlot.DataNonZeroLen), authorizationLen, uint64(mt.TxnSlot.AccessListAddrCount), uint64(mt.TxnSlot.AccessListStorCount), mt.TxnSlot.Creation, true, true, isShanghai, isPrague, isAATxn)
		if isPrague && floorGas > intrinsicGas {
			intrinsicGas = floorGas
		}
		if intrinsicGas > availableGas {
			// we might find another txn with a low enough intrinsic gas to include so carry on
			continue
		}
		availableGas -= intrinsicGas

		txns.Txns[count] = rlpTxn
		copy(txns.Senders.At(count), sender.Bytes())
		txns.IsLocal[count] = isLocal
		yielded.Add(mt.TxnSlot.IDHash)
		count++
	}

	txns.Resize(uint(count))
	toRemoveTransactions := make([]diagnostics.TxnHashOrder, 0)
	if len(toRemove) > 0 {
		for _, mt := range toRemove {
			p.pending.Remove(mt, "best", p.logger)
			toRemoveTransactions = append(toRemoveTransactions, diagnostics.TxnHashOrder{
				OrderMarker: uint8(mt.subPool),
				Hash:        mt.TxnSlot.IDHash,
			})
		}
	}

	sendChangeBatchEventToDiagnostics("Pending", "remove", toRemoveTransactions)
	return true, count, nil
}

func (p *TxPool) ProvideTxns(ctx context.Context, opts ...txnprovider.ProvideOption) ([]types.Transaction, error) {
	provideOptions := txnprovider.ApplyProvideOptions(opts...)
	var txnsRlp TxnsRlp
	_, _, err := p.YieldBest(
		ctx,
		provideOptions.Amount,
		&txnsRlp,
		provideOptions.ParentBlockNum,
		provideOptions.GasTarget,
		provideOptions.BlobGasTarget,
		provideOptions.TxnIdsFilter,
	)
	if err != nil {
		return nil, err
	}

	txns := make([]types.Transaction, 0, len(txnsRlp.Txns))
	for i := range txnsRlp.Txns {
		txn, err := types.DecodeWrappedTransaction(txnsRlp.Txns[i])
		if err != nil {
			return nil, err
		}

		var sender common.Address
		copy(sender[:], txnsRlp.Senders.At(i))
		txn.SetSender(sender)
		txns = append(txns, txn)
	}

	return txns, nil
}

func (p *TxPool) YieldBest(ctx context.Context, n int, txns *TxnsRlp, onTopOf, availableGas, availableBlobGas uint64, toSkip mapset.Set[[32]byte]) (bool, int, error) {
	return p.best(ctx, n, txns, onTopOf, availableGas, availableBlobGas, toSkip)
}

func (p *TxPool) PeekBest(ctx context.Context, n int, txns *TxnsRlp, onTopOf, availableGas, availableBlobGas uint64) (bool, error) {
	set := mapset.NewThreadUnsafeSet[[32]byte]()
	onTime, _, err := p.YieldBest(ctx, n, txns, onTopOf, availableGas, availableBlobGas, set)
	return onTime, err
}

func (p *TxPool) CountContent() (int, int, int) {
	p.lock.Lock()
	defer p.lock.Unlock()
	return p.pending.Len(), p.baseFee.Len(), p.queued.Len()
}

func (p *TxPool) AddRemoteTxns(_ context.Context, newTxns TxnSlots) {
	if p.cfg.NoGossip {
		// if no gossip, then
		// disable adding remote transactions
		// consume remote txn from fetch
		return
	}

	defer addRemoteTxnsTimer.ObserveDuration(time.Now())
	p.lock.Lock()
	defer p.lock.Unlock()
	for i, txn := range newTxns.Txns {
		hashS := string(txn.IDHash[:])
		_, ok := p.unprocessedRemoteByHash[hashS]
		if ok {
			continue
		}
		p.unprocessedRemoteByHash[hashS] = len(p.unprocessedRemoteTxns.Txns)
		p.unprocessedRemoteTxns.Append(txn, newTxns.Senders.At(i), false)
	}
}

func toBlobs(_blobs [][]byte) []gokzg4844.BlobRef {
	blobs := make([]gokzg4844.BlobRef, len(_blobs))
	for i, _blob := range _blobs {
		blobs[i] = _blob
	}
	return blobs
}

func (p *TxPool) validateTx(txn *TxnSlot, isLocal bool, stateCache kvcache.CacheView) txpoolcfg.DiscardReason {
	isShanghai := p.isShanghai() || p.isAgra()
	if isShanghai && txn.Creation && txn.DataLen > fixedgas.MaxInitCodeSize {
		return txpoolcfg.InitCodeTooLarge // EIP-3860
	}
	if txn.Type == BlobTxnType {
		if !p.isCancun() {
			return txpoolcfg.TypeNotActivated
		}
		if txn.Creation {
			return txpoolcfg.InvalidCreateTxn
		}
		blobCount := uint64(len(txn.BlobHashes))
		if blobCount == 0 {
			return txpoolcfg.NoBlobs
		}
		if blobCount > p.GetMaxBlobsPerBlock() {
			return txpoolcfg.TooManyBlobs
		}
		equalNumber := len(txn.BlobHashes) == len(txn.Blobs) &&
			len(txn.Blobs) == len(txn.Commitments) &&
			len(txn.Commitments) == len(txn.Proofs)

		if !equalNumber {
			return txpoolcfg.UnequalBlobTxExt
		}

		for i := 0; i < len(txn.Commitments); i++ {
			if libkzg.KZGToVersionedHash(txn.Commitments[i]) != libkzg.VersionedHash(txn.BlobHashes[i]) {
				return txpoolcfg.BlobHashCheckFail
			}
		}

		// https://github.com/ethereum/consensus-specs/blob/017a8495f7671f5fff2075a9bfc9238c1a0982f8/specs/deneb/polynomial-commitments.md#verify_blob_kzg_proof_batch
		kzgCtx := libkzg.Ctx()
		err := kzgCtx.VerifyBlobKZGProofBatch(toBlobs(txn.Blobs), txn.Commitments, txn.Proofs)
		if err != nil {
			return txpoolcfg.UnmatchedBlobTxExt
		}

		if !isLocal && (p.all.blobCount(txn.SenderID)+uint64(len(txn.BlobHashes))) > p.cfg.BlobSlots {
			if txn.Traced {
				p.logger.Info(fmt.Sprintf("TX TRACING: validateTx marked as spamming (too many blobs) idHash=%x slots=%d, limit=%d", txn.IDHash, p.all.count(txn.SenderID), p.cfg.AccountSlots))
			}
			return txpoolcfg.Spammer
		}
		if p.totalBlobsInPool.Load() >= p.cfg.TotalBlobPoolLimit {
			if txn.Traced {
				p.logger.Info(fmt.Sprintf("TX TRACING: validateTx total blobs limit reached in pool limit=%x current blobs=%d", p.cfg.TotalBlobPoolLimit, p.totalBlobsInPool.Load()))
			}
			return txpoolcfg.BlobPoolOverflow
		}
	}

	if txn.Type == types.AccountAbstractionTxType {
		if !p.cfg.AllowAA {
			return txpoolcfg.TypeNotActivated
		}

		senderCode, err := stateCache.GetCode(txn.SenderAddress[:])
		if err != nil {
			return txpoolcfg.ErrGetCode
		}

		paymasterCode, err := stateCache.GetCode(txn.Paymaster[:])
		if err != nil {
			return txpoolcfg.ErrGetCode
		}

		deployerCode, err := stateCache.GetCode(txn.Deployer[:])
		if err != nil {
			return txpoolcfg.ErrGetCode
		}

		err = AAStaticValidation(
			txn.Paymaster, txn.Deployer, txn.SenderAddress,
			txn.PaymasterData, txn.DeployerData,
			txn.PaymasterValidationGasLimit,
			len(senderCode), len(paymasterCode), len(deployerCode),
		)
		if err != nil {
			return txpoolcfg.InvalidAA
		}

		res, err := p.ethBackend.AAValidation(context.Background(), &remote.AAValidationRequest{Tx: txn.ToProtoAccountAbstractionTxn()}) // enforces ERC-7562 rules
		if err != nil {
			return txpoolcfg.InvalidAA
		}
		if !res.Valid {
			return txpoolcfg.InvalidAA
		}
	}

	authorizationLen := len(txn.Authorities)
	if txn.Type == SetCodeTxnType {
		if !p.isPrague() {
			return txpoolcfg.TypeNotActivated
		}
		if txn.Creation {
			return txpoolcfg.InvalidCreateTxn
		}
		if authorizationLen == 0 {
			return txpoolcfg.NoAuthorizations
		}
	}

	// Drop non-local transactions under our own minimal accepted gas price or tip
	if !isLocal && uint256.NewInt(p.cfg.MinFeeCap).Cmp(&txn.FeeCap) == 1 {
		if txn.Traced {
			p.logger.Info(fmt.Sprintf("TX TRACING: validateTx underpriced idHash=%x local=%t, feeCap=%d, cfg.MinFeeCap=%d", txn.IDHash, isLocal, txn.FeeCap, p.cfg.MinFeeCap))
		}
		return txpoolcfg.UnderPriced
	}

	isAATxn := txn.Type == types.AccountAbstractionTxType
	gas, floorGas, overflow := fixedgas.CalcIntrinsicGas(uint64(txn.DataLen), uint64(txn.DataNonZeroLen), uint64(authorizationLen), uint64(txn.AccessListAddrCount), uint64(txn.AccessListStorCount), txn.Creation, true, true, isShanghai, p.isPrague(), isAATxn)
	if p.isPrague() && floorGas > gas {
		gas = floorGas
	}

	if txn.Traced {
		p.logger.Info(fmt.Sprintf("TX TRACING: validateTx intrinsic gas idHash=%x gas=%d", txn.IDHash, gas))
	}
	if overflow != false {
		if txn.Traced {
			p.logger.Info(fmt.Sprintf("TX TRACING: validateTx intrinsic gas calculated failed due to overflow idHash=%x", txn.IDHash))
		}
		return txpoolcfg.GasUintOverflow
	}
	if gas > txn.Gas {
		if txn.Traced {
			p.logger.Info(fmt.Sprintf("TX TRACING: validateTx intrinsic gas > txn.gas idHash=%x gas=%d, txn.gas=%d", txn.IDHash, gas, txn.Gas))
		}
		return txpoolcfg.IntrinsicGas
	}
	if txn.Gas > p.blockGasLimit.Load() {
		if txn.Traced {
			p.logger.Info(fmt.Sprintf("TX TRACING: validateTx txn.gas > block gas limit idHash=%x gas=%d, block gas limit=%d", txn.IDHash, txn.Gas, p.blockGasLimit.Load()))
		}
		return txpoolcfg.GasLimitTooHigh
	}

	if !isLocal && uint64(p.all.count(txn.SenderID)) > p.cfg.AccountSlots {
		if txn.Traced {
			p.logger.Info(fmt.Sprintf("TX TRACING: validateTx marked as spamming idHash=%x slots=%d, limit=%d", txn.IDHash, p.all.count(txn.SenderID), p.cfg.AccountSlots))
		}
		return txpoolcfg.Spammer
	}

	// Check nonce and balance
	senderNonce, senderBalance, _ := p.senders.info(stateCache, txn.SenderID)
	if senderNonce > txn.Nonce {
		if txn.Traced {
			p.logger.Info(fmt.Sprintf("TX TRACING: validateTx nonce too low idHash=%x nonce in state=%d, txn.nonce=%d", txn.IDHash, senderNonce, txn.Nonce))
		}
		return txpoolcfg.NonceTooLow
	}
	// Transactor should have enough funds to cover the costs
	total := requiredBalance(txn)
	if senderBalance.Cmp(total) < 0 {
		if txn.Traced {
			p.logger.Info(fmt.Sprintf("TX TRACING: validateTx insufficient funds idHash=%x balance in state=%d, txn.gas*txn.tip=%d", txn.IDHash, senderBalance, total))
		}
		return txpoolcfg.InsufficientFunds
	}
	return txpoolcfg.Success
}

func AAStaticValidation(
	paymasterAddress, deployerAddress, senderAddress *common.Address,
	paymasterData, deployerData []byte,
	paymasterValidationGasLimit uint64,
	senderCodeSize, paymasterCodeSize, deployerCodeSize int,
) error {
	hasPaymaster := paymasterAddress != nil
	hasPaymasterData := paymasterData != nil && len(paymasterData) != 0
	hasPaymasterGasLimit := paymasterValidationGasLimit != 0
	hasDeployer := deployerAddress != nil
	hasDeployerData := deployerData != nil && len(deployerData) != 0
	hasCodeSender := senderCodeSize != 0
	hasCodeDeployer := deployerCodeSize != 0

	if !hasDeployer && hasDeployerData {
		return fmt.Errorf(
			"deployer data of size %d is provided but deployer address is not set",
			len(deployerData),
		)

	}
	if !hasPaymaster && (hasPaymasterData || hasPaymasterGasLimit) {
		return fmt.Errorf(
			"paymaster data of size %d (or a gas limit: %d) is provided but paymaster address is not set",
			len(deployerData), paymasterValidationGasLimit,
		)

	}

	if hasPaymaster {
		if !hasPaymasterGasLimit {
			return fmt.Errorf(
				"paymaster address  %s is provided but 'paymasterVerificationGasLimit' is zero",
				paymasterAddress.String(),
			)

		}
		hasCodePaymaster := paymasterCodeSize != 0
		if !hasCodePaymaster {
			return fmt.Errorf(
				"paymaster address %s is provided but contract has no code deployed",
				paymasterAddress.String(),
			)

		}
	}

	if hasDeployer {
		if !hasCodeDeployer {
			return fmt.Errorf(
				"deployer address %s is provided but contract has no code deployed",
				deployerAddress.String(),
			)

		}
		if hasCodeSender {
			return fmt.Errorf(
				"sender address %s and deployer address %s are provided but sender is already deployed",
				senderAddress.String(), deployerAddress.String(),
			)
		}
	}

	if !hasDeployer && !hasCodeSender {
		return errors.New("account is not deployed and no deployer is specified")
	}

	return nil
}

var maxUint256 = new(uint256.Int).SetAllOne()

// Sender should have enough balance for: gasLimit x feeCap + blobGas x blobFeeCap + transferred_value
// See YP, Eq (61) in Section 6.2 "Execution"
func requiredBalance(txn *TxnSlot) *uint256.Int {
	// See https://github.com/ethereum/EIPs/pull/3594
	total := uint256.NewInt(txn.Gas)
	_, overflow := total.MulOverflow(total, &txn.FeeCap)
	if overflow {
		return maxUint256
	}
	// and https://eips.ethereum.org/EIPS/eip-4844#gas-accounting
	blobCount := uint64(len(txn.BlobHashes))
	if blobCount != 0 {
		maxBlobGasCost := uint256.NewInt(fixedgas.BlobGasPerBlob)
		maxBlobGasCost.Mul(maxBlobGasCost, uint256.NewInt(blobCount))
		_, overflow = maxBlobGasCost.MulOverflow(maxBlobGasCost, &txn.BlobFeeCap)
		if overflow {
			return maxUint256
		}
		_, overflow = total.AddOverflow(total, maxBlobGasCost)
		if overflow {
			return maxUint256
		}
	}

	_, overflow = total.AddOverflow(total, &txn.Value)
	if overflow {
		return maxUint256
	}
	return total
}

func isTimeBasedForkActivated(isPostFlag *atomic.Bool, forkTime *uint64) bool {
	// once this flag has been set for the first time we no longer need to check the timestamp
	set := isPostFlag.Load()
	if set {
		return true
	}
	if forkTime == nil { // the fork is not enabled
		return false
	}

	// a zero here means the fork is always active
	if *forkTime == 0 {
		isPostFlag.Swap(true)
		return true
	}

	now := time.Now().Unix()
	activated := uint64(now) >= *forkTime
	if activated {
		isPostFlag.Swap(true)
	}
	return activated
}

func (p *TxPool) isShanghai() bool {
	return isTimeBasedForkActivated(&p.isPostShanghai, p.shanghaiTime)
}

func (p *TxPool) isAgra() bool {
	// once this flag has been set for the first time we no longer need to check the block
	set := p.isPostAgra.Load()
	if set {
		return true
	}
	if p.agraBlock == nil {
		return false
	}
	agraBlock := *p.agraBlock

	// a zero here means Agra is always active
	if agraBlock == 0 {
		p.isPostAgra.Swap(true)
		return true
	}

	tx, err := p._chainDB.BeginRo(context.Background())
	if err != nil {
		return false
	}
	defer tx.Rollback()

	headBlock, err := chain.CurrentBlockNumber(tx)
	if headBlock == nil || err != nil {
		return false
	}
	// A new block is built on top of the head block, so when the head is agraBlock-1,
	// the new block should use the Agra rules.
	activated := (*headBlock + 1) >= agraBlock
	if activated {
		p.isPostAgra.Swap(true)
	}
	return activated
}

func (p *TxPool) isCancun() bool {
	return isTimeBasedForkActivated(&p.isPostCancun, p.cancunTime)
}

func (p *TxPool) isPrague() bool {
	return isTimeBasedForkActivated(&p.isPostPrague, p.pragueTime)
}

func (p *TxPool) GetMaxBlobsPerBlock() uint64 {
	return p.blobSchedule.MaxBlobsPerBlock(p.isPrague())
}

// Check that the serialized txn should not exceed a certain max size
func (p *TxPool) ValidateSerializedTxn(serializedTxn []byte) error {
	const (
		// txnSlotSize is used to calculate how many data slots a single transaction
		// takes up based on its size. The slots are used as DoS protection, ensuring
		// that validating a new transaction remains a constant operation (in reality
		// O(maxslots), where max slots are 4 currently).
		txnSlotSize = 32 * 1024

		// txnMaxSize is the maximum size a single transaction can have. This field has
		// non-trivial consequences: larger transactions are significantly harder and
		// more expensive to propagate; larger transactions also take more resources
		// to validate whether they fit into the pool or not.
		txnMaxSize = 4 * txnSlotSize // 128KB

		// Should be enough for a transaction with 6 blobs
		blobTxnMaxSize = 800_000
	)
	txnType, err := PeekTransactionType(serializedTxn)
	if err != nil {
		return err
	}
	maxSize := txnMaxSize
	if txnType == BlobTxnType {
		maxSize = blobTxnMaxSize
	}
	if len(serializedTxn) > maxSize {
		return ErrRlpTooBig
	}
	return nil
}

func (p *TxPool) validateTxns(txns *TxnSlots, stateCache kvcache.CacheView) (reasons []txpoolcfg.DiscardReason, goodTxns TxnSlots, err error) {
	// reasons is pre-sized for direct indexing, with the default zero
	// value DiscardReason of NotSet
	reasons = make([]txpoolcfg.DiscardReason, len(txns.Txns))

	if err := txns.Valid(); err != nil {
		return reasons, goodTxns, err
	}

	goodCount := 0
	for i, txn := range txns.Txns {
		reason := p.validateTx(txn, txns.IsLocal[i], stateCache)
		if reason == txpoolcfg.Success {
			goodCount++
			// Success here means no DiscardReason yet, so leave it NotSet
			continue
		}
		if reason == txpoolcfg.Spammer {
			p.punishSpammer(txn.SenderID)
		}
		reasons[i] = reason
	}

	goodTxns.Resize(uint(goodCount))

	j := 0
	for i, txn := range txns.Txns {
		if reasons[i] == txpoolcfg.NotSet {
			goodTxns.Txns[j] = txn
			goodTxns.IsLocal[j] = txns.IsLocal[i]
			copy(goodTxns.Senders.At(j), txns.Senders.At(i))
			j++
		}
	}
	return reasons, goodTxns, nil
}

// punishSpammer by drop half of it's transactions with high nonce
func (p *TxPool) punishSpammer(spammer uint64) {
	count := p.all.count(spammer) / 2
	if count > 0 {
		txnsToDelete := make([]*metaTxn, 0, count)
		p.all.descend(spammer, func(mt *metaTxn) bool {
			txnsToDelete = append(txnsToDelete, mt)
			count--
			return count > 0
		})

		pendingTransactions := make([]diagnostics.TxnHashOrder, 0)
		baseFeeTransactions := make([]diagnostics.TxnHashOrder, 0)
		queuedTransactions := make([]diagnostics.TxnHashOrder, 0)

		for _, mt := range txnsToDelete {
			switch mt.currentSubPool {
			case PendingSubPool:
				p.pending.Remove(mt, "punishSpammer", p.logger)
				pendingTransactions = append(pendingTransactions, diagnostics.TxnHashOrder{
					OrderMarker: uint8(mt.subPool),
					Hash:        mt.TxnSlot.IDHash,
				})
			case BaseFeeSubPool:
				p.baseFee.Remove(mt, "punishSpammer", p.logger)
				baseFeeTransactions = append(baseFeeTransactions, diagnostics.TxnHashOrder{
					OrderMarker: uint8(mt.subPool),
					Hash:        mt.TxnSlot.IDHash,
				})
			case QueuedSubPool:
				p.queued.Remove(mt, "punishSpammer", p.logger)
				queuedTransactions = append(queuedTransactions, diagnostics.TxnHashOrder{
					OrderMarker: uint8(mt.subPool),
					Hash:        mt.TxnSlot.IDHash,
				})
			default:
				//already removed
			}

			p.discardLocked(mt, txpoolcfg.Spammer) // can't call it while iterating by all
		}

		sendChangeBatchEventToDiagnostics("Pending", "remove", pendingTransactions)
		sendChangeBatchEventToDiagnostics("BaseFee", "remove", baseFeeTransactions)
		sendChangeBatchEventToDiagnostics("Queued", "remove", queuedTransactions)
	}
}

func fillDiscardReasons(reasons []txpoolcfg.DiscardReason, newTxns TxnSlots, discardReasonsLRU *simplelru.LRU[string, txpoolcfg.DiscardReason]) []txpoolcfg.DiscardReason {
	for i := range reasons {
		if reasons[i] != txpoolcfg.NotSet {
			continue
		}
		reason, ok := discardReasonsLRU.Get(string(newTxns.Txns[i].IDHash[:]))
		if ok {
			reasons[i] = reason
		} else {
			reasons[i] = txpoolcfg.Success
		}
	}
	return reasons
}

func (p *TxPool) AddLocalTxns(ctx context.Context, newTxns TxnSlots) ([]txpoolcfg.DiscardReason, error) {
	coreDb, cache := p.chainDB()
	coreTx, err := coreDb.BeginRo(ctx)
	if err != nil {
		return nil, err
	}
	defer coreTx.Rollback()

	cacheView, err := cache.View(ctx, coreTx)
	if err != nil {
		return nil, err
	}

	p.lock.Lock()
	defer p.lock.Unlock()

	if err = p.senders.registerNewSenders(&newTxns, p.logger); err != nil {
		return nil, err
	}

	reasons, newTxns, err := p.validateTxns(&newTxns, cacheView)
	if err != nil {
		return nil, err
	}

	announcements, addReasons, err := p.addTxns(p.lastSeenBlock.Load(), cacheView, p.senders, newTxns,
		p.pendingBaseFee.Load(), p.pendingBlobFee.Load(), p.blockGasLimit.Load(), true, p.logger)
	if err == nil {
		for i, reason := range addReasons {
			if reason != txpoolcfg.NotSet {
				reasons[i] = reason
			}
		}
	} else {
		return nil, err
	}
	p.promoted.Reset()
	p.promoted.AppendOther(announcements)

	reasons = fillDiscardReasons(reasons, newTxns, p.discardReasonsLRU)
	for i, reason := range reasons {
		if reason == txpoolcfg.Success {
			txn := newTxns.Txns[i]
			if txn.Traced {
				p.logger.Info(fmt.Sprintf("TX TRACING: AddLocalTxns promotes idHash=%x, senderId=%d", txn.IDHash, txn.SenderID))
			}
			p.promoted.Append(txn.Type, txn.Size, txn.IDHash[:])
		}
	}
	if p.promoted.Len() > 0 {
		select {
		case p.newPendingTxns <- p.promoted.Copy():
		default:
		}
	}
	return reasons, nil
}

func (p *TxPool) chainDB() (kv.RoDB, kvcache.Cache) {
	p.lock.Lock()
	defer p.lock.Unlock()
	return p._chainDB, p._stateCache
}

func (p *TxPool) addTxns(blockNum uint64, cacheView kvcache.CacheView, senders *sendersBatch,
	newTxns TxnSlots, pendingBaseFee, pendingBlobFee, blockGasLimit uint64, collect bool, logger log.Logger) (Announcements, []txpoolcfg.DiscardReason, error) {
	if assert.Enable {
		for _, txn := range newTxns.Txns {
			if txn.SenderID == 0 {
				panic("senderID can't be zero")
			}
		}
	}

	// This can be thought of a reverse operation from the one described before.
	// When a block that was deemed "the best" of its height, is no longer deemed "the best", the
	// transactions contained in it, are now viable for inclusion in other blocks, and therefore should
	// be returned into the transaction pool.
	// An interesting note here is that if the block contained any transactions local to the node,
	// by being first removed from the pool (from the "local" part of it), and then re-injected,
	// they effective lose their priority over the "remote" transactions. In order to prevent that,
	// somehow the fact that certain transactions were local, needs to be remembered for some
	// time (up to some "immutability threshold").
	sendersWithChangedState := map[uint64]struct{}{}
	discardReasons := make([]txpoolcfg.DiscardReason, len(newTxns.Txns))
	announcements := Announcements{}
	for i, txn := range newTxns.Txns {
		if found, ok := p.byHash[string(txn.IDHash[:])]; ok {
			discardReasons[i] = txpoolcfg.DuplicateHash
			// In case if the transition is stuck, "poke" it to rebroadcast
			if collect && newTxns.IsLocal[i] && (found.currentSubPool == PendingSubPool || found.currentSubPool == BaseFeeSubPool) {
				announcements.Append(found.TxnSlot.Type, found.TxnSlot.Size, found.TxnSlot.IDHash[:])
			}
			continue
		}
		mt := newMetaTxn(txn, newTxns.IsLocal[i], blockNum)

		if reason := p.addLocked(mt, &announcements); reason != txpoolcfg.NotSet {
			discardReasons[i] = reason
			continue
		}
		discardReasons[i] = txpoolcfg.NotSet // unnecessary
		if txn.Traced {
			logger.Info(fmt.Sprintf("TX TRACING: schedule sendersWithChangedState idHash=%x senderId=%d", txn.IDHash, mt.TxnSlot.SenderID))
		}
		sendersWithChangedState[mt.TxnSlot.SenderID] = struct{}{}
	}

	for senderID := range sendersWithChangedState {
		nonce, balance, err := senders.info(cacheView, senderID)
		if err != nil {
			return announcements, discardReasons, err
		}
		p.onSenderStateChange(senderID, nonce, balance, blockGasLimit, logger)
	}

	p.promote(pendingBaseFee, pendingBlobFee, &announcements, logger)
	p.pending.EnforceBestInvariants()

	return announcements, discardReasons, nil
}

// TODO: Looks like a copy of the above
func (p *TxPool) addTxnsOnNewBlock(blockNum uint64, cacheView kvcache.CacheView, stateChanges *remote.StateChangeBatch,
	senders *sendersBatch, newTxns TxnSlots, pendingBaseFee uint64, blockGasLimit uint64, logger log.Logger) (Announcements, error) {
	if assert.Enable {
		for _, txn := range newTxns.Txns {
			if txn.SenderID == 0 {
				panic("senderID can't be zero")
			}
		}
	}
	// This can be thought of a reverse operation from the one described before.
	// When a block that was deemed "the best" of its height, is no longer deemed "the best", the
	// transactions contained in it, are now viable for inclusion in other blocks, and therefore should
	// be returned into the transaction pool.
	// An interesting note here is that if the block contained any transactions local to the node,
	// by being first removed from the pool (from the "local" part of it), and then re-injected,
	// they effective lose their priority over the "remote" transactions. In order to prevent that,
	// somehow the fact that certain transactions were local, needs to be remembered for some
	// time (up to some "immutability threshold").
	sendersWithChangedState := map[uint64]struct{}{}
	announcements := Announcements{}
	for i, txn := range newTxns.Txns {
		if _, ok := p.byHash[string(txn.IDHash[:])]; ok {
			continue
		}
		mt := newMetaTxn(txn, newTxns.IsLocal[i], blockNum)
		if reason := p.addLocked(mt, &announcements); reason != txpoolcfg.NotSet {
			p.discardLocked(mt, reason)
			continue
		}
		sendersWithChangedState[mt.TxnSlot.SenderID] = struct{}{}
	}
	// add senders changed in state to `sendersWithChangedState` list
	for _, changesList := range stateChanges.ChangeBatch {
		for _, change := range changesList.Changes {
			switch change.Action {
			case remote.Action_UPSERT, remote.Action_UPSERT_CODE:
				if change.Incarnation > 0 {
					continue
				}
				addr := gointerfaces.ConvertH160toAddress(change.Address)
				id, ok := senders.getID(addr)
				if !ok {
					continue
				}
				sendersWithChangedState[id] = struct{}{}
			}
		}
	}

	for senderID := range sendersWithChangedState {
		nonce, balance, err := senders.info(cacheView, senderID)
		if err != nil {
			return announcements, err
		}
		p.onSenderStateChange(senderID, nonce, balance, blockGasLimit, logger)
	}

	return announcements, nil
}

func (p *TxPool) setBaseFee(baseFee uint64) (uint64, bool) {
	changed := false
	if baseFee > 0 {
		changed = baseFee != p.pendingBaseFee.Load()
		p.pendingBaseFee.Store(baseFee)
	}
	return p.pendingBaseFee.Load(), changed
}

func (p *TxPool) setBlobFee(blobFee uint64) {
	if blobFee > 0 {
		p.pendingBlobFee.Store(blobFee)
	}
}

func (p *TxPool) addLocked(mt *metaTxn, announcements *Announcements) txpoolcfg.DiscardReason {
	// Insert to pending pool, if pool doesn't have txn with same Nonce and bigger Tip
	found := p.all.get(mt.TxnSlot.SenderID, mt.TxnSlot.Nonce)
	if found != nil {
		if found.TxnSlot.Type == BlobTxnType && mt.TxnSlot.Type != BlobTxnType {
			return txpoolcfg.BlobTxReplace
		}
		priceBump := p.cfg.PriceBump

		if mt.TxnSlot.Type == BlobTxnType {
			//Blob txn threshold checks for replace txn
			priceBump = p.cfg.BlobPriceBump
			blobFeeThreshold, overflow := (&uint256.Int{}).MulDivOverflow(
				&found.TxnSlot.BlobFeeCap,
				uint256.NewInt(100+priceBump),
				uint256.NewInt(100),
			)
			if mt.TxnSlot.BlobFeeCap.Lt(blobFeeThreshold) && !overflow {
				if bytes.Equal(found.TxnSlot.IDHash[:], mt.TxnSlot.IDHash[:]) {
					return txpoolcfg.NotSet
				}
				return txpoolcfg.ReplaceUnderpriced // TODO: This is the same as NotReplaced
			}

		}

		//Regular txn threshold checks
		tipThreshold := uint256.NewInt(0)
		tipThreshold = tipThreshold.Mul(&found.TxnSlot.Tip, uint256.NewInt(100+priceBump))
		tipThreshold.Div(tipThreshold, u256.N100)
		feecapThreshold := uint256.NewInt(0)
		feecapThreshold.Mul(&found.TxnSlot.FeeCap, uint256.NewInt(100+priceBump))
		feecapThreshold.Div(feecapThreshold, u256.N100)
		if mt.TxnSlot.Tip.Cmp(tipThreshold) < 0 || mt.TxnSlot.FeeCap.Cmp(feecapThreshold) < 0 {
			// Both tip and feecap need to be larger than previously to replace the transaction
			// In case if the transition is stuck, "poke" it to rebroadcast
			if mt.subPool&IsLocal != 0 && (found.currentSubPool == PendingSubPool || found.currentSubPool == BaseFeeSubPool) {
				announcements.Append(found.TxnSlot.Type, found.TxnSlot.Size, found.TxnSlot.IDHash[:])
			}
			if bytes.Equal(found.TxnSlot.IDHash[:], mt.TxnSlot.IDHash[:]) {
				return txpoolcfg.NotSet
			}
			return txpoolcfg.NotReplaced
		}

		switch found.currentSubPool {
		case PendingSubPool:
			p.pending.Remove(found, "add", p.logger)
			sendChangeBatchEventToDiagnostics("Pending", "remove", []diagnostics.TxnHashOrder{
				{
					OrderMarker: uint8(found.subPool),
					Hash:        found.TxnSlot.IDHash,
				},
			})
		case BaseFeeSubPool:
			p.baseFee.Remove(found, "add", p.logger)
			sendChangeBatchEventToDiagnostics("BaseFee", "remove", []diagnostics.TxnHashOrder{
				{
					OrderMarker: uint8(found.subPool),
					Hash:        found.TxnSlot.IDHash,
				},
			})
		case QueuedSubPool:
			p.queued.Remove(found, "add", p.logger)
			sendChangeBatchEventToDiagnostics("Queued", "remove", []diagnostics.TxnHashOrder{
				{
					OrderMarker: uint8(found.subPool),
					Hash:        found.TxnSlot.IDHash,
				},
			})
		default:
			//already removed
		}

		p.discardLocked(found, txpoolcfg.ReplacedByHigherTip)
	}

	// Don't add blob txn to queued if it's less than current pending blob base fee
	if mt.TxnSlot.Type == BlobTxnType && mt.TxnSlot.BlobFeeCap.LtUint64(p.pendingBlobFee.Load()) {
		return txpoolcfg.FeeTooLow
	}

	// Do not allow transaction from if sender has authority
	addr, ok := p.senders.getAddr(mt.TxnSlot.SenderID)
	if !ok {
		p.logger.Info("senderID not registered, discarding transaction for safety")
		return txpoolcfg.InvalidSender
	}
	if _, ok := p.auths[addr]; ok {
		return txpoolcfg.ErrAuthorityReserved
	}

	// Check if we have txn with same authorization in the pool
	if mt.TxnSlot.Type == SetCodeTxnType {
		foundDuplicate := false
		for _, a := range mt.TxnSlot.Authorities {
			p.logger.Debug("setCodeTxn ", "authority", a.String())
			if _, ok := p.auths[*a]; ok {
				foundDuplicate = true
				p.logger.Debug("setCodeTxn ", "DUPLICATE authority", a.String(), "txn", fmt.Sprintf("%x", mt.TxnSlot.IDHash))
				break
			}
		}

		if foundDuplicate {
			return txpoolcfg.ErrAuthorityReserved
		} else {
			for _, a := range mt.TxnSlot.Authorities {
				p.auths[*a] = mt
			}
		}
	}

	hashStr := string(mt.TxnSlot.IDHash[:])
	p.byHash[hashStr] = mt

	if replaced := p.all.replaceOrInsert(mt, p.logger); replaced != nil {
		if assert.Enable {
			panic("must never happen")
		}
	}

	if mt.subPool&IsLocal != 0 {
		p.isLocalLRU.Add(hashStr, struct{}{})
	}
	// All transactions are first added to the queued pool and then immediately promoted from there if required
	p.queued.Add(mt, "addLocked", p.logger)
	sendChangeBatchEventToDiagnostics("Queued", "add", []diagnostics.TxnHashOrder{
		{
			OrderMarker: uint8(mt.subPool),
			Hash:        mt.TxnSlot.IDHash,
		},
	})
	if mt.TxnSlot.Type == BlobTxnType {
		t := p.totalBlobsInPool.Load()
		p.totalBlobsInPool.Store(t + (uint64(len(mt.TxnSlot.BlobHashes))))
		for i, b := range mt.TxnSlot.BlobHashes {
			p.blobHashToTxn[b] = struct {
				index   int
				txnHash common.Hash
			}{i, mt.TxnSlot.IDHash}
		}
	}

	// Remove from mined cache as we are now "resurrecting" it to a sub-pool
	p.deleteMinedBlobTxn(hashStr)
	return txpoolcfg.NotSet
}

// dropping transaction from all sub-structures and from db
// Important: don't call it while iterating by all
func (p *TxPool) discardLocked(mt *metaTxn, reason txpoolcfg.DiscardReason) {
	hashStr := string(mt.TxnSlot.IDHash[:])
	delete(p.byHash, hashStr)
	p.deletedTxns = append(p.deletedTxns, mt)
	p.all.delete(mt, reason, p.logger)
	p.discardReasonsLRU.Add(hashStr, reason)
	if mt.TxnSlot.Type == BlobTxnType {
		t := p.totalBlobsInPool.Load()
		p.totalBlobsInPool.Store(t - uint64(len(mt.TxnSlot.BlobHashes)))
	}
	if mt.TxnSlot.Type == SetCodeTxnType {
		for _, a := range mt.TxnSlot.Authorities {
			delete(p.auths, *a)
		}
	}
}

func (p *TxPool) getBlobsAndProofByBlobHashLocked(blobHashes []common.Hash) ([][]byte, [][]byte) {
	p.lock.Lock()
	defer p.lock.Unlock()
	blobs := make([][]byte, len(blobHashes))
	proofs := make([][]byte, len(blobHashes))
	for i, h := range blobHashes {
		th, ok := p.blobHashToTxn[h]
		if !ok {
			continue
		}
		mt, ok := p.byHash[string(th.txnHash[:])]
		if !ok || mt == nil {
			continue
		}
		blobs[i] = mt.TxnSlot.Blobs[th.index]
		proofs[i] = mt.TxnSlot.Proofs[th.index][:]
	}
	return blobs, proofs
}

func (p *TxPool) GetBlobs(blobHashes []common.Hash) ([][]byte, [][]byte) {
	return p.getBlobsAndProofByBlobHashLocked(blobHashes)
}

// Cache recently mined blobs in anticipation of reorg, delete finalized ones
func (p *TxPool) processMinedFinalizedBlobs(minedTxns []*TxnSlot, finalizedBlock uint64) error {
	p.lastFinalizedBlock.Store(finalizedBlock)
	// Remove blobs in the finalized block and older, loop through all entries
	for l := len(p.minedBlobTxnsByBlock); l > 0 && finalizedBlock > 0; l-- {
		// delete individual hashes
		for _, mt := range p.minedBlobTxnsByBlock[finalizedBlock] {
			delete(p.minedBlobTxnsByHash, string(mt.TxnSlot.IDHash[:]))
		}
		// delete the map entry for this block num
		delete(p.minedBlobTxnsByBlock, finalizedBlock)
		// move on to older blocks, if present
		finalizedBlock--
	}

	// Add mined blobs
	minedBlock := p.lastSeenBlock.Load()
	p.minedBlobTxnsByBlock[minedBlock] = make([]*metaTxn, 0)
	for _, txn := range minedTxns {
		if txn.Type == BlobTxnType {
			mt := &metaTxn{TxnSlot: txn, minedBlockNum: minedBlock}
			p.minedBlobTxnsByBlock[minedBlock] = append(p.minedBlobTxnsByBlock[minedBlock], mt)
			mt.bestIndex = len(p.minedBlobTxnsByBlock[minedBlock]) - 1
			p.minedBlobTxnsByHash[string(txn.IDHash[:])] = mt
		}
	}
	return nil
}

// Delete individual hash entries from minedBlobTxns cache
func (p *TxPool) deleteMinedBlobTxn(hash string) {
	mt, exists := p.minedBlobTxnsByHash[hash]
	if !exists {
		return
	}
	l := len(p.minedBlobTxnsByBlock[mt.minedBlockNum])
	if l > 1 {
		p.minedBlobTxnsByBlock[mt.minedBlockNum][mt.bestIndex] = p.minedBlobTxnsByBlock[mt.minedBlockNum][l-1]
	}
	p.minedBlobTxnsByBlock[mt.minedBlockNum] = p.minedBlobTxnsByBlock[mt.minedBlockNum][:l-1]
	delete(p.minedBlobTxnsByHash, hash)
}

func (p *TxPool) NonceFromAddress(addr [20]byte) (nonce uint64, inPool bool) {
	p.lock.Lock()
	defer p.lock.Unlock()
	senderID, found := p.senders.getID(addr)
	if !found {
		return 0, false
	}
	return p.all.nonce(senderID)
}

// removeMined - apply new highest block (or batch of blocks)
//
// 1. New best block arrives, which potentially changes the balance and the nonce of some senders.
// We use senderIds data structure to find relevant senderId values, and then use senders data structure to
// modify state_balance and state_nonce, potentially remove some elements (if transaction with some nonce is
// included into a block), and finally, walk over the transaction records and update SubPool fields depending on
// the actual presence of nonce gaps and what the balance is.
func (p *TxPool) removeMined(byNonce *BySenderAndNonce, minedTxns []*TxnSlot) error {
	noncesToRemove := map[uint64]uint64{}
	for _, txn := range minedTxns {
		nonce, ok := noncesToRemove[txn.SenderID]
		if !ok || txn.Nonce > nonce {
			noncesToRemove[txn.SenderID] = txn.Nonce // TODO: after 7702 nonce can be incremented more than once, may affect this
		}
	}

	var toDel []*metaTxn // can't delete items while iterate them

	discarded := 0
	pendingRemoved := 0
	baseFeeRemoved := 0
	queuedRemoved := 0

	pendingHashes := make([]diagnostics.TxnHashOrder, 0)
	baseFeeHashes := make([]diagnostics.TxnHashOrder, 0)
	queuedHashes := make([]diagnostics.TxnHashOrder, 0)

	for senderID, nonce := range noncesToRemove {
		byNonce.ascend(senderID, func(mt *metaTxn) bool {
			if mt.TxnSlot.Nonce > nonce {
				if mt.TxnSlot.Traced {
					p.logger.Debug("[txpool] removing mined, cmp nonces", "tx.nonce", mt.TxnSlot.Nonce, "sender.nonce", nonce)
				}

				return false
			}

			if mt.TxnSlot.Traced {
				p.logger.Info("TX TRACING: removeMined", "idHash", fmt.Sprintf("%x", mt.TxnSlot.IDHash), "senderId", mt.TxnSlot.SenderID, "nonce", mt.TxnSlot.Nonce, "currentSubPool", mt.currentSubPool)
			}

			toDel = append(toDel, mt)
			// del from sub-pool
			switch mt.currentSubPool {
			case PendingSubPool:
				pendingRemoved++
				p.pending.Remove(mt, "remove-mined", p.logger)
				pendingHashes = append(pendingHashes, diagnostics.TxnHashOrder{
					OrderMarker: uint8(mt.subPool),
					Hash:        mt.TxnSlot.IDHash,
				})
			case BaseFeeSubPool:
				baseFeeRemoved++
				p.baseFee.Remove(mt, "remove-mined", p.logger)
				baseFeeHashes = append(baseFeeHashes, diagnostics.TxnHashOrder{
					OrderMarker: uint8(mt.subPool),
					Hash:        mt.TxnSlot.IDHash,
				})
			case QueuedSubPool:
				queuedRemoved++
				p.queued.Remove(mt, "remove-mined", p.logger)
				queuedHashes = append(queuedHashes, diagnostics.TxnHashOrder{
					OrderMarker: uint8(mt.subPool),
					Hash:        mt.TxnSlot.IDHash,
				})
			default:
				//already removed
			}
			return true
		})

		discarded += len(toDel)

		for _, mt := range toDel {
			p.discardLocked(mt, txpoolcfg.Mined)
		}
		toDel = toDel[:0]
	}

	sendChangeBatchEventToDiagnostics("Pending", "remove", pendingHashes)
	sendChangeBatchEventToDiagnostics("BaseFee", "remove", baseFeeHashes)
	sendChangeBatchEventToDiagnostics("Queued", "remove", queuedHashes)

	if discarded > 0 {
		p.logger.Debug("Discarded transactions", "count", discarded, "pending", pendingRemoved, "baseFee", baseFeeRemoved, "queued", queuedRemoved)
	}

	return nil
}

// onSenderStateChange is the function that recalculates ephemeral fields of transactions and determines
// which sub pool they will need to go to. Since this depends on other transactions from the same sender by with lower
// nonces, and also affect other transactions from the same sender with higher nonce, it loops through all transactions
// for a given senderID
func (p *TxPool) onSenderStateChange(senderID uint64, senderNonce uint64, senderBalance uint256.Int, blockGasLimit uint64, logger log.Logger) {
	noGapsNonce := senderNonce
	cumulativeRequiredBalance := uint256.NewInt(0)
	minFeeCap := uint256.NewInt(0).SetAllOne()
	minTip := uint64(math.MaxUint64)
	var toDel []*metaTxn // can't delete items while iterate them

	p.all.ascend(senderID, func(mt *metaTxn) bool {
		deleteAndContinueReasonLog := ""
		if senderNonce > mt.TxnSlot.Nonce {
			deleteAndContinueReasonLog = "low nonce"
		} else if mt.TxnSlot.Nonce != noGapsNonce && mt.TxnSlot.Type == BlobTxnType { // Discard nonce-gapped blob txns
			deleteAndContinueReasonLog = "nonce-gapped blob txn"
		}
		if deleteAndContinueReasonLog != "" {
			if mt.TxnSlot.Traced {
				logger.Info("TX TRACING: onSenderStateChange loop iteration remove", "idHash", fmt.Sprintf("%x", mt.TxnSlot.IDHash), "senderID", senderID, "senderNonce", senderNonce, "txn.nonce", mt.TxnSlot.Nonce, "currentSubPool", mt.currentSubPool, "reason", deleteAndContinueReasonLog)
			}
			// del from sub-pool
			switch mt.currentSubPool {
			case PendingSubPool:
				p.pending.Remove(mt, deleteAndContinueReasonLog, p.logger)
				sendChangeBatchEventToDiagnostics("Pending", "remove", []diagnostics.TxnHashOrder{
					{
						OrderMarker: uint8(mt.subPool),
						Hash:        mt.TxnSlot.IDHash,
					},
				})
			case BaseFeeSubPool:
				p.baseFee.Remove(mt, deleteAndContinueReasonLog, p.logger)
				sendChangeBatchEventToDiagnostics("BaseFee", "remove", []diagnostics.TxnHashOrder{
					{
						OrderMarker: uint8(mt.subPool),
						Hash:        mt.TxnSlot.IDHash,
					},
				})
			case QueuedSubPool:
				p.queued.Remove(mt, deleteAndContinueReasonLog, p.logger)
				sendChangeBatchEventToDiagnostics("Queued", "remove", []diagnostics.TxnHashOrder{
					{
						OrderMarker: uint8(mt.subPool),
						Hash:        mt.TxnSlot.IDHash,
					},
				})
			default:
				//already removed
			}
			toDel = append(toDel, mt)
			return true
		}

		if minFeeCap.Gt(&mt.TxnSlot.FeeCap) {
			*minFeeCap = mt.TxnSlot.FeeCap
		}
		mt.minFeeCap = *minFeeCap
		if mt.TxnSlot.Tip.IsUint64() {
			minTip = min(minTip, mt.TxnSlot.Tip.Uint64())
		}
		mt.minTip = minTip

		mt.nonceDistance = 0
		if mt.TxnSlot.Nonce > senderNonce { // no uint underflow
			mt.nonceDistance = mt.TxnSlot.Nonce - senderNonce
		}

		needBalance := requiredBalance(mt.TxnSlot)

		// 2. Absence of nonce gaps. Set to 1 for transactions whose nonce is N, state nonce for
		// the sender is M, and there are transactions for all nonces between M and N from the same
		// sender. Set to 0 is the transaction's nonce is divided from the state nonce by one or more nonce gaps.
		mt.subPool &^= NoNonceGaps
		if noGapsNonce == mt.TxnSlot.Nonce {
			mt.subPool |= NoNonceGaps
			noGapsNonce++
		}

		// 3. Sufficient balance for gas. Set to 1 if the balance of sender's account in the
		// state is B, nonce of the sender in the state is M, nonce of the transaction is N, and the
		// sum of feeCap x gasLimit + transferred_value of all transactions from this sender with
		// nonces N+1 ... M is no more than B. Set to 0 otherwise. In other words, this bit is
		// set if there is currently a guarantee that the transaction and all its required prior
		// transactions will be able to pay for gas.
		mt.subPool &^= EnoughBalance
		mt.cumulativeBalanceDistance = math.MaxUint64
		if mt.TxnSlot.Nonce >= senderNonce {
			cumulativeRequiredBalance = cumulativeRequiredBalance.Add(cumulativeRequiredBalance, needBalance) // already deleted all transactions with nonce <= sender.nonce
			if senderBalance.Gt(cumulativeRequiredBalance) || senderBalance.Eq(cumulativeRequiredBalance) {
				mt.subPool |= EnoughBalance
			} else {
				if cumulativeRequiredBalance.IsUint64() && senderBalance.IsUint64() {
					mt.cumulativeBalanceDistance = cumulativeRequiredBalance.Uint64() - senderBalance.Uint64()
				}
			}
		}

		mt.subPool &^= NotTooMuchGas
		if mt.TxnSlot.Gas < blockGasLimit {
			mt.subPool |= NotTooMuchGas
		}

		if mt.TxnSlot.Traced {
			logger.Info("TX TRACING: onSenderStateChange loop iteration update", "idHash", fmt.Sprintf("%x", mt.TxnSlot.IDHash), "senderId", mt.TxnSlot.SenderID, "nonce", mt.TxnSlot.Nonce, "subPool", mt.currentSubPool)
		}

		// Some fields of mt might have changed, need to fix the invariants in the subpool best and worst queues
		switch mt.currentSubPool {
		case PendingSubPool:
			p.pending.Updated(mt)
		case BaseFeeSubPool:
			p.baseFee.Updated(mt)
		case QueuedSubPool:
			p.queued.Updated(mt)
		}
		return true
	})

	for _, mt := range toDel {
		p.discardLocked(mt, txpoolcfg.NonceTooLow)
	}

	logger.Trace("[txpool] onSenderStateChange", "sender", senderID, "count", p.all.count(senderID), "pending", p.pending.Len(), "baseFee", p.baseFee.Len(), "queued", p.queued.Len())
}

// promote reasserts invariants of the subpool and returns the list of transactions that ended up
// being promoted to the pending or basefee pool, for re-broadcasting
func (p *TxPool) promote(pendingBaseFee uint64, pendingBlobFee uint64, announcements *Announcements, logger log.Logger) {
	// Demote worst transactions that do not qualify for pending sub pool anymore, to other sub pools, or discard
	for worst := p.pending.Worst(); p.pending.Len() > 0 && (worst.subPool < BaseFeePoolBits || worst.minFeeCap.LtUint64(pendingBaseFee) || (worst.TxnSlot.Type == BlobTxnType && worst.TxnSlot.BlobFeeCap.LtUint64(pendingBlobFee))); worst = p.pending.Worst() {
		tx := p.pending.PopWorst()
		if worst.subPool >= BaseFeePoolBits {
<<<<<<< HEAD
			tx := p.pending.PopWorst()
=======
>>>>>>> 28d19179
			p.baseFee.Add(tx, "demote-pending", logger)
			sendChangeBatchEventToDiagnostics("BaseFee", "add", []diagnostics.TxnHashOrder{
				{
					OrderMarker: uint8(tx.subPool),
					Hash:        tx.TxnSlot.IDHash,
				},
			})
		} else {
			p.queued.Add(tx, "demote-pending", logger)
			sendChangeBatchEventToDiagnostics("Queued", "add", []diagnostics.TxnHashOrder{
				{
					OrderMarker: uint8(tx.subPool),
					Hash:        tx.TxnSlot.IDHash,
				},
			})
		}
	}

	// Promote best transactions from base fee pool to pending pool while they qualify
	for best := p.baseFee.Best(); p.baseFee.Len() > 0 && best.subPool >= BaseFeePoolBits && best.minFeeCap.CmpUint64(pendingBaseFee) >= 0 && (best.TxnSlot.Type != BlobTxnType || best.TxnSlot.BlobFeeCap.CmpUint64(pendingBlobFee) >= 0); best = p.baseFee.Best() {
		tx := p.baseFee.PopBest()
		announcements.Append(tx.TxnSlot.Type, tx.TxnSlot.Size, tx.TxnSlot.IDHash[:])
		p.pending.Add(tx, logger)
	}

	// Demote worst transactions that do not qualify for base fee pool anymore, to queued sub pool, or discard
	for worst := p.baseFee.Worst(); p.baseFee.Len() > 0 && worst.subPool < BaseFeePoolBits; worst = p.baseFee.Worst() {
		tx := p.baseFee.PopWorst()
		p.queued.Add(tx, "demote-base", logger)
		sendChangeBatchEventToDiagnostics("Queued", "add", []diagnostics.TxnHashOrder{
			{
				OrderMarker: uint8(tx.subPool),
				Hash:        tx.TxnSlot.IDHash,
			},
		})
	}

	// Promote best transactions from the queued pool to either pending or base fee pool, while they qualify
	for best := p.queued.Best(); p.queued.Len() > 0 && best.subPool >= BaseFeePoolBits; best = p.queued.Best() {
		tx := p.queued.PopBest()
		if best.minFeeCap.Cmp(uint256.NewInt(pendingBaseFee)) >= 0 {
			announcements.Append(tx.TxnSlot.Type, tx.TxnSlot.Size, tx.TxnSlot.IDHash[:])
			p.pending.Add(tx, logger)
		} else {
			p.baseFee.Add(tx, "promote-queued", logger)
			sendChangeBatchEventToDiagnostics("BaseFee", "add", []diagnostics.TxnHashOrder{
				{
					OrderMarker: uint8(tx.subPool),
					Hash:        tx.TxnSlot.IDHash,
				},
			})
		}
	}

	// Discard worst transactions from the queued sub pool if they do not qualify
	// <FUNCTIONALITY REMOVED>

	// Discard worst transactions from pending pool until it is within capacity limit
	for p.pending.Len() > p.pending.limit {
		tx := p.pending.PopWorst()
		p.discardLocked(p.pending.PopWorst(), txpoolcfg.PendingPoolOverflow)
		sendChangeBatchEventToDiagnostics("Pending", "remove", []diagnostics.TxnHashOrder{
			{
				OrderMarker: uint8(tx.subPool),
				Hash:        tx.TxnSlot.IDHash,
			},
		})
	}

	// Discard worst transactions from pending sub pool until it is within capacity limits
	for p.baseFee.Len() > p.baseFee.limit {
		tx := p.baseFee.PopWorst()
		p.discardLocked(tx, txpoolcfg.BaseFeePoolOverflow)
		sendChangeBatchEventToDiagnostics("BaseFee", "remove", []diagnostics.TxnHashOrder{
			{
				OrderMarker: uint8(tx.subPool),
				Hash:        tx.TxnSlot.IDHash,
			},
		})
	}

	// Discard worst transactions from the queued sub pool until it is within its capacity limits
	for _ = p.queued.Worst(); p.queued.Len() > p.queued.limit; _ = p.queued.Worst() {
		tx := p.queued.PopWorst()
		p.discardLocked(tx, txpoolcfg.QueuedPoolOverflow)
		sendChangeBatchEventToDiagnostics("Queued", "remove", []diagnostics.TxnHashOrder{
			{
				OrderMarker: uint8(tx.subPool),
				Hash:        tx.TxnSlot.IDHash,
			},
		})
	}
}

// Run - does:
// send pending byHash to p2p:
//   - new byHash
//   - all pooled byHash to recently connected peers
//   - all local pooled byHash to random peers periodically
//
// promote/demote transactions
// reorgs
func (p *TxPool) Run(ctx context.Context) error {
	defer p.logger.Info("[txpool] stopped")
	defer p.poolDB.Close()
	p.p2pFetcher.ConnectCore()
	p.p2pFetcher.ConnectSentries()

	syncToNewPeersEvery := time.NewTicker(p.cfg.SyncToNewPeersEvery)
	defer syncToNewPeersEvery.Stop()
	processRemoteTxnsEvery := time.NewTicker(p.cfg.ProcessRemoteTxnsEvery)
	defer processRemoteTxnsEvery.Stop()
	commitEvery := time.NewTicker(p.cfg.CommitEvery)
	defer commitEvery.Stop()
	logEvery := time.NewTicker(p.cfg.LogEvery)
	defer logEvery.Stop()

	if err := p.start(ctx); err != nil {
		p.logger.Error("[txpool] Failed to start", "err", err)
		return err
	}

	for {
		select {
		case <-ctx.Done():
			err := ctx.Err()
			_, flushErr := p.flush(context.Background()) // need background ctx since the other one is cancelled
			if flushErr != nil {
				err = fmt.Errorf("%w: %w", flushErr, err)
			}
			return err
		case <-logEvery.C:
			p.logStats()
		case <-processRemoteTxnsEvery.C:
			if !p.Started() {
				continue
			}

			if err := p.processRemoteTxns(ctx); err != nil {
				if grpcutil.IsRetryLater(err) || grpcutil.IsEndOfStream(err) {
					time.Sleep(3 * time.Second)
					continue
				}

				p.logger.Error("[txpool] process batch remote txns", "err", err)
			}
		case <-commitEvery.C:
			if p.poolDB != nil && p.Started() {
				t := time.Now()
				written, err := p.flush(ctx)
				if err != nil {
					p.logger.Error("[txpool] flush is local history", "err", err)
					continue
				}
				writeToDBBytesCounter.SetUint64(written)
				p.logger.Debug("[txpool] Commit", "written_kb", written/1024, "in", time.Since(t))
			}
		case announcements := <-p.newPendingTxns:
			go func() {
				for i := 0; i < 16; i++ { // drain more events from channel, then merge and dedup them
					select {
					case a := <-p.newPendingTxns:
						announcements.AppendOther(a)
						continue
					default:
					}
					break
				}
				if announcements.Len() == 0 {
					return
				}
				defer propagateNewTxnsTimer.ObserveDuration(time.Now())

				announcements = announcements.DedupCopy()

				p.builderNotifyNewTxns()

				if p.cfg.NoGossip {
					// drain newTxns for emptying newTxn channel
					// newTxn channel will be filled only with local transactions
					// early return to avoid outbound transaction propagation
					log.Debug("[txpool] txn gossip disabled", "state", "drain new transactions")
					return
				}

				var localTxnTypes []byte
				var localTxnSizes []uint32
				var localTxnHashes Hashes
				var localTxnRlps [][]byte
				var remoteTxnTypes []byte
				var remoteTxnSizes []uint32
				var remoteTxnHashes Hashes
				var remoteTxnRlps [][]byte
				var broadcastHashes Hashes
				slotsRlp := make([][]byte, 0, announcements.Len())

				if err := p.poolDB.View(ctx, func(tx kv.Tx) error {
					for i := 0; i < announcements.Len(); i++ {
						t, size, hash := announcements.At(i)
						slotRlp, err := p.GetRlp(tx, hash)
						if err != nil {
							return err
						}
						if len(slotRlp) == 0 {
							continue
						}
						// Strip away blob wrapper, if applicable
						slotRlp, err2 := types.UnwrapTxPlayloadRlp(slotRlp)
						if err2 != nil {
							continue
						}

						// Empty rlp can happen if a transaction we want to broadcast has just been mined, for example
						slotsRlp = append(slotsRlp, slotRlp)
						if p.IsLocal(hash) {
							localTxnTypes = append(localTxnTypes, t)
							localTxnSizes = append(localTxnSizes, size)
							localTxnHashes = append(localTxnHashes, hash...)

							// "Nodes MUST NOT automatically broadcast blob transactions to their peers" - EIP-4844
							if t != BlobTxnType {
								localTxnRlps = append(localTxnRlps, slotRlp)
								broadcastHashes = append(broadcastHashes, hash...)
							}
						} else {
							remoteTxnTypes = append(remoteTxnTypes, t)
							remoteTxnSizes = append(remoteTxnSizes, size)
							remoteTxnHashes = append(remoteTxnHashes, hash...)

							// "Nodes MUST NOT automatically broadcast blob transactions to their peers" - EIP-4844
							if t != BlobTxnType && len(slotRlp) < txMaxBroadcastSize {
								remoteTxnRlps = append(remoteTxnRlps, slotRlp)
							}
						}
					}
					return nil
				}); err != nil {
					p.logger.Error("[txpool] collect info to propagate", "err", err)
					return
				}
				if p.newSlotsStreams != nil {
					p.newSlotsStreams.Broadcast(&txpoolproto.OnAddReply{RplTxs: slotsRlp}, p.logger)
				}

				// broadcast local transactions
				const localTxnsBroadcastMaxPeers uint64 = 10
				txnSentTo := p.p2pSender.BroadcastPooledTxns(localTxnRlps, localTxnsBroadcastMaxPeers)
				for i, peer := range txnSentTo {
					p.logger.Trace("Local txn broadcast", "txHash", hex.EncodeToString(broadcastHashes.At(i)), "to peer", peer)
				}
				hashSentTo := p.p2pSender.AnnouncePooledTxns(localTxnTypes, localTxnSizes, localTxnHashes, localTxnsBroadcastMaxPeers*2)
				for i := 0; i < localTxnHashes.Len(); i++ {
					hash := localTxnHashes.At(i)
					p.logger.Trace("Local txn announced", "txHash", hex.EncodeToString(hash), "to peer", hashSentTo[i], "baseFee", p.pendingBaseFee.Load())
				}

				// broadcast remote transactions
				const remoteTxnsBroadcastMaxPeers uint64 = 3
				p.p2pSender.BroadcastPooledTxns(remoteTxnRlps, remoteTxnsBroadcastMaxPeers)
				p.p2pSender.AnnouncePooledTxns(remoteTxnTypes, remoteTxnSizes, remoteTxnHashes, remoteTxnsBroadcastMaxPeers*2)
			}()
		case <-syncToNewPeersEvery.C: // new peer
			newPeers := p.recentlyConnectedPeers.GetAndClean()
			if len(newPeers) == 0 {
				continue
			}
			if p.cfg.NoGossip {
				// avoid transaction gossiping for new peers
				log.Debug("[txpool] txn gossip disabled", "state", "sync new peers")
				continue
			}
			t := time.Now()
			var hashes Hashes
			var types []byte
			var sizes []uint32
			types, sizes, hashes = p.AppendAllAnnouncements(types, sizes, hashes[:0])
			go p.p2pSender.PropagatePooledTxnsToPeersList(newPeers, types, sizes, hashes)
			propagateToNewPeerTimer.ObserveDuration(t)
		}
	}
}

func (p *TxPool) flushNoFsync(ctx context.Context) (written uint64, err error) {
	p.lock.Lock()
	defer p.lock.Unlock()
	//it's important that write db txn is done inside lock, to make last writes visible for all read operations
	if err := p.poolDB.UpdateNosync(ctx, func(tx kv.RwTx) error {
		err = p.flushLocked(tx)
		if err != nil {
			return err
		}
		written, _, err = tx.(*mdbx.MdbxTx).SpaceDirty()
		if err != nil {
			return err
		}
		return nil
	}); err != nil {
		return 0, err
	}
	return written, nil
}

func (p *TxPool) flush(ctx context.Context) (written uint64, err error) {
	defer writeToDBTimer.ObserveDuration(time.Now())
	// 1. get global lock on txpool and flush it to db, without fsync (to release lock asap)
	// 2. then fsync db without txpool lock
	written, err = p.flushNoFsync(ctx)
	if err != nil {
		return 0, err
	}

	// fsync. increase state version - just to make RwTx non-empty (mdbx skips empty RwTx)
	if err := p.poolDB.Update(ctx, func(tx kv.RwTx) error {
		v, err := tx.GetOne(kv.PoolInfo, PoolStateVersion)
		if err != nil {
			return err
		}
		var version uint64
		if len(v) == 8 {
			version = binary.BigEndian.Uint64(v)
		}
		version++
		return tx.Put(kv.PoolInfo, PoolStateVersion, hexutil.EncodeTs(version))
	}); err != nil {
		return 0, err
	}
	return written, nil
}

func (p *TxPool) flushLocked(tx kv.RwTx) (err error) {
	for i, mt := range p.deletedTxns {
		if mt == nil {
			continue
		}
		id := mt.TxnSlot.SenderID
		idHash := mt.TxnSlot.IDHash[:]
		if !p.all.hasTxns(id) {
			addr, ok := p.senders.senderID2Addr[id]
			if ok {
				delete(p.senders.senderID2Addr, id)
				delete(p.senders.senderIDs, addr)
			}
		}
		//fmt.Printf("del:%d,%d,%d\n", mt.TxnSlot.senderID, mt.TxnSlot.nonce, mt.TxnSlot.tip)
		has, err := tx.Has(kv.PoolTransaction, idHash)
		if err != nil {
			return err
		}
		if has {
			if err := tx.Delete(kv.PoolTransaction, idHash); err != nil {
				return err
			}
		}
		p.deletedTxns[i] = nil // for gc
	}

	txHashes := p.isLocalLRU.Keys()
	encID := make([]byte, 8)
	if err := tx.ClearBucket(kv.RecentLocalTransaction); err != nil {
		return err
	}
	for i, txHash := range txHashes {
		binary.BigEndian.PutUint64(encID, uint64(i))
		if err := tx.Append(kv.RecentLocalTransaction, encID, []byte(txHash)); err != nil {
			return err
		}
	}

	v := make([]byte, 0, 1024)
	for txHash, metaTx := range p.byHash {
		if metaTx.TxnSlot.Rlp == nil {
			continue
		}
		v = common.EnsureEnoughSize(v, 20+len(metaTx.TxnSlot.Rlp))

		addr, ok := p.senders.senderID2Addr[metaTx.TxnSlot.SenderID]
		if !ok {
			p.logger.Warn("[txpool] flush: sender address not found by ID", "senderID", metaTx.TxnSlot.SenderID)
			continue
		}

		copy(v[:20], addr.Bytes())
		copy(v[20:], metaTx.TxnSlot.Rlp)

		has, err := tx.Has(kv.PoolTransaction, []byte(txHash))
		if err != nil {
			return err
		}
		if !has {
			if err := tx.Put(kv.PoolTransaction, []byte(txHash), v); err != nil {
				return err
			}
		}
		metaTx.TxnSlot.Rlp = nil
	}

	binary.BigEndian.PutUint64(encID, p.pendingBaseFee.Load())
	if err := tx.Put(kv.PoolInfo, PoolPendingBaseFeeKey, encID); err != nil {
		return err
	}
	binary.BigEndian.PutUint64(encID, p.pendingBlobFee.Load())
	if err := tx.Put(kv.PoolInfo, PoolPendingBlobFeeKey, encID); err != nil {
		return err
	}
	if err := PutLastSeenBlock(tx, p.lastSeenBlock.Load(), encID); err != nil {
		return err
	}

	// clean - in-memory data structure as later as possible - because if during this txn will happen error,
	// DB will stay consistent but some in-memory structures may be already cleaned, and retry will not work
	// failed write transaction must not create side-effects
	p.deletedTxns = p.deletedTxns[:0]
	return nil
}

func (p *TxPool) fromDB(ctx context.Context, tx kv.Tx, coreTx kv.Tx) error {
	if p.lastSeenBlock.Load() == 0 {
		lastSeenBlock, err := LastSeenBlock(tx)
		if err != nil {
			return err
		}

		p.lastSeenBlock.Store(lastSeenBlock)
	}

	// this is necessary as otherwise best - which waits for sync events
	// may wait for ever if blocks have been process before the txpool
	// starts with an empty db
	lastSeenProgress, err := getExecutionProgress(coreTx)
	if err != nil {
		return err
	}

	if p.lastSeenBlock.Load() < lastSeenProgress {
		// TODO we need to process the blocks since the
		// last seen to make sure that the txn pool is in
		// sync with the processed blocks

		p.lastSeenBlock.Store(lastSeenProgress)
	}

	cacheView, err := p._stateCache.View(ctx, coreTx)
	if err != nil {
		return err
	}
	it, err := tx.Range(kv.RecentLocalTransaction, nil, nil, order.Asc, kv.Unlim)
	if err != nil {
		return err
	}
	for it.HasNext() {
		_, v, err := it.Next()
		if err != nil {
			return err
		}
		p.isLocalLRU.Add(string(v), struct{}{})
	}

	txns := TxnSlots{}
	parseCtx := NewTxnParseContext(p.chainID)
	parseCtx.WithSender(false)

	i := 0
	it, err = tx.Range(kv.PoolTransaction, nil, nil, order.Asc, kv.Unlim)
	if err != nil {
		return err
	}
	for it.HasNext() {
		k, v, err := it.Next()
		if err != nil {
			return err
		}
		addr, txnRlp := *(*[20]byte)(v[:20]), v[20:]
		txn := &TxnSlot{}

		// TODO(eip-4844) ensure wrappedWithBlobs when transactions are saved to the DB
		_, err = parseCtx.ParseTransaction(txnRlp, 0, txn, nil, false /* hasEnvelope */, true /*wrappedWithBlobs*/, nil)
		if err != nil {
			err = fmt.Errorf("err: %w, rlp: %x", err, txnRlp)
			p.logger.Warn("[txpool] fromDB: parseTransaction", "err", err)
			continue
		}
		txn.Rlp = nil // means that we don't need store it in db anymore

		txn.SenderID, txn.Traced = p.senders.getOrCreateID(addr, p.logger)
		isLocalTx := p.isLocalLRU.Contains(string(k))

		if reason := p.validateTx(txn, isLocalTx, cacheView); reason != txpoolcfg.NotSet && reason != txpoolcfg.Success {
			return nil // TODO: Clarify - if one of the txns has the wrong reason, no pooled txns!
		}
		txns.Resize(uint(i + 1))
		txns.Txns[i] = txn
		txns.IsLocal[i] = isLocalTx
		copy(txns.Senders.At(i), addr[:])
		i++
	}

	var pendingBaseFee, pendingBlobFee, minBlobGasPrice, blockGasLimit uint64

	if p.feeCalculator != nil {
		if chainConfig, _ := ChainConfig(tx); chainConfig != nil {
			pendingBaseFee, pendingBlobFee, minBlobGasPrice, blockGasLimit, err = p.feeCalculator.CurrentFees(chainConfig, coreTx)
			if err != nil {
				return err
			}
		}
	}

	if pendingBaseFee == 0 {
		v, err := tx.GetOne(kv.PoolInfo, PoolPendingBaseFeeKey)
		if err != nil {
			return err
		}
		if len(v) > 0 {
			pendingBaseFee = binary.BigEndian.Uint64(v)
		}
	}

	if pendingBlobFee == 0 {
		v, err := tx.GetOne(kv.PoolInfo, PoolPendingBlobFeeKey)
		if err != nil {
			return err
		}
		if len(v) > 0 {
			pendingBlobFee = binary.BigEndian.Uint64(v)
		}
	}

	if pendingBlobFee == 0 {
		pendingBlobFee = minBlobGasPrice
	}

	if blockGasLimit == 0 {
		blockGasLimit = DefaultBlockGasLimit
	}

	err = p.senders.registerNewSenders(&txns, p.logger)
	if err != nil {
		return err
	}
	if _, _, err := p.addTxns(p.lastSeenBlock.Load(), cacheView, p.senders, txns,
		pendingBaseFee, pendingBlobFee, blockGasLimit, false, p.logger); err != nil {
		return err
	}
	p.pendingBaseFee.Store(pendingBaseFee)
	p.pendingBlobFee.Store(pendingBlobFee)
	p.blockGasLimit.Store(blockGasLimit)
	return nil
}

// nolint
func (p *TxPool) printDebug(prefix string) {
	fmt.Printf("%s.pool.byHash\n", prefix)
	for _, j := range p.byHash {
		fmt.Printf("\tsenderID=%d, nonce=%d, tip=%d\n", j.TxnSlot.SenderID, j.TxnSlot.Nonce, j.TxnSlot.Tip)
	}
	fmt.Printf("%s.pool.queues.len: %d,%d,%d\n", prefix, p.pending.Len(), p.baseFee.Len(), p.queued.Len())
	for _, mt := range p.pending.best.ms {
		mt.TxnSlot.PrintDebug(fmt.Sprintf("%s.pending: %b,%d,%d,%d", prefix, mt.subPool, mt.TxnSlot.SenderID, mt.TxnSlot.Nonce, mt.TxnSlot.Tip))
	}
	for _, mt := range p.baseFee.best.ms {
		mt.TxnSlot.PrintDebug(fmt.Sprintf("%s.baseFee : %b,%d,%d,%d", prefix, mt.subPool, mt.TxnSlot.SenderID, mt.TxnSlot.Nonce, mt.TxnSlot.Tip))
	}
	for _, mt := range p.queued.best.ms {
		mt.TxnSlot.PrintDebug(fmt.Sprintf("%s.queued : %b,%d,%d,%d", prefix, mt.subPool, mt.TxnSlot.SenderID, mt.TxnSlot.Nonce, mt.TxnSlot.Tip))
	}
}

func (p *TxPool) logStats() {
	if !p.Started() {
		return
	}

	p.lock.Lock()
	defer p.lock.Unlock()

	ctx := []interface{}{
		"pending", p.pending.Len(),
		"baseFee", p.baseFee.Len(),
		"queued", p.queued.Len(),
	}
	cacheKeys := p._stateCache.Len()
	if cacheKeys > 0 {
		ctx = append(ctx, "cache_keys", cacheKeys)
	}
	p.logger.Info("[txpool] stat", ctx...)
	pendingSubCounter.SetInt(p.pending.Len())
	basefeeSubCounter.SetInt(p.baseFee.Len())
	queuedSubCounter.SetInt(p.queued.Len())
}

// Deprecated need switch to streaming-like
func (p *TxPool) deprecatedForEach(_ context.Context, f func(rlp []byte, sender common.Address, t SubPoolType), tx kv.Tx) {
	p.lock.Lock()
	defer p.lock.Unlock()
	p.all.ascendAll(func(mt *metaTxn) bool {
		slot := mt.TxnSlot
		slotRlp := slot.Rlp
		if slot.Rlp == nil {
			v, err := tx.GetOne(kv.PoolTransaction, slot.IDHash[:])
			if err != nil {
				p.logger.Warn("[txpool] foreach: get txn from db", "err", err)
				return true
			}
			if v == nil {
				p.logger.Warn("[txpool] foreach: txn not found in db")
				return true
			}
			slotRlp = v[20:]
		}
		if sender, found := p.senders.senderID2Addr[slot.SenderID]; found {
			f(slotRlp, sender, mt.currentSubPool)
		}
		return true
	})
}

func sendChangeBatchEventToDiagnostics(pool string, event string, orderHashes []diagnostics.TxnHashOrder) {
	//Not sending empty events or diagnostics disabled
	if len(orderHashes) == 0 || !diagnostics.Client().Connected() {
		return
	}

	toRemoveBatch := make([]diagnostics.PoolChangeBatch, 0)
	toRemoveBatch = append(toRemoveBatch, diagnostics.PoolChangeBatch{
		Pool:         pool,
		Event:        event,
		TxnHashOrder: orderHashes,
	})

	diagnostics.Send(diagnostics.PoolChangeBatchEvent{
		Changes: toRemoveBatch,
	})
}<|MERGE_RESOLUTION|>--- conflicted
+++ resolved
@@ -2075,10 +2075,7 @@
 	for worst := p.pending.Worst(); p.pending.Len() > 0 && (worst.subPool < BaseFeePoolBits || worst.minFeeCap.LtUint64(pendingBaseFee) || (worst.TxnSlot.Type == BlobTxnType && worst.TxnSlot.BlobFeeCap.LtUint64(pendingBlobFee))); worst = p.pending.Worst() {
 		tx := p.pending.PopWorst()
 		if worst.subPool >= BaseFeePoolBits {
-<<<<<<< HEAD
 			tx := p.pending.PopWorst()
-=======
->>>>>>> 28d19179
 			p.baseFee.Add(tx, "demote-pending", logger)
 			sendChangeBatchEventToDiagnostics("BaseFee", "add", []diagnostics.TxnHashOrder{
 				{
