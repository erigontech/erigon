--- conflicted
+++ resolved
@@ -726,12 +726,8 @@
 		// not an exact science using intrinsic gas but as close as we could hope for at
 		// this stage
 		authorizationLen := uint64(len(mt.TxnSlot.Authorizations))
-<<<<<<< HEAD
 		isAATxn := mt.TxnSlot.Type == types.AccountAbstractionTxType
-		intrinsicGas, floorGas, _ := txpoolcfg.CalcIntrinsicGas(uint64(mt.TxnSlot.DataLen), uint64(mt.TxnSlot.DataNonZeroLen), authorizationLen, nil, mt.TxnSlot.Creation, true, true, isShanghai, isPrague, isAATxn)
-=======
-		intrinsicGas, floorGas, _ := fixedgas.CalcIntrinsicGas(uint64(mt.TxnSlot.DataLen), uint64(mt.TxnSlot.DataNonZeroLen), authorizationLen, 0, 0, mt.TxnSlot.Creation, true, true, isShanghai, isPrague)
->>>>>>> a85a28df
+		intrinsicGas, floorGas, _ := fixedgas.CalcIntrinsicGas(uint64(mt.TxnSlot.DataLen), uint64(mt.TxnSlot.DataNonZeroLen), authorizationLen, 0, 0, mt.TxnSlot.Creation, true, true, isShanghai, isPrague, isAATxn)
 		if isPrague && floorGas > intrinsicGas {
 			intrinsicGas = floorGas
 		}
@@ -941,12 +937,8 @@
 		return txpoolcfg.UnderPriced
 	}
 
-<<<<<<< HEAD
 	isAATxn := txn.Type == types.AccountAbstractionTxType
-	gas, floorGas, reason := txpoolcfg.CalcIntrinsicGas(uint64(txn.DataLen), uint64(txn.DataNonZeroLen), uint64(authorizationLen), nil, txn.Creation, true, true, isShanghai, p.isPrague(), isAATxn)
-=======
-	gas, floorGas, overflow := fixedgas.CalcIntrinsicGas(uint64(txn.DataLen), uint64(txn.DataNonZeroLen), uint64(authorizationLen), 0, 0, txn.Creation, true, true, isShanghai, p.isPrague())
->>>>>>> a85a28df
+	gas, floorGas, overflow := fixedgas.CalcIntrinsicGas(uint64(txn.DataLen), uint64(txn.DataNonZeroLen), uint64(authorizationLen), 0, 0, txn.Creation, true, true, isShanghai, p.isPrague(), isAATxn)
 	if p.isPrague() && floorGas > gas {
 		gas = floorGas
 	}
