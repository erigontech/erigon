// Copyright 2022 The Erigon Authors
// This file is part of Erigon.
//
// Erigon is free software: you can redistribute it and/or modify
// it under the terms of the GNU Lesser General Public License as published by
// the Free Software Foundation, either version 3 of the License, or
// (at your option) any later version.
//
// Erigon is distributed in the hope that it will be useful,
// but WITHOUT ANY WARRANTY; without even the implied warranty of
// MERCHANTABILITY or FITNESS FOR A PARTICULAR PURPOSE. See the
// GNU Lesser General Public License for more details.
//
// You should have received a copy of the GNU Lesser General Public License
// along with Erigon. If not, see <http://www.gnu.org/licenses/>.

package txpool

import (
	"bytes"
	"context"
	"encoding/binary"
	"encoding/hex"
	"errors"
	"fmt"
	"math"
	"math/big"
	"sync"
	"sync/atomic"
	"time"

	gokzg4844 "github.com/crate-crypto/go-kzg-4844"
	mapset "github.com/deckarep/golang-set/v2"
	"github.com/go-stack/stack"
	"github.com/google/btree"
	"github.com/hashicorp/golang-lru/v2/simplelru"
	"github.com/holiman/uint256"

	"github.com/erigontech/erigon-lib/chain"
	"github.com/erigontech/erigon-lib/common"
	"github.com/erigontech/erigon-lib/common/assert"
	"github.com/erigontech/erigon-lib/common/fixedgas"
	"github.com/erigontech/erigon-lib/common/hexutil"
	"github.com/erigontech/erigon-lib/common/u256"
	libkzg "github.com/erigontech/erigon-lib/crypto/kzg"
	"github.com/erigontech/erigon-lib/diagnostics"
	"github.com/erigontech/erigon-lib/gointerfaces"
	"github.com/erigontech/erigon-lib/gointerfaces/grpcutil"
	remote "github.com/erigontech/erigon-lib/gointerfaces/remoteproto"
	"github.com/erigontech/erigon-lib/gointerfaces/sentryproto"
	"github.com/erigontech/erigon-lib/gointerfaces/txpoolproto"
	"github.com/erigontech/erigon-lib/kv"
	"github.com/erigontech/erigon-lib/kv/kvcache"
	"github.com/erigontech/erigon-lib/kv/mdbx"
	"github.com/erigontech/erigon-lib/kv/order"
	"github.com/erigontech/erigon-lib/log/v3"
	"github.com/erigontech/erigon/core/types"
	"github.com/erigontech/erigon/txnprovider"
	"github.com/erigontech/erigon/txnprovider/txpool/txpoolcfg"
)

const DefaultBlockGasLimit = uint64(36000000)

// txMaxBroadcastSize is the max size of a transaction that will be broadcast.
// All transactions with a higher size will be announced and need to be fetched
// by the peer.
const txMaxBroadcastSize = 4 * 1024

// Pool is interface for the transaction pool
// This interface exists for the convenience of testing, and not yet because
// there are multiple implementations
//
//go:generate mockgen -typed=true -destination=./pool_mock.go -package=txpool . Pool
type Pool interface {
	ValidateSerializedTxn(serializedTxn []byte) error

	// Handle 3 main events - new remote txns from p2p, new local txns from RPC, new blocks from execution layer
	AddRemoteTxns(ctx context.Context, newTxns TxnSlots)
	AddLocalTxns(ctx context.Context, newTxns TxnSlots) ([]txpoolcfg.DiscardReason, error)
	OnNewBlock(ctx context.Context, stateChanges *remote.StateChangeBatch, unwindTxns, unwindBlobTxns, minedTxns TxnSlots) error
	// IdHashKnown check whether transaction with given Id hash is known to the pool
	IdHashKnown(tx kv.Tx, hash []byte) (bool, error)
	FilterKnownIdHashes(tx kv.Tx, hashes Hashes) (unknownHashes Hashes, err error)
	Started() bool
	GetRlp(tx kv.Tx, hash []byte) ([]byte, error)
	GetBlobs(blobhashes []common.Hash) ([][]byte, [][]byte)
	AddNewGoodPeer(peerID PeerID)
}

var _ Pool = (*TxPool)(nil) // compile-time interface check
var _ txnprovider.TxnProvider = (*TxPool)(nil)

// TxPool - holds all pool-related data structures and lock-based tiny methods
// most of logic implemented by pure tests-friendly functions
//
// txpool doesn't start any goroutines - "leave concurrency to user" design
// txpool has no DB-TX fields - "leave db transactions management to user" design
// txpool has _chainDB field - but it must maximize local state cache hit-rate - and perform minimum _chainDB transactions
//
// It preserve TxnSlot objects immutable
type TxPool struct {
	_chainDB               kv.RoDB // remote db - use it wisely
	_stateCache            kvcache.Cache
	poolDB                 kv.RwDB
	lock                   *sync.Mutex
	recentlyConnectedPeers *recentlyConnectedPeers // all txns will be propagated to this peers eventually, and clear list
	senders                *sendersBatch
	// batch processing of remote transactions
	// handling is fast enough without batching, but batching allows:
	//   - fewer _chainDB transactions
	//   - batch notifications about new txns (reduced P2P spam to other nodes about txns propagation)
	//   - and as a result reducing lock contention
	unprocessedRemoteTxns   *TxnSlots
	unprocessedRemoteByHash map[string]int                                  // to reject duplicates
	byHash                  map[string]*metaTxn                             // txn_hash => txn : only those records not committed to db yet
	discardReasonsLRU       *simplelru.LRU[string, txpoolcfg.DiscardReason] // txn_hash => discard_reason : non-persisted
	pending                 *PendingPool
	baseFee                 *SubPool
	queued                  *SubPool
	minedBlobTxnsByBlock    map[uint64][]*metaTxn            // (blockNum => slice): cache of recently mined blobs
	minedBlobTxnsByHash     map[string]*metaTxn              // (hash => mt): map of recently mined blobs
	isLocalLRU              *simplelru.LRU[string, struct{}] // txn_hash => is_local : to restore isLocal flag of unwinded transactions
	newPendingTxns          chan Announcements               // notifications about new txns in Pending sub-pool
	all                     *BySenderAndNonce                // senderID => (sorted map of txn nonce => *metaTxn)
	deletedTxns             []*metaTxn                       // list of discarded txns since last db commit
	promoted                Announcements
	cfg                     txpoolcfg.Config
	chainID                 uint256.Int
	lastSeenBlock           atomic.Uint64
	lastSeenCond            *sync.Cond
	lastFinalizedBlock      atomic.Uint64
	started                 atomic.Bool
	pendingBaseFee          atomic.Uint64
	pendingBlobFee          atomic.Uint64 // For gas accounting for blobs, which has its own dimension
	blockGasLimit           atomic.Uint64
	totalBlobsInPool        atomic.Uint64
	shanghaiTime            *uint64
	isPostShanghai          atomic.Bool
	agraBlock               *uint64
	isPostAgra              atomic.Bool
	cancunTime              *uint64
	isPostCancun            atomic.Bool
	pragueTime              *uint64
	isPostPrague            atomic.Bool
	blobSchedule            *chain.BlobSchedule
	feeCalculator           FeeCalculator
	p2pFetcher              *Fetch
	p2pSender               *Send
	newSlotsStreams         *NewSlotsStreams
	ethBackend              remote.ETHBACKENDClient
	builderNotifyNewTxns    func()
	logger                  log.Logger
	auths                   map[common.Address]*metaTxn // All accounts with a pooled authorization
	blobHashToTxn           map[common.Hash]struct {
		index   int
		txnHash common.Hash
	}
}

type ValidateAA interface {
	ValidateAA() (bool, error)
}

type FeeCalculator interface {
	CurrentFees(chainConfig *chain.Config, db kv.Getter) (baseFee uint64, blobFee uint64, minBlobGasPrice, blockGasLimit uint64, err error)
}

func New(
	ctx context.Context,
	newTxns chan Announcements,
	poolDB kv.RwDB,
	chainDB kv.RoDB,
	cfg txpoolcfg.Config,
	cache kvcache.Cache,
	chainID uint256.Int,
	shanghaiTime *big.Int,
	agraBlock *big.Int,
	cancunTime *big.Int,
	pragueTime *big.Int,
	blobSchedule *chain.BlobSchedule,
	sentryClients []sentryproto.SentryClient,
	stateChangesClient StateChangesClient,
	builderNotifyNewTxns func(),
	newSlotsStreams *NewSlotsStreams,
	logger log.Logger,
	opts ...Option,
) (*TxPool, error) {
	options := applyOpts(opts...)
	localsHistory, err := simplelru.NewLRU[string, struct{}](10_000, nil)
	if err != nil {
		return nil, err
	}
	discardHistory, err := simplelru.NewLRU[string, txpoolcfg.DiscardReason](10_000, nil)
	if err != nil {
		return nil, err
	}

	byNonce := &BySenderAndNonce{
		tree:              btree.NewG[*metaTxn](32, SortByNonceLess),
		search:            &metaTxn{TxnSlot: &TxnSlot{}},
		senderIDTxnCount:  map[uint64]int{},
		senderIDBlobCount: map[uint64]uint64{},
	}
	tracedSenders := make(map[common.Address]struct{})
	for _, sender := range cfg.TracedSenders {
		tracedSenders[common.BytesToAddress([]byte(sender))] = struct{}{}
	}

	lock := &sync.Mutex{}

	res := &TxPool{
		lock:                    lock,
		lastSeenCond:            sync.NewCond(lock),
		byHash:                  map[string]*metaTxn{},
		isLocalLRU:              localsHistory,
		discardReasonsLRU:       discardHistory,
		all:                     byNonce,
		recentlyConnectedPeers:  &recentlyConnectedPeers{},
		pending:                 NewPendingSubPool(PendingSubPool, cfg.PendingSubPoolLimit),
		baseFee:                 NewSubPool(BaseFeeSubPool, cfg.BaseFeeSubPoolLimit),
		queued:                  NewSubPool(QueuedSubPool, cfg.QueuedSubPoolLimit),
		newPendingTxns:          newTxns,
		_stateCache:             cache,
		senders:                 newSendersBatch(tracedSenders),
		poolDB:                  poolDB,
		_chainDB:                chainDB,
		cfg:                     cfg,
		chainID:                 chainID,
		unprocessedRemoteTxns:   &TxnSlots{},
		unprocessedRemoteByHash: map[string]int{},
		minedBlobTxnsByBlock:    map[uint64][]*metaTxn{},
		minedBlobTxnsByHash:     map[string]*metaTxn{},
		blobSchedule:            blobSchedule,
		feeCalculator:           options.feeCalculator,
		builderNotifyNewTxns:    builderNotifyNewTxns,
		newSlotsStreams:         newSlotsStreams,
		logger:                  logger,
		auths:                   map[common.Address]*metaTxn{},
		blobHashToTxn: map[common.Hash]struct {
			index   int
			txnHash common.Hash
		}{},
	}

	if shanghaiTime != nil {
		if !shanghaiTime.IsUint64() {
			return nil, errors.New("shanghaiTime overflow")
		}
		shanghaiTimeU64 := shanghaiTime.Uint64()
		res.shanghaiTime = &shanghaiTimeU64
	}
	if agraBlock != nil {
		if !agraBlock.IsUint64() {
			return nil, errors.New("agraBlock overflow")
		}
		agraBlockU64 := agraBlock.Uint64()
		res.agraBlock = &agraBlockU64
	}
	if cancunTime != nil {
		if !cancunTime.IsUint64() {
			return nil, errors.New("cancunTime overflow")
		}
		cancunTimeU64 := cancunTime.Uint64()
		res.cancunTime = &cancunTimeU64
	}
	if pragueTime != nil {
		if !pragueTime.IsUint64() {
			return nil, errors.New("pragueTime overflow")
		}
		pragueTimeU64 := pragueTime.Uint64()
		res.pragueTime = &pragueTimeU64
	}

	res.p2pFetcher = NewFetch(ctx, sentryClients, res, stateChangesClient, poolDB, chainID, logger, opts...)
	res.p2pSender = NewSend(ctx, sentryClients, logger, opts...)

	return res, nil
}

func (p *TxPool) start(ctx context.Context) error {
	if p.started.Load() {
		return nil
	}

	return p.poolDB.View(ctx, func(tx kv.Tx) error {
		coreDb, _ := p.chainDB()
		coreTx, err := coreDb.BeginRo(ctx)
		if err != nil {
			return err
		}

		defer coreTx.Rollback()

		if err := p.fromDB(ctx, tx, coreTx); err != nil {
			return fmt.Errorf("loading pool from DB: %w", err)
		}

		if p.started.CompareAndSwap(false, true) {
			p.logger.Info("[txpool] Started")
		}

		return nil
	})
}

func (p *TxPool) OnNewBlock(ctx context.Context, stateChanges *remote.StateChangeBatch, unwindTxns, unwindBlobTxns, minedTxns TxnSlots) error {
	defer newBlockTimer.ObserveDuration(time.Now())

	coreDB, cache := p.chainDB()
	cache.OnNewBlock(stateChanges)
	coreTx, err := coreDB.BeginRo(ctx)
	if err != nil {
		return err
	}

	defer coreTx.Rollback()

	block := stateChanges.ChangeBatch[len(stateChanges.ChangeBatch)-1].BlockHeight
	baseFee := stateChanges.PendingBlockBaseFee

	if err = minedTxns.Valid(); err != nil {
		return err
	}

	cacheView, err := cache.View(ctx, coreTx)
	if err != nil {
		return err
	}

	p.lock.Lock()
	defer func() {
		if err == nil {
			p.lastSeenBlock.Store(block)
			p.lastSeenCond.Broadcast()
		}

		p.lock.Unlock()
	}()

	pendingPre := p.pending.Len()
	defer func() {
		p.logger.Debug("[txpool] New block", "block", block,
			"unwound", len(unwindTxns.Txns), "mined", len(minedTxns.Txns), "blockBaseFee", baseFee,
			"pending-pre", pendingPre, "pending", p.pending.Len(), "baseFee", p.baseFee.Len(), "queued", p.queued.Len(),
			"err", err)
	}()

	if assert.Enable {
		if _, err := kvcache.AssertCheckValues(ctx, coreTx, cache); err != nil {
			p.logger.Error("AssertCheckValues", "err", err, "stack", stack.Trace().String())
		}
	}

	pendingBaseFee, baseFeeChanged := p.setBaseFee(baseFee)
	// Update pendingBase for all pool queues and slices
	if baseFeeChanged {
		p.pending.best.pendingBaseFee = pendingBaseFee
		p.pending.worst.pendingBaseFee = pendingBaseFee
		p.baseFee.best.pendingBastFee = pendingBaseFee
		p.baseFee.worst.pendingBaseFee = pendingBaseFee
		p.queued.best.pendingBastFee = pendingBaseFee
		p.queued.worst.pendingBaseFee = pendingBaseFee
	}

	pendingBlobFee := stateChanges.PendingBlobFeePerGas
	p.setBlobFee(pendingBlobFee)

	oldGasLimit := p.blockGasLimit.Swap(stateChanges.BlockGasLimit)
	if oldGasLimit != stateChanges.BlockGasLimit {
		p.all.ascendAll(func(mt *metaTxn) bool {
			var updated bool
			if mt.TxnSlot.Gas < stateChanges.BlockGasLimit {
				updated = (mt.subPool & NotTooMuchGas) > 0
				mt.subPool |= NotTooMuchGas
			} else {
				updated = (mt.subPool & NotTooMuchGas) == 0
				mt.subPool &^= NotTooMuchGas
			}

			if mt.TxnSlot.Traced {
				p.logger.Info("TX TRACING: on block gas limit update", "idHash", fmt.Sprintf("%x", mt.TxnSlot.IDHash), "senderId", mt.TxnSlot.SenderID, "nonce", mt.TxnSlot.Nonce, "subPool", mt.currentSubPool, "updated", updated)
			}

			if !updated {
				return true
			}

			switch mt.currentSubPool {
			case PendingSubPool:
				p.pending.Updated(mt)
			case BaseFeeSubPool:
				p.baseFee.Updated(mt)
			case QueuedSubPool:
				p.queued.Updated(mt)
			}
			return true
		})
	}

	for i, txn := range unwindBlobTxns.Txns {
		if txn.Type == BlobTxnType {
			knownBlobTxn, err := p.getCachedBlobTxnLocked(coreTx, txn.IDHash[:])
			if err != nil {
				return err
			}
			if knownBlobTxn != nil {
				unwindTxns.Append(knownBlobTxn.TxnSlot, unwindBlobTxns.Senders.At(i), false)
			}
		}
	}
	if err = p.senders.onNewBlock(stateChanges, unwindTxns, minedTxns, p.logger); err != nil {
		return err
	}

	_, unwindTxns, err = p.validateTxns(&unwindTxns, cacheView)
	if err != nil {
		return err
	}

	if assert.Enable {
		for _, txn := range unwindTxns.Txns {
			if txn.SenderID == 0 {
				panic("onNewBlock.unwindTxns: senderID can't be zero")
			}
		}
		for _, txn := range minedTxns.Txns {
			if txn.SenderID == 0 {
				panic("onNewBlock.minedTxns: senderID can't be zero")
			}
		}
	}

	if err = p.processMinedFinalizedBlobs(minedTxns.Txns, stateChanges.FinalizedBlock); err != nil {
		return err
	}

	if err = p.removeMined(p.all, minedTxns.Txns); err != nil {
		return err
	}

	// remove auths from pool map
	for _, mt := range minedTxns.Txns {
		if mt.Type == SetCodeTxnType {
			numAuths := len(mt.AuthRaw)
			for i := range numAuths {
				signature := mt.Authorizations[i]
				signer, err := types.RecoverSignerFromRLP(mt.AuthRaw[i], uint8(signature.V.Uint64()), signature.R, signature.S)
				if err != nil {
					continue
				}

				delete(p.auths, *signer)
			}
		}
	}

	var announcements Announcements
	announcements, err = p.addTxnsOnNewBlock(block, cacheView, stateChanges, p.senders, unwindTxns, /* newTxns */
		pendingBaseFee, stateChanges.BlockGasLimit, p.logger)
	if err != nil {
		return err
	}

	p.pending.EnforceWorstInvariants()
	p.baseFee.EnforceInvariants()
	p.queued.EnforceInvariants()
	p.promote(pendingBaseFee, pendingBlobFee, &announcements, p.logger)
	p.pending.EnforceBestInvariants()
	p.promoted.Reset()
	p.promoted.AppendOther(announcements)

	if p.promoted.Len() > 0 {
		select {
		case p.newPendingTxns <- p.promoted.Copy():
		default:
		}
	}

	return nil
}

func (p *TxPool) processRemoteTxns(ctx context.Context) (err error) {
	defer func() {
		if r := recover(); r != nil {
			err = fmt.Errorf("panic: %v\n%s", r, stack.Trace().String())
		}
	}()

	if !p.Started() {
		return errors.New("txpool not started yet")
	}

	defer processBatchTxnsTimer.ObserveDuration(time.Now())
	coreDB, cache := p.chainDB()
	coreTx, err := coreDB.BeginRo(ctx)
	if err != nil {
		return err
	}
	defer coreTx.Rollback()
	cacheView, err := cache.View(ctx, coreTx)
	if err != nil {
		return err
	}

	p.lock.Lock()
	defer p.lock.Unlock()

	l := len(p.unprocessedRemoteTxns.Txns)
	if l == 0 {
		return nil
	}

	err = p.senders.registerNewSenders(p.unprocessedRemoteTxns, p.logger)
	if err != nil {
		return err
	}

	_, newTxns, err := p.validateTxns(p.unprocessedRemoteTxns, cacheView)
	if err != nil {
		return err
	}

	diagTxns := make([]diagnostics.DiagTxn, 0, len(newTxns.Txns))

	announcements, reasons, err := p.addTxns(p.lastSeenBlock.Load(), cacheView, p.senders, newTxns,
		p.pendingBaseFee.Load(), p.pendingBlobFee.Load(), p.blockGasLimit.Load(), true, p.logger)
	if err != nil {
		return err
	}

	p.promoted.Reset()
	p.promoted.AppendOther(announcements)

	isDiagEnabled := diagnostics.Client().Connected()

	reasons = fillDiscardReasons(reasons, newTxns, p.discardReasonsLRU)
	for i, reason := range reasons {
		txn := newTxns.Txns[i]

		if isDiagEnabled {
			subpool := "Unknown"
			orderMarker := BaseFeePoolBits
			found := p.all.get(txn.SenderID, txn.Nonce)
			if found != nil {
				subpool = found.currentSubPool.String()
				orderMarker = found.subPool
			}

			diagTxn := diagnostics.DiagTxn{
				SenderID:            txn.SenderID,
				Size:                txn.Size,
				Creation:            txn.Creation,
				DataLen:             txn.DataLen,
				AccessListAddrCount: txn.AccessListAddrCount,
				AccessListStorCount: txn.AccessListStorCount,
				BlobHashes:          txn.BlobHashes,
				IsLocal:             false,
				DiscardReason:       reason.String(),
				Pool:                subpool,
<<<<<<< HEAD
				OrderMarker:         uint8(orderMarker),
=======
				RLP:                 txn.Rlp,
>>>>>>> c8659f6d
			}

			diagTxns = append(diagTxns, diagTxn)
		}

		if reason == txpoolcfg.Success {

			if txn.Traced {
				p.logger.Info(fmt.Sprintf("TX TRACING: processRemoteTxns promotes idHash=%x, senderId=%d", txn.IDHash, txn.SenderID))
			}
			p.promoted.Append(txn.Type, txn.Size, txn.IDHash[:])
		}
	}

	if isDiagEnabled {
		diagnostics.Send(diagnostics.IncomingTxnUpdate{
			Txns:    diagTxns,
			Updates: map[string][][32]byte{},
		})
	}

	if p.promoted.Len() > 0 {
		copied := p.promoted.Copy()
		select {
		case <-ctx.Done():
			return nil
		case p.newPendingTxns <- copied:
		default:
		}

		if isDiagEnabled {
			pendingTransactions := make([]diagnostics.TxnHashOrder, 0)
			for i := 0; i < len(copied.hashes); i += 32 {
				var txnHash [32]byte
				copy(txnHash[:], copied.hashes[i:i+32])
				orderMarker := BaseFeePoolBits
				byHash, ok := p.byHash[string(copied.hashes[i:i+32])]
				if ok {
					orderMarker = byHash.subPool
				}

				pendingTransactions = append(pendingTransactions, diagnostics.TxnHashOrder{
					OrderMarker: uint8(orderMarker),
					Hash:        txnHash,
				})
			}

			sendChangeBatchEventToDiagnostics("Pending", "add", pendingTransactions)
		}
	}

	p.unprocessedRemoteTxns.Resize(0)
	p.unprocessedRemoteByHash = map[string]int{}

	return nil
}

func (p *TxPool) getRlpLocked(tx kv.Tx, hash []byte) (rlpTxn []byte, sender common.Address, isLocal bool, err error) {
	txn, ok := p.byHash[string(hash)]
	if ok && txn.TxnSlot.Rlp != nil {
		return txn.TxnSlot.Rlp, p.senders.senderID2Addr[txn.TxnSlot.SenderID], txn.subPool&IsLocal > 0, nil
	}
	v, err := tx.GetOne(kv.PoolTransaction, hash)
	if err != nil {
		return nil, common.Address{}, false, err
	}
	if v == nil {
		return nil, common.Address{}, false, nil
	}
	return v[20:], *(*[20]byte)(v[:20]), txn != nil && txn.subPool&IsLocal > 0, nil
}

func (p *TxPool) GetRlp(tx kv.Tx, hash []byte) ([]byte, error) {
	p.lock.Lock()
	defer p.lock.Unlock()
	rlpTx, _, _, err := p.getRlpLocked(tx, hash)
	return common.Copy(rlpTx), err
}

func (p *TxPool) AppendLocalAnnouncements(types []byte, sizes []uint32, hashes []byte) ([]byte, []uint32, []byte) {
	p.lock.Lock()
	defer p.lock.Unlock()
	for hash, txn := range p.byHash {
		if txn.subPool&IsLocal == 0 {
			continue
		}
		types = append(types, txn.TxnSlot.Type)
		sizes = append(sizes, txn.TxnSlot.Size)
		hashes = append(hashes, hash...)
	}
	return types, sizes, hashes
}

func (p *TxPool) AppendRemoteAnnouncements(types []byte, sizes []uint32, hashes []byte) ([]byte, []uint32, []byte) {
	p.lock.Lock()
	defer p.lock.Unlock()

	for hash, txn := range p.byHash {
		if txn.subPool&IsLocal != 0 {
			continue
		}
		types = append(types, txn.TxnSlot.Type)
		sizes = append(sizes, txn.TxnSlot.Size)
		hashes = append(hashes, hash...)
	}
	for hash, txIdx := range p.unprocessedRemoteByHash {
		txnSlot := p.unprocessedRemoteTxns.Txns[txIdx]
		types = append(types, txnSlot.Type)
		sizes = append(sizes, txnSlot.Size)
		hashes = append(hashes, hash...)
	}

	return types, sizes, hashes
}

func (p *TxPool) AppendAllAnnouncements(types []byte, sizes []uint32, hashes []byte) ([]byte, []uint32, []byte) {
	types, sizes, hashes = p.AppendLocalAnnouncements(types, sizes, hashes)
	types, sizes, hashes = p.AppendRemoteAnnouncements(types, sizes, hashes)
	return types, sizes, hashes
}

func (p *TxPool) idHashKnown(tx kv.Tx, hash []byte, hashS string) (bool, error) {
	if _, ok := p.unprocessedRemoteByHash[hashS]; ok {
		return true, nil
	}
	if _, ok := p.discardReasonsLRU.Get(hashS); ok {
		return true, nil
	}
	if _, ok := p.byHash[hashS]; ok {
		return true, nil
	}
	if _, ok := p.minedBlobTxnsByHash[hashS]; ok {
		return true, nil
	}
	return tx.Has(kv.PoolTransaction, hash)
}

func (p *TxPool) IdHashKnown(tx kv.Tx, hash []byte) (bool, error) {
	hashS := string(hash)
	p.lock.Lock()
	defer p.lock.Unlock()
	return p.idHashKnown(tx, hash, hashS)
}

func (p *TxPool) FilterKnownIdHashes(tx kv.Tx, hashes Hashes) (unknownHashes Hashes, err error) {
	p.lock.Lock()
	defer p.lock.Unlock()
	for i := 0; i < len(hashes); i += 32 {
		known, err := p.idHashKnown(tx, hashes[i:i+32], string(hashes[i:i+32]))
		if err != nil {
			return unknownHashes, err
		}
		if !known {
			unknownHashes = append(unknownHashes, hashes[i:i+32]...)
		}
	}
	return unknownHashes, err
}

func (p *TxPool) getUnprocessedTxn(hashS string) (*TxnSlot, bool) {
	if i, ok := p.unprocessedRemoteByHash[hashS]; ok {
		return p.unprocessedRemoteTxns.Txns[i], true
	}
	return nil, false
}

func (p *TxPool) getCachedBlobTxnLocked(tx kv.Tx, hash []byte) (*metaTxn, error) {
	hashS := string(hash)
	if mt, ok := p.minedBlobTxnsByHash[hashS]; ok {
		return mt, nil
	}
	if txn, ok := p.getUnprocessedTxn(hashS); ok {
		return newMetaTxn(txn, false, 0), nil
	}
	if mt, ok := p.byHash[hashS]; ok {
		return mt, nil
	}
	v, err := tx.GetOne(kv.PoolTransaction, hash)
	if err != nil {
		return nil, fmt.Errorf("TxPool.getCachedBlobTxnLocked: Get: %d, %w", len(hash), err)
	}
	if len(v) == 0 {
		return nil, nil
	}
	txnRlp := common.Copy(v[20:])
	parseCtx := NewTxnParseContext(p.chainID)
	parseCtx.WithSender(false)
	txnSlot := &TxnSlot{}
	parseCtx.ParseTransaction(txnRlp, 0, txnSlot, nil, false, true, nil)
	return newMetaTxn(txnSlot, false, 0), nil
}

func (p *TxPool) IsLocal(idHash []byte) bool {
	hashS := string(idHash)
	p.lock.Lock()
	defer p.lock.Unlock()
	return p.isLocalLRU.Contains(hashS)
}

func (p *TxPool) AddNewGoodPeer(peerID PeerID) {
	p.recentlyConnectedPeers.AddPeer(peerID)
}

func (p *TxPool) Started() bool {
	return p.started.Load()
}

func (p *TxPool) best(ctx context.Context, n int, txns *TxnsRlp, onTopOf, availableGas, availableBlobGas uint64, yielded mapset.Set[[32]byte]) (bool, int, error) {
	p.lock.Lock()
	defer p.lock.Unlock()

	for last := p.lastSeenBlock.Load(); last < onTopOf; last = p.lastSeenBlock.Load() {
		p.logger.Debug("[txpool] Waiting for block", "expecting", onTopOf, "lastSeen", last, "txRequested", n, "pending", p.pending.Len(), "baseFee", p.baseFee.Len(), "queued", p.queued.Len())
		p.lastSeenCond.Wait()
	}

	best := p.pending.best

	isShanghai := p.isShanghai() || p.isAgra()
	isPrague := p.isPrague()

	txns.Resize(uint(min(n, len(best.ms))))
	var toRemove []*metaTxn
	count := 0
	i := 0

	defer func() {
		p.logger.Debug("[txpool] Processing best request", "last", onTopOf, "txRequested", n, "txAvailable", len(best.ms), "txProcessed", i, "txReturned", count)
	}()

	tx, err := p.poolDB.BeginRo(ctx)
	if err != nil {
		return false, 0, err
	}

	defer tx.Rollback()
	for ; count < n && i < len(best.ms); i++ {
		// if we wouldn't have enough gas for a standard transaction then quit out early
		if availableGas < fixedgas.TxGas {
			break
		}

		mt := best.ms[i]

		if yielded.Contains(mt.TxnSlot.IDHash) {
			continue
		}

		if mt.TxnSlot.Gas >= p.blockGasLimit.Load() {
			// Skip transactions with very large gas limit
			continue
		}

		rlpTxn, sender, isLocal, err := p.getRlpLocked(tx, mt.TxnSlot.IDHash[:])
		if err != nil {
			return false, count, err
		}
		if len(rlpTxn) == 0 {
			toRemove = append(toRemove, mt)
			continue
		}

		// Skip transactions that require more blob gas than is available
		blobCount := uint64(len(mt.TxnSlot.BlobHashes))
		if blobCount*fixedgas.BlobGasPerBlob > availableBlobGas {
			continue
		}
		availableBlobGas -= blobCount * fixedgas.BlobGasPerBlob

		// make sure we have enough gas in the caller to add this transaction.
		// not an exact science using intrinsic gas but as close as we could hope for at
		// this stage
		isAATxn := mt.TxnSlot.Type == types.AccountAbstractionTxType
		authorizationLen := uint64(len(mt.TxnSlot.Authorizations))
		intrinsicGas, floorGas, _ := fixedgas.CalcIntrinsicGas(uint64(mt.TxnSlot.DataLen), uint64(mt.TxnSlot.DataNonZeroLen), authorizationLen, uint64(mt.TxnSlot.AccessListAddrCount), uint64(mt.TxnSlot.AccessListStorCount), mt.TxnSlot.Creation, true, true, isShanghai, isPrague, isAATxn)
		if isPrague && floorGas > intrinsicGas {
			intrinsicGas = floorGas
		}
		if intrinsicGas > availableGas {
			// we might find another txn with a low enough intrinsic gas to include so carry on
			continue
		}
		availableGas -= intrinsicGas

		txns.Txns[count] = rlpTxn
		copy(txns.Senders.At(count), sender.Bytes())
		txns.IsLocal[count] = isLocal
		yielded.Add(mt.TxnSlot.IDHash)
		count++
	}

	txns.Resize(uint(count))
	toRemoveTransactions := make([]diagnostics.TxnHashOrder, 0)
	if len(toRemove) > 0 {
		for _, mt := range toRemove {
			p.pending.Remove(mt, "best", p.logger)
			toRemoveTransactions = append(toRemoveTransactions, diagnostics.TxnHashOrder{
				OrderMarker: uint8(mt.subPool),
				Hash:        mt.TxnSlot.IDHash,
			})
		}
	}

	sendChangeBatchEventToDiagnostics("Pending", "remove", toRemoveTransactions)
	return true, count, nil
}

func (p *TxPool) ProvideTxns(ctx context.Context, opts ...txnprovider.ProvideOption) ([]types.Transaction, error) {
	provideOptions := txnprovider.ApplyProvideOptions(opts...)
	var txnsRlp TxnsRlp
	_, _, err := p.YieldBest(
		ctx,
		provideOptions.Amount,
		&txnsRlp,
		provideOptions.ParentBlockNum,
		provideOptions.GasTarget,
		provideOptions.BlobGasTarget,
		provideOptions.TxnIdsFilter,
	)
	if err != nil {
		return nil, err
	}

	txns := make([]types.Transaction, 0, len(txnsRlp.Txns))
	for i := range txnsRlp.Txns {
		txn, err := types.DecodeWrappedTransaction(txnsRlp.Txns[i])
		if err != nil {
			return nil, err
		}

		var sender common.Address
		copy(sender[:], txnsRlp.Senders.At(i))
		txn.SetSender(sender)
		txns = append(txns, txn)
	}

	return txns, nil
}

func (p *TxPool) YieldBest(ctx context.Context, n int, txns *TxnsRlp, onTopOf, availableGas, availableBlobGas uint64, toSkip mapset.Set[[32]byte]) (bool, int, error) {
	return p.best(ctx, n, txns, onTopOf, availableGas, availableBlobGas, toSkip)
}

func (p *TxPool) PeekBest(ctx context.Context, n int, txns *TxnsRlp, onTopOf, availableGas, availableBlobGas uint64) (bool, error) {
	set := mapset.NewThreadUnsafeSet[[32]byte]()
	onTime, _, err := p.YieldBest(ctx, n, txns, onTopOf, availableGas, availableBlobGas, set)
	return onTime, err
}

func (p *TxPool) CountContent() (int, int, int) {
	p.lock.Lock()
	defer p.lock.Unlock()
	return p.pending.Len(), p.baseFee.Len(), p.queued.Len()
}

func (p *TxPool) AddRemoteTxns(_ context.Context, newTxns TxnSlots) {
	if p.cfg.NoGossip {
		// if no gossip, then
		// disable adding remote transactions
		// consume remote txn from fetch
		return
	}

	defer addRemoteTxnsTimer.ObserveDuration(time.Now())
	p.lock.Lock()
	defer p.lock.Unlock()
	for i, txn := range newTxns.Txns {
		hashS := string(txn.IDHash[:])
		_, ok := p.unprocessedRemoteByHash[hashS]
		if ok {
			continue
		}
		p.unprocessedRemoteByHash[hashS] = len(p.unprocessedRemoteTxns.Txns)
		p.unprocessedRemoteTxns.Append(txn, newTxns.Senders.At(i), false)
	}
}

func toBlobs(_blobs [][]byte) []gokzg4844.BlobRef {
	blobs := make([]gokzg4844.BlobRef, len(_blobs))
	for i, _blob := range _blobs {
		blobs[i] = _blob
	}
	return blobs
}

func (p *TxPool) validateTx(txn *TxnSlot, isLocal bool, stateCache kvcache.CacheView) txpoolcfg.DiscardReason {
	isShanghai := p.isShanghai() || p.isAgra()
	if isShanghai && txn.Creation && txn.DataLen > fixedgas.MaxInitCodeSize {
		return txpoolcfg.InitCodeTooLarge // EIP-3860
	}
	if txn.Type == BlobTxnType {
		if !p.isCancun() {
			return txpoolcfg.TypeNotActivated
		}
		if txn.Creation {
			return txpoolcfg.InvalidCreateTxn
		}
		blobCount := uint64(len(txn.BlobHashes))
		if blobCount == 0 {
			return txpoolcfg.NoBlobs
		}
		if blobCount > p.GetMaxBlobsPerBlock() {
			return txpoolcfg.TooManyBlobs
		}
		equalNumber := len(txn.BlobHashes) == len(txn.Blobs) &&
			len(txn.Blobs) == len(txn.Commitments) &&
			len(txn.Commitments) == len(txn.Proofs)

		if !equalNumber {
			return txpoolcfg.UnequalBlobTxExt
		}

		for i := 0; i < len(txn.Commitments); i++ {
			if libkzg.KZGToVersionedHash(txn.Commitments[i]) != libkzg.VersionedHash(txn.BlobHashes[i]) {
				return txpoolcfg.BlobHashCheckFail
			}
		}

		// https://github.com/ethereum/consensus-specs/blob/017a8495f7671f5fff2075a9bfc9238c1a0982f8/specs/deneb/polynomial-commitments.md#verify_blob_kzg_proof_batch
		kzgCtx := libkzg.Ctx()
		err := kzgCtx.VerifyBlobKZGProofBatch(toBlobs(txn.Blobs), txn.Commitments, txn.Proofs)
		if err != nil {
			return txpoolcfg.UnmatchedBlobTxExt
		}

		if !isLocal && (p.all.blobCount(txn.SenderID)+uint64(len(txn.BlobHashes))) > p.cfg.BlobSlots {
			if txn.Traced {
				p.logger.Info(fmt.Sprintf("TX TRACING: validateTx marked as spamming (too many blobs) idHash=%x slots=%d, limit=%d", txn.IDHash, p.all.count(txn.SenderID), p.cfg.AccountSlots))
			}
			return txpoolcfg.Spammer
		}
		if p.totalBlobsInPool.Load() >= p.cfg.TotalBlobPoolLimit {
			if txn.Traced {
				p.logger.Info(fmt.Sprintf("TX TRACING: validateTx total blobs limit reached in pool limit=%x current blobs=%d", p.cfg.TotalBlobPoolLimit, p.totalBlobsInPool.Load()))
			}
			return txpoolcfg.BlobPoolOverflow
		}
	}

	if txn.Type == types.AccountAbstractionTxType {
		if !p.cfg.AllowAA {
			return txpoolcfg.TypeNotActivated
		}

		senderCode, err := stateCache.GetCode(txn.SenderAddress[:])
		if err != nil {
			return txpoolcfg.ErrGetCode
		}

		paymasterCode, err := stateCache.GetCode(txn.Paymaster[:])
		if err != nil {
			return txpoolcfg.ErrGetCode
		}

		deployerCode, err := stateCache.GetCode(txn.Deployer[:])
		if err != nil {
			return txpoolcfg.ErrGetCode
		}

		err = AAStaticValidation(
			txn.Paymaster, txn.Deployer, txn.SenderAddress,
			txn.PaymasterData, txn.DeployerData,
			txn.PaymasterValidationGasLimit,
			len(senderCode), len(paymasterCode), len(deployerCode),
		)
		if err != nil {
			return txpoolcfg.InvalidAA
		}

		res, err := p.ethBackend.AAValidation(context.Background(), &remote.AAValidationRequest{Tx: txn.ToProtoAccountAbstractionTxn()}) // enforces ERC-7562 rules
		if err != nil {
			return txpoolcfg.InvalidAA
		}
		if !res.Valid {
			return txpoolcfg.InvalidAA
		}
	}

	authorizationLen := len(txn.Authorizations)
	if txn.Type == SetCodeTxnType {
		if !p.isPrague() {
			return txpoolcfg.TypeNotActivated
		}
		if txn.Creation {
			return txpoolcfg.InvalidCreateTxn
		}
		if authorizationLen == 0 {
			return txpoolcfg.NoAuthorizations
		}
	}

	// Drop non-local transactions under our own minimal accepted gas price or tip
	if !isLocal && uint256.NewInt(p.cfg.MinFeeCap).Cmp(&txn.FeeCap) == 1 {
		if txn.Traced {
			p.logger.Info(fmt.Sprintf("TX TRACING: validateTx underpriced idHash=%x local=%t, feeCap=%d, cfg.MinFeeCap=%d", txn.IDHash, isLocal, txn.FeeCap, p.cfg.MinFeeCap))
		}
		return txpoolcfg.UnderPriced
	}

	isAATxn := txn.Type == types.AccountAbstractionTxType
	gas, floorGas, overflow := fixedgas.CalcIntrinsicGas(uint64(txn.DataLen), uint64(txn.DataNonZeroLen), uint64(authorizationLen), uint64(txn.AccessListAddrCount), uint64(txn.AccessListStorCount), txn.Creation, true, true, isShanghai, p.isPrague(), isAATxn)
	if p.isPrague() && floorGas > gas {
		gas = floorGas
	}

	if txn.Traced {
		p.logger.Info(fmt.Sprintf("TX TRACING: validateTx intrinsic gas idHash=%x gas=%d", txn.IDHash, gas))
	}
	if overflow != false {
		if txn.Traced {
			p.logger.Info(fmt.Sprintf("TX TRACING: validateTx intrinsic gas calculated failed due to overflow idHash=%x", txn.IDHash))
		}
		return txpoolcfg.GasUintOverflow
	}
	if gas > txn.Gas {
		if txn.Traced {
			p.logger.Info(fmt.Sprintf("TX TRACING: validateTx intrinsic gas > txn.gas idHash=%x gas=%d, txn.gas=%d", txn.IDHash, gas, txn.Gas))
		}
		return txpoolcfg.IntrinsicGas
	}
	if txn.Gas > p.blockGasLimit.Load() {
		if txn.Traced {
			p.logger.Info(fmt.Sprintf("TX TRACING: validateTx txn.gas > block gas limit idHash=%x gas=%d, block gas limit=%d", txn.IDHash, txn.Gas, p.blockGasLimit.Load()))
		}
		return txpoolcfg.GasLimitTooHigh
	}

	if !isLocal && uint64(p.all.count(txn.SenderID)) > p.cfg.AccountSlots {
		if txn.Traced {
			p.logger.Info(fmt.Sprintf("TX TRACING: validateTx marked as spamming idHash=%x slots=%d, limit=%d", txn.IDHash, p.all.count(txn.SenderID), p.cfg.AccountSlots))
		}
		return txpoolcfg.Spammer
	}

	// Check nonce and balance
	senderNonce, senderBalance, _ := p.senders.info(stateCache, txn.SenderID)
	if senderNonce > txn.Nonce {
		if txn.Traced {
			p.logger.Info(fmt.Sprintf("TX TRACING: validateTx nonce too low idHash=%x nonce in state=%d, txn.nonce=%d", txn.IDHash, senderNonce, txn.Nonce))
		}
		return txpoolcfg.NonceTooLow
	}
	// Transactor should have enough funds to cover the costs
	total := requiredBalance(txn)
	if senderBalance.Cmp(total) < 0 {
		if txn.Traced {
			p.logger.Info(fmt.Sprintf("TX TRACING: validateTx insufficient funds idHash=%x balance in state=%d, txn.gas*txn.tip=%d", txn.IDHash, senderBalance, total))
		}
		return txpoolcfg.InsufficientFunds
	}
	return txpoolcfg.Success
}

func AAStaticValidation(
	paymasterAddress, deployerAddress, senderAddress *common.Address,
	paymasterData, deployerData []byte,
	paymasterValidationGasLimit uint64,
	senderCodeSize, paymasterCodeSize, deployerCodeSize int,
) error {
	hasPaymaster := paymasterAddress != nil
	hasPaymasterData := paymasterData != nil && len(paymasterData) != 0
	hasPaymasterGasLimit := paymasterValidationGasLimit != 0
	hasDeployer := deployerAddress != nil
	hasDeployerData := deployerData != nil && len(deployerData) != 0
	hasCodeSender := senderCodeSize != 0
	hasCodeDeployer := deployerCodeSize != 0

	if !hasDeployer && hasDeployerData {
		return fmt.Errorf(
			"deployer data of size %d is provided but deployer address is not set",
			len(deployerData),
		)

	}
	if !hasPaymaster && (hasPaymasterData || hasPaymasterGasLimit) {
		return fmt.Errorf(
			"paymaster data of size %d (or a gas limit: %d) is provided but paymaster address is not set",
			len(deployerData), paymasterValidationGasLimit,
		)

	}

	if hasPaymaster {
		if !hasPaymasterGasLimit {
			return fmt.Errorf(
				"paymaster address  %s is provided but 'paymasterVerificationGasLimit' is zero",
				paymasterAddress.String(),
			)

		}
		hasCodePaymaster := paymasterCodeSize != 0
		if !hasCodePaymaster {
			return fmt.Errorf(
				"paymaster address %s is provided but contract has no code deployed",
				paymasterAddress.String(),
			)

		}
	}

	if hasDeployer {
		if !hasCodeDeployer {
			return fmt.Errorf(
				"deployer address %s is provided but contract has no code deployed",
				deployerAddress.String(),
			)

		}
		if hasCodeSender {
			return fmt.Errorf(
				"sender address %s and deployer address %s are provided but sender is already deployed",
				senderAddress.String(), deployerAddress.String(),
			)
		}
	}

	if !hasDeployer && !hasCodeSender {
		return errors.New("account is not deployed and no deployer is specified")
	}

	return nil
}

var maxUint256 = new(uint256.Int).SetAllOne()

// Sender should have enough balance for: gasLimit x feeCap + blobGas x blobFeeCap + transferred_value
// See YP, Eq (61) in Section 6.2 "Execution"
func requiredBalance(txn *TxnSlot) *uint256.Int {
	// See https://github.com/ethereum/EIPs/pull/3594
	total := uint256.NewInt(txn.Gas)
	_, overflow := total.MulOverflow(total, &txn.FeeCap)
	if overflow {
		return maxUint256
	}
	// and https://eips.ethereum.org/EIPS/eip-4844#gas-accounting
	blobCount := uint64(len(txn.BlobHashes))
	if blobCount != 0 {
		maxBlobGasCost := uint256.NewInt(fixedgas.BlobGasPerBlob)
		maxBlobGasCost.Mul(maxBlobGasCost, uint256.NewInt(blobCount))
		_, overflow = maxBlobGasCost.MulOverflow(maxBlobGasCost, &txn.BlobFeeCap)
		if overflow {
			return maxUint256
		}
		_, overflow = total.AddOverflow(total, maxBlobGasCost)
		if overflow {
			return maxUint256
		}
	}

	_, overflow = total.AddOverflow(total, &txn.Value)
	if overflow {
		return maxUint256
	}
	return total
}

func isTimeBasedForkActivated(isPostFlag *atomic.Bool, forkTime *uint64) bool {
	// once this flag has been set for the first time we no longer need to check the timestamp
	set := isPostFlag.Load()
	if set {
		return true
	}
	if forkTime == nil { // the fork is not enabled
		return false
	}

	// a zero here means the fork is always active
	if *forkTime == 0 {
		isPostFlag.Swap(true)
		return true
	}

	now := time.Now().Unix()
	activated := uint64(now) >= *forkTime
	if activated {
		isPostFlag.Swap(true)
	}
	return activated
}

func (p *TxPool) isShanghai() bool {
	return isTimeBasedForkActivated(&p.isPostShanghai, p.shanghaiTime)
}

func (p *TxPool) isAgra() bool {
	// once this flag has been set for the first time we no longer need to check the block
	set := p.isPostAgra.Load()
	if set {
		return true
	}
	if p.agraBlock == nil {
		return false
	}
	agraBlock := *p.agraBlock

	// a zero here means Agra is always active
	if agraBlock == 0 {
		p.isPostAgra.Swap(true)
		return true
	}

	tx, err := p._chainDB.BeginRo(context.Background())
	if err != nil {
		return false
	}
	defer tx.Rollback()

	headBlock, err := chain.CurrentBlockNumber(tx)
	if headBlock == nil || err != nil {
		return false
	}
	// A new block is built on top of the head block, so when the head is agraBlock-1,
	// the new block should use the Agra rules.
	activated := (*headBlock + 1) >= agraBlock
	if activated {
		p.isPostAgra.Swap(true)
	}
	return activated
}

func (p *TxPool) isCancun() bool {
	return isTimeBasedForkActivated(&p.isPostCancun, p.cancunTime)
}

func (p *TxPool) isPrague() bool {
	return isTimeBasedForkActivated(&p.isPostPrague, p.pragueTime)
}

func (p *TxPool) GetMaxBlobsPerBlock() uint64 {
	return p.blobSchedule.MaxBlobsPerBlock(p.isPrague())
}

// Check that the serialized txn should not exceed a certain max size
func (p *TxPool) ValidateSerializedTxn(serializedTxn []byte) error {
	const (
		// txnSlotSize is used to calculate how many data slots a single transaction
		// takes up based on its size. The slots are used as DoS protection, ensuring
		// that validating a new transaction remains a constant operation (in reality
		// O(maxslots), where max slots are 4 currently).
		txnSlotSize = 32 * 1024

		// txnMaxSize is the maximum size a single transaction can have. This field has
		// non-trivial consequences: larger transactions are significantly harder and
		// more expensive to propagate; larger transactions also take more resources
		// to validate whether they fit into the pool or not.
		txnMaxSize = 4 * txnSlotSize // 128KB

		// Should be enough for a transaction with 6 blobs
		blobTxnMaxSize = 800_000
	)
	txnType, err := PeekTransactionType(serializedTxn)
	if err != nil {
		return err
	}
	maxSize := txnMaxSize
	if txnType == BlobTxnType {
		maxSize = blobTxnMaxSize
	}
	if len(serializedTxn) > maxSize {
		return ErrRlpTooBig
	}
	return nil
}

func (p *TxPool) validateTxns(txns *TxnSlots, stateCache kvcache.CacheView) (reasons []txpoolcfg.DiscardReason, goodTxns TxnSlots, err error) {
	// reasons is pre-sized for direct indexing, with the default zero
	// value DiscardReason of NotSet
	reasons = make([]txpoolcfg.DiscardReason, len(txns.Txns))

	if err := txns.Valid(); err != nil {
		return reasons, goodTxns, err
	}

	goodCount := 0
	for i, txn := range txns.Txns {
		reason := p.validateTx(txn, txns.IsLocal[i], stateCache)
		if reason == txpoolcfg.Success {
			goodCount++
			// Success here means no DiscardReason yet, so leave it NotSet
			continue
		}
		if reason == txpoolcfg.Spammer {
			p.punishSpammer(txn.SenderID)
		}
		reasons[i] = reason
	}

	goodTxns.Resize(uint(goodCount))

	j := 0
	for i, txn := range txns.Txns {
		if reasons[i] == txpoolcfg.NotSet {
			goodTxns.Txns[j] = txn
			goodTxns.IsLocal[j] = txns.IsLocal[i]
			copy(goodTxns.Senders.At(j), txns.Senders.At(i))
			j++
		}
	}
	return reasons, goodTxns, nil
}

// punishSpammer by drop half of it's transactions with high nonce
func (p *TxPool) punishSpammer(spammer uint64) {
	count := p.all.count(spammer) / 2
	if count > 0 {
		txnsToDelete := make([]*metaTxn, 0, count)
		p.all.descend(spammer, func(mt *metaTxn) bool {
			txnsToDelete = append(txnsToDelete, mt)
			count--
			return count > 0
		})

		pendingTransactions := make([]diagnostics.TxnHashOrder, 0)
		baseFeeTransactions := make([]diagnostics.TxnHashOrder, 0)
		queuedTransactions := make([]diagnostics.TxnHashOrder, 0)

		for _, mt := range txnsToDelete {
			switch mt.currentSubPool {
			case PendingSubPool:
				p.pending.Remove(mt, "punishSpammer", p.logger)
				pendingTransactions = append(pendingTransactions, diagnostics.TxnHashOrder{
					OrderMarker: uint8(mt.subPool),
					Hash:        mt.TxnSlot.IDHash,
				})
			case BaseFeeSubPool:
				p.baseFee.Remove(mt, "punishSpammer", p.logger)
				baseFeeTransactions = append(baseFeeTransactions, diagnostics.TxnHashOrder{
					OrderMarker: uint8(mt.subPool),
					Hash:        mt.TxnSlot.IDHash,
				})
			case QueuedSubPool:
				p.queued.Remove(mt, "punishSpammer", p.logger)
				queuedTransactions = append(queuedTransactions, diagnostics.TxnHashOrder{
					OrderMarker: uint8(mt.subPool),
					Hash:        mt.TxnSlot.IDHash,
				})
			default:
				//already removed
			}

			p.discardLocked(mt, txpoolcfg.Spammer) // can't call it while iterating by all
		}

		sendChangeBatchEventToDiagnostics("Pending", "remove", pendingTransactions)
		sendChangeBatchEventToDiagnostics("BaseFee", "remove", baseFeeTransactions)
		sendChangeBatchEventToDiagnostics("Queued", "remove", queuedTransactions)
	}
}

func fillDiscardReasons(reasons []txpoolcfg.DiscardReason, newTxns TxnSlots, discardReasonsLRU *simplelru.LRU[string, txpoolcfg.DiscardReason]) []txpoolcfg.DiscardReason {
	for i := range reasons {
		if reasons[i] != txpoolcfg.NotSet {
			continue
		}
		reason, ok := discardReasonsLRU.Get(string(newTxns.Txns[i].IDHash[:]))
		if ok {
			reasons[i] = reason
		} else {
			reasons[i] = txpoolcfg.Success
		}
	}
	return reasons
}

func (p *TxPool) AddLocalTxns(ctx context.Context, newTxns TxnSlots) ([]txpoolcfg.DiscardReason, error) {
	coreDb, cache := p.chainDB()
	coreTx, err := coreDb.BeginRo(ctx)
	if err != nil {
		return nil, err
	}
	defer coreTx.Rollback()

	cacheView, err := cache.View(ctx, coreTx)
	if err != nil {
		return nil, err
	}

	p.lock.Lock()
	defer p.lock.Unlock()

	if err = p.senders.registerNewSenders(&newTxns, p.logger); err != nil {
		return nil, err
	}

	reasons, newTxns, err := p.validateTxns(&newTxns, cacheView)
	if err != nil {
		return nil, err
	}

	announcements, addReasons, err := p.addTxns(p.lastSeenBlock.Load(), cacheView, p.senders, newTxns,
		p.pendingBaseFee.Load(), p.pendingBlobFee.Load(), p.blockGasLimit.Load(), true, p.logger)
	if err == nil {
		for i, reason := range addReasons {
			if reason != txpoolcfg.NotSet {
				reasons[i] = reason
			}
		}
	} else {
		return nil, err
	}
	p.promoted.Reset()
	p.promoted.AppendOther(announcements)

	reasons = fillDiscardReasons(reasons, newTxns, p.discardReasonsLRU)
	for i, reason := range reasons {
		if reason == txpoolcfg.Success {
			txn := newTxns.Txns[i]
			if txn.Traced {
				p.logger.Info(fmt.Sprintf("TX TRACING: AddLocalTxns promotes idHash=%x, senderId=%d", txn.IDHash, txn.SenderID))
			}
			p.promoted.Append(txn.Type, txn.Size, txn.IDHash[:])
		}
	}
	if p.promoted.Len() > 0 {
		select {
		case p.newPendingTxns <- p.promoted.Copy():
		default:
		}
	}
	return reasons, nil
}

func (p *TxPool) chainDB() (kv.RoDB, kvcache.Cache) {
	p.lock.Lock()
	defer p.lock.Unlock()
	return p._chainDB, p._stateCache
}

func (p *TxPool) addTxns(blockNum uint64, cacheView kvcache.CacheView, senders *sendersBatch,
	newTxns TxnSlots, pendingBaseFee, pendingBlobFee, blockGasLimit uint64, collect bool, logger log.Logger) (Announcements, []txpoolcfg.DiscardReason, error) {
	if assert.Enable {
		for _, txn := range newTxns.Txns {
			if txn.SenderID == 0 {
				panic("senderID can't be zero")
			}
		}
	}

	// This can be thought of a reverse operation from the one described before.
	// When a block that was deemed "the best" of its height, is no longer deemed "the best", the
	// transactions contained in it, are now viable for inclusion in other blocks, and therefore should
	// be returned into the transaction pool.
	// An interesting note here is that if the block contained any transactions local to the node,
	// by being first removed from the pool (from the "local" part of it), and then re-injected,
	// they effective lose their priority over the "remote" transactions. In order to prevent that,
	// somehow the fact that certain transactions were local, needs to be remembered for some
	// time (up to some "immutability threshold").
	sendersWithChangedState := map[uint64]struct{}{}
	discardReasons := make([]txpoolcfg.DiscardReason, len(newTxns.Txns))
	announcements := Announcements{}
	for i, txn := range newTxns.Txns {
		if found, ok := p.byHash[string(txn.IDHash[:])]; ok {
			discardReasons[i] = txpoolcfg.DuplicateHash
			// In case if the transition is stuck, "poke" it to rebroadcast
			if collect && newTxns.IsLocal[i] && (found.currentSubPool == PendingSubPool || found.currentSubPool == BaseFeeSubPool) {
				announcements.Append(found.TxnSlot.Type, found.TxnSlot.Size, found.TxnSlot.IDHash[:])
			}
			continue
		}
		mt := newMetaTxn(txn, newTxns.IsLocal[i], blockNum)

		if reason := p.addLocked(mt, &announcements); reason != txpoolcfg.NotSet {
			discardReasons[i] = reason
			continue
		}
		discardReasons[i] = txpoolcfg.NotSet // unnecessary
		if txn.Traced {
			logger.Info(fmt.Sprintf("TX TRACING: schedule sendersWithChangedState idHash=%x senderId=%d", txn.IDHash, mt.TxnSlot.SenderID))
		}
		sendersWithChangedState[mt.TxnSlot.SenderID] = struct{}{}
	}

	for senderID := range sendersWithChangedState {
		nonce, balance, err := senders.info(cacheView, senderID)
		if err != nil {
			return announcements, discardReasons, err
		}
		p.onSenderStateChange(senderID, nonce, balance, blockGasLimit, logger)
	}

	p.promote(pendingBaseFee, pendingBlobFee, &announcements, logger)
	p.pending.EnforceBestInvariants()

	return announcements, discardReasons, nil
}

// TODO: Looks like a copy of the above
func (p *TxPool) addTxnsOnNewBlock(blockNum uint64, cacheView kvcache.CacheView, stateChanges *remote.StateChangeBatch,
	senders *sendersBatch, newTxns TxnSlots, pendingBaseFee uint64, blockGasLimit uint64, logger log.Logger) (Announcements, error) {
	if assert.Enable {
		for _, txn := range newTxns.Txns {
			if txn.SenderID == 0 {
				panic("senderID can't be zero")
			}
		}
	}
	// This can be thought of a reverse operation from the one described before.
	// When a block that was deemed "the best" of its height, is no longer deemed "the best", the
	// transactions contained in it, are now viable for inclusion in other blocks, and therefore should
	// be returned into the transaction pool.
	// An interesting note here is that if the block contained any transactions local to the node,
	// by being first removed from the pool (from the "local" part of it), and then re-injected,
	// they effective lose their priority over the "remote" transactions. In order to prevent that,
	// somehow the fact that certain transactions were local, needs to be remembered for some
	// time (up to some "immutability threshold").
	sendersWithChangedState := map[uint64]struct{}{}
	announcements := Announcements{}
	for i, txn := range newTxns.Txns {
		if _, ok := p.byHash[string(txn.IDHash[:])]; ok {
			continue
		}
		mt := newMetaTxn(txn, newTxns.IsLocal[i], blockNum)
		if reason := p.addLocked(mt, &announcements); reason != txpoolcfg.NotSet {
			p.discardLocked(mt, reason)
			continue
		}
		sendersWithChangedState[mt.TxnSlot.SenderID] = struct{}{}
	}
	// add senders changed in state to `sendersWithChangedState` list
	for _, changesList := range stateChanges.ChangeBatch {
		for _, change := range changesList.Changes {
			switch change.Action {
			case remote.Action_UPSERT, remote.Action_UPSERT_CODE:
				if change.Incarnation > 0 {
					continue
				}
				addr := gointerfaces.ConvertH160toAddress(change.Address)
				id, ok := senders.getID(addr)
				if !ok {
					continue
				}
				sendersWithChangedState[id] = struct{}{}
			}
		}
	}

	for senderID := range sendersWithChangedState {
		nonce, balance, err := senders.info(cacheView, senderID)
		if err != nil {
			return announcements, err
		}
		p.onSenderStateChange(senderID, nonce, balance, blockGasLimit, logger)
	}

	return announcements, nil
}

func (p *TxPool) setBaseFee(baseFee uint64) (uint64, bool) {
	changed := false
	if baseFee > 0 {
		changed = baseFee != p.pendingBaseFee.Load()
		p.pendingBaseFee.Store(baseFee)
	}
	return p.pendingBaseFee.Load(), changed
}

func (p *TxPool) setBlobFee(blobFee uint64) {
	if blobFee > 0 {
		p.pendingBlobFee.Store(blobFee)
	}
}

func (p *TxPool) addLocked(mt *metaTxn, announcements *Announcements) txpoolcfg.DiscardReason {
	// Insert to pending pool, if pool doesn't have txn with same Nonce and bigger Tip
	found := p.all.get(mt.TxnSlot.SenderID, mt.TxnSlot.Nonce)
	if found != nil {
		if found.TxnSlot.Type == BlobTxnType && mt.TxnSlot.Type != BlobTxnType {
			return txpoolcfg.BlobTxReplace
		}
		priceBump := p.cfg.PriceBump

		if mt.TxnSlot.Type == BlobTxnType {
			//Blob txn threshold checks for replace txn
			priceBump = p.cfg.BlobPriceBump
			blobFeeThreshold, overflow := (&uint256.Int{}).MulDivOverflow(
				&found.TxnSlot.BlobFeeCap,
				uint256.NewInt(100+priceBump),
				uint256.NewInt(100),
			)
			if mt.TxnSlot.BlobFeeCap.Lt(blobFeeThreshold) && !overflow {
				if bytes.Equal(found.TxnSlot.IDHash[:], mt.TxnSlot.IDHash[:]) {
					return txpoolcfg.NotSet
				}
				return txpoolcfg.ReplaceUnderpriced // TODO: This is the same as NotReplaced
			}

		}

		//Regular txn threshold checks
		tipThreshold := uint256.NewInt(0)
		tipThreshold = tipThreshold.Mul(&found.TxnSlot.Tip, uint256.NewInt(100+priceBump))
		tipThreshold.Div(tipThreshold, u256.N100)
		feecapThreshold := uint256.NewInt(0)
		feecapThreshold.Mul(&found.TxnSlot.FeeCap, uint256.NewInt(100+priceBump))
		feecapThreshold.Div(feecapThreshold, u256.N100)
		if mt.TxnSlot.Tip.Cmp(tipThreshold) < 0 || mt.TxnSlot.FeeCap.Cmp(feecapThreshold) < 0 {
			// Both tip and feecap need to be larger than previously to replace the transaction
			// In case if the transition is stuck, "poke" it to rebroadcast
			if mt.subPool&IsLocal != 0 && (found.currentSubPool == PendingSubPool || found.currentSubPool == BaseFeeSubPool) {
				announcements.Append(found.TxnSlot.Type, found.TxnSlot.Size, found.TxnSlot.IDHash[:])
			}
			if bytes.Equal(found.TxnSlot.IDHash[:], mt.TxnSlot.IDHash[:]) {
				return txpoolcfg.NotSet
			}
			return txpoolcfg.NotReplaced
		}

		switch found.currentSubPool {
		case PendingSubPool:
			p.pending.Remove(found, "add", p.logger)
			sendChangeBatchEventToDiagnostics("Pending", "remove", []diagnostics.TxnHashOrder{
				{
					OrderMarker: uint8(found.subPool),
					Hash:        found.TxnSlot.IDHash,
				},
			})
		case BaseFeeSubPool:
			p.baseFee.Remove(found, "add", p.logger)
			sendChangeBatchEventToDiagnostics("BaseFee", "remove", []diagnostics.TxnHashOrder{
				{
					OrderMarker: uint8(found.subPool),
					Hash:        found.TxnSlot.IDHash,
				},
			})
		case QueuedSubPool:
			p.queued.Remove(found, "add", p.logger)
			sendChangeBatchEventToDiagnostics("Queued", "remove", []diagnostics.TxnHashOrder{
				{
					OrderMarker: uint8(found.subPool),
					Hash:        found.TxnSlot.IDHash,
				},
			})
		default:
			//already removed
		}

		p.discardLocked(found, txpoolcfg.ReplacedByHigherTip)
	}

	// Don't add blob txn to queued if it's less than current pending blob base fee
	if mt.TxnSlot.Type == BlobTxnType && mt.TxnSlot.BlobFeeCap.LtUint64(p.pendingBlobFee.Load()) {
		return txpoolcfg.FeeTooLow
	}

	// Check if we have txn with same authorization in the pool
	if mt.TxnSlot.Type == SetCodeTxnType {
		numAuths := len(mt.TxnSlot.AuthRaw)
		foundDuplicate := false
		for i := range numAuths {
			signature := mt.TxnSlot.Authorizations[i]
			signer, err := types.RecoverSignerFromRLP(mt.TxnSlot.AuthRaw[i], uint8(signature.V.Uint64()), signature.R, signature.S)
			if err != nil {
				continue
			}

			if _, ok := p.auths[*signer]; ok {
				foundDuplicate = true
				break
			}

			p.auths[*signer] = mt
		}

		if foundDuplicate {
			return txpoolcfg.ErrAuthorityReserved
		}
	}

	// Do not allow transaction from reserved authority
	addr, ok := p.senders.getAddr(mt.TxnSlot.SenderID)
	if !ok {
		p.logger.Info("senderID not registered, discarding transaction for safety")
		return txpoolcfg.InvalidSender
	}
	if _, ok := p.auths[addr]; ok {
		return txpoolcfg.ErrAuthorityReserved
	}

	hashStr := string(mt.TxnSlot.IDHash[:])
	p.byHash[hashStr] = mt

	if replaced := p.all.replaceOrInsert(mt, p.logger); replaced != nil {
		if assert.Enable {
			panic("must never happen")
		}
	}

	if mt.subPool&IsLocal != 0 {
		p.isLocalLRU.Add(hashStr, struct{}{})
	}
	// All transactions are first added to the queued pool and then immediately promoted from there if required
	p.queued.Add(mt, "addLocked", p.logger)
	sendChangeBatchEventToDiagnostics("Queued", "add", []diagnostics.TxnHashOrder{
		{
			OrderMarker: uint8(mt.subPool),
			Hash:        mt.TxnSlot.IDHash,
		},
	})
	if mt.TxnSlot.Type == BlobTxnType {
		t := p.totalBlobsInPool.Load()
		p.totalBlobsInPool.Store(t + (uint64(len(mt.TxnSlot.BlobHashes))))
		for i, b := range mt.TxnSlot.BlobHashes {
			p.blobHashToTxn[b] = struct {
				index   int
				txnHash common.Hash
			}{i, mt.TxnSlot.IDHash}
		}
	}

	// Remove from mined cache as we are now "resurrecting" it to a sub-pool
	p.deleteMinedBlobTxn(hashStr)
	return txpoolcfg.NotSet
}

// dropping transaction from all sub-structures and from db
// Important: don't call it while iterating by all
func (p *TxPool) discardLocked(mt *metaTxn, reason txpoolcfg.DiscardReason) {
	hashStr := string(mt.TxnSlot.IDHash[:])
	delete(p.byHash, hashStr)
	p.deletedTxns = append(p.deletedTxns, mt)
	p.all.delete(mt, reason, p.logger)
	p.discardReasonsLRU.Add(hashStr, reason)
	if mt.TxnSlot.Type == BlobTxnType {
		t := p.totalBlobsInPool.Load()
		p.totalBlobsInPool.Store(t - uint64(len(mt.TxnSlot.BlobHashes)))
	}
	if mt.TxnSlot.Type == SetCodeTxnType {
		numAuths := len(mt.TxnSlot.AuthRaw)
		for i := range numAuths {
			signature := mt.TxnSlot.Authorizations[i]
			signer, err := types.RecoverSignerFromRLP(mt.TxnSlot.AuthRaw[i], uint8(signature.V.Uint64()), signature.R, signature.S)
			if err != nil {
				continue
			}

			delete(p.auths, *signer)
		}
	}
}

func (p *TxPool) getBlobsAndProofByBlobHashLocked(blobHashes []common.Hash) ([][]byte, [][]byte) {
	p.lock.Lock()
	defer p.lock.Unlock()
	blobs := make([][]byte, len(blobHashes))
	proofs := make([][]byte, len(blobHashes))
	for i, h := range blobHashes {
		th, ok := p.blobHashToTxn[h]
		if !ok {
			continue
		}
		mt, ok := p.byHash[string(th.txnHash[:])]
		if !ok || mt == nil {
			continue
		}
		blobs[i] = mt.TxnSlot.Blobs[th.index]
		proofs[i] = mt.TxnSlot.Proofs[th.index][:]
	}
	return blobs, proofs
}

func (p *TxPool) GetBlobs(blobHashes []common.Hash) ([][]byte, [][]byte) {
	return p.getBlobsAndProofByBlobHashLocked(blobHashes)
}

// Cache recently mined blobs in anticipation of reorg, delete finalized ones
func (p *TxPool) processMinedFinalizedBlobs(minedTxns []*TxnSlot, finalizedBlock uint64) error {
	p.lastFinalizedBlock.Store(finalizedBlock)
	// Remove blobs in the finalized block and older, loop through all entries
	for l := len(p.minedBlobTxnsByBlock); l > 0 && finalizedBlock > 0; l-- {
		// delete individual hashes
		for _, mt := range p.minedBlobTxnsByBlock[finalizedBlock] {
			delete(p.minedBlobTxnsByHash, string(mt.TxnSlot.IDHash[:]))
		}
		// delete the map entry for this block num
		delete(p.minedBlobTxnsByBlock, finalizedBlock)
		// move on to older blocks, if present
		finalizedBlock--
	}

	// Add mined blobs
	minedBlock := p.lastSeenBlock.Load()
	p.minedBlobTxnsByBlock[minedBlock] = make([]*metaTxn, 0)
	for _, txn := range minedTxns {
		if txn.Type == BlobTxnType {
			mt := &metaTxn{TxnSlot: txn, minedBlockNum: minedBlock}
			p.minedBlobTxnsByBlock[minedBlock] = append(p.minedBlobTxnsByBlock[minedBlock], mt)
			mt.bestIndex = len(p.minedBlobTxnsByBlock[minedBlock]) - 1
			p.minedBlobTxnsByHash[string(txn.IDHash[:])] = mt
		}
	}
	return nil
}

// Delete individual hash entries from minedBlobTxns cache
func (p *TxPool) deleteMinedBlobTxn(hash string) {
	mt, exists := p.minedBlobTxnsByHash[hash]
	if !exists {
		return
	}
	l := len(p.minedBlobTxnsByBlock[mt.minedBlockNum])
	if l > 1 {
		p.minedBlobTxnsByBlock[mt.minedBlockNum][mt.bestIndex] = p.minedBlobTxnsByBlock[mt.minedBlockNum][l-1]
	}
	p.minedBlobTxnsByBlock[mt.minedBlockNum] = p.minedBlobTxnsByBlock[mt.minedBlockNum][:l-1]
	delete(p.minedBlobTxnsByHash, hash)
}

func (p *TxPool) NonceFromAddress(addr [20]byte) (nonce uint64, inPool bool) {
	p.lock.Lock()
	defer p.lock.Unlock()
	senderID, found := p.senders.getID(addr)
	if !found {
		return 0, false
	}
	return p.all.nonce(senderID)
}

// removeMined - apply new highest block (or batch of blocks)
//
// 1. New best block arrives, which potentially changes the balance and the nonce of some senders.
// We use senderIds data structure to find relevant senderId values, and then use senders data structure to
// modify state_balance and state_nonce, potentially remove some elements (if transaction with some nonce is
// included into a block), and finally, walk over the transaction records and update SubPool fields depending on
// the actual presence of nonce gaps and what the balance is.
func (p *TxPool) removeMined(byNonce *BySenderAndNonce, minedTxns []*TxnSlot) error {
	noncesToRemove := map[uint64]uint64{}
	for _, txn := range minedTxns {
		nonce, ok := noncesToRemove[txn.SenderID]
		if !ok || txn.Nonce > nonce {
			noncesToRemove[txn.SenderID] = txn.Nonce // TODO: after 7702 nonce can be incremented more than once, may affect this
		}
	}

	var toDel []*metaTxn // can't delete items while iterate them

	discarded := 0
	pendingRemoved := 0
	baseFeeRemoved := 0
	queuedRemoved := 0

	pendingHashes := make([]diagnostics.TxnHashOrder, 0)
	baseFeeHashes := make([]diagnostics.TxnHashOrder, 0)
	queuedHashes := make([]diagnostics.TxnHashOrder, 0)

	for senderID, nonce := range noncesToRemove {
		byNonce.ascend(senderID, func(mt *metaTxn) bool {
			if mt.TxnSlot.Nonce > nonce {
				if mt.TxnSlot.Traced {
					p.logger.Debug("[txpool] removing mined, cmp nonces", "tx.nonce", mt.TxnSlot.Nonce, "sender.nonce", nonce)
				}

				return false
			}

			if mt.TxnSlot.Traced {
				p.logger.Info("TX TRACING: removeMined", "idHash", fmt.Sprintf("%x", mt.TxnSlot.IDHash), "senderId", mt.TxnSlot.SenderID, "nonce", mt.TxnSlot.Nonce, "currentSubPool", mt.currentSubPool)
			}

			toDel = append(toDel, mt)
			// del from sub-pool
			switch mt.currentSubPool {
			case PendingSubPool:
				pendingRemoved++
				p.pending.Remove(mt, "remove-mined", p.logger)
				pendingHashes = append(pendingHashes, diagnostics.TxnHashOrder{
					OrderMarker: uint8(mt.subPool),
					Hash:        mt.TxnSlot.IDHash,
				})
			case BaseFeeSubPool:
				baseFeeRemoved++
				p.baseFee.Remove(mt, "remove-mined", p.logger)
				baseFeeHashes = append(baseFeeHashes, diagnostics.TxnHashOrder{
					OrderMarker: uint8(mt.subPool),
					Hash:        mt.TxnSlot.IDHash,
				})
			case QueuedSubPool:
				queuedRemoved++
				p.queued.Remove(mt, "remove-mined", p.logger)
				queuedHashes = append(queuedHashes, diagnostics.TxnHashOrder{
					OrderMarker: uint8(mt.subPool),
					Hash:        mt.TxnSlot.IDHash,
				})
			default:
				//already removed
			}
			return true
		})

		discarded += len(toDel)

		for _, mt := range toDel {
			p.discardLocked(mt, txpoolcfg.Mined)
		}
		toDel = toDel[:0]
	}

	sendChangeBatchEventToDiagnostics("Pending", "remove", pendingHashes)
	sendChangeBatchEventToDiagnostics("BaseFee", "remove", baseFeeHashes)
	sendChangeBatchEventToDiagnostics("Queued", "remove", queuedHashes)

	if discarded > 0 {
		p.logger.Debug("Discarded transactions", "count", discarded, "pending", pendingRemoved, "baseFee", baseFeeRemoved, "queued", queuedRemoved)
	}

	return nil
}

// onSenderStateChange is the function that recalculates ephemeral fields of transactions and determines
// which sub pool they will need to go to. Since this depends on other transactions from the same sender by with lower
// nonces, and also affect other transactions from the same sender with higher nonce, it loops through all transactions
// for a given senderID
func (p *TxPool) onSenderStateChange(senderID uint64, senderNonce uint64, senderBalance uint256.Int, blockGasLimit uint64, logger log.Logger) {
	noGapsNonce := senderNonce
	cumulativeRequiredBalance := uint256.NewInt(0)
	minFeeCap := uint256.NewInt(0).SetAllOne()
	minTip := uint64(math.MaxUint64)
	var toDel []*metaTxn // can't delete items while iterate them

	p.all.ascend(senderID, func(mt *metaTxn) bool {
		deleteAndContinueReasonLog := ""
		if senderNonce > mt.TxnSlot.Nonce {
			deleteAndContinueReasonLog = "low nonce"
		} else if mt.TxnSlot.Nonce != noGapsNonce && mt.TxnSlot.Type == BlobTxnType { // Discard nonce-gapped blob txns
			deleteAndContinueReasonLog = "nonce-gapped blob txn"
		}
		if deleteAndContinueReasonLog != "" {
			if mt.TxnSlot.Traced {
				logger.Info("TX TRACING: onSenderStateChange loop iteration remove", "idHash", fmt.Sprintf("%x", mt.TxnSlot.IDHash), "senderID", senderID, "senderNonce", senderNonce, "txn.nonce", mt.TxnSlot.Nonce, "currentSubPool", mt.currentSubPool, "reason", deleteAndContinueReasonLog)
			}
			// del from sub-pool
			switch mt.currentSubPool {
			case PendingSubPool:
				p.pending.Remove(mt, deleteAndContinueReasonLog, p.logger)
				sendChangeBatchEventToDiagnostics("Pending", "remove", []diagnostics.TxnHashOrder{
					{
						OrderMarker: uint8(mt.subPool),
						Hash:        mt.TxnSlot.IDHash,
					},
				})
			case BaseFeeSubPool:
				p.baseFee.Remove(mt, deleteAndContinueReasonLog, p.logger)
				sendChangeBatchEventToDiagnostics("BaseFee", "remove", []diagnostics.TxnHashOrder{
					{
						OrderMarker: uint8(mt.subPool),
						Hash:        mt.TxnSlot.IDHash,
					},
				})
			case QueuedSubPool:
				p.queued.Remove(mt, deleteAndContinueReasonLog, p.logger)
				sendChangeBatchEventToDiagnostics("Queued", "remove", []diagnostics.TxnHashOrder{
					{
						OrderMarker: uint8(mt.subPool),
						Hash:        mt.TxnSlot.IDHash,
					},
				})
			default:
				//already removed
			}
			toDel = append(toDel, mt)
			return true
		}

		if minFeeCap.Gt(&mt.TxnSlot.FeeCap) {
			*minFeeCap = mt.TxnSlot.FeeCap
		}
		mt.minFeeCap = *minFeeCap
		if mt.TxnSlot.Tip.IsUint64() {
			minTip = min(minTip, mt.TxnSlot.Tip.Uint64())
		}
		mt.minTip = minTip

		mt.nonceDistance = 0
		if mt.TxnSlot.Nonce > senderNonce { // no uint underflow
			mt.nonceDistance = mt.TxnSlot.Nonce - senderNonce
		}

		needBalance := requiredBalance(mt.TxnSlot)

		// 2. Absence of nonce gaps. Set to 1 for transactions whose nonce is N, state nonce for
		// the sender is M, and there are transactions for all nonces between M and N from the same
		// sender. Set to 0 is the transaction's nonce is divided from the state nonce by one or more nonce gaps.
		mt.subPool &^= NoNonceGaps
		if noGapsNonce == mt.TxnSlot.Nonce {
			mt.subPool |= NoNonceGaps
			noGapsNonce++
		}

		// 3. Sufficient balance for gas. Set to 1 if the balance of sender's account in the
		// state is B, nonce of the sender in the state is M, nonce of the transaction is N, and the
		// sum of feeCap x gasLimit + transferred_value of all transactions from this sender with
		// nonces N+1 ... M is no more than B. Set to 0 otherwise. In other words, this bit is
		// set if there is currently a guarantee that the transaction and all its required prior
		// transactions will be able to pay for gas.
		mt.subPool &^= EnoughBalance
		mt.cumulativeBalanceDistance = math.MaxUint64
		if mt.TxnSlot.Nonce >= senderNonce {
			cumulativeRequiredBalance = cumulativeRequiredBalance.Add(cumulativeRequiredBalance, needBalance) // already deleted all transactions with nonce <= sender.nonce
			if senderBalance.Gt(cumulativeRequiredBalance) || senderBalance.Eq(cumulativeRequiredBalance) {
				mt.subPool |= EnoughBalance
			} else {
				if cumulativeRequiredBalance.IsUint64() && senderBalance.IsUint64() {
					mt.cumulativeBalanceDistance = cumulativeRequiredBalance.Uint64() - senderBalance.Uint64()
				}
			}
		}

		mt.subPool &^= NotTooMuchGas
		if mt.TxnSlot.Gas < blockGasLimit {
			mt.subPool |= NotTooMuchGas
		}

		if mt.TxnSlot.Traced {
			logger.Info("TX TRACING: onSenderStateChange loop iteration update", "idHash", fmt.Sprintf("%x", mt.TxnSlot.IDHash), "senderId", mt.TxnSlot.SenderID, "nonce", mt.TxnSlot.Nonce, "subPool", mt.currentSubPool)
		}

		// Some fields of mt might have changed, need to fix the invariants in the subpool best and worst queues
		switch mt.currentSubPool {
		case PendingSubPool:
			p.pending.Updated(mt)
		case BaseFeeSubPool:
			p.baseFee.Updated(mt)
		case QueuedSubPool:
			p.queued.Updated(mt)
		}
		return true
	})

	for _, mt := range toDel {
		p.discardLocked(mt, txpoolcfg.NonceTooLow)
	}

	logger.Trace("[txpool] onSenderStateChange", "sender", senderID, "count", p.all.count(senderID), "pending", p.pending.Len(), "baseFee", p.baseFee.Len(), "queued", p.queued.Len())
}

// promote reasserts invariants of the subpool and returns the list of transactions that ended up
// being promoted to the pending or basefee pool, for re-broadcasting
func (p *TxPool) promote(pendingBaseFee uint64, pendingBlobFee uint64, announcements *Announcements, logger log.Logger) {
	// Demote worst transactions that do not qualify for pending sub pool anymore, to other sub pools, or discard
	for worst := p.pending.Worst(); p.pending.Len() > 0 && (worst.subPool < BaseFeePoolBits || worst.minFeeCap.LtUint64(pendingBaseFee) || (worst.TxnSlot.Type == BlobTxnType && worst.TxnSlot.BlobFeeCap.LtUint64(pendingBlobFee))); worst = p.pending.Worst() {
		tx := p.pending.PopWorst()
		if worst.subPool >= BaseFeePoolBits {
			p.baseFee.Add(tx, "demote-pending", logger)
			sendChangeBatchEventToDiagnostics("BaseFee", "add", []diagnostics.TxnHashOrder{
				{
					OrderMarker: uint8(tx.subPool),
					Hash:        tx.TxnSlot.IDHash,
				},
			})
		} else {
			p.queued.Add(tx, "demote-pending", logger)
			sendChangeBatchEventToDiagnostics("Queued", "add", []diagnostics.TxnHashOrder{
				{
					OrderMarker: uint8(tx.subPool),
					Hash:        tx.TxnSlot.IDHash,
				},
			})
		}
	}

	// Promote best transactions from base fee pool to pending pool while they qualify
	for best := p.baseFee.Best(); p.baseFee.Len() > 0 && best.subPool >= BaseFeePoolBits && best.minFeeCap.CmpUint64(pendingBaseFee) >= 0 && (best.TxnSlot.Type != BlobTxnType || best.TxnSlot.BlobFeeCap.CmpUint64(pendingBlobFee) >= 0); best = p.baseFee.Best() {
		tx := p.baseFee.PopBest()
		announcements.Append(tx.TxnSlot.Type, tx.TxnSlot.Size, tx.TxnSlot.IDHash[:])
		p.pending.Add(tx, logger)
	}

	// Demote worst transactions that do not qualify for base fee pool anymore, to queued sub pool, or discard
	for worst := p.baseFee.Worst(); p.baseFee.Len() > 0 && worst.subPool < BaseFeePoolBits; worst = p.baseFee.Worst() {
		tx := p.baseFee.PopWorst()
		p.queued.Add(tx, "demote-base", logger)
		sendChangeBatchEventToDiagnostics("Queued", "add", []diagnostics.TxnHashOrder{
			{
				OrderMarker: uint8(tx.subPool),
				Hash:        tx.TxnSlot.IDHash,
			},
		})
	}

	// Promote best transactions from the queued pool to either pending or base fee pool, while they qualify
	for best := p.queued.Best(); p.queued.Len() > 0 && best.subPool >= BaseFeePoolBits; best = p.queued.Best() {
		tx := p.queued.PopBest()
		if best.minFeeCap.Cmp(uint256.NewInt(pendingBaseFee)) >= 0 {
			announcements.Append(tx.TxnSlot.Type, tx.TxnSlot.Size, tx.TxnSlot.IDHash[:])
			p.pending.Add(tx, logger)
		} else {
			p.baseFee.Add(tx, "promote-queued", logger)
			sendChangeBatchEventToDiagnostics("BaseFee", "add", []diagnostics.TxnHashOrder{
				{
					OrderMarker: uint8(tx.subPool),
					Hash:        tx.TxnSlot.IDHash,
				},
			})
		}
	}

	// Discard worst transactions from the queued sub pool if they do not qualify
	// <FUNCTIONALITY REMOVED>

	// Discard worst transactions from pending pool until it is within capacity limit
	for p.pending.Len() > p.pending.limit {
		tx := p.pending.PopWorst()
		p.discardLocked(p.pending.PopWorst(), txpoolcfg.PendingPoolOverflow)
		sendChangeBatchEventToDiagnostics("Pending", "remove", []diagnostics.TxnHashOrder{
			{
				OrderMarker: uint8(tx.subPool),
				Hash:        tx.TxnSlot.IDHash,
			},
		})
	}

	// Discard worst transactions from pending sub pool until it is within capacity limits
	for p.baseFee.Len() > p.baseFee.limit {
		tx := p.baseFee.PopWorst()
		p.discardLocked(tx, txpoolcfg.BaseFeePoolOverflow)
		sendChangeBatchEventToDiagnostics("BaseFee", "remove", []diagnostics.TxnHashOrder{
			{
				OrderMarker: uint8(tx.subPool),
				Hash:        tx.TxnSlot.IDHash,
			},
		})
	}

	// Discard worst transactions from the queued sub pool until it is within its capacity limits
	for _ = p.queued.Worst(); p.queued.Len() > p.queued.limit; _ = p.queued.Worst() {
		tx := p.queued.PopWorst()
		p.discardLocked(tx, txpoolcfg.QueuedPoolOverflow)
		sendChangeBatchEventToDiagnostics("Queued", "remove", []diagnostics.TxnHashOrder{
			{
				OrderMarker: uint8(tx.subPool),
				Hash:        tx.TxnSlot.IDHash,
			},
		})
	}
}

// Run - does:
// send pending byHash to p2p:
//   - new byHash
//   - all pooled byHash to recently connected peers
//   - all local pooled byHash to random peers periodically
//
// promote/demote transactions
// reorgs
func (p *TxPool) Run(ctx context.Context) error {
	defer p.logger.Info("[txpool] stopped")
	defer p.poolDB.Close()
	p.p2pFetcher.ConnectCore()
	p.p2pFetcher.ConnectSentries()

	syncToNewPeersEvery := time.NewTicker(p.cfg.SyncToNewPeersEvery)
	defer syncToNewPeersEvery.Stop()
	processRemoteTxnsEvery := time.NewTicker(p.cfg.ProcessRemoteTxnsEvery)
	defer processRemoteTxnsEvery.Stop()
	commitEvery := time.NewTicker(p.cfg.CommitEvery)
	defer commitEvery.Stop()
	logEvery := time.NewTicker(p.cfg.LogEvery)
	defer logEvery.Stop()

	if err := p.start(ctx); err != nil {
		p.logger.Error("[txpool] Failed to start", "err", err)
		return err
	}

	for {
		select {
		case <-ctx.Done():
			err := ctx.Err()
			_, flushErr := p.flush(context.Background()) // need background ctx since the other one is cancelled
			if flushErr != nil {
				err = fmt.Errorf("%w: %w", flushErr, err)
			}
			return err
		case <-logEvery.C:
			p.logStats()
		case <-processRemoteTxnsEvery.C:
			if !p.Started() {
				continue
			}

			if err := p.processRemoteTxns(ctx); err != nil {
				if grpcutil.IsRetryLater(err) || grpcutil.IsEndOfStream(err) {
					time.Sleep(3 * time.Second)
					continue
				}

				p.logger.Error("[txpool] process batch remote txns", "err", err)
			}
		case <-commitEvery.C:
			if p.poolDB != nil && p.Started() {
				t := time.Now()
				written, err := p.flush(ctx)
				if err != nil {
					p.logger.Error("[txpool] flush is local history", "err", err)
					continue
				}
				writeToDBBytesCounter.SetUint64(written)
				p.logger.Debug("[txpool] Commit", "written_kb", written/1024, "in", time.Since(t))
			}
		case announcements := <-p.newPendingTxns:
			go func() {
				for i := 0; i < 16; i++ { // drain more events from channel, then merge and dedup them
					select {
					case a := <-p.newPendingTxns:
						announcements.AppendOther(a)
						continue
					default:
					}
					break
				}
				if announcements.Len() == 0 {
					return
				}
				defer propagateNewTxnsTimer.ObserveDuration(time.Now())

				announcements = announcements.DedupCopy()

				p.builderNotifyNewTxns()

				if p.cfg.NoGossip {
					// drain newTxns for emptying newTxn channel
					// newTxn channel will be filled only with local transactions
					// early return to avoid outbound transaction propagation
					log.Debug("[txpool] txn gossip disabled", "state", "drain new transactions")
					return
				}

				var localTxnTypes []byte
				var localTxnSizes []uint32
				var localTxnHashes Hashes
				var localTxnRlps [][]byte
				var remoteTxnTypes []byte
				var remoteTxnSizes []uint32
				var remoteTxnHashes Hashes
				var remoteTxnRlps [][]byte
				var broadcastHashes Hashes
				slotsRlp := make([][]byte, 0, announcements.Len())

				if err := p.poolDB.View(ctx, func(tx kv.Tx) error {
					for i := 0; i < announcements.Len(); i++ {
						t, size, hash := announcements.At(i)
						slotRlp, err := p.GetRlp(tx, hash)
						if err != nil {
							return err
						}
						if len(slotRlp) == 0 {
							continue
						}
						// Strip away blob wrapper, if applicable
						slotRlp, err2 := types.UnwrapTxPlayloadRlp(slotRlp)
						if err2 != nil {
							continue
						}

						// Empty rlp can happen if a transaction we want to broadcast has just been mined, for example
						slotsRlp = append(slotsRlp, slotRlp)
						if p.IsLocal(hash) {
							localTxnTypes = append(localTxnTypes, t)
							localTxnSizes = append(localTxnSizes, size)
							localTxnHashes = append(localTxnHashes, hash...)

							// "Nodes MUST NOT automatically broadcast blob transactions to their peers" - EIP-4844
							if t != BlobTxnType {
								localTxnRlps = append(localTxnRlps, slotRlp)
								broadcastHashes = append(broadcastHashes, hash...)
							}
						} else {
							remoteTxnTypes = append(remoteTxnTypes, t)
							remoteTxnSizes = append(remoteTxnSizes, size)
							remoteTxnHashes = append(remoteTxnHashes, hash...)

							// "Nodes MUST NOT automatically broadcast blob transactions to their peers" - EIP-4844
							if t != BlobTxnType && len(slotRlp) < txMaxBroadcastSize {
								remoteTxnRlps = append(remoteTxnRlps, slotRlp)
							}
						}
					}
					return nil
				}); err != nil {
					p.logger.Error("[txpool] collect info to propagate", "err", err)
					return
				}
				if p.newSlotsStreams != nil {
					p.newSlotsStreams.Broadcast(&txpoolproto.OnAddReply{RplTxs: slotsRlp}, p.logger)
				}

				// broadcast local transactions
				const localTxnsBroadcastMaxPeers uint64 = 10
				txnSentTo := p.p2pSender.BroadcastPooledTxns(localTxnRlps, localTxnsBroadcastMaxPeers)
				for i, peer := range txnSentTo {
					p.logger.Trace("Local txn broadcast", "txHash", hex.EncodeToString(broadcastHashes.At(i)), "to peer", peer)
				}
				hashSentTo := p.p2pSender.AnnouncePooledTxns(localTxnTypes, localTxnSizes, localTxnHashes, localTxnsBroadcastMaxPeers*2)
				for i := 0; i < localTxnHashes.Len(); i++ {
					hash := localTxnHashes.At(i)
					p.logger.Trace("Local txn announced", "txHash", hex.EncodeToString(hash), "to peer", hashSentTo[i], "baseFee", p.pendingBaseFee.Load())
				}

				// broadcast remote transactions
				const remoteTxnsBroadcastMaxPeers uint64 = 3
				p.p2pSender.BroadcastPooledTxns(remoteTxnRlps, remoteTxnsBroadcastMaxPeers)
				p.p2pSender.AnnouncePooledTxns(remoteTxnTypes, remoteTxnSizes, remoteTxnHashes, remoteTxnsBroadcastMaxPeers*2)
			}()
		case <-syncToNewPeersEvery.C: // new peer
			newPeers := p.recentlyConnectedPeers.GetAndClean()
			if len(newPeers) == 0 {
				continue
			}
			if p.cfg.NoGossip {
				// avoid transaction gossiping for new peers
				log.Debug("[txpool] txn gossip disabled", "state", "sync new peers")
				continue
			}
			t := time.Now()
			var hashes Hashes
			var types []byte
			var sizes []uint32
			types, sizes, hashes = p.AppendAllAnnouncements(types, sizes, hashes[:0])
			go p.p2pSender.PropagatePooledTxnsToPeersList(newPeers, types, sizes, hashes)
			propagateToNewPeerTimer.ObserveDuration(t)
		}
	}
}

func (p *TxPool) flushNoFsync(ctx context.Context) (written uint64, err error) {
	p.lock.Lock()
	defer p.lock.Unlock()
	//it's important that write db txn is done inside lock, to make last writes visible for all read operations
	if err := p.poolDB.UpdateNosync(ctx, func(tx kv.RwTx) error {
		err = p.flushLocked(tx)
		if err != nil {
			return err
		}
		written, _, err = tx.(*mdbx.MdbxTx).SpaceDirty()
		if err != nil {
			return err
		}
		return nil
	}); err != nil {
		return 0, err
	}
	return written, nil
}

func (p *TxPool) flush(ctx context.Context) (written uint64, err error) {
	defer writeToDBTimer.ObserveDuration(time.Now())
	// 1. get global lock on txpool and flush it to db, without fsync (to release lock asap)
	// 2. then fsync db without txpool lock
	written, err = p.flushNoFsync(ctx)
	if err != nil {
		return 0, err
	}

	// fsync. increase state version - just to make RwTx non-empty (mdbx skips empty RwTx)
	if err := p.poolDB.Update(ctx, func(tx kv.RwTx) error {
		v, err := tx.GetOne(kv.PoolInfo, PoolStateVersion)
		if err != nil {
			return err
		}
		var version uint64
		if len(v) == 8 {
			version = binary.BigEndian.Uint64(v)
		}
		version++
		return tx.Put(kv.PoolInfo, PoolStateVersion, hexutil.EncodeTs(version))
	}); err != nil {
		return 0, err
	}
	return written, nil
}

func (p *TxPool) flushLocked(tx kv.RwTx) (err error) {
	for i, mt := range p.deletedTxns {
		if mt == nil {
			continue
		}
		id := mt.TxnSlot.SenderID
		idHash := mt.TxnSlot.IDHash[:]
		if !p.all.hasTxns(id) {
			addr, ok := p.senders.senderID2Addr[id]
			if ok {
				delete(p.senders.senderID2Addr, id)
				delete(p.senders.senderIDs, addr)
			}
		}
		//fmt.Printf("del:%d,%d,%d\n", mt.TxnSlot.senderID, mt.TxnSlot.nonce, mt.TxnSlot.tip)
		has, err := tx.Has(kv.PoolTransaction, idHash)
		if err != nil {
			return err
		}
		if has {
			if err := tx.Delete(kv.PoolTransaction, idHash); err != nil {
				return err
			}
		}
		p.deletedTxns[i] = nil // for gc
	}

	txHashes := p.isLocalLRU.Keys()
	encID := make([]byte, 8)
	if err := tx.ClearBucket(kv.RecentLocalTransaction); err != nil {
		return err
	}
	for i, txHash := range txHashes {
		binary.BigEndian.PutUint64(encID, uint64(i))
		if err := tx.Append(kv.RecentLocalTransaction, encID, []byte(txHash)); err != nil {
			return err
		}
	}

	v := make([]byte, 0, 1024)
	for txHash, metaTx := range p.byHash {
		if metaTx.TxnSlot.Rlp == nil {
			continue
		}
		v = common.EnsureEnoughSize(v, 20+len(metaTx.TxnSlot.Rlp))

		addr, ok := p.senders.senderID2Addr[metaTx.TxnSlot.SenderID]
		if !ok {
			p.logger.Warn("[txpool] flush: sender address not found by ID", "senderID", metaTx.TxnSlot.SenderID)
			continue
		}

		copy(v[:20], addr.Bytes())
		copy(v[20:], metaTx.TxnSlot.Rlp)

		has, err := tx.Has(kv.PoolTransaction, []byte(txHash))
		if err != nil {
			return err
		}
		if !has {
			if err := tx.Put(kv.PoolTransaction, []byte(txHash), v); err != nil {
				return err
			}
		}
		metaTx.TxnSlot.Rlp = nil
	}

	binary.BigEndian.PutUint64(encID, p.pendingBaseFee.Load())
	if err := tx.Put(kv.PoolInfo, PoolPendingBaseFeeKey, encID); err != nil {
		return err
	}
	binary.BigEndian.PutUint64(encID, p.pendingBlobFee.Load())
	if err := tx.Put(kv.PoolInfo, PoolPendingBlobFeeKey, encID); err != nil {
		return err
	}
	if err := PutLastSeenBlock(tx, p.lastSeenBlock.Load(), encID); err != nil {
		return err
	}

	// clean - in-memory data structure as later as possible - because if during this txn will happen error,
	// DB will stay consistent but some in-memory structures may be already cleaned, and retry will not work
	// failed write transaction must not create side-effects
	p.deletedTxns = p.deletedTxns[:0]
	return nil
}

func (p *TxPool) fromDB(ctx context.Context, tx kv.Tx, coreTx kv.Tx) error {
	if p.lastSeenBlock.Load() == 0 {
		lastSeenBlock, err := LastSeenBlock(tx)
		if err != nil {
			return err
		}

		p.lastSeenBlock.Store(lastSeenBlock)
	}

	// this is necessary as otherwise best - which waits for sync events
	// may wait for ever if blocks have been process before the txpool
	// starts with an empty db
	lastSeenProgress, err := getExecutionProgress(coreTx)
	if err != nil {
		return err
	}

	if p.lastSeenBlock.Load() < lastSeenProgress {
		// TODO we need to process the blocks since the
		// last seen to make sure that the txn pool is in
		// sync with the processed blocks

		p.lastSeenBlock.Store(lastSeenProgress)
	}

	cacheView, err := p._stateCache.View(ctx, coreTx)
	if err != nil {
		return err
	}
	it, err := tx.Range(kv.RecentLocalTransaction, nil, nil, order.Asc, kv.Unlim)
	if err != nil {
		return err
	}
	for it.HasNext() {
		_, v, err := it.Next()
		if err != nil {
			return err
		}
		p.isLocalLRU.Add(string(v), struct{}{})
	}

	txns := TxnSlots{}
	parseCtx := NewTxnParseContext(p.chainID)
	parseCtx.WithSender(false)

	i := 0
	it, err = tx.Range(kv.PoolTransaction, nil, nil, order.Asc, kv.Unlim)
	if err != nil {
		return err
	}
	for it.HasNext() {
		k, v, err := it.Next()
		if err != nil {
			return err
		}
		addr, txnRlp := *(*[20]byte)(v[:20]), v[20:]
		txn := &TxnSlot{}

		// TODO(eip-4844) ensure wrappedWithBlobs when transactions are saved to the DB
		_, err = parseCtx.ParseTransaction(txnRlp, 0, txn, nil, false /* hasEnvelope */, true /*wrappedWithBlobs*/, nil)
		if err != nil {
			err = fmt.Errorf("err: %w, rlp: %x", err, txnRlp)
			p.logger.Warn("[txpool] fromDB: parseTransaction", "err", err)
			continue
		}
		txn.Rlp = nil // means that we don't need store it in db anymore

		txn.SenderID, txn.Traced = p.senders.getOrCreateID(addr, p.logger)
		isLocalTx := p.isLocalLRU.Contains(string(k))

		if reason := p.validateTx(txn, isLocalTx, cacheView); reason != txpoolcfg.NotSet && reason != txpoolcfg.Success {
			return nil // TODO: Clarify - if one of the txns has the wrong reason, no pooled txns!
		}
		txns.Resize(uint(i + 1))
		txns.Txns[i] = txn
		txns.IsLocal[i] = isLocalTx
		copy(txns.Senders.At(i), addr[:])
		i++
	}

	var pendingBaseFee, pendingBlobFee, minBlobGasPrice, blockGasLimit uint64

	if p.feeCalculator != nil {
		if chainConfig, _ := ChainConfig(tx); chainConfig != nil {
			pendingBaseFee, pendingBlobFee, minBlobGasPrice, blockGasLimit, err = p.feeCalculator.CurrentFees(chainConfig, coreTx)
			if err != nil {
				return err
			}
		}
	}

	if pendingBaseFee == 0 {
		v, err := tx.GetOne(kv.PoolInfo, PoolPendingBaseFeeKey)
		if err != nil {
			return err
		}
		if len(v) > 0 {
			pendingBaseFee = binary.BigEndian.Uint64(v)
		}
	}

	if pendingBlobFee == 0 {
		v, err := tx.GetOne(kv.PoolInfo, PoolPendingBlobFeeKey)
		if err != nil {
			return err
		}
		if len(v) > 0 {
			pendingBlobFee = binary.BigEndian.Uint64(v)
		}
	}

	if pendingBlobFee == 0 {
		pendingBlobFee = minBlobGasPrice
	}

	if blockGasLimit == 0 {
		blockGasLimit = DefaultBlockGasLimit
	}

	err = p.senders.registerNewSenders(&txns, p.logger)
	if err != nil {
		return err
	}
	if _, _, err := p.addTxns(p.lastSeenBlock.Load(), cacheView, p.senders, txns,
		pendingBaseFee, pendingBlobFee, blockGasLimit, false, p.logger); err != nil {
		return err
	}
	p.pendingBaseFee.Store(pendingBaseFee)
	p.pendingBlobFee.Store(pendingBlobFee)
	p.blockGasLimit.Store(blockGasLimit)
	return nil
}

// nolint
func (p *TxPool) printDebug(prefix string) {
	fmt.Printf("%s.pool.byHash\n", prefix)
	for _, j := range p.byHash {
		fmt.Printf("\tsenderID=%d, nonce=%d, tip=%d\n", j.TxnSlot.SenderID, j.TxnSlot.Nonce, j.TxnSlot.Tip)
	}
	fmt.Printf("%s.pool.queues.len: %d,%d,%d\n", prefix, p.pending.Len(), p.baseFee.Len(), p.queued.Len())
	for _, mt := range p.pending.best.ms {
		mt.TxnSlot.PrintDebug(fmt.Sprintf("%s.pending: %b,%d,%d,%d", prefix, mt.subPool, mt.TxnSlot.SenderID, mt.TxnSlot.Nonce, mt.TxnSlot.Tip))
	}
	for _, mt := range p.baseFee.best.ms {
		mt.TxnSlot.PrintDebug(fmt.Sprintf("%s.baseFee : %b,%d,%d,%d", prefix, mt.subPool, mt.TxnSlot.SenderID, mt.TxnSlot.Nonce, mt.TxnSlot.Tip))
	}
	for _, mt := range p.queued.best.ms {
		mt.TxnSlot.PrintDebug(fmt.Sprintf("%s.queued : %b,%d,%d,%d", prefix, mt.subPool, mt.TxnSlot.SenderID, mt.TxnSlot.Nonce, mt.TxnSlot.Tip))
	}
}

func (p *TxPool) logStats() {
	if !p.Started() {
		return
	}

	p.lock.Lock()
	defer p.lock.Unlock()

	ctx := []interface{}{
		"pending", p.pending.Len(),
		"baseFee", p.baseFee.Len(),
		"queued", p.queued.Len(),
	}
	cacheKeys := p._stateCache.Len()
	if cacheKeys > 0 {
		ctx = append(ctx, "cache_keys", cacheKeys)
	}
	p.logger.Info("[txpool] stat", ctx...)
	pendingSubCounter.SetInt(p.pending.Len())
	basefeeSubCounter.SetInt(p.baseFee.Len())
	queuedSubCounter.SetInt(p.queued.Len())
}

// Deprecated need switch to streaming-like
func (p *TxPool) deprecatedForEach(_ context.Context, f func(rlp []byte, sender common.Address, t SubPoolType), tx kv.Tx) {
	p.lock.Lock()
	defer p.lock.Unlock()
	p.all.ascendAll(func(mt *metaTxn) bool {
		slot := mt.TxnSlot
		slotRlp := slot.Rlp
		if slot.Rlp == nil {
			v, err := tx.GetOne(kv.PoolTransaction, slot.IDHash[:])
			if err != nil {
				p.logger.Warn("[txpool] foreach: get txn from db", "err", err)
				return true
			}
			if v == nil {
				p.logger.Warn("[txpool] foreach: txn not found in db")
				return true
			}
			slotRlp = v[20:]
		}
		if sender, found := p.senders.senderID2Addr[slot.SenderID]; found {
			f(slotRlp, sender, mt.currentSubPool)
		}
		return true
	})
}

func sendChangeBatchEventToDiagnostics(pool string, event string, orderHashes []diagnostics.TxnHashOrder) {
	//Not sending empty events or diagnostics disabled
	if len(orderHashes) == 0 || !diagnostics.Client().Connected() {
		return
	}

	toRemoveBatch := make([]diagnostics.PoolChangeBatch, 0)
	toRemoveBatch = append(toRemoveBatch, diagnostics.PoolChangeBatch{
		Pool:         pool,
		Event:        event,
		TxnHashOrder: orderHashes,
	})

	diagnostics.Send(diagnostics.PoolChangeBatchEvent{
		Changes: toRemoveBatch,
	})
}<|MERGE_RESOLUTION|>--- conflicted
+++ resolved
@@ -557,11 +557,8 @@
 				IsLocal:             false,
 				DiscardReason:       reason.String(),
 				Pool:                subpool,
-<<<<<<< HEAD
 				OrderMarker:         uint8(orderMarker),
-=======
 				RLP:                 txn.Rlp,
->>>>>>> c8659f6d
 			}
 
 			diagTxns = append(diagTxns, diagTxn)
