// Copyright 2022 The Erigon Authors
// This file is part of Erigon.
//
// Erigon is free software: you can redistribute it and/or modify
// it under the terms of the GNU Lesser General Public License as published by
// the Free Software Foundation, either version 3 of the License, or
// (at your option) any later version.
//
// Erigon is distributed in the hope that it will be useful,
// but WITHOUT ANY WARRANTY; without even the implied warranty of
// MERCHANTABILITY or FITNESS FOR A PARTICULAR PURPOSE. See the
// GNU Lesser General Public License for more details.
//
// You should have received a copy of the GNU Lesser General Public License
// along with Erigon. If not, see <http://www.gnu.org/licenses/>.

package txpool

import (
	"bytes"
	"context"
	"encoding/binary"
	"encoding/hex"
	"errors"
	"fmt"
	"math"
	"math/big"
	"sync"
	"sync/atomic"
	"time"

	gokzg4844 "github.com/crate-crypto/go-kzg-4844"
	mapset "github.com/deckarep/golang-set/v2"
	"github.com/go-stack/stack"
	"github.com/google/btree"
	"github.com/hashicorp/golang-lru/v2/simplelru"
	"github.com/holiman/uint256"

	"github.com/erigontech/erigon-lib/chain"
	"github.com/erigontech/erigon-lib/chain/params"
	"github.com/erigontech/erigon-lib/common"
	"github.com/erigontech/erigon-lib/common/assert"
	"github.com/erigontech/erigon-lib/common/fixedgas"
	"github.com/erigontech/erigon-lib/common/hexutil"
	"github.com/erigontech/erigon-lib/common/u256"
	libkzg "github.com/erigontech/erigon-lib/crypto/kzg"
	"github.com/erigontech/erigon-lib/diagnostics"
	"github.com/erigontech/erigon-lib/gointerfaces"
	"github.com/erigontech/erigon-lib/gointerfaces/grpcutil"
	remote "github.com/erigontech/erigon-lib/gointerfaces/remoteproto"
	"github.com/erigontech/erigon-lib/gointerfaces/sentryproto"
	"github.com/erigontech/erigon-lib/gointerfaces/txpoolproto"
	"github.com/erigontech/erigon-lib/kv"
	"github.com/erigontech/erigon-lib/kv/kvcache"
	"github.com/erigontech/erigon-lib/kv/mdbx"
	"github.com/erigontech/erigon-lib/kv/order"
	"github.com/erigontech/erigon-lib/log/v3"
	"github.com/erigontech/erigon/core/types"
	"github.com/erigontech/erigon/txnprovider"
	"github.com/erigontech/erigon/txnprovider/txpool/txpoolcfg"
)

const DefaultBlockGasLimit = uint64(36000000)

// txMaxBroadcastSize is the max size of a transaction that will be broadcast.
// All transactions with a higher size will be announced and need to be fetched
// by the peer.
const txMaxBroadcastSize = 4 * 1024

// Pool is interface for the transaction pool
// This interface exists for the convenience of testing, and not yet because
// there are multiple implementations
//
//go:generate mockgen -typed=true -destination=./pool_mock.go -package=txpool . Pool
type Pool interface {
	ValidateSerializedTxn(serializedTxn []byte) error

	// Handle 3 main events - new remote txns from p2p, new local txns from RPC, new blocks from execution layer
	AddRemoteTxns(ctx context.Context, newTxns TxnSlots)
	AddLocalTxns(ctx context.Context, newTxns TxnSlots) ([]txpoolcfg.DiscardReason, error)
	OnNewBlock(ctx context.Context, stateChanges *remote.StateChangeBatch, unwindTxns, unwindBlobTxns, minedTxns TxnSlots) error
	// IdHashKnown check whether transaction with given Id hash is known to the pool
	IdHashKnown(tx kv.Tx, hash []byte) (bool, error)
	FilterKnownIdHashes(tx kv.Tx, hashes Hashes) (unknownHashes Hashes, err error)
	Started() bool
	GetRlp(tx kv.Tx, hash []byte) ([]byte, error)
	GetBlobs(blobhashes []common.Hash) ([][]byte, [][]byte)
	AddNewGoodPeer(peerID PeerID)
}

var _ Pool = (*TxPool)(nil) // compile-time interface check
var _ txnprovider.TxnProvider = (*TxPool)(nil)

// TxPool - holds all pool-related data structures and lock-based tiny methods
// most of logic implemented by pure tests-friendly functions
//
// txpool doesn't start any goroutines - "leave concurrency to user" design
// txpool has no DB-TX fields - "leave db transactions management to user" design
// txpool has _chainDB field - but it must maximize local state cache hit-rate - and perform minimum _chainDB transactions
//
// It preserve TxnSlot objects immutable
type TxPool struct {
	_chainDB               kv.RoDB // remote db - use it wisely
	_stateCache            kvcache.Cache
	poolDB                 kv.RwDB
	lock                   *sync.Mutex
	recentlyConnectedPeers *recentlyConnectedPeers // all txns will be propagated to this peers eventually, and clear list
	senders                *sendersBatch
	// batch processing of remote transactions
	// handling is fast enough without batching, but batching allows:
	//   - fewer _chainDB transactions
	//   - batch notifications about new txns (reduced P2P spam to other nodes about txns propagation)
	//   - and as a result reducing lock contention
	unprocessedRemoteTxns   *TxnSlots
	unprocessedRemoteByHash map[string]int                                  // to reject duplicates
	byHash                  map[string]*metaTxn                             // txn_hash => txn : only those records not committed to db yet
	discardReasonsLRU       *simplelru.LRU[string, txpoolcfg.DiscardReason] // txn_hash => discard_reason : non-persisted
	pending                 *PendingPool
	baseFee                 *SubPool
	queued                  *SubPool
	minedBlobTxnsByBlock    map[uint64][]*metaTxn            // (blockNum => slice): cache of recently mined blobs
	minedBlobTxnsByHash     map[string]*metaTxn              // (hash => mt): map of recently mined blobs
	isLocalLRU              *simplelru.LRU[string, struct{}] // txn_hash => is_local : to restore isLocal flag of unwinded transactions
	newPendingTxns          chan Announcements               // notifications about new txns in Pending sub-pool
	all                     *BySenderAndNonce                // senderID => (sorted map of txn nonce => *metaTxn)
	deletedTxns             []*metaTxn                       // list of discarded txns since last db commit
	promoted                Announcements
	cfg                     txpoolcfg.Config
	chainID                 uint256.Int
	lastSeenBlock           atomic.Uint64
	lastSeenCond            *sync.Cond
	lastFinalizedBlock      atomic.Uint64
	started                 atomic.Bool
	pendingBaseFee          atomic.Uint64
	pendingBlobFee          atomic.Uint64 // For gas accounting for blobs, which has its own dimension
	blockGasLimit           atomic.Uint64
	totalBlobsInPool        atomic.Uint64
	shanghaiTime            *uint64
	isPostShanghai          atomic.Bool
	agraBlock               *uint64
	isPostAgra              atomic.Bool
	cancunTime              *uint64
	isPostCancun            atomic.Bool
	pragueTime              *uint64
	isPostPrague            atomic.Bool
	blobSchedule            *chain.BlobSchedule
	feeCalculator           FeeCalculator
	p2pFetcher              *Fetch
	p2pSender               *Send
	newSlotsStreams         *NewSlotsStreams
	ethBackend              remote.ETHBACKENDClient
	builderNotifyNewTxns    func()
	logger                  log.Logger
	auths                   map[common.Address]*metaTxn // All accounts with a pooled authorization
	blobHashToTxn           map[common.Hash]struct {
		index   int
		txnHash common.Hash
	}
}

type ValidateAA interface {
	ValidateAA() (bool, error)
}

type FeeCalculator interface {
	CurrentFees(chainConfig *chain.Config, db kv.Getter) (baseFee uint64, blobFee uint64, minBlobGasPrice, blockGasLimit uint64, err error)
}

func New(
	ctx context.Context,
	newTxns chan Announcements,
	poolDB kv.RwDB,
	chainDB kv.RoDB,
	cfg txpoolcfg.Config,
	cache kvcache.Cache,
	chainID uint256.Int,
	shanghaiTime *big.Int,
	agraBlock *big.Int,
	cancunTime *big.Int,
	pragueTime *big.Int,
	blobSchedule *chain.BlobSchedule,
	sentryClients []sentryproto.SentryClient,
	stateChangesClient StateChangesClient,
	builderNotifyNewTxns func(),
	newSlotsStreams *NewSlotsStreams,
	ethBackend remote.ETHBACKENDClient,
	logger log.Logger,
	opts ...Option,
) (*TxPool, error) {
	options := applyOpts(opts...)
	localsHistory, err := simplelru.NewLRU[string, struct{}](10_000, nil)
	if err != nil {
		return nil, err
	}
	discardHistory, err := simplelru.NewLRU[string, txpoolcfg.DiscardReason](10_000, nil)
	if err != nil {
		return nil, err
	}

	byNonce := &BySenderAndNonce{
		tree:              btree.NewG[*metaTxn](32, SortByNonceLess),
		search:            &metaTxn{TxnSlot: &TxnSlot{}},
		senderIDTxnCount:  map[uint64]int{},
		senderIDBlobCount: map[uint64]uint64{},
	}
	tracedSenders := make(map[common.Address]struct{})
	for _, sender := range cfg.TracedSenders {
		tracedSenders[common.BytesToAddress([]byte(sender))] = struct{}{}
	}

	lock := &sync.Mutex{}

	res := &TxPool{
		lock:                    lock,
		lastSeenCond:            sync.NewCond(lock),
		byHash:                  map[string]*metaTxn{},
		isLocalLRU:              localsHistory,
		discardReasonsLRU:       discardHistory,
		all:                     byNonce,
		recentlyConnectedPeers:  &recentlyConnectedPeers{},
		pending:                 NewPendingSubPool(PendingSubPool, cfg.PendingSubPoolLimit),
		baseFee:                 NewSubPool(BaseFeeSubPool, cfg.BaseFeeSubPoolLimit),
		queued:                  NewSubPool(QueuedSubPool, cfg.QueuedSubPoolLimit),
		newPendingTxns:          newTxns,
		_stateCache:             cache,
		senders:                 newSendersBatch(tracedSenders),
		poolDB:                  poolDB,
		_chainDB:                chainDB,
		cfg:                     cfg,
		chainID:                 chainID,
		unprocessedRemoteTxns:   &TxnSlots{},
		unprocessedRemoteByHash: map[string]int{},
		minedBlobTxnsByBlock:    map[uint64][]*metaTxn{},
		minedBlobTxnsByHash:     map[string]*metaTxn{},
		blobSchedule:            blobSchedule,
		feeCalculator:           options.feeCalculator,
		ethBackend:              ethBackend,
		builderNotifyNewTxns:    builderNotifyNewTxns,
		newSlotsStreams:         newSlotsStreams,
		logger:                  logger,
		auths:                   map[common.Address]*metaTxn{},
		blobHashToTxn: map[common.Hash]struct {
			index   int
			txnHash common.Hash
		}{},
	}

	if shanghaiTime != nil {
		if !shanghaiTime.IsUint64() {
			return nil, errors.New("shanghaiTime overflow")
		}
		shanghaiTimeU64 := shanghaiTime.Uint64()
		res.shanghaiTime = &shanghaiTimeU64
	}
	if agraBlock != nil {
		if !agraBlock.IsUint64() {
			return nil, errors.New("agraBlock overflow")
		}
		agraBlockU64 := agraBlock.Uint64()
		res.agraBlock = &agraBlockU64
	}
	if cancunTime != nil {
		if !cancunTime.IsUint64() {
			return nil, errors.New("cancunTime overflow")
		}
		cancunTimeU64 := cancunTime.Uint64()
		res.cancunTime = &cancunTimeU64
	}
	if pragueTime != nil {
		if !pragueTime.IsUint64() {
			return nil, errors.New("pragueTime overflow")
		}
		pragueTimeU64 := pragueTime.Uint64()
		res.pragueTime = &pragueTimeU64
	}

	res.p2pFetcher = NewFetch(ctx, sentryClients, res, stateChangesClient, poolDB, chainID, logger, opts...)
	res.p2pSender = NewSend(ctx, sentryClients, logger, opts...)

	return res, nil
}

func (p *TxPool) start(ctx context.Context) error {
	if p.started.Load() {
		return nil
	}

	return p.poolDB.View(ctx, func(tx kv.Tx) error {
		coreDb, _ := p.chainDB()
		coreTx, err := coreDb.BeginRo(ctx)
		if err != nil {
			return err
		}

		defer coreTx.Rollback()

		if err := p.fromDB(ctx, tx, coreTx); err != nil {
			return fmt.Errorf("loading pool from DB: %w", err)
		}

		if p.started.CompareAndSwap(false, true) {
			p.logger.Info("[txpool] Started")
		}

		return nil
	})
}

func (p *TxPool) OnNewBlock(ctx context.Context, stateChanges *remote.StateChangeBatch, unwindTxns, unwindBlobTxns, minedTxns TxnSlots) error {
	defer newBlockTimer.ObserveDuration(time.Now())

	coreDB, cache := p.chainDB()
	cache.OnNewBlock(stateChanges)
	coreTx, err := coreDB.BeginRo(ctx)
	if err != nil {
		return err
	}

	defer coreTx.Rollback()

	block := stateChanges.ChangeBatch[len(stateChanges.ChangeBatch)-1].BlockHeight
	baseFee := stateChanges.PendingBlockBaseFee

	if err = minedTxns.Valid(); err != nil {
		return err
	}

	cacheView, err := cache.View(ctx, coreTx)
	if err != nil {
		return err
	}

	p.lock.Lock()
	defer func() {
		if err == nil {
			p.lastSeenBlock.Store(block)
			p.lastSeenCond.Broadcast()
		}

		p.lock.Unlock()
	}()

	pendingPre := p.pending.Len()
	defer func() {
		p.logger.Debug("[txpool] New block", "block", block,
			"unwound", len(unwindTxns.Txns), "mined", len(minedTxns.Txns), "blockBaseFee", baseFee,
			"pending-pre", pendingPre, "pending", p.pending.Len(), "baseFee", p.baseFee.Len(), "queued", p.queued.Len(),
			"err", err)
	}()

	if assert.Enable {
		if _, err := kvcache.AssertCheckValues(ctx, coreTx, cache); err != nil {
			p.logger.Error("AssertCheckValues", "err", err, "stack", stack.Trace().String())
		}
	}

	pendingBaseFee, baseFeeChanged := p.setBaseFee(baseFee)
	// Update pendingBase for all pool queues and slices
	if baseFeeChanged {
		p.pending.best.pendingBaseFee = pendingBaseFee
		p.pending.worst.pendingBaseFee = pendingBaseFee
		p.baseFee.best.pendingBastFee = pendingBaseFee
		p.baseFee.worst.pendingBaseFee = pendingBaseFee
		p.queued.best.pendingBastFee = pendingBaseFee
		p.queued.worst.pendingBaseFee = pendingBaseFee
	}

	pendingBlobFee := stateChanges.PendingBlobFeePerGas
	p.setBlobFee(pendingBlobFee)

	oldGasLimit := p.blockGasLimit.Swap(stateChanges.BlockGasLimit)
	if oldGasLimit != stateChanges.BlockGasLimit {
		p.all.ascendAll(func(mt *metaTxn) bool {
			var updated bool
			if mt.TxnSlot.Gas < stateChanges.BlockGasLimit {
				updated = (mt.subPool & NotTooMuchGas) > 0
				mt.subPool |= NotTooMuchGas
			} else {
				updated = (mt.subPool & NotTooMuchGas) == 0
				mt.subPool &^= NotTooMuchGas
			}

			if mt.TxnSlot.Traced {
				p.logger.Info("TX TRACING: on block gas limit update", "idHash", fmt.Sprintf("%x", mt.TxnSlot.IDHash), "senderId", mt.TxnSlot.SenderID, "nonce", mt.TxnSlot.Nonce, "subPool", mt.currentSubPool, "updated", updated)
			}

			if !updated {
				return true
			}

			switch mt.currentSubPool {
			case PendingSubPool:
				p.pending.Updated(mt)
			case BaseFeeSubPool:
				p.baseFee.Updated(mt)
			case QueuedSubPool:
				p.queued.Updated(mt)
			}
			return true
		})
	}

	for i, txn := range unwindBlobTxns.Txns {
		if txn.Type == BlobTxnType {
			knownBlobTxn, err := p.getCachedBlobTxnLocked(coreTx, txn.IDHash[:])
			if err != nil {
				return err
			}
			if knownBlobTxn != nil {
				unwindTxns.Append(knownBlobTxn.TxnSlot, unwindBlobTxns.Senders.At(i), false)
			}
		}
	}
	if err = p.senders.onNewBlock(stateChanges, unwindTxns, minedTxns, p.logger); err != nil {
		return err
	}

	_, unwindTxns, err = p.validateTxns(&unwindTxns, cacheView)
	if err != nil {
		return err
	}

	if assert.Enable {
		for _, txn := range unwindTxns.Txns {
			if txn.SenderID == 0 {
				panic("onNewBlock.unwindTxns: senderID can't be zero")
			}
		}
		for _, txn := range minedTxns.Txns {
			if txn.SenderID == 0 {
				panic("onNewBlock.minedTxns: senderID can't be zero")
			}
		}
	}

	if err = p.processMinedFinalizedBlobs(minedTxns.Txns, stateChanges.FinalizedBlock); err != nil {
		return err
	}

	if err = p.removeMined(p.all, minedTxns.Txns); err != nil {
		return err
	}

	var announcements Announcements
	announcements, err = p.addTxnsOnNewBlock(block, cacheView, stateChanges, p.senders, unwindTxns, /* newTxns */
		pendingBaseFee, stateChanges.BlockGasLimit, p.logger)
	if err != nil {
		return err
	}

	p.pending.EnforceWorstInvariants()
	p.baseFee.EnforceInvariants()
	p.queued.EnforceInvariants()
	p.promote(pendingBaseFee, pendingBlobFee, &announcements, p.logger)
	p.pending.EnforceBestInvariants()
	p.promoted.Reset()
	p.promoted.AppendOther(announcements)

	if p.promoted.Len() > 0 {
		select {
		case p.newPendingTxns <- p.promoted.Copy():
		default:
		}
	}

	return nil
}

func (p *TxPool) processRemoteTxns(ctx context.Context) (err error) {
	defer func() {
		if r := recover(); r != nil {
			err = fmt.Errorf("panic: %v\n%s", r, stack.Trace().String())
		}
	}()

	if !p.Started() {
		return errors.New("txpool not started yet")
	}

	defer processBatchTxnsTimer.ObserveDuration(time.Now())
	coreDB, cache := p.chainDB()
	coreTx, err := coreDB.BeginRo(ctx)
	if err != nil {
		return err
	}
	defer coreTx.Rollback()
	cacheView, err := cache.View(ctx, coreTx)
	if err != nil {
		return err
	}

	p.lock.Lock()
	defer p.lock.Unlock()

	l := len(p.unprocessedRemoteTxns.Txns)
	if l == 0 {
		return nil
	}

	err = p.senders.registerNewSenders(p.unprocessedRemoteTxns, p.logger)
	if err != nil {
		return err
	}

	_, newTxns, err := p.validateTxns(p.unprocessedRemoteTxns, cacheView)
	if err != nil {
		return err
	}

	diagTxns := make([]diagnostics.DiagTxn, 0, len(newTxns.Txns))

	announcements, reasons, err := p.addTxns(p.lastSeenBlock.Load(), cacheView, p.senders, newTxns,
		p.pendingBaseFee.Load(), p.pendingBlobFee.Load(), p.blockGasLimit.Load(), true, p.logger)
	if err != nil {
		return err
	}

	p.promoted.Reset()
	p.promoted.AppendOther(announcements)

	isDiagEnabled := diagnostics.Client().Connected()

	reasons = fillDiscardReasons(reasons, newTxns, p.discardReasonsLRU)
	for i, reason := range reasons {
		txn := newTxns.Txns[i]

		if isDiagEnabled {
			subpool := "Unknown"
			orderMarker := SubPoolMarker(0)
			found := p.all.get(txn.SenderID, txn.Nonce)
			if found != nil {
				subpool = found.currentSubPool.String()
				orderMarker = found.subPool
			}

			diagTxn := diagnostics.DiagTxn{
				IDHash:              hex.EncodeToString(txn.IDHash[:]),
				SenderID:            txn.SenderID,
				Size:                txn.Size,
				Creation:            txn.Creation,
				DataLen:             txn.DataLen,
				AccessListAddrCount: txn.AccessListAddrCount,
				AccessListStorCount: txn.AccessListStorCount,
				BlobHashes:          txn.BlobHashes,
				IsLocal:             false,
				DiscardReason:       reason.String(),
				Pool:                subpool,
				OrderMarker:         uint8(orderMarker),
				RLP:                 txn.Rlp,
			}

			diagTxns = append(diagTxns, diagTxn)
		}

		if reason == txpoolcfg.Success {

			if txn.Traced {
				p.logger.Info(fmt.Sprintf("TX TRACING: processRemoteTxns promotes idHash=%x, senderId=%d", txn.IDHash, txn.SenderID))
			}
			p.promoted.Append(txn.Type, txn.Size, txn.IDHash[:])
		}
	}

	if isDiagEnabled {
		diagnostics.Send(diagnostics.IncomingTxnUpdate{
			Txns:    diagTxns,
			Updates: map[string][][32]byte{},
		})
	}

	if p.promoted.Len() > 0 {
		copied := p.promoted.Copy()
		select {
		case <-ctx.Done():
			return nil
		case p.newPendingTxns <- copied:
		default:
		}

		if isDiagEnabled {
			pendingTransactions := make([]diagnostics.TxnHashOrder, 0)
			for i := 0; i < len(copied.hashes); i += 32 {
				var txnHash [32]byte
				copy(txnHash[:], copied.hashes[i:i+32])
				orderMarker := SubPoolMarker(0)
				byHash, ok := p.byHash[string(copied.hashes[i:i+32])]
				if ok {
					orderMarker = byHash.subPool
				}

				pendingTransactions = append(pendingTransactions, diagnostics.TxnHashOrder{
					OrderMarker: uint8(orderMarker),
					Hash:        txnHash,
				})
			}

			sendChangeBatchEventToDiagnostics("Pending", "add", pendingTransactions)
		}
	}

	p.unprocessedRemoteTxns.Resize(0)
	p.unprocessedRemoteByHash = map[string]int{}

	return nil
}

func (p *TxPool) getRlpLocked(tx kv.Tx, hash []byte) (rlpTxn []byte, sender common.Address, isLocal bool, err error) {
	txn, ok := p.byHash[string(hash)]
	if ok && txn.TxnSlot.Rlp != nil {
		return txn.TxnSlot.Rlp, p.senders.senderID2Addr[txn.TxnSlot.SenderID], txn.subPool&IsLocal > 0, nil
	}
	v, err := tx.GetOne(kv.PoolTransaction, hash)
	if err != nil {
		return nil, common.Address{}, false, err
	}
	if v == nil {
		return nil, common.Address{}, false, nil
	}
	return v[20:], *(*[20]byte)(v[:20]), txn != nil && txn.subPool&IsLocal > 0, nil
}

func (p *TxPool) GetRlp(tx kv.Tx, hash []byte) ([]byte, error) {
	p.lock.Lock()
	defer p.lock.Unlock()
	rlpTx, _, _, err := p.getRlpLocked(tx, hash)
	return common.Copy(rlpTx), err
}

func (p *TxPool) AppendLocalAnnouncements(types []byte, sizes []uint32, hashes []byte) ([]byte, []uint32, []byte) {
	p.lock.Lock()
	defer p.lock.Unlock()
	for hash, txn := range p.byHash {
		if txn.subPool&IsLocal == 0 {
			continue
		}
		types = append(types, txn.TxnSlot.Type)
		sizes = append(sizes, txn.TxnSlot.Size)
		hashes = append(hashes, hash...)
	}
	return types, sizes, hashes
}

func (p *TxPool) AppendRemoteAnnouncements(types []byte, sizes []uint32, hashes []byte) ([]byte, []uint32, []byte) {
	p.lock.Lock()
	defer p.lock.Unlock()

	for hash, txn := range p.byHash {
		if txn.subPool&IsLocal != 0 {
			continue
		}
		types = append(types, txn.TxnSlot.Type)
		sizes = append(sizes, txn.TxnSlot.Size)
		hashes = append(hashes, hash...)
	}
	for hash, txIdx := range p.unprocessedRemoteByHash {
		txnSlot := p.unprocessedRemoteTxns.Txns[txIdx]
		types = append(types, txnSlot.Type)
		sizes = append(sizes, txnSlot.Size)
		hashes = append(hashes, hash...)
	}

	return types, sizes, hashes
}

func (p *TxPool) AppendAllAnnouncements(types []byte, sizes []uint32, hashes []byte) ([]byte, []uint32, []byte) {
	types, sizes, hashes = p.AppendLocalAnnouncements(types, sizes, hashes)
	types, sizes, hashes = p.AppendRemoteAnnouncements(types, sizes, hashes)
	return types, sizes, hashes
}

func (p *TxPool) idHashKnown(tx kv.Tx, hash []byte, hashS string) (bool, error) {
	if _, ok := p.unprocessedRemoteByHash[hashS]; ok {
		return true, nil
	}
	if _, ok := p.discardReasonsLRU.Get(hashS); ok {
		return true, nil
	}
	if _, ok := p.byHash[hashS]; ok {
		return true, nil
	}
	if _, ok := p.minedBlobTxnsByHash[hashS]; ok {
		return true, nil
	}
	return tx.Has(kv.PoolTransaction, hash)
}

func (p *TxPool) IdHashKnown(tx kv.Tx, hash []byte) (bool, error) {
	hashS := string(hash)
	p.lock.Lock()
	defer p.lock.Unlock()
	return p.idHashKnown(tx, hash, hashS)
}

func (p *TxPool) FilterKnownIdHashes(tx kv.Tx, hashes Hashes) (unknownHashes Hashes, err error) {
	p.lock.Lock()
	defer p.lock.Unlock()
	for i := 0; i < len(hashes); i += 32 {
		known, err := p.idHashKnown(tx, hashes[i:i+32], string(hashes[i:i+32]))
		if err != nil {
			return unknownHashes, err
		}
		if !known {
			unknownHashes = append(unknownHashes, hashes[i:i+32]...)
		}
	}
	return unknownHashes, err
}

func (p *TxPool) getUnprocessedTxn(hashS string) (*TxnSlot, bool) {
	if i, ok := p.unprocessedRemoteByHash[hashS]; ok {
		return p.unprocessedRemoteTxns.Txns[i], true
	}
	return nil, false
}

func (p *TxPool) getCachedBlobTxnLocked(tx kv.Tx, hash []byte) (*metaTxn, error) {
	hashS := string(hash)
	if mt, ok := p.minedBlobTxnsByHash[hashS]; ok {
		return mt, nil
	}
	if txn, ok := p.getUnprocessedTxn(hashS); ok {
		return newMetaTxn(txn, false, 0), nil
	}
	if mt, ok := p.byHash[hashS]; ok {
		return mt, nil
	}
	v, err := tx.GetOne(kv.PoolTransaction, hash)
	if err != nil {
		return nil, fmt.Errorf("TxPool.getCachedBlobTxnLocked: Get: %d, %w", len(hash), err)
	}
	if len(v) == 0 {
		return nil, nil
	}
	txnRlp := common.Copy(v[20:])
	parseCtx := NewTxnParseContext(p.chainID)
	parseCtx.WithSender(false)
	txnSlot := &TxnSlot{}
	parseCtx.ParseTransaction(txnRlp, 0, txnSlot, nil, false, true, nil)
	return newMetaTxn(txnSlot, false, 0), nil
}

func (p *TxPool) IsLocal(idHash []byte) bool {
	hashS := string(idHash)
	p.lock.Lock()
	defer p.lock.Unlock()
	return p.isLocalLRU.Contains(hashS)
}

func (p *TxPool) AddNewGoodPeer(peerID PeerID) {
	p.recentlyConnectedPeers.AddPeer(peerID)
}

func (p *TxPool) Started() bool {
	return p.started.Load()
}

func (p *TxPool) best(ctx context.Context, n int, txns *TxnsRlp, onTopOf, availableGas, availableBlobGas uint64, yielded mapset.Set[[32]byte]) (bool, int, error) {
	p.lock.Lock()
	defer p.lock.Unlock()

	for last := p.lastSeenBlock.Load(); last < onTopOf; last = p.lastSeenBlock.Load() {
		p.logger.Debug("[txpool] Waiting for block", "expecting", onTopOf, "lastSeen", last, "txRequested", n, "pending", p.pending.Len(), "baseFee", p.baseFee.Len(), "queued", p.queued.Len())
		p.lastSeenCond.Wait()
	}

	best := p.pending.best

	isShanghai := p.isShanghai() || p.isAgra()
	isPrague := p.isPrague()

	txns.Resize(uint(min(n, len(best.ms))))
	var toRemove []*metaTxn
	count := 0
	i := 0

	defer func() {
		p.logger.Debug("[txpool] Processing best request", "last", onTopOf, "txRequested", n, "txAvailable", len(best.ms), "txProcessed", i, "txReturned", count)
	}()

	tx, err := p.poolDB.BeginRo(ctx)
	if err != nil {
		return false, 0, err
	}

	defer tx.Rollback()
	for ; count < n && i < len(best.ms); i++ {
		// if we wouldn't have enough gas for a standard transaction then quit out early
		if availableGas < params.TxGas {
			break
		}

		mt := best.ms[i]

		if yielded.Contains(mt.TxnSlot.IDHash) {
			continue
		}

		if mt.TxnSlot.Gas >= p.blockGasLimit.Load() {
			// Skip transactions with very large gas limit
			continue
		}

		rlpTxn, sender, isLocal, err := p.getRlpLocked(tx, mt.TxnSlot.IDHash[:])
		if err != nil {
			return false, count, err
		}
		if len(rlpTxn) == 0 {
			toRemove = append(toRemove, mt)
			continue
		}

		// Skip transactions that require more blob gas than is available
		blobCount := uint64(len(mt.TxnSlot.BlobHashes))
		if blobCount*params.BlobGasPerBlob > availableBlobGas {
			continue
		}
		availableBlobGas -= blobCount * params.BlobGasPerBlob

		// make sure we have enough gas in the caller to add this transaction.
		// not an exact science using intrinsic gas but as close as we could hope for at
		// this stage
		isAATxn := mt.TxnSlot.Type == types.AccountAbstractionTxType
		authorizationLen := uint64(len(mt.TxnSlot.Authorities))
		intrinsicGas, floorGas, _ := fixedgas.CalcIntrinsicGas(uint64(mt.TxnSlot.DataLen), uint64(mt.TxnSlot.DataNonZeroLen), authorizationLen, uint64(mt.TxnSlot.AccessListAddrCount), uint64(mt.TxnSlot.AccessListStorCount), mt.TxnSlot.Creation, true, true, isShanghai, isPrague, isAATxn)
		if isPrague && floorGas > intrinsicGas {
			intrinsicGas = floorGas
		}
		if intrinsicGas > availableGas {
			// we might find another txn with a low enough intrinsic gas to include so carry on
			continue
		}
		availableGas -= intrinsicGas

		txns.Txns[count] = rlpTxn
		copy(txns.Senders.At(count), sender.Bytes())
		txns.IsLocal[count] = isLocal
		yielded.Add(mt.TxnSlot.IDHash)
		count++
	}

	txns.Resize(uint(count))
	toRemoveTransactions := make([]diagnostics.TxnHashOrder, 0)
	if len(toRemove) > 0 {
		for _, mt := range toRemove {
			p.pending.Remove(mt, "best", p.logger)
			toRemoveTransactions = append(toRemoveTransactions, diagnostics.TxnHashOrder{
				OrderMarker: uint8(mt.subPool),
				Hash:        mt.TxnSlot.IDHash,
			})
		}
	}

	sendChangeBatchEventToDiagnostics("Pending", "remove", toRemoveTransactions)
	return true, count, nil
}

func (p *TxPool) ProvideTxns(ctx context.Context, opts ...txnprovider.ProvideOption) ([]types.Transaction, error) {
	provideOptions := txnprovider.ApplyProvideOptions(opts...)
	var txnsRlp TxnsRlp
	_, _, err := p.YieldBest(
		ctx,
		provideOptions.Amount,
		&txnsRlp,
		provideOptions.ParentBlockNum,
		provideOptions.GasTarget,
		provideOptions.BlobGasTarget,
		provideOptions.TxnIdsFilter,
	)
	if err != nil {
		return nil, err
	}

	txns := make([]types.Transaction, 0, len(txnsRlp.Txns))
	for i := range txnsRlp.Txns {
		txn, err := types.DecodeWrappedTransaction(txnsRlp.Txns[i])
		if err != nil {
			return nil, err
		}

		var sender common.Address
		copy(sender[:], txnsRlp.Senders.At(i))
		txn.SetSender(sender)
		txns = append(txns, txn)
	}

	return txns, nil
}

func (p *TxPool) YieldBest(ctx context.Context, n int, txns *TxnsRlp, onTopOf, availableGas, availableBlobGas uint64, toSkip mapset.Set[[32]byte]) (bool, int, error) {
	return p.best(ctx, n, txns, onTopOf, availableGas, availableBlobGas, toSkip)
}

func (p *TxPool) PeekBest(ctx context.Context, n int, txns *TxnsRlp, onTopOf, availableGas, availableBlobGas uint64) (bool, error) {
	set := mapset.NewThreadUnsafeSet[[32]byte]()
	onTime, _, err := p.YieldBest(ctx, n, txns, onTopOf, availableGas, availableBlobGas, set)
	return onTime, err
}

func (p *TxPool) CountContent() (int, int, int) {
	p.lock.Lock()
	defer p.lock.Unlock()
	return p.pending.Len(), p.baseFee.Len(), p.queued.Len()
}

func (p *TxPool) AddRemoteTxns(_ context.Context, newTxns TxnSlots) {
	if p.cfg.NoGossip {
		// if no gossip, then
		// disable adding remote transactions
		// consume remote txn from fetch
		return
	}

	defer addRemoteTxnsTimer.ObserveDuration(time.Now())
	p.lock.Lock()
	defer p.lock.Unlock()
	for i, txn := range newTxns.Txns {
		hashS := string(txn.IDHash[:])
		_, ok := p.unprocessedRemoteByHash[hashS]
		if ok {
			continue
		}
		p.unprocessedRemoteByHash[hashS] = len(p.unprocessedRemoteTxns.Txns)
		p.unprocessedRemoteTxns.Append(txn, newTxns.Senders.At(i), false)
	}
}

func toBlobs(_blobs [][]byte) []gokzg4844.BlobRef {
	blobs := make([]gokzg4844.BlobRef, len(_blobs))
	for i, _blob := range _blobs {
		blobs[i] = _blob
	}
	return blobs
}

func (p *TxPool) validateTx(txn *TxnSlot, isLocal bool, stateCache kvcache.CacheView) txpoolcfg.DiscardReason {
	isShanghai := p.isShanghai() || p.isAgra()
	if isShanghai && txn.Creation && txn.DataLen > params.MaxInitCodeSize {
		return txpoolcfg.InitCodeTooLarge // EIP-3860
	}
	if txn.Type == BlobTxnType {
		if !p.isCancun() {
			return txpoolcfg.TypeNotActivated
		}
		if txn.Creation {
			return txpoolcfg.InvalidCreateTxn
		}
		blobCount := uint64(len(txn.BlobHashes))
		if blobCount == 0 {
			return txpoolcfg.NoBlobs
		}
		if blobCount > p.GetMaxBlobsPerBlock() {
			return txpoolcfg.TooManyBlobs
		}
		equalNumber := len(txn.BlobHashes) == len(txn.Blobs) &&
			len(txn.Blobs) == len(txn.Commitments) &&
			len(txn.Commitments) == len(txn.Proofs)

		if !equalNumber {
			return txpoolcfg.UnequalBlobTxExt
		}

		for i := 0; i < len(txn.Commitments); i++ {
			if libkzg.KZGToVersionedHash(txn.Commitments[i]) != libkzg.VersionedHash(txn.BlobHashes[i]) {
				return txpoolcfg.BlobHashCheckFail
			}
		}

		// https://github.com/ethereum/consensus-specs/blob/017a8495f7671f5fff2075a9bfc9238c1a0982f8/specs/deneb/polynomial-commitments.md#verify_blob_kzg_proof_batch
		kzgCtx := libkzg.Ctx()
		err := kzgCtx.VerifyBlobKZGProofBatch(toBlobs(txn.Blobs), txn.Commitments, txn.Proofs)
		if err != nil {
			return txpoolcfg.UnmatchedBlobTxExt
		}

		if !isLocal && (p.all.blobCount(txn.SenderID)+uint64(len(txn.BlobHashes))) > p.cfg.BlobSlots {
			if txn.Traced {
				p.logger.Info(fmt.Sprintf("TX TRACING: validateTx marked as spamming (too many blobs) idHash=%x slots=%d, limit=%d", txn.IDHash, p.all.count(txn.SenderID), p.cfg.AccountSlots))
			}
			return txpoolcfg.Spammer
		}
		if p.totalBlobsInPool.Load() >= p.cfg.TotalBlobPoolLimit {
			if txn.Traced {
				p.logger.Info(fmt.Sprintf("TX TRACING: validateTx total blobs limit reached in pool limit=%x current blobs=%d", p.cfg.TotalBlobPoolLimit, p.totalBlobsInPool.Load()))
			}
			return txpoolcfg.BlobPoolOverflow
		}
	}

	if txn.Type == types.AccountAbstractionTxType {
		if !p.cfg.AllowAA {
			return txpoolcfg.TypeNotActivated
		}

<<<<<<< HEAD
		senderCode, err := stateCache.GetCode(txn.SenderAddress[:])
		if err != nil {
			return txpoolcfg.ErrGetCode
		}

		paymasterCode, err := stateCache.GetCode(txn.Paymaster[:])
		if err != nil {
			return txpoolcfg.ErrGetCode
		}

		deployerCode, err := stateCache.GetCode(txn.Deployer[:])
		if err != nil {
			return txpoolcfg.ErrGetCode
		}

		err = AAStaticValidation(
			txn.Paymaster, txn.Deployer, txn.SenderAddress,
			txn.PaymasterData, txn.DeployerData,
			txn.PaymasterValidationGasLimit,
			len(senderCode), len(paymasterCode), len(deployerCode),
		)
		if err != nil {
			return txpoolcfg.InvalidAA
		}

=======
>>>>>>> 5729b000
		res, err := p.ethBackend.AAValidation(context.Background(), &remote.AAValidationRequest{Tx: txn.ToProtoAccountAbstractionTxn()}) // enforces ERC-7562 rules
		if err != nil {
			return txpoolcfg.InvalidAA
		}
		if !res.Valid {
			return txpoolcfg.InvalidAA
		}
	}

	authorizationLen := len(txn.Authorities)
	if txn.Type == SetCodeTxnType {
		if !p.isPrague() {
			return txpoolcfg.TypeNotActivated
		}
		if txn.Creation {
			return txpoolcfg.InvalidCreateTxn
		}
		if authorizationLen == 0 {
			return txpoolcfg.NoAuthorizations
		}
	}

	// Drop non-local transactions under our own minimal accepted gas price or tip
	if !isLocal && uint256.NewInt(p.cfg.MinFeeCap).Cmp(&txn.FeeCap) == 1 {
		if txn.Traced {
			p.logger.Info(fmt.Sprintf("TX TRACING: validateTx underpriced idHash=%x local=%t, feeCap=%d, cfg.MinFeeCap=%d", txn.IDHash, isLocal, txn.FeeCap, p.cfg.MinFeeCap))
		}
		return txpoolcfg.UnderPriced
	}

	isAATxn := txn.Type == types.AccountAbstractionTxType
	gas, floorGas, overflow := fixedgas.CalcIntrinsicGas(uint64(txn.DataLen), uint64(txn.DataNonZeroLen), uint64(authorizationLen), uint64(txn.AccessListAddrCount), uint64(txn.AccessListStorCount), txn.Creation, true, true, isShanghai, p.isPrague(), isAATxn)
	if p.isPrague() && floorGas > gas {
		gas = floorGas
	}

	if txn.Traced {
		p.logger.Info(fmt.Sprintf("TX TRACING: validateTx intrinsic gas idHash=%x gas=%d", txn.IDHash, gas))
	}
	if overflow != false {
		if txn.Traced {
			p.logger.Info(fmt.Sprintf("TX TRACING: validateTx intrinsic gas calculated failed due to overflow idHash=%x", txn.IDHash))
		}
		return txpoolcfg.GasUintOverflow
	}
	if gas > txn.Gas {
		if txn.Traced {
			p.logger.Info(fmt.Sprintf("TX TRACING: validateTx intrinsic gas > txn.gas idHash=%x gas=%d, txn.gas=%d", txn.IDHash, gas, txn.Gas))
		}
		return txpoolcfg.IntrinsicGas
	}
	if txn.Gas > p.blockGasLimit.Load() {
		if txn.Traced {
			p.logger.Info(fmt.Sprintf("TX TRACING: validateTx txn.gas > block gas limit idHash=%x gas=%d, block gas limit=%d", txn.IDHash, txn.Gas, p.blockGasLimit.Load()))
		}
		return txpoolcfg.GasLimitTooHigh
	}

	if !isLocal && uint64(p.all.count(txn.SenderID)) > p.cfg.AccountSlots {
		if txn.Traced {
			p.logger.Info(fmt.Sprintf("TX TRACING: validateTx marked as spamming idHash=%x slots=%d, limit=%d", txn.IDHash, p.all.count(txn.SenderID), p.cfg.AccountSlots))
		}
		return txpoolcfg.Spammer
	}

	// Check nonce and balance
	senderNonce, senderBalance, _ := p.senders.info(stateCache, txn.SenderID)
	if senderNonce > txn.Nonce {
		if txn.Traced {
			p.logger.Info(fmt.Sprintf("TX TRACING: validateTx nonce too low idHash=%x nonce in state=%d, txn.nonce=%d", txn.IDHash, senderNonce, txn.Nonce))
		}
		return txpoolcfg.NonceTooLow
	}
	// Transactor should have enough funds to cover the costs
	total := requiredBalance(txn)
	if senderBalance.Cmp(total) < 0 {
		if txn.Traced {
			p.logger.Info(fmt.Sprintf("TX TRACING: validateTx insufficient funds idHash=%x balance in state=%d, txn.gas*txn.tip=%d", txn.IDHash, senderBalance, total))
		}
		return txpoolcfg.InsufficientFunds
	}
	return txpoolcfg.Success
}

func AAStaticValidation(
	paymasterAddress, deployerAddress, senderAddress *common.Address,
	paymasterData, deployerData []byte,
	paymasterValidationGasLimit uint64,
	senderCodeSize, paymasterCodeSize, deployerCodeSize int,
) error {
	hasPaymaster := paymasterAddress != nil
	hasPaymasterData := paymasterData != nil && len(paymasterData) != 0
	hasPaymasterGasLimit := paymasterValidationGasLimit != 0
	hasDeployer := deployerAddress != nil
	hasDeployerData := deployerData != nil && len(deployerData) != 0
	hasCodeSender := senderCodeSize != 0
	hasCodeDeployer := deployerCodeSize != 0

	if !hasDeployer && hasDeployerData {
		return fmt.Errorf(
			"deployer data of size %d is provided but deployer address is not set",
			len(deployerData),
		)

	}
	if !hasPaymaster && (hasPaymasterData || hasPaymasterGasLimit) {
		return fmt.Errorf(
			"paymaster data of size %d (or a gas limit: %d) is provided but paymaster address is not set",
			len(deployerData), paymasterValidationGasLimit,
		)

	}

	if hasPaymaster {
		if !hasPaymasterGasLimit {
			return fmt.Errorf(
				"paymaster address  %s is provided but 'paymasterVerificationGasLimit' is zero",
				paymasterAddress.String(),
			)

		}
		hasCodePaymaster := paymasterCodeSize != 0
		if !hasCodePaymaster {
			return fmt.Errorf(
				"paymaster address %s is provided but contract has no code deployed",
				paymasterAddress.String(),
			)

		}
	}

	if hasDeployer {
		if !hasCodeDeployer {
			return fmt.Errorf(
				"deployer address %s is provided but contract has no code deployed",
				deployerAddress.String(),
			)

		}
		if hasCodeSender {
			return fmt.Errorf(
				"sender address %s and deployer address %s are provided but sender is already deployed",
				senderAddress.String(), deployerAddress.String(),
			)
		}
	}

	if !hasDeployer && !hasCodeSender {
		return errors.New("account is not deployed and no deployer is specified")
	}

	return nil
}

var maxUint256 = new(uint256.Int).SetAllOne()

// Sender should have enough balance for: gasLimit x feeCap + blobGas x blobFeeCap + transferred_value
// See YP, Eq (61) in Section 6.2 "Execution"
func requiredBalance(txn *TxnSlot) *uint256.Int {
	// See https://github.com/ethereum/EIPs/pull/3594
	total := uint256.NewInt(txn.Gas)
	_, overflow := total.MulOverflow(total, &txn.FeeCap)
	if overflow {
		return maxUint256
	}
	// and https://eips.ethereum.org/EIPS/eip-4844#gas-accounting
	blobCount := uint64(len(txn.BlobHashes))
	if blobCount != 0 {
		maxBlobGasCost := uint256.NewInt(params.BlobGasPerBlob)
		maxBlobGasCost.Mul(maxBlobGasCost, uint256.NewInt(blobCount))
		_, overflow = maxBlobGasCost.MulOverflow(maxBlobGasCost, &txn.BlobFeeCap)
		if overflow {
			return maxUint256
		}
		_, overflow = total.AddOverflow(total, maxBlobGasCost)
		if overflow {
			return maxUint256
		}
	}

	_, overflow = total.AddOverflow(total, &txn.Value)
	if overflow {
		return maxUint256
	}
	return total
}

func isTimeBasedForkActivated(isPostFlag *atomic.Bool, forkTime *uint64) bool {
	// once this flag has been set for the first time we no longer need to check the timestamp
	set := isPostFlag.Load()
	if set {
		return true
	}
	if forkTime == nil { // the fork is not enabled
		return false
	}

	// a zero here means the fork is always active
	if *forkTime == 0 {
		isPostFlag.Swap(true)
		return true
	}

	now := time.Now().Unix()
	activated := uint64(now) >= *forkTime
	if activated {
		isPostFlag.Swap(true)
	}
	return activated
}

func (p *TxPool) isShanghai() bool {
	return isTimeBasedForkActivated(&p.isPostShanghai, p.shanghaiTime)
}

func (p *TxPool) isAgra() bool {
	// once this flag has been set for the first time we no longer need to check the block
	set := p.isPostAgra.Load()
	if set {
		return true
	}
	if p.agraBlock == nil {
		return false
	}
	agraBlock := *p.agraBlock

	// a zero here means Agra is always active
	if agraBlock == 0 {
		p.isPostAgra.Swap(true)
		return true
	}

	tx, err := p._chainDB.BeginRo(context.Background())
	if err != nil {
		return false
	}
	defer tx.Rollback()

	headBlock, err := chain.CurrentBlockNumber(tx)
	if headBlock == nil || err != nil {
		return false
	}
	// A new block is built on top of the head block, so when the head is agraBlock-1,
	// the new block should use the Agra rules.
	activated := (*headBlock + 1) >= agraBlock
	if activated {
		p.isPostAgra.Swap(true)
	}
	return activated
}

func (p *TxPool) isCancun() bool {
	return isTimeBasedForkActivated(&p.isPostCancun, p.cancunTime)
}

func (p *TxPool) isPrague() bool {
	return isTimeBasedForkActivated(&p.isPostPrague, p.pragueTime)
}

func (p *TxPool) GetMaxBlobsPerBlock() uint64 {
	return p.blobSchedule.MaxBlobsPerBlock(p.isPrague())
}

// Check that the serialized txn should not exceed a certain max size
func (p *TxPool) ValidateSerializedTxn(serializedTxn []byte) error {
	const (
		// txnSlotSize is used to calculate how many data slots a single transaction
		// takes up based on its size. The slots are used as DoS protection, ensuring
		// that validating a new transaction remains a constant operation (in reality
		// O(maxslots), where max slots are 4 currently).
		txnSlotSize = 32 * 1024

		// txnMaxSize is the maximum size a single transaction can have. This field has
		// non-trivial consequences: larger transactions are significantly harder and
		// more expensive to propagate; larger transactions also take more resources
		// to validate whether they fit into the pool or not.
		txnMaxSize = 4 * txnSlotSize // 128KB

		// Should be enough for a transaction with 6 blobs
		blobTxnMaxSize = 800_000
	)
	txnType, err := PeekTransactionType(serializedTxn)
	if err != nil {
		return err
	}
	maxSize := txnMaxSize
	if txnType == BlobTxnType {
		maxSize = blobTxnMaxSize
	}
	if len(serializedTxn) > maxSize {
		return ErrRlpTooBig
	}
	return nil
}

func (p *TxPool) validateTxns(txns *TxnSlots, stateCache kvcache.CacheView) (reasons []txpoolcfg.DiscardReason, goodTxns TxnSlots, err error) {
	// reasons is pre-sized for direct indexing, with the default zero
	// value DiscardReason of NotSet
	reasons = make([]txpoolcfg.DiscardReason, len(txns.Txns))

	if err := txns.Valid(); err != nil {
		return reasons, goodTxns, err
	}

	goodCount := 0
	for i, txn := range txns.Txns {
		reason := p.validateTx(txn, txns.IsLocal[i], stateCache)
		if reason == txpoolcfg.Success {
			goodCount++
			// Success here means no DiscardReason yet, so leave it NotSet
			continue
		}
		if reason == txpoolcfg.Spammer {
			p.punishSpammer(txn.SenderID)
		}
		reasons[i] = reason
	}

	goodTxns.Resize(uint(goodCount))

	j := 0
	for i, txn := range txns.Txns {
		if reasons[i] == txpoolcfg.NotSet {
			goodTxns.Txns[j] = txn
			goodTxns.IsLocal[j] = txns.IsLocal[i]
			copy(goodTxns.Senders.At(j), txns.Senders.At(i))
			j++
		}
	}
	return reasons, goodTxns, nil
}

// punishSpammer by drop half of it's transactions with high nonce
func (p *TxPool) punishSpammer(spammer uint64) {
	count := p.all.count(spammer) / 2
	if count > 0 {
		txnsToDelete := make([]*metaTxn, 0, count)
		p.all.descend(spammer, func(mt *metaTxn) bool {
			txnsToDelete = append(txnsToDelete, mt)
			count--
			return count > 0
		})

		pendingTransactions := make([]diagnostics.TxnHashOrder, 0)
		baseFeeTransactions := make([]diagnostics.TxnHashOrder, 0)
		queuedTransactions := make([]diagnostics.TxnHashOrder, 0)

		for _, mt := range txnsToDelete {
			switch mt.currentSubPool {
			case PendingSubPool:
				p.pending.Remove(mt, "punishSpammer", p.logger)
				pendingTransactions = append(pendingTransactions, diagnostics.TxnHashOrder{
					OrderMarker: uint8(mt.subPool),
					Hash:        mt.TxnSlot.IDHash,
				})
			case BaseFeeSubPool:
				p.baseFee.Remove(mt, "punishSpammer", p.logger)
				baseFeeTransactions = append(baseFeeTransactions, diagnostics.TxnHashOrder{
					OrderMarker: uint8(mt.subPool),
					Hash:        mt.TxnSlot.IDHash,
				})
			case QueuedSubPool:
				p.queued.Remove(mt, "punishSpammer", p.logger)
				queuedTransactions = append(queuedTransactions, diagnostics.TxnHashOrder{
					OrderMarker: uint8(mt.subPool),
					Hash:        mt.TxnSlot.IDHash,
				})
			default:
				//already removed
			}

			p.discardLocked(mt, txpoolcfg.Spammer) // can't call it while iterating by all
		}

		sendChangeBatchEventToDiagnostics("Pending", "remove", pendingTransactions)
		sendChangeBatchEventToDiagnostics("BaseFee", "remove", baseFeeTransactions)
		sendChangeBatchEventToDiagnostics("Queued", "remove", queuedTransactions)
	}
}

func fillDiscardReasons(reasons []txpoolcfg.DiscardReason, newTxns TxnSlots, discardReasonsLRU *simplelru.LRU[string, txpoolcfg.DiscardReason]) []txpoolcfg.DiscardReason {
	for i := range reasons {
		if reasons[i] != txpoolcfg.NotSet {
			continue
		}
		reason, ok := discardReasonsLRU.Get(string(newTxns.Txns[i].IDHash[:]))
		if ok {
			reasons[i] = reason
		} else {
			reasons[i] = txpoolcfg.Success
		}
	}
	return reasons
}

func (p *TxPool) AddLocalTxns(ctx context.Context, newTxns TxnSlots) ([]txpoolcfg.DiscardReason, error) {
	coreDb, cache := p.chainDB()
	coreTx, err := coreDb.BeginRo(ctx)
	if err != nil {
		return nil, err
	}
	defer coreTx.Rollback()

	cacheView, err := cache.View(ctx, coreTx)
	if err != nil {
		return nil, err
	}

	p.lock.Lock()
	defer p.lock.Unlock()

	if err = p.senders.registerNewSenders(&newTxns, p.logger); err != nil {
		return nil, err
	}

	reasons, newTxns, err := p.validateTxns(&newTxns, cacheView)
	if err != nil {
		return nil, err
	}

	announcements, addReasons, err := p.addTxns(p.lastSeenBlock.Load(), cacheView, p.senders, newTxns,
		p.pendingBaseFee.Load(), p.pendingBlobFee.Load(), p.blockGasLimit.Load(), true, p.logger)
	if err == nil {
		for i, reason := range addReasons {
			if reason != txpoolcfg.NotSet {
				reasons[i] = reason
			}
		}
	} else {
		return nil, err
	}
	p.promoted.Reset()
	p.promoted.AppendOther(announcements)

	reasons = fillDiscardReasons(reasons, newTxns, p.discardReasonsLRU)
	for i, reason := range reasons {
		if reason == txpoolcfg.Success {
			txn := newTxns.Txns[i]
			if txn.Traced {
				p.logger.Info(fmt.Sprintf("TX TRACING: AddLocalTxns promotes idHash=%x, senderId=%d", txn.IDHash, txn.SenderID))
			}
			p.promoted.Append(txn.Type, txn.Size, txn.IDHash[:])
		}
	}
	if p.promoted.Len() > 0 {
		select {
		case p.newPendingTxns <- p.promoted.Copy():
		default:
		}
	}
	return reasons, nil
}

func (p *TxPool) chainDB() (kv.RoDB, kvcache.Cache) {
	p.lock.Lock()
	defer p.lock.Unlock()
	return p._chainDB, p._stateCache
}

func (p *TxPool) addTxns(blockNum uint64, cacheView kvcache.CacheView, senders *sendersBatch,
	newTxns TxnSlots, pendingBaseFee, pendingBlobFee, blockGasLimit uint64, collect bool, logger log.Logger) (Announcements, []txpoolcfg.DiscardReason, error) {
	if assert.Enable {
		for _, txn := range newTxns.Txns {
			if txn.SenderID == 0 {
				panic("senderID can't be zero")
			}
		}
	}

	// This can be thought of a reverse operation from the one described before.
	// When a block that was deemed "the best" of its height, is no longer deemed "the best", the
	// transactions contained in it, are now viable for inclusion in other blocks, and therefore should
	// be returned into the transaction pool.
	// An interesting note here is that if the block contained any transactions local to the node,
	// by being first removed from the pool (from the "local" part of it), and then re-injected,
	// they effective lose their priority over the "remote" transactions. In order to prevent that,
	// somehow the fact that certain transactions were local, needs to be remembered for some
	// time (up to some "immutability threshold").
	sendersWithChangedState := map[uint64]struct{}{}
	discardReasons := make([]txpoolcfg.DiscardReason, len(newTxns.Txns))
	announcements := Announcements{}
	for i, txn := range newTxns.Txns {
		if found, ok := p.byHash[string(txn.IDHash[:])]; ok {
			discardReasons[i] = txpoolcfg.DuplicateHash
			// In case if the transition is stuck, "poke" it to rebroadcast
			if collect && newTxns.IsLocal[i] && (found.currentSubPool == PendingSubPool || found.currentSubPool == BaseFeeSubPool) {
				announcements.Append(found.TxnSlot.Type, found.TxnSlot.Size, found.TxnSlot.IDHash[:])
			}
			continue
		}
		mt := newMetaTxn(txn, newTxns.IsLocal[i], blockNum)

		if reason := p.addLocked(mt, &announcements); reason != txpoolcfg.NotSet {
			discardReasons[i] = reason
			continue
		}
		discardReasons[i] = txpoolcfg.NotSet // unnecessary
		if txn.Traced {
			logger.Info(fmt.Sprintf("TX TRACING: schedule sendersWithChangedState idHash=%x senderId=%d", txn.IDHash, mt.TxnSlot.SenderID))
		}
		sendersWithChangedState[mt.TxnSlot.SenderID] = struct{}{}
	}

	for senderID := range sendersWithChangedState {
		nonce, balance, err := senders.info(cacheView, senderID)
		if err != nil {
			return announcements, discardReasons, err
		}
		p.onSenderStateChange(senderID, nonce, balance, blockGasLimit, logger)
	}

	p.promote(pendingBaseFee, pendingBlobFee, &announcements, logger)
	p.pending.EnforceBestInvariants()

	return announcements, discardReasons, nil
}

// TODO: Looks like a copy of the above
func (p *TxPool) addTxnsOnNewBlock(blockNum uint64, cacheView kvcache.CacheView, stateChanges *remote.StateChangeBatch,
	senders *sendersBatch, newTxns TxnSlots, pendingBaseFee uint64, blockGasLimit uint64, logger log.Logger) (Announcements, error) {
	if assert.Enable {
		for _, txn := range newTxns.Txns {
			if txn.SenderID == 0 {
				panic("senderID can't be zero")
			}
		}
	}
	// This can be thought of a reverse operation from the one described before.
	// When a block that was deemed "the best" of its height, is no longer deemed "the best", the
	// transactions contained in it, are now viable for inclusion in other blocks, and therefore should
	// be returned into the transaction pool.
	// An interesting note here is that if the block contained any transactions local to the node,
	// by being first removed from the pool (from the "local" part of it), and then re-injected,
	// they effective lose their priority over the "remote" transactions. In order to prevent that,
	// somehow the fact that certain transactions were local, needs to be remembered for some
	// time (up to some "immutability threshold").
	sendersWithChangedState := map[uint64]struct{}{}
	announcements := Announcements{}
	for i, txn := range newTxns.Txns {
		if _, ok := p.byHash[string(txn.IDHash[:])]; ok {
			continue
		}
		mt := newMetaTxn(txn, newTxns.IsLocal[i], blockNum)
		if reason := p.addLocked(mt, &announcements); reason != txpoolcfg.NotSet {
			p.discardLocked(mt, reason)
			continue
		}
		sendersWithChangedState[mt.TxnSlot.SenderID] = struct{}{}
	}
	// add senders changed in state to `sendersWithChangedState` list
	for _, changesList := range stateChanges.ChangeBatch {
		for _, change := range changesList.Changes {
			switch change.Action {
			case remote.Action_UPSERT, remote.Action_UPSERT_CODE:
				if change.Incarnation > 0 {
					continue
				}
				addr := gointerfaces.ConvertH160toAddress(change.Address)
				id, ok := senders.getID(addr)
				if !ok {
					continue
				}
				sendersWithChangedState[id] = struct{}{}
			}
		}
	}

	for senderID := range sendersWithChangedState {
		nonce, balance, err := senders.info(cacheView, senderID)
		if err != nil {
			return announcements, err
		}
		p.onSenderStateChange(senderID, nonce, balance, blockGasLimit, logger)
	}

	return announcements, nil
}

func (p *TxPool) setBaseFee(baseFee uint64) (uint64, bool) {
	changed := false
	if baseFee > 0 {
		changed = baseFee != p.pendingBaseFee.Load()
		p.pendingBaseFee.Store(baseFee)
	}
	return p.pendingBaseFee.Load(), changed
}

func (p *TxPool) setBlobFee(blobFee uint64) {
	if blobFee > 0 {
		p.pendingBlobFee.Store(blobFee)
	}
}

func (p *TxPool) addLocked(mt *metaTxn, announcements *Announcements) txpoolcfg.DiscardReason {
	// Insert to pending pool, if pool doesn't have txn with same Nonce and bigger Tip
	found := p.all.get(mt.TxnSlot.SenderID, mt.TxnSlot.Nonce)
	if found != nil {
		if found.TxnSlot.Type == BlobTxnType && mt.TxnSlot.Type != BlobTxnType {
			return txpoolcfg.BlobTxReplace
		}
		priceBump := p.cfg.PriceBump

		if mt.TxnSlot.Type == BlobTxnType {
			//Blob txn threshold checks for replace txn
			priceBump = p.cfg.BlobPriceBump
			blobFeeThreshold, overflow := (&uint256.Int{}).MulDivOverflow(
				&found.TxnSlot.BlobFeeCap,
				uint256.NewInt(100+priceBump),
				uint256.NewInt(100),
			)
			if mt.TxnSlot.BlobFeeCap.Lt(blobFeeThreshold) && !overflow {
				if bytes.Equal(found.TxnSlot.IDHash[:], mt.TxnSlot.IDHash[:]) {
					return txpoolcfg.NotSet
				}
				return txpoolcfg.ReplaceUnderpriced // TODO: This is the same as NotReplaced
			}

		}

		//Regular txn threshold checks
		tipThreshold := uint256.NewInt(0)
		tipThreshold = tipThreshold.Mul(&found.TxnSlot.Tip, uint256.NewInt(100+priceBump))
		tipThreshold.Div(tipThreshold, u256.N100)
		feecapThreshold := uint256.NewInt(0)
		feecapThreshold.Mul(&found.TxnSlot.FeeCap, uint256.NewInt(100+priceBump))
		feecapThreshold.Div(feecapThreshold, u256.N100)
		if mt.TxnSlot.Tip.Cmp(tipThreshold) < 0 || mt.TxnSlot.FeeCap.Cmp(feecapThreshold) < 0 {
			// Both tip and feecap need to be larger than previously to replace the transaction
			// In case if the transition is stuck, "poke" it to rebroadcast
			if mt.subPool&IsLocal != 0 && (found.currentSubPool == PendingSubPool || found.currentSubPool == BaseFeeSubPool) {
				announcements.Append(found.TxnSlot.Type, found.TxnSlot.Size, found.TxnSlot.IDHash[:])
			}
			if bytes.Equal(found.TxnSlot.IDHash[:], mt.TxnSlot.IDHash[:]) {
				return txpoolcfg.NotSet
			}
			return txpoolcfg.NotReplaced
		}

		switch found.currentSubPool {
		case PendingSubPool:
			p.pending.Remove(found, "add", p.logger)
			sendChangeBatchEventToDiagnostics("Pending", "remove", []diagnostics.TxnHashOrder{
				{
					OrderMarker: uint8(found.subPool),
					Hash:        found.TxnSlot.IDHash,
				},
			})
		case BaseFeeSubPool:
			p.baseFee.Remove(found, "add", p.logger)
			sendChangeBatchEventToDiagnostics("BaseFee", "remove", []diagnostics.TxnHashOrder{
				{
					OrderMarker: uint8(found.subPool),
					Hash:        found.TxnSlot.IDHash,
				},
			})
		case QueuedSubPool:
			p.queued.Remove(found, "add", p.logger)
			sendChangeBatchEventToDiagnostics("Queued", "remove", []diagnostics.TxnHashOrder{
				{
					OrderMarker: uint8(found.subPool),
					Hash:        found.TxnSlot.IDHash,
				},
			})
		default:
			//already removed
		}

		p.discardLocked(found, txpoolcfg.ReplacedByHigherTip)
	}

	// Don't add blob txn to queued if it's less than current pending blob base fee
	if mt.TxnSlot.Type == BlobTxnType && mt.TxnSlot.BlobFeeCap.LtUint64(p.pendingBlobFee.Load()) {
		return txpoolcfg.FeeTooLow
	}

	// Do not allow transaction from if sender has authority
	addr, ok := p.senders.getAddr(mt.TxnSlot.SenderID)
	if !ok {
		p.logger.Info("senderID not registered, discarding transaction for safety")
		return txpoolcfg.InvalidSender
	}
	if _, ok := p.auths[addr]; ok {
		return txpoolcfg.ErrAuthorityReserved
	}

	// Check if we have txn with same authorization in the pool
	if mt.TxnSlot.Type == SetCodeTxnType {
		foundDuplicate := false
		for _, a := range mt.TxnSlot.Authorities {
			p.logger.Debug("setCodeTxn ", "authority", a.String())
			if _, ok := p.auths[*a]; ok {
				foundDuplicate = true
				p.logger.Debug("setCodeTxn ", "DUPLICATE authority", a.String(), "txn", fmt.Sprintf("%x", mt.TxnSlot.IDHash))
				break
			}
		}

		if foundDuplicate {
			return txpoolcfg.ErrAuthorityReserved
		} else {
			for _, a := range mt.TxnSlot.Authorities {
				p.auths[*a] = mt
			}
		}
	}

	hashStr := string(mt.TxnSlot.IDHash[:])
	p.byHash[hashStr] = mt

	if replaced := p.all.replaceOrInsert(mt, p.logger); replaced != nil {
		if assert.Enable {
			panic("must never happen")
		}
	}

	if mt.subPool&IsLocal != 0 {
		p.isLocalLRU.Add(hashStr, struct{}{})
	}
	// All transactions are first added to the queued pool and then immediately promoted from there if required
	p.queued.Add(mt, "addLocked", p.logger)
	sendChangeBatchEventToDiagnostics("Queued", "add", []diagnostics.TxnHashOrder{
		{
			OrderMarker: uint8(mt.subPool),
			Hash:        mt.TxnSlot.IDHash,
		},
	})
	if mt.TxnSlot.Type == BlobTxnType {
		t := p.totalBlobsInPool.Load()
		p.totalBlobsInPool.Store(t + (uint64(len(mt.TxnSlot.BlobHashes))))
		for i, b := range mt.TxnSlot.BlobHashes {
			p.blobHashToTxn[b] = struct {
				index   int
				txnHash common.Hash
			}{i, mt.TxnSlot.IDHash}
		}
	}

	// Remove from mined cache as we are now "resurrecting" it to a sub-pool
	p.deleteMinedBlobTxn(hashStr)
	return txpoolcfg.NotSet
}

// dropping transaction from all sub-structures and from db
// Important: don't call it while iterating by all
func (p *TxPool) discardLocked(mt *metaTxn, reason txpoolcfg.DiscardReason) {
	hashStr := string(mt.TxnSlot.IDHash[:])
	delete(p.byHash, hashStr)
	p.deletedTxns = append(p.deletedTxns, mt)
	p.all.delete(mt, reason, p.logger)
	p.discardReasonsLRU.Add(hashStr, reason)
	if mt.TxnSlot.Type == BlobTxnType {
		t := p.totalBlobsInPool.Load()
		p.totalBlobsInPool.Store(t - uint64(len(mt.TxnSlot.BlobHashes)))
	}
	if mt.TxnSlot.Type == SetCodeTxnType {
		for _, a := range mt.TxnSlot.Authorities {
			delete(p.auths, *a)
		}
	}
}

func (p *TxPool) getBlobsAndProofByBlobHashLocked(blobHashes []common.Hash) ([][]byte, [][]byte) {
	p.lock.Lock()
	defer p.lock.Unlock()
	blobs := make([][]byte, len(blobHashes))
	proofs := make([][]byte, len(blobHashes))
	for i, h := range blobHashes {
		th, ok := p.blobHashToTxn[h]
		if !ok {
			continue
<<<<<<< HEAD
		}
		mt, ok := p.byHash[string(th.txnHash[:])]
		if !ok || mt == nil {
			continue
		}
=======
		}
		mt, ok := p.byHash[string(th.txnHash[:])]
		if !ok || mt == nil {
			continue
		}
>>>>>>> 5729b000
		blobs[i] = mt.TxnSlot.Blobs[th.index]
		proofs[i] = mt.TxnSlot.Proofs[th.index][:]
	}
	return blobs, proofs
}

func (p *TxPool) GetBlobs(blobHashes []common.Hash) ([][]byte, [][]byte) {
	return p.getBlobsAndProofByBlobHashLocked(blobHashes)
}

// Cache recently mined blobs in anticipation of reorg, delete finalized ones
func (p *TxPool) processMinedFinalizedBlobs(minedTxns []*TxnSlot, finalizedBlock uint64) error {
	p.lastFinalizedBlock.Store(finalizedBlock)
	// Remove blobs in the finalized block and older, loop through all entries
	for l := len(p.minedBlobTxnsByBlock); l > 0 && finalizedBlock > 0; l-- {
		// delete individual hashes
		for _, mt := range p.minedBlobTxnsByBlock[finalizedBlock] {
			delete(p.minedBlobTxnsByHash, string(mt.TxnSlot.IDHash[:]))
		}
		// delete the map entry for this block num
		delete(p.minedBlobTxnsByBlock, finalizedBlock)
		// move on to older blocks, if present
		finalizedBlock--
	}

	// Add mined blobs
	minedBlock := p.lastSeenBlock.Load()
	p.minedBlobTxnsByBlock[minedBlock] = make([]*metaTxn, 0)
	for _, txn := range minedTxns {
		if txn.Type == BlobTxnType {
			mt := &metaTxn{TxnSlot: txn, minedBlockNum: minedBlock}
			p.minedBlobTxnsByBlock[minedBlock] = append(p.minedBlobTxnsByBlock[minedBlock], mt)
			mt.bestIndex = len(p.minedBlobTxnsByBlock[minedBlock]) - 1
			p.minedBlobTxnsByHash[string(txn.IDHash[:])] = mt
		}
	}
	return nil
}

// Delete individual hash entries from minedBlobTxns cache
func (p *TxPool) deleteMinedBlobTxn(hash string) {
	mt, exists := p.minedBlobTxnsByHash[hash]
	if !exists {
		return
	}
	l := len(p.minedBlobTxnsByBlock[mt.minedBlockNum])
	if l > 1 {
		p.minedBlobTxnsByBlock[mt.minedBlockNum][mt.bestIndex] = p.minedBlobTxnsByBlock[mt.minedBlockNum][l-1]
	}
	p.minedBlobTxnsByBlock[mt.minedBlockNum] = p.minedBlobTxnsByBlock[mt.minedBlockNum][:l-1]
	delete(p.minedBlobTxnsByHash, hash)
}

func (p *TxPool) NonceFromAddress(addr [20]byte) (nonce uint64, inPool bool) {
	p.lock.Lock()
	defer p.lock.Unlock()
	senderID, found := p.senders.getID(addr)
	if !found {
		return 0, false
	}
	return p.all.nonce(senderID)
}

// removeMined - apply new highest block (or batch of blocks)
//
// 1. New best block arrives, which potentially changes the balance and the nonce of some senders.
// We use senderIds data structure to find relevant senderId values, and then use senders data structure to
// modify state_balance and state_nonce, potentially remove some elements (if transaction with some nonce is
// included into a block), and finally, walk over the transaction records and update SubPool fields depending on
// the actual presence of nonce gaps and what the balance is.
func (p *TxPool) removeMined(byNonce *BySenderAndNonce, minedTxns []*TxnSlot) error {
	noncesToRemove := map[uint64]uint64{}
	for _, txn := range minedTxns {
		nonce, ok := noncesToRemove[txn.SenderID]
		if !ok || txn.Nonce > nonce {
			noncesToRemove[txn.SenderID] = txn.Nonce // TODO: after 7702 nonce can be incremented more than once, may affect this
		}
	}

	var toDel []*metaTxn // can't delete items while iterate them

	discarded := 0
	pendingRemoved := 0
	baseFeeRemoved := 0
	queuedRemoved := 0

	pendingHashes := make([]diagnostics.TxnHashOrder, 0)
	baseFeeHashes := make([]diagnostics.TxnHashOrder, 0)
	queuedHashes := make([]diagnostics.TxnHashOrder, 0)

	for senderID, nonce := range noncesToRemove {
		byNonce.ascend(senderID, func(mt *metaTxn) bool {
			if mt.TxnSlot.Nonce > nonce {
				if mt.TxnSlot.Traced {
					p.logger.Debug("[txpool] removing mined, cmp nonces", "tx.nonce", mt.TxnSlot.Nonce, "sender.nonce", nonce)
				}

				return false
			}

			if mt.TxnSlot.Traced {
				p.logger.Info("TX TRACING: removeMined", "idHash", fmt.Sprintf("%x", mt.TxnSlot.IDHash), "senderId", mt.TxnSlot.SenderID, "nonce", mt.TxnSlot.Nonce, "currentSubPool", mt.currentSubPool)
			}

			toDel = append(toDel, mt)
			// del from sub-pool
			switch mt.currentSubPool {
			case PendingSubPool:
				pendingRemoved++
				p.pending.Remove(mt, "remove-mined", p.logger)
				pendingHashes = append(pendingHashes, diagnostics.TxnHashOrder{
					OrderMarker: uint8(mt.subPool),
					Hash:        mt.TxnSlot.IDHash,
				})
			case BaseFeeSubPool:
				baseFeeRemoved++
				p.baseFee.Remove(mt, "remove-mined", p.logger)
				baseFeeHashes = append(baseFeeHashes, diagnostics.TxnHashOrder{
					OrderMarker: uint8(mt.subPool),
					Hash:        mt.TxnSlot.IDHash,
				})
			case QueuedSubPool:
				queuedRemoved++
				p.queued.Remove(mt, "remove-mined", p.logger)
				queuedHashes = append(queuedHashes, diagnostics.TxnHashOrder{
					OrderMarker: uint8(mt.subPool),
					Hash:        mt.TxnSlot.IDHash,
				})
			default:
				//already removed
			}
			return true
		})

		discarded += len(toDel)

		for _, mt := range toDel {
			p.discardLocked(mt, txpoolcfg.Mined)
		}
		toDel = toDel[:0]
	}

	sendChangeBatchEventToDiagnostics("Pending", "remove", pendingHashes)
	sendChangeBatchEventToDiagnostics("BaseFee", "remove", baseFeeHashes)
	sendChangeBatchEventToDiagnostics("Queued", "remove", queuedHashes)

	if discarded > 0 {
		p.logger.Debug("Discarded transactions", "count", discarded, "pending", pendingRemoved, "baseFee", baseFeeRemoved, "queued", queuedRemoved)
	}

	return nil
}

// onSenderStateChange is the function that recalculates ephemeral fields of transactions and determines
// which sub pool they will need to go to. Since this depends on other transactions from the same sender by with lower
// nonces, and also affect other transactions from the same sender with higher nonce, it loops through all transactions
// for a given senderID
func (p *TxPool) onSenderStateChange(senderID uint64, senderNonce uint64, senderBalance uint256.Int, blockGasLimit uint64, logger log.Logger) {
	noGapsNonce := senderNonce
	cumulativeRequiredBalance := uint256.NewInt(0)
	minFeeCap := uint256.NewInt(0).SetAllOne()
	minTip := uint64(math.MaxUint64)
	var toDel []*metaTxn // can't delete items while iterate them

	p.all.ascend(senderID, func(mt *metaTxn) bool {
		deleteAndContinueReasonLog := ""
		if senderNonce > mt.TxnSlot.Nonce {
			deleteAndContinueReasonLog = "low nonce"
		} else if mt.TxnSlot.Nonce != noGapsNonce && mt.TxnSlot.Type == BlobTxnType { // Discard nonce-gapped blob txns
			deleteAndContinueReasonLog = "nonce-gapped blob txn"
		}
		if deleteAndContinueReasonLog != "" {
			if mt.TxnSlot.Traced {
				logger.Info("TX TRACING: onSenderStateChange loop iteration remove", "idHash", fmt.Sprintf("%x", mt.TxnSlot.IDHash), "senderID", senderID, "senderNonce", senderNonce, "txn.nonce", mt.TxnSlot.Nonce, "currentSubPool", mt.currentSubPool, "reason", deleteAndContinueReasonLog)
			}
			// del from sub-pool
			switch mt.currentSubPool {
			case PendingSubPool:
				p.pending.Remove(mt, deleteAndContinueReasonLog, p.logger)
				sendChangeBatchEventToDiagnostics("Pending", "remove", []diagnostics.TxnHashOrder{
					{
						OrderMarker: uint8(mt.subPool),
						Hash:        mt.TxnSlot.IDHash,
					},
				})
			case BaseFeeSubPool:
				p.baseFee.Remove(mt, deleteAndContinueReasonLog, p.logger)
				sendChangeBatchEventToDiagnostics("BaseFee", "remove", []diagnostics.TxnHashOrder{
					{
						OrderMarker: uint8(mt.subPool),
						Hash:        mt.TxnSlot.IDHash,
					},
				})
			case QueuedSubPool:
				p.queued.Remove(mt, deleteAndContinueReasonLog, p.logger)
				sendChangeBatchEventToDiagnostics("Queued", "remove", []diagnostics.TxnHashOrder{
					{
						OrderMarker: uint8(mt.subPool),
						Hash:        mt.TxnSlot.IDHash,
					},
				})
			default:
				//already removed
			}
			toDel = append(toDel, mt)
			return true
		}

		if minFeeCap.Gt(&mt.TxnSlot.FeeCap) {
			*minFeeCap = mt.TxnSlot.FeeCap
		}
		mt.minFeeCap = *minFeeCap
		if mt.TxnSlot.Tip.IsUint64() {
			minTip = min(minTip, mt.TxnSlot.Tip.Uint64())
		}
		mt.minTip = minTip

		mt.nonceDistance = 0
		if mt.TxnSlot.Nonce > senderNonce { // no uint underflow
			mt.nonceDistance = mt.TxnSlot.Nonce - senderNonce
		}

		needBalance := requiredBalance(mt.TxnSlot)

		// 2. Absence of nonce gaps. Set to 1 for transactions whose nonce is N, state nonce for
		// the sender is M, and there are transactions for all nonces between M and N from the same
		// sender. Set to 0 is the transaction's nonce is divided from the state nonce by one or more nonce gaps.
		mt.subPool &^= NoNonceGaps
		if noGapsNonce == mt.TxnSlot.Nonce {
			mt.subPool |= NoNonceGaps
			noGapsNonce++
		}

		// 3. Sufficient balance for gas. Set to 1 if the balance of sender's account in the
		// state is B, nonce of the sender in the state is M, nonce of the transaction is N, and the
		// sum of feeCap x gasLimit + transferred_value of all transactions from this sender with
		// nonces N+1 ... M is no more than B. Set to 0 otherwise. In other words, this bit is
		// set if there is currently a guarantee that the transaction and all its required prior
		// transactions will be able to pay for gas.
		mt.subPool &^= EnoughBalance
		mt.cumulativeBalanceDistance = math.MaxUint64
		if mt.TxnSlot.Nonce >= senderNonce {
			cumulativeRequiredBalance = cumulativeRequiredBalance.Add(cumulativeRequiredBalance, needBalance) // already deleted all transactions with nonce <= sender.nonce
			if senderBalance.Gt(cumulativeRequiredBalance) || senderBalance.Eq(cumulativeRequiredBalance) {
				mt.subPool |= EnoughBalance
			} else {
				if cumulativeRequiredBalance.IsUint64() && senderBalance.IsUint64() {
					mt.cumulativeBalanceDistance = cumulativeRequiredBalance.Uint64() - senderBalance.Uint64()
				}
			}
		}

		mt.subPool &^= NotTooMuchGas
		if mt.TxnSlot.Gas < blockGasLimit {
			mt.subPool |= NotTooMuchGas
		}

		if mt.TxnSlot.Traced {
			logger.Info("TX TRACING: onSenderStateChange loop iteration update", "idHash", fmt.Sprintf("%x", mt.TxnSlot.IDHash), "senderId", mt.TxnSlot.SenderID, "nonce", mt.TxnSlot.Nonce, "subPool", mt.currentSubPool)
		}

		// Some fields of mt might have changed, need to fix the invariants in the subpool best and worst queues
		switch mt.currentSubPool {
		case PendingSubPool:
			p.pending.Updated(mt)
		case BaseFeeSubPool:
			p.baseFee.Updated(mt)
		case QueuedSubPool:
			p.queued.Updated(mt)
		}
		return true
	})

	for _, mt := range toDel {
		p.discardLocked(mt, txpoolcfg.NonceTooLow)
	}

	logger.Trace("[txpool] onSenderStateChange", "sender", senderID, "count", p.all.count(senderID), "pending", p.pending.Len(), "baseFee", p.baseFee.Len(), "queued", p.queued.Len())
}

// promote reasserts invariants of the subpool and returns the list of transactions that ended up
// being promoted to the pending or basefee pool, for re-broadcasting
func (p *TxPool) promote(pendingBaseFee uint64, pendingBlobFee uint64, announcements *Announcements, logger log.Logger) {
	// Demote worst transactions that do not qualify for pending sub pool anymore, to other sub pools, or discard
	for worst := p.pending.Worst(); p.pending.Len() > 0 && (worst.subPool < BaseFeePoolBits || worst.minFeeCap.LtUint64(pendingBaseFee) || (worst.TxnSlot.Type == BlobTxnType && worst.TxnSlot.BlobFeeCap.LtUint64(pendingBlobFee))); worst = p.pending.Worst() {
		tx := p.pending.PopWorst()
		if worst.subPool >= BaseFeePoolBits {
			p.baseFee.Add(tx, "demote-pending", logger)
			sendChangeBatchEventToDiagnostics("BaseFee", "add", []diagnostics.TxnHashOrder{
				{
					OrderMarker: uint8(tx.subPool),
					Hash:        tx.TxnSlot.IDHash,
				},
			})
		} else {
			p.queued.Add(tx, "demote-pending", logger)
			sendChangeBatchEventToDiagnostics("Queued", "add", []diagnostics.TxnHashOrder{
				{
					OrderMarker: uint8(tx.subPool),
					Hash:        tx.TxnSlot.IDHash,
				},
			})
		}
	}

	// Promote best transactions from base fee pool to pending pool while they qualify
	for best := p.baseFee.Best(); p.baseFee.Len() > 0 && best.subPool >= BaseFeePoolBits && best.minFeeCap.CmpUint64(pendingBaseFee) >= 0 && (best.TxnSlot.Type != BlobTxnType || best.TxnSlot.BlobFeeCap.CmpUint64(pendingBlobFee) >= 0); best = p.baseFee.Best() {
		tx := p.baseFee.PopBest()
		announcements.Append(tx.TxnSlot.Type, tx.TxnSlot.Size, tx.TxnSlot.IDHash[:])
		p.pending.Add(tx, logger)
	}

	// Demote worst transactions that do not qualify for base fee pool anymore, to queued sub pool, or discard
	for worst := p.baseFee.Worst(); p.baseFee.Len() > 0 && worst.subPool < BaseFeePoolBits; worst = p.baseFee.Worst() {
		tx := p.baseFee.PopWorst()
		p.queued.Add(tx, "demote-base", logger)
		sendChangeBatchEventToDiagnostics("Queued", "add", []diagnostics.TxnHashOrder{
			{
				OrderMarker: uint8(tx.subPool),
				Hash:        tx.TxnSlot.IDHash,
			},
		})
	}

	// Promote best transactions from the queued pool to either pending or base fee pool, while they qualify
	for best := p.queued.Best(); p.queued.Len() > 0 && best.subPool >= BaseFeePoolBits; best = p.queued.Best() {
		tx := p.queued.PopBest()
		if best.minFeeCap.Cmp(uint256.NewInt(pendingBaseFee)) >= 0 {
			announcements.Append(tx.TxnSlot.Type, tx.TxnSlot.Size, tx.TxnSlot.IDHash[:])
			p.pending.Add(tx, logger)
		} else {
			p.baseFee.Add(tx, "promote-queued", logger)
			sendChangeBatchEventToDiagnostics("BaseFee", "add", []diagnostics.TxnHashOrder{
				{
					OrderMarker: uint8(tx.subPool),
					Hash:        tx.TxnSlot.IDHash,
				},
			})
		}
	}

	// Discard worst transactions from the queued sub pool if they do not qualify
	// <FUNCTIONALITY REMOVED>

	// Discard worst transactions from pending pool until it is within capacity limit
	for p.pending.Len() > p.pending.limit {
		tx := p.pending.PopWorst()
		p.discardLocked(p.pending.PopWorst(), txpoolcfg.PendingPoolOverflow)
		sendChangeBatchEventToDiagnostics("Pending", "remove", []diagnostics.TxnHashOrder{
			{
				OrderMarker: uint8(tx.subPool),
				Hash:        tx.TxnSlot.IDHash,
			},
		})
	}

	// Discard worst transactions from pending sub pool until it is within capacity limits
	for p.baseFee.Len() > p.baseFee.limit {
		tx := p.baseFee.PopWorst()
		p.discardLocked(tx, txpoolcfg.BaseFeePoolOverflow)
		sendChangeBatchEventToDiagnostics("BaseFee", "remove", []diagnostics.TxnHashOrder{
			{
				OrderMarker: uint8(tx.subPool),
				Hash:        tx.TxnSlot.IDHash,
			},
		})
	}

	// Discard worst transactions from the queued sub pool until it is within its capacity limits
	for _ = p.queued.Worst(); p.queued.Len() > p.queued.limit; _ = p.queued.Worst() {
		tx := p.queued.PopWorst()
		p.discardLocked(tx, txpoolcfg.QueuedPoolOverflow)
		sendChangeBatchEventToDiagnostics("Queued", "remove", []diagnostics.TxnHashOrder{
			{
				OrderMarker: uint8(tx.subPool),
				Hash:        tx.TxnSlot.IDHash,
			},
		})
	}
}

// Run - does:
// send pending byHash to p2p:
//   - new byHash
//   - all pooled byHash to recently connected peers
//   - all local pooled byHash to random peers periodically
//
// promote/demote transactions
// reorgs
func (p *TxPool) Run(ctx context.Context) error {
	defer p.logger.Info("[txpool] stopped")
	defer p.poolDB.Close()
	p.p2pFetcher.ConnectCore()
	p.p2pFetcher.ConnectSentries()

	syncToNewPeersEvery := time.NewTicker(p.cfg.SyncToNewPeersEvery)
	defer syncToNewPeersEvery.Stop()
	processRemoteTxnsEvery := time.NewTicker(p.cfg.ProcessRemoteTxnsEvery)
	defer processRemoteTxnsEvery.Stop()
	commitEvery := time.NewTicker(p.cfg.CommitEvery)
	defer commitEvery.Stop()
	logEvery := time.NewTicker(p.cfg.LogEvery)
	defer logEvery.Stop()

	if err := p.start(ctx); err != nil {
		p.logger.Error("[txpool] Failed to start", "err", err)
		return err
	}

	for {
		select {
		case <-ctx.Done():
			err := ctx.Err()
			_, flushErr := p.flush(context.Background()) // need background ctx since the other one is cancelled
			if flushErr != nil {
				err = fmt.Errorf("%w: %w", flushErr, err)
			}
			return err
		case <-logEvery.C:
			p.logStats()
		case <-processRemoteTxnsEvery.C:
			if !p.Started() {
				continue
			}

			if err := p.processRemoteTxns(ctx); err != nil {
				if grpcutil.IsRetryLater(err) || grpcutil.IsEndOfStream(err) {
					time.Sleep(3 * time.Second)
					continue
				}

				p.logger.Error("[txpool] process batch remote txns", "err", err)
			}
		case <-commitEvery.C:
			if p.poolDB != nil && p.Started() {
				t := time.Now()
				written, err := p.flush(ctx)
				if err != nil {
					p.logger.Error("[txpool] flush is local history", "err", err)
					continue
				}
				writeToDBBytesCounter.SetUint64(written)
				p.logger.Debug("[txpool] Commit", "written_kb", written/1024, "in", time.Since(t))
			}
		case announcements := <-p.newPendingTxns:
			go func() {
				for i := 0; i < 16; i++ { // drain more events from channel, then merge and dedup them
					select {
					case a := <-p.newPendingTxns:
						announcements.AppendOther(a)
						continue
					default:
					}
					break
				}
				if announcements.Len() == 0 {
					return
				}
				defer propagateNewTxnsTimer.ObserveDuration(time.Now())

				announcements = announcements.DedupCopy()

				p.builderNotifyNewTxns()

				if p.cfg.NoGossip {
					// drain newTxns for emptying newTxn channel
					// newTxn channel will be filled only with local transactions
					// early return to avoid outbound transaction propagation
					log.Debug("[txpool] txn gossip disabled", "state", "drain new transactions")
					return
				}

				var localTxnTypes []byte
				var localTxnSizes []uint32
				var localTxnHashes Hashes
				var localTxnRlps [][]byte
				var remoteTxnTypes []byte
				var remoteTxnSizes []uint32
				var remoteTxnHashes Hashes
				var remoteTxnRlps [][]byte
				var broadcastHashes Hashes
				slotsRlp := make([][]byte, 0, announcements.Len())

				if err := p.poolDB.View(ctx, func(tx kv.Tx) error {
					for i := 0; i < announcements.Len(); i++ {
						t, size, hash := announcements.At(i)
						slotRlp, err := p.GetRlp(tx, hash)
						if err != nil {
							return err
						}
						if len(slotRlp) == 0 {
							continue
						}
						// Strip away blob wrapper, if applicable
						slotRlp, err2 := types.UnwrapTxPlayloadRlp(slotRlp)
						if err2 != nil {
							continue
						}

						// Empty rlp can happen if a transaction we want to broadcast has just been mined, for example
						slotsRlp = append(slotsRlp, slotRlp)
						if p.IsLocal(hash) {
							localTxnTypes = append(localTxnTypes, t)
							localTxnSizes = append(localTxnSizes, size)
							localTxnHashes = append(localTxnHashes, hash...)

							// "Nodes MUST NOT automatically broadcast blob transactions to their peers" - EIP-4844
							if t != BlobTxnType {
								localTxnRlps = append(localTxnRlps, slotRlp)
								broadcastHashes = append(broadcastHashes, hash...)
							}
						} else {
							remoteTxnTypes = append(remoteTxnTypes, t)
							remoteTxnSizes = append(remoteTxnSizes, size)
							remoteTxnHashes = append(remoteTxnHashes, hash...)

							// "Nodes MUST NOT automatically broadcast blob transactions to their peers" - EIP-4844
							if t != BlobTxnType && len(slotRlp) < txMaxBroadcastSize {
								remoteTxnRlps = append(remoteTxnRlps, slotRlp)
							}
						}
					}
					return nil
				}); err != nil {
					p.logger.Error("[txpool] collect info to propagate", "err", err)
					return
				}
				if p.newSlotsStreams != nil {
					p.newSlotsStreams.Broadcast(&txpoolproto.OnAddReply{RplTxs: slotsRlp}, p.logger)
				}

				// broadcast local transactions
				const localTxnsBroadcastMaxPeers uint64 = 10
				txnSentTo := p.p2pSender.BroadcastPooledTxns(localTxnRlps, localTxnsBroadcastMaxPeers)
				for i, peer := range txnSentTo {
					p.logger.Trace("Local txn broadcast", "txHash", hex.EncodeToString(broadcastHashes.At(i)), "to peer", peer)
				}
				hashSentTo := p.p2pSender.AnnouncePooledTxns(localTxnTypes, localTxnSizes, localTxnHashes, localTxnsBroadcastMaxPeers*2)
				for i := 0; i < localTxnHashes.Len(); i++ {
					hash := localTxnHashes.At(i)
					p.logger.Trace("Local txn announced", "txHash", hex.EncodeToString(hash), "to peer", hashSentTo[i], "baseFee", p.pendingBaseFee.Load())
				}

				// broadcast remote transactions
				const remoteTxnsBroadcastMaxPeers uint64 = 3
				p.p2pSender.BroadcastPooledTxns(remoteTxnRlps, remoteTxnsBroadcastMaxPeers)
				p.p2pSender.AnnouncePooledTxns(remoteTxnTypes, remoteTxnSizes, remoteTxnHashes, remoteTxnsBroadcastMaxPeers*2)
			}()
		case <-syncToNewPeersEvery.C: // new peer
			newPeers := p.recentlyConnectedPeers.GetAndClean()
			if len(newPeers) == 0 {
				continue
			}
			if p.cfg.NoGossip {
				// avoid transaction gossiping for new peers
				log.Debug("[txpool] txn gossip disabled", "state", "sync new peers")
				continue
			}
			t := time.Now()
			var hashes Hashes
			var types []byte
			var sizes []uint32
			types, sizes, hashes = p.AppendAllAnnouncements(types, sizes, hashes[:0])
			go p.p2pSender.PropagatePooledTxnsToPeersList(newPeers, types, sizes, hashes)
			propagateToNewPeerTimer.ObserveDuration(t)
		}
	}
}

func (p *TxPool) flushNoFsync(ctx context.Context) (written uint64, err error) {
	p.lock.Lock()
	defer p.lock.Unlock()
	//it's important that write db txn is done inside lock, to make last writes visible for all read operations
	if err := p.poolDB.UpdateNosync(ctx, func(tx kv.RwTx) error {
		err = p.flushLocked(tx)
		if err != nil {
			return err
		}
		written, _, err = tx.(*mdbx.MdbxTx).SpaceDirty()
		if err != nil {
			return err
		}
		return nil
	}); err != nil {
		return 0, err
	}
	return written, nil
}

func (p *TxPool) flush(ctx context.Context) (written uint64, err error) {
	defer writeToDBTimer.ObserveDuration(time.Now())
	// 1. get global lock on txpool and flush it to db, without fsync (to release lock asap)
	// 2. then fsync db without txpool lock
	written, err = p.flushNoFsync(ctx)
	if err != nil {
		return 0, err
	}

	// fsync. increase state version - just to make RwTx non-empty (mdbx skips empty RwTx)
	if err := p.poolDB.Update(ctx, func(tx kv.RwTx) error {
		v, err := tx.GetOne(kv.PoolInfo, PoolStateVersion)
		if err != nil {
			return err
		}
		var version uint64
		if len(v) == 8 {
			version = binary.BigEndian.Uint64(v)
		}
		version++
		return tx.Put(kv.PoolInfo, PoolStateVersion, hexutil.EncodeTs(version))
	}); err != nil {
		return 0, err
	}
	return written, nil
}

func (p *TxPool) flushLocked(tx kv.RwTx) (err error) {
	for i, mt := range p.deletedTxns {
		if mt == nil {
			continue
		}
		id := mt.TxnSlot.SenderID
		idHash := mt.TxnSlot.IDHash[:]
		if !p.all.hasTxns(id) {
			addr, ok := p.senders.senderID2Addr[id]
			if ok {
				delete(p.senders.senderID2Addr, id)
				delete(p.senders.senderIDs, addr)
			}
		}
		//fmt.Printf("del:%d,%d,%d\n", mt.TxnSlot.senderID, mt.TxnSlot.nonce, mt.TxnSlot.tip)
		has, err := tx.Has(kv.PoolTransaction, idHash)
		if err != nil {
			return err
		}
		if has {
			if err := tx.Delete(kv.PoolTransaction, idHash); err != nil {
				return err
			}
		}
		p.deletedTxns[i] = nil // for gc
	}

	txHashes := p.isLocalLRU.Keys()
	encID := make([]byte, 8)
	if err := tx.ClearBucket(kv.RecentLocalTransaction); err != nil {
		return err
	}
	for i, txHash := range txHashes {
		binary.BigEndian.PutUint64(encID, uint64(i))
		if err := tx.Append(kv.RecentLocalTransaction, encID, []byte(txHash)); err != nil {
			return err
		}
	}

	v := make([]byte, 0, 1024)
	for txHash, metaTx := range p.byHash {
		if metaTx.TxnSlot.Rlp == nil {
			continue
		}
		v = common.EnsureEnoughSize(v, 20+len(metaTx.TxnSlot.Rlp))

		addr, ok := p.senders.senderID2Addr[metaTx.TxnSlot.SenderID]
		if !ok {
			p.logger.Warn("[txpool] flush: sender address not found by ID", "senderID", metaTx.TxnSlot.SenderID)
			continue
		}

		copy(v[:20], addr.Bytes())
		copy(v[20:], metaTx.TxnSlot.Rlp)

		has, err := tx.Has(kv.PoolTransaction, []byte(txHash))
		if err != nil {
			return err
		}
		if !has {
			if err := tx.Put(kv.PoolTransaction, []byte(txHash), v); err != nil {
				return err
			}
		}
		metaTx.TxnSlot.Rlp = nil
	}

	binary.BigEndian.PutUint64(encID, p.pendingBaseFee.Load())
	if err := tx.Put(kv.PoolInfo, PoolPendingBaseFeeKey, encID); err != nil {
		return err
	}
	binary.BigEndian.PutUint64(encID, p.pendingBlobFee.Load())
	if err := tx.Put(kv.PoolInfo, PoolPendingBlobFeeKey, encID); err != nil {
		return err
	}
	if err := PutLastSeenBlock(tx, p.lastSeenBlock.Load(), encID); err != nil {
		return err
	}

	// clean - in-memory data structure as later as possible - because if during this txn will happen error,
	// DB will stay consistent but some in-memory structures may be already cleaned, and retry will not work
	// failed write transaction must not create side-effects
	p.deletedTxns = p.deletedTxns[:0]
	return nil
}

func (p *TxPool) fromDB(ctx context.Context, tx kv.Tx, coreTx kv.Tx) error {
	if p.lastSeenBlock.Load() == 0 {
		lastSeenBlock, err := LastSeenBlock(tx)
		if err != nil {
			return err
		}

		p.lastSeenBlock.Store(lastSeenBlock)
	}

	// this is necessary as otherwise best - which waits for sync events
	// may wait for ever if blocks have been process before the txpool
	// starts with an empty db
	lastSeenProgress, err := getExecutionProgress(coreTx)
	if err != nil {
		return err
	}

	if p.lastSeenBlock.Load() < lastSeenProgress {
		// TODO we need to process the blocks since the
		// last seen to make sure that the txn pool is in
		// sync with the processed blocks

		p.lastSeenBlock.Store(lastSeenProgress)
	}

	cacheView, err := p._stateCache.View(ctx, coreTx)
	if err != nil {
		return err
	}
	it, err := tx.Range(kv.RecentLocalTransaction, nil, nil, order.Asc, kv.Unlim)
	if err != nil {
		return err
	}
	for it.HasNext() {
		_, v, err := it.Next()
		if err != nil {
			return err
		}
		p.isLocalLRU.Add(string(v), struct{}{})
	}

	txns := TxnSlots{}
	parseCtx := NewTxnParseContext(p.chainID)
	parseCtx.WithSender(false)

	i := 0
	it, err = tx.Range(kv.PoolTransaction, nil, nil, order.Asc, kv.Unlim)
	if err != nil {
		return err
	}
	for it.HasNext() {
		k, v, err := it.Next()
		if err != nil {
			return err
		}
		addr, txnRlp := *(*[20]byte)(v[:20]), v[20:]
		txn := &TxnSlot{}

		// TODO(eip-4844) ensure wrappedWithBlobs when transactions are saved to the DB
		_, err = parseCtx.ParseTransaction(txnRlp, 0, txn, nil, false /* hasEnvelope */, true /*wrappedWithBlobs*/, nil)
		if err != nil {
			err = fmt.Errorf("err: %w, rlp: %x", err, txnRlp)
			p.logger.Warn("[txpool] fromDB: parseTransaction", "err", err)
			continue
		}
		txn.Rlp = nil // means that we don't need store it in db anymore

		txn.SenderID, txn.Traced = p.senders.getOrCreateID(addr, p.logger)
		isLocalTx := p.isLocalLRU.Contains(string(k))

		if reason := p.validateTx(txn, isLocalTx, cacheView); reason != txpoolcfg.NotSet && reason != txpoolcfg.Success {
			return nil // TODO: Clarify - if one of the txns has the wrong reason, no pooled txns!
		}
		txns.Resize(uint(i + 1))
		txns.Txns[i] = txn
		txns.IsLocal[i] = isLocalTx
		copy(txns.Senders.At(i), addr[:])
		i++
	}

	var pendingBaseFee, pendingBlobFee, minBlobGasPrice, blockGasLimit uint64

	if p.feeCalculator != nil {
		if chainConfig, _ := ChainConfig(tx); chainConfig != nil {
			pendingBaseFee, pendingBlobFee, minBlobGasPrice, blockGasLimit, err = p.feeCalculator.CurrentFees(chainConfig, coreTx)
			if err != nil {
				return err
			}
		}
	}

	if pendingBaseFee == 0 {
		v, err := tx.GetOne(kv.PoolInfo, PoolPendingBaseFeeKey)
		if err != nil {
			return err
		}
		if len(v) > 0 {
			pendingBaseFee = binary.BigEndian.Uint64(v)
		}
	}

	if pendingBlobFee == 0 {
		v, err := tx.GetOne(kv.PoolInfo, PoolPendingBlobFeeKey)
		if err != nil {
			return err
		}
		if len(v) > 0 {
			pendingBlobFee = binary.BigEndian.Uint64(v)
		}
	}

	if pendingBlobFee == 0 {
		pendingBlobFee = minBlobGasPrice
	}

	if blockGasLimit == 0 {
		blockGasLimit = DefaultBlockGasLimit
	}

	err = p.senders.registerNewSenders(&txns, p.logger)
	if err != nil {
		return err
	}
	if _, _, err := p.addTxns(p.lastSeenBlock.Load(), cacheView, p.senders, txns,
		pendingBaseFee, pendingBlobFee, blockGasLimit, false, p.logger); err != nil {
		return err
	}
	p.pendingBaseFee.Store(pendingBaseFee)
	p.pendingBlobFee.Store(pendingBlobFee)
	p.blockGasLimit.Store(blockGasLimit)
	return nil
}

// nolint
func (p *TxPool) printDebug(prefix string) {
	fmt.Printf("%s.pool.byHash\n", prefix)
	for _, j := range p.byHash {
		fmt.Printf("\tsenderID=%d, nonce=%d, tip=%d\n", j.TxnSlot.SenderID, j.TxnSlot.Nonce, j.TxnSlot.Tip)
	}
	fmt.Printf("%s.pool.queues.len: %d,%d,%d\n", prefix, p.pending.Len(), p.baseFee.Len(), p.queued.Len())
	for _, mt := range p.pending.best.ms {
		mt.TxnSlot.PrintDebug(fmt.Sprintf("%s.pending: %b,%d,%d,%d", prefix, mt.subPool, mt.TxnSlot.SenderID, mt.TxnSlot.Nonce, mt.TxnSlot.Tip))
	}
	for _, mt := range p.baseFee.best.ms {
		mt.TxnSlot.PrintDebug(fmt.Sprintf("%s.baseFee : %b,%d,%d,%d", prefix, mt.subPool, mt.TxnSlot.SenderID, mt.TxnSlot.Nonce, mt.TxnSlot.Tip))
	}
	for _, mt := range p.queued.best.ms {
		mt.TxnSlot.PrintDebug(fmt.Sprintf("%s.queued : %b,%d,%d,%d", prefix, mt.subPool, mt.TxnSlot.SenderID, mt.TxnSlot.Nonce, mt.TxnSlot.Tip))
	}
}

func (p *TxPool) logStats() {
	if !p.Started() {
		return
	}

	p.lock.Lock()
	defer p.lock.Unlock()

	ctx := []interface{}{
		"pending", p.pending.Len(),
		"baseFee", p.baseFee.Len(),
		"queued", p.queued.Len(),
	}
	cacheKeys := p._stateCache.Len()
	if cacheKeys > 0 {
		ctx = append(ctx, "cache_keys", cacheKeys)
	}
	p.logger.Info("[txpool] stat", ctx...)
	pendingSubCounter.SetInt(p.pending.Len())
	basefeeSubCounter.SetInt(p.baseFee.Len())
	queuedSubCounter.SetInt(p.queued.Len())
}

// Deprecated need switch to streaming-like
func (p *TxPool) deprecatedForEach(_ context.Context, f func(rlp []byte, sender common.Address, t SubPoolType), tx kv.Tx) {
	p.lock.Lock()
	defer p.lock.Unlock()
	p.all.ascendAll(func(mt *metaTxn) bool {
		slot := mt.TxnSlot
		slotRlp := slot.Rlp
		if slot.Rlp == nil {
			v, err := tx.GetOne(kv.PoolTransaction, slot.IDHash[:])
			if err != nil {
				p.logger.Warn("[txpool] foreach: get txn from db", "err", err)
				return true
			}
			if v == nil {
				p.logger.Warn("[txpool] foreach: txn not found in db")
				return true
			}
			slotRlp = v[20:]
		}
		if sender, found := p.senders.senderID2Addr[slot.SenderID]; found {
			f(slotRlp, sender, mt.currentSubPool)
		}
		return true
	})
}

func sendChangeBatchEventToDiagnostics(pool string, event string, orderHashes []diagnostics.TxnHashOrder) {
	//Not sending empty events or diagnostics disabled
	if len(orderHashes) == 0 || !diagnostics.Client().Connected() {
		return
	}

	toRemoveBatch := make([]diagnostics.PoolChangeBatch, 0)
	toRemoveBatch = append(toRemoveBatch, diagnostics.PoolChangeBatch{
		Pool:         pool,
		Event:        event,
		TxnHashOrder: orderHashes,
	})

	diagnostics.Send(diagnostics.PoolChangeBatchEvent{
		Changes: toRemoveBatch,
	})
}<|MERGE_RESOLUTION|>--- conflicted
+++ resolved
@@ -991,34 +991,6 @@
 			return txpoolcfg.TypeNotActivated
 		}
 
-<<<<<<< HEAD
-		senderCode, err := stateCache.GetCode(txn.SenderAddress[:])
-		if err != nil {
-			return txpoolcfg.ErrGetCode
-		}
-
-		paymasterCode, err := stateCache.GetCode(txn.Paymaster[:])
-		if err != nil {
-			return txpoolcfg.ErrGetCode
-		}
-
-		deployerCode, err := stateCache.GetCode(txn.Deployer[:])
-		if err != nil {
-			return txpoolcfg.ErrGetCode
-		}
-
-		err = AAStaticValidation(
-			txn.Paymaster, txn.Deployer, txn.SenderAddress,
-			txn.PaymasterData, txn.DeployerData,
-			txn.PaymasterValidationGasLimit,
-			len(senderCode), len(paymasterCode), len(deployerCode),
-		)
-		if err != nil {
-			return txpoolcfg.InvalidAA
-		}
-
-=======
->>>>>>> 5729b000
 		res, err := p.ethBackend.AAValidation(context.Background(), &remote.AAValidationRequest{Tx: txn.ToProtoAccountAbstractionTxn()}) // enforces ERC-7562 rules
 		if err != nil {
 			return txpoolcfg.InvalidAA
@@ -1101,76 +1073,6 @@
 		return txpoolcfg.InsufficientFunds
 	}
 	return txpoolcfg.Success
-}
-
-func AAStaticValidation(
-	paymasterAddress, deployerAddress, senderAddress *common.Address,
-	paymasterData, deployerData []byte,
-	paymasterValidationGasLimit uint64,
-	senderCodeSize, paymasterCodeSize, deployerCodeSize int,
-) error {
-	hasPaymaster := paymasterAddress != nil
-	hasPaymasterData := paymasterData != nil && len(paymasterData) != 0
-	hasPaymasterGasLimit := paymasterValidationGasLimit != 0
-	hasDeployer := deployerAddress != nil
-	hasDeployerData := deployerData != nil && len(deployerData) != 0
-	hasCodeSender := senderCodeSize != 0
-	hasCodeDeployer := deployerCodeSize != 0
-
-	if !hasDeployer && hasDeployerData {
-		return fmt.Errorf(
-			"deployer data of size %d is provided but deployer address is not set",
-			len(deployerData),
-		)
-
-	}
-	if !hasPaymaster && (hasPaymasterData || hasPaymasterGasLimit) {
-		return fmt.Errorf(
-			"paymaster data of size %d (or a gas limit: %d) is provided but paymaster address is not set",
-			len(deployerData), paymasterValidationGasLimit,
-		)
-
-	}
-
-	if hasPaymaster {
-		if !hasPaymasterGasLimit {
-			return fmt.Errorf(
-				"paymaster address  %s is provided but 'paymasterVerificationGasLimit' is zero",
-				paymasterAddress.String(),
-			)
-
-		}
-		hasCodePaymaster := paymasterCodeSize != 0
-		if !hasCodePaymaster {
-			return fmt.Errorf(
-				"paymaster address %s is provided but contract has no code deployed",
-				paymasterAddress.String(),
-			)
-
-		}
-	}
-
-	if hasDeployer {
-		if !hasCodeDeployer {
-			return fmt.Errorf(
-				"deployer address %s is provided but contract has no code deployed",
-				deployerAddress.String(),
-			)
-
-		}
-		if hasCodeSender {
-			return fmt.Errorf(
-				"sender address %s and deployer address %s are provided but sender is already deployed",
-				senderAddress.String(), deployerAddress.String(),
-			)
-		}
-	}
-
-	if !hasDeployer && !hasCodeSender {
-		return errors.New("account is not deployed and no deployer is specified")
-	}
-
-	return nil
 }
 
 var maxUint256 = new(uint256.Int).SetAllOne()
@@ -1789,19 +1691,11 @@
 		th, ok := p.blobHashToTxn[h]
 		if !ok {
 			continue
-<<<<<<< HEAD
 		}
 		mt, ok := p.byHash[string(th.txnHash[:])]
 		if !ok || mt == nil {
 			continue
 		}
-=======
-		}
-		mt, ok := p.byHash[string(th.txnHash[:])]
-		if !ok || mt == nil {
-			continue
-		}
->>>>>>> 5729b000
 		blobs[i] = mt.TxnSlot.Blobs[th.index]
 		proofs[i] = mt.TxnSlot.Proofs[th.index][:]
 	}
