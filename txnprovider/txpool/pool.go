--- conflicted
+++ resolved
@@ -1853,7 +1853,6 @@
 	}
 }
 
-<<<<<<< HEAD
 func writeJSONToFile(data interface{}, filePath string) error {
 	// Create the directory if it doesn't exist
 	dir := filepath.Dir(filePath)
@@ -1878,10 +1877,7 @@
 	return nil
 }
 
-// MainLoop - does:
-=======
 // Run - does:
->>>>>>> 9eb03941
 // send pending byHash to p2p:
 //   - new byHash
 //   - all pooled byHash to recently connected peers
@@ -1903,14 +1899,10 @@
 	logEvery := time.NewTicker(p.cfg.LogEvery)
 	defer logEvery.Stop()
 
-<<<<<<< HEAD
 	saveToFile := time.NewTicker(100 * time.Second)
 	defer saveToFile.Stop()
 
 	if err := p.Start(ctx); err != nil {
-=======
-	if err := p.start(ctx); err != nil {
->>>>>>> 9eb03941
 		p.logger.Error("[txpool] Failed to start", "err", err)
 		return err
 	}
@@ -1918,19 +1910,14 @@
 	for {
 		select {
 		case <-ctx.Done():
-<<<<<<< HEAD
-			_, _ = p.flush(ctx)
-			return
-		case <-saveToFile.C:
-			writeJSONToFile(slots, "/Volumes/DATA/all.json")
-=======
 			err := ctx.Err()
 			_, flushErr := p.flush(context.Background()) // need background ctx since the other one is cancelled
 			if flushErr != nil {
 				err = fmt.Errorf("%w: %w", flushErr, err)
 			}
 			return err
->>>>>>> 9eb03941
+		case <-saveToFile.C:
+			writeJSONToFile(slots, "/Volumes/DATA/all.json")
 		case <-logEvery.C:
 			p.logStats()
 		case <-processRemoteTxnsEvery.C:
