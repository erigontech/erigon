// Copyright 2022 The Erigon Authors
// This file is part of Erigon.
//
// Erigon is free software: you can redistribute it and/or modify
// it under the terms of the GNU Lesser General Public License as published by
// the Free Software Foundation, either version 3 of the License, or
// (at your option) any later version.
//
// Erigon is distributed in the hope that it will be useful,
// but WITHOUT ANY WARRANTY; without even the implied warranty of
// MERCHANTABILITY or FITNESS FOR A PARTICULAR PURPOSE. See the
// GNU Lesser General Public License for more details.
//
// You should have received a copy of the GNU Lesser General Public License
// along with Erigon. If not, see <http://www.gnu.org/licenses/>.

package txpool

import (
	"bytes"
	"context"
	"encoding/binary"
	"encoding/hex"
	"errors"
	"fmt"
	"math"
	"sync"
	"sync/atomic"
	"time"

	gokzg4844 "github.com/crate-crypto/go-kzg-4844"
	mapset "github.com/deckarep/golang-set/v2"
	"github.com/go-stack/stack"
	"github.com/google/btree"
	"github.com/hashicorp/golang-lru/v2/simplelru"
	"github.com/holiman/uint256"

	"github.com/erigontech/erigon-lib/chain"
	"github.com/erigontech/erigon-lib/chain/params"
	"github.com/erigontech/erigon-lib/common"
	"github.com/erigontech/erigon-lib/common/assert"
	"github.com/erigontech/erigon-lib/common/fixedgas"
	"github.com/erigontech/erigon-lib/common/hexutil"
	"github.com/erigontech/erigon-lib/common/u256"
	libkzg "github.com/erigontech/erigon-lib/crypto/kzg"
	"github.com/erigontech/erigon-lib/diagnostics"
	"github.com/erigontech/erigon-lib/gointerfaces"
	"github.com/erigontech/erigon-lib/gointerfaces/grpcutil"
	remote "github.com/erigontech/erigon-lib/gointerfaces/remoteproto"
	"github.com/erigontech/erigon-lib/gointerfaces/sentryproto"
	"github.com/erigontech/erigon-lib/gointerfaces/txpoolproto"
	"github.com/erigontech/erigon-lib/kv"
	"github.com/erigontech/erigon-lib/kv/kvcache"
	"github.com/erigontech/erigon-lib/kv/mdbx"
	"github.com/erigontech/erigon-lib/kv/order"
	"github.com/erigontech/erigon-lib/log/v3"
	"github.com/erigontech/erigon-lib/types"
	"github.com/erigontech/erigon/txnprovider"
	"github.com/erigontech/erigon/txnprovider/txpool/txpoolcfg"
)

const DefaultBlockGasLimit = uint64(36000000)

// txMaxBroadcastSize is the max size of a transaction that will be broadcast.
// All transactions with a higher size will be announced and need to be fetched
// by the peer.
const txMaxBroadcastSize = 4 * 1024

// Pool is interface for the transaction pool
// This interface exists for the convenience of testing, and not yet because
// there are multiple implementations
//
//go:generate mockgen -typed=true -destination=./pool_mock.go -package=txpool . Pool
type Pool interface {
	ValidateSerializedTxn(serializedTxn []byte) error

	// Handle 3 main events - new remote txns from p2p, new local txns from RPC, new blocks from execution layer
	AddRemoteTxns(ctx context.Context, newTxns TxnSlots)
	AddLocalTxns(ctx context.Context, newTxns TxnSlots) ([]txpoolcfg.DiscardReason, error)
	OnNewBlock(ctx context.Context, stateChanges *remote.StateChangeBatch, unwindTxns, unwindBlobTxns, minedTxns TxnSlots) error
	// IdHashKnown check whether transaction with given Id hash is known to the pool
	IdHashKnown(tx kv.Tx, hash []byte) (bool, error)
	FilterKnownIdHashes(tx kv.Tx, hashes Hashes) (unknownHashes Hashes, err error)
	Started() bool
	GetRlp(tx kv.Tx, hash []byte) ([]byte, error)
	GetBlobs(blobhashes []common.Hash) []PoolBlobBundle
	AddNewGoodPeer(peerID PeerID)
}

var _ Pool = (*TxPool)(nil) // compile-time interface check
var _ txnprovider.TxnProvider = (*TxPool)(nil)

// TxPool - holds all pool-related data structures and lock-based tiny methods
// most of logic implemented by pure tests-friendly functions
//
// txpool doesn't start any goroutines - "leave concurrency to user" design
// txpool has no DB-TX fields - "leave db transactions management to user" design
// txpool has _chainDB field - but it must maximize local state cache hit-rate - and perform minimum _chainDB transactions
//
// It preserve TxnSlot objects immutable
type TxPool struct {
	_chainDB               kv.TemporalRoDB // remote db - use it wisely
	_stateCache            kvcache.Cache
	poolDB                 kv.RwDB
	lock                   *sync.Mutex
	recentlyConnectedPeers *recentlyConnectedPeers // all txns will be propagated to this peers eventually, and clear list
	senders                *sendersBatch
	// batch processing of remote transactions
	// handling is fast enough without batching, but batching allows:
	//   - fewer _chainDB transactions
	//   - batch notifications about new txns (reduced P2P spam to other nodes about txns propagation)
	//   - and as a result reducing lock contention
	unprocessedRemoteTxns   *TxnSlots
	unprocessedRemoteByHash map[string]int                                  // to reject duplicates
	byHash                  map[string]*metaTxn                             // txn_hash => txn : only those records not committed to db yet
	discardReasonsLRU       *simplelru.LRU[string, txpoolcfg.DiscardReason] // txn_hash => discard_reason : non-persisted
	pending                 *PendingPool
	baseFee                 *SubPool
	queued                  *SubPool
	minedBlobTxnsByBlock    map[uint64][]*metaTxn            // (blockNum => slice): cache of recently mined blobs
	minedBlobTxnsByHash     map[string]*metaTxn              // (hash => mt): map of recently mined blobs
	isLocalLRU              *simplelru.LRU[string, struct{}] // txn_hash => is_local : to restore isLocal flag of unwinded transactions
	newPendingTxns          chan Announcements               // notifications about new txns in Pending sub-pool
	all                     *BySenderAndNonce                // senderID => (sorted map of txn nonce => *metaTxn)
	deletedTxns             []*metaTxn                       // list of discarded txns since last db commit
	promoted                Announcements
	cfg                     txpoolcfg.Config
	chainID                 uint256.Int
	chainConfig             *chain.Config
	lastSeenBlock           atomic.Uint64
	lastSeenCond            *sync.Cond
	lastFinalizedBlock      atomic.Uint64
	started                 atomic.Bool
	pendingBaseFee          atomic.Uint64
	pendingBlobFee          atomic.Uint64 // For gas accounting for blobs, which has its own dimension
	blockGasLimit           atomic.Uint64
	totalBlobsInPool        atomic.Uint64
	shanghaiTime            *uint64
	isPostShanghai          atomic.Bool
	agraBlock               *uint64
	isPostAgra              atomic.Bool
	cancunTime              *uint64
	isPostCancun            atomic.Bool
	pragueTime              *uint64
	isPostPrague            atomic.Bool
<<<<<<< HEAD
	osakaTime               *uint64
	isPostOsaka             atomic.Bool
	blobSchedule            *chain.BlobSchedule
=======
>>>>>>> 521368d4
	feeCalculator           FeeCalculator
	p2pFetcher              *Fetch
	p2pSender               *Send
	newSlotsStreams         *NewSlotsStreams
	ethBackend              remote.ETHBACKENDClient
	builderNotifyNewTxns    func()
	logger                  log.Logger
	auths                   map[AuthAndNonce]*metaTxn // All authority accounts with a pooled authorization
	blobHashToTxn           map[common.Hash]struct {
		index   int
		txnHash common.Hash
	}
}

type ValidateAA interface {
	ValidateAA() (bool, error)
}

type FeeCalculator interface {
	CurrentFees(chainConfig *chain.Config, db kv.Getter) (baseFee uint64, blobFee uint64, minBlobGasPrice, blockGasLimit uint64, err error)
}

func New(
	ctx context.Context,
	newTxns chan Announcements,
	poolDB kv.RwDB,
	chainDB kv.TemporalRoDB,
	cfg txpoolcfg.Config,
	cache kvcache.Cache,
	chainConfig *chain.Config,
	sentryClients []sentryproto.SentryClient,
	stateChangesClient StateChangesClient,
	builderNotifyNewTxns func(),
	newSlotsStreams *NewSlotsStreams,
	ethBackend remote.ETHBACKENDClient,
	logger log.Logger,
	opts ...Option,
) (*TxPool, error) {
	options := applyOpts(opts...)
	localsHistory, err := simplelru.NewLRU[string, struct{}](10_000, nil)
	if err != nil {
		return nil, err
	}
	discardHistory, err := simplelru.NewLRU[string, txpoolcfg.DiscardReason](10_000, nil)
	if err != nil {
		return nil, err
	}

	byNonce := &BySenderAndNonce{
		tree:              btree.NewG[*metaTxn](32, SortByNonceLess),
		search:            &metaTxn{TxnSlot: &TxnSlot{}},
		senderIDTxnCount:  map[uint64]int{},
		senderIDBlobCount: map[uint64]uint64{},
	}
	tracedSenders := make(map[common.Address]struct{})
	for _, sender := range cfg.TracedSenders {
		tracedSenders[common.BytesToAddress([]byte(sender))] = struct{}{}
	}

	configChainID, overflow := uint256.FromBig(chainConfig.ChainID)
	if overflow {
		return nil, errors.New("chainID overflow")
	}

	lock := &sync.Mutex{}

	res := &TxPool{
		lock:                    lock,
		lastSeenCond:            sync.NewCond(lock),
		byHash:                  map[string]*metaTxn{},
		isLocalLRU:              localsHistory,
		discardReasonsLRU:       discardHistory,
		all:                     byNonce,
		recentlyConnectedPeers:  &recentlyConnectedPeers{},
		pending:                 NewPendingSubPool(PendingSubPool, cfg.PendingSubPoolLimit),
		baseFee:                 NewSubPool(BaseFeeSubPool, cfg.BaseFeeSubPoolLimit),
		queued:                  NewSubPool(QueuedSubPool, cfg.QueuedSubPoolLimit),
		newPendingTxns:          newTxns,
		_stateCache:             cache,
		senders:                 newSendersBatch(tracedSenders),
		poolDB:                  poolDB,
		_chainDB:                chainDB,
		cfg:                     cfg,
		chainID:                 *configChainID,
		chainConfig:             chainConfig,
		unprocessedRemoteTxns:   &TxnSlots{},
		unprocessedRemoteByHash: map[string]int{},
		minedBlobTxnsByBlock:    map[uint64][]*metaTxn{},
		minedBlobTxnsByHash:     map[string]*metaTxn{},
		feeCalculator:           options.feeCalculator,
		ethBackend:              ethBackend,
		builderNotifyNewTxns:    builderNotifyNewTxns,
		newSlotsStreams:         newSlotsStreams,
		logger:                  logger,
		auths:                   make(map[AuthAndNonce]*metaTxn),
		blobHashToTxn: make(map[common.Hash]struct {
			index   int
			txnHash common.Hash
		}),
	}

	if chainConfig.ShanghaiTime != nil {
		if !chainConfig.ShanghaiTime.IsUint64() {
			return nil, errors.New("shanghaiTime overflow")
		}
		shanghaiTimeU64 := chainConfig.ShanghaiTime.Uint64()
		res.shanghaiTime = &shanghaiTimeU64
	}
	if chainConfig.Bor != nil {
		agraBlock := chainConfig.Bor.GetAgraBlock()
		if agraBlock != nil {
			if !agraBlock.IsUint64() {
				return nil, errors.New("agraBlock overflow")
			}
			agraBlockU64 := agraBlock.Uint64()
			res.agraBlock = &agraBlockU64
		}
	}
	if chainConfig.CancunTime != nil {
		if !chainConfig.CancunTime.IsUint64() {
			return nil, errors.New("cancunTime overflow")
		}
		cancunTimeU64 := chainConfig.CancunTime.Uint64()
		res.cancunTime = &cancunTimeU64
	}
	if chainConfig.PragueTime != nil {
		if !chainConfig.PragueTime.IsUint64() {
			return nil, errors.New("pragueTime overflow")
		}
		pragueTimeU64 := chainConfig.PragueTime.Uint64()
		res.pragueTime = &pragueTimeU64
	}

	res.p2pFetcher = NewFetch(ctx, sentryClients, res, stateChangesClient, poolDB, res.chainID, logger, opts...)
	res.p2pSender = NewSend(ctx, sentryClients, logger, opts...)

	return res, nil
}

func (p *TxPool) start(ctx context.Context) error {
	if p.started.Load() {
		return nil
	}

	return p.poolDB.View(ctx, func(tx kv.Tx) error {
		coreDb, _ := p.chainDB()
		coreTx, err := coreDb.BeginTemporalRo(ctx)
		if err != nil {
			return err
		}

		defer coreTx.Rollback()

		if err := p.fromDB(ctx, tx, coreTx); err != nil {
			return fmt.Errorf("loading pool from DB: %w", err)
		}

		if p.started.CompareAndSwap(false, true) {
			p.logger.Info("[txpool] Started")
		}

		return nil
	})
}

func (p *TxPool) OnNewBlock(ctx context.Context, stateChanges *remote.StateChangeBatch, unwindTxns, unwindBlobTxns, minedTxns TxnSlots) error {
	defer newBlockTimer.ObserveDuration(time.Now())

	coreDB, cache := p.chainDB()
	cache.OnNewBlock(stateChanges)
	coreTx, err := coreDB.BeginTemporalRo(ctx)
	if err != nil {
		return err
	}

	defer coreTx.Rollback()

	block := stateChanges.ChangeBatch[len(stateChanges.ChangeBatch)-1].BlockHeight
	baseFee := stateChanges.PendingBlockBaseFee

	if err = minedTxns.Valid(); err != nil {
		return err
	}

	cacheView, err := cache.View(ctx, coreTx)
	if err != nil {
		return err
	}

	p.lock.Lock()
	defer func() {
		if err == nil {
			p.lastSeenBlock.Store(block)
			p.lastSeenCond.Broadcast()
		}

		p.lock.Unlock()
	}()

	pendingPre := p.pending.Len()
	defer func() {
		p.logger.Debug("[txpool] New block", "block", block,
			"unwound", len(unwindTxns.Txns), "mined", len(minedTxns.Txns), "blockBaseFee", baseFee,
			"pending-pre", pendingPre, "pending", p.pending.Len(), "baseFee", p.baseFee.Len(), "queued", p.queued.Len(),
			"err", err)
	}()

	if assert.Enable {
		if _, err := kvcache.AssertCheckValues(ctx, coreTx, cache); err != nil {
			p.logger.Error("AssertCheckValues", "err", err, "stack", stack.Trace().String())
		}
	}

	pendingBaseFee, baseFeeChanged := p.setBaseFee(baseFee)
	// Update pendingBase for all pool queues and slices
	if baseFeeChanged {
		p.pending.best.pendingBaseFee = pendingBaseFee
		p.pending.worst.pendingBaseFee = pendingBaseFee
		p.baseFee.best.pendingBastFee = pendingBaseFee
		p.baseFee.worst.pendingBaseFee = pendingBaseFee
		p.queued.best.pendingBastFee = pendingBaseFee
		p.queued.worst.pendingBaseFee = pendingBaseFee
	}

	pendingBlobFee := stateChanges.PendingBlobFeePerGas
	p.setBlobFee(pendingBlobFee)

	oldGasLimit := p.blockGasLimit.Swap(stateChanges.BlockGasLimit)
	if oldGasLimit != stateChanges.BlockGasLimit {
		p.all.ascendAll(func(mt *metaTxn) bool {
			var updated bool
			if mt.TxnSlot.Gas < stateChanges.BlockGasLimit {
				updated = (mt.subPool & NotTooMuchGas) > 0
				mt.subPool |= NotTooMuchGas
			} else {
				updated = (mt.subPool & NotTooMuchGas) == 0
				mt.subPool &^= NotTooMuchGas
			}

			if mt.TxnSlot.Traced {
				p.logger.Info("TX TRACING: on block gas limit update", "idHash", fmt.Sprintf("%x", mt.TxnSlot.IDHash), "senderId", mt.TxnSlot.SenderID, "nonce", mt.TxnSlot.Nonce, "subPool", mt.currentSubPool, "updated", updated)
			}

			if !updated {
				return true
			}

			switch mt.currentSubPool {
			case PendingSubPool:
				p.pending.Updated(mt)
			case BaseFeeSubPool:
				p.baseFee.Updated(mt)
			case QueuedSubPool:
				p.queued.Updated(mt)
			}
			return true
		})
	}

	for i, txn := range unwindBlobTxns.Txns {
		if txn.Type == BlobTxnType {
			knownBlobTxn, err := p.getCachedBlobTxnLocked(coreTx, txn.IDHash[:])
			if err != nil {
				return err
			}
			if knownBlobTxn != nil {
				unwindTxns.Append(knownBlobTxn.TxnSlot, unwindBlobTxns.Senders.At(i), false)
			}
		}
	}
	if err = p.senders.onNewBlock(stateChanges, unwindTxns, minedTxns, p.logger); err != nil {
		return err
	}

	_, unwindTxns, err = p.validateTxns(&unwindTxns, cacheView)
	if err != nil {
		return err
	}

	if assert.Enable {
		for _, txn := range unwindTxns.Txns {
			if txn.SenderID == 0 {
				panic("onNewBlock.unwindTxns: senderID can't be zero")
			}
		}
		for _, txn := range minedTxns.Txns {
			if txn.SenderID == 0 {
				panic("onNewBlock.minedTxns: senderID can't be zero")
			}
		}
	}

	if err = p.processMinedFinalizedBlobs(minedTxns.Txns, stateChanges.FinalizedBlock); err != nil {
		return err
	}

	if err = p.removeMined(p.all, minedTxns.Txns); err != nil {
		return err
	}

	var announcements Announcements
	announcements, err = p.addTxnsOnNewBlock(block, cacheView, stateChanges, p.senders, unwindTxns, /* newTxns */
		pendingBaseFee, stateChanges.BlockGasLimit, p.logger)
	if err != nil {
		return err
	}

	p.pending.EnforceWorstInvariants()
	p.baseFee.EnforceInvariants()
	p.queued.EnforceInvariants()
	p.promote(pendingBaseFee, pendingBlobFee, &announcements, p.logger)
	p.pending.EnforceBestInvariants()
	p.promoted.Reset()
	p.promoted.AppendOther(announcements)

	if p.promoted.Len() > 0 {
		select {
		case p.newPendingTxns <- p.promoted.Copy():
		default:
		}
	}

	return nil
}

func (p *TxPool) processRemoteTxns(ctx context.Context) (err error) {
	defer func() {
		if r := recover(); r != nil {
			err = fmt.Errorf("panic: %v\n%s", r, stack.Trace().String())
		}
	}()

	if !p.Started() {
		return errors.New("txpool not started yet")
	}

	defer processBatchTxnsTimer.ObserveDuration(time.Now())
	coreDB, cache := p.chainDB()
	coreTx, err := coreDB.BeginTemporalRo(ctx)
	if err != nil {
		return err
	}
	defer coreTx.Rollback()
	cacheView, err := cache.View(ctx, coreTx)
	if err != nil {
		return err
	}

	p.lock.Lock()
	defer p.lock.Unlock()

	l := len(p.unprocessedRemoteTxns.Txns)
	if l == 0 {
		return nil
	}

	err = p.senders.registerNewSenders(p.unprocessedRemoteTxns, p.logger)
	if err != nil {
		return err
	}

	_, newTxns, err := p.validateTxns(p.unprocessedRemoteTxns, cacheView)
	if err != nil {
		return err
	}

	diagTxns := make([]diagnostics.DiagTxn, 0, len(newTxns.Txns))

	announcements, reasons, err := p.addTxns(p.lastSeenBlock.Load(), cacheView, p.senders, newTxns,
		p.pendingBaseFee.Load(), p.pendingBlobFee.Load(), p.blockGasLimit.Load(), true, p.logger)
	if err != nil {
		return err
	}

	p.promoted.Reset()
	p.promoted.AppendOther(announcements)

	isDiagEnabled := diagnostics.Client().Connected()

	reasons = fillDiscardReasons(reasons, newTxns, p.discardReasonsLRU)
	for i, reason := range reasons {
		txn := newTxns.Txns[i]

		if isDiagEnabled {
			subpool := "Unknown"
			orderMarker := SubPoolMarker(0)
			found := p.all.get(txn.SenderID, txn.Nonce)
			if found != nil {
				subpool = found.currentSubPool.String()
				orderMarker = found.subPool
			}

			diagTxn := diagnostics.DiagTxn{
				IDHash:              hex.EncodeToString(txn.IDHash[:]),
				SenderID:            txn.SenderID,
				Size:                txn.Size,
				Creation:            txn.Creation,
				DataLen:             txn.DataLen,
				AccessListAddrCount: txn.AccessListAddrCount,
				AccessListStorCount: txn.AccessListStorCount,
				BlobHashes:          txn.BlobHashes,
				IsLocal:             false,
				DiscardReason:       reason.String(),
				Pool:                subpool,
				OrderMarker:         uint8(orderMarker),
				RLP:                 txn.Rlp,
			}

			diagTxns = append(diagTxns, diagTxn)
		}

		if reason == txpoolcfg.Success {

			if txn.Traced {
				p.logger.Info(fmt.Sprintf("TX TRACING: processRemoteTxns promotes idHash=%x, senderId=%d", txn.IDHash, txn.SenderID))
			}
			p.promoted.Append(txn.Type, txn.Size, txn.IDHash[:])
		}
	}

	if isDiagEnabled {
		diagnostics.Send(diagnostics.IncomingTxnUpdate{
			Txns:    diagTxns,
			Updates: map[string][][32]byte{},
		})
	}

	if p.promoted.Len() > 0 {
		copied := p.promoted.Copy()
		select {
		case <-ctx.Done():
			return nil
		case p.newPendingTxns <- copied:
		default:
		}

		if isDiagEnabled {
			pendingTransactions := make([]diagnostics.TxnHashOrder, 0)
			for i := 0; i < len(copied.hashes); i += 32 {
				var txnHash [32]byte
				copy(txnHash[:], copied.hashes[i:i+32])
				orderMarker := SubPoolMarker(0)
				byHash, ok := p.byHash[string(copied.hashes[i:i+32])]
				if ok {
					orderMarker = byHash.subPool
				}

				pendingTransactions = append(pendingTransactions, diagnostics.TxnHashOrder{
					OrderMarker: uint8(orderMarker),
					Hash:        txnHash,
				})
			}

			sendChangeBatchEventToDiagnostics("Pending", "add", pendingTransactions)
		}
	}

	p.unprocessedRemoteTxns.Resize(0)
	p.unprocessedRemoteByHash = map[string]int{}

	return nil
}

func (p *TxPool) getRlpLocked(tx kv.Tx, hash []byte) (rlpTxn []byte, sender common.Address, isLocal bool, err error) {
	txn, ok := p.byHash[string(hash)]
	if ok && txn.TxnSlot.Rlp != nil {
		return txn.TxnSlot.Rlp, p.senders.senderID2Addr[txn.TxnSlot.SenderID], txn.subPool&IsLocal > 0, nil
	}
	v, err := tx.GetOne(kv.PoolTransaction, hash)
	if err != nil {
		return nil, common.Address{}, false, err
	}
	if v == nil {
		return nil, common.Address{}, false, nil
	}
	return v[20:], *(*[20]byte)(v[:20]), txn != nil && txn.subPool&IsLocal > 0, nil
}

func (p *TxPool) GetRlp(tx kv.Tx, hash []byte) ([]byte, error) {
	p.lock.Lock()
	defer p.lock.Unlock()
	rlpTx, _, _, err := p.getRlpLocked(tx, hash)
	return common.Copy(rlpTx), err
}

func (p *TxPool) AppendLocalAnnouncements(types []byte, sizes []uint32, hashes []byte) ([]byte, []uint32, []byte) {
	p.lock.Lock()
	defer p.lock.Unlock()
	for hash, txn := range p.byHash {
		if txn.subPool&IsLocal == 0 {
			continue
		}
		types = append(types, txn.TxnSlot.Type)
		sizes = append(sizes, txn.TxnSlot.Size)
		hashes = append(hashes, hash...)
	}
	return types, sizes, hashes
}

func (p *TxPool) AppendRemoteAnnouncements(types []byte, sizes []uint32, hashes []byte) ([]byte, []uint32, []byte) {
	p.lock.Lock()
	defer p.lock.Unlock()

	for hash, txn := range p.byHash {
		if txn.subPool&IsLocal != 0 {
			continue
		}
		types = append(types, txn.TxnSlot.Type)
		sizes = append(sizes, txn.TxnSlot.Size)
		hashes = append(hashes, hash...)
	}
	for hash, txIdx := range p.unprocessedRemoteByHash {
		txnSlot := p.unprocessedRemoteTxns.Txns[txIdx]
		types = append(types, txnSlot.Type)
		sizes = append(sizes, txnSlot.Size)
		hashes = append(hashes, hash...)
	}

	return types, sizes, hashes
}

func (p *TxPool) AppendAllAnnouncements(types []byte, sizes []uint32, hashes []byte) ([]byte, []uint32, []byte) {
	types, sizes, hashes = p.AppendLocalAnnouncements(types, sizes, hashes)
	types, sizes, hashes = p.AppendRemoteAnnouncements(types, sizes, hashes)
	return types, sizes, hashes
}

func (p *TxPool) idHashKnown(tx kv.Tx, hash []byte, hashS string) (bool, error) {
	if _, ok := p.unprocessedRemoteByHash[hashS]; ok {
		return true, nil
	}
	if _, ok := p.discardReasonsLRU.Get(hashS); ok {
		return true, nil
	}
	if _, ok := p.byHash[hashS]; ok {
		return true, nil
	}
	if _, ok := p.minedBlobTxnsByHash[hashS]; ok {
		return true, nil
	}
	return tx.Has(kv.PoolTransaction, hash)
}

func (p *TxPool) IdHashKnown(tx kv.Tx, hash []byte) (bool, error) {
	hashS := string(hash)
	p.lock.Lock()
	defer p.lock.Unlock()
	return p.idHashKnown(tx, hash, hashS)
}

func (p *TxPool) FilterKnownIdHashes(tx kv.Tx, hashes Hashes) (unknownHashes Hashes, err error) {
	p.lock.Lock()
	defer p.lock.Unlock()
	for i := 0; i < len(hashes); i += 32 {
		known, err := p.idHashKnown(tx, hashes[i:i+32], string(hashes[i:i+32]))
		if err != nil {
			return unknownHashes, err
		}
		if !known {
			unknownHashes = append(unknownHashes, hashes[i:i+32]...)
		}
	}
	return unknownHashes, err
}

func (p *TxPool) getUnprocessedTxn(hashS string) (*TxnSlot, bool) {
	if i, ok := p.unprocessedRemoteByHash[hashS]; ok {
		return p.unprocessedRemoteTxns.Txns[i], true
	}
	return nil, false
}

func (p *TxPool) getCachedBlobTxnLocked(tx kv.Tx, hash []byte) (*metaTxn, error) {
	hashS := string(hash)
	if mt, ok := p.minedBlobTxnsByHash[hashS]; ok {
		return mt, nil
	}
	if txn, ok := p.getUnprocessedTxn(hashS); ok {
		return newMetaTxn(txn, false, 0), nil
	}
	if mt, ok := p.byHash[hashS]; ok {
		return mt, nil
	}
	v, err := tx.GetOne(kv.PoolTransaction, hash)
	if err != nil {
		return nil, fmt.Errorf("TxPool.getCachedBlobTxnLocked: Get: %d, %w", len(hash), err)
	}
	if len(v) == 0 {
		return nil, nil
	}
	txnRlp := common.Copy(v[20:])
	parseCtx := NewTxnParseContext(p.chainID)
	parseCtx.WithSender(false)
	txnSlot := &TxnSlot{}
	parseCtx.ParseTransaction(txnRlp, 0, txnSlot, nil, false, true, nil)
	return newMetaTxn(txnSlot, false, 0), nil
}

func (p *TxPool) IsLocal(idHash []byte) bool {
	hashS := string(idHash)
	p.lock.Lock()
	defer p.lock.Unlock()
	return p.isLocalLRU.Contains(hashS)
}

func (p *TxPool) AddNewGoodPeer(peerID PeerID) {
	p.recentlyConnectedPeers.AddPeer(peerID)
}

func (p *TxPool) Started() bool {
	return p.started.Load()
}

func (p *TxPool) best(ctx context.Context, n int, txns *TxnsRlp, onTopOf, availableGas, availableBlobGas uint64, yielded mapset.Set[[32]byte]) (bool, int, error) {
	p.lock.Lock()
	defer p.lock.Unlock()

	for last := p.lastSeenBlock.Load(); last < onTopOf; last = p.lastSeenBlock.Load() {
		p.logger.Debug("[txpool] Waiting for block", "expecting", onTopOf, "lastSeen", last, "txRequested", n, "pending", p.pending.Len(), "baseFee", p.baseFee.Len(), "queued", p.queued.Len())
		p.lastSeenCond.Wait()
	}

	best := p.pending.best

	isShanghai := p.isShanghai() || p.isAgra()
	isPrague := p.isPrague()

	txns.Resize(uint(min(n, len(best.ms))))
	var toRemove []*metaTxn
	count := 0
	i := 0

	defer func() {
		p.logger.Debug("[txpool] Processing best request", "last", onTopOf, "txRequested", n, "txAvailable", len(best.ms), "txProcessed", i, "txReturned", count)
	}()

	tx, err := p.poolDB.BeginRo(ctx)
	if err != nil {
		return false, 0, err
	}

	defer tx.Rollback()
	for ; count < n && i < len(best.ms); i++ {
		// if we wouldn't have enough gas for a standard transaction then quit out early
		if availableGas < params.TxGas {
			break
		}

		mt := best.ms[i]

		if yielded.Contains(mt.TxnSlot.IDHash) {
			continue
		}

		if mt.TxnSlot.Gas >= p.blockGasLimit.Load() {
			// Skip transactions with very large gas limit
			continue
		}

		rlpTxn, sender, isLocal, err := p.getRlpLocked(tx, mt.TxnSlot.IDHash[:])
		if err != nil {
			return false, count, err
		}
		if len(rlpTxn) == 0 {
			toRemove = append(toRemove, mt)
			continue
		}

		// Skip transactions that require more blob gas than is available
		blobCount := uint64(len(mt.TxnSlot.BlobHashes))
		if blobCount*params.BlobGasPerBlob > availableBlobGas {
			continue
		}
		availableBlobGas -= blobCount * params.BlobGasPerBlob

		// make sure we have enough gas in the caller to add this transaction.
		// not an exact science using intrinsic gas but as close as we could hope for at
		// this stage
		isAATxn := mt.TxnSlot.Type == types.AccountAbstractionTxType
		authorizationLen := uint64(len(mt.TxnSlot.AuthAndNonces))
		intrinsicGas, floorGas, _ := fixedgas.CalcIntrinsicGas(uint64(mt.TxnSlot.DataLen), uint64(mt.TxnSlot.DataNonZeroLen), authorizationLen, uint64(mt.TxnSlot.AccessListAddrCount), uint64(mt.TxnSlot.AccessListStorCount), mt.TxnSlot.Creation, true, true, isShanghai, isPrague, isAATxn)
		if isPrague && floorGas > intrinsicGas {
			intrinsicGas = floorGas
		}
		if intrinsicGas > availableGas {
			// we might find another txn with a low enough intrinsic gas to include so carry on
			continue
		}
		availableGas -= intrinsicGas

		txns.Txns[count] = rlpTxn
		copy(txns.Senders.At(count), sender.Bytes())
		txns.IsLocal[count] = isLocal
		yielded.Add(mt.TxnSlot.IDHash)
		count++
	}

	txns.Resize(uint(count))
	toRemoveTransactions := make([]diagnostics.TxnHashOrder, 0)
	if len(toRemove) > 0 {
		for _, mt := range toRemove {
			p.pending.Remove(mt, "best", p.logger)
			toRemoveTransactions = append(toRemoveTransactions, diagnostics.TxnHashOrder{
				OrderMarker: uint8(mt.subPool),
				Hash:        mt.TxnSlot.IDHash,
			})
		}
	}

	sendChangeBatchEventToDiagnostics("Pending", "remove", toRemoveTransactions)
	return true, count, nil
}

func (p *TxPool) ProvideTxns(ctx context.Context, opts ...txnprovider.ProvideOption) ([]types.Transaction, error) {
	provideOptions := txnprovider.ApplyProvideOptions(opts...)
	var txnsRlp TxnsRlp
	_, _, err := p.YieldBest(
		ctx,
		provideOptions.Amount,
		&txnsRlp,
		provideOptions.ParentBlockNum,
		provideOptions.GasTarget,
		provideOptions.BlobGasTarget,
		provideOptions.TxnIdsFilter,
	)
	if err != nil {
		return nil, err
	}

	txns := make([]types.Transaction, 0, len(txnsRlp.Txns))
	for i := range txnsRlp.Txns {
		txn, err := types.DecodeWrappedTransaction(txnsRlp.Txns[i])
		if err != nil {
			return nil, err
		}

		var sender common.Address
		copy(sender[:], txnsRlp.Senders.At(i))
		txn.SetSender(sender)
		txns = append(txns, txn)
	}

	return txns, nil
}

func (p *TxPool) YieldBest(ctx context.Context, n int, txns *TxnsRlp, onTopOf, availableGas, availableBlobGas uint64, toSkip mapset.Set[[32]byte]) (bool, int, error) {
	return p.best(ctx, n, txns, onTopOf, availableGas, availableBlobGas, toSkip)
}

func (p *TxPool) PeekBest(ctx context.Context, n int, txns *TxnsRlp, onTopOf, availableGas, availableBlobGas uint64) (bool, error) {
	set := mapset.NewThreadUnsafeSet[[32]byte]()
	onTime, _, err := p.YieldBest(ctx, n, txns, onTopOf, availableGas, availableBlobGas, set)
	return onTime, err
}

func (p *TxPool) CountContent() (int, int, int) {
	p.lock.Lock()
	defer p.lock.Unlock()
	return p.pending.Len(), p.baseFee.Len(), p.queued.Len()
}

func (p *TxPool) AddRemoteTxns(_ context.Context, newTxns TxnSlots) {
	if p.cfg.NoGossip {
		// if no gossip, then
		// disable adding remote transactions
		// consume remote txn from fetch
		return
	}

	defer addRemoteTxnsTimer.ObserveDuration(time.Now())
	p.lock.Lock()
	defer p.lock.Unlock()
	for i, txn := range newTxns.Txns {
		hashS := string(txn.IDHash[:])
		_, ok := p.unprocessedRemoteByHash[hashS]
		if ok {
			continue
		}
		p.unprocessedRemoteByHash[hashS] = len(p.unprocessedRemoteTxns.Txns)
		p.unprocessedRemoteTxns.Append(txn, newTxns.Senders.At(i), false)
	}
}

func toBlobs(_blobs [][]byte) []gokzg4844.BlobRef {
	blobs := make([]gokzg4844.BlobRef, len(_blobs))
	for i, _blob := range _blobs {
		blobs[i] = _blob
	}
	return blobs
}

func (p *TxPool) validateTx(txn *TxnSlot, isLocal bool, stateCache kvcache.CacheView) txpoolcfg.DiscardReason {
	isShanghai := p.isShanghai() || p.isAgra()
	if isShanghai && txn.Creation && txn.DataLen > params.MaxInitCodeSize {
		return txpoolcfg.InitCodeTooLarge // EIP-3860
	}

	if txn.Type == types.AccountAbstractionTxType {
		if !p.cfg.AllowAA {
			return txpoolcfg.TypeNotActivated
		}

		res, err := p.ethBackend.AAValidation(context.Background(), &remote.AAValidationRequest{Tx: txn.ToProtoAccountAbstractionTxn()}) // enforces ERC-7562 rules
		if err != nil {
			return txpoolcfg.InvalidAA
		}
		if !res.Valid {
			return txpoolcfg.InvalidAA
		}
	}

	authorizationLen := len(txn.AuthAndNonces)
	if txn.Type == SetCodeTxnType {
		if !p.isPrague() {
			return txpoolcfg.TypeNotActivated
		}
		if txn.Creation {
			return txpoolcfg.InvalidCreateTxn
		}
		if authorizationLen == 0 {
			return txpoolcfg.NoAuthorizations
		}
	}

	// Drop non-local transactions under our own minimal accepted gas price or tip
	if !isLocal && uint256.NewInt(p.cfg.MinFeeCap).Cmp(&txn.FeeCap) == 1 {
		if txn.Traced {
			p.logger.Info(fmt.Sprintf("TX TRACING: validateTx underpriced idHash=%x local=%t, feeCap=%d, cfg.MinFeeCap=%d", txn.IDHash, isLocal, txn.FeeCap, p.cfg.MinFeeCap))
		}
		return txpoolcfg.UnderPriced
	}

	isAATxn := txn.Type == types.AccountAbstractionTxType
	gas, floorGas, overflow := fixedgas.CalcIntrinsicGas(uint64(txn.DataLen), uint64(txn.DataNonZeroLen), uint64(authorizationLen), uint64(txn.AccessListAddrCount), uint64(txn.AccessListStorCount), txn.Creation, true, true, isShanghai, p.isPrague(), isAATxn)
	if p.isPrague() && floorGas > gas {
		gas = floorGas
	}

	if txn.Traced {
		p.logger.Info(fmt.Sprintf("TX TRACING: validateTx intrinsic gas idHash=%x gas=%d", txn.IDHash, gas))
	}
	if overflow != false {
		if txn.Traced {
			p.logger.Info(fmt.Sprintf("TX TRACING: validateTx intrinsic gas calculated failed due to overflow idHash=%x", txn.IDHash))
		}
		return txpoolcfg.GasUintOverflow
	}
	if gas > txn.Gas {
		if txn.Traced {
			p.logger.Info(fmt.Sprintf("TX TRACING: validateTx intrinsic gas > txn.gas idHash=%x gas=%d, txn.gas=%d", txn.IDHash, gas, txn.Gas))
		}
		return txpoolcfg.IntrinsicGas
	}
	if txn.Gas > p.blockGasLimit.Load() {
		if txn.Traced {
			p.logger.Info(fmt.Sprintf("TX TRACING: validateTx txn.gas > block gas limit idHash=%x gas=%d, block gas limit=%d", txn.IDHash, txn.Gas, p.blockGasLimit.Load()))
		}
		return txpoolcfg.GasLimitTooHigh
	}

	if !isLocal && uint64(p.all.count(txn.SenderID)) > p.cfg.AccountSlots {
		if txn.Traced {
			p.logger.Info(fmt.Sprintf("TX TRACING: validateTx marked as spamming idHash=%x slots=%d, limit=%d", txn.IDHash, p.all.count(txn.SenderID), p.cfg.AccountSlots))
		}
		return txpoolcfg.Spammer
	}

	// Check nonce and balance
	senderNonce, senderBalance, _ := p.senders.info(stateCache, txn.SenderID)
	if senderNonce > txn.Nonce {
		if txn.Traced {
			p.logger.Info(fmt.Sprintf("TX TRACING: validateTx nonce too low idHash=%x nonce in state=%d, txn.nonce=%d", txn.IDHash, senderNonce, txn.Nonce))
		}
		return txpoolcfg.NonceTooLow
	}

	// Transactor should have enough funds to cover the costs
	total := requiredBalance(txn)
	if senderBalance.Cmp(total) < 0 {
		if txn.Traced {
			p.logger.Info(fmt.Sprintf("TX TRACING: validateTx insufficient funds idHash=%x balance in state=%d, txn.gas*txn.tip=%d", txn.IDHash, senderBalance, total))
		}
		return txpoolcfg.InsufficientFunds
	}
	if txn.Type == BlobTxnType {
		return p.validateBlobTxn(txn, isLocal)
	}
	return txpoolcfg.Success
}

func (p *TxPool) validateBlobTxn(txn *TxnSlot, isLocal bool) txpoolcfg.DiscardReason {
	if !p.isCancun() {
		return txpoolcfg.TypeNotActivated
	}
	if txn.Creation {
		return txpoolcfg.InvalidCreateTxn
	}
	blobCount := uint64(len(txn.BlobHashes))
	if blobCount == 0 {
		return txpoolcfg.NoBlobs
	}
	if blobCount > p.GetMaxBlobsPerBlock() {
		return txpoolcfg.TooManyBlobs
	}

	if len(txn.BlobHashes) != len(txn.BlobBundles) {
		return txpoolcfg.UnequalBlobTxExt
	}
	blobs := txn.Blobs()
	commitments := txn.Commitments()
	proofs := txn.Proofs()

	if len(blobs) != len(commitments) {
		return txpoolcfg.UnequalBlobTxExt
	}
	if p.isOsaka() {
		if len(proofs) != len(blobs)*int(params.CellsPerExtBlob) { // cell_proofs contains exactly CELLS_PER_EXT_BLOB * len(blobs) cell proofs
			return txpoolcfg.UnmatchedBlobTxExt
		}
	} else {
		if len(commitments) != len(proofs) {
			return txpoolcfg.UnequalBlobTxExt
		}
	}

	for i := 0; i < len(commitments); i++ {
		if libkzg.KZGToVersionedHash(commitments[i]) != libkzg.VersionedHash(txn.BlobHashes[i]) {
			return txpoolcfg.BlobHashCheckFail
		}
	}

	if p.isOsaka() {
		err := libkzg.VerifyCellProofBatch(blobs, commitments, proofs)
		if err != nil {
			return txpoolcfg.UnmatchedBlobTxExt
		}
	} else {
		// https://github.com/ethereum/consensus-specs/blob/017a8495f7671f5fff2075a9bfc9238c1a0982f8/specs/deneb/polynomial-commitments.md#verify_blob_kzg_proof_batch
		kzgCtx := libkzg.Ctx()
		err := kzgCtx.VerifyBlobKZGProofBatch(toBlobs(blobs), commitments, proofs)
		if err != nil {
			return txpoolcfg.UnmatchedBlobTxExt
		}
	}

	if !isLocal && (p.all.blobCount(txn.SenderID)+uint64(len(txn.BlobHashes))) > p.cfg.BlobSlots {
		if txn.Traced {
			p.logger.Info(fmt.Sprintf("TX TRACING: validateTx marked as spamming (too many blobs) idHash=%x slots=%d, limit=%d", txn.IDHash, p.all.count(txn.SenderID), p.cfg.AccountSlots))
		}
		return txpoolcfg.Spammer
	}
	if p.totalBlobsInPool.Load() >= p.cfg.TotalBlobPoolLimit {
		if txn.Traced {
			p.logger.Info(fmt.Sprintf("TX TRACING: validateTx total blobs limit reached in pool limit=%x current blobs=%d", p.cfg.TotalBlobPoolLimit, p.totalBlobsInPool.Load()))
		}
		return txpoolcfg.BlobPoolOverflow
	}
	return txpoolcfg.Success
}

var maxUint256 = new(uint256.Int).SetAllOne()

// Sender should have enough balance for: gasLimit x feeCap + blobGas x blobFeeCap + transferred_value
// See YP, Eq (61) in Section 6.2 "Execution"
func requiredBalance(txn *TxnSlot) *uint256.Int {
	// See https://github.com/ethereum/EIPs/pull/3594
	total := uint256.NewInt(txn.Gas)
	_, overflow := total.MulOverflow(total, &txn.FeeCap)
	if overflow {
		return maxUint256
	}
	// and https://eips.ethereum.org/EIPS/eip-4844#gas-accounting
	blobCount := uint64(len(txn.BlobHashes))
	if blobCount != 0 {
		maxBlobGasCost := uint256.NewInt(params.BlobGasPerBlob)
		maxBlobGasCost.Mul(maxBlobGasCost, uint256.NewInt(blobCount))
		_, overflow = maxBlobGasCost.MulOverflow(maxBlobGasCost, &txn.BlobFeeCap)
		if overflow {
			return maxUint256
		}
		_, overflow = total.AddOverflow(total, maxBlobGasCost)
		if overflow {
			return maxUint256
		}
	}

	_, overflow = total.AddOverflow(total, &txn.Value)
	if overflow {
		return maxUint256
	}
	return total
}

func isTimeBasedForkActivated(isPostFlag *atomic.Bool, forkTime *uint64) bool {
	// once this flag has been set for the first time we no longer need to check the timestamp
	set := isPostFlag.Load()
	if set {
		return true
	}
	if forkTime == nil { // the fork is not enabled
		return false
	}

	// a zero here means the fork is always active
	if *forkTime == 0 {
		isPostFlag.Swap(true)
		return true
	}

	now := time.Now().Unix()
	activated := uint64(now) >= *forkTime
	if activated {
		isPostFlag.Swap(true)
	}
	return activated
}

func (p *TxPool) isShanghai() bool {
	return isTimeBasedForkActivated(&p.isPostShanghai, p.shanghaiTime)
}

func (p *TxPool) isAgra() bool {
	// once this flag has been set for the first time we no longer need to check the block
	set := p.isPostAgra.Load()
	if set {
		return true
	}
	if p.agraBlock == nil {
		return false
	}
	agraBlock := *p.agraBlock

	// a zero here means Agra is always active
	if agraBlock == 0 {
		p.isPostAgra.Swap(true)
		return true
	}

	tx, err := p._chainDB.BeginRo(context.Background())
	if err != nil {
		return false
	}
	defer tx.Rollback()

	headBlock, err := chain.CurrentBlockNumber(tx)
	if headBlock == nil || err != nil {
		return false
	}
	// A new block is built on top of the head block, so when the head is agraBlock-1,
	// the new block should use the Agra rules.
	activated := (*headBlock + 1) >= agraBlock
	if activated {
		p.isPostAgra.Swap(true)
	}
	return activated
}

func (p *TxPool) isCancun() bool {
	return isTimeBasedForkActivated(&p.isPostCancun, p.cancunTime)
}

func (p *TxPool) isPrague() bool {
	return isTimeBasedForkActivated(&p.isPostPrague, p.pragueTime)
}

func (p *TxPool) isOsaka() bool {
	return isTimeBasedForkActivated(&p.isPostOsaka, p.osakaTime)
}

func (p *TxPool) GetMaxBlobsPerBlock() uint64 {
	now := time.Now().Unix()
	return p.chainConfig.GetMaxBlobsPerBlock(uint64(now))
}

// Check that the serialized txn should not exceed a certain max size
func (p *TxPool) ValidateSerializedTxn(serializedTxn []byte) error {
	const (
		// txnSlotSize is used to calculate how many data slots a single transaction
		// takes up based on its size. The slots are used as DoS protection, ensuring
		// that validating a new transaction remains a constant operation (in reality
		// O(maxslots), where max slots are 4 currently).
		txnSlotSize = 32 * 1024

		// txnMaxSize is the maximum size a single transaction can have. This field has
		// non-trivial consequences: larger transactions are significantly harder and
		// more expensive to propagate; larger transactions also take more resources
		// to validate whether they fit into the pool or not.
		txnMaxSize = 4 * txnSlotSize // 128KB

		// Should be enough for a transaction with 6 blobs
		blobTxnMaxSize = 800_000
	)
	txnType, err := PeekTransactionType(serializedTxn)
	if err != nil {
		return err
	}
	maxSize := txnMaxSize
	if txnType == BlobTxnType {
		maxSize = blobTxnMaxSize
	}
	if len(serializedTxn) > maxSize {
		return ErrRlpTooBig
	}
	return nil
}

func (p *TxPool) validateTxns(txns *TxnSlots, stateCache kvcache.CacheView) (reasons []txpoolcfg.DiscardReason, goodTxns TxnSlots, err error) {
	// reasons is pre-sized for direct indexing, with the default zero
	// value DiscardReason of NotSet
	reasons = make([]txpoolcfg.DiscardReason, len(txns.Txns))

	if err := txns.Valid(); err != nil {
		return reasons, goodTxns, err
	}

	goodCount := 0
	for i, txn := range txns.Txns {
		reason := p.validateTx(txn, txns.IsLocal[i], stateCache)
		if reason == txpoolcfg.Success {
			goodCount++
			// Success here means no DiscardReason yet, so leave it NotSet
			continue
		}
		if reason == txpoolcfg.Spammer {
			p.punishSpammer(txn.SenderID)
		}
		reasons[i] = reason
	}

	goodTxns.Resize(uint(goodCount))

	j := 0
	for i, txn := range txns.Txns {
		if reasons[i] == txpoolcfg.NotSet {
			goodTxns.Txns[j] = txn
			goodTxns.IsLocal[j] = txns.IsLocal[i]
			copy(goodTxns.Senders.At(j), txns.Senders.At(i))
			j++
		}
	}
	return reasons, goodTxns, nil
}

// punishSpammer by drop half of it's transactions with high nonce
func (p *TxPool) punishSpammer(spammer uint64) {
	count := p.all.count(spammer) / 2
	if count > 0 {
		txnsToDelete := make([]*metaTxn, 0, count)
		p.all.descend(spammer, func(mt *metaTxn) bool {
			txnsToDelete = append(txnsToDelete, mt)
			count--
			return count > 0
		})

		pendingTransactions := make([]diagnostics.TxnHashOrder, 0)
		baseFeeTransactions := make([]diagnostics.TxnHashOrder, 0)
		queuedTransactions := make([]diagnostics.TxnHashOrder, 0)

		for _, mt := range txnsToDelete {
			switch mt.currentSubPool {
			case PendingSubPool:
				p.pending.Remove(mt, "punishSpammer", p.logger)
				pendingTransactions = append(pendingTransactions, diagnostics.TxnHashOrder{
					OrderMarker: uint8(mt.subPool),
					Hash:        mt.TxnSlot.IDHash,
				})
			case BaseFeeSubPool:
				p.baseFee.Remove(mt, "punishSpammer", p.logger)
				baseFeeTransactions = append(baseFeeTransactions, diagnostics.TxnHashOrder{
					OrderMarker: uint8(mt.subPool),
					Hash:        mt.TxnSlot.IDHash,
				})
			case QueuedSubPool:
				p.queued.Remove(mt, "punishSpammer", p.logger)
				queuedTransactions = append(queuedTransactions, diagnostics.TxnHashOrder{
					OrderMarker: uint8(mt.subPool),
					Hash:        mt.TxnSlot.IDHash,
				})
			default:
				//already removed
			}

			p.discardLocked(mt, txpoolcfg.Spammer) // can't call it while iterating by all
		}

		sendChangeBatchEventToDiagnostics("Pending", "remove", pendingTransactions)
		sendChangeBatchEventToDiagnostics("BaseFee", "remove", baseFeeTransactions)
		sendChangeBatchEventToDiagnostics("Queued", "remove", queuedTransactions)
	}
}

func fillDiscardReasons(reasons []txpoolcfg.DiscardReason, newTxns TxnSlots, discardReasonsLRU *simplelru.LRU[string, txpoolcfg.DiscardReason]) []txpoolcfg.DiscardReason {
	for i := range reasons {
		if reasons[i] != txpoolcfg.NotSet {
			continue
		}
		reason, ok := discardReasonsLRU.Get(string(newTxns.Txns[i].IDHash[:]))
		if ok {
			reasons[i] = reason
		} else {
			reasons[i] = txpoolcfg.Success
		}
	}
	return reasons
}

func (p *TxPool) AddLocalTxns(ctx context.Context, newTxns TxnSlots) ([]txpoolcfg.DiscardReason, error) {
	coreDb, cache := p.chainDB()
	coreTx, err := coreDb.BeginTemporalRo(ctx)
	if err != nil {
		return nil, err
	}
	defer coreTx.Rollback()

	cacheView, err := cache.View(ctx, coreTx)
	if err != nil {
		return nil, err
	}

	p.lock.Lock()
	defer p.lock.Unlock()

	if err = p.senders.registerNewSenders(&newTxns, p.logger); err != nil {
		return nil, err
	}

	reasons, newTxns, err := p.validateTxns(&newTxns, cacheView)
	if err != nil {
		return nil, err
	}

	announcements, addReasons, err := p.addTxns(p.lastSeenBlock.Load(), cacheView, p.senders, newTxns,
		p.pendingBaseFee.Load(), p.pendingBlobFee.Load(), p.blockGasLimit.Load(), true, p.logger)
	if err == nil {
		for i, reason := range addReasons {
			if reason != txpoolcfg.NotSet {
				reasons[i] = reason
			}
		}
	} else {
		return nil, err
	}
	p.promoted.Reset()
	p.promoted.AppendOther(announcements)

	reasons = fillDiscardReasons(reasons, newTxns, p.discardReasonsLRU)
	for i, reason := range reasons {
		if reason == txpoolcfg.Success {
			txn := newTxns.Txns[i]
			if txn.Traced {
				p.logger.Info(fmt.Sprintf("TX TRACING: AddLocalTxns promotes idHash=%x, senderId=%d", txn.IDHash, txn.SenderID))
			}
			p.promoted.Append(txn.Type, txn.Size, txn.IDHash[:])
		}
	}
	if p.promoted.Len() > 0 {
		select {
		case p.newPendingTxns <- p.promoted.Copy():
		default:
		}
	}
	return reasons, nil
}

func (p *TxPool) chainDB() (kv.TemporalRoDB, kvcache.Cache) {
	p.lock.Lock()
	defer p.lock.Unlock()
	return p._chainDB, p._stateCache
}

func (p *TxPool) addTxns(blockNum uint64, cacheView kvcache.CacheView, senders *sendersBatch,
	newTxns TxnSlots, pendingBaseFee, pendingBlobFee, blockGasLimit uint64, collect bool, logger log.Logger) (Announcements, []txpoolcfg.DiscardReason, error) {
	if assert.Enable {
		for _, txn := range newTxns.Txns {
			if txn.SenderID == 0 {
				panic("senderID can't be zero")
			}
		}
	}

	// This can be thought of a reverse operation from the one described before.
	// When a block that was deemed "the best" of its height, is no longer deemed "the best", the
	// transactions contained in it, are now viable for inclusion in other blocks, and therefore should
	// be returned into the transaction pool.
	// An interesting note here is that if the block contained any transactions local to the node,
	// by being first removed from the pool (from the "local" part of it), and then re-injected,
	// they effective lose their priority over the "remote" transactions. In order to prevent that,
	// somehow the fact that certain transactions were local, needs to be remembered for some
	// time (up to some "immutability threshold").
	sendersWithChangedState := map[uint64]struct{}{}
	discardReasons := make([]txpoolcfg.DiscardReason, len(newTxns.Txns))
	announcements := Announcements{}
	for i, txn := range newTxns.Txns {
		if found, ok := p.byHash[string(txn.IDHash[:])]; ok {
			discardReasons[i] = txpoolcfg.DuplicateHash
			// In case if the transition is stuck, "poke" it to rebroadcast
			if collect && newTxns.IsLocal[i] && (found.currentSubPool == PendingSubPool || found.currentSubPool == BaseFeeSubPool) {
				announcements.Append(found.TxnSlot.Type, found.TxnSlot.Size, found.TxnSlot.IDHash[:])
			}
			continue
		}
		mt := newMetaTxn(txn, newTxns.IsLocal[i], blockNum)

		if reason := p.addLocked(mt, &announcements); reason != txpoolcfg.NotSet {
			discardReasons[i] = reason
			continue
		}
		discardReasons[i] = txpoolcfg.NotSet // unnecessary
		if txn.Traced {
			logger.Info(fmt.Sprintf("TX TRACING: schedule sendersWithChangedState idHash=%x senderId=%d", txn.IDHash, mt.TxnSlot.SenderID))
		}
		sendersWithChangedState[mt.TxnSlot.SenderID] = struct{}{}
	}

	for senderID := range sendersWithChangedState {
		nonce, balance, err := senders.info(cacheView, senderID)
		if err != nil {
			return announcements, discardReasons, err
		}
		p.onSenderStateChange(senderID, nonce, balance, blockGasLimit, logger)
	}

	p.promote(pendingBaseFee, pendingBlobFee, &announcements, logger)
	p.pending.EnforceBestInvariants()

	return announcements, discardReasons, nil
}

// TODO: Looks like a copy of the above
func (p *TxPool) addTxnsOnNewBlock(blockNum uint64, cacheView kvcache.CacheView, stateChanges *remote.StateChangeBatch,
	senders *sendersBatch, newTxns TxnSlots, pendingBaseFee uint64, blockGasLimit uint64, logger log.Logger) (Announcements, error) {
	if assert.Enable {
		for _, txn := range newTxns.Txns {
			if txn.SenderID == 0 {
				panic("senderID can't be zero")
			}
		}
	}
	// This can be thought of a reverse operation from the one described before.
	// When a block that was deemed "the best" of its height, is no longer deemed "the best", the
	// transactions contained in it, are now viable for inclusion in other blocks, and therefore should
	// be returned into the transaction pool.
	// An interesting note here is that if the block contained any transactions local to the node,
	// by being first removed from the pool (from the "local" part of it), and then re-injected,
	// they effective lose their priority over the "remote" transactions. In order to prevent that,
	// somehow the fact that certain transactions were local, needs to be remembered for some
	// time (up to some "immutability threshold").
	sendersWithChangedState := map[uint64]struct{}{}
	announcements := Announcements{}
	for i, txn := range newTxns.Txns {
		if _, ok := p.byHash[string(txn.IDHash[:])]; ok {
			continue
		}
		mt := newMetaTxn(txn, newTxns.IsLocal[i], blockNum)
		if reason := p.addLocked(mt, &announcements); reason != txpoolcfg.NotSet {
			p.discardLocked(mt, reason)
			continue
		}
		sendersWithChangedState[mt.TxnSlot.SenderID] = struct{}{}
	}
	// add senders changed in state to `sendersWithChangedState` list
	for _, changesList := range stateChanges.ChangeBatch {
		for _, change := range changesList.Changes {
			switch change.Action {
			case remote.Action_UPSERT, remote.Action_UPSERT_CODE:
				if change.Incarnation > 0 {
					continue
				}
				addr := gointerfaces.ConvertH160toAddress(change.Address)
				id, ok := senders.getID(addr)
				if !ok {
					continue
				}
				sendersWithChangedState[id] = struct{}{}
			}
		}
	}

	for senderID := range sendersWithChangedState {
		nonce, balance, err := senders.info(cacheView, senderID)
		if err != nil {
			return announcements, err
		}
		p.onSenderStateChange(senderID, nonce, balance, blockGasLimit, logger)
	}

	return announcements, nil
}

func (p *TxPool) setBaseFee(baseFee uint64) (uint64, bool) {
	changed := false
	if baseFee > 0 {
		changed = baseFee != p.pendingBaseFee.Load()
		p.pendingBaseFee.Store(baseFee)
	}
	return p.pendingBaseFee.Load(), changed
}

func (p *TxPool) setBlobFee(blobFee uint64) {
	if blobFee > 0 {
		p.pendingBlobFee.Store(blobFee)
	}
}

func (p *TxPool) addLocked(mt *metaTxn, announcements *Announcements) txpoolcfg.DiscardReason {
	// Insert to pending pool, if pool doesn't have txn with same Nonce and bigger Tip
	found := p.all.get(mt.TxnSlot.SenderID, mt.TxnSlot.Nonce)
	if found != nil {
		if found.TxnSlot.Type == BlobTxnType && mt.TxnSlot.Type != BlobTxnType {
			return txpoolcfg.BlobTxReplace
		}
		priceBump := p.cfg.PriceBump

		if mt.TxnSlot.Type == BlobTxnType {
			//Blob txn threshold checks for replace txn
			priceBump = p.cfg.BlobPriceBump
			blobFeeThreshold, overflow := (&uint256.Int{}).MulDivOverflow(
				&found.TxnSlot.BlobFeeCap,
				uint256.NewInt(100+priceBump),
				uint256.NewInt(100),
			)
			if mt.TxnSlot.BlobFeeCap.Lt(blobFeeThreshold) && !overflow {
				if bytes.Equal(found.TxnSlot.IDHash[:], mt.TxnSlot.IDHash[:]) {
					return txpoolcfg.NotSet
				}
				return txpoolcfg.ReplaceUnderpriced // TODO: This is the same as NotReplaced
			}

		}

		//Regular txn threshold checks
		tipThreshold := uint256.NewInt(0)
		tipThreshold = tipThreshold.Mul(&found.TxnSlot.Tip, uint256.NewInt(100+priceBump))
		tipThreshold.Div(tipThreshold, u256.N100)
		feecapThreshold := uint256.NewInt(0)
		feecapThreshold.Mul(&found.TxnSlot.FeeCap, uint256.NewInt(100+priceBump))
		feecapThreshold.Div(feecapThreshold, u256.N100)
		if mt.TxnSlot.Tip.Cmp(tipThreshold) < 0 || mt.TxnSlot.FeeCap.Cmp(feecapThreshold) < 0 {
			// Both tip and feecap need to be larger than previously to replace the transaction
			// In case if the transition is stuck, "poke" it to rebroadcast
			if mt.subPool&IsLocal != 0 && (found.currentSubPool == PendingSubPool || found.currentSubPool == BaseFeeSubPool) {
				announcements.Append(found.TxnSlot.Type, found.TxnSlot.Size, found.TxnSlot.IDHash[:])
			}
			if bytes.Equal(found.TxnSlot.IDHash[:], mt.TxnSlot.IDHash[:]) {
				return txpoolcfg.NotSet
			}
			return txpoolcfg.NotReplaced
		}

		switch found.currentSubPool {
		case PendingSubPool:
			p.pending.Remove(found, "add", p.logger)
			sendChangeBatchEventToDiagnostics("Pending", "remove", []diagnostics.TxnHashOrder{
				{
					OrderMarker: uint8(found.subPool),
					Hash:        found.TxnSlot.IDHash,
				},
			})
		case BaseFeeSubPool:
			p.baseFee.Remove(found, "add", p.logger)
			sendChangeBatchEventToDiagnostics("BaseFee", "remove", []diagnostics.TxnHashOrder{
				{
					OrderMarker: uint8(found.subPool),
					Hash:        found.TxnSlot.IDHash,
				},
			})
		case QueuedSubPool:
			p.queued.Remove(found, "add", p.logger)
			sendChangeBatchEventToDiagnostics("Queued", "remove", []diagnostics.TxnHashOrder{
				{
					OrderMarker: uint8(found.subPool),
					Hash:        found.TxnSlot.IDHash,
				},
			})
		default:
			//already removed
		}

		p.discardLocked(found, txpoolcfg.ReplacedByHigherTip)
	}

	// Don't add blob txn to queued if it's less than current pending blob base fee
	if mt.TxnSlot.Type == BlobTxnType && mt.TxnSlot.BlobFeeCap.LtUint64(p.pendingBlobFee.Load()) {
		return txpoolcfg.FeeTooLow
	}

	// Do not allow transaction from this same (sender + nonce) if sender has existing pooled authorization as authority
	senderAddr, ok := p.senders.senderID2Addr[mt.TxnSlot.SenderID]
	if !ok {
		p.logger.Info("senderID not registered, discarding transaction for safety")
		return txpoolcfg.InvalidSender
	}
	if _, ok := p.auths[AuthAndNonce{senderAddr.String(), mt.TxnSlot.Nonce}]; ok {
		return txpoolcfg.ErrAuthorityReserved
	}

	// Check if we have txn with same authorization in the pool
	if mt.TxnSlot.Type == SetCodeTxnType {
		for _, a := range mt.TxnSlot.AuthAndNonces {
			// Self authorization nonce should be senderNonce + 1
			if a.authority == senderAddr.String() && a.nonce != mt.TxnSlot.Nonce+1 {
				p.logger.Debug("Self authorization nonce should be senderNonce + 1", "authority", a.authority, "txn", fmt.Sprintf("%x", mt.TxnSlot.IDHash))
				return txpoolcfg.NonceTooLow
			}
			if _, ok := p.auths[AuthAndNonce{a.authority, a.nonce}]; ok {
				p.logger.Debug("setCodeTxn ", "DUPLICATE authority", a.authority, "at nonce", a.nonce, "txn", fmt.Sprintf("%x", mt.TxnSlot.IDHash))
				return txpoolcfg.ErrAuthorityReserved
			}
		}
		for _, a := range mt.TxnSlot.AuthAndNonces {
			p.auths[AuthAndNonce{a.authority, a.nonce}] = mt
		}
	}

	hashStr := string(mt.TxnSlot.IDHash[:])
	p.byHash[hashStr] = mt

	if replaced := p.all.replaceOrInsert(mt, p.logger); replaced != nil {
		if assert.Enable {
			panic("must never happen")
		}
	}

	if mt.subPool&IsLocal != 0 {
		p.isLocalLRU.Add(hashStr, struct{}{})
	}
	// All transactions are first added to the queued pool and then immediately promoted from there if required
	p.queued.Add(mt, "addLocked", p.logger)
	sendChangeBatchEventToDiagnostics("Queued", "add", []diagnostics.TxnHashOrder{
		{
			OrderMarker: uint8(mt.subPool),
			Hash:        mt.TxnSlot.IDHash,
		},
	})
	if mt.TxnSlot.Type == BlobTxnType {
		t := p.totalBlobsInPool.Load()
		p.totalBlobsInPool.Store(t + (uint64(len(mt.TxnSlot.BlobHashes))))
		for i, b := range mt.TxnSlot.BlobHashes {
			p.blobHashToTxn[b] = struct {
				index   int
				txnHash common.Hash
			}{i, mt.TxnSlot.IDHash}
		}
	}

	// Remove from mined cache as we are now "resurrecting" it to a sub-pool
	p.deleteMinedBlobTxn(hashStr)
	return txpoolcfg.NotSet
}

// dropping transaction from all sub-structures and from db
// Important: don't call it while iterating by all
func (p *TxPool) discardLocked(mt *metaTxn, reason txpoolcfg.DiscardReason) {
	hashStr := string(mt.TxnSlot.IDHash[:])
	delete(p.byHash, hashStr)
	p.deletedTxns = append(p.deletedTxns, mt)
	p.all.delete(mt, reason, p.logger)
	p.discardReasonsLRU.Add(hashStr, reason)
	if mt.TxnSlot.Type == BlobTxnType {
		t := p.totalBlobsInPool.Load()
		p.totalBlobsInPool.Store(t - uint64(len(mt.TxnSlot.BlobHashes)))
	}
	if mt.TxnSlot.Type == SetCodeTxnType {
		for _, a := range mt.TxnSlot.AuthAndNonces {
			delete(p.auths, a)
		}
	}
}

func (p *TxPool) getBlobsAndProofByBlobHashLocked(blobHashes []common.Hash) []PoolBlobBundle {
	p.lock.Lock()
	defer p.lock.Unlock()
	blobBundles := make([]PoolBlobBundle, len(blobHashes))
	for i, h := range blobHashes {
		th, ok := p.blobHashToTxn[h]
		if !ok {
			continue
		}
		mt, ok := p.byHash[string(th.txnHash[:])]
		if !ok || mt == nil {
			continue
		}
		blobBundles[i] = mt.TxnSlot.BlobBundles[th.index]
	}
	return blobBundles
}

func (p *TxPool) GetBlobs(blobHashes []common.Hash) []PoolBlobBundle {
	return p.getBlobsAndProofByBlobHashLocked(blobHashes)
}

// Cache recently mined blobs in anticipation of reorg, delete finalized ones
func (p *TxPool) processMinedFinalizedBlobs(minedTxns []*TxnSlot, finalizedBlock uint64) error {
	p.lastFinalizedBlock.Store(finalizedBlock)
	// Remove blobs in the finalized block and older, loop through all entries
	for l := len(p.minedBlobTxnsByBlock); l > 0 && finalizedBlock > 0; l-- {
		// delete individual hashes
		for _, mt := range p.minedBlobTxnsByBlock[finalizedBlock] {
			delete(p.minedBlobTxnsByHash, string(mt.TxnSlot.IDHash[:]))
		}
		// delete the map entry for this block num
		delete(p.minedBlobTxnsByBlock, finalizedBlock)
		// move on to older blocks, if present
		finalizedBlock--
	}

	// Add mined blobs
	minedBlock := p.lastSeenBlock.Load()
	p.minedBlobTxnsByBlock[minedBlock] = make([]*metaTxn, 0)
	for _, txn := range minedTxns {
		if txn.Type == BlobTxnType {
			mt := &metaTxn{TxnSlot: txn, minedBlockNum: minedBlock}
			p.minedBlobTxnsByBlock[minedBlock] = append(p.minedBlobTxnsByBlock[minedBlock], mt)
			mt.bestIndex = len(p.minedBlobTxnsByBlock[minedBlock]) - 1
			p.minedBlobTxnsByHash[string(txn.IDHash[:])] = mt
		}
	}
	return nil
}

// Delete individual hash entries from minedBlobTxns cache
func (p *TxPool) deleteMinedBlobTxn(hash string) {
	mt, exists := p.minedBlobTxnsByHash[hash]
	if !exists {
		return
	}
	l := len(p.minedBlobTxnsByBlock[mt.minedBlockNum])
	if l > 1 {
		p.minedBlobTxnsByBlock[mt.minedBlockNum][mt.bestIndex] = p.minedBlobTxnsByBlock[mt.minedBlockNum][l-1]
	}
	p.minedBlobTxnsByBlock[mt.minedBlockNum] = p.minedBlobTxnsByBlock[mt.minedBlockNum][:l-1]
	delete(p.minedBlobTxnsByHash, hash)
}

func (p *TxPool) NonceFromAddress(addr [20]byte) (nonce uint64, inPool bool) {
	p.lock.Lock()
	defer p.lock.Unlock()
	senderID, found := p.senders.getID(addr)
	if !found {
		return 0, false
	}
	return p.all.nonce(senderID)
}

// removeMined - apply new highest block (or batch of blocks)
//
// 1. New best block arrives, which potentially changes the balance and the nonce of some senders.
// We use senderIds data structure to find relevant senderId values, and then use senders data structure to
// modify state_balance and state_nonce, potentially remove some elements (if transaction with some nonce is
// included into a block), and finally, walk over the transaction records and update SubPool fields depending on
// the actual presence of nonce gaps and what the balance is.
func (p *TxPool) removeMined(byNonce *BySenderAndNonce, minedTxns []*TxnSlot) error {
	noncesToRemove := map[uint64]uint64{}
	for _, txn := range minedTxns {
		nonce, ok := noncesToRemove[txn.SenderID]
		if !ok || txn.Nonce > nonce {
			noncesToRemove[txn.SenderID] = txn.Nonce // TODO: after 7702 nonce can be incremented more than once, may affect this
		}
	}

	var toDel []*metaTxn // can't delete items while iterate them

	discarded := 0
	pendingRemoved := 0
	baseFeeRemoved := 0
	queuedRemoved := 0

	pendingHashes := make([]diagnostics.TxnHashOrder, 0)
	baseFeeHashes := make([]diagnostics.TxnHashOrder, 0)
	queuedHashes := make([]diagnostics.TxnHashOrder, 0)

	for senderID, nonce := range noncesToRemove {
		byNonce.ascend(senderID, func(mt *metaTxn) bool {
			if mt.TxnSlot.Nonce > nonce {
				if mt.TxnSlot.Traced {
					p.logger.Debug("[txpool] removing mined, cmp nonces", "tx.nonce", mt.TxnSlot.Nonce, "sender.nonce", nonce)
				}

				return false
			}

			if mt.TxnSlot.Traced {
				p.logger.Info("TX TRACING: removeMined", "idHash", fmt.Sprintf("%x", mt.TxnSlot.IDHash), "senderId", mt.TxnSlot.SenderID, "nonce", mt.TxnSlot.Nonce, "currentSubPool", mt.currentSubPool)
			}

			toDel = append(toDel, mt)
			// del from sub-pool
			switch mt.currentSubPool {
			case PendingSubPool:
				pendingRemoved++
				p.pending.Remove(mt, "remove-mined", p.logger)
				pendingHashes = append(pendingHashes, diagnostics.TxnHashOrder{
					OrderMarker: uint8(mt.subPool),
					Hash:        mt.TxnSlot.IDHash,
				})
			case BaseFeeSubPool:
				baseFeeRemoved++
				p.baseFee.Remove(mt, "remove-mined", p.logger)
				baseFeeHashes = append(baseFeeHashes, diagnostics.TxnHashOrder{
					OrderMarker: uint8(mt.subPool),
					Hash:        mt.TxnSlot.IDHash,
				})
			case QueuedSubPool:
				queuedRemoved++
				p.queued.Remove(mt, "remove-mined", p.logger)
				queuedHashes = append(queuedHashes, diagnostics.TxnHashOrder{
					OrderMarker: uint8(mt.subPool),
					Hash:        mt.TxnSlot.IDHash,
				})
			default:
				//already removed
			}
			return true
		})

		discarded += len(toDel)

		for _, mt := range toDel {
			p.discardLocked(mt, txpoolcfg.Mined)
		}
		toDel = toDel[:0]
	}

	sendChangeBatchEventToDiagnostics("Pending", "remove", pendingHashes)
	sendChangeBatchEventToDiagnostics("BaseFee", "remove", baseFeeHashes)
	sendChangeBatchEventToDiagnostics("Queued", "remove", queuedHashes)

	if discarded > 0 {
		p.logger.Debug("Discarded transactions", "count", discarded, "pending", pendingRemoved, "baseFee", baseFeeRemoved, "queued", queuedRemoved)
	}

	return nil
}

// onSenderStateChange is the function that recalculates ephemeral fields of transactions and determines
// which sub pool they will need to go to. Since this depends on other transactions from the same sender by with lower
// nonces, and also affect other transactions from the same sender with higher nonce, it loops through all transactions
// for a given senderID
func (p *TxPool) onSenderStateChange(senderID uint64, senderNonce uint64, senderBalance uint256.Int, blockGasLimit uint64, logger log.Logger) {
	noGapsNonce := senderNonce
	cumulativeRequiredBalance := uint256.NewInt(0)
	minFeeCap := uint256.NewInt(0).SetAllOne()
	minTip := uint64(math.MaxUint64)
	var toDel []*metaTxn // can't delete items while iterate them

	p.all.ascend(senderID, func(mt *metaTxn) bool {
		deleteAndContinueReasonLog := ""
		if senderNonce > mt.TxnSlot.Nonce {
			deleteAndContinueReasonLog = "low nonce"
		} else if mt.TxnSlot.Nonce != noGapsNonce && mt.TxnSlot.Type == BlobTxnType { // Discard nonce-gapped blob txns
			deleteAndContinueReasonLog = "nonce-gapped blob txn"
		}
		if deleteAndContinueReasonLog != "" {
			if mt.TxnSlot.Traced {
				logger.Info("TX TRACING: onSenderStateChange loop iteration remove", "idHash", fmt.Sprintf("%x", mt.TxnSlot.IDHash), "senderID", senderID, "senderNonce", senderNonce, "txn.nonce", mt.TxnSlot.Nonce, "currentSubPool", mt.currentSubPool, "reason", deleteAndContinueReasonLog)
			}
			// del from sub-pool
			switch mt.currentSubPool {
			case PendingSubPool:
				p.pending.Remove(mt, deleteAndContinueReasonLog, p.logger)
				sendChangeBatchEventToDiagnostics("Pending", "remove", []diagnostics.TxnHashOrder{
					{
						OrderMarker: uint8(mt.subPool),
						Hash:        mt.TxnSlot.IDHash,
					},
				})
			case BaseFeeSubPool:
				p.baseFee.Remove(mt, deleteAndContinueReasonLog, p.logger)
				sendChangeBatchEventToDiagnostics("BaseFee", "remove", []diagnostics.TxnHashOrder{
					{
						OrderMarker: uint8(mt.subPool),
						Hash:        mt.TxnSlot.IDHash,
					},
				})
			case QueuedSubPool:
				p.queued.Remove(mt, deleteAndContinueReasonLog, p.logger)
				sendChangeBatchEventToDiagnostics("Queued", "remove", []diagnostics.TxnHashOrder{
					{
						OrderMarker: uint8(mt.subPool),
						Hash:        mt.TxnSlot.IDHash,
					},
				})
			default:
				//already removed
			}
			toDel = append(toDel, mt)
			return true
		}

		if minFeeCap.Gt(&mt.TxnSlot.FeeCap) {
			*minFeeCap = mt.TxnSlot.FeeCap
		}
		mt.minFeeCap = *minFeeCap
		if mt.TxnSlot.Tip.IsUint64() {
			minTip = min(minTip, mt.TxnSlot.Tip.Uint64())
		}
		mt.minTip = minTip

		mt.nonceDistance = 0
		if mt.TxnSlot.Nonce > senderNonce { // no uint underflow
			mt.nonceDistance = mt.TxnSlot.Nonce - senderNonce
		}

		needBalance := requiredBalance(mt.TxnSlot)

		// 2. Absence of nonce gaps. Set to 1 for transactions whose nonce is N, state nonce for
		// the sender is M, and there are transactions for all nonces between M and N from the same
		// sender. Set to 0 is the transaction's nonce is divided from the state nonce by one or more nonce gaps.
		mt.subPool &^= NoNonceGaps
		if noGapsNonce == mt.TxnSlot.Nonce {
			mt.subPool |= NoNonceGaps
			noGapsNonce++
		}

		// 3. Sufficient balance for gas. Set to 1 if the balance of sender's account in the
		// state is B, nonce of the sender in the state is M, nonce of the transaction is N, and the
		// sum of feeCap x gasLimit + transferred_value of all transactions from this sender with
		// nonces N+1 ... M is no more than B. Set to 0 otherwise. In other words, this bit is
		// set if there is currently a guarantee that the transaction and all its required prior
		// transactions will be able to pay for gas.
		mt.subPool &^= EnoughBalance
		mt.cumulativeBalanceDistance = math.MaxUint64
		if mt.TxnSlot.Nonce >= senderNonce {
			cumulativeRequiredBalance = cumulativeRequiredBalance.Add(cumulativeRequiredBalance, needBalance) // already deleted all transactions with nonce <= sender.nonce
			if senderBalance.Gt(cumulativeRequiredBalance) || senderBalance.Eq(cumulativeRequiredBalance) {
				mt.subPool |= EnoughBalance
			} else {
				if cumulativeRequiredBalance.IsUint64() && senderBalance.IsUint64() {
					mt.cumulativeBalanceDistance = cumulativeRequiredBalance.Uint64() - senderBalance.Uint64()
				}
			}
		}

		mt.subPool &^= NotTooMuchGas
		if mt.TxnSlot.Gas < blockGasLimit {
			mt.subPool |= NotTooMuchGas
		}

		if mt.TxnSlot.Traced {
			logger.Info("TX TRACING: onSenderStateChange loop iteration update", "idHash", fmt.Sprintf("%x", mt.TxnSlot.IDHash), "senderId", mt.TxnSlot.SenderID, "nonce", mt.TxnSlot.Nonce, "subPool", mt.currentSubPool)
		}

		// Some fields of mt might have changed, need to fix the invariants in the subpool best and worst queues
		switch mt.currentSubPool {
		case PendingSubPool:
			p.pending.Updated(mt)
		case BaseFeeSubPool:
			p.baseFee.Updated(mt)
		case QueuedSubPool:
			p.queued.Updated(mt)
		}
		return true
	})

	for _, mt := range toDel {
		p.discardLocked(mt, txpoolcfg.NonceTooLow)
	}

	logger.Trace("[txpool] onSenderStateChange", "sender", senderID, "count", p.all.count(senderID), "pending", p.pending.Len(), "baseFee", p.baseFee.Len(), "queued", p.queued.Len())
}

// promote reasserts invariants of the subpool and returns the list of transactions that ended up
// being promoted to the pending or basefee pool, for re-broadcasting
func (p *TxPool) promote(pendingBaseFee uint64, pendingBlobFee uint64, announcements *Announcements, logger log.Logger) {
	// Demote worst transactions that do not qualify for pending sub pool anymore, to other sub pools, or discard
	for worst := p.pending.Worst(); p.pending.Len() > 0 && (worst.subPool < BaseFeePoolBits || worst.minFeeCap.LtUint64(pendingBaseFee) || (worst.TxnSlot.Type == BlobTxnType && worst.TxnSlot.BlobFeeCap.LtUint64(pendingBlobFee))); worst = p.pending.Worst() {
		tx := p.pending.PopWorst()
		if worst.subPool >= BaseFeePoolBits {
			p.baseFee.Add(tx, "demote-pending", logger)
			sendChangeBatchEventToDiagnostics("BaseFee", "add", []diagnostics.TxnHashOrder{
				{
					OrderMarker: uint8(tx.subPool),
					Hash:        tx.TxnSlot.IDHash,
				},
			})
		} else {
			p.queued.Add(tx, "demote-pending", logger)
			sendChangeBatchEventToDiagnostics("Queued", "add", []diagnostics.TxnHashOrder{
				{
					OrderMarker: uint8(tx.subPool),
					Hash:        tx.TxnSlot.IDHash,
				},
			})
		}
	}

	// Promote best transactions from base fee pool to pending pool while they qualify
	for best := p.baseFee.Best(); p.baseFee.Len() > 0 && best.subPool >= BaseFeePoolBits && best.minFeeCap.CmpUint64(pendingBaseFee) >= 0 && (best.TxnSlot.Type != BlobTxnType || best.TxnSlot.BlobFeeCap.CmpUint64(pendingBlobFee) >= 0); best = p.baseFee.Best() {
		tx := p.baseFee.PopBest()
		announcements.Append(tx.TxnSlot.Type, tx.TxnSlot.Size, tx.TxnSlot.IDHash[:])
		p.pending.Add(tx, logger)
	}

	// Demote worst transactions that do not qualify for base fee pool anymore, to queued sub pool, or discard
	for worst := p.baseFee.Worst(); p.baseFee.Len() > 0 && worst.subPool < BaseFeePoolBits; worst = p.baseFee.Worst() {
		tx := p.baseFee.PopWorst()
		p.queued.Add(tx, "demote-base", logger)
		sendChangeBatchEventToDiagnostics("Queued", "add", []diagnostics.TxnHashOrder{
			{
				OrderMarker: uint8(tx.subPool),
				Hash:        tx.TxnSlot.IDHash,
			},
		})
	}

	// Promote best transactions from the queued pool to either pending or base fee pool, while they qualify
	for best := p.queued.Best(); p.queued.Len() > 0 && best.subPool >= BaseFeePoolBits; best = p.queued.Best() {
		tx := p.queued.PopBest()
		if best.minFeeCap.Cmp(uint256.NewInt(pendingBaseFee)) >= 0 {
			announcements.Append(tx.TxnSlot.Type, tx.TxnSlot.Size, tx.TxnSlot.IDHash[:])
			p.pending.Add(tx, logger)
		} else {
			p.baseFee.Add(tx, "promote-queued", logger)
			sendChangeBatchEventToDiagnostics("BaseFee", "add", []diagnostics.TxnHashOrder{
				{
					OrderMarker: uint8(tx.subPool),
					Hash:        tx.TxnSlot.IDHash,
				},
			})
		}
	}

	// Discard worst transactions from the queued sub pool if they do not qualify
	// <FUNCTIONALITY REMOVED>

	// Discard worst transactions from pending pool until it is within capacity limit
	for p.pending.Len() > p.pending.limit {
		tx := p.pending.PopWorst()
		p.discardLocked(p.pending.PopWorst(), txpoolcfg.PendingPoolOverflow)
		sendChangeBatchEventToDiagnostics("Pending", "remove", []diagnostics.TxnHashOrder{
			{
				OrderMarker: uint8(tx.subPool),
				Hash:        tx.TxnSlot.IDHash,
			},
		})
	}

	// Discard worst transactions from pending sub pool until it is within capacity limits
	for p.baseFee.Len() > p.baseFee.limit {
		tx := p.baseFee.PopWorst()
		p.discardLocked(tx, txpoolcfg.BaseFeePoolOverflow)
		sendChangeBatchEventToDiagnostics("BaseFee", "remove", []diagnostics.TxnHashOrder{
			{
				OrderMarker: uint8(tx.subPool),
				Hash:        tx.TxnSlot.IDHash,
			},
		})
	}

	// Discard worst transactions from the queued sub pool until it is within its capacity limits
	for _ = p.queued.Worst(); p.queued.Len() > p.queued.limit; _ = p.queued.Worst() {
		tx := p.queued.PopWorst()
		p.discardLocked(tx, txpoolcfg.QueuedPoolOverflow)
		sendChangeBatchEventToDiagnostics("Queued", "remove", []diagnostics.TxnHashOrder{
			{
				OrderMarker: uint8(tx.subPool),
				Hash:        tx.TxnSlot.IDHash,
			},
		})
	}
}

// Run - does:
// send pending byHash to p2p:
//   - new byHash
//   - all pooled byHash to recently connected peers
//   - all local pooled byHash to random peers periodically
//
// promote/demote transactions
// reorgs
func (p *TxPool) Run(ctx context.Context) error {
	defer p.logger.Info("[txpool] stopped")
	defer p.poolDB.Close()
	p.p2pFetcher.ConnectCore()
	p.p2pFetcher.ConnectSentries()

	syncToNewPeersEvery := time.NewTicker(p.cfg.SyncToNewPeersEvery)
	defer syncToNewPeersEvery.Stop()
	processRemoteTxnsEvery := time.NewTicker(p.cfg.ProcessRemoteTxnsEvery)
	defer processRemoteTxnsEvery.Stop()
	commitEvery := time.NewTicker(p.cfg.CommitEvery)
	defer commitEvery.Stop()
	logEvery := time.NewTicker(p.cfg.LogEvery)
	defer logEvery.Stop()

	if err := p.start(ctx); err != nil {
		p.logger.Error("[txpool] Failed to start", "err", err)
		return err
	}

	for {
		select {
		case <-ctx.Done():
			err := ctx.Err()
			_, flushErr := p.flush(context.Background()) // need background ctx since the other one is cancelled
			if flushErr != nil {
				err = fmt.Errorf("%w: %w", flushErr, err)
			}
			return err
		case <-logEvery.C:
			p.logStats()
		case <-processRemoteTxnsEvery.C:
			if !p.Started() {
				continue
			}

			if err := p.processRemoteTxns(ctx); err != nil {
				if grpcutil.IsRetryLater(err) || grpcutil.IsEndOfStream(err) {
					time.Sleep(3 * time.Second)
					continue
				}

				p.logger.Error("[txpool] process batch remote txns", "err", err)
			}
		case <-commitEvery.C:
			if p.poolDB != nil && p.Started() {
				t := time.Now()
				written, err := p.flush(ctx)
				if err != nil {
					p.logger.Error("[txpool] flush is local history", "err", err)
					continue
				}
				writeToDBBytesCounter.SetUint64(written)
				p.logger.Debug("[txpool] Commit", "written_kb", written/1024, "in", time.Since(t))
			}
		case announcements := <-p.newPendingTxns:
			go func() {
				for i := 0; i < 16; i++ { // drain more events from channel, then merge and dedup them
					select {
					case a := <-p.newPendingTxns:
						announcements.AppendOther(a)
						continue
					default:
					}
					break
				}
				if announcements.Len() == 0 {
					return
				}
				defer propagateNewTxnsTimer.ObserveDuration(time.Now())

				announcements = announcements.DedupCopy()

				p.builderNotifyNewTxns()

				if p.cfg.NoGossip {
					// drain newTxns for emptying newTxn channel
					// newTxn channel will be filled only with local transactions
					// early return to avoid outbound transaction propagation
					log.Debug("[txpool] txn gossip disabled", "state", "drain new transactions")
					return
				}

				var localTxnTypes []byte
				var localTxnSizes []uint32
				var localTxnHashes Hashes
				var localTxnRlps [][]byte
				var remoteTxnTypes []byte
				var remoteTxnSizes []uint32
				var remoteTxnHashes Hashes
				var remoteTxnRlps [][]byte
				var broadcastHashes Hashes
				slotsRlp := make([][]byte, 0, announcements.Len())

				if err := p.poolDB.View(ctx, func(tx kv.Tx) error {
					for i := 0; i < announcements.Len(); i++ {
						t, size, hash := announcements.At(i)
						slotRlp, err := p.GetRlp(tx, hash)
						if err != nil {
							return err
						}
						if len(slotRlp) == 0 {
							continue
						}
						// Strip away blob wrapper, if applicable
						slotRlp, err2 := types.UnwrapTxPlayloadRlp(slotRlp)
						if err2 != nil {
							continue
						}

						// Empty rlp can happen if a transaction we want to broadcast has just been mined, for example
						slotsRlp = append(slotsRlp, slotRlp)
						if p.IsLocal(hash) {
							localTxnTypes = append(localTxnTypes, t)
							localTxnSizes = append(localTxnSizes, size)
							localTxnHashes = append(localTxnHashes, hash...)

							// "Nodes MUST NOT automatically broadcast blob transactions to their peers" - EIP-4844
							if t != BlobTxnType {
								localTxnRlps = append(localTxnRlps, slotRlp)
								broadcastHashes = append(broadcastHashes, hash...)
							}
						} else {
							remoteTxnTypes = append(remoteTxnTypes, t)
							remoteTxnSizes = append(remoteTxnSizes, size)
							remoteTxnHashes = append(remoteTxnHashes, hash...)

							// "Nodes MUST NOT automatically broadcast blob transactions to their peers" - EIP-4844
							if t != BlobTxnType && len(slotRlp) < txMaxBroadcastSize {
								remoteTxnRlps = append(remoteTxnRlps, slotRlp)
							}
						}
					}
					return nil
				}); err != nil {
					p.logger.Error("[txpool] collect info to propagate", "err", err)
					return
				}
				if p.newSlotsStreams != nil {
					p.newSlotsStreams.Broadcast(&txpoolproto.OnAddReply{RplTxs: slotsRlp}, p.logger)
				}

				// broadcast local transactions
				const localTxnsBroadcastMaxPeers uint64 = 10
				txnSentTo := p.p2pSender.BroadcastPooledTxns(localTxnRlps, localTxnsBroadcastMaxPeers)
				for i, peer := range txnSentTo {
					p.logger.Trace("Local txn broadcast", "txHash", hex.EncodeToString(broadcastHashes.At(i)), "to peer", peer)
				}
				hashSentTo := p.p2pSender.AnnouncePooledTxns(localTxnTypes, localTxnSizes, localTxnHashes, localTxnsBroadcastMaxPeers*2)
				for i := 0; i < localTxnHashes.Len(); i++ {
					hash := localTxnHashes.At(i)
					p.logger.Trace("Local txn announced", "txHash", hex.EncodeToString(hash), "to peer", hashSentTo[i], "baseFee", p.pendingBaseFee.Load())
				}

				// broadcast remote transactions
				const remoteTxnsBroadcastMaxPeers uint64 = 3
				p.p2pSender.BroadcastPooledTxns(remoteTxnRlps, remoteTxnsBroadcastMaxPeers)
				p.p2pSender.AnnouncePooledTxns(remoteTxnTypes, remoteTxnSizes, remoteTxnHashes, remoteTxnsBroadcastMaxPeers*2)
			}()
		case <-syncToNewPeersEvery.C: // new peer
			newPeers := p.recentlyConnectedPeers.GetAndClean()
			if len(newPeers) == 0 {
				continue
			}
			if p.cfg.NoGossip {
				// avoid transaction gossiping for new peers
				log.Debug("[txpool] txn gossip disabled", "state", "sync new peers")
				continue
			}
			t := time.Now()
			var hashes Hashes
			var types []byte
			var sizes []uint32
			types, sizes, hashes = p.AppendAllAnnouncements(types, sizes, hashes[:0])
			go p.p2pSender.PropagatePooledTxnsToPeersList(newPeers, types, sizes, hashes)
			propagateToNewPeerTimer.ObserveDuration(t)
		}
	}
}

func (p *TxPool) flushNoFsync(ctx context.Context) (written uint64, err error) {
	p.lock.Lock()
	defer p.lock.Unlock()
	//it's important that write db txn is done inside lock, to make last writes visible for all read operations
	if err := p.poolDB.UpdateNosync(ctx, func(tx kv.RwTx) error {
		err = p.flushLocked(tx)
		if err != nil {
			return err
		}
		written, _, err = tx.(*mdbx.MdbxTx).SpaceDirty()
		if err != nil {
			return err
		}
		return nil
	}); err != nil {
		return 0, err
	}
	return written, nil
}

func (p *TxPool) flush(ctx context.Context) (written uint64, err error) {
	defer writeToDBTimer.ObserveDuration(time.Now())
	// 1. get global lock on txpool and flush it to db, without fsync (to release lock asap)
	// 2. then fsync db without txpool lock
	written, err = p.flushNoFsync(ctx)
	if err != nil {
		return 0, err
	}

	// fsync. increase state version - just to make RwTx non-empty (mdbx skips empty RwTx)
	if err := p.poolDB.Update(ctx, func(tx kv.RwTx) error {
		v, err := tx.GetOne(kv.PoolInfo, PoolStateVersion)
		if err != nil {
			return err
		}
		var version uint64
		if len(v) == 8 {
			version = binary.BigEndian.Uint64(v)
		}
		version++
		return tx.Put(kv.PoolInfo, PoolStateVersion, hexutil.EncodeTs(version))
	}); err != nil {
		return 0, err
	}
	return written, nil
}

func (p *TxPool) flushLocked(tx kv.RwTx) (err error) {
	for i, mt := range p.deletedTxns {
		if mt == nil {
			continue
		}
		id := mt.TxnSlot.SenderID
		idHash := mt.TxnSlot.IDHash[:]
		if !p.all.hasTxns(id) {
			addr, ok := p.senders.senderID2Addr[id]
			if ok {
				delete(p.senders.senderID2Addr, id)
				delete(p.senders.senderIDs, addr)
			}
		}
		//fmt.Printf("del:%d,%d,%d\n", mt.TxnSlot.senderID, mt.TxnSlot.nonce, mt.TxnSlot.tip)
		has, err := tx.Has(kv.PoolTransaction, idHash)
		if err != nil {
			return err
		}
		if has {
			if err := tx.Delete(kv.PoolTransaction, idHash); err != nil {
				return err
			}
		}
		p.deletedTxns[i] = nil // for gc
	}

	txHashes := p.isLocalLRU.Keys()
	encID := make([]byte, 8)
	if err := tx.ClearTable(kv.RecentLocalTransaction); err != nil {
		return err
	}
	for i, txHash := range txHashes {
		binary.BigEndian.PutUint64(encID, uint64(i))
		if err := tx.Append(kv.RecentLocalTransaction, encID, []byte(txHash)); err != nil {
			return err
		}
	}

	v := make([]byte, 0, 1024)
	for txHash, metaTx := range p.byHash {
		if metaTx.TxnSlot.Rlp == nil {
			continue
		}
		v = common.EnsureEnoughSize(v, 20+len(metaTx.TxnSlot.Rlp))

		addr, ok := p.senders.senderID2Addr[metaTx.TxnSlot.SenderID]
		if !ok {
			p.logger.Warn("[txpool] flush: sender address not found by ID", "senderID", metaTx.TxnSlot.SenderID)
			continue
		}

		copy(v[:20], addr.Bytes())
		copy(v[20:], metaTx.TxnSlot.Rlp)

		has, err := tx.Has(kv.PoolTransaction, []byte(txHash))
		if err != nil {
			return err
		}
		if !has {
			if err := tx.Put(kv.PoolTransaction, []byte(txHash), v); err != nil {
				return err
			}
		}
		metaTx.TxnSlot.Rlp = nil
	}

	binary.BigEndian.PutUint64(encID, p.pendingBaseFee.Load())
	if err := tx.Put(kv.PoolInfo, PoolPendingBaseFeeKey, encID); err != nil {
		return err
	}
	binary.BigEndian.PutUint64(encID, p.pendingBlobFee.Load())
	if err := tx.Put(kv.PoolInfo, PoolPendingBlobFeeKey, encID); err != nil {
		return err
	}
	if err := PutLastSeenBlock(tx, p.lastSeenBlock.Load(), encID); err != nil {
		return err
	}

	// clean - in-memory data structure as later as possible - because if during this txn will happen error,
	// DB will stay consistent but some in-memory structures may be already cleaned, and retry will not work
	// failed write transaction must not create side-effects
	p.deletedTxns = p.deletedTxns[:0]
	return nil
}

func (p *TxPool) fromDB(ctx context.Context, tx kv.Tx, coreTx kv.TemporalTx) error {
	if p.lastSeenBlock.Load() == 0 {
		lastSeenBlock, err := LastSeenBlock(tx)
		if err != nil {
			return err
		}

		p.lastSeenBlock.Store(lastSeenBlock)
	}

	// this is necessary as otherwise best - which waits for sync events
	// may wait for ever if blocks have been process before the txpool
	// starts with an empty db
	lastSeenProgress, err := getExecutionProgress(coreTx)
	if err != nil {
		return err
	}

	if p.lastSeenBlock.Load() < lastSeenProgress {
		// TODO we need to process the blocks since the
		// last seen to make sure that the txn pool is in
		// sync with the processed blocks

		p.lastSeenBlock.Store(lastSeenProgress)
	}

	cacheView, err := p._stateCache.View(ctx, coreTx)
	if err != nil {
		return err
	}
	it, err := tx.Range(kv.RecentLocalTransaction, nil, nil, order.Asc, kv.Unlim)
	if err != nil {
		return err
	}
	for it.HasNext() {
		_, v, err := it.Next()
		if err != nil {
			return err
		}
		p.isLocalLRU.Add(string(v), struct{}{})
	}

	txns := TxnSlots{}
	parseCtx := NewTxnParseContext(p.chainID)
	parseCtx.WithSender(false)

	i := 0
	it, err = tx.Range(kv.PoolTransaction, nil, nil, order.Asc, kv.Unlim)
	if err != nil {
		return err
	}
	for it.HasNext() {
		k, v, err := it.Next()
		if err != nil {
			return err
		}
		addr, txnRlp := *(*[20]byte)(v[:20]), v[20:]
		txn := &TxnSlot{}

		// TODO(eip-4844) ensure wrappedWithBlobs when transactions are saved to the DB
		_, err = parseCtx.ParseTransaction(txnRlp, 0, txn, nil, false /* hasEnvelope */, true /*wrappedWithBlobs*/, nil)
		if err != nil {
			err = fmt.Errorf("err: %w, rlp: %x", err, txnRlp)
			p.logger.Warn("[txpool] fromDB: parseTransaction", "err", err)
			continue
		}
		txn.Rlp = nil // means that we don't need store it in db anymore

		txn.SenderID, txn.Traced = p.senders.getOrCreateID(addr, p.logger)
		isLocalTx := p.isLocalLRU.Contains(string(k))

		if reason := p.validateTx(txn, isLocalTx, cacheView); reason != txpoolcfg.NotSet && reason != txpoolcfg.Success {
			return nil // TODO: Clarify - if one of the txns has the wrong reason, no pooled txns!
		}
		txns.Resize(uint(i + 1))
		txns.Txns[i] = txn
		txns.IsLocal[i] = isLocalTx
		copy(txns.Senders.At(i), addr[:])
		i++
	}

	var pendingBaseFee, pendingBlobFee, minBlobGasPrice, blockGasLimit uint64

	if p.feeCalculator != nil {
		if chainConfig, _ := ChainConfig(tx); chainConfig != nil {
			pendingBaseFee, pendingBlobFee, minBlobGasPrice, blockGasLimit, err = p.feeCalculator.CurrentFees(chainConfig, coreTx)
			if err != nil {
				return err
			}
		}
	}

	if pendingBaseFee == 0 {
		v, err := tx.GetOne(kv.PoolInfo, PoolPendingBaseFeeKey)
		if err != nil {
			return err
		}
		if len(v) > 0 {
			pendingBaseFee = binary.BigEndian.Uint64(v)
		}
	}

	if pendingBlobFee == 0 {
		v, err := tx.GetOne(kv.PoolInfo, PoolPendingBlobFeeKey)
		if err != nil {
			return err
		}
		if len(v) > 0 {
			pendingBlobFee = binary.BigEndian.Uint64(v)
		}
	}

	if pendingBlobFee == 0 {
		pendingBlobFee = minBlobGasPrice
	}

	if blockGasLimit == 0 {
		blockGasLimit = DefaultBlockGasLimit
	}

	err = p.senders.registerNewSenders(&txns, p.logger)
	if err != nil {
		return err
	}
	if _, _, err := p.addTxns(p.lastSeenBlock.Load(), cacheView, p.senders, txns,
		pendingBaseFee, pendingBlobFee, blockGasLimit, false, p.logger); err != nil {
		return err
	}
	p.pendingBaseFee.Store(pendingBaseFee)
	p.pendingBlobFee.Store(pendingBlobFee)
	p.blockGasLimit.Store(blockGasLimit)
	return nil
}

// nolint
func (p *TxPool) printDebug(prefix string) {
	fmt.Printf("%s.pool.byHash\n", prefix)
	for _, j := range p.byHash {
		fmt.Printf("\tsenderID=%d, nonce=%d, tip=%d\n", j.TxnSlot.SenderID, j.TxnSlot.Nonce, j.TxnSlot.Tip)
	}
	fmt.Printf("%s.pool.queues.len: %d,%d,%d\n", prefix, p.pending.Len(), p.baseFee.Len(), p.queued.Len())
	for _, mt := range p.pending.best.ms {
		mt.TxnSlot.PrintDebug(fmt.Sprintf("%s.pending: %b,%d,%d,%d", prefix, mt.subPool, mt.TxnSlot.SenderID, mt.TxnSlot.Nonce, mt.TxnSlot.Tip))
	}
	for _, mt := range p.baseFee.best.ms {
		mt.TxnSlot.PrintDebug(fmt.Sprintf("%s.baseFee : %b,%d,%d,%d", prefix, mt.subPool, mt.TxnSlot.SenderID, mt.TxnSlot.Nonce, mt.TxnSlot.Tip))
	}
	for _, mt := range p.queued.best.ms {
		mt.TxnSlot.PrintDebug(fmt.Sprintf("%s.queued : %b,%d,%d,%d", prefix, mt.subPool, mt.TxnSlot.SenderID, mt.TxnSlot.Nonce, mt.TxnSlot.Tip))
	}
}

func (p *TxPool) logStats() {
	if !p.Started() {
		return
	}

	p.lock.Lock()
	defer p.lock.Unlock()

	ctx := []interface{}{
		"pending", p.pending.Len(),
		"baseFee", p.baseFee.Len(),
		"queued", p.queued.Len(),
	}
	cacheKeys := p._stateCache.Len()
	if cacheKeys > 0 {
		ctx = append(ctx, "cache_keys", cacheKeys)
	}
	p.logger.Info("[txpool] stat", ctx...)
	pendingSubCounter.SetInt(p.pending.Len())
	basefeeSubCounter.SetInt(p.baseFee.Len())
	queuedSubCounter.SetInt(p.queued.Len())
}

// Deprecated need switch to streaming-like
func (p *TxPool) deprecatedForEach(_ context.Context, f func(rlp []byte, sender common.Address, t SubPoolType), tx kv.Tx) {
	var txns []*metaTxn
	var senders []common.Address

	p.lock.Lock()

	p.all.ascendAll(func(mt *metaTxn) bool {
		if sender, found := p.senders.senderID2Addr[mt.TxnSlot.SenderID]; found {
			txns = append(txns, mt)
			senders = append(senders, sender)
		}

		return true
	})

	p.lock.Unlock()

	for i := range txns {
		slotRlp := txns[i].TxnSlot.Rlp
		if slotRlp == nil {
			v, err := tx.GetOne(kv.PoolTransaction, txns[i].TxnSlot.IDHash[:])
			if err != nil {
				p.logger.Warn("[txpool] foreach: get txn from db", "err", err)
				continue
			}
			if v == nil {
				p.logger.Warn("[txpool] foreach: txn not found in db")
				continue
			}
			slotRlp = v[20:]
		}

		f(slotRlp, senders[i], txns[i].currentSubPool)
	}
}

func sendChangeBatchEventToDiagnostics(pool string, event string, orderHashes []diagnostics.TxnHashOrder) {
	//Not sending empty events or diagnostics disabled
	if len(orderHashes) == 0 || !diagnostics.Client().Connected() {
		return
	}

	toRemoveBatch := make([]diagnostics.PoolChangeBatch, 0)
	toRemoveBatch = append(toRemoveBatch, diagnostics.PoolChangeBatch{
		Pool:         pool,
		Event:        event,
		TxnHashOrder: orderHashes,
	})

	diagnostics.Send(diagnostics.PoolChangeBatchEvent{
		Changes: toRemoveBatch,
	})
}<|MERGE_RESOLUTION|>--- conflicted
+++ resolved
@@ -143,12 +143,8 @@
 	isPostCancun            atomic.Bool
 	pragueTime              *uint64
 	isPostPrague            atomic.Bool
-<<<<<<< HEAD
 	osakaTime               *uint64
 	isPostOsaka             atomic.Bool
-	blobSchedule            *chain.BlobSchedule
-=======
->>>>>>> 521368d4
 	feeCalculator           FeeCalculator
 	p2pFetcher              *Fetch
 	p2pSender               *Send
