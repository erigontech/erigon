--- conflicted
+++ resolved
@@ -1472,10 +1472,6 @@
 				foundDuplicate = true
 				break
 			}
-<<<<<<< HEAD
-=======
-			p.auths[*a] = mt
->>>>>>> 1b34ed03
 		}
 
 		if foundDuplicate {
