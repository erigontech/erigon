// Copyright 2025 The Erigon Authors
// This file is part of Erigon.
//
// Erigon is free software: you can redistribute it and/or modify
// it under the terms of the GNU Lesser General Public License as published by
// the Free Software Foundation, either version 3 of the License, or
// (at your option) any later version.
//
// Erigon is distributed in the hope that it will be useful,
// but WITHOUT ANY WARRANTY; without even the implied warranty of
// MERCHANTABILITY or FITNESS FOR A PARTICULAR PURPOSE. See the
// GNU Lesser General Public License for more details.
//
// You should have received a copy of the GNU Lesser General Public License
// along with Erigon. If not, see <http://www.gnu.org/licenses/>.

package shutter

import (
	"crypto/ecdsa"
	"time"

	"github.com/libp2p/go-libp2p/core/peer"
	"github.com/multiformats/go-multiaddr"

	"github.com/erigontech/erigon-lib/chain/networkname"
	"github.com/erigontech/erigon/cl/clparams"
)

type Config struct {
	P2pConfig
	Enabled                          bool
	InstanceId                       uint64
	BeaconChainGenesisTimestamp      uint64
	SecondsPerSlot                   uint64
	SequencerContractAddress         string
	ValidatorRegistryContractAddress string
	KeyBroadcastContractAddress      string
	KeyperSetManagerContractAddress  string
	MaxNumKeysPerMessage             uint64
<<<<<<< HEAD
	MaxPooledEncryptedTxns           uint64
	MaxDecryptionKeysDelay           time.Duration
	EncryptedGasLimit                uint64
=======
>>>>>>> 42805130
	MaxRecentEons                    int
}

type P2pConfig struct {
	PrivateKey     *ecdsa.PrivateKey
	ListenPort     uint64
	BootstrapNodes []string
}

func (c P2pConfig) BootstrapNodesAddrInfo() ([]peer.AddrInfo, error) {
	addrInfos := make([]peer.AddrInfo, len(c.BootstrapNodes))
	for i, node := range c.BootstrapNodes {
		ma, err := multiaddr.NewMultiaddr(node)
		if err != nil {
			return nil, err
		}

		ai, err := peer.AddrInfoFromP2pAddr(ma)
		if err != nil {
			return nil, err
		}

		addrInfos[i] = *ai
	}

	return addrInfos, nil
}

func ConfigByChainName(chainName string) Config {
	switch chainName {
	case networkname.Chiado:
		return chiadoConfig
	case networkname.Gnosis:
		return gnosisConfig
	default:
		panic("missing shutter config for chain: " + chainName)
	}
}

var (
	chiadoConfig = Config{
		Enabled:                          true,
		InstanceId:                       102_000,
		BeaconChainGenesisTimestamp:      1665396300,
		SecondsPerSlot:                   clparams.BeaconConfigs[clparams.ChiadoNetwork].SecondsPerSlot,
		SequencerContractAddress:         "0x2aD8E2feB0ED5b2EC8e700edB725f120576994ed",
		ValidatorRegistryContractAddress: "0xa9289A3Dd14FEBe10611119bE81E5d35eAaC3084",
		KeyBroadcastContractAddress:      "0x9D31865BEffcE842FBd36CDA587aDDA8bef804B7",
		KeyperSetManagerContractAddress:  "0xC4DE9FAf4ec882b33dA0162CBE628B0D8205D0c0",
		MaxNumKeysPerMessage:             defaultMaxNumKeysPerMessage,
<<<<<<< HEAD
		MaxPooledEncryptedTxns:           defaultMaxPooledEncryptedTxns,
		MaxDecryptionKeysDelay:           defaultMaxDecryptionKeysDelay,
		EncryptedGasLimit:                defaultEncryptedGasLimit,
=======
>>>>>>> 42805130
		MaxRecentEons:                    defaultMaxRecentEons,
		P2pConfig: P2pConfig{
			ListenPort: defaultP2PListenPort,
			BootstrapNodes: []string{
				"/ip4/167.99.177.227/tcp/23005/p2p/12D3KooWSdm5guPBdn8DSaBphVBzUUgPLg9sZLnazEUrcbtLy254",
				"/ip4/159.89.15.119/tcp/23005/p2p/12D3KooWPP6bp2PJQR8rUvG1SD4qNH4WFrKve6DMgWThyKxwNbbH",
			},
		},
	}

	gnosisConfig = Config{
		Enabled:                          true,
		InstanceId:                       1_000,
		BeaconChainGenesisTimestamp:      1638993340,
		SecondsPerSlot:                   clparams.BeaconConfigs[clparams.GnosisNetwork].SecondsPerSlot,
		SequencerContractAddress:         "0xc5C4b277277A1A8401E0F039dfC49151bA64DC2E",
		ValidatorRegistryContractAddress: "0xefCC23E71f6bA9B22C4D28F7588141d44496A6D6",
		KeyBroadcastContractAddress:      "0x626dB87f9a9aC47070016A50e802dd5974341301",
		KeyperSetManagerContractAddress:  "0x7C2337f9bFce19d8970661DA50dE8DD7d3D34abb",
		MaxNumKeysPerMessage:             defaultMaxNumKeysPerMessage,
<<<<<<< HEAD
		MaxPooledEncryptedTxns:           defaultMaxPooledEncryptedTxns,
		MaxDecryptionKeysDelay:           defaultMaxDecryptionKeysDelay,
		EncryptedGasLimit:                defaultEncryptedGasLimit,
=======
>>>>>>> 42805130
		MaxRecentEons:                    defaultMaxRecentEons,
		P2pConfig: P2pConfig{
			ListenPort: defaultP2PListenPort,
			BootstrapNodes: []string{
				"/ip4/167.99.177.227/tcp/23003/p2p/12D3KooWD35AESYCttDEi3J5WnQdTFuM5JNtmuXEb1x4eQ28gb1s",
				"/ip4/159.89.15.119/tcp/23003/p2p/12D3KooWRzAhgPA16DiBQhiuYoasYzJaQSAbtc5i5FvgTi9ZDQtS",
			},
		},
	}
)

const (
<<<<<<< HEAD
	defaultP2PListenPort          = 23_102
	defaultMaxNumKeysPerMessage   = 500
	defaultMaxPooledEncryptedTxns = 10_000
	defaultMaxDecryptionKeysDelay = 1_666 * time.Millisecond
	defaultEncryptedGasLimit      = 10_000_000
	defaultMaxRecentEons          = 100
=======
	defaultP2PListenPort        = 23_102
	defaultMaxNumKeysPerMessage = 500
	defaultMaxRecentEons        = 100
>>>>>>> 42805130
)<|MERGE_RESOLUTION|>--- conflicted
+++ resolved
@@ -38,12 +38,9 @@
 	KeyBroadcastContractAddress      string
 	KeyperSetManagerContractAddress  string
 	MaxNumKeysPerMessage             uint64
-<<<<<<< HEAD
 	MaxPooledEncryptedTxns           uint64
 	MaxDecryptionKeysDelay           time.Duration
 	EncryptedGasLimit                uint64
-=======
->>>>>>> 42805130
 	MaxRecentEons                    int
 }
 
@@ -94,12 +91,9 @@
 		KeyBroadcastContractAddress:      "0x9D31865BEffcE842FBd36CDA587aDDA8bef804B7",
 		KeyperSetManagerContractAddress:  "0xC4DE9FAf4ec882b33dA0162CBE628B0D8205D0c0",
 		MaxNumKeysPerMessage:             defaultMaxNumKeysPerMessage,
-<<<<<<< HEAD
 		MaxPooledEncryptedTxns:           defaultMaxPooledEncryptedTxns,
 		MaxDecryptionKeysDelay:           defaultMaxDecryptionKeysDelay,
 		EncryptedGasLimit:                defaultEncryptedGasLimit,
-=======
->>>>>>> 42805130
 		MaxRecentEons:                    defaultMaxRecentEons,
 		P2pConfig: P2pConfig{
 			ListenPort: defaultP2PListenPort,
@@ -120,12 +114,9 @@
 		KeyBroadcastContractAddress:      "0x626dB87f9a9aC47070016A50e802dd5974341301",
 		KeyperSetManagerContractAddress:  "0x7C2337f9bFce19d8970661DA50dE8DD7d3D34abb",
 		MaxNumKeysPerMessage:             defaultMaxNumKeysPerMessage,
-<<<<<<< HEAD
 		MaxPooledEncryptedTxns:           defaultMaxPooledEncryptedTxns,
 		MaxDecryptionKeysDelay:           defaultMaxDecryptionKeysDelay,
 		EncryptedGasLimit:                defaultEncryptedGasLimit,
-=======
->>>>>>> 42805130
 		MaxRecentEons:                    defaultMaxRecentEons,
 		P2pConfig: P2pConfig{
 			ListenPort: defaultP2PListenPort,
@@ -138,16 +129,10 @@
 )
 
 const (
-<<<<<<< HEAD
 	defaultP2PListenPort          = 23_102
 	defaultMaxNumKeysPerMessage   = 500
 	defaultMaxPooledEncryptedTxns = 10_000
 	defaultMaxDecryptionKeysDelay = 1_666 * time.Millisecond
 	defaultEncryptedGasLimit      = 10_000_000
 	defaultMaxRecentEons          = 100
-=======
-	defaultP2PListenPort        = 23_102
-	defaultMaxNumKeysPerMessage = 500
-	defaultMaxRecentEons        = 100
->>>>>>> 42805130
 )