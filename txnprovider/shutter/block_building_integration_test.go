--- conflicted
+++ resolved
@@ -30,29 +30,11 @@
 	"github.com/libp2p/go-libp2p/core/peer"
 	"github.com/stretchr/testify/require"
 
-<<<<<<< HEAD
-	"github.com/erigontech/erigon-lib/common"
-	"github.com/erigontech/erigon-lib/common/race"
-	"github.com/erigontech/erigon-lib/crypto"
-	"github.com/erigontech/erigon-lib/log/v3"
-	"github.com/erigontech/erigon-lib/testlog"
-	"github.com/erigontech/erigon/cmd/rpcdaemon/cli"
-	"github.com/erigontech/erigon/cmd/rpcdaemon/cli/httpcfg"
-	"github.com/erigontech/erigon/core/genesiswrite"
-	"github.com/erigontech/erigon/db/datadir"
-	"github.com/erigontech/erigon/db/kv/dbcfg"
-	"github.com/erigontech/erigon/eth"
-	"github.com/erigontech/erigon/eth/ethconfig"
-	"github.com/erigontech/erigon/execution/builder/buildercfg"
-	"github.com/erigontech/erigon/execution/chain"
-	chainparams "github.com/erigontech/erigon/execution/chain/params"
-=======
 	"github.com/erigontech/erigon/common"
 	"github.com/erigontech/erigon/common/crypto"
 	"github.com/erigontech/erigon/common/log/v3"
 	"github.com/erigontech/erigon/common/race"
 	"github.com/erigontech/erigon/common/testlog"
->>>>>>> 33912bb5
 	chainspec "github.com/erigontech/erigon/execution/chain/spec"
 	executiontests "github.com/erigontech/erigon/execution/tests"
 	"github.com/erigontech/erigon/execution/tests/testutil"
@@ -280,93 +262,7 @@
 	shutterConfig.SequencerContractAddress = types.CreateAddress(contractDeployer, 0).String()
 	shutterConfig.KeyperSetManagerContractAddress = types.CreateAddress(contractDeployer, 1).String()
 	shutterConfig.KeyBroadcastContractAddress = types.CreateAddress(contractDeployer, 2).String()
-<<<<<<< HEAD
-
-	ethConfig := ethconfig.Config{
-		Dirs: dirs,
-		Snapshot: ethconfig.BlocksFreezing{
-			NoDownloader: true,
-		},
-		TxPool: txPoolConfig,
-		Miner: buildercfg.MiningConfig{
-			EnabledPOS: true,
-		},
-		Shutter: shutterConfig,
-	}
-
-	ethNode, err := node.New(ctx, &nodeConfig, logger)
-	require.NoError(t, err)
-	cleanNode := func(ethNode *node.Node) func() {
-		return func() {
-			err := ethNode.Close()
-			if errors.Is(err, node.ErrNodeStopped) {
-				return
-			}
-			require.NoError(t, err)
-		}
-	}
-	t.Cleanup(cleanNode(ethNode))
-
-	var chainConfig chain.Config
-	err = copier.Copy(&chainConfig, chainspec.Chiado.Config)
-	require.NoError(t, err)
-	chainConfig.ChainName = "shutter-devnet"
-	chainConfig.ChainID = chainId
-	chainConfig.TerminalTotalDifficulty = big.NewInt(0)
-	chainConfig.ShanghaiTime = big.NewInt(0)
-	chainConfig.CancunTime = big.NewInt(0)
-	chainConfig.PragueTime = big.NewInt(0)
-	genesis := chainspec.ChiadoGenesisBlock()
-	genesis.Timestamp = uint64(time.Now().Unix() - 1)
-	genesis.Config = &chainConfig
-	genesis.Alloc[chainparams.ConsolidationRequestAddress] = types.GenesisAccount{
-		Code:    []byte{0}, // Can't be empty
-		Storage: make(map[common.Hash]common.Hash),
-		Balance: big.NewInt(0),
-		Nonce:   0,
-	}
-	genesis.Alloc[chainparams.WithdrawalRequestAddress] = types.GenesisAccount{
-		Code:    []byte{0}, // Can't be empty
-		Storage: make(map[common.Hash]common.Hash),
-		Balance: big.NewInt(0),
-		Nonce:   0,
-	}
-	// 1_000 ETH in wei in the bank
-	bank := testhelpers.NewBank(new(big.Int).Exp(big.NewInt(10), big.NewInt(21), nil))
-	bank.RegisterGenesisAlloc(genesis)
-	chainDB, err := node.OpenDatabase(ctx, ethNode.Config(), dbcfg.ChainDB, "", false, logger)
-	require.NoError(t, err)
-	_, gensisBlock, err := genesiswrite.CommitGenesisBlock(chainDB, genesis, ethNode.Config().Dirs, logger)
-	require.NoError(t, err)
-	chainDB.Close()
-
-	// note we need to create jwt secret before calling ethBackend.Init to avoid race conditions
-	jwtSecret, err := cli.ObtainJWTSecret(&httpConfig, logger)
-	require.NoError(t, err)
-	ethBackend, err := eth.New(ctx, ethNode, &ethConfig, logger, nil)
-	require.NoError(t, err)
-	err = ethBackend.Init(ethNode, &ethConfig, &chainConfig)
-	require.NoError(t, err)
-	err = ethNode.Start()
-	require.NoError(t, err)
-
-	rpcDaemonHttpUrl := fmt.Sprintf("%s:%d", httpConfig.HttpListenAddress, httpConfig.HttpPort)
-	rpcApiClient := requests.NewRequestGenerator(rpcDaemonHttpUrl, logger)
-	contractBackend := contracts.NewJsonRpcBackend(rpcDaemonHttpUrl, logger)
-	//goland:noinspection HttpUrlsUsage
-	engineApiUrl := fmt.Sprintf("http://%s:%d", httpConfig.AuthRpcHTTPListenAddress, httpConfig.AuthRpcPort)
-	engineApiClient, err := engineapi.DialJsonRpcClient(
-		engineApiUrl,
-		jwtSecret,
-		logger,
-		// requests should not take more than 5 secs in a test env, yet we can spam frequently
-		engineapi.WithJsonRpcClientRetryBackOff(50*time.Millisecond),
-		engineapi.WithJsonRpcClientMaxRetries(100),
-	)
-	require.NoError(t, err)
-=======
 	// top up a few accounts with some ETH and deploy the shutter contracts
->>>>>>> 33912bb5
 	slotCalculator := shutter.NewBeaconChainSlotCalculator(shutterConfig.BeaconChainGenesisTimestamp, shutterConfig.SecondsPerSlot)
 	cl := testhelpers.NewMockCl(logger, eat.MockCl, slotCalculator)
 	require.NoError(t, err)
