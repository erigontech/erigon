--- conflicted
+++ resolved
@@ -28,10 +28,7 @@
 	"time"
 
 	mapset "github.com/deckarep/golang-set/v2"
-<<<<<<< HEAD
-=======
 	"github.com/erigontech/erigon/txnprovider/shutter/shuttercfg"
->>>>>>> 5729b000
 	"golang.org/x/sync/errgroup"
 
 	libcommon "github.com/erigontech/erigon-lib/common"
@@ -45,11 +42,7 @@
 
 type DecryptionKeysProcessor struct {
 	logger            log.Logger
-<<<<<<< HEAD
-	config            Config
-=======
 	config            shuttercfg.Config
->>>>>>> 5729b000
 	encryptedTxnsPool *EncryptedTxnsPool
 	decryptedTxnsPool *DecryptedTxnsPool
 	blockListener     *BlockListener
@@ -62,11 +55,7 @@
 
 func NewDecryptionKeysProcessor(
 	logger log.Logger,
-<<<<<<< HEAD
-	config Config,
-=======
 	config shuttercfg.Config,
->>>>>>> 5729b000
 	encryptedTxnsPool *EncryptedTxnsPool,
 	decryptedTxnsPool *DecryptedTxnsPool,
 	blockListener *BlockListener,
