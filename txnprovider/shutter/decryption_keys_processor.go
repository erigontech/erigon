// Copyright 2025 The Erigon Authors
// This file is part of Erigon.
//
// Erigon is free software: you can redistribute it and/or modify
// it under the terms of the GNU Lesser General Public License as published by
// the Free Software Foundation, either version 3 of the License, or
// (at your option) any later version.
//
// Erigon is distributed in the hope that it will be useful,
// but WITHOUT ANY WARRANTY; without even the implied warranty of
// MERCHANTABILITY or FITNESS FOR A PARTICULAR PURPOSE. See the
// GNU Lesser General Public License for more details.
//
// You should have received a copy of the GNU Lesser General Public License
// along with Erigon. If not, see <http://www.gnu.org/licenses/>.

//go:build !abigen

package shutter

import (
	"bytes"
	"context"
	"errors"
	"fmt"
	"sync"
	"sync/atomic"
	"time"

	mapset "github.com/deckarep/golang-set/v2"
	"golang.org/x/sync/errgroup"

	libcommon "github.com/erigontech/erigon-lib/common"
	"github.com/erigontech/erigon-lib/log/v3"
	"github.com/erigontech/erigon/core/types"
	"github.com/erigontech/erigon/eth/ethconfig/estimate"
	shuttercrypto "github.com/erigontech/erigon/txnprovider/shutter/internal/crypto"
	"github.com/erigontech/erigon/txnprovider/shutter/internal/proto"
	"github.com/erigontech/erigon/txnprovider/txpool"
)

type DecryptionKeysProcessor struct {
	logger            log.Logger
	config            Config
	encryptedTxnsPool *EncryptedTxnsPool
	decryptedTxnsPool *DecryptedTxnsPool
	blockListener     *BlockListener
	slotCalculator    SlotCalculator
	txnParseCtxMu     sync.Mutex
	txnParseCtx       *txpool.TxnParseContext
	queue             chan *proto.DecryptionKeys
	processed         mapset.Set[ProcessedMark]
}

func NewDecryptionKeysProcessor(
	logger log.Logger,
	config Config,
	encryptedTxnsPool *EncryptedTxnsPool,
	decryptedTxnsPool *DecryptedTxnsPool,
	blockListener *BlockListener,
	slotCalculator SlotCalculator,
) *DecryptionKeysProcessor {
	return &DecryptionKeysProcessor{
		logger:            logger,
		config:            config,
		encryptedTxnsPool: encryptedTxnsPool,
		decryptedTxnsPool: decryptedTxnsPool,
		blockListener:     blockListener,
		slotCalculator:    slotCalculator,
		txnParseCtx:       txpool.NewTxnParseContext(*config.ChainId).ChainIDRequired(),
		queue:             make(chan *proto.DecryptionKeys),
		processed:         mapset.NewSet[ProcessedMark](),
	}
}

func (dkp *DecryptionKeysProcessor) Enqueue(msg *proto.DecryptionKeys) {
	dkp.queue <- msg
}

func (dkp *DecryptionKeysProcessor) Run(ctx context.Context) error {
	defer dkp.logger.Info("decryption keys processor stopped")
	dkp.logger.Info("running decryption keys processor")

	eg, ctx := errgroup.WithContext(ctx)

	eg.Go(func() error {
		err := dkp.processKeys(ctx)
		if err != nil {
			return fmt.Errorf("decryption keys processing loop: %w", err)
		}
		return nil
	})

	eg.Go(func() error {
		err := dkp.cleanupLoop(ctx)
		if err != nil {
			return fmt.Errorf("decryption keys processor cleanup loop: %w", err)
		}
		return nil
	})

	return eg.Wait()
}

func (dkp *DecryptionKeysProcessor) processKeys(ctx context.Context) error {
	for {
		select {
		case <-ctx.Done():
			return ctx.Err()
		case msg := <-dkp.queue:
			err := dkp.process(msg)
			if err != nil {
				return err
			}
		}
	}
}

<<<<<<< HEAD
func (dkp DecryptionKeysProcessor) process(msg *proto.DecryptionKeys) error {
	processingTimeStart := time.Now()
	slot := msg.GetGnosis().Slot
	eonIndex := EonIndex(msg.Eon)
=======
func (dkp *DecryptionKeysProcessor) process(msg *proto.DecryptionKeys) error {
>>>>>>> 0cb1ed6f
	dkp.logger.Debug(
		"processing decryption keys message",
		"instanceId", msg.InstanceId,
		"eonIndex", eonIndex,
		"slot", slot,
		"txnIndex", msg.GetGnosis().TxPointer,
		"keys", len(msg.Keys),
	)

	keys := msg.Keys[1:] // skip placeholder (we can safely do this because msg has already been validated)
	from := TxnIndex(msg.GetGnosis().TxPointer)
	to := from + TxnIndex(len(keys)) // [from,to)
	processedMark := ProcessedMark{Slot: slot, Eon: eonIndex, From: from, To: to}
	if dkp.processed.Contains(processedMark) {
		dkp.logger.Debug(
			"skipping decryption keys message - already processed",
			"slot", processedMark.Slot,
			"eonIndex", processedMark.Eon,
			"from", processedMark.From,
			"to", processedMark.To,
		)
		return nil
	}

	encryptedTxns, err := dkp.encryptedTxnsPool.Txns(eonIndex, from, to, dkp.config.EncryptedGasLimit)
	if err != nil {
		return err
	}

	txnIndexToKey := make(map[TxnIndex]*proto.Key, len(keys))
	for i, key := range keys {
		txnIndexToKey[from+TxnIndex(i)] = key
	}

	var eg errgroup.Group
	eg.SetLimit(estimate.AlmostAllCPUs())
	txns := make([]types.Transaction, len(encryptedTxns))
	var totalGasLimit atomic.Uint64
	var totalBytes atomic.Int64
	for i, encryptedTxn := range encryptedTxns {
		eg.Go(func() error {
			txn, err := dkp.decryptTxn(txnIndexToKey, encryptedTxn)
			if err != nil {
				dkp.logger.Debug(
					"failed to decrypt transaction - skipping",
					"slot", slot,
					"eonIndex", eonIndex,
					"txnIndex", encryptedTxn.TxnIndex,
					"err", err,
				)
				// we do not return err here since as per protocol we skip bad decryption
				// we also do not want to interrupt other decryption goroutines
				return nil
			}

			txns[i] = txn
			totalGasLimit.Add(encryptedTxn.GasLimit.Uint64())
			// note this is rlp encoding size and so it doesn't reflect 1:1 mem size occupied by the go struct,
			// but it gives us somewhat of an estimate - this is probably ok for our metrics for now
			txnSize := txn.EncodingSize()
			totalBytes.Add(int64(txnSize))
			decryptedTxnSizeBytes.Observe(float64(txnSize))
			return nil
		})
	}

	err = eg.Wait()
	if err != nil {
		return err
	}

	// txns that didn't pass decryption and other checks will be left nil -> filter those out
	filteredTxns := make([]types.Transaction, 0, len(txns))
	for _, txn := range txns {
		if txn == nil {
			continue
		}

		filteredTxns = append(filteredTxns, txn)
	}

	decryptionMark := DecryptionMark{Slot: slot, Eon: eonIndex}
	txnBatch := TxnBatch{Transactions: filteredTxns, TotalGasLimit: totalGasLimit.Load(), TotalBytes: totalBytes.Load()}
	dkp.decryptedTxnsPool.AddDecryptedTxns(decryptionMark, txnBatch)
	dkp.processed.Add(processedMark)

	failures := len(txns) - len(filteredTxns)
	if failures > 0 {
		dkp.logger.Debug("decryption failures for decryption keys", "slot", slot, "eonIndex", eonIndex, "count", failures)
	}

	decryptionKeysCount.Observe(float64(len(keys)))
	decryptionKeysGas.Observe(float64(totalGasLimit.Load()))
	decryptionSuccesses.Add(float64(len(filteredTxns)))
	decryptionFailures.Add(float64(failures))
	decryptionKeysProcessingTimeSecs.ObserveDuration(processingTimeStart)
	slotStartTime := time.Unix(int64(dkp.slotCalculator.CalcSlotStartTimestamp(slot)), 0)
	decryptionKeysSlotDelaySecs.ObserveDuration(slotStartTime)
	return nil
}

func (dkp *DecryptionKeysProcessor) decryptTxn(keys map[TxnIndex]*proto.Key, sub EncryptedTxnSubmission) (types.Transaction, error) {
	dkp.logger.Debug("decrypting txn", "txnIndex", sub.TxnIndex)
	key, ok := keys[sub.TxnIndex]
	if !ok {
		return nil, fmt.Errorf("key not found for txn index %d", sub.TxnIndex)
	}

	epochSecretKey, err := EpochSecretKeyFromBytes(key.Key)
	if err != nil {
		return nil, fmt.Errorf("failed to decode epoch secret key during txn decryption: %w", err)
	}

	submissionIdentityPreimage := sub.IdentityPreimageBytes()
	if !bytes.Equal(key.IdentityPreimage, submissionIdentityPreimage) {
		return nil, identityPreimageMismatchErr(key.IdentityPreimage, submissionIdentityPreimage)
	}

	encryptedMessage := new(shuttercrypto.EncryptedMessage)
	err = encryptedMessage.Unmarshal(sub.EncryptedTransaction)
	if err != nil {
		return nil, fmt.Errorf("failed to unmarshal encrypted message: %w", err)
	}

	decryptedMessage, err := encryptedMessage.Decrypt(epochSecretKey)
	if err != nil {
		return nil, fmt.Errorf("failed to decrypt message: %w", err)
	}

	txnSlot, sender, err := dkp.threadSafeParseTxn(decryptedMessage)
	if err != nil {
		return nil, fmt.Errorf("failed to parse decrypted transaction: %w", err)
	}

	txn, err := types.DecodeWrappedTransaction(txnSlot.Rlp)
	if err != nil {
		return nil, fmt.Errorf("failed to decode transaction: %w", err)
	}

	if txn.Type() == types.BlobTxType {
		return nil, errors.New("blob txns not allowed in shutter")
	}

	if subGasLimit := sub.GasLimit.Uint64(); txn.GetGasLimit() != subGasLimit {
		return nil, fmt.Errorf("txn gas limit mismatch: txn=%d, encryptedTxnSubmission=%d", txn.GetGasLimit(), subGasLimit)
	}

	txn.SetSender(sender)
	return txn, nil
}

// threadSafeParseTxn is needed because txnParseCtx.ParseTransaction is not thread safe
func (dkp *DecryptionKeysProcessor) threadSafeParseTxn(rlp []byte) (*txpool.TxnSlot, libcommon.Address, error) {
	dkp.txnParseCtxMu.Lock()
	defer dkp.txnParseCtxMu.Unlock()

	var txnSlot txpool.TxnSlot
	var sender libcommon.Address
	_, err := dkp.txnParseCtx.ParseTransaction(rlp, 0, &txnSlot, sender[:], true, true, nil)
	if err != nil {
		return nil, libcommon.Address{}, err
	}

	return &txnSlot, sender, nil
}

func (dkp *DecryptionKeysProcessor) cleanupLoop(ctx context.Context) error {
	blockEventC := make(chan BlockEvent)
	unregister := dkp.blockListener.RegisterObserver(func(event BlockEvent) {
		select {
		case <-ctx.Done():
		case blockEventC <- event:
		}
	})
	defer unregister()

	for {
		select {
		case <-ctx.Done():
			return ctx.Err()
		case blockEvent := <-blockEventC:
			err := dkp.processBlockEventCleanup(blockEvent)
			if err != nil {
				return err
			}
		}
	}
}

func (dkp *DecryptionKeysProcessor) processBlockEventCleanup(blockEvent BlockEvent) error {
	slot, err := dkp.slotCalculator.CalcSlot(blockEvent.LatestBlockTime)
	if err != nil {
		return err
	}

	// decryptedTxnsPool is not re-org aware since it is slot based - we can clean it up straight away
	decryptedMarkDeletions, decryptedTxnsDeletions := dkp.decryptedTxnsPool.DeleteDecryptedTxnsUpToSlot(slot)
	if decryptedMarkDeletions > 0 {
		dkp.logger.Debug(
			"cleaned up decrypted txns up to",
			"slot", slot,
			"decryptedMarkDeletions", decryptedMarkDeletions,
			"decryptedTxnsDeletions", decryptedTxnsDeletions,
		)
	}

	// encryptedTxnPool on the other hand may be sensitive to re-orgs - clean it up with some delay
	var cleanUpToSlot uint64
	if slot > dkp.config.ReorgDepthAwareness {
		cleanUpToSlot = slot - dkp.config.ReorgDepthAwareness
	}

	var cleanUpMarks []ProcessedMark
	dkp.processed.Each(func(mark ProcessedMark) bool {
		if mark.Slot <= cleanUpToSlot {
			cleanUpMarks = append(cleanUpMarks, mark)
		}
		return false // continue, want to check all
	})

	for _, mark := range cleanUpMarks {
		dkp.processed.Remove(mark)
		dkp.encryptedTxnsPool.DeleteUpTo(mark.Eon, mark.To+1)
	}

	return nil
}

func identityPreimageMismatchErr(keyIpBytes, submissionIpBytes []byte) error {
	err := errors.New("identity preimage mismatch")

	keyIp, ipErr := IdentityPreimageFromBytes(keyIpBytes)
	if ipErr != nil {
		err = fmt.Errorf("%w: keyIp=%s", err, ipErr)
	} else {
		err = fmt.Errorf("%w: keyIp=%s", err, keyIp)
	}

	submissionIp, ipErr := IdentityPreimageFromBytes(submissionIpBytes)
	if ipErr != nil {
		err = fmt.Errorf("%w: submissionIp=%s", err, ipErr)
	} else {
		err = fmt.Errorf("%w: submissionIp=%s", err, submissionIp)
	}

	return err
}

type ProcessedMark struct {
	Slot uint64
	Eon  EonIndex
	From TxnIndex
	To   TxnIndex
}<|MERGE_RESOLUTION|>--- conflicted
+++ resolved
@@ -116,14 +116,10 @@
 	}
 }
 
-<<<<<<< HEAD
-func (dkp DecryptionKeysProcessor) process(msg *proto.DecryptionKeys) error {
+func (dkp *DecryptionKeysProcessor) process(msg *proto.DecryptionKeys) error {
 	processingTimeStart := time.Now()
 	slot := msg.GetGnosis().Slot
 	eonIndex := EonIndex(msg.Eon)
-=======
-func (dkp *DecryptionKeysProcessor) process(msg *proto.DecryptionKeys) error {
->>>>>>> 0cb1ed6f
 	dkp.logger.Debug(
 		"processing decryption keys message",
 		"instanceId", msg.InstanceId,
