--- conflicted
+++ resolved
@@ -223,13 +223,6 @@
 
 	lastEncryptedTxnSubmission, ok := etp.submissions.Max()
 	if ok && encryptedTxnSubmission.TxnIndex <= lastEncryptedTxnSubmission.TxnIndex {
-<<<<<<< HEAD
-		return fmt.Errorf(
-			"unexpected new encrypted txn submission index is lte last: %d >= %d",
-			lastEncryptedTxnSubmission.TxnIndex,
-			encryptedTxnSubmission.TxnIndex,
-		)
-=======
 		return nil
 		//
 		// TODO looks like we have an issue on unwind
@@ -240,7 +233,6 @@
 		//	lastEncryptedTxnSubmission.TxnIndex,
 		//	encryptedTxnSubmission.TxnIndex,
 		//)
->>>>>>> 20de5dbe
 	}
 
 	etp.addSubmission(encryptedTxnSubmission)
