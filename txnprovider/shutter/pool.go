--- conflicted
+++ resolved
@@ -197,18 +197,11 @@
 	if err != nil {
 		if errors.Is(err, context.DeadlineExceeded) {
 			p.logger.Warn(
-<<<<<<< HEAD
 				"decryption mark wait timeout, falling back to secondary txn provider",
+				"blockNum", parentBlockNum+1,
 				"slot", slot,
 				"age", slotAge,
 				"timeout", decryptionMarkWaitTimeout,
-=======
-				"decryption keys wait timeout, falling back to base txn provider",
-				"slot", slot,
-				"age", slotAge,
-				"blockNum", parentBlockNum+1,
-				"timeout", keysWaitTime,
->>>>>>> 173de5b7
 			)
 
 			decryptionMarkWaitSecs.ObserveDuration(decryptionMarkWaitStart)
