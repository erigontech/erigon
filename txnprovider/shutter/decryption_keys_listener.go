--- conflicted
+++ resolved
@@ -227,10 +227,7 @@
 		return errors.New("no shutter bootstrap nodes configured")
 	}
 
-<<<<<<< HEAD
-=======
 	var connected atomic.Int32
->>>>>>> 20de5dbe
 	wg, ctx := errgroup.WithContext(ctx)
 	for _, node := range nodes {
 		wg.Go(func() error {
@@ -242,21 +239,14 @@
 				}
 				return err
 			}
-<<<<<<< HEAD
-			err = backoff.Retry(connect, backoff.NewExponentialBackOff())
-=======
 
 			err = backoff.Retry(connect, backoff.WithContext(backoff.NewExponentialBackOff(), ctx))
->>>>>>> 20de5dbe
 			if err != nil {
 				dkl.logger.Error("failed to connect to bootstrap node", "node", node, "err", err)
 			}
 
 			dkl.logger.Info("connected to bootstrap node", "node", node)
-<<<<<<< HEAD
-=======
 			connected.Add(1)
->>>>>>> 20de5dbe
 			return nil
 		})
 	}
