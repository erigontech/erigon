--- conflicted
+++ resolved
@@ -45,30 +45,18 @@
 type DecryptionKeysListener struct {
 	logger         log.Logger
 	config         Config
-<<<<<<< HEAD
-	observers      *event.Observers[*proto.DecryptionKeys]
-	slotCalculator SlotCalculator
-	eonTracker     EonTracker
-=======
 	slotCalculator SlotCalculator
 	eonTracker     EonTracker
 	observers      *event.Observers[*proto.DecryptionKeys]
->>>>>>> 42805130
 }
 
 func NewDecryptionKeysListener(logger log.Logger, config Config, sc SlotCalculator, et EonTracker) DecryptionKeysListener {
 	return DecryptionKeysListener{
 		logger:         logger,
 		config:         config,
-<<<<<<< HEAD
-		observers:      event.NewObservers[*proto.DecryptionKeys](),
-		slotCalculator: sc,
-		eonTracker:     et,
-=======
 		slotCalculator: sc,
 		eonTracker:     et,
 		observers:      event.NewObservers[*proto.DecryptionKeys](),
->>>>>>> 42805130
 	}
 }
 
