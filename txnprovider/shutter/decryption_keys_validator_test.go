--- conflicted
+++ resolved
@@ -37,11 +37,7 @@
 
 	instanceId := uint64(123)
 	maxNumKeysPerMessage := uint64(10)
-<<<<<<< HEAD
-	config := shutter.Config{
-=======
 	config := shuttercfg.Config{
->>>>>>> 5729b000
 		InstanceId:           instanceId,
 		MaxNumKeysPerMessage: maxNumKeysPerMessage,
 	}
@@ -604,11 +600,7 @@
 
 type decryptionKeysValidationTestCase struct {
 	name                  string
-<<<<<<< HEAD
-	config                shutter.Config
-=======
 	config                shuttercfg.Config
->>>>>>> 5729b000
 	msg                   *pubsub.Message
 	slotCalculator        func(t *testing.T) *testhelpers.MockSlotCalculator
 	eonTracker            func(t *testing.T) *testhelpers.MockEonTracker
