--- conflicted
+++ resolved
@@ -301,24 +301,6 @@
 	return ecdsa.GenerateKey(S256(), rand.Reader)
 }
 
-<<<<<<< HEAD
-// ValidateSignatureValues verifies whether the signature values are valid with
-// the given chain rules. The v value is assumed to be either 0 or 1.
-func ValidateSignatureValues(v byte, r, s *uint256.Int, homestead bool) bool {
-	if r.IsZero() || s.IsZero() {
-		return false
-	}
-	// reject upper range of s values (ECDSA malleability)
-	// see discussion in secp256k1/libsecp256k1/include/secp256k1.h
-	if homestead && s.Gt(Secp256k1halfN) {
-		return false
-	}
-	// Frontier: allow s to be in full N range
-	return r.Lt(secp256k1N) && s.Lt(secp256k1N) && (v == 0 || v == 1)
-}
-
-=======
->>>>>>> 54dcd760
 // DESCRIBED: docs/programmers_guide/guide.md#address---identifier-of-an-account
 func PubkeyToAddress(p ecdsa.PublicKey) libcommon.Address {
 	pubBytes := MarshalPubkey(&p)
