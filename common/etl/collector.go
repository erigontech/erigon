--- conflicted
+++ resolved
@@ -162,30 +162,16 @@
 				return fmt.Errorf("error while reading next element from disk: %v", err)
 			}
 		}
-		batchSize := batch.BatchSize()
 		if args.OnLoadCommit != nil {
 			if err := args.OnLoadCommit(batch, []byte{}, true); err != nil {
 				return err
 			}
 		}
-<<<<<<< HEAD
-		if _, err := batch.Commit(); err != nil {
-			return err
-		}
-		runtime.ReadMemStats(&m)
-		log.Info(
-			"Committed batch",
-			"bucket", string(bucket),
-			"size", common.StorageSize(batchSize),
-			"current key", "final",
-			"alloc", common.StorageSize(m.Alloc), "sys", common.StorageSize(m.Sys), "numGC", int(m.NumGC))
-=======
 		batchCh <- struct {
 			db         ethdb.DbWithPendingMutations
 			currentKey string
 		}{db: batch, currentKey: makeCurrentKeyStr(nil)}
 
->>>>>>> 7ac009a7
 		return nil
 	})
 	wg.Go(func() error {
