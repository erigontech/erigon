--- conflicted
+++ resolved
@@ -323,12 +323,8 @@
 }
 
 func TraceAccount(addr common.Address) bool {
-<<<<<<< HEAD
-	if len(tracedAccounts) > 0 {
-=======
 	traceInit.Do(initTraceMaps)
 	if len(tracedAccounts) != 0 {
->>>>>>> bf165d04
 		_, ok := tracedAccounts[addr]
 		return ok
 	}
