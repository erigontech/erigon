package dbutils

import (
	"sort"
	"strings"

	"github.com/ledgerwatch/erigon-lib/gointerfaces/types"
)

// DBSchemaVersion
var DBSchemaVersion = types.VersionReply{Major: 3, Minor: 0, Patch: 0}

// Buckets

// Dictionary:
// "Plain State" - state where keys arent' hashed. "CurrentState" - same, but keys are hashed. "PlainState" used for blocks execution. "CurrentState" used mostly for Merkle root calculation.
// "incarnation" - uint64 number - how much times given account was SelfDestruct'ed.

/*
PlainStateBucket logical layout:
	Contains Accounts:
	  key - address (unhashed)
	  value - account encoded for storage
	Contains Storage:
	  key - address (unhashed) + incarnation + storage key (unhashed)
	  value - storage value(common.hash)

Physical layout:
	PlainStateBucket and HashedStorageBucket utilises DupSort feature of MDBX (store multiple values inside 1 key).
-------------------------------------------------------------
	   key              |            value
-------------------------------------------------------------
[acc_hash]              | [acc_value]
[acc_hash]+[inc]        | [storage1_hash]+[storage1_value]
						| [storage2_hash]+[storage2_value] // this value has no own key. it's 2nd value of [acc_hash]+[inc] key.
						| [storage3_hash]+[storage3_value]
						| ...
[acc_hash]+[old_inc]    | [storage1_hash]+[storage1_value]
						| ...
[acc2_hash]             | [acc2_value]
						...
*/
const PlainStateBucket = "PlainState"

//PlainContractCodeBucket -
//key - address+incarnation
//value - code hash
const PlainContractCodeBucket = "PlainCodeHash"

/*
AccountChangeSetBucket and StorageChangeSetBucket - of block N store values of state before block N changed them.
Because values "after" change stored in PlainState.
Logical format:
	key - blockNum_u64 + key_in_plain_state
	value - value_in_plain_state_before_blockNum_changes

Example: If block N changed account A from value X to Y. Then:
	AccountChangeSetBucket has record: bigEndian(N) + A -> X
	PlainStateBucket has record: A -> Y

See also: docs/programmers_guide/db_walkthrough.MD#table-history-of-accounts

As you can see if block N changes much accounts - then all records have repetitive prefix `bigEndian(N)`.
MDBX can store such prefixes only once - by DupSort feature (see `docs/programmers_guide/dupsort.md`).
Both buckets are DupSort-ed and have physical format:
AccountChangeSetBucket:
	key - blockNum_u64
	value - address + account(encoded)

StorageChangeSetBucket:
	key - blockNum_u64 + address + incarnation_u64
	value - plain_storage_key + value
*/
const AccountChangeSetBucket = "AccountChangeSet"
const StorageChangeSetBucket = "StorageChangeSet"

const (

	//HashedAccountsBucket
	// key - address hash
	// value - account encoded for storage
	// Contains Storage:
	//key - address hash + incarnation + storage key hash
	//value - storage value(common.hash)
	HashedAccountsBucket = "HashedAccount"
	HashedStorageBucket  = "HashedStorage"
)

/*
AccountsHistoryBucket and StorageHistoryBucket - indices designed to serve next 2 type of requests:
1. what is smallest block number >= X where account A changed
2. get last shard of A - to append there new block numbers

Task 1. is part of "get historical state" operation (see `core/state:GetAsOf`):
If `db.Seek(A+bigEndian(X))` returns non-last shard -
		then get block number from shard value Y := RoaringBitmap(shard_value).GetGte(X)
		and with Y go to ChangeSets: db.Get(ChangeSets, Y+A)
If `db.Seek(A+bigEndian(X))` returns last shard -
		then we go to PlainState: db.Get(PlainState, A)

Format:
	- index split to shards by 2Kb - RoaringBitmap encoded sorted list of block numbers
			(to avoid performance degradation of popular accounts or look deep into history.
				Also 2Kb allows avoid Overflow pages inside DB.)
	- if shard is not last - then key has suffix 8 bytes = bigEndian(max_block_num_in_this_shard)
	- if shard is last - then key has suffix 8 bytes = 0xFF

It allows:
	- server task 1. by 1 db operation db.Seek(A+bigEndian(X))
	- server task 2. by 1 db operation db.Get(A+0xFF)

see also: docs/programmers_guide/db_walkthrough.MD#table-change-sets

AccountsHistoryBucket:
	key - address + shard_id_u64
	value - roaring bitmap  - list of block where it changed
StorageHistoryBucket
	key - address + storage_key + shard_id_u64
	value - roaring bitmap - list of block where it changed
*/
var AccountsHistoryBucket = "AccountHistory"
var StorageHistoryBucket = "StorageHistory"

var (

	//key - contract code hash
	//value - contract code
	CodeBucket = "Code"

	//key - addressHash+incarnation
	//value - code hash
	ContractCodeBucket = "HashedCodeHash"

	// IncarnationMapBucket for deleted accounts
	//key - address
	//value - incarnation of account when it was last deleted
	IncarnationMapBucket = "IncarnationMap"

	//TEVMCodeBucket -
	//key - contract code hash
	//value - contract TEVM code
	ContractTEVMCodeBucket = "TEVMCode"
)

/*TrieOfAccountsBucket and TrieOfStorageBucket
hasState,groups - mark prefixes existing in hashed_account table
hasTree - mark prefixes existing in trie_account table (not related with branchNodes)
hasHash - mark prefixes which hashes are saved in current trie_account record (actually only hashes of branchNodes can be saved)
@see UnmarshalTrieNode
@see integrity.Trie

+-----------------------------------------------------------------------------------------------------+
| DB record: 0x0B, hasState: 0b1011, hasTree: 0b1001, hasHash: 0b1001, hashes: [x,x]                  |
+-----------------------------------------------------------------------------------------------------+
                |                                           |                               |
                v                                           |                               v
+---------------------------------------------+             |            +--------------------------------------+
| DB record: 0x0B00, hasState: 0b10001        |             |            | DB record: 0x0B03, hasState: 0b10010 |
| hasTree: 0, hasHash: 0b10000, hashes: [x]   |             |            | hasTree: 0, hasHash: 0, hashes: []   |
+---------------------------------------------+             |            +--------------------------------------+
        |                    |                              |                         |                  |
        v                    v                              v                         v                  v
+------------------+    +----------------------+     +---------------+        +---------------+  +---------------+
| Account:         |    | BranchNode: 0x0B0004 |     | Account:      |        | Account:      |  | Account:      |
| 0x0B0000...      |    | has no record in     |     | 0x0B01...     |        | 0x0B0301...   |  | 0x0B0304...   |
| in HashedAccount |    |     TrieAccount      |     |               |        |               |  |               |
+------------------+    +----------------------+     +---------------+        +---------------+  +---------------+
                           |                |
                           v                v
		           +---------------+  +---------------+
		           | Account:      |  | Account:      |
		           | 0x0B000400... |  | 0x0B000401... |
		           +---------------+  +---------------+
Invariants:
- hasTree is subset of hasState
- hasHash is subset of hasState
- first level in account_trie always exists if hasState>0
- TrieStorage record of account.root (length=40) must have +1 hash - it's account.root
- each record in TrieAccount table must have parent (may be not direct) and this parent must have correct bit in hasTree bitmap
- if hasState has bit - then HashedAccount table must have record according to this bit
- each TrieAccount record must cover some state (means hasState is always > 0)
- TrieAccount records with length=1 can satisfy (hasBranch==0&&hasHash==0) condition
- Other records in TrieAccount and TrieStorage must (hasTree!=0 || hasHash!=0)
*/
const TrieOfAccountsBucket = "TrieAccount"
const TrieOfStorageBucket = "TrieStorage"

const (
	// DatabaseInfoBucket is used to store information about data layout.
	DatabaseInfoBucket   = "DbInfo"
	SnapshotInfoBucket   = "SnapshotInfo"
	BittorrentInfoBucket = "BittorrentInfo"

	// Data item prefixes (use single byte to avoid mixing data types, avoid `i`, used for indexes).
	HeaderPrefixOld    = "h"            // block_num_u64 + hash -> header
	HeaderNumberBucket = "HeaderNumber" // headerNumberPrefix + hash -> num (uint64 big endian)

	HeaderCanonicalBucket = "CanonicalHeader"        // block_num_u64 -> header hash
	HeadersBucket         = "Header"                 // block_num_u64 + hash -> header (RLP)
	HeaderTDBucket        = "HeadersTotalDifficulty" // block_num_u64 + hash -> td (RLP)

	BlockBodyPrefix      = "BlockBody"               // block_num_u64 + hash -> block body
	EthTx                = "BlockTransaction"        // tbl_sequence_u64 -> rlp(tx)
	NonCanonicalTXBucket = "NonCanonicalTransaction" // tbl_sequence_u64 -> rlp(tx) for transactions from none canonical bodies
	BlockReceiptsPrefix  = "Receipt"                 // block_num_u64 -> canonical block receipts (non-canonical are not stored)
	Log                  = "TransactionLog"          // block_num_u64 + txId -> logs of transaction

	// Stores bitmap indices - in which block numbers saw logs of given 'address' or 'topic'
	// [addr or topic] + [2 bytes inverted shard number] -> bitmap(blockN)
	// indices are sharded - because some bitmaps are >1Mb and when new incoming blocks process it
	//	 updates ~300 of bitmaps - by append small amount new values. It cause much big writes (MDBX does copy-on-write).
	//
	// if last existing shard size merge it with delta
	// if serialized size of delta > ShardLimit - break down to multiple shards
	// shard number - it's biggest value in bitmap
	LogTopicIndex   = "LogTopicIndex"
	LogAddressIndex = "LogAddressIndex"

	// CallTraceSet is the name of the table that contain the mapping of block number to the set (sorted) of all accounts
	// touched by call traces. It is DupSort-ed table
	// 8-byte BE block number -> account address -> two bits (one for "from", another for "to")
	CallTraceSet = "CallTraceSet"
	// Indices for call traces - have the same format as LogTopicIndex and LogAddressIndex
	// Store bitmap indices - in which block number we saw calls from (CallFromIndex) or to (CallToIndex) some addresses
	CallFromIndex = "CallFromIndex"
	CallToIndex   = "CallToIndex"

	TxLookupPrefix  = "BlockTransactionLookup" // hash -> transaction/receipt lookup metadata
	BloomBitsPrefix = "BloomBits"              // bit (uint16 big endian) + section (uint64 big endian) + hash -> bloom bits

	ConfigPrefix = "Config" // config prefix for the db

	// Chain index prefixes (use `i` + single byte to avoid mixing data types).
	BloomBitsIndexPrefix = "BloomBitsIndex" // BloomBitsIndexPrefix is the data table of a chain indexer to track its progress

	// Progress of sync stages: stageName -> stageData
	SyncStageProgress = "SyncStage"
	// Position to where to unwind sync stages: stageName -> stageData
	SyncStageUnwind = "SyncStageUnwind"

	CliqueBucket             = "Clique"
	CliqueSeparateBucket     = "CliqueSeparate"
	CliqueSnapshotBucket     = "CliqueSnapshot"
	CliqueLastSnapshotBucket = "CliqueLastSnapshot"

	// this bucket stored in separated database
	InodesBucket = "Inode"

	// Transaction senders - stored separately from the block bodies
	Senders = "TxSender" // block_num_u64 + blockHash -> sendersList (no serialization format, every 20 bytes is new sender)

	// headBlockKey tracks the latest know full block's hash.
	HeadBlockKey = "LastBlock"

	// migrationName -> serialized SyncStageProgress and SyncStageUnwind buckets
	// it stores stages progress to understand in which context was executed migration
	// in case of bug-report developer can ask content of this bucket
	Migrations = "Migration"

	Sequence      = "Sequence" // tbl_name -> seq_u64
	HeadHeaderKey = "LastHeader"

	Epoch = "DevEpoch" // block_num_u64+block_hash->transition_proof
)

// Keys
var (
	//StorageModeHistory - does node save history.
	StorageModeHistory = []byte("smHistory")
	//StorageModeReceipts - does node save receipts.
	StorageModeReceipts = []byte("smReceipts")
	//StorageModeTxIndex - does node save transactions index.
	StorageModeTxIndex = []byte("smTxIndex")
	//StorageModeCallTraces - does not build index of call traces
	StorageModeCallTraces = []byte("smCallTraces")
	//StorageModeTEVM - does not translate EVM to TEVM
	StorageModeTEVM = []byte("smTEVM")

	DBSchemaVersionKey = []byte("dbVersion")

	BittorrentPeerID            = "peerID"
	CurrentHeadersSnapshotHash  = []byte("CurrentHeadersSnapshotHash")
	CurrentHeadersSnapshotBlock = []byte("CurrentHeadersSnapshotBlock")
	CurrentBodiesSnapshotHash   = []byte("CurrentBodiesSnapshotHash")
	CurrentBodiesSnapshotBlock  = []byte("CurrentBodiesSnapshotBlock")
)

// Buckets - list of all buckets. App will panic if some bucket is not in this list.
// This list will be sorted in `init` method.
// BucketsConfigs - can be used to find index in sorted version of Buckets list by name
var Buckets = []string{
	AccountsHistoryBucket,
	StorageHistoryBucket,
	CodeBucket,
	ContractCodeBucket,
	HeaderNumberBucket,
	BlockBodyPrefix,
	BlockReceiptsPrefix,
	TxLookupPrefix,
	BloomBitsPrefix,
	ConfigPrefix,
	BloomBitsIndexPrefix,
	DatabaseInfoBucket,
	IncarnationMapBucket,
	ContractTEVMCodeBucket,
	CliqueSeparateBucket,
	CliqueLastSnapshotBucket,
	CliqueSnapshotBucket,
	SyncStageProgress,
	SyncStageUnwind,
	PlainStateBucket,
	PlainContractCodeBucket,
	AccountChangeSetBucket,
	StorageChangeSetBucket,
	Senders,
	HeadBlockKey,
	HeadHeaderKey,
	Migrations,
	LogTopicIndex,
	LogAddressIndex,
	SnapshotInfoBucket,
	CallTraceSet,
	CallFromIndex,
	CallToIndex,
	Log,
	Sequence,
	EthTx,
	TrieOfAccountsBucket,
	TrieOfStorageBucket,
	HashedAccountsBucket,
	HashedStorageBucket,
	BittorrentInfoBucket,
	HeaderCanonicalBucket,
	HeadersBucket,
	HeaderTDBucket,
<<<<<<< HEAD
	NonCanonicalTXBucket,
=======
	Epoch,
>>>>>>> 557d082c
}

// DeprecatedBuckets - list of buckets which can be programmatically deleted - for example after migration
var DeprecatedBuckets = []string{
	HeaderPrefixOld,
	CliqueBucket,
}

type CmpFunc func(k1, k2, v1, v2 []byte) int

type BucketsCfg map[string]BucketConfigItem
type Bucket string

type DBI uint
type BucketFlags uint

const (
	Default    BucketFlags = 0x00
	ReverseKey BucketFlags = 0x02
	DupSort    BucketFlags = 0x04
	IntegerKey BucketFlags = 0x08
	IntegerDup BucketFlags = 0x20
	ReverseDup BucketFlags = 0x40
)

type BucketConfigItem struct {
	Flags BucketFlags
	// AutoDupSortKeysConversion - enables some keys transformation - to change db layout without changing app code.
	// Use it wisely - it helps to do experiments with DB format faster, but better reduce amount of Magic in app.
	// If good DB format found, push app code to accept this format and then disable this property.
	AutoDupSortKeysConversion bool
	IsDeprecated              bool
	DBI                       DBI
	// DupFromLen - if user provide key of this length, then next transformation applied:
	// v = append(k[DupToLen:], v...)
	// k = k[:DupToLen]
	// And opposite at retrieval
	// Works only if AutoDupSortKeysConversion enabled
	DupFromLen int
	DupToLen   int
}

var BucketsConfigs = BucketsCfg{
	HashedStorageBucket: {
		Flags:                     DupSort,
		AutoDupSortKeysConversion: true,
		DupFromLen:                72,
		DupToLen:                  40,
	},
	AccountChangeSetBucket: {
		Flags: DupSort,
	},
	StorageChangeSetBucket: {
		Flags: DupSort,
	},
	PlainStateBucket: {
		Flags:                     DupSort,
		AutoDupSortKeysConversion: true,
		DupFromLen:                60,
		DupToLen:                  28,
	},
	CallTraceSet: {
		Flags: DupSort,
	},
}

func sortBuckets() {
	sort.SliceStable(Buckets, func(i, j int) bool {
		return strings.Compare(Buckets[i], Buckets[j]) < 0
	})
}

func DefaultBuckets() BucketsCfg {
	return BucketsConfigs
}

func UpdateBucketsList(newBucketCfg BucketsCfg) {
	newBuckets := make([]string, 0)
	for k, v := range newBucketCfg {
		if !v.IsDeprecated {
			newBuckets = append(newBuckets, k)
		}
	}
	Buckets = newBuckets
	BucketsConfigs = newBucketCfg

	reinit()
}

func init() {
	reinit()
}

func reinit() {
	sortBuckets()

	for _, name := range Buckets {
		_, ok := BucketsConfigs[name]
		if !ok {
			BucketsConfigs[name] = BucketConfigItem{}
		}
	}

	for _, name := range DeprecatedBuckets {
		_, ok := BucketsConfigs[name]
		if !ok {
			BucketsConfigs[name] = BucketConfigItem{}
		}
		tmp := BucketsConfigs[name]
		tmp.IsDeprecated = true
		BucketsConfigs[name] = tmp
	}
}<|MERGE_RESOLUTION|>--- conflicted
+++ resolved
@@ -333,11 +333,8 @@
 	HeaderCanonicalBucket,
 	HeadersBucket,
 	HeaderTDBucket,
-<<<<<<< HEAD
+	Epoch,
 	NonCanonicalTXBucket,
-=======
-	Epoch,
->>>>>>> 557d082c
 }
 
 // DeprecatedBuckets - list of buckets which can be programmatically deleted - for example after migration
