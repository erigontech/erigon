--- conflicted
+++ resolved
@@ -61,11 +61,7 @@
 	defer cancel()
 	stateReceiverContract := chainConfig.Bor.(*borcfg.BorConfig).StateReceiverContractAddress()
 	tracer = NewBorStateSyncTxnTracer(tracer, stateReceiverContract)
-<<<<<<< HEAD
-	rules := chainConfig.Rules(blockNum, blockTime, 0)
-=======
 	rules := blockCtx.Rules(chainConfig)
->>>>>>> aa122971
 	stateWriter := state.NewNoopWriter()
 	execCb := func(evm *vm.EVM, refunds bool) (*evmtypes.ExecutionResult, error) {
 		tracer.OnTxStart(evm.GetVMContext(), bortypes.NewBorTransaction(), common.Address{})
@@ -101,10 +97,6 @@
 	}
 
 	txCtx := initStateSyncTxContext(blockNum, blockHash)
-<<<<<<< HEAD
-	rules := chainConfig.Rules(blockNum, blockTime, 0)
-=======
->>>>>>> aa122971
 	evm := vm.NewEVM(blockCtx, txCtx, ibs, chainConfig, *vmConfig)
 	rules := evm.ChainRules()
 
