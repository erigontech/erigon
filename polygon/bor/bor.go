// Copyright 2024 The Erigon Authors
// This file is part of Erigon.
//
// Erigon is free software: you can redistribute it and/or modify
// it under the terms of the GNU Lesser General Public License as published by
// the Free Software Foundation, either version 3 of the License, or
// (at your option) any later version.
//
// Erigon is distributed in the hope that it will be useful,
// but WITHOUT ANY WARRANTY; without even the implied warranty of
// MERCHANTABILITY or FITNESS FOR A PARTICULAR PURPOSE. See the
// GNU Lesser General Public License for more details.
//
// You should have received a copy of the GNU Lesser General Public License
// along with Erigon. If not, see <http://www.gnu.org/licenses/>.

package bor

import (
	"bytes"
	"context"
	"encoding/hex"
	"errors"
	"fmt"
	"io"
	"math"
	"math/big"
	"sort"
	"strconv"
	"sync"
	"sync/atomic"
	"time"

	lru "github.com/hashicorp/golang-lru/arc/v2"
	"github.com/holiman/uint256"
	"github.com/xsleonard/go-merkle"
	"golang.org/x/crypto/sha3"

	"github.com/erigontech/erigon/common"
	"github.com/erigontech/erigon/common/crypto"
	"github.com/erigontech/erigon/common/dbg"
	"github.com/erigontech/erigon/common/empty"
	"github.com/erigontech/erigon/common/length"
	"github.com/erigontech/erigon/common/log/v3"
	"github.com/erigontech/erigon/db/kv"
	"github.com/erigontech/erigon/db/rawdb"
	"github.com/erigontech/erigon/execution/chain"
	"github.com/erigontech/erigon/execution/chain/params"
	"github.com/erigontech/erigon/execution/consensus"
	"github.com/erigontech/erigon/execution/consensus/misc"
	"github.com/erigontech/erigon/execution/rlp"
	"github.com/erigontech/erigon/execution/state"
	"github.com/erigontech/erigon/execution/tracing"
	"github.com/erigontech/erigon/execution/types"
	"github.com/erigontech/erigon/execution/types/accounts"
	"github.com/erigontech/erigon/execution/vm/evmtypes"
	"github.com/erigontech/erigon/polygon/bor/borcfg"
	"github.com/erigontech/erigon/polygon/bor/statefull"
	"github.com/erigontech/erigon/polygon/heimdall"
	"github.com/erigontech/erigon/rpc"
	"github.com/erigontech/erigon/turbo/services"
)

const inmemorySignatures = 4096 // Number of recent block signatures to keep in memory

// Bor protocol constants.
var (
	// Default number of blocks after which to checkpoint and reset the pending votes
	defaultSprintLength        = map[string]uint64{"0": 64}
	validatorHeaderBytesLength = length.Addr + 20 // address + power
	// maxCheckpointLength is the maximum number of blocks that can be requested for constructing a checkpoint root hash
	maxCheckpointLength = uint64(math.Pow(2, 15))
)

// Various error messages to mark blocks invalid. These should be private to
// prevent engine specific errors from being referenced in the remainder of the
// codebase, inherently breaking if the engine is swapped out. Please put common
// error types into the consensus package.
var (
	// errUnknownBlock is returned when the list of signers is requested for a block
	// that is not part of the local blockchain.
	errUnknownBlock = errors.New("unknown block")
	// errMissingVanity is returned if a block's extra-data section is shorter than
	// 32 bytes, which is required to store the signer vanity.
	errMissingVanity = errors.New("extra-data 32 byte vanity prefix missing")
	// errMissingSignature is returned if a block's extra-data section doesn't seem
	// to contain a 65 byte secp256k1 signature.
	errMissingSignature = errors.New("extra-data 65 byte signature suffix missing")
	// errExtraValidators is returned if non-sprint-end block contain validator data in
	// their extra-data fields.
	errExtraValidators = errors.New("non-sprint-end block contains extra validator list")
	// errInvalidSprintValidators is returned if a block contains an
	// invalid list of validators (i.e. non divisible by 40 bytes).
	errInvalidSprintValidators = errors.New("invalid validator list on sprint end block")
	// errInvalidMixDigest is returned if a block's mix digest is non-zero.
	errInvalidMixDigest = errors.New("non-zero mix digest")
	// errInvalidUncleHash is returned if a block contains an non-empty uncle list.
	errInvalidUncleHash = errors.New("non empty uncle hash")
	// errInvalidDifficulty is returned if the difficulty of a block neither 1 or 2.
	errInvalidDifficulty = errors.New("invalid difficulty")
	// errInvalidTimestamp is returned if the timestamp of a block is lower than
	// the previous block's timestamp + the minimum block period.
	errInvalidTimestamp = errors.New("invalid timestamp")
	errUncleDetected    = errors.New("uncles not allowed")
)

// SignerFn is a signer callback function to request a header to be signed by a
// backing account.
type SignerFn func(signer common.Address, mimeType string, message []byte) ([]byte, error)

// Ecrecover extracts the Ethereum account address from a signed header.
func Ecrecover(header *types.Header, sigcache *lru.ARCCache[common.Hash, common.Address], c *borcfg.BorConfig) (common.Address, error) {
	// If the signature's already cached, return that
	hash := header.Hash()
	if address, known := sigcache.Get(hash); known {
		return address, nil
	}
	// Retrieve the signature from the header extra-data
	if len(header.Extra) < types.ExtraSealLength {
		return common.Address{}, errMissingSignature
	}

	signature := header.Extra[len(header.Extra)-types.ExtraSealLength:]

	// Recover the public key and the Ethereum address
	sealHash := SealHash(header, c)
	pubkey, err := crypto.Ecrecover(sealHash[:], signature)
	if err != nil {
		return common.Address{}, err
	}
	var signer common.Address
	copy(signer[:], crypto.Keccak256(pubkey[1:])[12:])

	sigcache.Add(hash, signer)

	return signer, nil
}

// SealHash returns the hash of a block prior to it being sealed.
func SealHash(header *types.Header, c *borcfg.BorConfig) (hash common.Hash) {
	hasher := crypto.NewKeccakState()
	defer crypto.ReturnToPool(hasher)

	encodeSigHeader(hasher, header, c)
	hasher.Sum(hash[:0])

	return hash
}

func encodeSigHeader(w io.Writer, header *types.Header, c *borcfg.BorConfig) {
	enc := []interface{}{
		header.ParentHash,
		header.UncleHash,
		header.Coinbase,
		header.Root,
		header.TxHash,
		header.ReceiptHash,
		header.Bloom,
		header.Difficulty,
		header.Number,
		header.GasLimit,
		header.GasUsed,
		header.Time,
		header.Extra[:len(header.Extra)-65], // Yes, this will panic if extra is too short
		header.MixDigest,
		header.Nonce,
	}

	if c.IsJaipur(header.Number.Uint64()) {
		if header.BaseFee != nil {
			enc = append(enc, header.BaseFee)
		}
	}

	if err := rlp.Encode(w, enc); err != nil {
		panic("can't encode: " + err.Error())
	}
}

// CalcProducerDelay is the block delay algorithm based on block time, period, producerDelay and turn-ness of a signer
func CalcProducerDelay(number uint64, succession int, c *borcfg.BorConfig) uint64 {
	// When the block is the first block of the sprint, it is expected to be delayed by `producerDelay`.
	// That is to allow time for block propagation in the last sprint
	delay := c.CalculatePeriod(number)
	// Since there is only one producer in Rio/VeBlop, we don't need to add producer delay and backup multiplier
	if c.IsRio(number) {
		return delay
	}
	if c.IsSprintStart(number) {
		delay = c.CalculateProducerDelay(number)
	}

	if succession > 0 {
		delay += uint64(succession) * c.CalculateBackupMultiplier(number)
	}

	return delay
}

func MinNextBlockTime(parent *types.Header, succession int, config *borcfg.BorConfig) uint64 {
	return parent.Time + CalcProducerDelay(parent.Number.Uint64()+1, succession, config)
}

// ValidateHeaderTimeSignerSuccessionNumber - heimdall.ValidatorSet abstraction for unit tests
type ValidateHeaderTimeSignerSuccessionNumber interface {
	GetSignerSuccessionNumber(signer common.Address, number uint64) (int, error)
}

//go:generate mockgen -typed=true -destination=./span_reader_mock.go -package=bor . spanReader
type spanReader interface {
	Span(ctx context.Context, id uint64) (*heimdall.Span, bool, error)
	Producers(ctx context.Context, blockNum uint64) (*heimdall.ValidatorSet, error)
}

//go:generate mockgen -typed=true -destination=./bridge_reader_mock.go -package=bor . bridgeReader
type bridgeReader interface {
	Events(ctx context.Context, blockHash common.Hash, blockNum uint64) ([]*types.Message, error)
	EventsWithinTime(ctx context.Context, timeFrom, timeTo time.Time) ([]*types.Message, error)
}

func ValidateHeaderTime(
	header *types.Header,
	now time.Time,
	parent *types.Header,
	validatorSet ValidateHeaderTimeSignerSuccessionNumber,
	config *borcfg.BorConfig,
	signaturesCache *lru.ARCCache[common.Hash, common.Address],
) error {
	if config.IsBhilai(header.Number.Uint64()) {
		// Don't waste time checking blocks from the future but allow a buffer of block time for
		// early block announcements. Note that this is a loose check and would allow early blocks
		// from non-primary producer. Such blocks will be rejected later when we know the succession
		// number of the signer in the current sprint.
		if header.Time > uint64(now.Unix())+config.CalculatePeriod(header.Number.Uint64()) {
			if dbg.BorValidateHeaderTime {
				return fmt.Errorf("%w: expected: %s(%s), got: %s", consensus.ErrFutureBlock, time.Unix(now.Unix(), 0), now, time.Unix(int64(header.Time), 0))
			}
		}
	} else {
		// Don't waste time checking blocks from the future
		if header.Time > uint64(now.Unix()) {
			if dbg.BorValidateHeaderTime {
				return fmt.Errorf("%w: expected: %s(%s), got: %s", consensus.ErrFutureBlock, time.Unix(now.Unix(), 0), now, time.Unix(int64(header.Time), 0))
			}
		}
	}

	if parent == nil {
		return nil
	}

	signer, err := Ecrecover(header, signaturesCache, config)
	if err != nil {
		return err
	}

	succession, err := validatorSet.GetSignerSuccessionNumber(signer, header.Number.Uint64())
	if err != nil {
		return err
	}

	// Post Bhilai HF, reject blocks form non-primary producers if they're earlier than the expected time
	if config.IsBhilai(header.Number.Uint64()) && succession != 0 {
		if header.Time > uint64(now.Unix()) {
			if dbg.BorValidateHeaderTime {
				return fmt.Errorf("%w: expected: %s(%s), got: %s", consensus.ErrFutureBlock, time.Unix(now.Unix(), 0), now, time.Unix(int64(header.Time), 0))
			}
		}
	}

	if header.Time < MinNextBlockTime(parent, succession, config) {
		return &BlockTooSoonError{header.Number.Uint64(), succession}
	}

	return nil
}

// BorRLP returns the rlp bytes which needs to be signed for the bor
// sealing. The RLP to sign consists of the entire header apart from the 65 byte signature
// contained at the end of the extra data.
//
// Note, the method requires the extra data to be at least 65 bytes, otherwise it
// panics. This is done to avoid accidentally using both forms (signature present
// or not), which could be abused to produce different hashes for the same header.
func BorRLP(header *types.Header, c *borcfg.BorConfig) []byte {
	b := new(bytes.Buffer)
	encodeSigHeader(b, header, c)

	return b.Bytes()
}

// Bor is the matic-bor consensus engine
type Bor struct {
	mutex       sync.Mutex
	chainConfig *chain.Config     // Chain config
	config      *borcfg.BorConfig // Consensus engine configuration parameters for bor consensus
	blockReader services.FullBlockReader

	Signatures   *lru.ARCCache[common.Hash, common.Address] // Signatures of recent blocks to speed up mining
	Dependencies *lru.ARCCache[common.Hash, [][]int]

	authorizedSigner atomic.Pointer[signer] // Ethereum address and sign function of the signing key

	execCtx context.Context // context of caller execution stage

	spanner       Spanner
	stateReceiver StateReceiver
	spanReader    spanReader
	bridgeReader  bridgeReader

	// scope event.SubscriptionScope
	// The fields below are for testing only
	fakeDiff bool // Skip difficulty verifications

	logger         log.Logger
	rootHashCache  *lru.ARCCache[string, string]
	headerProgress HeaderProgress
}

type signer struct {
	signer common.Address // Ethereum address of the signing key
	signFn SignerFn       // Signer function to authorize hashes with
}

// New creates a Matic Bor consensus engine.
func New(
	chainConfig *chain.Config,
	blockReader services.FullBlockReader,
	spanner Spanner,
	genesisContracts StateReceiver,
	logger log.Logger,
	bridgeReader bridgeReader,
	spanReader spanReader,
) *Bor {
	// get bor config
	borConfig := chainConfig.Bor.(*borcfg.BorConfig)

	// Set any missing consensus parameters to their defaults
	if borConfig != nil && borConfig.CalculateSprintLength(0) == 0 {
		borConfig.Sprint = defaultSprintLength
	}

	// Allocate the snapshot caches and create the engine
	signatures, _ := lru.NewARC[common.Hash, common.Address](inmemorySignatures)
	dependencies, _ := lru.NewARC[common.Hash, [][]int](128)

	c := &Bor{
		chainConfig:   chainConfig,
		config:        borConfig,
		blockReader:   blockReader,
		Signatures:    signatures,
		Dependencies:  dependencies,
		spanner:       spanner,
		stateReceiver: genesisContracts,
		execCtx:       context.Background(),
		logger:        logger,
		bridgeReader:  bridgeReader,
		spanReader:    spanReader,
	}

	c.authorizedSigner.Store(&signer{
		common.Address{},
		func(_ common.Address, _ string, i []byte) ([]byte, error) {
			// return an error to prevent panics
			return nil, &heimdall.UnauthorizedSignerError{Number: 0, Signer: common.Address{}.Bytes()}
		},
	})

	// make sure we can decode all the GenesisAlloc in the BorConfig.
	for key, genesisAlloc := range c.config.BlockAlloc {
		if _, err := types.DecodeGenesisAlloc(genesisAlloc); err != nil {
			panic(fmt.Sprintf("BUG: Block alloc '%s' in genesis is not correct: %v", key, err))
		}
	}

	return c
}

// NewRo is used by the rpcdaemon and tests which need read only access to the provided data services
func NewRo(chainConfig *chain.Config, blockReader services.FullBlockReader, logger log.Logger) *Bor {
	// get bor config
	borConfig := chainConfig.Bor.(*borcfg.BorConfig)

	// Set any missing consensus parameters to their defaults
	if borConfig != nil && borConfig.CalculateSprintLength(0) == 0 {
		borConfig.Sprint = defaultSprintLength
	}

	signatures, _ := lru.NewARC[common.Hash, common.Address](inmemorySignatures)
	dependencies, _ := lru.NewARC[common.Hash, [][]int](128)

	return &Bor{
		chainConfig:  chainConfig,
		config:       borConfig,
		blockReader:  blockReader,
		logger:       logger,
		Dependencies: dependencies,
		Signatures:   signatures,
		execCtx:      context.Background(),
	}
}

// Type returns underlying consensus engine
func (c *Bor) Type() chain.ConsensusName {
	return chain.BorConsensus
}

func (c *Bor) Config() *borcfg.BorConfig {
	return c.config
}

type HeaderProgress interface {
	Progress() uint64
}

func (c *Bor) HeaderProgress(p HeaderProgress) {
	c.headerProgress = p
}

// Author implements consensus.Engine, returning the Ethereum address recovered
// from the signature in the header's extra-data section.
// This is thread-safe (only access the header and config (which is never updated),
// as well as signatures, which are lru.ARCCache, which is thread-safe)
func (c *Bor) Author(header *types.Header) (common.Address, error) {
	return Ecrecover(header, c.Signatures, c.config)
}

// VerifyHeader checks whether a header conforms to the consensus rules.
func (c *Bor) VerifyHeader(chain consensus.ChainHeaderReader, header *types.Header, seal bool) error {
	return c.verifyHeader(chain, header, nil)
}

// VerifyHeaders is similar to VerifyHeader, but verifies a batch of headers. The
// method returns a quit channel to abort the operations and a results channel to
// retrieve the async verifications (the order is that of the input slice).
func (c *Bor) VerifyHeaders(chain consensus.ChainHeaderReader, headers []*types.Header, _ []bool) (chan<- struct{}, <-chan error) {
	abort := make(chan struct{})
	results := make(chan error, len(headers))

	go func() {
		for i, header := range headers {
			err := c.verifyHeader(chain, header, headers[:i])

			select {
			case <-abort:
				return
			case results <- err:
			}
		}
	}()

	return abort, results
}

// verifyHeader checks whether a header conforms to the consensus rules.The
// caller may optionally pass in a batch of parents (ascending order) to avoid
// looking those up from the database. This is useful for concurrently verifying
// a batch of new headers.
func (c *Bor) verifyHeader(chain consensus.ChainHeaderReader, header *types.Header, parents []*types.Header) error {
	if header.Number == nil {
		return errUnknownBlock
	}

	number := header.Number.Uint64()
	now := time.Now().Unix()

	// Don't waste time checking blocks from the future
	// Allow early blocks if Bhilai HF is enabled
	if c.config.IsBhilai(number) {
		// Don't waste time checking blocks from the future but allow a buffer of block time for
		// early block announcements. Note that this is a loose check and would allow early blocks
		// from non-primary producer. Such blocks will be rejected later when we know the succession
		// number of the signer in the current sprint.
		if header.Time > uint64(now)+c.config.CalculatePeriod(number) {
			if dbg.BorValidateHeaderTime {
				return fmt.Errorf("%w: expected: %s, got: %s", consensus.ErrFutureBlock, time.Unix(now, 0), time.Unix(int64(header.Time), 0))
			}
		}
	} else {
		// Don't waste time checking blocks from the future
		if header.Time > uint64(now) {
			if dbg.BorValidateHeaderTime {
				return fmt.Errorf("%w: expected: %s, got: %s", consensus.ErrFutureBlock, time.Unix(now, 0), time.Unix(int64(header.Time), 0))
			}
		}
	}

	if err := ValidateHeaderUnusedFields(header); err != nil {
		return err
	}

	if err := ValidateHeaderExtraLength(header.Extra); err != nil {
		return err
	}
	if err := ValidateHeaderSprintValidators(header, c.config); err != nil {
		return err
	}

	// Ensure that the block's difficulty is meaningful (may not be correct at this point)
	if (number > 0) && (header.Difficulty == nil) {
		return errInvalidDifficulty
	}

	// All basic checks passed, verify cascading fields
	return c.verifyCascadingFields(chain, header, parents)
}

// ValidateHeaderExtraLength validates that the extra-data contains both the vanity and signature.
// header.Extra = header.Vanity + header.ProducerBytes (optional) + header.Seal
func ValidateHeaderExtraLength(extraBytes []byte) error {
	if len(extraBytes) < types.ExtraVanityLength {
		return errMissingVanity
	}

	if len(extraBytes) < types.ExtraVanityLength+types.ExtraSealLength {
		return errMissingSignature
	}

	return nil
}

// ValidateHeaderSprintValidators validates that the extra-data contains a validators list only in the last header of a sprint.
func ValidateHeaderSprintValidators(header *types.Header, config *borcfg.BorConfig) error {
	number := header.Number.Uint64()
	isSprintEnd := config.IsSprintEnd(number)
	validatorBytes := GetValidatorBytes(header, config)
	validatorBytesLen := len(validatorBytes)

	if !isSprintEnd && (validatorBytesLen != 0) {
		return errExtraValidators
	}
	if isSprintEnd && (validatorBytesLen%validatorHeaderBytesLength != 0) {
		return errInvalidSprintValidators
	}
	return nil
}

// ValidateHeaderUnusedFields validates that unused fields are empty.
func ValidateHeaderUnusedFields(header *types.Header) error {
	// Ensure that the mix digest is zero as we don't have fork protection currently
	if header.MixDigest != (common.Hash{}) {
		return errInvalidMixDigest
	}

	// Ensure that the block doesn't contain any uncles which are meaningless in PoA
	if header.UncleHash != empty.UncleHash {
		return errInvalidUncleHash
	}

	if header.WithdrawalsHash != nil {
		return consensus.ErrUnexpectedWithdrawals
	}

	if header.RequestsHash != nil {
		return consensus.ErrUnexpectedRequests
	}

	return misc.VerifyAbsenceOfCancunHeaderFields(header)
}

// verifyCascadingFields verifies all the header fields that are not standalone,
// rather depend on a batch of previous headers. The caller may optionally pass
// in a batch of parents (ascending order) to avoid looking those up from the
// database. This is useful for concurrently verifying a batch of new headers.
func (c *Bor) verifyCascadingFields(chain consensus.ChainHeaderReader, header *types.Header, parents []*types.Header) error {
	// The genesis block is the always valid dead-end
	number := header.Number.Uint64()

	if number == 0 {
		return nil
	}

	// Ensure that the block's timestamp isn't too close to it's parent
	var parent *types.Header

	if len(parents) > 0 {
		parent = parents[len(parents)-1]
	} else {
		parent = chain.GetHeader(header.ParentHash, number-1)
	}

	if parent == nil || parent.Number.Uint64() != number-1 || parent.Hash() != header.ParentHash {
		return consensus.ErrUnknownAncestor
	}

	if parent.Time+c.config.CalculatePeriod(number) > header.Time {
		return errInvalidTimestamp
	}

	return ValidateHeaderGas(header, parent, chain.Config())
}

// ValidateHeaderGas validates GasUsed, GasLimit and BaseFee.
func ValidateHeaderGas(header *types.Header, parent *types.Header, chainConfig *chain.Config) error {
	// Verify that the gas limit is <= 2^63-1
	if header.GasLimit > params.MaxBlockGasLimit {
		return fmt.Errorf("invalid gasLimit: have %v, max %v", header.GasLimit, params.MaxBlockGasLimit)
	}

	// Verify that the gasUsed is <= gasLimit
	if header.GasUsed > header.GasLimit {
		return fmt.Errorf("invalid gasUsed: have %d, gasLimit %d", header.GasUsed, header.GasLimit)
	}

	if parent == nil {
		return nil
	}

	if !chainConfig.IsLondon(header.Number.Uint64()) {
		// Verify BaseFee not present before EIP-1559 fork.
		if header.BaseFee != nil {
			return fmt.Errorf("invalid baseFee before fork: have %d, want <nil>", header.BaseFee)
		}
		if err := misc.VerifyGaslimit(parent.GasLimit, header.GasLimit); err != nil {
			return err
		}
	} else if err := misc.VerifyEip1559Header(chainConfig, parent, header, false /*skipGasLimit*/); err != nil {
		// Verify the header's EIP-1559 attributes.
		return err
	}

	return nil
}

// VerifyUncles implements consensus.Engine, always returning an error for any
// uncles as this consensus mechanism doesn't permit uncles.
func (c *Bor) VerifyUncles(_ consensus.ChainReader, _ *types.Header, uncles []*types.Header) error {
	return VerifyUncles(uncles)
}

// VerifySeal implements consensus.Engine, checking whether the signature contained
// in the header satisfies the consensus protocol requirements.
func (c *Bor) VerifySeal(chain ChainHeaderReader, header *types.Header) error {
	v, err := c.spanReader.Producers(context.Background(), header.Number.Uint64())
	if err != nil {
		return err
	}

	return c.verifySeal(chain, header, nil, v)
}

// verifySeal checks whether the signature contained in the header satisfies the
// consensus protocol requirements. The method accepts an optional list of parent
// headers that aren't yet part of the local blockchain to generate the snapshots
// from.
func (c *Bor) verifySeal(chain ChainHeaderReader, header *types.Header, parents []*types.Header, validatorSet *heimdall.ValidatorSet) error {
	// Verifying the genesis block is not supported
	number := header.Number.Uint64()
	if number == 0 {
		return errUnknownBlock
	}

	var parent *types.Header
	if len(parents) > 0 { // if parents is nil, len(parents) is zero
		parent = parents[len(parents)-1]
	} else if number > 0 {
		parent = chain.GetHeader(header.ParentHash, number-1)
	}

	if err := ValidateHeaderTime(header, time.Now(), parent, validatorSet, c.config, c.Signatures); err != nil {
		return err
	}

	// Ensure that the difficulty corresponds to the turn-ness of the signer
	if !c.fakeDiff {
		signer, err := Ecrecover(header, c.Signatures, c.config)
		if err != nil {
			return err
		}

		difficulty := validatorSet.SafeDifficulty(signer)
		if header.Difficulty.Uint64() != difficulty {
			return &WrongDifficultyError{number, difficulty, header.Difficulty.Uint64(), signer.Bytes()}
		}
	}

	return nil
}

// Prepare implements consensus.Engine, preparing all the consensus fields of the
// header for running the transactions on top.
func (c *Bor) Prepare(chain consensus.ChainHeaderReader, header *types.Header, state *state.IntraBlockState) error {
	// If the block isn't a checkpoint, cast a random vote (good enough for now)
	header.Coinbase = common.Address{}
	header.Nonce = types.BlockNonce{}

	number := header.Number.Uint64()
	// Assemble the validator snapshot to check which votes make sense
	validatorSet, err := c.spanReader.Producers(context.Background(), header.Number.Uint64())
	if err != nil {
		return err
	}

	// Set the correct difficulty
	header.Difficulty = new(big.Int).SetUint64(validatorSet.SafeDifficulty(c.authorizedSigner.Load().signer))

	// Ensure the extra data has all it's components
	if len(header.Extra) < types.ExtraVanityLength {
		header.Extra = append(header.Extra, bytes.Repeat([]byte{0x00}, types.ExtraVanityLength-len(header.Extra))...)
	}

	header.Extra = header.Extra[:types.ExtraVanityLength]

	// get validator set if number
	// Note: headers.Extra has producer set and not validator set. The bor
	// client calls `GetCurrentValidators` because it makes a contract call
	// where it fetches producers internally. As we fetch data from span
	// in Erigon, use directly the `GetCurrentProducers` function.
	if c.config.IsSprintEnd(number) {
		var newValidators []*heimdall.Validator
		validators, err := c.spanReader.Producers(context.Background(), number+1)
		if err != nil {
			return err
		}
		newValidators = validators.Validators

		// sort validator by address
		sort.Sort(heimdall.ValidatorsByAddress(newValidators))

		if c.config.IsNapoli(header.Number.Uint64()) { // PIP-16: Transaction Dependency Data
			var tempValidatorBytes []byte

			for _, validator := range newValidators {
				tempValidatorBytes = append(tempValidatorBytes, validator.HeaderBytes()...)
			}

			blockExtraData := &BlockExtraData{
				ValidatorBytes: tempValidatorBytes,
				TxDependencies: nil,
			}

			blockExtraDataBytes, err := rlp.EncodeToBytes(blockExtraData)
			if err != nil {
				log.Error("error while encoding block extra data: %v", err)
				return fmt.Errorf("error while encoding block extra data: %v", err)
			}

			header.Extra = append(header.Extra, blockExtraDataBytes...)
		} else {
			for _, validator := range newValidators {
				header.Extra = append(header.Extra, validator.HeaderBytes()...)
			}
		}
	} else if c.config.IsNapoli(header.Number.Uint64()) { // PIP-16: Transaction Dependency Data
		blockExtraData := &BlockExtraData{
			ValidatorBytes: nil,
			TxDependencies: nil,
		}

		blockExtraDataBytes, err := rlp.EncodeToBytes(blockExtraData)
		if err != nil {
			log.Error("error while encoding block extra data: %v", err)
			return fmt.Errorf("error while encoding block extra data: %v", err)
		}

		header.Extra = append(header.Extra, blockExtraDataBytes...)
	}

	// add extra seal space
	header.Extra = append(header.Extra, make([]byte, types.ExtraSealLength)...)

	// Mix digest is reserved for now, set to empty
	header.MixDigest = common.Hash{}

	// Ensure the timestamp has the correct delay
	parent := chain.GetHeader(header.ParentHash, number-1)
	if parent == nil {
		return consensus.ErrUnknownAncestor
	}

	var succession int
	signer := c.authorizedSigner.Load().signer
	// if signer is not empty
	if !bytes.Equal(signer.Bytes(), common.Address{}.Bytes()) {
		succession, err = validatorSet.GetSignerSuccessionNumber(signer, number)
		if err != nil {
			return err
		}
	}

	header.Time = MinNextBlockTime(parent, succession, c.config)
	now := time.Now()
	if header.Time < uint64(now.Unix()) {
		header.Time = uint64(now.Unix())
	} else {
		// For primary validators, wait until the current block production window
		// starts. This prevents bor from starting to build next block before time
		// as we'd like to wait for new transactions. Although this change doesn't
		// need a check for hard fork as it doesn't change any consensus rules, we
		// still keep it for safety and testing.
		if c.config.IsBhilai(number) && succession == 0 {
			startTime := time.Unix(int64(header.Time)-int64(c.config.CalculatePeriod(number)), 0)
			time.Sleep(time.Until(startTime))
		}
	}

	return nil
}

func (c *Bor) CalculateRewards(config *chain.Config, header *types.Header, uncles []*types.Header, syscall consensus.SystemCall,
) ([]consensus.Reward, error) {
	return []consensus.Reward{}, nil
}

// Finalize implements consensus.Engine, ensuring no uncles are set, nor block
// rewards given.
func (c *Bor) Finalize(config *chain.Config, header *types.Header, state *state.IntraBlockState,
	txs types.Transactions, uncles []*types.Header, r types.Receipts, withdrawals []*types.Withdrawal,
	chain consensus.ChainReader, syscall consensus.SystemCall, skipReceiptsEval bool, logger log.Logger,
) (types.FlatRequests, error) {
	headerNumber := header.Number.Uint64()

	if withdrawals != nil || header.WithdrawalsHash != nil {
		return nil, consensus.ErrUnexpectedWithdrawals
	}

	if header.RequestsHash != nil {
		return nil, consensus.ErrUnexpectedRequests
	}

	if c.config.IsSprintStart(headerNumber) {
		cx := statefull.ChainContext{Chain: chain, Bor: c}

		if c.blockReader != nil {
			// post VeBlop spans won't be committed to smart contract
			if !c.config.IsRio(header.Number.Uint64()) {
				// check and commit span
				if err := c.checkAndCommitSpan(header, syscall); err != nil {
					err := fmt.Errorf("Finalize.checkAndCommitSpan: %w", err)
					c.logger.Error("[bor] committing span", "err", err)
					return nil, err
				}
			}

			// commit states
			if err := c.CommitStates(header, cx, syscall, false); err != nil {
				err := fmt.Errorf("Finalize.CommitStates: %w", err)
				c.logger.Error("[bor] Error while committing states", "err", err)
				return nil, err
			}
		}
	}

	if err := c.changeContractCodeIfNeeded(headerNumber, state); err != nil {
		c.logger.Error("[bor] Error changing contract code", "err", err)
		return nil, err
	}

	return nil, nil
}

func (c *Bor) changeContractCodeIfNeeded(headerNumber uint64, state *state.IntraBlockState) error {
	for blockNumber, genesisAlloc := range c.config.BlockAlloc {
		if blockNumber == strconv.FormatUint(headerNumber, 10) {
			allocs, err := types.DecodeGenesisAlloc(genesisAlloc)
			if err != nil {
				return fmt.Errorf("failed to decode genesis alloc: %v", err)
			}

			for addr, account := range allocs {
				c.logger.Trace("[bor] change contract code", "address", addr)
				state.SetCode(addr, account.Code)
			}
		}
	}

	return nil
}

// FinalizeAndAssemble implements consensus.Engine, ensuring no uncles are set,
// nor block rewards given, and returns the final block.
func (c *Bor) FinalizeAndAssemble(chainConfig *chain.Config, header *types.Header, state *state.IntraBlockState,
	txs types.Transactions, uncles []*types.Header, receipts types.Receipts, withdrawals []*types.Withdrawal,
	chain consensus.ChainReader, syscall consensus.SystemCall, call consensus.Call, logger log.Logger,
) (*types.Block, types.FlatRequests, error) {
	headerNumber := header.Number.Uint64()

	if withdrawals != nil || header.WithdrawalsHash != nil {
		return nil, nil, consensus.ErrUnexpectedWithdrawals
	}

	if header.RequestsHash != nil {
		return nil, nil, consensus.ErrUnexpectedRequests
	}

	if c.config.IsSprintStart(headerNumber) {
		cx := statefull.ChainContext{Chain: chain, Bor: c}

		if c.blockReader != nil {
			// Post Rio/VeBlop spans won't be committed to smart contract
			if !c.config.IsRio(header.Number.Uint64()) {
				// check and commit span
				if err := c.checkAndCommitSpan(header, syscall); err != nil {
					err := fmt.Errorf("FinalizeAndAssemble.checkAndCommitSpan: %w", err)
					c.logger.Error("[bor] committing span", "err", err)
					return nil, nil, err
				}
			}
			// commit states
			if err := c.CommitStates(header, cx, syscall, true); err != nil {
				err := fmt.Errorf("FinalizeAndAssemble.CommitStates: %w", err)
				c.logger.Error("[bor] committing states", "err", err)
				return nil, nil, err
			}
		}
	}

	if err := c.changeContractCodeIfNeeded(headerNumber, state); err != nil {
		c.logger.Error("[bor] Error changing contract code", "err", err)
		return nil, nil, err
	}

	return types.NewBlockForAsembling(header, txs, nil, receipts, withdrawals), nil, nil
}

func (c *Bor) Initialize(config *chain.Config, chain consensus.ChainHeaderReader, header *types.Header,
	state *state.IntraBlockState, syscall consensus.SysCallCustom, logger log.Logger, tracer *tracing.Hooks) {
	if chain != nil && chain.Config().IsBhilai(header.Number.Uint64()) {
		_ = misc.StoreBlockHashesEip2935(header, state)
	}
}

// Authorize injects a private key into the consensus engine to mint new blocks
// with.
func (c *Bor) Authorize(currentSigner common.Address, signFn SignerFn) {
	c.authorizedSigner.Store(&signer{
		signer: currentSigner,
		signFn: signFn,
	})
}

// Seal implements consensus.Engine, attempting to create a sealed block using
// the local signing credentials.
func (c *Bor) Seal(chain consensus.ChainHeaderReader, blockWithReceipts *types.BlockWithReceipts, results chan<- *types.BlockWithReceipts, stop <-chan struct{}) error {
	block := blockWithReceipts.Block
	receipts := blockWithReceipts.Receipts
	header := block.Header()
	// Sealing the genesis block is not supported
	number := header.Number.Uint64()

	if number == 0 {
		return errUnknownBlock
	}

	// For 0-period chains, refuse to seal empty blocks (no reward but would spin sealing)
	if c.config.CalculatePeriod(number) == 0 && len(block.Transactions()) == 0 {
		c.logger.Trace("[bor] Sealing paused, waiting for transactions")
		return nil
	}

	// Don't hold the signer fields for the entire sealing procedure
	currentSigner := c.authorizedSigner.Load()
	signer, signFn := currentSigner.signer, currentSigner.signFn

	var successionNumber int

	validatorSet, err := c.spanReader.Producers(context.Background(), number)
	if err != nil {
		return err
	}

	successionNumber, err = validatorSet.GetSignerSuccessionNumber(signer, number)
	if err != nil {
		return err
	}

	var delay time.Duration
	// Sweet, the protocol permits us to sign the block, wait for our time
	if c.config.IsBhilai(header.Number.Uint64()) && successionNumber == 0 {
		// For primary producers, set the delay to `header.Time - block time` instead of `header.Time`
		// for early block announcement instead of waiting for full block time.
		delay = time.Until(time.Unix(int64(header.Time)-int64(c.config.CalculatePeriod(number)), 0))
	} else {
		delay = time.Until(time.Unix(int64(header.Time), 0)) // Wait until we reach header time
	}
	// wiggle was already accounted for in header.Time, this is just for logging
	wiggle := time.Duration(successionNumber) * time.Duration(c.config.CalculateBackupMultiplier(number)) * time.Second

	// Sign all the things!
	sighash, err := signFn(signer, accounts.MimetypeBor, BorRLP(header, c.config))
	if err != nil {
		return err
	}
	copy(header.Extra[len(header.Extra)-types.ExtraSealLength:], sighash)

	go func() {
		// Wait until sealing is terminated or delay timeout.
		c.logger.Info("[bor] Waiting for slot to sign and propagate", "number", number, "hash", header.Hash, "delay", common.PrettyDuration(delay), "TxCount", block.Transactions().Len(), "Signer", signer)

		select {
		case <-stop:
			c.logger.Info("[bor] Stopped sealing operation for block", "number", number)
			results <- nil
			return
		case <-time.After(delay):

			if c.headerProgress != nil && c.headerProgress.Progress() >= number {
				c.logger.Info("Discarding sealing operation for block", "number", number)
				results <- nil
				return
			}

			if wiggle > 0 {
				c.logger.Info(
					"[bor] Sealed out-of-turn",
					"number", number,
					"wiggle", common.PrettyDuration(wiggle),
					"delay", delay,
					"headerDifficulty", header.Difficulty,
					"signer", signer.Hex(),
				)
			} else {
				c.logger.Info(
					"[bor] Sealed in-turn",
					"number", number,
					"delay", delay,
					"headerDifficulty", header.Difficulty,
					"signer", signer.Hex(),
				)
			}
		}
		select {
		case results <- &types.BlockWithReceipts{Block: block.WithSeal(header), Receipts: receipts}:
		default:
			c.logger.Warn("Sealing result was not read by miner", "number", number, "sealhash", SealHash(header, c.config))
		}
	}()
	return nil
}

// IsValidator returns true if this instance is the validator for this block
func (c *Bor) IsValidator(header *types.Header) (bool, error) {
	number := header.Number.Uint64()

	if number == 0 {
		return false, nil
	}

	currentSigner := c.authorizedSigner.Load()

	validatorSet, err := c.spanReader.Producers(context.Background(), number)
	if err != nil {
		return false, err
	}
	return validatorSet.HasAddress(currentSigner.signer), nil

}

// IsProposer returns true if this instance is the proposer for this block
func (c *Bor) IsProposer(header *types.Header) (bool, error) {
	number := header.Number.Uint64()
	if number == 0 {
		return false, nil
	}

	signer := c.authorizedSigner.Load().signer

	validatorSet, err := c.spanReader.Producers(context.Background(), number)
	if err != nil {
		return false, err
	}

	successionNumber, err := validatorSet.GetSignerSuccessionNumber(signer, number)
	return successionNumber == 0, err
}

// CalcDifficulty is the difficulty adjustment algorithm. It returns the difficulty
// that a new block should have based on the previous blocks in the chain and the
// current signer.
func (c *Bor) CalcDifficulty(chain consensus.ChainHeaderReader, _, _ uint64, _ *big.Int, parentNumber uint64, parentHash, _ common.Hash, _ uint64) *big.Int {
	signer := c.authorizedSigner.Load().signer

	validatorSet, err := c.spanReader.Producers(context.Background(), parentNumber+1)
	if err != nil {
		return nil
	}

	return big.NewInt(int64(validatorSet.SafeDifficulty(signer)))

}

// SealHash returns the hash of a block prior to it being sealed.
func (c *Bor) SealHash(header *types.Header) common.Hash {
	return SealHash(header, c.config)
}

func (c *Bor) IsServiceTransaction(sender common.Address, syscall consensus.SystemCall) bool {
	return false
}

// Depricated: To get the API use jsonrpc.APIList
func (c *Bor) APIs(chain consensus.ChainHeaderReader) []rpc.API {
	return []rpc.API{}
}

// Only needed to satisfy the consensus.Engine interface
func (c *Bor) Close() error {
	return nil
}

func (c *Bor) checkAndCommitSpan(header *types.Header, syscall consensus.SystemCall) error {
	headerNumber := header.Number.Uint64()
	currentSpan, err := c.spanner.GetCurrentSpan(syscall)
	if err != nil {
		return fmt.Errorf("GetCurrentSpan: %w", err)
	}

	// Whenever `checkAndCommitSpan` is called for the first time, during the start of 'technically'
	// second sprint, we need the 0th as well as the 1st span. The contract returns an empty
	// span (i.e. all fields set to 0). Span 0 doesn't need to be committed explicitly and
	// is committed eventually when we commit 1st span (as per the contract). The check below
	// takes care of that and commits the 1st span (hence the `currentSpan.Id+1` param).
	if currentSpan.EndBlock == 0 {
		if err := c.fetchAndCommitSpan(uint64(currentSpan.Id+1), syscall); err != nil {
			return fmt.Errorf("fetchAndCommitSpan: %w", err)
		}
	}

	// For subsequent calls, commit the next span on the first block of the last sprint of a span
	sprintLength := c.config.CalculateSprintLength(headerNumber)
	if currentSpan.EndBlock > sprintLength && currentSpan.EndBlock-sprintLength+1 == headerNumber {
		if err := c.fetchAndCommitSpan(uint64(currentSpan.Id+1), syscall); err != nil {
			return fmt.Errorf("fetchAndCommitSpan2: %w", err)
		}
	}

	return nil
}

func (c *Bor) fetchAndCommitSpan(newSpanID uint64, syscall consensus.SystemCall) error {
	heimdallSpan, ok, err := c.spanReader.Span(context.Background(), newSpanID)
	if err != nil {
		return err
	}
	if !ok {
		return errors.New(fmt.Sprintf("error fetching span %v", newSpanID))
	}

	// check if chain id matches with heimdall span
	if heimdallSpan.ChainID != c.chainConfig.ChainID.String() {
		return fmt.Errorf(
			"chain id proposed span, %s, and bor chain id, %s, doesn't match",
			heimdallSpan.ChainID,
			c.chainConfig.ChainID.String(),
		)
	}

	return c.spanner.CommitSpan(*heimdallSpan, syscall)
}

func (c *Bor) GetRootHash(ctx context.Context, tx kv.Tx, start, end uint64) (string, error) {
	numHeaders := end - start + 1
	if numHeaders > maxCheckpointLength {
		return "", &MaxCheckpointLengthExceededError{Start: start, End: end}
	}

	cacheKey := strconv.FormatUint(start, 10) + "-" + strconv.FormatUint(end, 10)

	if c.rootHashCache == nil {
		c.rootHashCache, _ = lru.NewARC[string, string](100)
	}

	if root, known := c.rootHashCache.Get(cacheKey); known {
		return root, nil
	}

	header := rawdb.ReadCurrentHeader(tx)
	var currentHeaderNumber uint64 = 0
	if header == nil {
		return "", &heimdall.InvalidStartEndBlockError{Start: start, End: end, CurrentHeader: currentHeaderNumber}
	}
	currentHeaderNumber = header.Number.Uint64()
	if start > end || end > currentHeaderNumber {
		return "", &heimdall.InvalidStartEndBlockError{Start: start, End: end, CurrentHeader: currentHeaderNumber}
	}
	blockHeaders := make([]*types.Header, numHeaders)
	for number := start; number <= end; number++ {
		blockHeaders[number-start], _ = c.getHeaderByNumber(ctx, tx, number)
	}

	hash, err := ComputeHeadersRootHash(blockHeaders)
	if err != nil {
		return "", err
	}

	hashStr := hex.EncodeToString(hash)
	c.rootHashCache.Add(cacheKey, hashStr)
	return hashStr, nil
}

func ComputeHeadersRootHash(blockHeaders []*types.Header) ([]byte, error) {
	headers := make([][32]byte, NextPowerOfTwo(uint64(len(blockHeaders))))
	for i := 0; i < len(blockHeaders); i++ {
		blockHeader := blockHeaders[i]
		header := crypto.Keccak256(AppendBytes32(
			blockHeader.Number.Bytes(),
			new(big.Int).SetUint64(blockHeader.Time).Bytes(),
			blockHeader.TxHash[:],
			blockHeader.ReceiptHash[:],
		))

		var arr [32]byte
		copy(arr[:], header)
		headers[i] = arr
	}
	tree := merkle.NewTreeWithOpts(merkle.TreeOptions{EnableHashSorting: false, DisableHashLeaves: true})
	if err := tree.Generate(Convert(headers), sha3.NewLegacyKeccak256()); err != nil {
		return nil, err
	}

	return tree.Root().Hash, nil
}

func (c *Bor) getHeaderByNumber(ctx context.Context, tx kv.Tx, number uint64) (*types.Header, error) {
	header, err := c.blockReader.HeaderByNumber(ctx, tx, number)
	if err != nil {
		return nil, err
	}
	if header == nil {
		_, _ = c.blockReader.HeaderByNumber(dbg.ContextWithDebug(ctx, true), tx, number)
		return nil, fmt.Errorf("[bor] header not found: %d", number)
	}
	return header, nil
}

// CommitStates commit states
func (c *Bor) CommitStates(
	header *types.Header,
	chain statefull.ChainContext,
	syscall consensus.SystemCall,
	fetchEventsWithinTime bool,
) error {
	blockNum := header.Number.Uint64()
	var events []*types.Message
	var err error

	ctx := dbg.ContextWithDebug(c.execCtx, true)
	if fetchEventsWithinTime {
		sprintLength := c.config.CalculateSprintLength(blockNum)

		if blockNum < sprintLength {
			return nil
		}

		prevSprintStart := chain.Chain.GetHeaderByNumber(blockNum - sprintLength)
		stateSyncDelay := c.config.CalculateStateSyncDelay(blockNum)

		timeFrom := time.Unix(int64(prevSprintStart.Time-stateSyncDelay), 0)
		timeTo := time.Unix(int64(header.Time-stateSyncDelay), 0)

		// Previous sprint was not indore.
		if !c.config.IsIndore(prevSprintStart.Number.Uint64()) {
			if prevSprintStart.Number.Uint64() >= sprintLength {
				prevPrevSprintStart := chain.Chain.GetHeaderByNumber(prevSprintStart.Number.Uint64() - sprintLength)
				timeFrom = time.Unix(int64(prevPrevSprintStart.Time), 0)
			} else {
				timeFrom = time.Unix(0, 0)
			}
		}

		// Current sprint was not indore.
		if !c.config.IsIndore(blockNum) {
			timeTo = time.Unix(int64(prevSprintStart.Time), 0)
		}

		events, err = c.bridgeReader.EventsWithinTime(ctx, timeFrom, timeTo)
		if err != nil {
			return err
		}
	} else {
		events, err = c.bridgeReader.Events(ctx, header.Hash(), blockNum)
		if err != nil {
			return err
		}
	}

	for _, event := range events {
		_, err := syscall(*event.To(), event.Data())
		if err != nil {
			return err
		}
	}
	return nil
}

// BorTransfer transfer in Bor
func BorTransfer(db evmtypes.IntraBlockState, sender, recipient common.Address, amount uint256.Int, bailout bool) error {
	// get inputs before
	input1, err := db.GetBalance(sender)
	if err != nil {
		return err
	}
	input2, err := db.GetBalance(recipient)
	if err != nil {
		return err
	}

<<<<<<< HEAD
	if !bailout {
		err := db.SubBalance(sender, amount, tracing.BalanceChangeTransfer)
		if err != nil {
			return err
		}
	}
	err = db.AddBalance(recipient, amount, tracing.BalanceChangeTransfer)
	if err != nil {
		return err
	}
	// get outputs after
=======
	consensus.Transfer(db, sender, recipient, amount, bailout)

>>>>>>> fd14ce91
	output1, err := db.GetBalance(sender)
	if err != nil {
		return err
	}
	output2, err := db.GetBalance(recipient)
	if err != nil {
		return err
	}
	// add transfer log into state
	addTransferLog(db, transferLogSig, sender, recipient, amount, input1, input2, output1, output2)
	return nil
}

func (c *Bor) GetTransferFunc() evmtypes.TransferFunc {
	return BorTransfer
}

// AddFeeTransferLog adds fee transfer log into state
// Deprecating transfer log and will be removed in future fork. PLEASE DO NOT USE this transfer log going forward. Parameters won't get updated as expected going forward with EIP1559
func AddFeeTransferLog(ibs evmtypes.IntraBlockState, sender common.Address, coinbase common.Address, result *evmtypes.ExecutionResult) {
	output1 := result.SenderInitBalance
	output2 := result.CoinbaseInitBalance
	addTransferLog(
		ibs,
		transferFeeLogSig,
		sender,
		coinbase,
		result.FeeTipped,
		result.SenderInitBalance,
		result.CoinbaseInitBalance,
<<<<<<< HEAD
		*output1.Sub(output1, &result.FeeTipped),
		*output2.Add(output2, &result.FeeTipped),
=======
		*output1.Sub(&output1, &result.FeeTipped),
		*output2.Add(&output2, &result.FeeTipped),
>>>>>>> fd14ce91
	)

}

func (c *Bor) GetPostApplyMessageFunc() evmtypes.PostApplyMessageFunc {
	return AddFeeTransferLog
}

func (c *Bor) TxDependencies(h *types.Header) [][]int {
	c.mutex.Lock()
	defer c.mutex.Unlock()

	if dependencies, ok := c.Dependencies.Get(h.Hash()); ok {
		return dependencies
	}

	tempExtra := h.Extra

	if len(tempExtra) < types.ExtraVanityLength+types.ExtraSealLength {
		log.Error("length of extra less is than vanity and seal")
		return nil
	}

	var blockExtraData BlockExtraData

	if err := rlp.DecodeBytes(tempExtra[types.ExtraVanityLength:len(tempExtra)-types.ExtraSealLength], &blockExtraData); err != nil {
		log.Error("error while decoding block extra data", "err", err)
		return nil
	}

	c.Dependencies.Add(h.Hash(), blockExtraData.TxDependencies)

	return blockExtraData.TxDependencies
}

// In bor, RLP encoding of BlockExtraData will be stored in the Extra field in the header
type BlockExtraData struct {
	// Validator bytes of bor
	ValidatorBytes []byte

	// length of TxDependencies          ->   n (n = number of transactions in the block)
	// length of TxDependencies[i]       ->   k (k = a whole number)
	// k elements in TxDependencies[i]   ->   transaction indexes on which transaction i is dependent on
	TxDependencies [][]int
}

func GetValidatorBytes(h *types.Header, config *borcfg.BorConfig) []byte {
	tempExtra := h.Extra

	if !config.IsNapoli(h.Number.Uint64()) {
		return tempExtra[types.ExtraVanityLength : len(tempExtra)-types.ExtraSealLength]
	}

	if len(tempExtra) < types.ExtraVanityLength+types.ExtraSealLength {
		log.Error("length of extra less is than vanity and seal")
		return nil
	}

	var blockExtraData BlockExtraData
	if err := rlp.DecodeBytes(tempExtra[types.ExtraVanityLength:len(tempExtra)-types.ExtraSealLength], &blockExtraData); err != nil {
		log.Error("error while decoding block extra data", "err", err)
		return nil
	}

	return blockExtraData.ValidatorBytes
}

func VerifyUncles(uncles []*types.Header) error {
	if len(uncles) > 0 {
		return errUncleDetected
	}

	return nil
}<|MERGE_RESOLUTION|>--- conflicted
+++ resolved
@@ -1295,22 +1295,8 @@
 		return err
 	}
 
-<<<<<<< HEAD
-	if !bailout {
-		err := db.SubBalance(sender, amount, tracing.BalanceChangeTransfer)
-		if err != nil {
-			return err
-		}
-	}
-	err = db.AddBalance(recipient, amount, tracing.BalanceChangeTransfer)
-	if err != nil {
-		return err
-	}
-	// get outputs after
-=======
 	consensus.Transfer(db, sender, recipient, amount, bailout)
 
->>>>>>> fd14ce91
 	output1, err := db.GetBalance(sender)
 	if err != nil {
 		return err
@@ -1341,13 +1327,8 @@
 		result.FeeTipped,
 		result.SenderInitBalance,
 		result.CoinbaseInitBalance,
-<<<<<<< HEAD
-		*output1.Sub(output1, &result.FeeTipped),
-		*output2.Add(output2, &result.FeeTipped),
-=======
 		*output1.Sub(&output1, &result.FeeTipped),
 		*output2.Add(&output2, &result.FeeTipped),
->>>>>>> fd14ce91
 	)
 
 }
