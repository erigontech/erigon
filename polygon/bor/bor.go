--- conflicted
+++ resolved
@@ -320,14 +320,9 @@
 	DB          kv.RwDB           // Database to store and retrieve snapshot checkpoints
 	blockReader services.FullBlockReader
 
-<<<<<<< HEAD
-	Recents      *lru.ARCCache[libcommon.Hash, *Snapshot]         // Snapshots for recent block to speed up reorgs
-	Signatures   *lru.ARCCache[libcommon.Hash, libcommon.Address] // Signatures of recent blocks to speed up mining
-	Dependencies *lru.ARCCache[libcommon.Hash, [][]int]
-=======
-	Recents    *lru.ARCCache[common.Hash, *Snapshot]      // Snapshots for recent block to speed up reorgs
-	Signatures *lru.ARCCache[common.Hash, common.Address] // Signatures of recent blocks to speed up mining
->>>>>>> facffd54
+	Recents      *lru.ARCCache[common.Hash, *Snapshot]      // Snapshots for recent block to speed up reorgs
+	Signatures   *lru.ARCCache[common.Hash, common.Address] // Signatures of recent blocks to speed up mining
+	Dependencies *lru.ARCCache[common.Hash, [][]int]
 
 	authorizedSigner atomic.Pointer[signer] // Ethereum address and sign function of the signing key
 
@@ -379,14 +374,9 @@
 	}
 
 	// Allocate the snapshot caches and create the engine
-<<<<<<< HEAD
-	recents, _ := lru.NewARC[libcommon.Hash, *Snapshot](inmemorySnapshots)
-	signatures, _ := lru.NewARC[libcommon.Hash, libcommon.Address](inmemorySignatures)
-	dependencies, _ := lru.NewARC[libcommon.Hash, [][]int](128)
-=======
 	recents, _ := lru.NewARC[common.Hash, *Snapshot](inmemorySnapshots)
 	signatures, _ := lru.NewARC[common.Hash, common.Address](inmemorySignatures)
->>>>>>> facffd54
+	dependencies, _ := lru.NewARC[common.Hash, [][]int](128)
 
 	c := &Bor{
 		chainConfig:     chainConfig,
@@ -436,14 +426,9 @@
 		borConfig.Sprint = defaultSprintLength
 	}
 
-<<<<<<< HEAD
-	recents, _ := lru.NewARC[libcommon.Hash, *Snapshot](inmemorySnapshots)
-	signatures, _ := lru.NewARC[libcommon.Hash, libcommon.Address](inmemorySignatures)
-	dependencies, _ := lru.NewARC[libcommon.Hash, [][]int](128)
-=======
 	recents, _ := lru.NewARC[common.Hash, *Snapshot](inmemorySnapshots)
 	signatures, _ := lru.NewARC[common.Hash, common.Address](inmemorySignatures)
->>>>>>> facffd54
+	dependencies, _ := lru.NewARC[common.Hash, [][]int](128)
 
 	return &Bor{
 		chainConfig:  chainConfig,
@@ -1775,24 +1760,6 @@
 
 // AddFeeTransferLog adds fee transfer log into state
 // Deprecating transfer log and will be removed in future fork. PLEASE DO NOT USE this transfer log going forward. Parameters won't get updated as expected going forward with EIP1559
-<<<<<<< HEAD
-func AddFeeTransferLog(ibs evmtypes.IntraBlockState, sender libcommon.Address, coinbase libcommon.Address, result *evmtypes.ExecutionResult) {
-	if result.CoinbaseInitBalance != nil {
-		output1 := result.SenderInitBalance.Clone()
-		output2 := result.CoinbaseInitBalance.Clone()
-		addTransferLog(
-			ibs,
-			transferFeeLogSig,
-			sender,
-			coinbase,
-			result.FeeTipped,
-			result.SenderInitBalance,
-			result.CoinbaseInitBalance,
-			output1.Sub(output1, result.FeeTipped),
-			output2.Add(output2, result.FeeTipped),
-		)
-	}
-=======
 func AddFeeTransferLog(ibs evmtypes.IntraBlockState, sender common.Address, coinbase common.Address, result *evmtypes.ExecutionResult) {
 	output1 := result.SenderInitBalance.Clone()
 	output2 := result.CoinbaseInitBalance.Clone()
@@ -1808,7 +1775,6 @@
 		output2.Add(output2, result.FeeTipped),
 	)
 
->>>>>>> facffd54
 }
 
 func (c *Bor) GetPostApplyMessageFunc() evmtypes.PostApplyMessageFunc {
