--- conflicted
+++ resolved
@@ -1777,20 +1777,12 @@
 	if err != nil {
 		return err
 	}
-<<<<<<< HEAD
 	input1 = input1
-=======
-	input1 = *input1.Clone()
->>>>>>> 7c81a1d4
 	input2, err := db.GetBalance(recipient)
 	if err != nil {
 		return err
 	}
-<<<<<<< HEAD
 	input2 = input2
-=======
-	input2 = *input2.Clone()
->>>>>>> 7c81a1d4
 	if !bailout {
 		err := db.SubBalance(sender, *amount, tracing.BalanceChangeTransfer)
 		if err != nil {
@@ -1806,18 +1798,10 @@
 	if err != nil {
 		return err
 	}
-<<<<<<< HEAD
-=======
-	output1 = *output1.Clone()
->>>>>>> 7c81a1d4
 	output2, err := db.GetBalance(recipient)
 	if err != nil {
 		return err
 	}
-<<<<<<< HEAD
-=======
-	output2 = *output2.Clone()
->>>>>>> 7c81a1d4
 	// add transfer log into state
 	addTransferLog(db, transferLogSig, sender, recipient, amount, &input1, &input2, &output1, &output2)
 	return nil
