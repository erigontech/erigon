--- conflicted
+++ resolved
@@ -27,11 +27,6 @@
 	"go.uber.org/mock/gomock"
 
 	common "github.com/erigontech/erigon-lib/common"
-<<<<<<< HEAD
-	"github.com/erigontech/erigon-lib/rlp"
-	"github.com/erigontech/erigon-lib/types"
-=======
->>>>>>> 26d43d57
 	"github.com/erigontech/erigon/execution/consensus"
 	"github.com/erigontech/erigon/execution/types"
 	"github.com/erigontech/erigon/polygon/bor/statefull"
@@ -40,29 +35,6 @@
 	"github.com/erigontech/erigon/polygon/heimdall"
 )
 
-<<<<<<< HEAD
-func TestUseBridgeReader(t *testing.T) {
-	// test for Go's interface nil-ness caveat - https://codefibershq.com/blog/golang-why-nil-is-not-always-nil
-	var br *mockBridgeReader
-	bor := New(params.AmoyChainConfig, nil, nil, nil, nil, nil, nil, nil, br, nil)
-	require.False(t, bor.useBridgeReader)
-	br = &mockBridgeReader{}
-	bor = New(params.AmoyChainConfig, nil, nil, nil, nil, nil, nil, nil, br, nil)
-	require.True(t, bor.useBridgeReader)
-}
-
-func TestUseSpanReader(t *testing.T) {
-	// test for Go's interface nil-ness caveat - https://codefibershq.com/blog/golang-why-nil-is-not-always-nil
-	var sr *mockSpanReader
-	b := New(params.AmoyChainConfig, nil, nil, nil, nil, nil, nil, nil, nil, sr)
-	require.False(t, b.useSpanReader)
-	sr = &mockSpanReader{}
-	b = New(params.AmoyChainConfig, nil, nil, nil, nil, nil, nil, nil, nil, sr)
-	require.True(t, b.useSpanReader)
-}
-
-=======
->>>>>>> 26d43d57
 var _ bridgeReader = mockBridgeReader{}
 
 type mockBridgeReader struct{}
@@ -104,11 +76,7 @@
 	cr := consensus.NewMockChainReader(ctrl)
 	br := NewMockbridgeReader(ctrl)
 
-<<<<<<< HEAD
-	bor := New(params.BorDevnetChainConfig, nil, nil, nil, nil, nil, nil, nil, br, nil)
-=======
 	bor := New(polychain.BorDevnetChainConfig, nil, nil, nil, nil, br, nil)
->>>>>>> 26d43d57
 
 	header := &types.Header{
 		Number: big.NewInt(112),
