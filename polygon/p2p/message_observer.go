--- conflicted
+++ resolved
@@ -6,17 +6,10 @@
 	Notify(M)
 }
 
-<<<<<<< HEAD
-func NewChanMessageObserver[M any](ctx context.Context, chanSize int) ChanMessageObserver[M] {
-	return ChanMessageObserver[M]{
-		ctx:     ctx,
-		channel: make(chan M, chanSize),
-=======
 func NewChanMessageObserver[M any](ctx context.Context) ChanMessageObserver[M] {
 	return ChanMessageObserver[M]{
 		ctx:     ctx,
 		channel: make(chan M),
->>>>>>> fe65bc8e
 	}
 }
 
