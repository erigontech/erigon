--- conflicted
+++ resolved
@@ -85,7 +85,6 @@
 
 func (s *service) Run(ctx context.Context) error {
 	eg, ctx := errgroup.WithContext(ctx)
-<<<<<<< HEAD
 	eg.Go(func() error {
 		err := s.MessageListener.Run(ctx)
 
@@ -104,11 +103,16 @@
 
 		return err
 	})
-=======
-	eg.Go(func() error { return s.MessageListener.Run(ctx) })
-	eg.Go(func() error { return s.PeerTracker.Run(ctx) })
-	eg.Go(func() error { return s.Publisher.Run(ctx) })
->>>>>>> 9a2a7927
+	eg.Go(func() error {
+		err := s.Publisher.Run(ctx)
+
+		if err != nil {
+			err = fmt.Errorf("peer publisher failed: %w", err)
+		}
+
+		return err
+	})
+
 	return eg.Wait()
 }
 
