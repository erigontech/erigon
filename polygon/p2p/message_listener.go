--- conflicted
+++ resolved
@@ -234,16 +234,9 @@
 	var decodedData TPacket
 	if err := rlp.DecodeBytes(message.Data, &decodedData); err != nil {
 		if rlp.IsInvalidRLPError(err) {
-<<<<<<< HEAD
-			logger.Debug("penalizing peer", "peerId", peerId, "err", err)
-
-			penalizeErr := peerPenalizer.Penalize(ctx, peerId)
-			if penalizeErr != nil {
-=======
-			ml.logger.Debug("penalizing peer - invalid rlp", "peerId", peerId, "err", err)
-
-			if penalizeErr := ml.peerPenalizer.Penalize(ctx, peerId); penalizeErr != nil {
->>>>>>> 0f585d20
+			logger.Debug("penalizing peer - invalid rlp", "peerId", peerId, "err", err)
+
+			if penalizeErr := peerPenalizer.Penalize(ctx, peerId); penalizeErr != nil {
 				err = fmt.Errorf("%w: %w", penalizeErr, err)
 			}
 		}
