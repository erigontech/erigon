--- conflicted
+++ resolved
@@ -5,16 +5,11 @@
 	"fmt"
 	"sync"
 
-	"github.com/holiman/uint256"
 	"github.com/ledgerwatch/log/v3"
 	"google.golang.org/grpc"
 
-	"github.com/ledgerwatch/erigon-lib/chain"
 	"github.com/ledgerwatch/erigon-lib/direct"
-	"github.com/ledgerwatch/erigon-lib/gointerfaces"
 	"github.com/ledgerwatch/erigon-lib/gointerfaces/sentry"
-	"github.com/ledgerwatch/erigon/core/forkid"
-	"github.com/ledgerwatch/erigon/core/types"
 	"github.com/ledgerwatch/erigon/eth/protocols/eth"
 	sentrymulticlient "github.com/ledgerwatch/erigon/p2p/sentry/sentry_multi_client"
 	"github.com/ledgerwatch/erigon/rlp"
@@ -42,47 +37,17 @@
 func NewMessageListener(
 	logger log.Logger,
 	sentryClient direct.SentryClient,
-<<<<<<< HEAD
-	peerPenalizer PeerPenalizer,
-	chainConfig *chain.Config,
-	genesis *types.Block,
-) MessageListener {
-	// TODO add a "status data component" that message listener will use as a dependency to fetch status data
-	//      "status data component" will be responsible for providing a mechanism to provide up-to-date status data
-	td, _ := uint256.FromBig(genesis.Difficulty())
-	heightForks, timeForks := forkid.GatherForks(chainConfig, genesis.Time())
-	statusData := &sentry.StatusData{
-		NetworkId:       chainConfig.ChainID.Uint64(),
-		TotalDifficulty: gointerfaces.ConvertUint256IntToH256(td),
-		BestHash:        gointerfaces.ConvertHashToH256(genesis.Hash()),
-		MaxBlockHeight:  genesis.NumberU64(),
-		MaxBlockTime:    genesis.Time(),
-		ForkData: &sentry.Forks{
-			Genesis:     gointerfaces.ConvertHashToH256(genesis.Hash()),
-			HeightForks: heightForks,
-			TimeForks:   timeForks,
-		},
-	}
-
-	return newMessageListener(logger, sentryClient, peerPenalizer, statusData)
-=======
 	statusDataFactory sentrymulticlient.StatusDataFactory,
 	peerPenalizer PeerPenalizer,
 ) MessageListener {
 	return newMessageListener(logger, sentryClient, statusDataFactory, peerPenalizer)
->>>>>>> 67eeaf81
 }
 
 func newMessageListener(
 	logger log.Logger,
 	sentryClient direct.SentryClient,
-<<<<<<< HEAD
-	peerPenalizer PeerPenalizer,
-	statusData *sentry.StatusData,
-=======
 	statusDataFactory sentrymulticlient.StatusDataFactory,
 	peerPenalizer PeerPenalizer,
->>>>>>> 67eeaf81
 ) *messageListener {
 	return &messageListener{
 		logger:                  logger,
@@ -94,7 +59,6 @@
 		blockHeadersObservers:   map[uint64]MessageObserver[*DecodedInboundMessage[*eth.BlockHeadersPacket66]]{},
 		blockBodiesObservers:    map[uint64]MessageObserver[*DecodedInboundMessage[*eth.BlockBodiesPacket66]]{},
 		peerEventObservers:      map[uint64]MessageObserver[*sentry.PeerEvent]{},
-		statusData:              statusData,
 	}
 }
 
@@ -112,9 +76,6 @@
 	blockBodiesObservers    map[uint64]MessageObserver[*DecodedInboundMessage[*eth.BlockBodiesPacket66]]
 	peerEventObservers      map[uint64]MessageObserver[*sentry.PeerEvent]
 	stopWg                  sync.WaitGroup
-
-	// TODO remove
-	statusData *sentry.StatusData
 }
 
 func (ml *messageListener) Run(ctx context.Context) {
@@ -211,17 +172,6 @@
 	return nil
 }
 
-<<<<<<< HEAD
-func (ml *messageListener) statusDataFactory() sentrymulticlient.StatusDataFactory {
-	return func() *sentry.StatusData {
-		// TODO add a "status data component" that message listener will use as a dependency to fetch status data
-		//      "status data component" will be responsible for providing a mechanism to provide up-to-date status data
-		return ml.statusData
-	}
-}
-
-=======
->>>>>>> 67eeaf81
 func (ml *messageListener) nextObserverId() uint64 {
 	id := ml.observerIdSequence
 	ml.observerIdSequence++
