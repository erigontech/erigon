--- conflicted
+++ resolved
@@ -228,11 +228,7 @@
 		t:                     t,
 		logger:                logger,
 		sentryClient:          sentryClient,
-<<<<<<< HEAD
-		messageListener:       newMessageListener(logger, sentryClient, NewPeerPenalizer(sentryClient), &sentry.StatusData{}),
-=======
 		messageListener:       newMessageListener(logger, sentryClient, statusDataFactory, NewPeerPenalizer(sentryClient)),
->>>>>>> 67eeaf81
 		inboundMessagesStream: inboundMessagesStream,
 		peerEventsStream:      peerEventsStream,
 	}
