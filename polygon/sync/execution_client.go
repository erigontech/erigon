--- conflicted
+++ resolved
@@ -34,12 +34,6 @@
 	eth1utils "github.com/erigontech/erigon/execution/eth1/eth1_utils"
 )
 
-<<<<<<< HEAD
-var ErrForkChoiceUpdateFailure = errors.New("fork choice update failure")
-var ErrForkChoiceUpdateBadBlock = errors.New("fork choice update bad block")
-var ErrExecutionClientBusy = errors.New("execution client busy")
-var ErrUfcTooFarBehind = errors.New("ufc too far behind")
-=======
 var (
 	ErrForkChoiceUpdateFailure      = errors.New("fork choice update failure")
 	ErrForkChoiceUpdateBadBlock     = errors.New("fork choice update bad block")
@@ -47,7 +41,6 @@
 
 	ErrExecutionClientBusy = errors.New("execution client busy")
 )
->>>>>>> cf916078
 
 type ExecutionClient interface {
 	Prepare(ctx context.Context) error
@@ -137,11 +130,7 @@
 		case executionproto.ExecutionStatus_Busy:
 			return ErrExecutionClientBusy // gets retried
 		case executionproto.ExecutionStatus_TooFarAway:
-<<<<<<< HEAD
-			return ErrUfcTooFarBehind
-=======
 			return ErrForkChoiceUpdateTooFarBehind
->>>>>>> cf916078
 		default:
 			return fmt.Errorf("%w: status=%d, validationErr='%s'", ErrForkChoiceUpdateFailure, r.Status, r.ValidationError)
 		}
