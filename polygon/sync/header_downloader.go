package sync

import (
	"context"
	"fmt"
	"math"
	"reflect"
	"sync"
	"time"

	lru "github.com/hashicorp/golang-lru/v2"
	"github.com/ledgerwatch/log/v3"

	"github.com/ledgerwatch/erigon-lib/common"
	"github.com/ledgerwatch/erigon/core/types"
	"github.com/ledgerwatch/erigon/polygon/heimdall"
	"github.com/ledgerwatch/erigon/polygon/p2p"
)

const (
	headerDownloaderLogPrefix     = "HeaderDownloader"
	notEnoughPeersBackOffDuration = time.Minute
)

//go:generate mockgen -destination=./headers_writer_mock.go -package=sync . HeadersWriter
type HeadersWriter interface {
	PutHeaders(ctx context.Context, headers []*types.Header) error
}

func NewHeaderDownloader(
	logger log.Logger,
	p2pService p2p.Service,
<<<<<<< HEAD
	heimdall heimdall.Heimdall,
	checkpointStore heimdall.CheckpointStore,
	milestoneStore heimdall.MilestoneStore,
	headersVerifier AccumulatedHeadersVerifier,
	headersWriter HeadersWriter,
) *HeaderDownloader {
	return newHeaderDownloader(
		logger,
		p2pService,
		heimdall,
		checkpointStore,
		milestoneStore,
		headersVerifier,
		headersWriter,
		notEnoughPeersBackOffDuration,
	)
}
=======
	heimdall heimdall.HeimdallNoStore,
	verify AccumulatedHeadersVerifier,
	headersWriter HeadersWriter,
) *HeaderDownloader {
	return &HeaderDownloader{
		logger:     logger,
		p2pService: p2pService,
		heimdall:   heimdall,
		verify:     verify,
>>>>>>> 59ae549b

func newHeaderDownloader(
	logger log.Logger,
	p2pService p2p.Service,
	heimdall heimdall.Heimdall,
	checkpointStore heimdall.CheckpointStore,
	milestoneStore heimdall.MilestoneStore,
	headersVerifier AccumulatedHeadersVerifier,
	headersWriter HeadersWriter,
	notEnoughPeersBackOffDuration time.Duration,
) *HeaderDownloader {
	return &HeaderDownloader{
		logger:                        logger,
		p2pService:                    p2pService,
		heimdall:                      heimdall,
		checkpointStore:               checkpointStore,
		milestoneStore:                milestoneStore,
		headersVerifier:               headersVerifier,
		headersWriter:                 headersWriter,
		notEnoughPeersBackOffDuration: notEnoughPeersBackOffDuration,
	}
}

type HeaderDownloader struct {
<<<<<<< HEAD
	logger                        log.Logger
	p2pService                    p2p.Service
	heimdall                      heimdall.Heimdall
	checkpointStore               heimdall.CheckpointStore
	milestoneStore                heimdall.MilestoneStore
	headersVerifier               AccumulatedHeadersVerifier
	headersWriter                 HeadersWriter
	notEnoughPeersBackOffDuration time.Duration
}

func (hd *HeaderDownloader) DownloadUsingCheckpoints(ctx context.Context, start uint64) error {
	waypoints, err := hd.heimdall.FetchCheckpointsFromBlock(ctx, hd.checkpointStore, start)
=======
	logger     log.Logger
	p2pService p2p.Service
	heimdall   heimdall.HeimdallNoStore
	verify     AccumulatedHeadersVerifier

	headersWriter HeadersWriter
}

func (hd *HeaderDownloader) DownloadUsingCheckpoints(ctx context.Context, start uint64) error {
	waypoints, err := hd.heimdall.FetchCheckpointsFromBlock(ctx, start)
>>>>>>> 59ae549b
	if err != nil {
		return err
	}

	err = hd.downloadUsingWaypoints(ctx, waypoints)
	if err != nil {
		return err
	}

	return nil
}

func (hd *HeaderDownloader) DownloadUsingMilestones(ctx context.Context, start uint64) error {
<<<<<<< HEAD
	waypoints, err := hd.heimdall.FetchMilestonesFromBlock(ctx, hd.milestoneStore, start)
=======
	waypoints, err := hd.heimdall.FetchMilestonesFromBlock(ctx, start)
>>>>>>> 59ae549b
	if err != nil {
		return err
	}

	err = hd.downloadUsingWaypoints(ctx, waypoints)
	if err != nil {
		return err
	}

	return nil
}

func (hd *HeaderDownloader) downloadUsingWaypoints(ctx context.Context, waypoints heimdall.Waypoints) error {
	// waypoint rootHash->[headers part of waypoint]
	waypointHeadersMemo, err := lru.New[common.Hash, []*types.Header](hd.p2pService.MaxPeers())
	if err != nil {
		return err
	}

	for len(waypoints) > 0 {
		endBlockNum := waypoints[len(waypoints)-1].EndBlock()
		peers := hd.p2pService.ListPeersMayHaveBlockNum(endBlockNum.Uint64())
		if len(peers) == 0 {
			hd.logger.Warn(
				fmt.Sprintf("[%s] can't use any peers to sync, will try again", headerDownloaderLogPrefix),
				"start", waypoints[0].StartBlock(),
				"end", endBlockNum,
				"sleepSeconds", hd.notEnoughPeersBackOffDuration.Seconds(),
			)

			time.Sleep(hd.notEnoughPeersBackOffDuration)
			continue
		}

		peerCount := len(peers)
		waypointsBatch := waypoints
		if len(waypointsBatch) > peerCount {
			waypointsBatch = waypointsBatch[:peerCount]
		}

		hd.logger.Info(
			fmt.Sprintf("[%s] downloading headers", headerDownloaderLogPrefix),
			"waypointsBatchLength", len(waypointsBatch),
			"startBlockNum", waypointsBatch[0].StartBlock(),
			"endBlockNum", waypointsBatch[len(waypointsBatch)-1].EndBlock(),
			"kind", reflect.TypeOf(waypointsBatch[0]),
			"peerCount", peerCount,
		)

		headerBatches := make([][]*types.Header, len(waypointsBatch))
		maxWaypointLength := float64(0)
		wg := sync.WaitGroup{}
		for i, waypoint := range waypointsBatch {
			maxWaypointLength = math.Max(float64(waypoint.Length()), maxWaypointLength)
			wg.Add(1)
			go func(i int, waypoint heimdall.Waypoint, peerId p2p.PeerId) {
				defer wg.Done()

				if headers, ok := waypointHeadersMemo.Get(waypoint.RootHash()); ok {
					headerBatches[i] = headers
					return
				}

				start := waypoint.StartBlock().Uint64()
				end := waypoint.EndBlock().Uint64() + 1 // waypoint end is inclusive, fetch headers is [start, end)
				headers, err := hd.p2pService.FetchHeaders(ctx, start, end, peerId)
				if err != nil {
					hd.logger.Debug(
						fmt.Sprintf("[%s] issue downloading headers, will try again", headerDownloaderLogPrefix),
						"err", err,
						"start", waypoint.StartBlock(),
						"end", waypoint.EndBlock(),
						"rootHash", waypoint.RootHash(),
						"kind", reflect.TypeOf(waypoint),
						"peerId", peerId,
					)
					return
				}

				if err := hd.headersVerifier(waypoint, headers); err != nil {
					hd.logger.Debug(
						fmt.Sprintf(
							"[%s] bad headers received from peer for waypoint - penalizing and will try again",
							headerDownloaderLogPrefix,
						),
						"start", waypoint.StartBlock(),
						"end", waypoint.EndBlock(),
						"rootHash", waypoint.RootHash(),
						"kind", reflect.TypeOf(waypoint),
						"peerId", peerId,
					)

					if err := hd.p2pService.Penalize(ctx, peerId); err != nil {
						hd.logger.Error(
							fmt.Sprintf("[%s] failed to penalize peer", headerDownloaderLogPrefix),
							"peerId", peerId,
							"err", err,
						)
					}

					return
				}

				waypointHeadersMemo.Add(waypoint.RootHash(), headers)
				headerBatches[i] = headers
			}(i, waypoint, peers[i])
		}

		wg.Wait()
		headers := make([]*types.Header, 0, int(maxWaypointLength)*peerCount)
		gapIndex := -1
		for i, headerBatch := range headerBatches {
			if len(headerBatch) == 0 {
				hd.logger.Debug(
					fmt.Sprintf("[%s] no headers, will try again", headerDownloaderLogPrefix),
					"start", waypointsBatch[i].StartBlock(),
					"end", waypointsBatch[i].EndBlock(),
					"rootHash", waypointsBatch[i].RootHash(),
					"kind", reflect.TypeOf(waypointsBatch[i]),
				)

				gapIndex = i
				break
			}

			headers = append(headers, headerBatch...)
		}

		if gapIndex >= 0 {
			waypoints = waypoints[gapIndex:]
		} else {
			waypoints = waypoints[len(waypointsBatch):]
		}

		dbWriteStartTime := time.Now()
		if err := hd.headersWriter.PutHeaders(ctx, headers); err != nil {
			return err
		}

		hd.logger.Debug(
			fmt.Sprintf("[%s] wrote headers to db", headerDownloaderLogPrefix),
			"numHeaders", len(headers),
			"time", time.Since(dbWriteStartTime),
		)
	}

	return nil
}<|MERGE_RESOLUTION|>--- conflicted
+++ resolved
@@ -30,10 +30,7 @@
 func NewHeaderDownloader(
 	logger log.Logger,
 	p2pService p2p.Service,
-<<<<<<< HEAD
-	heimdall heimdall.Heimdall,
-	checkpointStore heimdall.CheckpointStore,
-	milestoneStore heimdall.MilestoneStore,
+	heimdall heimdall.HeimdallNoStore,
 	headersVerifier AccumulatedHeadersVerifier,
 	headersWriter HeadersWriter,
 ) *HeaderDownloader {
@@ -41,31 +38,16 @@
 		logger,
 		p2pService,
 		heimdall,
-		checkpointStore,
-		milestoneStore,
 		headersVerifier,
 		headersWriter,
 		notEnoughPeersBackOffDuration,
 	)
 }
-=======
-	heimdall heimdall.HeimdallNoStore,
-	verify AccumulatedHeadersVerifier,
-	headersWriter HeadersWriter,
-) *HeaderDownloader {
-	return &HeaderDownloader{
-		logger:     logger,
-		p2pService: p2pService,
-		heimdall:   heimdall,
-		verify:     verify,
->>>>>>> 59ae549b
 
 func newHeaderDownloader(
 	logger log.Logger,
 	p2pService p2p.Service,
-	heimdall heimdall.Heimdall,
-	checkpointStore heimdall.CheckpointStore,
-	milestoneStore heimdall.MilestoneStore,
+	heimdall heimdall.HeimdallNoStore,
 	headersVerifier AccumulatedHeadersVerifier,
 	headersWriter HeadersWriter,
 	notEnoughPeersBackOffDuration time.Duration,
@@ -74,8 +56,6 @@
 		logger:                        logger,
 		p2pService:                    p2pService,
 		heimdall:                      heimdall,
-		checkpointStore:               checkpointStore,
-		milestoneStore:                milestoneStore,
 		headersVerifier:               headersVerifier,
 		headersWriter:                 headersWriter,
 		notEnoughPeersBackOffDuration: notEnoughPeersBackOffDuration,
@@ -83,31 +63,16 @@
 }
 
 type HeaderDownloader struct {
-<<<<<<< HEAD
 	logger                        log.Logger
 	p2pService                    p2p.Service
-	heimdall                      heimdall.Heimdall
-	checkpointStore               heimdall.CheckpointStore
-	milestoneStore                heimdall.MilestoneStore
+	heimdall                      heimdall.HeimdallNoStore
 	headersVerifier               AccumulatedHeadersVerifier
 	headersWriter                 HeadersWriter
 	notEnoughPeersBackOffDuration time.Duration
 }
 
 func (hd *HeaderDownloader) DownloadUsingCheckpoints(ctx context.Context, start uint64) error {
-	waypoints, err := hd.heimdall.FetchCheckpointsFromBlock(ctx, hd.checkpointStore, start)
-=======
-	logger     log.Logger
-	p2pService p2p.Service
-	heimdall   heimdall.HeimdallNoStore
-	verify     AccumulatedHeadersVerifier
-
-	headersWriter HeadersWriter
-}
-
-func (hd *HeaderDownloader) DownloadUsingCheckpoints(ctx context.Context, start uint64) error {
 	waypoints, err := hd.heimdall.FetchCheckpointsFromBlock(ctx, start)
->>>>>>> 59ae549b
 	if err != nil {
 		return err
 	}
@@ -121,11 +86,7 @@
 }
 
 func (hd *HeaderDownloader) DownloadUsingMilestones(ctx context.Context, start uint64) error {
-<<<<<<< HEAD
-	waypoints, err := hd.heimdall.FetchMilestonesFromBlock(ctx, hd.milestoneStore, start)
-=======
 	waypoints, err := hd.heimdall.FetchMilestonesFromBlock(ctx, start)
->>>>>>> 59ae549b
 	if err != nil {
 		return err
 	}
