--- conflicted
+++ resolved
@@ -64,10 +64,7 @@
 	NewBlocks []*types.Block
 	PeerId    *p2p.PeerId
 	Source    EventSource
-<<<<<<< HEAD
-=======
 	Processed chan<- error // closed with nil error when processed successfully, otherwise error sent
->>>>>>> 33912bb5
 }
 
 type EventNewBlockHashes struct {
