// Copyright 2024 The Erigon Authors
// This file is part of Erigon.
//
// Erigon is free software: you can redistribute it and/or modify
// it under the terms of the GNU Lesser General Public License as published by
// the Free Software Foundation, either version 3 of the License, or
// (at your option) any later version.
//
// Erigon is distributed in the hope that it will be useful,
// but WITHOUT ANY WARRANTY; without even the implied warranty of
// MERCHANTABILITY or FITNESS FOR A PARTICULAR PURPOSE. See the
// GNU Lesser General Public License for more details.
//
// You should have received a copy of the GNU Lesser General Public License
// along with Erigon. If not, see <http://www.gnu.org/licenses/>.

package sync

import (
	"context"
	"errors"
	"fmt"
	"reflect"
	"sync"
	"sync/atomic"
	"time"

	"github.com/c2h5oh/datasize"
	lru "github.com/hashicorp/golang-lru/v2"

	"github.com/erigontech/erigon-lib/common"
	"github.com/erigontech/erigon-lib/log/v3"
	"github.com/erigontech/erigon/core/types"
	"github.com/erigontech/erigon/eth/ethconfig/estimate"
	"github.com/erigontech/erigon/polygon/heimdall"
	"github.com/erigontech/erigon/polygon/p2p"
)

const (
	notEnoughPeersBackOffDuration = time.Minute

	// conservative over-estimation: 1 MB block size x 1024 blocks per waypoint
	blockDownloaderEstimatedRamPerWorker = estimate.EstimatedRamPerWorker(1 * datasize.GB)
)

type BlockDownloader interface {
	DownloadBlocksUsingCheckpoints(ctx context.Context, start uint64) (tip *types.Header, err error)
	DownloadBlocksUsingMilestones(ctx context.Context, start uint64) (tip *types.Header, err error)
}

func NewBlockDownloader(
	logger log.Logger,
	p2pService p2p.Service,
	waypointReader waypointReader,
	checkpointVerifier WaypointHeadersVerifier,
	milestoneVerifier WaypointHeadersVerifier,
	blocksVerifier BlocksVerifier,
	store Store,
	blockLimit uint,
) BlockDownloader {
	return newBlockDownloader(
		logger,
		p2pService,
		waypointReader,
		checkpointVerifier,
		milestoneVerifier,
		blocksVerifier,
		store,
		notEnoughPeersBackOffDuration,
		blockDownloaderEstimatedRamPerWorker.WorkersByRAMOnly(),
		blockLimit,
	)
}

func newBlockDownloader(
	logger log.Logger,
	p2pService p2p.Service,
	waypointReader waypointReader,
	checkpointVerifier WaypointHeadersVerifier,
	milestoneVerifier WaypointHeadersVerifier,
	blocksVerifier BlocksVerifier,
	store Store,
	notEnoughPeersBackOffDuration time.Duration,
	maxWorkers int,
	blockLimit uint,
) *blockDownloader {
	return &blockDownloader{
		logger:                        logger,
		p2pService:                    p2pService,
		waypointReader:                waypointReader,
		checkpointVerifier:            checkpointVerifier,
		milestoneVerifier:             milestoneVerifier,
		blocksVerifier:                blocksVerifier,
		store:                         store,
		notEnoughPeersBackOffDuration: notEnoughPeersBackOffDuration,
		maxWorkers:                    maxWorkers,
		blockLimit:                    blockLimit,
	}
}

type blockDownloader struct {
	logger                        log.Logger
	p2pService                    p2p.Service
	waypointReader                waypointReader
	checkpointVerifier            WaypointHeadersVerifier
	milestoneVerifier             WaypointHeadersVerifier
	blocksVerifier                BlocksVerifier
	store                         Store
	notEnoughPeersBackOffDuration time.Duration
	maxWorkers                    int
	blockLimit                    uint
}

func (d *blockDownloader) DownloadBlocksUsingCheckpoints(ctx context.Context, start uint64) (*types.Header, error) {
<<<<<<< HEAD
	err := d.heimdall.Synchronize(ctx)
	if err != nil {
		return nil, err
	}

	waypoints, err := d.heimdall.CheckpointsFromBlock(ctx, start)
=======
	waypoints, err := d.waypointReader.CheckpointsFromBlock(ctx, start)
>>>>>>> 2bb63d96
	if err != nil {
		return nil, err
	}

	return d.downloadBlocksUsingWaypoints(ctx, waypoints, d.checkpointVerifier)
}

func (d *blockDownloader) DownloadBlocksUsingMilestones(ctx context.Context, start uint64) (*types.Header, error) {
<<<<<<< HEAD
	err := d.heimdall.Synchronize(ctx)
	if err != nil {
		return nil, err
	}

	waypoints, err := d.heimdall.MilestonesFromBlock(ctx, start)
=======
	waypoints, err := d.waypointReader.MilestonesFromBlock(ctx, start)
>>>>>>> 2bb63d96
	if err != nil {
		return nil, err
	}

	return d.downloadBlocksUsingWaypoints(ctx, waypoints, d.milestoneVerifier)
}

func (d *blockDownloader) downloadBlocksUsingWaypoints(
	ctx context.Context,
	waypoints heimdall.Waypoints,
	verifier WaypointHeadersVerifier,
) (*types.Header, error) {
	if len(waypoints) == 0 {
		return nil, nil
	}

	waypoints = d.limitWaypoints(waypoints)

	d.logger.Debug(
		syncLogPrefix("downloading blocks using waypoints"),
		"waypointsLen", len(waypoints),
		"start", waypoints[0].StartBlock().Uint64(),
		"end", waypoints[len(waypoints)-1].EndBlock().Uint64(),
		"kind", reflect.TypeOf(waypoints[0]),
		"blockLimit", d.blockLimit,
	)

	// waypoint rootHash->[blocks part of waypoint]
	waypointBlocksMemo, err := lru.New[common.Hash, []*types.Block](d.p2pService.MaxPeers())
	if err != nil {
		return nil, err
	}

	progressLogTicker := time.NewTicker(30 * time.Second)
	defer progressLogTicker.Stop()

	var lastBlock *types.Block
	batchFetchStartTime := time.Now()
	fetchStartTime := time.Now()
	var blockCount, blocksTotalSize atomic.Uint64

	for len(waypoints) > 0 {
		select {
		case <-ctx.Done():
			return nil, ctx.Err()
		default:
			// carry-on
		}

		endBlockNum := waypoints[len(waypoints)-1].EndBlock().Uint64()
		peers := d.p2pService.ListPeersMayHaveBlockNum(endBlockNum)
		if len(peers) == 0 {
			d.logger.Warn(
				syncLogPrefix("can't use any peers to download blocks, will try again in a bit"),
				"start", waypoints[0].StartBlock(),
				"end", endBlockNum,
				"sleepSeconds", d.notEnoughPeersBackOffDuration.Seconds(),
			)

			if err := common.Sleep(ctx, d.notEnoughPeersBackOffDuration); err != nil {
				return nil, err
			}

			continue
		}

		numWorkers := min(d.maxWorkers, len(peers), len(waypoints))
		waypointsBatch := waypoints[:numWorkers]

		select {
		case <-progressLogTicker.C:
			d.logger.Info(
				syncLogPrefix("downloading blocks progress"),
				"waypointsBatchLength", len(waypointsBatch),
				"startBlockNum", waypointsBatch[0].StartBlock(),
				"endBlockNum", waypointsBatch[len(waypointsBatch)-1].EndBlock(),
				"kind", reflect.TypeOf(waypointsBatch[0]),
				"peerCount", len(peers),
				"maxWorkers", d.maxWorkers,
				"blk/s", fmt.Sprintf("%.2f", float64(blockCount.Load())/time.Since(fetchStartTime).Seconds()),
				"bytes/s", common.ByteCount(uint64(float64(blocksTotalSize.Load())/time.Since(fetchStartTime).Seconds())),
			)

			blockCount.Store(0)
			blocksTotalSize.Store(0)
			fetchStartTime = time.Now()

		default:
			// carry on
		}

		blockBatches := make([][]*types.Block, len(waypointsBatch))
		maxWaypointLength := uint64(0)
		wg := sync.WaitGroup{}
		for i, waypoint := range waypointsBatch {
			maxWaypointLength = max(waypoint.Length(), maxWaypointLength)
			wg.Add(1)
			go func(i int, waypoint heimdall.Waypoint, peerId *p2p.PeerId) {
				defer wg.Done()

				if blocks, ok := waypointBlocksMemo.Get(waypoint.RootHash()); ok {
					blockBatches[i] = blocks
					return
				}

				blocks, totalSize, err := d.fetchVerifiedBlocks(ctx, waypoint, peerId, verifier)
				if err != nil {
					d.logger.Debug(
						syncLogPrefix("issue downloading waypoint blocks - will try again"),
						"err", err,
						"start", waypoint.StartBlock(),
						"end", waypoint.EndBlock(),
						"rootHash", waypoint.RootHash(),
						"kind", reflect.TypeOf(waypoint),
						"peerId", peerId,
					)

					return
				}

				blocksTotalSize.Add(uint64(totalSize))
				blockCount.Add(uint64(len(blocks)))

				waypointBlocksMemo.Add(waypoint.RootHash(), blocks)
				blockBatches[i] = blocks
			}(i, waypoint, peers[i])
		}

		wg.Wait()
		blocks := make([]*types.Block, 0, int(maxWaypointLength)*len(waypointsBatch))
		gapIndex := -1
		for i, blockBatch := range blockBatches {
			if len(blockBatch) == 0 {
				d.logger.Debug(
					syncLogPrefix("no blocks - will try again"),
					"start", waypointsBatch[i].StartBlock(),
					"end", waypointsBatch[i].EndBlock(),
					"rootHash", waypointsBatch[i].RootHash(),
					"kind", reflect.TypeOf(waypointsBatch[i]),
				)

				gapIndex = i
				break
			}

			if blockBatch[0].Number().Uint64() == 0 {
				// we do not want to insert block 0 (genesis)
				blockBatch = blockBatch[1:]
			}

			blocks = append(blocks, blockBatch...)
		}

		if gapIndex >= 0 {
			waypoints = waypoints[gapIndex:]
		} else {
			waypoints = waypoints[len(waypointsBatch):]
		}

		if len(blocks) == 0 {
			continue
		}

		d.logger.Debug(syncLogPrefix("fetched blocks"), "len", len(blocks), "duration", time.Since(batchFetchStartTime))

		batchFetchStartTime = time.Now() // reset for next time

		if err := d.store.InsertBlocks(ctx, blocks); err != nil {
			return nil, err
		}

		lastBlock = blocks[len(blocks)-1]
	}

	d.logger.Debug(syncLogPrefix("finished downloading blocks using waypoints"))

	return lastBlock.Header(), nil
}

func (d *blockDownloader) fetchVerifiedBlocks(
	ctx context.Context,
	waypoint heimdall.Waypoint,
	peerId *p2p.PeerId,
	verifier WaypointHeadersVerifier,
) ([]*types.Block, int, error) {
	// 1. Fetch headers in waypoint from a peer
	start := waypoint.StartBlock().Uint64()
	end := waypoint.EndBlock().Uint64() + 1 // waypoint end is inclusive, fetch headers is [start, end)
	headers, err := d.p2pService.FetchHeaders(ctx, start, end, peerId)
	if err != nil {
		return nil, 0, err
	}

	// 2. Verify headers match waypoint root hash
	if err = verifier(waypoint, headers.Data); err != nil {
		d.logger.Debug(syncLogPrefix("penalizing peer - invalid headers"), "peerId", peerId, "err", err)

		if penalizeErr := d.p2pService.Penalize(ctx, peerId); penalizeErr != nil {
			err = fmt.Errorf("%w: %w", penalizeErr, err)
		}

		return nil, 0, err
	}

	// 3. Fetch bodies for the verified waypoint headers
	bodies, err := d.p2pService.FetchBodies(ctx, headers.Data, peerId)
	if err != nil {
		if errors.Is(err, &p2p.ErrMissingBodies{}) {
			d.logger.Debug(syncLogPrefix("penalizing peer - missing bodies"), "peerId", peerId, "err", err)

			if penalizeErr := d.p2pService.Penalize(ctx, peerId); penalizeErr != nil {
				err = fmt.Errorf("%w: %w", penalizeErr, err)
			}
		}

		return nil, 0, err
	}

	// 4. Assemble blocks
	blocks := make([]*types.Block, len(headers.Data))
	for i, header := range headers.Data {
		blocks[i] = types.NewBlockFromNetwork(header, bodies.Data[i])
	}

	// 5. Verify blocks
	if err = d.blocksVerifier(blocks); err != nil {
		d.logger.Debug(syncLogPrefix("penalizing peer - invalid blocks"), "peerId", peerId, "err", err)

		if penalizeErr := d.p2pService.Penalize(ctx, peerId); penalizeErr != nil {
			err = fmt.Errorf("%w: %w", penalizeErr, err)
		}

		return nil, 0, err
	}

	return blocks, headers.TotalSize + bodies.TotalSize, nil
}

func (d *blockDownloader) limitWaypoints(waypoints []heimdall.Waypoint) []heimdall.Waypoint {
	if d.blockLimit == 0 {
		return waypoints
	}

	startBlockNum := waypoints[0].StartBlock().Uint64()
	for i, waypoint := range waypoints {
		// we allow a bit of surplus to overflow above the block limit at waypoint boundary
		if waypoint.EndBlock().Uint64()-startBlockNum < uint64(d.blockLimit) {
			continue
		}

		waypoints = waypoints[:i+1]
		break
	}

	return waypoints
}<|MERGE_RESOLUTION|>--- conflicted
+++ resolved
@@ -112,34 +112,16 @@
 }
 
 func (d *blockDownloader) DownloadBlocksUsingCheckpoints(ctx context.Context, start uint64) (*types.Header, error) {
-<<<<<<< HEAD
-	err := d.heimdall.Synchronize(ctx)
+	waypoints, err := d.waypointReader.CheckpointsFromBlock(ctx, start)
 	if err != nil {
 		return nil, err
 	}
 
-	waypoints, err := d.heimdall.CheckpointsFromBlock(ctx, start)
-=======
-	waypoints, err := d.waypointReader.CheckpointsFromBlock(ctx, start)
->>>>>>> 2bb63d96
-	if err != nil {
-		return nil, err
-	}
-
 	return d.downloadBlocksUsingWaypoints(ctx, waypoints, d.checkpointVerifier)
 }
 
 func (d *blockDownloader) DownloadBlocksUsingMilestones(ctx context.Context, start uint64) (*types.Header, error) {
-<<<<<<< HEAD
-	err := d.heimdall.Synchronize(ctx)
-	if err != nil {
-		return nil, err
-	}
-
-	waypoints, err := d.heimdall.MilestonesFromBlock(ctx, start)
-=======
 	waypoints, err := d.waypointReader.MilestonesFromBlock(ctx, start)
->>>>>>> 2bb63d96
 	if err != nil {
 		return nil, err
 	}
