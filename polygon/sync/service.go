// Copyright 2024 The Erigon Authors
// This file is part of Erigon.
//
// Erigon is free software: you can redistribute it and/or modify
// it under the terms of the GNU Lesser General Public License as published by
// the Free Software Foundation, either version 3 of the License, or
// (at your option) any later version.
//
// Erigon is distributed in the hope that it will be useful,
// but WITHOUT ANY WARRANTY; without even the implied warranty of
// MERCHANTABILITY or FITNESS FOR A PARTICULAR PURPOSE. See the
// GNU Lesser General Public License for more details.
//
// You should have received a copy of the GNU Lesser General Public License
// along with Erigon. If not, see <http://www.gnu.org/licenses/>.

package sync

import (
	"context"

	"golang.org/x/sync/errgroup"

	"github.com/erigontech/erigon-lib/chain"
	"github.com/erigontech/erigon-lib/direct"
	"github.com/erigontech/erigon-lib/gointerfaces/executionproto"
	"github.com/erigontech/erigon-lib/log/v3"
	"github.com/erigontech/erigon/p2p/sentry"
	"github.com/erigontech/erigon/polygon/bor/borcfg"
	"github.com/erigontech/erigon/polygon/bridge"
	"github.com/erigontech/erigon/polygon/heimdall"
	"github.com/erigontech/erigon/polygon/p2p"
)

type Service interface {
	Run(ctx context.Context) error
}

type service struct {
	sync *Sync

	p2pService p2p.Service
	store      Store
	events     *TipEvents

	heimdallService heimdall.Service
	bridge          bridge.Service
}

func NewService(
	logger log.Logger,
	chainConfig *chain.Config,
	sentryClient direct.SentryClient,
	maxPeers int,
	statusDataProvider *sentry.StatusDataProvider,
	executionClient executionproto.ExecutionClient,
	blockLimit uint,
	polygonBridge bridge.Service,
	heimdallService heimdall.Service,
) Service {
	borConfig := chainConfig.Bor.(*borcfg.BorConfig)
	checkpointVerifier := VerifyCheckpointHeaders
	milestoneVerifier := VerifyMilestoneHeaders
	blocksVerifier := VerifyBlocks
	p2pService := p2p.NewService(maxPeers, logger, sentryClient, statusDataProvider.GetStatusData)
	execution := NewExecutionClient(executionClient)
	store := NewStore(logger, execution, polygonBridge)
	blockDownloader := NewBlockDownloader(
		logger,
		p2pService,
		heimdallService,
		checkpointVerifier,
		milestoneVerifier,
		blocksVerifier,
		store,
		blockLimit,
	)
<<<<<<< HEAD
	ccBuilderFactory := NewCanonicalChainBuilderFactory(chainConfig, borConfig, heimdall)
	events := NewTipEvents(logger, p2pService, heimdall)
=======
	spansCache := NewSpansCache()
	ccBuilderFactory := NewCanonicalChainBuilderFactory(chainConfig, borConfig, spansCache)
	events := NewTipEvents(logger, p2pService, heimdallService)
>>>>>>> f0075dce
	sync := NewSync(
		store,
		execution,
		milestoneVerifier,
		blocksVerifier,
		p2pService,
		blockDownloader,
		ccBuilderFactory,
<<<<<<< HEAD
=======
		spansCache,
		heimdallService.LatestSpans,
>>>>>>> f0075dce
		events.Events(),
		logger,
	)
	return &service{
		sync:            sync,
		p2pService:      p2pService,
		store:           store,
		events:          events,
		heimdallService: heimdallService,
		bridge:          polygonBridge,
	}
}

func (s *service) Run(parentCtx context.Context) error {
	group, ctx := errgroup.WithContext(parentCtx)

	group.Go(func() error { s.p2pService.Run(ctx); return nil })
	group.Go(func() error { return s.store.Run(ctx) })
	group.Go(func() error { return s.events.Run(ctx) })
	group.Go(func() error { return s.heimdallService.Run(ctx) })
	group.Go(func() error { return s.bridge.Run(ctx) })
	group.Go(func() error { return s.sync.Run(ctx) })

	return group.Wait()
}<|MERGE_RESOLUTION|>--- conflicted
+++ resolved
@@ -75,14 +75,8 @@
 		store,
 		blockLimit,
 	)
-<<<<<<< HEAD
-	ccBuilderFactory := NewCanonicalChainBuilderFactory(chainConfig, borConfig, heimdall)
-	events := NewTipEvents(logger, p2pService, heimdall)
-=======
-	spansCache := NewSpansCache()
-	ccBuilderFactory := NewCanonicalChainBuilderFactory(chainConfig, borConfig, spansCache)
+	ccBuilderFactory := NewCanonicalChainBuilderFactory(chainConfig, borConfig, heimdallService)
 	events := NewTipEvents(logger, p2pService, heimdallService)
->>>>>>> f0075dce
 	sync := NewSync(
 		store,
 		execution,
@@ -91,11 +85,6 @@
 		p2pService,
 		blockDownloader,
 		ccBuilderFactory,
-<<<<<<< HEAD
-=======
-		spansCache,
-		heimdallService.LatestSpans,
->>>>>>> f0075dce
 		events.Events(),
 		logger,
 	)
