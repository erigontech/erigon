package sync

import (
	"context"
	"errors"

	"github.com/ledgerwatch/erigon-lib/log/v3"

	"github.com/ledgerwatch/erigon/core/types"
	"github.com/ledgerwatch/erigon/polygon/heimdall"
	"github.com/ledgerwatch/erigon/polygon/p2p"
)

type latestSpanFetcher func(ctx context.Context, count uint) ([]*heimdall.Span, error)

type Sync struct {
	store             Store
	execution         ExecutionClient
	milestoneVerifier WaypointHeadersVerifier
	blocksVerifier    BlocksVerifier
	p2pService        p2p.Service
	blockDownloader   BlockDownloader
	ccBuilderFactory  CanonicalChainBuilderFactory
	spansCache        *SpansCache
	fetchLatestSpans  latestSpanFetcher
	events            <-chan Event
	logger            log.Logger
}

func NewSync(
	store Store,
	execution ExecutionClient,
	milestoneVerifier WaypointHeadersVerifier,
	blocksVerifier BlocksVerifier,
	p2pService p2p.Service,
	blockDownloader BlockDownloader,
	ccBuilderFactory CanonicalChainBuilderFactory,
	spansCache *SpansCache,
	fetchLatestSpans latestSpanFetcher,
	events <-chan Event,
	logger log.Logger,
) *Sync {
	return &Sync{
		store:             store,
		execution:         execution,
		milestoneVerifier: milestoneVerifier,
		blocksVerifier:    blocksVerifier,
		p2pService:        p2pService,
		blockDownloader:   blockDownloader,
		ccBuilderFactory:  ccBuilderFactory,
		spansCache:        spansCache,
		fetchLatestSpans:  fetchLatestSpans,
		events:            events,
		logger:            logger,
	}
}

func (s *Sync) commitExecution(ctx context.Context, newTip *types.Header, finalizedHeader *types.Header) error {
	if err := s.store.Flush(ctx, newTip); err != nil {
		return err
	}
	return s.execution.UpdateForkChoice(ctx, newTip, finalizedHeader)
}

func (s *Sync) onMilestoneEvent(
	ctx context.Context,
	event EventNewMilestone,
	ccBuilder CanonicalChainBuilder,
) error {
	milestone := event
	if milestone.EndBlock().Uint64() <= ccBuilder.Root().Number.Uint64() {
		return nil
	}

	milestoneHeaders := ccBuilder.HeadersInRange(milestone.StartBlock().Uint64(), milestone.Length())
	err := s.milestoneVerifier(milestone, milestoneHeaders)
	if err == nil {
		if err = ccBuilder.Prune(milestone.EndBlock().Uint64()); err != nil {
			return err
		}
	}

	s.logger.Debug(
		syncLogPrefix("onMilestoneEvent: local chain tip does not match the milestone, unwinding to the previous verified milestone"),
		"err", err,
	)

	// the milestone doesn't correspond to the tip of the chain
	// unwind to the previous verified milestone
	oldTip := ccBuilder.Root()
	oldTipNum := oldTip.Number.Uint64()
	if err = s.execution.UpdateForkChoice(ctx, oldTip, oldTip); err != nil {
		return err
	}

	newTip, err := s.blockDownloader.DownloadBlocksUsingMilestones(ctx, oldTipNum)
	if err != nil {
		return err
	}
	if newTip == nil {
		return errors.New("sync.Sync.onMilestoneEvent: unexpected to have no milestone headers since the last milestone after receiving a new milestone event")
	}

	if err = s.commitExecution(ctx, newTip, newTip); err != nil {
		return err
	}

	ccBuilder.Reset(newTip)

	return nil
}

func (s *Sync) onNewBlockEvent(
	ctx context.Context,
	event EventNewBlock,
	ccBuilder CanonicalChainBuilder,
) error {
	newBlockHeader := event.NewBlock.Header()
	newBlockHeaderNum := newBlockHeader.Number.Uint64()
	rootNum := ccBuilder.Root().Number.Uint64()
	if newBlockHeaderNum <= rootNum {
		return nil
	}

	var newBlocks []*types.Block
	var err error
	if ccBuilder.ContainsHash(newBlockHeader.ParentHash) {
		newBlocks = []*types.Block{event.NewBlock}
	} else {
		blocks, err := s.p2pService.FetchBlocks(ctx, rootNum, newBlockHeaderNum+1, event.PeerId)
		if err != nil {
			if (p2p.ErrIncompleteHeaders{}).Is(err) || (p2p.ErrMissingBodies{}).Is(err) {
				s.logger.Debug(
					syncLogPrefix("onNewBlockEvent: failed to fetch complete blocks, ignoring event"),
					"err", err,
					"peerId", event.PeerId,
					"lastBlockNum", newBlockHeaderNum,
				)

				return nil
			}

			return err
		}

		newBlocks = blocks.Data
	}

	if err := s.blocksVerifier(newBlocks); err != nil {
		s.logger.Debug(syncLogPrefix("onNewBlockEvent: invalid new block event from peer, penalizing and ignoring"), "err", err)

		if err = s.p2pService.Penalize(ctx, event.PeerId); err != nil {
			s.logger.Debug(syncLogPrefix("onNewBlockEvent: issue with penalizing peer"), "err", err)
		}

		return nil
	}

	newHeaders := make([]*types.Header, len(newBlocks))
	for i, block := range newBlocks {
		newHeaders[i] = block.HeaderNoCopy()
	}

	oldTip := ccBuilder.Tip()
	if err = ccBuilder.Connect(newHeaders); err != nil {
		s.logger.Debug(syncLogPrefix("onNewBlockEvent: couldn't connect a header to the local chain tip, ignoring"), "err", err)
		return nil
	}

	newTip := ccBuilder.Tip()
	if newTip != oldTip {
		if err = s.execution.InsertBlocks(ctx, newBlocks); err != nil {
			return err
		}

		if err = s.execution.UpdateForkChoice(ctx, newTip, ccBuilder.Root()); err != nil {
			return err
		}
	}

	return nil
}

func (s *Sync) onNewBlockHashesEvent(
	ctx context.Context,
	event EventNewBlockHashes,
	ccBuilder CanonicalChainBuilder,
) error {
	for _, headerHashNum := range event.NewBlockHashes {
		if (headerHashNum.Number <= ccBuilder.Root().Number.Uint64()) || ccBuilder.ContainsHash(headerHashNum.Hash) {
			continue
		}

		newBlocks, err := s.p2pService.FetchBlocks(ctx, headerHashNum.Number, headerHashNum.Number+1, event.PeerId)
		if err != nil {
			if (p2p.ErrIncompleteHeaders{}).Is(err) || (p2p.ErrMissingBodies{}).Is(err) {
				s.logger.Debug(
					syncLogPrefix("onNewBlockHashesEvent: failed to fetch complete blocks, ignoring event"),
					"err", err,
					"peerId", event.PeerId,
					"lastBlockNum", headerHashNum.Number,
				)

				continue
			}

			return err
		}

		newBlockEvent := EventNewBlock{
			NewBlock: newBlocks.Data[0],
			PeerId:   event.PeerId,
		}

		err = s.onNewBlockEvent(ctx, newBlockEvent, ccBuilder)
		if err != nil {
			return err
		}
	}
	return nil
}

//
// TODO (subsequent PRs) - unit test initial sync + on new event cases
//

func (s *Sync) Run(ctx context.Context) error {
	s.logger.Debug(syncLogPrefix("running sync component"))

	tip, err := s.syncToTip(ctx)
	if err != nil {
		return err
	}

<<<<<<< HEAD
	// THEORY: we need to get span at current tip instead of latest span
	latestSpan, err := s.fetchLatestSpan(ctx)
=======
	latestSpans, err := s.fetchLatestSpans(ctx, 2)
>>>>>>> ad9952a9
	if err != nil {
		return err
	}

	for _, span := range latestSpans {
		s.spansCache.Add(span)
	}

	ccBuilder := s.ccBuilderFactory(tip)

	for {
		select {
		case event := <-s.events:
			switch event.Type {
			case EventTypeNewMilestone:
				if err = s.onMilestoneEvent(ctx, event.AsNewMilestone(), ccBuilder); err != nil {
					return err
				}
			case EventTypeNewBlock:
				if err = s.onNewBlockEvent(ctx, event.AsNewBlock(), ccBuilder); err != nil {
					return err
				}
			case EventTypeNewBlockHashes:
				if err = s.onNewBlockHashesEvent(ctx, event.AsNewBlockHashes(), ccBuilder); err != nil {
					return err
				}
			case EventTypeNewSpan:
				s.spansCache.Add(event.AsNewSpan())
			}
		case <-ctx.Done():
			return ctx.Err()
		}
	}
}

func (s *Sync) syncToTip(ctx context.Context) (*types.Header, error) {
	tip, err := s.execution.CurrentHeader(ctx)
	if err != nil {
		return nil, err
	}

	tip, err = s.syncToTipUsingCheckpoints(ctx, tip)
	if err != nil {
		return nil, err
	}

	tip, err = s.syncToTipUsingMilestones(ctx, tip)
	if err != nil {
		return nil, err
	}

	return tip, nil
}

func (s *Sync) syncToTipUsingCheckpoints(ctx context.Context, tip *types.Header) (*types.Header, error) {
	return s.sync(ctx, tip, func(ctx context.Context, startBlockNum uint64) (*types.Header, error) {
		return s.blockDownloader.DownloadBlocksUsingCheckpoints(ctx, startBlockNum)
	})
}

func (s *Sync) syncToTipUsingMilestones(ctx context.Context, tip *types.Header) (*types.Header, error) {
	return s.sync(ctx, tip, func(ctx context.Context, startBlockNum uint64) (*types.Header, error) {
		return s.blockDownloader.DownloadBlocksUsingMilestones(ctx, startBlockNum)
	})
}

func (s *Sync) sync(
	ctx context.Context,
	tip *types.Header,
	tipDownloader func(ctx context.Context, startBlockNum uint64) (*types.Header, error),
) (*types.Header, error) {
	for {
		newTip, err := tipDownloader(ctx, tip.Number.Uint64()+1)
		if err != nil {
			return nil, err
		}

		if newTip == nil {
			// we've reached the tip
			break
		}

		tip = newTip
		if err = s.commitExecution(ctx, tip, tip); err != nil {
			return nil, err
		}
	}

	return tip, nil
}<|MERGE_RESOLUTION|>--- conflicted
+++ resolved
@@ -232,12 +232,7 @@
 		return err
 	}
 
-<<<<<<< HEAD
-	// THEORY: we need to get span at current tip instead of latest span
-	latestSpan, err := s.fetchLatestSpan(ctx)
-=======
 	latestSpans, err := s.fetchLatestSpans(ctx, 2)
->>>>>>> ad9952a9
 	if err != nil {
 		return err
 	}
