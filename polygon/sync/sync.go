// Copyright 2024 The Erigon Authors
// This file is part of Erigon.
//
// Erigon is free software: you can redistribute it and/or modify
// it under the terms of the GNU Lesser General Public License as published by
// the Free Software Foundation, either version 3 of the License, or
// (at your option) any later version.
//
// Erigon is distributed in the hope that it will be useful,
// but WITHOUT ANY WARRANTY; without even the implied warranty of
// MERCHANTABILITY or FITNESS FOR A PARTICULAR PURPOSE. See the
// GNU Lesser General Public License for more details.
//
// You should have received a copy of the GNU Lesser General Public License
// along with Erigon. If not, see <http://www.gnu.org/licenses/>.

package sync

import (
	"context"
	"errors"
	"fmt"
	"math"
	"time"

	lru "github.com/hashicorp/golang-lru/arc/v2"
	"github.com/hashicorp/golang-lru/v2/simplelru"

	"github.com/erigontech/erigon/common"
	"github.com/erigontech/erigon/common/log/v3"
	"github.com/erigontech/erigon/execution/p2p"
	"github.com/erigontech/erigon/execution/types"
<<<<<<< HEAD
	"github.com/erigontech/erigon/p2p/protocols/eth"
=======
	"github.com/erigontech/erigon/node/ethconfig"
>>>>>>> 33912bb5
	"github.com/erigontech/erigon/polygon/heimdall"
	"github.com/erigontech/erigon/turbo/shards"
)

// If there are no waypoints from Heimdall (including in our local database), we won't be able to rely on the last received waypoint
// to determine the root of the canonical chain builder tree. However, we heuristically know the maximum expected height of such a tree.
// Therefore, given a descendant (tip), we can select a block that lags behind it by this constant value and consider it as the root.
// If we happen to choose an older root, it's not a problem since this only temporarily affects the tree size.
//
// Waypoints may be absent in case if it's an early stage of the chain's evolution, starting from the genesis block.
// The current constant value is chosen based on observed metrics in production as twice the doubled value of the maximum observed waypoint length.
const maxFinalizationHeight = 512
const downloadRequestsCacheSize = 1024
<<<<<<< HEAD
=======
const maxBlockBatchDownloadSize = 256
>>>>>>> 33912bb5

const heimdallSyncRetryIntervalOnTip = 200 * time.Millisecond
const heimdallSyncRetryIntervalOnStartup = 30 * time.Second

var (
<<<<<<< HEAD
	futureMilestoneDelay = 1 * time.Second // amount of time to wait before putting a future milestone back in the event queue
	p2pResponseTimeout   = 5 * time.Second // timeout waiting for P2P response packets
=======
	futureMilestoneDelay  = 1 * time.Second // amount of time to wait before putting a future milestone back in the event queue
	errAlreadyProcessed   = errors.New("already processed")
	errKnownBadBlock      = errors.New("known bad block")
	errKnowBadParentBlock = errors.New("known bad parent block")
>>>>>>> 33912bb5
)

type heimdallSynchronizer interface {
	IsCatchingUp(ctx context.Context) (bool, error)
	SynchronizeCheckpoints(ctx context.Context) (latest *heimdall.Checkpoint, ok bool, err error)
	SynchronizeMilestones(ctx context.Context) (latest *heimdall.Milestone, ok bool, err error)
	SynchronizeSpans(ctx context.Context, blockNum uint64) error
	WaitUntilHeimdallIsSynced(ctx context.Context, retryInterval time.Duration) error
	Ready(ctx context.Context) <-chan error
}

type bridgeSynchronizer interface {
	Unwind(ctx context.Context, blockNum uint64) error
	ProcessNewBlocks(ctx context.Context, blocks []*types.Block) error
	Ready(ctx context.Context) <-chan error
}

type wiggleCalculator interface {
	CalculateWiggle(ctx context.Context, header *types.Header) (time.Duration, error)
}

type EngineAPISwitcher interface {
	SetConsuming(consuming bool)
}

func NewSync(
	config *ethconfig.Config,
	logger log.Logger,
	store Store,
	execution ExecutionClient,
	milestoneVerifier WaypointHeadersVerifier,
	blocksVerifier BlocksVerifier,
	p2pService p2pService,
	blockDownloader *BlockDownloader,
	ccBuilderFactory CanonicalChainBuilderFactory,
	heimdallSync heimdallSynchronizer,
	bridgeSync bridgeSynchronizer,
	tipEvents *TipEvents,
	notifications *shards.Notifications,
	wiggleCalculator wiggleCalculator,
	engineAPISwitcher EngineAPISwitcher,
) *Sync {
	badBlocksLru, err := simplelru.NewLRU[common.Hash, struct{}](1024, nil)
	if err != nil {
		panic(err)
	}
	blockRequestsCache, err := lru.NewARC[common.Hash, struct{}](downloadRequestsCacheSize)
	if err != nil {
		panic(err)
	}
<<<<<<< HEAD

	blockHashesRequestsCache, err := lru.NewARC[common.Hash, struct{}](downloadRequestsCacheSize)
	if err != nil {
		panic(err)
	}

	return &Sync{
		config:                   config,
		logger:                   logger,
		store:                    store,
		execution:                execution,
		milestoneVerifier:        milestoneVerifier,
		blocksVerifier:           blocksVerifier,
		p2pService:               p2pService,
		blockDownloader:          blockDownloader,
		ccBuilderFactory:         ccBuilderFactory,
		heimdallSync:             heimdallSync,
		bridgeSync:               bridgeSync,
		tipEvents:                tipEvents,
		badBlocks:                badBlocksLru,
		notifications:            notifications,
		wiggleCalculator:         wiggleCalculator,
		engineAPISwitcher:        engineAPISwitcher,
		blockRequestsCache:       blockRequestsCache,
		blockHashesRequestsCache: blockHashesRequestsCache,
=======
	return &Sync{
		config:             config,
		logger:             logger,
		store:              store,
		execution:          execution,
		milestoneVerifier:  milestoneVerifier,
		blocksVerifier:     blocksVerifier,
		p2pService:         p2pService,
		blockDownloader:    blockDownloader,
		ccBuilderFactory:   ccBuilderFactory,
		heimdallSync:       heimdallSync,
		bridgeSync:         bridgeSync,
		tipEvents:          tipEvents,
		badBlocks:          badBlocksLru,
		notifications:      notifications,
		wiggleCalculator:   wiggleCalculator,
		engineAPISwitcher:  engineAPISwitcher,
		blockRequestsCache: blockRequestsCache,
>>>>>>> 33912bb5
	}
}

type Sync struct {
<<<<<<< HEAD
	config                   *ethconfig.Config
	logger                   log.Logger
	store                    Store
	execution                ExecutionClient
	milestoneVerifier        WaypointHeadersVerifier
	blocksVerifier           BlocksVerifier
	p2pService               p2pService
	blockDownloader          *BlockDownloader
	ccBuilderFactory         CanonicalChainBuilderFactory
	heimdallSync             heimdallSynchronizer
	bridgeSync               bridgeSynchronizer
	tipEvents                *TipEvents
	badBlocks                *simplelru.LRU[common.Hash, struct{}]
	notifications            *shards.Notifications
	wiggleCalculator         wiggleCalculator
	engineAPISwitcher        EngineAPISwitcher
	blockRequestsCache       *lru.ARCCache[common.Hash, struct{}]
	blockHashesRequestsCache *lru.ARCCache[common.Hash, struct{}]
=======
	config             *ethconfig.Config
	logger             log.Logger
	store              Store
	execution          ExecutionClient
	milestoneVerifier  WaypointHeadersVerifier
	blocksVerifier     BlocksVerifier
	p2pService         p2pService
	blockDownloader    *BlockDownloader
	ccBuilderFactory   CanonicalChainBuilderFactory
	heimdallSync       heimdallSynchronizer
	bridgeSync         bridgeSynchronizer
	tipEvents          *TipEvents
	badBlocks          *simplelru.LRU[common.Hash, struct{}]
	notifications      *shards.Notifications
	wiggleCalculator   wiggleCalculator
	engineAPISwitcher  EngineAPISwitcher
	blockRequestsCache *lru.ARCCache[common.Hash, struct{}]
>>>>>>> 33912bb5
}

func (s *Sync) commitExecution(ctx context.Context, newTip *types.Header, finalizedHeader *types.Header) error {
	if err := s.store.Flush(ctx); err != nil {
		return err
	}

	blockNum := newTip.Number.Uint64()

	age := common.PrettyAge(time.Unix(int64(newTip.Time), 0))
	s.logger.Info(syncLogPrefix("update fork choice"), "block", blockNum, "hash", newTip.Hash(), "age", age)
	fcStartTime := time.Now()

	latestValidHash, err := s.execution.UpdateForkChoice(ctx, newTip, finalizedHeader)
	if err != nil {
		s.logger.Error("failed to update fork choice", "latestValidHash", latestValidHash, "err", err)
		return err
	}

	s.logger.Info(syncLogPrefix("update fork choice done"), "in", time.Since(fcStartTime))
	return nil
}

func (s *Sync) handleMilestoneTipMismatch(ctx context.Context, ccb *CanonicalChainBuilder, event EventNewMilestone) error {
	// the milestone doesn't correspond to the tip of the chain
	// unwind to the previous verified milestone
	// and download the blocks of the new milestone
	rootNum := ccb.Root().Number.Uint64()
	rootHash := ccb.Root().Hash()
	tipNum := ccb.Tip().Number.Uint64()
	tipHash := ccb.Tip().Hash()
	distanceToRoot := event.EndBlock().Uint64() - rootNum + 1
	s.logger.Info(
		syncLogPrefix("local chain tip does not match the milestone, unwinding to the previous verified root"),
		"rootNum", rootNum,
		"rootHash", rootHash,
		"tipNum", tipNum,
		"tipHash", tipHash,
		"milestoneId", event.Id,
		"milestoneStart", event.StartBlock(),
		"milestoneEnd", event.EndBlock(),
		"milestoneRootHash", event.RootHash(),
		"distanceToRoot", distanceToRoot,
	)

	feed, err := s.p2pService.FetchBlocksBackwards(
		ctx,
		event.RootHash(),
		ccb.HeaderReader(),
		p2p.WithChainLengthLimit(distanceToRoot),
		p2p.WithBlocksBatchSize(min(distanceToRoot, maxBlockBatchDownloadSize)),
	)
	if err != nil {
		s.logger.Warn(syncLogPrefix("failed to fetch blocks backwards during milestone mismatch"), "err", err)
		return nil // in case of p2p download err do not terminate the process
	}

	blocks := make([]*types.Block, 0, distanceToRoot)
	var batch []*types.Block
	for batch, err = feed.Next(ctx); err == nil && len(batch) > 0; batch, err = feed.Next(ctx) {
		blocks = append(blocks, batch...)
	}
	if err != nil {
		s.logger.Warn(syncLogPrefix("failed to get next block batch during milestone mismatch"), "err", err)
		return nil // in case of p2p download err do not terminate the process
	}

	// wait for any possibly unprocessed previous block inserts to finish
	if err := s.store.Flush(ctx); err != nil {
		return err
	}

	if err := s.bridgeSync.Unwind(ctx, rootNum); err != nil {
		return err
	}

	if s.config.PolygonPosSingleSlotFinality {
		for i := range blocks {
			if blocks[i].Number().Uint64() > s.config.PolygonPosSingleSlotFinalityBlockAt {
				blocks = blocks[:i]
				break
			}
		}
	}

	if err := s.store.InsertBlocks(ctx, blocks); err != nil {
		return err
	}

	newTip := blocks[len(blocks)-1].HeaderNoCopy()
	if err := s.commitExecution(ctx, newTip, newTip); err != nil {
		// note: if we face a failure during execution of finalized waypoints blocks, it means that
		// we're wrong and the blocks are not considered as bad blocks, so we should terminate
		return s.handleWaypointExecutionErr(ctx, ccb.Root(), err)
	}

	s.logger.Info(
		syncLogPrefix("resetting ccb to new tip after handling milestone mismatch"),
		"num", newTip.Number.Uint64(),
		"hash", newTip.Hash(),
	)
	ccb.Reset(newTip)
	return nil
}

func (s *Sync) applyNewMilestoneOnTip(ctx context.Context, event EventNewMilestone, ccb *CanonicalChainBuilder) error {
	milestone := event
	if milestone.EndBlock().Uint64() <= ccb.Root().Number.Uint64() {
		return nil
	}

	// milestone is ahead of our current tip
	if milestone.EndBlock().Uint64() > ccb.Tip().Number.Uint64() {
		s.logger.Debug(syncLogPrefix("putting milestone event back in the queue because our tip is behind the milestone"),
			"milestoneId", milestone.RawId(),
			"milestoneStart", milestone.StartBlock().Uint64(),
			"milestoneEnd", milestone.EndBlock().Uint64(),
			"milestoneRootHash", milestone.RootHash(),
			"tipBlockNumber", ccb.Tip().Number.Uint64(),
		)
		// put the milestone back in the queue, so it can be processed at a later time
		go func() {
			time.Sleep(futureMilestoneDelay)
			s.tipEvents.events.PushEvent(Event{Type: EventTypeNewMilestone, newMilestone: event})
		}()
		return nil
	}

	s.logger.Info(
		syncLogPrefix("applying new milestone event"),
		"milestoneId", milestone.RawId(),
		"milestoneStart", milestone.StartBlock().Uint64(),
		"milestoneEnd", milestone.EndBlock().Uint64(),
		"milestoneRootHash", milestone.RootHash(),
	)

	milestoneHeaders := ccb.HeadersInRange(milestone.StartBlock().Uint64(), milestone.Length())
	if err := s.milestoneVerifier(milestone, milestoneHeaders); err != nil {
		return s.handleMilestoneTipMismatch(ctx, ccb, milestone)
	}

	return ccb.PruneRoot(milestone.EndBlock().Uint64())
}

func (s *Sync) applyNewBlockChainOnTip(ctx context.Context, blockChain []*types.Block, ccb *CanonicalChainBuilder, source EventSource, peerId *p2p.PeerId) error {
	if err := s.blocksVerifier(blockChain); err != nil {
		s.logger.Debug(
			syncLogPrefix("applyNewBlockOnTip: invalid new block event from peer, penalizing and ignoring"),
			"err", err,
		)

		if err = s.p2pService.Penalize(ctx, peerId); err != nil {
			s.logger.Debug(syncLogPrefix("applyNewBlockOnTip: issue with penalizing peer"), "err", err)
		}

		return nil
	}

	headerChain := make([]*types.Header, len(blockChain))
	for i, block := range blockChain {
		headerChain[i] = block.HeaderNoCopy()
	}

	// wait until heimdall is synchronized before proceeding
	err := s.heimdallSync.WaitUntilHeimdallIsSynced(ctx, heimdallSyncRetryIntervalOnTip)
	if err != nil {
		return err
	}
	// make sure spans are synchronized
	// math.MaxUint64 is used because post VeBlop/Rio hard fork
	// spans could be overlapping, and the blocknum for the tip
	// of the headerChain might still be in the range of the last span
	// in the store, but we may still be processing a new span in the meantime
	err = s.heimdallSync.SynchronizeSpans(ctx, math.MaxUint64)
	if err != nil {
		return err
	}

	oldTip := ccb.Tip()
	newConnectedHeaders, err := ccb.Connect(ctx, headerChain)
	if err != nil {
		// IMPORTANT: we just log the error and do not return
		// to process the possibility of a partially connected header chain
		s.logger.Debug(
			syncLogPrefix("applyNewBlockOnTip: couldn't connect header chain to the local chain tip"),
			"partiallyConnected", len(newConnectedHeaders),
			"err", err,
		)
	}
	if len(newConnectedHeaders) == 0 {
		return nil
	}

	go func() {
		for i := range newConnectedHeaders {
			select {
			case <-ctx.Done():
				return
			default:
				wiggle, err := s.wiggleCalculator.CalculateWiggle(ctx, newConnectedHeaders[i])
				if err != nil {
					s.logger.Error(
						syncLogPrefix("failed update wiggle metrics"),
						"err", err,
					)
					continue
				}

				UpdateWiggleDuration(wiggle)
			}
		}
	}()

	newTip := ccb.Tip()
	firstNewConnectedHeader := newConnectedHeaders[0]
	if newTip != oldTip && oldTip.Hash() != firstNewConnectedHeader.ParentHash {
		if err := s.handleBridgeOnForkChange(ctx, ccb, oldTip); err != nil {
			return err
		}
	}

	newBlocksStartIdx := firstNewConnectedHeader.Number.Uint64() - blockChain[0].NumberU64()
	newBlocksEndIdx := newBlocksStartIdx + uint64(len(newConnectedHeaders))
	newConnectedBlocks := blockChain[newBlocksStartIdx:newBlocksEndIdx]
	newBlock := newConnectedBlocks[len(newConnectedBlocks)-1]
	if len(newConnectedBlocks) > 1 {
		s.logger.Info(
			syncLogPrefix("inserting multiple connected blocks"),
			"amount", len(newConnectedBlocks),
			"start", newConnectedBlocks[0].NumberU64(),
			"end", newBlock.NumberU64(),
		)
	}
	if err := s.store.InsertBlocks(ctx, newConnectedBlocks); err != nil {
		return err
	}

	if source == EventSourceBlockProducer {
		go s.publishNewBlock(ctx, newBlock)
		go s.p2pService.PublishNewBlockHashes(newBlock)
	}

	if source == EventSourceP2PNewBlock {
		// https://github.com/ethereum/devp2p/blob/master/caps/eth.md#block-propagation
		// devp2p spec: when a NewBlock announcement message is received from a peer, the client first verifies the
		// basic header validity of the block, checking whether the proof-of-work value is valid (replace PoW
		// with Bor rules that we do as part of CanonicalChainBuilder.Connect).
		// It then sends the block to a small fraction of connected peers (usually the square root of the total
		// number of peers) using the NewBlock message.
		// note, below is non-blocking
		go s.publishNewBlock(ctx, newBlock)
	}

	if newTip == oldTip {
		lastConnectedNum := newConnectedHeaders[len(newConnectedHeaders)-1].Number.Uint64()
		if tipNum := newTip.Number.Uint64(); lastConnectedNum > tipNum {
			return s.handleBridgeOnBlocksInsertAheadOfTip(ctx, tipNum, lastConnectedNum)
		}

		return nil
	}

	if err := s.commitExecution(ctx, newTip, ccb.Root()); err != nil {
		if errors.Is(err, ErrForkChoiceUpdateBadBlock) {
			return s.handleBadBlockErr(ctx, ccb, newBlock.Hash(), source, peerId, firstNewConnectedHeader, oldTip, err)
		}

		return err
	}

	if source == EventSourceP2PNewBlock {
		// https://github.com/ethereum/devp2p/blob/master/caps/eth.md#block-propagation
		// devp2p spec: After the header validity check, the client imports the block into its local chain by executing
		// all transactions contained in the block, computing the block's 'post state'. The block's state-root hash
		// must match the computed post state root. Once the block is fully processed, and considered valid,
		// the client sends a NewBlockHashes message about the block to all peers which it didn't notify earlier.
		// Those peers may request the full block later if they fail to receive it via NewBlock from anyone else.
		// Including hashes that the sending node later refuses to honour with a proceeding GetBlockHeaders
		// message is considered bad form, and may reduce the reputation of the sending node.
		// note, below is non-blocking
		s.p2pService.PublishNewBlockHashes(newBlock)
	}
	return nil
}

// apply some checks on new block header. (i.e. bad block , or too old block, or already contained in ccb)
<<<<<<< HEAD
// returns true if the block should be further processed, false otherwise.
func (s *Sync) checkNewBlockHeader(ctx context.Context, newBlockHeader *types.Header, ccb *CanonicalChainBuilder, eventSource EventSource, peerId *p2p.PeerId) bool {
=======
func (s *Sync) checkNewBlockHeader(ctx context.Context, newBlockHeader *types.Header, ccb *CanonicalChainBuilder, eventSource EventSource, peerId *p2p.PeerId) error {
>>>>>>> 33912bb5
	newBlockHeaderNum := newBlockHeader.Number.Uint64()
	newBlockHeaderHash := newBlockHeader.Hash()
	rootNum := ccb.Root().Number.Uint64()
	if newBlockHeaderNum <= rootNum || ccb.ContainsHash(newBlockHeaderHash) {
<<<<<<< HEAD
		return false
=======
		return errAlreadyProcessed
>>>>>>> 33912bb5
	}

	if s.badBlocks.Contains(newBlockHeaderHash) {
		s.logger.Warn(syncLogPrefix("bad block received from peer"),
			"blockHash", newBlockHeaderHash,
			"blockNum", newBlockHeaderNum,
			"peerId", peerId,
		)
		s.maybePenalizePeerOnBadBlockEvent(ctx, eventSource, peerId)
<<<<<<< HEAD
		return false
	}

	if s.badBlocks.Contains(newBlockHeader.ParentHash) {
		s.logger.Warn(syncLogPrefix("block with bad parent received from peer"),
			"blockHash", newBlockHeaderHash,
			"blockNum", newBlockHeaderNum,
			"parentHash", newBlockHeader.ParentHash,
			"peerId", peerId,
		)
		s.badBlocks.Add(newBlockHeaderHash, struct{}{})
		s.maybePenalizePeerOnBadBlockEvent(ctx, eventSource, peerId)
		return false
	}
	return true
}

func (s *Sync) applyNewBlockOnTip(ctx context.Context, event EventNewBlock, ccb *CanonicalChainBuilder) error {
	newBlockHeader := event.NewBlock.HeaderNoCopy()
	newBlockHeaderHash := newBlockHeader.Hash()
	newBlockHeaderNum := newBlockHeader.Number.Uint64()
	rootNum := ccb.Root().Number.Uint64()
	if ok := s.checkNewBlockHeader(ctx, newBlockHeader, ccb, event.Source, event.PeerId); !ok {
		return nil
	}
	s.logger.Debug(
		syncLogPrefix("applying new block event"),
		"blockNum", newBlockHeaderNum,
		"blockHash", newBlockHeaderHash,
		"parentBlockHash", newBlockHeader.ParentHash,
		"source", event.Source,
		"peerId", event.PeerId,
	)

	var blockChain []*types.Block
	if ccb.ContainsHash(newBlockHeader.ParentHash) {
		blockChain = []*types.Block{event.NewBlock}
	} else {
		if s.blockRequestsCache.Contains(newBlockHeaderHash) { // we've already seen this download request before
			s.logger.Debug(syncLogPrefix("ignoring duplicate backward download"), "blockNum", newBlockHeaderNum, "blockHash", newBlockHeaderHash,
				"source", event.Source,
				"parentBlockHash", newBlockHeader.ParentHash)
			return nil
		}
		// we need to do a backward download. so schedule the download in a goroutine and have it  push an `EventNewBlockBatch` which can be processed later,
		// so that we don't block the event processing loop
		s.logger.Debug(
			syncLogPrefix("block parent hash not in ccb, fetching blocks backwards to root"),
			"rootNum", rootNum,
			"blockNum", newBlockHeaderNum,
			"blockHash", newBlockHeaderHash,
		)
		go func() {
			downloadedBlocks, err := s.backwardDownloadBlocksFromHash(ctx, event, ccb)
			if err != nil {
				s.logger.Error(syncLogPrefix("failed to backward download blocks"), "blockNum", newBlockHeaderNum, "blockHash", newBlockHeaderHash,
					"source", event.Source,
					"parentBlockHash", newBlockHeader.ParentHash, "err", err)
			} else if len(downloadedBlocks) > 0 { // push block batch event if there is no error
				s.logger.Debug(syncLogPrefix("backward download completed, pushing new block batch event"), "from", downloadedBlocks[0].NumberU64(),
					"to", downloadedBlocks[len(downloadedBlocks)-1].NumberU64(), "blockHash", newBlockHeaderHash, "peerId", event.PeerId)
				s.tipEvents.events.PushEvent(
					Event{Type: EventTypeNewBlockBatch,
						newBlockBatch: EventNewBlockBatch{NewBlocks: downloadedBlocks, PeerId: event.PeerId, Source: event.Source},
					})
			}
		}()
		return nil
	}
	return s.applyNewBlockChainOnTip(ctx, blockChain, ccb, event.Source, event.PeerId)
}

func (s *Sync) applyNewBlockBatchOnTip(ctx context.Context, event EventNewBlockBatch, ccb *CanonicalChainBuilder) error {
	numBlocks := len(event.NewBlocks)
	if numBlocks == 0 {
		s.logger.Debug(syncLogPrefix("applying new empty block batch event"))
		return nil
	} else {
		s.logger.Debug(syncLogPrefix("applying new block batch event"), "startBlock", event.NewBlocks[0].Number().Uint64(), "endBlock", event.NewBlocks[numBlocks-1].Number().Uint64())
	}
	blockChain := event.NewBlocks
	newBlockHeader := blockChain[len(blockChain)-1].HeaderNoCopy()
	if ok := s.checkNewBlockHeader(ctx, newBlockHeader, ccb, event.Source, event.PeerId); !ok {
		return nil
	}
	err := s.applyNewBlockChainOnTip(ctx, blockChain, ccb, event.Source, event.PeerId)
	if err != nil {
		return err
=======
		return errKnownBadBlock
>>>>>>> 33912bb5
	}

	if s.badBlocks.Contains(newBlockHeader.ParentHash) {
		s.logger.Warn(syncLogPrefix("block with bad parent received from peer"),
			"blockHash", newBlockHeaderHash,
			"blockNum", newBlockHeaderNum,
			"parentHash", newBlockHeader.ParentHash,
			"peerId", peerId,
		)
		s.badBlocks.Add(newBlockHeaderHash, struct{}{})
		s.maybePenalizePeerOnBadBlockEvent(ctx, eventSource, peerId)
		return errKnowBadParentBlock
	}
	return nil
}

func (s *Sync) applyNewBlockOnTip(ctx context.Context, event EventNewBlock, ccb *CanonicalChainBuilder) error {
	newBlockHeader := event.NewBlock.HeaderNoCopy()
	newBlockHeaderHash := newBlockHeader.Hash()
	newBlockHeaderNum := newBlockHeader.Number.Uint64()
	if err := s.checkNewBlockHeader(ctx, newBlockHeader, ccb, event.Source, event.PeerId); err != nil {
		return nil
	}
	s.logger.Debug(
		syncLogPrefix("applying new block event"),
		"blockNum", newBlockHeaderNum,
		"blockHash", newBlockHeaderHash,
		"parentBlockHash", newBlockHeader.ParentHash,
		"source", event.Source,
		"peerId", event.PeerId,
	)
	if ccb.ContainsHash(newBlockHeader.ParentHash) {
		return s.applyNewBlockChainOnTip(ctx, []*types.Block{event.NewBlock}, ccb, event.Source, event.PeerId)
	} else {
		s.asyncBackwardDownloadBlockBatches(ctx, newBlockHeaderHash, newBlockHeaderNum, event.PeerId, event.Source, ccb)
		return nil
	}
}

func (s *Sync) applyNewBlockBatchOnTip(ctx context.Context, event EventNewBlockBatch, ccb *CanonicalChainBuilder) error {
	var err error
	defer func() {
		if err == nil || errors.Is(err, errAlreadyProcessed) {
			close(event.Processed)
			return
		}
		select {
		case <-ctx.Done():
			return
		case event.Processed <- err:
		}
	}()
	numBlocks := len(event.NewBlocks)
	if numBlocks == 0 {
		s.logger.Debug(syncLogPrefix("applying new empty block batch event"))
		return nil
	} else {
		s.logger.Debug(syncLogPrefix("applying new block batch event"), "startBlock", event.NewBlocks[0].Number().Uint64(), "endBlock", event.NewBlocks[numBlocks-1].Number().Uint64())
	}
	blockChain := event.NewBlocks
	newBlockHeader := blockChain[len(blockChain)-1].HeaderNoCopy()
	err = s.checkNewBlockHeader(ctx, newBlockHeader, ccb, event.Source, event.PeerId)
	if err != nil {
		if errors.Is(err, errKnownBadBlock) || errors.Is(err, errKnowBadParentBlock) {
			select {
			case <-ctx.Done():
				return ctx.Err()
			case event.Processed <- err:
			}
		}
		return nil
	}
	err = s.applyNewBlockChainOnTip(ctx, blockChain, ccb, event.Source, event.PeerId)
	if err != nil {
		return err
	}
	return nil
}

func (s *Sync) applyNewBlockHashesOnTip(ctx context.Context, event EventNewBlockHashes, ccb *CanonicalChainBuilder) error {
	go func() { // asynchronously download blocks and in the end place the blocks batch in the event queue
		blockchain, err := s.downloadBlocksFromHashes(ctx, event, ccb)
		if err != nil {
			s.logger.Error(syncLogPrefix("couldn't fetch blocks from block hashes"), "err", err)
		}
		if len(blockchain) == 0 { // no blocks downloaded, we can skip pushing an event
			return
		}
		for _, block := range blockchain {
			newBlockEvent := EventNewBlock{
				NewBlock: block,
				PeerId:   event.PeerId,
				Source:   EventSourceP2PNewBlockHashes,
			}
			s.tipEvents.events.PushEvent(Event{Type: EventTypeNewBlock, newBlock: newBlockEvent})
		}
	}()
	return nil
}

func (s *Sync) backwardDownloadBlocksFromHash(ctx context.Context, event EventNewBlock, ccb *CanonicalChainBuilder) ([]*types.Block, error) {
	newBlockHeader := event.NewBlock.HeaderNoCopy()
	newBlockHeaderNum := newBlockHeader.Number.Uint64()
	newBlockHeaderHash := newBlockHeader.Hash()
	rootNum := ccb.Root().Number.Uint64()
	amount := newBlockHeaderNum - rootNum + 1
	var blockChain = make([]*types.Block, 0, amount) // the return value
	s.blockRequestsCache.Add(newBlockHeaderHash, struct{}{})

	opts := []p2p.FetcherOption{p2p.WithMaxRetries(0), p2p.WithResponseTimeout(p2pResponseTimeout)}

	// This used to be limited to 1024 blocks (eth.MaxHeadersServe) however for the heimdall v1-v2 migration
	// this limit on backward downloading does not holde so it has been adjusted to recieve several pages
	// of 1024 blocks until the gap is filled.  For this one off case the gap was ~15,000 blocks.  If this
	// ever grows substantially this will need to be revisited:
	// 1. If we need to page we should requests from may peers
	// 2. We need to do something about memory at the moment this is unconstrained

	fetchHeaderHash := newBlockHeaderHash
	for amount > 0 {
		fetchAmount := amount

		if fetchAmount > eth.MaxHeadersServe {
			fetchAmount = eth.MaxHeadersServe
		}

		blocks, err := s.p2pService.FetchBlocksBackwardsByHash(ctx, fetchHeaderHash, fetchAmount, event.PeerId, opts...)
		if err != nil || len(blocks.Data) == 0 {
			s.blockRequestsCache.Remove(newBlockHeaderHash)
			if s.ignoreFetchBlocksErrOnTipEvent(err) {
				s.logger.Debug(
					syncLogPrefix("backwardDownloadBlocksFromHash: failed to fetch complete blocks, ignoring event"),
					"err", err,
					"peerId", event.PeerId,
					"lastBlockNum", newBlockHeaderNum,
				)

				return nil, nil
			}
			return nil, err
		}

		blockChain = append(blocks.Data, blockChain...)
		fetchHeaderHash = blocks.Data[0].ParentHash()
		amount -= uint64(len(blocks.Data))
	}
	return blockChain, nil
}

func (s *Sync) downloadBlocksFromHashes(ctx context.Context, event EventNewBlockHashes, ccb *CanonicalChainBuilder) ([]*types.Block, error) {
	blockChain := make([]*types.Block, 0, len(event.NewBlockHashes))
	for _, hashOrNum := range event.NewBlockHashes {
		if (hashOrNum.Number <= ccb.Root().Number.Uint64()) || ccb.ContainsHash(hashOrNum.Hash) {
			continue
		}

		if s.badBlocks.Contains(hashOrNum.Hash) {
			// note: we do not penalize peer for bad blocks on new block hash events since they have
			// not necessarily been executed by the peer but just propagated as per the devp2p spec
			s.logger.Warn(syncLogPrefix("bad block hash received from peer"),
				"blockHash", hashOrNum.Hash,
				"blockNum", hashOrNum.Number,
				"peerId", event.PeerId,
			)
			continue
		}

<<<<<<< HEAD
		if s.blockHashesRequestsCache.Contains(hashOrNum.Hash) { // we've already seen this request before, can skip it
			s.logger.Debug(syncLogPrefix("ignoring duplicate block download from hash"), "blockNum", hashOrNum.Number, "blockHash", hashOrNum.Hash)
			continue
		}

		s.blockHashesRequestsCache.Add(hashOrNum.Hash, struct{}{})

		s.logger.Debug(
			syncLogPrefix("downloading block from block hash event"),
			"blockNum", hashOrNum.Number,
			"blockHash", hashOrNum.Hash,
		)

		fetchOpts := []p2p.FetcherOption{p2p.WithMaxRetries(0), p2p.WithResponseTimeout(p2pResponseTimeout)}
		// newBlocks should be a singleton
		newBlocks, err := s.p2pService.FetchBlocksBackwardsByHash(ctx, hashOrNum.Hash, 1, event.PeerId, fetchOpts...)
		if err != nil {
			s.blockHashesRequestsCache.Remove(hashOrNum.Hash)
			if s.ignoreFetchBlocksErrOnTipEvent(err) {
				s.logger.Debug(
					syncLogPrefix("backwardDownloadBlocksFromHashes: failed to fetch complete blocks, ignoring event"),
					"err", err,
					"peerId", event.PeerId,
					"lastBlockNum", hashOrNum.Number,
				)

				continue
			}
			return nil, err
=======
		s.asyncBackwardDownloadBlockBatches(ctx, hashOrNum.Hash, hashOrNum.Number, event.PeerId, EventSourceP2PNewBlockHashes, ccb)
	}
	return nil
}

func (s *Sync) asyncBackwardDownloadBlockBatches(
	ctx context.Context,
	fromHash common.Hash,
	fromNum uint64,
	fromPeerId *p2p.PeerId,
	eventSource EventSource,
	ccb *CanonicalChainBuilder,
) {
	if s.blockRequestsCache.Contains(fromHash) { // we've already seen this download request before
		s.logger.Debug(
			syncLogPrefix("ignoring duplicate backward download"),
			"blockNum", fromNum,
			"blockHash", fromHash,
			"source", eventSource,
		)
		return
	}
	// we need to do a backward download. so schedule the download in a goroutine and have it  push an `EventNewBlockBatch` which can be processed later,
	// so that we don't block the event processing loop
	root := ccb.Root()
	rootNum := root.Number.Uint64()
	s.logger.Debug(
		syncLogPrefix("block parent hash not in ccb, fetching blocks backwards to root"),
		"rootNum", rootNum,
		"rootHash", root.Hash(),
		"blockNum", fromNum,
		"blockHash", fromHash,
		"amount", fromNum-rootNum+1,
	)
	s.blockRequestsCache.Add(fromHash, struct{}{})
	go func() {
		err := s.backwardDownloadBlockBatches(ctx, fromHash, fromNum, fromPeerId, eventSource, ccb)
		if err != nil {
			s.logger.Warn(
				syncLogPrefix("failed to backward download blocks"),
				"blockNum", fromNum,
				"blockHash", fromHash,
				"source", eventSource,
				"err", err,
			)
			s.blockRequestsCache.Remove(fromHash)
		}
	}()
}

func (s *Sync) backwardDownloadBlockBatches(
	ctx context.Context,
	fromHash common.Hash,
	fromNum uint64,
	fromPeerId *p2p.PeerId,
	source EventSource,
	ccb *CanonicalChainBuilder,
) error {
	rootNum := ccb.Root().Number.Uint64()
	amount := fromNum - rootNum + 1
	feed, err := s.p2pService.FetchBlocksBackwards(
		ctx,
		fromHash,
		ccb.HeaderReader(),
		p2p.WithChainLengthLimit(amount),
		p2p.WithBlocksBatchSize(min(amount, maxBlockBatchDownloadSize)),
		p2p.WithPeerId(fromPeerId),
	)
	if err != nil {
		return err
	}
	var blocks []*types.Block
	for blocks, err = feed.Next(ctx); err == nil && len(blocks) > 0; blocks, err = feed.Next(ctx) {
		processedC := make(chan error)
		s.tipEvents.events.PushEvent(Event{
			Type: EventTypeNewBlockBatch,
			newBlockBatch: EventNewBlockBatch{
				NewBlocks: blocks,
				PeerId:    fromPeerId,
				Source:    source,
				Processed: processedC,
			},
		})
		s.logger.Debug(
			syncLogPrefix("downloaded block batch, waiting to be processed"),
			"fromNum", blocks[0].NumberU64(),
			"toNum", blocks[len(blocks)-1].NumberU64(),
			"fromHash", blocks[0].Hash(),
			"toHash", blocks[len(blocks)-1].Hash(),
			"peerId", fromPeerId,
		)
		select {
		case <-ctx.Done():
			return ctx.Err()
		case err = <-processedC:
			if err != nil {
				return err
			}
			s.logger.Debug(
				syncLogPrefix("block batch processed"),
				"fromNum", blocks[0].NumberU64(),
				"toNum", blocks[len(blocks)-1].NumberU64(),
				"fromHash", blocks[0].Hash(),
				"toHash", blocks[len(blocks)-1].Hash(),
				"peerId", fromPeerId,
			)
>>>>>>> 33912bb5
		}
		blockChain = append(blockChain, newBlocks.Data[0]) // there should be a single block downloaded
	}
<<<<<<< HEAD
	return blockChain, nil
=======
	return err
>>>>>>> 33912bb5
}

func (s *Sync) publishNewBlock(ctx context.Context, block *types.Block) {
	td, err := s.execution.GetTd(ctx, block.NumberU64(), block.Hash())
	if err != nil {
		s.logger.Warn(syncLogPrefix("could not fetch td when publishing new block"),
			"blockNum", block.NumberU64(),
			"blockHash", block.Hash(),
			"err", err,
		)

		return
	}

	s.p2pService.PublishNewBlock(block, td)
}

func (s *Sync) handleBridgeOnForkChange(ctx context.Context, ccb *CanonicalChainBuilder, oldTip *types.Header) error {
	// forks have changed, we need to unwind unwindable data
	newTip := ccb.Tip()
	s.logger.Info(
		syncLogPrefix("handling bridge on fork change"),
		"oldNum", oldTip.Number.Uint64(),
		"oldHash", oldTip.Hash(),
		"newNum", newTip.Number.Uint64(),
		"newHash", newTip.Hash(),
	)

	// Find unwind point
	lca, ok := ccb.LowestCommonAncestor(newTip.Hash(), oldTip.Hash())
	if !ok {
		return errors.New("could not find lowest common ancestor of old and new tip")
	}

	// wait for any possibly unprocessed previous block inserts to finish
	if err := s.store.Flush(ctx); err != nil {
		return err
	}

	return s.reorganiseBridge(ctx, ccb, lca)
}

func (s *Sync) reorganiseBridge(ctx context.Context, ccb *CanonicalChainBuilder, forksLca *types.Header) error {
	newTip := ccb.Tip()
	newTipNum := ccb.Tip().Number.Uint64()
	unwindPoint := forksLca.Number.Uint64()
	s.logger.Debug(
		syncLogPrefix("reorganise bridge"),
		"newTip", newTipNum,
		"newTipHash", newTip.Hash(),
		"unwindPointNum", unwindPoint,
		"unwindPointHash", forksLca.Hash(),
	)

	if newTipNum < unwindPoint { // defensive check against underflow & unexpected newTipNum and unwindPoint
		return fmt.Errorf("unexpected newTipNum <= unwindPoint: %d < %d", newTipNum, unwindPoint)
	}

	// 1. Do the unwind from the old tip (on the old canonical fork) to the unwindPoint
	if err := s.bridgeSync.Unwind(ctx, unwindPoint); err != nil {
		return err
	}

	// 2. Replay the new canonical blocks from the unwindPoint+1 to the new tip (on the new canonical fork). Note,
	//    that there may be a case where the newTip == unwindPoint in which case the below will be a no-op.
	if newTipNum == unwindPoint {
		return nil
	}

	start := unwindPoint + 1
	amount := newTipNum - start + 1
	canonicalHeaders := ccb.HeadersInRange(start, amount)
	canonicalBlocks := make([]*types.Block, len(canonicalHeaders))
	for i, header := range canonicalHeaders {
		canonicalBlocks[i] = types.NewBlockWithHeader(header)
	}

	return s.bridgeSync.ProcessNewBlocks(ctx, canonicalBlocks)
}

func (s *Sync) handleBridgeOnBlocksInsertAheadOfTip(ctx context.Context, tipNum, lastInsertedNum uint64) error {
	// this is a hack that should disappear when changing the bridge to not track blocks (future work)
	// make sure the bridge does not go past the tip (it may happen when we insert blocks from another fork that
	// has a higher block number than the canonical tip but lower difficulty) - this is to prevent the bridge
	// from recording incorrect bor txn hashes
	s.logger.Info(
		syncLogPrefix("unwinding bridge due to inserting headers past the tip"),
		"tip", tipNum,
		"lastInsertedNum", lastInsertedNum,
	)

	// wait for the insert blocks flush
	if err := s.store.Flush(ctx); err != nil {
		return err
	}

	return s.bridgeSync.Unwind(ctx, tipNum)
}

func (s *Sync) handleBadBlockErr(
	ctx context.Context,
	ccb *CanonicalChainBuilder,
	newBlockHash common.Hash,
	eventSource EventSource,
	peerId *p2p.PeerId,
	firstNewConnectedHeader *types.Header,
	oldTip *types.Header,
	badBlockErr error,
) error {
	badTip := ccb.Tip()
	badTipHash := badTip.Hash()
	oldTipNum := oldTip.Number.Uint64()
	oldTipHash := oldTip.Hash()
	s.logger.Warn(
		syncLogPrefix("handling bad block after execution"),
		"peerId", peerId,
		"badTipNum", badTip.Number.Uint64(),
		"badTipHash", badTipHash,
		"oldTipNum", oldTipNum,
		"oldTipHash", oldTipHash,
		"firstNewConnectedNum", firstNewConnectedHeader.Number.Uint64(),
		"firstNewConnectedHash", firstNewConnectedHeader.Hash(),
		"err", badBlockErr,
	)

	// 1. Mark block as bad and penalize peer
	s.badBlocks.Add(newBlockHash, struct{}{})
	s.maybePenalizePeerOnBadBlockEvent(ctx, eventSource, peerId)

	// 2. Find unwind point
	lca, ok := ccb.LowestCommonAncestor(oldTipHash, badTip.Hash())
	if !ok {
		return errors.New("could not find lowest common ancestor of old and new tip")
	}

	// 3. Prune newly inserted nodes in the tree => should roll back the ccb to the old tip
	if err := ccb.PruneNode(firstNewConnectedHeader.Hash()); err != nil {
		return err
	}

	newTip := ccb.Tip()
	newTipNum := newTip.Number.Uint64()
	newTipHash := newTip.Hash()
	if oldTipHash != newTipHash { // defensive check for unexpected behaviour
		return fmt.Errorf(
			"old tip hash does not match new tip hash (%d,%s) vs (%d, %s)",
			oldTipNum, oldTipHash, newTipNum, newTipHash,
		)
	}

	// 4. Update bridge
	return s.reorganiseBridge(ctx, ccb, lca)
}

func (s *Sync) maybePenalizePeerOnBadBlockEvent(ctx context.Context, eventSource EventSource, peerId *p2p.PeerId) {
	if eventSource == EventSourceP2PNewBlockHashes {
		// note: we do not penalize peer for bad blocks on new block hash events since they have
		// not necessarily been executed by the peer but just propagated as per the devp2p spec
		return
	}

	s.logger.Debug(syncLogPrefix("penalizing peer for bad block"), "peerId", peerId)
	if err := s.p2pService.Penalize(ctx, peerId); err != nil {
		s.logger.Debug(syncLogPrefix("issue with penalizing peer for bad block"), "peerId", peerId, "err", err)
	}
}

//
// TODO (subsequent PRs) - unit test initial sync + on new event cases
//

func (s *Sync) Run(ctx context.Context) error {
	// we have to check if the heimdall we are connected to is synchonised with the chain
	// to prevent getting empty list of checkpoints/milestones during the sync
	catchingUp, err := s.heimdallSync.IsCatchingUp(ctx)
	if err != nil {
		return err
	}

	if catchingUp {
		s.logger.Warn(syncLogPrefix("your heimdalld process is behind, please check its logs and <HEIMDALL_HOST>:1317/status api"))
		err = s.heimdallSync.WaitUntilHeimdallIsSynced(ctx, heimdallSyncRetryIntervalOnStartup)
		if err != nil {
			return err
		}
	}

	s.logger.Info(syncLogPrefix("waiting for execution client"))
	if err := <-s.bridgeSync.Ready(ctx); err != nil {
		return err
	}

	if err := <-s.heimdallSync.Ready(ctx); err != nil {
		return err
	}

	if err := s.execution.Prepare(ctx); err != nil {
		return err
	}

	if err := s.store.Prepare(ctx); err != nil {
		return err
	}

	s.logger.Info(syncLogPrefix("running sync component"))
<<<<<<< HEAD

	// we have to check if the heimdall we are connected to is synchonised with the chain
	// to prevent getting empty list of checkpoints/milestones during the sync
	catchingUp, err := s.heimdallSync.IsCatchingUp(ctx)
	if err != nil {
		return err
	}

	if catchingUp {
		s.logger.Warn(syncLogPrefix("your heimdalld process is behind, please check its logs and <HEIMDALL_HOST>:1317/status api"))
		err = s.heimdallSync.WaitUntilHeimdallIsSynced(ctx, heimdallSyncRetryIntervalOnStartup)
		if err != nil {
			return err
		}
	}

=======
>>>>>>> 33912bb5
	result, err := s.syncToTip(ctx)
	if err != nil {
		return err
	}

	if s.config.PolygonPosSingleSlotFinality {
		if result.latestTip.Number.Uint64() >= s.config.PolygonPosSingleSlotFinalityBlockAt {
			s.engineAPISwitcher.SetConsuming(true)
			return nil
		}
	}

	ccBuilder, err := s.initialiseCcb(ctx, result)
	if err != nil {
		return err
	}

	inactivityDuration := 30 * time.Second
	lastProcessedEventTime := time.Now()
	inactivityTicker := time.NewTicker(inactivityDuration)
	defer inactivityTicker.Stop()
	for {
		select {
		case event := <-s.tipEvents.Events():
			if s.config.PolygonPosSingleSlotFinality {
				block, err := s.execution.CurrentHeader(ctx)
				if err != nil {
					return err
				}

				if block.Number.Uint64() >= s.config.PolygonPosSingleSlotFinalityBlockAt {
					s.engineAPISwitcher.SetConsuming(true)
					return nil
				}
			}

			switch event.Type {
			case EventTypeNewMilestone:
				if err = s.applyNewMilestoneOnTip(ctx, event.AsNewMilestone(), ccBuilder); err != nil {
					return err
				}
			case EventTypeNewBlock:
				if err = s.applyNewBlockOnTip(ctx, event.AsNewBlock(), ccBuilder); err != nil {
					return err
				}
			case EventTypeNewBlockBatch:
				if err = s.applyNewBlockBatchOnTip(ctx, event.AsNewBlockBatch(), ccBuilder); err != nil {
					return err
				}
			case EventTypeNewBlockHashes:
				if err = s.applyNewBlockHashesOnTip(ctx, event.AsNewBlockHashes(), ccBuilder); err != nil {
					return err
				}
			default:
				panic(fmt.Sprintf("unexpected event type: %v", event.Type))
			}

			lastProcessedEventTime = time.Now()
		case <-inactivityTicker.C:
			if time.Since(lastProcessedEventTime) < inactivityDuration {
				continue
			}

			s.logger.Info(syncLogPrefix("waiting for chain tip events..."))
		case <-ctx.Done():
			return ctx.Err()
		}
	}
}

// initialiseCcb populates the canonical chain builder with the latest finalized root header and with latest known
// canonical chain tip.
func (s *Sync) initialiseCcb(ctx context.Context, result syncToTipResult) (*CanonicalChainBuilder, error) {
	tip := result.latestTip

	tipNum := tip.Number.Uint64()
	rootNum := uint64(0)

	if tipNum > maxFinalizationHeight {
		rootNum = tipNum - maxFinalizationHeight
	}

	if result.latestWaypoint != nil {
		rootNum = result.latestWaypoint.EndBlock().Uint64()
		if result.latestWaypoint.EndBlock().Uint64() > tipNum {
			return nil, fmt.Errorf("unexpected rootNum > tipNum: %d > %d", rootNum, tipNum)
		}
	}

	s.logger.Debug(syncLogPrefix("initialising canonical chain builder"), "rootNum", rootNum, "tipNum", tipNum)

	var root *types.Header
	var err error
	if rootNum == tipNum {
		root = tip
	} else {
		root, err = s.execution.GetHeader(ctx, rootNum)
	}
	if err != nil {
		return nil, err
	}

	ccb := s.ccBuilderFactory(root)
	for blockNum := rootNum + 1; blockNum <= tipNum; blockNum++ {
		header, err := s.execution.GetHeader(ctx, blockNum)
		if err != nil {
			return nil, err
		}

		_, err = ccb.Connect(ctx, []*types.Header{header})
		if err != nil {
			return nil, err
		}
	}

	return ccb, nil
}

type syncToTipResult struct {
	latestTip      *types.Header
	latestWaypoint heimdall.Waypoint
}

func (s *Sync) syncToTip(ctx context.Context) (syncToTipResult, error) {
	latestTipOnStart, err := s.execution.CurrentHeader(ctx)
	if err != nil {
		return syncToTipResult{}, err
	}

	finalisedTip := syncToTipResult{
		latestTip: latestTipOnStart,
	}

	// we need to synchronize spans because syncing from checkpoints and milestones below has a dependency on spans
	// during pruning, and if the span store is not up to date then this can result in an error
	if err := s.heimdallSync.SynchronizeSpans(ctx, math.MaxUint64); err != nil {
		return syncToTipResult{}, err
	}

	s.logger.Info(syncLogPrefix("spans synchronized"))

	startTime := time.Now()
	result, ok, err := s.syncToTipUsingCheckpoints(ctx, finalisedTip.latestTip)
	if err != nil {
		return syncToTipResult{}, err
	}

	if ok {
		blocks := result.latestTip.Number.Uint64() - finalisedTip.latestTip.Number.Uint64()
		s.logger.Info(
			syncLogPrefix("checkpoint sync finished"),
			"tip", result.latestTip.Number.Uint64(),
			"time", common.PrettyAge(startTime),
			"blocks", blocks,
			"blk/sec", uint64(float64(blocks)/time.Since(startTime).Seconds()),
		)

		finalisedTip = result
	}

	startTime = time.Now()
	result, ok, err = s.syncToTipUsingMilestones(ctx, finalisedTip.latestTip)
	if err != nil {
		return syncToTipResult{}, err
	}

	if ok {
		blocks := result.latestTip.Number.Uint64() - finalisedTip.latestTip.Number.Uint64()
		s.logger.Info(
			syncLogPrefix("milestone sync finished"),
			"tip", result.latestTip.Number.Uint64(),
			"time", common.PrettyAge(startTime),
			"blocks", blocks,
			"blk/sec", uint64(float64(blocks)/time.Since(startTime).Seconds()),
		)
		finalisedTip = result
	}

	if finalisedTip.latestTip != nil {
		if err := s.heimdallSync.SynchronizeSpans(ctx, finalisedTip.latestTip.Number.Uint64()); err != nil {
			return syncToTipResult{}, err
		}
	}

	return finalisedTip, nil
}

func (s *Sync) syncToTipUsingCheckpoints(ctx context.Context, tip *types.Header) (syncToTipResult, bool, error) {
	syncCheckpoints := func(ctx context.Context) (heimdall.Waypoint, bool, error) {
		return s.heimdallSync.SynchronizeCheckpoints(ctx)
	}
	return s.sync(ctx, tip, syncCheckpoints, s.blockDownloader.DownloadBlocksUsingCheckpoints)
}

func (s *Sync) syncToTipUsingMilestones(ctx context.Context, tip *types.Header) (syncToTipResult, bool, error) {
	syncMilestones := func(ctx context.Context) (heimdall.Waypoint, bool, error) {
		return s.heimdallSync.SynchronizeMilestones(ctx)
	}
	return s.sync(ctx, tip, syncMilestones, s.blockDownloader.DownloadBlocksUsingMilestones)
}

type waypointSyncFunc func(ctx context.Context) (heimdall.Waypoint, bool, error)
type blockDownloadFunc func(ctx context.Context, startBlockNum uint64, endBlockNum *uint64) (*types.Header, error)

func (s *Sync) sync(
	ctx context.Context,
	tip *types.Header,
	waypointSync waypointSyncFunc,
	blockDownload blockDownloadFunc,
) (syncToTipResult, bool, error) {
	var waypoint heimdall.Waypoint
	var err error
	var ok bool

	var syncTo *uint64

	if s.config.PolygonPosSingleSlotFinality {
		syncTo = &s.config.PolygonPosSingleSlotFinalityBlockAt
	}

	for {
		waypoint, ok, err = waypointSync(ctx)
		if err != nil {
			return syncToTipResult{}, false, err
		}
		if !ok {
			return syncToTipResult{}, false, nil
		}

		// notify about latest waypoint end block so that eth_syncing API doesn't flicker on initial sync
		s.notifications.NewLastBlockSeen(waypoint.EndBlock().Uint64())

		newTip, err := blockDownload(ctx, tip.Number.Uint64()+1, syncTo)
		if err != nil {
			return syncToTipResult{}, false, err
		}

		if newTip == nil {
			// we've reached the tip
			break
		}

		if err := s.commitExecution(ctx, newTip, newTip); err != nil {
			if errors.Is(err, ErrForkChoiceUpdateTooFarBehind) {
				s.logger.Warn(
					syncLogPrefix("ufc skipped during sync to tip - likely due to domain ahead of blocks"),
					"err", err,
				)
			} else {
				// note: if we face a failure during execution of finalized waypoints blocks, it means that
				// we're wrong and the blocks are not considered as bad blocks, so we should terminate
				err = s.handleWaypointExecutionErr(ctx, tip, err)
				return syncToTipResult{}, false, err
			}
		}

		tip = newTip

		if s.config.PolygonPosSingleSlotFinality {
			if newTip.Number.Uint64() >= s.config.PolygonPosSingleSlotFinalityBlockAt {
				break
			}
		}
	}

	return syncToTipResult{latestTip: tip, latestWaypoint: waypoint}, true, nil
}

func (s *Sync) handleWaypointExecutionErr(ctx context.Context, lastCorrectTip *types.Header, execErr error) error {
	s.logger.Error(
		syncLogPrefix("waypoint execution err"),
		"lastCorrectTipNum", lastCorrectTip.Number.Uint64(),
		"lastCorrectTipHash", lastCorrectTip.Hash(),
		"execErr", execErr,
	)

	if !errors.Is(execErr, ErrForkChoiceUpdateBadBlock) {
		return execErr
	}

	execErr = fmt.Errorf("unexpected bad block at finalized waypoint: %w", execErr)
	// if it is a bad block try to unwind the bridge to the last known tip so we leave it in a good state
	if bridgeUnwindErr := s.bridgeSync.Unwind(ctx, lastCorrectTip.Number.Uint64()); bridgeUnwindErr != nil {
		return fmt.Errorf("%w: %w", bridgeUnwindErr, execErr)
	}

	return execErr
}

func (s *Sync) ignoreFetchBlocksErrOnTipEvent(err error) bool {
	return errors.Is(err, &p2p.ErrIncompleteHeaders{}) ||
		errors.Is(err, &p2p.ErrNonSequentialHeaderNumbers{}) ||
		errors.Is(err, &p2p.ErrNonSequentialHeaderHashes{}) ||
		errors.Is(err, &p2p.ErrMissingHeaderHash{}) ||
		errors.Is(err, &p2p.ErrUnexpectedHeaderHash{}) ||
		errors.Is(err, &p2p.ErrTooManyHeaders{}) ||
		errors.Is(err, &p2p.ErrMissingBodies{}) ||
		errors.Is(err, &p2p.ErrTooManyBodies{}) ||
		errors.Is(err, p2p.ErrPeerNotFound) ||
		errors.Is(err, context.DeadlineExceeded)
}<|MERGE_RESOLUTION|>--- conflicted
+++ resolved
@@ -30,11 +30,7 @@
 	"github.com/erigontech/erigon/common/log/v3"
 	"github.com/erigontech/erigon/execution/p2p"
 	"github.com/erigontech/erigon/execution/types"
-<<<<<<< HEAD
-	"github.com/erigontech/erigon/p2p/protocols/eth"
-=======
 	"github.com/erigontech/erigon/node/ethconfig"
->>>>>>> 33912bb5
 	"github.com/erigontech/erigon/polygon/heimdall"
 	"github.com/erigontech/erigon/turbo/shards"
 )
@@ -48,24 +44,16 @@
 // The current constant value is chosen based on observed metrics in production as twice the doubled value of the maximum observed waypoint length.
 const maxFinalizationHeight = 512
 const downloadRequestsCacheSize = 1024
-<<<<<<< HEAD
-=======
 const maxBlockBatchDownloadSize = 256
->>>>>>> 33912bb5
 
 const heimdallSyncRetryIntervalOnTip = 200 * time.Millisecond
 const heimdallSyncRetryIntervalOnStartup = 30 * time.Second
 
 var (
-<<<<<<< HEAD
-	futureMilestoneDelay = 1 * time.Second // amount of time to wait before putting a future milestone back in the event queue
-	p2pResponseTimeout   = 5 * time.Second // timeout waiting for P2P response packets
-=======
 	futureMilestoneDelay  = 1 * time.Second // amount of time to wait before putting a future milestone back in the event queue
 	errAlreadyProcessed   = errors.New("already processed")
 	errKnownBadBlock      = errors.New("known bad block")
 	errKnowBadParentBlock = errors.New("known bad parent block")
->>>>>>> 33912bb5
 )
 
 type heimdallSynchronizer interface {
@@ -116,33 +104,6 @@
 	if err != nil {
 		panic(err)
 	}
-<<<<<<< HEAD
-
-	blockHashesRequestsCache, err := lru.NewARC[common.Hash, struct{}](downloadRequestsCacheSize)
-	if err != nil {
-		panic(err)
-	}
-
-	return &Sync{
-		config:                   config,
-		logger:                   logger,
-		store:                    store,
-		execution:                execution,
-		milestoneVerifier:        milestoneVerifier,
-		blocksVerifier:           blocksVerifier,
-		p2pService:               p2pService,
-		blockDownloader:          blockDownloader,
-		ccBuilderFactory:         ccBuilderFactory,
-		heimdallSync:             heimdallSync,
-		bridgeSync:               bridgeSync,
-		tipEvents:                tipEvents,
-		badBlocks:                badBlocksLru,
-		notifications:            notifications,
-		wiggleCalculator:         wiggleCalculator,
-		engineAPISwitcher:        engineAPISwitcher,
-		blockRequestsCache:       blockRequestsCache,
-		blockHashesRequestsCache: blockHashesRequestsCache,
-=======
 	return &Sync{
 		config:             config,
 		logger:             logger,
@@ -161,31 +122,10 @@
 		wiggleCalculator:   wiggleCalculator,
 		engineAPISwitcher:  engineAPISwitcher,
 		blockRequestsCache: blockRequestsCache,
->>>>>>> 33912bb5
 	}
 }
 
 type Sync struct {
-<<<<<<< HEAD
-	config                   *ethconfig.Config
-	logger                   log.Logger
-	store                    Store
-	execution                ExecutionClient
-	milestoneVerifier        WaypointHeadersVerifier
-	blocksVerifier           BlocksVerifier
-	p2pService               p2pService
-	blockDownloader          *BlockDownloader
-	ccBuilderFactory         CanonicalChainBuilderFactory
-	heimdallSync             heimdallSynchronizer
-	bridgeSync               bridgeSynchronizer
-	tipEvents                *TipEvents
-	badBlocks                *simplelru.LRU[common.Hash, struct{}]
-	notifications            *shards.Notifications
-	wiggleCalculator         wiggleCalculator
-	engineAPISwitcher        EngineAPISwitcher
-	blockRequestsCache       *lru.ARCCache[common.Hash, struct{}]
-	blockHashesRequestsCache *lru.ARCCache[common.Hash, struct{}]
-=======
 	config             *ethconfig.Config
 	logger             log.Logger
 	store              Store
@@ -203,7 +143,6 @@
 	wiggleCalculator   wiggleCalculator
 	engineAPISwitcher  EngineAPISwitcher
 	blockRequestsCache *lru.ARCCache[common.Hash, struct{}]
->>>>>>> 33912bb5
 }
 
 func (s *Sync) commitExecution(ctx context.Context, newTip *types.Header, finalizedHeader *types.Header) error {
@@ -490,21 +429,12 @@
 }
 
 // apply some checks on new block header. (i.e. bad block , or too old block, or already contained in ccb)
-<<<<<<< HEAD
-// returns true if the block should be further processed, false otherwise.
-func (s *Sync) checkNewBlockHeader(ctx context.Context, newBlockHeader *types.Header, ccb *CanonicalChainBuilder, eventSource EventSource, peerId *p2p.PeerId) bool {
-=======
 func (s *Sync) checkNewBlockHeader(ctx context.Context, newBlockHeader *types.Header, ccb *CanonicalChainBuilder, eventSource EventSource, peerId *p2p.PeerId) error {
->>>>>>> 33912bb5
 	newBlockHeaderNum := newBlockHeader.Number.Uint64()
 	newBlockHeaderHash := newBlockHeader.Hash()
 	rootNum := ccb.Root().Number.Uint64()
 	if newBlockHeaderNum <= rootNum || ccb.ContainsHash(newBlockHeaderHash) {
-<<<<<<< HEAD
-		return false
-=======
 		return errAlreadyProcessed
->>>>>>> 33912bb5
 	}
 
 	if s.badBlocks.Contains(newBlockHeaderHash) {
@@ -514,98 +444,7 @@
 			"peerId", peerId,
 		)
 		s.maybePenalizePeerOnBadBlockEvent(ctx, eventSource, peerId)
-<<<<<<< HEAD
-		return false
-	}
-
-	if s.badBlocks.Contains(newBlockHeader.ParentHash) {
-		s.logger.Warn(syncLogPrefix("block with bad parent received from peer"),
-			"blockHash", newBlockHeaderHash,
-			"blockNum", newBlockHeaderNum,
-			"parentHash", newBlockHeader.ParentHash,
-			"peerId", peerId,
-		)
-		s.badBlocks.Add(newBlockHeaderHash, struct{}{})
-		s.maybePenalizePeerOnBadBlockEvent(ctx, eventSource, peerId)
-		return false
-	}
-	return true
-}
-
-func (s *Sync) applyNewBlockOnTip(ctx context.Context, event EventNewBlock, ccb *CanonicalChainBuilder) error {
-	newBlockHeader := event.NewBlock.HeaderNoCopy()
-	newBlockHeaderHash := newBlockHeader.Hash()
-	newBlockHeaderNum := newBlockHeader.Number.Uint64()
-	rootNum := ccb.Root().Number.Uint64()
-	if ok := s.checkNewBlockHeader(ctx, newBlockHeader, ccb, event.Source, event.PeerId); !ok {
-		return nil
-	}
-	s.logger.Debug(
-		syncLogPrefix("applying new block event"),
-		"blockNum", newBlockHeaderNum,
-		"blockHash", newBlockHeaderHash,
-		"parentBlockHash", newBlockHeader.ParentHash,
-		"source", event.Source,
-		"peerId", event.PeerId,
-	)
-
-	var blockChain []*types.Block
-	if ccb.ContainsHash(newBlockHeader.ParentHash) {
-		blockChain = []*types.Block{event.NewBlock}
-	} else {
-		if s.blockRequestsCache.Contains(newBlockHeaderHash) { // we've already seen this download request before
-			s.logger.Debug(syncLogPrefix("ignoring duplicate backward download"), "blockNum", newBlockHeaderNum, "blockHash", newBlockHeaderHash,
-				"source", event.Source,
-				"parentBlockHash", newBlockHeader.ParentHash)
-			return nil
-		}
-		// we need to do a backward download. so schedule the download in a goroutine and have it  push an `EventNewBlockBatch` which can be processed later,
-		// so that we don't block the event processing loop
-		s.logger.Debug(
-			syncLogPrefix("block parent hash not in ccb, fetching blocks backwards to root"),
-			"rootNum", rootNum,
-			"blockNum", newBlockHeaderNum,
-			"blockHash", newBlockHeaderHash,
-		)
-		go func() {
-			downloadedBlocks, err := s.backwardDownloadBlocksFromHash(ctx, event, ccb)
-			if err != nil {
-				s.logger.Error(syncLogPrefix("failed to backward download blocks"), "blockNum", newBlockHeaderNum, "blockHash", newBlockHeaderHash,
-					"source", event.Source,
-					"parentBlockHash", newBlockHeader.ParentHash, "err", err)
-			} else if len(downloadedBlocks) > 0 { // push block batch event if there is no error
-				s.logger.Debug(syncLogPrefix("backward download completed, pushing new block batch event"), "from", downloadedBlocks[0].NumberU64(),
-					"to", downloadedBlocks[len(downloadedBlocks)-1].NumberU64(), "blockHash", newBlockHeaderHash, "peerId", event.PeerId)
-				s.tipEvents.events.PushEvent(
-					Event{Type: EventTypeNewBlockBatch,
-						newBlockBatch: EventNewBlockBatch{NewBlocks: downloadedBlocks, PeerId: event.PeerId, Source: event.Source},
-					})
-			}
-		}()
-		return nil
-	}
-	return s.applyNewBlockChainOnTip(ctx, blockChain, ccb, event.Source, event.PeerId)
-}
-
-func (s *Sync) applyNewBlockBatchOnTip(ctx context.Context, event EventNewBlockBatch, ccb *CanonicalChainBuilder) error {
-	numBlocks := len(event.NewBlocks)
-	if numBlocks == 0 {
-		s.logger.Debug(syncLogPrefix("applying new empty block batch event"))
-		return nil
-	} else {
-		s.logger.Debug(syncLogPrefix("applying new block batch event"), "startBlock", event.NewBlocks[0].Number().Uint64(), "endBlock", event.NewBlocks[numBlocks-1].Number().Uint64())
-	}
-	blockChain := event.NewBlocks
-	newBlockHeader := blockChain[len(blockChain)-1].HeaderNoCopy()
-	if ok := s.checkNewBlockHeader(ctx, newBlockHeader, ccb, event.Source, event.PeerId); !ok {
-		return nil
-	}
-	err := s.applyNewBlockChainOnTip(ctx, blockChain, ccb, event.Source, event.PeerId)
-	if err != nil {
-		return err
-=======
 		return errKnownBadBlock
->>>>>>> 33912bb5
 	}
 
 	if s.badBlocks.Contains(newBlockHeader.ParentHash) {
@@ -773,40 +612,9 @@
 			continue
 		}
 
-<<<<<<< HEAD
-		if s.blockHashesRequestsCache.Contains(hashOrNum.Hash) { // we've already seen this request before, can skip it
-			s.logger.Debug(syncLogPrefix("ignoring duplicate block download from hash"), "blockNum", hashOrNum.Number, "blockHash", hashOrNum.Hash)
-			continue
-		}
-
-		s.blockHashesRequestsCache.Add(hashOrNum.Hash, struct{}{})
-
-		s.logger.Debug(
-			syncLogPrefix("downloading block from block hash event"),
-			"blockNum", hashOrNum.Number,
-			"blockHash", hashOrNum.Hash,
-		)
-
-		fetchOpts := []p2p.FetcherOption{p2p.WithMaxRetries(0), p2p.WithResponseTimeout(p2pResponseTimeout)}
-		// newBlocks should be a singleton
-		newBlocks, err := s.p2pService.FetchBlocksBackwardsByHash(ctx, hashOrNum.Hash, 1, event.PeerId, fetchOpts...)
-		if err != nil {
-			s.blockHashesRequestsCache.Remove(hashOrNum.Hash)
-			if s.ignoreFetchBlocksErrOnTipEvent(err) {
-				s.logger.Debug(
-					syncLogPrefix("backwardDownloadBlocksFromHashes: failed to fetch complete blocks, ignoring event"),
-					"err", err,
-					"peerId", event.PeerId,
-					"lastBlockNum", hashOrNum.Number,
-				)
-
-				continue
-			}
-			return nil, err
-=======
 		s.asyncBackwardDownloadBlockBatches(ctx, hashOrNum.Hash, hashOrNum.Number, event.PeerId, EventSourceP2PNewBlockHashes, ccb)
 	}
-	return nil
+	return blockChain, nil
 }
 
 func (s *Sync) asyncBackwardDownloadBlockBatches(
@@ -910,15 +718,9 @@
 				"toHash", blocks[len(blocks)-1].Hash(),
 				"peerId", fromPeerId,
 			)
->>>>>>> 33912bb5
-		}
-		blockChain = append(blockChain, newBlocks.Data[0]) // there should be a single block downloaded
-	}
-<<<<<<< HEAD
-	return blockChain, nil
-=======
+		}
+	}
 	return err
->>>>>>> 33912bb5
 }
 
 func (s *Sync) publishNewBlock(ctx context.Context, block *types.Block) {
@@ -1124,25 +926,6 @@
 	}
 
 	s.logger.Info(syncLogPrefix("running sync component"))
-<<<<<<< HEAD
-
-	// we have to check if the heimdall we are connected to is synchonised with the chain
-	// to prevent getting empty list of checkpoints/milestones during the sync
-	catchingUp, err := s.heimdallSync.IsCatchingUp(ctx)
-	if err != nil {
-		return err
-	}
-
-	if catchingUp {
-		s.logger.Warn(syncLogPrefix("your heimdalld process is behind, please check its logs and <HEIMDALL_HOST>:1317/status api"))
-		err = s.heimdallSync.WaitUntilHeimdallIsSynced(ctx, heimdallSyncRetryIntervalOnStartup)
-		if err != nil {
-			return err
-		}
-	}
-
-=======
->>>>>>> 33912bb5
 	result, err := s.syncToTip(ctx)
 	if err != nil {
 		return err
