--- conflicted
+++ resolved
@@ -936,11 +936,7 @@
 		}
 
 		if err := s.commitExecution(ctx, newTip, newTip); err != nil {
-<<<<<<< HEAD
-			if errors.Is(err, ErrUfcTooFarBehind) {
-=======
 			if errors.Is(err, ErrForkChoiceUpdateTooFarBehind) {
->>>>>>> cf916078
 				s.logger.Warn(
 					syncLogPrefix("ufc skipped during sync to tip - likely due to domain ahead of blocks"),
 					"err", err,
