// Copyright 2024 The Erigon Authors
// This file is part of Erigon.
//
// Erigon is free software: you can redistribute it and/or modify
// it under the terms of the GNU Lesser General Public License as published by
// the Free Software Foundation, either version 3 of the License, or
// (at your option) any later version.
//
// Erigon is distributed in the hope that it will be useful,
// but WITHOUT ANY WARRANTY; without even the implied warranty of
// MERCHANTABILITY or FITNESS FOR A PARTICULAR PURPOSE. See the
// GNU Lesser General Public License for more details.
//
// You should have received a copy of the GNU Lesser General Public License
// along with Erigon. If not, see <http://www.gnu.org/licenses/>.

package heimdall

import (
	"bytes"
	"context"
	"encoding/binary"
	"encoding/json"
	"errors"
	"fmt"
	"path/filepath"
	"runtime"
	"time"

	"github.com/erigontech/erigon-db/rawdb"
	coresnaptype "github.com/erigontech/erigon-db/snaptype"
	"github.com/erigontech/erigon-lib/chain"
	"github.com/erigontech/erigon-lib/chain/networkname"
	"github.com/erigontech/erigon-lib/chain/snapcfg"
	"github.com/erigontech/erigon-lib/common"
	"github.com/erigontech/erigon-lib/common/background"
	"github.com/erigontech/erigon-lib/common/dbg"
	"github.com/erigontech/erigon-lib/common/hexutil"
	"github.com/erigontech/erigon-lib/common/length"
	"github.com/erigontech/erigon-lib/kv"
	"github.com/erigontech/erigon-lib/log/v3"
	"github.com/erigontech/erigon-lib/recsplit"
	"github.com/erigontech/erigon-lib/seg"
<<<<<<< HEAD
=======
	"github.com/erigontech/erigon-lib/snaptype"
>>>>>>> cf916078
	"github.com/erigontech/erigon-lib/version"
	bortypes "github.com/erigontech/erigon/polygon/bor/types"
)

func init() {
	initTypes()
}

func initTypes() {
	borTypes := append(coresnaptype.BlockSnapshotTypes, SnapshotTypes()...)
	borTypes = append(borTypes, coresnaptype.E3StateTypes...)

	snapcfg.RegisterKnownTypes(networkname.Amoy, borTypes)
	snapcfg.RegisterKnownTypes(networkname.BorMainnet, borTypes)
}

var Enums = struct {
	snaptype.Enums
	Events,
	Spans,
	Checkpoints,
	Milestones snaptype.Enum
}{
	Enums:       snaptype.Enums{},
	Events:      snaptype.MinBorEnum,
	Spans:       snaptype.MinBorEnum + 1,
	Checkpoints: snaptype.MinBorEnum + 2,
	Milestones:  snaptype.MinBorEnum + 3,
}

var Indexes = struct {
	BorTxnHash,
	BorSpanId,
	BorCheckpointId,
	BorMilestoneId snaptype.Index
}{
	BorTxnHash:      snaptype.Index{Name: "borevents"},
	BorSpanId:       snaptype.Index{Name: "borspans"},
	BorCheckpointId: snaptype.Index{Name: "borcheckpoints"},
	BorMilestoneId:  snaptype.Index{Name: "bormilestones"},
}

var ErrHeimdallDataIsNotReady = errors.New("heimdall data is not ready to extract for the specified interval")

type EventRangeExtractor struct {
	EventsDb func() kv.RoDB
}

func (e EventRangeExtractor) Extract(ctx context.Context, blockFrom, blockTo uint64, firstEventId snaptype.FirstKeyGetter, chainDb kv.RoDB, chainConfig *chain.Config, collect func([]byte) error, workers int, lvl log.Lvl, logger log.Logger) (uint64, error) {
	logEvery := time.NewTicker(20 * time.Second)
	defer logEvery.Stop()

	from := hexutil.EncodeTs(blockFrom)
	startEventId := firstEventId(ctx)
	var lastEventId uint64

	chainTx, err := chainDb.BeginRo(ctx)
	if err != nil {
		return 0, err
	}
	defer chainTx.Rollback()

	var eventsDb kv.RoDB

	if e.EventsDb != nil {
		eventsDb = e.EventsDb()
	} else {
		eventsDb = chainDb
	}

	if err := kv.BigChunks(eventsDb, kv.BorEventNums, from, func(tx kv.Tx, blockNumBytes, eventIdBytes []byte) (bool, error) {
		endEventId := binary.BigEndian.Uint64(eventIdBytes) + 1
		blockNum := binary.BigEndian.Uint64(blockNumBytes)
		blockHash, e := rawdb.ReadCanonicalHash(chainTx, blockNum)
		if e != nil {
			return false, e
		}

		if blockNum >= blockTo {
			return false, nil
		}

		if e := extractEventRange(startEventId, endEventId, tx, blockNum, blockHash, collect); e != nil {
			return false, e
		}
		startEventId = endEventId

		lastEventId = binary.BigEndian.Uint64(eventIdBytes)
		select {
		case <-ctx.Done():
			return false, ctx.Err()
		case <-logEvery.C:
			var m runtime.MemStats
			if lvl >= log.LvlInfo {
				dbg.ReadMemStats(&m)
			}
			logger.Log(lvl, "[bor snapshots] Dumping bor events", "block num", blockNum,
				"alloc", common.ByteCount(m.Alloc), "sys", common.ByteCount(m.Sys),
			)
		default:
		}
		return true, nil
	}); err != nil {
		return 0, err
	}

	return lastEventId, nil
}

var (
	Events = snaptype.RegisterType(
		Enums.Events,
		"borevents",
		snaptype.Versions{
			Current:      version.V1_0, //2,
			MinSupported: version.V1_0,
		},
		EventRangeExtractor{},
		[]snaptype.Index{Indexes.BorTxnHash},
		snaptype.IndexBuilderFunc(
			func(ctx context.Context, sn snaptype.FileInfo, salt uint32, chainConfig *chain.Config, tmpDir string, p *background.Progress, lvl log.Lvl, logger log.Logger) (err error) {
				defer func() {
					if rec := recover(); rec != nil {
						err = fmt.Errorf("BorEventsIdx: at=%d-%d, %v, %s", sn.From, sn.To, rec, dbg.Stack())
					}
				}()
				// Calculate how many records there will be in the index
				d, err := seg.NewDecompressor(sn.Path)
				if err != nil {
					return err
				}
				defer d.Close()
				g := d.MakeGetter()
				var blockNumBuf [length.BlockNum]byte
				var first bool = true
				word := make([]byte, 0, 4096)
				var blockCount int
				var baseEventId uint64
				for g.HasNext() {
					word, _ = g.Next(word[:0])
					if first || !bytes.Equal(blockNumBuf[:], word[length.Hash:length.Hash+length.BlockNum]) {
						blockCount++
						copy(blockNumBuf[:], word[length.Hash:length.Hash+length.BlockNum])
					}
					if first {
						baseEventId = binary.BigEndian.Uint64(word[length.Hash+length.BlockNum : length.Hash+length.BlockNum+8])
						first = false
					}
					select {
					case <-ctx.Done():
						return ctx.Err()
					default:
					}
				}

				rs, err := recsplit.NewRecSplit(recsplit.RecSplitArgs{
					KeyCount:   blockCount,
					Enums:      blockCount > 0,
					BucketSize: recsplit.DefaultBucketSize,
					LeafSize:   recsplit.DefaultLeafSize,
					TmpDir:     tmpDir,
					IndexFile:  filepath.Join(sn.Dir(), snaptype.IdxFileName(sn.Version, sn.From, sn.To, Enums.Events.String())),
					BaseDataID: baseEventId,
				}, logger)
				if err != nil {
					return err
				}
				defer rs.Close()
				rs.LogLvl(log.LvlInfo)

				defer d.MadvSequential().DisableReadAhead()

				for {
					g.Reset(0)
					first = true
					var i, offset, nextPos uint64
					for g.HasNext() {
						word, nextPos = g.Next(word[:0])
						i++
						if first || !bytes.Equal(blockNumBuf[:], word[length.Hash:length.Hash+length.BlockNum]) {
							if err = rs.AddKey(word[:length.Hash], offset); err != nil {
								return err
							}
							copy(blockNumBuf[:], word[length.Hash:length.Hash+length.BlockNum])
						}
						if first {
							first = false
						}
						select {
						case <-ctx.Done():
							return ctx.Err()
						default:
						}
						offset = nextPos
					}
					if err = rs.Build(ctx); err != nil {
						if errors.Is(err, recsplit.ErrCollision) {
							logger.Info("Building recsplit. Collision happened. It's ok. Restarting with another salt...", "err", err)
							rs.ResetNextSalt()
							continue
						}
						return err
					}

					return nil
				}
			}))

	Spans = snaptype.RegisterType(
		Enums.Spans,
		"borspans",
		snaptype.Versions{
			Current:      version.V1_0, //2,
			MinSupported: version.V1_0,
		},
		snaptype.RangeExtractorFunc(
			func(ctx context.Context, blockFrom, blockTo uint64, firstKeyGetter snaptype.FirstKeyGetter, db kv.RoDB, _ *chain.Config, collect func([]byte) error, workers int, lvl log.Lvl, logger log.Logger) (uint64, error) {
				spanFrom := uint64(SpanIdAt(blockFrom))
				spanTo := uint64(SpanIdAt(blockTo))
				return extractValueRange(ctx, kv.BorSpans, spanFrom, spanTo, db, collect, workers, lvl, logger)
			}),
		[]snaptype.Index{Indexes.BorSpanId},
		snaptype.IndexBuilderFunc(
			func(ctx context.Context, sn snaptype.FileInfo, salt uint32, _ *chain.Config, tmpDir string, p *background.Progress, lvl log.Lvl, logger log.Logger) (err error) {
				d, err := seg.NewDecompressor(sn.Path)

				if err != nil {
					return err
				}
				defer d.Close()

				baseSpanId := uint64(SpanIdAt(sn.From))

				return buildValueIndex(ctx, sn, salt, d, baseSpanId, tmpDir, p, lvl, logger)
			}),
	)

	Checkpoints = snaptype.RegisterType(
		Enums.Checkpoints,
		"borcheckpoints",
		snaptype.Versions{
			Current:      version.V1_0, //2,
			MinSupported: version.V1_0,
		},
		snaptype.RangeExtractorFunc(
			func(ctx context.Context, blockFrom, blockTo uint64, firstKeyGetter snaptype.FirstKeyGetter, db kv.RoDB, _ *chain.Config, collect func([]byte) error, workers int, lvl log.Lvl, logger log.Logger) (uint64, error) {
				var checkpointTo, checkpointFrom CheckpointId

				err := db.View(ctx, func(tx kv.Tx) (err error) {
					rangeIndex := NewTxRangeIndex(db, kv.BorCheckpointEnds, tx)

<<<<<<< HEAD
					checkpoints, err := rangeIndex.GetIDsBetween(ctx, blockFrom, blockTo)
=======
					checkpoints, ok, err := rangeIndex.GetIDsBetween(ctx, blockFrom, blockTo)
>>>>>>> cf916078
					if err != nil {
						return err
					}

<<<<<<< HEAD
=======
					if !ok {
						return ErrHeimdallDataIsNotReady
					}

>>>>>>> cf916078
					if len(checkpoints) > 0 {
						checkpointFrom = CheckpointId(checkpoints[0])
						checkpointTo = CheckpointId(checkpoints[len(checkpoints)-1]) + 1
					}

					return nil
				})

				if err != nil {
					return 0, err
				}

				return extractValueRange(ctx, kv.BorCheckpoints, uint64(checkpointFrom), uint64(checkpointTo), db, collect, workers, lvl, logger)
			}),
		[]snaptype.Index{Indexes.BorCheckpointId},
		snaptype.IndexBuilderFunc(
			func(ctx context.Context, sn snaptype.FileInfo, salt uint32, _ *chain.Config, tmpDir string, p *background.Progress, lvl log.Lvl, logger log.Logger) (err error) {
				d, err := seg.NewDecompressor(sn.Path)

				if err != nil {
					return err
				}
				defer d.Close()

				gg := d.MakeGetter()

				var firstCheckpointId uint64

				if gg.HasNext() {
					buf, _ := d.MakeGetter().Next(nil)
					var firstCheckpoint Checkpoint

					if err = json.Unmarshal(buf, &firstCheckpoint); err != nil {
						return err
					}

					firstCheckpointId = uint64(firstCheckpoint.Id)
				}

				return buildValueIndex(ctx, sn, salt, d, firstCheckpointId, tmpDir, p, lvl, logger)
			}),
	)

	Milestones = snaptype.RegisterType(
		Enums.Milestones,
		"bormilestones",
		snaptype.Versions{
			Current:      version.V1_0, //2,
			MinSupported: version.V1_0,
		},
		snaptype.RangeExtractorFunc(
			func(ctx context.Context, blockFrom, blockTo uint64, firstKeyGetter snaptype.FirstKeyGetter, db kv.RoDB, _ *chain.Config, collect func([]byte) error, workers int, lvl log.Lvl, logger log.Logger) (uint64, error) {
				var milestoneFrom, milestoneTo MilestoneId

				err := db.View(ctx, func(tx kv.Tx) (err error) {
					rangeIndex := NewTxRangeIndex(db, kv.BorMilestoneEnds, tx)

<<<<<<< HEAD
					milestones, err := rangeIndex.GetIDsBetween(ctx, blockFrom, blockTo)
=======
					milestones, ok, err := rangeIndex.GetIDsBetween(ctx, blockFrom, blockTo)
>>>>>>> cf916078
					if err != nil && !errors.Is(err, ErrMilestoneNotFound) {
						return err
					}

<<<<<<< HEAD
=======
					if !ok {
						return ErrHeimdallDataIsNotReady
					}

>>>>>>> cf916078
					if len(milestones) > 0 {
						milestoneFrom = MilestoneId(milestones[0])
						milestoneTo = MilestoneId(milestones[len(milestones)-1]) + 1
					}

					return nil
				})

				if err != nil {
					return 0, err
				}

				return extractValueRange(ctx, kv.BorMilestones, uint64(milestoneFrom), uint64(milestoneTo), db, collect, workers, lvl, logger)
			}),
		[]snaptype.Index{Indexes.BorMilestoneId},
		snaptype.IndexBuilderFunc(
			func(ctx context.Context, sn snaptype.FileInfo, salt uint32, _ *chain.Config, tmpDir string, p *background.Progress, lvl log.Lvl, logger log.Logger) (err error) {
				d, err := seg.NewDecompressor(sn.Path)

				if err != nil {
					return err
				}
				defer d.Close()

				gg := d.MakeGetter()

				var firstMilestoneId uint64

				if gg.HasNext() {
					buf, _ := gg.Next(nil)
					if len(buf) > 0 {
						var firstMilestone Milestone
						if err = json.Unmarshal(buf, &firstMilestone); err != nil {
							return err
						}
						firstMilestoneId = uint64(firstMilestone.Id)
					}
				}

				return buildValueIndex(ctx, sn, salt, d, firstMilestoneId, tmpDir, p, lvl, logger)
			}),
	)
)

var recordWaypoints bool

func RecordWayPoints(value bool) {
	recordWaypoints = value
	initTypes()
}

func SnapshotTypes() []snaptype.Type {
	if recordWaypoints {
		return []snaptype.Type{Events, Spans, Checkpoints, Milestones}
	}

	return []snaptype.Type{Events, Spans}
}

func CheckpointsEnabled() bool {
	for _, snapType := range SnapshotTypes() {
		if snapType.Enum() == Checkpoints.Enum() {
			return true
		}
	}

	return false
}

func MilestonesEnabled() bool {
	for _, snapType := range SnapshotTypes() {
		if snapType.Enum() == Milestones.Enum() {
			return true
		}
	}

	return false
}

// This function extracts values in interval [valueFrom, valueTo)
func extractValueRange(ctx context.Context, table string, valueFrom, valueTo uint64, db kv.RoDB, collect func([]byte) error, workers int, lvl log.Lvl, logger log.Logger) (uint64, error) {
	logEvery := time.NewTicker(20 * time.Second)
	defer logEvery.Stop()

	if err := kv.BigChunks(db, table, hexutil.EncodeTs(valueFrom), func(tx kv.Tx, idBytes, valueBytes []byte) (bool, error) {
		id := binary.BigEndian.Uint64(idBytes)
		if id >= valueTo {
			return false, nil
		}
		if e := collect(valueBytes); e != nil {
			return false, e
		}
		select {
		case <-ctx.Done():
			return false, ctx.Err()
		case <-logEvery.C:
			var m runtime.MemStats
			if lvl >= log.LvlInfo {
				dbg.ReadMemStats(&m)
			}
			logger.Log(lvl, "[bor snapshots] Dumping bor values", "id", id,
				"alloc", common.ByteCount(m.Alloc), "sys", common.ByteCount(m.Sys),
			)
		default:
		}
		return true, nil
	}); err != nil {
		return valueTo, err
	}
	return valueTo, nil
}

func buildValueIndex(ctx context.Context, sn snaptype.FileInfo, salt uint32, d *seg.Decompressor, baseId uint64, tmpDir string, p *background.Progress, lvl log.Lvl, logger log.Logger) (err error) {
	defer func() {
		if rec := recover(); rec != nil {
			err = fmt.Errorf("BorSpansIdx: at=%d-%d, %v, %s", sn.From, sn.To, rec, dbg.Stack())
		}
	}()

	rs, err := recsplit.NewRecSplit(recsplit.RecSplitArgs{
		KeyCount:   d.Count(),
		Enums:      d.Count() > 0,
		BucketSize: recsplit.DefaultBucketSize,
		LeafSize:   recsplit.DefaultLeafSize,
		TmpDir:     tmpDir,
		IndexFile:  filepath.Join(sn.Dir(), sn.Type.IdxFileName(sn.Version, sn.From, sn.To)),
		BaseDataID: baseId,
		Salt:       &salt,
	}, logger)
	if err != nil {
		return err
	}
	defer rs.Close()
	rs.LogLvl(log.LvlInfo)

	defer d.MadvSequential().DisableReadAhead()

	for {
		g := d.MakeGetter()
		var i, offset, nextPos uint64
		var key [8]byte
		for g.HasNext() {
			nextPos, _ = g.Skip()
			binary.BigEndian.PutUint64(key[:], i)
			i++
			if err = rs.AddKey(key[:], offset); err != nil {
				return err
			}
			select {
			case <-ctx.Done():
				return ctx.Err()
			default:
			}
			offset = nextPos
		}
		if err = rs.Build(ctx); err != nil {
			if errors.Is(err, recsplit.ErrCollision) {
				logger.Info("Building recsplit. Collision happened. It's ok. Restarting with another salt...", "err", err)
				rs.ResetNextSalt()
				continue
			}
			return err
		}

		return nil
	}
}

// extractEventRange moves [startEventID, endEventID) to snapshots
func extractEventRange(startEventId, endEventId uint64, tx kv.Tx, blockNum uint64, blockHash common.Hash, collect func([]byte) error) error {
	var blockNumBuf [8]byte
	var eventIdBuf [8]byte
	txnHash := bortypes.ComputeBorTxHash(blockNum, blockHash)
	binary.BigEndian.PutUint64(blockNumBuf[:], blockNum)
	for eventId := startEventId; eventId < endEventId; eventId++ {
		binary.BigEndian.PutUint64(eventIdBuf[:], eventId)
		event, err := tx.GetOne(kv.BorEvents, eventIdBuf[:])
		if err != nil {
			return err
		}
		snapshotRecord := make([]byte, len(event)+length.Hash+length.BlockNum+8)
		copy(snapshotRecord, txnHash[:])
		copy(snapshotRecord[length.Hash:], blockNumBuf[:])
		binary.BigEndian.PutUint64(snapshotRecord[length.Hash+length.BlockNum:], eventId)
		copy(snapshotRecord[length.Hash+length.BlockNum+8:], event)
		if err := collect(snapshotRecord); err != nil {
			return err
		}
	}
	return nil
}<|MERGE_RESOLUTION|>--- conflicted
+++ resolved
@@ -41,10 +41,7 @@
 	"github.com/erigontech/erigon-lib/log/v3"
 	"github.com/erigontech/erigon-lib/recsplit"
 	"github.com/erigontech/erigon-lib/seg"
-<<<<<<< HEAD
-=======
 	"github.com/erigontech/erigon-lib/snaptype"
->>>>>>> cf916078
 	"github.com/erigontech/erigon-lib/version"
 	bortypes "github.com/erigontech/erigon/polygon/bor/types"
 )
@@ -296,22 +293,15 @@
 				err := db.View(ctx, func(tx kv.Tx) (err error) {
 					rangeIndex := NewTxRangeIndex(db, kv.BorCheckpointEnds, tx)
 
-<<<<<<< HEAD
-					checkpoints, err := rangeIndex.GetIDsBetween(ctx, blockFrom, blockTo)
-=======
 					checkpoints, ok, err := rangeIndex.GetIDsBetween(ctx, blockFrom, blockTo)
->>>>>>> cf916078
 					if err != nil {
 						return err
 					}
 
-<<<<<<< HEAD
-=======
 					if !ok {
 						return ErrHeimdallDataIsNotReady
 					}
 
->>>>>>> cf916078
 					if len(checkpoints) > 0 {
 						checkpointFrom = CheckpointId(checkpoints[0])
 						checkpointTo = CheckpointId(checkpoints[len(checkpoints)-1]) + 1
@@ -369,22 +359,15 @@
 				err := db.View(ctx, func(tx kv.Tx) (err error) {
 					rangeIndex := NewTxRangeIndex(db, kv.BorMilestoneEnds, tx)
 
-<<<<<<< HEAD
-					milestones, err := rangeIndex.GetIDsBetween(ctx, blockFrom, blockTo)
-=======
 					milestones, ok, err := rangeIndex.GetIDsBetween(ctx, blockFrom, blockTo)
->>>>>>> cf916078
 					if err != nil && !errors.Is(err, ErrMilestoneNotFound) {
 						return err
 					}
 
-<<<<<<< HEAD
-=======
 					if !ok {
 						return ErrHeimdallDataIsNotReady
 					}
 
->>>>>>> cf916078
 					if len(milestones) > 0 {
 						milestoneFrom = MilestoneId(milestones[0])
 						milestoneTo = MilestoneId(milestones[len(milestones)-1]) + 1
