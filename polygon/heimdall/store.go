--- conflicted
+++ resolved
@@ -160,42 +160,34 @@
 		return err
 	}
 
-<<<<<<< HEAD
 	var spanIdBytes [8]byte
 	binary.BigEndian.PutUint64(spanIdBytes[:], uint64(span.Id))
-=======
-	bytes, err := json.Marshal(checkpoint)
->>>>>>> c5f400c6
 
 	return s.tx.Put(kv.BorSpans, spanIdBytes[:], spanBytes)
 }
 
 func (s rwTxStore) PutCheckpoint(_ context.Context, checkpointId CheckpointId, checkpoint *Checkpoint) error {
-	spanBytes, err := json.Marshal(checkpoint)
+	checkpointBytes, err := json.Marshal(checkpoint)
 	if err != nil {
 		return err
 	}
 
-	var idBytes [8]byte
-	binary.BigEndian.PutUint64(idBytes[:], uint64(checkpointId))
-
-<<<<<<< HEAD
-	return s.tx.Put(kv.BorCheckpoints, spanIdBytes[:], spanBytes)
+	var checkpointIdBytes [8]byte
+	binary.BigEndian.PutUint64(checkpointIdBytes[:], uint64(checkpointId))
+
+	return s.tx.Put(kv.BorCheckpoints, checkpointIdBytes[:], checkpointBytes)
 }
 
 func (s rwTxStore) PutMilestone(_ context.Context, milestoneId MilestoneId, milestone *Milestone) error {
-	spanBytes, err := json.Marshal(milestone)
+	milestoneBytes, err := json.Marshal(milestone)
 	if err != nil {
 		return err
 	}
 
-	var spanIdBytes [8]byte
-	binary.BigEndian.PutUint64(spanIdBytes[:], uint64(milestoneId))
-
-	return s.tx.Put(kv.BorMilestones, spanIdBytes[:], spanBytes)
-=======
-	return tx.Put(kv.BorCheckpoints, idBytes[:], bytes)
->>>>>>> c5f400c6
+	var milestoneIdBytes [8]byte
+	binary.BigEndian.PutUint64(milestoneIdBytes[:], uint64(milestoneId))
+
+	return s.tx.Put(kv.BorMilestones, milestoneIdBytes[:], milestoneBytes)
 }
 
 func NewNoopStore() Store {
