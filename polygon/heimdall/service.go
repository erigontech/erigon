// Copyright 2024 The Erigon Authors
// This file is part of Erigon.
//
// Erigon is free software: you can redistribute it and/or modify
// it under the terms of the GNU Lesser General Public License as published by
// the Free Software Foundation, either version 3 of the License, or
// (at your option) any later version.
//
// Erigon is distributed in the hope that it will be useful,
// but WITHOUT ANY WARRANTY; without even the implied warranty of
// MERCHANTABILITY or FITNESS FOR A PARTICULAR PURPOSE. See the
// GNU Lesser General Public License for more details.
//
// You should have received a copy of the GNU Lesser General Public License
// along with Erigon. If not, see <http://www.gnu.org/licenses/>.

package heimdall

import (
	"context"
	"errors"
	"fmt"
	"time"

	"golang.org/x/sync/errgroup"

	libcommon "github.com/erigontech/erigon-lib/common"
	"github.com/erigontech/erigon-lib/log/v3"
	"github.com/erigontech/erigon/polygon/bor/borcfg"
	"github.com/erigontech/erigon/polygon/bor/valset"
	"github.com/erigontech/erigon/polygon/polygoncommon"
)

type ServiceConfig struct {
<<<<<<< HEAD
	Store                   Store
	CalculateSprintNumberFn CalculateSprintNumberFunc
	HeimdallURL             string
	Logger                  log.Logger
=======
	BorConfig   *borcfg.BorConfig
	HeimdallURL string
	DataDir     string
	TempDir     string
	Logger      log.Logger
	RoTxLimit   int64
>>>>>>> 04f64394
}

type Service interface {
	Span(ctx context.Context, id uint64) (*Span, bool, error)
	CheckpointsFromBlock(ctx context.Context, startBlock uint64) ([]*Checkpoint, error)
	MilestonesFromBlock(ctx context.Context, startBlock uint64) ([]*Milestone, error)
	Producers(ctx context.Context, blockNum uint64) (*valset.ValidatorSet, error)
	RegisterMilestoneObserver(callback func(*Milestone), opts ...ObserverOption) polygoncommon.UnregisterFunc
	Run(ctx context.Context) error
	SynchronizeCheckpoints(ctx context.Context) (latest *Checkpoint, err error)
	SynchronizeMilestones(ctx context.Context) (latest *Milestone, err error)
	SynchronizeSpans(ctx context.Context, blockNum uint64) error
}

type service struct {
	logger                    log.Logger
	store                     Store
	reader                    *Reader
	checkpointScraper         *scraper[*Checkpoint]
	milestoneScraper          *scraper[*Milestone]
	spanScraper               *scraper[*Span]
	spanBlockProducersTracker *spanBlockProducersTracker
}

func AssembleService(config ServiceConfig) Service {
	client := NewHeimdallClient(config.HeimdallURL, config.Logger)
<<<<<<< HEAD
	return NewService(config.CalculateSprintNumberFn, client, config.Store, config.Logger)
}

func NewService(calculateSprintNumberFn CalculateSprintNumberFunc, client HeimdallClient, store Store, logger log.Logger) Service {
	return newService(calculateSprintNumberFn, client, store, logger)
}

func newService(calculateSprintNumberFn CalculateSprintNumberFunc, client HeimdallClient, store Store, logger log.Logger) *service {
=======
	reader := NewReader(config.BorConfig, store, config.Logger)
	return NewService(config.BorConfig, client, store, config.Logger, reader)
}

func NewService(borConfig *borcfg.BorConfig, client HeimdallClient, store ServiceStore, logger log.Logger, reader *Reader) Service {
	return newService(borConfig, client, store, logger, reader)
}

func newService(borConfig *borcfg.BorConfig, client HeimdallClient, store ServiceStore, logger log.Logger, reader *Reader) *service {
>>>>>>> 04f64394
	checkpointFetcher := newCheckpointFetcher(client, logger)
	milestoneFetcher := newMilestoneFetcher(client, logger)
	spanFetcher := newSpanFetcher(client, logger)
	commonTransientErrors := []error{
		ErrBadGateway,
		ErrServiceUnavailable,
		context.DeadlineExceeded,
	}

	checkpointScraper := newScraper(
		store.Checkpoints(),
		checkpointFetcher,
		1*time.Second,
		commonTransientErrors,
		logger,
	)

	// ErrNotInMilestoneList transient error configuration is needed because there may be an unfortunate edge
	// case where FetchFirstMilestoneNum returned 10 but by the time our request reaches heimdall milestone=10
	// has been already pruned. Additionally, we've been observing this error happening sporadically for the
	// latest milestone.
	milestoneScraperTransientErrors := []error{ErrNotInMilestoneList}
	milestoneScraperTransientErrors = append(milestoneScraperTransientErrors, commonTransientErrors...)
	milestoneScraper := newScraper(
		store.Milestones(),
		milestoneFetcher,
		1*time.Second,
		milestoneScraperTransientErrors,
		logger,
	)

	spanScraper := newScraper(
		store.Spans(),
		spanFetcher,
		1*time.Second,
		commonTransientErrors,
		logger,
	)

	return &service{
		logger:                    logger,
		store:                     store,
		reader:                    NewReader(calculateSprintNumberFn, store, logger),
		checkpointScraper:         checkpointScraper,
		milestoneScraper:          milestoneScraper,
		spanScraper:               spanScraper,
		spanBlockProducersTracker: newSpanBlockProducersTracker(logger, borConfig, store.SpanBlockProducerSelections()),
	}
}

func newCheckpointFetcher(client HeimdallClient, logger log.Logger) entityFetcher[*Checkpoint] {
	return newEntityFetcher(
		"CheckpointFetcher",
		func(ctx context.Context) (int64, error) {
			return 1, nil
		},
		client.FetchCheckpointCount,
		client.FetchCheckpoint,
		client.FetchCheckpoints,
		CheckpointsFetchLimit,
		1,
		logger,
	)
}

func newMilestoneFetcher(client HeimdallClient, logger log.Logger) entityFetcher[*Milestone] {
	return newEntityFetcher(
		"MilestoneFetcher",
		client.FetchFirstMilestoneNum,
		client.FetchMilestoneCount,
		client.FetchMilestone,
		nil,
		0,
		1,
		logger,
	)
}

func newSpanFetcher(client HeimdallClient, logger log.Logger) entityFetcher[*Span] {
	fetchLastEntityId := func(ctx context.Context) (int64, error) {
		span, err := client.FetchLatestSpan(ctx)
		if err != nil {
			return 0, err
		}
		return int64(span.Id), nil
	}

	fetchEntity := func(ctx context.Context, id int64) (*Span, error) {
		return client.FetchSpan(ctx, uint64(id))
	}

	return newEntityFetcher(
		"SpanFetcher",
		func(ctx context.Context) (int64, error) {
			return 0, nil
		},
		fetchLastEntityId,
		fetchEntity,
		client.FetchSpans,
		SpansFetchLimit,
		0,
		logger,
	)
}

func (s *service) Span(ctx context.Context, id uint64) (*Span, bool, error) {
	return s.reader.Span(ctx, id)
}

func (s *service) SynchronizeCheckpoints(ctx context.Context) (*Checkpoint, error) {
	s.logger.Debug(heimdallLogPrefix("synchronizing checkpoints..."))
	return s.checkpointScraper.Synchronize(ctx)
}

func (s *service) SynchronizeMilestones(ctx context.Context) (*Milestone, error) {
	s.logger.Debug(heimdallLogPrefix("synchronizing milestones..."))
	return s.milestoneScraper.Synchronize(ctx)
}

func (s *service) SynchronizeSpans(ctx context.Context, blockNum uint64) error {
	s.logger.Debug(heimdallLogPrefix("synchronizing spans..."), "blockNum", blockNum)

	lastSpan, ok, err := s.store.Spans().LastEntity(ctx)
	if err != nil {
		return err
	}
	if !ok {
		return s.synchronizeSpans(ctx)
	}

	lastProducerSelection, ok, err := s.store.SpanBlockProducerSelections().LastEntity(ctx)
	if err != nil {
		return err
	}
	if !ok {
		return s.synchronizeSpans(ctx)
	}

	if lastSpan.EndBlock < blockNum || lastProducerSelection.EndBlock < blockNum {
		return s.synchronizeSpans(ctx)
	}

	return nil
}

func (s *service) synchronizeSpans(ctx context.Context) error {
	if _, err := s.spanScraper.Synchronize(ctx); err != nil {
		return err
	}

	if err := s.spanBlockProducersTracker.Synchronize(ctx); err != nil {
		return err
	}

	return nil
}

func (s *service) CheckpointsFromBlock(ctx context.Context, startBlock uint64) ([]*Checkpoint, error) {
	return s.reader.CheckpointsFromBlock(ctx, startBlock)
}

func (s *service) MilestonesFromBlock(ctx context.Context, startBlock uint64) ([]*Milestone, error) {
	return s.reader.MilestonesFromBlock(ctx, startBlock)
}

func (s *service) Producers(ctx context.Context, blockNum uint64) (*valset.ValidatorSet, error) {
	return s.reader.Producers(ctx, blockNum)
}

func (s *service) RegisterMilestoneObserver(callback func(*Milestone), opts ...ObserverOption) polygoncommon.UnregisterFunc {
	options := NewObserverOptions(opts...)
	return s.milestoneScraper.RegisterObserver(func(entities []*Milestone) {
		for _, entity := range libcommon.SliceTakeLast(entities, options.eventsLimit) {
			callback(entity)
		}
	})
}

func (s *service) RegisterSpanObserver(callback func(*Span), opts ...ObserverOption) polygoncommon.UnregisterFunc {
	options := NewObserverOptions(opts...)
	return s.spanScraper.RegisterObserver(func(entities []*Span) {
		for _, entity := range libcommon.SliceTakeLast(entities, options.eventsLimit) {
			callback(entity)
		}
	})
}

func (s *service) Run(ctx context.Context) error {
	defer s.store.Close()

	if err := s.store.Prepare(ctx); err != nil {
		return nil
	}

	if err := s.replayUntrackedSpans(ctx); err != nil {
		return err
	}

	s.RegisterSpanObserver(func(span *Span) {
		s.spanBlockProducersTracker.ObserveSpanAsync(span)
	})

	eg, ctx := errgroup.WithContext(ctx)
	eg.Go(func() error {
		err := s.checkpointScraper.Run(ctx)

		if err != nil {
			err = fmt.Errorf("checkpoint scraper failed: %w", err)
		}

		return err
	})
	eg.Go(func() error {
		err := s.milestoneScraper.Run(ctx)

		if err != nil {
			err = fmt.Errorf("milestone scraper failed: %w", err)
		}

		return err

	})
	eg.Go(func() error {
		err := s.spanScraper.Run(ctx)

		if err != nil {
			err = fmt.Errorf("span scraper failed: %w", err)
		}

		return err

	})
	eg.Go(func() error {
		err := s.spanBlockProducersTracker.Run(ctx)

		if err != nil {
			err = fmt.Errorf("span producer tracker failed: %w", err)
		}

		return err

	})
	return eg.Wait()
}

func (s *service) replayUntrackedSpans(ctx context.Context) error {
	lastSpanId, ok, err := s.store.Spans().LastEntityId(ctx)
	if err != nil {
		return err
	}
	if !ok {
		return nil
	}

	lastProducerSelectionId, ok, err := s.store.SpanBlockProducerSelections().LastEntityId(ctx)
	if err != nil {
		return err
	}

	var start uint64
	if ok {
		start = lastProducerSelectionId + 1
	} else {
		start = lastProducerSelectionId
	}

	for id := start; id <= lastSpanId; id++ {
		span, ok, err := s.store.Spans().Entity(ctx, id)
		if err != nil {
			return err
		}
		if !ok {
			return fmt.Errorf("%w: %d", errors.New("can't replay missing span"), id)
		}

		err = s.spanBlockProducersTracker.ObserveSpan(ctx, span)
		if err != nil {
			return err
		}
	}

	return nil
}<|MERGE_RESOLUTION|>--- conflicted
+++ resolved
@@ -32,19 +32,10 @@
 )
 
 type ServiceConfig struct {
-<<<<<<< HEAD
-	Store                   Store
-	CalculateSprintNumberFn CalculateSprintNumberFunc
-	HeimdallURL             string
-	Logger                  log.Logger
-=======
+	Store       Store
 	BorConfig   *borcfg.BorConfig
 	HeimdallURL string
-	DataDir     string
-	TempDir     string
 	Logger      log.Logger
-	RoTxLimit   int64
->>>>>>> 04f64394
 }
 
 type Service interface {
@@ -69,28 +60,11 @@
 	spanBlockProducersTracker *spanBlockProducersTracker
 }
 
-func AssembleService(config ServiceConfig) Service {
-	client := NewHeimdallClient(config.HeimdallURL, config.Logger)
-<<<<<<< HEAD
-	return NewService(config.CalculateSprintNumberFn, client, config.Store, config.Logger)
-}
-
-func NewService(calculateSprintNumberFn CalculateSprintNumberFunc, client HeimdallClient, store Store, logger log.Logger) Service {
-	return newService(calculateSprintNumberFn, client, store, logger)
-}
-
-func newService(calculateSprintNumberFn CalculateSprintNumberFunc, client HeimdallClient, store Store, logger log.Logger) *service {
-=======
-	reader := NewReader(config.BorConfig, store, config.Logger)
-	return NewService(config.BorConfig, client, store, config.Logger, reader)
-}
-
-func NewService(borConfig *borcfg.BorConfig, client HeimdallClient, store ServiceStore, logger log.Logger, reader *Reader) Service {
-	return newService(borConfig, client, store, logger, reader)
-}
-
-func newService(borConfig *borcfg.BorConfig, client HeimdallClient, store ServiceStore, logger log.Logger, reader *Reader) *service {
->>>>>>> 04f64394
+func NewService(borConfig *borcfg.BorConfig, client HeimdallClient, store Store, logger log.Logger) Service {
+	return newService(borConfig, client, store, logger)
+}
+
+func newService(borConfig *borcfg.BorConfig, client HeimdallClient, store Store, logger log.Logger) *service {
 	checkpointFetcher := newCheckpointFetcher(client, logger)
 	milestoneFetcher := newMilestoneFetcher(client, logger)
 	spanFetcher := newSpanFetcher(client, logger)
