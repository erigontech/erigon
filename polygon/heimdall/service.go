package heimdall

import (
	"context"
	"errors"
	"time"

	"golang.org/x/sync/errgroup"

	"github.com/ledgerwatch/erigon-lib/log/v3"

	libcommon "github.com/ledgerwatch/erigon-lib/common"
	"github.com/ledgerwatch/erigon-lib/kv"
	"github.com/ledgerwatch/erigon/polygon/polygoncommon"
)

type Service interface {
	Heimdall
	Run(ctx context.Context) error
}

type service struct {
	checkpointScraper *Scraper[*Checkpoint]
	milestoneScraper  *Scraper[*Milestone]
	spanScraper       *Scraper[*Span]

	db              *polygoncommon.Database
	checkpointStore entityStore[*Checkpoint]
	milestoneStore  entityStore[*Milestone]
	spanStore       entityStore[*Span]
}

func makeType[T any]() *T {
	return new(T)
}

func NewService(
	heimdallUrl string,
	dataDir string,
	tmpDir string,
	logger log.Logger,
) Service {
	db := polygoncommon.NewDatabase(dataDir, logger)

	blockNumToIdIndexFactory := func(ctx context.Context) (*RangeIndex, error) {
		return NewRangeIndex(ctx, tmpDir, logger)
	}

	checkpointStore := newEntityStore(db, kv.HeimdallDB, kv.BorCheckpoints, makeType[Checkpoint], blockNumToIdIndexFactory)
	milestoneStore := newEntityStore(db, kv.HeimdallDB, kv.BorMilestones, makeType[Milestone], blockNumToIdIndexFactory)
	spanStore := newEntityStore(db, kv.HeimdallDB, kv.BorSpans, makeType[Span], blockNumToIdIndexFactory)

	client := NewHeimdallClient(heimdallUrl, logger)
	checkpointFetcher := newCheckpointFetcher(client, logger)
	milestoneFetcher := newMilestoneFetcher(client, logger)
	spanFetcher := newSpanFetcher(client, logger)

	checkpointScraper := NewScraper(
		checkpointStore,
		checkpointFetcher,
		1*time.Second,
		logger,
	)

	milestoneScraper := NewScraper(
		milestoneStore,
		milestoneFetcher,
		1*time.Second,
		logger,
	)

	spanScraper := NewScraper(
		spanStore,
		spanFetcher,
		1*time.Second,
		logger,
	)

	return &service{
		checkpointScraper: checkpointScraper,
		milestoneScraper:  milestoneScraper,
		spanScraper:       spanScraper,

		db:              db,
		checkpointStore: checkpointStore,
		milestoneStore:  milestoneStore,
		spanStore:       spanStore,
	}
}

func newCheckpointFetcher(client HeimdallClient, logger log.Logger) entityFetcher[*Checkpoint] {
	return newEntityFetcher(
		"CheckpointFetcher",
		nil,
		client.FetchCheckpointCount,
		client.FetchCheckpoint,
		client.FetchCheckpoints,
		10_000, // fetchEntitiesPageLimit
		logger,
	)
}

func newMilestoneFetcher(client HeimdallClient, logger log.Logger) entityFetcher[*Milestone] {
	return newEntityFetcher(
		"MilestoneFetcher",
		client.FetchFirstMilestoneNum,
		client.FetchMilestoneCount,
		client.FetchMilestone,
		nil,
		0,
		logger,
	)
}

func newSpanFetcher(client HeimdallClient, logger log.Logger) entityFetcher[*Span] {
	fetchLastEntityId := func(ctx context.Context) (int64, error) {
		span, err := client.FetchLatestSpan(ctx)
		if err != nil {
			return 0, err
		}
		return int64(span.Id), nil
	}

	fetchEntity := func(ctx context.Context, id int64) (*Span, error) {
		return client.FetchSpan(ctx, uint64(id))
	}

	return newEntityFetcher(
		"SpanFetcher",
		nil,
		fetchLastEntityId,
		fetchEntity,
		nil,
		0,
		logger,
	)
}

func (s *service) FetchLatestSpan(ctx context.Context) (*Span, error) {
	s.checkpointScraper.Synchronize(ctx)
	return s.spanStore.GetLastEntity(ctx)
}

<<<<<<< HEAD
func (s *service) FetchSpanAt(ctx context.Context, blockNum uint64) (*Span, error) {
	s.checkpointScraper.Synchronize(ctx)
	id, ok, err := s.spanStore.GetLastEntityId(ctx)
	if err != nil || !ok {
		return nil, err
	}

	for {
		span, err := s.spanStore.GetEntity(ctx, id)
		if err != nil {
			return nil, err
		}

		if blockNum >= span.StartBlock && blockNum <= span.EndBlock {
			return span, nil
		}

		id--
		if id == 0 {
			return nil, errors.New("reached span 0 searching for block")
		}
	}
=======
func (s *service) FetchLatestSpans(ctx context.Context, count uint) ([]*Span, error) {
	if count == 0 {
		return nil, errors.New("can't fetch 0 latest spans")
	}

	span, err := s.FetchLatestSpan(ctx)
	if err != nil {
		return nil, err
	}

	latestSpans := make([]*Span, 0, count)
	latestSpans = append(latestSpans, span)
	count--

	for count > 0 {
		prevSpanRawId := span.RawId()
		if prevSpanRawId == 0 {
			break
		}

		span, err = s.spanStore.GetEntity(ctx, prevSpanRawId-1)
		if err != nil {
			return nil, err
		}

		latestSpans = append(latestSpans, span)
		count--
	}

	libcommon.SliceReverse(latestSpans)
	return latestSpans, nil
>>>>>>> ad9952a9
}

func castEntityToWaypoint[TEntity Waypoint](entity TEntity) Waypoint {
	return entity
}

func (s *service) synchronizeScrapers(ctx context.Context) {
	s.checkpointScraper.Synchronize(ctx)
	s.milestoneScraper.Synchronize(ctx)
	s.spanScraper.Synchronize(ctx)
}

func (s *service) FetchCheckpointsFromBlock(ctx context.Context, startBlock uint64) (Waypoints, error) {
	s.synchronizeScrapers(ctx)
	entities, err := s.checkpointStore.RangeFromBlockNum(ctx, startBlock)
	return libcommon.SliceMap(entities, castEntityToWaypoint[*Checkpoint]), err
}

func (s *service) FetchMilestonesFromBlock(ctx context.Context, startBlock uint64) (Waypoints, error) {
	s.synchronizeScrapers(ctx)
	entities, err := s.milestoneStore.RangeFromBlockNum(ctx, startBlock)
	return libcommon.SliceMap(entities, castEntityToWaypoint[*Milestone]), err
}

// TODO: this limit is a temporary solution to avoid piping thousands of events
// during the first sync. Let's discuss alternatives. Hopefully we can remove this limit.
const maxEntityEvents = 5

func (s *service) RegisterMilestoneObserver(callback func(*Milestone)) polygoncommon.UnregisterFunc {
	return s.milestoneScraper.RegisterObserver(func(entities []*Milestone) {
		for _, entity := range libcommon.SliceTakeLast(entities, maxEntityEvents) {
			callback(entity)
		}
	})
}

func (s *service) RegisterSpanObserver(callback func(*Span)) polygoncommon.UnregisterFunc {
	return s.spanScraper.RegisterObserver(func(entities []*Span) {
		for _, entity := range libcommon.SliceTakeLast(entities, maxEntityEvents) {
			callback(entity)
		}
	})
}

func (s *service) Run(ctx context.Context) error {
	defer s.db.Close()
	defer s.checkpointStore.Close()
	defer s.milestoneStore.Close()
	defer s.spanStore.Close()

	prepareStoresGroup, prepareStoresGroupCtx := errgroup.WithContext(ctx)
	prepareStoresGroup.Go(func() error { return s.checkpointStore.Prepare(prepareStoresGroupCtx) })
	prepareStoresGroup.Go(func() error { return s.milestoneStore.Prepare(prepareStoresGroupCtx) })
	prepareStoresGroup.Go(func() error { return s.spanStore.Prepare(prepareStoresGroupCtx) })
	err := prepareStoresGroup.Wait()
	if err != nil {
		return err
	}

	scrapersGroup, scrapersGroupCtx := errgroup.WithContext(ctx)
	scrapersGroup.Go(func() error { return s.checkpointScraper.Run(scrapersGroupCtx) })
	scrapersGroup.Go(func() error { return s.milestoneScraper.Run(scrapersGroupCtx) })
	scrapersGroup.Go(func() error { return s.spanScraper.Run(scrapersGroupCtx) })
	return scrapersGroup.Wait()
}<|MERGE_RESOLUTION|>--- conflicted
+++ resolved
@@ -141,7 +141,6 @@
 	return s.spanStore.GetLastEntity(ctx)
 }
 
-<<<<<<< HEAD
 func (s *service) FetchSpanAt(ctx context.Context, blockNum uint64) (*Span, error) {
 	s.checkpointScraper.Synchronize(ctx)
 	id, ok, err := s.spanStore.GetLastEntityId(ctx)
@@ -164,7 +163,8 @@
 			return nil, errors.New("reached span 0 searching for block")
 		}
 	}
-=======
+}
+
 func (s *service) FetchLatestSpans(ctx context.Context, count uint) ([]*Span, error) {
 	if count == 0 {
 		return nil, errors.New("can't fetch 0 latest spans")
@@ -196,7 +196,6 @@
 
 	libcommon.SliceReverse(latestSpans)
 	return latestSpans, nil
->>>>>>> ad9952a9
 }
 
 func castEntityToWaypoint[TEntity Waypoint](entity TEntity) Waypoint {
