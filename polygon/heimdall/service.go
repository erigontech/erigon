// Copyright 2024 The Erigon Authors
// This file is part of Erigon.
//
// Erigon is free software: you can redistribute it and/or modify
// it under the terms of the GNU Lesser General Public License as published by
// the Free Software Foundation, either version 3 of the License, or
// (at your option) any later version.
//
// Erigon is distributed in the hope that it will be useful,
// but WITHOUT ANY WARRANTY; without even the implied warranty of
// MERCHANTABILITY or FITNESS FOR A PARTICULAR PURPOSE. See the
// GNU Lesser General Public License for more details.
//
// You should have received a copy of the GNU Lesser General Public License
// along with Erigon. If not, see <http://www.gnu.org/licenses/>.

package heimdall

import (
	"context"
	"errors"
	"fmt"
	"slices"
	"time"

	"golang.org/x/sync/errgroup"

	libcommon "github.com/erigontech/erigon-lib/common"
	"github.com/erigontech/erigon-lib/log/v3"
	"github.com/erigontech/erigon/polygon/bor/borcfg"
	"github.com/erigontech/erigon/polygon/bor/valset"
	"github.com/erigontech/erigon/polygon/polygoncommon"
)

type Service interface {
<<<<<<< HEAD
	FetchLatestSpans(ctx context.Context, count uint) ([]*Span, error)
	FetchCheckpointsFromBlock(ctx context.Context, startBlock uint64) (Waypoints, error)
	FetchMilestonesFromBlock(ctx context.Context, startBlock uint64) (Waypoints, error)
	Producers(ctx context.Context, blockNum uint64) (*valset.ValidatorSet, error)
=======
	Span(ctx context.Context, id uint64) (*Span, bool, error)
	LatestSpans(ctx context.Context, count uint) ([]*Span, error)
	CheckpointsFromBlock(ctx context.Context, startBlock uint64) (Waypoints, error)
	MilestonesFromBlock(ctx context.Context, startBlock uint64) (Waypoints, error)

>>>>>>> f36d59af
	RegisterMilestoneObserver(callback func(*Milestone), opts ...ObserverOption) polygoncommon.UnregisterFunc
	RegisterSpanObserver(callback func(*Span), opts ...ObserverOption) polygoncommon.UnregisterFunc
	Run(ctx context.Context) error
	Synchronize(ctx context.Context)
}

type service struct {
	store                     ServiceStore
	checkpointScraper         *scraper[*Checkpoint]
	milestoneScraper          *scraper[*Milestone]
	spanScraper               *scraper[*Span]
	spanBlockProducersTracker spanBlockProducersTracker
}

func AssembleService(borConfig *borcfg.BorConfig, heimdallUrl string, dataDir string, tmpDir string, logger log.Logger) Service {
	store := NewMdbxServiceStore(logger, dataDir, tmpDir)
	client := NewHeimdallClient(heimdallUrl, logger)
	return NewService(borConfig, client, store, logger)
}

func NewService(borConfig *borcfg.BorConfig, client HeimdallClient, store ServiceStore, logger log.Logger) Service {
	checkpointFetcher := newCheckpointFetcher(client, logger)
	milestoneFetcher := newMilestoneFetcher(client, logger)
	spanFetcher := newSpanFetcher(client, logger)

	checkpointScraper := newScrapper(
		store.Checkpoints(),
		checkpointFetcher,
		1*time.Second,
		logger,
	)

	milestoneScraper := newScrapper(
		store.Milestones(),
		milestoneFetcher,
		1*time.Second,
		logger,
	)

	spanScraper := newScrapper(
		store.Spans(),
		spanFetcher,
		1*time.Second,
		logger,
	)

	return &service{
		store:             store,
		checkpointScraper: checkpointScraper,
		milestoneScraper:  milestoneScraper,
		spanScraper:       spanScraper,
		spanBlockProducersTracker: spanBlockProducersTracker{
			logger:    logger,
			borConfig: borConfig,
			store:     store.SpanBlockProducerSelections(),
			newSpans:  make(chan *Span),
			idle:      polygoncommon.NewEventNotifier(),
			wake:      polygoncommon.NewEventNotifier(),
		},
	}
}

func newCheckpointFetcher(client HeimdallClient, logger log.Logger) entityFetcher[*Checkpoint] {
	return newEntityFetcher(
		"CheckpointFetcher",
		func(ctx context.Context) (int64, error) {
			return 1, nil
		},
		client.FetchCheckpointCount,
		client.FetchCheckpoint,
		client.FetchCheckpoints,
		10_000, // fetchEntitiesPageLimit
		logger,
	)
}

func newMilestoneFetcher(client HeimdallClient, logger log.Logger) entityFetcher[*Milestone] {
	return newEntityFetcher(
		"MilestoneFetcher",
		client.FetchFirstMilestoneNum,
		client.FetchMilestoneCount,
		client.FetchMilestone,
		nil,
		0,
		logger,
	)
}

func newSpanFetcher(client HeimdallClient, logger log.Logger) entityFetcher[*Span] {
	fetchLastEntityId := func(ctx context.Context) (int64, error) {
		span, err := client.FetchLatestSpan(ctx)
		if err != nil {
			return 0, err
		}
		return int64(span.Id), nil
	}

	fetchEntity := func(ctx context.Context, id int64) (*Span, error) {
		return client.FetchSpan(ctx, uint64(id))
	}

	return newEntityFetcher(
		"SpanFetcher",
		func(ctx context.Context) (int64, error) {
			return 0, nil
		},
		fetchLastEntityId,
		fetchEntity,
		nil,
		0,
		logger,
	)
}

func (s *service) FetchLatestSpan(ctx context.Context) (*Span, bool, error) {
<<<<<<< HEAD
	s.spanScraper.Synchronize(ctx)
	return s.store.Spans().GetLastEntity(ctx)
=======
	s.checkpointScraper.Synchronize(ctx)
	return s.store.Spans().LastEntity(ctx)
>>>>>>> f36d59af
}

func (s *service) LatestSpans(ctx context.Context, count uint) ([]*Span, error) {
	if count == 0 {
		return nil, errors.New("can't fetch 0 latest spans")
	}

	span, ok, err := s.FetchLatestSpan(ctx)
	if err != nil {
		return nil, err
	}
	if !ok {
		return nil, errors.New("can't fetch latest span")
	}

	latestSpans := make([]*Span, 0, count)
	latestSpans = append(latestSpans, span)
	count--

	for count > 0 {
		prevSpanRawId := span.RawId()
		if prevSpanRawId == 0 {
			break
		}

		span, ok, err = s.store.Spans().Entity(ctx, prevSpanRawId-1)
		if err != nil {
			return nil, err
		}
		if !ok {
			return nil, errors.New(fmt.Sprintf("can't fetch span %v", prevSpanRawId-1))
		}

		latestSpans = append(latestSpans, span)
		count--
	}

	slices.Reverse(latestSpans)
	return latestSpans, nil
}

func (s *service) Span(ctx context.Context, id uint64) (*Span, bool, error) {
	span, ok, err := s.store.Spans().Entity(ctx, id)
	if err != nil || !ok {
		return nil, ok, err
	}

	return span, ok, nil
}

func castEntityToWaypoint[TEntity Waypoint](entity TEntity) Waypoint {
	return entity
}

func (s *service) Synchronize(ctx context.Context) {
	s.checkpointScraper.Synchronize(ctx)
	s.milestoneScraper.Synchronize(ctx)
	s.spanScraper.Synchronize(ctx)
	s.spanBlockProducersTracker.Synchronize(ctx)
}

<<<<<<< HEAD
func (s *service) FetchCheckpointsFromBlock(ctx context.Context, startBlock uint64) (Waypoints, error) {
	s.Synchronize(ctx)
=======
func (s *service) CheckpointsFromBlock(ctx context.Context, startBlock uint64) (Waypoints, error) {
	s.synchronizeScrapers(ctx)
>>>>>>> f36d59af
	entities, err := s.store.Checkpoints().RangeFromBlockNum(ctx, startBlock)
	return libcommon.SliceMap(entities, castEntityToWaypoint[*Checkpoint]), err
}

<<<<<<< HEAD
func (s *service) FetchMilestonesFromBlock(ctx context.Context, startBlock uint64) (Waypoints, error) {
	s.Synchronize(ctx)
=======
func (s *service) MilestonesFromBlock(ctx context.Context, startBlock uint64) (Waypoints, error) {
	s.synchronizeScrapers(ctx)
>>>>>>> f36d59af
	entities, err := s.store.Milestones().RangeFromBlockNum(ctx, startBlock)
	return libcommon.SliceMap(entities, castEntityToWaypoint[*Milestone]), err
}

func (s *service) Producers(ctx context.Context, blockNum uint64) (*valset.ValidatorSet, error) {
	s.Synchronize(ctx)
	return s.spanBlockProducersTracker.Producers(ctx, blockNum)
}

func (s *service) RegisterMilestoneObserver(callback func(*Milestone), opts ...ObserverOption) polygoncommon.UnregisterFunc {
	options := NewObserverOptions(opts...)
	return s.milestoneScraper.RegisterObserver(func(entities []*Milestone) {
		for _, entity := range libcommon.SliceTakeLast(entities, options.eventsLimit) {
			callback(entity)
		}
	})
}

func (s *service) RegisterSpanObserver(callback func(*Span), opts ...ObserverOption) polygoncommon.UnregisterFunc {
	options := NewObserverOptions(opts...)
	return s.spanScraper.RegisterObserver(func(entities []*Span) {
		for _, entity := range libcommon.SliceTakeLast(entities, options.eventsLimit) {
			callback(entity)
		}
	})
}

func (s *service) Run(ctx context.Context) error {
	defer s.store.Close()

	if err := s.store.Prepare(ctx); err != nil {
		return nil
	}

	if err := s.replayUntrackedSpans(ctx); err != nil {
		return err
	}

	s.RegisterSpanObserver(func(span *Span) {
		s.spanBlockProducersTracker.ObserveSpanAsync(span)
	})

	eg, ctx := errgroup.WithContext(ctx)
	eg.Go(func() error { return s.checkpointScraper.Run(ctx) })
	eg.Go(func() error { return s.milestoneScraper.Run(ctx) })
	eg.Go(func() error { return s.spanScraper.Run(ctx) })
	eg.Go(func() error { return s.spanBlockProducersTracker.Run(ctx) })
	return eg.Wait()
}

func (s *service) replayUntrackedSpans(ctx context.Context) error {
	lastSpanId, _, err := s.store.Spans().GetLastEntityId(ctx)
	if err != nil {
		return err
	}

	lastProducerSelectionId, _, err := s.store.SpanBlockProducerSelections().GetLastEntityId(ctx)
	if err != nil {
		return err
	}

	for id := lastProducerSelectionId + 1; id <= lastSpanId; id++ {
		span, ok, err := s.store.Spans().GetEntity(ctx, id)
		if err != nil {
			return err
		}
		if !ok {
			return fmt.Errorf("%w: %d", errors.New("can't replay missing span"), id)
		}

		err = s.spanBlockProducersTracker.ObserveSpan(ctx, span)
		if err != nil {
			return err
		}
	}

	return nil
}<|MERGE_RESOLUTION|>--- conflicted
+++ resolved
@@ -33,18 +33,11 @@
 )
 
 type Service interface {
-<<<<<<< HEAD
-	FetchLatestSpans(ctx context.Context, count uint) ([]*Span, error)
-	FetchCheckpointsFromBlock(ctx context.Context, startBlock uint64) (Waypoints, error)
-	FetchMilestonesFromBlock(ctx context.Context, startBlock uint64) (Waypoints, error)
-	Producers(ctx context.Context, blockNum uint64) (*valset.ValidatorSet, error)
-=======
 	Span(ctx context.Context, id uint64) (*Span, bool, error)
 	LatestSpans(ctx context.Context, count uint) ([]*Span, error)
 	CheckpointsFromBlock(ctx context.Context, startBlock uint64) (Waypoints, error)
 	MilestonesFromBlock(ctx context.Context, startBlock uint64) (Waypoints, error)
-
->>>>>>> f36d59af
+	Producers(ctx context.Context, blockNum uint64) (*valset.ValidatorSet, error)
 	RegisterMilestoneObserver(callback func(*Milestone), opts ...ObserverOption) polygoncommon.UnregisterFunc
 	RegisterSpanObserver(callback func(*Span), opts ...ObserverOption) polygoncommon.UnregisterFunc
 	Run(ctx context.Context) error
@@ -159,14 +152,9 @@
 	)
 }
 
-func (s *service) FetchLatestSpan(ctx context.Context) (*Span, bool, error) {
-<<<<<<< HEAD
+func (s *service) LatestSpan(ctx context.Context) (*Span, bool, error) {
 	s.spanScraper.Synchronize(ctx)
-	return s.store.Spans().GetLastEntity(ctx)
-=======
-	s.checkpointScraper.Synchronize(ctx)
 	return s.store.Spans().LastEntity(ctx)
->>>>>>> f36d59af
 }
 
 func (s *service) LatestSpans(ctx context.Context, count uint) ([]*Span, error) {
@@ -174,7 +162,7 @@
 		return nil, errors.New("can't fetch 0 latest spans")
 	}
 
-	span, ok, err := s.FetchLatestSpan(ctx)
+	span, ok, err := s.LatestSpan(ctx)
 	if err != nil {
 		return nil, err
 	}
@@ -228,24 +216,14 @@
 	s.spanBlockProducersTracker.Synchronize(ctx)
 }
 
-<<<<<<< HEAD
-func (s *service) FetchCheckpointsFromBlock(ctx context.Context, startBlock uint64) (Waypoints, error) {
+func (s *service) CheckpointsFromBlock(ctx context.Context, startBlock uint64) (Waypoints, error) {
 	s.Synchronize(ctx)
-=======
-func (s *service) CheckpointsFromBlock(ctx context.Context, startBlock uint64) (Waypoints, error) {
-	s.synchronizeScrapers(ctx)
->>>>>>> f36d59af
 	entities, err := s.store.Checkpoints().RangeFromBlockNum(ctx, startBlock)
 	return libcommon.SliceMap(entities, castEntityToWaypoint[*Checkpoint]), err
 }
 
-<<<<<<< HEAD
-func (s *service) FetchMilestonesFromBlock(ctx context.Context, startBlock uint64) (Waypoints, error) {
+func (s *service) MilestonesFromBlock(ctx context.Context, startBlock uint64) (Waypoints, error) {
 	s.Synchronize(ctx)
-=======
-func (s *service) MilestonesFromBlock(ctx context.Context, startBlock uint64) (Waypoints, error) {
-	s.synchronizeScrapers(ctx)
->>>>>>> f36d59af
 	entities, err := s.store.Milestones().RangeFromBlockNum(ctx, startBlock)
 	return libcommon.SliceMap(entities, castEntityToWaypoint[*Milestone]), err
 }
@@ -297,18 +275,18 @@
 }
 
 func (s *service) replayUntrackedSpans(ctx context.Context) error {
-	lastSpanId, _, err := s.store.Spans().GetLastEntityId(ctx)
+	lastSpanId, _, err := s.store.Spans().LastEntityId(ctx)
 	if err != nil {
 		return err
 	}
 
-	lastProducerSelectionId, _, err := s.store.SpanBlockProducerSelections().GetLastEntityId(ctx)
+	lastProducerSelectionId, _, err := s.store.SpanBlockProducerSelections().LastEntityId(ctx)
 	if err != nil {
 		return err
 	}
 
 	for id := lastProducerSelectionId + 1; id <= lastSpanId; id++ {
-		span, ok, err := s.store.Spans().GetEntity(ctx, id)
+		span, ok, err := s.store.Spans().Entity(ctx, id)
 		if err != nil {
 			return err
 		}
