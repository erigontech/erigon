--- conflicted
+++ resolved
@@ -78,10 +78,6 @@
 	Result Span   `json:"result"`
 }
 
-<<<<<<< HEAD
-type SpanResponseV2 struct {
-	Span *Span `json:"span"`
-=======
 type validator struct {
 	ValID            string `json:"val_id"`
 	Address          string `json:"signer"`
@@ -181,7 +177,6 @@
 	}
 
 	return s, nil
->>>>>>> cf916078
 }
 
 type spans []*Span
