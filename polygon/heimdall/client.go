--- conflicted
+++ resolved
@@ -29,10 +29,7 @@
 	FetchSpan(ctx context.Context, spanID uint64) (*Span, error)
 	FetchSpans(ctx context.Context, page uint64, limit uint64) ([]*Span, error)
 
-<<<<<<< HEAD
-=======
 	FetchChainManagerStatus(ctx context.Context) (*ChainManagerStatus, error)
->>>>>>> cf916078
 	FetchStatus(ctx context.Context) (*Status, error)
 
 	FetchCheckpoint(ctx context.Context, number int64) (*Checkpoint, error)
