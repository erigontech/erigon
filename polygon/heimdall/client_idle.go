--- conflicted
+++ resolved
@@ -33,13 +33,10 @@
 	return &IdleClient{cfg: cfg}
 }
 
-<<<<<<< HEAD
-=======
 func (c *IdleClient) FetchStateSyncEvents(ctx context.Context, fromId uint64, to time.Time, limit int) ([]*EventRecordWithTime, error) {
 	return nil, nil
 }
 
->>>>>>> 26d43d57
 func (c *IdleClient) FetchLatestSpan(ctx context.Context) (*Span, error) {
 	return &Span{
 		ValidatorSet: valset.ValidatorSet{
