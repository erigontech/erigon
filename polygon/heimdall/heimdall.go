--- conflicted
+++ resolved
@@ -65,11 +65,7 @@
 }
 
 func (h *heimdall) FetchCheckpointsFromBlock(ctx context.Context, store CheckpointStore, startBlock uint64) (Waypoints, error) {
-<<<<<<< HEAD
-	h.logger.Info(heimdallLogPrefix("fetching checkpoints from block"), "start", startBlock)
-=======
 	h.logger.Trace(heimdallLogPrefix("fetching checkpoints from block"), "start", startBlock)
->>>>>>> 7d05ec19
 	startFetchTime := time.Now()
 
 	count, _, err := h.LastCheckpointId(ctx, store)
@@ -123,11 +119,7 @@
 
 	common.SliceReverse(checkpoints)
 
-<<<<<<< HEAD
-	h.logger.Info(
-=======
 	h.logger.Trace(
->>>>>>> 7d05ec19
 		heimdallLogPrefix("finished fetching checkpoints from block"),
 		"count", len(checkpoints),
 		"start", startBlock,
@@ -197,11 +189,7 @@
 }
 
 func (h *heimdall) FetchMilestonesFromBlock(ctx context.Context, store MilestoneStore, startBlock uint64) (Waypoints, error) {
-<<<<<<< HEAD
-	h.logger.Info(heimdallLogPrefix("fetching milestones from block"), "start", startBlock)
-=======
 	h.logger.Trace(heimdallLogPrefix("fetching milestones from block"), "start", startBlock)
->>>>>>> 7d05ec19
 	startFetchTime := time.Now()
 
 	last, _, err := h.LastMilestoneId(ctx, store)
@@ -255,11 +243,7 @@
 
 	common.SliceReverse(milestones)
 
-<<<<<<< HEAD
-	h.logger.Info(
-=======
 	h.logger.Trace(
->>>>>>> 7d05ec19
 		heimdallLogPrefix("finished fetching milestones from block"),
 		"count", len(milestones),
 		"start", startBlock,
