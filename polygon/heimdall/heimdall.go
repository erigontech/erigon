package heimdall

import (
	"context"
	"errors"
	"sort"
	"time"

	"github.com/ledgerwatch/log/v3"

	"github.com/ledgerwatch/erigon-lib/common"
)

// Heimdall is a wrapper of Heimdall HTTP API
//
//go:generate mockgen -typed=true -destination=./heimdall_mock.go -package=heimdall . Heimdall
type Heimdall interface {
	LastCheckpointId(ctx context.Context) (CheckpointId, bool, error)
	LastMilestoneId(ctx context.Context) (MilestoneId, bool, error)
	LastSpanId(ctx context.Context) (SpanId, bool, error)
	FetchLatestSpan(ctx context.Context) (*Span, error)

	FetchCheckpoints(ctx context.Context, start CheckpointId, end CheckpointId) ([]*Checkpoint, error)
	FetchMilestones(ctx context.Context, start MilestoneId, end MilestoneId) ([]*Milestone, error)
	FetchSpans(ctx context.Context, start SpanId, end SpanId) ([]*Span, error)

	FetchCheckpointsFromBlock(ctx context.Context, startBlock uint64) (Waypoints, error)
	FetchMilestonesFromBlock(ctx context.Context, startBlock uint64) (Waypoints, error)
	FetchSpansFromBlock(ctx context.Context, startBlock uint64) ([]*Span, error)

	OnCheckpointEvent(ctx context.Context, callback func(*Checkpoint)) error
	OnMilestoneEvent(ctx context.Context, callback func(*Milestone)) error
	OnSpanEvent(ctx context.Context, callback func(*Span)) error
}

// ErrIncompleteMilestoneRange happens when FetchMilestones is called with an old start block because old milestones are evicted
var ErrIncompleteMilestoneRange = errors.New("milestone range doesn't contain the start block")
var ErrIncompleteCheckpointRange = errors.New("checkpoint range doesn't contain the start block")
var ErrIncompleteSpanRange = errors.New("span range doesn't contain the start block")

const checkpointsBatchFetchThreshold = 100

type Option func(h *heimdall)

func WithStore(store Store) Option {
	return func(h *heimdall) {
		h.store = store
	}
}

func NewHeimdall(client HeimdallClient, logger log.Logger, options ...Option) Heimdall {
	h := &heimdall{
		logger:    logger,
		client:    client,
		pollDelay: time.Second,
<<<<<<< HEAD
		store:     NewNoopStore(),
=======
		store:     NewNoopStore(), // TODO change default store to one which manages its own MDBX
>>>>>>> 032a9d69
	}

	for _, option := range options {
		option(h)
	}

	return h
}

type heimdall struct {
	client    HeimdallClient
	pollDelay time.Duration
	logger    log.Logger
	store     Store
}

func (h *heimdall) LastCheckpointId(ctx context.Context) (CheckpointId, bool, error) {
	// todo get this from store if its likely not changed (need timeout)

	count, err := h.client.FetchCheckpointCount(ctx)

	if err != nil {
		return 0, false, err
	}

	return CheckpointId(count), true, nil
}

func (h *heimdall) FetchCheckpointsFromBlock(ctx context.Context, startBlock uint64) (Waypoints, error) {
	h.logger.Debug(heimdallLogPrefix("fetching checkpoints from block"), "start", startBlock)
	startFetchTime := time.Now()

	lastStoredCheckpointId, _, err := h.store.LastCheckpointId(ctx)
	if err != nil {
		return nil, err
	}

	count, err := h.client.FetchCheckpointCount(ctx)
	if err != nil {
		return nil, err
	}

	latestCheckpointId := CheckpointId(count)
	checkpointsToFetch := count - int64(lastStoredCheckpointId)
	if checkpointsToFetch >= checkpointsBatchFetchThreshold {
		checkpoints, err := h.batchFetchCheckpoints(ctx, h.store, lastStoredCheckpointId, latestCheckpointId)
		if err != nil {
			return nil, err
		}

		startCheckpointIdx, found := sort.Find(len(checkpoints), func(i int) int {
			return checkpoints[i].CmpRange(startBlock)
		})
		if !found {
			return nil, ErrIncompleteCheckpointRange
		}

		checkpoints = checkpoints[startCheckpointIdx:]
		waypoints := make(Waypoints, len(checkpoints))
		for i, checkpoint := range checkpoints {
			waypoints[i] = checkpoint
		}

		return waypoints, nil
	}

	progressLogTicker := time.NewTicker(30 * time.Second)
	defer progressLogTicker.Stop()

	var checkpoints []Waypoint
	var endBlock uint64
	for i := latestCheckpointId; i >= 1; i-- {
		select {
		case <-progressLogTicker.C:
			h.logger.Info(
				heimdallLogPrefix("fetch checkpoints from block progress (backwards)"),
				"latestCheckpointId", latestCheckpointId,
				"currentCheckpointId", i,
				"startBlock", startBlock,
			)
		default:
			// carry on
		}

		c, err := h.FetchCheckpoints(ctx, i, i)
		if err != nil {
			if errors.Is(err, ErrNotInCheckpointList) {
				common.SliceReverse(checkpoints)
				return checkpoints, ErrIncompleteCheckpointRange
			}
			return nil, err
		}

		cmpResult := c[0].CmpRange(startBlock)
		// the start block is past the last checkpoint
		if cmpResult > 0 {
			return nil, nil
		}

		for _, c := range c {
			checkpoints = append(checkpoints, c)
			endBlock = c.EndBlock().Uint64()
		}

		// the checkpoint contains the start block
		if cmpResult == 0 {
			break
		}
	}

	common.SliceReverse(checkpoints)

	h.logger.Debug(
		heimdallLogPrefix("finished fetching checkpoints from block"),
		"count", len(checkpoints),
		"start", startBlock,
		"end", endBlock,
		"time", time.Since(startFetchTime),
	)

	return checkpoints, nil
}

func (h *heimdall) FetchCheckpoints(ctx context.Context, start CheckpointId, end CheckpointId) ([]*Checkpoint, error) {
	var checkpoints []*Checkpoint

	lastCheckpointId, exists, err := h.store.LastCheckpointId(ctx)

	if err != nil {
		return nil, err
	}

	if exists && start <= lastCheckpointId {
		if end <= lastCheckpointId {
			lastCheckpointId = end
		}

		for id := start; id <= lastCheckpointId; id++ {
			checkpoint, err := h.store.GetCheckpoint(ctx, id)

			if err != nil {
				return nil, err
			}

			checkpoints = append(checkpoints, checkpoint)
		}

		start = lastCheckpointId + 1
	}

	for id := start; id <= end; id++ {
		checkpoint, err := h.client.FetchCheckpoint(ctx, int64(id))

		if err != nil {
			return nil, err
		}

		err = h.store.PutCheckpoint(ctx, id, checkpoint)

		if err != nil {
			return nil, err
		}

		checkpoints = append(checkpoints, checkpoint)
	}

	return checkpoints, nil
}

func (h *heimdall) LastMilestoneId(ctx context.Context) (MilestoneId, bool, error) {
	// todo get this from store if its likely not changed (need timeout)

	count, err := h.client.FetchMilestoneCount(ctx)

	if err != nil {
		return 0, false, err
	}

	return MilestoneId(count), true, nil
}

func (h *heimdall) FetchMilestonesFromBlock(ctx context.Context, startBlock uint64) (Waypoints, error) {
	h.logger.Debug(heimdallLogPrefix("fetching milestones from block"), "start", startBlock)
	startFetchTime := time.Now()

	last, _, err := h.LastMilestoneId(ctx)
	if err != nil {
		return nil, err
	}

	progressLogTicker := time.NewTicker(30 * time.Second)
	defer progressLogTicker.Stop()

	var milestones Waypoints
	var endBlock uint64
	for i := last; i >= 1; i-- {
		select {
		case <-progressLogTicker.C:
			h.logger.Info(
				heimdallLogPrefix("fetching milestones from block progress (backwards)"),
				"milestone id", i,
				"last", last,
				"start", startBlock,
			)
		default:
			// carry on
		}

		m, err := h.FetchMilestones(ctx, i, i)
		if err != nil {
			if errors.Is(err, ErrNotInMilestoneList) {
				common.SliceReverse(milestones)
				return milestones, ErrIncompleteMilestoneRange
			}
			return nil, err
		}

		cmpResult := m[0].CmpRange(startBlock)
		// the start block is past the last milestone
		if cmpResult > 0 {
			return nil, nil
		}

		for _, m := range m {
			milestones = append(milestones, m)
			endBlock = m.EndBlock().Uint64()
		}

		// the checkpoint contains the start block
		if cmpResult == 0 {
			break
		}
	}

	common.SliceReverse(milestones)

	h.logger.Debug(
		heimdallLogPrefix("finished fetching milestones from block"),
		"count", len(milestones),
		"start", startBlock,
		"end", endBlock,
		"time", time.Since(startFetchTime),
	)

	return milestones, nil
}

func (h *heimdall) FetchMilestones(ctx context.Context, start MilestoneId, end MilestoneId) ([]*Milestone, error) {
	var milestones []*Milestone

	lastMilestoneId, exists, err := h.store.LastMilestoneId(ctx)

	if err != nil {
		return nil, err
	}

	if exists && start <= lastMilestoneId {
		if end <= lastMilestoneId {
			lastMilestoneId = end
		}

		for id := start; id <= lastMilestoneId; id++ {
			milestone, err := h.store.GetMilestone(ctx, id)

			if err != nil {
				return nil, err
			}

			milestones = append(milestones, milestone)
		}

		start = lastMilestoneId + 1
	}

	for id := start; id <= end; id++ {
		milestone, err := h.client.FetchMilestone(ctx, int64(id))

		if err != nil {
			return nil, err
		}

		err = h.store.PutMilestone(ctx, id, milestone)

		if err != nil {
			return nil, err
		}

		milestones = append(milestones, milestone)
	}

	return milestones, nil
}

func (h *heimdall) LastSpanId(ctx context.Context) (SpanId, bool, error) {
	span, err := h.FetchLatestSpan(ctx)

	if err != nil {
		return 0, false, err
	}

	return span.Id, true, nil
}

func (h *heimdall) FetchLatestSpan(ctx context.Context) (*Span, error) {
	return h.client.FetchLatestSpan(ctx)
}

func (h *heimdall) FetchSpansFromBlock(ctx context.Context, startBlock uint64) ([]*Span, error) {
	last, _, err := h.LastSpanId(ctx)

	if err != nil {
		return nil, err
	}

	var spans []*Span

	for i := last; i >= 1; i-- {
		m, err := h.FetchSpans(ctx, i, i)
		if err != nil {
			if errors.Is(err, ErrNotInSpanList) {
				common.SliceReverse(spans)
				return spans, ErrIncompleteSpanRange
			}
			return nil, err
		}

		cmpResult := m[0].CmpRange(startBlock)
		// the start block is past the last span
		if cmpResult > 0 {
			return nil, nil
		}

		spans = append(spans, m...)

		// the checkpoint contains the start block
		if cmpResult == 0 {
			break
		}
	}

	common.SliceReverse(spans)
	return spans, nil
}

func (h *heimdall) FetchSpans(ctx context.Context, start SpanId, end SpanId) ([]*Span, error) {
	var spans []*Span

	lastSpanId, exists, err := h.store.LastSpanId(ctx)

	if err != nil {
		return nil, err
	}

	if exists && start <= lastSpanId {
		if end <= lastSpanId {
			lastSpanId = end
		}

		for id := start; id <= lastSpanId; id++ {
			span, err := h.store.GetSpan(ctx, id)

			if err != nil {
				return nil, err
			}

			spans = append(spans, span)
		}

		start = lastSpanId + 1
	}

	for id := start; id <= end; id++ {
		span, err := h.client.FetchSpan(ctx, uint64(id))

		if err != nil {
			return nil, err
		}

		err = h.store.PutSpan(ctx, span)

		if err != nil {
			return nil, err
		}

		spans = append(spans, span)
	}

	return spans, nil
}

func (h *heimdall) OnSpanEvent(ctx context.Context, cb func(*Span)) error {
	tip, ok, err := h.store.LastSpanId(ctx)
	if err != nil {
		return err
	}

	if !ok {
		tip, _, err = h.LastSpanId(ctx)
		if err != nil {
			return err
		}
	}

	go h.pollSpans(ctx, tip, cb)

	return nil
}

func (h *heimdall) pollSpans(ctx context.Context, tip SpanId, cb func(*Span)) {
	for ctx.Err() == nil {
		latestSpan, err := h.client.FetchLatestSpan(ctx)
		if err != nil {
			h.logger.Warn(
				heimdallLogPrefix("heimdall.OnSpanEvent FetchSpanCount failed"),
				"err", err,
			)

			h.waitPollingDelay(ctx)
			// keep background goroutine alive in case of heimdall errors
			continue
		}

		if latestSpan.Id <= tip {
			h.waitPollingDelay(ctx)
			continue
		}

		m, err := h.FetchSpans(ctx, tip+1, latestSpan.Id)
		if err != nil {
			h.logger.Warn(
				heimdallLogPrefix("heimdall.OnSpanEvent FetchSpan failed"),
				"err", err,
			)

			h.waitPollingDelay(ctx)
			// keep background goroutine alive in case of heimdall errors
			continue
		}

		tip = latestSpan.Id
		go cb(m[len(m)-1])
	}
}

func (h *heimdall) OnCheckpointEvent(ctx context.Context, cb func(*Checkpoint)) error {
	tip, ok, err := h.store.LastCheckpointId(ctx)
	if err != nil {
		return err
	}

	if !ok {
		tip, _, err = h.LastCheckpointId(ctx)
		if err != nil {
			return err
		}
	}

	go h.pollCheckpoints(ctx, tip, cb)

	return nil
}

func (h *heimdall) pollCheckpoints(ctx context.Context, tip CheckpointId, cb func(*Checkpoint)) {
	for ctx.Err() == nil {
		count, err := h.client.FetchCheckpointCount(ctx)
		if err != nil {
			h.logger.Warn(
				heimdallLogPrefix("OnCheckpointEvent.OnCheckpointEvent FetchCheckpointCount failed"),
				"err", err,
			)

			h.waitPollingDelay(ctx)
			// keep background goroutine alive in case of heimdall errors
			continue
		}

		if count <= int64(tip) {
			h.waitPollingDelay(ctx)
			continue
		}

		m, err := h.FetchCheckpoints(ctx, tip+1, CheckpointId(count))
		if err != nil {
			h.logger.Warn(
				heimdallLogPrefix("heimdall.OnCheckpointEvent FetchCheckpoints failed"),
				"err", err,
			)

			h.waitPollingDelay(ctx)
			// keep background goroutine alive in case of heimdall errors
			continue
		}

		tip = CheckpointId(count)
		go cb(m[len(m)-1])
	}
}

func (h *heimdall) OnMilestoneEvent(ctx context.Context, cb func(*Milestone)) error {
	tip, ok, err := h.store.LastMilestoneId(ctx)
	if err != nil {
		return err
	}

	if !ok {
		tip, _, err = h.LastMilestoneId(ctx)
		if err != nil {
			return err
		}
	}

	go h.pollMilestones(ctx, tip, cb)

	return nil
}

func (h *heimdall) pollMilestones(ctx context.Context, tip MilestoneId, cb func(*Milestone)) {
	for ctx.Err() == nil {
		count, err := h.client.FetchMilestoneCount(ctx)
		if err != nil {
			h.logger.Warn(
				heimdallLogPrefix("heimdall.OnMilestoneEvent FetchMilestoneCount failed"),
				"err", err,
			)

			h.waitPollingDelay(ctx)
			// keep background goroutine alive in case of heimdall errors
			continue
		}

		if count <= int64(tip) {
			h.waitPollingDelay(ctx)
			continue
		}

		m, err := h.FetchMilestones(ctx, tip+1, MilestoneId(count))
		if err != nil {
			h.logger.Warn(
				heimdallLogPrefix("heimdall.OnMilestoneEvent FetchMilestone failed"),
				"err", err,
			)

			h.waitPollingDelay(ctx)
			// keep background goroutine alive in case of heimdall errors
			continue
		}

		tip = MilestoneId(count)
		go cb(m[len(m)-1])
	}
}

func (h *heimdall) batchFetchCheckpoints(
	ctx context.Context,
	store CheckpointStore,
	lastStored CheckpointId,
	latest CheckpointId,
) (Checkpoints, error) {
	// TODO: once heimdall API is fixed to return sorted items in pages we can only fetch
	//       the new pages after lastStoredCheckpointId using the checkpoints/list paging API
	//       (for now we have to fetch all of them)
	//       and also remove sorting we do after fetching

	h.logger.Debug(heimdallLogPrefix("batch fetching checkpoints"))

	fetchStartTime := time.Now()
	progressLogTicker := time.NewTicker(30 * time.Second)
	defer progressLogTicker.Stop()

	page := uint64(1)
	count := int64(latest)
	checkpoints := make(Checkpoints, 0, count)
	for count > 0 {
		checkpointsBatch, err := h.client.FetchCheckpoints(ctx, page, 10_000)
		if err != nil {
			return nil, err
		}

		select {
		case <-progressLogTicker.C:
			h.logger.Debug(
				heimdallLogPrefix("batch fetch checkpoints progress"),
				"page", page,
				"len", len(checkpoints),
			)
		default:
			// carry-on
		}

		checkpoints = append(checkpoints, checkpointsBatch...)
		count = count - int64(len(checkpointsBatch))
		page++
	}

	sort.Sort(checkpoints)

	for i, checkpoint := range checkpoints[lastStored:] {
		err := store.PutCheckpoint(ctx, CheckpointId(i+1), checkpoint)
		if err != nil {
			return nil, err
		}
	}

	h.logger.Debug(
		heimdallLogPrefix("batch fetch checkpoints done"),
		"len", len(checkpoints),
		"duration", time.Since(fetchStartTime),
	)

	return checkpoints, nil
}

func (h *heimdall) waitPollingDelay(ctx context.Context) {
	pollDelayTimer := time.NewTimer(h.pollDelay)
	defer pollDelayTimer.Stop()

	select {
	case <-ctx.Done():
		return
	case <-pollDelayTimer.C:
		return
	}
}<|MERGE_RESOLUTION|>--- conflicted
+++ resolved
@@ -53,11 +53,7 @@
 		logger:    logger,
 		client:    client,
 		pollDelay: time.Second,
-<<<<<<< HEAD
-		store:     NewNoopStore(),
-=======
 		store:     NewNoopStore(), // TODO change default store to one which manages its own MDBX
->>>>>>> 032a9d69
 	}
 
 	for _, option := range options {
