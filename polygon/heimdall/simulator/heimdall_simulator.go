--- conflicted
+++ resolved
@@ -165,13 +165,8 @@
 	defer view.Close()
 
 	for !maxTime && len(events) != limit {
-<<<<<<< HEAD
-		if seg, ok := view.EventsSegment(h.lastDownloadedBlockNumber); ok {
+		if seg, ok := view.EventsSegment(h.lastAvailableBlockNumber); ok {
 			if err := h.downloadData(ctx, seg, borsnaptype.BorEvents); err != nil {
-=======
-		if seg, ok := view.EventsSegment(h.lastAvailableBlockNumber); ok {
-			if err := h.downloadData(ctx, seg, snaptype.BorEvents, freezeblocks.BorEventsIdx); err != nil {
->>>>>>> dfdfed53
 				return nil, err
 			}
 		}
