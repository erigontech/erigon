--- conflicted
+++ resolved
@@ -13,8 +13,6 @@
 //
 // You should have received a copy of the GNU Lesser General Public License
 // along with Erigon. If not, see <http://www.gnu.org/licenses/>.
-
-//go:build integration
 
 package heimdall
 
@@ -529,13 +527,10 @@
 }
 
 func TestIsCatchingUp(t *testing.T) {
-<<<<<<< HEAD
-=======
 	if testing.Short() {
 		t.Skip()
 	}
 
->>>>>>> 5729b000
 	ctrl := gomock.NewController(t)
 	mockClient := NewMockClient(ctrl)
 
@@ -558,13 +553,10 @@
 }
 
 func TestIsCatchingUpLateBlock(t *testing.T) {
-<<<<<<< HEAD
-=======
 	if testing.Short() {
 		t.Skip()
 	}
 
->>>>>>> 5729b000
 	ctrl := gomock.NewController(t)
 	mockClient := NewMockClient(ctrl)
 
