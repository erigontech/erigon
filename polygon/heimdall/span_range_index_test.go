package heimdall

import (
	"context"
	"testing"

	"github.com/c2h5oh/datasize"
	"github.com/erigontech/erigon-lib/log/v3"
	"github.com/erigontech/erigon/db/kv"
	"github.com/erigontech/erigon/db/kv/mdbx"
	"github.com/erigontech/erigon/polygon/polygoncommon"
	"github.com/stretchr/testify/assert"
	"github.com/stretchr/testify/require"
)

type spanRangeIndexTest struct {
	index  *spanRangeIndex
	ctx    context.Context
	logger log.Logger
}

func newSpanRangeIndexTest(t *testing.T) spanRangeIndexTest {
	tmpDir := t.TempDir()
	ctx, cancel := context.WithCancel(t.Context())
	logger := log.New()

	db, err := mdbx.New(kv.HeimdallDB, logger).
		InMem(tmpDir).
		WithTableCfg(func(_ kv.TableCfg) kv.TableCfg { return kv.TableCfg{kv.BorSpansIndex: {}} }).
		MapSize(1 * datasize.GB).
		Open(ctx)

	require.NoError(t, err)

	index := NewSpanRangeIndex(polygoncommon.AsDatabase(db), kv.BorSpansIndex)

	t.Cleanup(func() { db.Close(); cancel() })

	return spanRangeIndexTest{
		index:  index,
		ctx:    ctx,
		logger: logger,
	}
}

func TestSpanRangeIndexEmpty(t *testing.T) {
	t.Parallel()
	test := newSpanRangeIndexTest(t)
	_, found, err := test.index.Lookup(test.ctx, 1000)
	require.NoError(t, err)
	assert.False(t, found)
}

func TestSpanRangeIndexNonOverlappingSpans(t *testing.T) {
	t.Parallel()
	test := newSpanRangeIndexTest(t)
	ctx := test.ctx

	spans := []Span{
		Span{
			Id:         0,
			StartBlock: 0,
			EndBlock:   999,
		},
		Span{
			Id:         1,
			StartBlock: 1000,
			EndBlock:   1999,
		},
		Span{
			Id:         2,
			StartBlock: 2000,
			EndBlock:   2999,
		},
		Span{
			Id:         3,
			StartBlock: 3000,
			EndBlock:   3999,
		},
		Span{
			Id:         4,
			StartBlock: 4000,
			EndBlock:   4999,
		},
		Span{
			Id:         5,
			StartBlock: 5000,
			EndBlock:   5999,
		},
		Span{
			Id:         6,
			StartBlock: 6000,
			EndBlock:   6999,
		},
		Span{
			Id:         7,
			StartBlock: 7000,
			EndBlock:   7999,
		},
		Span{
			Id:         8,
			StartBlock: 8000,
			EndBlock:   8999,
		},
		Span{
			Id:         9,
			StartBlock: 9000,
			EndBlock:   9999,
		},
	}

	for _, span := range spans {
		spanId := span.RawId()
		r := ClosedRange{Start: span.StartBlock, End: span.EndBlock}
		require.NoError(t, test.index.Put(ctx, r, spanId))
	}

	for _, span := range spans {
		blockNumsToTest := []uint64{span.StartBlock, (span.StartBlock + span.EndBlock) / 2, span.EndBlock}
		for _, blockNum := range blockNumsToTest {
			actualId, found, err := test.index.Lookup(ctx, blockNum)
			require.NoError(t, err)
			require.True(t, found)
			assert.Equal(t, span.RawId(), actualId)
		}
	}
}

<<<<<<< HEAD
// func TestSpanRangeIndexOverlappingSpans(t *testing.T) {
// 	t.Parallel()
// 	test := newSpanRangeIndexTest(t)
// 	ctx := test.ctx

// 	// span data that is irregular, containing possible span rotations
// 	var spans = []Span{
// 		Span{
// 			Id:         0,
// 			StartBlock: 0,
// 			EndBlock:   999,
// 		},
// 		Span{
// 			Id:         1,
// 			StartBlock: 5,
// 			EndBlock:   1999,
// 		},
// 		Span{
// 			Id:         2,
// 			StartBlock: 1988,
// 			EndBlock:   2999,
// 		},
// 		Span{
// 			Id:         3,
// 			StartBlock: 3000,
// 			EndBlock:   3999,
// 		},
// 		Span{
// 			Id:         4,
// 			StartBlock: 3500,
// 			EndBlock:   4999,
// 		},
// 		Span{
// 			Id:         5,
// 			StartBlock: 5000,
// 			EndBlock:   5999,
// 		},
// 		Span{
// 			Id:         6,
// 			StartBlock: 5500,
// 			EndBlock:   6999,
// 		},
// 		Span{
// 			Id:         7,
// 			StartBlock: 7000,
// 			EndBlock:   7999,
// 		},
// 		Span{
// 			Id:         8,
// 			StartBlock: 7001,
// 			EndBlock:   8999,
// 		},
// 		Span{
// 			Id:         9,
// 			StartBlock: 7002,
// 			EndBlock:   9999,
// 		},
// 	}

// 	for _, span := range spans {
// 		spanId := span.RawId()
// 		r := ClosedRange{Start: span.StartBlock, End: span.EndBlock}
// 		require.NoError(t, test.index.Put(ctx, r, spanId))
// 	}

// 	// expected blockNum -> spanId lookups
// 	expectedLookupVals := map[uint64]uint64{
// 		0:    0,
// 		1:    0,
// 		4:    0,
// 		5:    1,
// 		999:  1,
// 		100:  1,
// 		1988: 2,
// 		1999: 2,
// 		3200: 3,
// 		3500: 4,
// 		3600: 4,
// 		3988: 4,
// 		5200: 5,
// 		5900: 6,
// 		6501: 6,
// 		7000: 7,
// 		7001: 8,
// 		7002: 9,
// 		8000: 9,
// 		8998: 9,
// 		9000: 9,
// 		9998: 9,
// 		9999: 9,
// 	}

// 	for blockNum, expectedId := range expectedLookupVals {
// 		actualId, found, err := test.index.Lookup(ctx, blockNum)
// 		require.NoError(t, err)
// 		require.True(t, found)
// 		assert.Equal(t, expectedId, actualId)
// 	}

// 	// additional test cases for out of range lookups
// 	_, _, err := test.index.Lookup(ctx, 12000)
// 	require.Error(t, err)

// }

func TestSpanRangeIndexComplicatedSpans(t *testing.T) {
=======
func TestSpanRangeIndexSpanRotation(t *testing.T) {
>>>>>>> 924bc4d5
	t.Parallel()
	test := newSpanRangeIndexTest(t)
	ctx := test.ctx

	// span data that is irregular, containing possible span rotations
	var spans = []Span{
		Span{
			Id:         0,
			StartBlock: 0,
			EndBlock:   999,
		},
		Span{
<<<<<<< HEAD
			Id:         1,
=======
			Id:         1, // new span announced
>>>>>>> 924bc4d5
			StartBlock: 1000,
			EndBlock:   1999,
		},
		Span{
			Id:         2, // span rotation
			StartBlock: 5,
			EndBlock:   1999,
		},
	}

	for _, span := range spans {
		spanId := span.RawId()
		r := ClosedRange{Start: span.StartBlock, End: span.EndBlock}
		require.NoError(t, test.index.Put(ctx, r, spanId))
	}

	// expected blockNum -> spanId lookups
	expectedLookupVals := map[uint64]uint64{
		0:    0,
		1:    0,
		4:    0,
		5:    2,
		1000: 2,
	}

	for blockNum, expectedId := range expectedLookupVals {
		actualId, found, err := test.index.Lookup(ctx, blockNum)
		require.NoError(t, err)
		require.True(t, found)
		assert.Equal(t, expectedId, actualId, "Lookup(blockNum=%d) returned %d instead of %d", blockNum, actualId, expectedId)
	}

	// additional test cases for out of range lookups
	_, _, err := test.index.Lookup(ctx, 12000)
	require.Error(t, err)

}

func TestSpanRangeIndexComplicatedSpanRotations(t *testing.T) {
	t.Parallel()
	test := newSpanRangeIndexTest(t)
	ctx := test.ctx

	// span data that is irregular, containing possible span rotations
	var spans = []Span{
		Span{ // first  span
			Id:         0,
			StartBlock: 0,
			EndBlock:   999,
		},
		Span{ // new span announced
			Id:         1,
			StartBlock: 1000,
			EndBlock:   1999,
		},
		Span{ // span rotation
			Id:         2,
<<<<<<< HEAD
			StartBlock: 5,
			EndBlock:   1999,
		},
	}

	for _, span := range spans {
		spanId := span.RawId()
		r := ClosedRange{Start: span.StartBlock, End: span.EndBlock}
		require.NoError(t, test.index.Put(ctx, r, spanId))
	}

	// expected blockNum -> spanId lookups
	expectedLookupVals := map[uint64]uint64{
		0:    0,
		1:    0,
		4:    0,
		5:    2,
		1000: 2,
	}

	for blockNum, expectedId := range expectedLookupVals {
		actualId, found, err := test.index.Lookup(ctx, blockNum)
		require.NoError(t, err)
		require.True(t, found)
		assert.Equal(t, expectedId, actualId, "Lookup(blockNum=%d) returned %d instead of %d", blockNum, actualId, expectedId)
	}

	// additional test cases for out of range lookups
	_, _, err := test.index.Lookup(ctx, 12000)
	require.Error(t, err)

}

func TestSpanRangeIndexMoreComplicatedSpans(t *testing.T) {
	t.Parallel()
	test := newSpanRangeIndexTest(t)
	ctx := test.ctx

	// span data that is irregular, containing possible span rotations
	var spans = []Span{
		Span{ // first  span
			Id:         0,
			StartBlock: 0,
			EndBlock:   999,
		},
		Span{ // new span announced
			Id:         1,
			StartBlock: 1000,
			EndBlock:   1999,
		},
		Span{ // span rotation
			Id:         2,
			StartBlock: 4,
			EndBlock:   1999,
		},
=======
			StartBlock: 4,
			EndBlock:   1999,
		},
>>>>>>> 924bc4d5
		Span{ // span rotation
			Id:         3,
			StartBlock: 5,
			EndBlock:   1999,
		},
		Span{ // span rotation
			Id:         4,
			StartBlock: 6,
			EndBlock:   1999,
		},
		Span{ // new span announced
			Id:         5,
			StartBlock: 2000,
			EndBlock:   2999,
		},
		Span{ // span rotation
			Id:         6,
			StartBlock: 11,
			EndBlock:   1999,
		},
<<<<<<< HEAD
		Span{ // new span announced
			Id:         7,
			StartBlock: 1000,
			EndBlock:   2999,
		},
		Span{ // new span announced
			Id:         8,
			StartBlock: 3000,
			EndBlock:   4999,
		},
		Span{ // span rotation
			Id:         9,
			StartBlock: 1005,
			EndBlock:   4999,
		},
		Span{ // new span announced
			Id:         10,
			StartBlock: 5000,
			EndBlock:   5999,
=======
		Span{ // new span announced, this will have duplicate StartBlock
			Id:         7,
			StartBlock: 2000,
			EndBlock:   2999,
		},
		Span{ // span rotation
			Id:         8,
			StartBlock: 3100,
			EndBlock:   4999,
		},
		Span{ // span rotation
			Id:         9,
			StartBlock: 4600,
			EndBlock:   5999,
		},
		Span{ // span rotation
			Id:         10,
			StartBlock: 5400,
			EndBlock:   6999,
		},
		Span{ // new span announced
			Id:         11,
			StartBlock: 7000,
			EndBlock:   7999,
		},
	}

	for _, span := range spans {
		spanId := span.RawId()
		r := ClosedRange{Start: span.StartBlock, End: span.EndBlock}
		require.NoError(t, test.index.Put(ctx, r, spanId))
	}

	// expected blockNum -> spanId lookups
	expectedLookupVals := map[uint64]uint64{
		3:    0,
		4:    2,
		5:    3,
		6:    4,
		7:    4,
		12:   6,
		11:   6,
		100:  6,
		1000: 6,
		2000: 7,
		3101: 8,
		4800: 9,
	}

	for blockNum, expectedId := range expectedLookupVals {
		actualId, found, err := test.index.Lookup(ctx, blockNum)
		require.NoError(t, err)
		require.True(t, found)
		assert.Equal(t, expectedId, actualId, "Lookup(blockNum=%d) returned %d instead of %d", blockNum, actualId, expectedId)

	}
}

func TestSpanRangeIndexEvenMoreComplicatedSpanRotations(t *testing.T) {
	t.Parallel()
	test := newSpanRangeIndexTest(t)
	ctx := test.ctx

	// span data that is irregular, containing possible span rotations
	var spans = []Span{
		Span{
			Id:         7,
			StartBlock: 1000,
			EndBlock:   2999,
		},
		Span{
			Id:         8,
			StartBlock: 3000, // new span announced
			EndBlock:   4999,
		},
		Span{
			Id:         9, // span rotation
			StartBlock: 1005,
			EndBlock:   4999,
		},
		Span{
			Id:         10, // new span announced
			StartBlock: 5000,
			EndBlock:   6999,
		},
		Span{
			Id:         11, // span rotation
			StartBlock: 4997,
			EndBlock:   6999,
>>>>>>> 924bc4d5
		},
	}

	for _, span := range spans {
		spanId := span.RawId()
		r := ClosedRange{Start: span.StartBlock, End: span.EndBlock}
		require.NoError(t, test.index.Put(ctx, r, spanId))
	}

	// expected blockNum -> spanId lookups
	expectedLookupVals := map[uint64]uint64{
<<<<<<< HEAD
		7:    4,
		9:    4,
		11:   6,
		100:  6,
		1000: 7,
		4000: 9,
=======
		1000: 7,
		3500: 9,
		4000: 9,
		4996: 9,
		5000: 11,
>>>>>>> 924bc4d5
	}

	for blockNum, expectedId := range expectedLookupVals {
		actualId, found, err := test.index.Lookup(ctx, blockNum)
		require.NoError(t, err)
		require.True(t, found)
		assert.Equal(t, expectedId, actualId, "Lookup(blockNum=%d) returned %d instead of %d", blockNum, actualId, expectedId)

	}
}
func TestSpanRangeIndexSingletonLookup(t *testing.T) {
	t.Parallel()
	test := newSpanRangeIndexTest(t)
	ctx := test.ctx
	span := &Span{Id: 0, StartBlock: 0, EndBlock: 6400}
	spanId := span.RawId()
	r := ClosedRange{Start: span.StartBlock, End: span.EndBlock}
	require.NoError(t, test.index.Put(ctx, r, spanId))

	// Lookup at 0 should be successful
	id, found, err := test.index.Lookup(ctx, 0)
	require.NoError(t, err)
	require.True(t, found)
	require.Equal(t, id, uint64(0))

	// Lookup at 1200 should be successful
	id, found, err = test.index.Lookup(ctx, 1200)
	require.NoError(t, err)
	require.True(t, found)
	require.Equal(t, id, uint64(0))

	// Lookup at 6400 should be successful
	id, found, err = test.index.Lookup(ctx, 6400)
	require.NoError(t, err)
	require.True(t, found)
	require.Equal(t, id, uint64(0))

	// Lookup at 6401 should throw an error
	_, _, err = test.index.Lookup(ctx, 6401)
	require.Error(t, err)

}<|MERGE_RESOLUTION|>--- conflicted
+++ resolved
@@ -126,116 +126,7 @@
 	}
 }
 
-<<<<<<< HEAD
-// func TestSpanRangeIndexOverlappingSpans(t *testing.T) {
-// 	t.Parallel()
-// 	test := newSpanRangeIndexTest(t)
-// 	ctx := test.ctx
-
-// 	// span data that is irregular, containing possible span rotations
-// 	var spans = []Span{
-// 		Span{
-// 			Id:         0,
-// 			StartBlock: 0,
-// 			EndBlock:   999,
-// 		},
-// 		Span{
-// 			Id:         1,
-// 			StartBlock: 5,
-// 			EndBlock:   1999,
-// 		},
-// 		Span{
-// 			Id:         2,
-// 			StartBlock: 1988,
-// 			EndBlock:   2999,
-// 		},
-// 		Span{
-// 			Id:         3,
-// 			StartBlock: 3000,
-// 			EndBlock:   3999,
-// 		},
-// 		Span{
-// 			Id:         4,
-// 			StartBlock: 3500,
-// 			EndBlock:   4999,
-// 		},
-// 		Span{
-// 			Id:         5,
-// 			StartBlock: 5000,
-// 			EndBlock:   5999,
-// 		},
-// 		Span{
-// 			Id:         6,
-// 			StartBlock: 5500,
-// 			EndBlock:   6999,
-// 		},
-// 		Span{
-// 			Id:         7,
-// 			StartBlock: 7000,
-// 			EndBlock:   7999,
-// 		},
-// 		Span{
-// 			Id:         8,
-// 			StartBlock: 7001,
-// 			EndBlock:   8999,
-// 		},
-// 		Span{
-// 			Id:         9,
-// 			StartBlock: 7002,
-// 			EndBlock:   9999,
-// 		},
-// 	}
-
-// 	for _, span := range spans {
-// 		spanId := span.RawId()
-// 		r := ClosedRange{Start: span.StartBlock, End: span.EndBlock}
-// 		require.NoError(t, test.index.Put(ctx, r, spanId))
-// 	}
-
-// 	// expected blockNum -> spanId lookups
-// 	expectedLookupVals := map[uint64]uint64{
-// 		0:    0,
-// 		1:    0,
-// 		4:    0,
-// 		5:    1,
-// 		999:  1,
-// 		100:  1,
-// 		1988: 2,
-// 		1999: 2,
-// 		3200: 3,
-// 		3500: 4,
-// 		3600: 4,
-// 		3988: 4,
-// 		5200: 5,
-// 		5900: 6,
-// 		6501: 6,
-// 		7000: 7,
-// 		7001: 8,
-// 		7002: 9,
-// 		8000: 9,
-// 		8998: 9,
-// 		9000: 9,
-// 		9998: 9,
-// 		9999: 9,
-// 	}
-
-// 	for blockNum, expectedId := range expectedLookupVals {
-// 		actualId, found, err := test.index.Lookup(ctx, blockNum)
-// 		require.NoError(t, err)
-// 		require.True(t, found)
-// 		assert.Equal(t, expectedId, actualId)
-// 	}
-
-// 	// additional test cases for out of range lookups
-// 	_, _, err := test.index.Lookup(ctx, 12000)
-// 	require.Error(t, err)
-
-// }
-
-func TestSpanRangeIndexComplicatedSpans(t *testing.T) {
-=======
 func TestSpanRangeIndexSpanRotation(t *testing.T) {
->>>>>>> 924bc4d5
 	t.Parallel()
 	test := newSpanRangeIndexTest(t)
 	ctx := test.ctx
@@ -248,11 +139,7 @@
 			EndBlock:   999,
 		},
 		Span{
-<<<<<<< HEAD
-			Id:         1,
-=======
 			Id:         1, // new span announced
->>>>>>> 924bc4d5
 			StartBlock: 1000,
 			EndBlock:   1999,
 		},
@@ -310,67 +197,9 @@
 		},
 		Span{ // span rotation
 			Id:         2,
-<<<<<<< HEAD
-			StartBlock: 5,
-			EndBlock:   1999,
-		},
-	}
-
-	for _, span := range spans {
-		spanId := span.RawId()
-		r := ClosedRange{Start: span.StartBlock, End: span.EndBlock}
-		require.NoError(t, test.index.Put(ctx, r, spanId))
-	}
-
-	// expected blockNum -> spanId lookups
-	expectedLookupVals := map[uint64]uint64{
-		0:    0,
-		1:    0,
-		4:    0,
-		5:    2,
-		1000: 2,
-	}
-
-	for blockNum, expectedId := range expectedLookupVals {
-		actualId, found, err := test.index.Lookup(ctx, blockNum)
-		require.NoError(t, err)
-		require.True(t, found)
-		assert.Equal(t, expectedId, actualId, "Lookup(blockNum=%d) returned %d instead of %d", blockNum, actualId, expectedId)
-	}
-
-	// additional test cases for out of range lookups
-	_, _, err := test.index.Lookup(ctx, 12000)
-	require.Error(t, err)
-
-}
-
-func TestSpanRangeIndexMoreComplicatedSpans(t *testing.T) {
-	t.Parallel()
-	test := newSpanRangeIndexTest(t)
-	ctx := test.ctx
-
-	// span data that is irregular, containing possible span rotations
-	var spans = []Span{
-		Span{ // first  span
-			Id:         0,
-			StartBlock: 0,
-			EndBlock:   999,
-		},
-		Span{ // new span announced
-			Id:         1,
-			StartBlock: 1000,
-			EndBlock:   1999,
-		},
-		Span{ // span rotation
-			Id:         2,
 			StartBlock: 4,
 			EndBlock:   1999,
 		},
-=======
-			StartBlock: 4,
-			EndBlock:   1999,
-		},
->>>>>>> 924bc4d5
 		Span{ // span rotation
 			Id:         3,
 			StartBlock: 5,
@@ -391,27 +220,6 @@
 			StartBlock: 11,
 			EndBlock:   1999,
 		},
-<<<<<<< HEAD
-		Span{ // new span announced
-			Id:         7,
-			StartBlock: 1000,
-			EndBlock:   2999,
-		},
-		Span{ // new span announced
-			Id:         8,
-			StartBlock: 3000,
-			EndBlock:   4999,
-		},
-		Span{ // span rotation
-			Id:         9,
-			StartBlock: 1005,
-			EndBlock:   4999,
-		},
-		Span{ // new span announced
-			Id:         10,
-			StartBlock: 5000,
-			EndBlock:   5999,
-=======
 		Span{ // new span announced, this will have duplicate StartBlock
 			Id:         7,
 			StartBlock: 2000,
@@ -501,7 +309,6 @@
 			Id:         11, // span rotation
 			StartBlock: 4997,
 			EndBlock:   6999,
->>>>>>> 924bc4d5
 		},
 	}
 
@@ -513,20 +320,11 @@
 
 	// expected blockNum -> spanId lookups
 	expectedLookupVals := map[uint64]uint64{
-<<<<<<< HEAD
-		7:    4,
-		9:    4,
-		11:   6,
-		100:  6,
-		1000: 7,
-		4000: 9,
-=======
 		1000: 7,
 		3500: 9,
 		4000: 9,
 		4996: 9,
 		5000: 11,
->>>>>>> 924bc4d5
 	}
 
 	for blockNum, expectedId := range expectedLookupVals {
@@ -537,6 +335,7 @@
 
 	}
 }
+
 func TestSpanRangeIndexSingletonLookup(t *testing.T) {
 	t.Parallel()
 	test := newSpanRangeIndexTest(t)
