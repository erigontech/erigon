// Copyright 2024 The Erigon Authors
// This file is part of Erigon.
//
// Erigon is free software: you can redistribute it and/or modify
// it under the terms of the GNU Lesser General Public License as published by
// the Free Software Foundation, either version 3 of the License, or
// (at your option) any later version.
//
// Erigon is distributed in the hope that it will be useful,
// but WITHOUT ANY WARRANTY; without even the implied warranty of
// MERCHANTABILITY or FITNESS FOR A PARTICULAR PURPOSE. See the
// GNU Lesser General Public License for more details.
//
// You should have received a copy of the GNU Lesser General Public License
// along with Erigon. If not, see <http://www.gnu.org/licenses/>.

package heimdall

import (
	"context"
	"time"

	"github.com/erigontech/erigon-lib/log/v3"

	libcommon "github.com/erigontech/erigon-lib/common"
	"github.com/erigontech/erigon/polygon/polygoncommon"
)

type scraper[TEntity Entity] struct {
	store EntityStore[TEntity]

	fetcher   entityFetcher[TEntity]
	pollDelay time.Duration

	observers *polygoncommon.Observers[[]TEntity]
	syncEvent *polygoncommon.EventNotifier

	logger log.Logger
}

func newScrapper[TEntity Entity](
	store EntityStore[TEntity],
	fetcher entityFetcher[TEntity],
	pollDelay time.Duration,
	logger log.Logger,
) *scraper[TEntity] {
	return &scraper[TEntity]{
		store: store,

		fetcher:   fetcher,
		pollDelay: pollDelay,

		observers: polygoncommon.NewObservers[[]TEntity](),
		syncEvent: polygoncommon.NewEventNotifier(),

		logger: logger,
	}
}

func (s *scraper[TEntity]) Run(ctx context.Context) error {
	defer s.store.Close()
	if err := s.store.Prepare(ctx); err != nil {
		return err
	}

	for ctx.Err() == nil {
		lastKnownId, hasLastKnownId, err := s.store.LastEntityId(ctx)
		if err != nil {
			return err
		}

		idRange, err := s.fetcher.FetchEntityIdRange(ctx)
		if err != nil {
			return err
		}

		if hasLastKnownId {
			idRange.Start = max(idRange.Start, lastKnownId+1)
		}

		if idRange.Start > idRange.End {
			s.syncEvent.SetAndBroadcast()
			if err := libcommon.Sleep(ctx, s.pollDelay); err != nil {
				s.syncEvent.Reset()
				return err
			}
		} else {
			entities, err := s.fetcher.FetchEntitiesRange(ctx, idRange)
			if err != nil {
				return err
			}

			for i, entity := range entities {
				if err = s.store.PutEntity(ctx, idRange.Start+uint64(i), entity); err != nil {
					return err
				}
			}

<<<<<<< HEAD
			s.observers.NotifySync(entities)
=======
			s.observers.NotifySync(entities) // NotifySync preserves order of events
>>>>>>> f731f64b
		}
	}
	return ctx.Err()
}

func (s *scraper[TEntity]) RegisterObserver(observer func([]TEntity)) polygoncommon.UnregisterFunc {
	return s.observers.Register(observer)
}

func (s *scraper[TEntity]) Synchronize(ctx context.Context) {
	s.syncEvent.Wait(ctx)
}<|MERGE_RESOLUTION|>--- conflicted
+++ resolved
@@ -96,11 +96,7 @@
 				}
 			}
 
-<<<<<<< HEAD
-			s.observers.NotifySync(entities)
-=======
 			s.observers.NotifySync(entities) // NotifySync preserves order of events
->>>>>>> f731f64b
 		}
 	}
 	return ctx.Err()
