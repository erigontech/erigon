--- conflicted
+++ resolved
@@ -6,11 +6,8 @@
 	"encoding/json"
 	"errors"
 	"fmt"
-<<<<<<< HEAD
+	"reflect"
 	"slices"
-=======
-	"reflect"
->>>>>>> c948a59c
 
 	"golang.org/x/sync/errgroup"
 
@@ -193,19 +190,15 @@
 	return lastId, ok, err
 }
 
-<<<<<<< HEAD
 func (s *SpanSnapshotStore) RangeFromBlockNum(ctx context.Context, startBlockNum uint64) ([]*Span, error) {
 	return snapshotStoreRangeFromBlockNum(ctx, startBlockNum, s.EntityStore, s.snapshots, s.SnapType(), generics.New[Span])
 }
 
-type milestoneSnapshotStore struct {
-=======
 func (s *SpanSnapshotStore) ValidateSnapshots(logger log.Logger, failFast bool) error {
 	return validateSnapshots(logger, failFast, s.snapshots, s.SnapType(), generics.New[Span])
 }
 
 type MilestoneSnapshotStore struct {
->>>>>>> c948a59c
 	EntityStore[*Milestone]
 	snapshots *RoSnapshots
 }
@@ -324,19 +317,15 @@
 	return nil, false, fmt.Errorf("%w: %w", ErrMilestoneNotFound, err)
 }
 
-<<<<<<< HEAD
-func (s *milestoneSnapshotStore) RangeFromBlockNum(ctx context.Context, startBlockNum uint64) ([]*Milestone, error) {
+func (s *MilestoneSnapshotStore) RangeFromBlockNum(ctx context.Context, startBlockNum uint64) ([]*Milestone, error) {
 	return snapshotStoreRangeFromBlockNum(ctx, startBlockNum, s.EntityStore, s.snapshots, s.SnapType(), generics.New[Milestone])
 }
 
-type checkpointSnapshotStore struct {
-=======
 func (s *MilestoneSnapshotStore) ValidateSnapshots(logger log.Logger, failFast bool) error {
 	return validateSnapshots(logger, failFast, s.snapshots, s.SnapType(), generics.New[Milestone])
 }
 
 type CheckpointSnapshotStore struct {
->>>>>>> c948a59c
 	EntityStore[*Checkpoint]
 	snapshots *RoSnapshots
 }
@@ -365,7 +354,7 @@
 	return &CheckpointSnapshotStore{txEntityStore[*Checkpoint]{s.EntityStore.(*mdbxEntityStore[*Checkpoint]), tx}, s.snapshots}
 }
 
-func (s *CheckpointSnapshotStore) LastCheckpointId(ctx context.Context, tx kv.Tx) (uint64, bool, error) {
+func (s *CheckpointSnapshotStore) LastCheckpointId(ctx context.Context, _ kv.Tx) (uint64, bool, error) {
 	lastId, ok, err := s.EntityStore.LastEntityId(ctx)
 
 	snapshotLastCheckpointId := s.LastFrozenEntityId()
@@ -445,9 +434,12 @@
 	return index.BaseDataID() + index.KeyCount() - 1
 }
 
-<<<<<<< HEAD
-func (s *checkpointSnapshotStore) RangeFromBlockNum(ctx context.Context, startBlockNum uint64) ([]*Checkpoint, error) {
+func (s *CheckpointSnapshotStore) RangeFromBlockNum(ctx context.Context, startBlockNum uint64) ([]*Checkpoint, error) {
 	return snapshotStoreRangeFromBlockNum(ctx, startBlockNum, s.EntityStore, s.snapshots, s.SnapType(), generics.New[Checkpoint])
+}
+
+func (s *CheckpointSnapshotStore) ValidateSnapshots(logger log.Logger, failFast bool) error {
+	return validateSnapshots(logger, failFast, s.snapshots, s.SnapType(), generics.New[Checkpoint])
 }
 
 func snapshotStoreRangeFromBlockNum[T Entity](
@@ -487,30 +479,10 @@
 	for i := len(segments) - 1; i >= 0; i-- {
 		sn := segments[i]
 		idx := sn.Src().Index()
-=======
-func (s *CheckpointSnapshotStore) ValidateSnapshots(logger log.Logger, failFast bool) error {
-	return validateSnapshots(logger, failFast, s.snapshots, s.SnapType(), generics.New[Checkpoint])
-}
-
-func validateSnapshots[T Entity](logger log.Logger, failFast bool, snaps *RoSnapshots, t snaptype.Type, makeEntity func() T) error {
-	tx := snaps.ViewType(t)
-	defer tx.Close()
-
-	segs := tx.Segments
-	if len(segs) == 0 {
-		return errors.New("no segments")
-	}
-
-	var accumulatedErr error
-	var prev *T
-	for _, seg := range segs {
-		idx := seg.Src().Index()
->>>>>>> c948a59c
 		if idx == nil || idx.KeyCount() == 0 {
 			continue
 		}
 
-<<<<<<< HEAD
 		gg := sn.Src().MakeGetter()
 		keyCount := idx.KeyCount()
 		for i := keyCount - 1; i >= 0; i-- {
@@ -537,7 +509,25 @@
 	// prepend snapshot dbEntities that fall in the range
 	slices.Reverse(snapshotEntities)
 	return append(snapshotEntities, dbEntities...), nil
-=======
+}
+
+func validateSnapshots[T Entity](logger log.Logger, failFast bool, snaps *RoSnapshots, t snaptype.Type, makeEntity func() T) error {
+	tx := snaps.ViewType(t)
+	defer tx.Close()
+
+	segs := tx.Segments
+	if len(segs) == 0 {
+		return errors.New("no segments")
+	}
+
+	var accumulatedErr error
+	var prev *T
+	for _, seg := range segs {
+		idx := seg.Src().Index()
+		if idx == nil || idx.KeyCount() == 0 {
+			continue
+		}
+
 		segGetter := seg.Src().MakeGetter()
 		for segGetter.HasNext() {
 			buf, _ := segGetter.Next(nil)
@@ -573,5 +563,4 @@
 	}
 
 	return accumulatedErr
->>>>>>> c948a59c
 }