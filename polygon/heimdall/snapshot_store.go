package heimdall

import (
	"context"
	"encoding/binary"
	"encoding/json"
	"errors"
	"fmt"
	"reflect"
	"slices"

	"golang.org/x/sync/errgroup"

	"github.com/erigontech/erigon-lib/chain"
	"github.com/erigontech/erigon-lib/common/generics"
	"github.com/erigontech/erigon-lib/kv"
	"github.com/erigontech/erigon-lib/log/v3"
	"github.com/erigontech/erigon-lib/snaptype"
	"github.com/erigontech/erigon/turbo/snapshotsync"
)

func NewSnapshotStore(base Store, snapshots *RoSnapshots) *SnapshotStore {
	return &SnapshotStore{
		Store:                       base,
		checkpoints:                 NewCheckpointSnapshotStore(base.Checkpoints(), snapshots),
		milestones:                  NewMilestoneSnapshotStore(base.Milestones(), snapshots),
		spans:                       NewSpanSnapshotStore(base.Spans(), snapshots),
		spanBlockProducerSelections: base.SpanBlockProducerSelections(),
	}
}

type SnapshotStore struct {
	Store
	checkpoints                 EntityStore[*Checkpoint]
	milestones                  EntityStore[*Milestone]
	spans                       EntityStore[*Span]
	spanBlockProducerSelections EntityStore[*SpanBlockProducerSelection]
}

func (s *SnapshotStore) Checkpoints() EntityStore[*Checkpoint] {
	return s.checkpoints
}

func (s *SnapshotStore) Milestones() EntityStore[*Milestone] {
	return s.milestones
}

func (s *SnapshotStore) Spans() EntityStore[*Span] {
	return s.spans
}

func (s *SnapshotStore) SpanBlockProducerSelections() EntityStore[*SpanBlockProducerSelection] {
	return s.spanBlockProducerSelections
}

func (s *SnapshotStore) Prepare(ctx context.Context) error {
	eg, ctx := errgroup.WithContext(ctx)
	eg.Go(func() error { return s.checkpoints.Prepare(ctx) })
	eg.Go(func() error { return s.milestones.Prepare(ctx) })
	eg.Go(func() error { return s.spans.Prepare(ctx) })
	eg.Go(func() error { return s.spanBlockProducerSelections.Prepare(ctx) })
	return eg.Wait()
}

var ErrSpanNotFound = errors.New("span not found")

type SpanSnapshotStore struct {
	EntityStore[*Span]
	snapshots *RoSnapshots
}

func NewSpanSnapshotStore(base EntityStore[*Span], snapshots *RoSnapshots) *SpanSnapshotStore {
	return &SpanSnapshotStore{base, snapshots}
}

func (s *SpanSnapshotStore) Prepare(ctx context.Context) error {
	if err := s.EntityStore.Prepare(ctx); err != nil {
		return err
	}

	return <-s.snapshots.Ready(ctx)
}

func (s *SpanSnapshotStore) WithTx(tx kv.Tx) EntityStore[*Span] {
	return &SpanSnapshotStore{txEntityStore[*Span]{s.EntityStore.(*mdbxEntityStore[*Span]), tx}, s.snapshots}
}

func (s *SpanSnapshotStore) RangeExtractor() snaptype.RangeExtractor {
	return snaptype.RangeExtractorFunc(
		func(ctx context.Context, blockFrom, blockTo uint64, firstKey snaptype.FirstKeyGetter, db kv.RoDB, chainConfig *chain.Config, collect func([]byte) error, workers int, lvl log.Lvl, logger log.Logger) (uint64, error) {
			return s.SnapType().RangeExtractor().Extract(ctx, blockFrom, blockTo, firstKey,
				s.EntityStore.(*mdbxEntityStore[*Span]).db.RoDB(), chainConfig, collect, workers, lvl, logger)
		})
}

func (s *SpanSnapshotStore) LastFrozenEntityId() uint64 {
	if s.snapshots == nil {
		return 0
	}

	tx := s.snapshots.ViewType(s.SnapType())
	defer tx.Close()
	segments := tx.Segments

	if len(segments) == 0 {
		return 0
	}
	// find the last segment which has a built non-empty index
	var lastSegment *snapshotsync.VisibleSegment
	for i := len(segments) - 1; i >= 0; i-- {
		if segments[i].Src().Index() != nil {
			gg := segments[i].Src().MakeGetter()
			if gg.HasNext() {
				lastSegment = segments[i]
				break
			}
		}
	}
	if lastSegment == nil {
		return 0
	}

	lastSpanID := SpanIdAt(lastSegment.To())
	if lastSpanID > 0 {
		lastSpanID--
	}
	return uint64(lastSpanID)
}

func (s *SpanSnapshotStore) Entity(ctx context.Context, id uint64) (*Span, bool, error) {
	var endBlock uint64
	if id > 0 {
		endBlock = SpanEndBlockNum(SpanId(id))
	}

	maxBlockNumInFiles := s.snapshots.VisibleBlocksAvailable(s.SnapType().Enum())
	if maxBlockNumInFiles == 0 || endBlock > maxBlockNumInFiles {
		return s.EntityStore.Entity(ctx, id)
	}

	var buf [8]byte
	binary.BigEndian.PutUint64(buf[:], id)

	tx := s.snapshots.ViewType(s.SnapType())
	defer tx.Close()
	segments := tx.Segments

	for i := len(segments) - 1; i >= 0; i-- {
		sn := segments[i]
		idx := sn.Src().Index()

		if idx == nil {
			continue
		}
		spanFrom := uint64(SpanIdAt(sn.From()))
		if id < spanFrom {
			continue
		}
		spanTo := uint64(SpanIdAt(sn.To()))
		if id >= spanTo {
			continue
		}
		if idx.KeyCount() == 0 {
			continue
		}
		offset := idx.OrdinalLookup(id - idx.BaseDataID())
		gg := sn.Src().MakeGetter()
		gg.Reset(offset)
		result, _ := gg.Next(nil)

		var span Span
		if err := json.Unmarshal(result, &span); err != nil {
			return nil, false, err
		}

		return &span, true, nil
	}

	return nil, false, fmt.Errorf("span %d: %w (snapshots)", id, ErrSpanNotFound)
}

func (s *SpanSnapshotStore) LastEntityId(ctx context.Context) (uint64, bool, error) {
	lastId, ok, err := s.EntityStore.LastEntityId(ctx)

	snapshotLastId := s.LastFrozenEntityId()
	if snapshotLastId > lastId {
		return snapshotLastId, true, nil
	}

	return lastId, ok, err
}

func (s *SpanSnapshotStore) LastEntity(ctx context.Context) (*Span, bool, error) {
	return snapshotStoreLastEntity(ctx, s)
}

func (s *SpanSnapshotStore) RangeFromBlockNum(ctx context.Context, startBlockNum uint64) ([]*Span, error) {
	return snapshotStoreRangeFromBlockNum(ctx, startBlockNum, s.EntityStore, s.snapshots, s.SnapType(), generics.New[Span])
}

func (s *SpanSnapshotStore) ValidateSnapshots(ctx context.Context, logger log.Logger, failFast bool) error {
	return validateSnapshots(ctx, logger, s.EntityStore, failFast, s.snapshots, s.SnapType(), generics.New[Span], 0, true)
}

type MilestoneSnapshotStore struct {
	EntityStore[*Milestone]
	snapshots *RoSnapshots
}

func NewMilestoneSnapshotStore(base EntityStore[*Milestone], snapshots *RoSnapshots) *MilestoneSnapshotStore {
	return &MilestoneSnapshotStore{base, snapshots}
}

func (s *MilestoneSnapshotStore) Prepare(ctx context.Context) error {
	if err := s.EntityStore.Prepare(ctx); err != nil {
		return err
	}

	return <-s.snapshots.Ready(ctx)
}

func (s *MilestoneSnapshotStore) WithTx(tx kv.Tx) EntityStore[*Milestone] {
	return &MilestoneSnapshotStore{txEntityStore[*Milestone]{s.EntityStore.(*mdbxEntityStore[*Milestone]), tx}, s.snapshots}
}

func (s *MilestoneSnapshotStore) RangeExtractor() snaptype.RangeExtractor {
	return snaptype.RangeExtractorFunc(
		func(ctx context.Context, blockFrom, blockTo uint64, firstKey snaptype.FirstKeyGetter, db kv.RoDB, chainConfig *chain.Config, collect func([]byte) error, workers int, lvl log.Lvl, logger log.Logger) (uint64, error) {
			return s.SnapType().RangeExtractor().Extract(ctx, blockFrom, blockTo, firstKey,
				s.EntityStore.(*mdbxEntityStore[*Milestone]).db.RoDB(), chainConfig, collect, workers, lvl, logger)
		})
}

func (s *MilestoneSnapshotStore) LastFrozenEntityId() uint64 {
	if s.snapshots == nil {
		return 0
	}

	tx := s.snapshots.ViewType(s.SnapType())
	defer tx.Close()
	segments := tx.Segments

	if len(segments) == 0 {
		return 0
	}
	// find the last segment which has a built non-empty index
	var lastSegment *snapshotsync.VisibleSegment
	for i := len(segments) - 1; i >= 0; i-- {
		if segments[i].Src().Index() != nil {
			gg := segments[i].Src().MakeGetter()
			if gg.HasNext() {
				lastSegment = segments[i]
				break
			}
		}
	}
	if lastSegment == nil {
		return 0
	}

	index := lastSegment.Src().Index()

	return index.BaseDataID() + index.KeyCount() - 1
}

func (s *MilestoneSnapshotStore) LastEntityId(ctx context.Context) (uint64, bool, error) {
	lastId, ok, err := s.EntityStore.LastEntityId(ctx)

	snapshotLastId := s.LastFrozenEntityId()
	if snapshotLastId > lastId {
		return snapshotLastId, true, nil
	}

	return lastId, ok, err
}

func (s *MilestoneSnapshotStore) Entity(ctx context.Context, id uint64) (*Milestone, bool, error) {
	entity, ok, err := s.EntityStore.Entity(ctx, id)

	if ok {
		return entity, ok, err
	}

	var buf [8]byte
	binary.BigEndian.PutUint64(buf[:], id)

	tx := s.snapshots.ViewType(s.SnapType())
	defer tx.Close()
	segments := tx.Segments

	for i := len(segments) - 1; i >= 0; i-- {
		sn := segments[i]
		idx := sn.Src().Index()

		if idx == nil {
			continue
		}

		if idx.KeyCount() == 0 {
			continue
		}

		if id < idx.BaseDataID() {
			continue
		}

		offset := idx.OrdinalLookup(id - idx.BaseDataID())
		gg := sn.Src().MakeGetter()
		gg.Reset(offset)
		result, _ := gg.Next(nil)

		var entity Milestone
		if err := json.Unmarshal(result, &entity); err != nil {
			return nil, false, err
		}

		return &entity, true, nil
	}

	err = fmt.Errorf("milestone %d not found", id)
	return nil, false, fmt.Errorf("%w: %w", ErrMilestoneNotFound, err)
}

func (s *MilestoneSnapshotStore) LastEntity(ctx context.Context) (*Milestone, bool, error) {
	return snapshotStoreLastEntity(ctx, s)
}

func (s *MilestoneSnapshotStore) RangeFromBlockNum(ctx context.Context, startBlockNum uint64) ([]*Milestone, error) {
	return snapshotStoreRangeFromBlockNum(ctx, startBlockNum, s.EntityStore, s.snapshots, s.SnapType(), generics.New[Milestone])
}

func (s *MilestoneSnapshotStore) ValidateSnapshots(ctx context.Context, logger log.Logger, failFast bool) error {
	return validateSnapshots(ctx, logger, s.EntityStore, failFast, s.snapshots, s.SnapType(), generics.New[Milestone], 1, true)
}

type CheckpointSnapshotStore struct {
	EntityStore[*Checkpoint]
	snapshots *RoSnapshots
}

func NewCheckpointSnapshotStore(base EntityStore[*Checkpoint], snapshots *RoSnapshots) *CheckpointSnapshotStore {
	return &CheckpointSnapshotStore{base, snapshots}
}

func (s *CheckpointSnapshotStore) RangeExtractor() snaptype.RangeExtractor {
	return snaptype.RangeExtractorFunc(
		func(ctx context.Context, blockFrom, blockTo uint64, firstKey snaptype.FirstKeyGetter, db kv.RoDB, chainConfig *chain.Config, collect func([]byte) error, workers int, lvl log.Lvl, logger log.Logger) (uint64, error) {
			return s.SnapType().RangeExtractor().Extract(ctx, blockFrom, blockTo, firstKey,
				s.EntityStore.(*mdbxEntityStore[*Checkpoint]).db.RoDB(), chainConfig, collect, workers, lvl, logger)
		})
}

func (s *CheckpointSnapshotStore) Prepare(ctx context.Context) error {
	if err := s.EntityStore.Prepare(ctx); err != nil {
		return err
	}

	return <-s.snapshots.Ready(ctx)
}

func (s *CheckpointSnapshotStore) WithTx(tx kv.Tx) EntityStore[*Checkpoint] {
	return &CheckpointSnapshotStore{txEntityStore[*Checkpoint]{s.EntityStore.(*mdbxEntityStore[*Checkpoint]), tx}, s.snapshots}
}

func (s *CheckpointSnapshotStore) LastEntityId(ctx context.Context) (uint64, bool, error) {
	lastId, ok, err := s.EntityStore.LastEntityId(ctx)

	snapshotLastCheckpointId := s.LastFrozenEntityId()

	if snapshotLastCheckpointId > lastId {
		return snapshotLastCheckpointId, true, nil
	}

	return lastId, ok, err
}

func (s *CheckpointSnapshotStore) Entity(ctx context.Context, id uint64) (*Checkpoint, bool, error) {
	entity, ok, err := s.EntityStore.Entity(ctx, id)

	if ok {
		return entity, ok, err
	}

	tx := s.snapshots.ViewType(s.SnapType())
	defer tx.Close()
	segments := tx.Segments

	for i := len(segments) - 1; i >= 0; i-- {
		sn := segments[i]
		index := sn.Src().Index()

		if index == nil || index.KeyCount() == 0 || id < index.BaseDataID() {
			continue
		}

		offset := index.OrdinalLookup(id - index.BaseDataID())
		gg := sn.Src().MakeGetter()
		gg.Reset(offset)
		result, _ := gg.Next(nil)

		var entity Checkpoint
		if err := json.Unmarshal(result, &entity); err != nil {
			return nil, false, err
		}

		return &entity, true, nil
	}

	return nil, false, fmt.Errorf("checkpoint %d: %w", id, ErrCheckpointNotFound)
}

func (s *CheckpointSnapshotStore) LastFrozenEntityId() uint64 {
	if s.snapshots == nil {
		return 0
	}

	tx := s.snapshots.ViewType(s.SnapType())
	defer tx.Close()
	segments := tx.Segments

	if len(segments) == 0 {
		return 0
	}
	// find the last segment which has a built non-empty index
	var lastSegment *snapshotsync.VisibleSegment
	for i := len(segments) - 1; i >= 0; i-- {
		if segments[i].Src().Index() != nil {
			gg := segments[i].Src().MakeGetter()
			if gg.HasNext() {
				lastSegment = segments[i]
				break
			}
		}
	}

	if lastSegment == nil {
		return 0
	}

	index := lastSegment.Src().Index()

	return index.BaseDataID() + index.KeyCount() - 1
}

func (s *CheckpointSnapshotStore) LastEntity(ctx context.Context) (*Checkpoint, bool, error) {
	return snapshotStoreLastEntity(ctx, s)
}

func (s *CheckpointSnapshotStore) RangeFromBlockNum(ctx context.Context, startBlockNum uint64) ([]*Checkpoint, error) {
	return snapshotStoreRangeFromBlockNum(ctx, startBlockNum, s.EntityStore, s.snapshots, s.SnapType(), generics.New[Checkpoint])
}

func (s *CheckpointSnapshotStore) ValidateSnapshots(ctx context.Context, logger log.Logger, failFast bool) error {
	return validateSnapshots(ctx, logger, s.EntityStore, failFast, s.snapshots, s.SnapType(), generics.New[Checkpoint], 1, true)
}

func validateSnapshots[T Entity](
	ctx context.Context,
	logger log.Logger,
	dbStore EntityStore[T],
	failFast bool,
	snaps *RoSnapshots,
	t snaptype.Type,
	makeEntity func() T,
	firstEntityId uint64,
	alsoCheckDb bool,
) error {
	tx := snaps.ViewType(t)
	defer tx.Close()

	segs := tx.Segments
	if len(segs) == 0 {
		return errors.New("no segments")
	}

	var accumulatedErr error
	expectedId := firstEntityId
	for _, seg := range segs {
		idx := seg.Src().Index()
		if idx == nil || idx.KeyCount() == 0 {
			continue
		}

		segGetter := seg.Src().MakeGetter()
		for segGetter.HasNext() {
			buf, _ := segGetter.Next(nil)
			entity := makeEntity()
			if err := json.Unmarshal(buf, entity); err != nil {
				return err
			}

			logger.Trace(
				"validating entity",
				"id", entity.RawId(),
				"kind", reflect.TypeOf(entity),
				"start", entity.BlockNumRange().Start,
				"end", entity.BlockNumRange().End,
				"segmentFrom", seg.From(),
				"segmentTo", seg.To(),
				"expectedId", expectedId,
			)

			if expectedId == entity.RawId() {
				expectedId++
				continue
			}

			if accumulatedErr == nil {
				accumulatedErr = errors.New("missing entities")
			}

<<<<<<< HEAD
			accumulatedErr = fmt.Errorf("%w: snap [%d, %d)", accumulatedErr, expectedId, entity.RawId())
=======
			accumulatedErr = fmt.Errorf("%w: snap [%d, %d, %s)", accumulatedErr, expectedId, entity.RawId(), seg.Src().FileName())
>>>>>>> cf916078
			if failFast {
				return accumulatedErr
			}

			expectedId = entity.RawId() + 1
		}
	}

	if !alsoCheckDb {
		return accumulatedErr
	}

	// make sure snapshots connect with data in the db and there are no gaps at all
	lastInDb, ok, err := dbStore.LastEntityId(ctx)
	if err != nil {
		return err
	}
	if !ok {
		return accumulatedErr
	}
	for i := expectedId; i <= lastInDb; i++ {
		_, ok, err := dbStore.Entity(ctx, i)
		if err != nil {
			return err
		}
		if ok {
			continue
		}
		// we've found a gap between snapshots and db
		if accumulatedErr == nil {
			accumulatedErr = errors.New("missing entities")
		}

		accumulatedErr = fmt.Errorf("%w: db [%d]", accumulatedErr, i)
		if failFast {
			return accumulatedErr
		}
	}

	return accumulatedErr
}

func snapshotStoreLastEntity[T Entity](ctx context.Context, store EntityStore[T]) (T, bool, error) {
	entityId, ok, err := store.LastEntityId(ctx)
	if err != nil || !ok {
		return generics.Zero[T](), false, err
	}

	return store.Entity(ctx, entityId)
}

func snapshotStoreRangeFromBlockNum[T Entity](
	ctx context.Context,
	startBlockNum uint64,
	dbStore EntityStore[T],
	snapshots *RoSnapshots,
	snapType snaptype.Type,
	makeEntity func() T,
) ([]T, error) {
	dbEntities, err := dbStore.RangeFromBlockNum(ctx, startBlockNum)
	if err != nil {
		return nil, err
	}
	if len(dbEntities) > 0 && dbEntities[0].BlockNumRange().End < startBlockNum {
		// this should not happen unless there is a bug in the db store
		return nil, fmt.Errorf("unexpected first entity end in db range: expected >= %d, got %d", startBlockNum, dbEntities[0].BlockNumRange().End)
	}
	if len(dbEntities) > 0 && dbEntities[0].BlockNumRange().Start <= startBlockNum {
		// all entities in the given range have been found in the db store
		return dbEntities, nil
	}

	// otherwise there may be some earlier entities in the range that are in the snapshot files
	// we start scanning backwards until entityEnd < startBlockNum, or we reach the end
	var fromEntityStart uint64
	if len(dbEntities) > 0 {
		fromEntityStart = dbEntities[0].BlockNumRange().Start
	}
	toEntityEnd := startBlockNum
	tx := snapshots.ViewType(snapType)
	defer tx.Close()
	segments := tx.Segments
	var snapshotEntities []T

OUTER:
	for i := len(segments) - 1; i >= 0; i-- {
		sn := segments[i]
		idx := sn.Src().Index()
		if idx == nil || idx.KeyCount() == 0 {
			continue
		}

		gg := sn.Src().MakeGetter()
		keyCount := idx.KeyCount()
		for j := int64(keyCount) - 1; j >= 0; j-- {
			offset := idx.OrdinalLookup(uint64(j))
			gg.Reset(offset)
			result, _ := gg.Next(nil)
			entity := makeEntity()
			if err := json.Unmarshal(result, &entity); err != nil {
				return nil, err
			}

			entityStart := entity.BlockNumRange().Start
			entityEnd := entity.BlockNumRange().End
			if fromEntityStart > 0 && entityStart >= fromEntityStart {
				continue
			} else if entityEnd < toEntityEnd {
				break OUTER
			} else {
				snapshotEntities = append(snapshotEntities, entity)
			}
		}
	}

	// prepend snapshot dbEntities that fall in the range
	slices.Reverse(snapshotEntities)
	return append(snapshotEntities, dbEntities...), nil
}<|MERGE_RESOLUTION|>--- conflicted
+++ resolved
@@ -509,11 +509,7 @@
 				accumulatedErr = errors.New("missing entities")
 			}
 
-<<<<<<< HEAD
-			accumulatedErr = fmt.Errorf("%w: snap [%d, %d)", accumulatedErr, expectedId, entity.RawId())
-=======
 			accumulatedErr = fmt.Errorf("%w: snap [%d, %d, %s)", accumulatedErr, expectedId, entity.RawId(), seg.Src().FileName())
->>>>>>> cf916078
 			if failFast {
 				return accumulatedErr
 			}
