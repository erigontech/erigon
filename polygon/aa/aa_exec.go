--- conflicted
+++ resolved
@@ -299,17 +299,11 @@
 			}
 		}
 
-<<<<<<< HEAD
-	validationGasPenalty := (tx.PostOpGasLimit - applyRes.GasUsed) * types.AA_GAS_PENALTY_PCT / 100
-	gasRefund += capRefund(tx.PostOpGasLimit-applyRes.GasUsed, applyRes.GasUsed)
-	gasUsed += applyRes.GasUsed + validationGasPenalty
-=======
 		validationGasPenalty := (tx.PostOpGasLimit - applyRes.UsedGas) * types.AA_GAS_PENALTY_PCT / 100
 		gasRefund += capRefund(tx.PostOpGasLimit-applyRes.UsedGas, applyRes.UsedGas)
 		gasUsed += applyRes.UsedGas + validationGasPenalty
 		log.Info("post op gas used", "gasUsed", applyRes.UsedGas, "penalty", validationGasPenalty)
 	}
->>>>>>> a1ae2408
 
 	if err = refundGas(header, tx, ibs, gasUsed-gasRefund); err != nil {
 		return 0, 0, err
