package bridge

import (
	"context"
	"errors"
	"math/big"
	"sync"
	"testing"
	"time"

	"github.com/stretchr/testify/require"
	"go.uber.org/mock/gomock"

	"github.com/erigontech/erigon-lib/common/hexutil"
	"github.com/erigontech/erigon-lib/log/v3"
	"github.com/erigontech/erigon/core/types"
<<<<<<< HEAD
=======
	"github.com/erigontech/erigon/polygon/bor/borabi"
>>>>>>> 23ae58a0
	"github.com/erigontech/erigon/polygon/bor/borcfg"
	"github.com/erigontech/erigon/polygon/heimdall"
	"github.com/erigontech/erigon/turbo/testlog"
)

func setup(t *testing.T) (*heimdall.MockHeimdallClient, *Bridge) {
	ctrl := gomock.NewController(t)
	logger := testlog.Logger(t, log.LvlDebug)
	borConfig := borcfg.BorConfig{
		Sprint:                map[string]uint64{"0": 2},
		StateReceiverContract: "0x0000000000000000000000000000000000001001",
	}

	heimdallClient := heimdall.NewMockHeimdallClient(ctrl)
	b := Assemble(t.TempDir(), logger, &borConfig, heimdallClient)

	return heimdallClient, b
}

func getBlocks(t *testing.T, numBlocks int) []*types.Block {
	// Feed in new blocks
	rawBlocks := make([]*types.RawBlock, 0, numBlocks)

	for i := 0; i < numBlocks; i++ {
		rawBlocks = append(rawBlocks, &types.RawBlock{
			Header: &types.Header{
				Number: big.NewInt(int64(i)),
				Time:   uint64(50 * (i + 1)),
			},
			Body: &types.RawBody{},
		})
	}

	blocks := make([]*types.Block, len(rawBlocks))

	for i, rawBlock := range rawBlocks {
		b, err := rawBlock.AsBlock()
		require.NoError(t, err)

		blocks[i] = b
	}

	return blocks
}

func TestBridge(t *testing.T) {
	ctx, cancel := context.WithCancel(context.Background())
	t.Cleanup(cancel)

<<<<<<< HEAD
	heimdallClient, b := setup(t)
=======
	stateReceiverABI := borabi.StateReceiverContractABI()
	heimdallClient, b := setup(t, stateReceiverABI)

>>>>>>> 23ae58a0
	event1 := &heimdall.EventRecordWithTime{
		EventRecord: heimdall.EventRecord{
			ID:      1,
			ChainID: "80002",
			Data:    hexutil.MustDecode("0x01"),
		},
		Time: time.Unix(50, 0), // block 2
	}
	event2 := &heimdall.EventRecordWithTime{
		EventRecord: heimdall.EventRecord{
			ID:      2,
			ChainID: "80002",
			Data:    hexutil.MustDecode("0x02"),
		},
		Time: time.Unix(100, 0), // block 2
	}
	event3 := &heimdall.EventRecordWithTime{
		EventRecord: heimdall.EventRecord{
			ID:      3,
			ChainID: "80002",
			Data:    hexutil.MustDecode("0x03"),
		},
		Time: time.Unix(200, 0), // block 4
	}

	events := []*heimdall.EventRecordWithTime{event1, event2, event3}

	heimdallClient.EXPECT().FetchStateSyncEvents(gomock.Any(), gomock.Any(), gomock.Any(), gomock.Any()).Return(events, nil).Times(1)
	heimdallClient.EXPECT().FetchStateSyncEvents(gomock.Any(), gomock.Any(), gomock.Any(), gomock.Any()).Return([]*heimdall.EventRecordWithTime{}, nil).AnyTimes()

	var wg sync.WaitGroup
	wg.Add(1)

	go func(bridge Service) {
		defer wg.Done()

		err := bridge.Run(ctx)
		if err != nil {
			if !errors.Is(err, ctx.Err()) {
				t.Error(err)
			}

			return
		}
	}(b)

	err := b.Synchronize(ctx, 100) // hack to wait for b.ready
	require.NoError(t, err)

	blocks := getBlocks(t, 5)

	err = b.ProcessNewBlocks(ctx, blocks)
	require.NoError(t, err)

	res, err := b.Events(ctx, 4)
	require.NoError(t, err)

	event1Data, err := event1.MarshallBytes()
	require.NoError(t, err)

	event2Data, err := event2.MarshallBytes()
	require.NoError(t, err)

	require.Equal(t, 2, len(res))               // have first two events
	require.Equal(t, event1Data, res[0].Data()) // check data fields
	require.Equal(t, event2Data, res[1].Data())

	// get non-sprint block
	res, err = b.Events(ctx, 1)
	require.Equal(t, len(res), 0)
	require.NoError(t, err)

	res, err = b.Events(ctx, 3)
	require.Equal(t, len(res), 0)
	require.NoError(t, err)

	// check block 0
	res, err = b.Events(ctx, 0)
	require.Equal(t, len(res), 0)
	require.NoError(t, err)

	cancel()
	wg.Wait()
}

func TestBridge_Unwind(t *testing.T) {
	ctx, cancel := context.WithCancel(context.Background())
	t.Cleanup(cancel)

<<<<<<< HEAD
	heimdallClient, b := setup(t)
=======
	stateReceiverABI := borabi.StateReceiverContractABI()
	heimdallClient, b := setup(t, stateReceiverABI)
>>>>>>> 23ae58a0

	event1 := &heimdall.EventRecordWithTime{
		EventRecord: heimdall.EventRecord{
			ID:      1,
			ChainID: "80002",
			Data:    hexutil.MustDecode("0x01"),
		},
		Time: time.Unix(50, 0), // block 2
	}
	event2 := &heimdall.EventRecordWithTime{
		EventRecord: heimdall.EventRecord{
			ID:      2,
			ChainID: "80002",
			Data:    hexutil.MustDecode("0x02"),
		},
		Time: time.Unix(100, 0), // block 2
	}
	event3 := &heimdall.EventRecordWithTime{
		EventRecord: heimdall.EventRecord{
			ID:      3,
			ChainID: "80002",
			Data:    hexutil.MustDecode("0x03"),
		},
		Time: time.Unix(200, 0), // block 4
	}
	event4 := &heimdall.EventRecordWithTime{
		EventRecord: heimdall.EventRecord{
			ID:      4,
			ChainID: "80002",
			Data:    hexutil.MustDecode("0x03"),
		},
		Time: time.Unix(300, 0), // block 6
	}

	events := []*heimdall.EventRecordWithTime{event1, event2, event3, event4}

	heimdallClient.EXPECT().FetchStateSyncEvents(gomock.Any(), gomock.Any(), gomock.Any(), gomock.Any()).Return(events, nil).Times(1)
	heimdallClient.EXPECT().FetchStateSyncEvents(gomock.Any(), gomock.Any(), gomock.Any(), gomock.Any()).Return([]*heimdall.EventRecordWithTime{}, nil).AnyTimes()

	var wg sync.WaitGroup
	wg.Add(1)

	go func(bridge Service) {
		defer wg.Done()

		err := bridge.Run(ctx)
		if err != nil {
			if !errors.Is(err, ctx.Err()) {
				t.Error(err)
			}

			return
		}
	}(b)

	err := b.Synchronize(ctx, 100) // hack to wait for b.ready
	require.NoError(t, err)

	blocks := getBlocks(t, 8)

	err = b.ProcessNewBlocks(ctx, blocks)
	require.NoError(t, err)

	event1Data, err := event1.MarshallBytes()
	require.NoError(t, err)

	res, err := b.Events(ctx, 4)
	require.Equal(t, event1Data, res[0].Data())
	require.NoError(t, err)

	err = b.Unwind(ctx, 3)
	require.NoError(t, err)

	res, err = b.Events(ctx, 4)
	require.Equal(t, len(res), 0)
	require.NoError(t, err)

	cancel()
	wg.Wait()
}<|MERGE_RESOLUTION|>--- conflicted
+++ resolved
@@ -14,10 +14,6 @@
 	"github.com/erigontech/erigon-lib/common/hexutil"
 	"github.com/erigontech/erigon-lib/log/v3"
 	"github.com/erigontech/erigon/core/types"
-<<<<<<< HEAD
-=======
-	"github.com/erigontech/erigon/polygon/bor/borabi"
->>>>>>> 23ae58a0
 	"github.com/erigontech/erigon/polygon/bor/borcfg"
 	"github.com/erigontech/erigon/polygon/heimdall"
 	"github.com/erigontech/erigon/turbo/testlog"
@@ -67,13 +63,7 @@
 	ctx, cancel := context.WithCancel(context.Background())
 	t.Cleanup(cancel)
 
-<<<<<<< HEAD
 	heimdallClient, b := setup(t)
-=======
-	stateReceiverABI := borabi.StateReceiverContractABI()
-	heimdallClient, b := setup(t, stateReceiverABI)
-
->>>>>>> 23ae58a0
 	event1 := &heimdall.EventRecordWithTime{
 		EventRecord: heimdall.EventRecord{
 			ID:      1,
@@ -163,13 +153,7 @@
 	ctx, cancel := context.WithCancel(context.Background())
 	t.Cleanup(cancel)
 
-<<<<<<< HEAD
 	heimdallClient, b := setup(t)
-=======
-	stateReceiverABI := borabi.StateReceiverContractABI()
-	heimdallClient, b := setup(t, stateReceiverABI)
->>>>>>> 23ae58a0
-
 	event1 := &heimdall.EventRecordWithTime{
 		EventRecord: heimdall.EventRecord{
 			ID:      1,
