package bridge_test

import (
	"context"
	"errors"
	"math/big"
	"sync"
	"testing"
	"time"

	"github.com/stretchr/testify/require"
	"go.uber.org/mock/gomock"

	"github.com/erigontech/erigon-lib/common/hexutil"
	"github.com/erigontech/erigon-lib/log/v3"
	"github.com/erigontech/erigon/accounts/abi"
	"github.com/erigontech/erigon/core/types"
	"github.com/erigontech/erigon/polygon/bor"
	"github.com/erigontech/erigon/polygon/bor/borcfg"
	bortypes "github.com/erigontech/erigon/polygon/bor/types"
	"github.com/erigontech/erigon/polygon/bridge"
	"github.com/erigontech/erigon/polygon/heimdall"
	"github.com/erigontech/erigon/rlp"
	"github.com/erigontech/erigon/turbo/testlog"
)

func setup(t *testing.T, abi abi.ABI) (*heimdall.MockHeimdallClient, *bridge.Bridge) {
	ctrl := gomock.NewController(t)
	logger := testlog.Logger(t, log.LvlDebug)
	borConfig := borcfg.BorConfig{
		Sprint:                map[string]uint64{"0": 2},
		StateReceiverContract: "0x0000000000000000000000000000000000001001",
	}

	heimdallClient := heimdall.NewMockHeimdallClient(ctrl)
	b := bridge.Assemble(t.TempDir(), logger, &borConfig, heimdallClient.FetchStateSyncEvents, abi)

	return heimdallClient, b
}

func getBlocks(t *testing.T, numBlocks int) []*types.Block {
	// Feed in new blocks
	rawBlocks := make([]*types.RawBlock, 0, numBlocks)

	for i := 0; i < numBlocks; i++ {
		rawBlocks = append(rawBlocks, &types.RawBlock{
			Header: &types.Header{
				Number: big.NewInt(int64(i)),
				Time:   uint64(50 * (i + 1)),
			},
			Body: &types.RawBody{},
		})
	}

	blocks := make([]*types.Block, len(rawBlocks))

	for i, rawBlock := range rawBlocks {
		b, err := rawBlock.AsBlock()
		require.NoError(t, err)

		blocks[i] = b
	}

	return blocks
}

func TestBridge(t *testing.T) {
	ctx, cancel := context.WithCancel(context.Background())
	t.Cleanup(cancel)

	stateReceiverABI := bor.GenesisContractStateReceiverABI()
	heimdallClient, b := setup(t, stateReceiverABI)

	event1 := &heimdall.EventRecordWithTime{
		EventRecord: heimdall.EventRecord{
			ID:      1,
			ChainID: "80002",
			Data:    hexutil.MustDecode("0x01"),
		},
		Time: time.Unix(50, 0), // block 2
	}
	event2 := &heimdall.EventRecordWithTime{
		EventRecord: heimdall.EventRecord{
			ID:      2,
			ChainID: "80002",
			Data:    hexutil.MustDecode("0x02"),
		},
		Time: time.Unix(100, 0), // block 2
	}
	event3 := &heimdall.EventRecordWithTime{
		EventRecord: heimdall.EventRecord{
			ID:      3,
			ChainID: "80002",
			Data:    hexutil.MustDecode("0x03"),
		},
		Time: time.Unix(200, 0), // block 4
	}

	events := []*heimdall.EventRecordWithTime{event1, event2, event3}

	heimdallClient.EXPECT().FetchStateSyncEvents(gomock.Any(), gomock.Any(), gomock.Any(), gomock.Any()).Return(events, nil).Times(1)
	heimdallClient.EXPECT().FetchStateSyncEvents(gomock.Any(), gomock.Any(), gomock.Any(), gomock.Any()).Return([]*heimdall.EventRecordWithTime{}, nil).AnyTimes()

	var wg sync.WaitGroup
	wg.Add(1)

	go func(bridge bridge.Service) {
		defer wg.Done()

		err := bridge.Run(ctx)
		if err != nil {
			if !errors.Is(err, ctx.Err()) {
				t.Error(err)
			}

			return
		}
	}(b)

	err := b.Synchronize(ctx, &types.Header{Number: big.NewInt(100)}) // hack to wait for b.ready
	require.NoError(t, err)

	blocks := getBlocks(t, 5)

	err = b.ProcessNewBlocks(ctx, blocks)
	require.NoError(t, err)

<<<<<<< HEAD
	block4Key := bortypes.ComputeBorTxHash(blocks[4].NumberU64(), blocks[4].Hash())
	res, err := b.GetEvents(ctx, block4Key)
=======
	res, err := b.Events(ctx, 4)
>>>>>>> faa564e4
	require.NoError(t, err)

	event1Data, err := event1.Pack(stateReceiverABI)
	require.NoError(t, err)

	event2Data, err := event2.Pack(stateReceiverABI)
	require.NoError(t, err)

	require.Equal(t, 2, len(res))                             // have first two events
	require.Equal(t, event1Data, rlp.RawValue(res[0].Data())) // check data fields
	require.Equal(t, event2Data, rlp.RawValue(res[1].Data()))

<<<<<<< HEAD
	// get non-sprint block
	block1Key := bortypes.ComputeBorTxHash(blocks[1].NumberU64(), blocks[1].Hash())
	_, err = b.GetEvents(ctx, block1Key)
	require.Error(t, err)

	block3Key := bortypes.ComputeBorTxHash(blocks[3].NumberU64(), blocks[3].Hash())
	_, err = b.GetEvents(ctx, block3Key)
	require.Error(t, err)

	// check block 0
	block0Key := bortypes.ComputeBorTxHash(blocks[0].NumberU64(), blocks[0].Hash())
	_, err = b.GetEvents(ctx, block0Key)
=======
	res, err = b.Events(ctx, 4)
	require.NoError(t, err)

	require.Equal(t, 2, len(res))
	require.Equal(t, event1Data, rlp.RawValue(res[0].Data()))
	require.Equal(t, event2Data, rlp.RawValue(res[1].Data()))

	// get non-sprint block
	_, err = b.Events(ctx, 1)
	require.Error(t, err)

	_, err = b.Events(ctx, 3)
	require.Error(t, err)

	// check block 0
	_, err = b.Events(ctx, 0)
>>>>>>> faa564e4
	require.Error(t, err)

	cancel()
	wg.Wait()
}

func TestBridge_Unwind(t *testing.T) {
	ctx, cancel := context.WithCancel(context.Background())
	t.Cleanup(cancel)

	stateReceiverABI := bor.GenesisContractStateReceiverABI()
	heimdallClient, b := setup(t, stateReceiverABI)

	event1 := &heimdall.EventRecordWithTime{
		EventRecord: heimdall.EventRecord{
			ID:      1,
			ChainID: "80002",
			Data:    hexutil.MustDecode("0x01"),
		},
		Time: time.Unix(50, 0), // block 2
	}
	event2 := &heimdall.EventRecordWithTime{
		EventRecord: heimdall.EventRecord{
			ID:      2,
			ChainID: "80002",
			Data:    hexutil.MustDecode("0x02"),
		},
		Time: time.Unix(100, 0), // block 2
	}
	event3 := &heimdall.EventRecordWithTime{
		EventRecord: heimdall.EventRecord{
			ID:      3,
			ChainID: "80002",
			Data:    hexutil.MustDecode("0x03"),
		},
		Time: time.Unix(200, 0), // block 4
	}
	event4 := &heimdall.EventRecordWithTime{
		EventRecord: heimdall.EventRecord{
			ID:      4,
			ChainID: "80002",
			Data:    hexutil.MustDecode("0x03"),
		},
		Time: time.Unix(300, 0), // block 6
	}

	events := []*heimdall.EventRecordWithTime{event1, event2, event3, event4}

	heimdallClient.EXPECT().FetchStateSyncEvents(gomock.Any(), gomock.Any(), gomock.Any(), gomock.Any()).Return(events, nil).Times(1)
	heimdallClient.EXPECT().FetchStateSyncEvents(gomock.Any(), gomock.Any(), gomock.Any(), gomock.Any()).Return([]*heimdall.EventRecordWithTime{}, nil).AnyTimes()

	var wg sync.WaitGroup
	wg.Add(1)

	go func(bridge bridge.Service) {
		defer wg.Done()

		err := bridge.Run(ctx)
		if err != nil {
			if !errors.Is(err, ctx.Err()) {
				t.Error(err)
			}

			return
		}
	}(b)

	err := b.Synchronize(ctx, &types.Header{Number: big.NewInt(100)}) // hack to wait for b.ready
	require.NoError(t, err)

	blocks := getBlocks(t, 8)

	err = b.ProcessNewBlocks(ctx, blocks)
	require.NoError(t, err)

	event1Data, err := event1.Pack(stateReceiverABI)
	require.NoError(t, err)

<<<<<<< HEAD
	block4Key := bortypes.ComputeBorTxHash(blocks[4].NumberU64(), blocks[4].Hash())
	res, err := b.GetEvents(ctx, block4Key)
=======
	res, err := b.Events(ctx, 4)
>>>>>>> faa564e4
	require.Equal(t, event1Data, rlp.RawValue(res[0].Data()))
	require.NoError(t, err)

	err = b.Unwind(ctx, &types.Header{Number: big.NewInt(3)})
	require.NoError(t, err)

<<<<<<< HEAD
	_, err = b.GetEvents(ctx, block4Key)
=======
	_, err = b.Events(ctx, 4)
>>>>>>> faa564e4
	require.Error(t, err)

	cancel()
	wg.Wait()
}<|MERGE_RESOLUTION|>--- conflicted
+++ resolved
@@ -125,12 +125,8 @@
 	err = b.ProcessNewBlocks(ctx, blocks)
 	require.NoError(t, err)
 
-<<<<<<< HEAD
 	block4Key := bortypes.ComputeBorTxHash(blocks[4].NumberU64(), blocks[4].Hash())
-	res, err := b.GetEvents(ctx, block4Key)
-=======
-	res, err := b.Events(ctx, 4)
->>>>>>> faa564e4
+	res, err := b.Events(ctx, block4Key)
 	require.NoError(t, err)
 
 	event1Data, err := event1.Pack(stateReceiverABI)
@@ -143,37 +139,18 @@
 	require.Equal(t, event1Data, rlp.RawValue(res[0].Data())) // check data fields
 	require.Equal(t, event2Data, rlp.RawValue(res[1].Data()))
 
-<<<<<<< HEAD
 	// get non-sprint block
 	block1Key := bortypes.ComputeBorTxHash(blocks[1].NumberU64(), blocks[1].Hash())
-	_, err = b.GetEvents(ctx, block1Key)
+	_, err = b.Events(ctx, block1Key)
 	require.Error(t, err)
 
 	block3Key := bortypes.ComputeBorTxHash(blocks[3].NumberU64(), blocks[3].Hash())
-	_, err = b.GetEvents(ctx, block3Key)
+	_, err = b.Events(ctx, block3Key)
 	require.Error(t, err)
 
 	// check block 0
 	block0Key := bortypes.ComputeBorTxHash(blocks[0].NumberU64(), blocks[0].Hash())
-	_, err = b.GetEvents(ctx, block0Key)
-=======
-	res, err = b.Events(ctx, 4)
-	require.NoError(t, err)
-
-	require.Equal(t, 2, len(res))
-	require.Equal(t, event1Data, rlp.RawValue(res[0].Data()))
-	require.Equal(t, event2Data, rlp.RawValue(res[1].Data()))
-
-	// get non-sprint block
-	_, err = b.Events(ctx, 1)
-	require.Error(t, err)
-
-	_, err = b.Events(ctx, 3)
-	require.Error(t, err)
-
-	// check block 0
-	_, err = b.Events(ctx, 0)
->>>>>>> faa564e4
+	_, err = b.Events(ctx, block0Key)
 	require.Error(t, err)
 
 	cancel()
@@ -252,23 +229,15 @@
 	event1Data, err := event1.Pack(stateReceiverABI)
 	require.NoError(t, err)
 
-<<<<<<< HEAD
 	block4Key := bortypes.ComputeBorTxHash(blocks[4].NumberU64(), blocks[4].Hash())
-	res, err := b.GetEvents(ctx, block4Key)
-=======
-	res, err := b.Events(ctx, 4)
->>>>>>> faa564e4
+	res, err := b.Events(ctx, block4Key)
 	require.Equal(t, event1Data, rlp.RawValue(res[0].Data()))
 	require.NoError(t, err)
 
 	err = b.Unwind(ctx, &types.Header{Number: big.NewInt(3)})
 	require.NoError(t, err)
 
-<<<<<<< HEAD
-	_, err = b.GetEvents(ctx, block4Key)
-=======
-	_, err = b.Events(ctx, 4)
->>>>>>> faa564e4
+	_, err = b.Events(ctx, block4Key)
 	require.Error(t, err)
 
 	cancel()
