// Copyright 2024 The Erigon Authors
// This file is part of Erigon.
//
// Erigon is free software: you can redistribute it and/or modify
// it under the terms of the GNU Lesser General Public License as published by
// the Free Software Foundation, either version 3 of the License, or
// (at your option) any later version.
//
// Erigon is distributed in the hope that it will be useful,
// but WITHOUT ANY WARRANTY; without even the implied warranty of
// MERCHANTABILITY or FITNESS FOR A PARTICULAR PURPOSE. See the
// GNU Lesser General Public License for more details.
//
// You should have received a copy of the GNU Lesser General Public License
// along with Erigon. If not, see <http://www.gnu.org/licenses/>.

package bridge

import (
	"context"
	"errors"
	"math/big"
	"sync"
	"testing"
	"time"

	"github.com/stretchr/testify/require"
	"go.uber.org/mock/gomock"

	libcommon "github.com/erigontech/erigon-lib/common"
	"github.com/erigontech/erigon-lib/common/hexutil"
	"github.com/erigontech/erigon-lib/log/v3"
	"github.com/erigontech/erigon-lib/testlog"
	"github.com/erigontech/erigon/execution/types"
	"github.com/erigontech/erigon/polygon/bor/borcfg"
)

var defaultBorConfig = borcfg.BorConfig{
	Sprint:                     map[string]uint64{"0": 2},
	StateReceiverContract:      "0x0000000000000000000000000000000000001001",
	IndoreBlock:                big.NewInt(10),
	StateSyncConfirmationDelay: map[string]uint64{"0": 1},
}

func setup(t *testing.T, borConfig borcfg.BorConfig) (*MockClient, *Service) {
	ctrl := gomock.NewController(t)
	logger := testlog.Logger(t, log.LvlDebug)
	bridgeClient := NewMockClient(ctrl)
	b := NewService(ServiceConfig{
		Store:        NewMdbxStore(t.TempDir(), logger, false, 1),
		Logger:       logger,
		BorConfig:    &borConfig,
		EventFetcher: bridgeClient,
	})
	t.Cleanup(b.Close)
	return bridgeClient, b
}

func getBlocks(t *testing.T, numBlocks int) []*types.Block {
	// Feed in new blocks
	rawBlocks := make([]*types.RawBlock, 0, numBlocks)

	for i := 1; i <= numBlocks; i++ {
		rawBlocks = append(rawBlocks, &types.RawBlock{
			Header: &types.Header{
				Number: big.NewInt(int64(i)),
				Time:   uint64(50 * i),
			},
			Body: &types.RawBody{},
		})
	}

	blocks := make([]*types.Block, len(rawBlocks))

	for i, rawBlock := range rawBlocks {
		b, err := rawBlock.AsBlock()
		require.NoError(t, err)

		blocks[i] = b
	}

	return blocks
}

func TestService(t *testing.T) {
	ctx, cancel := context.WithCancel(context.Background())
	t.Cleanup(cancel)

	heimdallClient, b := setup(t, defaultBorConfig)
	event1 := &EventRecordWithTime{
		EventRecord: EventRecord{
			ID:      1,
			ChainID: "80002",
			Data:    hexutil.MustDecode("0x01"),
		},
		// pre-indore: block0Time=1,block2Time=100,block4Time=200 => event1 falls in block4 (toTime=preSprintBlockTime=100)
		Time: time.Unix(50, 0),
	}
	event1Data, err := event1.MarshallBytes()
	require.NoError(t, err)
	event2 := &EventRecordWithTime{
		EventRecord: EventRecord{
			ID:      2,
			ChainID: "80002",
			Data:    hexutil.MustDecode("0x02"),
		},
		// pre-indore: block0Time=1,block2Time=100,block4Time=200 => event2 falls in block4 (toTime=preSprintBlockTime=100)
		Time: time.Unix(99, 0), // block 2
	}
	event2Data, err := event2.MarshallBytes()
	require.NoError(t, err)
	event3 := &EventRecordWithTime{
		EventRecord: EventRecord{
			ID:      3,
			ChainID: "80002",
			Data:    hexutil.MustDecode("0x03"),
		},
		// pre-indore: block4Time=200,block6Time=300 => event3 falls in block6 (toTime=preSprintBlockTime=200)
		Time: time.Unix(199, 0),
	}
	event3Data, err := event3.MarshallBytes()
	require.NoError(t, err)
	event4 := &EventRecordWithTime{
		EventRecord: EventRecord{
			ID:      4,
			ChainID: "80002",
			Data:    hexutil.MustDecode("0x04"),
		},
		// post-indore: block8Time=400,block10Time=500 => event4 falls in block10 (toTime=currentSprintBlockTime-delay=500-1=499)
		Time: time.Unix(498, 0),
	}
	event4Data, err := event4.MarshallBytes()
	require.NoError(t, err)

	events := []*EventRecordWithTime{event1, event2, event3, event4}

	heimdallClient.EXPECT().FetchStateSyncEvents(gomock.Any(), gomock.Any(), gomock.Any(), gomock.Any()).Return(events, nil).Times(1)
	heimdallClient.EXPECT().FetchStateSyncEvents(gomock.Any(), gomock.Any(), gomock.Any(), gomock.Any()).Return([]*EventRecordWithTime{}, nil).AnyTimes()

	var wg sync.WaitGroup
	wg.Add(1)

	go func(bridge *Service) {
		defer wg.Done()

		err := bridge.Run(ctx)
		if err != nil {
			if !errors.Is(err, ctx.Err()) {
				t.Error(err)
			}

			return
		}
	}(b)

	err = b.store.Prepare(ctx)
	require.NoError(t, err)

	replayBlockNum, replayNeeded, err := b.InitialBlockReplayNeeded(ctx)
	require.NoError(t, err)
	require.True(t, replayNeeded)
	require.Equal(t, uint64(0), replayBlockNum)

	genesis := types.NewBlockWithHeader(&types.Header{Time: 1, Number: big.NewInt(0)})
	err = b.ReplayInitialBlock(ctx, genesis)
	require.NoError(t, err)

	blocks := getBlocks(t, 10)
	err = b.ProcessNewBlocks(ctx, blocks)
	require.NoError(t, err)

	res, err := b.Events(ctx, blocks[1].Hash(), 2)
	require.NoError(t, err)
	require.Empty(t, res)

	res, err = b.Events(ctx, blocks[3].Hash(), 4)
	require.NoError(t, err)
	require.Len(t, res, 2)                      // have first two events
	require.Equal(t, event1Data, res[0].Data()) // check data fields
	require.Equal(t, event2Data, res[1].Data())

	res, err = b.Events(ctx, blocks[5].Hash(), 6)
	require.NoError(t, err)
	require.Len(t, res, 1)                      // have third event
	require.Equal(t, event3Data, res[0].Data()) // check data fields

	res, err = b.Events(ctx, blocks[9].Hash(), 10)
	require.NoError(t, err)
	require.Len(t, res, 1)                      // have fourth event
	require.Equal(t, event4Data, res[0].Data()) // check data fields

	// get non-sprint block
	res, err = b.Events(ctx, blocks[0].Hash(), 1)
	require.Empty(t, res)
	require.NoError(t, err)

	res, err = b.Events(ctx, blocks[2].Hash(), 3)
	require.Empty(t, res)
	require.NoError(t, err)

	// check block 0
	res, err = b.Events(ctx, libcommon.Hash{}, 0)
	require.Empty(t, res)
	require.NoError(t, err)

	cancel()
	wg.Wait()
}

func TestService_Unwind(t *testing.T) {
	ctx, cancel := context.WithCancel(context.Background())
	t.Cleanup(cancel)

	heimdallClient, b := setup(t, defaultBorConfig)
	event1 := &EventRecordWithTime{
		EventRecord: EventRecord{
			ID:      1,
			ChainID: "80002",
			Data:    hexutil.MustDecode("0x01"),
		},
		// pre-indore: block0Time=1,block2Time=100,block4Time=200 => event1 falls in block4 (toTime=preSprintBlockTime=100)
		Time: time.Unix(50, 0),
	}
	event2 := &EventRecordWithTime{
		EventRecord: EventRecord{
			ID:      2,
			ChainID: "80002",
			Data:    hexutil.MustDecode("0x02"),
		},
		// pre-indore: block0Time=1,block2Time=100,block4Time=200 => event2 falls in block4 (toTime=preSprintBlockTime=100)
		Time: time.Unix(99, 0), // block 2
	}
	event3 := &EventRecordWithTime{
		EventRecord: EventRecord{
			ID:      3,
			ChainID: "80002",
			Data:    hexutil.MustDecode("0x03"),
		},
		// pre-indore: block4Time=200,block6Time=300 => event3 falls in block6 (toTime=preSprintBlockTime=200)
		Time: time.Unix(199, 0),
	}
	event4 := &EventRecordWithTime{
		EventRecord: EventRecord{
			ID:      4,
			ChainID: "80002",
			Data:    hexutil.MustDecode("0x04"),
		},
		// post-indore: block8Time=400,block10Time=500 => event4 falls in block10 (toTime=currentSprintBlockTime-delay=500-1=499)
		Time: time.Unix(498, 0),
	}

	events := []*EventRecordWithTime{event1, event2, event3, event4}

	heimdallClient.EXPECT().FetchStateSyncEvents(gomock.Any(), gomock.Any(), gomock.Any(), gomock.Any()).Return(events, nil).Times(1)
	heimdallClient.EXPECT().FetchStateSyncEvents(gomock.Any(), gomock.Any(), gomock.Any(), gomock.Any()).Return([]*EventRecordWithTime{}, nil).AnyTimes()

	var wg sync.WaitGroup
	wg.Add(1)

	go func(bridge *Service) {
		defer wg.Done()

		err := bridge.Run(ctx)
		if err != nil {
			if !errors.Is(err, ctx.Err()) {
				t.Error(err)
			}

			return
		}
	}(b)

	err := b.store.Prepare(ctx)
	require.NoError(t, err)

	genesis := types.NewBlockWithHeader(&types.Header{Time: 1, Number: big.NewInt(0)})
	err = b.ReplayInitialBlock(ctx, genesis)
	require.NoError(t, err)

	blocks := getBlocks(t, 10)
	err = b.ProcessNewBlocks(ctx, blocks)
	require.NoError(t, err)

	res, err := b.Events(ctx, blocks[3].Hash(), 4)
	require.NoError(t, err)
	require.Len(t, res, 2)
	res, err = b.Events(ctx, blocks[5].Hash(), 6)
	require.NoError(t, err)
	require.Len(t, res, 1)
	res, err = b.Events(ctx, blocks[9].Hash(), 10)
	require.NoError(t, err)
	require.Len(t, res, 1)

	err = b.Unwind(ctx, 5)
	require.NoError(t, err)

	res, err = b.Events(ctx, blocks[3].Hash(), 4)
	require.NoError(t, err)
	require.Len(t, res, 2)
	res, err = b.Events(ctx, blocks[5].Hash(), 6)
	require.NoError(t, err)
	require.Empty(t, res)
	res, err = b.Events(ctx, blocks[9].Hash(), 10)
	require.NoError(t, err)
	require.Empty(t, res)

	cancel()
	wg.Wait()
}

func setupOverrideTest(t *testing.T, ctx context.Context, borConfig borcfg.BorConfig, wg *sync.WaitGroup) (*Service, []*types.Block) {
	heimdallClient, b := setup(t, borConfig)
	event1 := &EventRecordWithTime{
		EventRecord: EventRecord{
			ID:      1,
			ChainID: "80002",
			Data:    hexutil.MustDecode("0x01"),
		},
		// pre-indore: block0Time=1,block2Time=100,block4Time=200 => event1 falls in block4 (toTime=preSprintBlockTime=100)
		Time: time.Unix(50, 0),
	}
	event2 := &EventRecordWithTime{
		EventRecord: EventRecord{
			ID:      2,
			ChainID: "80002",
			Data:    hexutil.MustDecode("0x02"),
		},
		// pre-indore: block0Time=1,block2Time=100,block4Time=200 => event2 should fall in block4 but skipped and put in block6 (toTime=preSprintBlockTime=100)
		Time: time.Unix(99, 0), // block 2
	}
	event3 := &EventRecordWithTime{
		EventRecord: EventRecord{
			ID:      3,
			ChainID: "80002",
			Data:    hexutil.MustDecode("0x03"),
		},
		// pre-indore: block4Time=200,block6Time=300 => event3 falls in block6 (toTime=preSprintBlockTime=200)
		Time: time.Unix(199, 0),
	}
	event4 := &EventRecordWithTime{
		EventRecord: EventRecord{
			ID:      4,
			ChainID: "80002",
			Data:    hexutil.MustDecode("0x04"),
		},
		// post-indore: block8Time=400,block10Time=500 => event4 falls in block10 (toTime=currentSprintBlockTime-delay=500-1=499)
		Time: time.Unix(498, 0),
	}
<<<<<<< HEAD
	event5 := &EventRecordWithTime{
		EventRecord: EventRecord{
=======
	event5 := &heimdall.EventRecordWithTime{
		EventRecord: heimdall.EventRecord{
>>>>>>> 22878729
			ID:      5,
			ChainID: "80002",
			Data:    hexutil.MustDecode("0x04"),
		},
		// post-indore: block10Time=500,block12Time=600 => event4 falls in block12 (toTime=currentSprintBlockTime-delay=600-1=599)
		Time: time.Unix(598, 0),
	}
<<<<<<< HEAD
	event6 := &EventRecordWithTime{
		EventRecord: EventRecord{
=======
	event6 := &heimdall.EventRecordWithTime{
		EventRecord: heimdall.EventRecord{
>>>>>>> 22878729
			ID:      6,
			ChainID: "80002",
			Data:    hexutil.MustDecode("0x04"),
		},
		// post-indore: block12Time=600,block14Time=700 => event4 falls in block14 (toTime=currentSprintBlockTime-delay=700-1=699)
		Time: time.Unix(698, 0),
	}

<<<<<<< HEAD
	events := []*EventRecordWithTime{event1, event2, event3, event4, event5, event6}
=======
	events := []*heimdall.EventRecordWithTime{event1, event2, event3, event4, event5, event6}
>>>>>>> 22878729

	heimdallClient.EXPECT().FetchStateSyncEvents(gomock.Any(), gomock.Any(), gomock.Any(), gomock.Any()).Return(events, nil).Times(1)
	heimdallClient.EXPECT().FetchStateSyncEvents(gomock.Any(), gomock.Any(), gomock.Any(), gomock.Any()).Return([]*EventRecordWithTime{}, nil).AnyTimes()
	wg.Add(1)

	go func(bridge *Service) {
		defer wg.Done()

		err := bridge.Run(ctx)
		if err != nil {
			if !errors.Is(err, ctx.Err()) {
				t.Error(err)
			}

			return
		}
	}(b)

	err := b.store.Prepare(ctx)
	require.NoError(t, err)

	replayBlockNum, replayNeeded, err := b.InitialBlockReplayNeeded(ctx)
	require.NoError(t, err)
	require.True(t, replayNeeded)
	require.Equal(t, uint64(0), replayBlockNum)

	genesis := types.NewBlockWithHeader(&types.Header{Time: 1, Number: big.NewInt(0)})
	err = b.ReplayInitialBlock(ctx, genesis)
	require.NoError(t, err)

	blocks := getBlocks(t, 20)
	err = b.ProcessNewBlocks(ctx, blocks)
	require.NoError(t, err)

	return b, blocks
}

func TestService_ProcessNewBlocksWithOverride(t *testing.T) {
	ctx, cancel := context.WithCancel(context.Background())
	t.Cleanup(cancel)

	var wg sync.WaitGroup
	borCfg := defaultBorConfig
	borCfg.OverrideStateSyncRecords = map[string]int{
		"4":       1,
		"r.12-14": 0,
	}
	b, blocks := setupOverrideTest(t, ctx, borCfg, &wg)

	res, err := b.Events(ctx, blocks[3].Hash(), 4) // should only have event1 as event2 is skipped and is present in block 6
	require.NoError(t, err)
	require.Len(t, res, 1)

	res, err = b.Events(ctx, blocks[5].Hash(), 6)
	require.NoError(t, err)
	require.Len(t, res, 2)

	res, err = b.Events(ctx, blocks[9].Hash(), 10)
	require.NoError(t, err)
	require.Len(t, res, 1)

	res, err = b.Events(ctx, blocks[11].Hash(), 12)
	require.NoError(t, err)
	require.Len(t, res, 0) // because we skip it for r.12-14 interval

	res, err = b.Events(ctx, blocks[13].Hash(), 14)
	require.NoError(t, err)
	require.Len(t, res, 0) // because we skip it for r.12-14 interval

	res, err = b.Events(ctx, blocks[15].Hash(), 16)
	require.NoError(t, err)
	require.Len(t, res, 2)

	cancel()
	wg.Wait()
}

func TestService_ProcessNewBlocksWithZeroOverride(t *testing.T) {
	ctx, cancel := context.WithCancel(context.Background())
	t.Cleanup(cancel)

	var wg sync.WaitGroup
	borCfg := defaultBorConfig
	borCfg.OverrideStateSyncRecords = map[string]int{"4": 0}
	b, blocks := setupOverrideTest(t, ctx, borCfg, &wg)

	res, err := b.Events(ctx, blocks[3].Hash(), 4) // both event1 and event2 are in block 6
	require.NoError(t, err)
	require.Empty(t, res)

	res, err = b.Events(ctx, blocks[5].Hash(), 6)
	require.NoError(t, err)
	require.Len(t, res, 3)

	res, err = b.Events(ctx, blocks[9].Hash(), 10)
	require.NoError(t, err)
	require.Len(t, res, 1)

	cancel()
	wg.Wait()
}

func TestReaderEventsWithinTime(t *testing.T) {
	ctx, cancel := context.WithCancel(context.Background())
	t.Cleanup(cancel)

	heimdallClient, b := setup(t, defaultBorConfig)
	event1 := &EventRecordWithTime{
		EventRecord: EventRecord{
			ID:      1,
			ChainID: "80002",
			Data:    hexutil.MustDecode("0x01"),
		},
		Time: time.Unix(50, 0),
	}
	event1Data, err := event1.MarshallBytes()
	require.NoError(t, err)
	event2 := &EventRecordWithTime{
		EventRecord: EventRecord{
			ID:      2,
			ChainID: "80002",
			Data:    hexutil.MustDecode("0x02"),
		},
		Time: time.Unix(99, 0),
	}
	event2Data, err := event2.MarshallBytes()
	require.NoError(t, err)
	event3 := &EventRecordWithTime{
		EventRecord: EventRecord{
			ID:      3,
			ChainID: "80002",
			Data:    hexutil.MustDecode("0x03"),
		},
		Time: time.Unix(199, 0),
	}
	event3Data, err := event3.MarshallBytes()
	require.NoError(t, err)
	event4 := &EventRecordWithTime{
		EventRecord: EventRecord{
			ID:      4,
			ChainID: "80002",
			Data:    hexutil.MustDecode("0x04"),
		},
		Time: time.Unix(498, 0),
	}

	events := []*EventRecordWithTime{event1, event2, event3, event4}

	heimdallClient.EXPECT().FetchStateSyncEvents(gomock.Any(), gomock.Any(), gomock.Any(), gomock.Any()).Return(events, nil).Times(1)
	heimdallClient.EXPECT().FetchStateSyncEvents(gomock.Any(), gomock.Any(), gomock.Any(), gomock.Any()).Return([]*EventRecordWithTime{}, nil).AnyTimes()

	var wg sync.WaitGroup
	wg.Add(1)

	go func(bridge *Service) {
		defer wg.Done()

		err := bridge.Run(ctx)
		if err != nil {
			if !errors.Is(err, ctx.Err()) {
				t.Error(err)
			}

			return
		}
	}(b)

	err = b.store.Prepare(ctx)
	require.NoError(t, err)

	replayBlockNum, replayNeeded, err := b.InitialBlockReplayNeeded(ctx)
	require.NoError(t, err)
	require.True(t, replayNeeded)
	require.Equal(t, uint64(0), replayBlockNum)

	genesis := types.NewBlockWithHeader(&types.Header{Time: 1, Number: big.NewInt(0)})
	err = b.ReplayInitialBlock(ctx, genesis)
	require.NoError(t, err)

	blocks := getBlocks(t, 10)
	err = b.ProcessNewBlocks(ctx, blocks)
	require.NoError(t, err)

	res, err := b.EventsWithinTime(ctx, time.Unix(1, 0), time.Unix(500, 0))
	require.NoError(t, err)
	require.Len(t, res, 4)

	res, err = b.EventsWithinTime(ctx, time.Unix(50, 0), time.Unix(100, 0))
	require.NoError(t, err)
	require.Len(t, res, 2)                      // have first two events
	require.Equal(t, event1Data, res[0].Data()) // check data fields
	require.Equal(t, event2Data, res[1].Data())

	res, err = b.EventsWithinTime(ctx, time.Unix(199, 0), time.Unix(498, 0))
	require.NoError(t, err)
	require.Len(t, res, 1)                      // have third event but not fourth because [A, B) does not include B
	require.Equal(t, event3Data, res[0].Data()) // check data fields

	res, err = b.EventsWithinTime(ctx, time.Unix(500, 0), time.Unix(600, 0))
	require.Empty(t, res)
	require.NoError(t, err)

	cancel()
	wg.Wait()
}<|MERGE_RESOLUTION|>--- conflicted
+++ resolved
@@ -346,13 +346,8 @@
 		// post-indore: block8Time=400,block10Time=500 => event4 falls in block10 (toTime=currentSprintBlockTime-delay=500-1=499)
 		Time: time.Unix(498, 0),
 	}
-<<<<<<< HEAD
 	event5 := &EventRecordWithTime{
 		EventRecord: EventRecord{
-=======
-	event5 := &heimdall.EventRecordWithTime{
-		EventRecord: heimdall.EventRecord{
->>>>>>> 22878729
 			ID:      5,
 			ChainID: "80002",
 			Data:    hexutil.MustDecode("0x04"),
@@ -360,13 +355,8 @@
 		// post-indore: block10Time=500,block12Time=600 => event4 falls in block12 (toTime=currentSprintBlockTime-delay=600-1=599)
 		Time: time.Unix(598, 0),
 	}
-<<<<<<< HEAD
 	event6 := &EventRecordWithTime{
 		EventRecord: EventRecord{
-=======
-	event6 := &heimdall.EventRecordWithTime{
-		EventRecord: heimdall.EventRecord{
->>>>>>> 22878729
 			ID:      6,
 			ChainID: "80002",
 			Data:    hexutil.MustDecode("0x04"),
@@ -375,11 +365,7 @@
 		Time: time.Unix(698, 0),
 	}
 
-<<<<<<< HEAD
 	events := []*EventRecordWithTime{event1, event2, event3, event4, event5, event6}
-=======
-	events := []*heimdall.EventRecordWithTime{event1, event2, event3, event4, event5, event6}
->>>>>>> 22878729
 
 	heimdallClient.EXPECT().FetchStateSyncEvents(gomock.Any(), gomock.Any(), gomock.Any(), gomock.Any()).Return(events, nil).Times(1)
 	heimdallClient.EXPECT().FetchStateSyncEvents(gomock.Any(), gomock.Any(), gomock.Any(), gomock.Any()).Return([]*EventRecordWithTime{}, nil).AnyTimes()
