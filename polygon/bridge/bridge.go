// Copyright 2024 The Erigon Authors
// This file is part of Erigon.
//
// Erigon is free software: you can redistribute it and/or modify
// it under the terms of the GNU Lesser General Public License as published by
// the Free Software Foundation, either version 3 of the License, or
// (at your option) any later version.
//
// Erigon is distributed in the hope that it will be useful,
// but WITHOUT ANY WARRANTY; without even the implied warranty of
// MERCHANTABILITY or FITNESS FOR A PARTICULAR PURPOSE. See the
// GNU Lesser General Public License for more details.
//
// You should have received a copy of the GNU Lesser General Public License
// along with Erigon. If not, see <http://www.gnu.org/licenses/>.

package bridge

import (
	"context"
	"errors"
	"fmt"
	"sync"
	"sync/atomic"
	"time"

	"github.com/erigontech/erigon-lib/kv"
	"github.com/erigontech/erigon-lib/log/v3"
	bortypes "github.com/erigontech/erigon/polygon/bor/types"
	"github.com/erigontech/erigon/polygon/polygoncommon"

	libcommon "github.com/erigontech/erigon-lib/common"
	"github.com/erigontech/erigon/core/types"
	"github.com/erigontech/erigon/polygon/bor/borcfg"
	"github.com/erigontech/erigon/polygon/heimdall"
)

type eventFetcher interface {
	FetchStateSyncEvents(ctx context.Context, fromId uint64, to time.Time, limit int) ([]*heimdall.EventRecordWithTime, error)
}

func Assemble(dataDir string, logger log.Logger, borConfig *borcfg.BorConfig, eventFetcher eventFetcher) *Bridge {
	bridgeDB := polygoncommon.NewDatabase(dataDir, kv.PolygonBridgeDB, databaseTablesCfg, logger)
	bridgeStore := NewStore(bridgeDB)
	reader := NewReader(bridgeStore, logger, borConfig.StateReceiverContract)
	return NewBridge(bridgeStore, logger, borConfig, eventFetcher, reader)
}

func NewBridge(store Store, logger log.Logger, borConfig *borcfg.BorConfig, eventFetcher eventFetcher, reader *Reader) *Bridge {
	return &Bridge{
		store:                        store,
		logger:                       logger,
		borConfig:                    borConfig,
		eventFetcher:                 eventFetcher,
		stateReceiverContractAddress: libcommon.HexToAddress(borConfig.StateReceiverContract),
		reader:                       reader,
		fetchedEventsSignal:          make(chan struct{}),
		processedBlocksSignal:        make(chan struct{}),
	}
}

type Bridge struct {
	store                        Store
	logger                       log.Logger
	borConfig                    *borcfg.BorConfig
	eventFetcher                 eventFetcher
	stateReceiverContractAddress libcommon.Address
	reader                       *Reader
	// internal state
	reachedTip             atomic.Bool
	fetchedEventsSignal    chan struct{}
	lastFetchedEventTime   atomic.Uint64
	processedBlocksSignal  chan struct{}
	lastProcessedBlockInfo atomic.Pointer[ProcessedBlockInfo]
	synchronizeMu          sync.Mutex
}

func (b *Bridge) Run(ctx context.Context) error {
	defer close(b.fetchedEventsSignal)
	defer close(b.processedBlocksSignal)

	err := b.store.Prepare(ctx)
	if err != nil {
		return err
	}
	defer b.Close()

	// get last known sync ID
	lastFetchedEventID, err := b.store.LatestEventID(ctx)
	if err != nil {
		return err
	}

	lastProcessedEventID, err := b.store.LastProcessedEventID(ctx)
	if err != nil {
		return err
	}

	lastProcessedBlockInfo, ok, err := b.store.LastProcessedBlockInfo(ctx)
	if err != nil {
		return err
	}
	if ok {
		b.lastProcessedBlockInfo.Store(&lastProcessedBlockInfo)
	}

	// start syncing
	b.logger.Debug(
		bridgeLogPrefix("running bridge component"),
		"lastFetchedEventID", lastFetchedEventID,
		"lastProcessedEventID", lastProcessedEventID,
		"lastProcessedBlockNum", lastProcessedBlockInfo.BlockNum,
		"lastProcessedBlockTime", lastProcessedBlockInfo.BlockTime,
	)

	logTicker := time.NewTicker(30 * time.Second)
	defer logTicker.Stop()

	for {
		select {
		case <-ctx.Done():
			return ctx.Err()
		default:
		}

		// start scrapping events
		to := time.Now()
		events, err := b.eventFetcher.FetchStateSyncEvents(ctx, lastFetchedEventID+1, to, heimdall.StateEventsFetchLimit)
		if err != nil {
			return err
		}

		if len(events) == 0 {
			// we've reached the tip
			b.reachedTip.Store(true)
			b.signalFetchedEvents()
			if err := libcommon.Sleep(ctx, time.Second); err != nil {
				return err
			}

			continue
		}

		// we've received new events
		b.reachedTip.Store(false)
		if err := b.store.PutEvents(ctx, events); err != nil {
			return err
		}

		lastFetchedEvent := events[len(events)-1]
		lastFetchedEventID = lastFetchedEvent.ID

		lastFetchedEventTime := lastFetchedEvent.Time.Unix()
		if lastFetchedEventTime < 0 {
			// be defensive when casting from int64 to uint64
			return errors.New("lastFetchedEventTime cannot be negative")
		}

		b.lastFetchedEventTime.Store(uint64(lastFetchedEventTime))
		b.signalFetchedEvents()

		select {
		case <-logTicker.C:
			b.logger.Debug(
				bridgeLogPrefix("fetched new events periodic progress"),
				"count", len(events),
				"lastFetchedEventID", lastFetchedEventID,
				"lastFetchedEventTime", lastFetchedEvent.Time.Format(time.RFC3339),
			)
		default: // continue
		}
	}
}

func (b *Bridge) Close() {
	b.store.Close()
}

func (b *Bridge) InitialBlockReplayNeeded(ctx context.Context) (uint64, bool, error) {
	if b.lastProcessedBlockInfo.Load() != nil {
		return 0, false, nil
	}

	_, ok, err := b.store.LastProcessedBlockInfo(ctx)
	if err != nil {
		return 0, false, err
	}
	if ok {
		// we have all info, no need to replay
		return 0, false, nil
	}

	// replay the last block we have in event snapshots
	return b.store.LastFrozenEventBlockNum(), true, nil
}

func (b *Bridge) ReplayInitialBlock(ctx context.Context, block *types.Block) error {
	lastProcessedBlockInfo := ProcessedBlockInfo{
		BlockNum:  block.NumberU64(),
		BlockTime: block.Time(),
	}

	b.lastProcessedBlockInfo.Store(&lastProcessedBlockInfo)
	return b.store.PutProcessedBlockInfo(ctx, lastProcessedBlockInfo)
}

// ProcessNewBlocks iterates through all blocks and constructs a map from block number to sync events
func (b *Bridge) ProcessNewBlocks(ctx context.Context, blocks []*types.Block) error {
	if len(blocks) == 0 {
		return nil
	}

	lastProcessedEventID, err := b.store.LastProcessedEventID(ctx)
	if err != nil {
		return err
	}

	var lastProcessedBlockInfo ProcessedBlockInfo
	if ptr := b.lastProcessedBlockInfo.Load(); ptr != nil {
		lastProcessedBlockInfo = *ptr
	} else {
		return errors.New("lastProcessedBlockInfo must be set before bridge processing")
	}

	b.logger.Debug(
		bridgeLogPrefix("processing new blocks"),
		"from", blocks[0].NumberU64(),
		"to", blocks[len(blocks)-1].NumberU64(),
		"lastProcessedBlockNum", lastProcessedBlockInfo.BlockNum,
		"lastProcessedBlockTime", lastProcessedBlockInfo.BlockTime,
		"lastProcessedEventID", lastProcessedEventID,
	)

	var processedBlock bool
	blockNumToEventId := make(map[uint64]uint64)
	eventTxnToBlockNum := make(map[libcommon.Hash]uint64)
	for _, block := range blocks {
		// check if block is start of span and > 0
		blockNum := block.NumberU64()
		if blockNum == 0 || !b.borConfig.IsSprintStart(blockNum) {
			continue
		}
		if blockNum <= lastProcessedBlockInfo.BlockNum {
			continue
		}

		expectedNextBlockNum := lastProcessedBlockInfo.BlockNum + b.borConfig.CalculateSprintLength(blockNum)
		if blockNum != expectedNextBlockNum {
			return fmt.Errorf("nonsequential block in bridge processing: %d != %d", blockNum, expectedNextBlockNum)
		}

		blockTime := block.Time()
		toTime, err := b.blockEventsTimeWindowEnd(lastProcessedBlockInfo, blockNum, blockTime)
		if err != nil {
			return err
		}

		if err = b.waitForScraper(ctx, toTime); err != nil {
			return err
		}

		startID := lastProcessedEventID + 1
		endID, err := b.store.LastEventIDWithinWindow(ctx, startID, time.Unix(int64(toTime), 0))
		if err != nil {
			return err
		}

		if endID > 0 {
			b.logger.Debug(
				bridgeLogPrefix("mapping events to block"),
				"blockNum", blockNum,
				"start", startID,
				"end", endID,
			)

			eventTxnHash := bortypes.ComputeBorTxHash(blockNum, block.Hash())
			eventTxnToBlockNum[eventTxnHash] = blockNum
			blockNumToEventId[blockNum] = endID
			lastProcessedEventID = endID
		}

		processedBlock = true
		lastProcessedBlockInfo = ProcessedBlockInfo{
			BlockNum:  blockNum,
			BlockTime: blockTime,
		}
	}

	if !processedBlock {
		return nil
	}

	if err := b.store.PutBlockNumToEventID(ctx, blockNumToEventId); err != nil {
		return err
	}

	if err := b.store.PutEventTxnToBlockNum(ctx, eventTxnToBlockNum); err != nil {
		return err
	}

	if err := b.store.PutProcessedBlockInfo(ctx, lastProcessedBlockInfo); err != nil {
		return err
	}

	b.lastProcessedBlockInfo.Store(&lastProcessedBlockInfo)
	b.signalProcessedBlocks()
	return nil
}

// Synchronize blocks until events up to a given block are processed.
func (b *Bridge) Synchronize(ctx context.Context, blockNum uint64) error {
	// make Synchronize safe if unintentionally called by more than 1 goroutine at a time by using a lock
	// waitForProcessedBlock relies on signal channel which is safe if 1 goroutine waits on it at a time
	b.synchronizeMu.Lock()
	defer b.synchronizeMu.Unlock()

	b.logger.Debug(
		bridgeLogPrefix("synchronizing events..."),
		"blockNum", blockNum,
		"lastProcessedBlockNum", b.lastProcessedBlockInfo.Load().BlockNum,
	)

	return b.waitForProcessedBlock(ctx, blockNum)
}

// Unwind deletes map entries till tip
func (b *Bridge) Unwind(ctx context.Context, blockNum uint64) error {
	// TODO need to handle unwinds via astrid - will do in separate PR
	return b.store.PruneEventIDs(ctx, blockNum)
}

// Events returns all sync events at blockNum
func (b *Bridge) Events(ctx context.Context, blockNum uint64) ([]*types.Message, error) {
	return b.reader.Events(ctx, blockNum)
}

func (b *Bridge) EventTxnLookup(ctx context.Context, borTxHash libcommon.Hash) (uint64, bool, error) {
	return b.reader.EventTxnLookup(ctx, borTxHash)
<<<<<<< HEAD
=======
}

func (b *Bridge) blockEventsTimeWindowEnd(last ProcessedBlockInfo, blockNum uint64, blockTime uint64) (uint64, error) {
	if b.borConfig.IsIndore(blockNum) {
		stateSyncDelay := b.borConfig.CalculateStateSyncDelay(blockNum)
		return blockTime - stateSyncDelay, nil
	}

	return last.BlockTime, nil
}

func (b *Bridge) waitForScraper(ctx context.Context, toTime uint64) error {
	logTicker := time.NewTicker(5 * time.Second)
	defer logTicker.Stop()

	shouldLog := true
	reachedTip := b.reachedTip.Load()
	lastFetchedEventTime := b.lastFetchedEventTime.Load()
	for !reachedTip && toTime > lastFetchedEventTime {
		if shouldLog {
			b.logger.Debug(
				bridgeLogPrefix("waiting for event scrapping to catch up"),
				"reachedTip", reachedTip,
				"lastFetchedEventTime", lastFetchedEventTime,
				"toTime", toTime,
			)
		}

		if err := b.waitFetchedEventsSignal(ctx); err != nil {
			return err
		}

		reachedTip = b.reachedTip.Load()
		lastFetchedEventTime = b.lastFetchedEventTime.Load()

		select {
		case <-logTicker.C:
			shouldLog = true
		default:
			shouldLog = false
		}
	}

	return nil
}

func (b *Bridge) waitForProcessedBlock(ctx context.Context, blockNum uint64) error {
	logTicker := time.NewTicker(5 * time.Second)
	defer logTicker.Stop()

	sprintLen := b.borConfig.CalculateSprintLength(blockNum)
	blockNum -= blockNum % sprintLen // we only process events at sprint start
	shouldLog := true
	lastProcessedBlockNum := b.lastProcessedBlockInfo.Load().BlockNum
	for blockNum > lastProcessedBlockNum {
		if shouldLog {
			b.logger.Debug(
				bridgeLogPrefix("waiting for block processing to catch up"),
				"blockNum", blockNum,
				"lastProcessedBlockNum", lastProcessedBlockNum,
			)
		}

		if err := b.waitProcessedBlocksSignal(ctx); err != nil {
			return err
		}

		lastProcessedBlockNum = b.lastProcessedBlockInfo.Load().BlockNum

		select {
		case <-logTicker.C:
			shouldLog = true
		default:
			shouldLog = false
		}
	}

	return nil
}

func (b *Bridge) signalFetchedEvents() {
	select {
	case b.fetchedEventsSignal <- struct{}{}:
	default: // no-op, signal already queued
	}
}

func (b *Bridge) waitFetchedEventsSignal(ctx context.Context) error {
	select {
	case <-ctx.Done():
		return ctx.Err()
	case _, ok := <-b.fetchedEventsSignal:
		if !ok {
			return errors.New("fetchedEventsSignal channel closed")
		}
		return nil
	}
}

func (b *Bridge) signalProcessedBlocks() {
	select {
	case b.processedBlocksSignal <- struct{}{}:
	default: // no-op, signal already queued
	}
}

func (b *Bridge) waitProcessedBlocksSignal(ctx context.Context) error {
	select {
	case <-ctx.Done():
		return ctx.Err()
	case _, ok := <-b.processedBlocksSignal:
		if !ok {
			return errors.New("processedBlocksSignal channel closed")
		}
		return nil
	}
}

func (b *Bridge) isSprintStart(headerNum uint64) bool {
	if headerNum%b.borConfig.CalculateSprintLength(headerNum) != 0 || headerNum == 0 {
		return false
	}

	return true
>>>>>>> 3b598098
}<|MERGE_RESOLUTION|>--- conflicted
+++ resolved
@@ -336,8 +336,6 @@
 
 func (b *Bridge) EventTxnLookup(ctx context.Context, borTxHash libcommon.Hash) (uint64, bool, error) {
 	return b.reader.EventTxnLookup(ctx, borTxHash)
-<<<<<<< HEAD
-=======
 }
 
 func (b *Bridge) blockEventsTimeWindowEnd(last ProcessedBlockInfo, blockNum uint64, blockTime uint64) (uint64, error) {
@@ -454,13 +452,4 @@
 		}
 		return nil
 	}
-}
-
-func (b *Bridge) isSprintStart(headerNum uint64) bool {
-	if headerNum%b.borConfig.CalculateSprintLength(headerNum) != 0 || headerNum == 0 {
-		return false
-	}
-
-	return true
->>>>>>> 3b598098
 }