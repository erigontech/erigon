// Copyright 2024 The Erigon Authors
// This file is part of Erigon.
//
// Erigon is free software: you can redistribute it and/or modify
// it under the terms of the GNU Lesser General Public License as published by
// the Free Software Foundation, either version 3 of the License, or
// (at your option) any later version.
//
// Erigon is distributed in the hope that it will be useful,
// but WITHOUT ANY WARRANTY; without even the implied warranty of
// MERCHANTABILITY or FITNESS FOR A PARTICULAR PURPOSE. See the
// GNU Lesser General Public License for more details.
//
// You should have received a copy of the GNU Lesser General Public License
// along with Erigon. If not, see <http://www.gnu.org/licenses/>.

package bridge

import (
	"context"
	"errors"
	"fmt"
	"strconv"
	"sync"
	"sync/atomic"
	"time"

	liberrors "github.com/erigontech/erigon-lib/common/errors"
	"github.com/erigontech/erigon-lib/log/v3"
	bortypes "github.com/erigontech/erigon/polygon/bor/types"

	libcommon "github.com/erigontech/erigon-lib/common"
	"github.com/erigontech/erigon/core/types"
	"github.com/erigontech/erigon/polygon/bor/borcfg"
	"github.com/erigontech/erigon/polygon/heimdall"
)

type eventFetcher interface {
	FetchStateSyncEvents(ctx context.Context, fromId uint64, to time.Time, limit int) ([]*heimdall.EventRecordWithTime, error)
}

type Config struct {
	Store        Store
	Logger       log.Logger
	BorConfig    *borcfg.BorConfig
	EventFetcher eventFetcher
}

<<<<<<< HEAD
func NewBridge(config Config) *Bridge {
	return &Bridge{
		store:                        config.Store,
		logger:                       config.Logger,
		borConfig:                    config.BorConfig,
		eventFetcher:                 config.EventFetcher,
		stateReceiverContractAddress: libcommon.HexToAddress(config.BorConfig.StateReceiverContract),
		reader:                       NewReader(config.Store, config.Logger, config.BorConfig.StateReceiverContract),
		transientErrors: []error{
			heimdall.ErrBadGateway,
			heimdall.ErrServiceUnavailable,
			context.DeadlineExceeded,
		},
=======
func Assemble(config Config) *Bridge {
	bridgeDB := polygoncommon.NewDatabase(config.DataDir, kv.PolygonBridgeDB, databaseTablesCfg, config.Logger, false /* accede */, config.RoTxLimit)
	bridgeStore := NewStore(bridgeDB)
	reader := NewReader(bridgeStore, config.Logger, config.BorConfig.StateReceiverContractAddress())
	return NewBridge(bridgeStore, config.Logger, config.BorConfig, config.EventFetcher, reader)
}

func NewBridge(store Store, logger log.Logger, borConfig *borcfg.BorConfig, eventFetcher eventFetcher, reader *Reader) *Bridge {
	transientErrors := []error{
		heimdall.ErrBadGateway,
		heimdall.ErrServiceUnavailable,
		context.DeadlineExceeded,
	}

	return &Bridge{
		store:                        store,
		logger:                       logger,
		borConfig:                    borConfig,
		eventFetcher:                 eventFetcher,
		stateReceiverContractAddress: borConfig.StateReceiverContractAddress(),
		reader:                       reader,
		transientErrors:              transientErrors,
		fetchedEventsSignal:          make(chan struct{}),
		processedBlocksSignal:        make(chan struct{}),
>>>>>>> 9a2a7927
	}
}

type Bridge struct {
	store                        Store
	logger                       log.Logger
	borConfig                    *borcfg.BorConfig
	eventFetcher                 eventFetcher
	stateReceiverContractAddress libcommon.Address
	reader                       *Reader
	transientErrors              []error
	// internal state
	reachedTip             atomic.Bool
	fetchedEventsSignal    chan struct{}
	lastFetchedEventTime   atomic.Uint64
	processedBlocksSignal  chan struct{}
	lastProcessedBlockInfo atomic.Pointer[ProcessedBlockInfo]
	synchronizeMu          sync.Mutex
	unwindMu               sync.Mutex
}

func (b *Bridge) Run(ctx context.Context) error {
	defer func() {
		if b.fetchedEventsSignal != nil {
			close(b.fetchedEventsSignal)
			b.fetchedEventsSignal = nil
		}

		if b.processedBlocksSignal != nil {
			close(b.processedBlocksSignal)
			b.processedBlocksSignal = nil
		}
	}()

	err := b.store.Prepare(ctx)
	if err != nil {
		return err
	}
	defer b.Close()

	// get last known sync Id
	lastFetchedEventId, err := b.store.LastEventId(ctx)
	if err != nil {
		return err
	}

	lastProcessedEventId, err := b.store.LastProcessedEventId(ctx)
	if err != nil {
		return err
	}

	lastProcessedBlockInfo, ok, err := b.store.LastProcessedBlockInfo(ctx)
	if err != nil {
		return err
	}
	if ok {
		b.lastProcessedBlockInfo.Store(&lastProcessedBlockInfo)
	}

	// start syncing
	b.logger.Debug(
		bridgeLogPrefix("running bridge component"),
		"lastFetchedEventId", lastFetchedEventId,
		"lastProcessedEventId", lastProcessedEventId,
		"lastProcessedBlockNum", lastProcessedBlockInfo.BlockNum,
		"lastProcessedBlockTime", lastProcessedBlockInfo.BlockTime,
	)

	logTicker := time.NewTicker(30 * time.Second)
	defer logTicker.Stop()

	for {
		select {
		case <-ctx.Done():
			return ctx.Err()
		default:
		}

		// start scraping events
		from := lastFetchedEventId + 1
		to := time.Now()
		events, err := b.eventFetcher.FetchStateSyncEvents(ctx, from, to, heimdall.StateEventsFetchLimit)
		if err != nil {
			if liberrors.IsOneOf(err, b.transientErrors) {
				b.logger.Warn(
					bridgeLogPrefix("scraper transient err occurred"),
					"from", from,
					"to", to.Format(time.RFC3339),
					"err", err,
				)

				continue
			}

			return err
		}

		if len(events) == 0 {
			// we've reached the tip
			b.reachedTip.Store(true)
			b.signalFetchedEvents()
			if err := libcommon.Sleep(ctx, time.Second); err != nil {
				return err
			}

			continue
		}

		// we've received new events
		b.reachedTip.Store(false)
		if err := b.store.PutEvents(ctx, events); err != nil {
			return err
		}

		lastFetchedEvent := events[len(events)-1]
		lastFetchedEventId = lastFetchedEvent.ID

		lastFetchedEventTime := lastFetchedEvent.Time.Unix()
		if lastFetchedEventTime < 0 {
			// be defensive when casting from int64 to uint64
			return errors.New("lastFetchedEventTime cannot be negative")
		}

		b.lastFetchedEventTime.Store(uint64(lastFetchedEventTime))
		b.signalFetchedEvents()

		select {
		case <-logTicker.C:
			b.logger.Debug(
				bridgeLogPrefix("fetched new events periodic progress"),
				"count", len(events),
				"lastFetchedEventId", lastFetchedEventId,
				"lastFetchedEventTime", lastFetchedEvent.Time.Format(time.RFC3339),
			)
		default: // continue
		}
	}
}

func (b *Bridge) Close() {
	b.store.Close()
}

func (b *Bridge) InitialBlockReplayNeeded(ctx context.Context) (uint64, bool, error) {
	if b.lastProcessedBlockInfo.Load() != nil {
		return 0, false, nil
	}

	_, ok, err := b.store.LastProcessedBlockInfo(ctx)
	if err != nil {
		return 0, false, err
	}
	if ok {
		// we have all info, no need to replay
		return 0, false, nil
	}

	// replay the last block we have in event snapshots
	return b.store.LastFrozenEventBlockNum(), true, nil
}

func (b *Bridge) LastProcessedBlock(ctx context.Context) (uint64, error) {
	if lastProcessedBlockInfo := b.lastProcessedBlockInfo.Load(); lastProcessedBlockInfo != nil && lastProcessedBlockInfo.BlockNum > 0 {
		return lastProcessedBlockInfo.BlockNum, nil
	}

	lastProcessedBlockInfo, ok, err := b.store.LastProcessedBlockInfo(ctx)
	if err != nil {
		return 0, err
	}

	if !ok {
		return 0, nil
	}

	b.lastProcessedBlockInfo.Store(&lastProcessedBlockInfo)

	return lastProcessedBlockInfo.BlockNum, nil
}

func (b *Bridge) ReplayInitialBlock(ctx context.Context, block *types.Block) error {
	lastProcessedBlockInfo := ProcessedBlockInfo{
		BlockNum:  block.NumberU64(),
		BlockTime: block.Time(),
	}

	b.lastProcessedBlockInfo.Store(&lastProcessedBlockInfo)
	return b.store.PutProcessedBlockInfo(ctx, lastProcessedBlockInfo)
}

// ProcessNewBlocks iterates through all blocks and constructs a map from block number to sync events
func (b *Bridge) ProcessNewBlocks(ctx context.Context, blocks []*types.Block) error {
	if len(blocks) == 0 {
		return nil
	}

	b.unwindMu.Lock()
	defer b.unwindMu.Unlock()

	lastProcessedEventId, err := b.store.LastProcessedEventId(ctx)
	if err != nil {
		return err
	}

	var lastProcessedBlockInfo ProcessedBlockInfo
	if ptr := b.lastProcessedBlockInfo.Load(); ptr != nil {
		lastProcessedBlockInfo = *ptr
	} else {
		return errors.New("lastProcessedBlockInfo must be set before bridge processing")
	}

	b.logger.Debug(
		bridgeLogPrefix("processing new blocks"),
		"from", blocks[0].NumberU64(),
		"to", blocks[len(blocks)-1].NumberU64(),
		"lastProcessedBlockNum", lastProcessedBlockInfo.BlockNum,
		"lastProcessedBlockTime", lastProcessedBlockInfo.BlockTime,
		"lastProcessedEventId", lastProcessedEventId,
	)

	var processedBlock bool
	blockNumToEventId := make(map[uint64]uint64)
	eventTxnToBlockNum := make(map[libcommon.Hash]uint64)
	for _, block := range blocks {
		// check if block is start of span and > 0
		blockNum := block.NumberU64()
		if blockNum == 0 || !b.borConfig.IsSprintStart(blockNum) {
			continue
		}
		if blockNum <= lastProcessedBlockInfo.BlockNum {
			continue
		}

		expectedNextBlockNum := lastProcessedBlockInfo.BlockNum + b.borConfig.CalculateSprintLength(blockNum)
		if blockNum != expectedNextBlockNum {
			return fmt.Errorf("nonsequential block in bridge processing: %d != %d", blockNum, expectedNextBlockNum)
		}

		blockTime := block.Time()
		toTime, err := b.blockEventsTimeWindowEnd(lastProcessedBlockInfo, blockNum, blockTime)
		if err != nil {
			return err
		}

		if err = b.waitForScraper(ctx, toTime); err != nil {
			return err
		}

		startId := lastProcessedEventId + 1
		endId, err := b.store.LastEventIdWithinWindow(ctx, startId, time.Unix(int64(toTime), 0))
		if err != nil {
			return err
		}

		if b.borConfig.OverrideStateSyncRecords != nil {
			if eventLimit, ok := b.borConfig.OverrideStateSyncRecords[strconv.FormatUint(blockNum, 10)]; ok {
				if eventLimit == 0 {
					endId = 0
				} else {
					endId = startId + uint64(eventLimit) - 1
				}
			}
		}

		if endId > 0 {
			b.logger.Debug(
				bridgeLogPrefix("mapping events to block"),
				"blockNum", blockNum,
				"start", startId,
				"end", endId,
			)

			lastProcessedEventId = endId
			eventTxnHash := bortypes.ComputeBorTxHash(blockNum, block.Hash())
			eventTxnToBlockNum[eventTxnHash] = blockNum
			blockNumToEventId[blockNum] = endId
		}

		processedBlock = true
		lastProcessedBlockInfo = ProcessedBlockInfo{
			BlockNum:  blockNum,
			BlockTime: blockTime,
		}
	}

	if !processedBlock {
		return nil
	}

	if err := b.store.PutBlockNumToEventId(ctx, blockNumToEventId); err != nil {
		return err
	}

	if err := b.store.PutEventTxnToBlockNum(ctx, eventTxnToBlockNum); err != nil {
		return err
	}

	if err := b.store.PutProcessedBlockInfo(ctx, lastProcessedBlockInfo); err != nil {
		return err
	}

	b.lastProcessedBlockInfo.Store(&lastProcessedBlockInfo)
	b.signalProcessedBlocks()
	return nil
}

// Synchronize blocks until events up to a given block are processed.
func (b *Bridge) Synchronize(ctx context.Context, blockNum uint64) error {
	// make Synchronize safe if unintentionally called by more than 1 goroutine at a time by using a lock
	// waitForProcessedBlock relies on signal channel which is safe if 1 goroutine waits on it at a time
	b.synchronizeMu.Lock()
	defer b.synchronizeMu.Unlock()

	b.logger.Debug(
		bridgeLogPrefix("synchronizing events..."),
		"blockNum", blockNum,
		"lastProcessedBlockNum", b.lastProcessedBlockInfo.Load().BlockNum,
	)

	return b.waitForProcessedBlock(ctx, blockNum)
}

// Unwind delete unwindable bridge data.
// The blockNum parameter is exclusive, i.e. only data in the range (blockNum, last] is deleted.
func (b *Bridge) Unwind(ctx context.Context, blockNum uint64) error {
	b.logger.Debug(bridgeLogPrefix("unwinding"), "blockNum", blockNum)

	b.unwindMu.Lock()
	defer b.unwindMu.Unlock()

	if err := b.store.Unwind(ctx, blockNum); err != nil {
		return err
	}

	lastProcessedBlockInfo, ok, err := b.store.LastProcessedBlockInfo(ctx)
	if err != nil {
		return err
	}
	if !ok {
		return errors.New("no last processed block info after unwind")
	}

	b.lastProcessedBlockInfo.Store(&lastProcessedBlockInfo)
	return nil
}

// Events returns all sync events at blockNum
func (b *Bridge) Events(ctx context.Context, blockNum uint64) ([]*types.Message, error) {
	return b.reader.Events(ctx, blockNum)
}

func (b *Bridge) EventTxnLookup(ctx context.Context, borTxHash libcommon.Hash) (uint64, bool, error) {
	return b.reader.EventTxnLookup(ctx, borTxHash)
}

func (b *Bridge) blockEventsTimeWindowEnd(last ProcessedBlockInfo, blockNum uint64, blockTime uint64) (uint64, error) {
	if b.borConfig.IsIndore(blockNum) {
		stateSyncDelay := b.borConfig.CalculateStateSyncDelay(blockNum)
		return blockTime - stateSyncDelay, nil
	}

	return last.BlockTime, nil
}

func (b *Bridge) waitForScraper(ctx context.Context, toTime uint64) error {
	logTicker := time.NewTicker(5 * time.Second)
	defer logTicker.Stop()

	shouldLog := true
	reachedTip := b.reachedTip.Load()
	lastFetchedEventTime := b.lastFetchedEventTime.Load()
	for !reachedTip && toTime > lastFetchedEventTime {
		if shouldLog {
			b.logger.Debug(
				bridgeLogPrefix("waiting for event scrapping to catch up"),
				"reachedTip", reachedTip,
				"lastFetchedEventTime", lastFetchedEventTime,
				"toTime", toTime,
			)
		}

		if err := b.waitFetchedEventsSignal(ctx); err != nil {
			return err
		}

		reachedTip = b.reachedTip.Load()
		lastFetchedEventTime = b.lastFetchedEventTime.Load()

		select {
		case <-logTicker.C:
			shouldLog = true
		default:
			shouldLog = false
		}
	}

	return nil
}

func (b *Bridge) waitForProcessedBlock(ctx context.Context, blockNum uint64) error {
	logTicker := time.NewTicker(5 * time.Second)
	defer logTicker.Stop()

	sprintLen := b.borConfig.CalculateSprintLength(blockNum)
	blockNum -= blockNum % sprintLen // we only process events at sprint start
	shouldLog := true
	lastProcessedBlockNum := b.lastProcessedBlockInfo.Load().BlockNum
	for blockNum > lastProcessedBlockNum {
		if shouldLog {
			b.logger.Debug(
				bridgeLogPrefix("waiting for block processing to catch up"),
				"blockNum", blockNum,
				"lastProcessedBlockNum", lastProcessedBlockNum,
			)
		}

		if err := b.waitProcessedBlocksSignal(ctx); err != nil {
			return err
		}

		lastProcessedBlockNum = b.lastProcessedBlockInfo.Load().BlockNum

		select {
		case <-logTicker.C:
			shouldLog = true
		default:
			shouldLog = false
		}
	}

	return nil
}

func (b *Bridge) signalFetchedEvents() {
	select {
	case b.fetchedEventsSignal <- struct{}{}:
	default: // no-op, signal already queued
	}
}

func (b *Bridge) waitFetchedEventsSignal(ctx context.Context) error {
	select {
	case <-ctx.Done():
		return ctx.Err()
	case _, ok := <-b.fetchedEventsSignal:
		if !ok {
			return errors.New("fetchedEventsSignal channel closed")
		}
		return nil
	}
}

func (b *Bridge) signalProcessedBlocks() {
	select {
	case b.processedBlocksSignal <- struct{}{}:
	default: // no-op, signal already queued
	}
}

func (b *Bridge) waitProcessedBlocksSignal(ctx context.Context) error {
	select {
	case <-ctx.Done():
		return ctx.Err()
	case _, ok := <-b.processedBlocksSignal:
		if !ok {
			return errors.New("processedBlocksSignal channel closed")
		}
		return nil
	}
}<|MERGE_RESOLUTION|>--- conflicted
+++ resolved
@@ -46,7 +46,6 @@
 	EventFetcher eventFetcher
 }
 
-<<<<<<< HEAD
 func NewBridge(config Config) *Bridge {
 	return &Bridge{
 		store:                        config.Store,
@@ -54,38 +53,12 @@
 		borConfig:                    config.BorConfig,
 		eventFetcher:                 config.EventFetcher,
 		stateReceiverContractAddress: libcommon.HexToAddress(config.BorConfig.StateReceiverContract),
-		reader:                       NewReader(config.Store, config.Logger, config.BorConfig.StateReceiverContract),
+		reader:                       NewReader(config.Store, config.Logger, config.BorConfig.StateReceiverContractAddress()),
 		transientErrors: []error{
 			heimdall.ErrBadGateway,
 			heimdall.ErrServiceUnavailable,
 			context.DeadlineExceeded,
 		},
-=======
-func Assemble(config Config) *Bridge {
-	bridgeDB := polygoncommon.NewDatabase(config.DataDir, kv.PolygonBridgeDB, databaseTablesCfg, config.Logger, false /* accede */, config.RoTxLimit)
-	bridgeStore := NewStore(bridgeDB)
-	reader := NewReader(bridgeStore, config.Logger, config.BorConfig.StateReceiverContractAddress())
-	return NewBridge(bridgeStore, config.Logger, config.BorConfig, config.EventFetcher, reader)
-}
-
-func NewBridge(store Store, logger log.Logger, borConfig *borcfg.BorConfig, eventFetcher eventFetcher, reader *Reader) *Bridge {
-	transientErrors := []error{
-		heimdall.ErrBadGateway,
-		heimdall.ErrServiceUnavailable,
-		context.DeadlineExceeded,
-	}
-
-	return &Bridge{
-		store:                        store,
-		logger:                       logger,
-		borConfig:                    borConfig,
-		eventFetcher:                 eventFetcher,
-		stateReceiverContractAddress: borConfig.StateReceiverContractAddress(),
-		reader:                       reader,
-		transientErrors:              transientErrors,
-		fetchedEventsSignal:          make(chan struct{}),
-		processedBlocksSignal:        make(chan struct{}),
->>>>>>> 9a2a7927
 	}
 }
 
