--- conflicted
+++ resolved
@@ -40,29 +40,18 @@
 	}
 }
 
-<<<<<<< HEAD
 func (b *Bridge) Run(ctx context.Context, startTime uint64) error {
-	err := b.db.OpenOnce(ctx, kv.PolygonBridgeDB, databaseTablesCfg)
-=======
-func (b *Bridge) Run(ctx context.Context) error {
 	err := b.store.Prepare(ctx)
->>>>>>> ced9f000
 	if err != nil {
 		return err
 	}
 
-<<<<<<< HEAD
-	id, err := GetSprintLastEventID(ctx, b.db, b.lastProcessedEventID, time.Unix(int64(startTime), 0), b.stateReceiverABI)
+	id, err := b.store.GetSprintLastEventID(ctx, b.lastProcessedEventID, time.Unix(int64(startTime), 0), b.stateReceiverABI)
 	if err != nil {
 		return err
 	}
 	b.lastProcessedEventID = id + 1
 
-	// start syncing
-	b.log.Warn(bridgeLogPrefix("Bridge is running"), "lastID", b.lastProcessedEventID)
-
-=======
->>>>>>> ced9f000
 	// get last known sync ID
 	lastEventID, err := b.store.GetLatestEventID(ctx)
 	if err != nil {
@@ -163,13 +152,8 @@
 }
 
 // GetEvents returns all sync events at blockNum
-<<<<<<< HEAD
 func (b *Bridge) GetEvents(ctx context.Context, blockNum uint64) ([][]byte, error) {
-	start, end, err := GetEventIDRange(ctx, b.db, blockNum)
-=======
-func (b *Bridge) GetEvents(ctx context.Context, blockNum uint64) ([]*types.Message, error) {
 	start, end, err := b.store.GetEventIDRange(ctx, blockNum)
->>>>>>> ced9f000
 	if err != nil {
 		return nil, err
 	}
