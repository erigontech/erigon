--- conflicted
+++ resolved
@@ -18,6 +18,7 @@
 
 import (
 	"context"
+	"errors"
 	"fmt"
 	"sync"
 	"sync/atomic"
@@ -52,12 +53,9 @@
 		borConfig:                    borConfig,
 		eventFetcher:                 eventFetcher,
 		stateReceiverContractAddress: libcommon.HexToAddress(borConfig.StateReceiverContract),
-<<<<<<< HEAD
+		reader:                       reader,
 		fetchedEventsSignal:          make(chan struct{}),
 		processedBlocksSignal:        make(chan struct{}),
-=======
-		reader:                       reader,
->>>>>>> 9832c6a1
 	}
 }
 
@@ -67,11 +65,8 @@
 	borConfig                    *borcfg.BorConfig
 	eventFetcher                 eventFetcher
 	stateReceiverContractAddress libcommon.Address
-
-	reader *Reader
-
+	reader                       *Reader
 	// internal state
-<<<<<<< HEAD
 	reachedTip            atomic.Bool
 	fetchedEventsSignal   chan struct{}
 	lastFetchedEventTime  atomic.Uint64
@@ -79,10 +74,6 @@
 	lastProcessedBlock    atomic.Pointer[ProcessedBlockInfo]
 	lastProcessedEventID  atomic.Uint64
 	synchronizeMu         sync.Mutex
-=======
-	ready                    atomic.Bool
-	lastProcessedBlockNumber atomic.Uint64
->>>>>>> 9832c6a1
 }
 
 func (b *Bridge) Run(ctx context.Context) error {
@@ -101,7 +92,6 @@
 		return err
 	}
 
-<<<<<<< HEAD
 	lastProcessedEventID, err := b.store.LastProcessedEventID(ctx)
 	if err != nil {
 		return err
@@ -117,8 +107,6 @@
 		b.lastProcessedBlock.Store(&lastProcessedBlockInfo)
 	}
 
-=======
->>>>>>> 9832c6a1
 	// start syncing
 	b.logger.Debug(
 		bridgeLogPrefix("running bridge component"),
@@ -231,17 +219,9 @@
 		"to", blocks[len(blocks)-1].NumberU64(),
 	)
 
-<<<<<<< HEAD
 	var processedBlock bool
 	blockNumToEventId := make(map[uint64]uint64)
 	eventTxnToBlockNum := make(map[libcommon.Hash]uint64)
-=======
-	lastProcessedEventID, err := b.store.LastProcessedEventID(ctx)
-	if err != nil {
-		return err
-	}
-
->>>>>>> 9832c6a1
 	for _, block := range blocks {
 		// check if block is start of span
 		blockNum := block.NumberU64()
@@ -264,17 +244,12 @@
 			return err
 		}
 
-<<<<<<< HEAD
 		startID := b.lastProcessedEventID.Load() + 1
 		endID, err := b.store.LastEventIDWithinWindow(ctx, startID, time.Unix(int64(toTime), 0))
-=======
-		lastID, err := b.store.LastEventIDWithinWindow(ctx, lastProcessedEventID, timeLimit)
->>>>>>> 9832c6a1
 		if err != nil {
 			return err
 		}
 
-<<<<<<< HEAD
 		if endID > 0 {
 			b.logger.Debug(
 				bridgeLogPrefix("mapping events to block"),
@@ -300,27 +275,12 @@
 	if !processedBlock {
 		return nil
 	}
-=======
-		if lastID > lastProcessedEventID {
-			b.logger.Debug(bridgeLogPrefix(fmt.Sprintf("Creating map for block %d, end ID %d", blockNum, lastID)))
-
-			k := bortypes.ComputeBorTxHash(blockNum, block.Hash())
-			eventMap[blockNum] = lastID
-			txMap[k] = blockNum
-			lastProcessedEventID = lastID
-		}
->>>>>>> 9832c6a1
 
 	if err := b.store.PutProcessedBlockInfo(ctx, *b.lastProcessedBlock.Load()); err != nil {
 		return err
 	}
 
-<<<<<<< HEAD
 	if err := b.store.PutBlockNumToEventID(ctx, blockNumToEventId); err != nil {
-=======
-	err = b.store.PutEventIDs(ctx, eventMap)
-	if err != nil {
->>>>>>> 9832c6a1
 		return err
 	}
 
@@ -356,51 +316,7 @@
 
 // Events returns all sync events at blockNum
 func (b *Bridge) Events(ctx context.Context, blockNum uint64) ([]*types.Message, error) {
-<<<<<<< HEAD
-	start, end, err := b.store.BlockEventIDsRange(ctx, blockNum)
-	if err != nil {
-		if errors.Is(err, ErrEventIDRangeNotFound) {
-			return nil, nil
-		}
-
-		return nil, err
-	}
-
-	if end == 0 { // exception for tip processing
-		end = b.lastProcessedEventID.Load() + 1
-	}
-
-	eventsRaw := make([]*types.Message, 0, end-start)
-
-	// get events from DB
-	events, err := b.store.Events(ctx, start, end)
-	if err != nil {
-		return nil, err
-	}
-
-	b.logger.Debug(bridgeLogPrefix("events query db result"), "blockNum", blockNum, "eventCount", len(events))
-
-	// convert to message
-	for _, event := range events {
-		msg := types.NewMessage(
-			state.SystemAddress,
-			&b.stateReceiverContractAddress,
-			0, u256.Num0,
-			core.SysCallGasLimit,
-			u256.Num0,
-			nil, nil,
-			event, nil, false,
-			true,
-			nil,
-		)
-
-		eventsRaw = append(eventsRaw, &msg)
-	}
-
-	return eventsRaw, nil
-=======
 	return b.reader.Events(ctx, blockNum)
->>>>>>> 9832c6a1
 }
 
 func (b *Bridge) EventTxnLookup(ctx context.Context, borTxHash libcommon.Hash) (uint64, bool, error) {
