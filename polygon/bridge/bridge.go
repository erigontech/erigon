--- conflicted
+++ resolved
@@ -165,17 +165,13 @@
 		return nil, err
 	}
 
-<<<<<<< HEAD
 	if end == 0 { // exception for tip processing
 		end = b.lastProcessedEventID
 	}
 
-	eventsRaw := make([]*types.Message, 0, end-start+1)
-=======
 	b.log.Debug("got map", "blockNum", blockNum, "start", start, "end", end)
 
 	eventsRaw := make([]*types.Message, end-start+1)
->>>>>>> d68598f6
 
 	// get events from DB
 	events, err := b.store.GetEvents(ctx, start+1, end+1)
@@ -201,6 +197,7 @@
 
 		eventsRaw = append(eventsRaw, &msg)
 	}
+
 	return eventsRaw, nil
 }
 
