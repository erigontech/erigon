--- conflicted
+++ resolved
@@ -96,17 +96,10 @@
 	for _, event := range events {
 		msg := types.NewMessage(
 			state.SystemAddress,
-<<<<<<< HEAD
 			r.stateClientAddress,
 			0, &u256.Num0,
-			core.SysCallGasLimit,
+			protocol.SysCallGasLimit,
 			&u256.Num0,
-=======
-			&r.stateClientAddress,
-			0, u256.Num0,
-			protocol.SysCallGasLimit,
-			u256.Num0,
->>>>>>> 0dcd1c3d
 			nil, nil,
 			event, nil,
 			false, // checkNonce
@@ -139,17 +132,10 @@
 	for _, event := range events {
 		msg := types.NewMessage(
 			state.SystemAddress,
-<<<<<<< HEAD
 			r.stateClientAddress,
 			0, &u256.Num0,
-			core.SysCallGasLimit,
+			protocol.SysCallGasLimit,
 			&u256.Num0,
-=======
-			&r.stateClientAddress,
-			0, u256.Num0,
-			protocol.SysCallGasLimit,
-			u256.Num0,
->>>>>>> 0dcd1c3d
 			nil, nil,
 			event, nil,
 			false, // checkNonce
@@ -242,17 +228,10 @@
 func messageFromData(to accounts.Address, data []byte) *types.Message {
 	msg := types.NewMessage(
 		state.SystemAddress,
-<<<<<<< HEAD
 		to,
 		0, &u256.Num0,
-		core.SysCallGasLimit,
+		protocol.SysCallGasLimit,
 		&u256.Num0,
-=======
-		&to,
-		0, u256.Num0,
-		protocol.SysCallGasLimit,
-		u256.Num0,
->>>>>>> 0dcd1c3d
 		nil, nil,
 		data, nil,
 		false, // checkNonce
