package bridge

import (
	"context"
	"errors"

	"google.golang.org/grpc"
	"google.golang.org/protobuf/types/known/emptypb"

	libcommon "github.com/erigontech/erigon-lib/common"
	"github.com/erigontech/erigon-lib/gointerfaces"
	remote "github.com/erigontech/erigon-lib/gointerfaces/remoteproto"
	"github.com/erigontech/erigon-lib/log/v3"
	"github.com/erigontech/erigon/common/u256"
	"github.com/erigontech/erigon/core"
	"github.com/erigontech/erigon/core/state"
	"github.com/erigontech/erigon/core/types"
)

type Reader struct {
	store              Store
	logger             log.Logger
	stateClientAddress libcommon.Address
}

<<<<<<< HEAD
func AssembleReader(ctx context.Context, dataDir string, logger log.Logger, stateReceiverContractAddress string) (*Reader, error) {
	bridgeStore := NewMdbxStore(dataDir, logger, true)
=======
type ReaderConfig struct {
	Ctx                          context.Context
	DataDir                      string
	Logger                       log.Logger
	StateReceiverContractAddress string
	RoTxLimit                    int64
}

func AssembleReader(config ReaderConfig) (*Reader, error) {
	bridgeDB := polygoncommon.NewDatabase(config.DataDir, kv.PolygonBridgeDB, databaseTablesCfg, config.Logger, true /* accede */, config.RoTxLimit)
	bridgeStore := NewStore(bridgeDB)
>>>>>>> 1dd4a55d

	err := bridgeStore.Prepare(config.Ctx)
	if err != nil {
		return nil, err
	}

	return NewReader(bridgeStore, config.Logger, config.StateReceiverContractAddress), nil
}

func NewReader(store Store, logger log.Logger, stateReceiverContractAddress string) *Reader {
	return &Reader{
		store:              store,
		logger:             logger,
		stateClientAddress: libcommon.HexToAddress(stateReceiverContractAddress),
	}
}

// Events returns all sync events at blockNum
func (r *Reader) Events(ctx context.Context, blockNum uint64) ([]*types.Message, error) {
	start, end, err := r.store.BlockEventIdsRange(ctx, blockNum)
	if err != nil {
		if errors.Is(err, ErrEventIdRangeNotFound) {
			return nil, nil
		}

		return nil, err
	}

	eventsRaw := make([]*types.Message, 0, end-start+1)

	events, err := r.store.Events(ctx, start, end+1)
	if err != nil {
		return nil, err
	}

	if len(events) > 0 {
		r.logger.Debug(bridgeLogPrefix("events for block"), "block", blockNum, "start", start, "end", end)
	}

	// convert to message
	for _, event := range events {
		msg := types.NewMessage(
			state.SystemAddress,
			&r.stateClientAddress,
			0, u256.Num0,
			core.SysCallGasLimit,
			u256.Num0,
			nil, nil,
			event, nil, false,
			true,
			nil,
		)

		eventsRaw = append(eventsRaw, &msg)
	}

	return eventsRaw, nil
}

func (r *Reader) EventTxnLookup(ctx context.Context, borTxHash libcommon.Hash) (uint64, bool, error) {
	return r.store.EventLookup(ctx, borTxHash)
}

func (r *Reader) Close() {
	r.store.Close()
}

type RemoteReader struct {
	client  remote.BridgeBackendClient
	logger  log.Logger
	version gointerfaces.Version
}

func NewRemoteReader(client remote.BridgeBackendClient) *RemoteReader {
	return &RemoteReader{
		client:  client,
		logger:  log.New("remote_service", "bridge"),
		version: gointerfaces.VersionFromProto(APIVersion),
	}
}

func (r *RemoteReader) Events(ctx context.Context, blockNum uint64) ([]*types.Message, error) {
	reply, err := r.client.BorEvents(ctx, &remote.BorEventsRequest{BlockNum: blockNum})
	if err != nil {
		return nil, err
	}
	if reply == nil {
		return nil, nil
	}

	stateReceiverContractAddress := libcommon.HexToAddress(reply.StateReceiverContractAddress)
	result := make([]*types.Message, len(reply.EventRlps))
	for i, event := range reply.EventRlps {
		result[i] = messageFromData(stateReceiverContractAddress, event)
	}

	return result, nil
}

func (r *RemoteReader) EventTxnLookup(ctx context.Context, borTxHash libcommon.Hash) (uint64, bool, error) {
	reply, err := r.client.BorTxnLookup(ctx, &remote.BorTxnLookupRequest{BorTxHash: gointerfaces.ConvertHashToH256(borTxHash)})
	if err != nil {
		return 0, false, err
	}
	if reply == nil {
		return 0, false, nil
	}

	return reply.BlockNumber, reply.Present, nil
}

// Close implements bridge.ReaderService. It's a noop as there is no attached store.
func (r *RemoteReader) Close() {
}

func (r *RemoteReader) EnsureVersionCompatibility() bool {
	versionReply, err := r.client.Version(context.Background(), &emptypb.Empty{}, grpc.WaitForReady(true))
	if err != nil {
		r.logger.Error("getting Version", "err", err)
		return false
	}
	if !gointerfaces.EnsureVersion(r.version, versionReply) {
		r.logger.Error("incompatible interface versions", "client", r.version.String(),
			"server", fmt.Sprintf("%d.%d.%d", versionReply.Major, versionReply.Minor, versionReply.Patch))
		return false
	}
	r.logger.Info("interfaces compatible", "client", r.version.String(),
		"server", fmt.Sprintf("%d.%d.%d", versionReply.Major, versionReply.Minor, versionReply.Patch))
	return true
}

func messageFromData(to libcommon.Address, data []byte) *types.Message {
	msg := types.NewMessage(
		state.SystemAddress,
		&to,
		0, u256.Num0,
		core.SysCallGasLimit,
		u256.Num0,
		nil, nil,
		data, nil, false,
		true,
		nil,
	)

	return &msg
}<|MERGE_RESOLUTION|>--- conflicted
+++ resolved
@@ -3,6 +3,7 @@
 import (
 	"context"
 	"errors"
+	"fmt"
 
 	"google.golang.org/grpc"
 	"google.golang.org/protobuf/types/known/emptypb"
@@ -23,29 +24,22 @@
 	stateClientAddress libcommon.Address
 }
 
-<<<<<<< HEAD
-func AssembleReader(ctx context.Context, dataDir string, logger log.Logger, stateReceiverContractAddress string) (*Reader, error) {
-	bridgeStore := NewMdbxStore(dataDir, logger, true)
-=======
 type ReaderConfig struct {
-	Ctx                          context.Context
-	DataDir                      string
+	Store                        Store
 	Logger                       log.Logger
 	StateReceiverContractAddress string
 	RoTxLimit                    int64
 }
 
-func AssembleReader(config ReaderConfig) (*Reader, error) {
-	bridgeDB := polygoncommon.NewDatabase(config.DataDir, kv.PolygonBridgeDB, databaseTablesCfg, config.Logger, true /* accede */, config.RoTxLimit)
-	bridgeStore := NewStore(bridgeDB)
->>>>>>> 1dd4a55d
+func AssembleReader(ctx context.Context, config ReaderConfig) (*Reader, error) {
+	reader := NewReader(config.Store, config.Logger, config.StateReceiverContractAddress), nil
 
-	err := bridgeStore.Prepare(config.Ctx)
+	err := reader.Prepare(config.Ctx)
 	if err != nil {
 		return nil, err
 	}
 
-	return NewReader(bridgeStore, config.Logger, config.StateReceiverContractAddress), nil
+	return reader, nil
 }
 
 func NewReader(store Store, logger log.Logger, stateReceiverContractAddress string) *Reader {
@@ -54,6 +48,10 @@
 		logger:             logger,
 		stateClientAddress: libcommon.HexToAddress(stateReceiverContractAddress),
 	}
+}
+
+func (r *Reader) Prepare(ctx context.Context) error {
+	return r.store.Prepare(ctx)
 }
 
 // Events returns all sync events at blockNum
