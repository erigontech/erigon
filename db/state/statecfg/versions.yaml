accounts:
  domain:
    bt:
      current: v1.1
      min: v1.0
    kv:
      current: v1.1
      min: v1.0
    kvei:
      current: v1.1
      min: v1.0
  hist:
    v:
      current: v1.1
      min: v1.0
    vi:
      current: v1.1
      min: v1.0
  ii:
    ef:
      current: v2.0
      min: v1.0
    efi:
      current: v2.0
      min: v1.0
code:
  domain:
    bt:
      current: v1.1
      min: v1.0
    kv:
      current: v1.1
      min: v1.0
    kvei:
      current: v1.1
      min: v1.0
  hist:
    v:
      current: v1.1
      min: v1.0
    vi:
      current: v1.1
      min: v1.0
  ii:
    ef:
      current: v2.0
      min: v1.0
    efi:
      current: v2.0
      min: v1.0
commitment:
  domain:
    kv:
      current: v1.1
      min: v1.0
    kvi:
      current: v2.0
      min: v1.0
  hist:
    v:
      current: v1.1
      min: v1.0
    vi:
      current: v1.1
      min: v1.0
  ii:
    ef:
      current: v2.0
      min: v1.0
    efi:
      current: v2.0
      min: v1.0
logaddrs:
  ii:
    ef:
      current: v2.1
      min: v1.0
    efi:
      current: v2.1
      min: v1.0
logtopics:
  ii:
    ef:
      current: v2.1
      min: v1.0
    efi:
      current: v2.1
      min: v1.0
rcache:
  domain:
    kv:
      current: v2.0
      min: v1.0
    kvi:
      current: v2.0
      min: v1.0
  hist:
    v:
      current: v2.0
      min: v1.0
    vi:
      current: v1.1
      min: v1.0
  ii:
    ef:
      current: v2.0
      min: v1.0
    efi:
      current: v2.0
      min: v1.0
receipt:
  domain:
    bt:
      current: v1.2
      min: v1.0
    kv:
      current: v2.1
      min: v1.0
    kvei:
      current: v1.2
      min: v1.0
  hist:
    v:
      current: v2.1
      min: v1.0
    vi:
      current: v1.2
      min: v1.0
  ii:
    ef:
      current: v2.1
      min: v1.0
    efi:
      current: v2.1
      min: v1.0
storage:
  domain:
    bt:
      current: v1.1
      min: v1.0
    kv:
      current: v1.1
      min: v1.0
    kvei:
      current: v1.1
      min: v1.0
  hist:
    v:
      current: v1.1
      min: v1.0
    vi:
      current: v1.1
      min: v1.0
  ii:
    ef:
      current: v2.0
      min: v1.0
    efi:
      current: v2.0
      min: v1.0
tracesfrom:
  ii:
    ef:
      current: v2.1
      min: v1.0
    efi:
      current: v2.1
      min: v1.0
tracesto:
<<<<<<< HEAD
  ii:
    ef:
      current: v2.1
      min: v1.0
    efi:
      current: v2.1
      min: v1.0
=======
    ii:
        ef:
            current: v2.1
            min: v1.0
        efi:
            current: v2.1
            min: v1.0
transactions:
    block:
        seg:
            current: v1.1
            min: v1.0
        idx:
            current: v1.1
            min: v1.0
bodies:
    block:
        seg:
            current: v1.1
            min: v1.1
        idx:
            current: v1.1
            min: v1.0
headers:
    block:
        seg:
            current: v1.1
            min: v1.0
        idx:
            current: v1.1
            min: v1.0
transactiontoblock:
    block:
        idx:
            current: v1.1
            min: v1.0
>>>>>>> bf5a0471
<|MERGE_RESOLUTION|>--- conflicted
+++ resolved
@@ -167,22 +167,13 @@
       current: v2.1
       min: v1.0
 tracesto:
-<<<<<<< HEAD
-  ii:
-    ef:
-      current: v2.1
-      min: v1.0
-    efi:
-      current: v2.1
-      min: v1.0
-=======
-    ii:
-        ef:
-            current: v2.1
-            min: v1.0
-        efi:
-            current: v2.1
-            min: v1.0
+  ii:
+    ef:
+      current: v2.1
+      min: v1.0
+    efi:
+      current: v2.1
+      min: v1.0
 transactions:
     block:
         seg:
@@ -211,5 +202,4 @@
     block:
         idx:
             current: v1.1
-            min: v1.0
->>>>>>> bf5a0471
+            min: v1.0