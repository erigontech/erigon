package state

import (
	"bytes"
	"context"
	"encoding/hex"
	"errors"
	"fmt"
	"math"
	"os"
	"path/filepath"
	"runtime"
	"strings"
	"time"

	"github.com/c2h5oh/datasize"

	"github.com/erigontech/erigon-lib/common"
	"github.com/erigontech/erigon-lib/common/dbg"
	"github.com/erigontech/erigon-lib/common/dir"
	"github.com/erigontech/erigon-lib/log/v3"
	"github.com/erigontech/erigon/db/datadir"
	"github.com/erigontech/erigon/db/kv"
	"github.com/erigontech/erigon/db/kv/rawdbv3"
	"github.com/erigontech/erigon/db/kv/stream"
	"github.com/erigontech/erigon/db/seg"
	downloadertype "github.com/erigontech/erigon/db/snaptype"
)

//Sqeeze: ForeignKeys-aware compression of file

// Sqeeze - re-compress file
// Breaks squeezed commitment files totally
// TODO: care of ForeignKeys
func (a *Aggregator) Sqeeze(ctx context.Context, domain kv.Domain) error {
	filesToRemove := []string{}
	for _, to := range domainFiles(a.dirs, domain) {
		_, fileName := filepath.Split(to)
		res, _, _ := downloadertype.ParseFileName("", fileName)
		if res.To-res.From < DomainMinStepsToCompress {
			continue
		}

		tempFileCopy := filepath.Join(a.dirs.Tmp, fileName)
		if err := datadir.CopyFile(to, tempFileCopy); err != nil {
			return err
		}

		if err := a.sqeezeDomainFile(ctx, domain, tempFileCopy, to); err != nil {
			return err
		}

		// a.squeezeCommitmentFile(ctx, domain)

		filesToRemove = append(filesToRemove,
			tempFileCopy,
			strings.ReplaceAll(to, ".kv", ".kv.torrent"),
			strings.ReplaceAll(to, ".kv", ".bt"),
			strings.ReplaceAll(to, ".kv", ".bt.torrent"),
			strings.ReplaceAll(to, ".kv", ".kvei"),
			strings.ReplaceAll(to, ".kv", ".kvei.torrent"),
			strings.ReplaceAll(to, ".kv", ".kvi"),
			strings.ReplaceAll(to, ".kv", ".kvi.torrent"))
	}

	for _, f := range filesToRemove {
		if err := dir.RemoveFile(f); err != nil {
			return err
		}
	}
	return nil
}

func (a *Aggregator) sqeezeDomainFile(ctx context.Context, domain kv.Domain, from, to string) error {
	if domain == kv.CommitmentDomain {
		panic("please use SqueezeCommitmentFiles func")
	}

	compression := a.d[domain].Compression
	compressCfg := a.d[domain].CompressCfg

	a.logger.Info("[sqeeze] file", "f", to, "cfg", compressCfg, "c", compression)
	decompressor, err := seg.NewDecompressor(from)
	if err != nil {
		return err
	}
	defer decompressor.Close()
	defer decompressor.MadvSequential().DisableReadAhead()

	c, err := seg.NewCompressor(ctx, "sqeeze", to, a.dirs.Tmp, compressCfg, log.LvlInfo, a.logger)
	if err != nil {
		return err
	}
	defer c.Close()
	r := a.d[domain].dataReader(decompressor)
	w := a.d[domain].dataWriter(c, false)
	if err := w.ReadFrom(r); err != nil {
		return err
	}
	if err := c.Compress(); err != nil {
		return err
	}

	return nil
}

// SqueezeCommitmentFiles should be called only when NO EXECUTION is running.
// Removes commitment files and suppose following aggregator shutdown and restart  (to integrate new files and rebuild indexes)
func SqueezeCommitmentFiles(ctx context.Context, at *AggregatorRoTx, logger log.Logger) error {
	if !at.a.commitmentValuesTransform {
		return nil
	}

	rng := &Ranges{
		domain: [kv.DomainLen]DomainRanges{
			kv.AccountsDomain: {
				name:    kv.AccountsDomain,
				values:  MergeRange{"", true, 0, math.MaxUint64},
				history: HistoryRanges{},
				aggStep: at.StepSize(),
			},
			kv.StorageDomain: {
				name:    kv.StorageDomain,
				values:  MergeRange{"", true, 0, math.MaxUint64},
				history: HistoryRanges{},
				aggStep: at.StepSize(),
			},
			kv.CommitmentDomain: {
				name:    kv.CommitmentDomain,
				values:  MergeRange{"", true, 0, math.MaxUint64},
				history: HistoryRanges{},
				aggStep: at.StepSize(),
			},
		},
	}
	sf, err := at.FilesInRange(rng)
	if err != nil {
		return err
	}
	getSizeDelta := func(a, b string) (datasize.ByteSize, float32, error) {
		ai, err := os.Stat(a)
		if err != nil {
			return 0, 0, err
		}
		bi, err := os.Stat(b)
		if err != nil {
			return 0, 0, err
		}
		return datasize.ByteSize(ai.Size()) - datasize.ByteSize(bi.Size()), 100.0 * (float32(ai.Size()-bi.Size()) / float32(ai.Size())), nil
	}

	ranges := make([]MergeRange, 0)
	for fi, f := range sf.d[kv.AccountsDomain] {
		ranges = append(ranges, MergeRange{
			from: f.startTxNum,
			to:   f.endTxNum,
		})
		if sf.d[kv.StorageDomain][fi].startTxNum != f.startTxNum || sf.d[kv.StorageDomain][fi].endTxNum != f.endTxNum {
			return errors.New("account and storage file ranges are not matching")
		}
		if sf.d[kv.CommitmentDomain][fi].startTxNum != f.startTxNum || sf.d[kv.CommitmentDomain][fi].endTxNum != f.endTxNum {
			return errors.New("account and commitment file ranges are not matching")
		}
	}

	log.Info("[squeeze_migration] see target files", "count", len(ranges))
	if len(ranges) == 0 {
		return errors.New("no account files found")
	}

	var (
		temporalFiles  []string
		processedFiles int
		sizeDelta      = datasize.B
		sqExt          = ".squeezed"
		commitment     = at.d[kv.CommitmentDomain]
		accounts       = at.d[kv.AccountsDomain]
		storage        = at.d[kv.StorageDomain]
		logEvery       = time.NewTicker(30 * time.Second)
	)
	defer logEvery.Stop()

	for ri, r := range ranges {
		af, err := accounts.rawLookupFileByRange(r.from, r.to)
		if err != nil {
			return err
		}
		sf, err := storage.rawLookupFileByRange(r.from, r.to)
		if err != nil {
			return err
		}
		cf, err := commitment.rawLookupFileByRange(r.from, r.to)
		if err != nil {
			return err
		}

		af.decompressor.MadvNormal()
		sf.decompressor.MadvNormal()
		cf.decompressor.MadvNormal()

		err = func() error {
			steps := cf.endTxNum/at.a.stepSize - cf.startTxNum/at.a.stepSize
			compression := commitment.d.Compression
			if steps < DomainMinStepsToCompress {
				compression = seg.CompressNone
			}
			at.a.logger.Info("[squeeze_migration] file start", "original", cf.decompressor.FileName(),
				"progress", fmt.Sprintf("%d/%d", ri+1, len(ranges)), "compress_cfg", commitment.d.CompressCfg, "compress", compression)

			originalPath := cf.decompressor.FilePath()
			squeezedTmpPath := originalPath + sqExt + ".tmp"

			squeezedCompr, err := seg.NewCompressor(ctx, "squeeze", squeezedTmpPath, at.a.dirs.Tmp,
				commitment.d.CompressCfg, log.LvlInfo, commitment.d.logger)
			if err != nil {
				return err
			}
			defer squeezedCompr.Close()

			writer := commitment.d.dataWriter(squeezedCompr, false)
			reader := seg.NewReader(cf.decompressor.MakeGetter(), compression)
			reader.Reset(0)

			rng := MergeRange{needMerge: true, from: af.startTxNum, to: af.endTxNum}
			vt, err := commitment.commitmentValTransformDomain(rng, accounts, storage, af, sf)
			if err != nil {
				return fmt.Errorf("failed to create commitment value transformer: %w", err)
			}

			ki := 0
			var k, v []byte
			for reader.HasNext() {
				k, _ = reader.Next(k[:0])
				v, _ = reader.Next(v[:0])
				ki += 2

				if k == nil {
					// nil keys are not supported for domains
					continue
				}

				if !bytes.Equal(k, keyCommitmentState) {
					v, err = vt(v, af.startTxNum, af.endTxNum)
					if err != nil {
						return fmt.Errorf("failed to transform commitment value: %w", err)
					}
				}
				if _, err = writer.Write(k); err != nil {
					return fmt.Errorf("write key word: %w", err)
				}
				if _, err = writer.Write(v); err != nil {
					return fmt.Errorf("write value word: %w", err)
				}

				select {
				case <-logEvery.C:
					logger.Info("[squeeze_migration]", "file", cf.decompressor.FileName(), "k", hex.EncodeToString(k),
						"progress", fmt.Sprintf("%s/%s", common.PrettyCounter(ki), common.PrettyCounter(cf.decompressor.Count())))
				default:
				}
			}

			if err = writer.Compress(); err != nil {
				return err
			}
			writer.Close()

			delta, deltaP, err := getSizeDelta(originalPath, squeezedTmpPath)
			if err != nil {
				return err
			}
			sizeDelta += delta
			cf.frozen = false
			cf.closeFilesAndRemove()

			squeezedPath := originalPath + sqExt
			if err = os.Rename(squeezedTmpPath, squeezedPath); err != nil {
				return err
			}
			temporalFiles = append(temporalFiles, squeezedPath)

			at.a.logger.Info("[sqeeze_migration] file done", "original", filepath.Base(originalPath),
				"sizeDelta", fmt.Sprintf("%s (%.1f%%)", delta.HR(), deltaP))

			processedFiles++
			return nil
		}()
		if err != nil {
			return fmt.Errorf("failed to squeeze commitment file %q: %w", cf.decompressor.FileName(), err)
		}
		af.decompressor.DisableReadAhead()
		sf.decompressor.DisableReadAhead()
	}

	for _, path := range temporalFiles {
		if err := os.Rename(path, strings.TrimSuffix(path, sqExt)); err != nil {
			return err
		}
		at.a.logger.Debug("[squeeze_migration] temporal file renaming", "path", path)
	}
	at.a.logger.Info("[squeeze_migration] done", "sizeDelta", sizeDelta.HR(), "files", len(ranges))

	return nil
}

func CheckCommitmentForPrint(ctx context.Context, rwDb kv.TemporalRwDB) (string, error) {
	a := rwDb.(HasAgg).Agg().(*Aggregator)

	rwTx, err := rwDb.BeginTemporalRw(ctx)
	if err != nil {
		return "", err
	}
	defer rwTx.Rollback()

	domains, err := NewSharedDomains(rwTx, log.New())
	if err != nil {
		return "", err
	}
	rootHash, err := domains.sdCtx.Trie().RootHash()
	if err != nil {
		return "", err
	}
	s := fmt.Sprintf("[commitment] Latest: blockNum: %d txNum: %d latestRootHash: %x\n", domains.BlockNum(), domains.TxNum(), rootHash)
	s += fmt.Sprintf("[commitment] stepSize %d, commitmentValuesTransform enabled %t\n", a.StepSize(), a.commitmentValuesTransform)
	return s, nil
}

// RebuildCommitmentFiles recreates commitment files from existing accounts and storage kv files
// If some commitment exists, they will be accepted as correct and next kv range will be processed.
// DB expected to be empty, committed into db keys will be not processed.
func RebuildCommitmentFiles(ctx context.Context, rwDb kv.TemporalRwDB, txNumsReader *rawdbv3.TxNumsReader, logger log.Logger, squeeze bool) (latestRoot []byte, err error) {
	a := rwDb.(HasAgg).Agg().(*Aggregator)

	// disable hard alignment; allowing commitment and storage/account to have
	// different visibleFiles
	a.DisableAllDependencies()

	acRo := a.BeginFilesRo() // this tx is used to read existing domain files and closed in the end
	defer acRo.Close()
	defer acRo.MadvNormal().DisableReadAhead()

	rng := &Ranges{
		domain: [kv.DomainLen]DomainRanges{
			kv.AccountsDomain: {
				name:    kv.AccountsDomain,
				values:  MergeRange{"", true, 0, math.MaxUint64},
				history: HistoryRanges{},
				aggStep: a.StepSize(),
			},
		},
	}
	sf, err := acRo.FilesInRange(rng)
	if err != nil {
		return nil, err
	}

	ranges := make([]MergeRange, 0)
	for fi, f := range sf.d[kv.AccountsDomain] {
		logger.Info(fmt.Sprintf("[commitment_rebuild] shard to build #%d: steps %d-%d (based on %s)", fi, f.startTxNum/a.StepSize(), f.endTxNum/a.StepSize(), f.decompressor.FileName()))
		ranges = append(ranges, MergeRange{
			from: f.startTxNum,
			to:   f.endTxNum,
		})
	}
	if len(ranges) == 0 {
		return nil, errors.New("no account files found")
	}

	logger.Info("[commitment_rebuild] collected shards to build", "count", len(sf.d[kv.AccountsDomain]))
	start := time.Now()
<<<<<<< HEAD
	defer func() { logger.Info("[commitment_rebuild] finished, exiting..", "duration", time.Since(start)) }()
=======
>>>>>>> 980e40fb

	originalCommitmentValuesTransform := a.commitmentValuesTransform
	a.commitmentValuesTransform = false

	var totalKeysCommitted uint64

	for i, r := range ranges {
		rangeFromTxNum, rangeToTxNum := r.FromTo() // start-end txnum of found range
		lastTxnumInShard := rangeToTxNum
		if acRo.TxNumsInFiles(kv.CommitmentDomain) >= rangeToTxNum {
			logger.Info("[commitment_rebuild] skipping existing range", "range", r.String("", a.StepSize()))
			continue
		}

		roTx, err := a.db.BeginRo(ctx)
		if err != nil {
			return nil, err
		}
		defer roTx.Rollback()

		// count keys in accounts and storage domains
		accKeys := acRo.KeyCountInFiles(kv.AccountsDomain, rangeFromTxNum, rangeToTxNum)
		stoKeys := acRo.KeyCountInFiles(kv.StorageDomain, rangeFromTxNum, rangeToTxNum)
		totalKeys := accKeys + stoKeys

		shardFrom, shardTo := kv.Step(rangeFromTxNum/a.StepSize()), kv.Step(rangeToTxNum/a.StepSize()) // define steps from-to for this range

		lastShard := shardTo // this is the last shard in this range, in case we lower shardTo to process big range in several steps

		stepsInShard := uint64(shardTo - shardFrom)
		keysPerStep := totalKeys / stepsInShard // how many keys in just one step?

		//shardStepsSize := kv.Step(2)
		shardStepsSize := kv.Step(min(uint64(math.Pow(2, math.Log2(float64(stepsInShard)))), 128))
		if uint64(shardStepsSize) != stepsInShard { // processing shard in several smaller steps
			shardTo = shardFrom + shardStepsSize // if shard is quite big, we will process it in several steps
		}

		// rangeToTxNum = uint64(shardTo) * a.StepSize()

		// Range is original file steps; like 0-1024.
		// Shard is smaller part of same file. By its own it does not make sense or match to state as of e.g. 0-128. Its just 1/8 shard of range 0-1024
		//
		logger.Info("[commitment_rebuild] starting", "range", r.String("", a.StepSize()), "range", fmt.Sprintf("%d/%d", i+1, len(ranges)),
			"shardSteps", fmt.Sprintf("%d-%d", shardFrom, shardTo),
			"keysPerStep", keysPerStep, "keysInRange", common.PrettyCounter(totalKeys))

		// fmt.Printf("txRangeFrom %d, txRangeTo %d, totalKeys %d (%d + %d)\n", rangeFromTxNum, rangeToTxNum, totalKeys, accKeys, stoKeys)
		// fmt.Printf("keysPerStep %d, shardStepsSize %d, shardFrom %d, shardTo %d, lastShard %d\n", keysPerStep, shardStepsSize, shardFrom, shardTo, lastShard)

		var rebuiltCommit *rebuiltCommitment
		var processed uint64

		streamAcc, err := acRo.FileStream(kv.AccountsDomain, rangeFromTxNum, rangeToTxNum)
		if err != nil {
			return nil, err
		}
		streamSto, err := acRo.FileStream(kv.StorageDomain, rangeFromTxNum, rangeToTxNum)
		if err != nil {
			return nil, err
		}
		keyIter := stream.UnionKV(streamAcc, streamSto, -1)
		//blockNum, ok, err := txNumsReader.FindBlockNum(roTx, rangeToTxNum-1)
		blockNum, ok, err := txNumsReader.FindBlockNum(roTx, rangeToTxNum-1)
		if err != nil {
			return nil, fmt.Errorf("CommitmentRebuild: FindBlockNum(%d) %w", rangeToTxNum, err)
		}
		if !ok {
			//var txnum uint64
			blockNum, _, err = txNumsReader.Last(roTx)
			if err != nil {
				return nil, fmt.Errorf("CommitmentRebuild: Last() %w", err)
			}
		}
		roTx.Rollback()

		for shardFrom < lastShard { // recreate this file range 1+ steps
			nextKey := func() (ok bool, k []byte) {
				if !keyIter.HasNext() {
					return false, nil
				}
				k, _, err := keyIter.Next()
				if err != nil {
					err = fmt.Errorf("CommitmentRebuild: keyIter.Next() %w", err)
					panic(err)
				}
				processed++
				if processed%(keysPerStep*uint64(shardStepsSize)) == 0 && shardTo != lastShard {
					return false, k
				}
				return true, k
			}

			rwTx, err := rwDb.BeginTemporalRw(ctx)
			if err != nil {
				return nil, err
			}
			defer rwTx.Rollback()

			domains, err := NewSharedDomains(rwTx, log.New())
			if err != nil {
				return nil, err
			}

			domains.SetBlockNum(blockNum)
			domains.SetTxNum(lastTxnumInShard - 1)
			domains.sdCtx.SetLimitReadAsOfTxNum(lastTxnumInShard, true) // this helps to read state from correct file during commitment

<<<<<<< HEAD
			rebuiltCommit, err = rebuildCommitmentShard(ctx, domains, rwTx, nextKey, &rebuiltCommitment{
=======
			tShard := time.Now()
			rebuiltCommit, err = rebuildCommitmentShard(ctx, domains, blockNum, domains.TxNum(), rwTx, nextKey, &rebuiltCommitment{
>>>>>>> 980e40fb
				StepFrom: shardFrom,
				StepTo:   shardTo,
				TxnFrom:  rangeFromTxNum,
				TxnTo:    rangeToTxNum,
				Keys:     totalKeys,

				BlockNumber: domains.BlockNum(),
				TxnNumber:   domains.TxNum(),
				LogPrefix:   fmt.Sprintf("[commitment_rebuild] range %s shard %d-%d", r.String("", a.StepSize()), shardFrom, shardTo),
			})
			if err != nil {
				return nil, err
			}
<<<<<<< HEAD
=======
			logger.Info(fmt.Sprintf("[commitment_rebuild] finished shard %d-%d of range %s (%d%%)", shardFrom, shardTo, r.String("", a.StepSize()), processed*100/totalKeys),
				"keys", fmt.Sprintf("%s/%s", common.PrettyCounter(processed), common.PrettyCounter(totalKeys)), "took", tShard)
>>>>>>> 980e40fb

			domains.Close()

			// make new file visible for all aggregator transactions
			a.dirtyFilesLock.Lock()
			a.recalcVisibleFiles(a.dirtyFilesEndTxNumMinimax())
			a.dirtyFilesLock.Unlock()
			rwTx.Rollback()

			if shardTo+shardStepsSize > lastShard && shardStepsSize > 1 {
				shardStepsSize /= 2
			}
			shardFrom = shardTo
			shardTo += shardStepsSize
			rangeFromTxNum = rangeToTxNum
			rangeToTxNum += uint64(shardStepsSize) * a.StepSize()
		}

		keyIter.Close()

		totalKeysCommitted += processed

		rhx := ""
		if rebuiltCommit != nil {
			rhx = hex.EncodeToString(rebuiltCommit.RootHash)
			latestRoot = rebuiltCommit.RootHash
		}

		var m runtime.MemStats
		dbg.ReadMemStats(&m)
		logger.Info("[rebuild_commitment] finished range", "stateRoot", rhx, "range", r.String("", a.StepSize()),
			"block", blockNum, "totalKeysProcessed", common.PrettyCounter(totalKeysCommitted), "alloc", common.ByteCount(m.Alloc), "sys", common.ByteCount(m.Sys))

		for {
			smthDone, err := a.mergeLoopStep(ctx, rangeToTxNum)
			if err != nil {
				return nil, err
			}
			if !smthDone {
				break
			}
		}
		a.commitmentValuesTransform = originalCommitmentValuesTransform // disable only while merging, to squeeze later. If enabled in Scheme, must be enabled while computing commitment to correctly dereference keys

	}

	var m runtime.MemStats
	dbg.ReadMemStats(&m)
	logger.Info("[rebuild_commitment] done", "duration", time.Since(start), "totalKeysProcessed", common.PrettyCounter(totalKeysCommitted), "alloc", common.ByteCount(m.Alloc), "sys", common.ByteCount(m.Sys))

	a.commitmentValuesTransform = originalCommitmentValuesTransform
	//if a.commitmentValuesTransform {
	logger.Info("[squeeze] starting")
	acRo.Close()

	a.recalcVisibleFiles(a.dirtyFilesEndTxNumMinimax())

	if !squeeze {
		return latestRoot, nil
	}

	logger.Info(fmt.Sprintf("[squeeze] latest root %x", latestRoot))

	actx := a.BeginFilesRo()
	defer actx.Close()

	if err = SqueezeCommitmentFiles(ctx, actx, logger); err != nil {
		logger.Warn("[squeeze] failed", "err", err)
		logger.Info("[squeeze] rebuilt commitment files still available. Instead of re-run, you have to run 'erigon snapshots sqeeze' to finish squeezing")
		return nil, err
	}
	actx.Close()
	if err = a.OpenFolder(); err != nil {
		logger.Warn("[squeeze] failed to open folder after sqeeze", "err", err)
	}

	if err = a.BuildMissedAccessors(ctx, 4); err != nil {
		logger.Warn("[squeeze] failed to build missed accessors", "err", err)
		return nil, err
	}
	//}

	return latestRoot, nil
}

// discardWrites disables updates collection for further flushing into db.
// Instead, it keeps them temporarily available until .ClearRam/.Close will make them unavailable.
func (sd *SharedDomains) discardWrites(d kv.Domain) {
	if d >= kv.DomainLen {
		return
	}
	sd.domainWriters[d].discard = true
	sd.domainWriters[d].h.discard = true
}

func rebuildCommitmentShard(ctx context.Context, sd *SharedDomains, tx kv.TemporalTx, next func() (bool, []byte), cfg *rebuiltCommitment) (*rebuiltCommitment, error) {
	aggTx := AggTx(tx)
	sd.discardWrites(kv.AccountsDomain)
	sd.discardWrites(kv.StorageDomain)
	sd.discardWrites(kv.CodeDomain)

	logger := sd.logger

	visComFiles := tx.(kv.WithFreezeInfo).FreezeInfo().Files(kv.CommitmentDomain)
	logger.Info(cfg.LogPrefix+" started", "totalKeys", common.PrettyCounter(cfg.Keys), "block", cfg.BlockNumber, "txn", cfg.TxnNumber,
		"files", fmt.Sprintf("%d %v", len(visComFiles), visComFiles.Fullpaths()))

	sf := time.Now()
	var processed uint64
	for ok, key := next(); ; ok, key = next() {
		sd.sdCtx.TouchKey(kv.AccountsDomain, string(key), nil)
		processed++
		if !ok {
			break
		}
	}

	collectionSpent := time.Since(sf)
	rh, err := sd.sdCtx.ComputeCommitment(ctx, true, cfg.BlockNumber, cfg.TxnNumber, fmt.Sprintf("%d-%d", cfg.StepFrom, cfg.StepTo))
	if err != nil {
		return nil, err
	}
	logger.Info(cfg.LogPrefix+" now sealing (dumping on disk)", "root", hex.EncodeToString(rh),
		"keysInShard", common.PrettyCounter(processed), "keysInRange", common.PrettyCounter(cfg.Keys))

	sb := time.Now()
	err = aggTx.d[kv.CommitmentDomain].d.dumpStepRangeOnDisk(ctx, cfg.StepFrom, cfg.StepTo, cfg.TxnFrom, cfg.TxnTo, sd.domainWriters[kv.CommitmentDomain], nil)
	if err != nil {
		return nil, err
	}

	logger.Info(cfg.LogPrefix+" finished", "block", cfg.BlockNumber, "txn", cfg.TxnNumber, "root", hex.EncodeToString(rh),
		"keysInShard", common.PrettyCounter(processed), "keysInRange", common.PrettyCounter(cfg.Keys),
		"spentCollecting", collectionSpent.String(), "spentComputing", time.Since(sf).String(), "spentDumpingOnDisk", time.Since(sb).String())

	return &rebuiltCommitment{
		RootHash: rh,
		StepFrom: cfg.StepFrom,
		StepTo:   cfg.StepTo,
		TxnFrom:  cfg.TxnFrom,
		TxnTo:    cfg.TxnTo,
		Keys:     processed,
	}, nil
}

type rebuiltCommitment struct {
	RootHash    []byte // root hash of this commitment. set once commit is finished
	StepFrom    kv.Step
	StepTo      kv.Step
	TxnFrom     uint64
	TxnTo       uint64
	Keys        uint64 // amount of keys in this range
	BlockNumber uint64 // block number for this commitment
	TxnNumber   uint64 // tx number for this commitment
	LogPrefix   string
}

func domainFiles(dirs datadir.Dirs, domain kv.Domain) []string {
	files, err := dir.ListFiles(dirs.SnapDomain, ".kv")
	if err != nil {
		panic(err)
	}
	res := make([]string, 0, len(files))
	for _, f := range files {
		if !strings.Contains(f, domain.String()) {
			continue
		}
		res = append(res, f)
	}
	return res
}<|MERGE_RESOLUTION|>--- conflicted
+++ resolved
@@ -368,10 +368,6 @@
 
 	logger.Info("[commitment_rebuild] collected shards to build", "count", len(sf.d[kv.AccountsDomain]))
 	start := time.Now()
-<<<<<<< HEAD
-	defer func() { logger.Info("[commitment_rebuild] finished, exiting..", "duration", time.Since(start)) }()
-=======
->>>>>>> 980e40fb
 
 	originalCommitmentValuesTransform := a.commitmentValuesTransform
 	a.commitmentValuesTransform = false
@@ -480,12 +476,7 @@
 			domains.SetTxNum(lastTxnumInShard - 1)
 			domains.sdCtx.SetLimitReadAsOfTxNum(lastTxnumInShard, true) // this helps to read state from correct file during commitment
 
-<<<<<<< HEAD
 			rebuiltCommit, err = rebuildCommitmentShard(ctx, domains, rwTx, nextKey, &rebuiltCommitment{
-=======
-			tShard := time.Now()
-			rebuiltCommit, err = rebuildCommitmentShard(ctx, domains, blockNum, domains.TxNum(), rwTx, nextKey, &rebuiltCommitment{
->>>>>>> 980e40fb
 				StepFrom: shardFrom,
 				StepTo:   shardTo,
 				TxnFrom:  rangeFromTxNum,
@@ -499,12 +490,6 @@
 			if err != nil {
 				return nil, err
 			}
-<<<<<<< HEAD
-=======
-			logger.Info(fmt.Sprintf("[commitment_rebuild] finished shard %d-%d of range %s (%d%%)", shardFrom, shardTo, r.String("", a.StepSize()), processed*100/totalKeys),
-				"keys", fmt.Sprintf("%s/%s", common.PrettyCounter(processed), common.PrettyCounter(totalKeys)), "took", tShard)
->>>>>>> 980e40fb
-
 			domains.Close()
 
 			// make new file visible for all aggregator transactions
@@ -555,15 +540,14 @@
 	logger.Info("[rebuild_commitment] done", "duration", time.Since(start), "totalKeysProcessed", common.PrettyCounter(totalKeysCommitted), "alloc", common.ByteCount(m.Alloc), "sys", common.ByteCount(m.Sys))
 
 	a.commitmentValuesTransform = originalCommitmentValuesTransform
-	//if a.commitmentValuesTransform {
-	logger.Info("[squeeze] starting")
+
 	acRo.Close()
-
-	a.recalcVisibleFiles(a.dirtyFilesEndTxNumMinimax())
 
 	if !squeeze {
 		return latestRoot, nil
 	}
+	logger.Info("[squeeze] starting")
+	a.recalcVisibleFiles(a.dirtyFilesEndTxNumMinimax())
 
 	logger.Info(fmt.Sprintf("[squeeze] latest root %x", latestRoot))
 
@@ -584,7 +568,6 @@
 		logger.Warn("[squeeze] failed to build missed accessors", "err", err)
 		return nil, err
 	}
-	//}
 
 	return latestRoot, nil
 }
