package state

import (
	"bytes"
	"context"
	"encoding/hex"
	"errors"
	"fmt"
	"math"
	"os"
	"path/filepath"
	"strings"
	"time"

	"github.com/c2h5oh/datasize"

	"github.com/erigontech/erigon-lib/common"
	"github.com/erigontech/erigon-lib/common/dir"
	"github.com/erigontech/erigon-lib/log/v3"
	"github.com/erigontech/erigon/db/datadir"
	"github.com/erigontech/erigon/db/kv"
	"github.com/erigontech/erigon/db/kv/rawdbv3"
	"github.com/erigontech/erigon/db/kv/stream"
	"github.com/erigontech/erigon/db/seg"
	downloadertype "github.com/erigontech/erigon/db/snaptype"
)

//Sqeeze: ForeignKeys-aware compression of file

// Sqeeze - re-compress file
// Breaks squeezed commitment files totally
// TODO: care of ForeignKeys
func (a *Aggregator) Sqeeze(ctx context.Context, domain kv.Domain) error {
	filesToRemove := []string{}
	for _, to := range domainFiles(a.dirs, domain) {
		_, fileName := filepath.Split(to)
		res, _, _ := downloadertype.ParseFileName("", fileName)
		if res.To-res.From < DomainMinStepsToCompress {
			continue
		}

		tempFileCopy := filepath.Join(a.dirs.Tmp, fileName)
		if err := datadir.CopyFile(to, tempFileCopy); err != nil {
			return err
		}

		if err := a.sqeezeDomainFile(ctx, domain, tempFileCopy, to); err != nil {
			return err
		}

		// a.squeezeCommitmentFile(ctx, domain)

		filesToRemove = append(filesToRemove,
			tempFileCopy,
			strings.ReplaceAll(to, ".kv", ".kv.torrent"),
			strings.ReplaceAll(to, ".kv", ".bt"),
			strings.ReplaceAll(to, ".kv", ".bt.torrent"),
			strings.ReplaceAll(to, ".kv", ".kvei"),
			strings.ReplaceAll(to, ".kv", ".kvei.torrent"),
			strings.ReplaceAll(to, ".kv", ".kvi"),
			strings.ReplaceAll(to, ".kv", ".kvi.torrent"))
	}

	for _, f := range filesToRemove {
		if err := dir.RemoveFile(f); err != nil {
			return err
		}
	}
	return nil
}

func (a *Aggregator) sqeezeDomainFile(ctx context.Context, domain kv.Domain, from, to string) error {
	if domain == kv.CommitmentDomain {
		panic("please use SqueezeCommitmentFiles func")
	}

	compression := a.d[domain].Compression
	compressCfg := a.d[domain].CompressCfg

	a.logger.Info("[sqeeze] file", "f", to, "cfg", compressCfg, "c", compression)
	decompressor, err := seg.NewDecompressor(from)
	if err != nil {
		return err
	}
	defer decompressor.Close()
	defer decompressor.MadvSequential().DisableReadAhead()

	c, err := seg.NewCompressor(ctx, "sqeeze", to, a.dirs.Tmp, compressCfg, log.LvlInfo, a.logger)
	if err != nil {
		return err
	}
	defer c.Close()
	r := a.d[domain].dataReader(decompressor)
	w := a.d[domain].dataWriter(c, false)
	if err := w.ReadFrom(r); err != nil {
		return err
	}
	if err := c.Compress(); err != nil {
		return err
	}

	return nil
}

// SqueezeCommitmentFiles should be called only when NO EXECUTION is running.
// Removes commitment files and suppose following aggregator shutdown and restart  (to integrate new files and rebuild indexes)
func SqueezeCommitmentFiles(ctx context.Context, at *AggregatorRoTx, logger log.Logger) error {
	if !at.a.commitmentValuesTransform {
		return nil
	}

	rng := &Ranges{
		domain: [kv.DomainLen]DomainRanges{
			kv.AccountsDomain: {
				name:    kv.AccountsDomain,
				values:  MergeRange{"", true, 0, math.MaxUint64},
				history: HistoryRanges{},
				aggStep: at.StepSize(),
			},
			kv.StorageDomain: {
				name:    kv.StorageDomain,
				values:  MergeRange{"", true, 0, math.MaxUint64},
				history: HistoryRanges{},
				aggStep: at.StepSize(),
			},
			kv.CommitmentDomain: {
				name:    kv.CommitmentDomain,
				values:  MergeRange{"", true, 0, math.MaxUint64},
				history: HistoryRanges{},
				aggStep: at.StepSize(),
			},
		},
	}
	sf, err := at.FilesInRange(rng)
	if err != nil {
		return err
	}
	getSizeDelta := func(a, b string) (datasize.ByteSize, float32, error) {
		ai, err := os.Stat(a)
		if err != nil {
			return 0, 0, err
		}
		bi, err := os.Stat(b)
		if err != nil {
			return 0, 0, err
		}
		return datasize.ByteSize(ai.Size()) - datasize.ByteSize(bi.Size()), 100.0 * (float32(ai.Size()-bi.Size()) / float32(ai.Size())), nil
	}

	ranges := make([]MergeRange, 0)
	for fi, f := range sf.d[kv.AccountsDomain] {
		ranges = append(ranges, MergeRange{
			from: f.startTxNum,
			to:   f.endTxNum,
		})
		if sf.d[kv.StorageDomain][fi].startTxNum != f.startTxNum || sf.d[kv.StorageDomain][fi].endTxNum != f.endTxNum {
			return errors.New("account and storage file ranges are not matching")
		}
		if sf.d[kv.CommitmentDomain][fi].startTxNum != f.startTxNum || sf.d[kv.CommitmentDomain][fi].endTxNum != f.endTxNum {
			return errors.New("account and commitment file ranges are not matching")
		}
	}

	log.Info("[squeeze_migration] see target files", "count", len(ranges))
	if len(ranges) == 0 {
		return errors.New("no account files found")
	}

	var (
		temporalFiles  []string
		processedFiles int
		sizeDelta      = datasize.B
		sqExt          = ".squeezed"
		commitment     = at.d[kv.CommitmentDomain]
		accounts       = at.d[kv.AccountsDomain]
		storage        = at.d[kv.StorageDomain]
		logEvery       = time.NewTicker(30 * time.Second)
	)
	defer logEvery.Stop()

	for ri, r := range ranges {
		af, err := accounts.rawLookupFileByRange(r.from, r.to)
		if err != nil {
			return err
		}
		sf, err := storage.rawLookupFileByRange(r.from, r.to)
		if err != nil {
			return err
		}
		cf, err := commitment.rawLookupFileByRange(r.from, r.to)
		if err != nil {
			return err
		}

		af.decompressor.MadvNormal()
		sf.decompressor.MadvNormal()
		cf.decompressor.MadvNormal()

		err = func() error {
			steps := cf.endTxNum/at.a.stepSize - cf.startTxNum/at.a.stepSize
			compression := commitment.d.Compression
			if steps < DomainMinStepsToCompress {
				compression = seg.CompressNone
			}
			at.a.logger.Info("[squeeze_migration] file start", "original", cf.decompressor.FileName(),
				"progress", fmt.Sprintf("%d/%d", ri+1, len(ranges)), "compress_cfg", commitment.d.CompressCfg, "compress", compression)

			originalPath := cf.decompressor.FilePath()
			squeezedTmpPath := originalPath + sqExt + ".tmp"

			squeezedCompr, err := seg.NewCompressor(ctx, "squeeze", squeezedTmpPath, at.a.dirs.Tmp,
				commitment.d.CompressCfg, log.LvlInfo, commitment.d.logger)
			if err != nil {
				return err
			}
			defer squeezedCompr.Close()

			writer := commitment.d.dataWriter(squeezedCompr, false)
			reader := seg.NewReader(cf.decompressor.MakeGetter(), compression)
			reader.Reset(0)

			rng := MergeRange{needMerge: true, from: af.startTxNum, to: af.endTxNum}
			vt, err := commitment.commitmentValTransformDomain(rng, accounts, storage, af, sf)
			if err != nil {
				return fmt.Errorf("failed to create commitment value transformer: %w", err)
			}

			ki := 0
			var k, v []byte
			for reader.HasNext() {
				k, _ = reader.Next(k[:0])
				v, _ = reader.Next(v[:0])
				ki += 2

				if k == nil {
					// nil keys are not supported for domains
					continue
				}

				if !bytes.Equal(k, keyCommitmentState) {
					v, err = vt(v, af.startTxNum, af.endTxNum)
					if err != nil {
						return fmt.Errorf("failed to transform commitment value: %w", err)
					}
				}
				if _, err = writer.Write(k); err != nil {
					return fmt.Errorf("write key word: %w", err)
				}
				if _, err = writer.Write(v); err != nil {
					return fmt.Errorf("write value word: %w", err)
				}

				select {
				case <-logEvery.C:
					logger.Info("[squeeze_migration]", "file", cf.decompressor.FileName(), "k", hex.EncodeToString(k),
						"progress", fmt.Sprintf("%s/%s", common.PrettyCounter(ki), common.PrettyCounter(cf.decompressor.Count())))
				default:
				}
			}

			if err = writer.Compress(); err != nil {
				return err
			}
			writer.Close()

			delta, deltaP, err := getSizeDelta(originalPath, squeezedTmpPath)
			if err != nil {
				return err
			}
			sizeDelta += delta
			cf.frozen = false
			cf.closeFilesAndRemove()

			squeezedPath := originalPath + sqExt
			if err = os.Rename(squeezedTmpPath, squeezedPath); err != nil {
				return err
			}
			temporalFiles = append(temporalFiles, squeezedPath)

			at.a.logger.Info("[sqeeze_migration] file done", "original", filepath.Base(originalPath),
				"sizeDelta", fmt.Sprintf("%s (%.1f%%)", delta.HR(), deltaP))

			processedFiles++
			return nil
		}()
		if err != nil {
			return fmt.Errorf("failed to squeeze commitment file %q: %w", cf.decompressor.FileName(), err)
		}
		af.decompressor.DisableReadAhead()
		sf.decompressor.DisableReadAhead()
	}

	for _, path := range temporalFiles {
		if err := os.Rename(path, strings.TrimSuffix(path, sqExt)); err != nil {
			return err
		}
		at.a.logger.Debug("[squeeze_migration] temporal file renaming", "path", path)
	}
	at.a.logger.Info("[squeeze_migration] done", "sizeDelta", sizeDelta.HR(), "files", len(ranges))

	return nil
}

func CheckCommitmentForPrint(ctx context.Context, rwDb kv.TemporalRwDB) (string, error) {
	a := rwDb.(HasAgg).Agg().(*Aggregator)

	rwTx, err := rwDb.BeginTemporalRw(ctx)
	if err != nil {
		return "", err
	}
	defer rwTx.Rollback()

	domains, err := NewSharedDomains(rwTx, log.New())
	if err != nil {
		return "", err
	}
	rootHash, err := domains.sdCtx.Trie().RootHash()
	if err != nil {
		return "", err
	}
	s := fmt.Sprintf("[commitment] Latest: blockNum: %d txNum: %d latestRootHash: %x\n", domains.BlockNum(), domains.TxNum(), rootHash)
	s += fmt.Sprintf("[commitment] stepSize %d, commitmentValuesTransform enabled %t\n", a.StepSize(), a.commitmentValuesTransform)
	return s, nil
}

// RebuildCommitmentFiles recreates commitment files from existing accounts and storage kv files
// If some commitment exists, they will be accepted as correct and next kv range will be processed.
// DB expected to be empty, committed into db keys will be not processed.
func RebuildCommitmentFiles(ctx context.Context, rwDb kv.TemporalRwDB, txNumsReader *rawdbv3.TxNumsReader, logger log.Logger, squeeze bool) (latestRoot []byte, err error) {
	a := rwDb.(HasAgg).Agg().(*Aggregator)

	// disable hard alignment; allowing commitment and storage/account to have
	// different visibleFiles
	a.DisableAllDependencies()

	acRo := a.BeginFilesRo() // this tx is used to read existing domain files and closed in the end
	defer acRo.Close()
	defer acRo.MadvNormal().DisableReadAhead()

	rng := &Ranges{
		domain: [kv.DomainLen]DomainRanges{
			kv.AccountsDomain: {
				name:    kv.AccountsDomain,
				values:  MergeRange{"", true, 0, math.MaxUint64},
				history: HistoryRanges{},
				aggStep: a.StepSize(),
			},
		},
	}
	sf, err := acRo.FilesInRange(rng)
	if err != nil {
		return nil, err
	}

	ranges := make([]MergeRange, 0)
	for fi, f := range sf.d[kv.AccountsDomain] {
		logger.Info(fmt.Sprintf("[commitment_rebuild] shard to build #%d: steps %d-%d (based on %s)", fi, f.startTxNum/a.StepSize(), f.endTxNum/a.StepSize(), f.decompressor.FileName()))
		ranges = append(ranges, MergeRange{
			from: f.startTxNum,
			to:   f.endTxNum,
		})
	}
	if len(ranges) == 0 {
		return nil, errors.New("no account files found")
	}
	logger.Info("[commitment_rebuild] collected shards to build", "count", len(sf.d[kv.AccountsDomain]))

	logger.Info("[commitment_rebuild] collected shards to build", "count", len(sf.d[kv.AccountsDomain]))
	start := time.Now()
	defer func() { logger.Info("[commitment_rebuild] finished, exiting..", "duration", time.Since(start)) }()

	originalCommitmentValuesTransform := a.commitmentValuesTransform

	var totalKeysCommitted uint64

	for i, r := range ranges {
<<<<<<< HEAD
=======
		logger.Info("[commitment_rebuild] checking available range", "range", r.String("", a.StepSize()), "shards", fmt.Sprintf("%d/%d", i+1, len(ranges))) //

>>>>>>> 93b61616
		rangeFromTxNum, rangeToTxNum := r.FromTo() // start-end txnum of found range
		lastTxnumInShard := rangeToTxNum
		if acRo.TxNumsInFiles(kv.CommitmentDomain) >= rangeToTxNum {
			logger.Info("[commitment_rebuild] skipping existing range", "range", r.String("", a.StepSize()))
			continue
		}

		roTx, err := a.db.BeginRo(ctx)
		if err != nil {
			return nil, err
		}
		defer roTx.Rollback()

		// count keys in accounts and storage domains
		accKeys := acRo.KeyCountInFiles(kv.AccountsDomain, rangeFromTxNum, rangeToTxNum)
		stoKeys := acRo.KeyCountInFiles(kv.StorageDomain, rangeFromTxNum, rangeToTxNum)
		totalKeys := accKeys + stoKeys

		shardFrom, shardTo := kv.Step(rangeFromTxNum/a.StepSize()), kv.Step(rangeToTxNum/a.StepSize()) // define steps from-to for this range

		lastShard := shardTo // this is the last shard in this range, in case we lower shardTo to process big range in several steps
<<<<<<< HEAD

		stepsInShard := uint64(shardTo - shardFrom)
		keysPerStep := totalKeys / stepsInShard // how many keys in just one step?

		shardStepsSize := kv.Step(2)
		// shardStepsSize := kv.Step(min(uint64(math.Pow(2, math.Log2(float64(stepsInShard)))), 128))
		if uint64(shardStepsSize) != stepsInShard { // processing shard in several smaller steps
			shardTo = shardFrom + shardStepsSize // if shard is quite big, we will process it in several steps
		}

		// rangeToTxNum = uint64(shardTo) * a.StepSize()

		// Range is original file steps; like 0-1024.
		// Shard is smaller part of same file. By its own it does not make sense or match to state as of e.g. 0-128. Its just 1/8 shard of range 0-1024
		//
		logger.Info("[commitment_rebuild] starting", "range", r.String("", a.StepSize()), "range", fmt.Sprintf("%d/%d", i+1, len(ranges)),
			"shardSteps", fmt.Sprintf("%d-%d", shardFrom, shardTo),
			"keysPerStep", keysPerStep, "keysInRange", common.PrettyCounter(totalKeys))

		// fmt.Printf("txRangeFrom %d, txRangeTo %d, totalKeys %d (%d + %d)\n", rangeFromTxNum, rangeToTxNum, totalKeys, accKeys, stoKeys)
		// fmt.Printf("keysPerStep %d, shardStepsSize %d, shardFrom %d, shardTo %d, lastShard %d\n", keysPerStep, shardStepsSize, shardFrom, shardTo, lastShard)
=======

		stepsInShard := uint64(shardTo - shardFrom)
		keysPerStep := totalKeys / stepsInShard // how many keys in just one step?

		//shardStepsSize := kv.Step(min(uint64(math.Pow(2, math.Log2(float64(totalKeys/keysPerStep)))), 128))
		shardStepsSize := kv.Step(min(uint64(math.Pow(2, math.Log2(float64(stepsInShard)))), 128))
		//shardStepsSize := kv.Step(uint64(math.Pow(2, math.Log2(float64(totalKeys/keysPerStep)))))
		if uint64(shardStepsSize) != stepsInShard { // processing shard in several smaller steps
			shardTo = shardFrom + shardStepsSize // if shard is quite big, we will process it in several steps
		}

		rangeToTxNum = uint64(shardTo) * a.StepSize()

		logger.Info("[commitment_rebuild] starting", "range", r.String("", a.StepSize()), "shardSteps", fmt.Sprintf("%d-%d", shardFrom, shardTo),
			"keysPerStep", keysPerStep, "keysInRange", common.PrettyCounter(totalKeys))

		//fmt.Printf("txRangeFrom %d, txRangeTo %d, totalKeys %d (%d + %d)\n", rangeFromTxNum, rangeToTxNum, totalKeys, accKeys, stoKeys)
		//fmt.Printf("keysPerStep %d, shardStepsSize %d, shardFrom %d, shardTo %d, lastShard %d\n", keysPerStep, shardStepsSize, shardFrom, shardTo, lastShard)
>>>>>>> 93b61616

		var rebuiltCommit *rebuiltCommitment
		var processed uint64

		streamAcc, err := acRo.FileStream(kv.AccountsDomain, rangeFromTxNum, rangeToTxNum)
		if err != nil {
			return nil, err
		}
		streamSto, err := acRo.FileStream(kv.StorageDomain, rangeFromTxNum, rangeToTxNum)
		if err != nil {
			return nil, err
		}
		keyIter := stream.UnionKV(streamAcc, streamSto, -1)
		//blockNum, ok, err := txNumsReader.FindBlockNum(roTx, rangeToTxNum-1)
		blockNum, ok, err := txNumsReader.FindBlockNum(roTx, rangeToTxNum-1)
		if err != nil {
			return nil, fmt.Errorf("CommitmentRebuild: FindBlockNum(%d) %w", rangeToTxNum, err)
		}
		if !ok {
			//var txnum uint64
			blockNum, _, err = txNumsReader.Last(roTx)
			if err != nil {
				return nil, fmt.Errorf("CommitmentRebuild: Last() %w", err)
			}
		}
		roTx.Rollback()

		for shardFrom < lastShard { // recreate this file range 1+ steps
			nextKey := func() (ok bool, k []byte) {
				if !keyIter.HasNext() {
					return false, nil
				}
				if processed%1_000_000 == 0 {
					logger.Info(fmt.Sprintf("[commitment_rebuild] progressing domain keys %.1fm/%.1fm (%2.f%%) %x",
						float64(processed)/1_000_000, float64(totalKeys)/1_000_000, float64(processed)/float64(totalKeys)*100, k))
				}
				k, _, err := keyIter.Next()
				if err != nil {
					err = fmt.Errorf("CommitmentRebuild: keyIter.Next() %w", err)
					panic(err)
				}
				processed++
				if processed%(keysPerStep*uint64(shardStepsSize)) == 0 && shardTo != lastShard {
					return false, k
				}
				return true, k
			}

			rwTx, err := rwDb.BeginTemporalRw(ctx)
			if err != nil {
				return nil, err
			}
			defer rwTx.Rollback()

			domains, err := NewSharedDomains(rwTx, log.New())
			if err != nil {
				return nil, err
			}

			logger.Info(fmt.Sprintf("[commitment_rebuild] shard %d-%d of range %s started (%d%%)", shardFrom, shardTo, r.String("", a.StepSize()), processed*100/totalKeys),
				"blockNum", blockNum, "txNum", lastTxnumInShard-1)
			domains.SetBlockNum(blockNum)
			domains.SetTxNum(lastTxnumInShard - 1)
			domains.sdCtx.SetLimitReadAsOfTxNum(lastTxnumInShard, true) // this helps to read state from correct file during commitment

<<<<<<< HEAD
			rebuiltCommit, err = rebuildCommitmentShard(ctx, domains, rwTx, nextKey, &rebuiltCommitment{
=======
			rebuiltCommit, err = rebuildCommitmentShard(ctx, domains, blockNum, domains.TxNum(), rwTx, nextKey, &rebuiltCommitment{
>>>>>>> 93b61616
				StepFrom: shardFrom,
				StepTo:   shardTo,
				TxnFrom:  rangeFromTxNum,
				TxnTo:    rangeToTxNum,
				Keys:     totalKeys,

				BlockNumber: domains.BlockNum(),
				TxnNumber:   domains.TxNum(),
				LogPrefix:   fmt.Sprintf("[commitment_rebuild] range %s shard %d-%d", r.String("", a.StepSize()), shardFrom, shardTo),
			})
			if err != nil {
				return nil, err
			}

			domains.Close()

			// make new file visible for all aggregator transactions
			a.dirtyFilesLock.Lock()
			a.recalcVisibleFiles(a.dirtyFilesEndTxNumMinimax())
			a.dirtyFilesLock.Unlock()
			rwTx.Rollback()

			if shardTo+shardStepsSize > lastShard && shardStepsSize > 1 {
				shardStepsSize /= 2
			}
			shardFrom = shardTo
			shardTo += shardStepsSize
			rangeFromTxNum = rangeToTxNum
			rangeToTxNum += uint64(shardStepsSize) * a.StepSize()
		}

		keyIter.Close()

		totalKeysCommitted += processed

		rhx := ""
		if rebuiltCommit != nil {
			rhx = hex.EncodeToString(rebuiltCommit.RootHash)
			latestRoot = rebuiltCommit.RootHash
		}
		logger.Info("[rebuild_commitment] finished range", "stateRoot", rhx, "range", r.String("", a.StepSize()),
			"block", blockNum, "totalKeysProcessed", common.PrettyCounter(totalKeysCommitted))

		a.commitmentValuesTransform = false
		for {
			smthDone, err := a.mergeLoopStep(ctx, rangeToTxNum)
			if err != nil {
				return nil, err
			}
			if !smthDone {
				break
			}
		}
		a.commitmentValuesTransform = originalCommitmentValuesTransform // disable only while merging, to squeeze later. If enabled in Scheme, must be enabled while computing commitment to correctly dereference keys

	}
	logger.Info("[rebuild_commitment] done", "duration", time.Since(start), "totalKeysProcessed", common.PrettyCounter(totalKeysCommitted))

	a.commitmentValuesTransform = originalCommitmentValuesTransform
	//if a.commitmentValuesTransform {
	logger.Info("[squeeze] starting")
	acRo.Close()

	a.recalcVisibleFiles(a.dirtyFilesEndTxNumMinimax())

	if !squeeze {
		return latestRoot, nil
	}

	logger.Info(fmt.Sprintf("[squeeze] latest root %x", latestRoot))

	actx := a.BeginFilesRo()
	defer actx.Close()

	if err = SqueezeCommitmentFiles(ctx, actx, logger); err != nil {
		logger.Warn("[squeeze] failed", "err", err)
		logger.Info("[squeeze] rebuilt commitment files still available. Instead of re-run, you have to run 'erigon snapshots sqeeze' to finish squeezing")
		return nil, err
	}
	actx.Close()
	if err = a.OpenFolder(); err != nil {
		logger.Warn("[squeeze] failed to open folder after sqeeze", "err", err)
	}

	if err = a.BuildMissedAccessors(ctx, 4); err != nil {
		logger.Warn("[squeeze] failed to build missed accessors", "err", err)
		return nil, err
	}
	//}

	return latestRoot, nil
}

// discardWrites disables updates collection for further flushing into db.
// Instead, it keeps them temporarily available until .ClearRam/.Close will make them unavailable.
func (sd *SharedDomains) discardWrites(d kv.Domain) {
	if d >= kv.DomainLen {
		return
	}
	sd.domainWriters[d].discard = true
	sd.domainWriters[d].h.discard = true
}

func rebuildCommitmentShard(ctx context.Context, sd *SharedDomains, tx kv.TemporalTx, next func() (bool, []byte), cfg *rebuiltCommitment) (*rebuiltCommitment, error) {
	aggTx := AggTx(tx)
	sd.discardWrites(kv.AccountsDomain)
	sd.discardWrites(kv.StorageDomain)
	sd.discardWrites(kv.CodeDomain)

	logger := sd.logger

	visComFiles := tx.(kv.WithFreezeInfo).FreezeInfo().Files(kv.CommitmentDomain)
<<<<<<< HEAD
	logger.Info(cfg.LogPrefix+" started", "totalKeys", common.PrettyCounter(cfg.Keys), "block", cfg.BlockNumber, "txn", cfg.TxnNumber,
=======
	logger.Info("starting commitment", "shard", fmt.Sprintf("%d-%d", cfg.StepFrom, cfg.StepTo),
		"totalKeys", common.PrettyCounter(cfg.Keys), "block", blockNum,
>>>>>>> 93b61616
		"files", fmt.Sprintf("%d %v", len(visComFiles), visComFiles.Fullpaths()))

	sf := time.Now()
	var processed uint64
	for ok, key := next(); ; ok, key = next() {
		sd.sdCtx.TouchKey(kv.AccountsDomain, string(key), nil)
		processed++
		if !ok {
			break
		}
	}

	collectionSpent := time.Since(sf)
	rh, err := sd.sdCtx.ComputeCommitment(ctx, true, cfg.BlockNumber, cfg.TxnNumber, fmt.Sprintf("%d-%d", cfg.StepFrom, cfg.StepTo))
	if err != nil {
		return nil, err
	}
	logger.Info(cfg.LogPrefix+" now sealing (dumping on disk)", "root", hex.EncodeToString(rh),
		"keysInShard", common.PrettyCounter(processed), "keysInRange", common.PrettyCounter(cfg.Keys))

	sb := time.Now()
	err = aggTx.d[kv.CommitmentDomain].d.dumpStepRangeOnDisk(ctx, cfg.StepFrom, cfg.StepTo, cfg.TxnFrom, cfg.TxnTo, sd.domainWriters[kv.CommitmentDomain], nil)
	if err != nil {
		return nil, err
	}

	logger.Info(cfg.LogPrefix+" finished", "block", cfg.BlockNumber, "txn", cfg.TxnNumber, "root", hex.EncodeToString(rh),
		"keysInShard", common.PrettyCounter(processed), "keysInRange", common.PrettyCounter(cfg.Keys),
		"spentCollecting", collectionSpent.String(), "spentComputing", time.Since(sf).String(), "spentDumpingOnDisk", time.Since(sb).String())

	return &rebuiltCommitment{
		RootHash: rh,
		StepFrom: cfg.StepFrom,
		StepTo:   cfg.StepTo,
		TxnFrom:  cfg.TxnFrom,
		TxnTo:    cfg.TxnTo,
		Keys:     processed,
	}, nil
}

type rebuiltCommitment struct {
	RootHash    []byte // root hash of this commitment. set once commit is finished
	StepFrom    kv.Step
	StepTo      kv.Step
	TxnFrom     uint64
	TxnTo       uint64
	Keys        uint64 // amount of keys in this range
	BlockNumber uint64 // block number for this commitment
	TxnNumber   uint64 // tx number for this commitment
	LogPrefix   string
}

func domainFiles(dirs datadir.Dirs, domain kv.Domain) []string {
	files, err := dir.ListFiles(dirs.SnapDomain, ".kv")
	if err != nil {
		panic(err)
	}
	res := make([]string, 0, len(files))
	for _, f := range files {
		if !strings.Contains(f, domain.String()) {
			continue
		}
		res = append(res, f)
	}
	return res
}<|MERGE_RESOLUTION|>--- conflicted
+++ resolved
@@ -363,22 +363,17 @@
 	if len(ranges) == 0 {
 		return nil, errors.New("no account files found")
 	}
-	logger.Info("[commitment_rebuild] collected shards to build", "count", len(sf.d[kv.AccountsDomain]))
 
 	logger.Info("[commitment_rebuild] collected shards to build", "count", len(sf.d[kv.AccountsDomain]))
 	start := time.Now()
 	defer func() { logger.Info("[commitment_rebuild] finished, exiting..", "duration", time.Since(start)) }()
 
 	originalCommitmentValuesTransform := a.commitmentValuesTransform
+	a.commitmentValuesTransform = false
 
 	var totalKeysCommitted uint64
 
 	for i, r := range ranges {
-<<<<<<< HEAD
-=======
-		logger.Info("[commitment_rebuild] checking available range", "range", r.String("", a.StepSize()), "shards", fmt.Sprintf("%d/%d", i+1, len(ranges))) //
-
->>>>>>> 93b61616
 		rangeFromTxNum, rangeToTxNum := r.FromTo() // start-end txnum of found range
 		lastTxnumInShard := rangeToTxNum
 		if acRo.TxNumsInFiles(kv.CommitmentDomain) >= rangeToTxNum {
@@ -400,7 +395,6 @@
 		shardFrom, shardTo := kv.Step(rangeFromTxNum/a.StepSize()), kv.Step(rangeToTxNum/a.StepSize()) // define steps from-to for this range
 
 		lastShard := shardTo // this is the last shard in this range, in case we lower shardTo to process big range in several steps
-<<<<<<< HEAD
 
 		stepsInShard := uint64(shardTo - shardFrom)
 		keysPerStep := totalKeys / stepsInShard // how many keys in just one step?
@@ -422,26 +416,6 @@
 
 		// fmt.Printf("txRangeFrom %d, txRangeTo %d, totalKeys %d (%d + %d)\n", rangeFromTxNum, rangeToTxNum, totalKeys, accKeys, stoKeys)
 		// fmt.Printf("keysPerStep %d, shardStepsSize %d, shardFrom %d, shardTo %d, lastShard %d\n", keysPerStep, shardStepsSize, shardFrom, shardTo, lastShard)
-=======
-
-		stepsInShard := uint64(shardTo - shardFrom)
-		keysPerStep := totalKeys / stepsInShard // how many keys in just one step?
-
-		//shardStepsSize := kv.Step(min(uint64(math.Pow(2, math.Log2(float64(totalKeys/keysPerStep)))), 128))
-		shardStepsSize := kv.Step(min(uint64(math.Pow(2, math.Log2(float64(stepsInShard)))), 128))
-		//shardStepsSize := kv.Step(uint64(math.Pow(2, math.Log2(float64(totalKeys/keysPerStep)))))
-		if uint64(shardStepsSize) != stepsInShard { // processing shard in several smaller steps
-			shardTo = shardFrom + shardStepsSize // if shard is quite big, we will process it in several steps
-		}
-
-		rangeToTxNum = uint64(shardTo) * a.StepSize()
-
-		logger.Info("[commitment_rebuild] starting", "range", r.String("", a.StepSize()), "shardSteps", fmt.Sprintf("%d-%d", shardFrom, shardTo),
-			"keysPerStep", keysPerStep, "keysInRange", common.PrettyCounter(totalKeys))
-
-		//fmt.Printf("txRangeFrom %d, txRangeTo %d, totalKeys %d (%d + %d)\n", rangeFromTxNum, rangeToTxNum, totalKeys, accKeys, stoKeys)
-		//fmt.Printf("keysPerStep %d, shardStepsSize %d, shardFrom %d, shardTo %d, lastShard %d\n", keysPerStep, shardStepsSize, shardFrom, shardTo, lastShard)
->>>>>>> 93b61616
 
 		var rebuiltCommit *rebuiltCommitment
 		var processed uint64
@@ -501,17 +475,11 @@
 				return nil, err
 			}
 
-			logger.Info(fmt.Sprintf("[commitment_rebuild] shard %d-%d of range %s started (%d%%)", shardFrom, shardTo, r.String("", a.StepSize()), processed*100/totalKeys),
-				"blockNum", blockNum, "txNum", lastTxnumInShard-1)
 			domains.SetBlockNum(blockNum)
 			domains.SetTxNum(lastTxnumInShard - 1)
 			domains.sdCtx.SetLimitReadAsOfTxNum(lastTxnumInShard, true) // this helps to read state from correct file during commitment
 
-<<<<<<< HEAD
 			rebuiltCommit, err = rebuildCommitmentShard(ctx, domains, rwTx, nextKey, &rebuiltCommitment{
-=======
-			rebuiltCommit, err = rebuildCommitmentShard(ctx, domains, blockNum, domains.TxNum(), rwTx, nextKey, &rebuiltCommitment{
->>>>>>> 93b61616
 				StepFrom: shardFrom,
 				StepTo:   shardTo,
 				TxnFrom:  rangeFromTxNum,
@@ -555,7 +523,6 @@
 		logger.Info("[rebuild_commitment] finished range", "stateRoot", rhx, "range", r.String("", a.StepSize()),
 			"block", blockNum, "totalKeysProcessed", common.PrettyCounter(totalKeysCommitted))
 
-		a.commitmentValuesTransform = false
 		for {
 			smthDone, err := a.mergeLoopStep(ctx, rangeToTxNum)
 			if err != nil {
@@ -624,12 +591,7 @@
 	logger := sd.logger
 
 	visComFiles := tx.(kv.WithFreezeInfo).FreezeInfo().Files(kv.CommitmentDomain)
-<<<<<<< HEAD
 	logger.Info(cfg.LogPrefix+" started", "totalKeys", common.PrettyCounter(cfg.Keys), "block", cfg.BlockNumber, "txn", cfg.TxnNumber,
-=======
-	logger.Info("starting commitment", "shard", fmt.Sprintf("%d-%d", cfg.StepFrom, cfg.StepTo),
-		"totalKeys", common.PrettyCounter(cfg.Keys), "block", blockNum,
->>>>>>> 93b61616
 		"files", fmt.Sprintf("%d %v", len(visComFiles), visComFiles.Fullpaths()))
 
 	sf := time.Now()
