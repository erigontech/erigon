--- conflicted
+++ resolved
@@ -312,7 +312,6 @@
 	return nil
 }
 
-<<<<<<< HEAD
 type execContext interface {
 	SetBlockNum(blockNum uint64)
 	SetTxNum(blockNum uint64)
@@ -322,32 +321,6 @@
 	GetCommitmentCtx() *commitment.CommitmentContext
 	Logger() log.Logger
 	DiscardWrites(d kv.Domain)
-
-	AsGetter(tx kv.TemporalTx) kv.TemporalGetter
-	AsPutDel(tx kv.TemporalTx) kv.TemporalPutDel
-=======
-func CheckCommitmentForPrint(ctx context.Context, rwDb kv.TemporalRwDB) (string, error) {
-	a := rwDb.(HasAgg).Agg().(*Aggregator)
-
-	rwTx, err := rwDb.BeginTemporalRw(ctx)
-	if err != nil {
-		return "", err
-	}
-	defer rwTx.Rollback()
-
-	domains, err := execctx.NewSharedDomains(ctx, rwTx, log.New())
-	if err != nil {
-		return "", err
-	}
-	rootHash, err := domains.GetCommitmentCtx().Trie().RootHash()
-	if err != nil {
-		return "", err
-	}
-	var s strings.Builder
-	s.WriteString(fmt.Sprintf("[commitment] Latest: blockNum: %d txNum: %d latestRootHash: %x\n", domains.BlockNum(), domains.TxNum(), rootHash))
-	s.WriteString(fmt.Sprintf("[commitment] stepSize %d, ReplaceKeysInValues enabled %t\n", rwTx.Debug().StepSize(), a.Cfg(kv.CommitmentDomain).ReplaceKeysInValues))
-	return s.String(), nil
->>>>>>> e5ae2a62
 }
 
 // RebuildCommitmentFiles recreates commitment files from existing accounts and storage kv files
