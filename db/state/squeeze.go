package state

import (
	"bytes"
	"context"
	"encoding/hex"
	"errors"
	"fmt"
	"math"
	"os"
	"path/filepath"
	"runtime"
	"strings"
	"time"

	"github.com/erigontech/erigon/db/state/statecfg"
	"github.com/erigontech/erigon/execution/commitment/commitmentdb"

	"github.com/c2h5oh/datasize"

	"github.com/erigontech/erigon/common"
	"github.com/erigontech/erigon/common/dbg"
	"github.com/erigontech/erigon/common/dir"
	"github.com/erigontech/erigon/common/log/v3"
	"github.com/erigontech/erigon/db/datadir"
	"github.com/erigontech/erigon/db/kv"
	"github.com/erigontech/erigon/db/kv/rawdbv3"
	"github.com/erigontech/erigon/db/kv/stream"
	"github.com/erigontech/erigon/db/seg"
	downloadertype "github.com/erigontech/erigon/db/snaptype"
)

//Sqeeze: ForeignKeys-aware compression of file

// Sqeeze - re-compress file
// Breaks squeezed commitment files totally
// TODO: care of ForeignKeys
func (a *Aggregator) Sqeeze(ctx context.Context, domain kv.Domain) error {
	filesToRemove := []string{}
	for _, to := range domainFiles(a.dirs, domain) {
		_, fileName := filepath.Split(to)
		res, _, _ := downloadertype.ParseFileName("", fileName)
		if res.To-res.From < DomainMinStepsToCompress {
			continue
		}

		tempFileCopy := filepath.Join(a.dirs.Tmp, fileName)
		if err := datadir.CopyFile(to, tempFileCopy); err != nil {
			return err
		}

		if err := a.sqeezeDomainFile(ctx, domain, tempFileCopy, to); err != nil {
			return err
		}

		// a.squeezeCommitmentFile(ctx, domain)

		filesToRemove = append(filesToRemove,
			tempFileCopy,
			strings.ReplaceAll(to, ".kv", ".kv.torrent"),
			strings.ReplaceAll(to, ".kv", ".bt"),
			strings.ReplaceAll(to, ".kv", ".bt.torrent"),
			strings.ReplaceAll(to, ".kv", ".kvei"),
			strings.ReplaceAll(to, ".kv", ".kvei.torrent"),
			strings.ReplaceAll(to, ".kv", ".kvi"),
			strings.ReplaceAll(to, ".kv", ".kvi.torrent"))
	}

	for _, f := range filesToRemove {
		if err := dir.RemoveFile(f); err != nil {
			return err
		}
	}
	return nil
}

func (a *Aggregator) sqeezeDomainFile(ctx context.Context, domain kv.Domain, from, to string) error {
	if domain == kv.CommitmentDomain {
		panic("please use SqueezeCommitmentFiles func")
	}

	compression := a.d[domain].Compression
	compressCfg := a.d[domain].CompressCfg

	a.logger.Info("[sqeeze] file", "f", to, "cfg", compressCfg, "c", compression)
	decompressor, err := seg.NewDecompressor(from)
	if err != nil {
		return err
	}
	defer decompressor.Close()
	defer decompressor.MadvSequential().DisableReadAhead()

	c, err := seg.NewCompressor(ctx, "sqeeze", to, a.dirs.Tmp, compressCfg, log.LvlInfo, a.logger)
	if err != nil {
		return err
	}
	defer c.Close()
	r := a.d[domain].dataReader(decompressor)
	w := a.d[domain].dataWriter(c, false)
	if err := w.ReadFrom(r); err != nil {
		return err
	}
	if err := c.Compress(); err != nil {
		return err
	}

	return nil
}

// SqueezeCommitmentFiles should be called only when NO EXECUTION is running.
// Removes commitment files and suppose following aggregator shutdown and restart  (to integrate new files and rebuild indexes)
func SqueezeCommitmentFiles(ctx context.Context, at *AggregatorRoTx, logger log.Logger) error {
	stepSize := at.StepSize()
	dirs := at.Dirs()

	commitmentUseReferencedBranches := at.a.Cfg(kv.CommitmentDomain).ReplaceKeysInValues
	if !commitmentUseReferencedBranches {
		return nil
	}

	rng := &Ranges{
		domain: [kv.DomainLen]DomainRanges{
			kv.AccountsDomain: {
				name:    kv.AccountsDomain,
				values:  MergeRange{"", true, 0, math.MaxUint64},
				history: HistoryRanges{},
				aggStep: stepSize,
			},
			kv.StorageDomain: {
				name:    kv.StorageDomain,
				values:  MergeRange{"", true, 0, math.MaxUint64},
				history: HistoryRanges{},
				aggStep: stepSize,
			},
			kv.CommitmentDomain: {
				name:    kv.CommitmentDomain,
				values:  MergeRange{"", true, 0, math.MaxUint64},
				history: HistoryRanges{},
				aggStep: stepSize,
			},
		},
	}
	sf, err := at.FilesInRange(rng)
	if err != nil {
		return err
	}
	getSizeDelta := func(a, b string) (datasize.ByteSize, float32, error) {
		ai, err := os.Stat(a)
		if err != nil {
			return 0, 0, err
		}
		bi, err := os.Stat(b)
		if err != nil {
			return 0, 0, err
		}
		return datasize.ByteSize(ai.Size()) - datasize.ByteSize(bi.Size()), 100.0 * (float32(ai.Size()-bi.Size()) / float32(ai.Size())), nil
	}

	ranges := make([]MergeRange, 0)
	for fi, f := range sf.d[kv.AccountsDomain] {
		ranges = append(ranges, MergeRange{
			from: f.startTxNum,
			to:   f.endTxNum,
		})
		if sf.d[kv.StorageDomain][fi].startTxNum != f.startTxNum || sf.d[kv.StorageDomain][fi].endTxNum != f.endTxNum {
			return errors.New("account and storage file ranges are not matching")
		}
		if sf.d[kv.CommitmentDomain][fi].startTxNum != f.startTxNum || sf.d[kv.CommitmentDomain][fi].endTxNum != f.endTxNum {
			return errors.New("account and commitment file ranges are not matching")
		}
	}

	log.Info("[squeeze_migration] see target files", "count", len(ranges))
	if len(ranges) == 0 {
		return errors.New("no account files found")
	}

	var (
		temporalFiles  []string
		processedFiles int
		sizeDelta      = datasize.B
		sqExt          = ".squeezed"
		commitment     = at.d[kv.CommitmentDomain]
		accounts       = at.d[kv.AccountsDomain]
		storage        = at.d[kv.StorageDomain]
		logEvery       = time.NewTicker(30 * time.Second)
	)
	defer logEvery.Stop()

	for ri, r := range ranges {
		af, err := accounts.rawLookupFileByRange(r.from, r.to)
		if err != nil {
			return err
		}
		sf, err := storage.rawLookupFileByRange(r.from, r.to)
		if err != nil {
			return err
		}
		cf, err := commitment.rawLookupFileByRange(r.from, r.to)
		if err != nil {
			return err
		}

		af.decompressor.MadvNormal()
		sf.decompressor.MadvNormal()
		cf.decompressor.MadvNormal()

		err = func() error {
<<<<<<< HEAD
			steps := cf.endTxNum/stepSize - cf.startTxNum/stepSize
=======
			steps := cf.StepCount(stepSize)
>>>>>>> 33912bb5
			compression := commitment.d.Compression
			if steps < DomainMinStepsToCompress {
				compression = seg.CompressNone
			}
			logger.Info("[squeeze_migration] file start", "original", cf.decompressor.FileName(),
				"progress", fmt.Sprintf("%d/%d", ri+1, len(ranges)), "compress_cfg", commitment.d.CompressCfg, "compress", compression)

			originalPath := cf.decompressor.FilePath()
			squeezedTmpPath := originalPath + sqExt + ".tmp"

			squeezedCompr, err := seg.NewCompressor(ctx, "squeeze", squeezedTmpPath, dirs.Tmp,
				commitment.d.CompressCfg, log.LvlInfo, commitment.d.logger)
			if err != nil {
				return err
			}
			defer squeezedCompr.Close()

			writer := commitment.d.dataWriter(squeezedCompr, false)
			reader := seg.NewReader(cf.decompressor.MakeGetter(), compression)
			reader.Reset(0)

			rng := MergeRange{needMerge: true, from: af.startTxNum, to: af.endTxNum}
			vt, err := commitment.commitmentValTransformDomain(rng, accounts, storage, af, sf)
			if err != nil {
				return fmt.Errorf("failed to create commitment value transformer: %w", err)
			}

			ki := 0
			var k, v []byte
			for reader.HasNext() {
				k, _ = reader.Next(k[:0])
				v, _ = reader.Next(v[:0])
				ki += 2

				if k == nil {
					// nil keys are not supported for domains
					continue
				}

				if !bytes.Equal(k, commitmentdb.KeyCommitmentState) {
					v, err = vt(v, af.startTxNum, af.endTxNum)
					if err != nil {
						return fmt.Errorf("failed to transform commitment value: %w", err)
					}
				}
				if _, err = writer.Write(k); err != nil {
					return fmt.Errorf("write key word: %w", err)
				}
				if _, err = writer.Write(v); err != nil {
					return fmt.Errorf("write value word: %w", err)
				}

				select {
				case <-logEvery.C:
					logger.Info("[squeeze_migration]", "file", cf.decompressor.FileName(), "k", hex.EncodeToString(k),
						"progress", fmt.Sprintf("%s/%s", common.PrettyCounter(ki), common.PrettyCounter(cf.decompressor.Count())))
				default:
				}
			}

			if err = writer.Compress(); err != nil {
				return err
			}
			writer.Close()

			delta, deltaP, err := getSizeDelta(originalPath, squeezedTmpPath)
			if err != nil {
				return err
			}
			sizeDelta += delta
			cf.frozen = false
			cf.closeFilesAndRemove()

			squeezedPath := originalPath + sqExt
			if err = os.Rename(squeezedTmpPath, squeezedPath); err != nil {
				return err
			}
			temporalFiles = append(temporalFiles, squeezedPath)

			logger.Info("[sqeeze_migration] file done", "original", filepath.Base(originalPath),
				"sizeDelta", fmt.Sprintf("%s (%.1f%%)", delta.HR(), deltaP))

			processedFiles++
			return nil
		}()
		if err != nil {
			return fmt.Errorf("failed to squeeze commitment file %q: %w", cf.decompressor.FileName(), err)
		}
		af.decompressor.DisableReadAhead()
		sf.decompressor.DisableReadAhead()
	}

	for _, path := range temporalFiles {
		if err := os.Rename(path, strings.TrimSuffix(path, sqExt)); err != nil {
			return err
		}
		logger.Debug("[squeeze_migration] temporal file renaming", "path", path)
	}
	logger.Info("[squeeze_migration] done", "sizeDelta", sizeDelta.HR(), "files", len(ranges))

	return nil
}

func CheckCommitmentForPrint(ctx context.Context, rwDb kv.TemporalRwDB) (string, error) {
	a := rwDb.(HasAgg).Agg().(*Aggregator)

	rwTx, err := rwDb.BeginTemporalRw(ctx)
	if err != nil {
		return "", err
	}
	defer rwTx.Rollback()

	domains, err := NewSharedDomains(rwTx, log.New())
	if err != nil {
		return "", err
	}
	rootHash, err := domains.sdCtx.Trie().RootHash()
	if err != nil {
		return "", err
	}
	s := fmt.Sprintf("[commitment] Latest: blockNum: %d txNum: %d latestRootHash: %x\n", domains.BlockNum(), domains.TxNum(), rootHash)
	s += fmt.Sprintf("[commitment] stepSize %d, ReplaceKeysInValues enabled %t\n", rwTx.Debug().StepSize(), a.Cfg(kv.CommitmentDomain).ReplaceKeysInValues)
	return s, nil
}

// RebuildCommitmentFiles recreates commitment files from existing accounts and storage kv files
// If some commitment exists, they will be accepted as correct and next kv range will be processed.
// DB expected to be empty, committed into db keys will be not processed.
func RebuildCommitmentFiles(ctx context.Context, rwDb kv.TemporalRwDB, txNumsReader *rawdbv3.TxNumsReader, logger log.Logger, squeeze bool) (latestRoot []byte, err error) {
	a := rwDb.(HasAgg).Agg().(*Aggregator)

	// disable hard alignment; allowing commitment and storage/account to have
	// different visibleFiles
	a.DisableAllDependencies()

	acRo := a.BeginFilesRo() // this tx is used to read existing domain files and closed in the end
	defer acRo.Close()
	defer acRo.MadvNormal().DisableReadAhead()

	rng := &Ranges{
		domain: [kv.DomainLen]DomainRanges{
			kv.AccountsDomain: {
				name:    kv.AccountsDomain,
				values:  MergeRange{"", true, 0, math.MaxUint64},
				history: HistoryRanges{},
				aggStep: a.StepSize(),
			},
		},
	}
	sf, err := acRo.FilesInRange(rng)
	if err != nil {
		return nil, err
	}

	ranges := make([]MergeRange, 0)
	for fi, f := range sf.d[kv.AccountsDomain] {
		fromStep, toStep := f.StepRange(a.StepSize())
		logger.Info(fmt.Sprintf("[commitment_rebuild] shard to build #%d: steps %d-%d (based on %s)", fi, fromStep, toStep, f.decompressor.FileName()))

		ranges = append(ranges, MergeRange{
			from: f.startTxNum,
			to:   f.endTxNum,
		})
	}
	if len(ranges) == 0 {
		return nil, errors.New("no account files found")
	}

	logger.Info("[commitment_rebuild] collected shards to build", "count", len(sf.d[kv.AccountsDomain]))
	start := time.Now()

	var totalKeysCommitted uint64

	for i, r := range ranges {
		rangeFromTxNum, rangeToTxNum := r.FromTo() // start-end txnum of found range
		lastTxnumInShard := rangeToTxNum
		if acRo.TxNumsInFiles(kv.CommitmentDomain) >= rangeToTxNum {
			logger.Info("[commitment_rebuild] skipping existing range", "range", r.String("", a.StepSize()))
			continue
		}

		roTx, err := a.db.BeginRo(ctx)
		if err != nil {
			return nil, err
		}
		defer roTx.Rollback()

		// count keys in accounts and storage domains
		accKeys := acRo.KeyCountInFiles(kv.AccountsDomain, rangeFromTxNum, rangeToTxNum)
		stoKeys := acRo.KeyCountInFiles(kv.StorageDomain, rangeFromTxNum, rangeToTxNum)
		totalKeys := accKeys + stoKeys

		shardFrom, shardTo := kv.Step(rangeFromTxNum/a.StepSize()), kv.Step(rangeToTxNum/a.StepSize()) // define steps from-to for this range

		lastShard := shardTo // this is the last shard in this range, in case we lower shardTo to process big range in several steps

		stepsInShard := uint64(shardTo - shardFrom)
		keysPerStep := totalKeys / stepsInShard // how many keys in just one step?

		//shardStepsSize := kv.Step(2)
		shardStepsSize := kv.Step(min(uint64(math.Pow(2, math.Log2(float64(stepsInShard)))), 128))
		if uint64(shardStepsSize) != stepsInShard { // processing shard in several smaller steps
			shardTo = shardFrom + shardStepsSize // if shard is quite big, we will process it in several steps
		}

		// rangeToTxNum = uint64(shardTo) * a.StepSize()

		// Range is original file steps; like 0-1024.
		// Shard is smaller part of same file. By its own it does not make sense or match to state as of e.g. 0-128. Its just 1/8 shard of range 0-1024
		//
		logger.Info("[commitment_rebuild] starting", "range", r.String("", a.StepSize()), "range", fmt.Sprintf("%d/%d", i+1, len(ranges)),
			"shardSteps", fmt.Sprintf("%d-%d", shardFrom, shardTo),
			"keysPerStep", keysPerStep, "keysInRange", common.PrettyCounter(totalKeys))

		// fmt.Printf("txRangeFrom %d, txRangeTo %d, totalKeys %d (%d + %d)\n", rangeFromTxNum, rangeToTxNum, totalKeys, accKeys, stoKeys)
		// fmt.Printf("keysPerStep %d, shardStepsSize %d, shardFrom %d, shardTo %d, lastShard %d\n", keysPerStep, shardStepsSize, shardFrom, shardTo, lastShard)

		var rebuiltCommit *rebuiltCommitment
		var processed uint64

		streamAcc, err := acRo.FileStream(kv.AccountsDomain, rangeFromTxNum, rangeToTxNum)
		if err != nil {
			return nil, err
		}
		streamSto, err := acRo.FileStream(kv.StorageDomain, rangeFromTxNum, rangeToTxNum)
		if err != nil {
			return nil, err
		}
		keyIter := stream.UnionKV(streamAcc, streamSto, -1)
		//blockNum, ok, err := txNumsReader.FindBlockNum(roTx, rangeToTxNum-1)
		blockNum, ok, err := txNumsReader.FindBlockNum(roTx, rangeToTxNum-1)
		if err != nil {
			return nil, fmt.Errorf("CommitmentRebuild: FindBlockNum(%d) %w", rangeToTxNum, err)
		}
		if !ok {
			//var txnum uint64
			blockNum, _, err = txNumsReader.Last(roTx)
			if err != nil {
				return nil, fmt.Errorf("CommitmentRebuild: Last() %w", err)
			}
		}
		roTx.Rollback()

		for shardFrom < lastShard { // recreate this file range 1+ steps
			nextKey := func() (ok bool, k []byte) {
				if !keyIter.HasNext() {
					return false, nil
				}
				k, _, err := keyIter.Next()
				if err != nil {
					err = fmt.Errorf("CommitmentRebuild: keyIter.Next() %w", err)
					panic(err)
				}
				processed++
				if processed%(keysPerStep*uint64(shardStepsSize)) == 0 && shardTo != lastShard {
					return false, k
				}
				return true, k
			}

			rwTx, err := rwDb.BeginTemporalRw(ctx)
			if err != nil {
				return nil, err
			}
			defer rwTx.Rollback()

			domains, err := NewSharedDomains(rwTx, log.New())
			if err != nil {
				return nil, err
			}

			domains.SetBlockNum(blockNum)
			domains.SetTxNum(lastTxnumInShard - 1)
			domains.sdCtx.SetLimitedHistoryStateReader(rwTx, lastTxnumInShard) // this helps to read state from correct file during commitment

			rebuiltCommit, err = rebuildCommitmentShard(ctx, domains, rwTx, nextKey, &rebuiltCommitment{
				StepFrom: shardFrom,
				StepTo:   shardTo,
				TxnFrom:  rangeFromTxNum,
				TxnTo:    rangeToTxNum,
				Keys:     totalKeys,

				BlockNumber: domains.BlockNum(),
				TxnNumber:   domains.TxNum(),
				LogPrefix:   fmt.Sprintf("[commitment_rebuild] range %s shard %d-%d", r.String("", a.StepSize()), shardFrom, shardTo),
			})
			if err != nil {
				return nil, err
			}
			domains.Close()

			// make new file visible for all aggregator transactions
			a.dirtyFilesLock.Lock()
			a.recalcVisibleFiles(a.dirtyFilesEndTxNumMinimax())
			a.dirtyFilesLock.Unlock()
			rwTx.Rollback()

			if shardTo+shardStepsSize > lastShard && shardStepsSize > 1 {
				shardStepsSize /= 2
			}
			shardFrom = shardTo
			shardTo += shardStepsSize
			rangeFromTxNum = rangeToTxNum
			rangeToTxNum += uint64(shardStepsSize) * a.StepSize()
		}

		keyIter.Close()

		totalKeysCommitted += processed

		rhx := ""
		if rebuiltCommit != nil {
			rhx = hex.EncodeToString(rebuiltCommit.RootHash)
			latestRoot = rebuiltCommit.RootHash
		}

		var m runtime.MemStats
		dbg.ReadMemStats(&m)
		logger.Info("[rebuild_commitment] finished range", "stateRoot", rhx, "range", r.String("", a.StepSize()),
			"block", blockNum, "totalKeysProcessed", common.PrettyCounter(totalKeysCommitted), "alloc", common.ByteCount(m.Alloc), "sys", common.ByteCount(m.Sys))

		for {
			smthDone, err := a.mergeLoopStep(ctx, rangeToTxNum)
			if err != nil {
				return nil, err
			}
			if !smthDone {
				break
			}
		}

	}

	var m runtime.MemStats
	dbg.ReadMemStats(&m)
	logger.Info("[rebuild_commitment] done", "duration", time.Since(start), "totalKeysProcessed", common.PrettyCounter(totalKeysCommitted), "alloc", common.ByteCount(m.Alloc), "sys", common.ByteCount(m.Sys))

	acRo.Close()

	if !squeeze && !statecfg.Schema.CommitmentDomain.ReplaceKeysInValues {
		return latestRoot, nil
	}
	logger.Info("[squeeze] starting")
	a.recalcVisibleFiles(a.dirtyFilesEndTxNumMinimax())

	logger.Info(fmt.Sprintf("[squeeze] latest root %x", latestRoot))

	actx := a.BeginFilesRo()
	defer actx.Close()

	if err = SqueezeCommitmentFiles(ctx, actx, logger); err != nil {
		logger.Warn("[squeeze] failed", "err", err)
		logger.Info("[squeeze] rebuilt commitment files still available. Instead of re-run, you have to run 'erigon snapshots sqeeze' to finish squeezing")
		return nil, err
	}
	actx.Close()
	if err = a.OpenFolder(); err != nil {
		logger.Warn("[squeeze] failed to open folder after sqeeze", "err", err)
	}

	if err = a.BuildMissedAccessors(ctx, 4); err != nil {
		logger.Warn("[squeeze] failed to build missed accessors", "err", err)
		return nil, err
	}

	return latestRoot, nil
}

func rebuildCommitmentShard(ctx context.Context, sd *SharedDomains, tx kv.TemporalTx, next func() (bool, []byte), cfg *rebuiltCommitment) (*rebuiltCommitment, error) {
	aggTx := AggTx(tx)
	sd.DiscardWrites(kv.AccountsDomain)
	sd.DiscardWrites(kv.StorageDomain)
	sd.DiscardWrites(kv.CodeDomain)

	logger := sd.logger

	visComFiles := tx.(kv.WithFreezeInfo).FreezeInfo().Files(kv.CommitmentDomain)
	logger.Info(cfg.LogPrefix+" started", "totalKeys", common.PrettyCounter(cfg.Keys), "block", cfg.BlockNumber, "txn", cfg.TxnNumber,
		"files", fmt.Sprintf("%d %v", len(visComFiles), visComFiles.Fullpaths()))

	sf := time.Now()
	var processed uint64
	for ok, key := next(); ; ok, key = next() {
		sd.sdCtx.TouchKey(kv.AccountsDomain, string(key), nil)
		processed++
		if !ok {
			break
		}
	}

	collectionSpent := time.Since(sf)
	rh, err := sd.sdCtx.ComputeCommitment(ctx, tx, true, cfg.BlockNumber, cfg.TxnNumber, fmt.Sprintf("%d-%d", cfg.StepFrom, cfg.StepTo), nil)
	if err != nil {
		return nil, err
	}
	logger.Info(cfg.LogPrefix+" now sealing (dumping on disk)", "root", hex.EncodeToString(rh),
		"keysInShard", common.PrettyCounter(processed), "keysInRange", common.PrettyCounter(cfg.Keys))

	sb := time.Now()
	err = aggTx.d[kv.CommitmentDomain].d.dumpStepRangeOnDisk(ctx, cfg.StepFrom, cfg.StepTo, sd.mem, nil)
	if err != nil {
		return nil, err
	}

	logger.Info(cfg.LogPrefix+" finished", "block", cfg.BlockNumber, "txn", cfg.TxnNumber, "root", hex.EncodeToString(rh),
		"keysInShard", common.PrettyCounter(processed), "keysInRange", common.PrettyCounter(cfg.Keys),
		"spentCollecting", collectionSpent.String(), "spentComputing", time.Since(sf).String(), "spentDumpingOnDisk", time.Since(sb).String())

	return &rebuiltCommitment{
		RootHash: rh,
		StepFrom: cfg.StepFrom,
		StepTo:   cfg.StepTo,
		TxnFrom:  cfg.TxnFrom,
		TxnTo:    cfg.TxnTo,
		Keys:     processed,
	}, nil
}

type rebuiltCommitment struct {
	RootHash    []byte // root hash of this commitment. set once commit is finished
	StepFrom    kv.Step
	StepTo      kv.Step
	TxnFrom     uint64
	TxnTo       uint64
	Keys        uint64 // amount of keys in this range
	BlockNumber uint64 // block number for this commitment
	TxnNumber   uint64 // tx number for this commitment
	LogPrefix   string
}

func domainFiles(dirs datadir.Dirs, domain kv.Domain) []string {
	files, err := dir.ListFiles(dirs.SnapDomain, ".kv")
	if err != nil {
		panic(err)
	}
	res := make([]string, 0, len(files))
	for _, f := range files {
		if !strings.Contains(f, domain.String()) {
			continue
		}
		res = append(res, f)
	}
	return res
}<|MERGE_RESOLUTION|>--- conflicted
+++ resolved
@@ -206,11 +206,7 @@
 		cf.decompressor.MadvNormal()
 
 		err = func() error {
-<<<<<<< HEAD
-			steps := cf.endTxNum/stepSize - cf.startTxNum/stepSize
-=======
 			steps := cf.StepCount(stepSize)
->>>>>>> 33912bb5
 			compression := commitment.d.Compression
 			if steps < DomainMinStepsToCompress {
 				compression = seg.CompressNone
