package state

import (
	"bytes"
	"context"
	"encoding/hex"
	"errors"
	"fmt"
	"github.com/erigontech/erigon/db/state/statecfg"
	"math"
	"os"
	"path/filepath"
	"runtime"
	"strings"
	"time"

	"github.com/c2h5oh/datasize"

	"github.com/erigontech/erigon-lib/common"
	"github.com/erigontech/erigon-lib/common/dbg"
	"github.com/erigontech/erigon-lib/common/dir"
	"github.com/erigontech/erigon-lib/log/v3"
	"github.com/erigontech/erigon/db/datadir"
	"github.com/erigontech/erigon/db/kv"
	"github.com/erigontech/erigon/db/kv/rawdbv3"
	"github.com/erigontech/erigon/db/kv/stream"
	"github.com/erigontech/erigon/db/seg"
	downloadertype "github.com/erigontech/erigon/db/snaptype"
)

//Sqeeze: ForeignKeys-aware compression of file

// Sqeeze - re-compress file
// Breaks squeezed commitment files totally
// TODO: care of ForeignKeys
func (a *Aggregator) Sqeeze(ctx context.Context, domain kv.Domain) error {
	filesToRemove := []string{}
	for _, to := range domainFiles(a.dirs, domain) {
		_, fileName := filepath.Split(to)
		res, _, _ := downloadertype.ParseFileName("", fileName)
		if res.To-res.From < DomainMinStepsToCompress {
			continue
		}

		tempFileCopy := filepath.Join(a.dirs.Tmp, fileName)
		if err := datadir.CopyFile(to, tempFileCopy); err != nil {
			return err
		}

		if err := a.sqeezeDomainFile(ctx, domain, tempFileCopy, to); err != nil {
			return err
		}

		// a.squeezeCommitmentFile(ctx, domain)

		filesToRemove = append(filesToRemove,
			tempFileCopy,
			strings.ReplaceAll(to, ".kv", ".kv.torrent"),
			strings.ReplaceAll(to, ".kv", ".bt"),
			strings.ReplaceAll(to, ".kv", ".bt.torrent"),
			strings.ReplaceAll(to, ".kv", ".kvei"),
			strings.ReplaceAll(to, ".kv", ".kvei.torrent"),
			strings.ReplaceAll(to, ".kv", ".kvi"),
			strings.ReplaceAll(to, ".kv", ".kvi.torrent"))
	}

	for _, f := range filesToRemove {
		if err := dir.RemoveFile(f); err != nil {
			return err
		}
	}
	return nil
}

func (a *Aggregator) sqeezeDomainFile(ctx context.Context, domain kv.Domain, from, to string) error {
	if domain == kv.CommitmentDomain {
		panic("please use SqueezeCommitmentFiles func")
	}

	compression := a.d[domain].Compression
	compressCfg := a.d[domain].CompressCfg

	a.logger.Info("[sqeeze] file", "f", to, "cfg", compressCfg, "c", compression)
	decompressor, err := seg.NewDecompressor(from)
	if err != nil {
		return err
	}
	defer decompressor.Close()
	defer decompressor.MadvSequential().DisableReadAhead()

	c, err := seg.NewCompressor(ctx, "sqeeze", to, a.dirs.Tmp, compressCfg, log.LvlInfo, a.logger)
	if err != nil {
		return err
	}
	defer c.Close()
	r := a.d[domain].dataReader(decompressor)
	w := a.d[domain].dataWriter(c, false)
	if err := w.ReadFrom(r); err != nil {
		return err
	}
	if err := c.Compress(); err != nil {
		return err
	}

	return nil
}

// SqueezeCommitmentFiles should be called only when NO EXECUTION is running.
// Removes commitment files and suppose following aggregator shutdown and restart  (to integrate new files and rebuild indexes)
func SqueezeCommitmentFiles(ctx context.Context, at *AggregatorRoTx, logger log.Logger) error {
	commitmentUseReferencedBranches := at.a.d[kv.CommitmentDomain].ReplaceKeysInValues
	if !commitmentUseReferencedBranches {
		return nil
	}

	rng := &Ranges{
		domain: [kv.DomainLen]DomainRanges{
			kv.AccountsDomain: {
				name:    kv.AccountsDomain,
				values:  MergeRange{"", true, 0, math.MaxUint64},
				history: HistoryRanges{},
				aggStep: at.StepSize(),
			},
			kv.StorageDomain: {
				name:    kv.StorageDomain,
				values:  MergeRange{"", true, 0, math.MaxUint64},
				history: HistoryRanges{},
				aggStep: at.StepSize(),
			},
			kv.CommitmentDomain: {
				name:    kv.CommitmentDomain,
				values:  MergeRange{"", true, 0, math.MaxUint64},
				history: HistoryRanges{},
				aggStep: at.StepSize(),
			},
		},
	}
	sf, err := at.FilesInRange(rng)
	if err != nil {
		return err
	}
	getSizeDelta := func(a, b string) (datasize.ByteSize, float32, error) {
		ai, err := os.Stat(a)
		if err != nil {
			return 0, 0, err
		}
		bi, err := os.Stat(b)
		if err != nil {
			return 0, 0, err
		}
		return datasize.ByteSize(ai.Size()) - datasize.ByteSize(bi.Size()), 100.0 * (float32(ai.Size()-bi.Size()) / float32(ai.Size())), nil
	}

	ranges := make([]MergeRange, 0)
	for fi, f := range sf.d[kv.AccountsDomain] {
		ranges = append(ranges, MergeRange{
			from: f.startTxNum,
			to:   f.endTxNum,
		})
		if sf.d[kv.StorageDomain][fi].startTxNum != f.startTxNum || sf.d[kv.StorageDomain][fi].endTxNum != f.endTxNum {
			return errors.New("account and storage file ranges are not matching")
		}
		if sf.d[kv.CommitmentDomain][fi].startTxNum != f.startTxNum || sf.d[kv.CommitmentDomain][fi].endTxNum != f.endTxNum {
			return errors.New("account and commitment file ranges are not matching")
		}
	}

	log.Info("[squeeze_migration] see target files", "count", len(ranges))
	if len(ranges) == 0 {
		return errors.New("no account files found")
	}

	var (
		temporalFiles  []string
		processedFiles int
		sizeDelta      = datasize.B
		sqExt          = ".squeezed"
		commitment     = at.d[kv.CommitmentDomain]
		accounts       = at.d[kv.AccountsDomain]
		storage        = at.d[kv.StorageDomain]
		logEvery       = time.NewTicker(30 * time.Second)
	)
	defer logEvery.Stop()

	for ri, r := range ranges {
		af, err := accounts.rawLookupFileByRange(r.from, r.to)
		if err != nil {
			return err
		}
		sf, err := storage.rawLookupFileByRange(r.from, r.to)
		if err != nil {
			return err
		}
		cf, err := commitment.rawLookupFileByRange(r.from, r.to)
		if err != nil {
			return err
		}

		af.decompressor.MadvNormal()
		sf.decompressor.MadvNormal()
		cf.decompressor.MadvNormal()

		err = func() error {
			steps := cf.endTxNum/at.a.stepSize - cf.startTxNum/at.a.stepSize
			compression := commitment.d.Compression
			if steps < DomainMinStepsToCompress {
				compression = seg.CompressNone
			}
			at.a.logger.Info("[squeeze_migration] file start", "original", cf.decompressor.FileName(),
				"progress", fmt.Sprintf("%d/%d", ri+1, len(ranges)), "compress_cfg", commitment.d.CompressCfg, "compress", compression)

			originalPath := cf.decompressor.FilePath()
			squeezedTmpPath := originalPath + sqExt + ".tmp"

			squeezedCompr, err := seg.NewCompressor(ctx, "squeeze", squeezedTmpPath, at.a.dirs.Tmp,
				commitment.d.CompressCfg, log.LvlInfo, commitment.d.logger)
			if err != nil {
				return err
			}
			defer squeezedCompr.Close()

			writer := commitment.d.dataWriter(squeezedCompr, false)
			reader := seg.NewReader(cf.decompressor.MakeGetter(), compression)
			reader.Reset(0)

			rng := MergeRange{needMerge: true, from: af.startTxNum, to: af.endTxNum}
			vt, err := commitment.commitmentValTransformDomain(rng, accounts, storage, af, sf)
			if err != nil {
				return fmt.Errorf("failed to create commitment value transformer: %w", err)
			}

			ki := 0
			var k, v []byte
			for reader.HasNext() {
				k, _ = reader.Next(k[:0])
				v, _ = reader.Next(v[:0])
				ki += 2

				if k == nil {
					// nil keys are not supported for domains
					continue
				}

				if !bytes.Equal(k, keyCommitmentState) {
					v, err = vt(v, af.startTxNum, af.endTxNum)
					if err != nil {
						return fmt.Errorf("failed to transform commitment value: %w", err)
					}
				}
				if _, err = writer.Write(k); err != nil {
					return fmt.Errorf("write key word: %w", err)
				}
				if _, err = writer.Write(v); err != nil {
					return fmt.Errorf("write value word: %w", err)
				}

				select {
				case <-logEvery.C:
					logger.Info("[squeeze_migration]", "file", cf.decompressor.FileName(), "k", hex.EncodeToString(k),
						"progress", fmt.Sprintf("%s/%s", common.PrettyCounter(ki), common.PrettyCounter(cf.decompressor.Count())))
				default:
				}
			}

			if err = writer.Compress(); err != nil {
				return err
			}
			writer.Close()

			delta, deltaP, err := getSizeDelta(originalPath, squeezedTmpPath)
			if err != nil {
				return err
			}
			sizeDelta += delta
			cf.frozen = false
			cf.closeFilesAndRemove()

			squeezedPath := originalPath + sqExt
			if err = os.Rename(squeezedTmpPath, squeezedPath); err != nil {
				return err
			}
			temporalFiles = append(temporalFiles, squeezedPath)

			at.a.logger.Info("[sqeeze_migration] file done", "original", filepath.Base(originalPath),
				"sizeDelta", fmt.Sprintf("%s (%.1f%%)", delta.HR(), deltaP))

			processedFiles++
			return nil
		}()
		if err != nil {
			return fmt.Errorf("failed to squeeze commitment file %q: %w", cf.decompressor.FileName(), err)
		}
		af.decompressor.DisableReadAhead()
		sf.decompressor.DisableReadAhead()
	}

	for _, path := range temporalFiles {
		if err := os.Rename(path, strings.TrimSuffix(path, sqExt)); err != nil {
			return err
		}
		at.a.logger.Debug("[squeeze_migration] temporal file renaming", "path", path)
	}
	at.a.logger.Info("[squeeze_migration] done", "sizeDelta", sizeDelta.HR(), "files", len(ranges))

	return nil
}

func CheckCommitmentForPrint(ctx context.Context, rwDb kv.TemporalRwDB) (string, error) {
	a := rwDb.(HasAgg).Agg().(*Aggregator)

	rwTx, err := rwDb.BeginTemporalRw(ctx)
	if err != nil {
		return "", err
	}
	defer rwTx.Rollback()

	domains, err := NewSharedDomains(rwTx, log.New())
	if err != nil {
		return "", err
	}
	rootHash, err := domains.sdCtx.Trie().RootHash()
	if err != nil {
		return "", err
	}
	s := fmt.Sprintf("[commitment] Latest: blockNum: %d txNum: %d latestRootHash: %x\n", domains.BlockNum(), domains.TxNum(), rootHash)
	s += fmt.Sprintf("[commitment] stepSize %d, commitmentValuesTransform enabled %t\n", a.StepSize(), a.d[kv.CommitmentDomain].ReplaceKeysInValues)
	return s, nil
}

// RebuildCommitmentFiles recreates commitment files from existing accounts and storage kv files
// If some commitment exists, they will be accepted as correct and next kv range will be processed.
// DB expected to be empty, committed into db keys will be not processed.
func RebuildCommitmentFiles(ctx context.Context, rwDb kv.TemporalRwDB, txNumsReader *rawdbv3.TxNumsReader, logger log.Logger, squeeze bool) (latestRoot []byte, err error) {
	a := rwDb.(HasAgg).Agg().(*Aggregator)

	// disable hard alignment; allowing commitment and storage/account to have
	// different visibleFiles
	a.DisableAllDependencies()

	acRo := a.BeginFilesRo() // this tx is used to read existing domain files and closed in the end
	defer acRo.Close()
	defer acRo.MadvNormal().DisableReadAhead()

	rng := &Ranges{
		domain: [kv.DomainLen]DomainRanges{
			kv.AccountsDomain: {
				name:    kv.AccountsDomain,
				values:  MergeRange{"", true, 0, math.MaxUint64},
				history: HistoryRanges{},
				aggStep: a.StepSize(),
			},
		},
	}
	sf, err := acRo.FilesInRange(rng)
	if err != nil {
		return nil, err
	}

	ranges := make([]MergeRange, 0)
	for fi, f := range sf.d[kv.AccountsDomain] {
		logger.Info(fmt.Sprintf("[commitment_rebuild] shard to build #%d: steps %d-%d (based on %s)", fi, f.startTxNum/a.StepSize(), f.endTxNum/a.StepSize(), f.decompressor.FileName()))
		ranges = append(ranges, MergeRange{
			from: f.startTxNum,
			to:   f.endTxNum,
		})
	}
	if len(ranges) == 0 {
		return nil, errors.New("no account files found")
	}

	logger.Info("[commitment_rebuild] collected shards to build", "count", len(sf.d[kv.AccountsDomain]))
	start := time.Now()

	var totalKeysCommitted uint64

	for i, r := range ranges {
		rangeFromTxNum, rangeToTxNum := r.FromTo() // start-end txnum of found range
		lastTxnumInShard := rangeToTxNum
		if acRo.TxNumsInFiles(kv.CommitmentDomain) >= rangeToTxNum {
			logger.Info("[commitment_rebuild] skipping existing range", "range", r.String("", a.StepSize()))
			continue
		}

		roTx, err := a.db.BeginRo(ctx)
		if err != nil {
			return nil, err
		}
		defer roTx.Rollback()

		// count keys in accounts and storage domains
		accKeys := acRo.KeyCountInFiles(kv.AccountsDomain, rangeFromTxNum, rangeToTxNum)
		stoKeys := acRo.KeyCountInFiles(kv.StorageDomain, rangeFromTxNum, rangeToTxNum)
		totalKeys := accKeys + stoKeys

		shardFrom, shardTo := kv.Step(rangeFromTxNum/a.StepSize()), kv.Step(rangeToTxNum/a.StepSize()) // define steps from-to for this range

		lastShard := shardTo // this is the last shard in this range, in case we lower shardTo to process big range in several steps

		stepsInShard := uint64(shardTo - shardFrom)
		keysPerStep := totalKeys / stepsInShard // how many keys in just one step?

		//shardStepsSize := kv.Step(2)
		shardStepsSize := kv.Step(min(uint64(math.Pow(2, math.Log2(float64(stepsInShard)))), 128))
		if uint64(shardStepsSize) != stepsInShard { // processing shard in several smaller steps
			shardTo = shardFrom + shardStepsSize // if shard is quite big, we will process it in several steps
		}

		// rangeToTxNum = uint64(shardTo) * a.StepSize()

		// Range is original file steps; like 0-1024.
		// Shard is smaller part of same file. By its own it does not make sense or match to state as of e.g. 0-128. Its just 1/8 shard of range 0-1024
		//
		logger.Info("[commitment_rebuild] starting", "range", r.String("", a.StepSize()), "range", fmt.Sprintf("%d/%d", i+1, len(ranges)),
			"shardSteps", fmt.Sprintf("%d-%d", shardFrom, shardTo),
			"keysPerStep", keysPerStep, "keysInRange", common.PrettyCounter(totalKeys))

		// fmt.Printf("txRangeFrom %d, txRangeTo %d, totalKeys %d (%d + %d)\n", rangeFromTxNum, rangeToTxNum, totalKeys, accKeys, stoKeys)
		// fmt.Printf("keysPerStep %d, shardStepsSize %d, shardFrom %d, shardTo %d, lastShard %d\n", keysPerStep, shardStepsSize, shardFrom, shardTo, lastShard)

		var rebuiltCommit *rebuiltCommitment
		var processed uint64

		streamAcc, err := acRo.FileStream(kv.AccountsDomain, rangeFromTxNum, rangeToTxNum)
		if err != nil {
			return nil, err
		}
		streamSto, err := acRo.FileStream(kv.StorageDomain, rangeFromTxNum, rangeToTxNum)
		if err != nil {
			return nil, err
		}
		keyIter := stream.UnionKV(streamAcc, streamSto, -1)
		//blockNum, ok, err := txNumsReader.FindBlockNum(roTx, rangeToTxNum-1)
		blockNum, ok, err := txNumsReader.FindBlockNum(roTx, rangeToTxNum-1)
		if err != nil {
			return nil, fmt.Errorf("CommitmentRebuild: FindBlockNum(%d) %w", rangeToTxNum, err)
		}
		if !ok {
			//var txnum uint64
			blockNum, _, err = txNumsReader.Last(roTx)
			if err != nil {
				return nil, fmt.Errorf("CommitmentRebuild: Last() %w", err)
			}
		}
		roTx.Rollback()

		for shardFrom < lastShard { // recreate this file range 1+ steps
			nextKey := func() (ok bool, k []byte) {
				if !keyIter.HasNext() {
					return false, nil
				}
				k, _, err := keyIter.Next()
				if err != nil {
					err = fmt.Errorf("CommitmentRebuild: keyIter.Next() %w", err)
					panic(err)
				}
				processed++
				if processed%(keysPerStep*uint64(shardStepsSize)) == 0 && shardTo != lastShard {
					return false, k
				}
				return true, k
			}

			rwTx, err := rwDb.BeginTemporalRw(ctx)
			if err != nil {
				return nil, err
			}
			defer rwTx.Rollback()

			domains, err := NewSharedDomains(rwTx, log.New())
			if err != nil {
				return nil, err
			}

			domains.SetBlockNum(blockNum)
			domains.SetTxNum(lastTxnumInShard - 1)
			domains.sdCtx.SetLimitReadAsOfTxNum(lastTxnumInShard, true) // this helps to read state from correct file during commitment

			rebuiltCommit, err = rebuildCommitmentShard(ctx, domains, rwTx, nextKey, &rebuiltCommitment{
				StepFrom: shardFrom,
				StepTo:   shardTo,
				TxnFrom:  rangeFromTxNum,
				TxnTo:    rangeToTxNum,
				Keys:     totalKeys,

				BlockNumber: domains.BlockNum(),
				TxnNumber:   domains.TxNum(),
				LogPrefix:   fmt.Sprintf("[commitment_rebuild] range %s shard %d-%d", r.String("", a.StepSize()), shardFrom, shardTo),
			})
			if err != nil {
				return nil, err
			}
			domains.Close()

			// make new file visible for all aggregator transactions
			a.dirtyFilesLock.Lock()
			a.recalcVisibleFiles(a.dirtyFilesEndTxNumMinimax())
			a.dirtyFilesLock.Unlock()
			rwTx.Rollback()

			if shardTo+shardStepsSize > lastShard && shardStepsSize > 1 {
				shardStepsSize /= 2
			}
			shardFrom = shardTo
			shardTo += shardStepsSize
			rangeFromTxNum = rangeToTxNum
			rangeToTxNum += uint64(shardStepsSize) * a.StepSize()
		}

		keyIter.Close()

		totalKeysCommitted += processed

		rhx := ""
		if rebuiltCommit != nil {
			rhx = hex.EncodeToString(rebuiltCommit.RootHash)
			latestRoot = rebuiltCommit.RootHash
		}

		var m runtime.MemStats
		dbg.ReadMemStats(&m)
		logger.Info("[rebuild_commitment] finished range", "stateRoot", rhx, "range", r.String("", a.StepSize()),
			"block", blockNum, "totalKeysProcessed", common.PrettyCounter(totalKeysCommitted), "alloc", common.ByteCount(m.Alloc), "sys", common.ByteCount(m.Sys))

		for {
			smthDone, err := a.mergeLoopStep(ctx, rangeToTxNum)
			if err != nil {
				return nil, err
			}
			if !smthDone {
				break
			}
		}

	}

	var m runtime.MemStats
	dbg.ReadMemStats(&m)
	logger.Info("[rebuild_commitment] done", "duration", time.Since(start), "totalKeysProcessed", common.PrettyCounter(totalKeysCommitted), "alloc", common.ByteCount(m.Alloc), "sys", common.ByteCount(m.Sys))

	acRo.Close()

	if !squeeze && !statecfg.Schema.CommitmentDomain.ReplaceKeysInValues {
		return latestRoot, nil
	}
	logger.Info("[squeeze] starting")
	a.recalcVisibleFiles(a.dirtyFilesEndTxNumMinimax())

	logger.Info(fmt.Sprintf("[squeeze] latest root %x", latestRoot))

	actx := a.BeginFilesRo()
	defer actx.Close()

	if err = SqueezeCommitmentFiles(ctx, actx, logger); err != nil {
		logger.Warn("[squeeze] failed", "err", err)
		logger.Info("[squeeze] rebuilt commitment files still available. Instead of re-run, you have to run 'erigon snapshots sqeeze' to finish squeezing")
		return nil, err
	}
	actx.Close()
	if err = a.OpenFolder(); err != nil {
		logger.Warn("[squeeze] failed to open folder after sqeeze", "err", err)
	}

	if err = a.BuildMissedAccessors(ctx, 4); err != nil {
		logger.Warn("[squeeze] failed to build missed accessors", "err", err)
		return nil, err
	}

	return latestRoot, nil
}

// discardWrites disables updates collection for further flushing into db.
// Instead, it keeps them temporarily available until .ClearRam/.Close will make them unavailable.
func (sd *SharedDomains) discardWrites(d kv.Domain) {
	if d >= kv.DomainLen {
		return
	}
	sd.domainWriters[d].discard = true
	sd.domainWriters[d].h.discard = true
}

func rebuildCommitmentShard(ctx context.Context, sd *SharedDomains, tx kv.TemporalTx, next func() (bool, []byte), cfg *rebuiltCommitment) (*rebuiltCommitment, error) {
	aggTx := AggTx(tx)
	sd.discardWrites(kv.AccountsDomain)
	sd.discardWrites(kv.StorageDomain)
	sd.discardWrites(kv.CodeDomain)

	logger := sd.logger

	visComFiles := tx.(kv.WithFreezeInfo).FreezeInfo().Files(kv.CommitmentDomain)
	logger.Info(cfg.LogPrefix+" started", "totalKeys", common.PrettyCounter(cfg.Keys), "block", cfg.BlockNumber, "txn", cfg.TxnNumber,
		"files", fmt.Sprintf("%d %v", len(visComFiles), visComFiles.Fullpaths()))

	sf := time.Now()
	var processed uint64
	for ok, key := next(); ; ok, key = next() {
		sd.sdCtx.TouchKey(kv.AccountsDomain, string(key), nil)
		processed++
		if !ok {
			break
		}
	}

	collectionSpent := time.Since(sf)
<<<<<<< HEAD
	rh, err := sd.sdCtx.ComputeCommitment(ctx, true, blockNum, txNum, fmt.Sprintf("%d-%d", cfg.StepFrom, cfg.StepTo), nil)
=======
	rh, err := sd.sdCtx.ComputeCommitment(ctx, true, cfg.BlockNumber, cfg.TxnNumber, fmt.Sprintf("%d-%d", cfg.StepFrom, cfg.StepTo))
>>>>>>> 677fbb79
	if err != nil {
		return nil, err
	}
	logger.Info(cfg.LogPrefix+" now sealing (dumping on disk)", "root", hex.EncodeToString(rh),
		"keysInShard", common.PrettyCounter(processed), "keysInRange", common.PrettyCounter(cfg.Keys))

	sb := time.Now()
	err = aggTx.d[kv.CommitmentDomain].d.dumpStepRangeOnDisk(ctx, cfg.StepFrom, cfg.StepTo, cfg.TxnFrom, cfg.TxnTo, sd.domainWriters[kv.CommitmentDomain], nil)
	if err != nil {
		return nil, err
	}

	logger.Info(cfg.LogPrefix+" finished", "block", cfg.BlockNumber, "txn", cfg.TxnNumber, "root", hex.EncodeToString(rh),
		"keysInShard", common.PrettyCounter(processed), "keysInRange", common.PrettyCounter(cfg.Keys),
		"spentCollecting", collectionSpent.String(), "spentComputing", time.Since(sf).String(), "spentDumpingOnDisk", time.Since(sb).String())

	return &rebuiltCommitment{
		RootHash: rh,
		StepFrom: cfg.StepFrom,
		StepTo:   cfg.StepTo,
		TxnFrom:  cfg.TxnFrom,
		TxnTo:    cfg.TxnTo,
		Keys:     processed,
	}, nil
}

type rebuiltCommitment struct {
	RootHash    []byte // root hash of this commitment. set once commit is finished
	StepFrom    kv.Step
	StepTo      kv.Step
	TxnFrom     uint64
	TxnTo       uint64
	Keys        uint64 // amount of keys in this range
	BlockNumber uint64 // block number for this commitment
	TxnNumber   uint64 // tx number for this commitment
	LogPrefix   string
}

func domainFiles(dirs datadir.Dirs, domain kv.Domain) []string {
	files, err := dir.ListFiles(dirs.SnapDomain, ".kv")
	if err != nil {
		panic(err)
	}
	res := make([]string, 0, len(files))
	for _, f := range files {
		if !strings.Contains(f, domain.String()) {
			continue
		}
		res = append(res, f)
	}
	return res
}<|MERGE_RESOLUTION|>--- conflicted
+++ resolved
@@ -6,13 +6,14 @@
 	"encoding/hex"
 	"errors"
 	"fmt"
-	"github.com/erigontech/erigon/db/state/statecfg"
 	"math"
 	"os"
 	"path/filepath"
 	"runtime"
 	"strings"
 	"time"
+
+	"github.com/erigontech/erigon/db/state/statecfg"
 
 	"github.com/c2h5oh/datasize"
 
@@ -601,11 +602,7 @@
 	}
 
 	collectionSpent := time.Since(sf)
-<<<<<<< HEAD
-	rh, err := sd.sdCtx.ComputeCommitment(ctx, true, blockNum, txNum, fmt.Sprintf("%d-%d", cfg.StepFrom, cfg.StepTo), nil)
-=======
 	rh, err := sd.sdCtx.ComputeCommitment(ctx, true, cfg.BlockNumber, cfg.TxnNumber, fmt.Sprintf("%d-%d", cfg.StepFrom, cfg.StepTo))
->>>>>>> 677fbb79
 	if err != nil {
 		return nil, err
 	}
