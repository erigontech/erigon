--- conflicted
+++ resolved
@@ -198,14 +198,11 @@
 		cf.decompressor.MadvNormal()
 
 		err = func() error {
-<<<<<<< HEAD
-=======
 			steps := cf.endTxNum/at.a.stepSize - cf.startTxNum/at.a.stepSize
 			compression := commitment.d.Compression
 			if steps < DomainMinStepsToCompress {
 				compression = seg.CompressNone
 			}
->>>>>>> 10de105e
 			at.a.logger.Info("[squeeze_migration] file start", "original", cf.decompressor.FileName(),
 				"progress", fmt.Sprintf("%d/%d", ri+1, len(ranges)), "compress_cfg", commitment.d.CompressCfg)
 
