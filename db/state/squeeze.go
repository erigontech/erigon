--- conflicted
+++ resolved
@@ -542,12 +542,9 @@
 
 	a.commitmentValuesTransform = originalCommitmentValuesTransform
 
-<<<<<<< HEAD
+	acRo.Close()
+
 	a.recalcVisibleFiles(a.dirtyFilesEndTxNumMinimax())
-=======
-	acRo.Close()
-
->>>>>>> 5446c6c4
 	if !squeeze {
 		return latestRoot, nil
 	}
