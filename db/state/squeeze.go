--- conflicted
+++ resolved
@@ -207,10 +207,6 @@
 		cf.decompressor.MadvNormal()
 
 		err = func() error {
-<<<<<<< HEAD
-			at.a.logger.Info("[squeeze_migration] file start", "original", cf.decompressor.FileName(),
-				"progress", fmt.Sprintf("%d/%d", ri+1, len(ranges)), "compress_cfg", commitment.d.CompressCfg)
-=======
 			steps := cf.endTxNum/stepSize - cf.startTxNum/stepSize
 			compression := commitment.d.Compression
 			if steps < DomainMinStepsToCompress {
@@ -218,18 +214,12 @@
 			}
 			logger.Info("[squeeze_migration] file start", "original", cf.decompressor.FileName(),
 				"progress", fmt.Sprintf("%d/%d", ri+1, len(ranges)), "compress_cfg", commitment.d.CompressCfg, "compress", compression)
->>>>>>> 77caf29d
 
 			originalPath := cf.decompressor.FilePath()
 			squeezedTmpPath := originalPath + sqExt + ".tmp"
 
-<<<<<<< HEAD
-			squeezedCompr, err := seg.NewCompressor(ctx, "squeeze", squeezedTmpPath, at.a.dirs.Tmp,
+			squeezedCompr, err := seg.NewCompressor(ctx, "squeeze", squeezedTmpPath, dirs.Tmp,
 				commitment.d.CompressCfg.WordLvlCfg, log.LvlInfo, commitment.d.logger)
-=======
-			squeezedCompr, err := seg.NewCompressor(ctx, "squeeze", squeezedTmpPath, dirs.Tmp,
-				commitment.d.CompressCfg, log.LvlInfo, commitment.d.logger)
->>>>>>> 77caf29d
 			if err != nil {
 				return err
 			}
