--- conflicted
+++ resolved
@@ -368,11 +368,6 @@
 	logger.Info("[commitment_rebuild] collected shards to build", "count", len(sf.d[kv.AccountsDomain]))
 
 	start := time.Now()
-<<<<<<< HEAD
-	logEvery := time.NewTicker(30 * time.Second)
-	defer logEvery.Stop()
-=======
->>>>>>> 36b87045
 
 	originalCommitmentValuesTransform := a.commitmentValuesTransform
 
