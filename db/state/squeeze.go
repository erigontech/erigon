package state

import (
	"bytes"
	"context"
	"encoding/hex"
	"errors"
	"fmt"
	"math"
	"os"
	"path/filepath"
	"runtime"
	"strings"
	"time"

	"github.com/c2h5oh/datasize"

	"github.com/erigontech/erigon/common"
	"github.com/erigontech/erigon/common/dbg"
	"github.com/erigontech/erigon/common/dir"
	"github.com/erigontech/erigon/common/log/v3"
	"github.com/erigontech/erigon/db/datadir"
	"github.com/erigontech/erigon/db/kv"
	"github.com/erigontech/erigon/db/kv/rawdbv3"
	"github.com/erigontech/erigon/db/kv/stream"
	"github.com/erigontech/erigon/db/seg"
	downloadertype "github.com/erigontech/erigon/db/snaptype"
	"github.com/erigontech/erigon/db/state/execctx"
	"github.com/erigontech/erigon/db/state/statecfg"
	"github.com/erigontech/erigon/db/version"
	"github.com/erigontech/erigon/execution/commitment/commitmentdb"
)

//Sqeeze: ForeignKeys-aware compression of file

// Sqeeze - re-compress file
// Breaks squeezed commitment files totally
// TODO: care of ForeignKeys
func (a *Aggregator) Sqeeze(ctx context.Context, domain kv.Domain) error {
	filesToRemove := []string{}
	for _, to := range domainFiles(a.dirs, domain) {
		_, fileName := filepath.Split(to)
		res, _, _ := downloadertype.ParseFileName("", fileName)
		if res.To-res.From < DomainMinStepsToCompress {
			continue
		}

		tempFileCopy := filepath.Join(a.dirs.Tmp, fileName)
		if err := datadir.CopyFile(to, tempFileCopy); err != nil {
			return err
		}

		if err := a.sqeezeDomainFile(ctx, domain, tempFileCopy, to); err != nil {
			return err
		}

		// a.squeezeCommitmentFile(ctx, domain)

		filesToRemove = append(filesToRemove,
			tempFileCopy,
			version.MakeMaskedWithExtReplace(to, ".kv.torrent"),
			version.MakeMaskedWithExtReplace(to, ".bt"),
			version.MakeMaskedWithExtReplace(to, ".bt.torrent"),
			version.MakeMaskedWithExtReplace(to, ".kvei"),
			version.MakeMaskedWithExtReplace(to, ".kvei.torrent"),
			version.MakeMaskedWithExtReplace(to, ".kvi"),
			version.MakeMaskedWithExtReplace(to, ".kvi.torrent"))
	}

	for _, f := range filesToRemove {
		if err := dir.RemoveFilesByMask(f); err != nil {
			return err
		}
	}
	return nil
}

func (a *Aggregator) sqeezeDomainFile(ctx context.Context, domain kv.Domain, from, to string) error {
	if domain == kv.CommitmentDomain {
		panic("please use SqueezeCommitmentFiles func")
	}

	compression := a.d[domain].Compression
	compressCfg := a.d[domain].CompressCfg

	a.logger.Info("[sqeeze] file", "f", to, "cfg", compressCfg, "c", compression)
	decompressor, err := seg.NewDecompressor(from)
	if err != nil {
		return err
	}
	defer decompressor.Close()
	defer decompressor.MadvSequential().DisableReadAhead()

	c, err := seg.NewCompressor(ctx, "sqeeze", to, a.dirs.Tmp, compressCfg, log.LvlInfo, a.logger)
	if err != nil {
		return err
	}
	defer c.Close()
	r := a.d[domain].dataReader(decompressor)
	w := a.d[domain].dataWriter(c, false)
	if err := w.ReadFrom(r); err != nil {
		return err
	}
	if err := c.Compress(); err != nil {
		return err
	}

	return nil
}

// SqueezeCommitmentFiles should be called only when NO EXECUTION is running.
// Removes commitment files and suppose following aggregator shutdown and restart  (to integrate new files and rebuild indexes)
func SqueezeCommitmentFiles(ctx context.Context, at *AggregatorRoTx, logger log.Logger) error {
	stepSize := at.StepSize()
	dirs := at.Dirs()

	commitmentUseReferencedBranches := at.a.Cfg(kv.CommitmentDomain).ReplaceKeysInValues
	if !commitmentUseReferencedBranches {
		return nil
	}

	rng := &Ranges{
		domain: [kv.DomainLen]DomainRanges{
			kv.AccountsDomain: {
				name:    kv.AccountsDomain,
				values:  MergeRange{"", true, 0, math.MaxUint64},
				history: HistoryRanges{},
				aggStep: stepSize,
			},
			kv.StorageDomain: {
				name:    kv.StorageDomain,
				values:  MergeRange{"", true, 0, math.MaxUint64},
				history: HistoryRanges{},
				aggStep: stepSize,
			},
			kv.CommitmentDomain: {
				name:    kv.CommitmentDomain,
				values:  MergeRange{"", true, 0, math.MaxUint64},
				history: HistoryRanges{},
				aggStep: stepSize,
			},
		},
	}
	sf, err := at.FilesInRange(rng)
	if err != nil {
		return err
	}
	getSizeDelta := func(a, b string) (datasize.ByteSize, float32, error) {
		ai, err := os.Stat(a)
		if err != nil {
			return 0, 0, err
		}
		bi, err := os.Stat(b)
		if err != nil {
			return 0, 0, err
		}
		return datasize.ByteSize(ai.Size()) - datasize.ByteSize(bi.Size()), 100.0 * (float32(ai.Size()-bi.Size()) / float32(ai.Size())), nil
	}

	ranges := make([]MergeRange, 0)
	for fi, f := range sf.d[kv.AccountsDomain] {
		ranges = append(ranges, MergeRange{
			from: f.startTxNum,
			to:   f.endTxNum,
		})
		if sf.d[kv.StorageDomain][fi].startTxNum != f.startTxNum || sf.d[kv.StorageDomain][fi].endTxNum != f.endTxNum {
			return errors.New("account and storage file ranges are not matching")
		}
		if sf.d[kv.CommitmentDomain][fi].startTxNum != f.startTxNum || sf.d[kv.CommitmentDomain][fi].endTxNum != f.endTxNum {
			return errors.New("account and commitment file ranges are not matching")
		}
	}

	log.Info("[squeeze_migration] see target files", "count", len(ranges))
	if len(ranges) == 0 {
		return errors.New("no account files found")
	}

	var (
		temporalFiles  []string
		processedFiles int
		sizeDelta      = datasize.B
		sqExt          = ".squeezed"
		commitment     = at.d[kv.CommitmentDomain]
		accounts       = at.d[kv.AccountsDomain]
		storage        = at.d[kv.StorageDomain]
		logEvery       = time.NewTicker(30 * time.Second)
	)
	defer logEvery.Stop()

	for ri, r := range ranges {
		af, err := accounts.rawLookupFileByRange(r.from, r.to)
		if err != nil {
			return err
		}
		sf, err := storage.rawLookupFileByRange(r.from, r.to)
		if err != nil {
			return err
		}
		cf, err := commitment.rawLookupFileByRange(r.from, r.to)
		if err != nil {
			return err
		}

		af.decompressor.MadvNormal()
		sf.decompressor.MadvNormal()
		cf.decompressor.MadvNormal()

		err = func() error {
			steps := cf.StepCount(stepSize)
			compression := commitment.d.Compression
			if steps < DomainMinStepsToCompress {
				compression = seg.CompressNone
			}
			logger.Info("[squeeze_migration] file start", "original", cf.decompressor.FileName(),
				"progress", fmt.Sprintf("%d/%d", ri+1, len(ranges)), "compress_cfg", commitment.d.CompressCfg, "compress", compression)

			originalPath := cf.decompressor.FilePath()
			squeezedTmpPath := originalPath + sqExt + ".tmp"

			squeezedCompr, err := seg.NewCompressor(ctx, "squeeze", squeezedTmpPath, dirs.Tmp,
				commitment.d.CompressCfg, log.LvlInfo, commitment.d.logger)
			if err != nil {
				return err
			}
			defer squeezedCompr.Close()

			writer := commitment.d.dataWriter(squeezedCompr, false)
			reader := seg.NewReader(cf.decompressor.MakeGetter(), compression)
			reader.Reset(0)

			rng := MergeRange{needMerge: true, from: af.startTxNum, to: af.endTxNum}
			vt, err := commitment.commitmentValTransformDomain(rng, accounts, storage, af, sf)
			if err != nil {
				return fmt.Errorf("failed to create commitment value transformer: %w", err)
			}

			ki := 0
			var k, v []byte
			for reader.HasNext() {
				k, _ = reader.Next(k[:0])
				v, _ = reader.Next(v[:0])
				ki += 2

				if k == nil {
					// nil keys are not supported for domains
					continue
				}

				if !bytes.Equal(k, commitmentdb.KeyCommitmentState) {
					v, err = vt(v, af.startTxNum, af.endTxNum)
					if err != nil {
						return fmt.Errorf("failed to transform commitment value: %w", err)
					}
				}
				if _, err = writer.Write(k); err != nil {
					return fmt.Errorf("write key word: %w", err)
				}
				if _, err = writer.Write(v); err != nil {
					return fmt.Errorf("write value word: %w", err)
				}

				select {
				case <-logEvery.C:
					logger.Info("[squeeze_migration]", "file", cf.decompressor.FileName(), "k", hex.EncodeToString(k),
						"progress", fmt.Sprintf("%s/%s", common.PrettyCounter(ki), common.PrettyCounter(cf.decompressor.Count())))
				default:
				}
			}

			if err = writer.Compress(); err != nil {
				return err
			}
			writer.Close()

			delta, deltaP, err := getSizeDelta(originalPath, squeezedTmpPath)
			if err != nil {
				return err
			}
			sizeDelta += delta
			cf.frozen = false
			cf.closeFilesAndRemove()

			squeezedPath := originalPath + sqExt
			if err = os.Rename(squeezedTmpPath, squeezedPath); err != nil {
				return err
			}
			temporalFiles = append(temporalFiles, squeezedPath)

			logger.Info("[sqeeze_migration] file done", "original", filepath.Base(originalPath),
				"sizeDelta", fmt.Sprintf("%s (%.1f%%)", delta.HR(), deltaP))

			processedFiles++
			return nil
		}()
		if err != nil {
			return fmt.Errorf("failed to squeeze commitment file %q: %w", cf.decompressor.FileName(), err)
		}
		af.decompressor.DisableReadAhead()
		sf.decompressor.DisableReadAhead()
	}

	for _, path := range temporalFiles {
		if err := os.Rename(path, strings.TrimSuffix(path, sqExt)); err != nil {
			return err
		}
		logger.Debug("[squeeze_migration] temporal file renaming", "path", path)
	}
	logger.Info("[squeeze_migration] done", "sizeDelta", sizeDelta.HR(), "files", len(ranges))

	return nil
}

func CheckCommitmentForPrint(ctx context.Context, rwDb kv.TemporalRwDB) (string, error) {
	a := rwDb.(HasAgg).Agg().(*Aggregator)

	rwTx, err := rwDb.BeginTemporalRw(ctx)
	if err != nil {
		return "", err
	}
	defer rwTx.Rollback()

	domains, err := execctx.NewSharedDomains(ctx, rwTx, log.New())
	if err != nil {
		return "", err
	}
	rootHash, err := domains.GetCommitmentCtx().Trie().RootHash()
	if err != nil {
		return "", err
	}
	s := fmt.Sprintf("[commitment] Latest: blockNum: %d txNum: %d latestRootHash: %x\n", domains.BlockNum(), domains.TxNum(), rootHash)
	s += fmt.Sprintf("[commitment] stepSize %d, ReplaceKeysInValues enabled %t\n", rwTx.Debug().StepSize(), a.Cfg(kv.CommitmentDomain).ReplaceKeysInValues)
	return s, nil
}

// RebuildCommitmentFiles recreates commitment files from existing accounts and storage kv files
// If some commitment exists, they will be accepted as correct and next kv range will be processed.
// DB expected to be empty, committed into db keys will be not processed.
func RebuildCommitmentFiles(ctx context.Context, db kv.TemporalRoDB, txNumsReader *rawdbv3.TxNumsReader, logger log.Logger, squeeze bool) (latestRoot []byte, err error) {
	a := db.(HasAgg).Agg().(*Aggregator)

	// disable hard alignment; allowing commitment and storage/account to have
	// different visibleFiles
	a.DisableAllDependencies()

	acRo := a.BeginFilesRo() // this tx is used to read existing domain files and closed in the end
	defer acRo.Close()
	defer acRo.MadvNormal().DisableReadAhead()

	rng := &Ranges{
		domain: [kv.DomainLen]DomainRanges{
			kv.AccountsDomain: {
				name:    kv.AccountsDomain,
				values:  MergeRange{"", true, 0, math.MaxUint64},
				history: HistoryRanges{},
				aggStep: a.StepSize(),
			},
		},
	}
	sf, err := acRo.FilesInRange(rng)
	if err != nil {
		return nil, err
	}

	ranges := make([]MergeRange, 0)
	for fi, f := range sf.d[kv.AccountsDomain] {
		fromStep, toStep := f.StepRange(a.StepSize())
		logger.Info(fmt.Sprintf("[commitment_rebuild] shard to build #%d: steps %d-%d (based on %s)", fi, fromStep, toStep, f.decompressor.FileName()))

		ranges = append(ranges, MergeRange{
			from: f.startTxNum,
			to:   f.endTxNum,
		})
	}
	if len(ranges) == 0 {
		return nil, errors.New("no account files found")
	}

	logger.Info("[commitment_rebuild] collected shards to build", "count", len(sf.d[kv.AccountsDomain]))
	start := time.Now()

	var totalKeysCommitted uint64

	for i, r := range ranges {
		rangeFromTxNum, rangeToTxNum := r.FromTo() // start-end txnum of found range
		lastTxnumInShard := rangeToTxNum
		if acRo.TxNumsInFiles(kv.CommitmentDomain) >= rangeToTxNum {
			logger.Info("[commitment_rebuild] skipping existing range", "range", r.String("", a.StepSize()))
			continue
		}

		roTx, err := a.db.BeginRo(ctx)
		if err != nil {
			return nil, err
		}
		defer roTx.Rollback()

		// count keys in accounts and storage domains
		accKeys := acRo.KeyCountInFiles(kv.AccountsDomain, rangeFromTxNum, rangeToTxNum)
		stoKeys := acRo.KeyCountInFiles(kv.StorageDomain, rangeFromTxNum, rangeToTxNum)
		totalKeys := accKeys + stoKeys

		shardFrom, shardTo := kv.Step(rangeFromTxNum/a.StepSize()), kv.Step(rangeToTxNum/a.StepSize()) // define steps from-to for this range

		lastShard := shardTo // this is the last shard in this range, in case we lower shardTo to process big range in several steps

		stepsInShard := uint64(shardTo - shardFrom)
		keysPerStep := totalKeys / stepsInShard // how many keys in just one step?

		//shardStepsSize := kv.Step(2)
		shardStepsSize := kv.Step(min(uint64(math.Pow(2, math.Log2(float64(stepsInShard)))), 128))
		if uint64(shardStepsSize) != stepsInShard { // processing shard in several smaller steps
			shardTo = shardFrom + shardStepsSize // if shard is quite big, we will process it in several steps
		}

		// rangeToTxNum = uint64(shardTo) * a.StepSize()

		// Range is original file steps; like 0-1024.
		// Shard is smaller part of same file. By its own it does not make sense or match to state as of e.g. 0-128. Its just 1/8 shard of range 0-1024
		//
		logger.Info("[commitment_rebuild] starting", "range", r.String("", a.StepSize()), "range", fmt.Sprintf("%d/%d", i+1, len(ranges)),
			"shardSteps", fmt.Sprintf("%d-%d", shardFrom, shardTo),
			"keysPerStep", keysPerStep, "keysInRange", common.PrettyCounter(totalKeys))

		// fmt.Printf("txRangeFrom %d, txRangeTo %d, totalKeys %d (%d + %d)\n", rangeFromTxNum, rangeToTxNum, totalKeys, accKeys, stoKeys)
		// fmt.Printf("keysPerStep %d, shardStepsSize %d, shardFrom %d, shardTo %d, lastShard %d\n", keysPerStep, shardStepsSize, shardFrom, shardTo, lastShard)

		var rebuiltCommit *rebuiltCommitment
		var processed uint64

		streamAcc, err := acRo.FileStream(kv.AccountsDomain, rangeFromTxNum, rangeToTxNum)
		if err != nil {
			return nil, err
		}
		streamSto, err := acRo.FileStream(kv.StorageDomain, rangeFromTxNum, rangeToTxNum)
		if err != nil {
			return nil, err
		}
		keyIter := stream.UnionKV(streamAcc, streamSto, -1)
		//blockNum, ok, err := txNumsReader.FindBlockNum(roTx, rangeToTxNum-1)
		blockNum, ok, err := txNumsReader.FindBlockNum(roTx, rangeToTxNum-1)
		if err != nil {
			return nil, fmt.Errorf("CommitmentRebuild: FindBlockNum(%d) %w", rangeToTxNum, err)
		}
		if !ok {
			//var txnum uint64
			blockNum, _, err = txNumsReader.Last(roTx)
			if err != nil {
				return nil, fmt.Errorf("CommitmentRebuild: Last() %w", err)
			}
		}
		roTx.Rollback()

		for shardFrom < lastShard { // recreate this file range 1+ steps
			nextKey := func() (ok bool, k []byte) {
				if !keyIter.HasNext() {
					return false, nil
				}
				k, _, err := keyIter.Next()
				if err != nil {
					err = fmt.Errorf("CommitmentRebuild: keyIter.Next() %w", err)
					panic(err)
				}
				processed++
				if processed%(keysPerStep*uint64(shardStepsSize)) == 0 && shardTo != lastShard {
					return false, k
				}
				return true, k
			}

			tx, err := db.BeginTemporalRo(ctx)
			if err != nil {
				return nil, err
			}
			defer tx.Rollback()

<<<<<<< HEAD
			domains, err := execctx.NewSharedDomains(tx, log.New())
=======
			domains, err := execctx.NewSharedDomains(ctx, rwTx, log.New())
>>>>>>> 489628c3
			if err != nil {
				return nil, err
			}

			domains.SetBlockNum(blockNum)
			domains.SetTxNum(lastTxnumInShard - 1)
			domains.GetCommitmentCtx().SetLimitedHistoryStateReader(tx, lastTxnumInShard) // this helps to read state from correct file during commitment

			rebuiltCommit, err = rebuildCommitmentShard(ctx, domains, tx, nextKey, &rebuiltCommitment{
				StepFrom: shardFrom,
				StepTo:   shardTo,
				TxnFrom:  rangeFromTxNum,
				TxnTo:    rangeToTxNum,
				Keys:     totalKeys,

				BlockNumber: domains.BlockNum(),
				TxnNumber:   domains.TxNum(),
				LogPrefix:   fmt.Sprintf("[commitment_rebuild] range %s shard %d-%d", r.String("", a.StepSize()), shardFrom, shardTo),
			})
			if err != nil {
				return nil, err
			}
			domains.Close()

			// make new file visible for all aggregator transactions
			a.dirtyFilesLock.Lock()
			a.recalcVisibleFiles(a.dirtyFilesEndTxNumMinimax())
			a.dirtyFilesLock.Unlock()
			tx.Rollback()

			if shardTo+shardStepsSize > lastShard && shardStepsSize > 1 {
				shardStepsSize /= 2
			}
			shardFrom = shardTo
			shardTo += shardStepsSize
			rangeFromTxNum = rangeToTxNum
			rangeToTxNum += uint64(shardStepsSize) * a.StepSize()
		}

		keyIter.Close()

		totalKeysCommitted += processed

		rhx := ""
		if rebuiltCommit != nil {
			rhx = hex.EncodeToString(rebuiltCommit.RootHash)
			latestRoot = rebuiltCommit.RootHash
		}

		var m runtime.MemStats
		dbg.ReadMemStats(&m)
		logger.Info("[rebuild_commitment] finished range", "stateRoot", rhx, "range", r.String("", a.StepSize()),
			"block", blockNum, "totalKeysProcessed", common.PrettyCounter(totalKeysCommitted), "alloc", common.ByteCount(m.Alloc), "sys", common.ByteCount(m.Sys))

		for {
			smthDone, err := a.mergeLoopStep(ctx, rangeToTxNum)
			if err != nil {
				return nil, err
			}
			if !smthDone {
				break
			}
		}

	}

	var m runtime.MemStats
	dbg.ReadMemStats(&m)
	logger.Info("[rebuild_commitment] done", "duration", time.Since(start), "totalKeysProcessed", common.PrettyCounter(totalKeysCommitted), "alloc", common.ByteCount(m.Alloc), "sys", common.ByteCount(m.Sys))

	acRo.Close()

	if !squeeze && !statecfg.Schema.CommitmentDomain.ReplaceKeysInValues {
		return latestRoot, nil
	}
	logger.Info("[squeeze] starting")
	a.recalcVisibleFiles(a.dirtyFilesEndTxNumMinimax())

	logger.Info(fmt.Sprintf("[squeeze] latest root %x", latestRoot))

	actx := a.BeginFilesRo()
	defer actx.Close()

	if err = SqueezeCommitmentFiles(ctx, actx, logger); err != nil {
		logger.Warn("[squeeze] failed", "err", err)
		logger.Info("[squeeze] rebuilt commitment files still available. Instead of re-run, you have to run 'erigon snapshots sqeeze' to finish squeezing")
		return nil, err
	}
	actx.Close()
	if err = a.OpenFolder(); err != nil {
		logger.Warn("[squeeze] failed to open folder after sqeeze", "err", err)
	}

	if err = a.BuildMissedAccessors(ctx, 4); err != nil {
		logger.Warn("[squeeze] failed to build missed accessors", "err", err)
		return nil, err
	}

	return latestRoot, nil
}

func rebuildCommitmentShard(ctx context.Context, sd *execctx.SharedDomains, tx kv.TemporalTx, next func() (bool, []byte), cfg *rebuiltCommitment) (*rebuiltCommitment, error) {
	aggTx := AggTx(tx)
	sd.DiscardWrites(kv.AccountsDomain)
	sd.DiscardWrites(kv.StorageDomain)
	sd.DiscardWrites(kv.CodeDomain)

	logger := sd.Logger()

	visComFiles := tx.(kv.WithFreezeInfo).FreezeInfo().Files(kv.CommitmentDomain)
	logger.Info(cfg.LogPrefix+" started", "totalKeys", common.PrettyCounter(cfg.Keys), "block", cfg.BlockNumber, "txn", cfg.TxnNumber,
		"files", fmt.Sprintf("%d %v", len(visComFiles), visComFiles.Fullpaths()))

	sf := time.Now()
	var processed uint64
	for ok, key := next(); ; ok, key = next() {
		sd.GetCommitmentCtx().TouchKey(kv.AccountsDomain, string(key), nil)
		processed++
		if !ok {
			break
		}
	}

	collectionSpent := time.Since(sf)
	rh, err := sd.GetCommitmentCtx().ComputeCommitment(ctx, tx, true, cfg.BlockNumber, cfg.TxnNumber, fmt.Sprintf("%d-%d", cfg.StepFrom, cfg.StepTo), nil)
	if err != nil {
		return nil, err
	}
	logger.Info(cfg.LogPrefix+" now sealing (dumping on disk)", "root", hex.EncodeToString(rh),
		"keysInShard", common.PrettyCounter(processed), "keysInRange", common.PrettyCounter(cfg.Keys))

	sb := time.Now()
	err = aggTx.d[kv.CommitmentDomain].d.dumpStepRangeOnDisk(ctx, cfg.StepFrom, cfg.StepTo, sd.GetMemBatch().(*TemporalMemBatch), nil)
	if err != nil {
		return nil, err
	}

	logger.Info(cfg.LogPrefix+" finished", "block", cfg.BlockNumber, "txn", cfg.TxnNumber, "root", hex.EncodeToString(rh),
		"keysInShard", common.PrettyCounter(processed), "keysInRange", common.PrettyCounter(cfg.Keys),
		"spentCollecting", collectionSpent.String(), "spentComputing", time.Since(sf).String(), "spentDumpingOnDisk", time.Since(sb).String())

	return &rebuiltCommitment{
		RootHash: rh,
		StepFrom: cfg.StepFrom,
		StepTo:   cfg.StepTo,
		TxnFrom:  cfg.TxnFrom,
		TxnTo:    cfg.TxnTo,
		Keys:     processed,
	}, nil
}

type rebuiltCommitment struct {
	RootHash    []byte // root hash of this commitment. set once commit is finished
	StepFrom    kv.Step
	StepTo      kv.Step
	TxnFrom     uint64
	TxnTo       uint64
	Keys        uint64 // amount of keys in this range
	BlockNumber uint64 // block number for this commitment
	TxnNumber   uint64 // tx number for this commitment
	LogPrefix   string
}

func domainFiles(dirs datadir.Dirs, domain kv.Domain) []string {
	files, err := dir.ListFiles(dirs.SnapDomain, ".kv")
	if err != nil {
		panic(err)
	}
	res := make([]string, 0, len(files))
	for _, f := range files {
		if !strings.Contains(f, domain.String()) {
			continue
		}
		res = append(res, f)
	}
	return res
}<|MERGE_RESOLUTION|>--- conflicted
+++ resolved
@@ -474,11 +474,7 @@
 			}
 			defer tx.Rollback()
 
-<<<<<<< HEAD
-			domains, err := execctx.NewSharedDomains(tx, log.New())
-=======
-			domains, err := execctx.NewSharedDomains(ctx, rwTx, log.New())
->>>>>>> 489628c3
+			domains, err := execctx.NewSharedDomains(ctx, tx, log.New())
 			if err != nil {
 				return nil, err
 			}
