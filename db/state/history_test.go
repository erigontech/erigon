// Copyright 2022 The Erigon Authors
// This file is part of Erigon.
//
// Erigon is free software: you can redistribute it and/or modify
// it under the terms of the GNU Lesser General Public License as published by
// the Free Software Foundation, either version 3 of the License, or
// (at your option) any later version.
//
// Erigon is distributed in the hope that it will be useful,
// but WITHOUT ANY WARRANTY; without even the implied warranty of
// MERCHANTABILITY or FITNESS FOR A PARTICULAR PURPOSE. See the
// GNU Lesser General Public License for more details.
//
// You should have received a copy of the GNU Lesser General Public License
// along with Erigon. If not, see <http://www.gnu.org/licenses/>.

package state

import (
	"bytes"
	"context"
	"encoding/binary"
	"fmt"
	"math"
	"os"
	"sort"
	"strings"
	"testing"
	"time"

	"github.com/stretchr/testify/require"

	"github.com/erigontech/erigon-lib/common"
	"github.com/erigontech/erigon-lib/common/background"
	"github.com/erigontech/erigon-lib/common/dir"
	"github.com/erigontech/erigon-lib/common/hexutil"
	"github.com/erigontech/erigon-lib/common/length"
	"github.com/erigontech/erigon-lib/log/v3"
	"github.com/erigontech/erigon/db/config3"
	"github.com/erigontech/erigon/db/datadir"
	"github.com/erigontech/erigon/db/kv"
	"github.com/erigontech/erigon/db/kv/mdbx"
	"github.com/erigontech/erigon/db/kv/order"
	"github.com/erigontech/erigon/db/kv/stream"
	"github.com/erigontech/erigon/db/recsplit"
	"github.com/erigontech/erigon/db/recsplit/multiencseq"
	"github.com/erigontech/erigon/db/seg"
	"github.com/erigontech/erigon/db/state/statecfg"
)

func testDbAndHistory(tb testing.TB, largeValues bool, logger log.Logger) (kv.RwDB, *History) {
	tb.Helper()
	dirs := datadir.New(tb.TempDir())
	db := mdbx.New(kv.ChainDB, logger).InMem(dirs.Chaindata).MustOpen()
	tb.Cleanup(db.Close)

	//TODO: tests will fail if set histCfg.Compression = CompressKeys | CompressValues
	salt := uint32(1)
	cfg := statecfg.Schema.AccountsDomain

	cfg.Hist.IiCfg.Accessors = statecfg.AccessorHashMap
	cfg.Hist.HistoryLargeValues = largeValues

	//perf of tests
	cfg.Hist.IiCfg.Compression = seg.CompressNone
	cfg.Hist.Compression = seg.CompressNone
	//cfg.hist.historyValuesOnCompressedPage = 16
	aggregationStep := uint64(16)
	h, err := NewHistory(cfg.Hist, aggregationStep, dirs, logger)
	require.NoError(tb, err)
	tb.Cleanup(h.Close)
	h.salt.Store(&salt)
	h.DisableFsync()
	return db, h
}

func TestHistoryCollationsAndBuilds(t *testing.T) {
	if testing.Short() {
		t.Skip()
	}

	t.Parallel()

	runTest := func(t *testing.T, largeValues bool) {
		t.Helper()

		totalTx := uint64(1000)
		values := generateTestData(t, length.Addr, length.Addr+length.Hash, totalTx, 100, 10)
		db, h := filledHistoryValues(t, largeValues, values, log.New())
		defer db.Close()

		ctx := context.Background()
		rwtx, err := db.BeginRw(ctx)
		require.NoError(t, err)
		defer rwtx.Rollback()

		var lastAggergatedTx uint64
		for i := uint64(0); i+h.stepSize < totalTx; i += h.stepSize {
			collation, err := h.collate(ctx, kv.Step(i/h.stepSize), i, i+h.stepSize, rwtx)
			require.NoError(t, err)
			defer collation.Close()

			require.NotEmptyf(t, collation.historyPath, "collation.historyPath is empty")
			require.NotNil(t, collation.historyComp)
			require.NotEmptyf(t, collation.efHistoryPath, "collation.efHistoryPath is empty")
			require.NotNil(t, collation.efHistoryComp)

			sf, err := h.buildFiles(ctx, kv.Step(i/h.stepSize), collation, background.NewProgressSet())
			require.NoError(t, err)
			require.NotNil(t, sf)
			defer sf.CleanupOnError()

			efReader := h.InvertedIndex.dataReader(sf.efHistoryDecomp)
<<<<<<< HEAD
			hReader := h.dataReader(sf.historyDecomp)
=======
			hReader := seg.NewPagedReader(h.dataReader(sf.historyDecomp), h.HistoryValuesOnCompressedPage, true)
>>>>>>> 2d8b6493

			// ef contains all sorted keys
			// for each key it has a list of txNums
			// h contains all values for all keys ordered by key + txNum

			var keyBuf, valBuf, hValBuf []byte
			_ = hValBuf
			seenKeys := make([]string, 0)
			for efReader.HasNext() {
				keyBuf, _ = efReader.Next(nil)
				valBuf, _ = efReader.Next(nil)

				ef := multiencseq.ReadMultiEncSeq(i, valBuf)
				efIt := ef.Iterator(0)

				require.Contains(t, values, string(keyBuf), "key not found in values")
				seenKeys = append(seenKeys, string(keyBuf))

				vi := 0
				updates, ok := values[string(keyBuf)]
				require.Truef(t, ok, "key not found in values")
				//require.Len(t, updates, int(ef.Count()), "updates count mismatch")

				for efIt.HasNext() {
					txNum, err := efIt.Next()
					require.NoError(t, err)
					require.Equalf(t, updates[vi].txNum, txNum, "txNum mismatch")

					require.Truef(t, hReader.HasNext(), "hReader has no more values")
					_, hValBuf, _, _, _ := hReader.Next2Copy(nil, nil)
					if updates[vi].value == nil {
						require.Emptyf(t, hValBuf, "value at %d is not empty (not nil)", vi)
					} else {
						require.Equalf(t, updates[vi].value, hValBuf, "value at %d mismatch", vi)
					}
					vi++
				}
				values[string(keyBuf)] = updates[vi:]
				require.True(t, sort.StringsAreSorted(seenKeys))
			}
			h.integrateDirtyFiles(sf, i, i+h.stepSize)
			h.reCalcVisibleFiles(h.dirtyFilesEndTxNumMinimax())
			lastAggergatedTx = i + h.stepSize
		}

		for _, updates := range values {
			for _, upd := range updates {
				require.GreaterOrEqual(t, upd.txNum, lastAggergatedTx, "txNum %d is less than lastAggregatedTx %d", upd.txNum, lastAggergatedTx)
			}
		}
	}

	t.Run("largeValues=true", func(t *testing.T) {
		runTest(t, true)
	})
	t.Run("largeValues=false", func(t *testing.T) {
		runTest(t, false)
	})
}

func TestHistoryCollationBuild(t *testing.T) {
	if testing.Short() {
		t.Skip()
	}

	t.Parallel()

	logger := log.New()
	logEvery := time.NewTicker(30 * time.Second)
	defer logEvery.Stop()
	ctx := context.Background()

	test := func(t *testing.T, h *History, db kv.RwDB) {
		t.Helper()
		require := require.New(t)
		tx, err := db.BeginRw(ctx)
		require.NoError(err)
		defer tx.Rollback()
		hc := h.BeginFilesRo()
		defer hc.Close()
		writer := hc.NewWriter()
		defer writer.close()

		err = writer.AddPrevValue([]byte("key1"), 2, nil)
		require.NoError(err)

		err = writer.AddPrevValue([]byte("key2"), 3, nil)
		require.NoError(err)

		err = writer.AddPrevValue([]byte("key1"), 6, []byte("value1.1"))
		require.NoError(err)
		err = writer.AddPrevValue([]byte("key2"), 6, []byte("value2.1"))
		require.NoError(err)

		flusher := writer
		writer = hc.NewWriter()

		err = writer.AddPrevValue([]byte("key2"), 7, []byte("value2.2"))
		require.NoError(err)
		err = writer.AddPrevValue([]byte("key3"), 7, nil)
		require.NoError(err)

		err = flusher.Flush(ctx, tx)
		require.NoError(err)

		err = writer.Flush(ctx, tx)
		require.NoError(err)

		c, err := h.collate(ctx, 0, 0, 8, tx)
		require.NoError(err)

		require.True(strings.HasSuffix(c.historyPath, h.vFileName(0, 1)))
		require.Equal(3, c.efHistoryComp.Count()/2)
		require.Equal(seg.WordsAmount2PagesAmount(6, h.HistoryValuesOnCompressedPage), c.historyComp.Count())

		sf, err := h.buildFiles(ctx, 0, c, background.NewProgressSet())
		require.NoError(err)
		defer sf.CleanupOnError()
		var valWords []string
<<<<<<< HEAD
		gh := h.dataReader(sf.historyDecomp)
=======
		gh := seg.NewPagedReader(h.dataReader(sf.historyDecomp), h.HistoryValuesOnCompressedPage, true)
>>>>>>> 2d8b6493
		gh.Reset(0)
		for gh.HasNext() {
			_, v, _, _, _ := gh.Next2(nil, nil)
			valWords = append(valWords, string(v))
		}
		require.Equal([]string{"", "value1.1", "", "value2.1", "value2.2", ""}, valWords)
		require.Equal(6, int(sf.historyIdx.KeyCount()))
		ge := sf.efHistoryDecomp.MakeGetter()
		ge.Reset(0)
		var keyWords []string
		var intArrs [][]uint64
		for ge.HasNext() {
			w, _ := ge.Next(nil)
			keyWords = append(keyWords, string(w))
			w, _ = ge.Next(w[:0])
			ef := multiencseq.ReadMultiEncSeq(0, w)
			ints, err := stream.ToArrayU64(ef.Iterator(0))
			require.NoError(err)
			intArrs = append(intArrs, ints)
		}
		require.Equal([]string{"key1", "key2", "key3"}, keyWords)
		require.Equal([][]uint64{{2, 6}, {3, 6, 7}, {7}}, intArrs)
		r := recsplit.NewIndexReader(sf.efHistoryIdx)
		for i := 0; i < len(keyWords); i++ {
			var offset uint64
			var ok bool
			if h.InvertedIndex.Accessors.Has(statecfg.AccessorExistence) {
				offset, ok = r.Lookup([]byte(keyWords[i]))
				if !ok {
					continue
				}
			} else {
				offset, ok = r.TwoLayerLookup([]byte(keyWords[i]))
				if !ok {
					continue
				}
			}
			ge.Reset(offset)
			w, _ := ge.Next(nil)
			require.Equal(keyWords[i], string(w))
		}
		r = recsplit.NewIndexReader(sf.historyIdx)
<<<<<<< HEAD
		gh = h.dataReader(sf.historyDecomp)
=======
		gh = seg.NewPagedReader(h.dataReader(sf.historyDecomp), h.HistoryValuesOnCompressedPage, true)
>>>>>>> 2d8b6493
		var vi int
		for i := 0; i < len(keyWords); i++ {
			ints := intArrs[i]
			for j := 0; j < len(ints); j++ {
				var txKey [8]byte
				binary.BigEndian.PutUint64(txKey[:], ints[j])
				offset, ok := r.Lookup2(txKey[:], []byte(keyWords[i]))
				if !ok {
					continue
				}
				gh.Reset(offset)
				_, w, _, _, _ := gh.Next2(nil, nil)
				require.Equal(valWords[vi], string(w))
				vi++
			}
		}
	}
	t.Run("large_values", func(t *testing.T) {
		db, h := testDbAndHistory(t, true, logger)
		test(t, h, db)
	})
	t.Run("small_values", func(t *testing.T) {
		db, h := testDbAndHistory(t, false, logger)
		test(t, h, db)
	})
}

func TestHistoryAfterPrune(t *testing.T) {
	logger := log.New()
	logEvery := time.NewTicker(30 * time.Second)
	defer logEvery.Stop()
	ctx := context.Background()
	test := func(t *testing.T, h *History, db kv.RwDB) {
		t.Helper()
		require := require.New(t)
		tx, err := db.BeginRw(ctx)
		require.NoError(err)
		defer tx.Rollback()
		hc := h.BeginFilesRo()
		defer hc.Close()
		writer := hc.NewWriter()
		defer writer.close()

		err = writer.AddPrevValue([]byte("key1"), 2, nil)
		require.NoError(err)

		err = writer.AddPrevValue([]byte("key2"), 3, nil)
		require.NoError(err)

		err = writer.AddPrevValue([]byte("key1"), 6, []byte("value1.1"))
		require.NoError(err)
		err = writer.AddPrevValue([]byte("key2"), 6, []byte("value2.1"))
		require.NoError(err)

		err = writer.AddPrevValue([]byte("key2"), 7, []byte("value2.2"))
		require.NoError(err)
		err = writer.AddPrevValue([]byte("key3"), 7, nil)
		require.NoError(err)

		err = writer.Flush(ctx, tx)
		require.NoError(err)

		c, err := h.collate(ctx, 0, 0, 16, tx)
		require.NoError(err)

		sf, err := h.buildFiles(ctx, 0, c, background.NewProgressSet())
		require.NoError(err)

		h.integrateDirtyFiles(sf, 0, 16)
		h.reCalcVisibleFiles(h.dirtyFilesEndTxNumMinimax())
		hc.Close()

		hc = h.BeginFilesRo()
		_, err = hc.Prune(ctx, tx, 0, 16, math.MaxUint64, false, logEvery)
		hc.Close()

		require.NoError(err)

		for _, table := range []string{h.KeysTable, h.ValuesTable, h.ValuesTable} {
			var cur kv.Cursor
			cur, err = tx.Cursor(table)
			require.NoError(err)
			defer cur.Close()
			var k []byte
			k, _, err = cur.First()
			require.NoError(err)
			require.Nilf(k, "table=%s", table)
		}
	}
	t.Run("large_values", func(t *testing.T) {
		db, h := testDbAndHistory(t, true, logger)
		test(t, h, db)
	})
	t.Run("small_values", func(t *testing.T) {
		db, h := testDbAndHistory(t, false, logger)
		test(t, h, db)
	})
}

func TestHistoryCanPrune(t *testing.T) {
	t.Parallel()

	logger := log.New()
	logEvery := time.NewTicker(30 * time.Second)
	defer logEvery.Stop()
	ctx := context.Background()

	stepsTotal := uint64(4)
	stepKeepInDB := uint64(1)

	writeKey := func(t *testing.T, h *History, db kv.RwDB) (addr []byte) {
		t.Helper()

		require := require.New(t)
		tx, err := db.BeginRw(ctx)
		require.NoError(err)
		defer tx.Rollback()

		hc := h.BeginFilesRo()
		defer hc.Close()
		writer := hc.NewWriter()
		defer writer.close()

		addr = common.FromHex("ed7229d50cde8de174cc64a882a0833ca5f11669")
		prev := make([]byte, 0)
		val := make([]byte, 8)

		for i := uint64(0); i < stepsTotal*h.stepSize; i++ {
			if cap(val) == 0 {
				val = make([]byte, 8)
			}
			if i%5 == 0 && i > 0 {
				val = nil
			} else {
				binary.BigEndian.PutUint64(val, i)
			}

			err = writer.AddPrevValue(append(addr[:], val...), i, prev)
			require.NoError(err)

			prev = common.Copy(val)
		}

		require.NoError(writer.Flush(ctx, tx))
		require.NoError(tx.Commit())

		collateAndMergeHistory(t, db, h, stepsTotal*h.stepSize, false)
		return addr
	}

	if !testing.Short() {
		t.Run("withFiles", func(t *testing.T) {
			db, h := testDbAndHistory(t, true, logger)
			h.SnapshotsDisabled = false

			defer db.Close()
			writeKey(t, h, db)

			rwTx, err := db.BeginRw(context.Background())
			defer rwTx.Rollback()
			require.NoError(t, err)

			hc := h.BeginFilesRo()
			defer hc.Close()

			maxTxInSnaps := hc.files.EndTxNum()
			require.Equal(t, (stepsTotal-stepKeepInDB)*16, maxTxInSnaps)

			for i := uint64(0); i < stepsTotal; i++ {
				cp, untilTx := hc.canPruneUntil(rwTx, h.stepSize*(i+1))
				require.GreaterOrEqual(t, h.stepSize*(stepsTotal-stepKeepInDB), untilTx)
				if i >= stepsTotal-stepKeepInDB {
					require.Falsef(t, cp, "step %d should be NOT prunable", i)
				} else {
					require.Truef(t, cp, "step %d should be prunable", i)
				}
				stat, err := hc.Prune(context.Background(), rwTx, i*h.stepSize, (i+1)*h.stepSize, math.MaxUint64, false, logEvery)
				require.NoError(t, err)
				if i >= stepsTotal-stepKeepInDB {
					require.Falsef(t, cp, "step %d should be NOT prunable", i)
				} else {
					require.NotNilf(t, stat, "step %d should be pruned and prune stat available", i)
					require.Truef(t, cp, "step %d should be pruned", i)
				}
			}
		})
	}

	t.Run("withoutFiles", func(t *testing.T) {
		db, h := testDbAndHistory(t, false, logger)
		h.SnapshotsDisabled = true
		h.KeepRecentTxnInDB = stepKeepInDB * h.stepSize

		defer db.Close()

		writeKey(t, h, db)

		rwTx, err := db.BeginRw(context.Background())
		defer rwTx.Rollback()
		require.NoError(t, err)

		hc := h.BeginFilesRo()
		defer hc.Close()

		for i := uint64(0); i < stepsTotal; i++ {
			t.Logf("step %d, until %d", i, (i+1)*h.stepSize)

			cp, untilTx := hc.canPruneUntil(rwTx, (i+1)*h.stepSize)
			require.GreaterOrEqual(t, h.stepSize*(stepsTotal-stepKeepInDB), untilTx) // we can prune until the last step
			if i >= stepsTotal-stepKeepInDB {
				require.Falsef(t, cp, "step %d should be NOT prunable", i)
			} else {
				require.Truef(t, cp, "step %d should be prunable", i)
			}
			stat, err := hc.Prune(context.Background(), rwTx, i*h.stepSize, (i+1)*h.stepSize, math.MaxUint64, false, logEvery)
			require.NoError(t, err)
			if i >= stepsTotal-stepKeepInDB {
				require.Falsef(t, cp, "step %d should be NOT prunable", i)
			} else {
				require.NotNilf(t, stat, "step %d should be pruned and prune stat available", i)
				require.Truef(t, cp, "step %d should be pruned", i)
			}
		}
	})
}

func TestHistoryPruneCorrectnessWithFiles(t *testing.T) {
	values := generateTestData(t, length.Addr, length.Addr, 1000, 1000, 1)
	db, h := filledHistoryValues(t, true, values, log.New())
	defer db.Close()
	defer h.Close()
	h.KeepRecentTxnInDB = 900 // should be ignored since files are built
	t.Logf("step=%d\n", h.stepSize)

	collateAndMergeHistory(t, db, h, 500, false)

	logEvery := time.NewTicker(30 * time.Second)
	defer logEvery.Stop()

	pruneLimit := uint64(10)
	pruneIters := 8

	rwTx, err := db.BeginRw(context.Background())
	require.NoError(t, err)
	defer rwTx.Rollback()

	var from, to [8]byte
	binary.BigEndian.PutUint64(from[:], uint64(0))
	binary.BigEndian.PutUint64(to[:], uint64(pruneIters)*pruneLimit)

	hc := h.BeginFilesRo()
	defer hc.Close()

	itable, err := rwTx.CursorDupSort(hc.iit.ii.ValuesTable)
	require.NoError(t, err)
	defer itable.Close()
	limits := 10
	for k, v, err := itable.First(); k != nil; k, v, err = itable.Next() {
		if err != nil {
			t.Fatalf("err: %v", err)
		}
		limits--
		if limits == 0 {
			break
		}
		fmt.Printf("k=%x [%d] v=%x\n", k, binary.BigEndian.Uint64(k), v)
	}
	canHist, txTo := hc.canPruneUntil(rwTx, math.MaxUint64)
	t.Logf("canPrune=%t [%s] to=%d", canHist, hc.h.KeysTable, txTo)

	stat, err := hc.Prune(context.Background(), rwTx, 0, txTo, 50, false, logEvery)
	require.NoError(t, err)
	require.NotNil(t, stat)
	t.Logf("stat=%v", stat)

	stat, err = hc.Prune(context.Background(), rwTx, 0, 600, 500, false, logEvery)
	require.NoError(t, err)
	require.NotNil(t, stat)
	t.Logf("stat=%v", stat)
	stat, err = hc.Prune(context.Background(), rwTx, 0, 600, 10, true, logEvery)
	require.NoError(t, err)
	// require.NotNil(t, stat)
	t.Logf("stat=%v", stat)

	stat, err = hc.Prune(context.Background(), rwTx, 0, 600, 10, false, logEvery)
	require.NoError(t, err)
	t.Logf("stat=%v", stat)

	icc, err := rwTx.CursorDupSort(h.ValuesTable)
	require.NoError(t, err)
	defer icc.Close()

	nonPruned := 490

	k, _, err := icc.First()
	require.NoError(t, err)
	require.EqualValues(t, nonPruned, binary.BigEndian.Uint64(k[len(k)-8:]))

	// limits = 10

	// for k, v, err := icc.First(); k != nil; k, v, err = icc.Next() {
	// 	if err != nil {
	// 		t.Fatalf("err: %v", err)
	// 	}
	// 	limits--
	// 	if limits == 0 {
	// 		break
	// 	}
	// 	fmt.Printf("k=%x [%d], v=%x\n", k, binary.BigEndian.Uint64(k[len(k)-8:]), v)
	// }

	// fmt.Printf("start index table:\n")
	itable, err = rwTx.CursorDupSort(hc.iit.ii.ValuesTable)
	require.NoError(t, err)
	defer itable.Close()

	_, v, err := itable.First()
	if v != nil {
		require.NoError(t, err)
		require.EqualValues(t, nonPruned, binary.BigEndian.Uint64(v))
	}

	// limits = 10
	// for k, v, err := itable.First(); k != nil; k, v, err = itable.Next() {
	// 	if err != nil {
	// 		t.Fatalf("err: %v", err)
	// 	}
	// 	limits--
	// 	if limits == 0 {
	// 		break
	// 	}
	// 	fmt.Printf("k=%x [%d] v=%x\n", k, binary.BigEndian.Uint64(v), v)
	// }

	// fmt.Printf("start index keys table:\n")
	itable, err = rwTx.CursorDupSort(hc.iit.ii.KeysTable)
	require.NoError(t, err)
	defer itable.Close()

	k, _, err = itable.First()
	require.NoError(t, err)
	require.EqualValues(t, nonPruned, binary.BigEndian.Uint64(k))

	// limits = 10
	// for k, v, err := itable.First(); k != nil; k, v, err = itable.Next() {
	// 	if err != nil {
	// 		t.Fatalf("err: %v", err)
	// 	}
	// 	if limits == 0 {
	// 		break
	// 	}
	// 	limits--
	// 	fmt.Printf("k=%x [%d] v=%x\n", k, binary.BigEndian.Uint64(k), v)
	// }
}

func TestHistoryPruneCorrectness(t *testing.T) {
	t.Parallel()

	values := generateTestData(t, length.Addr, length.Addr, 1000, 1000, 1)
	db, h := filledHistoryValues(t, true, values, log.New())
	defer db.Close()
	defer h.Close()

	logEvery := time.NewTicker(30 * time.Second)
	defer logEvery.Stop()

	pruneLimit := uint64(10)
	pruneIters := 8

	rwTx, err := db.BeginRw(context.Background())
	require.NoError(t, err)
	defer rwTx.Rollback()

	var from, to [8]byte
	binary.BigEndian.PutUint64(from[:], uint64(0))
	binary.BigEndian.PutUint64(to[:], uint64(pruneIters)*pruneLimit)

	icc, err := rwTx.CursorDupSort(h.ValuesTable)
	require.NoError(t, err)

	count := 0
	for key, _, err := icc.Seek(from[:]); key != nil; key, _, err = icc.Next() {
		require.NoError(t, err)
		//t.Logf("key %x\n", key)
		if bytes.Compare(key[len(key)-8:], to[:]) >= 0 {
			break
		}
		count++
	}
	require.Equal(t, pruneIters*int(pruneLimit), count)
	icc.Close()

	hc := h.BeginFilesRo()
	defer hc.Close()

	// this one should not prune anything due to forced=false but no files built
	stat, err := hc.Prune(context.Background(), rwTx, 0, 10, pruneLimit, false, logEvery)
	require.NoError(t, err)
	require.Nil(t, stat)

	// this one should prune value of tx=0 due to given range [0,1) (we have first value at tx=0) even it is forced
	stat, err = hc.Prune(context.Background(), rwTx, 0, 1, pruneLimit, true, logEvery)
	require.NoError(t, err)
	require.EqualValues(t, 1, stat.PruneCountValues)
	require.EqualValues(t, 1, stat.PruneCountTx)

	// this should prune exactly pruneLimit*pruneIter transactions
	for i := 0; i < pruneIters; i++ {
		stat, err = hc.Prune(context.Background(), rwTx, 0, 1000, pruneLimit, true, logEvery)
		require.NoError(t, err)
		t.Logf("[%d] stats: %v", i, stat)
	}

	icc, err = rwTx.CursorDupSort(h.ValuesTable)
	require.NoError(t, err)
	defer icc.Close()

	key, _, err := icc.First()
	require.NoError(t, err)
	require.NotNil(t, key)
	require.EqualValues(t, pruneIters*int(pruneLimit), binary.BigEndian.Uint64(key[len(key)-8:])-1)

	icc, err = rwTx.CursorDupSort(h.ValuesTable)
	require.NoError(t, err)
	defer icc.Close()
}

func filledHistoryValues(tb testing.TB, largeValues bool, values map[string][]upd, logger log.Logger) (kv.RwDB, *History) {
	tb.Helper()

	for key, upds := range values {
		upds[0].value = nil // history starts from nil
		values[key] = upds
	}

	// history closed inside tb.Cleanup
	db, h := testDbAndHistory(tb, largeValues, logger)
	tb.Cleanup(db.Close)
	tb.Cleanup(h.Close)

	ctx := context.Background()
	//tx, err := db.BeginRw(ctx)
	//require.NoError(tb, err)
	//defer tx.Rollback()

	err := db.Update(ctx, func(tx kv.RwTx) error {
		hc := h.BeginFilesRo()
		defer hc.Close()
		writer := hc.NewWriter()
		defer writer.close()
		// keys are encodings of numbers 1..31
		// each key changes value on every txNum which is multiple of the key
		var flusher flusher
		var keyFlushCount = 0
		for key, upds := range values {
			for i := 0; i < len(upds); i++ {
				err := writer.AddPrevValue([]byte(key), upds[i].txNum, upds[i].value)
				require.NoError(tb, err)
			}
			keyFlushCount++
			if keyFlushCount%10 == 0 {
				if flusher != nil {
					err := flusher.Flush(ctx, tx)
					require.NoError(tb, err)
					flusher = nil //nolint
				}
				flusher = writer
				writer = hc.NewWriter()
			}
		}
		if flusher != nil {
			err := flusher.Flush(ctx, tx)
			require.NoError(tb, err)
		}
		return writer.Flush(ctx, tx)
	})
	require.NoError(tb, err)

	return db, h
}

func filledHistory(tb testing.TB, largeValues bool, logger log.Logger) (kv.RwDB, *History, uint64) {
	tb.Helper()
	db, h := testDbAndHistory(tb, largeValues, logger)
	ctx := context.Background()
	tx, err := db.BeginRw(ctx)
	require.NoError(tb, err)
	defer tx.Rollback()
	hc := h.BeginFilesRo()
	defer hc.Close()
	writer := hc.NewWriter()
	defer writer.close()

	txs := uint64(1000)
	// keys are encodings of numbers 1..31
	// each key changes value on every txNum which is multiple of the key
	var prevVal [32][]byte
	var flusher flusher
	for txNum := uint64(1); txNum <= txs; txNum++ {
		for keyNum := uint64(1); keyNum <= uint64(31); keyNum++ {
			if txNum%keyNum == 0 {
				valNum := txNum / keyNum
				var k [8]byte
				var v [8]byte
				binary.BigEndian.PutUint64(k[:], keyNum)
				binary.BigEndian.PutUint64(v[:], valNum)
				k[0] = 1   //mark key to simplify debug
				v[0] = 255 //mark value to simplify debug
				err = writer.AddPrevValue(k[:], txNum, prevVal[keyNum])
				require.NoError(tb, err)
				prevVal[keyNum] = v[:]
			}
		}
		if flusher != nil {
			err = flusher.Flush(ctx, tx)
			require.NoError(tb, err)
			flusher = nil
		}
		if txNum%10 == 0 {
			flusher = writer
			writer = hc.NewWriter()
		}
	}
	if flusher != nil {
		err = flusher.Flush(ctx, tx)
		require.NoError(tb, err)
	}
	err = writer.Flush(ctx, tx)
	require.NoError(tb, err)
	err = tx.Commit()
	require.NoError(tb, err)

	return db, h, txs
}

func checkHistoryHistory(t *testing.T, h *History, txs uint64) {
	t.Helper()
	// Check the history
	hc := h.BeginFilesRo()
	defer hc.Close()

	for txNum := uint64(0); txNum <= txs; txNum++ {
		for keyNum := uint64(1); keyNum <= uint64(31); keyNum++ {
			valNum := txNum / keyNum
			var k [8]byte
			var v [8]byte
			label := fmt.Sprintf("txNum=%d, keyNum=%d", txNum, keyNum)
			//fmt.Printf("label=%s\n", label)
			binary.BigEndian.PutUint64(k[:], keyNum)
			binary.BigEndian.PutUint64(v[:], valNum)
			k[0], v[0] = 0x01, 0xff
			val, ok, err := hc.historySeekInFiles(k[:], txNum+1)
			//require.Equal(t, ok, txNum < 976)
			if ok {
				require.NoError(t, err, label)
				if txNum >= keyNum {
					require.Equal(t, v[:], val, label)
				} else {
					require.Equal(t, []byte{}, val, label)
				}
			}
		}
	}
}

func TestHistoryHistory(t *testing.T) {
	if testing.Short() {
		t.Skip()
	}

	logger := log.New()
	logEvery := time.NewTicker(30 * time.Second)
	defer logEvery.Stop()
	ctx := context.Background()
	test := func(t *testing.T, h *History, db kv.RwDB, txs uint64) {
		t.Helper()
		require := require.New(t)
		tx, err := db.BeginRw(ctx)
		require.NoError(err)
		defer tx.Rollback()

		// Leave the last 2 aggregation steps un-collated
		for step := kv.Step(0); step < kv.Step(txs/h.stepSize)-1; step++ {
			func() {
				c, err := h.collate(ctx, step, uint64(step)*h.stepSize, uint64(step+1)*h.stepSize, tx)
				require.NoError(err)
				sf, err := h.buildFiles(ctx, step, c, background.NewProgressSet())
				require.NoError(err)
				h.integrateDirtyFiles(sf, uint64(step)*h.stepSize, uint64(step+1)*h.stepSize)
				h.reCalcVisibleFiles(h.dirtyFilesEndTxNumMinimax())

				hc := h.BeginFilesRo()
				_, err = hc.Prune(ctx, tx, uint64(step)*h.stepSize, uint64(step+1)*h.stepSize, math.MaxUint64, false, logEvery)
				hc.Close()
				require.NoError(err)
			}()
		}
		checkHistoryHistory(t, h, txs)
	}
	t.Run("large_values", func(t *testing.T) {
		db, h, txs := filledHistory(t, true, logger)
		test(t, h, db, txs)
	})
	t.Run("small_values", func(t *testing.T) {
		db, h, txs := filledHistory(t, false, logger)
		test(t, h, db, txs)
	})

}

func collateAndMergeHistory(tb testing.TB, db kv.RwDB, h *History, txs uint64, doPrune bool) {
	tb.Helper()
	require := require.New(tb)

	logEvery := time.NewTicker(30 * time.Second)
	defer logEvery.Stop()
	ctx := context.Background()
	tx, err := db.BeginRwNosync(ctx)
	require.NoError(err)
	defer tx.Rollback()

	// Leave the last 2 aggregation steps un-collated
	for step := kv.Step(0); step < kv.Step(txs/h.stepSize)-1; step++ {
		c, err := h.collate(ctx, step, step.ToTxNum(h.stepSize), (step + 1).ToTxNum(h.stepSize), tx)
		require.NoError(err)
		sf, err := h.buildFiles(ctx, step, c, background.NewProgressSet())
		require.NoError(err)
		h.integrateDirtyFiles(sf, step.ToTxNum(h.stepSize), (step + 1).ToTxNum(h.stepSize))
		h.reCalcVisibleFiles(h.dirtyFilesEndTxNumMinimax())

		if doPrune {
			hc := h.BeginFilesRo()
			_, err = hc.Prune(ctx, tx, step.ToTxNum(h.stepSize), (step + 1).ToTxNum(h.stepSize), math.MaxUint64, false, logEvery)
			hc.Close()
			require.NoError(err)
		}
	}

	var r HistoryRanges
	maxSpan := h.stepSize * config3.StepsInFrozenFile

	for {
		if stop := func() bool {
			hc := h.BeginFilesRo()
			defer hc.Close()
			r = hc.findMergeRange(hc.files.EndTxNum(), maxSpan)
			if !r.any() {
				return true
			}
			indexOuts, historyOuts, err := hc.staticFilesInRange(r)
			require.NoError(err)
			indexIn, historyIn, err := hc.mergeFiles(ctx, indexOuts, historyOuts, r, background.NewProgressSet())
			require.NoError(err)
			h.integrateMergedDirtyFiles(indexIn, historyIn)
			h.reCalcVisibleFiles(h.dirtyFilesEndTxNumMinimax())
			return false
		}(); stop {
			break
		}
	}

	err = tx.Commit()
	require.NoError(err)
}

func TestHistoryMergeFiles(t *testing.T) {
	if testing.Short() {
		t.Skip()
	}

	t.Parallel()

	logger := log.New()
	test := func(t *testing.T, h *History, db kv.RwDB, txs uint64) {
		t.Helper()
		collateAndMergeHistory(t, db, h, txs, true)
		checkHistoryHistory(t, h, txs)
	}

	t.Run("large_values", func(t *testing.T) {
		db, h, txs := filledHistory(t, true, logger)
		test(t, h, db, txs)
	})
	t.Run("small_values", func(t *testing.T) {
		db, h, txs := filledHistory(t, false, logger)
		test(t, h, db, txs)
	})
}

func TestHistoryScanFiles(t *testing.T) {
	if testing.Short() {
		t.Skip()
	}

	t.Parallel()

	logger := log.New()
	logEvery := time.NewTicker(30 * time.Second)
	defer logEvery.Stop()
	test := func(t *testing.T, h *History, db kv.RwDB, txs uint64) {
		t.Helper()
		require := require.New(t)

		collateAndMergeHistory(t, db, h, txs, true)
		hc := h.BeginFilesRo()
		defer hc.Close()
		// Recreate domain and re-scan the files
		require.NoError(h.openFolder())
		// Check the history
		checkHistoryHistory(t, h, txs)
	}

	t.Run("large_values", func(t *testing.T) {
		db, h, txs := filledHistory(t, true, logger)
		test(t, h, db, txs)
		db.Close()
	})
	t.Run("small_values", func(t *testing.T) {
		db, h, txs := filledHistory(t, false, logger)
		test(t, h, db, txs)
		db.Close()
	})
}

func TestHistoryRange1(t *testing.T) {
	if testing.Short() {
		t.Skip()
	}

	t.Parallel()

	logger := log.New()
	logEvery := time.NewTicker(30 * time.Second)
	defer logEvery.Stop()
	ctx := context.Background()

	test := func(t *testing.T, h *History, db kv.RwDB, txs uint64) {
		t.Helper()
		require := require.New(t)

		collateAndMergeHistory(t, db, h, txs, true)

		tx, err := db.BeginRo(ctx)
		require.NoError(err)
		defer tx.Rollback()
		var keys, vals []string
		ic := h.BeginFilesRo()
		defer ic.Close()

		it, err := ic.HistoryRange(2, 20, order.Asc, -1, tx)
		require.NoError(err)
		for it.HasNext() {
			k, v, err := it.Next()
			require.NoError(err)
			keys = append(keys, fmt.Sprintf("%x", k))
			vals = append(vals, fmt.Sprintf("%x", v))
		}
		require.Equal([]string{
			"0100000000000001",
			"0100000000000002",
			"0100000000000003",
			"0100000000000004",
			"0100000000000005",
			"0100000000000006",
			"0100000000000007",
			"0100000000000008",
			"0100000000000009",
			"010000000000000a",
			"010000000000000b",
			"010000000000000c",
			"010000000000000d",
			"010000000000000e",
			"010000000000000f",
			"0100000000000010",
			"0100000000000011",
			"0100000000000012",
			"0100000000000013"}, keys)
		require.Equal([]string{
			"ff00000000000001",
			"",
			"",
			"",
			"",
			"",
			"",
			"",
			"",
			"",
			"",
			"",
			"",
			"",
			"",
			"",
			"",
			"",
			""}, vals)

		it, err = ic.HistoryRange(995, 1000, order.Asc, -1, tx)
		require.NoError(err)
		keys, vals = keys[:0], vals[:0]
		for it.HasNext() {
			k, v, err := it.Next()
			require.NoError(err)
			keys = append(keys, fmt.Sprintf("%x", k))
			vals = append(vals, fmt.Sprintf("%x", v))
		}
		require.Equal([]string{
			"0100000000000001",
			"0100000000000002",
			"0100000000000003",
			"0100000000000004",
			"0100000000000005",
			"0100000000000006",
			"0100000000000009",
			"010000000000000c",
			"010000000000001b",
		}, keys)

		require.Equal([]string{
			"ff000000000003e2",
			"ff000000000001f1",
			"ff0000000000014b",
			"ff000000000000f8",
			"ff000000000000c6",
			"ff000000000000a5",
			"ff0000000000006e",
			"ff00000000000052",
			"ff00000000000024"}, vals)

		// no upper bound
		it, err = ic.HistoryRange(995, -1, order.Asc, -1, tx)
		require.NoError(err)
		keys, vals = keys[:0], vals[:0]
		for it.HasNext() {
			k, v, err := it.Next()
			require.NoError(err)
			keys = append(keys, fmt.Sprintf("%x", k))
			vals = append(vals, fmt.Sprintf("%x", v))
		}
		require.Equal([]string{"0100000000000001", "0100000000000002", "0100000000000003", "0100000000000004", "0100000000000005", "0100000000000006", "0100000000000008", "0100000000000009", "010000000000000a", "010000000000000c", "0100000000000014", "0100000000000019", "010000000000001b"}, keys)
		require.Equal([]string{"ff000000000003e2", "ff000000000001f1", "ff0000000000014b", "ff000000000000f8", "ff000000000000c6", "ff000000000000a5", "ff0000000000007c", "ff0000000000006e", "ff00000000000063", "ff00000000000052", "ff00000000000031", "ff00000000000027", "ff00000000000024"}, vals)

		// no upper bound, limit=2
		it, err = ic.HistoryRange(995, -1, order.Asc, 2, tx)
		require.NoError(err)
		keys, vals = keys[:0], vals[:0]
		for it.HasNext() {
			k, v, err := it.Next()
			require.NoError(err)
			keys = append(keys, fmt.Sprintf("%x", k))
			vals = append(vals, fmt.Sprintf("%x", v))
		}
		require.Equal([]string{"0100000000000001", "0100000000000002"}, keys)
		require.Equal([]string{"ff000000000003e2", "ff000000000001f1"}, vals)

		// no lower bound, limit=2
		it, err = ic.HistoryRange(-1, 1000, order.Asc, 2, tx)
		require.NoError(err)
		keys, vals = keys[:0], vals[:0]
		for it.HasNext() {
			k, v, err := it.Next()
			require.NoError(err)
			keys = append(keys, fmt.Sprintf("%x", k))
			vals = append(vals, fmt.Sprintf("%x", v))
		}
		require.Equal([]string{"0100000000000001", "0100000000000002"}, keys)
		require.Equal([]string{"ff000000000003cf", "ff000000000001e7"}, vals)

	}
	t.Run("large_values", func(t *testing.T) {
		db, h, txs := filledHistory(t, true, logger)
		test(t, h, db, txs)
	})
	t.Run("small_values", func(t *testing.T) {
		db, h, txs := filledHistory(t, false, logger)
		test(t, h, db, txs)
	})
}

func TestHistoryRange2(t *testing.T) {
	if testing.Short() {
		t.Skip()
	}

	t.Parallel()

	logger := log.New()
	logEvery := time.NewTicker(30 * time.Second)
	defer logEvery.Stop()
	ctx := context.Background()

	test := func(t *testing.T, h *History, db kv.RwDB, txs uint64) {
		t.Helper()
		roTx, err := db.BeginRo(ctx)
		require.NoError(t, err)
		defer roTx.Rollback()

		type testCase struct {
			k, v  string
			txNum uint64
		}
		testCases := []testCase{
			{txNum: 0, k: "0100000000000001", v: ""},
			{txNum: 99, k: "00000000000063", v: ""},
			{txNum: 199, k: "00000000000063", v: "d1ce000000000383"},
			{txNum: 900, k: "0100000000000001", v: "ff00000000000383"},
			{txNum: 1000, k: "0100000000000001", v: "ff000000000003e7"},
		}
		var firstKey [8]byte
		binary.BigEndian.PutUint64(firstKey[:], 1)
		firstKey[0] = 1 //mark key to simplify debug

		var keys, vals []string
		t.Run("before merge", func(t *testing.T) {
			hc, require := h.BeginFilesRo(), require.New(t)
			defer hc.Close()

			{ //check IdxRange
				idxIt, err := hc.IdxRange(firstKey[:], -1, -1, order.Asc, -1, roTx)
				require.NoError(err)
				cnt, err := stream.CountU64(idxIt)
				require.NoError(err)
				require.Equal(1000, cnt)

				idxIt, err = hc.IdxRange(firstKey[:], 2, 20, order.Asc, -1, roTx)
				require.NoError(err)
				idxItDesc, err := hc.IdxRange(firstKey[:], 19, 1, order.Desc, -1, roTx)
				require.NoError(err)
				descArr, err := stream.ToArrayU64(idxItDesc)
				require.NoError(err)
				stream.ExpectEqualU64(t, idxIt, stream.ReverseArray(descArr))
			}

			it, err := hc.HistoryRange(2, 20, order.Asc, -1, roTx)
			require.NoError(err)
			for it.HasNext() {
				k, v, err := it.Next()
				require.NoError(err)
				keys = append(keys, fmt.Sprintf("%x", k))
				vals = append(vals, fmt.Sprintf("%x", v))
			}
			require.NoError(err)
			require.Equal([]string{
				"0100000000000001",
				"0100000000000002",
				"0100000000000003",
				"0100000000000004",
				"0100000000000005",
				"0100000000000006",
				"0100000000000007",
				"0100000000000008",
				"0100000000000009",
				"010000000000000a",
				"010000000000000b",
				"010000000000000c",
				"010000000000000d",
				"010000000000000e",
				"010000000000000f",
				"0100000000000010",
				"0100000000000011",
				"0100000000000012",
				"0100000000000013"}, keys)
			require.Equal([]string{
				"ff00000000000001",
				"",
				"",
				"",
				"",
				"",
				"",
				"",
				"",
				"",
				"",
				"",
				"",
				"",
				"",
				"",
				"",
				"",
				""}, vals)
			keys, vals = keys[:0], vals[:0]

			it, err = hc.HistoryRange(995, 1000, order.Asc, -1, roTx)
			require.NoError(err)
			for it.HasNext() {
				k, v, err := it.Next()
				require.NoError(err)
				keys = append(keys, fmt.Sprintf("%x", k))
				vals = append(vals, fmt.Sprintf("%x", v))
			}
			require.NoError(err)
			require.Equal([]string{
				"0100000000000001",
				"0100000000000002",
				"0100000000000003",
				"0100000000000004",
				"0100000000000005",
				"0100000000000006",
				"0100000000000009",
				"010000000000000c",
				"010000000000001b",
			}, keys)

			require.Equal([]string{
				"ff000000000003e2",
				"ff000000000001f1",
				"ff0000000000014b",
				"ff000000000000f8",
				"ff000000000000c6",
				"ff000000000000a5",
				"ff0000000000006e",
				"ff00000000000052",
				"ff00000000000024"}, vals)

			// single Get test-cases
			tx, err := db.BeginRo(ctx)
			require.NoError(err)
			defer tx.Rollback()

			v, ok, err := hc.HistorySeek(hexutil.MustDecodeHex("0100000000000001"), 900, tx)
			require.NoError(err)
			require.True(ok)
			require.Equal(hexutil.MustDecodeHex("ff00000000000383"), v)
			v, ok, err = hc.HistorySeek(hexutil.MustDecodeHex("0100000000000001"), 0, tx)
			require.NoError(err)
			require.True(ok)
			require.Equal([]byte{}, v)
			v, ok, err = hc.HistorySeek(hexutil.MustDecodeHex("0100000000000001"), 1000, tx)
			require.NoError(err)
			require.True(ok)
			require.Equal(hexutil.MustDecodeHex("ff000000000003e7"), v)
			_ = testCases
		})
		t.Run("after merge", func(t *testing.T) {
			collateAndMergeHistory(t, db, h, txs, true)
			hc, require := h.BeginFilesRo(), require.New(t)
			defer hc.Close()

			keys = keys[:0]
			it, err := hc.HistoryRange(2, 20, order.Asc, -1, roTx)
			require.NoError(err)
			for it.HasNext() {
				k, _, err := it.Next()
				require.NoError(err)
				keys = append(keys, fmt.Sprintf("%x", k))
			}
			require.NoError(err)
			require.Equal([]string{
				"0100000000000001",
				"0100000000000002",
				"0100000000000003",
				"0100000000000004",
				"0100000000000005",
				"0100000000000006",
				"0100000000000007",
				"0100000000000008",
				"0100000000000009",
				"010000000000000a",
				"010000000000000b",
				"010000000000000c",
				"010000000000000d",
				"010000000000000e",
				"010000000000000f",
				"0100000000000010",
				"0100000000000011",
				"0100000000000012",
				"0100000000000013"}, keys)

			// single Get test-cases
			tx, err := db.BeginRo(ctx)
			require.NoError(err)
			defer tx.Rollback()

			v, ok, err := hc.HistorySeek(hexutil.MustDecodeHex("0100000000000001"), 900, tx)
			require.NoError(err)
			require.True(ok)
			require.Equal(hexutil.MustDecodeHex("ff00000000000383"), v)
			v, ok, err = hc.HistorySeek(hexutil.MustDecodeHex("0100000000000001"), 0, tx)
			require.NoError(err)
			require.True(ok)
			require.Equal([]byte{}, v)
			v, ok, err = hc.HistorySeek(hexutil.MustDecodeHex("0100000000000001"), 1000, tx)
			require.NoError(err)
			require.True(ok)
			require.Equal(hexutil.MustDecodeHex("ff000000000003e7"), v)
		})
	}
	t.Run("large_values", func(t *testing.T) {
		db, h, txs := filledHistory(t, true, logger)
		test(t, h, db, txs)
	})
	t.Run("small_values", func(t *testing.T) {
		db, h, txs := filledHistory(t, false, logger)
		test(t, h, db, txs)
	})
}

func TestScanStaticFilesH(t *testing.T) {
	t.Parallel()

	newTestDomain := func() (*InvertedIndex, *History) {
		d := emptyTestDomain(1)
		d.History.InvertedIndex.Accessors = 0
		d.History.Accessors = 0
		return d.History.InvertedIndex, d.History
	}

	_, h := newTestDomain()

	files := []string{
		"v1.0-accounts.0-1.v",
		"v1.0-accounts.1-2.v",
		"v1.0-accounts.0-4.v",
		"v1.0-accounts.2-3.v",
		"v1.0-accounts.3-4.v",
		"v1.0-accounts.4-5.v",
	}
	h.scanDirtyFiles(files)
	require.Equal(t, 6, h.dirtyFiles.Len())
	h.reCalcVisibleFiles(h.dirtyFilesEndTxNumMinimax())
	require.Equal(t, 0, len(h._visible.files))
}

func writeSomeHistory(tb testing.TB, largeValues bool, logger log.Logger) (kv.RwDB, *History, [][]byte, uint64) {
	tb.Helper()
	db, h := testDbAndHistory(tb, largeValues, logger)
	ctx := context.Background()
	tx, err := db.BeginRw(ctx)
	require.NoError(tb, err)
	defer tx.Rollback()
	hc := h.BeginFilesRo()
	defer hc.Close()
	writer := hc.NewWriter()
	defer writer.close()

	keys := [][]byte{
		common.FromHex(""),
		common.FromHex("a4dba136b5541817a78b160dd140190d9676d0f0"),
		common.FromHex("01"),
		common.FromHex("00"),
		keyCommitmentState,
		common.FromHex("8240a92799b51e7d99d3ef53c67bca7d068bd8d64e895dd56442c4ac01c9a27d"),
		common.FromHex("cedce3c4eb5e0eedd505c33fd0f8c06d1ead96e63d6b3a27b5186e4901dce59e"),
	}

	txs := uint64(1000)
	var prevVal [7][]byte
	var flusher flusher
	for txNum := uint64(1); txNum <= txs; txNum++ {
		for ik, k := range keys {
			var v [8]byte
			binary.BigEndian.PutUint64(v[:], txNum)
			if ik == 0 && txNum%33 == 0 {
				continue
			}
			err = writer.AddPrevValue(k, txNum, prevVal[ik])
			require.NoError(tb, err)

			prevVal[ik] = v[:]
		}

		if txNum%33 == 0 {
			err = writer.AddPrevValue(keys[0], txNum, nil)
			require.NoError(tb, err)
		}

		if flusher != nil {
			err = flusher.Flush(ctx, tx)
			require.NoError(tb, err)
			flusher = nil
		}
		if txNum%10 == 0 {
			flusher = writer
			writer = hc.NewWriter()
		}
	}
	if flusher != nil {
		err = flusher.Flush(ctx, tx)
		require.NoError(tb, err)
	}
	err = writer.Flush(ctx, tx)
	require.NoError(tb, err)
	err = tx.Commit()
	require.NoError(tb, err)

	return db, h, keys, txs
}

func Test_HistoryIterate_VariousKeysLen(t *testing.T) {
	if testing.Short() {
		t.Skip()
	}

	t.Parallel()

	logger := log.New()
	logEvery := time.NewTicker(30 * time.Second)
	defer logEvery.Stop()
	ctx := context.Background()

	test := func(t *testing.T, h *History, db kv.RwDB, writtenKeys [][]byte, txs uint64) {
		t.Helper()
		require := require.New(t)

		collateAndMergeHistory(t, db, h, txs, true)

		tx, err := db.BeginRo(ctx)
		require.NoError(err)
		defer tx.Rollback()
		ic := h.BeginFilesRo()
		defer ic.Close()

		iter, err := ic.HistoryRange(1, -1, order.Asc, -1, tx)
		require.NoError(err)

		keys := make([][]byte, 0)
		for iter.HasNext() {
			k, _, err := iter.Next()
			require.NoError(err)
			keys = append(keys, k)
			//vals = append(vals, fmt.Sprintf("%x", v))
		}

		sort.Slice(writtenKeys, func(i, j int) bool {
			return bytes.Compare(writtenKeys[i], writtenKeys[j]) < 0
		})

		require.Equal(fmt.Sprintf("%#x", writtenKeys[0]), fmt.Sprintf("%#x", keys[0]))
		require.Len(keys, len(writtenKeys))
		require.Equal(fmt.Sprintf("%#x", writtenKeys), fmt.Sprintf("%#x", keys))
	}

	//LargeHistoryValues: don't support various keys len
	//TODO: write hist test for non-various keys len
	//t.Run("large_values", func(t *testing.T) {
	//	db, h, keys, txs := writeSomeHistory(t, true, logger)
	//	test(t, h, db, keys, txs)
	//})
	t.Run("small_values", func(t *testing.T) {
		db, h, keys, txs := writeSomeHistory(t, false, logger)
		test(t, h, db, keys, txs)
	})

}

func TestHistory_OpenFolder(t *testing.T) {
	if testing.Short() {
		t.Skip()
	}

	t.Parallel()

	logger := log.New()
	db, h, txs := filledHistory(t, true, logger)
	collateAndMergeHistory(t, db, h, txs, true)

	list := h._visibleFiles
	require.NotEmpty(t, list)
	ff := list[len(list)-1]
	fn := ff.src.decompressor.FilePath()
	h.Close()

	err := dir.RemoveFile(fn)
	require.NoError(t, err)
	err = os.WriteFile(fn, make([]byte, 33), 0644)
	require.NoError(t, err)

	err = h.openFolder()
	require.NoError(t, err)
	h.Close()
}<|MERGE_RESOLUTION|>--- conflicted
+++ resolved
@@ -111,11 +111,7 @@
 			defer sf.CleanupOnError()
 
 			efReader := h.InvertedIndex.dataReader(sf.efHistoryDecomp)
-<<<<<<< HEAD
 			hReader := h.dataReader(sf.historyDecomp)
-=======
-			hReader := seg.NewPagedReader(h.dataReader(sf.historyDecomp), h.HistoryValuesOnCompressedPage, true)
->>>>>>> 2d8b6493
 
 			// ef contains all sorted keys
 			// for each key it has a list of txNums
@@ -235,11 +231,7 @@
 		require.NoError(err)
 		defer sf.CleanupOnError()
 		var valWords []string
-<<<<<<< HEAD
-		gh := h.dataReader(sf.historyDecomp)
-=======
-		gh := seg.NewPagedReader(h.dataReader(sf.historyDecomp), h.HistoryValuesOnCompressedPage, true)
->>>>>>> 2d8b6493
+		gh := seg.NewPagedReader(h.dataReader(sf.historyDecomp), h.historyValuesOnCompressedPage, true)
 		gh.Reset(0)
 		for gh.HasNext() {
 			_, v, _, _, _ := gh.Next2(nil, nil)
@@ -282,11 +274,7 @@
 			require.Equal(keyWords[i], string(w))
 		}
 		r = recsplit.NewIndexReader(sf.historyIdx)
-<<<<<<< HEAD
-		gh = h.dataReader(sf.historyDecomp)
-=======
-		gh = seg.NewPagedReader(h.dataReader(sf.historyDecomp), h.HistoryValuesOnCompressedPage, true)
->>>>>>> 2d8b6493
+		gh = seg.NewPagedReader(h.dataReader(sf.historyDecomp), h.historyValuesOnCompressedPage, true)
 		var vi int
 		for i := 0; i < len(keyWords); i++ {
 			ints := intArrs[i]
