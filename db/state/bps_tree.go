// Copyright 2024 The Erigon Authors
// This file is part of Erigon.
//
// Erigon is free software: you can redistribute it and/or modify
// it under the terms of the GNU Lesser General Public License as published by
// the Free Software Foundation, either version 3 of the License, or
// (at your option) any later version.
//
// Erigon is distributed in the hope that it will be useful,
// but WITHOUT ANY WARRANTY; without even the implied warranty of
// MERCHANTABILITY or FITNESS FOR A PARTICULAR PURPOSE. See the
// GNU Lesser General Public License for more details.
//
// You should have received a copy of the GNU Lesser General Public License
// along with Erigon. If not, see <http://www.gnu.org/licenses/>.

package state

import (
	"bytes"
	"encoding/binary"
	"errors"
	"fmt"
	"io"
	"time"
	"unsafe"

	"github.com/c2h5oh/datasize"

	"github.com/erigontech/erigon/common"
	"github.com/erigontech/erigon/common/dbg"
	"github.com/erigontech/erigon/common/log/v3"
	"github.com/erigontech/erigon/db/recsplit/eliasfano32"
	"github.com/erigontech/erigon/db/seg"
)

// nolint
type indexSeeker interface {
	WarmUp(g *seg.Reader) error
	Get(g *seg.Reader, key []byte) (k []byte, found bool, di uint64, err error)
	//seekInFiles(g *seg.Reader, key []byte) (indexSeekerIterator, error)
	Seek(g *seg.Reader, seek []byte) (k []byte, di uint64, found bool, err error)
}

// nolint
type indexSeekerIterator interface {
	Next() bool
	Di() uint64
	KVFromGetter(g *seg.Reader) ([]byte, []byte, error)
}

type dataLookupFunc func(di uint64, g *seg.PagedReader) ([]byte, []byte, uint64, error)
type keyCmpFunc func(k []byte, di uint64, g *seg.PagedReader, copyBuf []byte) (int, []byte, error)

// M limits amount of child for tree node.
func NewBpsTree(kv *seg.PagedReader, offt *eliasfano32.EliasFano, M uint64, dataLookup dataLookupFunc, keyCmp keyCmpFunc) *BpsTree {
	bt := &BpsTree{M: M, offt: offt, dataLookupFunc: dataLookup, keyCmpFunc: keyCmp}
	if err := bt.WarmUp(kv); err != nil {
		panic(err)
	}
	return bt
}

// "assert key behind offset == to stored key in bt"
var envAssertBTKeys = dbg.EnvBool("BT_ASSERT_OFFSETS", false)

func NewBpsTreeWithNodes(kv *seg.PagedReader, offt *eliasfano32.EliasFano, M uint64, dataLookup dataLookupFunc, keyCmp keyCmpFunc, nodes []*Node) *BpsTree {
	bt := &BpsTree{M: M, offt: offt, dataLookupFunc: dataLookup, keyCmpFunc: keyCmp, mx: nodes}

	nsz := uint64(unsafe.Sizeof(Node{}))
	var cachedBytes uint64
	for i := 0; i < len(nodes); i++ {
		if envAssertBTKeys {
			eq, r, err := keyCmp(nodes[i].key, nodes[i].di, kv, nil)
			if err != nil {
				panic(err)
			}
			if eq != 0 {
				panic(fmt.Errorf("key mismatch %x %x %d %d", nodes[i].key, r, nodes[i].di, i))
			}
		}
		cachedBytes += nsz + uint64(len(nodes[i].key))

		nodes[i].off = offt.Get(nodes[i].di)
	}

	return bt
}

type BpsTree struct {
	offt  *eliasfano32.EliasFano // ef with offsets to key/vals
	mx    []*Node
	M     uint64 // limit on amount of 'children' for node
	trace bool

	dataLookupFunc dataLookupFunc
	keyCmpFunc     keyCmpFunc
	cursorGetter   cursorGetter
}

type cursorGetter func(k, v []byte, di uint64, g *seg.PagedReader) *Cursor

type BpsTreeIterator struct {
	t *BpsTree
	i uint64
}

// Di returns ordinal number of current key in the tree
func (it *BpsTreeIterator) Di() uint64 {
	return it.i
}

func (it *BpsTreeIterator) KVFromGetter(g *seg.PagedReader) ([]byte, []byte, error) {
	if it == nil {
		return nil, nil, errors.New("iterator is nil")
	}
	//fmt.Printf("kv from %p getter %p tree %p offt %d\n", it, g, it.t, it.i)
	k, v, _, err := it.t.dataLookupFunc(it.i, g)
	if err != nil {
		if errors.Is(err, ErrBtIndexLookupBounds) {
			return nil, nil, nil
		}
		return nil, nil, err
	}
	return k, v, nil
}

func (it *BpsTreeIterator) Next() bool {
	if it.i+1 == it.t.offt.Count() {
		return false
	}
	it.i++
	return true
}

//// If data[i] == key, returns 0 (equal) and value, nil err
//// if data[i] <> key, returns comparation result and nil value and error -- to be able to compare later
//func (b *BpsTree) matchKeyValue(g ArchiveGetter, i uint64, key []byte) (int, []byte, error) {
//	if i >= b.offt.Count() {
//		return 0, nil, ErrBtIndexLookupBounds
//	}
//	if b.trace {
//		fmt.Printf("match %d-%x count %d\n", i, key, b.offt.Count())
//	}
//	g.Reset(b.offt.Get(i))
//	buf, _ := g.Next(nil)
//	if !bytes.Equal(buf, key) {
//		return bytes.Compare(buf, key), nil, nil
//	}
//	val, _ := g.Next(nil)
//	return 0, val, nil
//}
//
//func (b *BpsTree) lookupKeyWGetter(g ArchiveGetter, i uint64) ([]byte, uint64) {
//	if i >= b.offt.Count() {
//		return nil, 0
//	}
//	o := b.offt.Get(i)
//	g.Reset(o)
//	buf, _ := g.Next(nil)
//	return buf, o
//}

type Node struct {
	key []byte
	off uint64 // offset in kv file to key
	di  uint64 // key ordinal number in kv
}

func encodeListNodes(nodes []Node, w io.Writer) error {
	numBuf := make([]byte, 8)
	binary.BigEndian.PutUint64(numBuf, uint64(len(nodes)))
	if _, err := w.Write(numBuf); err != nil {
		return err
	}

	for ni := 0; ni < len(nodes); ni++ {
		if _, err := w.Write(nodes[ni].Encode()); err != nil {
			return err
		}
	}
	return nil
}

func decodeListNodes(data []byte) ([]*Node, error) {
	count := binary.BigEndian.Uint64(data[:8])
	nodes := make([]*Node, count)
	pos := 8
	for ni := 0; ni < int(count); ni++ {
		node := new(Node)
		dp, err := node.Decode(data[pos:])
		if err != nil {
			return nil, fmt.Errorf("decode node %d: %w", ni, err)
		}
		nodes[ni] = node
		pos += int(dp)
	}
	return nodes, nil
}

func (n Node) Encode() []byte {
	buf := make([]byte, 8+2+len(n.key))
	binary.BigEndian.PutUint64(buf[:8], n.di)
	binary.BigEndian.PutUint16(buf[8:10], uint16(len(n.key)))
	copy(buf[10:], n.key)
	return buf
}

func (n *Node) Decode(buf []byte) (uint64, error) {
	if len(buf) < 10 {
		return 0, errors.New("short buffer (less than 10b)")
	}
	n.di = binary.BigEndian.Uint64(buf[:8])
	l := int(binary.BigEndian.Uint16(buf[8:10]))
	if len(buf) < 10+l {
		return 0, errors.New("short buffer")
	}
	n.key = buf[10 : 10+l]
	//madvise(k, len(k), MADV_WILL_NEED)
	return uint64(10 + l), nil
}

func (b *BpsTree) WarmUp(kv *seg.PagedReader) (err error) {
	t := time.Now()
	N := b.offt.Count()
	if N == 0 {
		return nil
	}
	b.mx = make([]*Node, 0, N/b.M)
	if b.trace {
		fmt.Printf("mx cap %d N=%d M=%d\n", cap(b.mx), N, b.M)
	}

	step := b.M
	if N < b.M { // cache all keys if less than M
		step = 1
	}

	// extremely stupid picking of needed nodes:
	cachedBytes := uint64(0)
	nsz := uint64(unsafe.Sizeof(Node{}))
	var key []byte
	for i := step; i < N; i += step {
		di := i - 1
		_, key, err = b.keyCmpFunc(nil, di, kv, nil)
		if err != nil {
			return err
		}
		b.mx = append(b.mx, &Node{off: b.offt.Get(di), key: common.Copy(key), di: di})
		cachedBytes += nsz + uint64(len(key))
	}

	log.Root().Debug("WarmUp finished", "file", kv.FileName(), "M", b.M, "N", common.PrettyCounter(N),
		"cached", fmt.Sprintf("%d %.2f%%", len(b.mx), 100*(float64(len(b.mx))/float64(N))),
		"cacheSize", datasize.ByteSize(cachedBytes).HR(), //"fileSize", datasize.ByteSize(kv.Size()).HR(),
		"took", time.Since(t))
	return nil
}

// bs performs pre-seach over warmed-up list of nodes to figure out left and right bounds on di for key
func (b *BpsTree) bs(x []byte) (n *Node, dl, dr uint64) {
	dr = b.offt.Count()
	m, l, r := 0, 0, len(b.mx) //nolint

	for l < r {
		m = (l + r) >> 1
		n = b.mx[m]

		if b.trace {
			fmt.Printf("bs di:%d k:%x\n", n.di, n.key)
		}
		switch bytes.Compare(n.key, x) {
		case 0:
			return n, n.di, n.di
		case 1:
			r = m
			dr = n.di
		case -1:
			l = m + 1
			dl = n.di
			if dl < dr {
				dl++
			}
		}
	}
	return n, dl, dr
}

// Seek returns cursor pointing at first key which is >= seekKey.
// If key is nil, returns cursor with first key
// If found item.key has a prefix of key, returns item.key
// if key is greater than all keys, returns nil
func (b *BpsTree) Seek(g *seg.PagedReader, seekKey []byte) (cur *Cursor, err error) {
	//b.trace = true
	if b.trace {
		fmt.Printf("seek %x\n", seekKey)
	}
	cur = b.cursorGetter(nil, nil, 0, g)
	if len(seekKey) == 0 && b.offt.Count() > 0 {
		cur.Reset(0, g, seekKey)
		return cur, nil
	}

	// check cached nodes and narrow roi
	n, l, r := b.bs(seekKey) // l===r when key is found
	if l == r {
		cur.Reset(n.di, g, seekKey)
		return cur, nil
	}

	// if b.trace {
	// 	fmt.Printf("pivot di:%d di(LR): [%d %d] k: %x found: %t\n", n.di, l, r, n.key, l == r)
	// 	defer func() { fmt.Printf("found=%t %x [%d %d]\n", bytes.Equal(key, seekKey), seekKey, l, r) }()
	// }
	var m uint64
	var cmp int

	for l < r {
		m = (l + r) >> 1
		if r-l <= DefaultBtreeStartSkip { // found small range, faster to scan now
			// m = l
			if cur.d == 0 {
<<<<<<< HEAD
				cur.Reset(l, g, seekKey)
=======
				cur.resetNoRead(l, g)
>>>>>>> bd34a49f
			} else {
				cur.nextNoRead()
			}

<<<<<<< HEAD
			cmp = bytes.Compare(cur.key, seekKey)
			if cmp < 0 {
				l++
				continue
			}
			return cur, nil
=======
			cur.key, _ = g.Next(cur.key[:0])

			if cmp = bytes.Compare(cur.key, seekKey); cmp < 0 {
				l++
				continue
			}

			cur.value, _ = g.Next(cur.value[:0])
			return cur, err
>>>>>>> bd34a49f
		}

		cmp, cur.key, err = b.keyCmpFunc(seekKey, m, g, nil)
		if err != nil {
			return nil, err
		}

		if b.trace {
			fmt.Printf("[%d %d] k: %x\n", l, r, cur.key)
		}

		if cmp == 0 {
			break
		} else if cmp > 0 {
			r = m
		} else {
			l = m + 1
		}
	}

	if l == r {
		m = l
	}

	err = cur.Reset(m, g, seekKey)
	if err != nil {
		return nil, err
	}
	if bytes.Compare(cur.Key(), seekKey) < 0 {
		return nil, nil
	}
	return cur, nil
}

// Get: returns for exact given key, value and offset in file where key starts
// If given key is nil, returns first key
// If no exact match found, returns nil values
func (b *BpsTree) Get(g *seg.PagedReader, key []byte) (v []byte, ok bool, offset uint64, err error) {
	if b.trace {
		fmt.Printf("get   %x\n", key)
	}
	if len(key) == 0 && b.offt.Count() > 0 {
		k0, v0, _, err := b.dataLookupFunc(0, g)
		if err != nil || k0 != nil {
			return nil, false, 0, err
		}
		return v0, true, 0, nil
	}

	n, l, r := b.bs(key) // l===r when key is found
	if b.trace {
		fmt.Printf("pivot di: %d di(LR): [%d %d] k: %x found: %t\n", n.di, l, r, n.key, l == r)
		defer func() { fmt.Printf("found %x [%d %d]\n", key, l, r) }()
	}

	var k []byte
	var cmp int
	var m uint64
	for l < r {
		m = (l + r) >> 1
		if r-l <= DefaultBtreeStartSkip {
			m = l
			if offset == 0 {
				offset = b.offt.Get(m)
				g.Reset(offset)
			}
			k, _, _ = g.NextKey(nil)
			if cmp = bytes.Compare(k, key); cmp > 0 {
				return nil, false, 0, err
			} else if cmp < 0 {
				l++
				continue
			}
			offset = b.offt.Get(m)
			v = g.ResetAndGetOnPage(key, offset)
			return v, v != nil, offset, nil
		}

		cmp, _, err = b.keyCmpFunc(key, m, g, v[:0])
		if err != nil {
			return nil, false, 0, err
		}
		if cmp == 0 {
			//if !g.HasNext() {
			//	return nil, false, 0, fmt.Errorf("pair %d/%d key not found in %s", m, b.offt.Count(), g.FileName())
			//}
			offset = b.offt.Get(m)
			v = g.ResetAndGetOnPage(key, offset)
			return v, v != nil, offset, nil
		} else if cmp > 0 {
			r = m
		} else {
			l = m + 1
		}
		if b.trace {
			fmt.Printf("narrow [%d %d]\n", l, r)
		}
	}

	cmp, _, err = b.keyCmpFunc(key, l, g, v[:0])
	if err != nil {
		return nil, false, 0, err
	}
	if cmp != 0 {
		return nil, false, 0, err
	}
	//if !g.HasNext() {
	//	return nil, false, 0, fmt.Errorf("pair %d/%d key not found in %s", l, b.offt.Count(), g.FileName())
	//}
	offset = b.offt.Get(l)
	v = g.ResetAndGetOnPage(key, offset)
	return v, v != nil, offset, nil
}

func (b *BpsTree) Offsets() *eliasfano32.EliasFano { return b.offt }
func (b *BpsTree) Distances() (map[int]int, error) {
	distances := map[int]int{}
	var prev = -1
	it := b.Offsets().Iterator()
	for it.HasNext() {
		j, err := it.Next()
		if err != nil {
			return nil, err
		}
		if prev > 0 {
			dist := int(j) - prev
			if _, ok := distances[dist]; !ok {
				distances[dist] = 0
			}
			distances[dist]++
		}
		prev = int(j)
	}
	return distances, nil
}

func (b *BpsTree) Close() {
	b.mx = nil
	b.offt = nil
}<|MERGE_RESOLUTION|>--- conflicted
+++ resolved
@@ -320,33 +320,21 @@
 		if r-l <= DefaultBtreeStartSkip { // found small range, faster to scan now
 			// m = l
 			if cur.d == 0 {
-<<<<<<< HEAD
-				cur.Reset(l, g, seekKey)
-=======
-				cur.resetNoRead(l, g)
->>>>>>> bd34a49f
+				cur.resetNoRead(l, g, seekKey)
 			} else {
 				cur.nextNoRead()
 			}
 
-<<<<<<< HEAD
+			cur.key, _ = g.Next(cur.key[:0])
+
 			cmp = bytes.Compare(cur.key, seekKey)
 			if cmp < 0 {
 				l++
 				continue
 			}
+
+			cur.value, _ = g.Next(cur.value[:0])
 			return cur, nil
-=======
-			cur.key, _ = g.Next(cur.key[:0])
-
-			if cmp = bytes.Compare(cur.key, seekKey); cmp < 0 {
-				l++
-				continue
-			}
-
-			cur.value, _ = g.Next(cur.value[:0])
-			return cur, err
->>>>>>> bd34a49f
 		}
 
 		cmp, cur.key, err = b.keyCmpFunc(seekKey, m, g, nil)
