--- conflicted
+++ resolved
@@ -40,15 +40,11 @@
 	// metadata
 	AccessorIdxCount() uint16
 	DataDirectory() string
-<<<<<<< HEAD
+
+	// hack, ideally doesn't belong here but
+	// is self contained info in file
 	DataFileCompression() seg.WordLevelCompression
 	DataFileCompression2() seg.Cfg
-=======
-
-	// hack, ideally doesn't belong here but
-	// is self contained info in file
-	DataFileCompression() seg.FileCompression
->>>>>>> 10a1f965
 }
 
 type _fileMetadata struct {
@@ -59,13 +55,10 @@
 func (f *_fileMetadata) Folder() string  { return f.folder }
 func (f *_fileMetadata) Supported() bool { return f.supported }
 
-<<<<<<< HEAD
 type BtIdxParams struct {
 	Compression seg.WordLevelCompression
 }
 
-=======
->>>>>>> 10a1f965
 // per entity schema for e2 entities
 type E2SnapSchema struct {
 	stepSize uint64
@@ -317,15 +310,9 @@
 	return &eschema
 }
 
-<<<<<<< HEAD
-func (b *E3SnapSchemaBuilder) Data(dataFolder string, dataFileTag string, dataExtension DataExtension, compression seg.WordLevelCompression) *E3SnapSchemaBuilder {
-	b.e.dataFileTag = dataFileTag
-	b.e.dataExtension = dataExtension
-=======
 func (b *E3SnapSchemaBuilder) Data(dataFolder string, fileTag string, ext DataExtension, compression seg.FileCompression, version version.Versions) *E3SnapSchemaBuilder {
 	b.e.dataFileTag = fileTag
 	b.e.dataExtension = ext
->>>>>>> 10a1f965
 	b.e.dataFileCompression = compression
 	b.e.dataFileCompressionCfg = seg.Cfg{WordLvl: compression, WordLvlCfg: seg.DefaultWordLvlCfg}
 	b.e.dataFileMetadata = &_fileMetadata{
