--- conflicted
+++ resolved
@@ -203,18 +203,11 @@
 type E3SnapSchema struct {
 	stepSize uint64
 
-<<<<<<< HEAD
 	dataExtension          DataExtension
 	dataFileTag            string
 	dataFileCompression    seg.WordLevelCompression
 	dataFileCompressionCfg seg.Cfg
-	accessors              Accessors
-=======
-	dataExtension       DataExtension
-	dataFileTag         string
-	dataFileCompression seg.FileCompression
-	accessors           statecfg.Accessors
->>>>>>> 26cc6822
+	accessors              statecfg.Accessors
 
 	accessorIdxExtension AccessorExtension
 	// caches
