// Copyright 2022 The Erigon Authors
// This file is part of Erigon.
//
// Erigon is free software: you can redistribute it and/or modify
// it under the terms of the GNU Lesser General Public License as published by
// the Free Software Foundation, either version 3 of the License, or
// (at your option) any later version.
//
// Erigon is distributed in the hope that it will be useful,
// but WITHOUT ANY WARRANTY; without even the implied warranty of
// MERCHANTABILITY or FITNESS FOR A PARTICULAR PURPOSE. See the
// GNU Lesser General Public License for more details.
//
// You should have received a copy of the GNU Lesser General Public License
// along with Erigon. If not, see <http://www.gnu.org/licenses/>.

package state

import (
	"bytes"
	"container/heap"
	"context"
	"encoding/binary"
	"fmt"
	"math"

	btree2 "github.com/tidwall/btree"

	"github.com/erigontech/erigon-lib/common"
	"github.com/erigontech/erigon-lib/log/v3"
	"github.com/erigontech/erigon/db/kv"
	"github.com/erigontech/erigon/db/kv/order"
	"github.com/erigontech/erigon/db/kv/stream"
	"github.com/erigontech/erigon/db/seg"
	"github.com/erigontech/erigon/db/state/statecfg"
)

type CursorType uint8

const (
	FILE_CURSOR CursorType = iota
	DB_CURSOR
	RAM_CURSOR
)

// CursorItem is the item in the priority queue used to do merge interation
// over storage of a given account
type CursorItem struct {
	cDup    kv.CursorDupSort
	cNonDup kv.Cursor

	iter         btree2.MapIter[string, dataWithPrevStep]
	idx          *seg.Reader
	hist         *seg.PagedReader
	btCursor     *Cursor
	key          []byte
	val          []byte
	step         kv.Step
	startTxNum   uint64
	endTxNum     uint64
	latestOffset uint64     // offset of the latest value in the file
	t            CursorType // Whether this item represents state file or DB record, or tree
	reverse      bool
}

type CursorHeap []*CursorItem

func (ch CursorHeap) Len() int {
	return len(ch)
}

func (ch CursorHeap) Less(i, j int) bool {
	cmp := bytes.Compare(ch[i].key, ch[j].key)
	if cmp == 0 {
		// when keys match, the items with later blocks are preferred
		if ch[i].reverse {
			return ch[i].endTxNum > ch[j].endTxNum
		}
		return ch[i].endTxNum < ch[j].endTxNum
	}
	return cmp < 0
}

func (ch *CursorHeap) Swap(i, j int) {
	(*ch)[i], (*ch)[j] = (*ch)[j], (*ch)[i]
}

func (ch *CursorHeap) Push(x interface{}) {
	*ch = append(*ch, x.(*CursorItem))
}

func (ch *CursorHeap) Pop() interface{} {
	old := *ch
	n := len(old)
	x := old[n-1]
	old[n-1] = nil
	*ch = old[0 : n-1]
	return x
}

type DomainLatestIterFile struct {
	aggStep   uint64
	roTx      kv.Tx
	valsTable string

	limit       int
	largeVals   bool
	from, to    []byte
	orderAscend order.By

	h *CursorHeap

	nextKey, nextVal       []byte
	k, v, kBackup, vBackup []byte

	logger log.Logger
}

func (hi *DomainLatestIterFile) Close() {
}
func (hi *DomainLatestIterFile) Trace(prefix string) *stream.TracedDuo[[]byte, []byte] {
	return stream.TraceDuo(hi, hi.logger, "[dbg] DomainLatestIterFile.Next "+prefix)
}
func (hi *DomainLatestIterFile) init(dc *DomainRoTx) error {
	// Implementation:
	//     File endTxNum  = last txNum of file step
	//     DB endTxNum    = first txNum of step in db
	//     RAM endTxNum   = current txnum
	//  Example: stepSize=8, file=0-2.kv, db has key of step 2, current txn num is 17
	//     File endTxNum  = 15, because `0-2.kv` has steps 0 and 1, last txNum of step 1 is 15
	//     DB endTxNum    = 16, because db has step 2, and first txNum of step 2 is 16.
	//     RAM endTxNum   = 17, because current tcurrent txNum is 17
	hi.largeVals = dc.d.LargeValues
	heap.Init(hi.h)
	var key, value []byte

<<<<<<< HEAD
	err := hi.roTx.Apply(context.Background(), func(tx kv.Tx) error {
		if dc.d.largeValues {
			valsCursor, err := hi.roTx.Cursor(dc.d.valuesTable) //nolint:gocritic
			if err != nil {
				return err
			}
			if key, value, err = valsCursor.Seek(hi.from); err != nil {
				return err
			}
			if key != nil && (hi.to == nil || bytes.Compare(key[:len(key)-8], hi.to) < 0) {
				k := key[:len(key)-8]
				stepBytes := key[len(key)-8:]
				step := ^binary.BigEndian.Uint64(stepBytes)
				endTxNum := step * dc.d.stepSize // DB can store not-finished step, it means - then set first txn in step - it anyway will be ahead of files

				heap.Push(hi.h, &CursorItem{t: DB_CURSOR, key: common.Copy(k), val: common.Copy(value), cNonDup: valsCursor, endTxNum: endTxNum, reverse: true})
			}
		} else {
			valsCursor, err := hi.roTx.CursorDupSort(dc.d.valuesTable) //nolint:gocritic
			if err != nil {
				return err
			}
=======
	if dc.d.LargeValues {
		valsCursor, err := hi.roTx.Cursor(dc.d.ValuesTable) //nolint:gocritic
		if err != nil {
			return err
		}
		if key, value, err = valsCursor.Seek(hi.from); err != nil {
			return err
		}
		if key != nil && (hi.to == nil || bytes.Compare(key[:len(key)-8], hi.to) < 0) {
			k := key[:len(key)-8]
			stepBytes := key[len(key)-8:]
			step := ^binary.BigEndian.Uint64(stepBytes)
			endTxNum := step * dc.d.stepSize // DB can store not-finished step, it means - then set first txn in step - it anyway will be ahead of files

			heap.Push(hi.h, &CursorItem{t: DB_CURSOR, key: common.Copy(k), val: common.Copy(value), cNonDup: valsCursor, endTxNum: endTxNum, reverse: true})
		}
	} else {
		valsCursor, err := hi.roTx.CursorDupSort(dc.d.ValuesTable) //nolint:gocritic
		if err != nil {
			return err
		}
>>>>>>> 677fbb79

			if key, value, err = valsCursor.Seek(hi.from); err != nil {
				return err
			}
			if key != nil && (hi.to == nil || bytes.Compare(key, hi.to) < 0) {
				stepBytes := value[:8]
				value = value[8:]
				step := ^binary.BigEndian.Uint64(stepBytes)
				endTxNum := step * dc.d.stepSize // DB can store not-finished step, it means - then set first txn in step - it anyway will be ahead of files

				heap.Push(hi.h, &CursorItem{t: DB_CURSOR, key: common.Copy(key), val: common.Copy(value), cDup: valsCursor, endTxNum: endTxNum, reverse: true})
			}
		}
		return nil
	})

	if err != nil {
		return err
	}

	for i, item := range dc.files {
		// todo release btcursor when iter over/make it truly stateless
		btCursor, err := dc.statelessBtree(i).Seek(dc.reusableReader(i), hi.from)
		if err != nil {
			return err
		}
		if btCursor == nil {
			continue
		}

		key := btCursor.Key()
		if key != nil && (hi.to == nil || bytes.Compare(key, hi.to) < 0) {
			val := btCursor.Value()
			txNum := item.endTxNum - 1 // !important: .kv files have semantic [from, t)
			heap.Push(hi.h, &CursorItem{t: FILE_CURSOR, key: key, val: val, btCursor: btCursor, endTxNum: txNum, reverse: true})
		}
	}
	return hi.advanceInFiles()
}

func (hi *DomainLatestIterFile) advanceInFiles() error {
	for hi.h.Len() > 0 {
		lastKey := (*hi.h)[0].key
		lastVal := (*hi.h)[0].val

		// Advance all the items that have this key (including the top)
		for hi.h.Len() > 0 && bytes.Equal((*hi.h)[0].key, lastKey) {
			ci1 := heap.Pop(hi.h).(*CursorItem)
			switch ci1.t {
			case FILE_CURSOR:
				if ci1.btCursor.Next() {
					ci1.key = ci1.btCursor.Key()
					ci1.val = ci1.btCursor.Value()
					if ci1.key != nil && (hi.to == nil || bytes.Compare(ci1.key, hi.to) < 0) {
						heap.Push(hi.h, ci1)
					}
				} else {
					ci1.btCursor.Close()
				}
			case DB_CURSOR:
				if hi.largeVals {
					// start from current go to next
					initial, v, err := ci1.cNonDup.Current()
					if err != nil {
						return err
					}
					var k []byte
					for initial != nil && (k == nil || bytes.Equal(initial[:len(initial)-8], k[:len(k)-8])) {
						k, v, err = ci1.cNonDup.Next()
						if err != nil {
							return err
						}
						if k == nil {
							break
						}
					}

					if len(k) > 0 && (hi.to == nil || bytes.Compare(k[:len(k)-8], hi.to) < 0) {
						stepBytes := k[len(k)-8:]
						k = k[:len(k)-8]
						ci1.key = common.Copy(k)
						step := ^binary.BigEndian.Uint64(stepBytes)
						endTxNum := step * hi.aggStep // DB can store not-finished step, it means - then set first txn in step - it anyway will be ahead of files
						ci1.endTxNum = endTxNum

						ci1.val = common.Copy(v)
						heap.Push(hi.h, ci1)
					} else {
						ci1.cNonDup.Close()
					}
				} else {
					// start from current go to next
					k, stepBytesWithValue, err := ci1.cDup.NextNoDup()
					if err != nil {
						return err
					}

					if len(k) > 0 && (hi.to == nil || bytes.Compare(k, hi.to) < 0) {
						stepBytes := stepBytesWithValue[:8]
						v := stepBytesWithValue[8:]
						ci1.key = common.Copy(k)
						step := ^binary.BigEndian.Uint64(stepBytes)
						endTxNum := step * hi.aggStep // DB can store not-finished step, it means - then set first txn in step - it anyway will be ahead of files
						ci1.endTxNum = endTxNum

						ci1.val = common.Copy(v)
						heap.Push(hi.h, ci1)
					} else {
						ci1.cDup.Close()
					}
				}

			}
		}
		if len(lastVal) > 0 {
			hi.nextKey, hi.nextVal = lastKey, lastVal
			return nil // founc
		}
	}
	hi.nextKey = nil
	return nil
}

func (hi *DomainLatestIterFile) HasNext() bool {
	if hi.limit == 0 { // limit reached
		return false
	}
	if hi.nextKey == nil { // EndOfTable
		return false
	}
	if hi.to == nil { // s.nextK == nil check is above
		return true
	}

	//Asc:  [from, to) AND from < to
	//Desc: [from, to) AND from > to
	cmp := bytes.Compare(hi.nextKey, hi.to)
	return (bool(hi.orderAscend) && cmp < 0) || (!bool(hi.orderAscend) && cmp > 0)
}

func (hi *DomainLatestIterFile) Next() ([]byte, []byte, error) {
	hi.limit--
	hi.k, hi.v = append(hi.k[:0], hi.nextKey...), append(hi.v[:0], hi.nextVal...)

	// Satisfy iter.Dual Invariant 2
	hi.k, hi.kBackup, hi.v, hi.vBackup = hi.kBackup, hi.k, hi.vBackup, hi.v
	if err := hi.advanceInFiles(); err != nil {
		return nil, nil, err
	}
	order.Asc.Assert(hi.kBackup, hi.nextKey)
	// TODO: remove `common.Copy`. it protecting from some existing bug. https://github.com/erigontech/erigon/issues/12672
	return common.Copy(hi.kBackup), common.Copy(hi.vBackup), nil
}

// debugIteratePrefix iterates over key-value pairs of the storage domain that start with given prefix
//
// k and v lifetime is bounded by the lifetime of the iterator
func (dt *DomainRoTx) debugIteratePrefixLatest(prefix []byte, ramIter btree2.MapIter[string, dataWithPrevStep], it func(k []byte, v []byte, step kv.Step) (cont bool, err error), stepSize uint64, roTx kv.Tx) error {
	// Implementation:
	//     File endTxNum  = last txNum of file step
	//     DB endTxNum    = first txNum of step in db
	//     RAM endTxNum   = current txnum
	//  Example: stepSize=8, file=0-2.kv, db has key of step 2, current tx num is 17
	//     File endTxNum  = 15, because `0-2.kv` has steps 0 and 1, last txNum of step 1 is 15
	//     DB endTxNum    = 16, because db has step 2, and first txNum of step 2 is 16.
	//     RAM endTxNum   = 17, because current tcurrent txNum is 17

	var cp CursorHeap
	cpPtr := &cp
	heap.Init(cpPtr)
	var k, v []byte
	var err error

	if ramIter.Seek(string(prefix)) {
		k := toBytesZeroCopy(ramIter.Key())
		v = ramIter.Value().data

		if len(k) > 0 && bytes.HasPrefix(k, prefix) {
			heap.Push(cpPtr, &CursorItem{t: RAM_CURSOR, key: common.Copy(k), val: common.Copy(v), step: 0, iter: ramIter, endTxNum: math.MaxUint64, reverse: true})
		}
	}

	valsCursor, err := roTx.CursorDupSort(dt.d.ValuesTable)
	if err != nil {
		return err
	}
	defer valsCursor.Close()
	if k, v, err = valsCursor.Seek(prefix); err != nil {
		return err
	}
	if len(k) > 0 && bytes.HasPrefix(k, prefix) {
		step := kv.Step(^binary.BigEndian.Uint64(v[:8]))
		val := v[8:]
		//endTxNum := step * stepSize // DB can store not-finished step, it means - then set first txn in step - it anyway will be ahead of files
		//if haveRamUpdates && endTxNum >= txNum {
		//	return fmt.Errorf("probably you didn't set SharedDomains.SetTxNum(). ram must be ahead of db: %d, %d", txNum, endTxNum)
		//}

		heap.Push(cpPtr, &CursorItem{t: DB_CURSOR, key: common.Copy(k), val: common.Copy(val), step: step, cDup: valsCursor, endTxNum: math.MaxUint64, reverse: true})
	}

	for i, item := range dt.files {
		cursor, err := item.src.bindex.Seek(dt.reusableReader(i), prefix)
		if err != nil {
			return err
		}
		if cursor == nil {
			continue
		}

		key := cursor.Key()
		if key != nil && bytes.HasPrefix(key, prefix) {
			val := cursor.Value()
			txNum := item.endTxNum - 1 // !important: .kv files have semantic [from, t)
			heap.Push(cpPtr, &CursorItem{t: FILE_CURSOR, key: key, val: val, step: 0, btCursor: cursor, endTxNum: txNum, reverse: true})
		}
	}

	for cp.Len() > 0 {
		lastKey := common.Copy(cp[0].key)
		lastVal := common.Copy(cp[0].val)
		lastStep := cp[0].step
		// Advance all the items that have this key (including the top)
		for cp.Len() > 0 && bytes.Equal(cp[0].key, lastKey) {
			ci1 := heap.Pop(cpPtr).(*CursorItem)
			switch ci1.t {
			case RAM_CURSOR:
				if ci1.iter.Next() {
					k = toBytesZeroCopy(ci1.iter.Key())
					if k != nil && bytes.HasPrefix(k, prefix) {
						ci1.key = common.Copy(k)
						ci1.val = common.Copy(ci1.iter.Value().data)
						heap.Push(cpPtr, ci1)
					}
				}
			case FILE_CURSOR:
				indexList := dt.d.Accessors
				if indexList.Has(statecfg.AccessorBTree) {
					if ci1.btCursor.Next() {
						ci1.key = ci1.btCursor.Key()
						if ci1.key != nil && bytes.HasPrefix(ci1.key, prefix) {
							ci1.val = ci1.btCursor.Value()
							heap.Push(cpPtr, ci1)
						}
					} else {
						ci1.btCursor.Close()
					}
				}
				if indexList.Has(statecfg.AccessorHashMap) {
					ci1.idx.Reset(ci1.latestOffset)
					if !ci1.idx.HasNext() {
						break
					}
					key, _ := ci1.idx.Next(nil)
					if key != nil && bytes.HasPrefix(key, prefix) {
						ci1.key = key
						ci1.val, ci1.latestOffset = ci1.idx.Next(nil)
						heap.Push(cpPtr, ci1)
					} else {
						ci1.idx = nil
					}
				}
			case DB_CURSOR:
				k, v, err := ci1.cDup.NextNoDup()
				if err != nil {
					return err
				}

				if len(k) > 0 && bytes.HasPrefix(k, prefix) {
					ci1.key = common.Copy(k)
					step := kv.Step(^binary.BigEndian.Uint64(v[:8]))
					endTxNum := step.ToTxNum(stepSize) // DB can store not-finished step, it means - then set first txn in step - it anyway will be ahead of files
					ci1.endTxNum = endTxNum
					ci1.val = common.Copy(v[8:])
					ci1.step = step
					heap.Push(cpPtr, ci1)
				} else {
					ci1.cDup.Close()
				}
			}
		}
		if len(lastVal) > 0 {
			cont, err := it(lastKey, lastVal, lastStep)
			if err != nil {
				return err
			}
			if !cont {
				return nil
			}
		}
	}
	return nil
}

type SegStreamReader struct {
	s *seg.Reader

	limit int
}

// SegStreamReader implements stream.KV for segment reader.
// limit -1 means no limit.
func NewSegStreamReader(s *seg.Reader, limit int) *SegStreamReader {
	s.Reset(0)
	return &SegStreamReader{
		s: s, limit: limit,
	}
}

func (sr *SegStreamReader) HasNext() bool { return sr.s.HasNext() && (sr.limit == -1 || sr.limit > 0) }
func (sr *SegStreamReader) Close()        { sr.s = nil }

func (sr *SegStreamReader) Next() (k, v []byte, err error) {
	k, _ = sr.s.Next(k)
	if !sr.s.HasNext() {
		return nil, nil, fmt.Errorf("key %x has no associated value: %s", k, sr.s.FileName())
	}
	v, _ = sr.s.Next(v)
	if sr.limit > 0 {
		sr.limit--
	}
	return k, v, nil
}<|MERGE_RESOLUTION|>--- conflicted
+++ resolved
@@ -134,10 +134,9 @@
 	heap.Init(hi.h)
 	var key, value []byte
 
-<<<<<<< HEAD
 	err := hi.roTx.Apply(context.Background(), func(tx kv.Tx) error {
-		if dc.d.largeValues {
-			valsCursor, err := hi.roTx.Cursor(dc.d.valuesTable) //nolint:gocritic
+		if dc.d.LargeValues {
+			valsCursor, err := hi.roTx.Cursor(dc.d.ValuesTable) //nolint:gocritic
 			if err != nil {
 				return err
 			}
@@ -153,33 +152,10 @@
 				heap.Push(hi.h, &CursorItem{t: DB_CURSOR, key: common.Copy(k), val: common.Copy(value), cNonDup: valsCursor, endTxNum: endTxNum, reverse: true})
 			}
 		} else {
-			valsCursor, err := hi.roTx.CursorDupSort(dc.d.valuesTable) //nolint:gocritic
+			valsCursor, err := hi.roTx.CursorDupSort(dc.d.ValuesTable) //nolint:gocritic
 			if err != nil {
 				return err
 			}
-=======
-	if dc.d.LargeValues {
-		valsCursor, err := hi.roTx.Cursor(dc.d.ValuesTable) //nolint:gocritic
-		if err != nil {
-			return err
-		}
-		if key, value, err = valsCursor.Seek(hi.from); err != nil {
-			return err
-		}
-		if key != nil && (hi.to == nil || bytes.Compare(key[:len(key)-8], hi.to) < 0) {
-			k := key[:len(key)-8]
-			stepBytes := key[len(key)-8:]
-			step := ^binary.BigEndian.Uint64(stepBytes)
-			endTxNum := step * dc.d.stepSize // DB can store not-finished step, it means - then set first txn in step - it anyway will be ahead of files
-
-			heap.Push(hi.h, &CursorItem{t: DB_CURSOR, key: common.Copy(k), val: common.Copy(value), cNonDup: valsCursor, endTxNum: endTxNum, reverse: true})
-		}
-	} else {
-		valsCursor, err := hi.roTx.CursorDupSort(dc.d.ValuesTable) //nolint:gocritic
-		if err != nil {
-			return err
-		}
->>>>>>> 677fbb79
 
 			if key, value, err = valsCursor.Seek(hi.from); err != nil {
 				return err
