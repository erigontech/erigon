// Copyright 2022 The Erigon Authors
// This file is part of Erigon.
//
// Erigon is free software: you can redistribute it and/or modify
// it under the terms of the GNU Lesser General Public License as published by
// the Free Software Foundation, either version 3 of the License, or
// (at your option) any later version.
//
// Erigon is distributed in the hope that it will be useful,
// but WITHOUT ANY WARRANTY; without even the implied warranty of
// MERCHANTABILITY or FITNESS FOR A PARTICULAR PURPOSE. See the
// GNU Lesser General Public License for more details.
//
// You should have received a copy of the GNU Lesser General Public License
// along with Erigon. If not, see <http://www.gnu.org/licenses/>.

package state

import (
	"bytes"
	"container/heap"
	"context"
	"encoding/binary"
	"fmt"
	"math"

	btree2 "github.com/tidwall/btree"

	"github.com/erigontech/erigon-lib/common"
	"github.com/erigontech/erigon-lib/log/v3"
	"github.com/erigontech/erigon/db/kv"
	"github.com/erigontech/erigon/db/kv/order"
	"github.com/erigontech/erigon/db/kv/stream"
	"github.com/erigontech/erigon/db/seg"
)

type CursorType uint8

const (
	FILE_CURSOR CursorType = iota
	DB_CURSOR
	RAM_CURSOR
)

// CursorItem is the item in the priority queue used to do merge interation
// over storage of a given account
type CursorItem struct {
	cDup    kv.CursorDupSort
	cNonDup kv.Cursor

	iter         btree2.MapIter[string, dataWithPrevStep]
	idx          *seg.Reader
	hist         *seg.PagedReader
	btCursor     *Cursor
	key          []byte
	val          []byte
	step         kv.Step
	startTxNum   uint64
	endTxNum     uint64
	latestOffset uint64     // offset of the latest value in the file
	t            CursorType // Whether this item represents state file or DB record, or tree
	reverse      bool
}

type CursorHeap []*CursorItem

func (ch CursorHeap) Len() int {
	return len(ch)
}

func (ch CursorHeap) Less(i, j int) bool {
	cmp := bytes.Compare(ch[i].key, ch[j].key)
	if cmp == 0 {
		// when keys match, the items with later blocks are preferred
		if ch[i].reverse {
			return ch[i].endTxNum > ch[j].endTxNum
		}
		return ch[i].endTxNum < ch[j].endTxNum
	}
	return cmp < 0
}

func (ch *CursorHeap) Swap(i, j int) {
	(*ch)[i], (*ch)[j] = (*ch)[j], (*ch)[i]
}

func (ch *CursorHeap) Push(x interface{}) {
	*ch = append(*ch, x.(*CursorItem))
}

func (ch *CursorHeap) Pop() interface{} {
	old := *ch
	n := len(old)
	x := old[n-1]
	old[n-1] = nil
	*ch = old[0 : n-1]
	return x
}

type DomainLatestIterFile struct {
	aggStep   uint64
	roTx      kv.Tx
	valsTable string

	limit       int
	largeVals   bool
	from, to    []byte
	orderAscend order.By

	h *CursorHeap

	nextKey, nextVal       []byte
	k, v, kBackup, vBackup []byte

	logger log.Logger
}

func (hi *DomainLatestIterFile) Close() {
}
func (hi *DomainLatestIterFile) Trace(prefix string) *stream.TracedDuo[[]byte, []byte] {
	return stream.TraceDuo(hi, hi.logger, "[dbg] DomainLatestIterFile.Next "+prefix)
}
func (hi *DomainLatestIterFile) init(dc *DomainRoTx) error {
	// Implementation:
	//     File endTxNum  = last txNum of file step
	//     DB endTxNum    = first txNum of step in db
	//     RAM endTxNum   = current txnum
	//  Example: stepSize=8, file=0-2.kv, db has key of step 2, current txn num is 17
	//     File endTxNum  = 15, because `0-2.kv` has steps 0 and 1, last txNum of step 1 is 15
	//     DB endTxNum    = 16, because db has step 2, and first txNum of step 2 is 16.
	//     RAM endTxNum   = 17, because current tcurrent txNum is 17
	hi.largeVals = dc.d.largeValues
	heap.Init(hi.h)
	var key, value []byte

<<<<<<< HEAD
	err := hi.roTx.Apply(context.Background(), func(tx kv.Tx) error {
		if dc.d.largeValues {
			valsCursor, err := hi.roTx.Cursor(dc.d.valuesTable) //nolint:gocritic
			if err != nil {
				return err
			}
			if key, value, err = valsCursor.Seek(hi.from); err != nil {
				return err
			}
			if key != nil && (hi.to == nil || bytes.Compare(key[:len(key)-8], hi.to) < 0) {
				k := key[:len(key)-8]
				stepBytes := key[len(key)-8:]
				step := ^binary.BigEndian.Uint64(stepBytes)
				endTxNum := step * dc.d.aggregationStep // DB can store not-finished step, it means - then set first txn in step - it anyway will be ahead of files
=======
	if dc.d.largeValues {
		valsCursor, err := hi.roTx.Cursor(dc.d.valuesTable) //nolint:gocritic
		if err != nil {
			return err
		}
		if key, value, err = valsCursor.Seek(hi.from); err != nil {
			return err
		}
		if key != nil && (hi.to == nil || bytes.Compare(key[:len(key)-8], hi.to) < 0) {
			k := key[:len(key)-8]
			stepBytes := key[len(key)-8:]
			step := ^binary.BigEndian.Uint64(stepBytes)
			endTxNum := step * dc.d.stepSize // DB can store not-finished step, it means - then set first txn in step - it anyway will be ahead of files
>>>>>>> f98e7985

				heap.Push(hi.h, &CursorItem{t: DB_CURSOR, key: common.Copy(k), val: common.Copy(value), cNonDup: valsCursor, endTxNum: endTxNum, reverse: true})
			}
		} else {
			valsCursor, err := hi.roTx.CursorDupSort(dc.d.valuesTable) //nolint:gocritic
			if err != nil {
				return err
			}

<<<<<<< HEAD
			if key, value, err = valsCursor.Seek(hi.from); err != nil {
				return err
			}
			if key != nil && (hi.to == nil || bytes.Compare(key, hi.to) < 0) {
				stepBytes := value[:8]
				value = value[8:]
				step := ^binary.BigEndian.Uint64(stepBytes)
				endTxNum := step * dc.d.aggregationStep // DB can store not-finished step, it means - then set first txn in step - it anyway will be ahead of files
=======
		if key, value, err = valsCursor.Seek(hi.from); err != nil {
			return err
		}
		if key != nil && (hi.to == nil || bytes.Compare(key, hi.to) < 0) {
			stepBytes := value[:8]
			value = value[8:]
			step := ^binary.BigEndian.Uint64(stepBytes)
			endTxNum := step * dc.d.stepSize // DB can store not-finished step, it means - then set first txn in step - it anyway will be ahead of files
>>>>>>> f98e7985

				heap.Push(hi.h, &CursorItem{t: DB_CURSOR, key: common.Copy(key), val: common.Copy(value), cDup: valsCursor, endTxNum: endTxNum, reverse: true})
			}
		}
		return nil
	})

	if err != nil {
		return err
	}

	for i, item := range dc.files {
		// todo release btcursor when iter over/make it truly stateless
		btCursor, err := dc.statelessBtree(i).Seek(dc.reusableReader(i), hi.from)
		if err != nil {
			return err
		}
		if btCursor == nil {
			continue
		}

		key := btCursor.Key()
		if key != nil && (hi.to == nil || bytes.Compare(key, hi.to) < 0) {
			val := btCursor.Value()
			txNum := item.endTxNum - 1 // !important: .kv files have semantic [from, t)
			heap.Push(hi.h, &CursorItem{t: FILE_CURSOR, key: key, val: val, btCursor: btCursor, endTxNum: txNum, reverse: true})
		}
	}
	return hi.advanceInFiles()
}

func (hi *DomainLatestIterFile) advanceInFiles() error {
	for hi.h.Len() > 0 {
		lastKey := (*hi.h)[0].key
		lastVal := (*hi.h)[0].val

		// Advance all the items that have this key (including the top)
		for hi.h.Len() > 0 && bytes.Equal((*hi.h)[0].key, lastKey) {
			ci1 := heap.Pop(hi.h).(*CursorItem)
			switch ci1.t {
			case FILE_CURSOR:
				if ci1.btCursor.Next() {
					ci1.key = ci1.btCursor.Key()
					ci1.val = ci1.btCursor.Value()
					if ci1.key != nil && (hi.to == nil || bytes.Compare(ci1.key, hi.to) < 0) {
						heap.Push(hi.h, ci1)
					}
				} else {
					ci1.btCursor.Close()
				}
			case DB_CURSOR:
				if hi.largeVals {
					// start from current go to next
					initial, v, err := ci1.cNonDup.Current()
					if err != nil {
						return err
					}
					var k []byte
					for initial != nil && (k == nil || bytes.Equal(initial[:len(initial)-8], k[:len(k)-8])) {
						k, v, err = ci1.cNonDup.Next()
						if err != nil {
							return err
						}
						if k == nil {
							break
						}
					}

					if len(k) > 0 && (hi.to == nil || bytes.Compare(k[:len(k)-8], hi.to) < 0) {
						stepBytes := k[len(k)-8:]
						k = k[:len(k)-8]
						ci1.key = common.Copy(k)
						step := ^binary.BigEndian.Uint64(stepBytes)
						endTxNum := step * hi.aggStep // DB can store not-finished step, it means - then set first txn in step - it anyway will be ahead of files
						ci1.endTxNum = endTxNum

						ci1.val = common.Copy(v)
						heap.Push(hi.h, ci1)
					} else {
						ci1.cNonDup.Close()
					}
				} else {
					// start from current go to next
					k, stepBytesWithValue, err := ci1.cDup.NextNoDup()
					if err != nil {
						return err
					}

					if len(k) > 0 && (hi.to == nil || bytes.Compare(k, hi.to) < 0) {
						stepBytes := stepBytesWithValue[:8]
						v := stepBytesWithValue[8:]
						ci1.key = common.Copy(k)
						step := ^binary.BigEndian.Uint64(stepBytes)
						endTxNum := step * hi.aggStep // DB can store not-finished step, it means - then set first txn in step - it anyway will be ahead of files
						ci1.endTxNum = endTxNum

						ci1.val = common.Copy(v)
						heap.Push(hi.h, ci1)
					} else {
						ci1.cDup.Close()
					}
				}

			}
		}
		if len(lastVal) > 0 {
			hi.nextKey, hi.nextVal = lastKey, lastVal
			return nil // founc
		}
	}
	hi.nextKey = nil
	return nil
}

func (hi *DomainLatestIterFile) HasNext() bool {
	if hi.limit == 0 { // limit reached
		return false
	}
	if hi.nextKey == nil { // EndOfTable
		return false
	}
	if hi.to == nil { // s.nextK == nil check is above
		return true
	}

	//Asc:  [from, to) AND from < to
	//Desc: [from, to) AND from > to
	cmp := bytes.Compare(hi.nextKey, hi.to)
	return (bool(hi.orderAscend) && cmp < 0) || (!bool(hi.orderAscend) && cmp > 0)
}

func (hi *DomainLatestIterFile) Next() ([]byte, []byte, error) {
	hi.limit--
	hi.k, hi.v = append(hi.k[:0], hi.nextKey...), append(hi.v[:0], hi.nextVal...)

	// Satisfy iter.Dual Invariant 2
	hi.k, hi.kBackup, hi.v, hi.vBackup = hi.kBackup, hi.k, hi.vBackup, hi.v
	if err := hi.advanceInFiles(); err != nil {
		return nil, nil, err
	}
	order.Asc.Assert(hi.kBackup, hi.nextKey)
	// TODO: remove `common.Copy`. it protecting from some existing bug. https://github.com/erigontech/erigon/issues/12672
	return common.Copy(hi.kBackup), common.Copy(hi.vBackup), nil
}

// debugIteratePrefix iterates over key-value pairs of the storage domain that start with given prefix
//
// k and v lifetime is bounded by the lifetime of the iterator
func (dt *DomainRoTx) debugIteratePrefixLatest(prefix []byte, ramIter btree2.MapIter[string, dataWithPrevStep], it func(k []byte, v []byte, step kv.Step) (cont bool, err error), stepSize uint64, roTx kv.Tx) error {
	// Implementation:
	//     File endTxNum  = last txNum of file step
	//     DB endTxNum    = first txNum of step in db
	//     RAM endTxNum   = current txnum
	//  Example: stepSize=8, file=0-2.kv, db has key of step 2, current tx num is 17
	//     File endTxNum  = 15, because `0-2.kv` has steps 0 and 1, last txNum of step 1 is 15
	//     DB endTxNum    = 16, because db has step 2, and first txNum of step 2 is 16.
	//     RAM endTxNum   = 17, because current tcurrent txNum is 17

	var cp CursorHeap
	cpPtr := &cp
	heap.Init(cpPtr)
	var k, v []byte
	var err error

	if ramIter.Seek(string(prefix)) {
		k := toBytesZeroCopy(ramIter.Key())
		v = ramIter.Value().data

		if len(k) > 0 && bytes.HasPrefix(k, prefix) {
			heap.Push(cpPtr, &CursorItem{t: RAM_CURSOR, key: common.Copy(k), val: common.Copy(v), step: 0, iter: ramIter, endTxNum: math.MaxUint64, reverse: true})
		}
	}

	valsCursor, err := roTx.CursorDupSort(dt.d.valuesTable)
	if err != nil {
		return err
	}
	defer valsCursor.Close()
	if k, v, err = valsCursor.Seek(prefix); err != nil {
		return err
	}
	if len(k) > 0 && bytes.HasPrefix(k, prefix) {
		step := kv.Step(^binary.BigEndian.Uint64(v[:8]))
		val := v[8:]
		//endTxNum := step * stepSize // DB can store not-finished step, it means - then set first txn in step - it anyway will be ahead of files
		//if haveRamUpdates && endTxNum >= txNum {
		//	return fmt.Errorf("probably you didn't set SharedDomains.SetTxNum(). ram must be ahead of db: %d, %d", txNum, endTxNum)
		//}

		heap.Push(cpPtr, &CursorItem{t: DB_CURSOR, key: common.Copy(k), val: common.Copy(val), step: step, cDup: valsCursor, endTxNum: math.MaxUint64, reverse: true})
	}

	for i, item := range dt.files {
		cursor, err := item.src.bindex.Seek(dt.reusableReader(i), prefix)
		if err != nil {
			return err
		}
		if cursor == nil {
			continue
		}

		key := cursor.Key()
		if key != nil && bytes.HasPrefix(key, prefix) {
			val := cursor.Value()
			txNum := item.endTxNum - 1 // !important: .kv files have semantic [from, t)
			heap.Push(cpPtr, &CursorItem{t: FILE_CURSOR, key: key, val: val, step: 0, btCursor: cursor, endTxNum: txNum, reverse: true})
		}
	}

	for cp.Len() > 0 {
		lastKey := common.Copy(cp[0].key)
		lastVal := common.Copy(cp[0].val)
		lastStep := cp[0].step
		// Advance all the items that have this key (including the top)
		for cp.Len() > 0 && bytes.Equal(cp[0].key, lastKey) {
			ci1 := heap.Pop(cpPtr).(*CursorItem)
			switch ci1.t {
			case RAM_CURSOR:
				if ci1.iter.Next() {
					k = toBytesZeroCopy(ci1.iter.Key())
					if k != nil && bytes.HasPrefix(k, prefix) {
						ci1.key = common.Copy(k)
						ci1.val = common.Copy(ci1.iter.Value().data)
						heap.Push(cpPtr, ci1)
					}
				}
			case FILE_CURSOR:
				indexList := dt.d.Accessors
				if indexList.Has(AccessorBTree) {
					if ci1.btCursor.Next() {
						ci1.key = ci1.btCursor.Key()
						if ci1.key != nil && bytes.HasPrefix(ci1.key, prefix) {
							ci1.val = ci1.btCursor.Value()
							heap.Push(cpPtr, ci1)
						}
					} else {
						ci1.btCursor.Close()
					}
				}
				if indexList.Has(AccessorHashMap) {
					ci1.idx.Reset(ci1.latestOffset)
					if !ci1.idx.HasNext() {
						break
					}
					key, _ := ci1.idx.Next(nil)
					if key != nil && bytes.HasPrefix(key, prefix) {
						ci1.key = key
						ci1.val, ci1.latestOffset = ci1.idx.Next(nil)
						heap.Push(cpPtr, ci1)
					} else {
						ci1.idx = nil
					}
				}
			case DB_CURSOR:
				k, v, err := ci1.cDup.NextNoDup()
				if err != nil {
					return err
				}

				if len(k) > 0 && bytes.HasPrefix(k, prefix) {
					ci1.key = common.Copy(k)
					step := kv.Step(^binary.BigEndian.Uint64(v[:8]))
					endTxNum := step.ToTxNum(stepSize) // DB can store not-finished step, it means - then set first txn in step - it anyway will be ahead of files
					ci1.endTxNum = endTxNum
					ci1.val = common.Copy(v[8:])
					ci1.step = step
					heap.Push(cpPtr, ci1)
				} else {
					ci1.cDup.Close()
				}
			}
		}
		if len(lastVal) > 0 {
			cont, err := it(lastKey, lastVal, lastStep)
			if err != nil {
				return err
			}
			if !cont {
				return nil
			}
		}
	}
	return nil
}

type SegStreamReader struct {
	s *seg.Reader

	limit int
}

// SegStreamReader implements stream.KV for segment reader.
// limit -1 means no limit.
func NewSegStreamReader(s *seg.Reader, limit int) *SegStreamReader {
	s.Reset(0)
	return &SegStreamReader{
		s: s, limit: limit,
	}
}

func (sr *SegStreamReader) HasNext() bool { return sr.s.HasNext() && (sr.limit == -1 || sr.limit > 0) }
func (sr *SegStreamReader) Close()        { sr.s = nil }

func (sr *SegStreamReader) Next() (k, v []byte, err error) {
	k, _ = sr.s.Next(k)
	if !sr.s.HasNext() {
		return nil, nil, fmt.Errorf("key %x has no associated value: %s", k, sr.s.FileName())
	}
	v, _ = sr.s.Next(v)
	if sr.limit > 0 {
		sr.limit--
	}
	return k, v, nil
}<|MERGE_RESOLUTION|>--- conflicted
+++ resolved
@@ -133,7 +133,6 @@
 	heap.Init(hi.h)
 	var key, value []byte
 
-<<<<<<< HEAD
 	err := hi.roTx.Apply(context.Background(), func(tx kv.Tx) error {
 		if dc.d.largeValues {
 			valsCursor, err := hi.roTx.Cursor(dc.d.valuesTable) //nolint:gocritic
@@ -147,22 +146,7 @@
 				k := key[:len(key)-8]
 				stepBytes := key[len(key)-8:]
 				step := ^binary.BigEndian.Uint64(stepBytes)
-				endTxNum := step * dc.d.aggregationStep // DB can store not-finished step, it means - then set first txn in step - it anyway will be ahead of files
-=======
-	if dc.d.largeValues {
-		valsCursor, err := hi.roTx.Cursor(dc.d.valuesTable) //nolint:gocritic
-		if err != nil {
-			return err
-		}
-		if key, value, err = valsCursor.Seek(hi.from); err != nil {
-			return err
-		}
-		if key != nil && (hi.to == nil || bytes.Compare(key[:len(key)-8], hi.to) < 0) {
-			k := key[:len(key)-8]
-			stepBytes := key[len(key)-8:]
-			step := ^binary.BigEndian.Uint64(stepBytes)
-			endTxNum := step * dc.d.stepSize // DB can store not-finished step, it means - then set first txn in step - it anyway will be ahead of files
->>>>>>> f98e7985
+				endTxNum := step * dc.d.stepSize // DB can store not-finished step, it means - then set first txn in step - it anyway will be ahead of files
 
 				heap.Push(hi.h, &CursorItem{t: DB_CURSOR, key: common.Copy(k), val: common.Copy(value), cNonDup: valsCursor, endTxNum: endTxNum, reverse: true})
 			}
@@ -172,7 +156,6 @@
 				return err
 			}
 
-<<<<<<< HEAD
 			if key, value, err = valsCursor.Seek(hi.from); err != nil {
 				return err
 			}
@@ -180,17 +163,7 @@
 				stepBytes := value[:8]
 				value = value[8:]
 				step := ^binary.BigEndian.Uint64(stepBytes)
-				endTxNum := step * dc.d.aggregationStep // DB can store not-finished step, it means - then set first txn in step - it anyway will be ahead of files
-=======
-		if key, value, err = valsCursor.Seek(hi.from); err != nil {
-			return err
-		}
-		if key != nil && (hi.to == nil || bytes.Compare(key, hi.to) < 0) {
-			stepBytes := value[:8]
-			value = value[8:]
-			step := ^binary.BigEndian.Uint64(stepBytes)
-			endTxNum := step * dc.d.stepSize // DB can store not-finished step, it means - then set first txn in step - it anyway will be ahead of files
->>>>>>> f98e7985
+				endTxNum := step * dc.d.stepSize // DB can store not-finished step, it means - then set first txn in step - it anyway will be ahead of files
 
 				heap.Push(hi.h, &CursorItem{t: DB_CURSOR, key: common.Copy(key), val: common.Copy(value), cDup: valsCursor, endTxNum: endTxNum, reverse: true})
 			}
