--- conflicted
+++ resolved
@@ -166,13 +166,8 @@
 	require.NoError(t, err)
 
 	filesItem := newFilesItemWithSnapConfig(0, 1024, repo.cfg)
-<<<<<<< HEAD
-	filename := repo.schema.DataFile(version.V1_0, 0, 1024)
+	filename, _ := repo.schema.DataFile(version.V1_0, 0, 1024)
 	comp, err := seg.NewCompressor(context.Background(), t.Name(), filename, dirs.Tmp, seg.DefaultWordLvlCfg, log.LvlDebug, log.New())
-=======
-	filename, _ := repo.schema.DataFile(version.V1_0, 0, 1024)
-	comp, err := seg.NewCompressor(context.Background(), t.Name(), filename, dirs.Tmp, seg.DefaultCfg, log.LvlDebug, log.New())
->>>>>>> 10a1f965
 	require.NoError(t, err)
 	defer comp.Close()
 	comp.DisableFsync()
