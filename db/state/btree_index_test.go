--- conflicted
+++ resolved
@@ -197,13 +197,8 @@
 	require.NoError(tb, err)
 }
 
-<<<<<<< HEAD
 func TestBtree_Seek2(t *testing.T) {
-	t.Skip("issue #15028")
-=======
-func Test_BtreeIndex_Seek2(t *testing.T) {
 	//t.Skip("issue #15028")
->>>>>>> bd34a49f
 
 	t.Parallel()
 
