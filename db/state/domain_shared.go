--- conflicted
+++ resolved
@@ -164,102 +164,6 @@
 
 const CodeSizeTableFake = "CodeSize"
 
-<<<<<<< HEAD
-=======
-func (sd *SharedDomains) ReadsValid(readLists map[string]*KvList) bool {
-	sd.muMaps.RLock()
-	defer sd.muMaps.RUnlock()
-
-	for table, list := range readLists {
-		switch table {
-		case kv.AccountsDomain.String():
-			m := sd.domains[kv.AccountsDomain]
-			for i, key := range list.Keys {
-				if val, ok := m[key]; ok {
-					if !bytes.Equal(list.Vals[i], val.data) {
-						return false
-					}
-				}
-			}
-		case kv.CodeDomain.String():
-			m := sd.domains[kv.CodeDomain]
-			for i, key := range list.Keys {
-				if val, ok := m[key]; ok {
-					if !bytes.Equal(list.Vals[i], val.data) {
-						return false
-					}
-				}
-			}
-		case kv.StorageDomain.String():
-			m := sd.storage
-			for i, key := range list.Keys {
-				if val, ok := m.Get(key); ok {
-					if !bytes.Equal(list.Vals[i], val.data) {
-						return false
-					}
-				}
-			}
-		case CodeSizeTableFake:
-			m := sd.domains[kv.CodeDomain]
-			for i, key := range list.Keys {
-				if val, ok := m[key]; ok {
-					if binary.BigEndian.Uint64(list.Vals[i]) != uint64(len(val.data)) {
-						return false
-					}
-				}
-			}
-		default:
-			panic(table)
-		}
-	}
-
-	return true
-}
-
-func (sd *SharedDomains) updateAccountCode(addrS string, code []byte, txNum uint64, prevCode []byte, prevStep kv.Step) error {
-	addr := toBytesZeroCopy(addrS)
-	sd.put(kv.CodeDomain, addrS, code, txNum)
-	if len(code) == 0 {
-		return sd.domainWriters[kv.CodeDomain].DeleteWithPrev(addr, txNum, prevCode, prevStep)
-	}
-	return sd.domainWriters[kv.CodeDomain].PutWithPrev(addr, code, txNum, prevCode, prevStep)
-}
-
-func (sd *SharedDomains) updateCommitmentData(prefix string, data []byte, txNum uint64, prev []byte, prevStep kv.Step) error {
-	sd.put(kv.CommitmentDomain, prefix, data, txNum)
-	return sd.domainWriters[kv.CommitmentDomain].PutWithPrev(toBytesZeroCopy(prefix), data, txNum, prev, prevStep)
-}
-
-func (sd *SharedDomains) deleteAccount(roTx kv.TemporalTx, addrS string, txNum uint64, prev []byte, prevStep kv.Step) error {
-	addr := toBytesZeroCopy(addrS)
-	if err := sd.DomainDelPrefix(kv.StorageDomain, roTx, addr, txNum); err != nil {
-		return err
-	}
-
-	// commitment delete already has been applied via account
-	if err := sd.DomainDel(kv.CodeDomain, roTx, addr, txNum, nil, prevStep); err != nil {
-		return err
-	}
-
-	sd.put(kv.AccountsDomain, addrS, nil, txNum)
-	if err := sd.domainWriters[kv.AccountsDomain].DeleteWithPrev(addr, txNum, prev, prevStep); err != nil {
-		return err
-	}
-
-	return nil
-}
-
-func (sd *SharedDomains) writeAccountStorage(k string, v []byte, txNum uint64, preVal []byte, prevStep kv.Step) error {
-	sd.put(kv.StorageDomain, k, v, txNum)
-	return sd.domainWriters[kv.StorageDomain].PutWithPrev(toBytesZeroCopy(k), v, txNum, preVal, prevStep)
-}
-
-func (sd *SharedDomains) delAccountStorage(k string, txNum uint64, preVal []byte, prevStep kv.Step) error {
-	sd.put(kv.StorageDomain, k, nil, txNum)
-	return sd.domainWriters[kv.StorageDomain].DeleteWithPrev(toBytesZeroCopy(k), txNum, preVal, prevStep)
-}
-
->>>>>>> 0d6b5b9c
 func (sd *SharedDomains) IndexAdd(table kv.InvertedIdx, key []byte, txNum uint64) (err error) {
 	return sd.mem.IndexAdd(table, key, txNum)
 }
@@ -298,18 +202,7 @@
 }
 
 func (sd *SharedDomains) IteratePrefix(domain kv.Domain, prefix []byte, roTx kv.Tx, it func(k []byte, v []byte, step kv.Step) (cont bool, err error)) error {
-<<<<<<< HEAD
 	return sd.mem.IteratePrefix(domain, prefix, roTx, it)
-=======
-	sd.muMaps.RLock()
-	defer sd.muMaps.RUnlock()
-	var ramIter btree2.MapIter[string, dataWithPrevStep]
-	if domain == kv.StorageDomain {
-		ramIter = sd.storage.Iter()
-	}
-
-	return AggTx(roTx).d[domain].debugIteratePrefixLatest(prefix, ramIter, it, roTx)
->>>>>>> 0d6b5b9c
 }
 
 func (sd *SharedDomains) Close() {
@@ -388,14 +281,9 @@
 //   - user can prvide `prevVal != nil` - then it will not read prev value from storage
 //   - user can append k2 into k1, then underlying methods will not preform append
 //   - if `val == nil` it will call DomainDel
-<<<<<<< HEAD
-func (sd *SharedDomains) DomainDel(domain kv.Domain, tx kv.Tx, k []byte, txNum uint64, prevVal []byte, prevStep kv.Step) error {
+func (sd *SharedDomains) DomainDel(domain kv.Domain, tx kv.TemporalTx, k []byte, txNum uint64, prevVal []byte, prevStep kv.Step) error {
 	ks := string(k)
 	sd.sdCtx.TouchKey(domain, ks, nil)
-
-=======
-func (sd *SharedDomains) DomainDel(domain kv.Domain, tx kv.TemporalTx, k []byte, txNum uint64, prevVal []byte, prevStep kv.Step) error {
->>>>>>> 0d6b5b9c
 	if prevVal == nil {
 		var err error
 		prevVal, prevStep, err = sd.GetLatest(domain, tx, k)
