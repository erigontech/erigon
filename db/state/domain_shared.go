// Copyright 2024 The Erigon Authors
// This file is part of Erigon.
//
// Erigon is free software: you can redistribute it and/or modify
// it under the terms of the GNU Lesser General Public License as published by
// the Free Software Foundation, either version 3 of the License, or
// (at your option) any later version.
//
// Erigon is distributed in the hope that it will be useful,
// but WITHOUT ANY WARRANTY; without even the implied warranty of
// MERCHANTABILITY or FITNESS FOR A PARTICULAR PURPOSE. See the
// GNU Lesser General Public License for more details.
//
// You should have received a copy of the GNU Lesser General Public License
// along with Erigon. If not, see <http://www.gnu.org/licenses/>.

package state

import (
	"bytes"
	"context"
	"errors"
	"fmt"
	"sync/atomic"
	"time"

	"github.com/erigontech/erigon-lib/common"
	"github.com/erigontech/erigon-lib/common/assert"
	"github.com/erigontech/erigon-lib/log/v3"
	"github.com/erigontech/erigon/db/kv"
	"github.com/erigontech/erigon/db/state/changeset"
	"github.com/erigontech/erigon/db/state/statecfg"
	"github.com/erigontech/erigon/execution/commitment"
	"github.com/erigontech/erigon/execution/commitment/commitmentdb"
)

// KvList sort.Interface to sort write list by keys
type KvList struct {
	Keys []string
	Vals [][]byte
}

func (l *KvList) Push(key string, val []byte) {
	l.Keys = append(l.Keys, key)
	l.Vals = append(l.Vals, val)
}

func (l *KvList) Len() int {
	return len(l.Keys)
}

func (l *KvList) Less(i, j int) bool {
	return l.Keys[i] < l.Keys[j]
}

func (l *KvList) Swap(i, j int) {
	l.Keys[i], l.Keys[j] = l.Keys[j], l.Keys[i]
	l.Vals[i], l.Vals[j] = l.Vals[j], l.Vals[i]
}

type SharedDomains struct {
	sdCtx *commitmentdb.SharedDomainsCommitmentContext

	stepSize uint64

	logger log.Logger

	txNum    uint64
	blockNum atomic.Uint64
	trace    bool //nolint

<<<<<<< HEAD
	domainWriters   [kv.DomainLen]*DomainBufferedWriter
	iiWriters       []*InvertedIndexBufferedWriter
	forkableWriters map[ForkableId]*UnmarkedBufferedWriter

	currentChangesAccumulator *StateChangeSet
	pastChangesAccumulator    map[string]*StateChangeSet
=======
	mem *TemporalMemBatch
>>>>>>> a40c6ffa
}

type HasAgg interface {
	Agg() any
	ForkableAgg(ForkableId) any
}

func NewSharedDomains(tx kv.TemporalTx, logger log.Logger) (*SharedDomains, error) {
	sd := &SharedDomains{
		logger: logger,
		//trace:   true,
		mem: newTemporalMemBatch(tx),
	}
	sd.stepSize = tx.Debug().StepSize()

	sd.forkableWriters = make(map[ForkableId]*UnmarkedBufferedWriter)
	for _, id := range tx.Debug().AllForkableIds() {
		sd.forkableWriters[id] = tx.Unmarked(id).BufferedWriter().(*UnmarkedBufferedWriter)
	}

	//for id, f := range

	tv := commitment.VariantHexPatriciaTrie
	if statecfg.ExperimentalConcurrentCommitment {
		tv = commitment.VariantConcurrentHexPatricia
	}

	sd.sdCtx = commitmentdb.NewSharedDomainsCommitmentContext(sd, tx, commitment.ModeDirect, tv, tx.Debug().Dirs().Tmp)

	if err := sd.SeekCommitment(context.Background(), tx); err != nil {
		return nil, err
	}

	return sd, nil
}

type temporalPutDel struct {
	sd *SharedDomains
	tx kv.TemporalTx
}

func (pd *temporalPutDel) DomainPut(domain kv.Domain, k, v []byte, txNum uint64, prevVal []byte, prevStep kv.Step) error {
	return pd.sd.DomainPut(domain, pd.tx, k, v, txNum, prevVal, prevStep)
}

func (pd *temporalPutDel) DomainDel(domain kv.Domain, k []byte, txNum uint64, prevVal []byte, prevStep kv.Step) error {
	return pd.sd.DomainDel(domain, pd.tx, k, txNum, prevVal, prevStep)
}

func (pd *temporalPutDel) DomainDelPrefix(domain kv.Domain, prefix []byte, txNum uint64) error {
	return pd.sd.DomainDelPrefix(domain, pd.tx, prefix, txNum)
}

func (sd *SharedDomains) AsPutDel(tx kv.TemporalTx) kv.TemporalPutDel {
	return &temporalPutDel{sd, tx}
}
func (sd *SharedDomains) TrieCtxForTests() *commitmentdb.SharedDomainsCommitmentContext {
	return sd.sdCtx
}

type temporalGetter struct {
	sd *SharedDomains
	tx kv.TemporalTx
}

func (gt *temporalGetter) GetLatest(name kv.Domain, k []byte) (v []byte, step kv.Step, err error) {
	return gt.sd.GetLatest(name, gt.tx, k)
}

func (gt *temporalGetter) HasPrefix(name kv.Domain, prefix []byte) (firstKey []byte, firstVal []byte, ok bool, err error) {
	return gt.sd.HasPrefix(name, prefix, gt.tx)
}

<<<<<<< HEAD
type unmarkedPutter struct {
	sd         *SharedDomains
	forkableId ForkableId
}

func (sd *SharedDomains) AsUnmarkedPutter(id ForkableId) kv.UnmarkedPutter {
	return &unmarkedPutter{sd, id}
}

func (up *unmarkedPutter) Put(num kv.Num, v []byte) error {
	f, ok := up.sd.forkableWriters[up.forkableId]
	if !ok {
		panic(fmt.Sprintf("forkable not found: %s", Registry.Name(up.forkableId)))
	}

	return f.Put(num, v)
}

func (sd *SharedDomains) AsGetter(tx kv.Tx) kv.TemporalGetter {
=======
func (sd *SharedDomains) AsGetter(tx kv.TemporalTx) kv.TemporalGetter {
>>>>>>> a40c6ffa
	return &temporalGetter{sd, tx}
}

func (sd *SharedDomains) SetChangesetAccumulator(acc *changeset.StateChangeSet) {
	sd.mem.SetChangesetAccumulator(acc)
}

func (sd *SharedDomains) SavePastChangesetAccumulator(blockHash common.Hash, blockNumber uint64, acc *changeset.StateChangeSet) {
	sd.mem.SavePastChangesetAccumulator(blockHash, blockNumber, acc)
}

func (sd *SharedDomains) GetDiffset(tx kv.RwTx, blockHash common.Hash, blockNumber uint64) ([kv.DomainLen][]kv.DomainEntryDiff, bool, error) {
	return sd.mem.GetDiffset(tx, blockHash, blockNumber)
}

func (sd *SharedDomains) ClearRam(resetCommitment bool) {
	if resetCommitment {
		sd.sdCtx.ClearRam()
	}
	sd.mem.ClearRam()
}

func (sd *SharedDomains) SizeEstimate() uint64 {
	return sd.mem.SizeEstimate()
}

const CodeSizeTableFake = "CodeSize"

func (sd *SharedDomains) IndexAdd(table kv.InvertedIdx, key []byte, txNum uint64) (err error) {
	return sd.mem.IndexAdd(table, key, txNum)
}

func (sd *SharedDomains) StepSize() uint64 { return sd.stepSize }

// SetTxNum sets txNum for all domains as well as common txNum for all domains
// Requires for sd.rwTx because of commitment evaluation in shared domains if stepSize is reached
func (sd *SharedDomains) SetTxNum(txNum uint64) {
	sd.txNum = txNum
	sd.sdCtx.SetTxNum(txNum)
}

func (sd *SharedDomains) TxNum() uint64 { return sd.txNum }

func (sd *SharedDomains) BlockNum() uint64 { return sd.blockNum.Load() }

func (sd *SharedDomains) SetBlockNum(blockNum uint64) {
	sd.blockNum.Store(blockNum)
}

func (sd *SharedDomains) SetTrace(b bool) {
	sd.trace = b
}

func (sd *SharedDomains) HasPrefix(domain kv.Domain, prefix []byte, roTx kv.Tx) ([]byte, []byte, bool, error) {
	var firstKey, firstVal []byte
	var hasPrefix bool
	err := sd.IteratePrefix(domain, prefix, roTx, func(k []byte, v []byte, step kv.Step) (bool, error) {
		firstKey = common.CopyBytes(k)
		firstVal = common.CopyBytes(v)
		hasPrefix = true
		return false, nil // do not continue, end on first occurrence
	})
	return firstKey, firstVal, hasPrefix, err
}

func (sd *SharedDomains) IteratePrefix(domain kv.Domain, prefix []byte, roTx kv.Tx, it func(k []byte, v []byte, step kv.Step) (cont bool, err error)) error {
	return sd.mem.IteratePrefix(domain, prefix, roTx, it)
}

func (sd *SharedDomains) Close() {
	if sd.sdCtx == nil { //idempotency
		return
	}

	sd.SetBlockNum(0)
	sd.SetTxNum(0)

	//sd.walLock.Lock()
	//defer sd.walLock.Unlock()
<<<<<<< HEAD
	for _, d := range sd.domainWriters {
		d.Close()
	}
	for _, iiWriter := range sd.iiWriters {
		iiWriter.close()
	}
	for _, fWriter := range sd.forkableWriters {
		fWriter.Close()
	}
=======

	sd.mem.Close()
>>>>>>> a40c6ffa

	sd.sdCtx.Close()
	sd.sdCtx = nil
}

<<<<<<< HEAD
func (sd *SharedDomains) flushDiffSet(ctx context.Context, tx kv.RwTx) error {
	for key, changeset := range sd.pastChangesAccumulator {
		blockNum := binary.BigEndian.Uint64(toBytesZeroCopy(key[:8]))
		blockHash := common.BytesToHash(toBytesZeroCopy(key[8:]))
		if err := WriteDiffSet(tx, blockNum, blockHash, changeset); err != nil {
			return err
		}
	}
	return nil
}
func (sd *SharedDomains) flushWriters(ctx context.Context, tx kv.RwTx) error {
	aggTx := AggTx(tx)
	for di, w := range sd.domainWriters {
		if w == nil {
			continue
		}
		if err := w.Flush(ctx, tx); err != nil {
			return err
		}
		aggTx.d[di].closeValsCursor() //TODO: why?
		w.Close()
	}
	for _, w := range sd.iiWriters {
		if w == nil {
			continue
		}
		if err := w.Flush(ctx, tx); err != nil {
			return err
		}
		w.close()
	}
	for _, w := range sd.forkableWriters {
		if w == nil {
			continue
		}
		if err := w.Flush(ctx, tx); err != nil {
			return err
		}
		w.Close()
	}
	return nil
}

func (sd *SharedDomains) FlushWithoutCommitment(ctx context.Context, tx kv.RwTx) error {
	defer mxFlushTook.ObserveDuration(time.Now())
	if err := sd.flushDiffSet(ctx, tx); err != nil {
		return err
	}
	sd.pastChangesAccumulator = make(map[string]*StateChangeSet)
	if err := sd.flushWriters(ctx, tx); err != nil {
		return err
	}
	return nil
}

=======
>>>>>>> a40c6ffa
func (sd *SharedDomains) Flush(ctx context.Context, tx kv.RwTx) error {
	defer mxFlushTook.ObserveDuration(time.Now())
	return sd.mem.Flush(ctx, tx)
}

// TemporalDomain satisfaction
func (sd *SharedDomains) GetLatest(domain kv.Domain, tx kv.TemporalTx, k []byte) (v []byte, step kv.Step, err error) {
	if tx == nil {
		return nil, 0, errors.New("sd.GetLatest: unexpected nil tx")
	}
	if v, prevStep, ok := sd.mem.GetLatest(domain, k); ok {
		return v, prevStep, nil
	}
	v, step, err = tx.GetLatest(domain, k)
	if err != nil {
		return nil, 0, fmt.Errorf("storage %x read error: %w", k, err)
	}
	return v, step, nil
}

// DomainPut
// Optimizations:
//   - user can provide `prevVal != nil` - then it will not read prev value from storage
//   - user can append k2 into k1, then underlying methods will not preform append
//   - if `val == nil` it will call DomainDel
func (sd *SharedDomains) DomainPut(domain kv.Domain, roTx kv.TemporalTx, k, v []byte, txNum uint64, prevVal []byte, prevStep kv.Step) error {
	if v == nil {
		return fmt.Errorf("DomainPut: %s, trying to put nil value. not allowed", domain)
	}
	ks := string(k)
	sd.sdCtx.TouchKey(domain, ks, v)

	if prevVal == nil {
		var err error
		prevVal, prevStep, err = sd.GetLatest(domain, roTx, k)
		if err != nil {
			return err
		}
	}
	switch domain {
	case kv.CodeDomain:
		if bytes.Equal(prevVal, v) {
			return nil
		}
	case kv.StorageDomain, kv.AccountsDomain, kv.CommitmentDomain, kv.RCacheDomain:
		//noop
	default:
		if bytes.Equal(prevVal, v) {
			return nil
		}
	}
	return sd.mem.DomainPut(domain, ks, v, txNum, prevVal, prevStep)
}

// DomainDel
// Optimizations:
//   - user can prvide `prevVal != nil` - then it will not read prev value from storage
//   - user can append k2 into k1, then underlying methods will not preform append
//   - if `val == nil` it will call DomainDel
func (sd *SharedDomains) DomainDel(domain kv.Domain, tx kv.TemporalTx, k []byte, txNum uint64, prevVal []byte, prevStep kv.Step) error {
	ks := string(k)
	sd.sdCtx.TouchKey(domain, ks, nil)
	if prevVal == nil {
		var err error
		prevVal, prevStep, err = sd.GetLatest(domain, tx, k)
		if err != nil {
			return err
		}
	}

	switch domain {
	case kv.AccountsDomain:
		if err := sd.DomainDelPrefix(kv.StorageDomain, tx, k, txNum); err != nil {
			return err
		}
		if err := sd.DomainDel(kv.CodeDomain, tx, k, txNum, nil, 0); err != nil {
			return err
		}
		return sd.mem.DomainDel(kv.AccountsDomain, ks, txNum, prevVal, prevStep)
	case kv.CodeDomain:
		if prevVal == nil {
			return nil
		}
	default:
		//noop
	}
	return sd.mem.DomainDel(domain, ks, txNum, prevVal, prevStep)
}

func (sd *SharedDomains) DomainDelPrefix(domain kv.Domain, roTx kv.TemporalTx, prefix []byte, txNum uint64) error {
	if domain != kv.StorageDomain {
		return errors.New("DomainDelPrefix: not supported")
	}

	type tuple struct {
		k, v []byte
		step kv.Step
	}
	tombs := make([]tuple, 0, 8)

	if err := sd.IteratePrefix(kv.StorageDomain, prefix, roTx, func(k, v []byte, step kv.Step) (bool, error) {
		tombs = append(tombs, tuple{k, v, step})
		return true, nil
	}); err != nil {
		return err
	}
	for _, tomb := range tombs {
		if err := sd.DomainDel(kv.StorageDomain, roTx, tomb.k, txNum, tomb.v, tomb.step); err != nil {
			return err
		}
	}

	if assert.Enable {
		forgotten := 0
		if err := sd.IteratePrefix(kv.StorageDomain, prefix, roTx, func(k, v []byte, step kv.Step) (bool, error) {
			forgotten++
			return true, nil
		}); err != nil {
			return err
		}
		if forgotten > 0 {
			panic(fmt.Errorf("DomainDelPrefix: %d forgotten keys after '%x' prefix removal", forgotten, prefix))
		}
	}
	return nil
}

// DiscardWrites disables updates collection for further flushing into db.
// Instead, it keeps them temporarily available until .ClearRam/.Close will make them unavailable.
func (sd *SharedDomains) DiscardWrites(d kv.Domain) {
	// TODO: Deprecated - need convert this method to Constructor-Builder configuration
	if d >= kv.DomainLen {
		return
	}
<<<<<<< HEAD

	return nil
}

func ForkAggTx(tx kv.Tx, id kv.ForkableId) *ForkableAggTemporalTx {
	if withAggTx, ok := tx.(interface{ AggForkablesTx(kv.ForkableId) any }); ok {
		return withAggTx.AggForkablesTx(id).(*ForkableAggTemporalTx)
	}

	return nil
=======
	sd.mem.DiscardWrites(d)
>>>>>>> a40c6ffa
}<|MERGE_RESOLUTION|>--- conflicted
+++ resolved
@@ -69,16 +69,7 @@
 	blockNum atomic.Uint64
 	trace    bool //nolint
 
-<<<<<<< HEAD
-	domainWriters   [kv.DomainLen]*DomainBufferedWriter
-	iiWriters       []*InvertedIndexBufferedWriter
-	forkableWriters map[ForkableId]*UnmarkedBufferedWriter
-
-	currentChangesAccumulator *StateChangeSet
-	pastChangesAccumulator    map[string]*StateChangeSet
-=======
 	mem *TemporalMemBatch
->>>>>>> a40c6ffa
 }
 
 type HasAgg interface {
@@ -94,13 +85,6 @@
 	}
 	sd.stepSize = tx.Debug().StepSize()
 
-	sd.forkableWriters = make(map[ForkableId]*UnmarkedBufferedWriter)
-	for _, id := range tx.Debug().AllForkableIds() {
-		sd.forkableWriters[id] = tx.Unmarked(id).BufferedWriter().(*UnmarkedBufferedWriter)
-	}
-
-	//for id, f := range
-
 	tv := commitment.VariantHexPatriciaTrie
 	if statecfg.ExperimentalConcurrentCommitment {
 		tv = commitment.VariantConcurrentHexPatricia
@@ -152,7 +136,6 @@
 	return gt.sd.HasPrefix(name, prefix, gt.tx)
 }
 
-<<<<<<< HEAD
 type unmarkedPutter struct {
 	sd         *SharedDomains
 	forkableId ForkableId
@@ -163,7 +146,7 @@
 }
 
 func (up *unmarkedPutter) Put(num kv.Num, v []byte) error {
-	f, ok := up.sd.forkableWriters[up.forkableId]
+	f, ok := up.sd.mem.forkableWriters[up.forkableId]
 	if !ok {
 		panic(fmt.Sprintf("forkable not found: %s", Registry.Name(up.forkableId)))
 	}
@@ -171,10 +154,7 @@
 	return f.Put(num, v)
 }
 
-func (sd *SharedDomains) AsGetter(tx kv.Tx) kv.TemporalGetter {
-=======
 func (sd *SharedDomains) AsGetter(tx kv.TemporalTx) kv.TemporalGetter {
->>>>>>> a40c6ffa
 	return &temporalGetter{sd, tx}
 }
 
@@ -254,83 +234,13 @@
 
 	//sd.walLock.Lock()
 	//defer sd.walLock.Unlock()
-<<<<<<< HEAD
-	for _, d := range sd.domainWriters {
-		d.Close()
-	}
-	for _, iiWriter := range sd.iiWriters {
-		iiWriter.close()
-	}
-	for _, fWriter := range sd.forkableWriters {
-		fWriter.Close()
-	}
-=======
 
 	sd.mem.Close()
->>>>>>> a40c6ffa
 
 	sd.sdCtx.Close()
 	sd.sdCtx = nil
 }
 
-<<<<<<< HEAD
-func (sd *SharedDomains) flushDiffSet(ctx context.Context, tx kv.RwTx) error {
-	for key, changeset := range sd.pastChangesAccumulator {
-		blockNum := binary.BigEndian.Uint64(toBytesZeroCopy(key[:8]))
-		blockHash := common.BytesToHash(toBytesZeroCopy(key[8:]))
-		if err := WriteDiffSet(tx, blockNum, blockHash, changeset); err != nil {
-			return err
-		}
-	}
-	return nil
-}
-func (sd *SharedDomains) flushWriters(ctx context.Context, tx kv.RwTx) error {
-	aggTx := AggTx(tx)
-	for di, w := range sd.domainWriters {
-		if w == nil {
-			continue
-		}
-		if err := w.Flush(ctx, tx); err != nil {
-			return err
-		}
-		aggTx.d[di].closeValsCursor() //TODO: why?
-		w.Close()
-	}
-	for _, w := range sd.iiWriters {
-		if w == nil {
-			continue
-		}
-		if err := w.Flush(ctx, tx); err != nil {
-			return err
-		}
-		w.close()
-	}
-	for _, w := range sd.forkableWriters {
-		if w == nil {
-			continue
-		}
-		if err := w.Flush(ctx, tx); err != nil {
-			return err
-		}
-		w.Close()
-	}
-	return nil
-}
-
-func (sd *SharedDomains) FlushWithoutCommitment(ctx context.Context, tx kv.RwTx) error {
-	defer mxFlushTook.ObserveDuration(time.Now())
-	if err := sd.flushDiffSet(ctx, tx); err != nil {
-		return err
-	}
-	sd.pastChangesAccumulator = make(map[string]*StateChangeSet)
-	if err := sd.flushWriters(ctx, tx); err != nil {
-		return err
-	}
-	return nil
-}
-
-=======
->>>>>>> a40c6ffa
 func (sd *SharedDomains) Flush(ctx context.Context, tx kv.RwTx) error {
 	defer mxFlushTook.ObserveDuration(time.Now())
 	return sd.mem.Flush(ctx, tx)
@@ -465,9 +375,7 @@
 	if d >= kv.DomainLen {
 		return
 	}
-<<<<<<< HEAD
-
-	return nil
+	sd.mem.DiscardWrites(d)
 }
 
 func ForkAggTx(tx kv.Tx, id kv.ForkableId) *ForkableAggTemporalTx {
@@ -476,7 +384,4 @@
 	}
 
 	return nil
-=======
-	sd.mem.DiscardWrites(d)
->>>>>>> a40c6ffa
 }