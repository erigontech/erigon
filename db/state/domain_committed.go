// Copyright 2021 The Erigon Authors
// This file is part of Erigon.
//
// Erigon is free software: you can redistribute it and/or modify
// it under the terms of the GNU Lesser General Public License as published by
// the Free Software Foundation, either version 3 of the License, or
// (at your option) any later version.
//
// Erigon is distributed in the hope that it will be useful,
// but WITHOUT ANY WARRANTY; without even the implied warranty of
// MERCHANTABILITY or FITNESS FOR A PARTICULAR PURPOSE. See the
// GNU Lesser General Public License for more details.
//
// You should have received a copy of the GNU Lesser General Public License
// along with Erigon. If not, see <http://www.gnu.org/licenses/>.

package state

import (
	"bytes"
	"context"
	"encoding/binary"
	"encoding/hex"
	"fmt"
	"strings"
	"time"

	"github.com/erigontech/erigon-lib/common/dbg"
	"github.com/erigontech/erigon-lib/common/length"
	"github.com/erigontech/erigon-lib/log/v3"
	"github.com/erigontech/erigon/db/kv"
	"github.com/erigontech/erigon/db/recsplit"
	"github.com/erigontech/erigon/db/seg"
	"github.com/erigontech/erigon/execution/commitment"
)

type ValueMerger func(prev, current []byte) (merged []byte, err error)

// TODO revisit encoded commitmentState.
//   - Add versioning
//   - add trie variant marker
//   - simplify decoding. Rn it's 3 embedded structure: RootNode encoded, Trie state encoded and commitmentState wrapper for search.
//     | search through states seems mostly useless so probably commitmentState should become header of trie state.
type commitmentState struct {
	txNum     uint64
	blockNum  uint64
	trieState []byte
}

func (cs *commitmentState) Decode(buf []byte) error {
	if len(buf) < 10 {
		return fmt.Errorf("ivalid commitment state buffer size %d, expected at least 10b", len(buf))
	}
	pos := 0
	cs.txNum = binary.BigEndian.Uint64(buf[pos : pos+8])
	pos += 8
	cs.blockNum = binary.BigEndian.Uint64(buf[pos : pos+8])
	pos += 8
	cs.trieState = make([]byte, binary.BigEndian.Uint16(buf[pos:pos+2]))
	pos += 2
	if len(cs.trieState) == 0 && len(buf) == 10 {
		return nil
	}
	copy(cs.trieState, buf[pos:pos+len(cs.trieState)])
	return nil
}

func (cs *commitmentState) Encode() ([]byte, error) {
	buf := bytes.NewBuffer(nil)
	var v [18]byte
	binary.BigEndian.PutUint64(v[:], cs.txNum)
	binary.BigEndian.PutUint64(v[8:16], cs.blockNum)
	binary.BigEndian.PutUint16(v[16:18], uint16(len(cs.trieState)))
	if _, err := buf.Write(v[:]); err != nil {
		return nil, err
	}
	if _, err := buf.Write(cs.trieState); err != nil {
		return nil, err
	}
	return buf.Bytes(), nil
}

func (sd *SharedDomains) GetCommitmentContext() *SharedDomainsCommitmentContext {
	return sd.sdCtx
}

// SeekCommitment lookups latest available commitment and sets it as current
func (sd *SharedDomains) SeekCommitment(ctx context.Context, tx kv.TemporalTx) (err error) {
	_, _, _, err = sd.sdCtx.SeekCommitment(ctx, tx)
	if err != nil {
		return err
	}
	return nil
}

<<<<<<< HEAD
// LatestCommitment returns latest value for given prefix from CommitmentDomain.
// Requires separate function because commitment values have references inside and we need to properly dereference them using
// replaceShortenedKeysInBranch method on each read. Data stored in DB is not referenced (so as in history).
// Values from domain files with ranges > 2 steps are referenced.
func (sd *SharedDomains) LatestCommitment(prefix []byte, tx kv.Tx) ([]byte, uint64, error) {
	v, step, fromRam, err := sd.latestCommitment(prefix, tx)
	if err != nil {
		return v, step, err
	}
	if fromRam {
		return v, step, nil
	}

	sd.put(kv.CommitmentDomain, toStringZeroCopy(prefix), v, sd.txNum)
	return v, step, nil
}

func (sd *SharedDomains) latestCommitment(prefix []byte, tx kv.Tx) (v []byte, step uint64, fromRam bool, err error) {
	aggTx := AggTx(tx)
	if v, prevStep, ok := sd.get(kv.CommitmentDomain, prefix); ok {
		// sd cache values as is (without transformation) so safe to return
		return v, prevStep, true, nil
	}
	v, step, found, err := tx.(kv.TemporalTx).Debug().GetLatestFromDB(kv.CommitmentDomain, prefix)
	if err != nil {
		return nil, 0, false, fmt.Errorf("commitment prefix %x read error: %w", prefix, err)
	}
	if found {
		// db store values as is (without transformation) so safe to return
		return v, step, false, nil
	}

	// getLatestFromFiles doesn't provide same semantics as getLatestFromDB - it returns start/end tx
	// of file where the value is stored (not exact step when kv has been set)
	v, _, startTx, endTx, err := tx.(kv.TemporalTx).Debug().GetLatestFromFiles(kv.CommitmentDomain, prefix, 0)
	if err != nil {
		return nil, 0, false, fmt.Errorf("commitment prefix %x read error: %w", prefix, err)
	}

	if !aggTx.a.commitmentValuesTransform || bytes.Equal(prefix, keyCommitmentState) {
		return v, endTx / sd.StepSize(), false, nil
	}

	// replace shortened keys in the branch with full keys to allow HPH work seamlessly
	rv, err := sd.replaceShortenedKeysInBranch(prefix, commitment.BranchData(v), startTx, endTx, aggTx)
	if err != nil {
		return nil, 0, false, err
	}
	return rv, endTx / sd.StepSize(), false, nil
}

=======
>>>>>>> f98e7985
func (sd *SharedDomains) ComputeCommitment(ctx context.Context, saveStateAfter bool, blockNum, txNum uint64, logPrefix string) (rootHash []byte, err error) {
	rootHash, err = sd.sdCtx.ComputeCommitment(ctx, saveStateAfter, blockNum, sd.txNum, logPrefix)
	return
}

// replaceShortenedKeysInBranch expands shortened key references (file offsets) in branch data back to full keys
// by looking them up in the account and storage domain files.
func (at *AggregatorRoTx) replaceShortenedKeysInBranch(prefix []byte, branch commitment.BranchData, fStartTxNum uint64, fEndTxNum uint64) (commitment.BranchData, error) {
	logger := log.Root()
	aggTx := at

	if !aggTx.a.commitmentValuesTransform || bytes.Equal(prefix, keyCommitmentState) {
		return branch, nil
	}

	if !aggTx.d[kv.CommitmentDomain].d.replaceKeysInValues && aggTx.a.commitmentValuesTransform {
		panic("domain.replaceKeysInValues is disabled, but agg.commitmentValuesTransform is enabled")
	}

	if !aggTx.a.commitmentValuesTransform ||
		len(branch) == 0 ||
		aggTx.TxNumsInFiles(kv.StateDomains...) == 0 ||
		bytes.Equal(prefix, keyCommitmentState) ||
		((fEndTxNum-fStartTxNum)/at.StepSize())%2 != 0 { // this checks if file has even number of steps, singular files does not transform values.

		return branch, nil // do not transform, return as is
	}

	sto := aggTx.d[kv.StorageDomain]
	acc := aggTx.d[kv.AccountsDomain]
	storageItem, err := sto.rawLookupFileByRange(fStartTxNum, fEndTxNum)
	if err != nil {
		logger.Crit("dereference key during commitment read", "failed", err.Error())
		return nil, err
	}
	accountItem, err := acc.rawLookupFileByRange(fStartTxNum, fEndTxNum)
	if err != nil {
		logger.Crit("dereference key during commitment read", "failed", err.Error())
		return nil, err
	}
	storageGetter := sto.dataReader(storageItem.decompressor)
	accountGetter := acc.dataReader(accountItem.decompressor)
	metricI := 0
	for i, f := range aggTx.d[kv.CommitmentDomain].files {
		if i > 5 {
			metricI = 5
			break
		}
		if f.startTxNum == fStartTxNum && f.endTxNum == fEndTxNum {
			metricI = i
		}
	}

	aux := make([]byte, 0, 256)
	return branch.ReplacePlainKeys(aux, func(key []byte, isStorage bool) ([]byte, error) {
		if isStorage {
			if len(key) == length.Addr+length.Hash {
				return nil, nil // save storage key as is
			}
			if dbg.KVReadLevelledMetrics {
				defer branchKeyDerefSpent[metricI].ObserveDuration(time.Now())
			}
			// Optimised key referencing a state file record (file number and offset within the file)
			storagePlainKey, found := sto.lookupByShortenedKey(key, storageGetter)
			if !found {
				s0, s1 := fStartTxNum/at.StepSize(), fEndTxNum/at.StepSize()
				logger.Crit("replace back lost storage full key", "shortened", hex.EncodeToString(key),
					"decoded", fmt.Sprintf("step %d-%d; offt %d", s0, s1, decodeShorterKey(key)))
				return nil, fmt.Errorf("replace back lost storage full key: %x", key)
			}
			return storagePlainKey, nil
		}

		if len(key) == length.Addr {
			return nil, nil // save account key as is
		}

		if dbg.KVReadLevelledMetrics {
			defer branchKeyDerefSpent[metricI].ObserveDuration(time.Now())
		}
		apkBuf, found := acc.lookupByShortenedKey(key, accountGetter)
		if !found {
			s0, s1 := fStartTxNum/at.StepSize(), fEndTxNum/at.StepSize()
			logger.Crit("replace back lost account full key", "shortened", hex.EncodeToString(key),
				"decoded", fmt.Sprintf("step %d-%d; offt %d", s0, s1, decodeShorterKey(key)))
			return nil, fmt.Errorf("replace back lost account full key: %x", key)
		}
		return apkBuf, nil
	})
}

func decodeShorterKey(from []byte) uint64 {
	of, n := binary.Uvarint(from)
	if n == 0 {
		panic(fmt.Sprintf("shorter key %x decode failed", from))
	}
	return of
}

func encodeShorterKey(buf []byte, offset uint64) []byte {
	if len(buf) == 0 {
		buf = make([]byte, 0, 8)
	}
	return binary.AppendUvarint(buf, offset)
}

// Finds shorter replacement for full key in given file item. filesItem -- result of merging of multiple files.
// If item is nil, or shorter key was not found, or anything else goes wrong, nil key and false returned.
func (dt *DomainRoTx) findShortenedKey(fullKey []byte, itemGetter *seg.Reader, item *FilesItem) (shortened []byte, found bool) {
	if item == nil {
		return nil, false
	}
	if !strings.Contains(item.decompressor.FileName(), dt.d.filenameBase) {
		panic(fmt.Sprintf("findShortenedKeyEasier of %s called with merged file %s", dt.d.filenameBase, item.decompressor.FileName()))
	}
	if /*assert.Enable && */ itemGetter.FileName() != item.decompressor.FileName() {
		panic(fmt.Sprintf("findShortenedKey of %s itemGetter (%s) is different to item.decompressor (%s)",
			dt.d.filenameBase, itemGetter.FileName(), item.decompressor.FileName()))
	}

	//if idxList&withExistence != 0 {
	//	hi, _ := dt.ht.iit.hashKey(fullKey)
	//	if !item.existence.ContainsHash(hi) {
	//		continue
	//	}
	//}

	if dt.d.Accessors.Has(0) {
		reader := recsplit.NewIndexReader(item.index)
		defer reader.Close()

		offset, ok := reader.Lookup(fullKey)
		if !ok {
			return nil, false
		}

		itemGetter.Reset(offset)
		if !itemGetter.HasNext() {
			dt.d.logger.Warn("commitment branch key replacement seek failed",
				"key", hex.EncodeToString(fullKey), "idx", "hash", "file", item.decompressor.FileName())
			return nil, false
		}

		k, _ := itemGetter.Next(nil)
		if !bytes.Equal(fullKey, k) {
			dt.d.logger.Warn("commitment branch key replacement seek invalid key",
				"key", hex.EncodeToString(fullKey), "idx", "hash", "file", item.decompressor.FileName())

			return nil, false
		}
		return encodeShorterKey(nil, offset), true
	}
	if dt.d.Accessors.Has(AccessorBTree) {
		if item.bindex == nil {
			dt.d.logger.Warn("[agg] commitment branch key replacement: file doesn't have index", "name", item.decompressor.FileName())
		}
		_, _, offsetInFile, ok, err := item.bindex.Get(fullKey, itemGetter)
		if err != nil {
			dt.d.logger.Warn("[agg] commitment branch key replacement seek failed",
				"key", hex.EncodeToString(fullKey), "idx", "bt", "err", err, "file", item.decompressor.FileName())
		}
		if !ok {
			return nil, false
		}
		return encodeShorterKey(nil, offsetInFile), true
	}
	return nil, false
}

// rawLookupFileByRange searches for a file that contains the given range of tx numbers.
// Given range should exactly match the range of some file, so expected to be multiple of stepSize.
// At first it checks range among visible files, then among dirty files.
// If file is not found anywhere, returns nil
func (dt *DomainRoTx) rawLookupFileByRange(txFrom uint64, txTo uint64) (*FilesItem, error) {
	for _, f := range dt.files {
		if f.startTxNum == txFrom && f.endTxNum == txTo && f.src != nil {
			return f.src, nil // found in visible files
		}
	}
	if dirty := dt.lookupDirtyFileByItsRange(txFrom, txTo); dirty != nil {
		return dirty, nil
	}
	return nil, fmt.Errorf("file %s-%s.%d-%d.kv was not found", dt.d.version.DataKV.String(), dt.d.filenameBase, txFrom/dt.d.stepSize, txTo/dt.d.stepSize)
}

func (dt *DomainRoTx) lookupDirtyFileByItsRange(txFrom uint64, txTo uint64) *FilesItem {
	var item *FilesItem
	if item == nil {
		dt.d.dirtyFiles.Walk(func(files []*FilesItem) bool {
			for _, f := range files {
				if f.startTxNum == txFrom && f.endTxNum == txTo {
					item = f
					return false
				}
			}
			return true
		})
	}

	if item == nil || item.bindex == nil {
		fileStepsss := "" + dt.d.name.String() + ": "
		for _, item := range dt.d.dirtyFiles.Items() {
			fileStepsss += fmt.Sprintf("%d-%d;", item.startTxNum/dt.d.stepSize, item.endTxNum/dt.d.stepSize)
		}
		dt.d.logger.Warn("[agg] lookupDirtyFileByItsRange: file not found",
			"stepFrom", txFrom/dt.d.stepSize, "stepTo", txTo/dt.d.stepSize,
			"files", fileStepsss, "filesCount", dt.d.dirtyFiles.Len())

		if item != nil && item.bindex == nil {
			dt.d.logger.Warn("[agg] lookupDirtyFileByItsRange: file found but not indexed", "f", item.decompressor.FileName())
		}

		return nil
	}
	return item
}

// searches in given list of files for a key or searches in domain files if list is empty
func (dt *DomainRoTx) lookupByShortenedKey(shortKey []byte, getter *seg.Reader) (fullKey []byte, found bool) {
	if len(shortKey) < 1 {
		return nil, false
	}
	offset := decodeShorterKey(shortKey)
	defer func() {
		if r := recover(); r != nil {
			dt.d.logger.Crit("lookupByShortenedKey panics",
				"err", r,
				"offset", offset, "short", hex.EncodeToString(shortKey),
				"cleanFilesCount", len(dt.files), "dirtyFilesCount", dt.d.dirtyFiles.Len(),
				"file", getter.FileName())
		}
	}()

	//getter := NewArchiveGetter(item.decompressor.MakeGetter(), dt.d.Compression)
	getter.Reset(offset)
	n := getter.HasNext()
	if !n || uint64(getter.Size()) <= offset {
		dt.d.logger.Warn("lookupByShortenedKey failed", "file", getter.FileName(), "short", hex.EncodeToString(shortKey), "offset", offset, "hasNext", n, "size", getter.Size(), "offsetBigger", uint64(getter.Size()) <= offset)
		return nil, false
	}

	fullKey, _ = getter.Next(fullKey[:0])
	return fullKey, true
}

// commitmentValTransform parses the value of the commitment record to extract references
// to accounts and storage items, then looks them up in the new, merged files, and replaces them with
// the updated references
func (dt *DomainRoTx) commitmentValTransformDomain(rng MergeRange, accounts, storage *DomainRoTx, mergedAccount, mergedStorage *FilesItem) (valueTransformer, error) {
	var keyBuf [60]byte // 52b key and 8b for inverted step
	var err error

	hadToLookupStorage := mergedStorage == nil
	if mergedStorage == nil {
		if mergedStorage, err = storage.rawLookupFileByRange(rng.from, rng.to); err != nil {
			// TODO may allow to merge, but storage keys will be stored as plainkeys
			return nil, err
		}
	}

	hadToLookupAccount := mergedAccount == nil
	if mergedAccount == nil {
		if mergedAccount, err = accounts.rawLookupFileByRange(rng.from, rng.to); err != nil {
			return nil, err
		}
	}

	dr := DomainRanges{values: rng}
	accountFileMap := make(map[uint64]map[uint64]*seg.Reader)
	if accountList, _, _ := accounts.staticFilesInRange(dr); accountList != nil {
		for _, f := range accountList {
			if _, ok := accountFileMap[f.startTxNum]; !ok {
				accountFileMap[f.startTxNum] = make(map[uint64]*seg.Reader)
			}
			accountFileMap[f.startTxNum][f.endTxNum] = accounts.dataReader(f.decompressor)
		}
	}
	storageFileMap := make(map[uint64]map[uint64]*seg.Reader)
	if storageList, _, _ := storage.staticFilesInRange(dr); storageList != nil {
		for _, f := range storageList {
			if _, ok := storageFileMap[f.startTxNum]; !ok {
				storageFileMap[f.startTxNum] = make(map[uint64]*seg.Reader)
			}
			storageFileMap[f.startTxNum][f.endTxNum] = storage.dataReader(f.decompressor)
		}
	}

	ms := storage.dataReader(mergedStorage.decompressor)
	ma := accounts.dataReader(mergedAccount.decompressor)
	dt.d.logger.Debug("prepare commitmentValTransformDomain", "merge", rng.String("range", dt.d.stepSize), "Mstorage", hadToLookupStorage, "Maccount", hadToLookupAccount)

	vt := func(valBuf []byte, keyFromTxNum, keyEndTxNum uint64) (transValBuf []byte, err error) {
		if !dt.d.replaceKeysInValues || len(valBuf) == 0 || ((keyEndTxNum-keyFromTxNum)/dt.d.stepSize)%2 != 0 {
			return valBuf, nil
		}
		if _, ok := storageFileMap[keyFromTxNum]; !ok {
			storageFileMap[keyFromTxNum] = make(map[uint64]*seg.Reader)
		}
		sig, ok := storageFileMap[keyFromTxNum][keyEndTxNum]
		if !ok {
			dirty := storage.lookupDirtyFileByItsRange(keyFromTxNum, keyEndTxNum)
			if dirty == nil {
				return nil, fmt.Errorf("dirty storage file not found %d-%d", keyFromTxNum/dt.d.stepSize, keyEndTxNum/dt.d.stepSize)
			}
			sig = storage.dataReader(dirty.decompressor)
			storageFileMap[keyFromTxNum][keyEndTxNum] = sig
		}

		if _, ok := accountFileMap[keyFromTxNum]; !ok {
			accountFileMap[keyFromTxNum] = make(map[uint64]*seg.Reader)
		}
		aig, ok := accountFileMap[keyFromTxNum][keyEndTxNum]
		if !ok {
			dirty := accounts.lookupDirtyFileByItsRange(keyFromTxNum, keyEndTxNum)
			if dirty == nil {
				return nil, fmt.Errorf("dirty account file not found %d-%d", keyFromTxNum/dt.d.stepSize, keyEndTxNum/dt.d.stepSize)
			}
			aig = accounts.dataReader(dirty.decompressor)
			accountFileMap[keyFromTxNum][keyEndTxNum] = aig
		}

		replacer := func(key []byte, isStorage bool) ([]byte, error) {
			var found bool
			auxBuf := keyBuf[:0]
			if isStorage {
				if len(key) == length.Addr+length.Hash {
					// Non-optimised key originating from a database record
					auxBuf = append(auxBuf[:0], key...)
				} else {
					// Optimised key referencing a state file record (file number and offset within the file)
					auxBuf, found = storage.lookupByShortenedKey(key, sig)
					if !found {
						dt.d.logger.Crit("valTransform: lost storage full key",
							"shortened", hex.EncodeToString(key),
							"merging", rng.String("", dt.d.stepSize),
							"valBuf", fmt.Sprintf("l=%d %x", len(valBuf), valBuf),
						)
						return nil, fmt.Errorf("lookup lost storage full key %x", key)
					}
				}

				shortened, found := storage.findShortenedKey(auxBuf, ms, mergedStorage)
				if !found {
					if len(auxBuf) == length.Addr+length.Hash {
						return auxBuf, nil // if plain key is lost, we can save original fullkey
					}
					// if shortened key lost, we can't continue
					dt.d.logger.Crit("valTransform: replacement for full storage key was not found",
						"step", fmt.Sprintf("%d-%d", keyFromTxNum/dt.d.stepSize, keyEndTxNum/dt.d.stepSize),
						"shortened", hex.EncodeToString(shortened), "toReplace", hex.EncodeToString(auxBuf))

					return nil, fmt.Errorf("replacement not found for storage %x", auxBuf)
				}
				return shortened, nil
			}

			if len(key) == length.Addr {
				// Non-optimised key originating from a database record
				auxBuf = append(auxBuf[:0], key...)
			} else {
				auxBuf, found = accounts.lookupByShortenedKey(key, aig)
				if !found {
					dt.d.logger.Crit("valTransform: lost account full key",
						"shortened", hex.EncodeToString(key),
						"merging", rng.String("", dt.d.stepSize),
						"valBuf", fmt.Sprintf("l=%d %x", len(valBuf), valBuf),
					)
					return nil, fmt.Errorf("lookup account full key: %x", key)
				}
			}

			shortened, found := accounts.findShortenedKey(auxBuf, ma, mergedAccount)
			if !found {
				if len(auxBuf) == length.Addr {
					return auxBuf, nil // if plain key is lost, we can save original fullkey
				}
				dt.d.logger.Crit("valTransform: replacement for full account key was not found",
					"step", fmt.Sprintf("%d-%d", keyFromTxNum/dt.d.stepSize, keyEndTxNum/dt.d.stepSize),
					"shortened", hex.EncodeToString(shortened), "toReplace", hex.EncodeToString(auxBuf))
				return nil, fmt.Errorf("replacement not found for account  %x", auxBuf)
			}
			return shortened, nil
		}

		return commitment.BranchData(valBuf).ReplacePlainKeys(dt.comBuf[:0], replacer)
	}

	return vt, nil
}<|MERGE_RESOLUTION|>--- conflicted
+++ resolved
@@ -93,60 +93,6 @@
 	return nil
 }
 
-<<<<<<< HEAD
-// LatestCommitment returns latest value for given prefix from CommitmentDomain.
-// Requires separate function because commitment values have references inside and we need to properly dereference them using
-// replaceShortenedKeysInBranch method on each read. Data stored in DB is not referenced (so as in history).
-// Values from domain files with ranges > 2 steps are referenced.
-func (sd *SharedDomains) LatestCommitment(prefix []byte, tx kv.Tx) ([]byte, uint64, error) {
-	v, step, fromRam, err := sd.latestCommitment(prefix, tx)
-	if err != nil {
-		return v, step, err
-	}
-	if fromRam {
-		return v, step, nil
-	}
-
-	sd.put(kv.CommitmentDomain, toStringZeroCopy(prefix), v, sd.txNum)
-	return v, step, nil
-}
-
-func (sd *SharedDomains) latestCommitment(prefix []byte, tx kv.Tx) (v []byte, step uint64, fromRam bool, err error) {
-	aggTx := AggTx(tx)
-	if v, prevStep, ok := sd.get(kv.CommitmentDomain, prefix); ok {
-		// sd cache values as is (without transformation) so safe to return
-		return v, prevStep, true, nil
-	}
-	v, step, found, err := tx.(kv.TemporalTx).Debug().GetLatestFromDB(kv.CommitmentDomain, prefix)
-	if err != nil {
-		return nil, 0, false, fmt.Errorf("commitment prefix %x read error: %w", prefix, err)
-	}
-	if found {
-		// db store values as is (without transformation) so safe to return
-		return v, step, false, nil
-	}
-
-	// getLatestFromFiles doesn't provide same semantics as getLatestFromDB - it returns start/end tx
-	// of file where the value is stored (not exact step when kv has been set)
-	v, _, startTx, endTx, err := tx.(kv.TemporalTx).Debug().GetLatestFromFiles(kv.CommitmentDomain, prefix, 0)
-	if err != nil {
-		return nil, 0, false, fmt.Errorf("commitment prefix %x read error: %w", prefix, err)
-	}
-
-	if !aggTx.a.commitmentValuesTransform || bytes.Equal(prefix, keyCommitmentState) {
-		return v, endTx / sd.StepSize(), false, nil
-	}
-
-	// replace shortened keys in the branch with full keys to allow HPH work seamlessly
-	rv, err := sd.replaceShortenedKeysInBranch(prefix, commitment.BranchData(v), startTx, endTx, aggTx)
-	if err != nil {
-		return nil, 0, false, err
-	}
-	return rv, endTx / sd.StepSize(), false, nil
-}
-
-=======
->>>>>>> f98e7985
 func (sd *SharedDomains) ComputeCommitment(ctx context.Context, saveStateAfter bool, blockNum, txNum uint64, logPrefix string) (rootHash []byte, err error) {
 	rootHash, err = sd.sdCtx.ComputeCommitment(ctx, saveStateAfter, blockNum, sd.txNum, logPrefix)
 	return
