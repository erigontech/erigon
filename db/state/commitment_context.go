package state

import (
	"bytes"
	"context"
	"encoding/binary"
	"encoding/hex"
	"errors"
	"fmt"
	"math"
	"sync/atomic"
	"time"

	"github.com/erigontech/erigon-lib/common"
	"github.com/erigontech/erigon-lib/common/assert"
	"github.com/erigontech/erigon-lib/common/empty"
	"github.com/erigontech/erigon-lib/crypto"
	"github.com/erigontech/erigon-lib/log/v3"
	"github.com/erigontech/erigon/db/kv"
	"github.com/erigontech/erigon/db/kv/order"
	"github.com/erigontech/erigon/db/kv/rawdbv3"
	"github.com/erigontech/erigon/execution/commitment"
	"github.com/erigontech/erigon/execution/trie"
	"github.com/erigontech/erigon/execution/types/accounts"
	witnesstypes "github.com/erigontech/erigon/execution/types/witness"
)

type SharedDomainsCommitmentContext struct {
	//mu            sync.Mutex // protects reads from sharedDomains when trie is concurrent
	sharedDomains *SharedDomains
	mainTtx       *TrieContext

	updates      *commitment.Updates
	patriciaTrie commitment.Trie
	justRestored atomic.Bool // set to true when commitment trie was just restored from snapshot

	trace bool
}

// Limits max txNum for read operations. If set to 0, all read operations will be from latest value.
// If domainOnly=true and txNum > 0, then read operations will be limited to domain files only.
func (sdc *SharedDomainsCommitmentContext) SetLimitReadAsOfTxNum(txNum uint64, domainOnly bool) {
	sdc.mainTtx.SetLimitReadAsOfTxNum(txNum, domainOnly)
}

func NewSharedDomainsCommitmentContext(sd *SharedDomains, tx kv.TemporalTx, mode commitment.Mode, trieVariant commitment.TrieVariant, tmpDir string) *SharedDomainsCommitmentContext {
	ctx := &SharedDomainsCommitmentContext{
		sharedDomains: sd,
	}

	ctx.patriciaTrie, ctx.updates = commitment.InitializeTrieAndUpdates(trieVariant, mode, tmpDir)
	trieCtx := &TrieContext{
		roTtx:  tx,
		getter: sd.AsGetter(tx),
		putter: sd.AsPutDel(tx),

		stepSize: sd.StepSize(),
	}
	ctx.mainTtx = trieCtx
	ctx.patriciaTrie.ResetContext(trieCtx)
	return ctx
}

func (sdc *SharedDomainsCommitmentContext) Close() {
	sdc.updates.Close()
}

func (sdc *SharedDomainsCommitmentContext) Reset() {
	if !sdc.justRestored.Load() {
		sdc.patriciaTrie.Reset()
	}
}

func (sdc *SharedDomainsCommitmentContext) KeysCount() uint64 {
	return sdc.updates.Size()
}

func (sdc *SharedDomainsCommitmentContext) Trie() commitment.Trie {
	return sdc.patriciaTrie
}

// TouchKey marks plainKey as updated and applies different fn for different key types
// (different behaviour for Code, Account and Storage key modifications).
func (sdc *SharedDomainsCommitmentContext) TouchKey(d kv.Domain, key string, val []byte) {
	if sdc.updates.Mode() == commitment.ModeDisabled {
		return
	}

	switch d {
	case kv.AccountsDomain:
		sdc.updates.TouchPlainKey(key, val, sdc.updates.TouchAccount)
	case kv.CodeDomain:
		sdc.updates.TouchPlainKey(key, val, sdc.updates.TouchCode)
	case kv.StorageDomain:
		sdc.updates.TouchPlainKey(key, val, sdc.updates.TouchStorage)
	//case kv.CommitmentDomain, kv.ReceiptDomain:
	default:
		//panic(fmt.Errorf("TouchKey: unknown domain %s", d))
	}
}

func (sdc *SharedDomainsCommitmentContext) Witness(ctx context.Context, codeReads map[common.Hash]witnesstypes.CodeWithHash, expectedRoot []byte, logPrefix string) (proofTrie *trie.Trie, rootHash []byte, err error) {
	hexPatriciaHashed, ok := sdc.Trie().(*commitment.HexPatriciaHashed)
	if ok {
		return hexPatriciaHashed.GenerateWitness(ctx, sdc.updates, codeReads, expectedRoot, logPrefix)
	}

	return nil, nil, errors.New("shared domains commitment context doesn't have HexPatriciaHashed")
}

// Evaluates commitment for gathered updates.
func (sdc *SharedDomainsCommitmentContext) ComputeCommitment(ctx context.Context, saveState bool, blockNum uint64, txNum uint64, logPrefix string) (rootHash []byte, err error) {
	mxCommitmentRunning.Inc()
	defer mxCommitmentRunning.Dec()
	defer func(s time.Time) { mxCommitmentTook.ObserveDuration(s) }(time.Now())

	updateCount := sdc.updates.Size()
	if sdc.trace {
		start := time.Now()
		defer func() {
			log.Trace("ComputeCommitment", "block", blockNum, "keys", common.PrettyCounter(updateCount), "mode", sdc.updates.Mode(), "spent", time.Since(start))
		}()
	}
	if updateCount == 0 {
		rootHash, err = sdc.patriciaTrie.RootHash()
		return rootHash, err
	}

	// data accessing functions should be set when domain is opened/shared context updated
	sdc.patriciaTrie.SetTrace(sdc.trace)
	sdc.Reset()

	rootHash, err = sdc.patriciaTrie.Process(ctx, sdc.updates, logPrefix)
	if err != nil {
		return nil, err
	}
	sdc.justRestored.Store(false)

	if saveState {
		if err = sdc.encodeAndStoreCommitmentState(blockNum, txNum, rootHash); err != nil {
			return nil, err
		}
	}

	return rootHash, err
}

// by that key stored latest root hash and tree state
const keyCommitmentStateS = "state"

var keyCommitmentState = []byte(keyCommitmentStateS)

var ErrBehindCommitment = errors.New("behind commitment")

func _decodeTxBlockNums(v []byte) (txNum, blockNum uint64) {
	return binary.BigEndian.Uint64(v), binary.BigEndian.Uint64(v[8:16])
}

// LatestCommitmentState searches for last encoded state for CommitmentContext.
// Found value does not become current state.
func (sdc *SharedDomainsCommitmentContext) LatestCommitmentState() (blockNum, txNum uint64, state []byte, err error) {
	if sdc.patriciaTrie.Variant() != commitment.VariantHexPatriciaTrie && sdc.patriciaTrie.Variant() != commitment.VariantConcurrentHexPatricia {
		return 0, 0, nil, errors.New("state storing is only supported hex patricia trie")
	}
	state, _, err = sdc.mainTtx.Branch(keyCommitmentState)
	if err != nil {
		return 0, 0, nil, err
	}
	if len(state) < 16 {
		return 0, 0, nil, nil
	}

	txNum, blockNum = _decodeTxBlockNums(state)
	return blockNum, txNum, state, nil
}

// enable concurrent commitment if we are using concurrent patricia trie and this trie diverges on very top (first branch is straight at nibble 0)
func (sdc *SharedDomainsCommitmentContext) enableConcurrentCommitmentIfPossible() error {
	if pt, ok := sdc.patriciaTrie.(*commitment.ConcurrentPatriciaHashed); ok {
		nextConcurrent, err := pt.CanDoConcurrentNext()
		if err != nil {
			return err
		}
		sdc.updates.SetConcurrentCommitment(nextConcurrent)
	}
	return nil
}

// SeekCommitment searches for last encoded state from DomainCommitted
// and if state found, sets it up to current domain
func (sdc *SharedDomainsCommitmentContext) SeekCommitment(ctx context.Context, tx kv.TemporalTx) (blockNum, txNum uint64, ok bool, err error) {
	_, _, state, err := sdc.LatestCommitmentState()
	if err != nil {
		return 0, 0, false, err
	}
	if state != nil {
		blockNum, txNum, err = sdc.restorePatriciaState(state)
		if err != nil {
			return 0, 0, false, err
		}
		if blockNum > 0 {
			lastBn, _, err := rawdbv3.TxNums.Last(tx)
			if err != nil {
				return 0, 0, false, err
			}
			if lastBn < blockNum {
				return 0, 0, false, fmt.Errorf("%w: TxNums index is at block %d and behind commitment %d", ErrBehindCommitment, lastBn, blockNum)
			}
		}
		sdc.sharedDomains.SetBlockNum(blockNum)
		sdc.sharedDomains.SetTxNum(txNum)
		if err = sdc.enableConcurrentCommitmentIfPossible(); err != nil {
			return 0, 0, false, err
		}
		return blockNum, txNum, true, nil
	}
	// handle case when we have no commitment, but have executed blocks
	bnBytes, err := tx.GetOne(kv.SyncStageProgress, []byte("Execution")) //TODO: move stages to erigon-lib
	if err != nil {
		return 0, 0, false, err
	}
	if len(bnBytes) == 8 {
		blockNum = binary.BigEndian.Uint64(bnBytes)
		txNum, err = rawdbv3.TxNums.Max(tx, blockNum)
		if err != nil {
			return 0, 0, false, err
		}
	}
	sdc.sharedDomains.SetBlockNum(blockNum)
	sdc.sharedDomains.SetTxNum(txNum)
	if blockNum == 0 && txNum == 0 {
		return 0, 0, true, nil
	}

	newRh, err := sdc.rebuildCommitment(ctx, tx, blockNum, txNum)
	if err != nil {
		return 0, 0, false, err
	}
	if bytes.Equal(newRh, empty.RootHash.Bytes()) {
		sdc.sharedDomains.SetBlockNum(0)
		sdc.sharedDomains.SetTxNum(0)
		return 0, 0, false, err
	}
	if sdc.trace {
		fmt.Printf("rebuilt commitment %x bn=%d txn=%d\n", newRh, blockNum, txNum)
	}
	if err = sdc.enableConcurrentCommitmentIfPossible(); err != nil {
		return 0, 0, false, err
	}
	return blockNum, txNum, true, nil
}

// encodes current trie state and saves it in SharedDomains
func (sdc *SharedDomainsCommitmentContext) encodeAndStoreCommitmentState(blockNum, txNum uint64, rootHash []byte) error {
	if sdc.mainTtx == nil {
		return errors.New("store commitment state: AggregatorContext is not initialized")
	}
	encodedState, err := sdc.encodeCommitmentState(blockNum, txNum)
	if err != nil {
		return err
	}
	prevState, prevStep, err := sdc.mainTtx.Branch(keyCommitmentState)
	if err != nil {
		return err
	}
	if len(prevState) == 0 && prevState != nil {
		prevState = nil
	}
	// state could be equal but txnum/blocknum could be different.
	// We do skip only full matches
	if bytes.Equal(prevState, encodedState) {
		//fmt.Printf("[commitment] skip store txn %d block %d (prev b=%d t=%d) rh %x\n",
		//	binary.BigEndian.Uint64(prevState[8:16]), binary.BigEndian.Uint64(prevState[:8]), dc.ht.iit.txNum, blockNum, rh)
		return nil
	}

	log.Debug("[commitment] store state", "block", blockNum, "txNum", txNum, "rootHash", hex.EncodeToString(rootHash))
	return sdc.mainTtx.PutBranch(keyCommitmentState, encodedState, prevState, prevStep)
}

// Encodes current trie state and returns it
func (sdc *SharedDomainsCommitmentContext) encodeCommitmentState(blockNum, txNum uint64) ([]byte, error) {
	var state []byte
	var err error

	switch trie := (sdc.patriciaTrie).(type) {
	case *commitment.HexPatriciaHashed:
		state, err = trie.EncodeCurrentState(nil)
		if err != nil {
			return nil, err
		}
	case *commitment.ConcurrentPatriciaHashed:
		state, err = trie.RootTrie().EncodeCurrentState(nil)
		if err != nil {
			return nil, err
		}
	default:
		return nil, fmt.Errorf("unsupported state storing for patricia trie type: %T", sdc.patriciaTrie)
	}

	cs := &commitmentState{trieState: state, blockNum: blockNum, txNum: txNum}
	encoded, err := cs.Encode()
	if err != nil {
		return nil, err
	}
	return encoded, nil
}

// After commitment state is retored, method .Reset() should NOT be called until new updates.
// Otherwise state should be restorePatriciaState()d again.
func (sdc *SharedDomainsCommitmentContext) restorePatriciaState(value []byte) (uint64, uint64, error) {
	cs := new(commitmentState)
	if err := cs.Decode(value); err != nil {
		if len(value) > 0 {
			return 0, 0, fmt.Errorf("failed to decode previous stored commitment state: %w", err)
		}
		// nil value is acceptable for SetState and will reset trie
	}
	tv := sdc.patriciaTrie.Variant()

	var hext *commitment.HexPatriciaHashed
	if tv == commitment.VariantHexPatriciaTrie {
		var ok bool
		hext, ok = sdc.patriciaTrie.(*commitment.HexPatriciaHashed)
		if !ok {
			return 0, 0, errors.New("cannot typecast hex patricia trie")
		}
	}
	if tv == commitment.VariantConcurrentHexPatricia {
		phext, ok := sdc.patriciaTrie.(*commitment.ConcurrentPatriciaHashed)
		if !ok {
			return 0, 0, errors.New("cannot typecast parallel hex patricia trie")
		}
		hext = phext.RootTrie()
	}
	if tv == commitment.VariantBinPatriciaTrie || hext == nil {
		return 0, 0, errors.New("state storing is only supported hex patricia trie")
	}

	if err := hext.SetState(cs.trieState); err != nil {
		return 0, 0, fmt.Errorf("failed restore state : %w", err)
	}
	sdc.justRestored.Store(true) // to prevent double reset
	if sdc.trace {
		rootHash, err := hext.RootHash()
		if err != nil {
			return 0, 0, fmt.Errorf("failed to get root hash after state restore: %w", err)
		}
		log.Debug(fmt.Sprintf("[commitment] restored state: block=%d txn=%d rootHash=%x\n", cs.blockNum, cs.txNum, rootHash))
	}
	return cs.blockNum, cs.txNum, nil
}

// Dummy way to rebuild commitment. Dummy because works for small state only.
// To rebuild commitment correctly for any state size - use RebuildCommitmentFiles.
func (sdc *SharedDomainsCommitmentContext) rebuildCommitment(ctx context.Context, roTx kv.TemporalTx, blockNum, txNum uint64) ([]byte, error) {
	it, err := roTx.HistoryRange(kv.StorageDomain, int(txNum), math.MaxInt64, order.Asc, -1)
	if err != nil {
		return nil, err
	}
	defer it.Close()
	for it.HasNext() {
		k, _, err := it.Next()
		if err != nil {
			return nil, err
		}
		sdc.TouchKey(kv.AccountsDomain, string(k), nil)
	}

	it, err = roTx.HistoryRange(kv.StorageDomain, int(txNum), math.MaxInt64, order.Asc, -1)
	if err != nil {
		return nil, err
	}
	defer it.Close()

	for it.HasNext() {
		k, _, err := it.Next()
		if err != nil {
			return nil, err
		}
		sdc.TouchKey(kv.StorageDomain, string(k), nil)
	}

	sdc.Reset()
	return sdc.ComputeCommitment(ctx, true, blockNum, txNum, "rebuild commit")
}

type TrieContext struct {
	roTtx  kv.TemporalTx
	getter kv.TemporalGetter
	putter kv.TemporalPutDel
	txNum  uint64

	limitReadAsOfTxNum uint64
	stepSize           uint64
	withHistory        bool // if true, do not use history reader and limit to domain files only
	trace              bool
}

<<<<<<< HEAD
func (sdc *TrieContext) Branch(pref []byte) ([]byte, uint64, error) {
	return sdc.readDomain(kv.CommitmentDomain, pref)
=======
func (sdc *TrieContext) Branch(pref []byte) ([]byte, kv.Step, error) {
	//if sdc.patriciaTrie.Variant() == commitment.VariantConcurrentHexPatricia {
	//	sdc.mu.Lock()
	//	defer sdc.mu.Unlock()
	//}
	// Trie reads prefix during unfold and after everything is ready reads it again to Merge update.
	// Keep dereferenced version inside sd commitmentDomain map ready to read again
	if sdc.withHistory && sdc.limitReadAsOfTxNum > 0 {
		v, hOk, err := sdc.roTtx.HistorySeek(kv.CommitmentDomain, pref, sdc.limitReadAsOfTxNum)
		if err != nil {
			return nil, 0, fmt.Errorf("branch failed: %w", err)
		}
		if hOk {
			if len(v) == 0 { // if history successfuly found marker of key creation
				return nil, 0, nil
			}
			if sdc.trace {
				fmt.Printf("[SDC] Branch @%d: %x: %x\n%s\n", sdc.limitReadAsOfTxNum, pref, v, commitment.BranchData(v).String())
			}
			return v, 0, nil
		}
		return nil, 0, nil // no history found, so no branch
	}

	// Trie reads prefix during unfold and after everything is ready reads it again to Merge update.
	// Dereferenced branch is kept inside sharedDomains commitment domain map (but not written into buffer so not flushed into db, unless updated)
	v, step, err := sdc.getter.GetLatest(kv.CommitmentDomain, pref)
	if err != nil {
		return nil, 0, fmt.Errorf("branch failed: %w", err)
	}
	if sdc.trace {
		fmt.Printf("[SDC] Branch: %x: %x\n", pref, v)
	}
	if len(v) == 0 {
		return nil, 0, nil
	}
	return v, step, nil
>>>>>>> 275bf04d
}

func (sdc *TrieContext) PutBranch(prefix []byte, data []byte, prevData []byte, prevStep kv.Step) error {
	if sdc.limitReadAsOfTxNum > 0 && sdc.withHistory { // do not store branches if explicitly operate on history
		return nil
	}
	if sdc.trace {
		fmt.Printf("[SDC] PutBranch: %x: %x\n", prefix, data)
	}
	//if sdc.patriciaTrie.Variant() == commitment.VariantConcurrentHexPatricia {
	//	sdc.mu.Lock()
	//	defer sdc.mu.Unlock()
	//}

	return sdc.putter.DomainPut(kv.CommitmentDomain, prefix, data, sdc.txNum, prevData, prevStep)
}

// readDomain reads data from domain, dereferences key and returns encoded value and step.
// Step returned only when reading from domain files, otherwise it is always 0.
// Step is used in Trie for memo stats and file depth access statistics.
func (sdc *TrieContext) readDomain(d kv.Domain, plainKey []byte) (enc []byte, step uint64, err error) {
	//if sdc.patriciaTrie.Variant() == commitment.VariantConcurrentHexPatricia {
	//	sdc.mu.Lock()
	//	defer sdc.mu.Unlock()
	//}

	if sdc.limitReadAsOfTxNum > 0 {
		if sdc.withHistory {
			enc, _, err = sdc.roTtx.GetAsOf(d, plainKey, sdc.limitReadAsOfTxNum)
		}

		if enc == nil {
			var ok bool
			// reading from domain files this way will dereference domain key correctly,
			// rotx.GetAsOf itself does not dereference keys in commitment domain values
			enc, ok, _, _, err = sdc.roTtx.Debug().GetLatestFromFiles(d, plainKey, sdc.limitReadAsOfTxNum)
			if !ok {
				enc = nil
			}
		}
	} else {
		enc, step, err = sdc.getter.GetLatest(d, plainKey)
	}

	if err != nil {
		return nil, 0, fmt.Errorf("readDomain %q: failed to read latest storage (latest=%t): %w", d, sdc.limitReadAsOfTxNum == 0, err)
	}
	return enc, step, nil
}

func (sdc *TrieContext) Account(plainKey []byte) (u *commitment.Update, err error) {
	encAccount, _, err := sdc.readDomain(kv.AccountsDomain, plainKey)
	if err != nil {
		return nil, err
	}

	u = &commitment.Update{CodeHash: empty.CodeHash}
	if len(encAccount) == 0 {
		u.Flags = commitment.DeleteUpdate
		return u, nil
	}

	acc := new(accounts.Account)
	if err = accounts.DeserialiseV3(acc, encAccount); err != nil {
		return nil, err
	}

	u.Flags |= commitment.NonceUpdate
	u.Nonce = acc.Nonce

	u.Flags |= commitment.BalanceUpdate
	u.Balance.Set(&acc.Balance)

	if ch := acc.CodeHash.Bytes(); len(ch) > 0 {
		u.Flags |= commitment.CodeUpdate
		copy(u.CodeHash[:], acc.CodeHash.Bytes())
	}

	if assert.Enable {
		code, _, err := sdc.readDomain(kv.CodeDomain, plainKey)
		if err != nil {
			return nil, err
		}
		if len(code) > 0 {
			copy(u.CodeHash[:], crypto.Keccak256(code))
			u.Flags |= commitment.CodeUpdate
		}
		if !bytes.Equal(acc.CodeHash.Bytes(), u.CodeHash[:]) {
			return nil, fmt.Errorf("code hash mismatch: account '%x' != codeHash '%x'", acc.CodeHash.Bytes(), u.CodeHash[:])
		}
	}
	return u, nil
}

func (sdc *TrieContext) Storage(plainKey []byte) (u *commitment.Update, err error) {
	enc, _, err := sdc.readDomain(kv.StorageDomain, plainKey)
	if err != nil {
		return nil, err
	}
	u = &commitment.Update{
		Flags:      commitment.DeleteUpdate,
		StorageLen: len(enc),
	}

	if u.StorageLen > 0 {
		u.Flags = commitment.StorageUpdate
		copy(u.Storage[:u.StorageLen], enc)
	}

	return u, nil
}

// Limits max txNum for read operations. If set to 0, all read operations will be from latest value.
// If domainOnly=true and txNum > 0, then read operations will be limited to domain files only.
func (sdc *TrieContext) SetLimitReadAsOfTxNum(txNum uint64, domainOnly bool) {
	sdc.limitReadAsOfTxNum = txNum
	sdc.withHistory = !domainOnly
}<|MERGE_RESOLUTION|>--- conflicted
+++ resolved
@@ -397,61 +397,21 @@
 	trace              bool
 }
 
-<<<<<<< HEAD
-func (sdc *TrieContext) Branch(pref []byte) ([]byte, uint64, error) {
+func (sdc *TrieContext) Branch(pref []byte) ([]byte, kv.Step, error) {
 	return sdc.readDomain(kv.CommitmentDomain, pref)
-=======
-func (sdc *TrieContext) Branch(pref []byte) ([]byte, kv.Step, error) {
+}
+
+func (sdc *TrieContext) PutBranch(prefix []byte, data []byte, prevData []byte, prevStep kv.Step) error {
+	if sdc.limitReadAsOfTxNum > 0 && sdc.withHistory { // do not store branches if explicitly operate on history
+		return nil
+	}
+	if sdc.trace {
+		fmt.Printf("[SDC] PutBranch: %x: %x\n", prefix, data)
+	}
 	//if sdc.patriciaTrie.Variant() == commitment.VariantConcurrentHexPatricia {
 	//	sdc.mu.Lock()
 	//	defer sdc.mu.Unlock()
 	//}
-	// Trie reads prefix during unfold and after everything is ready reads it again to Merge update.
-	// Keep dereferenced version inside sd commitmentDomain map ready to read again
-	if sdc.withHistory && sdc.limitReadAsOfTxNum > 0 {
-		v, hOk, err := sdc.roTtx.HistorySeek(kv.CommitmentDomain, pref, sdc.limitReadAsOfTxNum)
-		if err != nil {
-			return nil, 0, fmt.Errorf("branch failed: %w", err)
-		}
-		if hOk {
-			if len(v) == 0 { // if history successfuly found marker of key creation
-				return nil, 0, nil
-			}
-			if sdc.trace {
-				fmt.Printf("[SDC] Branch @%d: %x: %x\n%s\n", sdc.limitReadAsOfTxNum, pref, v, commitment.BranchData(v).String())
-			}
-			return v, 0, nil
-		}
-		return nil, 0, nil // no history found, so no branch
-	}
-
-	// Trie reads prefix during unfold and after everything is ready reads it again to Merge update.
-	// Dereferenced branch is kept inside sharedDomains commitment domain map (but not written into buffer so not flushed into db, unless updated)
-	v, step, err := sdc.getter.GetLatest(kv.CommitmentDomain, pref)
-	if err != nil {
-		return nil, 0, fmt.Errorf("branch failed: %w", err)
-	}
-	if sdc.trace {
-		fmt.Printf("[SDC] Branch: %x: %x\n", pref, v)
-	}
-	if len(v) == 0 {
-		return nil, 0, nil
-	}
-	return v, step, nil
->>>>>>> 275bf04d
-}
-
-func (sdc *TrieContext) PutBranch(prefix []byte, data []byte, prevData []byte, prevStep kv.Step) error {
-	if sdc.limitReadAsOfTxNum > 0 && sdc.withHistory { // do not store branches if explicitly operate on history
-		return nil
-	}
-	if sdc.trace {
-		fmt.Printf("[SDC] PutBranch: %x: %x\n", prefix, data)
-	}
-	//if sdc.patriciaTrie.Variant() == commitment.VariantConcurrentHexPatricia {
-	//	sdc.mu.Lock()
-	//	defer sdc.mu.Unlock()
-	//}
 
 	return sdc.putter.DomainPut(kv.CommitmentDomain, prefix, data, sdc.txNum, prevData, prevStep)
 }
@@ -459,7 +419,7 @@
 // readDomain reads data from domain, dereferences key and returns encoded value and step.
 // Step returned only when reading from domain files, otherwise it is always 0.
 // Step is used in Trie for memo stats and file depth access statistics.
-func (sdc *TrieContext) readDomain(d kv.Domain, plainKey []byte) (enc []byte, step uint64, err error) {
+func (sdc *TrieContext) readDomain(d kv.Domain, plainKey []byte) (enc []byte, step kv.Step, err error) {
 	//if sdc.patriciaTrie.Variant() == commitment.VariantConcurrentHexPatricia {
 	//	sdc.mu.Lock()
 	//	defer sdc.mu.Unlock()
