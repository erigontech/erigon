// Copyright 2022 The Erigon Authors
// This file is part of Erigon.
//
// Erigon is free software: you can redistribute it and/or modify
// it under the terms of the GNU Lesser General Public License as published by
// the Free Software Foundation, either version 3 of the License, or
// (at your option) any later version.
//
// Erigon is distributed in the hope that it will be useful,
// but WITHOUT ANY WARRANTY; without even the implied warranty of
// MERCHANTABILITY or FITNESS FOR A PARTICULAR PURPOSE. See the
// GNU Lesser General Public License for more details.
//
// You should have received a copy of the GNU Lesser General Public License
// along with Erigon. If not, see <http://www.gnu.org/licenses/>.

package state

import (
	"bytes"
	"container/heap"
	"context"
	"fmt"
	"math"
	"path"
	"path/filepath"
	"strings"

	"github.com/tidwall/btree"

	"github.com/erigontech/erigon-lib/common/background"
	"github.com/erigontech/erigon-lib/common/dbg"
	"github.com/erigontech/erigon-lib/common/dir"
	"github.com/erigontech/erigon-lib/log/v3"
	"github.com/erigontech/erigon/db/datastruct/existence"
	"github.com/erigontech/erigon/db/kv"
	"github.com/erigontech/erigon/db/recsplit"
	"github.com/erigontech/erigon/db/recsplit/multiencseq"
	"github.com/erigontech/erigon/db/seg"
)

func (d *Domain) dirtyFilesEndTxNumMinimax() uint64 {
	if d == nil {
		return 0
	}

	minimax := d.History.dirtyFilesEndTxNumMinimax()
	if _max, ok := d.dirtyFiles.Max(); ok {
		endTxNum := _max.endTxNum
		if minimax == 0 || endTxNum < minimax {
			minimax = endTxNum
		}
	}
	return minimax
}

func (ii *InvertedIndex) dirtyFilesEndTxNumMinimax() uint64 {
	var minimax uint64
	if _max, ok := ii.dirtyFiles.Max(); ok {
		endTxNum := _max.endTxNum
		if minimax == 0 || endTxNum < minimax {
			minimax = endTxNum
		}
	}
	return minimax
}
func (h *History) dirtyFilesEndTxNumMinimax() uint64 {
	if h.snapshotsDisabled {
		return math.MaxUint64
	}
	minimax := h.InvertedIndex.dirtyFilesEndTxNumMinimax()
	if _max, ok := h.dirtyFiles.Max(); ok {
		endTxNum := _max.endTxNum
		if minimax == 0 || endTxNum < minimax {
			minimax = endTxNum
		}
	}
	return minimax
}

type DomainRanges struct {
	name    kv.Domain
	values  MergeRange
	history HistoryRanges
	aggStep uint64
}

func NewDomainRanges(name kv.Domain, values MergeRange, history HistoryRanges, aggStep uint64) DomainRanges {
	return DomainRanges{name: name, values: values, history: history, aggStep: aggStep}
}

func (r DomainRanges) String() string {
	var b strings.Builder
	if r.values.needMerge {
		b.WriteString(r.values.String("val", r.aggStep))
	}
	if r.history.any() {
		if b.Len() > 0 {
			b.WriteString(", ")
		}
		b.WriteString(r.history.String(r.aggStep))
	}
	return b.String()
}

func (r DomainRanges) any() bool { return r.values.needMerge || r.history.any() }

func (dt *DomainRoTx) FirstStepNotInFiles() kv.Step {
	return kv.Step(dt.files.EndTxNum() / dt.stepSize)
}
func (ht *HistoryRoTx) FirstStepNotInFiles() kv.Step {
	return kv.Step(ht.files.EndTxNum() / ht.stepSize)
}
func (iit *InvertedIndexRoTx) FirstStepNotInFiles() kv.Step {
	return kv.Step(iit.files.EndTxNum() / iit.stepSize)
}

// findMergeRange
// make merge determenistic across nodes: even if Node has much small files - do earliest-first merges
// As any other methods of DomainRoTx - it can't see any files overlaps or garbage
func (dt *DomainRoTx) findMergeRange(maxEndTxNum, maxSpan uint64) DomainRanges {
	hr := dt.ht.findMergeRange(maxEndTxNum, maxSpan)

	r := DomainRanges{
		name:    dt.name,
		history: hr,
		aggStep: dt.stepSize,
	}
	for _, item := range dt.files {
		if item.endTxNum > maxEndTxNum {
			break
		}
		endStep := item.endTxNum / dt.stepSize
		spanStep := endStep & -endStep // Extract rightmost bit in the binary representation of endStep, this corresponds to size of maximally possible merge ending at endStep
		span := spanStep * dt.stepSize
		fromTxNum := item.endTxNum - span
		if fromTxNum >= item.startTxNum {
			continue
		}
		if r.values.needMerge && fromTxNum >= r.values.from { //skip small files inside `span`
			continue
		}

		r.values = MergeRange{"", true, fromTxNum, item.endTxNum}
	}
	return r
}

func (ht *HistoryRoTx) findMergeRange(maxEndTxNum, maxSpan uint64) HistoryRanges {
	var r HistoryRanges
	mr := ht.iit.findMergeRange(maxEndTxNum, maxSpan)
	r.index = *mr

	for _, item := range ht.files {
		if item.endTxNum > maxEndTxNum {
			continue
		}
		endStep := item.endTxNum / ht.stepSize
		spanStep := endStep & -endStep // Extract rightmost bit in the binary representation of endStep, this corresponds to size of maximally possible merge ending at endStep
		span := min(spanStep*ht.stepSize, maxSpan)
		startTxNum := item.endTxNum - span

		foundSuperSet := r.history.from == item.startTxNum && item.endTxNum >= r.history.to
		if foundSuperSet {
			r.history = MergeRange{from: startTxNum, to: item.endTxNum}
			continue
		}
		if startTxNum >= item.startTxNum {
			continue
		}
		if r.history.needMerge && startTxNum >= r.history.from {
			continue
		}
		r.history = MergeRange{"", true, startTxNum, item.endTxNum}
	}

	if r.history.needMerge && r.index.needMerge {
		// history is behind idx: then merge only history
		historyIsAhead := r.history.to > r.index.to
		if historyIsAhead {
			r.history = MergeRange{}
			return r
		}

		historyIsBehind := r.history.to < r.index.to
		if historyIsBehind {
			r.index = MergeRange{}
			return r
		}
	}
	return r
}

// 0-1,1-2,2-3,3-4: allow merge 0-4
// 0-2,2-3,3-4: allow merge 0-4
// 0-2,2-4: allow merge 0-4
//
// 0-1,1-2,2-3: allow merge 0-2
//
// 0-2,2-3: nothing to merge
func (iit *InvertedIndexRoTx) findMergeRange(maxEndTxNum, maxSpan uint64) *MergeRange {
	var minFound bool
	var startTxNum, endTxNum uint64
	for _, item := range iit.files {
		if item.endTxNum > maxEndTxNum {
			continue
		}
		endStep := item.endTxNum / iit.stepSize
		spanStep := endStep & -endStep // Extract rightmost bit in the binary representation of endStep, this corresponds to size of maximally possible merge ending at endStep
		span := min(spanStep*iit.stepSize, maxSpan)
		start := item.endTxNum - span
		foundSuperSet := startTxNum == item.startTxNum && item.endTxNum >= endTxNum
		if foundSuperSet {
			minFound = false
			startTxNum = start
			endTxNum = item.endTxNum
			continue
		}
		if start >= item.startTxNum {
			continue
		}
		if minFound && start >= startTxNum {
			continue
		}
		minFound = true
		startTxNum = start
		endTxNum = item.endTxNum
	}
	if minFound && startTxNum == endTxNum {
		panic(fmt.Sprintf("assert: startTxNum(%d) == endTxNum(%d)", startTxNum, endTxNum))
	}
	return &MergeRange{iit.name.String(), minFound, startTxNum, endTxNum}
}

type HistoryRanges struct {
	history MergeRange
	index   MergeRange
}

func NewHistoryRanges(history MergeRange, index MergeRange) HistoryRanges {
	return HistoryRanges{history: history, index: index}
}

func (r HistoryRanges) String(aggStep uint64) string {
	var str string
	if r.history.needMerge {
		str += r.history.String("hist", aggStep)
	}
	if r.index.needMerge {
		if str != "" {
			str += ", "
		}
		str += r.index.String("idx", aggStep)
	}
	return str
}
func (r HistoryRanges) any() bool {
	return r.history.needMerge || r.index.needMerge
}

// staticFilesInRange returns list of static files with txNum in specified range [startTxNum; endTxNum)
// files are in the descending order of endTxNum
func (dt *DomainRoTx) staticFilesInRange(r DomainRanges) (valuesFiles, indexFiles, historyFiles []*FilesItem) {
	if r.history.any() {
		var err error
		indexFiles, historyFiles, err = dt.ht.staticFilesInRange(r.history)
		if err != nil {
			panic(err)
		}
	}
	if r.values.needMerge {
		for _, item := range dt.files {
			if item.startTxNum < r.values.from {
				continue
			}
			if item.endTxNum > r.values.to {
				break
			}
			valuesFiles = append(valuesFiles, item.src)
		}
		for _, f := range valuesFiles {
			if f == nil {
				panic("must not happen")
			}
		}
	}
	return
}

func (iit *InvertedIndexRoTx) staticFilesInRange(startTxNum, endTxNum uint64) []*FilesItem {
	files := make([]*FilesItem, 0, len(iit.files))

	for _, item := range iit.files {
		if item.startTxNum < startTxNum {
			continue
		}
		if item.endTxNum > endTxNum {
			break
		}
		files = append(files, item.src)
	}
	for _, f := range files {
		if f == nil {
			panic("must not happen")
		}
	}

	return files
}

func (ht *HistoryRoTx) staticFilesInRange(r HistoryRanges) (indexFiles, historyFiles []*FilesItem, err error) {
	if !r.history.needMerge && r.index.needMerge {
		indexFiles = ht.iit.staticFilesInRange(r.index.from, r.index.to)
		return indexFiles, historyFiles, nil
	}

	if r.history.needMerge {
		// Get history files from HistoryRoTx (no "garbage/overalps"), but index files not from InvertedIndexRoTx
		// because index files may already be merged (before `kill -9`) and it means not visible in InvertedIndexRoTx
		for _, item := range ht.files {
			if item.startTxNum < r.history.from {
				continue
			}
			if item.endTxNum > r.history.to {
				break
			}

			historyFiles = append(historyFiles, item.src)
			idxFile, ok := ht.h.InvertedIndex.dirtyFiles.Get(item.src)
			if ok {
				indexFiles = append(indexFiles, idxFile)
			} else {
				walkErr := fmt.Errorf("History.staticFilesInRange: required file not found: %s-%s.%d-%d.efi", ht.h.InvertedIndex.version.AccessorEFI.String(), ht.h.filenameBase, item.startTxNum/ht.stepSize, item.endTxNum/ht.stepSize)
				return nil, nil, walkErr
			}
		}

		for _, f := range historyFiles {
			if f == nil {
				panic("must not happen")
			}
		}
		if r.index.needMerge && len(indexFiles) != len(historyFiles) {
			var sIdx, sHist []string
			for _, f := range indexFiles {
				if f.index != nil {
					_, fName := filepath.Split(f.index.FilePath())
					sIdx = append(sIdx, fmt.Sprintf("%+v", fName))
				}
			}
			for _, f := range historyFiles {
				if f.decompressor != nil {
					_, fName := filepath.Split(f.decompressor.FilePath())
					sHist = append(sHist, fmt.Sprintf("%+v", fName))
				}
			}
			log.Warn("[snapshots] something wrong with files for merge", "idx", strings.Join(sIdx, ","), "hist", strings.Join(sHist, ","))
		}
	}
	return
}

func mergeNumSeqs(preval, val []byte, preBaseNum, baseNum uint64, buf []byte, outBaseNum uint64) ([]byte, error) {
	preSeq := multiencseq.ReadMultiEncSeq(preBaseNum, preval)
	seq := multiencseq.ReadMultiEncSeq(baseNum, val)
	preIt := preSeq.Iterator(0)
	efIt := seq.Iterator(0)
	newSeq := multiencseq.NewBuilder(outBaseNum, preSeq.Count()+seq.Count(), seq.Max())
	for preIt.HasNext() {
		v, err := preIt.Next()
		if err != nil {
			return nil, err
		}
		newSeq.AddOffset(v)
	}
	for efIt.HasNext() {
		v, err := efIt.Next()
		if err != nil {
			return nil, err
		}
		newSeq.AddOffset(v)
	}
	newSeq.Build()
	return newSeq.AppendBytes(buf), nil
}

type valueTransformer func(val []byte, startTxNum, endTxNum uint64) ([]byte, error)

const DomainMinStepsToCompress = 16

func (dt *DomainRoTx) mergeFiles(ctx context.Context, domainFiles, indexFiles, historyFiles []*FilesItem, r DomainRanges, vt valueTransformer, ps *background.ProgressSet) (valuesIn, indexIn, historyIn *FilesItem, err error) {
	if !r.any() {
		return
	}
	defer func() {
		// Merge is background operation. It must not crush application.
		// Convert panic to error.
		if rec := recover(); rec != nil {
			err = fmt.Errorf("[snapshots] background mergeFiles: domain=%s, %s, %s, %s", dt.name, r.String(), rec, dbg.Stack())
		}
	}()

	closeFiles := true
	var _kvFile *seg.Compressor
	defer func() {
		if closeFiles {
			if _kvFile != nil {
				_kvFile.Close()
			}
			if indexIn != nil {
				indexIn.closeFilesAndRemove()
			}
			if historyIn != nil {
				historyIn.closeFilesAndRemove()
			}
			if valuesIn != nil {
				valuesIn.closeFilesAndRemove()
			}
		}
	}()
	if indexIn, historyIn, err = dt.ht.mergeFiles(ctx, indexFiles, historyFiles, r.history, ps); err != nil {
		return nil, nil, nil, err
	}

	if !r.values.needMerge {
		closeFiles = false
		return
	}

	fromStep, toStep := kv.Step(r.values.from/r.aggStep), kv.Step(r.values.to/r.aggStep)
	kvFilePath := dt.d.kvNewFilePath(fromStep, toStep)

	_kvFile, err = seg.NewCompressor(ctx, "merge domain "+dt.d.filenameBase, kvFilePath, dt.d.dirs.Tmp, dt.d.CompressCfg.WordLvlCfg, log.LvlTrace, dt.d.logger)
	if err != nil {
		return nil, nil, nil, fmt.Errorf("merge %s compressor: %w", dt.d.filenameBase, err)
	}
	if dt.d.noFsync {
		_kvFile.DisableFsync()
	}

	forceNoCompress := false
	if toStep-fromStep < DomainMinStepsToCompress {
		forceNoCompress = true
	}
	kvWriter := dt.d.dataWriter(_kvFile, forceNoCompress)
	if dt.d.noFsync {
		kvWriter.DisableFsync()
	}

	cnt := 0
	for _, item := range domainFiles {
		cnt += item.decompressor.Count()
	}

	p := ps.AddNew("merge "+path.Base(kvFilePath), uint64(cnt)*2) // *2 because after adding words - will happen compression (which also slow)
	defer ps.Delete(p)

	var cp CursorHeap
	heap.Init(&cp)
	for _, item := range domainFiles {
		g := dt.d.dataReader(item.decompressor)
		g.Reset(0)
		if g.HasNext() {
			key, val, _, _, _ := g.Next2Copy(nil, nil)
			heap.Push(&cp, &CursorItem{
				t:          FILE_CURSOR,
				domain:     g,
				key:        key,
				val:        val,
				startTxNum: item.startTxNum,
				endTxNum:   item.endTxNum,
				reverse:    true,
			})
		}
	}
	// In the loop below, the pair `keyBuf=>valBuf` is always 1 item behind `lastKey=>lastVal`.
	// `lastKey` and `lastVal` are taken from the top of the multi-way merge (assisted by the CursorHeap cp), but not processed right away
	// instead, the pair from the previous iteration is processed first - `keyBuf=>valBuf`. After that, `keyBuf` and `valBuf` are assigned
	// to `lastKey` and `lastVal` correspondingly, and the next step of multi-way merge happens. Therefore, after the multi-way merge loop
	// (when CursorHeap cp is empty), there is a need to process the last pair `keyBuf=>valBuf`, because it was one step behind
	var keyBuf, valBuf []byte
	var lastKey, lastVal []byte
	var keyFileStartTxNum, keyFileEndTxNum uint64
	i := uint64(0)
	for cp.Len() > 0 {
		lastKey = append(lastKey[:0], cp[0].key...)
		lastVal = append(lastVal[:0], cp[0].val...)
		lastFileStartTxNum, lastFileEndTxNum := cp[0].startTxNum, cp[0].endTxNum
		// Advance all the items that have this key (including the top)
		for cp.Len() > 0 && bytes.Equal(cp[0].key, lastKey) {
			i++
			ci1 := heap.Pop(&cp).(*CursorItem)
			if ci1.domain.HasNext() {
				//ci1.key, ci1.val, _, _, _ = ci1.domain.Next2Copy(ci1.key[:0], ci1.val[:0])
				ci1.key, ci1.val, _, _, _ = ci1.domain.Next2Copy(nil, nil)
				heap.Push(&cp, ci1)
			}
		}

		// For the rest of types, empty value means deletion
		deleted := r.values.from == 0 && len(lastVal) == 0
		if deleted {
			continue
		}
		if keyBuf != nil {
			if vt != nil {
				if !bytes.Equal(keyBuf, keyCommitmentState) { // no replacement for state key
					valBuf, err = vt(valBuf, keyFileStartTxNum, keyFileEndTxNum)
					if err != nil {
						return nil, nil, nil, fmt.Errorf("merge: valTransform failed: %w", err)
					}
				}
			}
			if err = kvWriter.Add(keyBuf, valBuf); err != nil {
				return nil, nil, nil, err
			}
		}
		keyBuf = append(keyBuf[:0], lastKey...)
		valBuf = append(valBuf[:0], lastVal...)
		keyFileStartTxNum, keyFileEndTxNum = lastFileStartTxNum, lastFileEndTxNum
		p.Processed.Store(i)
	}
	if keyBuf != nil {
		if vt != nil {
			if !bytes.Equal(keyBuf, keyCommitmentState) { // no replacement for state key
				valBuf, err = vt(valBuf, keyFileStartTxNum, keyFileEndTxNum)
				if err != nil {
					return nil, nil, nil, fmt.Errorf("merge: valTransform failed: %w", err)
				}
			}
		}
		if err = kvWriter.Add(keyBuf, valBuf); err != nil {
			return nil, nil, nil, err
		}
	}
	if err = kvWriter.Compress(); err != nil {
		return nil, nil, nil, err
	}
	_kvFile.Close()
	ps.Delete(p)

	valuesIn = newFilesItem(r.values.from, r.values.to, dt.stepSize)
	valuesIn.frozen = false
	if valuesIn.decompressor, err = seg.NewDecompressor(kvFilePath); err != nil {
		return nil, nil, nil, fmt.Errorf("merge %s decompressor [%d-%d]: %w", dt.d.filenameBase, r.values.from, r.values.to, err)
	}

	if dt.d.Accessors.Has(AccessorBTree) {
		btPath := dt.d.kvBtAccessorNewFilePath(fromStep, toStep)
		btM := DefaultBtreeM
		if toStep == 0 && dt.d.filenameBase == "commitment" {
			btM = 128
		}
		valuesIn.bindex, err = CreateBtreeIndexWithDecompressor(btPath, btM, dt.dataReader(valuesIn.decompressor), *dt.salt, ps, dt.d.dirs.Tmp, dt.d.logger, dt.d.noFsync, dt.d.Accessors)
		if err != nil {
			return nil, nil, nil, fmt.Errorf("merge %s btindex [%d-%d]: %w", dt.d.filenameBase, r.values.from, r.values.to, err)
		}
	}
	if dt.d.Accessors.Has(AccessorHashMap) {
		if err = dt.d.buildHashMapAccessor(ctx, fromStep, toStep, dt.dataReader(valuesIn.decompressor), ps); err != nil {
			return nil, nil, nil, fmt.Errorf("merge %s buildHashMapAccessor [%d-%d]: %w", dt.d.filenameBase, r.values.from, r.values.to, err)
		}
		if valuesIn.index, err = recsplit.OpenIndex(dt.d.kviAccessorNewFilePath(fromStep, toStep)); err != nil {
			return nil, nil, nil, fmt.Errorf("merge %s buildHashMapAccessor [%d-%d]: %w", dt.d.filenameBase, r.values.from, r.values.to, err)
		}
	}

	if dt.d.Accessors.Has(AccessorExistence) {
		bloomIndexPath := dt.d.kvExistenceIdxNewFilePath(fromStep, toStep)
		exists, err := dir.FileExist(bloomIndexPath)
		if err != nil {
			return nil, nil, nil, fmt.Errorf("merge %s FileExist err [%d-%d]: %w", dt.d.filenameBase, r.values.from, r.values.to, err)
		}
		if exists {
			valuesIn.existence, err = existence.OpenFilter(bloomIndexPath, false)
			if err != nil {
				return nil, nil, nil, fmt.Errorf("merge %s existence [%d-%d]: %w", dt.d.filenameBase, r.values.from, r.values.to, err)
			}
		}
	}

	closeFiles = false
	return
}

func (iit *InvertedIndexRoTx) mergeFiles(ctx context.Context, files []*FilesItem, startTxNum, endTxNum uint64, ps *background.ProgressSet) (*FilesItem, error) {
	if startTxNum == endTxNum {
		panic(fmt.Sprintf("assert: startTxNum(%d) == endTxNum(%d)", startTxNum, endTxNum))
	}

	var outItem *FilesItem
	var comp *seg.Compressor
	var decomp *seg.Decompressor
	var err error
	var closeItem = true
	defer func() {
		if closeItem {
			if comp != nil {
				comp.Close()
			}
			if decomp != nil {
				decomp.Close()
			}
			if outItem != nil {
				outItem.closeFilesAndRemove()
			}
		}
	}()
	if ctx.Err() != nil {
		return nil, ctx.Err()
	}
	fromStep, toStep := kv.Step(startTxNum/iit.stepSize), kv.Step(endTxNum/iit.stepSize)

	datPath := iit.ii.efNewFilePath(fromStep, toStep)
	if comp, err = seg.NewCompressor(ctx, iit.ii.filenameBase+".ii.merge", datPath, iit.ii.dirs.Tmp, iit.ii.CompressorCfg, log.LvlTrace, iit.ii.logger); err != nil {
		return nil, fmt.Errorf("merge %s inverted index compressor: %w", iit.ii.filenameBase, err)
	}
	if iit.ii.noFsync {
		comp.DisableFsync()
	}

	write := iit.dataWriter(comp, false)
	p := ps.AddNew(path.Base(datPath), 1)
	defer ps.Delete(p)

	var cp CursorHeap
	heap.Init(&cp)

	for _, item := range files {
		g := iit.dataReader(item.decompressor)
		g.Reset(0)
		if g.HasNext() {
			key, _ := g.Next(nil)
			val, _ := g.Next(nil)
			//fmt.Printf("heap push %s [%d] %x\n", item.decompressor.FilePath(), item.endTxNum, key)
			heap.Push(&cp, &CursorItem{
				t:          FILE_CURSOR,
				idx:        g,
				key:        key,
				val:        val,
				startTxNum: item.startTxNum,
				endTxNum:   item.endTxNum,
				reverse:    true,
			})
		}
	}

	// In the loop below, the pair `keyBuf=>valBuf` is always 1 item behind `lastKey=>lastVal`.
	// `lastKey` and `lastVal` are taken from the top of the multi-way merge (assisted by the CursorHeap cp), but not processed right away
	// instead, the pair from the previous iteration is processed first - `keyBuf=>valBuf`. After that, `keyBuf` and `valBuf` are assigned
	// to `lastKey` and `lastVal` correspondingly, and the next step of multi-way merge happens. Therefore, after the multi-way merge loop
	// (when CursorHeap cp is empty), there is a need to process the last pair `keyBuf=>valBuf`, because it was one step behind
	var keyBuf, valBuf []byte
	var lastKey, lastVal []byte
	for cp.Len() > 0 {
		lastKey = append(lastKey[:0], cp[0].key...)
		lastVal = append(lastVal[:0], cp[0].val...)

		// Pre-rebase the first sequence
		preSeq := multiencseq.ReadMultiEncSeq(cp[0].startTxNum, lastVal)
		preIt := preSeq.Iterator(0)
		newSeq := multiencseq.NewBuilder(startTxNum, preSeq.Count(), preSeq.Max())
		for preIt.HasNext() {
			v, err := preIt.Next()
			if err != nil {
				return nil, err
			}
			newSeq.AddOffset(v)
		}
		newSeq.Build()
		lastVal = newSeq.AppendBytes(nil)
		var mergedOnce bool

		// Advance all the items that have this key (including the top)
		for cp.Len() > 0 && bytes.Equal(cp[0].key, lastKey) {
			ci1 := heap.Pop(&cp).(*CursorItem)
			if mergedOnce {
				if lastVal, err = mergeNumSeqs(ci1.val, lastVal, ci1.startTxNum, startTxNum, nil, startTxNum); err != nil {
					return nil, fmt.Errorf("merge %s inverted index: %w", iit.ii.filenameBase, err)
				}
			} else {
				mergedOnce = true
			}
			// fmt.Printf("multi-way %s [%d] %x\n", ii.keysTable, ci1.endTxNum, ci1.key)
			if ci1.idx.HasNext() {
				ci1.key, _ = ci1.idx.Next(ci1.key[:0])
				ci1.val, _ = ci1.idx.Next(ci1.val[:0])
				// fmt.Printf("heap next push %s [%d] %x\n", ii.keysTable, ci1.endTxNum, ci1.key)
				heap.Push(&cp, ci1)
			}
		}
		if keyBuf != nil {
			// fmt.Printf("pput %x->%x\n", keyBuf, valBuf)
			if _, err = write.Write(keyBuf); err != nil {
				return nil, err
			}
			if _, err = write.Write(valBuf); err != nil {
				return nil, err
			}
		}
		keyBuf = append(keyBuf[:0], lastKey...)
		if keyBuf == nil {
			keyBuf = []byte{}
		}
		valBuf = append(valBuf[:0], lastVal...)
	}
	if keyBuf != nil {
		// fmt.Printf("put %x->%x\n", keyBuf, valBuf)
		if _, err = write.Write(keyBuf); err != nil {
			return nil, err
		}
		if _, err = write.Write(valBuf); err != nil {
			return nil, err
		}
	}
	if err = write.Compress(); err != nil {
		return nil, err
	}
	comp.Close()
	comp = nil

	outItem = newFilesItem(startTxNum, endTxNum, iit.stepSize)
	if outItem.decompressor, err = seg.NewDecompressor(datPath); err != nil {
		return nil, fmt.Errorf("merge %s decompressor [%d-%d]: %w", iit.ii.filenameBase, startTxNum, endTxNum, err)
	}
	ps.Delete(p)

	if err := iit.ii.buildMapAccessor(ctx, fromStep, toStep, iit.dataReader(outItem.decompressor), ps); err != nil {
		return nil, fmt.Errorf("merge %s buildHashMapAccessor [%d-%d]: %w", iit.ii.filenameBase, startTxNum, endTxNum, err)
	}
	if outItem.index, err = recsplit.OpenIndex(iit.ii.efAccessorNewFilePath(fromStep, toStep)); err != nil {
		return nil, err
	}

	closeItem = false
	return outItem, nil
}

func (ht *HistoryRoTx) mergeFiles(ctx context.Context, indexFiles, historyFiles []*FilesItem, r HistoryRanges, ps *background.ProgressSet) (indexIn, historyIn *FilesItem, err error) {
	if !r.any() {
		return nil, nil, nil
	}
	var closeIndex = true
	defer func() {
		if closeIndex {
			if indexIn != nil {
				indexIn.closeFilesAndRemove()
			}
		}
	}()

	if indexIn, err = ht.iit.mergeFiles(ctx, indexFiles, r.index.from, r.index.to, ps); err != nil {
		return nil, nil, err
	}
	if r.history.needMerge {
		var _comp *seg.Compressor
		var decomp *seg.Decompressor
		var rs *recsplit.RecSplit
		var index *recsplit.Index
		var closeItem = true
		defer func() {
			if closeItem {
				if _comp != nil {
					_comp.Close()
				}
				if decomp != nil {
					decomp.Close()
				}
				if rs != nil {
					rs.Close()
				}
				if index != nil {
					index.Close()
				}
				if historyIn != nil {
					historyIn.closeFilesAndRemove()
				}
			}
		}()
		fromStep, toStep := kv.Step(r.history.from/ht.stepSize), kv.Step(r.history.to/ht.stepSize)
<<<<<<< HEAD
		datPath := ht.h.vFilePath(fromStep, toStep)
		idxPath := ht.h.vAccessorFilePath(fromStep, toStep)
		_comp, err = seg.NewCompressor(ctx, "merge hist "+ht.h.filenameBase, datPath, ht.h.dirs.Tmp, ht.h.CompressorCfg, log.LvlTrace, ht.h.logger)
		if err != nil {
=======
		datPath := ht.h.vNewFilePath(fromStep, toStep)
		idxPath := ht.h.vAccessorNewFilePath(fromStep, toStep)
		if comp, err = seg.NewCompressor(ctx, "merge hist "+ht.h.filenameBase, datPath, ht.h.dirs.Tmp, ht.h.CompressorCfg, log.LvlTrace, ht.h.logger); err != nil {
>>>>>>> 36b87045
			return nil, nil, fmt.Errorf("merge %s history compressor: %w", ht.h.filenameBase, err)
		}
		if ht.h.noFsync {
			_comp.DisableFsync()
		}
		histWriter := ht.h.dataWriter(_comp)
		p := ps.AddNew(path.Base(datPath), 1)
		defer ps.Delete(p)

		var cp CursorHeap
		heap.Init(&cp)
		for _, item := range indexFiles {
			g := ht.h.InvertedIndex.dataReader(item.decompressor)
			g.Reset(0)
			if g.HasNext() {
				var g2 *seg.PagedReader
				for _, hi := range historyFiles { // full-scan, because it's ok to have different amount files. by unclean-shutdown.
					if hi.startTxNum == item.startTxNum && hi.endTxNum == item.endTxNum {
						g2 = ht.dataReader(hi.decompressor)
						break
					}
				}
				if g2 == nil {
					panic(fmt.Sprintf("for file: %s, not found corresponding file to merge", g.FileName()))
				}
				key, _ := g.Next(nil)
				val, _ := g.Next(nil)
				heap.Push(&cp, &CursorItem{
					t:          FILE_CURSOR,
					idx:        g,
					hist:       g2,
					key:        key,
					val:        val,
					startTxNum: item.startTxNum,
					endTxNum:   item.endTxNum,
					reverse:    false,
				})
			}
		}
		// In the loop below, the pair `keyBuf=>valBuf` is always 1 item behind `lastKey=>lastVal`.
		// `lastKey` and `lastVal` are taken from the top of the multi-way merge (assisted by the CursorHeap cp), but not processed right away
		// instead, the pair from the previous iteration is processed first - `keyBuf=>valBuf`. After that, `keyBuf` and `valBuf` are assigned
		// to `lastKey` and `lastVal` correspondingly, and the next step of multi-way merge happens. Therefore, after the multi-way merge loop
		// (when CursorHeap cp is empty), there is a need to process the last pair `keyBuf=>valBuf`, because it was one step behind
		var lastKey, valBuf []byte
		var keyCount int
		for cp.Len() > 0 {
			lastKey = append(lastKey[:0], cp[0].key...)
			// Advance all the items that have this key (including the top)
			for cp.Len() > 0 && bytes.Equal(cp[0].key, lastKey) {
				ci1 := heap.Pop(&cp).(*CursorItem)
				count := multiencseq.Count(ci1.startTxNum, ci1.val)
				for i := uint64(0); i < count; i++ {
					if !ci1.hist.HasNext() {
						panic(fmt.Errorf("assert: no value??? %s, i=%d, count=%d, lastKey=%x, ci1.key=%x", ci1.hist.FileName(), i, count, lastKey, ci1.key))
					}

					var k, v []byte
					k, v, valBuf, _ = ci1.hist.Next2ForHistory(valBuf[:0])
					if err = histWriter.AddForHistory(k, v); err != nil {
						return nil, nil, err
					}
				}

				// fmt.Printf("fput '%x'->%x\n", lastKey, ci1.val)
				keyCount += int(count)
				if ci1.idx.HasNext() {
					ci1.key, _ = ci1.idx.Next(ci1.key[:0])
					ci1.val, _ = ci1.idx.Next(ci1.val[:0])
					heap.Push(&cp, ci1)
				}
			}
		}
		if err = histWriter.Compress(); err != nil {
			return nil, nil, err
		}
		_comp.Close()
		if decomp, err = seg.NewDecompressor(datPath); err != nil {
			return nil, nil, err
		}
		ps.Delete(p)

		if err = ht.h.buildVI(ctx, idxPath, decomp, indexIn.decompressor, indexIn.startTxNum, ps); err != nil {
			return nil, nil, err
		}

		if index, err = recsplit.OpenIndex(idxPath); err != nil {
			return nil, nil, fmt.Errorf("open %s idx: %w", ht.h.filenameBase, err)
		}
		historyIn = newFilesItem(r.history.from, r.history.to, ht.stepSize)
		historyIn.decompressor = decomp
		historyIn.index = index

		closeItem = false
	}

	closeIndex = false
	return
}

func (d *Domain) integrateMergedDirtyFiles(valuesIn, indexIn, historyIn *FilesItem) {
	d.History.integrateMergedDirtyFiles(indexIn, historyIn)
	if valuesIn != nil {
		d.dirtyFiles.Set(valuesIn)
	}
}

func (ii *InvertedIndex) integrateMergedDirtyFiles(in *FilesItem) {
	if in != nil {
		ii.dirtyFiles.Set(in)
	}
}

func (h *History) integrateMergedDirtyFiles(indexIn, historyIn *FilesItem) {
	h.InvertedIndex.integrateMergedDirtyFiles(indexIn)
	//TODO: handle collision
	if historyIn != nil {
		h.dirtyFiles.Set(historyIn)
	}
}

func (dt *DomainRoTx) cleanAfterMerge(mergedDomain, mergedHist, mergedIdx *FilesItem, dryRun bool) (deleted []string) {
	deleted = append(deleted, dt.ht.cleanAfterMerge(mergedHist, mergedIdx, dryRun)...)
	outs := dt.garbage(mergedDomain)
	for _, out := range outs { // collect file names before files descriptors closed
		deleted = append(deleted, out.FilePaths(dt.d.dirs.Snap)...)
	}
	if !dryRun {
		deleteMergeFile(dt.d.dirtyFiles, outs, dt.d.filenameBase, dt.d.logger)
	}
	return deleted
}

// cleanAfterMerge - sometime inverted_index may be already merged, but history not yet. and power-off happening.
// in this case we need keep small files, but when history already merged to `frozen` state - then we can cleanup
// all earlier small files, by mark tem as `canDelete=true`
func (ht *HistoryRoTx) cleanAfterMerge(merged, mergedIdx *FilesItem, dryRun bool) (deleted []string) {
	deleted = append(deleted, ht.iit.cleanAfterMerge(mergedIdx, dryRun)...)
	if merged != nil && merged.endTxNum == 0 {
		return
	}
	outs := ht.garbage(merged)
	for _, out := range outs { // collect file names before files descriptors closed
		deleted = append(deleted, out.FilePaths(ht.h.dirs.Snap)...)
	}

	if !dryRun {
		deleteMergeFile(ht.h.dirtyFiles, outs, ht.h.filenameBase, ht.h.logger)
	}
	return deleted
}

// cleanAfterMerge - mark all small files before `f` as `canDelete=true`
func (iit *InvertedIndexRoTx) cleanAfterMerge(merged *FilesItem, dryRun bool) (deleted []string) {
	if merged != nil && merged.endTxNum == 0 {
		return
	}
	outs := iit.garbage(merged)
	for _, out := range outs { // collect file names before files descriptors closed
		deleted = append(deleted, out.FilePaths(iit.ii.dirs.Snap)...)
	}
	if !dryRun {
		deleteMergeFile(iit.ii.dirtyFiles, outs, iit.ii.filenameBase, iit.ii.logger)
	}
	return deleted
}

// garbage - returns list of garbage files after merge step is done. at startup pass here last frozen file
func (dt *DomainRoTx) garbage(merged *FilesItem) (outs []*FilesItem) {
	var checker func(startTxNum, endTxNum uint64) bool
	dchecker := dt.d.checker
	dname := dt.name
	if dchecker != nil {
		ue := FromDomain(dname)
		checker = func(startTxNum, endTxNum uint64) bool {
			return dchecker.CheckDependentPresent(ue, Any, startTxNum, endTxNum)
		}
	}
	return garbage(dt.d.dirtyFiles, dt.files, merged, checker)
}

// garbage - returns list of garbage files after merge step is done. at startup pass here last frozen file
func (ht *HistoryRoTx) garbage(merged *FilesItem) (outs []*FilesItem) {
	return garbage(ht.h.dirtyFiles, ht.files, merged, nil)
}

func (iit *InvertedIndexRoTx) garbage(merged *FilesItem) (outs []*FilesItem) {
	var checker func(startTxNum, endTxNum uint64) bool
	dchecker := iit.ii.checker

	if dchecker != nil {
		ue := FromII(iit.ii.name)
		checker = func(startTxNum, endTxNum uint64) bool {
			return dchecker.CheckDependentPresent(ue, Any, startTxNum, endTxNum)
		}
	}
	return garbage(iit.ii.dirtyFiles, iit.files, merged, checker)
}

func garbage(dirtyFiles *btree.BTreeG[*FilesItem], visibleFiles []visibleFile, merged *FilesItem, checker func(startTxNum, endTxNum uint64) bool) (outs []*FilesItem) {
	// `kill -9` may leave some garbage
	// AggRoTx doesn't have such files, only Agg.files does
	dirtyFiles.Walk(func(items []*FilesItem) bool {
		for _, item := range items {
			if item.frozen {
				continue
			}

			if merged == nil {
				if hasCoverVisibleFile(visibleFiles, item) {
					outs = append(outs, item)
				}
				continue
			}
			// this case happens when in previous process run, the merged file was created,
			// but the processed ended before subsumed files could be deleted.
			// delete garbage file only if it's before merged range and it has bigger file (which indexed and visible for user now - using `DomainRoTx`)
			if item.isBefore(merged) && hasCoverVisibleFile(visibleFiles, item) {
				outs = append(outs, item)
				continue
			}

			if item.isProperSubsetOf(merged) {
				if checker == nil || !checker(item.startTxNum, item.endTxNum) {
					// no dependent file is present for item, can delete safely...
					outs = append(outs, item)
				}
			}
		}
		return true
	})
	return outs
}

func hasCoverVisibleFile(visibleFiles []visibleFile, item *FilesItem) bool {
	for _, f := range visibleFiles {
		if item.isProperSubsetOf(f.src) {
			return true
		}
	}
	return false
}

type Ranges struct {
	domain        [kv.DomainLen]DomainRanges
	invertedIndex []*MergeRange
}

func NewRanges(domain [kv.DomainLen]DomainRanges, invertedIndex []*MergeRange) Ranges {
	return Ranges{domain: domain, invertedIndex: invertedIndex}
}

func (r Ranges) String() string {
	ss := []string{}
	for _, d := range &r.domain {
		if d.any() {
			ss = append(ss, fmt.Sprintf("%s(%s)", d.name, d.String()))
		}
	}

	aggStep := r.domain[kv.AccountsDomain].aggStep
	for _, mr := range r.invertedIndex {
		if mr != nil && mr.needMerge {
			ss = append(ss, fmt.Sprintf("%s(%d-%d)", mr.name, mr.from/aggStep, mr.to/aggStep))
		}
	}
	return strings.Join(ss, ", ")
}

func (r Ranges) any() bool {
	for _, d := range &r.domain {
		if d.any() {
			return true
		}
	}
	for _, ii := range r.invertedIndex {
		if ii != nil && ii.needMerge {
			return true
		}
	}
	return false
}<|MERGE_RESOLUTION|>--- conflicted
+++ resolved
@@ -778,16 +778,10 @@
 			}
 		}()
 		fromStep, toStep := kv.Step(r.history.from/ht.stepSize), kv.Step(r.history.to/ht.stepSize)
-<<<<<<< HEAD
-		datPath := ht.h.vFilePath(fromStep, toStep)
-		idxPath := ht.h.vAccessorFilePath(fromStep, toStep)
+		datPath := ht.h.vNewFilePath(fromStep, toStep)
+		idxPath := ht.h.vAccessorNewFilePath(fromStep, toStep)
 		_comp, err = seg.NewCompressor(ctx, "merge hist "+ht.h.filenameBase, datPath, ht.h.dirs.Tmp, ht.h.CompressorCfg, log.LvlTrace, ht.h.logger)
 		if err != nil {
-=======
-		datPath := ht.h.vNewFilePath(fromStep, toStep)
-		idxPath := ht.h.vAccessorNewFilePath(fromStep, toStep)
-		if comp, err = seg.NewCompressor(ctx, "merge hist "+ht.h.filenameBase, datPath, ht.h.dirs.Tmp, ht.h.CompressorCfg, log.LvlTrace, ht.h.logger); err != nil {
->>>>>>> 36b87045
 			return nil, nil, fmt.Errorf("merge %s history compressor: %w", ht.h.filenameBase, err)
 		}
 		if ht.h.noFsync {
