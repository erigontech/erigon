--- conflicted
+++ resolved
@@ -431,11 +431,7 @@
 	fromStep, toStep := kv.Step(r.values.from/r.aggStep), kv.Step(r.values.to/r.aggStep)
 	kvFilePath := dt.d.kvNewFilePath(fromStep, toStep)
 
-<<<<<<< HEAD
-	_kvFile, err = seg.NewCompressor(ctx, "merge domain "+dt.d.filenameBase, kvFilePath, dt.d.dirs.Tmp, dt.d.CompressCfg.WordLvlCfg, log.LvlTrace, dt.d.logger)
-=======
-	kvFile, err := seg.NewCompressor(ctx, "merge domain "+dt.d.FilenameBase, kvFilePath, dt.d.dirs.Tmp, dt.d.CompressCfg, log.LvlTrace, dt.d.logger)
->>>>>>> 2d8b6493
+	_kvFile, err = seg.NewCompressor(ctx, "merge domain "+dt.d.FilenameBase, kvFilePath, dt.d.dirs.Tmp, dt.d.CompressCfg.WordLvlCfg, log.LvlTrace, dt.d.logger)
 	if err != nil {
 		return nil, nil, nil, fmt.Errorf("merge %s compressor: %w", dt.d.FilenameBase, err)
 	}
@@ -785,14 +781,9 @@
 		fromStep, toStep := kv.Step(r.history.from/ht.stepSize), kv.Step(r.history.to/ht.stepSize)
 		datPath := ht.h.vNewFilePath(fromStep, toStep)
 		idxPath := ht.h.vAccessorNewFilePath(fromStep, toStep)
-<<<<<<< HEAD
-		_comp, err = seg.NewCompressor(ctx, "merge hist "+ht.h.filenameBase, datPath, ht.h.dirs.Tmp, ht.h.CompressorCfg, log.LvlTrace, ht.h.logger)
+		_comp, err = seg.NewCompressor(ctx, "merge hist "+ht.h.FilenameBase, datPath, ht.h.dirs.Tmp, ht.h.CompressorCfg, log.LvlTrace, ht.h.logger)
 		if err != nil {
-			return nil, nil, fmt.Errorf("merge %s history compressor: %w", ht.h.filenameBase, err)
-=======
-		if comp, err = seg.NewCompressor(ctx, "merge hist "+ht.h.FilenameBase, datPath, ht.h.dirs.Tmp, ht.h.CompressorCfg, log.LvlTrace, ht.h.logger); err != nil {
 			return nil, nil, fmt.Errorf("merge %s history compressor: %w", ht.h.FilenameBase, err)
->>>>>>> 2d8b6493
 		}
 		if ht.h.noFsync {
 			_comp.DisableFsync()
@@ -810,11 +801,7 @@
 				var g2 *seg.PagedReader
 				for _, hi := range historyFiles { // full-scan, because it's ok to have different amount files. by unclean-shutdown.
 					if hi.startTxNum == item.startTxNum && hi.endTxNum == item.endTxNum {
-<<<<<<< HEAD
 						g2 = ht.dataReader(hi.decompressor)
-=======
-						g2 = seg.NewPagedReader(ht.dataReader(hi.decompressor), ht.h.HistoryValuesOnCompressedPage, true)
->>>>>>> 2d8b6493
 						break
 					}
 				}
