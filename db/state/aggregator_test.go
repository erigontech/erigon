--- conflicted
+++ resolved
@@ -47,6 +47,7 @@
 	"github.com/erigontech/erigon/db/seg"
 	"github.com/erigontech/erigon/db/state/statecfg"
 	"github.com/erigontech/erigon/db/version"
+	"github.com/erigontech/erigon/execution/commitment"
 	"github.com/erigontech/erigon/execution/types/accounts"
 )
 
@@ -138,309 +139,6 @@
 	err = agg.MergeLoop(context.Background())
 	require.NoError(t, err)
 }
-<<<<<<< HEAD
-
-func TestAggregatorV3_RestartOnDatadir(t *testing.T) {
-	if testing.Short() {
-		t.Skip()
-	}
-
-	t.Parallel()
-
-	t.Run("BPlus", func(t *testing.T) {
-		rc := runCfg{
-			aggStep:  50,
-			useBplus: true,
-		}
-		aggregatorV3_RestartOnDatadir(t, rc)
-	})
-	t.Run("B", func(t *testing.T) {
-		rc := runCfg{
-			aggStep: 50,
-		}
-		aggregatorV3_RestartOnDatadir(t, rc)
-	})
-
-}
-
-type runCfg struct {
-	aggStep      uint64
-	useBplus     bool
-	compressVals bool
-	largeVals    bool
-}
-
-// here we create a bunch of updates for further aggregation.
-// FinishTx should merge underlying files several times
-// Expected that:
-// - we could close first aggregator and open another with previous data still available
-// - new aggregator SeekCommitment must return txNum equal to amount of total txns
-func aggregatorV3_RestartOnDatadir(t *testing.T, rc runCfg) {
-	t.Helper()
-	ctx := context.Background()
-	logger := log.New()
-	aggStep := rc.aggStep
-	_db, agg := testDbAndAggregatorv3(t, aggStep)
-	db := wrapDbWithCtx(_db, agg)
-
-	tx, err := db.BeginTemporalRw(context.Background())
-	require.NoError(t, err)
-	defer tx.Rollback()
-
-	domains, err := NewSharedDomains(tx, log.New())
-	require.NoError(t, err)
-	defer domains.Close()
-
-	var latestCommitTxNum uint64
-	rnd := newRnd(0)
-
-	someKey := []byte("somekey")
-	txs := (aggStep / 2) * 19
-	t.Logf("step=%d tx_count=%d", aggStep, txs)
-	var aux [8]byte
-	// keys are encodings of numbers 1..31
-	// each key changes value on every txNum which is multiple of the key
-	var maxWrite uint64
-	addr, loc := make([]byte, length.Addr), make([]byte, length.Hash)
-	var txNum, blockNum uint64
-	for i := uint64(1); i <= txs; i++ {
-		txNum = i
-		domains.SetTxNum(txNum)
-		binary.BigEndian.PutUint64(aux[:], txNum)
-
-		n, err := rnd.Read(addr)
-		require.NoError(t, err)
-		require.Equal(t, length.Addr, n)
-
-		n, err = rnd.Read(loc)
-		require.NoError(t, err)
-		require.Equal(t, length.Hash, n)
-		//keys[txNum-1] = append(addr, loc...)
-		acc := accounts.Account{
-			Nonce:       1,
-			Balance:     *uint256.NewInt(rnd.Uint64()),
-			CodeHash:    common.Hash{},
-			Incarnation: 0,
-		}
-		buf := accounts.SerialiseV3(&acc)
-		err = domains.DomainPut(kv.AccountsDomain, tx, addr, buf, txNum, nil, 0)
-		require.NoError(t, err)
-
-		err = domains.DomainPut(kv.StorageDomain, tx, composite(addr, loc), []byte{addr[0], loc[0]}, txNum, nil, 0)
-		require.NoError(t, err)
-
-		err = domains.DomainPut(kv.CommitmentDomain, tx, someKey, aux[:], txNum, nil, 0)
-		require.NoError(t, err)
-		maxWrite = txNum
-	}
-	_, err = domains.ComputeCommitment(ctx, true, blockNum, txNum, "", nil)
-	require.NoError(t, err)
-
-	err = domains.Flush(context.Background(), tx)
-	require.NoError(t, err)
-	err = tx.Commit()
-	require.NoError(t, err)
-
-	err = agg.BuildFiles(txs)
-	require.NoError(t, err)
-
-	agg.Close()
-
-	// Start another aggregator on same datadir
-	salt, err := GetStateIndicesSalt(agg.dirs, false, logger)
-	require.NoError(t, err)
-	require.NotNil(t, salt)
-	anotherAgg, err := NewAggregator2(context.Background(), agg.dirs, aggStep, salt, db, logger)
-	require.NoError(t, err)
-	defer anotherAgg.Close()
-	require.NoError(t, anotherAgg.OpenFolder())
-
-	db = wrapDbWithCtx(db, anotherAgg)
-
-	rwTx, err := db.BeginTemporalRw(context.Background())
-	require.NoError(t, err)
-	defer rwTx.Rollback()
-
-	//anotherAgg.SetTx(rwTx)
-	startTx := anotherAgg.EndTxNumMinimax()
-	dom2, err := NewSharedDomains(rwTx, log.New())
-	require.NoError(t, err)
-	defer dom2.Close()
-
-	err = dom2.SeekCommitment(ctx, rwTx)
-	sstartTx := dom2.TxNum()
-
-	require.NoError(t, err)
-	require.GreaterOrEqual(t, sstartTx, startTx)
-	require.GreaterOrEqual(t, sstartTx, latestCommitTxNum)
-	_ = sstartTx
-	rwTx.Rollback()
-
-	// Check the history
-	roTx, err := db.BeginTemporalRo(context.Background())
-	require.NoError(t, err)
-	defer roTx.Rollback()
-
-	v, _, err := roTx.GetLatest(kv.CommitmentDomain, someKey)
-	require.NoError(t, err)
-	require.Equal(t, maxWrite, binary.BigEndian.Uint64(v[:]))
-}
-
-func TestNewBtIndex(t *testing.T) {
-	t.Parallel()
-	keyCount := 10000
-	kvPath := generateKV(t, t.TempDir(), 20, 10, keyCount, log.New(), seg.CompressNone)
-
-	indexPath := strings.TrimSuffix(kvPath, ".kv") + ".bt"
-
-	kv, bt, err := OpenBtreeIndexAndDataFile(indexPath, kvPath, DefaultBtreeM, seg.CompressNone, false)
-	require.NoError(t, err)
-	defer bt.Close()
-	defer kv.Close()
-	require.NotNil(t, kv)
-	require.NotNil(t, bt)
-	bplus := bt.bplus
-	require.GreaterOrEqual(t, len(bplus.mx), keyCount/int(DefaultBtreeM))
-
-	for i := 1; i < len(bt.bplus.mx); i++ {
-		require.NotZero(t, bt.bplus.mx[i].di)
-		require.NotZero(t, bt.bplus.mx[i].off)
-		require.NotEmpty(t, bt.bplus.mx[i].key)
-	}
-}
-
-func TestAggregatorV3_PruneSmallBatches(t *testing.T) {
-	if testing.Short() {
-		t.Skip()
-	}
-
-	t.Parallel()
-	aggStep := uint64(2)
-	_db, agg := testDbAndAggregatorv3(t, aggStep)
-	db := wrapDbWithCtx(_db, agg)
-
-	tx, err := db.BeginTemporalRw(context.Background())
-	require.NoError(t, err)
-	defer tx.Rollback()
-
-	domains, err := NewSharedDomains(tx, log.New())
-	require.NoError(t, err)
-	defer domains.Close()
-
-	maxTx := aggStep * 3
-	t.Logf("step=%d tx_count=%d\n", aggStep, maxTx)
-
-	rnd := newRnd(0)
-
-	generateSharedDomainsUpdates(t, domains, tx, maxTx, rnd, length.Addr, 10, aggStep/2)
-
-	// flush and build files
-	err = domains.Flush(context.Background(), tx)
-	require.NoError(t, err)
-
-	var (
-		// until pruning
-		accountsRange    map[string][]byte
-		storageRange     map[string][]byte
-		codeRange        map[string][]byte
-		accountHistRange map[string][]byte
-		storageHistRange map[string][]byte
-		codeHistRange    map[string][]byte
-	)
-	maxInt := math.MaxInt
-	{
-		it, err := tx.Debug().RangeLatest(kv.AccountsDomain, nil, nil, maxInt)
-		require.NoError(t, err)
-		accountsRange = extractKVErrIterator(t, it)
-
-		it, err = tx.Debug().RangeLatest(kv.StorageDomain, nil, nil, maxInt)
-		require.NoError(t, err)
-		storageRange = extractKVErrIterator(t, it)
-
-		it, err = tx.Debug().RangeLatest(kv.CodeDomain, nil, nil, maxInt)
-		require.NoError(t, err)
-		codeRange = extractKVErrIterator(t, it)
-
-		its, err := AggTx(tx).d[kv.AccountsDomain].ht.HistoryRange(0, int(maxTx), order.Asc, maxInt, tx)
-		require.NoError(t, err)
-		accountHistRange = extractKVErrIterator(t, its)
-		its, err = AggTx(tx).d[kv.CodeDomain].ht.HistoryRange(0, int(maxTx), order.Asc, maxInt, tx)
-		require.NoError(t, err)
-		codeHistRange = extractKVErrIterator(t, its)
-		its, err = AggTx(tx).d[kv.StorageDomain].ht.HistoryRange(0, int(maxTx), order.Asc, maxInt, tx)
-		require.NoError(t, err)
-		storageHistRange = extractKVErrIterator(t, its)
-	}
-
-	err = tx.Commit()
-	require.NoError(t, err)
-
-	err = agg.BuildFiles(maxTx)
-	require.NoError(t, err)
-
-	buildTx, err := db.BeginTemporalRw(context.Background())
-	require.NoError(t, err)
-	defer buildTx.Rollback()
-
-	for i := 0; i < 10; i++ {
-		_, err = buildTx.PruneSmallBatches(context.Background(), time.Second*3)
-		require.NoError(t, err)
-	}
-	err = buildTx.Commit()
-	require.NoError(t, err)
-
-	afterTx, err := db.BeginTemporalRw(context.Background())
-	require.NoError(t, err)
-	defer afterTx.Rollback()
-
-	var (
-		// after pruning
-		accountsRangeAfter    map[string][]byte
-		storageRangeAfter     map[string][]byte
-		codeRangeAfter        map[string][]byte
-		accountHistRangeAfter map[string][]byte
-		storageHistRangeAfter map[string][]byte
-		codeHistRangeAfter    map[string][]byte
-	)
-
-	{
-		it, err := afterTx.Debug().RangeLatest(kv.AccountsDomain, nil, nil, maxInt)
-		require.NoError(t, err)
-		accountsRangeAfter = extractKVErrIterator(t, it)
-
-		it, err = afterTx.Debug().RangeLatest(kv.StorageDomain, nil, nil, maxInt)
-		require.NoError(t, err)
-		storageRangeAfter = extractKVErrIterator(t, it)
-
-		it, err = afterTx.Debug().RangeLatest(kv.CodeDomain, nil, nil, maxInt)
-		require.NoError(t, err)
-		codeRangeAfter = extractKVErrIterator(t, it)
-
-		its, err := AggTx(afterTx).d[kv.AccountsDomain].ht.HistoryRange(0, int(maxTx), order.Asc, maxInt, afterTx)
-		require.NoError(t, err)
-		accountHistRangeAfter = extractKVErrIterator(t, its)
-		its, err = AggTx(afterTx).d[kv.CodeDomain].ht.HistoryRange(0, int(maxTx), order.Asc, maxInt, afterTx)
-		require.NoError(t, err)
-		codeHistRangeAfter = extractKVErrIterator(t, its)
-		its, err = AggTx(afterTx).d[kv.StorageDomain].ht.HistoryRange(0, int(maxTx), order.Asc, maxInt, afterTx)
-		require.NoError(t, err)
-		storageHistRangeAfter = extractKVErrIterator(t, its)
-	}
-
-	{
-		// compare
-		compareMapsBytes(t, accountsRange, accountsRangeAfter)
-		compareMapsBytes(t, storageRange, storageRangeAfter)
-		compareMapsBytes(t, codeRange, codeRangeAfter)
-		compareMapsBytes(t, accountHistRange, accountHistRangeAfter)
-		compareMapsBytes(t, storageHistRange, storageHistRangeAfter)
-		compareMapsBytes(t, codeHistRange, codeHistRangeAfter)
-	}
-
-}
-
-=======
->>>>>>> 9120d779
 func compareMapsBytes(t *testing.T, m1, m2 map[string][]byte) {
 	t.Helper()
 	for k, v := range m1 {
@@ -636,6 +334,8 @@
 	hph := commitment.NewHexPatriciaHashed(1, nil)
 
 	for txNum := uint64(1); txNum <= txs; txNum++ {
+		domains.SetTxNum(txNum)
+
 		addr, loc := make([]byte, length.Addr), make([]byte, length.Hash)
 		n, err := rnd.Read(addr)
 		require.NoError(t, err)
@@ -1013,163 +713,6 @@
 	return keys, values
 }
 
-<<<<<<< HEAD
-func TestAggregatorV3_SharedDomains(t *testing.T) {
-	t.Parallel()
-	_db, agg := testDbAndAggregatorv3(t, 20)
-	db := wrapDbWithCtx(_db, agg)
-	ctx := context.Background()
-
-	rwTx, err := db.BeginTemporalRw(context.Background())
-	require.NoError(t, err)
-	defer rwTx.Rollback()
-
-	domains, err := NewSharedDomains(rwTx, log.New())
-	require.NoError(t, err)
-	defer domains.Close()
-	changesetAt5 := &StateChangeSet{}
-	changesetAt3 := &StateChangeSet{}
-
-	keys, vals := generateInputData(t, 20, 4, 10)
-	keys = keys[:2]
-
-	var i int
-	roots := make([][]byte, 0, 10)
-	var pruneFrom uint64 = 5
-
-	blockNum := uint64(0)
-	for i = 0; i < len(vals); i++ {
-		txNum := uint64(i)
-		domains.SetTxNum(txNum)
-		if i == 3 {
-			domains.SetChangesetAccumulator(changesetAt3)
-		}
-		if i == 5 {
-			domains.SetChangesetAccumulator(changesetAt5)
-		}
-
-		for j := 0; j < len(keys); j++ {
-			acc := accounts.Account{
-				Nonce:       uint64(i),
-				Balance:     *uint256.NewInt(uint64(i * 100_000)),
-				CodeHash:    common.Hash{},
-				Incarnation: 0,
-			}
-			buf := accounts.SerialiseV3(&acc)
-			prev, step, err := domains.GetLatest(kv.AccountsDomain, rwTx, keys[j])
-			require.NoError(t, err)
-
-			err = domains.DomainPut(kv.AccountsDomain, rwTx, keys[j], buf, txNum, prev, step)
-			//err = domains.UpdateAccountCode(keys[j], vals[i], nil)
-			require.NoError(t, err)
-		}
-		rh, err := domains.ComputeCommitment(ctx, true, blockNum, txNum, "", nil)
-		require.NoError(t, err)
-		require.NotEmpty(t, rh)
-		roots = append(roots, rh)
-	}
-
-	err = domains.Flush(context.Background(), rwTx)
-	require.NoError(t, err)
-	err = rwTx.Commit()
-	require.NoError(t, err)
-
-	rwTx, err = db.BeginTemporalRw(context.Background())
-	require.NoError(t, err)
-	defer rwTx.Rollback()
-
-	domains, err = NewSharedDomains(rwTx, log.New())
-	require.NoError(t, err)
-	defer domains.Close()
-	diffs := [kv.DomainLen][]kv.DomainEntryDiff{}
-	for idx := range changesetAt5.Diffs {
-		diffs[idx] = changesetAt5.Diffs[idx].GetDiffSet()
-	}
-	err = rwTx.Unwind(ctx, pruneFrom, &diffs)
-	domains.SetTxNum(pruneFrom)
-	//err = domains.Unwind(context.Background(), rwTx, 0, pruneFrom, &diffs)
-	require.NoError(t, err)
-
-	domains.SetChangesetAccumulator(changesetAt3)
-	for i = int(pruneFrom); i < len(vals); i++ {
-		txNum := uint64(i)
-		domains.SetTxNum(txNum)
-
-		for j := 0; j < len(keys); j++ {
-			acc := accounts.Account{
-				Nonce:       uint64(i),
-				Balance:     *uint256.NewInt(uint64(i * 100_000)),
-				CodeHash:    common.Hash{},
-				Incarnation: 0,
-			}
-			buf := accounts.SerialiseV3(&acc)
-			prev, step, err := rwTx.GetLatest(kv.AccountsDomain, keys[j])
-			require.NoError(t, err)
-
-			err = domains.DomainPut(kv.AccountsDomain, rwTx, keys[j], buf, txNum, prev, step)
-			require.NoError(t, err)
-			//err = domains.UpdateAccountCode(keys[j], vals[i], nil)
-			//require.NoError(t, err)
-		}
-
-		rh, err := domains.ComputeCommitment(ctx, true, blockNum, txNum, "", nil)
-		require.NoError(t, err)
-		require.NotEmpty(t, rh)
-		require.Equal(t, roots[i], rh)
-	}
-
-	err = domains.Flush(context.Background(), rwTx)
-	require.NoError(t, err)
-
-	pruneFrom = 3
-
-	err = rwTx.Commit()
-	require.NoError(t, err)
-
-	rwTx, err = db.BeginTemporalRw(context.Background())
-	require.NoError(t, err)
-	defer rwTx.Rollback()
-
-	domains, err = NewSharedDomains(rwTx, log.New())
-	require.NoError(t, err)
-	defer domains.Close()
-	for idx := range changesetAt3.Diffs {
-		diffs[idx] = changesetAt3.Diffs[idx].GetDiffSet()
-	}
-	err = rwTx.Unwind(context.Background(), pruneFrom, &diffs)
-	domains.SetTxNum(pruneFrom)
-	require.NoError(t, err)
-
-	for i = int(pruneFrom); i < len(vals); i++ {
-		txNum := uint64(i)
-		domains.SetTxNum(txNum)
-
-		for j := 0; j < len(keys); j++ {
-			acc := accounts.Account{
-				Nonce:       uint64(i),
-				Balance:     *uint256.NewInt(uint64(i * 100_000)),
-				CodeHash:    common.Hash{},
-				Incarnation: 0,
-			}
-			buf := accounts.SerialiseV3(&acc)
-			prev, step, err := rwTx.GetLatest(kv.AccountsDomain, keys[j])
-			require.NoError(t, err)
-
-			err = domains.DomainPut(kv.AccountsDomain, rwTx, keys[j], buf, txNum, prev, step)
-			require.NoError(t, err)
-			//err = domains.UpdateAccountCode(keys[j], vals[i], nil)
-			//require.NoError(t, err)
-		}
-
-		rh, err := domains.ComputeCommitment(ctx, true, blockNum, txNum, "", nil)
-		require.NoError(t, err)
-		require.NotEmpty(t, rh)
-		require.Equal(t, roots[i], rh)
-	}
-}
-
-=======
->>>>>>> 9120d779
 // also useful to decode given input into v3 account
 func Test_helper_decodeAccountv3Bytes(t *testing.T) {
 	t.Parallel()
