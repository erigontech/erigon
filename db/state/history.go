--- conflicted
+++ resolved
@@ -910,17 +910,10 @@
 	h   *History
 	iit *InvertedIndexRoTx
 
-<<<<<<< HEAD
-	files   visibleFiles // have no garbage (canDelete=true, overlaps, etc...)
-	getters []*seg.PagedReader
-	readers []*recsplit.IndexReader
-	aggStep uint64
-=======
 	files    visibleFiles // have no garbage (canDelete=true, overlaps, etc...)
-	getters  []*seg.Reader
+	getters  []*seg.PagedReader
 	readers  []*recsplit.IndexReader
 	stepSize uint64
->>>>>>> 10de105e
 
 	trace bool
 
