// Copyright 2022 The Erigon Authors
// This file is part of Erigon.
//
// Erigon is free software: you can redistribute it and/or modify
// it under the terms of the GNU Lesser General Public License as published by
// the Free Software Foundation, either version 3 of the License, or
// (at your option) any later version.
//
// Erigon is distributed in the hope that it will be useful,
// but WITHOUT ANY WARRANTY; without even the implied warranty of
// MERCHANTABILITY or FITNESS FOR A PARTICULAR PURPOSE. See the
// GNU Lesser General Public License for more details.
//
// You should have received a copy of the GNU Lesser General Public License
// along with Erigon. If not, see <http://www.gnu.org/licenses/>.

package state

import (
	"bytes"
	"container/heap"
	"context"
	"encoding/binary"
	"fmt"
	"io"
	"math"
	"path/filepath"
	"slices"
	"strings"
	"time"

	btree2 "github.com/tidwall/btree"
	"golang.org/x/sync/errgroup"

	"github.com/erigontech/erigon/common"
	"github.com/erigontech/erigon/common/background"
	"github.com/erigontech/erigon/common/log/v3"
	"github.com/erigontech/erigon/db/datadir"
	"github.com/erigontech/erigon/db/datastruct/existence"
	"github.com/erigontech/erigon/db/etl"
	"github.com/erigontech/erigon/db/kv"
	"github.com/erigontech/erigon/db/kv/bitmapdb"
	"github.com/erigontech/erigon/db/kv/order"
	"github.com/erigontech/erigon/db/kv/stream"
	"github.com/erigontech/erigon/db/recsplit"
	"github.com/erigontech/erigon/db/recsplit/multiencseq"
	"github.com/erigontech/erigon/db/seg"
	"github.com/erigontech/erigon/db/state/statecfg"
	"github.com/erigontech/erigon/db/version"
)

type History struct {
	statecfg.HistCfg // keep higher than embedded InvertedIndexis to correctly shadow it's exposed variables
	*InvertedIndex   // KeysTable contains mapping txNum -> key1+key2, while index table `key -> {txnums}` is omitted.

	// Schema:
	//  .v - list of values
	//  .vi - txNum+key -> offset in .v

	// dirtyFiles - list of ALL files - including: un-indexed-yet, garbage, merged-into-bigger-one, ...
	// thread-safe, but maybe need 1 RWLock for all trees in Aggregator
	//
	// _visibleFiles derivative from field `file`, but without garbage:
	//  - no files with `canDelete=true`
	//  - no overlaps
	//  - no un-indexed files (`power-off` may happen between .ef and .efi creation)
	//
	// BeginRo() using _visibleFiles in zero-copy way
	dirtyFiles *btree2.BTreeG[*FilesItem]

	// _visibleFiles - underscore in name means: don't use this field directly, use BeginFilesRo()
	// underlying array is immutable - means it's ready for zero-copy use
	_visibleFiles []visibleFile
}

func NewHistory(cfg statecfg.HistCfg, stepSize, stepsInFrozenFile uint64, dirs datadir.Dirs, logger log.Logger) (*History, error) {
	//if cfg.compressorCfg.MaxDictPatterns == 0 && cfg.compressorCfg.MaxPatternLen == 0 {
	if cfg.Accessors == 0 {
		cfg.Accessors = statecfg.AccessorHashMap
	}

	h := History{
		HistCfg:       cfg,
		dirtyFiles:    btree2.NewBTreeGOptions[*FilesItem](filesItemLess, btree2.Options{Degree: 128, NoLocks: false}),
		_visibleFiles: []visibleFile{},
	}

	var err error
	h.InvertedIndex, err = NewInvertedIndex(cfg.IiCfg, stepSize, stepsInFrozenFile, dirs, logger)
	if err != nil {
		return nil, fmt.Errorf("NewHistory: %s, %w", cfg.IiCfg.FilenameBase, err)
	}

	if h.FileVersion.DataV.IsZero() {
		panic(fmt.Errorf("assert: forgot to set version of %s", h.Name))
	}
	if h.FileVersion.AccessorVI.IsZero() {
		panic(fmt.Errorf("assert: forgot to set version of %s", h.Name))
	}
	h.InvertedIndex.Name = h.HistoryIdx

	return &h, nil
}

func (h *History) vFileName(fromStep, toStep kv.Step) string {
	return fmt.Sprintf("%s-%s.%d-%d.v", h.FileVersion.DataV.String(), h.FilenameBase, fromStep, toStep)
}
func (h *History) vNewFilePath(fromStep, toStep kv.Step) string {
	return filepath.Join(h.dirs.SnapHistory, h.vFileName(fromStep, toStep))
}
func (h *History) vAccessorNewFilePath(fromStep, toStep kv.Step) string {
	return filepath.Join(h.dirs.SnapAccessors, fmt.Sprintf("%s-%s.%d-%d.vi", h.FileVersion.AccessorVI.String(), h.FilenameBase, fromStep, toStep))
}

func (h *History) vFileNameMask(fromStep, toStep kv.Step) string {
	return fmt.Sprintf("*-%s.%d-%d.v", h.FilenameBase, fromStep, toStep)
}
func (h *History) vFilePathMask(fromStep, toStep kv.Step) string {
	return filepath.Join(h.dirs.SnapHistory, h.vFileNameMask(fromStep, toStep))
}
func (h *History) vAccessorFilePathMask(fromStep, toStep kv.Step) string {
	return filepath.Join(h.dirs.SnapAccessors, fmt.Sprintf("*-%s.%d-%d.vi", h.FilenameBase, fromStep, toStep))
}

func (h *History) openHashMapAccessor(fPath string) (*recsplit.Index, error) {
	accessor, err := recsplit.OpenIndex(fPath)
	if err != nil {
		return nil, err
	}
	return accessor, nil
}

// openList - main method to open list of files.
// It's ok if some files was open earlier.
// If some file already open: noop.
// If some file already open but not in provided list: close and remove from `files` field.
func (h *History) openList(idxFiles, histNames []string) error {
	if err := h.InvertedIndex.openList(idxFiles); err != nil {
		return err
	}

	h.closeWhatNotInList(histNames)
	h.scanDirtyFiles(histNames)
	if err := h.openDirtyFiles(); err != nil {
		return fmt.Errorf("History(%s).openList: %w", h.FilenameBase, err)
	}
	return nil
}

func (h *History) openFolder(scanDirsRes *ScanDirsResult) error {
	return h.openList(scanDirsRes.iiFiles, scanDirsRes.historyFiles)
}

func (h *History) scanDirtyFiles(fileNames []string) {
	if h.FilenameBase == "" {
		panic("assert: empty `filenameBase`")
	}
	if h.stepSize == 0 {
		panic("assert: empty `stepSize`")
	}
	for _, dirtyFile := range filterDirtyFiles(fileNames, h.stepSize, h.stepsInFrozenFile, h.FilenameBase, "v", h.logger) {
		if _, has := h.dirtyFiles.Get(dirtyFile); !has {
			h.dirtyFiles.Set(dirtyFile)
		}
	}
}

func (h *History) closeWhatNotInList(fNames []string) {
	closeWhatNotInList(h.dirtyFiles, fNames)
}

func (h *History) Tables() []string { return append(h.InvertedIndex.Tables(), h.ValuesTable) }

func (h *History) Close() {
	if h == nil {
		return
	}
	h.InvertedIndex.Close()
	h.closeWhatNotInList([]string{})
}

func (ht *HistoryRoTx) Files() (res VisibleFiles) {
	for _, item := range ht.files {
		if item.src.decompressor != nil {
			res = append(res, item)
		}
	}
	return append(res, ht.iit.Files()...)
}

func (h *History) MissedMapAccessors() (l []*FilesItem) {
	return h.missedMapAccessors(h.dirtyFiles.Items())
}

func (h *History) missedMapAccessors(source []*FilesItem) (l []*FilesItem) {
	if !h.Accessors.Has(statecfg.AccessorHashMap) {
		return nil
	}
	return fileItemsWithMissedAccessors(source, h.stepSize, func(fromStep, toStep kv.Step) []string {
		fPath, _, _, err := version.FindFilesWithVersionsByPattern(h.vAccessorFilePathMask(fromStep, toStep))
		if err != nil {
			panic(err)
		}
		return []string{fPath}
	})
}

func (h *History) buildVi(ctx context.Context, item *FilesItem, ps *background.ProgressSet) (err error) {
	if item.decompressor == nil {
		fromStep, toStep := item.StepRange(h.stepSize)
		return fmt.Errorf("buildVI: passed item with nil decompressor %s %d-%d", h.FilenameBase, fromStep, toStep)
	}

	search := &FilesItem{startTxNum: item.startTxNum, endTxNum: item.endTxNum}
	iiItem, ok := h.InvertedIndex.dirtyFiles.Get(search)
	if !ok {
		return nil
	}

	if iiItem.decompressor == nil {
		fromStep, toStep := item.StepRange(h.stepSize)
		return fmt.Errorf("buildVI: got iiItem with nil decompressor %s %d-%d", h.FilenameBase, fromStep, toStep)
	}
	idxPath := h.vAccessorNewFilePath(item.StepRange(h.stepSize))

	err = h.buildVI(ctx, idxPath, item.decompressor, iiItem.decompressor, iiItem.startTxNum, ps)
	if err != nil {
		return fmt.Errorf("buildVI: %w", err)
	}
	return nil
}

func (h *History) buildVI(ctx context.Context, historyIdxPath string, hist, efHist *seg.Decompressor, efBaseTxNum uint64, ps *background.ProgressSet) error {
	var histKey []byte
	var valOffset uint64

	defer hist.MadvSequential().DisableReadAhead()
	defer efHist.MadvSequential().DisableReadAhead()

	iiReader := h.InvertedIndex.dataReader(efHist)

	var keyBuf, valBuf []byte
	cnt := uint64(0)
	for iiReader.HasNext() {
		keyBuf, _ = iiReader.Next(keyBuf[:0]) // skip key
		valBuf, _ = iiReader.Next(valBuf[:0])
		cnt += multiencseq.Count(efBaseTxNum, valBuf)
		select {
		case <-ctx.Done():
			return ctx.Err()
		default:
		}
	}

	histReader := h.dataReader(hist)

	_, fName := filepath.Split(historyIdxPath)
	p := ps.AddNew(fName, uint64(efHist.Count())/2)
	defer ps.Delete(p)
	rs, err := recsplit.NewRecSplit(recsplit.RecSplitArgs{
		KeyCount:   int(cnt),
		Enums:      false,
		BucketSize: recsplit.DefaultBucketSize,
		LeafSize:   recsplit.DefaultLeafSize,
		TmpDir:     h.dirs.Tmp,
		IndexFile:  historyIdxPath,
		Salt:       h.salt.Load(),
		NoFsync:    h.noFsync,
	}, h.logger)
	if err != nil {
		return fmt.Errorf("create recsplit: %w", err)
	}
	defer rs.Close()
	rs.LogLvl(log.LvlTrace)

	seq := &multiencseq.SequenceReader{}

	i := 0
	for {
		histReader.Reset(0)
		iiReader.Reset(0)

		valOffset = 0
		for iiReader.HasNext() {
			keyBuf, _ = iiReader.Next(keyBuf[:0])
			valBuf, _ = iiReader.Next(valBuf[:0])
			p.Processed.Add(1)

			// fmt.Printf("ef key %x\n", keyBuf)

			seq.Reset(efBaseTxNum, valBuf)
			it := seq.Iterator(0)
			for it.HasNext() {
				txNum, err := it.Next()
				if err != nil {
					return err
				}

				histKey = historyKeyInFiles(keyBuf, txNum, histKey[:0])
				if err = rs.AddKey(histKey, valOffset); err != nil {
					return err
				}
				if h.HistoryValuesOnCompressedPage == 0 {
					valOffset, _ = histReader.Skip()
				} else {
					i++
					if i%h.HistoryValuesOnCompressedPage == 0 {
						valOffset, _ = histReader.Skip()
					}
				}
			}

			select {
			case <-ctx.Done():
				return ctx.Err()
			default:
			}
		}

		if err = rs.Build(ctx); err != nil {
			if rs.Collision() {
				log.Info("Building recsplit. Collision happened. It's ok. Restarting...")
				rs.ResetNextSalt()
			} else {
				return fmt.Errorf("build idx: %w", err)
			}
		} else {
			break
		}
	}
	return nil
}

func (h *History) BuildMissedAccessors(ctx context.Context, g *errgroup.Group, ps *background.ProgressSet, historyFiles *MissedAccessorHistoryFiles) {
	h.InvertedIndex.BuildMissedAccessors(ctx, g, ps, historyFiles.ii)
	for _, item := range historyFiles.missedMapAccessors() {
		g.Go(func() error {
			return h.buildVi(ctx, item, ps)
		})
	}
}

func (h *History) Scan(toTxNum uint64) error {
	scanResult, err := scanDirs(h.dirs)
	if err != nil {
		return err
	}

	if err := h.openFolder(scanResult); err != nil {
		return err
	}

	h.reCalcVisibleFiles(toTxNum)
	return nil
}

func (w *historyBufferedWriter) AddPrevValue(k []byte, txNum uint64, original []byte) (err error) {
	if w.discard {
		return nil
	}

	if original == nil {
		original = []byte{}
	}
	binary.BigEndian.PutUint64(w.ii.txNumBytes[:], txNum)

	//defer func() {
	//	fmt.Printf("addPrevValue [%p;tx=%d] '%x' -> '%x'\n", w, w.ii.txNum, key1, original)
	//}()

	if w.largeValues {
		w.historyKey = historyKeyInDB(txNum, k, w.ii.stepSize, w.historyKey) // ^step + key + txNum -> value
		if err := w.historyVals.Collect(w.historyKey, original); err != nil {
			return err
		}

		if !w.ii.discard {
			if err := w.ii.indexKeys.Collect(w.ii.txNumBytes[:], k); err != nil {
				return err
			}
		}
		return nil
	}

	if len(original) > 2048 {
		log.Error("History value is too large while largeValues=false", "h", w.historyValsTable, "histo", string(k), "len", len(original), "max", 2048)
		panic("History value is too large while largeValues=false")
	}

	step := txNum / w.ii.stepSize
	w.historyKey = historyKeyPrefixInDB(step, k, w.historyKey[:0])
	histKey := w.historyKey

	// Value is txNum + original for non-large values
	histVal := make([]byte, 8+len(original))
	binary.BigEndian.PutUint64(histVal[:8], txNum)
	copy(histVal[8:], original)
	if err := w.historyVals.Collect(histKey, histVal); err != nil {
		return err
	}
	if !w.ii.discard {
		if err := w.ii.indexKeys.Collect(w.ii.txNumBytes[:], k); err != nil {
			return err
		}
	}
	return nil
}

func (ht *HistoryRoTx) NewWriter() *historyBufferedWriter {
	return ht.newWriter(ht.h.dirs.Tmp, false)
}

type historyBufferedWriter struct {
	historyVals      *etl.Collector
	historyKey       []byte
	discard          bool
	historyValsTable string

	// not large:
	//   keys: txNum -> key1+key2
	//   vals: key1+key2 -> txNum + value (DupSort)
	// large:
	//   keys: txNum -> key1+key2
	//   vals: key1+key2+txNum -> value (not DupSort)
	largeValues bool

	ii *InvertedIndexBufferedWriter
}

func (w *historyBufferedWriter) close() {
	if w == nil { // allow dobule-close
		return
	}
	w.ii.close()
	if w.historyVals != nil {
		w.historyVals.Close()
	}
}

func (ht *HistoryRoTx) newWriter(tmpdir string, discard bool) *historyBufferedWriter {
	w := &historyBufferedWriter{
		discard: discard,

		historyKey:       make([]byte, 128),
		largeValues:      ht.h.HistoryLargeValues,
		historyValsTable: ht.h.ValuesTable,

		ii: ht.iit.newWriter(tmpdir, discard),
	}
	if !discard {
		w.historyVals = etl.NewCollectorWithAllocator(w.ii.filenameBase+".flush.hist", tmpdir, etl.SmallSortableBuffers, ht.h.logger).
			LogLvl(log.LvlTrace).SortAndFlushInBackground(true)
	}
	return w
}

func (w *historyBufferedWriter) init() {

}

func (w *historyBufferedWriter) Flush(ctx context.Context, tx kv.RwTx) error {
	if w.discard {
		return nil
	}
	if err := w.ii.Flush(ctx, tx); err != nil {
		return err
	}
	if err := w.historyVals.Load(tx, w.historyValsTable, loadFunc, etl.TransformArgs{Quit: ctx.Done()}); err != nil {
		return err
	}
	w.close()
	return nil
}

type HistoryCollation struct {
	historyComp   *seg.PagedWriter
	efHistoryComp *seg.Writer
	historyPath   string
	efHistoryPath string
	efBaseTxNum   uint64
}

func (c HistoryCollation) Close() {
	if c.historyComp != nil {
		c.historyComp.Close()
	}
	if c.efHistoryComp != nil {
		c.efHistoryComp.Close()
	}
}

// [txFrom; txTo)
func (h *History) collate(ctx context.Context, step kv.Step, txFrom, txTo uint64, roTx kv.Tx) (HistoryCollation, error) {
	if h.SnapshotsDisabled {
		return HistoryCollation{}, nil
	}

	var (
		_histComp *seg.Compressor
		_efComp   *seg.Compressor
		txKey     [8]byte
		err       error

		historyPath   = h.vNewFilePath(step, step+1)
		efHistoryPath = h.efNewFilePath(step, step+1)
		startAt       = time.Now()
		closeComp     = true
	)
	defer func() {
		mxCollateTookHistory.ObserveDuration(startAt)
		if closeComp {
			if _histComp != nil {
				_histComp.Close()
			}
			if _efComp != nil {
				_efComp.Close()
			}
		}
	}()

	_histComp, err = seg.NewCompressor(ctx, "collate hist "+h.FilenameBase, historyPath, h.dirs.Tmp, h.CompressorCfg, log.LvlTrace, h.logger)
	if err != nil {
		return HistoryCollation{}, fmt.Errorf("create %s history compressor: %w", h.FilenameBase, err)
	}
	if h.noFsync {
		_histComp.DisableFsync()
	}
	historyWriter := h.dataWriter(_histComp)

	_efComp, err = seg.NewCompressor(ctx, "collate idx "+h.FilenameBase, efHistoryPath, h.dirs.Tmp, h.CompressorCfg, log.LvlTrace, h.logger)
	if err != nil {
		return HistoryCollation{}, fmt.Errorf("create %s ef history compressor: %w", h.FilenameBase, err)
	}
	if h.noFsync {
		_efComp.DisableFsync()
	}
	invIndexWriter := h.InvertedIndex.dataWriter(_efComp, true) // coll+build must be fast - no Compression

	keysCursor, err := roTx.CursorDupSort(h.KeysTable)
	if err != nil {
		return HistoryCollation{}, fmt.Errorf("create %s history cursor: %w", h.FilenameBase, err)
	}
	defer keysCursor.Close()

	binary.BigEndian.PutUint64(txKey[:], txFrom)
	collector := etl.NewCollectorWithAllocator(h.FilenameBase+".collate.hist", h.dirs.Tmp, etl.SmallSortableBuffers, h.logger).LogLvl(log.LvlTrace)
	defer collector.Close()
	collector.SortAndFlushInBackground(true)

	for txnmb, k, err := keysCursor.Seek(txKey[:]); txnmb != nil; txnmb, k, err = keysCursor.Next() {
		if err != nil {
			return HistoryCollation{}, fmt.Errorf("iterate over %s history cursor: %w", h.FilenameBase, err)
		}
		txNum := binary.BigEndian.Uint64(txnmb)
		if txNum >= txTo { // [txFrom; txTo)
			break
		}
		if err := collector.Collect(k, txnmb); err != nil {
			return HistoryCollation{}, fmt.Errorf("collect %s history key [%x]=>txn %d [%x]: %w", h.FilenameBase, k, txNum, txnmb, err)
		}

		select {
		case <-ctx.Done():
			return HistoryCollation{}, ctx.Err()
		default:
		}
	}

	var c kv.Cursor
	var cd kv.CursorDupSort
	if h.HistoryLargeValues {
		c, err = roTx.Cursor(h.ValuesTable)
		if err != nil {
			return HistoryCollation{}, err
		}
		defer c.Close()
	} else {
		cd, err = roTx.CursorDupSort(h.ValuesTable)
		if err != nil {
			return HistoryCollation{}, err
		}
		defer cd.Close()
	}

	var (
		keyBuf  = make([]byte, 0, 256)
		numBuf  = make([]byte, 8)
		bitmap  = bitmapdb.NewBitmap64()
		prevEf  []byte
		prevKey []byte

		initialized bool
	)
	defer bitmapdb.ReturnToPool64(bitmap)

	baseTxNum := uint64(step) * h.stepSize
	cnt := 0
	var histKeyBuf []byte
	//log.Warn("[dbg] collate", "name", h.filenameBase, "sampling", h.historyValuesOnCompressedPage)

	loadBitmapsFunc := func(k, v []byte, table etl.CurrentTableReader, next etl.LoadNextFunc) error {
		txNum := binary.BigEndian.Uint64(v)
		if !initialized {
			prevKey = append(prevKey[:0], k...)
			initialized = true
		}

		if bytes.Equal(prevKey, k) {
			bitmap.Add(txNum)
			prevKey = append(prevKey[:0], k...)
			return nil
		}

		seqBuilder := multiencseq.NewBuilder(baseTxNum, bitmap.GetCardinality(), bitmap.Maximum())
		it := bitmap.Iterator()

		for it.HasNext() {
			cnt++
			vTxNum := it.Next()
			seqBuilder.AddOffset(vTxNum)

			binary.BigEndian.PutUint64(numBuf, vTxNum)
			if !h.HistoryLargeValues {
				// ^step + key -> txNum + v
				stepKey := historyKeyPrefixInDB(vTxNum/h.stepSize, prevKey, nil)
				val, err := cd.SeekBothRange(stepKey, numBuf)
				if err != nil {
					return fmt.Errorf("SeekBothRange %s step-prefixed values [%x]: %w", h.FilenameBase, stepKey, err)
				}
				if val != nil && binary.BigEndian.Uint64(val) == vTxNum {
					val = val[8:]
				} else {
					val = nil
				}

				histKeyBuf = historyKeyInFiles(prevKey, vTxNum, histKeyBuf)
				if err := historyWriter.Add(histKeyBuf, val); err != nil {
					return fmt.Errorf("add %s history val [%x]: %w", h.FilenameBase, prevKey, err)
				}
				continue
			}

			// ^step + addr + txNum -> v
			keyBuf = historyKeyInDB(vTxNum, prevKey, h.stepSize, keyBuf[:0])
			_, val, err := c.SeekExact(keyBuf)
			if err != nil {
				return fmt.Errorf("seekExact %s step-prefixed key [%x]: %w", h.FilenameBase, keyBuf, err)
			}
			if len(val) == 0 {
				val = nil
			}

			histKeyBuf = historyKeyInFiles(prevKey, vTxNum, histKeyBuf)
			if err := historyWriter.Add(histKeyBuf, val); err != nil {
				return fmt.Errorf("add %s history val [%x]: %w", h.FilenameBase, keyBuf, err)
			}
		}
		bitmap.Clear()
		seqBuilder.Build()

		prevEf = seqBuilder.AppendBytes(prevEf[:0])

		if _, err = invIndexWriter.Write(prevKey); err != nil {
			return fmt.Errorf("add %s ef history key [%x]: %w", h.FilenameBase, prevKey, err)
		}
		if _, err = invIndexWriter.Write(prevEf); err != nil {
			return fmt.Errorf("add %s ef history val: %w", h.FilenameBase, err)
		}

		prevKey = append(prevKey[:0], k...)
		txNum = binary.BigEndian.Uint64(v)
		bitmap.Add(txNum)

		return nil
	}

	err = collector.Load(nil, "", loadBitmapsFunc, etl.TransformArgs{Quit: ctx.Done()})
	if err != nil {
		return HistoryCollation{}, err
	}
	if !bitmap.IsEmpty() {
		if err = loadBitmapsFunc(nil, make([]byte, 8), nil, nil); err != nil {
			return HistoryCollation{}, err
		}
	}
	if err = historyWriter.Flush(); err != nil {
		return HistoryCollation{}, fmt.Errorf("add %s history val: %w", h.FilenameBase, err)
	}
	closeComp = false
	mxCollationSizeHist.SetUint64(uint64(historyWriter.Count()))

	return HistoryCollation{
		efHistoryComp: invIndexWriter,
		efHistoryPath: efHistoryPath,
		efBaseTxNum:   uint64(step) * h.stepSize,
		historyPath:   historyPath,
		historyComp:   historyWriter,
	}, nil
}

type HistoryFiles struct {
	historyDecomp   *seg.Decompressor
	historyIdx      *recsplit.Index
	efHistoryDecomp *seg.Decompressor
	efHistoryIdx    *recsplit.Index
	efExistence     *existence.Filter
}

func (sf HistoryFiles) CleanupOnError() {
	if sf.historyDecomp != nil {
		sf.historyDecomp.Close()
	}
	if sf.historyIdx != nil {
		sf.historyIdx.Close()
	}
	if sf.efHistoryDecomp != nil {
		sf.efHistoryDecomp.Close()
	}
	if sf.efHistoryIdx != nil {
		sf.efHistoryIdx.Close()
	}
	if sf.efExistence != nil {
		sf.efExistence.Close()
	}
}
func (h *History) reCalcVisibleFiles(toTxNum uint64) {
	h._visibleFiles = calcVisibleFiles(h.dirtyFiles, h.Accessors, nil, false, toTxNum)
	h.InvertedIndex.reCalcVisibleFiles(toTxNum)
}

// buildFiles performs potentially resource intensive operations of creating
// static files and their indices
func (h *History) buildFiles(ctx context.Context, step kv.Step, collation HistoryCollation, ps *background.ProgressSet) (HistoryFiles, error) {
	if h.SnapshotsDisabled {
		return HistoryFiles{}, nil
	}
	var (
		historyDecomp, efHistoryDecomp *seg.Decompressor
		historyIdx, efHistoryIdx       *recsplit.Index

		efExistence *existence.Filter
		closeComp   = true
		err         error
	)

	defer func() {
		if closeComp {
			collation.Close()

			if historyDecomp != nil {
				historyDecomp.Close()
			}
			if historyIdx != nil {
				historyIdx.Close()
			}
			if efHistoryDecomp != nil {
				efHistoryDecomp.Close()
			}
			if efHistoryIdx != nil {
				efHistoryIdx.Close()
			}
			if efExistence != nil {
				efExistence.Close()
			}
		}
	}()

	if h.noFsync {
		collation.historyComp.DisableFsync()
		collation.efHistoryComp.DisableFsync()
	}

	{
		ps := background.NewProgressSet()
		_, efHistoryFileName := filepath.Split(collation.efHistoryPath)
		p := ps.AddNew(efHistoryFileName, 1)
		defer ps.Delete(p)

		if err = collation.efHistoryComp.Compress(); err != nil {
			return HistoryFiles{}, fmt.Errorf("compress %s .ef history: %w", h.FilenameBase, err)
		}
		ps.Delete(p)
	}
	{
		_, historyFileName := filepath.Split(collation.historyPath)
		p := ps.AddNew(historyFileName, 1)
		defer ps.Delete(p)
		if err = collation.historyComp.Compress(); err != nil {
			return HistoryFiles{}, fmt.Errorf("compress %s .v history: %w", h.FilenameBase, err)
		}
		ps.Delete(p)
	}
	collation.Close()

	efHistoryDecomp, err = seg.NewDecompressor(collation.efHistoryPath)
	if err != nil {
		return HistoryFiles{}, fmt.Errorf("open %s .ef history decompressor: %w", h.FilenameBase, err)
	}
	{
		if err := h.InvertedIndex.buildMapAccessor(ctx, step, step+1, h.InvertedIndex.dataReader(efHistoryDecomp), ps); err != nil {
			return HistoryFiles{}, fmt.Errorf("build %s .ef history idx: %w", h.FilenameBase, err)
		}
		if efHistoryIdx, err = h.InvertedIndex.openHashMapAccessor(h.InvertedIndex.efAccessorNewFilePath(step, step+1)); err != nil {
			return HistoryFiles{}, err
		}
	}

	historyDecomp, err = seg.NewDecompressor(collation.historyPath)
	if err != nil {
		return HistoryFiles{}, fmt.Errorf("open %s v history decompressor: %w", h.FilenameBase, err)
	}

	historyIdxPath := h.vAccessorNewFilePath(step, step+1)
	err = h.buildVI(ctx, historyIdxPath, historyDecomp, efHistoryDecomp, collation.efBaseTxNum, ps)
	if err != nil {
		return HistoryFiles{}, fmt.Errorf("build %s .vi: %w", h.FilenameBase, err)
	}

	if historyIdx, err = h.openHashMapAccessor(historyIdxPath); err != nil {
		return HistoryFiles{}, fmt.Errorf("open idx: %w", err)
	}
	closeComp = false
	return HistoryFiles{
		historyDecomp:   historyDecomp,
		historyIdx:      historyIdx,
		efHistoryDecomp: efHistoryDecomp,
		efHistoryIdx:    efHistoryIdx,
		efExistence:     efExistence,
	}, nil
}

func (h *History) integrateDirtyFiles(sf HistoryFiles, txNumFrom, txNumTo uint64) {
	if h.SnapshotsDisabled {
		return
	}
	if txNumFrom == txNumTo {
		panic(fmt.Sprintf("assert: txNumFrom(%d) == txNumTo(%d)", txNumFrom, txNumTo))
	}

	h.InvertedIndex.integrateDirtyFiles(InvertedFiles{
		decomp:    sf.efHistoryDecomp,
		index:     sf.efHistoryIdx,
		existence: sf.efExistence,
	}, txNumFrom, txNumTo)

	fi := newFilesItem(txNumFrom, txNumTo, h.stepSize, h.stepsInFrozenFile)
	fi.decompressor = sf.historyDecomp
	fi.index = sf.historyIdx
	h.dirtyFiles.Set(fi)
}

func (h *History) dataReader(f *seg.Decompressor) *seg.Reader {
	if !strings.Contains(f.FileName(), ".v") {
		panic("assert: miss-use " + f.FileName())
	}
	return seg.NewReader(f.MakeGetter(), h.Compression)
}
func (h *History) dataWriter(f *seg.Compressor) *seg.PagedWriter {
	if !strings.Contains(f.FileName(), ".v") {
		panic("assert: miss-use " + f.FileName())
	}
	return seg.NewPagedWriter(seg.NewWriter(f, h.Compression), h.HistoryValuesOnCompressedPage, true)
}
func (ht *HistoryRoTx) dataReader(f *seg.Decompressor) *seg.Reader     { return ht.h.dataReader(f) }
func (ht *HistoryRoTx) datarWriter(f *seg.Compressor) *seg.PagedWriter { return ht.h.dataWriter(f) }

func (h *History) isEmpty(tx kv.Tx) (bool, error) {
	k, err := kv.FirstKey(tx, h.ValuesTable)
	if err != nil {
		return false, err
	}
	k2, err := kv.FirstKey(tx, h.KeysTable)
	if err != nil {
		return false, err
	}
	return k == nil && k2 == nil, nil
}

type HistoryRecord struct {
	TxNum uint64
	Value []byte
}

type HistoryRoTx struct {
	h   *History
	iit *InvertedIndexRoTx

	files             visibleFiles // have no garbage (canDelete=true, overlaps, etc...)
	getters           []*seg.Reader
	readers           []*recsplit.IndexReader
	stepSize          uint64
	stepsInFrozenFile uint64

	trace bool

	valsC    kv.Cursor
	valsCDup kv.CursorDupSort

	_bufTs           [8]byte
	_bufKey          []byte
	snappyReadBuffer []byte
}

func (h *History) BeginFilesRo() *HistoryRoTx {
	files := h._visibleFiles
	for i := 0; i < len(files); i++ {
		if !files[i].src.frozen {
			files[i].src.refcount.Add(1)
		}
	}

	return &HistoryRoTx{
		h:                 h,
		iit:               h.InvertedIndex.BeginFilesRo(),
		files:             files,
		stepSize:          h.stepSize,
		stepsInFrozenFile: h.stepsInFrozenFile,
		trace:             false,
	}
}

func (ht *HistoryRoTx) statelessGetter(i int) *seg.Reader {
	if ht.getters == nil {
		ht.getters = make([]*seg.Reader, len(ht.files))
	}
	if ht.getters[i] == nil {
		ht.getters[i] = ht.dataReader(ht.files[i].src.decompressor)
	}
	return ht.getters[i]
}
func (ht *HistoryRoTx) statelessIdxReader(i int) *recsplit.IndexReader {
	if ht.readers == nil {
		ht.readers = make([]*recsplit.IndexReader, len(ht.files))
	}
	{
		//assert
		for _, f := range ht.files {
			if f.src.index == nil {
				panic("assert: file has nil index " + f.src.decompressor.FileName())
			}
		}
	}
	r := ht.readers[i]
	if r == nil {
		r = ht.files[i].src.index.GetReaderFromPool()
		ht.readers[i] = r
	}
	return r
}

func (ht *HistoryRoTx) canPruneUntil(tx kv.Tx, untilTx uint64) (can bool, txTo uint64) {
	minIdxTx, maxIdxTx := ht.iit.ii.minTxNumInDB(tx), ht.iit.ii.maxTxNumInDB(tx)
	//defer func() {
	//	fmt.Printf("CanPrune[%s]Until(%d) noFiles=%t txTo %d idxTx [%d-%d] keepRecentTxInDB=%d; result %t\n",
	//		ht.h.filenameBase, untilTx, ht.h.dontProduceHistoryFiles, txTo, minIdxTx, maxIdxTx, ht.h.keepRecentTxInDB, minIdxTx < txTo)
	//}()

	if ht.h.SnapshotsDisabled {
		if ht.h.KeepRecentTxnInDB >= maxIdxTx {
			return false, 0
		}
		txTo = min(maxIdxTx-ht.h.KeepRecentTxnInDB, untilTx) // bound pruning
	} else {
		canPruneIdx := ht.iit.CanPrune(tx)
		if !canPruneIdx {
			return false, 0
		}
		txTo = min(ht.files.EndTxNum(), ht.iit.files.EndTxNum(), untilTx)
	}

	switch ht.h.FilenameBase {
	case "accounts":
		mxPrunableHAcc.Set(float64(txTo - minIdxTx))
	case "storage":
		mxPrunableHSto.Set(float64(txTo - minIdxTx))
	case "code":
		mxPrunableHCode.Set(float64(txTo - minIdxTx))
	case "commitment":
		mxPrunableHComm.Set(float64(txTo - minIdxTx))
	}
	return minIdxTx < txTo, txTo
}

// Prune [txFrom; txTo)
// `force` flag to prune even if canPruneUntil returns false (when Unwind is needed, canPruneUntil always returns false)
// `useProgress` flag to restore and update prune progress.
//   - E.g. Unwind can't use progress, because it's not linear
//     and will wrongly update progress of steps cleaning and could end up with inconsistent history.
func (ht *HistoryRoTx) Prune(ctx context.Context, tx kv.RwTx, txFrom, txTo, limit uint64, forced bool, logEvery *time.Ticker) (*InvertedIndexPruneStat, error) {
	if !forced {
		if ht.files.EndTxNum() > 0 {
			txTo = min(txTo, ht.files.EndTxNum())
		}
		var can bool
		can, txTo = ht.canPruneUntil(tx, txTo)
		if !can {
			return nil, nil
		}
	}
	return ht.prune(ctx, tx, txFrom, txTo, limit, forced, logEvery)
}

func (ht *HistoryRoTx) prune(ctx context.Context, rwTx kv.RwTx, txFrom, txTo, limit uint64, forced bool, logEvery *time.Ticker) (*InvertedIndexPruneStat, error) {
	//fmt.Printf(" pruneH[%s] %t, %d-%d\n", ht.h.filenameBase, ht.CanPruneUntil(rwTx), txFrom, txTo)
	defer func(t time.Time) { mxPruneTookHistory.ObserveDuration(t) }(time.Now())

	var (
		valsCDup kv.RwCursorDupSort
		valsC    kv.RwCursor
		err      error
	)

	if !ht.h.HistoryLargeValues {
		valsCDup, err = rwTx.RwCursorDupSort(ht.h.ValuesTable)
		if err != nil {
			return nil, err
		}
		defer valsCDup.Close()
	} else {
		valsC, err = rwTx.RwCursor(ht.h.ValuesTable)
		if err != nil {
			return nil, err
		}
		defer valsC.Close()
	}

	var txFromBytes [8]byte
	var pruned int
	pruneValue := func(k []byte, minTxNum, maxTxNum uint64) error {
		binary.BigEndian.PutUint64(txFromBytes[:], minTxNum)
		if ht.h.HistoryLargeValues {
			// For large values with step-prefixed keys: [^step][addr][txNum] -> value
			// Create step+addr prefix and iterate through all matching keys
			minStep := minTxNum / ht.stepSize
			maxStep := maxTxNum / ht.stepSize

			for step := minStep; step <= maxStep; step++ {
				invertedStep := ^step
				stepAddrPrefix := make([]byte, 8+len(k)+8)
				binary.BigEndian.PutUint64(stepAddrPrefix[:8], invertedStep)
				copy(stepAddrPrefix[8:], k)
				binary.BigEndian.PutUint64(stepAddrPrefix[8+len(k):], minTxNum)

				for k, _, err := valsC.Seek(stepAddrPrefix); k != nil; k, _, err = valsC.Next() {
					if err != nil {
						return fmt.Errorf("iterate over %s values cursor: %w", ht.h.FilenameBase, err)
					}
					txNum := binary.BigEndian.Uint64(k[len(k)-8:])
					if txNum > maxTxNum {
						break
					}
					if !bytes.HasPrefix(k, stepAddrPrefix[:len(stepAddrPrefix)-8]) {
						break
					}
					if err := valsC.DeleteCurrent(); err != nil {
						return err
					}
					pruned++
				}
			}
		} else {
			// For non-large values with step-prefixed keys: [^step][addr] -> txNum+value
			// Create step+addr k and iterate through all values
			minStep := minTxNum / ht.stepSize
			maxStep := maxTxNum / ht.stepSize

			for step := minStep; step <= maxStep; step++ {
				invertedStep := ^step
				stepKey := make([]byte, 8+len(k))
				binary.BigEndian.PutUint64(stepKey[:8], invertedStep)
				copy(stepKey[8:], k)

				for v, err := valsCDup.SeekBothRange(stepKey, txFromBytes[:]); v != nil; _, v, err = valsCDup.NextDup() {
					if err != nil {
						return fmt.Errorf("iterate over %s values cursor: %w", ht.h.FilenameBase, err)
					}
					txNum := binary.BigEndian.Uint64(v)
					if txNum > maxTxNum {
						break
					}
					if err := valsCDup.DeleteCurrent(); err != nil {
						return err
					}
					pruned++
				}
			}
		}
		return nil
	}

	if !forced && ht.h.SnapshotsDisabled {
		forced = true // or index.CanPrune will return false cuz no snapshots made
	}
	st, err := ht.iit.Prune(ctx, rwTx, txFrom, txTo, limit, logEvery, forced, pruneValue)
	if err != nil {
		return nil, err
	}

	mxPruneSizeHistory.AddInt(pruned)
	st.PruneCountValues = uint64(pruned)
	return st, err
}

func (ht *HistoryRoTx) Close() {
	if ht.files == nil { // invariant: it's safe to call Close multiple times
		return
	}
	files := ht.files
	ht.files = nil
	for i := 0; i < len(files); i++ {
		src := files[i].src
		if src == nil || src.frozen {
			continue
		}
		refCnt := src.refcount.Add(-1)
		//GC: last reader responsible to remove useles files: close it and delete
		if refCnt == 0 && src.canDelete.Load() {
			if traceFileLife != "" && ht.h.FilenameBase == traceFileLife {
				ht.h.logger.Warn("[agg.dbg] real remove at HistoryRoTx.Close", "file", src.decompressor.FileName())
			}
			src.closeFilesAndRemove()
		}
	}
	for _, r := range ht.readers {
		r.Close()
	}

	ht.iit.Close()
}

func (ht *HistoryRoTx) getFileDeprecated(from, to uint64) (it visibleFile, ok bool) {
	for i := 0; i < len(ht.files); i++ {
		if ht.files[i].startTxNum == from && ht.files[i].endTxNum == to {
			return ht.files[i], true
		}
	}
	return it, false
}
func (ht *HistoryRoTx) getFile(txNum uint64) (it visibleFile, ok bool) {
	for i := 0; i < len(ht.files); i++ {
		if ht.files[i].startTxNum <= txNum && ht.files[i].endTxNum > txNum {
			return ht.files[i], true
		}
	}
	return it, false
}

func (ht *HistoryRoTx) historySeekInFiles(key []byte, txNum uint64) ([]byte, bool, error) {
	// Files list of II and History is different
	// it means II can't return index of file, but can return TxNum which History will use to find own file
	ok, histTxNum, err := ht.iit.seekInFiles(key, txNum)
	if err != nil {
		return nil, false, err
	}
	if !ok {
		return nil, false, nil
	}
	historyItem, ok := ht.getFile(histTxNum)
	if !ok {
		log.Warn("historySeekInFiles: file not found", "key", key, "txNum", txNum, "histTxNum", histTxNum, "ssize", ht.h.stepSize)
		return nil, false, fmt.Errorf("hist file not found: key=%x, %s.%d-%d", key, ht.h.FilenameBase, histTxNum/ht.h.stepSize, histTxNum/ht.h.stepSize)
	}
	reader := ht.statelessIdxReader(historyItem.i)
	if reader.Empty() {
		return nil, false, nil
	}
	historyKey := ht.keyInFiles(histTxNum, key)
	offset, ok := reader.Lookup(historyKey)
	if !ok {
		return nil, false, nil
	}
	g := ht.statelessGetter(historyItem.i)
	g.Reset(offset)
	//fmt.Printf("[dbg] hist.seek: offset=%d\n", offset)
	v, _ := g.Next(nil)
	if traceGetAsOf == ht.h.FilenameBase {
		fmt.Printf("DomainGetAsOf(%s, %x, %d) -> %s, histTxNum=%d, isNil(v)=%t\n", ht.h.FilenameBase, key, txNum, g.FileName(), histTxNum, v == nil)
	}

	if ht.h.HistoryValuesOnCompressedPage > 1 {
		v, ht.snappyReadBuffer = seg.GetFromPage(historyKey, v, ht.snappyReadBuffer, true)
	}
	return v, true, nil
}

// historyKeyInDB ^step + key + txNum
func historyKeyInDB(txNum uint64, key []byte, stepSize uint64, buf []byte) []byte {
	l := 8 + len(key) + 8
	buf = slices.Grow(buf, l)[:l]
	binary.BigEndian.PutUint64(buf[:8], ^(txNum / stepSize))
	copy(buf[8:8+len(key)], key)
	binary.BigEndian.PutUint64(buf[8+len(key):], txNum)
	return buf
}

// historyKeyPrefixInDB  ^step + key
func historyKeyPrefixInDB(step uint64, key []byte, buf []byte) []byte {
	l := 8 + len(key)
	buf = slices.Grow(buf, l)[:l]
	binary.BigEndian.PutUint64(buf[:8], ^step)
	copy(buf[8:], key)
	return buf
}

// historyKeyInFiles key + txNum -> v
func historyKeyInFiles(key []byte, txNum uint64, buf []byte) []byte {
	l := 8 + len(key)
	buf = slices.Grow(buf, l)[:l]
	binary.BigEndian.PutUint64(buf, txNum)
	copy(buf[8:], key)
	return buf
}

// encodeTs - timestamp encode
func (ht *HistoryRoTx) encodeTs(txNum uint64) []byte {
	binary.BigEndian.PutUint64(ht._bufTs[:], txNum)
	return ht._bufTs[:]
}

// keyInFiles key + txNum
func (ht *HistoryRoTx) keyInFiles(txNum uint64, key []byte) []byte {
	ht._bufKey = historyKeyInFiles(key, txNum, ht._bufKey)
	return ht._bufKey
}

// keyInDB ^step + key + txNum
func (ht *HistoryRoTx) keyInDB(key []byte, txNum uint64) []byte {
	ht._bufKey = historyKeyInDB(txNum, key, ht.stepSize, ht._bufKey)
	return ht._bufKey
}

// keyPrefixInDB ^step + key
func (ht *HistoryRoTx) keyPrefixInDB(step uint64, key []byte) []byte {
	ht._bufKey = historyKeyPrefixInDB(step, key, ht._bufKey)
	return ht._bufKey
}

// HistorySeek searches history for a value of specified key before txNum
// second return value is true if the value is found in the history (even if it is nil)
func (ht *HistoryRoTx) HistorySeek(key []byte, txNum uint64, roTx kv.Tx) ([]byte, bool, error) {
	if ht.h.Disable {
		return nil, false, nil
	}

	v, ok, err := ht.historySeekInFiles(key, txNum)
	if err != nil {
		return nil, false, err
	}
	if ok {
		return v, true, nil
	}

	return ht.historySeekInDB(key, txNum, roTx)
}

func (ht *HistoryRoTx) valsCursor(tx kv.Tx) (c kv.Cursor, err error) {
	if ht.valsC != nil {
		return ht.valsC, nil
	}
	ht.valsC, err = tx.Cursor(ht.h.ValuesTable) //nolint:gocritic
	if err != nil {
		return nil, err
	}
	return ht.valsC, nil
}
func (ht *HistoryRoTx) valsCursorDup(tx kv.Tx) (c kv.CursorDupSort, err error) {
	if ht.valsCDup != nil {
		return ht.valsCDup, nil
	}
	ht.valsCDup, err = tx.CursorDupSort(ht.h.ValuesTable) //nolint:gocritic
	if err != nil {
		return nil, err
	}
	return ht.valsCDup, nil
}

func (ht *HistoryRoTx) historySeekInDB(key []byte, txNum uint64, tx kv.Tx) ([]byte, bool, error) {
	if ht.h.HistoryLargeValues {
		c, err := ht.valsCursor(tx)
		if err != nil {
			return nil, false, err
		}

		seekKey := ht.keyInDB(key, txNum) // ^step + key + txNum
		k, val, err := c.Seek(seekKey)
		if err != nil {
			return nil, false, err
		}
		if k == nil || !bytes.HasPrefix(k, seekKey[:len(seekKey)-8]) {
			return nil, false, nil
		}
		// val == []byte{}, means key was created in this txNum and doesn't exist before.
		return val, true, nil
	}
	c, err := ht.valsCursorDup(tx)
	if err != nil {
		return nil, false, err
	}

	step := txNum / ht.stepSize
	_, maxStep := ht.stepsRangeInDB(tx)
	for searchStep := step; searchStep <= uint64(maxStep); searchStep++ {
		seekTxNum := txNum
		if searchStep > step {
			seekTxNum = searchStep * ht.stepSize // Start of the step
		}

		seek := ht.keyPrefixInDB(searchStep, key)
		val, err := c.SeekBothRange(seek, ht.encodeTs(seekTxNum))
		if err != nil {
			return nil, false, err
		}
		if val == nil {
			continue
		}
		v := val[8:] // `v == []byte{}` means key was created in this txNum and doesn't exist before.
		return v, true, nil
	}
	return nil, false, nil
}

func (ht *HistoryRoTx) stepsRangeInDB(tx kv.Tx) (from, to float64) {
	// For step-prefixed keys, get range from valuesTable
	var fst, lst []byte

	fst, _ = kv.FirstKey(tx, ht.h.ValuesTable)
	lst, _ = kv.LastKey(tx, ht.h.ValuesTable)

	if len(fst) >= 8 {
		invertedStep := binary.BigEndian.Uint64(fst[:8])
		step := ^invertedStep
		from = float64(step)
	}
	if len(lst) >= 8 {
		invertedStep := binary.BigEndian.Uint64(lst[:8])
		step := ^invertedStep
		to = float64(step)
	}
	// With inverted steps, first key has highest step, last key has lowest step
	// So we need to swap from and to
	if from > to {
		from, to = to, from
	}
	if to == 0 {
		to = from
	}
	return from, to
}

func (ht *HistoryRoTx) RangeAsOf(ctx context.Context, startTxNum uint64, from, to []byte, asc order.By, limit int, roTx kv.Tx) (stream.KV, error) {
	if !asc {
		panic("implement me")
	}
	hi := &HistoryRangeAsOfFiles{
		from: from, toPrefix: to, limit: kv.Unlim, orderAscend: asc,

		hc:         ht,
		startTxNum: startTxNum,
		ctx:        ctx, logger: ht.h.logger,
	}
	if err := hi.init(ht.iit.files); err != nil {
		hi.Close() //it's responsibility of constructor (our) to close resource on error
		return nil, err
	}

	// Create step-based DB iterators
	dbIter, err := ht.rangeAsOfDBStepBased(ctx, startTxNum, from, to, asc, limit, roTx)
	if err != nil {
		hi.Close()
		return nil, err
	}

	return stream.UnionKV(hi, dbIter, limit), nil
}

func (ht *HistoryRoTx) rangeAsOfDBStepBased(ctx context.Context, startTxNum uint64, from, to []byte, asc order.By, limit int, roTx kv.Tx) (stream.KV, error) {
	fromStepF, toStepF := ht.stepsRangeInDB(roTx)
	minStep := uint64(fromStepF)
	maxStep := uint64(toStepF)

	var iterators []stream.KV
	for step := minStep; step <= maxStep; step++ {
		dbit := &HistoryRangeAsOfDB{
			largeValues: ht.h.HistoryLargeValues,
			roTx:        roTx,
			valsTable:   ht.h.ValuesTable,
			from:        from, toPrefix: to, limit: kv.Unlim, orderAscend: asc,
			startTxNum: startTxNum,
			step:       step,
			ctx:        ctx, logger: ht.h.logger,
		}
		binary.BigEndian.PutUint64(dbit.startTxKey[:], startTxNum)

		if err := dbit.advance(); err != nil {
			dbit.Close()
			for _, it := range iterators {
				it.Close()
			}
			return nil, err
		}

		if dbit.HasNext() {
			iterators = append(iterators, dbit)
		} else {
			dbit.Close()
		}

		if step == ^uint64(0) {
			break
		}
	}

	if len(iterators) == 0 {
		return stream.EmptyKV, nil
	}

	result := iterators[0]
	for i := 1; i < len(iterators); i++ {
		result = stream.UnionKV(result, iterators[i], limit)
	}
	return result, nil
}

func (ht *HistoryRoTx) iterateChangedFrozen(fromTxNum, toTxNum int, asc order.By, limit int) (stream.KV, error) {
	if asc == order.Desc {
		panic("not supported yet")
	}
	if len(ht.iit.files) == 0 {
		return stream.EmptyKV, nil
	}

	if fromTxNum >= 0 && ht.iit.files.EndTxNum() <= uint64(fromTxNum) {
		return stream.EmptyKV, nil
	}

	s := &HistoryChangesIterFiles{
		hc:         ht,
		startTxNum: max(0, uint64(fromTxNum)),
		endTxNum:   toTxNum,
		limit:      limit,
	}
	if fromTxNum >= 0 {
		binary.BigEndian.PutUint64(s.startTxKey[:], uint64(fromTxNum))
	}
	for _, item := range ht.iit.files {
		if fromTxNum >= 0 && item.endTxNum <= uint64(fromTxNum) {
			continue
		}
		if toTxNum >= 0 && item.startTxNum >= uint64(toTxNum) {
			break
		}
		g := ht.iit.dataReader(item.src.decompressor)
		g.Reset(0)
		wrapper := NewSegReaderWrapper(g)
		if wrapper.HasNext() {
			key, val, err := wrapper.Next()
			if err != nil {
				s.Close()
				return nil, err
			}
			heap.Push(&s.h, &ReconItem{g: wrapper, key: key, val: val, startTxNum: item.startTxNum, endTxNum: item.endTxNum, txNum: item.endTxNum})
		}
	}
	if err := s.advance(); err != nil {
		s.Close() //it's responsibility of constructor (our) to close resource on error
		return nil, err
	}
	return s, nil
}

func (ht *HistoryRoTx) iterateChangedRecent(fromTxNum, toTxNum int, asc order.By, limit int, roTx kv.Tx) (stream.KV, error) {
	if asc == order.Desc {
		panic("not supported yet")
	}

	if fromTxNum < 0 {
		fromTxNum = 0
	}

	// Check for empty or invalid range - allow negative toTxNum for unlimited upper bound
	if toTxNum >= 0 && fromTxNum >= toTxNum {
		return stream.EmptyKV, nil
	}

	// Handle limit values
	if limit == 0 {
		return stream.EmptyKV, nil // Zero limit means no results
	}
	if limit < 0 {
		limit = 1000000 // Negative limit means unlimited, but use reasonable default
	}

	rangeIsInFiles := toTxNum >= 0 && len(ht.iit.files) > 0 && ht.iit.files.EndTxNum() >= uint64(toTxNum)
	if rangeIsInFiles {
		return stream.EmptyKV, nil
	}

	// Calculate step range for the given txNum range
	var fromStep, toStep uint64
	fromStep = uint64(fromTxNum) / ht.stepSize

	if toTxNum >= 0 {
		toStep = uint64(toTxNum) / ht.stepSize
	} else {
		// For unlimited upper bound, scan a reasonable number of recent steps
		toStep = fromStep + 100 // Scan up to 100 steps for efficiency
	}

	// Create one iterator per step within the range
	var iterators []stream.KV

	// Iterate through steps from fromStep to toStep
	for step := fromStep; step <= toStep && step != ^uint64(0); step++ {
		// Create step-specific iterator
		s := &HistoryChangesIterDB{
			endTxNum:    toTxNum,
			roTx:        roTx,
			largeValues: ht.h.HistoryLargeValues,
			valsTable:   ht.h.ValuesTable,
			limit:       limit,
			step:        step,
			stepSize:    ht.stepSize,
		}
		binary.BigEndian.PutUint64(s.startTxNumBytes[:], uint64(fromTxNum))

		if err := s.advance(); err != nil {
			s.Close()
			return nil, err
		}

		// Only add iterator if it has data
		if s.HasNext() {
			iterators = append(iterators, s)
		} else {
			s.Close()
		}

		// Break if we've reached the max step to avoid infinite loop
		if step == ^uint64(0)-1 {
			break
		}
	}

	if len(iterators) == 0 {
		return stream.EmptyKV, nil
	}

	// stream.UnionKV handles deduplication
	result := iterators[0]
	for i := 1; i < len(iterators); i++ {
		result = stream.UnionKV(result, iterators[i], limit)
	}
	return result, nil
}

// HistoryRange producing state-patch for Unwind - return state-patch for Unwind: "what keys changed between `[from, to)` and what was their value BEFORE txNum"
func (ht *HistoryRoTx) HistoryRange(fromTxNum, toTxNum int, asc order.By, limit int, roTx kv.Tx) (stream.KV, error) {
	if asc == order.Desc {
		panic("not supported yet")
	}
	itOnFiles, err := ht.iterateChangedFrozen(fromTxNum, toTxNum, asc, limit)
	if err != nil {
		return nil, err
	}
	itOnDB, err := ht.iterateChangedRecent(fromTxNum, toTxNum, asc, limit, roTx)
	if err != nil {
		return nil, err
	}
	return stream.UnionKV(itOnDB, itOnFiles, limit), nil
}

<<<<<<< HEAD
func (ht *HistoryRoTx) idxRangeOnDBForStep(key []byte, step uint64, startTxNum, endTxNum int, asc order.By, limit int, roTx kv.Tx) (stream.U64, error) {
=======
func (ht *HistoryRoTx) HistoryDump(fromTxNum, toTxNum int, dumpTo io.Writer) error {
	if len(ht.iit.files) == 0 {
		return nil
	}

	if fromTxNum >= 0 && ht.iit.files.EndTxNum() <= uint64(fromTxNum) {
		return nil
	}

	for _, item := range ht.iit.files {
		if fromTxNum >= 0 && item.endTxNum <= uint64(fromTxNum) {
			continue
		}
		if toTxNum >= 0 && item.startTxNum >= uint64(toTxNum) {
			break
		}

		efGetter := ht.iit.dataReader(item.src.decompressor)
		efGetter.Reset(0)

		for efGetter.HasNext() {
			key, _ := efGetter.Next(nil)
			val, _ := efGetter.Next(nil) // encoded EF sequence

			seq := multiencseq.ReadMultiEncSeq(item.startTxNum, val)
			ss := seq.Iterator(0)

			for ss.HasNext() {
				txNum, _ := ss.Next()

				var txNumKey [8]byte
				binary.BigEndian.PutUint64(txNumKey[:], txNum)

				viFile, ok := ht.getFile(txNum)
				if !ok {
					return fmt.Errorf("HistoryDump: no .vi %s file found for [%x]", ht.iit.name, txNum)
				}

				viReader := ht.statelessIdxReader(viFile.i)
				vOffset, ok := viReader.Lookup2(txNumKey[:], key)
				if !ok {
					return fmt.Errorf("HistoryDump: failed to resolve offset in .vi %s file for key [%x]", viFile.Fullpath(), key)
				}

				vGetter := seg.NewPagedReader(
					ht.statelessGetter(viFile.i),
					ht.h.HistoryValuesOnCompressedPage,
					true,
				)

				vGetter.Reset(vOffset)
				val, _ := vGetter.Next(nil)

				fmt.Fprintf(dumpTo, "key: %x, txn: %d, val: %x\n", key, txNum, val)
			}
		}
	}

	return nil
}

func (ht *HistoryRoTx) idxRangeOnDB(key []byte, startTxNum, endTxNum int, asc order.By, limit int, roTx kv.Tx) (stream.U64, error) {
>>>>>>> 3fda380f
	if ht.h.HistoryLargeValues {
		var fromTxNum uint64
		if startTxNum >= 0 {
			fromTxNum = uint64(startTxNum)
		}
		toTxNum := uint64(math.MaxUint64)
		if endTxNum >= 0 {
			toTxNum = uint64(endTxNum)
		}

		from := make([]byte, 8+len(key)+8)
		binary.BigEndian.PutUint64(from, ^step)
		copy(from[8:], key)
		binary.BigEndian.PutUint64(from[8+len(key):], fromTxNum)

		to := common.Copy(from)
		binary.BigEndian.PutUint64(to[8+len(key):], toTxNum)
		it, err := roTx.Range(ht.h.ValuesTable, from, to, asc, limit) // [from, to)
		if err != nil {
			return nil, err
		}
		return stream.TransformKV2U64(it, func(k, v []byte) (uint64, error) {
			if len(k) < 8+len(key)+8 {
				return 0, fmt.Errorf("unexpected key length %d", len(k))
			}
			txNum := binary.BigEndian.Uint64(k[len(k)-8:])
			return txNum, nil
		}), nil
	}

	var from, to []byte
	if startTxNum >= 0 {
		from = make([]byte, 8)
		binary.BigEndian.PutUint64(from, uint64(startTxNum))
	}
	if endTxNum >= 0 {
		to = make([]byte, 8)
		binary.BigEndian.PutUint64(to, uint64(endTxNum)) // exclusive upper bound
	}

	stepKey := ht.keyPrefixInDB(step, key)
	it, err := roTx.RangeDupSort(ht.h.ValuesTable, stepKey, from, to, asc, limit)
	if err != nil {
		return nil, err
	}

	return stream.TransformKV2U64(it, func(k, v []byte) (uint64, error) {
		if len(v) < 8 {
			return 0, fmt.Errorf("unexpected small value length %d", len(v))
		}
		txNum := binary.BigEndian.Uint64(v[:8])
		return txNum, nil
	}), nil
}

func (ht *HistoryRoTx) idxRangeOnDB(key []byte, startTxNum, endTxNum int, asc order.By, limit int, roTx kv.Tx) (stream.U64, error) {
	if roTx == nil {
		return stream.EmptyU64, nil
	}
	if limit == 0 {
		return stream.EmptyU64, nil
	}

	var fromStep, toStep uint64
	if startTxNum >= 0 {
		fromStep = uint64(startTxNum) / ht.stepSize
	} else {
		fromStep = 0
	}
	if endTxNum >= 0 {
		toStep = uint64(endTxNum) / ht.stepSize
	} else {
		_, maxStepFloat := ht.stepsRangeInDB(roTx)
		toStep = uint64(maxStepFloat) + 1
	}

	var iterators []stream.U64

	if asc {
		for step := fromStep; step <= toStep; step++ {
			stepIt, err := ht.idxRangeOnDBForStep(key, step, startTxNum, endTxNum, asc, limit, roTx)
			if err != nil {
				return nil, err
			}
			if stepIt != nil {
				iterators = append(iterators, stepIt)
			}
		}
	} else {
		maxStep := toStep
		minStep := fromStep
		if fromStep > toStep {
			maxStep = fromStep
			minStep = toStep
		}
		for step := maxStep; step >= minStep; step-- {
			stepIt, err := ht.idxRangeOnDBForStep(key, step, startTxNum, endTxNum, asc, limit, roTx)
			if err != nil {
				return nil, err
			}
			if stepIt != nil {
				iterators = append(iterators, stepIt)
			}
			if step == 0 {
				break
			}
		}
	}

	if len(iterators) == 0 {
		return stream.EmptyU64, nil
	}

	result := iterators[0]
	for i := 1; i < len(iterators); i++ {
		result = stream.Union[uint64](result, iterators[i], asc, limit)
	}
	return result, nil
}

func (ht *HistoryRoTx) IdxRange(key []byte, startTxNum, endTxNum int, asc order.By, limit int, roTx kv.Tx) (stream.U64, error) {
	frozenIt, err := ht.iit.iterateRangeOnFiles(key, startTxNum, endTxNum, asc, limit)
	if err != nil {
		return nil, err
	}
	recentIt, err := ht.idxRangeOnDB(key, startTxNum, endTxNum, asc, limit, roTx)
	if err != nil {
		return nil, err
	}
	return stream.Union[uint64](frozenIt, recentIt, asc, limit), nil
}<|MERGE_RESOLUTION|>--- conflicted
+++ resolved
@@ -1569,9 +1569,6 @@
 	return stream.UnionKV(itOnDB, itOnFiles, limit), nil
 }
 
-<<<<<<< HEAD
-func (ht *HistoryRoTx) idxRangeOnDBForStep(key []byte, step uint64, startTxNum, endTxNum int, asc order.By, limit int, roTx kv.Tx) (stream.U64, error) {
-=======
 func (ht *HistoryRoTx) HistoryDump(fromTxNum, toTxNum int, dumpTo io.Writer) error {
 	if len(ht.iit.files) == 0 {
 		return nil
@@ -1633,8 +1630,7 @@
 	return nil
 }
 
-func (ht *HistoryRoTx) idxRangeOnDB(key []byte, startTxNum, endTxNum int, asc order.By, limit int, roTx kv.Tx) (stream.U64, error) {
->>>>>>> 3fda380f
+func (ht *HistoryRoTx) idxRangeOnDBForStep(key []byte, step uint64, startTxNum, endTxNum int, asc order.By, limit int, roTx kv.Tx) (stream.U64, error) {
 	if ht.h.HistoryLargeValues {
 		var fromTxNum uint64
 		if startTxNum >= 0 {
