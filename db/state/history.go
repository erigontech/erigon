// Copyright 2022 The Erigon Authors
// This file is part of Erigon.
//
// Erigon is free software: you can redistribute it and/or modify
// it under the terms of the GNU Lesser General Public License as published by
// the Free Software Foundation, either version 3 of the License, or
// (at your option) any later version.
//
// Erigon is distributed in the hope that it will be useful,
// but WITHOUT ANY WARRANTY; without even the implied warranty of
// MERCHANTABILITY or FITNESS FOR A PARTICULAR PURPOSE. See the
// GNU Lesser General Public License for more details.
//
// You should have received a copy of the GNU Lesser General Public License
// along with Erigon. If not, see <http://www.gnu.org/licenses/>.

package state

import (
	"bytes"
	"container/heap"
	"context"
	"encoding/binary"
	"fmt"
	"math"
	"path/filepath"
	"strings"
	"time"

	btree2 "github.com/tidwall/btree"
	"golang.org/x/sync/errgroup"

	"github.com/erigontech/erigon-lib/common"
	"github.com/erigontech/erigon-lib/common/background"
	"github.com/erigontech/erigon-lib/log/v3"
	"github.com/erigontech/erigon/db/datadir"
	"github.com/erigontech/erigon/db/datastruct/existence"
	"github.com/erigontech/erigon/db/etl"
	"github.com/erigontech/erigon/db/kv"
	"github.com/erigontech/erigon/db/kv/bitmapdb"
	"github.com/erigontech/erigon/db/kv/order"
	"github.com/erigontech/erigon/db/kv/stream"
	"github.com/erigontech/erigon/db/recsplit"
	"github.com/erigontech/erigon/db/recsplit/multiencseq"
	"github.com/erigontech/erigon/db/seg"
	"github.com/erigontech/erigon/db/state/statecfg"
	"github.com/erigontech/erigon/db/version"
)

type History struct {
	statecfg.HistCfg // keep higher than embedded InvertedIndexis to correctly shadow it's exposed variables
	*InvertedIndex   // KeysTable contains mapping txNum -> key1+key2, while index table `key -> {txnums}` is omitted.

	// Schema:
	//  .v - list of values
	//  .vi - txNum+key -> offset in .v

	// dirtyFiles - list of ALL files - including: un-indexed-yet, garbage, merged-into-bigger-one, ...
	// thread-safe, but maybe need 1 RWLock for all trees in Aggregator
	//
	// _visibleFiles derivative from field `file`, but without garbage:
	//  - no files with `canDelete=true`
	//  - no overlaps
	//  - no un-indexed files (`power-off` may happen between .ef and .efi creation)
	//
	// BeginRo() using _visibleFiles in zero-copy way
	dirtyFiles *btree2.BTreeG[*FilesItem]

	// _visibleFiles - underscore in name means: don't use this field directly, use BeginFilesRo()
	// underlying array is immutable - means it's ready for zero-copy use
	_visibleFiles []visibleFile
}

func NewHistory(cfg statecfg.HistCfg, stepSize uint64, dirs datadir.Dirs, logger log.Logger) (*History, error) {
	//if cfg.compressorCfg.MaxDictPatterns == 0 && cfg.compressorCfg.MaxPatternLen == 0 {
	if cfg.Accessors == 0 {
		cfg.Accessors = statecfg.AccessorHashMap
	}

	h := History{
		HistCfg:       cfg,
		dirtyFiles:    btree2.NewBTreeGOptions[*FilesItem](filesItemLess, btree2.Options{Degree: 128, NoLocks: false}),
		_visibleFiles: []visibleFile{},
	}

	var err error
	h.InvertedIndex, err = NewInvertedIndex(cfg.IiCfg, stepSize, dirs, logger)
	if err != nil {
		return nil, fmt.Errorf("NewHistory: %s, %w", cfg.IiCfg.FilenameBase, err)
	}

	if h.Version.DataV.IsZero() {
		panic(fmt.Errorf("assert: forgot to set version of %s", h.Name))
	}
	if h.Version.AccessorVI.IsZero() {
		panic(fmt.Errorf("assert: forgot to set version of %s", h.Name))
	}
	h.InvertedIndex.Name = h.HistoryIdx

	return &h, nil
}

func (h *History) vFileName(fromStep, toStep kv.Step) string {
	return fmt.Sprintf("%s-%s.%d-%d.v", h.Version.DataV.String(), h.FilenameBase, fromStep, toStep)
}
func (h *History) vNewFilePath(fromStep, toStep kv.Step) string {
	return filepath.Join(h.dirs.SnapHistory, h.vFileName(fromStep, toStep))
}
func (h *History) vAccessorNewFilePath(fromStep, toStep kv.Step) string {
	return filepath.Join(h.dirs.SnapAccessors, fmt.Sprintf("%s-%s.%d-%d.vi", h.Version.AccessorVI.String(), h.FilenameBase, fromStep, toStep))
}

func (h *History) vFileNameMask(fromStep, toStep kv.Step) string {
	return fmt.Sprintf("*-%s.%d-%d.v", h.FilenameBase, fromStep, toStep)
}
func (h *History) vFilePathMask(fromStep, toStep kv.Step) string {
	return filepath.Join(h.dirs.SnapHistory, h.vFileNameMask(fromStep, toStep))
}
func (h *History) vAccessorFilePathMask(fromStep, toStep kv.Step) string {
	return filepath.Join(h.dirs.SnapAccessors, fmt.Sprintf("*-%s.%d-%d.vi", h.FilenameBase, fromStep, toStep))
}

// openList - main method to open list of files.
// It's ok if some files was open earlier.
// If some file already open: noop.
// If some file already open but not in provided list: close and remove from `files` field.
func (h *History) openList(idxFiles, histNames []string) error {
	if err := h.InvertedIndex.openList(idxFiles); err != nil {
		return err
	}

	h.closeWhatNotInList(histNames)
	h.scanDirtyFiles(histNames)
	if err := h.openDirtyFiles(); err != nil {
		return fmt.Errorf("History(%s).openList: %w", h.FilenameBase, err)
	}
	return nil
}

func (h *History) openFolder() error {
	idxFiles, histFiles, _, err := h.fileNamesOnDisk()
	if err != nil {
		return err
	}
	return h.openList(idxFiles, histFiles)
}

func (h *History) scanDirtyFiles(fileNames []string) {
	if h.FilenameBase == "" {
		panic("assert: empty `filenameBase`")
	}
	if h.stepSize == 0 {
		panic("assert: empty `stepSize`")
	}
	for _, dirtyFile := range scanDirtyFiles(fileNames, h.stepSize, h.FilenameBase, "v", h.logger) {
		if _, has := h.dirtyFiles.Get(dirtyFile); !has {
			h.dirtyFiles.Set(dirtyFile)
		}
	}
}

func (h *History) closeWhatNotInList(fNames []string) {
	protectFiles := make(map[string]struct{}, len(fNames))
	for _, f := range fNames {
		protectFiles[f] = struct{}{}
	}
	var toClose []*FilesItem
	h.dirtyFiles.Walk(func(items []*FilesItem) bool {
		for _, item := range items {
			if item.decompressor != nil {
				if _, ok := protectFiles[item.decompressor.FileName()]; ok {
					continue
				}
			}
			toClose = append(toClose, item)
		}
		return true
	})
	for _, item := range toClose {
		item.closeFiles()
		h.dirtyFiles.Delete(item)
	}
}

func (h *History) Tables() []string { return append(h.InvertedIndex.Tables(), h.ValuesTable) }

func (h *History) Close() {
	if h == nil {
		return
	}
	h.InvertedIndex.Close()
	h.closeWhatNotInList([]string{})
}

func (ht *HistoryRoTx) Files() (res VisibleFiles) {
	for _, item := range ht.files {
		if item.src.decompressor != nil {
			res = append(res, item)
		}
	}
	return append(res, ht.iit.Files()...)
}

func (h *History) MissedMapAccessors() (l []*FilesItem) {
	return h.missedMapAccessors(h.dirtyFiles.Items())
}

func (h *History) missedMapAccessors(source []*FilesItem) (l []*FilesItem) {
	if !h.Accessors.Has(statecfg.AccessorHashMap) {
		return nil
	}
	return fileItemsWithMissedAccessors(source, h.stepSize, func(fromStep, toStep kv.Step) []string {
		fPath, _, _, err := version.FindFilesWithVersionsByPattern(h.vAccessorFilePathMask(fromStep, toStep))
		if err != nil {
			panic(err)
		}
		return []string{fPath}
	})
}

func (h *History) buildVi(ctx context.Context, item *FilesItem, ps *background.ProgressSet) (err error) {
	if item.decompressor == nil {
		return fmt.Errorf("buildVI: passed item with nil decompressor %s %d-%d", h.FilenameBase, item.startTxNum/h.stepSize, item.endTxNum/h.stepSize)
	}

	search := &FilesItem{startTxNum: item.startTxNum, endTxNum: item.endTxNum}
	iiItem, ok := h.InvertedIndex.dirtyFiles.Get(search)
	if !ok {
		return nil
	}

	if iiItem.decompressor == nil {
		return fmt.Errorf("buildVI: got iiItem with nil decompressor %s %d-%d", h.FilenameBase, item.startTxNum/h.stepSize, item.endTxNum/h.stepSize)
	}
	fromStep, toStep := kv.Step(item.startTxNum/h.stepSize), kv.Step(item.endTxNum/h.stepSize)
	idxPath := h.vAccessorNewFilePath(fromStep, toStep)

	err = h.buildVI(ctx, idxPath, item.decompressor, iiItem.decompressor, iiItem.startTxNum, ps)
	if err != nil {
		return fmt.Errorf("buildVI: %w", err)
	}
	return nil
}

func (h *History) buildVI(ctx context.Context, historyIdxPath string, hist, efHist *seg.Decompressor, efBaseTxNum uint64, ps *background.ProgressSet) error {
	var histKey []byte
	var valOffset uint64

	defer hist.MadvSequential().DisableReadAhead()
	defer efHist.MadvSequential().DisableReadAhead()

	iiReader := h.InvertedIndex.dataReader(efHist)

	var keyBuf, valBuf []byte
	cnt := uint64(0)
	for iiReader.HasNext() {
		keyBuf, _ = iiReader.Next(keyBuf[:0]) // skip key
		valBuf, _ = iiReader.Next(valBuf[:0])
		cnt += multiencseq.Count(efBaseTxNum, valBuf)
		select {
		case <-ctx.Done():
			return ctx.Err()
		default:
		}
	}

	histReader := h.dataReader(hist)

	_, fName := filepath.Split(historyIdxPath)
	p := ps.AddNew(fName, uint64(efHist.Count())/2)
	defer ps.Delete(p)
	rs, err := recsplit.NewRecSplit(recsplit.RecSplitArgs{
		KeyCount:   int(cnt),
		Enums:      false,
		BucketSize: recsplit.DefaultBucketSize,
		LeafSize:   recsplit.DefaultLeafSize,
		TmpDir:     h.dirs.Tmp,
		IndexFile:  historyIdxPath,
		Salt:       h.salt.Load(),
		NoFsync:    h.noFsync,
	}, h.logger)
	if err != nil {
		return fmt.Errorf("create recsplit: %w", err)
	}
	defer rs.Close()
	rs.LogLvl(log.LvlTrace)

	seq := &multiencseq.SequenceReader{}

	i := 0
	for {
		histReader.Reset(0)
		iiReader.Reset(0)

		valOffset = 0
		for iiReader.HasNext() {
			keyBuf, _ = iiReader.Next(keyBuf[:0])
			valBuf, _ = iiReader.Next(valBuf[:0])
			p.Processed.Add(1)

			// fmt.Printf("ef key %x\n", keyBuf)

			seq.Reset(efBaseTxNum, valBuf)
			it := seq.Iterator(0)
			for it.HasNext() {
				txNum, err := it.Next()
				if err != nil {
					return err
				}
				histKey = historyKey(txNum, keyBuf, histKey[:0])
				if err = rs.AddKey(histKey, valOffset); err != nil {
					return err
				}
				if h.HistoryValuesOnCompressedPage == 0 {
					valOffset, _ = histReader.Skip()
				} else {
					i++
					if i%h.HistoryValuesOnCompressedPage == 0 {
						valOffset, _ = histReader.Skip()
					}
				}
			}

			select {
			case <-ctx.Done():
				return ctx.Err()
			default:
			}
		}

		if err = rs.Build(ctx); err != nil {
			if rs.Collision() {
				log.Info("Building recsplit. Collision happened. It's ok. Restarting...")
				rs.ResetNextSalt()
			} else {
				return fmt.Errorf("build idx: %w", err)
			}
		} else {
			break
		}
	}
	return nil
}

func (h *History) BuildMissedAccessors(ctx context.Context, g *errgroup.Group, ps *background.ProgressSet, historyFiles *MissedAccessorHistoryFiles) {
	h.InvertedIndex.BuildMissedAccessors(ctx, g, ps, historyFiles.ii)
	for _, item := range historyFiles.missedMapAccessors() {
		item := item
		g.Go(func() error {
			return h.buildVi(ctx, item, ps)
		})
	}
}

func (w *historyBufferedWriter) AddPrevValue(k []byte, txNum uint64, original []byte) (err error) {
	if w.discard {
		return nil
	}

	if original == nil {
		original = []byte{}
	}
	binary.BigEndian.PutUint64(w.ii.txNumBytes[:], txNum)

	//defer func() {
	//	fmt.Printf("addPrevValue [%p;tx=%d] '%x' -> '%x'\n", w, w.ii.txNum, key1, original)
	//}()

	if w.largeValues {
		lk := len(k)

		w.historyKey = append(append(w.historyKey[:0], k...), w.ii.txNumBytes[:]...)
		historyKey := w.historyKey[:lk+8]

		if err := w.historyVals.Collect(historyKey, original); err != nil {
			return err
		}

		if !w.ii.discard {
			if err := w.ii.indexKeys.Collect(w.ii.txNumBytes[:], historyKey[:lk]); err != nil {
				return err
			}
		}
		return nil
	}

	lk := len(k)
	w.historyKey = append(append(append(w.historyKey[:0], k...), w.ii.txNumBytes[:]...), original...)
	historyKey := w.historyKey[:lk+8+len(original)]
	historyKey1 := historyKey[:lk]
	historyVal := historyKey[lk:]
	invIdxVal := historyKey[:lk]

	if len(original) > 2048 {
		log.Error("History value is too large while largeValues=false", "h", w.historyValsTable, "histo", string(w.historyKey[:lk]), "len", len(original), "max", len(w.historyKey)-8-len(k))
		panic("History value is too large while largeValues=false")
	}

	if err := w.historyVals.Collect(historyKey1, historyVal); err != nil {
		return err
	}
	if !w.ii.discard {
		if err := w.ii.indexKeys.Collect(w.ii.txNumBytes[:], invIdxVal); err != nil {
			return err
		}
	}
	return nil
}

func (ht *HistoryRoTx) NewWriter() *historyBufferedWriter {
	return ht.newWriter(ht.h.dirs.Tmp, false)
}

type historyBufferedWriter struct {
	historyVals      *etl.Collector
	historyKey       []byte
	discard          bool
	historyValsTable string

	// not large:
	//   keys: txNum -> key1+key2
	//   vals: key1+key2 -> txNum + value (DupSort)
	// large:
	//   keys: txNum -> key1+key2
	//   vals: key1+key2+txNum -> value (not DupSort)
	largeValues bool

	ii *InvertedIndexBufferedWriter
}

func (w *historyBufferedWriter) close() {
	if w == nil { // allow dobule-close
		return
	}
	w.ii.close()
	if w.historyVals != nil {
		w.historyVals.Close()
	}
}

func (ht *HistoryRoTx) newWriter(tmpdir string, discard bool) *historyBufferedWriter {
	w := &historyBufferedWriter{
		discard: discard,

		historyKey:       make([]byte, 128),
		largeValues:      ht.h.HistoryLargeValues,
		historyValsTable: ht.h.ValuesTable,

		ii:          ht.iit.newWriter(tmpdir, discard),
		historyVals: etl.NewCollectorWithAllocator(ht.h.FilenameBase+".flush.hist", tmpdir, etl.SmallSortableBuffers, ht.h.logger).LogLvl(log.LvlTrace),
	}
	w.historyVals.SortAndFlushInBackground(true)
	return w
}

func (w *historyBufferedWriter) Flush(ctx context.Context, tx kv.RwTx) error {
	if w.discard {
		return nil
	}
	if err := w.ii.Flush(ctx, tx); err != nil {
		return err
	}

	if err := w.historyVals.Load(tx, w.historyValsTable, loadFunc, etl.TransformArgs{Quit: ctx.Done()}); err != nil {
		return err
	}
	w.close()
	return nil
}

type HistoryCollation struct {
	historyComp   *seg.PagedWriter
	efHistoryComp *seg.Writer
	historyPath   string
	efHistoryPath string
	efBaseTxNum   uint64
}

func (c HistoryCollation) Close() {
	if c.historyComp != nil {
		c.historyComp.Close()
	}
	if c.efHistoryComp != nil {
		c.efHistoryComp.Close()
	}
}

// [txFrom; txTo)
func (h *History) collate(ctx context.Context, step kv.Step, txFrom, txTo uint64, roTx kv.Tx) (HistoryCollation, error) {
	if h.SnapshotsDisabled {
		return HistoryCollation{}, nil
	}

	var (
		_histComp *seg.Compressor
		_efComp   *seg.Compressor
		txKey     [8]byte
		err       error

		historyPath   = h.vNewFilePath(step, step+1)
		efHistoryPath = h.efNewFilePath(step, step+1)
		startAt       = time.Now()
		closeComp     = true
	)
	defer func() {
		mxCollateTookHistory.ObserveDuration(startAt)
		if closeComp {
			if _histComp != nil {
				_histComp.Close()
			}
			if _efComp != nil {
				_efComp.Close()
			}
		}
	}()

	_histComp, err = seg.NewCompressor(ctx, "collate hist "+h.FilenameBase, historyPath, h.dirs.Tmp, h.CompressorCfg, log.LvlTrace, h.logger)
	if err != nil {
		return HistoryCollation{}, fmt.Errorf("create %s history compressor: %w", h.FilenameBase, err)
	}
	if h.noFsync {
		_histComp.DisableFsync()
	}
	historyWriter := h.dataWriter(_histComp)

	_efComp, err = seg.NewCompressor(ctx, "collate idx "+h.FilenameBase, efHistoryPath, h.dirs.Tmp, h.CompressorCfg, log.LvlTrace, h.logger)
	if err != nil {
		return HistoryCollation{}, fmt.Errorf("create %s ef history compressor: %w", h.FilenameBase, err)
	}
	if h.noFsync {
		_efComp.DisableFsync()
	}
	invIndexWriter := h.InvertedIndex.dataWriter(_efComp, true) // coll+build must be fast - no Compression

	keysCursor, err := roTx.CursorDupSort(h.KeysTable)
	if err != nil {
		return HistoryCollation{}, fmt.Errorf("create %s history cursor: %w", h.FilenameBase, err)
	}
	defer keysCursor.Close()

	binary.BigEndian.PutUint64(txKey[:], txFrom)
	collector := etl.NewCollectorWithAllocator(h.FilenameBase+".collate.hist", h.dirs.Tmp, etl.SmallSortableBuffers, h.logger).LogLvl(log.LvlTrace)
	defer collector.Close()
	collector.SortAndFlushInBackground(true)

	for txnmb, k, err := keysCursor.Seek(txKey[:]); txnmb != nil; txnmb, k, err = keysCursor.Next() {
		if err != nil {
			return HistoryCollation{}, fmt.Errorf("iterate over %s history cursor: %w", h.FilenameBase, err)
		}
		txNum := binary.BigEndian.Uint64(txnmb)
		if txNum >= txTo { // [txFrom; txTo)
			break
		}
		if err := collector.Collect(k, txnmb); err != nil {
			return HistoryCollation{}, fmt.Errorf("collect %s history key [%x]=>txn %d [%x]: %w", h.FilenameBase, k, txNum, txnmb, err)
		}

		select {
		case <-ctx.Done():
			return HistoryCollation{}, ctx.Err()
		default:
		}
	}

	var c kv.Cursor
	var cd kv.CursorDupSort
	if h.HistoryLargeValues {
		c, err = roTx.Cursor(h.ValuesTable)
		if err != nil {
			return HistoryCollation{}, err
		}
		defer c.Close()
	} else {
		cd, err = roTx.CursorDupSort(h.ValuesTable)
		if err != nil {
			return HistoryCollation{}, err
		}
		defer cd.Close()
	}

	var (
		keyBuf  = make([]byte, 0, 256)
		numBuf  = make([]byte, 8)
		bitmap  = bitmapdb.NewBitmap64()
		prevEf  []byte
		prevKey []byte

		initialized bool
	)
	defer bitmapdb.ReturnToPool64(bitmap)

	baseTxNum := uint64(step) * h.stepSize
	cnt := 0
	var histKeyBuf []byte
	//log.Warn("[dbg] collate", "name", h.filenameBase, "sampling", h.historyValuesOnCompressedPage)

	loadBitmapsFunc := func(k, v []byte, table etl.CurrentTableReader, next etl.LoadNextFunc) error {
		txNum := binary.BigEndian.Uint64(v)
		if !initialized {
			prevKey = append(prevKey[:0], k...)
			initialized = true
		}

		if bytes.Equal(prevKey, k) {
			bitmap.Add(txNum)
			prevKey = append(prevKey[:0], k...)
			return nil
		}

		seqBuilder := multiencseq.NewBuilder(baseTxNum, bitmap.GetCardinality(), bitmap.Maximum())
		it := bitmap.Iterator()

		for it.HasNext() {
			cnt++
			vTxNum := it.Next()
			seqBuilder.AddOffset(vTxNum)

			binary.BigEndian.PutUint64(numBuf, vTxNum)
			if !h.HistoryLargeValues {
				val, err := cd.SeekBothRange(prevKey, numBuf)
				if err != nil {
					return fmt.Errorf("seekBothRange %s history val [%x]: %w", h.FilenameBase, prevKey, err)
				}
				if val != nil && binary.BigEndian.Uint64(val) == vTxNum {
					val = val[8:]
				} else {
					val = nil
				}

				histKeyBuf = historyKey(vTxNum, prevKey, histKeyBuf)
				if err := historyWriter.Add(histKeyBuf, val); err != nil {
					return fmt.Errorf("add %s history val [%x]: %w", h.FilenameBase, prevKey, err)
				}
				continue
			}
			keyBuf = append(append(keyBuf[:0], prevKey...), numBuf...)
			key, val, err := c.SeekExact(keyBuf)
			if err != nil {
				return fmt.Errorf("seekExact %s history val [%x]: %w", h.FilenameBase, key, err)
			}
			if len(val) == 0 {
				val = nil
			}

			histKeyBuf = historyKey(vTxNum, prevKey, histKeyBuf)
			if err := historyWriter.Add(histKeyBuf, val); err != nil {
				return fmt.Errorf("add %s history val [%x]: %w", h.FilenameBase, key, err)
			}
		}
		bitmap.Clear()
		seqBuilder.Build()

		prevEf = seqBuilder.AppendBytes(prevEf[:0])

		if _, err = invIndexWriter.Write(prevKey); err != nil {
			return fmt.Errorf("add %s ef history key [%x]: %w", h.FilenameBase, prevKey, err)
		}
		if _, err = invIndexWriter.Write(prevEf); err != nil {
			return fmt.Errorf("add %s ef history val: %w", h.FilenameBase, err)
		}

		prevKey = append(prevKey[:0], k...)
		txNum = binary.BigEndian.Uint64(v)
		bitmap.Add(txNum)

		return nil
	}

	err = collector.Load(nil, "", loadBitmapsFunc, etl.TransformArgs{Quit: ctx.Done()})
	if err != nil {
		return HistoryCollation{}, err
	}
	if !bitmap.IsEmpty() {
		if err = loadBitmapsFunc(nil, make([]byte, 8), nil, nil); err != nil {
			return HistoryCollation{}, err
		}
	}
	if err = historyWriter.Flush(); err != nil {
		return HistoryCollation{}, fmt.Errorf("add %s history val: %w", h.FilenameBase, err)
	}
	closeComp = false
	mxCollationSizeHist.SetUint64(uint64(historyWriter.Count()))

	return HistoryCollation{
		efHistoryComp: invIndexWriter,
		efHistoryPath: efHistoryPath,
		efBaseTxNum:   uint64(step) * h.stepSize,
		historyPath:   historyPath,
		historyComp:   historyWriter,
	}, nil
}

type HistoryFiles struct {
	historyDecomp   *seg.Decompressor
	historyIdx      *recsplit.Index
	efHistoryDecomp *seg.Decompressor
	efHistoryIdx    *recsplit.Index
	efExistence     *existence.Filter
}

func (sf HistoryFiles) CleanupOnError() {
	if sf.historyDecomp != nil {
		sf.historyDecomp.Close()
	}
	if sf.historyIdx != nil {
		sf.historyIdx.Close()
	}
	if sf.efHistoryDecomp != nil {
		sf.efHistoryDecomp.Close()
	}
	if sf.efHistoryIdx != nil {
		sf.efHistoryIdx.Close()
	}
	if sf.efExistence != nil {
		sf.efExistence.Close()
	}
}
func (h *History) reCalcVisibleFiles(toTxNum uint64) {
	h._visibleFiles = calcVisibleFiles(h.dirtyFiles, h.Accessors, nil, false, toTxNum)
	h.InvertedIndex.reCalcVisibleFiles(toTxNum)
}

// buildFiles performs potentially resource intensive operations of creating
// static files and their indices
func (h *History) buildFiles(ctx context.Context, step kv.Step, collation HistoryCollation, ps *background.ProgressSet) (HistoryFiles, error) {
	if h.SnapshotsDisabled {
		return HistoryFiles{}, nil
	}
	var (
		historyDecomp, efHistoryDecomp *seg.Decompressor
		historyIdx, efHistoryIdx       *recsplit.Index

		efExistence *existence.Filter
		closeComp   = true
		err         error
	)

	defer func() {
		if closeComp {
			collation.Close()

			if historyDecomp != nil {
				historyDecomp.Close()
			}
			if historyIdx != nil {
				historyIdx.Close()
			}
			if efHistoryDecomp != nil {
				efHistoryDecomp.Close()
			}
			if efHistoryIdx != nil {
				efHistoryIdx.Close()
			}
			if efExistence != nil {
				efExistence.Close()
			}
		}
	}()

	if h.noFsync {
		collation.historyComp.DisableFsync()
		collation.efHistoryComp.DisableFsync()
	}

	{
		ps := background.NewProgressSet()
		_, efHistoryFileName := filepath.Split(collation.efHistoryPath)
		p := ps.AddNew(efHistoryFileName, 1)
		defer ps.Delete(p)

		if err = collation.efHistoryComp.Compress(); err != nil {
			return HistoryFiles{}, fmt.Errorf("compress %s .ef history: %w", h.FilenameBase, err)
		}
		ps.Delete(p)
	}
	{
		_, historyFileName := filepath.Split(collation.historyPath)
		p := ps.AddNew(historyFileName, 1)
		defer ps.Delete(p)
		if err = collation.historyComp.Compress(); err != nil {
			return HistoryFiles{}, fmt.Errorf("compress %s .v history: %w", h.FilenameBase, err)
		}
		ps.Delete(p)
	}
	collation.Close()

	efHistoryDecomp, err = seg.NewDecompressor(collation.efHistoryPath)
	if err != nil {
		return HistoryFiles{}, fmt.Errorf("open %s .ef history decompressor: %w", h.FilenameBase, err)
	}
	{
		if err := h.InvertedIndex.buildMapAccessor(ctx, step, step+1, h.InvertedIndex.dataReader(efHistoryDecomp), ps); err != nil {
			return HistoryFiles{}, fmt.Errorf("build %s .ef history idx: %w", h.FilenameBase, err)
		}
		if efHistoryIdx, err = recsplit.OpenIndex(h.InvertedIndex.efAccessorNewFilePath(step, step+1)); err != nil {
			return HistoryFiles{}, err
		}
	}

	historyDecomp, err = seg.NewDecompressor(collation.historyPath)
	if err != nil {
		return HistoryFiles{}, fmt.Errorf("open %s v history decompressor: %w", h.FilenameBase, err)
	}

	historyIdxPath := h.vAccessorNewFilePath(step, step+1)
	err = h.buildVI(ctx, historyIdxPath, historyDecomp, efHistoryDecomp, collation.efBaseTxNum, ps)
	if err != nil {
		return HistoryFiles{}, fmt.Errorf("build %s .vi: %w", h.FilenameBase, err)
	}

	if historyIdx, err = recsplit.OpenIndex(historyIdxPath); err != nil {
		return HistoryFiles{}, fmt.Errorf("open idx: %w", err)
	}
	closeComp = false
	return HistoryFiles{
		historyDecomp:   historyDecomp,
		historyIdx:      historyIdx,
		efHistoryDecomp: efHistoryDecomp,
		efHistoryIdx:    efHistoryIdx,
		efExistence:     efExistence,
	}, nil
}

func (h *History) integrateDirtyFiles(sf HistoryFiles, txNumFrom, txNumTo uint64) {
	if h.SnapshotsDisabled {
		return
	}
	if txNumFrom == txNumTo {
		panic(fmt.Sprintf("assert: txNumFrom(%d) == txNumTo(%d)", txNumFrom, txNumTo))
	}

	h.InvertedIndex.integrateDirtyFiles(InvertedFiles{
		decomp:    sf.efHistoryDecomp,
		index:     sf.efHistoryIdx,
		existence: sf.efExistence,
	}, txNumFrom, txNumTo)

	fi := newFilesItem(txNumFrom, txNumTo, h.stepSize)
	fi.decompressor = sf.historyDecomp
	fi.index = sf.historyIdx
	h.dirtyFiles.Set(fi)
}

func (h *History) dataReader(f *seg.Decompressor) *seg.Reader {
	if !strings.Contains(f.FileName(), ".v") {
		panic("assert: miss-use " + f.FileName())
	}
	return seg.NewReader(f.MakeGetter(), h.Compression)
}
func (h *History) dataWriter(f *seg.Compressor) *seg.PagedWriter {
	if !strings.Contains(f.FileName(), ".v") {
		panic("assert: miss-use " + f.FileName())
	}
	return seg.NewPagedWriter(seg.NewWriter(f, h.Compression), h.HistoryValuesOnCompressedPage, true)
}
func (ht *HistoryRoTx) dataReader(f *seg.Decompressor) *seg.Reader     { return ht.h.dataReader(f) }
func (ht *HistoryRoTx) datarWriter(f *seg.Compressor) *seg.PagedWriter { return ht.h.dataWriter(f) }

func (h *History) isEmpty(tx kv.Tx) (bool, error) {
	k, err := kv.FirstKey(tx, h.ValuesTable)
	if err != nil {
		return false, err
	}
	k2, err := kv.FirstKey(tx, h.KeysTable)
	if err != nil {
		return false, err
	}
	return k == nil && k2 == nil, nil
}

type HistoryRecord struct {
	TxNum uint64
	Value []byte
}

type HistoryRoTx struct {
	h   *History
	iit *InvertedIndexRoTx

	files    visibleFiles // have no garbage (canDelete=true, overlaps, etc...)
	getters  []*seg.Reader
	readers  []*recsplit.IndexReader
	stepSize uint64

	trace bool

	valsC    kv.Cursor
	valsCDup kv.CursorDupSort

	_bufTs           []byte
	snappyReadBuffer []byte
}

func (h *History) BeginFilesRo() *HistoryRoTx {
	files := h._visibleFiles
	for i := 0; i < len(files); i++ {
		if !files[i].src.frozen {
			files[i].src.refcount.Add(1)
		}
	}

	return &HistoryRoTx{
		h:        h,
		iit:      h.InvertedIndex.BeginFilesRo(),
		files:    files,
		stepSize: h.stepSize,
		trace:    false,
	}
}

func (ht *HistoryRoTx) statelessGetter(i int) *seg.Reader {
	if ht.getters == nil {
		ht.getters = make([]*seg.Reader, len(ht.files))
	}
	if ht.getters[i] == nil {
		ht.getters[i] = ht.dataReader(ht.files[i].src.decompressor)
	}
	return ht.getters[i]
}
func (ht *HistoryRoTx) statelessIdxReader(i int) *recsplit.IndexReader {
	if ht.readers == nil {
		ht.readers = make([]*recsplit.IndexReader, len(ht.files))
	}
	{
		//assert
		for _, f := range ht.files {
			if f.src.index == nil {
				panic("assert: file has nil index " + f.src.decompressor.FileName())
			}
		}
	}
	r := ht.readers[i]
	if r == nil {
		r = ht.files[i].src.index.GetReaderFromPool()
		ht.readers[i] = r
	}
	return r
}

func (ht *HistoryRoTx) canPruneUntil(tx kv.Tx, untilTx uint64) (can bool, txTo uint64) {
	minIdxTx, maxIdxTx := ht.iit.ii.minTxNumInDB(tx), ht.iit.ii.maxTxNumInDB(tx)
	//defer func() {
	//	fmt.Printf("CanPrune[%s]Until(%d) noFiles=%t txTo %d idxTx [%d-%d] keepRecentTxInDB=%d; result %t\n",
	//		ht.h.filenameBase, untilTx, ht.h.dontProduceHistoryFiles, txTo, minIdxTx, maxIdxTx, ht.h.keepRecentTxInDB, minIdxTx < txTo)
	//}()

	if ht.h.SnapshotsDisabled {
		if ht.h.KeepRecentTxnInDB >= maxIdxTx {
			return false, 0
		}
		txTo = min(maxIdxTx-ht.h.KeepRecentTxnInDB, untilTx) // bound pruning
	} else {
		canPruneIdx := ht.iit.CanPrune(tx)
		if !canPruneIdx {
			return false, 0
		}
		txTo = min(ht.files.EndTxNum(), ht.iit.files.EndTxNum(), untilTx)
	}

	switch ht.h.FilenameBase {
	case "accounts":
		mxPrunableHAcc.Set(float64(txTo - minIdxTx))
	case "storage":
		mxPrunableHSto.Set(float64(txTo - minIdxTx))
	case "code":
		mxPrunableHCode.Set(float64(txTo - minIdxTx))
	case "commitment":
		mxPrunableHComm.Set(float64(txTo - minIdxTx))
	}
	return minIdxTx < txTo, txTo
}

// Prune [txFrom; txTo)
// `force` flag to prune even if canPruneUntil returns false (when Unwind is needed, canPruneUntil always returns false)
// `useProgress` flag to restore and update prune progress.
//   - E.g. Unwind can't use progress, because it's not linear
//     and will wrongly update progress of steps cleaning and could end up with inconsistent history.
func (ht *HistoryRoTx) Prune(ctx context.Context, tx kv.RwTx, txFrom, txTo, limit uint64, forced bool, logEvery *time.Ticker) (*InvertedIndexPruneStat, error) {
	if !forced {
		if ht.files.EndTxNum() > 0 {
			txTo = min(txTo, ht.files.EndTxNum())
		}
		var can bool
		can, txTo = ht.canPruneUntil(tx, txTo)
		if !can {
			return nil, nil
		}
	}
	return ht.prune(ctx, tx, txFrom, txTo, limit, forced, logEvery)
}

func (ht *HistoryRoTx) prune(ctx context.Context, rwTx kv.RwTx, txFrom, txTo, limit uint64, forced bool, logEvery *time.Ticker) (*InvertedIndexPruneStat, error) {
	//fmt.Printf(" pruneH[%s] %t, %d-%d\n", ht.h.filenameBase, ht.CanPruneUntil(rwTx), txFrom, txTo)
	defer func(t time.Time) { mxPruneTookHistory.ObserveDuration(t) }(time.Now())

	var (
		seek     = make([]byte, 8, 256)
		valsCDup kv.RwCursorDupSort
		valsC    kv.RwCursor
		err      error
	)

	if !ht.h.HistoryLargeValues {
		valsCDup, err = rwTx.RwCursorDupSort(ht.h.ValuesTable)
		if err != nil {
			return nil, err
		}
		defer valsCDup.Close()
	} else {
		valsC, err = rwTx.RwCursor(ht.h.ValuesTable)
		if err != nil {
			return nil, err
		}
		defer valsC.Close()
	}

	var txFromBytes [8]byte

<<<<<<< HEAD
	var pruned int
	pruneValue := func(key []byte, minTxNum, maxTxNum uint64) error {
		binary.BigEndian.PutUint64(txFromBytes[:], minTxNum)
		if ht.h.historyLargeValues {
			seek = append(bytes.Clone(key), txFromBytes[:]...)
			for k, _, err := valsC.Seek(seek); k != nil; k, _, err = valsC.Next() {
				if err != nil {
					return fmt.Errorf("iterate over %s values cursor: %w", ht.iit.ii.filenameBase, err)
				}
				txNum := binary.BigEndian.Uint64(k[len(k)-8:])
				if txNum > maxTxNum {
					break
				}
				if !bytes.HasPrefix(k, key) {
					break
				}
				if err := valsC.DeleteCurrent(); err != nil {
					return err
				}
			}
		} else {
			for v, err := valsCDup.SeekBothRange(key, txFromBytes[:]); v != nil; _, v, err = valsCDup.NextDup() {
				if err != nil {
					return fmt.Errorf("iterate over %s values cursor: %w", ht.iit.ii.filenameBase, err)
				}
				txNum := binary.BigEndian.Uint64(v)
				if txNum > maxTxNum {
					break
				}
				if err := valsCDup.DeleteCurrent(); err != nil {
					return err
				}
=======
		if ht.h.HistoryLargeValues {
			seek = append(bytes.Clone(k), txnm...)
			if err := valsC.Delete(seek); err != nil {
				return err
			}
		} else {
			vv, err := valsCDup.SeekBothRange(k, txnm)
			if err != nil {
				return err
			}
			if len(vv) < 8 {
				return fmt.Errorf("prune history %s got invalid value length: %d < 8", ht.h.FilenameBase, len(vv))
			}
			if vtx := binary.BigEndian.Uint64(vv); vtx != txNum {
				return fmt.Errorf("prune history %s got invalid txNum: found %d != %d wanted", ht.h.FilenameBase, vtx, txNum)
			}
			if err = valsCDup.DeleteCurrent(); err != nil {
				return err
>>>>>>> c3d94e28
			}
		}

		pruned++
		return nil
	}
	mxPruneSizeHistory.AddInt(pruned)

	if !forced && ht.h.SnapshotsDisabled {
		forced = true // or index.CanPrune will return false cuz no snapshots made
	}
	st, err := ht.iit.Prune(ctx, rwTx, txFrom, txTo, limit, logEvery, forced, pruneValue)
	if err != nil {
		return nil, err
	}
	st.PruneCountValues = uint64(pruned)
	return st, err
}

func (ht *HistoryRoTx) Close() {
	if ht.files == nil { // invariant: it's safe to call Close multiple times
		return
	}
	files := ht.files
	ht.files = nil
	for i := 0; i < len(files); i++ {
		src := files[i].src
		if src == nil || src.frozen {
			continue
		}
		refCnt := src.refcount.Add(-1)
		//GC: last reader responsible to remove useles files: close it and delete
		if refCnt == 0 && src.canDelete.Load() {
			if traceFileLife != "" && ht.h.FilenameBase == traceFileLife {
				ht.h.logger.Warn("[agg.dbg] real remove at HistoryRoTx.Close", "file", src.decompressor.FileName())
			}
			src.closeFilesAndRemove()
		}
	}
	for _, r := range ht.readers {
		r.Close()
	}

	ht.iit.Close()
}

func (ht *HistoryRoTx) getFileDeprecated(from, to uint64) (it visibleFile, ok bool) {
	for i := 0; i < len(ht.files); i++ {
		if ht.files[i].startTxNum == from && ht.files[i].endTxNum == to {
			return ht.files[i], true
		}
	}
	return it, false
}
func (ht *HistoryRoTx) getFile(txNum uint64) (it visibleFile, ok bool) {
	for i := 0; i < len(ht.files); i++ {
		if ht.files[i].startTxNum <= txNum && ht.files[i].endTxNum > txNum {
			return ht.files[i], true
		}
	}
	return it, false
}

func (ht *HistoryRoTx) historySeekInFiles(key []byte, txNum uint64) ([]byte, bool, error) {
	// Files list of II and History is different
	// it means II can't return index of file, but can return TxNum which History will use to find own file
	ok, histTxNum, err := ht.iit.seekInFiles(key, txNum)
	if err != nil {
		return nil, false, err
	}
	if !ok {
		return nil, false, nil
	}
	historyItem, ok := ht.getFile(histTxNum)
	if !ok {
		log.Warn("historySeekInFiles: file not found", "key", key, "txNum", txNum, "histTxNum", histTxNum, "ssize", ht.h.stepSize)
		return nil, false, fmt.Errorf("hist file not found: key=%x, %s.%d-%d", key, ht.h.FilenameBase, histTxNum/ht.h.stepSize, histTxNum/ht.h.stepSize)
	}
	reader := ht.statelessIdxReader(historyItem.i)
	if reader.Empty() {
		return nil, false, nil
	}
	historyKey := ht.encodeTs(histTxNum, key)
	offset, ok := reader.Lookup(historyKey)
	if !ok {
		return nil, false, nil
	}
	g := ht.statelessGetter(historyItem.i)
	g.Reset(offset)
	//fmt.Printf("[dbg] hist.seek: offset=%d\n", offset)
	v, _ := g.Next(nil)
	if traceGetAsOf == ht.h.FilenameBase {
		fmt.Printf("DomainGetAsOf(%s, %x, %d) -> %s, histTxNum=%d, isNil(v)=%t\n", ht.h.FilenameBase, key, txNum, g.FileName(), histTxNum, v == nil)
	}

	if ht.h.HistoryValuesOnCompressedPage > 1 {
		v, ht.snappyReadBuffer = seg.GetFromPage(historyKey, v, ht.snappyReadBuffer, true)
	}
	return v, true, nil
}

func historyKey(txNum uint64, key []byte, buf []byte) []byte {
	if buf == nil || cap(buf) < 8+len(key) {
		buf = make([]byte, 8+len(key))
	}
	buf = buf[:8+len(key)]
	binary.BigEndian.PutUint64(buf, txNum)
	copy(buf[8:], key)
	return buf
}

func (ht *HistoryRoTx) encodeTs(txNum uint64, key []byte) []byte {
	ht._bufTs = historyKey(txNum, key, ht._bufTs)
	return ht._bufTs
}

// HistorySeek searches history for a value of specified key before txNum
// second return value is true if the value is found in the history (even if it is nil)
func (ht *HistoryRoTx) HistorySeek(key []byte, txNum uint64, roTx kv.Tx) ([]byte, bool, error) {
	if ht.h.Disable {
		return nil, false, nil
	}

	v, ok, err := ht.historySeekInFiles(key, txNum)
	if err != nil {
		return nil, false, err
	}
	if ok {
		return v, true, nil
	}

	return ht.historySeekInDB(key, txNum, roTx)
}

func (ht *HistoryRoTx) valsCursor(tx kv.Tx) (c kv.Cursor, err error) {
	if ht.valsC != nil {
		return ht.valsC, nil
	}
	ht.valsC, err = tx.Cursor(ht.h.ValuesTable) //nolint:gocritic
	if err != nil {
		return nil, err
	}
	return ht.valsC, nil
}
func (ht *HistoryRoTx) valsCursorDup(tx kv.Tx) (c kv.CursorDupSort, err error) {
	if ht.valsCDup != nil {
		return ht.valsCDup, nil
	}
	ht.valsCDup, err = tx.CursorDupSort(ht.h.ValuesTable) //nolint:gocritic
	if err != nil {
		return nil, err
	}
	return ht.valsCDup, nil
}

func (ht *HistoryRoTx) historySeekInDB(key []byte, txNum uint64, tx kv.Tx) ([]byte, bool, error) {
	if ht.h.HistoryLargeValues {
		c, err := ht.valsCursor(tx)
		if err != nil {
			return nil, false, err
		}
		seek := make([]byte, len(key)+8)
		copy(seek, key)
		binary.BigEndian.PutUint64(seek[len(key):], txNum)

		kAndTxNum, val, err := c.Seek(seek)
		if err != nil {
			return nil, false, err
		}
		if kAndTxNum == nil || !bytes.Equal(kAndTxNum[:len(kAndTxNum)-8], key) {
			return nil, false, nil
		}
		// val == []byte{}, means key was created in this txNum and doesn't exist before.
		return val, true, nil
	}
	c, err := ht.valsCursorDup(tx)
	if err != nil {
		return nil, false, err
	}
	val, err := c.SeekBothRange(key, ht.encodeTs(txNum, nil))
	if err != nil {
		return nil, false, err
	}
	if val == nil {
		return nil, false, nil
	}
	// `val == []byte{}` means key was created in this txNum and doesn't exist before.
	v := val[8:]
	return v, true, nil
}

func (ht *HistoryRoTx) RangeAsOf(ctx context.Context, startTxNum uint64, from, to []byte, asc order.By, limit int, roTx kv.Tx) (stream.KV, error) {
	if !asc {
		panic("implement me")
	}
	hi := &HistoryRangeAsOfFiles{
		from: from, toPrefix: to, limit: kv.Unlim, orderAscend: asc,

		hc:         ht,
		startTxNum: startTxNum,
		ctx:        ctx, logger: ht.h.logger,
	}
	if err := hi.init(ht.iit.files); err != nil {
		hi.Close() //it's responsibility of constructor (our) to close resource on error
		return nil, err
	}

	dbit := &HistoryRangeAsOfDB{
		largeValues: ht.h.HistoryLargeValues,
		roTx:        roTx,
		valsTable:   ht.h.ValuesTable,
		from:        from, toPrefix: to, limit: kv.Unlim, orderAscend: asc,

		startTxNum: startTxNum,

		ctx: ctx, logger: ht.h.logger,
	}
	binary.BigEndian.PutUint64(dbit.startTxKey[:], startTxNum)
	if err := dbit.advance(); err != nil {
		dbit.Close() //it's responsibility of constructor (our) to close resource on error
		return nil, err
	}

	return stream.UnionKV(hi, dbit, limit), nil
}

func (ht *HistoryRoTx) iterateChangedFrozen(fromTxNum, toTxNum int, asc order.By, limit int) (stream.KV, error) {
	if asc == order.Desc {
		panic("not supported yet")
	}
	if len(ht.iit.files) == 0 {
		return stream.EmptyKV, nil
	}

	if fromTxNum >= 0 && ht.iit.files.EndTxNum() <= uint64(fromTxNum) {
		return stream.EmptyKV, nil
	}

	s := &HistoryChangesIterFiles{
		hc:         ht,
		startTxNum: max(0, uint64(fromTxNum)),
		endTxNum:   toTxNum,
		limit:      limit,
	}
	if fromTxNum >= 0 {
		binary.BigEndian.PutUint64(s.startTxKey[:], uint64(fromTxNum))
	}
	for _, item := range ht.iit.files {
		if fromTxNum >= 0 && item.endTxNum <= uint64(fromTxNum) {
			continue
		}
		if toTxNum >= 0 && item.startTxNum >= uint64(toTxNum) {
			break
		}
		g := ht.iit.dataReader(item.src.decompressor)
		g.Reset(0)
		wrapper := NewSegReaderWrapper(g)
		if wrapper.HasNext() {
			key, val, err := wrapper.Next()
			if err != nil {
				s.Close()
				return nil, err
			}
			heap.Push(&s.h, &ReconItem{g: wrapper, key: key, val: val, startTxNum: item.startTxNum, endTxNum: item.endTxNum, txNum: item.endTxNum})
		}
	}
	if err := s.advance(); err != nil {
		s.Close() //it's responsibility of constructor (our) to close resource on error
		return nil, err
	}
	return s, nil
}

func (ht *HistoryRoTx) iterateChangedRecent(fromTxNum, toTxNum int, asc order.By, limit int, roTx kv.Tx) (stream.KV, error) {
	if asc == order.Desc {
		panic("not supported yet")
	}
	rangeIsInFiles := toTxNum >= 0 && len(ht.iit.files) > 0 && ht.iit.files.EndTxNum() >= uint64(toTxNum)
	if rangeIsInFiles {
		return stream.EmptyKV, nil
	}
	s := &HistoryChangesIterDB{
		endTxNum:    toTxNum,
		roTx:        roTx,
		largeValues: ht.h.HistoryLargeValues,
		valsTable:   ht.h.ValuesTable,
		limit:       limit,
	}
	if fromTxNum >= 0 {
		binary.BigEndian.PutUint64(s.startTxKey[:], uint64(fromTxNum))
	}
	if err := s.advance(); err != nil {
		s.Close() //it's responsibility of constructor (our) to close resource on error
		return nil, err
	}
	return s, nil
}

// HistoryRange producing state-patch for Unwind - return state-patch for Unwind: "what keys changed between `[from, to)` and what was their value BEFORE txNum"
func (ht *HistoryRoTx) HistoryRange(fromTxNum, toTxNum int, asc order.By, limit int, roTx kv.Tx) (stream.KV, error) {
	if asc == order.Desc {
		panic("not supported yet")
	}
	itOnFiles, err := ht.iterateChangedFrozen(fromTxNum, toTxNum, asc, limit)
	if err != nil {
		return nil, err
	}
	itOnDB, err := ht.iterateChangedRecent(fromTxNum, toTxNum, asc, limit, roTx)
	if err != nil {
		return nil, err
	}
	return stream.UnionKV(itOnDB, itOnFiles, limit), nil
}

func (ht *HistoryRoTx) idxRangeOnDB(key []byte, startTxNum, endTxNum int, asc order.By, limit int, roTx kv.Tx) (stream.U64, error) {
	if ht.h.HistoryLargeValues {
		from := make([]byte, len(key)+8)
		copy(from, key)
		var fromTxNum uint64
		if startTxNum >= 0 {
			fromTxNum = uint64(startTxNum)
		}
		binary.BigEndian.PutUint64(from[len(key):], fromTxNum)
		to := common.Copy(from)
		toTxNum := uint64(math.MaxUint64)
		if endTxNum >= 0 {
			toTxNum = uint64(endTxNum)
		}
		binary.BigEndian.PutUint64(to[len(key):], toTxNum)
		it, err := roTx.Range(ht.h.ValuesTable, from, to, asc, limit)
		if err != nil {
			return nil, err
		}
		return stream.TransformKV2U64(it, func(k, v []byte) (uint64, error) {
			if len(k) < 8 {
				return 0, fmt.Errorf("unexpected large key length %d", len(k))
			}
			return binary.BigEndian.Uint64(k[len(k)-8:]), nil
		}), nil
	}

	var from, to []byte
	if startTxNum >= 0 {
		from = make([]byte, 8)
		binary.BigEndian.PutUint64(from, uint64(startTxNum))
	}
	if endTxNum >= 0 {
		to = make([]byte, 8)
		binary.BigEndian.PutUint64(to, uint64(endTxNum))
	}
	it, err := roTx.RangeDupSort(ht.h.ValuesTable, key, from, to, asc, limit)
	if err != nil {
		return nil, err
	}
	return stream.TransformKV2U64(it, func(k, v []byte) (uint64, error) {
		if len(v) < 8 {
			return 0, fmt.Errorf("unexpected small value length %d", len(v))
		}
		return binary.BigEndian.Uint64(v), nil
	}), nil
}

func (ht *HistoryRoTx) IdxRange(key []byte, startTxNum, endTxNum int, asc order.By, limit int, roTx kv.Tx) (stream.U64, error) {
	frozenIt, err := ht.iit.iterateRangeOnFiles(key, startTxNum, endTxNum, asc, limit)
	if err != nil {
		return nil, err
	}
	recentIt, err := ht.idxRangeOnDB(key, startTxNum, endTxNum, asc, limit, roTx)
	if err != nil {
		return nil, err
	}
	return stream.Union[uint64](frozenIt, recentIt, asc, limit), nil
}<|MERGE_RESOLUTION|>--- conflicted
+++ resolved
@@ -1016,11 +1016,10 @@
 
 	var txFromBytes [8]byte
 
-<<<<<<< HEAD
 	var pruned int
 	pruneValue := func(key []byte, minTxNum, maxTxNum uint64) error {
 		binary.BigEndian.PutUint64(txFromBytes[:], minTxNum)
-		if ht.h.historyLargeValues {
+		if ht.h.HistoryLargeValues {
 			seek = append(bytes.Clone(key), txFromBytes[:]...)
 			for k, _, err := valsC.Seek(seek); k != nil; k, _, err = valsC.Next() {
 				if err != nil {
@@ -1049,26 +1048,6 @@
 				if err := valsCDup.DeleteCurrent(); err != nil {
 					return err
 				}
-=======
-		if ht.h.HistoryLargeValues {
-			seek = append(bytes.Clone(k), txnm...)
-			if err := valsC.Delete(seek); err != nil {
-				return err
-			}
-		} else {
-			vv, err := valsCDup.SeekBothRange(k, txnm)
-			if err != nil {
-				return err
-			}
-			if len(vv) < 8 {
-				return fmt.Errorf("prune history %s got invalid value length: %d < 8", ht.h.FilenameBase, len(vv))
-			}
-			if vtx := binary.BigEndian.Uint64(vv); vtx != txNum {
-				return fmt.Errorf("prune history %s got invalid txNum: found %d != %d wanted", ht.h.FilenameBase, vtx, txNum)
-			}
-			if err = valsCDup.DeleteCurrent(); err != nil {
-				return err
->>>>>>> c3d94e28
 			}
 		}
 
