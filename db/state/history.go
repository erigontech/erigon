// Copyright 2022 The Erigon Authors
// This file is part of Erigon.
//
// Erigon is free software: you can redistribute it and/or modify
// it under the terms of the GNU Lesser General Public License as published by
// the Free Software Foundation, either version 3 of the License, or
// (at your option) any later version.
//
// Erigon is distributed in the hope that it will be useful,
// but WITHOUT ANY WARRANTY; without even the implied warranty of
// MERCHANTABILITY or FITNESS FOR A PARTICULAR PURPOSE. See the
// GNU Lesser General Public License for more details.
//
// You should have received a copy of the GNU Lesser General Public License
// along with Erigon. If not, see <http://www.gnu.org/licenses/>.

package state

import (
	"bytes"
	"container/heap"
	"context"
	"encoding/binary"
	"fmt"
	"math"
	"path/filepath"
	"strings"
	"time"

	btree2 "github.com/tidwall/btree"
	"golang.org/x/sync/errgroup"

	"github.com/erigontech/erigon-lib/common"
	"github.com/erigontech/erigon-lib/common/background"
	"github.com/erigontech/erigon-lib/log/v3"
	"github.com/erigontech/erigon/db/datadir"
	"github.com/erigontech/erigon/db/datastruct/existence"
	"github.com/erigontech/erigon/db/etl"
	"github.com/erigontech/erigon/db/kv"
	"github.com/erigontech/erigon/db/kv/bitmapdb"
	"github.com/erigontech/erigon/db/kv/order"
	"github.com/erigontech/erigon/db/kv/stream"
	"github.com/erigontech/erigon/db/recsplit"
	"github.com/erigontech/erigon/db/recsplit/multiencseq"
	"github.com/erigontech/erigon/db/seg"
	"github.com/erigontech/erigon/db/state/statecfg"
	"github.com/erigontech/erigon/db/version"
)

type History struct {
	statecfg.HistCfg // keep higher than embedded InvertedIndexis to correctly shadow it's exposed variables
	*InvertedIndex   // KeysTable contains mapping txNum -> key1+key2, while index table `key -> {txnums}` is omitted.

	// Schema:
	//  .v - list of values
	//  .vi - txNum+key -> offset in .v

	// dirtyFiles - list of ALL files - including: un-indexed-yet, garbage, merged-into-bigger-one, ...
	// thread-safe, but maybe need 1 RWLock for all trees in Aggregator
	//
	// _visibleFiles derivative from field `file`, but without garbage:
	//  - no files with `canDelete=true`
	//  - no overlaps
	//  - no un-indexed files (`power-off` may happen between .ef and .efi creation)
	//
	// BeginRo() using _visibleFiles in zero-copy way
	dirtyFiles *btree2.BTreeG[*FilesItem]

	// _visibleFiles - underscore in name means: don't use this field directly, use BeginFilesRo()
	// underlying array is immutable - means it's ready for zero-copy use
	_visibleFiles []visibleFile
}

<<<<<<< HEAD
type histCfg struct {
	iiCfg iiCfg

	valuesTable string // bucket for history values; key1+key2+txnNum -> oldValue , stores values BEFORE change

	keepRecentTxnInDB uint64 // When snapshotsDisabled=true, keepRecentTxnInDB is used to keep this amount of txn in db before pruning

	// historyLargeValues: used to store values > 2kb (pageSize/2)
	// small values - can be stored in more compact ways in db (DupSort feature)
	// can't use DupSort optimization (aka. prefix-compression) if values size > 4kb

	// historyLargeValues=true - doesn't support keys of various length (all keys must have same length)
	// not large:
	//   keys: txNum -> key1+key2
	//   vals: key1+key2 -> txNum + value (DupSort)
	// large:
	//   keys: txNum -> key1+key2
	//   vals: key1+key2+txNum -> value (not DupSort)
	historyLargeValues bool
	snapshotsDisabled  bool // don't produce .v and .ef files, keep in db table. old data will be pruned anyway.
	historyDisabled    bool // skip all write operations to this History (even in DB)

	historyValuesOnCompressedPage int // when collating .v files: concat 16 values and snappy them

	Accessors     statecfg.Accessors
	CompressorCfg seg.WordLvlCfg           // Compression settings for history files
	Compression   seg.WordLevelCompression // defines type of Compression for history files
	historyIdx    kv.InvertedIdx

	version HistVersionTypes
}

func (h histCfg) GetVersions() VersionTypes {
	return VersionTypes{
		Hist: &h.version,
		II:   &h.iiCfg.version,
	}
}

func NewHistory(cfg histCfg, stepSize uint64, dirs datadir.Dirs, logger log.Logger) (*History, error) {
=======
func NewHistory(cfg statecfg.HistCfg, stepSize uint64, dirs datadir.Dirs, logger log.Logger) (*History, error) {
>>>>>>> 2d8b6493
	//if cfg.compressorCfg.MaxDictPatterns == 0 && cfg.compressorCfg.MaxPatternLen == 0 {
	if cfg.Accessors == 0 {
		cfg.Accessors = statecfg.AccessorHashMap
	}

	h := History{
		HistCfg:       cfg,
		dirtyFiles:    btree2.NewBTreeGOptions[*FilesItem](filesItemLess, btree2.Options{Degree: 128, NoLocks: false}),
		_visibleFiles: []visibleFile{},
	}

	var err error
	h.InvertedIndex, err = NewInvertedIndex(cfg.IiCfg, stepSize, dirs, logger)
	if err != nil {
		return nil, fmt.Errorf("NewHistory: %s, %w", cfg.IiCfg.FilenameBase, err)
	}

	if h.Version.DataV.IsZero() {
		panic(fmt.Errorf("assert: forgot to set version of %s", h.Name))
	}
	if h.Version.AccessorVI.IsZero() {
		panic(fmt.Errorf("assert: forgot to set version of %s", h.Name))
	}
	h.InvertedIndex.Name = h.HistoryIdx

	return &h, nil
}

func (h *History) vFileName(fromStep, toStep kv.Step) string {
	return fmt.Sprintf("%s-%s.%d-%d.v", h.Version.DataV.String(), h.FilenameBase, fromStep, toStep)
}
func (h *History) vNewFilePath(fromStep, toStep kv.Step) string {
	return filepath.Join(h.dirs.SnapHistory, h.vFileName(fromStep, toStep))
}
func (h *History) vAccessorNewFilePath(fromStep, toStep kv.Step) string {
	return filepath.Join(h.dirs.SnapAccessors, fmt.Sprintf("%s-%s.%d-%d.vi", h.Version.AccessorVI.String(), h.FilenameBase, fromStep, toStep))
}

func (h *History) vFileNameMask(fromStep, toStep kv.Step) string {
	return fmt.Sprintf("*-%s.%d-%d.v", h.FilenameBase, fromStep, toStep)
}
func (h *History) vFilePathMask(fromStep, toStep kv.Step) string {
	return filepath.Join(h.dirs.SnapHistory, h.vFileNameMask(fromStep, toStep))
}
func (h *History) vAccessorFilePathMask(fromStep, toStep kv.Step) string {
	return filepath.Join(h.dirs.SnapAccessors, fmt.Sprintf("*-%s.%d-%d.vi", h.FilenameBase, fromStep, toStep))
}

// openList - main method to open list of files.
// It's ok if some files was open earlier.
// If some file already open: noop.
// If some file already open but not in provided list: close and remove from `files` field.
func (h *History) openList(idxFiles, histNames []string) error {
	if err := h.InvertedIndex.openList(idxFiles); err != nil {
		return err
	}

	h.closeWhatNotInList(histNames)
	h.scanDirtyFiles(histNames)
	if err := h.openDirtyFiles(); err != nil {
		return fmt.Errorf("History(%s).openList: %w", h.FilenameBase, err)
	}
	return nil
}

func (h *History) openFolder() error {
	idxFiles, histFiles, _, err := h.fileNamesOnDisk()
	if err != nil {
		return err
	}
	return h.openList(idxFiles, histFiles)
}

func (h *History) scanDirtyFiles(fileNames []string) {
	if h.FilenameBase == "" {
		panic("assert: empty `filenameBase`")
	}
	if h.stepSize == 0 {
		panic("assert: empty `stepSize`")
	}
	for _, dirtyFile := range scanDirtyFiles(fileNames, h.stepSize, h.FilenameBase, "v", h.logger) {
		if _, has := h.dirtyFiles.Get(dirtyFile); !has {
			h.dirtyFiles.Set(dirtyFile)
		}
	}
}

func (h *History) closeWhatNotInList(fNames []string) {
	protectFiles := make(map[string]struct{}, len(fNames))
	for _, f := range fNames {
		protectFiles[f] = struct{}{}
	}
	var toClose []*FilesItem
	h.dirtyFiles.Walk(func(items []*FilesItem) bool {
		for _, item := range items {
			if item.decompressor != nil {
				if _, ok := protectFiles[item.decompressor.FileName()]; ok {
					continue
				}
			}
			toClose = append(toClose, item)
		}
		return true
	})
	for _, item := range toClose {
		item.closeFiles()
		h.dirtyFiles.Delete(item)
	}
}

func (h *History) Tables() []string { return append(h.InvertedIndex.Tables(), h.ValuesTable) }

func (h *History) Close() {
	if h == nil {
		return
	}
	h.InvertedIndex.Close()
	h.closeWhatNotInList([]string{})
}

func (ht *HistoryRoTx) Files() (res VisibleFiles) {
	for _, item := range ht.files {
		if item.src.decompressor != nil {
			res = append(res, item)
		}
	}
	return append(res, ht.iit.Files()...)
}

func (h *History) MissedMapAccessors() (l []*FilesItem) {
	return h.missedMapAccessors(h.dirtyFiles.Items())
}

func (h *History) missedMapAccessors(source []*FilesItem) (l []*FilesItem) {
	if !h.Accessors.Has(statecfg.AccessorHashMap) {
		return nil
	}
	return fileItemsWithMissedAccessors(source, h.stepSize, func(fromStep, toStep kv.Step) []string {
		fPath, _, _, err := version.FindFilesWithVersionsByPattern(h.vAccessorFilePathMask(fromStep, toStep))
		if err != nil {
			panic(err)
		}
		return []string{fPath}
	})
}

func (h *History) buildVi(ctx context.Context, item *FilesItem, ps *background.ProgressSet) (err error) {
	if item.decompressor == nil {
		return fmt.Errorf("buildVI: passed item with nil decompressor %s %d-%d", h.FilenameBase, item.startTxNum/h.stepSize, item.endTxNum/h.stepSize)
	}

	search := &FilesItem{startTxNum: item.startTxNum, endTxNum: item.endTxNum}
	iiItem, ok := h.InvertedIndex.dirtyFiles.Get(search)
	if !ok {
		return nil
	}

	if iiItem.decompressor == nil {
		return fmt.Errorf("buildVI: got iiItem with nil decompressor %s %d-%d", h.FilenameBase, item.startTxNum/h.stepSize, item.endTxNum/h.stepSize)
	}
	fromStep, toStep := kv.Step(item.startTxNum/h.stepSize), kv.Step(item.endTxNum/h.stepSize)
	idxPath := h.vAccessorNewFilePath(fromStep, toStep)

	err = h.buildVI(ctx, idxPath, item.decompressor, iiItem.decompressor, iiItem.startTxNum, ps)
	if err != nil {
		return fmt.Errorf("buildVI: %w", err)
	}
	return nil
}

func (h *History) buildVI(ctx context.Context, historyIdxPath string, hist, efHist *seg.Decompressor, efBaseTxNum uint64, ps *background.ProgressSet) error {
	var histKey []byte
	var valOffset uint64

	defer hist.MadvSequential().DisableReadAhead()
	defer efHist.MadvSequential().DisableReadAhead()

	iiReader := h.InvertedIndex.dataReader(efHist)

	var keyBuf, valBuf []byte
	cnt := uint64(0)
	for iiReader.HasNext() {
		keyBuf, _ = iiReader.Next(keyBuf[:0]) // skip key
		valBuf, _ = iiReader.Next(valBuf[:0])
		cnt += multiencseq.Count(efBaseTxNum, valBuf)
		select {
		case <-ctx.Done():
			return ctx.Err()
		default:
		}
	}

	histReader := h.dataReader(hist)

	_, fName := filepath.Split(historyIdxPath)
	p := ps.AddNew(fName, uint64(efHist.Count())/2)
	defer ps.Delete(p)
	rs, err := recsplit.NewRecSplit(recsplit.RecSplitArgs{
		KeyCount:   int(cnt),
		Enums:      false,
		BucketSize: recsplit.DefaultBucketSize,
		LeafSize:   recsplit.DefaultLeafSize,
		TmpDir:     h.dirs.Tmp,
		IndexFile:  historyIdxPath,
		Salt:       h.salt.Load(),
		NoFsync:    h.noFsync,
	}, h.logger)
	if err != nil {
		return fmt.Errorf("create recsplit: %w", err)
	}
	defer rs.Close()
	rs.LogLvl(log.LvlTrace)

	seq := &multiencseq.SequenceReader{}

	i := 0
	for {
		histReader.Reset(0)
		iiReader.Reset(0)

		valOffset = 0
		for iiReader.HasNext() {
			keyBuf, _ = iiReader.Next(keyBuf[:0])
			valBuf, _ = iiReader.Next(valBuf[:0])
			p.Processed.Add(1)

			// fmt.Printf("ef key %x\n", keyBuf)

			seq.Reset(efBaseTxNum, valBuf)
			it := seq.Iterator(0)
			for it.HasNext() {
				txNum, err := it.Next()
				if err != nil {
					return err
				}
				histKey = historyKey(txNum, keyBuf, histKey[:0])
				if err = rs.AddKey(histKey, valOffset); err != nil {
					return err
				}
				if h.HistoryValuesOnCompressedPage == 0 {
					valOffset, _ = histReader.Skip()
				} else {
					i++
					if i%h.HistoryValuesOnCompressedPage == 0 {
						valOffset, _ = histReader.Skip()
					}
				}
			}

			select {
			case <-ctx.Done():
				return ctx.Err()
			default:
			}
		}

		if err = rs.Build(ctx); err != nil {
			if rs.Collision() {
				log.Info("Building recsplit. Collision happened. It's ok. Restarting...")
				rs.ResetNextSalt()
			} else {
				return fmt.Errorf("build idx: %w", err)
			}
		} else {
			break
		}
	}
	return nil
}

func (h *History) BuildMissedAccessors(ctx context.Context, g *errgroup.Group, ps *background.ProgressSet, historyFiles *MissedAccessorHistoryFiles) {
	h.InvertedIndex.BuildMissedAccessors(ctx, g, ps, historyFiles.ii)
	for _, item := range historyFiles.missedMapAccessors() {
		item := item
		g.Go(func() error {
			return h.buildVi(ctx, item, ps)
		})
	}
}

func (w *historyBufferedWriter) AddPrevValue(k []byte, txNum uint64, original []byte) (err error) {
	if w.discard {
		return nil
	}

	if original == nil {
		original = []byte{}
	}
	binary.BigEndian.PutUint64(w.ii.txNumBytes[:], txNum)

	//defer func() {
	//	fmt.Printf("addPrevValue [%p;tx=%d] '%x' -> '%x'\n", w, w.ii.txNum, key1, original)
	//}()

	if w.largeValues {
		lk := len(k)

		w.historyKey = append(append(w.historyKey[:0], k...), w.ii.txNumBytes[:]...)
		historyKey := w.historyKey[:lk+8]

		if err := w.historyVals.Collect(historyKey, original); err != nil {
			return err
		}

		if !w.ii.discard {
			if err := w.ii.indexKeys.Collect(w.ii.txNumBytes[:], historyKey[:lk]); err != nil {
				return err
			}
		}
		return nil
	}

	lk := len(k)
	w.historyKey = append(append(append(w.historyKey[:0], k...), w.ii.txNumBytes[:]...), original...)
	historyKey := w.historyKey[:lk+8+len(original)]
	historyKey1 := historyKey[:lk]
	historyVal := historyKey[lk:]
	invIdxVal := historyKey[:lk]

	if len(original) > 2048 {
		log.Error("History value is too large while largeValues=false", "h", w.historyValsTable, "histo", string(w.historyKey[:lk]), "len", len(original), "max", len(w.historyKey)-8-len(k))
		panic("History value is too large while largeValues=false")
	}

	if err := w.historyVals.Collect(historyKey1, historyVal); err != nil {
		return err
	}
	if !w.ii.discard {
		if err := w.ii.indexKeys.Collect(w.ii.txNumBytes[:], invIdxVal); err != nil {
			return err
		}
	}
	return nil
}

func (ht *HistoryRoTx) NewWriter() *historyBufferedWriter {
	return ht.newWriter(ht.h.dirs.Tmp, false)
}

type historyBufferedWriter struct {
	historyVals      *etl.Collector
	historyKey       []byte
	discard          bool
	historyValsTable string

	// not large:
	//   keys: txNum -> key1+key2
	//   vals: key1+key2 -> txNum + value (DupSort)
	// large:
	//   keys: txNum -> key1+key2
	//   vals: key1+key2+txNum -> value (not DupSort)
	largeValues bool

	ii *InvertedIndexBufferedWriter
}

func (w *historyBufferedWriter) close() {
	if w == nil { // allow dobule-close
		return
	}
	w.ii.close()
	if w.historyVals != nil {
		w.historyVals.Close()
	}
}

func (ht *HistoryRoTx) newWriter(tmpdir string, discard bool) *historyBufferedWriter {
	w := &historyBufferedWriter{
		discard: discard,

		historyKey:       make([]byte, 128),
		largeValues:      ht.h.HistoryLargeValues,
		historyValsTable: ht.h.ValuesTable,

		ii:          ht.iit.newWriter(tmpdir, discard),
		historyVals: etl.NewCollectorWithAllocator(ht.h.FilenameBase+".flush.hist", tmpdir, etl.SmallSortableBuffers, ht.h.logger).LogLvl(log.LvlTrace),
	}
	w.historyVals.SortAndFlushInBackground(true)
	return w
}

func (w *historyBufferedWriter) Flush(ctx context.Context, tx kv.RwTx) error {
	if w.discard {
		return nil
	}
	if err := w.ii.Flush(ctx, tx); err != nil {
		return err
	}

	if err := w.historyVals.Load(tx, w.historyValsTable, loadFunc, etl.TransformArgs{Quit: ctx.Done()}); err != nil {
		return err
	}
	w.close()
	return nil
}

type HistoryCollation struct {
	historyComp   *seg.PagedWriter
	efHistoryComp *seg.Writer
	historyPath   string
	efHistoryPath string
	efBaseTxNum   uint64
}

func (c HistoryCollation) Close() {
	if c.historyComp != nil {
		c.historyComp.Close()
	}
	if c.efHistoryComp != nil {
		c.efHistoryComp.Close()
	}
}

// [txFrom; txTo)
func (h *History) collate(ctx context.Context, step kv.Step, txFrom, txTo uint64, roTx kv.Tx) (HistoryCollation, error) {
	if h.SnapshotsDisabled {
		return HistoryCollation{}, nil
	}

	var (
		historyWriter *seg.PagedWriter
		invIdxWriter  *seg.Writer
		txKey         [8]byte
		err           error

		historyPath   = h.vNewFilePath(step, step+1)
		efHistoryPath = h.efNewFilePath(step, step+1)
		startAt       = time.Now()
		closeComp     = true
	)
	defer func() {
		mxCollateTookHistory.ObserveDuration(startAt)
		if closeComp {
			if historyWriter != nil {
				historyWriter.Close()
			}
			if invIdxWriter != nil {
				invIdxWriter.Close()
			}
		}
	}()

<<<<<<< HEAD
	_comp, err := seg.NewCompressor(ctx, "collate hist "+h.filenameBase, historyPath, h.dirs.Tmp, h.CompressorCfg, log.LvlTrace, h.logger)
=======
	_histComp, err = seg.NewCompressor(ctx, "collate hist "+h.FilenameBase, historyPath, h.dirs.Tmp, h.CompressorCfg, log.LvlTrace, h.logger)
>>>>>>> 2d8b6493
	if err != nil {
		return HistoryCollation{}, fmt.Errorf("create %s history compressor: %w", h.FilenameBase, err)
	}
	if h.noFsync {
		_comp.DisableFsync()
	}
<<<<<<< HEAD
	efComp, err := seg.NewCompressor(ctx, "collate idx "+h.filenameBase, efHistoryPath, h.dirs.Tmp, h.CompressorCfg, log.LvlTrace, h.logger)
=======
	historyWriter := h.dataWriter(_histComp)

	_efComp, err = seg.NewCompressor(ctx, "collate idx "+h.FilenameBase, efHistoryPath, h.dirs.Tmp, h.CompressorCfg, log.LvlTrace, h.logger)
>>>>>>> 2d8b6493
	if err != nil {
		return HistoryCollation{}, fmt.Errorf("create %s ef history compressor: %w", h.FilenameBase, err)
	}
	if h.noFsync {
		efComp.DisableFsync()
	}
	invIdxWriter = h.InvertedIndex.dataWriter(efComp, true) // coll+build must be fast - no Compression
	historyWriter = h.dataWriter(_comp)

	keysCursor, err := roTx.CursorDupSort(h.KeysTable)
	if err != nil {
		return HistoryCollation{}, fmt.Errorf("create %s history cursor: %w", h.FilenameBase, err)
	}
	defer keysCursor.Close()

	binary.BigEndian.PutUint64(txKey[:], txFrom)
	collector := etl.NewCollectorWithAllocator(h.FilenameBase+".collate.hist", h.dirs.Tmp, etl.SmallSortableBuffers, h.logger).LogLvl(log.LvlTrace)
	defer collector.Close()
	collector.SortAndFlushInBackground(true)

	for txnmb, k, err := keysCursor.Seek(txKey[:]); txnmb != nil; txnmb, k, err = keysCursor.Next() {
		if err != nil {
			return HistoryCollation{}, fmt.Errorf("iterate over %s history cursor: %w", h.FilenameBase, err)
		}
		txNum := binary.BigEndian.Uint64(txnmb)
		if txNum >= txTo { // [txFrom; txTo)
			break
		}
		if err := collector.Collect(k, txnmb); err != nil {
			return HistoryCollation{}, fmt.Errorf("collect %s history key [%x]=>txn %d [%x]: %w", h.FilenameBase, k, txNum, txnmb, err)
		}

		select {
		case <-ctx.Done():
			return HistoryCollation{}, ctx.Err()
		default:
		}
	}

	var c kv.Cursor
	var cd kv.CursorDupSort
	if h.HistoryLargeValues {
		c, err = roTx.Cursor(h.ValuesTable)
		if err != nil {
			return HistoryCollation{}, err
		}
		defer c.Close()
	} else {
		cd, err = roTx.CursorDupSort(h.ValuesTable)
		if err != nil {
			return HistoryCollation{}, err
		}
		defer cd.Close()
	}

	var (
		keyBuf  = make([]byte, 0, 256)
		numBuf  = make([]byte, 8)
		bitmap  = bitmapdb.NewBitmap64()
		prevEf  []byte
		prevKey []byte

		initialized bool
	)
	defer bitmapdb.ReturnToPool64(bitmap)

	baseTxNum := uint64(step) * h.stepSize
	cnt := 0
	var histKeyBuf []byte
	//log.Warn("[dbg] collate", "name", h.filenameBase, "sampling", h.historyValuesOnCompressedPage)
	loadBitmapsFunc := func(k, v []byte, table etl.CurrentTableReader, next etl.LoadNextFunc) error {
		txNum := binary.BigEndian.Uint64(v)
		if !initialized {
			prevKey = append(prevKey[:0], k...)
			initialized = true
		}

		if bytes.Equal(prevKey, k) {
			bitmap.Add(txNum)
			prevKey = append(prevKey[:0], k...)
			return nil
		}

		seqBuilder := multiencseq.NewBuilder(baseTxNum, bitmap.GetCardinality(), bitmap.Maximum())
		it := bitmap.Iterator()

		for it.HasNext() {
			cnt++
			vTxNum := it.Next()
			seqBuilder.AddOffset(vTxNum)

			binary.BigEndian.PutUint64(numBuf, vTxNum)
			if !h.HistoryLargeValues {
				val, err := cd.SeekBothRange(prevKey, numBuf)
				if err != nil {
					return fmt.Errorf("seekBothRange %s history val [%x]: %w", h.FilenameBase, prevKey, err)
				}
				if val != nil && binary.BigEndian.Uint64(val) == vTxNum {
					val = val[8:]
				} else {
					val = nil
				}

				histKeyBuf = historyKey(vTxNum, prevKey, histKeyBuf)
<<<<<<< HEAD
				if err := historyWriter.AddForHistory(histKeyBuf, val); err != nil {
					return fmt.Errorf("add %s history val [%x]: %w", h.filenameBase, prevKey, err)
=======
				if err := historyWriter.Add(histKeyBuf, val); err != nil {
					return fmt.Errorf("add %s history val [%x]: %w", h.FilenameBase, prevKey, err)
>>>>>>> 2d8b6493
				}
				continue
			}
			keyBuf = append(append(keyBuf[:0], prevKey...), numBuf...)
			key, val, err := c.SeekExact(keyBuf)
			if err != nil {
				return fmt.Errorf("seekExact %s history val [%x]: %w", h.FilenameBase, key, err)
			}
			if len(val) == 0 {
				val = nil
			}

			histKeyBuf = historyKey(vTxNum, prevKey, histKeyBuf)
<<<<<<< HEAD
			if err := historyWriter.AddForHistory(histKeyBuf, val); err != nil {
				return fmt.Errorf("add %s history val [%x]: %w", h.filenameBase, key, err)
=======
			if err := historyWriter.Add(histKeyBuf, val); err != nil {
				return fmt.Errorf("add %s history val [%x]: %w", h.FilenameBase, key, err)
>>>>>>> 2d8b6493
			}
		}
		bitmap.Clear()
		seqBuilder.Build()

		prevEf = seqBuilder.AppendBytes(prevEf[:0])

<<<<<<< HEAD
		if _, err = invIdxWriter.Write(prevKey); err != nil {
			return fmt.Errorf("add %s ef history key [%x]: %w", h.filenameBase, prevKey, err)
		}
		if _, err = invIdxWriter.Write(prevEf); err != nil {
			return fmt.Errorf("add %s ef history val: %w", h.filenameBase, err)
=======
		if _, err = invIndexWriter.Write(prevKey); err != nil {
			return fmt.Errorf("add %s ef history key [%x]: %w", h.FilenameBase, prevKey, err)
		}
		if _, err = invIndexWriter.Write(prevEf); err != nil {
			return fmt.Errorf("add %s ef history val: %w", h.FilenameBase, err)
>>>>>>> 2d8b6493
		}

		prevKey = append(prevKey[:0], k...)
		txNum = binary.BigEndian.Uint64(v)
		bitmap.Add(txNum)

		return nil
	}

	err = collector.Load(nil, "", loadBitmapsFunc, etl.TransformArgs{Quit: ctx.Done()})
	if err != nil {
		return HistoryCollation{}, err
	}
	if !bitmap.IsEmpty() {
		if err = loadBitmapsFunc(nil, make([]byte, 8), nil, nil); err != nil {
			return HistoryCollation{}, err
		}
	}
	if err = historyWriter.Flush(); err != nil {
		return HistoryCollation{}, fmt.Errorf("add %s history val: %w", h.FilenameBase, err)
	}
	closeComp = false
	mxCollationSizeHist.SetUint64(uint64(historyWriter.Count()))

	return HistoryCollation{
		efHistoryComp: invIdxWriter,
		efHistoryPath: efHistoryPath,
		efBaseTxNum:   uint64(step) * h.stepSize,
		historyPath:   historyPath,
		historyComp:   historyWriter,
	}, nil
}

type HistoryFiles struct {
	historyDecomp   *seg.Decompressor
	historyIdx      *recsplit.Index
	efHistoryDecomp *seg.Decompressor
	efHistoryIdx    *recsplit.Index
	efExistence     *existence.Filter
}

func (sf HistoryFiles) CleanupOnError() {
	if sf.historyDecomp != nil {
		sf.historyDecomp.Close()
	}
	if sf.historyIdx != nil {
		sf.historyIdx.Close()
	}
	if sf.efHistoryDecomp != nil {
		sf.efHistoryDecomp.Close()
	}
	if sf.efHistoryIdx != nil {
		sf.efHistoryIdx.Close()
	}
	if sf.efExistence != nil {
		sf.efExistence.Close()
	}
}
func (h *History) reCalcVisibleFiles(toTxNum uint64) {
	h._visibleFiles = calcVisibleFiles(h.dirtyFiles, h.Accessors, nil, false, toTxNum)
	h.InvertedIndex.reCalcVisibleFiles(toTxNum)
}

// buildFiles performs potentially resource intensive operations of creating
// static files and their indices
func (h *History) buildFiles(ctx context.Context, step kv.Step, collation HistoryCollation, ps *background.ProgressSet) (HistoryFiles, error) {
	if h.SnapshotsDisabled {
		return HistoryFiles{}, nil
	}
	var (
		historyDecomp, efHistoryDecomp *seg.Decompressor
		historyIdx, efHistoryIdx       *recsplit.Index

		efExistence *existence.Filter
		closeComp   = true
		err         error
	)

	defer func() {
		if closeComp {
			collation.Close()

			if historyDecomp != nil {
				historyDecomp.Close()
			}
			if historyIdx != nil {
				historyIdx.Close()
			}
			if efHistoryDecomp != nil {
				efHistoryDecomp.Close()
			}
			if efHistoryIdx != nil {
				efHistoryIdx.Close()
			}
			if efExistence != nil {
				efExistence.Close()
			}
		}
	}()

	if h.noFsync {
		collation.historyComp.DisableFsync()
		collation.efHistoryComp.DisableFsync()
	}

	{
		ps := background.NewProgressSet()
		_, efHistoryFileName := filepath.Split(collation.efHistoryPath)
		p := ps.AddNew(efHistoryFileName, 1)
		defer ps.Delete(p)

		if err = collation.efHistoryComp.Compress(); err != nil {
			return HistoryFiles{}, fmt.Errorf("compress %s .ef history: %w", h.FilenameBase, err)
		}
		ps.Delete(p)
	}
	{
		_, historyFileName := filepath.Split(collation.historyPath)
		p := ps.AddNew(historyFileName, 1)
		defer ps.Delete(p)
		if err = collation.historyComp.Compress(); err != nil {
			return HistoryFiles{}, fmt.Errorf("compress %s .v history: %w", h.FilenameBase, err)
		}
		ps.Delete(p)
	}
	collation.Close()

	efHistoryDecomp, err = seg.NewDecompressor(collation.efHistoryPath)
	if err != nil {
		return HistoryFiles{}, fmt.Errorf("open %s .ef history decompressor: %w", h.FilenameBase, err)
	}
	{
		if err := h.InvertedIndex.buildMapAccessor(ctx, step, step+1, h.InvertedIndex.dataReader(efHistoryDecomp), ps); err != nil {
			return HistoryFiles{}, fmt.Errorf("build %s .ef history idx: %w", h.FilenameBase, err)
		}
		if efHistoryIdx, err = recsplit.OpenIndex(h.InvertedIndex.efAccessorNewFilePath(step, step+1)); err != nil {
			return HistoryFiles{}, err
		}
	}

	historyDecomp, err = seg.NewDecompressor(collation.historyPath)
	if err != nil {
		return HistoryFiles{}, fmt.Errorf("open %s v history decompressor: %w", h.FilenameBase, err)
	}

	historyIdxPath := h.vAccessorNewFilePath(step, step+1)
	err = h.buildVI(ctx, historyIdxPath, historyDecomp, efHistoryDecomp, collation.efBaseTxNum, ps)
	if err != nil {
		return HistoryFiles{}, fmt.Errorf("build %s .vi: %w", h.FilenameBase, err)
	}

	if historyIdx, err = recsplit.OpenIndex(historyIdxPath); err != nil {
		return HistoryFiles{}, fmt.Errorf("open idx: %w", err)
	}
	closeComp = false
	return HistoryFiles{
		historyDecomp:   historyDecomp,
		historyIdx:      historyIdx,
		efHistoryDecomp: efHistoryDecomp,
		efHistoryIdx:    efHistoryIdx,
		efExistence:     efExistence,
	}, nil
}

func (h *History) integrateDirtyFiles(sf HistoryFiles, txNumFrom, txNumTo uint64) {
	if h.SnapshotsDisabled {
		return
	}
	if txNumFrom == txNumTo {
		panic(fmt.Sprintf("assert: txNumFrom(%d) == txNumTo(%d)", txNumFrom, txNumTo))
	}

	h.InvertedIndex.integrateDirtyFiles(InvertedFiles{
		decomp:    sf.efHistoryDecomp,
		index:     sf.efHistoryIdx,
		existence: sf.efExistence,
	}, txNumFrom, txNumTo)

	fi := newFilesItem(txNumFrom, txNumTo, h.stepSize)
	fi.decompressor = sf.historyDecomp
	fi.index = sf.historyIdx
	h.dirtyFiles.Set(fi)
}

func (ht *HistoryRoTx) dataReader(f *seg.Decompressor) *seg.PagedReader { return ht.h.dataReader(f) }
func (h *History) dataReader(f *seg.Decompressor) *seg.PagedReader {
	if !strings.Contains(f.FileName(), ".v") {
		panic("assert: miss-use " + f.FileName())
	}
	cfg := seg.PageLvlCfg{Compress: true, PageSize: h.historyValuesOnCompressedPage, NoKeysMode: true}
	return seg.NewPagedReader(seg.NewReader(f.MakeGetter(), h.Compression), cfg)
}
func (h *History) dataWriter(f *seg.Compressor) *seg.PagedWriter {
	if !strings.Contains(f.FileName(), ".v") {
		panic("assert: miss-use " + f.FileName())
	}
<<<<<<< HEAD
	cfg := seg.PageLvlCfg{Compress: true, PageSize: h.historyValuesOnCompressedPage, NoKeysMode: true}
	return seg.NewPagedWriter(seg.NewWriter(f, h.Compression), cfg)
=======
	return seg.NewPagedWriter(seg.NewWriter(f, h.Compression), h.HistoryValuesOnCompressedPage, true)
>>>>>>> 2d8b6493
}

func (h *History) isEmpty(tx kv.Tx) (bool, error) {
	k, err := kv.FirstKey(tx, h.ValuesTable)
	if err != nil {
		return false, err
	}
	k2, err := kv.FirstKey(tx, h.KeysTable)
	if err != nil {
		return false, err
	}
	return k == nil && k2 == nil, nil
}

type HistoryRecord struct {
	TxNum uint64
	Value []byte
}

type HistoryRoTx struct {
	h   *History
	iit *InvertedIndexRoTx

	files    visibleFiles // have no garbage (canDelete=true, overlaps, etc...)
	getters  []*seg.PagedReader
	readers  []*recsplit.IndexReader
	stepSize uint64

	trace bool

	valsC    kv.Cursor
	valsCDup kv.CursorDupSort

	_bufTs []byte
}

func (h *History) BeginFilesRo() *HistoryRoTx {
	files := h._visibleFiles
	for i := 0; i < len(files); i++ {
		if !files[i].src.frozen {
			files[i].src.refcount.Add(1)
		}
	}

	return &HistoryRoTx{
		h:        h,
		iit:      h.InvertedIndex.BeginFilesRo(),
		files:    files,
		stepSize: h.stepSize,
		trace:    false,
	}
}

func (ht *HistoryRoTx) statelessGetter(i int) *seg.PagedReader {
	if ht.getters == nil {
		ht.getters = make([]*seg.PagedReader, len(ht.files))
	}
	if ht.getters[i] == nil {
		ht.getters[i] = ht.h.dataReader(ht.files[i].src.decompressor)
	}
	return ht.getters[i]
}

func (ht *HistoryRoTx) statelessIdxReader(i int) *recsplit.IndexReader {
	if ht.readers == nil {
		ht.readers = make([]*recsplit.IndexReader, len(ht.files))
	}
	{
		//assert
		for _, f := range ht.files {
			if f.src.index == nil {
				panic("assert: file has nil index " + f.src.decompressor.FileName())
			}
		}
	}
	r := ht.readers[i]
	if r == nil {
		r = ht.files[i].src.index.GetReaderFromPool()
		ht.readers[i] = r
	}
	return r
}

func (ht *HistoryRoTx) canPruneUntil(tx kv.Tx, untilTx uint64) (can bool, txTo uint64) {
	minIdxTx, maxIdxTx := ht.iit.ii.minTxNumInDB(tx), ht.iit.ii.maxTxNumInDB(tx)
	//defer func() {
	//	fmt.Printf("CanPrune[%s]Until(%d) noFiles=%t txTo %d idxTx [%d-%d] keepRecentTxInDB=%d; result %t\n",
	//		ht.h.filenameBase, untilTx, ht.h.dontProduceHistoryFiles, txTo, minIdxTx, maxIdxTx, ht.h.keepRecentTxInDB, minIdxTx < txTo)
	//}()

	if ht.h.SnapshotsDisabled {
		if ht.h.KeepRecentTxnInDB >= maxIdxTx {
			return false, 0
		}
		txTo = min(maxIdxTx-ht.h.KeepRecentTxnInDB, untilTx) // bound pruning
	} else {
		canPruneIdx := ht.iit.CanPrune(tx)
		if !canPruneIdx {
			return false, 0
		}
		txTo = min(ht.files.EndTxNum(), ht.iit.files.EndTxNum(), untilTx)
	}

	switch ht.h.FilenameBase {
	case "accounts":
		mxPrunableHAcc.Set(float64(txTo - minIdxTx))
	case "storage":
		mxPrunableHSto.Set(float64(txTo - minIdxTx))
	case "code":
		mxPrunableHCode.Set(float64(txTo - minIdxTx))
	case "commitment":
		mxPrunableHComm.Set(float64(txTo - minIdxTx))
	}
	return minIdxTx < txTo, txTo
}

// Prune [txFrom; txTo)
// `force` flag to prune even if canPruneUntil returns false (when Unwind is needed, canPruneUntil always returns false)
// `useProgress` flag to restore and update prune progress.
//   - E.g. Unwind can't use progress, because it's not linear
//     and will wrongly update progress of steps cleaning and could end up with inconsistent history.
func (ht *HistoryRoTx) Prune(ctx context.Context, tx kv.RwTx, txFrom, txTo, limit uint64, forced bool, logEvery *time.Ticker) (*InvertedIndexPruneStat, error) {
	if !forced {
		if ht.files.EndTxNum() > 0 {
			txTo = min(txTo, ht.files.EndTxNum())
		}
		var can bool
		can, txTo = ht.canPruneUntil(tx, txTo)
		if !can {
			return nil, nil
		}
	}
	return ht.prune(ctx, tx, txFrom, txTo, limit, forced, logEvery)
}

func (ht *HistoryRoTx) prune(ctx context.Context, rwTx kv.RwTx, txFrom, txTo, limit uint64, forced bool, logEvery *time.Ticker) (*InvertedIndexPruneStat, error) {
	//fmt.Printf(" pruneH[%s] %t, %d-%d\n", ht.h.filenameBase, ht.CanPruneUntil(rwTx), txFrom, txTo)
	defer func(t time.Time) { mxPruneTookHistory.ObserveDuration(t) }(time.Now())

	var (
		seek     = make([]byte, 8, 256)
		valsCDup kv.RwCursorDupSort
		valsC    kv.RwCursor
		err      error
	)

	if !ht.h.HistoryLargeValues {
		valsCDup, err = rwTx.RwCursorDupSort(ht.h.ValuesTable)
		if err != nil {
			return nil, err
		}
		defer valsCDup.Close()
	} else {
		valsC, err = rwTx.RwCursor(ht.h.ValuesTable)
		if err != nil {
			return nil, err
		}
		defer valsC.Close()
	}

	var pruned int
	pruneValue := func(k, txnm []byte) error {
		txNum := binary.BigEndian.Uint64(txnm)
		if txNum >= txTo || txNum < txFrom { //[txFrom; txTo), but in this case idx record
			return fmt.Errorf("history pruneValue: txNum %d not in pruning range [%d,%d)", txNum, txFrom, txTo)
		}

		if ht.h.HistoryLargeValues {
			seek = append(bytes.Clone(k), txnm...)
			if err := valsC.Delete(seek); err != nil {
				return err
			}
		} else {
			vv, err := valsCDup.SeekBothRange(k, txnm)
			if err != nil {
				return err
			}
			if len(vv) < 8 {
				return fmt.Errorf("prune history %s got invalid value length: %d < 8", ht.h.FilenameBase, len(vv))
			}
			if vtx := binary.BigEndian.Uint64(vv); vtx != txNum {
				return fmt.Errorf("prune history %s got invalid txNum: found %d != %d wanted", ht.h.FilenameBase, vtx, txNum)
			}
			if err = valsCDup.DeleteCurrent(); err != nil {
				return err
			}
		}

		pruned++
		return nil
	}
	mxPruneSizeHistory.AddInt(pruned)

	if !forced && ht.h.SnapshotsDisabled {
		forced = true // or index.CanPrune will return false cuz no snapshots made
	}

	return ht.iit.Prune(ctx, rwTx, txFrom, txTo, limit, logEvery, forced, pruneValue)
}

func (ht *HistoryRoTx) Close() {
	if ht.files == nil { // invariant: it's safe to call Close multiple times
		return
	}
	files := ht.files
	ht.files = nil
	for i := 0; i < len(files); i++ {
		src := files[i].src
		if src == nil || src.frozen {
			continue
		}
		refCnt := src.refcount.Add(-1)
		//GC: last reader responsible to remove useles files: close it and delete
		if refCnt == 0 && src.canDelete.Load() {
			if traceFileLife != "" && ht.h.FilenameBase == traceFileLife {
				ht.h.logger.Warn("[agg.dbg] real remove at HistoryRoTx.Close", "file", src.decompressor.FileName())
			}
			src.closeFilesAndRemove()
		}
	}
	for _, r := range ht.readers {
		r.Close()
	}

	ht.iit.Close()
}

func (ht *HistoryRoTx) getFileDeprecated(from, to uint64) (it visibleFile, ok bool) {
	for i := 0; i < len(ht.files); i++ {
		if ht.files[i].startTxNum == from && ht.files[i].endTxNum == to {
			return ht.files[i], true
		}
	}
	return it, false
}
func (ht *HistoryRoTx) getFile(txNum uint64) (it visibleFile, ok bool) {
	for i := 0; i < len(ht.files); i++ {
		if ht.files[i].startTxNum <= txNum && ht.files[i].endTxNum > txNum {
			return ht.files[i], true
		}
	}
	return it, false
}

func (ht *HistoryRoTx) historySeekInFiles(key []byte, txNum uint64) ([]byte, bool, error) {
	// Files list of II and History is different
	// it means II can't return index of file, but can return TxNum which History will use to find own file
	ok, histTxNum, err := ht.iit.seekInFiles(key, txNum)
	if err != nil {
		return nil, false, err
	}
	if !ok {
		return nil, false, nil
	}
	historyItem, ok := ht.getFile(histTxNum)
	if !ok {
		log.Warn("historySeekInFiles: file not found", "key", key, "txNum", txNum, "histTxNum", histTxNum, "ssize", ht.h.stepSize)
		return nil, false, fmt.Errorf("hist file not found: key=%x, %s.%d-%d", key, ht.h.FilenameBase, histTxNum/ht.h.stepSize, histTxNum/ht.h.stepSize)
	}
	reader := ht.statelessIdxReader(historyItem.i)
	if reader.Empty() {
		return nil, false, nil
	}
	historyKey := ht.encodeTs(histTxNum, key)
	offset, ok := reader.Lookup(historyKey)
	if !ok {
		return nil, false, nil
	}
	g := ht.statelessGetter(historyItem.i)
<<<<<<< HEAD
	v := g.FindOnPageForHistory(key, offset)
	if traceGetAsOf == ht.h.filenameBase {
		fmt.Printf("DomainGetAsOf(%s, %x, %d) -> %s, histTxNum=%d, isNil(v)=%t\n", ht.h.filenameBase, key, txNum, g.FileName(), histTxNum, v == nil)
	}
=======
	g.Reset(offset)
	//fmt.Printf("[dbg] hist.seek: offset=%d\n", offset)
	v, _ := g.Next(nil)
	if traceGetAsOf == ht.h.FilenameBase {
		fmt.Printf("DomainGetAsOf(%s, %x, %d) -> %s, histTxNum=%d, isNil(v)=%t\n", ht.h.FilenameBase, key, txNum, g.FileName(), histTxNum, v == nil)
	}

	if ht.h.HistoryValuesOnCompressedPage > 1 {
		v, ht.snappyReadBuffer = seg.GetFromPage(historyKey, v, ht.snappyReadBuffer, true)
	}
>>>>>>> 2d8b6493
	return v, true, nil
}

func historyKey(txNum uint64, key []byte, buf []byte) []byte {
	if buf == nil || cap(buf) < 8+len(key) {
		buf = make([]byte, 8+len(key))
	}
	buf = buf[:8+len(key)]
	binary.BigEndian.PutUint64(buf, txNum)
	copy(buf[8:], key)
	return buf
}

func (ht *HistoryRoTx) encodeTs(txNum uint64, key []byte) []byte {
	ht._bufTs = historyKey(txNum, key, ht._bufTs)
	return ht._bufTs
}

// HistorySeek searches history for a value of specified key before txNum
// second return value is true if the value is found in the history (even if it is nil)
func (ht *HistoryRoTx) HistorySeek(key []byte, txNum uint64, roTx kv.Tx) ([]byte, bool, error) {
	if ht.h.Disable {
		return nil, false, nil
	}

	v, ok, err := ht.historySeekInFiles(key, txNum)
	if err != nil {
		return nil, false, err
	}
	if ok {
		return v, true, nil
	}

	return ht.historySeekInDB(key, txNum, roTx)
}

func (ht *HistoryRoTx) valsCursor(tx kv.Tx) (c kv.Cursor, err error) {
	if ht.valsC != nil {
		return ht.valsC, nil
	}
	ht.valsC, err = tx.Cursor(ht.h.ValuesTable) //nolint:gocritic
	if err != nil {
		return nil, err
	}
	return ht.valsC, nil
}
func (ht *HistoryRoTx) valsCursorDup(tx kv.Tx) (c kv.CursorDupSort, err error) {
	if ht.valsCDup != nil {
		return ht.valsCDup, nil
	}
	ht.valsCDup, err = tx.CursorDupSort(ht.h.ValuesTable) //nolint:gocritic
	if err != nil {
		return nil, err
	}
	return ht.valsCDup, nil
}

func (ht *HistoryRoTx) historySeekInDB(key []byte, txNum uint64, tx kv.Tx) ([]byte, bool, error) {
	if ht.h.HistoryLargeValues {
		c, err := ht.valsCursor(tx)
		if err != nil {
			return nil, false, err
		}
		seek := make([]byte, len(key)+8)
		copy(seek, key)
		binary.BigEndian.PutUint64(seek[len(key):], txNum)

		kAndTxNum, val, err := c.Seek(seek)
		if err != nil {
			return nil, false, err
		}
		if kAndTxNum == nil || !bytes.Equal(kAndTxNum[:len(kAndTxNum)-8], key) {
			return nil, false, nil
		}
		// val == []byte{}, means key was created in this txNum and doesn't exist before.
		return val, true, nil
	}
	c, err := ht.valsCursorDup(tx)
	if err != nil {
		return nil, false, err
	}
	val, err := c.SeekBothRange(key, ht.encodeTs(txNum, nil))
	if err != nil {
		return nil, false, err
	}
	if val == nil {
		return nil, false, nil
	}
	// `val == []byte{}` means key was created in this txNum and doesn't exist before.
	v := val[8:]
	return v, true, nil
}

func (ht *HistoryRoTx) RangeAsOf(ctx context.Context, startTxNum uint64, from, to []byte, asc order.By, limit int, roTx kv.Tx) (stream.KV, error) {
	if !asc {
		panic("implement me")
	}
	hi := &HistoryRangeAsOfFiles{
		from: from, toPrefix: to, limit: kv.Unlim, orderAscend: asc,

		hc:         ht,
		startTxNum: startTxNum,
		ctx:        ctx, logger: ht.h.logger,
	}
	if err := hi.init(ht.iit.files); err != nil {
		hi.Close() //it's responsibility of constructor (our) to close resource on error
		return nil, err
	}

	dbit := &HistoryRangeAsOfDB{
		largeValues: ht.h.HistoryLargeValues,
		roTx:        roTx,
		valsTable:   ht.h.ValuesTable,
		from:        from, toPrefix: to, limit: kv.Unlim, orderAscend: asc,

		startTxNum: startTxNum,

		ctx: ctx, logger: ht.h.logger,
	}
	binary.BigEndian.PutUint64(dbit.startTxKey[:], startTxNum)
	if err := dbit.advance(); err != nil {
		dbit.Close() //it's responsibility of constructor (our) to close resource on error
		return nil, err
	}

	return stream.UnionKV(hi, dbit, limit), nil
}

func (ht *HistoryRoTx) iterateChangedFrozen(fromTxNum, toTxNum int, asc order.By, limit int) (stream.KV, error) {
	if asc == order.Desc {
		panic("not supported yet")
	}
	if len(ht.iit.files) == 0 {
		return stream.EmptyKV, nil
	}

	if fromTxNum >= 0 && ht.iit.files.EndTxNum() <= uint64(fromTxNum) {
		return stream.EmptyKV, nil
	}

	s := &HistoryChangesIterFiles{
		hc:         ht,
		startTxNum: max(0, uint64(fromTxNum)),
		endTxNum:   toTxNum,
		limit:      limit,
	}
	if fromTxNum >= 0 {
		binary.BigEndian.PutUint64(s.startTxKey[:], uint64(fromTxNum))
	}
	for _, item := range ht.iit.files {
		if fromTxNum >= 0 && item.endTxNum <= uint64(fromTxNum) {
			continue
		}
		if toTxNum >= 0 && item.startTxNum >= uint64(toTxNum) {
			break
		}
		//g := ht.iit.dataReader(item.src.decompressor)
		g := seg.NewReader(item.src.decompressor.MakeGetter(), ht.iit.ii.Compression)
		g.Reset(0)
		wrapper := NewSegReaderWrapper(g)
		if wrapper.HasNext() {
			key, val, err := wrapper.Next()
			if err != nil {
				s.Close()
				return nil, err
			}
			heap.Push(&s.h, &ReconItem{g: wrapper, key: key, val: val, startTxNum: item.startTxNum, endTxNum: item.endTxNum, txNum: item.endTxNum})
		}
	}
	if err := s.advance(); err != nil {
		s.Close() //it's responsibility of constructor (our) to close resource on error
		return nil, err
	}
	return s, nil
}

func (ht *HistoryRoTx) iterateChangedRecent(fromTxNum, toTxNum int, asc order.By, limit int, roTx kv.Tx) (stream.KV, error) {
	if asc == order.Desc {
		panic("not supported yet")
	}
	rangeIsInFiles := toTxNum >= 0 && len(ht.iit.files) > 0 && ht.iit.files.EndTxNum() >= uint64(toTxNum)
	if rangeIsInFiles {
		return stream.EmptyKV, nil
	}
	s := &HistoryChangesIterDB{
		endTxNum:    toTxNum,
		roTx:        roTx,
		largeValues: ht.h.HistoryLargeValues,
		valsTable:   ht.h.ValuesTable,
		limit:       limit,
	}
	if fromTxNum >= 0 {
		binary.BigEndian.PutUint64(s.startTxKey[:], uint64(fromTxNum))
	}
	if err := s.advance(); err != nil {
		s.Close() //it's responsibility of constructor (our) to close resource on error
		return nil, err
	}
	return s, nil
}

// HistoryRange producing state-patch for Unwind - return state-patch for Unwind: "what keys changed between `[from, to)` and what was their value BEFORE txNum"
func (ht *HistoryRoTx) HistoryRange(fromTxNum, toTxNum int, asc order.By, limit int, roTx kv.Tx) (stream.KV, error) {
	if asc == order.Desc {
		panic("not supported yet")
	}
	itOnFiles, err := ht.iterateChangedFrozen(fromTxNum, toTxNum, asc, limit)
	if err != nil {
		return nil, err
	}
	itOnDB, err := ht.iterateChangedRecent(fromTxNum, toTxNum, asc, limit, roTx)
	if err != nil {
		return nil, err
	}
	return stream.UnionKV(itOnDB, itOnFiles, limit), nil
}

func (ht *HistoryRoTx) idxRangeOnDB(key []byte, startTxNum, endTxNum int, asc order.By, limit int, roTx kv.Tx) (stream.U64, error) {
	if ht.h.HistoryLargeValues {
		from := make([]byte, len(key)+8)
		copy(from, key)
		var fromTxNum uint64
		if startTxNum >= 0 {
			fromTxNum = uint64(startTxNum)
		}
		binary.BigEndian.PutUint64(from[len(key):], fromTxNum)
		to := common.Copy(from)
		toTxNum := uint64(math.MaxUint64)
		if endTxNum >= 0 {
			toTxNum = uint64(endTxNum)
		}
		binary.BigEndian.PutUint64(to[len(key):], toTxNum)
		it, err := roTx.Range(ht.h.ValuesTable, from, to, asc, limit)
		if err != nil {
			return nil, err
		}
		return stream.TransformKV2U64(it, func(k, v []byte) (uint64, error) {
			if len(k) < 8 {
				return 0, fmt.Errorf("unexpected large key length %d", len(k))
			}
			return binary.BigEndian.Uint64(k[len(k)-8:]), nil
		}), nil
	}

	var from, to []byte
	if startTxNum >= 0 {
		from = make([]byte, 8)
		binary.BigEndian.PutUint64(from, uint64(startTxNum))
	}
	if endTxNum >= 0 {
		to = make([]byte, 8)
		binary.BigEndian.PutUint64(to, uint64(endTxNum))
	}
	it, err := roTx.RangeDupSort(ht.h.ValuesTable, key, from, to, asc, limit)
	if err != nil {
		return nil, err
	}
	return stream.TransformKV2U64(it, func(k, v []byte) (uint64, error) {
		if len(v) < 8 {
			return 0, fmt.Errorf("unexpected small value length %d", len(v))
		}
		return binary.BigEndian.Uint64(v), nil
	}), nil
}

func (ht *HistoryRoTx) IdxRange(key []byte, startTxNum, endTxNum int, asc order.By, limit int, roTx kv.Tx) (stream.U64, error) {
	frozenIt, err := ht.iit.iterateRangeOnFiles(key, startTxNum, endTxNum, asc, limit)
	if err != nil {
		return nil, err
	}
	recentIt, err := ht.idxRangeOnDB(key, startTxNum, endTxNum, asc, limit, roTx)
	if err != nil {
		return nil, err
	}
	return stream.Union[uint64](frozenIt, recentIt, asc, limit), nil
}<|MERGE_RESOLUTION|>--- conflicted
+++ resolved
@@ -71,50 +71,7 @@
 	_visibleFiles []visibleFile
 }
 
-<<<<<<< HEAD
-type histCfg struct {
-	iiCfg iiCfg
-
-	valuesTable string // bucket for history values; key1+key2+txnNum -> oldValue , stores values BEFORE change
-
-	keepRecentTxnInDB uint64 // When snapshotsDisabled=true, keepRecentTxnInDB is used to keep this amount of txn in db before pruning
-
-	// historyLargeValues: used to store values > 2kb (pageSize/2)
-	// small values - can be stored in more compact ways in db (DupSort feature)
-	// can't use DupSort optimization (aka. prefix-compression) if values size > 4kb
-
-	// historyLargeValues=true - doesn't support keys of various length (all keys must have same length)
-	// not large:
-	//   keys: txNum -> key1+key2
-	//   vals: key1+key2 -> txNum + value (DupSort)
-	// large:
-	//   keys: txNum -> key1+key2
-	//   vals: key1+key2+txNum -> value (not DupSort)
-	historyLargeValues bool
-	snapshotsDisabled  bool // don't produce .v and .ef files, keep in db table. old data will be pruned anyway.
-	historyDisabled    bool // skip all write operations to this History (even in DB)
-
-	historyValuesOnCompressedPage int // when collating .v files: concat 16 values and snappy them
-
-	Accessors     statecfg.Accessors
-	CompressorCfg seg.WordLvlCfg           // Compression settings for history files
-	Compression   seg.WordLevelCompression // defines type of Compression for history files
-	historyIdx    kv.InvertedIdx
-
-	version HistVersionTypes
-}
-
-func (h histCfg) GetVersions() VersionTypes {
-	return VersionTypes{
-		Hist: &h.version,
-		II:   &h.iiCfg.version,
-	}
-}
-
-func NewHistory(cfg histCfg, stepSize uint64, dirs datadir.Dirs, logger log.Logger) (*History, error) {
-=======
 func NewHistory(cfg statecfg.HistCfg, stepSize uint64, dirs datadir.Dirs, logger log.Logger) (*History, error) {
->>>>>>> 2d8b6493
 	//if cfg.compressorCfg.MaxDictPatterns == 0 && cfg.compressorCfg.MaxPatternLen == 0 {
 	if cfg.Accessors == 0 {
 		cfg.Accessors = statecfg.AccessorHashMap
@@ -557,24 +514,14 @@
 		}
 	}()
 
-<<<<<<< HEAD
-	_comp, err := seg.NewCompressor(ctx, "collate hist "+h.filenameBase, historyPath, h.dirs.Tmp, h.CompressorCfg, log.LvlTrace, h.logger)
-=======
-	_histComp, err = seg.NewCompressor(ctx, "collate hist "+h.FilenameBase, historyPath, h.dirs.Tmp, h.CompressorCfg, log.LvlTrace, h.logger)
->>>>>>> 2d8b6493
+	_comp, err := seg.NewCompressor(ctx, "collate hist "+h.FilenameBase, historyPath, h.dirs.Tmp, h.CompressorCfg, log.LvlTrace, h.logger)
 	if err != nil {
 		return HistoryCollation{}, fmt.Errorf("create %s history compressor: %w", h.FilenameBase, err)
 	}
 	if h.noFsync {
 		_comp.DisableFsync()
 	}
-<<<<<<< HEAD
-	efComp, err := seg.NewCompressor(ctx, "collate idx "+h.filenameBase, efHistoryPath, h.dirs.Tmp, h.CompressorCfg, log.LvlTrace, h.logger)
-=======
-	historyWriter := h.dataWriter(_histComp)
-
-	_efComp, err = seg.NewCompressor(ctx, "collate idx "+h.FilenameBase, efHistoryPath, h.dirs.Tmp, h.CompressorCfg, log.LvlTrace, h.logger)
->>>>>>> 2d8b6493
+	efComp, err := seg.NewCompressor(ctx, "collate idx "+h.FilenameBase, efHistoryPath, h.dirs.Tmp, h.CompressorCfg, log.LvlTrace, h.logger)
 	if err != nil {
 		return HistoryCollation{}, fmt.Errorf("create %s ef history compressor: %w", h.FilenameBase, err)
 	}
@@ -679,13 +626,8 @@
 				}
 
 				histKeyBuf = historyKey(vTxNum, prevKey, histKeyBuf)
-<<<<<<< HEAD
 				if err := historyWriter.AddForHistory(histKeyBuf, val); err != nil {
-					return fmt.Errorf("add %s history val [%x]: %w", h.filenameBase, prevKey, err)
-=======
-				if err := historyWriter.Add(histKeyBuf, val); err != nil {
 					return fmt.Errorf("add %s history val [%x]: %w", h.FilenameBase, prevKey, err)
->>>>>>> 2d8b6493
 				}
 				continue
 			}
@@ -699,13 +641,8 @@
 			}
 
 			histKeyBuf = historyKey(vTxNum, prevKey, histKeyBuf)
-<<<<<<< HEAD
 			if err := historyWriter.AddForHistory(histKeyBuf, val); err != nil {
-				return fmt.Errorf("add %s history val [%x]: %w", h.filenameBase, key, err)
-=======
-			if err := historyWriter.Add(histKeyBuf, val); err != nil {
 				return fmt.Errorf("add %s history val [%x]: %w", h.FilenameBase, key, err)
->>>>>>> 2d8b6493
 			}
 		}
 		bitmap.Clear()
@@ -713,19 +650,11 @@
 
 		prevEf = seqBuilder.AppendBytes(prevEf[:0])
 
-<<<<<<< HEAD
 		if _, err = invIdxWriter.Write(prevKey); err != nil {
-			return fmt.Errorf("add %s ef history key [%x]: %w", h.filenameBase, prevKey, err)
+			return fmt.Errorf("add %s ef history key [%x]: %w", h.FilenameBase, prevKey, err)
 		}
 		if _, err = invIdxWriter.Write(prevEf); err != nil {
-			return fmt.Errorf("add %s ef history val: %w", h.filenameBase, err)
-=======
-		if _, err = invIndexWriter.Write(prevKey); err != nil {
-			return fmt.Errorf("add %s ef history key [%x]: %w", h.FilenameBase, prevKey, err)
-		}
-		if _, err = invIndexWriter.Write(prevEf); err != nil {
 			return fmt.Errorf("add %s ef history val: %w", h.FilenameBase, err)
->>>>>>> 2d8b6493
 		}
 
 		prevKey = append(prevKey[:0], k...)
@@ -922,12 +851,8 @@
 	if !strings.Contains(f.FileName(), ".v") {
 		panic("assert: miss-use " + f.FileName())
 	}
-<<<<<<< HEAD
 	cfg := seg.PageLvlCfg{Compress: true, PageSize: h.historyValuesOnCompressedPage, NoKeysMode: true}
 	return seg.NewPagedWriter(seg.NewWriter(f, h.Compression), cfg)
-=======
-	return seg.NewPagedWriter(seg.NewWriter(f, h.Compression), h.HistoryValuesOnCompressedPage, true)
->>>>>>> 2d8b6493
 }
 
 func (h *History) isEmpty(tx kv.Tx) (bool, error) {
@@ -1197,23 +1122,10 @@
 		return nil, false, nil
 	}
 	g := ht.statelessGetter(historyItem.i)
-<<<<<<< HEAD
 	v := g.FindOnPageForHistory(key, offset)
-	if traceGetAsOf == ht.h.filenameBase {
-		fmt.Printf("DomainGetAsOf(%s, %x, %d) -> %s, histTxNum=%d, isNil(v)=%t\n", ht.h.filenameBase, key, txNum, g.FileName(), histTxNum, v == nil)
-	}
-=======
-	g.Reset(offset)
-	//fmt.Printf("[dbg] hist.seek: offset=%d\n", offset)
-	v, _ := g.Next(nil)
 	if traceGetAsOf == ht.h.FilenameBase {
 		fmt.Printf("DomainGetAsOf(%s, %x, %d) -> %s, histTxNum=%d, isNil(v)=%t\n", ht.h.FilenameBase, key, txNum, g.FileName(), histTxNum, v == nil)
 	}
-
-	if ht.h.HistoryValuesOnCompressedPage > 1 {
-		v, ht.snappyReadBuffer = seg.GetFromPage(historyKey, v, ht.snappyReadBuffer, true)
-	}
->>>>>>> 2d8b6493
 	return v, true, nil
 }
 
