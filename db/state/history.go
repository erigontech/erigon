--- conflicted
+++ resolved
@@ -885,18 +885,11 @@
 	h   *History
 	iit *InvertedIndexRoTx
 
-<<<<<<< HEAD
-	files    visibleFiles // have no garbage (canDelete=true, overlaps, etc...)
-	getters  []*seg.PagedReader
-	readers  []*recsplit.IndexReader
-	stepSize uint64
-=======
 	files             visibleFiles // have no garbage (canDelete=true, overlaps, etc...)
-	getters           []*seg.Reader
+	getters           []*seg.PagedReader
 	readers           []*recsplit.IndexReader
 	stepSize          uint64
 	stepsInFrozenFile uint64
->>>>>>> 787aaf78
 
 	trace bool
 
