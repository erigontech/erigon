--- conflicted
+++ resolved
@@ -602,13 +602,8 @@
 	}
 }
 
-<<<<<<< HEAD
-func (a *Aggregator) buildFiles(ctx context.Context, step uint64) error {
+func (a *Aggregator) buildFiles(ctx context.Context, step kv.Step) error {
 	a.logger.Debug("[agg] collate and build", "step", step, "collate_workers", a.collateAndBuildWorkers, "merge_workers", a.mergeWorkers, "compress_workers", a.d[kv.AccountsDomain].CompressCfg.WordLvlCfg.Workers)
-=======
-func (a *Aggregator) buildFiles(ctx context.Context, step kv.Step) error {
-	a.logger.Debug("[agg] collate and build", "step", step, "collate_workers", a.collateAndBuildWorkers, "merge_workers", a.mergeWorkers, "compress_workers", a.d[kv.AccountsDomain].CompressCfg.Workers)
->>>>>>> 10de105e
 
 	var (
 		logEvery      = time.NewTicker(time.Second * 30)
