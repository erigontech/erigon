--- conflicted
+++ resolved
@@ -172,7 +172,6 @@
 	return salt, nil
 }
 
-<<<<<<< HEAD
 func (a *Aggregator) registerDomain(cfg statecfg.DomainCfg, salt *uint32, dirs datadir.Dirs, logger log.Logger) (err error) {
 	a.d[cfg.Name], err = NewDomain(cfg, a.stepSize, dirs, logger)
 	if err != nil {
@@ -183,24 +182,9 @@
 	return nil
 }
 
-func (a *Aggregator) registerII(cfg statecfg.InvIdx, salt *uint32, dirs datadir.Dirs, logger log.Logger) error {
+func (a *Aggregator) registerII(cfg statecfg.InvIdxCfg, salt *uint32, dirs datadir.Dirs, logger log.Logger) error {
 	if ii := a.searchII(cfg.Name); ii != nil {
 		return fmt.Errorf("inverted index %s already registered", cfg.Name)
-=======
-func (a *Aggregator) registerDomain(cfg domainCfg, salt *uint32, dirs datadir.Dirs, logger log.Logger) (err error) {
-	a.d[cfg.name], err = NewDomain(cfg, a.stepSize, dirs, logger)
-	if err != nil {
-		return err
-	}
-	a.d[cfg.name].salt.Store(salt)
-	a.AddDependencyBtwnHistoryII(cfg.name)
-	return nil
-}
-
-func (a *Aggregator) registerII(cfg iiCfg, salt *uint32, dirs datadir.Dirs, logger log.Logger) error {
-	if ii := a.searchII(cfg.name); ii != nil {
-		return fmt.Errorf("inverted index %s already registered", cfg.name)
->>>>>>> 2b7c7b1a
 	}
 	ii, err := NewInvertedIndex(cfg, a.stepSize, dirs, logger)
 	if err != nil {
@@ -281,7 +265,7 @@
 	}
 
 	h := dd.History
-	ue := FromII(dd.InvertedIndex.InvIdx.Name)
+	ue := FromII(dd.InvertedIndex.InvIdxCfg.Name)
 	a.checker.AddDependency(ue, &DependentInfo{
 		entity: ue,
 		filesGetter: func() *btree.BTreeG[*FilesItem] {
