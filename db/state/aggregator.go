--- conflicted
+++ resolved
@@ -364,11 +364,7 @@
 
 func (a *Aggregator) WaitForFiles() {
 	for range a.WaitForBuildAndMerge(a.ctx) {
-<<<<<<< HEAD
-		return
-=======
 		// The loop will exit when the channel is closed
->>>>>>> f98e7985
 	}
 }
 
