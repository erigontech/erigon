--- conflicted
+++ resolved
@@ -200,15 +200,10 @@
 	a.onFilesDelete = onDel
 }
 
-<<<<<<< HEAD
-func (a *Aggregator) StepSize() uint64   { return a.stepSize }
-func (a *Aggregator) Dirs() datadir.Dirs { return a.dirs }
-func (a *Aggregator) Logger() log.Logger { return a.logger }
-=======
 func (a *Aggregator) StepSize() uint64          { return a.stepSize }
+func (a *Aggregator) Dirs() datadir.Dirs        { return a.dirs }
 func (a *Aggregator) StepsInFrozenFile() uint64 { return a.stepsInFrozenFile }
-func (a *Aggregator) Dirs() datadir.Dirs        { return a.dirs }
->>>>>>> 8e602611
+func (a *Aggregator) Logger() log.Logger        { return a.logger }
 
 func (a *Aggregator) ForTestReplaceKeysInValues(domain kv.Domain, v bool) {
 	a.d[domain].ReplaceKeysInValues = v
