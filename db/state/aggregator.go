// Copyright 2022 The Erigon Authors
// This file is part of Erigon.
//
// Erigon is free software: you can redistribute it and/or modify
// it under the terms of the GNU Lesser General Public License as published by
// the Free Software Foundation, either version 3 of the License, or
// (at your option) any later version.
//
// Erigon is distributed in the hope that it will be useful,
// but WITHOUT ANY WARRANTY; without even the implied warranty of
// MERCHANTABILITY or FITNESS FOR A PARTICULAR PURPOSE. See the
// GNU Lesser General Public License for more details.
//
// You should have received a copy of the GNU Lesser General Public License
// along with Erigon. If not, see <http://www.gnu.org/licenses/>.

package state

import (
	"context"
	"encoding/binary"
	"errors"
	"fmt"
	"math"
	"os"
	"path/filepath"
	"runtime"
	"slices"
	"strings"
	"sync"
	"sync/atomic"
	"time"

	rand2 "golang.org/x/exp/rand"

	"github.com/RoaringBitmap/roaring/v2/roaring64"
	"github.com/tidwall/btree"
	"golang.org/x/sync/errgroup"
	"golang.org/x/sync/semaphore"

	"github.com/erigontech/erigon/common"
	"github.com/erigontech/erigon/common/background"
	"github.com/erigontech/erigon/common/dbg"
	"github.com/erigontech/erigon/common/dir"
	"github.com/erigontech/erigon/common/log/v3"
	"github.com/erigontech/erigon/db/datadir"
	"github.com/erigontech/erigon/db/kv"
	"github.com/erigontech/erigon/db/kv/bitmapdb"
	"github.com/erigontech/erigon/db/kv/order"
	"github.com/erigontech/erigon/db/kv/rawdbv3"
	"github.com/erigontech/erigon/db/kv/stream"
	"github.com/erigontech/erigon/db/state/changeset"
	"github.com/erigontech/erigon/db/state/statecfg"
	"github.com/erigontech/erigon/db/version"
	"github.com/erigontech/erigon/diagnostics/diaglib"
	"github.com/erigontech/erigon/execution/commitment"
)

type Aggregator struct {
	db                kv.RoDB //TODO: remove this field. Accept `tx` and `db` from outside. But it must be field of `temporal.DB` - and only `temporal.DB` must pass it to us. App-Level code must call methods of `temporal.DB`
	d                 [kv.DomainLen]*Domain
	iis               []*InvertedIndex
	dirs              datadir.Dirs
	stepSize          uint64
	stepsInFrozenFile uint64
	reorgBlockDepth   uint64

	reorgBlockDepth          uint64
	dirtyFilesLock           sync.Mutex
	visibleFilesLock         sync.RWMutex
	visibleFilesMinimaxTxNum atomic.Uint64
	snapshotBuildSema        *semaphore.Weighted

	collateAndBuildWorkers int // minimize amount of background workers by default
	mergeWorkers           int // usually 1

	// To keep DB small - need move data to small files ASAP.
	// It means goroutine which creating small files - can't be locked by merge or indexing.
	buildingFiles atomic.Bool
	mergingFiles  atomic.Bool

	//warmupWorking          atomic.Bool
	ctx       context.Context
	ctxCancel context.CancelFunc

	wg sync.WaitGroup // goroutines spawned by Aggregator, to ensure all of them are finish at agg.Close

	onFilesChange kv.OnFilesChange
	onFilesDelete kv.OnFilesChange

	ps *background.ProgressSet

	// next fields are set only if agg.doTraceCtx is true. can enable by env: TRACE_AGG=true
	leakDetector *dbg.LeakDetector
	logger       log.Logger

	produce bool

	checker *DependencyIntegrityChecker
}

<<<<<<< HEAD
func newAggregator(ctx context.Context, dirs datadir.Dirs, stepSize, reorgBlockDepth uint64, db kv.RoDB, logger log.Logger) (*Aggregator, error) {
=======
func newAggregator(ctx context.Context, dirs datadir.Dirs, stepSize, stepsInFrozenFile, reorgBlockDepth uint64, db kv.RoDB, logger log.Logger) (*Aggregator, error) {
>>>>>>> fd4e3bd3
	ctx, ctxCancel := context.WithCancel(ctx)
	return &Aggregator{
		ctx:                    ctx,
		ctxCancel:              ctxCancel,
		onFilesChange:          func(frozenFileNames []string) {},
		onFilesDelete:          func(frozenFileNames []string) {},
		dirs:                   dirs,
		stepSize:               stepSize,
<<<<<<< HEAD
=======
		stepsInFrozenFile:      stepsInFrozenFile,
>>>>>>> fd4e3bd3
		reorgBlockDepth:        reorgBlockDepth,
		db:                     db,
		leakDetector:           dbg.NewLeakDetector("agg", dbg.SlowTx()),
		ps:                     background.NewProgressSet(),
		logger:                 logger,
		collateAndBuildWorkers: 1,
		mergeWorkers:           1,

		produce: true,
	}, nil
}

type HasAgg interface {
	Agg() any
	ForkableAgg(kv.ForkableId) any
}

// GetStateIndicesSalt - try read salt for all indices from DB. Or fall-back to new salt creation.
// if db is Read-Only (for example remote RPCDaemon or utilities) - we will not create new indices -
// and existing indices have salt in metadata.
func GetStateIndicesSalt(dirs datadir.Dirs, genNew bool, logger log.Logger) (salt *uint32, err error) {
	baseDir := dirs.Snap
	saltExists, err := dir.FileExist(filepath.Join(baseDir, "salt.txt"))
	if err != nil {
		return nil, err
	}

	saltStateExists, err := dir.FileExist(filepath.Join(baseDir, "salt-state.txt"))
	if err != nil {
		return nil, err
	}

	if saltExists && !saltStateExists {
		_ = os.Rename(filepath.Join(baseDir, "salt.txt"), filepath.Join(baseDir, "salt-state.txt"))
	}

	fpath := filepath.Join(baseDir, "salt-state.txt")
	fexists, err := dir.FileExist(fpath)
	if err != nil {
		return nil, err
	}

	// Initialize salt if it doesn't exist
	if !fexists {
		if !genNew {
			logger.Debug("not generating new state-salt file as genNew=false")
			// Using nil salt for now, actual value should be injected when salt file is downloaded
			return nil, nil
		}
		logger.Info("generating new salt file")

		saltV := rand2.Uint32()
		salt = &saltV
		saltBytes := make([]byte, 4)
		binary.BigEndian.PutUint32(saltBytes, *salt)
		if err := dir.WriteFileWithFsync(fpath, saltBytes, os.ModePerm); err != nil {
			return nil, err
		}
		return salt, nil // Return the newly created salt directly
	}

	saltBytes, err := os.ReadFile(fpath)
	if err != nil {
		return nil, err
	}
	saltV := binary.BigEndian.Uint32(saltBytes)
	salt = &saltV
	return salt, nil
}

func (a *Aggregator) RegisterDomain(cfg statecfg.DomainCfg, salt *uint32, dirs datadir.Dirs, logger log.Logger) (err error) {
	a.d[cfg.Name], err = NewDomain(cfg, a.stepSize, a.stepsInFrozenFile, dirs, logger)
	if err != nil {
		return err
	}
	a.d[cfg.Name].salt.Store(salt)
	a.AddDependencyBtwnHistoryII(cfg.Name)
	return nil
}

func (a *Aggregator) RegisterII(cfg statecfg.InvIdxCfg, salt *uint32, dirs datadir.Dirs, logger log.Logger) error {
	if ii := a.searchII(cfg.Name); ii != nil {
		return fmt.Errorf("inverted index %s already registered", cfg.Name)
	}
	ii, err := NewInvertedIndex(cfg, a.stepSize, a.stepsInFrozenFile, dirs, logger)
	if err != nil {
		return err
	}
	ii.salt.Store(salt)
	a.iis = append(a.iis, ii)
	return nil
}

func (a *Aggregator) OnFilesChange(onChange, onDel kv.OnFilesChange) {
	a.onFilesChange = onChange
	a.onFilesDelete = onDel
}

func (a *Aggregator) StepSize() uint64          { return a.stepSize }
func (a *Aggregator) Dirs() datadir.Dirs        { return a.dirs }
func (a *Aggregator) StepsInFrozenFile() uint64 { return a.stepsInFrozenFile }
func (a *Aggregator) Logger() log.Logger        { return a.logger }

func (a *Aggregator) ForTestReplaceKeysInValues(domain kv.Domain, v bool) {
	a.d[domain].ReplaceKeysInValues = v
}
func (a *Aggregator) Cfg(domain kv.Domain) statecfg.DomainCfg { return a.d[domain].DomainCfg }

func (a *Aggregator) reloadSalt() error {
	salt, err := GetStateIndicesSalt(a.dirs, false, a.logger)
	if err != nil {
		return err
	}

	if salt == nil {
		return errors.New("salt not found on ReloadSalt")
	}

	for _, d := range a.d {
		d.salt.Store(salt)
	}

	for _, ii := range a.iis {
		ii.salt.Store(salt)
	}

	return nil
}

func (a *Aggregator) AddDependencyBtwnDomains(dependency kv.Domain, dependent kv.Domain) {
	dd := a.d[dependent]
	if dd.Disable || a.d[dependency].Disable {
		a.logger.Debug("skipping dependency between disabled domains", "dependency", dependency, "dependent", dependent)
		return
	}
	// "hard alignment":
	// only corresponding files should be included. e.g. commitment + account -
	// cannot have merged account visibleFile, and unmerged commitment visibleFile for same step range.
	if a.checker == nil {
		a.checker = NewDependencyIntegrityChecker(a.dirs, a.logger)
	}

	a.checker.AddDependency(FromDomain(dependency), &DependentInfo{
		entity:      FromDomain(dependent),
		filesGetter: func() *btree.BTreeG[*FilesItem] { return dd.dirtyFiles },
		accessors:   dd.Accessors,
	})
	a.d[dependency].SetChecker(a.checker)
}

func (a *Aggregator) AddDependencyBtwnHistoryII(domain kv.Domain) {
	// ii has checker on history dirtyFiles (same domain)
	dd := a.d[domain]
	if dd.HistCfg.SnapshotsDisabled || dd.HistCfg.HistoryDisabled || dd.Disable {
		a.logger.Debug("history or ii disabled, can't register dependency", "domain", domain.String())
		return
	}

	if a.checker == nil {
		a.checker = NewDependencyIntegrityChecker(a.dirs, a.logger)
	}

	h := dd.History
	ue := FromII(dd.InvertedIndex.InvIdxCfg.Name)
	a.checker.AddDependency(ue, &DependentInfo{
		entity: ue,
		filesGetter: func() *btree.BTreeG[*FilesItem] {
			return h.dirtyFiles
		},
		accessors: h.Accessors,
	})
	h.InvertedIndex.SetChecker(a.checker)
}

func (a *Aggregator) EnableAllDependencies() {
	if a.checker == nil {
		return
	}
	a.checker.Enable()
	a.dirtyFilesLock.Lock()
	defer a.dirtyFilesLock.Unlock()
	a.recalcVisibleFiles(a.dirtyFilesEndTxNumMinimax())
}

func (a *Aggregator) DisableAllDependencies() {
	if a.checker == nil {
		return
	}
	a.checker.Disable()
	a.dirtyFilesLock.Lock()
	defer a.dirtyFilesLock.Unlock()
	a.recalcVisibleFiles(a.dirtyFilesEndTxNumMinimax())
}

func (a *Aggregator) OpenFolder() error {
	a.dirtyFilesLock.Lock()
	defer a.dirtyFilesLock.Unlock()
	if err := a.reloadSalt(); err != nil {
		return err
	}
	if err := a.openFolder(); err != nil {
		return fmt.Errorf("OpenFolder: %w", err)
	}
	return nil
}

// TODO: convert this func to `map` or struct instead of 4 return params
func scanDirs(dirs datadir.Dirs) (r *ScanDirsResult, err error) {
	r = &ScanDirsResult{}
	r.iiFiles, err = filesFromDir(dirs.SnapIdx)
	if err != nil {
		return
	}
	r.historyFiles, err = filesFromDir(dirs.SnapHistory)
	if err != nil {
		return
	}
	r.domainFiles, err = filesFromDir(dirs.SnapDomain)
	if err != nil {
		return
	}
	return r, nil
}

type ScanDirsResult struct {
	domainFiles  []string
	historyFiles []string
	iiFiles      []string
}

func (a *Aggregator) openFolder() error {
	scanDirsRes, err := scanDirs(a.dirs)
	if err != nil {
		return err
	}

	eg := &errgroup.Group{}
	for _, d := range a.d {
		if d.Disable {
			continue
		}

		d := d
		eg.Go(func() error {
			select {
			case <-a.ctx.Done():
				return a.ctx.Err()
			default:
			}
			return d.openFolder(scanDirsRes)
		})
	}
	for _, ii := range a.iis {
		if ii.Disable {
			continue
		}
		ii := ii
		eg.Go(func() error { return ii.openFolder(scanDirsRes) })
	}
	if err := eg.Wait(); err != nil {
		return fmt.Errorf("openFolder: %w", err)
	}
	a.recalcVisibleFiles(a.dirtyFilesEndTxNumMinimax())
	return nil
}

func (a *Aggregator) ReloadFiles() error {
	a.dirtyFilesLock.Lock()
	defer a.dirtyFilesLock.Unlock()
	a.closeDirtyFiles()
	return a.openFolder()
}

func (a *Aggregator) OpenList(files []string, readonly bool) error {
	return a.OpenFolder()
}

func (a *Aggregator) WaitForFiles() {
	for range a.WaitForBuildAndMerge(a.ctx) {
		// The loop will exit when the channel is closed
	}
}

func (a *Aggregator) Close() {
	a.WaitForFiles()
	if a.ctxCancel == nil { // invariant: it's safe to call Close multiple times
		return
	}
	a.ctxCancel()
	a.ctxCancel = nil
	a.wg.Wait()

	a.dirtyFilesLock.Lock()
	defer a.dirtyFilesLock.Unlock()
	a.closeDirtyFiles()
	a.recalcVisibleFiles(a.dirtyFilesEndTxNumMinimax())
}

func (a *Aggregator) closeDirtyFiles() {
	wg := &sync.WaitGroup{}
	for _, d := range a.d {
		wg.Add(1)
		go func() {
			defer wg.Done()
			d.Close()
		}()
	}
	for _, ii := range a.iis {
		wg.Add(1)
		go func() {
			defer wg.Done()
			ii.Close()
		}()
	}
	wg.Wait()
}

func (a *Aggregator) EnableDomain(domain kv.Domain)   { a.d[domain].Disable = false }
func (a *Aggregator) SetCollateAndBuildWorkers(i int) { a.collateAndBuildWorkers = i }
func (a *Aggregator) SetMergeWorkers(i int)           { a.mergeWorkers = i }
func (a *Aggregator) SetCompressWorkers(i int) {
	for _, d := range a.d {
		d.CompressCfg.Workers = i
		d.History.CompressorCfg.Workers = i
		d.History.InvertedIndex.CompressorCfg.Workers = i
	}
	for _, ii := range a.iis {
		ii.CompressorCfg.Workers = i
	}
}

func (a *Aggregator) HasBackgroundFilesBuild2() bool {
	return a.buildingFiles.Load() || a.mergingFiles.Load()
}

func (a *Aggregator) HasBackgroundFilesBuild() bool { return a.ps.Has() }
func (a *Aggregator) BackgroundProgress() string    { return a.ps.String() }

type VisibleFile = kv.VisibleFile
type VisibleFiles = kv.VisibleFiles

func (at *AggregatorRoTx) AllFiles() VisibleFiles {
	var res VisibleFiles
	if at == nil {
		return res
	}
	for _, d := range at.d {
		res = append(res, d.Files()...)
	}
	for _, ii := range at.iis {
		res = append(res, ii.Files()...)
	}
	return res
}
func (at *AggregatorRoTx) Files(domain kv.Domain) VisibleFiles { return at.d[domain].Files() }
func (at *AggregatorRoTx) StepSize() uint64                    { return at.a.StepSize() }

func (a *Aggregator) Files() []string {
	ac := a.BeginFilesRo()
	defer ac.Close()
	return ac.AllFiles().Fullpaths()
}
func (a *Aggregator) LS() {
	doLS := func(dirtyFiles *btree.BTreeG[*FilesItem]) {
		dirtyFiles.Walk(func(items []*FilesItem) bool {
			for _, item := range items {
				if item.decompressor == nil {
					continue
				}
				a.logger.Info("[agg] ", "f", item.decompressor.FileName(), "words", item.decompressor.Count())
			}
			return true
		})
	}

	a.dirtyFilesLock.Lock()
	defer a.dirtyFilesLock.Unlock()
	for _, d := range a.d {
		doLS(d.dirtyFiles)
		doLS(d.History.dirtyFiles)
		doLS(d.History.InvertedIndex.dirtyFiles)
	}
	for _, d := range a.iis {
		doLS(d.dirtyFiles)
	}
}

func (a *Aggregator) WaitForBuildAndMerge(ctx context.Context) chan struct{} {
	res := make(chan struct{})
	go func() {
		defer close(res)

		chkEvery := time.NewTicker(3 * time.Second)
		defer chkEvery.Stop()
		for a.buildingFiles.Load() || a.mergingFiles.Load() {
			select {
			case <-ctx.Done():
				return
			case <-chkEvery.C:
				a.logger.Trace("[agg] waiting for files",
					"building files", a.buildingFiles.Load(),
					"merging files", a.mergingFiles.Load())
			}
		}
	}()
	return res
}

func (a *Aggregator) BuildMissedAccessors(ctx context.Context, workers int) error {
	startIndexingTime := time.Now()
	ps := background.NewProgressSet()

	g, ctx := errgroup.WithContext(ctx)
	g.SetLimit(workers)
	go func() {
		logEvery := time.NewTicker(20 * time.Second)
		defer logEvery.Stop()
		for {
			select {
			case <-ctx.Done():
				return
			case <-logEvery.C:
				var m runtime.MemStats
				dbg.ReadMemStats(&m)
				sendDiagnostics(startIndexingTime, ps.DiagnosticsData(), m.Alloc, m.Sys)
				a.logger.Info("[snapshots] Indexing", "progress", ps.String(), "total-indexing-time", time.Since(startIndexingTime).Round(time.Second).String(), "alloc", common.ByteCount(m.Alloc), "sys", common.ByteCount(m.Sys))
			}
		}
	}()

	rotx := a.DebugBeginDirtyFilesRo()
	defer rotx.Close()

	missedFilesItems := rotx.FilesWithMissedAccessors()
	if !missedFilesItems.IsEmpty() {
		defer a.onFilesChange(nil)
	}

	for _, d := range a.d {
		d.BuildMissedAccessors(ctx, g, ps, missedFilesItems.domain[d.Name])
	}

	for _, ii := range a.iis {
		ii.BuildMissedAccessors(ctx, g, ps, missedFilesItems.ii[ii.Name])
	}

	err := g.Wait()
	if err != nil {
		return err
	}

	rotx.Close()

	if err := a.OpenFolder(); err != nil {
		return err
	}
	return nil
}

func sendDiagnostics(startIndexingTime time.Time, indexPercent map[string]int, alloc uint64, sys uint64) {
	segmentsStats := make([]diaglib.SnapshotSegmentIndexingStatistics, 0, len(indexPercent))
	for k, v := range indexPercent {
		segmentsStats = append(segmentsStats, diaglib.SnapshotSegmentIndexingStatistics{
			SegmentName: k,
			Percent:     v,
			Alloc:       alloc,
			Sys:         sys,
		})
	}
	diaglib.Send(diaglib.SnapshotIndexingStatistics{
		Segments:    segmentsStats,
		TimeElapsed: time.Since(startIndexingTime).Round(time.Second).Seconds(),
	})
}

type AggV3Collation struct {
	logAddrs   map[string]*roaring64.Bitmap
	logTopics  map[string]*roaring64.Bitmap
	tracesFrom map[string]*roaring64.Bitmap
	tracesTo   map[string]*roaring64.Bitmap
	accounts   Collation
	storage    Collation
	code       Collation
	commitment Collation
}

func (c AggV3Collation) Close() {
	c.accounts.Close()
	c.storage.Close()
	c.code.Close()
	c.commitment.Close()

	for _, b := range c.logAddrs {
		bitmapdb.ReturnToPool64(b)
	}
	for _, b := range c.logTopics {
		bitmapdb.ReturnToPool64(b)
	}
	for _, b := range c.tracesFrom {
		bitmapdb.ReturnToPool64(b)
	}
	for _, b := range c.tracesTo {
		bitmapdb.ReturnToPool64(b)
	}
}

type AggV3StaticFiles struct {
	d    [kv.DomainLen]StaticFiles
	ivfs []InvertedFiles
}

// CleanupOnError - call it on collation fail. It's closing all files
func (sf AggV3StaticFiles) CleanupOnError() {
	for _, d := range sf.d {
		d.CleanupOnError()
	}
	for _, ivf := range sf.ivfs {
		ivf.CleanupOnError()
	}
}

var errStepNotReady = errors.New("step not ready")

func (a *Aggregator) buildFiles(ctx context.Context, step kv.Step) error {
	lastBlockInStep, lastBlockInDB, lastTxInDB, ok, err := a.readyForCollation(ctx, step)
	if err != nil {
		return err
	}
	if !ok {
		a.logger.Debug("[agg] step not ready for collation", "step", step, "lastTxInStep", lastTxNumOfStep(step, a.StepSize()), "lastBlockInStep", lastBlockInStep, "lastTxInDB", lastTxInDB, "lastBlockInDB", lastBlockInDB)
		return errStepNotReady
	}
	a.logger.Debug("[agg] collate and build", "step", step, "collate_workers", a.collateAndBuildWorkers, "merge_workers", a.mergeWorkers, "compress_workers", a.d[kv.AccountsDomain].CompressCfg.Workers)

	var (
		txFrom        = a.FirstTxNumOfStep(step)
		txTo          = a.FirstTxNumOfStep(step + 1)
		stepStartedAt = time.Now()

		static          = &AggV3StaticFiles{ivfs: make([]InvertedFiles, len(a.iis))}
		closeCollations = true
		collListMu      = sync.Mutex{}
		collations      = make([]Collation, 0)
	)
	defer func() {
		if !closeCollations {
			return
		}
		for _, c := range collations {
			c.Close()
		}
	}()

	g, ctx := errgroup.WithContext(ctx)
	g.SetLimit(a.collateAndBuildWorkers)
	for _, d := range a.d {
		if d.Disable {
			continue
		}

		d := d
		dc := d.BeginFilesRo()
		firstStepNotInFiles := dc.FirstStepNotInFiles()
		dc.Close()
		if step < firstStepNotInFiles {
			continue
		}

		a.wg.Add(1)
		g.Go(func() error {
			defer a.wg.Done()

			var collation Collation
			if err := a.db.View(ctx, func(tx kv.Tx) (err error) {
				collation, err = d.collate(ctx, step, txFrom, txTo, tx)
				return err
			}); err != nil {
				return fmt.Errorf("domain collation %q has failed: %w", d.FilenameBase, err)
			}
			collListMu.Lock()
			collations = append(collations, collation)
			collListMu.Unlock()

			sf, err := d.buildFiles(ctx, step, collation, a.ps)
			collation.Close()
			if err != nil {
				sf.CleanupOnError()
				return err
			}

			dd, err := kv.String2Domain(d.FilenameBase)
			if err != nil {
				return err
			}
			static.d[dd] = sf
			return nil
		})
	}
	closeCollations = false

	// indices are built concurrently
	for iikey, ii := range a.iis {
		if ii.Disable {
			continue
		}

		ii := ii
		dc := ii.BeginFilesRo()
		firstStepNotInFiles := dc.FirstStepNotInFiles()
		dc.Close()
		if step < firstStepNotInFiles {
			continue
		}

		a.wg.Add(1)
		g.Go(func() error {
			defer a.wg.Done()

			var collation InvertedIndexCollation
			err := a.db.View(ctx, func(tx kv.Tx) (err error) {
				collation, err = ii.collate(ctx, step, tx)
				return err
			})
			if err != nil {
				return fmt.Errorf("index collation %q has failed: %w", ii.FilenameBase, err)
			}
			sf, err := ii.buildFiles(ctx, step, collation, a.ps)
			if err != nil {
				sf.CleanupOnError()
				return err
			}

			static.ivfs[iikey] = sf
			return nil
		})
	}
	if err := g.Wait(); err != nil {
		static.CleanupOnError()
		return fmt.Errorf("domain collate-build: %w", err)
	}
	mxStepTook.ObserveDuration(stepStartedAt)
	a.IntegrateDirtyFiles(static, txFrom, txTo)
	a.logger.Info("[snapshots] aggregated", "step", step, "took", time.Since(stepStartedAt))

	return nil
}

func (a *Aggregator) readyForCollation(ctx context.Context, step kv.Step) (lastBlockInStep, lastBlockInDB, lastTxInDB uint64, ok bool, err error) {
	if a.reorgBlockDepth == 0 {
		return 0, 0, 0, true, nil
	}
	err = a.db.View(ctx, func(tx kv.Tx) error {
		lastBlockInStep, ok, err = rawdbv3.TxNums.FindBlockNum(tx, lastTxNumOfStep(step, a.stepSize))
		if err != nil {
			return err
		}
		if !ok {
			lastBlockInStep = 0
		}
		lastTxInDB, lastBlockInDB, err = rawdbv3.TxNums.Last(tx)
		return err
	})
	ok = err == nil && lastBlockInDB > lastBlockInStep+a.reorgBlockDepth
	return
}

func (a *Aggregator) BuildFiles(toTxNum uint64) (err error) {
	finished := a.BuildFilesInBackground(toTxNum)
	if !(a.buildingFiles.Load() || a.mergingFiles.Load()) {
		return nil
	}

	logEvery := time.NewTicker(20 * time.Second)
	defer logEvery.Stop()
Loop:
	for {
		select {
		case <-a.ctx.Done():
			return a.ctx.Err()
		case <-finished:
			break Loop
		case <-logEvery.C:
			if !(a.buildingFiles.Load() || a.mergingFiles.Load()) {
				break Loop
			}
			if a.HasBackgroundFilesBuild() {
				a.logger.Info("[snapshots] Files build", "progress", a.BackgroundProgress())
			}
		}
	}

	return nil
}

// [from, to)
func (a *Aggregator) BuildFiles2(ctx context.Context, fromStep, toStep kv.Step) error {
	if ok := a.buildingFiles.CompareAndSwap(false, true); !ok {
		return nil
	}
	a.wg.Add(1)
	go func() {
		defer a.wg.Done()
		defer a.buildingFiles.Store(false)
		if toStep > fromStep {
			log.Info("[agg] build", "fromStep", fromStep, "toStep", toStep)
		}
		for step := fromStep; step < toStep; step++ { //`step` must be fully-written - means `step+1` records must be visible
			if err := a.buildFiles(ctx, step); err != nil {
				if errors.Is(err, errStepNotReady) {
					break
				}
				if errors.Is(err, context.Canceled) || errors.Is(err, common.ErrStopped) {
					panic(err)
				}
				a.logger.Warn("[snapshots] buildFilesInBackground", "err", err)
				panic(err)
			}
			a.onFilesChange(nil)
		}

		go func() {
			if err := a.MergeLoop(ctx); err != nil {
				panic(err)
			}
		}()
	}()
	return nil
}

func (a *Aggregator) mergeLoopStep(ctx context.Context, toTxNum uint64) (somethingDone bool, err error) {
	a.logger.Debug("[agg] merge", "collate_workers", a.collateAndBuildWorkers, "merge_workers", a.mergeWorkers, "compress_workers", a.d[kv.AccountsDomain].CompressCfg.Workers)

	aggTx := a.BeginFilesRo()
	defer aggTx.Close()
	mxRunningMerges.Inc()
	defer mxRunningMerges.Dec()

	r := aggTx.findMergeRange(toTxNum, a.StepSize(), a.StepsInFrozenFile())
	if !r.any() {
		a.cleanAfterMerge(nil)
		return false, nil
	}

	outs, err := aggTx.FilesInRange(r)
	if err != nil {
		return false, err
	}

	in, err := aggTx.mergeFiles(ctx, outs, r)
	if err != nil {
		in.Close()
		return true, err
	}
	a.IntegrateMergedDirtyFiles(outs, in)
	a.cleanAfterMerge(in)
	return true, nil
}

func (a *Aggregator) RemoveOverlapsAfterMerge(ctx context.Context) (err error) {
	a.cleanAfterMerge(nil)
	return nil
}

func (a *Aggregator) MergeLoop(ctx context.Context) (err error) {
	if dbg.NoMerge() || !a.mergingFiles.CompareAndSwap(false, true) {
		return nil // currently merging or merge is prohibited
	}

	// Merge is background operation. It must not crush application.
	// Convert panic to error.
	defer func() {
		if rec := recover(); rec != nil {
			err = fmt.Errorf("[snapshots] background files merge: %s, %s", rec, dbg.Stack())
		}
	}()

	a.wg.Add(1)
	defer a.wg.Done()
	defer a.mergingFiles.Store(false)

	for {
		somethingMerged, err := a.mergeLoopStep(ctx, a.visibleFilesMinimaxTxNum.Load())
		if err != nil {
			return err
		}
		if !somethingMerged {
			return nil
		}
	}
}

func (a *Aggregator) IntegrateDirtyFiles(sf *AggV3StaticFiles, txNumFrom, txNumTo uint64) {
	defer a.onFilesChange(nil) //TODO: add relative file paths

	a.dirtyFilesLock.Lock()
	defer a.dirtyFilesLock.Unlock()

	for id, d := range a.d {
		d.integrateDirtyFiles(sf.d[id], txNumFrom, txNumTo)
	}
	for id, ii := range a.iis {
		ii.integrateDirtyFiles(sf.ivfs[id], txNumFrom, txNumTo)
	}

	a.recalcVisibleFiles(a.dirtyFilesEndTxNumMinimax())
}

func (a *Aggregator) DomainTables(names ...kv.Domain) (tables []string) {
	for _, name := range names {
		tables = append(tables, a.d[name].Tables()...)
	}
	return tables
}
func (at *AggregatorRoTx) DomainFiles(domains ...kv.Domain) (files VisibleFiles) {
	for _, domain := range domains {
		files = append(files, at.d[domain].Files()...)
	}
	return files
}
func (at *AggregatorRoTx) CurrentDomainVersion(domain kv.Domain) version.Version {
	return at.d[domain].d.FileVersion.DataKV.Current
}
func (a *Aggregator) InvertedIdxTables(indices ...kv.InvertedIdx) (tables []string) {
	for _, idx := range indices {
		if ii := a.searchII(idx); ii != nil {
			tables = append(tables, ii.Tables()...)
		}
	}

	return
}

func (a *Aggregator) searchII(name kv.InvertedIdx) *InvertedIndex {
	for _, ii := range a.iis {
		if ii.Name == name {
			return ii
		}
	}
	return nil
}

type flusher interface {
	Flush(ctx context.Context, tx kv.RwTx) error
}

func (at *AggregatorRoTx) StepsInFiles(entitySet ...kv.Domain) kv.Step {
	txNumInFiles := at.TxNumsInFiles(entitySet...)
	if txNumInFiles > 0 {
		txNumInFiles--
	}
	return kv.Step(txNumInFiles / at.StepSize())
}

func (at *AggregatorRoTx) TxNumsInFiles(entitySet ...kv.Domain) (minTxNum uint64) {
	if len(entitySet) == 0 {
		panic("assert: missed arguments")
	}
	minTxNum = math.MaxUint64
	for _, domain := range entitySet {
		domainEnd := at.d[domain].files.EndTxNum()
		if domainEnd < minTxNum {
			minTxNum = domainEnd
		}
	}
	return minTxNum
}

func (at *AggregatorRoTx) CanPrune(tx kv.Tx, untilTx uint64) bool {
	if dbg.NoPrune() {
		return false
	}
	for _, d := range at.d {
		if d.CanPruneUntil(tx, untilTx) {
			return true
		}
	}
	for _, ii := range at.iis {
		if ii.CanPrune(tx) {
			return true
		}
	}
	return false
}

// PruneSmallBatches is not cancellable, it's over when it's over or failed.
// It fills whole timeout with pruning by small batches (of 100 keys) and making some progress
func (at *AggregatorRoTx) PruneSmallBatches(ctx context.Context, timeout time.Duration, tx kv.RwTx) (haveMore bool, err error) {
	if dbg.NoPrune() {
		return false, nil
	}
	// On tip-of-chain timeout is about `3sec`
	//  On tip of chain:     must be real-time - prune by small batches and prioritize exact-`timeout`
	//  Not on tip of chain: must be aggressive (prune as much as possible) by bigger batches

	furiousPrune := timeout > 5*time.Hour
	aggressivePrune := !furiousPrune && timeout >= 1*time.Minute

	var pruneLimit uint64 = 100
	if furiousPrune {
		pruneLimit = 1_000_000
	}

	started := time.Now()
	localTimeout := time.NewTicker(timeout)
	defer localTimeout.Stop()
	logPeriod := 30 * time.Second
	logEvery := time.NewTicker(logPeriod)
	defer logEvery.Stop()
	aggLogEvery := time.NewTicker(600 * time.Second) // to hide specific domain/idx logging
	defer aggLogEvery.Stop()

	fullStat := newAggregatorPruneStat()

	for {
		if sptx, ok := tx.(kv.HasSpaceDirty); ok && !furiousPrune && !aggressivePrune {
			spaceDirty, _, err := sptx.SpaceDirty()
			if err != nil {
				return false, err
			}
			if spaceDirty > uint64(statecfg.MaxNonFuriousDirtySpacePerTx) {
				return false, nil
			}
		}
		iterationStarted := time.Now()
		// `context.Background()` is important here!
		//     it allows keep DB consistent - prune all keys-related data or noting
		//     can't interrupt by ctrl+c and leave dirt in DB
		stat, err := at.prune(context.Background(), tx, pruneLimit, furiousPrune || aggressivePrune, aggLogEvery)
		if err != nil {
			at.a.logger.Warn("[snapshots] PruneSmallBatches failed", "err", err)
			return false, err
		}
		if stat == nil || stat.PrunedNothing() {
			if !fullStat.PrunedNothing() {
				at.a.logger.Info("[snapshots] PruneSmallBatches finished", "took", time.Since(started).String(), "stat", fullStat.String())
			}
			return false, nil
		}
		fullStat.Accumulate(stat)

		if aggressivePrune {
			took := time.Since(iterationStarted)
			if took < 2*time.Second {
				pruneLimit *= 10
			}
			if took > logPeriod {
				pruneLimit /= 10
			}
		}

		select {
		case <-localTimeout.C: //must be first to improve responsivness
			return true, nil
		case <-logEvery.C:
			if furiousPrune {
				at.a.logger.Info("[prune] state",
					//"until commit", time.Until(started.Add(timeout)).String(),
					//"pruneLimit", pruneLimit,
					//"aggregatedStep", at.StepsInFiles(kv.AccountsDomain),
					"stepsRangeInDB", at.stepsRangeInDBAsStr(tx),
					//"pruned", fullStat.String(),
				)
			} else {
				at.a.logger.Info("[prune] state",
					"until commit", time.Until(started.Add(timeout)).String(),
					//"pruneLimit", pruneLimit,
					//"aggregatedStep", at.StepsInFiles(kv.AccountsDomain),
					"stepsRangeInDB", at.stepsRangeInDBAsStr(tx),
					//"pruned", fullStat.String(),
				)
			}

		case <-ctx.Done():
			return false, ctx.Err()
		default:
		}
	}
}

func (at *AggregatorRoTx) stepsRangeInDBAsStr(tx kv.Tx) string {
	steps := make([]string, 0, len(at.d)+len(at.iis))
	for _, dt := range at.d {
		a1, a2 := dt.stepsRangeInDB(tx)
		steps = append(steps, fmt.Sprintf("%s:%.1f", dt.d.FilenameBase, a2-a1))
	}
	for _, iit := range at.iis {
		a1, a2 := iit.stepsRangeInDB(tx)
		steps = append(steps, fmt.Sprintf("%s:%.1f", iit.ii.FilenameBase, a2-a1))
	}
	return strings.Join(steps, ", ")
}

type AggregatorPruneStat struct {
	Domains map[string]*DomainPruneStat
	Indices map[string]*InvertedIndexPruneStat
}

func (as *AggregatorPruneStat) PrunedNothing() bool {
	for _, d := range as.Domains {
		if d != nil && !d.PrunedNothing() {
			return false
		}
	}
	for _, i := range as.Indices {
		if i != nil && !i.PrunedNothing() {
			return false
		}
	}
	return true
}

func newAggregatorPruneStat() *AggregatorPruneStat {
	return &AggregatorPruneStat{Domains: make(map[string]*DomainPruneStat), Indices: make(map[string]*InvertedIndexPruneStat)}
}

func (as *AggregatorPruneStat) String() string {
	if as == nil {
		return ""
	}
	names := make([]string, 0)
	for k := range as.Domains {
		names = append(names, k)
	}

	slices.Sort(names)

	var sb strings.Builder
	for _, d := range names {
		v, ok := as.Domains[d]
		if ok && v != nil && !v.PrunedNothing() {
			sb.WriteString(fmt.Sprintf("%s| %s; ", d, v.String()))
		}
	}
	names = names[:0]
	for k := range as.Indices {
		names = append(names, k)
	}
	slices.Sort(names)

	for _, d := range names {
		v, ok := as.Indices[d]
		if ok && v != nil && !v.PrunedNothing() {
			sb.WriteString(fmt.Sprintf("%s| %s; ", d, v.String()))
		}
	}
	return strings.TrimSuffix(sb.String(), "; ")
}

func (as *AggregatorPruneStat) Accumulate(other *AggregatorPruneStat) {
	for k, v := range other.Domains {
		ds, ok := as.Domains[k]
		if !ok || ds == nil {
			ds = v
		} else {
			ds.Accumulate(v)
		}
		as.Domains[k] = ds
	}
	for k, v := range other.Indices {
		id, ok := as.Indices[k]
		if !ok || id == nil {
			id = v
		} else {
			id.Accumulate(v)
		}
		as.Indices[k] = id
	}
}

// temporal function to prune history straight after commitment is done - reduce history size in db until we build
// pruning in background. This helps on chain-tip performance (while full pruning is not available we can prune at least commit)
func (at *AggregatorRoTx) GreedyPruneHistory(ctx context.Context, domain kv.Domain, tx kv.RwTx) error {
	cd := at.d[domain]
	if cd.ht.h.HistoryDisabled {
		return nil
	}

	txFrom := uint64(0)
	canHist, txTo := cd.ht.canPruneUntil(tx, math.MaxUint64)
	if dbg.NoPrune() || !canHist {
		return nil
	}

	logEvery := time.NewTicker(30 * time.Second)
	defer logEvery.Stop()
	defer mxPruneTookAgg.ObserveDuration(time.Now())

	stat, err := cd.ht.Prune(ctx, tx, txFrom, txTo, math.MaxUint64, false, logEvery)
	if err != nil {
		return err
	}

	at.a.logger.Info("commitment history backpressure pruning", "pruned", stat.String())
	return nil
}

func (at *AggregatorRoTx) prune(ctx context.Context, tx kv.RwTx, limit uint64, aggressiveMode bool, logEvery *time.Ticker) (*AggregatorPruneStat, error) {
	if !aggressiveMode {
		defer mxPruneTookAgg.ObserveDuration(time.Now())
	}

	if limit == 0 {
		limit = uint64(math.MaxUint64)
	}

	var txFrom uint64 // txFrom is always 0 to avoid dangling keys in indices/hist
	var step kv.Step
	txTo := at.a.visibleFilesMinimaxTxNum.Load()
	if txTo > 0 {
		// txTo is first txNum in next step, has to go 1 tx behind to get correct step number
		step = kv.Step((txTo - 1) / at.StepSize())
	}

	if txFrom == txTo || !at.CanPrune(tx, txTo) {
		return nil, nil
	}

	if logEvery == nil {
		logEvery = time.NewTicker(30 * time.Second)
		defer logEvery.Stop()
	}
	//at.a.logger.Info("aggregator prune", "step", step,
	//	"txn_range", fmt.Sprintf("[%d,%d)", txFrom, txTo), "limit", limit,
	//	/*"stepsLimit", limit/at.a.stepSize,*/ "stepsRangeInDB", at.a.stepsRangeInDBAsStr(tx))
	aggStat := newAggregatorPruneStat()
	for id, d := range at.d {
		var err error
		aggStat.Domains[at.d[id].d.FilenameBase], err = d.Prune(ctx, tx, step, txFrom, txTo, limit, logEvery)
		if err != nil {
			return aggStat, err
		}
	}

	stats := make([]*InvertedIndexPruneStat, len(at.a.iis))
	for iikey := range at.a.iis {
		stat, err := at.iis[iikey].Prune(ctx, tx, txFrom, txTo, limit, logEvery, false, nil)
		if err != nil {
			return nil, err
		}
		stats[iikey] = stat
	}
	for iikey := range at.a.iis {
		aggStat.Indices[at.iis[iikey].ii.FilenameBase] = stats[iikey]
	}

	return aggStat, nil
}

func (at *AggregatorRoTx) EndTxNumNoCommitment() uint64 {
	return min(
		at.d[kv.AccountsDomain].files.EndTxNum(),
		at.d[kv.CodeDomain].files.EndTxNum(),
		at.d[kv.StorageDomain].files.EndTxNum(),
	)
}

func (at *AggregatorRoTx) Agg() *Aggregator { return at.a }

func (at *AggregatorRoTx) MinStepInDb(tx kv.Tx, domain kv.Domain) (lstInDb uint64) {
	return at.d[domain].d.minStepInDB(tx)
}

func (a *Aggregator) EndTxNumMinimax() uint64 { return a.visibleFilesMinimaxTxNum.Load() }
func (a *Aggregator) FilesAmount() (res []int) {
	for _, d := range a.d {
		res = append(res, d.dirtyFiles.Len())
	}
	for _, ii := range a.iis {
		res = append(res, ii.dirtyFiles.Len())
	}
	return res
}

func firstTxNumOfStep(step kv.Step, stepSize uint64) uint64 {
	return uint64(step) * stepSize
}

func lastTxNumOfStep(step kv.Step, stepSize uint64) uint64 {
	return firstTxNumOfStep(step+1, stepSize) - 1
}

// firstTxNumOfStep returns txStepBeginning of given step.
// Step 0 is a range [0, stepSize).
// To prune step needed to fully Prune range [txStepBeginning, txNextStepBeginning)
func (a *Aggregator) FirstTxNumOfStep(step kv.Step) uint64 { // could have some smaller steps to prune// could have some smaller steps to prune
	return firstTxNumOfStep(step, a.StepSize())
}

func (a *Aggregator) dirtyFilesEndTxNumMinimax() uint64 {
	m := min(
		a.d[kv.AccountsDomain].dirtyFilesEndTxNumMinimax(),
		a.d[kv.StorageDomain].dirtyFilesEndTxNumMinimax(),
		a.d[kv.CodeDomain].dirtyFilesEndTxNumMinimax(),
		// a.d[kv.CommitmentDomain].dirtyFilesEndTxNumMinimax(),
	)
	// TODO(awskii) have two different functions including commitment/without it
	//  Usually its skipped because commitment either have MaxUint64 due to no history or equal to other domains

	//log.Warn("dirtyFilesEndTxNumMinimax", "min", m,
	//	"acc", a.d[kv.AccountsDomain].dirtyFilesEndTxNumMinimax(),
	//	"sto", a.d[kv.StorageDomain].dirtyFilesEndTxNumMinimax(),
	//	"cod", a.d[kv.CodeDomain].dirtyFilesEndTxNumMinimax(),
	//	"com", a.d[kv.CommitmentDomain].dirtyFilesEndTxNumMinimax(),
	//)
	return m
}

func (a *Aggregator) recalcVisibleFiles(toTxNum uint64) {
	defer a.recalcVisibleFilesMinimaxTxNum()

	a.visibleFilesLock.Lock()
	defer a.visibleFilesLock.Unlock()
	for _, d := range a.d {
		if d == nil {
			continue
		}
		d.reCalcVisibleFiles(toTxNum)
	}
	for _, ii := range a.iis {
		if ii == nil {
			continue
		}
		ii.reCalcVisibleFiles(toTxNum)
	}
}

func (a *Aggregator) recalcVisibleFilesMinimaxTxNum() {
	aggTx := a.BeginFilesRo()
	defer aggTx.Close()
	a.visibleFilesMinimaxTxNum.Store(aggTx.TxNumsInFiles(kv.StateDomains...))
}

func (at *AggregatorRoTx) findMergeRange(maxEndTxNum, stepSize, stepsInFrozenFile uint64) *Ranges {
	maxSpan := stepSize * stepsInFrozenFile
	r := &Ranges{invertedIndex: make([]*MergeRange, len(at.a.iis))}
	commitmentUseReferencedBranches := at.a.Cfg(kv.CommitmentDomain).ReplaceKeysInValues
	if commitmentUseReferencedBranches {
		lmrAcc := at.d[kv.AccountsDomain].files.LatestMergedRange(stepSize)
		lmrSto := at.d[kv.StorageDomain].files.LatestMergedRange(stepSize)
		lmrCom := at.d[kv.CommitmentDomain].files.LatestMergedRange(stepSize)

		if !lmrCom.Equal(&lmrAcc) || !lmrCom.Equal(&lmrSto) {
			// ensure that we do not make further merge progress until ranges are not equal
			maxEndTxNum = min(maxEndTxNum, max(lmrAcc.to, lmrSto.to, lmrCom.to))
			at.a.logger.Warn("findMergeRange: hold further merge", "to", maxEndTxNum/at.StepSize(),
				"acc", lmrAcc.String("", at.StepSize()), "sto", lmrSto.String("", at.StepSize()), "com", lmrCom.String("", at.StepSize()))
		}
	}
	for id, d := range at.d {
		if d.d.Disable {
			continue
		}
		r.domain[id] = d.findMergeRange(maxEndTxNum, maxSpan)
	}

	if commitmentUseReferencedBranches && r.domain[kv.CommitmentDomain].values.needMerge {
		cr := r.domain[kv.CommitmentDomain]

		restorePrevRange := false
		for k, dr := range &r.domain {
			kd := kv.Domain(k)
			if kd == kv.CommitmentDomain || cr.values.Equal(&dr.values) {
				continue
			}
			if !(kd == kv.AccountsDomain || kd == kv.StorageDomain || kd == kv.CommitmentDomain) {
				continue
			}
			// commitment waits until storage and account are merged so it may be a bit behind (if merge was interrupted before)
			if !dr.values.needMerge || cr.values.to < dr.values.from {
				if mf := at.d[kd].lookupDirtyFileByItsRange(cr.values.from, cr.values.to); mf != nil {
					// file for required range exists, hold this domain from merge but allow to merge comitemnt
					r.domain[k].values = MergeRange{}
					at.a.logger.Debug("findMergeRange: commitment range is different but file exists in domain, hold further merge",
						at.d[k].d.FilenameBase, dr.values.String("vals", at.StepSize()),
						"commitment", cr.values.String("vals", at.StepSize()))
					continue
				}

				restorePrevRange = true
			}
		}
		if restorePrevRange {
			for k, dr := range &r.domain {
				r.domain[k].values = MergeRange{}
				at.a.logger.Debug("findMergeRange: commitment range is different than accounts or storage, cancel kv merge",
					at.d[k].d.FilenameBase, dr.values.String("", at.StepSize()))
			}
		}
	}

	for id, ii := range at.iis {
		if ii.ii.Disable {
			continue
		}
		r.invertedIndex[id] = ii.findMergeRange(maxEndTxNum, maxSpan)
	}

	//log.Info(fmt.Sprintf("findMergeRange(%d, %d)=%s\n", maxEndTxNum/at.a.stepSize, maxSpan/at.a.stepSize, r))
	return r
}

func (at *AggregatorRoTx) mergeFiles(ctx context.Context, files *SelectedStaticFiles, r *Ranges) (mf *MergedFilesV3, err error) {
	mf = &MergedFilesV3{iis: make([]*FilesItem, len(at.a.iis))}
	g, ctx := errgroup.WithContext(ctx)
	g.SetLimit(at.a.mergeWorkers)
	closeFiles := true
	defer func() {
		if closeFiles {
			mf.Close()
		}

		// Merge is background operation. It must not crush application.
		// Convert panic to error.
		if rec := recover(); rec != nil {
			err = fmt.Errorf("[snapshots] background mergeFiles: %s, %s, %s", r.String(), rec, dbg.Stack())
		}
	}()

	at.a.logger.Info("[snapshots] merge state " + r.String())
	commitmentUseReferencedBranches := at.a.Cfg(kv.CommitmentDomain).ReplaceKeysInValues

	accStorageMerged := new(sync.WaitGroup)

	for id := range at.d {
		if at.d[id].d.Disable {
			continue
		}
		if !r.domain[id].any() {
			continue
		}

		id := id
		kid := kv.Domain(id)
		if commitmentUseReferencedBranches && (kid == kv.AccountsDomain || kid == kv.StorageDomain) {
			accStorageMerged.Add(1)
		}

		g.Go(func() (err error) {
			var vt valueTransformer
			if commitmentUseReferencedBranches && kid == kv.CommitmentDomain {
				accStorageMerged.Wait()

				// prepare transformer callback to correctly dereference previously merged accounts/storage plain keys
				vt, err = at.d[kv.CommitmentDomain].commitmentValTransformDomain(r.domain[kid].values, at.d[kv.AccountsDomain], at.d[kv.StorageDomain],
					mf.d[kv.AccountsDomain], mf.d[kv.StorageDomain])

				if err != nil {
					return fmt.Errorf("failed to create commitment value transformer: %w", err)
				}
			}

			mf.d[id], mf.dIdx[id], mf.dHist[id], err = at.d[id].mergeFiles(ctx, files.d[id], files.dIdx[id], files.dHist[id], r.domain[id], vt, at.a.ps)
			if commitmentUseReferencedBranches {
				if kid == kv.AccountsDomain || kid == kv.StorageDomain {
					accStorageMerged.Done()
				}
			}
			return err
		})
	}

	for id, rng := range r.invertedIndex {
		if at.iis[id].ii.Disable {
			continue
		}

		if !rng.needMerge {
			continue
		}
		id := id
		rng := rng
		g.Go(func() error {
			var err error
			mf.iis[id], err = at.iis[id].mergeFiles(ctx, files.ii[id], rng.from, rng.to, at.a.ps)
			return err
		})
	}

	err = g.Wait()
	if err == nil {
		closeFiles = false
		at.a.logger.Info("[snapshots] state merge done " + r.String())
	} else if !errors.Is(err, context.Canceled) {
		at.a.logger.Warn(fmt.Sprintf("[snapshots] state merge failed err=%v %s", err, r.String()))
	}
	return mf, err
}

func (a *Aggregator) IntegrateMergedDirtyFiles(outs *SelectedStaticFiles, in *MergedFilesV3) {
	defer a.onFilesChange(in.FilePaths(a.dirs.Snap))

	a.dirtyFilesLock.Lock()
	defer a.dirtyFilesLock.Unlock()

	for id, d := range a.d {
		if d.Disable {
			continue
		}
		d.integrateMergedDirtyFiles(in.d[id], in.dIdx[id], in.dHist[id])
	}

	for id, ii := range a.iis {
		if ii.Disable {
			continue
		}
		ii.integrateMergedDirtyFiles(in.iis[id])
	}

	a.recalcVisibleFiles(a.dirtyFilesEndTxNumMinimax())
}

func (a *Aggregator) cleanAfterMerge(in *MergedFilesV3) {
	var deleted []string

	at := a.BeginFilesRo()
	defer at.Close()

	a.dirtyFilesLock.Lock()
	defer a.dirtyFilesLock.Unlock()

	// Step 1: collect file names and do Blocking-Notification of downstream (like Downloader). Only then delete files (otherwise Downloader may re-create deleted file)
	// ToDo: call only `.garbage()` and remove `dryRun` parameter from `cleanAfterMerge`. Also remove return parameter from `cleanAfterMerge`
	dryRun := true
	for id, d := range at.d {
		if d.d.Disable {
			continue
		}
		if in == nil {
			deleted = append(deleted, d.cleanAfterMerge(nil, nil, nil, dryRun)...)
		} else {
			deleted = append(deleted, d.cleanAfterMerge(in.d[id], in.dHist[id], in.dIdx[id], dryRun)...)
		}
	}
	for id, ii := range at.iis {
		if ii.ii.Disable {
			continue
		}
		if in == nil {
			deleted = append(deleted, ii.cleanAfterMerge(nil, dryRun)...)
		} else {
			deleted = append(deleted, ii.cleanAfterMerge(in.iis[id], dryRun)...)
		}
	}
	a.onFilesDelete(deleted)

	// Step 2: delete
	dryRun = false
	for id, d := range at.d {
		if d.d.Disable {
			continue
		}
		if in == nil {
			d.cleanAfterMerge(nil, nil, nil, dryRun)
		} else {
			d.cleanAfterMerge(in.d[id], in.dHist[id], in.dIdx[id], dryRun)
		}
	}
	for id, ii := range at.iis {
		if ii.ii.Disable {
			continue
		}
		if in == nil {
			ii.cleanAfterMerge(nil, dryRun)
		} else {
			ii.cleanAfterMerge(in.iis[id], dryRun)
		}
	}
}

// KeepRecentTxnsOfHistoriesWithDisabledSnapshots limits amount of recent transactions protected from prune in domains history.
// Affects only domains with dontProduceHistoryFiles=true.
// Usually equal to one a.stepSize, but could be set to step/2 or step/4 to reduce size of history tables.
// when we exec blocks from snapshots we can set it to 0, because no re-org on those blocks are possible
func (a *Aggregator) KeepRecentTxnsOfHistoriesWithDisabledSnapshots(recentTxs uint64) {
	for _, d := range a.d {
		if d != nil && d.History.SnapshotsDisabled {
			d.History.KeepRecentTxnInDB = recentTxs
		}
	}
}

func (a *Aggregator) SetSnapshotBuildSema(semaphore *semaphore.Weighted) {
	a.snapshotBuildSema = semaphore
}

// SetProduceMod allows setting produce to false in order to stop making state files (default value is true)
func (a *Aggregator) SetProduceMod(produce bool) {
	a.produce = produce
}

// Returns channel which is closed when aggregation is done
func (a *Aggregator) BuildFilesInBackground(txNum uint64) chan struct{} {
	fin := make(chan struct{})

	if !a.produce {
		close(fin)
		return fin
	}

	if (txNum + 1) <= a.visibleFilesMinimaxTxNum.Load()+a.stepSize {
		close(fin)
		return fin
	}

	if ok := a.buildingFiles.CompareAndSwap(false, true); !ok {
		close(fin)
		return fin
	}

	step := kv.Step(a.visibleFilesMinimaxTxNum.Load() / a.StepSize())

	a.wg.Add(1)
	go func() {
		defer a.wg.Done()
		defer a.buildingFiles.Store(false)

		if a.snapshotBuildSema != nil {
			//we are inside own goroutine - it's fine to block here
			if err := a.snapshotBuildSema.Acquire(a.ctx, 1); err != nil { //TODO: not sure if this ctx is correct
				a.logger.Warn("[snapshots] buildFilesInBackground", "err", err)
				close(fin)
				return //nolint
			}
			defer a.snapshotBuildSema.Release(1)
		}

		lastInDB := max(
			lastIdInDB(a.db, a.d[kv.AccountsDomain]),
			lastIdInDB(a.db, a.d[kv.CodeDomain]),
			lastIdInDB(a.db, a.d[kv.StorageDomain]),
			lastIdInDBNoHistory(a.db, a.d[kv.CommitmentDomain]))
		a.logger.Info("BuildFilesInBackground", "step", step, "lastInDB", lastInDB)

		// check if db has enough data (maybe we didn't commit them yet or all keys are unique so history is empty)
		//lastInDB := lastIdInDB(a.db, a.d[kv.AccountsDomain])
		hasData := lastInDB > step // `step` must be fully-written - means `step+1` records must be visible
		if !hasData {
			close(fin)
			return
		}

		// trying to create as much small-step-files as possible:
		// - to reduce amount of small merges
		// - to remove old data from db as early as possible
		// - during files build, may happen commit of new data. on each loop step getting latest id in db
		for ; step < lastInDB; step++ { //`step` must be fully-written - means `step+1` records must be visible
			if err := a.buildFiles(a.ctx, step); err != nil {
				if errors.Is(err, errStepNotReady) {
					break
				}
				if errors.Is(err, context.Canceled) || errors.Is(err, common.ErrStopped) {
					close(fin)
					return
				}
				a.logger.Warn("[snapshots] buildFilesInBackground", "err", err)
				break
			}
			a.onFilesChange(nil)
		}
		go func() {
			defer close(fin)

			if err := a.MergeLoop(a.ctx); err != nil {
				if errors.Is(err, context.Canceled) || errors.Is(err, common.ErrStopped) {
					return
				}
				a.logger.Warn("[snapshots] merge", "err", err)
			}
		}()
	}()
	return fin
}

// Returns the first known txNum found in history files of a given domain
func (at *AggregatorRoTx) HistoryStartFrom(name kv.Domain, tx kv.Tx) uint64 {
	return at.d[name].HistoryStartFrom(tx)
}

func (at *AggregatorRoTx) IndexRange(name kv.InvertedIdx, k []byte, fromTs, toTs int, asc order.By, limit int, tx kv.Tx) (timestamps stream.U64, err error) {
	// check domain iis
	for _, d := range at.d {
		if d.d.HistoryIdx == name {
			return d.ht.IdxRange(k, fromTs, toTs, asc, limit, tx)
		}
	}

	// check the ii
	if ii := at.searchII(name); ii != nil {
		return ii.IdxRange(k, fromTs, toTs, asc, limit, tx)
	}
	return nil, fmt.Errorf("unexpected history name: %s", name)
}

// -- range end

func (at *AggregatorRoTx) HistorySeek(domain kv.Domain, key []byte, ts uint64, tx kv.Tx) (v []byte, ok bool, err error) {
	return at.d[domain].ht.HistorySeek(key, ts, tx)
}

func (at *AggregatorRoTx) HistoryRange(domain kv.Domain, fromTs, toTs int, asc order.By, limit int, tx kv.Tx) (it stream.KV, err error) {
	return at.d[domain].ht.HistoryRange(fromTs, toTs, asc, limit, tx)
}

func (at *AggregatorRoTx) KeyCountInFiles(d kv.Domain, start, end uint64) (totalKeys uint64) {
	if d >= kv.DomainLen {
		return 0
	}

	for _, f := range at.d[d].visible.files {
		if f.startTxNum >= start && f.endTxNum <= end {
			totalKeys += uint64(f.src.decompressor.Count() / 2)
		}
	}
	return totalKeys
}

func (at *AggregatorRoTx) FileStream(name kv.Domain, fromTxNum, toTxNum uint64) (stream.KV, error) {
	dt := at.d[name]

	fi := -1
	for idx, f := range dt.files {
		if f.startTxNum == fromTxNum && f.endTxNum == toTxNum {
			fi = idx
			break
		}
	}
	if fi < 0 {
		return nil, fmt.Errorf("FileStream: file not found: %s, %d-%d", name, fromTxNum/at.StepSize(), toTxNum/at.StepSize())
	}
	r := dt.dataReader(dt.files[fi].src.decompressor)
	return NewSegStreamReader(r, -1), nil
}

// AggregatorRoTx guarantee consistent View of files ("snapshots isolation" level https://en.wikipedia.org/wiki/Snapshot_isolation):
//   - long-living consistent view of all files (no limitations)
//   - hiding garbage and files overlaps
//   - protecting useful files from removal
//   - user will not see "partial writes" or "new files appearance"
//   - last reader removing garbage files inside `Close` method
type AggregatorRoTx struct {
	a   *Aggregator
	d   [kv.DomainLen]*DomainRoTx
	iis []*InvertedIndexRoTx

	_leakID uint64 // set only if TRACE_AGG=true
}

func (a *Aggregator) BeginFilesRo() *AggregatorRoTx {
	ac := &AggregatorRoTx{
		a:       a,
		_leakID: a.leakDetector.Add(),
		iis:     make([]*InvertedIndexRoTx, len(a.iis)),
	}

	a.visibleFilesLock.RLock()
	for id, ii := range a.iis {
		ac.iis[id] = ii.BeginFilesRo()
	}
	for id, d := range a.d {
		if d != nil {
			ac.d[id] = d.BeginFilesRo()
		}
	}
	a.visibleFilesLock.RUnlock()

	return ac
}

func (at *AggregatorRoTx) Dirs() datadir.Dirs { return at.a.dirs }

func (at *AggregatorRoTx) DomainProgress(name kv.Domain, tx kv.Tx) uint64 {
	d := at.d[name]
	if d.d.HistoryDisabled {
		// this is not accurate, okay for reporting...
		// if historyDisabled, there's no way to get progress in
		// terms of exact txNum
		return at.d[name].d.maxStepInDBNoHistory(tx).ToTxNum(at.a.stepSize)
	}
	return at.d[name].ht.iit.Progress(tx)
}
func (at *AggregatorRoTx) IIProgress(name kv.InvertedIdx, tx kv.Tx) uint64 {
	return at.searchII(name).Progress(tx)
}

// --- Domain part START ---

func (at *AggregatorRoTx) RangeAsOf(ctx context.Context, tx kv.Tx, domain kv.Domain, fromKey, toKey []byte, ts uint64, asc order.By, limit int) (it stream.KV, err error) {
	return at.d[domain].RangeAsOf(ctx, tx, fromKey, toKey, ts, asc, limit)
}
func (at *AggregatorRoTx) DebugRangeLatest(tx kv.Tx, domain kv.Domain, from, to []byte, limit int) (stream.KV, error) {
	return at.d[domain].DebugRangeLatest(tx, from, to, limit)
}

func (at *AggregatorRoTx) GetAsOf(name kv.Domain, k []byte, ts uint64, tx kv.Tx) (v []byte, ok bool, err error) {
	v, ok, err = at.d[name].GetAsOf(k, ts, tx)
	if name == kv.CommitmentDomain && !ok {
		v, _, ok, err = at.GetLatest(name, k, tx)
	}
	return v, ok, err
}

func (at *AggregatorRoTx) GetLatest(domain kv.Domain, k []byte, tx kv.Tx) (v []byte, step kv.Step, ok bool, err error) {
	return at.getLatest(domain, k, tx, nil, time.Time{})
}

func (at *AggregatorRoTx) getLatest(domain kv.Domain, k []byte, tx kv.Tx, metrics *changeset.DomainMetrics, start time.Time) (v []byte, step kv.Step, ok bool, err error) {
	if domain != kv.CommitmentDomain {
		return at.d[domain].getLatest(k, tx, metrics, start)
	}

	v, step, ok, err = at.d[domain].getLatestFromDb(k, tx)
	if err != nil {
		return nil, kv.Step(0), false, err
	}
	if ok {
		if metrics != nil {
			metrics.UpdateDbReads(domain, start)
		}
		return v, step, true, nil
	}

	v, found, fileStartTxNum, fileEndTxNum, err := at.d[domain].getLatestFromFiles(k, 0)
	if !found {
		return nil, kv.Step(0), false, err
	}
	if metrics != nil {
		metrics.UpdateFileReads(domain, start)
	}
	v, err = at.replaceShortenedKeysInBranch(k, commitment.BranchData(v), fileStartTxNum, fileEndTxNum)
	return v, kv.Step(fileEndTxNum / at.StepSize()), found, err
}

func (at *AggregatorRoTx) DebugGetLatestFromDB(domain kv.Domain, key []byte, tx kv.Tx) ([]byte, kv.Step, bool, error) {
	return at.d[domain].getLatestFromDb(key, tx)
}

func (at *AggregatorRoTx) DebugGetLatestFromFiles(domain kv.Domain, k []byte, maxTxNum uint64) (v []byte, found bool, fileStartTxNum uint64, fileEndTxNum uint64, err error) {
	v, found, fileStartTxNum, fileEndTxNum, err = at.d[domain].getLatestFromFiles(k, maxTxNum)
	if domain == kv.CommitmentDomain && found {
		v, err = at.replaceShortenedKeysInBranch(k, commitment.BranchData(v), fileStartTxNum, fileEndTxNum)
	}
	return
}

func (at *AggregatorRoTx) Unwind(ctx context.Context, tx kv.RwTx, txNumUnwindTo uint64, changeset *[kv.DomainLen][]kv.DomainEntryDiff) error {
	logEvery := time.NewTicker(30 * time.Second)
	defer logEvery.Stop()

	step := txNumUnwindTo / at.StepSize()
	for idx, d := range at.d {
		if err := d.unwind(ctx, tx, step, txNumUnwindTo, changeset[idx]); err != nil {
			return err
		}
	}
	for _, ii := range at.iis {
		if err := ii.unwind(ctx, tx, txNumUnwindTo, math.MaxUint64, math.MaxUint64, logEvery, true, nil); err != nil {
			return err
		}
	}
	return nil
}

// --- Domain part END ---

func (at *AggregatorRoTx) MadvNormal() *AggregatorRoTx {
	for _, d := range at.d {
		for _, f := range d.files {
			f.src.MadvNormal()
		}
		for _, f := range d.ht.files {
			f.src.MadvNormal()
		}
		for _, f := range d.ht.iit.files {
			f.src.MadvNormal()
		}
	}
	for _, ii := range at.iis {
		for _, f := range ii.files {
			f.src.MadvNormal()
		}
	}
	return at
}
func (at *AggregatorRoTx) DisableReadAhead() {
	for _, d := range at.d {
		for _, f := range d.files {
			f.src.DisableReadAhead()
		}
		for _, f := range d.ht.files {
			f.src.DisableReadAhead()
		}
		for _, f := range d.ht.iit.files {
			f.src.DisableReadAhead()
		}
	}
	for _, ii := range at.iis {
		for _, f := range ii.files {
			f.src.DisableReadAhead()
		}
	}
}
func (a *Aggregator) MadvNormal() *Aggregator {
	a.dirtyFilesLock.Lock()
	defer a.dirtyFilesLock.Unlock()
	for _, d := range a.d {
		for _, f := range d.dirtyFiles.Items() {
			f.MadvNormal()
		}
		for _, f := range d.History.dirtyFiles.Items() {
			f.MadvNormal()
		}
		for _, f := range d.History.InvertedIndex.dirtyFiles.Items() {
			f.MadvNormal()
		}
	}
	for _, ii := range a.iis {
		for _, f := range ii.dirtyFiles.Items() {
			f.MadvNormal()
		}
	}
	return a
}
func (a *Aggregator) DisableReadAhead() {
	a.dirtyFilesLock.Lock()
	defer a.dirtyFilesLock.Unlock()
	for _, d := range a.d {
		for _, f := range d.dirtyFiles.Items() {
			f.DisableReadAhead()
		}
		for _, f := range d.History.dirtyFiles.Items() {
			f.DisableReadAhead()
		}
		for _, f := range d.History.InvertedIndex.dirtyFiles.Items() {
			f.DisableReadAhead()
		}
	}
	for _, ii := range a.iis {
		for _, f := range ii.dirtyFiles.Items() {
			f.DisableReadAhead()
		}
	}
}

func (at *AggregatorRoTx) Close() {
	if at == nil || at.a == nil { // invariant: it's safe to call Close multiple times
		return
	}
	at.a.leakDetector.Del(at._leakID)
	at.a = nil

	for _, d := range at.d {
		if d != nil {
			d.Close()
		}
	}
	for _, ii := range at.iis {
		ii.Close()
	}
}

// Inverted index tables only
func lastIdInDB(db kv.RoDB, domain *Domain) (lstInDb kv.Step) {
	if err := db.View(context.Background(), func(tx kv.Tx) error {
		lstInDb = domain.maxStepInDB(tx)
		return nil
	}); err != nil {
		log.Warn("[snapshots] lastIdInDB", "err", err)
	}
	return lstInDb
}

func lastIdInDBNoHistory(db kv.RoDB, domain *Domain) (lstInDb kv.Step) {
	if err := db.View(context.Background(), func(tx kv.Tx) error {
		//lstInDb = domain.maxStepInDB(tx)
		lstInDb = domain.maxStepInDBNoHistory(tx)
		return nil
	}); err != nil {
		log.Warn("[snapshots] lastIdInDB", "err", err)
	}
	return lstInDb
}<|MERGE_RESOLUTION|>--- conflicted
+++ resolved
@@ -65,7 +65,6 @@
 	stepsInFrozenFile uint64
 	reorgBlockDepth   uint64
 
-	reorgBlockDepth          uint64
 	dirtyFilesLock           sync.Mutex
 	visibleFilesLock         sync.RWMutex
 	visibleFilesMinimaxTxNum atomic.Uint64
@@ -99,11 +98,7 @@
 	checker *DependencyIntegrityChecker
 }
 
-<<<<<<< HEAD
-func newAggregator(ctx context.Context, dirs datadir.Dirs, stepSize, reorgBlockDepth uint64, db kv.RoDB, logger log.Logger) (*Aggregator, error) {
-=======
 func newAggregator(ctx context.Context, dirs datadir.Dirs, stepSize, stepsInFrozenFile, reorgBlockDepth uint64, db kv.RoDB, logger log.Logger) (*Aggregator, error) {
->>>>>>> fd4e3bd3
 	ctx, ctxCancel := context.WithCancel(ctx)
 	return &Aggregator{
 		ctx:                    ctx,
@@ -112,10 +107,7 @@
 		onFilesDelete:          func(frozenFileNames []string) {},
 		dirs:                   dirs,
 		stepSize:               stepSize,
-<<<<<<< HEAD
-=======
 		stepsInFrozenFile:      stepsInFrozenFile,
->>>>>>> fd4e3bd3
 		reorgBlockDepth:        reorgBlockDepth,
 		db:                     db,
 		leakDetector:           dbg.NewLeakDetector("agg", dbg.SlowTx()),
