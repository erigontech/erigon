// Copyright 2022 The Erigon Authors
// This file is part of Erigon.
//
// Erigon is free software: you can redistribute it and/or modify
// it under the terms of the GNU Lesser General Public License as published by
// the Free Software Foundation, either version 3 of the License, or
// (at your option) any later version.
//
// Erigon is distributed in the hope that it will be useful,
// but WITHOUT ANY WARRANTY; without even the implied warranty of
// MERCHANTABILITY or FITNESS FOR A PARTICULAR PURPOSE. See the
// GNU Lesser General Public License for more details.
//
// You should have received a copy of the GNU Lesser General Public License
// along with Erigon. If not, see <http://www.gnu.org/licenses/>.

package state

import (
	"context"
	"encoding/binary"
	"errors"
	"fmt"
	"math"
	"os"
	"path/filepath"
	"runtime"
	"slices"
	"strings"
	"sync"
	"sync/atomic"
	"time"

	rand2 "golang.org/x/exp/rand"

	"github.com/RoaringBitmap/roaring/v2/roaring64"
	"github.com/tidwall/btree"
	"golang.org/x/sync/errgroup"
	"golang.org/x/sync/semaphore"

	"github.com/erigontech/erigon/common"
	"github.com/erigontech/erigon/common/background"
	"github.com/erigontech/erigon/common/dbg"
	"github.com/erigontech/erigon/common/dir"
	"github.com/erigontech/erigon/common/log/v3"
	"github.com/erigontech/erigon/db/datadir"
	"github.com/erigontech/erigon/db/kv"
	"github.com/erigontech/erigon/db/kv/bitmapdb"
	"github.com/erigontech/erigon/db/kv/order"
	"github.com/erigontech/erigon/db/kv/rawdbv3"
	"github.com/erigontech/erigon/db/kv/stream"
	"github.com/erigontech/erigon/db/state/statecfg"
	"github.com/erigontech/erigon/db/version"
	"github.com/erigontech/erigon/diagnostics/diaglib"
	"github.com/erigontech/erigon/execution/commitment"
)

type Aggregator struct {
<<<<<<< HEAD
	db       kv.RoDB //TODO: remove this field. Accept `tx` and `db` from outside. But it must be field of `temporal.DB` - and only `temporal.DB` must pass it to us. App-Level code must call methods of `temporal.DB`
	d        [kv.DomainLen]*Domain
	iis      []*InvertedIndex
	dirs     datadir.Dirs
	stepSize uint64
=======
	db                kv.RoDB //TODO: remove this field. Accept `tx` and `db` from outside. But it must be field of `temporal.DB` - and only `temporal.DB` must pass it to us. App-Level code must call methods of `temporal.DB`
	d                 [kv.DomainLen]*Domain
	iis               []*InvertedIndex
	dirs              datadir.Dirs
	stepSize          uint64
	stepsInFrozenFile uint64
	reorgBlockDepth   uint64
>>>>>>> 33912bb5

	dirtyFilesLock           sync.Mutex
	visibleFilesLock         sync.RWMutex
	visibleFilesMinimaxTxNum atomic.Uint64
	snapshotBuildSema        *semaphore.Weighted

	collateAndBuildWorkers int // minimize amount of background workers by default
	mergeWorkers           int // usually 1

	// To keep DB small - need move data to small files ASAP.
	// It means goroutine which creating small files - can't be locked by merge or indexing.
	buildingFiles atomic.Bool
	mergingFiles  atomic.Bool

	//warmupWorking          atomic.Bool
	ctx       context.Context
	ctxCancel context.CancelFunc

	wg sync.WaitGroup // goroutines spawned by Aggregator, to ensure all of them are finish at agg.Close

	onFilesChange kv.OnFilesChange
	onFilesDelete kv.OnFilesChange

	ps *background.ProgressSet

	// next fields are set only if agg.doTraceCtx is true. can enable by env: TRACE_AGG=true
	leakDetector *dbg.LeakDetector
	logger       log.Logger

	produce bool

	checker *DependencyIntegrityChecker
}

<<<<<<< HEAD
func newAggregator(ctx context.Context, dirs datadir.Dirs, stepSize uint64, db kv.RoDB, logger log.Logger) (*Aggregator, error) {
=======
func newAggregator(ctx context.Context, dirs datadir.Dirs, stepSize, stepsInFrozenFile, reorgBlockDepth uint64, db kv.RoDB, logger log.Logger) (*Aggregator, error) {
>>>>>>> 33912bb5
	ctx, ctxCancel := context.WithCancel(ctx)
	return &Aggregator{
		ctx:                    ctx,
		ctxCancel:              ctxCancel,
		onFilesChange:          func(frozenFileNames []string) {},
		onFilesDelete:          func(frozenFileNames []string) {},
		dirs:                   dirs,
		stepSize:               stepSize,
		stepsInFrozenFile:      stepsInFrozenFile,
		reorgBlockDepth:        reorgBlockDepth,
		db:                     db,
		leakDetector:           dbg.NewLeakDetector("agg", dbg.SlowTx()),
		ps:                     background.NewProgressSet(),
		logger:                 logger,
		collateAndBuildWorkers: 1,
		mergeWorkers:           1,

		produce: true,
	}, nil
}

// GetStateIndicesSalt - try read salt for all indices from DB. Or fall-back to new salt creation.
// if db is Read-Only (for example remote RPCDaemon or utilities) - we will not create new indices -
// and existing indices have salt in metadata.
func GetStateIndicesSalt(dirs datadir.Dirs, genNew bool, logger log.Logger) (salt *uint32, err error) {
	baseDir := dirs.Snap
	saltExists, err := dir.FileExist(filepath.Join(baseDir, "salt.txt"))
	if err != nil {
		return nil, err
	}

	saltStateExists, err := dir.FileExist(filepath.Join(baseDir, "salt-state.txt"))
	if err != nil {
		return nil, err
	}

	if saltExists && !saltStateExists {
		_ = os.Rename(filepath.Join(baseDir, "salt.txt"), filepath.Join(baseDir, "salt-state.txt"))
	}

	fpath := filepath.Join(baseDir, "salt-state.txt")
	fexists, err := dir.FileExist(fpath)
	if err != nil {
		return nil, err
	}

	// Initialize salt if it doesn't exist
	if !fexists {
		if !genNew {
			logger.Debug("not generating new state-salt file as genNew=false")
			// Using nil salt for now, actual value should be injected when salt file is downloaded
			return nil, nil
		}
		logger.Info("generating new salt file")

		saltV := rand2.Uint32()
		salt = &saltV
		saltBytes := make([]byte, 4)
		binary.BigEndian.PutUint32(saltBytes, *salt)
		if err := dir.WriteFileWithFsync(fpath, saltBytes, os.ModePerm); err != nil {
			return nil, err
		}
		return salt, nil // Return the newly created salt directly
	}

	saltBytes, err := os.ReadFile(fpath)
	if err != nil {
		return nil, err
	}
	saltV := binary.BigEndian.Uint32(saltBytes)
	salt = &saltV
	return salt, nil
}

func (a *Aggregator) RegisterDomain(cfg statecfg.DomainCfg, salt *uint32, dirs datadir.Dirs, logger log.Logger) (err error) {
	a.d[cfg.Name], err = NewDomain(cfg, a.stepSize, a.stepsInFrozenFile, dirs, logger)
	if err != nil {
		return err
	}
	a.d[cfg.Name].salt.Store(salt)
	a.AddDependencyBtwnHistoryII(cfg.Name)
	return nil
}

func (a *Aggregator) RegisterII(cfg statecfg.InvIdxCfg, salt *uint32, dirs datadir.Dirs, logger log.Logger) error {
	if ii := a.searchII(cfg.Name); ii != nil {
		return fmt.Errorf("inverted index %s already registered", cfg.Name)
	}
	ii, err := NewInvertedIndex(cfg, a.stepSize, a.stepsInFrozenFile, dirs, logger)
	if err != nil {
		return err
	}
	ii.salt.Store(salt)
	a.iis = append(a.iis, ii)
	return nil
}

func (a *Aggregator) OnFilesChange(onChange, onDel kv.OnFilesChange) {
	a.onFilesChange = onChange
	a.onFilesDelete = onDel
}

<<<<<<< HEAD
func (a *Aggregator) StepSize() uint64   { return a.stepSize }
func (a *Aggregator) Dirs() datadir.Dirs { return a.dirs }
=======
func (a *Aggregator) StepSize() uint64          { return a.stepSize }
func (a *Aggregator) Dirs() datadir.Dirs        { return a.dirs }
func (a *Aggregator) StepsInFrozenFile() uint64 { return a.stepsInFrozenFile }
func (a *Aggregator) Logger() log.Logger        { return a.logger }
>>>>>>> 33912bb5

func (a *Aggregator) ForTestReplaceKeysInValues(domain kv.Domain, v bool) {
	a.d[domain].ReplaceKeysInValues = v
}
func (a *Aggregator) Cfg(domain kv.Domain) statecfg.DomainCfg { return a.d[domain].DomainCfg }

func (a *Aggregator) reloadSalt() error {
	salt, err := GetStateIndicesSalt(a.dirs, false, a.logger)
	if err != nil {
		return err
	}

	if salt == nil {
		return errors.New("salt not found on ReloadSalt")
	}

	for _, d := range a.d {
		d.salt.Store(salt)
	}

	for _, ii := range a.iis {
		ii.salt.Store(salt)
	}

	return nil
}

func (a *Aggregator) AddDependencyBtwnDomains(dependency kv.Domain, dependent kv.Domain) {
	dd := a.d[dependent]
	if dd.Disable || a.d[dependency].Disable {
		a.logger.Debug("skipping dependency between disabled domains", "dependency", dependency, "dependent", dependent)
		return
	}
	// "hard alignment":
	// only corresponding files should be included. e.g. commitment + account -
	// cannot have merged account visibleFile, and unmerged commitment visibleFile for same step range.
	if a.checker == nil {
		a.checker = NewDependencyIntegrityChecker(a.dirs, a.logger)
	}

	a.checker.AddDependency(FromDomain(dependency), &DependentInfo{
		entity:      FromDomain(dependent),
		filesGetter: func() *btree.BTreeG[*FilesItem] { return dd.dirtyFiles },
		accessors:   dd.Accessors,
	})
	a.d[dependency].SetChecker(a.checker)
}

func (a *Aggregator) AddDependencyBtwnHistoryII(domain kv.Domain) {
	// ii has checker on history dirtyFiles (same domain)
	dd := a.d[domain]
	if dd.HistCfg.SnapshotsDisabled || dd.HistCfg.HistoryDisabled || dd.Disable {
		a.logger.Debug("history or ii disabled, can't register dependency", "domain", domain.String())
		return
	}

	if a.checker == nil {
		a.checker = NewDependencyIntegrityChecker(a.dirs, a.logger)
	}

	h := dd.History
	ue := FromII(dd.InvertedIndex.InvIdxCfg.Name)
	a.checker.AddDependency(ue, &DependentInfo{
		entity: ue,
		filesGetter: func() *btree.BTreeG[*FilesItem] {
			return h.dirtyFiles
		},
		accessors: h.Accessors,
	})
	h.InvertedIndex.SetChecker(a.checker)
}

func (a *Aggregator) EnableAllDependencies() {
	if a.checker == nil {
		return
	}
	a.checker.Enable()
	a.dirtyFilesLock.Lock()
	defer a.dirtyFilesLock.Unlock()
	a.recalcVisibleFiles(a.dirtyFilesEndTxNumMinimax())
}

func (a *Aggregator) DisableAllDependencies() {
	if a.checker == nil {
		return
	}
	a.checker.Disable()
	a.dirtyFilesLock.Lock()
	defer a.dirtyFilesLock.Unlock()
	a.recalcVisibleFiles(a.dirtyFilesEndTxNumMinimax())
}

func (a *Aggregator) OpenFolder() error {
	a.dirtyFilesLock.Lock()
	defer a.dirtyFilesLock.Unlock()
	if err := a.reloadSalt(); err != nil {
		return err
	}
	if err := a.openFolder(); err != nil {
		return fmt.Errorf("OpenFolder: %w", err)
	}
	return nil
}

// TODO: convert this func to `map` or struct instead of 4 return params
func scanDirs(dirs datadir.Dirs) (r *ScanDirsResult, err error) {
	r = &ScanDirsResult{}
	r.iiFiles, err = filesFromDir(dirs.SnapIdx)
	if err != nil {
		return
	}
	r.historyFiles, err = filesFromDir(dirs.SnapHistory)
	if err != nil {
		return
	}
	r.domainFiles, err = filesFromDir(dirs.SnapDomain)
	if err != nil {
		return
	}
	return r, nil
}

type ScanDirsResult struct {
	domainFiles  []string
	historyFiles []string
	iiFiles      []string
}

func (a *Aggregator) openFolder() error {
	scanDirsRes, err := scanDirs(a.dirs)
	if err != nil {
		return err
	}

	eg := &errgroup.Group{}
	for _, d := range a.d {
		if d.Disable {
			continue
		}

		d := d
		eg.Go(func() error {
			select {
			case <-a.ctx.Done():
				return a.ctx.Err()
			default:
			}
			return d.openFolder(scanDirsRes)
		})
	}
	for _, ii := range a.iis {
		if ii.Disable {
			continue
		}
		ii := ii
		eg.Go(func() error { return ii.openFolder(scanDirsRes) })
	}
	if err := eg.Wait(); err != nil {
		return fmt.Errorf("openFolder: %w", err)
	}
	a.recalcVisibleFiles(a.dirtyFilesEndTxNumMinimax())
	return nil
}

func (a *Aggregator) ReloadFiles() error {
	a.dirtyFilesLock.Lock()
	defer a.dirtyFilesLock.Unlock()
	a.closeDirtyFiles()
	return a.openFolder()
}

func (a *Aggregator) OpenList(files []string, readonly bool) error {
	return a.OpenFolder()
}

func (a *Aggregator) WaitForFiles() {
	for range a.WaitForBuildAndMerge(a.ctx) {
		// The loop will exit when the channel is closed
	}
}

func (a *Aggregator) Close() {
	a.WaitForFiles()
	if a.ctxCancel == nil { // invariant: it's safe to call Close multiple times
		return
	}
	a.ctxCancel()
	a.ctxCancel = nil
	a.wg.Wait()

	a.dirtyFilesLock.Lock()
	defer a.dirtyFilesLock.Unlock()
	a.closeDirtyFiles()
	a.recalcVisibleFiles(a.dirtyFilesEndTxNumMinimax())
}

func (a *Aggregator) closeDirtyFiles() {
	wg := &sync.WaitGroup{}
	for _, d := range a.d {
		wg.Add(1)
		go func() {
			defer wg.Done()
			d.Close()
		}()
	}
	for _, ii := range a.iis {
		wg.Add(1)
		go func() {
			defer wg.Done()
			ii.Close()
		}()
	}
	wg.Wait()
}

func (a *Aggregator) EnableDomain(domain kv.Domain)   { a.d[domain].Disable = false }
func (a *Aggregator) SetCollateAndBuildWorkers(i int) { a.collateAndBuildWorkers = i }
func (a *Aggregator) SetMergeWorkers(i int)           { a.mergeWorkers = i }
func (a *Aggregator) SetCompressWorkers(i int) {
	for _, d := range a.d {
		d.CompressCfg.Workers = i
		d.History.CompressorCfg.Workers = i
		d.History.InvertedIndex.CompressorCfg.Workers = i
	}
	for _, ii := range a.iis {
		ii.CompressorCfg.Workers = i
	}
}

func (a *Aggregator) HasBackgroundFilesBuild2() bool {
	return a.buildingFiles.Load() || a.mergingFiles.Load()
}

func (a *Aggregator) HasBackgroundFilesBuild() bool { return a.ps.Has() }
func (a *Aggregator) BackgroundProgress() string    { return a.ps.String() }

type VisibleFile = kv.VisibleFile
type VisibleFiles = kv.VisibleFiles

func (at *AggregatorRoTx) AllFiles() VisibleFiles {
	var res VisibleFiles
	if at == nil {
		return res
	}
	for _, d := range at.d {
		res = append(res, d.Files()...)
	}
	for _, ii := range at.iis {
		res = append(res, ii.Files()...)
	}
	return res
}
func (at *AggregatorRoTx) Files(domain kv.Domain) VisibleFiles { return at.d[domain].Files() }
func (at *AggregatorRoTx) StepSize() uint64                    { return at.a.StepSize() }

func (a *Aggregator) Files() []string {
	ac := a.BeginFilesRo()
	defer ac.Close()
	return ac.AllFiles().Fullpaths()
}
func (a *Aggregator) LS() {
	doLS := func(dirtyFiles *btree.BTreeG[*FilesItem]) {
		dirtyFiles.Walk(func(items []*FilesItem) bool {
			for _, item := range items {
				if item.decompressor == nil {
					continue
				}
				a.logger.Info("[agg] ", "f", item.decompressor.FileName(), "words", item.decompressor.Count())
			}
			return true
		})
	}

	a.dirtyFilesLock.Lock()
	defer a.dirtyFilesLock.Unlock()
	for _, d := range a.d {
		doLS(d.dirtyFiles)
		doLS(d.History.dirtyFiles)
		doLS(d.History.InvertedIndex.dirtyFiles)
	}
	for _, d := range a.iis {
		doLS(d.dirtyFiles)
	}
}

func (a *Aggregator) WaitForBuildAndMerge(ctx context.Context) chan struct{} {
	res := make(chan struct{})
	go func() {
		defer close(res)

		chkEvery := time.NewTicker(3 * time.Second)
		defer chkEvery.Stop()
		for a.buildingFiles.Load() || a.mergingFiles.Load() {
			select {
			case <-ctx.Done():
				return
			case <-chkEvery.C:
				a.logger.Trace("[agg] waiting for files",
					"building files", a.buildingFiles.Load(),
					"merging files", a.mergingFiles.Load())
			}
		}
	}()
	return res
}

func (a *Aggregator) BuildMissedAccessors(ctx context.Context, workers int) error {
	startIndexingTime := time.Now()
	ps := background.NewProgressSet()

	g, ctx := errgroup.WithContext(ctx)
	g.SetLimit(workers)
	go func() {
		logEvery := time.NewTicker(20 * time.Second)
		defer logEvery.Stop()
		for {
			select {
			case <-ctx.Done():
				return
			case <-logEvery.C:
				var m runtime.MemStats
				dbg.ReadMemStats(&m)
				sendDiagnostics(startIndexingTime, ps.DiagnosticsData(), m.Alloc, m.Sys)
				a.logger.Info("[snapshots] Indexing", "progress", ps.String(), "total-indexing-time", time.Since(startIndexingTime).Round(time.Second).String(), "alloc", common.ByteCount(m.Alloc), "sys", common.ByteCount(m.Sys))
			}
		}
	}()

	rotx := a.DebugBeginDirtyFilesRo()
	defer rotx.Close()

	missedFilesItems := rotx.FilesWithMissedAccessors()
	if !missedFilesItems.IsEmpty() {
		defer a.onFilesChange(nil)
	}

	for _, d := range a.d {
		d.BuildMissedAccessors(ctx, g, ps, missedFilesItems.domain[d.Name])
	}

	for _, ii := range a.iis {
		ii.BuildMissedAccessors(ctx, g, ps, missedFilesItems.ii[ii.Name])
	}

	err := g.Wait()
	if err != nil {
		return err
	}

	rotx.Close()

	if err := a.OpenFolder(); err != nil {
		return err
	}
	return nil
}

func sendDiagnostics(startIndexingTime time.Time, indexPercent map[string]int, alloc uint64, sys uint64) {
	segmentsStats := make([]diaglib.SnapshotSegmentIndexingStatistics, 0, len(indexPercent))
	for k, v := range indexPercent {
		segmentsStats = append(segmentsStats, diaglib.SnapshotSegmentIndexingStatistics{
			SegmentName: k,
			Percent:     v,
			Alloc:       alloc,
			Sys:         sys,
		})
	}
	diaglib.Send(diaglib.SnapshotIndexingStatistics{
		Segments:    segmentsStats,
		TimeElapsed: time.Since(startIndexingTime).Round(time.Second).Seconds(),
	})
}

type AggV3Collation struct {
	logAddrs   map[string]*roaring64.Bitmap
	logTopics  map[string]*roaring64.Bitmap
	tracesFrom map[string]*roaring64.Bitmap
	tracesTo   map[string]*roaring64.Bitmap
	accounts   Collation
	storage    Collation
	code       Collation
	commitment Collation
}

func (c AggV3Collation) Close() {
	c.accounts.Close()
	c.storage.Close()
	c.code.Close()
	c.commitment.Close()

	for _, b := range c.logAddrs {
		bitmapdb.ReturnToPool64(b)
	}
	for _, b := range c.logTopics {
		bitmapdb.ReturnToPool64(b)
	}
	for _, b := range c.tracesFrom {
		bitmapdb.ReturnToPool64(b)
	}
	for _, b := range c.tracesTo {
		bitmapdb.ReturnToPool64(b)
	}
}

type AggV3StaticFiles struct {
	d    [kv.DomainLen]StaticFiles
	ivfs []InvertedFiles
}

// CleanupOnError - call it on collation fail. It's closing all files
func (sf AggV3StaticFiles) CleanupOnError() {
	for _, d := range sf.d {
		d.CleanupOnError()
	}
	for _, ivf := range sf.ivfs {
		ivf.CleanupOnError()
	}
}

var errStepNotReady = errors.New("step not ready")

func (a *Aggregator) buildFiles(ctx context.Context, step kv.Step) error {
	lastBlockInStep, lastBlockInDB, lastTxInDB, ok, err := a.readyForCollation(ctx, step)
	if err != nil {
		return err
	}
	if !ok {
		a.logger.Debug("[agg] step not ready for collation", "step", step, "lastTxInStep", lastTxNumOfStep(step, a.StepSize()), "lastBlockInStep", lastBlockInStep, "lastTxInDB", lastTxInDB, "lastBlockInDB", lastBlockInDB)
		return errStepNotReady
	}
	a.logger.Debug("[agg] collate and build", "step", step, "collate_workers", a.collateAndBuildWorkers, "merge_workers", a.mergeWorkers, "compress_workers", a.d[kv.AccountsDomain].CompressCfg.Workers)

	var (
		txFrom        = a.FirstTxNumOfStep(step)
		txTo          = a.FirstTxNumOfStep(step + 1)
		stepStartedAt = time.Now()

		static          = &AggV3StaticFiles{ivfs: make([]InvertedFiles, len(a.iis))}
		closeCollations = true
		collListMu      = sync.Mutex{}
		collations      = make([]Collation, 0)
	)
	defer func() {
		if !closeCollations {
			return
		}
		for _, c := range collations {
			c.Close()
		}
	}()

	g, ctx := errgroup.WithContext(ctx)
	g.SetLimit(a.collateAndBuildWorkers)
	for _, d := range a.d {
		if d.Disable {
			continue
		}

		d := d
		dc := d.BeginFilesRo()
		firstStepNotInFiles := dc.FirstStepNotInFiles()
		dc.Close()
		if step < firstStepNotInFiles {
			continue
		}

		a.wg.Add(1)
		g.Go(func() error {
			defer a.wg.Done()

			var collation Collation
			if err := a.db.View(ctx, func(tx kv.Tx) (err error) {
				collation, err = d.collate(ctx, step, txFrom, txTo, tx)
				return err
			}); err != nil {
				return fmt.Errorf("domain collation %q has failed: %w", d.FilenameBase, err)
			}
			collListMu.Lock()
			collations = append(collations, collation)
			collListMu.Unlock()

			sf, err := d.buildFiles(ctx, step, collation, a.ps)
			collation.Close()
			if err != nil {
				sf.CleanupOnError()
				return err
			}

			dd, err := kv.String2Domain(d.FilenameBase)
			if err != nil {
				return err
			}
			static.d[dd] = sf
			return nil
		})
	}
	closeCollations = false

	// indices are built concurrently
	for iikey, ii := range a.iis {
		if ii.Disable {
			continue
		}

		ii := ii
		dc := ii.BeginFilesRo()
		firstStepNotInFiles := dc.FirstStepNotInFiles()
		dc.Close()
		if step < firstStepNotInFiles {
			continue
		}

		a.wg.Add(1)
		g.Go(func() error {
			defer a.wg.Done()

			var collation InvertedIndexCollation
			err := a.db.View(ctx, func(tx kv.Tx) (err error) {
				collation, err = ii.collate(ctx, step, tx)
				return err
			})
			if err != nil {
				return fmt.Errorf("index collation %q has failed: %w", ii.FilenameBase, err)
			}
			sf, err := ii.buildFiles(ctx, step, collation, a.ps)
			if err != nil {
				sf.CleanupOnError()
				return err
			}

			static.ivfs[iikey] = sf
			return nil
		})
	}
	if err := g.Wait(); err != nil {
		static.CleanupOnError()
		return fmt.Errorf("domain collate-build: %w", err)
	}
	mxStepTook.ObserveDuration(stepStartedAt)
	a.IntegrateDirtyFiles(static, txFrom, txTo)
	a.logger.Info("[snapshots] aggregated", "step", step, "took", time.Since(stepStartedAt))

	return nil
}

func (a *Aggregator) readyForCollation(ctx context.Context, step kv.Step) (lastBlockInStep, lastBlockInDB, lastTxInDB uint64, ok bool, err error) {
	if a.reorgBlockDepth == 0 {
		return 0, 0, 0, true, nil
	}
	err = a.db.View(ctx, func(tx kv.Tx) error {
		lastBlockInStep, ok, err = rawdbv3.TxNums.FindBlockNum(tx, lastTxNumOfStep(step, a.stepSize))
		if err != nil {
			return err
		}
		if !ok {
			lastBlockInStep = 0
		}
		lastTxInDB, lastBlockInDB, err = rawdbv3.TxNums.Last(tx)
		return err
	})
	ok = err == nil && lastBlockInDB > lastBlockInStep+a.reorgBlockDepth
	return
}

func (a *Aggregator) BuildFiles(toTxNum uint64) (err error) {
	finished := a.BuildFilesInBackground(toTxNum)
	if !(a.buildingFiles.Load() || a.mergingFiles.Load()) {
		return nil
	}

	logEvery := time.NewTicker(20 * time.Second)
	defer logEvery.Stop()
Loop:
	for {
		select {
		case <-a.ctx.Done():
			return a.ctx.Err()
		case <-finished:
			break Loop
		case <-logEvery.C:
			if !(a.buildingFiles.Load() || a.mergingFiles.Load()) {
				break Loop
			}
			if a.HasBackgroundFilesBuild() {
				a.logger.Info("[snapshots] Files build", "progress", a.BackgroundProgress())
			}
		}
	}

	return nil
}

// [from, to)
func (a *Aggregator) BuildFiles2(ctx context.Context, fromStep, toStep kv.Step) error {
	if ok := a.buildingFiles.CompareAndSwap(false, true); !ok {
		return nil
	}
	a.wg.Add(1)
	go func() {
		defer a.wg.Done()
		defer a.buildingFiles.Store(false)
		if toStep > fromStep {
			log.Info("[agg] build", "fromStep", fromStep, "toStep", toStep)
		}
		for step := fromStep; step < toStep; step++ { //`step` must be fully-written - means `step+1` records must be visible
			if err := a.buildFiles(ctx, step); err != nil {
				if errors.Is(err, errStepNotReady) {
					break
				}
				if errors.Is(err, context.Canceled) || errors.Is(err, common.ErrStopped) {
					panic(err)
				}
				a.logger.Warn("[snapshots] buildFilesInBackground", "err", err)
				panic(err)
			}
			a.onFilesChange(nil)
		}

		go func() {
			if err := a.MergeLoop(ctx); err != nil {
				panic(err)
			}
		}()
	}()
	return nil
}

func (a *Aggregator) mergeLoopStep(ctx context.Context, toTxNum uint64) (somethingDone bool, err error) {
	a.logger.Debug("[agg] merge", "collate_workers", a.collateAndBuildWorkers, "merge_workers", a.mergeWorkers, "compress_workers", a.d[kv.AccountsDomain].CompressCfg.Workers)

	aggTx := a.BeginFilesRo()
	defer aggTx.Close()
	mxRunningMerges.Inc()
	defer mxRunningMerges.Dec()

	r := aggTx.findMergeRange(toTxNum, a.StepSize(), a.StepsInFrozenFile())
	if !r.any() {
		a.cleanAfterMerge(nil)
		return false, nil
	}

	outs, err := aggTx.FilesInRange(r)
	if err != nil {
		return false, err
	}

	in, err := aggTx.mergeFiles(ctx, outs, r)
	if err != nil {
		in.Close()
		return true, err
	}
	a.IntegrateMergedDirtyFiles(outs, in)
	a.cleanAfterMerge(in)
	return true, nil
}

func (a *Aggregator) RemoveOverlapsAfterMerge(ctx context.Context) (err error) {
	a.cleanAfterMerge(nil)
	return nil
}

func (a *Aggregator) MergeLoop(ctx context.Context) (err error) {
	if dbg.NoMerge() || !a.mergingFiles.CompareAndSwap(false, true) {
		return nil // currently merging or merge is prohibited
	}

	// Merge is background operation. It must not crush application.
	// Convert panic to error.
	defer func() {
		if rec := recover(); rec != nil {
			err = fmt.Errorf("[snapshots] background files merge: %s, %s", rec, dbg.Stack())
		}
	}()

	a.wg.Add(1)
	defer a.wg.Done()
	defer a.mergingFiles.Store(false)

	for {
		somethingMerged, err := a.mergeLoopStep(ctx, a.visibleFilesMinimaxTxNum.Load())
		if err != nil {
			return err
		}
		if !somethingMerged {
			return nil
		}
	}
}

func (a *Aggregator) IntegrateDirtyFiles(sf *AggV3StaticFiles, txNumFrom, txNumTo uint64) {
	defer a.onFilesChange(nil) //TODO: add relative file paths

	a.dirtyFilesLock.Lock()
	defer a.dirtyFilesLock.Unlock()

	for id, d := range a.d {
		d.integrateDirtyFiles(sf.d[id], txNumFrom, txNumTo)
	}
	for id, ii := range a.iis {
		ii.integrateDirtyFiles(sf.ivfs[id], txNumFrom, txNumTo)
	}

	a.recalcVisibleFiles(a.dirtyFilesEndTxNumMinimax())
}

func (a *Aggregator) DomainTables(names ...kv.Domain) (tables []string) {
	for _, name := range names {
		tables = append(tables, a.d[name].Tables()...)
	}
	return tables
}
func (at *AggregatorRoTx) DomainFiles(domains ...kv.Domain) (files VisibleFiles) {
	for _, domain := range domains {
		files = append(files, at.d[domain].Files()...)
	}
	return files
}
func (at *AggregatorRoTx) CurrentDomainVersion(domain kv.Domain) version.Version {
	return at.d[domain].d.FileVersion.DataKV.Current
}
func (a *Aggregator) InvertedIdxTables(indices ...kv.InvertedIdx) (tables []string) {
	for _, idx := range indices {
		if ii := a.searchII(idx); ii != nil {
			tables = append(tables, ii.Tables()...)
		}
	}

	return
}

func (a *Aggregator) searchII(name kv.InvertedIdx) *InvertedIndex {
	for _, ii := range a.iis {
		if ii.Name == name {
			return ii
		}
	}
	return nil
}

type flusher interface {
	Flush(ctx context.Context, tx kv.RwTx) error
}

func (at *AggregatorRoTx) StepsInFiles(entitySet ...kv.Domain) kv.Step {
	txNumInFiles := at.TxNumsInFiles(entitySet...)
	if txNumInFiles > 0 {
		txNumInFiles--
	}
	return kv.Step(txNumInFiles / at.StepSize())
}

func (at *AggregatorRoTx) TxNumsInFiles(entitySet ...kv.Domain) (minTxNum uint64) {
	if len(entitySet) == 0 {
		panic("assert: missed arguments")
	}
	minTxNum = math.MaxUint64
	for _, domain := range entitySet {
		domainEnd := at.d[domain].files.EndTxNum()
		if domainEnd < minTxNum {
			minTxNum = domainEnd
		}
	}
	return minTxNum
}

func (at *AggregatorRoTx) CanPrune(tx kv.Tx, untilTx uint64) bool {
	if dbg.NoPrune() {
		return false
	}
	for _, d := range at.d {
		if d.CanPruneUntil(tx, untilTx) {
			return true
		}
	}
	for _, ii := range at.iis {
		if ii.CanPrune(tx) {
			return true
		}
	}
	return false
}

// PruneSmallBatches is not cancellable, it's over when it's over or failed.
// It fills whole timeout with pruning by small batches (of 100 keys) and making some progress
func (at *AggregatorRoTx) PruneSmallBatches(ctx context.Context, timeout time.Duration, tx kv.RwTx) (haveMore bool, err error) {
	if dbg.NoPrune() {
		return false, nil
	}
	// On tip-of-chain timeout is about `3sec`
	//  On tip of chain:     must be real-time - prune by small batches and prioritize exact-`timeout`
	//  Not on tip of chain: must be aggressive (prune as much as possible) by bigger batches

	furiousPrune := timeout > 5*time.Hour
	aggressivePrune := !furiousPrune && timeout >= 1*time.Minute

	var pruneLimit uint64 = 100
	if furiousPrune {
		pruneLimit = 1_000_000
	}

	started := time.Now()
	localTimeout := time.NewTicker(timeout)
	defer localTimeout.Stop()
	logPeriod := 30 * time.Second
	logEvery := time.NewTicker(logPeriod)
	defer logEvery.Stop()
	aggLogEvery := time.NewTicker(600 * time.Second) // to hide specific domain/idx logging
	defer aggLogEvery.Stop()

	fullStat := newAggregatorPruneStat()

	for {
		if sptx, ok := tx.(kv.HasSpaceDirty); ok && !furiousPrune && !aggressivePrune {
			spaceDirty, _, err := sptx.SpaceDirty()
			if err != nil {
				return false, err
			}
			if spaceDirty > uint64(statecfg.MaxNonFuriousDirtySpacePerTx) {
				return false, nil
			}
		}
		iterationStarted := time.Now()
		// `context.Background()` is important here!
		//     it allows keep DB consistent - prune all keys-related data or noting
		//     can't interrupt by ctrl+c and leave dirt in DB
		stat, err := at.prune(context.Background(), tx, pruneLimit, aggLogEvery)
		if err != nil {
			at.a.logger.Warn("[snapshots] PruneSmallBatches failed", "err", err)
			return false, err
		}
		if stat == nil || stat.PrunedNothing() {
			if !fullStat.PrunedNothing() {
				at.a.logger.Info("[snapshots] PruneSmallBatches finished", "took", time.Since(started).String(), "stat", fullStat.String())
			}
			return false, nil
		}
		fullStat.Accumulate(stat)

		if aggressivePrune {
			took := time.Since(iterationStarted)
			if took < 2*time.Second {
				pruneLimit *= 10
			}
			if took > logPeriod {
				pruneLimit /= 10
			}
		}

		select {
		case <-localTimeout.C: //must be first to improve responsivness
			return true, nil
		case <-logEvery.C:
			if furiousPrune {
				at.a.logger.Info("[prune] state",
					//"until commit", time.Until(started.Add(timeout)).String(),
					//"pruneLimit", pruneLimit,
					//"aggregatedStep", at.StepsInFiles(kv.AccountsDomain),
					"stepsRangeInDB", at.stepsRangeInDBAsStr(tx),
					//"pruned", fullStat.String(),
				)
			} else {
				at.a.logger.Info("[prune] state",
					"until commit", time.Until(started.Add(timeout)).String(),
					//"pruneLimit", pruneLimit,
					//"aggregatedStep", at.StepsInFiles(kv.AccountsDomain),
					"stepsRangeInDB", at.stepsRangeInDBAsStr(tx),
					//"pruned", fullStat.String(),
				)
			}

		case <-ctx.Done():
			return false, ctx.Err()
		default:
		}
	}
}

func (at *AggregatorRoTx) stepsRangeInDBAsStr(tx kv.Tx) string {
	steps := make([]string, 0, len(at.d)+len(at.iis))
	for _, dt := range at.d {
		a1, a2 := dt.stepsRangeInDB(tx)
		steps = append(steps, fmt.Sprintf("%s:%.1f", dt.d.FilenameBase, a2-a1))
	}
	for _, iit := range at.iis {
		a1, a2 := iit.stepsRangeInDB(tx)
		steps = append(steps, fmt.Sprintf("%s:%.1f", iit.ii.FilenameBase, a2-a1))
	}
	return strings.Join(steps, ", ")
}

type AggregatorPruneStat struct {
	Domains map[string]*DomainPruneStat
	Indices map[string]*InvertedIndexPruneStat
}

func (as *AggregatorPruneStat) PrunedNothing() bool {
	for _, d := range as.Domains {
		if d != nil && !d.PrunedNothing() {
			return false
		}
	}
	for _, i := range as.Indices {
		if i != nil && !i.PrunedNothing() {
			return false
		}
	}
	return true
}

func newAggregatorPruneStat() *AggregatorPruneStat {
	return &AggregatorPruneStat{Domains: make(map[string]*DomainPruneStat), Indices: make(map[string]*InvertedIndexPruneStat)}
}

func (as *AggregatorPruneStat) String() string {
	if as == nil {
		return ""
	}
	names := make([]string, 0)
	for k := range as.Domains {
		names = append(names, k)
	}

	slices.Sort(names)

	var sb strings.Builder
	for _, d := range names {
		v, ok := as.Domains[d]
		if ok && v != nil && !v.PrunedNothing() {
			sb.WriteString(fmt.Sprintf("%s| %s; ", d, v.String()))
		}
	}
	names = names[:0]
	for k := range as.Indices {
		names = append(names, k)
	}
	slices.Sort(names)

	for _, d := range names {
		v, ok := as.Indices[d]
		if ok && v != nil && !v.PrunedNothing() {
			sb.WriteString(fmt.Sprintf("%s| %s; ", d, v.String()))
		}
	}
	return strings.TrimSuffix(sb.String(), "; ")
}

func (as *AggregatorPruneStat) Accumulate(other *AggregatorPruneStat) {
	for k, v := range other.Domains {
		ds, ok := as.Domains[k]
		if !ok || ds == nil {
			ds = v
		} else {
			ds.Accumulate(v)
		}
		as.Domains[k] = ds
	}
	for k, v := range other.Indices {
		id, ok := as.Indices[k]
		if !ok || id == nil {
			id = v
		} else {
			id.Accumulate(v)
		}
		as.Indices[k] = id
	}
}

// temporal function to prune history straight after commitment is done - reduce history size in db until we build
// pruning in background. This helps on chain-tip performance (while full pruning is not available we can prune at least commit)
func (at *AggregatorRoTx) GreedyPruneHistory(ctx context.Context, domain kv.Domain, tx kv.RwTx) error {
	cd := at.d[domain]
	if cd.ht.h.HistoryDisabled {
		return nil
	}

	txFrom := uint64(0)
	canHist, txTo := cd.ht.canPruneUntil(tx, math.MaxUint64)
	if dbg.NoPrune() || !canHist {
		return nil
	}

	logEvery := time.NewTicker(30 * time.Second)
	defer logEvery.Stop()
	defer mxPruneTookAgg.ObserveDuration(time.Now())

	stat, err := cd.ht.Prune(ctx, tx, txFrom, txTo, math.MaxUint64, false, logEvery)
	if err != nil {
		return err
	}

	at.a.logger.Info("commitment history backpressure pruning", "pruned", stat.String())
	return nil
}

func (at *AggregatorRoTx) prune(ctx context.Context, tx kv.RwTx, limit uint64, logEvery *time.Ticker) (*AggregatorPruneStat, error) {
	defer mxPruneTookAgg.ObserveDuration(time.Now())

	if limit == 0 {
		limit = uint64(math.MaxUint64)
	}

	var txFrom uint64 // txFrom is always 0 to avoid dangling keys in indices/hist
	var step kv.Step
	txTo := at.a.visibleFilesMinimaxTxNum.Load()
	if txTo > 0 {
		// txTo is first txNum in next step, has to go 1 tx behind to get correct step number
		step = kv.Step((txTo - 1) / at.StepSize())
	}

	if txFrom == txTo || !at.CanPrune(tx, txTo) {
		return nil, nil
	}

	if logEvery == nil {
		logEvery = time.NewTicker(30 * time.Second)
		defer logEvery.Stop()
	}
	//at.a.logger.Info("aggregator prune", "step", step,
	//	"txn_range", fmt.Sprintf("[%d,%d)", txFrom, txTo), "limit", limit,
	//	/*"stepsLimit", limit/at.a.stepSize,*/ "stepsRangeInDB", at.a.stepsRangeInDBAsStr(tx))
	aggStat := newAggregatorPruneStat()
	for id, d := range at.d {
		var err error
		aggStat.Domains[at.d[id].d.FilenameBase], err = d.Prune(ctx, tx, step, txFrom, txTo, limit, logEvery)
		if err != nil {
			return aggStat, err
		}
	}

	stats := make([]*InvertedIndexPruneStat, len(at.a.iis))
	for iikey := range at.a.iis {
		stat, err := at.iis[iikey].Prune(ctx, tx, txFrom, txTo, limit, logEvery, false, nil)
		if err != nil {
			return nil, err
		}
		stats[iikey] = stat
	}
	for iikey := range at.a.iis {
		aggStat.Indices[at.iis[iikey].ii.FilenameBase] = stats[iikey]
	}

	return aggStat, nil
}

func (at *AggregatorRoTx) EndTxNumNoCommitment() uint64 {
	return min(
		at.d[kv.AccountsDomain].files.EndTxNum(),
		at.d[kv.CodeDomain].files.EndTxNum(),
		at.d[kv.StorageDomain].files.EndTxNum(),
	)
}

func (at *AggregatorRoTx) Agg() *Aggregator { return at.a }

func (at *AggregatorRoTx) MinStepInDb(tx kv.Tx, domain kv.Domain) (lstInDb uint64) {
	return at.d[domain].d.minStepInDB(tx)
}

func (a *Aggregator) EndTxNumMinimax() uint64 { return a.visibleFilesMinimaxTxNum.Load() }
func (a *Aggregator) FilesAmount() (res []int) {
	for _, d := range a.d {
		res = append(res, d.dirtyFiles.Len())
	}
	for _, ii := range a.iis {
		res = append(res, ii.dirtyFiles.Len())
	}
	return res
}

func firstTxNumOfStep(step kv.Step, stepSize uint64) uint64 {
	return uint64(step) * stepSize
}

func lastTxNumOfStep(step kv.Step, stepSize uint64) uint64 {
	return firstTxNumOfStep(step+1, stepSize) - 1
}

// firstTxNumOfStep returns txStepBeginning of given step.
// Step 0 is a range [0, stepSize).
// To prune step needed to fully Prune range [txStepBeginning, txNextStepBeginning)
func (a *Aggregator) FirstTxNumOfStep(step kv.Step) uint64 { // could have some smaller steps to prune// could have some smaller steps to prune
	return firstTxNumOfStep(step, a.StepSize())
}

func (a *Aggregator) dirtyFilesEndTxNumMinimax() uint64 {
	m := min(
		a.d[kv.AccountsDomain].dirtyFilesEndTxNumMinimax(),
		a.d[kv.StorageDomain].dirtyFilesEndTxNumMinimax(),
		a.d[kv.CodeDomain].dirtyFilesEndTxNumMinimax(),
		// a.d[kv.CommitmentDomain].dirtyFilesEndTxNumMinimax(),
	)
	// TODO(awskii) have two different functions including commitment/without it
	//  Usually its skipped because commitment either have MaxUint64 due to no history or equal to other domains

	//log.Warn("dirtyFilesEndTxNumMinimax", "min", m,
	//	"acc", a.d[kv.AccountsDomain].dirtyFilesEndTxNumMinimax(),
	//	"sto", a.d[kv.StorageDomain].dirtyFilesEndTxNumMinimax(),
	//	"cod", a.d[kv.CodeDomain].dirtyFilesEndTxNumMinimax(),
	//	"com", a.d[kv.CommitmentDomain].dirtyFilesEndTxNumMinimax(),
	//)
	return m
}

func (a *Aggregator) recalcVisibleFiles(toTxNum uint64) {
	defer a.recalcVisibleFilesMinimaxTxNum()

	a.visibleFilesLock.Lock()
	defer a.visibleFilesLock.Unlock()
	for _, d := range a.d {
		if d == nil {
			continue
		}
		d.reCalcVisibleFiles(toTxNum)
	}
	for _, ii := range a.iis {
		if ii == nil {
			continue
		}
		ii.reCalcVisibleFiles(toTxNum)
	}
}

func (a *Aggregator) recalcVisibleFilesMinimaxTxNum() {
	aggTx := a.BeginFilesRo()
	defer aggTx.Close()
	a.visibleFilesMinimaxTxNum.Store(aggTx.TxNumsInFiles(kv.StateDomains...))
}

func (at *AggregatorRoTx) findMergeRange(maxEndTxNum, stepSize, stepsInFrozenFile uint64) *Ranges {
	maxSpan := stepSize * stepsInFrozenFile
	r := &Ranges{invertedIndex: make([]*MergeRange, len(at.a.iis))}
	commitmentUseReferencedBranches := at.a.Cfg(kv.CommitmentDomain).ReplaceKeysInValues
	if commitmentUseReferencedBranches {
		lmrAcc := at.d[kv.AccountsDomain].files.LatestMergedRange(stepSize)
		lmrSto := at.d[kv.StorageDomain].files.LatestMergedRange(stepSize)
		lmrCom := at.d[kv.CommitmentDomain].files.LatestMergedRange(stepSize)

		if !lmrCom.Equal(&lmrAcc) || !lmrCom.Equal(&lmrSto) {
			// ensure that we do not make further merge progress until ranges are not equal
			maxEndTxNum = min(maxEndTxNum, max(lmrAcc.to, lmrSto.to, lmrCom.to))
			at.a.logger.Warn("findMergeRange: hold further merge", "to", maxEndTxNum/at.StepSize(),
				"acc", lmrAcc.String("", at.StepSize()), "sto", lmrSto.String("", at.StepSize()), "com", lmrCom.String("", at.StepSize()))
		}
	}
	for id, d := range at.d {
		if d.d.Disable {
			continue
		}
		r.domain[id] = d.findMergeRange(maxEndTxNum, maxSpan)
	}

	if commitmentUseReferencedBranches && r.domain[kv.CommitmentDomain].values.needMerge {
		cr := r.domain[kv.CommitmentDomain]

		restorePrevRange := false
		for k, dr := range &r.domain {
			kd := kv.Domain(k)
			if kd == kv.CommitmentDomain || cr.values.Equal(&dr.values) {
				continue
			}
			if !(kd == kv.AccountsDomain || kd == kv.StorageDomain || kd == kv.CommitmentDomain) {
				continue
			}
			// commitment waits until storage and account are merged so it may be a bit behind (if merge was interrupted before)
			if !dr.values.needMerge || cr.values.to < dr.values.from {
				if mf := at.d[kd].lookupDirtyFileByItsRange(cr.values.from, cr.values.to); mf != nil {
					// file for required range exists, hold this domain from merge but allow to merge comitemnt
					r.domain[k].values = MergeRange{}
					at.a.logger.Debug("findMergeRange: commitment range is different but file exists in domain, hold further merge",
						at.d[k].d.FilenameBase, dr.values.String("vals", at.StepSize()),
						"commitment", cr.values.String("vals", at.StepSize()))
					continue
				}

				restorePrevRange = true
			}
		}
		if restorePrevRange {
			for k, dr := range &r.domain {
				r.domain[k].values = MergeRange{}
				at.a.logger.Debug("findMergeRange: commitment range is different than accounts or storage, cancel kv merge",
					at.d[k].d.FilenameBase, dr.values.String("", at.StepSize()))
			}
		}
	}

	for id, ii := range at.iis {
		if ii.ii.Disable {
			continue
		}
		r.invertedIndex[id] = ii.findMergeRange(maxEndTxNum, maxSpan)
	}

	//log.Info(fmt.Sprintf("findMergeRange(%d, %d)=%s\n", maxEndTxNum/at.a.stepSize, maxSpan/at.a.stepSize, r))
	return r
}

func (at *AggregatorRoTx) mergeFiles(ctx context.Context, files *SelectedStaticFiles, r *Ranges) (mf *MergedFilesV3, err error) {
	mf = &MergedFilesV3{iis: make([]*FilesItem, len(at.a.iis))}
	g, ctx := errgroup.WithContext(ctx)
	g.SetLimit(at.a.mergeWorkers)
	closeFiles := true
	defer func() {
		if closeFiles {
			mf.Close()
		}

		// Merge is background operation. It must not crush application.
		// Convert panic to error.
		if rec := recover(); rec != nil {
			err = fmt.Errorf("[snapshots] background mergeFiles: %s, %s, %s", r.String(), rec, dbg.Stack())
		}
	}()

	at.a.logger.Info("[snapshots] merge state " + r.String())
	commitmentUseReferencedBranches := at.a.Cfg(kv.CommitmentDomain).ReplaceKeysInValues

	accStorageMerged := new(sync.WaitGroup)

	for id := range at.d {
		if at.d[id].d.Disable {
			continue
		}
		if !r.domain[id].any() {
			continue
		}

		id := id
		kid := kv.Domain(id)
		if commitmentUseReferencedBranches && (kid == kv.AccountsDomain || kid == kv.StorageDomain) {
			accStorageMerged.Add(1)
		}

		g.Go(func() (err error) {
			var vt valueTransformer
			if commitmentUseReferencedBranches && kid == kv.CommitmentDomain {
				accStorageMerged.Wait()

				// prepare transformer callback to correctly dereference previously merged accounts/storage plain keys
				vt, err = at.d[kv.CommitmentDomain].commitmentValTransformDomain(r.domain[kid].values, at.d[kv.AccountsDomain], at.d[kv.StorageDomain],
					mf.d[kv.AccountsDomain], mf.d[kv.StorageDomain])

				if err != nil {
					return fmt.Errorf("failed to create commitment value transformer: %w", err)
				}
			}

			mf.d[id], mf.dIdx[id], mf.dHist[id], err = at.d[id].mergeFiles(ctx, files.d[id], files.dIdx[id], files.dHist[id], r.domain[id], vt, at.a.ps)
			if commitmentUseReferencedBranches {
				if kid == kv.AccountsDomain || kid == kv.StorageDomain {
					accStorageMerged.Done()
				}
			}
			return err
		})
	}

	for id, rng := range r.invertedIndex {
		if at.iis[id].ii.Disable {
			continue
		}

		if !rng.needMerge {
			continue
		}
		id := id
		rng := rng
		g.Go(func() error {
			var err error
			mf.iis[id], err = at.iis[id].mergeFiles(ctx, files.ii[id], rng.from, rng.to, at.a.ps)
			return err
		})
	}

	err = g.Wait()
	if err == nil {
		closeFiles = false
		at.a.logger.Info("[snapshots] state merge done " + r.String())
	} else if !errors.Is(err, context.Canceled) {
		at.a.logger.Warn(fmt.Sprintf("[snapshots] state merge failed err=%v %s", err, r.String()))
	}
	return mf, err
}

func (a *Aggregator) IntegrateMergedDirtyFiles(outs *SelectedStaticFiles, in *MergedFilesV3) {
	defer a.onFilesChange(in.FilePaths(a.dirs.Snap))

	a.dirtyFilesLock.Lock()
	defer a.dirtyFilesLock.Unlock()

	for id, d := range a.d {
		if d.Disable {
			continue
		}
		d.integrateMergedDirtyFiles(in.d[id], in.dIdx[id], in.dHist[id])
	}

	for id, ii := range a.iis {
		if ii.Disable {
			continue
		}
		ii.integrateMergedDirtyFiles(in.iis[id])
	}

	a.recalcVisibleFiles(a.dirtyFilesEndTxNumMinimax())
}

func (a *Aggregator) cleanAfterMerge(in *MergedFilesV3) {
	var deleted []string

	at := a.BeginFilesRo()
	defer at.Close()

	a.dirtyFilesLock.Lock()
	defer a.dirtyFilesLock.Unlock()

	// Step 1: collect file names and do Blocking-Notification of downstream (like Downloader). Only then delete files (otherwise Downloader may re-create deleted file)
	// ToDo: call only `.garbage()` and remove `dryRun` parameter from `cleanAfterMerge`. Also remove return parameter from `cleanAfterMerge`
	dryRun := true
	for id, d := range at.d {
		if d.d.Disable {
			continue
		}
		if in == nil {
			deleted = append(deleted, d.cleanAfterMerge(nil, nil, nil, dryRun)...)
		} else {
			deleted = append(deleted, d.cleanAfterMerge(in.d[id], in.dHist[id], in.dIdx[id], dryRun)...)
		}
	}
	for id, ii := range at.iis {
		if ii.ii.Disable {
			continue
		}
		if in == nil {
			deleted = append(deleted, ii.cleanAfterMerge(nil, dryRun)...)
		} else {
			deleted = append(deleted, ii.cleanAfterMerge(in.iis[id], dryRun)...)
		}
	}
	a.onFilesDelete(deleted)

	// Step 2: delete
	dryRun = false
	for id, d := range at.d {
		if d.d.Disable {
			continue
		}
		if in == nil {
			d.cleanAfterMerge(nil, nil, nil, dryRun)
		} else {
			d.cleanAfterMerge(in.d[id], in.dHist[id], in.dIdx[id], dryRun)
		}
	}
	for id, ii := range at.iis {
		if ii.ii.Disable {
			continue
		}
		if in == nil {
			ii.cleanAfterMerge(nil, dryRun)
		} else {
			ii.cleanAfterMerge(in.iis[id], dryRun)
		}
	}
}

// KeepRecentTxnsOfHistoriesWithDisabledSnapshots limits amount of recent transactions protected from prune in domains history.
// Affects only domains with dontProduceHistoryFiles=true.
// Usually equal to one a.stepSize, but could be set to step/2 or step/4 to reduce size of history tables.
// when we exec blocks from snapshots we can set it to 0, because no re-org on those blocks are possible
func (a *Aggregator) KeepRecentTxnsOfHistoriesWithDisabledSnapshots(recentTxs uint64) {
	for _, d := range a.d {
		if d != nil && d.History.SnapshotsDisabled {
			d.History.KeepRecentTxnInDB = recentTxs
		}
	}
}

func (a *Aggregator) SetSnapshotBuildSema(semaphore *semaphore.Weighted) {
	a.snapshotBuildSema = semaphore
}

// SetProduceMod allows setting produce to false in order to stop making state files (default value is true)
func (a *Aggregator) SetProduceMod(produce bool) {
	a.produce = produce
}

// Returns channel which is closed when aggregation is done
func (a *Aggregator) BuildFilesInBackground(txNum uint64) chan struct{} {
	fin := make(chan struct{})

	if !a.produce {
		close(fin)
		return fin
	}

	if (txNum + 1) <= a.visibleFilesMinimaxTxNum.Load()+a.stepSize {
		close(fin)
		return fin
	}

	if ok := a.buildingFiles.CompareAndSwap(false, true); !ok {
		close(fin)
		return fin
	}

	step := kv.Step(a.visibleFilesMinimaxTxNum.Load() / a.StepSize())

	a.wg.Add(1)
	go func() {
		defer a.wg.Done()
		defer a.buildingFiles.Store(false)

		if a.snapshotBuildSema != nil {
			//we are inside own goroutine - it's fine to block here
			if err := a.snapshotBuildSema.Acquire(a.ctx, 1); err != nil { //TODO: not sure if this ctx is correct
				a.logger.Warn("[snapshots] buildFilesInBackground", "err", err)
				close(fin)
				return //nolint
			}
			defer a.snapshotBuildSema.Release(1)
		}

		lastInDB := max(
			lastIdInDB(a.db, a.d[kv.AccountsDomain]),
			lastIdInDB(a.db, a.d[kv.CodeDomain]),
			lastIdInDB(a.db, a.d[kv.StorageDomain]),
			lastIdInDBNoHistory(a.db, a.d[kv.CommitmentDomain]))
		a.logger.Info("BuildFilesInBackground", "step", step, "lastInDB", lastInDB)

		// check if db has enough data (maybe we didn't commit them yet or all keys are unique so history is empty)
		//lastInDB := lastIdInDB(a.db, a.d[kv.AccountsDomain])
		hasData := lastInDB > step // `step` must be fully-written - means `step+1` records must be visible
		if !hasData {
			close(fin)
			return
		}

		// trying to create as much small-step-files as possible:
		// - to reduce amount of small merges
		// - to remove old data from db as early as possible
		// - during files build, may happen commit of new data. on each loop step getting latest id in db
		for ; step < lastInDB; step++ { //`step` must be fully-written - means `step+1` records must be visible
			if err := a.buildFiles(a.ctx, step); err != nil {
				if errors.Is(err, errStepNotReady) {
					break
				}
				if errors.Is(err, context.Canceled) || errors.Is(err, common.ErrStopped) {
					close(fin)
					return
				}
				a.logger.Warn("[snapshots] buildFilesInBackground", "err", err)
				break
			}
			a.onFilesChange(nil)
		}
		go func() {
			defer close(fin)

			if err := a.MergeLoop(a.ctx); err != nil {
				if errors.Is(err, context.Canceled) || errors.Is(err, common.ErrStopped) {
					return
				}
				a.logger.Warn("[snapshots] merge", "err", err)
			}
		}()
	}()
	return fin
}

// Returns the first known txNum found in history files of a given domain
func (at *AggregatorRoTx) HistoryStartFrom(name kv.Domain, tx kv.Tx) uint64 {
	return at.d[name].HistoryStartFrom(tx)
}

func (at *AggregatorRoTx) IndexRange(name kv.InvertedIdx, k []byte, fromTs, toTs int, asc order.By, limit int, tx kv.Tx) (timestamps stream.U64, err error) {
	// check domain iis
	for _, d := range at.d {
		if d.d.HistoryIdx == name {
			return d.ht.IdxRange(k, fromTs, toTs, asc, limit, tx)
		}
	}

	// check the ii
	if ii := at.searchII(name); ii != nil {
		return ii.IdxRange(k, fromTs, toTs, asc, limit, tx)
	}
	return nil, fmt.Errorf("unexpected history name: %s", name)
}

// -- range end

func (at *AggregatorRoTx) HistorySeek(domain kv.Domain, key []byte, ts uint64, tx kv.Tx) (v []byte, ok bool, err error) {
	return at.d[domain].ht.HistorySeek(key, ts, tx)
}

func (at *AggregatorRoTx) HistoryRange(domain kv.Domain, fromTs, toTs int, asc order.By, limit int, tx kv.Tx) (it stream.KV, err error) {
	return at.d[domain].ht.HistoryRange(fromTs, toTs, asc, limit, tx)
}

func (at *AggregatorRoTx) KeyCountInFiles(d kv.Domain, start, end uint64) (totalKeys uint64) {
	if d >= kv.DomainLen {
		return 0
	}

	for _, f := range at.d[d].visible.files {
		if f.startTxNum >= start && f.endTxNum <= end {
			totalKeys += uint64(f.src.decompressor.Count() / 2)
		}
	}
	return totalKeys
}

func (at *AggregatorRoTx) FileStream(name kv.Domain, fromTxNum, toTxNum uint64) (stream.KV, error) {
	dt := at.d[name]

	fi := -1
	for idx, f := range dt.files {
		if f.startTxNum == fromTxNum && f.endTxNum == toTxNum {
			fi = idx
			break
		}
	}
	if fi < 0 {
		return nil, fmt.Errorf("FileStream: file not found: %s, %d-%d", name, fromTxNum/at.StepSize(), toTxNum/at.StepSize())
	}
	r := dt.dataReader(dt.files[fi].src.decompressor)
	return NewSegStreamReader(r, -1), nil
}

// AggregatorRoTx guarantee consistent View of files ("snapshots isolation" level https://en.wikipedia.org/wiki/Snapshot_isolation):
//   - long-living consistent view of all files (no limitations)
//   - hiding garbage and files overlaps
//   - protecting useful files from removal
//   - user will not see "partial writes" or "new files appearance"
//   - last reader removing garbage files inside `Close` method
type AggregatorRoTx struct {
	a   *Aggregator
	d   [kv.DomainLen]*DomainRoTx
	iis []*InvertedIndexRoTx

	_leakID uint64 // set only if TRACE_AGG=true
}

func (a *Aggregator) BeginFilesRo() *AggregatorRoTx {
	ac := &AggregatorRoTx{
		a:       a,
		_leakID: a.leakDetector.Add(),
		iis:     make([]*InvertedIndexRoTx, len(a.iis)),
	}

	a.visibleFilesLock.RLock()
	for id, ii := range a.iis {
		ac.iis[id] = ii.BeginFilesRo()
	}
	for id, d := range a.d {
		if d != nil {
			ac.d[id] = d.BeginFilesRo()
		}
	}
	a.visibleFilesLock.RUnlock()

	return ac
}

func (at *AggregatorRoTx) Dirs() datadir.Dirs { return at.a.dirs }

func (at *AggregatorRoTx) DomainProgress(name kv.Domain, tx kv.Tx) uint64 {
	d := at.d[name]
	if d.d.HistoryDisabled {
		// this is not accurate, okay for reporting...
		// if historyDisabled, there's no way to get progress in
		// terms of exact txNum
		return at.d[name].d.maxStepInDBNoHistory(tx).ToTxNum(at.a.stepSize)
	}
	return at.d[name].ht.iit.Progress(tx)
}
func (at *AggregatorRoTx) IIProgress(name kv.InvertedIdx, tx kv.Tx) uint64 {
	return at.searchII(name).Progress(tx)
}

// --- Domain part START ---

func (at *AggregatorRoTx) RangeAsOf(ctx context.Context, tx kv.Tx, domain kv.Domain, fromKey, toKey []byte, ts uint64, asc order.By, limit int) (it stream.KV, err error) {
	return at.d[domain].RangeAsOf(ctx, tx, fromKey, toKey, ts, asc, limit)
}
func (at *AggregatorRoTx) DebugRangeLatest(tx kv.Tx, domain kv.Domain, from, to []byte, limit int) (stream.KV, error) {
	return at.d[domain].DebugRangeLatest(tx, from, to, limit)
}

func (at *AggregatorRoTx) GetAsOf(name kv.Domain, k []byte, ts uint64, tx kv.Tx) (v []byte, ok bool, err error) {
	return at.d[name].GetAsOf(k, ts, tx)
}

func (at *AggregatorRoTx) GetLatest(domain kv.Domain, k []byte, tx kv.Tx) (v []byte, step kv.Step, ok bool, err error) {
	return at.getLatest(domain, k, tx, nil, time.Time{})
}

func (at *AggregatorRoTx) getLatest(domain kv.Domain, k []byte, tx kv.Tx, metrics *DomainMetrics, start time.Time) (v []byte, step kv.Step, ok bool, err error) {
	if domain != kv.CommitmentDomain {
		return at.d[domain].getLatest(k, tx, metrics, start)
	}

	v, step, ok, err = at.d[domain].getLatestFromDb(k, tx)
	if err != nil {
		return nil, kv.Step(0), false, err
	}
	if ok {
		if metrics != nil {
			metrics.updateDbReads(domain, start)
		}
		return v, step, true, nil
	}

	v, found, fileStartTxNum, fileEndTxNum, err := at.d[domain].getLatestFromFiles(k, 0)
	if !found {
		return nil, kv.Step(0), false, err
	}
	if metrics != nil {
		metrics.updateFileReads(domain, start)
	}
	v, err = at.replaceShortenedKeysInBranch(k, commitment.BranchData(v), fileStartTxNum, fileEndTxNum)
	return v, kv.Step(fileEndTxNum / at.StepSize()), found, err
}

func (at *AggregatorRoTx) DebugGetLatestFromDB(domain kv.Domain, key []byte, tx kv.Tx) ([]byte, kv.Step, bool, error) {
	return at.d[domain].getLatestFromDb(key, tx)
}

func (at *AggregatorRoTx) DebugGetLatestFromFiles(domain kv.Domain, k []byte, maxTxNum uint64) (v []byte, found bool, fileStartTxNum uint64, fileEndTxNum uint64, err error) {
	v, found, fileStartTxNum, fileEndTxNum, err = at.d[domain].getLatestFromFiles(k, maxTxNum)
	if domain == kv.CommitmentDomain && found {
		v, err = at.replaceShortenedKeysInBranch(k, commitment.BranchData(v), fileStartTxNum, fileEndTxNum)
	}
	return
}

func (at *AggregatorRoTx) Unwind(ctx context.Context, tx kv.RwTx, txNumUnwindTo uint64, changeset *[kv.DomainLen][]kv.DomainEntryDiff) error {
	logEvery := time.NewTicker(30 * time.Second)
	defer logEvery.Stop()

	step := txNumUnwindTo / at.StepSize()
	for idx, d := range at.d {
		if err := d.unwind(ctx, tx, step, txNumUnwindTo, changeset[idx]); err != nil {
			return err
		}
	}
	for _, ii := range at.iis {
		if err := ii.unwind(ctx, tx, txNumUnwindTo, math.MaxUint64, math.MaxUint64, logEvery, true, nil); err != nil {
			return err
		}
	}
	return nil
}

// --- Domain part END ---

func (at *AggregatorRoTx) MadvNormal() *AggregatorRoTx {
	for _, d := range at.d {
		for _, f := range d.files {
			f.src.MadvNormal()
		}
		for _, f := range d.ht.files {
			f.src.MadvNormal()
		}
		for _, f := range d.ht.iit.files {
			f.src.MadvNormal()
		}
	}
	for _, ii := range at.iis {
		for _, f := range ii.files {
			f.src.MadvNormal()
		}
	}
	return at
}
func (at *AggregatorRoTx) DisableReadAhead() {
	for _, d := range at.d {
		for _, f := range d.files {
			f.src.DisableReadAhead()
		}
		for _, f := range d.ht.files {
			f.src.DisableReadAhead()
		}
		for _, f := range d.ht.iit.files {
			f.src.DisableReadAhead()
		}
	}
	for _, ii := range at.iis {
		for _, f := range ii.files {
			f.src.DisableReadAhead()
		}
	}
}
func (a *Aggregator) MadvNormal() *Aggregator {
	a.dirtyFilesLock.Lock()
	defer a.dirtyFilesLock.Unlock()
	for _, d := range a.d {
		for _, f := range d.dirtyFiles.Items() {
			f.MadvNormal()
		}
		for _, f := range d.History.dirtyFiles.Items() {
			f.MadvNormal()
		}
		for _, f := range d.History.InvertedIndex.dirtyFiles.Items() {
			f.MadvNormal()
		}
	}
	for _, ii := range a.iis {
		for _, f := range ii.dirtyFiles.Items() {
			f.MadvNormal()
		}
	}
	return a
}
func (a *Aggregator) DisableReadAhead() {
	a.dirtyFilesLock.Lock()
	defer a.dirtyFilesLock.Unlock()
	for _, d := range a.d {
		for _, f := range d.dirtyFiles.Items() {
			f.DisableReadAhead()
		}
		for _, f := range d.History.dirtyFiles.Items() {
			f.DisableReadAhead()
		}
		for _, f := range d.History.InvertedIndex.dirtyFiles.Items() {
			f.DisableReadAhead()
		}
	}
	for _, ii := range a.iis {
		for _, f := range ii.dirtyFiles.Items() {
			f.DisableReadAhead()
		}
	}
}

func (at *AggregatorRoTx) Close() {
	if at == nil || at.a == nil { // invariant: it's safe to call Close multiple times
		return
	}
	at.a.leakDetector.Del(at._leakID)
	at.a = nil

	for _, d := range at.d {
		if d != nil {
			d.Close()
		}
	}
	for _, ii := range at.iis {
		ii.Close()
	}
}

// Inverted index tables only
func lastIdInDB(db kv.RoDB, domain *Domain) (lstInDb kv.Step) {
	if err := db.View(context.Background(), func(tx kv.Tx) error {
		lstInDb = domain.maxStepInDB(tx)
		return nil
	}); err != nil {
		log.Warn("[snapshots] lastIdInDB", "err", err)
	}
	return lstInDb
}

func lastIdInDBNoHistory(db kv.RoDB, domain *Domain) (lstInDb kv.Step) {
	if err := db.View(context.Background(), func(tx kv.Tx) error {
		//lstInDb = domain.maxStepInDB(tx)
		lstInDb = domain.maxStepInDBNoHistory(tx)
		return nil
	}); err != nil {
		log.Warn("[snapshots] lastIdInDB", "err", err)
	}
	return lstInDb
}<|MERGE_RESOLUTION|>--- conflicted
+++ resolved
@@ -56,13 +56,6 @@
 )
 
 type Aggregator struct {
-<<<<<<< HEAD
-	db       kv.RoDB //TODO: remove this field. Accept `tx` and `db` from outside. But it must be field of `temporal.DB` - and only `temporal.DB` must pass it to us. App-Level code must call methods of `temporal.DB`
-	d        [kv.DomainLen]*Domain
-	iis      []*InvertedIndex
-	dirs     datadir.Dirs
-	stepSize uint64
-=======
 	db                kv.RoDB //TODO: remove this field. Accept `tx` and `db` from outside. But it must be field of `temporal.DB` - and only `temporal.DB` must pass it to us. App-Level code must call methods of `temporal.DB`
 	d                 [kv.DomainLen]*Domain
 	iis               []*InvertedIndex
@@ -70,7 +63,6 @@
 	stepSize          uint64
 	stepsInFrozenFile uint64
 	reorgBlockDepth   uint64
->>>>>>> 33912bb5
 
 	dirtyFilesLock           sync.Mutex
 	visibleFilesLock         sync.RWMutex
@@ -105,11 +97,7 @@
 	checker *DependencyIntegrityChecker
 }
 
-<<<<<<< HEAD
-func newAggregator(ctx context.Context, dirs datadir.Dirs, stepSize uint64, db kv.RoDB, logger log.Logger) (*Aggregator, error) {
-=======
 func newAggregator(ctx context.Context, dirs datadir.Dirs, stepSize, stepsInFrozenFile, reorgBlockDepth uint64, db kv.RoDB, logger log.Logger) (*Aggregator, error) {
->>>>>>> 33912bb5
 	ctx, ctxCancel := context.WithCancel(ctx)
 	return &Aggregator{
 		ctx:                    ctx,
@@ -212,15 +200,10 @@
 	a.onFilesDelete = onDel
 }
 
-<<<<<<< HEAD
-func (a *Aggregator) StepSize() uint64   { return a.stepSize }
-func (a *Aggregator) Dirs() datadir.Dirs { return a.dirs }
-=======
 func (a *Aggregator) StepSize() uint64          { return a.stepSize }
 func (a *Aggregator) Dirs() datadir.Dirs        { return a.dirs }
 func (a *Aggregator) StepsInFrozenFile() uint64 { return a.stepsInFrozenFile }
 func (a *Aggregator) Logger() log.Logger        { return a.logger }
->>>>>>> 33912bb5
 
 func (a *Aggregator) ForTestReplaceKeysInValues(domain kv.Domain, v bool) {
 	a.d[domain].ReplaceKeysInValues = v
