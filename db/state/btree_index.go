// Copyright 2024 The Erigon Authors
// This file is part of Erigon.
//
// Erigon is free software: you can redistribute it and/or modify
// it under the terms of the GNU Lesser General Public License as published by
// the Free Software Foundation, either version 3 of the License, or
// (at your option) any later version.
//
// Erigon is distributed in the hope that it will be useful,
// but WITHOUT ANY WARRANTY; without even the implied warranty of
// MERCHANTABILITY or FITNESS FOR A PARTICULAR PURPOSE. See the
// GNU Lesser General Public License for more details.
//
// You should have received a copy of the GNU Lesser General Public License
// along with Erigon. If not, see <http://www.gnu.org/licenses/>.

package state

import (
	"bufio"
	"encoding/binary"
	"errors"
	"fmt"
	"os"
	"path"
	"path/filepath"
	"strings"
	"sync"
	"time"
	"unsafe"

	"github.com/c2h5oh/datasize"
	"github.com/edsrzf/mmap-go"
	"github.com/spaolacci/murmur3"

	"github.com/erigontech/erigon/common"
	"github.com/erigontech/erigon/common/background"
	"github.com/erigontech/erigon/common/dbg"
	"github.com/erigontech/erigon/common/dir"
	"github.com/erigontech/erigon/common/log/v3"
	"github.com/erigontech/erigon/db/datastruct/existence"
	"github.com/erigontech/erigon/db/etl"
	"github.com/erigontech/erigon/db/recsplit/eliasfano32"
	"github.com/erigontech/erigon/db/seg"
	"github.com/erigontech/erigon/db/state/statecfg"
)

const BtreeLogPrefix = "btree"

// DefaultBtreeM - amount of keys on leaf of BTree
// It will do log2(M) co-located-reads from data file - for binary-search inside leaf
var DefaultBtreeM = uint64(dbg.EnvInt("BT_M", 256))

const DefaultBtreeStartSkip = uint64(4) // defines smallest shard available for scan instead of binsearch

var ErrBtIndexLookupBounds = errors.New("BtIndex: lookup di bounds error")

type Cursor struct {
	ef         *eliasfano32.EliasFano
	returnInto *sync.Pool
	getter     *seg.PagedReader
	key        []byte
	value      []byte
	d          uint64
}

func (c *Cursor) Close() {
	if c == nil {
		return
	}
	c.key = c.key[:0]
	c.value = c.value[:0]
	c.d = 0
	c.getter = nil
	if c.returnInto != nil {
		c.returnInto.Put(c)
	}
}

// getter should be alive all the time of cursor usage
// Key and value is valid until cursor.Next is called
func (c *Cursor) Key() []byte {
	return c.key
}

func (c *Cursor) Di() uint64 {
	return c.d
}

func (c *Cursor) Value() []byte {
	return c.value
}

func (c *Cursor) nextNoRead() bool {
	if c.d+1 >= c.ef.Count() {
		return false
	}

	c.d++

	offset := c.ef.Get(c.d)
	c.getter.Reset(offset)

	return true
}

func (c *Cursor) Next() bool { // could return error instead
	if !c.next() {
		// c.Close()
		return false
	}

	if c.d >= c.ef.Count() {
		return false
	}
	if c.getter == nil {
		return false
	}
	if !c.getter.HasNext() {
		return false
	}
	c.key, c.value, _, _, _ = c.getter.Next2(nil, nil) // if value is not compressed, we getting ptr to slice from mmap, may need to copy
	return true
}

// next returns if another key/value pair is available int that index.
// moves pointer d to next element if successful
func (c *Cursor) next() bool {
	if c.d+1 == c.ef.Count() {
		return false
	}
	c.d++
	return true
}

<<<<<<< HEAD
func (c *Cursor) Reset(di uint64, g *seg.PagedReader, seekKey []byte) error {
=======
func (c *Cursor) resetNoRead(di uint64, g *seg.Reader) error {
	if c.d >= c.ef.Count() {
		return fmt.Errorf("%w %d/%d", ErrBtIndexLookupBounds, c.d, c.ef.Count())
	}

	c.d = di
	c.getter = g

	offset := c.ef.Get(c.d)
	c.getter.Reset(offset)

	return nil
}

func (c *Cursor) Reset(di uint64, g *seg.Reader) error {
>>>>>>> bd34a49f
	c.d = di
	c.getter = g
	if c.d >= c.ef.Count() {
		return fmt.Errorf("%w %d/%d", ErrBtIndexLookupBounds, c.d, c.ef.Count())
	}
	if c.getter == nil {
		return errors.New("getter is nil")
	}

	offset := c.ef.Get(c.d)
	c.key, c.value = c.getter.ResetAndSeekForward(seekKey, offset)
	return nil
}

type BtIndexWriter struct {
	maxOffset  uint64
	prevOffset uint64
	minDelta   uint64
	indexW     *bufio.Writer
	indexF     *os.File
	ef         *eliasfano32.EliasFano
	collector  *etl.Collector

	args BtIndexWriterArgs

	indexFileName string

	numBuf      [8]byte
	keysWritten uint64

	built   bool
	lvl     log.Lvl
	logger  log.Logger
	noFsync bool // fsync is enabled by default, but tests can manually disable
}

type BtIndexWriterArgs struct {
	IndexFile   string // File name where the index and the minimal perfect hash function will be written to
	TmpDir      string
	M           uint64
	KeyCount    int
	EtlBufLimit datasize.ByteSize
	Lvl         log.Lvl
}

// NewBtIndexWriter creates a new BtIndexWriter instance with given number of keys
// Typical bucket size is 100 - 2048, larger bucket sizes result in smaller representations of hash functions, at a cost of slower access
// salt parameters is used to randomise the hash function construction, to ensure that different Erigon instances (nodes)
// are likely to use different hash function, to collision attacks are unlikely to slow down any meaningful number of nodes at the same time
func NewBtIndexWriter(args BtIndexWriterArgs, logger log.Logger) (*BtIndexWriter, error) {
	if args.EtlBufLimit == 0 {
		args.EtlBufLimit = etl.BufferOptimalSize / 2
	}
	if args.Lvl == 0 {
		args.Lvl = log.LvlTrace
	}

	btw := &BtIndexWriter{lvl: args.Lvl, logger: logger, args: args}

	_, fname := filepath.Split(btw.args.IndexFile)
	btw.indexFileName = fname

	btw.collector = etl.NewCollectorWithAllocator(BtreeLogPrefix+" "+fname, btw.args.TmpDir, etl.LargeSortableBuffers, logger)
	btw.collector.SortAndFlushInBackground(true)
	btw.collector.LogLvl(btw.args.Lvl)

	return btw, nil
}

func (btw *BtIndexWriter) AddKey(key []byte, offset uint64, keep bool) error {
	if btw.built {
		return errors.New("cannot add keys after perfect hash function had been built")
	}

	binary.BigEndian.PutUint64(btw.numBuf[:], offset)
	if offset > btw.maxOffset {
		btw.maxOffset = offset
	}

	keepKey := keep
	if btw.keysWritten > 0 {
		delta := offset - btw.prevOffset
		if btw.keysWritten == 1 || delta < btw.minDelta {
			btw.minDelta = delta
		}
		keepKey = btw.keysWritten%btw.args.M == 0
	}

	var k []byte
	if keepKey {
		k = key
	}

	if err := btw.collector.Collect(btw.numBuf[:], k); err != nil {
		return err
	}
	btw.keysWritten++
	btw.prevOffset = offset
	return nil
}

// Build has to be called after all the keys have been added, and it initiates the process
// of building the perfect hash function and writing index into a file
func (btw *BtIndexWriter) Build() error {
	if btw.built {
		return errors.New("already built")
	}
	var err error
	if btw.indexF, err = dir.CreateTemp(btw.args.IndexFile); err != nil {
		return fmt.Errorf("create temp index file for %s: %w", btw.args.IndexFile, err)
	}
	defer btw.indexF.Close()
	btw.indexW = bufio.NewWriterSize(btw.indexF, etl.BufIOSize)

	defer btw.collector.Close()
	log.Log(btw.args.Lvl, "[index] calculating", "file", btw.indexFileName)

	if btw.keysWritten > 0 {
		btw.ef = eliasfano32.NewEliasFano(btw.keysWritten, btw.maxOffset)

		nodes := make([]Node, 0, btw.keysWritten/btw.args.M)
		var ki uint64
		if err = btw.collector.Load(nil, "", func(offt, k []byte, _ etl.CurrentTableReader, _ etl.LoadNextFunc) error {
			btw.ef.AddOffset(binary.BigEndian.Uint64(offt))

			if len(k) > 0 { // for every M-th key, keep the key
				nodes = append(nodes, Node{key: common.Copy(k), di: ki})
			}
			ki++ // we need to keep key ordinal so count every key
			return nil
		}, etl.TransformArgs{}); err != nil {
			return err
		}
		btw.ef.Build()

		if err := btw.ef.Write(btw.indexW); err != nil {
			return fmt.Errorf("[index] write ef: %w", err)
		}
		if err = encodeListNodes(nodes, btw.indexW); err != nil {
			return fmt.Errorf("[index] write nodes: %w", err)
		}
	}

	btw.logger.Log(btw.args.Lvl, "[index] write", "file", btw.indexFileName)
	btw.built = true

	if err = btw.indexW.Flush(); err != nil {
		return err
	}
	if err = btw.fsync(); err != nil {
		return err
	}
	if err = btw.indexF.Close(); err != nil {
		return err
	}
	if err = os.Rename(btw.indexF.Name(), btw.args.IndexFile); err != nil {
		return err
	}
	return nil
}

func (btw *BtIndexWriter) DisableFsync() { btw.noFsync = true }

// fsync - other processes/goroutines must see only "fully-complete" (valid) files. No partial-writes.
// To achieve it: write to .tmp file then `rename` when file is ready.
// Machine may power-off right after `rename` - it means `fsync` must be before `rename`
func (btw *BtIndexWriter) fsync() error {
	if btw.noFsync {
		return nil
	}
	if err := btw.indexF.Sync(); err != nil {
		btw.logger.Warn("couldn't fsync", "err", err, "file", btw.indexF.Name())
		return err
	}
	return nil
}

func (btw *BtIndexWriter) Close() {
	if btw.indexF != nil {
		btw.indexF.Close()
	}
	if btw.collector != nil {
		btw.collector.Close()
	}
	//if btw.offsetCollector != nil {
	//	btw.offsetCollector.Close()
	//}
}

type BtIndex struct {
	m        mmap.MMap
	data     []byte
	ef       *eliasfano32.EliasFano
	file     *os.File
	bplus    *BpsTree
	size     int64
	modTime  time.Time
	filePath string
	pool     sync.Pool
}

// Decompressor should be managed by caller (could be closed after index is built). When index is built, external getter should be passed to seekInFiles function
func CreateBtreeIndexWithDecompressor(indexPath string, M uint64, decompressor *seg.PagedReader, seed uint32, ps *background.ProgressSet, tmpdir string, logger log.Logger, noFsync bool, accessors statecfg.Accessors) (*BtIndex, error) {
	err := BuildBtreeIndexWithDecompressor(indexPath, decompressor, ps, tmpdir, seed, logger, noFsync, accessors)
	if err != nil {
		return nil, err
	}
	return OpenBtreeIndexWithDecompressor(indexPath, M, decompressor)
}

// OpenBtreeIndexAndDataFile opens btree index file and data file and returns it along with BtIndex instance
// Mostly useful for testing
func OpenBtreeIndexAndDataFile(indexPath, dataPath string, M uint64, compressCfg seg.Cfg, trace bool) (*seg.Decompressor, *BtIndex, error) {
	d, err := seg.NewDecompressor(dataPath)
	if err != nil {
		return nil, nil, err
	}
	kv := seg.NewPagedReader(seg.NewReader(d.MakeGetter(), compressCfg.WordLvl), compressCfg.PageLvl)
	bt, err := OpenBtreeIndexWithDecompressor(indexPath, M, kv)
	if err != nil {
		d.Close()
		return nil, nil, err
	}
	return d, bt, nil
}

func BuildBtreeIndexWithDecompressor(indexPath string, kv *seg.PagedReader, ps *background.ProgressSet, tmpdir string, salt uint32, logger log.Logger, noFsync bool, accessors statecfg.Accessors) error {
	_, indexFileName := filepath.Split(indexPath)
	p := ps.AddNew(indexFileName, uint64(kv.Count()/2))
	defer ps.Delete(p)

	defer kv.MadvNormal().DisableReadAhead()
	existenceFilterPath := strings.TrimSuffix(indexPath, ".bt") + ".kvei"

	var existenceFilter *existence.Filter
	if accessors.Has(statecfg.AccessorExistence) {
		var err error
		useFuse := false
		existenceFilter, err = existence.NewFilter(uint64(kv.Count()/2), existenceFilterPath, useFuse)
		if err != nil {
			return err
		}
		if noFsync {
			existenceFilter.DisableFsync()
		}
	}

	args := BtIndexWriterArgs{
		IndexFile: indexPath,
		TmpDir:    tmpdir,
		M:         DefaultBtreeM,
	}

	iw, err := NewBtIndexWriter(args, logger)
	if err != nil {
		return err
	}
	defer iw.Close()

	getter := kv
	getter.Reset(0)

	keyBuf := make([]byte, 0, 64)
	_ = keyBuf
	var pos, nextPos uint64
	var key []byte

	var b0 [256]bool
	for kv.HasNext() {
		key, _, nextPos = kv.NextKey(nil)
		keep := false
		if !b0[key[0]] {
			b0[key[0]] = true
			keep = true
		}
		err = iw.AddKey(key, pos, keep)
		if err != nil {
			return err
		}
		pos = nextPos
		hi, _ := murmur3.Sum128WithSeed(key, salt)
		if existenceFilter != nil {
			if err := existenceFilter.AddHash(hi); err != nil {
				return err
			}
		}
		p.Processed.Add(1)
	}
	//logger.Warn("empty keys", "key lengths", ks, "total emptys", emptys, "total", kv.Count()/2)
	if err := iw.Build(); err != nil {
		return err
	}

	if existenceFilter != nil {
		if err := existenceFilter.Build(); err != nil {
			return err
		}
	}
	return nil
}

// For now, M is not stored inside index file.
func OpenBtreeIndexWithDecompressor(indexPath string, M uint64, kv *seg.PagedReader) (bt *BtIndex, err error) {
	idx := &BtIndex{
		filePath: indexPath,
	}

	var validationPassed bool
	defer func() {
		// recover from panic if one occurred. Set err to nil if no panic
		if r := recover(); r != nil {
			// do r with only the stack trace
			err = fmt.Errorf("incomplete or not-fully downloaded file %s", indexPath)
		}
		if err != nil || !validationPassed {
			idx.Close()
			idx = nil
		}
	}()

	s, err := os.Stat(indexPath)
	if err != nil {
		return nil, err
	}
	idx.size = s.Size()
	idx.modTime = s.ModTime()

	idx.file, err = os.Open(indexPath)
	if err != nil {
		return nil, err
	}
	if idx.size == 0 {
		return idx, nil
	}

	idx.m, err = mmap.MapRegion(idx.file, int(idx.size), mmap.RDONLY, 0, 0)
	if err != nil {
		return nil, err
	}
	idx.data = idx.m[:idx.size]

	var pos int
	if len(idx.data[pos:]) == 0 {
		return idx, nil
	}

	idx.ef, pos = eliasfano32.ReadEliasFano(idx.data[pos:])
	idx.pool = sync.Pool{}
	idx.pool.New = func() any {
		return &Cursor{ef: idx.ef, returnInto: &idx.pool}
	}

	defer kv.MadvNormal().DisableReadAhead()
	kvGetter := kv

	if len(idx.data[pos:]) == 0 {
		idx.bplus = NewBpsTree(kvGetter, idx.ef, M, idx.dataLookup, idx.keyCmp)
		idx.bplus.cursorGetter = idx.newCursor
		// fallback for files without nodes encoded
	} else {
		nodes, err := decodeListNodes(idx.data[pos:])
		if err != nil {
			return nil, err
		}
		idx.bplus = NewBpsTreeWithNodes(kvGetter, idx.ef, M, idx.dataLookup, idx.keyCmp, nodes)
		idx.bplus.cursorGetter = idx.newCursor
	}

	validationPassed = true
	return idx, nil
}

// dataLookup fetches key and value from data file by di (data index)
// di starts from 0 so di is never >= keyCount
func (b *BtIndex) dataLookup(di uint64, g *seg.PagedReader) (k, v []byte, offset uint64, err error) {
	if di >= b.ef.Count() {
		return nil, nil, 0, fmt.Errorf("%w: keyCount=%d, but key %d requested. file: %s", ErrBtIndexLookupBounds, b.ef.Count(), di, b.FileName())
	}

	offset = b.ef.Get(di)
	g.Reset(offset)
	if !g.HasNext() {
		return nil, nil, 0, fmt.Errorf("pair %d/%d key not found, file: %s/%s", di, b.ef.Count(), b.FileName(), g.FileName())
	}
	k, v, _, _, _ = g.Next2(nil, nil)
	//if !g.HasNext() {
	//	return nil, nil, 0, fmt.Errorf("pair %d/%d value not found, file: %s/%s", di, b.ef.Count(), b.FileName(), g.FileName())
	//}
	//v, _ = g.Next(nil)
	return k, v, offset, nil
}

// comparing `k` with item of index `di`. using buffer `kBuf` to avoid allocations
func (b *BtIndex) keyCmp(k []byte, di uint64, g *seg.PagedReader, resBuf []byte) (int, []byte, error) {
	if di >= b.ef.Count() {
		return 0, nil, fmt.Errorf("%w: keyCount=%d, but key %d requested. file: %s", ErrBtIndexLookupBounds, b.ef.Count(), di+1, b.FileName())
	}

	cmp, k := g.Cmp(k, b.ef.Get(di))
	return cmp, common.Copy(k), nil
}

// getter should be alive all the time of cursor usage
// Key and value is valid until cursor.Next is called
func (b *BtIndex) newCursor(k, v []byte, d uint64, g *seg.PagedReader) *Cursor {
	c := b.pool.Get().(*Cursor)
	c.ef = b.ef
	c.returnInto = &b.pool

	c.d, c.getter = d, g
	c.key = append(c.key[:0], k...)
	c.value = append(c.value[:0], v...)
	return c
}

func (b *BtIndex) DataHandle() unsafe.Pointer {
	return unsafe.Pointer(&b.data[0])
}

func (b *BtIndex) Size() int64 { return b.size }

func (b *BtIndex) ModTime() time.Time { return b.modTime }

func (b *BtIndex) FilePath() string { return b.filePath }

func (b *BtIndex) FileName() string { return path.Base(b.filePath) }

func (b *BtIndex) Empty() bool { return b == nil || b.ef == nil || b.ef.Count() == 0 }

func (b *BtIndex) KeyCount() uint64 {
	if b.Empty() {
		return 0
	}
	return b.ef.Count()
}

func (b *BtIndex) Close() {
	if b == nil {
		return
	}
	if b.m != nil {
		if err := b.m.Unmap(); err != nil {
			log.Log(dbg.FileCloseLogLevel, "unmap", "err", err, "file", b.FileName(), "stack", dbg.Stack())
		}
		b.m = nil
	}
	if b.file != nil {
		if err := b.file.Close(); err != nil {
			log.Log(dbg.FileCloseLogLevel, "close", "err", err, "file", b.FileName(), "stack", dbg.Stack())
		}
		b.file = nil
	}
	if b.bplus != nil {
		b.bplus.Close()
		b.bplus = nil
	}
}

// Get - exact match of key. `k == nil` - means not found
func (b *BtIndex) Get(lookup []byte, gr *seg.PagedReader) (k, v []byte, offsetInFile uint64, found bool, err error) {
	// TODO: optimize by "push-down" - instead of using seek+compare, alloc can have method Get which will return nil if key doesn't exists
	// alternativaly: can allocate cursor on-stack
	// 	it := Iter{} // allocation on stack
	//  it.Initialize(file)

	if b.Empty() {
		return k, v, 0, false, nil
	}

	// defer func() {
	// 	fmt.Printf("[Bindex][%s] Get (%t) '%x' -> '%x' di=%d err %v\n", b.FileName(), found, lookup, v, index, err)
	// }()
	if b.bplus == nil {
		panic(fmt.Errorf("Get: `b.bplus` is nil: %s", gr.FileName()))
	}
	// weak assumption that k will be ignored and used lookup instead.
	// since fetching k and v from data file is required to use Getter.
	// Why to do Getter.Reset twice when we can get kv right there.
	v, found, offsetInFile, err = b.bplus.Get(gr, lookup)
	if err != nil {
		if errors.Is(err, ErrBtIndexLookupBounds) {
			return k, v, offsetInFile, false, nil
		}
		return lookup, v, offsetInFile, false, err
	}
	return lookup, v, offsetInFile, found, nil
}

// Seek moves cursor to position where key >= x.
// Then if x == nil - first key returned
//
//	if x is larger than any other key in index, nil cursor is returned.
//
// Caller should close cursor after use.
func (b *BtIndex) Seek(g *seg.PagedReader, x []byte) (*Cursor, error) {
	if b.Empty() {
		return nil, nil
	}
	c, err := b.bplus.Seek(g, x)
	if err != nil || c == nil {
		if errors.Is(err, ErrBtIndexLookupBounds) {
			return nil, nil
		}
		return nil, err
	}
	return c, nil
}

// OrdinalLookup returns cursor for key at position i
func (b *BtIndex) OrdinalLookup(getter *seg.PagedReader, i uint64) *Cursor {
	k, v, _, err := b.dataLookup(i, getter)
	if err != nil {
		return nil
	}
	return b.newCursor(k, v, i, getter)
}

func (b *BtIndex) Offsets() *eliasfano32.EliasFano { return b.bplus.Offsets() }
func (b *BtIndex) Distances() (map[int]int, error) { return b.bplus.Distances() }<|MERGE_RESOLUTION|>--- conflicted
+++ resolved
@@ -133,9 +133,6 @@
 	return true
 }
 
-<<<<<<< HEAD
-func (c *Cursor) Reset(di uint64, g *seg.PagedReader, seekKey []byte) error {
-=======
 func (c *Cursor) resetNoRead(di uint64, g *seg.Reader) error {
 	if c.d >= c.ef.Count() {
 		return fmt.Errorf("%w %d/%d", ErrBtIndexLookupBounds, c.d, c.ef.Count())
@@ -150,8 +147,7 @@
 	return nil
 }
 
-func (c *Cursor) Reset(di uint64, g *seg.Reader) error {
->>>>>>> bd34a49f
+func (c *Cursor) Reset(di uint64, g *seg.PagedReader, seekKey []byte) error {
 	c.d = di
 	c.getter = g
 	if c.d >= c.ef.Count() {
