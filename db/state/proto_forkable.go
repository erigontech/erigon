package state

import (
	"context"
	"fmt"
	"path"
	"path/filepath"

	"github.com/erigontech/erigon/common/background"
	"github.com/erigontech/erigon/common/dir"
	"github.com/erigontech/erigon/common/log/v3"
	"github.com/erigontech/erigon/db/datadir"
	"github.com/erigontech/erigon/db/kv"
	"github.com/erigontech/erigon/db/recsplit"
	"github.com/erigontech/erigon/db/seg"
	"github.com/erigontech/erigon/db/state/statecfg"
	"github.com/erigontech/erigon/db/version"
	"golang.org/x/sync/errgroup"
)

/*
ProtoForkable with basic functionality it's not intended to be used directly.
Can be embedded in other marker/relational/appending entities.
*/
type ProtoForkable struct {
	freezer Freezer

	id       ForkableId
	snapCfg  *SnapshotConfig
	fschema  SnapNameSchema
	cfg      *statecfg.ForkableCfg
	builders []AccessorIndexBuilder
	snaps    *SnapshotRepo
	metadata []NumMetadata

	unaligned bool

	logger log.Logger
	dirs   datadir.Dirs
}

func NewProto(id ForkableId, builders []AccessorIndexBuilder, freezer Freezer, dirs datadir.Dirs, logger log.Logger) *ProtoForkable {
	return &ProtoForkable{
		id:       id,
		snapCfg:  Registry.SnapshotConfig(id),
		fschema:  Registry.SnapshotConfig(id).Schema,
		builders: builders,
		freezer:  freezer,
		snaps:    NewSnapshotRepoForForkable(id, logger),
		dirs:     dirs,
		logger:   logger,
	}
}

func (a *ProtoForkable) RecalcVisibleFiles(toRootNum RootNum) (maxRootNum RootNum) {
	maxRootNum = a.snaps.RecalcVisibleFiles(toRootNum)
	visibleCount := len(a.snaps.visibleFiles())
	// Ensure sufficient capacity - simpler approach
	if cap(a.metadata) < visibleCount {
		a.metadata = make([]NumMetadata, visibleCount)
	} else {
		a.metadata = a.metadata[:visibleCount]
	}
	for i, file := range a.snaps.visibleFiles() {
		m := NumMetadata{}
		if err := m.Unmarshal(file.src.decompressor.GetMetadata()); err != nil {
			panic(err)
		}
		a.metadata[i] = m
	}
	return maxRootNum
}

func (a *ProtoForkable) IntegrateDirtyFile(file *FilesItem) {
	a.snaps.IntegrateDirtyFile(file)
}

func (a *ProtoForkable) IntegrateDirtyFiles(files []*FilesItem) {
	a.snaps.IntegrateDirtyFiles(files)
}

// func (a *ProtoForkable) IntegrateDirtyFiles2(files []FilesItem) {
// 	cfiles := make([]*FilesItem, len(files))
// 	for i := range files {
// 		cfiles[i] = files[i].(*filesItem)
// 	}
// 	a.snaps.IntegrateDirtyFiles(cfiles)
// }

// BuildFile builds a single file for the given range, respecting the snapshot config.
//  1. typically this would be used to built a single step or "minimum sized snapshot", but can
//     be used to build bigger files too (like in `stage_custom_trace`).
//  2. The caller is responsible for ensuring that data is available in db to freeze.
func (a *ProtoForkable) BuildFile(ctx context.Context, from, to RootNum, db kv.RoDB, compressionWorkers int, ps *background.ProgressSet) (builtFile *FilesItem, built bool, err error) {
	calcFrom, calcTo := from, to
	var canFreeze bool
	cfg := Registry.SnapshotConfig(a.id)
	calcFrom, calcTo, canFreeze = a.snaps.GetFreezingRange(calcFrom, calcTo)
	if !canFreeze {
		return nil, false, nil
	}

<<<<<<< HEAD
	log.Debug("freezing %s from %d to %d", Registry.Name(a.a), calcFrom, calcTo)
	path := a.parser.DataFile(version.V1_0, calcFrom, calcTo)
	segCfg := seg.DefaultWordLvlCfg
	segCfg.Workers = compressionWorkers
	sn, err := seg.NewCompressor(ctx, "Snapshot "+Registry.Name(a.a), path, Registry.Dirs(a.a).Tmp, segCfg, log.LvlTrace, a.logger)
=======
	log.Debug(fmt.Sprintf("freezing %s from step %d to %d", Registry.Name(a.id), calcFrom.Uint64()/a.StepSize(), calcTo.Uint64()/a.StepSize()))
	path := a.fschema.DataFile(version.V1_0, calcFrom, calcTo)

	var exists bool
	exists, err = dir.FileExist(path)
>>>>>>> 787aaf78
	if err != nil {
		return
	}

	if !exists {
		segCfg := seg.DefaultCfg
		segCfg.Workers = compressionWorkers
		segCfg.ExpectMetadata = true
		sn, err := seg.NewCompressor(ctx, "Snapshot "+Registry.Name(a.id), path, a.dirs.Tmp, segCfg, log.LvlTrace, a.logger)
		if err != nil {
			return nil, false, err
		}
		defer sn.Close()
		// TODO: fsync params?

		compress := a.isCompressionUsed(calcFrom, calcTo)
		writer := a.DataWriter(sn, compress)
		defer writer.Close()
		meta, err := a.freezer.Freeze(ctx, calcFrom, calcTo, writer, db)
		if err != nil {
			return nil, false, err
		}
		mbytes, err := meta.Marshal()
		if err != nil {
			return nil, false, err
		}
		writer.SetMetadata(mbytes)

		p := ps.AddNew(filepath.Base(path), 1)
		defer ps.Delete(p)
		if err := writer.Flush(); err != nil {
			return nil, false, err
		}
		if err := writer.Compress(); err != nil {
			return nil, false, err
		}
		writer.Close()
		sn.Close()
		ps.Delete(p)
	}

	valuesDecomp, err := seg.NewDecompressorWithMetadata(path, cfg.HasMetadata)
	if err != nil {
		return nil, false, err
	}

	df := newFilesItemWithSnapConfig(uint64(calcFrom), uint64(calcTo), cfg)
	df.decompressor = valuesDecomp

	indexes, err := a.BuildIndexes(ctx, df.decompressor, calcFrom, calcTo, ps)
	if err != nil {
		return nil, false, err
	}

	// TODO: add support for multiple indexes in filesItem.
	df.index = indexes[0]
	return df, true, nil
}

func (a *ProtoForkable) DataWriter(f *seg.Compressor, compress bool) *seg.PagedWriter {
	return seg.NewPagedWriter(seg.NewWriter(f, a.cfg.Compression), a.cfg.ValuesOnCompressedPage, compress)
}

func (a *ProtoForkable) DataReader(f *seg.Decompressor, compress bool) *seg.Reader {
	return seg.NewReader(f.MakeGetter(), a.cfg.Compression)
}

func (a *ProtoForkable) PagedDataReader(f *seg.Decompressor, compress bool) *seg.PagedReader {
	return seg.NewPagedReader(a.DataReader(f, compress), a.cfg.ValuesOnCompressedPage, compress)
}

func (a *ProtoForkable) BuildIndexes(ctx context.Context, decomp *seg.Decompressor, from, to RootNum, ps *background.ProgressSet) (indexes []*recsplit.Index, err error) {
	closeFiles := true
	defer func() {
		if closeFiles {
			for _, index := range indexes {
				index.Close()
				_ = dir.RemoveFile(index.FilePath())
			}
		}
	}()
	for i, ib := range a.builders {
		filename := path.Base(a.snaps.schema.AccessorIdxFile(version.V1_0, from, to, uint64(i)))
		p := ps.AddNew("build_index_"+filename, 1)
		defer ps.Delete(p)
		recsplitIdx, err := ib.Build(ctx, decomp, from, to, p)
		if err != nil {
			return indexes, err
		}
		indexes = append(indexes, recsplitIdx)

		ps.Delete(p)
	}
	closeFiles = false
	return
}

func (a *ProtoForkable) BuildIndexes2(ctx context.Context, from, to RootNum, ps *background.ProgressSet) (indexes []*recsplit.Index, err error) {
	var decomp *seg.Decompressor
	file, found := a.snaps.dirtyFiles.Get(&FilesItem{startTxNum: from.Uint64(), endTxNum: to.Uint64()})
	if found && file.decompressor != nil {
		decomp = file.decompressor
	} else {
		decomp, err = seg.NewDecompressorWithMetadata(a.fschema.DataFile(version.V1_0, from, to), a.snapCfg.HasMetadata)
		if err != nil {
			return nil, err
		}
		defer decomp.Close()
	}

	return a.BuildIndexes(ctx, decomp, from, to, ps)
}

func (a *ProtoForkable) isCompressionUsed(from, to RootNum) bool {
	// https://github.com/erigontech/erigon/pull/11222 -- decision taken here
	// is that 1k and 10k files will be uncompressed, but 10k files also merged
	// and not built off db, so following decision is okay:
	// AddWord -- compressed -- slowbuilds (merge etc.)
	// AddUncompressedWord -- uncompressed -- fast builds
	return uint64(to-from) > a.snapCfg.MinimumSize
}

func (a *ProtoForkable) Repo() *SnapshotRepo {
	return a.snaps
}

func (a *ProtoForkable) Close() {
	a.snaps.Close()
}

func (a *ProtoForkable) StepSize() uint64 {
	return a.snaps.stepSize
}

func (a *ProtoForkable) FilesWithMissedAccessors() *MissedFilesMap {
	return a.snaps.FilesWithMissedAccessors()
}

// proto_forkable_rotx

type ProtoForkableTx struct {
	id               ForkableId
	files            visibleFiles
	m                []NumMetadata
	a                *ProtoForkable
	snaps            *SnapshotRepo
	noFiles          bool
	snappyReadBuffer []byte

	readers []*recsplit.IndexReader
}

func (a *ProtoForkable) BeginFilesRo() *ProtoForkableTx {
	visibleFiles := a.snaps.visibleFiles()
	for i := range visibleFiles {
		src := visibleFiles[i].src
		if !src.frozen {
			src.refcount.Add(1)
		}
	}

	return &ProtoForkableTx{
		id:    a.id,
		files: visibleFiles,
		m:     a.metadata,
		a:     a,
		snaps: a.snaps,
	}
}

// take dirtyFiles lock before using this
func (a *ProtoForkable) DebugBeginDirtyFilesRo() *forkableDirtyFilesRoTx {
	var files []*FilesItem
	a.snaps.dirtyFiles.Walk(func(items []*FilesItem) bool {
		files = append(files, items...)
		for _, item := range items {
			if !item.frozen {
				item.refcount.Add(1)
			}
		}
		return true
	})
	return &forkableDirtyFilesRoTx{
		p:     a,
		files: files,
	}
}

func (a *ProtoForkable) BuildMissedAccessors(ctx context.Context, g *errgroup.Group, ps *background.ProgressSet, missedFilesItems *MissedFilesMap) {
	for _, file := range missedFilesItems.Get(statecfg.AccessorHashMap) {
		cfile := file
		g.Go(func() error {
			indexes, err := a.BuildIndexes2(ctx, RootNum(cfile.startTxNum), RootNum(cfile.endTxNum), ps)
			if err != nil {
				return err
			}
			for _, idx := range indexes {
				idx.Close()
			}

			return nil
		})
	}
}

func (a *ProtoForkable) BeginNoFilesRo() *ProtoForkableTx {
	return &ProtoForkableTx{
		id:      a.id,
		files:   nil,
		a:       a,
		noFiles: true,
	}
}

func (a *ProtoForkableTx) Id() ForkableId { return a.id }

func (a *ProtoForkableTx) Close() {
	if a.files == nil {
		return
	}
	files := a.files
	a.files = nil
	for i := range files {
		src := files[i].src
		if src == nil || src.frozen {
			continue
		}
		refCnt := src.refcount.Add(-1)
		if refCnt == 0 && src.canDelete.Load() {
			src.closeFilesAndRemove()
		}
	}

	for i := range a.readers {
		a.readers[i].Close()
	}
	a.readers = nil
}

func (a *ProtoForkableTx) StatelessIdxReader(i int) *recsplit.IndexReader {
	a.NoFilesCheck()
	if a.readers == nil {
		a.readers = make([]*recsplit.IndexReader, len(a.files))
	}

	r := a.readers[i]
	if r == nil {
		r = a.files[i].src.index.GetReaderFromPool()
		a.readers[i] = r
	}

	return r
}

func (a *ProtoForkableTx) Garbage(merged *FilesItem) (outs []*FilesItem) {
	return a.snaps.Garbage(a.files, merged)
}

func (a *ProtoForkableTx) VisibleFilesMaxRootNum() RootNum {
	a.NoFilesCheck()
	return RootNum(a.files.EndTxNum())
}

// exclusive
func (a *ProtoForkableTx) VisibleFilesMaxNum() Num {
	a.NoFilesCheck()
	lasti := len(a.files) - 1
	if lasti < 0 {
		return 0
	}
	return a.m[lasti].Last + 1 // .last is inclusive
}

// if either found=false or err != nil, then fileIdx = -1
// can get FileItem on which entityNum was found by a.Files()[fileIdx] etc.
func (a *ProtoForkableTx) GetFromFiles(entityNum Num) (b Bytes, found bool, fileIdx int, err error) {
	a.NoFilesCheck()
	index, found := a.getFileIndex(entityNum)
	if !found {
		return nil, false, -1, nil
	}

	v, f, err := a.GetFromFile(entityNum, index)
	return v, f, index, err
}

func (a *ProtoForkableTx) getFileIndex(entityNum Num) (int, bool) {
	a.NoFilesCheck()
	lastNum := a.VisibleFilesMaxNum()
	if entityNum >= lastNum {
		return -1, false
	}
	for i := range a.files {
		meta := a.m[i]
		if entityNum >= meta.First && entityNum <= meta.Last {
			return i, true
		}
		if entityNum < meta.First {
			break
		}
	}

	return -1, false
}

func (a *ProtoForkableTx) VisibleFiles() VisibleFiles {
	a.NoFilesCheck()
	v := a.files
	fi := make([]VisibleFile, len(v))
	for i, f := range v {
		fi[i] = f
	}
	return fi
}

func (a *ProtoForkableTx) vfs() visibleFiles {
	a.NoFilesCheck()
	return a.files
}

func (a *ProtoForkableTx) GetFromFile(entityNum Num, idx int) (v Bytes, found bool, err error) {
	ap := a.a
	a.NoFilesCheck()
	if idx >= len(a.files) {
		return nil, false, fmt.Errorf("index out of range: %d >= %d", idx, len(a.files))
	}

	pageSize := uint64(a.a.cfg.ValuesOnCompressedPage)
	isContinuous := pageSize <= 1
	file := a.files[idx]
	snaps := a.snaps
	stepSize := snaps.stepSize
	compressionUsed := a.a.isCompressionUsed(RootNum(file.startTxNum), RootNum(file.endTxNum))

	indexR := a.StatelessIdxReader(idx)
	if isContinuous {
		offset, ok := indexR.Lookup(entityNum.EncToBytes(true))
		if !ok {
			return nil, false, fmt.Errorf("entity %d not found in index %s:%d-%d", entityNum, snaps.name, file.startTxNum/stepSize, file.endTxNum/stepSize)
		}

		g := file.src.decompressor.MakeGetter()
		g.Reset(offset)
		compression := seg.CompressNone
		if compressionUsed {
			compression = seg.CompressKeys
		}
		reader := seg.NewReader(g, compression)
		reader.Reset(offset)
		var word []byte

		if reader.HasNext() {
			//start, end
			word, _ = reader.Next(word[:0])
			return word, true, nil
		}
	} else {
		// paged, key stored
		// index stores offsets for page and not entity num
		pageNum := Num((entityNum.Uint64() / pageSize) * pageSize)
		offset, ok := indexR.Lookup(pageNum.EncToBytes(true))
		if !ok {
			return nil, false, fmt.Errorf("entity %d (page %d) not found in index %s:%d-%d", entityNum, pageNum, snaps.name, file.startTxNum/stepSize, file.endTxNum/stepSize)
		}
		g := file.src.decompressor.MakeGetter()
		g.Reset(offset)

		v, _ := g.Next(nil)

		v, a.snappyReadBuffer = seg.GetFromPage(entityNum.EncToBytes(true), v, a.snappyReadBuffer, compressionUsed)
		return v, true, nil
	}

	return nil, false, fmt.Errorf("entity get error: %s expected %d in snapshot %s but not found", Registry.Name(ap.id), entityNum, a.files[idx].src.decompressor.FileName())

}

func (a *ProtoForkableTx) NoFilesCheck() {
	if a.noFiles {
		panic("snapshot read attempt on noFiles mode")
	}
}

func (a *ProtoForkableTx) StepSize() uint64 {
	return a.snaps.stepSize
}<|MERGE_RESOLUTION|>--- conflicted
+++ resolved
@@ -100,25 +100,17 @@
 		return nil, false, nil
 	}
 
-<<<<<<< HEAD
-	log.Debug("freezing %s from %d to %d", Registry.Name(a.a), calcFrom, calcTo)
-	path := a.parser.DataFile(version.V1_0, calcFrom, calcTo)
-	segCfg := seg.DefaultWordLvlCfg
-	segCfg.Workers = compressionWorkers
-	sn, err := seg.NewCompressor(ctx, "Snapshot "+Registry.Name(a.a), path, Registry.Dirs(a.a).Tmp, segCfg, log.LvlTrace, a.logger)
-=======
 	log.Debug(fmt.Sprintf("freezing %s from step %d to %d", Registry.Name(a.id), calcFrom.Uint64()/a.StepSize(), calcTo.Uint64()/a.StepSize()))
 	path := a.fschema.DataFile(version.V1_0, calcFrom, calcTo)
 
 	var exists bool
 	exists, err = dir.FileExist(path)
->>>>>>> 787aaf78
 	if err != nil {
 		return
 	}
 
 	if !exists {
-		segCfg := seg.DefaultCfg
+		segCfg := seg.DefaultWordLvlCfg
 		segCfg.Workers = compressionWorkers
 		segCfg.ExpectMetadata = true
 		sn, err := seg.NewCompressor(ctx, "Snapshot "+Registry.Name(a.id), path, a.dirs.Tmp, segCfg, log.LvlTrace, a.logger)
