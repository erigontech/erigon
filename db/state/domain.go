--- conflicted
+++ resolved
@@ -635,16 +635,6 @@
 	}
 
 	return &DomainRoTx{
-<<<<<<< HEAD
-		name:             d.Name,
-		stepSize:         d.stepSize,
-		d:                d,
-		ht:               d.History.BeginFilesRo(),
-		visible:          d._visible,
-		files:            d._visible.files,
-		salt:             d.salt.Load(),
-		getFromFileCache: d._visible.cache,
-=======
 		name:              d.Name,
 		stepSize:          d.stepSize,
 		stepsInFrozenFile: d.stepsInFrozenFile,
@@ -653,7 +643,7 @@
 		visible:           d._visible,
 		files:             d._visible.files,
 		salt:              d.salt.Load(),
->>>>>>> b6b4bdfe
+		getFromFileCache:  d._visible.cache,
 	}
 }
 
