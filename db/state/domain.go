// Copyright 2022 The Erigon Authors
// This file is part of Erigon.
//
// Erigon is free software: you can redistribute it and/or modify
// it under the terms of the GNU Lesser General Public License as published by
// the Free Software Foundation, either version 3 of the License, or
// (at your option) any later version.
//
// Erigon is distributed in the hope that it will be useful,
// but WITHOUT ANY WARRANTY; without even the implied warranty of
// MERCHANTABILITY or FITNESS FOR A PARTICULAR PURPOSE. See the
// GNU Lesser General Public License for more details.
//
// You should have received a copy of the GNU Lesser General Public License
// along with Erigon. If not, see <http://www.gnu.org/licenses/>.

package state

import (
	"bytes"
	"context"
	"encoding/binary"
	"errors"
	"fmt"
	"math"
	"path/filepath"
	"sort"
	"strings"
	"sync"
	"time"

	btree2 "github.com/tidwall/btree"
	"golang.org/x/sync/errgroup"

	"github.com/erigontech/erigon-lib/common"
	"github.com/erigontech/erigon-lib/common/background"
	"github.com/erigontech/erigon-lib/common/dbg"
	"github.com/erigontech/erigon-lib/common/dir"
	"github.com/erigontech/erigon-lib/log/v3"
	"github.com/erigontech/erigon-lib/metrics"
	"github.com/erigontech/erigon/db/datastruct/existence"
	"github.com/erigontech/erigon/db/etl"
	"github.com/erigontech/erigon/db/kv"
	"github.com/erigontech/erigon/db/kv/order"
	"github.com/erigontech/erigon/db/kv/stream"
	"github.com/erigontech/erigon/db/recsplit"
	"github.com/erigontech/erigon/db/seg"
	"github.com/erigontech/erigon/db/version"
)

var (
	asserts          = dbg.EnvBool("AGG_ASSERTS", false)
	traceFileLife    = dbg.EnvString("AGG_TRACE_FILE_LIFE", "")
	traceGetAsOf     = dbg.EnvString("AGG_TRACE_GET_AS_OF", "")
	tracePutWithPrev = dbg.EnvString("AGG_TRACE_PUT_WITH_PREV", "")
)
var traceGetLatest, _ = kv.String2Domain(dbg.EnvString("AGG_TRACE_GET_LATEST", ""))

// Domain is a part of the state (examples are Accounts, Storage, Code)
// Domain should not have any go routines or locks
//
// Data-Existence in .kv vs .v files:
//  1. key doesn’t exist, then create: .kv - yes, .v - yes
//  2. acc exists, then update/delete: .kv - yes, .v - yes
//  3. acc doesn’t exist, then delete: .kv - no,  .v - no
type Domain struct {
	domainCfg // keep it above *History to avoid unexpected shadowing
	*History

	// Schema:
	//  - .kv - key -> value
	//  - .bt - key -> offset index
	//  - .kvei - key -> existence (bloom filter)

	// dirtyFiles - list of ALL files - including: un-indexed-yet, garbage, merged-into-bigger-one, ...
	// thread-safe, but maybe need 1 RWLock for all trees in Aggregator
	//
	// `_visible.files` derivative from field `file`, but without garbage:
	//  - no files with `canDelete=true`
	//  - no overlaps
	//  - no un-indexed files (`power-off` may happen between .ef and .efi creation)
	//
	// BeginRo() using _visible in zero-copy way
	dirtyFiles *btree2.BTreeG[*FilesItem]

	// _visible - underscore in name means: don't use this field directly, use BeginFilesRo()
	// underlying array is immutable - means it's ready for zero-copy use
	_visible *domainVisible

	checker *DependencyIntegrityChecker
}

type domainCfg struct {
	hist histCfg

	name        kv.Domain
	CompressCfg seg.Cfg
	Accessors   Accessors // list of indexes for given domain
	valuesTable string    // bucket to store domain values; key -> inverted_step + values (Dupsort)
	largeValues bool

	// replaceKeysInValues allows to replace commitment branch values with shorter keys.
	// for commitment domain only
	replaceKeysInValues bool

	version DomainVersionTypes
}

func (d domainCfg) GetVersions() VersionTypes {
	return VersionTypes{
		Domain: &d.version,
		Hist:   &d.hist.version,
		II:     &d.hist.iiCfg.version,
	}
}

type domainVisible struct {
	files  []visibleFile
	name   kv.Domain
	caches *sync.Pool
}

func NewDomain(cfg domainCfg, stepSize uint64, logger log.Logger) (*Domain, error) {
	if cfg.hist.iiCfg.dirs.SnapDomain == "" {
		panic("assert: empty `dirs`")
	}
	if cfg.hist.iiCfg.filenameBase == "" {
		panic("assert: emtpy `filenameBase`" + cfg.name.String())
	}

	d := &Domain{
		domainCfg:  cfg,
		dirtyFiles: btree2.NewBTreeGOptions(filesItemLess, btree2.Options{Degree: 128, NoLocks: false}),
		_visible:   newDomainVisible(cfg.name, []visibleFile{}),
	}

	var err error
	if d.History, err = NewHistory(cfg.hist, stepSize, logger); err != nil {
		return nil, err
	}

	if d.version.DataKV.IsZero() {
		panic(fmt.Errorf("assert: forgot to set version of %s", d.name))
	}
	if d.Accessors.Has(AccessorBTree) && d.version.AccessorBT.IsZero() {
		panic(fmt.Errorf("assert: forgot to set version of %s", d.name))
	}
	if d.Accessors.Has(AccessorHashMap) && d.version.AccessorKVI.IsZero() {
		panic(fmt.Errorf("assert: forgot to set version of %s", d.name))
	}
	if d.Accessors.Has(AccessorExistence) && d.version.AccessorKVEI.IsZero() {
		panic(fmt.Errorf("assert: forgot to set version of %s", d.name))
	}

	return d, nil
}
func (d *Domain) SetChecker(checker *DependencyIntegrityChecker) {
	d.checker = checker
}

func (d *Domain) kvFilePath(fromStep, toStep kv.Step) string {
	return filepath.Join(d.dirs.SnapDomain, fmt.Sprintf("%s-%s.%d-%d.kv", d.version.DataKV.String(), d.filenameBase, fromStep, toStep))
}
func (d *Domain) kviAccessorFilePath(fromStep, toStep kv.Step) string {
	return filepath.Join(d.dirs.SnapDomain, fmt.Sprintf("%s-%s.%d-%d.kvi", d.version.AccessorKVI.String(), d.filenameBase, fromStep, toStep))
}
func (d *Domain) kvExistenceIdxFilePath(fromStep, toStep kv.Step) string {
	return filepath.Join(d.dirs.SnapDomain, fmt.Sprintf("%s-%s.%d-%d.kvei", d.version.AccessorKVEI.String(), d.filenameBase, fromStep, toStep))
}
func (d *Domain) kvBtAccessorFilePath(fromStep, toStep kv.Step) string {
	return filepath.Join(d.dirs.SnapDomain, fmt.Sprintf("%s-%s.%d-%d.bt", d.version.AccessorBT.String(), d.filenameBase, fromStep, toStep))
}

func (d *Domain) kvFilePathMask(fromStep, toStep kv.Step) string {
	return filepath.Join(d.dirs.SnapDomain, fmt.Sprintf("*-%s.%d-%d.kv", d.filenameBase, fromStep, toStep))
}
func (d *Domain) kviAccessorFilePathMask(fromStep, toStep kv.Step) string {
	return filepath.Join(d.dirs.SnapDomain, fmt.Sprintf("*-%s.%d-%d.kvi", d.filenameBase, fromStep, toStep))
}
func (d *Domain) kvExistenceIdxFilePathMask(fromStep, toStep kv.Step) string {
	return filepath.Join(d.dirs.SnapDomain, fmt.Sprintf("*-%s.%d-%d.kvei", d.filenameBase, fromStep, toStep))
}
func (d *Domain) kvBtAccessorFilePathMask(fromStep, toStep kv.Step) string {
	return filepath.Join(d.dirs.SnapDomain, fmt.Sprintf("*-%s.%d-%d.bt", d.filenameBase, fromStep, toStep))
}

// maxStepInDB - return the latest available step in db (at-least 1 value in such step)
func (d *Domain) maxStepInDB(tx kv.Tx) (lstInDb kv.Step) {
	lstIdx, _ := kv.LastKey(tx, d.History.keysTable)
	if len(lstIdx) == 0 {
		return 0
	}
	return kv.Step(binary.BigEndian.Uint64(lstIdx) / d.stepSize)
}

// maxStepInDBNoHistory - return latest available step in db (at-least 1 value in such step)
// Does not use history table to find the latest step
func (d *Domain) maxStepInDBNoHistory(tx kv.Tx) (lstInDb kv.Step) {
	firstKey, err := kv.FirstKey(tx, d.valuesTable)
	if err != nil {
		d.logger.Warn("[agg] Domain.maxStepInDBNoHistory", "firstKey", firstKey, "err", err)
		return 0
	}
	if len(firstKey) == 0 {
		return 0
	}
	if d.largeValues {
		stepBytes := firstKey[len(firstKey)-8:]
		return kv.Step(^binary.BigEndian.Uint64(stepBytes))
	}
	firstVal, err := tx.GetOne(d.valuesTable, firstKey)
	if err != nil {
		d.logger.Warn("[agg] Domain.maxStepInDBNoHistory", "firstKey", firstKey, "err", err)
		return 0
	}

	stepBytes := firstVal[:8]
	return kv.Step(^binary.BigEndian.Uint64(stepBytes))
}

func (d *Domain) minStepInDB(tx kv.Tx) (lstInDb uint64) {
	lstIdx, _ := kv.FirstKey(tx, d.History.keysTable)
	if len(lstIdx) == 0 {
		return 0
	}
	return binary.BigEndian.Uint64(lstIdx) / d.stepSize
}

func (dt *DomainRoTx) NewWriter() *DomainBufferedWriter { return dt.newWriter(dt.d.dirs.Tmp, false) }

// OpenList - main method to open list of files.
// It's ok if some files was open earlier.
// If some file already open: noop.
// If some file already open but not in provided list: close and remove from `files` field.
func (d *Domain) OpenList(idxFiles, histFiles, domainFiles []string) error {
	if err := d.History.openList(idxFiles, histFiles); err != nil {
		return err
	}

	d.closeWhatNotInList(domainFiles)
	d.scanDirtyFiles(domainFiles)
	if err := d.openDirtyFiles(); err != nil {
		return fmt.Errorf("Domain(%s).openList: %w", d.filenameBase, err)
	}
	d.protectFromHistoryFilesAheadOfDomainFiles()
	return nil
}

// protectFromHistoryFilesAheadOfDomainFiles - in some corner-cases app may see more .ef/.v files than .kv:
//   - `kill -9` in the middle of `buildFiles()`, then `rm -f db` (restore from backup)
//   - `kill -9` in the middle of `buildFiles()`, then `stage_exec --reset` (drop progress - as a hot-fix)
func (d *Domain) protectFromHistoryFilesAheadOfDomainFiles() {
	d.closeFilesAfterStep(d.dirtyFilesEndTxNumMinimax() / d.stepSize)
}

func (d *Domain) openFolder() error {
	if d.disable {
		return nil
	}

	idx, histFiles, domainFiles, err := d.fileNamesOnDisk()
	if err != nil {
		return fmt.Errorf("Domain(%s).openFolder: %w", d.filenameBase, err)
	}
	if err := d.OpenList(idx, histFiles, domainFiles); err != nil {
		return err
	}
	return nil
}

func (d *Domain) closeFilesAfterStep(lowerBound uint64) {
	var toClose []*FilesItem
	d.dirtyFiles.Scan(func(item *FilesItem) bool {
		if item.startTxNum/d.stepSize >= lowerBound {
			toClose = append(toClose, item)
		}
		return true
	})
	for _, item := range toClose {
		d.dirtyFiles.Delete(item)
		fName := ""
		if item.decompressor != nil {
			fName = item.decompressor.FileName()
		}
		log.Debug(fmt.Sprintf("[snapshots] closing %s, because step %d was not complete", fName, lowerBound))
		item.closeFiles()
	}

	toClose = toClose[:0]
	d.History.dirtyFiles.Scan(func(item *FilesItem) bool {
		if item.startTxNum/d.stepSize >= lowerBound {
			toClose = append(toClose, item)
		}
		return true
	})
	for _, item := range toClose {
		d.History.dirtyFiles.Delete(item)
		fName := ""
		if item.decompressor != nil {
			fName = item.decompressor.FileName()
		}
		log.Debug(fmt.Sprintf("[snapshots] closing %s, because step %d was not complete", fName, lowerBound))
		item.closeFiles()
	}

	toClose = toClose[:0]
	d.History.InvertedIndex.dirtyFiles.Scan(func(item *FilesItem) bool {
		if item.startTxNum/d.stepSize >= lowerBound {
			toClose = append(toClose, item)
		}
		return true
	})
	for _, item := range toClose {
		d.History.InvertedIndex.dirtyFiles.Delete(item)
		fName := ""
		if item.decompressor != nil {
			fName = item.decompressor.FileName()
		}
		log.Debug(fmt.Sprintf("[snapshots] closing %s, because step %d was not complete", fName, lowerBound))
		item.closeFiles()
	}
}

func (d *Domain) scanDirtyFiles(fileNames []string) (garbageFiles []*FilesItem) {
	if d.filenameBase == "" {
		panic("assert: empty `filenameBase`")
	}
	l := scanDirtyFiles(fileNames, d.stepSize, d.filenameBase, "kv", d.logger)
	for _, dirtyFile := range l {
		dirtyFile.frozen = false

		if _, has := d.dirtyFiles.Get(dirtyFile); !has {
			d.dirtyFiles.Set(dirtyFile)
		}
	}
	return garbageFiles
}

func (d *Domain) closeWhatNotInList(fNames []string) {
	protectFiles := make(map[string]struct{}, len(fNames))
	for _, f := range fNames {
		protectFiles[f] = struct{}{}
	}
	var toClose []*FilesItem
	d.dirtyFiles.Walk(func(items []*FilesItem) bool {
		for _, item := range items {
			if item.decompressor != nil {
				if _, ok := protectFiles[item.decompressor.FileName()]; ok {
					continue
				}
			}
			toClose = append(toClose, item)
		}
		return true
	})
	for _, item := range toClose {
		item.closeFiles()
		d.dirtyFiles.Delete(item)
	}
}

func (d *Domain) reCalcVisibleFiles(toTxNum uint64) {
	var checker func(startTxNum, endTxNum uint64) bool
	if d.checker != nil {
		ue := FromDomain(d.name)
		checker = func(startTxNum, endTxNum uint64) bool {
			return d.checker.CheckDependentPresent(ue, All, startTxNum, endTxNum)
		}
	}
	d._visible = newDomainVisible(d.name, calcVisibleFiles(d.dirtyFiles, d.Accessors, checker, false, toTxNum))
	d.History.reCalcVisibleFiles(toTxNum)
}

func (d *Domain) Tables() []string { return append(d.History.Tables(), d.valuesTable) }

func (d *Domain) Close() {
	if d == nil {
		return
	}
	d.History.Close()
	d.closeWhatNotInList([]string{})
}

func (w *DomainBufferedWriter) PutWithPrev(k, v []byte, txNum uint64, preval []byte, prevStep kv.Step) error {
	step := kv.Step(txNum / w.h.ii.stepSize)
	// This call to update needs to happen before d.tx.Put() later, because otherwise the content of `preval`` slice is invalidated
	if tracePutWithPrev != "" && tracePutWithPrev == w.h.ii.filenameBase {
		fmt.Printf("PutWithPrev(%s, txn %d, key[%x] value[%x] preval[%x])\n", w.h.ii.filenameBase, step, k, v, preval)
	}
	if err := w.h.AddPrevValue(k, txNum, preval); err != nil {
		return err
	}
	if w.diff != nil {
		w.diff.DomainUpdate(k, step, preval, prevStep)
	}
	return w.addValue(k, v, step)
}

func (w *DomainBufferedWriter) DeleteWithPrev(k []byte, txNum uint64, prev []byte, prevStep kv.Step) (err error) {
	step := kv.Step(txNum / w.h.ii.stepSize)

	// This call to update needs to happen before d.tx.Delete() later, because otherwise the content of `original`` slice is invalidated
	if tracePutWithPrev != "" && tracePutWithPrev == w.h.ii.filenameBase {
		fmt.Printf("DeleteWithPrev(%s, txn %d, key[%x] preval[%x])\n", w.h.ii.filenameBase, txNum, k, prev)
	}
	if err := w.h.AddPrevValue(k, txNum, prev); err != nil {
		return err
	}
	if w.diff != nil {
		w.diff.DomainUpdate(k, step, prev, prevStep)
	}
	return w.addValue(k, nil, step)
}

func (w *DomainBufferedWriter) SetDiff(diff *kv.DomainDiff) { w.diff = diff }

func (dt *DomainRoTx) newWriter(tmpdir string, discard bool) *DomainBufferedWriter {
	discardHistory := discard || dt.d.historyDisabled

	w := &DomainBufferedWriter{
		discard:   discard,
		aux:       make([]byte, 0, 128),
		valsTable: dt.d.valuesTable,
		largeVals: dt.d.largeValues,
		h:         dt.ht.newWriter(tmpdir, discardHistory),
		values:    etl.NewCollectorWithAllocator(dt.name.String()+"domain.flush", tmpdir, etl.SmallSortableBuffers, dt.d.logger).LogLvl(log.LvlTrace),
	}
	w.values.SortAndFlushInBackground(true)
	return w
}

type DomainBufferedWriter struct {
	values *etl.Collector

	discard bool

	valsTable string
	largeVals bool

	stepBytes [8]byte // current inverted step representation
	aux       []byte  // auxilary buffer for key1 + key2
	aux2      []byte  // auxilary buffer for step + val
	diff      *kv.DomainDiff

	h *historyBufferedWriter
}

func (w *DomainBufferedWriter) Close() {
	if w == nil { // allow dobule-close
		return
	}
	w.h.close()
	if w.values != nil {
		w.values.Close()
	}
}

// nolint
func loadSkipFunc() etl.LoadFunc {
	var preKey, preVal []byte
	return func(k, v []byte, table etl.CurrentTableReader, next etl.LoadNextFunc) error {
		if bytes.Equal(k, preKey) {
			preVal = v
			return nil
		}
		if err := next(nil, preKey, preVal); err != nil {
			return err
		}
		if err := next(k, k, v); err != nil {
			return err
		}
		preKey, preVal = k, v
		return nil
	}
}
func (w *DomainBufferedWriter) Flush(ctx context.Context, tx kv.RwTx) error {
	if w.discard {
		return nil
	}
	if err := w.h.Flush(ctx, tx); err != nil {
		return err
	}

	if w.largeVals {
		if err := w.values.Load(tx, w.valsTable, loadFunc, etl.TransformArgs{Quit: ctx.Done(), EmptyVals: true}); err != nil {
			return err
		}
		w.Close()
		return nil
	}

	valuesCursor, err := tx.RwCursorDupSort(w.valsTable)
	if err != nil {
		return err
	}
	defer valuesCursor.Close()
	if err := w.values.Load(tx, w.valsTable, func(k, v []byte, table etl.CurrentTableReader, next etl.LoadNextFunc) error {
		foundVal, err := valuesCursor.SeekBothRange(k, v[:8])
		if err != nil {
			return err
		}
		if len(foundVal) == 0 || !bytes.Equal(foundVal[:8], v[:8]) {
			if err := valuesCursor.Put(k, v); err != nil {
				return err
			}
			return nil
		}
		if err := valuesCursor.DeleteCurrent(); err != nil {
			return err
		}
		if err := valuesCursor.Put(k, v); err != nil {
			return err
		}
		return nil
	}, etl.TransformArgs{Quit: ctx.Done(), EmptyVals: true}); err != nil {
		return err
	}
	w.Close()

	return nil
}

func (w *DomainBufferedWriter) addValue(k, value []byte, step kv.Step) error {
	if w.discard {
		return nil
	}
	binary.BigEndian.PutUint64(w.stepBytes[:], ^uint64(step))

	if w.largeVals {
		kl := len(k)
		w.aux = append(append(w.aux[:0], k...), w.stepBytes[:]...)
		fullkey := w.aux[:kl+8]
		if asserts {
			seeStep := kv.Step(^binary.BigEndian.Uint64(w.stepBytes[:]))
			if step != seeStep {
				panic(fmt.Sprintf("assert: %d != %d", step, ^binary.BigEndian.Uint64(w.stepBytes[:])))
			}
		}

		if err := w.values.Collect(fullkey, value); err != nil {
			return err
		}
		return nil
	}

	w.aux2 = append(append(w.aux2[:0], w.stepBytes[:]...), value...)

	if asserts {
		seeStep := kv.Step(^binary.BigEndian.Uint64(w.stepBytes[:]))
		if step != seeStep {
			panic(fmt.Sprintf("assert: %d != %d", step, ^binary.BigEndian.Uint64(w.stepBytes[:])))
		}
	}

	//defer func() {
	//	fmt.Printf("addValue     [%p;tx=%d] '%x' -> '%x'\n", w, w.h.ii.txNum, fullkey, value)
	//}()

	if err := w.values.Collect(k, w.aux2); err != nil {
		return err
	}
	return nil
}

// DomainRoTx allows accesing the same domain from multiple go-routines
type DomainRoTx struct {
	files    visibleFiles
	visible  *domainVisible
	name     kv.Domain
	stepSize uint64
	ht       *HistoryRoTx
	salt     *uint32

	d *Domain

	dataReaders []*seg.PagedReader
	btReaders   []*BtIndex
	mapReaders  []*recsplit.IndexReader

	comBuf []byte

	valsC      kv.Cursor
	valCViewID uint64 // to make sure that valsC reading from the same view with given kv.Tx

	getFromFileCache *DomainGetFromFileCache
}

func domainReadMetric(name kv.Domain, level int) metrics.Summary {
	if level > 4 {
		level = 5
	}
	return mxsKVGet[name][level]
}

func (dt *DomainRoTx) getLatestFromFile(i int, filekey []byte) (v []byte, ok bool, offset uint64, err error) {
	if dbg.KVReadLevelledMetrics {
		defer domainReadMetric(dt.name, i).ObserveDuration(time.Now())
	}

	if dt.d.Accessors.Has(AccessorBTree) {
		_, v, offset, ok, err = dt.statelessBtree(i).Get(filekey, dt.reusableReader(i))
		if err != nil || !ok {
			return nil, false, 0, err
		}
		//fmt.Printf("getLatestFromBtreeColdFiles key %x shard %d %x\n", filekey, exactColdShard, v)
		return v, true, offset, nil
	}
	if dt.d.Accessors.Has(AccessorHashMap) {
		reader := dt.statelessIdxReader(i)
		if reader.Empty() {
			return nil, false, 0, nil
		}
		offset, ok := reader.TwoLayerLookup(filekey)
		if !ok {
			return nil, false, 0, nil
		}
		g := dt.reusableReader(i)
		g.Reset(offset)

		k, v, _, _, _ := g.Next2Copy(nil, nil)
		if !bytes.Equal(filekey, k) { // MPH false-positives protection
			return nil, false, 0, nil
		}
		//v, _ := g.Next(nil)
		return v, true, 0, nil
	}
	return nil, false, 0, errors.New("no index defined")

}

func (d *Domain) BeginFilesRo() *DomainRoTx {
	for i := 0; i < len(d._visible.files); i++ {
		if !d._visible.files[i].src.frozen {
			d._visible.files[i].src.refcount.Add(1)
		}
	}

	return &DomainRoTx{
		name:     d.name,
		stepSize: d.stepSize,
		d:        d,
		ht:       d.History.BeginFilesRo(),
		visible:  d._visible,
		files:    d._visible.files,
		salt:     d.salt.Load(),
	}
}

// Collation is the set of compressors created after aggregation
type Collation struct {
	HistoryCollation
	valuesComp  *seg.PagedWriter
	valuesPath  string
	valuesCount int
}

func (c Collation) Close() {
	if c.valuesComp != nil {
		c.valuesComp.Close()
	}
	c.HistoryCollation.Close()
}

func (d *Domain) dumpStepRangeOnDisk(ctx context.Context, stepFrom, stepTo kv.Step, txnFrom, txnTo uint64, wal *DomainBufferedWriter, vt valueTransformer) error {
	if d.disable || stepFrom == stepTo {
		return nil
	}
	if stepFrom > stepTo {
		panic(fmt.Errorf("assert: stepFrom=%d > stepTo=%d", stepFrom, stepTo))
	}

	coll, err := d.collateETL(ctx, stepFrom, stepTo, wal.values, vt)
	defer wal.Close()
	if err != nil {
		return err
	}
	wal.Close()

	ps := background.NewProgressSet()
	static, err := d.buildFileRange(ctx, stepFrom, stepTo, coll, ps)
	if err != nil {
		return err
	}

	d.integrateDirtyFiles(static, txnFrom, txnTo)
	// d.reCalcVisibleFiles(d.dirtyFilesEndTxNumMinimax())
	return nil
}

// [stepFrom; stepTo)
// In contrast to collate function collateETL puts contents of wal into file.
func (d *Domain) collateETL(ctx context.Context, stepFrom, stepTo kv.Step, wal *etl.Collector, vt valueTransformer) (coll Collation, err error) {
	if d.disable {
		return Collation{}, err
	}
	started := time.Now()
	closeCollation := true
	defer func() {
		if closeCollation {
			coll.Close()
		}
		mxCollateTook.ObserveDuration(started)
	}()

	coll.valuesPath = d.kvFilePath(stepFrom, stepTo)
	_comp, err := seg.NewCompressor(ctx, d.filenameBase+".domain.collate", coll.valuesPath, d.dirs.Tmp, d.CompressCfg.WordLvlCfg, log.LvlTrace, d.logger)
	if err != nil {
		return Collation{}, fmt.Errorf("create %s values compressor: %w", d.filenameBase, err)
	}

	// Don't use `d.compress` config in collate. Because collat+build must be very-very fast (to keep db small).
	// Compress files only in `merge` which ok to be slow.
	forceNoCompress := stepTo-stepFrom > DomainMinStepsToCompress
	kvWriter := d.dataWriter(_comp, forceNoCompress)
	coll.valuesComp = kvWriter

	stepBytes := make([]byte, 8)
	binary.BigEndian.PutUint64(stepBytes, ^uint64(stepTo))

	kvs := make([]struct {
		k, v []byte
	}, 0, 128)
	var fromTxNum, endTxNum uint64 = 0, uint64(stepTo) * d.stepSize
	if stepFrom > 0 {
		fromTxNum = uint64((stepFrom - 1)) * d.stepSize
	}

	//var stepInDB []byte
	err = wal.Load(nil, "", func(k, v []byte, table etl.CurrentTableReader, next etl.LoadNextFunc) error {
		if d.largeValues {
			kvs = append(kvs, struct {
				k, v []byte
			}{k[:len(k)-8], v})
		} else {

			if vt != nil {
				v, err = vt(v[8:], fromTxNum, endTxNum)
				if err != nil {
					return fmt.Errorf("vt: %w", err)
				}
			} else {
				v = v[8:]
			}
			if err = kvWriter.Add(k, v); err != nil {
				return fmt.Errorf("add %s values key [%x]: %w", d.filenameBase, k, err)
			}
		}
		return nil
	}, etl.TransformArgs{Quit: ctx.Done()})
	sort.Slice(kvs, func(i, j int) bool {
		return bytes.Compare(kvs[i].k, kvs[j].k) < 0
	})
	// check if any key is duplicated
	for i := 1; i < len(kvs); i++ {
		if bytes.Equal(kvs[i].k, kvs[i-1].k) {
			return coll, fmt.Errorf("duplicate key [%x]", kvs[i].k)
		}
	}
	for _, kv := range kvs {
		if vt != nil {
			kv.v, err = vt(kv.v, fromTxNum, endTxNum)
		}
		if err != nil {
			return coll, fmt.Errorf("vt: %w", err)
		}
		if err = kvWriter.Add(kv.k, kv.v); err != nil {
			return coll, fmt.Errorf("add %s values key [%x]: %w", d.filenameBase, kv.k, err)
		}
	}
	if err := kvWriter.Flush(); err != nil {
		return coll, err
	}

	closeCollation = false
	coll.valuesCount = kvWriter.Count() / 2
	mxCollationSize.SetUint64(uint64(coll.valuesCount))
	return coll, nil
}

// collate gathers domain changes over the specified step, using read-only transaction,
// and returns compressors, elias fano, and bitmaps
// [txFrom; txTo)
func (d *Domain) collate(ctx context.Context, step kv.Step, txFrom, txTo uint64, roTx kv.Tx) (coll Collation, err error) {
	if d.disable {
		return Collation{}, nil
	}

	{ //assert
		if txFrom%d.stepSize != 0 {
			panic(fmt.Errorf("assert: unexpected txFrom=%d", txFrom))
		}
		if txTo%d.stepSize != 0 {
			panic(fmt.Errorf("assert: unexpected txTo=%d", txTo))
		}
	}

	started := time.Now()
	defer func() {
		mxCollateTook.ObserveDuration(started)
	}()

	coll.HistoryCollation, err = d.History.collate(ctx, step, txFrom, txTo, roTx)
	if err != nil {
		return Collation{}, err
	}

	closeCollation := true
	defer func() {
		if closeCollation {
			coll.Close()
		}
	}()

	coll.valuesPath = d.kvFilePath(step, step+1)
	_valComp, err := seg.NewCompressor(ctx, d.filenameBase+".domain.collate", coll.valuesPath, d.dirs.Tmp, d.CompressCfg.WordLvlCfg, log.LvlTrace, d.logger)
	if err != nil {
		return Collation{}, fmt.Errorf("create %s values compressor: %w", d.filenameBase, err)
	}

	// Don't use `d.compress` config in collate. Because collat+build must be very-very fast (to keep db small).
	// Compress files only in `merge` which ok to be slow.
	kvWriter := d.dataWriter(_valComp, true)
	coll.valuesComp = kvWriter

	stepBytes := make([]byte, 8)
	binary.BigEndian.PutUint64(stepBytes, ^uint64(step))

	var valsCursor kv.Cursor

	if d.largeValues {
		valsCursor, err = roTx.Cursor(d.valuesTable)
		if err != nil {
			return Collation{}, fmt.Errorf("create %s values cursorDupsort: %w", d.filenameBase, err)
		}
	} else {
		valsCursor, err = roTx.CursorDupSort(d.valuesTable)
		if err != nil {
			return Collation{}, fmt.Errorf("create %s values cursorDupsort: %w", d.filenameBase, err)
		}
	}
	defer valsCursor.Close()

	kvs := make([]struct {
		k, v []byte
	}, 0, 128)

	var stepInDB []byte
	for k, v, err := valsCursor.First(); k != nil; {
		if err != nil {
			return coll, err
		}

		if d.largeValues {
			stepInDB = k[len(k)-8:]
		} else {
			stepInDB = v[:8]
		}
		if !bytes.Equal(stepBytes, stepInDB) { // [txFrom; txTo)
			k, v, err = valsCursor.Next()
			continue
		}

		if d.largeValues {
			kvs = append(kvs, struct {
				k, v []byte
			}{k[:len(k)-8], v})
			k, v, err = valsCursor.Next()
		} else {
			if err = kvWriter.Add(k, v[8:]); err != nil {
				return coll, fmt.Errorf("add %s values key [%x]: %w", d.filenameBase, k, err)
			}
			k, v, err = valsCursor.(kv.CursorDupSort).NextNoDup()
		}
	}
	sort.Slice(kvs, func(i, j int) bool {
		return bytes.Compare(kvs[i].k, kvs[j].k) < 0
	})
	// check if any key is duplicated
	if dbg.AssertEnabled {
		for i := 1; i < len(kvs); i++ {
			if bytes.Equal(kvs[i].k, kvs[i-1].k) {
				return coll, fmt.Errorf("duplicate key [%x]", kvs[i].k)
			}
		}
	}
	for _, kv := range kvs {
		if err = kvWriter.Add(kv.k, kv.v); err != nil {
			return coll, fmt.Errorf("add %s values key [%x]: %w", d.filenameBase, kv.k, err)
		}
	}
	if err := kvWriter.Flush(); err != nil {
		return coll, err
	}

	closeCollation = false
	coll.valuesCount = kvWriter.Count() / 2
	mxCollationSize.SetUint64(uint64(coll.valuesCount))
	return coll, nil
}

type StaticFiles struct {
	HistoryFiles
	valuesDecomp    *seg.Decompressor
	valuesIdx       *recsplit.Index
	valuesBt        *BtIndex
	existenceFilter *existence.Filter
}

// CleanupOnError - call it on collation fail. It closing all files
func (sf StaticFiles) CleanupOnError() {
	if sf.valuesDecomp != nil {
		sf.valuesDecomp.Close()
	}
	if sf.valuesIdx != nil {
		sf.valuesIdx.Close()
	}
	if sf.valuesBt != nil {
		sf.valuesBt.Close()
	}
	if sf.existenceFilter != nil {
		sf.existenceFilter.Close()
	}
	sf.HistoryFiles.CleanupOnError()
}

// skips history files
func (d *Domain) buildFileRange(ctx context.Context, stepFrom, stepTo kv.Step, collation Collation, ps *background.ProgressSet) (StaticFiles, error) {
	if d.disable {
		return StaticFiles{}, nil
	}
	mxRunningFilesBuilding.Inc()
	defer mxRunningFilesBuilding.Dec()
	if traceFileLife != "" && d.filenameBase == traceFileLife {
		d.logger.Warn("[agg.dbg] buildFilesRange", "step", fmt.Sprintf("%d-%d", stepFrom, stepTo), "domain", d.filenameBase)
	}

	start := time.Now()
	defer func() {
		mxBuildTook.ObserveDuration(start)
	}()

	valuesComp := collation.valuesComp

	var (
		valuesDecomp    *seg.Decompressor
		valuesIdx       *recsplit.Index
		bt              *BtIndex
		existenceFilter *existence.Filter
		err             error
	)
	closeComp := true
	defer func() {
		if closeComp {
			if valuesComp != nil {
				valuesComp.Close()
			}
			if valuesDecomp != nil {
				valuesDecomp.Close()
			}
			if valuesIdx != nil {
				valuesIdx.Close()
			}
			if bt != nil {
				bt.Close()
			}
			if existenceFilter != nil {
				existenceFilter.Close()
			}
		}
	}()
	if d.noFsync {
		valuesComp.DisableFsync()
	}
	if err = valuesComp.Compress(); err != nil {
		return StaticFiles{}, fmt.Errorf("compress %s values: %w", d.filenameBase, err)
	}
	valuesComp.Close()
	valuesComp = nil
	valuesDecomp, err = seg.NewDecompressor(collation.valuesPath)
	if err != nil {
		return StaticFiles{}, fmt.Errorf("open %s values decompressor: %w", d.filenameBase, err)
	}

	if d.Accessors.Has(AccessorHashMap) {
		if err = d.buildHashMapAccessor(ctx, stepFrom, stepTo, d.dataReader(valuesDecomp), ps); err != nil {
			return StaticFiles{}, fmt.Errorf("build %s values idx: %w", d.filenameBase, err)
		}
		valuesIdx, err = recsplit.OpenIndex(d.kviAccessorFilePath(stepFrom, stepTo))
		if err != nil {
			return StaticFiles{}, err
		}
	}

	if d.Accessors.Has(AccessorBTree) {
		btPath := d.kvBtAccessorFilePath(stepFrom, stepTo)
		bt, err = CreateBtreeIndexWithDecompressor(btPath, DefaultBtreeM, d.dataReader(valuesDecomp), *d.salt.Load(), ps, d.dirs.Tmp, d.logger, d.noFsync, d.Accessors)
		if err != nil {
			return StaticFiles{}, fmt.Errorf("build %s .bt idx: %w", d.filenameBase, err)
		}
	}
	if d.Accessors.Has(AccessorExistence) {
		fPath := d.kvExistenceIdxFilePath(stepFrom, stepTo)
		exists, err := dir.FileExist(fPath)
		if err != nil {
			return StaticFiles{}, fmt.Errorf("build %s .kvei: %w", d.filenameBase, err)
		}
		if exists {
			existenceFilter, err = existence.OpenFilter(fPath, false)
			if err != nil {
				return StaticFiles{}, fmt.Errorf("build %s .kvei: %w", d.filenameBase, err)
			}
		}
	}
	closeComp = false
	return StaticFiles{
		valuesDecomp:    valuesDecomp,
		valuesIdx:       valuesIdx,
		valuesBt:        bt,
		existenceFilter: existenceFilter,
	}, nil
}

// buildFiles performs potentially resource intensive operations of creating
// static files and their indices
func (d *Domain) buildFiles(ctx context.Context, step kv.Step, collation Collation, ps *background.ProgressSet) (StaticFiles, error) {
	if d.disable {
		return StaticFiles{}, nil
	}

	mxRunningFilesBuilding.Inc()
	defer mxRunningFilesBuilding.Dec()
	if traceFileLife != "" && d.filenameBase == traceFileLife {
		d.logger.Warn("[agg.dbg] buildFiles", "step", step, "domain", d.filenameBase)
	}

	start := time.Now()
	defer func() {
		mxBuildTook.ObserveDuration(start)
	}()

	hStaticFiles, err := d.History.buildFiles(ctx, step, collation.HistoryCollation, ps)
	if err != nil {
		return StaticFiles{}, err
	}
	valuesComp := collation.valuesComp

	var (
		valuesDecomp *seg.Decompressor
		valuesIdx    *recsplit.Index
		bt           *BtIndex
		bloom        *existence.Filter
	)
	closeComp := true
	defer func() {
		if closeComp {
			hStaticFiles.CleanupOnError()
			if valuesComp != nil {
				valuesComp.Close()
			}
			if valuesDecomp != nil {
				valuesDecomp.Close()
			}
			if valuesIdx != nil {
				valuesIdx.Close()
			}
			if bt != nil {
				bt.Close()
			}
			if bloom != nil {
				bloom.Close()
			}
		}
	}()
	if d.noFsync {
		valuesComp.DisableFsync()
	}
	if err = valuesComp.Compress(); err != nil {
		return StaticFiles{}, fmt.Errorf("compress %s values: %w", d.filenameBase, err)
	}
	valuesComp.Close()
	valuesComp = nil
	if valuesDecomp, err = seg.NewDecompressor(collation.valuesPath); err != nil {
		return StaticFiles{}, fmt.Errorf("open %s values decompressor: %w", d.filenameBase, err)
	}

	if d.Accessors.Has(AccessorHashMap) {
		if err = d.buildHashMapAccessor(ctx, step, step+1, d.dataReader(valuesDecomp), ps); err != nil {
			return StaticFiles{}, fmt.Errorf("build %s values idx: %w", d.filenameBase, err)
		}
		valuesIdx, err = recsplit.OpenIndex(d.kviAccessorFilePath(step, step+1))
		if err != nil {
			return StaticFiles{}, err
		}
	}

	if d.Accessors.Has(AccessorBTree) {
		btPath := d.kvBtAccessorFilePath(step, step+1)
		bt, err = CreateBtreeIndexWithDecompressor(btPath, DefaultBtreeM, d.dataReader(valuesDecomp), *d.salt.Load(), ps, d.dirs.Tmp, d.logger, d.noFsync, d.Accessors)
		if err != nil {
			return StaticFiles{}, fmt.Errorf("build %s .bt idx: %w", d.filenameBase, err)
		}
	}
	if d.Accessors.Has(AccessorExistence) {
		fPath := d.kvExistenceIdxFilePath(step, step+1)
		exists, err := dir.FileExist(fPath)
		if err != nil {
			return StaticFiles{}, fmt.Errorf("build %s .kvei: %w", d.filenameBase, err)
		}
		if exists {
			bloom, err = existence.OpenFilter(fPath, false)
			if err != nil {
				return StaticFiles{}, fmt.Errorf("build %s .kvei: %w", d.filenameBase, err)
			}
		}
	}
	closeComp = false
	return StaticFiles{
		HistoryFiles:    hStaticFiles,
		valuesDecomp:    valuesDecomp,
		valuesIdx:       valuesIdx,
		valuesBt:        bt,
		existenceFilter: bloom,
	}, nil
}

<<<<<<< HEAD
func (d *Domain) buildHashMapAccessor(ctx context.Context, fromStep, toStep uint64, data *seg.PagedReader, ps *background.ProgressSet) error {
=======
func (d *Domain) buildHashMapAccessor(ctx context.Context, fromStep, toStep kv.Step, data *seg.Reader, ps *background.ProgressSet) error {
>>>>>>> 10de105e
	idxPath := d.kviAccessorFilePath(fromStep, toStep)
	cfg := recsplit.RecSplitArgs{
		Version:            1,
		Enums:              false,
		LessFalsePositives: true,

		BucketSize: recsplit.DefaultBucketSize,
		LeafSize:   recsplit.DefaultLeafSize,
		TmpDir:     d.dirs.Tmp,
		IndexFile:  idxPath,
		Salt:       d.salt.Load(),
		NoFsync:    d.noFsync,
	}
	return buildHashMapAccessor(ctx, data, idxPath, cfg, ps, d.logger)
}

func (d *Domain) MissedBtreeAccessors() (l []*FilesItem) {
	return d.missedBtreeAccessors(d.dirtyFiles.Items())
}

func (d *Domain) missedBtreeAccessors(source []*FilesItem) (l []*FilesItem) {
	if !d.Accessors.Has(AccessorBTree) {
		return nil
	}
	return fileItemsWithMissedAccessors(source, d.stepSize, func(fromStep, toStep kv.Step) []string {
		return []string{d.kvBtAccessorFilePath(fromStep, toStep), d.kvExistenceIdxFilePath(fromStep, toStep)}
	})
}

func (d *Domain) MissedMapAccessors() (l []*FilesItem) {
	return d.missedMapAccessors(d.dirtyFiles.Items())
}

func (d *Domain) missedMapAccessors(source []*FilesItem) (l []*FilesItem) {
	if !d.Accessors.Has(AccessorHashMap) {
		return nil
	}
	return fileItemsWithMissedAccessors(source, d.stepSize, func(fromStep, toStep kv.Step) []string {
		return []string{d.kviAccessorFilePath(fromStep, toStep)}
	})
	//return fileItemsWithMissedAccessors(source, d.stepSize, func(fromStep, toStep uint64) []string {
	//	var files []string
	//	if d.Accessors.Has(AccessorHashMap) {
	//		files = append(files, d.kviAccessorFilePath(fromStep, toStep))
	//		files = append(files, d.kvExistenceIdxFilePath(fromStep, toStep))
	//	}
	//	return files
	//})
}

// BuildMissedAccessors - produce .efi/.vi/.kvi from .ef/.v/.kv
func (d *Domain) BuildMissedAccessors(ctx context.Context, g *errgroup.Group, ps *background.ProgressSet, domainFiles *MissedAccessorDomainFiles) {
	d.History.BuildMissedAccessors(ctx, g, ps, domainFiles.history)
	for _, item := range domainFiles.missedBtreeAccessors() {
		if item.decompressor == nil {
			log.Warn(fmt.Sprintf("[dbg] BuildMissedAccessors: item with nil decompressor %s %d-%d", d.filenameBase, item.startTxNum/d.stepSize, item.endTxNum/d.stepSize))
		}
		item := item

		g.Go(func() error {
			fromStep, toStep := kv.Step(item.startTxNum/d.stepSize), kv.Step(item.endTxNum/d.stepSize)
			idxPath := d.kvBtAccessorFilePath(fromStep, toStep)
			if err := BuildBtreeIndexWithDecompressor(idxPath, d.dataReader(item.decompressor), ps, d.dirs.Tmp, *d.salt.Load(), d.logger, d.noFsync, d.Accessors); err != nil {
				return fmt.Errorf("failed to build btree index for %s:  %w", item.decompressor.FileName(), err)
			}
			return nil
		})
	}
	for _, item := range domainFiles.missedMapAccessors() {
		if item.decompressor == nil {
			log.Warn(fmt.Sprintf("[dbg] BuildMissedAccessors: item with nil decompressor %s %d-%d", d.filenameBase, item.startTxNum/d.stepSize, item.endTxNum/d.stepSize))
		}
		item := item
		g.Go(func() error {
			fromStep, toStep := kv.Step(item.startTxNum/d.stepSize), kv.Step(item.endTxNum/d.stepSize)
			err := d.buildHashMapAccessor(ctx, fromStep, toStep, d.dataReader(item.decompressor), ps)
			if err != nil {
				return fmt.Errorf("build %s values recsplit index: %w", d.filenameBase, err)
			}
			return nil
		})
	}
}

// TODO: exported for idx_optimize.go
// TODO: this utility can be safely deleted after PR https://github.com/erigontech/erigon/pull/12907/ is rolled out in production
func BuildHashMapAccessor(ctx context.Context, d *seg.PagedReader, idxPath string, cfg recsplit.RecSplitArgs, ps *background.ProgressSet, logger log.Logger) error {
	return buildHashMapAccessor(ctx, d, idxPath, cfg, ps, logger)
}

func buildHashMapAccessor(ctx context.Context, g *seg.PagedReader, idxPath string, cfg recsplit.RecSplitArgs, ps *background.ProgressSet, logger log.Logger) error {
	_, fileName := filepath.Split(idxPath)
	count := g.Count() / 2
	p := ps.AddNew(fileName, uint64(count))
	defer ps.Delete(p)

	defer g.MadvNormal().DisableReadAhead()

	var rs *recsplit.RecSplit
	var err error
	cfg.KeyCount = count
	if rs, err = recsplit.NewRecSplit(cfg, logger); err != nil {
		return fmt.Errorf("create recsplit: %w", err)
	}
	defer rs.Close()
	rs.LogLvl(log.LvlTrace)

	//defer func() {
	//	if rec := recover(); rec != nil {
	//		err = fmt.Errorf("buildHashMapAccessor: %s, %s, %s", rs.FileName(), rec, dbg.Stack())
	//	}
	//}()

	var buf []byte
	_ = buf
	//var keyPos, valPos uint64
	var k []byte
	var pos, nextPos, collisions uint64
	for {
		word := make([]byte, 0, 256)
		if err := ctx.Err(); err != nil {
			return err
		}
		g.Reset(0)
		for g.HasNext() {
			//k, buf, nextPos = g.NextKey(nil)
			k, _, _, _, nextPos = g.Next2(nil, nil)
			if err = rs.AddKey(k, pos); err != nil {
				return fmt.Errorf("add idx key [%x]: %w", word, err)
			}
			pos = nextPos

			p.Processed.Add(1)
		}
		if err = rs.Build(ctx); err != nil {
			if rs.Collision() {
				collisions++
				if collisions > 10 {
					return fmt.Errorf("probably source file has duplicated keys: %s, %s", g.FileName(), dbg.Stack())
				}
				logger.Info("Building recsplit. Collision happened. It's ok. Restarting...")
				rs.ResetNextSalt()
			} else {
				return fmt.Errorf("build idx: %w", err)
			}
		} else {
			break
		}
	}
	return nil
}
func buildHashMapAccessor2(ctx context.Context, g *seg.Reader, idxPath string, cfg recsplit.RecSplitArgs, ps *background.ProgressSet, logger log.Logger) (err error) {
	_, fileName := filepath.Split(idxPath)
	count := g.Count() / 2
	p := ps.AddNew(fileName, uint64(count))
	defer ps.Delete(p)

	defer g.MadvNormal().DisableReadAhead()

	var rs *recsplit.RecSplit
	cfg.KeyCount = count
	if rs, err = recsplit.NewRecSplit(cfg, logger); err != nil {
		return fmt.Errorf("create recsplit: %w", err)
	}
	defer rs.Close()
	rs.LogLvl(log.LvlTrace)

	defer func() {
		if rec := recover(); rec != nil {
			err = fmt.Errorf("buildHashMapAccessor: %s, %s, %s", rs.FileName(), rec, dbg.Stack())
		}
	}()

	var keyPos uint64
	for {
		word := make([]byte, 0, 256)
		if err := ctx.Err(); err != nil {
			return err
		}
		g.Reset(0)
		for g.HasNext() {
			word, _ = g.Next(word[:0])
			if err = rs.AddKey(word, keyPos); err != nil {
				return fmt.Errorf("add idx key [%x]: %w", word, err)
			}

			// Skip value
			keyPos, _ = g.Skip()

			p.Processed.Add(1)
		}
		if err = rs.Build(ctx); err != nil {
			if rs.Collision() {
				logger.Info("Building recsplit. Collision happened. It's ok. Restarting...")
				rs.ResetNextSalt()
			} else {
				return fmt.Errorf("build idx: %w", err)
			}
		} else {
			break
		}
	}
	return nil
}

func (d *Domain) integrateDirtyFiles(sf StaticFiles, txNumFrom, txNumTo uint64) {
	if d.disable {
		return
	}
	if txNumFrom == txNumTo {
		panic(fmt.Sprintf("assert: txNumFrom(%d) == txNumTo(%d)", txNumFrom, txNumTo))
	}

	d.History.integrateDirtyFiles(sf.HistoryFiles, txNumFrom, txNumTo)

	fi := newFilesItem(txNumFrom, txNumTo, d.stepSize)
	fi.frozen = false
	fi.decompressor = sf.valuesDecomp
	fi.index = sf.valuesIdx
	fi.bindex = sf.valuesBt
	fi.existence = sf.existenceFilter
	d.dirtyFiles.Set(fi)
}

// unwind is similar to prune but the difference is that it restores domain values from the history as of txFrom
// context Flush should be managed by caller.
func (dt *DomainRoTx) unwind(ctx context.Context, rwTx kv.RwTx, step, txNumUnwindTo uint64, domainDiffs []kv.DomainEntryDiff) error {
	// fmt.Printf("[domain][%s] unwinding domain to txNum=%d, step %d\n", d.filenameBase, txNumUnwindTo, step)
	d := dt.d

	sf := time.Now()
	defer mxUnwindTook.ObserveDuration(sf)
	mxRunningUnwind.Inc()
	defer mxRunningUnwind.Dec()
	logEvery := time.NewTicker(time.Second * 30)
	defer logEvery.Stop()

	valsCursor, err := rwTx.RwCursorDupSort(d.valuesTable)
	if err != nil {
		return err
	}
	defer valsCursor.Close()
	// First revert keys
	for i := range domainDiffs {
		keyStr, value, prevStepBytes := domainDiffs[i].Key, domainDiffs[i].Value, domainDiffs[i].PrevStepBytes
		key := toBytesZeroCopy(keyStr)
		if dt.d.largeValues {
			if len(value) == 0 {
				if !bytes.Equal(key[len(key)-8:], prevStepBytes) {
					if err := rwTx.Delete(d.valuesTable, key); err != nil {
						return err
					}
				} else {
					if err := rwTx.Put(d.valuesTable, key, []byte{}); err != nil {
						return err
					}
				}
			} else {
				if err := rwTx.Put(d.valuesTable, key, value); err != nil {
					return err
				}
			}
			continue
		}
		stepBytes := key[len(key)-8:]
		fullKey := key[:len(key)-8]
		// Second, we need to restore the previous value
		valInDB, err := valsCursor.SeekBothRange(fullKey, stepBytes)
		if err != nil {
			return err
		}
		if len(valInDB) > 0 {
			stepInDB := valInDB[:8]
			if bytes.Equal(stepInDB, stepBytes) {
				if err := valsCursor.DeleteCurrent(); err != nil {
					return err
				}
			}
		}

		if !bytes.Equal(stepBytes, prevStepBytes) {
			continue
		}

		if err := valsCursor.Put(fullKey, append(stepBytes, value...)); err != nil {
			return err
		}
	}
	// Compare valsKV with prevSeenKeys
	if _, err := dt.ht.prune(ctx, rwTx, txNumUnwindTo, math.MaxUint64, math.MaxUint64, true, logEvery); err != nil {
		return fmt.Errorf("[domain][%s] unwinding, prune history to txNum=%d, step %d: %w", dt.d.filenameBase, txNumUnwindTo, step, err)
	}
	return nil
}

// getLatestFromFiles doesn't provide same semantics as getLatestFromDB - it returns start/end tx
// of file where the value is stored (not exact step when kv has been set)
//
// maxTxNum, if > 0, filters out files with bigger txnums from search
func (dt *DomainRoTx) getLatestFromFiles(k []byte, maxTxNum uint64) (v []byte, found bool, fileStartTxNum uint64, fileEndTxNum uint64, err error) {
	if len(dt.files) == 0 {
		return
	}
	if maxTxNum == 0 {
		maxTxNum = math.MaxUint64
	}
	useExistenceFilter := dt.d.Accessors.Has(AccessorExistence)
	useCache := dt.name != kv.CommitmentDomain && maxTxNum == math.MaxUint64

	hi, _ := dt.ht.iit.hashKey(k)
	if useCache && dt.getFromFileCache == nil {
		dt.getFromFileCache = dt.visible.newGetFromFileCache()
	}
	if dt.getFromFileCache != nil && maxTxNum == math.MaxUint64 {
		if cv, ok := dt.getFromFileCache.Get(hi); ok {
			return cv.v, true, dt.files[cv.lvl].startTxNum, dt.files[cv.lvl].endTxNum, nil
		}
	}

	for i := len(dt.files) - 1; i >= 0; i-- {
		if maxTxNum != math.MaxUint64 && maxTxNum > dt.files[i].endTxNum || dt.files[i].startTxNum > maxTxNum { // skip partially matched files
			continue
		}
		// fmt.Printf("getLatestFromFiles: lim=%d %d %d %d %d\n", maxTxNum, dt.files[i].startTxNum, dt.files[i].endTxNum, dt.files[i].startTxNum/dt.stepSize, dt.files[i].endTxNum/dt.stepSize)
		if useExistenceFilter {
			if dt.files[i].src.existence != nil {
				if !dt.files[i].src.existence.ContainsHash(hi) {
					if traceGetLatest == dt.name {
						fmt.Printf("GetLatest(%s, %x) -> existence index %s -> false\n", dt.d.filenameBase, k, dt.files[i].src.existence.FileName)
					}
					continue
				} else {
					if traceGetLatest == dt.name {
						fmt.Printf("GetLatest(%s, %x) -> existence index %s -> true\n", dt.d.filenameBase, k, dt.files[i].src.existence.FileName)
					}
				}
			} else {
				if traceGetLatest == dt.name {
					fmt.Printf("GetLatest(%s, %x) -> existence index is nil %s\n", dt.name.String(), k, dt.files[i].src.decompressor.FileName())
				}
			}
		}

		v, found, _, err = dt.getLatestFromFile(i, k)
		if err != nil {
			return nil, false, 0, 0, err
		}
		if !found {
			if traceGetLatest == dt.name {
				fmt.Printf("GetLatest(%s, %x) -> not found in file %s\n", dt.name.String(), k, dt.files[i].src.decompressor.FileName())
			}
			continue
		}
		if traceGetLatest == dt.name {
			fmt.Printf("GetLatest(%s, %x) -> found in file %s\n", dt.name.String(), k, dt.files[i].src.decompressor.FileName())
		}

		if dt.getFromFileCache != nil {
			dt.getFromFileCache.Add(hi, domainGetFromFileCacheItem{lvl: uint8(i), v: v})
		}
		return v, true, dt.files[i].startTxNum, dt.files[i].endTxNum, nil
	}
	if traceGetLatest == dt.name {
		fmt.Printf("GetLatest(%s, %x) -> not found in %d files\n", dt.name.String(), k, len(dt.files))
	}

	if dt.getFromFileCache != nil {
		dt.getFromFileCache.Add(hi, domainGetFromFileCacheItem{lvl: 0, v: nil})
	}
	return nil, false, 0, 0, nil
}

// Returns the first txNum from available history
func (dt *DomainRoTx) HistoryStartFrom() uint64 {
	if len(dt.ht.files) == 0 {
		return 0
	}
	return dt.ht.files[0].startTxNum
}

// GetAsOf does not always require usage of roTx. If it is possible to determine
// historical value based only on static files, roTx will not be used.
func (dt *DomainRoTx) GetAsOf(key []byte, txNum uint64, roTx kv.Tx) ([]byte, bool, error) {
	if dt.d.disable {
		return nil, false, nil
	}

	v, hOk, err := dt.ht.HistorySeek(key, txNum, roTx)
	if err != nil {
		return nil, false, err
	}
	if hOk {
		if len(v) == 0 { // if history successfuly found marker of key creation
			if traceGetAsOf == dt.d.filenameBase {
				fmt.Printf("DomainGetAsOf(%s  , %x, %d) -> not found in history\n", dt.d.filenameBase, key, txNum)
			}
			return nil, false, nil
		}
		if traceGetAsOf == dt.d.filenameBase {
			fmt.Printf("DomainGetAsOf(%s, %x, %d) -> found in history\n", dt.d.filenameBase, key, txNum)
		}
		return v, v != nil, nil
	}
	if dt.name == kv.CommitmentDomain {
		// we need to dereference commitment keys to get actual value. DomainRoTx itself does not have
		// pointers to storage and account domains to do the reference. Aggregator tx must be called instead
		return nil, false, nil
	}

	var ok bool
	v, _, ok, err = dt.GetLatest(key, roTx)
	if err != nil {
		return nil, false, err
	}
	if traceGetAsOf == dt.d.filenameBase {
		if ok {
			fmt.Printf("DomainGetAsOf(%s, %x, %d) -> found in latest state\n", dt.d.filenameBase, key, txNum)
		} else {
			fmt.Printf("DomainGetAsOf(%s, %x, %d) -> not found in latest state\n", dt.d.filenameBase, key, txNum)
		}
	}
	return v, v != nil, nil
}

func (dt *DomainRoTx) Close() {
	if dt.files == nil { // invariant: it's safe to call Close multiple times
		return
	}
	dt.closeValsCursor()
	files := dt.files
	dt.files = nil
	for i := range files {
		src := files[i].src
		if src == nil || src.frozen {
			continue
		}
		refCnt := src.refcount.Add(-1)
		//GC: last reader responsible to remove useles files: close it and delete
		if refCnt == 0 && src.canDelete.Load() {
			if traceFileLife != "" && dt.d.filenameBase == traceFileLife {
				dt.d.logger.Warn("[agg.dbg] real remove at DomainRoTx.Close", "file", src.decompressor.FileName())
			}
			src.closeFilesAndRemove()
		}
	}
	dt.ht.Close()

	dt.visible.returnGetFromFileCache(dt.getFromFileCache)
}

// reusableReader - for short read-and-forget operations. Must Reset this reader before use
func (dt *DomainRoTx) reusableReader(i int) *seg.PagedReader {
	if dt.dataReaders == nil {
		dt.dataReaders = make([]*seg.PagedReader, len(dt.files))
	}
	if dt.dataReaders[i] == nil {
		dt.dataReaders[i] = dt.dataReader(dt.files[i].src.decompressor)
	}
	return dt.dataReaders[i]
}

// dataReader - creating new dataReader
func (dt *DomainRoTx) dataReader(f *seg.Decompressor) *seg.PagedReader { return dt.d.dataReader(f) }
func (d *Domain) dataReader(f *seg.Decompressor) *seg.PagedReader {
	if !strings.Contains(f.FileName(), ".kv") {
		panic("assert: miss-use " + f.FileName())
	}
	return seg.NewPagedReader(seg.NewReader(f.MakeGetter(), d.CompressCfg.WordLvl), d.CompressCfg.PageLvl)
}
func (d *Domain) dataWriter(f *seg.Compressor, forceNoCompress bool) *seg.PagedWriter {
	if !strings.Contains(f.FileName(), ".kv") {
		panic("assert: miss-use " + f.FileName())
	}
	if forceNoCompress {
		return seg.NewPagedWriter(seg.NewWriter(f, seg.CompressNone), d.CompressCfg.PageLvl)
	}
	return seg.NewPagedWriter(seg.NewWriter(f, d.CompressCfg.WordLvl), d.CompressCfg.PageLvl)
}

func (dt *DomainRoTx) statelessIdxReader(i int) *recsplit.IndexReader {
	if dt.mapReaders == nil {
		dt.mapReaders = make([]*recsplit.IndexReader, len(dt.files))
	}
	if dt.mapReaders[i] == nil {
		dt.mapReaders[i] = dt.files[i].src.index.GetReaderFromPool()
	}
	return dt.mapReaders[i]
}

func (dt *DomainRoTx) statelessBtree(i int) *BtIndex {
	if dt.btReaders == nil {
		dt.btReaders = make([]*BtIndex, len(dt.files))
	}
	if dt.btReaders[i] == nil {
		dt.btReaders[i] = dt.files[i].src.bindex
	}
	return dt.btReaders[i]
}

var sdTxImmutabilityInvariant = errors.New("tx passed into ShredDomains is immutable")

func (dt *DomainRoTx) closeValsCursor() {
	if dt.valsC != nil {
		dt.valsC.Close()
		dt.valCViewID = 0
		dt.valsC = nil
		// dt.vcParentPtr.Store(0)
	}
}

type canCheckClosed interface {
	IsClosed() bool
}

func (dt *DomainRoTx) valsCursor(tx kv.Tx) (c kv.Cursor, err error) {
	if dt.valsC != nil { // run in assert mode only
		if asserts {
			if tx.ViewID() != dt.valCViewID {
				panic(fmt.Errorf("%w: DomainRoTx=%s cursor ViewID=%d; given tx.ViewID=%d", sdTxImmutabilityInvariant, dt.d.filenameBase, dt.valCViewID, tx.ViewID())) // cursor opened by different tx, invariant broken
			}
			if mc, ok := dt.valsC.(canCheckClosed); !ok && mc.IsClosed() {
				panic(fmt.Sprintf("domainRoTx=%s cursor lives longer than Cursor (=> than tx opened that cursor)", dt.d.filenameBase))
			}
			// if dt.d.largeValues {
			// 	if mc, ok := dt.valsC.(*mdbx.MdbxCursor); ok && mc.IsClosed() {
			// 		panic(fmt.Sprintf("domainRoTx=%s cursor lives longer than Cursor (=> than tx opened that cursor)", dt.d.filenameBase))
			// 	}
			// } else {
			// 	if mc, ok := dt.valsC.(*mdbx.MdbxDupSortCursor); ok && mc.IsClosed() {
			// 		panic(fmt.Sprintf("domainRoTx=%s cursor lives longer than DupCursor (=> than tx opened that cursor)", dt.d.filenameBase))
			// 	}
			// }
		}
		return dt.valsC, nil
	}

	if asserts {
		dt.valCViewID = tx.ViewID()
	}
	if dt.d.largeValues {
		dt.valsC, err = tx.Cursor(dt.d.valuesTable)
		return dt.valsC, err
	}
	dt.valsC, err = tx.CursorDupSort(dt.d.valuesTable)
	return dt.valsC, err
}

func (dt *DomainRoTx) getLatestFromDb(key []byte, roTx kv.Tx) ([]byte, kv.Step, bool, error) {
	if dt == nil {
		return nil, 0, false, nil
	}

	valsC, err := dt.valsCursor(roTx)

	if err != nil {
		return nil, 0, false, err
	}
	var v, foundInvStep []byte

	if dt.d.largeValues {
		var fullkey []byte
		fullkey, v, err = valsC.Seek(key)
		if err != nil {
			return nil, 0, false, fmt.Errorf("valsCursor.Seek: %w", err)
		}
		if len(fullkey) == 0 {
			return nil, 0, false, nil // This key is not in DB
		}
		if !bytes.Equal(fullkey[:len(fullkey)-8], key) {
			return nil, 0, false, nil // This key is not in DB
		}
		foundInvStep = fullkey[len(fullkey)-8:]
	} else {
		_, stepWithVal, err := valsC.SeekExact(key)
		if err != nil {
			return nil, 0, false, fmt.Errorf("valsCursor.SeekExact: %w", err)
		}
		if len(stepWithVal) == 0 {
			return nil, 0, false, nil
		}

		v = stepWithVal[8:]

		foundInvStep = stepWithVal[:8]
	}

	foundStep := kv.Step(^binary.BigEndian.Uint64(foundInvStep))

	if lastTxNumOfStep(foundStep, dt.stepSize) >= dt.files.EndTxNum() {
		return v, foundStep, true, nil
	}

	return nil, 0, false, nil
}

// GetLatest returns value, step in which the value last changed, and bool value which is true if the value
// is present, and false if it is not present (not set or deleted)
func (dt *DomainRoTx) GetLatest(key []byte, roTx kv.Tx) ([]byte, kv.Step, bool, error) {
	if dt.d.disable {
		return nil, 0, false, nil
	}

	var v []byte
	var foundStep kv.Step
	var found bool
	var err error

	if traceGetLatest == dt.name {
		defer func() {
			fmt.Printf("GetLatest(%s, '%x' -> '%x') (from db=%t; istep=%x stepInFiles=%d)\n",
				dt.name.String(), key, v, found, foundStep, dt.files.EndTxNum()/dt.stepSize)
		}()
	}

	v, foundStep, found, err = dt.getLatestFromDb(key, roTx)
	if err != nil {
		return nil, 0, false, fmt.Errorf("getLatestFromDb: %w", err)
	}
	if found {
		return v, foundStep, true, nil
	}

	v, foundInFile, _, endTxNum, err := dt.getLatestFromFiles(key, 0)
	if err != nil {
		return nil, 0, false, fmt.Errorf("getLatestFromFiles: %w", err)
	}
	return v, kv.Step(endTxNum / dt.stepSize), foundInFile, nil
}

// RangeAsOf - if key doesn't exists in history - then look in latest state
func (dt *DomainRoTx) RangeAsOf(ctx context.Context, tx kv.Tx, fromKey, toKey []byte, ts uint64, asc order.By, limit int) (it stream.KV, err error) {
	if !asc {
		panic("implement me")
	}
	histStateIt, err := dt.ht.RangeAsOf(ctx, ts, fromKey, toKey, asc, kv.Unlim, tx)
	if err != nil {
		return nil, err
	}
	lastestStateIt, err := dt.DebugRangeLatest(tx, fromKey, toKey, kv.Unlim)
	if err != nil {
		return nil, err
	}
	return stream.UnionKV(histStateIt, lastestStateIt, limit), nil
}

func (dt *DomainRoTx) DebugRangeLatest(roTx kv.Tx, fromKey, toKey []byte, limit int) (*DomainLatestIterFile, error) {
	s := &DomainLatestIterFile{
		from: fromKey, to: toKey, limit: limit,
		orderAscend: order.Asc,
		aggStep:     dt.stepSize,
		roTx:        roTx,
		valsTable:   dt.d.valuesTable,
		logger:      dt.d.logger,
		h:           &CursorHeap{},
	}
	if err := s.init(dt); err != nil {
		s.Close() //it's responsibility of constructor (our) to close resource on error
		return nil, err
	}
	return s, nil
}

// CanPruneUntil returns true if domain OR history tables can be pruned until txNum
func (dt *DomainRoTx) CanPruneUntil(tx kv.Tx, untilTx uint64) bool {
	canDomain, _ := dt.canPruneDomainTables(tx, untilTx)
	canHistory, _ := dt.ht.canPruneUntil(tx, untilTx)
	return canHistory || canDomain
}

func (dt *DomainRoTx) canBuild(dbtx kv.Tx) bool { //nolint
	maxStepInFiles := kv.Step(dt.files.EndTxNum() / dt.stepSize)
	return maxStepInFiles < dt.d.maxStepInDB(dbtx)
}

// checks if there is anything to prune in DOMAIN tables.
// everything that aggregated is prunable.
// history.CanPrune should be called separately because it responsible for different tables
func (dt *DomainRoTx) canPruneDomainTables(tx kv.Tx, untilTx uint64) (can bool, maxStepToPrune kv.Step) {
	if m := dt.files.EndTxNum(); m > 0 {
		maxStepToPrune = kv.Step((m - 1) / dt.stepSize)
	}
	var untilStep kv.Step
	if untilTx > 0 {
		untilStep = kv.Step((untilTx - 1) / dt.stepSize)
	}
	sm, err := GetExecV3PrunableProgress(tx, []byte(dt.d.valuesTable))
	if err != nil {
		dt.d.logger.Error("get domain pruning progress", "name", dt.d.filenameBase, "error", err)
		return false, maxStepToPrune
	}

	delta := float64(max(maxStepToPrune, sm) - min(maxStepToPrune, sm)) // maxStep could be 0
	switch dt.d.filenameBase {
	case "account":
		mxPrunableDAcc.Set(delta)
	case "storage":
		mxPrunableDSto.Set(delta)
	case "code":
		mxPrunableDCode.Set(delta)
	case "commitment":
		mxPrunableDComm.Set(delta)
	}
	//fmt.Printf("smallestToPrune[%s] minInDB %d inFiles %d until %d\n", dt.d.filenameBase, sm, maxStepToPrune, untilStep)
	return sm <= min(maxStepToPrune, untilStep), maxStepToPrune
}

type DomainPruneStat struct {
	MinStep kv.Step
	MaxStep kv.Step
	Values  uint64
	History *InvertedIndexPruneStat
}

func (dc *DomainPruneStat) PrunedNothing() bool {
	return dc.Values == 0 && (dc.History == nil || dc.History.PrunedNothing())
}

func (dc *DomainPruneStat) String() (kvstr string) {
	if dc.PrunedNothing() {
		return ""
	}
	if dc.Values > 0 {
		kvstr = fmt.Sprintf("kv: %s from steps %d-%d", common.PrettyCounter(dc.Values), dc.MinStep, dc.MaxStep)
	}
	if dc.History != nil {
		if kvstr != "" {
			kvstr += ", "
		}
		kvstr += dc.History.String()
	}
	return kvstr
}

func (dc *DomainPruneStat) Accumulate(other *DomainPruneStat) {
	if other == nil {
		return
	}
	dc.MinStep = min(dc.MinStep, other.MinStep)
	dc.MaxStep = max(dc.MaxStep, other.MaxStep)
	dc.Values += other.Values
	if dc.History == nil {
		if other.History != nil {
			dc.History = other.History
		}
	} else {
		dc.History.Accumulate(other.History)
	}
}

func (dt *DomainRoTx) Prune(ctx context.Context, rwTx kv.RwTx, step kv.Step, txFrom, txTo, limit uint64, logEvery *time.Ticker) (stat *DomainPruneStat, err error) {
	if dt.files.EndTxNum() > 0 {
		txTo = min(txTo, dt.files.EndTxNum())
	}
	return dt.prune(ctx, rwTx, step, txFrom, txTo, limit, logEvery)
}

func (dt *DomainRoTx) prune(ctx context.Context, rwTx kv.RwTx, step kv.Step, txFrom, txTo, limit uint64, logEvery *time.Ticker) (stat *DomainPruneStat, err error) {
	if limit == 0 {
		limit = math.MaxUint64
	}

	stat = &DomainPruneStat{MinStep: math.MaxUint64}
	if stat.History, err = dt.ht.Prune(ctx, rwTx, txFrom, txTo, limit, false, logEvery); err != nil {
		return nil, fmt.Errorf("prune history at step %d [%d, %d): %w", step, txFrom, txTo, err)
	}
	canPrune, maxPrunableStep := dt.canPruneDomainTables(rwTx, txTo)
	if !canPrune {
		return stat, nil
	}
	if step > maxPrunableStep {
		step = maxPrunableStep
	}

	st := time.Now()
	mxPruneInProgress.Inc()
	defer mxPruneInProgress.Dec()

	var valsCursor kv.RwCursor

	ancientDomainValsCollector := etl.NewCollectorWithAllocator(dt.name.String()+".domain.collate", dt.d.dirs.Tmp, etl.SmallSortableBuffers, dt.d.logger).LogLvl(log.LvlTrace)
	defer ancientDomainValsCollector.Close()

	if dt.d.largeValues {
		valsCursor, err = rwTx.RwCursor(dt.d.valuesTable)
		if err != nil {
			return stat, fmt.Errorf("create %s domain values cursor: %w", dt.name.String(), err)
		}
	} else {
		valsCursor, err = rwTx.RwCursorDupSort(dt.d.valuesTable)
		if err != nil {
			return stat, fmt.Errorf("create %s domain values cursor: %w", dt.name.String(), err)
		}
	}
	defer valsCursor.Close()

	loadFunc := func(k, v []byte, _ etl.CurrentTableReader, _ etl.LoadNextFunc) error {
		if dt.d.largeValues {
			return valsCursor.Delete(k)
		}
		return valsCursor.(kv.RwCursorDupSort).DeleteExact(k, v)
	}

	prunedKey, err := GetExecV3PruneProgress(rwTx, dt.d.valuesTable)
	if err != nil {
		dt.d.logger.Error("get domain pruning progress", "name", dt.name.String(), "error", err)
	}

	var k, v []byte
	if prunedKey != nil && limit < 100_000 {
		k, v, err = valsCursor.Seek(prunedKey)
	} else {
		k, v, err = valsCursor.First()
	}
	if err != nil {
		return nil, err
	}
	var stepBytes []byte
	for ; k != nil; k, v, err = valsCursor.Next() {
		if err != nil {
			return stat, fmt.Errorf("iterate over %s domain keys: %w", dt.name.String(), err)
		}

		if dt.d.largeValues {
			stepBytes = k[len(k)-8:]
		} else {
			stepBytes = v[:8]
		}

		is := kv.Step(^binary.BigEndian.Uint64(stepBytes))
		if is > step {
			continue
		}
		if limit == 0 {
			if err := ancientDomainValsCollector.Load(rwTx, dt.d.valuesTable, loadFunc, etl.TransformArgs{Quit: ctx.Done()}); err != nil {
				return stat, fmt.Errorf("load domain values: %w", err)
			}
			if err := SaveExecV3PruneProgress(rwTx, dt.d.valuesTable, k); err != nil {
				return stat, fmt.Errorf("save domain pruning progress: %s, %w", dt.name.String(), err)
			}
			return stat, nil
		}
		limit--
		stat.Values++
		if err := ancientDomainValsCollector.Collect(k, v); err != nil {
			return nil, err
		}
		stat.MinStep = min(stat.MinStep, is)
		stat.MaxStep = max(stat.MaxStep, is)
		select {
		case <-ctx.Done():
			// consider ctx exiting as incorrect outcome, error is returned
			return stat, ctx.Err()
		case <-logEvery.C:
			dt.d.logger.Info("[snapshots] prune domain", "name", dt.name.String(),
				"pruned keys", stat.Values,
				"steps", fmt.Sprintf("%.2f-%.2f", float64(txFrom)/float64(dt.stepSize), float64(txTo)/float64(dt.stepSize)))
		default:
		}
	}
	mxPruneSizeDomain.AddUint64(stat.Values)
	if err := ancientDomainValsCollector.Load(rwTx, dt.d.valuesTable, loadFunc, etl.TransformArgs{Quit: ctx.Done()}); err != nil {
		return stat, fmt.Errorf("load domain values: %w", err)
	}
	if err := SaveExecV3PruneProgress(rwTx, dt.d.valuesTable, nil); err != nil {
		return stat, fmt.Errorf("save domain pruning progress: %s, %w", dt.d.filenameBase, err)
	}

	if err := SaveExecV3PrunableProgress(rwTx, []byte(dt.d.valuesTable), step+1); err != nil {
		return stat, err
	}
	mxPruneTookDomain.ObserveDuration(st)
	return stat, nil
}

func (dt *DomainRoTx) stepsRangeInDB(tx kv.Tx) (from, to float64) {
	return dt.ht.iit.stepsRangeInDB(tx)
}

func (dt *DomainRoTx) Tables() (res []string) {
	return []string{dt.d.valuesTable, dt.ht.h.valuesTable, dt.ht.iit.ii.keysTable, dt.ht.iit.ii.valuesTable}
}

func (dt *DomainRoTx) Files() (res VisibleFiles) {
	for _, item := range dt.files {
		if item.src.decompressor != nil {
			res = append(res, item)
		}
	}
	return append(res, dt.ht.Files()...)
}
func (dt *DomainRoTx) Name() kv.Domain { return dt.name }

func (dt *DomainRoTx) HistoryProgress(tx kv.Tx) uint64 { return dt.ht.iit.Progress(tx) }

func versionTooLowPanic(filename string, version version.Versions) {
	panic(fmt.Sprintf("Version is too low, try to run snapshot reset: `erigon seg reset --datadir $DATADIR --chain $CHAIN`. file=%s, min_supported=%s, current=%s", filename, version.MinSupported, version.Current))
}<|MERGE_RESOLUTION|>--- conflicted
+++ resolved
@@ -1123,11 +1123,7 @@
 	}, nil
 }
 
-<<<<<<< HEAD
-func (d *Domain) buildHashMapAccessor(ctx context.Context, fromStep, toStep uint64, data *seg.PagedReader, ps *background.ProgressSet) error {
-=======
-func (d *Domain) buildHashMapAccessor(ctx context.Context, fromStep, toStep kv.Step, data *seg.Reader, ps *background.ProgressSet) error {
->>>>>>> 10de105e
+func (d *Domain) buildHashMapAccessor(ctx context.Context, fromStep, toStep kv.Step, data *seg.PagedReader, ps *background.ProgressSet) error {
 	idxPath := d.kviAccessorFilePath(fromStep, toStep)
 	cfg := recsplit.RecSplitArgs{
 		Version:            1,
