// Copyright 2022 The Erigon Authors
// This file is part of Erigon.
//
// Erigon is free software: you can redistribute it and/or modify
// it under the terms of the GNU Lesser General Public License as published by
// the Free Software Foundation, either version 3 of the License, or
// (at your option) any later version.
//
// Erigon is distributed in the hope that it will be useful,
// but WITHOUT ANY WARRANTY; without even the implied warranty of
// MERCHANTABILITY or FITNESS FOR A PARTICULAR PURPOSE. See the
// GNU Lesser General Public License for more details.
//
// You should have received a copy of the GNU Lesser General Public License
// along with Erigon. If not, see <http://www.gnu.org/licenses/>.

package state

import (
	"bytes"
	"context"
	"encoding/binary"
	"errors"
	"fmt"
	"math"
	"path/filepath"
	"sort"
	"strings"
	"sync"
	"time"

	btree2 "github.com/tidwall/btree"
	"golang.org/x/sync/errgroup"

	"github.com/erigontech/erigon-lib/common"
	"github.com/erigontech/erigon-lib/common/background"
	"github.com/erigontech/erigon-lib/common/dbg"
	"github.com/erigontech/erigon-lib/common/dir"
	"github.com/erigontech/erigon-lib/log/v3"
	"github.com/erigontech/erigon-lib/metrics"
	"github.com/erigontech/erigon/db/datastruct/existence"
	"github.com/erigontech/erigon/db/etl"
	"github.com/erigontech/erigon/db/kv"
	"github.com/erigontech/erigon/db/kv/order"
	"github.com/erigontech/erigon/db/kv/stream"
	"github.com/erigontech/erigon/db/recsplit"
	"github.com/erigontech/erigon/db/seg"
	"github.com/erigontech/erigon/db/version"
)

var (
	asserts          = dbg.EnvBool("AGG_ASSERTS", false)
	traceFileLife    = dbg.EnvString("AGG_TRACE_FILE_LIFE", "")
	traceGetAsOf     = dbg.EnvString("AGG_TRACE_GET_AS_OF", "")
	tracePutWithPrev = dbg.EnvString("AGG_TRACE_PUT_WITH_PREV", "")
)
var traceGetLatest, _ = kv.String2Domain(dbg.EnvString("AGG_TRACE_GET_LATEST", ""))

// Domain is a part of the state (examples are Accounts, Storage, Code)
// Domain should not have any go routines or locks
//
// Data-Existence in .kv vs .v files:
//  1. key doesn’t exist, then create: .kv - yes, .v - yes
//  2. acc exists, then update/delete: .kv - yes, .v - yes
//  3. acc doesn’t exist, then delete: .kv - no,  .v - no
type Domain struct {
	domainCfg // keep it above *History to avoid unexpected shadowing
	*History

	// Schema:
	//  - .kv - key -> value
	//  - .bt - key -> offset index
	//  - .kvei - key -> existence (bloom filter)

	// dirtyFiles - list of ALL files - including: un-indexed-yet, garbage, merged-into-bigger-one, ...
	// thread-safe, but maybe need 1 RWLock for all trees in Aggregator
	//
	// `_visible.files` derivative from field `file`, but without garbage:
	//  - no files with `canDelete=true`
	//  - no overlaps
	//  - no un-indexed files (`power-off` may happen between .ef and .efi creation)
	//
	// BeginRo() using _visible in zero-copy way
	dirtyFiles *btree2.BTreeG[*FilesItem]

	// _visible - underscore in name means: don't use this field directly, use BeginFilesRo()
	// underlying array is immutable - means it's ready for zero-copy use
	_visible *domainVisible

	checker *DependencyIntegrityChecker
}

type domainCfg struct {
	hist histCfg

	name        kv.Domain
	Compression seg.FileCompression
	CompressCfg seg.Cfg
	Accessors   Accessors // list of indexes for given domain
	valuesTable string    // bucket to store domain values; key -> inverted_step + values (Dupsort)
	largeValues bool

	// replaceKeysInValues allows to replace commitment branch values with shorter keys.
	// for commitment domain only
	replaceKeysInValues bool

	version DomainVersionTypes
}

func (d domainCfg) GetVersions() VersionTypes {
	return VersionTypes{
		Domain: &d.version,
		Hist:   &d.hist.version,
		II:     &d.hist.iiCfg.version,
	}
}

type domainVisible struct {
	files  []visibleFile
	name   kv.Domain
	caches *sync.Pool
}

func NewDomain(cfg domainCfg, stepSize uint64, logger log.Logger) (*Domain, error) {
	if cfg.hist.iiCfg.dirs.SnapDomain == "" {
		panic("assert: empty `dirs`")
	}
	if cfg.hist.iiCfg.filenameBase == "" {
		panic("assert: emtpy `filenameBase`" + cfg.name.String())
	}

	d := &Domain{
		domainCfg:  cfg,
		dirtyFiles: btree2.NewBTreeGOptions(filesItemLess, btree2.Options{Degree: 128, NoLocks: false}),
		_visible:   newDomainVisible(cfg.name, []visibleFile{}),
	}

	var err error
	if d.History, err = NewHistory(cfg.hist, stepSize, logger); err != nil {
		return nil, err
	}

	if d.version.DataKV.IsZero() {
		panic(fmt.Errorf("assert: forgot to set version of %s", d.name))
	}
	if d.Accessors.Has(AccessorBTree) && d.version.AccessorBT.IsZero() {
		panic(fmt.Errorf("assert: forgot to set version of %s", d.name))
	}
	if d.Accessors.Has(AccessorHashMap) && d.version.AccessorKVI.IsZero() {
		panic(fmt.Errorf("assert: forgot to set version of %s", d.name))
	}
	if d.Accessors.Has(AccessorExistence) && d.version.AccessorKVEI.IsZero() {
		panic(fmt.Errorf("assert: forgot to set version of %s", d.name))
	}

	return d, nil
}
func (d *Domain) SetChecker(checker *DependencyIntegrityChecker) {
	d.checker = checker
}

func (d *Domain) kvNewFilePath(fromStep, toStep kv.Step) string {
	return filepath.Join(d.dirs.SnapDomain, fmt.Sprintf("%s-%s.%d-%d.kv", d.version.DataKV.String(), d.filenameBase, fromStep, toStep))
}
func (d *Domain) kviAccessorNewFilePath(fromStep, toStep kv.Step) string {
	return filepath.Join(d.dirs.SnapDomain, fmt.Sprintf("%s-%s.%d-%d.kvi", d.version.AccessorKVI.String(), d.filenameBase, fromStep, toStep))
}
func (d *Domain) kvExistenceIdxNewFilePath(fromStep, toStep kv.Step) string {
	return filepath.Join(d.dirs.SnapDomain, fmt.Sprintf("%s-%s.%d-%d.kvei", d.version.AccessorKVEI.String(), d.filenameBase, fromStep, toStep))
}
func (d *Domain) kvBtAccessorNewFilePath(fromStep, toStep kv.Step) string {
	return filepath.Join(d.dirs.SnapDomain, fmt.Sprintf("%s-%s.%d-%d.bt", d.version.AccessorBT.String(), d.filenameBase, fromStep, toStep))
}

func (d *Domain) kvFilePathMask(fromStep, toStep kv.Step) string {
	return filepath.Join(d.dirs.SnapDomain, fmt.Sprintf("*-%s.%d-%d.kv", d.filenameBase, fromStep, toStep))
}
func (d *Domain) kviAccessorFilePathMask(fromStep, toStep kv.Step) string {
	return filepath.Join(d.dirs.SnapDomain, fmt.Sprintf("*-%s.%d-%d.kvi", d.filenameBase, fromStep, toStep))
}
func (d *Domain) kvExistenceIdxFilePathMask(fromStep, toStep kv.Step) string {
	return filepath.Join(d.dirs.SnapDomain, fmt.Sprintf("*-%s.%d-%d.kvei", d.filenameBase, fromStep, toStep))
}
func (d *Domain) kvBtAccessorFilePathMask(fromStep, toStep kv.Step) string {
	return filepath.Join(d.dirs.SnapDomain, fmt.Sprintf("*-%s.%d-%d.bt", d.filenameBase, fromStep, toStep))
}

// maxStepInDB - return the latest available step in db (at-least 1 value in such step)
func (d *Domain) maxStepInDB(tx kv.Tx) (lstInDb kv.Step) {
	lstIdx, _ := kv.LastKey(tx, d.History.keysTable)
	if len(lstIdx) == 0 {
		return 0
	}
	return kv.Step(binary.BigEndian.Uint64(lstIdx) / d.stepSize)
}

// maxStepInDBNoHistory - return latest available step in db (at-least 1 value in such step)
// Does not use history table to find the latest step
func (d *Domain) maxStepInDBNoHistory(tx kv.Tx) (lstInDb kv.Step) {
	firstKey, err := kv.FirstKey(tx, d.valuesTable)
	if err != nil {
		d.logger.Warn("[agg] Domain.maxStepInDBNoHistory", "firstKey", firstKey, "err", err)
		return 0
	}
	if len(firstKey) == 0 {
		return 0
	}
	if d.largeValues {
		stepBytes := firstKey[len(firstKey)-8:]
		return kv.Step(^binary.BigEndian.Uint64(stepBytes))
	}
	firstVal, err := tx.GetOne(d.valuesTable, firstKey)
	if err != nil {
		d.logger.Warn("[agg] Domain.maxStepInDBNoHistory", "firstKey", firstKey, "err", err)
		return 0
	}

	stepBytes := firstVal[:8]
	return kv.Step(^binary.BigEndian.Uint64(stepBytes))
}

func (d *Domain) minStepInDB(tx kv.Tx) (lstInDb uint64) {
	lstIdx, _ := kv.FirstKey(tx, d.History.keysTable)
	if len(lstIdx) == 0 {
		return 0
	}
	return binary.BigEndian.Uint64(lstIdx) / d.stepSize
}

func (dt *DomainRoTx) NewWriter() *DomainBufferedWriter { return dt.newWriter(dt.d.dirs.Tmp, false) }

// OpenList - main method to open list of files.
// It's ok if some files was open earlier.
// If some file already open: noop.
// If some file already open but not in provided list: close and remove from `files` field.
func (d *Domain) OpenList(idxFiles, histFiles, domainFiles []string) error {
	if err := d.History.openList(idxFiles, histFiles); err != nil {
		return err
	}

	d.closeWhatNotInList(domainFiles)
	d.scanDirtyFiles(domainFiles)
	if err := d.openDirtyFiles(); err != nil {
		return fmt.Errorf("Domain(%s).openList: %w", d.filenameBase, err)
	}
	d.protectFromHistoryFilesAheadOfDomainFiles()
	return nil
}

// protectFromHistoryFilesAheadOfDomainFiles - in some corner-cases app may see more .ef/.v files than .kv:
//   - `kill -9` in the middle of `buildFiles()`, then `rm -f db` (restore from backup)
//   - `kill -9` in the middle of `buildFiles()`, then `stage_exec --reset` (drop progress - as a hot-fix)
func (d *Domain) protectFromHistoryFilesAheadOfDomainFiles() {
	d.closeFilesAfterStep(d.dirtyFilesEndTxNumMinimax() / d.stepSize)
}

func (d *Domain) openFolder() error {
	if d.disable {
		return nil
	}

	idx, histFiles, domainFiles, err := d.fileNamesOnDisk()
	if err != nil {
		return fmt.Errorf("Domain(%s).openFolder: %w", d.filenameBase, err)
	}
	if err := d.OpenList(idx, histFiles, domainFiles); err != nil {
		return err
	}
	return nil
}

func (d *Domain) closeFilesAfterStep(lowerBound uint64) {
	var toClose []*FilesItem
	d.dirtyFiles.Scan(func(item *FilesItem) bool {
		if item.startTxNum/d.stepSize >= lowerBound {
			toClose = append(toClose, item)
		}
		return true
	})
	for _, item := range toClose {
		d.dirtyFiles.Delete(item)
		fName := ""
		if item.decompressor != nil {
			fName = item.decompressor.FileName()
		}
		log.Debug(fmt.Sprintf("[snapshots] closing %s, because step %d was not complete", fName, lowerBound))
		item.closeFiles()
	}

	toClose = toClose[:0]
	d.History.dirtyFiles.Scan(func(item *FilesItem) bool {
		if item.startTxNum/d.stepSize >= lowerBound {
			toClose = append(toClose, item)
		}
		return true
	})
	for _, item := range toClose {
		d.History.dirtyFiles.Delete(item)
		fName := ""
		if item.decompressor != nil {
			fName = item.decompressor.FileName()
		}
		log.Debug(fmt.Sprintf("[snapshots] closing %s, because step %d was not complete", fName, lowerBound))
		item.closeFiles()
	}

	toClose = toClose[:0]
	d.History.InvertedIndex.dirtyFiles.Scan(func(item *FilesItem) bool {
		if item.startTxNum/d.stepSize >= lowerBound {
			toClose = append(toClose, item)
		}
		return true
	})
	for _, item := range toClose {
		d.History.InvertedIndex.dirtyFiles.Delete(item)
		fName := ""
		if item.decompressor != nil {
			fName = item.decompressor.FileName()
		}
		log.Debug(fmt.Sprintf("[snapshots] closing %s, because step %d was not complete", fName, lowerBound))
		item.closeFiles()
	}
}

func (d *Domain) scanDirtyFiles(fileNames []string) (garbageFiles []*FilesItem) {
	if d.filenameBase == "" {
		panic("assert: empty `filenameBase`")
	}
	l := scanDirtyFiles(fileNames, d.stepSize, d.filenameBase, "kv", d.logger)
	for _, dirtyFile := range l {
		dirtyFile.frozen = false

		if _, has := d.dirtyFiles.Get(dirtyFile); !has {
			d.dirtyFiles.Set(dirtyFile)
		}
	}
	return garbageFiles
}

func (d *Domain) closeWhatNotInList(fNames []string) {
	protectFiles := make(map[string]struct{}, len(fNames))
	for _, f := range fNames {
		protectFiles[f] = struct{}{}
	}
	var toClose []*FilesItem
	d.dirtyFiles.Walk(func(items []*FilesItem) bool {
		for _, item := range items {
			if item.decompressor != nil {
				if _, ok := protectFiles[item.decompressor.FileName()]; ok {
					continue
				}
			}
			toClose = append(toClose, item)
		}
		return true
	})
	for _, item := range toClose {
		item.closeFiles()
		d.dirtyFiles.Delete(item)
	}
}

func (d *Domain) reCalcVisibleFiles(toTxNum uint64) {
	var checker func(startTxNum, endTxNum uint64) bool
	if d.checker != nil {
		ue := FromDomain(d.name)
		checker = func(startTxNum, endTxNum uint64) bool {
			return d.checker.CheckDependentPresent(ue, All, startTxNum, endTxNum)
		}
	}
	d._visible = newDomainVisible(d.name, calcVisibleFiles(d.dirtyFiles, d.Accessors, checker, false, toTxNum))
	d.History.reCalcVisibleFiles(toTxNum)
}

func (d *Domain) Tables() []string { return append(d.History.Tables(), d.valuesTable) }

func (d *Domain) Close() {
	if d == nil {
		return
	}
	d.History.Close()
	d.closeWhatNotInList([]string{})
}

func (w *DomainBufferedWriter) PutWithPrev(k, v []byte, txNum uint64, preval []byte, prevStep kv.Step) error {
	step := kv.Step(txNum / w.h.ii.stepSize)
	// This call to update needs to happen before d.tx.Put() later, because otherwise the content of `preval`` slice is invalidated
	if tracePutWithPrev != "" && tracePutWithPrev == w.h.ii.filenameBase {
		fmt.Printf("PutWithPrev(%s, txn %d, key[%x] value[%x] preval[%x])\n", w.h.ii.filenameBase, step, k, v, preval)
	}
	if err := w.h.AddPrevValue(k, txNum, preval); err != nil {
		return err
	}
	if w.diff != nil {
		w.diff.DomainUpdate(k, step, preval, prevStep)
	}
	return w.addValue(k, v, step)
}

func (w *DomainBufferedWriter) DeleteWithPrev(k []byte, txNum uint64, prev []byte, prevStep kv.Step) (err error) {
	step := kv.Step(txNum / w.h.ii.stepSize)

	// This call to update needs to happen before d.tx.Delete() later, because otherwise the content of `original`` slice is invalidated
	if tracePutWithPrev != "" && tracePutWithPrev == w.h.ii.filenameBase {
		fmt.Printf("DeleteWithPrev(%s, txn %d, key[%x] preval[%x])\n", w.h.ii.filenameBase, txNum, k, prev)
	}
	if err := w.h.AddPrevValue(k, txNum, prev); err != nil {
		return err
	}
	if w.diff != nil {
		w.diff.DomainUpdate(k, step, prev, prevStep)
	}
	return w.addValue(k, nil, step)
}

func (w *DomainBufferedWriter) SetDiff(diff *kv.DomainDiff) { w.diff = diff }

func (dt *DomainRoTx) newWriter(tmpdir string, discard bool) *DomainBufferedWriter {
	discardHistory := discard || dt.d.historyDisabled

	w := &DomainBufferedWriter{
		discard:   discard,
		aux:       make([]byte, 0, 128),
		valsTable: dt.d.valuesTable,
		largeVals: dt.d.largeValues,
		h:         dt.ht.newWriter(tmpdir, discardHistory),
		values:    etl.NewCollectorWithAllocator(dt.name.String()+"domain.flush", tmpdir, etl.SmallSortableBuffers, dt.d.logger).LogLvl(log.LvlTrace),
	}
	w.values.SortAndFlushInBackground(true)
	return w
}

type DomainBufferedWriter struct {
	values *etl.Collector

	discard bool

	valsTable string
	largeVals bool

	stepBytes [8]byte // current inverted step representation
	aux       []byte  // auxilary buffer for key1 + key2
	aux2      []byte  // auxilary buffer for step + val
	diff      *kv.DomainDiff

	h *historyBufferedWriter
}

func (w *DomainBufferedWriter) Close() {
	if w == nil { // allow dobule-close
		return
	}
	w.h.close()
	if w.values != nil {
		w.values.Close()
	}
}

// nolint
func loadSkipFunc() etl.LoadFunc {
	var preKey, preVal []byte
	return func(k, v []byte, table etl.CurrentTableReader, next etl.LoadNextFunc) error {
		if bytes.Equal(k, preKey) {
			preVal = v
			return nil
		}
		if err := next(nil, preKey, preVal); err != nil {
			return err
		}
		if err := next(k, k, v); err != nil {
			return err
		}
		preKey, preVal = k, v
		return nil
	}
}
func (w *DomainBufferedWriter) Flush(ctx context.Context, tx kv.RwTx) error {
	if w.discard {
		return nil
	}
	if err := w.h.Flush(ctx, tx); err != nil {
		return err
	}

	if w.largeVals {
		if err := w.values.Load(tx, w.valsTable, loadFunc, etl.TransformArgs{Quit: ctx.Done(), EmptyVals: true}); err != nil {
			return err
		}
		w.Close()
		return nil
	}

	valuesCursor, err := tx.RwCursorDupSort(w.valsTable)
	if err != nil {
		return err
	}
	defer valuesCursor.Close()
	if err := w.values.Load(tx, w.valsTable, func(k, v []byte, table etl.CurrentTableReader, next etl.LoadNextFunc) error {
		foundVal, err := valuesCursor.SeekBothRange(k, v[:8])
		if err != nil {
			return err
		}
		if len(foundVal) == 0 || !bytes.Equal(foundVal[:8], v[:8]) {
			if err := valuesCursor.Put(k, v); err != nil {
				return err
			}
			return nil
		}
		if err := valuesCursor.DeleteCurrent(); err != nil {
			return err
		}
		if err := valuesCursor.Put(k, v); err != nil {
			return err
		}
		return nil
	}, etl.TransformArgs{Quit: ctx.Done(), EmptyVals: true}); err != nil {
		return err
	}
	w.Close()

	return nil
}

func (w *DomainBufferedWriter) addValue(k, value []byte, step kv.Step) error {
	if w.discard {
		return nil
	}
	binary.BigEndian.PutUint64(w.stepBytes[:], ^uint64(step))

	if w.largeVals {
		kl := len(k)
		w.aux = append(append(w.aux[:0], k...), w.stepBytes[:]...)
		fullkey := w.aux[:kl+8]
		if asserts {
			seeStep := kv.Step(^binary.BigEndian.Uint64(w.stepBytes[:]))
			if step != seeStep {
				panic(fmt.Sprintf("assert: %d != %d", step, ^binary.BigEndian.Uint64(w.stepBytes[:])))
			}
		}

		if err := w.values.Collect(fullkey, value); err != nil {
			return err
		}
		return nil
	}

	w.aux2 = append(append(w.aux2[:0], w.stepBytes[:]...), value...)

	if asserts {
		seeStep := kv.Step(^binary.BigEndian.Uint64(w.stepBytes[:]))
		if step != seeStep {
			panic(fmt.Sprintf("assert: %d != %d", step, ^binary.BigEndian.Uint64(w.stepBytes[:])))
		}
	}

	//defer func() {
	//	fmt.Printf("addValue     [%p;tx=%d] '%x' -> '%x'\n", w, w.h.ii.txNum, fullkey, value)
	//}()

	if err := w.values.Collect(k, w.aux2); err != nil {
		return err
	}
	return nil
}

// DomainRoTx allows accesing the same domain from multiple go-routines
type DomainRoTx struct {
	files    visibleFiles
	visible  *domainVisible
	name     kv.Domain
	stepSize uint64
	ht       *HistoryRoTx
	salt     *uint32

	d *Domain

	dataReaders []*seg.Reader
	btReaders   []*BtIndex
	mapReaders  []*recsplit.IndexReader

	comBuf []byte

	valsCs map[kv.Tx]kv.Cursor

	getFromFileCache *DomainGetFromFileCache
}

func domainReadMetric(name kv.Domain, level int) metrics.Summary {
	if level > 4 {
		level = 5
	}
	return mxsKVGet[name][level]
}

func (dt *DomainRoTx) getLatestFromFile(i int, filekey []byte) (v []byte, ok bool, offset uint64, err error) {
	if dbg.KVReadLevelledMetrics {
		defer domainReadMetric(dt.name, i).ObserveDuration(time.Now())
	}

	if dt.d.Accessors.Has(AccessorBTree) {
		_, v, offset, ok, err = dt.statelessBtree(i).Get(filekey, dt.reusableReader(i))
		if err != nil || !ok {
			return nil, false, 0, err
		}
		//fmt.Printf("getLatestFromBtreeColdFiles key %x shard %d %x\n", filekey, exactColdShard, v)
		return v, true, offset, nil
	}
	if dt.d.Accessors.Has(AccessorHashMap) {
		reader := dt.statelessIdxReader(i)
		if reader.Empty() {
			return nil, false, 0, nil
		}
		offset, ok := reader.TwoLayerLookup(filekey)
		if !ok {
			return nil, false, 0, nil
		}
		g := dt.reusableReader(i)
		g.Reset(offset)

		k, _ := g.Next(nil)
		if !bytes.Equal(filekey, k) { // MPH false-positives protection
			return nil, false, 0, nil
		}
		v, _ := g.Next(nil)
		return v, true, 0, nil
	}
	return nil, false, 0, errors.New("no index defined")

}

func (d *Domain) BeginFilesRo() *DomainRoTx {
	for i := 0; i < len(d._visible.files); i++ {
		if !d._visible.files[i].src.frozen {
			d._visible.files[i].src.refcount.Add(1)
		}
	}

	return &DomainRoTx{
		name:     d.name,
		stepSize: d.stepSize,
		d:        d,
		ht:       d.History.BeginFilesRo(),
		visible:  d._visible,
		files:    d._visible.files,
		salt:     d.salt.Load(),
	}
}

func (dt *DomainRoTx) FirstStepNotInFiles() uint64 { return dt.files.EndTxNum() / dt.aggStep }

// Collation is the set of compressors created after aggregation
type Collation struct {
	HistoryCollation
	valuesComp  *seg.Compressor
	valuesPath  string
	valuesCount int
}

func (c Collation) Close() {
	if c.valuesComp != nil {
		c.valuesComp.Close()
	}
	c.HistoryCollation.Close()
}

func (d *Domain) dumpStepRangeOnDisk(ctx context.Context, stepFrom, stepTo kv.Step, txnFrom, txnTo uint64, wal *DomainBufferedWriter, vt valueTransformer) error {
	if d.disable || stepFrom == stepTo {
		return nil
	}
	if stepFrom > stepTo {
		panic(fmt.Errorf("assert: stepFrom=%d > stepTo=%d", stepFrom, stepTo))
	}

	coll, err := d.collateETL(ctx, stepFrom, stepTo, wal.values, vt)
	defer wal.Close()
	if err != nil {
		return err
	}
	wal.Close()

	ps := background.NewProgressSet()
	static, err := d.buildFileRange(ctx, stepFrom, stepTo, coll, ps)
	if err != nil {
		return err
	}

	d.integrateDirtyFiles(static, txnFrom, txnTo)
	// d.reCalcVisibleFiles(d.dirtyFilesEndTxNumMinimax())
	return nil
}

// [stepFrom; stepTo)
// In contrast to collate function collateETL puts contents of wal into file.
func (d *Domain) collateETL(ctx context.Context, stepFrom, stepTo kv.Step, wal *etl.Collector, vt valueTransformer) (coll Collation, err error) {
	if d.disable {
		return Collation{}, err
	}
	started := time.Now()
	closeCollation := true
	defer func() {
		if closeCollation {
			coll.Close()
		}
		mxCollateTook.ObserveDuration(started)
	}()

	coll.valuesPath = d.kvNewFilePath(stepFrom, stepTo)
	if coll.valuesComp, err = seg.NewCompressor(ctx, d.filenameBase+".domain.collate", coll.valuesPath, d.dirs.Tmp, d.CompressCfg, log.LvlTrace, d.logger); err != nil {
		return Collation{}, fmt.Errorf("create %s values compressor: %w", d.filenameBase, err)
	}

	// Don't use `d.compress` config in collate. Because collat+build must be very-very fast (to keep db small).
	// Compress files only in `merge` which ok to be slow.
	//comp := seg.NewWriter(coll.valuesComp, seg.CompressNone) //
	compress := seg.CompressNone
	if stepTo-stepFrom > DomainMinStepsToCompress {
		compress = d.Compression
	}
	comp := seg.NewWriter(coll.valuesComp, compress)

	stepBytes := make([]byte, 8)
	binary.BigEndian.PutUint64(stepBytes, ^uint64(stepTo))

	kvs := make([]struct {
		k, v []byte
	}, 0, 128)
	var fromTxNum, endTxNum uint64 = 0, uint64(stepTo) * d.stepSize
	if stepFrom > 0 {
		fromTxNum = uint64((stepFrom - 1)) * d.stepSize
	}

	//var stepInDB []byte
	err = wal.Load(nil, "", func(k, v []byte, table etl.CurrentTableReader, next etl.LoadNextFunc) error {
		if d.largeValues {
			kvs = append(kvs, struct {
				k, v []byte
			}{k[:len(k)-8], v})
		} else {

			if vt != nil {
				v, err = vt(v[8:], fromTxNum, endTxNum)
				if err != nil {
					return fmt.Errorf("vt: %w", err)
				}
			} else {
				v = v[8:]
			}
			if _, err = comp.Write(k); err != nil {
				return fmt.Errorf("add %s values key [%x]: %w", d.filenameBase, k, err)
			}
			if _, err = comp.Write(v); err != nil {
				return fmt.Errorf("add %s values [%x]=>[%x]: %w", d.filenameBase, k, v, err)
			}
		}
		return nil
	}, etl.TransformArgs{Quit: ctx.Done()})

	sort.Slice(kvs, func(i, j int) bool {
		return bytes.Compare(kvs[i].k, kvs[j].k) < 0
	})
	// check if any key is duplicated
	for i := 1; i < len(kvs); i++ {
		if bytes.Equal(kvs[i].k, kvs[i-1].k) {
			return coll, fmt.Errorf("duplicate key [%x]", kvs[i].k)
		}
	}
	for _, kv := range kvs {
		if vt != nil {
			kv.v, err = vt(kv.v, fromTxNum, endTxNum)
		}
		if err != nil {
			return coll, fmt.Errorf("vt: %w", err)
		}
		if _, err = comp.Write(kv.k); err != nil {
			return coll, fmt.Errorf("add %s values key [%x]: %w", d.filenameBase, kv.k, err)
		}
		if _, err = comp.Write(kv.v); err != nil {
			return coll, fmt.Errorf("add %s values [%x]=>[%x]: %w", d.filenameBase, kv.k, kv.v, err)
		}
	}
	// could also do key squeezing

	closeCollation = false
	coll.valuesCount = coll.valuesComp.Count() / 2
	mxCollationSize.SetUint64(uint64(coll.valuesCount))
	return coll, nil
}

// collate gathers domain changes over the specified step, using read-only transaction,
// and returns compressors, elias fano, and bitmaps
// [txFrom; txTo)
func (d *Domain) collate(ctx context.Context, step kv.Step, txFrom, txTo uint64, roTx kv.Tx) (coll Collation, err error) {
	if d.disable {
		return Collation{}, nil
	}

	{ //assert
		if txFrom%d.stepSize != 0 {
			panic(fmt.Errorf("assert: unexpected txFrom=%d", txFrom))
		}
		if txTo%d.stepSize != 0 {
			panic(fmt.Errorf("assert: unexpected txTo=%d", txTo))
		}
	}

	started := time.Now()
	defer func() {
		mxCollateTook.ObserveDuration(started)
	}()

	coll.HistoryCollation, err = d.History.collate(ctx, step, txFrom, txTo, roTx)
	if err != nil {
		return Collation{}, err
	}

	closeCollation := true
	defer func() {
		if closeCollation {
			coll.Close()
		}
	}()

	coll.valuesPath = d.kvNewFilePath(step, step+1)
	if coll.valuesComp, err = seg.NewCompressor(ctx, d.filenameBase+".domain.collate", coll.valuesPath, d.dirs.Tmp, d.CompressCfg, log.LvlTrace, d.logger); err != nil {
		return Collation{}, fmt.Errorf("create %s values compressor: %w", d.filenameBase, err)
	}

	// Don't use `d.compress` config in collate. Because collat+build must be very-very fast (to keep db small).
	// Compress files only in `merge` which ok to be slow.
	comp := seg.NewWriter(coll.valuesComp, seg.CompressNone)

	stepBytes := make([]byte, 8)
	binary.BigEndian.PutUint64(stepBytes, ^uint64(step))

	var valsCursor kv.Cursor

	if d.largeValues {
		valsCursor, err = roTx.Cursor(d.valuesTable)
		if err != nil {
			return Collation{}, fmt.Errorf("create %s values cursorDupsort: %w", d.filenameBase, err)
		}
	} else {
		valsCursor, err = roTx.CursorDupSort(d.valuesTable)
		if err != nil {
			return Collation{}, fmt.Errorf("create %s values cursorDupsort: %w", d.filenameBase, err)
		}
	}
	defer valsCursor.Close()

	kvs := make([]struct {
		k, v []byte
	}, 0, 128)

	var stepInDB []byte
	for k, v, err := valsCursor.First(); k != nil; {
		if err != nil {
			return coll, err
		}

		if d.largeValues {
			stepInDB = k[len(k)-8:]
		} else {
			stepInDB = v[:8]
		}
		if !bytes.Equal(stepBytes, stepInDB) { // [txFrom; txTo)
			k, v, err = valsCursor.Next()
			continue
		}

		if d.largeValues {
			kvs = append(kvs, struct {
				k, v []byte
			}{k[:len(k)-8], v})
			k, v, err = valsCursor.Next()
		} else {
			if _, err = comp.Write(k); err != nil {
				return coll, fmt.Errorf("add %s values key [%x]: %w", d.filenameBase, k, err)
			}
			if _, err = comp.Write(v[8:]); err != nil {
				return coll, fmt.Errorf("add %s values [%x]=>[%x]: %w", d.filenameBase, k, v[8:], err)
			}
			k, v, err = valsCursor.(kv.CursorDupSort).NextNoDup()
		}
	}

	sort.Slice(kvs, func(i, j int) bool {
		return bytes.Compare(kvs[i].k, kvs[j].k) < 0
	})
	// check if any key is duplicated
	for i := 1; i < len(kvs); i++ {
		if bytes.Equal(kvs[i].k, kvs[i-1].k) {
			return coll, fmt.Errorf("duplicate key [%x]", kvs[i].k)
		}
	}
	for _, kv := range kvs {
		if _, err = comp.Write(kv.k); err != nil {
			return coll, fmt.Errorf("add %s values key [%x]: %w", d.filenameBase, kv.k, err)
		}
		if _, err = comp.Write(kv.v); err != nil {
			return coll, fmt.Errorf("add %s values [%x]=>[%x]: %w", d.filenameBase, kv.k, kv.v, err)
		}
	}

	closeCollation = false
	coll.valuesCount = coll.valuesComp.Count() / 2
	mxCollationSize.SetUint64(uint64(coll.valuesCount))
	return coll, nil
}

type StaticFiles struct {
	HistoryFiles
	valuesDecomp    *seg.Decompressor
	valuesIdx       *recsplit.Index
	valuesBt        *BtIndex
	existenceFilter *existence.Filter
}

// CleanupOnError - call it on collation fail. It closing all files
func (sf StaticFiles) CleanupOnError() {
	if sf.valuesDecomp != nil {
		sf.valuesDecomp.Close()
	}
	if sf.valuesIdx != nil {
		sf.valuesIdx.Close()
	}
	if sf.valuesBt != nil {
		sf.valuesBt.Close()
	}
	if sf.existenceFilter != nil {
		sf.existenceFilter.Close()
	}
	sf.HistoryFiles.CleanupOnError()
}

// skips history files
func (d *Domain) buildFileRange(ctx context.Context, stepFrom, stepTo kv.Step, collation Collation, ps *background.ProgressSet) (StaticFiles, error) {
	if d.disable {
		return StaticFiles{}, nil
	}
	mxRunningFilesBuilding.Inc()
	defer mxRunningFilesBuilding.Dec()
	if traceFileLife != "" && d.filenameBase == traceFileLife {
		d.logger.Warn("[agg.dbg] buildFilesRange", "step", fmt.Sprintf("%d-%d", stepFrom, stepTo), "domain", d.filenameBase)
	}

	start := time.Now()
	defer func() {
		mxBuildTook.ObserveDuration(start)
	}()

	valuesComp := collation.valuesComp

	var (
		valuesDecomp    *seg.Decompressor
		valuesIdx       *recsplit.Index
		bt              *BtIndex
		existenceFilter *existence.Filter
		err             error
	)
	closeComp := true
	defer func() {
		if closeComp {
			if valuesComp != nil {
				valuesComp.Close()
			}
			if valuesDecomp != nil {
				valuesDecomp.Close()
			}
			if valuesIdx != nil {
				valuesIdx.Close()
			}
			if bt != nil {
				bt.Close()
			}
			if existenceFilter != nil {
				existenceFilter.Close()
			}
		}
	}()
	if d.noFsync {
		valuesComp.DisableFsync()
	}
	if err = valuesComp.Compress(); err != nil {
		return StaticFiles{}, fmt.Errorf("compress %s values: %w", d.filenameBase, err)
	}
	valuesComp.Close()
	valuesComp = nil
	valuesDecomp, err = seg.NewDecompressor(collation.valuesPath)
	if err != nil {
		return StaticFiles{}, fmt.Errorf("open %s values decompressor: %w", d.filenameBase, err)
	}

	if d.Accessors.Has(AccessorHashMap) {
		if err = d.buildHashMapAccessor(ctx, stepFrom, stepTo, d.dataReader(valuesDecomp), ps); err != nil {
			return StaticFiles{}, fmt.Errorf("build %s values idx: %w", d.filenameBase, err)
		}
		valuesIdx, err = recsplit.OpenIndex(d.kviAccessorNewFilePath(stepFrom, stepTo))
		if err != nil {
			return StaticFiles{}, err
		}
	}

	if d.Accessors.Has(AccessorBTree) {
		btPath := d.kvBtAccessorNewFilePath(stepFrom, stepTo)
		bt, err = CreateBtreeIndexWithDecompressor(btPath, DefaultBtreeM, d.dataReader(valuesDecomp), *d.salt.Load(), ps, d.dirs.Tmp, d.logger, d.noFsync, d.Accessors)
		if err != nil {
			return StaticFiles{}, fmt.Errorf("build %s .bt idx: %w", d.filenameBase, err)
		}
	}
	if d.Accessors.Has(AccessorExistence) {
		fPath := d.kvExistenceIdxNewFilePath(stepFrom, stepTo)
		exists, err := dir.FileExist(fPath)
		if err != nil {
			return StaticFiles{}, fmt.Errorf("build %s .kvei: %w", d.filenameBase, err)
		}
		if exists {
			existenceFilter, err = existence.OpenFilter(fPath, false)
			if err != nil {
				return StaticFiles{}, fmt.Errorf("build %s .kvei: %w", d.filenameBase, err)
			}
		}
	}
	closeComp = false
	return StaticFiles{
		valuesDecomp:    valuesDecomp,
		valuesIdx:       valuesIdx,
		valuesBt:        bt,
		existenceFilter: existenceFilter,
	}, nil
}

// buildFiles performs potentially resource intensive operations of creating
// static files and their indices
func (d *Domain) buildFiles(ctx context.Context, step kv.Step, collation Collation, ps *background.ProgressSet) (StaticFiles, error) {
	if d.disable {
		return StaticFiles{}, nil
	}

	mxRunningFilesBuilding.Inc()
	defer mxRunningFilesBuilding.Dec()
	if traceFileLife != "" && d.filenameBase == traceFileLife {
		d.logger.Warn("[agg.dbg] buildFiles", "step", step, "domain", d.filenameBase)
	}

	start := time.Now()
	defer func() {
		mxBuildTook.ObserveDuration(start)
	}()

	hStaticFiles, err := d.History.buildFiles(ctx, step, collation.HistoryCollation, ps)
	if err != nil {
		return StaticFiles{}, err
	}
	valuesComp := collation.valuesComp

	var (
		valuesDecomp *seg.Decompressor
		valuesIdx    *recsplit.Index
		bt           *BtIndex
		bloom        *existence.Filter
	)
	closeComp := true
	defer func() {
		if closeComp {
			hStaticFiles.CleanupOnError()
			if valuesComp != nil {
				valuesComp.Close()
			}
			if valuesDecomp != nil {
				valuesDecomp.Close()
			}
			if valuesIdx != nil {
				valuesIdx.Close()
			}
			if bt != nil {
				bt.Close()
			}
			if bloom != nil {
				bloom.Close()
			}
		}
	}()
	if d.noFsync {
		valuesComp.DisableFsync()
	}
	if err = valuesComp.Compress(); err != nil {
		return StaticFiles{}, fmt.Errorf("compress %s values: %w", d.filenameBase, err)
	}
	valuesComp.Close()
	valuesComp = nil
	if valuesDecomp, err = seg.NewDecompressor(collation.valuesPath); err != nil {
		return StaticFiles{}, fmt.Errorf("open %s values decompressor: %w", d.filenameBase, err)
	}

	if d.Accessors.Has(AccessorHashMap) {
		if err = d.buildHashMapAccessor(ctx, step, step+1, d.dataReader(valuesDecomp), ps); err != nil {
			return StaticFiles{}, fmt.Errorf("build %s values idx: %w", d.filenameBase, err)
		}
		valuesIdx, err = recsplit.OpenIndex(d.kviAccessorNewFilePath(step, step+1))
		if err != nil {
			return StaticFiles{}, err
		}
	}

	if d.Accessors.Has(AccessorBTree) {
		btPath := d.kvBtAccessorNewFilePath(step, step+1)
		bt, err = CreateBtreeIndexWithDecompressor(btPath, DefaultBtreeM, d.dataReader(valuesDecomp), *d.salt.Load(), ps, d.dirs.Tmp, d.logger, d.noFsync, d.Accessors)
		if err != nil {
			return StaticFiles{}, fmt.Errorf("build %s .bt idx: %w", d.filenameBase, err)
		}
	}
	if d.Accessors.Has(AccessorExistence) {
		fPath := d.kvExistenceIdxNewFilePath(step, step+1)
		exists, err := dir.FileExist(fPath)
		if err != nil {
			return StaticFiles{}, fmt.Errorf("build %s .kvei: %w", d.filenameBase, err)
		}
		if exists {
			bloom, err = existence.OpenFilter(fPath, false)
			if err != nil {
				return StaticFiles{}, fmt.Errorf("build %s .kvei: %w", d.filenameBase, err)
			}
		}
	}
	closeComp = false
	return StaticFiles{
		HistoryFiles:    hStaticFiles,
		valuesDecomp:    valuesDecomp,
		valuesIdx:       valuesIdx,
		valuesBt:        bt,
		existenceFilter: bloom,
	}, nil
}

func (d *Domain) buildHashMapAccessor(ctx context.Context, fromStep, toStep kv.Step, data *seg.Reader, ps *background.ProgressSet) error {
	idxPath := d.kviAccessorNewFilePath(fromStep, toStep)
	cfg := recsplit.RecSplitArgs{
		Version:            1,
		Enums:              false,
		LessFalsePositives: true,

		BucketSize: recsplit.DefaultBucketSize,
		LeafSize:   recsplit.DefaultLeafSize,
		TmpDir:     d.dirs.Tmp,
		IndexFile:  idxPath,
		Salt:       d.salt.Load(),
		NoFsync:    d.noFsync,
	}
	return buildHashMapAccessor(ctx, data, idxPath, false, cfg, ps, d.logger)
}

func (d *Domain) MissedBtreeAccessors() (l []*FilesItem) {
	return d.missedBtreeAccessors(d.dirtyFiles.Items())
}

func (d *Domain) missedBtreeAccessors(source []*FilesItem) (l []*FilesItem) {
	if !d.Accessors.Has(AccessorBTree) {
		return nil
	}
	return fileItemsWithMissedAccessors(source, d.stepSize, func(fromStep, toStep kv.Step) []string {
		exF, _, _, err := version.FindFilesWithVersionsByPattern(d.kvExistenceIdxFilePathMask(fromStep, toStep))
		if err != nil {
			panic(err)
		}
		btF, _, _, err := version.FindFilesWithVersionsByPattern(d.kvBtAccessorFilePathMask(fromStep, toStep))
		if err != nil {
			panic(err)
		}
		return []string{btF, exF}
	})
}

func (d *Domain) MissedMapAccessors() (l []*FilesItem) {
	return d.missedMapAccessors(d.dirtyFiles.Items())
}

func (d *Domain) missedMapAccessors(source []*FilesItem) (l []*FilesItem) {
	if !d.Accessors.Has(AccessorHashMap) {
		return nil
	}
	return fileItemsWithMissedAccessors(source, d.stepSize, func(fromStep, toStep kv.Step) []string {
		fPath, _, _, err := version.FindFilesWithVersionsByPattern(d.kviAccessorFilePathMask(fromStep, toStep))
		if err != nil {
			panic(err)
		}
		return []string{fPath}
	})
	//return fileItemsWithMissedAccessors(source, d.stepSize, func(fromStep, toStep uint64) []string {
	//	var files []string
	//	if d.Accessors.Has(AccessorHashMap) {
	//		files = append(files, d.kviAccessorNewFilePath(fromStep, toStep))
	//		files = append(files, d.kvExistenceIdxNewFilePath(fromStep, toStep))
	//	}
	//	return files
	//})
}

// BuildMissedAccessors - produce .efi/.vi/.kvi from .ef/.v/.kv
func (d *Domain) BuildMissedAccessors(ctx context.Context, g *errgroup.Group, ps *background.ProgressSet, domainFiles *MissedAccessorDomainFiles) {
	d.History.BuildMissedAccessors(ctx, g, ps, domainFiles.history)
	for _, item := range domainFiles.missedBtreeAccessors() {
		if item.decompressor == nil {
			log.Warn(fmt.Sprintf("[dbg] BuildMissedAccessors: item with nil decompressor %s %d-%d", d.filenameBase, item.startTxNum/d.stepSize, item.endTxNum/d.stepSize))
		}
		item := item

		g.Go(func() error {
			fromStep, toStep := kv.Step(item.startTxNum/d.stepSize), kv.Step(item.endTxNum/d.stepSize)
			idxPath := d.kvBtAccessorNewFilePath(fromStep, toStep)
			if err := BuildBtreeIndexWithDecompressor(idxPath, d.dataReader(item.decompressor), ps, d.dirs.Tmp, *d.salt.Load(), d.logger, d.noFsync, d.Accessors); err != nil {
				return fmt.Errorf("failed to build btree index for %s:  %w", item.decompressor.FileName(), err)
			}
			return nil
		})
	}
	for _, item := range domainFiles.missedMapAccessors() {
		if item.decompressor == nil {
			log.Warn(fmt.Sprintf("[dbg] BuildMissedAccessors: item with nil decompressor %s %d-%d", d.filenameBase, item.startTxNum/d.stepSize, item.endTxNum/d.stepSize))
		}
		item := item
		g.Go(func() error {
			fromStep, toStep := kv.Step(item.startTxNum/d.stepSize), kv.Step(item.endTxNum/d.stepSize)
			err := d.buildHashMapAccessor(ctx, fromStep, toStep, d.dataReader(item.decompressor), ps)
			if err != nil {
				return fmt.Errorf("build %s values recsplit index: %w", d.filenameBase, err)
			}
			return nil
		})
	}
}

// TODO: exported for idx_optimize.go
// TODO: this utility can be safely deleted after PR https://github.com/erigontech/erigon/pull/12907/ is rolled out in production
func BuildHashMapAccessor(ctx context.Context, d *seg.Reader, idxPath string, values bool, cfg recsplit.RecSplitArgs, ps *background.ProgressSet, logger log.Logger) error {
	return buildHashMapAccessor(ctx, d, idxPath, values, cfg, ps, logger)
}

func buildHashMapAccessor(ctx context.Context, g *seg.Reader, idxPath string, values bool, cfg recsplit.RecSplitArgs, ps *background.ProgressSet, logger log.Logger) (err error) {
	_, fileName := filepath.Split(idxPath)
	count := g.Count()
	if !values {
		count = g.Count() / 2
	}
	p := ps.AddNew(fileName, uint64(count))
	defer ps.Delete(p)

	defer g.MadvNormal().DisableReadAhead()

	var rs *recsplit.RecSplit
	cfg.KeyCount = count
	if rs, err = recsplit.NewRecSplit(cfg, logger); err != nil {
		return fmt.Errorf("create recsplit: %w", err)
	}
	defer rs.Close()
	rs.LogLvl(log.LvlTrace)

	defer func() {
		if rec := recover(); rec != nil {
			err = fmt.Errorf("buildHashMapAccessor: %s, %s, %s", rs.FileName(), rec, dbg.Stack())
		}
	}()

	var keyPos, valPos uint64
	for {
		word := make([]byte, 0, 256)
		if err := ctx.Err(); err != nil {
			return err
		}
		g.Reset(0)
		for g.HasNext() {
			word, valPos = g.Next(word[:0])
			if values {
				if err = rs.AddKey(word, valPos); err != nil {
					return fmt.Errorf("add idx key [%x]: %w", word, err)
				}
			} else {
				if err = rs.AddKey(word, keyPos); err != nil {
					return fmt.Errorf("add idx key [%x]: %w", word, err)
				}
			}

			// Skip value
			keyPos, _ = g.Skip()

			p.Processed.Add(1)
		}
		if err = rs.Build(ctx); err != nil {
			if rs.Collision() {
				logger.Info("Building recsplit. Collision happened. It's ok. Restarting...")
				rs.ResetNextSalt()
			} else {
				return fmt.Errorf("build idx: %w", err)
			}
		} else {
			break
		}
	}
	return nil
}

func (d *Domain) integrateDirtyFiles(sf StaticFiles, txNumFrom, txNumTo uint64) {
	if d.disable {
		return
	}
	if txNumFrom == txNumTo {
		panic(fmt.Sprintf("assert: txNumFrom(%d) == txNumTo(%d)", txNumFrom, txNumTo))
	}

	d.History.integrateDirtyFiles(sf.HistoryFiles, txNumFrom, txNumTo)

	fi := newFilesItem(txNumFrom, txNumTo, d.stepSize)
	fi.frozen = false
	fi.decompressor = sf.valuesDecomp
	fi.index = sf.valuesIdx
	fi.bindex = sf.valuesBt
	fi.existence = sf.existenceFilter
	d.dirtyFiles.Set(fi)
}

// unwind is similar to prune but the difference is that it restores domain values from the history as of txFrom
// context Flush should be managed by caller.
func (dt *DomainRoTx) unwind(ctx context.Context, rwTx kv.RwTx, step, txNumUnwindTo uint64, domainDiffs []kv.DomainEntryDiff) error {
	// fmt.Printf("[domain][%s] unwinding domain to txNum=%d, step %d\n", d.filenameBase, txNumUnwindTo, step)
	d := dt.d

	sf := time.Now()
	defer mxUnwindTook.ObserveDuration(sf)
	mxRunningUnwind.Inc()
	defer mxRunningUnwind.Dec()
	logEvery := time.NewTicker(time.Second * 30)
	defer logEvery.Stop()

	valsCursor, err := rwTx.RwCursorDupSort(d.valuesTable)
	if err != nil {
		return err
	}
	defer valsCursor.Close()
	// First revert keys
	for i := range domainDiffs {
		keyStr, value, prevStepBytes := domainDiffs[i].Key, domainDiffs[i].Value, domainDiffs[i].PrevStepBytes
		key := toBytesZeroCopy(keyStr)
		if dt.d.largeValues {
			if len(value) == 0 {
				if !bytes.Equal(key[len(key)-8:], prevStepBytes) {
					if err := rwTx.Delete(d.valuesTable, key); err != nil {
						return err
					}
				} else {
					if err := rwTx.Put(d.valuesTable, key, []byte{}); err != nil {
						return err
					}
				}
			} else {
				if err := rwTx.Put(d.valuesTable, key, value); err != nil {
					return err
				}
			}
			continue
		}
		stepBytes := key[len(key)-8:]
		fullKey := key[:len(key)-8]
		// Second, we need to restore the previous value
		valInDB, err := valsCursor.SeekBothRange(fullKey, stepBytes)
		if err != nil {
			return err
		}
		if len(valInDB) > 0 {
			stepInDB := valInDB[:8]
			if bytes.Equal(stepInDB, stepBytes) {
				if err := valsCursor.DeleteCurrent(); err != nil {
					return err
				}
			}
		}

		if !bytes.Equal(stepBytes, prevStepBytes) {
			continue
		}

		if err := valsCursor.Put(fullKey, append(stepBytes, value...)); err != nil {
			return err
		}
	}
	// Compare valsKV with prevSeenKeys
	if _, err := dt.ht.prune(ctx, rwTx, txNumUnwindTo, math.MaxUint64, math.MaxUint64, true, logEvery); err != nil {
		return fmt.Errorf("[domain][%s] unwinding, prune history to txNum=%d, step %d: %w", dt.d.filenameBase, txNumUnwindTo, step, err)
	}
	return nil
}

// getLatestFromFiles doesn't provide same semantics as getLatestFromDB - it returns start/end tx
// of file where the value is stored (not exact step when kv has been set)
//
// maxTxNum, if > 0, filters out files with bigger txnums from search
func (dt *DomainRoTx) getLatestFromFiles(k []byte, maxTxNum uint64) (v []byte, found bool, fileStartTxNum uint64, fileEndTxNum uint64, err error) {
	if len(dt.files) == 0 {
		return
	}
	if maxTxNum == 0 {
		maxTxNum = math.MaxUint64
	}
	useExistenceFilter := dt.d.Accessors.Has(AccessorExistence)
	useCache := dt.name != kv.CommitmentDomain && maxTxNum == math.MaxUint64

	hi, _ := dt.ht.iit.hashKey(k)

	getFromFileCache := dt.getFromFileCache

	if useCache && getFromFileCache == nil {
		if dt.getFromFileCache == nil {
			dt.getFromFileCache = dt.visible.newGetFromFileCache()
		}
		getFromFileCache = dt.getFromFileCache
	}
	if getFromFileCache != nil && maxTxNum == math.MaxUint64 {
		if cv, ok := getFromFileCache.Get(hi); ok {
			return cv.v, true, dt.files[cv.lvl].startTxNum, dt.files[cv.lvl].endTxNum, nil
		}
	}

	for i := len(dt.files) - 1; i >= 0; i-- {
		if maxTxNum != math.MaxUint64 && maxTxNum > dt.files[i].endTxNum || dt.files[i].startTxNum > maxTxNum { // skip partially matched files
			continue
		}
		// fmt.Printf("getLatestFromFiles: lim=%d %d %d %d %d\n", maxTxNum, dt.files[i].startTxNum, dt.files[i].endTxNum, dt.files[i].startTxNum/dt.stepSize, dt.files[i].endTxNum/dt.stepSize)
		if useExistenceFilter {
			if dt.files[i].src.existence != nil {
				if !dt.files[i].src.existence.ContainsHash(hi) {
					if traceGetLatest == dt.name {
						fmt.Printf("GetLatest(%s, %x) -> existence index %s -> false\n", dt.d.filenameBase, k, dt.files[i].src.existence.FileName)
					}
					continue
				} else {
					if traceGetLatest == dt.name {
						fmt.Printf("GetLatest(%s, %x) -> existence index %s -> true\n", dt.d.filenameBase, k, dt.files[i].src.existence.FileName)
					}
				}
			} else {
				if traceGetLatest == dt.name {
					fmt.Printf("GetLatest(%s, %x) -> existence index is nil %s\n", dt.name.String(), k, dt.files[i].src.decompressor.FileName())
				}
			}
		}

		v, found, _, err = dt.getLatestFromFile(i, k)
		if err != nil {
			return nil, false, 0, 0, err
		}
		if !found {
			if traceGetLatest == dt.name {
				fmt.Printf("GetLatest(%s, %x) -> not found in file %s\n", dt.name.String(), k, dt.files[i].src.decompressor.FileName())
			}
			continue
		}
		if traceGetLatest == dt.name {
			fmt.Printf("GetLatest(%s, %x) -> found in file %s\n", dt.name.String(), k, dt.files[i].src.decompressor.FileName())
		}

		if dt.getFromFileCache != nil {
			dt.getFromFileCache.Add(hi, domainGetFromFileCacheItem{lvl: uint8(i), v: v})
		}
		return v, true, dt.files[i].startTxNum, dt.files[i].endTxNum, nil
	}
	if traceGetLatest == dt.name {
		fmt.Printf("GetLatest(%s, %x) -> not found in %d files\n", dt.name.String(), k, len(dt.files))
	}

	if dt.getFromFileCache != nil {
		dt.getFromFileCache.Add(hi, domainGetFromFileCacheItem{lvl: 0, v: nil})
	}
	return nil, false, 0, 0, nil
}

// Returns the first txNum from available history
func (dt *DomainRoTx) HistoryStartFrom() uint64 {
	if len(dt.ht.files) == 0 {
		return 0
	}
	return dt.ht.files[0].startTxNum
}

// GetAsOf does not always require usage of roTx. If it is possible to determine
// historical value based only on static files, roTx will not be used.
func (dt *DomainRoTx) GetAsOf(key []byte, txNum uint64, roTx kv.Tx) ([]byte, bool, error) {
	if dt.d.disable {
		return nil, false, nil
	}

	v, hOk, err := dt.ht.HistorySeek(key, txNum, roTx)
	if err != nil {
		return nil, false, err
	}
	if hOk {
		if len(v) == 0 { // if history successfuly found marker of key creation
			if traceGetAsOf == dt.d.filenameBase {
				fmt.Printf("DomainGetAsOf(%s  , %x, %d) -> not found in history\n", dt.d.filenameBase, key, txNum)
			}
			return nil, false, nil
		}
		if traceGetAsOf == dt.d.filenameBase {
			fmt.Printf("DomainGetAsOf(%s, %x, %d) -> found in history\n", dt.d.filenameBase, key, txNum)
		}
		return v, v != nil, nil
	}
	if dt.name == kv.CommitmentDomain {
		// we need to dereference commitment keys to get actual value. DomainRoTx itself does not have
		// pointers to storage and account domains to do the reference. Aggregator tx must be called instead
		return nil, false, nil
	}

	var ok bool
	v, _, ok, err = dt.GetLatest(key, roTx)
	if err != nil {
		return nil, false, err
	}
	if traceGetAsOf == dt.d.filenameBase {
		if ok {
			fmt.Printf("DomainGetAsOf(%s, %x, %d) -> found in latest state\n", dt.d.filenameBase, key, txNum)
		} else {
			fmt.Printf("DomainGetAsOf(%s, %x, %d) -> not found in latest state\n", dt.d.filenameBase, key, txNum)
		}
	}
	return v, v != nil, nil
}

func (dt *DomainRoTx) Close() {
	if dt.files == nil { // invariant: it's safe to call Close multiple times
		return
	}
	dt.closeValsCursor()
	files := dt.files
	dt.files = nil
	for i := range files {
		src := files[i].src
		if src == nil || src.frozen {
			continue
		}
		refCnt := src.refcount.Add(-1)
		//GC: last reader responsible to remove useles files: close it and delete
		if refCnt == 0 && src.canDelete.Load() {
			if traceFileLife != "" && dt.d.filenameBase == traceFileLife {
				dt.d.logger.Warn("[agg.dbg] real remove at DomainRoTx.Close", "file", src.decompressor.FileName())
			}
			src.closeFilesAndRemove()
		}
	}
	dt.ht.Close()

	dt.visible.returnGetFromFileCache(dt.getFromFileCache)
}

// reusableReader - for short read-and-forget operations. Must Reset this reader before use
func (dt *DomainRoTx) reusableReader(i int) *seg.Reader {
	if dt.dataReaders == nil {
		dt.dataReaders = make([]*seg.Reader, len(dt.files))
	}
	if dt.dataReaders[i] == nil {
		dt.dataReaders[i] = dt.dataReader(dt.files[i].src.decompressor)
	}
	return dt.dataReaders[i]
}

func (d *Domain) dataReader(f *seg.Decompressor) *seg.Reader {
	if !strings.Contains(f.FileName(), ".kv") {
		panic("assert: miss-use " + f.FileName())
	}
	return seg.NewReader(f.MakeGetter(), d.Compression)
}
func (d *Domain) dataWriter(f *seg.Compressor, forceNoCompress bool) *seg.Writer {
	if !strings.Contains(f.FileName(), ".kv") {
		panic("assert: miss-use " + f.FileName())
	}
	if forceNoCompress {
		return seg.NewWriter(f, seg.CompressNone)
	}
	return seg.NewWriter(f, d.Compression)
}

func (dt *DomainRoTx) dataReader(f *seg.Decompressor) *seg.Reader { return dt.d.dataReader(f) }
func (dt *DomainRoTx) dataWriter(f *seg.Compressor, forceNoCompress bool) *seg.Writer {
	return dt.d.dataWriter(f, forceNoCompress)
}

func (dt *DomainRoTx) statelessIdxReader(i int) *recsplit.IndexReader {
	if dt.mapReaders == nil {
		dt.mapReaders = make([]*recsplit.IndexReader, len(dt.files))
	}
	if dt.mapReaders[i] == nil {
		dt.mapReaders[i] = dt.files[i].src.index.GetReaderFromPool()
	}
	return dt.mapReaders[i]
}

func (dt *DomainRoTx) statelessBtree(i int) *BtIndex {
	if dt.btReaders == nil {
		dt.btReaders = make([]*BtIndex, len(dt.files))
	}
	if dt.btReaders[i] == nil {
		dt.btReaders[i] = dt.files[i].src.bindex
	}
	return dt.btReaders[i]
}

func (dt *DomainRoTx) closeValsCursor() {
	for _, c := range dt.valsCs {
		c.Close()
	}
	dt.valsCs = nil
}

func (dt *DomainRoTx) valsCursor(tx kv.Tx) (c kv.Cursor, err error) {
	c = dt.valsCs[tx]

	if c != nil {
		return c, nil
	}

	if dt.valsCs == nil {
		dt.valsCs = map[kv.Tx]kv.Cursor{}
	} else {
		if c = dt.valsCs[tx]; c != nil {
			return c, nil
		}
	}

	if dt.d.largeValues {
		c, err = tx.Cursor(dt.d.valuesTable) //nolint
		if err == nil {
			dt.valsCs[tx] = c
		}
		return c, err

	}
	c, err = tx.CursorDupSort(dt.d.valuesTable) //nolint
	if err == nil {
		dt.valsCs[tx] = c
	}
	return c, err
}

func (dt *DomainRoTx) getLatestFromDb(key []byte, roTx kv.Tx) ([]byte, kv.Step, bool, error) {
	if dt == nil {
		return nil, 0, false, nil
	}

	valsC, err := dt.valsCursor(roTx)

	if err != nil {
		return nil, 0, false, err
	}

	var v []byte
	var foundStep uint64

	if dt.d.largeValues {
		fullkey, val, err := valsC.Seek(key)
		if err != nil {
			return nil, 0, false, fmt.Errorf("valsCursor.Seek: %w", err)
		}
		if len(fullkey) == 0 {
			return nil, 0, false, nil // This key is not in DB
		}
		if !bytes.Equal(fullkey[:len(fullkey)-8], key) {
			return nil, 0, false, nil // This key is not in DB
		}

		v = val
		foundStep = ^binary.BigEndian.Uint64(fullkey[len(fullkey)-8:])
	} else {
		_, stepWithVal, err := func() (_ []byte, _ []byte, err error) {
			defer func() {
				if rec := recover(); rec != nil {
					fmt.Println(fmt.Sprintf("%p: seek failed for: %d", dt, roTx.ViewID()), "reason", rec, "stack", dbg.Stack())
					err = fmt.Errorf("paniced ")
				}
			}()
			return valsC.SeekExact(key)
		}()
		if err != nil {
			return nil, 0, false, fmt.Errorf("valsCursor.SeekExact: %w", err)
		}
		if len(stepWithVal) == 0 {
			return nil, 0, false, nil
		}

		v = stepWithVal[8:]
		foundStep = ^binary.BigEndian.Uint64(stepWithVal[:8])
	}

<<<<<<< HEAD
	if lastTxNumOfStep(foundStep, dt.d.aggregationStep) >= dt.files.EndTxNum() {
=======
	foundStep := kv.Step(^binary.BigEndian.Uint64(foundInvStep))

	if lastTxNumOfStep(foundStep, dt.stepSize) >= dt.files.EndTxNum() {
>>>>>>> f98e7985
		return v, foundStep, true, nil
	}

	return nil, 0, false, err
}

// GetLatest returns value, step in which the value last changed, and bool value which is true if the value
// is present, and false if it is not present (not set or deleted)
func (dt *DomainRoTx) GetLatest(key []byte, roTx kv.Tx) ([]byte, kv.Step, bool, error) {
	if dt.d.disable {
		return nil, 0, false, nil
	}

	var v []byte
	var foundStep kv.Step
	var found bool
	var err error

	if traceGetLatest == dt.name {
		defer func() {
			fmt.Printf("GetLatest(%s, '%x' -> '%x') (from db=%t; istep=%x stepInFiles=%d)\n",
				dt.name.String(), key, v, found, foundStep, dt.files.EndTxNum()/dt.stepSize)
		}()
	}

	v, foundStep, found, err = dt.getLatestFromDb(key, roTx)
	if err != nil {
		return nil, 0, false, fmt.Errorf("getLatestFromDb: %w", err)
	}
	if found {
		return v, foundStep, true, nil
	}

	v, foundInFile, _, endTxNum, err := dt.getLatestFromFiles(key, 0)
	if err != nil {
		return nil, 0, false, fmt.Errorf("getLatestFromFiles: %w", err)
	}
	return v, kv.Step(endTxNum / dt.stepSize), foundInFile, nil
}

// RangeAsOf - if key doesn't exists in history - then look in latest state
func (dt *DomainRoTx) RangeAsOf(ctx context.Context, tx kv.Tx, fromKey, toKey []byte, ts uint64, asc order.By, limit int) (it stream.KV, err error) {
	if !asc {
		panic("implement me")
	}
	histStateIt, err := dt.ht.RangeAsOf(ctx, ts, fromKey, toKey, asc, kv.Unlim, tx)
	if err != nil {
		return nil, err
	}
	lastestStateIt, err := dt.DebugRangeLatest(tx, fromKey, toKey, kv.Unlim)
	if err != nil {
		return nil, err
	}
	return stream.UnionKV(histStateIt, lastestStateIt, limit), nil
}

func (dt *DomainRoTx) DebugRangeLatest(roTx kv.Tx, fromKey, toKey []byte, limit int) (*DomainLatestIterFile, error) {
	s := &DomainLatestIterFile{
		from: fromKey, to: toKey, limit: limit,
		orderAscend: order.Asc,
		aggStep:     dt.stepSize,
		roTx:        roTx,
		valsTable:   dt.d.valuesTable,
		logger:      dt.d.logger,
		h:           &CursorHeap{},
	}
	if err := s.init(dt); err != nil {
		s.Close() //it's responsibility of constructor (our) to close resource on error
		return nil, err
	}
	return s, nil
}

// CanPruneUntil returns true if domain OR history tables can be pruned until txNum
func (dt *DomainRoTx) CanPruneUntil(tx kv.Tx, untilTx uint64) bool {
	canDomain, _ := dt.canPruneDomainTables(tx, untilTx)
	canHistory, _ := dt.ht.canPruneUntil(tx, untilTx)
	return canHistory || canDomain
}

func (dt *DomainRoTx) canBuild(dbtx kv.Tx) bool { //nolint
	maxStepInFiles := kv.Step(dt.files.EndTxNum() / dt.stepSize)
	return maxStepInFiles < dt.d.maxStepInDB(dbtx)
}

// checks if there is anything to prune in DOMAIN tables.
// everything that aggregated is prunable.
// history.CanPrune should be called separately because it responsible for different tables
func (dt *DomainRoTx) canPruneDomainTables(tx kv.Tx, untilTx uint64) (can bool, maxStepToPrune kv.Step) {
	if m := dt.files.EndTxNum(); m > 0 {
		maxStepToPrune = kv.Step((m - 1) / dt.stepSize)
	}
	var untilStep kv.Step
	if untilTx > 0 {
		untilStep = kv.Step((untilTx - 1) / dt.stepSize)
	}
	sm, err := GetExecV3PrunableProgress(tx, []byte(dt.d.valuesTable))
	if err != nil {
		dt.d.logger.Error("get domain pruning progress", "name", dt.d.filenameBase, "error", err)
		return false, maxStepToPrune
	}

	delta := float64(max(maxStepToPrune, sm) - min(maxStepToPrune, sm)) // maxStep could be 0
	switch dt.d.filenameBase {
	case "account":
		mxPrunableDAcc.Set(delta)
	case "storage":
		mxPrunableDSto.Set(delta)
	case "code":
		mxPrunableDCode.Set(delta)
	case "commitment":
		mxPrunableDComm.Set(delta)
	}
	//fmt.Printf("smallestToPrune[%s] minInDB %d inFiles %d until %d\n", dt.d.filenameBase, sm, maxStepToPrune, untilStep)
	return sm <= min(maxStepToPrune, untilStep), maxStepToPrune
}

type DomainPruneStat struct {
	MinStep kv.Step
	MaxStep kv.Step
	Values  uint64
	History *InvertedIndexPruneStat
}

func (dc *DomainPruneStat) PrunedNothing() bool {
	return dc.Values == 0 && (dc.History == nil || dc.History.PrunedNothing())
}

func (dc *DomainPruneStat) String() (kvstr string) {
	if dc.PrunedNothing() {
		return ""
	}
	if dc.Values > 0 {
		kvstr = fmt.Sprintf("kv: %s from steps %d-%d", common.PrettyCounter(dc.Values), dc.MinStep, dc.MaxStep)
	}
	if dc.History != nil {
		if kvstr != "" {
			kvstr += ", "
		}
		kvstr += dc.History.String()
	}
	return kvstr
}

func (dc *DomainPruneStat) Accumulate(other *DomainPruneStat) {
	if other == nil {
		return
	}
	dc.MinStep = min(dc.MinStep, other.MinStep)
	dc.MaxStep = max(dc.MaxStep, other.MaxStep)
	dc.Values += other.Values
	if dc.History == nil {
		if other.History != nil {
			dc.History = other.History
		}
	} else {
		dc.History.Accumulate(other.History)
	}
}

func (dt *DomainRoTx) Prune(ctx context.Context, rwTx kv.RwTx, step kv.Step, txFrom, txTo, limit uint64, logEvery *time.Ticker) (stat *DomainPruneStat, err error) {
	if dt.files.EndTxNum() > 0 {
		txTo = min(txTo, dt.files.EndTxNum())
	}
	return dt.prune(ctx, rwTx, step, txFrom, txTo, limit, logEvery)
}

func (dt *DomainRoTx) prune(ctx context.Context, rwTx kv.RwTx, step kv.Step, txFrom, txTo, limit uint64, logEvery *time.Ticker) (stat *DomainPruneStat, err error) {
	if limit == 0 {
		limit = math.MaxUint64
	}

	stat = &DomainPruneStat{MinStep: math.MaxUint64}
	if stat.History, err = dt.ht.Prune(ctx, rwTx, txFrom, txTo, limit, false, logEvery); err != nil {
		return nil, fmt.Errorf("prune history at step %d [%d, %d): %w", step, txFrom, txTo, err)
	}
	canPrune, maxPrunableStep := dt.canPruneDomainTables(rwTx, txTo)
	if !canPrune {
		return stat, nil
	}
	if step > maxPrunableStep {
		step = maxPrunableStep
	}

	st := time.Now()
	mxPruneInProgress.Inc()
	defer mxPruneInProgress.Dec()

	var valsCursor kv.RwCursor

	ancientDomainValsCollector := etl.NewCollectorWithAllocator(dt.name.String()+".domain.collate", dt.d.dirs.Tmp, etl.SmallSortableBuffers, dt.d.logger).LogLvl(log.LvlTrace)
	defer ancientDomainValsCollector.Close()

	if dt.d.largeValues {
		valsCursor, err = rwTx.RwCursor(dt.d.valuesTable)
		if err != nil {
			return stat, fmt.Errorf("create %s domain values cursor: %w", dt.name.String(), err)
		}
	} else {
		valsCursor, err = rwTx.RwCursorDupSort(dt.d.valuesTable)
		if err != nil {
			return stat, fmt.Errorf("create %s domain values cursor: %w", dt.name.String(), err)
		}
	}
	defer valsCursor.Close()

	loadFunc := func(k, v []byte, _ etl.CurrentTableReader, _ etl.LoadNextFunc) error {
		if dt.d.largeValues {
			return valsCursor.Delete(k)
		}
		return valsCursor.(kv.RwCursorDupSort).DeleteExact(k, v)
	}

	prunedKey, err := GetExecV3PruneProgress(rwTx, dt.d.valuesTable)
	if err != nil {
		dt.d.logger.Error("get domain pruning progress", "name", dt.name.String(), "error", err)
	}

	var k, v []byte
	if prunedKey != nil && limit < 100_000 {
		k, v, err = valsCursor.Seek(prunedKey)
	} else {
		k, v, err = valsCursor.First()
	}
	if err != nil {
		return nil, err
	}
	var stepBytes []byte
	for ; k != nil; k, v, err = valsCursor.Next() {
		if err != nil {
			return stat, fmt.Errorf("iterate over %s domain keys: %w", dt.name.String(), err)
		}

		if dt.d.largeValues {
			stepBytes = k[len(k)-8:]
		} else {
			stepBytes = v[:8]
		}

		is := kv.Step(^binary.BigEndian.Uint64(stepBytes))
		if is > step {
			continue
		}
		if limit == 0 {
			if err := ancientDomainValsCollector.Load(rwTx, dt.d.valuesTable, loadFunc, etl.TransformArgs{Quit: ctx.Done()}); err != nil {
				return stat, fmt.Errorf("load domain values: %w", err)
			}
			if err := SaveExecV3PruneProgress(rwTx, dt.d.valuesTable, k); err != nil {
				return stat, fmt.Errorf("save domain pruning progress: %s, %w", dt.name.String(), err)
			}
			return stat, nil
		}
		limit--
		stat.Values++
		if err := ancientDomainValsCollector.Collect(k, v); err != nil {
			return nil, err
		}
		stat.MinStep = min(stat.MinStep, is)
		stat.MaxStep = max(stat.MaxStep, is)
		select {
		case <-ctx.Done():
			// consider ctx exiting as incorrect outcome, error is returned
			return stat, ctx.Err()
		case <-logEvery.C:
			dt.d.logger.Info("[snapshots] prune domain", "name", dt.name.String(),
				"pruned keys", stat.Values,
				"steps", fmt.Sprintf("%.2f-%.2f", float64(txFrom)/float64(dt.stepSize), float64(txTo)/float64(dt.stepSize)))
		default:
		}
	}
	mxPruneSizeDomain.AddUint64(stat.Values)
	if err := ancientDomainValsCollector.Load(rwTx, dt.d.valuesTable, loadFunc, etl.TransformArgs{Quit: ctx.Done()}); err != nil {
		return stat, fmt.Errorf("load domain values: %w", err)
	}
	if err := SaveExecV3PruneProgress(rwTx, dt.d.valuesTable, nil); err != nil {
		return stat, fmt.Errorf("save domain pruning progress: %s, %w", dt.d.filenameBase, err)
	}

	if err := SaveExecV3PrunableProgress(rwTx, []byte(dt.d.valuesTable), step+1); err != nil {
		return stat, err
	}
	mxPruneTookDomain.ObserveDuration(st)
	return stat, nil
}

func (dt *DomainRoTx) stepsRangeInDB(tx kv.Tx) (from, to float64) {
	return dt.ht.iit.stepsRangeInDB(tx)
}

func (dt *DomainRoTx) Tables() (res []string) {
	return []string{dt.d.valuesTable, dt.ht.h.valuesTable, dt.ht.iit.ii.keysTable, dt.ht.iit.ii.valuesTable}
}

func (dt *DomainRoTx) Files() (res VisibleFiles) {
	for _, item := range dt.files {
		if item.src.decompressor != nil {
			res = append(res, item)
		}
	}
	return append(res, dt.ht.Files()...)
}
func (dt *DomainRoTx) Name() kv.Domain { return dt.name }

func (dt *DomainRoTx) HistoryProgress(tx kv.Tx) uint64 { return dt.ht.iit.Progress(tx) }

func versionTooLowPanic(filename string, version version.Versions) {
	panic(fmt.Sprintf("Version is too low, try to run snapshot reset: `erigon seg reset --datadir $DATADIR --chain $CHAIN`. file=%s, min_supported=%s, current=%s", filename, version.MinSupported, version.Current))
}<|MERGE_RESOLUTION|>--- conflicted
+++ resolved
@@ -1650,7 +1650,7 @@
 	}
 
 	var v []byte
-	var foundStep uint64
+	var foundStep kv.Step
 
 	if dt.d.largeValues {
 		fullkey, val, err := valsC.Seek(key)
@@ -1665,7 +1665,7 @@
 		}
 
 		v = val
-		foundStep = ^binary.BigEndian.Uint64(fullkey[len(fullkey)-8:])
+		foundStep = kv.Step(^binary.BigEndian.Uint64(fullkey[len(fullkey)-8:]))
 	} else {
 		_, stepWithVal, err := func() (_ []byte, _ []byte, err error) {
 			defer func() {
@@ -1684,16 +1684,10 @@
 		}
 
 		v = stepWithVal[8:]
-		foundStep = ^binary.BigEndian.Uint64(stepWithVal[:8])
-	}
-
-<<<<<<< HEAD
-	if lastTxNumOfStep(foundStep, dt.d.aggregationStep) >= dt.files.EndTxNum() {
-=======
-	foundStep := kv.Step(^binary.BigEndian.Uint64(foundInvStep))
+		foundStep = kv.Step(^binary.BigEndian.Uint64(stepWithVal[:8]))
+	}
 
 	if lastTxNumOfStep(foundStep, dt.stepSize) >= dt.files.EndTxNum() {
->>>>>>> f98e7985
 		return v, foundStep, true, nil
 	}
 
