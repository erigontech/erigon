package state

import (
	"fmt"
	"path/filepath"
	"sync"

	btree2 "github.com/tidwall/btree"

	"github.com/erigontech/erigon/common/log/v3"
	"github.com/erigontech/erigon/db/datastruct/existence"
	"github.com/erigontech/erigon/db/kv"
	"github.com/erigontech/erigon/db/recsplit"
	"github.com/erigontech/erigon/db/seg"
	"github.com/erigontech/erigon/db/state/statecfg"
	"github.com/erigontech/erigon/db/version"
)

// i) manages dirtyfiles and visible files,
// ii) dirtyfile integration
// iii) opening folder with dirty files
// iv) snap creation/merge configuration
// v) fileItemsWithMissedAccessors - missedBtreeAccessor/missedMapAccessor

// maybe accessor/btree build functions and data_file (.kv, .v, .seg) can also be supplied
// here as interfaces, this would allow more functions currently in DHII+A to be included here.
// caching version at caching_snap_repo.go

// NOTE: not thread safe; synchronization done on the caller side
// specially when accessing dirtyFiles or current.
type SnapshotRepo struct {
	dirtyFiles *btree2.BTreeG[*FilesItem]

	// latest version of visible files (derived from dirtyFiles)
	// when repo is used in the context of rotx, one might want to think
	// about which visibleFiles needs to be used - repo.current or
	// rotx.visibleFiles
	current visibleFiles
	entity  UniversalEntity
	name    string

	cfg       *SnapshotConfig
	schema    SnapNameSchema
	accessors statecfg.Accessors
	stepSize  uint64
	integrity *DependencyIntegrityChecker

	logger log.Logger
}

func NewSnapshotRepoForForkable(id kv.ForkableId, logger log.Logger) *SnapshotRepo {
	return NewSnapshotRepo(Registry.Name(id), FromForkable(id), Registry.SnapshotConfig(id), logger)
}

func NewSnapshotRepo(name string, entity UniversalEntity, cfg *SnapshotConfig, logger log.Logger) *SnapshotRepo {
	return &SnapshotRepo{
		dirtyFiles: btree2.NewBTreeGOptions(filesItemLess, btree2.Options{Degree: 128, NoLocks: false}),
		name:       name,
		entity:     entity,
		cfg:        cfg,
		schema:     cfg.Schema,
		stepSize:   cfg.RootNumPerStep,
		accessors:  cfg.Schema.AccessorList(),
		logger:     logger,
	}
}

func (f *SnapshotRepo) OpenFolder() error {
	// this only sets up dirtyfiles, not visible files.
	// there is no integrity checks done here.
	files, err := filesFromDir(f.schema.DataDirectory())
	if err != nil {
		return err
	}

	f.closeWhatNotInList(files)
	f.loadDirtyFiles(files)
	if err := f.openDirtyFiles(); err != nil {
		return fmt.Errorf("SnapshotRepo(%s).openFolder: %w", f.schema.DataTag(), err)
	}
	return nil
}

func (f *SnapshotRepo) SetIntegrityChecker(integrity *DependencyIntegrityChecker) {
	f.integrity = integrity
}

func (f *SnapshotRepo) Schema() SnapNameSchema {
	return f.schema
}

func (f *SnapshotRepo) IntegrateDirtyFile(file *FilesItem) {
	if file == nil {
		return
	}
	f.dirtyFiles.Set(file)
}

func (f *SnapshotRepo) IntegrateDirtyFiles(files []*FilesItem) {
	for _, file := range files {
		if file != nil {
			f.dirtyFiles.Set(file)
		}
	}
}

func (f *SnapshotRepo) IntegrateMergedFiles(dfs []*FilesItem, mergedFile *FilesItem) {
	if mergedFile != nil {
		f.dirtyFiles.Set(mergedFile)
	}
}

// DeleteFilesAfterMerge files are removed from repo and marked for deletion
// from file system.
func (f *SnapshotRepo) DeleteFilesAfterMerge(files []*FilesItem) {
	for _, file := range files {
		if file == nil {
			panic("must not happen: " + f.schema.DataTag())
		}
		f.dirtyFiles.Delete(file)
		file.canDelete.Store(true)

		// if merged file not visible for any alive reader (even for us): can remove it immediately
		// otherwise: mark it as `canDelete=true` and last reader of this file - will remove it inside `aggRoTx.Close()`
		if file.refcount.Load() == 0 {
			file.closeFilesAndRemove()

			if f.schema.DataTag() == traceFileLife && file.decompressor != nil {
				f.logger.Warn("[agg.dbg] DeleteFilesAfterMerge: remove", "f", file.decompressor.FileName())
			}
		} else {
			if f.schema.DataTag() == traceFileLife && file.decompressor != nil {
				f.logger.Warn("[agg.dbg] DeleteFilesAfterMerge: mark as canDelete=true", "f", file.decompressor.FileName())
			}
		}
	}
}

func (f *SnapshotRepo) DirtyFilesMaxRootNum() RootNum {
	fi, found := f.dirtyFiles.Max()
	if !found {
		return 0
	}
	return RootNum(fi.endTxNum)
}

func (f *SnapshotRepo) RecalcVisibleFiles(to RootNum) (maxRootNum RootNum) {
	f.current = f.calcVisibleFiles(to)
	return RootNum(f.current.EndTxNum())
}

// type VisibleFile = kv.VisibleFile
// type VisibleFiles = kv.VisibleFiles

func (f *SnapshotRepo) visibleFiles() visibleFiles {
	return f.current
}

func (f *SnapshotRepo) VisibleFiles() (files kv.VisibleFiles) {
	for _, file := range f.current {
		files = append(files, file)
	}
	return
}

func (f *SnapshotRepo) GetFreezingRange(from RootNum, to RootNum) (freezeFrom RootNum, freezeTo RootNum, canFreeze bool) {
	return getFreezingRange(from, to, f.cfg)
}

func (f *SnapshotRepo) DirtyFilesWithNoBtreeAccessors() (l []*FilesItem) {
	if !f.accessors.Has(statecfg.AccessorBTree) {
		return nil
	}
	p := f.schema
	ss := f.stepSize
	v := version.V1_0

	return fileItemsWithMissedAccessors(f.dirtyFiles.Items(), f.stepSize, func(fromStep, toStep kv.Step) []string {
		from, to := RootNum(uint64(fromStep)*ss), RootNum(uint64(toStep)*ss)
		fname, _ := p.BtIdxFile(v, from, to)
		existenceFile, _ := p.ExistenceFile(v, from, to)
		return []string{fname, existenceFile}
	})
}

func (f *SnapshotRepo) DirtyFilesWithNoHashAccessors() (l []*FilesItem) {
	if !f.accessors.Has(statecfg.AccessorHashMap) {
		return nil
	}
	p := f.schema
	ss := f.stepSize
	v := version.V1_0
	accCount := f.schema.AccessorIdxCount()
	files := make([]string, accCount)

	return fileItemsWithMissedAccessors(f.dirtyFiles.Items(), f.stepSize, func(fromStep, toStep kv.Step) []string {
		for i := uint16(0); i < accCount; i++ {
			files[i], _ = p.AccessorIdxFile(v, RootNum(fromStep.ToTxNum(ss)), RootNum(toStep.ToTxNum(ss)), i)
		}
		return files
	})
}

func (f *SnapshotRepo) EndRootNum() RootNum {
	return RootNum(f.current.EndTxNum())
}

func (f *SnapshotRepo) Close() {
	if f == nil {
		return
	}
	f.closeWhatNotInList([]string{})
	f.current = nil
}

func (f *SnapshotRepo) CloseFilesAfterRootNum(after RootNum) {
	var toClose []*FilesItem
	rootNum := uint64(after)
	f.dirtyFiles.Scan(func(item *FilesItem) bool {
		if item.startTxNum >= rootNum {
			toClose = append(toClose, item)
		}
		return true
	})
	for _, item := range toClose {
		f.dirtyFiles.Delete(item)
		fName := ""
		if item.decompressor != nil {
			fName = item.decompressor.FileName()
		}
		log.Debug(fmt.Sprintf("[snapshots] closing %s, instructed_close_after_%d", fName, rootNum))
		item.closeFiles()
	}
}

func (f *SnapshotRepo) CloseVisibleFilesAfterRootNum(after RootNum) {
	var i int
	for i = len(f.current) - 1; i >= 0; i-- {
		if f.current[i].endTxNum <= uint64(after) {
			break
		}
	}
	f.current = f.current[:i+1]
}

func (f *SnapshotRepo) Garbage(vfs visibleFiles, merged *FilesItem) (outs []*FilesItem) {
	checker := f.integrity
	var cchecker func(startTxNum, endTxNum uint64) bool
	if checker != nil {
		cchecker = func(startTxNum, endTxNum uint64) bool {
			return checker.CheckDependentPresent(f.entity, Any, startTxNum, endTxNum)
		}
	}

	return garbage(f.dirtyFiles, vfs, merged, cchecker)
}

// TODO: crossRepoIntegrityCheck

// FindMergeRange returns the most recent merge range to process
// can be successively called with updated (merge processed) visibleFiles
// to get the next range to process.
func (f *SnapshotRepo) FindMergeRange(maxEndRootNum RootNum, files kv.VisibleFiles) (mrange MergeRange) {
	toRootNum := min(uint64(maxEndRootNum), files.EndRootNum())
	for i := 0; i < len(files); i++ {
		item := files[i]
		if item.EndRootNum() > toRootNum {
			break
		}

		startTxNum := RootNum(item.StartRootNum())
		calcFrom, calcTo, canFreeze := f.GetFreezingRange(startTxNum, RootNum(toRootNum))
		if !canFreeze {
			break
		}

		if calcFrom != startTxNum {
			panic(fmt.Sprintf("f.GetFreezingRange() returned wrong fromRootNum: %d, expected %d", calcFrom.Uint64(), startTxNum))
		}

		// skip through files which come under the above freezing range
		j := i + 1
		for ; j < len(files); j++ {
			item := files[j]
			if item.EndRootNum() > calcTo.Uint64() {
				break
			}

			// found a non-trivial range to merge
			// this function sends the most frequent merge range
			mrange.from = calcFrom.Uint64()
			mrange.needMerge = true
			mrange.to = item.EndRootNum()
		}

		i = j - 1
	}

	return
}

func (f *SnapshotRepo) FilesInRange(mrange MergeRange, files visibleFiles) (items []*FilesItem) {
	if !mrange.needMerge {
		return
	}

	for _, item := range files {
		if item.startTxNum < mrange.from {
			continue
		}
		if item.endTxNum > mrange.to {
			break
		}

		items = append(items, item.src)
	}

	return
}

func (f *SnapshotRepo) CleanAfterMerge(merged *FilesItem, vf visibleFiles) {
	outs := f.Garbage(vf, merged)
	f.DeleteFilesAfterMerge(outs)
}

func (f *SnapshotRepo) FilesWithMissedAccessors() *MissedFilesMap {
	mf := make(map[statecfg.Accessors][]*FilesItem)
	if f.accessors.Has(statecfg.AccessorBTree) {
		mf[statecfg.AccessorBTree] =
			fileItemsWithMissedAccessors(f.dirtyFiles.Items(), f.stepSize, func(fromStep, toStep kv.Step) []string {
				file, _ := f.schema.BtIdxFile(version.V1_0, RootNum(fromStep*kv.Step(f.stepSize)), RootNum(toStep*kv.Step(f.stepSize)))
				return []string{file}
			})
	}

	if f.accessors.Has(statecfg.AccessorHashMap) {
		mf[statecfg.AccessorHashMap] =
			fileItemsWithMissedAccessors(f.dirtyFiles.Items(), f.stepSize, func(fromStep, toStep kv.Step) []string {
				file, _ := f.schema.AccessorIdxFile(version.V1_0, RootNum(fromStep*kv.Step(f.stepSize)), RootNum(toStep*kv.Step(f.stepSize)), 0)
				return []string{file}
			})
	}

	if f.accessors.Has(statecfg.AccessorExistence) {
		mf[statecfg.AccessorExistence] =
			fileItemsWithMissedAccessors(f.dirtyFiles.Items(), f.stepSize, func(fromStep, toStep kv.Step) []string {
				file, _ := f.schema.ExistenceFile(version.V1_0, RootNum(fromStep*kv.Step(f.stepSize)), RootNum(toStep*kv.Step(f.stepSize)))
				return []string{file}
			})
	}

	return (*MissedFilesMap)(&mf)
}

// private methods

func (f *SnapshotRepo) openDirtyFiles() error {
	invalidFilesMu := sync.Mutex{}
	invalidFileItems := make([]*FilesItem, 0)
	p := f.schema
	f.dirtyFiles.Walk(func(items []*FilesItem) bool {
		for _, item := range items {
			if item.decompressor == nil {
				fPathGen, _ := p.DataFile(version.V1_0, RootNum(item.startTxNum), RootNum(item.endTxNum))
				fPathMask, _ := version.ReplaceVersionWithMask(fPathGen)
				fPath, _, ok, err := version.FindFilesWithVersionsByPattern(fPathMask)
				if err != nil || !ok {
					_, fName := filepath.Split(fPath)
					if err == nil {
						f.logger.Debug("SnapshotRepo.openDirtyFiles: file doesn't exist", "f", fName)
					} else {
						f.logger.Debug("SnapshotRepo.openDirtyFiles: FileExist", "f", fName, "err", err)
					}
					invalidFilesMu.Lock()
					invalidFileItems = append(invalidFileItems, item)
					invalidFilesMu.Unlock()
					continue
				}
				if item.decompressor, err = seg.NewDecompressorWithMetadata(fPath, f.cfg.HasMetadata); err != nil {
					_, fName := filepath.Split(fPath)
					f.logger.Error("SnapshotRepo.openDirtyFiles", "err", err, "f", fName)
					invalidFilesMu.Lock()
					invalidFileItems = append(invalidFileItems, item)
					invalidFilesMu.Unlock()
					continue
				}
			}

			accessors := p.AccessorList()

			if item.index == nil && accessors.Has(statecfg.AccessorHashMap) {
				fPath, err := p.AccessorIdxFile(version.SearchVersion, RootNum(item.startTxNum), RootNum(item.endTxNum), 0)
				if err != nil {
					f.logger.Error("SnapshotRepo.openDirtyFiles accessor path", "err", err, "f", fPath)
				} else if item.index, err = recsplit.OpenIndex(fPath); err != nil {
					_, fName := filepath.Split(fPath)
					f.logger.Error("SnapshotRepo.openDirtyFiles", "err", err, "f", fName)
					// don't interrupt on error. other files maybe good
				}
			}

			if item.bindex == nil && accessors.Has(statecfg.AccessorBTree) {
				fPath, err := p.BtIdxFile(version.SearchVersion, RootNum(item.startTxNum), RootNum(item.endTxNum))
				if err != nil {
<<<<<<< HEAD
					_, fName := filepath.Split(fPath)
					f.logger.Warn("[agg] SnapshotRepo.openDirtyFiles", "err", err, "f", fName)
				}
				if ok {
					compressCfg := p.DataFileCompression2()
					r := seg.NewPagedReader(seg.NewReader(item.decompressor.MakeGetter(), compressCfg.WordLvl), compressCfg.PageLvl)
=======
					f.logger.Error("SnapshotRepo.openDirtyFiles btindex path", "err", err, "f", fPath)
				} else {
					r := seg.NewReader(item.decompressor.MakeGetter(), p.DataFileCompression())
>>>>>>> 10a1f965
					if item.bindex, err = OpenBtreeIndexWithDecompressor(fPath, DefaultBtreeM, r); err != nil {
						_, fName := filepath.Split(fPath)
						f.logger.Error("SnapshotRepo.openDirtyFiles", "err", err, "f", fName)
						// don't interrupt on error. other files maybe good
					}
				}
			}
			if item.existence == nil && accessors.Has(statecfg.AccessorExistence) {
				fPath, err := p.ExistenceFile(version.SearchVersion, RootNum(item.startTxNum), RootNum(item.endTxNum))
				if err != nil {
					f.logger.Error("SnapshotRepo.openDirtyFiles existence path", "err", err, "f", fPath)
				} else if item.existence, err = existence.OpenFilter(fPath, false); err != nil {
					_, fName := filepath.Split(fPath)
					f.logger.Error("SnapshotRepo.openDirtyFiles", "err", err, "f", fName)
					// don't interrupt on error. other files maybe good
				}
			}
		}
		return true
	})

	for _, item := range invalidFileItems {
		item.closeFiles()
		f.dirtyFiles.Delete(item)
	}

	return nil
}

func (f *SnapshotRepo) closeWhatNotInList(fNames []string) {
	closeWhatNotInList(f.dirtyFiles, fNames)
}

func (f *SnapshotRepo) loadDirtyFiles(aps []string) {
	if f.stepSize == 0 {
		panic("step size if 0 for " + f.schema.DataTag())
	}

	for _, ap := range aps {
		fileInfo, ok := f.schema.Parse(ap)
		if !ok {
			f.logger.Trace("can't parse file name", "file", ap)
			continue
		}
		dirtyFile := newFilesItemWithSnapConfig(fileInfo.From, fileInfo.To, f.cfg)

		if _, has := f.dirtyFiles.Get(dirtyFile); !has {
			f.dirtyFiles.Set(dirtyFile)
		}
	}
}

func (f *SnapshotRepo) calcVisibleFiles(to RootNum) (roItems []visibleFile) {
	checker := f.integrity
	var cchecker func(startTxNum, endTxNum uint64) bool
	if checker != nil {
		cchecker = func(startTxNum, endTxNum uint64) bool {
			return checker.CheckDependentPresent(f.entity, All, startTxNum, endTxNum)
		}
	}

	return calcVisibleFiles(f.dirtyFiles, f.accessors, cchecker, false, uint64(to))
}

// determine freezing ranges, given snapshot creation config
func getFreezingRange(rootFrom, rootTo RootNum, cfg *SnapshotConfig) (freezeFrom RootNum, freezeTo RootNum, canFreeze bool) {
	/**
	 1. `from`, `to` must be round off to minimum size (atleast)
	 2. mergeLimit is a function: (from, preverified files, mergeLimit default) -> biggest file size starting `from`
	 3. if mergeLimit size is not possible, then `freezeTo` should be next largest possible file size
	    as allowed by the MergeSteps or MinimumSize.
	**/

	from := uint64(rootFrom)
	to := uint64(rootTo)

	if to < cfg.SafetyMargin {
		return rootFrom, rootTo, false
	}

	to -= cfg.SafetyMargin
	from = (from / cfg.MinimumSize) * cfg.MinimumSize
	to = (to / cfg.MinimumSize) * cfg.MinimumSize
	if from >= to {
		return rootFrom, rootTo, false
	}

	mergeLimit := getMergeLimit(cfg, from)
	maxJump := cfg.RootNumPerStep

	if from%mergeLimit == 0 {
		maxJump = mergeLimit
	} else {
		for i := len(cfg.MergeStages) - 1; i >= 0; i-- {
			if from%cfg.MergeStages[i] == 0 {
				maxJump = cfg.MergeStages[i]
				break
			}
		}
	}

	_freezeFrom := from
	var _freezeTo uint64
	jump := to - from

	switch {
	case jump >= maxJump:
		// enough data, max jump
		_freezeTo = _freezeFrom + maxJump
	case jump >= cfg.MergeStages[0]:
		// else find if a merge step can be used
		// assuming merge step multiple of each other
		for i := len(cfg.MergeStages) - 1; i >= 0; i-- {
			if jump >= cfg.MergeStages[i] {
				_freezeTo = _freezeFrom + cfg.MergeStages[i]
				break
			}
		}
	case jump >= cfg.MinimumSize:
		// else use minimum size
		_freezeTo = _freezeFrom + cfg.MinimumSize

	default:
		_freezeTo = _freezeFrom
	}

	return RootNum(_freezeFrom), RootNum(_freezeTo), _freezeTo-_freezeFrom >= cfg.MinimumSize
}

func getMergeLimit(cfg *SnapshotConfig, from uint64) uint64 {
	//return 0
	maxMergeLimit := cfg.MergeStages[len(cfg.MergeStages)-1]

	for _, info := range cfg.PreverifiedParsed {
		if !info.IsDataFile() {
			continue
		}

		if from < info.From || from >= info.To {
			continue
		}

		if info.Len() >= maxMergeLimit {
			// info.Len() > maxMergeLimit --> this happens when previously a larger value
			// was used, and now the configured merge limit is smaller.
			return info.Len()
		}

		break
	}

	return maxMergeLimit
}<|MERGE_RESOLUTION|>--- conflicted
+++ resolved
@@ -402,18 +402,10 @@
 			if item.bindex == nil && accessors.Has(statecfg.AccessorBTree) {
 				fPath, err := p.BtIdxFile(version.SearchVersion, RootNum(item.startTxNum), RootNum(item.endTxNum))
 				if err != nil {
-<<<<<<< HEAD
-					_, fName := filepath.Split(fPath)
-					f.logger.Warn("[agg] SnapshotRepo.openDirtyFiles", "err", err, "f", fName)
-				}
-				if ok {
+					f.logger.Error("SnapshotRepo.openDirtyFiles btindex path", "err", err, "f", fPath)
+				} else {
 					compressCfg := p.DataFileCompression2()
 					r := seg.NewPagedReader(seg.NewReader(item.decompressor.MakeGetter(), compressCfg.WordLvl), compressCfg.PageLvl)
-=======
-					f.logger.Error("SnapshotRepo.openDirtyFiles btindex path", "err", err, "f", fPath)
-				} else {
-					r := seg.NewReader(item.decompressor.MakeGetter(), p.DataFileCompression())
->>>>>>> 10a1f965
 					if item.bindex, err = OpenBtreeIndexWithDecompressor(fPath, DefaultBtreeM, r); err != nil {
 						_, fName := filepath.Split(fPath)
 						f.logger.Error("SnapshotRepo.openDirtyFiles", "err", err, "f", fName)
