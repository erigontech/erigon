--- conflicted
+++ resolved
@@ -59,11 +59,7 @@
 	}).MustOpen()
 	tb.Cleanup(db.Close)
 	salt := uint32(1)
-<<<<<<< HEAD
-	cfg := statecfg.InvIdx{FilenameBase: "inv", KeysTable: keysTable, ValuesTable: indexTable, Version: statecfg.IIVersionTypes{DataEF: version.V1_0_standart, AccessorEFI: version.V1_0_standart}}
-=======
-	cfg := iiCfg{filenameBase: "inv", keysTable: keysTable, valuesTable: indexTable, version: IIVersionTypes{DataEF: version.V1_0_standart, AccessorEFI: version.V1_0_standart}}
->>>>>>> 2b7c7b1a
+	cfg := statecfg.InvIdxCfg{FilenameBase: "inv", KeysTable: keysTable, ValuesTable: indexTable, Version: statecfg.IIVersionTypes{DataEF: version.V1_0_standart, AccessorEFI: version.V1_0_standart}}
 	cfg.Accessors = statecfg.AccessorHashMap
 	ii, err := NewInvertedIndex(cfg, aggStep, dirs, logger)
 	require.NoError(tb, err)
@@ -611,11 +607,7 @@
 
 	// Recreate InvertedIndex to scan the files
 	salt := uint32(1)
-<<<<<<< HEAD
-	cfg := ii.InvIdx
-=======
-	cfg := ii.iiCfg
->>>>>>> 2b7c7b1a
+	cfg := ii.InvIdxCfg
 
 	var err error
 	ii, err = NewInvertedIndex(cfg, 16, ii.dirs, logger)
