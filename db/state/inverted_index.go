--- conflicted
+++ resolved
@@ -22,7 +22,6 @@
 	"context"
 	"encoding/binary"
 	"fmt"
-	"github.com/erigontech/erigon/db/snaptype"
 	"math"
 	"os"
 	"path"
@@ -32,6 +31,8 @@
 	"sync"
 	"sync/atomic"
 	"time"
+
+	"github.com/erigontech/erigon/db/snaptype"
 
 	"github.com/spaolacci/murmur3"
 	btree2 "github.com/tidwall/btree"
@@ -82,31 +83,6 @@
 	checker *DependencyIntegrityChecker
 }
 
-<<<<<<< HEAD
-type iiCfg struct {
-	disable bool // totally disable Domain/History/InvertedIndex - ignore all writes, don't produce files
-
-	version IIVersionTypes
-
-	filenameBase string // filename base for all files of this inverted index
-	keysTable    string // bucket name for index keys;    txnNum_u64 -> key (k+auto_increment)
-	valuesTable  string // bucket name for index values;  k -> txnNum_u64 , Needs to be table with DupSort
-	name         kv.InvertedIdx
-
-	Compression   seg.WordLevelCompression // compression type for inverted index keys and values
-	CompressorCfg seg.WordLvlCfg           // advanced configuration for compressor encodings
-
-	Accessors statecfg.Accessors
-}
-
-func (ii iiCfg) GetVersions() VersionTypes {
-	return VersionTypes{
-		II: &ii.version,
-	}
-}
-
-=======
->>>>>>> 2d8b6493
 type iiVisible struct {
 	files  []visibleFile
 	name   string
