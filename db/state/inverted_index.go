// Copyright 2022 The Erigon Authors
// This file is part of Erigon.
//
// Erigon is free software: you can redistribute it and/or modify
// it under the terms of the GNU Lesser General Public License as published by
// the Free Software Foundation, either version 3 of the License, or
// (at your option) any later version.
//
// Erigon is distributed in the hope that it will be useful,
// but WITHOUT ANY WARRANTY; without even the implied warranty of
// MERCHANTABILITY or FITNESS FOR A PARTICULAR PURPOSE. See the
// GNU Lesser General Public License for more details.
//
// You should have received a copy of the GNU Lesser General Public License
// along with Erigon. If not, see <http://www.gnu.org/licenses/>.

package state

import (
	"bytes"
	"context"
	"encoding/binary"
	"fmt"
	"math"
	"os"
	"path"
	"path/filepath"
	"reflect"
	"strings"
	"sync"
	"sync/atomic"
	"time"

	"github.com/c2h5oh/datasize"
	"github.com/spaolacci/murmur3"
	btree2 "github.com/tidwall/btree"
	"golang.org/x/sync/errgroup"

	"github.com/erigontech/erigon/common"
	"github.com/erigontech/erigon/common/assert"
	"github.com/erigontech/erigon/common/background"
	"github.com/erigontech/erigon/common/dbg"
	"github.com/erigontech/erigon/common/log/v3"
	"github.com/erigontech/erigon/db/datadir"
	"github.com/erigontech/erigon/db/datastruct/existence"
	"github.com/erigontech/erigon/db/etl"
	"github.com/erigontech/erigon/db/kv"
	"github.com/erigontech/erigon/db/kv/bitmapdb"
	"github.com/erigontech/erigon/db/kv/order"
	"github.com/erigontech/erigon/db/kv/stream"
	"github.com/erigontech/erigon/db/recsplit"
	"github.com/erigontech/erigon/db/recsplit/multiencseq"
	"github.com/erigontech/erigon/db/seg"
	"github.com/erigontech/erigon/db/snaptype"
	"github.com/erigontech/erigon/db/state/statecfg"
	"github.com/erigontech/erigon/db/version"
)

type InvertedIndex struct {
	statecfg.InvIdxCfg
	dirs    datadir.Dirs
	salt    *atomic.Pointer[uint32]
	noFsync bool // fsync is enabled by default, but tests can manually disable

	stepSize          uint64 // amount of transactions inside single aggregation step
	stepsInFrozenFile uint64 // starting from this number of steps, the file is considered frozen

	// dirtyFiles - list of ALL files - including: un-indexed-yet, garbage, merged-into-bigger-one, ...
	// thread-safe, but maybe need 1 RWLock for all trees in Aggregator
	//
	// _visible derivative from field `file`, but without garbage:
	//  - no files with `canDelete=true`
	//  - no overlaps
	//  - no un-indexed files (`power-off` may happen between .ef and .efi creation)
	//
	// BeginRo() using _visible in zero-copy way
	dirtyFiles *btree2.BTreeG[*FilesItem]

	// `_visible.files` - underscore in name means: don't use this field directly, use BeginFilesRo()
	// underlying array is immutable - means it's ready for zero-copy use
	_visible *iiVisible
	logger   log.Logger

	checker *DependencyIntegrityChecker
}

type iiVisible struct {
	files  []visibleFile
	name   string
	caches *sync.Pool
}

func NewInvertedIndex(cfg statecfg.InvIdxCfg, stepSize, stepsInFrozenFile uint64, dirs datadir.Dirs, logger log.Logger) (*InvertedIndex, error) {
	if dirs.SnapDomain == "" {
		panic("assert: empty `dirs`")
	}
	if cfg.FilenameBase == "" {
		panic("assert: empty `filenameBase`")
	}
	//if cfg.compressorCfg.MaxDictPatterns == 0 && cfg.compressorCfg.MaxPatternLen == 0 {
	cfg.CompressorCfg = seg.DefaultCfg
	if cfg.Accessors == 0 {
		cfg.Accessors = statecfg.AccessorHashMap
	}

	ii := InvertedIndex{
		InvIdxCfg:  cfg,
		dirs:       dirs,
		salt:       &atomic.Pointer[uint32]{},
		dirtyFiles: btree2.NewBTreeGOptions(filesItemLess, btree2.Options{Degree: 128, NoLocks: false}),
		_visible:   newIIVisible(cfg.FilenameBase, []visibleFile{}),
		logger:     logger,

		stepSize:          stepSize,
		stepsInFrozenFile: stepsInFrozenFile,
	}
	if ii.stepSize == 0 {
		panic("assert: empty `stepSize`")
	}

	if ii.FileVersion.DataEF.IsZero() {
		panic(fmt.Errorf("assert: forgot to set version of %s", ii.Name))
	}
	if ii.FileVersion.AccessorEFI.IsZero() {
		panic(fmt.Errorf("assert: forgot to set version of %s", ii.Name))
	}

	return &ii, nil
}

func (ii *InvertedIndex) efAccessorNewFilePath(fromStep, toStep kv.Step) string {
	if fromStep == toStep {
		panic(fmt.Sprintf("assert: fromStep(%d) == toStep(%d)", fromStep, toStep))
	}
	return filepath.Join(ii.dirs.SnapAccessors, fmt.Sprintf("%s-%s.%d-%d.efi", ii.FileVersion.AccessorEFI.String(), ii.FilenameBase, fromStep, toStep))
}
func (ii *InvertedIndex) efNewFilePath(fromStep, toStep kv.Step) string {
	if fromStep == toStep {
		panic(fmt.Sprintf("assert: fromStep(%d) == toStep(%d)", fromStep, toStep))
	}
	return filepath.Join(ii.dirs.SnapIdx, fmt.Sprintf("%s-%s.%d-%d.ef", ii.FileVersion.DataEF.String(), ii.FilenameBase, fromStep, toStep))
}

func (ii *InvertedIndex) efAccessorFilePathMask(fromStep, toStep kv.Step) string {
	if fromStep == toStep {
		panic(fmt.Sprintf("assert: fromStep(%d) == toStep(%d)", fromStep, toStep))
	}
	return filepath.Join(ii.dirs.SnapAccessors, fmt.Sprintf("*-%s.%d-%d.efi", ii.FilenameBase, fromStep, toStep))
}
func (ii *InvertedIndex) efFilePathMask(fromStep, toStep kv.Step) string {
	return filepath.Join(ii.dirs.SnapIdx, fmt.Sprintf("*-%s.%d-%d.ef", ii.FilenameBase, fromStep, toStep))
}

var invIdxExistenceForceInMem = dbg.EnvBool("INV_IDX_EXISTENCE_MEM", false)

func (ii *InvertedIndex) openHashMapAccessor(fPath string) (*recsplit.Index, error) {
	accessor, err := recsplit.OpenIndex(fPath)
	if err != nil {
		return nil, err
	}
	if invIdxExistenceForceInMem {
		accessor.ForceExistenceFilterInRAM()
	}
	return accessor, nil
}

func filesFromDir(dir string) ([]string, error) {
	allFiles, err := os.ReadDir(dir)
	if err != nil {
		return nil, fmt.Errorf("filesFromDir: %w, %s", err, dir)
	}
	filtered := make([]string, 0, len(allFiles))
	for _, f := range allFiles {
		if f.IsDir() || (!f.Type().IsRegular() && f.Type()&os.ModeSymlink == 0) {
			continue
		}
		if strings.HasPrefix(f.Name(), ".") { // hidden files
			continue
		}
		if snaptype.IsTorrentPartial(filepath.Ext(f.Name())) {
			continue
		}
		filtered = append(filtered, f.Name())
	}
	return filtered, nil
}

func (ii *InvertedIndex) openList(fNames []string) error {
	ii.closeWhatNotInList(fNames)
	ii.scanDirtyFiles(fNames)
	if err := ii.openDirtyFiles(); err != nil {
		return fmt.Errorf("InvertedIndex(%s).openDirtyFiles: %w", ii.FilenameBase, err)
	}
	return nil
}

func (ii *InvertedIndex) openFolder(r *ScanDirsResult) error {
	if ii.Disable {
		return nil
	}
	return ii.openList(r.iiFiles)
}

func (ii *InvertedIndex) scanDirtyFiles(fileNames []string) {
	if ii.FilenameBase == "" {
		panic("assert: empty `filenameBase`")
	}
	if ii.stepSize == 0 {
		panic("assert: empty `stepSize`")
	}
	for _, dirtyFile := range filterDirtyFiles(fileNames, ii.stepSize, ii.stepsInFrozenFile, ii.FilenameBase, "ef", ii.logger) {
		if _, has := ii.dirtyFiles.Get(dirtyFile); !has {
			ii.dirtyFiles.Set(dirtyFile)
		}
	}
}

func (ii *InvertedIndex) SetChecker(checker *DependencyIntegrityChecker) {
	ii.checker = checker
}

func (ii *InvertedIndex) reCalcVisibleFiles(toTxNum uint64) {
	var checker func(startTxNum, endTxNum uint64) bool
	c := ii.checker
	if c != nil {
		ue := FromII(ii.Name)
		checker = func(startTxNum, endTxNum uint64) bool {
			return c.CheckDependentPresent(ue, All, startTxNum, endTxNum)
		}
	}
	ii._visible = newIIVisible(ii.FilenameBase, calcVisibleFiles(ii.dirtyFiles, ii.Accessors, checker, false, toTxNum))
}

func (ii *InvertedIndex) MissedMapAccessors() (l []*FilesItem) {
	return ii.missedMapAccessors(ii.dirtyFiles.Items())
}

func (ii *InvertedIndex) missedMapAccessors(source []*FilesItem) (l []*FilesItem) {
	if !ii.Accessors.Has(statecfg.AccessorHashMap) {
		return nil
	}
	return fileItemsWithMissedAccessors(source, ii.stepSize, func(fromStep, toStep kv.Step) []string {
		fPath, _, _, err := version.FindFilesWithVersionsByPattern(ii.efAccessorFilePathMask(fromStep, toStep))
		if err != nil {
			panic(err)
		}
		return []string{
			fPath,
		}
	})
}

func (ii *InvertedIndex) buildEfAccessor(ctx context.Context, item *FilesItem, ps *background.ProgressSet) (err error) {
	fromStep, toStep := item.StepRange(ii.stepSize)
	if item.decompressor == nil {
		return fmt.Errorf("buildEfAccessor: passed item with nil decompressor %s %d-%d", ii.FilenameBase, fromStep, toStep)
	}
	return ii.buildMapAccessor(ctx, fromStep, toStep, ii.dataReader(item.decompressor), ps)
}
func (ii *InvertedIndex) dataReader(f *seg.Decompressor) *seg.Reader {
	if !strings.Contains(f.FileName(), ".ef") {
		panic("assert: miss-use " + f.FileName())
	}
	return seg.NewReader(f.MakeGetter(), ii.Compression)
}
func (ii *InvertedIndex) dataWriter(f *seg.Compressor, forceNoCompress bool) *seg.Writer {
	if !strings.Contains(f.FileName(), ".ef") {
		panic("assert: miss-use " + f.FileName())
	}
	if forceNoCompress {
		return seg.NewWriter(f, seg.CompressNone)
	}
	return seg.NewWriter(f, ii.Compression)
}
func (iit *InvertedIndexRoTx) dataReader(f *seg.Decompressor) *seg.Reader {
	return iit.ii.dataReader(f)
}
func (iit *InvertedIndexRoTx) dataWriter(f *seg.Compressor, forceNoCompress bool) *seg.Writer {
	return iit.ii.dataWriter(f, forceNoCompress)
}

// BuildMissedAccessors - produce .efi/.vi/.kvi from .ef/.v/.kv
func (ii *InvertedIndex) BuildMissedAccessors(ctx context.Context, g *errgroup.Group, ps *background.ProgressSet, iiFiles *MissedAccessorIIFiles) {
	for _, item := range iiFiles.missedMapAccessors() {
		g.Go(func() error {
			return ii.buildEfAccessor(ctx, item, ps)
		})
	}
}

func (ii *InvertedIndex) closeWhatNotInList(fNames []string) {
	closeWhatNotInList(ii.dirtyFiles, fNames)
}

func (ii *InvertedIndex) Tables() []string { return []string{ii.KeysTable, ii.ValuesTable} }

func (ii *InvertedIndex) Close() {
	if ii == nil {
		return
	}
	ii.closeWhatNotInList([]string{})
}

// DisableFsync - just for tests
func (ii *InvertedIndex) DisableFsync() { ii.noFsync = true }

func (iit *InvertedIndexRoTx) Files() (res VisibleFiles) {
	for _, item := range iit.files {
		if item.src.decompressor != nil {
			res = append(res, item)
		}
	}
	return res
}

func (iit *InvertedIndexRoTx) NewWriter() *InvertedIndexBufferedWriter {
	return iit.newWriter(iit.ii.dirs.Tmp, false)
}

type InvertedIndexBufferedWriter struct {
	index, indexKeys *etl.Collector

	discard      bool
	filenameBase string

	indexTable, indexKeysTable string

	stepSize   uint64
	txNumBytes [8]byte
	name       kv.InvertedIdx
}

// loadFunc - is analog of etl.Identity, but it signaling to etl - use .Put instead of .AppendDup - to allow duplicates
// maybe in future we will improve etl, to sort dupSort values in the way that allow use .AppendDup
func loadFunc(k, v []byte, table etl.CurrentTableReader, next etl.LoadNextFunc) error {
	return next(k, k, v)
}

// Add - !NotThreadSafe. Must use WalRLock/BatchHistoryWriteEnd
func (w *InvertedIndexBufferedWriter) Add(key []byte, txNum uint64) error {
	return w.add(key, key, txNum)
}

func (w *InvertedIndexBufferedWriter) add(key, indexKey []byte, txNum uint64) error {
	if w.discard {
		return nil
	}
	binary.BigEndian.PutUint64(w.txNumBytes[:], txNum)

	if err := w.indexKeys.Collect(w.txNumBytes[:], key); err != nil {
		return err
	}
	if err := w.index.Collect(indexKey, w.txNumBytes[:]); err != nil {
		return err
	}
	return nil
}

func (w *InvertedIndexBufferedWriter) Flush(ctx context.Context, tx kv.RwTx) error {
	if w.discard {
		return nil
	}

	if err := w.index.Load(tx, w.indexTable, loadFunc, etl.TransformArgs{Quit: ctx.Done()}); err != nil {
		return err
	}
	if err := w.indexKeys.Load(tx, w.indexKeysTable, loadFunc, etl.TransformArgs{Quit: ctx.Done()}); err != nil {
		return err
	}
	w.close()
	return nil
}

func (w *InvertedIndexBufferedWriter) close() {
	if w == nil {
		return
	}
	if w.index != nil {
		w.index.Close()
	}
	if w.indexKeys != nil {
		w.indexKeys.Close()
	}
}

func (iit *InvertedIndexRoTx) newWriter(tmpdir string, discard bool) *InvertedIndexBufferedWriter {
	if iit.ii.stepSize != iit.stepSize {
		panic(fmt.Sprintf("assert: %d %d", iit.ii.stepSize, iit.stepSize))
	}
	w := &InvertedIndexBufferedWriter{
		name:         iit.name,
		discard:      discard,
		filenameBase: iit.ii.FilenameBase,
		stepSize:     iit.stepSize,

		indexKeysTable: iit.ii.KeysTable,
		indexTable:     iit.ii.ValuesTable,
	}
	if !discard {
		// etl collector doesn't fsync: means if have enough ram, all files produced by all collectors will be in ram
		w.indexKeys = etl.NewCollectorWithAllocator(w.filenameBase+".ii.keys", tmpdir, etl.SmallSortableBuffers, iit.ii.logger).
			LogLvl(log.LvlTrace).SortAndFlushInBackground(true)
		w.index = etl.NewCollectorWithAllocator(w.filenameBase+".ii.vals", tmpdir, etl.SmallSortableBuffers, iit.ii.logger).
			LogLvl(log.LvlTrace).SortAndFlushInBackground(true)
	}
	return w
}

func (ii *InvertedIndex) BeginFilesRo() *InvertedIndexRoTx {
	files := ii._visible.files
	for i := 0; i < len(files); i++ {
		if !files[i].src.frozen {
			files[i].src.refcount.Add(1)
		}
	}
	return &InvertedIndexRoTx{
		ii:                ii,
		visible:           ii._visible,
		files:             files,
		stepSize:          ii.stepSize,
		stepsInFrozenFile: ii.stepsInFrozenFile,
		name:              ii.Name,
		salt:              ii.salt.Load(),
	}
}
func (iit *InvertedIndexRoTx) Close() {
	if iit.files == nil { // invariant: it's safe to call Close multiple times
		return
	}
	files := iit.files
	iit.files = nil
	for i := 0; i < len(files); i++ {
		src := files[i].src
		if src == nil || src.frozen {
			continue
		}
		refCnt := src.refcount.Add(-1)
		//GC: last reader responsible to remove useles files: close it and delete
		if refCnt == 0 && src.canDelete.Load() {
			if traceFileLife != "" && iit.ii.FilenameBase == traceFileLife {
				iit.ii.logger.Warn("[agg.dbg] real remove at InvertedIndexRoTx.Close", "file", src.decompressor.FileName())
			}
			src.closeFilesAndRemove()
		}
	}

	for _, r := range iit.readers {
		r.Close()
	}

	iit.visible.returnSeekInFilesCache(iit.seekInFilesCache)
}

type MergeRange struct {
	name      string // entity name
	needMerge bool
	from      uint64
	to        uint64
}

func NewMergeRange(name string, needMerge bool, from uint64, to uint64) *MergeRange {
	return &MergeRange{name: name, needMerge: needMerge, from: from, to: to}
}

func (mr *MergeRange) FromTo() (uint64, uint64) {
	return mr.from, mr.to
}

func (mr *MergeRange) String(prefix string, stepSize uint64) string {
	if prefix != "" {
		prefix += "="
	}
	return fmt.Sprintf("%s%s%d-%d", prefix, mr.name, mr.from/stepSize, mr.to/stepSize)
}

func (mr *MergeRange) Equal(other *MergeRange) bool {
	return mr.from == other.from && mr.to == other.to
}

type InvertedIndexRoTx struct {
	ii      *InvertedIndex
	name    kv.InvertedIdx
	files   visibleFiles
	visible *iiVisible
	getters []*seg.Reader
	readers []*recsplit.IndexReader

	seekInFilesCache *IISeekInFilesCache

	// TODO: retrofit recent optimization in main and reenable the next line
	// ef *multiencseq.SequenceBuilder // re-usable
	salt              *uint32
	stepSize          uint64
	stepsInFrozenFile uint64
}

// hashKey - change of salt will require re-gen of indices
func (iit *InvertedIndexRoTx) hashKey(k []byte) (uint64, uint64) {
	// this inlinable alloc-free version, it's faster than pre-allocated `hasher` object
	// because `hasher` object is interface and need call many methods on it
	return murmur3.Sum128WithSeed(k, *iit.salt)
}

func (iit *InvertedIndexRoTx) statelessGetter(i int) *seg.Reader {
	if iit.getters == nil {
		iit.getters = make([]*seg.Reader, len(iit.files))
	}
	r := iit.getters[i]
	if r == nil {
		g := iit.files[i].src.decompressor.MakeGetter()
		r = seg.NewReader(g, iit.ii.Compression)
		iit.getters[i] = r
	}
	return r
}
func (iit *InvertedIndexRoTx) statelessIdxReader(i int) *recsplit.IndexReader {
	if iit.readers == nil {
		iit.readers = make([]*recsplit.IndexReader, len(iit.files))
	}
	r := iit.readers[i]
	if r == nil {
		r = iit.files[i].src.index.GetReaderFromPool()
		iit.readers[i] = r
	}
	return r
}

func (iit *InvertedIndexRoTx) seekInFiles(key []byte, txNum uint64) (found bool, equalOrHigherTxNum uint64, err error) {
	if len(iit.files) == 0 {
		return false, 0, nil
	}

	if txNum < iit.files[0].startTxNum {
		return false, 0, fmt.Errorf("seekInFiles(invIndex=%s,txNum=%d) but data before txNum=%d not available", iit.name.String(), txNum, iit.files[0].startTxNum)
	}
	if iit.files[len(iit.files)-1].endTxNum <= txNum {
		return false, 0, nil
	}

	hi, lo := iit.hashKey(key)
	if iit.seekInFilesCache == nil {
		iit.seekInFilesCache = iit.visible.newSeekInFilesCache()
	}

	if iit.seekInFilesCache != nil {
		iit.seekInFilesCache.total++
		fromCache, ok := iit.seekInFilesCache.Get(hi)
		if ok && fromCache.requested <= txNum {
			if txNum <= fromCache.found {
				iit.seekInFilesCache.hit++
				return true, fromCache.found, nil
			} else if fromCache.found == 0 { //not found
				iit.seekInFilesCache.hit++
				return false, 0, nil
			}
		}
	}

	for i := 0; i < len(iit.files); i++ {
		if iit.files[i].endTxNum <= txNum {
			continue
		}
		offset, ok := iit.statelessIdxReader(i).TwoLayerLookupByHash(hi, lo)
		if !ok {
			continue
		}

		g := iit.statelessGetter(i)
		g.Reset(offset)
		k, _ := g.Next(nil)
		if !bytes.Equal(k, key) {
			continue
		}
		encodedSeq, _ := g.Next(nil)

		// TODO: implement merge Reset+Seek
		// if iit.ef == nil {
		// 	iit.ef = eliasfano32.NewEliasFano(1, 1)
		// }
		// equalOrHigherTxNum, found = iit.ef.Reset(encodedSeq).Seek(txNum)
		equalOrHigherTxNum, found = multiencseq.Seek(iit.files[i].startTxNum, encodedSeq, txNum)
		if !found {
			continue
		}

		if equalOrHigherTxNum < iit.files[i].startTxNum || equalOrHigherTxNum >= iit.files[i].endTxNum {
			return false, equalOrHigherTxNum, fmt.Errorf("inverted_index(%s) at (%x, %d) returned value %d, but it out-of-bounds %d-%d. it may signal that .ef file is broke - can detect by `erigon snapshots integrity --check=InvertedIndex`, or re-download files", g.FileName(), key, txNum, iit.files[i].startTxNum, iit.files[i].endTxNum, equalOrHigherTxNum)
		}
		if iit.seekInFilesCache != nil && equalOrHigherTxNum-txNum > 0 { // > 0 to improve cache hit-rate
			iit.seekInFilesCache.Add(hi, iiSeekInFilesCacheItem{requested: txNum, found: equalOrHigherTxNum})
		}
		return true, equalOrHigherTxNum, nil
	}

	if iit.seekInFilesCache != nil {
		iit.seekInFilesCache.Add(hi, iiSeekInFilesCacheItem{requested: txNum, found: 0})
	}
	return false, 0, nil
}

// IdxRange - return range of txNums for given `key`
// is to be used in public API, therefore it relies on read-only transaction
// so that iteration can be done even when the inverted index is being updated.
// [startTxNum; endNumTx)

// todo IdxRange operates over ii.valuesTable . Passing `nil` as a key will not return all keys
func (iit *InvertedIndexRoTx) IdxRange(key []byte, startTxNum, endTxNum int, asc order.By, limit int, roTx kv.Tx) (stream.U64, error) {
	frozenIt, err := iit.iterateRangeOnFiles(key, startTxNum, endTxNum, asc, limit)
	if err != nil {
		return nil, err
	}
	recentIt, err := iit.recentIterateRange(key, startTxNum, endTxNum, asc, limit, roTx)
	if err != nil {
		return nil, err
	}
	return stream.Union(frozenIt, recentIt, asc, limit), nil
}

func (iit *InvertedIndexRoTx) recentIterateRange(key []byte, startTxNum, endTxNum int, asc order.By, limit int, roTx kv.Tx) (stream.U64, error) {
	//optimization: return empty pre-allocated iterator if range is frozen
	if asc {
		isFrozenRange := len(iit.files) > 0 && endTxNum >= 0 && iit.files.EndTxNum() >= uint64(endTxNum)
		if isFrozenRange {
			return stream.EmptyU64, nil
		}
	} else {
		isFrozenRange := len(iit.files) > 0 && startTxNum >= 0 && iit.files.EndTxNum() >= uint64(startTxNum)
		if isFrozenRange {
			return stream.EmptyU64, nil
		}
	}

	var from []byte
	if startTxNum >= 0 {
		from = make([]byte, 8)
		binary.BigEndian.PutUint64(from, uint64(startTxNum))
	}

	var to []byte
	if endTxNum >= 0 {
		to = make([]byte, 8)
		binary.BigEndian.PutUint64(to, uint64(endTxNum))
	}
	it, err := roTx.RangeDupSort(iit.ii.ValuesTable, key, from, to, asc, limit)
	if err != nil {
		return nil, err
	}
	return stream.TransformKV2U64(it, func(_, v []byte) (uint64, error) {
		return binary.BigEndian.Uint64(v), nil
	}), nil
}

// IdxRange is to be used in public API, therefore it relies on read-only transaction
// so that iteration can be done even when the inverted index is being updated.
// [startTxNum; endNumTx)
func (iit *InvertedIndexRoTx) iterateRangeOnFiles(key []byte, startTxNum, endTxNum int, asc order.By, limit int) (*InvertedIdxStreamFiles, error) {
	if asc && (startTxNum >= 0 && endTxNum >= 0) && startTxNum > endTxNum {
		return nil, fmt.Errorf("startTxNum=%d expected to be lower than endTxNum=%d", startTxNum, endTxNum)
	}
	if !asc && (startTxNum >= 0 && endTxNum >= 0) && startTxNum < endTxNum {
		return nil, fmt.Errorf("startTxNum=%d expected to be bigger than endTxNum=%d", startTxNum, endTxNum)
	}

	it := &InvertedIdxStreamFiles{
		key:         key,
		startTxNum:  startTxNum,
		endTxNum:    endTxNum,
		indexTable:  iit.ii.ValuesTable,
		orderAscend: asc,
		limit:       limit,
		seq:         &multiencseq.SequenceReader{},
		accessors:   iit.ii.Accessors,
		ii:          iit,
	}
	if asc {
		for i := len(iit.files) - 1; i >= 0; i-- {
			// [from,to) && from < to
			if endTxNum >= 0 && int(iit.files[i].startTxNum) >= endTxNum {
				continue
			}
			if startTxNum >= 0 && iit.files[i].endTxNum <= uint64(startTxNum) {
				break
			}
			if iit.files[i].src.index.KeyCount() == 0 {
				continue
			}
			it.stack = append(it.stack, iit.files[i])
			it.stack[len(it.stack)-1].getter = it.stack[len(it.stack)-1].src.decompressor.MakeGetter()
			it.stack[len(it.stack)-1].reader = it.stack[len(it.stack)-1].src.index.GetReaderFromPool()
			it.hasNext = true
		}
	} else {
		for i := 0; i < len(iit.files); i++ {
			// [from,to) && from > to
			if endTxNum >= 0 && int(iit.files[i].endTxNum) <= endTxNum {
				continue
			}
			if startTxNum >= 0 && iit.files[i].startTxNum > uint64(startTxNum) {
				break
			}
			if iit.files[i].src.index == nil { // assert
				err := fmt.Errorf("why file has not index: %s", iit.files[i].src.decompressor.FileName())
				panic(err)
			}
			if iit.files[i].src.index.KeyCount() == 0 {
				continue
			}
			it.stack = append(it.stack, iit.files[i])
			it.stack[len(it.stack)-1].getter = it.stack[len(it.stack)-1].src.decompressor.MakeGetter()
			it.stack[len(it.stack)-1].reader = it.stack[len(it.stack)-1].src.index.GetReaderFromPool()
			it.hasNext = true
		}
	}
	it.advance()
	return it, nil
}

func (iit *InvertedIndexRoTx) CanPrune(tx kv.Tx) bool {
	return iit.ii.minTxNumInDB(tx) < iit.files.EndTxNum()
}

func (iit *InvertedIndexRoTx) canBuild(dbtx kv.Tx) bool { //nolint
	maxStepInFiles := iit.files.EndTxNum() / iit.stepSize
	maxStepInDB := iit.ii.maxTxNumInDB(dbtx) / iit.stepSize
	return maxStepInFiles < maxStepInDB
}

type InvertedIndexPruneStat struct {
	MinTxNum         uint64
	MaxTxNum         uint64
	PruneCountTx     uint64
	PruneCountValues uint64
}

func (is *InvertedIndexPruneStat) PrunedNothing() bool {
	return is.PruneCountTx == 0 && is.PruneCountValues == 0
}

func (is *InvertedIndexPruneStat) String() string {
	if is.PrunedNothing() {
		return ""
	}
	vstr := ""
	if is.PruneCountValues > 0 {
		vstr = fmt.Sprintf("values: %s,", common.PrettyCounter(is.PruneCountValues))
	}
	return fmt.Sprintf("%s txns: %d from %s-%s",
		vstr, is.PruneCountTx, common.PrettyCounter(is.MinTxNum), common.PrettyCounter(is.MaxTxNum))
}

func (is *InvertedIndexPruneStat) Accumulate(other *InvertedIndexPruneStat) {
	if other == nil {
		return
	}
	is.MinTxNum = min(is.MinTxNum, other.MinTxNum)
	is.MaxTxNum = max(is.MaxTxNum, other.MaxTxNum)
	is.PruneCountTx += other.PruneCountTx
	is.PruneCountValues += other.PruneCountValues
}

<<<<<<< HEAD
func (iit *InvertedIndexRoTx) unwind(ctx context.Context, rwTx kv.RwTx, txFrom, txTo, limit uint64, logEvery *time.Ticker, forced bool) error {
	_, err := iit.prune(ctx, rwTx, txFrom, txTo, limit, logEvery, nil)
=======
func (iit *InvertedIndexRoTx) unwind(ctx context.Context, rwTx kv.RwTx, txFrom, txTo, limit uint64, logEvery *time.Ticker, _ bool, fn func(key []byte, txnum []byte) error) error {
	_, err := iit.prune(ctx, rwTx, txFrom, txTo, limit, logEvery, fn)
>>>>>>> 7ad8b5bb
	if err != nil {
		return err
	}
	return nil
}

// [txFrom; txTo)
// forced - prune even if CanPrune returns false, so its true only when we do Unwind.
func (iit *InvertedIndexRoTx) Prune(ctx context.Context, tx kv.RwTx, txFrom, txTo, limit uint64, logEvery *time.Ticker, forced bool, fn func(key []byte, minTxNum, maxTxNum uint64) error) (stat *InvertedIndexPruneStat, err error) {
	if !forced {
		if iit.files.EndTxNum() > 0 {
			txTo = min(txTo, iit.files.EndTxNum())
		}
		if !iit.CanPrune(tx) {
			return &InvertedIndexPruneStat{MinTxNum: math.MaxUint64}, nil
		}
	}
	return iit.prune(ctx, tx, txFrom, txTo, limit, logEvery, fn)
}

func (iit *InvertedIndexRoTx) prune(ctx context.Context, rwTx kv.RwTx, txFrom, txTo, limit uint64, logEvery *time.Ticker, fn func(key []byte, minTxNum, maxTxNum uint64) error) (stat *InvertedIndexPruneStat, err error) {
	stat = &InvertedIndexPruneStat{MinTxNum: math.MaxUint64}

	mxPruneInProgress.Inc()
	defer mxPruneInProgress.Dec()
	defer func(t time.Time) { mxPruneTookIndex.ObserveDuration(t) }(time.Now())

	if limit == 0 { // limits amount of txn to be pruned
		limit = math.MaxUint64
	}

	ii := iit.ii
	//defer func() {
	//	ii.logger.Error("[snapshots] prune index",
	//		"name", ii.filenameBase,
	//		"forced", forced,
	//		"pruned tx", fmt.Sprintf("%.2f-%.2f", float64(minTxnum)/float64(iit.stepSize), float64(maxTxnum)/float64(iit.stepSize)),
	//		"pruned values", pruneCount,
	//		"tx until limit", limit)
	//}()

	keysCursor, err := rwTx.CursorDupSort(ii.KeysTable)
	if err != nil {
		return stat, fmt.Errorf("create %s keys cursor: %w", ii.FilenameBase, err)
	}
	defer keysCursor.Close()

	collector := etl.NewCollector(ii.FilenameBase+".prune.ii", ii.dirs.Tmp, etl.NewOldestEntryBuffer(16*datasize.MB), ii.logger)
	defer collector.Close()
	collector.LogLvl(log.LvlTrace)
	collector.SortAndFlushInBackground(true)

	var txKey [8]byte
	binary.BigEndian.PutUint64(txKey[:], txFrom)

	// Invariant: if some `txNum=N` pruned - it's pruned Fully
	// Means: can use DeleteCurrentDuplicates all values of given `txNum`
	for k, v, err := keysCursor.Seek(txKey[:]); k != nil; k, v, err = keysCursor.NextNoDup() {
		if err != nil {
			return nil, fmt.Errorf("iterate over %s index keys: %w", ii.FilenameBase, err)
		}

		txNum := binary.BigEndian.Uint64(k)
		if txNum >= txTo || limit == 0 {
			break
		}
		if asserts && txNum < txFrom {
			panic(fmt.Errorf("assert: index pruning txn=%d [%d-%d)", txNum, txFrom, txTo))
		}

		limit--
		stat.MinTxNum = min(stat.MinTxNum, txNum)
		stat.MaxTxNum = max(stat.MaxTxNum, txNum)
		stat.PruneCountTx++
		for ; v != nil; _, v, err = keysCursor.NextDup() {
			if err != nil {
				return nil, fmt.Errorf("iterate over %s index keys: %w", ii.FilenameBase, err)
			}
			if err := collector.Collect(v, nil); err != nil {
				return nil, err
			}
		}

		if err = rwTx.Delete(ii.KeysTable, k); err != nil {
			return nil, err
		}

		if ctx.Err() != nil {
			return nil, ctx.Err()
		}
	}

	valsTblDelCursor, err := rwTx.RwCursorDupSort(ii.ValuesTable)
	if err != nil {
		return nil, err
	}
	defer valsTblDelCursor.Close()

	binary.BigEndian.PutUint64(txKey[:], stat.MinTxNum)
	err = collector.Load(nil, "", func(key, _ []byte, table etl.CurrentTableReader, next etl.LoadNextFunc) error {
		if fn != nil {
			if err = fn(key, stat.MinTxNum, stat.MaxTxNum); err != nil {
				return fmt.Errorf("fn error: %w", err)
			}
		}
		for v, err := valsTblDelCursor.SeekBothRange(key, txKey[:]); v != nil; _, v, err = valsTblDelCursor.NextDup() {
			if err != nil {
				return fmt.Errorf("iterate over %s values cursor: %w", ii.FilenameBase, err)
			}
			txNum := binary.BigEndian.Uint64(v)
			if txNum > stat.MaxTxNum {
				break
			}
			if err := valsTblDelCursor.DeleteCurrent(); err != nil {
				return err
			}
			stat.PruneCountValues++
		}

		select {
		case <-logEvery.C:
			ii.logger.Info("[snapshots] prune index", "name", ii.FilenameBase, "pruned tx", stat.PruneCountTx,
				"pruned values", stat.PruneCountValues)
		default:
		}
		return nil
	}, etl.TransformArgs{Quit: ctx.Done()})

	mxPruneSizeIndex.Add(float64(stat.PruneCountValues))

	return stat, err
}

// collate [stepFrom, stepTo)
func (ii *InvertedIndex) collate(ctx context.Context, step kv.Step, roTx kv.Tx) (InvertedIndexCollation, error) {
	stepTo := step + 1
	txFrom, txTo := uint64(step)*ii.stepSize, uint64(stepTo)*ii.stepSize
	start := time.Now()
	defer mxCollateTookIndex.ObserveDuration(start)

	keysCursor, err := roTx.CursorDupSort(ii.KeysTable)
	if err != nil {
		return InvertedIndexCollation{}, fmt.Errorf("create %s keys cursor: %w", ii.FilenameBase, err)
	}
	defer keysCursor.Close()

	collector := etl.NewCollectorWithAllocator(ii.FilenameBase+".collate.ii", ii.dirs.Tmp, etl.SmallSortableBuffers, ii.logger).LogLvl(log.LvlTrace)
	defer collector.Close()

	var txKey [8]byte
	binary.BigEndian.PutUint64(txKey[:], txFrom)

	for k, v, err := keysCursor.Seek(txKey[:]); k != nil; k, v, err = keysCursor.Next() {
		if err != nil {
			return InvertedIndexCollation{}, fmt.Errorf("iterate over %s keys cursor: %w", ii.FilenameBase, err)
		}
		txNum := binary.BigEndian.Uint64(k)
		if txNum >= txTo { // [txFrom; txTo)
			break
		}
		if err := collector.Collect(v, k); err != nil {
			return InvertedIndexCollation{}, fmt.Errorf("collect %s history key [%x]=>txn %d [%x]: %w", ii.FilenameBase, k, txNum, k, err)
		}
		select {
		case <-ctx.Done():
			return InvertedIndexCollation{}, ctx.Err()
		default:
		}
	}

	var (
		coll = InvertedIndexCollation{
			iiPath: ii.efNewFilePath(step, stepTo),
		}
		closeComp bool
	)
	defer func() {
		if closeComp {
			coll.Close()
		}
	}()

	comp, err := seg.NewCompressor(ctx, "collate idx "+ii.FilenameBase, coll.iiPath, ii.dirs.Tmp, ii.CompressorCfg, log.LvlTrace, ii.logger)
	if err != nil {
		return InvertedIndexCollation{}, fmt.Errorf("create %s compressor: %w", ii.FilenameBase, err)
	}
	coll.writer = seg.NewWriter(comp, ii.Compression)

	var (
		prevEf      []byte
		prevKey     []byte
		initialized bool
		bitmap      = bitmapdb.NewBitmap64()
	)
	defer bitmapdb.ReturnToPool64(bitmap)

	loadBitmapsFunc := func(k, v []byte, table etl.CurrentTableReader, next etl.LoadNextFunc) error {
		txNum := binary.BigEndian.Uint64(v)
		if !initialized {
			prevKey = append(prevKey[:0], k...)
			initialized = true
		}

		if bytes.Equal(prevKey, k) {
			bitmap.Add(txNum)
			prevKey = append(prevKey[:0], k...)
			return nil
		}

		baseTxNum := uint64(step) * ii.stepSize
		ef := multiencseq.NewBuilder(baseTxNum, bitmap.GetCardinality(), bitmap.Maximum())
		it := bitmap.Iterator()
		for it.HasNext() {
			ef.AddOffset(it.Next())
		}
		bitmap.Clear()
		ef.Build()

		prevEf = ef.AppendBytes(prevEf[:0])

		if _, err = coll.writer.Write(prevKey); err != nil {
			return fmt.Errorf("add %s efi index key [%x]: %w", ii.FilenameBase, prevKey, err)
		}
		if _, err = coll.writer.Write(prevEf); err != nil {
			return fmt.Errorf("add %s efi index val: %w", ii.FilenameBase, err)
		}

		prevKey = append(prevKey[:0], k...)
		txNum = binary.BigEndian.Uint64(v)
		bitmap.Add(txNum)

		return nil
	}

	err = collector.Load(nil, "", loadBitmapsFunc, etl.TransformArgs{Quit: ctx.Done()})
	if err != nil {
		return InvertedIndexCollation{}, err
	}
	if !bitmap.IsEmpty() {
		if err = loadBitmapsFunc(nil, make([]byte, 8), nil, nil); err != nil {
			return InvertedIndexCollation{}, err
		}
	}

	closeComp = false
	return coll, nil
}

type InvertedFiles struct {
	decomp    *seg.Decompressor
	index     *recsplit.Index
	existence *existence.Filter
}

func (sf InvertedFiles) CleanupOnError() {
	if sf.decomp != nil {
		sf.decomp.Close()
	}
	if sf.index != nil {
		sf.index.Close()
	}
}

type InvertedIndexCollation struct {
	iiPath string
	writer *seg.Writer
}

func (ic InvertedIndexCollation) Close() {
	if ic.writer != nil {
		ic.writer.Close()
	}
}

// buildFiles - `step=N` means build file `[N:N+1)` which is equal to [N:N+1)
func (ii *InvertedIndex) buildFiles(ctx context.Context, step kv.Step, coll InvertedIndexCollation, ps *background.ProgressSet) (InvertedFiles, error) {
	var (
		decomp          *seg.Decompressor
		mapAccessor     *recsplit.Index
		existenceFilter *existence.Filter
		err             error
	)
	mxRunningFilesBuilding.Inc()
	defer mxRunningFilesBuilding.Dec()
	closeComp := true
	defer func() {
		if closeComp {
			coll.Close()
			if decomp != nil {
				decomp.Close()
			}
			if mapAccessor != nil {
				mapAccessor.Close()
			}
			if existenceFilter != nil {
				existenceFilter.Close()
			}
		}
	}()

	if assert.Enable {
		if coll.iiPath == "" && reflect.ValueOf(coll.writer).IsNil() {
			panic("assert: collation is not initialized " + ii.FilenameBase)
		}
	}

	{
		p := ps.AddNew(path.Base(coll.iiPath), 1)
		if err = coll.writer.Compress(); err != nil {
			ps.Delete(p)
			return InvertedFiles{}, fmt.Errorf("compress %s: %w", ii.FilenameBase, err)
		}
		coll.Close()
		ps.Delete(p)
	}

	if decomp, err = seg.NewDecompressor(coll.iiPath); err != nil {
		return InvertedFiles{}, fmt.Errorf("open %s decompressor: %w", ii.FilenameBase, err)
	}

	if err := ii.buildMapAccessor(ctx, step, step+1, ii.dataReader(decomp), ps); err != nil {
		return InvertedFiles{}, fmt.Errorf("build %s efi: %w", ii.FilenameBase, err)
	}
	if ii.Accessors.Has(statecfg.AccessorHashMap) {
		if mapAccessor, err = ii.openHashMapAccessor(ii.efAccessorNewFilePath(step, step+1)); err != nil {
			return InvertedFiles{}, err
		}
	}

	closeComp = false
	return InvertedFiles{decomp: decomp, index: mapAccessor, existence: existenceFilter}, nil
}

func (ii *InvertedIndex) buildMapAccessor(ctx context.Context, fromStep, toStep kv.Step, data *seg.Reader, ps *background.ProgressSet) error {
	idxPath := ii.efAccessorNewFilePath(fromStep, toStep)
	versionOfRs := uint8(0)
	if !ii.FileVersion.AccessorEFI.Current.Eq(version.V1_0) { // inner version=1 incompatible with .efi v1.0
		versionOfRs = 1
	}
	cfg := recsplit.RecSplitArgs{
		BucketSize: recsplit.DefaultBucketSize,
		LeafSize:   recsplit.DefaultLeafSize,
		TmpDir:     ii.dirs.Tmp,
		IndexFile:  idxPath,
		Salt:       ii.salt.Load(),
		NoFsync:    ii.noFsync,

		Version:            versionOfRs,
		Enums:              true,
		LessFalsePositives: true,
	}

	// Design decision: `why Enum=true and LessFalsePositives=true`?
	//
	// Test on: rpcdaemon (erigon shut-down), `--http.compression=false`, after `sync && sudo sysctl vm.drop_caches=3`, query:
	//```sh
	//curl -X POST -H "Content-Type: application/json" --data '{"jsonrpc":"2.0","method": "eth_getLogs","params": [{"fromBlock": "0x115B624", "toBlock": "0x115B664"}], "id":1}' -s -o /dev/null  localhost:8545
	//```
	//
	// On compared it with `Enum=false and LessFalsePositives=false` on ethmainnet (on small machine with cloud drives and `sync && sudo sysctl vm.drop_caches=3`):
	//  - `du -hsc *.efi` changed from `24Gb` to `17Gb` (better)
	//  - `vmtouch of .ef` changed from `152M/426G` to `787M/426G` (worse)
	//  - `vmtouch of .efi` changed from `1G/23G` to `633M/16G` (better)
	//  - speed on hot data - not changed. speed on cold data changed from `7min` to `10min`  (worse)
	//  - but most important i see `.ef` files became "randomly warm":
	// From:
	//```sh
	//vmtouch -v /mnt/erigon/snapshots/idx/v1.0-storage.1680-1682.ef
	//[ ooooooooo ooooooo oooooooooooooooooo oooooooo  oo o o  ooo ] 93/81397
	//```
	// To:
	//```sh
	//vmtouch -v /mnt/erigon/snapshots/idx/v1.0-storage.1680-1682.ef
	//[oooooooooooooooooooooooooooooooooooooooooooooooooooooooooooo] 16279/81397
	//```
	// It happens because: EVM does read much non-existing keys, like "create storage key if it doesn't exists". And
	// each such non-existing key read `MPH` transforms to random
	// key read. `LessFalsePositives=true` feature filtering-out such cases (with `1/256=0.3%` false-positives).

	if err := buildHashMapAccessor(ctx, data, idxPath, false, cfg, ps, ii.logger); err != nil {
		return err
	}
	return nil
}

func (ii *InvertedIndex) integrateDirtyFiles(sf InvertedFiles, txNumFrom, txNumTo uint64) {
	if txNumFrom == txNumTo {
		panic(fmt.Sprintf("assert: txNumFrom(%d) == txNumTo(%d)", txNumFrom, txNumTo))
	}
	fi := newFilesItem(txNumFrom, txNumTo, ii.stepSize, ii.stepsInFrozenFile)
	fi.decompressor = sf.decomp
	fi.index = sf.index
	fi.existence = sf.existence
	ii.dirtyFiles.Set(fi)
}

func (iit *InvertedIndexRoTx) stepsRangeInDB(tx kv.Tx) (from, to float64) {
	fst, _ := kv.FirstKey(tx, iit.ii.KeysTable)
	if len(fst) > 0 {
		from = float64(binary.BigEndian.Uint64(fst)) / float64(iit.stepSize)
	}
	lst, _ := kv.LastKey(tx, iit.ii.KeysTable)
	if len(lst) > 0 {
		to = float64(binary.BigEndian.Uint64(lst)) / float64(iit.stepSize)
	}
	if to == 0 {
		to = from
	}
	return from, to
}

func (ii *InvertedIndex) minTxNumInDB(tx kv.Tx) uint64 {
	fst, _ := kv.FirstKey(tx, ii.KeysTable)
	if len(fst) > 0 {
		fstInDb := binary.BigEndian.Uint64(fst)
		return min(fstInDb, math.MaxUint64)
	}
	return math.MaxUint64
}

func (ii *InvertedIndex) maxTxNumInDB(tx kv.Tx) uint64 {
	lst, _ := kv.LastKey(tx, ii.KeysTable)
	if len(lst) > 0 {
		lstInDb := binary.BigEndian.Uint64(lst)
		return max(lstInDb, 0)
	}
	return 0
}

func (iit *InvertedIndexRoTx) Progress(tx kv.Tx) uint64 {
	return max(iit.files.EndTxNum(), iit.ii.maxTxNumInDB(tx))
}<|MERGE_RESOLUTION|>--- conflicted
+++ resolved
@@ -758,13 +758,8 @@
 	is.PruneCountValues += other.PruneCountValues
 }
 
-<<<<<<< HEAD
-func (iit *InvertedIndexRoTx) unwind(ctx context.Context, rwTx kv.RwTx, txFrom, txTo, limit uint64, logEvery *time.Ticker, forced bool) error {
+func (iit *InvertedIndexRoTx) unwind(ctx context.Context, rwTx kv.RwTx, txFrom, txTo, limit uint64, logEvery *time.Ticker, _ bool) error {
 	_, err := iit.prune(ctx, rwTx, txFrom, txTo, limit, logEvery, nil)
-=======
-func (iit *InvertedIndexRoTx) unwind(ctx context.Context, rwTx kv.RwTx, txFrom, txTo, limit uint64, logEvery *time.Ticker, _ bool, fn func(key []byte, txnum []byte) error) error {
-	_, err := iit.prune(ctx, rwTx, txFrom, txTo, limit, logEvery, fn)
->>>>>>> 7ad8b5bb
 	if err != nil {
 		return err
 	}
