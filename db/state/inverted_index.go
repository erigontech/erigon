// Copyright 2022 The Erigon Authors
// This file is part of Erigon.
//
// Erigon is free software: you can redistribute it and/or modify
// it under the terms of the GNU Lesser General Public License as published by
// the Free Software Foundation, either version 3 of the License, or
// (at your option) any later version.
//
// Erigon is distributed in the hope that it will be useful,
// but WITHOUT ANY WARRANTY; without even the implied warranty of
// MERCHANTABILITY or FITNESS FOR A PARTICULAR PURPOSE. See the
// GNU Lesser General Public License for more details.
//
// You should have received a copy of the GNU Lesser General Public License
// along with Erigon. If not, see <http://www.gnu.org/licenses/>.

package state

import (
	"bytes"
	"container/heap"
	"context"
	"encoding/binary"
	"fmt"
	"math"
	"os"
	"path"
	"path/filepath"
	"reflect"
	"strings"
	"sync"
	"sync/atomic"
	"time"

	"github.com/spaolacci/murmur3"
	btree2 "github.com/tidwall/btree"
	"golang.org/x/sync/errgroup"

	"github.com/erigontech/erigon-lib/common"
	"github.com/erigontech/erigon-lib/common/assert"
	"github.com/erigontech/erigon-lib/common/background"
	"github.com/erigontech/erigon-lib/log/v3"
	"github.com/erigontech/erigon/db/datadir"
	"github.com/erigontech/erigon/db/datastruct/existence"
	"github.com/erigontech/erigon/db/etl"
	"github.com/erigontech/erigon/db/kv"
	"github.com/erigontech/erigon/db/kv/bitmapdb"
	"github.com/erigontech/erigon/db/kv/order"
	"github.com/erigontech/erigon/db/kv/stream"
	"github.com/erigontech/erigon/db/recsplit"
	"github.com/erigontech/erigon/db/recsplit/multiencseq"
	"github.com/erigontech/erigon/db/seg"
)

type InvertedIndex struct {
	iiCfg
	noFsync bool // fsync is enabled by default, but tests can manually disable

	stepSize uint64 // amount of transactions inside single aggregation step

	// dirtyFiles - list of ALL files - including: un-indexed-yet, garbage, merged-into-bigger-one, ...
	// thread-safe, but maybe need 1 RWLock for all trees in Aggregator
	//
	// _visible derivative from field `file`, but without garbage:
	//  - no files with `canDelete=true`
	//  - no overlaps
	//  - no un-indexed files (`power-off` may happen between .ef and .efi creation)
	//
	// BeginRo() using _visible in zero-copy way
	dirtyFiles *btree2.BTreeG[*FilesItem]

	// `_visible.files` - underscore in name means: don't use this field directly, use BeginFilesRo()
	// underlying array is immutable - means it's ready for zero-copy use
	_visible *iiVisible
	logger   log.Logger

	checker *DependencyIntegrityChecker
}

type iiCfg struct {
	salt    *atomic.Pointer[uint32]
	dirs    datadir.Dirs
	disable bool // totally disable Domain/History/InvertedIndex - ignore all writes, don't produce files

	version IIVersionTypes

	filenameBase string // filename base for all files of this inverted index
	keysTable    string // bucket name for index keys;    txnNum_u64 -> key (k+auto_increment)
	valuesTable  string // bucket name for index values;  k -> txnNum_u64 , Needs to be table with DupSort
	name         kv.InvertedIdx

	Compression   seg.WordLevelCompression // compression type for inverted index keys and values
	CompressorCfg seg.WordLvlCfg           // advanced configuration for compressor encodings

	Accessors Accessors
}

func (ii iiCfg) GetVersions() VersionTypes {
	return VersionTypes{
		II: &ii.version,
	}
}

type iiVisible struct {
	files  []visibleFile
	name   string
	caches *sync.Pool
}

func NewInvertedIndex(cfg iiCfg, stepSize uint64, logger log.Logger) (*InvertedIndex, error) {
	if cfg.dirs.SnapDomain == "" {
		panic("assert: empty `dirs`")
	}
	if cfg.filenameBase == "" {
		panic("assert: empty `filenameBase`")
	}
	//if cfg.compressorCfg.MaxDictPatterns == 0 && cfg.compressorCfg.MaxPatternLen == 0 {
	cfg.CompressorCfg = seg.DefaultWordLvlCfg
	if cfg.Accessors == 0 {
		cfg.Accessors = AccessorHashMap
	}

	ii := InvertedIndex{
		iiCfg:      cfg,
		dirtyFiles: btree2.NewBTreeGOptions[*FilesItem](filesItemLess, btree2.Options{Degree: 128, NoLocks: false}),
		_visible:   newIIVisible(cfg.filenameBase, []visibleFile{}),
		logger:     logger,

		stepSize: stepSize,
	}
	if ii.stepSize == 0 {
		panic("assert: empty `stepSize`")
	}

	if ii.version.DataEF.IsZero() {
		panic(fmt.Errorf("assert: forgot to set version of %s", ii.name))
	}
	if ii.version.AccessorEFI.IsZero() {
		panic(fmt.Errorf("assert: forgot to set version of %s", ii.name))
	}

	return &ii, nil
}

func (ii *InvertedIndex) efAccessorFilePath(fromStep, toStep kv.Step) string {
	if fromStep == toStep {
		panic(fmt.Sprintf("assert: fromStep(%d) == toStep(%d)", fromStep, toStep))
	}
	return filepath.Join(ii.dirs.SnapAccessors, fmt.Sprintf("%s-%s.%d-%d.efi", ii.version.AccessorEFI.String(), ii.filenameBase, fromStep, toStep))
}
func (ii *InvertedIndex) efFilePath(fromStep, toStep kv.Step) string {
	if fromStep == toStep {
		panic(fmt.Sprintf("assert: fromStep(%d) == toStep(%d)", fromStep, toStep))
	}
	return filepath.Join(ii.dirs.SnapIdx, fmt.Sprintf("%s-%s.%d-%d.ef", ii.version.DataEF.String(), ii.filenameBase, fromStep, toStep))
}

func (ii *InvertedIndex) efAccessorFilePathMask(fromStep, toStep kv.Step) string {
	if fromStep == toStep {
		panic(fmt.Sprintf("assert: fromStep(%d) == toStep(%d)", fromStep, toStep))
	}
	return filepath.Join(ii.dirs.SnapAccessors, fmt.Sprintf("*-%s.%d-%d.efi", ii.filenameBase, fromStep, toStep))
}
func (ii *InvertedIndex) efFilePathMask(fromStep, toStep kv.Step) string {
	return filepath.Join(ii.dirs.SnapIdx, fmt.Sprintf("*-%s.%d-%d.ef", ii.filenameBase, fromStep, toStep))
}

func filesFromDir(dir string) ([]string, error) {
	allFiles, err := os.ReadDir(dir)
	if err != nil {
		return nil, fmt.Errorf("filesFromDir: %w, %s", err, dir)
	}
	filtered := make([]string, 0, len(allFiles))
	for _, f := range allFiles {
		if f.IsDir() || (!f.Type().IsRegular() && f.Type()&os.ModeSymlink == 0) {
			continue
		}
		if strings.HasPrefix(f.Name(), ".") { // hidden files
			continue
		}
		filtered = append(filtered, f.Name())
	}
	return filtered, nil
}
func (ii *InvertedIndex) fileNamesOnDisk() (idx, hist, domain []string, err error) {
	idx, err = filesFromDir(ii.dirs.SnapIdx)
	if err != nil {
		return
	}
	hist, err = filesFromDir(ii.dirs.SnapHistory)
	if err != nil {
		return
	}
	domain, err = filesFromDir(ii.dirs.SnapDomain)
	if err != nil {
		return
	}
	return
}

func (ii *InvertedIndex) openList(fNames []string) error {
	ii.closeWhatNotInList(fNames)
	ii.scanDirtyFiles(fNames)
	if err := ii.openDirtyFiles(); err != nil {
		return fmt.Errorf("InvertedIndex(%s).openDirtyFiles: %w", ii.filenameBase, err)
	}
	return nil
}

func (ii *InvertedIndex) openFolder() error {
	if ii.disable {
		return nil
	}
	idxFiles, _, _, err := ii.fileNamesOnDisk()
	if err != nil {
		return err
	}
	return ii.openList(idxFiles)
}

func (ii *InvertedIndex) scanDirtyFiles(fileNames []string) {
	if ii.filenameBase == "" {
		panic("assert: empty `filenameBase`")
	}
	if ii.stepSize == 0 {
		panic("assert: empty `stepSize`")
	}
	for _, dirtyFile := range scanDirtyFiles(fileNames, ii.stepSize, ii.filenameBase, "ef", ii.logger) {
		if _, has := ii.dirtyFiles.Get(dirtyFile); !has {
			ii.dirtyFiles.Set(dirtyFile)
		}
	}
}

func (ii *InvertedIndex) SetChecker(checker *DependencyIntegrityChecker) {
	ii.checker = checker
}

func (ii *InvertedIndex) reCalcVisibleFiles(toTxNum uint64) {
	var checker func(startTxNum, endTxNum uint64) bool
	c := ii.checker
	if c != nil {
		ue := FromII(ii.name)
		checker = func(startTxNum, endTxNum uint64) bool {
			return c.CheckDependentPresent(ue, All, startTxNum, endTxNum)
		}
	}
	ii._visible = newIIVisible(ii.filenameBase, calcVisibleFiles(ii.dirtyFiles, ii.Accessors, checker, false, toTxNum))
}

func (ii *InvertedIndex) MissedMapAccessors() (l []*FilesItem) {
	return ii.missedMapAccessors(ii.dirtyFiles.Items())
}

func (ii *InvertedIndex) missedMapAccessors(source []*FilesItem) (l []*FilesItem) {
	if !ii.Accessors.Has(AccessorHashMap) {
		return nil
	}
	return fileItemsWithMissedAccessors(source, ii.stepSize, func(fromStep, toStep kv.Step) []string {
		return []string{
			ii.efAccessorFilePath(fromStep, toStep),
		}
	})
}

func (ii *InvertedIndex) buildEfAccessor(ctx context.Context, item *FilesItem, ps *background.ProgressSet) (err error) {
	if item.decompressor == nil {
		return fmt.Errorf("buildEfAccessor: passed item with nil decompressor %s %d-%d", ii.filenameBase, item.startTxNum/ii.stepSize, item.endTxNum/ii.stepSize)
	}
	fromStep, toStep := kv.Step(item.startTxNum/ii.stepSize), kv.Step(item.endTxNum/ii.stepSize)
	return ii.buildMapAccessor(ctx, fromStep, toStep, ii.dataReader(item.decompressor), ps)
}

func (ii *InvertedIndex) dataReader(f *seg.Decompressor) *seg.Reader {
	if !strings.Contains(f.FileName(), ".ef") {
		panic("assert: miss-use " + f.FileName())
	}
	return seg.NewReader(f.MakeGetter(), ii.Compression)
}
func (ii *InvertedIndex) dataWriter(f *seg.Compressor, forceNoCompression bool) *seg.Writer {
	if !strings.Contains(f.FileName(), ".ef") {
		panic("assert: miss-use " + f.FileName())
	}
	if forceNoCompression {
		return seg.NewWriter(f, seg.CompressNone)
	}
	return seg.NewWriter(f, ii.Compression)
}
func (iit *InvertedIndexRoTx) dataReader(f *seg.Decompressor) *seg.Reader {
	return iit.ii.dataReader(f)
}
func (iit *InvertedIndexRoTx) dataWriter(f *seg.Compressor, forceNoCompression bool) *seg.Writer {
	return iit.ii.dataWriter(f, forceNoCompression)
}

// BuildMissedAccessors - produce .efi/.vi/.kvi from .ef/.v/.kv
func (ii *InvertedIndex) BuildMissedAccessors(ctx context.Context, g *errgroup.Group, ps *background.ProgressSet, iiFiles *MissedAccessorIIFiles) {
	for _, item := range iiFiles.missedMapAccessors() {
		item := item
		g.Go(func() error {
			return ii.buildEfAccessor(ctx, item, ps)
		})
	}
}

func (ii *InvertedIndex) closeWhatNotInList(fNames []string) {
	protectFiles := make(map[string]struct{}, len(fNames))
	for _, f := range fNames {
		protectFiles[f] = struct{}{}
	}
	var toClose []*FilesItem
	ii.dirtyFiles.Walk(func(items []*FilesItem) bool {
		for _, item := range items {
			if item.decompressor != nil {
				if _, ok := protectFiles[item.decompressor.FileName()]; ok {
					continue
				}
			}

			toClose = append(toClose, item)
		}
		return true
	})
	for _, item := range toClose {
		item.closeFiles()
		ii.dirtyFiles.Delete(item)
	}
}

func (ii *InvertedIndex) Tables() []string { return []string{ii.keysTable, ii.valuesTable} }

func (ii *InvertedIndex) Close() {
	if ii == nil {
		return
	}
	ii.closeWhatNotInList([]string{})
}

// DisableFsync - just for tests
func (ii *InvertedIndex) DisableFsync() { ii.noFsync = true }

func (iit *InvertedIndexRoTx) Files() (res VisibleFiles) {
	for _, item := range iit.files {
		if item.src.decompressor != nil {
			res = append(res, item)
		}
	}
	return res
}

func (iit *InvertedIndexRoTx) NewWriter() *InvertedIndexBufferedWriter {
	return iit.newWriter(iit.ii.dirs.Tmp, false)
}

type InvertedIndexBufferedWriter struct {
	index, indexKeys *etl.Collector

	tmpdir       string
	discard      bool
	filenameBase string

	indexTable, indexKeysTable string

	stepSize   uint64
	txNumBytes [8]byte
	name       kv.InvertedIdx
}

// loadFunc - is analog of etl.Identity, but it signaling to etl - use .Put instead of .AppendDup - to allow duplicates
// maybe in future we will improve etl, to sort dupSort values in the way that allow use .AppendDup
func loadFunc(k, v []byte, table etl.CurrentTableReader, next etl.LoadNextFunc) error {
	return next(k, k, v)
}

// Add - !NotThreadSafe. Must use WalRLock/BatchHistoryWriteEnd
func (w *InvertedIndexBufferedWriter) Add(key []byte, txNum uint64) error {
	return w.add(key, key, txNum)
}

func (w *InvertedIndexBufferedWriter) add(key, indexKey []byte, txNum uint64) error {
	if w.discard {
		return nil
	}
	binary.BigEndian.PutUint64(w.txNumBytes[:], txNum)

	if err := w.indexKeys.Collect(w.txNumBytes[:], key); err != nil {
		return err
	}
	if err := w.index.Collect(indexKey, w.txNumBytes[:]); err != nil {
		return err
	}
	return nil
}

func (w *InvertedIndexBufferedWriter) Flush(ctx context.Context, tx kv.RwTx) error {
	if w.discard {
		return nil
	}

	if err := w.index.Load(tx, w.indexTable, loadFunc, etl.TransformArgs{Quit: ctx.Done()}); err != nil {
		return err
	}
	if err := w.indexKeys.Load(tx, w.indexKeysTable, loadFunc, etl.TransformArgs{Quit: ctx.Done()}); err != nil {
		return err
	}
	w.close()
	return nil
}

func (w *InvertedIndexBufferedWriter) close() {
	if w == nil {
		return
	}
	if w.index != nil {
		w.index.Close()
	}
	if w.indexKeys != nil {
		w.indexKeys.Close()
	}
}

func (iit *InvertedIndexRoTx) newWriter(tmpdir string, discard bool) *InvertedIndexBufferedWriter {
	if iit.ii.stepSize != iit.stepSize {
		panic(fmt.Sprintf("assert: %d %d", iit.ii.stepSize, iit.stepSize))
	}
	w := &InvertedIndexBufferedWriter{
		name:         iit.name,
		discard:      discard,
		tmpdir:       tmpdir,
		filenameBase: iit.ii.filenameBase,
		stepSize:     iit.stepSize,

		indexKeysTable: iit.ii.keysTable,
		indexTable:     iit.ii.valuesTable,

		// etl collector doesn't fsync: means if have enough ram, all files produced by all collectors will be in ram
		indexKeys: etl.NewCollectorWithAllocator(iit.ii.filenameBase+".ii.keys", tmpdir, etl.SmallSortableBuffers, iit.ii.logger).LogLvl(log.LvlTrace),
		index:     etl.NewCollectorWithAllocator(iit.ii.filenameBase+".ii.vals", tmpdir, etl.SmallSortableBuffers, iit.ii.logger).LogLvl(log.LvlTrace),
	}
	w.indexKeys.SortAndFlushInBackground(true)
	w.index.SortAndFlushInBackground(true)
	return w
}

func (ii *InvertedIndex) BeginFilesRo() *InvertedIndexRoTx {
	files := ii._visible.files
	for i := 0; i < len(files); i++ {
		if !files[i].src.frozen {
			files[i].src.refcount.Add(1)
		}
	}
	return &InvertedIndexRoTx{
		ii:       ii,
		visible:  ii._visible,
		files:    files,
		stepSize: ii.stepSize,
		name:     ii.name,
		salt:     ii.salt.Load(),
	}
}
func (iit *InvertedIndexRoTx) Close() {
	if iit.files == nil { // invariant: it's safe to call Close multiple times
		return
	}
	files := iit.files
	iit.files = nil
	for i := 0; i < len(files); i++ {
		src := files[i].src
		if src == nil || src.frozen {
			continue
		}
		refCnt := src.refcount.Add(-1)
		//GC: last reader responsible to remove useles files: close it and delete
		if refCnt == 0 && src.canDelete.Load() {
			if traceFileLife != "" && iit.ii.filenameBase == traceFileLife {
				iit.ii.logger.Warn("[agg.dbg] real remove at InvertedIndexRoTx.Close", "file", src.decompressor.FileName())
			}
			src.closeFilesAndRemove()
		}
	}

	for _, r := range iit.readers {
		r.Close()
	}

	iit.visible.returnSeekInFilesCache(iit.seekInFilesCache)
}

type MergeRange struct {
	name      string // entity name
	needMerge bool
	from      uint64
	to        uint64
}

func NewMergeRange(name string, needMerge bool, from uint64, to uint64) *MergeRange {
	return &MergeRange{name: name, needMerge: needMerge, from: from, to: to}
}

func (mr *MergeRange) FromTo() (uint64, uint64) {
	return mr.from, mr.to
}

func (mr *MergeRange) String(prefix string, stepSize uint64) string {
	if prefix != "" {
		prefix += "="
	}
	return fmt.Sprintf("%s%s%d-%d", prefix, mr.name, mr.from/stepSize, mr.to/stepSize)
}

func (mr *MergeRange) Equal(other *MergeRange) bool {
	return mr.from == other.from && mr.to == other.to
}

type InvertedIndexRoTx struct {
	ii      *InvertedIndex
	name    kv.InvertedIdx
	files   visibleFiles
	visible *iiVisible
	getters []*seg.Reader
	readers []*recsplit.IndexReader

	seekInFilesCache *IISeekInFilesCache

	// TODO: retrofit recent optimization in main and reenable the next line
	// ef *multiencseq.SequenceBuilder // re-usable
	salt     *uint32
	stepSize uint64
}

// hashKey - change of salt will require re-gen of indices
func (iit *InvertedIndexRoTx) hashKey(k []byte) (uint64, uint64) {
	// this inlinable alloc-free version, it's faster than pre-allocated `hasher` object
	// because `hasher` object is interface and need call many methods on it
	return murmur3.Sum128WithSeed(k, *iit.salt)
}

func (iit *InvertedIndexRoTx) statelessGetter(i int) *seg.Reader {
	if iit.getters == nil {
		iit.getters = make([]*seg.Reader, len(iit.files))
	}
	r := iit.getters[i]
	if r == nil {
		g := iit.files[i].src.decompressor.MakeGetter()
		r = seg.NewReader(g, iit.ii.Compression)
		iit.getters[i] = r
	}
	return r
}
func (iit *InvertedIndexRoTx) statelessIdxReader(i int) *recsplit.IndexReader {
	if iit.readers == nil {
		iit.readers = make([]*recsplit.IndexReader, len(iit.files))
	}
	r := iit.readers[i]
	if r == nil {
		r = iit.files[i].src.index.GetReaderFromPool()
		iit.readers[i] = r
	}
	return r
}

func (iit *InvertedIndexRoTx) seekInFiles(key []byte, txNum uint64) (found bool, equalOrHigherTxNum uint64, err error) {
	if len(iit.files) == 0 {
		return false, 0, nil
	}

	if txNum < iit.files[0].startTxNum {
		return false, 0, fmt.Errorf("seekInFiles(invIndex=%s,txNum=%d) but data before txNum=%d not available", iit.name.String(), txNum, iit.files[0].startTxNum)
	}
	if iit.files[len(iit.files)-1].endTxNum <= txNum {
		return false, 0, nil
	}

	hi, lo := iit.hashKey(key)
	if iit.seekInFilesCache == nil {
		iit.seekInFilesCache = iit.visible.newSeekInFilesCache()
	}

	if iit.seekInFilesCache != nil {
		iit.seekInFilesCache.total++
		fromCache, ok := iit.seekInFilesCache.Get(hi)
		if ok && fromCache.requested <= txNum {
			if txNum <= fromCache.found {
				iit.seekInFilesCache.hit++
				return true, fromCache.found, nil
			} else if fromCache.found == 0 { //not found
				iit.seekInFilesCache.hit++
				return false, 0, nil
			}
		}
	}

	for i := 0; i < len(iit.files); i++ {
		if iit.files[i].endTxNum <= txNum {
			continue
		}
		offset, ok := iit.statelessIdxReader(i).TwoLayerLookupByHash(hi, lo)
		if !ok {
			continue
		}

		g := iit.statelessGetter(i)
		g.Reset(offset)
		k, _ := g.Next(nil)
		if !bytes.Equal(k, key) {
			continue
		}
		encodedSeq, _ := g.Next(nil)

		// TODO: implement merge Reset+Seek
		// if iit.ef == nil {
		// 	iit.ef = eliasfano32.NewEliasFano(1, 1)
		// }
		// equalOrHigherTxNum, found = iit.ef.Reset(encodedSeq).Seek(txNum)
		equalOrHigherTxNum, found = multiencseq.Seek(iit.files[i].startTxNum, encodedSeq, txNum)
		if !found {
			continue
		}

		if equalOrHigherTxNum < iit.files[i].startTxNum || equalOrHigherTxNum >= iit.files[i].endTxNum {
			return false, equalOrHigherTxNum, fmt.Errorf("inverted_index(%s) at (%x, %d) returned value %d, but it out-of-bounds %d-%d. it may signal that .ef file is broke - can detect by `erigon seg integrity --check=InvertedIndex`, or re-download files", g.FileName(), key, txNum, iit.files[i].startTxNum, iit.files[i].endTxNum, equalOrHigherTxNum)
		}
		if iit.seekInFilesCache != nil && equalOrHigherTxNum-txNum > 0 { // > 0 to improve cache hit-rate
			iit.seekInFilesCache.Add(hi, iiSeekInFilesCacheItem{requested: txNum, found: equalOrHigherTxNum})
		}
		return true, equalOrHigherTxNum, nil
	}

	if iit.seekInFilesCache != nil {
		iit.seekInFilesCache.Add(hi, iiSeekInFilesCacheItem{requested: txNum, found: 0})
	}
	return false, 0, nil
}

// IdxRange - return range of txNums for given `key`
// is to be used in public API, therefore it relies on read-only transaction
// so that iteration can be done even when the inverted index is being updated.
// [startTxNum; endNumTx)

// todo IdxRange operates over ii.valuesTable . Passing `nil` as a key will not return all keys
func (iit *InvertedIndexRoTx) IdxRange(key []byte, startTxNum, endTxNum int, asc order.By, limit int, roTx kv.Tx) (stream.U64, error) {
	frozenIt, err := iit.iterateRangeOnFiles(key, startTxNum, endTxNum, asc, limit)
	if err != nil {
		return nil, err
	}
	recentIt, err := iit.recentIterateRange(key, startTxNum, endTxNum, asc, limit, roTx)
	if err != nil {
		return nil, err
	}
	return stream.Union[uint64](frozenIt, recentIt, asc, limit), nil
}

func (iit *InvertedIndexRoTx) recentIterateRange(key []byte, startTxNum, endTxNum int, asc order.By, limit int, roTx kv.Tx) (stream.U64, error) {
	//optimization: return empty pre-allocated iterator if range is frozen
	if asc {
		isFrozenRange := len(iit.files) > 0 && endTxNum >= 0 && iit.files.EndTxNum() >= uint64(endTxNum)
		if isFrozenRange {
			return stream.EmptyU64, nil
		}
	} else {
		isFrozenRange := len(iit.files) > 0 && startTxNum >= 0 && iit.files.EndTxNum() >= uint64(startTxNum)
		if isFrozenRange {
			return stream.EmptyU64, nil
		}
	}

	var from []byte
	if startTxNum >= 0 {
		from = make([]byte, 8)
		binary.BigEndian.PutUint64(from, uint64(startTxNum))
	}

	var to []byte
	if endTxNum >= 0 {
		to = make([]byte, 8)
		binary.BigEndian.PutUint64(to, uint64(endTxNum))
	}
	it, err := roTx.RangeDupSort(iit.ii.valuesTable, key, from, to, asc, limit)
	if err != nil {
		return nil, err
	}
	return stream.TransformKV2U64(it, func(_, v []byte) (uint64, error) {
		return binary.BigEndian.Uint64(v), nil
	}), nil
}

// IdxRange is to be used in public API, therefore it relies on read-only transaction
// so that iteration can be done even when the inverted index is being updated.
// [startTxNum; endNumTx)
func (iit *InvertedIndexRoTx) iterateRangeOnFiles(key []byte, startTxNum, endTxNum int, asc order.By, limit int) (*InvertedIdxStreamFiles, error) {
	if asc && (startTxNum >= 0 && endTxNum >= 0) && startTxNum > endTxNum {
		return nil, fmt.Errorf("startTxNum=%d expected to be lower than endTxNum=%d", startTxNum, endTxNum)
	}
	if !asc && (startTxNum >= 0 && endTxNum >= 0) && startTxNum < endTxNum {
		return nil, fmt.Errorf("startTxNum=%d expected to be bigger than endTxNum=%d", startTxNum, endTxNum)
	}

	it := &InvertedIdxStreamFiles{
		key:         key,
		startTxNum:  startTxNum,
		endTxNum:    endTxNum,
		indexTable:  iit.ii.valuesTable,
		orderAscend: asc,
		limit:       limit,
		seq:         &multiencseq.SequenceReader{},
		accessors:   iit.ii.Accessors,
		ii:          iit,
	}
	if asc {
		for i := len(iit.files) - 1; i >= 0; i-- {
			// [from,to) && from < to
			if endTxNum >= 0 && int(iit.files[i].startTxNum) >= endTxNum {
				continue
			}
			if startTxNum >= 0 && iit.files[i].endTxNum <= uint64(startTxNum) {
				break
			}
			if iit.files[i].src.index.KeyCount() == 0 {
				continue
			}
			it.stack = append(it.stack, iit.files[i])
			it.stack[len(it.stack)-1].getter = it.stack[len(it.stack)-1].src.decompressor.MakeGetter()
			it.stack[len(it.stack)-1].reader = it.stack[len(it.stack)-1].src.index.GetReaderFromPool()
			it.hasNext = true
		}
	} else {
		for i := 0; i < len(iit.files); i++ {
			// [from,to) && from > to
			if endTxNum >= 0 && int(iit.files[i].endTxNum) <= endTxNum {
				continue
			}
			if startTxNum >= 0 && iit.files[i].startTxNum > uint64(startTxNum) {
				break
			}
			if iit.files[i].src.index == nil { // assert
				err := fmt.Errorf("why file has not index: %s", iit.files[i].src.decompressor.FileName())
				panic(err)
			}
			if iit.files[i].src.index.KeyCount() == 0 {
				continue
			}
			it.stack = append(it.stack, iit.files[i])
			it.stack[len(it.stack)-1].getter = it.stack[len(it.stack)-1].src.decompressor.MakeGetter()
			it.stack[len(it.stack)-1].reader = it.stack[len(it.stack)-1].src.index.GetReaderFromPool()
			it.hasNext = true
		}
	}
	it.advance()
	return it, nil
}

func (iit *InvertedIndexRoTx) CanPrune(tx kv.Tx) bool {
	return iit.ii.minTxNumInDB(tx) < iit.files.EndTxNum()
}

func (iit *InvertedIndexRoTx) canBuild(dbtx kv.Tx) bool { //nolint
	maxStepInFiles := iit.files.EndTxNum() / iit.stepSize
	maxStepInDB := iit.ii.maxTxNumInDB(dbtx) / iit.stepSize
	return maxStepInFiles < maxStepInDB
}

type InvertedIndexPruneStat struct {
	MinTxNum         uint64
	MaxTxNum         uint64
	PruneCountTx     uint64
	PruneCountValues uint64
}

func (is *InvertedIndexPruneStat) PrunedNothing() bool {
	return is.PruneCountTx == 0 && is.PruneCountValues == 0
}

func (is *InvertedIndexPruneStat) String() string {
	if is.PrunedNothing() {
		return ""
	}
	vstr := ""
	if is.PruneCountValues > 0 {
		vstr = fmt.Sprintf("values: %s,", common.PrettyCounter(is.PruneCountValues))
	}
	return fmt.Sprintf("%s txns: %d from %s-%s",
		vstr, is.PruneCountTx, common.PrettyCounter(is.MinTxNum), common.PrettyCounter(is.MaxTxNum))
}

func (is *InvertedIndexPruneStat) Accumulate(other *InvertedIndexPruneStat) {
	if other == nil {
		return
	}
	is.MinTxNum = min(is.MinTxNum, other.MinTxNum)
	is.MaxTxNum = max(is.MaxTxNum, other.MaxTxNum)
	is.PruneCountTx += other.PruneCountTx
	is.PruneCountValues += other.PruneCountValues
}

func (iit *InvertedIndexRoTx) unwind(ctx context.Context, rwTx kv.RwTx, txFrom, txTo, limit uint64, logEvery *time.Ticker, forced bool, fn func(key []byte, txnum []byte) error) error {
	_, err := iit.prune(ctx, rwTx, txFrom, txTo, limit, logEvery, fn)
	if err != nil {
		return err
	}
	return nil
}

// [txFrom; txTo)
// forced - prune even if CanPrune returns false, so its true only when we do Unwind.
func (iit *InvertedIndexRoTx) Prune(ctx context.Context, tx kv.RwTx, txFrom, txTo, limit uint64, logEvery *time.Ticker, forced bool, fn func(key []byte, txnum []byte) error) (stat *InvertedIndexPruneStat, err error) {
	if !forced {
		if iit.files.EndTxNum() > 0 {
			txTo = min(txTo, iit.files.EndTxNum())
		}
		if !iit.CanPrune(tx) {
			return &InvertedIndexPruneStat{MinTxNum: math.MaxUint64}, nil
		}
	}
	return iit.prune(ctx, tx, txFrom, txTo, limit, logEvery, fn)
}

func (iit *InvertedIndexRoTx) prune(ctx context.Context, rwTx kv.RwTx, txFrom, txTo, limit uint64, logEvery *time.Ticker, fn func(key []byte, txnum []byte) error) (stat *InvertedIndexPruneStat, err error) {
	stat = &InvertedIndexPruneStat{MinTxNum: math.MaxUint64}

	mxPruneInProgress.Inc()
	defer mxPruneInProgress.Dec()
	defer func(t time.Time) { mxPruneTookIndex.ObserveDuration(t) }(time.Now())

	if limit == 0 { // limits amount of txn to be pruned
		limit = math.MaxUint64
	}

	ii := iit.ii
	//defer func() {
	//	ii.logger.Error("[snapshots] prune index",
	//		"name", ii.filenameBase,
	//		"forced", forced,
	//		"pruned tx", fmt.Sprintf("%.2f-%.2f", float64(minTxnum)/float64(iit.stepSize), float64(maxTxnum)/float64(iit.stepSize)),
	//		"pruned values", pruneCount,
	//		"tx until limit", limit)
	//}()

	keysCursor, err := rwTx.CursorDupSort(ii.keysTable)
	if err != nil {
		return stat, fmt.Errorf("create %s keys cursor: %w", ii.filenameBase, err)
	}
	defer keysCursor.Close()
	idxDelCursor, err := rwTx.RwCursorDupSort(ii.valuesTable)
	if err != nil {
		return nil, err
	}
	defer idxDelCursor.Close()

	collector := etl.NewCollectorWithAllocator(ii.filenameBase+".prune.ii", ii.dirs.Tmp, etl.SmallSortableBuffers, ii.logger)
	defer collector.Close()
	collector.LogLvl(log.LvlTrace)
	collector.SortAndFlushInBackground(true)

	var txKey [8]byte
	binary.BigEndian.PutUint64(txKey[:], txFrom)

	// Invariant: if some `txNum=N` pruned - it's pruned Fully
	// Means: can use DeleteCurrentDuplicates all values of given `txNum`
	for k, v, err := keysCursor.Seek(txKey[:]); k != nil; k, v, err = keysCursor.NextNoDup() {
		if err != nil {
			return nil, fmt.Errorf("iterate over %s index keys: %w", ii.filenameBase, err)
		}

		txNum := binary.BigEndian.Uint64(k)
		if txNum >= txTo || limit == 0 {
			break
		}
		if asserts && txNum < txFrom {
			panic(fmt.Errorf("assert: index pruning txn=%d [%d-%d)", txNum, txFrom, txTo))
		}

		limit--
		stat.MinTxNum = min(stat.MinTxNum, txNum)
		stat.MaxTxNum = max(stat.MaxTxNum, txNum)

		for ; v != nil; _, v, err = keysCursor.NextDup() {
			if err != nil {
				return nil, fmt.Errorf("iterate over %s index keys: %w", ii.filenameBase, err)
			}
			if err := collector.Collect(v, k); err != nil {
				return nil, err
			}
		}

		if ctx.Err() != nil {
			return nil, ctx.Err()
		}
	}

	err = collector.Load(nil, "", func(key, txnm []byte, table etl.CurrentTableReader, next etl.LoadNextFunc) error {
		if fn != nil {
			if err = fn(key, txnm); err != nil {
				return fmt.Errorf("fn error: %w", err)
			}
		}
		if err = idxDelCursor.DeleteExact(key, txnm); err != nil {
			return err
		}
		mxPruneSizeIndex.Inc()
		stat.PruneCountValues++

		select {
		case <-logEvery.C:
			txNum := binary.BigEndian.Uint64(txnm)
			ii.logger.Info("[snapshots] prune index", "name", ii.filenameBase, "pruned tx", stat.PruneCountTx,
				"pruned values", stat.PruneCountValues,
				"steps", fmt.Sprintf("%.2f-%.2f", float64(txFrom)/float64(ii.stepSize), float64(txNum)/float64(ii.stepSize)))
		default:
		}
		return nil
	}, etl.TransformArgs{Quit: ctx.Done()})

	if stat.MinTxNum != math.MaxUint64 {
		binary.BigEndian.PutUint64(txKey[:], stat.MinTxNum)
		// This deletion iterator goes last to preserve invariant: if some `txNum=N` pruned - it's pruned Fully
		for txnb, _, err := keysCursor.Seek(txKey[:]); txnb != nil; txnb, _, err = keysCursor.NextNoDup() {
			if err != nil {
				return nil, fmt.Errorf("iterate over %s index keys: %w", ii.filenameBase, err)
			}
			if binary.BigEndian.Uint64(txnb) > stat.MaxTxNum {
				break
			}
			stat.PruneCountTx++
			if err = rwTx.Delete(ii.keysTable, txnb); err != nil {
				return nil, err
			}
		}
	}

	return stat, err
}

func (iit *InvertedIndexRoTx) IterateChangedKeys(startTxNum, endTxNum uint64, roTx kv.Tx) InvertedIterator1 {
	var ii1 InvertedIterator1
	ii1.hasNextInDb = true
	ii1.roTx = roTx
	ii1.indexTable = iit.ii.valuesTable
	for _, item := range iit.files {
		if item.endTxNum <= startTxNum {
			continue
		}
		if item.startTxNum >= endTxNum {
			break
		}
		if item.endTxNum >= endTxNum {
			ii1.hasNextInDb = false
		}
		g := NewSegReaderWrapper(iit.dataReader(item.src.decompressor))
		if g.HasNext() {
			key, val, _ := g.Next()
			heap.Push(&ii1.h, &ReconItem{startTxNum: item.startTxNum, endTxNum: item.endTxNum, g: g, txNum: ^item.endTxNum, key: key, val: val})
			ii1.hasNextInFiles = true
		}
	}
	binary.BigEndian.PutUint64(ii1.startTxKey[:], startTxNum)
	ii1.startTxNum = startTxNum
	ii1.endTxNum = endTxNum
	ii1.advanceInDb()
	ii1.advanceInFiles()
	ii1.advance()
	return ii1
}

// collate [stepFrom, stepTo)
func (ii *InvertedIndex) collate(ctx context.Context, step kv.Step, roTx kv.Tx) (InvertedIndexCollation, error) {
	stepTo := step + 1
	txFrom, txTo := uint64(step)*ii.stepSize, uint64(stepTo)*ii.stepSize
	start := time.Now()
	defer mxCollateTookIndex.ObserveDuration(start)

	keysCursor, err := roTx.CursorDupSort(ii.keysTable)
	if err != nil {
		return InvertedIndexCollation{}, fmt.Errorf("create %s keys cursor: %w", ii.filenameBase, err)
	}
	defer keysCursor.Close()

	collector := etl.NewCollectorWithAllocator(ii.filenameBase+".collate.ii", ii.iiCfg.dirs.Tmp, etl.SmallSortableBuffers, ii.logger).LogLvl(log.LvlTrace)
	defer collector.Close()

	var txKey [8]byte
	binary.BigEndian.PutUint64(txKey[:], txFrom)

	for k, v, err := keysCursor.Seek(txKey[:]); k != nil; k, v, err = keysCursor.Next() {
		if err != nil {
			return InvertedIndexCollation{}, fmt.Errorf("iterate over %s keys cursor: %w", ii.filenameBase, err)
		}
		txNum := binary.BigEndian.Uint64(k)
		if txNum >= txTo { // [txFrom; txTo)
			break
		}
		if err := collector.Collect(v, k); err != nil {
			return InvertedIndexCollation{}, fmt.Errorf("collect %s history key [%x]=>txn %d [%x]: %w", ii.filenameBase, k, txNum, k, err)
		}
		select {
		case <-ctx.Done():
			return InvertedIndexCollation{}, ctx.Err()
		default:
		}
	}

	var (
		coll = InvertedIndexCollation{
			iiPath: ii.efFilePath(step, stepTo),
		}
		closeComp bool
	)
	defer func() {
		if closeComp {
			coll.Close()
		}
	}()

	comp, err := seg.NewCompressor(ctx, "collate idx "+ii.filenameBase, coll.iiPath, ii.dirs.Tmp, ii.CompressorCfg, log.LvlTrace, ii.logger)
	if err != nil {
		return InvertedIndexCollation{}, fmt.Errorf("create %s compressor: %w", ii.filenameBase, err)
	}
	coll.writer = ii.dataWriter(comp, true)

	var (
		prevEf      []byte
		prevKey     []byte
		initialized bool
		bitmap      = bitmapdb.NewBitmap64()
	)
	defer bitmapdb.ReturnToPool64(bitmap)

	loadBitmapsFunc := func(k, v []byte, table etl.CurrentTableReader, next etl.LoadNextFunc) error {
		txNum := binary.BigEndian.Uint64(v)
		if !initialized {
			prevKey = append(prevKey[:0], k...)
			initialized = true
		}

		if bytes.Equal(prevKey, k) {
			bitmap.Add(txNum)
			prevKey = append(prevKey[:0], k...)
			return nil
		}

		baseTxNum := uint64(step) * ii.stepSize
		ef := multiencseq.NewBuilder(baseTxNum, bitmap.GetCardinality(), bitmap.Maximum())
		it := bitmap.Iterator()
		for it.HasNext() {
			ef.AddOffset(it.Next())
		}
		bitmap.Clear()
		ef.Build()

		prevEf = ef.AppendBytes(prevEf[:0])

		if _, err = coll.writer.Write(prevKey); err != nil {
			return fmt.Errorf("add %s efi index key [%x]: %w", ii.filenameBase, prevKey, err)
		}
		if _, err = coll.writer.Write(prevEf); err != nil {
			return fmt.Errorf("add %s efi index val: %w", ii.filenameBase, err)
		}

		prevKey = append(prevKey[:0], k...)
		txNum = binary.BigEndian.Uint64(v)
		bitmap.Add(txNum)

		return nil
	}

	err = collector.Load(nil, "", loadBitmapsFunc, etl.TransformArgs{Quit: ctx.Done()})
	if err != nil {
		return InvertedIndexCollation{}, err
	}
	if !bitmap.IsEmpty() {
		if err = loadBitmapsFunc(nil, make([]byte, 8), nil, nil); err != nil {
			return InvertedIndexCollation{}, err
		}
	}

	closeComp = false
	return coll, nil
}

type InvertedFiles struct {
	decomp    *seg.Decompressor
	index     *recsplit.Index
	existence *existence.Filter
}

func (sf InvertedFiles) CleanupOnError() {
	if sf.decomp != nil {
		sf.decomp.Close()
	}
	if sf.index != nil {
		sf.index.Close()
	}
}

type InvertedIndexCollation struct {
	iiPath string
	writer *seg.Writer
}

func (ic InvertedIndexCollation) Close() {
	if ic.writer != nil {
		ic.writer.Close()
	}
}

// buildFiles - `step=N` means build file `[N:N+1)` which is equal to [N:N+1)
func (ii *InvertedIndex) buildFiles(ctx context.Context, step kv.Step, coll InvertedIndexCollation, ps *background.ProgressSet) (InvertedFiles, error) {
	var (
		decomp          *seg.Decompressor
		mapAccessor     *recsplit.Index
		existenceFilter *existence.Filter
		err             error
	)
	mxRunningFilesBuilding.Inc()
	defer mxRunningFilesBuilding.Dec()
	closeComp := true
	defer func() {
		if closeComp {
			coll.Close()
			if decomp != nil {
				decomp.Close()
			}
			if mapAccessor != nil {
				mapAccessor.Close()
			}
			if existenceFilter != nil {
				existenceFilter.Close()
			}
		}
	}()

	if assert.Enable {
		if coll.iiPath == "" && reflect.ValueOf(coll.writer).IsNil() {
			panic("assert: collation is not initialized " + ii.filenameBase)
		}
	}

	{
		p := ps.AddNew(path.Base(coll.iiPath), 1)
		if err = coll.writer.Compress(); err != nil {
			ps.Delete(p)
			return InvertedFiles{}, fmt.Errorf("compress %s: %w", ii.filenameBase, err)
		}
		coll.Close()
		ps.Delete(p)
	}

	if decomp, err = seg.NewDecompressor(coll.iiPath); err != nil {
		return InvertedFiles{}, fmt.Errorf("open %s decompressor: %w", ii.filenameBase, err)
	}

	if err := ii.buildMapAccessor(ctx, step, step+1, ii.dataReader(decomp), ps); err != nil {
		return InvertedFiles{}, fmt.Errorf("build %s efi: %w", ii.filenameBase, err)
	}
	if ii.Accessors.Has(AccessorHashMap) {
		if mapAccessor, err = recsplit.OpenIndex(ii.efAccessorFilePath(step, step+1)); err != nil {
			return InvertedFiles{}, err
		}
	}

	closeComp = false
	return InvertedFiles{decomp: decomp, index: mapAccessor, existence: existenceFilter}, nil
}

<<<<<<< HEAD
func (ii *InvertedIndex) buildMapAccessor(ctx context.Context, fromStep, toStep uint64, data *seg.Reader, ps *background.ProgressSet) (err error) {
=======
func (ii *InvertedIndex) buildMapAccessor(ctx context.Context, fromStep, toStep kv.Step, data *seg.Reader, ps *background.ProgressSet) error {
>>>>>>> 10de105e
	idxPath := ii.efAccessorFilePath(fromStep, toStep)
	cfg := recsplit.RecSplitArgs{
		BucketSize: recsplit.DefaultBucketSize,
		LeafSize:   recsplit.DefaultLeafSize,
		TmpDir:     ii.dirs.Tmp,
		IndexFile:  idxPath,
		Salt:       ii.salt.Load(),
		NoFsync:    ii.noFsync,

		Version:            1,
		Enums:              true,
		LessFalsePositives: true,
	}

	// Design decision: `why Enum=true and LessFalsePositives=true`?
	//
	// Test on: rpcdaemon (erigon shut-down), `--http.compression=false`, after `sync && sudo sysctl vm.drop_caches=3`, query:
	//```sh
	//curl -X POST -H "Content-Type: application/json" --data '{"jsonrpc":"2.0","method": "eth_getLogs","params": [{"fromBlock": "0x115B624", "toBlock": "0x115B664"}], "id":1}' -s -o /dev/null  localhost:8545
	//```
	//
	// On compared it with `Enum=false and LessFalsePositives=false` on ethmainnet (on small machine with cloud drives and `sync && sudo sysctl vm.drop_caches=3`):
	//  - `du -hsc *.efi` changed from `24Gb` to `17Gb` (better)
	//  - `vmtouch of .ef` changed from `152M/426G` to `787M/426G` (worse)
	//  - `vmtouch of .efi` changed from `1G/23G` to `633M/16G` (better)
	//  - speed on hot data - not changed. speed on cold data changed from `7min` to `10min`  (worse)
	//  - but most important i see `.ef` files became "randomly warm":
	// From:
	//```sh
	//vmtouch -v /mnt/erigon/snapshots/idx/v1.0-storage.1680-1682.ef
	//[ ooooooooo ooooooo oooooooooooooooooo oooooooo  oo o o  ooo ] 93/81397
	//```
	// To:
	//```sh
	//vmtouch -v /mnt/erigon/snapshots/idx/v1.0-storage.1680-1682.ef
	//[oooooooooooooooooooooooooooooooooooooooooooooooooooooooooooo] 16279/81397
	//```
	// It happens because: EVM does read much non-existing keys, like "create storage key if it doesn't exists". And
	// each such non-existing key read `MPH` transforms to random
	// key read. `LessFalsePositives=true` feature filtering-out such cases (with `1/256=0.3%` false-positives).

	if err := buildHashMapAccessor2(ctx, data, idxPath, cfg, ps, ii.logger); err != nil {
		return err
	}
	return nil
}

func (ii *InvertedIndex) integrateDirtyFiles(sf InvertedFiles, txNumFrom, txNumTo uint64) {
	if txNumFrom == txNumTo {
		panic(fmt.Sprintf("assert: txNumFrom(%d) == txNumTo(%d)", txNumFrom, txNumTo))
	}
	fi := newFilesItem(txNumFrom, txNumTo, ii.stepSize)
	fi.decompressor = sf.decomp
	fi.index = sf.index
	fi.existence = sf.existence
	ii.dirtyFiles.Set(fi)
}

func (iit *InvertedIndexRoTx) stepsRangeInDB(tx kv.Tx) (from, to float64) {
	fst, _ := kv.FirstKey(tx, iit.ii.keysTable)
	if len(fst) > 0 {
		from = float64(binary.BigEndian.Uint64(fst)) / float64(iit.stepSize)
	}
	lst, _ := kv.LastKey(tx, iit.ii.keysTable)
	if len(lst) > 0 {
		to = float64(binary.BigEndian.Uint64(lst)) / float64(iit.stepSize)
	}
	if to == 0 {
		to = from
	}
	return from, to
}

func (ii *InvertedIndex) minTxNumInDB(tx kv.Tx) uint64 {
	fst, _ := kv.FirstKey(tx, ii.keysTable)
	if len(fst) > 0 {
		fstInDb := binary.BigEndian.Uint64(fst)
		return min(fstInDb, math.MaxUint64)
	}
	return math.MaxUint64
}

func (ii *InvertedIndex) maxTxNumInDB(tx kv.Tx) uint64 {
	lst, _ := kv.LastKey(tx, ii.keysTable)
	if len(lst) > 0 {
		lstInDb := binary.BigEndian.Uint64(lst)
		return max(lstInDb, 0)
	}
	return 0
}

func (iit *InvertedIndexRoTx) Progress(tx kv.Tx) uint64 {
	return max(iit.files.EndTxNum(), iit.ii.maxTxNumInDB(tx))
}<|MERGE_RESOLUTION|>--- conflicted
+++ resolved
@@ -1161,11 +1161,7 @@
 	return InvertedFiles{decomp: decomp, index: mapAccessor, existence: existenceFilter}, nil
 }
 
-<<<<<<< HEAD
-func (ii *InvertedIndex) buildMapAccessor(ctx context.Context, fromStep, toStep uint64, data *seg.Reader, ps *background.ProgressSet) (err error) {
-=======
-func (ii *InvertedIndex) buildMapAccessor(ctx context.Context, fromStep, toStep kv.Step, data *seg.Reader, ps *background.ProgressSet) error {
->>>>>>> 10de105e
+func (ii *InvertedIndex) buildMapAccessor(ctx context.Context, fromStep, toStep kv.Step, data *seg.Reader, ps *background.ProgressSet) (err error) {
 	idxPath := ii.efAccessorFilePath(fromStep, toStep)
 	cfg := recsplit.RecSplitArgs{
 		BucketSize: recsplit.DefaultBucketSize,
