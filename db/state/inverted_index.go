// Copyright 2022 The Erigon Authors
// This file is part of Erigon.
//
// Erigon is free software: you can redistribute it and/or modify
// it under the terms of the GNU Lesser General Public License as published by
// the Free Software Foundation, either version 3 of the License, or
// (at your option) any later version.
//
// Erigon is distributed in the hope that it will be useful,
// but WITHOUT ANY WARRANTY; without even the implied warranty of
// MERCHANTABILITY or FITNESS FOR A PARTICULAR PURPOSE. See the
// GNU Lesser General Public License for more details.
//
// You should have received a copy of the GNU Lesser General Public License
// along with Erigon. If not, see <http://www.gnu.org/licenses/>.

package state

import (
	"bytes"
	"container/heap"
	"context"
	"encoding/binary"
	"fmt"
	"math"
	"os"
	"path"
	"path/filepath"
	"reflect"
	"strings"
	"sync"
	"sync/atomic"
	"time"

	"github.com/c2h5oh/datasize"
	"github.com/spaolacci/murmur3"
	btree2 "github.com/tidwall/btree"
	"golang.org/x/sync/errgroup"

	"github.com/erigontech/erigon-lib/common"
	"github.com/erigontech/erigon-lib/common/assert"
	"github.com/erigontech/erigon-lib/common/background"
	"github.com/erigontech/erigon-lib/log/v3"
	"github.com/erigontech/erigon/db/datadir"
	"github.com/erigontech/erigon/db/datastruct/existence"
	"github.com/erigontech/erigon/db/etl"
	"github.com/erigontech/erigon/db/kv"
	"github.com/erigontech/erigon/db/kv/bitmapdb"
	"github.com/erigontech/erigon/db/kv/order"
	"github.com/erigontech/erigon/db/kv/stream"
	"github.com/erigontech/erigon/db/recsplit"
	"github.com/erigontech/erigon/db/recsplit/multiencseq"
	"github.com/erigontech/erigon/db/seg"
	"github.com/erigontech/erigon/db/state/statecfg"
	"github.com/erigontech/erigon/db/version"
)

type InvertedIndex struct {
	statecfg.InvIdxCfg
	dirs    datadir.Dirs
	salt    *atomic.Pointer[uint32]
	noFsync bool // fsync is enabled by default, but tests can manually disable

	stepSize uint64 // amount of transactions inside single aggregation step

	// dirtyFiles - list of ALL files - including: un-indexed-yet, garbage, merged-into-bigger-one, ...
	// thread-safe, but maybe need 1 RWLock for all trees in Aggregator
	//
	// _visible derivative from field `file`, but without garbage:
	//  - no files with `canDelete=true`
	//  - no overlaps
	//  - no un-indexed files (`power-off` may happen between .ef and .efi creation)
	//
	// BeginRo() using _visible in zero-copy way
	dirtyFiles *btree2.BTreeG[*FilesItem]

	// `_visible.files` - underscore in name means: don't use this field directly, use BeginFilesRo()
	// underlying array is immutable - means it's ready for zero-copy use
	_visible *iiVisible
	logger   log.Logger

	checker *DependencyIntegrityChecker
}

type iiVisible struct {
	files  []visibleFile
	name   string
	caches *sync.Pool
}

func NewInvertedIndex(cfg statecfg.InvIdxCfg, stepSize uint64, dirs datadir.Dirs, logger log.Logger) (*InvertedIndex, error) {
	if dirs.SnapDomain == "" {
		panic("assert: empty `dirs`")
	}
	if cfg.FilenameBase == "" {
		panic("assert: empty `filenameBase`")
	}
	//if cfg.compressorCfg.MaxDictPatterns == 0 && cfg.compressorCfg.MaxPatternLen == 0 {
	cfg.CompressorCfg = seg.DefaultCfg
	if cfg.Accessors == 0 {
		cfg.Accessors = statecfg.AccessorHashMap
	}

	ii := InvertedIndex{
		InvIdxCfg:  cfg,
		dirs:       dirs,
		salt:       &atomic.Pointer[uint32]{},
		dirtyFiles: btree2.NewBTreeGOptions[*FilesItem](filesItemLess, btree2.Options{Degree: 128, NoLocks: false}),
		_visible:   newIIVisible(cfg.FilenameBase, []visibleFile{}),
		logger:     logger,

		stepSize: stepSize,
	}
	if ii.stepSize == 0 {
		panic("assert: empty `stepSize`")
	}

	if ii.Version.DataEF.IsZero() {
		panic(fmt.Errorf("assert: forgot to set version of %s", ii.Name))
	}
	if ii.Version.AccessorEFI.IsZero() {
		panic(fmt.Errorf("assert: forgot to set version of %s", ii.Name))
	}

	return &ii, nil
}

func (ii *InvertedIndex) efAccessorNewFilePath(fromStep, toStep kv.Step) string {
	if fromStep == toStep {
		panic(fmt.Sprintf("assert: fromStep(%d) == toStep(%d)", fromStep, toStep))
	}
	return filepath.Join(ii.dirs.SnapAccessors, fmt.Sprintf("%s-%s.%d-%d.efi", ii.Version.AccessorEFI.String(), ii.FilenameBase, fromStep, toStep))
}
func (ii *InvertedIndex) efNewFilePath(fromStep, toStep kv.Step) string {
	if fromStep == toStep {
		panic(fmt.Sprintf("assert: fromStep(%d) == toStep(%d)", fromStep, toStep))
	}
	return filepath.Join(ii.dirs.SnapIdx, fmt.Sprintf("%s-%s.%d-%d.ef", ii.Version.DataEF.String(), ii.FilenameBase, fromStep, toStep))
}

func (ii *InvertedIndex) efAccessorFilePathMask(fromStep, toStep kv.Step) string {
	if fromStep == toStep {
		panic(fmt.Sprintf("assert: fromStep(%d) == toStep(%d)", fromStep, toStep))
	}
	return filepath.Join(ii.dirs.SnapAccessors, fmt.Sprintf("*-%s.%d-%d.efi", ii.FilenameBase, fromStep, toStep))
}
func (ii *InvertedIndex) efFilePathMask(fromStep, toStep kv.Step) string {
	return filepath.Join(ii.dirs.SnapIdx, fmt.Sprintf("*-%s.%d-%d.ef", ii.FilenameBase, fromStep, toStep))
}

func filesFromDir(dir string) ([]string, error) {
	allFiles, err := os.ReadDir(dir)
	if err != nil {
		return nil, fmt.Errorf("filesFromDir: %w, %s", err, dir)
	}
	filtered := make([]string, 0, len(allFiles))
	for _, f := range allFiles {
		if f.IsDir() || (!f.Type().IsRegular() && f.Type()&os.ModeSymlink == 0) {
			continue
		}
		if strings.HasPrefix(f.Name(), ".") { // hidden files
			continue
		}
		filtered = append(filtered, f.Name())
	}
	return filtered, nil
}
func (ii *InvertedIndex) fileNamesOnDisk() (idx, hist, domain []string, err error) {
	idx, err = filesFromDir(ii.dirs.SnapIdx)
	if err != nil {
		return
	}
	hist, err = filesFromDir(ii.dirs.SnapHistory)
	if err != nil {
		return
	}
	domain, err = filesFromDir(ii.dirs.SnapDomain)
	if err != nil {
		return
	}
	return
}

func (ii *InvertedIndex) openList(fNames []string) error {
	ii.closeWhatNotInList(fNames)
	ii.scanDirtyFiles(fNames)
	if err := ii.openDirtyFiles(); err != nil {
		return fmt.Errorf("InvertedIndex(%s).openDirtyFiles: %w", ii.FilenameBase, err)
	}
	return nil
}

func (ii *InvertedIndex) openFolder() error {
	if ii.Disable {
		return nil
	}
	idxFiles, _, _, err := ii.fileNamesOnDisk()
	if err != nil {
		return err
	}
	return ii.openList(idxFiles)
}

func (ii *InvertedIndex) scanDirtyFiles(fileNames []string) {
	if ii.FilenameBase == "" {
		panic("assert: empty `filenameBase`")
	}
	if ii.stepSize == 0 {
		panic("assert: empty `stepSize`")
	}
	for _, dirtyFile := range scanDirtyFiles(fileNames, ii.stepSize, ii.FilenameBase, "ef", ii.logger) {
		if _, has := ii.dirtyFiles.Get(dirtyFile); !has {
			ii.dirtyFiles.Set(dirtyFile)
		}
	}
}

func (ii *InvertedIndex) SetChecker(checker *DependencyIntegrityChecker) {
	ii.checker = checker
}

func (ii *InvertedIndex) reCalcVisibleFiles(toTxNum uint64) {
	var checker func(startTxNum, endTxNum uint64) bool
	c := ii.checker
	if c != nil {
		ue := FromII(ii.Name)
		checker = func(startTxNum, endTxNum uint64) bool {
			return c.CheckDependentPresent(ue, All, startTxNum, endTxNum)
		}
	}
	ii._visible = newIIVisible(ii.FilenameBase, calcVisibleFiles(ii.dirtyFiles, ii.Accessors, checker, false, toTxNum))
}

func (ii *InvertedIndex) MissedMapAccessors() (l []*FilesItem) {
	return ii.missedMapAccessors(ii.dirtyFiles.Items())
}

func (ii *InvertedIndex) missedMapAccessors(source []*FilesItem) (l []*FilesItem) {
	if !ii.Accessors.Has(statecfg.AccessorHashMap) {
		return nil
	}
	return fileItemsWithMissedAccessors(source, ii.stepSize, func(fromStep, toStep kv.Step) []string {
		fPath, _, _, err := version.FindFilesWithVersionsByPattern(ii.efAccessorFilePathMask(fromStep, toStep))
		if err != nil {
			panic(err)
		}
		return []string{
			fPath,
		}
	})
}

func (ii *InvertedIndex) buildEfAccessor(ctx context.Context, item *FilesItem, ps *background.ProgressSet) (err error) {
	if item.decompressor == nil {
		return fmt.Errorf("buildEfAccessor: passed item with nil decompressor %s %d-%d", ii.FilenameBase, item.startTxNum/ii.stepSize, item.endTxNum/ii.stepSize)
	}
	fromStep, toStep := kv.Step(item.startTxNum/ii.stepSize), kv.Step(item.endTxNum/ii.stepSize)
	return ii.buildMapAccessor(ctx, fromStep, toStep, ii.dataReader(item.decompressor), ps)
}
func (ii *InvertedIndex) dataReader(f *seg.Decompressor) *seg.Reader {
	if !strings.Contains(f.FileName(), ".ef") {
		panic("assert: miss-use " + f.FileName())
	}
	return seg.NewReader(f.MakeGetter(), ii.Compression)
}
func (ii *InvertedIndex) dataWriter(f *seg.Compressor, forceNoCompress bool) *seg.Writer {
	if !strings.Contains(f.FileName(), ".ef") {
		panic("assert: miss-use " + f.FileName())
	}
	if forceNoCompress {
		return seg.NewWriter(f, seg.CompressNone)
	}
	return seg.NewWriter(f, ii.Compression)
}
func (iit *InvertedIndexRoTx) dataReader(f *seg.Decompressor) *seg.Reader {
	return iit.ii.dataReader(f)
}
func (iit *InvertedIndexRoTx) dataWriter(f *seg.Compressor, forceNoCompress bool) *seg.Writer {
	return iit.ii.dataWriter(f, forceNoCompress)
}

// BuildMissedAccessors - produce .efi/.vi/.kvi from .ef/.v/.kv
func (ii *InvertedIndex) BuildMissedAccessors(ctx context.Context, g *errgroup.Group, ps *background.ProgressSet, iiFiles *MissedAccessorIIFiles) {
	for _, item := range iiFiles.missedMapAccessors() {
		item := item
		g.Go(func() error {
			return ii.buildEfAccessor(ctx, item, ps)
		})
	}
}

func (ii *InvertedIndex) closeWhatNotInList(fNames []string) {
	protectFiles := make(map[string]struct{}, len(fNames))
	for _, f := range fNames {
		protectFiles[f] = struct{}{}
	}
	var toClose []*FilesItem
	ii.dirtyFiles.Walk(func(items []*FilesItem) bool {
		for _, item := range items {
			if item.decompressor != nil {
				if _, ok := protectFiles[item.decompressor.FileName()]; ok {
					continue
				}
			}

			toClose = append(toClose, item)
		}
		return true
	})
	for _, item := range toClose {
		item.closeFiles()
		ii.dirtyFiles.Delete(item)
	}
}

func (ii *InvertedIndex) Tables() []string { return []string{ii.KeysTable, ii.ValuesTable} }

func (ii *InvertedIndex) Close() {
	if ii == nil {
		return
	}
	ii.closeWhatNotInList([]string{})
}

// DisableFsync - just for tests
func (ii *InvertedIndex) DisableFsync() { ii.noFsync = true }

func (iit *InvertedIndexRoTx) Files() (res VisibleFiles) {
	for _, item := range iit.files {
		if item.src.decompressor != nil {
			res = append(res, item)
		}
	}
	return res
}

func (iit *InvertedIndexRoTx) NewWriter() *InvertedIndexBufferedWriter {
	return iit.newWriter(iit.ii.dirs.Tmp, false)
}

type InvertedIndexBufferedWriter struct {
	index, indexKeys *etl.Collector

	tmpdir       string
	discard      bool
	filenameBase string

	indexTable, indexKeysTable string

	stepSize   uint64
	txNumBytes [8]byte
	name       kv.InvertedIdx
}

// loadFunc - is analog of etl.Identity, but it signaling to etl - use .Put instead of .AppendDup - to allow duplicates
// maybe in future we will improve etl, to sort dupSort values in the way that allow use .AppendDup
func loadFunc(k, v []byte, table etl.CurrentTableReader, next etl.LoadNextFunc) error {
	return next(k, k, v)
}

// Add - !NotThreadSafe. Must use WalRLock/BatchHistoryWriteEnd
func (w *InvertedIndexBufferedWriter) Add(key []byte, txNum uint64) error {
	return w.add(key, key, txNum)
}

func (w *InvertedIndexBufferedWriter) add(key, indexKey []byte, txNum uint64) error {
	if w.discard {
		return nil
	}
	binary.BigEndian.PutUint64(w.txNumBytes[:], txNum)

	// Create step-prefixed key: ^step + addr
	step := txNum / w.stepSize
	invertedStep := ^step
	stepKey := make([]byte, 8+len(indexKey))
	binary.BigEndian.PutUint64(stepKey[:8], invertedStep)
	copy(stepKey[8:], indexKey)

	if err := w.indexKeys.Collect(w.txNumBytes[:], key); err != nil {
		return err
	}
	if err := w.index.Collect(stepKey, w.txNumBytes[:]); err != nil {
		return err
	}
	return nil
}

func (w *InvertedIndexBufferedWriter) Flush(ctx context.Context, tx kv.RwTx) error {
	if w.discard {
		return nil
	}

	if err := w.index.Load(tx, w.indexTable, loadFunc, etl.TransformArgs{Quit: ctx.Done()}); err != nil {
		return err
	}
	if err := w.indexKeys.Load(tx, w.indexKeysTable, loadFunc, etl.TransformArgs{Quit: ctx.Done()}); err != nil {
		return err
	}
	w.close()
	return nil
}

func (w *InvertedIndexBufferedWriter) close() {
	if w == nil {
		return
	}
	if w.index != nil {
		w.index.Close()
	}
	if w.indexKeys != nil {
		w.indexKeys.Close()
	}
}

func (iit *InvertedIndexRoTx) newWriter(tmpdir string, discard bool) *InvertedIndexBufferedWriter {
	if iit.ii.stepSize != iit.stepSize {
		panic(fmt.Sprintf("assert: %d %d", iit.ii.stepSize, iit.stepSize))
	}
	w := &InvertedIndexBufferedWriter{
		name:         iit.name,
		discard:      discard,
		tmpdir:       tmpdir,
		filenameBase: iit.ii.FilenameBase,
		stepSize:     iit.stepSize,

		indexKeysTable: iit.ii.KeysTable,
		indexTable:     iit.ii.ValuesTable,

		// etl collector doesn't fsync: means if have enough ram, all files produced by all collectors will be in ram
		indexKeys: etl.NewCollectorWithAllocator(iit.ii.FilenameBase+".ii.keys", tmpdir, etl.SmallSortableBuffers, iit.ii.logger).LogLvl(log.LvlTrace),
		index:     etl.NewCollectorWithAllocator(iit.ii.FilenameBase+".ii.vals", tmpdir, etl.SmallSortableBuffers, iit.ii.logger).LogLvl(log.LvlTrace),
	}
	w.indexKeys.SortAndFlushInBackground(true)
	w.index.SortAndFlushInBackground(true)
	return w
}

func (ii *InvertedIndex) BeginFilesRo() *InvertedIndexRoTx {
	files := ii._visible.files
	for i := 0; i < len(files); i++ {
		if !files[i].src.frozen {
			files[i].src.refcount.Add(1)
		}
	}
	return &InvertedIndexRoTx{
		ii:       ii,
		visible:  ii._visible,
		files:    files,
		stepSize: ii.stepSize,
		name:     ii.Name,
		salt:     ii.salt.Load(),
	}
}
func (iit *InvertedIndexRoTx) Close() {
	if iit.files == nil { // invariant: it's safe to call Close multiple times
		return
	}
	files := iit.files
	iit.files = nil
	for i := 0; i < len(files); i++ {
		src := files[i].src
		if src == nil || src.frozen {
			continue
		}
		refCnt := src.refcount.Add(-1)
		//GC: last reader responsible to remove useles files: close it and delete
		if refCnt == 0 && src.canDelete.Load() {
			if traceFileLife != "" && iit.ii.FilenameBase == traceFileLife {
				iit.ii.logger.Warn("[agg.dbg] real remove at InvertedIndexRoTx.Close", "file", src.decompressor.FileName())
			}
			src.closeFilesAndRemove()
		}
	}

	for _, r := range iit.readers {
		r.Close()
	}

	iit.visible.returnSeekInFilesCache(iit.seekInFilesCache)
}

type MergeRange struct {
	name      string // entity name
	needMerge bool
	from      uint64
	to        uint64
}

func NewMergeRange(name string, needMerge bool, from uint64, to uint64) *MergeRange {
	return &MergeRange{name: name, needMerge: needMerge, from: from, to: to}
}

func (mr *MergeRange) FromTo() (uint64, uint64) {
	return mr.from, mr.to
}

func (mr *MergeRange) String(prefix string, stepSize uint64) string {
	if prefix != "" {
		prefix += "="
	}
	return fmt.Sprintf("%s%s%d-%d", prefix, mr.name, mr.from/stepSize, mr.to/stepSize)
}

func (mr *MergeRange) Equal(other *MergeRange) bool {
	return mr.from == other.from && mr.to == other.to
}

type InvertedIndexRoTx struct {
	ii      *InvertedIndex
	name    kv.InvertedIdx
	files   visibleFiles
	visible *iiVisible
	getters []*seg.Reader
	readers []*recsplit.IndexReader

	seekInFilesCache *IISeekInFilesCache

	// TODO: retrofit recent optimization in main and reenable the next line
	// ef *multiencseq.SequenceBuilder // re-usable
	salt     *uint32
	stepSize uint64
}

// hashKey - change of salt will require re-gen of indices
func (iit *InvertedIndexRoTx) hashKey(k []byte) (uint64, uint64) {
	// this inlinable alloc-free version, it's faster than pre-allocated `hasher` object
	// because `hasher` object is interface and need call many methods on it
	return murmur3.Sum128WithSeed(k, *iit.salt)
}

func (iit *InvertedIndexRoTx) makeStepPrefixedKey(addr []byte, txNum uint64) []byte {
	step := txNum / iit.stepSize
	invertedStep := ^step
	stepKey := make([]byte, 8+len(addr))
	binary.BigEndian.PutUint64(stepKey[:8], invertedStep)
	copy(stepKey[8:], addr)
	return stepKey
}

func (iit *InvertedIndexRoTx) statelessGetter(i int) *seg.Reader {
	if iit.getters == nil {
		iit.getters = make([]*seg.Reader, len(iit.files))
	}
	r := iit.getters[i]
	if r == nil {
		g := iit.files[i].src.decompressor.MakeGetter()
		r = seg.NewReader(g, iit.ii.Compression)
		iit.getters[i] = r
	}
	return r
}
func (iit *InvertedIndexRoTx) statelessIdxReader(i int) *recsplit.IndexReader {
	if iit.readers == nil {
		iit.readers = make([]*recsplit.IndexReader, len(iit.files))
	}
	r := iit.readers[i]
	if r == nil {
		r = iit.files[i].src.index.GetReaderFromPool()
		iit.readers[i] = r
	}
	return r
}

func (iit *InvertedIndexRoTx) seekInFiles(key []byte, txNum uint64) (found bool, equalOrHigherTxNum uint64, err error) {
	if len(iit.files) == 0 {
		return false, 0, nil
	}

	if txNum < iit.files[0].startTxNum {
		return false, 0, fmt.Errorf("seekInFiles(invIndex=%s,txNum=%d) but data before txNum=%d not available", iit.name.String(), txNum, iit.files[0].startTxNum)
	}
	if iit.files[len(iit.files)-1].endTxNum <= txNum {
		return false, 0, nil
	}

	hi, lo := iit.hashKey(key)
	if iit.seekInFilesCache == nil {
		iit.seekInFilesCache = iit.visible.newSeekInFilesCache()
	}

	if iit.seekInFilesCache != nil {
		iit.seekInFilesCache.total++
		fromCache, ok := iit.seekInFilesCache.Get(hi)
		if ok && fromCache.requested <= txNum {
			if txNum <= fromCache.found {
				iit.seekInFilesCache.hit++
				return true, fromCache.found, nil
			} else if fromCache.found == 0 { //not found
				iit.seekInFilesCache.hit++
				return false, 0, nil
			}
		}
	}

	for i := 0; i < len(iit.files); i++ {
		if iit.files[i].endTxNum <= txNum {
			continue
		}
		offset, ok := iit.statelessIdxReader(i).TwoLayerLookupByHash(hi, lo)
		if !ok {
			continue
		}

		g := iit.statelessGetter(i)
		g.Reset(offset)
		k, _ := g.Next(nil)
		if !bytes.Equal(k, key) {
			continue
		}
		encodedSeq, _ := g.Next(nil)

		// TODO: implement merge Reset+Seek
		// if iit.ef == nil {
		// 	iit.ef = eliasfano32.NewEliasFano(1, 1)
		// }
		// equalOrHigherTxNum, found = iit.ef.Reset(encodedSeq).Seek(txNum)
		equalOrHigherTxNum, found = multiencseq.Seek(iit.files[i].startTxNum, encodedSeq, txNum)
		if !found {
			continue
		}

		if equalOrHigherTxNum < iit.files[i].startTxNum || equalOrHigherTxNum >= iit.files[i].endTxNum {
			return false, equalOrHigherTxNum, fmt.Errorf("inverted_index(%s) at (%x, %d) returned value %d, but it out-of-bounds %d-%d. it may signal that .ef file is broke - can detect by `erigon seg integrity --check=InvertedIndex`, or re-download files", g.FileName(), key, txNum, iit.files[i].startTxNum, iit.files[i].endTxNum, equalOrHigherTxNum)
		}
		if iit.seekInFilesCache != nil && equalOrHigherTxNum-txNum > 0 { // > 0 to improve cache hit-rate
			iit.seekInFilesCache.Add(hi, iiSeekInFilesCacheItem{requested: txNum, found: equalOrHigherTxNum})
		}
		return true, equalOrHigherTxNum, nil
	}

	if iit.seekInFilesCache != nil {
		iit.seekInFilesCache.Add(hi, iiSeekInFilesCacheItem{requested: txNum, found: 0})
	}
	return false, 0, nil
}

// IdxRange - return range of txNums for given `key`
// is to be used in public API, therefore it relies on read-only transaction
// so that iteration can be done even when the inverted index is being updated.
// [startTxNum; endNumTx)

// todo IdxRange operates over ii.valuesTable . Passing `nil` as a key will not return all keys
func (iit *InvertedIndexRoTx) IdxRange(key []byte, startTxNum, endTxNum int, asc order.By, limit int, roTx kv.Tx) (stream.U64, error) {
	frozenIt, err := iit.iterateRangeOnFiles(key, startTxNum, endTxNum, asc, limit)
	if err != nil {
		return nil, err
	}

	// Get iterators for each relevant step (step-prefixed keys)
	recentIterators, err := iit.recentIterateRangeBySteps(key, startTxNum, endTxNum, asc, limit, roTx)
	if err != nil {
		return nil, err
	}

	// Union frozen iterator with all recent step iterators
	var result stream.U64 = frozenIt
	for _, recentIt := range recentIterators {
		result = stream.Union[uint64](result, recentIt, asc, limit)
	}
	return result, nil
}

func (iit *InvertedIndexRoTx) recentIterateRange(key []byte, startTxNum, endTxNum int, asc order.By, limit int, roTx kv.Tx) (stream.U64, error) {
	//optimization: return empty pre-allocated iterator if range is frozen
	if asc {
		isFrozenRange := len(iit.files) > 0 && endTxNum >= 0 && iit.files.EndTxNum() >= uint64(endTxNum)
		if isFrozenRange {
			return stream.EmptyU64, nil
		}
	} else {
		isFrozenRange := len(iit.files) > 0 && startTxNum >= 0 && iit.files.EndTxNum() >= uint64(startTxNum)
		if isFrozenRange {
			return stream.EmptyU64, nil
		}
	}

	var from []byte
	if startTxNum >= 0 {
		from = make([]byte, 8)
		binary.BigEndian.PutUint64(from, uint64(startTxNum))
	}

	var to []byte
	if endTxNum >= 0 {
		to = make([]byte, 8)
		binary.BigEndian.PutUint64(to, uint64(endTxNum))
	}
	it, err := roTx.RangeDupSort(iit.ii.ValuesTable, key, from, to, asc, limit)
	if err != nil {
		return nil, err
	}
	return stream.TransformKV2U64(it, func(_, v []byte) (uint64, error) {
		return binary.BigEndian.Uint64(v), nil
	}), nil
}

// IdxRange is to be used in public API, therefore it relies on read-only transaction
// so that iteration can be done even when the inverted index is being updated.
// [startTxNum; endNumTx)
func (iit *InvertedIndexRoTx) iterateRangeOnFiles(key []byte, startTxNum, endTxNum int, asc order.By, limit int) (*InvertedIdxStreamFiles, error) {
	if asc && (startTxNum >= 0 && endTxNum >= 0) && startTxNum > endTxNum {
		return nil, fmt.Errorf("startTxNum=%d expected to be lower than endTxNum=%d", startTxNum, endTxNum)
	}
	if !asc && (startTxNum >= 0 && endTxNum >= 0) && startTxNum < endTxNum {
		return nil, fmt.Errorf("startTxNum=%d expected to be bigger than endTxNum=%d", startTxNum, endTxNum)
	}

	it := &InvertedIdxStreamFiles{
		key:         key,
		startTxNum:  startTxNum,
		endTxNum:    endTxNum,
		indexTable:  iit.ii.ValuesTable,
		orderAscend: asc,
		limit:       limit,
		seq:         &multiencseq.SequenceReader{},
		accessors:   iit.ii.Accessors,
		ii:          iit,
	}
	if asc {
		for i := len(iit.files) - 1; i >= 0; i-- {
			// [from,to) && from < to
			if endTxNum >= 0 && int(iit.files[i].startTxNum) >= endTxNum {
				continue
			}
			if startTxNum >= 0 && iit.files[i].endTxNum <= uint64(startTxNum) {
				break
			}
			if iit.files[i].src.index.KeyCount() == 0 {
				continue
			}
			it.stack = append(it.stack, iit.files[i])
			it.stack[len(it.stack)-1].getter = it.stack[len(it.stack)-1].src.decompressor.MakeGetter()
			it.stack[len(it.stack)-1].reader = it.stack[len(it.stack)-1].src.index.GetReaderFromPool()
			it.hasNext = true
		}
	} else {
		for i := 0; i < len(iit.files); i++ {
			// [from,to) && from > to
			if endTxNum >= 0 && int(iit.files[i].endTxNum) <= endTxNum {
				continue
			}
			if startTxNum >= 0 && iit.files[i].startTxNum > uint64(startTxNum) {
				break
			}
			if iit.files[i].src.index == nil { // assert
				err := fmt.Errorf("why file has not index: %s", iit.files[i].src.decompressor.FileName())
				panic(err)
			}
			if iit.files[i].src.index.KeyCount() == 0 {
				continue
			}
			it.stack = append(it.stack, iit.files[i])
			it.stack[len(it.stack)-1].getter = it.stack[len(it.stack)-1].src.decompressor.MakeGetter()
			it.stack[len(it.stack)-1].reader = it.stack[len(it.stack)-1].src.index.GetReaderFromPool()
			it.hasNext = true
		}
	}
	it.advance()
	return it, nil
}

func (iit *InvertedIndexRoTx) CanPrune(tx kv.Tx) bool {
	return iit.ii.minTxNumInDB(tx) < iit.files.EndTxNum()
}

func (iit *InvertedIndexRoTx) canBuild(dbtx kv.Tx) bool { //nolint
	maxStepInFiles := iit.files.EndTxNum() / iit.stepSize
	maxStepInDB := iit.ii.maxTxNumInDB(dbtx) / iit.stepSize
	return maxStepInFiles < maxStepInDB
}

type InvertedIndexPruneStat struct {
	MinTxNum         uint64
	MaxTxNum         uint64
	PruneCountTx     uint64
	PruneCountValues uint64
}

func (is *InvertedIndexPruneStat) PrunedNothing() bool {
	return is.PruneCountTx == 0 && is.PruneCountValues == 0
}

func (is *InvertedIndexPruneStat) String() string {
	if is.PrunedNothing() {
		return ""
	}
	vstr := ""
	if is.PruneCountValues > 0 {
		vstr = fmt.Sprintf("values: %s,", common.PrettyCounter(is.PruneCountValues))
	}
	return fmt.Sprintf("%s txns: %d from %s-%s",
		vstr, is.PruneCountTx, common.PrettyCounter(is.MinTxNum), common.PrettyCounter(is.MaxTxNum))
}

func (is *InvertedIndexPruneStat) Accumulate(other *InvertedIndexPruneStat) {
	if other == nil {
		return
	}
	is.MinTxNum = min(is.MinTxNum, other.MinTxNum)
	is.MaxTxNum = max(is.MaxTxNum, other.MaxTxNum)
	is.PruneCountTx += other.PruneCountTx
	is.PruneCountValues += other.PruneCountValues
}

func (iit *InvertedIndexRoTx) unwind(ctx context.Context, rwTx kv.RwTx, txFrom, txTo, limit uint64, logEvery *time.Ticker, forced bool, fn func(key []byte, minTxNum, maxTxNum uint64) error) error {
	_, err := iit.prune(ctx, rwTx, txFrom, txTo, limit, logEvery, fn)
	if err != nil {
		return err
	}
	return nil
}

// [txFrom; txTo)
// forced - prune even if CanPrune returns false, so its true only when we do Unwind.
func (iit *InvertedIndexRoTx) Prune(ctx context.Context, tx kv.RwTx, txFrom, txTo, limit uint64, logEvery *time.Ticker, forced bool, fn func(key []byte, minTxNum, maxTxNum uint64) error) (stat *InvertedIndexPruneStat, err error) {
	if !forced {
		if iit.files.EndTxNum() > 0 {
			txTo = min(txTo, iit.files.EndTxNum())
		}
		if !iit.CanPrune(tx) {
			return &InvertedIndexPruneStat{MinTxNum: math.MaxUint64}, nil
		}
	}
	return iit.prune(ctx, tx, txFrom, txTo, limit, logEvery, fn)
}

func (iit *InvertedIndexRoTx) prune(ctx context.Context, rwTx kv.RwTx, txFrom, txTo, limit uint64, logEvery *time.Ticker, fn func(key []byte, minTxNum, maxTxNum uint64) error) (stat *InvertedIndexPruneStat, err error) {
	stat = &InvertedIndexPruneStat{MinTxNum: math.MaxUint64}

	mxPruneInProgress.Inc()
	defer mxPruneInProgress.Dec()
	defer func(t time.Time) { mxPruneTookIndex.ObserveDuration(t) }(time.Now())

	if limit == 0 { // limits amount of txn to be pruned
		limit = math.MaxUint64
	}

	ii := iit.ii
	//defer func() {
	//	ii.logger.Error("[snapshots] prune index",
	//		"name", ii.filenameBase,
	//		"forced", forced,
	//		"pruned tx", fmt.Sprintf("%.2f-%.2f", float64(minTxnum)/float64(iit.stepSize), float64(maxTxnum)/float64(iit.stepSize)),
	//		"pruned values", pruneCount,
	//		"tx until limit", limit)
	//}()

	keysCursor, err := rwTx.CursorDupSort(ii.KeysTable)
	if err != nil {
		return stat, fmt.Errorf("create %s keys cursor: %w", ii.FilenameBase, err)
	}
	defer keysCursor.Close()
<<<<<<< HEAD

	collector := etl.NewCollector(ii.filenameBase+".prune.ii", ii.dirs.Tmp, etl.NewOldestEntryBuffer(16*datasize.MB), ii.logger)
=======
	idxDelCursor, err := rwTx.RwCursorDupSort(ii.ValuesTable)
	if err != nil {
		return nil, err
	}
	defer idxDelCursor.Close()

	collector := etl.NewCollectorWithAllocator(ii.FilenameBase+".prune.ii", ii.dirs.Tmp, etl.SmallSortableBuffers, ii.logger)
>>>>>>> c3d94e28
	defer collector.Close()
	collector.LogLvl(log.LvlTrace)
	collector.SortAndFlushInBackground(true)

	var txKey [8]byte
	binary.BigEndian.PutUint64(txKey[:], txFrom)

	// Invariant: if some `txNum=N` pruned - it's pruned Fully
	// Means: can use DeleteCurrentDuplicates all values of given `txNum`
	for k, v, err := keysCursor.Seek(txKey[:]); k != nil; k, v, err = keysCursor.NextNoDup() {
		if err != nil {
			return nil, fmt.Errorf("iterate over %s index keys: %w", ii.FilenameBase, err)
		}

		txNum := binary.BigEndian.Uint64(k)
		if txNum >= txTo || limit == 0 {
			break
		}
		if asserts && txNum < txFrom {
			panic(fmt.Errorf("assert: index pruning txn=%d [%d-%d)", txNum, txFrom, txTo))
		}

		limit--
		stat.MinTxNum = min(stat.MinTxNum, txNum)
		stat.MaxTxNum = max(stat.MaxTxNum, txNum)
		stat.PruneCountTx++
		for ; v != nil; _, v, err = keysCursor.NextDup() {
			if err != nil {
				return nil, fmt.Errorf("iterate over %s index keys: %w", ii.FilenameBase, err)
			}
			if err := collector.Collect(v, nil); err != nil {
				return nil, err
			}
		}

		if err = rwTx.Delete(ii.keysTable, k); err != nil {
			return nil, err
		}

		if ctx.Err() != nil {
			return nil, ctx.Err()
		}
	}

	valsTblDelCursor, err := rwTx.RwCursorDupSort(ii.valuesTable)
	if err != nil {
		return nil, err
	}
	defer valsTblDelCursor.Close()

	binary.BigEndian.PutUint64(txKey[:], stat.MinTxNum)
	err = collector.Load(nil, "", func(key, _ []byte, table etl.CurrentTableReader, next etl.LoadNextFunc) error {
		if fn != nil {
			if err = fn(key, stat.MinTxNum, stat.MaxTxNum); err != nil {
				return fmt.Errorf("fn error: %w", err)
			}
		}

		stepKey := iit.makeStepPrefixedKey(key, stat.MinTxNum)
		for v, err := valsTblDelCursor.SeekBothRange(stepKey, txKey[:]); v != nil; _, v, err = valsTblDelCursor.NextDup() {
			if err != nil {
				return fmt.Errorf("iterate over %s values cursor: %w", ii.filenameBase, err)
			}
			txNum := binary.BigEndian.Uint64(v)
			if txNum > stat.MaxTxNum {
				break
			}
			if err := valsTblDelCursor.DeleteCurrent(); err != nil {
				return err
			}
			stat.PruneCountValues++
		}

		select {
		case <-logEvery.C:
<<<<<<< HEAD
			ii.logger.Info("[snapshots] prune index", "name", ii.filenameBase, "pruned tx", stat.PruneCountTx,
				"pruned values", stat.PruneCountValues)
=======
			txNum := binary.BigEndian.Uint64(txnm)
			ii.logger.Info("[snapshots] prune index", "name", ii.FilenameBase, "pruned tx", stat.PruneCountTx,
				"pruned values", stat.PruneCountValues,
				"steps", fmt.Sprintf("%.2f-%.2f", float64(txFrom)/float64(ii.stepSize), float64(txNum)/float64(ii.stepSize)))
>>>>>>> c3d94e28
		default:
		}
		return nil
	}, etl.TransformArgs{Quit: ctx.Done()})

<<<<<<< HEAD
	mxPruneSizeIndex.Add(float64(stat.PruneCountValues))
=======
	if stat.MinTxNum != math.MaxUint64 {
		binary.BigEndian.PutUint64(txKey[:], stat.MinTxNum)
		// This deletion iterator goes last to preserve invariant: if some `txNum=N` pruned - it's pruned Fully
		for txnb, _, err := keysCursor.Seek(txKey[:]); txnb != nil; txnb, _, err = keysCursor.NextNoDup() {
			if err != nil {
				return nil, fmt.Errorf("iterate over %s index keys: %w", ii.FilenameBase, err)
			}
			if binary.BigEndian.Uint64(txnb) > stat.MaxTxNum {
				break
			}
			stat.PruneCountTx++
			if err = rwTx.Delete(ii.KeysTable, txnb); err != nil {
				return nil, err
			}
		}
	}
>>>>>>> c3d94e28

	return stat, err
}

func (iit *InvertedIndexRoTx) IterateChangedKeys(startTxNum, endTxNum uint64, roTx kv.Tx) InvertedIterator1 {
	var ii1 InvertedIterator1
	ii1.hasNextInDb = true
	ii1.roTx = roTx
	ii1.indexTable = iit.ii.ValuesTable
	for _, item := range iit.files {
		if item.endTxNum <= startTxNum {
			continue
		}
		if item.startTxNum >= endTxNum {
			break
		}
		if item.endTxNum >= endTxNum {
			ii1.hasNextInDb = false
		}
		g := iit.dataReader(item.src.decompressor)
		g.Reset(0)
		wrapper := NewSegReaderWrapper(g)
		if wrapper.HasNext() {
			key, val, err := wrapper.Next()
			if err != nil {
				return ii1
			}
			heap.Push(&ii1.h, &ReconItem{startTxNum: item.startTxNum, endTxNum: item.endTxNum, g: wrapper, key: key, val: val, txNum: ^item.endTxNum})
			ii1.hasNextInFiles = true
		}
	}
	binary.BigEndian.PutUint64(ii1.startTxKey[:], startTxNum)
	ii1.startTxNum = startTxNum
	ii1.endTxNum = endTxNum
	ii1.advanceInDb()
	ii1.advanceInFiles()
	ii1.advance()
	return ii1
}

// collate [stepFrom, stepTo)
func (ii *InvertedIndex) collate(ctx context.Context, step kv.Step, roTx kv.Tx) (InvertedIndexCollation, error) {
	stepTo := step + 1
	start := time.Now()
	defer mxCollateTookIndex.ObserveDuration(start)

<<<<<<< HEAD
	valuesCursor, err := roTx.CursorDupSort(ii.valuesTable)
	if err != nil {
		return InvertedIndexCollation{}, fmt.Errorf("create %s values cursor: %w", ii.filenameBase, err)
=======
	keysCursor, err := roTx.CursorDupSort(ii.KeysTable)
	if err != nil {
		return InvertedIndexCollation{}, fmt.Errorf("create %s keys cursor: %w", ii.FilenameBase, err)
>>>>>>> c3d94e28
	}
	defer valuesCursor.Close()

	collector := etl.NewCollectorWithAllocator(ii.FilenameBase+".collate.ii", ii.dirs.Tmp, etl.SmallSortableBuffers, ii.logger).LogLvl(log.LvlTrace)
	defer collector.Close()

	// Create step-prefixed key range for this step
	invertedStep := ^step
	var stepKey [8]byte
	binary.BigEndian.PutUint64(stepKey[:], uint64(invertedStep))

	for k, v, err := valuesCursor.Seek(stepKey[:]); k != nil; k, v, err = valuesCursor.Next() {
		if err != nil {
<<<<<<< HEAD
			return InvertedIndexCollation{}, fmt.Errorf("iterate over %s values cursor: %w", ii.filenameBase, err)
=======
			return InvertedIndexCollation{}, fmt.Errorf("iterate over %s keys cursor: %w", ii.FilenameBase, err)
>>>>>>> c3d94e28
		}

		// Check if key still belongs to our step
		if len(k) < 8 {
			continue
		}
		keyStep := kv.Step(binary.BigEndian.Uint64(k[:8]))
		if keyStep != invertedStep {
			break // We've moved past our step
		}
<<<<<<< HEAD

		// Extract addr from step+addr key
		addr := k[8:]
		if err := collector.Collect(addr, v); err != nil {
			return InvertedIndexCollation{}, fmt.Errorf("collect %s history key [%x]=>txn [%x]: %w", ii.filenameBase, addr, v, err)
=======
		if err := collector.Collect(v, k); err != nil {
			return InvertedIndexCollation{}, fmt.Errorf("collect %s history key [%x]=>txn %d [%x]: %w", ii.FilenameBase, k, txNum, k, err)
>>>>>>> c3d94e28
		}
		select {
		case <-ctx.Done():
			return InvertedIndexCollation{}, ctx.Err()
		default:
		}
	}

	var (
		coll = InvertedIndexCollation{
			iiPath: ii.efNewFilePath(step, stepTo),
		}
		closeComp bool
	)
	defer func() {
		if closeComp {
			coll.Close()
		}
	}()

	comp, err := seg.NewCompressor(ctx, "collate idx "+ii.FilenameBase, coll.iiPath, ii.dirs.Tmp, ii.CompressorCfg, log.LvlTrace, ii.logger)
	if err != nil {
		return InvertedIndexCollation{}, fmt.Errorf("create %s compressor: %w", ii.FilenameBase, err)
	}
	coll.writer = seg.NewWriter(comp, ii.Compression)

	var (
		prevEf      []byte
		prevKey     []byte
		initialized bool
		bitmap      = bitmapdb.NewBitmap64()
	)
	defer bitmapdb.ReturnToPool64(bitmap)

	loadBitmapsFunc := func(k, v []byte, table etl.CurrentTableReader, next etl.LoadNextFunc) error {
		txNum := binary.BigEndian.Uint64(v)
		if !initialized {
			prevKey = append(prevKey[:0], k...)
			initialized = true
		}

		if bytes.Equal(prevKey, k) {
			bitmap.Add(txNum)
			prevKey = append(prevKey[:0], k...)
			return nil
		}

		baseTxNum := uint64(step) * ii.stepSize
		ef := multiencseq.NewBuilder(baseTxNum, bitmap.GetCardinality(), bitmap.Maximum())
		it := bitmap.Iterator()
		for it.HasNext() {
			ef.AddOffset(it.Next())
		}
		bitmap.Clear()
		ef.Build()

		prevEf = ef.AppendBytes(prevEf[:0])

		if _, err = coll.writer.Write(prevKey); err != nil {
			return fmt.Errorf("add %s efi index key [%x]: %w", ii.FilenameBase, prevKey, err)
		}
		if _, err = coll.writer.Write(prevEf); err != nil {
			return fmt.Errorf("add %s efi index val: %w", ii.FilenameBase, err)
		}

		prevKey = append(prevKey[:0], k...)
		txNum = binary.BigEndian.Uint64(v)
		bitmap.Add(txNum)

		return nil
	}

	err = collector.Load(nil, "", loadBitmapsFunc, etl.TransformArgs{Quit: ctx.Done()})
	if err != nil {
		return InvertedIndexCollation{}, err
	}
	if !bitmap.IsEmpty() {
		if err = loadBitmapsFunc(nil, make([]byte, 8), nil, nil); err != nil {
			return InvertedIndexCollation{}, err
		}
	}

	closeComp = false
	return coll, nil
}

type InvertedFiles struct {
	decomp    *seg.Decompressor
	index     *recsplit.Index
	existence *existence.Filter
}

func (sf InvertedFiles) CleanupOnError() {
	if sf.decomp != nil {
		sf.decomp.Close()
	}
	if sf.index != nil {
		sf.index.Close()
	}
}

type InvertedIndexCollation struct {
	iiPath string
	writer *seg.Writer
}

func (ic InvertedIndexCollation) Close() {
	if ic.writer != nil {
		ic.writer.Close()
	}
}

// buildFiles - `step=N` means build file `[N:N+1)` which is equal to [N:N+1)
func (ii *InvertedIndex) buildFiles(ctx context.Context, step kv.Step, coll InvertedIndexCollation, ps *background.ProgressSet) (InvertedFiles, error) {
	var (
		decomp          *seg.Decompressor
		mapAccessor     *recsplit.Index
		existenceFilter *existence.Filter
		err             error
	)
	mxRunningFilesBuilding.Inc()
	defer mxRunningFilesBuilding.Dec()
	closeComp := true
	defer func() {
		if closeComp {
			coll.Close()
			if decomp != nil {
				decomp.Close()
			}
			if mapAccessor != nil {
				mapAccessor.Close()
			}
			if existenceFilter != nil {
				existenceFilter.Close()
			}
		}
	}()

	if assert.Enable {
		if coll.iiPath == "" && reflect.ValueOf(coll.writer).IsNil() {
			panic("assert: collation is not initialized " + ii.FilenameBase)
		}
	}

	{
		p := ps.AddNew(path.Base(coll.iiPath), 1)
		if err = coll.writer.Compress(); err != nil {
			ps.Delete(p)
			return InvertedFiles{}, fmt.Errorf("compress %s: %w", ii.FilenameBase, err)
		}
		coll.Close()
		ps.Delete(p)
	}

	if decomp, err = seg.NewDecompressor(coll.iiPath); err != nil {
		return InvertedFiles{}, fmt.Errorf("open %s decompressor: %w", ii.FilenameBase, err)
	}

	if err := ii.buildMapAccessor(ctx, step, step+1, ii.dataReader(decomp), ps); err != nil {
		return InvertedFiles{}, fmt.Errorf("build %s efi: %w", ii.FilenameBase, err)
	}
	if ii.Accessors.Has(statecfg.AccessorHashMap) {
		if mapAccessor, err = recsplit.OpenIndex(ii.efAccessorNewFilePath(step, step+1)); err != nil {
			return InvertedFiles{}, err
		}
	}

	closeComp = false
	return InvertedFiles{decomp: decomp, index: mapAccessor, existence: existenceFilter}, nil
}

func (ii *InvertedIndex) buildMapAccessor(ctx context.Context, fromStep, toStep kv.Step, data *seg.Reader, ps *background.ProgressSet) error {
	idxPath := ii.efAccessorNewFilePath(fromStep, toStep)
	cfg := recsplit.RecSplitArgs{
		BucketSize: recsplit.DefaultBucketSize,
		LeafSize:   recsplit.DefaultLeafSize,
		TmpDir:     ii.dirs.Tmp,
		IndexFile:  idxPath,
		Salt:       ii.salt.Load(),
		NoFsync:    ii.noFsync,

		Version:            1,
		Enums:              true,
		LessFalsePositives: true,
	}

	// Design decision: `why Enum=true and LessFalsePositives=true`?
	//
	// Test on: rpcdaemon (erigon shut-down), `--http.compression=false`, after `sync && sudo sysctl vm.drop_caches=3`, query:
	//```sh
	//curl -X POST -H "Content-Type: application/json" --data '{"jsonrpc":"2.0","method": "eth_getLogs","params": [{"fromBlock": "0x115B624", "toBlock": "0x115B664"}], "id":1}' -s -o /dev/null  localhost:8545
	//```
	//
	// On compared it with `Enum=false and LessFalsePositives=false` on ethmainnet (on small machine with cloud drives and `sync && sudo sysctl vm.drop_caches=3`):
	//  - `du -hsc *.efi` changed from `24Gb` to `17Gb` (better)
	//  - `vmtouch of .ef` changed from `152M/426G` to `787M/426G` (worse)
	//  - `vmtouch of .efi` changed from `1G/23G` to `633M/16G` (better)
	//  - speed on hot data - not changed. speed on cold data changed from `7min` to `10min`  (worse)
	//  - but most important i see `.ef` files became "randomly warm":
	// From:
	//```sh
	//vmtouch -v /mnt/erigon/snapshots/idx/v1.0-storage.1680-1682.ef
	//[ ooooooooo ooooooo oooooooooooooooooo oooooooo  oo o o  ooo ] 93/81397
	//```
	// To:
	//```sh
	//vmtouch -v /mnt/erigon/snapshots/idx/v1.0-storage.1680-1682.ef
	//[oooooooooooooooooooooooooooooooooooooooooooooooooooooooooooo] 16279/81397
	//```
	// It happens because: EVM does read much non-existing keys, like "create storage key if it doesn't exists". And
	// each such non-existing key read `MPH` transforms to random
	// key read. `LessFalsePositives=true` feature filtering-out such cases (with `1/256=0.3%` false-positives).

	if err := buildHashMapAccessor(ctx, data, idxPath, false, cfg, ps, ii.logger); err != nil {
		return err
	}
	return nil
}

func (ii *InvertedIndex) integrateDirtyFiles(sf InvertedFiles, txNumFrom, txNumTo uint64) {
	if txNumFrom == txNumTo {
		panic(fmt.Sprintf("assert: txNumFrom(%d) == txNumTo(%d)", txNumFrom, txNumTo))
	}
	fi := newFilesItem(txNumFrom, txNumTo, ii.stepSize)
	fi.decompressor = sf.decomp
	fi.index = sf.index
	fi.existence = sf.existence
	ii.dirtyFiles.Set(fi)
}

// recentIterateRangeBySteps creates iterators for each step that contains data in the given txNum range
func (iit *InvertedIndexRoTx) recentIterateRangeBySteps(key []byte, startTxNum, endTxNum int, asc order.By, limit int, roTx kv.Tx) ([]stream.U64, error) {
	if roTx == nil {
		return []stream.U64{}, nil
	}

	var fromStep, toStep uint64
	if startTxNum >= 0 {
		fromStep = uint64(startTxNum) / iit.stepSize
	} else {
		// startTxNum is -1 (unbounded), start from step 0
		fromStep = 0
	}
	if endTxNum >= 0 {
		toStep = uint64(endTxNum) / iit.stepSize
	} else {
		// endTxNum is -1 (unbounded), find max step in DB
		_, maxStepFloat := iit.stepsRangeInDB(roTx)
		toStep = uint64(maxStepFloat) + 1
	}

	var iterators []stream.U64

	if asc {
		for step := fromStep; step <= toStep; step++ {
			stepIt, err := iit.recentIterateRangeForStep(key, step, startTxNum, endTxNum, asc, limit, roTx)
			if err != nil {
				return nil, err
			}
			if stepIt != nil {
				iterators = append(iterators, stepIt)
			}
		}
	} else {
		// For descending order, iterate from max step to min step
		maxStep := toStep
		minStep := fromStep
		if fromStep > toStep {
			maxStep = fromStep
			minStep = toStep
		}
		for step := maxStep; step >= minStep; step-- {
			stepIt, err := iit.recentIterateRangeForStep(key, step, startTxNum, endTxNum, asc, limit, roTx)
			if err != nil {
				return nil, err
			}
			if stepIt != nil {
				iterators = append(iterators, stepIt)
			}
			// Prevent underflow when step is 0
			if step == 0 {
				break
			}
		}
	}

	return iterators, nil
}

// recentIterateRangeForStep creates an iterator for a specific step
func (iit *InvertedIndexRoTx) recentIterateRangeForStep(key []byte, step uint64, startTxNum, endTxNum int, asc order.By, limit int, roTx kv.Tx) (stream.U64, error) {
	invertedStep := ^step
	stepKey := make([]byte, 8+len(key))
	binary.BigEndian.PutUint64(stepKey[:8], invertedStep)
	copy(stepKey[8:], key)

	return iit.recentIterateRange(stepKey, startTxNum, endTxNum, asc, limit, roTx)
}

func (iit *InvertedIndexRoTx) stepsRangeInDB(tx kv.Tx) (from, to float64) {
	fst, _ := kv.FirstKey(tx, iit.ii.KeysTable)
	if len(fst) > 0 {
		from = float64(binary.BigEndian.Uint64(fst)) / float64(iit.stepSize)
	}
	lst, _ := kv.LastKey(tx, iit.ii.KeysTable)
	if len(lst) > 0 {
		to = float64(binary.BigEndian.Uint64(lst)) / float64(iit.stepSize)
	}
	if to == 0 {
		to = from
	}
	return from, to
}

func (ii *InvertedIndex) minTxNumInDB(tx kv.Tx) uint64 {
	fst, _ := kv.FirstKey(tx, ii.KeysTable)
	if len(fst) > 0 {
		fstInDb := binary.BigEndian.Uint64(fst)
		return min(fstInDb, math.MaxUint64)
	}
	return math.MaxUint64
}

func (ii *InvertedIndex) maxTxNumInDB(tx kv.Tx) uint64 {
	lst, _ := kv.LastKey(tx, ii.KeysTable)
	if len(lst) > 0 {
		lstInDb := binary.BigEndian.Uint64(lst)
		return max(lstInDb, 0)
	}
	return 0
}

func (iit *InvertedIndexRoTx) Progress(tx kv.Tx) uint64 {
	return max(iit.files.EndTxNum(), iit.ii.maxTxNumInDB(tx))
}<|MERGE_RESOLUTION|>--- conflicted
+++ resolved
@@ -850,18 +850,8 @@
 		return stat, fmt.Errorf("create %s keys cursor: %w", ii.FilenameBase, err)
 	}
 	defer keysCursor.Close()
-<<<<<<< HEAD
-
-	collector := etl.NewCollector(ii.filenameBase+".prune.ii", ii.dirs.Tmp, etl.NewOldestEntryBuffer(16*datasize.MB), ii.logger)
-=======
-	idxDelCursor, err := rwTx.RwCursorDupSort(ii.ValuesTable)
-	if err != nil {
-		return nil, err
-	}
-	defer idxDelCursor.Close()
-
-	collector := etl.NewCollectorWithAllocator(ii.FilenameBase+".prune.ii", ii.dirs.Tmp, etl.SmallSortableBuffers, ii.logger)
->>>>>>> c3d94e28
+
+	collector := etl.NewCollector(ii.FilenameBase+".prune.ii", ii.dirs.Tmp, etl.NewOldestEntryBuffer(16*datasize.MB), ii.logger)
 	defer collector.Close()
 	collector.LogLvl(log.LvlTrace)
 	collector.SortAndFlushInBackground(true)
@@ -897,7 +887,7 @@
 			}
 		}
 
-		if err = rwTx.Delete(ii.keysTable, k); err != nil {
+		if err = rwTx.Delete(ii.KeysTable, k); err != nil {
 			return nil, err
 		}
 
@@ -906,7 +896,7 @@
 		}
 	}
 
-	valsTblDelCursor, err := rwTx.RwCursorDupSort(ii.valuesTable)
+	valsTblDelCursor, err := rwTx.RwCursorDupSort(ii.ValuesTable)
 	if err != nil {
 		return nil, err
 	}
@@ -923,7 +913,7 @@
 		stepKey := iit.makeStepPrefixedKey(key, stat.MinTxNum)
 		for v, err := valsTblDelCursor.SeekBothRange(stepKey, txKey[:]); v != nil; _, v, err = valsTblDelCursor.NextDup() {
 			if err != nil {
-				return fmt.Errorf("iterate over %s values cursor: %w", ii.filenameBase, err)
+				return fmt.Errorf("iterate over %s values cursor: %w", ii.FilenameBase, err)
 			}
 			txNum := binary.BigEndian.Uint64(v)
 			if txNum > stat.MaxTxNum {
@@ -937,40 +927,14 @@
 
 		select {
 		case <-logEvery.C:
-<<<<<<< HEAD
-			ii.logger.Info("[snapshots] prune index", "name", ii.filenameBase, "pruned tx", stat.PruneCountTx,
+			ii.logger.Info("[snapshots] prune index", "name", ii.FilenameBase, "pruned tx", stat.PruneCountTx,
 				"pruned values", stat.PruneCountValues)
-=======
-			txNum := binary.BigEndian.Uint64(txnm)
-			ii.logger.Info("[snapshots] prune index", "name", ii.FilenameBase, "pruned tx", stat.PruneCountTx,
-				"pruned values", stat.PruneCountValues,
-				"steps", fmt.Sprintf("%.2f-%.2f", float64(txFrom)/float64(ii.stepSize), float64(txNum)/float64(ii.stepSize)))
->>>>>>> c3d94e28
 		default:
 		}
 		return nil
 	}, etl.TransformArgs{Quit: ctx.Done()})
 
-<<<<<<< HEAD
 	mxPruneSizeIndex.Add(float64(stat.PruneCountValues))
-=======
-	if stat.MinTxNum != math.MaxUint64 {
-		binary.BigEndian.PutUint64(txKey[:], stat.MinTxNum)
-		// This deletion iterator goes last to preserve invariant: if some `txNum=N` pruned - it's pruned Fully
-		for txnb, _, err := keysCursor.Seek(txKey[:]); txnb != nil; txnb, _, err = keysCursor.NextNoDup() {
-			if err != nil {
-				return nil, fmt.Errorf("iterate over %s index keys: %w", ii.FilenameBase, err)
-			}
-			if binary.BigEndian.Uint64(txnb) > stat.MaxTxNum {
-				break
-			}
-			stat.PruneCountTx++
-			if err = rwTx.Delete(ii.KeysTable, txnb); err != nil {
-				return nil, err
-			}
-		}
-	}
->>>>>>> c3d94e28
 
 	return stat, err
 }
@@ -1017,15 +981,9 @@
 	start := time.Now()
 	defer mxCollateTookIndex.ObserveDuration(start)
 
-<<<<<<< HEAD
-	valuesCursor, err := roTx.CursorDupSort(ii.valuesTable)
+	valuesCursor, err := roTx.CursorDupSort(ii.ValuesTable)
 	if err != nil {
-		return InvertedIndexCollation{}, fmt.Errorf("create %s values cursor: %w", ii.filenameBase, err)
-=======
-	keysCursor, err := roTx.CursorDupSort(ii.KeysTable)
-	if err != nil {
-		return InvertedIndexCollation{}, fmt.Errorf("create %s keys cursor: %w", ii.FilenameBase, err)
->>>>>>> c3d94e28
+		return InvertedIndexCollation{}, fmt.Errorf("create %s values cursor: %w", ii.FilenameBase, err)
 	}
 	defer valuesCursor.Close()
 
@@ -1039,11 +997,7 @@
 
 	for k, v, err := valuesCursor.Seek(stepKey[:]); k != nil; k, v, err = valuesCursor.Next() {
 		if err != nil {
-<<<<<<< HEAD
-			return InvertedIndexCollation{}, fmt.Errorf("iterate over %s values cursor: %w", ii.filenameBase, err)
-=======
-			return InvertedIndexCollation{}, fmt.Errorf("iterate over %s keys cursor: %w", ii.FilenameBase, err)
->>>>>>> c3d94e28
+			return InvertedIndexCollation{}, fmt.Errorf("iterate over %s values cursor: %w", ii.FilenameBase, err)
 		}
 
 		// Check if key still belongs to our step
@@ -1054,16 +1008,11 @@
 		if keyStep != invertedStep {
 			break // We've moved past our step
 		}
-<<<<<<< HEAD
 
 		// Extract addr from step+addr key
 		addr := k[8:]
 		if err := collector.Collect(addr, v); err != nil {
-			return InvertedIndexCollation{}, fmt.Errorf("collect %s history key [%x]=>txn [%x]: %w", ii.filenameBase, addr, v, err)
-=======
-		if err := collector.Collect(v, k); err != nil {
-			return InvertedIndexCollation{}, fmt.Errorf("collect %s history key [%x]=>txn %d [%x]: %w", ii.FilenameBase, k, txNum, k, err)
->>>>>>> c3d94e28
+			return InvertedIndexCollation{}, fmt.Errorf("collect %s history key [%x]=>txn [%x]: %w", ii.FilenameBase, addr, v, err)
 		}
 		select {
 		case <-ctx.Done():
