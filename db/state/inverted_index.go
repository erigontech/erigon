--- conflicted
+++ resolved
@@ -56,11 +56,7 @@
 )
 
 type InvertedIndex struct {
-<<<<<<< HEAD
-	statecfg.InvIdx
-=======
-	iiCfg
->>>>>>> 2b7c7b1a
+	statecfg.InvIdxCfg
 	dirs    datadir.Dirs
 	salt    *atomic.Pointer[uint32]
 	noFsync bool // fsync is enabled by default, but tests can manually disable
@@ -86,42 +82,13 @@
 	checker *DependencyIntegrityChecker
 }
 
-<<<<<<< HEAD
-=======
-type iiCfg struct {
-	disable bool // totally disable Domain/History/InvertedIndex - ignore all writes, don't produce files
-
-	version IIVersionTypes
-
-	filenameBase string // filename base for all files of this inverted index
-	keysTable    string // bucket name for index keys;    txnNum_u64 -> key (k+auto_increment)
-	valuesTable  string // bucket name for index values;  k -> txnNum_u64 , Needs to be table with DupSort
-	name         kv.InvertedIdx
-
-	Compression   seg.FileCompression // compression type for inverted index keys and values
-	CompressorCfg seg.Cfg             // advanced configuration for compressor encodings
-
-	Accessors statecfg.Accessors
-}
-
-func (ii iiCfg) GetVersions() VersionTypes {
-	return VersionTypes{
-		II: &ii.version,
-	}
-}
-
->>>>>>> 2b7c7b1a
 type iiVisible struct {
 	files  []visibleFile
 	name   string
 	caches *sync.Pool
 }
 
-<<<<<<< HEAD
-func NewInvertedIndex(cfg statecfg.InvIdx, stepSize uint64, dirs datadir.Dirs, logger log.Logger) (*InvertedIndex, error) {
-=======
-func NewInvertedIndex(cfg iiCfg, stepSize uint64, dirs datadir.Dirs, logger log.Logger) (*InvertedIndex, error) {
->>>>>>> 2b7c7b1a
+func NewInvertedIndex(cfg statecfg.InvIdxCfg, stepSize uint64, dirs datadir.Dirs, logger log.Logger) (*InvertedIndex, error) {
 	if dirs.SnapDomain == "" {
 		panic("assert: empty `dirs`")
 	}
@@ -135,16 +102,9 @@
 	}
 
 	ii := InvertedIndex{
-<<<<<<< HEAD
-		InvIdx: cfg,
-		dirs:   dirs,
-		salt:   &atomic.Pointer[uint32]{},
-=======
-		iiCfg: cfg,
-		dirs:  dirs,
-		salt:  &atomic.Pointer[uint32]{},
->>>>>>> 2b7c7b1a
-
+		InvIdxCfg:  cfg,
+		dirs:       dirs,
+		salt:       &atomic.Pointer[uint32]{},
 		dirtyFiles: btree2.NewBTreeGOptions[*FilesItem](filesItemLess, btree2.Options{Degree: 128, NoLocks: false}),
 		_visible:   newIIVisible(cfg.FilenameBase, []visibleFile{}),
 		logger:     logger,
@@ -1005,11 +965,7 @@
 	}
 	defer keysCursor.Close()
 
-<<<<<<< HEAD
 	collector := etl.NewCollectorWithAllocator(ii.FilenameBase+".collate.ii", ii.dirs.Tmp, etl.SmallSortableBuffers, ii.logger).LogLvl(log.LvlTrace)
-=======
-	collector := etl.NewCollectorWithAllocator(ii.filenameBase+".collate.ii", ii.dirs.Tmp, etl.SmallSortableBuffers, ii.logger).LogLvl(log.LvlTrace)
->>>>>>> 2b7c7b1a
 	defer collector.Close()
 
 	var txKey [8]byte
