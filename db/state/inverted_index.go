--- conflicted
+++ resolved
@@ -50,10 +50,7 @@
 	"github.com/erigontech/erigon/db/recsplit"
 	"github.com/erigontech/erigon/db/recsplit/multiencseq"
 	"github.com/erigontech/erigon/db/seg"
-<<<<<<< HEAD
-=======
 	"github.com/erigontech/erigon/db/snaptype"
->>>>>>> d2b54ae6
 	"github.com/erigontech/erigon/db/state/statecfg"
 	"github.com/erigontech/erigon/db/version"
 )
@@ -919,40 +916,6 @@
 	return stat, err
 }
 
-<<<<<<< HEAD
-func (iit *InvertedIndexRoTx) IterateChangedKeys(startTxNum, endTxNum uint64, roTx kv.Tx) InvertedIterator1 {
-	var ii1 InvertedIterator1
-	ii1.hasNextInDb = true
-	ii1.roTx = roTx
-	ii1.indexTable = iit.ii.ValuesTable
-	for _, item := range iit.files {
-		if item.endTxNum <= startTxNum {
-			continue
-		}
-		if item.startTxNum >= endTxNum {
-			break
-		}
-		if item.endTxNum >= endTxNum {
-			ii1.hasNextInDb = false
-		}
-		g := NewSegReaderWrapper(iit.dataReader(item.src.decompressor))
-		if g.HasNext() {
-			key, val, _ := g.Next()
-			heap.Push(&ii1.h, &ReconItem{startTxNum: item.startTxNum, endTxNum: item.endTxNum, g: g, txNum: ^item.endTxNum, key: key, val: val})
-			ii1.hasNextInFiles = true
-		}
-	}
-	binary.BigEndian.PutUint64(ii1.startTxKey[:], startTxNum)
-	ii1.startTxNum = startTxNum
-	ii1.endTxNum = endTxNum
-	ii1.advanceInDb()
-	ii1.advanceInFiles()
-	ii1.advance()
-	return ii1
-}
-
-=======
->>>>>>> d2b54ae6
 // collate [stepFrom, stepTo)
 func (ii *InvertedIndex) collate(ctx context.Context, step kv.Step, roTx kv.Tx) (InvertedIndexCollation, error) {
 	stepTo := step + 1
