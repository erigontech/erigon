package state

import (
	"context"
	"errors"
	"fmt"
	"io/fs"
	"os"
	"path/filepath"
	"strings"

	"github.com/erigontech/erigon-lib/log/v3"
	"github.com/erigontech/erigon/db/datadir"
	"github.com/erigontech/erigon/db/kv"
	"github.com/erigontech/erigon/db/snaptype"
	"github.com/erigontech/erigon/db/state/statecfg"
)

func NewAggregator(ctx context.Context, dirs datadir.Dirs, aggregationStep uint64, db kv.RoDB, logger log.Logger) (*Aggregator, error) {
	salt, err := GetStateIndicesSalt(dirs, false, logger)
	if err != nil {
		return nil, err
	}
	return NewAggregator2(ctx, dirs, aggregationStep, salt, db, logger)
}

func NewAggregator2(ctx context.Context, dirs datadir.Dirs, aggregationStep uint64, salt *uint32, db kv.RoDB, logger log.Logger) (*Aggregator, error) {
	err := checkSnapshotsCompatibility(dirs)
	if err != nil {
		return nil, err
	}
	a, err := newAggregatorOld(ctx, dirs, aggregationStep, db, logger)
	if err != nil {
		return nil, err
	}
	if err := statecfg.Configure(a, dirs, salt, logger); err != nil {
		return nil, err
	}

	a.dirtyFilesLock.Lock()
	defer a.dirtyFilesLock.Unlock()
	a.recalcVisibleFiles(a.dirtyFilesEndTxNumMinimax())

	return a, nil
}

<<<<<<< HEAD
var dbgCommBtIndex = dbg.EnvBool("AGG_COMMITMENT_BT", false)

func init() {
	if dbgCommBtIndex {
		Schema.CommitmentDomain.Accessors = statecfg.AccessorBTree | statecfg.AccessorExistence
	}
	InitSchemas()
}

type SchemaGen struct {
	AccountsDomain   domainCfg
	StorageDomain    domainCfg
	CodeDomain       domainCfg
	CommitmentDomain domainCfg
	ReceiptDomain    domainCfg
	RCacheDomain     domainCfg
	LogAddrIdx       iiCfg
	LogTopicIdx      iiCfg
	TracesFromIdx    iiCfg
	TracesToIdx      iiCfg
}

type Versioned interface {
	GetVersions() VersionTypes
}

func (s *SchemaGen) GetVersioned(name string) (Versioned, error) {
	switch name {
	case kv.AccountsDomain.String(), kv.StorageDomain.String(), kv.CodeDomain.String(), kv.CommitmentDomain.String(), kv.ReceiptDomain.String(), kv.RCacheDomain.String():
		domain, err := kv.String2Domain(name)
		if err != nil {
			return nil, err
		}
		return s.GetDomainCfg(domain), nil
	case kv.LogTopicIdx.String(), kv.LogAddrIdx.String(), kv.TracesFromIdx.String(), kv.TracesToIdx.String():
		ii, err := kv.String2InvertedIdx(name)
		if err != nil {
			return nil, err
		}
		return s.GetIICfg(ii), nil
	default:
		return nil, fmt.Errorf("unknown schema version '%s'", name)
	}
}

func (s *SchemaGen) GetDomainCfg(name kv.Domain) domainCfg {
	var v domainCfg
	switch name {
	case kv.AccountsDomain:
		v = s.AccountsDomain
	case kv.StorageDomain:
		v = s.StorageDomain
	case kv.CodeDomain:
		v = s.CodeDomain
	case kv.CommitmentDomain:
		v = s.CommitmentDomain
	case kv.ReceiptDomain:
		v = s.ReceiptDomain
	case kv.RCacheDomain:
		v = s.RCacheDomain
	default:
		v = domainCfg{}
	}
	return v
}

func (s *SchemaGen) GetIICfg(name kv.InvertedIdx) iiCfg {
	var v iiCfg
	switch name {
	case kv.LogAddrIdx:
		v = s.LogAddrIdx
	case kv.LogTopicIdx:
		v = s.LogTopicIdx
	case kv.TracesFromIdx:
		v = s.TracesFromIdx
	case kv.TracesToIdx:
		v = s.TracesToIdx
	default:
		v = iiCfg{}
	}
	return v
}

var ExperimentalConcurrentCommitment = false // set true to use concurrent commitment by default

var Schema = SchemaGen{
	AccountsDomain: domainCfg{
		name: kv.AccountsDomain, valuesTable: kv.TblAccountVals,
		CompressCfg: seg.Cfg{
			WordLvl:    seg.CompressNone,
			WordLvlCfg: DomainCompressCfg,
			//PageLvl:    seg.PageLvlCfg{PageSize: 64, Compress: true},
		},

		Accessors: statecfg.AccessorBTree | statecfg.AccessorExistence,

		hist: histCfg{
			valuesTable:   kv.TblAccountHistoryVals,
			CompressorCfg: seg.DefaultWordLvlCfg, Compression: seg.CompressNone,

			historyLargeValues: false,
			historyIdx:         kv.AccountsHistoryIdx,

			iiCfg: iiCfg{
				filenameBase: kv.AccountsDomain.String(), keysTable: kv.TblAccountHistoryKeys, valuesTable: kv.TblAccountIdx,
				CompressorCfg: seg.DefaultWordLvlCfg,
				Accessors:     statecfg.AccessorHashMap,
			},
		},
	},
	StorageDomain: domainCfg{
		name: kv.StorageDomain, valuesTable: kv.TblStorageVals,
		CompressCfg: seg.Cfg{
			WordLvl:    seg.CompressNone,
			WordLvlCfg: DomainCompressCfg,
			//PageLvl:    seg.PageLvlCfg{PageSize: 64, Compress: true},
		},

		Accessors: statecfg.AccessorBTree | statecfg.AccessorExistence,

		hist: histCfg{
			valuesTable:   kv.TblStorageHistoryVals,
			CompressorCfg: seg.DefaultWordLvlCfg, Compression: seg.CompressNone,

			historyLargeValues: false,
			historyIdx:         kv.StorageHistoryIdx,

			iiCfg: iiCfg{
				filenameBase: kv.StorageDomain.String(), keysTable: kv.TblStorageHistoryKeys, valuesTable: kv.TblStorageIdx,
				CompressorCfg: seg.DefaultWordLvlCfg,
				Accessors:     statecfg.AccessorHashMap,
			},
		},
	},
	CodeDomain: domainCfg{
		name: kv.CodeDomain, valuesTable: kv.TblCodeVals,
		CompressCfg: seg.Cfg{
			WordLvl:    seg.CompressVals, // compressing Code with keys doesn't show any benefits. Compression of values shows 4x ratio on eth-mainnet and 2.5x ratio on bor-mainnet
			WordLvlCfg: DomainCompressCfg,
			//PageLvl:    seg.PageLvlCfg{PageSize: 64, Compress: true},
		},

		Accessors:   statecfg.AccessorBTree | statecfg.AccessorExistence,
		largeValues: true,

		hist: histCfg{
			valuesTable:   kv.TblCodeHistoryVals,
			CompressorCfg: seg.DefaultWordLvlCfg, Compression: seg.CompressKeys | seg.CompressVals,

			historyLargeValues: true,
			historyIdx:         kv.CodeHistoryIdx,

			iiCfg: iiCfg{
				filenameBase: kv.CodeDomain.String(), keysTable: kv.TblCodeHistoryKeys, valuesTable: kv.TblCodeIdx,
				CompressorCfg: seg.DefaultWordLvlCfg,
				Accessors:     statecfg.AccessorHashMap,
			},
		},
	},
	CommitmentDomain: domainCfg{
		name: kv.CommitmentDomain, valuesTable: kv.TblCommitmentVals,
		CompressCfg: seg.Cfg{
			WordLvl:    seg.CompressNone, //seg.CompressKeys,
			WordLvlCfg: DomainCompressCfg,
			PageLvl:    seg.PageLvlCfg{PageSize: 16, Compress: false},
		},

		Accessors:           statecfg.AccessorHashMap,
		replaceKeysInValues: AggregatorSqueezeCommitmentValues,

		hist: histCfg{
			valuesTable:   kv.TblCommitmentHistoryVals,
			CompressorCfg: HistoryCompressCfg, Compression: seg.CompressNone, // seg.CompressKeys | seg.CompressVals,
			historyIdx: kv.CommitmentHistoryIdx,

			historyLargeValues:            false,
			historyValuesOnCompressedPage: 64,

			snapshotsDisabled: true,
			historyDisabled:   true,

			iiCfg: iiCfg{
				filenameBase: kv.CommitmentDomain.String(), keysTable: kv.TblCommitmentHistoryKeys, valuesTable: kv.TblCommitmentIdx,
				CompressorCfg: seg.DefaultWordLvlCfg,
				Accessors:     statecfg.AccessorHashMap,
			},
		},
	},
	ReceiptDomain: domainCfg{
		name: kv.ReceiptDomain, valuesTable: kv.TblReceiptVals,
		CompressCfg: seg.Cfg{WordLvl: seg.CompressNone},

		largeValues: false,

		Accessors: statecfg.AccessorBTree | statecfg.AccessorExistence,

		hist: histCfg{
			valuesTable:   kv.TblReceiptHistoryVals,
			CompressorCfg: seg.DefaultWordLvlCfg, Compression: seg.CompressNone,

			historyLargeValues: false,
			historyIdx:         kv.ReceiptHistoryIdx,

			iiCfg: iiCfg{
				filenameBase: kv.ReceiptDomain.String(), keysTable: kv.TblReceiptHistoryKeys, valuesTable: kv.TblReceiptIdx,
				CompressorCfg: seg.DefaultWordLvlCfg,
				Accessors:     statecfg.AccessorHashMap,
			},
		},
	},
	RCacheDomain: domainCfg{
		name: kv.RCacheDomain, valuesTable: kv.TblRCacheVals,
		CompressCfg: seg.Cfg{WordLvl: seg.CompressNone},

		largeValues: true,

		Accessors: statecfg.AccessorHashMap,

		hist: histCfg{
			valuesTable: kv.TblRCacheHistoryVals,
			Compression: seg.CompressNone, //seg.CompressKeys | seg.CompressVals,

			historyLargeValues: true,
			historyIdx:         kv.RCacheHistoryIdx,

			snapshotsDisabled:             true,
			historyValuesOnCompressedPage: 16,

			iiCfg: iiCfg{
				disable:      true, // disable everything by default
				filenameBase: kv.RCacheDomain.String(), keysTable: kv.TblRCacheHistoryKeys, valuesTable: kv.TblRCacheIdx,
				CompressorCfg: seg.DefaultWordLvlCfg,
				Accessors:     statecfg.AccessorHashMap,
			},
		},
	},

	LogAddrIdx: iiCfg{
		filenameBase: kv.FileLogAddressIdx, keysTable: kv.TblLogAddressKeys, valuesTable: kv.TblLogAddressIdx,

		Compression: seg.CompressNone,
		name:        kv.LogAddrIdx,
		Accessors:   statecfg.AccessorHashMap,
	},
	LogTopicIdx: iiCfg{
		filenameBase: kv.FileLogTopicsIdx, keysTable: kv.TblLogTopicsKeys, valuesTable: kv.TblLogTopicsIdx,

		Compression: seg.CompressNone,
		name:        kv.LogTopicIdx,
		Accessors:   statecfg.AccessorHashMap,
	},
	TracesFromIdx: iiCfg{
		filenameBase: kv.FileTracesFromIdx, keysTable: kv.TblTracesFromKeys, valuesTable: kv.TblTracesFromIdx,

		Compression: seg.CompressNone,
		name:        kv.TracesFromIdx,
		Accessors:   statecfg.AccessorHashMap,
	},
	TracesToIdx: iiCfg{
		filenameBase: kv.FileTracesToIdx, keysTable: kv.TblTracesToKeys, valuesTable: kv.TblTracesToIdx,

		Compression: seg.CompressNone,
		name:        kv.TracesToIdx,
		Accessors:   statecfg.AccessorHashMap,
	},
}

func EnableHistoricalCommitment() {
	cfg := Schema.CommitmentDomain
	cfg.hist.historyDisabled = false
	cfg.hist.snapshotsDisabled = false
	Schema.CommitmentDomain = cfg
}

/*
  - v1.0 -> v2.0  is a breaking change. It causes a change in interpretation of "logFirstIdx" stored in receipt domain.
  - We wanted backwards compatibility however, so that was done with if checks, See `ReceiptStoresFirstLogIdx`
  - This brings problem that data coming from v1.0 vs v2.0 is interpreted by app in different ways,
    and so the version needs to be floated up to the application.
  - So to simplify matters, we need to do- v1.0 files, if it appears, must appear alone (no v2.0 etc.)
  - This function updates current version to v1.1  (to differentiate file created from 3.0 vs 3.1 erigon)
    issue: https://github.com/erigontech/erigon/issues/16293

Use this before creating aggregator.
*/
func AdjustReceiptCurrentVersionIfNeeded(dirs datadir.Dirs, logger log.Logger) error {
	found := false
	return filepath.WalkDir(dirs.SnapDomain, func(path string, entry fs.DirEntry, err error) error {
		if err != nil {
			return err
		}

		if found {
			return nil
		}
		if entry.IsDir() {
			return nil
		}

		name := entry.Name()
		res, isE3Seedable, ok := snaptype.ParseFileName(path, name)
		if !isE3Seedable {
			return nil
		}
		if !ok {
			return fmt.Errorf("[adjust_receipt] couldn't parse: %s at %s", name, path)
		}

		if res.TypeString != "receipt" || res.Ext != ".kv" {
			return nil
		}

		found = true

		if res.Version.Cmp(version.V2_0) >= 0 {
			return nil
		}

		logger.Info("adjusting receipt current version to v1.1")

		// else v1.0 -- need to adjust version
		Schema.ReceiptDomain.version.DataKV = version.V1_1_standart
		Schema.ReceiptDomain.hist.version.DataV = version.V1_1_standart

		return nil
	})
}

var DomainCompressCfg = seg.WordLvlCfg{
	MinPatternScore:      1000,
	DictReducerSoftLimit: 2000000,
	MinPatternLen:        20,
	MaxPatternLen:        128,
	SamplingFactor:       1,
	MaxDictPatterns:      64 * 1024,
	Workers:              1,
}

var HistoryCompressCfg = seg.WordLvlCfg{
	MinPatternScore:      4000,
	DictReducerSoftLimit: 2000000,
	MinPatternLen:        20,
	MaxPatternLen:        128,
	SamplingFactor:       1,
	MaxDictPatterns:      64 * 1024,
	Workers:              1,
}

func EnableHistoricalRCache() {
	cfg := Schema.RCacheDomain
	cfg.hist.iiCfg.disable = false
	cfg.hist.historyDisabled = false
	cfg.hist.snapshotsDisabled = false
	Schema.RCacheDomain = cfg
}

var SchemeMinSupportedVersions = map[string]map[string]snaptype.Version{}

=======
>>>>>>> 2d8b6493
func checkSnapshotsCompatibility(d datadir.Dirs) error {
	directories := []string{
		d.Chaindata, d.Tmp, d.SnapIdx, d.SnapHistory, d.SnapDomain,
		d.SnapAccessors, d.SnapCaplin, d.Downloader, d.TxPool, d.Snap,
		d.Nodes, d.CaplinBlobs, d.CaplinIndexing, d.CaplinLatest, d.CaplinGenesis,
	}
	for _, dirPath := range directories {
		err := filepath.WalkDir(dirPath, func(path string, entry fs.DirEntry, err error) error {
			if err != nil {
				if os.IsNotExist(err) { //skip magically disappeared files
					return nil
				}
				return err
			}
			if entry.IsDir() {
				return nil
			}

			name := entry.Name()
			if strings.HasPrefix(name, "v1-") {
				return errors.New("The datadir has bad snapshot files or they are " +
					"incompatible with the current erigon version. If you want to upgrade from an" +
					"older version, you may run the following to rename files to the " +
					"new version: `erigon snapshots update-to-new-ver-format`")
			}
			fileInfo, _, _ := snaptype.ParseFileName("", name)

			currentFileVersion := fileInfo.Version

			msVs, ok := statecfg.SchemeMinSupportedVersions[fileInfo.TypeString]
			if !ok {
				//println("file type not supported", fileInfo.TypeString, name)
				return nil
			}
			requiredVersion, ok := msVs[fileInfo.Ext]
			if !ok {
				return nil
			}

			if currentFileVersion.Major < requiredVersion.Major {
				return fmt.Errorf("snapshot file major version mismatch for file %s, "+
					" requiredVersion: %d, currentVersion: %d"+
					" You may want to downgrade to an older version (not older than 3.1)",
					fileInfo.Name(), requiredVersion.Major, currentFileVersion.Major)
			}
			return nil
		})

		if err != nil {
			return err
		}
	}

	return nil
}<|MERGE_RESOLUTION|>--- conflicted
+++ resolved
@@ -44,367 +44,189 @@
 	return a, nil
 }
 
-<<<<<<< HEAD
-var dbgCommBtIndex = dbg.EnvBool("AGG_COMMITMENT_BT", false)
-
-func init() {
-	if dbgCommBtIndex {
-		Schema.CommitmentDomain.Accessors = statecfg.AccessorBTree | statecfg.AccessorExistence
-	}
-	InitSchemas()
-}
-
-type SchemaGen struct {
-	AccountsDomain   domainCfg
-	StorageDomain    domainCfg
-	CodeDomain       domainCfg
-	CommitmentDomain domainCfg
-	ReceiptDomain    domainCfg
-	RCacheDomain     domainCfg
-	LogAddrIdx       iiCfg
-	LogTopicIdx      iiCfg
-	TracesFromIdx    iiCfg
-	TracesToIdx      iiCfg
-}
-
-type Versioned interface {
-	GetVersions() VersionTypes
-}
-
-func (s *SchemaGen) GetVersioned(name string) (Versioned, error) {
-	switch name {
-	case kv.AccountsDomain.String(), kv.StorageDomain.String(), kv.CodeDomain.String(), kv.CommitmentDomain.String(), kv.ReceiptDomain.String(), kv.RCacheDomain.String():
-		domain, err := kv.String2Domain(name)
-		if err != nil {
-			return nil, err
-		}
-		return s.GetDomainCfg(domain), nil
-	case kv.LogTopicIdx.String(), kv.LogAddrIdx.String(), kv.TracesFromIdx.String(), kv.TracesToIdx.String():
-		ii, err := kv.String2InvertedIdx(name)
-		if err != nil {
-			return nil, err
-		}
-		return s.GetIICfg(ii), nil
-	default:
-		return nil, fmt.Errorf("unknown schema version '%s'", name)
-	}
-}
-
-func (s *SchemaGen) GetDomainCfg(name kv.Domain) domainCfg {
-	var v domainCfg
-	switch name {
-	case kv.AccountsDomain:
-		v = s.AccountsDomain
-	case kv.StorageDomain:
-		v = s.StorageDomain
-	case kv.CodeDomain:
-		v = s.CodeDomain
-	case kv.CommitmentDomain:
-		v = s.CommitmentDomain
-	case kv.ReceiptDomain:
-		v = s.ReceiptDomain
-	case kv.RCacheDomain:
-		v = s.RCacheDomain
-	default:
-		v = domainCfg{}
-	}
-	return v
-}
-
-func (s *SchemaGen) GetIICfg(name kv.InvertedIdx) iiCfg {
-	var v iiCfg
-	switch name {
-	case kv.LogAddrIdx:
-		v = s.LogAddrIdx
-	case kv.LogTopicIdx:
-		v = s.LogTopicIdx
-	case kv.TracesFromIdx:
-		v = s.TracesFromIdx
-	case kv.TracesToIdx:
-		v = s.TracesToIdx
-	default:
-		v = iiCfg{}
-	}
-	return v
-}
-
-var ExperimentalConcurrentCommitment = false // set true to use concurrent commitment by default
-
-var Schema = SchemaGen{
-	AccountsDomain: domainCfg{
-		name: kv.AccountsDomain, valuesTable: kv.TblAccountVals,
-		CompressCfg: seg.Cfg{
-			WordLvl:    seg.CompressNone,
-			WordLvlCfg: DomainCompressCfg,
-			//PageLvl:    seg.PageLvlCfg{PageSize: 64, Compress: true},
-		},
-
-		Accessors: statecfg.AccessorBTree | statecfg.AccessorExistence,
-
-		hist: histCfg{
-			valuesTable:   kv.TblAccountHistoryVals,
-			CompressorCfg: seg.DefaultWordLvlCfg, Compression: seg.CompressNone,
-
-			historyLargeValues: false,
-			historyIdx:         kv.AccountsHistoryIdx,
-
-			iiCfg: iiCfg{
-				filenameBase: kv.AccountsDomain.String(), keysTable: kv.TblAccountHistoryKeys, valuesTable: kv.TblAccountIdx,
-				CompressorCfg: seg.DefaultWordLvlCfg,
-				Accessors:     statecfg.AccessorHashMap,
-			},
-		},
-	},
-	StorageDomain: domainCfg{
-		name: kv.StorageDomain, valuesTable: kv.TblStorageVals,
-		CompressCfg: seg.Cfg{
-			WordLvl:    seg.CompressNone,
-			WordLvlCfg: DomainCompressCfg,
-			//PageLvl:    seg.PageLvlCfg{PageSize: 64, Compress: true},
-		},
-
-		Accessors: statecfg.AccessorBTree | statecfg.AccessorExistence,
-
-		hist: histCfg{
-			valuesTable:   kv.TblStorageHistoryVals,
-			CompressorCfg: seg.DefaultWordLvlCfg, Compression: seg.CompressNone,
-
-			historyLargeValues: false,
-			historyIdx:         kv.StorageHistoryIdx,
-
-			iiCfg: iiCfg{
-				filenameBase: kv.StorageDomain.String(), keysTable: kv.TblStorageHistoryKeys, valuesTable: kv.TblStorageIdx,
-				CompressorCfg: seg.DefaultWordLvlCfg,
-				Accessors:     statecfg.AccessorHashMap,
-			},
-		},
-	},
-	CodeDomain: domainCfg{
-		name: kv.CodeDomain, valuesTable: kv.TblCodeVals,
-		CompressCfg: seg.Cfg{
-			WordLvl:    seg.CompressVals, // compressing Code with keys doesn't show any benefits. Compression of values shows 4x ratio on eth-mainnet and 2.5x ratio on bor-mainnet
-			WordLvlCfg: DomainCompressCfg,
-			//PageLvl:    seg.PageLvlCfg{PageSize: 64, Compress: true},
-		},
-
-		Accessors:   statecfg.AccessorBTree | statecfg.AccessorExistence,
-		largeValues: true,
-
-		hist: histCfg{
-			valuesTable:   kv.TblCodeHistoryVals,
-			CompressorCfg: seg.DefaultWordLvlCfg, Compression: seg.CompressKeys | seg.CompressVals,
-
-			historyLargeValues: true,
-			historyIdx:         kv.CodeHistoryIdx,
-
-			iiCfg: iiCfg{
-				filenameBase: kv.CodeDomain.String(), keysTable: kv.TblCodeHistoryKeys, valuesTable: kv.TblCodeIdx,
-				CompressorCfg: seg.DefaultWordLvlCfg,
-				Accessors:     statecfg.AccessorHashMap,
-			},
-		},
-	},
-	CommitmentDomain: domainCfg{
-		name: kv.CommitmentDomain, valuesTable: kv.TblCommitmentVals,
-		CompressCfg: seg.Cfg{
-			WordLvl:    seg.CompressNone, //seg.CompressKeys,
-			WordLvlCfg: DomainCompressCfg,
-			PageLvl:    seg.PageLvlCfg{PageSize: 16, Compress: false},
-		},
-
-		Accessors:           statecfg.AccessorHashMap,
-		replaceKeysInValues: AggregatorSqueezeCommitmentValues,
-
-		hist: histCfg{
-			valuesTable:   kv.TblCommitmentHistoryVals,
-			CompressorCfg: HistoryCompressCfg, Compression: seg.CompressNone, // seg.CompressKeys | seg.CompressVals,
-			historyIdx: kv.CommitmentHistoryIdx,
-
-			historyLargeValues:            false,
-			historyValuesOnCompressedPage: 64,
-
-			snapshotsDisabled: true,
-			historyDisabled:   true,
-
-			iiCfg: iiCfg{
-				filenameBase: kv.CommitmentDomain.String(), keysTable: kv.TblCommitmentHistoryKeys, valuesTable: kv.TblCommitmentIdx,
-				CompressorCfg: seg.DefaultWordLvlCfg,
-				Accessors:     statecfg.AccessorHashMap,
-			},
-		},
-	},
-	ReceiptDomain: domainCfg{
-		name: kv.ReceiptDomain, valuesTable: kv.TblReceiptVals,
-		CompressCfg: seg.Cfg{WordLvl: seg.CompressNone},
-
-		largeValues: false,
-
-		Accessors: statecfg.AccessorBTree | statecfg.AccessorExistence,
-
-		hist: histCfg{
-			valuesTable:   kv.TblReceiptHistoryVals,
-			CompressorCfg: seg.DefaultWordLvlCfg, Compression: seg.CompressNone,
-
-			historyLargeValues: false,
-			historyIdx:         kv.ReceiptHistoryIdx,
-
-			iiCfg: iiCfg{
-				filenameBase: kv.ReceiptDomain.String(), keysTable: kv.TblReceiptHistoryKeys, valuesTable: kv.TblReceiptIdx,
-				CompressorCfg: seg.DefaultWordLvlCfg,
-				Accessors:     statecfg.AccessorHashMap,
-			},
-		},
-	},
-	RCacheDomain: domainCfg{
-		name: kv.RCacheDomain, valuesTable: kv.TblRCacheVals,
-		CompressCfg: seg.Cfg{WordLvl: seg.CompressNone},
-
-		largeValues: true,
-
-		Accessors: statecfg.AccessorHashMap,
-
-		hist: histCfg{
-			valuesTable: kv.TblRCacheHistoryVals,
-			Compression: seg.CompressNone, //seg.CompressKeys | seg.CompressVals,
-
-			historyLargeValues: true,
-			historyIdx:         kv.RCacheHistoryIdx,
-
-			snapshotsDisabled:             true,
-			historyValuesOnCompressedPage: 16,
-
-			iiCfg: iiCfg{
-				disable:      true, // disable everything by default
-				filenameBase: kv.RCacheDomain.String(), keysTable: kv.TblRCacheHistoryKeys, valuesTable: kv.TblRCacheIdx,
-				CompressorCfg: seg.DefaultWordLvlCfg,
-				Accessors:     statecfg.AccessorHashMap,
-			},
-		},
-	},
-
-	LogAddrIdx: iiCfg{
-		filenameBase: kv.FileLogAddressIdx, keysTable: kv.TblLogAddressKeys, valuesTable: kv.TblLogAddressIdx,
-
-		Compression: seg.CompressNone,
-		name:        kv.LogAddrIdx,
-		Accessors:   statecfg.AccessorHashMap,
-	},
-	LogTopicIdx: iiCfg{
-		filenameBase: kv.FileLogTopicsIdx, keysTable: kv.TblLogTopicsKeys, valuesTable: kv.TblLogTopicsIdx,
-
-		Compression: seg.CompressNone,
-		name:        kv.LogTopicIdx,
-		Accessors:   statecfg.AccessorHashMap,
-	},
-	TracesFromIdx: iiCfg{
-		filenameBase: kv.FileTracesFromIdx, keysTable: kv.TblTracesFromKeys, valuesTable: kv.TblTracesFromIdx,
-
-		Compression: seg.CompressNone,
-		name:        kv.TracesFromIdx,
-		Accessors:   statecfg.AccessorHashMap,
-	},
-	TracesToIdx: iiCfg{
-		filenameBase: kv.FileTracesToIdx, keysTable: kv.TblTracesToKeys, valuesTable: kv.TblTracesToIdx,
-
-		Compression: seg.CompressNone,
-		name:        kv.TracesToIdx,
-		Accessors:   statecfg.AccessorHashMap,
-	},
-}
-
-func EnableHistoricalCommitment() {
-	cfg := Schema.CommitmentDomain
-	cfg.hist.historyDisabled = false
-	cfg.hist.snapshotsDisabled = false
-	Schema.CommitmentDomain = cfg
-}
-
 /*
-  - v1.0 -> v2.0  is a breaking change. It causes a change in interpretation of "logFirstIdx" stored in receipt domain.
-  - We wanted backwards compatibility however, so that was done with if checks, See `ReceiptStoresFirstLogIdx`
-  - This brings problem that data coming from v1.0 vs v2.0 is interpreted by app in different ways,
-    and so the version needs to be floated up to the application.
-  - So to simplify matters, we need to do- v1.0 files, if it appears, must appear alone (no v2.0 etc.)
-  - This function updates current version to v1.1  (to differentiate file created from 3.0 vs 3.1 erigon)
-    issue: https://github.com/erigontech/erigon/issues/16293
-
-Use this before creating aggregator.
+	var Schema = SchemaGen{
+		AccountsDomain: domainCfg{
+			name: kv.AccountsDomain, valuesTable: kv.TblAccountVals,
+			CompressCfg: seg.Cfg{
+				WordLvl:    seg.CompressNone,
+				WordLvlCfg: DomainCompressCfg,
+				//PageLvl:    seg.PageLvlCfg{PageSize: 64, Compress: true},
+			},
+
+			Accessors: statecfg.AccessorBTree | statecfg.AccessorExistence,
+
+			hist: histCfg{
+				valuesTable:   kv.TblAccountHistoryVals,
+				CompressorCfg: seg.DefaultWordLvlCfg, Compression: seg.CompressNone,
+
+				historyLargeValues: false,
+				historyIdx:         kv.AccountsHistoryIdx,
+
+				iiCfg: iiCfg{
+					filenameBase: kv.AccountsDomain.String(), keysTable: kv.TblAccountHistoryKeys, valuesTable: kv.TblAccountIdx,
+					CompressorCfg: seg.DefaultWordLvlCfg,
+					Accessors:     statecfg.AccessorHashMap,
+				},
+			},
+		},
+		StorageDomain: domainCfg{
+			name: kv.StorageDomain, valuesTable: kv.TblStorageVals,
+			CompressCfg: seg.Cfg{
+				WordLvl:    seg.CompressNone,
+				WordLvlCfg: DomainCompressCfg,
+				//PageLvl:    seg.PageLvlCfg{PageSize: 64, Compress: true},
+			},
+
+			Accessors: statecfg.AccessorBTree | statecfg.AccessorExistence,
+
+			hist: histCfg{
+				valuesTable:   kv.TblStorageHistoryVals,
+				CompressorCfg: seg.DefaultWordLvlCfg, Compression: seg.CompressNone,
+
+				historyLargeValues: false,
+				historyIdx:         kv.StorageHistoryIdx,
+
+				iiCfg: iiCfg{
+					filenameBase: kv.StorageDomain.String(), keysTable: kv.TblStorageHistoryKeys, valuesTable: kv.TblStorageIdx,
+					CompressorCfg: seg.DefaultWordLvlCfg,
+					Accessors:     statecfg.AccessorHashMap,
+				},
+			},
+		},
+		CodeDomain: domainCfg{
+			name: kv.CodeDomain, valuesTable: kv.TblCodeVals,
+			CompressCfg: seg.Cfg{
+				WordLvl:    seg.CompressVals, // compressing Code with keys doesn't show any benefits. Compression of values shows 4x ratio on eth-mainnet and 2.5x ratio on bor-mainnet
+				WordLvlCfg: DomainCompressCfg,
+				//PageLvl:    seg.PageLvlCfg{PageSize: 64, Compress: true},
+			},
+
+			Accessors:   statecfg.AccessorBTree | statecfg.AccessorExistence,
+			largeValues: true,
+
+			hist: histCfg{
+				valuesTable:   kv.TblCodeHistoryVals,
+				CompressorCfg: seg.DefaultWordLvlCfg, Compression: seg.CompressKeys | seg.CompressVals,
+
+				historyLargeValues: true,
+				historyIdx:         kv.CodeHistoryIdx,
+
+				iiCfg: iiCfg{
+					filenameBase: kv.CodeDomain.String(), keysTable: kv.TblCodeHistoryKeys, valuesTable: kv.TblCodeIdx,
+					CompressorCfg: seg.DefaultWordLvlCfg,
+					Accessors:     statecfg.AccessorHashMap,
+				},
+			},
+		},
+		CommitmentDomain: domainCfg{
+			name: kv.CommitmentDomain, valuesTable: kv.TblCommitmentVals,
+			CompressCfg: seg.Cfg{
+				WordLvl:    seg.CompressNone, //seg.CompressKeys,
+				WordLvlCfg: DomainCompressCfg,
+				PageLvl:    seg.PageLvlCfg{PageSize: 16, Compress: false},
+			},
+
+			Accessors:           statecfg.AccessorHashMap,
+			replaceKeysInValues: AggregatorSqueezeCommitmentValues,
+
+			hist: histCfg{
+				valuesTable:   kv.TblCommitmentHistoryVals,
+				CompressorCfg: HistoryCompressCfg, Compression: seg.CompressNone, // seg.CompressKeys | seg.CompressVals,
+				historyIdx: kv.CommitmentHistoryIdx,
+
+				historyLargeValues:            false,
+				historyValuesOnCompressedPage: 64,
+
+				snapshotsDisabled: true,
+				historyDisabled:   true,
+
+				iiCfg: iiCfg{
+					filenameBase: kv.CommitmentDomain.String(), keysTable: kv.TblCommitmentHistoryKeys, valuesTable: kv.TblCommitmentIdx,
+					CompressorCfg: seg.DefaultWordLvlCfg,
+					Accessors:     statecfg.AccessorHashMap,
+				},
+			},
+		},
+		ReceiptDomain: domainCfg{
+			name: kv.ReceiptDomain, valuesTable: kv.TblReceiptVals,
+			CompressCfg: seg.Cfg{WordLvl: seg.CompressNone},
+
+			largeValues: false,
+
+			Accessors: statecfg.AccessorBTree | statecfg.AccessorExistence,
+
+			hist: histCfg{
+				valuesTable:   kv.TblReceiptHistoryVals,
+				CompressorCfg: seg.DefaultWordLvlCfg, Compression: seg.CompressNone,
+
+				historyLargeValues: false,
+				historyIdx:         kv.ReceiptHistoryIdx,
+
+				iiCfg: iiCfg{
+					filenameBase: kv.ReceiptDomain.String(), keysTable: kv.TblReceiptHistoryKeys, valuesTable: kv.TblReceiptIdx,
+					CompressorCfg: seg.DefaultWordLvlCfg,
+					Accessors:     statecfg.AccessorHashMap,
+				},
+			},
+		},
+		RCacheDomain: domainCfg{
+			name: kv.RCacheDomain, valuesTable: kv.TblRCacheVals,
+			CompressCfg: seg.Cfg{WordLvl: seg.CompressNone},
+
+			largeValues: true,
+
+			Accessors: statecfg.AccessorHashMap,
+
+			hist: histCfg{
+				valuesTable: kv.TblRCacheHistoryVals,
+				Compression: seg.CompressNone, //seg.CompressKeys | seg.CompressVals,
+
+				historyLargeValues: true,
+				historyIdx:         kv.RCacheHistoryIdx,
+
+				snapshotsDisabled:             true,
+				historyValuesOnCompressedPage: 16,
+
+				iiCfg: iiCfg{
+					disable:      true, // disable everything by default
+					filenameBase: kv.RCacheDomain.String(), keysTable: kv.TblRCacheHistoryKeys, valuesTable: kv.TblRCacheIdx,
+					CompressorCfg: seg.DefaultWordLvlCfg,
+					Accessors:     statecfg.AccessorHashMap,
+				},
+			},
+		},
+
+		LogAddrIdx: iiCfg{
+			filenameBase: kv.FileLogAddressIdx, keysTable: kv.TblLogAddressKeys, valuesTable: kv.TblLogAddressIdx,
+
+			Compression: seg.CompressNone,
+			name:        kv.LogAddrIdx,
+			Accessors:   statecfg.AccessorHashMap,
+		},
+		LogTopicIdx: iiCfg{
+			filenameBase: kv.FileLogTopicsIdx, keysTable: kv.TblLogTopicsKeys, valuesTable: kv.TblLogTopicsIdx,
+
+			Compression: seg.CompressNone,
+			name:        kv.LogTopicIdx,
+			Accessors:   statecfg.AccessorHashMap,
+		},
+		TracesFromIdx: iiCfg{
+			filenameBase: kv.FileTracesFromIdx, keysTable: kv.TblTracesFromKeys, valuesTable: kv.TblTracesFromIdx,
+
+			Compression: seg.CompressNone,
+			name:        kv.TracesFromIdx,
+			Accessors:   statecfg.AccessorHashMap,
+		},
+		TracesToIdx: iiCfg{
+			filenameBase: kv.FileTracesToIdx, keysTable: kv.TblTracesToKeys, valuesTable: kv.TblTracesToIdx,
+
+			Compression: seg.CompressNone,
+			name:        kv.TracesToIdx,
+			Accessors:   statecfg.AccessorHashMap,
+		},
+	}
 */
-func AdjustReceiptCurrentVersionIfNeeded(dirs datadir.Dirs, logger log.Logger) error {
-	found := false
-	return filepath.WalkDir(dirs.SnapDomain, func(path string, entry fs.DirEntry, err error) error {
-		if err != nil {
-			return err
-		}
-
-		if found {
-			return nil
-		}
-		if entry.IsDir() {
-			return nil
-		}
-
-		name := entry.Name()
-		res, isE3Seedable, ok := snaptype.ParseFileName(path, name)
-		if !isE3Seedable {
-			return nil
-		}
-		if !ok {
-			return fmt.Errorf("[adjust_receipt] couldn't parse: %s at %s", name, path)
-		}
-
-		if res.TypeString != "receipt" || res.Ext != ".kv" {
-			return nil
-		}
-
-		found = true
-
-		if res.Version.Cmp(version.V2_0) >= 0 {
-			return nil
-		}
-
-		logger.Info("adjusting receipt current version to v1.1")
-
-		// else v1.0 -- need to adjust version
-		Schema.ReceiptDomain.version.DataKV = version.V1_1_standart
-		Schema.ReceiptDomain.hist.version.DataV = version.V1_1_standart
-
-		return nil
-	})
-}
-
-var DomainCompressCfg = seg.WordLvlCfg{
-	MinPatternScore:      1000,
-	DictReducerSoftLimit: 2000000,
-	MinPatternLen:        20,
-	MaxPatternLen:        128,
-	SamplingFactor:       1,
-	MaxDictPatterns:      64 * 1024,
-	Workers:              1,
-}
-
-var HistoryCompressCfg = seg.WordLvlCfg{
-	MinPatternScore:      4000,
-	DictReducerSoftLimit: 2000000,
-	MinPatternLen:        20,
-	MaxPatternLen:        128,
-	SamplingFactor:       1,
-	MaxDictPatterns:      64 * 1024,
-	Workers:              1,
-}
-
-func EnableHistoricalRCache() {
-	cfg := Schema.RCacheDomain
-	cfg.hist.iiCfg.disable = false
-	cfg.hist.historyDisabled = false
-	cfg.hist.snapshotsDisabled = false
-	Schema.RCacheDomain = cfg
-}
-
-var SchemeMinSupportedVersions = map[string]map[string]snaptype.Version{}
-
-=======
->>>>>>> 2d8b6493
 func checkSnapshotsCompatibility(d datadir.Dirs) error {
 	directories := []string{
 		d.Chaindata, d.Tmp, d.SnapIdx, d.SnapHistory, d.SnapDomain,
