package state

import (
	"context"
	"errors"
	"fmt"
	"io/fs"
	"os"
	"path/filepath"
	"strings"

	"github.com/erigontech/erigon/common/log/v3"
	"github.com/erigontech/erigon/db/config3"
	"github.com/erigontech/erigon/db/datadir"
	"github.com/erigontech/erigon/db/kv"
	"github.com/erigontech/erigon/db/snaptype"
	"github.com/erigontech/erigon/db/state/statecfg"
)

// AggOpts is an Aggregator builder and contains only runtime-changeable configs (which may vary between Erigon nodes)
type AggOpts struct { //nolint:gocritic
	schema   statecfg.SchemaGen // biz-logic
	dirs     datadir.Dirs
	logger   log.Logger
	stepSize uint64

	genSaltIfNeed   bool
	sanityOldNaming bool // prevent start directory with old file names
	disableFsync    bool // for tests speed
}

func New(dirs datadir.Dirs) AggOpts { //nolint:gocritic
	return AggOpts{ //Defaults
		logger:          log.Root(),
		schema:          statecfg.Schema,
		dirs:            dirs,
		stepSize:        config3.DefaultStepSize,
		genSaltIfNeed:   false,
		sanityOldNaming: false,
		disableFsync:    false,
	}
}

func NewTest(dirs datadir.Dirs) AggOpts { //nolint:gocritic
	return New(dirs).DisableFsync().GenSaltIfNeed(true)
}

func (opts AggOpts) Open(ctx context.Context, db kv.RoDB) (*Aggregator, error) { //nolint:gocritic
	//TODO: rename `OpenFolder` to `ReopenFolder`
	if opts.sanityOldNaming {
		if err := CheckSnapshotsCompatibility(opts.dirs); err != nil {
			panic(err)
		}
	}

	salt, err := GetStateIndicesSalt(opts.dirs, opts.genSaltIfNeed, opts.logger)
	if err != nil {
		return nil, err
	}

	a, err := newAggregator(ctx, opts.dirs, opts.stepSize, db, opts.logger)
	if err != nil {
		return nil, err
	}
	if err := statecfg.AdjustReceiptCurrentVersionIfNeeded(opts.dirs, opts.logger); err != nil {
		return nil, err
	}
	if err := statecfg.Configure(statecfg.Schema, a, opts.dirs, salt, opts.logger); err != nil {
		return nil, err
	}

<<<<<<< HEAD
	a.AddDependencyBtwnDomains(kv.AccountsDomain, kv.CommitmentDomain)
	a.AddDependencyBtwnDomains(kv.StorageDomain, kv.CommitmentDomain)

	//a.KeepRecentTxnsOfHistoriesWithDisabledSnapshots(100_000) // ~1k blocks of history

	a.dirtyFilesLock.Lock()
	defer a.dirtyFilesLock.Unlock()
	a.recalcVisibleFiles(a.dirtyFilesEndTxNumMinimax())

	return a, nil
}

var dbgCommBtIndex = dbg.EnvBool("AGG_COMMITMENT_BT", false)

func init() {
	if dbgCommBtIndex {
		Schema.CommitmentDomain.Accessors = AccessorBTree | AccessorExistence
	}
	InitSchemas()
}

type SchemaGen struct {
	AccountsDomain   domainCfg
	StorageDomain    domainCfg
	CodeDomain       domainCfg
	CommitmentDomain domainCfg
	ReceiptDomain    domainCfg
	RCacheDomain     domainCfg
	LogAddrIdx       iiCfg
	LogTopicIdx      iiCfg
	TracesFromIdx    iiCfg
	TracesToIdx      iiCfg
}

type Versioned interface {
	GetVersions() VersionTypes
}
=======
	func() {
		a.dirtyFilesLock.Lock()
		defer a.dirtyFilesLock.Unlock()
		a.recalcVisibleFiles(a.dirtyFilesEndTxNumMinimax())
	}()
>>>>>>> f759a94f

	if opts.disableFsync {
		//TODO: maybe move it to some kind of config?
		for _, d := range a.d {
			d.DisableFsync()
		}
		for _, ii := range a.iis {
			ii.DisableFsync()
		}
	}

	return a, nil
}

func (opts AggOpts) MustOpen(ctx context.Context, db kv.RoDB) *Aggregator { //nolint:gocritic
	agg, err := opts.Open(ctx, db)
	if err != nil {
		panic(fmt.Errorf("fail to open mdbx: %w", err))
	}
	return agg
}

// Setters

func (opts AggOpts) StepSize(s uint64) AggOpts    { opts.stepSize = s; return opts }        //nolint:gocritic
func (opts AggOpts) GenSaltIfNeed(v bool) AggOpts { opts.genSaltIfNeed = v; return opts }   //nolint:gocritic
func (opts AggOpts) Logger(l log.Logger) AggOpts  { opts.logger = l; return opts }          //nolint:gocritic
func (opts AggOpts) DisableFsync() AggOpts        { opts.disableFsync = true; return opts } //nolint:gocritic
func (opts AggOpts) SanityOldNaming() AggOpts { //nolint:gocritic
	opts.sanityOldNaming = true
	return opts
}

// Getters

func CheckSnapshotsCompatibility(d datadir.Dirs) error {
	directories := []string{
		d.Chaindata, d.Tmp, d.SnapIdx, d.SnapHistory, d.SnapDomain,
		d.SnapAccessors, d.SnapCaplin, d.Downloader, d.TxPool, d.Snap,
		d.Nodes, d.CaplinBlobs, d.CaplinIndexing, d.CaplinLatest, d.CaplinGenesis,
	}
	for _, dirPath := range directories {
		err := filepath.WalkDir(dirPath, func(path string, entry fs.DirEntry, err error) error {
			if err != nil {
				if os.IsNotExist(err) { //skip magically disappeared files
					return nil
				}
				return err
			}
			if entry.IsDir() {
				return nil
			}

			name := entry.Name()
			if strings.HasPrefix(name, "v1-") {
				return errors.New("The datadir has bad snapshot files or they are " +
					"incompatible with the current erigon version. If you want to upgrade from an" +
					"older version, you may run the following to rename files to the " +
					"new version: `erigon snapshots update-to-new-ver-format`")
			}
			fileInfo, _, _ := snaptype.ParseFileName("", name)

			currentFileVersion := fileInfo.Version

			msVs, ok := statecfg.SchemeMinSupportedVersions[fileInfo.TypeString]
			if !ok {
				//println("file type not supported", fileInfo.TypeString, name)
				return nil
			}
			requiredVersion, ok := msVs[fileInfo.Ext]
			if !ok {
				return nil
			}

			if currentFileVersion.Major < requiredVersion.Major {
				return fmt.Errorf("snapshot file major version mismatch for file %s, "+
					" requiredVersion: %d, currentVersion: %d"+
					" You may want to downgrade to an older version (not older than 3.1)",
					fileInfo.Name(), requiredVersion.Major, currentFileVersion.Major)
			}
			return nil
		})

		if err != nil {
			return err
		}
	}

	return nil
}<|MERGE_RESOLUTION|>--- conflicted
+++ resolved
@@ -69,51 +69,11 @@
 		return nil, err
 	}
 
-<<<<<<< HEAD
-	a.AddDependencyBtwnDomains(kv.AccountsDomain, kv.CommitmentDomain)
-	a.AddDependencyBtwnDomains(kv.StorageDomain, kv.CommitmentDomain)
-
-	//a.KeepRecentTxnsOfHistoriesWithDisabledSnapshots(100_000) // ~1k blocks of history
-
-	a.dirtyFilesLock.Lock()
-	defer a.dirtyFilesLock.Unlock()
-	a.recalcVisibleFiles(a.dirtyFilesEndTxNumMinimax())
-
-	return a, nil
-}
-
-var dbgCommBtIndex = dbg.EnvBool("AGG_COMMITMENT_BT", false)
-
-func init() {
-	if dbgCommBtIndex {
-		Schema.CommitmentDomain.Accessors = AccessorBTree | AccessorExistence
-	}
-	InitSchemas()
-}
-
-type SchemaGen struct {
-	AccountsDomain   domainCfg
-	StorageDomain    domainCfg
-	CodeDomain       domainCfg
-	CommitmentDomain domainCfg
-	ReceiptDomain    domainCfg
-	RCacheDomain     domainCfg
-	LogAddrIdx       iiCfg
-	LogTopicIdx      iiCfg
-	TracesFromIdx    iiCfg
-	TracesToIdx      iiCfg
-}
-
-type Versioned interface {
-	GetVersions() VersionTypes
-}
-=======
 	func() {
 		a.dirtyFilesLock.Lock()
 		defer a.dirtyFilesLock.Unlock()
 		a.recalcVisibleFiles(a.dirtyFilesEndTxNumMinimax())
 	}()
->>>>>>> f759a94f
 
 	if opts.disableFsync {
 		//TODO: maybe move it to some kind of config?
