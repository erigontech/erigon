--- conflicted
+++ resolved
@@ -144,21 +144,8 @@
 			g.Reset(offset)
 			_, hi.nextVal, _, _, _ = g.Next2Copy(nil, nil)
 		} else {
-<<<<<<< HEAD
 			histKey := historyKey(txNum, hi.nextKey, nil)
 			hi.nextVal = hi.hc.dataReader(historyItem.src.decompressor).FindOnPageForHistory(histKey, offset)
-=======
-			g := seg.NewPagedReader(hi.hc.statelessGetter(historyItem.i), hi.hc.h.HistoryValuesOnCompressedPage, true)
-			g.Reset(offset)
-			for i := 0; i < hi.hc.h.HistoryValuesOnCompressedPage && g.HasNext(); i++ {
-				k, v, _, _ := g.Next2(nil)
-				histKey := historyKey(txNum, hi.nextKey, nil)
-				if bytes.Equal(histKey, k) {
-					hi.nextVal = v
-					break
-				}
-			}
->>>>>>> 2d8b6493
 		}
 		return nil
 	}
@@ -443,21 +430,8 @@
 			g.Reset(offset)
 			_, hi.nextVal, _, _, _ = g.Next2Copy(nil, nil)
 		} else {
-<<<<<<< HEAD
 			histKey := historyKey(txNum, hi.nextKey, nil)
 			hi.nextVal = hi.hc.dataReader(historyItem.src.decompressor).FindOnPageForHistory(histKey, offset)
-=======
-			g := seg.NewPagedReader(hi.hc.statelessGetter(historyItem.i), hi.hc.h.HistoryValuesOnCompressedPage, true)
-			g.Reset(offset)
-			for i := 0; i < hi.hc.h.HistoryValuesOnCompressedPage && g.HasNext(); i++ {
-				k, v, _, _ := g.Next2(nil)
-				histKey := historyKey(txNum, hi.nextKey, nil)
-				if bytes.Equal(histKey, k) {
-					hi.nextVal = v
-					break
-				}
-			}
->>>>>>> 2d8b6493
 		}
 		return nil
 	}
