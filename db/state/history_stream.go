// Copyright 2022 The Erigon Authors
// This file is part of Erigon.
//
// Erigon is free software: you can redistribute it and/or modify
// it under the terms of the GNU Lesser General Public License as published by
// the Free Software Foundation, either version 3 of the License, or
// (at your option) any later version.
//
// Erigon is distributed in the hope that it will be useful,
// but WITHOUT ANY WARRANTY; without even the implied warranty of
// MERCHANTABILITY or FITNESS FOR A PARTICULAR PURPOSE. See the
// GNU Lesser General Public License for more details.
//
// You should have received a copy of the GNU Lesser General Public License
// along with Erigon. If not, see <http://www.gnu.org/licenses/>.

package state

import (
	"bytes"
	"container/heap"
	"context"
	"encoding/binary"
	"fmt"

	"github.com/erigontech/erigon/common"
	"github.com/erigontech/erigon/common/hexutil"
	"github.com/erigontech/erigon/common/log/v3"
	"github.com/erigontech/erigon/db/kv"
	"github.com/erigontech/erigon/db/kv/order"
	"github.com/erigontech/erigon/db/kv/stream"
	"github.com/erigontech/erigon/db/recsplit/multiencseq"
	"github.com/erigontech/erigon/db/seg"
)

// HistoryRangeAsOfFiles - Returns the state as it existed AT a specific txNum (before txNum executed)
// For each key, finds the latest value that was valid at startTxNum.
// USAGE: RangeAsOf() - "What was the state at txNum=X?" - so we can execute txNum=X on this state
type HistoryRangeAsOfFiles struct {
	hc    *HistoryRoTx
	limit int

	from, toPrefix []byte
	nextVal        []byte
	nextKey        []byte

	h          ReconHeap
	startTxNum uint64
	startTxKey [8]byte
	txnKey     [8]byte

	k, v, kBackup, vBackup []byte
	orderAscend            order.By

	logger log.Logger
	ctx    context.Context
}

func (hi *HistoryRangeAsOfFiles) Close() {
}

func (hi *HistoryRangeAsOfFiles) init(iiFiles visibleFiles) error {
	for i, item := range iiFiles {
		if item.endTxNum <= hi.startTxNum {
			continue
		}
		// TODO: seek(from)
		g := hi.hc.iit.dataReader(item.src.decompressor)

		idx := hi.hc.iit.statelessIdxReader(i)
		var offset uint64
		if len(hi.from) > 0 {
			n := item.src.decompressor.Count() / 2
			var ok bool
			offset, ok = g.BinarySearch(hi.from, n, idx.OrdinalLookup)
			if !ok {
				offset = 0
			}
		}
		g.Reset(offset)
		if g.HasNext() {
			wrapper := NewSegReaderWrapper(g)
			if wrapper.HasNext() {
				key, val, err := wrapper.Next()
				if err != nil {
					return err
				}
				heap.Push(&hi.h, &ReconItem{g: wrapper, key: key, val: val, startTxNum: item.startTxNum, endTxNum: item.endTxNum, txNum: item.endTxNum})
			}
		}
	}
	binary.BigEndian.PutUint64(hi.startTxKey[:], hi.startTxNum)
	return hi.advanceInFiles()
}

func (hi *HistoryRangeAsOfFiles) Trace(prefix string) *stream.TracedDuo[[]byte, []byte] {
	return stream.TraceDuo(hi, hi.logger, "[dbg] HistoryRangeAsOfFiles.Next "+prefix)
}

func (hi *HistoryRangeAsOfFiles) advanceInFiles() error {
	for hi.h.Len() > 0 {
		top := heap.Pop(&hi.h).(*ReconItem)
		key := top.key
		idxVal := top.val

		// Get the next key-value pair for the next iteration
		if top.g.HasNext() {
			var err error
			top.key, top.val, err = top.g.Next()
			if err != nil {
				return err
			}
			if hi.toPrefix == nil || bytes.Compare(top.key, hi.toPrefix) < 0 {
				heap.Push(&hi.h, top)
			}
		}

		if hi.from != nil && bytes.Compare(key, hi.from) < 0 { //TODO: replace by seekInFiles()
			continue
		}

		if bytes.Equal(key, hi.nextKey) { // deduplication
			continue
		}

		txNum, ok := multiencseq.Seek(top.startTxNum, idxVal, hi.startTxNum)
		if !ok {
			continue
		}

		hi.nextKey = key
		binary.BigEndian.PutUint64(hi.txnKey[:], txNum)
		historyItem, ok := hi.hc.getFileDeprecated(top.startTxNum, top.endTxNum)
		if !ok {
			return fmt.Errorf("no %s file found for [%x]", hi.hc.h.FilenameBase, hi.nextKey)
		}
		reader := hi.hc.statelessIdxReader(historyItem.i)
		offset, ok := reader.Lookup2(hi.txnKey[:], hi.nextKey)
		if !ok {
			continue
		}

		compressedPageValuesCount := historyItem.src.decompressor.CompressedPageValuesCount()

		if historyItem.src.decompressor.CompressionFormatVersion() == seg.FileCompressionFormatV0 {
			compressedPageValuesCount = hi.hc.h.HistoryValuesOnCompressedPage
		}

		if compressedPageValuesCount <= 1 {
			g := hi.hc.statelessGetter(historyItem.i)
			g.Reset(offset)
			hi.nextVal, _ = g.Next(nil)
		} else {
			g := seg.NewPagedReader(hi.hc.statelessGetter(historyItem.i), compressedPageValuesCount, true)
			g.Reset(offset)
			for i := 0; i < compressedPageValuesCount && g.HasNext(); i++ {
				k, v, _, _ := g.Next2(nil)
				histKey := historyKey(txNum, hi.nextKey, nil)
				if bytes.Equal(histKey, k) {
					hi.nextVal = v
					break
				}
			}
		}
		return nil
	}
	hi.nextKey = nil
	return nil
}

func (hi *HistoryRangeAsOfFiles) HasNext() bool {
	if hi.limit == 0 { // limit reached
		return false
	}
	if hi.nextKey == nil { // EndOfTable
		return false
	}
	if hi.toPrefix == nil { // s.nextK == nil check is above
		return true
	}

	//Asc:  [from, to) AND from < to
	//Desc: [from, to) AND from > to
	cmp := bytes.Compare(hi.nextKey, hi.toPrefix)
	return (bool(hi.orderAscend) && cmp < 0) || (!bool(hi.orderAscend) && cmp > 0)
}

func (hi *HistoryRangeAsOfFiles) Next() ([]byte, []byte, error) {
	select {
	case <-hi.ctx.Done():
		return nil, nil, hi.ctx.Err()
	default:
	}

	hi.limit--
	hi.k, hi.v = append(hi.k[:0], hi.nextKey...), append(hi.v[:0], hi.nextVal...)

	// Satisfy stream.Duo Invariant 2
	hi.k, hi.kBackup, hi.v, hi.vBackup = hi.kBackup, hi.k, hi.vBackup, hi.v
	if err := hi.advanceInFiles(); err != nil {
		return nil, nil, err
	}
	hi.orderAscend.Assert(hi.kBackup, hi.nextKey)
	// TODO: remove `common.Copy`. it protecting from some existing bug. https://github.com/erigontech/erigon/issues/12672
	return common.Copy(hi.kBackup), common.Copy(hi.vBackup), nil
}

// HistoryRangeAsOfDB - returns state range at given time in history
type HistoryRangeAsOfDB struct {
	largeValues bool
	roTx        kv.Tx
	valsC       kv.Cursor
	valsCDup    kv.CursorDupSort
	valsTable   string

	from, toPrefix []byte
	orderAscend    order.By
	limit          int

	nextKey, nextVal []byte

	startTxNum uint64
	startTxKey [8]byte

	k, v, kBackup, vBackup []byte
	err                    error

	logger log.Logger
	ctx    context.Context
}

func (hi *HistoryRangeAsOfDB) Close() {
	if hi.valsC != nil {
		hi.valsC.Close()
	}
}

func (hi *HistoryRangeAsOfDB) Trace(prefix string) *stream.TracedDuo[[]byte, []byte] {
	return stream.TraceDuo(hi, hi.logger, "[dbg] HistoryRangeAsOfDB.Next "+prefix)
}

func (hi *HistoryRangeAsOfDB) advance() (err error) {
	// not large:
	//   keys: txNum -> key1+key2
	//   vals: key1+key2 -> txNum + value (DupSort)
	// large:
	//   keys: txNum -> key1+key2
	//   vals: key1+key2+txNum -> value (not DupSort)
	if hi.largeValues {
		return hi.advanceLargeVals()
	}
	return hi.advanceSmallVals()
}
func (hi *HistoryRangeAsOfDB) advanceLargeVals() error {
	var seek []byte
	var err error
	if hi.valsC == nil {
		if hi.valsC, err = hi.roTx.Cursor(hi.valsTable); err != nil {
			return err
		}
		firstKey, _, err := hi.valsC.Seek(hi.from)
		if err != nil {
			return err
		}
		if firstKey == nil {
			hi.nextKey = nil
			return nil
		}
		seek = append(common.Copy(firstKey[:len(firstKey)-8]), hi.startTxKey[:]...)
	} else {
		next, ok := kv.NextSubtree(hi.nextKey)
		if !ok {
			hi.nextKey = nil
			return nil
		}

		seek = append(next, hi.startTxKey[:]...)
	}
	for k, v, err := hi.valsC.Seek(seek); k != nil; k, v, err = hi.valsC.Seek(seek) {
		if err != nil {
			return err
		}
		if hi.toPrefix != nil && bytes.Compare(k[:len(k)-8], hi.toPrefix) >= 0 {
			break
		}
		if !bytes.Equal(seek[:len(k)-8], k[:len(k)-8]) {
			copy(seek[:len(k)-8], k[:len(k)-8])
			continue
		}
		hi.nextKey = k[:len(k)-8]
		hi.nextVal = v
		return nil
	}
	hi.nextKey = nil
	return nil
}
func (hi *HistoryRangeAsOfDB) advanceSmallVals() error {
	var seek []byte
	var err error
	if hi.valsCDup == nil {
		if hi.valsCDup, err = hi.roTx.CursorDupSort(hi.valsTable); err != nil {
			return err
		}
		seek = hi.from
	} else {
		next, ok := kv.NextSubtree(hi.nextKey)
		if !ok {
			hi.nextKey = nil
			return nil
		}
		seek = next
	}
	k, _, err := hi.valsCDup.Seek(seek)
	if err != nil {
		return err
	}
	for k != nil {
		if hi.toPrefix != nil && bytes.Compare(k, hi.toPrefix) >= 0 {
			break
		}
		v, err := hi.valsCDup.SeekBothRange(k, hi.startTxKey[:])
		if err != nil {
			return err
		}
		if v == nil {
			seek, ok := kv.NextSubtree(k)
			if !ok {
				break
			}
			if k, _, err = hi.valsCDup.Seek(seek); err != nil {
				panic(err)
			}
			continue
		}

		hi.nextKey = k
		hi.nextVal = v[8:]
		return nil
	}
	hi.nextKey = nil
	return nil
}

func (hi *HistoryRangeAsOfDB) HasNext() bool {
	if hi.err != nil {
		return true
	}
	if hi.limit == 0 { // limit reached
		return false
	}
	if hi.nextKey == nil { // EndOfTable
		return false
	}
	if hi.toPrefix == nil { // s.nextK == nil check is above
		return true
	}

	//Asc:  [from, to) AND from < to
	//Desc: [from, to) AND from > to
	cmp := bytes.Compare(hi.nextKey, hi.toPrefix)
	return (bool(hi.orderAscend) && cmp < 0) || (!bool(hi.orderAscend) && cmp > 0)
}

func (hi *HistoryRangeAsOfDB) Next() ([]byte, []byte, error) {
	select {
	case <-hi.ctx.Done():
		return nil, nil, hi.ctx.Err()
	default:
	}

	if hi.err != nil {
		return nil, nil, hi.err
	}
	hi.limit--
	hi.k, hi.v = hi.nextKey, hi.nextVal

	// Satisfy stream.Duo Invariant 2
	hi.k, hi.kBackup, hi.v, hi.vBackup = hi.kBackup, hi.k, hi.vBackup, hi.v
	if err := hi.advance(); err != nil {
		return nil, nil, err
	}
	hi.orderAscend.Assert(hi.kBackup, hi.nextKey)
	// TODO: remove `common.Copy`. it protecting from some existing bug. https://github.com/erigontech/erigon/issues/12672
	return common.Copy(hi.kBackup), common.Copy(hi.vBackup), nil
}

// HistoryChangesIterFiles - producing state-patch for Unwind - return state-patch for Unwind: "what keys changed between `[from, to)` and what was their value BEFORE txNum"
// Performs multi-way Union of frozen files. Later files override earlier files for same key
type HistoryChangesIterFiles struct {
	hc         *HistoryRoTx
	nextVal    []byte
	nextKey    []byte
	h          ReconHeap // Multi-way merge heap across frozen files
	startTxNum uint64
	endTxNum   int
	startTxKey [8]byte
	txnKey     [8]byte

	k, v, kBackup, vBackup []byte
	err                    error
	limit                  int
}

func (hi *HistoryChangesIterFiles) Close() {
}

func (hi *HistoryChangesIterFiles) advance() error {
	for hi.h.Len() > 0 {
		top := heap.Pop(&hi.h).(*ReconItem)
		key, idxVal := top.key, top.val
		if top.g.HasNext() {
			var err error
			top.key, top.val, err = top.g.Next()
			if err != nil {
				return err
			}
			heap.Push(&hi.h, top)
		}

		if bytes.Equal(key, hi.nextKey) { // deduplication
			continue
		}
		txNum, ok := multiencseq.Seek(top.startTxNum, idxVal, hi.startTxNum)
		if !ok {
			continue
		}
		if int(txNum) >= hi.endTxNum {
			continue
		}

		hi.nextKey = key
		binary.BigEndian.PutUint64(hi.txnKey[:], txNum)
		historyItem, ok := hi.hc.getFileDeprecated(top.startTxNum, top.endTxNum)
		if !ok {
			return fmt.Errorf("HistoryChangesIterFiles: no %s file found for [%x]", hi.hc.h.FilenameBase, hi.nextKey)
		}
		reader := hi.hc.statelessIdxReader(historyItem.i)
		offset, ok := reader.Lookup2(hi.txnKey[:], hi.nextKey)
		if !ok {
			continue
		}

		compressedPageValuesCount := historyItem.src.decompressor.CompressedPageValuesCount()

		if historyItem.src.decompressor.CompressionFormatVersion() == seg.FileCompressionFormatV0 {
			compressedPageValuesCount = hi.hc.h.HistoryValuesOnCompressedPage
		}

		if compressedPageValuesCount <= 1 {
			g := hi.hc.statelessGetter(historyItem.i)
			g.Reset(offset)
			hi.nextVal, _ = g.Next(nil)
		} else {
			g := seg.NewPagedReader(hi.hc.statelessGetter(historyItem.i), compressedPageValuesCount, true)
			g.Reset(offset)
			for i := 0; i < compressedPageValuesCount && g.HasNext(); i++ {
				k, v, _, _ := g.Next2(nil)
				histKey := historyKey(txNum, hi.nextKey, nil)
				if bytes.Equal(histKey, k) {
					hi.nextVal = v
					break
				}
			}
		}
		return nil
	}
	hi.nextKey = nil
	return nil
}

func (hi *HistoryChangesIterFiles) HasNext() bool {
	if hi.err != nil { // always true, then .Next() call will return this error
		return true
	}
	if hi.limit == 0 { // limit reached
		return false
	}
	if hi.nextKey == nil { // EndOfTable
		return false
	}
	return true
}

func (hi *HistoryChangesIterFiles) Next() ([]byte, []byte, error) {
	if hi.err != nil {
		return nil, nil, hi.err
	}
	hi.limit--
	hi.k, hi.v = append(hi.k[:0], hi.nextKey...), append(hi.v[:0], hi.nextVal...)

	// Satisfy iter.Duo Invariant 2
	hi.k, hi.kBackup, hi.v, hi.vBackup = hi.kBackup, hi.k, hi.vBackup, hi.v
	if err := hi.advance(); err != nil {
		return nil, nil, err
	}
	return hi.kBackup, hi.vBackup, nil
}

type HistoryChangesIterDB struct {
	largeValues     bool
	roTx            kv.Tx
	valsC           kv.Cursor
	valsCDup        kv.CursorDupSort
	valsTable       string
	limit, endTxNum int
	startTxKey      [8]byte

	nextKey, nextVal []byte
	k, v             []byte
	err              error
}

func (hi *HistoryChangesIterDB) Close() {
	if hi.valsC != nil {
		hi.valsC.Close()
	}
	if hi.valsCDup != nil {
		hi.valsCDup.Close()
	}
}
func (hi *HistoryChangesIterDB) advance() (err error) {
	// not large:
	//   keys: txNum -> key1+key2
	//   vals: key1+key2 -> txNum + value (DupSort)
	// large:
	//   keys: txNum -> key1+key2
	//   vals: key1+key2+txNum -> value (not DupSort)
	if hi.largeValues {
		return hi.advanceLargeVals()
	}
	return hi.advanceSmallVals()
}

func (hi *HistoryChangesIterDB) advanceLargeVals() error {
	var seek []byte
	var err error
	if hi.valsC == nil {
		if hi.valsC, err = hi.roTx.Cursor(hi.valsTable); err != nil {
			return err
		}
		firstKey, _, err := hi.valsC.First()
		if err != nil {
			return err
		}
		if firstKey == nil {
			hi.nextKey = nil
			return nil
		}
		seek = append(common.Copy(firstKey[:len(firstKey)-8]), hi.startTxKey[:]...)
	} else {
		next, ok := kv.NextSubtree(hi.nextKey)
		if !ok {
			hi.nextKey = nil
			return nil
		}

		seek = append(next, hi.startTxKey[:]...)
	}
	for k, v, err := hi.valsC.Seek(seek); k != nil; k, v, err = hi.valsC.Seek(seek) {
		if err != nil {
			return err
		}
		if hi.endTxNum >= 0 && int(binary.BigEndian.Uint64(k[len(k)-8:])) >= hi.endTxNum {
			next, ok := kv.NextSubtree(k[:len(k)-8])
			if !ok {
				hi.nextKey = nil
				return nil
			}
			seek = append(next, hi.startTxKey[:]...)
			continue
		}
		if hi.nextKey != nil && bytes.Equal(k[:len(k)-8], hi.nextKey) && bytes.Equal(v, hi.nextVal) {
			// stuck on the same key, move to first key larger than seek
			for {
				k, v, err = hi.valsC.Next()
				if err != nil {
					return err
				}
				if k == nil {
					hi.nextKey = nil
					return nil
				}
				if bytes.Compare(seek[:len(seek)-8], k[:len(k)-8]) < 0 {
					break
				}
			}
		}
		//fmt.Printf("[seek=%x][RET=%t] '%x' '%x'\n", seek, bytes.Equal(seek[:len(seek)-8], k[:len(k)-8]), k, v)
		if !bytes.Equal(seek[:len(seek)-8], k[:len(k)-8]) /*|| int(binary.BigEndian.Uint64(k[len(k)-8:])) > hi.endTxNum */ {
			if len(seek) != len(k) {
				seek = append(append(seek[:0], k[:len(k)-8]...), hi.startTxKey[:]...)
				continue
			}
			copy(seek[:len(k)-8], k[:len(k)-8])
			continue
		}
		hi.nextKey = k[:len(k)-8]
		hi.nextVal = v
		return nil
	}
	hi.nextKey = nil
	return nil
}
func (hi *HistoryChangesIterDB) advanceSmallVals() (err error) {
	var k []byte
	if hi.valsCDup == nil {
		if hi.valsCDup, err = hi.roTx.CursorDupSort(hi.valsTable); err != nil {
			return err
		}

		if k, _, err = hi.valsCDup.First(); err != nil {
			return err
		}
	} else {
		if k, _, err = hi.valsCDup.NextNoDup(); err != nil {
			return err
		}
	}
	for k != nil {
		v, err := hi.valsCDup.SeekBothRange(k, hi.startTxKey[:])
		if err != nil {
			return err
		}
		if v == nil {
			next, ok := kv.NextSubtree(k)
			if !ok {
				hi.nextKey = nil
				return nil
			}
			k, _, err = hi.valsCDup.Seek(next)
			if err != nil {
				return err
			}
			continue
		}
		foundTxNumVal := v[:8]
		if hi.endTxNum < 0 || int(binary.BigEndian.Uint64(foundTxNumVal)) < hi.endTxNum {
			hi.nextKey = k
			hi.nextVal = v[8:]
			return nil
		}
		k, _, err = hi.valsCDup.NextNoDup()
		if err != nil {
			return err
		}
	}
	hi.nextKey = nil
	return nil
}

func (hi *HistoryChangesIterDB) HasNext() bool {
	if hi.err != nil { // always true, then .Next() call will return this error
		return true
	}
	if hi.limit == 0 { // limit reached
		return false
	}
	if hi.nextKey == nil { // EndOfTable
		return false
	}
	return true
}

func (hi *HistoryChangesIterDB) Next() ([]byte, []byte, error) {
	if hi.err != nil {
		return nil, nil, hi.err
	}
	hi.limit--
	hi.k, hi.v = hi.nextKey, hi.nextVal
	if err := hi.advance(); err != nil {
		return nil, nil, err
	}
	order.Asc.Assert(hi.k, hi.nextKey)
	return hi.k, hi.v, nil
}

//// for TraceKey

type HistoryTraceKeyFiles struct {
	hc *HistoryRoTx

	fromTxNum, toTxNum uint64
	key                []byte

	logger log.Logger
	ctx    context.Context

	// private
	txNum             uint64
	hasNext           bool
	fileIdx           int
	efbuf, v, histKey []byte
	seqItr            stream.U64 // stores iterator returned by multiencseq.SequenceReader#Iterator
	histReader        *seg.PagedReader
}

func (ht *HistoryTraceKeyFiles) init() error {
	ht.efbuf = make([]byte, 256)
	ht.v = make([]byte, 256)
	ht.histKey = make([]byte, 0, len(ht.key)+8)
	ht.hasNext = true
	return ht.advance()
}

func (ht *HistoryTraceKeyFiles) Close() {
	if ht.seqItr != nil {
		ht.seqItr.Close()
	}
	ht.seqItr = nil
	ht.histReader = nil
}

func (ht *HistoryTraceKeyFiles) HasNext() bool {
	return ht.hasNext
}

func (ht *HistoryTraceKeyFiles) advance() error {
	if !ht.hasNext {
		return nil
	}
	moveToNextFileFn := func() {
		ht.fileIdx++
		if ht.seqItr != nil {
			ht.seqItr.Close()
			ht.seqItr = nil
		}
		ht.histReader = nil
	}
	for ht.fileIdx < len(ht.hc.iit.files) {
		item := ht.hc.iit.files[ht.fileIdx]
		if ht.fromTxNum > item.endTxNum {
			moveToNextFileFn()
			continue
		}
		if ht.toTxNum <= item.startTxNum {
			// done
			ht.hasNext = false
			return nil
		}

		if ht.seqItr == nil {
			idxReader := ht.hc.iit.statelessIdxReader(ht.fileIdx)
			getter := ht.hc.iit.statelessGetter(ht.fileIdx)

			offset, ok := idxReader.TwoLayerLookup(ht.key)
			if !ok {
				ht.logger.Debug("weird thing - no offset found for %s in file %s", hexutil.Encode(ht.key), item.src.decompressor.FileName())
				moveToNextFileFn()
				continue
			}
			getter.Reset(offset)
			getter.Next(ht.efbuf[:0]) // skip key
			ht.efbuf, _ = getter.Next(ht.efbuf[:0])
			currSeq := multiencseq.ReadMultiEncSeq(item.startTxNum, ht.efbuf)
			ht.seqItr = currSeq.Iterator(int(ht.fromTxNum))
		}

		if !ht.seqItr.HasNext() {
			moveToNextFileFn()
			continue
		}

		txNum, err := ht.seqItr.Next()
		if err != nil {
			return fmt.Errorf("HistoryTraceKeyFiles.Next: seqItr.Next() error: %w", err)
		}

		if txNum >= ht.toTxNum {
			moveToNextFileFn()
			continue
		}
		ht.histKey = ht.hc.encodeTs(txNum, ht.key)
		ht.txNum = txNum

		if ht.histReader == nil {
			idxReader := ht.hc.statelessIdxReader(ht.fileIdx)
			getter := ht.hc.statelessGetter(ht.fileIdx)
			getter.Reset(0)
			ht.histReader = seg.NewPagedReader(
				getter,
				ht.hc.h.HistoryValuesOnCompressedPage,
				true,
			)
			offset, ok := idxReader.Lookup(ht.histKey)
			if !ok {
				// shouldn't since key/txNum in ef
				return fmt.Errorf("HistoryTraceKeyFiles.Next: no history offset found for key %s at txNum %d in file %s", hexutil.Encode(ht.key), txNum, item.src.decompressor.FileName())
			}

			ht.histReader.Reset(offset)
		}

<<<<<<< HEAD
		for ht.histReader.HasNext() {
			k, v, _, _ := ht.histReader.Next2(nil)
			if bytes.Equal(k, ht.histKey) {
				ht.v = bytes.Clone(v)
				return nil
			}
=======
		if ht.hc.h.HistoryValuesOnCompressedPage <= 1 {
			for ht.histReader.HasNext() {
				v, _ := ht.histReader.Next(nil)
				ht.v = bytes.Clone(v)
				return nil
			}
		} else {
			for ht.histReader.HasNext() {
				k, v, _, _ := ht.histReader.Next2(nil)
				if bytes.Equal(k, ht.histKey) {
					ht.v = bytes.Clone(v)
					return nil
				}
			}
>>>>>>> 820c67e7
		}

		// shouldn't happen as key/txNum in ef
		return fmt.Errorf("HistoryTraceKeyFiles.Next: no history value found for key %s at txNum %d in file %s", hexutil.Encode(ht.key), txNum, item.src.decompressor.FileName())
	}

	ht.hasNext = false
	return nil
}

func (ht *HistoryTraceKeyFiles) Next() (uint64, []byte, error) {
	select {
	case <-ht.ctx.Done():
		return 0, nil, ht.ctx.Err()
	default:
	}

	defer ht.advance()
	return ht.txNum, ht.v, nil
}

type HistoryTraceKeyDB struct {
	largeValues bool
	roTx        kv.Tx
	valsTable   string

	fromTxNum, toTxNum uint64
	key                []byte

	logger log.Logger
	ctx    context.Context

	// private
	txNum                 uint64
	startTxNumBytes, k, v []byte
	valsC                 kv.Cursor
	valsCDup              kv.CursorDupSort
}

func (ht *HistoryTraceKeyDB) init() error {
	return ht.advance()
}

func (ht *HistoryTraceKeyDB) Close() {
	if ht.valsC != nil {
		ht.valsC.Close()
		ht.valsC = nil
	}

	if ht.valsCDup != nil {
		ht.valsCDup.Close()
		ht.valsCDup = nil
	}
}

func (ht *HistoryTraceKeyDB) HasNext() bool {
	return ht.k != nil
}

func (ht *HistoryTraceKeyDB) Next() (uint64, []byte, error) {
	select {
	case <-ht.ctx.Done():
		return 0, nil, ht.ctx.Err()
	default:
	}
	txNum, v := ht.txNum, ht.v
	if err := ht.advance(); err != nil {
		return 0, nil, err
	}
	return txNum, v, nil
}

func (ht *HistoryTraceKeyDB) advance() error {
	if ht.largeValues {
		return ht.advanceLargeVals()
	}
	return ht.advanceSmallVals()
}

func (ht *HistoryTraceKeyDB) advanceSmallVals() error {
	var err error
	if ht.valsCDup == nil {
		if ht.valsCDup, err = ht.roTx.CursorDupSort(ht.valsTable); err != nil {
			return err
		}
		ht.startTxNumBytes = make([]byte, 8)
		binary.BigEndian.PutUint64(ht.startTxNumBytes, ht.fromTxNum)
		k, _, err := ht.valsCDup.Seek(ht.key)
		if err != nil {
			return err
		}
		if k == nil {
			ht.k = nil
			return nil
		}
		ht.k = ht.key
<<<<<<< HEAD
		ht.v, err = ht.valsCDup.SeekBothRange(ht.key, ht.startTxNumBytes[:])
=======
		ht.v, err = ht.valsCDup.SeekBothRange(ht.key, ht.startTxNumBytes)
>>>>>>> 820c67e7
		if err != nil {
			return err
		}
	} else {
		ht.k, ht.v, err = ht.valsCDup.NextDup()
		if err != nil {
			return err
		}
	}

	if ht.v == nil {
		ht.k = nil
		return nil
	}

	ht.txNum = binary.BigEndian.Uint64(ht.v)
	if ht.txNum >= ht.toTxNum {
		ht.k = nil
	}
	ht.v = ht.v[8:]
	ht.v = common.Copy(ht.v)
	return nil
}

func (ht *HistoryTraceKeyDB) advanceLargeVals() error {
	var err error
	if ht.valsC == nil {
		if ht.valsC, err = ht.roTx.Cursor(ht.valsTable); err != nil {
			return err
		}
		startTxNumBytes := make([]byte, 8)
		binary.BigEndian.PutUint64(startTxNumBytes, ht.fromTxNum)
<<<<<<< HEAD
		seek := append([]byte{}, append(ht.key, startTxNumBytes[:]...)...)
=======
		seek := append([]byte{}, append(ht.key, startTxNumBytes...)...)
>>>>>>> 820c67e7
		firstKey, v, err := ht.valsC.Seek(seek)
		if err != nil {
			return err
		}
		if firstKey == nil || !bytes.Equal(firstKey[:len(firstKey)-8], ht.key) {
			ht.k = nil
			return nil
		}
		ht.k = firstKey
		ht.txNum = binary.BigEndian.Uint64(firstKey[len(firstKey)-8:])
		if ht.txNum >= ht.toTxNum {
			ht.k = nil
			return nil
		}
		ht.v = v
		return nil
	}

	ht.k, ht.v, err = ht.valsC.Next()
	if err != nil {
		return err
	}
	if ht.k == nil || !bytes.Equal(ht.k[:len(ht.k)-8], ht.key) {
		ht.k = nil
		return nil
	}
	foundTxNum := binary.BigEndian.Uint64(ht.k[len(ht.k)-8:])
	if foundTxNum >= ht.toTxNum {
		ht.k = nil
		return nil
	}
	ht.txNum = foundTxNum

	return nil
}<|MERGE_RESOLUTION|>--- conflicted
+++ resolved
@@ -790,14 +790,6 @@
 			ht.histReader.Reset(offset)
 		}
 
-<<<<<<< HEAD
-		for ht.histReader.HasNext() {
-			k, v, _, _ := ht.histReader.Next2(nil)
-			if bytes.Equal(k, ht.histKey) {
-				ht.v = bytes.Clone(v)
-				return nil
-			}
-=======
 		if ht.hc.h.HistoryValuesOnCompressedPage <= 1 {
 			for ht.histReader.HasNext() {
 				v, _ := ht.histReader.Next(nil)
@@ -812,7 +804,6 @@
 					return nil
 				}
 			}
->>>>>>> 820c67e7
 		}
 
 		// shouldn't happen as key/txNum in ef
@@ -909,11 +900,7 @@
 			return nil
 		}
 		ht.k = ht.key
-<<<<<<< HEAD
-		ht.v, err = ht.valsCDup.SeekBothRange(ht.key, ht.startTxNumBytes[:])
-=======
 		ht.v, err = ht.valsCDup.SeekBothRange(ht.key, ht.startTxNumBytes)
->>>>>>> 820c67e7
 		if err != nil {
 			return err
 		}
@@ -946,11 +933,7 @@
 		}
 		startTxNumBytes := make([]byte, 8)
 		binary.BigEndian.PutUint64(startTxNumBytes, ht.fromTxNum)
-<<<<<<< HEAD
-		seek := append([]byte{}, append(ht.key, startTxNumBytes[:]...)...)
-=======
 		seek := append([]byte{}, append(ht.key, startTxNumBytes...)...)
->>>>>>> 820c67e7
 		firstKey, v, err := ht.valsC.Seek(seek)
 		if err != nil {
 			return err
