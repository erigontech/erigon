package snapshotsync

import (
	"cmp"
	"context"
	"fmt"
	"path/filepath"
	"slices"
	"strings"

	"github.com/erigontech/erigon/common/background"
	"github.com/erigontech/erigon/common/dir"
	"github.com/erigontech/erigon/common/log/v3"
	"github.com/erigontech/erigon/db/kv"
	"github.com/erigontech/erigon/db/seg"
	"github.com/erigontech/erigon/db/snapcfg"
	"github.com/erigontech/erigon/db/snaptype"
	"github.com/erigontech/erigon/db/snaptype2"
	"github.com/erigontech/erigon/execution/chain"
)

type Merger struct {
	lvl             log.Lvl
	compressWorkers int
	tmpDir          string
	chainConfig     *chain.Config
	chainDB         kv.RoDB
	logger          log.Logger
	noFsync         bool // fsync is enabled by default, but tests can manually disable
}

func NewMerger(tmpDir string, compressWorkers int, lvl log.Lvl, chainDB kv.RoDB, chainConfig *chain.Config, logger log.Logger) *Merger {
	return &Merger{tmpDir: tmpDir, compressWorkers: compressWorkers, lvl: lvl, chainDB: chainDB, chainConfig: chainConfig, logger: logger}
}
func (m *Merger) DisableFsync() { m.noFsync = true }

func (m *Merger) FindMergeRanges(currentRanges []Range, maxBlockNum uint64) (toMerge []Range) {
	cfg, _ := snapcfg.KnownCfg(m.chainConfig.ChainName)
	for i := len(currentRanges) - 1; i > 0; i-- {
		r := currentRanges[i]
		mergeLimit := cfg.MergeLimit(snaptype.Unknown, r.From())
		if r.To()-r.From() >= mergeLimit {
			continue
		}
		for _, span := range snapcfg.MergeStepsFromCfg(cfg, snaptype.Unknown, r.From()) {
			if r.To()%span != 0 {
				continue
			}
			if r.To()-r.From() == span {
				break
			}
			aggFrom := r.To() - span
			toMerge = append(toMerge, NewRange(aggFrom, r.To()))
			for i >= 0 && currentRanges[i].From() > aggFrom {
				i--
			}
			break
		}
	}
	slices.SortFunc(toMerge, func(i, j Range) int { return cmp.Compare(i.From(), j.From()) })
	return toMerge
}

func (m *Merger) filesByRange(v *View, from, to uint64) (map[snaptype.Enum][]*DirtySegment, error) {
	toMerge := map[snaptype.Enum][]*DirtySegment{}
	for _, t := range v.s.types {
		toMerge[t.Enum()] = m.filesByRangeOfType(v, from, to, t)
	}

	return toMerge, nil
}

func (m *Merger) filesByRangeOfType(view *View, from, to uint64, snapshotType snaptype.Type) (out []*DirtySegment) {
	for _, sn := range view.Segments(snapshotType) {
		if sn.from < from {
			continue
		}
		if sn.To() > to {
			break
		}

		out = append(out, sn.src)
	}
	return
}

<<<<<<< HEAD
func (m *Merger) mergeSubSegment(ctx context.Context, v *View, sn snaptype.FileInfo, toMerge []*DirtySegment, snapDir string, doIndex bool, indexBuilder snaptype.IndexBuilder) (newDirtySegment *DirtySegment, err error) {
=======
func (m *Merger) mergeSubSegment(ctx context.Context, v *View, sn snaptype.FileInfo, toMerge []*DirtySegment, snapDir string, doIndex bool, indexBuilder snaptype.IndexBuilder, onMerge func(mergedFiles []string) error) (newDirtySegment *DirtySegment, err error) {
>>>>>>> 32ef539d
	defer func() {
		if err == nil {
			if rec := recover(); rec != nil {
				err = fmt.Errorf("panic: %v", rec)
			}
		}
		if err != nil {
			f := sn.Path
			_ = dir.RemoveFile(f)
			_ = dir.RemoveFile(f + ".torrent")
			ext := filepath.Ext(f)
			withoutExt := f[:len(f)-len(ext)]
			_ = dir.RemoveFile(withoutExt + ".idx")
			_ = dir.RemoveFile(withoutExt + ".idx.torrent")
			isTxnType := strings.HasSuffix(withoutExt, snaptype2.Transactions.Name())
			if isTxnType {
				_ = dir.RemoveFile(withoutExt + "-to-block.idx")
				_ = dir.RemoveFile(withoutExt + "-to-block.idx.torrent")
			}
		}
	}()
	if len(toMerge) == 0 {
		return
	}
	if newDirtySegment, err = m.merge(ctx, v, toMerge, sn, snapDir); err != nil {
		err = fmt.Errorf("mergeByAppendSegments: %w", err)
		return
	}

	// new way to build index
	if doIndex {
		p := &background.Progress{}
		if err = buildIdx(ctx, sn, indexBuilder, m.chainConfig, m.tmpDir, p, m.lvl, m.logger); err != nil {
			return
		}
		err = newDirtySegment.openIdx(snapDir)
		if err != nil {
			return
		}
	}

	return
}

func buildIdx(ctx context.Context, sn snaptype.FileInfo, indexBuilder snaptype.IndexBuilder, chainConfig *chain.Config, tmpDir string, p *background.Progress, lvl log.Lvl, logger log.Logger) error {
	//log.Info("[snapshots] build idx", "file", sn.Name())
	if err := sn.Type.BuildIndexes(ctx, sn, indexBuilder, chainConfig, tmpDir, p, lvl, logger); err != nil {
		return fmt.Errorf("buildIdx: %s: %s", sn.Type, err)
	}
	//log.Info("[snapshots] finish build idx", "file", fName)
	return nil
}

// Merge does merge segments in given ranges
func (m *Merger) Merge(ctx context.Context, snapshots *RoSnapshots, snapTypes []snaptype.Type, mergeRanges []Range, snapDir string, doIndex bool, onMerge func(mergedFileNames []string) error, onDelete func(l []string) error) (err error) {
	v := snapshots.View()
	defer v.Close()

	if len(mergeRanges) == 0 {
		return nil
	}

	in := make(map[snaptype.Enum][]*DirtySegment)
	out := make(map[snaptype.Enum][]*DirtySegment)
	mergedFileNames := make([]string, 0, 16)

	for _, r := range mergeRanges {
		mergedFileNames = mergedFileNames[:0]
		toMerge, err := m.filesByRange(v, r.From(), r.To())
		if err != nil {
			return err
		}
		for snapType, t := range toMerge {
			if out[snapType] == nil {
				out[snapType] = make([]*DirtySegment, 0, len(t))
			}
			out[snapType] = append(out[snapType], t...)
		}

		for _, t := range snapTypes {
			newDirtySegment, err := m.mergeSubSegment(ctx, v, t.FileInfo(snapDir, r.From(), r.To()), toMerge[t.Enum()], snapDir, doIndex, snapshots.IndexBuilder(t))
			if err != nil {
				return err
			}
			if in[t.Enum()] == nil {
				in[t.Enum()] = make([]*DirtySegment, 0, len(toMerge[t.Enum()]))
			}
			in[t.Enum()] = append(in[t.Enum()], newDirtySegment)
			mergedFileNames = append(mergedFileNames, newDirtySegment.FilePath())
		}

		snapshots.LogStat("merge")

		if onMerge != nil {
			if err := onMerge(mergedFileNames); err != nil {
				return err
			}
		}

		//TODO: or move it inside `integrateMergedDirtyFiles`, or move `integrateMergedDirtyFiles` here. Merge can be long - means call `integrateMergedDirtyFiles` earliear can make sense.
		toMergeFileNames := make([]string, 0, 16)
		for _, segments := range toMerge {
			for _, segment := range segments {
				toMergeFileNames = append(toMergeFileNames, segment.FilePaths(snapDir)...)
			}
		}
		if onDelete != nil {
			if err := onDelete(toMergeFileNames); err != nil {
				return fmt.Errorf("merger.Merge: onDelete: %w", err)
			}
		}
	}
	m.integrateMergedDirtyFiles(snapshots, in, out)
	m.logger.Log(m.lvl, "[snapshots] Merge done", "from", mergeRanges[0].from, "to", mergeRanges[0].to)
	return nil
}

func (m *Merger) integrateMergedDirtyFiles(snapshots *RoSnapshots, in, out map[snaptype.Enum][]*DirtySegment) {
	defer snapshots.recalcVisibleFiles(snapshots.alignMin)

	snapshots.dirtyLock.Lock()
	defer snapshots.dirtyLock.Unlock()

	// add new segments
	for enum, newSegs := range in {
		dirtySegments := snapshots.dirty[enum]
		for _, newSeg := range newSegs {
			dirtySegments.Set(newSeg)
			if newSeg.frozen {
				dirtySegments.Walk(func(items []*DirtySegment) bool {
					for _, item := range items {
						if item.frozen || item.to > newSeg.to {
							continue
						}
						if out[enum] == nil {
							out[enum] = make([]*DirtySegment, 0, 1)
						}
						out[enum] = append(out[enum], item)
					}
					return true
				})
			}
		}
	}

	// delete old sub segments
	for enum, delSegs := range out {
		dirtySegments := snapshots.dirty[enum]
		inDirtySegments := in[enum]

		for _, delSeg := range delSegs {
			skip := false
			for _, inDSeg := range inDirtySegments {
				if inDSeg.from == delSeg.from && inDSeg.to == delSeg.to {
					skip = true
					break
				}
			}
			if skip {
				continue
			}

			dirtySegments.Delete(delSeg)
			delSeg.canDelete.Store(true)
		}
	}
}

func (m *Merger) merge(ctx context.Context, v *View, toMerge []*DirtySegment, targetFile snaptype.FileInfo, snapDir string) (*DirtySegment, error) {
	var word = make([]byte, 0, 4096)
	var expectedTotal int
	cList := make([]*seg.Decompressor, len(toMerge))
	for i, cFile := range toMerge {
		d, err := seg.NewDecompressor(cFile.FilePath())
		if err != nil {
			return nil, err
		}
		defer d.Close()
		cList[i] = d
		expectedTotal += d.Count()
	}

	compresCfg := seg.DefaultCfg
	compresCfg.Workers = m.compressWorkers
	f, err := seg.NewCompressor(ctx, "Snapshots merge", targetFile.Path, m.tmpDir, compresCfg, log.LvlTrace, m.logger)
	if err != nil {
		return nil, err
	}
	defer f.Close()
	if m.noFsync {
		f.DisableFsync()
	}
	m.logger.Debug("[snapshots] merge", "file", targetFile.Name())

	for _, d := range cList {
		if err := d.WithReadAhead(func() error {
			g := d.MakeGetter()
			for g.HasNext() {
				word, _ = g.Next(word[:0])
				if err := f.AddWord(word); err != nil {
					return err
				}
			}
			return nil
		}); err != nil {
			return nil, err
		}
	}
	if f.Count() != expectedTotal {
		return nil, fmt.Errorf("unexpected amount after segments merge. got: %d, expected: %d", f.Count(), expectedTotal)
	}
	if err = f.Compress(); err != nil {
		return nil, err
	}
	sn := &DirtySegment{segType: targetFile.Type, version: targetFile.Version, Range: Range{targetFile.From, targetFile.To},
		frozen: snapcfg.Seedable(v.s.cfg.ChainName, targetFile)}

	err = sn.Open(snapDir)
	if err != nil {
		return nil, err
	}
	return sn, nil
}<|MERGE_RESOLUTION|>--- conflicted
+++ resolved
@@ -84,11 +84,7 @@
 	return
 }
 
-<<<<<<< HEAD
-func (m *Merger) mergeSubSegment(ctx context.Context, v *View, sn snaptype.FileInfo, toMerge []*DirtySegment, snapDir string, doIndex bool, indexBuilder snaptype.IndexBuilder) (newDirtySegment *DirtySegment, err error) {
-=======
 func (m *Merger) mergeSubSegment(ctx context.Context, v *View, sn snaptype.FileInfo, toMerge []*DirtySegment, snapDir string, doIndex bool, indexBuilder snaptype.IndexBuilder, onMerge func(mergedFiles []string) error) (newDirtySegment *DirtySegment, err error) {
->>>>>>> 32ef539d
 	defer func() {
 		if err == nil {
 			if rec := recover(); rec != nil {
