--- conflicted
+++ resolved
@@ -598,15 +598,12 @@
 		s.dirty[snapType.Enum()] = btree.NewBTreeGOptions[*DirtySegment](DirtySegmentLess, btree.Options{Degree: 128, NoLocks: false})
 	}
 
-<<<<<<< HEAD
-=======
 	for _, t := range s.enums {
 		u := &atomic.Uint64{}
 		u.Store(math.MaxUint64)
 		s.segmentsMinByType[t] = u
 	}
 
->>>>>>> 33912bb5
 	s.recalcVisibleFiles(s.alignMin)
 	return s
 }
