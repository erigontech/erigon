--- conflicted
+++ resolved
@@ -19,7 +19,6 @@
 import (
 	"cmp"
 	"context"
-	"crypto/tls"
 	"errors"
 	"fmt"
 	"io/fs"
@@ -49,6 +48,7 @@
 
 	"github.com/anacrolix/chansync"
 	g "github.com/anacrolix/generics"
+
 	// Make Go expvars available to Prometheus for diagnostics.
 	_ "github.com/anacrolix/missinggo/v2/expvar-prometheus"
 	"github.com/anacrolix/missinggo/v2/panicif"
@@ -254,29 +254,9 @@
 	return resp, err
 }
 
-<<<<<<< HEAD
-func New(ctx context.Context, cfg *downloadercfg.Cfg, logger log.Logger, verbosity log.Lvl) (*Downloader, error) {
-	// Cloudflare, or OS socket overhead seems to limit us to ~100-150MB/s in testing to Cloudflare
-	// buckets. If we could limit HTTP requests to 1 per connection we'd do that, but the HTTP2
-	// config field doesn't do anything yet in Go 1.24 (and 1.25rc1). Disabling HTTP2 is another way
-	// to achieve this.
-	requestTransport := &http.Transport{
-		ReadBufferSize: 2 << 20,
-		TLSNextProto:   map[string]func(string, *tls.Conn) http.RoundTripper{}, // Disable HTTP2.
-		// Note this does nothing in go1.24.
-		//HTTP2: &http.HTTP2Config{
-		//	MaxConcurrentStreams: 1,
-		//},
-		// Big hammer to achieve one request per connection.
-		DisableKeepAlives: os.Getenv("DOWNLOADER_DISABLE_KEEP_ALIVES") != "",
-		// I see requests get stuck waiting for headers to come back. I suspect Go 1.24 HTTP2
-		// bug.
-		ResponseHeaderTimeout: time.Minute,
-=======
 var (
 	httpDialer = net.Dialer{
 		Timeout: time.Minute,
->>>>>>> 35c7c269
 	}
 	httpReadBufferSize = initIntFromEnv("DOWNLOADER_HTTP_READ_BUFFER_SIZE", 2<<20, 0)
 	maxConnsPerHost    = initIntFromEnv("DOWNLOADER_MAX_CONNS_PER_HOST", 10, 0)
