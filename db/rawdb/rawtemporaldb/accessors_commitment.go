package rawtemporaldb

import (
	"math"

	"github.com/erigontech/erigon/common/log/v3"
	"github.com/erigontech/erigon/db/kv"
	"github.com/erigontech/erigon/db/state/changeset"
	"github.com/erigontech/erigon/execution/commitment"
)

func CanUnwindToBlockNum(tx kv.TemporalTx) (uint64, error) {
	minUnwindale, err := changeset.ReadLowestUnwindableBlock(tx)
	if err != nil {
		return 0, err
	}
	if minUnwindale == math.MaxUint64 { // no unwindable block found
<<<<<<< HEAD
		log.Warn("no unwindable block found from changesets, falling back to latest with commitment")
		return commitment.LatestBlockNumWithCommitment(tx)
=======
		minUnwindale, err = commitmentdb.LatestBlockNumWithCommitment(tx)
		log.Warn("no unwindable block found from changesets, falling back to latest with commitment", "block", minUnwindale, "err", err)
		return minUnwindale, err
>>>>>>> 7aa1f30a
	}
	if minUnwindale > 0 {
		minUnwindale-- // UnwindTo is exclusive, i.e. (unwindPoint,tip] get unwound
	}
	return minUnwindale, nil
}

func CanUnwindBeforeBlockNum(blockNum uint64, tx kv.TemporalTx) (unwindableBlockNum uint64, ok bool, err error) {
	_minUnwindableBlockNum, err := CanUnwindToBlockNum(tx)
	if err != nil {
		return 0, false, err
	}
	if blockNum < _minUnwindableBlockNum {
		return _minUnwindableBlockNum, false, nil
	}
	return blockNum, true, nil
}<|MERGE_RESOLUTION|>--- conflicted
+++ resolved
@@ -15,14 +15,9 @@
 		return 0, err
 	}
 	if minUnwindale == math.MaxUint64 { // no unwindable block found
-<<<<<<< HEAD
-		log.Warn("no unwindable block found from changesets, falling back to latest with commitment")
-		return commitment.LatestBlockNumWithCommitment(tx)
-=======
-		minUnwindale, err = commitmentdb.LatestBlockNumWithCommitment(tx)
+		minUnwindale, err = commitment.LatestBlockNumWithCommitment(tx)
 		log.Warn("no unwindable block found from changesets, falling back to latest with commitment", "block", minUnwindale, "err", err)
 		return minUnwindale, err
->>>>>>> 7aa1f30a
 	}
 	if minUnwindale > 0 {
 		minUnwindale-- // UnwindTo is exclusive, i.e. (unwindPoint,tip] get unwound
