// Copyright 2024 The Erigon Authors
// This file is part of Erigon.
//
// Erigon is free software: you can redistribute it and/or modify
// it under the terms of the GNU Lesser General Public License as published by
// the Free Software Foundation, either version 3 of the License, or
// (at your option) any later version.
//
// Erigon is distributed in the hope that it will be useful,
// but WITHOUT ANY WARRANTY; without even the implied warranty of
// MERCHANTABILITY or FITNESS FOR A PARTICULAR PURPOSE. See the
// GNU Lesser General Public License for more details.
//
// You should have received a copy of the GNU Lesser General Public License
// along with Erigon. If not, see <http://www.gnu.org/licenses/>.

package temporaltest

import (
	"context"
	"testing"

<<<<<<< HEAD
	"github.com/erigontech/erigon-lib/log/v3"
	"github.com/erigontech/erigon-lib/types/forkables"
=======
>>>>>>> a40c6ffa
	"github.com/erigontech/erigon/db/config3"
	"github.com/erigontech/erigon/db/datadir"
	"github.com/erigontech/erigon/db/kv"
	"github.com/erigontech/erigon/db/kv/dbcfg"
	"github.com/erigontech/erigon/db/kv/memdb"
	"github.com/erigontech/erigon/db/kv/temporal"
	"github.com/erigontech/erigon/db/state"
)

// nolint:thelper
func NewTestDB(tb testing.TB, dirs datadir.Dirs) kv.TemporalRwDB {
	return NewTestDBWithStepSize(tb, dirs, config3.DefaultStepSize)
}

func NewTestDBWithStepSize(tb testing.TB, dirs datadir.Dirs, stepSize uint64) kv.TemporalRwDB {
	if tb != nil {
		tb.Helper()
	}

	//TODO: create set of funcs for non-test code. Assert(tb == nil)

	var rawDB kv.RwDB
	ctx := context.Background()
	if tb != nil {
		ctx = tb.Context()
		rawDB = memdb.NewTestDB(tb, dbcfg.ChainDB)
	} else {
		rawDB = memdb.New(nil, dirs.DataDir, dbcfg.ChainDB)
	}

<<<<<<< HEAD
	salt, err := state.GetStateIndicesSalt(dirs, true, log.New())
	if err != nil {
		panic(err)
	}
	logger := log.New()
	agg, err := state.NewAggregator2(context.Background(), dirs, config3.DefaultStepSize, salt, rawDB, logger)
	if err != nil {
		panic(err)
	}
=======
	agg := state.NewTest(dirs).StepSize(stepSize).MustOpen(ctx, rawDB)
>>>>>>> a40c6ffa
	if err := agg.OpenFolder(); err != nil {
		panic(err)
	}

	if tb != nil {
		tb.Cleanup(agg.Close)
	}

	forkableAgg := state.NewForkableAgg(context.Background(), dirs, rawDB, logger)
	rcacheForkable, err := forkables.NewRcacheForkable(nil, dirs, agg.StepSize(), logger)
	if err != nil {
		panic(err)
	}
	forkableAgg.RegisterUnmarkedForkable(rcacheForkable)

	db, err := temporal.New(rawDB, agg, forkableAgg)
	if err != nil {
		panic(err)
	}
	if tb != nil {
		tb.Cleanup(db.Close)
	}
	return db
}<|MERGE_RESOLUTION|>--- conflicted
+++ resolved
@@ -20,11 +20,7 @@
 	"context"
 	"testing"
 
-<<<<<<< HEAD
-	"github.com/erigontech/erigon-lib/log/v3"
 	"github.com/erigontech/erigon-lib/types/forkables"
-=======
->>>>>>> a40c6ffa
 	"github.com/erigontech/erigon/db/config3"
 	"github.com/erigontech/erigon/db/datadir"
 	"github.com/erigontech/erigon/db/kv"
@@ -55,19 +51,7 @@
 		rawDB = memdb.New(nil, dirs.DataDir, dbcfg.ChainDB)
 	}
 
-<<<<<<< HEAD
-	salt, err := state.GetStateIndicesSalt(dirs, true, log.New())
-	if err != nil {
-		panic(err)
-	}
-	logger := log.New()
-	agg, err := state.NewAggregator2(context.Background(), dirs, config3.DefaultStepSize, salt, rawDB, logger)
-	if err != nil {
-		panic(err)
-	}
-=======
 	agg := state.NewTest(dirs).StepSize(stepSize).MustOpen(ctx, rawDB)
->>>>>>> a40c6ffa
 	if err := agg.OpenFolder(); err != nil {
 		panic(err)
 	}
@@ -76,8 +60,8 @@
 		tb.Cleanup(agg.Close)
 	}
 
-	forkableAgg := state.NewForkableAgg(context.Background(), dirs, rawDB, logger)
-	rcacheForkable, err := forkables.NewRcacheForkable(nil, dirs, agg.StepSize(), logger)
+	forkableAgg := state.NewForkableAgg(context.Background(), dirs, rawDB, agg.Logger())
+	rcacheForkable, err := forkables.NewRcacheForkable(nil, dirs, agg.StepSize(), agg.Logger())
 	if err != nil {
 		panic(err)
 	}
