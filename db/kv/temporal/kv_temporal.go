// Copyright 2024 The Erigon Authors
// This file is part of Erigon.
//
// Erigon is free software: you can redistribute it and/or modify
// it under the terms of the GNU Lesser General Public License as published by
// the Free Software Foundation, either version 3 of the License, or
// (at your option) any later version.
//
// Erigon is distributed in the hope that it will be useful,
// but WITHOUT ANY WARRANTY; without even the implied warranty of
// MERCHANTABILITY or FITNESS FOR A PARTICULAR PURPOSE. See the
// GNU Lesser General Public License for more details.
//
// You should have received a copy of the GNU Lesser General Public License
// along with Erigon. If not, see <http://www.gnu.org/licenses/>.

package temporal

import (
	"context"
	"errors"
	"fmt"
	"sync"
	"testing"
	"time"

	"github.com/erigontech/erigon/db/datadir"
	"github.com/erigontech/erigon/db/kv"
	"github.com/erigontech/erigon/db/kv/dbcfg"
	"github.com/erigontech/erigon/db/kv/mdbx"
	"github.com/erigontech/erigon/db/kv/memdb"
	"github.com/erigontech/erigon/db/kv/order"
	"github.com/erigontech/erigon/db/kv/stream"
	"github.com/erigontech/erigon/db/state"
	"github.com/erigontech/erigon/db/version"
)

var ( // Compile time interface checks
	_ kv.TemporalRwDB    = (*DB)(nil)
	_ kv.TemporalRwTx    = (*RwTx)(nil)
	_ kv.TemporalDebugTx = (*Tx)(nil)
)

//Variables Naming:
//  tx - Database Transaction
//  txn - Ethereum Transaction (and TxNum - is also number of Ethereum Transaction)
//  RoTx - Read-Only Database Transaction. RwTx - read-write
//  k, v - key, value
//  ts - TimeStamp. Usually it's Ethereum's TransactionNumber (auto-increment ID). Or BlockNumber.
//  Cursor - low-level mdbx-tide api to navigate over Table
//  Iter - high-level iterator-like api over Table/InvertedIndex/History/Domain. Server-side-streaming friendly - less methods than Cursor, but constructor is powerful as `SELECT key, value FROM table WHERE key BETWEEN x1 AND x2 ORDER DESC LIMIT n`.

//Methods Naming:
//  Get: exact match of criteria
//  Range: [from, to). from=nil means StartOfTable, to=nil means EndOfTable, rangeLimit=-1 means Unlimited
//  Prefix: `Range(Table, prefix, kv.NextSubtree(prefix))`

//Abstraction Layers:
// LowLevel:
//      1. DB/Tx - low-level key-value database
//      2. Snapshots/Freeze - immutable files with historical data. May be downloaded at first App
//              start or auto-generate by moving old data from DB to Snapshots.
// MediumLevel:
//      1. TemporalDB - abstracting DB+Snapshots. Target is:
//              - provide 'time-travel' API for data: consistent snapshot of data as of given Timestamp.
//              - to keep DB small - only for Hot/Recent data (can be update/delete by re-org).
//              - using next entities:
//                      - InvertedIndex: supports range-scans
//                      - History: can return value of key K as of given TimeStamp. Doesn't know about latest/current
//                          value of key K. Returns NIL if K not changed after TimeStamp.
//                      - Domain: as History but also aware about latest/current value of key K. Can move
//                          cold (updated long time ago) parts of state from db to snapshots.

// HighLevel:
//      1. Application - rely on TemporalDB (Ex: ExecutionLayer) or just DB (Ex: TxPool, Sentry, Downloader).

type DB struct {
	kv.RwDB
	stateFiles *state.Aggregator
	forkaggs   []*state.ForkableAgg
}

func New(db kv.RwDB, agg *state.Aggregator, forkaggs ...*state.ForkableAgg) (*DB, error) {
	tdb := &DB{RwDB: db, stateFiles: agg}
	if len(forkaggs) > 0 {
		arr := make([]*state.ForkableAgg, 0)
		for _, forkagg := range forkaggs {
			if forkagg == nil {
				continue
			}
			arr = append(arr, forkagg)
		}
		tdb.forkaggs = arr
	}
	return tdb, nil
}
func (db *DB) Agg() any                         { return db.stateFiles }
func (db *DB) ForkableAgg(id kv.ForkableId) any { return db.forkaggs[db.searchForkableAggIdx(id)] }
func (db *DB) InternalDB() kv.RwDB              { return db.RwDB }
func (db *DB) Debug() kv.TemporalDebugDB        { return kv.TemporalDebugDB(db) }

func (db *DB) BeginTemporalRo(ctx context.Context) (kv.TemporalTx, error) {
	kvTx, err := db.RwDB.BeginRo(ctx) //nolint:gocritic
	if err != nil {
		return nil, err
	}
	tx := &Tx{Tx: kvTx, tx: tx{db: db, ctx: ctx}}

	tx.aggtx = db.stateFiles.BeginFilesRo()

	if len(db.forkaggs) > 0 {
		tx.forkaggs = make([]*state.ForkableAggTemporalTx, len(db.forkaggs))
		for i, forkagg := range db.forkaggs {
			tx.forkaggs[i] = forkagg.BeginTemporalTx()
		}
	}
	return tx, nil
}
func (db *DB) ViewTemporal(ctx context.Context, f func(tx kv.TemporalTx) error) error {
	tx, err := db.BeginTemporalRo(ctx)
	if err != nil {
		return err
	}
	defer tx.Rollback()
	return f(tx)
}

// TODO: it's temporary method, allowing inject TemproalTx without changing code. But it's not type-safe.
func (db *DB) BeginRo(ctx context.Context) (kv.Tx, error) {
	return db.BeginTemporalRo(ctx)
}
func (db *DB) View(ctx context.Context, f func(tx kv.Tx) error) error {
	tx, err := db.BeginTemporalRo(ctx)
	if err != nil {
		return err
	}
	defer tx.Rollback()
	return f(tx)
}

func (db *DB) BeginTemporalRw(ctx context.Context) (kv.TemporalRwTx, error) {
	kvTx, err := db.RwDB.BeginRw(ctx) //nolint:gocritic
	if err != nil {
		return nil, err
	}
	tx := &RwTx{RwTx: kvTx, tx: tx{db: db, ctx: ctx}}
	tx.aggtx = db.stateFiles.BeginFilesRo()
	if len(db.forkaggs) > 0 {
		tx.forkaggs = make([]*state.ForkableAggTemporalTx, len(db.forkaggs))
		for i, forkagg := range db.forkaggs {
			tx.forkaggs[i] = forkagg.BeginTemporalTx()
		}
	}
	return tx, nil
}
func (db *DB) BeginRw(ctx context.Context) (kv.RwTx, error) {
	return db.BeginTemporalRw(ctx)
}
func (db *DB) Update(ctx context.Context, f func(tx kv.RwTx) error) error {
	tx, err := db.BeginTemporalRw(ctx)
	if err != nil {
		return err
	}
	defer tx.Rollback()
	if err = f(tx); err != nil {
		return err
	}
	return tx.Commit()
}

func (db *DB) UpdateTemporal(ctx context.Context, f func(tx kv.TemporalRwTx) error) error {
	tx, err := db.BeginTemporalRw(ctx)
	if err != nil {
		return err
	}
	defer tx.Rollback()
	if err = f(tx); err != nil {
		return err
	}
	return tx.Commit()
}

func (db *DB) BeginTemporalRwNosync(ctx context.Context) (kv.TemporalRwTx, error) {
	kvTx, err := db.RwDB.BeginRwNosync(ctx) //nolint:gocritic
	if err != nil {
		return nil, err
	}
	tx := &RwTx{RwTx: kvTx, tx: tx{db: db, ctx: ctx}}
	tx.aggtx = db.stateFiles.BeginFilesRo()
	if len(db.forkaggs) > 0 {
		tx.forkaggs = make([]*state.ForkableAggTemporalTx, len(db.forkaggs))
		for i, forkagg := range db.forkaggs {
			tx.forkaggs[i] = forkagg.BeginTemporalTx()
		}
	}
	return tx, nil
}
func (db *DB) BeginRwNosync(ctx context.Context) (kv.RwTx, error) {
	return db.BeginTemporalRwNosync(ctx) //nolint:gocritic
}
func (db *DB) UpdateNosync(ctx context.Context, f func(tx kv.RwTx) error) error {
	tx, err := db.BeginTemporalRwNosync(ctx)
	if err != nil {
		return err
	}
	defer tx.Rollback()
	if err = f(tx); err != nil {
		return err
	}
	return tx.Commit()
}

func (db *DB) Close() {
	//db.stateFiles.Close()
	db.RwDB.Close()
	for _, forkagg := range db.forkaggs {
		forkagg.Close()
	}
}

func (db *DB) OnFilesChange(onChange, onDel kv.OnFilesChange) {
	db.stateFiles.OnFilesChange(onChange, onDel)
}

func (db *DB) searchForkableAggIdx(forkableId kv.ForkableId) int {
	for i, forkagg := range db.forkaggs {
		if forkagg.IsForkablePresent(forkableId) {
			return i
		}
	}
	panic(fmt.Sprintf("forkable not found: %d", forkableId))
}

func NewTestDB(tb testing.TB, label kv.Label) kv.TemporalRwDB {
	tb.Helper()
	db := memdb.NewTestDB(tb, label)
	dirs := datadir.New(tb.TempDir())
	stepSize := uint64(1000)
	agg := state.NewTest(dirs).StepSize(stepSize).MustOpen(context.Background(), db)
	tb.Cleanup(agg.Close)
	tdb, _ := New(db, agg)
	return tdb
}

func NewTestTx(tb testing.TB) (kv.TemporalRwDB, kv.TemporalRwTx) {
	tb.Helper()
	db := NewTestDB(tb, dbcfg.ChainDB)
	tx, err := db.BeginTemporalRw(context.Background()) //nolint:gocritic
	if err != nil {
		tb.Fatal(err)
	}
	tb.Cleanup(tx.Rollback)
	return db, tx
}

type tx struct {
	db               *DB
	aggtx            *state.AggregatorRoTx
	forkaggs         []*state.ForkableAggTemporalTx
	resourcesToClose []kv.Closer
	ctx              context.Context
	mu               sync.RWMutex
}

type Tx struct {
	kv.Tx
	tx
}

type RwTx struct {
	kv.RwTx
	tx
}

func (tx *tx) ForceReopenAggCtx() {
	tx.aggtx.Close()
	tx.aggtx = tx.Agg().BeginFilesRo()
}
func (tx *tx) FreezeInfo() kv.FreezeInfo { return tx.aggtx }

func (tx *tx) AggTx() any             { return tx.aggtx }
func (tx *tx) Agg() *state.Aggregator { return tx.db.stateFiles }
func (tx *tx) StepsInFiles(entitySet ...kv.Domain) kv.Step {
	return tx.aggtx.StepsInFiles(entitySet...)
}
<<<<<<< HEAD
=======

>>>>>>> fd4e3bd3
func (tx *tx) Rollback() {
	tx.autoClose()
}
func (tx *Tx) Rollback() {
	if tx == nil {
		return
	}
	tx.autoClose()
	if tx.Tx == nil { // invariant: it's safe to call Commit/Rollback multiple times
		return
	}
	tx.mu.Lock()
	rb := tx.Tx
	tx.Tx = nil
	tx.mu.Unlock()
	rb.Rollback()
}

func (tx *Tx) WarmupDB(force bool) error {
	if mdbxTx, ok := tx.Tx.(*mdbx.MdbxTx); ok {
		return mdbxTx.WarmupDB(force)
	}
	return nil
}

func (tx *Tx) LockDBInRam() error {
	if mdbxTx, ok := tx.Tx.(*mdbx.MdbxTx); ok {
		return mdbxTx.LockDBInRam()
	}
	return nil
}

func (tx *Tx) Apply(ctx context.Context, f func(tx kv.Tx) error) error {
	tx.tx.mu.RLock()
	applyTx := tx.Tx
	tx.tx.mu.RUnlock()
	if applyTx == nil {
		return errors.New("can't apply: transaction closed")
	}
	return applyTx.Apply(ctx, f)
}

func (tx *tx) searchForkableAggIdx(forkableId kv.ForkableId) int {
	for i, forkagg := range tx.forkaggs {
		if forkagg.IsForkablePresent(forkableId) {
			return i
		}
	}
	panic(fmt.Sprintf("forkable not found: %d", forkableId))
}

func (tx *Tx) AggForkablesTx(id kv.ForkableId) any {
	return tx.forkaggs[tx.searchForkableAggIdx(id)]
}

func (tx *Tx) Unmarked(id kv.ForkableId) kv.UnmarkedTx {
	return newUnmarkedTx(tx.Tx, tx.forkaggs[tx.searchForkableAggIdx(id)].Unmarked(id))
}

func (tx *RwTx) Unmarked(id kv.ForkableId) kv.UnmarkedTx {
	return newUnmarkedTx(tx.RwTx, tx.forkaggs[tx.searchForkableAggIdx(id)].Unmarked(id))
}

func (tx *RwTx) UnmarkedRw(id kv.ForkableId) kv.UnmarkedRwTx {
	return newUnmarkedTx(tx.RwTx, tx.forkaggs[tx.searchForkableAggIdx(id)].Unmarked(id))
}

func (tx *RwTx) AggForkablesTx(id kv.ForkableId) any {
	return tx.forkaggs[tx.searchForkableAggIdx(id)]
}

func (tx *RwTx) WarmupDB(force bool) error {
	if mdbxTx, ok := tx.RwTx.(*mdbx.MdbxTx); ok {
		return mdbxTx.WarmupDB(force)
	}
	return nil
}

func (tx *RwTx) LockDBInRam() error {
	if mdbxTx, ok := tx.RwTx.(*mdbx.MdbxTx); ok {
		return mdbxTx.LockDBInRam()
	}
	return nil
}

func (tx *RwTx) Debug() kv.TemporalDebugTx { return tx }
func (tx *Tx) Debug() kv.TemporalDebugTx   { return tx }

func (tx *RwTx) NewMemBatch(ioMetrics interface{}) kv.TemporalMemBatch {
	return state.NewTemporalMemBatch(tx, ioMetrics)
}
func (tx *Tx) NewMemBatch(ioMetrics interface{}) kv.TemporalMemBatch {
	return state.NewTemporalMemBatch(tx, ioMetrics)
}

func (tx *RwTx) Apply(ctx context.Context, f func(tx kv.Tx) error) error {
	tx.tx.mu.RLock()
	applyTx := tx.RwTx
	tx.tx.mu.RUnlock()
	if applyTx == nil {
		return errors.New("can't apply: transaction closed")
	}
	return applyTx.Apply(ctx, f)
}

func (tx *RwTx) ApplyRW(ctx context.Context, f func(tx kv.RwTx) error) error {
	tx.tx.mu.RLock()
	applyTx := tx.RwTx
	tx.tx.mu.RUnlock()
	if applyTx == nil {
		return errors.New("can't apply: transaction closed")
	}
	return applyTx.ApplyRw(ctx, f)
}

func (tx *RwTx) Rollback() {
	if tx == nil {
		return
	}
	tx.autoClose()
	if tx.RwTx == nil { // invariant: it's safe to call Commit/Rollback multiple times
		return
	}
	rb := tx.RwTx
	tx.RwTx = nil
	rb.Rollback()
}

type asyncClone struct {
	RwTx
}

// this is needed to create a clone that can be passed
// to external go rooutines - they are intended as slaves
// so should never commit or rollback the master transaction
func (rwtx *RwTx) AsyncClone(asyncTx kv.RwTx) *asyncClone {
	return &asyncClone{
		RwTx{
			RwTx: asyncTx,
			tx: tx{
				db:               rwtx.db,
				aggtx:            rwtx.aggtx,
				resourcesToClose: nil,
				ctx:              rwtx.ctx,
			}}}
}

func (tx *asyncClone) ApplyChan() mdbx.TxApplyChan {
	return tx.RwTx.RwTx.(mdbx.TxApplySource).ApplyChan()
}

func (tx *asyncClone) Commit() error {
	return errors.New("can't commit cloned tx")
}
func (tx *asyncClone) Rollback() {
}

func (tx *tx) autoClose() {
	for _, closer := range tx.resourcesToClose {
		closer.Close()
	}
	tx.aggtx.Close()
	for _, f := range tx.forkaggs {
		f.Close()
	}
}

func (tx *RwTx) Commit() error {
	if tx == nil {
		return nil
	}
	tx.autoClose()
	if tx.RwTx == nil { // invariant: it's safe to call Commit/Rollback multiple times
		return nil
	}
	t := tx.RwTx
	tx.RwTx = nil
	return t.Commit()
}

func (tx *tx) rangeAsOf(name kv.Domain, rtx kv.Tx, fromKey, toKey []byte, asOfTs uint64, asc order.By, limit int) (stream.KV, error) {
	it, err := tx.aggtx.RangeAsOf(tx.ctx, rtx, name, fromKey, toKey, asOfTs, asc, limit)
	if err != nil {
		return nil, err
	}
	tx.resourcesToClose = append(tx.resourcesToClose, it)
	return it, nil
}

func (tx *Tx) RangeAsOf(name kv.Domain, fromKey, toKey []byte, asOfTs uint64, asc order.By, limit int) (stream.KV, error) {
	return tx.rangeAsOf(name, tx.Tx, fromKey, toKey, asOfTs, asc, limit)
}

func (tx *RwTx) RangeAsOf(name kv.Domain, fromKey, toKey []byte, asOfTs uint64, asc order.By, limit int) (stream.KV, error) {
	return tx.rangeAsOf(name, tx.RwTx, fromKey, toKey, asOfTs, asc, limit)
}

func (tx *tx) getLatest(name kv.Domain, dbTx kv.Tx, k []byte) (v []byte, step kv.Step, err error) {
	v, step, ok, err := tx.aggtx.GetLatest(name, k, dbTx)
	if err != nil {
		return nil, step, err
	}
	if !ok {
		return nil, step, nil
	}
	return v, step, err
}

func (tx *Tx) HasPrefix(name kv.Domain, prefix []byte) ([]byte, []byte, bool, error) {
	return tx.hasPrefix(name, tx.Tx, prefix)
}

func (tx *RwTx) HasPrefix(name kv.Domain, prefix []byte) ([]byte, []byte, bool, error) {
	return tx.hasPrefix(name, tx.RwTx, prefix)
}

func (tx *tx) hasPrefix(name kv.Domain, dbTx kv.Tx, prefix []byte) ([]byte, []byte, bool, error) {
	to, ok := kv.NextSubtree(prefix)
	if !ok {
		to = nil
	}

	it, err := tx.rangeLatest(name, dbTx, prefix, to, 1)
	if err != nil {
		return nil, nil, false, err
	}

	defer it.Close()
	if !it.HasNext() {
		return nil, nil, false, nil
	}

	k, v, err := it.Next()
	if err != nil {
		return nil, nil, false, err
	}

	return k, v, true, nil
}

func (tx *Tx) GetLatest(name kv.Domain, k []byte) (v []byte, step kv.Step, err error) {
	return tx.getLatest(name, tx.Tx, k)
}

func (tx *RwTx) GetLatest(name kv.Domain, k []byte) (v []byte, step kv.Step, err error) {
	return tx.getLatest(name, tx.RwTx, k)
}

func (tx *tx) getAsOf(name kv.Domain, gtx kv.Tx, key []byte, ts uint64) (v []byte, ok bool, err error) {
	return tx.aggtx.GetAsOf(name, key, ts, gtx)
}

func (tx *Tx) GetAsOf(name kv.Domain, key []byte, ts uint64) (v []byte, ok bool, err error) {
	return tx.getAsOf(name, tx.Tx, key, ts)
}

func (tx *RwTx) GetAsOf(name kv.Domain, key []byte, ts uint64) (v []byte, ok bool, err error) {
	return tx.getAsOf(name, tx.RwTx, key, ts)
}

func (tx *tx) historySeek(name kv.Domain, dbTx kv.Tx, key []byte, ts uint64) (v []byte, ok bool, err error) {
	return tx.aggtx.HistorySeek(name, key, ts, dbTx)
}

func (tx *Tx) HistorySeek(name kv.Domain, key []byte, ts uint64) (v []byte, ok bool, err error) {
	return tx.historySeek(name, tx.Tx, key, ts)
}

func (tx *RwTx) HistorySeek(name kv.Domain, key []byte, ts uint64) (v []byte, ok bool, err error) {
	return tx.historySeek(name, tx.RwTx, key, ts)
}

func (tx *tx) indexRange(name kv.InvertedIdx, dbTx kv.Tx, k []byte, fromTs, toTs int, asc order.By, limit int) (timestamps stream.U64, err error) {
	timestamps, err = tx.aggtx.IndexRange(name, k, fromTs, toTs, asc, limit, dbTx)
	if err != nil {
		return nil, err
	}
	tx.resourcesToClose = append(tx.resourcesToClose, timestamps)
	return timestamps, nil
}

func (tx *Tx) IndexRange(name kv.InvertedIdx, k []byte, fromTs, toTs int, asc order.By, limit int) (timestamps stream.U64, err error) {
	return tx.indexRange(name, tx.Tx, k, fromTs, toTs, asc, limit)
}

func (tx *RwTx) IndexRange(name kv.InvertedIdx, k []byte, fromTs, toTs int, asc order.By, limit int) (timestamps stream.U64, err error) {
	return tx.indexRange(name, tx.RwTx, k, fromTs, toTs, asc, limit)
}

func (tx *tx) historyRange(name kv.Domain, dbTx kv.Tx, fromTs, toTs int, asc order.By, limit int) (stream.KV, error) {
	it, err := tx.aggtx.HistoryRange(name, fromTs, toTs, asc, limit, dbTx)
	if err != nil {
		return nil, err
	}
	tx.resourcesToClose = append(tx.resourcesToClose, it)
	return it, nil
}

func (tx *Tx) HistoryRange(name kv.Domain, fromTs, toTs int, asc order.By, limit int) (stream.KV, error) {
	return tx.historyRange(name, tx.Tx, fromTs, toTs, asc, limit)
}

func (tx *RwTx) HistoryRange(name kv.Domain, fromTs, toTs int, asc order.By, limit int) (stream.KV, error) {
	return tx.historyRange(name, tx.RwTx, fromTs, toTs, asc, limit)
}

// Write methods

func (tx *tx) DomainPut(domain kv.Domain, k, v []byte, txNum uint64, prevVal []byte, prevStep kv.Step) error {
	panic("implement me pls. or use SharedDomains")
}
func (tx *tx) DomainDel(domain kv.Domain, k []byte, txNum uint64, prevVal []byte, prevStep kv.Step) error {
	panic("implement me pls. or use SharedDomains")
}
func (tx *tx) DomainDelPrefix(domain kv.Domain, prefix []byte, txNum uint64) error {
	panic("implement me pls. or use SharedDomains")
}

// Debug methods

func (tx *Tx) RangeLatest(domain kv.Domain, from, to []byte, limit int) (stream.KV, error) {
	return tx.rangeLatest(domain, tx.Tx, from, to, limit)
}

func (tx *RwTx) RangeLatest(domain kv.Domain, from, to []byte, limit int) (stream.KV, error) {
	return tx.rangeLatest(domain, tx.RwTx, from, to, limit)
}

func (tx *tx) rangeLatest(domain kv.Domain, dbTx kv.Tx, from, to []byte, limit int) (stream.KV, error) {
	return tx.aggtx.DebugRangeLatest(dbTx, domain, from, to, limit)
}

func (tx *Tx) GetLatestFromDB(domain kv.Domain, k []byte) (v []byte, step kv.Step, found bool, err error) {
	return tx.getLatestFromDB(domain, tx.Tx, k)
}

func (tx *RwTx) GetLatestFromDB(domain kv.Domain, k []byte) (v []byte, step kv.Step, found bool, err error) {
	return tx.getLatestFromDB(domain, tx.RwTx, k)
}

func (tx *tx) getLatestFromDB(domain kv.Domain, dbTx kv.Tx, k []byte) (v []byte, step kv.Step, found bool, err error) {
	return tx.aggtx.DebugGetLatestFromDB(domain, k, dbTx)
}

func (tx *tx) GetLatestFromFiles(domain kv.Domain, k []byte, maxTxNum uint64) (v []byte, found bool, fileStartTxNum uint64, fileEndTxNum uint64, err error) {
	return tx.aggtx.DebugGetLatestFromFiles(domain, k, maxTxNum)
}

func (db *DB) DomainTables(domain ...kv.Domain) []string {
	return db.stateFiles.DomainTables(domain...)
}
func (db *DB) InvertedIdxTables(domain ...kv.InvertedIdx) []string {
	return db.stateFiles.InvertedIdxTables(domain...)
}
func (db *DB) ForkableTables(names ...kv.ForkableId) (tables []string) {
	for _, name := range names {
		tables = append(tables, db.forkaggs[db.searchForkableAggIdx(name)].Tables()...)

	}
	return
}
func (db *DB) ReloadFiles() error { return db.stateFiles.ReloadFiles() }
func (db *DB) BuildMissedAccessors(ctx context.Context, workers int) (err error) {
	if err = db.stateFiles.BuildMissedAccessors(ctx, workers); err != nil {
		return
	}

	if len(db.forkaggs) > 0 {
		for _, forkagg := range db.forkaggs {
			if err = forkagg.BuildMissedAccessors(ctx, workers); err != nil {
				return
			}
		}
	}
	return
}
func (db *DB) EnableReadAhead() kv.TemporalDebugDB {
	db.stateFiles.MadvNormal()
	return db
}

func (db *DB) DisableReadAhead() {
	db.stateFiles.DisableReadAhead()
}

func (db *DB) Files() []string {
	return db.stateFiles.Files()
}

func (db *DB) MergeLoop(ctx context.Context) error {
	return db.stateFiles.MergeLoop(ctx)
}

func (tx *Tx) DomainFiles(domain ...kv.Domain) kv.VisibleFiles {
	return tx.aggtx.DomainFiles(domain...)
}
func (tx *Tx) CurrentDomainVersion(domain kv.Domain) version.Version {
	return tx.aggtx.CurrentDomainVersion(domain)
}
func (tx *tx) TxNumsInFiles(domains ...kv.Domain) (minTxNum uint64) {
	return tx.aggtx.TxNumsInFiles(domains...)
}

func (tx *RwTx) DomainFiles(domain ...kv.Domain) kv.VisibleFiles {
	return tx.aggtx.DomainFiles(domain...)
}
func (tx *RwTx) CurrentDomainVersion(domain kv.Domain) version.Version {
	return tx.aggtx.CurrentDomainVersion(domain)
}
func (tx *RwTx) PruneSmallBatches(ctx context.Context, timeout time.Duration) (haveMore bool, err error) {
	if len(tx.forkaggs) > 0 {
		timeTaken := time.Now()
		for i := 0; i < len(tx.forkaggs); i++ {
			hasMore, err := tx.forkaggs[i].PruneSmallBatches(ctx, timeout, tx.RwTx)
			if err != nil {
				return true, err
			}
			if time.Since(timeTaken) > timeout {
				return true, nil
			}
			haveMore = haveMore || hasMore
		}
		timeout -= time.Since(timeTaken)
	}

	hasMore, err := tx.aggtx.PruneSmallBatches(ctx, timeout, tx.RwTx)
	if err != nil {
		return
	}
	return haveMore || hasMore, nil
}
func (tx *RwTx) GreedyPruneHistory(ctx context.Context, domain kv.Domain) error {
	return tx.aggtx.GreedyPruneHistory(ctx, domain, tx.RwTx)
}
func (tx *RwTx) Unwind(ctx context.Context, txNumUnwindTo uint64, changeset *[kv.DomainLen][]kv.DomainEntryDiff) error {
	return tx.aggtx.Unwind(ctx, tx.RwTx, txNumUnwindTo, changeset)
}

func (tx *tx) ForkableAggTx(id kv.ForkableId) any {
	return tx.forkaggs[tx.searchForkableAggIdx(id)]
}
func (tx *tx) historyStartFrom(name kv.Domain, roTx kv.Tx) uint64 {
	return tx.aggtx.HistoryStartFrom(name, roTx)
}
func (tx *Tx) HistoryStartFrom(name kv.Domain) uint64 {
	return tx.historyStartFrom(name, tx.Tx)
}
func (tx *RwTx) HistoryStartFrom(name kv.Domain) uint64 {
	return tx.historyStartFrom(name, tx.RwTx)
}
func (tx *Tx) DomainProgress(domain kv.Domain) uint64 {
	return tx.aggtx.DomainProgress(domain, tx.Tx)
}
func (tx *RwTx) DomainProgress(domain kv.Domain) uint64 {
	return tx.aggtx.DomainProgress(domain, tx.RwTx)
}
func (tx *Tx) IIProgress(domain kv.InvertedIdx) uint64 {
	return tx.aggtx.IIProgress(domain, tx.Tx)
}
func (tx *RwTx) IIProgress(domain kv.InvertedIdx) uint64 {
	return tx.aggtx.IIProgress(domain, tx.RwTx)
}

func (tx *tx) dirs() datadir.Dirs   { return tx.aggtx.Dirs() }
func (tx *Tx) Dirs() datadir.Dirs   { return tx.dirs() }
func (tx *RwTx) Dirs() datadir.Dirs { return tx.dirs() }

func (tx *tx) stepSize() uint64 {
	return tx.aggtx.StepSize()
}
func (tx *Tx) StepSize() uint64 { return tx.stepSize() }
func (tx *RwTx) StepSize() uint64 {
	return tx.stepSize()
}
func (tx *Tx) AllForkableIds() (ids []kv.ForkableId) {
	for _, forkagg := range tx.tx.forkaggs {
		ids = append(ids, forkagg.Ids()...)
	}
	return
}
func (tx *RwTx) AllForkableIds() (ids []kv.ForkableId) {
	for _, forkagg := range tx.tx.forkaggs {
		ids = append(ids, forkagg.Ids()...)
	}
	return
}<|MERGE_RESOLUTION|>--- conflicted
+++ resolved
@@ -283,10 +283,7 @@
 func (tx *tx) StepsInFiles(entitySet ...kv.Domain) kv.Step {
 	return tx.aggtx.StepsInFiles(entitySet...)
 }
-<<<<<<< HEAD
-=======
-
->>>>>>> fd4e3bd3
+
 func (tx *tx) Rollback() {
 	tx.autoClose()
 }
