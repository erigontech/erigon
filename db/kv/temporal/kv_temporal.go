--- conflicted
+++ resolved
@@ -231,15 +231,11 @@
 func (tx *tx) FreezeInfo() kv.FreezeInfo { return tx.aggtx }
 
 func (tx *tx) AggTx() any             { return tx.aggtx }
-<<<<<<< HEAD
-func (tx *tx) Agg() *state.Aggregator { return tx.db.agg }
+func (tx *tx) Agg() *state.Aggregator { return tx.db.stateFiles }
 func (tx *tx) StepsInFiles(entitySet ...kv.Domain) kv.Step {
 	return tx.aggtx.StepsInFiles(entitySet...)
 }
 
-=======
-func (tx *tx) Agg() *state.Aggregator { return tx.db.stateFiles }
->>>>>>> 677fbb79
 func (tx *tx) Rollback() {
 	tx.autoClose()
 }
