--- conflicted
+++ resolved
@@ -31,12 +31,6 @@
 	"github.com/erigontech/erigon/common/log/v3"
 	"github.com/erigontech/erigon/db/datadir"
 	"github.com/erigontech/erigon/db/kv"
-<<<<<<< HEAD
-	"github.com/erigontech/erigon/db/kv/dbcfg"
-	"github.com/erigontech/erigon/db/kv/mdbx"
-	"github.com/erigontech/erigon/db/kv/memdb"
-=======
->>>>>>> 33912bb5
 	"github.com/erigontech/erigon/db/kv/order"
 	"github.com/erigontech/erigon/db/kv/remotedb"
 	"github.com/erigontech/erigon/db/kv/remotedbserver"
@@ -155,13 +149,8 @@
 	}
 	ctx := context.Background()
 	logger := log.New()
-<<<<<<< HEAD
-	writeDB := mdbx.New(dbcfg.ChainDB, logger).InMem(t, "").MustOpen()
-	defer writeDB.Close()
-=======
 	dirs := datadir.New(t.TempDir())
 	writeDB := temporaltest.NewTestDB(t, dirs)
->>>>>>> 33912bb5
 	conn := bufconn.Listen(1024 * 1024)
 	grpcServer := grpc.NewServer()
 	go func() {
@@ -203,13 +192,9 @@
 		t.Skip("fix me on win please")
 	}
 	logger := log.New()
-<<<<<<< HEAD
-	ctx, writeDB := context.Background(), memdb.NewTestDB(t, dbcfg.ChainDB)
-=======
 	dirs := datadir.New(t.TempDir())
 	writeDB := temporaltest.NewTestDB(t, dirs)
 	ctx := context.Background()
->>>>>>> 33912bb5
 	grpcServer, conn := grpc.NewServer(), bufconn.Listen(1024*1024)
 	go func() {
 		kvServer := remotedbserver.NewKvServer(ctx, writeDB, nil, nil, nil, logger)
@@ -337,11 +322,6 @@
 func setupDatabases(t *testing.T, logger log.Logger) (writeDBs []kv.TemporalRwDB, readDBs []kv.RwDB) {
 	t.Helper()
 	ctx := context.Background()
-<<<<<<< HEAD
-	writeDBs = []kv.RwDB{
-		mdbx.New(dbcfg.ChainDB, logger).InMem(t, "").WithTableCfg(f).MustOpen(),
-		mdbx.New(dbcfg.ChainDB, logger).InMem(t, "").WithTableCfg(f).MustOpen(), // for remote db
-=======
 	dirs1 := datadir.New(t.TempDir())
 	dirs2 := datadir.New(t.TempDir())
 	writeDBs = []kv.TemporalRwDB{
@@ -349,7 +329,6 @@
 		temporaltest.NewTestDB(t, dirs2),
 		//mdbx.New(dbcfg.ChainDB, logger).InMem(t, "").MustOpen(),
 		//mdbx.New(dbcfg.ChainDB, logger).InMem(t, "").MustOpen(), // for remote db
->>>>>>> 33912bb5
 	}
 
 	conn := bufconn.Listen(1024 * 1024)
