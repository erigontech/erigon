--- conflicted
+++ resolved
@@ -243,15 +243,6 @@
 	return errors.New("remote db provider doesn't support .UpdateNosync method")
 }
 
-<<<<<<< HEAD
-func (tx *tx) AggTx() any                                            { panic("not implemented") }
-func (tx *tx) Debug() kv.TemporalDebugTx                             { return kv.TemporalDebugTx(tx) }
-func (tx *tx) FreezeInfo() kv.FreezeInfo                             { panic("not implemented") }
-func (tx *tx) StepsInFiles(entitySet ...kv.Domain) kv.Step           { panic("not implemented") }
-func (tx *tx) DomainFiles(domain ...kv.Domain) kv.VisibleFiles       { panic("not implemented") }
-func (tx *tx) CurrentDomainVersion(domain kv.Domain) version.Version { panic("not implemented") }
-func (tx *tx) DomainProgress(domain kv.Domain) uint64                { panic("not implemented") }
-=======
 func (tx *tx) NewMemBatch(ioMetrics interface{}) kv.TemporalMemBatch { panic("not implemented") }
 
 func (tx *tx) AggTx() any                                      { panic("not implemented") }
@@ -261,7 +252,6 @@
 func (tx *tx) StepsInFiles(entitySet ...kv.Domain) kv.Step     { panic("not implemented") }
 func (tx *tx) DomainFiles(domain ...kv.Domain) kv.VisibleFiles { panic("not implemented") }
 func (tx *tx) DomainProgress(domain kv.Domain) uint64          { panic("not implemented") }
->>>>>>> fd4e3bd3
 func (tx *tx) GetLatestFromDB(domain kv.Domain, k []byte) (v []byte, step kv.Step, found bool, err error) {
 	panic("not implemented")
 }
