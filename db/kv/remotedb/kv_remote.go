// Copyright 2021 The Erigon Authors
// This file is part of Erigon.
//
// Erigon is free software: you can redistribute it and/or modify
// it under the terms of the GNU Lesser General Public License as published by
// the Free Software Foundation, either version 3 of the License, or
// (at your option) any later version.
//
// Erigon is distributed in the hope that it will be useful,
// but WITHOUT ANY WARRANTY; without even the implied warranty of
// MERCHANTABILITY or FITNESS FOR A PARTICULAR PURPOSE. See the
// GNU Lesser General Public License for more details.
//
// You should have received a copy of the GNU Lesser General Public License
// along with Erigon. If not, see <http://www.gnu.org/licenses/>.

package remotedb

import (
	"bytes"
	"context"
	"errors"
	"fmt"
	"runtime"
	"unsafe"

	"github.com/c2h5oh/datasize"
	"golang.org/x/sync/semaphore"
	"google.golang.org/grpc"
	"google.golang.org/protobuf/types/known/emptypb"

	"github.com/erigontech/erigon-lib/gointerfaces"
	"github.com/erigontech/erigon-lib/gointerfaces/grpcutil"
	"github.com/erigontech/erigon-lib/gointerfaces/remoteproto"
	"github.com/erigontech/erigon-lib/log/v3"
	"github.com/erigontech/erigon/db/datadir"
	"github.com/erigontech/erigon/db/kv"
	"github.com/erigontech/erigon/db/kv/order"
	"github.com/erigontech/erigon/db/kv/stream"
	"github.com/erigontech/erigon/db/version"
)

// generate the messages and services
type remoteOpts struct {
	remoteKV    remoteproto.KVClient
	log         log.Logger
	bucketsCfg  kv.TableCfg
	DialAddress string
	version     gointerfaces.Version
}

var _ kv.TemporalTx = (*tx)(nil)

type DB struct {
	remoteKV     remoteproto.KVClient
	log          log.Logger
	buckets      kv.TableCfg
	roTxsLimiter *semaphore.Weighted
	opts         remoteOpts
}

type tx struct {
	stream             remoteproto.KV_TxClient
	ctx                context.Context
	streamCancelFn     context.CancelFunc
	db                 *DB
	statelessCursors   map[string]kv.Cursor
	cursors            []*remoteCursor
	streams            []kv.Closer
	viewID, id         uint64
	streamingRequested bool
}

type remoteCursor struct {
	ctx        context.Context
	stream     remoteproto.KV_TxClient
	tx         *tx
	bucketName string
	bucketCfg  kv.TableCfgItem
	id         uint32
}

type remoteCursorDupSort struct {
	*remoteCursor
}

func (opts remoteOpts) ReadOnly() remoteOpts {
	return opts
}

func (opts remoteOpts) WithBucketsConfig(c kv.TableCfg) remoteOpts {
	opts.bucketsCfg = c
	return opts
}

func (opts remoteOpts) Open() (*DB, error) {
	targetSemCount := int64(runtime.GOMAXPROCS(-1)) - 1
	if targetSemCount <= 1 {
		targetSemCount = 2
	}

	db := &DB{
		opts:         opts,
		remoteKV:     opts.remoteKV,
		log:          log.New("remote_db", opts.DialAddress),
		buckets:      kv.TableCfg{},
		roTxsLimiter: semaphore.NewWeighted(targetSemCount), // 1 less than max to allow unlocking
	}
	customBuckets := opts.bucketsCfg
	for name, cfg := range customBuckets { // copy map to avoid changing global variable
		db.buckets[name] = cfg
	}

	return db, nil
}

func (opts remoteOpts) MustOpen() kv.RwDB {
	db, err := opts.Open()
	if err != nil {
		panic(err)
	}
	return db
}

// NewRemote defines new remove KV connection (without actually opening it)
// version parameters represent the version the KV client is expecting,
// compatibility check will be performed when the KV connection opens
func NewRemote(v gointerfaces.Version, logger log.Logger, remoteKV remoteproto.KVClient) remoteOpts {
	return remoteOpts{bucketsCfg: kv.ChaindataTablesCfg, version: v, log: logger, remoteKV: remoteKV}
}

func (db *DB) PageSize() datasize.ByteSize { panic("not implemented") }
func (db *DB) ReadOnly() bool              { return true }
func (db *DB) AllTables() kv.TableCfg      { return db.buckets }

func (db *DB) EnsureVersionCompatibility() bool {
	versionReply, err := db.remoteKV.Version(context.Background(), &emptypb.Empty{}, grpc.WaitForReady(true))
	if err != nil {
		db.log.Error("getting Version", "error", err)
		return false
	}
	if !gointerfaces.EnsureVersion(db.opts.version, versionReply) {
		db.log.Error("incompatible interface versions", "client", db.opts.version.String(),
			"server", fmt.Sprintf("%d.%d.%d", versionReply.Major, versionReply.Minor, versionReply.Patch))
		return false
	}
	db.log.Info("interfaces compatible", "client", db.opts.version.String(),
		"server", fmt.Sprintf("%d.%d.%d", versionReply.Major, versionReply.Minor, versionReply.Patch))
	return true
}

func (db *DB) Close() {}

func (db *DB) CHandle() unsafe.Pointer {
	panic("CHandle not implemented")
}

func (db *DB) BeginRo(ctx context.Context) (txn kv.Tx, err error) {
	select {
	case <-ctx.Done():
		return nil, ctx.Err()
	default:
	}

	if semErr := db.roTxsLimiter.Acquire(ctx, 1); semErr != nil {
		return nil, fmt.Errorf("remotedb.DB.BeginRo: roTxsLimiter error %w", semErr)
	}

	defer func() {
		// ensure we release the semaphore on error
		if txn == nil {
			db.roTxsLimiter.Release(1)
		}
	}()

	streamCtx, streamCancelFn := context.WithCancel(ctx) // We create child context for the stream so we can cancel it to prevent leak
	stream, err := db.remoteKV.Tx(streamCtx)
	if err != nil {
		streamCancelFn()
		return nil, err
	}
	msg, err := stream.Recv()
	if err != nil {
		streamCancelFn()
		return nil, err
	}
	return &tx{ctx: ctx, db: db, stream: stream, streamCancelFn: streamCancelFn, viewID: msg.ViewId, id: msg.TxId}, nil
}
func (db *DB) Debug() kv.TemporalDebugDB                           { return kv.TemporalDebugDB(db) }
func (db *DB) DomainTables(domain ...kv.Domain) []string           { panic("not implemented") }
func (db *DB) InvertedIdxTables(domain ...kv.InvertedIdx) []string { panic("not implemented") }
func (db *DB) ForkableTables(domain ...kv.ForkableId) []string     { panic("not implemented") }
func (db *DB) ReloadFiles() error                                  { panic("not implemented") }
func (db *DB) BuildMissedAccessors(_ context.Context, _ int) error { panic("not implemented") }
func (db *DB) EnableReadAhead() kv.TemporalDebugDB                 { panic("not implemented") }
func (db *DB) DisableReadAhead()                                   { panic("not implemented") }
func (db *DB) Files() []string                                     { panic("not implemented") }
func (db *DB) MergeLoop(ctx context.Context) error                 { panic("not implemented") }
func (db *DB) BeginTemporalRo(ctx context.Context) (kv.TemporalTx, error) {
	t, err := db.BeginRo(ctx) //nolint:gocritic
	if err != nil {
		return nil, err
	}
	return t.(kv.TemporalTx), nil
}
func (db *DB) BeginRw(ctx context.Context) (kv.RwTx, error) {
	return nil, errors.New("remote db provider doesn't support .BeginRw method")
}
func (db *DB) BeginRwNosync(ctx context.Context) (kv.RwTx, error) {
	return nil, errors.New("remote db provider doesn't support .BeginRw method")
}
func (db *DB) BeginTemporalRw(ctx context.Context) (kv.RwTx, error) {
	return nil, errors.New("remote db provider doesn't support .BeginTemporalRw method")
}
func (db *DB) BeginTemporalRwNosync(ctx context.Context) (kv.RwTx, error) {
	return nil, errors.New("remote db provider doesn't support .BeginTemporalRwNosync method")
}

func (db *DB) View(ctx context.Context, f func(tx kv.Tx) error) (err error) {
	tx, err := db.BeginRo(ctx)
	if err != nil {
		return err
	}
	defer tx.Rollback()
	return f(tx)
}
func (db *DB) ViewTemporal(ctx context.Context, f func(tx kv.TemporalTx) error) (err error) {
	tx, err := db.BeginTemporalRo(ctx)
	if err != nil {
		return err
	}
	defer tx.Rollback()
	return f(tx)
}

func (db *DB) Update(ctx context.Context, f func(tx kv.RwTx) error) (err error) {
	return errors.New("remote db provider doesn't support .Update method")
}
func (db *DB) UpdateNosync(ctx context.Context, f func(tx kv.RwTx) error) (err error) {
	return errors.New("remote db provider doesn't support .UpdateNosync method")
}

<<<<<<< HEAD
func (tx *tx) AggTx() any                           { panic("not implemented") }
func (tx *tx) Debug() kv.TemporalDebugTx            { return kv.TemporalDebugTx(tx) }
func (tx *tx) FreezeInfo() kv.FreezeInfo            { panic("not implemented") }
func (tx *tx) CanUnwindToBlockNum() (uint64, error) { panic("not implemented") }
func (tx *tx) CanUnwindBeforeBlockNum(blockNum uint64) (unwindableBlockNum uint64, ok bool, err error) {
	panic("not implemented")
}
func (tx *tx) AllForkableIds() (ids []kv.ForkableId)                 { panic("not implemented") }
=======
func (tx *tx) AggTx() any                { panic("not implemented") }
func (tx *tx) Debug() kv.TemporalDebugTx { return kv.TemporalDebugTx(tx) }
func (tx *tx) FreezeInfo() kv.FreezeInfo { panic("not implemented") }

>>>>>>> a40c6ffa
func (tx *tx) DomainFiles(domain ...kv.Domain) kv.VisibleFiles       { panic("not implemented") }
func (tx *tx) CurrentDomainVersion(domain kv.Domain) version.Version { panic("not implemented") }
func (tx *tx) DomainProgress(domain kv.Domain) uint64                { panic("not implemented") }
func (tx *tx) GetLatestFromDB(domain kv.Domain, k []byte) (v []byte, step kv.Step, found bool, err error) {
	panic("not implemented")
}
func (tx *tx) GetLatestFromFiles(domain kv.Domain, k []byte, maxTxNum uint64) (v []byte, found bool, fileStartTxNum uint64, fileEndTxNum uint64, err error) {
	panic("not implemented")
}
func (tx *tx) IIProgress(domain kv.InvertedIdx) uint64 { panic("not implemented") }
func (tx *tx) RangeLatest(domain kv.Domain, from, to []byte, limit int) (stream.KV, error) {
	panic("not implemented")
}
func (tx *tx) StepSize() uint64                                     { panic("not implemented") }
func (tx *tx) Dirs() datadir.Dirs                                   { panic("not implemented") }
func (tx *tx) TxNumsInFiles(domains ...kv.Domain) (minTxNum uint64) { panic("not implemented") }

func (db *DB) OnFilesChange(onChange, onDel kv.OnFilesChange) { panic("not implemented") }

func (tx *tx) ViewID() uint64  { return tx.viewID }
func (tx *tx) CollectMetrics() {}
func (tx *tx) IncrementSequence(bucket string, amount uint64) (uint64, error) {
	panic("not implemented yet")
}
func (tx *tx) ReadSequence(table string) (uint64, error) {
	reply, err := tx.db.remoteKV.Sequence(tx.ctx, &remoteproto.SequenceReq{TxId: tx.id, Table: table})
	if err != nil {
		return 0, err
	}
	return reply.Value, nil
}
func (tx *tx) Append(bucket string, k, v []byte) error    { panic("no write methods") }
func (tx *tx) AppendDup(bucket string, k, v []byte) error { panic("no write methods") }

func (tx *tx) Commit() error {
	panic("remote db is read-only")
}

func (tx *tx) Rollback() {
	// don't close opened cursors - just close stream, server will cleanup everything well
	tx.closeGrpcStream()
	tx.db.roTxsLimiter.Release(1)
	for _, c := range tx.streams {
		c.Close()
	}
}

func (tx *tx) Apply(ctx context.Context, f func(tx kv.Tx) error) error {
	return f(tx)
}

func (tx *tx) DBSize() (uint64, error) { panic("not implemented") }

func (tx *tx) statelessCursor(bucket string) (kv.Cursor, error) {
	if tx.statelessCursors == nil {
		tx.statelessCursors = make(map[string]kv.Cursor)
	}
	c, ok := tx.statelessCursors[bucket]
	if !ok {
		var err error
		c, err = tx.Cursor(bucket) // nolint:gocritic
		if err != nil {
			return nil, err
		}
		tx.statelessCursors[bucket] = c
	}
	return c, nil
}

func (tx *tx) Count(bucket string) (uint64, error) {
	panic("not implemented")
}

func (tx *tx) BucketSize(name string) (uint64, error) { panic("not implemented") }

func (tx *tx) ForEach(bucket string, fromPrefix []byte, walker func(k, v []byte) error) error {
	it, err := tx.Range(bucket, fromPrefix, nil, order.Asc, kv.Unlim)
	if err != nil {
		return err
	}
	defer it.Close()
	for it.HasNext() {
		k, v, err := it.Next()
		if err != nil {
			return err
		}
		if err := walker(k, v); err != nil {
			return err
		}
	}
	return nil
}

// TODO: this must be deprecated
func (tx *tx) ForAmount(bucket string, fromPrefix []byte, amount uint32, walker func(k, v []byte) error) error {
	if amount == 0 {
		return nil
	}
	c, err := tx.Cursor(bucket)
	if err != nil {
		return err
	}
	defer c.Close()

	for k, v, err := c.Seek(fromPrefix); k != nil && amount > 0; k, v, err = c.Next() {
		if err != nil {
			return err
		}
		if err := walker(k, v); err != nil {
			return err
		}
		amount--
	}
	return nil
}

func (tx *tx) GetOne(bucket string, k []byte) (val []byte, err error) {
	c, err := tx.statelessCursor(bucket)
	if err != nil {
		return nil, err
	}
	_, val, err = c.SeekExact(k)
	return val, err
}

func (tx *tx) Has(bucket string, k []byte) (bool, error) {
	c, err := tx.statelessCursor(bucket)
	if err != nil {
		return false, err
	}
	kk, _, err := c.Seek(k)
	if err != nil {
		return false, err
	}
	return bytes.Equal(k, kk), nil
}

func (c *remoteCursor) SeekExact(k []byte) (key, val []byte, err error) {
	return c.seekExact(k)
}

func (c *remoteCursor) Prev() ([]byte, []byte, error) {
	return c.prev()
}

func (tx *tx) Cursor(bucket string) (kv.Cursor, error) {
	b := tx.db.buckets[bucket]
	c := &remoteCursor{tx: tx, ctx: tx.ctx, bucketName: bucket, bucketCfg: b, stream: tx.stream}
	tx.cursors = append(tx.cursors, c)
	if err := c.stream.Send(&remoteproto.Cursor{Op: remoteproto.Op_OPEN, BucketName: c.bucketName}); err != nil {
		return nil, err
	}
	msg, err := c.stream.Recv()
	if err != nil {
		return nil, err
	}
	c.id = msg.CursorId
	return c, nil
}

func (tx *tx) ListTables() ([]string, error) {
	return nil, errors.New("function ListTables is not implemented for remoteTx")
}

func (tx *tx) Unmarked(id kv.ForkableId) kv.UnmarkedTx {
	panic("not implemented")
}

func (tx *tx) AggForkablesTx(id kv.ForkableId) any {
	panic("not implemented")
}

// func (c *remoteCursor) Put(k []byte, v []byte) error            { panic("not supported") }
// func (c *remoteCursor) PutNoOverwrite(k []byte, v []byte) error { panic("not supported") }
// func (c *remoteCursor) Append(k []byte, v []byte) error         { panic("not supported") }
// func (c *remoteCursor) Delete(k []byte) error                   { panic("not supported") }
// func (c *remoteCursor) DeleteCurrent() error                    { panic("not supported") }

func (c *remoteCursor) first() ([]byte, []byte, error) {
	if err := c.stream.Send(&remoteproto.Cursor{Cursor: c.id, Op: remoteproto.Op_FIRST}); err != nil {
		return []byte{}, nil, err
	}
	pair, err := c.stream.Recv()
	if err != nil {
		return []byte{}, nil, err
	}
	return pair.K, pair.V, nil
}

func (c *remoteCursor) next() ([]byte, []byte, error) {
	if err := c.stream.Send(&remoteproto.Cursor{Cursor: c.id, Op: remoteproto.Op_NEXT}); err != nil {
		return []byte{}, nil, err
	}
	pair, err := c.stream.Recv()
	if err != nil {
		return []byte{}, nil, err
	}
	return pair.K, pair.V, nil
}
func (c *remoteCursor) nextDup() ([]byte, []byte, error) {
	if err := c.stream.Send(&remoteproto.Cursor{Cursor: c.id, Op: remoteproto.Op_NEXT_DUP}); err != nil {
		return []byte{}, nil, err
	}
	pair, err := c.stream.Recv()
	if err != nil {
		return []byte{}, nil, err
	}
	return pair.K, pair.V, nil
}
func (c *remoteCursor) nextNoDup() ([]byte, []byte, error) {
	if err := c.stream.Send(&remoteproto.Cursor{Cursor: c.id, Op: remoteproto.Op_NEXT_NO_DUP}); err != nil {
		return []byte{}, nil, err
	}
	pair, err := c.stream.Recv()
	if err != nil {
		return []byte{}, nil, err
	}
	return pair.K, pair.V, nil
}
func (c *remoteCursor) prev() ([]byte, []byte, error) {
	if err := c.stream.Send(&remoteproto.Cursor{Cursor: c.id, Op: remoteproto.Op_PREV}); err != nil {
		return []byte{}, nil, err
	}
	pair, err := c.stream.Recv()
	if err != nil {
		return []byte{}, nil, err
	}
	return pair.K, pair.V, nil
}
func (c *remoteCursor) prevDup() ([]byte, []byte, error) {
	if err := c.stream.Send(&remoteproto.Cursor{Cursor: c.id, Op: remoteproto.Op_PREV_DUP}); err != nil {
		return []byte{}, nil, err
	}
	pair, err := c.stream.Recv()
	if err != nil {
		return []byte{}, nil, err
	}
	return pair.K, pair.V, nil
}
func (c *remoteCursor) prevNoDup() ([]byte, []byte, error) {
	if err := c.stream.Send(&remoteproto.Cursor{Cursor: c.id, Op: remoteproto.Op_PREV_NO_DUP}); err != nil {
		return []byte{}, nil, err
	}
	pair, err := c.stream.Recv()
	if err != nil {
		return []byte{}, nil, err
	}
	return pair.K, pair.V, nil
}
func (c *remoteCursor) last() ([]byte, []byte, error) {
	if err := c.stream.Send(&remoteproto.Cursor{Cursor: c.id, Op: remoteproto.Op_LAST}); err != nil {
		return []byte{}, nil, err
	}
	pair, err := c.stream.Recv()
	if err != nil {
		return []byte{}, nil, err
	}
	return pair.K, pair.V, nil
}
func (c *remoteCursor) setRange(k []byte) ([]byte, []byte, error) {
	if err := c.stream.Send(&remoteproto.Cursor{Cursor: c.id, Op: remoteproto.Op_SEEK, K: k}); err != nil {
		return []byte{}, nil, err
	}
	pair, err := c.stream.Recv()
	if err != nil {
		return []byte{}, nil, err
	}
	return pair.K, pair.V, nil
}
func (c *remoteCursor) seekExact(k []byte) ([]byte, []byte, error) {
	if err := c.stream.Send(&remoteproto.Cursor{Cursor: c.id, Op: remoteproto.Op_SEEK_EXACT, K: k}); err != nil {
		return []byte{}, nil, err
	}
	pair, err := c.stream.Recv()
	if err != nil {
		return []byte{}, nil, err
	}
	return pair.K, pair.V, nil
}
func (c *remoteCursor) getBothRange(k, v []byte) ([]byte, error) {
	if err := c.stream.Send(&remoteproto.Cursor{Cursor: c.id, Op: remoteproto.Op_SEEK_BOTH, K: k, V: v}); err != nil {
		return nil, err
	}
	pair, err := c.stream.Recv()
	if err != nil {
		return nil, err
	}
	return pair.V, nil
}
func (c *remoteCursor) seekBothExact(k, v []byte) ([]byte, []byte, error) {
	if err := c.stream.Send(&remoteproto.Cursor{Cursor: c.id, Op: remoteproto.Op_SEEK_BOTH_EXACT, K: k, V: v}); err != nil {
		return []byte{}, nil, err
	}
	pair, err := c.stream.Recv()
	if err != nil {
		return []byte{}, nil, err
	}
	return pair.K, pair.V, nil
}
func (c *remoteCursor) firstDup() ([]byte, error) {
	if err := c.stream.Send(&remoteproto.Cursor{Cursor: c.id, Op: remoteproto.Op_FIRST_DUP}); err != nil {
		return nil, err
	}
	pair, err := c.stream.Recv()
	if err != nil {
		return nil, err
	}
	return pair.V, nil
}
func (c *remoteCursor) lastDup() ([]byte, error) {
	if err := c.stream.Send(&remoteproto.Cursor{Cursor: c.id, Op: remoteproto.Op_LAST_DUP}); err != nil {
		return nil, err
	}
	pair, err := c.stream.Recv()
	if err != nil {
		return nil, err
	}
	return pair.V, nil
}
func (c *remoteCursor) getCurrent() ([]byte, []byte, error) {
	if err := c.stream.Send(&remoteproto.Cursor{Cursor: c.id, Op: remoteproto.Op_CURRENT}); err != nil {
		return []byte{}, nil, err
	}
	pair, err := c.stream.Recv()
	if err != nil {
		return []byte{}, nil, err
	}
	return pair.K, pair.V, nil
}

func (c *remoteCursor) Current() ([]byte, []byte, error) {
	return c.getCurrent()
}

// Seek - doesn't start streaming (because much of code does only several .seekInFiles calls without reading sequence of data)
// .Next() - does request streaming (if configured by user)
func (c *remoteCursor) Seek(seek []byte) ([]byte, []byte, error) {
	return c.setRange(seek)
}

func (c *remoteCursor) First() ([]byte, []byte, error) {
	return c.first()
}

// Next - returns next data element from server, request streaming (if configured by user)
func (c *remoteCursor) Next() ([]byte, []byte, error) {
	return c.next()
}

func (c *remoteCursor) Last() ([]byte, []byte, error) {
	return c.last()
}

func (tx *tx) closeGrpcStream() {
	if tx.stream == nil {
		return
	}
	defer tx.streamCancelFn() // hard cancel stream if graceful wasn't successful

	if tx.streamingRequested {
		// if streaming is in progress, can't use `CloseSend` - because
		// server will not read it right not - it busy with streaming data
		// TODO: set flag 'tx.streamingRequested' to false when got terminator from server (nil key or os.EOF)
		tx.streamCancelFn()
	} else {
		// try graceful close stream
		err := tx.stream.CloseSend()
		if err != nil {
			doLog := !grpcutil.IsEndOfStream(err)
			if doLog {
				log.Warn("couldn't send msg CloseSend to server", "err", err)
			}
		} else {
			_, err = tx.stream.Recv()
			if err != nil {
				doLog := !grpcutil.IsEndOfStream(err)
				if doLog {
					log.Warn("received unexpected error from server after CloseSend", "err", err)
				}
			}
		}
	}
	tx.stream = nil
	tx.streamingRequested = false
}

func (c *remoteCursor) Close() {
	if c.stream == nil {
		return
	}
	st := c.stream
	c.stream = nil
	if err := st.Send(&remoteproto.Cursor{Cursor: c.id, Op: remoteproto.Op_CLOSE}); err == nil {
		_, _ = st.Recv()
	}
}

func (tx *tx) CursorDupSort(bucket string) (kv.CursorDupSort, error) {
	b := tx.db.buckets[bucket]
	c := &remoteCursor{tx: tx, ctx: tx.ctx, bucketName: bucket, bucketCfg: b, stream: tx.stream}
	tx.cursors = append(tx.cursors, c)
	if err := c.stream.Send(&remoteproto.Cursor{Op: remoteproto.Op_OPEN_DUP_SORT, BucketName: c.bucketName}); err != nil {
		return nil, err
	}
	msg, err := c.stream.Recv()
	if err != nil {
		return nil, err
	}
	c.id = msg.CursorId
	return &remoteCursorDupSort{remoteCursor: c}, nil
}

func (c *remoteCursorDupSort) SeekBothExact(k, v []byte) ([]byte, []byte, error) {
	return c.seekBothExact(k, v)
}

func (c *remoteCursorDupSort) SeekBothRange(k, v []byte) ([]byte, error) {
	return c.getBothRange(k, v)
}

func (c *remoteCursorDupSort) DeleteExact(k1, k2 []byte) error    { panic("not supported") }
func (c *remoteCursorDupSort) AppendDup(k []byte, v []byte) error { panic("not supported") }
func (c *remoteCursorDupSort) PutNoDupData(k, v []byte) error     { panic("not supported") }
func (c *remoteCursorDupSort) DeleteCurrentDuplicates() error     { panic("not supported") }
func (c *remoteCursorDupSort) CountDuplicates() (uint64, error)   { panic("not supported") }

func (c *remoteCursorDupSort) FirstDup() ([]byte, error)          { return c.firstDup() }
func (c *remoteCursorDupSort) NextDup() ([]byte, []byte, error)   { return c.nextDup() }
func (c *remoteCursorDupSort) NextNoDup() ([]byte, []byte, error) { return c.nextNoDup() }
func (c *remoteCursorDupSort) PrevDup() ([]byte, []byte, error)   { return c.prevDup() }
func (c *remoteCursorDupSort) PrevNoDup() ([]byte, []byte, error) { return c.prevNoDup() }
func (c *remoteCursorDupSort) LastDup() ([]byte, error)           { return c.lastDup() }

// Temporal Methods

func (tx *tx) HistoryStartFrom(name kv.Domain) uint64 {
	reply, err := tx.db.remoteKV.HistoryStartFrom(tx.ctx, &remoteproto.HistoryStartFromReq{TxId: tx.id, Domain: uint32(name)})
	if err != nil {
		return 0
	}
	return reply.StartFrom
}

func (tx *tx) GetAsOf(name kv.Domain, k []byte, ts uint64) (v []byte, ok bool, err error) {
	reply, err := tx.db.remoteKV.GetLatest(tx.ctx, &remoteproto.GetLatestReq{TxId: tx.id, Table: name.String(), K: k, Ts: ts})
	if err != nil {
		return nil, false, err
	}
	return reply.V, reply.Ok, nil
}

func (tx *tx) GetLatest(name kv.Domain, k []byte) (v []byte, step kv.Step, err error) {
	reply, err := tx.db.remoteKV.GetLatest(tx.ctx, &remoteproto.GetLatestReq{TxId: tx.id, Table: name.String(), K: k, Latest: true})
	if err != nil {
		return nil, 0, err
	}
	return reply.V, 0, nil
}

func (tx *tx) HasPrefix(name kv.Domain, prefix []byte) ([]byte, []byte, bool, error) {
	req := &remoteproto.HasPrefixReq{TxId: tx.id, Table: name.String(), Prefix: prefix}
	reply, err := tx.db.remoteKV.HasPrefix(tx.ctx, req)
	if err != nil {
		return nil, nil, false, err
	}
	return reply.FirstKey, reply.FirstVal, reply.HasPrefix, nil
}

func (tx *tx) RangeAsOf(name kv.Domain, fromKey, toKey []byte, ts uint64, asc order.By, limit int) (it stream.KV, err error) {
	return stream.PaginateKV(func(pageToken string) (keys, vals [][]byte, nextPageToken string, err error) {
		reply, err := tx.db.remoteKV.RangeAsOf(tx.ctx, &remoteproto.RangeAsOfReq{TxId: tx.id, Table: name.String(), FromKey: fromKey, ToKey: toKey, Ts: ts, OrderAscend: bool(asc), Limit: int64(limit), PageToken: pageToken})
		if err != nil {
			return nil, nil, "", err
		}
		return reply.Keys, reply.Values, reply.NextPageToken, nil
	}), nil
}
func (tx *tx) HistorySeek(name kv.Domain, k []byte, ts uint64) (v []byte, ok bool, err error) {
	reply, err := tx.db.remoteKV.HistorySeek(tx.ctx, &remoteproto.HistorySeekReq{TxId: tx.id, Table: name.String(), K: k, Ts: ts})
	if err != nil {
		return nil, false, err
	}
	return reply.V, reply.Ok, nil
}
func (tx *tx) HistoryRange(name kv.Domain, fromTs, toTs int, asc order.By, limit int) (it stream.KV, err error) {
	return stream.PaginateKV(func(pageToken string) (keys, vals [][]byte, nextPageToken string, err error) {
		reply, err := tx.db.remoteKV.HistoryRange(tx.ctx, &remoteproto.HistoryRangeReq{TxId: tx.id, Table: name.String(), FromTs: int64(fromTs), ToTs: int64(toTs), OrderAscend: bool(asc), Limit: int64(limit), PageToken: pageToken})
		if err != nil {
			return nil, nil, "", err
		}
		return reply.Keys, reply.Values, reply.NextPageToken, nil
	}), nil
}

func (tx *tx) IndexRange(name kv.InvertedIdx, k []byte, fromTs, toTs int, asc order.By, limit int) (timestamps stream.U64, err error) {
	return stream.PaginateU64(func(pageToken string) (arr []uint64, nextPageToken string, err error) {
		req := &remoteproto.IndexRangeReq{TxId: tx.id, Table: name.String(), K: k, FromTs: int64(fromTs), ToTs: int64(toTs), OrderAscend: bool(asc), Limit: int64(limit), PageToken: pageToken}
		reply, err := tx.db.remoteKV.IndexRange(tx.ctx, req)
		if err != nil {
			return nil, "", err
		}
		return reply.Timestamps, reply.NextPageToken, nil
	}), nil
}

func (tx *tx) Prefix(table string, prefix []byte) (stream.KV, error) {
	nextPrefix, ok := kv.NextSubtree(prefix)
	if !ok {
		return tx.Range(table, prefix, nil, order.Asc, kv.Unlim) //nolint:gocritic
	}
	return tx.Range(table, prefix, nextPrefix, order.Asc, kv.Unlim) //nolint:gocritic
}

func (tx *tx) rangeOrderLimit(table string, fromPrefix, toPrefix []byte, asc order.By, limit int) (stream.KV, error) {
	return stream.PaginateKV(func(pageToken string) (keys [][]byte, values [][]byte, nextPageToken string, err error) {
		req := &remoteproto.RangeReq{TxId: tx.id, Table: table, FromPrefix: fromPrefix, ToPrefix: toPrefix, OrderAscend: bool(asc), Limit: int64(limit)}
		reply, err := tx.db.remoteKV.Range(tx.ctx, req)
		if err != nil {
			return nil, nil, "", err
		}
		return reply.Keys, reply.Values, reply.NextPageToken, nil
	}), nil
}
func (tx *tx) Range(table string, fromPrefix, toPrefix []byte, asc order.By, limit int) (stream.KV, error) {
	return tx.rangeOrderLimit(table, fromPrefix, toPrefix, asc, limit)
}
func (tx *tx) RangeDupSort(table string, key []byte, fromPrefix, toPrefix []byte, asc order.By, limit int) (stream.KV, error) {
	panic("not implemented yet")
}

func (tx *tx) CHandle() unsafe.Pointer {
	panic("CHandle not implemented")
}<|MERGE_RESOLUTION|>--- conflicted
+++ resolved
@@ -240,21 +240,10 @@
 	return errors.New("remote db provider doesn't support .UpdateNosync method")
 }
 
-<<<<<<< HEAD
-func (tx *tx) AggTx() any                           { panic("not implemented") }
-func (tx *tx) Debug() kv.TemporalDebugTx            { return kv.TemporalDebugTx(tx) }
-func (tx *tx) FreezeInfo() kv.FreezeInfo            { panic("not implemented") }
-func (tx *tx) CanUnwindToBlockNum() (uint64, error) { panic("not implemented") }
-func (tx *tx) CanUnwindBeforeBlockNum(blockNum uint64) (unwindableBlockNum uint64, ok bool, err error) {
-	panic("not implemented")
-}
+func (tx *tx) AggTx() any                                            { panic("not implemented") }
+func (tx *tx) Debug() kv.TemporalDebugTx                             { return kv.TemporalDebugTx(tx) }
+func (tx *tx) FreezeInfo() kv.FreezeInfo                             { panic("not implemented") }
 func (tx *tx) AllForkableIds() (ids []kv.ForkableId)                 { panic("not implemented") }
-=======
-func (tx *tx) AggTx() any                { panic("not implemented") }
-func (tx *tx) Debug() kv.TemporalDebugTx { return kv.TemporalDebugTx(tx) }
-func (tx *tx) FreezeInfo() kv.FreezeInfo { panic("not implemented") }
-
->>>>>>> a40c6ffa
 func (tx *tx) DomainFiles(domain ...kv.Domain) kv.VisibleFiles       { panic("not implemented") }
 func (tx *tx) CurrentDomainVersion(domain kv.Domain) version.Version { panic("not implemented") }
 func (tx *tx) DomainProgress(domain kv.Domain) uint64                { panic("not implemented") }
