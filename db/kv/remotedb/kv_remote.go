--- conflicted
+++ resolved
@@ -241,18 +241,10 @@
 	return errors.New("remote db provider doesn't support .UpdateNosync method")
 }
 
-<<<<<<< HEAD
 func (tx *tx) AggTx() any                                            { panic("not implemented") }
 func (tx *tx) Debug() kv.TemporalDebugTx                             { return kv.TemporalDebugTx(tx) }
 func (tx *tx) FreezeInfo() kv.FreezeInfo                             { panic("not implemented") }
 func (tx *tx) AllForkableIds() (ids []kv.ForkableId)                 { panic("not implemented") }
-=======
-func (tx *tx) AggTx() any                                  { panic("not implemented") }
-func (tx *tx) Debug() kv.TemporalDebugTx                   { return kv.TemporalDebugTx(tx) }
-func (tx *tx) FreezeInfo() kv.FreezeInfo                   { panic("not implemented") }
-func (tx *tx) StepsInFiles(entitySet ...kv.Domain) kv.Step { panic("not implemented") }
-
->>>>>>> 8e602611
 func (tx *tx) DomainFiles(domain ...kv.Domain) kv.VisibleFiles       { panic("not implemented") }
 func (tx *tx) CurrentDomainVersion(domain kv.Domain) version.Version { panic("not implemented") }
 func (tx *tx) DomainProgress(domain kv.Domain) uint64                { panic("not implemented") }
