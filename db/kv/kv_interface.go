// Copyright 2022 The Erigon Authors
// This file is part of Erigon.
//
// Erigon is free software: you can redistribute it and/or modify
// it under the terms of the GNU Lesser General Public License as published by
// the Free Software Foundation, either version 3 of the License, or
// (at your option) any later version.
//
// Erigon is distributed in the hope that it will be useful,
// but WITHOUT ANY WARRANTY; without even the implied warranty of
// MERCHANTABILITY or FITNESS FOR A PARTICULAR PURPOSE. See the
// GNU Lesser General Public License for more details.
//
// You should have received a copy of the GNU Lesser General Public License
// along with Erigon. If not, see <http://www.gnu.org/licenses/>.

package kv

import (
	"context"
	"errors"
	"fmt"
	"sync"
	"time"
	"unsafe"

	"github.com/c2h5oh/datasize"
	"github.com/erigontech/mdbx-go/mdbx"

	"github.com/erigontech/erigon-lib/metrics"
	"github.com/erigontech/erigon/db/datadir"
	"github.com/erigontech/erigon/db/kv/order"
	"github.com/erigontech/erigon/db/kv/stream"
	"github.com/erigontech/erigon/db/version"
)

/*
Naming:
 tx - Database Transaction
 txn - Ethereum Transaction (and TxNum - is also number of Ethereum Transaction)
 blockNum - Ethereum block number - same across all nodes. blockID - auto-increment ID - which can be different across all nodes
 txNum/txID - same
 RoTx - Read-Only Database Transaction. RwTx - read-write
 k, v - key, value
 ts - TimeStamp. Usually it's Ethereum's TransactionNumber (auto-increment ID). Or BlockNumber
 step - amount of txNums in the smallest file
 Table - collection of key-value pairs. In LMDB - it's `dbi`. Analog of SQL's Table. Keys are sorted and unique
 DupSort - if table created `Sorted Duplicates` option: then 1 key can have multiple (sorted and unique) values
 Cursor - low-level mdbx-tide api to navigate over Table
 Stream - high-level iterator-like api over Table/InvertedIndex/History/Domain. Server-side-streaming-friendly. See package `stream`

Methods Naming:
 Prune: delete old data
 Unwind: delete recent data
 Get: exact match of criteria
 Range: [from, to). from=nil means StartOfTable, to=nil means EndOfTable, rangeLimit=-1 means Unlimited
     Range is analog of SQL's: SELECT * FROM Table WHERE k>=from AND k<to ORDER BY k ASC/DESC LIMIT n
 Prefix: `Range(Table, prefix, kv.NextSubtree(prefix))`

Abstraction Layers:
LowLevel:
   1. DB/Tx - low-level key-value database
   2. Snapshots/FrozenData - immutable files with historical data. May be downloaded at first App
        start or auto-generate by moving old data from DB to Snapshots.
        Most important difference between DB and Snapshots: creation of
        snapshot files (build/merge) doesn't mutate any existing files - only producing new one!
        It means we don't need concept of "RwTx" for Snapshots.
        Files can become useless/garbage (merged to bigger file) - last reader of this file will
        remove it from FileSystem on tx.Rollback().
        Invariant: existing readers can't see new files, new readers can't see garbage files

MediumLevel:
   1. TemporalDB - abstracting DB+Snapshots. Target is:
        - provide 'time-travel' API for data: consistent snapshot of data as of given Timestamp.
        - auto-close streams on Commit/Rollback
        - auto-open/close agg.BeginRo() on Begin/Commit/Rollback
        - to keep DB small - only for Hot/Recent data (can be update/delete by re-org).
        - And TemporalRoTx/TemporalRwTx actually open Read-Only files view (BeginRo) - no concept of "Read-Write view of snapshot files".
        - using next entities:
              - InvertedIndex: supports range-scans
              - History: can return value of key K as of given TimeStamp. Doesn't know about latest/current
                  value of key K. Returns NIL if K not changed after TimeStamp.
              - Domain: as History but also aware about latest/current value of key K. Can move
                  cold (updated long time ago) parts of state from db to snapshots.

HighLevel:
     1. Application - rely on TemporalDB (Ex: ExecutionLayer) or just DB (Ex: TxPool, Sentry, Downloader).

General advise: for deeper understanding read `mdbx.h`
*/

/*
RoDB low-level interface - main target is - to provide common abstraction over top of MDBX and RemoteKV.
Warning: can't move `tx` between goroutines. ReadOnly transactions do not lock goroutine to thread, RwTx does.
Lifetime: read data valid until end of transaction.
Example:

	tx, err := db.BeginRo()
	if err != nil {
		return err
	}
	defer tx.Rollback() // it's safe to Rollback after `tx.Commit()`

	... application logic using `tx`

	if err := tx.Commit(); err != nil {
		return err
	}
*/
type RoDB interface {
	Closer
	BeginRo(ctx context.Context) (Tx, error)

	// View like BeginRo but for short-living transactions. Example:
	//	 if err := db.View(ctx, func(tx ethdb.Tx) error {
	//	    ... code which uses database in transaction
	//	 }); err != nil {
	//			return err
	//	}
	View(ctx context.Context, f func(tx Tx) error) error

	ReadOnly() bool
	AllTables() TableCfg
	PageSize() datasize.ByteSize

	// CHandle pointer to the underlying C environment handle, if applicable (e.g. *C.MDBX_env)
	CHandle() unsafe.Pointer
}

type RwDB interface {
	RoDB

	Update(ctx context.Context, f func(tx RwTx) error) error
	UpdateNosync(ctx context.Context, f func(tx RwTx) error) error

	// BeginRw - creates transaction
	// A transaction and its cursors must only be used by a single
	// 	thread (not goroutine), and a thread may only have a single transaction at a time.
	//  It happens automatically by - because this method calls runtime.LockOSThread() inside (Rollback/Commit releases it)
	//  By this reason application code can't call runtime.UnlockOSThread() - it leads to undefined behavior.
	BeginRw(ctx context.Context) (RwTx, error)
	BeginRwNosync(ctx context.Context) (RwTx, error)
}

// Tx
// WARNING:
//   - Tx is not threadsafe and may only be used in the goroutine that created it
//   - ReadOnly transactions do not lock goroutine to thread, RwTx does
type Tx interface {
	Getter

	// Cursor - creates cursor object on top of given table. Type of cursor - depends on table configuration.
	// If table was created with mdbx.DupSort flag, then cursor with interface CursorDupSort created
	// Otherwise - object of interface Cursor created
	//
	// Cursor, also provides a grain of magic - it can use a declarative configuration - and automatically break
	// long keys into DupSort key/values. See docs for `tables.go:TableCfgItem`
	Cursor(table string) (Cursor, error)
	CursorDupSort(table string) (CursorDupSort, error) // CursorDupSort - can be used if bucket has mdbx.DupSort flag

	// --- High-Level methods: 1request -> stream of server-side pushes ---

	// Range [from, to)
	// Range(from, nil) means [from, EndOfTable)
	// Range(nil, to)   means [StartOfTable, to)
	// if `order.Desc` expecting `from`<`to`
	// Limit -1 means Unlimited
	// Designed for requesting huge data (Example: full table scan). Client can't stop it.
	// Example: RangeDescend("Table", "B", "A", order.Asc, -1)
	Range(table string, fromPrefix, toPrefix []byte, asc order.By, limit int) (stream.KV, error)
	// StreamDescend(table string, fromPrefix, toPrefix []byte, limit int) (stream.KV, error)

	// Prefix - is exactly Range(Table, prefix, kv.NextSubtree(prefix))
	Prefix(table string, prefix []byte) (stream.KV, error)

	// RangeDupSort - like Range but for fixed single key and iterating over range of values
	RangeDupSort(table string, key []byte, fromPrefix, toPrefix []byte, asc order.By, limit int) (stream.KV, error)

	// --- High-Level methods: 1request -> 1page of values in response -> send next page request ---
	// Paginate(table string, fromPrefix, toPrefix []byte) (PairsStream, error)

	BucketSize(table string) (uint64, error)
	Count(bucket string) (uint64, error)

	ListTables() ([]string, error)

	// ViewID returns the identifier associated with this transaction. For a
	// read-only transaction, this corresponds to the snapshot being read;
	// concurrent readers will frequently have the same transaction ID.
	ViewID() uint64
	// CHandle pointer to the underlying C transaction handle (e.g. *C.MDBX_txn)
	CHandle() unsafe.Pointer

	Apply(ctx context.Context, f func(tx Tx) error) error
}

// RwTx
//
// WARNING:
//   - RwTx is not threadsafe and may only be used in the goroutine that created it.
//   - ReadOnly transactions do not lock goroutine to thread, RwTx does
//   - User Can't call runtime.LockOSThread/runtime.UnlockOSThread in same goroutine until RwTx Commit/Rollback
type RwTx interface {
	Tx
	Putter
	BucketMigrator

	RwCursor(table string) (RwCursor, error)
	RwCursorDupSort(table string) (RwCursorDupSort, error)

	Commit() error // Commit all the operations of a transaction into the database.

	ApplyRw(ctx context.Context, f func(tx RwTx) error) error
}

/*
Cursor - low-level api to navigate through a db table
If methods (like First/Next/seekInFiles) return error, then returned key SHOULD not be nil (can be []byte{} for example).
Exmaple iterate table:

	c := db.Cursor(tableName)
	defer c.Close()
	for k, v, err := c.First(); k != nil; k, v, err = c.Next() {
	   if err != nil {
		   return err
	   }
	   ... logic using `k` and `v` (key and value)
	}
*/
type Cursor interface {
	First() ([]byte, []byte, error)               // First - position at first key/data item
	Seek(seek []byte) ([]byte, []byte, error)     // Seek - position at first key greater than or equal to specified key
	SeekExact(key []byte) ([]byte, []byte, error) // SeekExact - position at exact matching key if exists
	Next() ([]byte, []byte, error)                // Next - position at next key/value (can iterate over DupSort key/values automatically)
	Prev() ([]byte, []byte, error)                // Prev - position at previous key
	Last() ([]byte, []byte, error)                // Last - position at last key and last possible value
	Current() ([]byte, []byte, error)             // Current - return key/data at current cursor position

	Close()
}

type RwCursor interface {
	Cursor

	Put(k, v []byte) error           // Put - based on order
	Append(k []byte, v []byte) error // Append - append the given key/data pair to the end of the database. This option allows fast bulk loading when keys are already known to be in the correct order.
	Delete(k []byte) error           // Delete - short version of SeekExact+DeleteCurrent or SeekBothExact+DeleteCurrent

	// DeleteCurrent This function deletes the key/data pair to which the cursor refers.
	// This does not invalidate the cursor, so operations such as MDB_NEXT
	// can still be used on it.
	// Both MDB_NEXT and MDB_GET_CURRENT will return the same record after
	// this operation.
	DeleteCurrent() error
}

/*
CursorDupSort
Example iterate over DupSort table:

	for k, v, err = cursor.First(); k != nil; k, v, err = cursor.NextNoDup() {
		if err != nil {
			return err
		}
		// iterate over all values of key `k`
		for ; v != nil; _, v, err = cursor.NextDup() {
			if err != nil {
				return err
			}
			// use
		}
	}
*/
type CursorDupSort interface {
	Cursor

	// SeekBothExact -
	// second parameter can be nil only if searched key has no duplicates, or return error
	SeekBothExact(key, value []byte) ([]byte, []byte, error)
	SeekBothRange(key, value []byte) ([]byte, error) // SeekBothRange - exact match of the key, but range match of the value
	FirstDup() ([]byte, error)                       // FirstDup - position at first data item of current key
	NextDup() ([]byte, []byte, error)                // NextDup - position at next data item of current key
	NextNoDup() ([]byte, []byte, error)              // NextNoDup - position at first data item of next key
	PrevDup() ([]byte, []byte, error)
	PrevNoDup() ([]byte, []byte, error)
	LastDup() ([]byte, error) // LastDup - position at last data item of current key

	CountDuplicates() (uint64, error) // CountDuplicates - number of duplicates for the current key
}

type RwCursorDupSort interface {
	CursorDupSort
	RwCursor

	PutNoDupData(key, value []byte) error // PutNoDupData - inserts key without dupsort
	DeleteCurrentDuplicates() error       // DeleteCurrentDuplicates - deletes all values of the current key
	DeleteExact(k1, k2 []byte) error      // DeleteExact - delete 1 value from given key
	AppendDup(key, value []byte) error    // AppendDup - same as Append, but for sorted dup data
}

const Unlim int = -1 // const Unbounded/EOF/EndOfTable []byte = nil

type StatelessRwTx interface {
	Getter
	Putter
}

type GetPut interface {
	Getter
	Putter
}
type Getter interface {
	// Has indicates whether a key exists in the database.
	Has(table string, key []byte) (bool, error)

	// GetOne references a readonly section of memory that must not be accessed after txn has terminated
	GetOne(table string, key []byte) (val []byte, err error)

	Rollback() // Rollback - abandon all the operations of the transaction instead of saving them.

	// ReadSequence - allows to create a linear sequence of unique positive integers for each table (AutoIncrement).
	// Can be called for a read transaction to retrieve the current sequence value, and the increment must be zero.
	// Sequence changes become visible outside the current write transaction after it is committed, and discarded on abort.
	// Starts from 0.
	ReadSequence(table string) (uint64, error)

	// --- High-Level deprecated methods ---

	// ForEach iterates over entries with keys greater or equal to fromPrefix.
	// walker is called for each eligible entry.
	// If walker returns an error:
	//   - implementations of local db - stop
	//   - implementations of remote db - do not handle this error and may finish (send all entries to client) before error happen.
	ForEach(table string, fromPrefix []byte, walker func(k, v []byte) error) error
	ForAmount(table string, prefix []byte, amount uint32, walker func(k, v []byte) error) error
}

// Putter wraps the database write operations.
type Putter interface {
	// Put inserts or updates a single entry.
	Put(table string, k, v []byte) error

	// Delete removes a single entry.
	Delete(table string, k []byte) error

	/*
		IncrementSequence - AutoIncrement generator.
		Example reserve 1 ID:
		id, err := tx.IncrementSequence(table, 1)
		if err != nil {
			return err
		}
		// use id

		Example reserving N ID's:
		baseId, err := tx.IncrementSequence(table, N)
		if err != nil {
		   return err
		}
		for i := 0; i < N; i++ {    // if N == 0, it will work as expected
			id := baseId + i
			// use id
		}
	*/
	IncrementSequence(table string, amount uint64) (uint64, error)

	// ResetSequence allow set arbitrary value to sequence (for example to decrement it to exact value)
	ResetSequence(table string, newValue uint64) error
	Append(table string, k, v []byte) error
	AppendDup(table string, k, v []byte) error

	// CollectMetrics - does collect all DB-related and Tx-related metrics
	// this method exists only in RwTx to avoid concurrency
	CollectMetrics()
}

// ---- Temporal part

// Step - amount of txNums in the smallest file
type Step uint64

func (s Step) ToTxNum(stepSize uint64) uint64 { return uint64(s) * stepSize }

type (
	Domain      uint16
	InvertedIdx uint16
	ForkableId  uint16
)

type TemporalGetter interface {
	GetLatest(name Domain, k []byte) (v []byte, step Step, err error)
	HasPrefix(name Domain, prefix []byte) (firstKey []byte, firstVal []byte, hasPrefix bool, err error)
}
type TemporalTx interface {
	Tx
	TemporalGetter
	WithFreezeInfo

	// GetAsOf - state as of given `ts`
	// Example: GetAsOf(Account, key, txNum) - returns account's value before `txNum` transaction changed it
	// To re-execute `txNum` on historical state - do `DomainGetAsOf(key, txNum)` to read state
	// `ok = false` means: key not found. or "future txNum" passed.
	GetAsOf(name Domain, k []byte, ts uint64) (v []byte, ok bool, err error)
	RangeAsOf(name Domain, fromKey, toKey []byte, ts uint64, asc order.By, limit int) (it stream.KV, err error)

	// IndexRange - return iterator over range of inverted index for given key `k`
	// Asc semantic:  [from, to) AND from > to
	// Desc semantic: [from, to) AND from < to
	// Limit -1 means Unlimited
	// from -1, to -1 means unbounded (StartOfTable, EndOfTable)
	// Example: IndexRange("IndexName", 10, 5, order.Desc, -1)
	// Example: IndexRange("IndexName", -1, -1, order.Asc, 10)
	IndexRange(name InvertedIdx, k []byte, fromTs, toTs int, asc order.By, limit int) (timestamps stream.U64, err error)

	// HistorySeek - like `GetAsOf` but without latest state - only for `History`
	// `ok == true && v != nil && len(v) == 0` means key-creation even
	HistorySeek(name Domain, k []byte, ts uint64) (v []byte, ok bool, err error)

	// HistoryRange - producing "state patch": sorted and deduplicated list of keys updated at [fromTs,toTs) with their most-recent value
	HistoryRange(name Domain, fromTs, toTs int, asc order.By, limit int) (it stream.KV, err error)

	Debug() TemporalDebugTx
	AggTx() any

	AggForkablesTx(ForkableId) any // any forkableId, returns that group
	Unmarked(ForkableId) UnmarkedTx
}

// TemporalDebugTx - set of slow low-level funcs for debug purposes
type TemporalDebugTx interface {
	RangeLatest(domain Domain, from, to []byte, limit int) (stream.KV, error)
	GetLatestFromDB(domain Domain, k []byte) (v []byte, step Step, found bool, err error)
	GetLatestFromFiles(domain Domain, k []byte, maxTxNum uint64) (v []byte, found bool, fileStartTxNum uint64, fileEndTxNum uint64, err error)

	DomainFiles(domain ...Domain) VisibleFiles
	CurrentDomainVersion(domain Domain) version.Version
	TxNumsInFiles(domains ...Domain) (minTxNum uint64)

	// HistoryStartFrom return the earliest known txnum in history of a given domain
	HistoryStartFrom(domainName Domain) uint64

	DomainProgress(domain Domain) (txNum uint64)
	IIProgress(name InvertedIdx) (txNum uint64)
	StepSize() uint64
<<<<<<< HEAD

	CanUnwindToBlockNum() (uint64, error)
	CanUnwindBeforeBlockNum(blockNum uint64) (unwindableBlockNum uint64, ok bool, err error)

	AllForkableIds() []ForkableId
=======
	Dirs() datadir.Dirs
>>>>>>> a40c6ffa
}

type TemporalDebugDB interface {
	DomainTables(names ...Domain) []string
	InvertedIdxTables(names ...InvertedIdx) []string
	ForkableTables(names ...ForkableId) []string
	BuildMissedAccessors(ctx context.Context, workers int) error
	ReloadFiles() error
	EnableReadAhead() TemporalDebugDB
	DisableReadAhead()

	Files() []string
	MergeLoop(ctx context.Context) error
}

type WithFreezeInfo interface {
	FreezeInfo() FreezeInfo
}

type FreezeInfo interface {
	AllFiles() VisibleFiles
	Files(domainName Domain) VisibleFiles
}

type TemporalRwTx interface {
	RwTx
	TemporalTx
	TemporalPutDel

	UnmarkedRw(ForkableId) UnmarkedRwTx

	GreedyPruneHistory(ctx context.Context, domain Domain) error
	PruneSmallBatches(ctx context.Context, timeout time.Duration) (haveMore bool, err error)
	Unwind(ctx context.Context, txNumUnwindTo uint64, changeset *[DomainLen][]DomainEntryDiff) error
}

type TemporalPutDel interface {
	// DomainPut
	// Optimizations:
	//   - user can prvide `prevVal != nil` - then it will not read prev value from storage
	//   - user can append k2 into k1, then underlying methods will not perform append
	DomainPut(domain Domain, k, v []byte, txNum uint64, prevVal []byte, prevStep Step) error
	//DomainPut2(domain Domain, k1 []byte, val []byte, ts uint64) error

	// DomainDel
	// Optimizations:
	//   - user can prvide `prevVal != nil` - then it will not read prev value from storage
	//   - user can append k2 into k1, then underlying methods will not perform append
	//   - if `val == nil` it will call DomainDel
	DomainDel(domain Domain, k []byte, txNum uint64, prevVal []byte, prevStep Step) error
	DomainDelPrefix(domain Domain, prefix []byte, txNum uint64) error
}

type TemporalRoDB interface {
	RoDB
	SnapshotNotifier
	ViewTemporal(ctx context.Context, f func(tx TemporalTx) error) error
	BeginTemporalRo(ctx context.Context) (TemporalTx, error)
	Debug() TemporalDebugDB
}
type TemporalRwDB interface {
	RwDB
	TemporalRoDB
	BeginTemporalRw(ctx context.Context) (TemporalRwTx, error)
	UpdateTemporal(ctx context.Context, f func(tx TemporalRwTx) error) error
}

// ---- non-important utilities

type TxnId uint64 // internal auto-increment ID. can't cast to eth-network canonical blocks txNum

type HasSpaceDirty interface {
	SpaceDirty() (uint64, uint64, error)
}

// BucketMigrator used for buckets migration, don't use it in usual app code
type BucketMigrator interface {
	ListTables() ([]string, error)
	DropTable(string) error
	CreateTable(string) error
	ExistsTable(string) (bool, error)
	ClearTable(string) error
}

// PendingMutations in-memory storage of changes
// Later they can either be flushed to the database or abandon
type PendingMutations interface {
	Putter
	// Flush all in-memory data into `tx`
	Flush(ctx context.Context, tx RwTx) error
	Close()
	BatchSize() int
}

type DBVerbosityLvl int8
type Label string

const ReadersLimit = 32000 // MDBX_READERS_LIMIT=32767
const dbLabelName = "db"

type DBGauges struct { // these gauges are shared by all MDBX instances, but need to be filtered by label
	DbSize        *metrics.GaugeVec
	TxLimit       *metrics.GaugeVec
	TxSpill       *metrics.GaugeVec
	TxUnspill     *metrics.GaugeVec
	TxDirty       *metrics.GaugeVec
	TxRetired     *metrics.GaugeVec
	UnsyncedBytes *metrics.GaugeVec

	DbPgopsNewly   *metrics.GaugeVec
	DbPgopsCow     *metrics.GaugeVec
	DbPgopsClone   *metrics.GaugeVec
	DbPgopsSplit   *metrics.GaugeVec
	DbPgopsMerge   *metrics.GaugeVec
	DbPgopsSpill   *metrics.GaugeVec
	DbPgopsUnspill *metrics.GaugeVec
	DbPgopsWops    *metrics.GaugeVec

	GcLeafMetric     *metrics.GaugeVec
	GcOverflowMetric *metrics.GaugeVec
	GcPagesMetric    *metrics.GaugeVec
}

type DBSummaries struct { // the summaries are particular to a DB instance
	DbCommitPreparation metrics.Summary
	DbCommitWrite       metrics.Summary
	DbCommitSync        metrics.Summary
	DbCommitEnding      metrics.Summary
	DbCommitTotal       metrics.Summary
}

// InitMDBXMGauges this only needs to be called once during startup
func InitMDBXMGauges() *DBGauges {
	return &DBGauges{
		DbSize:         metrics.GetOrCreateGaugeVec(`db_size`, []string{dbLabelName}),
		TxLimit:        metrics.GetOrCreateGaugeVec(`tx_limit`, []string{dbLabelName}),
		TxSpill:        metrics.GetOrCreateGaugeVec(`tx_spill`, []string{dbLabelName}),
		TxUnspill:      metrics.GetOrCreateGaugeVec(`tx_unspill`, []string{dbLabelName}),
		TxDirty:        metrics.GetOrCreateGaugeVec(`tx_dirty`, []string{dbLabelName}),
		UnsyncedBytes:  metrics.GetOrCreateGaugeVec(`unsynced_bytes`, []string{dbLabelName}),
		TxRetired:      metrics.GetOrCreateGaugeVec(`tx_retired`, []string{dbLabelName}),
		DbPgopsNewly:   metrics.GetOrCreateGaugeVec(`db_pgops{phase="newly"}`, []string{dbLabelName}),
		DbPgopsCow:     metrics.GetOrCreateGaugeVec(`db_pgops{phase="cow"}`, []string{dbLabelName}),
		DbPgopsClone:   metrics.GetOrCreateGaugeVec(`db_pgops{phase="clone"}`, []string{dbLabelName}),
		DbPgopsSplit:   metrics.GetOrCreateGaugeVec(`db_pgops{phase="split"}`, []string{dbLabelName}),
		DbPgopsMerge:   metrics.GetOrCreateGaugeVec(`db_pgops{phase="merge"}`, []string{dbLabelName}),
		DbPgopsSpill:   metrics.GetOrCreateGaugeVec(`db_pgops{phase="spill"}`, []string{dbLabelName}),
		DbPgopsUnspill: metrics.GetOrCreateGaugeVec(`db_pgops{phase="unspill"}`, []string{dbLabelName}),
		DbPgopsWops:    metrics.GetOrCreateGaugeVec(`db_pgops{phase="wops"}`, []string{dbLabelName}),

		GcLeafMetric:     metrics.GetOrCreateGaugeVec(`db_gc_leaf`, []string{dbLabelName}),
		GcOverflowMetric: metrics.GetOrCreateGaugeVec(`db_gc_overflow`, []string{dbLabelName}),
		GcPagesMetric:    metrics.GetOrCreateGaugeVec(`db_gc_pages`, []string{dbLabelName}),
	}
}

func InitSummaries(dbLabel Label) {
	_, ok := MDBXSummaries.Load(dbLabel)
	if !ok {
		dbName := string(dbLabel)
		MDBXSummaries.Store(dbName, &DBSummaries{
			DbCommitPreparation: metrics.GetOrCreateSummaryWithLabels(`db_commit_seconds`, []string{dbLabelName, "phase"}, []string{dbName, "preparation"}),
			DbCommitWrite:       metrics.GetOrCreateSummaryWithLabels(`db_commit_seconds`, []string{dbLabelName, "phase"}, []string{dbName, "write"}),
			DbCommitSync:        metrics.GetOrCreateSummaryWithLabels(`db_commit_seconds`, []string{dbLabelName, "phase"}, []string{dbName, "sync"}),
			DbCommitEnding:      metrics.GetOrCreateSummaryWithLabels(`db_commit_seconds`, []string{dbLabelName, "phase"}, []string{dbName, "ending"}),
			DbCommitTotal:       metrics.GetOrCreateSummaryWithLabels(`db_commit_seconds`, []string{dbLabelName, "phase"}, []string{dbName, "total"}),
		})
	}
}

func RecordSummaries(dbLabel Label, latency mdbx.CommitLatency) error {
	_summaries, ok := MDBXSummaries.Load(string(dbLabel))
	if !ok {
		return fmt.Errorf("MDBX summaries not initialized yet for db=%s", string(dbLabel))
	}
	// cast to *DBSummaries
	summaries, ok := _summaries.(*DBSummaries)
	if !ok {
		return fmt.Errorf("type casting to *DBSummaries failed")
	}

	summaries.DbCommitPreparation.Observe(latency.Preparation.Seconds())
	summaries.DbCommitWrite.Observe(latency.Write.Seconds())
	summaries.DbCommitSync.Observe(latency.Sync.Seconds())
	summaries.DbCommitEnding.Observe(latency.Ending.Seconds())
	summaries.DbCommitTotal.Observe(latency.Whole.Seconds())
	return nil

}

var MDBXGauges = InitMDBXMGauges() // global mdbx gauges. each gauge can be filtered by db name
var MDBXSummaries sync.Map         // dbName => Summaries mapping

var (
	ErrAttemptToDeleteNonDeprecatedBucket = errors.New("only buckets from dbutils.ChaindataDeprecatedTables can be deleted")
	/*
		DbPgopsPrefault = metrics.NewCounter(`db_pgops{phase="prefault"}`) //nolint
		DbPgopsMinicore = metrics.NewCounter(`db_pgops{phase="minicore"}`) //nolint
		DbPgopsMsync    = metrics.NewCounter(`db_pgops{phase="msync"}`)    //nolint
		DbPgopsFsync    = metrics.NewCounter(`db_pgops{phase="fsync"}`)    //nolint
		DbMiLastPgNo    = metrics.NewCounter(`db_mi_last_pgno`)            //nolint

		DbGcWorkRtime    = metrics.GetOrCreateSummary(`db_gc_seconds{phase="work_rtime"}`) //nolint
		DbGcWorkRsteps   = metrics.NewCounter(`db_gc{phase="work_rsteps"}`)                //nolint
		DbGcWorkRxpages  = metrics.NewCounter(`db_gc{phase="work_rxpages"}`)               //nolint
		DbGcSelfRtime    = metrics.GetOrCreateSummary(`db_gc_seconds{phase="self_rtime"}`) //nolint
		DbGcSelfXtime    = metrics.GetOrCreateSummary(`db_gc_seconds{phase="self_xtime"}`) //nolint
		DbGcWorkXtime    = metrics.GetOrCreateSummary(`db_gc_seconds{phase="work_xtime"}`) //nolint
		DbGcSelfRsteps   = metrics.NewCounter(`db_gc{phase="self_rsteps"}`)                //nolint
		DbGcWloops       = metrics.NewCounter(`db_gc{phase="wloop"}`)                      //nolint
		DbGcCoalescences = metrics.NewCounter(`db_gc{phase="coalescences"}`)               //nolint
		DbGcWipes        = metrics.NewCounter(`db_gc{phase="wipes"}`)                      //nolint
		DbGcFlushes      = metrics.NewCounter(`db_gc{phase="flushes"}`)                    //nolint
		DbGcKicks        = metrics.NewCounter(`db_gc{phase="kicks"}`)                      //nolint
		DbGcWorkMajflt   = metrics.NewCounter(`db_gc{phase="work_majflt"}`)                //nolint
		DbGcSelfMajflt   = metrics.NewCounter(`db_gc{phase="self_majflt"}`)                //nolint
		DbGcWorkCounter  = metrics.NewCounter(`db_gc{phase="work_counter"}`)               //nolint
		DbGcSelfCounter  = metrics.NewCounter(`db_gc{phase="self_counter"}`)               //nolint
		DbGcSelfXpages   = metrics.NewCounter(`db_gc{phase="self_xpages"}`)                //nolint
	*/

	//DbGcWorkPnlMergeTime   = metrics.GetOrCreateSummary(`db_gc_pnl_seconds{phase="work_merge_time"}`) //nolint
	//DbGcWorkPnlMergeVolume = metrics.NewCounter(`db_gc_pnl{phase="work_merge_volume"}`)               //nolint
	//DbGcWorkPnlMergeCalls  = metrics.NewCounter(`db_gc{phase="work_merge_calls"}`)                    //nolint
	//DbGcSelfPnlMergeTime   = metrics.GetOrCreateSummary(`db_gc_pnl_seconds{phase="slef_merge_time"}`) //nolint
	//DbGcSelfPnlMergeVolume = metrics.NewCounter(`db_gc_pnl{phase="self_merge_volume"}`)               //nolint
	//DbGcSelfPnlMergeCalls  = metrics.NewCounter(`db_gc_pnl{phase="slef_merge_calls"}`)                //nolint
)

type Closer interface {
	Close()
}

type OnFilesChange func(frozenFileNames []string)
type SnapshotNotifier interface {
	OnFilesChange(onChange OnFilesChange, onDelete OnFilesChange)
}<|MERGE_RESOLUTION|>--- conflicted
+++ resolved
@@ -442,15 +442,8 @@
 	DomainProgress(domain Domain) (txNum uint64)
 	IIProgress(name InvertedIdx) (txNum uint64)
 	StepSize() uint64
-<<<<<<< HEAD
-
-	CanUnwindToBlockNum() (uint64, error)
-	CanUnwindBeforeBlockNum(blockNum uint64) (unwindableBlockNum uint64, ok bool, err error)
-
+	Dirs() datadir.Dirs
 	AllForkableIds() []ForkableId
-=======
-	Dirs() datadir.Dirs
->>>>>>> a40c6ffa
 }
 
 type TemporalDebugDB interface {
