--- conflicted
+++ resolved
@@ -32,24 +32,16 @@
 	CommitmentRoot     Check = "CommitmentRoot"
 	CommitmentKvi      Check = "CommitmentKvi"
 	CommitmentKvDeref  Check = "CommitmentKvDeref"
-<<<<<<< HEAD
 	CommitmentHistVal  Check = "CommitmentHistVal"
-=======
 	StateProgress      Check = "StateProgress" // state files is not ahead of blocks files
 	Publishable        Check = "Publishable"
->>>>>>> 0b35bca3
 )
 
 var AllChecks = []Check{
 	Blocks, HeaderNoGaps, BlocksTxnID, InvertedIndex, HistoryNoSystemTxs, ReceiptsNoDups, BorEvents,
-<<<<<<< HEAD
-	BorSpans, BorCheckpoints, RCacheNoDups, Publishable,
-	CommitmentRoot, CommitmentKvi, CommitmentKvDeref, CommitmentHistVal,
-=======
 	BorSpans, BorCheckpoints, RCacheNoDups, CommitmentRoot,
-	CommitmentKvi, CommitmentKvDeref, StateProgress,
+	CommitmentKvi, CommitmentKvDeref, CommitmentHistVal, StateProgress,
 	Publishable,
->>>>>>> 0b35bca3
 }
 
 var NonDefaultChecks = []Check{}