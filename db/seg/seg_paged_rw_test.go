--- conflicted
+++ resolved
@@ -46,13 +46,8 @@
 	i := 0
 	for g.HasNext() {
 		w := loremStrings[i]
-<<<<<<< HEAD
-		var word []byte
-		_, word, buf, _ = g.Next2ForHistory(buf[:0])
-=======
 		var key, word []byte
-		key, word, buf, _ = g.Next2(buf[:0])
->>>>>>> 787aaf78
+		key, word, buf, _ = g.Next2ForHistory(buf[:0])
 		expected := fmt.Sprintf("%s %d", w, i)
 		expectedK := fmt.Sprintf("key %d", i)
 		require.Equal(expected, string(word))
@@ -80,25 +75,16 @@
 	w.buffer = append(w.buffer, common.Copy(p))
 	return len(p), nil
 }
-<<<<<<< HEAD
 func (w *multyBytesWriter) Bytes() [][]byte { return w.buffer }
 func (w *multyBytesWriter) Reset()          { w.buffer = nil }
-func (w *multyBytesWriter) Compress() error { return nil }
+func (w *multyBytesWriter) Compress() error   { return nil }
 func (w *multyBytesWriter) Count() int      { return 0 }
 func (w *multyBytesWriter) Close()          {}
 func (w *multyBytesWriter) CompressWithCustomMetadata(countMetaField, emptyWordsCountMetaField uint64) error {
 	return nil
 }
 func (w *multyBytesWriter) FileName() string { return "" }
-=======
-func (w *multyBytesWriter) Bytes() [][]byte    { return w.buffer }
-func (w *multyBytesWriter) FileName() string   { return "" }
-func (w *multyBytesWriter) Count() int         { return 0 }
-func (w *multyBytesWriter) Close()             {}
-func (w *multyBytesWriter) Compress() error    { return nil }
-func (w *multyBytesWriter) Reset()             { w.buffer = nil }
 func (w *multyBytesWriter) SetMetadata([]byte) {}
->>>>>>> 787aaf78
 
 func TestPage(t *testing.T) {
 	pageLvlCfg := PageLvlCfg{PageSize: 2, Compress: false}
