// Copyright 2021 The Erigon Authors
// This file is part of Erigon.
//
// Erigon is free software: you can redistribute it and/or modify
// it under the terms of the GNU Lesser General Public License as published by
// the Free Software Foundation, either version 3 of the License, or
// (at your option) any later version.
//
// Erigon is distributed in the hope that it will be useful,
// but WITHOUT ANY WARRANTY; without even the implied warranty of
// MERCHANTABILITY or FITNESS FOR A PARTICULAR PURPOSE. See the
// GNU Lesser General Public License for more details.
//
// You should have received a copy of the GNU Lesser General Public License
// along with Erigon. If not, see <http://www.gnu.org/licenses/>.
package seg

import (
	"bytes"
	"context"
	"encoding/binary"
	"fmt"
<<<<<<< HEAD
=======
	"github.com/erigontech/erigon/common/dir"
>>>>>>> bf5a0471
	"math/rand"
	"os"
	"path/filepath"
	"slices"
	"strings"
	"testing"
	"time"

	"github.com/erigontech/erigon-lib/common/dir"

	"github.com/stretchr/testify/require"

	"github.com/erigontech/erigon/common/log/v3"
)

func prepareLoremDict(t *testing.T) *Decompressor {
	t.Helper()
	loremStrings := append(strings.Split(rmNewLine(lorem), " "), "") // including emtpy string - to trigger corner cases
	logger := log.New()
	tmpDir := t.TempDir()
	file := filepath.Join(tmpDir, "compressed")
	cfg := DefaultWordLvlCfg
	cfg.MinPatternScore = 1
	cfg.Workers = 2
	c, err := NewCompressor(context.Background(), t.Name(), file, tmpDir, cfg, log.LvlDebug, logger)
	if err != nil {
		t.Fatal(err)
	}
	defer c.Close()
	for k, w := range loremStrings {
		if err = c.AddWord([]byte(fmt.Sprintf("%s %d", w, k))); err != nil {
			t.Fatal(err)
		}
	}
	if err = c.Compress(); err != nil {
		t.Fatal(err)
	}
	var d *Decompressor
	if d, err = NewDecompressor(file); err != nil {
		t.Fatal(err)
	}
	return d
}

func prepareLoremDictOnPagedWriter(t *testing.T, pageSize int, pageCompression bool) *Decompressor {
	t.Helper()
	loremStrings := append(strings.Split(rmNewLine(lorem), " "), "") // including emtpy string - to trigger corner cases
	logger, require := log.New(), require.New(t)
	tmpDir := t.TempDir()
	file := filepath.Join(tmpDir, "compressed")
	t.Name()
	cfg := DefaultWordLvlCfg
	cfg.MinPatternScore = 1
	cfg.Workers = 2
	c, err := NewCompressor(context.Background(), t.Name(), file, tmpDir, cfg, log.LvlDebug, logger)
	require.NoError(err)
	defer c.Close()

	pageLvlCfg := PageLvlCfg{PageSize: pageSize, Compress: pageCompression}
	p := NewPagedWriter(NewWriter(c, CompressNone), pageLvlCfg)
	for k, w := range loremStrings {
		key := fmt.Sprintf("key %d", k)
		val := fmt.Sprintf("%s %d", w, k)
		require.NoError(p.AddForHistory([]byte(key), []byte(val)))
	}
	require.NoError(p.Compress())

	d, err := NewDecompressor(file)
	require.NoError(err)
	return d
}

func TestDecompressSkip(t *testing.T) {
	loremStrings := append(strings.Split(rmNewLine(lorem), " "), "") // including emtpy string - to trigger corner cases
	d := prepareLoremDict(t)
	defer d.Close()
	g := d.MakeGetter()
	i := 0
	for g.HasNext() {
		w := loremStrings[i]
		if i%2 == 0 {
			g.Skip()
		} else {
			word, _ := g.Next(nil)
			expected := fmt.Sprintf("%s %d", w, i)
			if string(word) != expected {
				t.Errorf("expected %s, got (hex) %s", expected, word)
			}
		}
		i++
	}

	g.Reset(0)
	_, offset := g.Next(nil)
	require.Equal(t, 8, int(offset))
	_, offset = g.Next(nil)
	require.Equal(t, 16, int(offset))
}

func TestDecompressMatchOK(t *testing.T) {
	loremStrings := append(strings.Split(rmNewLine(lorem), " "), "") // including emtpy string - to trigger corner cases
	d := prepareLoremDict(t)
	defer d.Close()
	g := d.MakeGetter()
	i := 0
	for g.HasNext() {
		w := loremStrings[i]
		if i%2 != 0 {
			expected := fmt.Sprintf("%s %d", w, i)
			cmp := g.MatchCmp([]byte(expected))
			if cmp != 0 {
				t.Errorf("expexted match with %s", expected)
			}
		} else {
			word, _ := g.Next(nil)
			expected := fmt.Sprintf("%s %d", w, i)
			if string(word) != expected {
				t.Errorf("expected %s, got (hex) %s", expected, word)
			}
		}
		i++
	}
}

func TestDecompressMatchCmpOK(t *testing.T) {
	loremStrings := append(strings.Split(rmNewLine(lorem), " "), "") // including emtpy string - to trigger corner cases
	d := prepareLoremDict(t)
	defer d.Close()
	g := d.MakeGetter()
	i := 0
	for g.HasNext() {
		w := loremStrings[i]
		if i%2 != 0 {
			expected := fmt.Sprintf("%s %d", w, i)
			result := g.MatchCmp([]byte(expected))
			if result != 0 {
				t.Errorf("expexted match with %s", expected)
			}
		} else {
			word, _ := g.Next(nil)
			expected := fmt.Sprintf("%s %d", w, i)
			if string(word) != expected {
				t.Errorf("expected %s, got (hex) %s", expected, word)
			}
		}
		i++
	}
}

func prepareStupidDict(t *testing.T, size int) *Decompressor {
	t.Helper()
	logger := log.New()
	tmpDir := t.TempDir()
	file := filepath.Join(tmpDir, "compressed2")
	cfg := DefaultWordLvlCfg
	cfg.MinPatternScore = 1
	cfg.Workers = 2
	c, err := NewCompressor(context.Background(), t.Name(), file, tmpDir, cfg, log.LvlDebug, logger)
	if err != nil {
		t.Fatal(err)
	}
	defer c.Close()
	for i := 0; i < size; i++ {
		if err = c.AddWord([]byte(fmt.Sprintf("word-%d", i))); err != nil {
			t.Fatal(err)
		}
	}
	if err = c.Compress(); err != nil {
		t.Fatal(err)
	}
	var d *Decompressor
	if d, err = NewDecompressor(file); err != nil {
		t.Fatal(err)
	}
	return d
}

func TestDecompressMatchOKCondensed(t *testing.T) {
	condensePatternTableBitThreshold = 4
	d := prepareStupidDict(t, 10000)
	defer func() { condensePatternTableBitThreshold = 9 }()
	defer d.Close()

	g := d.MakeGetter()
	i := 0
	for g.HasNext() {
		if i%2 != 0 {
			expected := fmt.Sprintf("word-%d", i)
			cmp := g.MatchCmp([]byte(expected))
			if cmp != 0 {
				t.Errorf("expexted match with %s", expected)
			}
		} else {
			word, _ := g.Next(nil)
			expected := fmt.Sprintf("word-%d", i)
			if string(word) != expected {
				t.Errorf("expected %s, got (hex) %s", expected, word)
			}
		}
		i++
	}
}

func TestDecompressMatchNotOK(t *testing.T) {
	loremStrings := append(strings.Split(rmNewLine(lorem), " "), "") // including emtpy string - to trigger corner cases
	d := prepareLoremDict(t)
	defer d.Close()
	g := d.MakeGetter()
	i := 0
	skipCount := 0
	for g.HasNext() {
		w := loremStrings[i]
		expected := fmt.Sprintf("%s %d", w, i+1)
		cmp := g.MatchCmp([]byte(expected))
		if cmp == 0 {
			t.Errorf("not expexted match with %s", expected)
		} else {
			g.Skip()
			skipCount++
		}
		i++
	}
	if skipCount != i {
		t.Errorf("something wrong with match logic")
	}
}

func TestDecompressMatchPrefix(t *testing.T) {
	loremStrings := append(strings.Split(rmNewLine(lorem), " "), "") // including emtpy string - to trigger corner cases
	d := prepareLoremDict(t)
	defer d.Close()
	g := d.MakeGetter()
	i := 0
	skipCount := 0
	for g.HasNext() {
		w := loremStrings[i]
		expected := []byte(fmt.Sprintf("%s %d", w, i+1))
		expected = expected[:len(expected)/2]
		if !g.MatchPrefix(expected) {
			t.Errorf("expexted match with %s", expected)
		}
		g.Skip()
		skipCount++
		i++
	}
	if skipCount != i {
		t.Errorf("something wrong with match logic")
	}
	g.Reset(0)
	skipCount = 0
	i = 0
	for g.HasNext() {
		w := loremStrings[i]
		expected := []byte(fmt.Sprintf("%s %d", w, i+1))
		expected = expected[:len(expected)/2]
		if len(expected) > 0 {
			expected[len(expected)-1]++
			if g.MatchPrefix(expected) {
				t.Errorf("not expexted match with %s", expected)
			}
		}
		g.Skip()
		skipCount++
		i++
	}
}

func prepareLoremDictUncompressed(t *testing.T) *Decompressor {
	t.Helper()
	loremStrings := append(strings.Split(rmNewLine(lorem), " "), "") // including emtpy string - to trigger corner cases
	slices.Sort(loremStrings)

	logger := log.New()
	tmpDir := t.TempDir()
	file := filepath.Join(tmpDir, "compressed")
	cfg := DefaultWordLvlCfg
	cfg.MinPatternScore = 1
	cfg.Workers = 2
	c, err := NewCompressor(context.Background(), t.Name(), file, tmpDir, cfg, log.LvlDebug, logger)
	require.NoError(t, err)
	defer c.Close()
	for k, w := range loremStrings {
		if len(w) == 0 {
			err = c.AddUncompressedWord([]byte(w))
			require.NoError(t, err)
			continue
		}
		err = c.AddUncompressedWord([]byte(fmt.Sprintf("%s %d", w, k)))
		require.NoError(t, err)
	}
	err = c.Compress()
	require.NoError(t, err)
	d, err := NewDecompressor(file)
	require.NoError(t, err)
	t.Cleanup(d.Close)
	return d
}

func TestUncompressed(t *testing.T) {
	var loremStrings = append(strings.Split(rmNewLine(lorem), " "), "") // including emtpy string - to trigger corner cases
	d := prepareLoremDictUncompressed(t)
	defer d.Close()
	g := d.MakeGetter()
	i := 0
	var offsets []uint64
	offsets = append(offsets, 0)
	for g.HasNext() {
		w := loremStrings[i]
		expected := []byte(fmt.Sprintf("%s %d", w, i+1))
		expected = expected[:len(expected)/2]
		actual, offset := g.NextUncompressed()
		if bytes.Equal(expected, actual) {
			t.Errorf("expected %s, actual %s", expected, actual)
		}
		i++
		offsets = append(offsets, offset)
	}

	t.Run("BinarySearch middle", func(t *testing.T) {
		require := require.New(t)
		_, ok := g.BinarySearch([]byte("ipsum"), d.Count(), func(i uint64) (offset uint64) { return offsets[i] })
		require.True(ok)
		k, _ := g.Next(nil)
		require.Equal("ipsum 38", string(k))
		_, ok = g.BinarySearch([]byte("ipsu"), d.Count(), func(i uint64) (offset uint64) { return offsets[i] })
		require.True(ok)
		k, _ = g.Next(nil)
		require.Equal("ipsum 38", string(k))
	})
	t.Run("BinarySearch end of file", func(t *testing.T) {
		require := require.New(t)
		//last word is `voluptate`
		_, ok := g.BinarySearch([]byte("voluptate"), d.Count(), func(i uint64) (offset uint64) { return offsets[i] })
		require.True(ok)
		k, _ := g.Next(nil)
		require.Equal("voluptate 69", string(k))
		_, ok = g.BinarySearch([]byte("voluptat"), d.Count(), func(i uint64) (offset uint64) { return offsets[i] })
		require.True(ok)
		k, _ = g.Next(nil)
		require.Equal("voluptate 69", string(k))
		_, ok = g.BinarySearch([]byte("voluptatez"), d.Count(), func(i uint64) (offset uint64) { return offsets[i] })
		require.False(ok)
	})

	t.Run("BinarySearch begin of file", func(t *testing.T) {
		require := require.New(t)
		//first word is ``
		_, ok := g.BinarySearch([]byte(""), d.Count(), func(i uint64) (offset uint64) { return offsets[i] })
		require.True(ok)
		k, _ := g.Next(nil)
		require.Empty(string(k))

		_, ok = g.BinarySearch(nil, d.Count(), func(i uint64) (offset uint64) { return offsets[i] })
		require.True(ok)
		k, _ = g.Next(nil)
		require.Empty(string(k))
	})

}

func TestDecompressor_OpenCorrupted(t *testing.T) {
	var loremStrings = append(strings.Split(rmNewLine(lorem), " "), "") // including emtpy string - to trigger corner cases
	logger := log.New()
	tmpDir := t.TempDir()

	t.Run("uncompressed", func(t *testing.T) {
		file := filepath.Join(tmpDir, "unc")
		cfg := DefaultWordLvlCfg
		cfg.MinPatternScore = 1
		cfg.Workers = 2
		c, err := NewCompressor(context.Background(), t.Name(), file, tmpDir, cfg, log.LvlDebug, logger)
		require.NoError(t, err)
		defer c.Close()
		for k, w := range loremStrings {
			if err = c.AddUncompressedWord([]byte(fmt.Sprintf("%s %d", w, k))); err != nil {
				t.Fatal(err)
			}
		}
		err = c.Compress()
		require.NoError(t, err)

		d, err := NewDecompressor(file)
		require.NoError(t, err)
		require.NotNil(t, d)
		d.Close()
	})

	t.Run("uncompressed_empty", func(t *testing.T) {
		file := filepath.Join(tmpDir, "unc_empty")
		cfg := DefaultWordLvlCfg
		cfg.MinPatternScore = 1
		cfg.Workers = 2
		c, err := NewCompressor(context.Background(), t.Name(), file, tmpDir, cfg, log.LvlDebug, logger)
		require.NoError(t, err)
		defer c.Close()
		err = c.Compress()
		require.NoError(t, err)

		// this file is empty and its size will be 32 bytes, it's not corrupted
		d, err := NewDecompressor(file)
		require.NoError(t, err)
		require.NotNil(t, d)
		d.Close()
	})

	t.Run("compressed", func(t *testing.T) {
		file := filepath.Join(tmpDir, "comp")
		cfg := DefaultWordLvlCfg
		cfg.MinPatternScore = 1
		cfg.Workers = 2
		c, err := NewCompressor(context.Background(), t.Name(), file, tmpDir, cfg, log.LvlDebug, logger)
		require.NoError(t, err)
		defer c.Close()
		for k, w := range loremStrings {
			if err = c.AddWord([]byte(fmt.Sprintf("%s %d", w, k))); err != nil {
				t.Fatal(err)
			}
		}
		err = c.Compress()
		require.NoError(t, err)

		d, err := NewDecompressor(file)
		require.NoError(t, err)
		require.NotNil(t, d)
		d.Close()
	})

	t.Run("compressed_empty", func(t *testing.T) {
		file := filepath.Join(tmpDir, "comp_empty")
		cfg := DefaultWordLvlCfg
		cfg.MinPatternScore = 1
		cfg.Workers = 2
		c, err := NewCompressor(context.Background(), t.Name(), file, tmpDir, cfg, log.LvlDebug, logger)
		require.NoError(t, err)
		defer c.Close()
		err = c.Compress()
		require.NoError(t, err)

		d, err := NewDecompressor(file)
		require.NoError(t, err)
		require.NotNil(t, d)
		d.Close()
	})

	t.Run("notExist", func(t *testing.T) {
		file := filepath.Join(tmpDir, "comp_bad")
		d, err := NewDecompressor(file)
		require.Error(t, err, "file is not exist")
		require.Nil(t, d)
	})

	t.Run("fileSize<compressedMinSize", func(t *testing.T) {
		aux := make([]byte, compressedMinSize-1)
		_, err := rand.Read(aux)
		require.NoError(t, err)

		fpath := filepath.Join(tmpDir, "1gibberish")
		err = os.WriteFile(fpath, aux, 0644)
		require.NoError(t, err)

		d, err := NewDecompressor(fpath)
		require.ErrorIsf(t, err, &ErrCompressedFileCorrupted{},
			"file is some garbage or smaller compressedMinSize(%d) bytes, got error %v", compressedMinSize, err)
		require.Nil(t, d)

		err = dir.RemoveFile(fpath)
		require.NoError(t, err)

		aux = make([]byte, compressedMinSize)
		err = os.WriteFile(fpath, aux, 0644)
		require.NoError(t, err)

		d, err = NewDecompressor(fpath)
		require.NoErrorf(t, err, "should read empty but correct file")
		require.NotNil(t, d)
		d.Close()
	})
	t.Run("invalidPatternDictionarySize", func(t *testing.T) {
		aux := make([]byte, 32)

		// wordCount=0
		// emptyWordCount=0
		binary.BigEndian.PutUint64(aux[16:24], 10) // pattern dict size in bytes

		fpath := filepath.Join(tmpDir, "invalidPatternDictionarySize")
		err := os.WriteFile(fpath, aux, 0644)
		require.NoError(t, err)

		d, err := NewDecompressor(fpath)
		require.ErrorIsf(t, err, &ErrCompressedFileCorrupted{},
			"file contains incorrect pattern dictionary size in bytes, got error %v", err)
		require.Nil(t, d)
	})
	t.Run("invalidDictionarySize", func(t *testing.T) {
		aux := make([]byte, 32)

		// wordCount=0
		// emptyWordCount=0
		binary.BigEndian.PutUint64(aux[24:32], 10) // dict size in bytes

		fpath := filepath.Join(tmpDir, "invalidDictionarySize")
		err := os.WriteFile(fpath, aux, 0644)
		require.NoError(t, err)

		d, err := NewDecompressor(fpath)
		require.ErrorIsf(t, err, &ErrCompressedFileCorrupted{},
			"file contains incorrect dictionary size in bytes, got error %v", err)
		require.Nil(t, d)
	})
	t.Run("fileSizeShouldBeMinimal", func(t *testing.T) {
		aux := make([]byte, 33)

		// wordCount=0
		// emptyWordCount=0
		// pattern dict size in bytes 0
		// dict size in bytes 0

		fpath := filepath.Join(tmpDir, "fileSizeShouldBeMinimal")
		err := os.WriteFile(fpath, aux, 0644)
		require.NoError(t, err)

		d, err := NewDecompressor(fpath)
		require.ErrorIsf(t, err, &ErrCompressedFileCorrupted{},
			"file contains incorrect dictionary size in bytes, got error %v", err)
		require.Nil(t, d)
	})
}

const lorem = `lorem ipsum dolor sit amet consectetur adipiscing elit sed do eiusmod tempor incididunt ut labore et
dolore magna aliqua ut enim ad minim veniam quis nostrud exercitation ullamco laboris nisi ut aliquip ex ea commodo
consequat duis aute irure dolor in reprehenderit in voluptate velit esse cillum dolore eu fugiat nulla pariatur
excepteur sint occaecat cupidatat non proident sunt in culpa qui officia deserunt mollit anim id est laborum`

func rmNewLine(s string) string {
	return strings.ReplaceAll(strings.ReplaceAll(s, "\n", " "), "\r", "")
}

func TestDecompressTorrent(t *testing.T) {
	t.Skip()

	fpath := "/mnt/data/chains/mainnet/snapshots/v1.0-014000-014500-transactions.seg"
	st, err := os.Stat(fpath)
	require.NoError(t, err)
	fmt.Printf("file: %v, size: %d\n", st.Name(), st.Size())

	condensePatternTableBitThreshold = 9
	fmt.Printf("bit threshold: %d\n", condensePatternTableBitThreshold)
	d, err := NewDecompressor(fpath)

	require.NoError(t, err)
	defer d.Close()

	getter := d.MakeGetter()
	_ = getter

	for getter.HasNext() {
		_, sz := getter.Next(nil)
		// fmt.Printf("%x\n", buf)
		require.NotZero(t, sz)
	}
}

const N = 100

func randWord() []byte {
	size := rand.Intn(256) // size of the word
	word := make([]byte, size)
	for i := 0; i < size; i++ {
		word[i] = byte(rand.Intn(256))
	}
	return word
}

func generateRandWords() (WORDS [N][]byte, WORD_FLAGS [N]bool, INPUT_FLAGS []int) {
	WORDS = [N][]byte{}
	WORD_FLAGS = [N]bool{} // false - uncompressed word, true - compressed word
	INPUT_FLAGS = []int{}  // []byte or nil input

	for i := 0; i < N-2; i++ {
		WORDS[i] = randWord()
	}
	// make sure we have at least 2 emtpy []byte
	WORDS[N-2] = []byte{}
	WORDS[N-1] = []byte{}
	return
}

func prepareRandomDict(t *testing.T) (d *Decompressor, WORDS [N][]byte, WORD_FLAGS [N]bool, INPUT_FLAGS []int) {
	t.Helper()
	logger := log.New()
	tmpDir := t.TempDir()
	file := filepath.Join(tmpDir, "complex")
	cfg := DefaultWordLvlCfg
	cfg.MinPatternScore = 1
	cfg.Workers = 2
	c, err := NewCompressor(context.Background(), t.Name(), file, tmpDir, cfg, log.LvlDebug, logger)
	if err != nil {
		t.Fatal(err)
	}
	// c.DisableFsync()
	defer c.Close()
	rand.Seed(time.Now().UnixNano())
	WORDS, WORD_FLAGS, INPUT_FLAGS = generateRandWords()

	idx := 0
	for idx < N {
		n := rand.Intn(2)
		switch n {
		case 0: // input case
			word := WORDS[idx]
			m := rand.Intn(2)
			if m == 1 {
				if err = c.AddWord(word); err != nil {
					t.Fatal(err)
				}
				WORD_FLAGS[idx] = true
			} else {
				if err = c.AddUncompressedWord(word); err != nil {
					t.Fatal(err)
				}
			}
			idx++
			INPUT_FLAGS = append(INPUT_FLAGS, n)
		case 1: // nil word
			if err = c.AddWord(nil); err != nil {
				t.Fatal(err)
			}
			INPUT_FLAGS = append(INPUT_FLAGS, n)
		default:
			t.Fatal(fmt.Errorf("case %d\n", n))
		}
	}

	if err = c.Compress(); err != nil {
		t.Fatal(err)
	}
	if d, err = NewDecompressor(file); err != nil {
		t.Fatal(err)
	}
	return d, WORDS, WORD_FLAGS, INPUT_FLAGS
}

func TestDecompressRandomMatchCmp(t *testing.T) {
	d, WORDS, _, INPUT_FLAGS := prepareRandomDict(t)
	defer d.Close()

	if d.wordsCount != uint64(len(INPUT_FLAGS)) {
		t.Fatalf("TestDecompressRandomDict: d.wordsCount != len(INPUT_FLAGS)")
	}

	g := d.MakeGetter()

	word_idx := 0
	input_idx := 0
	total := 0
	// check for existing and non existing keys
	for g.HasNext() {
		pos := g.dataP
		if INPUT_FLAGS[input_idx] == 0 { // []byte input
			notExpected := string(WORDS[word_idx]) + "z"
			cmp := g.MatchCmp([]byte(notExpected))
			if cmp == 0 {
				t.Fatalf("not expected match: %v\n got: %v\n", []byte(notExpected), WORDS[word_idx])
			}

			expected := WORDS[word_idx]
			cmp = g.MatchCmp(expected) // move offset to the next pos
			if cmp != 0 {
				savePos := g.dataP
				g.Reset(pos)
				word, nextPos := g.Next(nil)
				if nextPos != savePos {
					t.Fatalf("nextPos %d != savePos %d\n", nextPos, savePos)
				}
				if bytes.Compare(expected, word) != cmp {
					fmt.Printf("1 expected: %v, acutal %v, cmp %d\n", expected, word, cmp)
				}
				t.Fatalf("expected match: %v\n got: %v\n", expected, word)
			}
			word_idx++
		} else { // nil input
			notExpected := []byte{0}
			cmp := g.MatchCmp(notExpected)
			if cmp == 0 {
				t.Fatal("not expected match []byte{0} with nil\n")
			}

			expected := []byte{}
			cmp = g.MatchCmp(nil)
			if cmp != 0 {
				savePos := g.dataP
				g.Reset(pos)
				word, nextPos := g.Next(nil)
				if nextPos != savePos {
					t.Fatalf("nextPos %d != savePos %d\n", nextPos, savePos)
				}
				if bytes.Compare(expected, word) != cmp {
					fmt.Printf("2 expected: %v, acutal %v, cmp %d\n", expected, word, cmp)
				}
				t.Fatalf("expected match: %v\n got: %v\n", expected, word)
			}
		}
		input_idx++
		total++
	}
	if total != int(d.wordsCount) {
		t.Fatalf("expected word count: %d, got %d\n", int(d.wordsCount), total)
	}
}

func TestDecompressRandomMatchBool(t *testing.T) {
	d, WORDS, _, INPUT_FLAGS := prepareRandomDict(t)
	defer d.Close()

	if d.wordsCount != uint64(len(INPUT_FLAGS)) {
		t.Fatalf("TestDecompressRandomDict: d.wordsCount != len(INPUT_FLAGS)")
	}

	g := d.MakeGetter()

	word_idx := 0
	input_idx := 0
	total := 0
	// check for existing and non existing keys
	for g.HasNext() {
		pos := g.dataP
		if INPUT_FLAGS[input_idx] == 0 { // []byte input
			notExpected := string(WORDS[word_idx]) + "z"
			if g.MatchCmp([]byte(notExpected)) == 0 {
				t.Fatalf("not expected match: %v\n got: %v\n", []byte(notExpected), WORDS[word_idx])
			}

			expected := WORDS[word_idx]
			if g.MatchCmp(expected) != 0 {
				g.Reset(pos)
				word, _ := g.Next(nil)
				if bytes.Compare(expected, word) != 0 {
					fmt.Printf("1 expected: %v, acutal %v\n", expected, word)
				}
				t.Fatalf("expected match: %v\n got: %v\n", expected, word)
			}
			word_idx++
		} else { // nil input
			notExpected := []byte{0}
			if g.MatchCmp(notExpected) == 0 {
				t.Fatal("not expected match []byte{0} with nil\n")
			}

			expected := []byte{}
			if g.MatchCmp(nil) != 0 {
				g.Reset(pos)
				word, _ := g.Next(nil)
				if bytes.Compare(expected, word) != 0 {
					fmt.Printf("2 expected: %v, acutal %v\n", expected, word)
				}
				t.Fatalf("expected match: %v\n got: %v\n", expected, word)
			}
		}
		input_idx++
		total++
	}
	if total != int(d.wordsCount) {
		t.Fatalf("expected word count: %d, got %d\n", int(d.wordsCount), total)
	}
}<|MERGE_RESOLUTION|>--- conflicted
+++ resolved
@@ -20,10 +20,6 @@
 	"context"
 	"encoding/binary"
 	"fmt"
-<<<<<<< HEAD
-=======
-	"github.com/erigontech/erigon/common/dir"
->>>>>>> bf5a0471
 	"math/rand"
 	"os"
 	"path/filepath"
@@ -31,6 +27,8 @@
 	"strings"
 	"testing"
 	"time"
+
+	"github.com/erigontech/erigon/common/dir"
 
 	"github.com/erigontech/erigon-lib/common/dir"
 
