// Copyright 2021 The Erigon Authors
// This file is part of Erigon.
//
// Erigon is free software: you can redistribute it and/or modify
// it under the terms of the GNU Lesser General Public License as published by
// the Free Software Foundation, either version 3 of the License, or
// (at your option) any later version.
//
// Erigon is distributed in the hope that it will be useful,
// but WITHOUT ANY WARRANTY; without even the implied warranty of
// MERCHANTABILITY or FITNESS FOR A PARTICULAR PURPOSE. See the
// GNU Lesser General Public License for more details.
//
// You should have received a copy of the GNU Lesser General Public License
// along with Erigon. If not, see <http://www.gnu.org/licenses/>.

package seg

import (
	"fmt"
	"os"
	"testing"

	"github.com/stretchr/testify/require"
)

func BenchmarkDecompressNext(b *testing.B) {
	t := new(testing.T)
	d := prepareDict(t, 1, 1_000)
	defer d.Close()

	b.Run("buf", func(b *testing.B) {
		b.ReportAllocs()
		var k []byte
		g := d.MakeGetter()
		for i := 0; i < b.N; i++ {
			g.Reset(0)
			for g.HasNext() {
				k, _ = g.Next(k[:0])
				if len(k) > 0 {
					_, _ = k[0], k[len(k)-1]
				}
			}
		}
	})
<<<<<<< HEAD
	b.Run("arena", func(b *testing.B) {
=======
	b.Run("heap", func(b *testing.B) {
>>>>>>> be8acaea
		b.ReportAllocs()
		g := d.MakeGetter()
		for i := 0; i < b.N; i++ {
			g.Reset(0)
			for g.HasNext() {
				k, _ := g.Next(nil)
				if len(k) > 0 {
					_, _ = k[0], k[len(k)-1]
				}
			}
		}
	})
}

func BenchmarkDecompressSkip(b *testing.B) {
	t := new(testing.T)
	d := prepareDict(t, 1, 1_000)
	defer d.Close()

	b.Run("skip", func(b *testing.B) {
		b.ReportAllocs()
		g := d.MakeGetter()
		for i := 0; i < b.N; i++ {
			_, _ = g.Skip()
			if !g.HasNext() {
				g.Reset(0)
			}
		}
	})

	b.Run("matchcmp_non_existing_key", func(b *testing.B) {
		b.ReportAllocs()
		g := d.MakeGetter()
		for i := 0; i < b.N; i++ {
			_ = g.MatchCmp([]byte("longlongword"))
			if !g.HasNext() {
				g.Reset(0)
			}
		}
	})
}

func BenchmarkDecompressTorrent(t *testing.B) {
	t.Skip()

	//fpath := "/Volumes/wotah/mainnet/snapshots/v1.0-013500-014000-bodies.seg"
	fpath := "/Volumes/wotah/mainnet/snapshots/v1.0-013500-014000-transactions.seg"
	//fpath := "./v1.0-006000-006500-transactions.seg"
	st, err := os.Stat(fpath)
	require.NoError(t, err)
	fmt.Printf("file: %v, size: %d\n", st.Name(), st.Size())

	condensePatternTableBitThreshold = 5
	fmt.Printf("bit threshold: %d\n", condensePatternTableBitThreshold)

	t.Run("init", func(t *testing.B) {
		for i := 0; i < t.N; i++ {
			d, err := NewDecompressor(fpath)
			require.NoError(t, err)
			d.Close()
		}
	})
	t.Run("run", func(t *testing.B) {
		d, err := NewDecompressor(fpath)
		require.NoError(t, err)
		defer d.Close()

		getter := d.MakeGetter()

		for i := 0; i < t.N && getter.HasNext(); i++ {
			_, sz := getter.Next(nil)
			if sz == 0 {
				t.Fatal("sz == 0")
			}
		}
	})
}<|MERGE_RESOLUTION|>--- conflicted
+++ resolved
@@ -43,11 +43,7 @@
 			}
 		}
 	})
-<<<<<<< HEAD
-	b.Run("arena", func(b *testing.B) {
-=======
 	b.Run("heap", func(b *testing.B) {
->>>>>>> be8acaea
 		b.ReportAllocs()
 		g := d.MakeGetter()
 		for i := 0; i < b.N; i++ {
