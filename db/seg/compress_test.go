--- conflicted
+++ resolved
@@ -81,15 +81,11 @@
 	return hasher.Sum32()
 }
 
-<<<<<<< HEAD
 func prepareDict(t *testing.T, multiplier int, keys int) *Decompressor {
-=======
-func prepareDict(t *testing.T, multiplier int) *Decompressor {
 	return prepareDictMetadata(t, multiplier, false, nil)
 }
 
 func prepareDictMetadata(t *testing.T, multiplier int, hasMetadata bool, metadata []byte) *Decompressor {
->>>>>>> 787aaf78
 	t.Helper()
 	logger := log.New()
 	tmpDir := t.TempDir()
