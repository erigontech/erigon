--- conflicted
+++ resolved
@@ -431,11 +431,7 @@
 	pos := 1 + 8 + idx.bytesPerRec*(rec+1)
 
 	found := binary.BigEndian.Uint64(idx.data[pos:]) & idx.recMask
-<<<<<<< HEAD
-	if idx.version == 0 && idx.lessFalsePositives && idx.enums && idx.keyCount > 0 {
-=======
 	if idx.dataStructureVersion == 0 && idx.lessFalsePositives && idx.enums && idx.keyCount > 0 {
->>>>>>> 33912bb5
 		if len(idx.existenceV0) == 0 {
 			msg := fmt.Sprintf("existence filter is empty, file %s, len data %d first byte %b, "+
 				"lessFalsePositives %v enums %v", idx.fileName, len(idx.data), idx.data[0], idx.lessFalsePositives, idx.enums)
