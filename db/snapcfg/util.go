--- conflicted
+++ resolved
@@ -522,21 +522,10 @@
 }
 
 func LoadRemotePreverified(ctx context.Context) (err error) {
-<<<<<<< HEAD
-	// Can't log in erigon-snapshot repo due to erigon-lib module import path.
-	log.Info("Loading remote snapshot hashes")
-	_, err = snapshothashes.LoadSnapshots(ctx, snapshothashes.R2, snapshotGitBranch)
-	if err != nil {
-		log.Root().Warn("Failed to load snapshot hashes from R2; falling back to GitHub", "err", err)
-
-		// Fallback to GitHub if R2 fails
-		_, err = snapshothashes.LoadSnapshots(ctx, snapshothashes.Github, snapshotGitBranch)
-=======
 	if s, ok := os.LookupEnv("ERIGON_REMOTE_PREVERIFIED"); ok {
 		log.Info("Loading local preverified override file", "file", s)
 
 		b, err := os.ReadFile(s)
->>>>>>> f759a94f
 		if err != nil {
 			return fmt.Errorf("reading remote preverified override file: %w", err)
 		}
@@ -546,12 +535,12 @@
 	} else {
 		log.Info("Loading remote snapshot hashes")
 
-		err = snapshothashes.LoadSnapshots(ctx, snapshothashes.R2, snapshotGitBranch)
+		_, err = snapshothashes.LoadSnapshots(ctx, snapshothashes.R2, snapshotGitBranch)
 		if err != nil {
 			log.Root().Warn("Failed to load snapshot hashes from R2; falling back to GitHub", "err", err)
 
 			// Fallback to GitHub if R2 fails
-			err = snapshothashes.LoadSnapshots(ctx, snapshothashes.Github, snapshotGitBranch)
+			_, err = snapshothashes.LoadSnapshots(ctx, snapshothashes.Github, snapshotGitBranch)
 			if err != nil {
 				return err
 			}
