--- conflicted
+++ resolved
@@ -17,14 +17,9 @@
 {% endtab %}
 
 {% tab title="Docker" %}
-<<<<<<< HEAD
-=======
-* You can use Docker Compose like in this [example](../get-started/easy-nodes/how-to-run-an-ethereum-node/README.md#id-2.-configure-and-launch-erigon)
-*   Alternatively you can use the Docker syntax, for example:
->>>>>>> 509c1a74
 
 * You can use Docker Compose like in
-  this [example](../easy-nodes/how-to-run-an-ethereum-node/#id-2.-configure-and-launch-erigon)
+  this [example](../get-started/easy-nodes/how-to-run-an-ethereum-node/README.md#id-2.-configure-and-launch-erigon)
 * Alternatively you can use the Docker syntax, for example:
 
   `docker run -it erigontech/erigon:v3.2.2 [options]`
