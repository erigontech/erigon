--- conflicted
+++ resolved
@@ -21,12 +21,7 @@
 * **Remote Running Instructions**: For detailed instructions on running RPC in Remote mode, refer to the documentation [here](https://github.com/erigontech/erigon/blob/main/cmd/rpcdaemon/README.md#running-remotely).
 
 {% hint style="success" %}
-<<<<<<< HEAD
-To interact with the **RPC Service** visit the dedicated
-page [Interacting with Erigon](../../../fundamentals/interacting-with-erigon/interacting-with-erigon/).
-=======
 To interact with the **RPC Service** visit the dedicated page [Interacting with Erigon](../../interacting-with-erigon/).
->>>>>>> 509c1a74
 {% endhint %}
 
 ## Command Line Options
