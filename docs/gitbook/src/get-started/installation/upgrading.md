---
description: >-
  Erigon Version Upgrade: Latest Features, Data Compatibility, and Downgrade
  Options
---

# Upgrading from a previous version

Updating to the latest version of Erigon gives you access to the latest features and ensures optimal performance and stability.

## General Recommendations Before Upgrade

* **Read Release Notes**: Carefully review the [Release Notes](https://github.com/erigontech/erigon/releases) for breaking changes and new features relevant to your setup.
* **Terminate your Erigon**: End your current Erigon session by pressing `CTRL+C`.
* **Backup**: Always back up your `datadir` before performing major upgrades.

## Managing your Data

Erigon 3.1 introduces a new snapshot format while continuing to support the old one. This means that new releases are fully compatible with your existing data. However, users who want the latest data files and data-specific fixes can perform an **optional** manual data upgrade:

1. Backup your datadir.
2. [Upgrade your Erigon installation](upgrading.md#upgrading-your-erigon-installation) whether from a binary, compiled source code, or Docker.
3. To initiate the data upgrade, use the following command: `./build/bin/erigon snapshots reset --datadir /your/datadir`.
4. Run Erigon, it will reuse existing data and sync only newer snapshots.

### Snapshots Upgrade Options

* `erigon update-to-new-ver-format --datadir /your/datadir`: this option updates snapshots to be compatible with latest version, but you will not get the full benefits of the new snapshots.
* `erigon snapshots reset --datadir /your/datadir`: this command removes all old snapshots that have had performance improvements.

Choose `upgrade` for a quicker process, or `reset` for maximum performance. If you choose `reset`, you'll need to wait for the new snapshots to download once Erigon starts.

<details>

<summary>Why Upgrading Erigon Doesn't Always Fix Your Data</summary>

Upgrading Erigon involves a key distinction between its core software and its data files, which are managed separately. This approach is rooted in practicality and user control.

The Erigon **software** is the application that processes and interacts with blockchain data. However, the majority of the data itself, including the state of the network, exists in **data files** that you download and store locally.

If a bug is discovered, it is often in the data itself rather than a flaw in the Erigon code. In such a case, simply updating the Erigon binary won't resolve the issue because the faulty data remains on your disk. This is because Erigon upgrades do not normally alter the data files. You must reset and re-download the data snapshots to get the corrected files.

This separation prevents unnecessary and time-consuming processes. The Erigon team cannot regenerate months of data for every minor bug fix, and users shouldn't have to re-download terabytes of information with every new weekly software release.

This design also provides flexibility. A user might need a specific data fix but prefer to remain on an older software version due to a known bug or regression in the latest release. Similarly, a user might be satisfied with their current data set and only need to update the Erigon binary.

While this dual-versioning system may seem complex, it is a deliberate design choice that optimizes for both efficiency and user autonomy.

</details>

### Snapshots Downgrade Options

If upgrading snapshots(`3.0`to `3.1`) now happens automatically, you should follow these instructions for downgrading:

{% hint style="warning" %}
**WARNING**: This algorithm will remove incompatible `3.1` snapshot files because they are not backward-compatible.
{% endhint %}

1. Make sure that you're running Erigon on 3.1.x version, use `erigon --version`.
2. Run `erigon --datadir ../your/datadir reset-to-old-ver-format` to reset your snapshots to old format.
3. `git checkout v3.0.x` to checkout to preferred `3.0` version. For example now latest: `git checkout v3.0.15`
4. Run your old version of Erigon.

## Upgrading your Erigon Installation

Follow the below instructions depending on your installation method:

* [Pre-built binaries](upgrading.md#pre-built-binaries-only-linux-and-macos)
* [Docker](upgrading.md#docker)
* [Compiled source code](upgrading.md#compiled-from-source)

### Pre-built Binaries (only Linux and MacOS)

Download the latest binary file from [https://github.com/erigontech/erigon/releases](https://github.com/erigontech/erigon/releases), do the [checksum](../installation/README.md#pre-built-binaries-linux-only) and reinstall it, no other operation needed.

### Docker

If you're using Docker to run Erigon, the process to upgrade to a newer version of the software is straightforward and
revolves around pulling the latest Docker image and then running it.

Simply follow the [Docker](upgrading.md#docker) instructions and install and launch the new version.

### Compiled from source

<<<<<<< HEAD
To upgrade Erigon to a newer version when you've originally installed it via Git and manual compilation, follow the
installation instructions from step
2 "[Check Out the Desired Stable Version (Tag)](../../archive/installation/linux-and-macos/build-erigon-from-source.md#check-out-the-desired-stable-version-tag)".
=======
To upgrade Erigon to a newer version when you've originally installed it via Git and manual compilation, follow the installation instructions from step 2 "Check Out the Desired Stable Version (Tag)".
>>>>>>> 509c1a74
<|MERGE_RESOLUTION|>--- conflicted
+++ resolved
@@ -71,7 +71,9 @@
 
 ### Pre-built Binaries (only Linux and MacOS)
 
-Download the latest binary file from [https://github.com/erigontech/erigon/releases](https://github.com/erigontech/erigon/releases), do the [checksum](../installation/README.md#pre-built-binaries-linux-only) and reinstall it, no other operation needed.
+Download the latest binary file
+from [https://github.com/erigontech/erigon/releases](https://github.com/erigontech/erigon/releases), do
+the [checksum](../installation/README.md#pre-built-binaries-linux-only) and reinstall it, no other operation needed.
 
 ### Docker
 
@@ -82,10 +84,5 @@
 
 ### Compiled from source
 
-<<<<<<< HEAD
 To upgrade Erigon to a newer version when you've originally installed it via Git and manual compilation, follow the
-installation instructions from step
-2 "[Check Out the Desired Stable Version (Tag)](../../archive/installation/linux-and-macos/build-erigon-from-source.md#check-out-the-desired-stable-version-tag)".
-=======
-To upgrade Erigon to a newer version when you've originally installed it via Git and manual compilation, follow the installation instructions from step 2 "Check Out the Desired Stable Version (Tag)".
->>>>>>> 509c1a74
+installation instructions from step 2 "Check Out the Desired Stable Version (Tag)".