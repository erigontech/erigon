# Block Witness Format

Each block witness consists of a header followed by a list of operators.

There is no length of witness specified anywhere, the code expects to just reach `EOF`.

Witness: `[HEADER, OP1, OP2, ..., OPn-1, OPn, EOF]`

## Encoding

### Keys

key nibbles are encoded in a following way `[FLAGS NIBBLE1+NIBBLE2 NIBBLE3+NIBBLE4 NIBBLE5... ]`

*FLAGS*
* bit 0 -- 1 if the number of nibbles were odd
* bit 1 -- 1 if the nibbles end with 0x10

## Header

format: `version:byte`

encoded as `[ version ]`

the current version is 1.

## Operators

<<<<<<< HEAD
Each operator starts with an opcode (see [`witness_operators.go`](../../execution/trie/witness_operators.go) for exact
values).
=======
Each operator starts with an opcode (see [`witness_operators.go`](../../execution/commitment/trie/witness_operators.go) for exact values).
>>>>>>> 787aaf78

Then it might contain some data.

### `OpEmptyRoot` 

puts empty trie root to on the stack

format: `OpEmptyRoot` 

encoded as `[ 0x06 ]`

### `OpHash` 

puts a single hash on the stack

format: `OpHash hash:[32]byte`

encoded as `[ 0x03 hash_byte_1 ... hash_byte_32 ]`

### `OpBranch`

pops N values from the stack and adds them as the children; pushes the result to the stack; N is the number of 1's in the *mask* field.

format: `OpBranch mask:uint32`

*mask* defines which children are present 
(e.g. `0000000000001011` means that children 0, 1 and 3 are present and the other ones are not)

encoded as `[ 0x02 CBOR(mask)...]`

### `OpCode`

pushes a code to the stack

format: `OpCode code:[]byte`

encoded as `[ 0x04 CBOR(code)... ]`

### `OpExtension`

pushes an extension node with a specified key on the stack

format: `OpExtension key:[]byte` 

encoded as `[ 0x01 CBOR(key)... ]`

### `OpLeaf`

pushes a leaf with specified key and value to the stack

format: `OpLeaf key:[]byte value:[]byte` 

encoded as `[ 0x00 CBOR(key)... CBOR(value)... ]`

### `OpAccountLeaf`

pushes a leaf with specified parameters to the stack; if flags show, before that pops 1 or 2 values from the stack;

format: `OpAccountLeaf key:[]byte flags [nonce:uint64] [balance:[]byte]` 

encoded as `[ 0x05 CBOR(key|[]byte)... flags /CBOR(nonce).../ /CBOR(balance).../ ]`
<<<<<<< HEAD

*flags* is a bitset encoded in a single bit (see [
`witness_operators_test.go`](../../execution/trie/witness_operators_test.go) to see flags in action).
=======
  
*flags* is a bitset encoded in a single bit (see [`witness_operators_test.go`](../../execution/commitment/trie/witness_operators_test.go) to see flags in action).
>>>>>>> 787aaf78
* bit 0 defines if **code** is present; if set to 1 it assumes that either `OpCode` or `OpHash` already put something on the stack;
* bit 1 defines if **storage** is present; if set to 1, the operators preceding `OpAccountLeaf` will reconstruct a storage trie;
* bit 2 defines if **nonce** is not 0; if set to 0, *nonce* field is not encoded;
* bit 3 defines if **balance** is not 0; if set to 0, *balance* field is not encoded;<|MERGE_RESOLUTION|>--- conflicted
+++ resolved
@@ -26,12 +26,8 @@
 
 ## Operators
 
-<<<<<<< HEAD
-Each operator starts with an opcode (see [`witness_operators.go`](../../execution/trie/witness_operators.go) for exact
+Each operator starts with an opcode (see [`witness_operators.go`](../../execution/commitment/trie/witness_operators.go) for exact
 values).
-=======
-Each operator starts with an opcode (see [`witness_operators.go`](../../execution/commitment/trie/witness_operators.go) for exact values).
->>>>>>> 787aaf78
 
 Then it might contain some data.
 
@@ -93,14 +89,9 @@
 format: `OpAccountLeaf key:[]byte flags [nonce:uint64] [balance:[]byte]` 
 
 encoded as `[ 0x05 CBOR(key|[]byte)... flags /CBOR(nonce).../ /CBOR(balance).../ ]`
-<<<<<<< HEAD
 
 *flags* is a bitset encoded in a single bit (see [
-`witness_operators_test.go`](../../execution/trie/witness_operators_test.go) to see flags in action).
-=======
-  
-*flags* is a bitset encoded in a single bit (see [`witness_operators_test.go`](../../execution/commitment/trie/witness_operators_test.go) to see flags in action).
->>>>>>> 787aaf78
+`witness_operators_test.go`](../../execution/commitment/trie/witness_operators_test.go) to see flags in action).
 * bit 0 defines if **code** is present; if set to 1 it assumes that either `OpCode` or `OpHash` already put something on the stack;
 * bit 1 defines if **storage** is present; if set to 1, the operators preceding `OpAccountLeaf` will reconstruct a storage trie;
 * bit 2 defines if **nonce** is not 0; if set to 0, *nonce* field is not encoded;
