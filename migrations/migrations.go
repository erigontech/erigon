package migrations

import (
	"bytes"
	"context"
	"encoding/binary"
	"fmt"
	"path"

	"github.com/ledgerwatch/erigon-lib/kv"
	"github.com/ledgerwatch/erigon/common"
	"github.com/ledgerwatch/erigon/eth/stagedsync/stages"
	"github.com/ledgerwatch/log/v3"
	"github.com/ugorji/go/codec"
)

// migrations apply sequentially in order of this array, skips applied migrations
// it allows - don't worry about merge conflicts and use switch branches
// see also dbutils.Migrations - it stores context in which each transaction was exectured - useful for bug-reports
//
// Idempotency is expected
// Best practices to achieve Idempotency:
// - in dbutils/bucket.go add suffix for existing bucket variable, create new bucket with same variable name.
//	Example:
//		- SyncStageProgress = []byte("SSP1")
//		+ SyncStageProgressOld1 = []byte("SSP1")
//		+ SyncStageProgress = []byte("SSP2")
// - in the beginning of migration: check that old bucket exists, clear new bucket
// - in the end:drop old bucket (not in defer!).
// - if you need migrate multiple buckets - create separate migration for each bucket
// - write test - and check that it's safe to apply same migration twice
var migrations = map[kv.Label][]Migration{
	kv.ChainDB: {
<<<<<<< HEAD
		storageMode,
		setPruneType,
=======
>>>>>>> 3ac87a07
		dbSchemaVersion5,
	},
	kv.TxPoolDB: {},
	kv.SentryDB: {},
}

type Callback func(tx kv.RwTx, progress []byte, isDone bool) error
type Migration struct {
	Name string
	Up   func(db kv.RwDB, tmpdir string, progress []byte, BeforeCommit Callback) error
}

var (
	ErrMigrationNonUniqueName   = fmt.Errorf("please provide unique migration name")
	ErrMigrationCommitNotCalled = fmt.Errorf("migration commit function was not called")
	ErrMigrationETLFilesDeleted = fmt.Errorf("db migration progress was interrupted after extraction step and ETL files was deleted, please contact development team for help or re-sync from scratch")
)

func NewMigrator(label kv.Label) *Migrator {
	return &Migrator{
		Migrations: migrations[label],
	}
}

type Migrator struct {
	Migrations []Migration
}

func AppliedMigrations(tx kv.Tx, withPayload bool) (map[string][]byte, error) {
	applied := map[string][]byte{}
	err := tx.ForEach(kv.Migrations, nil, func(k []byte, v []byte) error {
		if bytes.HasPrefix(k, []byte("_progress_")) {
			return nil
		}
		if withPayload {
			applied[string(common.CopyBytes(k))] = common.CopyBytes(v)
		} else {
			applied[string(common.CopyBytes(k))] = []byte{}
		}
		return nil
	})
	return applied, err
}

func (m *Migrator) HasPendingMigrations(db kv.RwDB) (bool, error) {
	var has bool
	if err := db.View(context.Background(), func(tx kv.Tx) error {
		pending, err := m.PendingMigrations(tx)
		if err != nil {
			return err
		}
		has = len(pending) > 0
		return nil
	}); err != nil {
		return false, err
	}
	return has, nil
}

func (m *Migrator) PendingMigrations(tx kv.Tx) ([]Migration, error) {
	applied, err := AppliedMigrations(tx, false)
	if err != nil {
		return nil, err
	}

	counter := 0
	for i := range m.Migrations {
		v := m.Migrations[i]
		if _, ok := applied[v.Name]; ok {
			continue
		}
		counter++
	}

	pending := make([]Migration, 0, counter)
	for i := range m.Migrations {
		v := m.Migrations[i]
		if _, ok := applied[v.Name]; ok {
			continue
		}
		pending = append(pending, v)
	}
	return pending, nil
}

func (m *Migrator) Apply(db kv.RwDB, datadir string) error {
	if len(m.Migrations) == 0 {
		return nil
	}

	var applied map[string][]byte
	var existingVersion []byte
	if err := db.View(context.Background(), func(tx kv.Tx) error {
		var err error
		applied, err = AppliedMigrations(tx, false)
		if err != nil {
			return fmt.Errorf("reading applied migrations: %w", err)
		}
		existingVersion, err = tx.GetOne(kv.DatabaseInfo, kv.DBSchemaVersionKey)
		if err != nil {
			return fmt.Errorf("reading DB schema version: %w", err)
		}
		if len(existingVersion) != 0 && len(existingVersion) != 12 {
			return fmt.Errorf("incorrect length of DB schema version: %d", len(existingVersion))
		}
		if len(existingVersion) == 12 {
			major := binary.BigEndian.Uint32(existingVersion)
			minor := binary.BigEndian.Uint32(existingVersion[4:])
			if major > kv.DBSchemaVersion.Major {
				return fmt.Errorf("cannot downgrade major DB version from %d to %d", major, kv.DBSchemaVersion.Major)
			} else if major == kv.DBSchemaVersion.Major {
				if minor > kv.DBSchemaVersion.Minor {
					return fmt.Errorf("cannot downgrade minor DB version from %d.%d to %d.%d", major, minor, kv.DBSchemaVersion.Major, kv.DBSchemaVersion.Major)
				}
			} else {
				// major < kv.DBSchemaVersion.Major
				if kv.DBSchemaVersion.Major-major > 1 {
					return fmt.Errorf("cannot upgrade major DB version for more than 1 version from %d to %d, use integration tool if you know what you are doing", major, kv.DBSchemaVersion.Major)
				}
			}
		}
		return nil
	}); err != nil {
		return err
	}

	// migration names must be unique, protection against people's mistake
	uniqueNameCheck := map[string]bool{}
	for i := range m.Migrations {
		_, ok := uniqueNameCheck[m.Migrations[i].Name]
		if ok {
			return fmt.Errorf("%w, duplicate: %s", ErrMigrationNonUniqueName, m.Migrations[i].Name)
		}
		uniqueNameCheck[m.Migrations[i].Name] = true
	}

	for i := range m.Migrations {
		v := m.Migrations[i]
		if _, ok := applied[v.Name]; ok {
			continue
		}

		callbackCalled := false // commit function must be called if no error, protection against people's mistake

		log.Info("Apply migration", "name", v.Name)
		var progress []byte
		if err := db.View(context.Background(), func(tx kv.Tx) (err error) {
			progress, err = tx.GetOne(kv.Migrations, []byte("_progress_"+v.Name))
			return err
		}); err != nil {
			return err
		}

		if err := v.Up(db, path.Join(datadir, "migrations", v.Name), progress, func(tx kv.RwTx, key []byte, isDone bool) error {
			if !isDone {
				if key != nil {
					if err := tx.Put(kv.Migrations, []byte("_progress_"+v.Name), key); err != nil {
						return err
					}
				}
				return nil
			}
			callbackCalled = true

			stagesProgress, err := MarshalMigrationPayload(tx)
			if err != nil {
				return err
			}
			err = tx.Put(kv.Migrations, []byte(v.Name), stagesProgress)
			if err != nil {
				return err
			}

			err = tx.Delete(kv.Migrations, []byte("_progress_"+v.Name), nil)
			if err != nil {
				return err
			}

			return nil
		}); err != nil {
			return err
		}

		if !callbackCalled {
			return fmt.Errorf("%w: %s", ErrMigrationCommitNotCalled, v.Name)
		}
		log.Info("Applied migration", "name", v.Name)
	}
	// Write DB schema version
	var version [12]byte
	binary.BigEndian.PutUint32(version[:], kv.DBSchemaVersion.Major)
	binary.BigEndian.PutUint32(version[4:], kv.DBSchemaVersion.Minor)
	binary.BigEndian.PutUint32(version[8:], kv.DBSchemaVersion.Patch)
	if err := db.Update(context.Background(), func(tx kv.RwTx) error {
		if err := tx.Put(kv.DatabaseInfo, kv.DBSchemaVersionKey, version[:]); err != nil {
			return fmt.Errorf("writing DB schema version: %w", err)
		}
		return nil
	}); err != nil {
		return err
	}
	log.Info("Updated DB schema to", "version", fmt.Sprintf("%d.%d.%d", kv.DBSchemaVersion.Major, kv.DBSchemaVersion.Minor, kv.DBSchemaVersion.Patch))
	return nil
}

func MarshalMigrationPayload(db kv.Getter) ([]byte, error) {
	s := map[string][]byte{}

	buf := bytes.NewBuffer(nil)
	encoder := codec.NewEncoder(buf, &codec.CborHandle{})

	for _, stage := range stages.AllStages {
		v, err := db.GetOne(kv.SyncStageProgress, []byte(stage))
		if err != nil {
			return nil, err
		}
		if len(v) > 0 {
			s[string(stage)] = common.CopyBytes(v)
		}
	}

	if err := encoder.Encode(s); err != nil {
		return nil, err
	}
	return buf.Bytes(), nil
}

func UnmarshalMigrationPayload(data []byte) (map[string][]byte, error) {
	s := map[string][]byte{}

	if err := codec.NewDecoder(bytes.NewReader(data), &codec.CborHandle{}).Decode(&s); err != nil {
		return nil, err
	}
	return s, nil
}<|MERGE_RESOLUTION|>--- conflicted
+++ resolved
@@ -31,11 +31,6 @@
 // - write test - and check that it's safe to apply same migration twice
 var migrations = map[kv.Label][]Migration{
 	kv.ChainDB: {
-<<<<<<< HEAD
-		storageMode,
-		setPruneType,
-=======
->>>>>>> 3ac87a07
 		dbSchemaVersion5,
 	},
 	kv.TxPoolDB: {},
