// Copyright 2015 The go-ethereum Authors
// This file is part of the go-ethereum library.
//
// The go-ethereum library is free software: you can redistribute it and/or modify
// it under the terms of the GNU Lesser General Public License as published by
// the Free Software Foundation, either version 3 of the License, or
// (at your option) any later version.
//
// The go-ethereum library is distributed in the hope that it will be useful,
// but WITHOUT ANY WARRANTY; without even the implied warranty of
// MERCHANTABILITY or FITNESS FOR A PARTICULAR PURPOSE. See the
// GNU Lesser General Public License for more details.
//
// You should have received a copy of the GNU Lesser General Public License
// along with the go-ethereum library. If not, see <http://www.gnu.org/licenses/>.

package miner

import (
	"bytes"
	"context"
	"errors"
	"math/big"
	"sync"
	"sync/atomic"
	"time"

	mapset "github.com/deckarep/golang-set"

	"github.com/ledgerwatch/turbo-geth/common"
	"github.com/ledgerwatch/turbo-geth/consensus"
	"github.com/ledgerwatch/turbo-geth/consensus/misc"
	"github.com/ledgerwatch/turbo-geth/core"
	"github.com/ledgerwatch/turbo-geth/core/state"
	"github.com/ledgerwatch/turbo-geth/core/types"
	"github.com/ledgerwatch/turbo-geth/event"
	"github.com/ledgerwatch/turbo-geth/log"
	"github.com/ledgerwatch/turbo-geth/params"
)

const (
	// resultQueueSize is the size of channel listening to sealing result.
	resultQueueSize = 10

	// txChanSize is the size of channel listening to NewTxsEvent.
	// The number is referenced from the size of tx pool.
	txChanSize = 4096

	// chainHeadChanSize is the size of channel listening to ChainHeadEvent.
	chainHeadChanSize = 1000

	// chainSideChanSize is the size of channel listening to ChainSideEvent.
	chainSideChanSize = 1000

	// resubmitAdjustChanSize is the size of resubmitting interval adjustment channel.
	resubmitAdjustChanSize = 1000

	// miningLogAtDepth is the number of confirmations before logging successful mining.
	miningLogAtDepth = 7

	// minRecommitInterval is the minimal time interval to recreate the mining block with
	// any newly arrived transactions.
	minRecommitInterval = 1 * time.Second

	// maxRecommitInterval is the maximum time interval to recreate the mining block with
	// any newly arrived transactions.
	maxRecommitInterval = 15 * time.Second

	// intervalAdjustRatio is the impact a single interval adjustment has on sealing work
	// resubmitting interval.
	intervalAdjustRatio = 0.1

	// intervalAdjustBias is applied during the new resubmit interval calculation in favor of
	// increasing upper limit or decreasing lower limit so that the limit can be reachable.
	intervalAdjustBias = 200 * 1000.0 * 1000.0

	// staleThreshold is the maximum depth of the acceptable stale block.
	staleThreshold = 7
)

// environment is the worker's current environment and holds all of the current state information.
type environment struct {
	signer types.Signer

	state     *state.IntraBlockState // apply state changes here
	tds       *state.TrieDbState
	ancestors mapset.Set    // ancestor set (used for checking uncle parent validity)
	family    mapset.Set    // family set (used for checking uncle invalidity)
	uncles    mapset.Set    // uncle set
	tcount    int           // tx count in cycle
	gasPool   *core.GasPool // available gas used to pack transactions

	header   *types.Header
	txs      []*types.Transaction
	receipts []*types.Receipt
}

// task contains all information for consensus engine sealing and result submitting.
type task struct {
	receipts  []*types.Receipt
	state     *state.IntraBlockState
	tds       *state.TrieDbState
	block     *types.Block
	createdAt time.Time
}

const (
	commitInterruptNone int32 = iota
	commitInterruptNewHead
	commitInterruptResubmit
)

// newWorkReq represents a request for new sealing work submitting with relative interrupt notifier.
type newWorkReq struct {
	interrupt *int32
	noempty   bool
	timestamp int64
}

// intervalAdjust represents a resubmitting interval adjustment.
type intervalAdjust struct {
	ratio float64
	inc   bool
}

// worker is the main object which takes care of submitting new work to consensus engine
// and gathering the sealing result.
type worker struct {
	config      *Config
	chainConfig *params.ChainConfig
	engine      consensus.Engine
	eth         Backend
	chain       *core.BlockChain

	// Subscriptions
	mux          *event.TypeMux
	txsCh        chan core.NewTxsEvent
	txsSub       event.Subscription
	chainHeadCh  chan core.ChainHeadEvent
	chainHeadSub event.Subscription
	chainSideCh  chan core.ChainSideEvent
	chainSideSub event.Subscription

	// Channels
	newWorkCh          chan *newWorkReq
	taskCh             chan *task
	resultCh           chan *types.Block
	startCh            chan struct{}
	exitCh             chan struct{}
	resubmitIntervalCh chan time.Duration
	resubmitAdjustCh   chan *intervalAdjust

	current      *environment                 // An environment for current running cycle.
	localUncles  map[common.Hash]*types.Block // A set of side blocks generated locally as the possible uncle blocks.
	remoteUncles map[common.Hash]*types.Block // A set of side blocks as the possible uncle blocks.
	unconfirmed  *unconfirmedBlocks           // A set of locally mined blocks pending canonicalness confirmations.

	mu       sync.RWMutex // The lock used to protect the coinbase and extra fields
	coinbase common.Address
	extra    []byte

	pendingMu    sync.RWMutex
	pendingTasks map[common.Hash]*task

	snapshotMu    sync.RWMutex // The lock used to protect the block snapshot and state snapshot
	snapshotBlock *types.Block
	snapshotState *state.IntraBlockState
	snapshotTds   *state.TrieDbState

	// atomic status counters
	running int32 // The indicator whether the consensus engine is running or not.
	newTxs  int32 // New arrival transaction count since last sealing work submitting.

	hooks
}

type hooks struct {
	// External functions
	isLocalBlock func(block *types.Block) bool // Function used to determine whether the specified block is mined by local miner.

	// Test hooks
	newTaskHook  func(*task)                        // Method to call upon receiving a new sealing task.
	skipSealHook func(*task) bool                   // Method to decide whether skipping the sealing.
	fullTaskHook func()                             // Method to call before pushing the full sealing task.
	resubmitHook func(time.Duration, time.Duration) // Method to call upon updating resubmitting interval.
}

<<<<<<< HEAD
func newWorker(config *Config, chainConfig *params.ChainConfig, engine consensus.Engine, eth Backend, mux *event.TypeMux, h hooks) *worker {
=======
func newWorker(config *Config, chainConfig *params.ChainConfig, engine consensus.Engine, eth Backend, mux *event.TypeMux, isLocalBlock func(*types.Block) bool, init bool) *worker {
>>>>>>> 28d9b7c8
	worker := &worker{
		config:             config,
		chainConfig:        chainConfig,
		engine:             engine,
		eth:                eth,
		mux:                mux,
		chain:              eth.BlockChain(),
		hooks:       		h,
		localUncles:        make(map[common.Hash]*types.Block),
		remoteUncles:       make(map[common.Hash]*types.Block),
		unconfirmed:        newUnconfirmedBlocks(eth.BlockChain(), miningLogAtDepth),
		pendingTasks:       make(map[common.Hash]*task),
		txsCh:              make(chan core.NewTxsEvent, txChanSize),
		chainHeadCh:        make(chan core.ChainHeadEvent, chainHeadChanSize),
		chainSideCh:        make(chan core.ChainSideEvent, chainSideChanSize),
		newWorkCh:          make(chan *newWorkReq, 1),
		taskCh:             make(chan *task, 1),
		resultCh:           make(chan *types.Block, resultQueueSize),
		exitCh:             make(chan struct{}),
		startCh:            make(chan struct{}, 1),
		resubmitIntervalCh: make(chan time.Duration),
		resubmitAdjustCh:   make(chan *intervalAdjust, resubmitAdjustChanSize),
	}
	// Subscribe NewTxsEvent for tx pool
	worker.txsSub = eth.TxPool().SubscribeNewTxsEvent(worker.txsCh)
	// Subscribe events for blockchain
	worker.chainHeadSub = eth.BlockChain().SubscribeChainHeadEvent(worker.chainHeadCh)
	worker.chainSideSub = eth.BlockChain().SubscribeChainSideEvent(worker.chainSideCh)

	// Sanitize recommit interval if the user-specified one is too short.
	recommit := worker.config.Recommit
	if recommit < minRecommitInterval {
		log.Warn("Sanitizing miner recommit interval", "provided", recommit, "updated", minRecommitInterval)
		recommit = minRecommitInterval
	}

	go worker.mainLoop()
	go worker.newWorkLoop(recommit)
	go worker.resultLoop()
	go worker.taskLoop()

	// Submit first work to initialize pending state.
	if init {
		worker.startCh <- struct{}{}
	}
	return worker
}

// setEtherbase sets the etherbase used to initialize the block coinbase field.
func (w *worker) setEtherbase(addr common.Address) {
	w.mu.Lock()
	defer w.mu.Unlock()
	w.coinbase = addr
}

// setExtra sets the content used to initialize the block extra field.
func (w *worker) setExtra(extra []byte) {
	w.mu.Lock()
	defer w.mu.Unlock()
	w.extra = extra
}

// setRecommitInterval updates the interval for miner sealing work recommitting.
func (w *worker) setRecommitInterval(interval time.Duration) {
	w.resubmitIntervalCh <- interval
}

// pending returns the pending state and corresponding block.
func (w *worker) pending() (*types.Block, *state.IntraBlockState, *state.TrieDbState) {
	// return a snapshot to avoid contention on currentMu mutex
	w.snapshotMu.RLock()
	defer w.snapshotMu.RUnlock()
	if w.snapshotState == nil {
		return nil, nil, nil
	}
	// FIXME: fix miner code
	// https://github.com/ledgerwatch/turbo-geth/issues/131
	return w.snapshotBlock, w.snapshotState, w.snapshotTds.Copy()
}

// pendingBlock returns pending block.
func (w *worker) pendingBlock() *types.Block {
	// return a snapshot to avoid contention on currentMu mutex
	w.snapshotMu.RLock()
	defer w.snapshotMu.RUnlock()
	return w.snapshotBlock
}

// start sets the running status as 1 and triggers new work submitting.
func (w *worker) start() {
	atomic.StoreInt32(&w.running, 1)
	w.startCh <- struct{}{}
}

// stop sets the running status as 0.
func (w *worker) stop() {
	atomic.StoreInt32(&w.running, 0)
}

// isRunning returns an indicator whether worker is running or not.
func (w *worker) isRunning() bool {
	return atomic.LoadInt32(&w.running) == 1
}

// close terminates all background threads maintained by the worker.
// Note the worker does not support being closed multiple times.
func (w *worker) close() {
	close(w.exitCh)
}

// newWorkLoop is a standalone goroutine to submit new mining work upon received events.
func (w *worker) newWorkLoop(recommit time.Duration) {
	var (
		interrupt   *int32
		minRecommit = recommit // minimal resubmit interval specified by user.
		timestamp   int64      // timestamp for each round of mining.
	)

	timer := time.NewTimer(0)
	<-timer.C // discard the initial tick

	// commit aborts in-flight transaction execution with given signal and resubmits a new one.
	commit := func(noempty bool, s int32) {
		if interrupt != nil {
			atomic.StoreInt32(interrupt, s)
		}
		interrupt = new(int32)
		w.newWorkCh <- &newWorkReq{interrupt: interrupt, noempty: noempty, timestamp: timestamp}
		timer.Reset(recommit)
		atomic.StoreInt32(&w.newTxs, 0)
	}
	// recalcRecommit recalculates the resubmitting interval upon feedback.
	recalcRecommit := func(target float64, inc bool) {
		var (
			prev = float64(recommit.Nanoseconds())
			next float64
		)
		if inc {
			next = prev*(1-intervalAdjustRatio) + intervalAdjustRatio*(target+intervalAdjustBias)
			// Recap if interval is larger than the maximum time interval
			if next > float64(maxRecommitInterval.Nanoseconds()) {
				next = float64(maxRecommitInterval.Nanoseconds())
			}
		} else {
			next = prev*(1-intervalAdjustRatio) + intervalAdjustRatio*(target-intervalAdjustBias)
			// Recap if interval is less than the user specified minimum
			if next < float64(minRecommit.Nanoseconds()) {
				next = float64(minRecommit.Nanoseconds())
			}
		}
		recommit = time.Duration(int64(next))
	}
	// clearPending cleans the stale pending tasks.
	clearPending := func(number uint64) {
		w.pendingMu.Lock()
		for h, t := range w.pendingTasks {
			if t.block.NumberU64()+staleThreshold <= number {
				delete(w.pendingTasks, h)
			}
		}
		w.pendingMu.Unlock()
	}

	for {
		select {
		case <-w.startCh:
			clearPending(w.chain.CurrentBlock().NumberU64())
			timestamp = time.Now().Unix()
			commit(false, commitInterruptNewHead)

		case head := <-w.chainHeadCh:
			clearPending(head.Block.NumberU64())
			timestamp = time.Now().Unix()
			commit(false, commitInterruptNewHead)

		case <-timer.C:
			// If mining is running resubmit a new work cycle periodically to pull in
			// higher priced transactions. Disable this overhead for pending blocks.
			if w.isRunning() && (w.chainConfig.Clique == nil || w.chainConfig.Clique.Period > 0) {
				// Short circuit if no new transaction arrives.
				if atomic.LoadInt32(&w.newTxs) == 0 {
					timer.Reset(recommit)
					continue
				}
				commit(true, commitInterruptResubmit)
			}

		case interval := <-w.resubmitIntervalCh:
			// Adjust resubmit interval explicitly by user.
			if interval < minRecommitInterval {
				log.Warn("Sanitizing miner recommit interval", "provided", interval, "updated", minRecommitInterval)
				interval = minRecommitInterval
			}
			log.Info("Miner recommit interval update", "from", minRecommit, "to", interval)
			minRecommit, recommit = interval, interval

			if w.resubmitHook != nil {
				w.resubmitHook(minRecommit, recommit)
			}

		case adjust := <-w.resubmitAdjustCh:
			// Adjust resubmit interval by feedback.
			if adjust.inc {
				before := recommit
				recalcRecommit(float64(recommit.Nanoseconds())/adjust.ratio, true)
				log.Trace("Increase miner recommit interval", "from", before, "to", recommit)
			} else {
				before := recommit
				recalcRecommit(float64(minRecommit.Nanoseconds()), false)
				log.Trace("Decrease miner recommit interval", "from", before, "to", recommit)
			}

			if w.resubmitHook != nil {
				w.resubmitHook(minRecommit, recommit)
			}

		case <-w.exitCh:
			return
		}
	}
}

// mainLoop is a standalone goroutine to regenerate the sealing task based on the received event.
func (w *worker) mainLoop() {
	defer w.txsSub.Unsubscribe()
	defer w.chainHeadSub.Unsubscribe()
	defer w.chainSideSub.Unsubscribe()

	for {
		select {
		case req := <-w.newWorkCh:
			w.commitNewWork(req.interrupt, req.noempty, req.timestamp)

		case ev := <-w.chainSideCh:
			// Short circuit for duplicate side blocks
			if _, exist := w.localUncles[ev.Block.Hash()]; exist {
				continue
			}
			if _, exist := w.remoteUncles[ev.Block.Hash()]; exist {
				continue
			}
			// Add side block to possible uncle block set depending on the author.
			if w.isLocalBlock != nil && w.isLocalBlock(ev.Block) {
				w.localUncles[ev.Block.Hash()] = ev.Block
			} else {
				w.remoteUncles[ev.Block.Hash()] = ev.Block
			}
			// If our mining block contains less than 2 uncle blocks,
			// add the new uncle block if valid and regenerate a mining block.
			if w.isRunning() && w.current != nil && w.current.uncles.Cardinality() < 2 {
				start := time.Now()
				if err := w.commitUncle(w.current, ev.Block.Header()); err == nil {
					var uncles []*types.Header
					w.current.uncles.Each(func(item interface{}) bool {
						hash, ok := item.(common.Hash)
						if !ok {
							return false
						}
						uncle, exist := w.localUncles[hash]
						if !exist {
							uncle, exist = w.remoteUncles[hash]
						}
						if !exist {
							return false
						}
						uncles = append(uncles, uncle.Header())
						return false
					})
					w.commit(uncles, nil, true, start)
				}
			}

		case ev := <-w.txsCh:
			// Apply transactions to the pending state if we're not mining.
			//
			// Note all transactions received may not be continuous with transactions
			// already included in the current mining block. These transactions will
			// be automatically eliminated.
			if !w.isRunning() && w.current != nil {
				// If block is already full, abort
				if gp := w.current.gasPool; gp != nil && gp.Gas() < params.TxGas {
					continue
				}
				w.mu.RLock()
				coinbase := w.coinbase
				w.mu.RUnlock()

				txs := make(map[common.Address]types.Transactions)
				for _, tx := range ev.Txs {
					acc, _ := types.Sender(w.current.signer, tx)
					txs[acc] = append(txs[acc], tx)
				}
				txset := types.NewTransactionsByPriceAndNonce(w.current.signer, txs)
				tcount := w.current.tcount
				w.commitTransactions(txset, coinbase, nil)
				// Only update the snapshot if any new transactons were added
				// to the pending block
				if tcount != w.current.tcount {
					w.updateSnapshot()
				}
			} else {
				// If clique is running in dev mode(period is 0), disable
				// advance sealing here.
				if w.chainConfig.Clique != nil && w.chainConfig.Clique.Period == 0 {
					w.commitNewWork(nil, true, time.Now().Unix())
				}
			}
			atomic.AddInt32(&w.newTxs, int32(len(ev.Txs)))

		// System stopped
		case <-w.exitCh:
			return
		case <-w.txsSub.Err():
			return
		case <-w.chainHeadSub.Err():
			return
		case <-w.chainSideSub.Err():
			return
		}
	}
}

// taskLoop is a standalone goroutine to fetch sealing task from the generator and
// push them to consensus engine.
func (w *worker) taskLoop() {
	var (
		stopCh chan struct{}
		prev   common.Hash
	)

	// interrupt aborts the in-flight sealing task.
	interrupt := func() {
		if stopCh != nil {
			close(stopCh)
			stopCh = nil
		}
	}
	for {
		select {
		case task := <-w.taskCh:
			if w.newTaskHook != nil {
				w.newTaskHook(task)
			}
			// Reject duplicate sealing work due to resubmitting.
			sealHash := w.engine.SealHash(task.block.Header())
			if sealHash == prev {
				continue
			}
			// Interrupt previous sealing operation
			interrupt()
			stopCh, prev = make(chan struct{}), sealHash

			if w.skipSealHook != nil && w.skipSealHook(task) {
				continue
			}
			w.pendingMu.Lock()
			w.pendingTasks[w.engine.SealHash(task.block.Header())] = task
			w.pendingMu.Unlock()

			if err := w.engine.Seal(w.chain, task.block, w.resultCh, stopCh); err != nil {
				log.Warn("Block sealing failed", "err", err)
			}
		case <-w.exitCh:
			interrupt()
			return
		}
	}
}

// resultLoop is a standalone goroutine to handle sealing result submitting
// and flush relative data to the database.
func (w *worker) resultLoop() {
	for {
		select {
		case block := <-w.resultCh:
			// Short circuit when receiving empty result.
			if block == nil {
				continue
			}
			// Short circuit when receiving duplicate result caused by resubmitting.
			if w.chain.HasBlock(block.Hash(), block.NumberU64()) {
				continue
			}
			var (
				sealhash = w.engine.SealHash(block.Header())
				hash     = block.Hash()
			)
			w.pendingMu.RLock()
			task, exist := w.pendingTasks[sealhash]
			w.pendingMu.RUnlock()
			if !exist {
				log.Error("Block found but no relative pending task", "number", block.Number(), "sealhash", sealhash, "hash", hash)
				continue
			}
			// Different block could share same sealhash, deep copy here to prevent write-write conflict.
			var (
				receipts = make([]*types.Receipt, len(task.receipts))
				logs     []*types.Log
			)
			for i, receipt := range task.receipts {
				// add block location fields
				receipt.BlockHash = hash
				receipt.BlockNumber = block.Number()
				receipt.TransactionIndex = uint(i)

				receipts[i] = new(types.Receipt)
				*receipts[i] = *receipt
				// Update the block hash in all logs since it is now available and not when the
				// receipt/log of individual transactions were created.
				for _, log := range receipt.Logs {
					log.BlockHash = hash
				}
				logs = append(logs, receipt.Logs...)
			}
			// Commit block and state to database.
			//fixme remove
			stat, err := w.chain.WriteBlockWithState(block, receipts, task.state, task.tds)
			if err != nil {
				log.Error("Failed writing block to chain", "err", err)
				continue
			}
			log.Info("Successfully sealed new block", "number", block.Number(), "sealhash", sealhash, "hash", hash,
				"elapsed", common.PrettyDuration(time.Since(task.createdAt)))

			// Broadcast the block and announce chain insertion event
			w.mux.Post(core.NewMinedBlockEvent{Block: block})

			var events []interface{}
			switch stat {
			case core.CanonStatTy:
				events = append(events, core.ChainEvent{Block: block, Hash: block.Hash(), Logs: logs})
				events = append(events, core.ChainHeadEvent{Block: block})
			case core.SideStatTy:
				events = append(events, core.ChainSideEvent{Block: block})
			}
			w.chain.PostChainEvents(events, logs)

			// Insert the block into the set of pending ones to resultLoop for confirmations
			w.unconfirmed.Insert(block.NumberU64(), block.Hash())

		case <-w.exitCh:
			return
		}
	}
}

// makeCurrent creates a new environment for the current cycle.
func (w *worker) makeCurrent(parent *types.Block, header *types.Header) error {
	stateV, _, err := w.chain.StateAt(parent.Root(), parent.NumberU64())
	if err != nil {
		return err
	}

	tds, err := state.NewTrieDbState(parent.Root(), w.chain.ChainDb(), parent.NumberU64())
	if err != nil {
		return err
	}

	tds.SetResolveReads(true)
	tds.SetNoHistory(true)

	env := &environment{
		signer:    types.NewEIP155Signer(w.chainConfig.ChainID),
		state:     stateV,
		tds:       tds.WithNewBuffer(),
		ancestors: mapset.NewSet(),
		family:    mapset.NewSet(),
		uncles:    mapset.NewSet(),
		header:    header,
	}

	// when 08 is processed ancestors contain 07 (quick block)
	for _, ancestor := range w.chain.GetBlocksFromHash(parent.Hash(), 7) {
		for _, uncle := range ancestor.Uncles() {
			env.family.Add(uncle.Hash())
		}
		env.family.Add(ancestor.Hash())
		env.ancestors.Add(ancestor.Hash())
	}

	// Keep track of transactions which return errors so they can be removed
	env.tcount = 0
	w.current = env
	return nil
}

// commitUncle adds the given block to uncle block set, returns error if failed to add.
func (w *worker) commitUncle(env *environment, uncle *types.Header) error {
	hash := uncle.Hash()
	if env.uncles.Contains(hash) {
		return errors.New("uncle not unique")
	}
	if env.header.ParentHash == uncle.ParentHash {
		return errors.New("uncle is sibling")
	}
	if !env.ancestors.Contains(uncle.ParentHash) {
		return errors.New("uncle's parent unknown")
	}
	if env.family.Contains(hash) {
		return errors.New("uncle already included")
	}
	env.uncles.Add(uncle.Hash())
	return nil
}

// updateSnapshot updates pending snapshot block and state.
// Note this function assumes the current variable is thread safe.
func (w *worker) updateSnapshot() {
	w.snapshotMu.Lock()
	defer w.snapshotMu.Unlock()

	var uncles []*types.Header
	w.current.uncles.Each(func(item interface{}) bool {
		hash, ok := item.(common.Hash)
		if !ok {
			return false
		}
		uncle, exist := w.localUncles[hash]
		if !exist {
			uncle, exist = w.remoteUncles[hash]
		}
		if !exist {
			return false
		}
		uncles = append(uncles, uncle.Header())
		return false
	})

	w.snapshotBlock = types.NewBlock(
		w.current.header,
		w.current.txs,
		uncles,
		w.current.receipts,
	)

	// FIXME: fix miner code
	w.snapshotState = w.current.state
	w.snapshotTds = w.current.tds.WithNewBuffer()
}

func (w *worker) commitTransaction(tx *types.Transaction, coinbase common.Address) ([]*types.Log, error) {
	snap := w.current.state.Snapshot()

	receipt, err := core.ApplyTransaction(w.chainConfig, w.chain, &coinbase, w.current.gasPool, w.current.state, w.current.tds.TrieStateWriter(), w.current.header, tx, &w.current.header.GasUsed, *w.chain.GetVMConfig())
	if err != nil {
		w.current.state.RevertToSnapshot(snap)
		return nil, err
	}
	if !w.chainConfig.IsByzantium(w.current.header.Number) {
		w.current.tds.StartNewBuffer()
	}
	w.current.txs = append(w.current.txs, tx)
	w.current.receipts = append(w.current.receipts, receipt)

	return receipt.Logs, nil
}

func (w *worker) commitTransactions(txs *types.TransactionsByPriceAndNonce, coinbase common.Address, interrupt *int32) bool {
	// Short circuit if current is nil
	if w.current == nil {
		return true
	}

	if w.current.gasPool == nil {
		w.current.gasPool = new(core.GasPool).AddGas(w.current.header.GasLimit)
	}

	w.current.tds.StartNewBuffer()
	var coalescedLogs []*types.Log

	for {
		// In the following three cases, we will interrupt the execution of the transaction.
		// (1) new head block event arrival, the interrupt signal is 1
		// (2) worker start or restart, the interrupt signal is 1
		// (3) worker recreate the mining block with any newly arrived transactions, the interrupt signal is 2.
		// For the first two cases, the semi-finished work will be discarded.
		// For the third case, the semi-finished work will be submitted to the consensus engine.
		if interrupt != nil && atomic.LoadInt32(interrupt) != commitInterruptNone {
			// Notify resubmit loop to increase resubmitting interval due to too frequent commits.
			if atomic.LoadInt32(interrupt) == commitInterruptResubmit {
				ratio := float64(w.current.header.GasLimit-w.current.gasPool.Gas()) / float64(w.current.header.GasLimit)
				if ratio < 0.1 {
					ratio = 0.1
				}
				w.resubmitAdjustCh <- &intervalAdjust{
					ratio: ratio,
					inc:   true,
				}
			}
			return atomic.LoadInt32(interrupt) == commitInterruptNewHead
		}
		// If we don't have enough gas for any further transactions then we're done
		if w.current.gasPool.Gas() < params.TxGas {
			log.Trace("Not enough gas for further transactions", "have", w.current.gasPool, "want", params.TxGas)
			break
		}
		// Retrieve the next transaction and abort if all done
		tx := txs.Peek()
		if tx == nil {
			break
		}
		// Error may be ignored here. The error has already been checked
		// during transaction acceptance is the transaction pool.
		//
		// We use the eip155 signer regardless of the current hf.
		from, _ := types.Sender(w.current.signer, tx)
		// Check whether the tx is replay protected. If we're not in the EIP155 hf
		// phase, start ignoring the sender until we do.
		if tx.Protected() && !w.chainConfig.IsEIP155(w.current.header.Number) {
			log.Trace("Ignoring reply protected transaction", "hash", tx.Hash(), "eip155", w.chainConfig.EIP155Block)

			txs.Pop()
			continue
		}
		// Start executing the transaction
		w.current.state.Prepare(tx.Hash(), common.Hash{}, w.current.tcount)

		logs, err := w.commitTransaction(tx, coinbase)
		switch err {
		case core.ErrGasLimitReached:
			// Pop the current out-of-gas transaction without shifting in the next from the account
			log.Trace("Gas limit exceeded for current block", "sender", from)
			txs.Pop()

		case core.ErrNonceTooLow:
			// New head notification data race between the transaction pool and miner, shift
			log.Trace("Skipping transaction with low nonce", "sender", from, "nonce", tx.Nonce())
			txs.Shift()

		case core.ErrNonceTooHigh:
			// Reorg notification data race between the transaction pool and miner, skip account =
			log.Trace("Skipping account with hight nonce", "sender", from, "nonce", tx.Nonce())
			txs.Pop()

		case nil:
			// Everything ok, collect the logs and shift in the next transaction from the same account
			coalescedLogs = append(coalescedLogs, logs...)
			w.current.tcount++
			txs.Shift()

		default:
			// Strange error, discard the transaction and get the next in line (note, the
			// nonce-too-high clause will prevent us from executing in vain).
			log.Debug("Transaction failed, account skipped", "hash", tx.Hash(), "err", err)
			txs.Shift()
		}
	}

	if !w.isRunning() && len(coalescedLogs) > 0 {
		// We don't push the pendingLogsEvent while we are mining. The reason is that
		// when we are mining, the worker will regenerate a mining block every 3 seconds.
		// In order to avoid pushing the repeated pendingLog, we disable the pending log pushing.

		// make a copy, the state caches the logs and these logs get "upgraded" from pending to mined
		// logs by filling in the block hash when the block was mined by the local miner. This can
		// cause a race condition if a log was "upgraded" before the PendingLogsEvent is processed.
		cpy := make([]*types.Log, len(coalescedLogs))
		for i, l := range coalescedLogs {
			cpy[i] = new(types.Log)
			*cpy[i] = *l
		}
		go w.mux.Post(core.PendingLogsEvent{Logs: cpy})
	}
	// Notify resubmit loop to decrease resubmitting interval if current interval is larger
	// than the user-specified one.
	if interrupt != nil {
		w.resubmitAdjustCh <- &intervalAdjust{inc: false}
	}
	return false
}

// commitNewWork generates several new sealing tasks based on the parent block.
func (w *worker) commitNewWork(interrupt *int32, noempty bool, timestamp int64) {
	w.mu.RLock()
	defer w.mu.RUnlock()

	tstart := time.Now()
	parent := w.chain.CurrentBlock()

	if parent.Time() >= uint64(timestamp) {
		timestamp = int64(parent.Time() + 1)
	}
	// this will ensure we're not going off too far in the future
	if now := time.Now().Unix(); timestamp > now+1 {
		wait := time.Duration(timestamp-now) * time.Second
		log.Info("Mining too far in the future", "wait", common.PrettyDuration(wait))
		//fixme WTF
		time.Sleep(wait)
	}

	num := parent.Number()
	header := &types.Header{
		ParentHash: parent.Hash(),
		Number:     num.Add(num, common.Big1),
		GasLimit:   core.CalcGasLimit(parent, w.config.GasFloor, w.config.GasCeil),
		Extra:      w.extra,
		Time:       uint64(timestamp),
	}
	// Only set the coinbase if our consensus engine is running (avoid spurious block rewards)
	if w.isRunning() {
		if w.coinbase == (common.Address{}) {
			log.Error("Refusing to mine without etherbase")
			return
		}
		header.Coinbase = w.coinbase
	}
	if err := w.engine.Prepare(w.chain, header); err != nil {
		log.Error("Failed to prepare header for mining", "err", err)
		return
	}
	// If we are care about TheDAO hard-fork check whether to override the extra-data or not
	if daoBlock := w.chainConfig.DAOForkBlock; daoBlock != nil {
		// Check whether the block is among the fork extra-override range
		limit := new(big.Int).Add(daoBlock, params.DAOForkExtraRange)
		if header.Number.Cmp(daoBlock) >= 0 && header.Number.Cmp(limit) < 0 {
			// Depending whether we support or oppose the fork, override differently
			if w.chainConfig.DAOForkSupport {
				header.Extra = common.CopyBytes(params.DAOForkBlockExtra)
			} else if bytes.Equal(header.Extra, params.DAOForkBlockExtra) {
				header.Extra = []byte{} // If miner opposes, don't let it use the reserved extra-data
			}
		}
	}
	// Could potentially happen if starting to mine in an odd state.
	err := w.makeCurrent(parent, header)
	if err != nil {
		log.Error("Failed to create mining context", "err", err)
		return
	}
	// Create the current work task and check any fork transitions needed
	env := w.current
	if w.chainConfig.DAOForkSupport && w.chainConfig.DAOForkBlock != nil && w.chainConfig.DAOForkBlock.Cmp(header.Number) == 0 {
		misc.ApplyDAOHardFork(env.state)
	}
	// Accumulate the uncles for the current block
	uncles := make([]*types.Header, 0, 2)
	commitUncles := func(blocks map[common.Hash]*types.Block) {
		// Clean up stale uncle blocks first
		for hash, uncle := range blocks {
			if uncle.NumberU64()+staleThreshold <= header.Number.Uint64() {
				delete(blocks, hash)
			}
		}
		for hash, uncle := range blocks {
			if len(uncles) == 2 {
				break
			}
			if err := w.commitUncle(env, uncle.Header()); err != nil {
				log.Trace("Possible uncle rejected", "hash", hash, "reason", err)
			} else {
				log.Debug("Committing new uncle to block", "hash", hash)
				uncles = append(uncles, uncle.Header())
			}
		}
	}
	// Prefer to locally generated uncle
	commitUncles(w.localUncles)
	commitUncles(w.remoteUncles)

	if !noempty {
		// Create an empty block based on temporary copied state for sealing in advance without waiting block
		// execution finished.
		w.commit(uncles, nil, false, tstart)
	}

	// Fill the block with all available pending transactions.
	pending, err := w.eth.TxPool().Pending()
	if err != nil {
		log.Error("Failed to fetch pending transactions", "err", err)
		return
	}
	// Short circuit if there is no available pending transactions
	if len(pending) == 0 {
		w.updateSnapshot()
		return
	}
	// Split the pending transactions into locals and remotes
	localTxs, remoteTxs := make(map[common.Address]types.Transactions), pending
	for _, account := range w.eth.TxPool().Locals() {
		if txs := remoteTxs[account]; len(txs) > 0 {
			delete(remoteTxs, account)
			localTxs[account] = txs
		}
	}
	if len(localTxs) > 0 {
		txs := types.NewTransactionsByPriceAndNonce(w.current.signer, localTxs)
		if w.commitTransactions(txs, w.coinbase, interrupt) {
			return
		}
	}
	if len(remoteTxs) > 0 {
		txs := types.NewTransactionsByPriceAndNonce(w.current.signer, remoteTxs)
		if w.commitTransactions(txs, w.coinbase, interrupt) {
			return
		}
	}
	w.commit(uncles, w.fullTaskHook, true, tstart)
}

// commit runs any post-transaction state modifications, assembles the final block
// and commits new work if consensus engine is running.
func (w *worker) commit(uncles []*types.Header, interval func(), update bool, start time.Time) error {
	// Deep copy receipts here to avoid interaction between different tasks.
	receipts := make([]*types.Receipt, len(w.current.receipts))
	for i, l := range w.current.receipts {
		receipts[i] = new(types.Receipt)
		*receipts[i] = *l
	}

	s := &(*w.current.state)

	block, err := w.engine.FinalizeAndAssemble(w.chainConfig, w.current.header, s, w.current.txs, uncles, w.current.receipts)
	if err != nil {
		return err
	}
	ctx := w.chain.Config().WithEIPsFlags(context.Background(), w.current.header.Number)
	if err = s.FinalizeTx(ctx, w.current.tds.TrieStateWriter()); err != nil {
		return err
	}

	if err = w.current.tds.ResolveStateTrie(); err != nil {
		return err
	}

	root, err := w.current.tds.CalcTrieRoots(false)
	if err != nil {
		return err
	}

	w.current.header.Root = root

	if w.isRunning() {
		if interval != nil {
			interval()
		}

		select {
		case w.taskCh <- &task{receipts: receipts, state: s, tds: w.current.tds, block: block, createdAt: time.Now()}:
			w.unconfirmed.Shift(block.NumberU64() - 1)

			feesWei := new(big.Int)
			for i, tx := range block.Transactions() {
				feesWei.Add(feesWei, new(big.Int).Mul(new(big.Int).SetUint64(receipts[i].GasUsed), tx.GasPrice()))
			}
			feesEth := new(big.Float).Quo(new(big.Float).SetInt(feesWei), new(big.Float).SetInt(big.NewInt(params.Ether)))

			log.Info("Commit new mining work", "number", block.Number(), "sealhash", w.engine.SealHash(block.Header()),
				"uncles", len(uncles), "txs", w.current.tcount, "gas", block.GasUsed(), "fees", feesEth, "elapsed", common.PrettyDuration(time.Since(start)))

		case <-w.exitCh:
			log.Info("Worker has exited")
		}
	}
	if update {
		w.updateSnapshot()
	}
	return nil
}<|MERGE_RESOLUTION|>--- conflicted
+++ resolved
@@ -185,11 +185,7 @@
 	resubmitHook func(time.Duration, time.Duration) // Method to call upon updating resubmitting interval.
 }
 
-<<<<<<< HEAD
-func newWorker(config *Config, chainConfig *params.ChainConfig, engine consensus.Engine, eth Backend, mux *event.TypeMux, h hooks) *worker {
-=======
-func newWorker(config *Config, chainConfig *params.ChainConfig, engine consensus.Engine, eth Backend, mux *event.TypeMux, isLocalBlock func(*types.Block) bool, init bool) *worker {
->>>>>>> 28d9b7c8
+func newWorker(config *Config, chainConfig *params.ChainConfig, engine consensus.Engine, eth Backend, mux *event.TypeMux, h hooks, init bool) *worker {
 	worker := &worker{
 		config:             config,
 		chainConfig:        chainConfig,
