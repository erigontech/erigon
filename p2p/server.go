// Copyright 2014 The go-ethereum Authors
// This file is part of the go-ethereum library.
//
// The go-ethereum library is free software: you can redistribute it and/or modify
// it under the terms of the GNU Lesser General Public License as published by
// the Free Software Foundation, either version 3 of the License, or
// (at your option) any later version.
//
// The go-ethereum library is distributed in the hope that it will be useful,
// but WITHOUT ANY WARRANTY; without even the implied warranty of
// MERCHANTABILITY or FITNESS FOR A PARTICULAR PURPOSE. See the
// GNU Lesser General Public License for more details.
//
// You should have received a copy of the GNU Lesser General Public License
// along with the go-ethereum library. If not, see <http://www.gnu.org/licenses/>.

// Package p2p implements the Ethereum p2p network protocols.
package p2p

import (
	"bytes"
	"context"
	"crypto/ecdsa"
	"encoding/hex"
	"errors"
	"fmt"
	"net"
	"sort"
	"strconv"
<<<<<<< HEAD
=======
	"strings"
>>>>>>> 97f00a14
	"sync"
	"sync/atomic"
	"time"

	"golang.org/x/sync/semaphore"

	"github.com/ledgerwatch/erigon-lib/diagnostics"
	"github.com/ledgerwatch/log/v3"

	"github.com/ledgerwatch/erigon/common"
	"github.com/ledgerwatch/erigon/common/debug"
	"github.com/ledgerwatch/erigon/common/mclock"
	"github.com/ledgerwatch/erigon/crypto"
	"github.com/ledgerwatch/erigon/event"
	"github.com/ledgerwatch/erigon/p2p/discover"
	"github.com/ledgerwatch/erigon/p2p/enode"
	"github.com/ledgerwatch/erigon/p2p/enr"
	"github.com/ledgerwatch/erigon/p2p/nat"
	"github.com/ledgerwatch/erigon/p2p/netutil"
)

const (
	defaultDialTimeout = 15 * time.Second

	// This is the fairness knob for the discovery mixer. When looking for peers, we'll
	// wait this long for a single source of candidates before moving on and trying other
	// sources.
	discmixTimeout = 5 * time.Second

	// Connectivity defaults.
	defaultDialRatio = 3

	// This time limits inbound connection attempts per source IP.
	inboundThrottleTime = 30 * time.Second

	// Maximum time allowed for reading a complete message.
	// This is effectively the amount of time a connection can be idle.
	frameReadTimeout = 30 * time.Second

	// Maximum amount of time allowed for writing a complete message.
	frameWriteTimeout = 20 * time.Second

	serverStatsLogInterval = 60 * time.Second
)

var errServerStopped = errors.New("server stopped")

// Config holds Server options.
type Config struct {
	// This field must be set to a valid secp256k1 private key.
	PrivateKey *ecdsa.PrivateKey `toml:"-"`

	// MaxPeers is the maximum number of peers that can be
	// connected. It must be greater than zero.
	MaxPeers int

	// MaxPendingPeers is the maximum number of peers that can be pending in the
	// handshake phase, counted separately for inbound and outbound connections.
	// It must be greater than zero.
	MaxPendingPeers int `toml:",omitempty"`

	// DialRatio controls the ratio of inbound to dialed connections.
	// Example: a DialRatio of 2 allows 1/2 of connections to be dialed.
	// Setting DialRatio to zero defaults it to 3.
	DialRatio int `toml:",omitempty"`

	// NoDiscovery can be used to disable the peer discovery mechanism.
	// Disabling is useful for protocol debugging (manual topology).
	NoDiscovery bool

	// DiscoveryV5 specifies whether the new topic-discovery based V5 discovery
	// protocol should be started or not.
	DiscoveryV5 bool `toml:",omitempty"`

	// Name sets the node name of this server.
	// Use common.MakeName to create a name that follows existing conventions.
	Name string `toml:"-"`

	// BootstrapNodes are used to establish connectivity
	// with the rest of the network.
	BootstrapNodes []*enode.Node

	// BootstrapNodesV5 are used to establish connectivity
	// with the rest of the network using the V5 discovery
	// protocol.
	BootstrapNodesV5 []*enode.Node `toml:",omitempty"`

	// Static nodes are used as pre-configured connections which are always
	// maintained and re-connected on disconnects.
	StaticNodes []*enode.Node

	// Trusted nodes are used as pre-configured connections which are always
	// allowed to connect, even above the peer limit.
	TrustedNodes []*enode.Node

	// Connectivity can be restricted to certain IP networks.
	// If this option is set to a non-nil value, only hosts which match one of the
	// IP networks contained in the list are considered.
	NetRestrict *netutil.Netlist `toml:",omitempty"`

	// NodeDatabase is the path to the database containing the previously seen
	// live nodes in the network.
	NodeDatabase string `toml:",omitempty"`

	// Protocols should contain the protocols supported
	// by the server. Matching protocols are launched for
	// each peer.
	Protocols []Protocol `toml:"-"`

	// If ListenAddr is set to a non-nil address, the server
	// will listen for incoming connections.
	//
	// If the port is zero, the operating system will pick a port. The
	// ListenAddr field will be updated with the actual address when
	// the server is started.
	ListenAddr string

	// AllowedPorts is list of ports allowed to pick to create Listener on it (see ListenAddr)
	// for different protocol versions
	AllowedPorts []uint

	// eth/66, eth/67, etc
	ProtocolVersion []uint

	SentryAddr []string

	// If set to a non-nil value, the given NAT port mapper
	// is used to make the listening port available to the
	// Internet.
	NAT nat.Interface `toml:",omitempty"`

	// NAT interface description (see NAT.Parse()).
	NATSpec string

	// If Dialer is set to a non-nil value, the given Dialer
	// is used to dial outbound peer connections.
	Dialer NodeDialer `toml:"-"`

	// If NoDial is true, the server will not dial any peers.
	NoDial bool `toml:",omitempty"`

	// If EnableMsgEvents is set then the server will emit PeerEvents
	// whenever a message is sent to or received from a peer
	EnableMsgEvents bool

	// it is actually used but a linter got confused
	clock mclock.Clock //nolint:structcheck

	TmpDir string

	MetricsEnabled bool
}

func (config *Config) ListenPort() int {
	_, portStr, err := net.SplitHostPort(config.ListenAddr)
	if err != nil {
		return 0
	}
	port, err := strconv.Atoi(portStr)
	if err != nil {
		return 0
	}
	return port
}

// Server manages all peer connections.
type Server struct {
	// Config fields may not be modified while the server is running.
	Config

	// Hooks for testing. These are useful because we can inhibit
	// the whole protocol stack.
	newTransport func(net.Conn, *ecdsa.PublicKey) transport
	newPeerHook  func(*Peer)
	listenFunc   func(network, addr string) (net.Listener, error)

	lock    sync.Mutex // protects running
	running bool

	listener     net.Listener
	ourHandshake *protoHandshake
	loopWG       sync.WaitGroup // loop, listenLoop
	peerFeed     event.Feed
	logger       log.Logger

	nodedb             *enode.DB
	localnode          *enode.LocalNode
	localnodeAddrCache atomic.Pointer[string]
	ntab               *discover.UDPv4
	DiscV5             *discover.UDPv5
	discmix            *enode.FairMix
	dialsched          *dialScheduler

	// Channels into the run loop.
	quitCtx                 context.Context
	quitFunc                context.CancelFunc
	quit                    <-chan struct{}
	addtrusted              chan *enode.Node
	removetrusted           chan *enode.Node
	peerOp                  chan peerOpFunc
	peerOpDone              chan struct{}
	delpeer                 chan peerDrop
	checkpointPostHandshake chan *conn
	checkpointAddPeer       chan *conn

	// State of run loop and listenLoop.
	inboundHistory expHeap
	errors         map[string]uint
}

type peerOpFunc func(map[enode.ID]*Peer)

type peerDrop struct {
	*Peer
	err *PeerError
}

type connFlag int32

const (
	dynDialedConn connFlag = 1 << iota
	staticDialedConn
	inboundConn
	trustedConn
)

// conn wraps a network connection with information gathered
// during the two handshakes.
type conn struct {
	fd net.Conn
	transport
	node   *enode.Node
	flags  connFlag
	cont   chan error // The run loop uses cont to signal errors to SetupConn.
	caps   []Cap      // valid after the protocol handshake
	name   string     // valid after the protocol handshake
	pubkey [64]byte
}

type transport interface {
	// The two handshakes.
	doEncHandshake(prv *ecdsa.PrivateKey) (*ecdsa.PublicKey, error)
	doProtoHandshake(our *protoHandshake) (*protoHandshake, error)
	// The MsgReadWriter can only be used after the encryption
	// handshake has completed. The code uses conn.id to track this
	// by setting it to a non-nil value after the encryption handshake.
	MsgReadWriter
	// transports must provide Close because we use MsgPipe in some
	// tests. Closing the actual network connection doesn't do
	// anything in those tests because MsgPipe doesn't use it.
	close(err error)
}

func (c *conn) String() string {
	s := c.flags.String()
	if (c.node.ID() != enode.ID{}) {
		s += " " + c.node.ID().String()
	}
	s += " " + c.fd.RemoteAddr().String()
	return s
}

func (f connFlag) String() string {
	s := ""
	if f&trustedConn != 0 {
		s += "-trusted"
	}
	if f&dynDialedConn != 0 {
		s += "-dyndial"
	}
	if f&staticDialedConn != 0 {
		s += "-staticdial"
	}
	if f&inboundConn != 0 {
		s += "-inbound"
	}
	if s != "" {
		s = s[1:]
	}
	return s
}

func (c *conn) is(f connFlag) bool {
	flags := connFlag(atomic.LoadInt32((*int32)(&c.flags)))
	return flags&f != 0
}

func (c *conn) set(f connFlag, val bool) {
	for {
		oldFlags := connFlag(atomic.LoadInt32((*int32)(&c.flags)))
		flags := oldFlags
		if val {
			flags |= f
		} else {
			flags &= ^f
		}
		if atomic.CompareAndSwapInt32((*int32)(&c.flags), int32(oldFlags), int32(flags)) {
			return
		}
	}
}

// LocalNode returns the local node record.
func (srv *Server) LocalNode() *enode.LocalNode {
	return srv.localnode
}

// Peers returns all connected peers.
func (srv *Server) Peers() []*Peer {
	var ps []*Peer
	srv.doPeerOp(func(peers map[enode.ID]*Peer) {
		for _, p := range peers {
			ps = append(ps, p)
		}
	})
	return ps
}

func (srv *Server) SetP2PListenFunc(listenFunc func(network, addr string) (net.Listener, error)) {
	srv.listenFunc = listenFunc
}

// PeerCount returns the number of connected peers.
func (srv *Server) PeerCount() int {
	var count int
	srv.doPeerOp(func(ps map[enode.ID]*Peer) {
		count = len(ps)
	})
	return count
}

// AddPeer adds the given node to the static node set. When there is room in the peer set,
// the server will connect to the node. If the connection fails for any reason, the server
// will attempt to reconnect the peer.
func (srv *Server) AddPeer(node *enode.Node) {
	srv.dialsched.addStatic(node)
}

// RemovePeer removes a node from the static node set. It also disconnects from the given
// node if it is currently connected as a peer.
//
// This method blocks until all protocols have exited and the peer is removed. Do not use
// RemovePeer in protocol implementations, call Disconnect on the Peer instead.
func (srv *Server) RemovePeer(node *enode.Node) {
	var (
		ch  chan *PeerEvent
		sub event.Subscription
	)
	// Disconnect the peer on the main loop.
	srv.doPeerOp(func(peers map[enode.ID]*Peer) {
		srv.dialsched.removeStatic(node)
		if peer := peers[node.ID()]; peer != nil {
			ch = make(chan *PeerEvent, 1)
			sub = srv.peerFeed.Subscribe(ch)
			peer.Disconnect(NewPeerError(PeerErrorDiscReason, DiscRequested, nil, "Server.RemovePeer Disconnect"))
		}
	})
	// Wait for the peer connection to end.
	if ch != nil {
		defer sub.Unsubscribe()
		for ev := range ch {
			if ev.Peer == node.ID() && ev.Type == PeerEventTypeDrop {
				return
			}
		}
	}
}

// AddTrustedPeer adds the given node to a reserved whitelist which allows the
// node to always connect, even if the slot are full.
func (srv *Server) AddTrustedPeer(node *enode.Node) {
	select {
	case srv.addtrusted <- node:
	case <-srv.quit:
	}
}

// RemoveTrustedPeer removes the given node from the trusted peer set.
func (srv *Server) RemoveTrustedPeer(node *enode.Node) {
	select {
	case srv.removetrusted <- node:
	case <-srv.quit:
	}
}

// SubscribeEvents subscribes the given channel to peer events.
func (srv *Server) SubscribeEvents(ch chan *PeerEvent) event.Subscription {
	return srv.peerFeed.Subscribe(ch)
}

// Self returns the local node's endpoint information.
func (srv *Server) Self() *enode.Node {
	srv.lock.Lock()
	ln := srv.localnode
	srv.lock.Unlock()

	if ln == nil {
		return enode.NewV4(&srv.PrivateKey.PublicKey, net.ParseIP("0.0.0.0"), 0, 0)
	}
	return ln.Node()
}

// Stop terminates the server and all active peer connections.
// It blocks until all active connections have been closed.
func (srv *Server) Stop() {
	srv.lock.Lock()
	if !srv.running {
		if srv.nodedb != nil {
			srv.nodedb.Close()
		}
		srv.lock.Unlock()
		return
	}
	srv.running = false
	srv.quitFunc()
	if srv.listener != nil {
		// this unblocks listener Accept
		_ = srv.listener.Close()
	}
	if srv.nodedb != nil {
		srv.nodedb.Close()
	}
	srv.lock.Unlock()
	srv.loopWG.Wait()
}

// sharedUDPConn implements a shared connection. Write sends messages to the underlying connection while read returns
// messages that were found unprocessable and sent to the unhandled channel by the primary listener.
type sharedUDPConn struct {
	*net.UDPConn
	unhandled chan discover.ReadPacket
}

// ReadFromUDP implements discover.UDPConn
func (s *sharedUDPConn) ReadFromUDP(b []byte) (n int, addr *net.UDPAddr, err error) {
	packet, ok := <-s.unhandled
	if !ok {
		return 0, nil, errors.New("connection was closed")
	}
	l := len(packet.Data)
	if l > len(b) {
		l = len(b)
	}
	copy(b[:l], packet.Data[:l])
	return l, packet.Addr, nil
}

// Close implements discover.UDPConn
func (s *sharedUDPConn) Close() error {
	return nil
}
func (srv *Server) Running() bool {
	srv.lock.Lock()
	defer srv.lock.Unlock()
	return srv.running
}

// Start starts running the server.
// Servers can not be re-used after stopping.
func (srv *Server) Start(ctx context.Context, logger log.Logger) error {
	srv.lock.Lock()
	defer srv.lock.Unlock()
	if srv.running {
		return errors.New("server already running")
	}

	srv.logger = logger
	if srv.clock == nil {
		srv.clock = mclock.System{}
	}
	if srv.NoDial && srv.ListenAddr == "" {
		srv.logger.Warn("P2P server will be useless, neither dialing nor listening")
	}

	// static fields
	if srv.PrivateKey == nil {
		return errors.New("Server.PrivateKey must be set to a non-nil key")
	}
	if srv.MaxPendingPeers <= 0 {
		return errors.New("MaxPendingPeers must be greater than zero")
	}
	if srv.newTransport == nil {
		srv.newTransport = newRLPX
	}
	if srv.listenFunc == nil {
		srv.listenFunc = net.Listen
	}
	srv.quitCtx, srv.quitFunc = context.WithCancel(ctx)
	srv.quit = srv.quitCtx.Done()
	srv.delpeer = make(chan peerDrop)
	srv.checkpointPostHandshake = make(chan *conn)
	srv.checkpointAddPeer = make(chan *conn)
	srv.addtrusted = make(chan *enode.Node)
	srv.removetrusted = make(chan *enode.Node)
	srv.peerOp = make(chan peerOpFunc)
	srv.peerOpDone = make(chan struct{})

	if err := srv.setupLocalNode(); err != nil {
		return err
	}
	if srv.ListenAddr != "" {
		if err := srv.setupListening(srv.quitCtx); err != nil {
			return err
		}
	}
	if err := srv.setupDiscovery(srv.quitCtx); err != nil {
		return err
	}
	srv.setupDialScheduler()

	srv.running = true
	srv.loopWG.Add(1)
	go srv.run()
	return nil
}

func (srv *Server) updateLocalNodeStaticAddrCache() {
	localNodeAddr := srv.localnode.Node().URLv4()
	srv.localnodeAddrCache.Store(&localNodeAddr)

}
func (srv *Server) setupLocalNode() error {
	// Create the devp2p handshake.
	pubkey := crypto.MarshalPubkey(&srv.PrivateKey.PublicKey)
	srv.ourHandshake = &protoHandshake{Version: baseProtocolVersion, Name: srv.Name, Pubkey: pubkey}
	for _, p := range srv.Protocols {
		srv.ourHandshake.Caps = append(srv.ourHandshake.Caps, p.cap())
	}
	sort.Sort(capsByNameAndVersion(srv.ourHandshake.Caps))
	// Create the local node
	db, err := enode.OpenDB(srv.quitCtx, srv.Config.NodeDatabase, srv.Config.TmpDir)
	if err != nil {
		return err
	}
	srv.nodedb = db

	srv.localnode = enode.NewLocalNode(db, srv.PrivateKey, srv.logger)
	srv.localnode.SetFallbackIP(net.IP{127, 0, 0, 1})

	// TODO: check conflicts
	for _, p := range srv.Protocols {
		for _, e := range p.Attributes {
			srv.localnode.Set(e)
		}
	}

	srv.updateLocalNodeStaticAddrCache()

	switch srv.NAT.(type) {
	case nil:
		// No NAT interface, do nothing.
	case nat.ExtIP:
		// ExtIP doesn't block, set the IP right away.
		ip, _ := srv.NAT.ExternalIP()
		srv.localnode.SetStaticIP(ip)
		srv.updateLocalNodeStaticAddrCache()
	default:
		// Ask the router about the IP. This takes a while and blocks startup,
		// do it in the background.
		srv.loopWG.Add(1)
		go func() {
			defer debug.LogPanic()
			defer srv.loopWG.Done()
			if ip, err := srv.NAT.ExternalIP(); err == nil {
				srv.logger.Info("NAT ExternalIP resolved", "ip", ip)
				srv.localnode.SetStaticIP(ip)
				srv.updateLocalNodeStaticAddrCache()
			} else {
				srv.logger.Warn("NAT ExternalIP resolution has failed, try to pass a different --nat option", "err", err)
			}
		}()
	}
	return nil
}

func (srv *Server) setupDiscovery(ctx context.Context) error {
	srv.discmix = enode.NewFairMix(discmixTimeout)

	// Add protocol-specific discovery sources.
	added := make(map[string]bool)
	for _, proto := range srv.Protocols {
		if proto.DialCandidates != nil && !added[proto.Name] {
			srv.discmix.AddSource(proto.DialCandidates)
			added[proto.Name] = true
		}
	}

	// Don't listen on UDP endpoint if DHT is disabled.
	if srv.NoDiscovery && !srv.DiscoveryV5 {
		return nil
	}

	addr, err := net.ResolveUDPAddr("udp", srv.ListenAddr)
	if err != nil {
		return err
	}
	conn, err := net.ListenUDP("udp", addr)
	if err != nil {
		return err
	}
	realaddr := conn.LocalAddr().(*net.UDPAddr)
	srv.logger.Trace("UDP listener up", "addr", realaddr)
	if srv.NAT != nil {
		if !realaddr.IP.IsLoopback() && srv.NAT.SupportsMapping() {
			srv.loopWG.Add(1)
			go func() {
				defer debug.LogPanic()
				defer srv.loopWG.Done()
				nat.Map(srv.NAT, srv.quit, "udp", realaddr.Port, realaddr.Port, "ethereum discovery", srv.logger)
			}()
		}
	}
	srv.localnode.SetFallbackUDP(realaddr.Port)
	srv.updateLocalNodeStaticAddrCache()

	// Discovery V4
	var unhandled chan discover.ReadPacket
	var sconn *sharedUDPConn
	if !srv.NoDiscovery {
		if srv.DiscoveryV5 {
			unhandled = make(chan discover.ReadPacket, 100)
			sconn = &sharedUDPConn{conn, unhandled}
		}
		cfg := discover.Config{
			PrivateKey:  srv.PrivateKey,
			NetRestrict: srv.NetRestrict,
			Bootnodes:   srv.BootstrapNodes,
			Unhandled:   unhandled,
			Log:         srv.logger,
		}
		ntab, err := discover.ListenV4(ctx, fmt.Sprint(srv.Config.Protocols[0].Version), conn, srv.localnode, cfg)
		if err != nil {
			return err
		}
		srv.ntab = ntab
		srv.discmix.AddSource(ntab.RandomNodes())
	}

	// Discovery V5
	if srv.DiscoveryV5 {
		cfg := discover.Config{
			PrivateKey:  srv.PrivateKey,
			NetRestrict: srv.NetRestrict,
			Bootnodes:   srv.BootstrapNodesV5,
			Log:         srv.logger,
		}
		var err error
		if sconn != nil {
			srv.DiscV5, err = discover.ListenV5(ctx, fmt.Sprint(srv.Config.Protocols[0].Version), sconn, srv.localnode, cfg)
		} else {
			srv.DiscV5, err = discover.ListenV5(ctx, fmt.Sprint(srv.Config.Protocols[0].Version), conn, srv.localnode, cfg)
		}
		if err != nil {
			return err
		}
	}
	return nil
}

func (srv *Server) setupDialScheduler() {
	config := dialConfig{
		self:           srv.localnode.ID(),
		maxDialPeers:   srv.maxDialedConns(),
		maxActiveDials: srv.MaxPendingPeers,
		log:            srv.logger,
		netRestrict:    srv.NetRestrict,
		dialer:         srv.Dialer,
		clock:          srv.clock,
	}
	if srv.ntab != nil {
		config.resolver = srv.ntab
	}
	if config.dialer == nil {
		config.dialer = tcpDialer{&net.Dialer{Timeout: defaultDialTimeout}}
	}
	var subProtocolVersion uint
	if len(srv.Protocols) > 0 {
		subProtocolVersion = srv.Protocols[0].Version
	}
	srv.dialsched = newDialScheduler(config, srv.discmix, srv.SetupConn, subProtocolVersion)
	for _, n := range srv.StaticNodes {
		srv.dialsched.addStatic(n)
	}
}

func (srv *Server) maxInboundConns() int {
	return srv.MaxPeers - srv.maxDialedConns()
}

func (srv *Server) maxDialedConns() (limit int) {
	if srv.NoDial || srv.MaxPeers == 0 {
		return 0
	}
	if srv.DialRatio == 0 {
		limit = srv.MaxPeers / defaultDialRatio
	} else {
		limit = srv.MaxPeers / srv.DialRatio
	}
	if limit == 0 {
		limit = 1
	}
	return limit
}

func (srv *Server) setupListening(ctx context.Context) error {
	// Launch the listener.
	listener, err := srv.listenFunc("tcp", srv.ListenAddr)
	if err != nil {
		return err
	}
	srv.listener = listener
	srv.ListenAddr = listener.Addr().String()

	// Update the local node record and map the TCP listening port if NAT is configured.
	if tcp, ok := listener.Addr().(*net.TCPAddr); ok {
		srv.localnode.Set(enr.TCP(tcp.Port))
		srv.updateLocalNodeStaticAddrCache()

		if !tcp.IP.IsLoopback() && (srv.NAT != nil) && srv.NAT.SupportsMapping() {
			srv.loopWG.Add(1)
			go func() {
				defer debug.LogPanic()
				defer srv.loopWG.Done()
				nat.Map(srv.NAT, srv.quit, "tcp", tcp.Port, tcp.Port, "ethereum p2p", srv.logger)
			}()
		}
	}

	srv.loopWG.Add(1)
	go func() {
		defer debug.LogPanic()
		defer srv.loopWG.Done()
		srv.listenLoop(ctx)
	}()
	return nil
}

// doPeerOp runs fn on the main loop.
func (srv *Server) doPeerOp(fn peerOpFunc) {
	select {
	case srv.peerOp <- fn:
		<-srv.peerOpDone
	case <-srv.quit:
	}
}

// run is the main loop of the server.
func (srv *Server) run() {
	defer debug.LogPanic()
	if len(srv.Config.Protocols) > 0 {
		srv.logger.Info("Started P2P networking", "version", srv.Config.Protocols[0].Version, "self", *srv.localnodeAddrCache.Load(), "name", srv.Name)
	}
	defer srv.loopWG.Done()
	defer srv.nodedb.Close()
	defer srv.discmix.Close()
	defer srv.dialsched.stop()

	var (
		peers        = make(map[enode.ID]*Peer)
		inboundCount = 0
		trusted      = make(map[enode.ID]bool, len(srv.TrustedNodes))
	)
	// Put trusted nodes into a map to speed up checks.
	// Trusted peers are loaded on startup or added via AddTrustedPeer RPC.
	for _, n := range srv.TrustedNodes {
		trusted[n.ID()] = true
	}

	logTimer := time.NewTicker(serverStatsLogInterval)
	defer logTimer.Stop()

running:
	for {
		select {
		case <-srv.quit:
			// The server was stopped. Run the cleanup logic.
			break running
		case n := <-srv.addtrusted:
			// This channel is used by AddTrustedPeer to add a node
			// to the trusted node set.
			srv.logger.Trace("Adding trusted node", "node", n)
			trusted[n.ID()] = true
			if p, ok := peers[n.ID()]; ok {
				p.rw.set(trustedConn, true)
			}

		case n := <-srv.removetrusted:
			// This channel is used by RemoveTrustedPeer to remove a node
			// from the trusted node set.
			srv.logger.Trace("Removing trusted node", "node", n)
			delete(trusted, n.ID())
			if p, ok := peers[n.ID()]; ok {
				p.rw.set(trustedConn, false)
			}

		case op := <-srv.peerOp:
			// This channel is used by GoodPeers and PeerCount.
			op(peers)
			srv.peerOpDone <- struct{}{}

		case c := <-srv.checkpointPostHandshake:
			// A connection has passed the encryption handshake so
			// the remote identity is known (but hasn't been verified yet).
			if trusted[c.node.ID()] {
				// Ensure that the trusted flag is set before checking against MaxPeers.
				c.flags |= trustedConn
			}
			c.cont <- nil

		case c := <-srv.checkpointAddPeer:
			// At this point the connection is past the protocol handshake.
			// Its capabilities are known and the remote identity is verified.
			err := srv.postHandshakeChecks(peers, inboundCount, c)
			if err == nil {
				// The handshakes are done and it passed all checks.
				p := srv.launchPeer(c, c.pubkey)
				peers[c.node.ID()] = p
				srv.logger.Trace("Adding p2p peer", "peercount", len(peers), "url", p.Node(), "conn", c.flags, "name", p.Fullname())
				srv.dialsched.peerAdded(c)
				if p.Inbound() {
					inboundCount++
				}
			}
			c.cont <- err

		case pd := <-srv.delpeer:
			// A peer disconnected.
			d := common.PrettyDuration(mclock.Now() - pd.created)
			delete(peers, pd.ID())
			srv.logger.Trace("Removing p2p peer", "peercount", len(peers), "url", pd.Node(), "duration", d, "err", pd.err)
			srv.dialsched.peerRemoved(pd.rw)
			if pd.Inbound() {
				inboundCount--
			}
		case <-logTimer.C:
			vals := []interface{}{"protocol", srv.Config.Protocols[0].Version, "peers", len(peers), "trusted", len(trusted), "inbound", inboundCount}

			func() {
				srv.lock.Lock()
				defer srv.lock.Unlock()
				for err, count := range srv.errors {
					vals = append(vals, err, count)
				}
			}()

			srv.logger.Debug("[p2p] Server", vals...)
		}
	}

	srv.logger.Trace("P2P networking is spinning down")

	// Terminate discovery. If there is a running lookup it will terminate soon.
	if srv.ntab != nil {
		srv.ntab.Close()
	}
	if srv.DiscV5 != nil {
		srv.DiscV5.Close()
	}
	// Disconnect all peers.
	for _, p := range peers {
		p.Disconnect(NewPeerError(PeerErrorDiscReason, DiscQuitting, nil, "Server.run() spindown"))
	}
	// Wait for peers to shut down. Pending connections and tasks are
	// not handled here and will terminate soon-ish because srv.quit
	// is closed.
	for len(peers) > 0 {
		p := <-srv.delpeer
		srv.logger.Trace("<-delpeer (spindown)")
		delete(peers, p.ID())
	}
}

func (srv *Server) postHandshakeChecks(peers map[enode.ID]*Peer, inboundCount int, c *conn) error {
	switch {
	case !c.is(trustedConn) && len(peers) >= srv.MaxPeers:
		return DiscTooManyPeers
	case !c.is(trustedConn) && c.is(inboundConn) && inboundCount >= srv.maxInboundConns():
		return DiscTooManyPeers
	case peers[c.node.ID()] != nil:
		return DiscAlreadyConnected
	case c.node.ID() == srv.localnode.ID():
		return DiscSelf
	case (len(srv.Protocols) > 0) && (countMatchingProtocols(srv.Protocols, c.caps) == 0):
		return DiscUselessPeer
	default:
		return nil
	}
}

// listenLoop runs in its own goroutine and accepts
// inbound connections.
func (srv *Server) listenLoop(ctx context.Context) {
	srv.logger.Trace("TCP listener up", "addr", srv.listener.Addr())

	// The slots limit accepts of new connections.
	slots := semaphore.NewWeighted(int64(srv.MaxPendingPeers))

	srv.errors = map[string]uint{}

	// Wait for slots to be returned on exit. This ensures all connection goroutines
	// are down before listenLoop returns.
	defer func() {
		_ = slots.Acquire(ctx, int64(srv.MaxPendingPeers))
	}()

	for {
		// Wait for a free slot before accepting.
		if slotErr := slots.Acquire(ctx, 1); slotErr != nil {
			if !errors.Is(slotErr, context.Canceled) {
				srv.logger.Error("Failed to get a peer connection slot", "err", slotErr)
			}
			return
		}

		var (
			fd      net.Conn
			err     error
			lastLog time.Time
		)
		for {
			fd, err = srv.listener.Accept()
			if netutil.IsTemporaryError(err) {
				if time.Since(lastLog) > 1*time.Second {
					srv.logger.Trace("Temporary read error", "err", err)
					lastLog = time.Now()
				}
				time.Sleep(time.Millisecond * 200)
				continue
			} else if err != nil {
				// Log the error unless the server is shutting down.
				select {
				case <-srv.quit:
				default:
					srv.logger.Error("Server listener failed to accept a connection", "err", err)
				}
				slots.Release(1)
				return
			}
			break
		}

		remoteIP := netutil.AddrIP(fd.RemoteAddr())
		if err := srv.checkInboundConn(fd, remoteIP); err != nil {
			srv.logger.Trace("Rejected inbound connection", "addr", fd.RemoteAddr(), "err", err)
			_ = fd.Close()
			slots.Release(1)
			continue
		}
		if remoteIP != nil {
			var addr *net.TCPAddr
			if tcp, ok := fd.RemoteAddr().(*net.TCPAddr); ok {
				addr = tcp
			}
			fd = newMeteredConn(fd, true, addr)
			srv.logger.Trace("Accepted connection", "addr", fd.RemoteAddr())
		}
		go func() {
			defer debug.LogPanic()
			defer slots.Release(1)
			// The error is logged in Server.setupConn().
			_ = srv.SetupConn(fd, inboundConn, nil)
		}()
	}
}

func (srv *Server) checkInboundConn(fd net.Conn, remoteIP net.IP) error {
	if remoteIP == nil {
		return nil
	}
	// Reject connections that do not match NetRestrict.
	if srv.NetRestrict != nil && !srv.NetRestrict.Contains(remoteIP) {
		return fmt.Errorf("not whitelisted in NetRestrict")
	}
	// Reject Internet peers that try too often.
	now := srv.clock.Now()
	srv.inboundHistory.expire(now, nil)
	if !netutil.IsLAN(remoteIP) && srv.inboundHistory.contains(remoteIP.String()) {
		return fmt.Errorf("too many attempts")
	}
	srv.inboundHistory.add(remoteIP.String(), now.Add(inboundThrottleTime))
	return nil
}

// SetupConn runs the handshakes and attempts to add the connection
// as a peer. It returns when the connection has been added as a peer
// or the handshakes have failed.
func (srv *Server) SetupConn(fd net.Conn, flags connFlag, dialDest *enode.Node) error {
	c := &conn{fd: fd, flags: flags, cont: make(chan error)}
	if dialDest == nil {
		c.transport = srv.newTransport(fd, nil)
	} else {
		c.transport = srv.newTransport(fd, dialDest.Pubkey())
	}

	err := srv.setupConn(c, flags, dialDest)
	if err != nil {
		c.close(err)
	}
	return err
}

func cleanError(err string) string {
	switch {
	case strings.HasSuffix(err, "i/o timeout"):
		return "i/o timeout"
	case strings.HasSuffix(err, "closed by the remote host."):
		return "closed by remote"
	case strings.HasSuffix(err, "connection reset by peer"):
		return "closed by remote"
	default:
		return err
	}
}

func (srv *Server) setupConn(c *conn, flags connFlag, dialDest *enode.Node) error {
	// Prevent leftover pending conns from entering the handshake.
	srv.lock.Lock()
	running := srv.running
	// reset error counts
	srv.errors = map[string]uint{}
	srv.lock.Unlock()
	if !running {
		return errServerStopped
	}

	// If dialing, figure out the remote public key.
	var dialPubkey *ecdsa.PublicKey
	if dialDest != nil {
		dialPubkey = new(ecdsa.PublicKey)
		if err := dialDest.Load((*enode.Secp256k1)(dialPubkey)); err != nil {
			err = errors.New("dial destination doesn't have a secp256k1 public key")
			srv.logger.Trace("Setting up connection failed", "addr", c.fd.RemoteAddr(), "conn", c.flags, "err", err)
			return err
		}
	}

	// Run the RLPx handshake.
	remotePubkey, err := c.doEncHandshake(srv.PrivateKey)
	if err != nil {
		errStr := cleanError(err.Error())
		srv.lock.Lock()
		srv.errors[errStr] = srv.errors[errStr] + 1
		srv.lock.Unlock()
		srv.logger.Trace("Failed RLPx handshake", "addr", c.fd.RemoteAddr(), "conn", c.flags, "err", err)
		return err
	}
	copy(c.pubkey[:], crypto.MarshalPubkey(remotePubkey))
	if dialDest != nil {
		c.node = dialDest
	} else {
		c.node = nodeFromConn(remotePubkey, c.fd)
	}
	clog := srv.logger.New("id", c.node.ID(), "addr", c.fd.RemoteAddr(), "conn", c.flags)
	err = srv.checkpoint(c, srv.checkpointPostHandshake)
	if err != nil {
		clog.Trace("Rejected peer", "err", err)
		return err
	}

	// Run the capability negotiation handshake.
	phs, err := c.doProtoHandshake(srv.ourHandshake)
	if err != nil {
		errStr := cleanError(err.Error())
		srv.lock.Lock()
		srv.errors[errStr] = srv.errors[errStr] + 1
		srv.lock.Unlock()
		clog.Trace("Failed p2p handshake", "err", err)
		return err
	}
	if id := c.node.ID(); !bytes.Equal(crypto.Keccak256(phs.Pubkey), id[:]) {
		clog.Trace("Wrong devp2p handshake identity", "phsid", hex.EncodeToString(phs.Pubkey))
		return DiscUnexpectedIdentity
	}
	c.caps, c.name = phs.Caps, phs.Name
	err = srv.checkpoint(c, srv.checkpointAddPeer)
	if err != nil {
		clog.Trace("Rejected peer", "err", err)
		return err
	}

	return nil
}

func nodeFromConn(pubkey *ecdsa.PublicKey, conn net.Conn) *enode.Node {
	var ip net.IP
	var port int
	if tcp, ok := conn.RemoteAddr().(*net.TCPAddr); ok {
		ip = tcp.IP
		port = tcp.Port
	}
	return enode.NewV4(pubkey, ip, port, port)
}

// checkpoint sends the conn to run, which performs the
// post-handshake checks for the stage (posthandshake, addpeer).
func (srv *Server) checkpoint(c *conn, stage chan<- *conn) error {
	select {
	case stage <- c:
	case <-srv.quit:
		return errServerStopped
	}
	return <-c.cont
}

func (srv *Server) launchPeer(c *conn, pubkey [64]byte) *Peer {
	p := newPeer(srv.logger, c, srv.Protocols, pubkey, srv.MetricsEnabled)
	if srv.EnableMsgEvents {
		// If message events are enabled, pass the peerFeed
		// to the peer.
		p.events = &srv.peerFeed
	}
	go srv.runPeer(p)
	return p
}

// runPeer runs in its own goroutine for each peer.
func (srv *Server) runPeer(p *Peer) {
	defer debug.LogPanic()
	if srv.newPeerHook != nil {
		srv.newPeerHook(p)
	}
	srv.peerFeed.Send(&PeerEvent{
		Type:          PeerEventTypeAdd,
		Peer:          p.ID(),
		RemoteAddress: p.RemoteAddr().String(),
		LocalAddress:  p.LocalAddr().String(),
	})

	// Run the per-peer main loop.
	err := p.run()

	// Announce disconnect on the main loop to update the peer set.
	// The main loop waits for existing peers to be sent on srv.delpeer
	// before returning, so this send should not select on srv.quit.
	srv.delpeer <- peerDrop{p, err}

	// Broadcast peer drop to external subscribers. This needs to be
	// after the send to delpeer so subscribers have a consistent view of
	// the peer set (i.e. Server.GoodPeers() doesn't include the peer when the
	// event is received.
	srv.peerFeed.Send(&PeerEvent{
		Type:          PeerEventTypeDrop,
		Peer:          p.ID(),
		Error:         err.Error(),
		RemoteAddress: p.RemoteAddr().String(),
		LocalAddress:  p.LocalAddr().String(),
	})
}

// NodeInfo represents a short summary of the information known about the host.
type NodeInfo struct {
	ID    string `json:"id"`    // Unique node identifier
	Name  string `json:"name"`  // Name of the node, including client type, version, OS, custom data
	Enode string `json:"enode"` // Enode URL for adding this peer from remote peers
	ENR   string `json:"enr"`   // Ethereum Node Record
	IP    string `json:"ip"`    // IP address of the node
	Ports struct {
		Discovery int `json:"discovery"` // UDP listening port for discovery protocol
		Listener  int `json:"listener"`  // TCP listening port for RLPx
	} `json:"ports"`
	ListenAddr string                 `json:"listenAddr"`
	Protocols  map[string]interface{} `json:"protocols"`
}

// NodeInfo gathers and returns a collection of metadata known about the host.
func (srv *Server) NodeInfo() *NodeInfo {
	// Gather and assemble the generic node infos
	node := srv.Self()
	info := &NodeInfo{
		Name:       srv.Name,
		Enode:      node.URLv4(),
		ID:         node.ID().String(),
		IP:         node.IP().String(),
		ListenAddr: srv.ListenAddr,
		Protocols:  make(map[string]interface{}),
	}
	info.Ports.Discovery = node.UDP()
	info.Ports.Listener = node.TCP()
	info.ENR = node.String()

	// Gather all the running protocol infos (only once per protocol type)
	for _, proto := range srv.Protocols {
		if _, ok := info.Protocols[proto.Name]; !ok {
			nodeInfo := interface{}("unknown")
			if query := proto.NodeInfo; query != nil {
				nodeInfo = proto.NodeInfo()
			}
			info.Protocols[proto.Name] = nodeInfo
		}
	}
	return info
}

// PeersInfo returns an array of metadata objects describing connected peers.
func (srv *Server) PeersInfo() []*PeerInfo {
	// Gather all the generic and sub-protocol specific infos
	infos := make([]*PeerInfo, 0, srv.PeerCount())
	for _, peer := range srv.Peers() {
		if peer != nil {
			infos = append(infos, peer.Info())
			peer.ResetDiagnosticsCounters()
		}
	}
	// Sort the result array alphabetically by node identifier
	for i := 0; i < len(infos); i++ {
		for j := i + 1; j < len(infos); j++ {
			if infos[i].ID > infos[j].ID {
				infos[i], infos[j] = infos[j], infos[i]
			}
		}
	}
	return infos
}

// PeersInfo returns an array of metadata objects describing connected peers.
func (srv *Server) DiagnosticsPeersInfo() map[string]*diagnostics.PeerStatistics {
	// Gather all the generic and sub-protocol specific infos
	infos := make(map[string]*diagnostics.PeerStatistics)
	for _, peer := range srv.Peers() {
		if peer != nil {
			infos[peer.ID().String()] = peer.DiagInfo()
			peer.ResetDiagnosticsCounters()
		}
	}

	return infos
}<|MERGE_RESOLUTION|>--- conflicted
+++ resolved
@@ -27,10 +27,7 @@
 	"net"
 	"sort"
 	"strconv"
-<<<<<<< HEAD
-=======
 	"strings"
->>>>>>> 97f00a14
 	"sync"
 	"sync/atomic"
 	"time"
