// Copyright 2019 The go-ethereum Authors
// This file is part of the go-ethereum library.
//
// The go-ethereum library is free software: you can redistribute it and/or modify
// it under the terms of the GNU Lesser General Public License as published by
// the Free Software Foundation, either version 3 of the License, or
// (at your option) any later version.
//
// The go-ethereum library is distributed in the hope that it will be useful,
// but WITHOUT ANY WARRANTY; without even the implied warranty of
// MERCHANTABILITY or FITNESS FOR A PARTICULAR PURPOSE. See the
// GNU Lesser General Public License for more details.
//
// You should have received a copy of the GNU Lesser General Public License
// along with the go-ethereum library. If not, see <http://www.gnu.org/licenses/>.

package discover

import (
	"context"
	"crypto/ecdsa"
	"github.com/ledgerwatch/erigon/crypto"
	"net"
	"time"

	"github.com/ledgerwatch/erigon/common/mclock"
	"github.com/ledgerwatch/erigon/p2p/enode"
	"github.com/ledgerwatch/erigon/p2p/enr"
	"github.com/ledgerwatch/erigon/p2p/netutil"
	"github.com/ledgerwatch/log/v3"
)

// UDPConn is a network connection on which discovery can operate.
type UDPConn interface {
	ReadFromUDP(b []byte) (n int, addr *net.UDPAddr, err error)
	WriteToUDP(b []byte, addr *net.UDPAddr) (n int, err error)
	Close() error
	LocalAddr() net.Addr
}

// Config holds settings for the discovery listener.
type Config struct {
	// These settings are required and configure the UDP listener:
	PrivateKey *ecdsa.PrivateKey

	// These settings are optional:
	NetRestrict  *netutil.Netlist   // network whitelist
	Bootnodes    []*enode.Node      // list of bootstrap nodes
	Unhandled    chan<- ReadPacket  // unhandled packets are sent on this channel
	Log          log.Logger         // if set, log messages go here
	ValidSchemes enr.IdentityScheme // allowed identity schemes
	Clock        mclock.Clock
	ReplyTimeout time.Duration

<<<<<<< HEAD
=======
	PingBackDelay time.Duration

>>>>>>> 7c2a7150
	PrivateKeyGenerator func() (*ecdsa.PrivateKey, error)
}

func (cfg Config) withDefaults() Config {
	if cfg.Log == nil {
		cfg.Log = log.Root()
	}
	if cfg.ValidSchemes == nil {
		cfg.ValidSchemes = enode.ValidSchemes
	}
	if cfg.Clock == nil {
		cfg.Clock = mclock.System{}
	}
	if cfg.ReplyTimeout == 0 {
		cfg.ReplyTimeout = respTimeout
	}
<<<<<<< HEAD
=======
	if cfg.PingBackDelay == 0 {
		cfg.PingBackDelay = respTimeout
	}
>>>>>>> 7c2a7150
	if cfg.PrivateKeyGenerator == nil {
		cfg.PrivateKeyGenerator = crypto.GenerateKey
	}
	return cfg
}

// ListenUDP starts listening for discovery packets on the given UDP socket.
func ListenUDP(ctx context.Context, c UDPConn, ln *enode.LocalNode, cfg Config) (*UDPv4, error) {
	return ListenV4(ctx, c, ln, cfg)
}

// ReadPacket is a packet that couldn't be handled. Those packets are sent to the unhandled
// channel if configured.
type ReadPacket struct {
	Data []byte
	Addr *net.UDPAddr
}

func min(x, y int) int {
	if x > y {
		return y
	}
	return x
}<|MERGE_RESOLUTION|>--- conflicted
+++ resolved
@@ -19,9 +19,10 @@
 import (
 	"context"
 	"crypto/ecdsa"
-	"github.com/ledgerwatch/erigon/crypto"
 	"net"
 	"time"
+
+	"github.com/ledgerwatch/erigon/crypto"
 
 	"github.com/ledgerwatch/erigon/common/mclock"
 	"github.com/ledgerwatch/erigon/p2p/enode"
@@ -52,11 +53,8 @@
 	Clock        mclock.Clock
 	ReplyTimeout time.Duration
 
-<<<<<<< HEAD
-=======
 	PingBackDelay time.Duration
 
->>>>>>> 7c2a7150
 	PrivateKeyGenerator func() (*ecdsa.PrivateKey, error)
 }
 
@@ -73,12 +71,9 @@
 	if cfg.ReplyTimeout == 0 {
 		cfg.ReplyTimeout = respTimeout
 	}
-<<<<<<< HEAD
-=======
 	if cfg.PingBackDelay == 0 {
 		cfg.PingBackDelay = respTimeout
 	}
->>>>>>> 7c2a7150
 	if cfg.PrivateKeyGenerator == nil {
 		cfg.PrivateKeyGenerator = crypto.GenerateKey
 	}
