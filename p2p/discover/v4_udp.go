// Copyright 2019 The go-ethereum Authors
// This file is part of the go-ethereum library.
//
// The go-ethereum library is free software: you can redistribute it and/or modify
// it under the terms of the GNU Lesser General Public License as published by
// the Free Software Foundation, either version 3 of the License, or
// (at your option) any later version.
//
// The go-ethereum library is distributed in the hope that it will be useful,
// but WITHOUT ANY WARRANTY; without even the implied warranty of
// MERCHANTABILITY or FITNESS FOR A PARTICULAR PURPOSE. See the
// GNU Lesser General Public License for more details.
//
// You should have received a copy of the GNU Lesser General Public License
// along with the go-ethereum library. If not, see <http://www.gnu.org/licenses/>.

package discover

import (
	"bytes"
	"container/list"
	"context"
	"crypto/ecdsa"
	"errors"
	"fmt"
	"io"
	"net"
	"sync"
	"time"

	lru "github.com/hashicorp/golang-lru/v2"
	"github.com/ledgerwatch/erigon/common/debug"
	"github.com/ledgerwatch/erigon/crypto"
	"github.com/ledgerwatch/erigon/p2p/discover/v4wire"
	"github.com/ledgerwatch/erigon/p2p/enode"
	"github.com/ledgerwatch/erigon/p2p/netutil"
	"github.com/ledgerwatch/log/v3"
)

// Errors
var (
	errExpired          = errors.New("expired")
	errUnsolicitedReply = errors.New("unsolicited reply")
	errUnknownNode      = errors.New("unknown node")
	errTimeout          = errors.New("RPC timeout")
	errClockWarp        = errors.New("reply deadline too far in the future")
	errClosed           = errors.New("socket closed")
	errLowPort          = errors.New("low port")
)

var (
	errExpiredStr          = errExpired.Error()
	errUnsolicitedReplyStr = errUnsolicitedReply.Error()
	errUnknownNodeStr      = errUnknownNode.Error()
)

const (
	respTimeout    = 750 * time.Millisecond
	expiration     = 20 * time.Second
	bondExpiration = 24 * time.Hour

	maxFindnodeFailures = 5                // nodes exceeding this limit are dropped
	ntpFailureThreshold = 32               // Continuous timeouts after which to check NTP
	ntpWarningCooldown  = 10 * time.Minute // Minimum amount of time to pass before repeating NTP warning
	driftThreshold      = 10 * time.Second // Allowed clock drift before warning user

	// Discovery packets are defined to be no larger than 1280 bytes.
	// Packets larger than this size will be cut at the end and treated
	// as invalid because their hash won't match.
	maxPacketSize = 1280
)

// UDPv4 implements the v4 wire protocol.
type UDPv4 struct {
	mutex       sync.Mutex
	conn        UDPConn
	log         log.Logger
	netrestrict *netutil.Netlist
	priv        *ecdsa.PrivateKey
	localNode   *enode.LocalNode
	db          *enode.DB
	tab         *Table
	closeOnce   sync.Once
	wg          sync.WaitGroup

<<<<<<< HEAD
	addReplyMatcher     chan *replyMatcher
=======
	addReplyMatcher      chan *replyMatcher
	addReplyMatcherMutex sync.Mutex

>>>>>>> 7d28151a
	gotreply            chan reply
	gotkey              chan v4wire.Pubkey
	gotnodes            chan nodes
	replyTimeout        time.Duration
	pingBackDelay       time.Duration
	closeCtx            context.Context
	cancelCloseCtx      context.CancelFunc
	errors              map[string]uint
	unsolicitedNodes    *lru.Cache[enode.ID, *enode.Node]
	privateKeyGenerator func() (*ecdsa.PrivateKey, error)
}

// replyMatcher represents a pending reply.
//
// Some implementations of the protocol wish to send more than one
// reply packet to findnode. In general, any neighbors packet cannot
// be matched up with a specific findnode packet.
//
// Our implementation handles this by storing a callback function for
// each pending reply. Incoming packets from a node are dispatched
// to all callback functions for that node.
type replyMatcher struct {
	// these fields must match in the reply.
	from  enode.ID
	ip    net.IP
	port  int
	ptype byte

	// time when the request must complete
	deadline time.Time

	// callback is called when a matching reply arrives. If it returns matched == true, the
	// reply was acceptable. The second return value indicates whether the callback should
	// be removed from the pending reply queue. If it returns false, the reply is considered
	// incomplete and the callback will be invoked again for the next matching reply.
	callback replyMatchFunc

	// errc receives nil when the callback indicates completion or an
	// error if no further reply is received within the timeout.
	errc chan error

	// reply contains the most recent reply. This field is safe for reading after errc has
	// received a value.
	reply v4wire.Packet
}

type replyMatchFunc func(v4wire.Packet) (matched bool, requestDone bool)

// reply is a reply packet from a certain node.
type reply struct {
	from enode.ID
	ip   net.IP
	port int
	data v4wire.Packet
	// loop indicates whether there was
	// a matching request by sending on this channel.
	matched chan<- bool
}

type nodes struct {
	addr  *net.UDPAddr
	nodes []v4wire.Node
}

func ListenV4(ctx context.Context, protocol string, c UDPConn, ln *enode.LocalNode, cfg Config) (*UDPv4, error) {
	cfg = cfg.withDefaults(respTimeout)
	closeCtx, cancel := context.WithCancel(ctx)
	unsolicitedNodes, _ := lru.New[enode.ID, *enode.Node](500)

	t := &UDPv4{
		conn:                c,
		priv:                cfg.PrivateKey,
		netrestrict:         cfg.NetRestrict,
		localNode:           ln,
		db:                  ln.Database(),
		gotreply:            make(chan reply, 10),
		addReplyMatcher:     make(chan *replyMatcher, 10),
		gotkey:              make(chan v4wire.Pubkey, 10),
		gotnodes:            make(chan nodes, 10),
		replyTimeout:        cfg.ReplyTimeout,
		pingBackDelay:       cfg.PingBackDelay,
		closeCtx:            closeCtx,
		cancelCloseCtx:      cancel,
		log:                 cfg.Log,
		errors:              map[string]uint{},
		unsolicitedNodes:    unsolicitedNodes,
		privateKeyGenerator: cfg.PrivateKeyGenerator,
	}

	tab, err := newTable(t, protocol, ln.Database(), cfg.Bootnodes, cfg.TableRevalidateInterval, cfg.Log)
	if err != nil {
		return nil, err
	}
	t.tab = tab
	go tab.loop()

	t.wg.Add(2)
	go t.loop()
	go t.readLoop(cfg.Unhandled)
	return t, nil
}

// Self returns the local node.
func (t *UDPv4) Self() *enode.Node {
	return t.localNode.Node()
}

func (t *UDPv4) Version() string {
	return "v4"
}

func (t *UDPv4) Errors() map[string]uint {
	errors := map[string]uint{}

	t.mutex.Lock()
	for key, value := range t.errors {
		errors[key] = value
	}
	t.mutex.Unlock()

	return errors
}

func (t *UDPv4) LenUnsolicited() int {
	t.mutex.Lock()
	defer t.mutex.Unlock()
	return t.unsolicitedNodes.Len()
}

// Close shuts down the socket and aborts any running queries.
func (t *UDPv4) Close() {
	t.closeOnce.Do(func() {
		t.cancelCloseCtx()
		t.conn.Close()
		t.wg.Wait()
		t.tab.close()
	})
}

// Resolve searches for a specific node with the given ID and tries to get the most recent
// version of the node record for it. It returns n if the node could not be resolved.
func (t *UDPv4) Resolve(n *enode.Node) *enode.Node {
	// Try asking directly. This works if the node is still responding on the endpoint we have.
	if rn, err := t.RequestENR(n); err == nil {
		return rn
	}
	// Check table for the ID, we might have a newer version there.
	if intable := t.tab.getNode(n.ID()); intable != nil && intable.Seq() > n.Seq() {
		n = intable
		if rn, err := t.RequestENR(n); err == nil {
			return rn
		}
	}
	// Otherwise perform a network lookup.
	var key enode.Secp256k1
	if n.Load(&key) != nil {
		return n // no secp256k1 key
	}
	result := t.LookupPubkey((*ecdsa.PublicKey)(&key))
	for _, rn := range result {
		if rn.ID() == n.ID() {
			if rn1, err := t.RequestENR(rn); err == nil {
				return rn1
			}
		}
	}
	return n
}

func (t *UDPv4) ourEndpoint() v4wire.Endpoint {
	n := t.Self()
	a := &net.UDPAddr{IP: n.IP(), Port: n.UDP()}
	return v4wire.NewEndpoint(a, uint16(n.TCP()))
}

// Ping sends a ping message to the given node.
func (t *UDPv4) Ping(n *enode.Node) error {
	_, err := t.ping(n)
	return err
}

// ping sends a ping message to the given node and waits for a reply.
func (t *UDPv4) ping(n *enode.Node) (seq uint64, err error) {
	rm := t.sendPing(n.ID(), &net.UDPAddr{IP: n.IP(), Port: n.UDP()}, nil)
	if err = <-rm.errc; err == nil {
		seq = rm.reply.(*v4wire.Pong).ENRSeq
	}
	return seq, err
}

// sendPing sends a ping message to the given node and invokes the callback
// when the reply arrives.
func (t *UDPv4) sendPing(toid enode.ID, toaddr *net.UDPAddr, callback func()) *replyMatcher {
	req := t.makePing(toaddr)
	packet, hash, err := v4wire.Encode(t.priv, req)
	if err != nil {
		errc := make(chan error, 1)
		errc <- err
		return &replyMatcher{errc: errc}
	}
	// Add a matcher for the reply to the pending reply queue. Pongs are matched if they
	// reference the ping we're about to send.
	rm := t.pending(toid, toaddr.IP, toaddr.Port, v4wire.PongPacket, func(p v4wire.Packet) (matched bool, requestDone bool) {
		matched = bytes.Equal(p.(*v4wire.Pong).ReplyTok, hash)
		if matched && callback != nil {
			callback()
		}
		return matched, matched
	})
	// Send the packet.
	t.localNode.UDPContact(toaddr)
	t.write(toaddr, toid, req.Name(), packet) //nolint:errcheck
	return rm
}

func (t *UDPv4) makePing(toaddr *net.UDPAddr) *v4wire.Ping {
	return &v4wire.Ping{
		Version:    4,
		From:       t.ourEndpoint(),
		To:         v4wire.NewEndpoint(toaddr, 0),
		Expiration: uint64(time.Now().Add(expiration).Unix()),
		ENRSeq:     t.localNode.Node().Seq(),
	}
}

// LookupPubkey finds the closest nodes to the given public key.
func (t *UDPv4) LookupPubkey(key *ecdsa.PublicKey) []*enode.Node {
	if t.tab.len() == 0 {
		// All nodes were dropped, refresh. The very first query will hit this
		// case and run the bootstrapping logic.
		<-t.tab.refresh()
	}
	return t.newLookup(t.closeCtx, key).run()
}

// RandomNodes is an iterator yielding nodes from a random walk of the DHT.
func (t *UDPv4) RandomNodes() enode.Iterator {
	return newLookupIterator(t.closeCtx, t.newRandomLookup)
}

// lookupRandom implements transport.
func (t *UDPv4) lookupRandom() []*enode.Node {
	return t.newRandomLookup(t.closeCtx).run()
}

// lookupSelf implements transport.
func (t *UDPv4) lookupSelf() []*enode.Node {
	return t.newLookup(t.closeCtx, &t.priv.PublicKey).run()
}

func (t *UDPv4) newRandomLookup(ctx context.Context) *lookup {
	key, err := t.privateKeyGenerator()
	if err != nil {
		t.log.Warn("Failed to generate a random node key for newRandomLookup", "err", err)
		key = t.priv
	}
	return t.newLookup(ctx, &key.PublicKey)
}

func (t *UDPv4) newLookup(ctx context.Context, targetKey *ecdsa.PublicKey) *lookup {
	targetKeyEnc := v4wire.EncodePubkey(targetKey)
	target := enode.PubkeyEncoded(targetKeyEnc).ID()

	it := newLookup(ctx, t.tab, target, func(n *node) ([]*node, error) {
		return t.findnode(n.ID(), n.addr(), targetKeyEnc)
	})
	return it
}

// FindNode sends a "FindNode" request to the given node and waits until
// the node has sent up to bucketSize neighbors or a respTimeout has passed.
func (t *UDPv4) FindNode(toNode *enode.Node, targetKey *ecdsa.PublicKey) ([]*enode.Node, error) {
	targetKeyEnc := v4wire.EncodePubkey(targetKey)
	nodes, err := t.findnode(toNode.ID(), wrapNode(toNode).addr(), targetKeyEnc)
	return unwrapNodes(nodes), err
}

func (t *UDPv4) findnode(toid enode.ID, toaddr *net.UDPAddr, target v4wire.Pubkey) ([]*node, error) {
	t.ensureBond(toid, toaddr)

	// Add a matcher for 'neighbours' replies to the pending reply queue. The matcher is
	// active until enough nodes have been received.
	nodes := make([]*node, 0, bucketSize)
	nreceived := 0
	rm := t.pending(toid, toaddr.IP, toaddr.Port, v4wire.NeighborsPacket, func(r v4wire.Packet) (matched bool, requestDone bool) {
		reply := r.(*v4wire.Neighbors)
		for _, rn := range reply.Nodes {
			nreceived++
			n, err := t.nodeFromRPC(toaddr, rn)
			if err != nil {
				t.log.Trace("Invalid neighbor node received", "ip", rn.IP, "addr", toaddr, "err", err)
				continue
			}
			nodes = append(nodes, n)
		}
		return true, nreceived >= bucketSize
	})
	_, err := t.send(toaddr, toid, &v4wire.Findnode{
		Target:     target,
		Expiration: uint64(time.Now().Add(expiration).Unix()),
	})

	// Ensure that callers don't see a timeout if the node actually responded. Since
	// findnode can receive more than one neighbors response, the reply matcher will be
	// active until the remote node sends enough nodes. If the remote end doesn't have
	// enough nodes the reply matcher will time out waiting for the second reply, but
	// there's no need for an error in that case.
	if errors.Is(err, errTimeout) && rm.reply != nil {
		err = nil
	}
	if err != nil {
		return nodes, err
	}

	err = <-rm.errc
	if errors.Is(err, errTimeout) && rm.reply != nil {
		err = nil
	}
	return nodes, err
}

// RequestENR sends enrRequest to the given node and waits for a response.
func (t *UDPv4) RequestENR(n *enode.Node) (*enode.Node, error) {
	addr := &net.UDPAddr{IP: n.IP(), Port: n.UDP()}
	t.ensureBond(n.ID(), addr)

	req := &v4wire.ENRRequest{
		Expiration: uint64(time.Now().Add(expiration).Unix()),
	}
	packet, hash, err := v4wire.Encode(t.priv, req)
	if err != nil {
		return nil, err
	}

	// Add a matcher for the reply to the pending reply queue. Responses are matched if
	// they reference the request we're about to send.
	rm := t.pending(n.ID(), addr.IP, addr.Port, v4wire.ENRResponsePacket, func(r v4wire.Packet) (matched bool, requestDone bool) {
		matched = bytes.Equal(r.(*v4wire.ENRResponse).ReplyTok, hash)
		return matched, matched
	})
	// Send the packet and wait for the reply.

	err = t.write(addr, n.ID(), req.Name(), packet)
	if err != nil {
		return nil, err
	}
	if err = <-rm.errc; err != nil {
		return nil, err
	}
	// Verify the response record.
	respN, err := enode.New(enode.ValidSchemes, &rm.reply.(*v4wire.ENRResponse).Record)
	if err != nil {
		return nil, err
	}
	if respN.ID() != n.ID() {
		return nil, fmt.Errorf("invalid ID in response record")
	}
	if respN.Seq() < n.Seq() {
		return n, nil // response record is older
	}
	if err := netutil.CheckRelayIP(addr.IP, respN.IP()); err != nil {
		return nil, fmt.Errorf("invalid IP in response record: %w", err)
	}
	return respN, nil
}

// pending adds a reply matcher to the pending reply queue.
// see the documentation of type replyMatcher for a detailed explanation.
func (t *UDPv4) pending(id enode.ID, ip net.IP, port int, ptype byte, callback replyMatchFunc) *replyMatcher {
	ch := make(chan error, 1)
	p := &replyMatcher{from: id, ip: ip, port: port, ptype: ptype, callback: callback, errc: ch}

<<<<<<< HEAD
=======
	t.addReplyMatcherMutex.Lock()
	defer t.addReplyMatcherMutex.Unlock()
	if t.addReplyMatcher == nil {
		ch <- errClosed
		return p
	}

>>>>>>> 7d28151a
	select {
	case t.addReplyMatcher <- p:
		// loop will handle it
	case <-t.closeCtx.Done():
		ch <- errClosed
	}
	return p
}

// handleReply dispatches a reply packet, invoking reply matchers. It returns
// whether any matcher considered the packet acceptable.
func (t *UDPv4) handleReply(from enode.ID, fromIP net.IP, port int, req v4wire.Packet) bool {
	matched := make(chan bool, 1)
	select {
	case t.gotreply <- reply{from, fromIP, port, req, matched}:
		// loop will handle it
		return <-matched
	case <-t.closeCtx.Done():
		return false
	}
}

// loop runs in its own goroutine. it keeps track of
// the refresh timer and the pending reply queue.
func (t *UDPv4) loop() {
	defer debug.LogPanic()
	defer t.wg.Done()

	var (
		plist        = list.New()
		mutex        = sync.Mutex{}
		contTimeouts = 0 // number of continuous timeouts to do NTP checks
		ntpWarnTime  = time.Unix(0, 0)
	)

	listUpdate := make(chan *list.Element, 10)

	go func() {
		var (
			timeout     = time.NewTimer(0)
			nextTimeout *replyMatcher // head of plist when timeout was last reset
		)

		<-timeout.C // ignore first timeout
		defer timeout.Stop()

		resetTimeout := func() {
			mutex.Lock()
			defer mutex.Unlock()

			if plist.Front() == nil || nextTimeout == plist.Front().Value {
				return
			}

			// Start the timer so it fires when the next pending reply has expired.
			now := time.Now()
			for el := plist.Front(); el != nil; el = el.Next() {
				nextTimeout = el.Value.(*replyMatcher)
				if dist := nextTimeout.deadline.Sub(now); dist < 2*t.replyTimeout {
					timeout.Reset(dist)
					return
				}
				// Remove pending replies whose deadline is too far in the
				// future. These can occur if the system clock jumped
				// backwards after the deadline was assigned.
				nextTimeout.errc <- errClockWarp
				plist.Remove(el)
			}

			nextTimeout = nil
			timeout.Stop()
		}

		for {
			select {
			case <-t.closeCtx.Done():
				return

			case now := <-timeout.C:
				func() {
					mutex.Lock()
					defer mutex.Unlock()

					nextTimeout = nil
					// Notify and remove callbacks whose deadline is in the past.
					for el := plist.Front(); el != nil; el = el.Next() {
						p := el.Value.(*replyMatcher)
						if !now.Before(p.deadline) {
							p.errc <- errTimeout
							plist.Remove(el)
							contTimeouts++
						}
					}
					// If we've accumulated too many timeouts, do an NTP time sync check
					if contTimeouts > ntpFailureThreshold {
						if time.Since(ntpWarnTime) >= ntpWarningCooldown {
							ntpWarnTime = time.Now()
							go checkClockDrift()
						}
						contTimeouts = 0
					}
				}()

				resetTimeout()

			case el := <-listUpdate:
				if el == nil {
					return
				}

				resetTimeout()
			}
		}
	}()

	for {
		select {
		case <-t.closeCtx.Done():
			listUpdate <- nil
			func() {
				mutex.Lock()
				defer mutex.Unlock()
				for el := plist.Front(); el != nil; el = el.Next() {
					el.Value.(*replyMatcher).errc <- errClosed
				}
			}()
<<<<<<< HEAD
=======

			t.addReplyMatcherMutex.Lock()
			defer t.addReplyMatcherMutex.Unlock()
			close(t.addReplyMatcher)
			for matcher := range t.addReplyMatcher {
				matcher.errc <- errClosed
			}
			t.addReplyMatcher = nil
>>>>>>> 7d28151a
			return

		case p := <-t.addReplyMatcher:
			func() {
				mutex.Lock()
				defer mutex.Unlock()
				p.deadline = time.Now().Add(t.replyTimeout)
				listUpdate <- plist.PushBack(p)
			}()

		case r := <-t.gotreply:

			type matchCandidate struct {
				el   *list.Element
				errc chan error
			}

			var matchCandidates []matchCandidate

			mutex.Lock()
			for el := plist.Front(); el != nil; el = el.Next() {
				p := el.Value.(*replyMatcher)
				if p.from == r.from && p.ptype == r.data.Kind() && p.ip.Equal(r.ip) {
					candidate := matchCandidate{el, p.errc}
					p.errc = make(chan error, 1)
					matchCandidates = append(matchCandidates, candidate)
				}
			}
			mutex.Unlock()

			if len(matchCandidates) == 0 {
				// if there are no matched candidates try again matching against
				// ip & port to handle node key changes
				mutex.Lock()
				for el := plist.Front(); el != nil; el = el.Next() {
					p := el.Value.(*replyMatcher)
					if p.ptype == r.data.Kind() && p.ip.Equal(r.ip) && p.port == r.port {
						candidate := matchCandidate{el, p.errc}
						p.errc = make(chan error, 1)
						matchCandidates = append(matchCandidates, candidate)
					}
				}
				mutex.Unlock()

				if len(matchCandidates) == 0 {
					r.matched <- false
				}
			}

			go func(r reply) {
				var matched bool // whether any replyMatcher considered the reply acceptable.
				for _, candidate := range matchCandidates {
					p := candidate.el.Value.(*replyMatcher)
					ok, requestDone := p.callback(r.data)
					matched = matched || ok
					p.reply = r.data

					// Remove the matcher if callback indicates that all replies have been received.
					if requestDone {
						mutex.Lock()
						plist.Remove(candidate.el)
						mutex.Unlock()
						candidate.errc <- nil
						listUpdate <- candidate.el
					} else {
						select {
						case err := <-p.errc:
							candidate.errc <- err
						default:
							p.errc = candidate.errc
						}
					}
				}

				r.matched <- matched
			}(r)

			// Reset the continuous timeout counter (time drift detection)
			contTimeouts = 0
		case key := <-t.gotkey:
			go func() {
				if key, err := v4wire.DecodePubkey(crypto.S256(), key); err == nil {
					nodes := t.LookupPubkey(key)
					mutex.Lock()
					defer mutex.Unlock()

					for _, n := range nodes {
						t.unsolicitedNodes.Add(n.ID(), n)
					}
				}
			}()

		case nodes := <-t.gotnodes:

			func() {
				mutex.Lock()
				defer mutex.Unlock()
				for _, rn := range nodes.nodes {
					n, err := t.nodeFromRPC(nodes.addr, rn)
					if err != nil {
						t.log.Trace("Invalid neighbor node received", "ip", rn.IP, "addr", nodes.addr, "err", err)
						continue
					}
					t.unsolicitedNodes.Add(n.ID(), &n.Node)
				}
			}()
		}
	}
}

//nolint:unparam
func (t *UDPv4) send(toaddr *net.UDPAddr, toid enode.ID, req v4wire.Packet) ([]byte, error) {
	packet, hash, err := v4wire.Encode(t.priv, req)
	if err != nil {
		return hash, err
	}
	return hash, t.write(toaddr, toid, req.Name(), packet)
}

func (t *UDPv4) write(toaddr *net.UDPAddr, toid enode.ID, what string, packet []byte) error {
	_, err := t.conn.WriteToUDP(packet, toaddr)
	t.log.Trace(">> "+what, "id", toid, "addr", toaddr, "err", err)
	return err
}

// readLoop runs in its own goroutine. it handles incoming UDP packets.
func (t *UDPv4) readLoop(unhandled chan<- ReadPacket) {
	defer t.wg.Done()
	defer debug.LogPanic()

	if unhandled != nil {
		defer close(unhandled)
	}

	unknownKeys, _ := lru.New[v4wire.Pubkey, any](100)

	buf := make([]byte, maxPacketSize)
	for {
		nbytes, from, err := t.conn.ReadFromUDP(buf)
		if netutil.IsTemporaryError(err) {
			// Ignore temporary read errors.
			t.log.Trace("Temporary UDP read error", "err", err)
			continue
		} else if err != nil {
			// Shut down the loop for permament errors.
			if err != io.EOF {
				t.log.Trace("UDP read error", "err", err)
			}
			return
		}
		if err := t.handlePacket(from, buf[:nbytes]); err != nil {
			func() {
				switch {
				case errors.Is(err, errUnsolicitedReply):
					if packet, fromKey, _, err := v4wire.Decode(buf[:nbytes]); err == nil {
						switch packet.Kind() {
						case v4wire.PongPacket:
							if _, ok := unknownKeys.Get(fromKey); !ok {
								fromId := enode.PubkeyEncoded(fromKey).ID()
								t.log.Trace("Unsolicited packet", "type", packet.Name(), "from", fromId, "addr", from)
								unknownKeys.Add(fromKey, nil)
								t.gotkey <- fromKey
							}
						case v4wire.NeighborsPacket:
							neighbors := packet.(*v4wire.Neighbors)
							t.gotnodes <- nodes{from, neighbors.Nodes}
						default:
							fromId := enode.PubkeyEncoded(fromKey).ID()
							t.log.Trace("Unsolicited packet", "type", packet.Name(), "from", fromId, "addr", from)
						}
					} else {
						t.log.Trace("Unsolicited packet handling failed", "addr", from, "err", err)
					}
				default:
					if unhandled != nil {
						unhandled <- ReadPacket{buf[:nbytes], from}
					}
				}
			}()
		}
	}
}

func (t *UDPv4) handlePacket(from *net.UDPAddr, buf []byte) error {
	rawpacket, fromKey, hash, err := v4wire.Decode(buf)
	if err != nil {
		t.log.Trace("Bad discv4 packet", "addr", from, "err", err)
		return err
	}
	packet := t.wrapPacket(rawpacket)
	fromID := enode.PubkeyEncoded(fromKey).ID()

	if packet.preverify != nil {
		err = packet.preverify(packet, from, fromID, fromKey)
	}
	t.log.Trace("<< "+packet.Name(), "id", fromID, "addr", from, "err", err)
	if err == nil && packet.handle != nil {
		packet.handle(packet, from, fromID, hash)
	}
	return err
}

// checkBond checks if the given node has a recent enough endpoint proof.
func (t *UDPv4) checkBond(id enode.ID, ip net.IP) bool {
	return time.Since(t.db.LastPongReceived(id, ip)) < bondExpiration
}

// ensureBond solicits a ping from a node if we haven't seen a ping from it for a while.
// This ensures there is a valid endpoint proof on the remote end.
func (t *UDPv4) ensureBond(toid enode.ID, toaddr *net.UDPAddr) {
	tooOld := time.Since(t.db.LastPingReceived(toid, toaddr.IP)) > bondExpiration
	if tooOld || t.db.FindFails(toid, toaddr.IP) > maxFindnodeFailures {
		rm := t.sendPing(toid, toaddr, nil)
		<-rm.errc
		// Wait for them to ping back and process our pong.
		time.Sleep(t.pingBackDelay)
	}
}

func (t *UDPv4) nodeFromRPC(sender *net.UDPAddr, rn v4wire.Node) (*node, error) {
	if rn.UDP <= 1024 {
		return nil, errLowPort
	}
	if err := netutil.CheckRelayIP(sender.IP, rn.IP); err != nil {
		return nil, err
	}
	if t.netrestrict != nil && !t.netrestrict.Contains(rn.IP) {
		return nil, errors.New("not contained in netrestrict whitelist")
	}
	key, err := v4wire.DecodePubkey(crypto.S256(), rn.ID)
	if err != nil {
		return nil, err
	}
	n := wrapNode(enode.NewV4(key, rn.IP, int(rn.TCP), int(rn.UDP)))
	err = n.ValidateComplete()
	return n, err
}

func nodeToRPC(n *node) v4wire.Node {
	var key ecdsa.PublicKey
	var ekey v4wire.Pubkey
	if err := n.Load((*enode.Secp256k1)(&key)); err == nil {
		ekey = v4wire.EncodePubkey(&key)
	}
	return v4wire.Node{ID: ekey, IP: n.IP(), UDP: uint16(n.UDP()), TCP: uint16(n.TCP())}
}

// wrapPacket returns the handler functions applicable to a packet.
func (t *UDPv4) wrapPacket(p v4wire.Packet) *packetHandlerV4 {
	var h packetHandlerV4
	h.Packet = p
	switch p.(type) {
	case *v4wire.Ping:
		h.preverify = t.verifyPing
		h.handle = t.handlePing
	case *v4wire.Pong:
		h.preverify = t.verifyPong
	case *v4wire.Findnode:
		h.preverify = t.verifyFindnode
		h.handle = t.handleFindnode
	case *v4wire.Neighbors:
		h.preverify = t.verifyNeighbors
	case *v4wire.ENRRequest:
		h.preverify = t.verifyENRRequest
		h.handle = t.handleENRRequest
	case *v4wire.ENRResponse:
		h.preverify = t.verifyENRResponse
	}
	return &h
}

// packetHandlerV4 wraps a packet with handler functions.
type packetHandlerV4 struct {
	v4wire.Packet
	senderKey *ecdsa.PublicKey // used for ping

	// preverify checks whether the packet is valid and should be handled at all.
	preverify func(p *packetHandlerV4, from *net.UDPAddr, fromID enode.ID, fromKey v4wire.Pubkey) error
	// handle handles the packet.
	handle func(req *packetHandlerV4, from *net.UDPAddr, fromID enode.ID, mac []byte)
}

// PING/v4

func (t *UDPv4) verifyPing(h *packetHandlerV4, from *net.UDPAddr, fromID enode.ID, fromKey v4wire.Pubkey) error {
	req := h.Packet.(*v4wire.Ping)

	senderKey, err := v4wire.DecodePubkey(crypto.S256(), fromKey)
	if err != nil {
		t.mutex.Lock()
		t.errors[err.Error()] = t.errors[err.Error()] + 1
		t.mutex.Unlock()
		return err
	}
	if v4wire.Expired(req.Expiration) {
		t.mutex.Lock()
		t.errors[errExpiredStr] = t.errors[errExpiredStr] + 1
		t.mutex.Unlock()
		return errExpired
	}
	h.senderKey = senderKey
	return nil
}

func (t *UDPv4) handlePing(h *packetHandlerV4, from *net.UDPAddr, fromID enode.ID, mac []byte) {
	req := h.Packet.(*v4wire.Ping)

	// Reply.
	//nolint:errcheck
	t.send(from, fromID, &v4wire.Pong{
		To:         v4wire.NewEndpoint(from, req.From.TCP),
		ReplyTok:   mac,
		Expiration: uint64(time.Now().Add(expiration).Unix()),
		ENRSeq:     t.localNode.Node().Seq(),
	})

	// Ping back if our last pong on file is too far in the past.
	n := wrapNode(enode.NewV4(h.senderKey, from.IP, int(req.From.TCP), from.Port))
	if time.Since(t.db.LastPongReceived(n.ID(), from.IP)) > bondExpiration {
		t.sendPing(fromID, from, func() {
			t.tab.addVerifiedNode(n)
		})
	} else {
		t.tab.addVerifiedNode(n)
	}

	// Update node database and endpoint predictor.
	t.db.UpdateLastPingReceived(n.ID(), from.IP, time.Now())
	t.localNode.UDPEndpointStatement(from, &net.UDPAddr{IP: req.To.IP, Port: int(req.To.UDP)})
}

// PONG/v4

func (t *UDPv4) verifyPong(h *packetHandlerV4, from *net.UDPAddr, fromID enode.ID, fromKey v4wire.Pubkey) error {
	req := h.Packet.(*v4wire.Pong)

	if v4wire.Expired(req.Expiration) {
		t.mutex.Lock()
		t.errors[errExpiredStr] = t.errors[errExpiredStr] + 1
		t.mutex.Unlock()
		return errExpired
	}
	if !t.handleReply(fromID, from.IP, from.Port, req) {
		t.mutex.Lock()
		t.errors[errUnsolicitedReplyStr] = t.errors[errUnsolicitedReplyStr] + 1
		t.mutex.Unlock()
		return errUnsolicitedReply
	}
	t.localNode.UDPEndpointStatement(from, &net.UDPAddr{IP: req.To.IP, Port: int(req.To.UDP)})
	t.db.UpdateLastPongReceived(fromID, from.IP, time.Now())
	return nil
}

// FINDNODE/v4

func (t *UDPv4) verifyFindnode(h *packetHandlerV4, from *net.UDPAddr, fromID enode.ID, fromKey v4wire.Pubkey) error {
	req := h.Packet.(*v4wire.Findnode)

	if v4wire.Expired(req.Expiration) {
		t.mutex.Lock()
		t.errors[errExpiredStr] = t.errors[errExpiredStr] + 1
		t.mutex.Unlock()
		return errExpired
	}
	if !t.checkBond(fromID, from.IP) {
		// No endpoint proof pong exists, we don't process the packet. This prevents an
		// attack vector where the discovery protocol could be used to amplify traffic in a
		// DDOS attack. A malicious actor would send a findnode request with the IP address
		// and UDP port of the target as the source address. The recipient of the findnode
		// packet would then send a neighbors packet (which is a much bigger packet than
		// findnode) to the victim.
		t.mutex.Lock()
		t.errors[errUnknownNodeStr] = t.errors[errUnknownNodeStr] + 1
		t.mutex.Unlock()
		return errUnknownNode
	}
	return nil
}

func (t *UDPv4) handleFindnode(h *packetHandlerV4, from *net.UDPAddr, fromID enode.ID, mac []byte) {
	req := h.Packet.(*v4wire.Findnode)

	// Determine closest nodes.
	target := enode.PubkeyEncoded(req.Target).ID()
	closest := t.tab.findnodeByID(target, bucketSize, true).entries

	// Send neighbors in chunks with at most maxNeighbors per packet
	// to stay below the packet size limit.
	p := v4wire.Neighbors{Expiration: uint64(time.Now().Add(expiration).Unix())}
	var sent bool
	for _, n := range closest {
		if netutil.CheckRelayIP(from.IP, n.IP()) == nil {
			p.Nodes = append(p.Nodes, nodeToRPC(n))
		}
		if len(p.Nodes) == v4wire.MaxNeighbors {
			t.send(from, fromID, &p)
			p.Nodes = p.Nodes[:0]
			sent = true
		}
	}
	if len(p.Nodes) > 0 || !sent {
		t.send(from, fromID, &p)
	}
}

// NEIGHBORS/v4

func (t *UDPv4) verifyNeighbors(h *packetHandlerV4, from *net.UDPAddr, fromID enode.ID, fromKey v4wire.Pubkey) error {
	req := h.Packet.(*v4wire.Neighbors)

	if v4wire.Expired(req.Expiration) {
		t.mutex.Lock()
		t.errors[errExpiredStr] = t.errors[errExpiredStr] + 1
		t.mutex.Unlock()
		return errExpired
	}
	if !t.handleReply(fromID, from.IP, from.Port, h.Packet) {
		t.mutex.Lock()
		t.errors[errUnsolicitedReplyStr] = t.errors[errUnsolicitedReplyStr] + 1
		t.mutex.Unlock()
		return errUnsolicitedReply
	}
	return nil
}

// ENRREQUEST/v4

func (t *UDPv4) verifyENRRequest(h *packetHandlerV4, from *net.UDPAddr, fromID enode.ID, fromKey v4wire.Pubkey) error {
	req := h.Packet.(*v4wire.ENRRequest)

	if v4wire.Expired(req.Expiration) {
		t.mutex.Lock()
		t.errors[errExpiredStr] = t.errors[errExpiredStr] + 1
		t.mutex.Unlock()
		return errExpired
	}
	if !t.checkBond(fromID, from.IP) {
		t.mutex.Lock()
		t.errors[errUnknownNodeStr] = t.errors[errUnknownNodeStr] + 1
		t.mutex.Unlock()
		return errUnknownNode
	}
	return nil
}

func (t *UDPv4) handleENRRequest(h *packetHandlerV4, from *net.UDPAddr, fromID enode.ID, mac []byte) {
	_, err := t.send(from, fromID, &v4wire.ENRResponse{
		ReplyTok: mac,
		Record:   *t.localNode.Node().Record(),
	})

	if err != nil {
		t.mutex.Lock()
		t.errors[err.Error()] = t.errors[err.Error()] + 1
		t.mutex.Unlock()
	}
}

// ENRRESPONSE/v4

func (t *UDPv4) verifyENRResponse(h *packetHandlerV4, from *net.UDPAddr, fromID enode.ID, fromKey v4wire.Pubkey) error {
	if !t.handleReply(fromID, from.IP, from.Port, h.Packet) {
		t.mutex.Lock()
		t.errors[errUnsolicitedReplyStr] = t.errors[errUnsolicitedReplyStr] + 1
		t.mutex.Unlock()
		return errUnsolicitedReply
	}
	return nil
}<|MERGE_RESOLUTION|>--- conflicted
+++ resolved
@@ -83,13 +83,9 @@
 	closeOnce   sync.Once
 	wg          sync.WaitGroup
 
-<<<<<<< HEAD
-	addReplyMatcher     chan *replyMatcher
-=======
 	addReplyMatcher      chan *replyMatcher
 	addReplyMatcherMutex sync.Mutex
 
->>>>>>> 7d28151a
 	gotreply            chan reply
 	gotkey              chan v4wire.Pubkey
 	gotnodes            chan nodes
@@ -462,8 +458,6 @@
 	ch := make(chan error, 1)
 	p := &replyMatcher{from: id, ip: ip, port: port, ptype: ptype, callback: callback, errc: ch}
 
-<<<<<<< HEAD
-=======
 	t.addReplyMatcherMutex.Lock()
 	defer t.addReplyMatcherMutex.Unlock()
 	if t.addReplyMatcher == nil {
@@ -471,7 +465,6 @@
 		return p
 	}
 
->>>>>>> 7d28151a
 	select {
 	case t.addReplyMatcher <- p:
 		// loop will handle it
@@ -598,8 +591,6 @@
 					el.Value.(*replyMatcher).errc <- errClosed
 				}
 			}()
-<<<<<<< HEAD
-=======
 
 			t.addReplyMatcherMutex.Lock()
 			defer t.addReplyMatcherMutex.Unlock()
@@ -608,7 +599,6 @@
 				matcher.errc <- errClosed
 			}
 			t.addReplyMatcher = nil
->>>>>>> 7d28151a
 			return
 
 		case p := <-t.addReplyMatcher:
