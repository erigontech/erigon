--- conflicted
+++ resolved
@@ -773,14 +773,10 @@
 			}
 
 			// handshake is successful
-<<<<<<< HEAD
 			logger.Info("[p2p] Received status message OK", "peerId", printablePeerID, "name", peer.Name(), "caps", peer.Caps())
 
 			ss.sendNewPeerToClients(gointerfaces.ConvertHashToH512(peerID))
 			defer ss.sendGonePeerToClients(gointerfaces.ConvertHashToH512(peerID))
-=======
-			logger.Trace("[p2p] Received status message OK", "peerId", printablePeerID, "name", peer.Name(), "caps", peer.Caps())
->>>>>>> d9f8d741
 			getBlockHeadersErr := ss.getBlockHeaders(ctx, *peerBestHash, peerID)
 			if getBlockHeadersErr != nil {
 				return p2p.NewPeerError(p2p.PeerErrorFirstMessageSend, p2p.DiscNetworkError, getBlockHeadersErr, "p2p.Protocol.Run getBlockHeaders failure")
