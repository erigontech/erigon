--- conflicted
+++ resolved
@@ -345,7 +345,7 @@
 
 func handShake69(
 	ctx context.Context,
-	status *proto_sentry.StatusData,
+	status *sentryproto.StatusData,
 	rw p2p.MsgReadWriter,
 	version uint,
 	minVersion uint,
@@ -751,6 +751,7 @@
 			}
 
 			var peerBestHash *common.Hash
+			var err *p2p.PeerError
 			if protocol >= direct.ETH69 {
 				peerBestHash, err = handShake69(ctx, status, rw, protocol, protocol)
 				if err != nil {
@@ -1080,11 +1081,7 @@
 	return &emptypb.Empty{}, nil
 }
 
-<<<<<<< HEAD
-func (ss *GrpcServer) SetPeerLatestBlock(_ context.Context, req *proto_sentry.SetPeerLatestBlockRequest) (*emptypb.Empty, error) {
-=======
-func (ss *GrpcServer) PeerMinBlock(_ context.Context, req *sentryproto.PeerMinBlockRequest) (*emptypb.Empty, error) {
->>>>>>> 9af4b83d
+func (ss *GrpcServer) SetPeerLatestBlock(_ context.Context, req *sentryproto.SetPeerLatestBlockRequest) (*emptypb.Empty, error) {
 	peerID := ConvertH512ToPeerID(req.PeerId)
 	if peerInfo := ss.getPeer(peerID); peerInfo != nil {
 		peerInfo.SetIncreasedHeight(req.LatestBlockHeight)
@@ -1092,7 +1089,7 @@
 	return &emptypb.Empty{}, nil
 }
 
-func (ss *GrpcServer) SetPeerMinimumBlock(_ context.Context, req *proto_sentry.SetPeerMinimumBlockRequest) (*emptypb.Empty, error) {
+func (ss *GrpcServer) SetPeerMinimumBlock(_ context.Context, req *sentryproto.SetPeerMinimumBlockRequest) (*emptypb.Empty, error) {
 	peerID := ConvertH512ToPeerID(req.PeerId)
 	if peerInfo := ss.getPeer(peerID); peerInfo != nil {
 		peerInfo.SetNewMinBlock(req.MinBlockHeight)
@@ -1100,7 +1097,7 @@
 	return &emptypb.Empty{}, nil
 }
 
-func (ss *GrpcServer) SetPeerBlockRange(_ context.Context, req *proto_sentry.SetPeerBlockRangeRequest) (*emptypb.Empty, error) {
+func (ss *GrpcServer) SetPeerBlockRange(_ context.Context, req *sentryproto.SetPeerBlockRangeRequest) (*emptypb.Empty, error) {
 	peerID := ConvertH512ToPeerID(req.PeerId)
 	if peerInfo := ss.getPeer(peerID); peerInfo != nil {
 		peerInfo.SetNewMinBlock(req.MinBlockHeight)
@@ -1309,13 +1306,9 @@
 	case direct.ETH67:
 		reply.Protocol = sentryproto.Protocol_ETH67
 	case direct.ETH68:
-<<<<<<< HEAD
-		reply.Protocol = proto_sentry.Protocol_ETH68
+		reply.Protocol = sentryproto.Protocol_ETH68
 	case direct.ETH69:
-		reply.Protocol = proto_sentry.Protocol_ETH69
-=======
-		reply.Protocol = sentryproto.Protocol_ETH68
->>>>>>> 9af4b83d
+		reply.Protocol = sentryproto.Protocol_ETH69
 	}
 	return reply, nil
 }
