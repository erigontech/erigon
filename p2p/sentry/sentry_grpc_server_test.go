--- conflicted
+++ resolved
@@ -105,13 +105,8 @@
 		gspecNoFork  = &types.Genesis{Config: configNoFork}
 		gspecProFork = &types.Genesis{Config: configProFork}
 
-<<<<<<< HEAD
-		genesisNoFork  = core.MustCommitGenesis(gspecNoFork, dbNoFork, "", log.Root(), nil)
-		genesisProFork = core.MustCommitGenesis(gspecProFork, dbProFork, "", log.Root(), nil)
-=======
 		genesisNoFork  = core.MustCommitGenesis(gspecNoFork, dbNoFork, datadir.New(t.TempDir()), log.Root())
 		genesisProFork = core.MustCommitGenesis(gspecProFork, dbProFork, datadir.New(t.TempDir()), log.Root())
->>>>>>> ba6d1c23
 	)
 
 	var s1, s2 *GrpcServer
@@ -199,11 +194,7 @@
 	configNoFork := &chain.Config{HomesteadBlock: big.NewInt(1), ChainID: big.NewInt(1)}
 	dbNoFork, _ := temporaltest.NewTestDB(t, datadir.New(t.TempDir()))
 	gspecNoFork := &types.Genesis{Config: configNoFork}
-<<<<<<< HEAD
-	genesisNoFork := core.MustCommitGenesis(gspecNoFork, dbNoFork, "", log.Root(), nil)
-=======
 	genesisNoFork := core.MustCommitGenesis(gspecNoFork, dbNoFork, datadir.New(t.TempDir()), log.Root())
->>>>>>> ba6d1c23
 	ss := &GrpcServer{p2p: &p2p.Config{}}
 
 	_, err := ss.SetStatus(context.Background(), &proto_sentry.StatusData{
