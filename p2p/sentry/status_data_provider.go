// Copyright 2024 The Erigon Authors
// This file is part of Erigon.
//
// Erigon is free software: you can redistribute it and/or modify
// it under the terms of the GNU Lesser General Public License as published by
// the Free Software Foundation, either version 3 of the License, or
// (at your option) any later version.
//
// Erigon is distributed in the hope that it will be useful,
// but WITHOUT ANY WARRANTY; without even the implied warranty of
// MERCHANTABILITY or FITNESS FOR A PARTICULAR PURPOSE. See the
// GNU Lesser General Public License for more details.
//
// You should have received a copy of the GNU Lesser General Public License
// along with Erigon. If not, see <http://www.gnu.org/licenses/>.

package sentry

import (
	"context"
	"errors"
	"fmt"
	"math/big"

	"github.com/holiman/uint256"

	"github.com/erigontech/erigon-db/rawdb"
	"github.com/erigontech/erigon-lib/chain"
	"github.com/erigontech/erigon-lib/common"
	"github.com/erigontech/erigon-lib/gointerfaces"
	protosentry "github.com/erigontech/erigon-lib/gointerfaces/sentryproto"
	"github.com/erigontech/erigon-lib/kv"
	"github.com/erigontech/erigon-lib/log/v3"
	"github.com/erigontech/erigon-lib/types"
<<<<<<< HEAD
	"github.com/erigontech/erigon/p2p/forkid"
	"github.com/erigontech/erigon/turbo/services"
=======
	"github.com/erigontech/erigon-p2p/forkid"
>>>>>>> 2f764973
)

var ErrNoHead = errors.New("ReadChainHead: ReadCurrentHeader error")

type ChainHead struct {
	HeadHeight     uint64
	HeadTime       uint64
	HeadHash       common.Hash
	EarliestHeight uint64 // need to set EarliestHeight
	HeadTd         *uint256.Int
}

type StatusDataProvider struct {
	db          kv.RoDB
	blockReader services.FullBlockReader

	networkId   uint64
	genesisHash common.Hash
	genesisHead ChainHead
	heightForks []uint64
	timeForks   []uint64

	logger log.Logger
}

func NewStatusDataProvider(
	db kv.RoDB,
	chainConfig *chain.Config,
	genesis *types.Block,
	networkId uint64,
	logger log.Logger,
	blockReader services.FullBlockReader,
) *StatusDataProvider {
	s := &StatusDataProvider{
		db:          db,
		blockReader: blockReader,
		networkId:   networkId,
		genesisHash: genesis.Hash(),
		genesisHead: makeGenesisChainHead(genesis),
		logger:      logger,
	}

	s.heightForks, s.timeForks = forkid.GatherForks(chainConfig, genesis.Time())

	return s
}

func uint256FromBigInt(num *big.Int) (*uint256.Int, error) {
	if num == nil {
		num = new(big.Int)
	}
	num256 := new(uint256.Int)
	overflow := num256.SetFromBig(num)
	if overflow {
		return nil, errors.New("uint256FromBigInt: big.Int greater than 2^256-1")
	}
	return num256, nil
}

func makeGenesisChainHead(genesis *types.Block) ChainHead {
	genesisDifficulty, err := uint256FromBigInt(genesis.Difficulty())
	if err != nil {
		panic(fmt.Errorf("makeGenesisChainHead: difficulty conversion error: %w", err))
	}

	return ChainHead{
		HeadHeight:     genesis.NumberU64(),
		HeadTime:       genesis.Time(),
		HeadHash:       genesis.Hash(),
		EarliestHeight: genesis.NumberU64(),
		HeadTd:         genesisDifficulty,
	}
}

func (s *StatusDataProvider) makeStatusData(head ChainHead) *protosentry.StatusData {
	return &protosentry.StatusData{
		NetworkId:           s.networkId,
		TotalDifficulty:     gointerfaces.ConvertUint256IntToH256(head.HeadTd),
		BestHash:            gointerfaces.ConvertHashToH256(head.HeadHash),
		MaxBlockHeight:      head.HeadHeight,
		MaxBlockTime:        head.HeadTime,
		EarliestBlockHeight: head.EarliestHeight,
		ForkData: &protosentry.Forks{
			Genesis:     gointerfaces.ConvertHashToH256(s.genesisHash),
			HeightForks: s.heightForks,
			TimeForks:   s.timeForks,
		},
	}
}

func (s *StatusDataProvider) GetStatusData(ctx context.Context) (*protosentry.StatusData, error) {
	chainHead, err := ReadChainHead(ctx, s.db, s.blockReader)
	if err != nil {
		if errors.Is(err, ErrNoHead) {
			s.logger.Warn("sentry.StatusDataProvider: The canonical chain current header not found in the database. Check the database consistency. Using genesis as a fallback.")
			return s.makeStatusData(s.genesisHead), nil
		}
		return nil, err
	}
	return s.makeStatusData(chainHead), err
}

func ReadChainHeadWithTx(tx kv.Tx, blockReader services.BlockReader) (ChainHead, error) {
	header := rawdb.ReadCurrentHeaderHavingBody(tx)
	if header == nil {
		return ChainHead{}, ErrNoHead
	}

	height := header.Number.Uint64()
	hash := header.Hash()
	time := header.Time

	td, err := rawdb.ReadTd(tx, hash, height)
	if err != nil {
		return ChainHead{}, fmt.Errorf("ReadChainHead: ReadTd error at height %d and hash %s: %w", height, hash, err)
	}
	td256, err := uint256FromBigInt(td)
	if err != nil {
		return ChainHead{}, fmt.Errorf("ReadChainHead: total difficulty conversion error: %w", err)
	}

	var earliestHeight uint64
	res, err := blockReader.EarliestBlockNum(context.Background())
	if err == nil {
		earliestHeight = res
		log.Info("ReadChainHead: earliest height is ", earliestHeight)
	}

	return ChainHead{height, time, hash, earliestHeight, td256}, nil
}

func ReadChainHead(ctx context.Context, db kv.RoDB, blockReader services.FullBlockReader) (ChainHead, error) {
	var head ChainHead
	var err error
	err = db.View(ctx, func(tx kv.Tx) error {
		head, err = ReadChainHeadWithTx(tx, blockReader)
		return err
	})
	return head, err
}<|MERGE_RESOLUTION|>--- conflicted
+++ resolved
@@ -24,6 +24,7 @@
 
 	"github.com/holiman/uint256"
 
+	"github.com/erigontech/erigon-db/interfaces"
 	"github.com/erigontech/erigon-db/rawdb"
 	"github.com/erigontech/erigon-lib/chain"
 	"github.com/erigontech/erigon-lib/common"
@@ -32,12 +33,7 @@
 	"github.com/erigontech/erigon-lib/kv"
 	"github.com/erigontech/erigon-lib/log/v3"
 	"github.com/erigontech/erigon-lib/types"
-<<<<<<< HEAD
-	"github.com/erigontech/erigon/p2p/forkid"
-	"github.com/erigontech/erigon/turbo/services"
-=======
 	"github.com/erigontech/erigon-p2p/forkid"
->>>>>>> 2f764973
 )
 
 var ErrNoHead = errors.New("ReadChainHead: ReadCurrentHeader error")
@@ -52,7 +48,7 @@
 
 type StatusDataProvider struct {
 	db          kv.RoDB
-	blockReader services.FullBlockReader
+	blockReader interfaces.BlockReader
 
 	networkId   uint64
 	genesisHash common.Hash
@@ -69,7 +65,7 @@
 	genesis *types.Block,
 	networkId uint64,
 	logger log.Logger,
-	blockReader services.FullBlockReader,
+	blockReader interfaces.BlockReader,
 ) *StatusDataProvider {
 	s := &StatusDataProvider{
 		db:          db,
@@ -140,7 +136,7 @@
 	return s.makeStatusData(chainHead), err
 }
 
-func ReadChainHeadWithTx(tx kv.Tx, blockReader services.BlockReader) (ChainHead, error) {
+func ReadChainHeadWithTx(tx kv.Tx, blockReader interfaces.BlockReader) (ChainHead, error) {
 	header := rawdb.ReadCurrentHeaderHavingBody(tx)
 	if header == nil {
 		return ChainHead{}, ErrNoHead
@@ -169,7 +165,7 @@
 	return ChainHead{height, time, hash, earliestHeight, td256}, nil
 }
 
-func ReadChainHead(ctx context.Context, db kv.RoDB, blockReader services.FullBlockReader) (ChainHead, error) {
+func ReadChainHead(ctx context.Context, db kv.RoDB, blockReader interfaces.BlockReader) (ChainHead, error) {
 	var head ChainHead
 	var err error
 	err = db.View(ctx, func(tx kv.Tx) error {
