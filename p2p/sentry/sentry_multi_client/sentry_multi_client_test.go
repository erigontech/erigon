--- conflicted
+++ resolved
@@ -127,135 +127,6 @@
 	}
 }
 
-<<<<<<< HEAD
-func TestMultiClient_AnnounceBlockRangeLoop(t *testing.T) {
-	ctx, cancel := context.WithCancel(context.Background())
-	defer cancel()
-
-	testMinimumBlockHeight := uint64(100)
-	testLatestBlockHeight := uint64(200)
-	testBestHash := common.HexToHash("0xabc")
-
-	var sentMessage *proto_sentry.OutboundMessageData
-	mockSentry := &mockSentryClient{
-		sendMessageToAllFunc: func(ctx context.Context, req *proto_sentry.OutboundMessageData, opts ...grpc.CallOption) (*proto_sentry.SentPeers, error) {
-			sentMessage = req
-			return &proto_sentry.SentPeers{}, nil
-		},
-		handShakeFunc: func(ctx context.Context, req *emptypb.Empty, opts ...grpc.CallOption) (*proto_sentry.HandShakeReply, error) {
-			return &proto_sentry.HandShakeReply{
-				Protocol: proto_sentry.Protocol_ETH69,
-			}, nil
-		},
-	}
-
-	mockStatus := &mockStatusDataProvider{
-		getStatusDataFunc: func(ctx context.Context) (*proto_sentry.StatusData, error) {
-			return &proto_sentry.StatusData{
-				MinimumBlockHeight: testMinimumBlockHeight,
-				MaxBlockHeight:     testLatestBlockHeight,
-				BestHash:           gointerfaces.ConvertHashToH256(testBestHash),
-			}, nil
-		},
-	}
-
-	mockBlockReader := &mockFullBlockReader{
-		readyFunc: func(ctx context.Context) <-chan error {
-			ch := make(chan error, 1)
-			ch <- nil // Signal that the block reader is ready
-			return ch
-		},
-	}
-
-	cs := &MultiClient{
-		sentries:           []proto_sentry.SentryClient{mockSentry},
-		statusDataProvider: mockStatus,
-		blockReader:        mockBlockReader,
-		logger:             log.New(),
-	}
-
-	cs.doAnnounceBlockRange(ctx)
-
-	if sentMessage == nil {
-		t.Fatal("No message was sent")
-	}
-	if sentMessage.Id != proto_sentry.MessageId_BLOCK_RANGE_UPDATE_69 {
-		t.Errorf("Expected message ID %v, got %v", proto_sentry.MessageId_BLOCK_RANGE_UPDATE_69, sentMessage.Id)
-	}
-
-	var response eth.BlockRangeUpdatePacket
-	if err := rlp.DecodeBytes(sentMessage.Data, &response); err != nil {
-		t.Fatalf("Failed to decode response: %v", err)
-	}
-
-	if response.Earliest != testMinimumBlockHeight {
-		t.Errorf("Expected earliest block height %d, got %d", testMinimumBlockHeight, response.Earliest)
-	}
-	if response.Latest != testLatestBlockHeight {
-		t.Errorf("Expected latest block height %d, got %d", testLatestBlockHeight, response.Latest)
-	}
-	if response.LatestHash != testBestHash {
-		t.Errorf("Expected latest hash %s, got %s", testBestHash.Hex(), response.LatestHash.Hex())
-	}
-}
-
-func TestMultiClient_AnnounceBlockRangeLoop_SkipInvalidRanges(t *testing.T) {
-	ctx := context.Background()
-	nonZeroHash := common.HexToHash("0x1")
-
-	testcases := []struct {
-		name   string
-		status *proto_sentry.StatusData
-	}{
-		{
-			name: "earliestGreaterThanLatest",
-			status: &proto_sentry.StatusData{
-				MinimumBlockHeight: 10,
-				MaxBlockHeight:     5,
-				BestHash:           gointerfaces.ConvertHashToH256(nonZeroHash),
-			},
-		},
-		{
-			name: "zeroBestHash",
-			status: &proto_sentry.StatusData{
-				MinimumBlockHeight: 5,
-				MaxBlockHeight:     10,
-				BestHash:           gointerfaces.ConvertHashToH256(common.Hash{}),
-			},
-		},
-	}
-
-	for _, tc := range testcases {
-		tc := tc
-		t.Run(tc.name, func(t *testing.T) {
-			mockSentry := &mockSentryClient{
-				handShakeFunc: func(ctx context.Context, req *emptypb.Empty, opts ...grpc.CallOption) (*proto_sentry.HandShakeReply, error) {
-					t.Fatalf("handshake should not be called for invalid status %q", tc.name)
-					return nil, nil
-				},
-				sendMessageToAllFunc: func(ctx context.Context, req *proto_sentry.OutboundMessageData, opts ...grpc.CallOption) (*proto_sentry.SentPeers, error) {
-					t.Fatalf("sendMessageToAll should not be called for invalid status %q", tc.name)
-					return nil, nil
-				},
-			}
-
-			cs := &MultiClient{
-				sentries: []proto_sentry.SentryClient{mockSentry},
-				statusDataProvider: &mockStatusDataProvider{
-					getStatusDataFunc: func(context.Context) (*proto_sentry.StatusData, error) {
-						return tc.status, nil
-					},
-				},
-				logger: log.New(),
-			}
-
-			cs.doAnnounceBlockRange(ctx)
-		})
-	}
-}
-
-=======
->>>>>>> fd4e3bd3
 type mockSentryClient struct {
 	proto_sentry.SentryClient
 	sendMessageByIdFunc  func(ctx context.Context, req *proto_sentry.SendMessageByIdRequest, opts ...grpc.CallOption) (*proto_sentry.SentPeers, error)
