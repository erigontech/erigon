--- conflicted
+++ resolved
@@ -708,19 +708,15 @@
 	return nil
 }
 
-<<<<<<< HEAD
-func (cs *MultiClient) getReceipts66(ctx context.Context, inreq *proto_sentry.InboundMessage, sentryClient proto_sentry.SentryClient) error {
-=======
 var (
 	EnableP2PReceipts = dbg.EnvBool("P2P_RECEIPTS", false)
 )
 
-func (cs *MultiClient) getReceipts66(ctx context.Context, inreq *proto_sentry.InboundMessage, sentryClient direct.SentryClient) error {
+func (cs *MultiClient) getReceipts66(ctx context.Context, inreq *proto_sentry.InboundMessage, sentryClient proto_sentry.SentryClient) error {
 	if !EnableP2PReceipts {
 		return nil
 	}
 
->>>>>>> ba161345
 	err := cs.getReceiptsActiveGoroutineNumber.Acquire(ctx, 1)
 	if err != nil {
 		return err
