// Copyright 2024 The Erigon Authors
// This file is part of Erigon.
//
// Erigon is free software: you can redistribute it and/or modify
// it under the terms of the GNU Lesser General Public License as published by
// the Free Software Foundation, either version 3 of the License, or
// (at your option) any later version.
//
// Erigon is distributed in the hope that it will be useful,
// but WITHOUT ANY WARRANTY; without even the implied warranty of
// MERCHANTABILITY or FITNESS FOR A PARTICULAR PURPOSE. See the
// GNU Lesser General Public License for more details.
//
// You should have received a copy of the GNU Lesser General Public License
// along with Erigon. If not, see <http://www.gnu.org/licenses/>.

package sentry_multi_client

import (
	"bytes"
	"context"
	"encoding/binary"
	"encoding/hex"
	"fmt"
	"math/rand"
	"sort"
	"sync"
	"time"

	"github.com/c2h5oh/datasize"
	"golang.org/x/sync/semaphore"
	"google.golang.org/protobuf/types/known/emptypb"

	"google.golang.org/grpc"
	"google.golang.org/grpc/backoff"
	"google.golang.org/grpc/credentials/insecure"
	"google.golang.org/grpc/keepalive"

	"github.com/erigontech/erigon/common"
	"github.com/erigontech/erigon/common/dbg"
	"github.com/erigontech/erigon/common/log/v3"
	"github.com/erigontech/erigon/db/kv"
	"github.com/erigontech/erigon/db/kv/dbutils"
	"github.com/erigontech/erigon/db/rawdb"
	"github.com/erigontech/erigon/db/services"
	"github.com/erigontech/erigon/execution/chain"
	"github.com/erigontech/erigon/execution/consensus"
	"github.com/erigontech/erigon/execution/rlp"
	"github.com/erigontech/erigon/execution/stagedsync"
	"github.com/erigontech/erigon/execution/stages/bodydownload"
	"github.com/erigontech/erigon/execution/stages/headerdownload"
	"github.com/erigontech/erigon/execution/types"
	"github.com/erigontech/erigon/node/direct"
	"github.com/erigontech/erigon/node/ethconfig"
	"github.com/erigontech/erigon/node/gointerfaces"
	"github.com/erigontech/erigon/node/gointerfaces/sentryproto"
	"github.com/erigontech/erigon/node/gointerfaces/typesproto"
	"github.com/erigontech/erigon/p2p/protocols/eth"
	"github.com/erigontech/erigon/p2p/protocols/wit"
	"github.com/erigontech/erigon/p2p/sentry"
	"github.com/erigontech/erigon/p2p/sentry/libsentry"
	"github.com/erigontech/erigon/rpc/jsonrpc/receipts"
)

<<<<<<< HEAD
const blockRangeEpochBlocks = 32

type blockRangeTracker struct {
	last        eth.BlockRangeUpdatePacket
	initialized bool
}

func (t *blockRangeTracker) decide(next eth.BlockRangeUpdatePacket) bool {
	if !t.initialized {
		return true
	}

	prev := t.last

	if next.Latest < prev.Latest {
		return true
	}

	if next.Latest-prev.Latest >= blockRangeEpochBlocks {
		return true
	}

	return false
}

func (t *blockRangeTracker) record(next eth.BlockRangeUpdatePacket) {
	t.last = next
	t.initialized = true
=======
func validateBlockRange(packet eth.BlockRangeUpdatePacket) error {
	if packet.Earliest > packet.Latest {
		return fmt.Errorf("invalid block range: earliest (%d) > latest (%d)", packet.Earliest, packet.Latest)
	}
	if packet.LatestHash == (common.Hash{}) {
		return fmt.Errorf("invalid block range: latest block hash is zero")
	}
	return nil
>>>>>>> 56dacded
}

// StartStreamLoops starts message processing loops for all sentries.
// The processing happens in several streams:
// RecvMessage - processing incoming headers/bodies
// RecvUploadMessage - sending bodies/receipts - may be heavy, it's ok to not process this messages enough fast, it's also ok to drop some of these messages if we can't process.
// RecvUploadHeadersMessage - sending headers - dedicated stream because headers propagation speed important for network health
// PeerEventsLoop - logging peer connect/disconnect events
// AnnounceBlockRangeLoop - announces available block range to all peers every epoch
func (cs *MultiClient) StartStreamLoops(ctx context.Context) {
	sentries := cs.Sentries()
	go cs.AnnounceBlockRangeLoop(ctx)
	for i := range sentries {
		sentry := sentries[i]
		go cs.RecvMessageLoop(ctx, sentry, nil)
		go cs.RecvUploadMessageLoop(ctx, sentry, nil)
		go cs.RecvUploadHeadersMessageLoop(ctx, sentry, nil)
		go cs.PeerEventsLoop(ctx, sentry, nil)
	}
}

func (cs *MultiClient) RecvUploadMessageLoop(
	ctx context.Context,
	sentry sentryproto.SentryClient,
	wg *sync.WaitGroup,
) {
	ids := []sentryproto.MessageId{
		eth.ToProto[direct.ETH68][eth.GetBlockBodiesMsg],
		eth.ToProto[direct.ETH68][eth.GetReceiptsMsg],
		eth.ToProto[direct.ETH69][eth.GetReceiptsMsg],
		wit.ToProto[direct.WIT0][wit.GetWitnessMsg],
	}
	streamFactory := func(streamCtx context.Context, sentry sentryproto.SentryClient) (grpc.ClientStream, error) {
		return sentry.Messages(streamCtx, &sentryproto.MessagesRequest{Ids: ids}, grpc.WaitForReady(true))
	}

	libsentry.ReconnectAndPumpStreamLoop(ctx, sentry, cs.makeStatusData, "RecvUploadMessage", streamFactory, MakeInboundMessage, cs.HandleInboundMessage, wg, cs.logger)
}

func (cs *MultiClient) RecvUploadHeadersMessageLoop(
	ctx context.Context,
	sentry sentryproto.SentryClient,
	wg *sync.WaitGroup,
) {
	ids := []sentryproto.MessageId{
		eth.ToProto[direct.ETH68][eth.GetBlockHeadersMsg],
	}
	streamFactory := func(streamCtx context.Context, sentry sentryproto.SentryClient) (grpc.ClientStream, error) {
		return sentry.Messages(streamCtx, &sentryproto.MessagesRequest{Ids: ids}, grpc.WaitForReady(true))
	}

	libsentry.ReconnectAndPumpStreamLoop(ctx, sentry, cs.makeStatusData, "RecvUploadHeadersMessage", streamFactory, MakeInboundMessage, cs.HandleInboundMessage, wg, cs.logger)
}

func (cs *MultiClient) RecvMessageLoop(
	ctx context.Context,
	sentry sentryproto.SentryClient,
	wg *sync.WaitGroup,
) {
	ids := []sentryproto.MessageId{
		eth.ToProto[direct.ETH68][eth.BlockHeadersMsg],
		eth.ToProto[direct.ETH68][eth.BlockBodiesMsg],
		eth.ToProto[direct.ETH68][eth.NewBlockHashesMsg],
		eth.ToProto[direct.ETH68][eth.NewBlockMsg],
		wit.ToProto[direct.WIT0][wit.NewWitnessMsg],
		wit.ToProto[direct.WIT0][wit.WitnessMsg],
		eth.ToProto[direct.ETH69][eth.BlockRangeUpdateMsg],
	}
	streamFactory := func(streamCtx context.Context, sentry sentryproto.SentryClient) (grpc.ClientStream, error) {
		return sentry.Messages(streamCtx, &sentryproto.MessagesRequest{Ids: ids}, grpc.WaitForReady(true))
	}

	libsentry.ReconnectAndPumpStreamLoop(ctx, sentry, cs.makeStatusData, "RecvMessage", streamFactory, MakeInboundMessage, cs.HandleInboundMessage, wg, cs.logger)
}

func (cs *MultiClient) AnnounceBlockRangeLoop(ctx context.Context) {
	headerInDB := func() bool {
		var done bool
		_ = cs.db.View(ctx, func(tx kv.Tx) error {
			header := rawdb.ReadCurrentHeaderHavingBody(tx)
			done = header != nil
			return nil
		})
		return done
	}

	if cs.getBlockProgressChannel() == nil {
		cs.logger.Warn("block progress channel not configured; block range announcements disabled")
		return
	}

	cs.announceBlockRangeFromChannel(ctx, headerInDB)
}

func (cs *MultiClient) getBlockProgressChannel() <-chan [][]byte {
	cs.blockProgressMu.Lock()
	defer cs.blockProgressMu.Unlock()
	return cs.blockProgressCh
}

func (cs *MultiClient) announceBlockRangeFromChannel(ctx context.Context, headerInDB func() bool) {
	if err := cs.waitForPrerequisites(ctx, headerInDB); err != nil {
		return
	}

	cs.blockProgressMu.Lock()
	progressCh := cs.blockProgressCh
	unsubscribe := cs.blockProgressUnsubscribe
	cs.blockProgressMu.Unlock()

	if progressCh == nil {
		return
	}

	cleanup := func() {
		if unsubscribe != nil {
			unsubscribe()
		}
		cs.blockProgressMu.Lock()
		cs.blockProgressCh = nil
		cs.blockProgressUnsubscribe = nil
		cs.blockProgressMu.Unlock()
	}
	defer cleanup()

	if packet, err := cs.buildBlockRangePacket(ctx); err == nil {
		if send := cs.blockRange.decide(packet); send {
			cs.broadcastBlockRange(ctx, packet)
		}
	} else {
		cs.logger.Error("blockRangeUpdate", "err", err)
	}

	for {
		select {
		case <-ctx.Done():
			return
		case headers, ok := <-progressCh:
			if !ok {
				return
			}
			if len(headers) == 0 {
				continue
			}

			packet, err := cs.buildBlockRangePacket(ctx)
			if err != nil {
				cs.logger.Error("blockRangeUpdate", "err", err)
				continue
			}

			if !cs.blockRange.decide(packet) {
				cs.logger.Trace("block range unchanged; skipping broadcast", "earliest", packet.Earliest, "latest", packet.Latest)
				continue
			}

			cs.broadcastBlockRange(ctx, packet)
		}
	}
}

func (cs *MultiClient) buildBlockRangePacket(ctx context.Context) (eth.BlockRangeUpdatePacket, error) {
	status, err := cs.statusDataProvider.GetStatusData(ctx)
	if err != nil {
		return eth.BlockRangeUpdatePacket{}, err
	}

<<<<<<< HEAD
	return eth.BlockRangeUpdatePacket{
=======
	request := eth.BlockRangeUpdatePacket{
>>>>>>> 56dacded
		Earliest:   status.MinimumBlockHeight,
		Latest:     status.MaxBlockHeight,
		LatestHash: gointerfaces.ConvertH256ToHash(status.BestHash),
	}, nil
}

func (cs *MultiClient) broadcastBlockRange(ctx context.Context, request eth.BlockRangeUpdatePacket) {
	cs.logger.Debug("sending status data", "start", request.Earliest, "end", request.Latest, "hash", hex.EncodeToString(request.LatestHash[:]))

	if err := validateBlockRange(request); err != nil {
		cs.logger.Warn("blockRangeUpdate: invalid block range", "err", err)
		return
	}

	cs.logger.Debug("sending status data", "start", request.Earliest, "end", request.Latest, "hash", hex.EncodeToString(request.LatestHash[:]))

	data, err := rlp.EncodeToBytes(&request)
	if err != nil {
		cs.logger.Error("blockRangeUpdate", "err", err)
		return
	}

	for _, s := range cs.Sentries() {
		handshake, err := s.HandShake(ctx, &emptypb.Empty{})
		if err != nil {
			cs.logger.Error("blockRangeUpdate", "err", err)
			continue // continue sending message to other sentries
		}

		version := direct.ProtocolToUintMap[handshake.Protocol]
		if version >= direct.ETH69 {
			_, err := s.SendMessageToAll(ctx, &sentryproto.OutboundMessageData{
				Id:   sentryproto.MessageId_BLOCK_RANGE_UPDATE_69,
				Data: data,
			})
			if err != nil {
				cs.logger.Error("blockRangeUpdate", "err", err)
			}
		}
	}

	cs.blockRange.record(request)
}

// waitForPrerequisites handles waiting for the blockReader to be ready and for a header to be available.
//
// Parameters:
//   - ctx: context for cancellation
//   - isHeaderAvailable: function that checks if a header is available in the database
//
// Returns:
//   - nil when both blockReader is ready and a header is available
//   - error if blockReader fails to become ready or context is cancelled
func (cs *MultiClient) waitForPrerequisites(ctx context.Context, isHeaderAvailable func() bool) error {
	cs.logger.Debug("Waiting for blockreader to be ready")
	if err := <-cs.blockReader.Ready(ctx); err != nil {
		return err
	}
	cs.logger.Debug("Blockreader ready")

	if isHeaderAvailable() {
		cs.logger.Info("Header already available.")
		return nil
	}

	timer := time.NewTicker(cs.ChainConfig.EpochDuration())
	defer timer.Stop()

	for {
		select {
		case <-ctx.Done():
			cs.logger.Info("Context cancelled while waiting for header.")
			return ctx.Err()
		case <-timer.C:
			if isHeaderAvailable() {
				return nil
			}
		}
	}
}

func (cs *MultiClient) PeerEventsLoop(
	ctx context.Context,
	sentry sentryproto.SentryClient,
	wg *sync.WaitGroup,
) {
	streamFactory := func(streamCtx context.Context, sentry sentryproto.SentryClient) (grpc.ClientStream, error) {
		return sentry.PeerEvents(streamCtx, &sentryproto.PeerEventsRequest{}, grpc.WaitForReady(true))
	}
	messageFactory := func() *sentryproto.PeerEvent {
		return new(sentryproto.PeerEvent)
	}

	libsentry.ReconnectAndPumpStreamLoop(ctx, sentry, cs.makeStatusData, "PeerEvents", streamFactory, messageFactory, cs.HandlePeerEvent, wg, cs.logger)
}

type StatusGetter interface {
	GetStatusData(ctx context.Context) (*sentryproto.StatusData, error)
}

// MultiClient - does handle request/response/subscriptions to multiple sentries
// each sentry may support same or different p2p protocol
type MultiClient struct {
	Hd                                *headerdownload.HeaderDownload
	Bd                                *bodydownload.BodyDownload
	IsMock                            bool
	sentries                          []sentryproto.SentryClient
	ChainConfig                       *chain.Config
	db                                kv.TemporalRoDB
	WitnessBuffer                     *stagedsync.WitnessBuffer
	Engine                            consensus.Engine
	blockReader                       services.FullBlockReader
	statusDataProvider                StatusGetter
	logPeerInfo                       bool
	sendHeaderRequestsToMultiplePeers bool
	maxBlockBroadcastPeers            func(*types.Header) uint
	blockRange                        blockRangeTracker
	blockProgressMu                   sync.Mutex
	blockProgressCh                   <-chan [][]byte
	blockProgressUnsubscribe          func()

	// disableBlockDownload is meant to be used temporarily for astrid until work to
	// decouple sentry multi client from header and body downloading logic is done
	disableBlockDownload bool

	logger                           log.Logger
	getReceiptsActiveGoroutineNumber *semaphore.Weighted
	ethApiWrapper                    eth.ReceiptsGetter
}

var _ eth.ReceiptsGetter = new(receipts.Generator) // compile-time interface-check

func NewMultiClient(
	db kv.TemporalRoDB,
	chainConfig *chain.Config,
	engine consensus.Engine,
	sentries []sentryproto.SentryClient,
	syncCfg ethconfig.Sync,
	blockReader services.FullBlockReader,
	blockBufferSize int,
	statusDataProvider StatusGetter,
	logPeerInfo bool,
	maxBlockBroadcastPeers func(*types.Header) uint,
	disableBlockDownload bool,
	enableWitProtocol bool,
	logger log.Logger,
) (*MultiClient, error) {
	// header downloader
	var hd *headerdownload.HeaderDownload
	if !disableBlockDownload {
		hd = headerdownload.NewHeaderDownload(
			512,       /* anchorLimit */
			1024*1024, /* linkLimit */
			engine,
			blockReader,
			logger,
		)
		if chainConfig.TerminalTotalDifficultyPassed {
			hd.SetPOSSync(true)
		}
		if err := hd.RecoverFromDb(db); err != nil {
			return nil, fmt.Errorf("recovery from DB failed: %w", err)
		}
	} else {
		hd = &headerdownload.HeaderDownload{}
	}

	// body downloader
	var bd *bodydownload.BodyDownload
	if !disableBlockDownload {
		bd = bodydownload.NewBodyDownload(engine, blockBufferSize, int(syncCfg.BodyCacheLimit), blockReader, logger)
		if err := db.View(context.Background(), func(tx kv.Tx) error {
			return bd.UpdateFromDb(tx)
		}); err != nil {
			return nil, err
		}
	} else {
		bd = &bodydownload.BodyDownload{}
	}

	// Initialize witness buffer for Polygon chains with witness protocol enabled
	var witnessBuffer *stagedsync.WitnessBuffer
	if chainConfig.Bor != nil && enableWitProtocol {
		witnessBuffer = stagedsync.NewWitnessBuffer()
	}

	cs := &MultiClient{
		Hd:                                hd,
		Bd:                                bd,
		sentries:                          sentries,
		ChainConfig:                       chainConfig,
		db:                                db,
		WitnessBuffer:                     witnessBuffer,
		Engine:                            engine,
		blockReader:                       blockReader,
		statusDataProvider:                statusDataProvider,
		logPeerInfo:                       logPeerInfo,
		sendHeaderRequestsToMultiplePeers: chainConfig.TerminalTotalDifficultyPassed,
		maxBlockBroadcastPeers:            maxBlockBroadcastPeers,
		disableBlockDownload:              disableBlockDownload,
		logger:                            logger,
		getReceiptsActiveGoroutineNumber:  semaphore.NewWeighted(1),
		ethApiWrapper:                     receipts.NewGenerator(blockReader, engine, 5*time.Minute),
	}

	return cs, nil
}

func (cs *MultiClient) Sentries() []sentryproto.SentryClient { return cs.sentries }

func (cs *MultiClient) SetBlockProgressChannel(ch <-chan [][]byte, unsubscribe func()) {
	cs.blockProgressMu.Lock()
	prevUnsubscribe := cs.blockProgressUnsubscribe
	cs.blockProgressMu.Unlock()

	if prevUnsubscribe != nil {
		prevUnsubscribe()
	}

	cs.blockProgressMu.Lock()
	cs.blockProgressCh = ch
	cs.blockProgressUnsubscribe = unsubscribe
	cs.blockProgressMu.Unlock()
}

func (cs *MultiClient) newBlockHashes66(ctx context.Context, req *sentryproto.InboundMessage, sentry sentryproto.SentryClient) error {
	if cs.disableBlockDownload {
		return nil
	}

	if cs.Hd.InitialCycle() && !cs.Hd.FetchingNew() {
		return nil
	}
	//cs.logger.Info(fmt.Sprintf("NewBlockHashes from [%s]", ConvertH256ToPeerID(req.PeerId)))
	var request eth.NewBlockHashesPacket
	if err := rlp.DecodeBytes(req.Data, &request); err != nil {
		return fmt.Errorf("decode NewBlockHashes66: %w", err)
	}
	for _, announce := range request {
		cs.Hd.SaveExternalAnnounce(announce.Hash)
		if cs.Hd.HasLink(announce.Hash) {
			continue
		}
		//cs.logger.Info(fmt.Sprintf("Sending header request {hash: %x, height: %d, length: %d}", announce.Hash, announce.Number, 1))
		b, err := rlp.EncodeToBytes(&eth.GetBlockHeadersPacket66{
			RequestId: rand.Uint64(), // nolint: gosec
			GetBlockHeadersPacket: &eth.GetBlockHeadersPacket{
				Amount:  1,
				Reverse: false,
				Skip:    0,
				Origin:  eth.HashOrNumber{Hash: announce.Hash},
			},
		})
		if err != nil {
			return fmt.Errorf("encode header request: %w", err)
		}
		outreq := sentryproto.SendMessageByIdRequest{
			PeerId: req.PeerId,
			Data: &sentryproto.OutboundMessageData{
				Id:   sentryproto.MessageId_GET_BLOCK_HEADERS_66,
				Data: b,
			},
		}

		if _, err = sentry.SendMessageById(ctx, &outreq, &grpc.EmptyCallOption{}); err != nil {
			if libsentry.IsPeerNotFoundErr(err) {
				continue
			}
			return fmt.Errorf("send header request: %w", err)
		}
	}
	return nil
}

func (cs *MultiClient) blockHeaders66(ctx context.Context, in *sentryproto.InboundMessage, sentry sentryproto.SentryClient) error {
	// Parse the entire packet from scratch
	var pkt eth.BlockHeadersPacket66
	if err := rlp.DecodeBytes(in.Data, &pkt); err != nil {
		return fmt.Errorf("decode 1 BlockHeadersPacket66: %w", err)
	}

	// Prepare to extract raw headers from the block
	rlpStream := rlp.NewStream(bytes.NewReader(in.Data), uint64(len(in.Data)))
	if _, err := rlpStream.List(); err != nil { // Now stream is at the beginning of 66 object
		return fmt.Errorf("decode 1 BlockHeadersPacket66: %w", err)
	}
	if _, err := rlpStream.Uint(); err != nil { // Now stream is at the requestID field
		return fmt.Errorf("decode 2 BlockHeadersPacket66: %w", err)
	}
	// Now stream is at the BlockHeadersPacket, which is list of headers

	return cs.blockHeaders(ctx, pkt.BlockHeadersPacket, rlpStream, in.PeerId, sentry)
}

func (cs *MultiClient) blockHeaders(ctx context.Context, pkt eth.BlockHeadersPacket, rlpStream *rlp.Stream, peerID *typesproto.H512, sentryClient sentryproto.SentryClient) error {
	if cs.disableBlockDownload {
		return nil
	}

	if len(pkt) == 0 {
		// No point processing empty response
		return nil
	}
	// Stream is at the BlockHeadersPacket, which is list of headers
	if _, err := rlpStream.List(); err != nil {
		return fmt.Errorf("decode 2 BlockHeadersPacket66: %w", err)
	}
	// Extract headers from the block
	//var blockNums []int
	var highestBlock uint64
	csHeaders := make([]headerdownload.ChainSegmentHeader, 0, len(pkt))
	for _, header := range pkt {
		headerRaw, err := rlpStream.Raw()
		if err != nil {
			return fmt.Errorf("decode 3 BlockHeadersPacket66: %w", err)
		}
		hRaw := append([]byte{}, headerRaw...)
		number := header.Number.Uint64()
		if number > highestBlock {
			highestBlock = number
		}
		csHeaders = append(csHeaders, headerdownload.ChainSegmentHeader{
			Header:    header,
			HeaderRaw: hRaw,
			Hash:      types.RawRlpHash(hRaw),
			Number:    number,
		})
		//blockNums = append(blockNums, int(number))
	}
	//sort.Ints(blockNums)
	//cs.logger.Debug("Delivered headers", "peer",  fmt.Sprintf("%x", ConvertH512ToPeerID(peerID))[:8], "blockNums", fmt.Sprintf("%d", blockNums))
	if cs.Hd.POSSync() {
		sort.Sort(headerdownload.HeadersReverseSort(csHeaders)) // Sorting by reverse order of block heights
		tx, err := cs.db.BeginTemporalRo(ctx)
		if err != nil {
			return err
		}
		defer tx.Rollback()
		penalties, err := cs.Hd.ProcessHeadersPOS(csHeaders, tx, sentry.ConvertH512ToPeerID(peerID))
		if err != nil {
			return err
		}
		if len(penalties) > 0 {
			cs.Penalize(ctx, penalties)
		}
	} else {
		sort.Sort(headerdownload.HeadersSort(csHeaders)) // Sorting by order of block heights
		canRequestMore := cs.Hd.ProcessHeaders(csHeaders, false /* newBlock */, sentry.ConvertH512ToPeerID(peerID))

		if canRequestMore {
			currentTime := time.Now()
			req, penalties := cs.Hd.RequestMoreHeaders(currentTime)
			if req != nil {
				if peer, sentToPeer := cs.SendHeaderRequest(ctx, req); sentToPeer {
					cs.Hd.UpdateStats(req, false /* skeleton */, peer)
					cs.Hd.UpdateRetryTime(req, currentTime, 5*time.Second /* timeout */)
				}
			}
			if len(penalties) > 0 {
				cs.Penalize(ctx, penalties)
			}
		}
	}
	outreq := sentryproto.SetPeerLatestBlockRequest{
		PeerId:            peerID,
		LatestBlockHeight: highestBlock,
	}
	if _, err1 := sentryClient.SetPeerLatestBlock(ctx, &outreq, &grpc.EmptyCallOption{}); err1 != nil {
		cs.logger.Error("Could not send latest block for peer", "err", err1)
	}
	return nil
}

func (cs *MultiClient) newBlock66(ctx context.Context, inreq *sentryproto.InboundMessage, sentryClient sentryproto.SentryClient) error {
	if cs.disableBlockDownload {
		return nil
	}

	// Extract header from the block
	rlpStream := rlp.NewStream(bytes.NewReader(inreq.Data), uint64(len(inreq.Data)))
	_, err := rlpStream.List() // Now stream is at the beginning of the block record
	if err != nil {
		return fmt.Errorf("decode 1 NewBlockMsg: %w", err)
	}
	_, err = rlpStream.List() // Now stream is at the beginning of the header
	if err != nil {
		return fmt.Errorf("decode 2 NewBlockMsg: %w", err)
	}
	var headerRaw []byte
	if headerRaw, err = rlpStream.Raw(); err != nil {
		return fmt.Errorf("decode 3 NewBlockMsg: %w", err)
	}
	// Parse the entire request from scratch
	request := &eth.NewBlockPacket{}
	if err := rlp.DecodeBytes(inreq.Data, &request); err != nil {
		return fmt.Errorf("decode 4 NewBlockMsg: %w", err)
	}
	if err := request.SanityCheck(); err != nil {
		return fmt.Errorf("newBlock66: %w", err)
	}
	if err := request.Block.HashCheck(true); err != nil {
		return fmt.Errorf("newBlock66: %w", err)
	}

	if segments, penalty, err := cs.Hd.SingleHeaderAsSegment(headerRaw, request.Block.Header(), true /* penalizePoSBlocks */); err == nil {
		if penalty == headerdownload.NoPenalty {
			propagate := !cs.ChainConfig.TerminalTotalDifficultyPassed
			// Do not propagate blocks who are post TTD
			firstPosSeen := cs.Hd.FirstPoSHeight()
			if firstPosSeen != nil && propagate {
				propagate = *firstPosSeen >= segments[0].Number
			}
			if !cs.IsMock && propagate {
				cs.PropagateNewBlockHashes(ctx, []headerdownload.Announce{
					{
						Number: segments[0].Number,
						Hash:   segments[0].Hash,
					},
				})
			}

			cs.Hd.ProcessHeaders(segments, true /* newBlock */, sentry.ConvertH512ToPeerID(inreq.PeerId)) // There is only one segment in this case
		} else {
			outreq := sentryproto.PenalizePeerRequest{
				PeerId:  inreq.PeerId,
				Penalty: sentryproto.PenaltyKind_Kick, // TODO: Extend penalty kinds
			}
			for _, sentry := range cs.sentries {
				// TODO does this method need to be moved to the grpc api ?
				if directSentry, ok := sentry.(direct.SentryClient); ok && !directSentry.Ready() {
					continue
				}
				if _, err1 := sentry.PenalizePeer(ctx, &outreq, &grpc.EmptyCallOption{}); err1 != nil {
					cs.logger.Error("Could not send penalty", "err", err1)
				}
			}
		}
	} else {
		return fmt.Errorf("singleHeaderAsSegment failed: %w", err)
	}
	cs.Bd.AddToPrefetch(request.Block.Header(), request.Block.RawBody())
	outreq := sentryproto.SetPeerLatestBlockRequest{
		PeerId:            inreq.PeerId,
		LatestBlockHeight: request.Block.NumberU64(),
	}
	if _, err1 := sentryClient.SetPeerLatestBlock(ctx, &outreq, &grpc.EmptyCallOption{}); err1 != nil {
		cs.logger.Error("Could not send latest block for peer", "err", err1)
	}
	cs.logger.Trace(fmt.Sprintf("NewBlockMsg{blockNumber: %d} from [%s]", request.Block.NumberU64(), sentry.ConvertH512ToPeerID(inreq.PeerId)))
	return nil
}

func (cs *MultiClient) blockBodies66(ctx context.Context, inreq *sentryproto.InboundMessage, sentryClient sentryproto.SentryClient) error {
	if cs.disableBlockDownload {
		return nil
	}

	var request eth.BlockRawBodiesPacket66
	if err := rlp.DecodeBytes(inreq.Data, &request); err != nil {
		return fmt.Errorf("decode BlockBodiesPacket66: %w", err)
	}
	txs, uncles, withdrawals := request.BlockRawBodiesPacket.Unpack()
	if len(txs) == 0 && len(uncles) == 0 && len(withdrawals) == 0 {
		// No point processing empty response
		return nil
	}
	cs.Bd.DeliverBodies(txs, uncles, withdrawals, uint64(len(inreq.Data)), sentry.ConvertH512ToPeerID(inreq.PeerId))
	return nil
}

func (cs *MultiClient) receipts66(_ context.Context, _ *sentryproto.InboundMessage, _ sentryproto.SentryClient) error {
	return nil
}

func (cs *MultiClient) getBlockHeaders66(ctx context.Context, inreq *sentryproto.InboundMessage, sentry sentryproto.SentryClient) error {
	var query eth.GetBlockHeadersPacket66
	if err := rlp.DecodeBytes(inreq.Data, &query); err != nil {
		return fmt.Errorf("decoding getBlockHeaders66: %w, data: %x", err, inreq.Data)
	}

	var headers []*types.Header
	if err := cs.db.View(ctx, func(tx kv.Tx) (err error) {
		headers, err = eth.AnswerGetBlockHeadersQuery(tx, query.GetBlockHeadersPacket, cs.blockReader)
		if err != nil {
			return err
		}
		return nil
	}); err != nil {
		return fmt.Errorf("querying BlockHeaders: %w", err)
	}

	// Even if we get empty headers list from db, we'll respond with that. Nodes
	// running on erigon 2.48 with --sentry.drop-useless-peers will kick us out
	// because of certain checks. But, nodes post that will not kick us out. This
	// is useful as currently with no response, we're anyways getting kicked due
	// to request timeout and EOF.

	b, err := rlp.EncodeToBytes(&eth.BlockHeadersPacket66{
		RequestId:          query.RequestId,
		BlockHeadersPacket: headers,
	})
	if err != nil {
		return fmt.Errorf("encode header response: %w", err)
	}
	outreq := sentryproto.SendMessageByIdRequest{
		PeerId: inreq.PeerId,
		Data: &sentryproto.OutboundMessageData{
			Id:   sentryproto.MessageId_BLOCK_HEADERS_66,
			Data: b,
		},
	}
	_, err = sentry.SendMessageById(ctx, &outreq, &grpc.EmptyCallOption{})
	if err != nil {
		if !libsentry.IsPeerNotFoundErr(err) {
			return fmt.Errorf("send header response 66: %w", err)
		}
		return fmt.Errorf("send header response 66: %w", err)
	}
	//cs.logger.Info(fmt.Sprintf("[%s] GetBlockHeaderMsg{hash=%x, number=%d, amount=%d, skip=%d, reverse=%t, responseLen=%d}", ConvertH512ToPeerID(inreq.PeerId), query.Origin.Hash, query.Origin.Number, query.Amount, query.Skip, query.Reverse, len(b)))
	return nil
}

func (cs *MultiClient) getBlockBodies66(ctx context.Context, inreq *sentryproto.InboundMessage, sentry sentryproto.SentryClient) error {
	var query eth.GetBlockBodiesPacket66
	if err := rlp.DecodeBytes(inreq.Data, &query); err != nil {
		return fmt.Errorf("decoding getBlockBodies66: %w, data: %x", err, inreq.Data)
	}
	tx, err := cs.db.BeginRo(ctx)
	if err != nil {
		return err
	}
	defer tx.Rollback()
	response := eth.AnswerGetBlockBodiesQuery(tx, query.GetBlockBodiesPacket, cs.blockReader)
	tx.Rollback()
	b, err := rlp.EncodeToBytes(&eth.BlockBodiesRLPPacket66{
		RequestId:            query.RequestId,
		BlockBodiesRLPPacket: response,
	})
	if err != nil {
		return fmt.Errorf("encode header response: %w", err)
	}
	outreq := sentryproto.SendMessageByIdRequest{
		PeerId: inreq.PeerId,
		Data: &sentryproto.OutboundMessageData{
			Id:   sentryproto.MessageId_BLOCK_BODIES_66,
			Data: b,
		},
	}
	_, err = sentry.SendMessageById(ctx, &outreq, &grpc.EmptyCallOption{})
	if err != nil {
		if libsentry.IsPeerNotFoundErr(err) {
			return nil
		}
		return fmt.Errorf("send bodies response: %w", err)
	}
	//cs.logger.Info(fmt.Sprintf("[%s] GetBlockBodiesMsg responseLen %d", ConvertH512ToPeerID(inreq.PeerId), len(b)))
	return nil
}

func (cs *MultiClient) getReceipts66(ctx context.Context, inreq *sentryproto.InboundMessage, sentryClient sentryproto.SentryClient) error {
	return cs.getReceiptsInner(ctx, inreq, sentryClient, false)
}

func (cs *MultiClient) getReceipts69(ctx context.Context, inreq *sentryproto.InboundMessage, sentryClient sentryproto.SentryClient) error {
	return cs.getReceiptsInner(ctx, inreq, sentryClient, true)
}

func (cs *MultiClient) getReceiptsInner(ctx context.Context, inreq *sentryproto.InboundMessage, sentryClient sentryproto.SentryClient, isEth69 bool) error {
	var query eth.GetReceiptsPacket66
	if err := rlp.DecodeBytes(inreq.Data, &query); err != nil {
		return fmt.Errorf("decoding getReceipts66: %w, data: %x", err, inreq.Data)
	}
	cachedReceipts, needMore, err := eth.AnswerGetReceiptsQueryCacheOnly(ctx, cs.ethApiWrapper, query.GetReceiptsPacket, isEth69)
	if err != nil {
		return err
	}
	var receiptsList []rlp.RawValue
	if cachedReceipts != nil {
		receiptsList = cachedReceipts.EncodedReceipts
	}
	if needMore {
		err = cs.getReceiptsActiveGoroutineNumber.Acquire(ctx, 1)
		if err != nil {
			return err
		}
		defer cs.getReceiptsActiveGoroutineNumber.Release(1)

		tx, err := cs.db.BeginTemporalRo(ctx)
		if err != nil {
			return err
		}
		defer tx.Rollback()
		receiptsList, err = eth.AnswerGetReceiptsQuery(ctx, cs.ChainConfig, cs.ethApiWrapper, cs.blockReader, tx, query.GetReceiptsPacket, cachedReceipts, isEth69)
		if err != nil {
			return err
		}

	}
	b, err := rlp.EncodeToBytes(&eth.ReceiptsRLPPacket66{
		RequestId:         query.RequestId,
		ReceiptsRLPPacket: receiptsList,
	})
	if err != nil {
		return fmt.Errorf("encode header response: %w", err)
	}
	outreq := sentryproto.SendMessageByIdRequest{
		PeerId: inreq.PeerId,
		Data: &sentryproto.OutboundMessageData{
			Id:   sentryproto.MessageId_RECEIPTS_66,
			Data: b,
		},
	}
	_, err = sentryClient.SendMessageById(ctx, &outreq, &grpc.OnFinishCallOption{})
	if err != nil {
		if libsentry.IsPeerNotFoundErr(err) {
			return nil
		}
		return fmt.Errorf("send receipts response: %w", err)
	}
	return nil
}

func (cs *MultiClient) getBlockWitnesses(ctx context.Context, inreq *sentryproto.InboundMessage, sentryClient sentryproto.SentryClient) error {
	var req wit.GetWitnessPacket
	if err := rlp.DecodeBytes(inreq.Data, &req); err != nil {
		return fmt.Errorf("decoding GetWitnessPacket: %w, data: %x", err, inreq.Data)
	}

	tx, err := cs.db.BeginRo(ctx)
	if err != nil {
		return err
	}
	defer tx.Rollback()

	seen := make(map[common.Hash]struct{}, len(req.WitnessPages))
	for _, witnessPage := range req.WitnessPages {
		seen[witnessPage.Hash] = struct{}{}
	}

	witnessSize := make(map[common.Hash]uint64, len(seen))
	headers := make(map[common.Hash]*types.Header, len(seen))
	for witnessBlockHash := range seen {
		header, err := cs.blockReader.HeaderByHash(ctx, tx, witnessBlockHash)
		if err != nil {
			return fmt.Errorf("reading header for witness hash %x: %w", witnessBlockHash, err)
		}
		if header == nil {
			continue
		}
		headers[witnessBlockHash] = header
		key := dbutils.HeaderKey(header.Number.Uint64(), witnessBlockHash)
		sizeBytes, err := tx.GetOne(kv.BorWitnessSizes, key)
		if err != nil {
			return fmt.Errorf("reading witness size for hash %x: %w", witnessBlockHash, err)
		}
		if len(sizeBytes) > 0 {
			witnessSize[witnessBlockHash] = binary.BigEndian.Uint64(sizeBytes)
		} else {
			witnessSize[witnessBlockHash] = 0
		}
	}

	var response wit.WitnessPacketResponse
	witnessCache := make(map[common.Hash][]byte, len(seen))
	totalResponsePayloadDataAmount := 0
	totalCached := 0

	for _, witnessPage := range req.WitnessPages {
		size := witnessSize[witnessPage.Hash]
		totalPages := (size + wit.PageSize - 1) / wit.PageSize // Ceiling division

		var witnessPageResponse wit.WitnessPageResponse
		witnessPageResponse.Page = witnessPage.Page
		witnessPageResponse.Hash = witnessPage.Hash
		witnessPageResponse.TotalPages = totalPages

		if witnessPage.Page < totalPages {
			var witnessBytes []byte
			if cachedRLPBytes, exists := witnessCache[witnessPage.Hash]; exists {
				witnessBytes = cachedRLPBytes
			} else {
				header, ok := headers[witnessPage.Hash]
				if !ok || header == nil {
					continue
				}
				key := dbutils.HeaderKey(header.Number.Uint64(), witnessPage.Hash)
				queriedBytes, err := tx.GetOne(kv.BorWitnesses, key)
				if err != nil {
					return fmt.Errorf("reading witness for hash %x: %w", witnessPage.Hash, err)
				}
				witnessCache[witnessPage.Hash] = queriedBytes
				witnessBytes = queriedBytes
				totalCached += len(queriedBytes)
			}

			start := wit.PageSize * witnessPage.Page
			if start > uint64(len(witnessBytes)) {
				start = uint64(len(witnessBytes))
			}
			end := start + wit.PageSize
			if end > uint64(len(witnessBytes)) {
				end = uint64(len(witnessBytes))
			}
			witnessPageResponse.Data = witnessBytes[start:end]
			totalResponsePayloadDataAmount += len(witnessPageResponse.Data)
		}
		response = append(response, witnessPageResponse)

		// fast fail check
		if totalCached >= wit.MaximumCachedWitnessOnARequest {
			return fmt.Errorf("request demands too much memory: %d bytes", totalCached)
		}

		// memory protection check
		if totalResponsePayloadDataAmount >= wit.MaximumResponseSize {
			return fmt.Errorf("response exceeds maximum p2p payload size: %d bytes", totalResponsePayloadDataAmount)
		}
	}

	reply := wit.WitnessPacketRLPPacket{
		RequestId:             req.RequestId,
		WitnessPacketResponse: response,
	}
	b, err := rlp.EncodeToBytes(&reply)
	if err != nil {
		return fmt.Errorf("encoding witness response: %w", err)
	}

	outreq := sentryproto.SendMessageByIdRequest{
		PeerId: inreq.PeerId,
		Data: &sentryproto.OutboundMessageData{
			Id:   sentryproto.MessageId_BLOCK_WITNESS_W0,
			Data: b,
		},
	}
	_, err = sentryClient.SendMessageById(ctx, &outreq, &grpc.EmptyCallOption{})
	if err != nil && !libsentry.IsPeerNotFoundErr(err) {
		return fmt.Errorf("sending witness response: %w", err)
	}
	return nil
}

// addBlockWitnesses processes response to our getBlockWitnesses request
func (cs *MultiClient) addBlockWitnesses(ctx context.Context, inreq *sentryproto.InboundMessage, sentryClient sentryproto.SentryClient) error {
	if cs.WitnessBuffer == nil {
		return nil
	}

	var query wit.WitnessPacketRLPPacket
	if err := rlp.DecodeBytes(inreq.Data, &query); err != nil {
		return fmt.Errorf("decoding addBlockWitnesses: %w, data: %x", err, inreq.Data)
	}

	tx, err := cs.db.BeginRo(ctx)
	if err != nil {
		return err
	}
	defer tx.Rollback()

	// group witness pages by hash to reconstruct complete witnesses
	witnessPages := make(map[common.Hash]map[uint64][]byte)
	witnessTotalPages := make(map[common.Hash]uint64)

	for _, pageResponse := range query.WitnessPacketResponse {
		if witnessPages[pageResponse.Hash] == nil {
			witnessPages[pageResponse.Hash] = make(map[uint64][]byte)
		}
		witnessPages[pageResponse.Hash][pageResponse.Page] = pageResponse.Data
		witnessTotalPages[pageResponse.Hash] = pageResponse.TotalPages
	}

	// reconstruct witnesses
	for witnessHash, pages := range witnessPages {
		totalPages := witnessTotalPages[witnessHash]

		if uint64(len(pages)) != totalPages {
			// identify missing pages
			var missingPages []uint64
			for page := uint64(0); page < totalPages; page++ {
				if _, exists := pages[page]; !exists {
					missingPages = append(missingPages, page)
				}
			}

			// request missing pages
			if len(missingPages) > 0 {
				witnessPageRequests := make([]wit.WitnessPageRequest, len(missingPages))
				for i, page := range missingPages {
					witnessPageRequests[i] = wit.WitnessPageRequest{
						Hash: witnessHash,
						Page: page,
					}
				}

				getWitnessReq := wit.GetWitnessPacket{
					RequestId: rand.Uint64(),
					GetWitnessRequest: &wit.GetWitnessRequest{
						WitnessPages: witnessPageRequests,
					},
				}

				data, err := rlp.EncodeToBytes(getWitnessReq)
				if err != nil {
					cs.logger.Warn("failed to encode GetWitnessMsg for missing pages", "err", err, "hash", witnessHash)
					continue
				}

				// send request for missing pages to the same peer
				request := &sentryproto.SendMessageByIdRequest{
					PeerId: inreq.PeerId,
					Data: &sentryproto.OutboundMessageData{
						Id:   sentryproto.MessageId_GET_BLOCK_WITNESS_W0,
						Data: data,
					},
				}

				if _, err := sentryClient.SendMessageById(ctx, request); err != nil {
					// if sending to the specific peer fails, try random peers as fallback
					// TODO: instead of sending to random peers, add new function to send to peers known to have witness
					cs.logger.Info("failed to send GetWitnessMsg to original peer, trying random peers", "err", err, "hash", witnessHash)

					fallbackRequest := &sentryproto.SendMessageToRandomPeersRequest{
						Data: &sentryproto.OutboundMessageData{
							Id:   sentryproto.MessageId_GET_BLOCK_WITNESS_W0,
							Data: data,
						},
						MaxPeers: 1,
					}

					if _, err := sentryClient.SendMessageToRandomPeers(ctx, fallbackRequest); err != nil {
						cs.logger.Warn("failed to send GetWitnessMsg for missing pages to any peer", "err", err, "hash", witnessHash)
					} else {
						cs.logger.Info("requested missing witness pages via random peer", "hash", witnessHash, "missing_pages", missingPages)
					}
				} else {
					cs.logger.Info("requested missing witness pages from original peer", "hash", witnessHash, "missing_pages", missingPages, "peer", hex.EncodeToString(gointerfaces.ConvertH512ToBytes(inreq.PeerId)))
				}
			}
			continue
		}

		header, err := cs.blockReader.HeaderByHash(ctx, tx, witnessHash)
		if err != nil {
			return fmt.Errorf("reading header for witness hash %x: %w", witnessHash, err)
		}
		if header == nil {
			cs.logger.Debug("header not found for witness", "hash", witnessHash)
			continue
		}

		// reconstruct complete witness data by concatenating pages in order
		var completeWitness []byte
		for page := uint64(0); page < totalPages; page++ {
			pageData, exists := pages[page]
			if !exists {
				cs.logger.Debug("missing page in witness", "hash", witnessHash, "page", page)
				break
			}
			completeWitness = append(completeWitness, pageData...)
		}

		if uint64(len(pages)) == totalPages {
			cs.WitnessBuffer.AddWitness(header.Number.Uint64(), witnessHash, completeWitness)
		}
	}

	return nil
}

func (cs *MultiClient) newWitness(ctx context.Context, inreq *sentryproto.InboundMessage, sentryClient sentryproto.SentryClient) error {
	if cs.WitnessBuffer == nil {
		return nil
	}

	var query wit.NewWitnessPacket
	if err := rlp.DecodeBytes(inreq.Data, &query); err != nil {
		return fmt.Errorf("decoding newWitness: %w, data: %x", err, inreq.Data)
	}

	bHash := query.Witness.Header().Hash()

	var witBuf bytes.Buffer
	if err := query.Witness.EncodeRLP(&witBuf); err != nil {
		return fmt.Errorf("error in witness encoding: err: %w", err)
	}

	witBytes := witBuf.Bytes()
	blockNumber := query.Witness.Header().Number.Uint64()

	cs.WitnessBuffer.AddWitness(blockNumber, bHash, witBytes)

	return nil
}

// blockRange69 handles incoming BLOCK_RANGE_UPDATE messages
func (cs *MultiClient) blockRange69(ctx context.Context, inreq *sentryproto.InboundMessage, sentryClient sentryproto.SentryClient) error {
	var query eth.BlockRangeUpdatePacket
	if err := rlp.DecodeBytes(inreq.Data, &query); err != nil {
		return fmt.Errorf("decoding blockRange69: %w, data: %x", err, inreq.Data)
	}
	if err := validateBlockRange(query); err != nil {
		return err
	}

	go func() {
		ctx, cancel := context.WithTimeout(ctx, 5*time.Second)
		defer cancel()

		for _, s := range cs.sentries {
			if _, err1 := s.SetPeerBlockRange(ctx, &sentryproto.SetPeerBlockRangeRequest{
				PeerId:            inreq.PeerId,
				LatestBlockHeight: query.Latest,
				MinBlockHeight:    query.Earliest,
			}, &grpc.EmptyCallOption{}); err1 != nil {
				cs.logger.Warn("Could not send latest block range for peer", "err", err1, "peer", inreq.PeerId.String())
			}
		}
	}()

	return nil
}

func MakeInboundMessage() *sentryproto.InboundMessage {
	return new(sentryproto.InboundMessage)
}

func (cs *MultiClient) HandleInboundMessage(ctx context.Context, message *sentryproto.InboundMessage, sentry sentryproto.SentryClient) (err error) {
	defer func() {
		if rec := recover(); rec != nil {
			err = fmt.Errorf("%+v, msgID=%s, trace: %s", rec, message.Id.String(), dbg.Stack())
		}
	}() // avoid crash because Erigon's core does many things
	err = cs.handleInboundMessage(ctx, message, sentry)

	if (err != nil) && rlp.IsInvalidRLPError(err) {
		cs.logger.Debug("Kick peer for invalid RLP", "err", err)
		penalizeRequest := sentryproto.PenalizePeerRequest{
			PeerId:  message.PeerId,
			Penalty: sentryproto.PenaltyKind_Kick, // TODO: Extend penalty kinds
		}
		if _, err1 := sentry.PenalizePeer(ctx, &penalizeRequest, &grpc.EmptyCallOption{}); err1 != nil {
			cs.logger.Error("Could not send penalty", "err", err1)
		}
	}

	return err
}

func (cs *MultiClient) handleInboundMessage(ctx context.Context, inreq *sentryproto.InboundMessage, sentry sentryproto.SentryClient) error {
	switch inreq.Id {
	case sentryproto.MessageId_NEW_BLOCK_HASHES_66:
		return cs.newBlockHashes66(ctx, inreq, sentry)
	case sentryproto.MessageId_BLOCK_HEADERS_66:
		return cs.blockHeaders66(ctx, inreq, sentry)
	case sentryproto.MessageId_NEW_BLOCK_66:
		return cs.newBlock66(ctx, inreq, sentry)
	case sentryproto.MessageId_BLOCK_BODIES_66:
		return cs.blockBodies66(ctx, inreq, sentry)
	case sentryproto.MessageId_GET_BLOCK_HEADERS_66:
		return cs.getBlockHeaders66(ctx, inreq, sentry)
	case sentryproto.MessageId_GET_BLOCK_BODIES_66:
		return cs.getBlockBodies66(ctx, inreq, sentry)
	case sentryproto.MessageId_RECEIPTS_66:
		return cs.receipts66(ctx, inreq, sentry)
	case sentryproto.MessageId_GET_RECEIPTS_66:
		return cs.getReceipts66(ctx, inreq, sentry)
	case sentryproto.MessageId_NEW_WITNESS_W0:
		return cs.newWitness(ctx, inreq, sentry)
	case sentryproto.MessageId_BLOCK_WITNESS_W0:
		return cs.addBlockWitnesses(ctx, inreq, sentry)
	case sentryproto.MessageId_GET_BLOCK_WITNESS_W0:
		return cs.getBlockWitnesses(ctx, inreq, sentry)
	case sentryproto.MessageId_GET_RECEIPTS_69:
		return cs.getReceipts69(ctx, inreq, sentry)
	case sentryproto.MessageId_BLOCK_RANGE_UPDATE_69:
		return cs.blockRange69(ctx, inreq, sentry)
	default:
		return fmt.Errorf("not implemented for message Id: %s", inreq.Id)
	}
}

func (cs *MultiClient) HandlePeerEvent(ctx context.Context, event *sentryproto.PeerEvent, sentryClient sentryproto.SentryClient) error {
	eventID := event.EventId.String()
	peerID := sentry.ConvertH512ToPeerID(event.PeerId)
	peerIDStr := hex.EncodeToString(peerID[:])

	if !cs.logPeerInfo {
		cs.logger.Trace("[p2p] Sentry peer did", "eventID", eventID, "peer", peerIDStr)
		return nil
	}

	var nodeURL string
	var clientID string
	var capabilities []string
	if event.EventId == sentryproto.PeerEvent_Connect {
		reply, err := sentryClient.PeerById(ctx, &sentryproto.PeerByIdRequest{PeerId: event.PeerId})
		if err != nil {
			cs.logger.Debug("sentry.PeerById failed", "err", err)
		}
		if (reply != nil) && (reply.Peer != nil) {
			nodeURL = reply.Peer.Enode
			clientID = reply.Peer.Name
			capabilities = reply.Peer.Caps
		}
	}

	cs.logger.Trace("[p2p] Sentry peer did", "eventID", eventID, "peer", peerIDStr,
		"nodeURL", nodeURL, "clientID", clientID, "capabilities", capabilities)
	return nil
}

func (cs *MultiClient) makeStatusData(ctx context.Context) (*sentryproto.StatusData, error) {
	return cs.statusDataProvider.GetStatusData(ctx)
}

func GrpcClient(ctx context.Context, sentryAddr string) (*direct.SentryClientRemote, error) {
	// creating grpc client connection
	var dialOpts []grpc.DialOption

	backoffCfg := backoff.DefaultConfig
	backoffCfg.BaseDelay = 500 * time.Millisecond
	backoffCfg.MaxDelay = 10 * time.Second
	dialOpts = []grpc.DialOption{
		grpc.WithConnectParams(grpc.ConnectParams{Backoff: backoffCfg, MinConnectTimeout: 10 * time.Minute}),
		grpc.WithDefaultCallOptions(grpc.MaxCallRecvMsgSize(int(16 * datasize.MB))),
		grpc.WithKeepaliveParams(keepalive.ClientParameters{}),
	}

	dialOpts = append(dialOpts, grpc.WithTransportCredentials(insecure.NewCredentials()))
	conn, err := grpc.DialContext(ctx, sentryAddr, dialOpts...)
	if err != nil {
		return nil, fmt.Errorf("creating client connection to sentry P2P: %w", err)
	}
	return direct.NewSentryClientRemote(sentryproto.NewSentryClient(conn)), nil
}<|MERGE_RESOLUTION|>--- conflicted
+++ resolved
@@ -62,7 +62,6 @@
 	"github.com/erigontech/erigon/rpc/jsonrpc/receipts"
 )
 
-<<<<<<< HEAD
 const blockRangeEpochBlocks = 32
 
 type blockRangeTracker struct {
@@ -91,7 +90,8 @@
 func (t *blockRangeTracker) record(next eth.BlockRangeUpdatePacket) {
 	t.last = next
 	t.initialized = true
-=======
+}
+
 func validateBlockRange(packet eth.BlockRangeUpdatePacket) error {
 	if packet.Earliest > packet.Latest {
 		return fmt.Errorf("invalid block range: earliest (%d) > latest (%d)", packet.Earliest, packet.Latest)
@@ -100,7 +100,6 @@
 		return fmt.Errorf("invalid block range: latest block hash is zero")
 	}
 	return nil
->>>>>>> 56dacded
 }
 
 // StartStreamLoops starts message processing loops for all sentries.
@@ -195,6 +194,22 @@
 	cs.announceBlockRangeFromChannel(ctx, headerInDB)
 }
 
+// doAnnounceBlockRange builds the current block range and broadcasts it.
+// This helper preserves compatibility with legacy callers and is primarily used in tests.
+func (cs *MultiClient) doAnnounceBlockRange(ctx context.Context) {
+	packet, err := cs.buildBlockRangePacket(ctx)
+	if err != nil {
+		cs.logger.Error("blockRangeUpdate", "err", err)
+		return
+	}
+
+	if !cs.blockRange.decide(packet) {
+		return
+	}
+
+	cs.broadcastBlockRange(ctx, packet)
+}
+
 func (cs *MultiClient) getBlockProgressChannel() <-chan [][]byte {
 	cs.blockProgressMu.Lock()
 	defer cs.blockProgressMu.Unlock()
@@ -268,20 +283,16 @@
 		return eth.BlockRangeUpdatePacket{}, err
 	}
 
-<<<<<<< HEAD
-	return eth.BlockRangeUpdatePacket{
-=======
-	request := eth.BlockRangeUpdatePacket{
->>>>>>> 56dacded
+	packet := eth.BlockRangeUpdatePacket{
 		Earliest:   status.MinimumBlockHeight,
 		Latest:     status.MaxBlockHeight,
 		LatestHash: gointerfaces.ConvertH256ToHash(status.BestHash),
-	}, nil
+	}
+
+	return packet, nil
 }
 
 func (cs *MultiClient) broadcastBlockRange(ctx context.Context, request eth.BlockRangeUpdatePacket) {
-	cs.logger.Debug("sending status data", "start", request.Earliest, "end", request.Latest, "hash", hex.EncodeToString(request.LatestHash[:]))
-
 	if err := validateBlockRange(request); err != nil {
 		cs.logger.Warn("blockRangeUpdate: invalid block range", "err", err)
 		return
