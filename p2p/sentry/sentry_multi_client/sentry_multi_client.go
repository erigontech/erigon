--- conflicted
+++ resolved
@@ -60,16 +60,6 @@
 	"github.com/erigontech/erigon/rpc/jsonrpc/receipts"
 )
 
-func validateBlockRange(packet eth.BlockRangeUpdatePacket) error {
-	if packet.Earliest > packet.Latest {
-		return fmt.Errorf("invalid block range: earliest (%d) > latest (%d)", packet.Earliest, packet.Latest)
-	}
-	if packet.LatestHash == (common.Hash{}) {
-		return fmt.Errorf("invalid block range: latest block hash is zero")
-	}
-	return nil
-}
-
 // StartStreamLoops starts message processing loops for all sentries.
 // The processing happens in several streams:
 // RecvMessage - processing incoming headers/bodies
@@ -142,87 +132,6 @@
 	libsentry.ReconnectAndPumpStreamLoop(ctx, sentry, cs.makeStatusData, "RecvMessage", streamFactory, MakeInboundMessage, cs.HandleInboundMessage, wg, cs.logger)
 }
 
-<<<<<<< HEAD
-func (cs *MultiClient) AnnounceBlockRangeLoop(ctx context.Context) {
-	frequency := cs.ChainConfig.EpochDuration()
-
-	headerInDB := func() bool {
-		var done bool
-		_ = cs.db.View(ctx, func(tx kv.Tx) error {
-			header := rawdb.ReadCurrentHeaderHavingBody(tx)
-			done = header != nil
-			return nil
-		})
-		return done
-	}
-
-	if err := cs.waitForPrerequisites(ctx, frequency, headerInDB); err != nil {
-		return
-	}
-
-	broadcastEvery := time.NewTicker(frequency)
-	defer broadcastEvery.Stop()
-
-	for {
-		select {
-		case <-broadcastEvery.C:
-			cs.doAnnounceBlockRange(ctx)
-		case <-ctx.Done():
-			return
-		}
-	}
-}
-
-func (cs *MultiClient) doAnnounceBlockRange(ctx context.Context) {
-	sentries := cs.Sentries()
-	status, err := cs.statusDataProvider.GetStatusData(ctx)
-	if err != nil {
-		cs.logger.Error("blockRangeUpdate", "err", err)
-		return
-	}
-
-	request := eth.BlockRangeUpdatePacket{
-		Earliest:   status.MinimumBlockHeight,
-		Latest:     status.MaxBlockHeight,
-		LatestHash: gointerfaces.ConvertH256ToHash(status.BestHash),
-	}
-
-	if err := validateBlockRange(request); err != nil {
-		cs.logger.Warn("blockRangeUpdate: invalid block range", "err", err)
-		return
-	}
-
-	cs.logger.Debug("sending status data", "start", request.Earliest, "end", request.Latest, "hash", hex.EncodeToString(request.LatestHash[:]))
-
-	data, err := rlp.EncodeToBytes(&request)
-	if err != nil {
-		cs.logger.Error("blockRangeUpdate", "err", err)
-		return
-	}
-
-	for _, s := range sentries {
-		handshake, err := s.HandShake(ctx, &emptypb.Empty{})
-		if err != nil {
-			cs.logger.Error("blockRangeUpdate", "err", err)
-			continue // continue sending message to other sentries
-		}
-
-		version := direct.ProtocolToUintMap[handshake.Protocol]
-		if version >= direct.ETH69 {
-			_, err := s.SendMessageToAll(ctx, &sentryproto.OutboundMessageData{
-				Id:   sentryproto.MessageId_BLOCK_RANGE_UPDATE_69,
-				Data: data,
-			})
-			if err != nil {
-				cs.logger.Error("blockRangeUpdate", "err", err)
-				continue // continue sending message to other sentries
-			}
-		}
-	}
-}
-
-=======
->>>>>>> fd4e3bd3
 // waitForPrerequisites handles waiting for the blockReader to be ready and for a header to be available.
 //
 // Parameters:
@@ -1055,11 +964,7 @@
 	if err := rlp.DecodeBytes(inreq.Data, &query); err != nil {
 		return fmt.Errorf("decoding blockRange69: %w, data: %x", err, inreq.Data)
 	}
-<<<<<<< HEAD
-	if err := validateBlockRange(query); err != nil {
-=======
 	if err := query.Validate(); err != nil {
->>>>>>> fd4e3bd3
 		return err
 	}
 
