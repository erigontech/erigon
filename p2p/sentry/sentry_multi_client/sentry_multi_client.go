--- conflicted
+++ resolved
@@ -188,8 +188,8 @@
 	}
 
 	for _, s := range sentries {
-		_, err := s.SendMessageToAll(ctx, &proto_sentry.OutboundMessageData{
-			Id:   proto_sentry.MessageId_BLOCK_RANGE_UPDATE_69,
+		_, err := s.SendMessageToAll(ctx, &sentryproto.OutboundMessageData{
+			Id:   sentryproto.MessageId_BLOCK_RANGE_UPDATE_69,
 			Data: data,
 		})
 		if err != nil {
@@ -244,7 +244,7 @@
 }
 
 type StatusGetter interface {
-	GetStatusData(ctx context.Context) (*proto_sentry.StatusData, error)
+	GetStatusData(ctx context.Context) (*sentryproto.StatusData, error)
 }
 
 // MultiClient - does handle request/response/subscriptions to multiple sentries
@@ -491,15 +491,9 @@
 			}
 		}
 	}
-<<<<<<< HEAD
-	outreq := proto_sentry.SetPeerLatestBlockRequest{
+	outreq := sentryproto.SetPeerLatestBlockRequest{
 		PeerId:            peerID,
 		LatestBlockHeight: highestBlock,
-=======
-	outreq := sentryproto.PeerMinBlockRequest{
-		PeerId:   peerID,
-		MinBlock: highestBlock,
->>>>>>> 9af4b83d
 	}
 	if _, err1 := sentryClient.SetPeerLatestBlock(ctx, &outreq, &grpc.EmptyCallOption{}); err1 != nil {
 		cs.logger.Error("Could not send latest block for peer", "err", err1)
@@ -575,15 +569,9 @@
 		return fmt.Errorf("singleHeaderAsSegment failed: %w", err)
 	}
 	cs.Bd.AddToPrefetch(request.Block.Header(), request.Block.RawBody())
-<<<<<<< HEAD
-	outreq := proto_sentry.SetPeerLatestBlockRequest{
+	outreq := sentryproto.SetPeerLatestBlockRequest{
 		PeerId:            inreq.PeerId,
 		LatestBlockHeight: request.Block.NumberU64(),
-=======
-	outreq := sentryproto.PeerMinBlockRequest{
-		PeerId:   inreq.PeerId,
-		MinBlock: request.Block.NumberU64(),
->>>>>>> 9af4b83d
 	}
 	if _, err1 := sentryClient.SetPeerLatestBlock(ctx, &outreq, &grpc.EmptyCallOption{}); err1 != nil {
 		cs.logger.Error("Could not send latest block for peer", "err", err1)
@@ -699,19 +687,15 @@
 	return nil
 }
 
-<<<<<<< HEAD
-func (cs *MultiClient) getReceipts66(ctx context.Context, inreq *proto_sentry.InboundMessage, sentryClient proto_sentry.SentryClient) error {
+func (cs *MultiClient) getReceipts66(ctx context.Context, inreq *sentryproto.InboundMessage, sentryClient sentryproto.SentryClient) error {
 	return cs.getReceiptsInner(ctx, inreq, sentryClient, false)
 }
 
-func (cs *MultiClient) getReceipts69(ctx context.Context, inreq *proto_sentry.InboundMessage, sentryClient proto_sentry.SentryClient) error {
+func (cs *MultiClient) getReceipts69(ctx context.Context, inreq *sentryproto.InboundMessage, sentryClient sentryproto.SentryClient) error {
 	return cs.getReceiptsInner(ctx, inreq, sentryClient, true)
 }
 
-func (cs *MultiClient) getReceiptsInner(ctx context.Context, inreq *proto_sentry.InboundMessage, sentryClient proto_sentry.SentryClient, isEth69 bool) error {
-=======
-func (cs *MultiClient) getReceipts66(ctx context.Context, inreq *sentryproto.InboundMessage, sentryClient sentryproto.SentryClient) error {
->>>>>>> 9af4b83d
+func (cs *MultiClient) getReceiptsInner(ctx context.Context, inreq *sentryproto.InboundMessage, sentryClient sentryproto.SentryClient, isEth69 bool) error {
 	var query eth.GetReceiptsPacket66
 	if err := rlp.DecodeBytes(inreq.Data, &query); err != nil {
 		return fmt.Errorf("decoding getReceipts66: %w, data: %x", err, inreq.Data)
@@ -1038,9 +1022,8 @@
 	return nil
 }
 
-<<<<<<< HEAD
 // blockRange69 handles incoming BLOCK_RANGE_UPDATE messages
-func (cs *MultiClient) blockRange69(ctx context.Context, inreq *proto_sentry.InboundMessage, sentryClient proto_sentry.SentryClient) error {
+func (cs *MultiClient) blockRange69(ctx context.Context, inreq *sentryproto.InboundMessage, sentryClient sentryproto.SentryClient) error {
 	var query eth.BlockRangeUpdatePacket
 	if err := rlp.DecodeBytes(inreq.Data, &query); err != nil {
 		return fmt.Errorf("decoding blockRange69: %w, data: %x", err, inreq.Data)
@@ -1051,7 +1034,7 @@
 		defer cancel()
 
 		for _, s := range cs.sentries {
-			if _, err1 := s.SetPeerBlockRange(ctx, &proto_sentry.SetPeerBlockRangeRequest{
+			if _, err1 := s.SetPeerBlockRange(ctx, &sentryproto.SetPeerBlockRangeRequest{
 				PeerId:            inreq.PeerId,
 				LatestBlockHeight: query.Latest,
 				MinBlockHeight:    query.Earliest,
@@ -1064,12 +1047,8 @@
 	return nil
 }
 
-func MakeInboundMessage() *proto_sentry.InboundMessage {
-	return new(proto_sentry.InboundMessage)
-=======
 func MakeInboundMessage() *sentryproto.InboundMessage {
 	return new(sentryproto.InboundMessage)
->>>>>>> 9af4b83d
 }
 
 func (cs *MultiClient) HandleInboundMessage(ctx context.Context, message *sentryproto.InboundMessage, sentry sentryproto.SentryClient) (err error) {
@@ -1096,13 +1075,7 @@
 
 func (cs *MultiClient) handleInboundMessage(ctx context.Context, inreq *sentryproto.InboundMessage, sentry sentryproto.SentryClient) error {
 	switch inreq.Id {
-<<<<<<< HEAD
-	case proto_sentry.MessageId_NEW_BLOCK_HASHES_66:
-=======
-	// ========= eth 66 ==========
-
 	case sentryproto.MessageId_NEW_BLOCK_HASHES_66:
->>>>>>> 9af4b83d
 		return cs.newBlockHashes66(ctx, inreq, sentry)
 	case sentryproto.MessageId_BLOCK_HEADERS_66:
 		return cs.blockHeaders66(ctx, inreq, sentry)
@@ -1124,9 +1097,9 @@
 		return cs.addBlockWitnesses(ctx, inreq, sentry)
 	case sentryproto.MessageId_GET_BLOCK_WITNESS_W0:
 		return cs.getBlockWitnesses(ctx, inreq, sentry)
-	case proto_sentry.MessageId_GET_RECEIPTS_69:
+	case sentryproto.MessageId_GET_RECEIPTS_69:
 		return cs.getReceipts69(ctx, inreq, sentry)
-	case proto_sentry.MessageId_BLOCK_RANGE_UPDATE_69:
+	case sentryproto.MessageId_BLOCK_RANGE_UPDATE_69:
 		return cs.blockRange69(ctx, inreq, sentry)
 	default:
 		return fmt.Errorf("not implemented for message Id: %s", inreq.Id)
