// Copyright 2024 The Erigon Authors
// This file is part of Erigon.
//
// Erigon is free software: you can redistribute it and/or modify
// it under the terms of the GNU Lesser General Public License as published by
// the Free Software Foundation, either version 3 of the License, or
// (at your option) any later version.
//
// Erigon is distributed in the hope that it will be useful,
// but WITHOUT ANY WARRANTY; without even the implied warranty of
// MERCHANTABILITY or FITNESS FOR A PARTICULAR PURPOSE. See the
// GNU Lesser General Public License for more details.
//
// You should have received a copy of the GNU Lesser General Public License
// along with Erigon. If not, see <http://www.gnu.org/licenses/>.

package sentry

import (
	"context"
	"fmt"
	"time"

	"github.com/erigontech/erigon-lib/common"
	"github.com/erigontech/erigon-lib/common/dbg"
	"github.com/erigontech/erigon-lib/gointerfaces"
	"github.com/erigontech/erigon-lib/gointerfaces/sentryproto"
	"github.com/erigontech/erigon/p2p"
	"github.com/erigontech/erigon/p2p/forkid"
	"github.com/erigontech/erigon/p2p/protocols/eth"
)

func readAndValidatePeerStatus[T StatusPacket](
	rw p2p.MsgReadWriter,
	status *sentryproto.StatusData,
	version uint,
	minVersion uint,
	compat func(T, *proto_sentry.StatusData, uint, uint) error,
) (T, *p2p.PeerError) {
	var zero T
	msg, err := rw.ReadMsg()
	if err != nil {
		return zero, p2p.NewPeerError(p2p.PeerErrorStatusReceive, p2p.DiscNetworkError, err, "readAndValidatePeerStatus rw.ReadMsg error")
	}
	defer msg.Discard()
	if msg.Code != eth.StatusMsg {
		return zero, p2p.NewPeerError(p2p.PeerErrorStatusDecode, p2p.DiscProtocolError, fmt.Errorf("first msg has code %x (!= %x)", msg.Code, eth.StatusMsg), "readAndValidatePeerStatus wrong code")
	}
	if msg.Size > eth.ProtocolMaxMsgSize {
		return zero, p2p.NewPeerError(p2p.PeerErrorStatusDecode, p2p.DiscProtocolError, fmt.Errorf("message is too large %d, limit %d", msg.Size, eth.ProtocolMaxMsgSize), "readAndValidatePeerStatus too large")
	}

	var reply T
	if err := msg.Decode(&reply); err != nil {
		return zero, p2p.NewPeerError(p2p.PeerErrorStatusDecode, p2p.DiscProtocolError, fmt.Errorf("decode message %v: %w", msg, err), "readAndValidatePeerStatus decode error")
	}

	if err := compat(reply, status, version, minVersion); err != nil {
		return zero, p2p.NewPeerError(p2p.PeerErrorStatusIncompatible, p2p.DiscUselessPeer, err, "readAndValidatePeerStatus incompatible")
	}

	return reply, nil
}

func compatStatusPacket(reply eth.StatusPacket, status *proto_sentry.StatusData, version, minVersion uint) error {
	return checkCompatibility(reply.NetworkID, reply.ProtocolVersion, reply.Genesis, reply.ForkID, status, version, minVersion)
}

func compatStatusPacket69(reply eth.StatusPacket69, status *proto_sentry.StatusData, version, minVersion uint) error {
	return checkCompatibility(reply.NetworkID, reply.ProtocolVersion, reply.Genesis, reply.ForkID, status, version, minVersion)
}

func checkCompatibility(networkID uint64, protocolVersion uint32, genesis common.Hash, forkID forkid.ID, status *proto_sentry.StatusData, version, minVersion uint) error {
	expectedNetworkID := status.NetworkId
	if networkID != expectedNetworkID {
		return fmt.Errorf("network id does not match: theirs %d, ours %d", networkID, expectedNetworkID)
	}
	if uint(protocolVersion) > version {
		return fmt.Errorf("version is more than what this senty supports: theirs %d, max %d", protocolVersion, version)
	}
	if uint(protocolVersion) < minVersion {
		return fmt.Errorf("version is less than allowed minimum: theirs %d, min %d", protocolVersion, minVersion)
	}
	genesisHash := gointerfaces.ConvertH256ToHash(status.ForkData.Genesis)
	if genesis != genesisHash {
		return fmt.Errorf("genesis hash does not match: theirs %x, ours %x", genesis, genesisHash)
	}
	forkFilter := forkid.NewFilterFromForks(status.ForkData.HeightForks, status.ForkData.TimeForks, genesisHash, status.MaxBlockHeight, status.MaxBlockTime)
	return forkFilter(forkID)
}

// StatusPacket is the set of supported ETH status packet value types.
type StatusPacket interface {
	eth.StatusPacket | eth.StatusPacket69
}

<<<<<<< HEAD
func handShakeGeneric[T StatusPacket](
	ctx context.Context,
	status *proto_sentry.StatusData,
	rw p2p.MsgReadWriter,
=======
func checkPeerStatusCompatibility(
	reply *eth.StatusPacket,
	status *sentryproto.StatusData,
>>>>>>> 9af4b83d
	version uint,
	minVersion uint,
	encode func(*proto_sentry.StatusData, uint) T,
	compat func(T, *proto_sentry.StatusData, uint, uint) error,
	head func(T) common.Hash,
	timeout time.Duration,
) (*common.Hash, *p2p.PeerError) {
	errChan := make(chan *p2p.PeerError, 2)
	resultChan := make(chan T, 1)

	// Send our status
	go func() {
		defer dbg.LogPanic()
		payload := encode(status, version)
		if err := p2p.Send(rw, eth.StatusMsg, payload); err == nil {
			errChan <- nil
		} else {
			errChan <- p2p.NewPeerError(p2p.PeerErrorStatusSend, p2p.DiscNetworkError, err, "sentry.handShake failed to send eth Status")
		}
	}()

	// Read and validate peer status
	go func() {
		defer dbg.LogPanic()
		reply, err := readAndValidatePeerStatus[T](rw, status, version, minVersion, compat)
		if err == nil {
			resultChan <- reply
			errChan <- nil
		} else {
			errChan <- err
		}
	}()

	t := time.NewTimer(timeout)
	defer t.Stop()
	for i := 0; i < 2; i++ {
		select {
		case err := <-errChan:
			if err != nil {
				return nil, err
			}
		case <-t.C:
			return nil, p2p.NewPeerError(p2p.PeerErrorStatusHandshakeTimeout, p2p.DiscReadTimeout, nil, "sentry.handShake timeout")
		case <-ctx.Done():
			return nil, p2p.NewPeerError(p2p.PeerErrorDiscReason, p2p.DiscQuitting, ctx.Err(), "sentry.handShake ctx.Done")
		}
	}
	// Safely wait for the reply with the same guards
	t2 := time.NewTimer(timeout)
	defer t2.Stop()
	select {
	case reply := <-resultChan:
		h := head(reply)
		return &h, nil
	case <-t2.C:
		return nil, p2p.NewPeerError(p2p.PeerErrorStatusHandshakeTimeout, p2p.DiscReadTimeout, nil, "sentry.handShake timeout (awaiting result)")
	case <-ctx.Done():
		return nil, p2p.NewPeerError(p2p.PeerErrorDiscReason, p2p.DiscQuitting, ctx.Err(), "sentry.handShake ctx.Done (awaiting result)")
	}
}

// Encoders for status messages
func encodeStatusPacket(status *proto_sentry.StatusData, version uint) eth.StatusPacket {
	ourTD := gointerfaces.ConvertH256ToUint256Int(status.TotalDifficulty)
	genesisHash := gointerfaces.ConvertH256ToHash(status.ForkData.Genesis)
	return eth.StatusPacket{
		ProtocolVersion: uint32(version),
		NetworkID:       status.NetworkId,
		TD:              ourTD.ToBig(),
		Head:            gointerfaces.ConvertH256ToHash(status.BestHash),
		Genesis:         genesisHash,
		ForkID:          forkid.NewIDFromForks(status.ForkData.HeightForks, status.ForkData.TimeForks, genesisHash, status.MaxBlockHeight, status.MaxBlockTime),
	}
}

func encodeStatusPacket69(status *proto_sentry.StatusData, version uint) eth.StatusPacket69 {
	genesisHash := gointerfaces.ConvertH256ToHash(status.ForkData.Genesis)
	return eth.StatusPacket69{
		ProtocolVersion: uint32(version),
		NetworkID:       status.NetworkId,
		Genesis:         genesisHash,
		ForkID:          forkid.NewIDFromForks(status.ForkData.HeightForks, status.ForkData.TimeForks, genesisHash, status.MaxBlockHeight, status.MaxBlockTime),
		EarliestBlock:   status.EarliestBlockHeight,
		LatestBlock:     status.MaxBlockHeight,
		LatestBlockHash: gointerfaces.ConvertH256ToHash(status.BestHash),
	}
}<|MERGE_RESOLUTION|>--- conflicted
+++ resolved
@@ -35,7 +35,7 @@
 	status *sentryproto.StatusData,
 	version uint,
 	minVersion uint,
-	compat func(T, *proto_sentry.StatusData, uint, uint) error,
+	compat func(T, *sentryproto.StatusData, uint, uint) error,
 ) (T, *p2p.PeerError) {
 	var zero T
 	msg, err := rw.ReadMsg()
@@ -62,15 +62,15 @@
 	return reply, nil
 }
 
-func compatStatusPacket(reply eth.StatusPacket, status *proto_sentry.StatusData, version, minVersion uint) error {
+func compatStatusPacket(reply eth.StatusPacket, status *sentryproto.StatusData, version, minVersion uint) error {
 	return checkCompatibility(reply.NetworkID, reply.ProtocolVersion, reply.Genesis, reply.ForkID, status, version, minVersion)
 }
 
-func compatStatusPacket69(reply eth.StatusPacket69, status *proto_sentry.StatusData, version, minVersion uint) error {
+func compatStatusPacket69(reply eth.StatusPacket69, status *sentryproto.StatusData, version, minVersion uint) error {
 	return checkCompatibility(reply.NetworkID, reply.ProtocolVersion, reply.Genesis, reply.ForkID, status, version, minVersion)
 }
 
-func checkCompatibility(networkID uint64, protocolVersion uint32, genesis common.Hash, forkID forkid.ID, status *proto_sentry.StatusData, version, minVersion uint) error {
+func checkCompatibility(networkID uint64, protocolVersion uint32, genesis common.Hash, forkID forkid.ID, status *sentryproto.StatusData, version, minVersion uint) error {
 	expectedNetworkID := status.NetworkId
 	if networkID != expectedNetworkID {
 		return fmt.Errorf("network id does not match: theirs %d, ours %d", networkID, expectedNetworkID)
@@ -94,20 +94,14 @@
 	eth.StatusPacket | eth.StatusPacket69
 }
 
-<<<<<<< HEAD
 func handShakeGeneric[T StatusPacket](
 	ctx context.Context,
-	status *proto_sentry.StatusData,
+	status *sentryproto.StatusData,
 	rw p2p.MsgReadWriter,
-=======
-func checkPeerStatusCompatibility(
-	reply *eth.StatusPacket,
-	status *sentryproto.StatusData,
->>>>>>> 9af4b83d
 	version uint,
 	minVersion uint,
-	encode func(*proto_sentry.StatusData, uint) T,
-	compat func(T, *proto_sentry.StatusData, uint, uint) error,
+	encode func(*sentryproto.StatusData, uint) T,
+	compat func(T, *sentryproto.StatusData, uint, uint) error,
 	head func(T) common.Hash,
 	timeout time.Duration,
 ) (*common.Hash, *p2p.PeerError) {
@@ -166,7 +160,7 @@
 }
 
 // Encoders for status messages
-func encodeStatusPacket(status *proto_sentry.StatusData, version uint) eth.StatusPacket {
+func encodeStatusPacket(status *sentryproto.StatusData, version uint) eth.StatusPacket {
 	ourTD := gointerfaces.ConvertH256ToUint256Int(status.TotalDifficulty)
 	genesisHash := gointerfaces.ConvertH256ToHash(status.ForkData.Genesis)
 	return eth.StatusPacket{
@@ -179,7 +173,7 @@
 	}
 }
 
-func encodeStatusPacket69(status *proto_sentry.StatusData, version uint) eth.StatusPacket69 {
+func encodeStatusPacket69(status *sentryproto.StatusData, version uint) eth.StatusPacket69 {
 	genesisHash := gointerfaces.ConvertH256ToHash(status.ForkData.Genesis)
 	return eth.StatusPacket69{
 		ProtocolVersion: uint32(version),
