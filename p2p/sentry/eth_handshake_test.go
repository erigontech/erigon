// Copyright 2024 The Erigon Authors
// This file is part of Erigon.
//
// Erigon is free software: you can redistribute it and/or modify
// it under the terms of the GNU Lesser General Public License as published by
// the Free Software Foundation, either version 3 of the License, or
// (at your option) any later version.
//
// Erigon is distributed in the hope that it will be useful,
// but WITHOUT ANY WARRANTY; without even the implied warranty of
// MERCHANTABILITY or FITNESS FOR A PARTICULAR PURPOSE. See the
// GNU Lesser General Public License for more details.
//
// You should have received a copy of the GNU Lesser General Public License
// along with Erigon. If not, see <http://www.gnu.org/licenses/>.

package sentry

import (
	"math/big"
	"testing"

	"github.com/holiman/uint256"
	"github.com/stretchr/testify/assert"

	"github.com/erigontech/erigon-lib/common"
	"github.com/erigontech/erigon-lib/direct"
	"github.com/erigontech/erigon-lib/gointerfaces"
	proto_sentry "github.com/erigontech/erigon-lib/gointerfaces/sentryproto"
<<<<<<< HEAD
	"github.com/erigontech/erigon-p2p/forkid"
	"github.com/erigontech/erigon-p2p/protocols/eth"
	"github.com/erigontech/erigon-p2p/testutil"
=======
	"github.com/erigontech/erigon/p2p/forkid"
	"github.com/erigontech/erigon/p2p/protocols/eth"
	"github.com/erigontech/erigon/params"
>>>>>>> cf916078
)

func TestCheckPeerStatusCompatibility(t *testing.T) {
	var version uint = direct.ETH67
	networkID := testutil.PoWMainnetChainConfig.ChainID.Uint64()
	heightForks, timeForks := forkid.GatherForks(testutil.PoWMainnetChainConfig, 0 /* genesisTime */)
	goodReply := eth.StatusPacket{
		ProtocolVersion: uint32(version),
		NetworkID:       networkID,
		TD:              big.NewInt(0),
		Head:            common.Hash{},
<<<<<<< HEAD
		Genesis:         testutil.MainnetGenesisHash,
		ForkID:          forkid.NewIDFromForks(heightForks, timeForks, testutil.MainnetGenesisHash, 0, 0),
=======
		Genesis:         params.MainnetGenesisHash,
		ForkID:          forkid.NewIDFromForks(heightForks, timeForks, params.MainnetGenesisHash, 0, 0),
>>>>>>> cf916078
	}
	status := proto_sentry.StatusData{
		NetworkId:       networkID,
		TotalDifficulty: gointerfaces.ConvertUint256IntToH256(new(uint256.Int)),
		BestHash:        nil,
		ForkData: &proto_sentry.Forks{
			Genesis:     gointerfaces.ConvertHashToH256(testutil.MainnetGenesisHash),
			HeightForks: heightForks,
			TimeForks:   timeForks,
		},
		MaxBlockHeight: 0,
	}

	t.Run("ok", func(t *testing.T) {
		err := checkPeerStatusCompatibility(&goodReply, &status, version, version)
		assert.NoError(t, err)
	})
	t.Run("network mismatch", func(t *testing.T) {
		reply := goodReply
		reply.NetworkID = 0
		err := checkPeerStatusCompatibility(&reply, &status, version, version)
		assert.Error(t, err)
		assert.Contains(t, err.Error(), "network")
	})
	t.Run("version mismatch min", func(t *testing.T) {
		reply := goodReply
		reply.ProtocolVersion = direct.ETH67 - 1
		err := checkPeerStatusCompatibility(&reply, &status, version, version)
		assert.Error(t, err)
		assert.Contains(t, err.Error(), "version is less")
	})
	t.Run("version mismatch max", func(t *testing.T) {
		reply := goodReply
		reply.ProtocolVersion = direct.ETH67 + 1
		err := checkPeerStatusCompatibility(&reply, &status, version, version)
		assert.Error(t, err)
		assert.Contains(t, err.Error(), "version is more")
	})
	t.Run("genesis mismatch", func(t *testing.T) {
		reply := goodReply
		reply.Genesis = common.Hash{}
		err := checkPeerStatusCompatibility(&reply, &status, version, version)
		assert.Error(t, err)
		assert.Contains(t, err.Error(), "genesis")
	})
	t.Run("fork mismatch", func(t *testing.T) {
		reply := goodReply
		reply.ForkID = forkid.ID{}
		err := checkPeerStatusCompatibility(&reply, &status, version, version)
		assert.Error(t, err)
		assert.ErrorIs(t, err, forkid.ErrLocalIncompatibleOrStale)
	})
}<|MERGE_RESOLUTION|>--- conflicted
+++ resolved
@@ -27,15 +27,10 @@
 	"github.com/erigontech/erigon-lib/direct"
 	"github.com/erigontech/erigon-lib/gointerfaces"
 	proto_sentry "github.com/erigontech/erigon-lib/gointerfaces/sentryproto"
-<<<<<<< HEAD
-	"github.com/erigontech/erigon-p2p/forkid"
-	"github.com/erigontech/erigon-p2p/protocols/eth"
 	"github.com/erigontech/erigon-p2p/testutil"
-=======
 	"github.com/erigontech/erigon/p2p/forkid"
 	"github.com/erigontech/erigon/p2p/protocols/eth"
 	"github.com/erigontech/erigon/params"
->>>>>>> cf916078
 )
 
 func TestCheckPeerStatusCompatibility(t *testing.T) {
@@ -47,13 +42,8 @@
 		NetworkID:       networkID,
 		TD:              big.NewInt(0),
 		Head:            common.Hash{},
-<<<<<<< HEAD
-		Genesis:         testutil.MainnetGenesisHash,
-		ForkID:          forkid.NewIDFromForks(heightForks, timeForks, testutil.MainnetGenesisHash, 0, 0),
-=======
 		Genesis:         params.MainnetGenesisHash,
 		ForkID:          forkid.NewIDFromForks(heightForks, timeForks, params.MainnetGenesisHash, 0, 0),
->>>>>>> cf916078
 	}
 	status := proto_sentry.StatusData{
 		NetworkId:       networkID,
