--- conflicted
+++ resolved
@@ -61,19 +61,13 @@
 	// Use localItemKey to create those keys.
 	dbLocalSeq = "seq"
 )
-
 const (
 	dbNodeExpiration = 24 * time.Hour // Time after which an unseen node should be dropped.
 	dbCleanupCycle   = time.Hour      // Time period for running the expiration task.
 	dbVersion        = 10
 
-<<<<<<< HEAD
-	dbSyncBytesThreshold = 10 * datasize.MB // see `BenchmarkSyncPeriodDefault`
-	dbSyncPeriod         = 2 * time.Second  // see `BenchmarkSyncPeriodDefault`
-=======
 	dbSyncBytesThreshold = 5 * datasize.MB // see BenchmarkSyncPeriodDefault
 	dbSyncPeriod         = 2 * time.Second
->>>>>>> 122fdba7
 )
 
 var (
