package ethdb

import (
	"bytes"
	"context"
	"errors"
	"fmt"
	"sync"
	"unsafe"

	"github.com/ledgerwatch/turbo-geth/common"
	"github.com/ledgerwatch/turbo-geth/common/dbutils"
)

var (
	_ RwKV             = &SnapshotKV{}
	_ RoKV             = &SnapshotKV{}
	_ Tx             = &snTX{}
	_ BucketMigrator = &snTX{}
	_ RwCursor       = &snCursor{}
	_ Cursor         = &snCursor{}
)


type SnapshotUpdater interface {
	UpdateSnapshots(buckets []string, snapshotKV RoKV, done chan struct{})
	WriteDB() RwKV
	SnapshotKV(bucket string) RoKV
}

func NewSnapshotKV() snapshotOpts {
	return snapshotOpts{}
}

type snapshotData struct {
	buckets  []string
	snapshot RoKV
}
type snapshotOpts struct {
	db        RwKV
	snapshots []snapshotData
}

func (opts snapshotOpts) SnapshotDB(buckets []string, db RoKV) snapshotOpts {
	opts.snapshots = append(opts.snapshots, snapshotData{
		buckets:  buckets,
		snapshot: db,
	})
	return opts
}

func (opts snapshotOpts) DB(db RwKV) snapshotOpts {
	opts.db = db
	return opts
}

func (opts snapshotOpts) Open() RwKV {
	snapshots := make(map[string]snapshotData)
	for i, v := range opts.snapshots {
		for _, bucket := range v.buckets {
			snapshots[bucket] = opts.snapshots[i]
		}
	}
	return &SnapshotKV{
		snapshots: snapshots,
		db:        opts.db,
	}
}

type SnapshotKV struct {
	db        RwKV
	mtx		  sync.RWMutex
	snapshots map[string]snapshotData
}

func (s *SnapshotKV) View(ctx context.Context, f func(tx Tx) error) error {
	snTX, err := s.BeginRo(ctx)
	if err != nil {
		return err
	}
	defer snTX.Rollback()
	return f(snTX)
}

func (s *SnapshotKV) Update(ctx context.Context, f func(tx RwTx) error) error {
	tx, err := s.BeginRw(ctx)
	if err != nil {
		return err
	}
	defer tx.Rollback()

	err = f(tx)
	if err == nil {
		return tx.Commit()
	}
	return err
}

func (s *SnapshotKV) Close() {
	s.db.Close()
	for i := range s.snapshots {
		s.snapshots[i].snapshot.Close()
	}
}


func (s *SnapshotKV) UpdateSnapshots(buckets []string, snapshotKV RoKV, done chan struct{}) {
	sd:=snapshotData{
		buckets: buckets,
		snapshot: snapshotKV,
	}

	toClose:=[]RoKV{}
	var (
		snData snapshotData
		ok bool
	)

	for _,bucket:=range buckets {
		snData,ok = s.snapshots[bucket]
		if ok {
			toClose = append(toClose, snData.snapshot)
		}
		s.snapshots[bucket] = sd
	}
	go func() {
		wg:=sync.WaitGroup{}
		wg.Add(len(toClose))

		for i:=range toClose {
			i:=i
			go func() {
				defer wg.Done()
				toClose[i].Close()
			}()
		}
		wg.Wait()
		close(done)
	}()
}

func (s *SnapshotKV) WriteDB() RwKV {
	return s.db
}
func (s *SnapshotKV) SnapshotKV(bucket string) RoKV {
	return s.snapshots[bucket].snapshot
}

func (s *SnapshotKV) CollectMetrics() {
	s.db.CollectMetrics()
}

func (s *SnapshotKV) BeginRo(ctx context.Context) (Tx, error) {
	dbTx, err := s.db.BeginRo(ctx)
	if err != nil {
		return nil, err
	}
	return &snTX{
		dbTX:      dbTx,
		snapshots: s.copySnapshots(),
		snTX:      map[string]Tx{},
	}, nil
}
func(s *SnapshotKV) copySnapshots() map[string]snapshotData  {
	s.mtx.RLock()
	defer s.mtx.RUnlock()
	mp:=make(map[string]snapshotData, len(s.snapshots))
	for i:=range s.snapshots {
		mp[i]=s.snapshots[i]
	}
	return mp
}

func (s *SnapshotKV) BeginRw(ctx context.Context) (RwTx, error) {
	dbTx, err := s.db.BeginRw(ctx)
	if err != nil {
		return nil, err
	}
	return &snTX{
		dbTX:      dbTx,
		snapshots: s.copySnapshots(),
		snTX:      map[string]Tx{},
	}, nil
}

func (s *SnapshotKV) AllBuckets() dbutils.BucketsCfg {
	return s.db.AllBuckets()
}

var ErrUnavailableSnapshot = errors.New("unavailable snapshot")

type snTX struct {
	dbTX      Tx
	snapshots map[string]snapshotData
	snTX      map[string]Tx
}
type rwSnTX struct {
	dbTX      RwTx
	snapshots map[string]snapshotData
	snTX      map[string]Tx
}

type DBTX interface {
	DBTX() RwTx
}

func (s *snTX) DBTX() RwTx {
	return s.dbTX.(RwTx)
}
func (s *snTX) RwCursor(bucket string) (RwCursor, error) {
	tx, err := s.getSnapshotTX(bucket)
	if err != nil && !errors.Is(err, ErrUnavailableSnapshot) {
		panic(err.Error())
	}
	//process only db buckets
	if errors.Is(err, ErrUnavailableSnapshot) {
		return s.dbTX.(RwTx).RwCursor(bucket)
	}
	dbCursor, err := s.dbTX.(RwTx).RwCursor(bucket)
	if err != nil {
		return nil, err
	}
	snCursor2, err := tx.Cursor(bucket)
	if err != nil {
		return nil, err
	}
	return &snCursor{
		dbCursor: dbCursor,
		snCursor: snCursor2,
	}, nil

}

func (s *snTX) DropBucket(bucket string) error {
	return s.dbTX.(BucketMigrator).DropBucket(bucket)
}

func (s *snTX) CreateBucket(bucket string) error {
	return s.dbTX.(BucketMigrator).CreateBucket(bucket)
}

func (s *snTX) ExistsBucket(bucket string) bool {
	//todo snapshot check?
	return s.dbTX.(BucketMigrator).ExistsBucket(bucket)
}

func (s *snTX) ClearBucket(bucket string) error {
	return s.dbTX.(BucketMigrator).ClearBucket(bucket)
}

func (s *snTX) ExistingBuckets() ([]string, error) {
	return s.dbTX.(BucketMigrator).ExistingBuckets()
}

func (s *snTX) Cursor(bucket string) (Cursor, error) {
	tx, err := s.getSnapshotTX(bucket)
	if err != nil && !errors.Is(err, ErrUnavailableSnapshot) {
		panic(err.Error())
	}
	//process only db buckets
	if errors.Is(err, ErrUnavailableSnapshot) {
		return s.dbTX.Cursor(bucket)
	}
	dbCursor, err := s.dbTX.Cursor(bucket)
	if err != nil {
		return nil, err
	}
	snCursor2, err := tx.Cursor(bucket)
	if err != nil {
		return nil, err
	}
	return &snCursor{
		dbCursor: dbCursor,
		snCursor: snCursor2,
	}, nil
}

func (s *rwSnTX) RwCursor(bucket string) (RwCursor, error) {
	c, err := s.RwCursor(bucket)
	if err != nil {
		return nil, err
	}
	return c.(RwCursor), nil
}

func (s *snTX) CursorDupSort(bucket string) (CursorDupSort, error) {
	tx, err := s.getSnapshotTX(bucket)
	if err != nil && !errors.Is(err, ErrUnavailableSnapshot) {
		panic(err.Error())
	}
	//process only db buckets
	if errors.Is(err, ErrUnavailableSnapshot) {
		return s.dbTX.CursorDupSort(bucket)
	}
	dbc, err := s.dbTX.CursorDupSort(bucket)
	if err != nil {
		return nil, err
	}
	sncbc, err := tx.CursorDupSort(bucket)
	if err != nil {
		return nil, err
	}
	return &snCursorDup{
		snCursor{
			dbCursor: dbc,
			snCursor: sncbc,
		},
		dbc,
		sncbc,
	}, nil
}

func (s *snTX) RwCursorDupSort(bucket string) (RwCursorDupSort, error) {
	c, err := s.CursorDupSort(bucket)
	if err != nil {
		return nil, err
	}
	return c.(RwCursorDupSort), nil
}

func (s *snTX) GetOne(bucket string, key []byte) (val []byte, err error) {
	v, err := s.dbTX.GetOne(bucket, key)
	if err != nil {
		return nil, err
	}
	if len(v) == 0 {
		snTx, innerErr := s.getSnapshotTX(bucket)
		if innerErr != nil && !errors.Is(innerErr, ErrUnavailableSnapshot) {
			return nil, innerErr
		}
		//process only db buckets
		if errors.Is(innerErr, ErrUnavailableSnapshot) {
			return v, nil
		}
		v, err = snTx.GetOne(bucket, key)
		if err != nil {
			return nil, err
		}
		if bytes.Equal(v, DeletedValue) {
			return nil, nil
		}
		return v, nil
	}
	return v, nil
}

func (s *snTX) Put(bucket string, k, v []byte) error {
	return s.dbTX.(RwTx).Put(bucket, k, v)
}

func (s *snTX) Delete(bucket string, k, v []byte) error {
	return s.dbTX.(RwTx).Put(bucket, k, DeletedValue)
}

<<<<<<< HEAD
func (s *snTX) getSnapshotTX(bucket string) (Tx, error) {
=======
func (s *sn2TX) CollectMetrics() {
	s.dbTX.CollectMetrics()
}

func (s *sn2TX) getSnapshotTX(bucket string) (Tx, error) {
>>>>>>> 03beaf4d
	tx, ok := s.snTX[bucket]
	if ok {
		return tx, nil
	}
	sn, ok := s.snapshots[bucket]
	if !ok {
		return nil, fmt.Errorf("%s  %w", bucket, ErrUnavailableSnapshot)
	}
	var err error
	tx, err = sn.snapshot.BeginRo(context.TODO())
	if err != nil {
		return nil, err
	}

	s.snTX[bucket] = tx
	return tx, nil
}

func (s *snTX) Has(bucket string, key []byte) (bool, error) {
	v, err := s.dbTX.Has(bucket, key)
	if err != nil {
		return false, err
	}
	if !v {
		snTx, err := s.getSnapshotTX(bucket)
		if err != nil && !errors.Is(err, ErrUnavailableSnapshot) {
			return false, err
		}
		//process only db buckets
		if errors.Is(err, ErrUnavailableSnapshot) {
			return v, nil
		}

		v, err := snTx.GetOne(bucket, key)
		if err != nil {
			return false, err
		}
		if bytes.Equal(v, DeletedValue) {
			return false, nil
		}

		return true, nil
	}
	return v, nil
}

func (s *snTX) Commit() error {
	for i := range s.snTX {
		defer s.snTX[i].Rollback()
	}
	return s.dbTX.Commit()
}

func (s *snTX) Rollback() {
	for i := range s.snTX {
		defer s.snTX[i].Rollback()
	}
	s.dbTX.Rollback()

}

func (s *snTX) BucketSize(name string) (uint64, error) {
	panic("implement me")
}

func (s *snTX) Comparator(bucket string) dbutils.CmpFunc {
	return s.dbTX.Comparator(bucket)
}

func (s *snTX) IncrementSequence(bucket string, amount uint64) (uint64, error) {
	return s.dbTX.(RwTx).IncrementSequence(bucket, amount)
}

func (s *snTX) ReadSequence(bucket string) (uint64, error) {
	panic("implement me")
}

func (s *snTX) CHandle() unsafe.Pointer {
	return s.dbTX.CHandle()
}

func (s *snTX) BucketExists(bucket string) (bool, error) {
	panic("implement me")
}

func (s *snTX) ClearBuckets(buckets ...string) error {
	panic("implement me")
}

func (s *snTX) DropBuckets(buckets ...string) error {
	panic("implement me")
}


var DeletedValue = []byte("it is deleted value")

type snCursor struct {
	dbCursor Cursor
	snCursor Cursor

	currentKey []byte
}


func (s *snCursor) First() ([]byte, []byte, error) {
	var err error
	lastDBKey, lastDBVal, err := s.dbCursor.First()
	if err != nil {
		return nil, nil, err
	}

	lastSNDBKey, lastSNDBVal, err := s.snCursor.First()
	if err != nil {
		return nil, nil, err
	}
	cmp, br := common.KeyCmp(lastDBKey, lastSNDBKey)
	if br {
		return nil, nil, nil
	}

	if cmp <= 0 {
		s.saveCurrent(lastDBKey)
		return lastDBKey, lastDBVal, nil
	}
	s.saveCurrent(lastSNDBKey)
	return lastSNDBKey, lastSNDBVal, nil
}

func (s *snCursor) Seek(seek []byte) ([]byte, []byte, error) {
	dbKey, dbVal, err := s.dbCursor.Seek(seek)
	if err != nil && !errors.Is(err, ErrKeyNotFound) {
		return nil, nil, err
	}
	sndbKey, sndbVal, err := s.snCursor.Seek(seek)
	if err != nil && !errors.Is(err, ErrKeyNotFound) {
		return nil, nil, err
	}

	if bytes.Equal(dbKey, seek) && dbVal != nil {
		return dbKey, dbVal, err
	}
	if bytes.Equal(sndbKey, seek) && sndbVal != nil {
		return sndbKey, sndbVal, err
	}
	cmp, _ := common.KeyCmp(dbKey, sndbKey)
	if cmp <= 0 {
		s.saveCurrent(dbKey)
		return dbKey, dbVal, nil
	}
	s.saveCurrent(sndbKey)
	return sndbKey, sndbVal, nil
}

func (s *snCursor) SeekExact(key []byte) ([]byte, []byte, error) {
	k, v, err := s.dbCursor.SeekExact(key)
	if err != nil {
		return nil, nil, err
	}
	if bytes.Equal(v, DeletedValue) {
		return nil, nil, nil
	}
	if v == nil {
		k, v, err = s.snCursor.SeekExact(key)
		s.saveCurrent(k)
		return k, v, err
	}
	s.saveCurrent(k)
	return k, v, err
}

func (s *snCursor) iteration(dbNextElement func() ([]byte, []byte, error), sndbNextElement func() ([]byte, []byte, error), cmpFunc func(kdb, ksndb []byte) (int, bool)) ([]byte, []byte, error) {
	var err error
	//current returns error on empty bucket
	lastDBKey, lastDBVal, err := s.dbCursor.Current()
	if err != nil {
		var innerErr error
		lastDBKey, lastDBVal, innerErr = dbNextElement()
		if innerErr != nil {
			return nil, nil, fmt.Errorf("get current from db %w inner %v", err, innerErr)
		}
	}

	lastSNDBKey, lastSNDBVal, err := s.snCursor.Current()
	if err != nil {
		return nil, nil, err
	}

	cmp, br := cmpFunc(lastDBKey, lastSNDBKey)
	if br {
		return nil, nil, nil
	}

	//todo Seek fastpath
	if cmp > 0 {
		lastSNDBKey, lastSNDBVal, err = sndbNextElement()
		if err != nil {
			return nil, nil, err
		}
		//todo
		if currentKeyCmp, _ := common.KeyCmp(s.currentKey, lastDBKey); len(lastSNDBKey) == 0 && currentKeyCmp >= 0 && len(s.currentKey) > 0 {
			lastDBKey, lastDBVal, err = dbNextElement()
		}
		if err != nil {
			return nil, nil, err
		}
	}

	//current receives last acceptable key. If it is empty
	if cmp < 0 {
		lastDBKey, lastDBVal, err = dbNextElement()
		if err != nil {
			return nil, nil, err
		}
		if currentKeyCmp, _ := common.KeyCmp(s.currentKey, lastSNDBKey); len(lastDBKey) == 0 && currentKeyCmp >= 0 && len(s.currentKey) > 0 {
			lastSNDBKey, lastSNDBVal, err = sndbNextElement()
		}
		if err != nil {
			return nil, nil, err
		}
	}
	if cmp == 0 {
		lastDBKey, lastDBVal, err = dbNextElement()
		if err != nil {
			return nil, nil, err
		}
		lastSNDBKey, lastSNDBVal, err = sndbNextElement()
		if err != nil {
			return nil, nil, err
		}
	}

	cmp, br = cmpFunc(lastDBKey, lastSNDBKey)
	if br {
		return nil, nil, nil
	}
	if cmp <= 0 {
		return lastDBKey, lastDBVal, nil
	}

	return lastSNDBKey, lastSNDBVal, nil
}

func (s *snCursor) Next() ([]byte, []byte, error) {
	k, v, err := s.iteration(s.dbCursor.Next, s.snCursor.Next, common.KeyCmp) //f(s.dbCursor.Next, s.snCursor.Next)
	if err != nil {
		return nil, nil, err
	}
	for bytes.Equal(v, DeletedValue) {
		k, v, err = s.iteration(s.dbCursor.Next, s.snCursor.Next, common.KeyCmp) // f(s.dbCursor.Next, s.snCursor.Next)
		if err != nil {
			return nil, nil, err
		}

	}
	s.saveCurrent(k)
	return k, v, nil
}

func (s *snCursor) Prev() ([]byte, []byte, error) {
	k, v, err := s.iteration(s.dbCursor.Prev, s.snCursor.Prev, func(kdb, ksndb []byte) (int, bool) {
		cmp, br := KeyCmpBackward(kdb, ksndb)
		return -1 * cmp, br
	})
	if err != nil {
		return nil, nil, err
	}
	for cmp, _ := KeyCmpBackward(k, s.currentKey); bytes.Equal(v, DeletedValue) || cmp >= 0; cmp, _ = KeyCmpBackward(k, s.currentKey) {
		k, v, err = s.iteration(s.dbCursor.Prev, s.snCursor.Prev, func(kdb, ksndb []byte) (int, bool) {
			cmp, br := KeyCmpBackward(kdb, ksndb)
			return -1 * cmp, br
		})
		if err != nil {
			return nil, nil, err
		}
	}
	s.saveCurrent(k)
	return k, v, nil
}

func (s *snCursor) Last() ([]byte, []byte, error) {
	var err error
	lastSNDBKey, lastSNDBVal, err := s.snCursor.Last()
	if err != nil {
		return nil, nil, err
	}
	lastDBKey, lastDBVal, err := s.dbCursor.Last()
	if err != nil {
		return nil, nil, err
	}
	cmp, br := KeyCmpBackward(lastDBKey, lastSNDBKey)
	if br {
		return nil, nil, nil
	}

	if cmp >= 0 {
		s.saveCurrent(lastDBKey)
		return lastDBKey, lastDBVal, nil
	}
	s.saveCurrent(lastSNDBKey)
	return lastSNDBKey, lastSNDBVal, nil
}

func (s *snCursor) Current() ([]byte, []byte, error) {
	k, v, err := s.dbCursor.Current()
	if bytes.Equal(k, s.currentKey) {
		return k, v, err
	}
	return s.snCursor.Current()
}

func (s *snCursor) Put(k, v []byte) error {
	return s.dbCursor.(RwCursor).Put(k, v)
}

func (s *snCursor) Append(k []byte, v []byte) error {
	return s.dbCursor.(RwCursor).Append(k, v)
}

func (s *snCursor) Delete(k, v []byte) error {
	return s.dbCursor.(RwCursor).Put(k, DeletedValue)
}

func (s *snCursor) DeleteCurrent() error {
	panic("implement me")
}

func (s *snCursor) Count() (uint64, error) {
	panic("implement me")
}

func (s *snCursor) Close() {
	s.dbCursor.Close()
	s.snCursor.Close()
}

type snCursorDup struct {
	snCursor
	dbCursorDup   CursorDupSort
	sndbCursorDup CursorDupSort
}

func (c *snCursorDup) SeekBothExact(key, value []byte) ([]byte, []byte, error) {
	k, v, err := c.dbCursorDup.SeekBothExact(key, value)
	if err != nil {
		return nil, nil, err
	}
	if v == nil {
		k, v, err = c.sndbCursorDup.SeekBothExact(key, value)
		c.saveCurrent(k)
		return k, v, err
	}
	c.saveCurrent(k)
	return k, v, err

}

func (c *snCursorDup) SeekBothRange(key, value []byte) ([]byte, error) {
	dbVal, err := c.dbCursorDup.SeekBothRange(key, value)
	if err != nil {
		return nil, err
	}
	snDBVal, err := c.sndbCursorDup.SeekBothRange(key, value)
	if err != nil {
		return nil, err
	}

	if dbVal == nil {
		c.saveCurrent(key)
		return dbVal, nil
	}

	return snDBVal, nil
}

func (c *snCursorDup) FirstDup() ([]byte, error) {
	panic("implement me")
}

func (c *snCursorDup) NextDup() ([]byte, []byte, error) {
	panic("implement me")
}

func (c *snCursorDup) NextNoDup() ([]byte, []byte, error) {
	panic("implement me")
}

func (c *snCursorDup) LastDup() ([]byte, error) {
	panic("implement me")
}

func (c *snCursorDup) CountDuplicates() (uint64, error) {
	panic("implement me")
}

func (c *snCursorDup) DeleteCurrentDuplicates() error {
	panic("implement me")
}

func (c *snCursorDup) AppendDup(key, value []byte) error {
	panic("implement me")
}

func (s *snCursor) saveCurrent(k []byte) {
	if k != nil {
		s.currentKey = common.CopyBytes(k)
	}
}

func KeyCmpBackward(key1, key2 []byte) (int, bool) {
	switch {
	case len(key1) == 0 && len(key2) == 0:
		return 0, true
	case len(key1) == 0 && len(key2) != 0:
		return -1, false
	case len(key1) != 0 && len(key2) == 0:
		return 1, false
	default:
		return bytes.Compare(key1, key2), false
	}
}

type KvData struct {
	K []byte
	V []byte
}

func GenStateData(data []KvData) (RwKV, error) {
	snapshot := NewLMDB().WithBucketsConfig(func(defaultBuckets dbutils.BucketsCfg) dbutils.BucketsCfg {
		return dbutils.BucketsCfg{
			dbutils.PlainStateBucket: dbutils.BucketConfigItem{},
		}
	}).InMem().MustOpen()

	err := snapshot.Update(context.Background(), func(tx RwTx) error {
		c, err := tx.RwCursor(dbutils.PlainStateBucket)
		if err != nil {
			return err
		}
		for i := range data {
			innerErr := c.Put(data[i].K, data[i].V)
			if innerErr != nil {
				return innerErr
			}
		}
		return nil
	})
	if err != nil {
		return nil, err
	}
	return snapshot, nil
}

//type cursorSnapshotDupsort struct {
//
//}
//
//func (c *cursorSnapshotDupsort) First() ([]byte, []byte, error) {
//	panic("implement me")
//}
//
//func (c *cursorSnapshotDupsort) Seek(seek []byte) ([]byte, []byte, error) {
//	panic("implement me")
//}
//
//func (c *cursorSnapshotDupsort) SeekExact(key []byte) ([]byte, []byte, error) {
//	panic("implement me")
//}
//
//func (c *cursorSnapshotDupsort) Next() ([]byte, []byte, error) {
//	panic("implement me")
//}
//
//func (c *cursorSnapshotDupsort) Prev() ([]byte, []byte, error) {
//	panic("implement me")
//}
//
//func (c *cursorSnapshotDupsort) Last() ([]byte, []byte, error) {
//	panic("implement me")
//}
//
//func (c *cursorSnapshotDupsort) Current() ([]byte, []byte, error) {
//	panic("implement me")
//}
//
//func (c *cursorSnapshotDupsort) Put(k, v []byte) error {
//	panic("implement me")
//}
//
//func (c *cursorSnapshotDupsort) Append(k []byte, v []byte) error {
//	panic("implement me")
//}
//
//func (c *cursorSnapshotDupsort) Delete(k, v []byte) error {
//	panic("implement me")
//}
//
//func (c *cursorSnapshotDupsort) DeleteCurrent() error {
//	panic("implement me")
//}
//
//func (c *cursorSnapshotDupsort) Count() (uint64, error) {
//	panic("implement me")
//}
//
//func (c *cursorSnapshotDupsort) Close() {
//	panic("implement me")
//}
//
//
////dupsort
//func (c *cursorSnapshotDupsort) SeekBothExact(key, value []byte) ([]byte, []byte, error) {
//	panic("implement me")
//}
//
//func (c *cursorSnapshotDupsort) SeekBothRange(key, value []byte) ([]byte, []byte, error) {
//	panic("implement me")
//}
//
//func (c *cursorSnapshotDupsort) FirstDup() ([]byte, error) {
//	panic("implement me")
//}
//
//func (c *cursorSnapshotDupsort) NextDup() ([]byte, []byte, error) {
//	panic("implement me")
//}
//
//func (c *cursorSnapshotDupsort) NextNoDup() ([]byte, []byte, error) {
//	panic("implement me")
//}
//
//func (c *cursorSnapshotDupsort) LastDup(k []byte) ([]byte, error) {
//	panic("implement me")
//}
//
//func (c *cursorSnapshotDupsort) CountDuplicates() (uint64, error) {
//	panic("implement me")
//}
//
//func (c *cursorSnapshotDupsort) DeleteCurrentDuplicates() error {
//	panic("implement me")
//}
//
//func (c *cursorSnapshotDupsort) AppendDup(key, value []byte) error {
//	panic("implement me")
//}<|MERGE_RESOLUTION|>--- conflicted
+++ resolved
@@ -352,15 +352,11 @@
 	return s.dbTX.(RwTx).Put(bucket, k, DeletedValue)
 }
 
-<<<<<<< HEAD
+func (s *snTX) CollectMetrics() {
+	s.dbTX.CollectMetrics()
+}
+
 func (s *snTX) getSnapshotTX(bucket string) (Tx, error) {
-=======
-func (s *sn2TX) CollectMetrics() {
-	s.dbTX.CollectMetrics()
-}
-
-func (s *sn2TX) getSnapshotTX(bucket string) (Tx, error) {
->>>>>>> 03beaf4d
 	tx, ok := s.snTX[bucket]
 	if ok {
 		return tx, nil
