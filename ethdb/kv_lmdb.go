package ethdb

import (
	"bytes"
	"context"
	"fmt"
	"io/ioutil"
	"os"
	"path"
	"sync"
	"time"

	"github.com/ledgerwatch/lmdb-go/lmdb"
	"github.com/ledgerwatch/turbo-geth/common"
	"github.com/ledgerwatch/turbo-geth/common/dbutils"
	"github.com/ledgerwatch/turbo-geth/log"
)

type lmdbOpts struct {
	path     string
	inMem    bool
	readOnly bool
}

func (opts lmdbOpts) Path(path string) lmdbOpts {
	opts.path = path
	return opts
}

func (opts lmdbOpts) InMem() lmdbOpts {
	opts.inMem = true
	return opts
}

func (opts lmdbOpts) ReadOnly() lmdbOpts {
	opts.readOnly = true
	return opts
}

func (opts lmdbOpts) Open() (KV, error) {
	env, err := lmdb.NewEnv()
	if err != nil {
		return nil, err
	}
	err = env.SetMaxDBs(100)
	if err != nil {
		return nil, err
	}

	var logger log.Logger

	if opts.inMem {
		err = env.SetMapSize(64 << 20) // 64MB
		logger = log.New("lmdb", "inMem")
		if err != nil {
			return nil, err
		}
		opts.path, _ = ioutil.TempDir(os.TempDir(), "lmdb")
	} else {
		err = env.SetMapSize(32 << 40) // 32TB
		logger = log.New("lmdb", path.Base(opts.path))
		if err != nil {
			return nil, err
		}
	}
	if err = os.MkdirAll(opts.path, 0744); err != nil {
		return nil, fmt.Errorf("could not create dir: %s, %w", opts.path, err)
	}

	var flags uint = lmdb.NoReadahead
	if opts.readOnly {
		flags |= lmdb.Readonly
	}
	if opts.inMem {
		flags |= lmdb.NoSync | lmdb.NoMetaSync
	}
	err = env.Open(opts.path, flags, 0664)
	if err != nil {
		return nil, err
	}

	db := &LmdbKV{
		opts: opts,
		env:  env,
		log:  logger,
		wg:   &sync.WaitGroup{},
	}

	db.buckets = make([]lmdb.DBI, len(dbutils.Buckets))
	if opts.readOnly {
		if err := env.View(func(tx *lmdb.Txn) error {
			for _, name := range dbutils.Buckets {
				dbi, createErr := tx.OpenDBI(string(name), 0)
				if createErr != nil {
					return createErr
				}
				db.buckets[dbutils.BucketsIndex[string(name)]] = dbi
			}
			return nil
		}); err != nil {
			return nil, err
		}
	} else {
		if err := env.Update(func(tx *lmdb.Txn) error {
			for _, name := range dbutils.Buckets {
				dbi, createErr := tx.OpenDBI(string(name), lmdb.Create)
				if createErr != nil {
					return createErr
				}
				db.buckets[dbutils.BucketsIndex[string(name)]] = dbi
			}
			return nil
		}); err != nil {
			return nil, err
		}
	}

	if !opts.inMem {
		ctx, ctxCancel := context.WithCancel(context.Background())
		db.stopStaleReadsCheck = ctxCancel
		db.wg.Add(1)
		go func() {
			defer db.wg.Done()
			ticker := time.NewTicker(time.Minute)
			defer ticker.Stop()
			db.staleReadsCheckLoop(ctx, ticker)
		}()
	}

	return db, nil
}

func (opts lmdbOpts) MustOpen() KV {
	db, err := opts.Open()
	if err != nil {
		panic(fmt.Errorf("fail to open lmdb: %w", err))
	}
	return db
}

type LmdbKV struct {
	opts                lmdbOpts
	env                 *lmdb.Env
	log                 log.Logger
	buckets             []lmdb.DBI
	stopStaleReadsCheck context.CancelFunc
	wg                  *sync.WaitGroup
}

func NewLMDB() lmdbOpts {
	return lmdbOpts{}
}

// staleReadsCheckLoop - In any real application it is important to check for readers that were
// never closed by their owning process, and for which the owning process
// has exited.  See the documentation on transactions for more information.
func (db *LmdbKV) staleReadsCheckLoop(ctx context.Context, ticker *time.Ticker) {
	for {
		// check once on app start
		staleReaders, err2 := db.env.ReaderCheck()
		if err2 != nil {
			db.log.Error("failed ReaderCheck", "err", err2)
		}
		if staleReaders > 0 {
			db.log.Info("cleared reader slots from dead processes", "amount", staleReaders)
		}

		select {
		case <-ctx.Done():
			return
		case <-ticker.C:
		}
	}
}

// Close closes db
// All transactions must be closed before closing the database.
func (db *LmdbKV) Close() {
	if db.stopStaleReadsCheck != nil {
		db.stopStaleReadsCheck()
	}
	db.wg.Wait()

	if db.env != nil {
		if err := db.env.Close(); err != nil {
			db.log.Warn("failed to close DB", "err", err)
		} else {
			db.log.Info("database closed (LMDB)")
		}
		db.env = nil
	}

	if db.opts.inMem {
		if err := os.RemoveAll(db.opts.path); err != nil {
			db.log.Warn("failed to remove in-mem db file", "err", err)
		}
	}

}

func (db *LmdbKV) DiskSize(_ context.Context) (common.StorageSize, error) {
	return common.StorageSize(0), nil
}

func (db *LmdbKV) BucketsStat(_ context.Context) (map[string]common.StorageBucketWriteStats, error) {
	return map[string]common.StorageBucketWriteStats{}, nil
}

func (db *LmdbKV) dbi(bucket []byte) lmdb.DBI {
	if id, ok := dbutils.BucketsIndex[string(bucket)]; ok {
		return db.buckets[id]
	}
	panic(fmt.Errorf("unknown bucket: %s. add it to dbutils.Buckets", string(bucket)))
}

func (db *LmdbKV) IdealBatchSize() int {
	return 50 * 1024 * 1024 // 50 Mb
}

func (db *LmdbKV) Begin(ctx context.Context, writable bool) (Tx, error) {
	flags := uint(0)
	if !writable {
		flags |= lmdb.Readonly
	}
	tx, err := db.env.BeginTxn(nil, flags)
	if err != nil {
		return nil, err
	}

	tx.RawRead = true
	return &lmdbTx{
		db:  db,
		ctx: ctx,
		tx:  tx,
	}, nil
}

type lmdbTx struct {
	tx      *lmdb.Txn
	ctx     context.Context
	db      *LmdbKV
	cursors []*lmdb.Cursor
}

type lmdbBucket struct {
	id  int
	tx  *lmdbTx
	dbi lmdb.DBI
}

type LmdbCursor struct {
	ctx    context.Context
	bucket *lmdbBucket
	prefix []byte

	cursor *lmdb.Cursor
}

func (db *LmdbKV) View(ctx context.Context, f func(tx Tx) error) (err error) {
<<<<<<< HEAD
	if db.env == nil {
		return fmt.Errorf("db closed")
	}
	t := lmdbKvTxPool.Get().(*lmdbTx)
	defer lmdbKvTxPool.Put(t)
	t.ctx = ctx
	t.db = db
	return db.lmdbTxPool.View(func(tx *lmdb.Txn) error {
=======
	t := &lmdbTx{db: db, ctx: ctx}
	return db.env.View(func(tx *lmdb.Txn) error {
>>>>>>> 03e136c7
		defer t.closeCursors()
		tx.RawRead = true
		t.tx = tx
		return f(t)
	})
}

func (db *LmdbKV) Update(ctx context.Context, f func(tx Tx) error) (err error) {
	t := &lmdbTx{db: db, ctx: ctx}
	return db.env.Update(func(tx *lmdb.Txn) error {
		defer t.closeCursors()
		tx.RawRead = true
		t.tx = tx
		return f(t)
	})
}

func (tx *lmdbTx) Bucket(name []byte) Bucket {
	id, ok := dbutils.BucketsIndex[string(name)]
	if !ok {
		panic(fmt.Errorf("unknown bucket: %s. add it to dbutils.Buckets", string(name)))
	}

	return &lmdbBucket{tx: tx, id: id, dbi: tx.db.buckets[id]}
}

func (tx *lmdbTx) Commit(ctx context.Context) error {
	tx.closeCursors()
	return tx.tx.Commit()
}

func (tx *lmdbTx) Rollback() {
	tx.closeCursors()
	tx.tx.Reset()
}

func (tx *lmdbTx) closeCursors() {
	for _, c := range tx.cursors {
		if c != nil {
			c.Close()
		}
	}
	tx.cursors = tx.cursors[:0]
}

func (c *LmdbCursor) Prefix(v []byte) Cursor {
	c.prefix = v
	return c
}

func (c *LmdbCursor) MatchBits(n uint) Cursor {
	panic("not implemented yet")
}

func (c *LmdbCursor) Prefetch(v uint) Cursor {
	//c.cursorOpts.PrefetchSize = int(v)
	return c
}

func (c *LmdbCursor) NoValues() NoValuesCursor {
	//c.cursorOpts.PrefetchValues = false
	return &lmdbNoValuesCursor{LmdbCursor: c}
}

func (b lmdbBucket) Get(key []byte) (val []byte, err error) {
	val, err = b.tx.tx.Get(b.dbi, key)
	if err != nil {
		if lmdb.IsNotFound(err) {
			return nil, nil
		}
		return nil, err
	}
	return val, err
}

func (b *lmdbBucket) Put(key []byte, value []byte) error {
	select {
	case <-b.tx.ctx.Done():
		return b.tx.ctx.Err()
	default:
	}

	if len(key) == 0 {
		return fmt.Errorf("lmdb doesn't support empty keys. bucket: %s", dbutils.Buckets[b.id])
	}

	err := b.tx.tx.Put(b.dbi, key, value, 0)
	if err != nil {
		return fmt.Errorf("failed LmdbKV.Put: %w", err)
	}
	return nil
}

func (b *lmdbBucket) Delete(key []byte) error {
	select {
	case <-b.tx.ctx.Done():
		return b.tx.ctx.Err()
	default:
	}

	err := b.tx.tx.Del(b.dbi, key, nil)
	if err != nil {
		if lmdb.IsNotFound(err) {
			return nil
		}
		return err
	}
	return err
}

func (b *lmdbBucket) Size() (uint64, error) {
	st, err := b.tx.tx.Stat(b.dbi)
	if err != nil {
		return 0, err
	}
	return (st.LeafPages + st.BranchPages + st.OverflowPages) * uint64(os.Getpagesize()), nil
}

func (b *lmdbBucket) Clear() error {
	return b.tx.tx.Drop(b.dbi, false)
}

func (b *lmdbBucket) Cursor() Cursor {
	return &LmdbCursor{bucket: b, ctx: b.tx.ctx}
}

func (c *LmdbCursor) initCursor() error {
	if c.cursor != nil {
		return nil
	}
	tx := c.bucket.tx

	var err error
	c.cursor, err = tx.tx.OpenCursor(c.bucket.dbi)
	if err != nil {
		return err
	}

	// add to auto-cleanup on end of transactions
	if tx.cursors == nil {
		tx.cursors = make([]*lmdb.Cursor, 0, 1)
	}
	tx.cursors = append(tx.cursors, c.cursor)
	return nil
}

func (c *LmdbCursor) First() ([]byte, []byte, error) {
	if c.cursor == nil {
		if err := c.initCursor(); err != nil {
			return []byte{}, nil, err
		}
	}

	return c.Seek(c.prefix)
}

func (c *LmdbCursor) Seek(seek []byte) (k, v []byte, err error) {
	if c.cursor == nil {
		if err := c.initCursor(); err != nil {
			return []byte{}, nil, err
		}
	}

	if len(seek) == 0 {
		k, v, err = c.cursor.Get(nil, nil, lmdb.First)
	} else {
		k, v, err = c.cursor.Get(seek, nil, lmdb.SetRange)
	}
	if err != nil {
		if lmdb.IsNotFound(err) {
			return nil, nil, nil
		}
		return []byte{}, nil, fmt.Errorf("failed LmdbKV cursor.Seek(): %w, key: %x", err, seek)
	}
	if c.prefix != nil && !bytes.HasPrefix(k, c.prefix) {
		k, v = nil, nil
	}

	return k, v, nil
}

func (c *LmdbCursor) SeekTo(seek []byte) ([]byte, []byte, error) {
	return c.Seek(seek)
}

func (c *LmdbCursor) Next() (k, v []byte, err error) {
	select {
	case <-c.ctx.Done():
		return []byte{}, nil, c.ctx.Err()
	default:
	}

	k, v, err = c.cursor.Get(nil, nil, lmdb.Next)
	if err != nil {
		if lmdb.IsNotFound(err) {
			return nil, nil, nil
		}
		return []byte{}, nil, fmt.Errorf("failed LmdbKV cursor.Next(): %w", err)
	}
	if c.prefix != nil && !bytes.HasPrefix(k, c.prefix) {
		k, v = nil, nil
	}

	return k, v, nil
}

func (c *LmdbCursor) Delete(key []byte) error {
	select {
	case <-c.ctx.Done():
		return c.ctx.Err()
	default:
	}

	if c.cursor == nil {
		if err := c.initCursor(); err != nil {
			return err
		}
	}

	k, _, err := c.Seek(key)
	if err != nil {
		return err
	}

	if !bytes.Equal(k, key) {
		return nil
	}
	return c.cursor.Del(0)
}

func (c *LmdbCursor) Put(key []byte, value []byte) error {
	select {
	case <-c.ctx.Done():
		return c.ctx.Err()
	default:
	}

	if len(key) == 0 {
		return fmt.Errorf("lmdb doesn't support empty keys. bucket: %s", dbutils.Buckets[c.bucket.id])
	}
	if c.cursor == nil {
		if err := c.initCursor(); err != nil {
			return err
		}
	}

	return c.cursor.Put(key, value, 0)
}

// Append - speedy feature of lmdb which is not part of KV interface.
// Cast your cursor to *LmdbCursor to use this method.
// Danger: if provided data will not sorted (or bucket have old records which mess with new in sorting manner) - db will corrupt.
func (c *LmdbCursor) Append(key []byte, value []byte) error {
	if len(key) == 0 {
		return fmt.Errorf("lmdb doesn't support empty keys. bucket: %s", dbutils.Buckets[c.bucket.id])
	}

	if c.cursor == nil {
		if err := c.initCursor(); err != nil {
			return err
		}
	}

	return c.cursor.Put(key, value, lmdb.Append)
}

func (c *LmdbCursor) Walk(walker func(k, v []byte) (bool, error)) error {
	for k, v, err := c.First(); k != nil; k, v, err = c.Next() {
		if err != nil {
			return err
		}
		ok, err := walker(k, v)
		if err != nil {
			return err
		}
		if !ok {
			return nil
		}
	}
	return nil
}

type lmdbNoValuesCursor struct {
	*LmdbCursor
}

func (c *lmdbNoValuesCursor) Walk(walker func(k []byte, vSize uint32) (bool, error)) error {
	for k, vSize, err := c.First(); k != nil; k, vSize, err = c.Next() {
		if err != nil {
			return err
		}
		ok, err := walker(k, vSize)
		if err != nil {
			return err
		}
		if !ok {
			return nil
		}
	}
	return nil
}

func (c *lmdbNoValuesCursor) First() (k []byte, v uint32, err error) {
	return c.Seek(c.prefix)
}

func (c *lmdbNoValuesCursor) Seek(seek []byte) (k []byte, vSize uint32, err error) {
	if c.cursor == nil {
		if err := c.initCursor(); err != nil {
			return []byte{}, 0, err
		}
	}

	var v []byte
	if len(seek) == 0 {
		k, v, err = c.cursor.Get(nil, nil, lmdb.First)
	} else {
		k, v, err = c.cursor.Get(seek, nil, lmdb.SetRange)
	}
	if err != nil {
		if lmdb.IsNotFound(err) {
			return []byte{}, uint32(len(v)), nil
		}
		return []byte{}, 0, err
	}
	if c.prefix != nil && !bytes.HasPrefix(k, c.prefix) {
		k, v = nil, nil
	}

	return k, uint32(len(v)), err
}

func (c *lmdbNoValuesCursor) SeekTo(seek []byte) ([]byte, uint32, error) {
	return c.Seek(seek)
}

func (c *lmdbNoValuesCursor) Next() (k []byte, v uint32, err error) {
	select {
	case <-c.ctx.Done():
		return []byte{}, 0, c.ctx.Err()
	default:
	}

	var val []byte
	k, val, err = c.cursor.Get(nil, nil, lmdb.Next)
	if err != nil {
		if lmdb.IsNotFound(err) {
			return []byte{}, uint32(len(val)), nil
		}
		return []byte{}, 0, err
	}
	if c.prefix != nil && !bytes.HasPrefix(k, c.prefix) {
		k, val = nil, nil
	}

	return k, uint32(len(val)), err
}<|MERGE_RESOLUTION|>--- conflicted
+++ resolved
@@ -257,19 +257,11 @@
 }
 
 func (db *LmdbKV) View(ctx context.Context, f func(tx Tx) error) (err error) {
-<<<<<<< HEAD
 	if db.env == nil {
 		return fmt.Errorf("db closed")
 	}
-	t := lmdbKvTxPool.Get().(*lmdbTx)
-	defer lmdbKvTxPool.Put(t)
-	t.ctx = ctx
-	t.db = db
-	return db.lmdbTxPool.View(func(tx *lmdb.Txn) error {
-=======
 	t := &lmdbTx{db: db, ctx: ctx}
 	return db.env.View(func(tx *lmdb.Txn) error {
->>>>>>> 03e136c7
 		defer t.closeCursors()
 		tx.RawRead = true
 		t.tx = tx
