--- conflicted
+++ resolved
@@ -201,16 +201,11 @@
 			}
 		}
 
-<<<<<<< HEAD
-		sh = sh.Add(key, value)
-		dat, err := dbutils.EncodeChangeSet(sh)
-=======
 		err = sh.Add(key, value)
 		if err != nil {
 			return err
 		}
 		dat, err := sh.Encode()
->>>>>>> 0ab530a6
 		if err != nil {
 			log.Error("PutS Decode suffix err", "err", err)
 			return err
