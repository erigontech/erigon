// Copyright 2014 The go-ethereum Authors
// This file is part of the go-ethereum library.
//
// The go-ethereum library is free software: you can redistribute it and/or modify
// it under the terms of the GNU Lesser General Public License as published by
// the Free Software Foundation, either version 3 of the License, or
// (at your option) any later version.
//
// The go-ethereum library is distributed in the hope that it will be useful,
// but WITHOUT ANY WARRANTY; without even the implied warranty of
// MERCHANTABILITY or FITNESS FOR A PARTICULAR PURPOSE. See the
// GNU Lesser General Public License for more details.
//
// You should have received a copy of the GNU Lesser General Public License
// along with the go-ethereum library. If not, see <http://www.gnu.org/licenses/>.

// Package ethdb defines the interfaces for an Ethereum data store.
package ethdb

import (
	"bytes"
	"context"
	"fmt"
	"strings"

	"github.com/google/btree"
	"github.com/ledgerwatch/lmdb-go/lmdb"
	"github.com/ledgerwatch/turbo-geth/common"
	"github.com/ledgerwatch/turbo-geth/common/dbutils"
	"github.com/ledgerwatch/turbo-geth/common/debug"
	"github.com/ledgerwatch/turbo-geth/log"
)

type DbCopier interface {
	NewDbWithTheSameParameters() *ObjectDatabase
}

// ObjectDatabase - is an object-style interface of DB accessing
type ObjectDatabase struct {
	kv RwKV
}

// NewObjectDatabase returns a AbstractDB wrapper.
func NewObjectDatabase(kv RwKV) *ObjectDatabase {
	return &ObjectDatabase{
<<<<<<< HEAD
		kv:  kv,
		log: logger,
=======
		kv: kv,
>>>>>>> fd22c396
	}
}

func MustOpen(path string) *ObjectDatabase {
	return NewObjectDatabase(MustOpenKV(path))
}

func MustOpenKV(path string) RwKV {
	db, err := OpenKV(path, false)
	if err != nil {
		panic(err)
	}
	return db
}

// Open - main method to open database. Choosing driver based on path suffix.
// If env TEST_DB provided - choose driver based on it. Some test using this method to open non-in-memory db
func OpenKV(path string, readOnly bool) (RwKV, error) {
	var kv RwKV
	var err error
	testDB := debug.TestDB()
	switch true {
	case testDB == "lmdb" || strings.HasSuffix(path, "_lmdb"):
		kv, err = NewLMDB().Path(path).Open()
	case testDB == "mdbx" || strings.HasSuffix(path, "_mdbx"):
		kv, err = NewMDBX().Path(path).Open()
	default:
		opts := NewLMDB().Path(path)
		if readOnly {
			opts = opts.Flags(func(flags uint) uint { return flags | lmdb.Readonly })
		}
		kv, err = opts.Open()
	}

	if err != nil {
		return nil, err
	}
	return kv, nil
}

func Open(path string, readOnly bool) (*ObjectDatabase, error) {
	kv, kvErr := OpenKV(path, readOnly)
	if kvErr != nil {
		return nil, kvErr
	}

	return NewObjectDatabase(kv), nil
}

// Put inserts or updates a single entry.
func (db *ObjectDatabase) Put(bucket string, key []byte, value []byte) error {
	err := db.kv.Update(context.Background(), func(tx RwTx) error {
		return tx.Put(bucket, key, value)
	})
	return err
}

// Append appends a single entry to the end of the bucket.
func (db *ObjectDatabase) Append(bucket string, key []byte, value []byte) error {
	err := db.kv.Update(context.Background(), func(tx RwTx) error {
		c, err := tx.RwCursor(bucket)
		if err != nil {
			return err
		}
		return c.Append(key, value)
	})
	return err
}

// AppendDup appends a single entry to the end of the bucket.
func (db *ObjectDatabase) AppendDup(bucket string, key []byte, value []byte) error {
	err := db.kv.Update(context.Background(), func(tx RwTx) error {
		c, err := tx.RwCursorDupSort(bucket)
		if err != nil {
			return err
		}
		return c.AppendDup(key, value)
	})
	return err
}

// MultiPut - requirements: input must be sorted and without duplicates
func (db *ObjectDatabase) MultiPut(tuples ...[]byte) (uint64, error) {
	err := db.kv.Update(context.Background(), func(tx RwTx) error {
		return MultiPut(tx, tuples...)
	})
	if err != nil {
		return 0, err
	}
	return 0, nil
}

func (db *ObjectDatabase) Has(bucket string, key []byte) (bool, error) {
	var has bool
	err := db.kv.View(context.Background(), func(tx Tx) error {
		v, err := tx.GetOne(bucket, key)
		if err != nil {
			return err
		}
		has = v != nil
		return nil
	})
	return has, err
}

func (db *ObjectDatabase) DiskSize(ctx context.Context) (uint64, error) {
	casted, ok := db.kv.(HasStats)
	if !ok {
		return 0, nil
	}
	return casted.DiskSize(ctx)
}

func (db *ObjectDatabase) IncrementSequence(bucket string, amount uint64) (res uint64, err error) {
	err = db.kv.Update(context.Background(), func(tx RwTx) error {
		res, err = tx.IncrementSequence(bucket, amount)
		return err
	})
	return res, err
}
func (db *ObjectDatabase) ReadSequence(bucket string) (res uint64, err error) {
	err = db.kv.View(context.Background(), func(tx Tx) error {
		res, err = tx.ReadSequence(bucket)
		return err
	})
	return res, err
}

// Get returns the value for a given key if it's present.
func (db *ObjectDatabase) GetOne(bucket string, key []byte) ([]byte, error) {
	var dat []byte
	err := db.kv.View(context.Background(), func(tx Tx) error {
		v, err := tx.GetOne(bucket, key)
		if err != nil {
			return err
		}
		if v != nil {
			dat = make([]byte, len(v))
			copy(dat, v)
		}
		return nil
	})
	return dat, err
}

func (db *ObjectDatabase) Get(bucket string, key []byte) ([]byte, error) {
	dat, err := db.GetOne(bucket, key)
	return getOneWrapper(dat, err)
}

func (db *ObjectDatabase) Last(bucket string) ([]byte, []byte, error) {
	var key, value []byte
	if err := db.kv.View(context.Background(), func(tx Tx) error {
		c, err := tx.Cursor(bucket)
		if err != nil {
			return err
		}
		k, v, err := c.Last()
		if err != nil {
			return err
		}
		if k != nil {
			key, value = common.CopyBytes(k), common.CopyBytes(v)
		}
		return nil
	}); err != nil {
		return nil, nil, err
	}
	return key, value, nil
}

func (db *ObjectDatabase) Walk(bucket string, startkey []byte, fixedbits int, walker func(k, v []byte) (bool, error)) error {
	err := db.kv.View(context.Background(), func(tx Tx) error {
		c, err := tx.Cursor(bucket)
		if err != nil {
			return err
		}
		return Walk(c, startkey, fixedbits, walker)
	})
	return err
}

// Delete deletes the key from the queue and database
func (db *ObjectDatabase) Delete(bucket string, k, v []byte) error {
	// Execute the actual operation
	err := db.kv.Update(context.Background(), func(tx RwTx) error {
		return tx.Delete(bucket, k, v)
	})
	return err
}

func (db *ObjectDatabase) BucketExists(name string) (bool, error) {
	exists := false
	if err := db.kv.View(context.Background(), func(tx Tx) error {
		migrator, ok := tx.(BucketMigrator)
		if !ok {
			return fmt.Errorf("%T doesn't implement ethdb.TxMigrator interface", db.kv)
		}
		exists = migrator.ExistsBucket(name)
		return nil
	}); err != nil {
		return false, err
	}
	return exists, nil
}

func (db *ObjectDatabase) ClearBuckets(buckets ...string) error {
	for i := range buckets {
		name := buckets[i]
		if err := db.kv.Update(context.Background(), func(tx RwTx) error {
			migrator, ok := tx.(BucketMigrator)
			if !ok {
				return fmt.Errorf("%T doesn't implement ethdb.TxMigrator interface", db.kv)
			}
			if err := migrator.ClearBucket(name); err != nil {
				return err
			}
			return nil
		}); err != nil {
			return err
		}
	}

	return nil
}

func (db *ObjectDatabase) DropBuckets(buckets ...string) error {
	for i := range buckets {
		name := buckets[i]
		log.Info("Dropping bucket", "name", name)
		if err := db.kv.Update(context.Background(), func(tx RwTx) error {
			migrator, ok := tx.(BucketMigrator)
			if !ok {
				return fmt.Errorf("%T doesn't implement ethdb.TxMigrator interface", db.kv)
			}
			if err := migrator.DropBucket(name); err != nil {
				return err
			}
			return nil
		}); err != nil {
			return err
		}
	}
	return nil
}

func (db *ObjectDatabase) Close() {
	db.kv.Close()
}

func (db *ObjectDatabase) Keys() ([][]byte, error) {
	var keys [][]byte
	err := db.kv.View(context.Background(), func(tx Tx) error {
		for _, name := range dbutils.Buckets {
			var nameCopy = make([]byte, len(name))
			copy(nameCopy, name)
			c, err := tx.Cursor(name)
			if err != nil {
				return err
			}
			err = ForEach(c, func(k, _ []byte) (bool, error) {
				var kCopy = make([]byte, len(k))
				copy(kCopy, k)
				keys = append(append(keys, nameCopy), kCopy)
				return true, nil
			})
			if err != nil {
				return err
			}
		}
		return nil
	})
	if err != nil {
		return nil, err
	}
	return keys, err
}

func (db *ObjectDatabase) RwKV() RwKV {
	return db.kv
}

func (db *ObjectDatabase) SetRwKV(kv RwKV) {
	db.kv = kv
}

func (db *ObjectDatabase) MemCopy() *ObjectDatabase {
	var mem *ObjectDatabase
	// Open the db and recover any potential corruptions
	switch t := db.kv.(type) {
	case DbCopier:
		mem = t.NewDbWithTheSameParameters()
	default:
		panic(fmt.Sprintf("MemCopy is not implemented for type %T", t))
	}

	if err := db.kv.View(context.Background(), func(readTx Tx) error {
		for _, name := range dbutils.Buckets {
			name := name
			if err := mem.kv.Update(context.Background(), func(writeTx RwTx) error {
				newBucketToWrite, err := writeTx.RwCursor(name)
				if err != nil {
					return err
				}
				defer newBucketToWrite.Close()
				readC, err := readTx.Cursor(name)
				if err != nil {
					return err
				}
				defer readC.Close()
				return ForEach(readC, func(k, v []byte) (bool, error) {
					if err := newBucketToWrite.Put(common.CopyBytes(k), common.CopyBytes(v)); err != nil {
						return false, err
					}
					return true, nil
				})
			}); err != nil {
				return err
			}
		}
		return nil
	}); err != nil {
		panic(err)
	}

	return mem
}

func (db *ObjectDatabase) NewBatch() DbWithPendingMutations {
	m := &mutation{
		db:   db,
		puts: btree.New(32),
	}
	return m
}

func (db *ObjectDatabase) BeginGetter(ctx context.Context) (GetterTx, error) {
	batch := &TxDb{db: db}
	if err := batch.begin(ctx, RO); err != nil {
		return batch, err
	}
	return batch, nil
}

func (db *ObjectDatabase) Begin(ctx context.Context, flags TxFlags) (DbWithPendingMutations, error) {
	batch := &TxDb{db: db}
	if err := batch.begin(ctx, flags); err != nil {
		return batch, err
	}
	return batch, nil
}

// Type which expecting sequence of triplets: dbi, key, value, ....
// It sorts entries by dbi name, then inside dbi clusters sort by keys
type MultiPutTuples [][]byte

func (t MultiPutTuples) Len() int { return len(t) / 3 }

func (t MultiPutTuples) Less(i, j int) bool {
	i3, j3 := i*3, j*3
	cmp := bytes.Compare(t[i3], t[j3])
	if cmp == -1 {
		return true
	}
	if cmp == 0 {
		return bytes.Compare(t[i3+1], t[j3+1]) == -1
	}
	return false
}

func (t MultiPutTuples) Swap(i, j int) {
	i3, j3 := i*3, j*3
	t[i3], t[j3] = t[j3], t[i3]
	t[i3+1], t[j3+1] = t[j3+1], t[i3+1]
	t[i3+2], t[j3+2] = t[j3+2], t[i3+2]
}

func Bytesmask(fixedbits int) (fixedbytes int, mask byte) {
	fixedbytes = (fixedbits + 7) / 8
	shiftbits := fixedbits & 7
	mask = byte(0xff)
	if shiftbits != 0 {
		mask = 0xff << (8 - shiftbits)
	}
	return fixedbytes, mask
}

func InspectDatabase(db Database) error {
	// FIXME: implement in Turbo-Geth
	// see https://github.com/ethereum/go-ethereum/blob/f5d89cdb72c1e82e9deb54754bef8dd20bf12591/core/rawdb/database.go#L224
	return errNotSupported
}

func NewDatabaseWithFreezer(db *ObjectDatabase, dir, suffix string) (*ObjectDatabase, error) {
	// FIXME: implement freezer in Turbo-Geth
	return db, nil
}<|MERGE_RESOLUTION|>--- conflicted
+++ resolved
@@ -43,12 +43,7 @@
 // NewObjectDatabase returns a AbstractDB wrapper.
 func NewObjectDatabase(kv RwKV) *ObjectDatabase {
 	return &ObjectDatabase{
-<<<<<<< HEAD
-		kv:  kv,
-		log: logger,
-=======
 		kv: kv,
->>>>>>> fd22c396
 	}
 }
 
