package ethdb

// Maximum length (in bytes of encoded timestamp)
const MaxTimestampLength = 8

func encodingLen8to7(b []byte) int { //nolint
	return (len(b)*8 + 6) / 7
}

// Transforms b into encoding where only
// 7 bits of each byte are used to encode the bits of b
// The most significant bit is left empty, for other purposes
func encode8to7(b []byte) []byte {
	// Calculate number of bytes in the output
	inbytes := len(b)
	outbytes := (inbytes*8 + 6) / 7
	out := make([]byte, outbytes)
	for i := 0; i < outbytes; i++ {
		out[i] = 0x80
	}
	outidx := 0
	for inidx := 0; inidx < inbytes; inidx++ {
		bb := b[inidx]
		switch inidx % 7 {
		case 0:
			out[outidx] |= bb >> 1
			out[outidx+1] |= (bb & 0x1) << 6
		case 1:
			out[outidx+1] |= (bb >> 2) & 0x3f
			out[outidx+2] |= (bb & 0x3) << 5
		case 2:
			out[outidx+2] |= (bb >> 3) & 0x1f
			out[outidx+3] |= (bb & 0x7) << 4
		case 3:
			out[outidx+3] |= (bb >> 4) & 0xf
			out[outidx+4] |= (bb & 0xf) << 3
		case 4:
			out[outidx+4] |= (bb >> 5) & 0x7
			out[outidx+5] |= (bb & 0x1f) << 2
		case 5:
			out[outidx+5] |= (bb >> 6) & 0x3
			out[outidx+6] |= (bb & 0x3f) << 1
		case 6:
			out[outidx+6] |= bb >> 7
			out[outidx+7] |= bb & 0x7f
			outidx += 8
		}
	}
	return out
}

func decode7to8(b []byte) []byte {
	inbytes := len(b)
	outbytes := inbytes * 7 / 8
	out := make([]byte, outbytes)
	inidx := 0
	for outidx := 0; outidx < outbytes; outidx++ {
		switch outidx % 7 {
		case 0:
			out[outidx] = ((b[inidx] & 0x7f) << 1) | ((b[inidx+1] >> 6) & 0x1)
		case 1:
			out[outidx] = ((b[inidx+1] & 0x3f) << 2) | ((b[inidx+2] >> 5) & 0x3)
		case 2:
			out[outidx] = ((b[inidx+2] & 0x1f) << 3) | ((b[inidx+3] >> 4) & 0x7)
		case 3:
			out[outidx] = ((b[inidx+3] & 0xf) << 4) | ((b[inidx+4] >> 3) & 0xf)
		case 4:
			out[outidx] = ((b[inidx+4] & 0x7) << 5) | ((b[inidx+5] >> 2) & 0x1f)
		case 5:
			out[outidx] = ((b[inidx+5] & 0x3) << 6) | ((b[inidx+6] >> 1) & 0x3f)
		case 6:
			out[outidx] = ((b[inidx+6] & 0x1) << 7) | (b[inidx+7] & 0x7f)
			inidx += 8
		}
	}
	return out
<<<<<<< HEAD
}

// If highZero is true, the most significant bits of every byte is left zero
func encodeTimestamp(timestamp uint64) []byte {
	var suffix []byte
	var limit uint64 = 32
	for bytecount := 1; bytecount <= 8; bytecount++ {
		if timestamp < limit {
			suffix = make([]byte, bytecount)
			b := timestamp
			for i := bytecount - 1; i > 0; i-- {
				suffix[i] = byte(b & 0xff)
				b >>= 8
			}
			suffix[0] = byte(b) | (byte(bytecount) << 5) // 3 most significant bits of the first byte are bytecount
			break
		}
		limit <<= 8
	}
	return suffix
}

func decodeTimestamp(suffix []byte) (uint64, []byte) {
	bytecount := int(suffix[0] >> 5)
	timestamp := uint64(suffix[0] & 0x1f)
	for i := 1; i < bytecount; i++ {
		timestamp = (timestamp << 8) | uint64(suffix[i])
	}
	return timestamp, suffix[bytecount:]
=======
>>>>>>> 669c1e98
}<|MERGE_RESOLUTION|>--- conflicted
+++ resolved
@@ -74,36 +74,4 @@
 		}
 	}
 	return out
-<<<<<<< HEAD
-}
-
-// If highZero is true, the most significant bits of every byte is left zero
-func encodeTimestamp(timestamp uint64) []byte {
-	var suffix []byte
-	var limit uint64 = 32
-	for bytecount := 1; bytecount <= 8; bytecount++ {
-		if timestamp < limit {
-			suffix = make([]byte, bytecount)
-			b := timestamp
-			for i := bytecount - 1; i > 0; i-- {
-				suffix[i] = byte(b & 0xff)
-				b >>= 8
-			}
-			suffix[0] = byte(b) | (byte(bytecount) << 5) // 3 most significant bits of the first byte are bytecount
-			break
-		}
-		limit <<= 8
-	}
-	return suffix
-}
-
-func decodeTimestamp(suffix []byte) (uint64, []byte) {
-	bytecount := int(suffix[0] >> 5)
-	timestamp := uint64(suffix[0] & 0x1f)
-	for i := 1; i < bytecount; i++ {
-		timestamp = (timestamp << 8) | uint64(suffix[i])
-	}
-	return timestamp, suffix[bytecount:]
-=======
->>>>>>> 669c1e98
 }