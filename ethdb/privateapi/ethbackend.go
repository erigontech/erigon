--- conflicted
+++ resolved
@@ -278,13 +278,6 @@
 	if !ok {
 		select {
 		case <-wait:
-<<<<<<< HEAD
-		case <-ctx.Done():
-		}
-	}
-
-	return !s.hd.BeaconRequestList.IsWaiting()
-=======
 			return false
 		case <-ctx.Done():
 			return true
@@ -305,7 +298,6 @@
 
 func (s *EthBackendServer) EngineGetBlobsBundleV1(ctx context.Context, in *remote.EngineGetBlobsBundleRequest) (*types2.BlobsBundleV1, error) {
 	return nil, fmt.Errorf("EngineGetBlobsBundleV1: not implemented yet")
->>>>>>> 54c5e611
 }
 
 // EngineNewPayload validates and possibly executes payload
