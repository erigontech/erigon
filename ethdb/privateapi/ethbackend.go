package privateapi

import (
	"bytes"
	"context"
	"errors"
	"fmt"
	"math/big"
	"sync"
	"time"

	"github.com/holiman/uint256"
	"github.com/ledgerwatch/log/v3"
	"google.golang.org/protobuf/types/known/emptypb"

	"github.com/ledgerwatch/erigon-lib/chain"
	libcommon "github.com/ledgerwatch/erigon-lib/common"
	"github.com/ledgerwatch/erigon-lib/gointerfaces"
	"github.com/ledgerwatch/erigon-lib/gointerfaces/remote"
	types2 "github.com/ledgerwatch/erigon-lib/gointerfaces/types"
	"github.com/ledgerwatch/erigon-lib/kv"

	"github.com/ledgerwatch/erigon/common"
	"github.com/ledgerwatch/erigon/consensus/serenity"
	"github.com/ledgerwatch/erigon/core"
	"github.com/ledgerwatch/erigon/core/rawdb"
	"github.com/ledgerwatch/erigon/core/types"
	"github.com/ledgerwatch/erigon/params"
	"github.com/ledgerwatch/erigon/rlp"
	"github.com/ledgerwatch/erigon/rpc"
	"github.com/ledgerwatch/erigon/turbo/builder"
	"github.com/ledgerwatch/erigon/turbo/engineapi"
	"github.com/ledgerwatch/erigon/turbo/services"
	"github.com/ledgerwatch/erigon/turbo/shards"
	"github.com/ledgerwatch/erigon/turbo/stages/headerdownload"
)

// EthBackendAPIVersion
// 2.0.0 - move all mining-related methods to 'txpool/mining' server
// 2.1.0 - add NetPeerCount function
// 2.2.0 - add NodesInfo function
// 3.0.0 - adding PoS interfaces
// 3.1.0 - add Subscribe to logs
// 3.2.0 - add EngineGetBlobsBundleV1
var EthBackendAPIVersion = &types2.VersionReply{Major: 3, Minor: 2, Patch: 0}

const MaxBuilders = 128

var UnknownPayloadErr = rpc.CustomError{Code: -38001, Message: "Unknown payload"}
var InvalidForkchoiceStateErr = rpc.CustomError{Code: -38002, Message: "Invalid forkchoice state"}
var InvalidPayloadAttributesErr = rpc.CustomError{Code: -38003, Message: "Invalid payload attributes"}
var TooLargeRequestErr = rpc.CustomError{Code: -38004, Message: "Too large request"}

type EthBackendServer struct {
	remote.UnimplementedETHBACKENDServer // must be embedded to have forward compatible implementations.

	ctx         context.Context
	eth         EthBackend
	events      *shards.Events
	db          kv.RoDB
	blockReader services.BlockAndTxnReader
	config      *chain.Config
	// Block proposing for proof-of-stake
	payloadId uint64
	builders  map[uint64]*builder.BlockBuilder

	builderFunc builder.BlockBuilderFunc
	proposing   bool
	lock        sync.Mutex // Engine API is asynchronous, we want to avoid CL to call different APIs at the same time
	logsFilter  *LogsFilterAggregator
	hd          *headerdownload.HeaderDownload
}

type EthBackend interface {
	Etherbase() (libcommon.Address, error)
	NetVersion() (uint64, error)
	NetPeerCount() (uint64, error)
	NodesInfo(limit int) (*remote.NodesInfoReply, error)
	Peers(ctx context.Context) (*remote.PeersReply, error)
}

func NewEthBackendServer(ctx context.Context, eth EthBackend, db kv.RwDB, events *shards.Events, blockReader services.BlockAndTxnReader,
	config *chain.Config, builderFunc builder.BlockBuilderFunc, hd *headerdownload.HeaderDownload, proposing bool,
) *EthBackendServer {
	s := &EthBackendServer{ctx: ctx, eth: eth, events: events, db: db, blockReader: blockReader, config: config,
		builders:    make(map[uint64]*builder.BlockBuilder),
		builderFunc: builderFunc, proposing: proposing, logsFilter: NewLogsFilterAggregator(events), hd: hd,
	}

	ch, clean := s.events.AddLogsSubscription()
	go func() {
		var err error
		defer clean()
		log.Info("new subscription to logs established")
		defer func() {
			if err != nil {
				if !errors.Is(err, context.Canceled) {
					log.Warn("subscription to logs closed", "reason", err)
				}
			} else {
				log.Warn("subscription to logs closed")
			}
		}()
		for {
			select {
			case <-s.ctx.Done():
				err = s.ctx.Err()
				return
			case logs := <-ch:
				s.logsFilter.distributeLogs(logs)
			}
		}
	}()
	return s
}

func (s *EthBackendServer) Version(context.Context, *emptypb.Empty) (*types2.VersionReply, error) {
	return EthBackendAPIVersion, nil
}

func (s *EthBackendServer) Etherbase(_ context.Context, _ *remote.EtherbaseRequest) (*remote.EtherbaseReply, error) {
	out := &remote.EtherbaseReply{Address: gointerfaces.ConvertAddressToH160(libcommon.Address{})}

	base, err := s.eth.Etherbase()
	if err != nil {
		return out, err
	}

	out.Address = gointerfaces.ConvertAddressToH160(base)
	return out, nil
}

func (s *EthBackendServer) NetVersion(_ context.Context, _ *remote.NetVersionRequest) (*remote.NetVersionReply, error) {
	id, err := s.eth.NetVersion()
	if err != nil {
		return &remote.NetVersionReply{}, err
	}
	return &remote.NetVersionReply{Id: id}, nil
}

func (s *EthBackendServer) NetPeerCount(_ context.Context, _ *remote.NetPeerCountRequest) (*remote.NetPeerCountReply, error) {
	id, err := s.eth.NetPeerCount()
	if err != nil {
		return &remote.NetPeerCountReply{}, err
	}
	return &remote.NetPeerCountReply{Count: id}, nil
}

func (s *EthBackendServer) Subscribe(r *remote.SubscribeRequest, subscribeServer remote.ETHBACKEND_SubscribeServer) (err error) {
	log.Debug("Establishing event subscription channel with the RPC daemon ...")
	ch, clean := s.events.AddHeaderSubscription()
	defer clean()
	newSnCh, newSnClean := s.events.AddNewSnapshotSubscription()
	defer newSnClean()
	log.Info("new subscription to newHeaders established")
	defer func() {
		if err != nil {
			if !errors.Is(err, context.Canceled) {
				log.Warn("subscription to newHeaders closed", "reason", err)
			}
		} else {
			log.Warn("subscription to newHeaders closed")
		}
	}()
	_ = subscribeServer.Send(&remote.SubscribeReply{Type: remote.Event_NEW_SNAPSHOT})
	for {
		select {
		case <-s.ctx.Done():
			return s.ctx.Err()
		case <-subscribeServer.Context().Done():
			return subscribeServer.Context().Err()
		case headersRlp := <-ch:
			for _, headerRlp := range headersRlp {
				if err = subscribeServer.Send(&remote.SubscribeReply{
					Type: remote.Event_HEADER,
					Data: headerRlp,
				}); err != nil {
					return err
				}
			}
		case <-newSnCh:
			if err = subscribeServer.Send(&remote.SubscribeReply{Type: remote.Event_NEW_SNAPSHOT}); err != nil {
				return err
			}
		}
	}
}

func (s *EthBackendServer) ProtocolVersion(_ context.Context, _ *remote.ProtocolVersionRequest) (*remote.ProtocolVersionReply, error) {
	// Hardcoding to avoid import cycle
	return &remote.ProtocolVersionReply{Id: 66}, nil
}

func (s *EthBackendServer) ClientVersion(_ context.Context, _ *remote.ClientVersionRequest) (*remote.ClientVersionReply, error) {
	return &remote.ClientVersionReply{NodeName: common.MakeName("erigon", params.Version)}, nil
}

func (s *EthBackendServer) TxnLookup(ctx context.Context, req *remote.TxnLookupRequest) (*remote.TxnLookupReply, error) {
	tx, err := s.db.BeginRo(ctx)
	if err != nil {
		return nil, err
	}
	defer tx.Rollback()

	blockNum, ok, err := s.blockReader.TxnLookup(ctx, tx, gointerfaces.ConvertH256ToHash(req.TxnHash))
	if err != nil {
		return nil, err
	}
	if !ok {
		// Not a perfect solution, assumes there are no transactions in block 0
		return &remote.TxnLookupReply{BlockNumber: 0}, nil
	}
	return &remote.TxnLookupReply{BlockNumber: blockNum}, nil
}

func (s *EthBackendServer) Block(ctx context.Context, req *remote.BlockRequest) (*remote.BlockReply, error) {
	tx, err := s.db.BeginRo(ctx)
	if err != nil {
		return nil, err
	}
	defer tx.Rollback()

	block, senders, err := s.blockReader.BlockWithSenders(ctx, tx, gointerfaces.ConvertH256ToHash(req.BlockHash), req.BlockHeight)
	if err != nil {
		return nil, err
	}
	blockRlp, err := rlp.EncodeToBytes(block)
	if err != nil {
		return nil, err
	}
	sendersBytes := make([]byte, 20*len(senders))
	for i, sender := range senders {
		copy(sendersBytes[i*20:], sender[:])
	}
	return &remote.BlockReply{BlockRlp: blockRlp, Senders: sendersBytes}, nil
}

func (s *EthBackendServer) PendingBlock(_ context.Context, _ *emptypb.Empty) (*remote.PendingBlockReply, error) {
	s.lock.Lock()
	defer s.lock.Unlock()

	b := s.builders[s.payloadId]
	if b == nil {
		return nil, nil
	}

	pendingBlock := b.Block()
	if pendingBlock == nil {
		return nil, nil
	}

	blockRlp, err := rlp.EncodeToBytes(pendingBlock)
	if err != nil {
		return nil, err
	}

	return &remote.PendingBlockReply{BlockRlp: blockRlp}, nil
}

func convertPayloadStatus(payloadStatus *engineapi.PayloadStatus) *remote.EnginePayloadStatus {
	reply := remote.EnginePayloadStatus{Status: payloadStatus.Status}
	if payloadStatus.Status != remote.EngineStatus_SYNCING {
		reply.LatestValidHash = gointerfaces.ConvertHashToH256(payloadStatus.LatestValidHash)
	}
	if payloadStatus.ValidationError != nil {
		reply.ValidationError = payloadStatus.ValidationError.Error()
	}
	return &reply
}

func (s *EthBackendServer) stageLoopIsBusy() bool {
	ctx, cancel := context.WithTimeout(context.Background(), 1*time.Second)
	defer cancel()
	wait, ok := s.hd.BeaconRequestList.WaitForWaiting(ctx)
	if !ok {
		select {
		case <-wait:
			return false
		case <-ctx.Done():
			return true
		}
	}
	return false
}

func (s *EthBackendServer) checkWithdrawalsPresence(time uint64, withdrawals []*types.Withdrawal) error {
	if !s.config.IsShanghai(time) && withdrawals != nil {
		return &rpc.InvalidParamsError{Message: "withdrawals before shanghai"}
	}
	if s.config.IsShanghai(time) && withdrawals == nil {
		return &rpc.InvalidParamsError{Message: "missing withdrawals list"}
	}
	return nil
}

func (s *EthBackendServer) EngineGetBlobsBundleV1(ctx context.Context, in *remote.EngineGetBlobsBundleRequest) (*types2.BlobsBundleV1, error) {
	return nil, fmt.Errorf("EngineGetBlobsBundleV1: not implemented yet")
}

// EngineNewPayload validates and possibly executes payload
func (s *EthBackendServer) EngineNewPayload(ctx context.Context, req *types2.ExecutionPayload) (*remote.EnginePayloadStatus, error) {
	header := types.Header{
		ParentHash:  gointerfaces.ConvertH256ToHash(req.ParentHash),
		Coinbase:    gointerfaces.ConvertH160toAddress(req.Coinbase),
		Root:        gointerfaces.ConvertH256ToHash(req.StateRoot),
		Bloom:       gointerfaces.ConvertH2048ToBloom(req.LogsBloom),
		BaseFee:     gointerfaces.ConvertH256ToUint256Int(req.BaseFeePerGas).ToBig(),
		Extra:       req.ExtraData,
		Number:      big.NewInt(int64(req.BlockNumber)),
		GasUsed:     req.GasUsed,
		GasLimit:    req.GasLimit,
		Time:        req.Timestamp,
		MixDigest:   gointerfaces.ConvertH256ToHash(req.PrevRandao),
		UncleHash:   types.EmptyUncleHash,
		Difficulty:  serenity.SerenityDifficulty,
		Nonce:       serenity.SerenityNonce,
		ReceiptHash: gointerfaces.ConvertH256ToHash(req.ReceiptRoot),
		TxHash:      types.DeriveSha(types.BinaryTransactions(req.Transactions)),
	}
	var withdrawals []*types.Withdrawal
	if req.Version >= 2 {
		withdrawals = ConvertWithdrawalsFromRpc(req.Withdrawals)
	}

	if withdrawals != nil {
		wh := types.DeriveSha(types.Withdrawals(withdrawals))
		header.WithdrawalsHash = &wh
	}

	if err := s.checkWithdrawalsPresence(header.Time, withdrawals); err != nil {
		return nil, err
	}

	blockHash := gointerfaces.ConvertH256ToHash(req.BlockHash)
	if header.Hash() != blockHash {
		log.Error("[NewPayload] invalid block hash", "stated", libcommon.Hash(blockHash), "actual", header.Hash())
		return &remote.EnginePayloadStatus{
			Status:          remote.EngineStatus_INVALID,
			ValidationError: "invalid block hash",
		}, nil
	}

	for _, txn := range req.Transactions {
		if types.TypedTransactionMarshalledAsRlpString(txn) {
			log.Warn("[NewPayload] typed txn marshalled as RLP string", "txn", common.Bytes2Hex(txn))
			return &remote.EnginePayloadStatus{
				Status:          remote.EngineStatus_INVALID,
				ValidationError: "typed txn marshalled as RLP string",
			}, nil
		}
	}

	transactions, err := types.DecodeTransactions(req.Transactions)
	if err != nil {
		log.Warn("[NewPayload] failed to decode transactions", "err", err)
		return &remote.EnginePayloadStatus{
			Status:          remote.EngineStatus_INVALID,
			ValidationError: err.Error(),
		}, nil
	}
	block := types.NewBlockFromStorage(blockHash, &header, transactions, nil /* uncles */, withdrawals)

	possibleStatus, err := s.getQuickPayloadStatusIfPossible(blockHash, req.BlockNumber, header.ParentHash, nil, true)
	if err != nil {
		return nil, err
	}
	if possibleStatus != nil {
		return convertPayloadStatus(possibleStatus), nil
	}

	s.lock.Lock()
	defer s.lock.Unlock()

	log.Debug("[NewPayload] sending block", "height", header.Number, "hash", libcommon.Hash(blockHash))
	s.hd.BeaconRequestList.AddPayloadRequest(block)

	payloadStatus := <-s.hd.PayloadStatusCh
	log.Debug("[NewPayload] got reply", "payloadStatus", payloadStatus)

	if payloadStatus.CriticalError != nil {
		return nil, payloadStatus.CriticalError
	}

	return convertPayloadStatus(&payloadStatus), nil
}

// Check if we can quickly determine the status of a newPayload or forkchoiceUpdated.
func (s *EthBackendServer) getQuickPayloadStatusIfPossible(blockHash libcommon.Hash, blockNumber uint64, parentHash libcommon.Hash, forkchoiceMessage *engineapi.ForkChoiceMessage, newPayload bool) (*engineapi.PayloadStatus, error) {
	// Determine which prefix to use for logs
	var prefix string
	if newPayload {
		prefix = "NewPayload"
	} else {
		prefix = "ForkChoiceUpdated"
	}
	if s.config.TerminalTotalDifficulty == nil {
		log.Error(fmt.Sprintf("[%s] not a proof-of-stake chain", prefix))
		return nil, fmt.Errorf("not a proof-of-stake chain")
	}

	if s.hd == nil {
		return nil, fmt.Errorf("headerdownload is nil")
	}

	tx, err := s.db.BeginRo(s.ctx)
	if err != nil {
		return nil, err
	}
	defer tx.Rollback()
	// Some Consensus layer clients sometimes sends us repeated FCUs and make Erigon print a gazillion logs.
	// E.G teku sometimes will end up spamming fcu on the terminal block if it has not synced to that point.
	if forkchoiceMessage != nil &&
		forkchoiceMessage.FinalizedBlockHash == rawdb.ReadForkchoiceFinalized(tx) &&
		forkchoiceMessage.HeadBlockHash == rawdb.ReadForkchoiceHead(tx) &&
		forkchoiceMessage.SafeBlockHash == rawdb.ReadForkchoiceSafe(tx) {
		return &engineapi.PayloadStatus{Status: remote.EngineStatus_VALID, LatestValidHash: blockHash}, nil
	}

	header, err := rawdb.ReadHeaderByHash(tx, blockHash)
	if err != nil {
		return nil, err
	}
	// Retrieve parent and total difficulty.
	var parent *types.Header
	var td *big.Int
	if newPayload {
		parent, err = rawdb.ReadHeaderByHash(tx, parentHash)
		if err != nil {
			return nil, err
		}
		td, err = rawdb.ReadTdByHash(tx, parentHash)
	} else {
		td, err = rawdb.ReadTdByHash(tx, blockHash)
	}
	if err != nil {
		return nil, err
	}

	if td != nil && td.Cmp(s.config.TerminalTotalDifficulty) < 0 {
		log.Warn(fmt.Sprintf("[%s] Beacon Chain request before TTD", prefix), "hash", blockHash)
		return &engineapi.PayloadStatus{Status: remote.EngineStatus_INVALID, LatestValidHash: libcommon.Hash{}}, nil
	}

	if !s.hd.POSSync() {
		log.Info(fmt.Sprintf("[%s] Still in PoW sync", prefix), "hash", blockHash)
		return &engineapi.PayloadStatus{Status: remote.EngineStatus_SYNCING}, nil
	}

	var canonicalHash libcommon.Hash
	if header != nil {
		canonicalHash, err = rawdb.ReadCanonicalHash(tx, header.Number.Uint64())
	}
	if err != nil {
		return nil, err
	}

	if newPayload && parent != nil && blockNumber != parent.Number.Uint64()+1 {
		log.Warn(fmt.Sprintf("[%s] Invalid block number", prefix), "headerNumber", blockNumber, "parentNumber", parent.Number.Uint64())
		s.hd.ReportBadHeaderPoS(blockHash, parent.Hash())
		return &engineapi.PayloadStatus{
			Status:          remote.EngineStatus_INVALID,
			LatestValidHash: parent.Hash(),
			ValidationError: errors.New("invalid block number"),
		}, nil
	}
	// Check if we already determined if the hash is attributed to a previously received invalid header.
	bad, lastValidHash := s.hd.IsBadHeaderPoS(blockHash)
	if bad {
		log.Warn(fmt.Sprintf("[%s] Previously known bad block", prefix), "hash", blockHash)
	} else if newPayload {
		bad, lastValidHash = s.hd.IsBadHeaderPoS(parentHash)
		if bad {
			log.Warn(fmt.Sprintf("[%s] Previously known bad block", prefix), "hash", blockHash, "parentHash", parentHash)
		}
	}
	if bad {
		s.hd.ReportBadHeaderPoS(blockHash, lastValidHash)
		return &engineapi.PayloadStatus{Status: remote.EngineStatus_INVALID, LatestValidHash: lastValidHash}, nil
	}

	// If header is already validated or has a missing parent, you can either return VALID or SYNCING.
	if newPayload {
		if header != nil && canonicalHash == blockHash {
			return &engineapi.PayloadStatus{Status: remote.EngineStatus_VALID, LatestValidHash: blockHash}, nil
		}

		if parent == nil && s.hd.PosStatus() != headerdownload.Idle {
			log.Debug(fmt.Sprintf("[%s] Downloading some other PoS blocks", prefix), "hash", blockHash)
			return &engineapi.PayloadStatus{Status: remote.EngineStatus_SYNCING}, nil
		}
	} else {
		if header == nil && s.hd.PosStatus() != headerdownload.Idle {
			log.Debug(fmt.Sprintf("[%s] Downloading some other PoS stuff", prefix), "hash", blockHash)
			return &engineapi.PayloadStatus{Status: remote.EngineStatus_SYNCING}, nil
		}
		// Following code ensures we skip the fork choice state update if if forkchoiceState.headBlockHash references an ancestor of the head of canonical chain
		headHash := rawdb.ReadHeadBlockHash(tx)
		if err != nil {
			return nil, err
		}

		// We add the extra restriction blockHash != headHash for the FCU case of canonicalHash == blockHash
		// because otherwise (when FCU points to the head) we want go to stage headers
		// so that it calls writeForkChoiceHashes.
		if blockHash != headHash && canonicalHash == blockHash {
			return &engineapi.PayloadStatus{Status: remote.EngineStatus_VALID, LatestValidHash: blockHash}, nil
		}
	}

	// If another payload is already commissioned then we just reply with syncing
	if s.stageLoopIsBusy() {
		log.Debug(fmt.Sprintf("[%s] stage loop is busy", prefix))
		return &engineapi.PayloadStatus{Status: remote.EngineStatus_SYNCING}, nil
	}

	return nil, nil
}

// The expected value to be received by the feeRecipient in wei
func blockValue(br *types.BlockWithReceipts, baseFee *uint256.Int) *uint256.Int {
	blockValue := uint256.NewInt(0)
	txs := br.Block.Transactions()
	for i := range txs {
		gas := new(uint256.Int).SetUint64(br.Receipts[i].GasUsed)
		effectiveTip := txs[i].GetEffectiveGasTip(baseFee)
		txValue := new(uint256.Int).Mul(gas, effectiveTip)
		blockValue.Add(blockValue, txValue)
	}
	return blockValue
}

// GetBlobsBundleV1 returns a bundle of all blobs and their corresponding KZG commitments by payload id
func (s *EthBackendServer) EngineGetBlobsBundleV1(ctx context.Context, req *remote.EngineGetBlobsBundleRequest) (*types2.BlobsBundleV1, error) {
	if !s.proposing {
		return nil, fmt.Errorf("execution layer not running as a proposer. enable proposer by taking out the --proposer.disable flag on startup")
	}

	if s.config.TerminalTotalDifficulty == nil {
		return nil, fmt.Errorf("not a proof-of-stake chain")
	}

	log.Debug("[GetBlobsBundleV1] acquiring lock")
	s.lock.Lock()
	defer s.lock.Unlock()
	log.Debug("[GetBlobsBundleV1] lock acquired")

	builder, ok := s.builders[req.PayloadId]
	if !ok {
		log.Warn("Payload not stored", "payloadId", req.PayloadId)
		return nil, &UnknownPayloadErr
	}

	block, err := builder.Stop()
	if err != nil {
		log.Error("Failed to build PoS block", "err", err)
		return nil, err
	}

	blobsBundle := &types2.BlobsBundleV1{
		BlockHash: gointerfaces.ConvertHashToH256(block.Header().Hash()),
	}
	for i, tx := range block.Transactions() {
		if tx.Type() != types.BlobTxType {
			continue
		}
		blobtx, ok := tx.(*types.BlobTxWrapper)
		if !ok {
			return nil, fmt.Errorf("expected blob transaction to be type BlobTxWrapper, got: %T", blobtx)
		}
		versionedHashes, kzgs, blobs, aggProof := blobtx.GetDataHashes(), blobtx.BlobKzgs, blobtx.Blobs, blobtx.KzgAggregatedProof
		if len(versionedHashes) != len(kzgs) || len(versionedHashes) != len(blobs) {
			return nil, fmt.Errorf("tx %d in block %s has inconsistent blobs (%d) / kzgs (%d)"+
				" / versioned hashes (%d)", i, block.Hash(), len(blobs), len(kzgs), len(versionedHashes))
		}
		var zProof types.KZGProof
		if zProof == aggProof {
			return nil, errors.New("aggregated proof is missing")
		}
		// Convert each blob of field elements into a flat blob of bytes
		for _, blob := range blobs {
			out := make([]byte, params.FieldElementsPerBlob*32)
			j := 0
			for _, elem := range blob {
				copy(out[j:j+32], elem[:])
				j += 32
			}
			blobsBundle.Blobs = append(blobsBundle.Blobs, out)
		}
		for _, kzg := range kzgs {
			blobsBundle.Kzgs = append(blobsBundle.Kzgs, kzg[:])
		}
	}
	return blobsBundle, nil
}

// EngineGetPayload retrieves previously assembled payload (Validators only)
func (s *EthBackendServer) EngineGetPayload(ctx context.Context, req *remote.EngineGetPayloadRequest) (*remote.EngineGetPayloadResponse, error) {
	if !s.proposing {
		return nil, fmt.Errorf("execution layer not running as a proposer. enable proposer by taking out the --proposer.disable flag on startup")
	}

	if s.config.TerminalTotalDifficulty == nil {
		return nil, fmt.Errorf("not a proof-of-stake chain")
	}

	log.Debug("[GetPayload] acquiring lock")
	s.lock.Lock()
	defer s.lock.Unlock()
	log.Debug("[GetPayload] lock acquired")

	builder, ok := s.builders[req.PayloadId]
	if !ok {
		log.Warn("Payload not stored", "payloadId", req.PayloadId)
		return nil, &UnknownPayloadErr
	}

	blockWithReceipts, err := builder.Stop()
	if err != nil {
		log.Error("Failed to build PoS block", "err", err)
		return nil, err
	}
	block := blockWithReceipts.Block

	baseFee := new(uint256.Int)
	baseFee.SetFromBig(block.Header().BaseFee)

	// The builder gives us blocks in "Network" (aka wrapped) format. We need to unwrap them &
	// recompute the block hash for the payload.  TODO: This unwrapping should be performed
	// by the builder, not here.
	unwrappedTxs := make(types.Transactions, len(block.Transactions()))
	for i, tx := range block.Transactions() {
		unwrappedTxs[i] = tx.Unwrap()
	}
	encodedTransactions, err := types.MarshalTransactionsBinary(unwrappedTxs)
	if err != nil {
		return nil, err
	}
	block.HeaderNoCopy().TxHash = types.DeriveSha(types.Transactions(unwrappedTxs))

	payload := &types2.ExecutionPayload{
		Version:       1,
		ParentHash:    gointerfaces.ConvertHashToH256(block.Header().ParentHash),
		Coinbase:      gointerfaces.ConvertAddressToH160(block.Header().Coinbase),
		Timestamp:     block.Header().Time,
		PrevRandao:    gointerfaces.ConvertHashToH256(block.Header().MixDigest),
		StateRoot:     gointerfaces.ConvertHashToH256(block.Root()),
		ReceiptRoot:   gointerfaces.ConvertHashToH256(block.ReceiptHash()),
		LogsBloom:     gointerfaces.ConvertBytesToH2048(block.Bloom().Bytes()),
		GasLimit:      block.GasLimit(),
		GasUsed:       block.GasUsed(),
		BlockNumber:   block.NumberU64(),
		ExtraData:     block.Extra(),
		BaseFeePerGas: gointerfaces.ConvertUint256IntToH256(baseFee),
		BlockHash:     gointerfaces.ConvertHashToH256(block.HeaderNoCopy().Hash()),
		Transactions:  encodedTransactions,
	}
	if block.Withdrawals() != nil {
		payload.Version = 2
		payload.Withdrawals = ConvertWithdrawalsToRpc(block.Withdrawals())
	}

<<<<<<< HEAD
	if block.ExcessDataGas() != nil {
		payload.Version = 3
		var excessDataGas uint256.Int
		excessDataGas.SetFromBig(block.Header().ExcessDataGas)
		payload.ExcessDataGas = gointerfaces.ConvertUint256IntToH256(&excessDataGas)
	}

	blockValue := blockValue(block, baseFee)
=======
	blockValue := blockValue(blockWithReceipts, baseFee)
>>>>>>> 4106a899
	return &remote.EngineGetPayloadResponse{
		ExecutionPayload: payload,
		BlockValue:       gointerfaces.ConvertUint256IntToH256(blockValue),
	}, nil
}

// engineForkChoiceUpdated either states new block head or request the assembling of a new block
func (s *EthBackendServer) EngineForkChoiceUpdated(ctx context.Context, req *remote.EngineForkChoiceUpdatedRequest,
) (*remote.EngineForkChoiceUpdatedResponse, error) {
	forkChoice := engineapi.ForkChoiceMessage{
		HeadBlockHash:      gointerfaces.ConvertH256ToHash(req.ForkchoiceState.HeadBlockHash),
		SafeBlockHash:      gointerfaces.ConvertH256ToHash(req.ForkchoiceState.SafeBlockHash),
		FinalizedBlockHash: gointerfaces.ConvertH256ToHash(req.ForkchoiceState.FinalizedBlockHash),
	}

	status, err := s.getQuickPayloadStatusIfPossible(forkChoice.HeadBlockHash, 0, libcommon.Hash{}, &forkChoice, false)
	if err != nil {
		return nil, err
	}

	s.lock.Lock()
	defer s.lock.Unlock()

	if status == nil {
		log.Debug("[ForkChoiceUpdated] sending forkChoiceMessage", "head", forkChoice.HeadBlockHash)
		s.hd.BeaconRequestList.AddForkChoiceRequest(&forkChoice)

		statusDeref := <-s.hd.PayloadStatusCh
		status = &statusDeref
		log.Debug("[ForkChoiceUpdated] got reply", "payloadStatus", status)

		if status.CriticalError != nil {
			return nil, status.CriticalError
		}
	}

	// No need for payload building
	payloadAttributes := req.PayloadAttributes
	if payloadAttributes == nil || status.Status != remote.EngineStatus_VALID {
		return &remote.EngineForkChoiceUpdatedResponse{PayloadStatus: convertPayloadStatus(status)}, nil
	}

	if !s.proposing {
		return nil, fmt.Errorf("execution layer not running as a proposer. enable proposer by taking out the --proposer.disable flag on startup")
	}

	tx2, err := s.db.BeginRo(ctx)
	if err != nil {
		return nil, err
	}
	defer tx2.Rollback()
	headHash := rawdb.ReadHeadBlockHash(tx2)
	headNumber := rawdb.ReadHeaderNumber(tx2, headHash)
	headHeader := rawdb.ReadHeader(tx2, headHash, *headNumber)
	tx2.Rollback()

	if headHeader.Hash() != forkChoice.HeadBlockHash {
		// Per Item 2 of https://github.com/ethereum/execution-apis/blob/v1.0.0-alpha.9/src/engine/specification.md#specification-1:
		// Client software MAY skip an update of the forkchoice state and
		// MUST NOT begin a payload build process if forkchoiceState.headBlockHash doesn't reference a leaf of the block tree.
		// That is, the block referenced by forkchoiceState.headBlockHash is neither the head of the canonical chain nor a block at the tip of any other chain.
		// In the case of such an event, client software MUST return
		// {payloadStatus: {status: VALID, latestValidHash: forkchoiceState.headBlockHash, validationError: null}, payloadId: null}.

		log.Warn("Skipping payload building because forkchoiceState.headBlockHash is not the head of the canonical chain",
			"forkChoice.HeadBlockHash", forkChoice.HeadBlockHash, "headHeader.Hash", headHeader.Hash())
		return &remote.EngineForkChoiceUpdatedResponse{PayloadStatus: convertPayloadStatus(status)}, nil
	}

	if headHeader.Time >= payloadAttributes.Timestamp {
		return nil, &InvalidPayloadAttributesErr
	}

	param := core.BlockBuilderParameters{
		ParentHash:            forkChoice.HeadBlockHash,
		Timestamp:             payloadAttributes.Timestamp,
		PrevRandao:            gointerfaces.ConvertH256ToHash(payloadAttributes.PrevRandao),
		SuggestedFeeRecipient: gointerfaces.ConvertH160toAddress(payloadAttributes.SuggestedFeeRecipient),
		PayloadId:             s.payloadId,
	}
	if payloadAttributes.Version >= 2 {
		param.Withdrawals = ConvertWithdrawalsFromRpc(payloadAttributes.Withdrawals)
	}

	if err := s.checkWithdrawalsPresence(payloadAttributes.Timestamp, param.Withdrawals); err != nil {
		return nil, err
	}

	// Initiate payload building

	s.evictOldBuilders()

	// payload IDs start from 1 (0 signifies null)
	s.payloadId++

	s.builders[s.payloadId] = builder.NewBlockBuilder(s.builderFunc, &param)
	log.Debug("BlockBuilder added", "payload", s.payloadId)

	return &remote.EngineForkChoiceUpdatedResponse{
		PayloadStatus: &remote.EnginePayloadStatus{
			Status:          remote.EngineStatus_VALID,
			LatestValidHash: gointerfaces.ConvertHashToH256(headHash),
		},
		PayloadId: s.payloadId,
	}, nil
}

func (s *EthBackendServer) EngineGetPayloadBodiesByHashV1(ctx context.Context, request *remote.EngineGetPayloadBodiesByHashV1Request) (*remote.EngineGetPayloadBodiesV1Response, error) {
	tx, err := s.db.BeginRo(ctx)
	if err != nil {
		return nil, err
	}

	bodies := make([]*types2.ExecutionPayloadBodyV1, len(request.Hashes))

	for hashIdx, hash := range request.Hashes {
		h := gointerfaces.ConvertH256ToHash(hash)
		block, err := rawdb.ReadBlockByHash(tx, h)
		if err != nil {
			return nil, err
		}

		body, err := extractPayloadBodyFromBlock(block)
		if err != nil {
			return nil, err
		}
		bodies[hashIdx] = body
	}

	return &remote.EngineGetPayloadBodiesV1Response{Bodies: bodies}, nil
}

func (s *EthBackendServer) EngineGetPayloadBodiesByRangeV1(ctx context.Context, request *remote.EngineGetPayloadBodiesByRangeV1Request) (*remote.EngineGetPayloadBodiesV1Response, error) {
	tx, err := s.db.BeginRo(ctx)
	if err != nil {
		return nil, err
	}

	bodies := make([]*types2.ExecutionPayloadBodyV1, 0, request.Count)

	for i := uint64(0); i < request.Count; i++ {
		hash, err := rawdb.ReadCanonicalHash(tx, request.Start+i)
		if err != nil {
			return nil, err
		}
		if hash == (libcommon.Hash{}) {
			// break early if beyond the last known canonical header
			break
		}

		block := rawdb.ReadBlock(tx, hash, request.Start+i)
		body, err := extractPayloadBodyFromBlock(block)
		if err != nil {
			return nil, err
		}
		bodies = append(bodies, body)
	}

	return &remote.EngineGetPayloadBodiesV1Response{Bodies: bodies}, nil
}

func extractPayloadBodyFromBlock(block *types.Block) (*types2.ExecutionPayloadBodyV1, error) {
	if block == nil {
		return nil, nil
	}

	txs := block.Transactions()
	bdTxs := make([][]byte, len(txs))
	for idx, tx := range txs {
		var buf bytes.Buffer
		if err := tx.MarshalBinary(&buf); err != nil {
			return nil, err
		} else {
			bdTxs[idx] = buf.Bytes()
		}
	}

	wds := block.Withdrawals()
	bdWds := make([]*types2.Withdrawal, len(wds))

	if wds == nil {
		// pre shanghai blocks could have nil withdrawals so nil the slice as per spec
		bdWds = nil
	} else {
		for idx, wd := range wds {
			bdWds[idx] = &types2.Withdrawal{
				Index:          wd.Index,
				ValidatorIndex: wd.Validator,
				Address:        gointerfaces.ConvertAddressToH160(wd.Address),
				Amount:         wd.Amount,
			}
		}
	}

	return &types2.ExecutionPayloadBodyV1{Transactions: bdTxs, Withdrawals: bdWds}, nil
}

func (s *EthBackendServer) evictOldBuilders() {
	ids := common.SortedKeys(s.builders)

	// remove old builders so that at most MaxBuilders - 1 remain
	for i := 0; i <= len(s.builders)-MaxBuilders; i++ {
		delete(s.builders, ids[i])
	}
}

func (s *EthBackendServer) NodeInfo(_ context.Context, r *remote.NodesInfoRequest) (*remote.NodesInfoReply, error) {
	nodesInfo, err := s.eth.NodesInfo(int(r.Limit))
	if err != nil {
		return nil, err
	}
	return nodesInfo, nil
}

func (s *EthBackendServer) Peers(ctx context.Context, _ *emptypb.Empty) (*remote.PeersReply, error) {
	return s.eth.Peers(ctx)
}

func (s *EthBackendServer) SubscribeLogs(server remote.ETHBACKEND_SubscribeLogsServer) (err error) {
	if s.logsFilter != nil {
		return s.logsFilter.subscribeLogs(server)
	}
	return fmt.Errorf("no logs filter available")
}

func ConvertWithdrawalsFromRpc(in []*types2.Withdrawal) []*types.Withdrawal {
	if in == nil {
		return nil
	}
	out := make([]*types.Withdrawal, 0, len(in))
	for _, w := range in {
		out = append(out, &types.Withdrawal{
			Index:     w.Index,
			Validator: w.ValidatorIndex,
			Address:   gointerfaces.ConvertH160toAddress(w.Address),
			Amount:    w.Amount,
		})
	}
	return out
}

func ConvertWithdrawalsToRpc(in []*types.Withdrawal) []*types2.Withdrawal {
	if in == nil {
		return nil
	}
	out := make([]*types2.Withdrawal, 0, len(in))
	for _, w := range in {
		out = append(out, &types2.Withdrawal{
			Index:          w.Index,
			ValidatorIndex: w.Validator,
			Address:        gointerfaces.ConvertAddressToH160(w.Address),
			Amount:         w.Amount,
		})
	}
	return out
}<|MERGE_RESOLUTION|>--- conflicted
+++ resolved
@@ -659,7 +659,6 @@
 		payload.Withdrawals = ConvertWithdrawalsToRpc(block.Withdrawals())
 	}
 
-<<<<<<< HEAD
 	if block.ExcessDataGas() != nil {
 		payload.Version = 3
 		var excessDataGas uint256.Int
@@ -667,10 +666,7 @@
 		payload.ExcessDataGas = gointerfaces.ConvertUint256IntToH256(&excessDataGas)
 	}
 
-	blockValue := blockValue(block, baseFee)
-=======
 	blockValue := blockValue(blockWithReceipts, baseFee)
->>>>>>> 4106a899
 	return &remote.EngineGetPayloadResponse{
 		ExecutionPayload: payload,
 		BlockValue:       gointerfaces.ConvertUint256IntToH256(blockValue),
