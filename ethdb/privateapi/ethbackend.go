--- conflicted
+++ resolved
@@ -595,11 +595,7 @@
 		BlockNumber:   block.NumberU64(),
 		ExtraData:     block.Extra(),
 		BaseFeePerGas: gointerfaces.ConvertUint256IntToH256(baseFee),
-<<<<<<< HEAD
-		BlockHash:     gointerfaces.ConvertHashToH256(header.Hash()),
-=======
 		BlockHash:     gointerfaces.ConvertHashToH256(block.Hash()),
->>>>>>> b2a90e0e
 		Transactions:  encodedTransactions,
 	}
 	if block.Withdrawals() != nil {
