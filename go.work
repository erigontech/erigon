--- conflicted
+++ resolved
@@ -1,9 +1,6 @@
 go 1.24.0
-<<<<<<< HEAD
-=======
 
 toolchain go1.24.7
->>>>>>> 7e1e3944
 
 use .
 
