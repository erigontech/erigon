// Copyright 2015 The go-ethereum Authors
// This file is part of the go-ethereum library.
//
// The go-ethereum library is free software: you can redistribute it and/or modify
// it under the terms of the GNU Lesser General Public License as published by
// the Free Software Foundation, either version 3 of the License, or
// (at your option) any later version.
//
// The go-ethereum library is distributed in the hope that it will be useful,
// but WITHOUT ANY WARRANTY; without even the implied warranty of
// MERCHANTABILITY or FITNESS FOR A PARTICULAR PURPOSE. See the
// GNU Lesser General Public License for more details.
//
// You should have received a copy of the GNU Lesser General Public License
// along with the go-ethereum library. If not, see <http://www.gnu.org/licenses/>.

package tests

import (
	"encoding/binary"
	"encoding/hex"
	"encoding/json"
	"fmt"
	"math/big"
	"strconv"
	"strings"

	"github.com/holiman/uint256"
	"golang.org/x/crypto/sha3"

	"github.com/ledgerwatch/erigon-lib/chain"
	libcommon "github.com/ledgerwatch/erigon-lib/common"
	"github.com/ledgerwatch/erigon-lib/common/hexutility"
	"github.com/ledgerwatch/erigon-lib/common/length"
	"github.com/ledgerwatch/erigon-lib/kv"
	types2 "github.com/ledgerwatch/erigon-lib/types"

	"github.com/ledgerwatch/erigon/common"
	"github.com/ledgerwatch/erigon/common/math"
	"github.com/ledgerwatch/erigon/core"
	"github.com/ledgerwatch/erigon/core/state"
	"github.com/ledgerwatch/erigon/core/types"
	"github.com/ledgerwatch/erigon/core/vm"
	"github.com/ledgerwatch/erigon/core/vm/evmtypes"
	"github.com/ledgerwatch/erigon/crypto"
	"github.com/ledgerwatch/erigon/eth/ethconfig"
	"github.com/ledgerwatch/erigon/rlp"
	"github.com/ledgerwatch/erigon/turbo/rpchelper"
	"github.com/ledgerwatch/erigon/turbo/trie"
	"github.com/ledgerwatch/log/v3"
)

// StateTest checks transaction processing without block context.
// See https://github.com/ethereum/EIPs/issues/176 for the test format specification.
type StateTest struct {
	json stJSON
}

// StateSubtest selects a specific configuration of a General State Test.
type StateSubtest struct {
	Fork  string
	Index int
}

func (t *StateTest) UnmarshalJSON(in []byte) error {
	return json.Unmarshal(in, &t.json)
}

type stJSON struct {
	Env  stEnv                    `json:"env"`
	Pre  types.GenesisAlloc       `json:"pre"`
	Tx   stTransaction            `json:"transaction"`
	Out  hexutility.Bytes         `json:"out"`
	Post map[string][]stPostState `json:"post"`
}

type stPostState struct {
	Root            common.UnprefixedHash `json:"hash"`
	Logs            common.UnprefixedHash `json:"logs"`
	Tx              hexutility.Bytes      `json:"txbytes"`
	ExpectException string                `json:"expectException"`
	Indexes         struct {
		Data  int `json:"data"`
		Gas   int `json:"gas"`
		Value int `json:"value"`
	}
}

type stTransaction struct {
	GasPrice             *math.HexOrDecimal256 `json:"gasPrice"`
	MaxFeePerGas         *math.HexOrDecimal256 `json:"maxFeePerGas"`
	MaxPriorityFeePerGas *math.HexOrDecimal256 `json:"maxPriorityFeePerGas"`
	Nonce                math.HexOrDecimal64   `json:"nonce"`
	GasLimit             []math.HexOrDecimal64 `json:"gasLimit"`
	PrivateKey           hexutility.Bytes      `json:"secretKey"`
	To                   string                `json:"to"`
	Data                 []string              `json:"data"`
	Value                []string              `json:"value"`
	AccessLists          []*types2.AccessList  `json:"accessLists,omitempty"`
	BlobGasFeeCap        *math.HexOrDecimal256 `json:"maxFeePerBlobGas,omitempty"`
}

//go:generate gencodec -type stEnv -field-override stEnvMarshaling -out gen_stenv.go

type stEnv struct {
	Coinbase   libcommon.Address `json:"currentCoinbase"   gencodec:"required"`
	Difficulty *big.Int          `json:"currentDifficulty" gencodec:"required"`
	Random     *big.Int          `json:"currentRandom"     gencodec:"optional"`
	GasLimit   uint64            `json:"currentGasLimit"   gencodec:"required"`
	Number     uint64            `json:"currentNumber"     gencodec:"required"`
	Timestamp  uint64            `json:"currentTimestamp"  gencodec:"required"`
	BaseFee    *big.Int          `json:"currentBaseFee"    gencodec:"optional"`
}

type stEnvMarshaling struct {
	Coinbase   common.UnprefixedAddress
	Difficulty *math.HexOrDecimal256
	Random     *math.HexOrDecimal256
	GasLimit   math.HexOrDecimal64
	Number     math.HexOrDecimal64
	Timestamp  math.HexOrDecimal64
	BaseFee    *math.HexOrDecimal256
}

// GetChainConfig takes a fork definition and returns a chain config.
// The fork definition can be
// - a plain forkname, e.g. `Byzantium`,
// - a fork basename, and a list of EIPs to enable; e.g. `Byzantium+1884+1283`.
func GetChainConfig(forkString string) (baseConfig *chain.Config, eips []int, err error) {
	var (
		splitForks            = strings.Split(forkString, "+")
		ok                    bool
		baseName, eipsStrings = splitForks[0], splitForks[1:]
	)
	if baseConfig, ok = Forks[baseName]; !ok {
		return nil, nil, UnsupportedForkError{baseName}
	}
	for _, eip := range eipsStrings {
		if eipNum, err := strconv.Atoi(eip); err != nil {
			return nil, nil, fmt.Errorf("syntax error, invalid eip number %v", eipNum)
		} else {
			if !vm.ValidEip(eipNum) {
				return nil, nil, fmt.Errorf("syntax error, invalid eip number %v", eipNum)
			}
			eips = append(eips, eipNum)
		}
	}
	return baseConfig, eips, nil
}

// Subtests returns all valid subtests of the test.
func (t *StateTest) Subtests() []StateSubtest {
	var sub []StateSubtest
	for fork, pss := range t.json.Post {
		for i := range pss {
			sub = append(sub, StateSubtest{fork, i})
		}
	}
	return sub
}

// Run executes a specific subtest and verifies the post-state and logs
func (t *StateTest) Run(tx kv.RwTx, subtest StateSubtest, vmconfig vm.Config) (*state.IntraBlockState, error) {
	state, root, err := t.RunNoVerify(tx, subtest, vmconfig)
	if err != nil {
		return state, err
	}
	post := t.json.Post[subtest.Fork][subtest.Index]
	// N.B: We need to do this in a two-step process, because the first Commit takes care
	// of suicides, and we need to touch the coinbase _after_ it has potentially suicided.
	if root != libcommon.Hash(post.Root) {
		return state, fmt.Errorf("post state root mismatch: got %x, want %x", root, post.Root)
	}
	if logs := rlpHash(state.Logs()); logs != libcommon.Hash(post.Logs) {
		return state, fmt.Errorf("post state logs hash mismatch: got %x, want %x", logs, post.Logs)
	}
	return state, nil
}

// RunNoVerify runs a specific subtest and returns the statedb and post-state root
func (t *StateTest) RunNoVerify(tx kv.RwTx, subtest StateSubtest, vmconfig vm.Config) (*state.IntraBlockState, libcommon.Hash, error) {
	config, eips, err := GetChainConfig(subtest.Fork)
	if err != nil {
		return nil, libcommon.Hash{}, UnsupportedForkError{subtest.Fork}
	}
	vmconfig.ExtraEips = eips
<<<<<<< HEAD
	block, _, err := core.GenesisToBlock(t.genesis(config), "", nil)
=======
	block, _, err := core.GenesisToBlock(t.genesis(config), "", log.Root())
>>>>>>> 3b5cfa36
	if err != nil {
		return nil, libcommon.Hash{}, UnsupportedForkError{subtest.Fork}
	}

	readBlockNr := block.NumberU64()
	writeBlockNr := readBlockNr + 1

	_, err = MakePreState(&chain.Rules{}, tx, t.json.Pre, readBlockNr)
	if err != nil {
		return nil, libcommon.Hash{}, UnsupportedForkError{subtest.Fork}
	}

	r := rpchelper.NewLatestStateReader(tx)
	statedb := state.New(r)

	var w state.StateWriter
	if ethconfig.EnableHistoryV4InTest {
		panic("implement me")
	} else {
		w = state.NewPlainStateWriter(tx, nil, writeBlockNr)
	}

	var baseFee *big.Int
	if config.IsLondon(0) {
		baseFee = t.json.Env.BaseFee
		if baseFee == nil {
			// Retesteth uses `0x10` for genesis baseFee. Therefore, it defaults to
			// parent - 2 : 0xa as the basefee for 'this' context.
			baseFee = big.NewInt(0x0a)
		}
	}
	post := t.json.Post[subtest.Fork][subtest.Index]
	msg, err := toMessage(t.json.Tx, post, baseFee)
	if err != nil {
		return nil, libcommon.Hash{}, err
	}
	if len(post.Tx) != 0 {
		txn, err := types.UnmarshalTransactionFromBinary(post.Tx)
		if err != nil {
			return nil, libcommon.Hash{}, err
		}
		msg, err = txn.AsMessage(*types.MakeSigner(config, 0, 0), baseFee, config.Rules(0, 0))
		if err != nil {
			return nil, libcommon.Hash{}, err
		}
	}

	// Prepare the EVM.
	txContext := core.NewEVMTxContext(msg)
	header := block.Header()
	context := core.NewEVMBlockContext(header, core.GetHashFn(header, nil), nil, &t.json.Env.Coinbase)
	context.GetHash = vmTestBlockHash
	if baseFee != nil {
		context.BaseFee = new(uint256.Int)
		context.BaseFee.SetFromBig(baseFee)
	}
	if t.json.Env.Random != nil {
		rnd := libcommon.BigToHash(t.json.Env.Random)
		context.PrevRanDao = &rnd
	}
	evm := vm.NewEVM(context, txContext, statedb, config, vmconfig)

	// Execute the message.
	snapshot := statedb.Snapshot()
	gaspool := new(core.GasPool)
	gaspool.AddGas(block.GasLimit()).AddBlobGas(config.GetMaxBlobGasPerBlock())
	if _, err = core.ApplyMessage(evm, msg, gaspool, true /* refunds */, false /* gasBailout */); err != nil {
		statedb.RevertToSnapshot(snapshot)
	}

	if err = statedb.FinalizeTx(evm.ChainRules(), w); err != nil {
		return nil, libcommon.Hash{}, err
	}
	if err = statedb.CommitBlock(evm.ChainRules(), w); err != nil {
		return nil, libcommon.Hash{}, err
	}
	// Generate hashed state
	c, err := tx.RwCursor(kv.PlainState)
	if err != nil {
		return nil, libcommon.Hash{}, err
	}
	h := libcommon.NewHasher()
	defer libcommon.ReturnHasherToPool(h)
	for k, v, err := c.First(); k != nil; k, v, err = c.Next() {
		if err != nil {
			return nil, libcommon.Hash{}, fmt.Errorf("interate over plain state: %w", err)
		}
		var newK []byte
		if len(k) == length.Addr {
			newK = make([]byte, length.Hash)
		} else {
			newK = make([]byte, length.Hash*2+length.Incarnation)
		}
		h.Sha.Reset()
		//nolint:errcheck
		h.Sha.Write(k[:length.Addr])
		//nolint:errcheck
		h.Sha.Read(newK[:length.Hash])
		if len(k) > length.Addr {
			copy(newK[length.Hash:], k[length.Addr:length.Addr+length.Incarnation])
			h.Sha.Reset()
			//nolint:errcheck
			h.Sha.Write(k[length.Addr+length.Incarnation:])
			//nolint:errcheck
			h.Sha.Read(newK[length.Hash+length.Incarnation:])
			if err = tx.Put(kv.HashedStorage, newK, libcommon.CopyBytes(v)); err != nil {
				return nil, libcommon.Hash{}, fmt.Errorf("insert hashed key: %w", err)
			}
		} else {
			if err = tx.Put(kv.HashedAccounts, newK, libcommon.CopyBytes(v)); err != nil {
				return nil, libcommon.Hash{}, fmt.Errorf("insert hashed key: %w", err)
			}
		}
	}
	c.Close()

	root, err := trie.CalcRoot("", tx)
	if err != nil {
		return nil, libcommon.Hash{}, fmt.Errorf("error calculating state root: %w", err)
	}
	return statedb, root, nil
}

func MakePreState(rules *chain.Rules, tx kv.RwTx, accounts types.GenesisAlloc, blockNr uint64) (*state.IntraBlockState, error) {
	r := rpchelper.NewLatestStateReader(tx)
	statedb := state.New(r)
	for addr, a := range accounts {
		statedb.SetCode(addr, a.Code)
		statedb.SetNonce(addr, a.Nonce)
		balance := uint256.NewInt(0)
		if a.Balance != nil {
			balance, _ = uint256.FromBig(a.Balance)
		}
		statedb.SetBalance(addr, balance, evmtypes.BalanceChangeUnspecified)
		for k, v := range a.Storage {
			key := k
			val := uint256.NewInt(0).SetBytes(v.Bytes())
			statedb.SetState(addr, &key, *val)
		}

		if len(a.Code) > 0 || len(a.Storage) > 0 {
			statedb.SetIncarnation(addr, state.FirstContractIncarnation)

			var b [8]byte
			binary.BigEndian.PutUint64(b[:], state.FirstContractIncarnation)
			if err := tx.Put(kv.IncarnationMap, addr[:], b[:]); err != nil {
				return nil, err
			}
		}
	}

	var w state.StateWriter
	if ethconfig.EnableHistoryV4InTest {
		panic("implement me")
	} else {
		w = state.NewPlainStateWriter(tx, nil, blockNr+1)
	}
	// Commit and re-open to start with a clean state.
	if err := statedb.FinalizeTx(rules, w); err != nil {
		return nil, err
	}
	if err := statedb.CommitBlock(rules, w); err != nil {
		return nil, err
	}
	return statedb, nil
}

func (t *StateTest) genesis(config *chain.Config) *types.Genesis {
	return &types.Genesis{
		Config:     config,
		Coinbase:   t.json.Env.Coinbase,
		Difficulty: t.json.Env.Difficulty,
		GasLimit:   t.json.Env.GasLimit,
		Number:     t.json.Env.Number,
		Timestamp:  t.json.Env.Timestamp,
		Alloc:      t.json.Pre,
	}
}

func rlpHash(x interface{}) (h libcommon.Hash) {
	hw := sha3.NewLegacyKeccak256()
	if err := rlp.Encode(hw, x); err != nil {
		panic(err)
	}
	hw.Sum(h[:0])
	return h
}

func vmTestBlockHash(n uint64) libcommon.Hash {
	return libcommon.BytesToHash(crypto.Keccak256([]byte(big.NewInt(int64(n)).String())))
}

func toMessage(tx stTransaction, ps stPostState, baseFee *big.Int) (core.Message, error) {
	// Derive sender from private key if present.
	var from libcommon.Address
	if len(tx.PrivateKey) > 0 {
		key, err := crypto.ToECDSA(tx.PrivateKey)
		if err != nil {
			return nil, fmt.Errorf("invalid private key: %v", err)
		}
		from = crypto.PubkeyToAddress(key.PublicKey)
	}

	// Parse recipient if present.
	var to *libcommon.Address
	if tx.To != "" {
		to = new(libcommon.Address)
		if err := to.UnmarshalText([]byte(tx.To)); err != nil {
			return nil, fmt.Errorf("invalid to address: %v", err)
		}
	}

	// Get values specific to this post state.
	if ps.Indexes.Data > len(tx.Data) {
		return nil, fmt.Errorf("txn data index %d out of bounds", ps.Indexes.Data)
	}
	if ps.Indexes.Value > len(tx.Value) {
		return nil, fmt.Errorf("txn value index %d out of bounds", ps.Indexes.Value)
	}
	if ps.Indexes.Gas > len(tx.GasLimit) {
		return nil, fmt.Errorf("txn gas limit index %d out of bounds", ps.Indexes.Gas)
	}
	dataHex := tx.Data[ps.Indexes.Data]
	valueHex := tx.Value[ps.Indexes.Value]
	gasLimit := tx.GasLimit[ps.Indexes.Gas]

	value := new(uint256.Int)
	if valueHex != "0x" {
		va, ok := math.ParseBig256(valueHex)
		if !ok {
			return nil, fmt.Errorf("invalid txn value %q", valueHex)
		}
		v, overflow := uint256.FromBig(va)
		if overflow {
			return nil, fmt.Errorf("invalid txn value (overflowed) %q", valueHex)
		}
		value = v
	}
	data, err := hex.DecodeString(strings.TrimPrefix(dataHex, "0x"))
	if err != nil {
		return nil, fmt.Errorf("invalid txn data %q", dataHex)
	}
	var accessList types2.AccessList
	if tx.AccessLists != nil && tx.AccessLists[ps.Indexes.Data] != nil {
		accessList = *tx.AccessLists[ps.Indexes.Data]
	}

	var feeCap, tipCap big.Int

	// If baseFee provided, set gasPrice to effectiveGasPrice.
	gasPrice := tx.GasPrice
	if baseFee != nil {
		if tx.MaxFeePerGas == nil {
			tx.MaxFeePerGas = gasPrice
		}
		if tx.MaxFeePerGas == nil {
			tx.MaxFeePerGas = math.NewHexOrDecimal256(0)
		}
		if tx.MaxPriorityFeePerGas == nil {
			tx.MaxPriorityFeePerGas = tx.MaxFeePerGas
		}

		feeCap = big.Int(*tx.MaxPriorityFeePerGas)
		tipCap = big.Int(*tx.MaxFeePerGas)

		gp := math.BigMin(new(big.Int).Add(&feeCap, baseFee), &tipCap)
		gasPrice = math.NewHexOrDecimal256(gp.Int64())
	}
	if gasPrice == nil {
		return nil, fmt.Errorf("no gas price provided")
	}

	gpi := big.Int(*gasPrice)
	gasPriceInt := uint256.NewInt(gpi.Uint64())

	var blobFeeCap *big.Int
	if tx.BlobGasFeeCap != nil {
		blobFeeCap = (*big.Int)(tx.BlobGasFeeCap)
	}

	// TODO the conversion to int64 then uint64 then new int isn't working!
	msg := types.NewMessage(
		from,
		to,
		uint64(tx.Nonce),
		value,
		uint64(gasLimit),
		gasPriceInt,
		uint256.MustFromBig(&feeCap),
		uint256.MustFromBig(&tipCap),
		data,
		accessList,
		false, /* checkNonce */
		false, /* isFree */
		uint256.MustFromBig(blobFeeCap),
	)

	return msg, nil
}<|MERGE_RESOLUTION|>--- conflicted
+++ resolved
@@ -184,11 +184,7 @@
 		return nil, libcommon.Hash{}, UnsupportedForkError{subtest.Fork}
 	}
 	vmconfig.ExtraEips = eips
-<<<<<<< HEAD
-	block, _, err := core.GenesisToBlock(t.genesis(config), "", nil)
-=======
-	block, _, err := core.GenesisToBlock(t.genesis(config), "", log.Root())
->>>>>>> 3b5cfa36
+	block, _, err := core.GenesisToBlock(t.genesis(config), "", log.Root(), nil)
 	if err != nil {
 		return nil, libcommon.Hash{}, UnsupportedForkError{subtest.Fork}
 	}
