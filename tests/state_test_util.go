--- conflicted
+++ resolved
@@ -277,15 +277,9 @@
 	snapshot := statedb.Snapshot()
 	gaspool := new(core.GasPool)
 	gaspool.AddGas(block.GasLimit()).AddBlobGas(config.GetMaxBlobGasPerBlock(header.Time))
-<<<<<<< HEAD
-	var res *evmtypes.ExecutionResult
-	if res, err = core.ApplyMessage(evm, msg, gaspool, true /* refunds */, false /* gasBailout */, nil); err != nil {
-		statedb.RevertToSnapshot(snapshot, nil)
-=======
 	res, err := core.ApplyMessage(evm, msg, gaspool, true /* refunds */, false /* gasBailout */, nil /* engine */)
 	if err != nil {
 		statedb.RevertToSnapshot(snapshot, err)
->>>>>>> 7c81a1d4
 	}
 	if vmconfig.Tracer != nil && vmconfig.Tracer.OnTxEnd != nil {
 		vmconfig.Tracer.OnTxEnd(&types.Receipt{GasUsed: res.GasUsed}, nil)
