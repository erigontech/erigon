--- conflicted
+++ resolved
@@ -29,11 +29,6 @@
 	"github.com/ledgerwatch/erigon/common/math"
 	"github.com/ledgerwatch/erigon/core"
 	"github.com/ledgerwatch/erigon/core/types"
-<<<<<<< HEAD
-	"github.com/ledgerwatch/erigon/params"
-=======
-	"github.com/ledgerwatch/erigon/rlp"
->>>>>>> a6f75bdd
 )
 
 // TransactionTest checks RLP decoding and sender derivation of transactions.
@@ -63,13 +58,8 @@
 }
 
 func (tt *TransactionTest) Run(chainID *big.Int) error {
-<<<<<<< HEAD
-	validateTx := func(rlpData hexutil.Bytes, signer types.Signer, rules *params.Rules) (*common.Address, *common.Hash, uint64, error) {
+	validateTx := func(rlpData hexutil.Bytes, signer types.Signer, rules *chain.Rules) (*libcommon.Address, *libcommon.Hash, uint64, error) {
 		tx, err := types.DecodeTransaction(rlpData)
-=======
-	validateTx := func(rlpData hexutil.Bytes, signer types.Signer, rules *chain.Rules) (*libcommon.Address, *libcommon.Hash, uint64, error) {
-		tx, err := types.DecodeTransaction(rlp.NewStream(bytes.NewReader(rlpData), 0))
->>>>>>> a6f75bdd
 		if err != nil {
 			return nil, nil, 0, err
 		}
