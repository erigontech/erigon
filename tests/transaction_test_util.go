--- conflicted
+++ resolved
@@ -59,13 +59,8 @@
 }
 
 func (tt *TransactionTest) Run(chainID *big.Int) error {
-<<<<<<< HEAD
-	validateTx := func(rlpData hexutil.Bytes, signer types.Signer, rules *chain.Rules) (*libcommon.Address, *libcommon.Hash, uint64, error) {
+	validateTx := func(rlpData hexutility.Bytes, signer types.Signer, rules *chain.Rules) (*libcommon.Address, *libcommon.Hash, uint64, error) {
 		tx, err := types.DecodeTransaction(rlpData)
-=======
-	validateTx := func(rlpData hexutility.Bytes, signer types.Signer, rules *chain.Rules) (*libcommon.Address, *libcommon.Hash, uint64, error) {
-		tx, err := types.DecodeTransaction(rlp.NewStream(bytes.NewReader(rlpData), 0))
->>>>>>> 4c8c7094
 		if err != nil {
 			return nil, nil, 0, err
 		}
