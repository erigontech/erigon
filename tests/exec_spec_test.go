--- conflicted
+++ resolved
@@ -1,9 +1,4 @@
-<<<<<<< HEAD
-//go:build notzkevm
-// +build notzkevm
-=======
 //go:build integration
->>>>>>> fcad3a03
 
 package tests
 
