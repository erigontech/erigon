// Copyright 2015 The go-ethereum Authors
// (original work)
// Copyright 2024 The Erigon Authors
// (modifications)
// This file is part of Erigon.
//
// Erigon is free software: you can redistribute it and/or modify
// it under the terms of the GNU Lesser General Public License as published by
// the Free Software Foundation, either version 3 of the License, or
// (at your option) any later version.
//
// Erigon is distributed in the hope that it will be useful,
// but WITHOUT ANY WARRANTY; without even the implied warranty of
// MERCHANTABILITY or FITNESS FOR A PARTICULAR PURPOSE. See the
// GNU Lesser General Public License for more details.
//
// You should have received a copy of the GNU Lesser General Public License
// along with Erigon. If not, see <http://www.gnu.org/licenses/>.

package tests

import (
	"path/filepath"
	"runtime"
	"testing"

	"github.com/erigontech/erigon-lib/log/v3"
)

func TestLegacyBlockchain(t *testing.T) {
<<<<<<< HEAD
=======
	if testing.Short() {
		t.Skip()
	}

>>>>>>> 5729b000
	defer log.Root().SetHandler(log.Root().GetHandler())
	log.Root().SetHandler(log.LvlFilterHandler(log.LvlError, log.StderrHandler))
	if runtime.GOOS == "windows" {
		t.Skip("fix me on win please") // after remove ChainReader from consensus engine - this test can be changed to create less databases, then can enable on win. now timeout after 20min
	}

	bt := new(testMatcher)
	bt.skipLoad(`^.meta/`)

	// General state tests are 'exported' as blockchain tests, but we can run them natively.
	// For speedier CI-runs those are skipped.
	bt.skipLoad(`^GeneralStateTests/`)

	// Currently it fails because SpawnStageHeaders doesn't accept any PoW blocks after PoS transition
	// TODO(yperbasis): make it work
	bt.skipLoad(`^TransitionTests/bcArrowGlacierToParis/powToPosBlockRejection\.json`)
	bt.skipLoad(`^TransitionTests/bcFrontierToHomestead/blockChainFrontierWithLargerTDvsHomesteadBlockchain\.json`)

	// TODO: HistoryV3: doesn't produce receipts on execution by design. But maybe we can Generate them on-the fly (on history) and enable this tests
	bt.skipLoad(`^InvalidBlocks/bcInvalidHeaderTest/log1_wrongBloom\.json`)
	bt.skipLoad(`^InvalidBlocks/bcInvalidHeaderTest/wrongReceiptTrie\.json`)
	bt.skipLoad(`^InvalidBlocks/bcInvalidHeaderTest/wrongGasUsed\.json`)

	checkStateRoot := true

	bt.walk(t, blockTestDir, func(t *testing.T, name string, test *BlockTest) {
		t.Parallel()
		// import pre accounts & construct test genesis block & state root
		if err := bt.checkFailure(t, test.Run(t, checkStateRoot)); err != nil {
			t.Error(err)
		}
	})
}

func TestExecutionSpecBlockchain(t *testing.T) {
<<<<<<< HEAD
=======
	if testing.Short() {
		t.Skip()
	}

>>>>>>> 5729b000
	defer log.Root().SetHandler(log.Root().GetHandler())
	log.Root().SetHandler(log.LvlFilterHandler(log.LvlError, log.StderrHandler))

	bt := new(testMatcher)

	dir := filepath.Join(".", "execution-spec-tests", "blockchain_tests")
	bt.skipLoad(`^prague/eip2935_historical_block_hashes_from_state/block_hashes/block_hashes_history.json`)
	checkStateRoot := true

	bt.walk(t, dir, func(t *testing.T, name string, test *BlockTest) {
		t.Parallel()
		// import pre accounts & construct test genesis block & state root
		if err := bt.checkFailure(t, test.Run(t, checkStateRoot)); err != nil {
			t.Error(err)
		}
	})
}<|MERGE_RESOLUTION|>--- conflicted
+++ resolved
@@ -28,13 +28,10 @@
 )
 
 func TestLegacyBlockchain(t *testing.T) {
-<<<<<<< HEAD
-=======
 	if testing.Short() {
 		t.Skip()
 	}
 
->>>>>>> 5729b000
 	defer log.Root().SetHandler(log.Root().GetHandler())
 	log.Root().SetHandler(log.LvlFilterHandler(log.LvlError, log.StderrHandler))
 	if runtime.GOOS == "windows" {
@@ -70,13 +67,10 @@
 }
 
 func TestExecutionSpecBlockchain(t *testing.T) {
-<<<<<<< HEAD
-=======
 	if testing.Short() {
 		t.Skip()
 	}
 
->>>>>>> 5729b000
 	defer log.Root().SetHandler(log.Root().GetHandler())
 	log.Root().SetHandler(log.LvlFilterHandler(log.LvlError, log.StderrHandler))
 
