package helper

import (
	"context"
	"encoding/json"
	"net/http"
	"strconv"
	"strings"
	"time"

	"github.com/holiman/uint256"

	"github.com/erigontech/erigon-lib/common"
	"github.com/erigontech/erigon-lib/crypto"
	"github.com/erigontech/erigon-lib/direct"
	"github.com/erigontech/erigon-lib/gointerfaces"
	"github.com/erigontech/erigon-lib/gointerfaces/sentryproto"
	"github.com/erigontech/erigon-lib/log/v3"
	p2p "github.com/erigontech/erigon-p2p"
	"github.com/erigontech/erigon-p2p/enode"
	"github.com/erigontech/erigon-p2p/nat"
	"github.com/erigontech/erigon-p2p/protocols/eth"
	"github.com/erigontech/erigon-p2p/sentry"
	"github.com/erigontech/erigon/params"
)

var (
	txChanSize = 5000
)

type TxMessage struct {
	MessageID sentryproto.MessageId
	Payload   []byte
}

type p2pClient struct {
	adminRPC string
}

// connect adminRPC
// Example: http://127.0.0.1:8545/
func NewP2P(adminRPC string) *p2pClient {
	return &p2pClient{
		adminRPC: adminRPC,
	}
}

func (p *p2pClient) Connect() (<-chan TxMessage, <-chan error, error) {
	privateKey, err := crypto.GenerateKey()
	if err != nil {
		return nil, nil, err
	}

	cfg := &p2p.Config{
<<<<<<< HEAD
		ListenAddr:      ":30307",
		AllowedPorts:    []uint{30303, 30304, 30305, 30306, 30307},
		ProtocolVersion: []uint{direct.ETH69, direct.ETH68, direct.ETH67},
		MaxPeers:        32,
		MaxPendingPeers: 1000,
		NAT:             nat.Any(),
		NoDiscovery:     true,
		Name:            "p2p-mock",
		NodeDatabase:    "dev/nodes/eth67",
		PrivateKey:      privateKey,
=======
		ListenAddr:         ":30307",
		AllowedPorts:       []uint{30303, 30304, 30305, 30306, 30307},
		ProtocolVersion:    []uint{direct.ETH68, direct.ETH67},
		MaxPeers:           32,
		MaxPendingPeers:    1000,
		NAT:                nat.Any(),
		NoDiscovery:        true,
		Name:               "p2p-mock",
		NodeDatabase:       "dev/nodes/eth67",
		PrivateKey:         privateKey,
		LookupBootnodeURLs: params.BootnodeURLsByGenesisHash,
>>>>>>> 2f764973
	}

	r, err := http.Post(p.adminRPC, "application/json", strings.NewReader(
		`{"jsonrpc":"2.0","method":"admin_nodeInfo","params":[],"id":1}`,
	))
	if err != nil {
		return nil, nil, err
	}
	defer r.Body.Close()

	var resp struct {
		Result struct {
			Enode     string `json:"enode"`
			Protocols struct {
				Eth struct {
					Genesis    string `json:"genesis"`
					Network    int    `json:"network"`
					Difficulty int    `json:"difficulty"`
				} `json:"eth"`
			} `json:"protocols"`
		} `json:"result"`
	}

	if err := json.NewDecoder(r.Body).Decode(&resp); err != nil {
		return nil, nil, err
	}

	if cfg.StaticNodes, err = enode.ParseNodesFromURLs([]string{resp.Result.Enode}); err != nil {
		return nil, nil, err
	}

	ready, err := p.notifyWhenReady()
	if err != nil {
		return nil, nil, err
	}

	grpcServer := sentry.NewGrpcServer(context.TODO(), nil, func() *eth.NodeInfo { return nil }, cfg, direct.ETH68, log.New())
	sentry := direct.NewSentryClientDirect(direct.ETH69, grpcServer)

	_, err = sentry.SetStatus(context.TODO(), &sentryproto.StatusData{
		NetworkId:       uint64(resp.Result.Protocols.Eth.Network),
		TotalDifficulty: gointerfaces.ConvertUint256IntToH256(uint256.MustFromDecimal(strconv.Itoa(resp.Result.Protocols.Eth.Difficulty))),
		BestHash: gointerfaces.ConvertHashToH256(
			[32]byte(common.FromHex(resp.Result.Protocols.Eth.Genesis)),
		),
		ForkData: &sentryproto.Forks{
			Genesis: gointerfaces.ConvertHashToH256(
				[32]byte(common.FromHex(resp.Result.Protocols.Eth.Genesis)),
			),
		},
	})
	if err != nil {
		return nil, nil, err
	}

	conn, err := sentry.Messages(context.TODO(), &sentryproto.MessagesRequest{
		Ids: []sentryproto.MessageId{
			sentryproto.MessageId_NEW_POOLED_TRANSACTION_HASHES_66,
			sentryproto.MessageId_GET_POOLED_TRANSACTIONS_66,
			sentryproto.MessageId_TRANSACTIONS_66,
			sentryproto.MessageId_POOLED_TRANSACTIONS_66,
			sentryproto.MessageId_NEW_POOLED_TRANSACTION_HASHES_68,
		},
	})
	if err != nil {
		return nil, nil, err
	}

	gotTxCh := make(chan TxMessage, txChanSize)
	errCh := make(chan error)

	go p.serve(conn, gotTxCh, errCh)
	<-ready

	return gotTxCh, errCh, nil
}

func (p *p2pClient) notifyWhenReady() (<-chan struct{}, error) {
	ready := make(chan struct{})

	r, err := http.Post(p.adminRPC, "application/json", strings.NewReader(
		`{"jsonrpc":"2.0","method":"admin_peers","params":[],"id":1}`,
	))
	if err != nil {
		return nil, err
	}
	defer r.Body.Close()

	var resp struct {
		Result []struct {
			Enode string `json:"enode"`
		} `json:"result"`
	}

	if err := json.NewDecoder(r.Body).Decode(&resp); err != nil {
		return nil, err
	}

	numConn := len(resp.Result)

	go func() {
		for {
			time.Sleep(100 * time.Millisecond)

			r, err := http.Post(p.adminRPC, "application/json", strings.NewReader(
				`{"jsonrpc":"2.0","method":"admin_peers","params":[],"id":1}`,
			))
			if err != nil {
				continue
			}
			defer r.Body.Close()

			if err := json.NewDecoder(r.Body).Decode(&resp); err != nil {
				continue
			}

			if len(resp.Result) > numConn {
				ready <- struct{}{}
				return
			}
		}
	}()

	return ready, nil
}

func (p *p2pClient) serve(conn sentryproto.Sentry_MessagesClient, gotTxCh chan<- TxMessage, errCh chan<- error) {
	for {
		req, err := conn.Recv()
		if err != nil {
			errCh <- err
			continue
		}

		gotTxCh <- TxMessage{
			MessageID: req.Id,
			Payload:   req.Data,
		}
	}
}<|MERGE_RESOLUTION|>--- conflicted
+++ resolved
@@ -52,21 +52,9 @@
 	}
 
 	cfg := &p2p.Config{
-<<<<<<< HEAD
-		ListenAddr:      ":30307",
-		AllowedPorts:    []uint{30303, 30304, 30305, 30306, 30307},
-		ProtocolVersion: []uint{direct.ETH69, direct.ETH68, direct.ETH67},
-		MaxPeers:        32,
-		MaxPendingPeers: 1000,
-		NAT:             nat.Any(),
-		NoDiscovery:     true,
-		Name:            "p2p-mock",
-		NodeDatabase:    "dev/nodes/eth67",
-		PrivateKey:      privateKey,
-=======
 		ListenAddr:         ":30307",
 		AllowedPorts:       []uint{30303, 30304, 30305, 30306, 30307},
-		ProtocolVersion:    []uint{direct.ETH68, direct.ETH67},
+		ProtocolVersion:    []uint{direct.ETH69, direct.ETH68, direct.ETH67},
 		MaxPeers:           32,
 		MaxPendingPeers:    1000,
 		NAT:                nat.Any(),
@@ -75,7 +63,6 @@
 		NodeDatabase:       "dev/nodes/eth67",
 		PrivateKey:         privateKey,
 		LookupBootnodeURLs: params.BootnodeURLsByGenesisHash,
->>>>>>> 2f764973
 	}
 
 	r, err := http.Post(p.adminRPC, "application/json", strings.NewReader(
