--- conflicted
+++ resolved
@@ -140,315 +140,6 @@
 
 	rpcClient := requests.NewRequestGenerator(
 		rpcAddressNode1,
-		log.New(),
-	)
-
-	averageLatency := time.Duration(0)
-
-	for i := 0; i < txToSendCount; i++ {
-		signedTx, err := types.SignTx(
-			&types.LegacyTx{
-				CommonTx: types.CommonTx{
-					Nonce:    uint64(i),
-					GasLimit: 21000,
-					To:       &addr2,
-					Value:    uint256.NewInt(100),
-					Data:     nil,
-<<<<<<< HEAD
-				},
-				GasPrice: uint256.NewInt(1),
-			},
-			*types.LatestSignerForChainID(big.NewInt(1337)),
-			pkey1,
-		)
-		require.NoError(t, err)
-
-		start := time.Now()
-
-		_, err = rpcClient.SendTransaction(signedTx)
-		require.NoError(t, err)
-
-		for stop := false; !stop; {
-			select {
-			case msg := <-gotTxCh:
-				if msg.MessageID == sentryproto.MessageId_TRANSACTIONS_66 {
-					stop = true
-				}
-			case err := <-errCh:
-				require.NoError(t, err)
-			}
-		}
-
-		averageLatency += time.Since(start)
-	}
-
-	averageLatency = averageLatency / time.Duration(txToSendCount)
-	fmt.Println("Avg latency:", averageLatency)
-
-	os.RemoveAll("./dev") //remove tmp dir
-}
-
-// Topology of the network:
-// p2p_helper ---> node1 ---> node2 <-- RPC txns
-//
-// This test sends transaction to node2 RPC which means they are remote for node1 and local for node2
-// P2P helper is binded to node1 port, that's why we measure performance of remote txs processing
-func TestSimpleRemoteTxThroughputBenchmark(t *testing.T) {
-	t.Skip()
-
-	nonce := 0
-
-	txToSendCount := 15000
-	measureAtEvery := 1000
-
-	p2p := helper.NewP2P(fmt.Sprintf("http://%s/", rpcAddressNode1))
-
-	gotTxCh, errCh, err := p2p.Connect()
-	require.NoError(t, err)
-
-	start := time.Now()
-
-	// sender part
-	go func() {
-		rpcClient := requests.NewRequestGenerator(
-			rpcAddressNode2,
-			log.New(),
-		)
-
-		for i := 0; i < txToSendCount; i++ {
-			signedTx, err := types.SignTx(
-				&types.LegacyTx{
-					CommonTx: types.CommonTx{
-						Nonce:    uint64(nonce + i),
-						GasLimit: 21000,
-						To:       &addr2,
-						Value:    uint256.NewInt(100),
-						Data:     nil,
-					},
-					GasPrice: uint256.NewInt(1),
-				},
-				*types.LatestSignerForChainID(big.NewInt(1337)),
-				pkey1,
-			)
-			require.NoError(t, err)
-
-			_, err = rpcClient.SendTransaction(signedTx)
-			require.NoError(t, err)
-		}
-	}()
-
-	lastMeasureTime := time.Now()
-	gotTx := 0
-
-	for gotTx < txToSendCount {
-		select {
-		case msg := <-gotTxCh:
-			if msg.MessageID != sentryproto.MessageId_TRANSACTIONS_66 {
-				continue
-			}
-
-			txns := txpool.TxnSlots{}
-
-			_, err := txpool.ParseTransactions(msg.Payload, 0, txpool.NewTxnParseContext(*uint256.MustFromDecimal("1337")), &txns, func(b []byte) error {
-				return nil
-			})
-			require.NoError(t, err)
-
-			for i := 0; i < len(txns.Txns); i++ {
-				gotTx += 1
-
-				if gotTx%measureAtEvery != 0 {
-					continue
-				}
-
-				fmt.Printf("Tx/s: (%d txs processed): %.2f / s \n", measureAtEvery, float64(measureAtEvery)*float64(time.Second)/float64(time.Since(lastMeasureTime)))
-				lastMeasureTime = time.Now()
-			}
-
-		case err := <-errCh:
-			require.NoError(t, err)
-		}
-	}
-
-	fmt.Printf("\nTx/s: (total %d txs processed): %.2f / s \n", txToSendCount, float64(txToSendCount)*float64(time.Second)/float64(time.Since(start)))
-	fmt.Println("Processed time:", time.Since(start))
-
-	os.RemoveAll("./dev") //remove tmp dir
-}
-
-// Topology of the network:
-// p2p_helper ---> node1 ---> node2 <-- RPC txns
-//
-// This test sends transaction to node2 RPC which means they are remote for node1 and local for node2
-// P2P helper is binded to node1 port, that's why we measure performance of remote txs processing
-func TestSimpleRemoteTxLatencyBenchmark(t *testing.T) {
-	t.Skip()
-
-	txToSendCount := 100
-
-	p2p := helper.NewP2P(fmt.Sprintf("http://%s/", rpcAddressNode1))
-
-	gotTxCh, errCh, err := p2p.Connect()
-	require.NoError(t, err)
-
-	rpcClient := requests.NewRequestGenerator(
-		rpcAddressNode2,
-		log.New(),
-	)
-
-	averageLatency := time.Duration(0)
-
-	for i := 0; i < txToSendCount; i++ {
-		signedTx, err := types.SignTx(
-			&types.LegacyTx{
-				CommonTx: types.CommonTx{
-					Nonce:    uint64(i),
-					GasLimit: 21000,
-					To:       &addr2,
-					Value:    uint256.NewInt(100),
-					Data:     nil,
-=======
->>>>>>> 5729b000
-				},
-				GasPrice: uint256.NewInt(1),
-			},
-			*types.LatestSignerForChainID(big.NewInt(1337)),
-			pkey1,
-		)
-		require.NoError(t, err)
-
-		start := time.Now()
-
-		_, err = rpcClient.SendTransaction(signedTx)
-		require.NoError(t, err)
-
-		for stop := false; !stop; {
-			select {
-			case msg := <-gotTxCh:
-				if msg.MessageID == sentryproto.MessageId_TRANSACTIONS_66 {
-					stop = true
-				}
-			case err := <-errCh:
-				require.NoError(t, err)
-			}
-		}
-
-		averageLatency += time.Since(start)
-	}
-
-	averageLatency = averageLatency / time.Duration(txToSendCount)
-	fmt.Println("Avg latency:", averageLatency)
-
-	os.RemoveAll("./dev") //remove tmp dir
-<<<<<<< HEAD
-=======
-}
-
-// Topology of the network:
-// p2p_helper ---> node1 ---> node2 <-- RPC txns
-//
-// This test sends transaction to node2 RPC which means they are remote for node1 and local for node2
-// P2P helper is binded to node1 port, that's why we measure performance of remote txs processing
-func TestSimpleRemoteTxThroughputBenchmark(t *testing.T) {
-	t.Skip()
-
-	nonce := 0
-
-	txToSendCount := 15000
-	measureAtEvery := 1000
-
-	p2p := helper.NewP2P(fmt.Sprintf("http://%s/", rpcAddressNode1))
-
-	gotTxCh, errCh, err := p2p.Connect()
-	require.NoError(t, err)
-
-	start := time.Now()
-
-	// sender part
-	go func() {
-		rpcClient := requests.NewRequestGenerator(
-			rpcAddressNode2,
-			log.New(),
-		)
-
-		for i := 0; i < txToSendCount; i++ {
-			signedTx, err := types.SignTx(
-				&types.LegacyTx{
-					CommonTx: types.CommonTx{
-						Nonce:    uint64(nonce + i),
-						GasLimit: 21000,
-						To:       &addr2,
-						Value:    uint256.NewInt(100),
-						Data:     nil,
-					},
-					GasPrice: uint256.NewInt(1),
-				},
-				*types.LatestSignerForChainID(big.NewInt(1337)),
-				pkey1,
-			)
-			require.NoError(t, err)
-
-			_, err = rpcClient.SendTransaction(signedTx)
-			require.NoError(t, err)
-		}
-	}()
-
-	lastMeasureTime := time.Now()
-	gotTx := 0
-
-	for gotTx < txToSendCount {
-		select {
-		case msg := <-gotTxCh:
-			if msg.MessageID != sentryproto.MessageId_TRANSACTIONS_66 {
-				continue
-			}
-
-			txns := txpool.TxnSlots{}
-
-			_, err := txpool.ParseTransactions(msg.Payload, 0, txpool.NewTxnParseContext(*uint256.MustFromDecimal("1337")), &txns, func(b []byte) error {
-				return nil
-			})
-			require.NoError(t, err)
-
-			for i := 0; i < len(txns.Txns); i++ {
-				gotTx += 1
-
-				if gotTx%measureAtEvery != 0 {
-					continue
-				}
-
-				fmt.Printf("Tx/s: (%d txs processed): %.2f / s \n", measureAtEvery, float64(measureAtEvery)*float64(time.Second)/float64(time.Since(lastMeasureTime)))
-				lastMeasureTime = time.Now()
-			}
-
-		case err := <-errCh:
-			require.NoError(t, err)
-		}
-	}
-
-	fmt.Printf("\nTx/s: (total %d txs processed): %.2f / s \n", txToSendCount, float64(txToSendCount)*float64(time.Second)/float64(time.Since(start)))
-	fmt.Println("Processed time:", time.Since(start))
-
-	os.RemoveAll("./dev") //remove tmp dir
-}
-
-// Topology of the network:
-// p2p_helper ---> node1 ---> node2 <-- RPC txns
-//
-// This test sends transaction to node2 RPC which means they are remote for node1 and local for node2
-// P2P helper is binded to node1 port, that's why we measure performance of remote txs processing
-func TestSimpleRemoteTxLatencyBenchmark(t *testing.T) {
-	t.Skip()
-
-	txToSendCount := 100
-
-	p2p := helper.NewP2P(fmt.Sprintf("http://%s/", rpcAddressNode1))
-
-	gotTxCh, errCh, err := p2p.Connect()
-	require.NoError(t, err)
-
-	rpcClient := requests.NewRequestGenerator(
-		rpcAddressNode2,
 		log.New(),
 	)
 
@@ -494,5 +185,156 @@
 	fmt.Println("Avg latency:", averageLatency)
 
 	os.RemoveAll("./dev") //remove tmp dir
->>>>>>> 5729b000
+}
+
+// Topology of the network:
+// p2p_helper ---> node1 ---> node2 <-- RPC txns
+//
+// This test sends transaction to node2 RPC which means they are remote for node1 and local for node2
+// P2P helper is binded to node1 port, that's why we measure performance of remote txs processing
+func TestSimpleRemoteTxThroughputBenchmark(t *testing.T) {
+	t.Skip()
+
+	nonce := 0
+
+	txToSendCount := 15000
+	measureAtEvery := 1000
+
+	p2p := helper.NewP2P(fmt.Sprintf("http://%s/", rpcAddressNode1))
+
+	gotTxCh, errCh, err := p2p.Connect()
+	require.NoError(t, err)
+
+	start := time.Now()
+
+	// sender part
+	go func() {
+		rpcClient := requests.NewRequestGenerator(
+			rpcAddressNode2,
+			log.New(),
+		)
+
+		for i := 0; i < txToSendCount; i++ {
+			signedTx, err := types.SignTx(
+				&types.LegacyTx{
+					CommonTx: types.CommonTx{
+						Nonce:    uint64(nonce + i),
+						GasLimit: 21000,
+						To:       &addr2,
+						Value:    uint256.NewInt(100),
+						Data:     nil,
+					},
+					GasPrice: uint256.NewInt(1),
+				},
+				*types.LatestSignerForChainID(big.NewInt(1337)),
+				pkey1,
+			)
+			require.NoError(t, err)
+
+			_, err = rpcClient.SendTransaction(signedTx)
+			require.NoError(t, err)
+		}
+	}()
+
+	lastMeasureTime := time.Now()
+	gotTx := 0
+
+	for gotTx < txToSendCount {
+		select {
+		case msg := <-gotTxCh:
+			if msg.MessageID != sentryproto.MessageId_TRANSACTIONS_66 {
+				continue
+			}
+
+			txns := txpool.TxnSlots{}
+
+			_, err := txpool.ParseTransactions(msg.Payload, 0, txpool.NewTxnParseContext(*uint256.MustFromDecimal("1337")), &txns, func(b []byte) error {
+				return nil
+			})
+			require.NoError(t, err)
+
+			for i := 0; i < len(txns.Txns); i++ {
+				gotTx += 1
+
+				if gotTx%measureAtEvery != 0 {
+					continue
+				}
+
+				fmt.Printf("Tx/s: (%d txs processed): %.2f / s \n", measureAtEvery, float64(measureAtEvery)*float64(time.Second)/float64(time.Since(lastMeasureTime)))
+				lastMeasureTime = time.Now()
+			}
+
+		case err := <-errCh:
+			require.NoError(t, err)
+		}
+	}
+
+	fmt.Printf("\nTx/s: (total %d txs processed): %.2f / s \n", txToSendCount, float64(txToSendCount)*float64(time.Second)/float64(time.Since(start)))
+	fmt.Println("Processed time:", time.Since(start))
+
+	os.RemoveAll("./dev") //remove tmp dir
+}
+
+// Topology of the network:
+// p2p_helper ---> node1 ---> node2 <-- RPC txns
+//
+// This test sends transaction to node2 RPC which means they are remote for node1 and local for node2
+// P2P helper is binded to node1 port, that's why we measure performance of remote txs processing
+func TestSimpleRemoteTxLatencyBenchmark(t *testing.T) {
+	t.Skip()
+
+	txToSendCount := 100
+
+	p2p := helper.NewP2P(fmt.Sprintf("http://%s/", rpcAddressNode1))
+
+	gotTxCh, errCh, err := p2p.Connect()
+	require.NoError(t, err)
+
+	rpcClient := requests.NewRequestGenerator(
+		rpcAddressNode2,
+		log.New(),
+	)
+
+	averageLatency := time.Duration(0)
+
+	for i := 0; i < txToSendCount; i++ {
+		signedTx, err := types.SignTx(
+			&types.LegacyTx{
+				CommonTx: types.CommonTx{
+					Nonce:    uint64(i),
+					GasLimit: 21000,
+					To:       &addr2,
+					Value:    uint256.NewInt(100),
+					Data:     nil,
+				},
+				GasPrice: uint256.NewInt(1),
+			},
+			*types.LatestSignerForChainID(big.NewInt(1337)),
+			pkey1,
+		)
+		require.NoError(t, err)
+
+		start := time.Now()
+
+		_, err = rpcClient.SendTransaction(signedTx)
+		require.NoError(t, err)
+
+		for stop := false; !stop; {
+			select {
+			case msg := <-gotTxCh:
+				if msg.MessageID == sentryproto.MessageId_TRANSACTIONS_66 {
+					stop = true
+				}
+			case err := <-errCh:
+				require.NoError(t, err)
+			}
+		}
+
+		averageLatency += time.Since(start)
+	}
+
+	averageLatency = averageLatency / time.Duration(txToSendCount)
+	fmt.Println("Avg latency:", averageLatency)
+
+	os.RemoveAll("./dev") //remove tmp dir
 }