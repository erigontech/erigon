# Erigon by default is "all in one binary" solution, but it's possible start TxPool as separated processes.
# Same true about: JSON RPC layer (RPCDaemon), p2p layer (Sentry), history download layer (Downloader), consensus.
# Don't start services as separated processes unless you have clear reason for it: resource limiting, scale, replace by your own implementation, security.
# This file is an example: how to start Erigon's services as separated processes.

# Default: --datadir=/home/erigon/.local/share/erigon
# Default UID: 1000
# Default GID: 1000
# Ports: `9090` execution engine (private api), `9091` sentry, `9092` consensus engine, `9093` snapshot downloader, `9094` TxPool
# Ports: `8545` json rpc, `8551` consensus json rpc, `30303` eth p2p protocol, `42069` bittorrent protocol,

# Connections: erigon -> (sentries, downloader), rpcdaemon -> (erigon, txpool), txpool -> erigon

version: '2.2'

# Basic erigon's service
x-erigon-service: &default-erigon-service
  image: thorax/erigon:${TAG:-latest}
  pid: service:erigon # Use erigon's PID namespace. It's required to open Erigon's DB from another process (RPCDaemon local-mode)
  volumes_from: [ erigon ]
  restart: unless-stopped
  mem_swappiness: 0
  user: ${DOCKER_UID:-1000}:${DOCKER_GID:-1000}

services:
  erigon:
    image: thorax/erigon:${TAG:-latest}
    build:
      args:
        UID: ${DOCKER_UID:-1000}
        GID: ${DOCKER_GID:-1000}
      context: .
    command: |
      ${ERIGON_FLAGS-} --private.api.addr=0.0.0.0:9090
      --sentry.api.addr=sentry:9091 --downloader.api.addr=downloader:9093 --txpool.disable
      --metrics --metrics.addr=0.0.0.0 --metrics.port=6060 --pprof --pprof.addr=0.0.0.0 --pprof.port=6061
      --authrpc.jwtsecret=/home/erigon/.local/share/erigon/jwt.hex --datadir=/home/erigon/.local/share/erigon
    ports: [ "8551:8551" ]
    volumes:
      # It's ok to mount sub-dirs of "datadir" to different drives
      - ${XDG_DATA_HOME:-~/.local/share}/erigon:/home/erigon/.local/share/erigon
    restart: unless-stopped
    mem_swappiness: 0
    user: ${DOCKER_UID:-1000}:${DOCKER_GID:-1000}

  sentry:
    <<: *default-erigon-service
    entrypoint: sentry
    command: ${SENTRY_FLAGS-} --sentry.api.addr=0.0.0.0:9091 --datadir=/home/erigon/.local/share/erigon
    ports: [ "30303:30303/tcp", "30303:30303/udp" ]

  downloader:
    <<: *default-erigon-service
    entrypoint: downloader
    command: ${DOWNLOADER_FLAGS-} --downloader.api.addr=0.0.0.0:9093 --datadir=/home/erigon/.local/share/erigon
    ports: [ "42069:42069/tcp", "42069:42069/udp" ]

  txpool:
    <<: *default-erigon-service
    entrypoint: txpool
    command: ${TXPOOL_FLAGS-} --private.api.addr=erigon:9090 --txpool.api.addr=0.0.0.0:9094 --sentry.api.addr=sentry:9091 --datadir=/home/erigon/.local/share/erigon

  rpcdaemon:
    <<: *default-erigon-service
    entrypoint: rpcdaemon
    command: |
      ${RPCDAEMON_FLAGS-} --http.addr=0.0.0.0 --http.vhosts=any --http.corsdomain=* --ws
      --private.api.addr=erigon:9090 --txpool.api.addr=txpool:9094 --datadir=/home/erigon/.local/share/erigon
    ports: [ "8545:8545" ]




  prometheus:
    image: prom/prometheus:v2.47.2
    user: ${DOCKER_UID:-1000}:${DOCKER_GID:-1000} # Uses erigon user from Dockerfile
    command: --log.level=warn --config.file=/etc/prometheus/prometheus.yml --storage.tsdb.path=/prometheus --storage.tsdb.retention.time=150d --web.console.libraries=/usr/share/prometheus/console_libraries --web.console.templates=/usr/share/prometheus/consoles
    ports: [ "9090:9090" ]
    volumes:
      - ${ERIGON_PROMETHEUS_CONFIG:-./cmd/prometheus/prometheus.yml}:/etc/prometheus/prometheus.yml
      - ${XDG_DATA_HOME:-~/.local/share}/erigon-prometheus:/prometheus
    restart: unless-stopped

  vmagent:
    container_name: vmagent
    image: victoriametrics/vmagent:v1.89.1
    depends_on:
      - "vmetrics"
    ports:
      - 8429:8429
    volumes:
      - ${XDG_DATA_HOME:-~/.local/share}/erigon-victoriametrics/vmagentdata:/vmagentdata
      - ${ERIGON_PROMETHEUS_CONFIG:-./cmd/prometheus/vmetrics.yml}:/etc/prometheus/prometheus.yml
    command:
      - "--promscrape.config=/etc/prometheus/prometheus.yml"
      - "--remoteWrite.url=http://victoriametrics:8428/api/v1/write"

  vmetrics:
    container_name: victoriametrics
    image: victoriametrics/victoria-metrics:v1.87.3
    user: ${DOCKER_UID:-1000}:${DOCKER_GID:-1000} # Uses erigon user from Dockerfile
    ports:
      - 8428:8428
      - 8089:8089
      - 8089:8089/udp
    command:
      - "--storageDataPath=/vmstorage"
      - "--httpListenAddr=:8428"
    volumes:
      - ${XDG_DATA_HOME:-~/.local/share}/erigon-victoriametrics:/vmstorage
    restart: unless-stopped

  grafana:
<<<<<<< HEAD
    image: grafana/grafana:10.1.4
=======
    image: grafana/grafana:10.2.1
>>>>>>> 300931b4
    user: "472:0" # required for grafana version >= 7.3
    ports: [ "3000:3000" ]
    volumes:
      - ${ERIGON_GRAFANA_CONFIG:-./cmd/prometheus/grafana.ini}:/etc/grafana/grafana.ini
      - ./cmd/prometheus/datasources:/etc/grafana/provisioning/datasources
      - ./cmd/prometheus/dashboards:/etc/grafana/provisioning/dashboards
      - ${XDG_DATA_HOME:-~/.local/share}/erigon-grafana:/var/lib/grafana
    restart: unless-stopped
<|MERGE_RESOLUTION|>--- conflicted
+++ resolved
@@ -111,11 +111,7 @@
     restart: unless-stopped
 
   grafana:
-<<<<<<< HEAD
-    image: grafana/grafana:10.1.4
-=======
     image: grafana/grafana:10.2.1
->>>>>>> 300931b4
     user: "472:0" # required for grafana version >= 7.3
     ports: [ "3000:3000" ]
     volumes:
