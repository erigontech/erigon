// Copyright 2019 The go-ethereum Authors
// This file is part of the go-ethereum library.
//
// The go-ethereum library is free software: you can redistribute it and/or modify
// it under the terms of the GNU Lesser General Public License as published by
// the Free Software Foundation, either version 3 of the License, or
// (at your option) any later version.
//
// The go-ethereum library is distributed in the hope that it will be useful,
// but WITHOUT ANY WARRANTY; without even the implied warranty off
// MERCHANTABILITY or FITNESS FOR A PARTICULAR PURPOSE. See the
// GNU Lesser General Public License for more details.
//
// You should have received a copy of the GNU Lesser General Public License
// along with the go-ethereum library. If not, see <http://www.gnu.org/licenses/>.

package trie

// Experimental code for separating data and structural information

import (
	"bytes"
	"encoding/binary"
	"fmt"
	"sort"
	"testing"

	"github.com/ledgerwatch/turbo-geth/common"
	"github.com/ledgerwatch/turbo-geth/crypto"
)

func TestV2HashBuilding(t *testing.T) {
	var keys []string
	for b := uint32(0); b < 100000; b++ {
		var preimage [4]byte
		binary.BigEndian.PutUint32(preimage[:], b)
		key := crypto.Keccak256(preimage[:])[:8]
		keys = append(keys, string(key))
	}
	sort.Strings(keys)
	for i, key := range keys {
		if i > 0 && keys[i-1] == key {
			fmt.Printf("Duplicate!\n")
		}
	}
	tr := New(common.Hash{})
	valueLong := []byte("VALUE123985903485903489043859043859043859048590485904385903485940385439058934058439058439058439058940385904358904385438809348908345")
	valueShort := []byte("VAL")
	for i, key := range keys {
		if i%2 == 0 {
			tr.Update([]byte(key), valueNode(valueLong), 0)
		} else {
			tr.Update([]byte(key), valueNode(valueShort), 0)
		}
	}
	trieHash := tr.Hash()

<<<<<<< HEAD
	hb := NewHashBuilder2()
	var prec, succ bytes.Buffer
	var curr OneBytesTape
	var valueTape OneBytesTape
	hb.SetKeyTape(&curr)
	hb.SetValueTape(&valueTape)
=======
	hb := NewHashBuilder(func(b []byte) (node, error) { return valueNode(b), nil })
	var prec, curr, succ bytes.Buffer
>>>>>>> 669c1e98
	var groups []uint32
	for i, key := range keys {
		prec.Reset()
		prec.Write(curr.Bytes())
		curr.Reset()
		curr.Write(succ.Bytes())
		succ.Reset()
		keyBytes := []byte(key)
		for _, b := range keyBytes {
			succ.WriteByte(b / 16)
			succ.WriteByte(b % 16)
		}
		succ.WriteByte(16)
		if curr.Len() > 0 {
<<<<<<< HEAD
			var err error
			groups, err = step2(0, func(_ []byte) bool { return true }, false, prec.Bytes(), curr.Bytes(), succ.Bytes(), hb, groups)
			if err != nil {
				t.Errorf("Could not execute step of structGen algorithm: %v", err)
			}
=======
			groups = genStructStep(func(_ []byte) bool { return true }, false, prec.Bytes(), curr.Bytes(), succ.Bytes(), hb, groups)
>>>>>>> 669c1e98
		}
		valueTape.Buffer.Reset()
		if i%2 == 0 {
			valueTape.Buffer.Write(valueLong)
		} else {
			valueTape.Buffer.Write(valueShort)
		}
	}
	prec.Reset()
	prec.Write(curr.Bytes())
	curr.Reset()
	curr.Write(succ.Bytes())
	succ.Reset()
<<<<<<< HEAD
	if _, err := step2(0, func(_ []byte) bool { return true }, false, prec.Bytes(), curr.Bytes(), succ.Bytes(), hb, groups); err != nil {
		t.Errorf("Could not execute step of structGen algorithm: %v", err)
	}
=======
	genStructStep(func(_ []byte) bool { return true }, false, prec.Bytes(), curr.Bytes(), succ.Bytes(), hb, groups)
>>>>>>> 669c1e98
	builtHash := hb.rootHash()
	if trieHash != builtHash {
		t.Errorf("Expected hash %x, got %x", trieHash, builtHash)
	}
}

func TestV2Resolution(t *testing.T) {
	var keys []string
	for b := uint32(0); b < 100000; b++ {
		var preimage [4]byte
		binary.BigEndian.PutUint32(preimage[:], b)
		key := crypto.Keccak256(preimage[:])[:8]
		keys = append(keys, string(key))
	}
	sort.Strings(keys)
	tr := New(common.Hash{})
	value := []byte("VALUE123985903485903489043859043859043859048590485904385903485940385439058934058439058439058439058940385904358904385438809348908345")
	for _, key := range keys {
		tr.Update([]byte(key), valueNode(value), 0)
	}
	trieHash := tr.Hash()

	// Choose some keys to be resolved
	var rs ResolveSet
	// First, existing keys
	for i := 0; i < 1000; i += 200 {
		rs.AddKey([]byte(keys[i]))
	}
	// Next, some non-exsiting keys
	for i := 0; i < 1000; i++ {
		rs.AddKey(crypto.Keccak256([]byte(keys[i]))[:8])
	}

<<<<<<< HEAD
	hb := NewHashBuilder2()
	var prec, succ bytes.Buffer
	var curr OneBytesTape
	var valueTape OneBytesTape
	hb.SetKeyTape(&curr)
	hb.SetValueTape(&valueTape)
=======
	hb := NewHashBuilder(func(b []byte) (node, error) { return valueNode(b), nil })
	var prec, curr, succ bytes.Buffer
>>>>>>> 669c1e98
	var groups []uint32
	for _, key := range keys {
		prec.Reset()
		prec.Write(curr.Bytes())
		curr.Reset()
		curr.Write(succ.Bytes())
		succ.Reset()
		keyBytes := []byte(key)
		for _, b := range keyBytes {
			succ.WriteByte(b / 16)
			succ.WriteByte(b % 16)
		}
		succ.WriteByte(16)
		if curr.Len() > 0 {
<<<<<<< HEAD
			var err error
			groups, err = step2(0, rs.HashOnly, false, prec.Bytes(), curr.Bytes(), succ.Bytes(), hb, groups)
			if err != nil {
				t.Errorf("Could not execute step of structGen algorithm: %v", err)
			}
=======
			groups = genStructStep(rs.HashOnly, false, prec.Bytes(), curr.Bytes(), succ.Bytes(), hb, groups)
>>>>>>> 669c1e98
		}
		valueTape.Buffer.Reset()
		valueTape.Buffer.Write(value)
	}
	prec.Reset()
	prec.Write(curr.Bytes())
	curr.Reset()
	curr.Write(succ.Bytes())
	succ.Reset()
<<<<<<< HEAD
	if _, err := step2(0, rs.HashOnly, false, prec.Bytes(), curr.Bytes(), succ.Bytes(), hb, groups); err != nil {
		t.Errorf("Could not execute step of structGen algorithm: %v", err)
	}
=======
	genStructStep(rs.HashOnly, false, prec.Bytes(), curr.Bytes(), succ.Bytes(), hb, groups)
>>>>>>> 669c1e98
	tr1 := New(common.Hash{})
	tr1.root = hb.root()
	builtHash := hb.rootHash()
	if trieHash != builtHash {
		t.Errorf("Expected hash %x, got %x", trieHash, builtHash)
	}
	// Check the availability of the resolved keys
	for _, hex := range rs.hexes {
		key := hexToKeybytes(hex)
		_, found := tr1.Get(key)
		if !found {
			t.Errorf("Key %x was not resolved", hex)
		}
	}
}<|MERGE_RESOLUTION|>--- conflicted
+++ resolved
@@ -55,17 +55,12 @@
 	}
 	trieHash := tr.Hash()
 
-<<<<<<< HEAD
-	hb := NewHashBuilder2()
+	hb := NewHashBuilder()
 	var prec, succ bytes.Buffer
 	var curr OneBytesTape
 	var valueTape OneBytesTape
 	hb.SetKeyTape(&curr)
 	hb.SetValueTape(&valueTape)
-=======
-	hb := NewHashBuilder(func(b []byte) (node, error) { return valueNode(b), nil })
-	var prec, curr, succ bytes.Buffer
->>>>>>> 669c1e98
 	var groups []uint32
 	for i, key := range keys {
 		prec.Reset()
@@ -80,15 +75,11 @@
 		}
 		succ.WriteByte(16)
 		if curr.Len() > 0 {
-<<<<<<< HEAD
 			var err error
-			groups, err = step2(0, func(_ []byte) bool { return true }, false, prec.Bytes(), curr.Bytes(), succ.Bytes(), hb, groups)
+			groups, err = genStructStep(0, func(_ []byte) bool { return true }, false, prec.Bytes(), curr.Bytes(), succ.Bytes(), hb, groups)
 			if err != nil {
 				t.Errorf("Could not execute step of structGen algorithm: %v", err)
 			}
-=======
-			groups = genStructStep(func(_ []byte) bool { return true }, false, prec.Bytes(), curr.Bytes(), succ.Bytes(), hb, groups)
->>>>>>> 669c1e98
 		}
 		valueTape.Buffer.Reset()
 		if i%2 == 0 {
@@ -102,13 +93,9 @@
 	curr.Reset()
 	curr.Write(succ.Bytes())
 	succ.Reset()
-<<<<<<< HEAD
-	if _, err := step2(0, func(_ []byte) bool { return true }, false, prec.Bytes(), curr.Bytes(), succ.Bytes(), hb, groups); err != nil {
+	if _, err := genStructStep(0, func(_ []byte) bool { return true }, false, prec.Bytes(), curr.Bytes(), succ.Bytes(), hb, groups); err != nil {
 		t.Errorf("Could not execute step of structGen algorithm: %v", err)
 	}
-=======
-	genStructStep(func(_ []byte) bool { return true }, false, prec.Bytes(), curr.Bytes(), succ.Bytes(), hb, groups)
->>>>>>> 669c1e98
 	builtHash := hb.rootHash()
 	if trieHash != builtHash {
 		t.Errorf("Expected hash %x, got %x", trieHash, builtHash)
@@ -142,17 +129,12 @@
 		rs.AddKey(crypto.Keccak256([]byte(keys[i]))[:8])
 	}
 
-<<<<<<< HEAD
-	hb := NewHashBuilder2()
+	hb := NewHashBuilder()
 	var prec, succ bytes.Buffer
 	var curr OneBytesTape
 	var valueTape OneBytesTape
 	hb.SetKeyTape(&curr)
 	hb.SetValueTape(&valueTape)
-=======
-	hb := NewHashBuilder(func(b []byte) (node, error) { return valueNode(b), nil })
-	var prec, curr, succ bytes.Buffer
->>>>>>> 669c1e98
 	var groups []uint32
 	for _, key := range keys {
 		prec.Reset()
@@ -167,15 +149,11 @@
 		}
 		succ.WriteByte(16)
 		if curr.Len() > 0 {
-<<<<<<< HEAD
 			var err error
-			groups, err = step2(0, rs.HashOnly, false, prec.Bytes(), curr.Bytes(), succ.Bytes(), hb, groups)
+			groups, err = genStructStep(0, rs.HashOnly, false, prec.Bytes(), curr.Bytes(), succ.Bytes(), hb, groups)
 			if err != nil {
 				t.Errorf("Could not execute step of structGen algorithm: %v", err)
 			}
-=======
-			groups = genStructStep(rs.HashOnly, false, prec.Bytes(), curr.Bytes(), succ.Bytes(), hb, groups)
->>>>>>> 669c1e98
 		}
 		valueTape.Buffer.Reset()
 		valueTape.Buffer.Write(value)
@@ -185,13 +163,9 @@
 	curr.Reset()
 	curr.Write(succ.Bytes())
 	succ.Reset()
-<<<<<<< HEAD
-	if _, err := step2(0, rs.HashOnly, false, prec.Bytes(), curr.Bytes(), succ.Bytes(), hb, groups); err != nil {
+	if _, err := genStructStep(0, rs.HashOnly, false, prec.Bytes(), curr.Bytes(), succ.Bytes(), hb, groups); err != nil {
 		t.Errorf("Could not execute step of structGen algorithm: %v", err)
 	}
-=======
-	genStructStep(rs.HashOnly, false, prec.Bytes(), curr.Bytes(), succ.Bytes(), hb, groups)
->>>>>>> 669c1e98
 	tr1 := New(common.Hash{})
 	tr1.root = hb.root()
 	builtHash := hb.rootHash()
