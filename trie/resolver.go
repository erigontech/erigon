package trie

import (
	"bytes"
	"fmt"
	"sort"

	"github.com/ledgerwatch/turbo-geth/common"
	"github.com/ledgerwatch/turbo-geth/ethdb"
	"github.com/ledgerwatch/turbo-geth/log"
)

var emptyHash [32]byte

func (t *Trie) Rebuild(db ethdb.Database, blockNr uint64) error {
	if t.root == nil {
		return nil
	}
	n, ok := t.root.(hashNode)
	if !ok {
		return fmt.Errorf("Rebuild: Expected hashNode, got %T", t.root)
	}
	if err := t.rebuildHashes(db, nil, 0, blockNr, true, n); err != nil {
		return err
	}
	log.Info("Rebuilt top of account trie and verified", "root hash", n)
	return nil
}

// Resolver looks up (resolves) some keys and corresponding values from a database.
// One resolver per trie (prefix).
// See also ResolveRequest in trie.go
type Resolver struct {
<<<<<<< HEAD
	accounts   bool // Is this a resolver for accounts or for storage
	topLevels  int  // How many top levels of the trie to keep (not roll into hashes)
	requests   []*ResolveRequest
	reqIndices []int // Indices pointing back to request slice from slices returned by PrepareResolveParams
	keyIdx     int
	currentReq *ResolveRequest // Request currently being handled
	currentRs  *ResolveSet     // ResolveSet currently being used
	historical bool
	blockNr    uint64
	hb         *HashBuilder
	fieldSet   uint32 // fieldSet for the next invocation of genStructStep
	rss        []*ResolveSet
	curr       bytes.Buffer // Current key for the structure generation algorithm, as well as the input tape for the hash builder
	succ       bytes.Buffer
	value      bytes.Buffer // Current value to be used as the value tape for the hash builder
	groups     []uint16
	a          accounts.Account
	leafData   GenStructStepLeafData
	accData    GenStructStepAccountData
=======
	accounts         bool // Is this a resolver for accounts or for storage
	requests         []*ResolveRequest
	historical       bool
	blockNr          uint64
	collectWitnesses bool       // if true, stores witnesses for all the subtries that are being resolved
	witnesses        []*Witness // list of witnesses for resolved subtries, nil if `collectWitnesses` is false
	topLevels        int        // How many top levels of the trie to keep (not roll into hashes)
>>>>>>> 55283053
}

func NewResolver(topLevels int, forAccounts bool, blockNr uint64) *Resolver {
	tr := Resolver{
		accounts:  forAccounts,
		requests:  []*ResolveRequest{},
		blockNr:   blockNr,
		topLevels: topLevels,
	}
	return &tr
}

<<<<<<< HEAD
// Reset prepares the Resolver for reuse
func (tr *Resolver) Reset(topLevels int, forAccounts bool, blockNr uint64) {
	tr.accounts = forAccounts
	tr.topLevels = topLevels
	tr.requests = tr.requests[:0]
	tr.reqIndices = tr.reqIndices[:0]
	tr.blockNr = blockNr
	tr.keyIdx = 0
	tr.currentReq = nil
	tr.currentRs = nil
	tr.fieldSet = 0
	tr.rss = tr.rss[:0]
	tr.curr.Reset()
	tr.succ.Reset()
	tr.value.Reset()
	tr.groups = tr.groups[:0]
	tr.a.Reset()
	tr.hb.Reset()
=======
func (tr *Resolver) CollectWitnesses(c bool) {
	tr.collectWitnesses = c
}

// PopCollectedWitnesses returns all the collected witnesses and clears the storage in this resolver
func (tr *Resolver) PopCollectedWitnesses() []*Witness {
	result := tr.witnesses
	tr.witnesses = nil
	return result
>>>>>>> 55283053
}

func (tr *Resolver) SetHistorical(h bool) {
	tr.historical = h
}

// Resolver implements sort.Interface
// and sorts by resolve requests
// (more general requests come first)
func (tr *Resolver) Len() int {
	return len(tr.requests)
}

func min(a, b int) int {
	if a < b {
		return a
	}
	return b
}

func (tr *Resolver) Less(i, j int) bool {
	ci := tr.requests[i]
	cj := tr.requests[j]
	m := min(ci.resolvePos, cj.resolvePos)
	c := bytes.Compare(ci.contract, cj.contract)
	if c != 0 {
		return c < 0
	}
	c = bytes.Compare(ci.resolveHex[:m], cj.resolveHex[:m])
	if c != 0 {
		return c < 0
	}
	return ci.resolvePos < cj.resolvePos
}

func (tr *Resolver) Swap(i, j int) {
	tr.requests[i], tr.requests[j] = tr.requests[j], tr.requests[i]
}

func (tr *Resolver) AddRequest(req *ResolveRequest) {
	tr.requests = append(tr.requests, req)
}

func (tr *Resolver) Print() {
	for _, req := range tr.requests {
		fmt.Printf("%s\n", req.String())
	}
}

<<<<<<< HEAD
// PrepareResolveParams prepares information for the MultiWalk
func (tr *Resolver) PrepareResolveParams() ([][]byte, []uint) {
	// Remove requests strictly contained in the preceding ones
	startkeys := [][]byte{}
	fixedbits := []uint{}
	tr.rss = tr.rss[:0]
	if len(tr.requests) == 0 {
		return startkeys, fixedbits
	}
	sort.Stable(tr)
	var prevReq *ResolveRequest
	for i, req := range tr.requests {
		if prevReq == nil ||
			!bytes.Equal(req.contract, prevReq.contract) ||
			!bytes.Equal(req.resolveHex[:req.resolvePos], prevReq.resolveHex[:prevReq.resolvePos]) {

			tr.reqIndices = append(tr.reqIndices, i)
			pLen := len(req.contract)
			key := make([]byte, pLen+32)
			copy(key[:], req.contract)
			decodeNibbles(req.resolveHex[:req.resolvePos], key[pLen:])
			startkeys = append(startkeys, key)
			req.extResolvePos = req.resolvePos + 2*pLen
			fixedbits = append(fixedbits, uint(4*req.extResolvePos))
			prevReq = req
			var minLength int
			if req.resolvePos >= tr.topLevels {
				minLength = 0
			} else {
				minLength = tr.topLevels - req.resolvePos
			}
			rs := NewResolveSet(minLength)
			tr.rss = append(tr.rss, rs)
			rs.AddHex(req.resolveHex[req.resolvePos:])
		} else {
			rs := tr.rss[len(tr.rss)-1]
			rs.AddHex(req.resolveHex[req.resolvePos:])
		}
	}
	tr.currentReq = tr.requests[tr.reqIndices[0]]
	tr.currentRs = tr.rss[0]
	return startkeys, fixedbits
}

func (tr *Resolver) finaliseRoot() error {
	tr.curr.Reset()
	tr.curr.Write(tr.succ.Bytes())
	tr.succ.Reset()
	if tr.curr.Len() > 0 {
		var err error
		var data GenStructStepData
		if tr.fieldSet == 0 {
			tr.leafData.Value = rlphacks.RlpSerializableBytes(tr.value.Bytes())
			data = &tr.leafData
		} else {
			tr.accData.FieldSet = tr.fieldSet
			tr.accData.StorageSize = tr.a.StorageSize
			tr.accData.Balance.Set(&tr.a.Balance)
			tr.accData.Nonce = tr.a.Nonce
			tr.accData.Incarnation = tr.a.Incarnation
			data = &tr.accData
		}
		tr.groups, err = GenStructStep(tr.currentRs.HashOnly, tr.curr.Bytes(), tr.succ.Bytes(), tr.hb, data, tr.groups, false)
		if err != nil {
			return err
		}
	}
	if tr.hb.hasRoot() {
		hbRoot := tr.hb.root()
		hbHash := tr.hb.rootHash()

		if tr.currentReq.RequiresRLP {
			hasher := newHasher(false)
			defer returnHasherToPool(hasher)
			h, err := hasher.hashChildren(hbRoot, 0)
			if err != nil {
				return err
			}
			tr.currentReq.NodeRLP = h
		}
		var hookKey []byte
		if tr.currentReq.contract == nil {
			hookKey = tr.currentReq.resolveHex[:tr.currentReq.resolvePos]
		} else {
			contractHex := keybytesToHex(tr.currentReq.contract)
			contractHex = contractHex[:len(contractHex)-1-16] // Remove terminal nibble and incarnation bytes
			hookKey = append(contractHex, tr.currentReq.resolveHex[:tr.currentReq.resolvePos]...)
		}
		//fmt.Printf("hookKey: %x, %s\n", hookKey, hbRoot.fstring(""))
		tr.currentReq.t.hook(hookKey, hbRoot)
		if len(tr.currentReq.resolveHash) > 0 && !bytes.Equal(tr.currentReq.resolveHash, hbHash[:]) {
			return fmt.Errorf("mismatching hash: %s %x for prefix %x, resolveHex %x, resolvePos %d",
				tr.currentReq.resolveHash, hbHash, tr.currentReq.contract, tr.currentReq.resolveHex, tr.currentReq.resolvePos)
		}
	}
	return nil
}

=======
>>>>>>> 55283053
// Various values of the account field set
const (
	AccountFieldNonceOnly           uint32 = 0x01
	AccountFieldBalanceOnly         uint32 = 0x02
	AccountFieldRootOnly            uint32 = 0x04
	AccountFieldCodeHashOnly        uint32 = 0x08
	AccountFieldSSizeOnly           uint32 = 0x10
	AccountFieldSetNotAccount       uint32 = 0x00
	AccountFieldSetNotContract      uint32 = 0x03 // Bit 0 is set for nonce, bit 1 is set for balance
	AccountFieldSetContract         uint32 = 0x0f // Bits 0-3 are set for nonce, balance, storageRoot and codeHash
	AccountFieldSetContractWithSize uint32 = 0x1f // Bits 0-4 are set for nonce, balance, storageRoot, codeHash and storageSize
)

// ResolveWithDb resolves and hooks subtries using a state database.
func (tr *Resolver) ResolveWithDb(db ethdb.Database, blockNr uint64) error {
	var hf hookFunction
	if tr.collectWitnesses {
		hf = tr.extractWitnessAndHookSubtrie
	} else {
		hf = hookSubtrie
	}

	sort.Stable(tr)
	resolver := NewResolverStateful(tr.topLevels, tr.requests, hf)
	return resolver.RebuildTrie(db, blockNr, tr.accounts, tr.historical)
}

// ResolveStateless resolves and hooks subtries using a witnesses database instead of
// the state DB.
func (tr *Resolver) ResolveStateless(db WitnessStorage, blockNr uint64, trieLimit uint32, startPos int64) (int64, error) {
	sort.Stable(tr)
	resolver := NewResolverStateless(tr.requests, hookSubtrie)
	return resolver.RebuildTrie(db, blockNr, trieLimit, startPos)
}

func hookSubtrie(currentReq *ResolveRequest, hbRoot node, hbHash common.Hash) error {
	if currentReq.RequiresRLP {
		hasher := newHasher(false)
		defer returnHasherToPool(hasher)
		h, err := hasher.hashChildren(hbRoot, 0)
		if err != nil {
			return err
		}
		currentReq.NodeRLP = h
	}
<<<<<<< HEAD
	if len(v) > 0 {
		tr.curr.Reset()
		tr.curr.Write(tr.succ.Bytes())
		tr.succ.Reset()
		skip := tr.currentReq.extResolvePos // how many first nibbles to skip
		i := 0
		for _, b := range k {
			if i >= skip {
				tr.succ.WriteByte(b / 16)
			}
			i++
			if i >= skip {
				tr.succ.WriteByte(b % 16)
			}
			i++
		}
		tr.succ.WriteByte(16)
		if tr.curr.Len() > 0 {
			var err error
			var data GenStructStepData
			if tr.fieldSet == 0 {
				tr.leafData.Value = rlphacks.RlpSerializableBytes(tr.value.Bytes())
				data = &tr.leafData
			} else {
				tr.accData.FieldSet = tr.fieldSet
				tr.accData.StorageSize = tr.a.StorageSize
				tr.accData.Balance.Set(&tr.a.Balance)
				tr.accData.Nonce = tr.a.Nonce
				tr.accData.Incarnation = tr.a.Incarnation
				data = &tr.accData
			}
			tr.groups, err = GenStructStep(tr.currentRs.HashOnly, tr.curr.Bytes(), tr.succ.Bytes(), tr.hb, data, tr.groups, false)
			if err != nil {
				return err
			}
		}
		// Remember the current key and value
		if tr.accounts {
			if err := tr.a.DecodeForStorage(v); err != nil {
				return err
			}
			if tr.a.IsEmptyCodeHash() && tr.a.IsEmptyRoot() {
				tr.fieldSet = AccountFieldSetNotContract
			} else {
				if tr.a.HasStorageSize {
					tr.fieldSet = AccountFieldSetContractWithSize
				} else {
					tr.fieldSet = AccountFieldSetContract
				}
				// the first item ends up deepest on the stack, the seccond item - on the top
				if err := tr.hb.hash(tr.a.CodeHash[:]); err != nil {
					return err
				}
				if err := tr.hb.hash(tr.a.Root[:]); err != nil {
					return err
				}
			}
		} else {
			tr.value.Reset()
			tr.value.Write(v)
			tr.fieldSet = AccountFieldSetNotAccount
		}
=======

	var hookKey []byte
	if currentReq.contract == nil {
		hookKey = currentReq.resolveHex[:currentReq.resolvePos]
	} else {
		contractHex := keybytesToHex(currentReq.contract)
		contractHex = contractHex[:len(contractHex)-1-16] // Remove terminal nibble and incarnation bytes
		hookKey = append(contractHex, currentReq.resolveHex[:currentReq.resolvePos]...)
>>>>>>> 55283053
	}

	//fmt.Printf("hookKey: %x, %s\n", hookKey, hbRoot.fstring(""))
	currentReq.t.hook(hookKey, hbRoot)
	if len(currentReq.resolveHash) > 0 && !bytes.Equal(currentReq.resolveHash, hbHash[:]) {
		return fmt.Errorf("mismatching hash: %s %x for prefix %x, resolveHex %x, resolvePos %d",
			currentReq.resolveHash, hbHash, currentReq.contract, currentReq.resolveHex, currentReq.resolvePos)
	}

	return nil
}

<<<<<<< HEAD
func (tr *Resolver) ResolveWithDb(db ethdb.Database, blockNr uint64) error {
	startkeys, fixedbits := tr.PrepareResolveParams()
	var err error
	if db == nil {
		var b strings.Builder
		fmt.Fprintf(&b, "ResolveWithDb(db=nil), tr.accounts: %t\n", tr.accounts)
		for i, sk := range startkeys {
			fmt.Fprintf(&b, "sk %x, bits: %d\n", sk, fixedbits[i])
		}
		return fmt.Errorf("unexpected resolution: %s at %s", b.String(), debug.Stack())
	}
	if tr.accounts {
		if tr.historical {
			err = db.MultiWalkAsOf(dbutils.AccountsBucket, dbutils.AccountsHistoryBucket, startkeys, fixedbits, blockNr+1, tr.Walker)
		} else {
			err = db.MultiWalk(dbutils.AccountsBucket, startkeys, fixedbits, tr.Walker)
		}
	} else {
		if tr.historical {
			err = db.MultiWalkAsOf(dbutils.StorageBucket, dbutils.StorageHistoryBucket, startkeys, fixedbits, blockNr+1, tr.Walker)
		} else {
			err = db.MultiWalk(dbutils.StorageBucket, startkeys, fixedbits, tr.Walker)
		}
=======
func (tr *Resolver) extractWitnessAndHookSubtrie(currentReq *ResolveRequest, hbRoot node, hbHash common.Hash) error {
	if tr.witnesses == nil {
		tr.witnesses = make([]*Witness, 0)
>>>>>>> 55283053
	}

	witness, err := extractWitnessFromRootNode(hbRoot, tr.blockNr, false /*tr.hb.trace*/, nil, nil)
	if err != nil {
		return fmt.Errorf("error while extracting witness for resolver: %w", err)
	}

	tr.witnesses = append(tr.witnesses, witness)

	return hookSubtrie(currentReq, hbRoot, hbHash)
}

func (t *Trie) rebuildHashes(db ethdb.Database, key []byte, pos int, blockNr uint64, accounts bool, expected hashNode) error {
	req := t.NewResolveRequest(nil, key, pos, expected)
	r := NewResolver(5, accounts, blockNr)
	r.AddRequest(req)
	return r.ResolveWithDb(db, blockNr)
}<|MERGE_RESOLUTION|>--- conflicted
+++ resolved
@@ -31,27 +31,6 @@
 // One resolver per trie (prefix).
 // See also ResolveRequest in trie.go
 type Resolver struct {
-<<<<<<< HEAD
-	accounts   bool // Is this a resolver for accounts or for storage
-	topLevels  int  // How many top levels of the trie to keep (not roll into hashes)
-	requests   []*ResolveRequest
-	reqIndices []int // Indices pointing back to request slice from slices returned by PrepareResolveParams
-	keyIdx     int
-	currentReq *ResolveRequest // Request currently being handled
-	currentRs  *ResolveSet     // ResolveSet currently being used
-	historical bool
-	blockNr    uint64
-	hb         *HashBuilder
-	fieldSet   uint32 // fieldSet for the next invocation of genStructStep
-	rss        []*ResolveSet
-	curr       bytes.Buffer // Current key for the structure generation algorithm, as well as the input tape for the hash builder
-	succ       bytes.Buffer
-	value      bytes.Buffer // Current value to be used as the value tape for the hash builder
-	groups     []uint16
-	a          accounts.Account
-	leafData   GenStructStepLeafData
-	accData    GenStructStepAccountData
-=======
 	accounts         bool // Is this a resolver for accounts or for storage
 	requests         []*ResolveRequest
 	historical       bool
@@ -59,7 +38,6 @@
 	collectWitnesses bool       // if true, stores witnesses for all the subtries that are being resolved
 	witnesses        []*Witness // list of witnesses for resolved subtries, nil if `collectWitnesses` is false
 	topLevels        int        // How many top levels of the trie to keep (not roll into hashes)
->>>>>>> 55283053
 }
 
 func NewResolver(topLevels int, forAccounts bool, blockNr uint64) *Resolver {
@@ -72,26 +50,16 @@
 	return &tr
 }
 
-<<<<<<< HEAD
-// Reset prepares the Resolver for reuse
 func (tr *Resolver) Reset(topLevels int, forAccounts bool, blockNr uint64) {
+	tr.topLevels = topLevels
 	tr.accounts = forAccounts
-	tr.topLevels = topLevels
+	tr.blockNr = blockNr
 	tr.requests = tr.requests[:0]
-	tr.reqIndices = tr.reqIndices[:0]
-	tr.blockNr = blockNr
-	tr.keyIdx = 0
-	tr.currentReq = nil
-	tr.currentRs = nil
-	tr.fieldSet = 0
-	tr.rss = tr.rss[:0]
-	tr.curr.Reset()
-	tr.succ.Reset()
-	tr.value.Reset()
-	tr.groups = tr.groups[:0]
-	tr.a.Reset()
-	tr.hb.Reset()
-=======
+	tr.witnesses = nil
+	tr.collectWitnesses = false
+	tr.historical = false
+}
+
 func (tr *Resolver) CollectWitnesses(c bool) {
 	tr.collectWitnesses = c
 }
@@ -101,7 +69,6 @@
 	result := tr.witnesses
 	tr.witnesses = nil
 	return result
->>>>>>> 55283053
 }
 
 func (tr *Resolver) SetHistorical(h bool) {
@@ -151,107 +118,6 @@
 	}
 }
 
-<<<<<<< HEAD
-// PrepareResolveParams prepares information for the MultiWalk
-func (tr *Resolver) PrepareResolveParams() ([][]byte, []uint) {
-	// Remove requests strictly contained in the preceding ones
-	startkeys := [][]byte{}
-	fixedbits := []uint{}
-	tr.rss = tr.rss[:0]
-	if len(tr.requests) == 0 {
-		return startkeys, fixedbits
-	}
-	sort.Stable(tr)
-	var prevReq *ResolveRequest
-	for i, req := range tr.requests {
-		if prevReq == nil ||
-			!bytes.Equal(req.contract, prevReq.contract) ||
-			!bytes.Equal(req.resolveHex[:req.resolvePos], prevReq.resolveHex[:prevReq.resolvePos]) {
-
-			tr.reqIndices = append(tr.reqIndices, i)
-			pLen := len(req.contract)
-			key := make([]byte, pLen+32)
-			copy(key[:], req.contract)
-			decodeNibbles(req.resolveHex[:req.resolvePos], key[pLen:])
-			startkeys = append(startkeys, key)
-			req.extResolvePos = req.resolvePos + 2*pLen
-			fixedbits = append(fixedbits, uint(4*req.extResolvePos))
-			prevReq = req
-			var minLength int
-			if req.resolvePos >= tr.topLevels {
-				minLength = 0
-			} else {
-				minLength = tr.topLevels - req.resolvePos
-			}
-			rs := NewResolveSet(minLength)
-			tr.rss = append(tr.rss, rs)
-			rs.AddHex(req.resolveHex[req.resolvePos:])
-		} else {
-			rs := tr.rss[len(tr.rss)-1]
-			rs.AddHex(req.resolveHex[req.resolvePos:])
-		}
-	}
-	tr.currentReq = tr.requests[tr.reqIndices[0]]
-	tr.currentRs = tr.rss[0]
-	return startkeys, fixedbits
-}
-
-func (tr *Resolver) finaliseRoot() error {
-	tr.curr.Reset()
-	tr.curr.Write(tr.succ.Bytes())
-	tr.succ.Reset()
-	if tr.curr.Len() > 0 {
-		var err error
-		var data GenStructStepData
-		if tr.fieldSet == 0 {
-			tr.leafData.Value = rlphacks.RlpSerializableBytes(tr.value.Bytes())
-			data = &tr.leafData
-		} else {
-			tr.accData.FieldSet = tr.fieldSet
-			tr.accData.StorageSize = tr.a.StorageSize
-			tr.accData.Balance.Set(&tr.a.Balance)
-			tr.accData.Nonce = tr.a.Nonce
-			tr.accData.Incarnation = tr.a.Incarnation
-			data = &tr.accData
-		}
-		tr.groups, err = GenStructStep(tr.currentRs.HashOnly, tr.curr.Bytes(), tr.succ.Bytes(), tr.hb, data, tr.groups, false)
-		if err != nil {
-			return err
-		}
-	}
-	if tr.hb.hasRoot() {
-		hbRoot := tr.hb.root()
-		hbHash := tr.hb.rootHash()
-
-		if tr.currentReq.RequiresRLP {
-			hasher := newHasher(false)
-			defer returnHasherToPool(hasher)
-			h, err := hasher.hashChildren(hbRoot, 0)
-			if err != nil {
-				return err
-			}
-			tr.currentReq.NodeRLP = h
-		}
-		var hookKey []byte
-		if tr.currentReq.contract == nil {
-			hookKey = tr.currentReq.resolveHex[:tr.currentReq.resolvePos]
-		} else {
-			contractHex := keybytesToHex(tr.currentReq.contract)
-			contractHex = contractHex[:len(contractHex)-1-16] // Remove terminal nibble and incarnation bytes
-			hookKey = append(contractHex, tr.currentReq.resolveHex[:tr.currentReq.resolvePos]...)
-		}
-		//fmt.Printf("hookKey: %x, %s\n", hookKey, hbRoot.fstring(""))
-		tr.currentReq.t.hook(hookKey, hbRoot)
-		if len(tr.currentReq.resolveHash) > 0 && !bytes.Equal(tr.currentReq.resolveHash, hbHash[:]) {
-			return fmt.Errorf("mismatching hash: %s %x for prefix %x, resolveHex %x, resolvePos %d",
-				tr.currentReq.resolveHash, hbHash, tr.currentReq.contract, tr.currentReq.resolveHex, tr.currentReq.resolvePos)
-		}
-	}
-	return nil
-}
-
-=======
->>>>>>> 55283053
 // Various values of the account field set
 const (
 	AccountFieldNonceOnly           uint32 = 0x01
@@ -297,70 +163,6 @@
 		}
 		currentReq.NodeRLP = h
 	}
-<<<<<<< HEAD
-	if len(v) > 0 {
-		tr.curr.Reset()
-		tr.curr.Write(tr.succ.Bytes())
-		tr.succ.Reset()
-		skip := tr.currentReq.extResolvePos // how many first nibbles to skip
-		i := 0
-		for _, b := range k {
-			if i >= skip {
-				tr.succ.WriteByte(b / 16)
-			}
-			i++
-			if i >= skip {
-				tr.succ.WriteByte(b % 16)
-			}
-			i++
-		}
-		tr.succ.WriteByte(16)
-		if tr.curr.Len() > 0 {
-			var err error
-			var data GenStructStepData
-			if tr.fieldSet == 0 {
-				tr.leafData.Value = rlphacks.RlpSerializableBytes(tr.value.Bytes())
-				data = &tr.leafData
-			} else {
-				tr.accData.FieldSet = tr.fieldSet
-				tr.accData.StorageSize = tr.a.StorageSize
-				tr.accData.Balance.Set(&tr.a.Balance)
-				tr.accData.Nonce = tr.a.Nonce
-				tr.accData.Incarnation = tr.a.Incarnation
-				data = &tr.accData
-			}
-			tr.groups, err = GenStructStep(tr.currentRs.HashOnly, tr.curr.Bytes(), tr.succ.Bytes(), tr.hb, data, tr.groups, false)
-			if err != nil {
-				return err
-			}
-		}
-		// Remember the current key and value
-		if tr.accounts {
-			if err := tr.a.DecodeForStorage(v); err != nil {
-				return err
-			}
-			if tr.a.IsEmptyCodeHash() && tr.a.IsEmptyRoot() {
-				tr.fieldSet = AccountFieldSetNotContract
-			} else {
-				if tr.a.HasStorageSize {
-					tr.fieldSet = AccountFieldSetContractWithSize
-				} else {
-					tr.fieldSet = AccountFieldSetContract
-				}
-				// the first item ends up deepest on the stack, the seccond item - on the top
-				if err := tr.hb.hash(tr.a.CodeHash[:]); err != nil {
-					return err
-				}
-				if err := tr.hb.hash(tr.a.Root[:]); err != nil {
-					return err
-				}
-			}
-		} else {
-			tr.value.Reset()
-			tr.value.Write(v)
-			tr.fieldSet = AccountFieldSetNotAccount
-		}
-=======
 
 	var hookKey []byte
 	if currentReq.contract == nil {
@@ -369,7 +171,6 @@
 		contractHex := keybytesToHex(currentReq.contract)
 		contractHex = contractHex[:len(contractHex)-1-16] // Remove terminal nibble and incarnation bytes
 		hookKey = append(contractHex, currentReq.resolveHex[:currentReq.resolvePos]...)
->>>>>>> 55283053
 	}
 
 	//fmt.Printf("hookKey: %x, %s\n", hookKey, hbRoot.fstring(""))
@@ -382,35 +183,9 @@
 	return nil
 }
 
-<<<<<<< HEAD
-func (tr *Resolver) ResolveWithDb(db ethdb.Database, blockNr uint64) error {
-	startkeys, fixedbits := tr.PrepareResolveParams()
-	var err error
-	if db == nil {
-		var b strings.Builder
-		fmt.Fprintf(&b, "ResolveWithDb(db=nil), tr.accounts: %t\n", tr.accounts)
-		for i, sk := range startkeys {
-			fmt.Fprintf(&b, "sk %x, bits: %d\n", sk, fixedbits[i])
-		}
-		return fmt.Errorf("unexpected resolution: %s at %s", b.String(), debug.Stack())
-	}
-	if tr.accounts {
-		if tr.historical {
-			err = db.MultiWalkAsOf(dbutils.AccountsBucket, dbutils.AccountsHistoryBucket, startkeys, fixedbits, blockNr+1, tr.Walker)
-		} else {
-			err = db.MultiWalk(dbutils.AccountsBucket, startkeys, fixedbits, tr.Walker)
-		}
-	} else {
-		if tr.historical {
-			err = db.MultiWalkAsOf(dbutils.StorageBucket, dbutils.StorageHistoryBucket, startkeys, fixedbits, blockNr+1, tr.Walker)
-		} else {
-			err = db.MultiWalk(dbutils.StorageBucket, startkeys, fixedbits, tr.Walker)
-		}
-=======
 func (tr *Resolver) extractWitnessAndHookSubtrie(currentReq *ResolveRequest, hbRoot node, hbHash common.Hash) error {
 	if tr.witnesses == nil {
 		tr.witnesses = make([]*Witness, 0)
->>>>>>> 55283053
 	}
 
 	witness, err := extractWitnessFromRootNode(hbRoot, tr.blockNr, false /*tr.hb.trace*/, nil, nil)
