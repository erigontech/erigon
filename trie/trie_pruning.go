// Copyright 2019 The go-ethereum Authors
// This file is part of the go-ethereum library.
//
// The go-ethereum library is free software: you can redistribute it and/or modify
// it under the terms of the GNU Lesser General Public License as published by
// the Free Software Foundation, either version 3 of the License, or
// (at your option) any later version.
//
// The go-ethereum library is distributed in the hope that it will be useful,
// but WITHOUT ANY WARRANTY; without even the implied warranty off
// MERCHANTABILITY or FITNESS FOR A PARTICULAR PURPOSE. See the
// GNU Lesser General Public License for more details.
//
// You should have received a copy of the GNU Lesser General Public License
// along with the go-ethereum library. If not, see <http://www.gnu.org/licenses/>.

// Pruning of the Merkle Patricia trees

package trie

import (
	"fmt"
	"sort"
	"strings"

	"github.com/ledgerwatch/turbo-geth/common"
)

type TriePruning struct {
	accountTimestamps map[string]uint64

<<<<<<< HEAD
	// Maps timestamp (uint64) to set of prefixes of nodees (string)
	accounts map[uint64]map[string]struct{}
=======
	// Maps timestamp (uint64) to set of prefixes of nodes (string)
	accounts      map[uint64]map[string]struct{}
	accountsMutex sync.RWMutex
>>>>>>> 20963c5a

	// For each timestamp, keeps number of branch nodes belonging to it
	generationCounts map[uint64]int

	// Keeps total number of branch nodes
	nodeCount int

	// The oldest timestamp of all branch nodes
	oldestGeneration uint64

	// Current timestamp
	blockNr uint64
}

func NewTriePruning(oldestGeneration uint64) *TriePruning {
	return &TriePruning{
		oldestGeneration:  oldestGeneration,
		blockNr:           oldestGeneration,
		accountTimestamps: make(map[string]uint64),
		accounts:          make(map[uint64]map[string]struct{}),
		generationCounts:  make(map[uint64]int),
	}
}

func (tp *TriePruning) SetBlockNr(blockNr uint64) {
	tp.blockNr = blockNr
}

func (tp *TriePruning) BlockNr() uint64 {
	return tp.blockNr
}

// Updates a node to the current timestamp
// contract is effectively address of the smart contract
// hex is the prefix of the key
// parent is the node that needs to be modified to unload the touched node
// exists is true when the node existed before, and false if it is a new one
// prevTimestamp is the timestamp the node current has
func (tp *TriePruning) touch(hexS string, exists bool, prevTimestamp uint64, del bool, newTimestamp uint64) {
	//fmt.Printf("TouchFrom %x, exists: %t, prevTimestamp %d, del %t, newTimestamp %d\n", hex, exists, prevTimestamp, del, newTimestamp)
	if exists && !del && prevTimestamp == newTimestamp {
		return
	}
	if !del {
		var newMap map[string]struct{}
		if m, ok := tp.accounts[newTimestamp]; ok {
			newMap = m
		} else {
			newMap = make(map[string]struct{})
			tp.accounts[newTimestamp] = newMap
		}

		newMap[hexS] = struct{}{}
	}
	if exists {
		if m, ok := tp.accounts[prevTimestamp]; ok {
			delete(m, hexS)
			if len(m) == 0 {
				delete(tp.accounts, prevTimestamp)
			}
		}
	}
	// Update generation count
	if !del {
		tp.generationCounts[newTimestamp]++
		tp.nodeCount++
	}
	if exists {
		tp.generationCounts[prevTimestamp]--
		if tp.generationCounts[prevTimestamp] == 0 {
			delete(tp.generationCounts, prevTimestamp)
		}
		tp.nodeCount--
	}
}

func (tp *TriePruning) Timestamp(hex []byte) uint64 {
	ts := tp.accountTimestamps[string(hex)]
	return ts
}

// Updates a node to the current timestamp
// contract is effectively address of the smart contract
// hex is the prefix of the key
// parent is the node that needs to be modified to unload the touched node
func (tp *TriePruning) Touch(hex []byte, del bool) error {
	var exists = false
	var prevTimestamp uint64
	hexS := string(common.CopyBytes(hex))

	if m, ok := tp.accountTimestamps[hexS]; ok {
		prevTimestamp = m
		exists = true
		if del {
			delete(tp.accountTimestamps, hexS)
		}
	}
	if !del {
		tp.accountTimestamps[hexS] = tp.blockNr
	}

	tp.touch(hexS, exists, prevTimestamp, del, tp.blockNr)
	return nil
}

func pruneMap(t *Trie, m map[string]struct{}, h *hasher) bool {
	hexes := make([]string, len(m))
	i := 0
	for hexS := range m {
		hexes[i] = hexS
		i++
	}
	var empty = false
	sort.Strings(hexes)
	for i, hex := range hexes {
		if i == 0 || len(hex) == 0 || !strings.HasPrefix(hex, hexes[i-1]) { // If the parent nodes are pruned, there is no need to prune descendants
			t.unload([]byte(hex), h)
			if len(hex) == 0 {
				empty = true
			}
		}
	}
	return empty
}

// Prunes all nodes that are older than given timestamp
func (tp *TriePruning) PruneToTimestamp(
	accountsTrie *Trie,
	targetTimestamp uint64,
) {
	// Remove (unload) nodes from storage tries and account trie
	aggregateAccounts := make(map[string]struct{})
	for gen := tp.oldestGeneration; gen < targetTimestamp; gen++ {
		tp.nodeCount -= tp.generationCounts[gen]
		if m, ok := tp.accounts[gen]; ok {
			for hexS := range m {
				aggregateAccounts[hexS] = struct{}{}
			}
		}
		delete(tp.accounts, gen)
	}
	h := newHasher(false)
	defer returnHasherToPool(h)
	pruneMap(accountsTrie, aggregateAccounts, h)
	// Remove fom the timestamp structure
	for hexS := range aggregateAccounts {
		delete(tp.accountTimestamps, hexS)
	}
	tp.oldestGeneration = targetTimestamp
}

// Prunes mininum number of generations necessary so that the total
// number of prunable nodes is at most `targetNodeCount`
func (tp *TriePruning) PruneTo(
	accountsTrie *Trie,
	targetNodeCount int,
) bool {
	if tp.nodeCount <= targetNodeCount {
		return false
	}
	excess := tp.nodeCount - targetNodeCount
	prunable := 0
	pruneGeneration := tp.oldestGeneration
	for prunable < excess && pruneGeneration < tp.blockNr {
		prunable += tp.generationCounts[pruneGeneration]
		pruneGeneration++
	}
	//fmt.Printf("Will prune to generation %d, nodes to prune: %d, excess %d\n", pruneGeneration, prunable, excess)
	tp.PruneToTimestamp(accountsTrie, pruneGeneration)
	return true
}

func (tp *TriePruning) NodeCount() int {
	return tp.nodeCount
}

func (tp *TriePruning) GenCounts() map[uint64]int {
	return tp.generationCounts
}

// DebugDump is used in the tests to ensure that there are no prunable entries (in such case, this function returns empty string)
func (tp *TriePruning) DebugDump() string {
	var sb strings.Builder
	for timestamp, m := range tp.accounts {
		for account := range m {
			sb.WriteString(fmt.Sprintf("%d %x\n", timestamp, account))
		}
	}
	return sb.String()
}<|MERGE_RESOLUTION|>--- conflicted
+++ resolved
@@ -29,14 +29,8 @@
 type TriePruning struct {
 	accountTimestamps map[string]uint64
 
-<<<<<<< HEAD
-	// Maps timestamp (uint64) to set of prefixes of nodees (string)
+	// Maps timestamp (uint64) to set of prefixes of nodes (string)
 	accounts map[uint64]map[string]struct{}
-=======
-	// Maps timestamp (uint64) to set of prefixes of nodes (string)
-	accounts      map[uint64]map[string]struct{}
-	accountsMutex sync.RWMutex
->>>>>>> 20963c5a
 
 	// For each timestamp, keeps number of branch nodes belonging to it
 	generationCounts map[uint64]int
