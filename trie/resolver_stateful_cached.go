package trie

import (
	"bytes"
	"errors"
	"fmt"
	"math"
	"runtime/debug"
	"strings"
	"time"

	"github.com/ledgerwatch/bolt"
	"github.com/ledgerwatch/turbo-geth/common"
	"github.com/ledgerwatch/turbo-geth/common/dbutils"
	"github.com/ledgerwatch/turbo-geth/common/pool"
	"github.com/ledgerwatch/turbo-geth/ethdb"
	"github.com/ledgerwatch/turbo-geth/metrics"
	"github.com/ledgerwatch/turbo-geth/trie/rlphacks"
)

var (
	trieResolveIHTimer = metrics.NewRegisteredTimer("trie/resolve/ih", nil)
)

type ResolverStatefulCached struct {
	*ResolverStateful
	fromCache bool
	hashData  GenStructStepHashData
	trace     bool
}

func NewResolverStatefulCached(topLevels int, requests []*ResolveRequest, hookFunction hookFunction) *ResolverStatefulCached {
	return &ResolverStatefulCached{
		ResolverStateful: NewResolverStateful(topLevels, requests, hookFunction),
	}
}

// nextSubtree does []byte++. Returns false if overflow.
func nextSubtree(in []byte) ([]byte, bool) {
	r := make([]byte, len(in))
	copy(r, in)
	for i := len(r) - 1; i >= 0; i-- {
		if r[i] != 255 {
			r[i]++
			return r, true
		}

		r[i] = 0
	}
	return nil, false
}

// PrepareResolveParams prepares information for the MultiWalk
// Changes compare to ResolverStateful:
//   - key can have 0 length - to be able walk by cache bucket
func (tr *ResolverStatefulCached) PrepareResolveParams() ([][]byte, []uint) {
	// Remove requests strictly contained in the preceding ones
	startkeys := [][]byte{}
	fixedbits := []uint{}
	tr.rss = tr.rss[:0]
	if len(tr.requests) == 0 {
		return startkeys, fixedbits
	}
	var prevReq *ResolveRequest
	for i, req := range tr.requests {
		if prevReq == nil ||
			!bytes.Equal(req.contract, prevReq.contract) ||
			!bytes.Equal(req.resolveHex[:req.resolvePos], prevReq.resolveHex[:prevReq.resolvePos]) {

			tr.reqIndices = append(tr.reqIndices, i)
			pLen := len(req.contract)
			key := make([]byte, pLen+len(req.resolveHex[:req.resolvePos]))
			copy(key[:], req.contract)
			decodeNibbles(req.resolveHex[:req.resolvePos], key[pLen:])
			startkeys = append(startkeys, key)
			req.extResolvePos = req.resolvePos + 2*pLen
			fixedbits = append(fixedbits, uint(4*req.extResolvePos))
			prevReq = req
			var minLength int
			if req.resolvePos >= tr.topLevels {
				minLength = 0
			} else {
				minLength = tr.topLevels - req.resolvePos
			}
			rs := NewResolveSet(minLength)
			tr.rss = append(tr.rss, rs)
			rs.AddHex(req.resolveHex[req.resolvePos:])
		} else {
			rs := tr.rss[len(tr.rss)-1]
			rs.AddHex(req.resolveHex[req.resolvePos:])
		}
	}
	tr.currentReq = tr.requests[tr.reqIndices[0]]
	tr.currentRs = tr.rss[0]
	return startkeys, fixedbits
}

func (tr *ResolverStatefulCached) finaliseRoot() error {
	tr.curr.Reset()
	tr.curr.Write(tr.succ.Bytes())
	tr.succ.Reset()
	if tr.curr.Len() > 0 {
		var err error
		var data GenStructStepData
		if tr.fromCache {
			tr.hashData.Hash = common.BytesToHash(tr.value.Bytes())
			data = &tr.hashData
		} else if tr.fieldSet == 0 {
			tr.leafData.Value = rlphacks.RlpSerializableBytes(tr.value.Bytes())
			data = &tr.leafData
		} else {
			tr.accData.FieldSet = tr.fieldSet
			tr.accData.StorageSize = tr.a.StorageSize
			tr.accData.Balance.Set(&tr.a.Balance)
			tr.accData.Nonce = tr.a.Nonce
			tr.accData.Incarnation = tr.a.Incarnation
			data = &tr.accData
		}
		tr.groups, err = GenStructStep(tr.currentRs.HashOnly, tr.curr.Bytes(), tr.succ.Bytes(), tr.hb, data, tr.groups, false)
		if err != nil {
			return err
		}
	}
	if tr.hb.hasRoot() {
		hbRoot := tr.hb.root()
		hbHash := tr.hb.rootHash()
		return tr.hookFunction(tr.currentReq, hbRoot, hbHash)
	}
	return nil
}

// keyIsBefore - kind of bytes.Compare, but nil is the last key. And return
func keyIsBefore(k1, k2 []byte) (bool, []byte) {
	if k1 == nil {
		return false, k2
	}

	if k2 == nil {
		return true, k1
	}

	switch bytes.Compare(k1, k2) {
	case -1, 0:
		return true, k1
	default:
		return false, k2
	}
}

func (tr *ResolverStatefulCached) RebuildTrie(
	db ethdb.Database,
	blockNr uint64,
	accounts bool,
	historical bool,
	trace bool) error {
	defer trieResolveIHTimer.UpdateSince(time.Now())

	startkeys, fixedbits := tr.PrepareResolveParams()
	if db == nil {
		var b strings.Builder
		fmt.Fprintf(&b, "ResolveWithDb(db=nil), accounts: %t\n", accounts)
		for i, sk := range startkeys {
			fmt.Fprintf(&b, "sk %x, bits: %d\n", sk, fixedbits[i])
		}
		return fmt.Errorf("unexpected resolution: %s at %s", b.String(), debug.Stack())
	}
	if trace {
		fmt.Printf("RebuildTrie %d\n", len(startkeys))
		for _, startkey := range startkeys {
			fmt.Printf("%x\n", startkey)
		}
	}
	tr.trace = trace

	var boltDb *bolt.DB
	if hasBolt, ok := db.(ethdb.HasKV); ok {
		boltDb = hasBolt.KV()
	}

	if boltDb == nil {
		return fmt.Errorf("only Bolt supported yet, given: %T", db)
	}

	//if blockNr > TraceFromBlock {
	//	for _, req := range tr.requests {
	//		fmt.Printf("req.resolvePos: %d, req.extResolvePos: %d, len(req.resolveHex): %d, len(req.contract): %d\n", req.resolvePos, req.extResolvePos, len(req.resolveHex), len(req.contract))
	//		fmt.Printf("req.contract: %x, req.resolveHex: %x\n", req.contract, req.resolveHex)
	//	}
	//	fmt.Printf("fixedbits: %d\n", fixedbits)
	//	fmt.Printf("startkey: %x\n", startkeys)
	//}

	var err error
	if accounts {
		if historical {
			return errors.New("historical resolver not supported yet")
		}
		err = tr.MultiWalk2(boltDb, blockNr, dbutils.CurrentStateBucket, startkeys, fixedbits, tr.WalkerAccounts, true)
	} else {
		if historical {
			return errors.New("historical resolver not supported yet")
		}
		err = tr.MultiWalk2(boltDb, blockNr, dbutils.CurrentStateBucket, startkeys, fixedbits, tr.WalkerStorage, false)

	}
	if err != nil {
		return err
	}

	if err = tr.finaliseRoot(); err != nil {
		fmt.Println("Err in finalize root, writing down resolve params")
		for _, req := range tr.requests {
			fmt.Printf("req.resolveHash: %s\n", req.resolveHash)
			fmt.Printf("req.resolvePos: %d, req.extResolvePos: %d, len(req.resolveHex): %d, len(req.contract): %d\n", req.resolvePos, req.extResolvePos, len(req.resolveHex), len(req.contract))
			fmt.Printf("req.contract: %x, req.resolveHex: %x\n", req.contract, req.resolveHex)
		}
		fmt.Printf("fixedbits: %d\n", fixedbits)
		fmt.Printf("startkey: %x\n", startkeys)
		return fmt.Errorf("error in finaliseRoot, for block %d: %w", blockNr, err)
	}
	return nil
}

func (tr *ResolverStatefulCached) WalkerAccounts(keyIdx int, blockNr uint64, k []byte, v []byte, fromCache bool, accRoot []byte) error {
	return tr.Walker(true, blockNr, fromCache, keyIdx, k, v, accRoot)
}

func (tr *ResolverStatefulCached) WalkerStorage(keyIdx int, blockNr uint64, k []byte, v []byte, fromCache bool, accRoot []byte) error {
	return tr.Walker(false, blockNr, fromCache, keyIdx, k, v, accRoot)
}

// Walker - k, v - shouldn't be reused in the caller's code
func (tr *ResolverStatefulCached) Walker(isAccount bool, blockNr uint64, fromCache bool, keyIdx int, kAsNibbles []byte, v []byte, accRoot []byte) error {
	if tr.trace && fromCache {
		fmt.Printf("Walker Cached: %t, blockNr: %d, keyIdx: %d key:%x  value:%x, fromCache: %v, accRoot: %x\n", isAccount, blockNr, keyIdx, kAsNibbles, v, fromCache, accRoot)
	}

	if keyIdx != tr.keyIdx {
		if err := tr.finaliseRoot(); err != nil {
			return err
		}
		tr.hb.Reset()
		tr.groups = nil
		tr.keyIdx = keyIdx
		tr.currentReq = tr.requests[tr.reqIndices[keyIdx]]
		tr.currentRs = tr.rss[keyIdx]
		tr.curr.Reset()
	}
	if len(v) > 0 {
		tr.curr.Reset()
		tr.curr.Write(tr.succ.Bytes())
		tr.succ.Reset()
		skip := tr.currentReq.extResolvePos // how many first nibbles to skip
		tr.succ.Write(kAsNibbles[skip:])

		if !fromCache {
			tr.succ.WriteByte(16)
		}

		if tr.curr.Len() > 0 {
			var err error
			var data GenStructStepData
			if tr.fromCache {
				tr.hashData.Hash = common.BytesToHash(tr.value.Bytes())
				data = &tr.hashData
			} else if tr.fieldSet == 0 {
				tr.leafData.Value = rlphacks.RlpSerializableBytes(tr.value.Bytes())
				data = &tr.leafData
			} else {
				tr.accData.FieldSet = tr.fieldSet
				tr.accData.StorageSize = tr.a.StorageSize
				tr.accData.Balance.Set(&tr.a.Balance)
				tr.accData.Nonce = tr.a.Nonce
				tr.accData.Incarnation = tr.a.Incarnation
				data = &tr.accData
			}
			tr.groups, err = GenStructStep(tr.currentRs.HashOnly, tr.curr.Bytes(), tr.succ.Bytes(), tr.hb, data, tr.groups, false)
			if err != nil {
				return err
			}
		}
		// Remember the current key and value
		tr.fromCache = fromCache
		if fromCache {
			tr.value.Reset()
			tr.value.Write(v)
			return nil
		}

		if isAccount {
			if err := tr.a.DecodeForStorage(v); err != nil {
				return fmt.Errorf("fail DecodeForStorage: %w", err)
			}
			tr.a.Root = common.BytesToHash(accRoot)
			if tr.a.IsEmptyCodeHash() && tr.a.IsEmptyRoot() {
				tr.fieldSet = AccountFieldSetNotContract
			} else {
				if tr.a.HasStorageSize {
					tr.fieldSet = AccountFieldSetContractWithSize
				} else {
					tr.fieldSet = AccountFieldSetContract
				}
				// the first item ends up deepest on the stack, the seccond item - on the top
				if err := tr.hb.hash(tr.a.CodeHash[:]); err != nil {
					return err
				}
				if err := tr.hb.hash(accRoot); err != nil {
					return err
				}
			}
		} else {
			tr.value.Reset()
			tr.value.Write(v)
			tr.fieldSet = AccountFieldSetNotAccount
		}
	}

	return nil
}

// MultiWalk2 - looks similar to db.MultiWalk but works with hardcoded 2-nd bucket IntermediateTrieHashBucket
<<<<<<< HEAD
func (tr *ResolverStatefulCached) MultiWalk2(db *bolt.DB, blockNr uint64, bucket []byte, startkeys [][]byte, fixedbits []uint, walker func(keyIdx int, blockNr uint64, k []byte, v []byte, fromCache bool) error, isAccount bool) error {
=======
func (tr *ResolverStatefulCached) MultiWalk2(db *bolt.DB, blockNr uint64, bucket []byte, startkeys [][]byte, fixedbits []uint, walker func(keyIdx int, blockNr uint64, k []byte, v []byte, fromCache bool, accRoot []byte) error) error {
>>>>>>> 59f997a6
	if len(startkeys) == 0 {
		return nil
	}
	maxAccountKeyLen := common.HashLength - 1

	keyAsNibbles := pool.GetBuffer(256)
	defer pool.PutBuffer(keyAsNibbles)

	rangeIdx := 0 // What is the current range we are extracting
	fixedbytes, mask := ethdb.Bytesmask(fixedbits[rangeIdx])
	startkey := startkeys[rangeIdx]
	var accRootKey, accRoot []byte

	err := db.View(func(tx *bolt.Tx) error {
		cacheBucket := tx.Bucket(dbutils.IntermediateTrieHashBucket)
		var cache *bolt.Cursor
		if cacheBucket != nil {
			cache = cacheBucket.Cursor()
		}
		c := tx.Bucket(bucket).Cursor()
		accRoots := tx.Bucket(dbutils.IntermediateTrieHashBucket).Cursor()

		k, v := c.Seek(startkey)
		var cacheK, cacheV []byte
		if cache != nil {
			cacheK, cacheV = cache.Seek(startkey)
		}

		var minKey []byte
		var fromCache bool
		for k != nil || cacheK != nil {
			// for Address bucket, skip cache keys longer than 31 bytes
			if isAccount {
				for len(cacheK) > maxAccountKeyLen {
					cacheK, cacheV = cache.Next()
				}
				for len(k) > 32 {
					k, v = c.Next()
				}
			} else {
				for len(k) == 32 && k != nil {
					k, v = c.Next()
				}
			}
			if cacheK == nil && k == nil {
				break
			}
			if tr.trace {
				fmt.Printf("For loop: %x, %x\n", cacheK, k)
			}

			fromCache, minKey = keyIsBefore(cacheK, k)
			if fixedbytes > 0 {
				// Adjust rangeIdx if needed
				cmp := int(-1)
				for cmp != 0 {
					startKeyIndex := fixedbytes - 1
					minKeyIndex := minInt(len(minKey), fixedbytes-1)
					startKeyIndexIsBigger := startKeyIndex > minKeyIndex
					cmp = bytes.Compare(minKey[:minKeyIndex], startkey[:startKeyIndex])
					if tr.trace {
						fmt.Printf("cmp3 %x %x [%x] (%d), %d %d\n", minKey[:minKeyIndex], startkey[:startKeyIndex], startkey, cmp, startKeyIndex, len(startkey))
					}

					if cmp == 0 && minKeyIndex == len(minKey) { // minKey has no more bytes to compare, then it's less than startKey
						if startKeyIndexIsBigger {
							cmp = -1
						}
					} else if cmp == 0 {
						if tr.trace {
							fmt.Printf("cmp5: [%x] %x %x %b, %d %d\n", minKey, minKey[minKeyIndex], startkey[startKeyIndex], mask, minKeyIndex, startKeyIndex)
						}
						k1 := minKey[minKeyIndex] & mask
						k2 := startkey[startKeyIndex] & mask
						if k1 < k2 {
							cmp = -1
						} else if k1 > k2 {
							cmp = 1
						}
					}

					if cmp < 0 {
						k, v = c.SeekTo(startkey)
						cacheK, cacheV = cache.SeekTo(startkey)
						if tr.trace {
							fmt.Printf("c.SeekTo(%x) = %x\n", startkey, k)
							fmt.Printf("[fromCache = %t], cache.SeekTo(%x) = %x\n", fromCache, startkey, cacheK)
							fmt.Printf("[request = %s]\n", tr.requests[tr.reqIndices[rangeIdx]])
						}
						// for Address bucket, skip cache keys longer than 31 bytes
						if isAccount && len(cacheK) > maxAccountKeyLen {
							for len(cacheK) > maxAccountKeyLen {
								cacheK, cacheV = cache.Next()
							}
						}
						if k == nil && cacheK == nil {
							return nil
						}

						fromCache, minKey = keyIsBefore(cacheK, k)
						if tr.trace {
							//fmt.Printf("fromCache, minKey = %t, %x\n", fromCache, minKey)
						}
					} else if cmp > 0 {
						rangeIdx++
						if rangeIdx == len(startkeys) {
							return nil
						}
						fixedbytes, mask = ethdb.Bytesmask(fixedbits[rangeIdx])
						startkey = startkeys[rangeIdx]
					}
				}
			}

			keyAsNibbles.Reset()
			DecompressNibbles(minKey, &keyAsNibbles.B)
			if !fromCache {
				if isAccountBucket {
					accRootKey, accRoot = accRoots.SeekTo(k)
					if accRoot == nil || !bytes.Equal(k, accRootKey) {
						return fmt.Errorf("acc root not found for %x", k)
					}
				}
				if err := walker(rangeIdx, blockNr, keyAsNibbles.B, v, false, accRoot); err != nil {
					return err
				}
				k, v = c.Next()
				continue
			}

			// cache part
			canUseCache := false

			currentReq := tr.requests[tr.reqIndices[rangeIdx]]
			currentRs := tr.rss[rangeIdx]

			if len(keyAsNibbles.B) < currentReq.extResolvePos {
				cacheK, cacheV = cache.Next() // go to children, not to sibling
				continue
			}

			canUseCache = currentRs.HashOnly(keyAsNibbles.B[currentReq.extResolvePos:])
			if !canUseCache { // can't use cache as is, need go to children
				cacheK, cacheV = cache.Next() // go to children, not to sibling
				continue
			}

			if err := walker(rangeIdx, blockNr, keyAsNibbles.B, cacheV, fromCache, nil); err != nil {
				return fmt.Errorf("waker err: %w", err)
			}

			// skip subtree
			next, ok := nextSubtree(cacheK)
			if !ok { // no siblings left
				if canUseCache { // last sub-tree was taken from cache, then nothing to look in the main bucket. Can stop.
					break
				}
				cacheK, cacheV = nil, nil
				continue
			}

			k, v = c.Seek(next)
			cacheK, cacheV = cache.Seek(next)
		}
		return nil
	})
	return err
}

func minInt(i1, i2 int) int {
	return int(math.Min(float64(i1), float64(i2)))
}<|MERGE_RESOLUTION|>--- conflicted
+++ resolved
@@ -319,11 +319,7 @@
 }
 
 // MultiWalk2 - looks similar to db.MultiWalk but works with hardcoded 2-nd bucket IntermediateTrieHashBucket
-<<<<<<< HEAD
-func (tr *ResolverStatefulCached) MultiWalk2(db *bolt.DB, blockNr uint64, bucket []byte, startkeys [][]byte, fixedbits []uint, walker func(keyIdx int, blockNr uint64, k []byte, v []byte, fromCache bool) error, isAccount bool) error {
-=======
-func (tr *ResolverStatefulCached) MultiWalk2(db *bolt.DB, blockNr uint64, bucket []byte, startkeys [][]byte, fixedbits []uint, walker func(keyIdx int, blockNr uint64, k []byte, v []byte, fromCache bool, accRoot []byte) error) error {
->>>>>>> 59f997a6
+func (tr *ResolverStatefulCached) MultiWalk2(db *bolt.DB, blockNr uint64, bucket []byte, startkeys [][]byte, fixedbits []uint, walker func(keyIdx int, blockNr uint64, k []byte, v []byte, fromCache bool, accRoot []byte) error, isAccount bool) error {
 	if len(startkeys) == 0 {
 		return nil
 	}
@@ -441,7 +437,7 @@
 			keyAsNibbles.Reset()
 			DecompressNibbles(minKey, &keyAsNibbles.B)
 			if !fromCache {
-				if isAccountBucket {
+				if isAccount {
 					accRootKey, accRoot = accRoots.SeekTo(k)
 					if accRoot == nil || !bytes.Equal(k, accRootKey) {
 						return fmt.Errorf("acc root not found for %x", k)
