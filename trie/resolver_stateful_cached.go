package trie

import (
	"bytes"
	"errors"
	"fmt"
	"math"
	"runtime/debug"
	"strings"
	"time"

	"github.com/ledgerwatch/bolt"
	"github.com/ledgerwatch/turbo-geth/common"
	"github.com/ledgerwatch/turbo-geth/common/dbutils"
	"github.com/ledgerwatch/turbo-geth/common/pool"
	"github.com/ledgerwatch/turbo-geth/ethdb"
	"github.com/ledgerwatch/turbo-geth/metrics"
	"github.com/ledgerwatch/turbo-geth/trie/rlphacks"
)

var (
	trieResolveIHTimer = metrics.NewRegisteredTimer("trie/resolve/ih", nil)
)

type ResolverStatefulCached struct {
	*ResolverStateful
	fromCache bool
	hashData  GenStructStepHashData
	trace     bool
}

func NewResolverStatefulCached(topLevels int, requests []*ResolveRequest, hookFunction hookFunction) *ResolverStatefulCached {
	return &ResolverStatefulCached{
		ResolverStateful: NewResolverStateful(topLevels, requests, hookFunction),
	}
}

// nextSubtree does []byte++. Returns false if overflow.
func nextSubtree(in []byte) ([]byte, bool) {
	r := make([]byte, len(in))
	copy(r, in)
	for i := len(r) - 1; i >= 0; i-- {
		if r[i] != 255 {
			r[i]++
			return r, true
		}

		r[i] = 0
	}
	return nil, false
}

// PrepareResolveParams prepares information for the MultiWalk
// Changes compare to ResolverStateful:
//   - key can have 0 length - to be able walk by cache bucket
func (tr *ResolverStatefulCached) PrepareResolveParams() ([][]byte, []uint) {
	// Remove requests strictly contained in the preceding ones
	startkeys := [][]byte{}
	fixedbits := []uint{}
	tr.rss = tr.rss[:0]
	if len(tr.requests) == 0 {
		return startkeys, fixedbits
	}
	var prevReq *ResolveRequest
	for i, req := range tr.requests {
		if prevReq == nil ||
			!bytes.Equal(req.contract, prevReq.contract) ||
			!bytes.Equal(req.resolveHex[:req.resolvePos], prevReq.resolveHex[:prevReq.resolvePos]) {

			tr.reqIndices = append(tr.reqIndices, i)
			pLen := len(req.contract)
			key := make([]byte, pLen+len(req.resolveHex[:req.resolvePos]))
			copy(key[:], req.contract)
			decodeNibbles(req.resolveHex[:req.resolvePos], key[pLen:])
			startkeys = append(startkeys, key)
			req.extResolvePos = req.resolvePos + 2*pLen
			fixedbits = append(fixedbits, uint(4*req.extResolvePos))
			prevReq = req
			var minLength int
			if req.resolvePos >= tr.topLevels {
				minLength = 0
			} else {
				minLength = tr.topLevels - req.resolvePos
			}
			rs := NewResolveSet(minLength)
			tr.rss = append(tr.rss, rs)
			rs.AddHex(req.resolveHex[req.resolvePos:])
		} else {
			rs := tr.rss[len(tr.rss)-1]
			rs.AddHex(req.resolveHex[req.resolvePos:])
		}
	}
	tr.currentReq = tr.requests[tr.reqIndices[0]]
	tr.currentRs = tr.rss[0]
	return startkeys, fixedbits
}

func (tr *ResolverStatefulCached) finaliseRoot() error {
	tr.curr.Reset()
	tr.curr.Write(tr.succ.Bytes())
	tr.succ.Reset()
	if tr.curr.Len() > 0 {
		var err error
		var data GenStructStepData
		if tr.fromCache {
			tr.hashData.Hash = common.BytesToHash(tr.value.Bytes())
			data = &tr.hashData
		} else if tr.fieldSet == 0 {
			tr.leafData.Value = rlphacks.RlpSerializableBytes(tr.value.Bytes())
			data = &tr.leafData
		} else {
			tr.accData.FieldSet = tr.fieldSet
			tr.accData.StorageSize = tr.a.StorageSize
			tr.accData.Balance.Set(&tr.a.Balance)
			tr.accData.Nonce = tr.a.Nonce
			tr.accData.Incarnation = tr.a.Incarnation
			data = &tr.accData
		}
		tr.groups, err = GenStructStep(tr.currentRs.HashOnly, tr.curr.Bytes(), tr.succ.Bytes(), tr.hb, data, tr.groups, false)
		if err != nil {
			return err
		}
	}
	if tr.hb.hasRoot() {
		hbRoot := tr.hb.root()
		hbHash := tr.hb.rootHash()
		return tr.hookFunction(tr.currentReq, hbRoot, hbHash)
	}
	return nil
}

// keyIsBefore - kind of bytes.Compare, but nil is the last key. And return
func keyIsBefore(k1, k2 []byte) (bool, []byte) {
	if k1 == nil {
		return false, k2
	}

	if k2 == nil {
		return true, k1
	}

	switch bytes.Compare(k1, k2) {
	case -1, 0:
		return true, k1
	default:
		return false, k2
	}
}

func (tr *ResolverStatefulCached) RebuildTrie(
	db ethdb.Database,
	blockNr uint64,
	accounts bool,
	historical bool,
	trace bool) error {
	defer trieResolveIHTimer.UpdateSince(time.Now())

	startkeys, fixedbits := tr.PrepareResolveParams()
	if db == nil {
		var b strings.Builder
		fmt.Fprintf(&b, "ResolveWithDb(db=nil), accounts: %t\n", accounts)
		for i, sk := range startkeys {
			fmt.Fprintf(&b, "sk %x, bits: %d\n", sk, fixedbits[i])
		}
		return fmt.Errorf("unexpected resolution: %s at %s", b.String(), debug.Stack())
	}
<<<<<<< HEAD
	trace = blockNr == 672257
=======
	//trace = true
>>>>>>> 6e3e8db3
	if trace {
		fmt.Printf("RebuildTrie %d\n", len(startkeys))
		for _, startkey := range startkeys {
			fmt.Printf("%x\n", startkey)
		}
	}
	tr.trace = trace

	var boltDb *bolt.DB
	if hasBolt, ok := db.(ethdb.HasKV); ok {
		boltDb = hasBolt.KV()
	}

	if boltDb == nil {
		return fmt.Errorf("only Bolt supported yet, given: %T", db)
	}

	//if blockNr > TraceFromBlock {
	//	for _, req := range tr.requests {
	//		fmt.Printf("req.resolvePos: %d, req.extResolvePos: %d, len(req.resolveHex): %d, len(req.contract): %d\n", req.resolvePos, req.extResolvePos, len(req.resolveHex), len(req.contract))
	//		fmt.Printf("req.contract: %x, req.resolveHex: %x\n", req.contract, req.resolveHex)
	//	}
	//	fmt.Printf("fixedbits: %d\n", fixedbits)
	//	fmt.Printf("startkey: %x\n", startkeys)
	//}

	var err error
	if accounts {
		if historical {
			return errors.New("historical resolver not supported yet")
		}
		err = tr.MultiWalk2(boltDb, blockNr, dbutils.AccountsBucket, startkeys, fixedbits, tr.WalkerAccounts)
	} else {
		if historical {
			return errors.New("historical resolver not supported yet")
		}
		err = tr.MultiWalk2(boltDb, blockNr, dbutils.StorageBucket, startkeys, fixedbits, tr.WalkerStorage)

	}
	if err != nil {
		return err
	}

	if err = tr.finaliseRoot(); err != nil {
		fmt.Println("Err in finalize root, writing down resolve params")
		for _, req := range tr.requests {
			fmt.Printf("req.resolveHash: %s\n", req.resolveHash)
			fmt.Printf("req.resolvePos: %d, req.extResolvePos: %d, len(req.resolveHex): %d, len(req.contract): %d\n", req.resolvePos, req.extResolvePos, len(req.resolveHex), len(req.contract))
			fmt.Printf("req.contract: %x, req.resolveHex: %x\n", req.contract, req.resolveHex)
		}
		fmt.Printf("fixedbits: %d\n", fixedbits)
		fmt.Printf("startkey: %x\n", startkeys)
		return fmt.Errorf("error in finaliseRoot, for block %d: %w", blockNr, err)
	}
	return nil
}

func (tr *ResolverStatefulCached) WalkerAccounts(keyIdx int, blockNr uint64, k []byte, v []byte, fromCache bool) error {
	return tr.Walker(true, blockNr, fromCache, keyIdx, k, v)
}

func (tr *ResolverStatefulCached) WalkerStorage(keyIdx int, blockNr uint64, k []byte, v []byte, fromCache bool) error {
	return tr.Walker(false, blockNr, fromCache, keyIdx, k, v)
}

// Walker - k, v - shouldn't be reused in the caller's code
func (tr *ResolverStatefulCached) Walker(isAccount bool, blockNr uint64, fromCache bool, keyIdx int, kAsNibbles []byte, v []byte) error {
	if tr.trace && fromCache {
		fmt.Printf("Walker Cached: blockNr: %t, %d, keyIdx: %d key:%x  value:%x, fromCache: %v\n", isAccount, blockNr, keyIdx, kAsNibbles, v, fromCache)
	}

	if keyIdx != tr.keyIdx {
		if err := tr.finaliseRoot(); err != nil {
			return err
		}
		tr.hb.Reset()
		tr.groups = nil
		tr.keyIdx = keyIdx
		tr.currentReq = tr.requests[tr.reqIndices[keyIdx]]
		tr.currentRs = tr.rss[keyIdx]
		tr.curr.Reset()
	}
	if len(v) > 0 {
		tr.curr.Reset()
		tr.curr.Write(tr.succ.Bytes())
		tr.succ.Reset()
		skip := tr.currentReq.extResolvePos // how many first nibbles to skip
		tr.succ.Write(kAsNibbles[skip:])

		if !fromCache {
			tr.succ.WriteByte(16)
		}

		if tr.curr.Len() > 0 {
			var err error
			var data GenStructStepData
			if tr.fromCache {
				tr.hashData.Hash = common.BytesToHash(tr.value.Bytes())
				data = &tr.hashData
			} else if tr.fieldSet == 0 {
				tr.leafData.Value = rlphacks.RlpSerializableBytes(tr.value.Bytes())
				data = &tr.leafData
			} else {
				tr.accData.FieldSet = tr.fieldSet
				tr.accData.StorageSize = tr.a.StorageSize
				tr.accData.Balance.Set(&tr.a.Balance)
				tr.accData.Nonce = tr.a.Nonce
				tr.accData.Incarnation = tr.a.Incarnation
				data = &tr.accData
			}
			tr.groups, err = GenStructStep(tr.currentRs.HashOnly, tr.curr.Bytes(), tr.succ.Bytes(), tr.hb, data, tr.groups, false)
			if err != nil {
				return err
			}
		}
		// Remember the current key and value
		tr.fromCache = fromCache
		if fromCache {
			tr.value.Reset()
			tr.value.Write(v)
			return nil
		}

		if isAccount {
			if err := tr.a.DecodeForStorage(v); err != nil {
				return fmt.Errorf("fail DecodeForStorage: %w", err)
			}
			if tr.a.IsEmptyCodeHash() && tr.a.IsEmptyRoot() {
				tr.fieldSet = AccountFieldSetNotContract
			} else {
				if tr.a.HasStorageSize {
					tr.fieldSet = AccountFieldSetContractWithSize
				} else {
					tr.fieldSet = AccountFieldSetContract
				}
				// the first item ends up deepest on the stack, the seccond item - on the top
				if err := tr.hb.hash(tr.a.CodeHash[:]); err != nil {
					return err
				}
				if err := tr.hb.hash(tr.a.Root[:]); err != nil {
					return err
				}
			}
		} else {
			tr.value.Reset()
			tr.value.Write(v)
			tr.fieldSet = AccountFieldSetNotAccount
		}
	}
	return nil
}

// MultiWalk2 - looks similar to db.MultiWalk but works with hardcoded 2-nd bucket IntermediateTrieHashBucket
func (tr *ResolverStatefulCached) MultiWalk2(db *bolt.DB, blockNr uint64, bucket []byte, startkeys [][]byte, fixedbits []uint, walker func(keyIdx int, blockNr uint64, k []byte, v []byte, fromCache bool) error) error {
	if len(startkeys) == 0 {
		return nil
	}
	isAccountBucket := bytes.Equal(bucket, dbutils.AccountsBucket)
	maxAccountKeyLen := common.HashLength - 1

	keyAsNibbles := pool.GetBuffer(256)
	defer pool.PutBuffer(keyAsNibbles)

	rangeIdx := 0 // What is the current range we are extracting
	fixedbytes, mask := ethdb.Bytesmask(fixedbits[rangeIdx])
	startkey := startkeys[rangeIdx]

	err := db.View(func(tx *bolt.Tx) error {
		cache := tx.Bucket(dbutils.IntermediateTrieHashBucket).Cursor()
		c := tx.Bucket(bucket).Cursor()

		k, v := c.Seek(startkey)
		cacheK, cacheV := cache.Seek(startkey)

		var minKey []byte
		var fromCache bool
		for k != nil || cacheK != nil {
			if tr.trace {
				fmt.Printf("For loop: %x, %x\n", cacheK, k)
			}

			// for Address bucket, skip cache keys longer than 31 bytes
			if isAccountBucket {
				for len(cacheK) > maxAccountKeyLen {
					cacheK, cacheV = cache.Next()
				}
			}

			fromCache, minKey = keyIsBefore(cacheK, k)
			if fixedbytes > 0 {
				// Adjust rangeIdx if needed
				cmp := int(-1)
				for cmp != 0 {
					startKeyIndex := fixedbytes - 1
					minKeyIndex := minInt(len(minKey), fixedbytes-1)
					startKeyIndexIsBigger := startKeyIndex > minKeyIndex
					cmp = bytes.Compare(minKey[:minKeyIndex], startkey[:startKeyIndex])
					if tr.trace {
						fmt.Printf("cmp3 %x %x [%x] (%d), %d %d\n", minKey[:minKeyIndex], startkey[:startKeyIndex], startkey, cmp, startKeyIndex, len(startkey))
					}

					if cmp == 0 && minKeyIndex == len(minKey) { // minKey has no more bytes to compare, then it's less than startKey
						if startKeyIndexIsBigger {
							cmp = -1
						}
					} else if cmp == 0 {
						if tr.trace {
							fmt.Printf("cmp5: [%x] %x %x %b, %d %d\n", minKey, minKey[minKeyIndex], startkey[startKeyIndex], mask, minKeyIndex, startKeyIndex)
						}
						k1 := minKey[minKeyIndex] & mask
						k2 := startkey[startKeyIndex] & mask
						if k1 < k2 {
							cmp = -1
						} else if k1 > k2 {
							cmp = 1
						}
					}

					if cmp < 0 {
						k, v = c.SeekTo(startkey)
						cacheK, cacheV = cache.SeekTo(startkey)
						if tr.trace {
							fmt.Printf("c.SeekTo(%x) = %x\n", startkey, k)
							fmt.Printf("[fromCache = %t], cache.SeekTo(%x) = %x\n", fromCache, startkey, cacheK)
							fmt.Printf("[request = %s]\n", tr.requests[tr.reqIndices[rangeIdx]])
						}
						// for Address bucket, skip cache keys longer than 31 bytes
						if isAccountBucket && len(cacheK) > maxAccountKeyLen {
							for len(cacheK) > maxAccountKeyLen {
								cacheK, cacheV = cache.Next()
							}
						}
						if k == nil && cacheK == nil {
							return nil
						}

						fromCache, minKey = keyIsBefore(cacheK, k)
						if tr.trace {
							//fmt.Printf("fromCache, minKey = %t, %x\n", fromCache, minKey)
						}
					} else if cmp > 0 {
						rangeIdx++
						if rangeIdx == len(startkeys) {
							return nil
						}
						fixedbytes, mask = ethdb.Bytesmask(fixedbits[rangeIdx])
						startkey = startkeys[rangeIdx]
					}
				}
			}

			keyAsNibbles.Reset()
			DecompressNibbles(minKey, &keyAsNibbles.B)

			if !fromCache {
<<<<<<< HEAD
				if len(v) > 0 {
					if err := walker(rangeIdx, blockNr, keyAsNibbles.B, v, false); err != nil {
						return err
					}
=======
				if err := walker(rangeIdx, blockNr, keyAsNibbles.B, v, false); err != nil {
					return err
>>>>>>> 6e3e8db3
				}
				k, v = c.Next()
				continue
			}

			// cache part
			canUseCache := false

			currentReq := tr.requests[tr.reqIndices[rangeIdx]]
			currentRs := tr.rss[rangeIdx]

			if len(keyAsNibbles.B) < currentReq.extResolvePos {
				cacheK, cacheV = cache.Next() // go to children, not to sibling
				continue
			}

			canUseCache = currentRs.HashOnly(keyAsNibbles.B[currentReq.extResolvePos:])
			if !canUseCache { // can't use cache as is, need go to children
				cacheK, cacheV = cache.Next() // go to children, not to sibling
				continue
			}

			if err := walker(rangeIdx, blockNr, keyAsNibbles.B, cacheV, fromCache); err != nil {
				return fmt.Errorf("waker err: %w", err)
			}

			// skip subtree
			next, ok := nextSubtree(cacheK)
			if !ok { // no siblings left
				if canUseCache { // last sub-tree was taken from cache, then nothing to look in the main bucket. Can stop.
					break
				}
				cacheK, cacheV = nil, nil
				continue
			}

			k, v = c.Seek(next)
			cacheK, cacheV = cache.Seek(next)
		}
		return nil
	})
	return err
}

func minInt(i1, i2 int) int {
	return int(math.Min(float64(i1), float64(i2)))
}<|MERGE_RESOLUTION|>--- conflicted
+++ resolved
@@ -164,11 +164,6 @@
 		}
 		return fmt.Errorf("unexpected resolution: %s at %s", b.String(), debug.Stack())
 	}
-<<<<<<< HEAD
-	trace = blockNr == 672257
-=======
-	//trace = true
->>>>>>> 6e3e8db3
 	if trace {
 		fmt.Printf("RebuildTrie %d\n", len(startkeys))
 		for _, startkey := range startkeys {
@@ -424,15 +419,8 @@
 			DecompressNibbles(minKey, &keyAsNibbles.B)
 
 			if !fromCache {
-<<<<<<< HEAD
-				if len(v) > 0 {
-					if err := walker(rangeIdx, blockNr, keyAsNibbles.B, v, false); err != nil {
-						return err
-					}
-=======
 				if err := walker(rangeIdx, blockNr, keyAsNibbles.B, v, false); err != nil {
 					return err
->>>>>>> 6e3e8db3
 				}
 				k, v = c.Next()
 				continue
