// Copyright 2014 The go-ethereum Authors
// This file is part of the go-ethereum library.
//
// The go-ethereum library is free software: you can redistribute it and/or modify
// it under the terms of the GNU Lesser General Public License as published by
// the Free Software Foundation, either version 3 of the License, or
// (at your option) any later version.
//
// The go-ethereum library is distributed in the hope that it will be useful,
// but WITHOUT ANY WARRANTY; without even the implied warranty of
// MERCHANTABILITY or FITNESS FOR A PARTICULAR PURPOSE. See the
// GNU Lesser General Public License for more details.
//
// You should have received a copy of the GNU Lesser General Public License
// along with the go-ethereum library. If not, see <http://www.gnu.org/licenses/>.

package trie

import (
	"bytes"
	"encoding/binary"
	"fmt"
	"io/ioutil"
	"math/big"
	"math/rand"
	"os"
	"reflect"
	"testing"
	"testing/quick"

	"github.com/davecgh/go-spew/spew"
	"github.com/ledgerwatch/turbo-geth/common"
	"github.com/ledgerwatch/turbo-geth/crypto"
	"github.com/ledgerwatch/turbo-geth/ethdb"
	"github.com/ledgerwatch/turbo-geth/rlp"
)

func init() {
	spew.Config.Indent = "    "
	spew.Config.DisableMethods = false
}

// Used for testing
func newEmpty() *Trie {
	trie := New(common.Hash{})
	return trie
}

func TestEmptyTrie(t *testing.T) {
	var trie Trie
	res := trie.Hash()
	exp := EmptyRoot
	if res != common.Hash(exp) {
		t.Errorf("expected %x got %x", exp, res)
	}
}

func testInsert(t *testing.T) {
	trie := newEmpty()

	updateString(trie, "doe", "reindeer")
	updateString(trie, "dog", "puppy")
	updateString(trie, "dogglesworth", "cat")

	fmt.Printf("\n\n%s\n\n", trie.root.fstring(""))
	exp := common.HexToHash("8aad789dff2f538bca5d8ea56e8abe10f4c7ba3a5dea95fea4cd6e7c3a1168d3")
	root := trie.Hash()
	if root != exp {
		t.Errorf("exp %x got %x", exp, root)
	}

	trie = newEmpty()
	updateString(trie, "A", "aaaaaaaaaaaaaaaaaaaaaaaaaaaaaaaaaaaaaaaaaaaaaaaaaa")

	exp = common.HexToHash("d23786fb4a010da3ce639d66d5e904a11dbc02746d1ce25029e53290cabf28ab")
	root = trie.Hash()
	if root != exp {
		t.Errorf("exp %x got %x", exp, root)
	}
}

func TestGet(t *testing.T) {
	trie := newEmpty()
	updateString(trie, "doe", "reindeer")
	updateString(trie, "dog", "puppy")
	updateString(trie, "dogglesworth", "cat")

	for i := 0; i < 2; i++ {
		res := getString(trie, "dog")
		if !bytes.Equal(res, []byte("puppy")) {
			t.Errorf("expected puppy got %x", res)
		}

		unknown := getString(trie, "unknown")
		if unknown != nil {
			t.Errorf("expected nil got %x", unknown)
		}

		if i == 1 {
			return
		}
	}
}

<<<<<<< HEAD
=======
func TestGetAccount(t *testing.T) {
	acc1 := accounts.Account{
		Nonce:       1,
		Incarnation: 1,
		Balance:     *big.NewInt(100),
	}
	acc2 := accounts.Account{
		Nonce:       2,
		Incarnation: 2,
		Balance:     *big.NewInt(200),
		Root:        common.BytesToHash([]byte("0x1")),
		CodeHash:    common.BytesToHash([]byte("0x01")),
	}
	trie := newEmpty()
	key1 := []byte("acc1")
	key2 := []byte("acc2")
	key3 := []byte("unknown_acc")
	trie.UpdateAccount(key1, &acc1, 0)
	trie.UpdateAccount(key2, &acc2, 0)

	accRes1, _ := trie.GetAccount(key1, 0)
	if !acc1.Equals(accRes1) {
		t.Fatalf("not equal %x: %v vs %v", key1, acc1, accRes1)
	}
	accRes2, _ := trie.GetAccount(key2, 0)
	if !acc2.Equals(accRes2) {
		t.Fatalf("not equal %x: %v vs %v", key2, acc2, accRes2)
	}
	accRes3, ok := trie.GetAccount(key3, 0)
	if !ok {
		t.Fatal("Should be true", key3, accRes3)
	}
}

>>>>>>> 1068d6f3
func testDelete(t *testing.T) {
	trie := newEmpty()
	vals := []struct{ k, v string }{
		{"do", "verb"},
		{"ether", "wookiedoo"},
		{"horse", "stallion"},
		{"shaman", "horse"},
		{"doge", "coin"},
		{"ether", ""},
		{"dog", "puppy"},
		{"shaman", ""},
	}
	for _, val := range vals {
		if val.v != "" {
			updateString(trie, val.k, val.v)
		} else {
			deleteString(trie, val.k)
		}
	}

	hash := trie.Hash()
	exp := common.HexToHash("5991bb8c6514148a29db676a14ac506cd2cd5775ace63c30a4fe457715e9ac84")
	if hash != exp {
		t.Errorf("expected %x got %x", exp, hash)
	}
}

func testEmptyValues(t *testing.T) {
	trie := newEmpty()

	vals := []struct{ k, v string }{
		{"do", "verb"},
		{"ether", "wookiedoo"},
		{"horse", "stallion"},
		{"shaman", "horse"},
		{"doge", "coin"},
		{"ether", ""},
		{"dog", "puppy"},
		{"shaman", ""},
	}
	for _, val := range vals {
		updateString(trie, val.k, val.v)
	}

	hash := trie.Hash()
	exp := common.HexToHash("5991bb8c6514148a29db676a14ac506cd2cd5775ace63c30a4fe457715e9ac84")
	if hash != exp {
		t.Errorf("expected %x got %x", exp, hash)
	}
}

func testReplication(t *testing.T) {
	trie := newEmpty()
	vals := []struct{ k, v string }{
		{"do", "verb"},
		{"ether", "wookiedoo"},
		{"horse", "stallion"},
		{"shaman", "horse"},
		{"doge", "coin"},
		{"dog", "puppy"},
		{"somethingveryoddindeedthis is", "myothernodedata"},
	}
	for _, val := range vals {
		updateString(trie, val.k, val.v)
	}
	exp := trie.Hash()

	// create a new trie on top of the database and check that lookups work.
	trie2 := New(exp)
	for _, kv := range vals {
		if string(getString(trie2, kv.k)) != kv.v {
			t.Errorf("trie2 doesn't have %q => %q", kv.k, kv.v)
		}
	}
	hash := trie2.Hash()
	if hash != exp {
		t.Errorf("root failure. expected %x got %x", exp, hash)
	}

	// perform some insertions on the new trie.
	vals2 := []struct{ k, v string }{
		{"do", "verb"},
		{"ether", "wookiedoo"},
		{"horse", "stallion"},
		// {"shaman", "horse"},
		// {"doge", "coin"},
		// {"ether", ""},
		// {"dog", "puppy"},
		// {"somethingveryoddindeedthis is", "myothernodedata"},
		// {"shaman", ""},
	}
	for _, val := range vals2 {
		updateString(trie2, val.k, val.v)
	}
	if hash := trie2.Hash(); hash != exp {
		t.Errorf("root failure. expected %x got %x", exp, hash)
	}
}

func TestLargeValue(t *testing.T) {
	trie := newEmpty()
	trie.Update([]byte("key1"), []byte{99, 99, 99, 99}, 0)
	trie.Update([]byte("key2"), bytes.Repeat([]byte{1}, 32), 0)
	trie.Hash()
}

type countingDB struct {
	ethdb.Database
	gets map[string]int
}

func (db *countingDB) Get(bucket []byte, key []byte) ([]byte, error) {
	db.gets[string(key)]++
	return db.Database.Get(bucket, key)
}

// randTest performs random trie operations.
// Instances of this test are created by Generate.
type randTest []randTestStep

type randTestStep struct {
	op    int
	key   []byte // for opUpdate, opDelete, opGet
	value []byte // for opUpdate
	err   error  // for debugging
}

const (
	opUpdate = iota
	opDelete
	opGet
	opCommit
	opHash
	opReset
	opItercheckhash
	opCheckCacheInvariant
	opMax // boundary value, not an actual op
)

func (randTest) Generate(r *rand.Rand, size int) reflect.Value {
	var allKeys [][]byte
	genKey := func() []byte {
		if len(allKeys) < 2 || r.Intn(100) < 10 {
			// new key
			key := make([]byte, r.Intn(50))
			r.Read(key)
			allKeys = append(allKeys, key)
			return key
		}
		// use existing key
		return allKeys[r.Intn(len(allKeys))]
	}

	var steps randTest
	for i := 0; i < size; i++ {
		step := randTestStep{op: r.Intn(opMax)}
		switch step.op {
		case opUpdate:
			step.key = genKey()
			step.value = make([]byte, 8)
			binary.BigEndian.PutUint64(step.value, uint64(i))
		case opGet, opDelete:
			step.key = genKey()
		}
		steps = append(steps, step)
	}
	return reflect.ValueOf(steps)
}

func runRandTest(rt randTest) bool {
	tr := New(common.Hash{})
	values := make(map[string]string) // tracks content of the trie

	for i, step := range rt {
		switch step.op {
		case opUpdate:
			tr.Update(step.key, step.value, 0)
			values[string(step.key)] = string(step.value)
		case opDelete:
			tr.Delete(step.key, 0)
			delete(values, string(step.key))
		case opGet:
			v, _ := tr.Get(step.key, 0)
			want := values[string(step.key)]
			if string(v) != want {
				rt[i].err = fmt.Errorf("mismatch for key 0x%x, got 0x%x want 0x%x", step.key, v, want)
			}
		case opCommit:
		case opHash:
			tr.Hash()
		case opReset:
			hash := tr.Hash()
			newtr := New(hash)
			tr = newtr
		case opCheckCacheInvariant:
		}
		// Abort the test on error.
		if rt[i].err != nil {
			return false
		}
	}
	return true
}

func testRandom(t *testing.T) {
	if err := quick.Check(runRandTest, nil); err != nil {
		if cerr, ok := err.(*quick.CheckError); ok {
			t.Fatalf("random test iteration %d failed: %s", cerr.Count, spew.Sdump(cerr.In))
		}
		t.Fatal(err)
	}
}

func BenchmarkGet(b *testing.B)      { benchGet(b, false) }
func BenchmarkGetDB(b *testing.B)    { benchGet(b, true) }
func BenchmarkUpdateBE(b *testing.B) { benchUpdate(b, binary.BigEndian) }
func BenchmarkUpdateLE(b *testing.B) { benchUpdate(b, binary.LittleEndian) }

const benchElemCount = 20000

func benchGet(b *testing.B, commit bool) {
	trie := new(Trie)
	var tmpdb ethdb.Database
	if commit {
		_, tmpdb = tempDB()
		trie = New(common.Hash{})
	}
	k := make([]byte, 32)
	for i := 0; i < benchElemCount; i++ {
		binary.LittleEndian.PutUint64(k, uint64(i))
		trie.Update(k, k, 0)
	}
	binary.LittleEndian.PutUint64(k, benchElemCount/2)

	b.ResetTimer()
	for i := 0; i < b.N; i++ {
		trie.Get(k, 0)
	}
	b.StopTimer()

	if commit {
		ldb := tmpdb.(*ethdb.BoltDatabase)
		ldb.Close()
		os.RemoveAll(ldb.Path())
	}
}

func benchUpdate(b *testing.B, e binary.ByteOrder) *Trie {
	trie := newEmpty()
	k := make([]byte, 32)
	for i := 0; i < b.N; i++ {
		e.PutUint64(k, uint64(i))
		trie.Update(k, k, 0)
	}
	return trie
}

// Benchmarks the trie hashing. Since the trie caches the result of any operation,
// we cannot use b.N as the number of hashing rouns, since all rounds apart from
// the first one will be NOOP. As such, we'll use b.N as the number of account to
// insert into the trie before measuring the hashing.
func BenchmarkHash(b *testing.B) {
	// Make the random benchmark deterministic
	random := rand.New(rand.NewSource(0))

	// Create a realistic account trie to hash
	addresses := make([][20]byte, b.N)
	for i := 0; i < len(addresses); i++ {
		for j := 0; j < len(addresses[i]); j++ {
			addresses[i][j] = byte(random.Intn(256))
		}
	}
	accounts := make([][]byte, len(addresses))
	for i := 0; i < len(accounts); i++ {
		var (
			nonce   = uint64(random.Int63())
			balance = new(big.Int).Rand(random, new(big.Int).Exp(common.Big2, common.Big256, nil))
			root    = EmptyRoot
			code    = crypto.Keccak256(nil)
		)
		accounts[i], _ = rlp.EncodeToBytes([]interface{}{nonce, balance, root, code})
	}
	// Insert the accounts into the trie and hash it
	trie := newEmpty()
	for i := 0; i < len(addresses); i++ {
		trie.Update(crypto.Keccak256(addresses[i][:]), accounts[i], 0)
	}
	b.ResetTimer()
	b.ReportAllocs()
	trie.Hash()
}

func tempDB() (string, ethdb.Database) {
	dir, err := ioutil.TempDir("", "trie-bench")
	if err != nil {
		panic(fmt.Sprintf("can't create temporary directory: %v", err))
	}
	diskdb, err := ethdb.NewBoltDatabase(dir)
	if err != nil {
		panic(fmt.Sprintf("can't create temporary database: %v", err))
	}
	return dir, diskdb
}

func getString(trie *Trie, k string) []byte {
	v, _ := trie.Get([]byte(k), 0)
	return v
}

func updateString(trie *Trie, k, v string) {
	trie.Update([]byte(k), []byte(v), 0)
}

func deleteString(trie *Trie, k string) {
	trie.Delete([]byte(k), 0)
}

func TestDeepHash(t *testing.T) {
	prefix := "prefix"
	var testdata = [][]struct {
		key   string
		value string
	}{
		{{"key1", "value1"}},
		{{"key1", "value1"}, {"key2", "value2"}},
		{{"key1", "value1"}, {"key2", "value2"}, {"key3", "value3"}},
		{{"key1", "value1"}, {"key2", "value2"}, {"\xffek3", "value3"}},
	}
	for i, keyVals := range testdata {
		fmt.Println("Test", i)
		trie := New(common.Hash{})
		for _, keyVal := range keyVals {
			trie.Update([]byte(keyVal.key), []byte(keyVal.value), 0)
		}
		trie.PrintTrie()
		hash1 := trie.Hash()
		prefixTrie := New(common.Hash{})
		for _, keyVal := range keyVals {
			// Add a prefix to every key
			prefixTrie.Update([]byte(prefix+keyVal.key), []byte(keyVal.value), 0)
		}
		fmt.Println("prefix trie")
		prefixTrie.PrintTrie()
		got2, hash2 := prefixTrie.DeepHash([]byte(prefix))
		if !got2 {
			t.Errorf("Expected DeepHash returning true, got false, testcase %d", i)
		}
		if hash1 != hash2 {
			t.Errorf("DeepHash mistmatch: %x, expected %x, testcase %d", hash2, hash1, i)
		}
	}
}<|MERGE_RESOLUTION|>--- conflicted
+++ resolved
@@ -102,43 +102,6 @@
 	}
 }
 
-<<<<<<< HEAD
-=======
-func TestGetAccount(t *testing.T) {
-	acc1 := accounts.Account{
-		Nonce:       1,
-		Incarnation: 1,
-		Balance:     *big.NewInt(100),
-	}
-	acc2 := accounts.Account{
-		Nonce:       2,
-		Incarnation: 2,
-		Balance:     *big.NewInt(200),
-		Root:        common.BytesToHash([]byte("0x1")),
-		CodeHash:    common.BytesToHash([]byte("0x01")),
-	}
-	trie := newEmpty()
-	key1 := []byte("acc1")
-	key2 := []byte("acc2")
-	key3 := []byte("unknown_acc")
-	trie.UpdateAccount(key1, &acc1, 0)
-	trie.UpdateAccount(key2, &acc2, 0)
-
-	accRes1, _ := trie.GetAccount(key1, 0)
-	if !acc1.Equals(accRes1) {
-		t.Fatalf("not equal %x: %v vs %v", key1, acc1, accRes1)
-	}
-	accRes2, _ := trie.GetAccount(key2, 0)
-	if !acc2.Equals(accRes2) {
-		t.Fatalf("not equal %x: %v vs %v", key2, acc2, accRes2)
-	}
-	accRes3, ok := trie.GetAccount(key3, 0)
-	if !ok {
-		t.Fatal("Should be true", key3, accRes3)
-	}
-}
-
->>>>>>> 1068d6f3
 func testDelete(t *testing.T) {
 	trie := newEmpty()
 	vals := []struct{ k, v string }{
