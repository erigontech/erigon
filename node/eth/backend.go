// Copyright 2014 The go-ethereum Authors
// (original work)
// Copyright 2024 The Erigon Authors
// (modifications)
// This file is part of Erigon.
//
// Erigon is free software: you can redistribute it and/or modify
// it under the terms of the GNU Lesser General Public License as published by
// the Free Software Foundation, either version 3 of the License, or
// (at your option) any later version.
//
// Erigon is distributed in the hope that it will be useful,
// but WITHOUT ANY WARRANTY; without even the implied warranty of
// MERCHANTABILITY or FITNESS FOR A PARTICULAR PURPOSE. See the
// GNU Lesser General Public License for more details.
//
// You should have received a copy of the GNU Lesser General Public License
// along with Erigon. If not, see <http://www.gnu.org/licenses/>.

// Package eth implements the Ethereum protocol.
package eth

import (
	"context"
	"errors"
	"fmt"
	"io/fs"
	"math/big"
	"net"
	"os"
	"path/filepath"
	"slices"
	"strconv"
	"strings"
	"sync"
	"sync/atomic"
	"time"

	"github.com/erigontech/mdbx-go/mdbx"
	lru "github.com/hashicorp/golang-lru/arc/v2"
	"golang.org/x/sync/errgroup"
	"golang.org/x/sync/semaphore"
	"google.golang.org/grpc"
	"google.golang.org/grpc/credentials"
	"google.golang.org/protobuf/types/known/emptypb"

	"github.com/erigontech/erigon/cl/clparams"
	"github.com/erigontech/erigon/cl/persistence/format/snapshot_format/getters"
	executionclient "github.com/erigontech/erigon/cl/phase1/execution_client"
	"github.com/erigontech/erigon/cmd/caplin/caplin1"
	rpcdaemoncli "github.com/erigontech/erigon/cmd/rpcdaemon/cli"
	"github.com/erigontech/erigon/common"
	"github.com/erigontech/erigon/common/crypto"
	"github.com/erigontech/erigon/common/dbg"
	"github.com/erigontech/erigon/common/dir"
	"github.com/erigontech/erigon/common/disk"
	"github.com/erigontech/erigon/common/event"
	"github.com/erigontech/erigon/common/log/v3"
	"github.com/erigontech/erigon/db/consensuschain"
	"github.com/erigontech/erigon/db/datadir"
	"github.com/erigontech/erigon/db/downloader"
	"github.com/erigontech/erigon/db/downloader/downloadercfg"
	"github.com/erigontech/erigon/db/downloader/downloadergrpc"
	"github.com/erigontech/erigon/db/kv"
	"github.com/erigontech/erigon/db/kv/dbcfg"
	"github.com/erigontech/erigon/db/kv/kvcache"
	"github.com/erigontech/erigon/db/kv/kvcfg"
	"github.com/erigontech/erigon/db/kv/prune"
	"github.com/erigontech/erigon/db/kv/remotedbserver"
	"github.com/erigontech/erigon/db/kv/temporal"
	"github.com/erigontech/erigon/db/rawdb"
	"github.com/erigontech/erigon/db/rawdb/blockio"
	"github.com/erigontech/erigon/db/services"
	"github.com/erigontech/erigon/db/snapcfg"
	"github.com/erigontech/erigon/db/snapshotsync/freezeblocks"
	"github.com/erigontech/erigon/db/snaptype"
	"github.com/erigontech/erigon/db/state"
	"github.com/erigontech/erigon/db/state/execctx"
	"github.com/erigontech/erigon/db/state/statecfg"
	"github.com/erigontech/erigon/diagnostics/diaglib"
	"github.com/erigontech/erigon/diagnostics/mem"
	"github.com/erigontech/erigon/execution/builder"
	"github.com/erigontech/erigon/execution/chain"
	chainspec "github.com/erigontech/erigon/execution/chain/spec"
	"github.com/erigontech/erigon/execution/engineapi"
	"github.com/erigontech/erigon/execution/engineapi/engine_block_downloader"
	"github.com/erigontech/erigon/execution/engineapi/engine_helpers"
	"github.com/erigontech/erigon/execution/execmodule"
	"github.com/erigontech/erigon/execution/execmodule/chainreader"
	execp2p "github.com/erigontech/erigon/execution/p2p"
	"github.com/erigontech/erigon/execution/protocol/rules"
	"github.com/erigontech/erigon/execution/protocol/rules/ethash"
	"github.com/erigontech/erigon/execution/stagedsync"
	"github.com/erigontech/erigon/execution/stagedsync/stageloop"
	"github.com/erigontech/erigon/execution/stagedsync/stages"
	"github.com/erigontech/erigon/execution/state/genesiswrite"
	"github.com/erigontech/erigon/execution/tracing/tracers"
	"github.com/erigontech/erigon/execution/types"
	"github.com/erigontech/erigon/execution/types/accounts"
	"github.com/erigontech/erigon/execution/vm"
	"github.com/erigontech/erigon/node"
	"github.com/erigontech/erigon/node/direct"
	"github.com/erigontech/erigon/node/ethconfig"
	"github.com/erigontech/erigon/node/ethstats"
	"github.com/erigontech/erigon/node/gointerfaces/downloaderproto"
	"github.com/erigontech/erigon/node/gointerfaces/grpcutil"
	"github.com/erigontech/erigon/node/gointerfaces/remoteproto"
	"github.com/erigontech/erigon/node/gointerfaces/sentinelproto"
	"github.com/erigontech/erigon/node/gointerfaces/sentryproto"
	"github.com/erigontech/erigon/node/gointerfaces/txpoolproto"
	"github.com/erigontech/erigon/node/gointerfaces/typesproto"
	"github.com/erigontech/erigon/node/nodecfg"
	privateapi2 "github.com/erigontech/erigon/node/privateapi"
	"github.com/erigontech/erigon/node/rulesconfig"
	"github.com/erigontech/erigon/node/shards"
	"github.com/erigontech/erigon/node/silkworm"
	"github.com/erigontech/erigon/p2p"
	"github.com/erigontech/erigon/p2p/enode"
	"github.com/erigontech/erigon/p2p/protocols/eth"
	"github.com/erigontech/erigon/p2p/sentry"
	"github.com/erigontech/erigon/p2p/sentry/libsentry"
	"github.com/erigontech/erigon/p2p/sentry/sentry_multi_client"
	"github.com/erigontech/erigon/polygon/bor"
	"github.com/erigontech/erigon/polygon/bor/borcfg"
	"github.com/erigontech/erigon/polygon/bridge"
	"github.com/erigontech/erigon/polygon/heimdall"
	"github.com/erigontech/erigon/polygon/heimdall/poshttp"
	polygonsync "github.com/erigontech/erigon/polygon/sync"
	"github.com/erigontech/erigon/rpc"
	"github.com/erigontech/erigon/rpc/contracts"
	"github.com/erigontech/erigon/rpc/jsonrpc"
	"github.com/erigontech/erigon/rpc/rpchelper"
	"github.com/erigontech/erigon/txnprovider"
	"github.com/erigontech/erigon/txnprovider/shutter"
	"github.com/erigontech/erigon/txnprovider/txpool"
	"github.com/erigontech/erigon/txnprovider/txpool/txpoolcfg"

	_ "github.com/erigontech/erigon/polygon/chain" // Register Polygon chains
)

// Config contains the configuration options of the ETH protocol.
//
// Deprecated: use ethconfig.Config instead.
type Config = ethconfig.Config

// Ethereum implements the Ethereum full node service.
type Ethereum struct {
	config *ethconfig.Config

	// DB interfaces
	chainDB    kv.TemporalRwDB
	privateAPI *grpc.Server

	engine rules.Engine

	etherbase common.Address

	networkID uint64

	lock         sync.RWMutex // Protects the variadic fields (e.g. gas price and etherbase)
	chainConfig  *chain.Config
	apiList      []rpc.API
	genesisBlock *types.Block
	genesisHash  common.Hash

	eth1ExecutionServer *execmodule.EthereumExecutionModule

	ethBackendRPC       *privateapi2.EthBackendServer
	ethRpcClient        rpchelper.ApiBackend
	engineBackendRPC    *engineapi.EngineServer
	miningRPC           *privateapi2.MiningServer
	miningRpcClient     txpoolproto.MiningClient
	stateDiffClient     *direct.StateDiffClientDirect
	rpcFilters          *rpchelper.Filters
	rpcDaemonStateCache kvcache.Cache

	miningSealingQuit   chan struct{}
	pendingBlocks       chan *types.Block
	minedBlocks         chan *types.Block
	minedBlockObservers *event.Observers[*types.Block]

	sentryCtx      context.Context
	sentryCancel   context.CancelFunc
	sentriesClient *sentry_multi_client.MultiClient
	sentryServers  []*sentry.GrpcServer

	statusDataProvider          *sentry.StatusDataProvider
	executionP2PMessageListener *execp2p.MessageListener
	executionP2PPeerTracker     *execp2p.PeerTracker
	executionP2PPublisher       *execp2p.Publisher

	stagedSync         *stagedsync.Sync
	pipelineStagedSync *stagedsync.Sync
	syncStages         []*stagedsync.Stage
	syncUnwindOrder    stagedsync.UnwindOrder
	syncPruneOrder     stagedsync.PruneOrder

	downloaderClient downloaderproto.DownloaderClient

	notifications *shards.Notifications

	unsubscribeEthstat func()

	waitForStageLoopStop chan struct{}

	txPool                    *txpool.TxPool
	txPoolGrpcServer          txpoolproto.TxpoolServer
	txPoolRpcClient           txpoolproto.TxpoolClient
	shutterPool               *shutter.Pool
	blockBuilderNotifyNewTxns chan struct{}
	forkValidator             *engine_helpers.ForkValidator
	downloader                *downloader.Downloader

	blockSnapshots *freezeblocks.RoSnapshots
	blockReader    services.FullBlockReader
	blockWriter    *blockio.BlockWriter
	kvRPC          *remotedbserver.KvServer
	logger         log.Logger

	sentinel sentinelproto.SentinelClient

	silkworm                 *silkworm.Silkworm
	silkwormRPCDaemonService *silkworm.RpcDaemonService
	silkwormSentryService    *silkworm.SentryService

	polygonSyncService  *polygonsync.Service
	polygonDownloadSync *stagedsync.Sync
	polygonBridge       *bridge.Service
	heimdallService     *heimdall.Service
	stopNode            func() error
	bgComponentsEg      errgroup.Group
}

func splitAddrIntoHostAndPort(addr string) (host string, port int, err error) {
	idx := strings.LastIndexByte(addr, ':')
	if idx < 0 {
		return "", 0, errors.New("invalid address format")
	}
	host = addr[:idx]
	port, err = strconv.Atoi(addr[idx+1:])
	return
}

func checkAndSetCommitmentHistoryFlag(tx kv.RwTx, logger log.Logger, dirs datadir.Dirs, cfg *ethconfig.Config) error {

	isCommitmentHistoryEnabled, ok, err := rawdb.ReadDBCommitmentHistoryEnabled(tx)
	if err != nil {
		return err
	}
	if !ok {
		if !cfg.KeepExecutionProofs {
			if err := rawdb.WriteDBCommitmentHistoryEnabled(tx, cfg.KeepExecutionProofs); err != nil {
				return err
			}
			return nil
		}
		// we need to make sure we do not run from an old version so check amount of keys in kv.AccountDomain
		c, err := tx.Count(kv.TblAccountVals)
		if err != nil {
			return fmt.Errorf("failed to count keys in kv.AccountDomain: %w", err)
		}
		if c > 0 {
			return fmt.Errorf("commitment history is not enabled in the database. restart erigon after deleting the chaindata folder: %s", dirs.Chaindata)
		}

		if err := rawdb.WriteDBCommitmentHistoryEnabled(tx, cfg.KeepExecutionProofs); err != nil {
			return err
		}
		return nil
	}
	if cfg.KeepExecutionProofs != isCommitmentHistoryEnabled {
		return fmt.Errorf(
			"flag '--prune.experimental.include-commitment-history' mismatch: db: %v; config: %v. please restart Erigon '--prune.experimental.include-commitment-history=%v' or delete the chaindata folder: %s",
			isCommitmentHistoryEnabled, cfg.KeepExecutionProofs, cfg.KeepExecutionProofs, dirs.Chaindata)
	}
	if err := rawdb.WriteDBCommitmentHistoryEnabled(tx, cfg.KeepExecutionProofs); err != nil {
		return err
	}
	if cfg.KeepExecutionProofs {
		logger.Warn("[experiment] enabling commitment history. this is an experimental flag so run at your own risk!", "enabled", cfg.KeepExecutionProofs)
	}
	return nil
}

const blockBufferSize = 128

// New creates a new Ethereum object (including the
// initialisation of the common Ethereum object)
func New(ctx context.Context, stack *node.Node, config *ethconfig.Config, logger log.Logger, tracer *tracers.Tracer) (*Ethereum, error) {
	dirs := stack.Config().Dirs

	tmpdir := dirs.Tmp
	if err := RemoveContents(tmpdir); err != nil { // clean it on startup
		return nil, fmt.Errorf("clean tmp dir: %s, %w", tmpdir, err)
	}

	// Assemble the Ethereum object
	rawChainDB, err := node.OpenDatabase(ctx, stack.Config(), dbcfg.ChainDB, "", false, logger)
	if err != nil {
		return nil, err
	}
	latestBlockBuiltStore := builder.NewLatestBlockBuiltStore()

	if err := rawChainDB.Update(context.Background(), func(tx kv.RwTx) error {
		var notChanged bool

		inConfig := config.PersistReceiptsCacheV2
		notChanged, config.PersistReceiptsCacheV2, err = kvcfg.PersistReceipts.EnsureNotChanged(tx, inConfig)
		if err != nil {
			return err
		}
		if !notChanged {
			logger.Warn("--persist.receipt changed since the last run, enabling historical receipts cache. full resync will be required to use the new configuration. if you do not need this feature, ignore this warning.", "inDB", config.PersistReceiptsCacheV2, "inConfig", inConfig)
		}
		if config.PersistReceiptsCacheV2 {
			statecfg.EnableHistoricalRCache()
		}

		if err := checkAndSetCommitmentHistoryFlag(tx, logger, dirs, config); err != nil {
			return err
		}
		if err = stages.UpdateMetrics(tx); err != nil {
			return err
		}

		config.Prune, err = prune.EnsureNotChanged(tx, config.Prune)
		if err != nil {
			return err
		}

		return nil
	}); err != nil {
		return nil, err
	}

	ctx, ctxCancel := context.WithCancel(context.Background())

	// kv_remote architecture does blocks on stream.Send - means current architecture require unlimited amount of txs to provide good throughput
	backend := &Ethereum{
		sentryCtx:                 ctx,
		sentryCancel:              ctxCancel,
		config:                    config,
		networkID:                 config.NetworkID,
		etherbase:                 config.Miner.Etherbase,
		waitForStageLoopStop:      make(chan struct{}),
		blockBuilderNotifyNewTxns: make(chan struct{}, 1),
		miningSealingQuit:         make(chan struct{}),
		minedBlocks:               make(chan *types.Block, 1),
		minedBlockObservers:       event.NewObservers[*types.Block](),
		logger:                    logger,
		stopNode: func() error {
			return stack.Close()
		},
	}

	var chainConfig *chain.Config
	var genesis *types.Block
	if err := rawChainDB.Update(context.Background(), func(tx kv.RwTx) error {

		genesisConfig, err := rawdb.ReadGenesis(tx)
		if err != nil {
			return err
		}

		if genesisConfig != nil {
			config.Genesis = genesisConfig
		}

		if tracer != nil && tracer.Hooks != nil && tracer.Hooks.OnBlockchainInit != nil {
			tracer.Hooks.OnBlockchainInit(config.Genesis.Config)
		}

		h, err := rawdb.ReadCanonicalHash(tx, 0)
		if err != nil {
			panic(err)
		}
		genesisSpec := config.Genesis
		if h != (common.Hash{}) { // fallback to db content
			genesisSpec = nil
		}
		var genesisErr error
		chainConfig, genesis, genesisErr = genesiswrite.WriteGenesisBlock(tx, genesisSpec, config.OverrideOsakaTime, config.KeepStoredChainConfig, dirs, logger)
		if _, ok := genesisErr.(*chain.ConfigCompatError); genesisErr != nil && !ok {
			return genesisErr
		}

		return nil
	}); err != nil {
		panic(err)
	}
	chainConfig.AllowAA = config.AllowAA
	backend.chainConfig = chainConfig
	backend.genesisBlock = genesis
	backend.genesisHash = genesis.Hash()

	setDefaultMinerGasLimit(chainConfig, config, logger)
	setBorDefaultTxPoolPriceLimit(chainConfig, &config.TxPool, logger)

	logger.Info("Initialised chain configuration", "config", chainConfig, "genesis", genesis.Hash())
	if dbg.OnlyCreateDB {
		logger.Info("done")
		os.Exit(1)
	}

	segmentsBuildLimiter := semaphore.NewWeighted(int64(dbg.BuildSnapshotAllowance))

	// Check if we have an already initialized chain and fall back to
	// that if so. Otherwise we need to generate a new genesis spec.
	blockReader, blockWriter, allSnapshots, allBorSnapshots, bridgeStore, heimdallStore, temporalDb, err := SetUpBlockReader(ctx, rawChainDB, config.Dirs, config, chainConfig, stack.Config().Http.DBReadConcurrency, logger, segmentsBuildLimiter)
	if err != nil {
		return nil, err
	}
	backend.blockSnapshots, backend.blockReader, backend.blockWriter = allSnapshots, blockReader, blockWriter
	backend.chainDB = temporalDb

	// Can happen in some configurations
	if err := backend.setUpSnapDownloader(ctx, stack.Config(), config.Downloader, chainConfig); err != nil {
		return nil, err
	}

	kvRPC := remotedbserver.NewKvServer(ctx, backend.chainDB, allSnapshots, allBorSnapshots, temporalDb.Debug(), logger)
	backend.notifications = shards.NewNotifications(kvRPC)
	backend.kvRPC = kvRPC

	if config.SilkwormExecution || config.SilkwormRpcDaemon || config.SilkwormSentry {
		logLevel, err := log.LvlFromString(config.SilkwormVerbosity)
		if err != nil {
			return nil, err
		}
		backend.silkworm, err = silkworm.New(config.Dirs.DataDir, mdbx.Version(), config.SilkwormNumContexts, logLevel)
		if err != nil {
			return nil, err
		}
	}

	p2pConfig := stack.Config().P2P
	var sentries []sentryproto.SentryClient
	if len(p2pConfig.SentryAddr) > 0 {
		for _, addr := range p2pConfig.SentryAddr {
			sentryClient, err := sentry_multi_client.GrpcClient(backend.sentryCtx, addr)
			if err != nil {
				return nil, err
			}
			sentries = append(sentries, sentryClient)
		}
	} else if config.SilkwormSentry {
		apiPort := 53774
		apiAddr := fmt.Sprintf("127.0.0.1:%d", apiPort)

		collectNodeURLs := func(nodes []*enode.Node) []string {
			var urls []string
			for _, n := range nodes {
				urls = append(urls, n.URLv4())
			}
			return urls
		}

		settings := silkworm.SentrySettings{
			ClientId:    p2pConfig.Name,
			ApiPort:     apiPort,
			Port:        p2pConfig.ListenPort(),
			Nat:         p2pConfig.NATSpec,
			NetworkId:   config.NetworkID,
			NodeKey:     crypto.FromECDSA(p2pConfig.PrivateKey),
			StaticPeers: collectNodeURLs(p2pConfig.StaticNodes),
			Bootnodes:   collectNodeURLs(p2pConfig.BootstrapNodes),
			NoDiscover:  p2pConfig.NoDiscovery,
			MaxPeers:    p2pConfig.MaxPeers,
		}

		silkwormSentryService := silkworm.NewSentryService(backend.silkworm, settings)
		backend.silkwormSentryService = &silkwormSentryService

		sentryClient, err := sentry_multi_client.GrpcClient(backend.sentryCtx, apiAddr)
		if err != nil {
			return nil, err
		}
		sentries = append(sentries, sentryClient)
	} else {
		var readNodeInfo = func() *eth.NodeInfo {
			var res *eth.NodeInfo
			_ = backend.chainDB.View(context.Background(), func(tx kv.Tx) error {
				res = eth.ReadNodeInfo(tx, backend.chainConfig, backend.genesisHash, backend.networkID)
				return nil
			})

			return res
		}

		p2pConfig.DiscoveryDNS = backend.config.EthDiscoveryURLs

		listenHost, listenPort, err := splitAddrIntoHostAndPort(p2pConfig.ListenAddr)
		if err != nil {
			return nil, err
		}

		var pi int // points to next port to be picked from refCfg.AllowedPorts
		for _, protocol := range p2pConfig.ProtocolVersion {
			cfg := p2pConfig
			cfg.NodeDatabase = filepath.Join(stack.Config().Dirs.Nodes, eth.ProtocolToString[protocol])

			// pick port from allowed list
			var picked bool
			for ; pi < len(cfg.AllowedPorts); pi++ {
				pc := int(cfg.AllowedPorts[pi])
				if pc == 0 {
					// For ephemeral ports probing to see if the port is taken does not
					// make sense.
					picked = true
					break
				}
				if !checkPortIsFree(fmt.Sprintf("%s:%d", listenHost, pc)) {
					logger.Warn("bind protocol to port has failed: port is busy", "protocols", fmt.Sprintf("eth/%d", cfg.ProtocolVersion), "port", pc)
					continue
				}
				if listenPort != pc {
					listenPort = pc
				}
				pi++
				picked = true
				break
			}
			if !picked {
				return nil, fmt.Errorf("run out of allowed ports for p2p eth protocols %v. Extend allowed port list via --p2p.allowed-ports", cfg.AllowedPorts)
			}

			cfg.ListenAddr = fmt.Sprintf("%s:%d", listenHost, listenPort)

			// TODO: Auto-enable WIT protocol for Bor chains if not explicitly set
			server := sentry.NewGrpcServer(backend.sentryCtx, nil, readNodeInfo, &cfg, protocol, logger)
			backend.sentryServers = append(backend.sentryServers, server)
			var sideProtocols []sentryproto.Protocol
			if stack.Config().P2P.EnableWitProtocol {
				sideProtocols = append(sideProtocols, sentryproto.Protocol_WIT0)
			}
			sentryClient, err := direct.NewSentryClientDirect(protocol, server, sideProtocols)
			if err != nil {
				return nil, fmt.Errorf("failed to create sentry client: %w", err)
			}
			sentries = append(sentries, sentryClient)
		}

		go func() {
			logEvery := time.NewTicker(90 * time.Second)
			defer logEvery.Stop()

			var logItems []interface{}

			for {
				select {
				case <-backend.sentryCtx.Done():
					return
				case <-logEvery.C:
					logItems = logItems[:0]
					peerCountMap := map[uint]int{}
					for _, srv := range backend.sentryServers {
						counts := srv.SimplePeerCount()
						for protocol, count := range counts {
							peerCountMap[protocol] += count
						}
					}
					if len(peerCountMap) == 0 {
						logger.Warn("[p2p] No GoodPeers")
					} else {
						for protocol, count := range peerCountMap {
							logItems = append(logItems, eth.ProtocolToString[protocol], strconv.Itoa(count))
						}
						logger.Info("[p2p] GoodPeers", logItems...)
					}
				}
			}
		}()
	}

	// setup periodic logging and prometheus updates
	go mem.LogMemStats(ctx, logger)
	go disk.UpdateDiskStats(ctx, logger)
	go dbg.SaveHeapProfileNearOOMPeriodically(ctx, dbg.SaveHeapWithLogger(&logger))
	go kv.CollectTableSizesPeriodically(ctx, backend.chainDB, dbcfg.ChainDB, logger)

	var currentBlock *types.Block
	if err := backend.chainDB.View(context.Background(), func(tx kv.Tx) error {
		currentBlock, err = blockReader.CurrentBlock(tx)
		return err
	}); err != nil {
		panic(err)
	}

	currentBlockNumber := uint64(0)
	if currentBlock != nil {
		currentBlockNumber = currentBlock.NumberU64()
	}

	logger.Info("Initialising Ethereum protocol", "network", config.NetworkID)
	var rulesConfig interface{}

	if chainConfig.Clique != nil {
		rulesConfig = &config.Clique
	} else if chainConfig.Aura != nil {
		rulesConfig = &config.Aura
	} else if chainConfig.Bor != nil {
		rulesConfig = chainConfig.Bor
	} else {
		rulesConfig = &config.Ethash
	}

	var heimdallClient heimdall.Client
	var bridgeClient bridge.Client
	var polygonBridge *bridge.Service
	var heimdallService *heimdall.Service
	var bridgeRPC *bridge.BackendServer
	var heimdallRPC *heimdall.BackendServer

	if chainConfig.Bor != nil {
		if !config.WithoutHeimdall {
			heimdallClient = heimdall.NewHttpClient(config.HeimdallURL, logger, poshttp.WithApiVersioner(ctx))
			bridgeClient = bridge.NewHttpClient(config.HeimdallURL, logger, poshttp.WithApiVersioner(ctx))
		} else {
			heimdallClient = heimdall.NewIdleClient(config.Miner)
			bridgeClient = bridge.NewIdleClient()
		}
		borConfig := rulesConfig.(*borcfg.BorConfig)

		polygonBridge = bridge.NewService(bridge.ServiceConfig{
			Store:        bridgeStore,
			Logger:       logger,
			BorConfig:    borConfig,
			EventFetcher: bridgeClient,
		})

		if err := heimdallStore.Milestones().Prepare(ctx); err != nil {
			return nil, err
		}

		_, err := heimdallStore.Milestones().DeleteFromBlockNum(ctx, 0)
		if err != nil {
			return nil, err
		}

		heimdallService = heimdall.NewService(heimdall.ServiceConfig{
			Store:       heimdallStore,
			ChainConfig: chainConfig,
			BorConfig:   borConfig,
			Client:      heimdallClient,
			Logger:      logger,
		})

		bridgeRPC = bridge.NewBackendServer(ctx, polygonBridge)
		heimdallRPC = heimdall.NewBackendServer(ctx, heimdallService)

		backend.polygonBridge = polygonBridge
		backend.heimdallService = heimdallService
	}

	backend.engine = rulesconfig.CreateRulesEngine(ctx, stack.Config(), chainConfig, rulesConfig, false /* noVerify */, config.WithoutHeimdall, blockReader, false /* readonly */, logger, polygonBridge, heimdallService)

	inMemoryExecution := func(sd *execctx.SharedDomains, tx kv.TemporalRwTx, unwindPoint uint64, headersChain []*types.Header, bodiesChain []*types.RawBody,
		notifications *shards.Notifications) error {
		terseLogger := log.New()
		terseLogger.SetHandler(log.LvlFilterHandler(log.LvlWarn, log.StderrHandler))
		// Needs its own notifications to not update RPC daemon and txpool about pending blocks
		stateSync := stageloop.NewInMemoryExecution(backend.sentryCtx, backend.chainDB, config, backend.sentriesClient,
			dirs, notifications, blockReader, blockWriter, backend.silkworm, terseLogger)
		chainReader := consensuschain.NewReader(chainConfig, tx, blockReader, logger)
		// We start the mining step
		if err := stageloop.StateStep(ctx, chainReader, backend.engine, sd, tx, stateSync, unwindPoint, headersChain, bodiesChain, config.ImportMode); err != nil {
			logger.Warn("Could not validate block", "err", err)
			return err
		}
		var progress uint64
		progress, err = stages.GetStageProgress(tx, stages.Execution)
		if err != nil {
			return err
		}
		lastNum := headersChain[len(headersChain)-1].Number.Uint64()
		if progress < lastNum {
			return fmt.Errorf("unsuccessful execution, progress %d < expected %d", progress, lastNum)
		}
		return nil
	}
	backend.forkValidator = engine_helpers.NewForkValidator(ctx, currentBlockNumber, inMemoryExecution, tmpdir, backend.blockReader)

	statusDataProvider := sentry.NewStatusDataProvider(
		backend.chainDB,
		chainConfig,
		genesis,
		backend.config.NetworkID,
		logger,
		blockReader,
	)
	backend.statusDataProvider = statusDataProvider

	executionSentryClient := sentryMux(sentries)
	executionPeerPenalizer := execp2p.NewPeerPenalizer(executionSentryClient)
	executionMessageListener := execp2p.NewMessageListener(logger, executionSentryClient, statusDataProvider.GetStatusData, executionPeerPenalizer)
	executionPeerTracker := execp2p.NewPeerTracker(logger, executionMessageListener)
	executionMessageSender := execp2p.NewMessageSender(executionSentryClient)
	executionPublisher := execp2p.NewPublisher(logger, executionMessageSender, executionPeerTracker)

	backend.executionP2PMessageListener = executionMessageListener
	backend.executionP2PPeerTracker = executionPeerTracker
	backend.executionP2PPublisher = executionPublisher

	var executionFetcher execp2p.Fetcher
	executionFetcher = execp2p.NewFetcher(logger, executionMessageListener, executionMessageSender)
	executionFetcher = execp2p.NewPenalizingFetcher(logger, executionFetcher, executionPeerPenalizer)
	executionFetcher = execp2p.NewTrackingFetcher(executionFetcher, executionPeerTracker)
	bbd := execp2p.NewBackwardBlockDownloader(logger, executionFetcher, executionPeerPenalizer, executionPeerTracker, tmpdir)

	// limit "new block" broadcasts to at most 10 random peers at time
	maxBlockBroadcastPeers := func(header *types.Header) uint { return 10 }

	// unlimited "new block" broadcasts to all peers for blocks announced by Bor validators
	if borEngine, ok := backend.engine.(*bor.Bor); ok {
		defaultValue := maxBlockBroadcastPeers(nil)
		maxBlockBroadcastPeers = func(header *types.Header) uint {
			isValidator, err := borEngine.IsValidator(header)
			if err != nil {
				logger.Warn("maxBlockBroadcastPeers: borEngine.IsValidator has failed", "err", err)
				return defaultValue
			}
			if isValidator {
				// 0 means send to all
				return 0
			}
			return defaultValue
		}
	}

	const sentryMcDisableBlockDownload = true
	backend.sentriesClient, err = sentry_multi_client.NewMultiClient(
		backend.chainDB,
		chainConfig,
		backend.engine,
		sentries,
		config.Sync,
		blockReader,
		blockBufferSize,
		statusDataProvider,
		stack.Config().SentryLogPeerInfo,
		maxBlockBroadcastPeers,
		sentryMcDisableBlockDownload,
		stack.Config().P2P.EnableWitProtocol,
		logger,
	)
	if err != nil {
		return nil, err
	}

	var ethashApi *ethash.API
	if casted, ok := backend.engine.(*ethash.Ethash); ok {
		ethashApi = casted.APIs(nil)[1].Service.(*ethash.API)
	}

	backend.miningRPC = privateapi2.NewMiningServer(ctx, backend, ethashApi, logger)
	backend.ethBackendRPC = privateapi2.NewEthBackendServer(
		ctx,
		backend,
		backend.chainDB,
		backend.notifications,
		blockReader,
		bridgeStore,
		logger,
		latestBlockBuiltStore,
		chainConfig,
	)

	backend.stateDiffClient = direct.NewStateDiffClientDirect(kvRPC)
	var txnProvider txnprovider.TxnProvider
	if config.TxPool.Disable {
		backend.txPoolGrpcServer = &txpool.GrpcDisabled{}
	} else {
		sentries := backend.sentriesClient.Sentries()
		blockBuilderNotifyNewTxns := func() {
			select {
			case backend.blockBuilderNotifyNewTxns <- struct{}{}:
			default:
			}
		}
		backend.txPool, backend.txPoolGrpcServer, err = txpool.Assemble(
			ctx,
			config.TxPool,
			backend.chainDB,
			kvcache.NewDummy(),
			sentries,
			backend.stateDiffClient,
			blockBuilderNotifyNewTxns,
			logger,
			direct.NewEthBackendClientDirect(backend.ethBackendRPC),
		)
		if err != nil {
			return nil, err
		}

		txnProvider = backend.txPool
	}

	httpRpcCfg := stack.Config().Http
	ethRpcClient, txPoolRpcClient, miningRpcClient, rpcDaemonStateCache, rpcFilters := rpcdaemoncli.EmbeddedServices(
		ctx,
		backend.chainDB,
		httpRpcCfg.StateCache,
		httpRpcCfg.RpcFiltersConfig,
		blockReader,
		backend.ethBackendRPC,
		backend.txPoolGrpcServer,
		backend.miningRPC,
		backend.stateDiffClient,
		logger,
	)
	backend.ethRpcClient = ethRpcClient
	backend.txPoolRpcClient = txPoolRpcClient
	backend.miningRpcClient = miningRpcClient
	backend.rpcDaemonStateCache = rpcDaemonStateCache
	backend.rpcFilters = rpcFilters

	if config.Shutter.Enabled {
		if config.TxPool.Disable {
			panic("can't enable shutter pool when devp2p txpool is disabled")
		}

		baseApi := jsonrpc.NewBaseApi(
			backend.rpcFilters,
			backend.rpcDaemonStateCache,
			blockReader,
			httpRpcCfg.WithDatadir,
			httpRpcCfg.EvmCallTimeout,
			backend.engine,
			httpRpcCfg.Dirs,
			backend.polygonBridge,
		)
		ethApi := jsonrpc.NewEthAPI(
			baseApi,
			backend.chainDB,
			backend.ethRpcClient,
			backend.txPoolRpcClient,
			backend.miningRpcClient,
			httpRpcCfg.Gascap,
			httpRpcCfg.Feecap,
			httpRpcCfg.ReturnDataLimit,
			httpRpcCfg.AllowUnprotectedTxs,
			httpRpcCfg.MaxGetProofRewindBlockCount,
			httpRpcCfg.WebsocketSubscribeLogsChannelSize,
			logger,
		)
		contractBackend := contracts.NewDirectBackend(ethApi)
		baseTxnProvider := backend.txPool
		currentBlockNumReader := func(ctx context.Context) (*uint64, error) {
			tx, err := backend.chainDB.BeginRo(ctx)
			if err != nil {
				return nil, err
			}

			defer tx.Rollback()
			return chain.CurrentBlockNumber(tx)
		}
		backend.shutterPool = shutter.NewPool(
			logger,
			config.Shutter,
			baseTxnProvider,
			contractBackend,
			backend.stateDiffClient,
			currentBlockNumReader,
		)
		txnProvider = backend.shutterPool
	}

	miner := stagedsync.NewMiningState(&config.Miner)
	backend.pendingBlocks = miner.PendingResultCh

	var signatures *lru.ARCCache[common.Hash, accounts.Address]

	if bor, ok := backend.engine.(*bor.Bor); ok {
		signatures = bor.Signatures
	}

	astridEnabled := chainConfig.Bor != nil

	// proof-of-stake mining
	assembleBlockPOS := func(param *builder.Parameters, interrupt *atomic.Bool) (*types.BlockWithReceipts, error) {
		miningStatePos := stagedsync.NewMiningState(&config.Miner)
		miningStatePos.MiningConfig.Etherbase = param.SuggestedFeeRecipient
		proposingSync := stagedsync.New(
			config.Sync,
			stagedsync.MiningStages(backend.sentryCtx,
				stagedsync.StageMiningCreateBlockCfg(backend.chainDB, miningStatePos, backend.chainConfig, backend.engine, param, tmpdir, backend.blockReader),
				stagedsync.StageExecuteBlocksCfg(
					backend.chainDB,
					config.Prune,
					config.BatchSize,
					chainConfig,
					backend.engine,
					&vm.Config{},
					backend.notifications,
					config.StateStream,
					/*badBlockHalt*/ false,
					dirs,
					blockReader,
					backend.sentriesClient.Hd,
					config.Genesis,
					config.Sync,
					stageloop.SilkwormForExecutionStage(backend.silkworm, config),
					config.ExperimentalBAL,
				),
				stagedsync.StageSendersCfg(backend.chainDB, chainConfig, config.Sync, false, dirs.Tmp, config.Prune, blockReader, backend.sentriesClient.Hd),
				stagedsync.StageMiningExecCfg(backend.chainDB, miningStatePos, backend.notifications.Events, backend.chainConfig, backend.engine, &vm.Config{}, tmpdir, interrupt, param.PayloadId, txnProvider, blockReader),
				stagedsync.StageMiningFinishCfg(backend.chainDB, backend.chainConfig, backend.engine, miningStatePos, backend.miningSealingQuit, backend.blockReader, latestBlockBuiltStore),
				astridEnabled,
			), stagedsync.MiningUnwindOrder, stagedsync.MiningPruneOrder, logger, stages.ModeBlockProduction)
		// We start the mining step
		if err := stageloop.MiningStep(ctx, backend.chainDB, proposingSync, tmpdir, logger); err != nil {
			return nil, err
		}
		block := <-miningStatePos.MiningResultCh
		return block, nil
	}

	blockRetire := freezeblocks.NewBlockRetire(1, dirs, blockReader, blockWriter, backend.chainDB, heimdallStore, bridgeStore, backend.chainConfig, config, backend.notifications.Events, segmentsBuildLimiter, logger)
	var creds credentials.TransportCredentials
	if stack.Config().PrivateApiAddr != "" {
		if stack.Config().TLSConnection {
			creds, err = grpcutil.TLS(stack.Config().TLSCACert, stack.Config().TLSCertFile, stack.Config().TLSKeyFile)
			if err != nil {
				return nil, err
			}
		}
		backend.privateAPI, err = privateapi2.StartGrpc(
			kvRPC,
			backend.ethBackendRPC,
			backend.txPoolGrpcServer,
			backend.miningRPC,
			bridgeRPC,
			heimdallRPC,
			stack.Config().PrivateApiAddr,
			stack.Config().PrivateApiRateLimit,
			creds,
			stack.Config().HealthCheck,
			logger)
		if err != nil {
			return nil, fmt.Errorf("private api: %w", err)
		}
	}

	if currentBlock == nil {
		currentBlock = genesis
	}

	go func() {
		defer dbg.LogPanic()
		for {
			select {
			case b := <-backend.minedBlocks:
				if !sentryMcDisableBlockDownload {
					// Add mined header and block body before broadcast. This is because the broadcast call
					// will trigger the staged sync which will require headers and blocks to be available
					// in their respective cache in the download stage. If not found, it would cause a
					// liveness issue for the chain.
					if err := backend.sentriesClient.Hd.AddMinedHeader(b.Header()); err != nil {
						logger.Error("add mined block to header downloader", "err", err)
					}
					backend.sentriesClient.Bd.AddToPrefetch(b.Header(), b.RawBody())
				}

				backend.minedBlockObservers.Notify(b)

				//p2p
				//backend.sentriesClient.BroadcastNewBlock(context.Background(), b, b.Difficulty())
				//rpcdaemon
				if err := backend.miningRPC.BroadcastMinedBlock(b); err != nil {
					logger.Error("txpool rpc mined block broadcast", "err", err)
				}

			case b := <-backend.pendingBlocks:
				if err := backend.miningRPC.BroadcastPendingBlock(b); err != nil {
					logger.Error("txpool rpc pending block broadcast", "err", err)
				}
			case <-backend.sentriesClient.Hd.QuitPoWMining:
				return
			}
		}
	}()

	backend.syncStages = stageloop.NewDefaultStages(backend.sentryCtx, backend.chainDB, p2pConfig, config, backend.sentriesClient, backend.notifications, backend.downloaderClient,
		blockReader, blockRetire, backend.silkworm, backend.forkValidator, signatures, logger, tracer)
	backend.syncUnwindOrder = stagedsync.DefaultUnwindOrder
	backend.syncPruneOrder = stagedsync.DefaultPruneOrder

	backend.stagedSync = stagedsync.New(config.Sync, backend.syncStages, backend.syncUnwindOrder, backend.syncPruneOrder, logger, stages.ModeApplyingBlocks)

	hook := stageloop.NewHook(backend.sentryCtx, backend.chainDB, backend.notifications, backend.stagedSync, backend.blockReader, backend.chainConfig, backend.logger, backend.sentriesClient.SetStatus, statusDataProvider, executionPublisher)

	pipelineStages := stageloop.NewPipelineStages(ctx, backend.chainDB, config, backend.sentriesClient, backend.notifications, backend.downloaderClient, blockReader, blockRetire, backend.silkworm, backend.forkValidator, tracer)
	backend.pipelineStagedSync = stagedsync.New(config.Sync, pipelineStages, stagedsync.PipelineUnwindOrder, stagedsync.PipelinePruneOrder, logger, stages.ModeApplyingBlocks)
	backend.eth1ExecutionServer = execmodule.NewEthereumExecutionModule(blockReader, backend.chainDB, backend.pipelineStagedSync, backend.forkValidator, chainConfig, assembleBlockPOS, hook, backend.notifications.Accumulator, backend.notifications.RecentLogs, backend.notifications.StateChangesConsumer, logger, backend.engine, config.Sync, ctx)
	executionRpc := direct.NewExecutionClientDirect(backend.eth1ExecutionServer)

	var executionEngine executionclient.ExecutionEngine

	executionEngine, err = executionclient.NewExecutionClientDirect(chainreader.NewChainReaderEth1(chainConfig, executionRpc, 1000), txPoolRpcClient)
	if err != nil {
		return nil, err
	}

	engineBackendRPC := engineapi.NewEngineServer(
		logger,
		chainConfig,
		executionRpc,
		engine_block_downloader.NewEngineBlockDownloader(
			ctx,
			logger,
			executionRpc,
			blockReader,
			backend.chainDB,
			chainConfig,
			config.Sync,
			bbd,
		),
		config.InternalCL && !config.CaplinConfig.EnableEngineAPI, // If the chain supports the engine API, then we should not make the server fail.
		config.Miner.EnabledPOS,
		!config.PolygonPosSingleSlotFinality,
		backend.txPoolRpcClient,
		config.FcuTimeout,
	)
	backend.engineBackendRPC = engineBackendRPC
	// If we choose not to run a consensus layer, run our embedded.
	if config.InternalCL && (clparams.EmbeddedSupported(config.NetworkID) || config.CaplinConfig.IsDevnet()) {
		config.CaplinConfig.NetworkId = clparams.NetworkType(config.NetworkID)
		config.CaplinConfig.LoopBlockLimit = uint64(config.LoopBlockLimit)
		if config.CaplinConfig.EnableEngineAPI {
			jwtSecretHex, err := os.ReadFile(httpRpcCfg.JWTSecretPath)
			if err != nil {
				logger.Error("failed to read jwt secret", "err", err, "path", httpRpcCfg.JWTSecretPath)
				return nil, err
			}
			jwtSecret := common.FromHex(strings.TrimSpace(string(jwtSecretHex)))
			executionEngine, err = executionclient.NewExecutionClientRPC(jwtSecret, httpRpcCfg.AuthRpcHTTPListenAddress, httpRpcCfg.AuthRpcPort)
			if err != nil {
				logger.Error("failed to create execution client", "err", err)
				return nil, err
			}
		}
		go func() {
			eth1Getter := getters.NewExecutionSnapshotReader(ctx, blockReader, backend.chainDB)
			if err := caplin1.RunCaplinService(ctx, executionEngine, config.CaplinConfig, dirs, eth1Getter, backend.downloaderClient, creds, segmentsBuildLimiter); err != nil {
				logger.Error("could not start caplin", "err", err)
			}
			ctxCancel()
		}()
	}

	if chainConfig.Bor != nil {
		backend.polygonSyncService = polygonsync.NewService(
			config,
			logger,
			chainConfig,
			sentryMux(sentries),
			p2pConfig.MaxPeers,
			statusDataProvider,
			executionRpc,
			config.LoopBlockLimit,
			polygonBridge,
			heimdallService,
			backend.notifications,
			backend.engineBackendRPC,
			backend,
			config.Dirs.Tmp,
		)

		// we need to initiate download before the heimdall services start rather than
		// waiting for the stage loop to start

		if !config.Snapshot.NoDownloader && backend.downloaderClient == nil {
			panic("expect to have non-nil downloaderClient")
		}
		backend.polygonDownloadSync = stagedsync.New(
			backend.config.Sync,
			stagedsync.DownloadSyncStages(
				backend.sentryCtx, stagedsync.StageSnapshotsCfg(
					backend.chainDB, backend.sentriesClient.ChainConfig, config.Sync, dirs, blockRetire, backend.downloaderClient,
					blockReader, backend.notifications, false, false, false, backend.silkworm, config.Prune,
				)),
			nil,
			nil,
			backend.logger,
			stages.ModeApplyingBlocks,
		)

		// these range extractors set the db to the local db instead of the chain db
		// TODO this needs be refactored away by having a retire/merge component per
		// snapshot instead of global processing in the stage loop
		type extractableStore interface {
			RangeExtractor() snaptype.RangeExtractor
		}

		if withRangeExtractor, ok := heimdallStore.Spans().(extractableStore); ok {
			allBorSnapshots.SetRangeExtractor(heimdall.Spans, withRangeExtractor.RangeExtractor())
		}

		if withRangeExtractor, ok := heimdallStore.Checkpoints().(extractableStore); ok {
			allBorSnapshots.SetRangeExtractor(heimdall.Checkpoints, withRangeExtractor.RangeExtractor())
		}

		if withRangeExtractor, ok := heimdallStore.Milestones().(extractableStore); ok {
			allBorSnapshots.SetRangeExtractor(heimdall.Milestones, withRangeExtractor.RangeExtractor())
		}

		if withRangeExtractor, ok := bridgeStore.(extractableStore); ok {
			allBorSnapshots.SetRangeExtractor(heimdall.Events, withRangeExtractor.RangeExtractor())
		}
	}

	go func() {
		if err := temporalDb.Debug().MergeLoop(ctx); err != nil {
			logger.Error("snapashot merge loop error", "err", err)
		}
	}()

	return backend, nil
}

func (s *Ethereum) Init(stack *node.Node, config *ethconfig.Config, chainConfig *chain.Config) error {
	blockReader := s.blockReader
	ctx := s.sentryCtx
	chainKv := s.chainDB
	var err error
	emptyBadHash := config.BadBlockHash == common.Hash{}
	if !emptyBadHash {
		if err = chainKv.View(ctx, func(tx kv.Tx) error {
			badBlockHeader, hErr := rawdb.ReadHeaderByHash(tx, config.BadBlockHash)
			if badBlockHeader != nil {
				unwindPoint := badBlockHeader.Number.Uint64() - 1
				if err := s.stagedSync.UnwindTo(unwindPoint, stagedsync.BadBlock(config.BadBlockHash, errors.New("Init unwind")), tx); err != nil {
					return err
				}
			}
			return hErr
		}); err != nil {
			return err
		}
	}

	// start HTTP API
	httpRpcCfg := stack.Config().Http
	if config.Ethstats != "" {
		var headCh chan [][]byte
		headCh, s.unsubscribeEthstat = s.notifications.Events.AddHeaderSubscription()
		if err := ethstats.New(stack, s.sentryServers, chainKv, s.blockReader, s.engine, config.Ethstats, s.networkID, ctx.Done(), headCh, s.txPoolRpcClient); err != nil {
			return err
		}
	}

	s.apiList = jsonrpc.APIList(chainKv, s.ethRpcClient, s.txPoolRpcClient, s.miningRpcClient, s.rpcFilters, s.rpcDaemonStateCache, blockReader, &httpRpcCfg, s.engine, s.logger, s.polygonBridge, s.heimdallService)

	if config.SilkwormRpcDaemon && httpRpcCfg.Enabled {
		interface_log_settings := silkworm.RpcInterfaceLogSettings{
			Enabled:         config.SilkwormRpcLogEnabled,
			ContainerFolder: config.SilkwormRpcLogDirPath,
			MaxFileSizeMB:   config.SilkwormRpcLogMaxFileSize,
			MaxFiles:        config.SilkwormRpcLogMaxFiles,
			DumpResponse:    config.SilkwormRpcLogDumpResponse,
		}
		settings := silkworm.RpcDaemonSettings{
			EthLogSettings:       interface_log_settings,
			EthAPIHost:           httpRpcCfg.HttpListenAddress,
			EthAPIPort:           httpRpcCfg.HttpPort,
			EthAPISpec:           httpRpcCfg.API,
			NumWorkers:           config.SilkwormRpcNumWorkers,
			CORSDomains:          httpRpcCfg.HttpCORSDomain,
			JWTFilePath:          httpRpcCfg.JWTSecretPath,
			JSONRPCCompatibility: config.SilkwormRpcJsonCompatibility,
			WebSocketEnabled:     httpRpcCfg.WebsocketEnabled,
			WebSocketCompression: httpRpcCfg.WebsocketCompression,
			HTTPCompression:      httpRpcCfg.HttpCompression,
		}
		silkwormRPCDaemonService := silkworm.NewRpcDaemonService(s.silkworm, chainKv, settings)
		s.silkwormRPCDaemonService = &silkwormRPCDaemonService
	} else {
		go func() {
			if err := rpcdaemoncli.StartRpcServer(ctx, &httpRpcCfg, s.apiList, s.logger); err != nil {
				s.logger.Error("cli.StartRpcServer error", "err", err)
			}
		}()
	}

	if chainConfig.Bor == nil || config.PolygonPosSingleSlotFinality {
		s.bgComponentsEg.Go(func() error {
			defer s.logger.Debug("[EngineServer] goroutine terminated")
			err := s.engineBackendRPC.Start(ctx, &httpRpcCfg, s.chainDB, s.blockReader, s.rpcFilters, s.rpcDaemonStateCache, s.engine, s.ethRpcClient, s.miningRpcClient)
			if err != nil && !errors.Is(err, context.Canceled) {
				s.logger.Error("[EngineServer] background goroutine failed", "err", err)
			}
			return err
		})
	}

	// Register the backend on the node
	stack.RegisterLifecycle(s)
	return nil
}

func (s *Ethereum) APIs() []rpc.API {
	return s.apiList
}

func (s *Ethereum) Etherbase() (eb common.Address, err error) {
	s.lock.RLock()
	etherbase := s.etherbase
	s.lock.RUnlock()

	if etherbase != (common.Address{}) {
		return etherbase, nil
	}
	return common.Address{}, errors.New("etherbase must be explicitly specified")
}

func (s *Ethereum) IsMining() bool { return false }

func (s *Ethereum) RegisterMinedBlockObserver(callback func(msg *types.Block)) event.UnregisterFunc {
	return s.minedBlockObservers.Register(callback)
}

func (s *Ethereum) ChainKV() kv.RwDB            { return s.chainDB }
func (s *Ethereum) NetVersion() (uint64, error) { return s.networkID, nil }
func (s *Ethereum) NetPeerCount() (uint64, error) {
	var sentryPc uint64 = 0

	s.logger.Trace("sentry", "peer count", sentryPc)
	for _, sc := range s.sentriesClient.Sentries() {
		ctx := context.Background()
		reply, err := sc.PeerCount(ctx, &sentryproto.PeerCountRequest{})
		if err != nil {
			s.logger.Warn("sentry", "err", err)
			return 0, nil
		}
		sentryPc += reply.Count
	}

	return sentryPc, nil
}

func (s *Ethereum) NodesInfo(limit int) (*remoteproto.NodesInfoReply, error) {
	if limit == 0 || limit > len(s.sentriesClient.Sentries()) {
		limit = len(s.sentriesClient.Sentries())
	}

	nodes := make([]*typesproto.NodeInfoReply, 0, limit)
	for i := 0; i < limit; i++ {
		sc := s.sentriesClient.Sentries()[i]

		nodeInfo, err := sc.NodeInfo(context.Background(), nil)
		if err != nil {
			s.logger.Error("sentry nodeInfo", "err", err)
			continue
		}

		nodes = append(nodes, nodeInfo)
	}

	nodesInfo := &remoteproto.NodesInfoReply{NodesInfo: nodes}
	slices.SortFunc(nodesInfo.NodesInfo, remoteproto.NodeInfoReplyCmp)

	return nodesInfo, nil
}

// sets up blockReader and client downloader
func (s *Ethereum) setUpSnapDownloader(
	ctx context.Context,
	nodeCfg *nodecfg.Config,
	downloaderCfg *downloadercfg.Cfg,
	cc *chain.Config,
) (err error) {
	s.chainDB.OnFilesChange(func(frozenFileNames []string) {
		s.logger.Debug("files changed...sending notification")
		events := s.notifications.Events
		events.OnNewSnapshot()
		if downloaderCfg != nil && downloaderCfg.ChainName == "" {
			return
		}
		if s.config.Snapshot.NoDownloader || s.downloaderClient == nil || len(frozenFileNames) == 0 {
			return
		}

<<<<<<< HEAD
		if _, err := s.downloaderClient.Seed(ctx, &downloaderproto.SeedRequest{Paths: frozenFileNames}); err != nil {
			s.logger.Warn("[snapshots] downloader.Seed", "err", err)
=======
		req := &downloaderproto.AddRequest{Items: make([]*downloaderproto.AddItem, 0, len(frozenFileNames))}
		for _, fName := range frozenFileNames {
			req.Items = append(req.Items, &downloaderproto.AddItem{
				Path: fName,
			})
		}
		if _, err := s.downloaderClient.Add(ctx, req); err != nil {
			s.logger.Debug("[snapshots] downloader.Add", "err", err)
>>>>>>> 2ef0a823
		}
	}, func(deletedFiles []string) {
		if downloaderCfg != nil && downloaderCfg.ChainName == "" {
			return
		}
		if s.config.Snapshot.NoDownloader || s.downloaderClient == nil || len(deletedFiles) == 0 {
			return
		}

		if _, err := s.downloaderClient.Delete(ctx, &downloaderproto.DeleteRequest{Paths: deletedFiles}); err != nil {
			s.logger.Debug("[snapshots] downloader.Delete", "err", err)
		}
	})

	if s.config.Snapshot.NoDownloader {
		return nil
	}

	if downloaderCfg != nil {
		if err := downloadercfg.LoadSnapshotsHashes(ctx, downloaderCfg.Dirs, downloaderCfg.ChainName); err != nil {
			return err
		}
	}

	if s.config.Snapshot.DownloaderAddr != "" {
		// connect to external Downloader
		s.downloaderClient, err = downloadergrpc.NewClient(ctx, s.config.Snapshot.DownloaderAddr)
	} else {
		if downloaderCfg == nil || downloaderCfg.ChainName == "" {
			return nil
		}

		s.downloader, err = downloader.New(ctx, downloaderCfg, s.logger, log.LvlDebug)
		if err != nil {
			return err
		}
		s.downloader.HandleTorrentClientStatus(nodeCfg.DebugMux)

		// start embedded Downloader
		// TODO: Not sure if we want to add only the completed here, or add after we finish initial
		// sync checks. Looks like we'd need to pass this or a callback all the way up into the sync
		// stage somewhere?
		err = s.downloader.AddTorrentsFromDisk(ctx)
		if err != nil {
			return fmt.Errorf("adding torrents from disk: %w", err)
		}

		bittorrentServer, err := downloader.NewGrpcServer(s.downloader)
		if err != nil {
			return fmt.Errorf("new server: %w", err)
		}
		s.downloader.InitBackgroundLogger(true)

		s.downloaderClient = direct.NewDownloaderClient(bittorrentServer)
	}
	return err
}

func SetUpBlockReader(ctx context.Context, db kv.RwDB, dirs datadir.Dirs, snConfig *ethconfig.Config, chainConfig *chain.Config, dbReadConcurrency int, logger log.Logger, blockSnapBuildSema *semaphore.Weighted) (*freezeblocks.BlockReader, *blockio.BlockWriter, *freezeblocks.RoSnapshots, *heimdall.RoSnapshots, bridge.Store, heimdall.Store, kv.TemporalRwDB, error) {
	allSnapshots := freezeblocks.NewRoSnapshots(snConfig.Snapshot, dirs.Snap, logger)

	var allBorSnapshots *heimdall.RoSnapshots
	var bridgeStore bridge.Store
	var heimdallStore heimdall.Store

	if chainConfig.Bor != nil {
		allBorSnapshots = heimdall.NewRoSnapshots(snConfig.Snapshot, dirs.Snap, logger)
		bridgeStore = bridge.NewSnapshotStore(bridge.NewMdbxStore(dirs.DataDir, logger, false, int64(dbReadConcurrency)), allBorSnapshots, chainConfig.Bor)
		heimdallStore = heimdall.NewSnapshotStore(heimdall.NewMdbxStore(logger, dirs.DataDir, false, int64(dbReadConcurrency)), allBorSnapshots)
	}
	blockReader := freezeblocks.NewBlockReader(allSnapshots, allBorSnapshots)

	_, knownSnapCfg := snapcfg.KnownCfg(chainConfig.ChainName)
	createNewSaltFileIfNeeded := snConfig.Snapshot.NoDownloader || snConfig.Snapshot.DisableDownloadE3 || !knownSnapCfg
	if _, err := snaptype.LoadSalt(dirs.Snap, createNewSaltFileIfNeeded, logger); err != nil {
		return nil, nil, nil, nil, nil, nil, nil, err
	}

	agg, err := state.New(dirs).Logger(logger).SanityOldNaming().GenSaltIfNeed(createNewSaltFileIfNeeded).Open(ctx, db)
	if err != nil {
		return nil, nil, nil, nil, nil, nil, nil, err
	}
	agg.SetSnapshotBuildSema(blockSnapBuildSema)
	agg.SetProduceMod(snConfig.Snapshot.ProduceE3)

	allSegmentsDownloadComplete, err := rawdb.AllSegmentsDownloadCompleteFromDB(db)
	if err != nil {
		return nil, nil, nil, nil, nil, nil, nil, err
	}
	if allSegmentsDownloadComplete {
		allSnapshots.OptimisticalyOpenFolder()
		if chainConfig.Bor != nil {
			allBorSnapshots.OptimisticalyOpenFolder()
		}
		_ = agg.OpenFolder()
	} else {
		logger.Debug("[rpc] download of segments not complete yet. please wait StageSnapshots to finish")
	}

	temporalDb, err := temporal.New(db, agg)
	if err != nil {
		return nil, nil, nil, nil, nil, nil, nil, err
	}

	blockWriter := blockio.NewBlockWriter()

	return blockReader, blockWriter, allSnapshots, allBorSnapshots, bridgeStore, heimdallStore, temporalDb, nil
}

func (s *Ethereum) Peers(ctx context.Context) (*remoteproto.PeersReply, error) {
	var reply remoteproto.PeersReply
	for _, sentryClient := range s.sentriesClient.Sentries() {
		peers, err := sentryClient.Peers(ctx, &emptypb.Empty{})
		if err != nil {
			return nil, fmt.Errorf("ethereum backend MultiClient.Peers error: %w", err)
		}
		reply.Peers = append(reply.Peers, peers.Peers...)
	}

	return &reply, nil
}

func (s *Ethereum) AddPeer(ctx context.Context, req *remoteproto.AddPeerRequest) (*remoteproto.AddPeerReply, error) {
	for _, sentryClient := range s.sentriesClient.Sentries() {
		_, err := sentryClient.AddPeer(ctx, &sentryproto.AddPeerRequest{Url: req.Url})
		if err != nil {
			return nil, fmt.Errorf("ethereum backend MultiClient.AddPeers error: %w", err)
		}
	}
	return &remoteproto.AddPeerReply{Success: true}, nil
}

func (s *Ethereum) RemovePeer(ctx context.Context, req *remoteproto.RemovePeerRequest) (*remoteproto.RemovePeerReply, error) {
	for _, sentryClient := range s.sentriesClient.Sentries() {
		_, err := sentryClient.RemovePeer(ctx, &sentryproto.RemovePeerRequest{Url: req.Url})
		if err != nil {
			return nil, fmt.Errorf("ethereum backend MultiClient.RemovePeers error: %w", err)
		}
	}
	return &remoteproto.RemovePeerReply{Success: true}, nil
}

// Protocols returns all the currently configured
// network protocols to start.
func (s *Ethereum) Protocols() []p2p.Protocol {
	protocols := make([]p2p.Protocol, 0, len(s.sentryServers))
	for i := range s.sentryServers {
		protocols = append(protocols, s.sentryServers[i].Protocols...)
	}
	return protocols
}

// Start implements node.Lifecycle, starting all internal goroutines needed by the
// Ethereum protocol implementation.
func (s *Ethereum) Start() error {
	s.sentriesClient.StartStreamLoops(s.sentryCtx)
	time.Sleep(10 * time.Millisecond) // just to reduce logs order confusion

	if s.executionP2PMessageListener != nil && s.executionP2PPeerTracker != nil && s.executionP2PPublisher != nil {
		s.bgComponentsEg.Go(func() error {
			defer s.logger.Info("[p2p] MessageListener goroutine terminated")
			err := s.executionP2PMessageListener.Run(s.sentryCtx)
			if err != nil && !errors.Is(err, context.Canceled) {
				s.logger.Error("[p2p] MessageListener failed", "err", err)
			}
			return err
		})

		s.bgComponentsEg.Go(func() error {
			defer s.logger.Info("[p2p] PeerTracker goroutine terminated")
			err := s.executionP2PPeerTracker.Run(s.sentryCtx)
			if err != nil && !errors.Is(err, context.Canceled) {
				s.logger.Error("[p2p] PeerTracker failed", "err", err)
			}
			return err
		})
		s.bgComponentsEg.Go(func() error {
			defer s.logger.Info("[p2p] publisher goroutine terminated")
			err := s.executionP2PPublisher.Run(s.sentryCtx)
			if err != nil && !errors.Is(err, context.Canceled) {
				s.logger.Error("[p2p] publisher failed", "err", err)
			}
			return err
		})
	}

	hook := stageloop.NewHook(s.sentryCtx, s.chainDB, s.notifications, s.stagedSync, s.blockReader, s.chainConfig, s.logger, s.sentriesClient.SetStatus, s.statusDataProvider, s.executionP2PPublisher)

	currentTDProvider := func() *big.Int {
		currentTD, err := readCurrentTotalDifficulty(s.sentryCtx, s.chainDB, s.blockReader)
		if err != nil {
			panic(err)
		}
		return currentTD
	}

	if chainspec.IsChainPoS(s.chainConfig, currentTDProvider) {
		diaglib.Send(diaglib.SyncStageList{StagesList: diaglib.InitStagesFromList(s.pipelineStagedSync.StagesIdsList())})
		s.waitForStageLoopStop = nil // TODO: Ethereum.Stop should wait for execution_server shutdown
		go s.eth1ExecutionServer.Start(s.sentryCtx, hook)
	} else if s.chainConfig.Bor != nil {
		diaglib.Send(diaglib.SyncStageList{StagesList: diaglib.InitStagesFromList(s.stagedSync.StagesIdsList())})
		s.waitForStageLoopStop = nil // Shutdown is handled by context
		s.bgComponentsEg.Go(func() error {
			defer s.logger.Info("[polygon.sync] goroutine terminated")
			// when we're running in stand alone mode we need to run the downloader before we start the
			// polygon services because they will wait for it to complete before opening their stores
			// which make use of snapshots and expect them to be initialize
			// TODO: get the snapshots to call the downloader directly - which will avoid this
			go func() {
				err := stageloop.StageLoopIteration(s.sentryCtx, s.chainDB, nil, nil, s.polygonDownloadSync, true, true, s.logger, s.blockReader, hook)

				if err != nil && !errors.Is(err, context.Canceled) {
					s.logger.Error("[polygon.sync] downloader stage crashed - stopping node", "err", err)
					err = s.stopNode()
					if err != nil {
						s.logger.Error("could not stop node", "err", err)
					}
				}
			}()

			ctx := s.sentryCtx
			err := s.polygonSyncService.Run(ctx)
			if err == nil || errors.Is(err, context.Canceled) {
				return err
			}

			s.logger.Error("[polygon.sync] crashed - stopping node", "err", err)
			go func() { // call stopNode in another goroutine to avoid deadlock
				stopErr := s.stopNode()
				if stopErr != nil {
					s.logger.Error("[polygon.sync] could not stop node", "err", stopErr)
				}
			}()

			return err
		})
	} else {
		diaglib.Send(diaglib.SyncStageList{StagesList: diaglib.InitStagesFromList(s.stagedSync.StagesIdsList())})
		go stageloop.StageLoop(s.sentryCtx, s.chainDB, s.stagedSync, s.sentriesClient.Hd, s.waitForStageLoopStop, s.config.Sync.LoopThrottle, s.logger, s.blockReader, hook)
	}

	if s.silkwormRPCDaemonService != nil {
		if err := s.silkwormRPCDaemonService.Start(); err != nil {
			s.logger.Error("silkworm.StartRpcDaemon error", "err", err)
		}
	}
	if s.silkwormSentryService != nil {
		if err := s.silkwormSentryService.Start(); err != nil {
			s.logger.Error("silkworm.SentryStart error", "err", err)
		}
	}

	if s.txPool != nil {
		// We start the transaction pool on startup, for a couple of reasons:
		// 1) Hive tests requires us to do so and starting it from eth_sendRawTransaction is not viable as we have not enough data
		// to initialize it properly.
		// 2) we cannot propose for block 1 regardless.
		s.bgComponentsEg.Go(func() error {
			defer s.logger.Info("[devp2p] txn pool goroutine terminated")
			err := s.txPool.Run(s.sentryCtx)
			if err != nil && !errors.Is(err, context.Canceled) {
				s.logger.Error("[devp2p] Run error", "err", err)
			}
			return err
		})
	}

	if s.shutterPool != nil {
		s.bgComponentsEg.Go(func() error {
			defer s.logger.Info("[shutter] pool goroutine terminated")
			err := s.shutterPool.Run(s.sentryCtx)
			if err != nil && !errors.Is(err, context.Canceled) {
				s.logger.Error("[shutter] Run error", "err", err)
			}
			return err
		})
	}

	return nil
}

// Stop implements node.Service, terminating all internal goroutines used by the
// Ethereum protocol.
func (s *Ethereum) Stop() error {
	// Stop all the peer-related stuff first.
	s.sentryCancel()
	if s.unsubscribeEthstat != nil {
		s.unsubscribeEthstat()
	}
	if s.downloader != nil {
		s.downloader.Close()
	}
	if s.privateAPI != nil {
		shutdownDone := make(chan bool)
		go func() {
			defer close(shutdownDone)
			s.privateAPI.GracefulStop()
		}()
		select {
		case <-time.After(1 * time.Second): // shutdown deadline
			s.privateAPI.Stop()
		case <-shutdownDone:
		}
	}
	common.SafeClose(s.sentriesClient.Hd.QuitPoWMining)
	_ = s.engine.Close()
	if s.waitForStageLoopStop != nil {
		<-s.waitForStageLoopStop
	}
	for _, sentryServer := range s.sentryServers {
		sentryServer.Close()
	}
	s.chainDB.Close()

	if s.silkwormRPCDaemonService != nil {
		if err := s.silkwormRPCDaemonService.Stop(); err != nil {
			s.logger.Error("silkworm.StopRpcDaemon error", "err", err)
		}
	}
	if s.silkwormSentryService != nil {
		if err := s.silkwormSentryService.Stop(); err != nil {
			s.logger.Error("silkworm.SentryStop error", "err", err)
		}
	}
	if s.silkworm != nil {
		if err := s.silkworm.Close(); err != nil {
			s.logger.Error("silkworm.Close error", "err", err)
		}
	}

	if err := s.bgComponentsEg.Wait(); err != nil && !errors.Is(err, context.Canceled) {
		s.logger.Error("background component error", "err", err)
	}

	return nil
}

func (s *Ethereum) ChainDB() kv.RwDB {
	return s.chainDB
}

func (s *Ethereum) ChainConfig() *chain.Config {
	return s.chainConfig
}

func (s *Ethereum) StagedSync() *stagedsync.Sync {
	return s.stagedSync
}

func (s *Ethereum) PipelineStagedSync() *stagedsync.Sync {
	return s.pipelineStagedSync
}

func (s *Ethereum) Notifications() *shards.Notifications {
	return s.notifications
}

func (s *Ethereum) SentryCtx() context.Context {
	return s.sentryCtx
}

func (s *Ethereum) SentryControlServer() *sentry_multi_client.MultiClient {
	return s.sentriesClient
}
func (s *Ethereum) BlockIO() (services.FullBlockReader, *blockio.BlockWriter) {
	return s.blockReader, s.blockWriter
}

func (s *Ethereum) TxpoolServer() txpoolproto.TxpoolServer {
	return s.txPoolGrpcServer
}

func (s *Ethereum) ExecutionModule() *execmodule.EthereumExecutionModule {
	return s.eth1ExecutionServer
}

// RemoveContents is like dir.RemoveAll, but preserve dir itself
func RemoveContents(dirname string) error {
	d, err := os.Open(dirname)
	if err != nil {
		if errors.Is(err, fs.ErrNotExist) {
			// ignore due to windows
			_ = os.MkdirAll(dirname, 0o755)
			return nil
		}
		return err
	}
	defer d.Close()
	files, err := dir.ReadDir(dirname)
	if err != nil {
		return err
	}
	for _, file := range files {
		err = dir.RemoveAll(filepath.Join(dirname, file.Name()))
		if err != nil {
			return err
		}
	}
	return nil
}

func checkPortIsFree(addr string) (free bool) {
	c, err := net.DialTimeout("tcp", addr, 200*time.Millisecond)
	if err != nil {
		return true
	}
	c.Close()
	return false
}

func readCurrentTotalDifficulty(ctx context.Context, db kv.RwDB, blockReader services.FullBlockReader) (*big.Int, error) {
	var currentTD *big.Int
	err := db.View(ctx, func(tx kv.Tx) error {
		h, err := blockReader.CurrentBlock(tx)
		if err != nil {
			return err
		}
		if h == nil {
			currentTD = nil
			return nil
		}

		currentTD, err = rawdb.ReadTd(tx, h.Hash(), h.NumberU64())
		return err
	})
	return currentTD, err
}

func (s *Ethereum) Sentinel() sentinelproto.SentinelClient {
	return s.sentinel
}

func (s *Ethereum) DataDir() string {
	return s.config.Dirs.DataDir
}

func setDefaultMinerGasLimit(chainConfig *chain.Config, config *ethconfig.Config, logger log.Logger) {
	if config.Miner.GasLimit == nil {
		gasLimit := ethconfig.DefaultBlockGasLimitByChain(config)
		config.Miner.GasLimit = &gasLimit
	}
}

// setBorDefaultTxPoolPriceLimit enforces MinFeeCap to be equal to BorDefaultTxPoolPriceLimit (25gwei by default)
func setBorDefaultTxPoolPriceLimit(chainConfig *chain.Config, config *txpoolcfg.Config, logger log.Logger) {
	if chainConfig.Bor != nil && config.MinFeeCap != txpoolcfg.BorDefaultTxPoolPriceLimit {
		logger.Warn("Sanitizing invalid bor min fee cap", "provided", config.MinFeeCap, "updated", txpoolcfg.BorDefaultTxPoolPriceLimit)
		config.MinFeeCap = txpoolcfg.BorDefaultTxPoolPriceLimit
	}
	_ = config.MinFeeCap
}

func sentryMux(sentries []sentryproto.SentryClient) sentryproto.SentryClient {
	return libsentry.NewSentryMultiplexer(sentries)
}

type engineAPISwitcher struct {
	backend *Ethereum
}

func (e *engineAPISwitcher) SetConsuming(consuming bool) {
	if e.backend.engineBackendRPC == nil {
		return
	}
	e.backend.engineBackendRPC.SetConsuming(consuming)
}<|MERGE_RESOLUTION|>--- conflicted
+++ resolved
@@ -1280,19 +1280,8 @@
 			return
 		}
 
-<<<<<<< HEAD
 		if _, err := s.downloaderClient.Seed(ctx, &downloaderproto.SeedRequest{Paths: frozenFileNames}); err != nil {
-			s.logger.Warn("[snapshots] downloader.Seed", "err", err)
-=======
-		req := &downloaderproto.AddRequest{Items: make([]*downloaderproto.AddItem, 0, len(frozenFileNames))}
-		for _, fName := range frozenFileNames {
-			req.Items = append(req.Items, &downloaderproto.AddItem{
-				Path: fName,
-			})
-		}
-		if _, err := s.downloaderClient.Add(ctx, req); err != nil {
-			s.logger.Debug("[snapshots] downloader.Add", "err", err)
->>>>>>> 2ef0a823
+			s.logger.Debug("[snapshots] downloader.Seed", "err", err)
 		}
 	}, func(deletedFiles []string) {
 		if downloaderCfg != nil && downloaderCfg.ChainName == "" {
