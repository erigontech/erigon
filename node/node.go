// Copyright 2015 The go-ethereum Authors
// This file is part of the go-ethereum library.
//
// The go-ethereum library is free software: you can redistribute it and/or modify
// it under the terms of the GNU Lesser General Public License as published by
// the Free Software Foundation, either version 3 of the License, or
// (at your option) any later version.
//
// The go-ethereum library is distributed in the hope that it will be useful,
// but WITHOUT ANY WARRANTY; without even the implied warranty of
// MERCHANTABILITY or FITNESS FOR A PARTICULAR PURPOSE. See the
// GNU Lesser General Public License for more details.
//
// You should have received a copy of the GNU Lesser General Public License
// along with the go-ethereum library. If not, see <http://www.gnu.org/licenses/>.

package node

import (
	"context"
	"errors"
	"fmt"
	"net"
	"net/http"
	"os"
	"path/filepath"
	"reflect"
	"strings"
	"sync"

	"github.com/c2h5oh/datasize"
<<<<<<< HEAD

=======
>>>>>>> 22192e4b
	"github.com/ledgerwatch/erigon/params"

	"github.com/gofrs/flock"
	"github.com/ledgerwatch/erigon-lib/kv"
	"github.com/ledgerwatch/erigon-lib/kv/mdbx"
	"github.com/ledgerwatch/erigon-lib/kv/memdb"
	"github.com/ledgerwatch/erigon/migrations"
	"github.com/ledgerwatch/erigon/p2p"
	"github.com/ledgerwatch/erigon/rpc"
	"github.com/ledgerwatch/log/v3"
)

// Node is a container on which services can be registered.
type Node struct {
	config        *Config
	log           log.Logger
	dirLock       *flock.Flock  // prevents concurrent use of instance directory
	stop          chan struct{} // Channel to wait for termination notifications
	server        *p2p.Server   // Currently running P2P networking layer
	startStopLock sync.Mutex    // Start/Stop are protected by an additional lock
	state         int           // Tracks state of node lifecycle

	lock          sync.Mutex
	lifecycles    []Lifecycle // All registered backends, services, and auxiliary services that have a lifecycle
	rpcAPIs       []rpc.API   // List of APIs currently provided by the node
	http          *httpServer //
	ws            *httpServer //
	inprocHandler *rpc.Server // In-process RPC request handler to process the API requests

	rpcAllowList rpc.AllowList // list of RPC methods explicitly allowed for this RPC node

	databases []kv.Closer
}

const (
	initializingState = iota
	runningState
	closedState
)

// New creates a new P2P node, ready for protocol registration.
func New(conf *Config) (*Node, error) {
	// Copy config and resolve the datadir so future changes to the current
	// working directory don't affect the node.
	confCopy := *conf
	conf = &confCopy
	if conf.DataDir != "" {
		absdatadir, err := filepath.Abs(conf.DataDir)
		if err != nil {
			return nil, err
		}
		conf.DataDir = absdatadir
	}
	if conf.Logger == nil {
		conf.Logger = log.New()
	}

	// Ensure that the instance name doesn't cause weird conflicts with
	// other files in the data directory.
	if strings.ContainsAny(conf.Name, `/\`) {
		return nil, errors.New(`Config.Name must not contain '/' or '\'`)
	}
	if strings.HasSuffix(conf.Name, ".ipc") {
		return nil, errors.New(`Config.Name cannot end in ".ipc"`)
	}

	node := &Node{
		config:        conf,
		inprocHandler: rpc.NewServer(50),
		log:           conf.Logger,
		stop:          make(chan struct{}),
		databases:     make([]kv.Closer, 0),
	}
	// Register built-in APIs.
	node.rpcAPIs = append(node.rpcAPIs, node.apis()...)

	// Acquire the instance directory lock.
	if err := node.openDataDir(); err != nil {
		return nil, err
	}

	var err error
	// Initialize the p2p server. This creates the node key and discovery databases.

	// Check HTTP/WS prefixes are valid.
	if err = validatePrefix("HTTP", conf.HTTPPathPrefix); err != nil {
		return nil, err
	}
	if err = validatePrefix("WebSocket", conf.WSPathPrefix); err != nil {
		return nil, err
	}

	// Configure RPC servers.
	node.http = newHTTPServer(node.log, conf.HTTPTimeouts)
	node.ws = newHTTPServer(node.log, rpc.DefaultHTTPTimeouts)
	// Check for uncaught crashes from the previous boot and notify the user if
	// there are any
	//debug.CheckForCrashes(conf.DataDir)

	return node, nil
}

func (n *Node) SetP2PListenFunc(listenFunc func(network, addr string) (net.Listener, error)) {
}

// Start starts all registered lifecycles, RPC services and p2p networking.
// Node can only be started once.
func (n *Node) Start() error {
	n.startStopLock.Lock()
	defer n.startStopLock.Unlock()

	n.lock.Lock()
	switch n.state {
	case runningState:
		n.lock.Unlock()
		return ErrNodeRunning
	case closedState:
		n.lock.Unlock()
		return ErrNodeStopped
	}
	n.state = runningState
	// open networking and RPC endpoints
	err := n.openEndpoints()
	lifecycles := make([]Lifecycle, len(n.lifecycles))
	copy(lifecycles, n.lifecycles)
	n.lock.Unlock()

	// Check if endpoint startup failed.
	if err != nil {
		n.doClose(nil)
		return err
	}
	// Start all registered lifecycles.
	// preallocation leads to bugs here
	var started []Lifecycle //nolint:prealloc
	for _, lifecycle := range lifecycles {
		if err = lifecycle.Start(); err != nil {
			break
		}
		started = append(started, lifecycle)
	}
	// Check if any lifecycle failed to start.
	if err != nil {
		n.stopServices(started) //nolint:errcheck
		n.doClose(nil)
	}
	return err
}

// Close stops the Node and releases resources acquired in
// Node constructor New.
func (n *Node) Close() error {
	n.startStopLock.Lock()
	defer n.startStopLock.Unlock()

	n.lock.Lock()
	state := n.state
	n.lock.Unlock()
	switch state {
	case initializingState:
		// The node was never started.
		return n.doClose(nil)
	case runningState:
		// The node was started, release resources acquired by Start().
		var errs []error
		if err := n.stopServices(n.lifecycles); err != nil {
			errs = append(errs, err)
		}
		return n.doClose(errs)
	case closedState:
		return ErrNodeStopped
	default:
		panic(fmt.Sprintf("node is in unknown state %d", state))
	}
}

// doClose releases resources acquired by New(), collecting errors.
func (n *Node) doClose(errs []error) error {
	// Close databases. This needs the lock because it needs to
	// synchronize with OpenDatabase*.
	n.lock.Lock()
	n.state = closedState
	for _, closer := range n.databases {
		closer.Close()
	}
	n.lock.Unlock()

	// Release instance directory lock.
	n.closeDataDir()

	// Unblock n.Wait.
	close(n.stop)

	// Report any errors that might have occurred.
	switch len(errs) {
	case 0:
		return nil
	case 1:
		return errs[0]
	default:
		return fmt.Errorf("%v", errs)
	}
}

// openEndpoints starts all network and RPC endpoints.
func (n *Node) openEndpoints() error {
	// start RPC endpoints
	err := n.startRPC()
	if err != nil {
		n.stopRPC()
	}
	return err
}

// containsLifecycle checks if 'lfs' contains 'l'.
func containsLifecycle(lfs []Lifecycle, l Lifecycle) bool {
	for _, obj := range lfs {
		if obj == l {
			return true
		}
	}
	return false
}

// stopServices terminates running services, RPC and p2p networking.
// It is the inverse of Start.
func (n *Node) stopServices(running []Lifecycle) error {
	//n.stopRPC()

	// Stop running lifecycles in reverse order.
	failure := &StopError{Services: make(map[reflect.Type]error)}
	for i := len(running) - 1; i >= 0; i-- {
		if err := running[i].Stop(); err != nil {
			failure.Services[reflect.TypeOf(running[i])] = err
		}
	}

	if len(failure.Services) > 0 {
		return failure
	}
	return nil
}

func (n *Node) openDataDir() error {
	if n.config.DataDir == "" {
		return nil // ephemeral
	}

	instdir := n.config.DataDir
	if err := os.MkdirAll(instdir, 0700); err != nil {
		return err
	}
	// Lock the instance directory to prevent concurrent use by another instance as well as
	// accidental use of the instance directory as a database.
	l := flock.New(filepath.Join(instdir, "LOCK"))
	locked, err := l.TryLock()
	if err != nil {
		return convertFileLockError(err)
	}
	if !locked {
		return fmt.Errorf("%w: %s\n", ErrDatadirUsed, instdir)
	}
	n.dirLock = l
	return nil
}

func (n *Node) closeDataDir() {
	// Release instance directory lock.
	if n.dirLock != nil {
		if err := n.dirLock.Unlock(); err != nil {
			n.log.Error("Can't release datadir lock", "err", err)
		}
		n.dirLock = nil
	}
}

// SetAllowListForRPC sets granular allow list for exposed RPC methods
func (n *Node) SetAllowListForRPC(allowList rpc.AllowList) {
	n.rpcAllowList = allowList
}

// configureRPC is a helper method to configure all the various RPC endpoints during node
// startup. It's not meant to be called at any time afterwards as it makes certain
// assumptions about the state of the node.
func (n *Node) startRPC() error {
	if err := n.startInProc(); err != nil {
		return err
	}

	// Configure HTTP.
	if n.config.HTTPHost != "" {
		config := httpConfig{
			CorsAllowedOrigins: n.config.HTTPCors,
			Vhosts:             n.config.HTTPVirtualHosts,
			Modules:            n.config.HTTPModules,
			prefix:             n.config.HTTPPathPrefix,
		}
		if err := n.http.setListenAddr(n.config.HTTPHost, n.config.HTTPPort); err != nil {
			return err
		}
		if err := n.http.enableRPC(n.rpcAPIs, config, n.rpcAllowList); err != nil {
			return err
		}
	}

	// Configure WebSocket.
	if n.config.WSHost != "" {
		server := n.wsServerForPort(n.config.WSPort)
		config := wsConfig{
			Modules: n.config.WSModules,
			Origins: n.config.WSOrigins,
			prefix:  n.config.WSPathPrefix,
		}
		if err := server.setListenAddr(n.config.WSHost, n.config.WSPort); err != nil {
			return err
		}
		if err := server.enableWS(n.rpcAPIs, config, n.rpcAllowList); err != nil {
			return err
		}
	}

	if err := n.http.start(); err != nil {
		return err
	}
	return n.ws.start()
}

func (n *Node) wsServerForPort(port int) *httpServer {
	if n.config.HTTPHost == "" || n.http.port == port {
		return n.http
	}
	return n.ws
}

func (n *Node) stopRPC() {
	n.http.stop()
	n.ws.stop()
	n.stopInProc()
}

// startInProc registers all RPC APIs on the inproc server.
func (n *Node) startInProc() error {
	for _, api := range n.rpcAPIs {
		if err := n.inprocHandler.RegisterName(api.Namespace, api.Service); err != nil {
			return err
		}
	}
	return nil
}

// stopInProc terminates the in-process RPC endpoint.
func (n *Node) stopInProc() {
	n.inprocHandler.Stop()
}

// Wait blocks until the node is closed.
func (n *Node) Wait() {
	<-n.stop
}

// RegisterLifecycle registers the given Lifecycle on the node.
func (n *Node) RegisterLifecycle(lifecycle Lifecycle) {
	n.lock.Lock()
	defer n.lock.Unlock()

	if n.state != initializingState {
		panic("can't register lifecycle on running/stopped node")
	}
	if containsLifecycle(n.lifecycles, lifecycle) {
		panic(fmt.Sprintf("attempt to register lifecycle %T more than once", lifecycle))
	}
	n.lifecycles = append(n.lifecycles, lifecycle)
}

// RegisterProtocols adds backend's protocols to the node's p2p server.
func (n *Node) RegisterProtocols(protocols []p2p.Protocol) {
	n.lock.Lock()
	defer n.lock.Unlock()

	if n.state != initializingState {
		panic("can't register protocols on running/stopped node")
	}
}

// RegisterAPIs registers the APIs a service provides on the node.
func (n *Node) RegisterAPIs(apis []rpc.API) {
	n.lock.Lock()
	defer n.lock.Unlock()

	if n.state != initializingState {
		panic("can't register APIs on running/stopped node")
	}
	n.rpcAPIs = append(n.rpcAPIs, apis...)
}

// RegisterHandler mounts a handler on the given path on the canonical HTTP server.
//
// The name of the handler is shown in a log message when the HTTP server starts
// and should be a descriptive term for the service provided by the handler.
func (n *Node) RegisterHandler(name, path string, handler http.Handler) {
	n.lock.Lock()
	defer n.lock.Unlock()

	if n.state != initializingState {
		panic("can't register HTTP handler on running/stopped node")
	}

	n.http.mux.Handle(path, handler)
	n.http.handlerNames[path] = name
}

// Attach creates an RPC client attached to an in-process API handler.
func (n *Node) Attach() (*rpc.Client, error) {
	return rpc.DialInProc(n.inprocHandler), nil
}

// RPCHandler returns the in-process RPC request handler.
func (n *Node) RPCHandler() (*rpc.Server, error) {
	n.lock.Lock()
	defer n.lock.Unlock()

	if n.state == closedState {
		return nil, ErrNodeStopped
	}
	return n.inprocHandler, nil
}

// Config returns the configuration of node.
func (n *Node) Config() *Config {
	return n.config
}

// Server retrieves the currently running P2P network layer. This method is meant
// only to inspect fields of the currently running server. Callers should not
// start or stop the returned server.
func (n *Node) Server() *p2p.Server {
	n.lock.Lock()
	defer n.lock.Unlock()

	return n.server
}

// DataDir retrieves the current datadir used by the protocol stack.
// Deprecated: No files should be stored in this directory, use InstanceDir instead.
func (n *Node) DataDir() string {
	return n.config.DataDir
}

// InstanceDir retrieves the instance directory used by the protocol stack.
func (n *Node) InstanceDir() string {
	return n.config.DataDir
}

// HTTPEndpoint returns the URL of the HTTP server. Note that this URL does not
// contain the JSON-RPC path prefix set by HTTPPathPrefix.
func (n *Node) HTTPEndpoint() string {
	return "http://" + n.http.listenAddr()
}

// WSEndpoint returns the current JSON-RPC over WebSocket endpoint.
func (n *Node) WSEndpoint() string {
	if n.http.wsAllowed() {
		return "ws://" + n.http.listenAddr() + n.http.wsConfig.prefix
	}
	return "ws://" + n.ws.listenAddr() + n.ws.wsConfig.prefix
}

func OpenDatabase(config *Config, logger log.Logger, label kv.Label) (kv.RwDB, error) {
	var name string
	switch label {
	case kv.ChainDB:
		name = "chaindata"
	case kv.TxPoolDB:
		name = "txpool"
	default:
		name = "test"
	}
	var db kv.RwDB
	if config.DataDir == "" {
		db = memdb.New()
		return db, nil
	}

	oldDbPath := filepath.Join(config.DataDir, "erigon", name)
	dbPath := filepath.Join(config.DataDir, name)
	if _, err := os.Stat(oldDbPath); err == nil {
		log.Error("Old directory location found", "path", oldDbPath, "please move to new path", dbPath)
		return nil, fmt.Errorf("safety error, see log message")
	}

	var openFunc func(exclusive bool) (kv.RwDB, error)
	log.Info("Opening Database", "label", name, "path", dbPath)
	openFunc = func(exclusive bool) (kv.RwDB, error) {
		opts := mdbx.NewMDBX(logger).Path(dbPath).Label(label).DBVerbosity(config.DatabaseVerbosity).MapSize(6 * datasize.TB)
		if exclusive {
			opts = opts.Exclusive()
		}
		if label == kv.ChainDB {
			opts = opts.PageSize(config.MdbxPageSize)
		}
		return opts.Open()
	}
	var err error
	db, err = openFunc(false)
	if err != nil {
		return nil, err
	}
	migrator := migrations.NewMigrator(label)
	has, err := migrator.HasPendingMigrations(db)
	if err != nil {
		return nil, err
	}
	if has {
		log.Info("Re-Opening DB in exclusive mode to apply migrations")
		db.Close()
		db, err = openFunc(true)
		if err != nil {
			return nil, err
		}
		if err = migrator.Apply(db, config.DataDir); err != nil {
			return nil, err
		}
		db.Close()
		db, err = openFunc(false)
		if err != nil {
			return nil, err
		}
	}

	if err := db.Update(context.Background(), func(tx kv.RwTx) (err error) {
		return params.SetErigonVersion(tx, params.VersionKeyCreated)
	}); err != nil {
		return nil, err
	}

	return db, nil
}

// ResolvePath returns the absolute path of a resource in the instance directory.
func (n *Node) ResolvePath(x string) string {
	return n.config.ResolvePath(x)
}<|MERGE_RESOLUTION|>--- conflicted
+++ resolved
@@ -29,10 +29,6 @@
 	"sync"
 
 	"github.com/c2h5oh/datasize"
-<<<<<<< HEAD
-
-=======
->>>>>>> 22192e4b
 	"github.com/ledgerwatch/erigon/params"
 
 	"github.com/gofrs/flock"
