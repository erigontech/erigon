--- conflicted
+++ resolved
@@ -42,19 +42,11 @@
 
 geth: turbo
 
-<<<<<<< HEAD
 erigon: go-version git-submodules
 	@echo "Building Erigon"
 	rm -f $(GOBIN)/tg # Remove old binary to prevent confusion where users still use it because of the scripts
 	$(GOBUILD) -o $(GOBIN)/erigon ./cmd/erigon
 	@echo "Run \"$(GOBIN)/erigon\" to launch Erigon."
-=======
-turbo: go-version
-	$(GOBUILD) -o $(GOBIN)/erigon ./cmd/erigon
-	mkdir -p $(GOPATH)/bin/
-	cp $(GOBIN)/erigon $(GOBIN)/turbo-bor
-	cp $(GOBIN)/* $(GOPATH)/bin/
->>>>>>> 22192e4b
 
 hack:
 	$(GOBUILD) -o $(GOBIN)/hack ./cmd/hack
