--- conflicted
+++ resolved
@@ -150,27 +150,15 @@
 test: test-erigon-lib
 	$(GOTEST) --timeout 10m
 
-<<<<<<< HEAD
-test3:
-	@cd erigon-lib && $(MAKE) test
+test3: test-erigon-lib
 	$(GOTEST) --timeout 10m -tags $(BUILD_TAGS),e4
-=======
-test3: test-erigon-lib
-	$(GOTEST) --timeout 10m -tags $(BUILD_TAGS),e3
->>>>>>> 8288dcb5
 
 ## test-integration:                  run integration tests with a 30m timeout
 test-integration: test-erigon-lib
 	$(GOTEST) --timeout 240m -tags $(BUILD_TAGS),integration
 
-<<<<<<< HEAD
-test3-integration:
-	@cd erigon-lib && $(MAKE) test
+test3-integration: test-erigon-lib
 	$(GOTEST) --timeout 240m -tags $(BUILD_TAGS),integration,e4
-=======
-test3-integration: test-erigon-lib
-	$(GOTEST) --timeout 240m -tags $(BUILD_TAGS),integration,e3
->>>>>>> 8288dcb5
 
 ## lint-deps:                         install lint dependencies
 lint-deps:
