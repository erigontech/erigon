GO = go # if using docker, should not need to be installed/linked
GOBIN = $(CURDIR)/build/bin
UNAME = $(shell uname) # Supported: Darwin, Linux
DOCKER := $(shell command -v docker 2> /dev/null)

GIT_COMMIT ?= $(shell git rev-list -1 HEAD)
GIT_BRANCH ?= $(shell git rev-parse --abbrev-ref HEAD)
GIT_TAG    ?= $(shell git describe --tags '--match=v*' --dirty)
ERIGON_USER ?= erigon
# if using volume-mounting data dir, then must exist on host OS
DOCKER_UID ?= $(shell id -u)
DOCKER_GID ?= $(shell id -g)
DOCKER_TAG ?= thorax/erigon:latest

# Variables below for building on host OS, and are ignored for docker
#
# Pipe error below to /dev/null since Makefile structure kind of expects
# Go to be available, but with docker it's not strictly necessary
CGO_CFLAGS := $(shell $(GO) env CGO_CFLAGS 2>/dev/null) # don't lose default
CGO_CFLAGS += -DMDBX_FORCE_ASSERTIONS=0 # Enable MDBX's asserts by default in 'devel' branch and disable in releases
CGO_CFLAGS += -DMDBX_DISABLE_VALIDATION=1 # This feature is not ready yet
CGO_CFLAGS += -DMDBX_ENV_CHECKPID=0 # Erigon doesn't do fork() syscall
CGO_CFLAGS += -O
CGO_CFLAGS += -D__BLST_PORTABLE__
CGO_CFLAGS += -Wno-error=strict-prototypes # for Clang15, remove it when can https://github.com/ledgerwatch/erigon/issues/6113#issuecomment-1359526277
CGO_CFLAGS := CGO_CFLAGS="$(CGO_CFLAGS)"
DBG_CGO_CFLAGS += -DMDBX_DEBUG=1

BUILD_TAGS = nosqlite,noboltdb,disable_libutp
PACKAGE = github.com/ledgerwatch/erigon

GO_FLAGS += -trimpath -tags $(BUILD_TAGS) -buildvcs=false
GO_FLAGS += -ldflags "-X ${PACKAGE}/params.GitCommit=${GIT_COMMIT} -X ${PACKAGE}/params.GitBranch=${GIT_BRANCH} -X ${PACKAGE}/params.GitTag=${GIT_TAG}"

GOBUILD = $(CGO_CFLAGS) $(GO) build $(GO_FLAGS)
GO_DBG_BUILD = $(GO) build $(GO_FLAGS) -tags $(BUILD_TAGS),debug -gcflags=all="-N -l"  # see delve docs
GOTEST = $(CGO_CFLAGS) GODEBUG=cgocheck=0 $(GO) test $(GO_FLAGS) ./... -p 2

default: all

## go-version:                        print and verify go version
go-version:
	@if [ $(shell $(GO) version | cut -c 16-17) -lt 18 ]; then \
		echo "minimum required Golang version is 1.18"; \
		exit 1 ;\
	fi

## validate_docker_build_args:        ensure docker build args are valid
validate_docker_build_args:
	@echo "Docker build args:"
	@echo "    DOCKER_UID: $(DOCKER_UID)"
	@echo "    DOCKER_GID: $(DOCKER_GID)\n"
	@echo "Ensuring host OS user exists with specified UID/GID..."
	@if [ "$(UNAME)" = "Darwin" ]; then \
		dscl . list /Users UniqueID | grep "$(DOCKER_UID)"; \
	elif [ "$(UNAME)" = "Linux" ]; then \
		cat /etc/passwd | grep "$(DOCKER_UID):$(DOCKER_GID)"; \
	fi
	@echo "✔️ host OS user exists: $(shell id -nu $(DOCKER_UID))"

## docker:                            validate, update submodules and build with docker
docker: validate_docker_build_args git-submodules
	DOCKER_BUILDKIT=1 $(DOCKER) build -t ${DOCKER_TAG} \
		--build-arg "BUILD_DATE=$(shell date +"%Y-%m-%dT%H:%M:%S:%z")" \
		--build-arg VCS_REF=${GIT_COMMIT} \
		--build-arg VERSION=${GIT_TAG} \
		--build-arg UID=${DOCKER_UID} \
		--build-arg GID=${DOCKER_GID} \
		${DOCKER_FLAGS} \
		.

xdg_data_home :=  ~/.local/share
ifdef XDG_DATA_HOME
	xdg_data_home = $(XDG_DATA_HOME)
endif
xdg_data_home_subdirs = $(xdg_data_home)/erigon $(xdg_data_home)/erigon-grafana $(xdg_data_home)/erigon-prometheus

## setup_xdg_data_home:               TODO
setup_xdg_data_home:
	mkdir -p $(xdg_data_home_subdirs)
	ls -aln $(xdg_data_home) | grep -E "472.*0.*erigon-grafana" || chown -R 472:0 $(xdg_data_home)/erigon-grafana
	@echo "✔️ xdg_data_home setup"
	@ls -al $(xdg_data_home)

## docker-compose:                    validate build args, setup xdg data home, and run docker-compose up
docker-compose: validate_docker_build_args setup_xdg_data_home
	docker-compose up

## dbg                                debug build allows see C stack traces, run it with GOTRACEBACK=crash. You don't need debug build for C pit for profiling. To profile C code use SETCGOTRCKEBACK=1
dbg:
	$(GO_DBG_BUILD) -o $(GOBIN)/ ./cmd/...

%.cmd:
	@# Note: $* is replaced by the command name
	@echo "Building $*"
	@cd ./cmd/$* && $(GOBUILD) -o $(GOBIN)/$*
	@echo "Run \"$(GOBIN)/$*\" to launch $*."

## geth:                              run erigon (TODO: remove?)
geth: erigon

## erigon:                            build erigon
erigon: go-version erigon.cmd
	@rm -f $(GOBIN)/tg # Remove old binary to prevent confusion where users still use it because of the scripts

COMMANDS += devnet
COMMANDS += downloader
COMMANDS += erigon-cl
COMMANDS += hack
COMMANDS += integration
COMMANDS += observer
COMMANDS += pics
COMMANDS += rpcdaemon
COMMANDS += rpctest
COMMANDS += sentry
COMMANDS += state
COMMANDS += txpool
COMMANDS += verkle
COMMANDS += evm
COMMANDS += lightclient
COMMANDS += sentinel
COMMANDS += erigon-el

# build each command using %.cmd rule
$(COMMANDS): %: %.cmd

## all:                               run erigon with all commands
all: erigon $(COMMANDS)

## db-tools:                          build db tools
db-tools:
	@echo "Building db-tools"

	go mod vendor
	cd vendor/github.com/torquem-ch/mdbx-go && MDBX_BUILD_TIMESTAMP=unknown make tools
	cd vendor/github.com/torquem-ch/mdbx-go/mdbxdist && cp mdbx_chk $(GOBIN) && cp mdbx_copy $(GOBIN) && cp mdbx_dump $(GOBIN) && cp mdbx_drop $(GOBIN) && cp mdbx_load $(GOBIN) && cp mdbx_stat $(GOBIN)
	rm -rf vendor
	@echo "Run \"$(GOBIN)/mdbx_stat -h\" to get info about mdbx db file."

## test:                              run unit tests with a 50s timeout
test:
	$(GOTEST) --timeout 50s

test3:
	$(GOTEST) --timeout 50s -tags $(BUILD_TAGS),erigon3

## test-integration:                  run integration tests with a 30m timeout
test-integration:
	$(GOTEST) --timeout 30m -tags $(BUILD_TAGS),integration

test3-integration:
	$(GOTEST) --timeout 30m -tags $(BUILD_TAGS),integration,erigon3

## lint:                              run golangci-lint with .golangci.yml config file
lint:
	@./build/bin/golangci-lint run --config ./.golangci.yml

## lintci:                            run golangci-lint (additionally outputs message before run)
lintci:
	@echo "--> Running linter for code"
	@./build/bin/golangci-lint run --config ./.golangci.yml

## lintci-deps:                       (re)installs golangci-lint to build/bin/golangci-lint
lintci-deps:
	rm -f ./build/bin/golangci-lint
	curl -sSfL https://raw.githubusercontent.com/golangci/golangci-lint/master/install.sh | sh -s -- -b ./build/bin v1.50.1

## clean:                             cleans the go cache, build dir, libmdbx db dir
clean:
	go clean -cache
	rm -fr build/*

# The devtools target installs tools required for 'go generate'.
# You need to put $GOBIN (or $GOPATH/bin) in your PATH to use 'go generate'.

## devtools:                          installs dev tools (and checks for npm installation etc.)
devtools:
	# Notice! If you adding new binary - add it also to cmd/hack/binary-deps/main.go file
	$(GOBUILD) -o $(GOBIN)/go-bindata github.com/kevinburke/go-bindata/go-bindata
	$(GOBUILD) -o $(GOBIN)/gencodec github.com/fjl/gencodec
	$(GOBUILD) -o $(GOBIN)/codecgen github.com/ugorji/go/codec/codecgen
	$(GOBUILD) -o $(GOBIN)/abigen ./cmd/abigen
	PATH=$(GOBIN):$(PATH) go generate ./common
	PATH=$(GOBIN):$(PATH) go generate ./core/types
	PATH=$(GOBIN):$(PATH) go generate ./consensus/aura/...
	#PATH=$(GOBIN):$(PATH) go generate ./eth/ethconfig/...
	@type "npm" 2> /dev/null || echo 'Please install node.js and npm'
	@type "solc" 2> /dev/null || echo 'Please install solc'
	@type "protoc" 2> /dev/null || echo 'Please install protoc'

## bindings:                          generate test contracts and core contracts
bindings:
	PATH=$(GOBIN):$(PATH) go generate ./tests/contracts/
	PATH=$(GOBIN):$(PATH) go generate ./core/state/contracts/

## prometheus:                        run prometheus and grafana with docker-compose
prometheus:
	docker-compose up prometheus grafana

## escape:                            run escape path={path} to check for memory leaks e.g. run escape path=cmd/erigon
escape:
	cd $(path) && go test -gcflags "-m -m" -run none -bench=BenchmarkJumpdest* -benchmem -memprofile mem.out

## git-submodules:                    update git submodules
git-submodules:
	@[ -d ".git" ] || (echo "Not a git repository" && exit 1)
	@echo "Updating git submodules"
	@# Dockerhub using ./hooks/post-checkout to set submodules, so this line will fail on Dockerhub
	@# these lines will also fail if ran as root in a non-root user's checked out repository
	@git submodule sync --quiet --recursive || true
	@git submodule update --quiet --init --recursive --force || true

<<<<<<< HEAD

PACKAGE_NAME          := github.com/maticnetwork/erigon
GOLANG_CROSS_VERSION  ?= v1.18.1
=======
PACKAGE_NAME          := github.com/ledgerwatch/erigon
GOLANG_CROSS_VERSION  ?= v1.1.1
>>>>>>> f3636c2a

.PHONY: release-dry-run
release-dry-run: git-submodules
	@docker run \
		--rm \
		--privileged \
		-e CGO_ENABLED=1 \
		-e GITHUB_TOKEN \
		-e DOCKER_USERNAME \
		-e DOCKER_PASSWORD \
		-v /var/run/docker.sock:/var/run/docker.sock \
		-v `pwd`:/go/src/$(PACKAGE_NAME) \
		-w /go/src/$(PACKAGE_NAME) \
		goreleaser/goreleaser-cross:${GOLANG_CROSS_VERSION} \
		--rm-dist --skip-validate --skip-publish

.PHONY: release
release: git-submodules
	@docker run \
		--rm \
		--privileged \
		-e CGO_ENABLED=1 \
		-e GITHUB_TOKEN \
		-e DOCKER_USERNAME \
		-e DOCKER_PASSWORD \
		-v /var/run/docker.sock:/var/run/docker.sock \
		-v `pwd`:/go/src/$(PACKAGE_NAME) \
		-w /go/src/$(PACKAGE_NAME) \
		goreleaser/goreleaser-cross:${GOLANG_CROSS_VERSION} \
		--rm-dist --skip-validate

# since DOCKER_UID, DOCKER_GID are default initialized to the current user uid/gid,
# we need separate envvars to facilitate creation of the erigon user on the host OS.
ERIGON_USER_UID ?= 3473
ERIGON_USER_GID ?= 3473
ERIGON_USER_XDG_DATA_HOME ?= ~$(ERIGON_USER)/.local/share

## user_linux:                        create "erigon" user (Linux)
user_linux:
ifdef DOCKER
	sudo groupadd -f docker
endif
	sudo addgroup --gid $(ERIGON_USER_GID) $(ERIGON_USER) 2> /dev/null || true
	sudo adduser --disabled-password --gecos '' --uid $(ERIGON_USER_UID) --gid $(ERIGON_USER_GID) $(ERIGON_USER) 2> /dev/null || true
	sudo mkhomedir_helper $(ERIGON_USER)
	echo 'export PATH=$$PATH:/usr/local/go/bin' | sudo -u $(ERIGON_USER) tee /home/$(ERIGON_USER)/.bash_aliases >/dev/null
ifdef DOCKER
	sudo usermod -aG docker $(ERIGON_USER)
endif
	sudo -u $(ERIGON_USER) mkdir -p $(ERIGON_USER_XDG_DATA_HOME)

## user_macos:                        create "erigon" user (MacOS)
user_macos:
	sudo dscl . -create /Users/$(ERIGON_USER)
	sudo dscl . -create /Users/$(ERIGON_USER) UserShell /bin/bash
	sudo dscl . -list /Users UniqueID | grep $(ERIGON_USER) | grep $(ERIGON_USER_UID) || sudo dscl . -create /Users/$(ERIGON_USER) UniqueID $(ERIGON_USER_UID)
	sudo dscl . -create /Users/$(ERIGON_USER) PrimaryGroupID $(ERIGON_USER_GID)
	sudo dscl . -create /Users/$(ERIGON_USER) NFSHomeDirectory /Users/$(ERIGON_USER)
	sudo dscl . -append /Groups/admin GroupMembership $(ERIGON_USER)
	sudo -u $(ERIGON_USER) mkdir -p $(ERIGON_USER_XDG_DATA_HOME)

## coverage:                          run code coverage report and output total coverage %
.PHONY: coverage
coverage:
	@go test -coverprofile=coverage.out ./... > /dev/null 2>&1 && go tool cover -func coverage.out | grep total | awk '{print substr($$3, 1, length($$3)-1)}'

## hive:                              run hive test suite locally using docker e.g. OUTPUT_DIR=~/results/hive SIM=ethereum/engine make hive
.PHONY: hive
hive:
	DOCKER_TAG=thorax/erigon:ci-local make docker
	docker pull thorax/hive:latest
	docker run --rm -v /var/run/docker.sock:/var/run/docker.sock -v $(OUTPUT_DIR):/work thorax/hive:latest --sim $(SIM) --results-root=/work/results --client erigon_ci-local # run erigon

## automated-tests                    run automated tests (BUILD_ERIGON=0 to prevent erigon build with local image tag)
.PHONY: automated-tests
automated-tests:
	./tests/automated-testing/run.sh

## help:                              print commands help
help	:	Makefile
	@sed -n 's/^##//p' $<<|MERGE_RESOLUTION|>--- conflicted
+++ resolved
@@ -210,14 +210,9 @@
 	@git submodule sync --quiet --recursive || true
 	@git submodule update --quiet --init --recursive --force || true
 
-<<<<<<< HEAD
 
 PACKAGE_NAME          := github.com/maticnetwork/erigon
 GOLANG_CROSS_VERSION  ?= v1.18.1
-=======
-PACKAGE_NAME          := github.com/ledgerwatch/erigon
-GOLANG_CROSS_VERSION  ?= v1.1.1
->>>>>>> f3636c2a
 
 .PHONY: release-dry-run
 release-dry-run: git-submodules
