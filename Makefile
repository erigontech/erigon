GOBIN = $(CURDIR)/build/bin
GOTEST = go test ./... -p 1 --tags 'mdbx'

GIT_COMMIT ?= $(shell git rev-list -1 HEAD)
GIT_BRANCH ?= $(shell git rev-parse --abbrev-ref HEAD)
GOBUILD = env GO111MODULE=on go build -trimpath -tags "mdbx" -ldflags "-X main.gitCommit=${GIT_COMMIT} -X main.gitBranch=${GIT_BRANCH}"

GO_MAJOR_VERSION = $(shell go version | cut -c 14- | cut -d' ' -f1 | cut -d'.' -f1)
GO_MINOR_VERSION = $(shell go version | cut -c 14- | cut -d' ' -f1 | cut -d'.' -f2)

OS = $(shell uname -s)
ARCH = $(shell uname -m)

ifeq ($(OS),Darwin)
PROTOC_OS := osx
endif
ifeq ($(OS),Linux)
PROTOC_OS = linux
endif

all: tg hack rpctest state pics rpcdaemon integration db-tools

go-version:
	@if [ $(GO_MINOR_VERSION) -lt 16 ]; then \
		echo "minimum required Golang version is 1.16"; \
		exit 1 ;\
	fi

docker:
	docker build -t turbo-geth:latest --build-arg git_commit='${GIT_COMMIT}' --build-arg git_branch='${GIT_BRANCH}' .

docker-compose:
	docker-compose up

geth:
	$(GOBUILD) -o $(GOBIN)/tg ./cmd/tg
	@echo "Done building."
	@echo "Run \"$(GOBIN)/tg\" to launch turbo-geth."

tg: go-version mdbx
	@echo "Building tg"
	$(GOBUILD) -o $(GOBIN)/tg ./cmd/tg
	@echo "Done building."
	@echo "Run \"$(GOBIN)/tg\" to launch turbo-geth."

hack:
	$(GOBUILD) -o $(GOBIN)/hack ./cmd/hack
	@echo "Done building."
	@echo "Run \"$(GOBIN)/hack\" to launch hack."

rpctest:
	$(GOBUILD) -o $(GOBIN)/rpctest ./cmd/rpctest
	@echo "Done building."
	@echo "Run \"$(GOBIN)/rpctest\" to launch rpctest."

state:
	$(GOBUILD) -o $(GOBIN)/state ./cmd/state
	@echo "Done building."
	@echo "Run \"$(GOBIN)/state\" to launch state."


pics:
	$(GOBUILD) -o $(GOBIN)/pics ./cmd/pics
	@echo "Done building."
	@echo "Run \"$(GOBIN)/pics\" to launch pics."

rpcdaemon:
	$(GOBUILD) -o $(GOBIN)/rpcdaemon ./cmd/rpcdaemon
	@echo "Done building."
	@echo "Run \"$(GOBIN)/rpcdaemon\" to launch rpcdaemon."

integration:
	$(GOBUILD) -o $(GOBIN)/integration ./cmd/integration
	@echo "Done building."
	@echo "Run \"$(GOBIN)/integration\" to launch integration tests."

headers:
	$(GOBUILD) -o $(GOBIN)/headers ./cmd/headers
	@echo "Done building."
	@echo "Run \"$(GOBIN)/headers\" to run headers download PoC."

db-tools: mdbx
	@echo "Building bb-tools"
	go mod vendor; cd vendor/github.com/ledgerwatch/lmdb-go/dist; make clean mdb_stat mdb_copy mdb_dump mdb_drop mdb_load; cp mdb_stat $(GOBIN); cp mdb_copy $(GOBIN); cp mdb_dump $(GOBIN); cp mdb_drop $(GOBIN); cp mdb_load $(GOBIN); cd ../../../../..; rm -rf vendor

	cd ethdb/mdbx/dist/ && make tools
	cp ethdb/mdbx/dist/mdbx_chk $(GOBIN)
	cp ethdb/mdbx/dist/mdbx_copy $(GOBIN)
	cp ethdb/mdbx/dist/mdbx_dump $(GOBIN)
	cp ethdb/mdbx/dist/mdbx_drop $(GOBIN)
	cp ethdb/mdbx/dist/mdbx_load $(GOBIN)
	cp ethdb/mdbx/dist/mdbx_stat $(GOBIN)
	@echo "Run \"$(GOBIN)/lmdb_stat -h\" to get info about lmdb file."

mdbx:
	@echo "Building mdbx"
	@cd ethdb/mdbx/dist/ \
		&& make clean && make config.h \
		&& echo '#define MDBX_DEBUG 0' >> config.h \
		&& echo '#define MDBX_FORCE_ASSERTIONS 0' >> config.h \
		&& echo '#define MDBX_ENABLE_MADVISE 1' >> config.h \
        && echo '#define MDBX_TXN_CHECKOWNER 1' >> config.h \
        && echo '#define MDBX_ENV_CHECKPID 1' >> config.h \
        && echo '#define MDBX_DISABLE_PAGECHECKS 0' >> config.h \
        && CFLAGS_EXTRA="-Wno-deprecated-declarations" make mdbx-static.o

test: mdbx
	TEST_DB=mdbx $(GOTEST) --timeout 15m

test-lmdb:
	TEST_DB=lmdb $(GOTEST)


test-mdbx: mdbx
	TEST_DB=mdbx $(GOTEST)

lint: lintci

lintci: mdbx
	@echo "--> Running linter for code"
	@./build/bin/golangci-lint run --build-tags="mdbx" --config ./.golangci.yml

lintci-deps:
	rm -f ./build/bin/golangci-lint
	curl -sfL https://install.goreleaser.com/github.com/golangci/golangci-lint.sh | sh -s -- -b ./build/bin v1.38.0

clean:
	env GO111MODULE=on go clean -cache
	rm -fr build/*
	cd ethdb/mdbx/dist/ && make clean

# The devtools target installs tools required for 'go generate'.
# You need to put $GOBIN (or $GOPATH/bin) in your PATH to use 'go generate'.

devtools:
	# Notice! If you adding new binary - add it also to cmd/hack/binary-deps/main.go file
	$(GOBUILD) -o $(GOBIN)/stringer golang.org/x/tools/cmd/stringer
	$(GOBUILD) -o $(GOBIN)/go-bindata github.com/kevinburke/go-bindata/go-bindata
	$(GOBUILD) -o $(GOBIN)/gencodec github.com/fjl/gencodec
	$(GOBUILD) -o $(GOBIN)/codecgen github.com/ugorji/go/codec/codecgen
	$(GOBUILD) -o $(GOBIN)/abigen ./cmd/abigen
	PATH=$(GOBIN):$(PATH) go generate ./common
	PATH=$(GOBIN):$(PATH) go generate ./core/types
	@type "npm" 2> /dev/null || echo 'Please install node.js and npm'
	@type "solc" 2> /dev/null || echo 'Please install solc'
	@type "protoc" 2> /dev/null || echo 'Please install protoc'

bindings:
	PATH=$(GOBIN):$(PATH) go generate ./tests/contracts/
	PATH=$(GOBIN):$(PATH) go generate ./core/state/contracts/

grpc:
	# See also: ./cmd/hack/binary-deps/main.go
	mkdir -p ./build/bin/
	rm -f ./build/bin/protoc*
	rm -rf ./build/include*

	$(eval PROTOC_TMP := $(shell mktemp -d))
	cd $(PROTOC_TMP); curl -sSL https://github.com/protocolbuffers/protobuf/releases/download/v3.15.8/protoc-3.15.8-$(PROTOC_OS)-$(ARCH).zip -o protoc.zip
	cd $(PROTOC_TMP); unzip protoc.zip && mv bin/protoc $(GOBIN) && mv include $(GOBIN)/..

	$(GOBUILD) -o $(GOBIN)/protoc-gen-go google.golang.org/protobuf/cmd/protoc-gen-go # generates proto messages
	$(GOBUILD) -o $(GOBIN)/protoc-gen-go-grpc google.golang.org/grpc/cmd/protoc-gen-go-grpc # generates grpc services
	PATH=$(GOBIN):$(PATH) protoc --proto_path=interfaces --go_out=gointerfaces -I=build/include/google \
		types/types.proto
	PATH=$(GOBIN):$(PATH) protoc --proto_path=interfaces --go_out=gointerfaces --go-grpc_out=gointerfaces -I=build/include/google \
		--go_opt=Mtypes/types.proto=github.com/ledgerwatch/turbo-geth/gointerfaces/types \
		--go-grpc_opt=Mtypes/types.proto=github.com/ledgerwatch/turbo-geth/gointerfaces/types \
		p2psentry/sentry.proto \
		remote/kv.proto remote/ethbackend.proto \
		snapshot_downloader/external_downloader.proto \
<<<<<<< HEAD
		txpool/txpool.proto txpool/txpool_control.proto \
		testing/testing.proto
=======
>>>>>>> ac7ece4a

prometheus:
	docker-compose up prometheus grafana


escape:
	cd $(path) && go test -gcflags "-m -m" -run none -bench=BenchmarkJumpdest* -benchmem -memprofile mem.out<|MERGE_RESOLUTION|>--- conflicted
+++ resolved
@@ -169,11 +169,7 @@
 		p2psentry/sentry.proto \
 		remote/kv.proto remote/ethbackend.proto \
 		snapshot_downloader/external_downloader.proto \
-<<<<<<< HEAD
-		txpool/txpool.proto txpool/txpool_control.proto \
 		testing/testing.proto
-=======
->>>>>>> ac7ece4a
 
 prometheus:
 	docker-compose up prometheus grafana
