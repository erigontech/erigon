GO ?= go # if using docker, should not need to be installed/linked
GOAMD64_VERSION ?= v2 # See https://go.dev/wiki/MinimumRequirements#microarchitecture-support
GOBINREL = build/bin
GOBIN = $(CURDIR)/$(GOBINREL)
UNAME = $(shell uname) # Supported: Darwin, Linux
DOCKER := $(shell command -v docker 2> /dev/null)

GIT_COMMIT ?= $(shell git rev-list -1 HEAD)
SHORT_COMMIT := $(shell echo $(GIT_COMMIT) | cut -c 1-8)
GIT_BRANCH ?= $(shell git rev-parse --abbrev-ref HEAD)
GIT_TAG    ?= $(shell git describe --tags '--match=*.*.*' --abbrev=7 --dirty)
ERIGON_USER ?= erigon
# if using volume-mounting data dir, then must exist on host OS
DOCKER_UID ?= $(shell id -u)
DOCKER_GID ?= $(shell id -g)
DOCKER_TAG ?= erigontech/erigon:latest

# Variables below for building on host OS, and are ignored for docker
#
# Pipe error below to /dev/null since Makefile structure kind of expects
# Go to be available, but with docker it's not strictly necessary
CGO_CFLAGS := $(shell $(GO) env CGO_CFLAGS 2>/dev/null) # don't lose default
CGO_CFLAGS += -DMDBX_FORCE_ASSERTIONS=0 # Enable MDBX's asserts by default in 'main' branch and disable in releases
CGO_CFLAGS += -DMDBX_DISABLE_VALIDATION=0 # Can disable it on CI by separated PR which will measure perf impact.
#CGO_CFLAGS += -DMDBX_ENABLE_PROFGC=0 # Disabled by default, but may be useful for performance debugging
#CGO_CFLAGS += -DMDBX_ENABLE_PGOP_STAT=0 # Disabled by default, but may be useful for performance debugging
CGO_CFLAGS += -DMDBX_ENV_CHECKPID=0 # Erigon doesn't do fork() syscall


CGO_CFLAGS += -D__BLST_PORTABLE__

# Configure GOAMD64 env.variable for AMD64 architecture:
ifeq ($(shell uname -m),x86_64)
	CPU_ARCH= GOAMD64=${GOAMD64_VERSION}
endif

CGO_CFLAGS += -Wno-unknown-warning-option -Wno-enum-int-mismatch -Wno-strict-prototypes -Wno-unused-but-set-variable -O3

CGO_LDFLAGS := $(shell $(GO) env CGO_LDFLAGS 2> /dev/null)
CGO_LDFLAGS += -O3 -g

ifeq ($(shell uname -s), Darwin)
	ifeq ($(filter-out 13.%,$(shell sw_vers --productVersion)),)
		CGO_LDFLAGS += -mmacosx-version-min=13.3
	endif
endif

# about netgo see: https://github.com/golang/go/issues/30310#issuecomment-471669125 and https://github.com/golang/go/issues/57757
BUILD_TAGS = nosqlite,noboltdb

ifneq ($(shell "$(CURDIR)/turbo/silkworm/silkworm_compat_check.sh"),)
	BUILD_TAGS := $(BUILD_TAGS),nosilkworm
endif

GOPRIVATE = github.com/erigontech/silkworm-go

PACKAGE = github.com/erigontech/erigon

GO_FLAGS += -trimpath -tags $(BUILD_TAGS) -buildvcs=false
GO_FLAGS += -ldflags "-X ${PACKAGE}/params.GitCommit=${GIT_COMMIT} -X ${PACKAGE}/params.GitBranch=${GIT_BRANCH} -X ${PACKAGE}/params.GitTag=${GIT_TAG}"

GOBUILD = ${CPU_ARCH} CGO_CFLAGS="$(CGO_CFLAGS)" CGO_LDFLAGS="$(CGO_LDFLAGS)" GOPRIVATE="$(GOPRIVATE)" $(GO) build $(GO_FLAGS)
GO_DBG_BUILD = ${CPU_ARCH} CGO_CFLAGS="$(CGO_CFLAGS) -DMDBX_DEBUG=1" CGO_LDFLAGS="$(CGO_LDFLAGS)" GOPRIVATE="$(GOPRIVATE)" $(GO) build -tags $(BUILD_TAGS),debug -gcflags=all="-N -l"  # see delve docs
GOTEST = ${CPU_ARCH} CGO_CFLAGS="$(CGO_CFLAGS)" CGO_LDFLAGS="$(CGO_LDFLAGS)" GOPRIVATE="$(GOPRIVATE)" GODEBUG=cgocheck=0 GOTRACEBACK=1 $(GO) test $(GO_FLAGS) ./...

default: all

## go-version:                        print and verify go version
go-version:
	@if [ $(shell $(GO) version | cut -c 16-17) -lt 20 ]; then \
		echo "minimum required Golang version is 1.20"; \
		exit 1 ;\
	fi

## validate_docker_build_args:        ensure docker build args are valid
validate_docker_build_args:
	@echo "Docker build args:"
	@echo "    DOCKER_UID: $(DOCKER_UID)"
	@echo "    DOCKER_GID: $(DOCKER_GID)\n"
	@echo "Ensuring host OS user exists with specified UID/GID..."
	@if [ "$(UNAME)" = "Darwin" ]; then \
		dscl . list /Users UniqueID | grep "$(DOCKER_UID)"; \
	elif [ "$(UNAME)" = "Linux" ]; then \
		cat /etc/passwd | grep "$(DOCKER_UID):$(DOCKER_GID)"; \
	fi
	@echo "✔️ host OS user exists: $(shell id -nu $(DOCKER_UID))"

## docker:                            validate, update submodules and build with docker
docker: validate_docker_build_args git-submodules
	DOCKER_BUILDKIT=1 $(DOCKER) build -t ${DOCKER_TAG} \
		--build-arg "BUILD_DATE=$(shell date +"%Y-%m-%dT%H:%M:%S:%z")" \
		--build-arg VCS_REF=${GIT_COMMIT} \
		--build-arg VERSION=${GIT_TAG} \
		--build-arg UID=${DOCKER_UID} \
		--build-arg GID=${DOCKER_GID} \
		${DOCKER_FLAGS} \
		.

xdg_data_home :=  ~/.local/share
ifdef XDG_DATA_HOME
	xdg_data_home = $(XDG_DATA_HOME)
endif
xdg_data_home_subdirs = $(xdg_data_home)/erigon $(xdg_data_home)/erigon-grafana $(xdg_data_home)/erigon-prometheus

## setup_xdg_data_home:               TODO
setup_xdg_data_home:
	mkdir -p $(xdg_data_home_subdirs)
	ls -aln $(xdg_data_home) | grep -E "472.*0.*erigon-grafana" || chown -R 472:0 $(xdg_data_home)/erigon-grafana
	@echo "✔️ xdg_data_home setup"
	@ls -al $(xdg_data_home)

## docker-compose:                    validate build args, setup xdg data home, and run docker-compose up
docker-compose: validate_docker_build_args setup_xdg_data_home
	docker compose up

## dbg                                debug build allows see C stack traces, run it with GOTRACEBACK=crash. You don't need debug build for C pit for profiling. To profile C code use SETCGOTRCKEBACK=1
dbg:
	$(GO_DBG_BUILD) -o $(GOBIN)/ ./cmd/...

%.cmd:
	@# Note: $* is replaced by the command name
	@echo "Building $*"
	@cd ./cmd/$* && $(GOBUILD) -o $(GOBIN)/$*
	@echo "Run \"$(GOBIN)/$*\" to launch $*."

## geth:                              run erigon (TODO: remove?)
geth: erigon

## erigon:                            build erigon
erigon: go-version erigon.cmd
	@rm -f $(GOBIN)/tg # Remove old binary to prevent confusion where users still use it because of the scripts

COMMANDS += devnet
COMMANDS += capcli
COMMANDS += downloader
COMMANDS += hack
COMMANDS += integration
COMMANDS += observer
COMMANDS += pics
COMMANDS += rpcdaemon
COMMANDS += rpctest
COMMANDS += sentry
COMMANDS += state
COMMANDS += txpool
COMMANDS += verkle
COMMANDS += evm
COMMANDS += sentinel
COMMANDS += caplin
COMMANDS += snapshots
COMMANDS += diag

# build each command using %.cmd rule
$(COMMANDS): %: %.cmd

## all:                               run erigon with all commands
all: erigon $(COMMANDS)

## db-tools:                          build db tools
db-tools:
	@echo "Building db-tools"

	go mod vendor
	cd vendor/github.com/erigontech/mdbx-go && MDBX_BUILD_TIMESTAMP=unknown make tools
	mkdir -p $(GOBIN)
	cd vendor/github.com/erigontech/mdbx-go/libmdbx && cp mdbx_chk $(GOBIN) && cp mdbx_copy $(GOBIN) && cp mdbx_dump $(GOBIN) && cp mdbx_drop $(GOBIN) && cp mdbx_load $(GOBIN) && cp mdbx_stat $(GOBIN)
	rm -rf vendor
	@echo "Run \"$(GOBIN)/mdbx_stat -h\" to get info about mdbx db file."

test-erigon-lib:
	@cd erigon-lib && $(MAKE) test

test-erigon-lib-all:
	@cd erigon-lib && $(MAKE) test-all

test-erigon-ext:
	@cd tests/erigon-ext-test && ./test.sh $(GIT_COMMIT)

## test:                      run short tests with a 10m timeout
test: test-erigon-lib
	$(GOTEST) -short --timeout 10m -coverprofile=coverage-test.out

## test-all:                  run all tests with a 1h timeout
test-all: test-erigon-lib-all
	$(GOTEST) --timeout 60m -coverprofile=coverage-test-all.out

## test-hive						run the hive tests locally off nektos/act workflows simulator
test-hive:	
	@if ! command -v act >/dev/null 2>&1; then \
		echo "act command not found in PATH, please source it in PATH. If nektosact is not installed, install it by visiting https://nektosact.com/installation/index.html"; \
	elif [ -z "$(GITHUB_TOKEN)"]; then \
		echo "Please export GITHUB_TOKEN var in the environment" ; \
	elif [ "$(SUITE)" = "eest" ]; then \
		act -j test-hive-eest -s GITHUB_TOKEN=$(GITHUB_TOKEN) ; \
	else \
		act -j test-hive -s GITHUB_TOKEN=$(GITHUB_TOKEN) ; \
	fi


# Define the run_suite function
define run_suite
    printf "\n\n============================================================"; \
    echo "Running test: $1-$2"; \
    printf "\n"; \
    ./hive --sim ethereum/$1 --sim.limit=$2 --sim.parallelism=8 --client erigon $3 2>&1 | tee output.log; \
    if [ $$? -gt 0 ]; then \
        echo "Exitcode gt 0"; \
    fi; \
    status_line=$$(tail -2 output.log | head -1 | sed -r "s/\x1B\[[0-9;]*[a-zA-Z]//g"); \
    suites=$$(echo "$$status_line" | sed -n 's/.*suites=\([0-9]*\).*/\1/p'); \
    if [ -z "$$suites" ]; then \
        status_line=$$(tail -1 output.log | sed -r "s/\x1B\[[0-9;]*[a-zA-Z]//g"); \
        suites=$$(echo "$$status_line" | sed -n 's/.*suites=\([0-9]*\).*/\1/p'); \
    fi; \
    tests=$$(echo "$$status_line" | sed -n 's/.*tests=\([0-9]*\).*/\1/p'); \
    failed=$$(echo "$$status_line" | sed -n 's/.*failed=\([0-9]*\).*/\1/p'); \
    printf "\n"; \
    echo "-----------   Results for $1-$2    -----------"; \
    echo "Tests: $$tests, Failed: $$failed"; \
    printf "\n\n============================================================"
endef

hive-local:
	docker build -t "test/erigon:$(SHORT_COMMIT)" . 
	rm -rf "hive-local-$(SHORT_COMMIT)" && mkdir "hive-local-$(SHORT_COMMIT)"
	cd "hive-local-$(SHORT_COMMIT)" && git clone https://github.com/ethereum/hive

	cd "hive-local-$(SHORT_COMMIT)/hive" && \
	sed -i "s/^ARG baseimage=erigontech\/erigon$$/ARG baseimage=test\/erigon/" clients/erigon/Dockerfile && \
	sed -i "s/^ARG tag=main-latest$$/ARG tag=$(SHORT_COMMIT)/" clients/erigon/Dockerfile
	cd "hive-local-$(SHORT_COMMIT)/hive" && go build . 2>&1 | tee buildlogs.log 
	cd "hive-local-$(SHORT_COMMIT)/hive" && go build ./cmd/hiveview && ./hiveview --serve --logdir ./workspace/logs &
	cd "hive-local-$(SHORT_COMMIT)/hive" && $(call run_suite,engine,exchange-capabilities)
	cd "hive-local-$(SHORT_COMMIT)/hive" && $(call run_suite,engine,withdrawals)
	cd "hive-local-$(SHORT_COMMIT)/hive" && $(call run_suite,engine,cancun)
	cd "hive-local-$(SHORT_COMMIT)/hive" && $(call run_suite,engine,api)
	cd "hive-local-$(SHORT_COMMIT)/hive" && $(call run_suite,engine,auth)
	cd "hive-local-$(SHORT_COMMIT)/hive" && $(call run_suite,rpc-compat,)

eest-hive:
	docker build -t "test/erigon:$(SHORT_COMMIT)" . 
	rm -rf "eest-hive-$(SHORT_COMMIT)" && mkdir "eest-hive-$(SHORT_COMMIT)"
	cd "eest-hive-$(SHORT_COMMIT)" && git clone https://github.com/ethereum/hive

	cd "eest-hive-$(SHORT_COMMIT)/hive" && \
	sed -i "s/^ARG baseimage=erigontech\/erigon$$/ARG baseimage=test\/erigon/" clients/erigon/Dockerfile && \
	sed -i "s/^ARG tag=main-latest$$/ARG tag=$(SHORT_COMMIT)/" clients/erigon/Dockerfile
	cd "eest-hive-$(SHORT_COMMIT)/hive" && go build . 2>&1 | tee buildlogs.log 
	cd "eest-hive-$(SHORT_COMMIT)/hive" && go build ./cmd/hiveview && ./hiveview --serve --logdir ./workspace/logs &
	cd "eest-hive-$(SHORT_COMMIT)/hive" && $(call run_suite,eest/consume-engine,"",--sim.buildarg fixtures=https://github.com/ethereum/execution-spec-tests/releases/download/pectra-devnet-6%40v1.0.0/fixtures_pectra-devnet-6.tar.gz)

## lint-deps:                         install lint dependencies
lint-deps:
	@cd erigon-lib && $(MAKE) lint-deps

## lintci:                            run golangci-lint linters
lintci:
	@cd erigon-lib && $(MAKE) lintci
	@./erigon-lib/tools/golangci_lint.sh

## lint:                              run all linters
lint:
	@cd erigon-lib && $(MAKE) lint
	@./erigon-lib/tools/golangci_lint.sh
	@./erigon-lib/tools/mod_tidy_check.sh

## clean:                             cleans the go cache, build dir, libmdbx db dir
clean:
	go clean -cache
	rm -fr build/*

# The devtools target installs tools required for 'go generate'.
# You need to put $GOBIN (or $GOPATH/bin) in your PATH to use 'go generate'.

## devtools:                          installs dev tools (and checks for npm installation etc.)
devtools:
	# Notice! If you adding new binary - add it also to tools.go file
	$(GOBUILD) -o $(GOBIN)/gencodec github.com/fjl/gencodec
	$(GOBUILD) -o $(GOBIN)/abigen ./cmd/abigen
	@type "npm" 2> /dev/null || echo 'Please install node.js and npm'
	@type "solc" 2> /dev/null || echo 'Please install solc'
	@type "protoc" 2> /dev/null || echo 'Please install protoc'

## mocks:                             generate test mocks
mocks:
	@cd erigon-lib && $(MAKE) mocks
	rm -f $(GOBIN)/mockgen
	$(GOBUILD) -o "$(GOBIN)/mockgen" go.uber.org/mock/mockgen
	grep -r -l --exclude-dir="erigon-lib" --exclude-dir="tests" --exclude-dir="*$(GOBINREL)*" "^// Code generated by MockGen. DO NOT EDIT.$$" . | xargs rm -r
	PATH="$(GOBIN):$(PATH)" go generate -run "mockgen" ./...

## solc:                              generate all solidity contracts
solc:
	PATH="$(GOBIN):$(PATH)" go generate -run "solc" ./...

## abigen:                            generate abis using abigen
abigen:
	$(GOBUILD) -o $(GOBIN)/abigen ./cmd/abigen
	PATH="$(GOBIN):$(PATH)" go generate -run "abigen" ./...

## gencodec:                          generate marshalling code using gencodec
gencodec:
	$(GOBUILD) -o $(GOBIN)/gencodec github.com/fjl/gencodec
	PATH="$(GOBIN):$(PATH)" go generate -run "gencodec" ./...

## graphql:                           generate graphql code
graphql:
	PATH=$(GOBIN):$(PATH) cd ./cmd/rpcdaemon/graphql && go run github.com/99designs/gqlgen .

## grpc:                              generate grpc and protobuf code
grpc:
	@cd erigon-lib && $(MAKE) grpc
	@cd txnprovider/shutter && $(MAKE) proto

<<<<<<< HEAD
## gen:                               generate all auto-generated code in the codebase
gen: mocks solc abigen gencodec graphql grpc
=======
## stringer:                          generate stringer code
stringer:
	$(GOBUILD) -o $(GOBIN)/stringer golang.org/x/tools/cmd/stringer
	PATH="$(GOBIN):$(PATH)" go generate -run "stringer" ./...

## gen:                               generate all auto-generated code in the codebase
gen: mocks solc abigen gencodec graphql grpc stringer
>>>>>>> 5729b000
	@cd erigon-lib && $(MAKE) gen

## bindings:                          generate test contracts and core contracts
bindings:
	PATH=$(GOBIN):$(PATH) go generate ./tests/contracts/
	PATH=$(GOBIN):$(PATH) go generate ./core/state/contracts/

## prometheus:                        run prometheus and grafana with docker-compose
prometheus:
	docker compose up prometheus grafana

## escape:                            run escape path={path} to check for memory leaks e.g. run escape path=cmd/erigon
escape:
	cd $(path) && go test -gcflags "-m -m" -run none -bench=BenchmarkJumpdest* -benchmem -memprofile mem.out

## git-submodules:                    update git submodules
git-submodules:
	@[ -d ".git" ] || (echo "Not a git repository" && exit 1)
	@echo "Updating git submodules"
	@# Dockerhub using ./hooks/post-checkout to set submodules, so this line will fail on Dockerhub
	@# these lines will also fail if ran as root in a non-root user's checked out repository
	@git submodule sync --quiet --recursive || true
	@git submodule update --quiet --init --recursive --force || true

## install:                            copies binaries and libraries to DIST
DIST ?= $(CURDIR)/build/dist
.PHONY: install
install:
	mkdir -p "$(DIST)"
	cp -f "$$($(CURDIR)/turbo/silkworm/silkworm_lib_path.sh)" "$(DIST)"
	cp -f "$(GOBIN)/"* "$(DIST)"
	@echo "Copied files to $(DIST):"
	@ls -al "$(DIST)"

PACKAGE_NAME          := github.com/erigontech/erigon
GOLANG_CROSS_VERSION  ?= v1.21.5


.PHONY: release-dry-run
release-dry-run: git-submodules
	@docker run \
		--rm \
		--privileged \
		-e CGO_ENABLED=1 \
		-e GITHUB_TOKEN \
		-e DOCKER_USERNAME \
		-e DOCKER_PASSWORD \
		-v /var/run/docker.sock:/var/run/docker.sock \
		-v `pwd`:/go/src/$(PACKAGE_NAME) \
		-w /go/src/$(PACKAGE_NAME) \
		ghcr.io/goreleaser/goreleaser-cross:${GOLANG_CROSS_VERSION} \
		--clean --skip=validate --skip=publish
# since DOCKER_UID, DOCKER_GID are default initialized to the current user uid/gid,
# we need separate envvars to facilitate creation of the erigon user on the host OS.
ERIGON_USER_UID ?= 3473
ERIGON_USER_GID ?= 3473

## user_linux:                        create "erigon" user (Linux)
user_linux:
ifdef DOCKER
	sudo groupadd -f docker
endif
	sudo addgroup --gid $(ERIGON_USER_GID) $(ERIGON_USER) 2> /dev/null || true
	sudo adduser --disabled-password --gecos '' --uid $(ERIGON_USER_UID) --gid $(ERIGON_USER_GID) $(ERIGON_USER) 2> /dev/null || true
	sudo mkhomedir_helper $(ERIGON_USER)
	echo 'export PATH=$$PATH:/usr/local/go/bin' | sudo -u $(ERIGON_USER) tee /home/$(ERIGON_USER)/.bash_aliases >/dev/null
ifdef DOCKER
	sudo usermod -aG docker $(ERIGON_USER)
endif
	sudo -u $(ERIGON_USER) mkdir -p /home/$(ERIGON_USER)/.local/share

## user_macos:                        create "erigon" user (MacOS)
user_macos:
	sudo dscl . -create /Users/$(ERIGON_USER)
	sudo dscl . -create /Users/$(ERIGON_USER) UserShell /bin/bash
	sudo dscl . -list /Users UniqueID | grep $(ERIGON_USER) | grep $(ERIGON_USER_UID) || sudo dscl . -create /Users/$(ERIGON_USER) UniqueID $(ERIGON_USER_UID)
	sudo dscl . -create /Users/$(ERIGON_USER) PrimaryGroupID $(ERIGON_USER_GID)
	sudo dscl . -create /Users/$(ERIGON_USER) NFSHomeDirectory /Users/$(ERIGON_USER)
	sudo dscl . -append /Groups/admin GroupMembership $(ERIGON_USER)
	sudo -u $(ERIGON_USER) mkdir -p /Users/$(ERIGON_USER)/.local/share

## automated-tests                    run automated tests (BUILD_ERIGON=0 to prevent erigon build with local image tag)
.PHONY: automated-tests
automated-tests:
	./tests/automated-testing/run.sh

## help:                              print commands help
help	:	Makefile
	@sed -n 's/^##//p' $<<|MERGE_RESOLUTION|>--- conflicted
+++ resolved
@@ -311,10 +311,6 @@
 	@cd erigon-lib && $(MAKE) grpc
 	@cd txnprovider/shutter && $(MAKE) proto
 
-<<<<<<< HEAD
-## gen:                               generate all auto-generated code in the codebase
-gen: mocks solc abigen gencodec graphql grpc
-=======
 ## stringer:                          generate stringer code
 stringer:
 	$(GOBUILD) -o $(GOBIN)/stringer golang.org/x/tools/cmd/stringer
@@ -322,7 +318,6 @@
 
 ## gen:                               generate all auto-generated code in the codebase
 gen: mocks solc abigen gencodec graphql grpc stringer
->>>>>>> 5729b000
 	@cd erigon-lib && $(MAKE) gen
 
 ## bindings:                          generate test contracts and core contracts
