--- conflicted
+++ resolved
@@ -19,11 +19,7 @@
 
 GOBUILD = $(CGO_CFLAGS) $(GO) build $(GO_FLAGS)
 GO_DBG_BUILD = $(DBG_CGO_CFLAGS) $(GO) build $(GO_FLAGS) -tags $(BUILD_TAGS),debug -gcflags=all="-N -l"  # see delve docs
-<<<<<<< HEAD
-GOTEST = GODEBUG=cgocheck=0 $(GO) test $(GO_FLAGS) ./... -p 2 -tags $(BUILD_TAGS),integration
-=======
 GOTEST = GODEBUG=cgocheck=0 $(GO) test $(GO_FLAGS) ./... -p 2
->>>>>>> 7c2a7150
 
 default: all
 
