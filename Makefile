--- conflicted
+++ resolved
@@ -8,11 +8,7 @@
 GIT_COMMIT ?= $(shell git rev-list -1 HEAD)
 SHORT_COMMIT := $(shell echo $(GIT_COMMIT) | cut -c 1-8)
 GIT_BRANCH ?= $(shell git rev-parse --abbrev-ref HEAD)
-<<<<<<< HEAD
 GIT_TAG    ?= $(shell git describe --all)
-=======
-GIT_TAG    ?= $(shell git describe --tags '--match=*.*.*' --abbrev=7 --dirty)
->>>>>>> 59f21d50
 ERIGON_USER ?= erigon
 # if using volume-mounting data dir, then must exist on host OS
 DOCKER_UID ?= $(shell id -u)
@@ -54,26 +50,16 @@
 
 GOPRIVATE = github.com/erigontech/silkworm-go
 
-<<<<<<< HEAD
 # about netgo see: https://github.com/golang/go/issues/30310#issuecomment-471669125
 BUILD_TAGS = nosqlite,noboltdb,netgo
-PACKAGE = github.com/ledgerwatch/erigon
-=======
 PACKAGE = github.com/erigontech/erigon
->>>>>>> 59f21d50
 
 GO_FLAGS += -trimpath -tags $(BUILD_TAGS) -buildvcs=false
 GO_FLAGS += -ldflags "-X ${PACKAGE}/params.GitCommit=${GIT_COMMIT} -X ${PACKAGE}/params.GitBranch=${GIT_BRANCH} -X ${PACKAGE}/params.GitTag=${GIT_TAG}"
 
-<<<<<<< HEAD
-GOBUILD = CGO_CFLAGS="$(CGO_CFLAGS)" CGO_LDFLAGS="$(CGO_LDFLAGS)" GOPRIVATE="$(GOPRIVATE)" $(GO) build $(GO_FLAGS)
-GO_DBG_BUILD = CGO_CFLAGS="$(CGO_CFLAGS) -DMDBX_DEBUG=1" CGO_LDFLAGS="$(CGO_LDFLAGS)" GOPRIVATE="$(GOPRIVATE)" $(GO) build -tags $(BUILD_TAGS),debug -gcflags=all="-N -l"  # see delve docs
-GOTEST = CGO_CFLAGS="$(CGO_CFLAGS)" CGO_LDFLAGS="$(CGO_LDFLAGS)" GOPRIVATE="$(GOPRIVATE)" GODEBUG=cgocheck=0 $(GO) test $(GO_FLAGS) -coverprofile=coverage.out ./... -p 2
-=======
 GOBUILD = ${CPU_ARCH} CGO_CFLAGS="$(CGO_CFLAGS)" CGO_LDFLAGS="$(CGO_LDFLAGS)" GOPRIVATE="$(GOPRIVATE)" $(GO) build $(GO_FLAGS)
 GO_DBG_BUILD = ${CPU_ARCH} CGO_CFLAGS="$(CGO_CFLAGS) -DMDBX_DEBUG=1" CGO_LDFLAGS="$(CGO_LDFLAGS)" GOPRIVATE="$(GOPRIVATE)" $(GO) build -tags $(BUILD_TAGS),debug -gcflags=all="-N -l"  # see delve docs
-GOTEST = ${CPU_ARCH} CGO_CFLAGS="$(CGO_CFLAGS)" CGO_LDFLAGS="$(CGO_LDFLAGS)" GOPRIVATE="$(GOPRIVATE)" GODEBUG=cgocheck=0 $(GO) test $(GO_FLAGS) ./... -p 2
->>>>>>> 59f21d50
+GOTEST = ${CPU_ARCH} CGO_CFLAGS="$(CGO_CFLAGS)" CGO_LDFLAGS="$(CGO_LDFLAGS)" GOPRIVATE="$(GOPRIVATE)" GODEBUG=cgocheck=0 $(GO) test $(GO_FLAGS) -coverprofile=coverage.out ./... -p 2
 
 default: all
 
@@ -378,11 +364,7 @@
 	@echo "Copied files to $(DIST):"
 	@ls -al "$(DIST)"
 
-<<<<<<< HEAD
 PACKAGE_NAME          := github.com/0xPolygonHermez/cdk-erigon
-=======
-PACKAGE_NAME          := github.com/erigontech/erigon
->>>>>>> 59f21d50
 GOLANG_CROSS_VERSION  ?= v1.21.6
 
 .PHONY: release-dry-run
