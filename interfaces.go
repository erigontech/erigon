// Copyright 2016 The go-ethereum Authors
// (original work)
// Copyright 2024 The Erigon Authors
// (modifications)
// This file is part of Erigon.
//
// Erigon is free software: you can redistribute it and/or modify
// it under the terms of the GNU Lesser General Public License as published by
// the Free Software Foundation, either version 3 of the License, or
// (at your option) any later version.
//
// Erigon is distributed in the hope that it will be useful,
// but WITHOUT ANY WARRANTY; without even the implied warranty of
// MERCHANTABILITY or FITNESS FOR A PARTICULAR PURPOSE. See the
// GNU Lesser General Public License for more details.
//
// You should have received a copy of the GNU Lesser General Public License
// along with Erigon. If not, see <http://www.gnu.org/licenses/>.

// Package ethereum defines interfaces for interacting with Ethereum.
package ethereum

import (
	"context"
	"errors"
	"math/big"

	"github.com/holiman/uint256"

	"github.com/erigontech/erigon-lib/common"
	"github.com/erigontech/erigon-lib/types"
)

// NotFound is returned by API methods if the requested item does not exist.
var NotFound = errors.New("not found")

// TODO: move subscription to package event

// Subscription represents an event subscription where events are
// delivered on a data channel.
type Subscription interface {
	// Unsubscribe cancels the sending of events to the data channel
	// and closes the error channel.
	Unsubscribe()
	// Err returns the subscription error channel. The error channel receives
	// a value if there is an issue with the subscription (e.g. the network connection
	// delivering the events has been closed). Only one value will ever be sent.
	// The error channel is closed by Unsubscribe.
	Err() <-chan error
}

// ChainReader provides access to the blockchain. The methods in this interface access raw
// data from either the canonical chain (when requesting by block number) or any
// blockchain fork that was previously downloaded and processed by the node. The block
// number argument can be nil to select the latest canonical block. Reading block headers
// should be preferred over full blocks whenever possible.
//
// The returned error is NotFound if the requested item does not exist.
type ChainReader interface {
	BlockByHash(ctx context.Context, hash common.Hash) (*types.Block, error)
	BlockByNumber(ctx context.Context, number *big.Int) (*types.Block, error)
	HeaderByHash(ctx context.Context, hash common.Hash) (*types.Header, error)
	HeaderByNumber(ctx context.Context, number *big.Int) (*types.Header, error)
<<<<<<< HEAD
	TransactionCount(ctx context.Context, blockHash libcommon.Hash) (uint, error)
	TransactionInBlock(ctx context.Context, blockHash libcommon.Hash, index uint) (types.Transaction, error)
=======
	TransactionCount(ctx context.Context, blockHash common.Hash) (uint, error)
	TransactionInBlock(ctx context.Context, blockHash common.Hash, index uint) (*types.Transaction, error)
>>>>>>> be87cbaa

	// This method subscribes to notifications about changes of the head block of
	// the canonical chain.
	SubscribeNewHead(ctx context.Context, ch chan<- *types.Header) (Subscription, error)
}

// TransactionReader provides access to past transactions and their receipts.
// Implementations may impose arbitrary restrictions on the transactions and receipts that
// can be retrieved. Historic transactions may not be available.
//
// Avoid relying on this interface if possible. Contract logs (through the LogFilterer
// interface) are more reliable and usually safer in the presence of chain
// reorganisations.
//
// The returned error is NotFound if the requested item does not exist.
type TransactionReader interface {
	// TransactionByHash checks the pool of pending transactions in addition to the
	// blockchain. The isPending return value indicates whether the transaction has been
	// mined yet. Note that the transaction may not be part of the canonical chain even if
	// it's not pending.
<<<<<<< HEAD
	TransactionByHash(ctx context.Context, txHash libcommon.Hash) (tx types.Transaction, isPending bool, err error)
=======
	TransactionByHash(ctx context.Context, txHash common.Hash) (tx *types.Transaction, isPending bool, err error)
>>>>>>> be87cbaa
	// TransactionReceipt returns the receipt of a mined transaction. Note that the
	// transaction may not be included in the current canonical chain even if a receipt
	// exists.
	TransactionReceipt(ctx context.Context, txHash common.Hash) (*types.Receipt, error)
}

// ChainStateReader wraps access to the state trie of the canonical blockchain. Note that
// implementations of the interface may be unable to return state values for old blocks.
// In many cases, using CallContract can be preferable to reading raw contract storage.
type ChainStateReader interface {
	BalanceAt(ctx context.Context, account common.Address, blockNumber *big.Int) (*big.Int, error)
	StorageAt(ctx context.Context, account common.Address, key common.Hash, blockNumber *big.Int) ([]byte, error)
	CodeAt(ctx context.Context, account common.Address, blockNumber *big.Int) ([]byte, error)
	NonceAt(ctx context.Context, account common.Address, blockNumber *big.Int) (uint64, error)
}

// SyncProgress gives progress indications when the node is synchronising with
// the Ethereum network.
type SyncProgress struct {
	StartingBlock uint64 // Block number where sync began
	CurrentBlock  uint64 // Current block number where sync is at
	HighestBlock  uint64 // Highest alleged block number in the chain
	PulledStates  uint64 // Number of state trie entries already downloaded
	KnownStates   uint64 // Total number of state trie entries known about
}

// ChainSyncReader wraps access to the node's current sync status. If there's no
// sync currently running, it returns nil.
type ChainSyncReader interface {
	SyncProgress(ctx context.Context) (*SyncProgress, error)
}

// CallMsg contains parameters for contract calls.
type CallMsg struct {
	From             common.Address  // the sender of the 'transaction'
	To               *common.Address // the destination contract (nil for contract creation)
	Gas              uint64          // if 0, the call executes with near-infinite gas
	MaxFeePerBlobGas *uint256.Int    // EIP-4844 max_fee_per_blob_gas
	GasPrice         *uint256.Int    // wei <-> gas exchange ratio
	Value            *uint256.Int    // amount of wei sent along with the call
	Data             []byte          // input data, usually an ABI-encoded contract method invocation

	FeeCap         *uint256.Int          // EIP-1559 max_fee_per_gas
	TipCap         *uint256.Int          // EIP-1559 max_priority_fee_per_gas
	AccessList     types.AccessList      // EIP-2930 access list
	BlobHashes     []common.Hash         // EIP-4844 versioned blob hashes
	Authorizations []types.Authorization // EIP-3074 authorizations
}

// A ContractCaller provides contract calls, essentially transactions that are executed by
// the EVM but not mined into the blockchain. ContractCall is a low-level method to
// execute such calls. For applications which are structured around specific contracts,
// the abigen tool provides a nicer, properly typed way to perform calls.
type ContractCaller interface {
	CallContract(ctx context.Context, call CallMsg, blockNumber *big.Int) ([]byte, error)
}

// FilterQuery contains options for contract log filtering.
type FilterQuery struct {
	BlockHash *common.Hash     // used by eth_getLogs, return logs only from block with this hash
	FromBlock *big.Int         // beginning of the queried range, nil means genesis block
	ToBlock   *big.Int         // end of the range, nil means latest block
	Addresses []common.Address // restricts matches to events created by specific contracts

	// The Topic list restricts matches to particular event topics. Each event has a list
	// of topics. Topics matches a prefix of that list. An empty element slice matches any
	// topic. Non-empty elements represent an alternative that matches any of the
	// contained topics.
	//
	// Examples:
	// {} or nil          matches any topic list
	// {{A}}              matches topic A in first position
	// {{}, {B}}          matches any topic in first position AND B in second position
	// {{A}, {B}}         matches topic A in first position AND B in second position
	// {{A, B}, {C, D}}   matches topic (A OR B) in first position AND (C OR D) in second position
	Topics [][]common.Hash
}

// LogFilterer provides access to contract log events using a one-off query or continuous
// event subscription.
//
// Logs received through a streaming query subscription may have Removed set to true,
// indicating that the log was reverted due to a chain reorganisation.
type LogFilterer interface {
	FilterLogs(ctx context.Context, q FilterQuery) ([]types.Log, error)
	SubscribeFilterLogs(ctx context.Context, q FilterQuery, ch chan<- types.Log) (Subscription, error)
}

// TransactionSender wraps transaction sending. The SendTransaction method injects a
// signed transaction into the pending transaction pool for execution. If the transaction
// was a contract creation, the TransactionReceipt method can be used to retrieve the
// contract address after the transaction has been mined.
//
// The transaction must be signed and have a valid nonce to be included. Consumers of the
// API can use package accounts to maintain local private keys and need can retrieve the
// next available nonce using PendingNonceAt.
type TransactionSender interface {
	SendTransaction(ctx context.Context, txn *types.Transaction) error
}

// GasPricer wraps the gas price oracle, which monitors the blockchain to determine the
// optimal gas price given current fee market conditions.
type GasPricer interface {
	SuggestGasPrice(ctx context.Context) (*big.Int, error)
}

// FeeHistory provides recent fee market data that consumers can use to determine
// a reasonable maxPriorityFeePerGas value.
type FeeHistory struct {
	OldestBlock  *big.Int     // block corresponding to first response value
	Reward       [][]*big.Int // list every txs priority fee per block
	BaseFee      []*big.Int   // list of each block's base fee
	GasUsedRatio []float64    // ratio of gas used out of the total available limit
}

// A PendingStateReader provides access to the pending state, which is the result of all
// known executable transactions which have not yet been included in the blockchain. It is
// commonly used to display the result of ’unconfirmed’ actions (e.g. wallet value
// transfers) initiated by the user. The PendingNonceAt operation is a good way to
// retrieve the next available transaction nonce for a specific account.
type PendingStateReader interface {
	PendingBalanceAt(ctx context.Context, account common.Address) (*big.Int, error)
	PendingStorageAt(ctx context.Context, account common.Address, key common.Hash) ([]byte, error)
	PendingCodeAt(ctx context.Context, account common.Address) ([]byte, error)
	PendingNonceAt(ctx context.Context, account common.Address) (uint64, error)
	PendingTransactionCount(ctx context.Context) (uint, error)
}

// PendingContractCaller can be used to perform calls against the pending state.
type PendingContractCaller interface {
	PendingCallContract(ctx context.Context, call CallMsg) ([]byte, error)
}

// GasEstimator wraps EstimateGas, which tries to estimate the gas needed to execute a
// specific transaction based on the pending state. There is no guarantee that this is the
// true gas limit requirement as other transactions may be added or removed by miners, but
// it should provide a basis for setting a reasonable default.
type GasEstimator interface {
	EstimateGas(ctx context.Context, call CallMsg) (uint64, error)
}

// A PendingStateEventer provides access to real time notifications about changes to the
// pending state.
type PendingStateEventer interface {
	SubscribePendingTransactions(ctx context.Context, ch chan<- *types.Transaction) (Subscription, error)
}<|MERGE_RESOLUTION|>--- conflicted
+++ resolved
@@ -61,13 +61,8 @@
 	BlockByNumber(ctx context.Context, number *big.Int) (*types.Block, error)
 	HeaderByHash(ctx context.Context, hash common.Hash) (*types.Header, error)
 	HeaderByNumber(ctx context.Context, number *big.Int) (*types.Header, error)
-<<<<<<< HEAD
-	TransactionCount(ctx context.Context, blockHash libcommon.Hash) (uint, error)
-	TransactionInBlock(ctx context.Context, blockHash libcommon.Hash, index uint) (types.Transaction, error)
-=======
 	TransactionCount(ctx context.Context, blockHash common.Hash) (uint, error)
-	TransactionInBlock(ctx context.Context, blockHash common.Hash, index uint) (*types.Transaction, error)
->>>>>>> be87cbaa
+	TransactionInBlock(ctx context.Context, blockHash common.Hash, index uint) (types.Transaction, error)
 
 	// This method subscribes to notifications about changes of the head block of
 	// the canonical chain.
@@ -88,11 +83,7 @@
 	// blockchain. The isPending return value indicates whether the transaction has been
 	// mined yet. Note that the transaction may not be part of the canonical chain even if
 	// it's not pending.
-<<<<<<< HEAD
-	TransactionByHash(ctx context.Context, txHash libcommon.Hash) (tx types.Transaction, isPending bool, err error)
-=======
-	TransactionByHash(ctx context.Context, txHash common.Hash) (tx *types.Transaction, isPending bool, err error)
->>>>>>> be87cbaa
+	TransactionByHash(ctx context.Context, txHash common.Hash) (tx types.Transaction, isPending bool, err error)
 	// TransactionReceipt returns the receipt of a mined transaction. Note that the
 	// transaction may not be included in the current canonical chain even if a receipt
 	// exists.
