// Copyright 2016 The go-ethereum Authors
// This file is part of the go-ethereum library.
//
// The go-ethereum library is free software: you can redistribute it and/or modify
// it under the terms of the GNU Lesser General Public License as published by
// the Free Software Foundation, either version 3 of the License, or
// (at your option) any later version.
//
// The go-ethereum library is distributed in the hope that it will be useful,
// but WITHOUT ANY WARRANTY; without even the implied warranty of
// MERCHANTABILITY or FITNESS FOR A PARTICULAR PURPOSE. See the
// GNU Lesser General Public License for more details.
//
// You should have received a copy of the GNU Lesser General Public License
// along with the go-ethereum library. If not, see <http://www.gnu.org/licenses/>.

// Package ethereum defines interfaces for interacting with Ethereum.
package ethereum

import (
	"context"
	"errors"
	"math/big"

	"github.com/holiman/uint256"
	libcommon "github.com/ledgerwatch/erigon-lib/common"

	"github.com/ledgerwatch/erigon/core/types"
)

// NotFound is returned by API methods if the requested item does not exist.
var NotFound = errors.New("not found")

// TODO: move subscription to package event

// Subscription represents an event subscription where events are
// delivered on a data channel.
type Subscription interface {
	// Unsubscribe cancels the sending of events to the data channel
	// and closes the error channel.
	Unsubscribe()
	// Err returns the subscription error channel. The error channel receives
	// a value if there is an issue with the subscription (e.g. the network connection
	// delivering the events has been closed). Only one value will ever be sent.
	// The error channel is closed by Unsubscribe.
	Err() <-chan error
}

// ChainReader provides access to the blockchain. The methods in this interface access raw
// data from either the canonical chain (when requesting by block number) or any
// blockchain fork that was previously downloaded and processed by the node. The block
// number argument can be nil to select the latest canonical block. Reading block headers
// should be preferred over full blocks whenever possible.
//
// The returned error is NotFound if the requested item does not exist.
type ChainReader interface {
	BlockByHash(ctx context.Context, hash libcommon.Hash) (*types.Block, error)
	BlockByNumber(ctx context.Context, number *big.Int) (*types.Block, error)
	HeaderByHash(ctx context.Context, hash libcommon.Hash) (*types.Header, error)
	HeaderByNumber(ctx context.Context, number *big.Int) (*types.Header, error)
	TransactionCount(ctx context.Context, blockHash libcommon.Hash) (uint, error)
	TransactionInBlock(ctx context.Context, blockHash libcommon.Hash, index uint) (*types.Transaction, error)

	// This method subscribes to notifications about changes of the head block of
	// the canonical chain.
	SubscribeNewHead(ctx context.Context, ch chan<- *types.Header) (Subscription, error)
}

// TransactionReader provides access to past transactions and their receipts.
// Implementations may impose arbitrary restrictions on the transactions and receipts that
// can be retrieved. Historic transactions may not be available.
//
// Avoid relying on this interface if possible. Contract logs (through the LogFilterer
// interface) are more reliable and usually safer in the presence of chain
// reorganisations.
//
// The returned error is NotFound if the requested item does not exist.
type TransactionReader interface {
	// TransactionByHash checks the pool of pending transactions in addition to the
	// blockchain. The isPending return value indicates whether the transaction has been
	// mined yet. Note that the transaction may not be part of the canonical chain even if
	// it's not pending.
	TransactionByHash(ctx context.Context, txHash libcommon.Hash) (tx *types.Transaction, isPending bool, err error)
	// TransactionReceipt returns the receipt of a mined transaction. Note that the
	// transaction may not be included in the current canonical chain even if a receipt
	// exists.
	TransactionReceipt(ctx context.Context, txHash libcommon.Hash) (*types.Receipt, error)
}

// ChainStateReader wraps access to the state trie of the canonical blockchain. Note that
// implementations of the interface may be unable to return state values for old blocks.
// In many cases, using CallContract can be preferable to reading raw contract storage.
type ChainStateReader interface {
	BalanceAt(ctx context.Context, account libcommon.Address, blockNumber *big.Int) (*big.Int, error)
	StorageAt(ctx context.Context, account libcommon.Address, key libcommon.Hash, blockNumber *big.Int) ([]byte, error)
	CodeAt(ctx context.Context, account libcommon.Address, blockNumber *big.Int) ([]byte, error)
	NonceAt(ctx context.Context, account libcommon.Address, blockNumber *big.Int) (uint64, error)
}

// SyncProgress gives progress indications when the node is synchronising with
// the Ethereum network.
type SyncProgress struct {
	StartingBlock uint64 // Block number where sync began
	CurrentBlock  uint64 // Current block number where sync is at
	HighestBlock  uint64 // Highest alleged block number in the chain
	PulledStates  uint64 // Number of state trie entries already downloaded
	KnownStates   uint64 // Total number of state trie entries known about
}

// ChainSyncReader wraps access to the node's current sync status. If there's no
// sync currently running, it returns nil.
type ChainSyncReader interface {
	SyncProgress(ctx context.Context) (*SyncProgress, error)
}

// CallMsg contains parameters for contract calls.
type CallMsg struct {
<<<<<<< HEAD
	From             common.Address  // the sender of the 'transaction'
	To               *common.Address // the destination contract (nil for contract creation)
	Gas              uint64          // if 0, the call executes with near-infinite gas
	MaxFeePerDataGas *uint256.Int    // EIP-4844 max_fee_per_data_gas
	GasPrice         *uint256.Int    // wei <-> gas exchange ratio
	Value            *uint256.Int    // amount of wei sent along with the call
	Data             []byte          // input data, usually an ABI-encoded contract method invocation
=======
	From     libcommon.Address  // the sender of the 'transaction'
	To       *libcommon.Address // the destination contract (nil for contract creation)
	Gas      uint64             // if 0, the call executes with near-infinite gas
	GasPrice *uint256.Int       // wei <-> gas exchange ratio
	Value    *uint256.Int       // amount of wei sent along with the call
	Data     []byte             // input data, usually an ABI-encoded contract method invocation
>>>>>>> a6f75bdd

	FeeCap     *uint256.Int     // EIP-1559 fee cap per gas.
	Tip        *uint256.Int     // EIP-1559 tip per gas.
	AccessList types.AccessList // EIP-2930 access list.
	DataHashes []common.Hash    // EIP-4844 versioned data hashes.
}

// A ContractCaller provides contract calls, essentially transactions that are executed by
// the EVM but not mined into the blockchain. ContractCall is a low-level method to
// execute such calls. For applications which are structured around specific contracts,
// the abigen tool provides a nicer, properly typed way to perform calls.
type ContractCaller interface {
	CallContract(ctx context.Context, call CallMsg, blockNumber *big.Int) ([]byte, error)
}

// FilterQuery contains options for contract log filtering.
type FilterQuery struct {
	BlockHash *libcommon.Hash     // used by eth_getLogs, return logs only from block with this hash
	FromBlock *big.Int            // beginning of the queried range, nil means genesis block
	ToBlock   *big.Int            // end of the range, nil means latest block
	Addresses []libcommon.Address // restricts matches to events created by specific contracts

	// The Topic list restricts matches to particular event topics. Each event has a list
	// of topics. Topics matches a prefix of that list. An empty element slice matches any
	// topic. Non-empty elements represent an alternative that matches any of the
	// contained topics.
	//
	// Examples:
	// {} or nil          matches any topic list
	// {{A}}              matches topic A in first position
	// {{}, {B}}          matches any topic in first position AND B in second position
	// {{A}, {B}}         matches topic A in first position AND B in second position
	// {{A, B}, {C, D}}   matches topic (A OR B) in first position AND (C OR D) in second position
	Topics [][]libcommon.Hash
}

// LogFilterer provides access to contract log events using a one-off query or continuous
// event subscription.
//
// Logs received through a streaming query subscription may have Removed set to true,
// indicating that the log was reverted due to a chain reorganisation.
type LogFilterer interface {
	FilterLogs(ctx context.Context, q FilterQuery) ([]types.Log, error)
	SubscribeFilterLogs(ctx context.Context, q FilterQuery, ch chan<- types.Log) (Subscription, error)
}

// TransactionSender wraps transaction sending. The SendTransaction method injects a
// signed transaction into the pending transaction pool for execution. If the transaction
// was a contract creation, the TransactionReceipt method can be used to retrieve the
// contract address after the transaction has been mined.
//
// The transaction must be signed and have a valid nonce to be included. Consumers of the
// API can use package accounts to maintain local private keys and need can retrieve the
// next available nonce using PendingNonceAt.
type TransactionSender interface {
	SendTransaction(ctx context.Context, tx *types.Transaction) error
}

// GasPricer wraps the gas price oracle, which monitors the blockchain to determine the
// optimal gas price given current fee market conditions.
type GasPricer interface {
	SuggestGasPrice(ctx context.Context) (*big.Int, error)
}

// A PendingStateReader provides access to the pending state, which is the result of all
// known executable transactions which have not yet been included in the blockchain. It is
// commonly used to display the result of ’unconfirmed’ actions (e.g. wallet value
// transfers) initiated by the user. The PendingNonceAt operation is a good way to
// retrieve the next available transaction nonce for a specific account.
type PendingStateReader interface {
	PendingBalanceAt(ctx context.Context, account libcommon.Address) (*big.Int, error)
	PendingStorageAt(ctx context.Context, account libcommon.Address, key libcommon.Hash) ([]byte, error)
	PendingCodeAt(ctx context.Context, account libcommon.Address) ([]byte, error)
	PendingNonceAt(ctx context.Context, account libcommon.Address) (uint64, error)
	PendingTransactionCount(ctx context.Context) (uint, error)
}

// PendingContractCaller can be used to perform calls against the pending state.
type PendingContractCaller interface {
	PendingCallContract(ctx context.Context, call CallMsg) ([]byte, error)
}

// GasEstimator wraps EstimateGas, which tries to estimate the gas needed to execute a
// specific transaction based on the pending state. There is no guarantee that this is the
// true gas limit requirement as other transactions may be added or removed by miners, but
// it should provide a basis for setting a reasonable default.
type GasEstimator interface {
	EstimateGas(ctx context.Context, call CallMsg) (uint64, error)
}

// A PendingStateEventer provides access to real time notifications about changes to the
// pending state.
type PendingStateEventer interface {
	SubscribePendingTransactions(ctx context.Context, ch chan<- *types.Transaction) (Subscription, error)
}<|MERGE_RESOLUTION|>--- conflicted
+++ resolved
@@ -115,27 +115,18 @@
 
 // CallMsg contains parameters for contract calls.
 type CallMsg struct {
-<<<<<<< HEAD
-	From             common.Address  // the sender of the 'transaction'
-	To               *common.Address // the destination contract (nil for contract creation)
-	Gas              uint64          // if 0, the call executes with near-infinite gas
-	MaxFeePerDataGas *uint256.Int    // EIP-4844 max_fee_per_data_gas
-	GasPrice         *uint256.Int    // wei <-> gas exchange ratio
-	Value            *uint256.Int    // amount of wei sent along with the call
-	Data             []byte          // input data, usually an ABI-encoded contract method invocation
-=======
-	From     libcommon.Address  // the sender of the 'transaction'
-	To       *libcommon.Address // the destination contract (nil for contract creation)
-	Gas      uint64             // if 0, the call executes with near-infinite gas
-	GasPrice *uint256.Int       // wei <-> gas exchange ratio
-	Value    *uint256.Int       // amount of wei sent along with the call
-	Data     []byte             // input data, usually an ABI-encoded contract method invocation
->>>>>>> a6f75bdd
+	From             libcommon.Address  // the sender of the 'transaction'
+	To               *libcommon.Address // the destination contract (nil for contract creation)
+	Gas              uint64             // if 0, the call executes with near-infinite gas
+	MaxFeePerDataGas *uint256.Int       // EIP-4844 max_fee_per_data_gas
+	GasPrice         *uint256.Int       // wei <-> gas exchange ratio
+	Value            *uint256.Int       // amount of wei sent along with the call
+	Data             []byte             // input data, usually an ABI-encoded contract method invocation
 
 	FeeCap     *uint256.Int     // EIP-1559 fee cap per gas.
 	Tip        *uint256.Int     // EIP-1559 tip per gas.
 	AccessList types.AccessList // EIP-2930 access list.
-	DataHashes []common.Hash    // EIP-4844 versioned data hashes.
+	DataHashes []libcommon.Hash // EIP-4844 versioned data hashes.
 }
 
 // A ContractCaller provides contract calls, essentially transactions that are executed by
