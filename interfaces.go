// Copyright 2016 The go-ethereum Authors
// This file is part of the go-ethereum library.
//
// The go-ethereum library is free software: you can redistribute it and/or modify
// it under the terms of the GNU Lesser General Public License as published by
// the Free Software Foundation, either version 3 of the License, or
// (at your option) any later version.
//
// The go-ethereum library is distributed in the hope that it will be useful,
// but WITHOUT ANY WARRANTY; without even the implied warranty of
// MERCHANTABILITY or FITNESS FOR A PARTICULAR PURPOSE. See the
// GNU Lesser General Public License for more details.
//
// You should have received a copy of the GNU Lesser General Public License
// along with the go-ethereum library. If not, see <http://www.gnu.org/licenses/>.

// Package ethereum defines interfaces for interacting with Ethereum.
package ethereum

import (
	"context"
	"errors"
	"math/big"

	"github.com/holiman/uint256"
	libcommon "github.com/ledgerwatch/erigon-lib/common"
	types2 "github.com/ledgerwatch/erigon-lib/types"

	"github.com/ledgerwatch/erigon/core/types"
)

// NotFound is returned by API methods if the requested item does not exist.
var NotFound = errors.New("not found")

// TODO: move subscription to package event

// Subscription represents an event subscription where events are
// delivered on a data channel.
type Subscription interface {
	// Unsubscribe cancels the sending of events to the data channel
	// and closes the error channel.
	Unsubscribe()
	// Err returns the subscription error channel. The error channel receives
	// a value if there is an issue with the subscription (e.g. the network connection
	// delivering the events has been closed). Only one value will ever be sent.
	// The error channel is closed by Unsubscribe.
	Err() <-chan error
}

// ChainReader provides access to the blockchain. The methods in this interface access raw
// data from either the canonical chain (when requesting by block number) or any
// blockchain fork that was previously downloaded and processed by the node. The block
// number argument can be nil to select the latest canonical block. Reading block headers
// should be preferred over full blocks whenever possible.
//
// The returned error is NotFound if the requested item does not exist.
type ChainReader interface {
	BlockByHash(ctx context.Context, hash libcommon.Hash) (*types.Block, error)
	BlockByNumber(ctx context.Context, number *big.Int) (*types.Block, error)
	HeaderByHash(ctx context.Context, hash libcommon.Hash) (*types.Header, error)
	HeaderByNumber(ctx context.Context, number *big.Int) (*types.Header, error)
	TransactionCount(ctx context.Context, blockHash libcommon.Hash) (uint, error)
	TransactionInBlock(ctx context.Context, blockHash libcommon.Hash, index uint) (*types.Transaction, error)

	// This method subscribes to notifications about changes of the head block of
	// the canonical chain.
	SubscribeNewHead(ctx context.Context, ch chan<- *types.Header) (Subscription, error)
}

// TransactionReader provides access to past transactions and their receipts.
// Implementations may impose arbitrary restrictions on the transactions and receipts that
// can be retrieved. Historic transactions may not be available.
//
// Avoid relying on this interface if possible. Contract logs (through the LogFilterer
// interface) are more reliable and usually safer in the presence of chain
// reorganisations.
//
// The returned error is NotFound if the requested item does not exist.
type TransactionReader interface {
	// TransactionByHash checks the pool of pending transactions in addition to the
	// blockchain. The isPending return value indicates whether the transaction has been
	// mined yet. Note that the transaction may not be part of the canonical chain even if
	// it's not pending.
	TransactionByHash(ctx context.Context, txHash libcommon.Hash) (tx *types.Transaction, isPending bool, err error)
	// TransactionReceipt returns the receipt of a mined transaction. Note that the
	// transaction may not be included in the current canonical chain even if a receipt
	// exists.
	TransactionReceipt(ctx context.Context, txHash libcommon.Hash) (*types.Receipt, error)
}

// ChainStateReader wraps access to the state trie of the canonical blockchain. Note that
// implementations of the interface may be unable to return state values for old blocks.
// In many cases, using CallContract can be preferable to reading raw contract storage.
type ChainStateReader interface {
	BalanceAt(ctx context.Context, account libcommon.Address, blockNumber *big.Int) (*big.Int, error)
	StorageAt(ctx context.Context, account libcommon.Address, key libcommon.Hash, blockNumber *big.Int) ([]byte, error)
	CodeAt(ctx context.Context, account libcommon.Address, blockNumber *big.Int) ([]byte, error)
	NonceAt(ctx context.Context, account libcommon.Address, blockNumber *big.Int) (uint64, error)
}

// SyncProgress gives progress indications when the node is synchronising with
// the Ethereum network.
type SyncProgress struct {
	StartingBlock uint64 // Block number where sync began
	CurrentBlock  uint64 // Current block number where sync is at
	HighestBlock  uint64 // Highest alleged block number in the chain
	PulledStates  uint64 // Number of state trie entries already downloaded
	KnownStates   uint64 // Total number of state trie entries known about
}

// ChainSyncReader wraps access to the node's current sync status. If there's no
// sync currently running, it returns nil.
type ChainSyncReader interface {
	SyncProgress(ctx context.Context) (*SyncProgress, error)
}

// CallMsg contains parameters for contract calls.
type CallMsg struct {
	From             libcommon.Address  // the sender of the 'transaction'
	To               *libcommon.Address // the destination contract (nil for contract creation)
	Gas              uint64             // if 0, the call executes with near-infinite gas
	MaxFeePerDataGas *uint256.Int       // EIP-4844 max_fee_per_data_gas
	GasPrice         *uint256.Int       // wei <-> gas exchange ratio
	Value            *uint256.Int       // amount of wei sent along with the call
	Data             []byte             // input data, usually an ABI-encoded contract method invocation

<<<<<<< HEAD
	FeeCap     *uint256.Int     // EIP-1559 fee cap per gas.
	Tip        *uint256.Int     // EIP-1559 tip per gas.
	AccessList types.AccessList // EIP-2930 access list.
	DataHashes []libcommon.Hash // EIP-4844 versioned data hashes.
=======
	FeeCap     *uint256.Int      // EIP-1559 fee cap per gas.
	Tip        *uint256.Int      // EIP-1559 tip per gas.
	AccessList types2.AccessList // EIP-2930 access list.
>>>>>>> 1b862a7c
}

// A ContractCaller provides contract calls, essentially transactions that are executed by
// the EVM but not mined into the blockchain. ContractCall is a low-level method to
// execute such calls. For applications which are structured around specific contracts,
// the abigen tool provides a nicer, properly typed way to perform calls.
type ContractCaller interface {
	CallContract(ctx context.Context, call CallMsg, blockNumber *big.Int) ([]byte, error)
}

// FilterQuery contains options for contract log filtering.
type FilterQuery struct {
	BlockHash *libcommon.Hash     // used by eth_getLogs, return logs only from block with this hash
	FromBlock *big.Int            // beginning of the queried range, nil means genesis block
	ToBlock   *big.Int            // end of the range, nil means latest block
	Addresses []libcommon.Address // restricts matches to events created by specific contracts

	// The Topic list restricts matches to particular event topics. Each event has a list
	// of topics. Topics matches a prefix of that list. An empty element slice matches any
	// topic. Non-empty elements represent an alternative that matches any of the
	// contained topics.
	//
	// Examples:
	// {} or nil          matches any topic list
	// {{A}}              matches topic A in first position
	// {{}, {B}}          matches any topic in first position AND B in second position
	// {{A}, {B}}         matches topic A in first position AND B in second position
	// {{A, B}, {C, D}}   matches topic (A OR B) in first position AND (C OR D) in second position
	Topics [][]libcommon.Hash
}

// LogFilterer provides access to contract log events using a one-off query or continuous
// event subscription.
//
// Logs received through a streaming query subscription may have Removed set to true,
// indicating that the log was reverted due to a chain reorganisation.
type LogFilterer interface {
	FilterLogs(ctx context.Context, q FilterQuery) ([]types.Log, error)
	SubscribeFilterLogs(ctx context.Context, q FilterQuery, ch chan<- types.Log) (Subscription, error)
}

// TransactionSender wraps transaction sending. The SendTransaction method injects a
// signed transaction into the pending transaction pool for execution. If the transaction
// was a contract creation, the TransactionReceipt method can be used to retrieve the
// contract address after the transaction has been mined.
//
// The transaction must be signed and have a valid nonce to be included. Consumers of the
// API can use package accounts to maintain local private keys and need can retrieve the
// next available nonce using PendingNonceAt.
type TransactionSender interface {
	SendTransaction(ctx context.Context, tx *types.Transaction) error
}

// GasPricer wraps the gas price oracle, which monitors the blockchain to determine the
// optimal gas price given current fee market conditions.
type GasPricer interface {
	SuggestGasPrice(ctx context.Context) (*big.Int, error)
}

// A PendingStateReader provides access to the pending state, which is the result of all
// known executable transactions which have not yet been included in the blockchain. It is
// commonly used to display the result of ’unconfirmed’ actions (e.g. wallet value
// transfers) initiated by the user. The PendingNonceAt operation is a good way to
// retrieve the next available transaction nonce for a specific account.
type PendingStateReader interface {
	PendingBalanceAt(ctx context.Context, account libcommon.Address) (*big.Int, error)
	PendingStorageAt(ctx context.Context, account libcommon.Address, key libcommon.Hash) ([]byte, error)
	PendingCodeAt(ctx context.Context, account libcommon.Address) ([]byte, error)
	PendingNonceAt(ctx context.Context, account libcommon.Address) (uint64, error)
	PendingTransactionCount(ctx context.Context) (uint, error)
}

// PendingContractCaller can be used to perform calls against the pending state.
type PendingContractCaller interface {
	PendingCallContract(ctx context.Context, call CallMsg) ([]byte, error)
}

// GasEstimator wraps EstimateGas, which tries to estimate the gas needed to execute a
// specific transaction based on the pending state. There is no guarantee that this is the
// true gas limit requirement as other transactions may be added or removed by miners, but
// it should provide a basis for setting a reasonable default.
type GasEstimator interface {
	EstimateGas(ctx context.Context, call CallMsg) (uint64, error)
}

// A PendingStateEventer provides access to real time notifications about changes to the
// pending state.
type PendingStateEventer interface {
	SubscribePendingTransactions(ctx context.Context, ch chan<- *types.Transaction) (Subscription, error)
}<|MERGE_RESOLUTION|>--- conflicted
+++ resolved
@@ -124,16 +124,10 @@
 	Value            *uint256.Int       // amount of wei sent along with the call
 	Data             []byte             // input data, usually an ABI-encoded contract method invocation
 
-<<<<<<< HEAD
-	FeeCap     *uint256.Int     // EIP-1559 fee cap per gas.
-	Tip        *uint256.Int     // EIP-1559 tip per gas.
-	AccessList types.AccessList // EIP-2930 access list.
-	DataHashes []libcommon.Hash // EIP-4844 versioned data hashes.
-=======
 	FeeCap     *uint256.Int      // EIP-1559 fee cap per gas.
 	Tip        *uint256.Int      // EIP-1559 tip per gas.
 	AccessList types2.AccessList // EIP-2930 access list.
->>>>>>> 1b862a7c
+	DataHashes []libcommon.Hash  // EIP-4844 versioned data hashes.
 }
 
 // A ContractCaller provides contract calls, essentially transactions that are executed by
