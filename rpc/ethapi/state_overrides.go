--- conflicted
+++ resolved
@@ -23,11 +23,8 @@
 
 	"github.com/holiman/uint256"
 
-<<<<<<< HEAD
-=======
 	"github.com/erigontech/erigon/common"
 	"github.com/erigontech/erigon/execution/chain"
->>>>>>> 0dcd1c3d
 	"github.com/erigontech/erigon/execution/state"
 	"github.com/erigontech/erigon/execution/tracing"
 	"github.com/erigontech/erigon/execution/types/accounts"
@@ -77,13 +74,8 @@
 		// Apply state diff into specified accounts.
 		if account.StateDiff != nil {
 			for key, value := range *account.StateDiff {
-<<<<<<< HEAD
 				intValue := *new(uint256.Int).SetBytes32(value.Bytes())
-				if err := state.SetState(addr, accounts.InternKey(key), intValue); err != nil {
-=======
-				intValue := new(uint256.Int).SetBytes32(value.Bytes())
-				if err := ibs.SetState(addr, key, *intValue); err != nil {
->>>>>>> 0dcd1c3d
+				if err := ibs.SetState(addr, accounts.InternKey(key), intValue); err != nil {
 					return err
 				}
 			}
