--- conflicted
+++ resolved
@@ -67,11 +67,7 @@
 		return headerReader.HeaderByNumber(ctx, dbtx, n)
 	}
 
-<<<<<<< HEAD
-	blockContext := core.NewEVMBlockContext(header, core.GetHashFn(header, getHeader), engine, accounts.NilAddress, cfg)
-=======
-	blockContext := protocol.NewEVMBlockContext(header, protocol.GetHashFn(header, getHeader), engine, nil, cfg)
->>>>>>> 0dcd1c3d
+	blockContext := protocol.NewEVMBlockContext(header, protocol.GetHashFn(header, getHeader), engine, accounts.NilAddress, cfg)
 	rules := blockContext.Rules(cfg)
 
 	// Recompute transactions up to the target index.
