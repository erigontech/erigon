--- conflicted
+++ resolved
@@ -23,11 +23,7 @@
 	"bytes"
 	"context"
 	"encoding/json"
-<<<<<<< HEAD
 	"io"
-=======
-
->>>>>>> cf916078
 	"reflect"
 	"slices"
 	"strconv"
@@ -35,11 +31,6 @@
 	"sync"
 	"time"
 
-<<<<<<< HEAD
-	jsoniter "github.com/json-iterator/go"
-
-=======
->>>>>>> cf916078
 	"github.com/erigontech/erigon-lib/jsonstream"
 	"github.com/erigontech/erigon-lib/log/v3"
 
@@ -220,11 +211,7 @@
 				}
 
 				buf := bytes.NewBuffer(nil)
-<<<<<<< HEAD
-				stream := newJsonStream(buf)
-=======
 				stream := jsonstream.New(buf)
->>>>>>> cf916078
 				if res := h.handleCallMsg(cp, calls[i], stream); res != nil {
 					answersWithNils[i] = res
 				}
@@ -259,11 +246,7 @@
 	h.startCallProc(func(cp *callProc) {
 		needWriteStream := false
 		if stream == nil {
-<<<<<<< HEAD
-			stream = newJsonStream(nil)
-=======
 			stream = jsonstream.New(nil)
->>>>>>> cf916078
 			needWriteStream = true
 		}
 		answer := h.handleCallMsg(cp, msg, stream)
@@ -574,10 +557,6 @@
 	stream.WriteObjectField("result")
 	_, err := callb.call(ctx, msg.Method, args, stream)
 	if err != nil {
-<<<<<<< HEAD
-		writeNilIfNotPresent(stream)
-=======
->>>>>>> cf916078
 		_ = stream.ClosePending(1) // the enclosing JSON object is explicitly handled below
 		stream.WriteMore()
 		HandleError(err, stream)
@@ -587,54 +566,6 @@
 	return nil
 }
 
-<<<<<<< HEAD
-var nullAsBytes = []byte{110, 117, 108, 108}
-
-// there are many avenues that could lead to an error being handled in runMethod, so we need to check
-// if nil has already been written to the stream before writing it again here
-func writeNilIfNotPresent(stream jsonstream.Stream) {
-	if stream == nil {
-		return
-	}
-	b := stream.Buffer()
-	hasNil := true
-	if len(b) >= 4 {
-		b = b[len(b)-4:]
-		for i, v := range nullAsBytes {
-			if v != b[i] {
-				hasNil = false
-				break
-			}
-		}
-	} else {
-		hasNil = false
-	}
-	if hasNil {
-		// not needed
-		return
-	}
-
-	var validJsonEnd bool
-	if len(b) > 0 {
-		// assumption is that api call handlers would write valid json in case of errors
-		// we are not guaranteed that they did write valid json if last elem is "}" or "]"
-		// since we don't check json nested-ness
-		// however appending "null" after "}" or "]" does not help much either
-		lastIdx := len(b) - 1
-		validJsonEnd = b[lastIdx] == '}' || b[lastIdx] == ']'
-	}
-	if validJsonEnd {
-		// not needed
-		return
-	}
-
-	// does not have nil ending
-	// does not have valid json
-	stream.WriteNil()
-}
-
-=======
->>>>>>> cf916078
 // unsubscribe is the callback function for all *_unsubscribe calls.
 func (h *handler) unsubscribe(ctx context.Context, id ID) (bool, error) {
 	h.subLock.Lock()
