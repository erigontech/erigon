--- conflicted
+++ resolved
@@ -591,7 +591,6 @@
 	return nil
 }
 
-<<<<<<< HEAD
 func (h *handler) runMethodNew(ctx context.Context, msg *jsonrpcMessage, callb invoker, stream *jsoniter.Stream) *jsonrpcMessage {
 	if /*!callb.streamable*/ false {
 		err := callb.call(ctx, msg.Params, stream)
@@ -622,53 +621,6 @@
 	return nil
 }
 
-var nullAsBytes = []byte{110, 117, 108, 108}
-
-// there are many avenues that could lead to an error being handled in runMethod, so we need to check
-// if nil has already been written to the stream before writing it again here
-func writeNilIfNotPresent(stream *jsoniter.Stream) {
-	if stream == nil {
-		return
-	}
-	b := stream.Buffer()
-	hasNil := true
-	if len(b) >= 4 {
-		b = b[len(b)-4:]
-		for i, v := range nullAsBytes {
-			if v != b[i] {
-				hasNil = false
-				break
-			}
-		}
-	} else {
-		hasNil = false
-	}
-	if hasNil {
-		// not needed
-		return
-	}
-
-	var validJsonEnd bool
-	if len(b) > 0 {
-		// assumption is that api call handlers would write valid json in case of errors
-		// we are not guaranteed that they did write valid json if last elem is "}" or "]"
-		// since we don't check json nested-ness
-		// however appending "null" after "}" or "]" does not help much either
-		lastIdx := len(b) - 1
-		validJsonEnd = b[lastIdx] == '}' || b[lastIdx] == ']'
-	}
-	if validJsonEnd {
-		// not needed
-		return
-	}
-
-	// does not have nil ending
-	// does not have valid json
-	stream.WriteNil()
-}
-
-=======
->>>>>>> 61574e02
 // unsubscribe is the callback function for all *_unsubscribe calls.
 func (h *handler) unsubscribe(ctx context.Context, id ID) (bool, error) {
 	h.subLock.Lock()
