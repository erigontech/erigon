--- conflicted
+++ resolved
@@ -85,15 +85,9 @@
 
 // This test checks whether calls exceeding the request size limit are rejected.
 func TestWebsocketLargeCall(t *testing.T) {
-<<<<<<< HEAD
-	if runtime.GOOS == "darwin" {
-		t.Skip("issue #16875")
-	}
-=======
 	//if runtime.GOOS == "darwin" {
 	t.Skip("issue #16875")
 	//}
->>>>>>> 2b1fd6d3
 
 	if testing.Short() {
 		t.Skip()
