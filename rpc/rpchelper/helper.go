// Copyright 2024 The Erigon Authors
// This file is part of Erigon.
//
// Erigon is free software: you can redistribute it and/or modify
// it under the terms of the GNU Lesser General Public License as published by
// the Free Software Foundation, either version 3 of the License, or
// (at your option) any later version.
//
// Erigon is distributed in the hope that it will be useful,
// but WITHOUT ANY WARRANTY; without even the implied warranty of
// MERCHANTABILITY or FITNESS FOR A PARTICULAR PURPOSE. See the
// GNU Lesser General Public License for more details.
//
// You should have received a copy of the GNU Lesser General Public License
// along with Erigon. If not, see <http://www.gnu.org/licenses/>.

package rpchelper

import (
	"context"
	"errors"
	"fmt"

	"github.com/erigontech/erigon-db/rawdb"
	"github.com/erigontech/erigon-lib/common"
	"github.com/erigontech/erigon-lib/kv"
	"github.com/erigontech/erigon-lib/kv/kvcache"
	"github.com/erigontech/erigon-lib/kv/rawdbv3"
	state2 "github.com/erigontech/erigon-lib/state"
	"github.com/erigontech/erigon-lib/wrap"
	"github.com/erigontech/erigon/core/state"
	"github.com/erigontech/erigon/eth/stagedsync/stages"
	borfinality "github.com/erigontech/erigon/polygon/bor/finality"
	"github.com/erigontech/erigon/polygon/bor/finality/whitelist"
	"github.com/erigontech/erigon/rpc"
	"github.com/erigontech/erigon/turbo/services"
	"github.com/erigontech/erigon/turbo/snapshotsync/freezeblocks"
)

// unable to decode supplied params, or an invalid number of parameters
type nonCanonocalHashError struct{ hash common.Hash }

func (e nonCanonocalHashError) ErrorCode() int { return -32603 }

func (e nonCanonocalHashError) Error() string {
	return fmt.Sprintf("hash %x is not currently canonical", e.hash)
}

type BlockNotFoundErr struct {
	Hash common.Hash
}

func (e BlockNotFoundErr) Error() string {
	return fmt.Sprintf("block %x not found", e.Hash)
}

func GetBlockNumber(ctx context.Context, blockNrOrHash rpc.BlockNumberOrHash, tx kv.Tx, br services.FullBlockReader, filters *Filters) (uint64, common.Hash, bool, error) {
	bn, bh, latest, _, err := _GetBlockNumber(ctx, blockNrOrHash.RequireCanonical, blockNrOrHash, tx, br, filters)
	return bn, bh, latest, err
}

func GetCanonicalBlockNumber(ctx context.Context, blockNrOrHash rpc.BlockNumberOrHash, tx kv.Tx, br services.FullBlockReader, filters *Filters) (uint64, common.Hash, bool, error) {
	bn, bh, latest, _, err := _GetBlockNumber(ctx, blockNrOrHash.RequireCanonical, blockNrOrHash, tx, br, filters)
	return bn, bh, latest, err
}

func _GetBlockNumber(ctx context.Context, requireCanonical bool, blockNrOrHash rpc.BlockNumberOrHash, tx kv.Tx, br services.FullBlockReader, filters *Filters) (blockNumber uint64, hash common.Hash, latest bool, found bool, err error) {
	// Due to changed semantics of `lastest` block in RPC request, it is now distinct
	// from the block number corresponding to the plain state
	var plainStateBlockNumber uint64
	if plainStateBlockNumber, err = stages.GetStageProgress(tx, stages.Execution); err != nil {
		return 0, common.Hash{}, false, false, fmt.Errorf("getting plain state block number: %w", err)
	}
	var ok bool
	hash, ok = blockNrOrHash.Hash()
	if !ok {
		number := *blockNrOrHash.BlockNumber
		switch number {
		case rpc.LatestBlockNumber:
			if blockNumber, err = GetLatestBlockNumber(tx); err != nil {
				return 0, common.Hash{}, false, false, err
			}
		case rpc.EarliestBlockNumber:
			blockNumber = 0
		case rpc.FinalizedBlockNumber:
			if whitelist.GetWhitelistingService() != nil {
				num := borfinality.GetFinalizedBlockNumber(tx)
				if num == 0 {
					// nolint
					return 0, common.Hash{}, false, false, errors.New("No finalized block")
				}

				blockNum := borfinality.CurrentFinalizedBlock(tx, num).NumberU64()
				blockHash := rawdb.ReadHeaderByNumber(tx, blockNum).Hash()
				return blockNum, blockHash, false, false, nil
			}
			blockNumber, err = GetFinalizedBlockNumber(tx)
			if err != nil {
				return 0, common.Hash{}, false, false, err
			}
		case rpc.SafeBlockNumber:
			blockNumber, err = GetSafeBlockNumber(tx)
			if err != nil {
				return 0, common.Hash{}, false, false, err
			}
		case rpc.PendingBlockNumber:
			pendingBlock := filters.LastPendingBlock()
			if pendingBlock == nil {
				blockNumber = plainStateBlockNumber
			} else {
				return pendingBlock.NumberU64(), pendingBlock.Hash(), false, true, nil
			}
		case rpc.LatestExecutedBlockNumber:
			blockNumber = plainStateBlockNumber
		default:
			blockNumber = uint64(number.Int64())
		}
		hash, ok, err = br.CanonicalHash(ctx, tx, blockNumber)
		if err != nil {
			return 0, common.Hash{}, false, false, err
		}
		if !ok { //future blocks must behave as "latest"
			return blockNumber, hash, blockNumber == plainStateBlockNumber, true, nil
		}
	} else {
		number, err := br.HeaderNumber(ctx, tx, hash)
		if err != nil {
			return 0, common.Hash{}, false, false, err
		}
		if number == nil {
			return 0, common.Hash{}, false, false, BlockNotFoundErr{Hash: hash}
		}
		blockNumber = *number

		ch, ok, err := br.CanonicalHash(ctx, tx, blockNumber)
		if err != nil {
			return 0, common.Hash{}, false, false, err
		}
		if requireCanonical && (!ok || ch != hash) {
			return 0, common.Hash{}, false, false, nonCanonocalHashError{hash}
		}
	}
	return blockNumber, hash, blockNumber == plainStateBlockNumber, true, nil
}

func CreateStateReader(ctx context.Context, tx kv.TemporalTx, br services.FullBlockReader, blockNrOrHash rpc.BlockNumberOrHash, txnIndex int, filters *Filters, stateCache kvcache.Cache, chainName string) (state.StateReader, error) {
	blockNumber, _, latest, _, err := _GetBlockNumber(ctx, true, blockNrOrHash, tx, br, filters)
	if err != nil {
		return nil, err
	}
	return CreateStateReaderFromBlockNumber(ctx, tx, rawdbv3.TxNums.WithCustomReadTxNumFunc(freezeblocks.ReadTxNumFuncFromBlockReader(ctx, br)), blockNumber, latest, txnIndex, stateCache, chainName)
}

func CreateStateReaderFromBlockNumber(ctx context.Context, tx kv.TemporalTx, txNumsReader rawdbv3.TxNumsReader, blockNumber uint64, latest bool, txnIndex int, stateCache kvcache.Cache, chainName string) (state.StateReader, error) {
	if latest {
		cacheView, err := stateCache.View(ctx, tx)
		if err != nil {
			return nil, err
		}
		return CreateLatestCachedStateReader(cacheView, tx), nil
	}
	return CreateHistoryStateReader(tx, txNumsReader, blockNumber+1, txnIndex, chainName)
}

func CreateHistoryStateReader(tx kv.TemporalTx, txNumsReader rawdbv3.TxNumsReader, blockNumber uint64, txnIndex int, chainName string) (state.StateReader, error) {
	r := state.NewHistoryReaderV3()
	r.SetTx(tx)
	//r.SetTrace(true)
	minTxNum, err := txNumsReader.Min(tx, blockNumber)
	if err != nil {
		return nil, err
	}
	txNum := uint64(int(minTxNum) + txnIndex + /* 1 system txNum in beginning of block */ 1)
	earliestTxNum := r.StateHistoryStartFrom()
	if txNum < earliestTxNum {
		// data available only starting from earliestTxNum, throw error to avoid unintended
		// consequences of using this StateReader
		return r, state.PrunedError
	}
	r.SetTxNum(txNum)
	return r, nil
}

func NewLatestDomainStateReader(sd *state2.SharedDomains, tx kv.Tx) state.StateReader {
	return state.NewReaderV3(sd, tx)
}

func NewLatestStateReader(domains *state2.SharedDomains, tx kv.Tx) state.StateReader {
	return state.NewReaderV3(domains, tx)
}

func NewLatestStateWriter(txc wrap.TxContainer, blockReader services.FullBlockReader, blockNum uint64) state.StateWriter {
	domains := txc.Doms
	minTxNum, err := rawdbv3.TxNums.WithCustomReadTxNumFunc(freezeblocks.ReadTxNumFuncFromBlockReader(context.Background(), blockReader)).Min(txc.Tx, blockNum)
	if err != nil {
		panic(err)
	}
	domains.SetTxNum(uint64(int(minTxNum) + /* 1 system txNum in beginning of block */ 1))
<<<<<<< HEAD
	return state.NewWriterV4(domains, txc.Tx)
=======
	return state.NewWriter(domains, nil)
>>>>>>> ef570e6e
}

func CreateLatestCachedStateReader(cache kvcache.CacheView, tx kv.TemporalTx) state.StateReader {
	return state.NewCachedReader3(cache, tx)
}<|MERGE_RESOLUTION|>--- conflicted
+++ resolved
@@ -196,11 +196,7 @@
 		panic(err)
 	}
 	domains.SetTxNum(uint64(int(minTxNum) + /* 1 system txNum in beginning of block */ 1))
-<<<<<<< HEAD
-	return state.NewWriterV4(domains, txc.Tx)
-=======
 	return state.NewWriter(domains, nil)
->>>>>>> ef570e6e
 }
 
 func CreateLatestCachedStateReader(cache kvcache.CacheView, tx kv.TemporalTx) state.StateReader {
