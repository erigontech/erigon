// Copyright 2024 The Erigon Authors
// This file is part of Erigon.
//
// Erigon is free software: you can redistribute it and/or modify
// it under the terms of the GNU Lesser General Public License as published by
// the Free Software Foundation, either version 3 of the License, or
// (at your option) any later version.
//
// Erigon is distributed in the hope that it will be useful,
// but WITHOUT ANY WARRANTY; without even the implied warranty of
// MERCHANTABILITY or FITNESS FOR A PARTICULAR PURPOSE. See the
// GNU Lesser General Public License for more details.
//
// You should have received a copy of the GNU Lesser General Public License
// along with Erigon. If not, see <http://www.gnu.org/licenses/>.

package rpchelper

import (
	"context"
	"errors"
	"fmt"

	"github.com/erigontech/erigon-db/rawdb"
	"github.com/erigontech/erigon-lib/common"
	"github.com/erigontech/erigon-lib/kv"
	"github.com/erigontech/erigon-lib/kv/kvcache"
	"github.com/erigontech/erigon-lib/kv/rawdbv3"
	libstate "github.com/erigontech/erigon-lib/state"
	"github.com/erigontech/erigon/core/state"
	"github.com/erigontech/erigon/eth/stagedsync/stages"
	borfinality "github.com/erigontech/erigon/polygon/bor/finality"
	"github.com/erigontech/erigon/polygon/bor/finality/whitelist"
	"github.com/erigontech/erigon/rpc"
	"github.com/erigontech/erigon/turbo/services"
	"github.com/erigontech/erigon/turbo/snapshotsync/freezeblocks"
)

// unable to decode supplied params, or an invalid number of parameters
type nonCanonocalHashError struct{ hash common.Hash }

func (e nonCanonocalHashError) ErrorCode() int { return -32603 }

func (e nonCanonocalHashError) Error() string {
	return fmt.Sprintf("hash %x is not currently canonical", e.hash)
}

type BlockNotFoundErr struct {
	Hash common.Hash
}

func (e BlockNotFoundErr) Error() string {
	return fmt.Sprintf("block %x not found", e.Hash)
}

func GetBlockNumber(ctx context.Context, blockNrOrHash rpc.BlockNumberOrHash, tx kv.Tx, br services.FullBlockReader, filters *Filters) (uint64, common.Hash, bool, error) {
	bn, bh, latest, _, err := _GetBlockNumber(ctx, blockNrOrHash.RequireCanonical, blockNrOrHash, tx, br, filters)
	return bn, bh, latest, err
}

func GetCanonicalBlockNumber(ctx context.Context, blockNrOrHash rpc.BlockNumberOrHash, tx kv.Tx, br services.FullBlockReader, filters *Filters) (uint64, common.Hash, bool, error) {
	bn, bh, latest, _, err := _GetBlockNumber(ctx, blockNrOrHash.RequireCanonical, blockNrOrHash, tx, br, filters)
	return bn, bh, latest, err
}

func _GetBlockNumber(ctx context.Context, requireCanonical bool, blockNrOrHash rpc.BlockNumberOrHash, tx kv.Tx, br services.FullBlockReader, filters *Filters) (blockNumber uint64, hash common.Hash, latest bool, found bool, err error) {
	// Due to changed semantics of `lastest` block in RPC request, it is now distinct
	// from the block number corresponding to the plain state
	var plainStateBlockNumber uint64
	if plainStateBlockNumber, err = stages.GetStageProgress(tx, stages.Execution); err != nil {
		return 0, common.Hash{}, false, false, fmt.Errorf("getting plain state block number: %w", err)
	}
	var ok bool
	hash, ok = blockNrOrHash.Hash()
	if !ok {
		number := *blockNrOrHash.BlockNumber
		switch number {
		case rpc.LatestBlockNumber:
			if blockNumber, err = GetLatestBlockNumber(tx); err != nil {
				return 0, common.Hash{}, false, false, err
			}
		case rpc.EarliestBlockNumber:
			blockNumber = 0
		case rpc.FinalizedBlockNumber:
			if whitelist.GetWhitelistingService() != nil {
				num := borfinality.GetFinalizedBlockNumber(tx)
				if num == 0 {
					// nolint
					return 0, common.Hash{}, false, false, errors.New("No finalized block")
				}

				blockNum := borfinality.CurrentFinalizedBlock(tx, num).NumberU64()
				blockHash := rawdb.ReadHeaderByNumber(tx, blockNum).Hash()
				return blockNum, blockHash, false, false, nil
			}
			blockNumber, err = GetFinalizedBlockNumber(tx)
			if err != nil {
				return 0, common.Hash{}, false, false, err
			}
		case rpc.SafeBlockNumber:
			blockNumber, err = GetSafeBlockNumber(tx)
			if err != nil {
				return 0, common.Hash{}, false, false, err
			}
		case rpc.PendingBlockNumber:
			pendingBlock := filters.LastPendingBlock()
			if pendingBlock == nil {
				blockNumber = plainStateBlockNumber
			} else {
				return pendingBlock.NumberU64(), pendingBlock.Hash(), false, true, nil
			}
		case rpc.LatestExecutedBlockNumber:
			blockNumber = plainStateBlockNumber
		default:
			blockNumber = uint64(number.Int64())
		}
		hash, ok, err = br.CanonicalHash(ctx, tx, blockNumber)
		if err != nil {
			return 0, common.Hash{}, false, false, err
		}
		if !ok { //future blocks must behave as "latest"
			return blockNumber, hash, blockNumber == plainStateBlockNumber, true, nil
		}
	} else {
		number, err := br.HeaderNumber(ctx, tx, hash)
		if err != nil {
			return 0, common.Hash{}, false, false, err
		}
		if number == nil {
			return 0, common.Hash{}, false, false, BlockNotFoundErr{Hash: hash}
		}
		blockNumber = *number

		ch, ok, err := br.CanonicalHash(ctx, tx, blockNumber)
		if err != nil {
			return 0, common.Hash{}, false, false, err
		}
		if requireCanonical && (!ok || ch != hash) {
			return 0, common.Hash{}, false, false, nonCanonocalHashError{hash}
		}
	}
	return blockNumber, hash, blockNumber == plainStateBlockNumber, true, nil
}

func CreateStateReader(ctx context.Context, tx kv.TemporalTx, br services.FullBlockReader, blockNrOrHash rpc.BlockNumberOrHash, txnIndex int, filters *Filters, stateCache kvcache.Cache, chainName string) (state.StateReader, error) {
	blockNumber, _, latest, _, err := _GetBlockNumber(ctx, true, blockNrOrHash, tx, br, filters)
	if err != nil {
		return nil, err
	}
	return CreateStateReaderFromBlockNumber(ctx, tx, rawdbv3.TxNums.WithCustomReadTxNumFunc(freezeblocks.ReadTxNumFuncFromBlockReader(ctx, br)), blockNumber, latest, txnIndex, stateCache, chainName)
}

func CreateStateReaderFromBlockNumber(ctx context.Context, tx kv.TemporalTx, txNumsReader rawdbv3.TxNumsReader, blockNumber uint64, latest bool, txnIndex int, stateCache kvcache.Cache, chainName string) (state.StateReader, error) {
	if latest {
		cacheView, err := stateCache.View(ctx, tx)
		if err != nil {
			return nil, err
		}
		return CreateLatestCachedStateReader(cacheView, tx), nil
	}
	return CreateHistoryStateReader(tx, txNumsReader, blockNumber+1, txnIndex, chainName)
}

func CreateHistoryStateReader(tx kv.TemporalTx, txNumsReader rawdbv3.TxNumsReader, blockNumber uint64, txnIndex int, chainName string) (state.StateReader, error) {
	r := state.NewHistoryReaderV3()
	r.SetTx(tx)
	//r.SetTrace(true)
	minTxNum, err := txNumsReader.Min(tx, blockNumber)
	if err != nil {
		return nil, err
	}
	txNum := uint64(int(minTxNum) + txnIndex + /* 1 system txNum in beginning of block */ 1)
	earliestTxNum := r.StateHistoryStartFrom()
	if txNum < earliestTxNum {
		// data available only starting from earliestTxNum, throw error to avoid unintended
		// consequences of using this StateReader
		return r, state.PrunedError
	}
	r.SetTxNum(txNum)
	return r, nil
}

<<<<<<< HEAD
func NewLatestDomainStateReader(sd *state2.SharedDomains, tx kv.Tx) state.StateReader {
	return state.NewReaderV3(sd, tx)
}

func NewLatestStateReader(domains *state2.SharedDomains, tx kv.Tx) state.StateReader {
	return state.NewReaderV3(domains, tx)
}

func NewLatestStateWriter(txc wrap.TxContainer, blockReader services.FullBlockReader, blockNum uint64) state.StateWriter {
	domains := txc.Doms
	minTxNum, err := rawdbv3.TxNums.WithCustomReadTxNumFunc(freezeblocks.ReadTxNumFuncFromBlockReader(context.Background(), blockReader)).Min(txc.Tx, blockNum)
	if err != nil {
		panic(err)
	}
	domains.SetTxNum(uint64(int(minTxNum) + /* 1 system txNum in beginning of block */ 1))
	return state.NewWriter(domains.AsPutDel(txc.Tx), nil)
=======
func NewLatestStateReader(getter kv.TemporalGetter) state.StateReader {
	return state.NewReaderV3(getter)
}

func NewLatestStateWriter(tx kv.Tx, domains *libstate.SharedDomains, blockReader services.FullBlockReader, blockNum uint64) state.StateWriter {
	minTxNum, err := rawdbv3.TxNums.WithCustomReadTxNumFunc(freezeblocks.ReadTxNumFuncFromBlockReader(context.Background(), blockReader)).Min(tx, blockNum)
	if err != nil {
		panic(err)
	}
	txNum := uint64(int(minTxNum) + /* 1 system txNum in beginning of block */ 1)
	domains.SetTxNum(txNum)
	return state.NewWriter(domains.AsPutDel(tx), nil, txNum)
>>>>>>> 731fc8d4
}

func CreateLatestCachedStateReader(cache kvcache.CacheView, tx kv.TemporalTx) state.StateReader {
	return state.NewCachedReader3(cache, tx)
}<|MERGE_RESOLUTION|>--- conflicted
+++ resolved
@@ -180,24 +180,6 @@
 	return r, nil
 }
 
-<<<<<<< HEAD
-func NewLatestDomainStateReader(sd *state2.SharedDomains, tx kv.Tx) state.StateReader {
-	return state.NewReaderV3(sd, tx)
-}
-
-func NewLatestStateReader(domains *state2.SharedDomains, tx kv.Tx) state.StateReader {
-	return state.NewReaderV3(domains, tx)
-}
-
-func NewLatestStateWriter(txc wrap.TxContainer, blockReader services.FullBlockReader, blockNum uint64) state.StateWriter {
-	domains := txc.Doms
-	minTxNum, err := rawdbv3.TxNums.WithCustomReadTxNumFunc(freezeblocks.ReadTxNumFuncFromBlockReader(context.Background(), blockReader)).Min(txc.Tx, blockNum)
-	if err != nil {
-		panic(err)
-	}
-	domains.SetTxNum(uint64(int(minTxNum) + /* 1 system txNum in beginning of block */ 1))
-	return state.NewWriter(domains.AsPutDel(txc.Tx), nil)
-=======
 func NewLatestStateReader(getter kv.TemporalGetter) state.StateReader {
 	return state.NewReaderV3(getter)
 }
@@ -210,7 +192,6 @@
 	txNum := uint64(int(minTxNum) + /* 1 system txNum in beginning of block */ 1)
 	domains.SetTxNum(txNum)
 	return state.NewWriter(domains.AsPutDel(tx), nil, txNum)
->>>>>>> 731fc8d4
 }
 
 func CreateLatestCachedStateReader(cache kvcache.CacheView, tx kv.TemporalTx) state.StateReader {
