--- conflicted
+++ resolved
@@ -302,11 +302,7 @@
 			continue
 		}
 
-<<<<<<< HEAD
-		err = exec.ExecTxn(txNum, blockNum, txIndex, txn, false)
-=======
 		r, err := api.receiptsGenerator.GetReceipt(ctx, chainConfig, tx, header, txn, txIndex, txNum)
->>>>>>> 8b4aa99a
 		if err != nil {
 			return nil, err
 		}
