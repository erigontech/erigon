--- conflicted
+++ resolved
@@ -242,10 +242,6 @@
 
 		// otherwise this may be a bor state sync transaction - check
 		blockNum, ok, err = api.bridgeReader.EventTxnLookup(ctx, hash)
-<<<<<<< HEAD
-=======
-
->>>>>>> 22878729
 		if err != nil {
 			stream.WriteNil()
 			return err
