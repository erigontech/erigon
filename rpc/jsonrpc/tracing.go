--- conflicted
+++ resolved
@@ -501,14 +501,9 @@
 		rpcBlockNumValue := rpc.BlockNumber(blockNum)
 		blockNrOrHash.BlockNumber = &rpcBlockNumValue
 
-<<<<<<< HEAD
-	if transactionIndex == -1 {
-		transactionIndex = len(block.Transactions()) // in this special case we can just set transactionIndex = 0 and query blockNum instead of blockNum-1
-=======
 		stateReader, err = rpchelper.CreateStateReader(ctx, tx, api._blockReader, blockNrOrHash, 0, api.filters, api.stateCache, api._txNumReader)
 	} else {
-		stateReader, err = rpchelper.CreateHistoryStateReader(tx, blockNum, *simulateContext.TransactionIndex, api._txNumReader)
->>>>>>> a8c2718e
+		stateReader, err = rpchelper.CreateHistoryStateReader(tx, blockNum, *simulateContext.TransactionIndex, api._txNumReader) // in this special case we can just set transactionIndex = 0 and query blockNum instead of blockNum-1
 	}
 
 	if err != nil {
