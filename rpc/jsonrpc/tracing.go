--- conflicted
+++ resolved
@@ -154,11 +154,7 @@
 			stream.WriteArrayEnd()
 			return ctx.Err()
 		}
-<<<<<<< HEAD
-		ibs.SetTxContext(blockNumber, txnIndex)
-=======
 		ibs.SetTxContext(blockCtx.BlockNumber, txnIndex)
->>>>>>> 7c81a1d4
 		msg, _ := txn.AsMessage(*signer, block.BaseFee(), rules)
 
 		txCtx := evmtypes.TxContext{
@@ -597,11 +593,7 @@
 			}
 			txCtx = core.NewEVMTxContext(msg)
 			ibs := evm.IntraBlockState()
-<<<<<<< HEAD
-			ibs.SetTxContext(block.NumberU64(), txnIndex)
-=======
 			ibs.SetTxContext(blockCtx.BlockNumber, txnIndex)
->>>>>>> 7c81a1d4
 			_, err = transactions.TraceTx(ctx, api.engine(), transaction, msg, blockCtx, txCtx, block.Hash(), txnIndex, evm.IntraBlockState(), config, chainConfig, stream, api.evmCallTimeout)
 			if err != nil {
 				stream.WriteArrayEnd()
