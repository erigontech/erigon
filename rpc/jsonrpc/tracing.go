// Copyright 2024 The Erigon Authors
// This file is part of Erigon.
//
// Erigon is free software: you can redistribute it and/or modify
// it under the terms of the GNU Lesser General Public License as published by
// the Free Software Foundation, either version 3 of the License, or
// (at your option) any later version.
//
// Erigon is distributed in the hope that it will be useful,
// but WITHOUT ANY WARRANTY; without even the implied warranty of
// MERCHANTABILITY or FITNESS FOR A PARTICULAR PURPOSE. See the
// GNU Lesser General Public License for more details.
//
// You should have received a copy of the GNU Lesser General Public License
// along with Erigon. If not, see <http://www.gnu.org/licenses/>.

package jsonrpc

import (
	"context"
	"errors"
	"fmt"
	"time"

	"github.com/holiman/uint256"

	"github.com/erigontech/erigon-lib/common"
	"github.com/erigontech/erigon-lib/common/dbg"
	"github.com/erigontech/erigon-lib/common/hexutil"
	"github.com/erigontech/erigon-lib/jsonstream"
	"github.com/erigontech/erigon-lib/log/v3"
	"github.com/erigontech/erigon/core"
	"github.com/erigontech/erigon/core/state"
	"github.com/erigontech/erigon/core/vm"
	"github.com/erigontech/erigon/core/vm/evmtypes"
	tracersConfig "github.com/erigontech/erigon/eth/tracers/config"
	"github.com/erigontech/erigon/execution/types"
	bortypes "github.com/erigontech/erigon/polygon/bor/types"
	polygontracer "github.com/erigontech/erigon/polygon/tracer"
	"github.com/erigontech/erigon/rpc"
	"github.com/erigontech/erigon/rpc/ethapi"
	"github.com/erigontech/erigon/rpc/rpchelper"
	"github.com/erigontech/erigon/turbo/transactions"
)

// TraceBlockByNumber implements debug_traceBlockByNumber. Returns Geth style block traces.
func (api *DebugAPIImpl) TraceBlockByNumber(ctx context.Context, blockNum rpc.BlockNumber, config *tracersConfig.TraceConfig, stream jsonstream.Stream) error {
	return api.traceBlock(ctx, rpc.BlockNumberOrHashWithNumber(blockNum), config, stream)
}

// TraceBlockByHash implements debug_traceBlockByHash. Returns Geth style block traces.
func (api *DebugAPIImpl) TraceBlockByHash(ctx context.Context, hash common.Hash, config *tracersConfig.TraceConfig, stream jsonstream.Stream) error {
	return api.traceBlock(ctx, rpc.BlockNumberOrHashWithHash(hash, true), config, stream)
}

func (api *DebugAPIImpl) traceBlock(ctx context.Context, blockNrOrHash rpc.BlockNumberOrHash, config *tracersConfig.TraceConfig, stream jsonstream.Stream) error {
	tx, err := api.db.BeginTemporalRo(ctx)
	if err != nil {
		return err
	}
	defer tx.Rollback()

	blockNumber, hash, _, err := rpchelper.GetCanonicalBlockNumber(ctx, blockNrOrHash, tx, api._blockReader, api.filters)
	if err != nil {
		return err
	}
	block, err := api.blockWithSenders(ctx, tx, hash, blockNumber)
	if err != nil {
		return err
	}
	if block == nil {
		stream.WriteNil()
		return fmt.Errorf("invalid arguments; block with hash %x not found", hash)
	}

	// if we've pruned this history away for this block then just return early
	// to save any red herring errors
	err = api.BaseAPI.checkPruneHistory(ctx, tx, block.NumberU64())
	if err != nil {
		return err
	}

	if config == nil {
		config = &tracersConfig.TraceConfig{}
	}

	if config.BorTraceEnabled == nil {
		var disabled bool
		config.BorTraceEnabled = &disabled
	}

	chainConfig, err := api.chainConfig(ctx, tx)
	if err != nil {
		return err
	}
	engine := api.engine()

	ibs, blockCtx, _, rules, signer, err := transactions.ComputeBlockContext(ctx, engine, block.HeaderNoCopy(), chainConfig, api._blockReader, api._txNumReader, tx, 0)
	if err != nil {
		return err
	}

	stream.WriteArrayStart()

	txns := block.Transactions()

	var borStateSyncTxn types.Transaction

	if *config.BorTraceEnabled {
		borStateSyncTxHash := bortypes.ComputeBorTxHash(block.NumberU64(), block.Hash())

<<<<<<< HEAD
		var ok bool
		_, ok, err = api.bridgeReader.EventTxnLookup(ctx, borStateSyncTxHash)
=======
		_, ok, err := api.bridgeReader.EventTxnLookup(ctx, borStateSyncTxHash)

>>>>>>> 26d43d57
		if err != nil {
			return err
		}
		if ok {
			borStateSyncTxn = bortypes.NewBorTransaction()
			txns = append(txns, borStateSyncTxn)
		}
	}

	var gasUsed uint64
	for txnIndex, txn := range txns {
		isBorStateSyncTxn := borStateSyncTxn == txn
		var txnHash common.Hash
		if isBorStateSyncTxn {
			txnHash = bortypes.ComputeBorTxHash(block.NumberU64(), block.Hash())
		} else {
			txnHash = txn.Hash()
		}

		stream.WriteObjectStart()
		stream.WriteObjectField("txHash")
		stream.WriteString(txnHash.Hex())
		stream.WriteMore()
		stream.WriteObjectField("result")
		select {
		default:
		case <-ctx.Done():
			return ctx.Err()
		}
		ibs.SetTxContext(blockCtx.BlockNumber, txnIndex)
		msg, _ := txn.AsMessage(*signer, block.BaseFee(), rules)

		txCtx := evmtypes.TxContext{
			TxHash:     txnHash,
			Origin:     msg.From(),
			GasPrice:   msg.GasPrice(),
			BlobHashes: msg.BlobHashes(),
		}

		if isBorStateSyncTxn {
			var stateSyncEvents []*types.Message
			stateSyncEvents, err = api.bridgeReader.Events(ctx, block.Hash(), blockNumber)
			if err != nil {
				return err
			}

			var _gasUsed uint64
			_gasUsed, err = polygontracer.TraceBorStateSyncTxnDebugAPI(
				ctx,
				chainConfig,
				config,
				ibs,
				block.Hash(),
				block.NumberU64(),
				block.Time(),
				blockCtx,
				stream,
				api.evmCallTimeout,
				stateSyncEvents,
				txnIndex,
			)
			gasUsed += _gasUsed
		} else {
			var _gasUsed uint64
			_gasUsed, err = transactions.TraceTx(ctx, engine, txn, msg, blockCtx, txCtx, block.Hash(), txnIndex, ibs, config, chainConfig, stream, api.evmCallTimeout)
			gasUsed += _gasUsed
		}
		if err == nil {
			err = ibs.FinalizeTx(rules, state.NewNoopWriter())
		}

		// if we have an error we want to output valid json for it before continuing after clearing down potential writes to the stream
		if err != nil {
			stream.WriteMore()
			rpc.HandleError(err, stream)
		}

		stream.WriteObjectEnd()
		if txnIndex != len(txns)-1 {
			stream.WriteMore()
		}

		if err := stream.Flush(); err != nil {
			return err
		}
	}

	if dbg.AssertEnabled {
		var refunds = true
		if config.NoRefunds != nil && *config.NoRefunds {
			refunds = false
		}

		if refunds == true && block.GasUsed() != gasUsed {
			panic(fmt.Errorf("assert: block.GasUsed() %d != gasUsed %d. blockNum=%d", block.GasUsed(), gasUsed, blockNumber))
		}
	}

	stream.WriteArrayEnd()
	if err := stream.Flush(); err != nil {
		return err
	}

	return nil
}

// TraceTransaction implements debug_traceTransaction. Returns Geth style transaction traces.
func (api *DebugAPIImpl) TraceTransaction(ctx context.Context, hash common.Hash, config *tracersConfig.TraceConfig, stream jsonstream.Stream) error {
	tx, err := api.db.BeginTemporalRo(ctx)
	if err != nil {
		return err
	}
	defer tx.Rollback()
	chainConfig, err := api.chainConfig(ctx, tx)
	if err != nil {
		return err
	}
	// Retrieve the transaction and assemble its EVM context
	var isBorStateSyncTxn bool
	blockNum, _, ok, err := api.txnLookup(ctx, tx, hash)
	if err != nil {
		return err
	}
	if !ok {
		if chainConfig.Bor == nil {
			stream.WriteNil()
			return nil
		}

		// otherwise this may be a bor state sync transaction - check
		blockNum, ok, err = api.bridgeReader.EventTxnLookup(ctx, hash)
<<<<<<< HEAD
=======

>>>>>>> 26d43d57
		if err != nil {
			stream.WriteNil()
			return err
		}
		if !ok {
			stream.WriteNil()
			return nil
		}
		if config == nil || config.BorTraceEnabled == nil || !*config.BorTraceEnabled {
			stream.WriteEmptyArray() // matches maticnetwork/bor API behaviour for consistency
			return nil
		}

		isBorStateSyncTxn = true
	}

	// check pruning to ensure we have history at this block level
	err = api.BaseAPI.checkPruneHistory(ctx, tx, blockNum)
	if err != nil {
		return err
	}

	block, err := api.blockByNumberWithSenders(ctx, tx, blockNum)
	if err != nil {
		return err
	}
	if block == nil {
		stream.WriteNil()
		return nil
	}
	var txnIndex int
	var txn types.Transaction
	for i := 0; i < block.Transactions().Len() && !isBorStateSyncTxn; i++ {
		transaction := block.Transactions()[i]
		if transaction.Hash() == hash {
			txnIndex = i
			txn = transaction
			break
		}
	}
	if txn == nil {
		if isBorStateSyncTxn {
			// bor state sync txn is appended at the end of the block
			txnIndex = block.Transactions().Len()
		} else {
			stream.WriteNil()
			return fmt.Errorf("transaction %#x not found", hash)
		}
	}
	engine := api.engine()

	ibs, blockCtx, _, rules, signer, err := transactions.ComputeBlockContext(ctx, engine, block.HeaderNoCopy(), chainConfig, api._blockReader, api._txNumReader, tx, txnIndex)
	if err != nil {
		return err
	}

	if isBorStateSyncTxn {
		stateSyncEvents, err := api.bridgeReader.Events(ctx, block.Hash(), blockNum)
		if err != nil {
			return err
		}

		_, err = polygontracer.TraceBorStateSyncTxnDebugAPI(
			ctx,
			chainConfig,
			config,
			ibs,
			block.Hash(),
			blockNum,
			block.Time(),
			blockCtx,
			stream,
			api.evmCallTimeout,
			stateSyncEvents,
			txnIndex,
		)
		return err
	}

	msg, txCtx, err := transactions.ComputeTxContext(ibs, engine, rules, signer, block, chainConfig, txnIndex)
	if err != nil {
		return err
	}

	// Trace the transaction and return
	_, err = transactions.TraceTx(ctx, engine, txn, msg, blockCtx, txCtx, block.Hash(), txnIndex, ibs, config, chainConfig, stream, api.evmCallTimeout)
	return err
}

// TraceCall implements debug_traceCall. Returns Geth style call traces.
func (api *DebugAPIImpl) TraceCall(ctx context.Context, args ethapi.CallArgs, blockNrOrHash rpc.BlockNumberOrHash, config *tracersConfig.TraceConfig, stream jsonstream.Stream) error {
	dbtx, err := api.db.BeginTemporalRo(ctx)
	if err != nil {
		return fmt.Errorf("create ro transaction: %v", err)
	}
	defer dbtx.Rollback()

	chainConfig, err := api.chainConfig(ctx, dbtx)
	if err != nil {
		return fmt.Errorf("read chain config: %v", err)
	}
	engine := api.engine()

	blockNumber, hash, isLatest, err := rpchelper.GetBlockNumber(ctx, blockNrOrHash, dbtx, api._blockReader, api.filters)
	if err != nil {
		return fmt.Errorf("get block number: %v", err)
	}

	err = api.BaseAPI.checkPruneHistory(ctx, dbtx, blockNumber)
	if err != nil {
		return err
	}

	var stateReader state.StateReader
	if config == nil || config.TxIndex == nil || isLatest {
		stateReader, err = rpchelper.CreateStateReader(ctx, dbtx, api._blockReader, blockNrOrHash, 0, api.filters, api.stateCache, api._txNumReader)
	} else {
		stateReader, err = rpchelper.CreateHistoryStateReader(dbtx, blockNumber, int(*config.TxIndex), api._txNumReader)
	}
	if err != nil {
		return fmt.Errorf("create state reader: %v", err)
	}
	header, err := api.headerByRPCNumber(ctx, rpc.BlockNumber(blockNumber), dbtx)
	if err != nil {
		return fmt.Errorf("could not fetch header %d(%x): %v", blockNumber, hash, err)
	}
	if header == nil {
		return fmt.Errorf("block %d(%x) not found", blockNumber, hash)
	}
	ibs := state.New(stateReader)

	if config != nil && config.StateOverrides != nil {
		if err := config.StateOverrides.Override(ibs); err != nil {
			return fmt.Errorf("override state: %v", err)
		}
	}

	var baseFee *uint256.Int
	if header.BaseFee != nil {
		var overflow bool
		baseFee, overflow = uint256.FromBig(header.BaseFee)
		if overflow {
			return errors.New("header.BaseFee uint256 overflow")
		}
	}

	if config != nil && config.BlockOverrides != nil {
		if config.BlockOverrides.BaseFeePerGas != nil {
			overflow := baseFee.SetFromBig(config.BlockOverrides.BaseFeePerGas.ToInt())
			if overflow {
				return errors.New("BlockOverrides.BaseFee uint256 overflow")
			}
		}

		if config.BlockOverrides.BlobBaseFee != nil {
			args.MaxFeePerBlobGas = config.BlockOverrides.BlobBaseFee
		}
	}

	msg, err := args.ToMessage(api.GasCap, baseFee)
	if err != nil {
		return fmt.Errorf("convert args to msg: %v", err)
	}
	transaction, err := args.ToTransaction(api.GasCap, baseFee)
	if err != nil {
		return fmt.Errorf("convert args to msg: %v", err)
	}

	blockCtx := transactions.NewEVMBlockContext(engine, header, blockNrOrHash.RequireCanonical, dbtx, api._blockReader, chainConfig)
	if config != nil && config.BlockOverrides != nil {
		err := config.BlockOverrides.Override(blockCtx)
		if err != nil {
			return err
		}
	}
	txCtx := core.NewEVMTxContext(msg)
	// Trace the transaction and return
	_, err = transactions.TraceTx(ctx, engine, transaction, msg, blockCtx, txCtx, hash, 0, ibs, config, chainConfig, stream, api.evmCallTimeout)
	return err
}

// TraceCall implements debug_traceCallMany. Returns Geth style call traces.
func (api *DebugAPIImpl) TraceCallMany(ctx context.Context, bundles []Bundle, simulateContext StateContext, config *tracersConfig.TraceConfig, stream jsonstream.Stream) error {
	var (
		hash              common.Hash
		evm               *vm.EVM
		blockCtx          evmtypes.BlockContext
		txCtx             evmtypes.TxContext
		overrideBlockHash map[uint64]common.Hash
	)

	if config == nil {
		config = &tracersConfig.TraceConfig{}
	}

	overrideBlockHash = make(map[uint64]common.Hash)
	tx, err := api.db.BeginTemporalRo(ctx)
	if err != nil {
		return err
	}
	defer tx.Rollback()
	chainConfig, err := api.chainConfig(ctx, tx)
	if err != nil {
		return err
	}
	if len(bundles) == 0 {
		stream.WriteNil()
		return errors.New("empty bundles")
	}
	empty := true
	for _, bundle := range bundles {
		if len(bundle.Transactions) != 0 {
			empty = false
		}
	}

	if empty {
		stream.WriteNil()
		return errors.New("empty bundles")
	}

	defer func(start time.Time) { log.Trace("Tracing CallMany finished", "runtime", time.Since(start)) }(time.Now())

	blockNum, hash, isLatest, err := rpchelper.GetBlockNumber(ctx, simulateContext.BlockNumber, tx, api._blockReader, api.filters)
	if err != nil {
		return err
	}

	err = api.BaseAPI.checkPruneHistory(ctx, tx, blockNum)
	if err != nil {
		return err
	}

	var header *types.Header
	header, err = api.headerByRPCNumber(ctx, rpc.BlockNumber(blockNum), tx)
	if err != nil {
		return err
	}
	if header == nil {
		stream.WriteNil()
		return fmt.Errorf("block %d(%x) not found", blockNum, hash)
	}

	var stateReader state.StateReader

	if simulateContext.TransactionIndex == nil || *simulateContext.TransactionIndex == -1 || isLatest {
		var blockNrOrHash rpc.BlockNumberOrHash

		rpcBlockNumValue := rpc.BlockNumber(blockNum)
		blockNrOrHash.BlockNumber = &rpcBlockNumValue

		stateReader, err = rpchelper.CreateStateReader(ctx, tx, api._blockReader, blockNrOrHash, 0, api.filters, api.stateCache, api._txNumReader)
	} else {
		stateReader, err = rpchelper.CreateHistoryStateReader(tx, blockNum, *simulateContext.TransactionIndex, api._txNumReader)
	}

	if err != nil {
		return err
	}

	ibs := state.New(stateReader)

	getHash := func(i uint64) (common.Hash, error) {
		if hash, ok := overrideBlockHash[i]; ok {
			return hash, nil
		}
		hash, ok, err := api._blockReader.CanonicalHash(ctx, tx, i)
		if err != nil || !ok {
			log.Debug("Can't get block hash by number", "number", i, "only-canonical", true, "err", err, "ok", ok)
			return common.Hash{}, err
		}
		return hash, nil
	}

	blockCtx = core.NewEVMBlockContext(header, getHash, api.engine(), nil /* author */, chainConfig)
	// Get a new instance of the EVM
	evm = vm.NewEVM(blockCtx, txCtx, ibs, chainConfig, vm.Config{})
	rules := chainConfig.Rules(blockNum, blockCtx.Time)

	// after replaying the txns, we want to overload the state
	if config.StateOverrides != nil {
		err = config.StateOverrides.Override(ibs)
		if err != nil {
			return err
		}
	}

	stream.WriteArrayStart()
	for bundleIndex, bundle := range bundles {
		stream.WriteArrayStart()
		// first change blockContext
		blockHeaderOverride(&blockCtx, bundle.BlockOverride, overrideBlockHash)
		// do not reset ibs, because we want to keep the overrides and state change
		// ibs.Reset()
		for txnIndex, txn := range bundle.Transactions {
			if txn.Gas == nil || *(txn.Gas) == 0 {
				txn.Gas = (*hexutil.Uint64)(&api.GasCap)
			}
			msg, err := txn.ToMessage(api.GasCap, blockCtx.BaseFee)
			if err != nil {
				return err
			}
			transaction, err := txn.ToTransaction(api.GasCap, blockCtx.BaseFee)
			if err != nil {
				return err
			}
			txCtx = core.NewEVMTxContext(msg)
			ibs := evm.IntraBlockState()
			ibs.SetTxContext(blockCtx.BlockNumber, txnIndex)
			_, err = transactions.TraceTx(ctx, api.engine(), transaction, msg, blockCtx, txCtx, header.Hash(), txnIndex, evm.IntraBlockState(), config, chainConfig, stream, api.evmCallTimeout)
			if err != nil {
				return err
			}

			_ = ibs.FinalizeTx(rules, state.NewNoopWriter())

			if txnIndex < len(bundle.Transactions)-1 {
				stream.WriteMore()
			}
		}
		stream.WriteArrayEnd()

		if bundleIndex < len(bundles)-1 {
			stream.WriteMore()
		}
		blockCtx.BlockNumber++
		blockCtx.Time++
	}
	stream.WriteArrayEnd()
	return nil
}<|MERGE_RESOLUTION|>--- conflicted
+++ resolved
@@ -109,13 +109,8 @@
 	if *config.BorTraceEnabled {
 		borStateSyncTxHash := bortypes.ComputeBorTxHash(block.NumberU64(), block.Hash())
 
-<<<<<<< HEAD
-		var ok bool
-		_, ok, err = api.bridgeReader.EventTxnLookup(ctx, borStateSyncTxHash)
-=======
 		_, ok, err := api.bridgeReader.EventTxnLookup(ctx, borStateSyncTxHash)
 
->>>>>>> 26d43d57
 		if err != nil {
 			return err
 		}
@@ -247,10 +242,6 @@
 
 		// otherwise this may be a bor state sync transaction - check
 		blockNum, ok, err = api.bridgeReader.EventTxnLookup(ctx, hash)
-<<<<<<< HEAD
-=======
-
->>>>>>> 26d43d57
 		if err != nil {
 			stream.WriteNil()
 			return err
