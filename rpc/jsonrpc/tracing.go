// Copyright 2024 The Erigon Authors
// This file is part of Erigon.
//
// Erigon is free software: you can redistribute it and/or modify
// it under the terms of the GNU Lesser General Public License as published by
// the Free Software Foundation, either version 3 of the License, or
// (at your option) any later version.
//
// Erigon is distributed in the hope that it will be useful,
// but WITHOUT ANY WARRANTY; without even the implied warranty of
// MERCHANTABILITY or FITNESS FOR A PARTICULAR PURPOSE. See the
// GNU Lesser General Public License for more details.
//
// You should have received a copy of the GNU Lesser General Public License
// along with Erigon. If not, see <http://www.gnu.org/licenses/>.

package jsonrpc

import (
	"context"
	"errors"
	"fmt"
	"time"

	"github.com/holiman/uint256"

	"github.com/erigontech/erigon/common"
	"github.com/erigontech/erigon/common/dbg"
	"github.com/erigontech/erigon/common/hexutil"
	"github.com/erigontech/erigon/common/log/v3"
	"github.com/erigontech/erigon/execution/protocol"
	"github.com/erigontech/erigon/execution/state"
	tracersConfig "github.com/erigontech/erigon/execution/tracing/tracers/config"
	"github.com/erigontech/erigon/execution/types"
	"github.com/erigontech/erigon/execution/types/accounts"
	"github.com/erigontech/erigon/execution/vm"
	"github.com/erigontech/erigon/execution/vm/evmtypes"
	bortypes "github.com/erigontech/erigon/polygon/bor/types"
	polygontracer "github.com/erigontech/erigon/polygon/tracer"
	"github.com/erigontech/erigon/rpc"
	"github.com/erigontech/erigon/rpc/ethapi"
	"github.com/erigontech/erigon/rpc/jsonstream"
	"github.com/erigontech/erigon/rpc/rpchelper"
	"github.com/erigontech/erigon/rpc/transactions"
)

// TraceBlockByNumber implements debug_traceBlockByNumber. Returns Geth style block traces.
func (api *DebugAPIImpl) TraceBlockByNumber(ctx context.Context, blockNum rpc.BlockNumber, config *tracersConfig.TraceConfig, stream jsonstream.Stream) error {
	return api.traceBlock(ctx, rpc.BlockNumberOrHashWithNumber(blockNum), config, stream)
}

// TraceBlockByHash implements debug_traceBlockByHash. Returns Geth style block traces.
func (api *DebugAPIImpl) TraceBlockByHash(ctx context.Context, hash common.Hash, config *tracersConfig.TraceConfig, stream jsonstream.Stream) error {
	return api.traceBlock(ctx, rpc.BlockNumberOrHashWithHash(hash, true), config, stream)
}

func (api *DebugAPIImpl) traceBlock(ctx context.Context, blockNrOrHash rpc.BlockNumberOrHash, config *tracersConfig.TraceConfig, stream jsonstream.Stream) error {
	tx, err := api.db.BeginTemporalRo(ctx)
	if err != nil {
		return err
	}
	defer tx.Rollback()

	blockNumber, hash, _, err := rpchelper.GetCanonicalBlockNumber(ctx, blockNrOrHash, tx, api._blockReader, api.filters)
	if err != nil {
		return err
	}

	if (blockNrOrHash.BlockHash == nil && hash == common.Hash{}) {
		stream.WriteNil()
		return fmt.Errorf("block #%d not found", *blockNrOrHash.BlockNumber)
	}

	if blockNumber == 0 {
		stream.WriteNil()
		return fmt.Errorf("genesis is not traceable")
	}

	block, err := api.blockWithSenders(ctx, tx, hash, blockNumber)
	if err != nil {
		return err
	}
	if block == nil {
		stream.WriteNil()
		return fmt.Errorf("invalid arguments; block with hash %x not found", hash)
	}

	// if we've pruned this history away for this block then just return early
	// to save any red herring errors
	err = api.BaseAPI.checkPruneHistory(ctx, tx, block.NumberU64())
	if err != nil {
		return err
	}

	if config == nil {
		config = &tracersConfig.TraceConfig{}
	}

	if config.BorTraceEnabled == nil {
		var disabled bool
		config.BorTraceEnabled = &disabled
	}

	chainConfig, err := api.chainConfig(ctx, tx)
	if err != nil {
		return err
	}
	engine := api.engine()

	ibs, blockCtx, _, rules, signer, err := transactions.ComputeBlockContext(ctx, engine, block.HeaderNoCopy(), chainConfig, api._blockReader, api._txNumReader, tx, 0)
	if err != nil {
		return err
	}

	stream.WriteArrayStart()

	txns := block.Transactions()

	var borStateSyncTxn types.Transaction

	if *config.BorTraceEnabled {
		borStateSyncTxHash := bortypes.ComputeBorTxHash(block.NumberU64(), block.Hash())

		_, ok, err := api.bridgeReader.EventTxnLookup(ctx, borStateSyncTxHash)

		if err != nil {
			return err
		}
		if ok {
			borStateSyncTxn = bortypes.NewBorTransaction()
			txns = append(txns, borStateSyncTxn)
		}
	}

	var gasUsed uint64
	for txnIndex, txn := range txns {
		isBorStateSyncTxn := borStateSyncTxn == txn
		var txnHash common.Hash
		if isBorStateSyncTxn {
			txnHash = bortypes.ComputeBorTxHash(block.NumberU64(), block.Hash())
		} else {
			txnHash = txn.Hash()
		}

		stream.WriteObjectStart()
		stream.WriteObjectField("txHash")
		stream.WriteString(txnHash.Hex())
		stream.WriteMore()
		stream.WriteObjectField("result")
		select {
		default:
		case <-ctx.Done():
			return ctx.Err()
		}
		ibs.SetTxContext(blockCtx.BlockNumber, txnIndex)
		msg, _ := txn.AsMessage(*signer, block.BaseFee(), rules)

		txCtx := evmtypes.TxContext{
			TxHash:     txnHash,
			Origin:     msg.From(),
			GasPrice:   *msg.GasPrice(),
			BlobHashes: msg.BlobHashes(),
		}

		if isBorStateSyncTxn {
			var stateSyncEvents []*types.Message
			stateSyncEvents, err = api.bridgeReader.Events(ctx, block.Hash(), blockNumber)
			if err != nil {
				return err
			}

			var _gasUsed uint64
			_gasUsed, err = polygontracer.TraceBorStateSyncTxnDebugAPI(
				ctx,
				chainConfig,
				config,
				ibs,
				block.Hash(),
				block.NumberU64(),
				block.Time(),
				blockCtx,
				stream,
				api.evmCallTimeout,
				stateSyncEvents,
				txnIndex,
			)
			gasUsed += _gasUsed
		} else {
			var _gasUsed uint64
			_gasUsed, err = transactions.TraceTx(ctx, engine, txn, msg, blockCtx, txCtx, block.Hash(), txnIndex, ibs, config, chainConfig, stream, api.evmCallTimeout)
			gasUsed += _gasUsed
		}
		if err == nil {
			err = ibs.FinalizeTx(rules, state.NewNoopWriter())
		}

		// if we have an error we want to output valid json for it before continuing after clearing down potential writes to the stream
		if err != nil {
			stream.WriteMore()
			rpc.HandleError(err, stream)
		}

		stream.WriteObjectEnd()
		if txnIndex != len(txns)-1 {
			stream.WriteMore()
		}

		if err := stream.Flush(); err != nil {
			return err
		}
	}

	if dbg.AssertEnabled {
		var refunds = true
		if config.NoRefunds != nil && *config.NoRefunds {
			refunds = false
		}

		if refunds && block.GasUsed() != gasUsed {
			panic(fmt.Errorf("assert: block.GasUsed() %d != gasUsed %d. blockNum=%d", block.GasUsed(), gasUsed, blockNumber))
		}
	}

	stream.WriteArrayEnd()
	return nil
}

// TraceTransaction implements debug_traceTransaction. Returns Geth style transaction traces.
func (api *DebugAPIImpl) TraceTransaction(ctx context.Context, hash common.Hash, config *tracersConfig.TraceConfig, stream jsonstream.Stream) error {
	tx, err := api.db.BeginTemporalRo(ctx)
	if err != nil {
		return err
	}
	defer tx.Rollback()
	chainConfig, err := api.chainConfig(ctx, tx)
	if err != nil {
		return err
	}
	// Retrieve the transaction and assemble its EVM context
	var isBorStateSyncTxn bool
	blockNum, _, ok, err := api.txnLookup(ctx, tx, hash)
	if err != nil {
		return err
	}

	if !ok {
		if chainConfig.Bor == nil {
			stream.WriteNil()
			return nil
		}

		// otherwise this may be a bor state sync transaction - check
		blockNum, ok, err = api.bridgeReader.EventTxnLookup(ctx, hash)
		if err != nil {
			stream.WriteNil()
			return err
		}
		if !ok {
			stream.WriteNil()
			return nil
		}
		if config == nil || config.BorTraceEnabled == nil || !*config.BorTraceEnabled {
			stream.WriteEmptyArray() // matches maticnetwork/bor API behaviour for consistency
			return nil
		}

		isBorStateSyncTxn = true
	}

	if blockNum == 0 {
		stream.WriteNil()
		return fmt.Errorf("genesis is not traceable")
	}

	// check pruning to ensure we have history at this block level
	err = api.BaseAPI.checkPruneHistory(ctx, tx, blockNum)
	if err != nil {
		return err
	}

	block, err := api.blockByNumberWithSenders(ctx, tx, blockNum)
	if err != nil {
		return err
	}
	if block == nil {
		stream.WriteNil()
		return nil
	}
	var txnIndex int
	var txn types.Transaction
	for i := 0; i < block.Transactions().Len() && !isBorStateSyncTxn; i++ {
		transaction := block.Transactions()[i]
		if transaction.Hash() == hash {
			txnIndex = i
			txn = transaction
			break
		}
	}
	if txn == nil {
		if isBorStateSyncTxn {
			// bor state sync txn is appended at the end of the block
			txnIndex = block.Transactions().Len()
		} else {
			stream.WriteNil()
			return fmt.Errorf("transaction %#x not found", hash)
		}
	}
	engine := api.engine()

	ibs, blockCtx, _, rules, signer, err := transactions.ComputeBlockContext(ctx, engine, block.HeaderNoCopy(), chainConfig, api._blockReader, api._txNumReader, tx, txnIndex)
	if err != nil {
		return err
	}

	if isBorStateSyncTxn {
		stateSyncEvents, err := api.bridgeReader.Events(ctx, block.Hash(), blockNum)
		if err != nil {
			return err
		}

		_, err = polygontracer.TraceBorStateSyncTxnDebugAPI(
			ctx,
			chainConfig,
			config,
			ibs,
			block.Hash(),
			blockNum,
			block.Time(),
			blockCtx,
			stream,
			api.evmCallTimeout,
			stateSyncEvents,
			txnIndex,
		)
		return err
	}

	msg, txCtx, err := transactions.ComputeTxContext(ibs, engine, rules, signer, block, chainConfig, txnIndex)
	if err != nil {
		return err
	}

	// Trace the transaction and return
	_, err = transactions.TraceTx(ctx, engine, txn, msg, blockCtx, txCtx, block.Hash(), txnIndex, ibs, config, chainConfig, stream, api.evmCallTimeout)
	return err
}

// TraceCall implements debug_traceCall. Returns Geth style call traces.
func (api *DebugAPIImpl) TraceCall(ctx context.Context, args ethapi.CallArgs, blockNrOrHash rpc.BlockNumberOrHash, config *tracersConfig.TraceConfig, stream jsonstream.Stream) error {
	dbtx, err := api.db.BeginTemporalRo(ctx)
	if err != nil {
		return fmt.Errorf("create ro transaction: %v", err)
	}
	defer dbtx.Rollback()

	chainConfig, err := api.chainConfig(ctx, dbtx)
	if err != nil {
		return fmt.Errorf("read chain config: %v", err)
	}
	engine := api.engine()

	blockNumber, hash, isLatest, err := rpchelper.GetBlockNumber(ctx, blockNrOrHash, dbtx, api._blockReader, api.filters)
	if err != nil {
		return fmt.Errorf("get block number: %v", err)
	}

	err = api.BaseAPI.checkPruneHistory(ctx, dbtx, blockNumber)
	if err != nil {
		return err
	}

	var stateReader state.StateReader
	if config == nil || config.TxIndex == nil || isLatest {
		stateReader, err = rpchelper.CreateStateReader(ctx, dbtx, api._blockReader, blockNrOrHash, 0, api.filters, api.stateCache, api._txNumReader)
	} else {
		stateReader, err = rpchelper.CreateHistoryStateReader(dbtx, blockNumber, int(*config.TxIndex), api._txNumReader)
	}
	if err != nil {
		return fmt.Errorf("create state reader: %v", err)
	}
	header, err := api.headerByRPCNumber(ctx, rpc.BlockNumber(blockNumber), dbtx)
	if err != nil {
		return fmt.Errorf("could not fetch header %d(%x): %v", blockNumber, hash, err)
	}
	if header == nil {
		return fmt.Errorf("block %d(%x) not found", blockNumber, hash)
	}
	ibs := state.New(stateReader)

	var baseFee *uint256.Int
	if header.BaseFee != nil {
		var overflow bool
		baseFee, overflow = uint256.FromBig(header.BaseFee)
		if overflow {
			return errors.New("header.BaseFee uint256 overflow")
		}
	}

	if config != nil && config.BlockOverrides != nil {
		if config.BlockOverrides.BaseFeePerGas != nil {
			overflow := baseFee.SetFromBig(config.BlockOverrides.BaseFeePerGas.ToInt())
			if overflow {
				return errors.New("BlockOverrides.BaseFee uint256 overflow")
			}
		}

		if config.BlockOverrides.BlobBaseFee != nil {
			args.MaxFeePerBlobGas = config.BlockOverrides.BlobBaseFee
		}
	}

	msg, err := args.ToMessage(api.GasCap, baseFee)
	if err != nil {
		return fmt.Errorf("convert args to msg: %v", err)
	}
	transaction, err := args.ToTransaction(api.GasCap, baseFee)
	if err != nil {
		return fmt.Errorf("convert args to msg: %v", err)
	}

	blockCtx := transactions.NewEVMBlockContext(engine, header, blockNrOrHash.RequireCanonical, dbtx, api._blockReader, chainConfig)
	if config != nil && config.StateOverrides != nil {
		if err := config.StateOverrides.OverrideAndCommit(ibs, blockCtx.Rules(chainConfig)); err != nil {
			return fmt.Errorf("override state: %v", err)
		}
	}

	if config != nil && config.BlockOverrides != nil {
		err := config.BlockOverrides.Override(&blockCtx)
		if err != nil {
			return err
		}
	}
	txCtx := protocol.NewEVMTxContext(msg)
	// Trace the transaction and return
	_, err = transactions.TraceTx(ctx, engine, transaction, msg, blockCtx, txCtx, hash, 0, ibs, config, chainConfig, stream, api.evmCallTimeout)
	return err
}

// TraceCall implements debug_traceCallMany. Returns Geth style call traces.
func (api *DebugAPIImpl) TraceCallMany(ctx context.Context, bundles []Bundle, simulateContext StateContext, config *tracersConfig.TraceConfig, stream jsonstream.Stream) error {
	var (
		hash              common.Hash
		evm               *vm.EVM
		blockCtx          evmtypes.BlockContext
		txCtx             evmtypes.TxContext
		overrideBlockHash map[uint64]common.Hash
	)

	if config == nil {
		config = &tracersConfig.TraceConfig{}
	}

	overrideBlockHash = make(map[uint64]common.Hash)
	tx, err := api.db.BeginTemporalRo(ctx)
	if err != nil {
		return err
	}
	defer tx.Rollback()
	chainConfig, err := api.chainConfig(ctx, tx)
	if err != nil {
		return err
	}
	if len(bundles) == 0 {
		stream.WriteNil()
		return errors.New("empty bundles")
	}
	empty := true
	for _, bundle := range bundles {
		if len(bundle.Transactions) != 0 {
			empty = false
		}
	}

	if empty {
		stream.WriteNil()
		return errors.New("empty bundles")
	}

	defer func(start time.Time) { log.Trace("Tracing CallMany finished", "runtime", time.Since(start)) }(time.Now())

	blockNum, hash, isLatest, err := rpchelper.GetBlockNumber(ctx, simulateContext.BlockNumber, tx, api._blockReader, api.filters)
	if err != nil {
		return err
	}

	err = api.BaseAPI.checkPruneHistory(ctx, tx, blockNum)
	if err != nil {
		return err
	}

	var header *types.Header
	header, err = api.headerByRPCNumber(ctx, rpc.BlockNumber(blockNum), tx)
	if err != nil {
		return err
	}
	if header == nil {
		stream.WriteNil()
		return fmt.Errorf("block %d(%x) not found", blockNum, hash)
	}

	var stateReader state.StateReader

	if simulateContext.TransactionIndex == nil || *simulateContext.TransactionIndex == -1 || isLatest {
		var blockNrOrHash rpc.BlockNumberOrHash

		rpcBlockNumValue := rpc.BlockNumber(blockNum)
		blockNrOrHash.BlockNumber = &rpcBlockNumValue

		stateReader, err = rpchelper.CreateStateReader(ctx, tx, api._blockReader, blockNrOrHash, 0, api.filters, api.stateCache, api._txNumReader)
	} else {
		stateReader, err = rpchelper.CreateHistoryStateReader(tx, blockNum, *simulateContext.TransactionIndex, api._txNumReader)
	}

	if err != nil {
		return err
	}

	ibs := state.New(stateReader)

	getHash := func(i uint64) (common.Hash, error) {
		if hash, ok := overrideBlockHash[i]; ok {
			return hash, nil
		}
		hash, ok, err := api._blockReader.CanonicalHash(ctx, tx, i)
		if err != nil || !ok {
			log.Debug("Can't get block hash by number", "number", i, "only-canonical", true, "err", err, "ok", ok)
			return common.Hash{}, err
		}
		return hash, nil
	}

<<<<<<< HEAD
	blockCtx = core.NewEVMBlockContext(header, getHash, api.engine(), accounts.NilAddress /* author */, chainConfig)
=======
	blockCtx = protocol.NewEVMBlockContext(header, getHash, api.engine(), nil /* author */, chainConfig)
>>>>>>> 0dcd1c3d
	// Get a new instance of the EVM
	evm = vm.NewEVM(blockCtx, txCtx, ibs, chainConfig, vm.Config{})
	rules := evm.ChainRules()

	// after replaying the txns, we want to overload the state
	if config.StateOverrides != nil {
		err = config.StateOverrides.OverrideAndCommit(ibs, rules)
		if err != nil {
			return err
		}
	}

	stream.WriteArrayStart()
	for bundleIndex, bundle := range bundles {
		stream.WriteArrayStart()
		// first change block context
		bundle.BlockOverride.OverrideBlockContext(&blockCtx, overrideBlockHash)
		// do not reset ibs, because we want to keep the overrides and state change
		// ibs.Reset()
		for txnIndex, txn := range bundle.Transactions {
			if txn.Gas == nil || *(txn.Gas) == 0 {
				txn.Gas = (*hexutil.Uint64)(&api.GasCap)
			}
			msg, err := txn.ToMessage(api.GasCap, &blockCtx.BaseFee)
			if err != nil {
				return err
			}
			transaction, err := txn.ToTransaction(api.GasCap, &blockCtx.BaseFee)
			if err != nil {
				return err
			}
			txCtx = protocol.NewEVMTxContext(msg)
			ibs := evm.IntraBlockState()
			ibs.SetTxContext(blockCtx.BlockNumber, txnIndex)
			_, err = transactions.TraceTx(ctx, api.engine(), transaction, msg, blockCtx, txCtx, header.Hash(), txnIndex, evm.IntraBlockState(), config, chainConfig, stream, api.evmCallTimeout)
			if err != nil {
				return err
			}

			_ = ibs.FinalizeTx(rules, state.NewNoopWriter())

			if txnIndex < len(bundle.Transactions)-1 {
				stream.WriteMore()
			}
		}
		stream.WriteArrayEnd()

		if bundleIndex < len(bundles)-1 {
			stream.WriteMore()
		}
		blockCtx.BlockNumber++
		blockCtx.Time++
	}
	stream.WriteArrayEnd()
	return nil
}<|MERGE_RESOLUTION|>--- conflicted
+++ resolved
@@ -530,11 +530,7 @@
 		return hash, nil
 	}
 
-<<<<<<< HEAD
-	blockCtx = core.NewEVMBlockContext(header, getHash, api.engine(), accounts.NilAddress /* author */, chainConfig)
-=======
-	blockCtx = protocol.NewEVMBlockContext(header, getHash, api.engine(), nil /* author */, chainConfig)
->>>>>>> 0dcd1c3d
+	blockCtx = protocol.NewEVMBlockContext(header, getHash, api.engine(), accounts.NilAddress /* author */, chainConfig)
 	// Get a new instance of the EVM
 	evm = vm.NewEVM(blockCtx, txCtx, ibs, chainConfig, vm.Config{})
 	rules := evm.ChainRules()
