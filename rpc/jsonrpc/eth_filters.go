// Copyright 2024 The Erigon Authors
// This file is part of Erigon.
//
// Erigon is free software: you can redistribute it and/or modify
// it under the terms of the GNU Lesser General Public License as published by
// the Free Software Foundation, either version 3 of the License, or
// (at your option) any later version.
//
// Erigon is distributed in the hope that it will be useful,
// but WITHOUT ANY WARRANTY; without even the implied warranty of
// MERCHANTABILITY or FITNESS FOR A PARTICULAR PURPOSE. See the
// GNU Lesser General Public License for more details.
//
// You should have received a copy of the GNU Lesser General Public License
// along with Erigon. If not, see <http://www.gnu.org/licenses/>.

package jsonrpc

import (
	"context"
	"strings"

	"github.com/erigontech/erigon/common/dbg"
	"github.com/erigontech/erigon/common/log/v3"
	"github.com/erigontech/erigon/execution/types"
	"github.com/erigontech/erigon/rpc"
	"github.com/erigontech/erigon/rpc/filters"
	"github.com/erigontech/erigon/rpc/rpchelper"
)

// NewPendingTransactionFilter new transaction filter
func (api *APIImpl) NewPendingTransactionFilter(_ context.Context) (string, error) {
	if api.filters == nil {
		return "", rpc.ErrNotificationsUnsupported
	}
	txsCh, id := api.filters.SubscribePendingTxs(32)
	go func() {
		for txs := range txsCh {
			api.filters.AddPendingTxs(id, txs)
		}
	}()
	return "0x" + string(id), nil
}

// NewBlockFilter implements eth_newBlockFilter. Creates a filter in the node, to notify when a new block arrives.
func (api *APIImpl) NewBlockFilter(_ context.Context) (string, error) {
	if api.filters == nil {
		return "", rpc.ErrNotificationsUnsupported
	}
	ch, id := api.filters.SubscribeNewHeads(32)
	go func() {
		for block := range ch {
			api.filters.AddPendingBlock(id, block)
		}
	}()
	return "0x" + string(id), nil
}

// NewFilter implements eth_newFilter. Creates an arbitrary filter object, based on filter options, to notify when the state changes (logs).
func (api *APIImpl) NewFilter(_ context.Context, crit filters.FilterCriteria) (string, error) {
	if api.filters == nil {
		return "", rpc.ErrNotificationsUnsupported
	}
	logs, id := api.filters.SubscribeLogs(256, crit)
	go func() {
		for lg := range logs {
			api.filters.AddLogs(id, lg)
		}
	}()
	return "0x" + string(id), nil
}

// UninstallFilter new transaction filter
func (api *APIImpl) UninstallFilter(_ context.Context, index string) (isDeleted bool, err error) {
	if api.filters == nil {
		return false, rpc.ErrNotificationsUnsupported
	}
	// remove 0x
	cutIndex := strings.TrimPrefix(index, "0x")
	if ok := api.filters.UnsubscribeHeads(rpchelper.HeadsSubID(cutIndex)); ok {
		isDeleted = true
	}
	if ok := api.filters.UnsubscribePendingTxs(rpchelper.PendingTxsSubID(cutIndex)); ok {
		isDeleted = true
	}
	if ok := api.filters.UnsubscribeLogs(rpchelper.LogsSubID(cutIndex)); ok {
		isDeleted = true
	}
	return
}

// GetFilterChanges implements eth_getFilterChanges.
// Polling method for a previously created filter
// returns an array of logs, block headers, or pending transactions which have occurred since the last poll.
func (api *APIImpl) GetFilterChanges(_ context.Context, index string) ([]any, error) {
	if api.filters == nil {
		return nil, rpc.ErrNotificationsUnsupported
	}
	stub := make([]any, 0)
	// remove 0x
	cutIndex := strings.TrimPrefix(index, "0x")
<<<<<<< HEAD
	if found := api.filters.HasSubscription(rpchelper.LogsSubID(cutIndex)); !found {
		return nil, rpc.ErrFilterNotFound
	}
=======
	// Validate the id exists for any subscription type first to distinguish "never created" from "no changes yet".
	exists := api.filters.HasHeadsSubscription(rpchelper.HeadsSubID(cutIndex)) ||
		api.filters.HasPendingTxsSubscription(rpchelper.PendingTxsSubID(cutIndex)) ||
		api.filters.HasSubscription(rpchelper.LogsSubID(cutIndex))
	if !exists {
		return nil, rpc.ErrFilterNotFound
	}

	// Identify the subscription type by probing each store; if none have data yet, return empty slice
>>>>>>> fd4e3bd3
	if blocks, ok := api.filters.ReadPendingBlocks(rpchelper.HeadsSubID(cutIndex)); ok {
		for _, v := range blocks {
			stub = append(stub, v.Hash())
		}
		return stub, nil
	}
	if txs, ok := api.filters.ReadPendingTxs(rpchelper.PendingTxsSubID(cutIndex)); ok {
		if len(txs) > 0 {
			for _, txn := range txs[0] {
				stub = append(stub, txn.Hash())
			}
			return stub, nil
		}
		return stub, nil
	}
	if logs, ok := api.filters.ReadLogs(rpchelper.LogsSubID(cutIndex)); ok {
		for _, v := range logs {
			stub = append(stub, v)
		}
		return stub, nil
	}
	return []any{}, nil
}

// GetFilterLogs implements eth_getFilterLogs.
// Polling method for a previously created filter
// returns an array of logs which have occurred since the last poll.
func (api *APIImpl) GetFilterLogs(_ context.Context, index string) ([]*types.Log, error) {
	if api.filters == nil {
		return nil, rpc.ErrNotificationsUnsupported
	}
	cutIndex := strings.TrimPrefix(index, "0x")
	if found := api.filters.HasSubscription(rpchelper.LogsSubID(cutIndex)); !found {
		return nil, rpc.ErrFilterNotFound
	}
	if logs, ok := api.filters.ReadLogs(rpchelper.LogsSubID(cutIndex)); ok {
		return logs, nil
	}
	return []*types.Log{}, nil
}

// NewHeads send a notification each time a new (header) block is appended to the chain.
func (api *APIImpl) NewHeads(ctx context.Context) (*rpc.Subscription, error) {
	if api.filters == nil {
		return &rpc.Subscription{}, rpc.ErrNotificationsUnsupported
	}
	notifier, supported := rpc.NotifierFromContext(ctx)
	if !supported {
		return &rpc.Subscription{}, rpc.ErrNotificationsUnsupported
	}

	rpcSub := notifier.CreateSubscription()

	go func() {
		defer dbg.LogPanic()
		headers, id := api.filters.SubscribeNewHeads(32)
		defer api.filters.UnsubscribeHeads(id)
		for {
			select {
			case h, ok := <-headers:
				if h != nil {
					err := notifier.Notify(rpcSub.ID, h)
					if err != nil {
						log.Warn("[rpc] error while notifying subscription", "err", err)
					}
				}
				if !ok {
					log.Warn("[rpc] new heads channel was closed")
					return
				}
			case <-rpcSub.Err():
				return
			}
		}
	}()

	return rpcSub, nil
}

// NewPendingTransactions send a notification each time when a transaction had added into mempool.
func (api *APIImpl) NewPendingTransactions(ctx context.Context, fullTx *bool) (*rpc.Subscription, error) {
	if api.filters == nil {
		return &rpc.Subscription{}, rpc.ErrNotificationsUnsupported
	}
	notifier, supported := rpc.NotifierFromContext(ctx)
	if !supported {
		return &rpc.Subscription{}, rpc.ErrNotificationsUnsupported
	}

	rpcSub := notifier.CreateSubscription()

	go func() {
		defer dbg.LogPanic()
		txsCh, id := api.filters.SubscribePendingTxs(256)
		defer api.filters.UnsubscribePendingTxs(id)

		for {
			select {
			case txs, ok := <-txsCh:
				for _, t := range txs {
					if t != nil {
						var err error
						if fullTx != nil && *fullTx {
							err = notifier.Notify(rpcSub.ID, t)
						} else {
							err = notifier.Notify(rpcSub.ID, t.Hash())
						}

						if err != nil {
							log.Warn("[rpc] error while notifying subscription", "err", err)
						}
					}
				}
				if !ok {
					log.Warn("[rpc] new pending transactions channel was closed")
					return
				}
			case <-rpcSub.Err():
				return
			}
		}
	}()

	return rpcSub, nil
}

// NewPendingTransactionsWithBody send a notification each time when a transaction had added into mempool.
func (api *APIImpl) NewPendingTransactionsWithBody(ctx context.Context) (*rpc.Subscription, error) {
	if api.filters == nil {
		return &rpc.Subscription{}, rpc.ErrNotificationsUnsupported
	}
	notifier, supported := rpc.NotifierFromContext(ctx)
	if !supported {
		return &rpc.Subscription{}, rpc.ErrNotificationsUnsupported
	}

	rpcSub := notifier.CreateSubscription()

	go func() {
		defer dbg.LogPanic()
		txsCh, id := api.filters.SubscribePendingTxs(512)
		defer api.filters.UnsubscribePendingTxs(id)

		for {
			select {
			case txs, ok := <-txsCh:
				for _, t := range txs {
					if t != nil {
						err := notifier.Notify(rpcSub.ID, t)
						if err != nil {
							log.Warn("[rpc] error while notifying subscription", "err", err)
						}
					}
				}
				if !ok {
					log.Warn("[rpc] new pending transactions channel was closed")
					return
				}
			case <-rpcSub.Err():
				return
			}
		}
	}()

	return rpcSub, nil
}

// Logs send a notification each time a new log appears.
func (api *APIImpl) Logs(ctx context.Context, crit filters.FilterCriteria) (*rpc.Subscription, error) {
	if api.filters == nil {
		return &rpc.Subscription{}, rpc.ErrNotificationsUnsupported
	}
	notifier, supported := rpc.NotifierFromContext(ctx)
	if !supported {
		return &rpc.Subscription{}, rpc.ErrNotificationsUnsupported
	}

	rpcSub := notifier.CreateSubscription()

	go func() {
		defer dbg.LogPanic()
		logs, id := api.filters.SubscribeLogs(api.SubscribeLogsChannelSize, crit)
		defer api.filters.UnsubscribeLogs(id)

		for {
			select {
			case h, ok := <-logs:
				if h != nil {
					err := notifier.Notify(rpcSub.ID, h)
					if err != nil {
						log.Warn("[rpc] error while notifying subscription", "err", err)
					}
				}
				if !ok {
					log.Warn("[rpc] log channel was closed")
					return
				}
			case <-rpcSub.Err():
				return
			}
		}
	}()

	return rpcSub, nil
}<|MERGE_RESOLUTION|>--- conflicted
+++ resolved
@@ -99,11 +99,6 @@
 	stub := make([]any, 0)
 	// remove 0x
 	cutIndex := strings.TrimPrefix(index, "0x")
-<<<<<<< HEAD
-	if found := api.filters.HasSubscription(rpchelper.LogsSubID(cutIndex)); !found {
-		return nil, rpc.ErrFilterNotFound
-	}
-=======
 	// Validate the id exists for any subscription type first to distinguish "never created" from "no changes yet".
 	exists := api.filters.HasHeadsSubscription(rpchelper.HeadsSubID(cutIndex)) ||
 		api.filters.HasPendingTxsSubscription(rpchelper.PendingTxsSubID(cutIndex)) ||
@@ -113,7 +108,6 @@
 	}
 
 	// Identify the subscription type by probing each store; if none have data yet, return empty slice
->>>>>>> fd4e3bd3
 	if blocks, ok := api.filters.ReadPendingBlocks(rpchelper.HeadsSubID(cutIndex)); ok {
 		for _, v := range blocks {
 			stub = append(stub, v.Hash())
