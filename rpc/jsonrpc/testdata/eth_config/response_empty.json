--- conflicted
+++ resolved
@@ -1,17 +1,5 @@
 {
-<<<<<<< HEAD
   "current": null,
-  "currentHash": "0x",
-  "currentForkId": "0x",
-  "next": null,
-  "nextHash": null,
-  "nextForkId": null,
-  "last": null,
-  "lastHash": null,
-  "lastForkId": null
-=======
-    "current": null,
-    "next": null,
-    "last": null
->>>>>>> ad8ba42a
+  "next":  null,
+  "last": null
 }