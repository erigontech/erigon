--- conflicted
+++ resolved
@@ -890,12 +890,8 @@
 	}
 
 	// Retrieve the precompiles since they don't need to be added to the access list
-<<<<<<< HEAD
-	precompiles := vm.ActivePrecompiles(chainConfig.Rules(blockNumber, header.Time, arbosVersion))
-=======
 	blockCtx := transactions.NewEVMBlockContext(engine, header, bNrOrHash.RequireCanonical, tx, api._blockReader, chainConfig)
 	precompiles := vm.ActivePrecompiles(blockCtx.Rules(chainConfig))
->>>>>>> aa122971
 	excl := make(map[common.Address]struct{})
 	for _, pc := range precompiles {
 		excl[pc] = struct{}{}
