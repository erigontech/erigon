--- conflicted
+++ resolved
@@ -905,22 +905,12 @@
 	if args.AccessList != nil {
 		prevTracer = logger.NewAccessListTracer(*args.AccessList, excl, nil)
 	}
-<<<<<<< HEAD
-	for {
-		state := state.New(stateReader)
-		// Override the fields of specified contracts before execution.
-		if stateOverrides != nil {
-			if err := stateOverrides.Override(state); err != nil {
-				return nil, err
-			}
-=======
 
 	current_state := state.New(stateReader)
 	// Override the fields of specified contracts before execution.
 	if stateOverrides != nil {
 		if err := stateOverrides.OverrideAndCommit(current_state, blockCtx.Rules(chainConfig)); err != nil {
 			return nil, err
->>>>>>> 721d77d1
 		}
 	}
 
