package receipts

import (
	"context"
	"encoding/json"
	"fmt"
	"sync"
	"time"

	"github.com/google/go-cmp/cmp"
	lru "github.com/hashicorp/golang-lru/v2"

	"github.com/erigontech/erigon/common"
	"github.com/erigontech/erigon/common/dbg"
	"github.com/erigontech/erigon/common/log/v3"
	"github.com/erigontech/erigon/db/kv"
	"github.com/erigontech/erigon/db/kv/rawdbv3"
	"github.com/erigontech/erigon/db/rawdb"
	"github.com/erigontech/erigon/db/rawdb/rawtemporaldb"
	"github.com/erigontech/erigon/db/services"
	"github.com/erigontech/erigon/db/state/execctx"
	"github.com/erigontech/erigon/execution/chain"
	"github.com/erigontech/erigon/execution/protocol"
	"github.com/erigontech/erigon/execution/protocol/aa"
	"github.com/erigontech/erigon/execution/protocol/rules"
	"github.com/erigontech/erigon/execution/state"
	"github.com/erigontech/erigon/execution/types"
	"github.com/erigontech/erigon/execution/vm"
	"github.com/erigontech/erigon/execution/vm/evmtypes"
	"github.com/erigontech/erigon/rpc/transactions"
)

type Generator struct {
	receiptsCache *lru.Cache[common.Hash, types.Receipts]
	receiptCache  *lru.Cache[common.Hash, *types.Receipt]

	// blockExecMutex ensuring that only 1 block with given hash
	// executed at a time - all parallel requests for same hash will wait for results
	// "Requesting near-chain-tip block receipts" - is very common RPC request, means we're facing many similar parallel requests
	blockExecMutex *loaderMutex[common.Hash]
	txnExecMutex   *loaderMutex[common.Hash] // only 1 txn with current hash executed at a time - same parallel requests are waiting for results

	receiptsCacheTrace bool
	receiptCacheTrace  bool
	evmTimeout         time.Duration

	blockReader services.FullBlockReader
	txNumReader rawdbv3.TxNumsReader
	engine      rules.EngineReader
}

type ReceiptEnv struct {
	ibs         *state.IntraBlockState
	gasUsed     *uint64
	usedBlobGas *uint64
	gp          *protocol.GasPool
	noopWriter  *state.NoopWriter
	getHeader   func(hash common.Hash, number uint64) (*types.Header, error)
	header      *types.Header
}

var (
	receiptsCacheLimit = dbg.EnvInt("R_LRU", 1024) //ethmainnet: 1K receipts is ~200mb RAM
	receiptsCacheTrace = dbg.EnvBool("R_LRU_TRACE", false)
)

func NewGenerator(blockReader services.FullBlockReader, engine rules.EngineReader, evmTimeout time.Duration) *Generator {
	receiptsCache, err := lru.New[common.Hash, types.Receipts](receiptsCacheLimit) //TODO: is handling both of them a good idea though...?
	if err != nil {
		panic(err)
	}

	receiptCache, err := lru.New[common.Hash, *types.Receipt](receiptsCacheLimit * 100) // think they should be connected in some of that way
	if err != nil {
		panic(err)
	}

	txNumReader := blockReader.TxnumReader(context.Background())

	return &Generator{
		receiptsCache:      receiptsCache,
		blockReader:        blockReader,
		txNumReader:        txNumReader,
		engine:             engine,
		receiptsCacheTrace: receiptsCacheTrace,
		receiptCacheTrace:  receiptsCacheTrace,
		receiptCache:       receiptCache,
		evmTimeout:         evmTimeout,

		blockExecMutex: &loaderMutex[common.Hash]{},
		txnExecMutex:   &loaderMutex[common.Hash]{},
	}
}

func (g *Generator) LogStats() {
	if g == nil || !g.receiptsCacheTrace {
		return
	}
}

func (g *Generator) GetCachedReceipts(ctx context.Context, blockHash common.Hash) (types.Receipts, bool) {
	return g.receiptsCache.Get(blockHash)
}

func (g *Generator) GetCachedReceipt(ctx context.Context, hash common.Hash) (*types.Receipt, bool) {
	return g.receiptCache.Get(hash)
}

var rpcDisableRCache = dbg.EnvBool("RPC_DISABLE_RCACHE", false)

func (g *Generator) PrepareEnv(ctx context.Context, header *types.Header, cfg *chain.Config, tx kv.TemporalTx, txIndex int) (*ReceiptEnv, error) {
	txNumsReader := g.blockReader.TxnumReader(ctx)
	ibs, _, _, _, _, err := transactions.ComputeBlockContext(ctx, g.engine, header, cfg, g.blockReader, txNumsReader, tx, txIndex)
	if err != nil {
		return nil, fmt.Errorf("ReceiptsGen: PrepareEnv: bn=%d, %w", header.Number.Uint64(), err)
	}

	gasUsed := new(uint64)
	usedBlobGas := new(uint64)
	gp := new(protocol.GasPool).AddGas(header.GasLimit).AddBlobGas(cfg.GetMaxBlobGasPerBlock(header.Time))

	noopWriter := state.NewNoopWriter()

	getHeader := func(hash common.Hash, number uint64) (*types.Header, error) {
		h, e := g.blockReader.Header(ctx, tx, hash, number)
		if e != nil {
			log.Error("getHeader error", "number", number, "hash", hash, "err", e)
		}
		return h, e
	}
	return &ReceiptEnv{
		ibs:         ibs,
		gasUsed:     gasUsed,
		usedBlobGas: usedBlobGas,
		gp:          gp,
		noopWriter:  noopWriter,
		getHeader:   getHeader,
		header:      header,
	}, nil
}

func (g *Generator) addToCacheReceipts(header *types.Header, receipts types.Receipts) {
	//g.receiptsCache.Add(header.Hash(), receipts.Copy()) // .Copy() helps pprof to attribute memory to cache - instead of evm (where it was allocated). but 5% perf
	g.receiptsCache.Add(header.Hash(), receipts)
}

func (g *Generator) addToCacheReceipt(hash common.Hash, receipt *types.Receipt) {
	//g.receiptCache.Add(hash, receipt.Copy()) // .Copy() helps pprof to attribute memory to cache - instead of evm (where it was allocated). but 5% perf
	g.receiptCache.Add(hash, receipt)
}

func (g *Generator) GetReceipt(ctx context.Context, cfg *chain.Config, tx kv.TemporalTx, header *types.Header, txn types.Transaction, index int, txNum uint64, txsForPostState *types.Transactions) (*types.Receipt, error) {
	blockHash := header.Hash()
	blockNum := header.Number.Uint64()
	txnHash := txn.Hash()

	calculatePostState := txsForPostState != nil

	//if can find in DB - then don't need store in `receiptsCache` - because DB it's already kind-of cache (small, mmaped, hot file)
	var receiptFromDB, receipt *types.Receipt
	var firstLogIndex, logIdxAfterTx uint32
	var cumGasUsed uint64

	defer func() {
		if dbg.Enabled(ctx) {
			log.Info("[dbg] ReceiptGenerator.GetReceipt",
				"txNum", txNum,
				"txHash", txnHash.String(),
				"blockNum", blockNum,
				"firstLogIndex", firstLogIndex,
				"logIdxAfterTx", logIdxAfterTx,
				"nil receipt in db", receiptFromDB == nil)
		}
	}()

	if receipts, ok := g.receiptsCache.Get(blockHash); ok && len(receipts) > index {
		return receipts[index], nil
	}

	mu := g.txnExecMutex.lock(txnHash)
	defer g.txnExecMutex.unlock(mu, txnHash)
	if receipt, ok := g.receiptCache.Get(txnHash); ok {
		if receipt.BlockHash == blockHash && // elegant way to handle reorgs
			calculatePostState == (len(receipt.PostState) != 0) { // verify if the expected postState matches the actual postState on cache. Otherwise re-calculate it
			return receipt, nil
		}

		g.receiptCache.Remove(txnHash) // remove old receipt with same hash, but different blockHash OR different postState
	}

	// Now the snapshot have not the `postState` field. Therefore, for pre-Byzantium blocks,
	// we must skip persistent receipts and re-calculate
	// If/when receipts are saved to the DB *with* the `postState` field,
	// this check on `calculatePostState` should be removed to utilize the stored receipt.
	if !rpcDisableRCache && !calculatePostState {
		var ok bool
		var err error
		receiptFromDB, ok, err = rawdb.ReadReceiptCacheV2(tx, rawdb.RCacheV2Query{
			TxNum:     txNum,
			BlockNum:  blockNum,
			BlockHash: blockHash,
			TxnHash:   txnHash,
		})
		if err != nil {
			return nil, err
		}
		if ok && receiptFromDB != nil && !dbg.AssertEnabled {
			g.addToCacheReceipt(txnHash, receiptFromDB)
			return receiptFromDB, nil
		}
	}

	var err error
	var evm *vm.EVM
	var genEnv *ReceiptEnv

	cumGasUsed, _, logIdxAfterTx, err = rawtemporaldb.ReceiptAsOf(tx, txNum+1)
	if err != nil {
		return nil, err
	}

	if txn.Type() == types.AccountAbstractionTxType {
		genEnv, err = g.PrepareEnv(ctx, header, cfg, tx, index)
		if err != nil {
			return nil, err
		}

		aaTxn := txn.(*types.AccountAbstractionTransaction)
		blockContext := protocol.NewEVMBlockContext(header, protocol.GetHashFn(genEnv.header, genEnv.getHeader), g.engine, nil, cfg)
		evm = vm.NewEVM(blockContext, evmtypes.TxContext{}, genEnv.ibs, cfg, vm.Config{})
		paymasterContext, validationGasUsed, err := aa.ValidateAATransaction(aaTxn, genEnv.ibs, genEnv.gp, header, evm, cfg)
		if err != nil {
			return nil, err
		}

		ctx, cancel := context.WithTimeout(ctx, g.evmTimeout)
		defer cancel()
		go func() {
			<-ctx.Done()
			evm.Cancel()
		}()

		status, gasUsed, err := aa.ExecuteAATransaction(aaTxn, paymasterContext, validationGasUsed, genEnv.gp, evm, header, genEnv.ibs)
		if err != nil {
			return nil, err
		}

		logs := genEnv.ibs.GetLogs(genEnv.ibs.TxnIndex(), txn.Hash(), header.Number.Uint64(), header.Hash())
		receipt = aa.CreateAAReceipt(txn.Hash(), status, gasUsed, header.GasUsed, header.Number.Uint64(), uint64(genEnv.ibs.TxnIndex()), logs)
	} else {
		var sharedDomains *execctx.SharedDomains
		defer func() {
			if sharedDomains != nil {
				sharedDomains.Close()
			}
		}()

		var stateWriter state.StateWriter

		if calculatePostState {
<<<<<<< HEAD

			sharedDomains, err = execctx.NewSharedDomains(ctx, tx, log.Root())
=======
			sharedDomains, err = execctx.NewSharedDomains(tx, log.Root())
>>>>>>> e466902e
			if err != nil {
				return nil, err
			}

			genEnv, err = g.PrepareEnv(ctx, header, cfg, tx, 0)
			if err != nil {
				return nil, err
			}

			minTxNum, err := g.txNumReader.Min(tx, blockNum)
			if err != nil {
				return nil, err
			}

			// commitment are indexed by txNum of the first tx (system-tx) of the block
			sharedDomains.GetCommitmentContext().SetHistoryStateReader(tx, minTxNum)
			if err := sharedDomains.SeekCommitment(context.Background(), tx); err != nil {
				return nil, err
			}
			stateWriter = state.NewWriter(sharedDomains.AsPutDel(tx), nil, sharedDomains.TxNum())

			evm = protocol.CreateEVM(cfg, protocol.GetHashFn(genEnv.header, genEnv.getHeader), g.engine, nil, genEnv.ibs, genEnv.header, vm.Config{})
			ctx, cancel := context.WithTimeout(ctx, g.evmTimeout)
			defer cancel()
			go func() {
				<-ctx.Done()
				evm.Cancel()
			}()

			// re-run previous txs of the blocks
			for txnIndex := 0; txnIndex < index; txnIndex++ {
				currTxn := (*txsForPostState)[txnIndex]

				genEnv.ibs.SetTxContext(blockNum, txnIndex)
				_, _, err := protocol.ApplyTransactionWithEVM(cfg, g.engine, genEnv.gp, genEnv.ibs, stateWriter, genEnv.header, currTxn, genEnv.gasUsed, genEnv.usedBlobGas, vm.Config{}, evm)
				if err != nil {
					return nil, fmt.Errorf("ReceiptGen.GetReceipts: bn=%d, txnIdx=%d, %w", blockNum, txnIndex, err)
				}
				if evm.Cancelled() {
					return nil, fmt.Errorf("execution aborted (timeout = %v)", g.evmTimeout)
				}

				if err := genEnv.ibs.CommitBlock(evm.ChainRules(), stateWriter); err != nil {
					return nil, fmt.Errorf("CommitBlock failed: %w", err)
				}
			}

			genEnv.ibs.SetTxContext(blockNum, index)
		} else {
			genEnv, err = g.PrepareEnv(ctx, header, cfg, tx, index)
			if err != nil {
				return nil, err
			}

			stateWriter = genEnv.noopWriter
		}

		evm = protocol.CreateEVM(cfg, protocol.GetHashFn(genEnv.header, genEnv.getHeader), g.engine, nil, genEnv.ibs, genEnv.header, vm.Config{})
		ctx, cancel := context.WithTimeout(ctx, g.evmTimeout)
		defer cancel()
		go func() {
			<-ctx.Done()
			evm.Cancel()
		}()

		receipt, _, err = protocol.ApplyTransactionWithEVM(cfg, g.engine, genEnv.gp, genEnv.ibs, stateWriter, genEnv.header, txn, genEnv.gasUsed, genEnv.usedBlobGas, vm.Config{}, evm)
		if err != nil {
			return nil, fmt.Errorf("ReceiptGen.GetReceipt: bn=%d, txnIdx=%d, %w", blockNum, index, err)
		}

		if calculatePostState {
			if err := genEnv.ibs.CommitBlock(evm.ChainRules(), stateWriter); err != nil {
				return nil, fmt.Errorf("CommitBlock failed: %w", err)
			}

			// calculate state root after tx identified by txNum (txNim+1)
			sharedDomains.GetCommitmentContext().SetHistoryStateReader(tx, txNum+1)
			stateRoot, err := sharedDomains.ComputeCommitment(ctx, tx, false, blockNum, sharedDomains.TxNum(), "getReceipt", nil)
			if err != nil {
				return nil, err
			}
			receipt.PostState = stateRoot
		}
	}

	if evm.Cancelled() {
		return nil, fmt.Errorf("execution aborted (timeout = %v)", g.evmTimeout)
	}

	if rawtemporaldb.ReceiptStoresFirstLogIdx(tx) {
		firstLogIndex = logIdxAfterTx
	} else {
		firstLogIndex = logIdxAfterTx - uint32(len(receipt.Logs))
	}
	receipt.BlockHash = blockHash
	receipt.CumulativeGasUsed = cumGasUsed
	receipt.TransactionIndex = uint(index)
	receipt.FirstLogIndexWithinBlock = firstLogIndex

	for i := range receipt.Logs {
		receipt.Logs[i].TxIndex = uint(index)
		receipt.Logs[i].Index = uint(firstLogIndex + uint32(i))
	}

	g.addToCacheReceipt(txnHash, receipt)

	if dbg.AssertEnabled && receiptFromDB != nil {
		g.assertEqualReceipts(receipt, receiptFromDB)
	}
	return receipt, nil
}

func (g *Generator) GetReceipts(ctx context.Context, cfg *chain.Config, tx kv.TemporalTx, block *types.Block) (types.Receipts, error) {
	blockHash := block.Hash()
	blockNum := block.NumberU64()

	//if can find in DB - then don't need store in `receiptsCache` - because DB it's already kind-of cache (small, mmaped, hot file)
	var receiptsFromDB types.Receipts
	receipts := make(types.Receipts, len(block.Transactions()))
	defer func() {
		if dbg.Enabled(ctx) {
			log.Info("[dbg] ReceiptGenerator.GetReceipts",
				"blockNum", blockNum,
				"nil receipts in db", receiptsFromDB == nil)
		}
	}()

	mu := g.blockExecMutex.lock(blockHash) // parallel requests of same blockNum will executed only once
	defer g.blockExecMutex.unlock(mu, blockHash)
	if receipts, ok := g.receiptsCache.Get(blockHash); ok {
		return receipts, nil
	}

	// Check if we have commitment history: this is required to know if state root will be computed or left zero for historical state.
	commitmentHistory, _, err := rawdb.ReadDBCommitmentHistoryEnabled(tx)
	if err != nil {
		return nil, err
	}
	calculatePostState := commitmentHistory && !cfg.IsByzantium(blockNum)

	// Now the snapshot have not the `postState` field. Therefore, for pre-Byzantium blocks,
	// we must skip persistent receipts and re-calculate
	// If/when receipts are saved to the DB *with* the `postState` field,
	// this check on `calculatePostState` should be removed to utilize the stored receipt.
	if !rpcDisableRCache && !calculatePostState {
		var err error
		receiptsFromDB, err = rawdb.ReadReceiptsCacheV2(tx, block, g.txNumReader)
		if err != nil {
			return nil, err
		}
		if len(receiptsFromDB) > 0 && !dbg.AssertEnabled {
			g.addToCacheReceipts(block.HeaderNoCopy(), receiptsFromDB)
			return receiptsFromDB, nil
		}
	}

	genEnv, err := g.PrepareEnv(ctx, block.HeaderNoCopy(), cfg, tx, 0)
	if err != nil {
		return nil, err
	}
	//genEnv.ibs.SetTrace(true)
	vmCfg := vm.Config{
		JumpDestCache: vm.NewJumpDestCache(16),
	}

	ctx, cancel := context.WithTimeout(ctx, g.evmTimeout)
	defer cancel()

	var sharedDomains *execctx.SharedDomains
	defer func() {
		if sharedDomains != nil {
			sharedDomains.Close()
		}
	}()

	var stateWriter state.StateWriter
	var minTxNum uint64
	if calculatePostState {
		sharedDomains, err = execctx.NewSharedDomains(ctx, tx, log.Root())
		if err != nil {
			return nil, err
		}
		minTxNum, err = g.txNumReader.Min(tx, blockNum)
		if err != nil {
			return nil, err
		}
		// commitment are indexed by txNum of the first tx (system-tx) of the block
		sharedDomains.GetCommitmentContext().SetHistoryStateReader(tx, minTxNum)
		if err := sharedDomains.SeekCommitment(context.Background(), tx); err != nil {
			return nil, err
		}
		stateWriter = state.NewWriter(sharedDomains.AsPutDel(tx), nil, sharedDomains.TxNum())
	} else {
		stateWriter = genEnv.noopWriter
	}

	for i, txn := range block.Transactions() {
		select {
		case <-ctx.Done():
			return nil, ctx.Err()
		default:
		}

		evm := protocol.CreateEVM(cfg, protocol.GetHashFn(genEnv.header, genEnv.getHeader), g.engine, nil, genEnv.ibs, genEnv.header, vmCfg)
		go func() {
			<-ctx.Done()
			evm.Cancel()
		}()

		genEnv.ibs.SetTxContext(blockNum, i)
		receipt, _, err := protocol.ApplyTransactionWithEVM(cfg, g.engine, genEnv.gp, genEnv.ibs, stateWriter, genEnv.header, txn, genEnv.gasUsed, genEnv.usedBlobGas, vmCfg, evm)
		if err != nil {
			return nil, fmt.Errorf("ReceiptGen.GetReceipts: bn=%d, txnIdx=%d, %w", block.NumberU64(), i, err)
		}
		if evm.Cancelled() {
			return nil, fmt.Errorf("execution aborted (timeout = %v)", g.evmTimeout)
		}

		if calculatePostState {
			txNum := minTxNum + 1 + uint64(i)

			if err := genEnv.ibs.CommitBlock(evm.ChainRules(), stateWriter); err != nil {
				return nil, fmt.Errorf("CommitBlock failed: %w", err)
			}

			// calculate state root after tx identified by txNum (txNim+1)
			sharedDomains.GetCommitmentContext().SetHistoryStateReader(tx, txNum+1)
			stateRoot, err := sharedDomains.ComputeCommitment(ctx, tx, false, blockNum, sharedDomains.TxNum(), "getReceipts", nil)
			if err != nil {
				return nil, err
			}
			receipt.PostState = stateRoot
		}

		receipt.BlockHash = blockHash
		if len(receipt.Logs) > 0 {
			receipt.FirstLogIndexWithinBlock = uint32(receipt.Logs[0].Index)
		} else if i > 0 {
			receipt.FirstLogIndexWithinBlock = receipts[i-1].FirstLogIndexWithinBlock + uint32(len(receipts[i-1].Logs))
		}
		receipts[i] = receipt

		if dbg.AssertEnabled && receiptsFromDB != nil {
			g.assertEqualReceipts(receipt, receiptsFromDB[i])
		}
	}

	// When assertions are enabled, receipts are *always* computed (i.e. receipt cache V2 is skipped)
	// Hence, we need commitment history to correctly compute the `root` field for pre-Byzantium receipts
	if dbg.AssertEnabled && (commitmentHistory || cfg.IsByzantium(blockNum)) {
		computedReceiptsRoot := types.DeriveSha(receipts)
		blockReceiptsRoot := block.Header().ReceiptHash
		if computedReceiptsRoot != blockReceiptsRoot {
			panic(fmt.Sprintf("assert: computedReceiptsRoot=%s, blockReceiptsRoot=%s", computedReceiptsRoot.Hex(), blockReceiptsRoot.Hex()))
		}
	}

	g.addToCacheReceipts(block.HeaderNoCopy(), receipts)
	return receipts, nil
}

func (g *Generator) assertEqualReceipts(fromExecution, fromDB *types.Receipt) {
	toJson := func(v any) string {
		b, err := json.Marshal(v)
		if err != nil {
			panic(err)
		}
		return string(b)
	}

	generated := fromExecution.Copy()
	if generated.TransactionIndex != fromDB.TransactionIndex {
		panic(fmt.Sprintf("assert: %d, %d", generated.TransactionIndex, fromDB.TransactionIndex))
	}
	if generated.FirstLogIndexWithinBlock != fromDB.FirstLogIndexWithinBlock {
		panic(fmt.Sprintf("assert: %d, %d", generated.FirstLogIndexWithinBlock, fromDB.FirstLogIndexWithinBlock))
	}

	for i := range generated.Logs {
		a := toJson(generated.Logs[i])
		b := toJson(fromDB.Logs[i])
		if a != b {
			panic(fmt.Sprintf("assert: %v, bn=%d, txnIdx=%d", cmp.Diff(a, b), generated.BlockNumber.Uint64(), generated.TransactionIndex))
		}
	}
	fromDB.Logs, generated.Logs = nil, nil
	fromDB.Bloom, generated.Bloom = types.Bloom{}, types.Bloom{}
	a := toJson(generated)
	b := toJson(fromDB)
	if a != b {
		panic(fmt.Sprintf("assert: %v, bn=%d, txnIdx=%d", cmp.Diff(a, b), generated.BlockNumber.Uint64(), generated.TransactionIndex))
	}
}

func (g *Generator) GetReceiptsGasUsed(tx kv.TemporalTx, block *types.Block, txNumsReader rawdbv3.TxNumsReader) (types.Receipts, error) {
	if receipts, ok := g.receiptsCache.Get(block.Hash()); ok {
		return receipts, nil
	}

	startTxNum, err := txNumsReader.Min(tx, block.NumberU64())
	if err != nil {
		return nil, err
	}

	receipts := make(types.Receipts, len(block.Transactions()))

	var prevCumGasUsed uint64
	currentTxNum := startTxNum + 1
	for i := range block.Transactions() {
		receipt := &types.Receipt{}
		cumGasUsed, _, _, err := rawtemporaldb.ReceiptAsOf(tx, currentTxNum+1)
		if err != nil {
			return nil, fmt.Errorf("ReceiptGen.GetReceiptsGasUsed: at tx %d (block %d, index %d): %w",
				currentTxNum, block.NumberU64(), i, err)
		}

		receipt.GasUsed = cumGasUsed - prevCumGasUsed
		receipts[i] = receipt

		prevCumGasUsed = cumGasUsed
		currentTxNum++
	}

	return receipts, nil
}

type loaderMutex[K comparable] struct {
	sync.Map
}

func (m *loaderMutex[K]) lock(key K) *sync.Mutex {
	value, _ := m.LoadOrStore(key, &sync.Mutex{})
	mu := value.(*sync.Mutex)
	mu.Lock()
	return mu
}

func (m *loaderMutex[K]) unlock(mu *sync.Mutex, key K) {
	mu.Unlock()
	m.Delete(key)
}<|MERGE_RESOLUTION|>--- conflicted
+++ resolved
@@ -258,12 +258,7 @@
 		var stateWriter state.StateWriter
 
 		if calculatePostState {
-<<<<<<< HEAD
-
 			sharedDomains, err = execctx.NewSharedDomains(ctx, tx, log.Root())
-=======
-			sharedDomains, err = execctx.NewSharedDomains(tx, log.Root())
->>>>>>> e466902e
 			if err != nil {
 				return nil, err
 			}
