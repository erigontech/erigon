--- conflicted
+++ resolved
@@ -219,7 +219,6 @@
 		return nil, err
 	}
 
-	var evm *vm.EVM
 	if txn.Type() == types.AccountAbstractionTxType {
 		genEnv, err = g.PrepareEnv(ctx, header, cfg, tx, index)
 		if err != nil {
@@ -249,8 +248,6 @@
 		logs := genEnv.ibs.GetLogs(genEnv.ibs.TxnIndex(), txn.Hash(), header.Number.Uint64(), header.Hash())
 		receipt = aa.CreateAAReceipt(txn.Hash(), status, gasUsed, header.GasUsed, header.Number.Uint64(), uint64(genEnv.ibs.TxnIndex()), logs)
 	} else {
-<<<<<<< HEAD
-=======
 		var sharedDomains *execctx.SharedDomains
 		defer func() {
 			if sharedDomains != nil {
@@ -321,7 +318,6 @@
 			stateWriter = genEnv.noopWriter
 		}
 
->>>>>>> fd4e3bd3
 		evm = core.CreateEVM(cfg, core.GetHashFn(genEnv.header, genEnv.getHeader), g.engine, nil, genEnv.ibs, genEnv.header, vm.Config{})
 		ctx, cancel := context.WithTimeout(ctx, g.evmTimeout)
 		defer cancel()
@@ -349,10 +345,6 @@
 			receipt.PostState = stateRoot
 		}
 
-	}
-
-	if evm.Cancelled() {
-		return nil, fmt.Errorf("execution aborted (timeout = %v)", g.evmTimeout)
 	}
 
 	if evm.Cancelled() {
@@ -487,8 +479,6 @@
 		if evm.Cancelled() {
 			return nil, fmt.Errorf("execution aborted (timeout = %v)", g.evmTimeout)
 		}
-<<<<<<< HEAD
-=======
 
 		if calculatePostState {
 			txNum := minTxNum + 1 + uint64(i)
@@ -506,7 +496,6 @@
 			receipt.PostState = stateRoot
 		}
 
->>>>>>> fd4e3bd3
 		receipt.BlockHash = blockHash
 		if len(receipt.Logs) > 0 {
 			receipt.FirstLogIndexWithinBlock = uint32(receipt.Logs[0].Index)
