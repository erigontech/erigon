--- conflicted
+++ resolved
@@ -227,11 +227,7 @@
 		}
 
 		aaTxn := txn.(*types.AccountAbstractionTransaction)
-<<<<<<< HEAD
-		blockContext := core.NewEVMBlockContext(header, core.GetHashFn(genEnv.header, genEnv.getHeader), g.engine, accounts.NilAddress, cfg)
-=======
-		blockContext := protocol.NewEVMBlockContext(header, protocol.GetHashFn(genEnv.header, genEnv.getHeader), g.engine, nil, cfg)
->>>>>>> 0dcd1c3d
+		blockContext := protocol.NewEVMBlockContext(header, protocol.GetHashFn(genEnv.header, genEnv.getHeader), g.engine, accounts.NilAddress, cfg)
 		evm = vm.NewEVM(blockContext, evmtypes.TxContext{}, genEnv.ibs, cfg, vm.Config{})
 		paymasterContext, validationGasUsed, err := aa.ValidateAATransaction(aaTxn, genEnv.ibs, genEnv.gp, header, evm, cfg)
 		if err != nil {
@@ -285,11 +281,7 @@
 			}
 			stateWriter = state.NewWriter(sharedDomains.AsPutDel(tx), nil, sharedDomains.TxNum())
 
-<<<<<<< HEAD
-			evm = core.CreateEVM(cfg, core.GetHashFn(genEnv.header, genEnv.getHeader), g.engine, accounts.NilAddress, genEnv.ibs, genEnv.header, vm.Config{})
-=======
-			evm = protocol.CreateEVM(cfg, protocol.GetHashFn(genEnv.header, genEnv.getHeader), g.engine, nil, genEnv.ibs, genEnv.header, vm.Config{})
->>>>>>> 0dcd1c3d
+			evm = protocol.CreateEVM(cfg, protocol.GetHashFn(genEnv.header, genEnv.getHeader), g.engine, accounts.NilAddress, genEnv.ibs, genEnv.header, vm.Config{})
 			ctx, cancel := context.WithTimeout(ctx, g.evmTimeout)
 			defer cancel()
 			go func() {
@@ -325,11 +317,7 @@
 			stateWriter = genEnv.noopWriter
 		}
 
-<<<<<<< HEAD
-		evm = core.CreateEVM(cfg, core.GetHashFn(genEnv.header, genEnv.getHeader), g.engine, accounts.NilAddress, genEnv.ibs, genEnv.header, vm.Config{})
-=======
-		evm = protocol.CreateEVM(cfg, protocol.GetHashFn(genEnv.header, genEnv.getHeader), g.engine, nil, genEnv.ibs, genEnv.header, vm.Config{})
->>>>>>> 0dcd1c3d
+		evm = protocol.CreateEVM(cfg, protocol.GetHashFn(genEnv.header, genEnv.getHeader), g.engine, accounts.NilAddress, genEnv.ibs, genEnv.header, vm.Config{})
 		ctx, cancel := context.WithTimeout(ctx, g.evmTimeout)
 		defer cancel()
 		go func() {
@@ -475,11 +463,7 @@
 		default:
 		}
 
-<<<<<<< HEAD
-		evm := core.CreateEVM(cfg, core.GetHashFn(genEnv.header, genEnv.getHeader), g.engine, accounts.NilAddress, genEnv.ibs, genEnv.header, vmCfg)
-=======
-		evm := protocol.CreateEVM(cfg, protocol.GetHashFn(genEnv.header, genEnv.getHeader), g.engine, nil, genEnv.ibs, genEnv.header, vmCfg)
->>>>>>> 0dcd1c3d
+		evm := protocol.CreateEVM(cfg, protocol.GetHashFn(genEnv.header, genEnv.getHeader), g.engine, accounts.NilAddress, genEnv.ibs, genEnv.header, vmCfg)
 		go func() {
 			<-ctx.Done()
 			evm.Cancel()
