--- conflicted
+++ resolved
@@ -27,12 +27,8 @@
 	"github.com/erigontech/erigon/polygon/aa"
 	"github.com/erigontech/erigon/turbo/services"
 	"github.com/erigontech/erigon/turbo/transactions"
-<<<<<<< HEAD
+
 	"github.com/erigontech/nitro-erigon/arbos"
-	"github.com/google/go-cmp/cmp"
-	lru "github.com/hashicorp/golang-lru/v2"
-=======
->>>>>>> 22459757
 )
 
 type Generator struct {
@@ -242,28 +238,6 @@
 		logs := genEnv.ibs.GetLogs(genEnv.ibs.TxnIndex(), txn.Hash(), header.Number.Uint64(), header.Hash())
 		receipt = aa.CreateAAReceipt(txn.Hash(), status, gasUsed, header.GasUsed, header.Number.Uint64(), uint64(genEnv.ibs.TxnIndex()), logs)
 	} else {
-<<<<<<< HEAD
-		if cfg.IsArbitrum() {
-			blockContext := core.NewEVMBlockContext(header, core.GetHashFn(genEnv.header, genEnv.getHeader), g.engine, nil, cfg)
-			vmcfg := vm.Config{
-				SkipAnalysis: core.SkipAnalysis(cfg, header.Number.Uint64()),
-			}
-			vmenv := vm.NewEVM(blockContext, evmtypes.TxContext{}, genEnv.ibs, cfg, vmcfg)
-			var msg *types.Message
-			msg, err = txn.AsMessage(*types.MakeSigner(cfg, blockNum, header.Time), header.BaseFee, vmenv.ChainRules())
-			if err != nil {
-				return nil, err
-			}
-			if vmenv.ProcessingHookSet.CompareAndSwap(false, true) {
-				vmenv.ProcessingHook = arbos.NewTxProcessorIBS(vmenv, state.NewArbitrum(genEnv.ibs), msg)
-			} else {
-				vmenv.ProcessingHook.SetMessage(msg, state.NewArbitrum(genEnv.ibs))
-			}
-			receipt, _, err = core.ApplyArbTransactionVmenv(cfg, g.engine, genEnv.gp, genEnv.ibs, genEnv.noopWriter, genEnv.header, txn, genEnv.gasUsed, genEnv.usedBlobGas, vmcfg, vmenv)
-		} else {
-			receipt, _, err = core.ApplyTransaction(cfg, core.GetHashFn(genEnv.header, genEnv.getHeader), g.engine, nil, genEnv.gp, genEnv.ibs, genEnv.noopWriter, genEnv.header, txn, genEnv.gasUsed, genEnv.usedBlobGas, vm.Config{})
-		}
-=======
 		evm := core.CreateEVM(cfg, core.GetHashFn(genEnv.header, genEnv.getHeader), g.engine, nil, genEnv.ibs, genEnv.header, vm.Config{})
 		ctx, cancel := context.WithTimeout(ctx, g.evmTimeout)
 		defer cancel()
@@ -272,8 +246,21 @@
 			evm.Cancel()
 		}()
 
-		receipt, _, err = core.ApplyTransactionWithEVM(cfg, g.engine, genEnv.gp, genEnv.ibs, genEnv.noopWriter, genEnv.header, txn, genEnv.gasUsed, genEnv.usedBlobGas, vm.Config{}, evm)
->>>>>>> 22459757
+		if cfg.IsArbitrum() {
+			var msg *types.Message
+			msg, err = txn.AsMessage(*types.MakeSigner(cfg, blockNum, header.Time), header.BaseFee, evm.ChainRules())
+			if err != nil {
+				return nil, err
+			}
+			if evm.ProcessingHookSet.CompareAndSwap(false, true) {
+				evm.ProcessingHook = arbos.NewTxProcessorIBS(evm, state.NewArbitrum(genEnv.ibs), msg)
+			} else {
+				evm.ProcessingHook.SetMessage(msg, state.NewArbitrum(genEnv.ibs))
+			}
+			receipt, _, err = core.ApplyArbTransactionVmenv(cfg, g.engine, genEnv.gp, genEnv.ibs, genEnv.noopWriter, genEnv.header, txn, genEnv.gasUsed, genEnv.usedBlobGas, vm.Config{}, evm)
+		} else {
+			receipt, _, err = core.ApplyTransactionWithEVM(cfg, g.engine, genEnv.gp, genEnv.ibs, genEnv.noopWriter, genEnv.header, txn, genEnv.gasUsed, genEnv.usedBlobGas, vm.Config{}, evm)
+		}
 		if err != nil {
 			return nil, fmt.Errorf("ReceiptGen.GetReceipt: bn=%d, txnIdx=%d, %w", blockNum, index, err)
 		}
@@ -354,30 +341,6 @@
 	}()
 
 	for i, txn := range block.Transactions() {
-<<<<<<< HEAD
-		var receipt *types.Receipt
-		genEnv.ibs.SetTxContext(blockNum, i)
-		if cfg.IsArbitrum() {
-			blockContext := core.NewEVMBlockContext(block.Header(), core.GetHashFn(genEnv.header, genEnv.getHeader), g.engine, nil, cfg)
-			vmcfg := vm.Config{
-				SkipAnalysis: core.SkipAnalysis(cfg, block.NumberU64()),
-			}
-			vmenv := vm.NewEVM(blockContext, evmtypes.TxContext{}, genEnv.ibs, cfg, vmcfg)
-			var msg *types.Message
-			msg, err = txn.AsMessage(*types.MakeSigner(cfg, block.NumberU64(), block.Time()), block.BaseFee(), vmenv.ChainRules())
-			if err != nil {
-				return nil, err
-			}
-			if vmenv.ProcessingHookSet.CompareAndSwap(false, true) {
-				vmenv.ProcessingHook = arbos.NewTxProcessorIBS(vmenv, state.NewArbitrum(genEnv.ibs), msg)
-			} else {
-				vmenv.ProcessingHook.SetMessage(msg, state.NewArbitrum(genEnv.ibs))
-			}
-			receipt, _, err = core.ApplyArbTransactionVmenv(cfg, g.engine, genEnv.gp, genEnv.ibs, genEnv.noopWriter, genEnv.header, txn, genEnv.gasUsed, genEnv.usedBlobGas, vmcfg, vmenv)
-		} else {
-			receipt, _, err = core.ApplyTransaction(cfg, core.GetHashFn(genEnv.header, genEnv.getHeader), g.engine, nil, genEnv.gp, genEnv.ibs, genEnv.noopWriter, genEnv.header, txn, genEnv.gasUsed, genEnv.usedBlobGas, vm.Config{})
-		}
-=======
 		select {
 		case <-ctx.Done():
 			return nil, ctx.Err()
@@ -386,8 +349,23 @@
 
 		evm = core.CreateEVM(cfg, core.GetHashFn(genEnv.header, genEnv.getHeader), g.engine, nil, genEnv.ibs, genEnv.header, vmCfg)
 		genEnv.ibs.SetTxContext(blockNum, i)
-		receipt, _, err := core.ApplyTransactionWithEVM(cfg, g.engine, genEnv.gp, genEnv.ibs, genEnv.noopWriter, genEnv.header, txn, genEnv.gasUsed, genEnv.usedBlobGas, vmCfg, evm)
->>>>>>> 22459757
+
+		var receipt *types.Receipt
+		if cfg.IsArbitrum() {
+			var msg *types.Message
+			msg, err = txn.AsMessage(*types.MakeSigner(cfg, block.NumberU64(), block.Time()), block.BaseFee(), evm.ChainRules())
+			if err != nil {
+				return nil, err
+			}
+			if evm.ProcessingHookSet.CompareAndSwap(false, true) {
+				evm.ProcessingHook = arbos.NewTxProcessorIBS(evm, state.NewArbitrum(genEnv.ibs), msg)
+			} else {
+				evm.ProcessingHook.SetMessage(msg, state.NewArbitrum(genEnv.ibs))
+			}
+			receipt, _, err = core.ApplyArbTransactionVmenv(cfg, g.engine, genEnv.gp, genEnv.ibs, genEnv.noopWriter, genEnv.header, txn, genEnv.gasUsed, genEnv.usedBlobGas, vmcfg, evm)
+		} else {
+			receipt, _, err = core.ApplyTransactionWithEVM(cfg, g.engine, genEnv.gp, genEnv.ibs, genEnv.noopWriter, genEnv.header, txn, genEnv.gasUsed, genEnv.usedBlobGas, vmCfg, evm)
+		}
 		if err != nil {
 			return nil, fmt.Errorf("ReceiptGen.GetReceipts: bn=%d, txnIdx=%d, %w", block.NumberU64(), i, err)
 		}
