--- conflicted
+++ resolved
@@ -252,13 +252,8 @@
 	//genEnv.ibs.SetTrace(true)
 
 	for i, txn := range block.Transactions() {
-<<<<<<< HEAD
-		genEnv.ibs.SetTxContext(block.NumberU64(), i)
-		receipt, _, err := core.ApplyTransaction(cfg, core.GetHashFn(genEnv.header, genEnv.getHeader), g.engine, nil, genEnv.gp, genEnv.ibs, genEnv.noopWriter, genEnv.header, txn, genEnv.usedGas, genEnv.usedBlobGas, vm.Config{})
-=======
-		genEnv.ibs.SetTxContext(i)
+		genEnv.ibs.SetTxContext(block.NumberU64(),i)
 		receipt, _, err := core.ApplyTransaction(cfg, core.GetHashFn(genEnv.header, genEnv.getHeader), g.engine, nil, genEnv.gp, genEnv.ibs, genEnv.noopWriter, genEnv.header, txn, genEnv.gasUsed, genEnv.usedBlobGas, vm.Config{})
->>>>>>> fd43d30d
 		if err != nil {
 			return nil, fmt.Errorf("ReceiptGen.GetReceipts: bn=%d, txnIdx=%d, %w", block.NumberU64(), i, err)
 		}
