package receipts

import (
	"context"
	"encoding/json"
	"fmt"
	"sync"

	"github.com/google/go-cmp/cmp"
	lru "github.com/hashicorp/golang-lru/v2"

	"github.com/erigontech/erigon-db/rawdb"
	"github.com/erigontech/erigon-db/rawdb/rawtemporaldb"
	"github.com/erigontech/erigon-lib/chain"
	"github.com/erigontech/erigon-lib/common"
	"github.com/erigontech/erigon-lib/common/dbg"
	"github.com/erigontech/erigon-lib/kv"
	"github.com/erigontech/erigon-lib/kv/rawdbv3"
	"github.com/erigontech/erigon-lib/types"
	"github.com/erigontech/erigon/core"
	"github.com/erigontech/erigon/core/state"
	"github.com/erigontech/erigon/core/vm"
	"github.com/erigontech/erigon/core/vm/evmtypes"
	"github.com/erigontech/erigon/execution/consensus"
	"github.com/erigontech/erigon/polygon/aa"
	"github.com/erigontech/erigon/turbo/services"
	"github.com/erigontech/erigon/turbo/snapshotsync/freezeblocks"
	"github.com/erigontech/erigon/turbo/transactions"
)

type Generator struct {
	receiptsCache *lru.Cache[common.Hash, types.Receipts]
	receiptCache  *lru.Cache[common.Hash, *types.Receipt]

	// blockExecMutex ensuring that only 1 block with given hash
	// executed at a time - all parallel requests for same hash will wait for results
	// "Requesting near-chain-tip block receipts" - is very common RPC request, means we facing many similar parallel requrest
	blockExecMutex *loaderMutex[common.Hash] // only
	txnExecMutex   *loaderMutex[common.Hash] // only 1 txn with current hash executed at a time - same parallel requests are waiting for results

	receiptsCacheTrace bool
	receiptCacheTrace  bool

	blockReader services.FullBlockReader
	txNumReader rawdbv3.TxNumsReader
	engine      consensus.EngineReader
}

type ReceiptEnv struct {
	ibs         *state.IntraBlockState
	gasUsed     *uint64
	usedBlobGas *uint64
	gp          *core.GasPool
	noopWriter  *state.NoopWriter
	getHeader   func(hash common.Hash, number uint64) (*types.Header, error)
	header      *types.Header
}

var (
	receiptsCacheLimit = dbg.EnvInt("R_LRU", 1024) //ethmainnet: 1K receipts is ~200mb RAM
	receiptsCacheTrace = dbg.EnvBool("R_LRU_TRACE", false)
)

func NewGenerator(blockReader services.FullBlockReader, engine consensus.EngineReader) *Generator {
	receiptsCache, err := lru.New[common.Hash, types.Receipts](receiptsCacheLimit) //TODO: is handling both of them a good idea though...?
	if err != nil {
		panic(err)
	}

	receiptCache, err := lru.New[common.Hash, *types.Receipt](receiptsCacheLimit * 1000) // think they should be connected in some of that way
	if err != nil {
		panic(err)
	}

	txNumReader := rawdbv3.TxNums.WithCustomReadTxNumFunc(freezeblocks.ReadTxNumFuncFromBlockReader(context.Background(), blockReader))

	return &Generator{
		receiptsCache:      receiptsCache,
		blockReader:        blockReader,
		txNumReader:        txNumReader,
		engine:             engine,
		receiptsCacheTrace: receiptsCacheTrace,
		receiptCacheTrace:  receiptsCacheTrace,
		receiptCache:       receiptCache,

		blockExecMutex: &loaderMutex[common.Hash]{},
		txnExecMutex:   &loaderMutex[common.Hash]{},
	}
}

func (g *Generator) LogStats() {
	if g == nil || !g.receiptsCacheTrace {
		return
	}
}

func (g *Generator) GetCachedReceipts(ctx context.Context, blockHash common.Hash) (types.Receipts, bool) {
	return g.receiptsCache.Get(blockHash)
}

func (g *Generator) GetCachedReceipt(ctx context.Context, hash common.Hash) (*types.Receipt, bool) {
	return g.receiptCache.Get(hash)
}

var rpcDisableRCache = dbg.EnvBool("RPC_DISABLE_RCACHE", false)

func (g *Generator) PrepareEnv(ctx context.Context, header *types.Header, cfg *chain.Config, tx kv.TemporalTx, txIndex int) (*ReceiptEnv, error) {
	txNumsReader := rawdbv3.TxNums.WithCustomReadTxNumFunc(freezeblocks.ReadTxNumFuncFromBlockReader(ctx, g.blockReader))
	ibs, _, _, _, _, err := transactions.ComputeBlockContext(ctx, g.engine, header, cfg, g.blockReader, txNumsReader, tx, txIndex)
	if err != nil {
		return nil, fmt.Errorf("ReceiptsGen: PrepareEnv: bn=%d, %w", header.Number.Uint64(), err)
	}

	gasUsed := new(uint64)
	usedBlobGas := new(uint64)
	gp := new(core.GasPool).AddGas(header.GasLimit).AddBlobGas(cfg.GetMaxBlobGasPerBlock(header.Time))

	noopWriter := state.NewNoopWriter()

	getHeader := func(hash common.Hash, number uint64) (*types.Header, error) {
<<<<<<< HEAD
		return g.blockReader.Header(ctx, tx, hash, number)
=======
		h, e := g.blockReader.Header(ctx, tx, hash, number)
		if e != nil {
			log.Error("getHeader error", "number", number, "hash", hash, "err", e)
		}
		return h, e
>>>>>>> 0075c6fa
	}
	return &ReceiptEnv{
		ibs:         ibs,
		gasUsed:     gasUsed,
		usedBlobGas: usedBlobGas,
		gp:          gp,
		noopWriter:  noopWriter,
		getHeader:   getHeader,
		header:      header,
	}, nil
}

func (g *Generator) addToCacheReceipts(header *types.Header, receipts types.Receipts) {
	g.receiptsCache.Add(header.Hash(), receipts.Copy()) // .Copy() helps pprof to attribute memory to cache - instead of evm (where it was allocated).
}

func (g *Generator) addToCacheReceipt(hash common.Hash, receipt *types.Receipt) {
	g.receiptCache.Add(hash, receipt.Copy()) // .Copy() helps pprof to attribute memory to cache - instead of evm (where it was allocated).
}

func (g *Generator) GetReceipt(ctx context.Context, cfg *chain.Config, tx kv.TemporalTx, header *types.Header, txn types.Transaction, index int, txNum uint64) (*types.Receipt, error) {
	blockHash := header.Hash()
	blockNum := header.Number.Uint64()
	txnHash := txn.Hash()

	//if can find in DB - then don't need store in `receiptsCache` - because DB it's already kind-of cache (small, mmaped, hot file)
	var receiptFromDB *types.Receipt
	if !rpcDisableRCache {
		var ok bool
		var err error
		receiptFromDB, ok, err = rawdb.ReadReceiptCacheV2(tx, blockNum, blockHash, txnHash, txNum)
		if err != nil {
			return nil, err
		}
		if ok && receiptFromDB != nil && !dbg.AssertEnabled {
			return receiptFromDB, nil
		}
	}

	if receipts, ok := g.receiptsCache.Get(blockHash); ok && len(receipts) > index {
		return receipts[index], nil
	}

	mu := g.txnExecMutex.lock(txnHash)
	defer g.txnExecMutex.unlock(mu, txnHash)
	if receipt, ok := g.receiptCache.Get(txnHash); ok {
		return receipt, nil
	}

	var receipt *types.Receipt

	genEnv, err := g.PrepareEnv(ctx, header, cfg, tx, index)
	if err != nil {
		return nil, err
	}

	cumGasUsed, _, firstLogIndex, err := rawtemporaldb.ReceiptAsOf(tx, txNum+1)
	if err != nil {
		return nil, err
	}

	if txn.Type() == types.AccountAbstractionTxType {
		aaTxn := txn.(*types.AccountAbstractionTransaction)
		blockContext := core.NewEVMBlockContext(header, core.GetHashFn(genEnv.header, genEnv.getHeader), g.engine, nil, cfg)
		evm := vm.NewEVM(blockContext, evmtypes.TxContext{}, genEnv.ibs, cfg, vm.Config{})
		paymasterContext, validationGasUsed, err := aa.ValidateAATransaction(aaTxn, genEnv.ibs, genEnv.gp, header, evm, cfg)
		if err != nil {
			return nil, err
		}

		status, gasUsed, err := aa.ExecuteAATransaction(aaTxn, paymasterContext, validationGasUsed, genEnv.gp, evm, header, genEnv.ibs)
		if err != nil {
			return nil, err
		}

		logs := genEnv.ibs.GetLogs(genEnv.ibs.TxnIndex(), txn.Hash(), header.Number.Uint64(), header.Hash())
		receipt = aa.CreateAAReceipt(txn.Hash(), status, gasUsed, header.GasUsed, header.Number.Uint64(), uint64(genEnv.ibs.TxnIndex()), logs)
	} else {
		receipt, _, err = core.ApplyTransaction(cfg, core.GetHashFn(genEnv.header, genEnv.getHeader), g.engine, nil, genEnv.gp, genEnv.ibs, genEnv.noopWriter, genEnv.header, txn, genEnv.gasUsed, genEnv.usedBlobGas, vm.Config{})
		if err != nil {
			return nil, fmt.Errorf("ReceiptGen.GetReceipt: bn=%d, txnIdx=%d, %w", blockNum, index, err)
		}
	}

	receipt.BlockHash = blockHash
	receipt.CumulativeGasUsed = cumGasUsed
	receipt.TransactionIndex = uint(index)
	receipt.FirstLogIndexWithinBlock = firstLogIndex

	for i := range receipt.Logs {
		receipt.Logs[i].TxIndex = uint(index)
		receipt.Logs[i].Index = uint(firstLogIndex + uint32(i))
	}

	g.addToCacheReceipt(receipt.TxHash, receipt)

	if dbg.AssertEnabled && receiptFromDB != nil {
		g.assertEqualReceipts(receipt, receiptFromDB)
	}
	return receipt, nil
}

func (g *Generator) GetReceipts(ctx context.Context, cfg *chain.Config, tx kv.TemporalTx, block *types.Block) (types.Receipts, error) {
	blockHash := block.Hash()

	//if can find in DB - then don't need store in `receiptsCache` - because DB it's already kind-of cache (small, mmaped, hot file)
	var receiptsFromDB types.Receipts
	if !rpcDisableRCache {
		var err error
		receiptsFromDB, err = rawdb.ReadReceiptsCacheV2(tx, block, g.txNumReader)
		if err != nil {
			return nil, err
		}
		if len(receiptsFromDB) > 0 && !dbg.AssertEnabled {
			return receiptsFromDB, nil
		}
	}

	mu := g.blockExecMutex.lock(blockHash) // parallel requests of same blockNum will executed only once
	defer g.blockExecMutex.unlock(mu, blockHash)
	if receipts, ok := g.receiptsCache.Get(blockHash); ok {
		return receipts, nil
	}

	receipts := make(types.Receipts, len(block.Transactions()))

	genEnv, err := g.PrepareEnv(ctx, block.HeaderNoCopy(), cfg, tx, 0)
	if err != nil {
		return nil, err
	}
	//genEnv.ibs.SetTrace(true)

	for i, txn := range block.Transactions() {
		genEnv.ibs.SetTxContext(block.NumberU64(),i)
		receipt, _, err := core.ApplyTransaction(cfg, core.GetHashFn(genEnv.header, genEnv.getHeader), g.engine, nil, genEnv.gp, genEnv.ibs, genEnv.noopWriter, genEnv.header, txn, genEnv.gasUsed, genEnv.usedBlobGas, vm.Config{})
		if err != nil {
			return nil, fmt.Errorf("ReceiptGen.GetReceipts: bn=%d, txnIdx=%d, %w", block.NumberU64(), i, err)
		}
		receipt.BlockHash = blockHash
		if len(receipt.Logs) > 0 {
			receipt.FirstLogIndexWithinBlock = uint32(receipt.Logs[0].Index)
		}
		receipts[i] = receipt

		if dbg.AssertEnabled && receiptsFromDB != nil && len(receipts) > 0 {
			g.assertEqualReceipts(receipt, receiptsFromDB[i])
		}
	}

	g.addToCacheReceipts(block.HeaderNoCopy(), receipts)
	return receipts, nil
}

func (g *Generator) assertEqualReceipts(fromExecution, fromDB *types.Receipt) {
	toJson := func(a interface{}) string {
		aa, err := json.Marshal(a)
		if err != nil {
			panic(err)
		}
		return string(aa)
	}

	generated := fromExecution.Copy()
	if generated.TransactionIndex != fromDB.TransactionIndex {
		panic(fmt.Sprintf("assert: %d, %d", generated.TransactionIndex, fromDB.TransactionIndex))
	}
	if generated.FirstLogIndexWithinBlock != fromDB.FirstLogIndexWithinBlock {
		panic(fmt.Sprintf("assert: %d, %d", generated.FirstLogIndexWithinBlock, fromDB.FirstLogIndexWithinBlock))
	}

	for i := range generated.Logs {
		a := toJson(generated.Logs[i])
		b := toJson(fromDB.Logs[i])
		if a != b {
			panic(fmt.Sprintf("assert: %v, bn=%d, txnIdx=%d", cmp.Diff(a, b), generated.BlockNumber.Uint64(), generated.TransactionIndex))
		}
	}
	fromDB.Logs, generated.Logs = nil, nil
	fromDB.Bloom, generated.Bloom = types.Bloom{}, types.Bloom{}
	a := toJson(generated)
	b := toJson(fromDB)
	if a != b {
		panic(fmt.Sprintf("assert: %v, bn=%d, txnIdx=%d", cmp.Diff(a, b), generated.BlockNumber.Uint64(), generated.TransactionIndex))
	}
}

func (g *Generator) GetReceiptsGasUsed(tx kv.TemporalTx, block *types.Block, txNumsReader rawdbv3.TxNumsReader) (types.Receipts, error) {
	if receipts, ok := g.receiptsCache.Get(block.Hash()); ok {
		return receipts, nil
	}

	startTxNum, err := txNumsReader.Min(tx, block.NumberU64())
	if err != nil {
		return nil, err
	}

	receipts := make(types.Receipts, len(block.Transactions()))

	var prevCumGasUsed uint64
	currentTxNum := startTxNum + 1
	for i := range block.Transactions() {
		receipt := &types.Receipt{}
		cumGasUsed, _, _, err := rawtemporaldb.ReceiptAsOf(tx, currentTxNum+1)
		if err != nil {
			return nil, fmt.Errorf("ReceiptGen.GetReceiptsGasUsed: at tx %d (block %d, index %d): %w",
				currentTxNum, block.NumberU64(), i, err)
		}

		receipt.GasUsed = cumGasUsed - prevCumGasUsed
		receipts[i] = receipt

		prevCumGasUsed = cumGasUsed
		currentTxNum++
	}

	return receipts, nil
}

type loaderMutex[K comparable] struct {
	sync.Map
}

func (m *loaderMutex[K]) lock(key K) *sync.Mutex {
	value, _ := m.LoadOrStore(key, &sync.Mutex{})
	mu := value.(*sync.Mutex)
	mu.Lock()
	return mu
}

func (m *loaderMutex[K]) unlock(mu *sync.Mutex, key K) {
	mu.Unlock()
	m.Delete(key)
}<|MERGE_RESOLUTION|>--- conflicted
+++ resolved
@@ -118,15 +118,11 @@
 	noopWriter := state.NewNoopWriter()
 
 	getHeader := func(hash common.Hash, number uint64) (*types.Header, error) {
-<<<<<<< HEAD
-		return g.blockReader.Header(ctx, tx, hash, number)
-=======
 		h, e := g.blockReader.Header(ctx, tx, hash, number)
 		if e != nil {
 			log.Error("getHeader error", "number", number, "hash", hash, "err", e)
 		}
 		return h, e
->>>>>>> 0075c6fa
 	}
 	return &ReceiptEnv{
 		ibs:         ibs,
