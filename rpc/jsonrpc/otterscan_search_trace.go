// Copyright 2024 The Erigon Authors
// This file is part of Erigon.
//
// Erigon is free software: you can redistribute it and/or modify
// it under the terms of the GNU Lesser General Public License as published by
// the Free Software Foundation, either version 3 of the License, or
// (at your option) any later version.
//
// Erigon is distributed in the hope that it will be useful,
// but WITHOUT ANY WARRANTY; without even the implied warranty of
// MERCHANTABILITY or FITNESS FOR A PARTICULAR PURPOSE. See the
// GNU Lesser General Public License for more details.
//
// You should have received a copy of the GNU Lesser General Public License
// along with Erigon. If not, see <http://www.gnu.org/licenses/>.

package jsonrpc

import (
	"context"
	"fmt"

	"github.com/erigontech/erigon-lib/chain"
	"github.com/erigontech/erigon-lib/common"
	"github.com/erigontech/erigon-lib/kv"
	"github.com/erigontech/erigon-lib/log/v3"
	"github.com/erigontech/erigon-lib/types"
	"github.com/erigontech/erigon/core"
	"github.com/erigontech/erigon/core/state"
	"github.com/erigontech/erigon/core/vm"
	"github.com/erigontech/erigon/eth/ethutils"
	"github.com/erigontech/erigon/rpc/ethapi"
	"github.com/erigontech/erigon/rpc/rpchelper"
)

func (api *OtterscanAPIImpl) searchTraceBlock(ctx context.Context, addr common.Address, chainConfig *chain.Config, idx int, bNum uint64, results []*TransactionsWithReceipts) {
	// Trace block for Txs
	tx, err := api.db.BeginTemporalRo(ctx)
	if err != nil {
		log.Error("Search trace error", "err", err)
		results[idx] = nil
		return
	}
	defer tx.Rollback()

	_, result, err := api.traceBlock(tx, ctx, bNum, addr, chainConfig)
	if err != nil {
		log.Error("Search trace error", "err", err)
		results[idx] = nil
		return
	}
	results[idx] = result
}

func (api *OtterscanAPIImpl) traceBlock(dbtx kv.TemporalTx, ctx context.Context, blockNum uint64, searchAddr common.Address, chainConfig *chain.Config) (bool, *TransactionsWithReceipts, error) {
	rpcTxs := make([]*ethapi.RPCTransaction, 0)
	receipts := make([]map[string]interface{}, 0)

	// Retrieve the transaction and assemble its EVM context
	blockHash, ok, err := api._blockReader.CanonicalHash(ctx, dbtx, blockNum)
	if err != nil {
		return false, nil, err
	}
	if !ok {
		return false, nil, fmt.Errorf("canonical hash not found %d", blockNum)
	}

	block, err := api.blockWithSenders(ctx, dbtx, blockHash, blockNum)
	if err != nil {
		return false, nil, err
	}
	if block == nil {
		return false, nil, nil
	}

	reader, err := rpchelper.CreateHistoryStateReader(dbtx, blockNum, 0, api._txNumReader)
	if err != nil {
		return false, nil, err
	}
	//stateCache := shards.NewStateCache(32, 0 /* no limit */)
	//cachedReader := state.NewCachedReader(reader, stateCache)
	cachedReader := reader
	noop := state.NewNoopWriter()
	//cachedWriter := state.NewCachedWriter(noop, stateCache)
	cachedWriter := noop

	ibs := state.New(cachedReader)
	signer := types.MakeSigner(chainConfig, blockNum, block.Time())

	getHeader := func(hash common.Hash, number uint64) (*types.Header, error) {
		return api._blockReader.Header(ctx, dbtx, hash, number)
	}
	engine := api.engine()

	blockReceipts, err := api.getReceipts(ctx, dbtx, block)
	if err != nil {
		return false, nil, err
	}
	header := block.Header()
	rules := chainConfig.Rules(block.NumberU64(), header.Time)
	found := false
	for idx, txn := range block.Transactions() {
		select {
		case <-ctx.Done():
			return false, nil, ctx.Err()
		default:
		}
<<<<<<< HEAD
		ibs.SetTxContext(block.NumberU64(), idx)
=======
		ibs.SetTxContext(blockNum, idx)
>>>>>>> 7c81a1d4

		msg, _ := txn.AsMessage(*signer, header.BaseFee, rules)

		tracer := NewTouchTracer(searchAddr)
		ibs.SetHooks(tracer.TracingHooks())
		BlockContext := core.NewEVMBlockContext(header, core.GetHashFn(header, getHeader), engine, nil, chainConfig)
		TxContext := core.NewEVMTxContext(msg)

		vmenv := vm.NewEVM(BlockContext, TxContext, ibs, chainConfig, vm.Config{Tracer: tracer.TracingHooks()})
		// FIXME (tracing): Geth has a new method ApplyEVMMessage or something like this that does the OnTxStart/OnTxEnd wrapping, let's port it too
		if tracer != nil && tracer.TracingHooks().OnTxStart != nil {
			tracer.TracingHooks().OnTxStart(vmenv.GetVMContext(), txn, msg.From())
		}

		res, err := core.ApplyMessage(vmenv, msg, new(core.GasPool).AddGas(txn.GetGasLimit()).AddBlobGas(txn.GetBlobGas()), true /* refunds */, false /* gasBailout */, engine)
		if err != nil {
			if tracer != nil && tracer.TracingHooks().OnTxEnd != nil {
				tracer.TracingHooks().OnTxEnd(nil, err)
			}
			return false, nil, err
		}

		if tracer != nil && tracer.TracingHooks().OnTxEnd != nil {
			tracer.TracingHooks().OnTxEnd(&types.Receipt{GasUsed: res.GasUsed}, nil)
		}
		_ = ibs.FinalizeTx(rules, cachedWriter)

		if tracer.Found {
			if idx > len(blockReceipts) {
				select { // it may happen because request canceled, then return canelation error
				case <-ctx.Done():
					return false, nil, ctx.Err()
				default:
				}
				return false, nil, fmt.Errorf("requested receipt idx %d, but have only %d", idx, len(blockReceipts)) // otherwise return some error for debugging
			}
			rpcTx := ethapi.NewRPCTransaction(txn, block.Hash(), blockNum, uint64(idx), block.BaseFee())
			mReceipt := ethutils.MarshalReceipt(blockReceipts[idx], txn, chainConfig, block.HeaderNoCopy(), txn.Hash(), true)
			mReceipt["timestamp"] = block.Time()
			rpcTxs = append(rpcTxs, rpcTx)
			receipts = append(receipts, mReceipt)
			found = true
		}
	}

	return found, &TransactionsWithReceipts{rpcTxs, receipts, false, false}, nil
}<|MERGE_RESOLUTION|>--- conflicted
+++ resolved
@@ -105,11 +105,7 @@
 			return false, nil, ctx.Err()
 		default:
 		}
-<<<<<<< HEAD
-		ibs.SetTxContext(block.NumberU64(), idx)
-=======
 		ibs.SetTxContext(blockNum, idx)
->>>>>>> 7c81a1d4
 
 		msg, _ := txn.AsMessage(*signer, header.BaseFee, rules)
 
