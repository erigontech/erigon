--- conflicted
+++ resolved
@@ -326,15 +326,11 @@
 	forkConfig.BlobSchedule = *chainConfig.GetBlobConfig(activationTime, 0 /* currentArbosVer */)
 	forkConfig.ChainId = hexutil.Uint(chainConfig.ChainID.Uint64())
 	forkConfig.ForkId = forkId[:]
-<<<<<<< HEAD
-	precompiles := vm.Precompiles(chainConfig.Rules(math.MaxUint64, activationTime, 0 /* currentArbosVer */))
-=======
 	blockContext := evmtypes.BlockContext{
 		BlockNumber: math.MaxUint64,
 		Time:        activationTime,
 	}
 	precompiles := vm.Precompiles(blockContext.Rules(chainConfig))
->>>>>>> aa122971
 	forkConfig.Precompiles = make(map[string]common.Address, len(precompiles))
 	for addr, precompile := range precompiles {
 		forkConfig.Precompiles[precompile.Name()] = addr
