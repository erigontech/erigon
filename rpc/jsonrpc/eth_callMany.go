// Copyright 2024 The Erigon Authors
// This file is part of Erigon.
//
// Erigon is free software: you can redistribute it and/or modify
// it under the terms of the GNU Lesser General Public License as published by
// the Free Software Foundation, either version 3 of the License, or
// (at your option) any later version.
//
// Erigon is distributed in the hope that it will be useful,
// but WITHOUT ANY WARRANTY; without even the implied warranty of
// MERCHANTABILITY or FITNESS FOR A PARTICULAR PURPOSE. See the
// GNU Lesser General Public License for more details.
//
// You should have received a copy of the GNU Lesser General Public License
// along with Erigon. If not, see <http://www.gnu.org/licenses/>.

package jsonrpc

import (
	"context"
	"encoding/hex"
	"errors"
	"fmt"
	"maps"
	"math/big"
	"time"

	"github.com/erigontech/erigon/common"
	"github.com/erigontech/erigon/common/hexutil"
	"github.com/erigontech/erigon/common/log/v3"
	"github.com/erigontech/erigon/common/math"
	"github.com/erigontech/erigon/execution/protocol"
	"github.com/erigontech/erigon/execution/state"
	"github.com/erigontech/erigon/execution/types"
	"github.com/erigontech/erigon/execution/vm"
	"github.com/erigontech/erigon/execution/vm/evmtypes"
	"github.com/erigontech/erigon/rpc"
	"github.com/erigontech/erigon/rpc/ethapi"
	"github.com/erigontech/erigon/rpc/rpchelper"
	"github.com/erigontech/erigon/rpc/transactions"
)

type Bundle struct {
	Transactions  []ethapi.CallArgs
	BlockOverride transactions.BlockOverrides
}

type StateContext struct {
	BlockNumber      rpc.BlockNumberOrHash
	TransactionIndex *int
}

func (api *APIImpl) CallMany(ctx context.Context, bundles []Bundle, simulateContext StateContext, stateOverride *ethapi.StateOverrides, timeoutMilliSecondsPtr *int64) ([][]map[string]interface{}, error) {
	var (
		hash               common.Hash
		replayTransactions types.Transactions
		evm                *vm.EVM
		blockCtx           evmtypes.BlockContext
		txCtx              evmtypes.TxContext
		overrideBlockHash  map[uint64]common.Hash
	)

	overrideBlockHash = make(map[uint64]common.Hash)
	tx, err := api.db.BeginTemporalRo(ctx)
	if err != nil {
		return nil, err
	}
	defer tx.Rollback()
	chainConfig, err := api.chainConfig(ctx, tx)
	if err != nil {
		return nil, err
	}
	if len(bundles) == 0 {
		return nil, errors.New("empty bundles")
	}
	empty := true
	for _, bundle := range bundles {
		if len(bundle.Transactions) != 0 {
			empty = false
		}
	}

	if empty {
		return nil, errors.New("empty bundles")
	}

	defer func(start time.Time) { log.Trace("Executing EVM callMany finished", "runtime", time.Since(start)) }(time.Now())

	blockNum, hash, _, err := rpchelper.GetBlockNumber(ctx, simulateContext.BlockNumber, tx, api._blockReader, api.filters)
	if err != nil {
		return nil, err
	}

	block, err := api.blockWithSenders(ctx, tx, hash, blockNum)
	if err != nil {
		return nil, err
	}

	// -1 is a default value for transaction index.
	// If it's -1, we will try to replay every single transaction in that block
	transactionIndex := -1

	if simulateContext.TransactionIndex != nil {
		transactionIndex = *simulateContext.TransactionIndex
	}

	if transactionIndex == -1 {
		transactionIndex = len(block.Transactions())
	}

	replayTransactions = block.Transactions()[:transactionIndex]

	stateReader, err := rpchelper.CreateStateReader(ctx, tx, api._blockReader, rpc.BlockNumberOrHashWithNumber(rpc.BlockNumber(blockNum-1)), 0, api.filters, api.stateCache, api._txNumReader)

	if err != nil {
		return nil, err
	}

	st := state.New(stateReader)

	header := block.Header()

	if header == nil {
		return nil, fmt.Errorf("block %d(%x) not found", blockNum, hash)
	}

	getHash := func(i uint64) (common.Hash, error) {
		if hash, ok := overrideBlockHash[i]; ok {
			return hash, nil
		}
		hash, ok, err := api._blockReader.CanonicalHash(ctx, tx, i)
		if err != nil || !ok {
			log.Debug("Can't get block hash by number", "number", i, "only-canonical", true, "err", err, "ok", ok)
		}
		return hash, err
	}

	blockCtx = protocol.NewEVMBlockContext(header, getHash, api.engine(), nil /* author */, chainConfig)

	// Get a new instance of the EVM
	evm = vm.NewEVM(blockCtx, txCtx, st, chainConfig, vm.Config{})
	signer := types.MakeSigner(chainConfig, blockNum, blockCtx.Time)
	rules := evm.ChainRules()

	timeoutMilliSeconds := int64(5000)

	if timeoutMilliSecondsPtr != nil {
		timeoutMilliSeconds = *timeoutMilliSecondsPtr
	}

	timeout := time.Millisecond * time.Duration(timeoutMilliSeconds)
	// Setup context so it may be cancelled the call has completed
	// or, in case of unmetered gas, setup a context with a timeout.
	var cancel context.CancelFunc
	if timeout > 0 {
		ctx, cancel = context.WithTimeout(ctx, timeout)
	} else {
		ctx, cancel = context.WithCancel(ctx)
	}
	// Make sure the context is cancelled when the call has completed
	// this makes sure resources are cleaned up.
	defer cancel()

	// Wait for the context to be done and cancel the evm. Even if the
	// EVM has finished, cancelling may be done (repeatedly)
	go func() {
		<-ctx.Done()
		evm.Cancel()
	}()

	// Setup the gas pool (also for unmetered requests)
	// and apply the message.
	gp := new(protocol.GasPool).AddGas(math.MaxUint64).AddBlobGas(math.MaxUint64)
	for idx, txn := range replayTransactions {
		st.SetTxContext(blockNum, idx)
		msg, err := txn.AsMessage(*signer, block.BaseFee(), rules)
		if err != nil {
			return nil, err
		}
		txCtx = protocol.NewEVMTxContext(msg)
		evm = vm.NewEVM(blockCtx, txCtx, evm.IntraBlockState(), chainConfig, vm.Config{})
		// Execute the transaction message
		_, err = protocol.ApplyMessage(evm, msg, gp, true /* refunds */, false /* gasBailout */, api.engine())
		if err != nil {
			return nil, err
		}

		_ = st.FinalizeTx(rules, state.NewNoopWriter())

		// If the timer caused an abort, return an appropriate error message
		if evm.Cancelled() {
			return nil, fmt.Errorf("execution aborted (timeout = %v)", timeout)
		}
	}

	// after replaying the txns, we want to overload the state
	// overload state
	if stateOverride != nil {
<<<<<<< HEAD
		err = stateOverride.Override(evm.IntraBlockState())
=======
		err = stateOverride.OverrideAndCommit(evm.IntraBlockState(), blockCtx.Rules(chainConfig))
>>>>>>> 721d77d1
		if err != nil {
			return nil, err
		}
	}

	ret := make([][]map[string]interface{}, 0)

	for _, bundle := range bundles {
		// first change blockContext
		if bundle.BlockOverride.BlockNumber != nil {
			blockCtx.BlockNumber = uint64(*bundle.BlockOverride.BlockNumber)
		}
		if bundle.BlockOverride.BaseFee != nil {
			blockCtx.BaseFee = *bundle.BlockOverride.BaseFee
		}
		if bundle.BlockOverride.Coinbase != nil {
			blockCtx.Coinbase = *bundle.BlockOverride.Coinbase
		}
		if bundle.BlockOverride.Difficulty != nil {
			blockCtx.Difficulty = new(big.Int).SetUint64(uint64(*bundle.BlockOverride.Difficulty))
		}
		if bundle.BlockOverride.Timestamp != nil {
			blockCtx.Time = uint64(*bundle.BlockOverride.Timestamp)
		}
		if bundle.BlockOverride.GasLimit != nil {
			blockCtx.GasLimit = uint64(*bundle.BlockOverride.GasLimit)
		}
		if bundle.BlockOverride.BlockHash != nil {
			maps.Copy(overrideBlockHash, *bundle.BlockOverride.BlockHash)
		}
		results := []map[string]interface{}{}
		for _, txn := range bundle.Transactions {
			if txn.Gas == nil || *(txn.Gas) == 0 {
				txn.Gas = (*hexutil.Uint64)(&api.GasCap)
			}
			msg, err := txn.ToMessage(api.GasCap, &blockCtx.BaseFee)
			if err != nil {
				return nil, err
			}
			txCtx = protocol.NewEVMTxContext(msg)
			evm = vm.NewEVM(blockCtx, txCtx, evm.IntraBlockState(), chainConfig, vm.Config{})
			result, err := protocol.ApplyMessage(evm, msg, gp, true /* refunds */, false /* gasBailout */, api.engine())
			if err != nil {
				return nil, err
			}

			_ = st.FinalizeTx(rules, state.NewNoopWriter())

			// If the timer caused an abort, return an appropriate error message
			if evm.Cancelled() {
				return nil, fmt.Errorf("execution aborted (timeout = %v)", timeout)
			}
			jsonResult := make(map[string]interface{})
			if result.Err != nil {
				if len(result.Revert()) > 0 {
					revertErr := ethapi.NewRevertError(result)
					jsonResult["error"] = map[string]interface{}{
						"message": revertErr.Error(),
						"data":    revertErr.ErrorData(),
					}
				} else {
					jsonResult["error"] = result.Err.Error()
				}
			} else {
				jsonResult["value"] = hex.EncodeToString(result.Return())
			}

			results = append(results, jsonResult)
		}

		blockCtx.BlockNumber++
		blockCtx.Time++
		ret = append(ret, results)
	}

	return ret, err
}<|MERGE_RESOLUTION|>--- conflicted
+++ resolved
@@ -196,11 +196,7 @@
 	// after replaying the txns, we want to overload the state
 	// overload state
 	if stateOverride != nil {
-<<<<<<< HEAD
-		err = stateOverride.Override(evm.IntraBlockState())
-=======
 		err = stateOverride.OverrideAndCommit(evm.IntraBlockState(), blockCtx.Rules(chainConfig))
->>>>>>> 721d77d1
 		if err != nil {
 			return nil, err
 		}
