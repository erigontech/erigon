--- conflicted
+++ resolved
@@ -173,12 +173,7 @@
 		if !ok {
 			log.Debug("Can't get block hash by number", "number", i, "only-canonical", true, "err", err, "ok", ok)
 		}
-<<<<<<< HEAD
-
-		return hash, nil
-=======
 		return hash, err
->>>>>>> 0075c6fa
 	}
 
 	blockCtx = core.NewEVMBlockContext(header, getHash, api.engine(), nil, chainConfig)
@@ -462,11 +457,7 @@
 		if !ok {
 			log.Debug("Can't get block hash by number", "number", i, "only-canonical", true, "err", err, "ok", ok)
 		}
-<<<<<<< HEAD
-		return hash, nil
-=======
 		return hash, err
->>>>>>> 0075c6fa
 	}
 
 	blockCtx = core.NewEVMBlockContext(header, getHash, api.engine(), nil, chainConfig)
