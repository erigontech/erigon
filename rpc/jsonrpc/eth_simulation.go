--- conflicted
+++ resolved
@@ -469,13 +469,8 @@
 	if !ok {
 		return nil, nil, errors.New("rules engine reader does not support full rules.Engine")
 	}
-<<<<<<< HEAD
 	systemCallCustom := func(contract accounts.Address, data []byte, ibs *state.IntraBlockState, header *types.Header, constCall bool) ([]byte, error) {
-		return core.SysCallContract(contract, data, s.chainConfig, ibs, header, engine, constCall, vmConfig)
-=======
-	systemCallCustom := func(contract common.Address, data []byte, ibs *state.IntraBlockState, header *types.Header, constCall bool) ([]byte, error) {
 		return protocol.SysCallContract(contract, data, s.chainConfig, ibs, header, engine, constCall, vmConfig)
->>>>>>> 0dcd1c3d
 	}
 	chainReader := consensuschain.NewReader(s.chainConfig, tx, s.blockReader, s.logger)
 	engine.Initialize(s.chainConfig, chainReader, header, intraBlockState, systemCallCustom, s.logger, vmConfig.Tracer)
