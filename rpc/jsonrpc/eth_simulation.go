// Copyright 2025 The Erigon Authors
// This file is part of Erigon.
//
// Erigon is free software: you can redistribute it and/or modify
// it under the terms of the GNU Lesser General Public License as published by
// the Free Software Foundation, either version 3 of the License, or
// (at your option) any later version.
//
// Erigon is distributed in the hope that it will be useful,
// but WITHOUT ANY WARRANTY; without even the implied warranty of
// MERCHANTABILITY or FITNESS FOR A PARTICULAR PURPOSE. See the
// GNU Lesser General Public License for more details.
//
// You should have received a copy of the GNU Lesser General Public License
// along with Erigon. If not, see <http://www.gnu.org/licenses/>.

package jsonrpc

import (
	"context"
	"errors"
	"fmt"
	"math"
	"math/big"
	"time"

	"github.com/erigontech/erigon/common"
	"github.com/erigontech/erigon/common/empty"
	"github.com/erigontech/erigon/common/hexutil"
	"github.com/erigontech/erigon/common/log/v3"
	"github.com/erigontech/erigon/db/consensuschain"
	"github.com/erigontech/erigon/db/kv"
	"github.com/erigontech/erigon/db/kv/rawdbv3"
	"github.com/erigontech/erigon/db/rawdb"
	"github.com/erigontech/erigon/db/services"
	dbstate "github.com/erigontech/erigon/db/state"
	"github.com/erigontech/erigon/execution/chain"
	"github.com/erigontech/erigon/execution/commitment/commitmentdb"
	"github.com/erigontech/erigon/execution/consensus"
	"github.com/erigontech/erigon/execution/consensus/misc"
	"github.com/erigontech/erigon/execution/core"
	"github.com/erigontech/erigon/execution/state"
	"github.com/erigontech/erigon/execution/types"
	"github.com/erigontech/erigon/execution/vm"
	"github.com/erigontech/erigon/execution/vm/evmtypes"
	"github.com/erigontech/erigon/rpc"
	"github.com/erigontech/erigon/rpc/ethapi"
	"github.com/erigontech/erigon/rpc/rpchelper"
	"github.com/erigontech/erigon/rpc/transactions"
)

const (
	// maxSimulateBlocks is the maximum number of blocks that can be simulated in a single request.
	maxSimulateBlocks = 256

	// timestampIncrement is the default increment between block timestamps.
	timestampIncrement = 12
)

// SimulationRequest represents the parameters for an eth_simulateV1 request.
type SimulationRequest struct {
	BlockStateCalls        []SimulatedBlock `json:"blockStateCalls"`
	TraceTransfers         bool             `json:"traceTransfers"`
	Validation             bool             `json:"validation"`
	ReturnFullTransactions bool             `json:"returnFullTransactions"`
}

// SimulatedBlock defines the simulation for a single block.
type SimulatedBlock struct {
	BlockOverrides *transactions.BlockOverrides `json:"blockOverrides,omitempty"`
	StateOverrides *ethapi.StateOverrides       `json:"stateOverrides,omitempty"`
	Calls          []ethapi.CallArgs            `json:"calls"`
}

// CallResult represents the result of a single call in the simulation.
type CallResult struct {
	ReturnData string          `json:"returnData"`
	Logs       []*types.RPCLog `json:"logs"`
	GasUsed    hexutil.Uint64  `json:"gasUsed"`
	Status     hexutil.Uint64  `json:"status"`
	Error      interface{}     `json:"error,omitempty"`
}

// SimulatedBlockResult represents the result of the simulated calls for a single block (i.e. one SimulatedBlock).
type SimulatedBlockResult map[string]interface{}

// SimulationResult represents the result contained in an eth_simulateV1 response.
type SimulationResult []SimulatedBlockResult

// SimulateV1 implements the eth_simulateV1 JSON-RPC method.
func (api *APIImpl) SimulateV1(ctx context.Context, req SimulationRequest, blockParameter rpc.BlockNumberOrHash) (SimulationResult, error) {
	if len(req.BlockStateCalls) == 0 {
		return nil, errors.New("empty input")
	}
	// Default to the latest block if no block parameter is given.
	if blockParameter.BlockHash == nil && blockParameter.BlockNumber == nil {
		latestBlock := rpc.LatestBlockNumber
		blockParameter.BlockNumber = &latestBlock
	}

	tx, err := api.db.BeginTemporalRo(ctx)
	if err != nil {
		return nil, err
	}
	defer tx.Rollback()

	chainConfig, err := api.chainConfig(ctx, tx)
	if err != nil {
		return nil, err
	}

	blockNumber, blockHash, _, err := rpchelper.GetBlockNumber(ctx, blockParameter, tx, api._blockReader, api.filters)
	if err != nil {
		return nil, err
	}
	latestBlockNumber, err := rpchelper.GetLatestBlockNumber(tx)
	if err != nil {
		return nil, err
	}
	if latestBlockNumber < blockNumber {
		return nil, fmt.Errorf("block number is in the future latest=%d requested=%d", latestBlockNumber, blockNumber)
	}

	block, err := api.blockWithSenders(ctx, tx, blockHash, blockNumber)
	if err != nil {
		return nil, err
	}
	if block == nil {
		return nil, errors.New("header not found")
	}

	simulatedBlockResults := make(SimulationResult, 0, len(req.BlockStateCalls))

	// Check if we have commitment history: this is required to know if state root will be computed or left zero for historical state.
	commitmentHistory, _, err := rawdb.ReadDBCommitmentHistoryEnabled(tx)
	if err != nil {
		return nil, err
	}

	// Create a simulator instance to help with input sanitisation and execution of the simulated blocks.
	sim := newSimulator(&req, block.Header(), chainConfig, api.engine(), api._blockReader, api.logger, api.GasCap, api.ReturnDataLimit, api.evmCallTimeout, commitmentHistory)
	simulatedBlocks, err := sim.sanitizeSimulatedBlocks(req.BlockStateCalls)
	if err != nil {
		return nil, err
	}
	headers, err := sim.makeHeaders(simulatedBlocks)
	if err != nil {
		return nil, err
	}

	sharedDomains, err := dbstate.NewSharedDomains(tx, api.logger)
	if err != nil {
		return nil, err
	}
	defer sharedDomains.Close()

	// Iterate over each given SimulatedBlock
	parent := sim.base
	for index, bsc := range simulatedBlocks {
		blockResult, current, err := sim.simulateBlock(ctx, tx, api._txNumReader, sharedDomains, &bsc, headers[index], parent, headers[:index], blockNumber == latestBlockNumber)
		if err != nil {
			return nil, err
		}
		simulatedBlockResults = append(simulatedBlockResults, blockResult)
		headers[index] = current.Header()
		parent = current.Header()
	}

	return simulatedBlockResults, nil
}

type simulator struct {
	base              *types.Header
	chainConfig       *chain.Config
	engine            consensus.EngineReader
	blockReader       services.FullBlockReader
	logger            log.Logger
	gasPool           *core.GasPool
	returnDataLimit   int
	evmCallTimeout    time.Duration
	commitmentHistory bool
	traceTransfers    bool
	validation        bool
	fullTransactions  bool
}

func newSimulator(
	req *SimulationRequest,
	header *types.Header,
	chainConfig *chain.Config,
	engine consensus.EngineReader,
	blockReader services.FullBlockReader,
	logger log.Logger,
	gasCap uint64,
	returnDataLimit int,
	evmCallTimeout time.Duration,
	commitmentHistory bool,
) *simulator {
	return &simulator{
		base:              header,
		chainConfig:       chainConfig,
		engine:            engine,
		blockReader:       blockReader,
		logger:            logger,
		gasPool:           new(core.GasPool).AddGas(gasCap),
		returnDataLimit:   returnDataLimit,
		evmCallTimeout:    evmCallTimeout,
		commitmentHistory: commitmentHistory,
		traceTransfers:    req.TraceTransfers,
		validation:        req.Validation,
		fullTransactions:  req.ReturnFullTransactions,
	}
}

// sanitizeSimulatedBlocks checks the integrity of the simulated input blocks, i.e. that block numbers and timestamps
// are strictly increasing, setting default values when necessary. Gaps in block numbers are filled with empty blocks.
// Note: this can modify BlockOverrides objects in simulated blocks.
func (s *simulator) sanitizeSimulatedBlocks(blocks []SimulatedBlock) ([]SimulatedBlock, error) {
	sanitizedBlocks := make([]SimulatedBlock, 0, len(blocks))
	prevNumber := s.base.Number
	prevTimestamp := s.base.Time
	for _, block := range blocks {
		if block.BlockOverrides == nil {
			block.BlockOverrides = &transactions.BlockOverrides{}
		}
		if block.BlockOverrides.BlockNumber == nil {
			nextNumber := prevNumber.Uint64() + 1
			block.BlockOverrides.BlockNumber = (*hexutil.Uint64)(&nextNumber)
		}
		blockNumber := new(big.Int).SetUint64(block.BlockOverrides.BlockNumber.Uint64())
		diff := new(big.Int).Sub(blockNumber, prevNumber)
		if diff.Cmp(common.Big0) <= 0 {
			return nil, invalidBlockNumberError(fmt.Sprintf("block numbers must be in order: %d <= %d", blockNumber, prevNumber))
		}
		if total := new(big.Int).Sub(blockNumber, s.base.Number); total.Cmp(big.NewInt(maxSimulateBlocks)) > 0 {
			return nil, clientLimitExceededError(fmt.Sprintf("too many blocks: %d > %d", total, maxSimulateBlocks))
		}
		if diff.Cmp(big.NewInt(1)) > 0 {
			// Fill the gap with empty blocks.
			gap := new(big.Int).Sub(diff, big.NewInt(1))
			// Assign block number to the empty blocks.
			for i := uint64(0); i < gap.Uint64(); i++ {
				n := new(big.Int).Add(prevNumber, big.NewInt(int64(i+1))).Uint64()
				t := prevTimestamp + timestampIncrement
				b := SimulatedBlock{
					BlockOverrides: &transactions.BlockOverrides{
						BlockNumber: (*hexutil.Uint64)(&n),
						Timestamp:   (*hexutil.Uint64)(&t),
					},
				}
				prevTimestamp = t
				sanitizedBlocks = append(sanitizedBlocks, b)
			}
		}
		// Only append block after filling a potential gap.
		prevNumber = blockNumber
		var timestamp uint64
		if block.BlockOverrides.Timestamp == nil {
			timestamp = prevTimestamp + timestampIncrement
			block.BlockOverrides.Timestamp = (*hexutil.Uint64)(&timestamp)
		} else {
			timestamp = block.BlockOverrides.Timestamp.Uint64()
			if timestamp <= prevTimestamp {
				return nil, invalidBlockTimestampError(fmt.Sprintf("block timestamps must be in order: %d <= %d", timestamp, prevTimestamp))
			}
		}
		prevTimestamp = timestamp
		sanitizedBlocks = append(sanitizedBlocks, block)
	}
	return sanitizedBlocks, nil
}

// makeHeaders makes Header objects with preliminary fields based on simulated blocks. Not all header fields are filled here:
// some of them will be filled post-simulation because dependent on the execution result, some others post-simulation of
// the parent header.
// Note: this assumes blocks are in order and numbers have been validated, i.e. sanitizeSimulatedBlocks has been called.
func (s *simulator) makeHeaders(blocks []SimulatedBlock) ([]*types.Header, error) {
	header := s.base
	headers := make([]*types.Header, len(blocks))
	for bi, block := range blocks {
		if block.BlockOverrides == nil || block.BlockOverrides.BlockNumber == nil {
			return nil, errors.New("empty block number")
		}
		overrides := block.BlockOverrides

		var withdrawalsHash *common.Hash
		if s.chainConfig.IsShanghai((uint64)(*overrides.Timestamp)) {
			withdrawalsHash = &empty.WithdrawalsHash
		}
		var parentBeaconRoot *common.Hash
		if s.chainConfig.IsCancun((uint64)(*overrides.Timestamp)) {
			parentBeaconRoot = &common.Hash{}
			if overrides.BeaconRoot != nil {
				parentBeaconRoot = overrides.BeaconRoot
			}
		}
		header = overrides.OverrideHeader(&types.Header{
			UncleHash:             empty.UncleHash,
			ReceiptHash:           empty.ReceiptsHash,
			TxHash:                empty.TxsHash,
			Coinbase:              header.Coinbase,
			Difficulty:            header.Difficulty,
			GasLimit:              header.GasLimit,
			WithdrawalsHash:       withdrawalsHash,
			ParentBeaconBlockRoot: parentBeaconRoot,
		})
		headers[bi] = header
	}
	return headers, nil
}

// sanitizeCall checks and fills missing fields in call arguments, returning an error if it cannot fix them.
func (s *simulator) sanitizeCall(
	args *ethapi.CallArgs,
	intraBlockState *state.IntraBlockState,
	blockContext *evmtypes.BlockContext,
	baseFee *big.Int,
	gasUsed uint64,
	globalGasCap uint64,
) error {
	if args.Nonce == nil {
		nonce, err := intraBlockState.GetNonce(args.FromOrEmpty())
		if err != nil {
			return fmt.Errorf("failed to get nonce for %s: %w", args.FromOrEmpty().Hex(), err)
		}
		args.Nonce = (*hexutil.Uint64)(&nonce)
	}
	// Let the call run wild unless explicitly specified.
	if args.Gas == nil {
		remaining := blockContext.GasLimit - gasUsed
		args.Gas = (*hexutil.Uint64)(&remaining)
	}
	if gasUsed+uint64(*args.Gas) > blockContext.GasLimit {
		return blockGasLimitReachedError(fmt.Sprintf("block gas limit reached: %d >= %d", gasUsed, blockContext.GasLimit))
	}
	if args.ChainID == nil {
		args.ChainID = (*hexutil.Big)(s.chainConfig.ChainID)
	} else {
		if have := (*big.Int)(args.ChainID); have.Cmp(s.chainConfig.ChainID) != 0 {
			return fmt.Errorf("chainId does not match node's (have=%v, want=%v)", have, s.chainConfig.ChainID)
		}
	}
	if args.Gas == nil {
		gas := globalGasCap
		if gas == 0 {
			gas = uint64(math.MaxUint64 / 2)
		}
		args.Gas = (*hexutil.Uint64)(&gas)
	} else {
		if globalGasCap > 0 && globalGasCap < uint64(*args.Gas) {
			log.Warn("Caller gas above allowance, capping", "requested", args.Gas, "cap", globalGasCap)
			args.Gas = (*hexutil.Uint64)(&globalGasCap)
		}
	}
	if baseFee == nil {
		// If there's no base fee, then it must be a non-1559 execution
		if args.GasPrice == nil {
			args.GasPrice = new(hexutil.Big)
		}
	} else {
		// A base fee is provided, requiring 1559-type execution
		if args.MaxFeePerGas == nil {
			args.MaxFeePerGas = new(hexutil.Big)
		}
		if args.MaxPriorityFeePerGas == nil {
			args.MaxPriorityFeePerGas = new(hexutil.Big)
		}
	}
	if args.MaxFeePerBlobGas == nil && args.BlobVersionedHashes != nil {
		args.MaxFeePerBlobGas = new(hexutil.Big)
	}
	return nil
}

func (s *simulator) simulateBlock(
	ctx context.Context,
	tx kv.TemporalTx,
	txNumReader rawdbv3.TxNumsReader,
	sharedDomains *dbstate.SharedDomains,
	bsc *SimulatedBlock,
	header *types.Header,
	parent *types.Header,
	ancestors []*types.Header,
	latest bool,
) (SimulatedBlockResult, *types.Block, error) {
	header.ParentHash = parent.Hash()
	if s.chainConfig.IsLondon(header.Number.Uint64()) {
		// In non-validation mode base fee is set to 0 if not overridden to avoid an edge case in EVM where gasPrice < baseFee.
		if header.BaseFee == nil {
			if s.validation {
				header.BaseFee = misc.CalcBaseFee(s.chainConfig, parent)
			} else {
				header.BaseFee = big.NewInt(0)
			}
		}
	}
	if s.chainConfig.IsCancun(header.Time) {
		var excess uint64
		if s.chainConfig.IsCancun(parent.Time) {
			excess = misc.CalcExcessBlobGas(s.chainConfig, parent, header.Time)
		}
		header.ExcessBlobGas = &excess
	}

	blockNumber := header.Number.Uint64()

	blockHashOverrides := transactions.BlockHashOverrides{}
	txnList := make([]types.Transaction, 0, len(bsc.Calls))
	receiptList := make(types.Receipts, 0, len(bsc.Calls))
	tracer := rpchelper.NewLogTracer(s.traceTransfers, blockNumber, common.Hash{}, common.Hash{}, 0)
	cumulativeGasUsed := uint64(0)
	cumulativeBlobGasUsed := uint64(0)

	minTxNum, err := txNumReader.Min(tx, blockNumber)
	if err != nil {
		return nil, nil, err
	}
	sharedDomains.SetBlockNum(blockNumber)
	sharedDomains.SetTxNum(minTxNum)

	var stateReader state.StateReader
	if latest {
		stateReader = state.NewReaderV3(sharedDomains.AsGetter(tx))
	} else {
		historyStateReader := state.NewHistoryReaderV3()
		historyStateReader.SetTx(tx)
		if minTxNum < historyStateReader.StateHistoryStartFrom() {
			return nil, nil, state.PrunedError
		}
		historyStateReader.SetTxNum(minTxNum)
		stateReader = historyStateReader

		commitmentStartingTxNum := tx.Debug().HistoryStartFrom(kv.CommitmentDomain)
		if s.commitmentHistory && minTxNum < commitmentStartingTxNum {
			return nil, nil, state.PrunedError
		}
	}
	intraBlockState := state.New(stateReader)

	// Create a custom block context and apply any custom block overrides
	blockCtx := transactions.NewEVMBlockContextWithOverrides(ctx, s.engine, header, tx, s.newSimulatedCanonicalReader(ancestors), s.chainConfig,
		bsc.BlockOverrides, blockHashOverrides)
	if bsc.BlockOverrides.BlobBaseFee != nil {
		blockCtx.BlobBaseFee = bsc.BlockOverrides.BlobBaseFee.ToUint256()
	}
	rules := blockCtx.Rules(s.chainConfig)

	// Determine the active precompiled contracts for this block.
	activePrecompiles := vm.ActivePrecompiledContracts(rules)

	// Override the state before block execution.
	stateOverrides := bsc.StateOverrides
	if stateOverrides != nil {
		if err := stateOverrides.OverrideWithPrecompiles(intraBlockState, activePrecompiles); err != nil {
			return nil, nil, err
		}
	}

	vmConfig := vm.Config{NoBaseFee: !s.validation}
	if s.traceTransfers {
		// Transfers must be recorded as if they were logs: use a tracer that records all logs and ether transfers
		vmConfig.Tracer = tracer.Hooks()
	}

	// Apply pre-transaction state modifications before block execution.
	engine, ok := s.engine.(consensus.Engine)
	if !ok {
		return nil, nil, errors.New("consensus engine reader does not support full consensus.Engine")
	}
	systemCallCustom := func(contract common.Address, data []byte, ibs *state.IntraBlockState, header *types.Header, constCall bool) ([]byte, error) {
		return core.SysCallContract(contract, data, s.chainConfig, ibs, header, engine, constCall, vmConfig)
	}
	chainReader := consensuschain.NewReader(s.chainConfig, tx, s.blockReader, s.logger)
	engine.Initialize(s.chainConfig, chainReader, header, intraBlockState, systemCallCustom, s.logger, vmConfig.Tracer)
<<<<<<< HEAD
	intraBlockState.SoftFinalise()

	// Create a custom block context and apply any custom block overrides
	blockCtx := transactions.NewEVMBlockContextWithOverrides(ctx, s.engine, header, tx, s.newSimulatedCanonicalReader(ancestors), s.chainConfig,
		bsc.BlockOverrides, blockHashOverrides)
	if bsc.BlockOverrides.BlobBaseFee != nil {
		blockCtx.BlobBaseFee = *bsc.BlockOverrides.BlobBaseFee.ToUint256()
=======
	err = intraBlockState.FinalizeTx(rules, state.NewNoopWriter())
	if err != nil {
		return nil, nil, err
>>>>>>> 5f891ce9
	}

	stateWriter := state.NewWriter(sharedDomains.AsPutDel(tx), nil, sharedDomains.TxNum())
	callResults := make([]CallResult, 0, len(bsc.Calls))
	for callIndex, call := range bsc.Calls {
		callResult, txn, receipt, err := s.simulateCall(ctx, blockCtx, intraBlockState, callIndex, &call, header,
			&cumulativeGasUsed, &cumulativeBlobGasUsed, tracer, vmConfig, activePrecompiles)
		if err != nil {
			return nil, nil, err
		}
		txnList = append(txnList, txn)
		receiptList = append(receiptList, receipt)
		callResults = append(callResults, *callResult)
		err = intraBlockState.FinalizeTx(rules, stateWriter)
		if err != nil {
			return nil, nil, err
		}
	}
	header.GasUsed = cumulativeGasUsed
	if s.chainConfig.IsCancun(header.Time) {
		header.BlobGasUsed = &cumulativeBlobGasUsed
	}

	var withdrawals types.Withdrawals
	if s.chainConfig.IsShanghai(header.Time) {
		withdrawals = types.Withdrawals{}
	}
	systemCall := func(contract common.Address, data []byte) ([]byte, error) {
		return systemCallCustom(contract, data, intraBlockState, header, false)
	}
	block, _, err := engine.FinalizeAndAssemble(s.chainConfig, header, intraBlockState, txnList, nil,
		receiptList, withdrawals, nil, systemCall, nil, s.logger)
	if err != nil {
		return nil, nil, err
	}

	if err := intraBlockState.CommitBlock(rules, stateWriter); err != nil {
		return nil, nil, fmt.Errorf("call to CommitBlock to stateWriter: %w", err)
	}

	// Compute the state root for execution on the latest state and also on the historical state if commitment history is present.
	if latest || s.commitmentHistory {
		if !latest {
			// Restore the commitment state at the start of the simulated block using historical state reader.
			sharedDomains.GetCommitmentContext().SetHistoryStateReader(tx, minTxNum)
			if err := sharedDomains.SeekCommitment(context.Background(), tx); err != nil {
				return nil, nil, err
			}
			// Change the state reader to a commitment-only history reader that reads non-commitment domains from the latest state.
			txNum := minTxNum + 1 + uint64(len(bsc.Calls))
			sharedDomains.GetCommitmentContext().SetStateReader(newHistoryCommitmentOnlyReader(tx, sharedDomains.AsGetter(tx), txNum+1))
		}
		stateRoot, err := sharedDomains.ComputeCommitment(ctx, tx, false, blockNumber, sharedDomains.TxNum(), "eth_simulateV1", nil)
		if err != nil {
			return nil, nil, err
		}
		block.HeaderNoCopy().Root = common.BytesToHash(stateRoot)
	} else {
		// We cannot compute the state root for historical state w/o commitment history, so we just use the zero hash (default value).
	}

	// Marshal the block in RPC format including the call results in a custom field.
	additionalFields := make(map[string]interface{})
	blockResult, err := ethapi.RPCMarshalBlock(block, true, s.fullTransactions, additionalFields)
	if err != nil {
		return nil, nil, err
	}
	repairLogs(callResults, block.Hash())
	blockResult["calls"] = callResults
	return blockResult, block, nil
}

// simulateCall simulates a single call in the EVM using the given intra-block state and possibly tracing transfers.
func (s *simulator) simulateCall(
	ctx context.Context,
	blockCtx evmtypes.BlockContext,
	intraBlockState *state.IntraBlockState,
	callIndex int,
	call *ethapi.CallArgs,
	header *types.Header,
	cumulativeGasUsed *uint64,
	cumulativeBlobGasUsed *uint64,
	logTracer *rpchelper.LogTracer,
	vmConfig vm.Config,
	precompiles vm.PrecompiledContracts,
) (*CallResult, types.Transaction, *types.Receipt, error) {
	// Setup context, so it may be cancelled after the call has completed or in case of unmetered gas use a timeout.
	var cancel context.CancelFunc
	if s.evmCallTimeout > 0 {
		ctx, cancel = context.WithTimeout(ctx, s.evmCallTimeout)
	} else {
		ctx, cancel = context.WithCancel(ctx)
	}
	defer cancel()

	err := s.sanitizeCall(call, intraBlockState, &blockCtx, header.BaseFee, *cumulativeGasUsed, s.gasPool.Gas())
	if err != nil {
		return nil, nil, nil, err
	}

	// Prepare the transaction message
	msg, err := call.ToMessage(s.gasPool.Gas(), &blockCtx.BaseFee)
	if err != nil {
		return nil, nil, nil, err
	}
	msg.SetCheckGas(s.validation)
	msg.SetCheckNonce(s.validation)
	txCtx := core.NewEVMTxContext(msg)
	txn, err := call.ToTransaction(s.gasPool.Gas(), &blockCtx.BaseFee)
	if err != nil {
		return nil, nil, nil, err
	}
	intraBlockState.SetTxContext(header.Number.Uint64(), callIndex)
	logTracer.Reset(txn.Hash(), uint(callIndex))

	// Create a new instance of the EVM with necessary configuration options
	evm := vm.NewEVM(blockCtx, txCtx, intraBlockState, s.chainConfig, vmConfig)

	// It is possible to override precompiles with EVM bytecode or move them to another address.
	evm.SetPrecompiles(precompiles)

	// Wait for the context to be done and cancel the EVM. Even if the EVM has finished, cancelling may be done (repeatedly)
	go func() {
		<-ctx.Done()
		evm.Cancel()
	}()

	s.gasPool.AddBlobGas(msg.BlobGas())
	result, err := core.ApplyMessage(evm, msg, s.gasPool, true, false, s.engine)
	if err != nil {
		return nil, nil, nil, txValidationError(err)
	}

	// If the timer caused an abort, return an appropriate error message
	if evm.Cancelled() {
		return nil, nil, nil, fmt.Errorf("execution aborted (timeout = %v)", s.evmCallTimeout)
	}
	*cumulativeGasUsed += result.GasUsed
	receipt := core.MakeReceipt(header.Number, common.Hash{}, msg, txn, *cumulativeGasUsed, result, intraBlockState, evm)
	*cumulativeBlobGasUsed += receipt.BlobGasUsed

	var logs []*types.Log
	if s.traceTransfers {
		logs = logTracer.Logs()
	} else {
		logs = receipt.Logs
	}

	callResult := CallResult{GasUsed: hexutil.Uint64(result.GasUsed)}
	callResult.Logs = make([]*types.RPCLog, 0, len(logs))
	for _, l := range logs {
		rpcLog := &types.RPCLog{
			Log:            *l,
			BlockTimestamp: header.Time,
		}
		callResult.Logs = append(callResult.Logs, rpcLog)
	}
	if len(result.ReturnData) > s.returnDataLimit {
		callResult.Status = hexutil.Uint64(types.ReceiptStatusFailed)
		callResult.ReturnData = "0x"
		callResult.Error = rpc.NewJsonErrorFromErr(
			fmt.Errorf("call returned result on length %d exceeding --rpc.returndata.limit %d", len(result.ReturnData), s.returnDataLimit))
	} else {
		if result.Failed() {
			callResult.Status = hexutil.Uint64(types.ReceiptStatusFailed)
			callResult.ReturnData = "0x"
			if errors.Is(result.Err, vm.ErrExecutionReverted) {
				// If the result contains a revert reason, try to unpack and return it.
				revertError := ethapi.NewRevertError(result)
				callResult.Error = rpc.NewJsonError(rpc.ErrCodeReverted, revertError.Error(), revertError.ErrorData().(string))
			} else {
				// Otherwise, we just capture the error message.
				callResult.Error = rpc.NewJsonError(rpc.ErrCodeVMError, result.Err.Error(), nil)
			}
		} else {
			// If the call was successful, we capture the return data, the gas used and logs.
			callResult.Status = hexutil.Uint64(types.ReceiptStatusSuccessful)
			callResult.ReturnData = fmt.Sprintf("0x%x", result.ReturnData)
		}
	}
	// Set the sender just to make it appear in the result if it was provided in the request.
	if call.From != nil {
		txn.SetSender(*call.From)
	}
	return &callResult, txn, receipt, nil
}

type simulatedCanonicalReader struct {
	canonicalReader services.CanonicalReader
	headers         []*types.Header
}

func (s *simulatedCanonicalReader) CanonicalHash(ctx context.Context, tx kv.Getter, blockNum uint64) (common.Hash, bool, error) {
	hash, ok, err := s.canonicalReader.CanonicalHash(ctx, tx, blockNum)
	if err == nil && ok {
		return hash, true, nil
	}
	for _, header := range s.headers {
		if header.Number.Uint64() == blockNum {
			return header.Hash(), true, nil
		}
	}
	return common.Hash{}, false, errors.New("header not found")
}

func (s *simulatedCanonicalReader) IsCanonical(context.Context, kv.Getter, common.Hash, uint64) (bool, error) {
	return true, nil
}

func (s *simulatedCanonicalReader) BadHeaderNumber(context.Context, kv.Getter, common.Hash) (blockHeight *uint64, err error) {
	return nil, errors.New("bad header not found")
}

func (s *simulator) newSimulatedCanonicalReader(headers []*types.Header) services.CanonicalReader {
	return &simulatedCanonicalReader{s.blockReader, headers}
}

// repairLogs updates the block hash in the logs present in the result of a simulated block.
// This is needed because when logs are collected during execution, the block hash is not known.
func repairLogs(calls []CallResult, hash common.Hash) {
	for i := range calls {
		for j := range calls[i].Logs {
			calls[i].Logs[j].BlockHash = hash
		}
	}
}

// txValidationError maps errors from core.ApplyMessage to appropriate JSON-RPC errors.
func txValidationError(err error) error {
	if err == nil {
		return nil
	}
	switch {
	case errors.Is(err, core.ErrNonceTooHigh):
		return &rpc.CustomError{Message: err.Error(), Code: rpc.ErrCodeNonceTooHigh}
	case errors.Is(err, core.ErrNonceTooLow):
		return &rpc.CustomError{Message: err.Error(), Code: rpc.ErrCodeNonceTooLow}
	case errors.Is(err, core.ErrSenderNoEOA):
		return &rpc.CustomError{Message: err.Error(), Code: rpc.ErrCodeSenderIsNotEOA}
	case errors.Is(err, core.ErrFeeCapVeryHigh):
		return &rpc.CustomError{Message: err.Error(), Code: rpc.ErrCodeInvalidParams}
	case errors.Is(err, core.ErrTipVeryHigh):
		return &rpc.CustomError{Message: err.Error(), Code: rpc.ErrCodeInvalidParams}
	case errors.Is(err, core.ErrTipAboveFeeCap):
		return &rpc.CustomError{Message: err.Error(), Code: rpc.ErrCodeInvalidParams}
	case errors.Is(err, core.ErrFeeCapTooLow):
		return &rpc.CustomError{Message: err.Error(), Code: rpc.ErrCodeInvalidParams}
	case errors.Is(err, core.ErrInsufficientFunds):
		return &rpc.CustomError{Message: err.Error(), Code: rpc.ErrCodeInsufficientFunds}
	case errors.Is(err, core.ErrIntrinsicGas):
		return &rpc.CustomError{Message: err.Error(), Code: rpc.ErrCodeIntrinsicGas}
	case errors.Is(err, core.ErrMaxInitCodeSizeExceeded):
		return &rpc.CustomError{Message: err.Error(), Code: rpc.ErrCodeMaxInitCodeSizeExceeded}
	}
	return &rpc.CustomError{
		Message: err.Error(),
		Code:    rpc.ErrCodeInternalError,
	}
}

func invalidBlockNumberError(message string) error {
	return &rpc.CustomError{Message: message, Code: rpc.ErrCodeBlockNumberInvalid}
}

func invalidBlockTimestampError(message string) error {
	return &rpc.CustomError{Message: message, Code: rpc.ErrCodeBlockTimestampInvalid}
}

func blockGasLimitReachedError(message string) error {
	return &rpc.CustomError{Message: message, Code: rpc.ErrCodeBlockGasLimitReached}
}

func clientLimitExceededError(message string) error {
	return &rpc.CustomError{Message: message, Code: rpc.ErrCodeClientLimitExceeded}
}

type HistoryCommitmentOnlyReader struct {
	latestReader  commitmentdb.StateReader
	historyReader commitmentdb.StateReader
}

func newHistoryCommitmentOnlyReader(roTx kv.TemporalTx, getter kv.TemporalGetter, limitReadAsOfTxNum uint64) commitmentdb.StateReader {
	latestReader := commitmentdb.NewLatestStateReader(getter)
	historyReader := commitmentdb.NewHistoryStateReader(roTx, limitReadAsOfTxNum)
	return &HistoryCommitmentOnlyReader{latestReader, historyReader}
}

func (r *HistoryCommitmentOnlyReader) WithHistory() bool {
	return r.historyReader.WithHistory()
}

func (r *HistoryCommitmentOnlyReader) CheckDataAvailable(kv.Domain, kv.Step) error {
	return nil
}

func (r *HistoryCommitmentOnlyReader) Read(d kv.Domain, plainKey []byte, stepSize uint64) (enc []byte, step kv.Step, err error) {
	if d == kv.CommitmentDomain {
		enc, step, err = r.historyReader.Read(d, plainKey, stepSize)
		if err != nil {
			return nil, 0, fmt.Errorf("HistoryCommitmentOnlyReader historyReader %q: %w", d, err)
		}
		return enc, step, nil
	}
	enc, step, err = r.latestReader.Read(d, plainKey, stepSize)
	if err != nil {
		return nil, 0, fmt.Errorf("HistoryCommitmentOnlyReader latestReader %q: %w", d, err)
	}
	return enc, step, nil
}<|MERGE_RESOLUTION|>--- conflicted
+++ resolved
@@ -472,19 +472,9 @@
 	}
 	chainReader := consensuschain.NewReader(s.chainConfig, tx, s.blockReader, s.logger)
 	engine.Initialize(s.chainConfig, chainReader, header, intraBlockState, systemCallCustom, s.logger, vmConfig.Tracer)
-<<<<<<< HEAD
-	intraBlockState.SoftFinalise()
-
-	// Create a custom block context and apply any custom block overrides
-	blockCtx := transactions.NewEVMBlockContextWithOverrides(ctx, s.engine, header, tx, s.newSimulatedCanonicalReader(ancestors), s.chainConfig,
-		bsc.BlockOverrides, blockHashOverrides)
-	if bsc.BlockOverrides.BlobBaseFee != nil {
-		blockCtx.BlobBaseFee = *bsc.BlockOverrides.BlobBaseFee.ToUint256()
-=======
 	err = intraBlockState.FinalizeTx(rules, state.NewNoopWriter())
 	if err != nil {
 		return nil, nil, err
->>>>>>> 5f891ce9
 	}
 
 	stateWriter := state.NewWriter(sharedDomains.AsPutDel(tx), nil, sharedDomains.TxNum())
