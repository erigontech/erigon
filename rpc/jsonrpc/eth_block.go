--- conflicted
+++ resolved
@@ -129,17 +129,8 @@
 	}
 
 	signer := types.MakeSigner(chainConfig, blockNumber, timestamp)
-<<<<<<< HEAD
-
-	var arbosVersion uint64
-	if chainConfig.IsArbitrum() {
-		arbosVersion = types.DeserializeHeaderExtraInformation(header).ArbOSFormatVersion
-	}
-	rules := chainConfig.Rules(blockNumber, timestamp, arbosVersion)
-=======
 	blockCtx := transactions.NewEVMBlockContext(engine, header, stateBlockNumberOrHash.RequireCanonical, tx, api._blockReader, chainConfig)
 	rules := blockCtx.Rules(chainConfig)
->>>>>>> aa122971
 	firstMsg, err := txs[0].AsMessage(*signer, nil, rules)
 	if err != nil {
 		return nil, err
