--- conflicted
+++ resolved
@@ -359,15 +359,7 @@
 	if chainConfig.Bor != nil {
 		borStateSyncTxHash := bortypes.ComputeBorTxHash(blockNum, blockHash)
 
-<<<<<<< HEAD
-		var ok bool
-		var err error
-
-		_, ok, err = api.bridgeReader.EventTxnLookup(ctx, borStateSyncTxHash)
-
-=======
 		_, ok, err := api.bridgeReader.EventTxnLookup(ctx, borStateSyncTxHash)
->>>>>>> 26d43d57
 		if err != nil {
 			return nil, err
 		}
@@ -409,14 +401,7 @@
 	if chainConfig.Bor != nil {
 		borStateSyncTxHash := bortypes.ComputeBorTxHash(blockNum, blockHash)
 
-<<<<<<< HEAD
-		var ok bool
-		var err error
-
-		_, ok, err = api.bridgeReader.EventTxnLookup(ctx, borStateSyncTxHash)
-=======
 		_, ok, err := api.bridgeReader.EventTxnLookup(ctx, borStateSyncTxHash)
->>>>>>> 26d43d57
 		if err != nil {
 			return nil, err
 		}
