--- conflicted
+++ resolved
@@ -139,16 +139,11 @@
 	}
 
 	location := common.HexToHash(index)
-<<<<<<< HEAD
-	res, _, err := reader.ReadAccountStorage(address, acc.Incarnation, location)
-	return hexutil.Encode(res.PaddedBytes(32)), err
-=======
-	res, err := reader.ReadAccountStorage(address, &location)
+	res, err := reader.ReadAccountStorage(address, location)
 	if err != nil {
 		res = empty
 	}
 	return hexutil.Encode(common.LeftPadBytes(res, 32)), err
->>>>>>> ef570e6e
 }
 
 // Exist returns whether an account for a given address exists in the database.
