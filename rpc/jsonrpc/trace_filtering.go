--- conflicted
+++ resolved
@@ -597,11 +597,7 @@
 		evm := vm.NewEVM(blockCtx, txCtx, ibs, chainConfig, vmConfig)
 
 		gp := new(core.GasPool).AddGas(msg.Gas()).AddBlobGas(msg.BlobGas())
-<<<<<<< HEAD
-		ibs.SetTxContext(blockNum,txIndex)
-=======
 		ibs.SetTxContext(blockNum, txIndex)
->>>>>>> 7c81a1d4
 		ibs.SetHooks(ot.Tracer().Hooks)
 
 		if ot.Tracer() != nil && ot.Tracer().Hooks.OnTxStart != nil {
