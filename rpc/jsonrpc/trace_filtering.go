// Copyright 2024 The Erigon Authors
// This file is part of Erigon.
//
// Erigon is free software: you can redistribute it and/or modify
// it under the terms of the GNU Lesser General Public License as published by
// the Free Software Foundation, either version 3 of the License, or
// (at your option) any later version.
//
// Erigon is distributed in the hope that it will be useful,
// but WITHOUT ANY WARRANTY; without even the implied warranty of
// MERCHANTABILITY or FITNESS FOR A PARTICULAR PURPOSE. See the
// GNU Lesser General Public License for more details.
//
// You should have received a copy of the GNU Lesser General Public License
// along with Erigon. If not, see <http://www.gnu.org/licenses/>.

package jsonrpc

import (
	"context"
	"errors"
	"fmt"

	jsoniter "github.com/json-iterator/go"

	"github.com/erigontech/erigon-lib/chain"
	"github.com/erigontech/erigon-lib/common"
	"github.com/erigontech/erigon-lib/common/hexutil"
	"github.com/erigontech/erigon-lib/jsonstream"
	"github.com/erigontech/erigon-lib/kv"
	"github.com/erigontech/erigon-lib/kv/order"
	"github.com/erigontech/erigon-lib/kv/rawdbv3"
	"github.com/erigontech/erigon-lib/kv/stream"
	"github.com/erigontech/erigon-lib/log/v3"
	"github.com/erigontech/erigon/core"
	"github.com/erigontech/erigon/core/state"
	"github.com/erigontech/erigon/core/vm"
	"github.com/erigontech/erigon/core/vm/evmtypes"
	"github.com/erigontech/erigon/db/rawdb"
	"github.com/erigontech/erigon/eth/consensuschain"
	"github.com/erigontech/erigon/eth/tracers/config"
	"github.com/erigontech/erigon/execution/consensus"
	"github.com/erigontech/erigon/execution/consensus/ethash"
	"github.com/erigontech/erigon/execution/types"
	bortypes "github.com/erigontech/erigon/polygon/bor/types"
	"github.com/erigontech/erigon/rpc"
	"github.com/erigontech/erigon/rpc/rpchelper"
	"github.com/erigontech/erigon/turbo/shards"
	"github.com/erigontech/erigon/turbo/transactions"
)

// Transaction implements trace_transaction
func (api *TraceAPIImpl) Transaction(ctx context.Context, txHash common.Hash, gasBailOut *bool, traceConfig *config.TraceConfig) (ParityTraces, error) {
	if gasBailOut == nil {
		gasBailOut = new(bool) // false by default
	}
	tx, err := api.kv.BeginTemporalRo(ctx)
	if err != nil {
		return nil, err
	}
	defer tx.Rollback()
	chainConfig, err := api.chainConfig(ctx, tx)
	if err != nil {
		return nil, err
	}

	var isBorStateSyncTxn bool
	blockNumber, txNum, ok, err := api.txnLookup(ctx, tx, txHash)
	if err != nil {
		return nil, err
	}
	if !ok {
		if chainConfig.Bor == nil {
			return nil, nil
		}

		// otherwise this may be a bor state sync transaction - check
		blockNumber, ok, err = api.bridgeReader.EventTxnLookup(ctx, txHash)
		if err != nil {
			return nil, err
		}
		if !ok {
			return nil, nil
		}

		isBorStateSyncTxn = true
	}

	header, err := api.headerByRPCNumber(ctx, rpc.BlockNumber(blockNumber), tx)
	if err != nil {
		return nil, err
	}
	if header == nil {
		return nil, nil
	}

	txNumMin, err := api._txNumReader.Min(tx, blockNumber)
	if err != nil {
		return nil, err
	}

	if txNumMin+1 > txNum && !isBorStateSyncTxn {
		return nil, fmt.Errorf("uint underflow txnums error txNum: %d, txNumMin: %d, blockNum: %d", txNum, txNumMin, blockNumber)
	}

	var txIndex = int(txNum - txNumMin - 1)

	if isBorStateSyncTxn {
		txIndex = -1
	}

	bn := hexutil.Uint64(blockNumber)
	hash := header.Hash()
	signer := types.MakeSigner(chainConfig, blockNumber, header.Time)
	// Returns an array of trace arrays, one trace array for each transaction
	trace, err := api.callTransaction(ctx, tx, header, []string{TraceTypeTrace}, txIndex, *gasBailOut, signer, chainConfig, traceConfig)
	if err != nil {
		return nil, err
	}

	out := make([]ParityTrace, 0, len(trace.Trace))
	blockno := uint64(bn)
	for _, pt := range trace.Trace {
		pt.BlockHash = &hash
		pt.BlockNumber = &blockno
		pt.TransactionHash = trace.TransactionHash
		txpos := uint64(txIndex)
		pt.TransactionPosition = &txpos
		out = append(out, *pt)
	}

	return out, err
}

// Get implements trace_get
func (api *TraceAPIImpl) Get(ctx context.Context, txHash common.Hash, indicies []hexutil.Uint64, gasBailOut *bool, traceConfig *config.TraceConfig) (*ParityTrace, error) {
	// Parity fails if it gets more than a single index. It returns nothing in this case. Must we?
	if len(indicies) > 1 {
		return nil, nil
	}
	traces, err := api.Transaction(ctx, txHash, gasBailOut, traceConfig)
	if err != nil {
		return nil, err
	}

	// 'trace_get' index starts at one (oddly)
	firstIndex := int(indicies[0]) + 1
	for i, trace := range traces {
		if i == firstIndex {
			return &trace, nil
		}
	}
	return nil, err
}

func rewardKindToString(kind consensus.RewardKind) string {
	switch kind {
	case consensus.RewardAuthor:
		return "block"
	case consensus.RewardEmptyStep:
		return "emptyStep"
	case consensus.RewardExternal:
		return "external"
	case consensus.RewardUncle:
		return "uncle"
	default:
		return "unknown"
	}
}

// Block implements trace_block
func (api *TraceAPIImpl) Block(ctx context.Context, blockNr rpc.BlockNumber, gasBailOut *bool, traceConfig *config.TraceConfig) (ParityTraces, error) {
	if gasBailOut == nil {
		gasBailOut = new(bool) // false by default
	}
	tx, err := api.kv.BeginTemporalRo(ctx)
	if err != nil {
		return nil, err
	}
	defer tx.Rollback()
	blockNum, hash, _, err := rpchelper.GetBlockNumber(ctx, rpc.BlockNumberOrHashWithNumber(blockNr), tx, api._blockReader, api.filters)
	if err != nil {
		return nil, err
	}
	if blockNum == 0 {
		return []ParityTrace{}, nil
	}
	bn := hexutil.Uint64(blockNum)

	// Extract transactions from block
	block, bErr := api.blockWithSenders(ctx, tx, hash, blockNum)
	if bErr != nil {
		return nil, bErr
	}
	if block == nil {
		return nil, fmt.Errorf("could not find block %d", uint64(bn))
	}

	cfg, err := api.chainConfig(ctx, tx)
	if err != nil {
		return nil, err
	}
	signer := types.MakeSigner(cfg, blockNum, block.Time())
	traces, syscall, err := api.callBlock(ctx, tx, block, []string{TraceTypeTrace}, *gasBailOut /* gasBailOut */, signer, cfg, traceConfig)
	if err != nil {
		return nil, err
	}

	out := make([]ParityTrace, 0, len(traces))
	for txno, trace := range traces {
		txpos := uint64(txno)
		for _, pt := range trace.Trace {
			pt.BlockHash = &hash
			pt.BlockNumber = &blockNum
			pt.TransactionHash = trace.TransactionHash
			pt.TransactionPosition = &txpos
			out = append(out, *pt)
		}
	}

	rewards, err := api.engine().CalculateRewards(cfg, block.Header(), block.Uncles(), syscall)
	if err != nil {
		return nil, err
	}

	for _, r := range rewards {
		var tr ParityTrace
		rewardAction := &RewardTraceAction{}
		rewardAction.Author = r.Beneficiary
		rewardAction.RewardType = rewardKindToString(r.Kind)
		rewardAction.Value.ToInt().Set(r.Amount.ToBig())
		tr.Action = rewardAction
		tr.BlockHash = &common.Hash{}
		copy(tr.BlockHash[:], block.Hash().Bytes())
		tr.BlockNumber = new(uint64)
		*tr.BlockNumber = block.NumberU64()
		tr.Type = "reward" // nolint: goconst
		tr.TraceAddress = []int{}
		out = append(out, tr)
	}

	return out, err
}

func traceFilterBitmapsV3(tx kv.TemporalTx, req TraceFilterRequest, from, to uint64) (fromAddresses, toAddresses map[common.Address]struct{}, allBlocks stream.U64, err error) {
	fromAddresses = make(map[common.Address]struct{}, len(req.FromAddress))
	toAddresses = make(map[common.Address]struct{}, len(req.ToAddress))
	var blocksTo stream.U64

	for _, addr := range req.FromAddress {
		if addr != nil {
			it, err := tx.IndexRange(kv.TracesFromIdx, addr.Bytes(), int(from), int(to), order.Asc, kv.Unlim)
			if err != nil {
				return nil, nil, nil, err
			}
			allBlocks = stream.Union[uint64](allBlocks, it, order.Asc, kv.Unlim)
			fromAddresses[*addr] = struct{}{}
		}
	}

	for _, addr := range req.ToAddress {
		if addr != nil {
			it, err := tx.IndexRange(kv.TracesToIdx, addr.Bytes(), int(from), int(to), order.Asc, kv.Unlim)
			if err != nil {
				return nil, nil, nil, err
			}
			blocksTo = stream.Union[uint64](blocksTo, it, order.Asc, kv.Unlim)
			toAddresses[*addr] = struct{}{}
		}
	}

	switch req.Mode {
	case TraceFilterModeIntersection:
		allBlocks = stream.Intersect[uint64](allBlocks, blocksTo, order.Asc, kv.Unlim)
	case TraceFilterModeUnion:
		fallthrough
	default:
		allBlocks = stream.Union[uint64](allBlocks, blocksTo, order.Asc, kv.Unlim)
	}

	// Special case - if no addresses specified, take all traces
	if len(req.FromAddress) == 0 && len(req.ToAddress) == 0 {
		allBlocks = stream.Range[uint64](from, to)
		//} else {
		//allBlocks.RemoveRange(0, from)
		//allBlocks.RemoveRange(to, uint64(0x100000000))
	}

	return fromAddresses, toAddresses, allBlocks, nil
}

// Filter implements trace_filter
// NOTE: We do not store full traces - we just store index for each address
// Pull blocks which have txs with matching address
func (api *TraceAPIImpl) Filter(ctx context.Context, req TraceFilterRequest, gasBailOut *bool, traceConfig *config.TraceConfig, stream jsonstream.Stream) error {
	if gasBailOut == nil {
		//nolint
		gasBailOut = new(bool) // false by default
	}
	dbtx, err1 := api.kv.BeginTemporalRo(ctx)
	if err1 != nil {
		return fmt.Errorf("traceFilter cannot open tx: %w", err1)
	}
	defer dbtx.Rollback()

	var fromBlock uint64
	var toBlock uint64
	if req.FromBlock == nil {
		fromBlock = 0
	} else {
		fromBlock = uint64(*req.FromBlock)
	}

	if req.ToBlock == nil {
		headNumber, err := api._blockReader.HeaderNumber(ctx, dbtx, rawdb.ReadHeadHeaderHash(dbtx))
		if err != nil {
			return err
		}
		toBlock = *headNumber
	} else {
		toBlock = uint64(*req.ToBlock)
	}
	if fromBlock > toBlock {
		return errors.New("invalid parameters: fromBlock cannot be greater than toBlock")
	}

	return api.filterV3(ctx, dbtx, fromBlock, toBlock, req, stream, *gasBailOut, traceConfig)
}

func (api *TraceAPIImpl) filterV3(ctx context.Context, dbtx kv.TemporalTx, fromBlock, toBlock uint64, req TraceFilterRequest, stream jsonstream.Stream, gasBailOut bool, traceConfig *config.TraceConfig) error {
	var fromTxNum, toTxNum uint64
	var err error

	if fromBlock > 0 {
		fromTxNum, err = api._txNumReader.Min(dbtx, fromBlock)
		if err != nil {
			return err
		}
	}
	toTxNum, err = api._txNumReader.Max(dbtx, toBlock) // toBlock is an inclusive bound
	if err != nil {
		return err
	}
	toTxNum++ //+1 because internally Erigon using semantic [from, to), but some RPC have different semantic
	fromAddresses, toAddresses, allTxs, err := traceFilterBitmapsV3(dbtx, req, fromTxNum, toTxNum)
	if err != nil {
		return err
	}
	it := rawdbv3.TxNums2BlockNums(dbtx, api._txNumReader, allTxs, order.Asc)
	defer it.Close()

	chainConfig, err := api.chainConfig(ctx, dbtx)
	if err != nil {
		return err
	}
	engine := api.engine()

	var json = jsoniter.ConfigCompatibleWithStandardLibrary
	stream.WriteArrayStart()
	first := true
	// Execute all transactions in picked blocks

	count := uint64(^uint(0)) // this just makes it easier to use below
	if req.Count != nil {
		count = *req.Count
	}
	after := uint64(0) // this just makes it easier to use below
	if req.After != nil {
		after = *req.After
	}
	vmConfig := vm.Config{}
	nSeen := uint64(0)
	nExported := uint64(0)
	includeAll := len(fromAddresses) == 0 && len(toAddresses) == 0

	var lastBlockHash common.Hash
	var lastHeader *types.Header
	var lastSigner *types.Signer
	var lastRules *chain.Rules

	stateReader := state.NewHistoryReaderV3()
	stateReader.SetTx(dbtx)
	noop := state.NewNoopWriter()
	isPos := false
	for it.HasNext() {
		txNum, blockNum, txIndex, isFnalTxn, blockNumChanged, err := it.Next()
		if err != nil {
			if first {
				first = false
			} else {
				stream.WriteMore()
			}
			stream.WriteObjectStart()
			rpc.HandleError(err, stream)
			stream.WriteObjectEnd()
			continue
		}

		if blockNumChanged {
			if lastHeader, err = api._blockReader.HeaderByNumber(ctx, dbtx, blockNum); err != nil {
				if first {
					first = false
				} else {
					stream.WriteMore()
				}
				stream.WriteObjectStart()
				rpc.HandleError(err, stream)
				stream.WriteObjectEnd()
				continue
			}
			if lastHeader == nil {
				if first {
					first = false
				} else {
					stream.WriteMore()
				}
				stream.WriteObjectStart()
				rpc.HandleError(fmt.Errorf("header not found: %d", blockNum), stream)
				stream.WriteObjectEnd()
				continue
			}

			if !isPos && chainConfig.TerminalTotalDifficulty != nil {
				header := lastHeader
				isPos = header.Difficulty.Sign() == 0 || header.Difficulty.Cmp(chainConfig.TerminalTotalDifficulty) >= 0
			}

			lastBlockHash = lastHeader.Hash()
			lastSigner = types.MakeSigner(chainConfig, blockNum, lastHeader.Time)
			lastRules = chainConfig.Rules(blockNum, lastHeader.Time)
		}
		if isFnalTxn {
			// TODO(yperbasis) proper rewards for Gnosis

			// if we are in POS
			// we don't check for uncles or block rewards
			if isPos {
				continue
			}

			body, _, err := api._blockReader.Body(ctx, dbtx, lastBlockHash, blockNum)
			if err != nil {
				if first {
					first = false
				} else {
					stream.WriteMore()
				}
				stream.WriteObjectStart()
				rpc.HandleError(err, stream)
				stream.WriteObjectEnd()
				continue
			}
			// Block reward section, handle specially
			minerReward, uncleRewards := ethash.AccumulateRewards(chainConfig, lastHeader, body.Uncles)
			if _, ok := toAddresses[lastHeader.Coinbase]; ok || includeAll {
				nSeen++
				var tr ParityTrace
				var rewardAction = &RewardTraceAction{}
				rewardAction.Author = lastHeader.Coinbase
				rewardAction.RewardType = "block" // nolint: goconst
				rewardAction.Value.ToInt().Set(minerReward.ToBig())
				tr.Action = rewardAction
				tr.BlockHash = &common.Hash{}
				copy(tr.BlockHash[:], lastBlockHash.Bytes())
				tr.BlockNumber = new(uint64)
				*tr.BlockNumber = blockNum
				tr.Type = "reward" // nolint: goconst
				tr.TraceAddress = []int{}
				b, err := json.Marshal(tr)
				if err != nil {
					if first {
						first = false
					} else {
						stream.WriteMore()
					}
					stream.WriteObjectStart()
					rpc.HandleError(err, stream)
					stream.WriteObjectEnd()
					continue
				}
				if nSeen > after && nExported < count {
					if first {
						first = false
					} else {
						stream.WriteMore()
					}
					if _, err := stream.Write(b); err != nil {
						return err
					}
					nExported++
				}
			}
			for i, uncle := range body.Uncles {
				if _, ok := toAddresses[uncle.Coinbase]; ok || includeAll {
					if i < len(uncleRewards) {
						nSeen++
						var tr ParityTrace
						rewardAction := &RewardTraceAction{}
						rewardAction.Author = uncle.Coinbase
						rewardAction.RewardType = "uncle" // nolint: goconst
						rewardAction.Value.ToInt().Set(uncleRewards[i].ToBig())
						tr.Action = rewardAction
						tr.BlockHash = &common.Hash{}
						copy(tr.BlockHash[:], lastBlockHash[:])
						tr.BlockNumber = new(uint64)
						*tr.BlockNumber = blockNum
						tr.Type = "reward" // nolint: goconst
						tr.TraceAddress = []int{}
						b, err := json.Marshal(tr)
						if err != nil {
							if first {
								first = false
							} else {
								stream.WriteMore()
							}
							stream.WriteObjectStart()
							rpc.HandleError(err, stream)
							stream.WriteObjectEnd()
							continue
						}
						if nSeen > after && nExported < count {
							if first {
								first = false
							} else {
								stream.WriteMore()
							}
							if _, err := stream.Write(b); err != nil {
								return err
							}
							nExported++
						}
					}
				}
			}
			continue
		}
		if txIndex == -1 { //is system tx
			continue
		}
		txIndexU64 := uint64(txIndex)
		//fmt.Printf("txNum=%d, blockNum=%d, txIndex=%d\n", txNum, blockNum, txIndex)
		txn, err := api._txnReader.TxnByIdxInBlock(ctx, dbtx, blockNum, txIndex)
		if err != nil {
			if first {
				first = false
			} else {
				stream.WriteMore()
			}
			stream.WriteObjectStart()
			rpc.HandleError(err, stream)
			stream.WriteObjectEnd()
			continue
		}
		if txn == nil {
			continue //guess block doesn't have transactions
		}
		txHash := txn.Hash()
		msg, err := txn.AsMessage(*lastSigner, lastHeader.BaseFee, lastRules)
		if err != nil {
			if first {
				first = false
			} else {
				stream.WriteMore()
			}
			stream.WriteObjectStart()
			rpc.HandleError(err, stream)
			stream.WriteObjectEnd()
			continue
		}

		stateReader.SetTxNum(txNum)
		stateCache := shards.NewStateCache(32, 0 /* no limit */) // this cache living only during current RPC call, but required to store state writes
		cachedReader := state.NewCachedReader(stateReader, stateCache)
		//cachedReader := stateReader
		cachedWriter := state.NewCachedWriter(noop, stateCache)
		//cachedWriter := noop

		vmConfig.SkipAnalysis = core.SkipAnalysis(chainConfig, blockNum)
		traceResult := &TraceCallResult{Trace: []*ParityTrace{}}
		var ot OeTracer
		ot.config, err = parseOeTracerConfig(traceConfig)
		if err != nil {
			return err
		}
		ot.compat = api.compatibility
		ot.r = traceResult
		ot.idx = []string{fmt.Sprintf("%d-", txIndex)}
		ot.traceAddr = []int{}
		vmConfig.Tracer = ot.Tracer().Hooks
		ibs := state.New(cachedReader)

		blockCtx := transactions.NewEVMBlockContext(engine, lastHeader, true /* requireCanonical */, dbtx, api._blockReader, chainConfig)
		txCtx := core.NewEVMTxContext(msg)
		evm := vm.NewEVM(blockCtx, txCtx, ibs, chainConfig, vmConfig)

		gp := new(core.GasPool).AddGas(msg.Gas()).AddBlobGas(msg.BlobGas())
		ibs.SetTxContext(blockNum, txIndex)
		ibs.SetHooks(ot.Tracer().Hooks)

		if ot.Tracer() != nil && ot.Tracer().Hooks.OnTxStart != nil {
			ot.Tracer().OnTxStart(evm.GetVMContext(), txn, msg.From())
		}

		var execResult *evmtypes.ExecutionResult
		execResult, err = core.ApplyMessage(evm, msg, gp, true /* refunds */, gasBailOut, engine)
		if err != nil {
			if ot.Tracer() != nil && ot.Tracer().Hooks.OnTxEnd != nil {
				ot.Tracer().OnTxEnd(nil, err)
			}
			if first {
				first = false
			} else {
				stream.WriteMore()
			}
			stream.WriteObjectStart()
			rpc.HandleError(err, stream)
			stream.WriteObjectEnd()
			continue
		}
		if ot.Tracer() != nil && ot.Tracer().Hooks.OnTxEnd != nil {
			ot.Tracer().OnTxEnd(&types.Receipt{GasUsed: execResult.GasUsed}, nil)
		}
		traceResult.Output = common.Copy(execResult.ReturnData)
		if err = ibs.FinalizeTx(evm.ChainRules(), noop); err != nil {
			if first {
				first = false
			} else {
				stream.WriteMore()
			}
			stream.WriteObjectStart()
			rpc.HandleError(err, stream)
			stream.WriteObjectEnd()
			continue
		}
		if err = ibs.CommitBlock(evm.ChainRules(), cachedWriter); err != nil {
			if first {
				first = false
			} else {
				stream.WriteMore()
			}
			stream.WriteObjectStart()
			rpc.HandleError(err, stream)
			stream.WriteObjectEnd()
			continue
		}
		isIntersectionMode := req.Mode == TraceFilterModeIntersection
		for _, pt := range traceResult.Trace {
			if includeAll || filterTrace(pt, fromAddresses, toAddresses, isIntersectionMode) {
				nSeen++
				pt.BlockHash = &lastBlockHash
				pt.BlockNumber = &blockNum
				pt.TransactionHash = &txHash
				pt.TransactionPosition = &txIndexU64
				b, err := json.Marshal(pt)
				if err != nil {
					if first {
						first = false
					} else {
						stream.WriteMore()
					}
					stream.WriteObjectStart()
					rpc.HandleError(err, stream)
					stream.WriteObjectEnd()
					continue
				}
				if nSeen > after && nExported < count {
					if first {
						first = false
					} else {
						stream.WriteMore()
					}
					if _, err := stream.Write(b); err != nil {
						return err
					}
					nExported++
				}
			}
		}
	}
	stream.WriteArrayEnd()
	return stream.Flush()
}

func filterTrace(pt *ParityTrace, fromAddresses map[common.Address]struct{}, toAddresses map[common.Address]struct{}, isIntersectionMode bool) bool {
	f, t := false, false
	switch action := pt.Action.(type) {
	case *CallTraceAction:
		_, f = fromAddresses[action.From]
		_, t = toAddresses[action.To]
	case *CreateTraceAction:
		_, f = fromAddresses[action.From]

		if res, ok := pt.Result.(*CreateTraceResult); ok {
			if res.Address != nil {
				_, t = toAddresses[*res.Address]
			}
		}
	case *SuicideTraceAction:
		_, f = fromAddresses[action.Address]
		_, t = toAddresses[action.RefundAddress]
	}

	if isIntersectionMode {
		return f && t
	} else {
		return f || t
	}
}

func (api *TraceAPIImpl) callBlock(
	ctx context.Context,
	dbtx kv.TemporalTx,
	block *types.Block,
	traceTypes []string,
	gasBailOut bool,
	signer *types.Signer,
	cfg *chain.Config,
	traceConfig *config.TraceConfig,
) ([]*TraceCallResult, consensus.SystemCall, error) {
	blockNumber := block.NumberU64()
	pNo := blockNumber
	if pNo > 0 {
		pNo -= 1
	}

	parentNo := rpc.BlockNumber(pNo)
	rules := cfg.Rules(blockNumber, block.Time())
	header := block.Header()
	txs := block.Transactions()
	var borStateSyncTxn types.Transaction
	var borStateSyncTxnHash common.Hash
	if cfg.Bor != nil {
		// check if this block has state sync txn
		blockHash := block.Hash()
		borStateSyncTxnHash = bortypes.ComputeBorTxHash(blockNumber, blockHash)

<<<<<<< HEAD
		var ok bool
		var err error

		_, ok, err = api.bridgeReader.EventTxnLookup(ctx, borStateSyncTxnHash)
=======
		_, ok, err := api.bridgeReader.EventTxnLookup(ctx, borStateSyncTxnHash)

>>>>>>> 26d43d57
		if err != nil {
			return nil, nil, err
		}
		if ok {
			borStateSyncTxn = bortypes.NewBorTransaction()
			txs = append(txs, borStateSyncTxn)
		}
	}

	callParams := make([]TraceCallParam, 0, len(txs))

	parentHash := block.ParentHash()
	parentNrOrHash := rpc.BlockNumberOrHash{
		BlockNumber:      &parentNo,
		BlockHash:        &parentHash,
		RequireCanonical: true,
	}

	stateReader, err := rpchelper.CreateStateReader(ctx, dbtx, api._blockReader, parentNrOrHash, 0, api.filters, api.stateCache, api._txNumReader)
	if err != nil {
		return nil, nil, err
	}
	stateCache := shards.NewStateCache(
		32, 0 /* no limit */) // this cache living only during current RPC call, but required to store state writes
	cachedReader := state.NewCachedReader(stateReader, stateCache)
	noop := state.NewNoopWriter()
	cachedWriter := state.NewCachedWriter(noop, stateCache)
	ibs := state.New(cachedReader)

	engine := api.engine()
	consensusHeaderReader := consensuschain.NewReader(cfg, dbtx, nil, nil)
	logger := log.New("trace_filtering")
	err = core.InitializeBlockExecution(engine.(consensus.Engine), consensusHeaderReader, block.HeaderNoCopy(), cfg, ibs, nil, logger, nil)
	if err != nil {
		return nil, nil, err
	}
	if err = ibs.CommitBlock(rules, cachedWriter); err != nil {
		return nil, nil, err
	}

	msgs := make([]*types.Message, len(txs))
	for i, txn := range txs {
		isBorStateSyncTxn := txn == borStateSyncTxn
		var txnHash common.Hash
		var msg *types.Message
		var err error
		if isBorStateSyncTxn {
			txnHash = borStateSyncTxnHash
			// we use an empty message for bor state sync txn since it gets handled differently
		} else {
			txnHash = txn.Hash()
			msg, err = txn.AsMessage(*signer, header.BaseFee, rules)
			if err != nil {
				return nil, nil, fmt.Errorf("convert txn into msg: %w", err)
			}
		}

		callParams = append(callParams, TraceCallParam{
			txHash:            &txnHash,
			traceTypes:        traceTypes,
			isBorStateSyncTxn: isBorStateSyncTxn,
		})

		msgs[i] = msg
	}

	traces, _, cmErr := api.doCallBlock(ctx, dbtx, stateReader, stateCache, cachedWriter, ibs, txs, msgs, callParams,
		&parentNrOrHash, header, gasBailOut /* gasBailout */, traceConfig)

	if cmErr != nil {
		return nil, nil, cmErr
	}

	syscall := func(contract common.Address, data []byte) ([]byte, error) {
		ret, err := core.SysCallContract(contract, data, cfg, ibs, header, engine, false /* constCall */, vm.Config{})
		return ret, err
	}

	return traces, syscall, nil
}

func (api *TraceAPIImpl) callTransaction(
	ctx context.Context,
	dbtx kv.TemporalTx,
	header *types.Header,
	traceTypes []string,
	txIndex int,
	gasBailOut bool,
	signer *types.Signer,
	cfg *chain.Config,
	traceConfig *config.TraceConfig,
) (*TraceCallResult, error) {
	blockNumber := header.Number.Uint64()
	pNo := blockNumber
	if pNo > 0 {
		pNo -= 1
	}

	parentNo := rpc.BlockNumber(pNo)
	rules := cfg.Rules(blockNumber, header.Time)
	var txn types.Transaction
	var borStateSyncTxnHash common.Hash
	isBorStateSyncTxn := txIndex == -1 && cfg.Bor != nil
	if isBorStateSyncTxn {
		// check if this header has state sync txn
		blockHash := header.Hash()
		borStateSyncTxnHash = bortypes.ComputeBorTxHash(blockNumber, blockHash)

<<<<<<< HEAD
		var ok bool
		var err error

		_, ok, err = api.bridgeReader.EventTxnLookup(ctx, borStateSyncTxnHash)
=======
		_, ok, err := api.bridgeReader.EventTxnLookup(ctx, borStateSyncTxnHash)
>>>>>>> 26d43d57
		if err != nil {
			return nil, err
		}
		if !ok {
			return nil, errors.New("bridge transaction expected but not found")
		}
		txn = bortypes.NewBorTransaction()
	} else {
		var err error
		txn, err = api._txnReader.TxnByIdxInBlock(ctx, dbtx, blockNumber, txIndex)
		if err != nil {
			return nil, err
		}
	}

	parentHash := header.ParentHash
	parentNrOrHash := rpc.BlockNumberOrHash{
		BlockNumber:      &parentNo,
		BlockHash:        &parentHash,
		RequireCanonical: true,
	}

	stateReader, err := rpchelper.CreateStateReader(ctx, dbtx, api._blockReader, parentNrOrHash, 0, api.filters, api.stateCache, api._txNumReader)
	if err != nil {
		return nil, err
	}
	stateCache := shards.NewStateCache(
		32, 0 /* no limit */) // this cache living only during current RPC call, but required to store state writes
	cachedReader := state.NewCachedReader(stateReader, stateCache)
	noop := state.NewNoopWriter()
	cachedWriter := state.NewCachedWriter(noop, stateCache)
	ibs := state.New(cachedReader)

	engine := api.engine()
	consensusHeaderReader := consensuschain.NewReader(cfg, dbtx, nil, nil)
	logger := log.New("trace_filtering")
	err = core.InitializeBlockExecution(engine.(consensus.Engine), consensusHeaderReader, header, cfg, ibs, nil, logger, nil)
	if err != nil {
		return nil, err
	}
	if err = ibs.CommitBlock(rules, cachedWriter); err != nil {
		return nil, err
	}

	var txnHash common.Hash
	var msg *types.Message
	if isBorStateSyncTxn {
		txnHash = borStateSyncTxnHash
		// we use an empty message for bor state sync txn since it gets handled differently
	} else {
		txnHash = txn.Hash()
		msg, err = txn.AsMessage(*signer, header.BaseFee, rules)
		if err != nil {
			return nil, fmt.Errorf("convert txn into msg: %w", err)
		}
	}

	callParam := TraceCallParam{
		txHash:            &txnHash,
		traceTypes:        traceTypes,
		isBorStateSyncTxn: isBorStateSyncTxn,
	}

	trace, cmErr := api.doCall(ctx, dbtx, stateReader, stateCache, cachedWriter, ibs, msg, callParam,
		&parentNrOrHash, header, gasBailOut /* gasBailout */, txIndex, traceConfig)

	if cmErr != nil {
		return nil, cmErr
	}
	return trace, nil
}

// TraceFilterRequest represents the arguments for trace_filter
type TraceFilterRequest struct {
	FromBlock   *hexutil.Uint64   `json:"fromBlock"`
	ToBlock     *hexutil.Uint64   `json:"toBlock"`
	FromAddress []*common.Address `json:"fromAddress"`
	ToAddress   []*common.Address `json:"toAddress"`
	Mode        TraceFilterMode   `json:"mode"`
	After       *uint64           `json:"after"`
	Count       *uint64           `json:"count"`
}

type TraceFilterMode string

const (
	// TraceFilterModeUnion is default mode for TraceFilter.
	// Unions results referred to addresses from FromAddress or ToAddress
	TraceFilterModeUnion = "union"
	// TraceFilterModeIntersection retrieves results referred to addresses provided both in FromAddress and ToAddress
	TraceFilterModeIntersection = "intersection"
)<|MERGE_RESOLUTION|>--- conflicted
+++ resolved
@@ -734,15 +734,8 @@
 		blockHash := block.Hash()
 		borStateSyncTxnHash = bortypes.ComputeBorTxHash(blockNumber, blockHash)
 
-<<<<<<< HEAD
-		var ok bool
-		var err error
-
-		_, ok, err = api.bridgeReader.EventTxnLookup(ctx, borStateSyncTxnHash)
-=======
 		_, ok, err := api.bridgeReader.EventTxnLookup(ctx, borStateSyncTxnHash)
 
->>>>>>> 26d43d57
 		if err != nil {
 			return nil, nil, err
 		}
@@ -851,14 +844,7 @@
 		blockHash := header.Hash()
 		borStateSyncTxnHash = bortypes.ComputeBorTxHash(blockNumber, blockHash)
 
-<<<<<<< HEAD
-		var ok bool
-		var err error
-
-		_, ok, err = api.bridgeReader.EventTxnLookup(ctx, borStateSyncTxnHash)
-=======
 		_, ok, err := api.bridgeReader.EventTxnLookup(ctx, borStateSyncTxnHash)
->>>>>>> 26d43d57
 		if err != nil {
 			return nil, err
 		}
