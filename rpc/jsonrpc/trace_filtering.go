--- conflicted
+++ resolved
@@ -824,13 +824,8 @@
 		return nil, nil, cmErr
 	}
 
-<<<<<<< HEAD
 	syscall := func(contract accounts.Address, data []byte) ([]byte, error) {
-		ret, err := core.SysCallContract(contract, data, cfg, ibs, header, engine, false /* constCall */, vm.Config{})
-=======
-	syscall := func(contract common.Address, data []byte) ([]byte, error) {
 		ret, err := protocol.SysCallContract(contract, data, cfg, ibs, header, engine, false /* constCall */, vm.Config{})
->>>>>>> 0dcd1c3d
 		return ret, err
 	}
 
