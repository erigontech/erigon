--- conflicted
+++ resolved
@@ -82,13 +82,8 @@
 }
 
 // GetAuthor retrieves the author a block.
-<<<<<<< HEAD
 func (api *BorImpl) GetAuthor(blockNrOrHash *rpc.BlockNumberOrHash) (accounts.Address, error) {
-	// init consensus engine
-=======
-func (api *BorImpl) GetAuthor(blockNrOrHash *rpc.BlockNumberOrHash) (*common.Address, error) {
 	// init rules engine
->>>>>>> d8f28861
 	borEngine, err := api.bor()
 
 	if err != nil {
