package types

import (
	"bytes"
	"errors"
	"fmt"
	"io"
	"math/big"

	"github.com/holiman/uint256"

	"github.com/erigontech/erigon-lib/abi"
	"github.com/erigontech/erigon-lib/chain"
	params2 "github.com/erigontech/erigon-lib/chain/params"
	"github.com/erigontech/erigon-lib/common"
	"github.com/erigontech/erigon-lib/common/fixedgas"
	"github.com/erigontech/erigon-lib/gointerfaces/typesproto"
	"github.com/erigontech/erigon-lib/rlp"
)

const (
	ExecutionStatusSuccess                   = uint64(0)
	ExecutionStatusExecutionFailure          = uint64(1)
	ExecutionStatusPostOpFailure             = uint64(2)
	ExecutionStatusExecutionAndPostOpFailure = uint64(3)
)

const AA_GAS_PENALTY_PCT = 10

var AA_ENTRY_POINT = common.HexToAddress("0x0000000000000000000000000000000000007560")
var AA_SENDER_CREATOR = common.HexToAddress("0x00000000000000000000000000000000ffff7560")

type AccountAbstractionTransaction struct {
	TransactionMisc
	Nonce      uint64
	ChainID    *uint256.Int
	Tip        *uint256.Int
	FeeCap     *uint256.Int
	GasLimit   uint64
	AccessList AccessList

	SenderAddress               *common.Address
	SenderValidationData        []byte
	ExecutionData               []byte
	Paymaster                   *common.Address
	PaymasterData               []byte
	Deployer                    *common.Address
	DeployerData                []byte
	BuilderFee                  *uint256.Int
	ValidationGasLimit          uint64
	PaymasterValidationGasLimit uint64
	PostOpGasLimit              uint64
	Authorizations              []Authorization

	// RIP-7712 two-dimensional nonce (optional), 192 bits
	NonceKey *uint256.Int
}

func (tx *AccountAbstractionTransaction) GetData() []byte {
	return []byte{}
}

func (tx *AccountAbstractionTransaction) GetAccessList() AccessList {
	return tx.AccessList
}

func (tx *AccountAbstractionTransaction) Protected() bool {
	return true
}

func (tx *AccountAbstractionTransaction) Sender(signer Signer) (common.Address, error) {
	return *tx.SenderAddress, nil
}

func (tx *AccountAbstractionTransaction) cachedSender() (common.Address, bool) {
	return *tx.SenderAddress, true
}

func (tx *AccountAbstractionTransaction) GetSender() (common.Address, bool) {
	return *tx.SenderAddress, true
}

func (tx *AccountAbstractionTransaction) SetSender(address common.Address) {
	return
}

func (tx *AccountAbstractionTransaction) IsContractDeploy() bool {
	return false
}

func (tx *AccountAbstractionTransaction) Unwrap() Transaction {
	return tx
}

func (tx *AccountAbstractionTransaction) GetChainID() *uint256.Int {
	return tx.ChainID
}

func (tx *AccountAbstractionTransaction) GetNonce() uint64 {
	return tx.Nonce
}
func (tx *AccountAbstractionTransaction) GetPrice() *uint256.Int {
	return tx.Tip
}

func (tx *AccountAbstractionTransaction) GetTip() *uint256.Int {
	return tx.Tip
}

func (tx *AccountAbstractionTransaction) GetEffectiveGasTip(baseFee *uint256.Int) *uint256.Int {
	if baseFee == nil {
		return tx.GetTip()
	}
	gasFeeCap := tx.GetFeeCap()
	// return 0 because effectiveFee cant be < 0
	if gasFeeCap.Lt(baseFee) {
		return uint256.NewInt(0)
	}
	effectiveFee := new(uint256.Int).Sub(gasFeeCap, baseFee)
	if tx.GetTip().Lt(effectiveFee) {
		return tx.GetTip()
	} else {
		return effectiveFee
	}
}

func (tx *AccountAbstractionTransaction) GetFeeCap() *uint256.Int {
	return tx.FeeCap
}

func (tx *AccountAbstractionTransaction) GetGasLimit() uint64 {
	return params2.TxAAGas + tx.ValidationGasLimit + tx.PaymasterValidationGasLimit + tx.GasLimit + tx.PostOpGasLimit
}

func (tx *AccountAbstractionTransaction) GetTipCap() *uint256.Int {
	return uint256.NewInt(0)
}

func (tx *AccountAbstractionTransaction) GetBlobHashes() []common.Hash {
	return []common.Hash{}
}

func (tx *AccountAbstractionTransaction) GetGas() uint64 {
	return tx.GasLimit
}

func (tx *AccountAbstractionTransaction) GetBlobGas() uint64 {
	return 0
}

func (tx *AccountAbstractionTransaction) GetValue() *uint256.Int {
	return uint256.NewInt(0)
}

func (tx *AccountAbstractionTransaction) GetTo() *common.Address {
	return nil
}

func (tx *AccountAbstractionTransaction) Type() byte {
	return AccountAbstractionTxType
}

func (tx *AccountAbstractionTransaction) AsMessage(s Signer, baseFee *big.Int, rules *chain.Rules) (*Message, error) {
	return &Message{
		to:         nil,
		gasPrice:   *tx.FeeCap,
		blobHashes: []common.Hash{},
	}, nil
}

func (tx *AccountAbstractionTransaction) WithSignature(signer Signer, sig []byte) (Transaction, error) {
	return tx, nil
}

func (tx *AccountAbstractionTransaction) Hash() common.Hash {
	if hash := tx.hash.Load(); hash != nil {
		return *hash
	}
	hash := prefixedRlpHash(AccountAbstractionTxType, []interface{}{
		tx.ChainID,
		tx.NonceKey, tx.Nonce,
		tx.SenderAddress, tx.SenderValidationData,
		tx.Deployer, tx.DeployerData,
		tx.Paymaster, tx.PaymasterData,
		tx.ExecutionData,
		tx.BuilderFee,
		tx.Tip, tx.FeeCap,
		tx.ValidationGasLimit, tx.PaymasterValidationGasLimit, tx.PostOpGasLimit,
		tx.GasLimit,
		tx.AccessList,
		tx.Authorizations,
	})

	tx.hash.Store(&hash)
	return hash
}

func (tx *AccountAbstractionTransaction) SigningHash(chainID *big.Int) common.Hash {
	hash := prefixedRlpHash(AccountAbstractionTxType, []interface{}{
		chainID,
		tx.NonceKey, tx.Nonce,
		tx.SenderAddress, tx.SenderValidationData,
		tx.Deployer, tx.DeployerData,
		tx.Paymaster, tx.PaymasterData,
		tx.ExecutionData,
		tx.BuilderFee,
		tx.Tip, tx.FeeCap,
		tx.ValidationGasLimit, tx.PaymasterValidationGasLimit, tx.PostOpGasLimit,
		tx.GasLimit,
		tx.AccessList, // authorization data is not included for signing hash
	})

	return hash
}

func (tx *AccountAbstractionTransaction) RawSignatureValues() (*uint256.Int, *uint256.Int, *uint256.Int) {
	return new(uint256.Int), new(uint256.Int), new(uint256.Int)
}

func (tx *AccountAbstractionTransaction) payloadSize() (payloadSize, accessListLen, authorizationsLen int) {
	payloadSize++
	payloadSize += rlp.Uint256LenExcludingHead(tx.ChainID)

	payloadSize++
	payloadSize += rlp.Uint256LenExcludingHead(tx.NonceKey)

	payloadSize++
	payloadSize += rlp.IntLenExcludingHead(tx.Nonce)

	payloadSize++
	if tx.SenderAddress != nil {
		payloadSize += 20
	}

	payloadSize += rlp.StringLen(tx.SenderValidationData)

	payloadSize++
	if tx.Deployer != nil {
		payloadSize += 20
	}

	payloadSize += rlp.StringLen(tx.DeployerData)

	payloadSize++
	if tx.Paymaster != nil {
		payloadSize += 20
	}

	payloadSize += rlp.StringLen(tx.PaymasterData)

	payloadSize += rlp.StringLen(tx.ExecutionData)

	payloadSize++
	payloadSize += rlp.Uint256LenExcludingHead(tx.BuilderFee)

	payloadSize++
	payloadSize += rlp.Uint256LenExcludingHead(tx.Tip)

	payloadSize++
	payloadSize += rlp.Uint256LenExcludingHead(tx.FeeCap)

	payloadSize++
	payloadSize += rlp.IntLenExcludingHead(tx.ValidationGasLimit)

	payloadSize++
	payloadSize += rlp.IntLenExcludingHead(tx.PaymasterValidationGasLimit)

	payloadSize++
	payloadSize += rlp.IntLenExcludingHead(tx.PostOpGasLimit)

	payloadSize++
	payloadSize += rlp.IntLenExcludingHead(tx.GasLimit)

	accessListLen = accessListSize(tx.AccessList)
	payloadSize += rlp.ListPrefixLen(accessListLen) + accessListLen

	authorizationsLen = authorizationsSize(tx.Authorizations)
	payloadSize += rlp.ListPrefixLen(authorizationsLen) + authorizationsLen

	return
}

func (tx *AccountAbstractionTransaction) EncodingSize() int {
	payloadSize, _, _ := tx.payloadSize()
	// Add envelope size and type size
	return 1 + rlp.ListPrefixLen(payloadSize) + payloadSize
}

func (tx *AccountAbstractionTransaction) EncodeRLP(w io.Writer) error {
	payloadSize, accessListLen, authorizationsLen := tx.payloadSize()
	envelopSize := 1 + rlp.ListPrefixLen(payloadSize) + payloadSize
	b := newEncodingBuf()
	defer pooledBuf.Put(b)
	// encode envelope size
	if err := rlp.EncodeStringSizePrefix(envelopSize, w, b[:]); err != nil {
		return err
	}
	// encode TxType
	b[0] = AccountAbstractionTxType
	if _, err := w.Write(b[:1]); err != nil {
		return err
	}

	if err := tx.encodePayload(w, b[:], payloadSize, accessListLen, authorizationsLen); err != nil {
		return err
	}

	return nil
}

func (tx *AccountAbstractionTransaction) encodePayload(w io.Writer, b []byte, payloadSize, accessListLen, authorizationsLen int) error {
	// prefix
	if err := rlp.EncodeStructSizePrefix(payloadSize, w, b); err != nil {
		return err
	}

	if err := rlp.EncodeUint256(tx.ChainID, w, b); err != nil {
		return err
	}

	if err := rlp.EncodeUint256(tx.NonceKey, w, b); err != nil {
		return err
	}

	if err := rlp.EncodeInt(tx.Nonce, w, b); err != nil {
		return err
	}

	if err := rlp.EncodeOptionalAddress(tx.SenderAddress, w, b); err != nil {
		return err
	}

	if err := rlp.EncodeString(tx.SenderValidationData, w, b); err != nil {
		return err
	}

	if err := rlp.EncodeOptionalAddress(tx.Deployer, w, b); err != nil {
		return err
	}

	if err := rlp.EncodeString(tx.DeployerData, w, b); err != nil {
		return err
	}

	if err := rlp.EncodeOptionalAddress(tx.Paymaster, w, b); err != nil {
		return err
	}

	if err := rlp.EncodeString(tx.PaymasterData, w, b); err != nil {
		return err
	}

	if err := rlp.EncodeString(tx.ExecutionData, w, b); err != nil {
		return err
	}

	if err := rlp.EncodeUint256(tx.BuilderFee, w, b); err != nil {
		return err
	}

	if err := rlp.EncodeUint256(tx.Tip, w, b); err != nil {
		return err
	}

	if err := rlp.EncodeUint256(tx.FeeCap, w, b); err != nil {
		return err
	}

	if err := rlp.EncodeInt(tx.ValidationGasLimit, w, b); err != nil {
		return err
	}

	if err := rlp.EncodeInt(tx.PaymasterValidationGasLimit, w, b); err != nil {
		return err
	}

	if err := rlp.EncodeInt(tx.PostOpGasLimit, w, b); err != nil {
		return err
	}

	if err := rlp.EncodeInt(tx.GasLimit, w, b); err != nil {
		return err
	}

	// prefix
	if err := rlp.EncodeStructSizePrefix(accessListLen, w, b); err != nil {
		return err
	}
	// encode AccessList
	if err := encodeAccessList(tx.AccessList, w, b); err != nil {
		return err
	}

	// prefix
	if err := rlp.EncodeStructSizePrefix(authorizationsLen, w, b); err != nil {
		return err
	}
	// encode Authorizations
	if err := encodeAuthorizations(tx.Authorizations, w, b); err != nil {
		return err
	}

	return nil
}

func (tx *AccountAbstractionTransaction) DecodeRLP(s *rlp.Stream) error {
	_, err := s.List()
	if err != nil {
		return err
	}
	var b []byte

	if b, err = s.Uint256Bytes(); err != nil {
		return err
	}
	tx.ChainID = new(uint256.Int).SetBytes(b)

	if b, err = s.Uint256Bytes(); err != nil {
		return err
	}
	tx.NonceKey = new(uint256.Int).SetBytes(b)

	if tx.Nonce, err = s.Uint(); err != nil {
		return err
	}

	if b, err = s.Bytes(); err != nil {
		return err
	}
	if len(b) != 20 {
		return fmt.Errorf("wrong size for SenderAddress: %d", len(b))
	}
	tx.SenderAddress = &common.Address{}
	copy((*tx.SenderAddress)[:], b)

	if tx.SenderValidationData, err = s.Bytes(); err != nil {
		return err
	}

	if b, err = s.Bytes(); err != nil {
		return err
	}

	if len(b) == 20 {
		tx.Deployer = &common.Address{}
		copy((*tx.Deployer)[:], b)
	} else if len(b) != 0 {
		return fmt.Errorf("wrong size for Deployer: %d", len(b))
	}

	if tx.DeployerData, err = s.Bytes(); err != nil {
		return err
	}

	if b, err = s.Bytes(); err != nil {
		return err
	}

	if len(b) == 20 {
		tx.Paymaster = &common.Address{}
		copy((*tx.Paymaster)[:], b)
	} else if len(b) != 0 {
		return fmt.Errorf("wrong size for Paymaster: %d", len(b))
	}

	if tx.PaymasterData, err = s.Bytes(); err != nil {
		return err
	}

	if tx.ExecutionData, err = s.Bytes(); err != nil {
		return err
	}

	if b, err = s.Uint256Bytes(); err != nil {
		return err
	}
	tx.BuilderFee = new(uint256.Int).SetBytes(b)

	if b, err = s.Uint256Bytes(); err != nil {
		return err
	}
	tx.Tip = new(uint256.Int).SetBytes(b)

	if b, err = s.Uint256Bytes(); err != nil {
		return err
	}
	tx.FeeCap = new(uint256.Int).SetBytes(b)

	if tx.ValidationGasLimit, err = s.Uint(); err != nil {
		return err
	}

	if tx.PaymasterValidationGasLimit, err = s.Uint(); err != nil {
		return err
	}

	if tx.PostOpGasLimit, err = s.Uint(); err != nil {
		return err
	}

	if tx.GasLimit, err = s.Uint(); err != nil {
		return err
	}

	// decode AccessList
	tx.AccessList = AccessList{}
	if err = decodeAccessList(&tx.AccessList, s); err != nil {
		return err
	}

	// decode authorizations
	tx.Authorizations = make([]Authorization, 0)
	if err = decodeAuthorizations(&tx.Authorizations, s); err != nil {
		return err
	}

	return s.ListEnd()
}

func (tx *AccountAbstractionTransaction) MarshalBinary(w io.Writer) error {
	payloadSize, accessListLen, authorizationsLen := tx.payloadSize()
	b := newEncodingBuf()
	defer pooledBuf.Put(b)
	// encode TxType
	b[0] = AccountAbstractionTxType
	if _, err := w.Write(b[:1]); err != nil {
		return err
	}
	if err := tx.encodePayload(w, b[:], payloadSize, accessListLen, authorizationsLen); err != nil {
		return err
	}
	return nil
}

func (tx *AccountAbstractionTransaction) PreTransactionGasCost(rules *chain.Rules, hasEIP3860 bool) (uint64, error) {
	// data should have tx.SenderValidationData, tx.DeployerData, tx.ExecutionData, tx.PaymasterData
	data := make([]byte, 0, len(tx.SenderValidationData)+len(tx.DeployerData)+len(tx.ExecutionData)+len(tx.PaymasterData))
	data = append(data, tx.SenderValidationData...)
	data = append(data, tx.DeployerData...)
	data = append(data, tx.ExecutionData...)
	data = append(data, tx.PaymasterData...)
	gas, _, overflow := fixedgas.IntrinsicGas(data, uint64(len(tx.AccessList)), uint64(tx.AccessList.StorageKeys()), false, rules.IsHomestead, rules.IsIstanbul, hasEIP3860, rules.IsPrague, true, uint64(len(tx.Authorizations)))

	if overflow {
		return 0, errors.New("overflow")
	}

	return gas, nil
}

func (tx *AccountAbstractionTransaction) DeployerFrame(rules *chain.Rules, hasEIP3860 bool) *Message {
	intrinsicGas, _ := tx.PreTransactionGasCost(rules, hasEIP3860)
	deployerGasLimit := tx.ValidationGasLimit - intrinsicGas
	return &Message{
		to:       tx.Deployer,
		from:     AA_SENDER_CREATOR,
		gasLimit: deployerGasLimit,
		data:     tx.DeployerData,
	}
}

func (tx *AccountAbstractionTransaction) ExecutionFrame() *Message {
	return &Message{
		to:       tx.SenderAddress,
		from:     AA_ENTRY_POINT,
		gasLimit: tx.GasLimit,
		data:     tx.ExecutionData,
	}
}

func (tx *AccountAbstractionTransaction) PaymasterPostOp(paymasterContext []byte, gasUsed uint64, executionSuccess bool) (*Message, error) {
	postOpData, err := EncodePostOpFrame(paymasterContext, big.NewInt(int64(gasUsed)), executionSuccess)
	if err != nil {
		return nil, errors.New("unable to encode postPaymasterTransaction")
	}

	return &Message{
		to:       tx.Paymaster,
		from:     AA_SENDER_CREATOR,
		gasLimit: tx.PostOpGasLimit,
		data:     postOpData,
	}, nil
}

func (tx *AccountAbstractionTransaction) PaymasterFrame(chainID *big.Int) (*Message, error) {
	zeroAddress := common.Address{}
	if tx.Paymaster == nil || bytes.Equal(zeroAddress[:], tx.Paymaster[:]) {
		return nil, nil
	}

	signingHash := tx.SigningHash(chainID)
	txAbiEncoding, err := tx.AbiEncode()
	if err != nil {
		return nil, err
	}

	validatePaymasterData, err := EncodeTxnForFrame("validatePaymasterTransaction", signingHash, txAbiEncoding)
	if err != nil {
		return nil, err
	}
	return &Message{
		to:       tx.Paymaster,
		from:     AA_ENTRY_POINT,
		gasLimit: tx.PaymasterValidationGasLimit,
		data:     validatePaymasterData,
	}, nil
}

<<<<<<< HEAD
func (tx *AccountAbstractionTransaction) ValidationFrame(chainID *big.Int, deploymentGasUsed uint64) (*Message, error) {
=======
func (tx *AccountAbstractionTransaction) ValidationFrame(chainID *big.Int, deploymentUsedGas uint64, rules *chain.Rules, hasEIP3860 bool) (*Message, error) {
>>>>>>> a1ae2408
	signingHash := tx.SigningHash(chainID)
	txAbiEncoding, err := tx.AbiEncode()
	if err != nil {
		return nil, err
	}

	validateTransactionData, err := EncodeTxnForFrame("validateTransaction", signingHash, txAbiEncoding)
	if err != nil {
		return nil, err
	}

<<<<<<< HEAD
	intrinsicGas, _ := tx.PreTransactionGasCost()
	accountGasLimit := tx.ValidationGasLimit - intrinsicGas - deploymentGasUsed
=======
	intrinsicGas, _ := tx.PreTransactionGasCost(rules, hasEIP3860)
	accountGasLimit := tx.ValidationGasLimit - intrinsicGas - deploymentUsedGas
>>>>>>> a1ae2408

	return &Message{
		to:       tx.SenderAddress,
		from:     AA_ENTRY_POINT,
		gasLimit: accountGasLimit,
		data:     validateTransactionData,
	}, nil
}

func (tx *AccountAbstractionTransaction) GasPayer() *common.Address {
	if tx.Paymaster != nil && tx.Paymaster.Cmp(common.Address{}) != 0 {
		return tx.Paymaster
	}

	return tx.SenderAddress
}

func (tx *AccountAbstractionTransaction) AbiEncode() ([]byte, error) {
	abiType, _ := abi.NewType("tuple", "tuple", []abi.ArgumentMarshaling{ // internaltype does not matter
		{Name: "sender", Type: "address"},
		{Name: "nonceKey", Type: "uint256"},
		{Name: "nonce", Type: "uint256"},
		{Name: "validationGasLimit", Type: "uint256"},
		{Name: "paymasterValidationGasLimit", Type: "uint256"},
		{Name: "postOpGasLimit", Type: "uint256"},
		{Name: "callGasLimit", Type: "uint256"},
		{Name: "maxFeePerGas", Type: "uint256"},
		{Name: "maxPriorityFeePerGas", Type: "uint256"},
		{Name: "builderFee", Type: "uint256"},
		{Name: "senderValidationData", Type: "bytes"},
		{Name: "paymaster", Type: "address"},
		{Name: "paymasterData", Type: "bytes"},
		{Name: "deployer", Type: "address"},
		{Name: "deployerData", Type: "bytes"},
		{Name: "executionData", Type: "bytes"}, // TODO: discuss how to pass authorization data to EVM
	})

	args := abi.Arguments{
		{Type: abiType, Name: "param_one"}, // name does not matter
	}

	paymaster := tx.Paymaster
	if paymaster == nil {
		paymaster = &common.Address{}
	}
	deployer := tx.Deployer
	if deployer == nil {
		deployer = &common.Address{}
	}

	record := &ABIAccountAbstractTxn{
		Sender:                      *tx.SenderAddress,
		NonceKey:                    tx.NonceKey.ToBig(),
		Nonce:                       big.NewInt(int64(tx.Nonce)),
		ValidationGasLimit:          big.NewInt(int64(tx.ValidationGasLimit)),
		PaymasterValidationGasLimit: big.NewInt(int64(tx.PaymasterValidationGasLimit)),
		PostOpGasLimit:              big.NewInt(int64(tx.PostOpGasLimit)),
		CallGasLimit:                big.NewInt(int64(tx.GasLimit)),
		MaxFeePerGas:                tx.FeeCap.ToBig(),
		MaxPriorityFeePerGas:        tx.Tip.ToBig(),
		BuilderFee:                  tx.BuilderFee.ToBig(),
		SenderValidationData:        tx.SenderValidationData,
		Paymaster:                   *paymaster,
		PaymasterData:               tx.PaymasterData,
		Deployer:                    *deployer,
		DeployerData:                tx.DeployerData,
		ExecutionData:               tx.ExecutionData,
	}
	packed, err := args.Pack(&record)
	return packed, err
}

// ABIAccountAbstractTxn an equivalent of a solidity struct only used to encode the 'transaction' parameter
type ABIAccountAbstractTxn struct {
	Sender                      common.Address
	NonceKey                    *big.Int
	Nonce                       *big.Int
	ValidationGasLimit          *big.Int
	PaymasterValidationGasLimit *big.Int
	PostOpGasLimit              *big.Int
	CallGasLimit                *big.Int
	MaxFeePerGas                *big.Int
	MaxPriorityFeePerGas        *big.Int
	BuilderFee                  *big.Int
	Paymaster                   common.Address
	PaymasterData               []byte
	Deployer                    common.Address
	DeployerData                []byte
	ExecutionData               []byte
	SenderValidationData        []byte
}

func FromProto(tx *typesproto.AccountAbstractionTransaction) *AccountAbstractionTransaction {
	if tx == nil {
		return nil
	}

	senderAddress := common.BytesToAddress(tx.SenderAddress)

	var paymasterAddress, deployerAddress *common.Address

	if len(tx.Paymaster) != 0 {
		address := common.BytesToAddress(tx.Paymaster)
		paymasterAddress = &address
	}

	if len(tx.Deployer) != 0 {
		address := common.BytesToAddress(tx.Deployer)
		deployerAddress = &address
	}

	return &AccountAbstractionTransaction{
		Nonce:                       tx.Nonce,
		ChainID:                     uint256.NewInt(0).SetBytes(tx.ChainId),
		Tip:                         uint256.NewInt(0).SetBytes(tx.Tip),
		FeeCap:                      uint256.NewInt(0).SetBytes(tx.FeeCap),
		GasLimit:                    tx.Gas,
		SenderAddress:               &senderAddress,
		SenderValidationData:        tx.SenderValidationData,
		ExecutionData:               tx.ExecutionData,
		Paymaster:                   paymasterAddress,
		PaymasterData:               tx.PaymasterData,
		Deployer:                    deployerAddress,
		DeployerData:                tx.DeployerData,
		BuilderFee:                  uint256.NewInt(0).SetBytes(tx.BuilderFee),
		ValidationGasLimit:          tx.ValidationGasLimit,
		PaymasterValidationGasLimit: tx.PaymasterValidationGasLimit,
		PostOpGasLimit:              tx.PostOpGasLimit,
		NonceKey:                    uint256.NewInt(0).SetBytes(tx.NonceKey),
		Authorizations:              convertProtoAuthorizations(tx.Authorizations),
	}
}

func convertProtoAuthorizations(auths []*typesproto.Authorization) []Authorization {
	goAuths := make([]Authorization, len(auths))
	var r, s, chainID uint256.Int
	for i, auth := range auths {
		r.SetBytes(auth.R) // Convert bytes to uint256
		s.SetBytes(auth.S)
		chainID.SetUint64(auth.ChainId)
		goAuths[i] = Authorization{
			ChainID: chainID,
			Address: common.BytesToAddress(auth.Address),
			Nonce:   auth.Nonce,
			YParity: uint8(auth.YParity),
			R:       r,
			S:       s,
		}
	}

	return goAuths
}<|MERGE_RESOLUTION|>--- conflicted
+++ resolved
@@ -606,11 +606,7 @@
 	}, nil
 }
 
-<<<<<<< HEAD
-func (tx *AccountAbstractionTransaction) ValidationFrame(chainID *big.Int, deploymentGasUsed uint64) (*Message, error) {
-=======
 func (tx *AccountAbstractionTransaction) ValidationFrame(chainID *big.Int, deploymentUsedGas uint64, rules *chain.Rules, hasEIP3860 bool) (*Message, error) {
->>>>>>> a1ae2408
 	signingHash := tx.SigningHash(chainID)
 	txAbiEncoding, err := tx.AbiEncode()
 	if err != nil {
@@ -622,13 +618,8 @@
 		return nil, err
 	}
 
-<<<<<<< HEAD
-	intrinsicGas, _ := tx.PreTransactionGasCost()
-	accountGasLimit := tx.ValidationGasLimit - intrinsicGas - deploymentGasUsed
-=======
 	intrinsicGas, _ := tx.PreTransactionGasCost(rules, hasEIP3860)
 	accountGasLimit := tx.ValidationGasLimit - intrinsicGas - deploymentUsedGas
->>>>>>> a1ae2408
 
 	return &Message{
 		to:       tx.SenderAddress,
