// Copyright 2022 The Erigon Authors
// This file is part of Erigon.
//
// Erigon is free software: you can redistribute it and/or modify
// it under the terms of the GNU Lesser General Public License as published by
// the Free Software Foundation, either version 3 of the License, or
// (at your option) any later version.
//
// Erigon is distributed in the hope that it will be useful,
// but WITHOUT ANY WARRANTY; without even the implied warranty of
// MERCHANTABILITY or FITNESS FOR A PARTICULAR PURPOSE. See the
// GNU Lesser General Public License for more details.
//
// You should have received a copy of the GNU Lesser General Public License
// along with Erigon. If not, see <http://www.gnu.org/licenses/>.

package kv

import (
	"bytes"
	"context"
	"encoding/binary"
	"errors"
	"maps"
	"os"
	"sort"
	"strings"
	"sync"
	"sync/atomic"
	"time"
	"unsafe"

	"github.com/c2h5oh/datasize"
	"github.com/erigontech/mdbx-go/mdbx"

	"github.com/erigontech/erigon-lib/common/hexutil"

	"github.com/erigontech/erigon-lib/common"
)

// Adapts an RoDB to the RwDB interface (invoking write operations results in error)
type RwWrapper struct {
	RoDB
}

func (w RwWrapper) Update(ctx context.Context, f func(tx RwTx) error) error {
	return errors.New("Update not implemented")
}
func (w RwWrapper) UpdateNosync(ctx context.Context, f func(tx RwTx) error) error {
	return errors.New("UpdateNosync not implemented")
}
func (w RwWrapper) BeginRw(ctx context.Context) (RwTx, error) {
	return nil, errors.New("BeginRw not implemented")
}
func (w RwWrapper) BeginRwNosync(ctx context.Context) (RwTx, error) {
	return nil, errors.New("BeginRwNosync not implemented")
}

func DefaultPageSize() datasize.ByteSize {
	osPageSize := os.Getpagesize()
	if osPageSize < 4096 { // reduce further may lead to errors (because some data is just big)
		osPageSize = 4096
	} else if osPageSize > mdbx.MaxPageSize {
		osPageSize = mdbx.MaxPageSize
	}
	osPageSize = osPageSize / 4096 * 4096 // ensure it's rounded
	return datasize.ByteSize(osPageSize)
}

// BigChunks - read `table` by big chunks - restart read transaction after each 1 minutes
func BigChunks(db RoDB, table string, from []byte, walker func(tx Tx, k, v []byte) (bool, error)) error {
	rollbackEvery := time.NewTicker(1 * time.Minute)

	var stop bool
	for !stop {
		if err := db.View(context.Background(), func(tx Tx) error {
			c, err := tx.Cursor(table)
			if err != nil {
				return err
			}
			defer c.Close()

			k, v, err := c.Seek(from)
		Loop:
			for ; k != nil; k, v, err = c.Next() {
				if err != nil {
					return err
				}

				// break loop before walker() call, to make sure all keys are received by walker() exactly once
				select {
				case <-rollbackEvery.C:

					break Loop
				default:
				}

				ok, err := walker(tx, k, v)
				if err != nil {
					return err
				}
				if !ok {
					stop = true
					break
				}
			}

			if k == nil {
				stop = true
			}

			from = common.Copy(k) // next transaction will start from this key

			return nil
		}); err != nil {
			return err
		}
	}
	return nil
}

var (
	bytesTrue  = []byte{1}
	bytesFalse = []byte{0}
)

func bytes2bool(in []byte) bool {
	if len(in) < 1 {
		return false
	}
	return in[0] == 1
}

var ErrChanged = errors.New("key must not change")

// EnsureNotChangedBool - used to store immutable config flags in db. protects from human mistakes
func EnsureNotChangedBool(tx GetPut, bucket string, k []byte, value bool) (ok, enabled bool, err error) {
	vBytes, err := tx.GetOne(bucket, k)
	if err != nil {
		return false, enabled, err
	}
	if vBytes == nil {
		if value {
			vBytes = bytesTrue
		} else {
			vBytes = bytesFalse
		}
		if err := tx.Put(bucket, k, vBytes); err != nil {
			return false, enabled, err
		}
	}

	enabled = bytes2bool(vBytes)
	return value == enabled, enabled, nil
}

func GetBool(tx Getter, bucket string, k []byte) (enabled bool, err error) {
	vBytes, err := tx.GetOne(bucket, k)
	if err != nil {
		return false, err
	}
	return bytes2bool(vBytes), nil
}

func ReadAhead(ctx context.Context, db RoDB, progress *atomic.Bool, table string, from []byte, amount uint32) (clean func()) {
	if db == nil {
		return func() {}
	}
	if ok := progress.CompareAndSwap(false, true); !ok {
		return func() {}
	}
	ctx, cancel := context.WithCancel(ctx)
	wg := sync.WaitGroup{}
	clean = func() {
		cancel()
		wg.Wait()
	}
	wg.Add(1)
	go func() {
		defer wg.Done()
		defer progress.Store(false)
		_ = db.View(ctx, func(tx Tx) error {
			c, err := tx.Cursor(table)
			if err != nil {
				return err
			}
			defer c.Close()

			for k, v, err := c.Seek(from); k != nil && amount > 0; k, v, err = c.Next() {
				if err != nil {
					return err
				}
				if len(v) > 0 {
					_, _ = v[0], v[len(v)-1]
				}
				amount--
				select {
				case <-ctx.Done():
					return ctx.Err()
				default:
				}
			}
			return nil
		})
	}()
	return clean
}

// FirstKey - candidate on move to kv.Tx interface
func FirstKey(tx Tx, table string) ([]byte, error) {
	c, err := tx.Cursor(table)
	if err != nil {
		return nil, err
	}
	defer c.Close()
	k, _, err := c.First()
	if err != nil {
		return nil, err
	}
	return k, nil
}

// LastKey - candidate on move to kv.Tx interface
func LastKey(tx Tx, table string) ([]byte, error) {
	c, err := tx.Cursor(table)
	if err != nil {
		return nil, err
	}
	defer c.Close()
	k, _, err := c.Last()
	if err != nil {
		return nil, err
	}
	return k, nil
}

// NextSubtree does []byte++. Returns false if overflow.
// nil is marker of the table end, while []byte{} is in the table beginning
func NextSubtree(in []byte) ([]byte, bool) {
	r := make([]byte, len(in))
	copy(r, in)
	for i := len(r) - 1; i >= 0; i-- {
		if r[i] != 255 {
			r[i]++
			return r, true
		}

		r = r[:i] // make it shorter, because in tries after 11ff goes 12, but not 1200
	}
	return nil, false
}

func IncrementKey(tx RwTx, table string, k []byte) error {
	v, err := tx.GetOne(table, k)
	if err != nil {
		return err
	}
	var version uint64
	if len(v) == 8 {
		version = binary.BigEndian.Uint64(v)
	}
	version++
	return tx.Put(table, k, hexutil.EncodeTs(version))
<<<<<<< HEAD
}
=======
}

type DomainEntryDiff struct {
	Key           string
	Value         []byte
	PrevStepBytes []byte
}

// DomainDiff represents a domain of state changes.
type DomainDiff struct {
	// We can probably flatten these into single slices for GC/cache optimization
	keys          map[string][]byte
	prevValues    map[string][]byte
	prevValsSlice []DomainEntryDiff

	prevStepBuf, keyBuf []byte
}

func (d *DomainDiff) Copy() *DomainDiff {
	return &DomainDiff{keys: maps.Clone(d.keys), prevValues: maps.Clone(d.prevValues)}
}

// RecordDelta records a state change.
func (d *DomainDiff) DomainUpdate(key1, key2, prevValue, stepBytes []byte, prevStep uint64) {
	if d.keys == nil {
		d.keys = make(map[string][]byte, 16)
		d.prevValues = make(map[string][]byte, 16)
		d.prevStepBuf = make([]byte, 8)
	}
	binary.BigEndian.PutUint64(d.prevStepBuf, ^prevStep)

	d.keyBuf = append(append(append(d.keyBuf[:0], key1...), key2...), stepBytes...)
	key := toStringZeroCopy(d.keyBuf[:len(key1)+len(key2)])
	if _, ok := d.keys[key]; !ok {
		d.keys[strings.Clone(key)] = common.Copy(d.prevStepBuf)
	}

	valsKey := toStringZeroCopy(d.keyBuf)
	if _, ok := d.prevValues[valsKey]; !ok {
		valsKeySCopy := strings.Clone(valsKey)
		if bytes.Equal(stepBytes, d.prevStepBuf) {
			d.prevValues[valsKeySCopy] = common.Copy(prevValue)
		} else {
			d.prevValues[valsKeySCopy] = []byte{} // We need to delete the current step but restore the previous one
		}
		d.prevValsSlice = nil
	}
}

func (d *DomainDiff) GetDiffSet() (keysToValue []DomainEntryDiff) {
	if len(d.prevValsSlice) != 0 {
		return d.prevValsSlice
	}
	d.prevValsSlice = make([]DomainEntryDiff, len(d.prevValues))
	i := 0
	for k, v := range d.prevValues {
		d.prevValsSlice[i].Key = k
		d.prevValsSlice[i].Value = v
		d.prevValsSlice[i].PrevStepBytes = d.keys[k[:len(k)-8]]
		i++
	}
	sort.Slice(d.prevValsSlice, func(i, j int) bool {
		return d.prevValsSlice[i].Key < d.prevValsSlice[j].Key
	})
	return d.prevValsSlice
}
func toStringZeroCopy(v []byte) string { return unsafe.String(&v[0], len(v)) }
>>>>>>> 5729b000
<|MERGE_RESOLUTION|>--- conflicted
+++ resolved
@@ -261,9 +261,6 @@
 	}
 	version++
 	return tx.Put(table, k, hexutil.EncodeTs(version))
-<<<<<<< HEAD
-}
-=======
 }
 
 type DomainEntryDiff struct {
@@ -330,5 +327,4 @@
 	})
 	return d.prevValsSlice
 }
-func toStringZeroCopy(v []byte) string { return unsafe.String(&v[0], len(v)) }
->>>>>>> 5729b000
+func toStringZeroCopy(v []byte) string { return unsafe.String(&v[0], len(v)) }