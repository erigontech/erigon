// Copyright 2024 The Erigon Authors
// This file is part of Erigon.
//
// Erigon is free software: you can redistribute it and/or modify
// it under the terms of the GNU Lesser General Public License as published by
// the Free Software Foundation, either version 3 of the License, or
// (at your option) any later version.
//
// Erigon is distributed in the hope that it will be useful,
// but WITHOUT ANY WARRANTY; without even the implied warranty of
// MERCHANTABILITY or FITNESS FOR A PARTICULAR PURPOSE. See the
// GNU Lesser General Public License for more details.
//
// You should have received a copy of the GNU Lesser General Public License
// along with Erigon. If not, see <http://www.gnu.org/licenses/>.

package temporal

import (
	"context"
	"fmt"
	"sync"
	"time"

	"github.com/erigontech/erigon-lib/kv"
	"github.com/erigontech/erigon-lib/kv/mdbx"
	"github.com/erigontech/erigon-lib/kv/order"
	"github.com/erigontech/erigon-lib/kv/stream"
	"github.com/erigontech/erigon-lib/state"
)

var ( // Compile time interface checks
	_ kv.TemporalRwDB    = (*DB)(nil)
	_ kv.TemporalRwTx    = (*RwTx)(nil)
	_ kv.TemporalDebugTx = (*Tx)(nil)
)

//Variables Naming:
//  tx - Database Transaction
//  txn - Ethereum Transaction (and TxNum - is also number of Ethereum Transaction)
//  RoTx - Read-Only Database Transaction. RwTx - read-write
//  k, v - key, value
//  ts - TimeStamp. Usually it's Ethereum's TransactionNumber (auto-increment ID). Or BlockNumber.
//  Cursor - low-level mdbx-tide api to navigate over Table
//  Iter - high-level iterator-like api over Table/InvertedIndex/History/Domain. Server-side-streaming friendly - less methods than Cursor, but constructor is powerful as `SELECT key, value FROM table WHERE key BETWEEN x1 AND x2 ORDER DESC LIMIT n`.

//Methods Naming:
//  Get: exact match of criterias
//  Range: [from, to). from=nil means StartOfTable, to=nil means EndOfTable, rangeLimit=-1 means Unlimited
//  Prefix: `Range(Table, prefix, kv.NextSubtree(prefix))`

//Abstraction Layers:
// LowLevel:
//      1. DB/Tx - low-level key-value database
//      2. Snapshots/Freeze - immutable files with historical data. May be downloaded at first App
//              start or auto-generate by moving old data from DB to Snapshots.
// MediumLevel:
//      1. TemporalDB - abstracting DB+Snapshots. Target is:
//              - provide 'time-travel' API for data: consistent snapshot of data as of given Timestamp.
//              - to keep DB small - only for Hot/Recent data (can be update/delete by re-org).
//              - using next entities:
//                      - InvertedIndex: supports range-scans
//                      - History: can return value of key K as of given TimeStamp. Doesn't know about latest/current
//                          value of key K. Returns NIL if K not changed after TimeStamp.
//                      - Domain: as History but also aware about latest/current value of key K. Can move
//                          cold (updated long time ago) parts of state from db to snapshots.

// HighLevel:
//      1. Application - rely on TemporalDB (Ex: ExecutionLayer) or just DB (Ex: TxPool, Sentry, Downloader).

type DB struct {
	kv.RwDB
	agg *state.Aggregator
}

func New(db kv.RwDB, agg *state.Aggregator) (*DB, error) {
	return &DB{RwDB: db, agg: agg}, nil
}
func (db *DB) Agg() any                  { return db.agg }
func (db *DB) InternalDB() kv.RwDB       { return db.RwDB }
func (db *DB) Debug() kv.TemporalDebugDB { return kv.TemporalDebugDB(db) }

func (db *DB) BeginTemporalRo(ctx context.Context) (kv.TemporalTx, error) {
	kvTx, err := db.RwDB.BeginRo(ctx) //nolint:gocritic
	if err != nil {
		return nil, err
	}
	tx := &Tx{Tx: kvTx, tx: tx{db: db, ctx: ctx}}

	tx.aggtx = db.agg.BeginFilesRo()
	return tx, nil
}
func (db *DB) ViewTemporal(ctx context.Context, f func(tx kv.TemporalTx) error) error {
	tx, err := db.BeginTemporalRo(ctx)
	if err != nil {
		return err
	}
	defer tx.Rollback()
	return f(tx)
}

// TODO: it's temporary method, allowing inject TemproalTx without changing code. But it's not type-safe.
func (db *DB) BeginRo(ctx context.Context) (kv.Tx, error) {
	return db.BeginTemporalRo(ctx)
}
func (db *DB) View(ctx context.Context, f func(tx kv.Tx) error) error {
	tx, err := db.BeginTemporalRo(ctx)
	if err != nil {
		return err
	}
	defer tx.Rollback()
	return f(tx)
}

func (db *DB) BeginTemporalRw(ctx context.Context) (kv.TemporalRwTx, error) {
	kvTx, err := db.RwDB.BeginRw(ctx) //nolint:gocritic
	if err != nil {
		return nil, err
	}
	tx := &RwTx{RwTx: kvTx, tx: tx{db: db, ctx: ctx}}

	tx.aggtx = db.agg.BeginFilesRo()
	return tx, nil
}
func (db *DB) BeginRw(ctx context.Context) (kv.RwTx, error) {
	return db.BeginTemporalRw(ctx)
}
func (db *DB) Update(ctx context.Context, f func(tx kv.RwTx) error) error {
	tx, err := db.BeginTemporalRw(ctx)
	if err != nil {
		return err
	}
	defer tx.Rollback()
	if err = f(tx); err != nil {
		return err
	}
	return tx.Commit()
}

<<<<<<< HEAD
func (db *DB) BeginTemporalRwNosync(ctx context.Context) (kv.TemporalRwTx, error) {
=======
func (db *DB) UpdateTemporal(ctx context.Context, f func(tx kv.TemporalRwTx) error) error {
	tx, err := db.BeginTemporalRw(ctx)
	if err != nil {
		return err
	}
	defer tx.Rollback()
	if err = f(tx); err != nil {
		return err
	}
	return tx.Commit()
}

func (db *DB) BeginTemporalRwNosync(ctx context.Context) (kv.RwTx, error) {
>>>>>>> ef570e6e
	kvTx, err := db.RwDB.BeginRwNosync(ctx) //nolint:gocritic
	if err != nil {
		return nil, err
	}
	tx := &RwTx{RwTx: kvTx, tx: tx{db: db, ctx: ctx}}

	tx.aggtx = db.agg.BeginFilesRo()
	return tx, nil
}
func (db *DB) BeginRwNosync(ctx context.Context) (kv.RwTx, error) {
	return db.BeginTemporalRwNosync(ctx) //nolint:gocritic
}
func (db *DB) UpdateNosync(ctx context.Context, f func(tx kv.RwTx) error) error {
	tx, err := db.BeginTemporalRwNosync(ctx)
	if err != nil {
		return err
	}
	defer tx.Rollback()
	if err = f(tx); err != nil {
		return err
	}
	return tx.Commit()
}

func (db *DB) Close() {
	db.RwDB.Close()
	db.agg.Close()
}

func (db *DB) OnFreeze(f kv.OnFreezeFunc) { db.agg.OnFreeze(f) }

type tx struct {
	db               *DB
	aggtx            *state.AggregatorRoTx
	resourcesToClose []kv.Closer
	ctx              context.Context
	mu               sync.RWMutex
}

type Tx struct {
	kv.Tx
	tx
}

type RwTx struct {
	kv.RwTx
	tx
}

func (tx *tx) ForceReopenAggCtx() {
	tx.aggtx.Close()
	tx.aggtx = tx.Agg().BeginFilesRo()
}
func (tx *tx) FreezeInfo() kv.FreezeInfo { return tx.aggtx }

func (tx *tx) AggTx() any             { return tx.aggtx }
func (tx *tx) Agg() *state.Aggregator { return tx.db.agg }
func (tx *tx) Rollback() {
	tx.autoClose()
}

func (tx *Tx) Rollback() {
	if tx == nil {
		return
	}
	tx.autoClose()
	if tx.Tx == nil { // invariant: it's safe to call Commit/Rollback multiple times
		return
	}
	tx.mu.Lock()
	rb := tx.Tx
	tx.Tx = nil
	tx.mu.Unlock()
	rb.Rollback()
}

func (tx *Tx) WarmupDB(force bool) error { return tx.WarmupDB(force) }
func (tx *Tx) LockDBInRam() error        { return tx.LockDBInRam() }

func (tx *Tx) Apply(f func(tx kv.Tx) error) error {
	tx.tx.mu.RLock()
	applyTx := tx.Tx
	tx.tx.mu.RUnlock()
	if applyTx == nil {
		return fmt.Errorf("can't apply: transaction closed")
	}
	return applyTx.Apply(f)
}

func (tx *RwTx) WarmupDB(force bool) error { return tx.WarmupDB(force) }
func (tx *RwTx) LockDBInRam() error        { return tx.LockDBInRam() }

func (tx *RwTx) Debug() kv.TemporalDebugTx { return tx }
func (tx *Tx) Debug() kv.TemporalDebugTx   { return tx }

func (tx *RwTx) Apply(f func(tx kv.Tx) error) error {
	tx.tx.mu.RLock()
	applyTx := tx.RwTx
	tx.tx.mu.RUnlock()
	if applyTx == nil {
		return fmt.Errorf("can't apply: transaction closed")
	}
	return applyTx.Apply(f)
}

func (tx *RwTx) ApplyRW(f func(tx kv.RwTx) error) error {
	tx.tx.mu.RLock()
	applyTx := tx.RwTx
	tx.tx.mu.RUnlock()
	if applyTx == nil {
		return fmt.Errorf("can't apply: transaction closed")
	}
	return applyTx.ApplyRw(f)
}

func (tx *RwTx) Rollback() {
	if tx == nil {
		return
	}
	tx.autoClose()
	if tx.RwTx == nil { // invariant: it's safe to call Commit/Rollback multiple times
		return
	}
	rb := tx.RwTx
	tx.RwTx = nil
	rb.Rollback()
}

type asyncClone struct {
	RwTx
}

// this is needed to create a clone that can be passed
// to external go rooutines - they are intended as slaves
// so should never commit or rollback the master transaction
func (rwtx *RwTx) AsyncClone(asyncTx kv.RwTx) *asyncClone {
	return &asyncClone{
		RwTx{
			RwTx: asyncTx,
			tx: tx{
				db:               rwtx.db,
				aggtx:            rwtx.aggtx,
				resourcesToClose: nil,
				ctx:              rwtx.ctx,
			}}}
}

func (tx *asyncClone) ApplyChan() mdbx.TxApplyChan {
	return tx.RwTx.RwTx.(mdbx.TxApplySource).ApplyChan()
}

func (tx *asyncClone) Commit() error {
	return fmt.Errorf("can't commit cloned tx")
}
func (tx *asyncClone) Rollback() {
}

func (tx *tx) autoClose() {
	for _, closer := range tx.resourcesToClose {
		closer.Close()
	}
	tx.aggtx.Close()
}

func (tx *RwTx) Commit() error {
	if tx == nil {
		return nil
	}
	tx.autoClose()
	if tx.RwTx == nil { // invariant: it's safe to call Commit/Rollback multiple times
		return nil
	}
	t := tx.RwTx
	tx.RwTx = nil
	return t.Commit()
}

func (tx *tx) historyStartFrom(name kv.Domain) uint64 {
	return tx.aggtx.HistoryStartFrom(name)
}

func (tx *Tx) HistoryStartFrom(name kv.Domain) uint64 {
	return tx.historyStartFrom(name)
}

func (tx *RwTx) HistoryStartFrom(name kv.Domain) uint64 {
	return tx.historyStartFrom(name)
}

func (tx *tx) rangeAsOf(name kv.Domain, rtx kv.Tx, fromKey, toKey []byte, asOfTs uint64, asc order.By, limit int) (stream.KV, error) {
	it, err := tx.aggtx.RangeAsOf(tx.ctx, rtx, name, fromKey, toKey, asOfTs, asc, limit)
	if err != nil {
		return nil, err
	}
	tx.resourcesToClose = append(tx.resourcesToClose, it)
	return it, nil
}

func (tx *Tx) RangeAsOf(name kv.Domain, fromKey, toKey []byte, asOfTs uint64, asc order.By, limit int) (stream.KV, error) {
	return tx.rangeAsOf(name, tx.Tx, fromKey, toKey, asOfTs, asc, limit)
}

func (tx *RwTx) RangeAsOf(name kv.Domain, fromKey, toKey []byte, asOfTs uint64, asc order.By, limit int) (stream.KV, error) {
	return tx.rangeAsOf(name, tx.RwTx, fromKey, toKey, asOfTs, asc, limit)
}

func (tx *tx) getLatest(name kv.Domain, dbTx kv.Tx, k []byte) (v []byte, step uint64, err error) {
	v, step, ok, err := tx.aggtx.GetLatest(name, k, dbTx)
	if err != nil {
		return nil, step, err
	}
	if !ok {
		return nil, step, nil
	}
	return v, step, err
}

func (tx *Tx) HasPrefix(name kv.Domain, prefix []byte) ([]byte, bool, error) {
	return tx.hasPrefix(name, tx.Tx, prefix)
}

func (tx *RwTx) HasPrefix(name kv.Domain, prefix []byte) ([]byte, bool, error) {
	return tx.hasPrefix(name, tx.RwTx, prefix)
}

func (tx *tx) hasPrefix(name kv.Domain, dbTx kv.Tx, prefix []byte) ([]byte, bool, error) {
	it, err := tx.rangeLatest(name, dbTx, prefix, nil, 1)
	if err != nil {
		return nil, false, err
	}

	defer it.Close()
	if !it.HasNext() {
		return nil, false, nil
	}

	k, _, err := it.Next()
	if err != nil {
		return nil, false, err
	}

	return k, true, nil
}

func (tx *Tx) GetLatest(name kv.Domain, k []byte) (v []byte, step uint64, err error) {
	return tx.getLatest(name, tx.Tx, k)
}

func (tx *RwTx) GetLatest(name kv.Domain, k []byte) (v []byte, step uint64, err error) {
	return tx.getLatest(name, tx.RwTx, k)
}

func (tx *tx) getAsOf(name kv.Domain, gtx kv.Tx, key []byte, ts uint64) (v []byte, ok bool, err error) {
	return tx.aggtx.GetAsOf(name, key, ts, gtx)
}

func (tx *Tx) GetAsOf(name kv.Domain, key []byte, ts uint64) (v []byte, ok bool, err error) {
	return tx.getAsOf(name, tx.Tx, key, ts)
}

func (tx *RwTx) GetAsOf(name kv.Domain, key []byte, ts uint64) (v []byte, ok bool, err error) {
	return tx.getAsOf(name, tx.RwTx, key, ts)
}

func (tx *tx) historySeek(name kv.Domain, dbTx kv.Tx, key []byte, ts uint64) (v []byte, ok bool, err error) {
	return tx.aggtx.HistorySeek(name, key, ts, dbTx)
}

func (tx *Tx) HistorySeek(name kv.Domain, key []byte, ts uint64) (v []byte, ok bool, err error) {
	return tx.historySeek(name, tx.Tx, key, ts)
}

func (tx *RwTx) HistorySeek(name kv.Domain, key []byte, ts uint64) (v []byte, ok bool, err error) {
	return tx.historySeek(name, tx.RwTx, key, ts)
}

func (tx *tx) indexRange(name kv.InvertedIdx, dbTx kv.Tx, k []byte, fromTs, toTs int, asc order.By, limit int) (timestamps stream.U64, err error) {
	timestamps, err = tx.aggtx.IndexRange(name, k, fromTs, toTs, asc, limit, dbTx)
	if err != nil {
		return nil, err
	}
	tx.resourcesToClose = append(tx.resourcesToClose, timestamps)
	return timestamps, nil
}

func (tx *Tx) IndexRange(name kv.InvertedIdx, k []byte, fromTs, toTs int, asc order.By, limit int) (timestamps stream.U64, err error) {
	return tx.indexRange(name, tx.Tx, k, fromTs, toTs, asc, limit)
}

func (tx *RwTx) IndexRange(name kv.InvertedIdx, k []byte, fromTs, toTs int, asc order.By, limit int) (timestamps stream.U64, err error) {
	return tx.indexRange(name, tx.RwTx, k, fromTs, toTs, asc, limit)
}

func (tx *tx) historyRange(name kv.Domain, dbTx kv.Tx, fromTs, toTs int, asc order.By, limit int) (stream.KV, error) {
	it, err := tx.aggtx.HistoryRange(name, fromTs, toTs, asc, limit, dbTx)
	if err != nil {
		return nil, err
	}
	tx.resourcesToClose = append(tx.resourcesToClose, it)
	return it, nil
}

func (tx *Tx) HistoryRange(name kv.Domain, fromTs, toTs int, asc order.By, limit int) (stream.KV, error) {
	return tx.historyRange(name, tx.Tx, fromTs, toTs, asc, limit)
}

func (tx *RwTx) HistoryRange(name kv.Domain, fromTs, toTs int, asc order.By, limit int) (stream.KV, error) {
	return tx.historyRange(name, tx.RwTx, fromTs, toTs, asc, limit)
}

// Write methods

func (tx *tx) DomainPut(domain kv.Domain, k1, k2 []byte, val, prevVal []byte, prevStep uint64) error {
	panic("implement me pls. or use SharedDomains")
}
<<<<<<< HEAD
func (tx *tx) DomainDel(domain kv.Domain, k1, k2 []byte, prevVal []byte, prevStep uint64) error {
=======
func (tx *Tx) DomainDel(domain kv.Domain, k []byte, prevVal []byte, prevStep uint64) error {
>>>>>>> ef570e6e
	panic("implement me pls. or use SharedDomains")
}
func (tx *tx) DomainDelPrefix(domain kv.Domain, prefix []byte) error {
	panic("implement me pls. or use SharedDomains")
}

// Debug methods

func (tx *Tx) RangeLatest(domain kv.Domain, from, to []byte, limit int) (stream.KV, error) {
	return tx.rangeLatest(domain, tx.Tx, from, to, limit)
}

func (tx *RwTx) RangeLatest(domain kv.Domain, from, to []byte, limit int) (stream.KV, error) {
	return tx.rangeLatest(domain, tx.RwTx, from, to, limit)
}

func (tx *tx) rangeLatest(domain kv.Domain, dbTx kv.Tx, from, to []byte, limit int) (stream.KV, error) {
	return tx.aggtx.DebugRangeLatest(dbTx, domain, from, to, limit)
}

func (tx *Tx) GetLatestFromDB(domain kv.Domain, k []byte) (v []byte, step uint64, found bool, err error) {
	return tx.getLatestFromDB(domain, tx.Tx, k)
}

func (tx *RwTx) GetLatestFromDB(domain kv.Domain, k []byte) (v []byte, step uint64, found bool, err error) {
	return tx.getLatestFromDB(domain, tx.RwTx, k)
}

func (tx *tx) getLatestFromDB(domain kv.Domain, dbTx kv.Tx, k []byte) (v []byte, step uint64, found bool, err error) {
	return tx.aggtx.DebugGetLatestFromDB(domain, k, dbTx)
}

func (tx *tx) GetLatestFromFiles(domain kv.Domain, k []byte, maxTxNum uint64) (v []byte, found bool, fileStartTxNum uint64, fileEndTxNum uint64, err error) {
	return tx.aggtx.DebugGetLatestFromFiles(domain, k, maxTxNum)
}
func (db *DB) DomainTables(domain ...kv.Domain) []string { return db.agg.DomainTables(domain...) }
func (tx *tx) DomainFiles(domain ...kv.Domain) kv.VisibleFiles {
	return tx.aggtx.DomainFiles(domain...)
}
func (db *DB) InvertedIdxTables(domain ...kv.InvertedIdx) []string {
	return db.agg.InvertedIdxTables(domain...)
}
func (tx *tx) TxNumsInFiles(domains ...kv.Domain) (minTxNum uint64) {
	return tx.aggtx.TxNumsInFiles(domains...)
}

func (tx *RwTx) PruneSmallBatches(ctx context.Context, timeout time.Duration) (haveMore bool, err error) {
	return tx.aggtx.PruneSmallBatches(ctx, timeout, tx.RwTx)
}
func (tx *RwTx) GreedyPruneHistory(ctx context.Context, domain kv.Domain) error {
	return tx.aggtx.GreedyPruneHistory(ctx, domain, tx.RwTx)
}

func (tx *RwTx) Unwind(ctx context.Context, txNumUnwindTo uint64, changeset *[kv.DomainLen][]kv.DomainEntryDiff) error {
	return tx.aggtx.Unwind(ctx, tx.RwTx, txNumUnwindTo, changeset)
}<|MERGE_RESOLUTION|>--- conflicted
+++ resolved
@@ -137,9 +137,6 @@
 	return tx.Commit()
 }
 
-<<<<<<< HEAD
-func (db *DB) BeginTemporalRwNosync(ctx context.Context) (kv.TemporalRwTx, error) {
-=======
 func (db *DB) UpdateTemporal(ctx context.Context, f func(tx kv.TemporalRwTx) error) error {
 	tx, err := db.BeginTemporalRw(ctx)
 	if err != nil {
@@ -153,7 +150,6 @@
 }
 
 func (db *DB) BeginTemporalRwNosync(ctx context.Context) (kv.RwTx, error) {
->>>>>>> ef570e6e
 	kvTx, err := db.RwDB.BeginRwNosync(ctx) //nolint:gocritic
 	if err != nil {
 		return nil, err
@@ -469,11 +465,7 @@
 func (tx *tx) DomainPut(domain kv.Domain, k1, k2 []byte, val, prevVal []byte, prevStep uint64) error {
 	panic("implement me pls. or use SharedDomains")
 }
-<<<<<<< HEAD
-func (tx *tx) DomainDel(domain kv.Domain, k1, k2 []byte, prevVal []byte, prevStep uint64) error {
-=======
-func (tx *Tx) DomainDel(domain kv.Domain, k []byte, prevVal []byte, prevStep uint64) error {
->>>>>>> ef570e6e
+func (tx *tx) DomainDel(domain kv.Domain, k []byte, prevVal []byte, prevStep uint64) error {
 	panic("implement me pls. or use SharedDomains")
 }
 func (tx *tx) DomainDelPrefix(domain kv.Domain, prefix []byte) error {
