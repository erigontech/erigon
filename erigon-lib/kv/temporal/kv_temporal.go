// Copyright 2024 The Erigon Authors
// This file is part of Erigon.
//
// Erigon is free software: you can redistribute it and/or modify
// it under the terms of the GNU Lesser General Public License as published by
// the Free Software Foundation, either version 3 of the License, or
// (at your option) any later version.
//
// Erigon is distributed in the hope that it will be useful,
// but WITHOUT ANY WARRANTY; without even the implied warranty of
// MERCHANTABILITY or FITNESS FOR A PARTICULAR PURPOSE. See the
// GNU Lesser General Public License for more details.
//
// You should have received a copy of the GNU Lesser General Public License
// along with Erigon. If not, see <http://www.gnu.org/licenses/>.

package temporal

import (
	"context"
	"fmt"
	"sync"
	"time"

	"github.com/erigontech/erigon-lib/kv"
	"github.com/erigontech/erigon-lib/kv/mdbx"
	"github.com/erigontech/erigon-lib/kv/order"
	"github.com/erigontech/erigon-lib/kv/stream"
	"github.com/erigontech/erigon-lib/state"
)

var ( // Compile time interface checks
	_ kv.TemporalRwDB    = (*DB)(nil)
	_ kv.TemporalRwTx    = (*RwTx)(nil)
	_ kv.TemporalDebugTx = (*Tx)(nil)
)

//Variables Naming:
//  tx - Database Transaction
//  txn - Ethereum Transaction (and TxNum - is also number of Ethereum Transaction)
//  RoTx - Read-Only Database Transaction. RwTx - read-write
//  k, v - key, value
//  ts - TimeStamp. Usually it's Ethereum's TransactionNumber (auto-increment ID). Or BlockNumber.
//  Cursor - low-level mdbx-tide api to navigate over Table
//  Iter - high-level iterator-like api over Table/InvertedIndex/History/Domain. Server-side-streaming friendly - less methods than Cursor, but constructor is powerful as `SELECT key, value FROM table WHERE key BETWEEN x1 AND x2 ORDER DESC LIMIT n`.

//Methods Naming:
//  Get: exact match of criterias
//  Range: [from, to). from=nil means StartOfTable, to=nil means EndOfTable, rangeLimit=-1 means Unlimited
//  Prefix: `Range(Table, prefix, kv.NextSubtree(prefix))`

//Abstraction Layers:
// LowLevel:
//      1. DB/Tx - low-level key-value database
//      2. Snapshots/Freeze - immutable files with historical data. May be downloaded at first App
//              start or auto-generate by moving old data from DB to Snapshots.
// MediumLevel:
//      1. TemporalDB - abstracting DB+Snapshots. Target is:
//              - provide 'time-travel' API for data: consistent snapshot of data as of given Timestamp.
//              - to keep DB small - only for Hot/Recent data (can be update/delete by re-org).
//              - using next entities:
//                      - InvertedIndex: supports range-scans
//                      - History: can return value of key K as of given TimeStamp. Doesn't know about latest/current
//                          value of key K. Returns NIL if K not changed after TimeStamp.
//                      - Domain: as History but also aware about latest/current value of key K. Can move
//                          cold (updated long time ago) parts of state from db to snapshots.

// HighLevel:
//      1. Application - rely on TemporalDB (Ex: ExecutionLayer) or just DB (Ex: TxPool, Sentry, Downloader).

type DB struct {
	kv.RwDB
	agg             *state.Aggregator
	forkaggs        []*state.ForkableAgg
	forkaggsEnabled bool
}

func New(db kv.RwDB, agg *state.Aggregator, forkaggs ...*state.ForkableAgg) (*DB, error) {
	tdb := &DB{RwDB: db, agg: agg}
	if len(forkaggs) > 0 {
		tdb.forkaggs = make([]*state.ForkableAgg, len(forkaggs))
		for i, forkagg := range forkaggs {
			if tdb.forkaggs[i] != nil {
				panic("forkaggs already set")
			}
			tdb.forkaggs[i] = forkagg
		}
	}
	return tdb, nil
}
<<<<<<< HEAD
=======
func (db *DB) EnableForkable()           { db.forkaggsEnabled = true }
>>>>>>> cf916078
func (db *DB) Agg() any                  { return db.agg }
func (db *DB) InternalDB() kv.RwDB       { return db.RwDB }
func (db *DB) Debug() kv.TemporalDebugDB { return kv.TemporalDebugDB(db) }

func (db *DB) BeginTemporalRo(ctx context.Context) (kv.TemporalTx, error) {
	kvTx, err := db.RwDB.BeginRo(ctx) //nolint:gocritic
	if err != nil {
		return nil, err
	}
	tx := &Tx{Tx: kvTx, tx: tx{db: db, ctx: ctx}}

	tx.aggtx = db.agg.BeginFilesRo()
<<<<<<< HEAD
=======

	if db.forkaggsEnabled {
		tx.forkaggs = make([]*state.ForkableAggTemporalTx, len(db.forkaggs))
		for i, forkagg := range db.forkaggs {
			tx.forkaggs[i] = forkagg.BeginTemporalTx()
		}
	}
>>>>>>> cf916078
	return tx, nil
}
func (db *DB) ViewTemporal(ctx context.Context, f func(tx kv.TemporalTx) error) error {
	tx, err := db.BeginTemporalRo(ctx)
	if err != nil {
		return err
	}
	defer tx.Rollback()
	return f(tx)
}

// TODO: it's temporary method, allowing inject TemproalTx without changing code. But it's not type-safe.
func (db *DB) BeginRo(ctx context.Context) (kv.Tx, error) {
	return db.BeginTemporalRo(ctx)
}
func (db *DB) View(ctx context.Context, f func(tx kv.Tx) error) error {
	tx, err := db.BeginTemporalRo(ctx)
	if err != nil {
		return err
	}
	defer tx.Rollback()
	return f(tx)
}

func (db *DB) BeginTemporalRw(ctx context.Context) (kv.TemporalRwTx, error) {
	kvTx, err := db.RwDB.BeginRw(ctx) //nolint:gocritic
	if err != nil {
		return nil, err
	}
	tx := &RwTx{RwTx: kvTx, tx: tx{db: db, ctx: ctx}}

	tx.aggtx = db.agg.BeginFilesRo()
	return tx, nil
}
func (db *DB) BeginRw(ctx context.Context) (kv.RwTx, error) {
	return db.BeginTemporalRw(ctx)
}
func (db *DB) Update(ctx context.Context, f func(tx kv.RwTx) error) error {
	tx, err := db.BeginTemporalRw(ctx)
	if err != nil {
		return err
	}
	defer tx.Rollback()
	if err = f(tx); err != nil {
		return err
	}
	return tx.Commit()
}

func (db *DB) UpdateTemporal(ctx context.Context, f func(tx kv.TemporalRwTx) error) error {
	tx, err := db.BeginTemporalRw(ctx)
	if err != nil {
		return err
	}
	defer tx.Rollback()
	if err = f(tx); err != nil {
		return err
	}
	return tx.Commit()
}

func (db *DB) BeginTemporalRwNosync(ctx context.Context) (kv.RwTx, error) {
	kvTx, err := db.RwDB.BeginRwNosync(ctx) //nolint:gocritic
	if err != nil {
		return nil, err
	}
	tx := &RwTx{RwTx: kvTx, tx: tx{db: db, ctx: ctx}}

	tx.aggtx = db.agg.BeginFilesRo()
	return tx, nil
}
func (db *DB) BeginRwNosync(ctx context.Context) (kv.RwTx, error) {
	return db.BeginTemporalRwNosync(ctx) //nolint:gocritic
}
func (db *DB) UpdateNosync(ctx context.Context, f func(tx kv.RwTx) error) error {
	tx, err := db.BeginTemporalRwNosync(ctx)
	if err != nil {
		return err
	}
	defer tx.Rollback()
	if err = f(tx); err != nil {
		return err
	}
	return tx.Commit()
}

func (db *DB) Close() {
	db.agg.Close()
	db.RwDB.Close()
}

func (db *DB) OnFilesChange(f kv.OnFilesChange) { db.agg.OnFilesChange(f) }

type tx struct {
	db               *DB
	aggtx            *state.AggregatorRoTx
<<<<<<< HEAD
=======
	forkaggs         []*state.ForkableAggTemporalTx
>>>>>>> cf916078
	resourcesToClose []kv.Closer
	ctx              context.Context
	mu               sync.RWMutex
}

type Tx struct {
	kv.Tx
	tx
}

type RwTx struct {
	kv.RwTx
	tx
}

func (tx *tx) ForceReopenAggCtx() {
	tx.aggtx.Close()
	tx.aggtx = tx.Agg().BeginFilesRo()
}
func (tx *tx) FreezeInfo() kv.FreezeInfo { return tx.aggtx }

func (tx *tx) AggTx() any             { return tx.aggtx }
func (tx *tx) Agg() *state.Aggregator { return tx.db.agg }
func (tx *tx) Rollback() {
	tx.autoClose()
<<<<<<< HEAD
=======
}
func (tx *tx) searchForkableAggIdx(forkableId kv.ForkableId) int {
	for i, forkagg := range tx.forkaggs {
		if forkagg.IsForkablePresent(forkableId) {
			return i
		}
	}
	panic(fmt.Sprintf("forkable not found: %d", forkableId))
>>>>>>> cf916078
}

func (tx *Tx) Rollback() {
	if tx == nil {
		return
	}
<<<<<<< HEAD
	tx.autoClose()
	if tx.Tx == nil { // invariant: it's safe to call Commit/Rollback multiple times
		return
	}
	tx.mu.Lock()
	rb := tx.Tx
	tx.Tx = nil
	tx.mu.Unlock()
	rb.Rollback()
}

func (tx *Tx) WarmupDB(force bool) error {
	if mdbxTx, ok := tx.Tx.(*mdbx.MdbxTx); ok {
		return mdbxTx.WarmupDB(force)
	}
	return nil
}

func (tx *Tx) LockDBInRam() error {
	if mdbxTx, ok := tx.Tx.(*mdbx.MdbxTx); ok {
		return mdbxTx.LockDBInRam()
	}
	return nil
}

func (tx *Tx) Apply(ctx context.Context, f func(tx kv.Tx) error) error {
	tx.tx.mu.RLock()
	applyTx := tx.Tx
	tx.tx.mu.RUnlock()
	if applyTx == nil {
		return fmt.Errorf("can't apply: transaction closed")
	}
	return applyTx.Apply(ctx, f)
}

func (tx *RwTx) WarmupDB(force bool) error {
	if mdbxTx, ok := tx.RwTx.(*mdbx.MdbxTx); ok {
		return mdbxTx.WarmupDB(force)
	}
	return nil
}

func (tx *RwTx) LockDBInRam() error {
	if mdbxTx, ok := tx.RwTx.(*mdbx.MdbxTx); ok {
		return mdbxTx.LockDBInRam()
	}
	return nil
}

func (tx *RwTx) Debug() kv.TemporalDebugTx { return tx }
func (tx *Tx) Debug() kv.TemporalDebugTx   { return tx }

func (tx *RwTx) Apply(ctx context.Context, f func(tx kv.Tx) error) error {
	tx.tx.mu.RLock()
	applyTx := tx.RwTx
	tx.tx.mu.RUnlock()
	if applyTx == nil {
		return fmt.Errorf("can't apply: transaction closed")
	}
	return applyTx.Apply(ctx, f)
}

func (tx *RwTx) ApplyRW(ctx context.Context, f func(tx kv.RwTx) error) error {
	tx.tx.mu.RLock()
	applyTx := tx.RwTx
	tx.tx.mu.RUnlock()
	if applyTx == nil {
		return fmt.Errorf("can't apply: transaction closed")
	}
	return applyTx.ApplyRw(ctx, f)
}

func (tx *RwTx) Rollback() {
	if tx == nil {
		return
	}
	tx.autoClose()
	if tx.RwTx == nil { // invariant: it's safe to call Commit/Rollback multiple times
		return
	}
	rb := tx.RwTx
	tx.RwTx = nil
	rb.Rollback()
}

type asyncClone struct {
	RwTx
}

// this is needed to create a clone that can be passed
// to external go rooutines - they are intended as slaves
// so should never commit or rollback the master transaction
func (rwtx *RwTx) AsyncClone(asyncTx kv.RwTx) *asyncClone {
	return &asyncClone{
		RwTx{
			RwTx: asyncTx,
			tx: tx{
				db:               rwtx.db,
				aggtx:            rwtx.aggtx,
				resourcesToClose: nil,
				ctx:              rwtx.ctx,
			}}}
}

=======
	tx.autoClose()
	if tx.Tx == nil { // invariant: it's safe to call Commit/Rollback multiple times
		return
	}
	tx.mu.Lock()
	rb := tx.Tx
	tx.Tx = nil
	tx.mu.Unlock()
	rb.Rollback()
}

func (tx *Tx) WarmupDB(force bool) error {
	if mdbxTx, ok := tx.Tx.(*mdbx.MdbxTx); ok {
		return mdbxTx.WarmupDB(force)
	}
	return nil
}

func (tx *Tx) LockDBInRam() error {
	if mdbxTx, ok := tx.Tx.(*mdbx.MdbxTx); ok {
		return mdbxTx.LockDBInRam()
	}
	return nil
}

func (tx *Tx) Apply(ctx context.Context, f func(tx kv.Tx) error) error {
	tx.tx.mu.RLock()
	applyTx := tx.Tx
	tx.tx.mu.RUnlock()
	if applyTx == nil {
		return fmt.Errorf("can't apply: transaction closed")
	}
	return applyTx.Apply(ctx, f)
}

func (tx *Tx) AggForkablesTx(id kv.ForkableId) any {
	return tx.forkaggs[tx.searchForkableAggIdx(id)]
}

func (tx *Tx) Unmarked(id kv.ForkableId) kv.UnmarkedTx {
	return newUnmarkedTx(tx.Tx, tx.forkaggs[tx.searchForkableAggIdx(id)].Unmarked(id))
}

func (tx *RwTx) Unmarked(id kv.ForkableId) kv.UnmarkedTx {
	return newUnmarkedTx(tx.RwTx, tx.forkaggs[tx.searchForkableAggIdx(id)].Unmarked(id))
}

func (tx *RwTx) UnmarkedRw(id kv.ForkableId) kv.UnmarkedRwTx {
	return newUnmarkedTx(tx.RwTx, tx.forkaggs[tx.searchForkableAggIdx(id)].Unmarked(id))
}

func (tx *RwTx) AggForkablesTx(id kv.ForkableId) any {
	return tx.forkaggs[tx.searchForkableAggIdx(id)]
}

func (tx *RwTx) WarmupDB(force bool) error {
	if mdbxTx, ok := tx.RwTx.(*mdbx.MdbxTx); ok {
		return mdbxTx.WarmupDB(force)
	}
	return nil
}

func (tx *RwTx) LockDBInRam() error {
	if mdbxTx, ok := tx.RwTx.(*mdbx.MdbxTx); ok {
		return mdbxTx.LockDBInRam()
	}
	return nil
}

func (tx *RwTx) Debug() kv.TemporalDebugTx { return tx }
func (tx *Tx) Debug() kv.TemporalDebugTx   { return tx }

func (tx *RwTx) Apply(ctx context.Context, f func(tx kv.Tx) error) error {
	tx.tx.mu.RLock()
	applyTx := tx.RwTx
	tx.tx.mu.RUnlock()
	if applyTx == nil {
		return fmt.Errorf("can't apply: transaction closed")
	}
	return applyTx.Apply(ctx, f)
}

func (tx *RwTx) ApplyRW(ctx context.Context, f func(tx kv.RwTx) error) error {
	tx.tx.mu.RLock()
	applyTx := tx.RwTx
	tx.tx.mu.RUnlock()
	if applyTx == nil {
		return fmt.Errorf("can't apply: transaction closed")
	}
	return applyTx.ApplyRw(ctx, f)
}

func (tx *RwTx) Rollback() {
	if tx == nil {
		return
	}
	tx.autoClose()
	if tx.RwTx == nil { // invariant: it's safe to call Commit/Rollback multiple times
		return
	}
	rb := tx.RwTx
	tx.RwTx = nil
	rb.Rollback()
}

type asyncClone struct {
	RwTx
}

// this is needed to create a clone that can be passed
// to external go rooutines - they are intended as slaves
// so should never commit or rollback the master transaction
func (rwtx *RwTx) AsyncClone(asyncTx kv.RwTx) *asyncClone {
	return &asyncClone{
		RwTx{
			RwTx: asyncTx,
			tx: tx{
				db:               rwtx.db,
				aggtx:            rwtx.aggtx,
				resourcesToClose: nil,
				ctx:              rwtx.ctx,
			}}}
}

>>>>>>> cf916078
func (tx *asyncClone) ApplyChan() mdbx.TxApplyChan {
	return tx.RwTx.RwTx.(mdbx.TxApplySource).ApplyChan()
}

func (tx *asyncClone) Commit() error {
	return fmt.Errorf("can't commit cloned tx")
}
func (tx *asyncClone) Rollback() {
}

func (tx *tx) autoClose() {
	for _, closer := range tx.resourcesToClose {
		closer.Close()
	}
	tx.aggtx.Close()
}

func (tx *RwTx) Commit() error {
	if tx == nil {
		return nil
	}
	tx.autoClose()
	if tx.RwTx == nil { // invariant: it's safe to call Commit/Rollback multiple times
		return nil
	}
	t := tx.RwTx
	tx.RwTx = nil
	return t.Commit()
<<<<<<< HEAD
}

func (tx *tx) historyStartFrom(name kv.Domain) uint64 {
	return tx.aggtx.HistoryStartFrom(name)
}

func (tx *Tx) HistoryStartFrom(name kv.Domain) uint64 {
	return tx.historyStartFrom(name)
}

func (tx *RwTx) HistoryStartFrom(name kv.Domain) uint64 {
	return tx.historyStartFrom(name)
}

=======
}

>>>>>>> cf916078
func (tx *tx) rangeAsOf(name kv.Domain, rtx kv.Tx, fromKey, toKey []byte, asOfTs uint64, asc order.By, limit int) (stream.KV, error) {
	it, err := tx.aggtx.RangeAsOf(tx.ctx, rtx, name, fromKey, toKey, asOfTs, asc, limit)
	if err != nil {
		return nil, err
	}
	tx.resourcesToClose = append(tx.resourcesToClose, it)
	return it, nil
}

func (tx *Tx) RangeAsOf(name kv.Domain, fromKey, toKey []byte, asOfTs uint64, asc order.By, limit int) (stream.KV, error) {
	return tx.rangeAsOf(name, tx.Tx, fromKey, toKey, asOfTs, asc, limit)
}

func (tx *RwTx) RangeAsOf(name kv.Domain, fromKey, toKey []byte, asOfTs uint64, asc order.By, limit int) (stream.KV, error) {
	return tx.rangeAsOf(name, tx.RwTx, fromKey, toKey, asOfTs, asc, limit)
}

func (tx *tx) getLatest(name kv.Domain, dbTx kv.Tx, k []byte) (v []byte, step uint64, err error) {
	v, step, ok, err := tx.aggtx.GetLatest(name, k, dbTx)
	if err != nil {
		return nil, step, err
	}
	if !ok {
		return nil, step, nil
	}
	return v, step, err
<<<<<<< HEAD
}

func (tx *Tx) HasPrefix(name kv.Domain, prefix []byte) ([]byte, []byte, bool, error) {
	return tx.hasPrefix(name, tx.Tx, prefix)
}

func (tx *RwTx) HasPrefix(name kv.Domain, prefix []byte) ([]byte, []byte, bool, error) {
	return tx.hasPrefix(name, tx.RwTx, prefix)
}

func (tx *tx) hasPrefix(name kv.Domain, dbTx kv.Tx, prefix []byte) ([]byte, []byte, bool, error) {
	to, ok := kv.NextSubtree(prefix)
	if !ok {
		to = nil
	}

	it, err := tx.rangeLatest(name, dbTx, prefix, to, 1)
	if err != nil {
		return nil, nil, false, err
	}

	defer it.Close()
	if !it.HasNext() {
		return nil, nil, false, nil
	}

	k, v, err := it.Next()
	if err != nil {
		return nil, nil, false, err
	}

	return k, v, true, nil
}

func (tx *Tx) GetLatest(name kv.Domain, k []byte) (v []byte, step uint64, err error) {
	return tx.getLatest(name, tx.Tx, k)
}

func (tx *RwTx) GetLatest(name kv.Domain, k []byte) (v []byte, step uint64, err error) {
	return tx.getLatest(name, tx.RwTx, k)
}

func (tx *tx) getAsOf(name kv.Domain, gtx kv.Tx, key []byte, ts uint64) (v []byte, ok bool, err error) {
	return tx.aggtx.GetAsOf(name, key, ts, gtx)
}

=======
}

func (tx *Tx) HasPrefix(name kv.Domain, prefix []byte) ([]byte, []byte, bool, error) {
	return tx.hasPrefix(name, tx.Tx, prefix)
}

func (tx *RwTx) HasPrefix(name kv.Domain, prefix []byte) ([]byte, []byte, bool, error) {
	return tx.hasPrefix(name, tx.RwTx, prefix)
}

func (tx *tx) hasPrefix(name kv.Domain, dbTx kv.Tx, prefix []byte) ([]byte, []byte, bool, error) {
	to, ok := kv.NextSubtree(prefix)
	if !ok {
		to = nil
	}

	it, err := tx.rangeLatest(name, dbTx, prefix, to, 1)
	if err != nil {
		return nil, nil, false, err
	}

	defer it.Close()
	if !it.HasNext() {
		return nil, nil, false, nil
	}

	k, v, err := it.Next()
	if err != nil {
		return nil, nil, false, err
	}

	return k, v, true, nil
}

func (tx *Tx) GetLatest(name kv.Domain, k []byte) (v []byte, step uint64, err error) {
	return tx.getLatest(name, tx.Tx, k)
}

func (tx *RwTx) GetLatest(name kv.Domain, k []byte) (v []byte, step uint64, err error) {
	return tx.getLatest(name, tx.RwTx, k)
}

func (tx *tx) getAsOf(name kv.Domain, gtx kv.Tx, key []byte, ts uint64) (v []byte, ok bool, err error) {
	return tx.aggtx.GetAsOf(name, key, ts, gtx)
}

>>>>>>> cf916078
func (tx *Tx) GetAsOf(name kv.Domain, key []byte, ts uint64) (v []byte, ok bool, err error) {
	return tx.getAsOf(name, tx.Tx, key, ts)
}

func (tx *RwTx) GetAsOf(name kv.Domain, key []byte, ts uint64) (v []byte, ok bool, err error) {
	return tx.getAsOf(name, tx.RwTx, key, ts)
}

func (tx *tx) historySeek(name kv.Domain, dbTx kv.Tx, key []byte, ts uint64) (v []byte, ok bool, err error) {
	return tx.aggtx.HistorySeek(name, key, ts, dbTx)
}

func (tx *Tx) HistorySeek(name kv.Domain, key []byte, ts uint64) (v []byte, ok bool, err error) {
	return tx.historySeek(name, tx.Tx, key, ts)
}

func (tx *RwTx) HistorySeek(name kv.Domain, key []byte, ts uint64) (v []byte, ok bool, err error) {
	return tx.historySeek(name, tx.RwTx, key, ts)
}

func (tx *tx) indexRange(name kv.InvertedIdx, dbTx kv.Tx, k []byte, fromTs, toTs int, asc order.By, limit int) (timestamps stream.U64, err error) {
	timestamps, err = tx.aggtx.IndexRange(name, k, fromTs, toTs, asc, limit, dbTx)
	if err != nil {
		return nil, err
	}
	tx.resourcesToClose = append(tx.resourcesToClose, timestamps)
	return timestamps, nil
}

func (tx *Tx) IndexRange(name kv.InvertedIdx, k []byte, fromTs, toTs int, asc order.By, limit int) (timestamps stream.U64, err error) {
	return tx.indexRange(name, tx.Tx, k, fromTs, toTs, asc, limit)
}

func (tx *RwTx) IndexRange(name kv.InvertedIdx, k []byte, fromTs, toTs int, asc order.By, limit int) (timestamps stream.U64, err error) {
	return tx.indexRange(name, tx.RwTx, k, fromTs, toTs, asc, limit)
}

func (tx *tx) historyRange(name kv.Domain, dbTx kv.Tx, fromTs, toTs int, asc order.By, limit int) (stream.KV, error) {
	it, err := tx.aggtx.HistoryRange(name, fromTs, toTs, asc, limit, dbTx)
	if err != nil {
		return nil, err
	}
	tx.resourcesToClose = append(tx.resourcesToClose, it)
	return it, nil
}

func (tx *Tx) HistoryRange(name kv.Domain, fromTs, toTs int, asc order.By, limit int) (stream.KV, error) {
	return tx.historyRange(name, tx.Tx, fromTs, toTs, asc, limit)
}

func (tx *RwTx) HistoryRange(name kv.Domain, fromTs, toTs int, asc order.By, limit int) (stream.KV, error) {
	return tx.historyRange(name, tx.RwTx, fromTs, toTs, asc, limit)
}

// Write methods

func (tx *tx) DomainPut(domain kv.Domain, k, v []byte, txNum uint64, prevVal []byte, prevStep uint64) error {
	panic("implement me pls. or use SharedDomains")
}
func (tx *tx) DomainDel(domain kv.Domain, k []byte, txNum uint64, prevVal []byte, prevStep uint64) error {
	panic("implement me pls. or use SharedDomains")
}
func (tx *tx) DomainDelPrefix(domain kv.Domain, prefix []byte, txNum uint64) error {
	panic("implement me pls. or use SharedDomains")
}

// Debug methods

func (tx *Tx) RangeLatest(domain kv.Domain, from, to []byte, limit int) (stream.KV, error) {
	return tx.rangeLatest(domain, tx.Tx, from, to, limit)
}

func (tx *RwTx) RangeLatest(domain kv.Domain, from, to []byte, limit int) (stream.KV, error) {
	return tx.rangeLatest(domain, tx.RwTx, from, to, limit)
}

func (tx *tx) rangeLatest(domain kv.Domain, dbTx kv.Tx, from, to []byte, limit int) (stream.KV, error) {
	return tx.aggtx.DebugRangeLatest(dbTx, domain, from, to, limit)
}

func (tx *Tx) GetLatestFromDB(domain kv.Domain, k []byte) (v []byte, step uint64, found bool, err error) {
	return tx.getLatestFromDB(domain, tx.Tx, k)
}

func (tx *RwTx) GetLatestFromDB(domain kv.Domain, k []byte) (v []byte, step uint64, found bool, err error) {
	return tx.getLatestFromDB(domain, tx.RwTx, k)
}

func (tx *tx) getLatestFromDB(domain kv.Domain, dbTx kv.Tx, k []byte) (v []byte, step uint64, found bool, err error) {
	return tx.aggtx.DebugGetLatestFromDB(domain, k, dbTx)
}

func (tx *tx) GetLatestFromFiles(domain kv.Domain, k []byte, maxTxNum uint64) (v []byte, found bool, fileStartTxNum uint64, fileEndTxNum uint64, err error) {
	return tx.aggtx.DebugGetLatestFromFiles(domain, k, maxTxNum)
}

func (db *DB) DomainTables(domain ...kv.Domain) []string { return db.agg.DomainTables(domain...) }
func (db *DB) ReloadSalt() error                         { return db.agg.ReloadSalt() }
func (db *DB) InvertedIdxTables(domain ...kv.InvertedIdx) []string {
	return db.agg.InvertedIdxTables(domain...)
}
func (db *DB) ReloadFiles() error { return db.agg.ReloadFiles() }
func (db *DB) BuildMissedAccessors(ctx context.Context, workers int) error {
	return db.agg.BuildMissedAccessors(ctx, workers)
}

func (tx *Tx) DomainFiles(domain ...kv.Domain) kv.VisibleFiles {
	return tx.aggtx.DomainFiles(domain...)
}
func (tx *tx) TxNumsInFiles(domains ...kv.Domain) (minTxNum uint64) {
	return tx.aggtx.TxNumsInFiles(domains...)
}

func (tx *RwTx) DomainFiles(domain ...kv.Domain) kv.VisibleFiles {
	return tx.aggtx.DomainFiles(domain...)
}
func (tx *RwTx) PruneSmallBatches(ctx context.Context, timeout time.Duration) (haveMore bool, err error) {
	return tx.aggtx.PruneSmallBatches(ctx, timeout, tx.RwTx)
}
func (tx *RwTx) GreedyPruneHistory(ctx context.Context, domain kv.Domain) error {
	return tx.aggtx.GreedyPruneHistory(ctx, domain, tx.RwTx)
}
func (tx *RwTx) Unwind(ctx context.Context, txNumUnwindTo uint64, changeset *[kv.DomainLen][]kv.DomainEntryDiff) error {
	return tx.aggtx.Unwind(ctx, tx.RwTx, txNumUnwindTo, changeset)
<<<<<<< HEAD
=======
}

func (tx *tx) ForkableAggTx(id kv.ForkableId) any {
	return tx.forkaggs[tx.searchForkableAggIdx(id)]
}
func (tx *tx) historyStartFrom(name kv.Domain) uint64 {
	return tx.aggtx.HistoryStartFrom(name)
}
func (tx *Tx) HistoryStartFrom(name kv.Domain) uint64 {
	return tx.historyStartFrom(name)
}
func (tx *RwTx) HistoryStartFrom(name kv.Domain) uint64 {
	return tx.historyStartFrom(name)
}
func (tx *Tx) DomainProgress(domain kv.Domain) uint64 {
	return tx.aggtx.DomainProgress(domain, tx.Tx)
}
func (tx *RwTx) DomainProgress(domain kv.Domain) uint64 {
	return tx.aggtx.DomainProgress(domain, tx.RwTx)
}
func (tx *Tx) IIProgress(domain kv.InvertedIdx) uint64 {
	return tx.aggtx.IIProgress(domain, tx.Tx)
}
func (tx *RwTx) IIProgress(domain kv.InvertedIdx) uint64 {
	return tx.aggtx.IIProgress(domain, tx.RwTx)
}
func (tx *tx) stepSize() uint64 {
	return tx.aggtx.StepSize()
}
func (tx *Tx) StepSize() uint64 {
	return tx.stepSize()
}
func (tx *RwTx) StepSize() uint64 {
	return tx.stepSize()
}

func (tx *Tx) CanUnwindToBlockNum() (uint64, error) {
	return tx.aggtx.CanUnwindToBlockNum(tx.Tx)
}
func (tx *RwTx) CanUnwindToBlockNum() (uint64, error) {
	return tx.aggtx.CanUnwindToBlockNum(tx.RwTx)
}
func (tx *Tx) CanUnwindBeforeBlockNum(blockNum uint64) (unwindableBlockNum uint64, ok bool, err error) {
	return tx.aggtx.CanUnwindBeforeBlockNum(blockNum, tx.Tx)
}
func (tx *RwTx) CanUnwindBeforeBlockNum(blockNum uint64) (unwindableBlockNum uint64, ok bool, err error) {
	return tx.aggtx.CanUnwindBeforeBlockNum(blockNum, tx.RwTx)
>>>>>>> cf916078
}<|MERGE_RESOLUTION|>--- conflicted
+++ resolved
@@ -88,10 +88,7 @@
 	}
 	return tdb, nil
 }
-<<<<<<< HEAD
-=======
 func (db *DB) EnableForkable()           { db.forkaggsEnabled = true }
->>>>>>> cf916078
 func (db *DB) Agg() any                  { return db.agg }
 func (db *DB) InternalDB() kv.RwDB       { return db.RwDB }
 func (db *DB) Debug() kv.TemporalDebugDB { return kv.TemporalDebugDB(db) }
@@ -104,8 +101,6 @@
 	tx := &Tx{Tx: kvTx, tx: tx{db: db, ctx: ctx}}
 
 	tx.aggtx = db.agg.BeginFilesRo()
-<<<<<<< HEAD
-=======
 
 	if db.forkaggsEnabled {
 		tx.forkaggs = make([]*state.ForkableAggTemporalTx, len(db.forkaggs))
@@ -113,7 +108,6 @@
 			tx.forkaggs[i] = forkagg.BeginTemporalTx()
 		}
 	}
->>>>>>> cf916078
 	return tx, nil
 }
 func (db *DB) ViewTemporal(ctx context.Context, f func(tx kv.TemporalTx) error) error {
@@ -210,10 +204,7 @@
 type tx struct {
 	db               *DB
 	aggtx            *state.AggregatorRoTx
-<<<<<<< HEAD
-=======
 	forkaggs         []*state.ForkableAggTemporalTx
->>>>>>> cf916078
 	resourcesToClose []kv.Closer
 	ctx              context.Context
 	mu               sync.RWMutex
@@ -239,8 +230,6 @@
 func (tx *tx) Agg() *state.Aggregator { return tx.db.agg }
 func (tx *tx) Rollback() {
 	tx.autoClose()
-<<<<<<< HEAD
-=======
 }
 func (tx *tx) searchForkableAggIdx(forkableId kv.ForkableId) int {
 	for i, forkagg := range tx.forkaggs {
@@ -249,14 +238,12 @@
 		}
 	}
 	panic(fmt.Sprintf("forkable not found: %d", forkableId))
->>>>>>> cf916078
 }
 
 func (tx *Tx) Rollback() {
 	if tx == nil {
 		return
 	}
-<<<<<<< HEAD
 	tx.autoClose()
 	if tx.Tx == nil { // invariant: it's safe to call Commit/Rollback multiple times
 		return
@@ -290,6 +277,26 @@
 		return fmt.Errorf("can't apply: transaction closed")
 	}
 	return applyTx.Apply(ctx, f)
+}
+
+func (tx *Tx) AggForkablesTx(id kv.ForkableId) any {
+	return tx.forkaggs[tx.searchForkableAggIdx(id)]
+}
+
+func (tx *Tx) Unmarked(id kv.ForkableId) kv.UnmarkedTx {
+	return newUnmarkedTx(tx.Tx, tx.forkaggs[tx.searchForkableAggIdx(id)].Unmarked(id))
+}
+
+func (tx *RwTx) Unmarked(id kv.ForkableId) kv.UnmarkedTx {
+	return newUnmarkedTx(tx.RwTx, tx.forkaggs[tx.searchForkableAggIdx(id)].Unmarked(id))
+}
+
+func (tx *RwTx) UnmarkedRw(id kv.ForkableId) kv.UnmarkedRwTx {
+	return newUnmarkedTx(tx.RwTx, tx.forkaggs[tx.searchForkableAggIdx(id)].Unmarked(id))
+}
+
+func (tx *RwTx) AggForkablesTx(id kv.ForkableId) any {
+	return tx.forkaggs[tx.searchForkableAggIdx(id)]
 }
 
 func (tx *RwTx) WarmupDB(force bool) error {
@@ -361,132 +368,6 @@
 			}}}
 }
 
-=======
-	tx.autoClose()
-	if tx.Tx == nil { // invariant: it's safe to call Commit/Rollback multiple times
-		return
-	}
-	tx.mu.Lock()
-	rb := tx.Tx
-	tx.Tx = nil
-	tx.mu.Unlock()
-	rb.Rollback()
-}
-
-func (tx *Tx) WarmupDB(force bool) error {
-	if mdbxTx, ok := tx.Tx.(*mdbx.MdbxTx); ok {
-		return mdbxTx.WarmupDB(force)
-	}
-	return nil
-}
-
-func (tx *Tx) LockDBInRam() error {
-	if mdbxTx, ok := tx.Tx.(*mdbx.MdbxTx); ok {
-		return mdbxTx.LockDBInRam()
-	}
-	return nil
-}
-
-func (tx *Tx) Apply(ctx context.Context, f func(tx kv.Tx) error) error {
-	tx.tx.mu.RLock()
-	applyTx := tx.Tx
-	tx.tx.mu.RUnlock()
-	if applyTx == nil {
-		return fmt.Errorf("can't apply: transaction closed")
-	}
-	return applyTx.Apply(ctx, f)
-}
-
-func (tx *Tx) AggForkablesTx(id kv.ForkableId) any {
-	return tx.forkaggs[tx.searchForkableAggIdx(id)]
-}
-
-func (tx *Tx) Unmarked(id kv.ForkableId) kv.UnmarkedTx {
-	return newUnmarkedTx(tx.Tx, tx.forkaggs[tx.searchForkableAggIdx(id)].Unmarked(id))
-}
-
-func (tx *RwTx) Unmarked(id kv.ForkableId) kv.UnmarkedTx {
-	return newUnmarkedTx(tx.RwTx, tx.forkaggs[tx.searchForkableAggIdx(id)].Unmarked(id))
-}
-
-func (tx *RwTx) UnmarkedRw(id kv.ForkableId) kv.UnmarkedRwTx {
-	return newUnmarkedTx(tx.RwTx, tx.forkaggs[tx.searchForkableAggIdx(id)].Unmarked(id))
-}
-
-func (tx *RwTx) AggForkablesTx(id kv.ForkableId) any {
-	return tx.forkaggs[tx.searchForkableAggIdx(id)]
-}
-
-func (tx *RwTx) WarmupDB(force bool) error {
-	if mdbxTx, ok := tx.RwTx.(*mdbx.MdbxTx); ok {
-		return mdbxTx.WarmupDB(force)
-	}
-	return nil
-}
-
-func (tx *RwTx) LockDBInRam() error {
-	if mdbxTx, ok := tx.RwTx.(*mdbx.MdbxTx); ok {
-		return mdbxTx.LockDBInRam()
-	}
-	return nil
-}
-
-func (tx *RwTx) Debug() kv.TemporalDebugTx { return tx }
-func (tx *Tx) Debug() kv.TemporalDebugTx   { return tx }
-
-func (tx *RwTx) Apply(ctx context.Context, f func(tx kv.Tx) error) error {
-	tx.tx.mu.RLock()
-	applyTx := tx.RwTx
-	tx.tx.mu.RUnlock()
-	if applyTx == nil {
-		return fmt.Errorf("can't apply: transaction closed")
-	}
-	return applyTx.Apply(ctx, f)
-}
-
-func (tx *RwTx) ApplyRW(ctx context.Context, f func(tx kv.RwTx) error) error {
-	tx.tx.mu.RLock()
-	applyTx := tx.RwTx
-	tx.tx.mu.RUnlock()
-	if applyTx == nil {
-		return fmt.Errorf("can't apply: transaction closed")
-	}
-	return applyTx.ApplyRw(ctx, f)
-}
-
-func (tx *RwTx) Rollback() {
-	if tx == nil {
-		return
-	}
-	tx.autoClose()
-	if tx.RwTx == nil { // invariant: it's safe to call Commit/Rollback multiple times
-		return
-	}
-	rb := tx.RwTx
-	tx.RwTx = nil
-	rb.Rollback()
-}
-
-type asyncClone struct {
-	RwTx
-}
-
-// this is needed to create a clone that can be passed
-// to external go rooutines - they are intended as slaves
-// so should never commit or rollback the master transaction
-func (rwtx *RwTx) AsyncClone(asyncTx kv.RwTx) *asyncClone {
-	return &asyncClone{
-		RwTx{
-			RwTx: asyncTx,
-			tx: tx{
-				db:               rwtx.db,
-				aggtx:            rwtx.aggtx,
-				resourcesToClose: nil,
-				ctx:              rwtx.ctx,
-			}}}
-}
-
->>>>>>> cf916078
 func (tx *asyncClone) ApplyChan() mdbx.TxApplyChan {
 	return tx.RwTx.RwTx.(mdbx.TxApplySource).ApplyChan()
 }
@@ -515,25 +396,8 @@
 	t := tx.RwTx
 	tx.RwTx = nil
 	return t.Commit()
-<<<<<<< HEAD
-}
-
-func (tx *tx) historyStartFrom(name kv.Domain) uint64 {
-	return tx.aggtx.HistoryStartFrom(name)
-}
-
-func (tx *Tx) HistoryStartFrom(name kv.Domain) uint64 {
-	return tx.historyStartFrom(name)
-}
-
-func (tx *RwTx) HistoryStartFrom(name kv.Domain) uint64 {
-	return tx.historyStartFrom(name)
-}
-
-=======
-}
-
->>>>>>> cf916078
+}
+
 func (tx *tx) rangeAsOf(name kv.Domain, rtx kv.Tx, fromKey, toKey []byte, asOfTs uint64, asc order.By, limit int) (stream.KV, error) {
 	it, err := tx.aggtx.RangeAsOf(tx.ctx, rtx, name, fromKey, toKey, asOfTs, asc, limit)
 	if err != nil {
@@ -560,7 +424,6 @@
 		return nil, step, nil
 	}
 	return v, step, err
-<<<<<<< HEAD
 }
 
 func (tx *Tx) HasPrefix(name kv.Domain, prefix []byte) ([]byte, []byte, bool, error) {
@@ -607,54 +470,6 @@
 	return tx.aggtx.GetAsOf(name, key, ts, gtx)
 }
 
-=======
-}
-
-func (tx *Tx) HasPrefix(name kv.Domain, prefix []byte) ([]byte, []byte, bool, error) {
-	return tx.hasPrefix(name, tx.Tx, prefix)
-}
-
-func (tx *RwTx) HasPrefix(name kv.Domain, prefix []byte) ([]byte, []byte, bool, error) {
-	return tx.hasPrefix(name, tx.RwTx, prefix)
-}
-
-func (tx *tx) hasPrefix(name kv.Domain, dbTx kv.Tx, prefix []byte) ([]byte, []byte, bool, error) {
-	to, ok := kv.NextSubtree(prefix)
-	if !ok {
-		to = nil
-	}
-
-	it, err := tx.rangeLatest(name, dbTx, prefix, to, 1)
-	if err != nil {
-		return nil, nil, false, err
-	}
-
-	defer it.Close()
-	if !it.HasNext() {
-		return nil, nil, false, nil
-	}
-
-	k, v, err := it.Next()
-	if err != nil {
-		return nil, nil, false, err
-	}
-
-	return k, v, true, nil
-}
-
-func (tx *Tx) GetLatest(name kv.Domain, k []byte) (v []byte, step uint64, err error) {
-	return tx.getLatest(name, tx.Tx, k)
-}
-
-func (tx *RwTx) GetLatest(name kv.Domain, k []byte) (v []byte, step uint64, err error) {
-	return tx.getLatest(name, tx.RwTx, k)
-}
-
-func (tx *tx) getAsOf(name kv.Domain, gtx kv.Tx, key []byte, ts uint64) (v []byte, ok bool, err error) {
-	return tx.aggtx.GetAsOf(name, key, ts, gtx)
-}
-
->>>>>>> cf916078
 func (tx *Tx) GetAsOf(name kv.Domain, key []byte, ts uint64) (v []byte, ok bool, err error) {
 	return tx.getAsOf(name, tx.Tx, key, ts)
 }
@@ -779,8 +594,6 @@
 }
 func (tx *RwTx) Unwind(ctx context.Context, txNumUnwindTo uint64, changeset *[kv.DomainLen][]kv.DomainEntryDiff) error {
 	return tx.aggtx.Unwind(ctx, tx.RwTx, txNumUnwindTo, changeset)
-<<<<<<< HEAD
-=======
 }
 
 func (tx *tx) ForkableAggTx(id kv.ForkableId) any {
@@ -828,5 +641,4 @@
 }
 func (tx *RwTx) CanUnwindBeforeBlockNum(blockNum uint64) (unwindableBlockNum uint64, ok bool, err error) {
 	return tx.aggtx.CanUnwindBeforeBlockNum(blockNum, tx.RwTx)
->>>>>>> cf916078
 }