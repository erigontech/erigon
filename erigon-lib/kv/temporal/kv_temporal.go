--- conflicted
+++ resolved
@@ -20,6 +20,7 @@
 	"context"
 
 	"github.com/erigontech/erigon-lib/kv"
+	"github.com/erigontech/erigon-lib/kv/mdbx"
 	"github.com/erigontech/erigon-lib/kv/order"
 	"github.com/erigontech/erigon-lib/kv/stream"
 	"github.com/erigontech/erigon-lib/state"
@@ -151,9 +152,6 @@
 	return tx.Commit()
 }
 
-<<<<<<< HEAD
-type tx struct {
-=======
 func (db *DB) Close() {
 	db.RwDB.Close()
 	db.agg.Close()
@@ -161,9 +159,8 @@
 
 func (db *DB) OnFreeze(f kv.OnFreezeFunc) { db.agg.OnFreeze(f) }
 
-type Tx struct {
+type tx struct {
 	*mdbx.MdbxTx
->>>>>>> ffd8607a
 	db               *DB
 	filesTx          *state.AggregatorRoTx
 	resourcesToClose []kv.Closer
@@ -237,17 +234,12 @@
 	return t.Commit()
 }
 
-<<<<<<< HEAD
-func (tx *tx) rangeAsOf(name kv.Domain, dbTx kv.Tx, fromKey, toKey []byte, asOfTs uint64, asc order.By, limit int) (stream.KV, error) {
-	it, err := tx.filesTx.RangeAsOf(tx.ctx, dbTx, name, fromKey, toKey, asOfTs, asc, limit)
-=======
 func (tx *Tx) HistoryStartFrom(name kv.Domain) uint64 {
 	return tx.filesTx.HistoryStartFrom(name)
 }
 
-func (tx *Tx) RangeAsOf(name kv.Domain, fromKey, toKey []byte, asOfTs uint64, asc order.By, limit int) (stream.KV, error) {
+func (tx *tx) rangeAsOf(name kv.Domain, dbTx kv.Tx, fromKey, toKey []byte, asOfTs uint64, asc order.By, limit int) (stream.KV, error) {
 	it, err := tx.filesTx.RangeAsOf(tx.ctx, tx.MdbxTx, name, fromKey, toKey, asOfTs, asc, limit)
->>>>>>> ffd8607a
 	if err != nil {
 		return nil, err
 	}
@@ -255,7 +247,6 @@
 	return it, nil
 }
 
-<<<<<<< HEAD
 func (tx *Tx) RangeAsOf(name kv.Domain, fromKey, toKey []byte, asOfTs uint64, asc order.By, limit int) (stream.KV, error) {
 	return tx.rangeAsOf(name, tx.Tx, fromKey, toKey, asOfTs, asc, limit)
 }
@@ -264,12 +255,8 @@
 	return tx.rangeAsOf(name, tx.RwTx, fromKey, toKey, asOfTs, asc, limit)
 }
 
-func (tx *tx) getLatest(name kv.Domain, dbTx kv.Tx, k, k2 []byte) (v []byte, step uint64, err error) {
-	v, step, ok, err := tx.filesTx.GetLatest(name, k, k2, dbTx)
-=======
-func (tx *Tx) GetLatest(name kv.Domain, k []byte) (v []byte, step uint64, err error) {
-	v, step, ok, err := tx.filesTx.GetLatest(name, k, tx.MdbxTx)
->>>>>>> ffd8607a
+func (tx *tx) getLatest(name kv.Domain, dbTx kv.Tx, k []byte) (v []byte, step uint64, err error) {
+	v, step, ok, err := tx.filesTx.GetLatest(name, k, dbTx)
 	if err != nil {
 		return nil, step, err
 	}
@@ -278,25 +265,21 @@
 	}
 	return v, step, nil
 }
-<<<<<<< HEAD
-
-func (tx *Tx) GetLatest(name kv.Domain, k, k2 []byte) (v []byte, step uint64, err error) {
-	return tx.getLatest(name, tx.Tx, k, k2)
-}
-
-func (tx *RwTx) GetLatest(name kv.Domain, k, k2 []byte) (v []byte, step uint64, err error) {
-	return tx.getLatest(name, tx.RwTx, k, k2)
-}
-
-func (tx *tx) getAsOf(name kv.Domain, dbTx kv.Tx, key, key2 []byte, ts uint64) (v []byte, ok bool, err error) {
-	if key2 != nil {
-		key = append(common.Copy(key), key2...)
-	}
-	return tx.filesTx.GetAsOf(dbTx, name, key, ts)
-}
-
-func (tx *Tx) GetAsOf(name kv.Domain, key, key2 []byte, ts uint64) (v []byte, ok bool, err error) {
-	return tx.getAsOf(name, tx.Tx, key, key2, ts)
+
+func (tx *Tx) GetLatest(name kv.Domain, k []byte) (v []byte, step uint64, err error) {
+	return tx.getLatest(name, tx.Tx, k)
+}
+
+func (tx *RwTx) GetLatest(name kv.Domain, k []byte) (v []byte, step uint64, err error) {
+	return tx.getLatest(name, tx.RwTx, k)
+}
+
+func (tx *tx) getAsOf(name kv.Domain, dbTx kv.Tx, key []byte, ts uint64) (v []byte, ok bool, err error) {
+	return tx.filesTx.GetAsOf(tx.MdbxTx, name, key, ts)
+}
+
+func (tx *Tx) GetAsOf(name kv.Domain, key []byte, ts uint64) (v []byte, ok bool, err error) {
+	return tx.getAsOf(name, tx.Tx, key, ts)
 }
 
 func (tx *RwTx) GetAsOf(name kv.Domain, key, key2 []byte, ts uint64) (v []byte, ok bool, err error) {
@@ -305,10 +288,6 @@
 
 func (tx *tx) historySeek(name kv.Domain, dbTx kv.Tx, key []byte, ts uint64) (v []byte, ok bool, err error) {
 	return tx.filesTx.HistorySeek(name, key, ts, dbTx)
-=======
-func (tx *Tx) GetAsOf(name kv.Domain, k []byte, ts uint64) (v []byte, ok bool, err error) {
-	return tx.filesTx.GetAsOf(tx.MdbxTx, name, k, ts)
->>>>>>> ffd8607a
 }
 
 func (tx *Tx) HistorySeek(name kv.Domain, key []byte, ts uint64) (v []byte, ok bool, err error) {
