// Copyright 2024 The Erigon Authors
// This file is part of Erigon.
//
// Erigon is free software: you can redistribute it and/or modify
// it under the terms of the GNU Lesser General Public License as published by
// the Free Software Foundation, either version 3 of the License, or
// (at your option) any later version.
//
// Erigon is distributed in the hope that it will be useful,
// but WITHOUT ANY WARRANTY; without even the implied warranty of
// MERCHANTABILITY or FITNESS FOR A PARTICULAR PURPOSE. See the
// GNU Lesser General Public License for more details.
//
// You should have received a copy of the GNU Lesser General Public License
// along with Erigon. If not, see <http://www.gnu.org/licenses/>.

package temporal

import (
	"context"
	"time"

	"github.com/erigontech/erigon-lib/kv"
	"github.com/erigontech/erigon-lib/kv/mdbx"
	"github.com/erigontech/erigon-lib/kv/order"
	"github.com/erigontech/erigon-lib/kv/stream"
	"github.com/erigontech/erigon-lib/state"
)

var ( // Compile time interface checks
	_ kv.TemporalRwDB    = (*DB)(nil)
	_ kv.TemporalRwTx    = (*Tx)(nil)
	_ kv.TemporalDebugTx = (*Tx)(nil)
)

//Variables Naming:
//  tx - Database Transaction
//  txn - Ethereum Transaction (and TxNum - is also number of Ethereum Transaction)
//  RoTx - Read-Only Database Transaction. RwTx - read-write
//  k, v - key, value
//  ts - TimeStamp. Usually it's Ethereum's TransactionNumber (auto-increment ID). Or BlockNumber.
//  Cursor - low-level mdbx-tide api to navigate over Table
//  Iter - high-level iterator-like api over Table/InvertedIndex/History/Domain. Server-side-streaming friendly - less methods than Cursor, but constructor is powerful as `SELECT key, value FROM table WHERE key BETWEEN x1 AND x2 ORDER DESC LIMIT n`.

//Methods Naming:
//  Get: exact match of criterias
//  Range: [from, to). from=nil means StartOfTable, to=nil means EndOfTable, rangeLimit=-1 means Unlimited
//  Prefix: `Range(Table, prefix, kv.NextSubtree(prefix))`

//Abstraction Layers:
// LowLevel:
//      1. DB/Tx - low-level key-value database
//      2. Snapshots/Freeze - immutable files with historical data. May be downloaded at first App
//              start or auto-generate by moving old data from DB to Snapshots.
// MediumLevel:
//      1. TemporalDB - abstracting DB+Snapshots. Target is:
//              - provide 'time-travel' API for data: consistent snapshot of data as of given Timestamp.
//              - to keep DB small - only for Hot/Recent data (can be update/delete by re-org).
//              - using next entities:
//                      - InvertedIndex: supports range-scans
//                      - History: can return value of key K as of given TimeStamp. Doesn't know about latest/current
//                          value of key K. Returns NIL if K not changed after TimeStamp.
//                      - Domain: as History but also aware about latest/current value of key K. Can move
//                          cold (updated long time ago) parts of state from db to snapshots.

// HighLevel:
//      1. Application - rely on TemporalDB (Ex: ExecutionLayer) or just DB (Ex: TxPool, Sentry, Downloader).

type DB struct {
	kv.RwDB
	agg *state.Aggregator
}

func New(db kv.RwDB, agg *state.Aggregator) (*DB, error) {
	return &DB{RwDB: db, agg: agg}, nil
}
func (db *DB) Agg() any                  { return db.agg }
func (db *DB) InternalDB() kv.RwDB       { return db.RwDB }
func (db *DB) Debug() kv.TemporalDebugDB { return kv.TemporalDebugDB(db) }

func (db *DB) BeginTemporalRo(ctx context.Context) (kv.TemporalTx, error) {
	kvTx, err := db.RwDB.BeginRo(ctx) //nolint:gocritic
	if err != nil {
		return nil, err
	}
	tx := &Tx{MdbxTx: kvTx.(*mdbx.MdbxTx), db: db, ctx: ctx}

	tx.aggtx = db.agg.BeginFilesRo()
	return tx, nil
}
func (db *DB) ViewTemporal(ctx context.Context, f func(tx kv.TemporalTx) error) error {
	tx, err := db.BeginTemporalRo(ctx)
	if err != nil {
		return err
	}
	defer tx.Rollback()
	return f(tx)
}

// TODO: it's temporary method, allowing inject TemproalTx without changing code. But it's not type-safe.
func (db *DB) BeginRo(ctx context.Context) (kv.Tx, error) {
	return db.BeginTemporalRo(ctx)
}
func (db *DB) View(ctx context.Context, f func(tx kv.Tx) error) error {
	tx, err := db.BeginTemporalRo(ctx)
	if err != nil {
		return err
	}
	defer tx.Rollback()
	return f(tx)
}

func (db *DB) BeginTemporalRw(ctx context.Context) (kv.TemporalRwTx, error) {
	kvTx, err := db.RwDB.BeginRw(ctx) //nolint:gocritic
	if err != nil {
		return nil, err
	}
	tx := &Tx{MdbxTx: kvTx.(*mdbx.MdbxTx), db: db, ctx: ctx}

	tx.aggtx = db.agg.BeginFilesRo()
	return tx, nil
}
func (db *DB) BeginRw(ctx context.Context) (kv.RwTx, error) {
	return db.BeginTemporalRw(ctx)
}
func (db *DB) Update(ctx context.Context, f func(tx kv.RwTx) error) error {
	tx, err := db.BeginTemporalRw(ctx)
	if err != nil {
		return err
	}
	defer tx.Rollback()
	if err = f(tx); err != nil {
		return err
	}
	return tx.Commit()
}

func (db *DB) BeginTemporalRwNosync(ctx context.Context) (kv.RwTx, error) {
	kvTx, err := db.RwDB.BeginRwNosync(ctx) //nolint:gocritic
	if err != nil {
		return nil, err
	}
	tx := &Tx{MdbxTx: kvTx.(*mdbx.MdbxTx), db: db, ctx: ctx}

	tx.aggtx = db.agg.BeginFilesRo()
	return tx, nil
}
func (db *DB) BeginRwNosync(ctx context.Context) (kv.RwTx, error) {
	return db.BeginTemporalRwNosync(ctx) //nolint:gocritic
}
func (db *DB) UpdateNosync(ctx context.Context, f func(tx kv.RwTx) error) error {
	tx, err := db.BeginTemporalRwNosync(ctx)
	if err != nil {
		return err
	}
	defer tx.Rollback()
	if err = f(tx); err != nil {
		return err
	}
	return tx.Commit()
}

func (db *DB) Close() {
	db.RwDB.Close()
	db.agg.Close()
}

func (db *DB) OnFreeze(f kv.OnFreezeFunc) { db.agg.OnFreeze(f) }

type Tx struct {
	*mdbx.MdbxTx
	db               *DB
	aggtx            *state.AggregatorRoTx
	resourcesToClose []kv.Closer
	ctx              context.Context
}

func (tx *Tx) ForceReopenAggCtx() {
	tx.aggtx.Close()
	tx.aggtx = tx.Agg().BeginFilesRo()
}
func (tx *Tx) FreezeInfo() kv.FreezeInfo { return tx.aggtx }
func (tx *Tx) Debug() kv.TemporalDebugTx { return tx }

func (tx *Tx) WarmupDB(force bool) error { return tx.MdbxTx.WarmupDB(force) }
func (tx *Tx) LockDBInRam() error        { return tx.MdbxTx.LockDBInRam() }
func (tx *Tx) AggTx() any                { return tx.aggtx }
func (tx *Tx) Agg() *state.Aggregator    { return tx.db.agg }
func (tx *Tx) Rollback() {
	tx.autoClose()
	if tx.MdbxTx == nil { // invariant: it's safe to call Commit/Rollback multiple times
		return
	}
	mdbxTx := tx.MdbxTx
	tx.MdbxTx = nil
	mdbxTx.Rollback()
}
func (tx *Tx) autoClose() {
	for _, closer := range tx.resourcesToClose {
		closer.Close()
	}
	tx.aggtx.Close()
}
func (tx *Tx) Commit() error {
	tx.autoClose()
	if tx.MdbxTx == nil { // invariant: it's safe to call Commit/Rollback multiple times
		return nil
	}
	mdbxTx := tx.MdbxTx
	tx.MdbxTx = nil
	return mdbxTx.Commit()
}

func (tx *Tx) HistoryStartFrom(name kv.Domain) uint64 {
	return tx.aggtx.HistoryStartFrom(name)
}

func (tx *Tx) RangeAsOf(name kv.Domain, fromKey, toKey []byte, asOfTs uint64, asc order.By, limit int) (stream.KV, error) {
	it, err := tx.aggtx.RangeAsOf(tx.ctx, tx.MdbxTx, name, fromKey, toKey, asOfTs, asc, limit)
	if err != nil {
		return nil, err
	}
	tx.resourcesToClose = append(tx.resourcesToClose, it)
	return it, nil
}

func (tx *Tx) GetLatest(name kv.Domain, k []byte) (v []byte, step uint64, err error) {
	v, step, ok, err := tx.aggtx.GetLatest(name, k, tx.MdbxTx)
	if err != nil {
		return nil, step, err
	}
	if !ok {
		return nil, step, nil
	}
	return v, step, nil
}
func (tx *Tx) GetAsOf(name kv.Domain, k []byte, ts uint64) (v []byte, ok bool, err error) {
	return tx.aggtx.GetAsOf(name, k, ts, tx.MdbxTx)
}

func (tx *Tx) HistorySeek(name kv.Domain, key []byte, ts uint64) (v []byte, ok bool, err error) {
	return tx.aggtx.HistorySeek(name, key, ts, tx.MdbxTx)
}

func (tx *Tx) IndexRange(name kv.InvertedIdx, k []byte, fromTs, toTs int, asc order.By, limit int) (timestamps stream.U64, err error) {
	timestamps, err = tx.aggtx.IndexRange(name, k, fromTs, toTs, asc, limit, tx.MdbxTx)
	if err != nil {
		return nil, err
	}
	tx.resourcesToClose = append(tx.resourcesToClose, timestamps)
	return timestamps, nil
}

func (tx *Tx) HistoryRange(name kv.Domain, fromTs, toTs int, asc order.By, limit int) (stream.KV, error) {
	it, err := tx.aggtx.HistoryRange(name, fromTs, toTs, asc, limit, tx.MdbxTx)
	if err != nil {
		return nil, err
	}
	tx.resourcesToClose = append(tx.resourcesToClose, it)
	return it, nil
}

// Write methods

func (tx *Tx) DomainPut(domain kv.Domain, k1, k2 []byte, val, prevVal []byte, prevStep uint64) error {
	panic("implement me pls. or use SharedDomains")
}
func (tx *Tx) DomainDel(domain kv.Domain, k1, k2 []byte, prevVal []byte, prevStep uint64) error {
	panic("implement me pls. or use SharedDomains")
}
func (tx *Tx) DomainDelPrefix(domain kv.Domain, prefix []byte) error {
	panic("implement me pls. or use SharedDomains")
}

// Debug methods

func (tx *Tx) RangeLatest(domain kv.Domain, from, to []byte, limit int) (stream.KV, error) {
	return tx.aggtx.DebugRangeLatest(tx.MdbxTx, domain, from, to, limit)
}
func (tx *Tx) GetLatestFromDB(domain kv.Domain, k []byte) (v []byte, step uint64, found bool, err error) {
	return tx.aggtx.DebugGetLatestFromDB(domain, k, tx.MdbxTx)
}
func (tx *Tx) GetLatestFromFiles(domain kv.Domain, k []byte, maxTxNum uint64) (v []byte, found bool, fileStartTxNum uint64, fileEndTxNum uint64, err error) {
	return tx.aggtx.DebugGetLatestFromFiles(domain, k, maxTxNum)
}
func (tx *Tx) DomainTables(domain ...kv.Domain) []string { return tx.db.agg.DomainTables(domain...) }
func (db *DB) DomainTables(domain ...kv.Domain) []string { return db.agg.DomainTables(domain...) }
<<<<<<< HEAD
func (tx *Tx) DomainFiles(domain ...kv.Domain) []string  { return tx.aggtx.DomainFiles(domain...) }
func (tx *Tx) PruneSmallBatches(ctx context.Context, timeout time.Duration) (haveMore bool, err error) {
	return tx.aggtx.PruneSmallBatches(ctx, timeout, tx.MdbxTx)
=======
func (tx *Tx) DomainFiles(domain ...kv.Domain) kv.VisibleFiles {
	return tx.aggtx.DomainFiles(domain...)
}
func (tx *Tx) PruneSmallBatches(ctx context.Context, timeout time.Duration) (haveMore bool, err error) {
	return tx.aggtx.PruneSmallBatches(ctx, timeout, tx.MdbxTx)
}
func (tx *Tx) GreedyPruneHistory(ctx context.Context, domain kv.Domain) error {
	return tx.aggtx.GreedyPruneHistory(ctx, domain, tx.MdbxTx)
}

func (tx *Tx) Unwind(ctx context.Context, txNumUnwindTo uint64, changeset *[kv.DomainLen][]kv.DomainEntryDiff) error {
	return tx.aggtx.Unwind(ctx, tx.MdbxTx, txNumUnwindTo, changeset)
>>>>>>> 5729b000
}<|MERGE_RESOLUTION|>--- conflicted
+++ resolved
@@ -285,16 +285,11 @@
 }
 func (tx *Tx) DomainTables(domain ...kv.Domain) []string { return tx.db.agg.DomainTables(domain...) }
 func (db *DB) DomainTables(domain ...kv.Domain) []string { return db.agg.DomainTables(domain...) }
-<<<<<<< HEAD
-func (tx *Tx) DomainFiles(domain ...kv.Domain) []string  { return tx.aggtx.DomainFiles(domain...) }
+func (tx *Tx) DomainFiles(domain ...kv.Domain) kv.VisibleFiles {
+	return tx.aggtx.DomainFiles(domain...)
+}
 func (tx *Tx) PruneSmallBatches(ctx context.Context, timeout time.Duration) (haveMore bool, err error) {
 	return tx.aggtx.PruneSmallBatches(ctx, timeout, tx.MdbxTx)
-=======
-func (tx *Tx) DomainFiles(domain ...kv.Domain) kv.VisibleFiles {
-	return tx.aggtx.DomainFiles(domain...)
-}
-func (tx *Tx) PruneSmallBatches(ctx context.Context, timeout time.Duration) (haveMore bool, err error) {
-	return tx.aggtx.PruneSmallBatches(ctx, timeout, tx.MdbxTx)
 }
 func (tx *Tx) GreedyPruneHistory(ctx context.Context, domain kv.Domain) error {
 	return tx.aggtx.GreedyPruneHistory(ctx, domain, tx.MdbxTx)
@@ -302,5 +297,4 @@
 
 func (tx *Tx) Unwind(ctx context.Context, txNumUnwindTo uint64, changeset *[kv.DomainLen][]kv.DomainEntryDiff) error {
 	return tx.aggtx.Unwind(ctx, tx.MdbxTx, txNumUnwindTo, changeset)
->>>>>>> 5729b000
 }