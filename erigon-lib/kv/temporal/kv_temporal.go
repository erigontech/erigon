// Copyright 2024 The Erigon Authors
// This file is part of Erigon.
//
// Erigon is free software: you can redistribute it and/or modify
// it under the terms of the GNU Lesser General Public License as published by
// the Free Software Foundation, either version 3 of the License, or
// (at your option) any later version.
//
// Erigon is distributed in the hope that it will be useful,
// but WITHOUT ANY WARRANTY; without even the implied warranty of
// MERCHANTABILITY or FITNESS FOR A PARTICULAR PURPOSE. See the
// GNU Lesser General Public License for more details.
//
// You should have received a copy of the GNU Lesser General Public License
// along with Erigon. If not, see <http://www.gnu.org/licenses/>.

package temporal

import (
	"context"
	"fmt"
	"sync"
	"time"

	"github.com/erigontech/erigon-lib/kv"
	"github.com/erigontech/erigon-lib/kv/mdbx"
	"github.com/erigontech/erigon-lib/kv/order"
	"github.com/erigontech/erigon-lib/kv/stream"
	"github.com/erigontech/erigon-lib/state"
)

var ( // Compile time interface checks
	_ kv.TemporalRwDB    = (*DB)(nil)
	_ kv.TemporalRwTx    = (*RwTx)(nil)
	_ kv.TemporalDebugTx = (*Tx)(nil)
)

//Variables Naming:
//  tx - Database Transaction
//  txn - Ethereum Transaction (and TxNum - is also number of Ethereum Transaction)
//  RoTx - Read-Only Database Transaction. RwTx - read-write
//  k, v - key, value
//  ts - TimeStamp. Usually it's Ethereum's TransactionNumber (auto-increment ID). Or BlockNumber.
//  Cursor - low-level mdbx-tide api to navigate over Table
//  Iter - high-level iterator-like api over Table/InvertedIndex/History/Domain. Server-side-streaming friendly - less methods than Cursor, but constructor is powerful as `SELECT key, value FROM table WHERE key BETWEEN x1 AND x2 ORDER DESC LIMIT n`.

//Methods Naming:
//  Get: exact match of criterias
//  Range: [from, to). from=nil means StartOfTable, to=nil means EndOfTable, rangeLimit=-1 means Unlimited
//  Prefix: `Range(Table, prefix, kv.NextSubtree(prefix))`

//Abstraction Layers:
// LowLevel:
//      1. DB/Tx - low-level key-value database
//      2. Snapshots/Freeze - immutable files with historical data. May be downloaded at first App
//              start or auto-generate by moving old data from DB to Snapshots.
// MediumLevel:
//      1. TemporalDB - abstracting DB+Snapshots. Target is:
//              - provide 'time-travel' API for data: consistent snapshot of data as of given Timestamp.
//              - to keep DB small - only for Hot/Recent data (can be update/delete by re-org).
//              - using next entities:
//                      - InvertedIndex: supports range-scans
//                      - History: can return value of key K as of given TimeStamp. Doesn't know about latest/current
//                          value of key K. Returns NIL if K not changed after TimeStamp.
//                      - Domain: as History but also aware about latest/current value of key K. Can move
//                          cold (updated long time ago) parts of state from db to snapshots.

// HighLevel:
//      1. Application - rely on TemporalDB (Ex: ExecutionLayer) or just DB (Ex: TxPool, Sentry, Downloader).

type DB struct {
	kv.RwDB
	agg *state.Aggregator
}

func New(db kv.RwDB, agg *state.Aggregator) (*DB, error) {
	return &DB{RwDB: db, agg: agg}, nil
}
func (db *DB) Agg() any                  { return db.agg }
func (db *DB) InternalDB() kv.RwDB       { return db.RwDB }
func (db *DB) Debug() kv.TemporalDebugDB { return kv.TemporalDebugDB(db) }

func (db *DB) BeginTemporalRo(ctx context.Context) (kv.TemporalTx, error) {
	kvTx, err := db.RwDB.BeginRo(ctx) //nolint:gocritic
	if err != nil {
		return nil, err
	}
	tx := &Tx{Tx: kvTx, tx: tx{db: db, ctx: ctx}}

	tx.aggtx = db.agg.BeginFilesRo()
	return tx, nil
}
func (db *DB) ViewTemporal(ctx context.Context, f func(tx kv.TemporalTx) error) error {
	tx, err := db.BeginTemporalRo(ctx)
	if err != nil {
		return err
	}
	defer tx.Rollback()
	return f(tx)
}

// TODO: it's temporary method, allowing inject TemproalTx without changing code. But it's not type-safe.
func (db *DB) BeginRo(ctx context.Context) (kv.Tx, error) {
	return db.BeginTemporalRo(ctx)
}
func (db *DB) View(ctx context.Context, f func(tx kv.Tx) error) error {
	tx, err := db.BeginTemporalRo(ctx)
	if err != nil {
		return err
	}
	defer tx.Rollback()
	return f(tx)
}

func (db *DB) BeginTemporalRw(ctx context.Context) (kv.TemporalRwTx, error) {
	kvTx, err := db.RwDB.BeginRw(ctx) //nolint:gocritic
	if err != nil {
		return nil, err
	}
	tx := &RwTx{RwTx: kvTx, tx: tx{db: db, ctx: ctx}}

	tx.aggtx = db.agg.BeginFilesRo()
	return tx, nil
}
func (db *DB) BeginRw(ctx context.Context) (kv.RwTx, error) {
	return db.BeginTemporalRw(ctx)
}
func (db *DB) Update(ctx context.Context, f func(tx kv.RwTx) error) error {
	tx, err := db.BeginTemporalRw(ctx)
	if err != nil {
		return err
	}
	defer tx.Rollback()
	if err = f(tx); err != nil {
		return err
	}
	return tx.Commit()
}

func (db *DB) UpdateTemporal(ctx context.Context, f func(tx kv.TemporalRwTx) error) error {
	tx, err := db.BeginTemporalRw(ctx)
	if err != nil {
		return err
	}
	defer tx.Rollback()
	if err = f(tx); err != nil {
		return err
	}
	return tx.Commit()
}

func (db *DB) BeginTemporalRwNosync(ctx context.Context) (kv.RwTx, error) {
	kvTx, err := db.RwDB.BeginRwNosync(ctx) //nolint:gocritic
	if err != nil {
		return nil, err
	}
	tx := &RwTx{RwTx: kvTx, tx: tx{db: db, ctx: ctx}}

	tx.aggtx = db.agg.BeginFilesRo()
	return tx, nil
}
func (db *DB) BeginRwNosync(ctx context.Context) (kv.RwTx, error) {
	return db.BeginTemporalRwNosync(ctx) //nolint:gocritic
}
func (db *DB) UpdateNosync(ctx context.Context, f func(tx kv.RwTx) error) error {
	tx, err := db.BeginTemporalRwNosync(ctx)
	if err != nil {
		return err
	}
	defer tx.Rollback()
	if err = f(tx); err != nil {
		return err
	}
	return tx.Commit()
}

func (db *DB) Close() {
	db.RwDB.Close()
	db.agg.Close()
}

func (db *DB) OnFilesChange(f kv.OnFilesChange) { db.agg.OnFilesChange(f) }

type tx struct {
	db               *DB
	aggtx            *state.AggregatorRoTx
	resourcesToClose []kv.Closer
	ctx              context.Context
	mu               sync.RWMutex
}

type Tx struct {
	kv.Tx
	tx
}

type RwTx struct {
	kv.RwTx
	tx
}

func (tx *tx) ForceReopenAggCtx() {
	tx.aggtx.Close()
	tx.aggtx = tx.Agg().BeginFilesRo()
}
func (tx *tx) FreezeInfo() kv.FreezeInfo { return tx.aggtx }

func (tx *tx) AggTx() any             { return tx.aggtx }
func (tx *tx) Agg() *state.Aggregator { return tx.db.agg }
func (tx *tx) Rollback() {
	tx.autoClose()
}

func (tx *Tx) Rollback() {
	if tx == nil {
		return
	}
	tx.autoClose()
	if tx.Tx == nil { // invariant: it's safe to call Commit/Rollback multiple times
		return
	}
	tx.mu.Lock()
	rb := tx.Tx
	tx.Tx = nil
	tx.mu.Unlock()
	rb.Rollback()
}

func (tx *Tx) WarmupDB(force bool) error {
	if mdbxTx, ok := tx.Tx.(*mdbx.MdbxTx); ok {
		return mdbxTx.WarmupDB(force)
	}
	return nil
}

func (tx *Tx) LockDBInRam() error {
	if mdbxTx, ok := tx.Tx.(*mdbx.MdbxTx); ok {
		return mdbxTx.LockDBInRam()
	}
	return nil
}

func (tx *Tx) Apply(ctx context.Context, f func(tx kv.Tx) error) error {
	tx.tx.mu.RLock()
	applyTx := tx.Tx
	tx.tx.mu.RUnlock()
	if applyTx == nil {
		return fmt.Errorf("can't apply: transaction closed")
	}
	return applyTx.Apply(ctx, f)
}

func (tx *RwTx) WarmupDB(force bool) error {
	if mdbxTx, ok := tx.RwTx.(*mdbx.MdbxTx); ok {
		return mdbxTx.WarmupDB(force)
	}
	return nil
}

func (tx *RwTx) LockDBInRam() error {
	if mdbxTx, ok := tx.RwTx.(*mdbx.MdbxTx); ok {
		return mdbxTx.LockDBInRam()
	}
	return nil
}

func (tx *RwTx) Debug() kv.TemporalDebugTx { return tx }
func (tx *Tx) Debug() kv.TemporalDebugTx   { return tx }

func (tx *RwTx) Apply(ctx context.Context, f func(tx kv.Tx) error) error {
	tx.tx.mu.RLock()
	applyTx := tx.RwTx
	tx.tx.mu.RUnlock()
	if applyTx == nil {
		return fmt.Errorf("can't apply: transaction closed")
	}
	return applyTx.Apply(ctx, f)
}

func (tx *RwTx) ApplyRW(ctx context.Context, f func(tx kv.RwTx) error) error {
	tx.tx.mu.RLock()
	applyTx := tx.RwTx
	tx.tx.mu.RUnlock()
	if applyTx == nil {
		return fmt.Errorf("can't apply: transaction closed")
	}
	return applyTx.ApplyRw(ctx, f)
}

func (tx *RwTx) Rollback() {
	if tx == nil {
		return
	}
	tx.autoClose()
	if tx.RwTx == nil { // invariant: it's safe to call Commit/Rollback multiple times
		return
	}
	rb := tx.RwTx
	tx.RwTx = nil
	rb.Rollback()
}

type asyncClone struct {
	RwTx
}

// this is needed to create a clone that can be passed
// to external go rooutines - they are intended as slaves
// so should never commit or rollback the master transaction
func (rwtx *RwTx) AsyncClone(asyncTx kv.RwTx) *asyncClone {
	return &asyncClone{
		RwTx{
			RwTx: asyncTx,
			tx: tx{
				db:               rwtx.db,
				aggtx:            rwtx.aggtx,
				resourcesToClose: nil,
				ctx:              rwtx.ctx,
			}}}
}

func (tx *asyncClone) ApplyChan() mdbx.TxApplyChan {
	return tx.RwTx.RwTx.(mdbx.TxApplySource).ApplyChan()
}

func (tx *asyncClone) Commit() error {
	return fmt.Errorf("can't commit cloned tx")
}
func (tx *asyncClone) Rollback() {
}

func (tx *tx) autoClose() {
	for _, closer := range tx.resourcesToClose {
		closer.Close()
	}
	tx.aggtx.Close()
}

func (tx *RwTx) Commit() error {
	if tx == nil {
		return nil
	}
	tx.autoClose()
	if tx.RwTx == nil { // invariant: it's safe to call Commit/Rollback multiple times
		return nil
	}
	t := tx.RwTx
	tx.RwTx = nil
	return t.Commit()
}

func (tx *tx) historyStartFrom(name kv.Domain) uint64 {
	return tx.aggtx.HistoryStartFrom(name)
}

func (tx *Tx) HistoryStartFrom(name kv.Domain) uint64 {
	return tx.historyStartFrom(name)
}

func (tx *RwTx) HistoryStartFrom(name kv.Domain) uint64 {
	return tx.historyStartFrom(name)
}

func (tx *tx) rangeAsOf(name kv.Domain, rtx kv.Tx, fromKey, toKey []byte, asOfTs uint64, asc order.By, limit int) (stream.KV, error) {
	it, err := tx.aggtx.RangeAsOf(tx.ctx, rtx, name, fromKey, toKey, asOfTs, asc, limit)
	if err != nil {
		return nil, err
	}
	tx.resourcesToClose = append(tx.resourcesToClose, it)
	return it, nil
}

<<<<<<< HEAD
func (tx *Tx) HasPrefix(name kv.Domain, prefix []byte) ([]byte, []byte, bool, error) {
	to, ok := kv.NextSubtree(prefix)
	if !ok {
		to = nil
	}

	it, err := tx.Debug().RangeLatest(name, prefix, to, 1)
	if err != nil {
=======
func (tx *Tx) RangeAsOf(name kv.Domain, fromKey, toKey []byte, asOfTs uint64, asc order.By, limit int) (stream.KV, error) {
	return tx.rangeAsOf(name, tx.Tx, fromKey, toKey, asOfTs, asc, limit)
}

func (tx *RwTx) RangeAsOf(name kv.Domain, fromKey, toKey []byte, asOfTs uint64, asc order.By, limit int) (stream.KV, error) {
	return tx.rangeAsOf(name, tx.RwTx, fromKey, toKey, asOfTs, asc, limit)
}

func (tx *tx) getLatest(name kv.Domain, dbTx kv.Tx, k []byte) (v []byte, step uint64, err error) {
	v, step, ok, err := tx.aggtx.GetLatest(name, k, dbTx)
	if err != nil {
		return nil, step, err
	}
	if !ok {
		return nil, step, nil
	}
	return v, step, err
}

func (tx *Tx) HasPrefix(name kv.Domain, prefix []byte) ([]byte, []byte, bool, error) {
	return tx.hasPrefix(name, tx.Tx, prefix)
}

func (tx *RwTx) HasPrefix(name kv.Domain, prefix []byte) ([]byte, []byte, bool, error) {
	return tx.hasPrefix(name, tx.RwTx, prefix)
}

func (tx *tx) hasPrefix(name kv.Domain, dbTx kv.Tx, prefix []byte) ([]byte, []byte, bool, error) {
	to, ok := kv.NextSubtree(prefix)
	if !ok {
		to = nil
	}

	it, err := tx.rangeLatest(name, dbTx, prefix, to, 1)
	if err != nil {
>>>>>>> dd794510
		return nil, nil, false, err
	}

	defer it.Close()
	if !it.HasNext() {
		return nil, nil, false, nil
	}

	k, v, err := it.Next()
	if err != nil {
		return nil, nil, false, err
	}

	return k, v, true, nil
}

func (tx *Tx) GetLatest(name kv.Domain, k []byte) (v []byte, step uint64, err error) {
	return tx.getLatest(name, tx.Tx, k)
}

func (tx *RwTx) GetLatest(name kv.Domain, k []byte) (v []byte, step uint64, err error) {
	return tx.getLatest(name, tx.RwTx, k)
}

func (tx *tx) getAsOf(name kv.Domain, gtx kv.Tx, key []byte, ts uint64) (v []byte, ok bool, err error) {
	return tx.aggtx.GetAsOf(name, key, ts, gtx)
}

func (tx *Tx) GetAsOf(name kv.Domain, key []byte, ts uint64) (v []byte, ok bool, err error) {
	return tx.getAsOf(name, tx.Tx, key, ts)
}

func (tx *RwTx) GetAsOf(name kv.Domain, key []byte, ts uint64) (v []byte, ok bool, err error) {
	return tx.getAsOf(name, tx.RwTx, key, ts)
}

func (tx *tx) historySeek(name kv.Domain, dbTx kv.Tx, key []byte, ts uint64) (v []byte, ok bool, err error) {
	return tx.aggtx.HistorySeek(name, key, ts, dbTx)
}

func (tx *Tx) HistorySeek(name kv.Domain, key []byte, ts uint64) (v []byte, ok bool, err error) {
	return tx.historySeek(name, tx.Tx, key, ts)
}

func (tx *RwTx) HistorySeek(name kv.Domain, key []byte, ts uint64) (v []byte, ok bool, err error) {
	return tx.historySeek(name, tx.RwTx, key, ts)
}

func (tx *tx) indexRange(name kv.InvertedIdx, dbTx kv.Tx, k []byte, fromTs, toTs int, asc order.By, limit int) (timestamps stream.U64, err error) {
	timestamps, err = tx.aggtx.IndexRange(name, k, fromTs, toTs, asc, limit, dbTx)
	if err != nil {
		return nil, err
	}
	tx.resourcesToClose = append(tx.resourcesToClose, timestamps)
	return timestamps, nil
}

func (tx *Tx) IndexRange(name kv.InvertedIdx, k []byte, fromTs, toTs int, asc order.By, limit int) (timestamps stream.U64, err error) {
	return tx.indexRange(name, tx.Tx, k, fromTs, toTs, asc, limit)
}

func (tx *RwTx) IndexRange(name kv.InvertedIdx, k []byte, fromTs, toTs int, asc order.By, limit int) (timestamps stream.U64, err error) {
	return tx.indexRange(name, tx.RwTx, k, fromTs, toTs, asc, limit)
}

func (tx *tx) historyRange(name kv.Domain, dbTx kv.Tx, fromTs, toTs int, asc order.By, limit int) (stream.KV, error) {
	it, err := tx.aggtx.HistoryRange(name, fromTs, toTs, asc, limit, dbTx)
	if err != nil {
		return nil, err
	}
	tx.resourcesToClose = append(tx.resourcesToClose, it)
	return it, nil
}

func (tx *Tx) HistoryRange(name kv.Domain, fromTs, toTs int, asc order.By, limit int) (stream.KV, error) {
	return tx.historyRange(name, tx.Tx, fromTs, toTs, asc, limit)
}

func (tx *RwTx) HistoryRange(name kv.Domain, fromTs, toTs int, asc order.By, limit int) (stream.KV, error) {
	return tx.historyRange(name, tx.RwTx, fromTs, toTs, asc, limit)
}

// Write methods

func (tx *tx) DomainPut(domain kv.Domain, k, v []byte, txNum uint64, prevVal []byte, prevStep uint64) error {
	panic("implement me pls. or use SharedDomains")
}
func (tx *tx) DomainDel(domain kv.Domain, k []byte, txNum uint64, prevVal []byte, prevStep uint64) error {
	panic("implement me pls. or use SharedDomains")
}
func (tx *tx) DomainDelPrefix(domain kv.Domain, prefix []byte, txNum uint64) error {
	panic("implement me pls. or use SharedDomains")
}

// Debug methods

func (tx *Tx) RangeLatest(domain kv.Domain, from, to []byte, limit int) (stream.KV, error) {
	return tx.rangeLatest(domain, tx.Tx, from, to, limit)
}

func (tx *RwTx) RangeLatest(domain kv.Domain, from, to []byte, limit int) (stream.KV, error) {
	return tx.rangeLatest(domain, tx.RwTx, from, to, limit)
}

func (tx *tx) rangeLatest(domain kv.Domain, dbTx kv.Tx, from, to []byte, limit int) (stream.KV, error) {
	return tx.aggtx.DebugRangeLatest(dbTx, domain, from, to, limit)
}

func (tx *Tx) GetLatestFromDB(domain kv.Domain, k []byte) (v []byte, step uint64, found bool, err error) {
	return tx.getLatestFromDB(domain, tx.Tx, k)
}

func (tx *RwTx) GetLatestFromDB(domain kv.Domain, k []byte) (v []byte, step uint64, found bool, err error) {
	return tx.getLatestFromDB(domain, tx.RwTx, k)
}

func (tx *tx) getLatestFromDB(domain kv.Domain, dbTx kv.Tx, k []byte) (v []byte, step uint64, found bool, err error) {
	return tx.aggtx.DebugGetLatestFromDB(domain, k, dbTx)
}

func (tx *tx) GetLatestFromFiles(domain kv.Domain, k []byte, maxTxNum uint64) (v []byte, found bool, fileStartTxNum uint64, fileEndTxNum uint64, err error) {
	return tx.aggtx.DebugGetLatestFromFiles(domain, k, maxTxNum)
}

func (db *DB) DomainTables(domain ...kv.Domain) []string { return db.agg.DomainTables(domain...) }
func (db *DB) ReloadSalt() error                         { return db.agg.ReloadSalt() }
func (db *DB) InvertedIdxTables(domain ...kv.InvertedIdx) []string {
	return db.agg.InvertedIdxTables(domain...)
}

func (tx *Tx) DomainFiles(domain ...kv.Domain) kv.VisibleFiles {
	return tx.aggtx.DomainFiles(domain...)
}
func (tx *tx) TxNumsInFiles(domains ...kv.Domain) (minTxNum uint64) {
	return tx.aggtx.TxNumsInFiles(domains...)
}

func (tx *RwTx) DomainFiles(domain ...kv.Domain) kv.VisibleFiles {
	return tx.aggtx.DomainFiles(domain...)
}
func (tx *RwTx) PruneSmallBatches(ctx context.Context, timeout time.Duration) (haveMore bool, err error) {
	return tx.aggtx.PruneSmallBatches(ctx, timeout, tx.RwTx)
}
func (tx *RwTx) GreedyPruneHistory(ctx context.Context, domain kv.Domain) error {
	return tx.aggtx.GreedyPruneHistory(ctx, domain, tx.RwTx)
}
func (tx *RwTx) Unwind(ctx context.Context, txNumUnwindTo uint64, changeset *[kv.DomainLen][]kv.DomainEntryDiff) error {
	return tx.aggtx.Unwind(ctx, tx.RwTx, txNumUnwindTo, changeset)
}<|MERGE_RESOLUTION|>--- conflicted
+++ resolved
@@ -370,16 +370,6 @@
 	return it, nil
 }
 
-<<<<<<< HEAD
-func (tx *Tx) HasPrefix(name kv.Domain, prefix []byte) ([]byte, []byte, bool, error) {
-	to, ok := kv.NextSubtree(prefix)
-	if !ok {
-		to = nil
-	}
-
-	it, err := tx.Debug().RangeLatest(name, prefix, to, 1)
-	if err != nil {
-=======
 func (tx *Tx) RangeAsOf(name kv.Domain, fromKey, toKey []byte, asOfTs uint64, asc order.By, limit int) (stream.KV, error) {
 	return tx.rangeAsOf(name, tx.Tx, fromKey, toKey, asOfTs, asc, limit)
 }
@@ -415,7 +405,6 @@
 
 	it, err := tx.rangeLatest(name, dbTx, prefix, to, 1)
 	if err != nil {
->>>>>>> dd794510
 		return nil, nil, false, err
 	}
 
