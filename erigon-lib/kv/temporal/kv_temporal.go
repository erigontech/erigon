// Copyright 2024 The Erigon Authors
// This file is part of Erigon.
//
// Erigon is free software: you can redistribute it and/or modify
// it under the terms of the GNU Lesser General Public License as published by
// the Free Software Foundation, either version 3 of the License, or
// (at your option) any later version.
//
// Erigon is distributed in the hope that it will be useful,
// but WITHOUT ANY WARRANTY; without even the implied warranty of
// MERCHANTABILITY or FITNESS FOR A PARTICULAR PURPOSE. See the
// GNU Lesser General Public License for more details.
//
// You should have received a copy of the GNU Lesser General Public License
// along with Erigon. If not, see <http://www.gnu.org/licenses/>.

package temporal

import (
	"context"
	"fmt"
	"sync"
	"time"

	"github.com/erigontech/erigon-lib/kv"
	"github.com/erigontech/erigon-lib/kv/mdbx"
	"github.com/erigontech/erigon-lib/kv/order"
	"github.com/erigontech/erigon-lib/kv/stream"
	"github.com/erigontech/erigon-lib/state"
)

var ( // Compile time interface checks
	_ kv.TemporalRwDB    = (*DB)(nil)
	_ kv.TemporalRwTx    = (*RwTx)(nil)
	_ kv.TemporalDebugTx = (*Tx)(nil)
)

//Variables Naming:
//  tx - Database Transaction
//  txn - Ethereum Transaction (and TxNum - is also number of Ethereum Transaction)
//  RoTx - Read-Only Database Transaction. RwTx - read-write
//  k, v - key, value
//  ts - TimeStamp. Usually it's Ethereum's TransactionNumber (auto-increment ID). Or BlockNumber.
//  Cursor - low-level mdbx-tide api to navigate over Table
//  Iter - high-level iterator-like api over Table/InvertedIndex/History/Domain. Server-side-streaming friendly - less methods than Cursor, but constructor is powerful as `SELECT key, value FROM table WHERE key BETWEEN x1 AND x2 ORDER DESC LIMIT n`.

//Methods Naming:
//  Get: exact match of criterias
//  Range: [from, to). from=nil means StartOfTable, to=nil means EndOfTable, rangeLimit=-1 means Unlimited
//  Prefix: `Range(Table, prefix, kv.NextSubtree(prefix))`

//Abstraction Layers:
// LowLevel:
//      1. DB/Tx - low-level key-value database
//      2. Snapshots/Freeze - immutable files with historical data. May be downloaded at first App
//              start or auto-generate by moving old data from DB to Snapshots.
// MediumLevel:
//      1. TemporalDB - abstracting DB+Snapshots. Target is:
//              - provide 'time-travel' API for data: consistent snapshot of data as of given Timestamp.
//              - to keep DB small - only for Hot/Recent data (can be update/delete by re-org).
//              - using next entities:
//                      - InvertedIndex: supports range-scans
//                      - History: can return value of key K as of given TimeStamp. Doesn't know about latest/current
//                          value of key K. Returns NIL if K not changed after TimeStamp.
//                      - Domain: as History but also aware about latest/current value of key K. Can move
//                          cold (updated long time ago) parts of state from db to snapshots.

// HighLevel:
//      1. Application - rely on TemporalDB (Ex: ExecutionLayer) or just DB (Ex: TxPool, Sentry, Downloader).

type DB struct {
	kv.RwDB
	agg             *state.Aggregator
	forkaggs        []*state.ForkableAgg
	forkaggsEnabled bool
}

func New(db kv.RwDB, agg *state.Aggregator, forkaggs ...*state.ForkableAgg) (*DB, error) {
	tdb := &DB{RwDB: db, agg: agg}
	if len(forkaggs) > 0 {
		tdb.forkaggs = make([]*state.ForkableAgg, len(forkaggs))
		for i, forkagg := range forkaggs {
			if tdb.forkaggs[i] != nil {
				panic("forkaggs already set")
			}
			tdb.forkaggs[i] = forkagg
		}
	}
	return tdb, nil
}
func (db *DB) EnableForkable()           { db.forkaggsEnabled = true }
func (db *DB) Agg() any                  { return db.agg }
func (db *DB) InternalDB() kv.RwDB       { return db.RwDB }
func (db *DB) Debug() kv.TemporalDebugDB { return kv.TemporalDebugDB(db) }

func (db *DB) BeginTemporalRo(ctx context.Context) (kv.TemporalTx, error) {
	kvTx, err := db.RwDB.BeginRo(ctx) //nolint:gocritic
	if err != nil {
		return nil, err
	}
	tx := &Tx{Tx: kvTx, tx: tx{db: db, ctx: ctx}}

	tx.aggtx = db.agg.BeginFilesRo()

	if db.forkaggsEnabled {
		tx.forkaggs = make([]*state.ForkableAggTemporalTx, len(db.forkaggs))
		for i, forkagg := range db.forkaggs {
			tx.forkaggs[i] = forkagg.BeginTemporalTx()
		}
	}
	return tx, nil
}
func (db *DB) ViewTemporal(ctx context.Context, f func(tx kv.TemporalTx) error) error {
	tx, err := db.BeginTemporalRo(ctx)
	if err != nil {
		return err
	}
	defer tx.Rollback()
	return f(tx)
}

// TODO: it's temporary method, allowing inject TemproalTx without changing code. But it's not type-safe.
func (db *DB) BeginRo(ctx context.Context) (kv.Tx, error) {
	return db.BeginTemporalRo(ctx)
}
func (db *DB) View(ctx context.Context, f func(tx kv.Tx) error) error {
	tx, err := db.BeginTemporalRo(ctx)
	if err != nil {
		return err
	}
	defer tx.Rollback()
	return f(tx)
}

func (db *DB) BeginTemporalRw(ctx context.Context) (kv.TemporalRwTx, error) {
	kvTx, err := db.RwDB.BeginRw(ctx) //nolint:gocritic
	if err != nil {
		return nil, err
	}
	tx := &RwTx{RwTx: kvTx, tx: tx{db: db, ctx: ctx}}

	tx.aggtx = db.agg.BeginFilesRo()
	return tx, nil
}
func (db *DB) BeginRw(ctx context.Context) (kv.RwTx, error) {
	return db.BeginTemporalRw(ctx)
}
func (db *DB) Update(ctx context.Context, f func(tx kv.RwTx) error) error {
	tx, err := db.BeginTemporalRw(ctx)
	if err != nil {
		return err
	}
	defer tx.Rollback()
	if err = f(tx); err != nil {
		return err
	}
	return tx.Commit()
}

func (db *DB) UpdateTemporal(ctx context.Context, f func(tx kv.TemporalRwTx) error) error {
	tx, err := db.BeginTemporalRw(ctx)
	if err != nil {
		return err
	}
	defer tx.Rollback()
	if err = f(tx); err != nil {
		return err
	}
	return tx.Commit()
}

func (db *DB) BeginTemporalRwNosync(ctx context.Context) (kv.RwTx, error) {
	kvTx, err := db.RwDB.BeginRwNosync(ctx) //nolint:gocritic
	if err != nil {
		return nil, err
	}
	tx := &RwTx{RwTx: kvTx, tx: tx{db: db, ctx: ctx}}

	tx.aggtx = db.agg.BeginFilesRo()
	return tx, nil
}
func (db *DB) BeginRwNosync(ctx context.Context) (kv.RwTx, error) {
	return db.BeginTemporalRwNosync(ctx) //nolint:gocritic
}
func (db *DB) UpdateNosync(ctx context.Context, f func(tx kv.RwTx) error) error {
	tx, err := db.BeginTemporalRwNosync(ctx)
	if err != nil {
		return err
	}
	defer tx.Rollback()
	if err = f(tx); err != nil {
		return err
	}
	return tx.Commit()
}

func (db *DB) Close() {
	db.agg.Close()
	db.RwDB.Close()
}

func (db *DB) OnFilesChange(f kv.OnFilesChange) { db.agg.OnFilesChange(f) }

type tx struct {
	db               *DB
	aggtx            *state.AggregatorRoTx
	forkaggs         []*state.ForkableAggTemporalTx
	resourcesToClose []kv.Closer
	ctx              context.Context
	mu               sync.RWMutex
}

type Tx struct {
	kv.Tx
	tx
}

type RwTx struct {
	kv.RwTx
	tx
}

func (tx *tx) ForceReopenAggCtx() {
	tx.aggtx.Close()
	tx.aggtx = tx.Agg().BeginFilesRo()
}
func (tx *tx) FreezeInfo() kv.FreezeInfo { return tx.aggtx }

func (tx *tx) AggTx() any             { return tx.aggtx }
func (tx *tx) Agg() *state.Aggregator { return tx.db.agg }
func (tx *tx) Rollback() {
	tx.autoClose()
}
func (tx *tx) searchForkableAggIdx(forkableId kv.ForkableId) int {
	for i, forkagg := range tx.forkaggs {
		if forkagg.IsForkablePresent(forkableId) {
			return i
		}
	}
	panic(fmt.Sprintf("forkable not found: %d", forkableId))
}

func (tx *Tx) Rollback() {
	if tx == nil {
		return
	}
	tx.autoClose()
	if tx.Tx == nil { // invariant: it's safe to call Commit/Rollback multiple times
		return
	}
	tx.mu.Lock()
	rb := tx.Tx
	tx.Tx = nil
	tx.mu.Unlock()
	rb.Rollback()
}

func (tx *Tx) WarmupDB(force bool) error {
	if mdbxTx, ok := tx.Tx.(*mdbx.MdbxTx); ok {
		return mdbxTx.WarmupDB(force)
	}
	return nil
}

func (tx *Tx) LockDBInRam() error {
	if mdbxTx, ok := tx.Tx.(*mdbx.MdbxTx); ok {
		return mdbxTx.LockDBInRam()
	}
	return nil
}

func (tx *Tx) Apply(ctx context.Context, f func(tx kv.Tx) error) error {
	tx.tx.mu.RLock()
	applyTx := tx.Tx
	tx.tx.mu.RUnlock()
	if applyTx == nil {
		return fmt.Errorf("can't apply: transaction closed")
	}
	return applyTx.Apply(ctx, f)
}

<<<<<<< HEAD
func (tx *Tx) RoForkables(id kv.ForkableId) any {
	return tx.forkaggs[tx.searchForkableAggIdx(id)]
}

func (tx *Tx) UnmarkedRo(id kv.ForkableId) kv.UnmarkedRoTx {
	return newUnmarkedTx(tx.Tx, tx.forkaggs[tx.searchForkableAggIdx(id)].Unmarked(id))
}

func (tx *RwTx) UnmarkedRo(id kv.ForkableId) kv.UnmarkedRoTx {
=======
func (tx *Tx) AggForkablesTx(id kv.ForkableId) any {
	return tx.forkaggs[tx.searchForkableAggIdx(id)]
}

func (tx *Tx) Unmarked(id kv.ForkableId) kv.UnmarkedTx {
	return newUnmarkedTx(tx.Tx, tx.forkaggs[tx.searchForkableAggIdx(id)].Unmarked(id))
}

func (tx *RwTx) Unmarked(id kv.ForkableId) kv.UnmarkedTx {
>>>>>>> 3af758ed
	return newUnmarkedTx(tx.RwTx, tx.forkaggs[tx.searchForkableAggIdx(id)].Unmarked(id))
}

func (tx *RwTx) UnmarkedRw(id kv.ForkableId) kv.UnmarkedRwTx {
	return newUnmarkedTx(tx.RwTx, tx.forkaggs[tx.searchForkableAggIdx(id)].Unmarked(id))
}

<<<<<<< HEAD
func (tx *RwTx) RoForkables(id kv.ForkableId) any {
=======
func (tx *RwTx) AggForkablesTx(id kv.ForkableId) any {
>>>>>>> 3af758ed
	return tx.forkaggs[tx.searchForkableAggIdx(id)]
}

func (tx *RwTx) WarmupDB(force bool) error {
	if mdbxTx, ok := tx.RwTx.(*mdbx.MdbxTx); ok {
		return mdbxTx.WarmupDB(force)
	}
	return nil
}

func (tx *RwTx) LockDBInRam() error {
	if mdbxTx, ok := tx.RwTx.(*mdbx.MdbxTx); ok {
		return mdbxTx.LockDBInRam()
	}
	return nil
}

func (tx *RwTx) Debug() kv.TemporalDebugTx { return tx }
func (tx *Tx) Debug() kv.TemporalDebugTx   { return tx }

func (tx *RwTx) Apply(ctx context.Context, f func(tx kv.Tx) error) error {
	tx.tx.mu.RLock()
	applyTx := tx.RwTx
	tx.tx.mu.RUnlock()
	if applyTx == nil {
		return fmt.Errorf("can't apply: transaction closed")
	}
	return applyTx.Apply(ctx, f)
}

func (tx *RwTx) ApplyRW(ctx context.Context, f func(tx kv.RwTx) error) error {
	tx.tx.mu.RLock()
	applyTx := tx.RwTx
	tx.tx.mu.RUnlock()
	if applyTx == nil {
		return fmt.Errorf("can't apply: transaction closed")
	}
	return applyTx.ApplyRw(ctx, f)
}

func (tx *RwTx) Rollback() {
	if tx == nil {
		return
	}
	tx.autoClose()
	if tx.RwTx == nil { // invariant: it's safe to call Commit/Rollback multiple times
		return
	}
	rb := tx.RwTx
	tx.RwTx = nil
	rb.Rollback()
}

type asyncClone struct {
	RwTx
}

// this is needed to create a clone that can be passed
// to external go rooutines - they are intended as slaves
// so should never commit or rollback the master transaction
func (rwtx *RwTx) AsyncClone(asyncTx kv.RwTx) *asyncClone {
	return &asyncClone{
		RwTx{
			RwTx: asyncTx,
			tx: tx{
				db:               rwtx.db,
				aggtx:            rwtx.aggtx,
				resourcesToClose: nil,
				ctx:              rwtx.ctx,
			}}}
}

func (tx *asyncClone) ApplyChan() mdbx.TxApplyChan {
	return tx.RwTx.RwTx.(mdbx.TxApplySource).ApplyChan()
}

func (tx *asyncClone) Commit() error {
	return fmt.Errorf("can't commit cloned tx")
}
func (tx *asyncClone) Rollback() {
}

func (tx *tx) autoClose() {
	for _, closer := range tx.resourcesToClose {
		closer.Close()
	}
	tx.aggtx.Close()
}

func (tx *RwTx) Commit() error {
	if tx == nil {
		return nil
	}
	tx.autoClose()
	if tx.RwTx == nil { // invariant: it's safe to call Commit/Rollback multiple times
		return nil
	}
	t := tx.RwTx
	tx.RwTx = nil
	return t.Commit()
}

func (tx *tx) rangeAsOf(name kv.Domain, rtx kv.Tx, fromKey, toKey []byte, asOfTs uint64, asc order.By, limit int) (stream.KV, error) {
	it, err := tx.aggtx.RangeAsOf(tx.ctx, rtx, name, fromKey, toKey, asOfTs, asc, limit)
	if err != nil {
		return nil, err
	}
	tx.resourcesToClose = append(tx.resourcesToClose, it)
	return it, nil
}

func (tx *Tx) RangeAsOf(name kv.Domain, fromKey, toKey []byte, asOfTs uint64, asc order.By, limit int) (stream.KV, error) {
	return tx.rangeAsOf(name, tx.Tx, fromKey, toKey, asOfTs, asc, limit)
}

func (tx *RwTx) RangeAsOf(name kv.Domain, fromKey, toKey []byte, asOfTs uint64, asc order.By, limit int) (stream.KV, error) {
	return tx.rangeAsOf(name, tx.RwTx, fromKey, toKey, asOfTs, asc, limit)
}

func (tx *tx) getLatest(name kv.Domain, dbTx kv.Tx, k []byte) (v []byte, step uint64, err error) {
	v, step, ok, err := tx.aggtx.GetLatest(name, k, dbTx)
	if err != nil {
		return nil, step, err
	}
	if !ok {
		return nil, step, nil
	}
	return v, step, err
}

func (tx *Tx) HasPrefix(name kv.Domain, prefix []byte) ([]byte, []byte, bool, error) {
	return tx.hasPrefix(name, tx.Tx, prefix)
}

func (tx *RwTx) HasPrefix(name kv.Domain, prefix []byte) ([]byte, []byte, bool, error) {
	return tx.hasPrefix(name, tx.RwTx, prefix)
}

func (tx *tx) hasPrefix(name kv.Domain, dbTx kv.Tx, prefix []byte) ([]byte, []byte, bool, error) {
	to, ok := kv.NextSubtree(prefix)
	if !ok {
		to = nil
	}

	it, err := tx.rangeLatest(name, dbTx, prefix, to, 1)
	if err != nil {
		return nil, nil, false, err
	}

	defer it.Close()
	if !it.HasNext() {
		return nil, nil, false, nil
	}

	k, v, err := it.Next()
	if err != nil {
		return nil, nil, false, err
	}

	return k, v, true, nil
}

func (tx *Tx) GetLatest(name kv.Domain, k []byte) (v []byte, step uint64, err error) {
	return tx.getLatest(name, tx.Tx, k)
}

func (tx *RwTx) GetLatest(name kv.Domain, k []byte) (v []byte, step uint64, err error) {
	return tx.getLatest(name, tx.RwTx, k)
}

func (tx *tx) getAsOf(name kv.Domain, gtx kv.Tx, key []byte, ts uint64) (v []byte, ok bool, err error) {
	return tx.aggtx.GetAsOf(name, key, ts, gtx)
}

func (tx *Tx) GetAsOf(name kv.Domain, key []byte, ts uint64) (v []byte, ok bool, err error) {
	return tx.getAsOf(name, tx.Tx, key, ts)
}

func (tx *RwTx) GetAsOf(name kv.Domain, key []byte, ts uint64) (v []byte, ok bool, err error) {
	return tx.getAsOf(name, tx.RwTx, key, ts)
}

func (tx *tx) historySeek(name kv.Domain, dbTx kv.Tx, key []byte, ts uint64) (v []byte, ok bool, err error) {
	return tx.aggtx.HistorySeek(name, key, ts, dbTx)
}

func (tx *Tx) HistorySeek(name kv.Domain, key []byte, ts uint64) (v []byte, ok bool, err error) {
	return tx.historySeek(name, tx.Tx, key, ts)
}

func (tx *RwTx) HistorySeek(name kv.Domain, key []byte, ts uint64) (v []byte, ok bool, err error) {
	return tx.historySeek(name, tx.RwTx, key, ts)
}

func (tx *tx) indexRange(name kv.InvertedIdx, dbTx kv.Tx, k []byte, fromTs, toTs int, asc order.By, limit int) (timestamps stream.U64, err error) {
	timestamps, err = tx.aggtx.IndexRange(name, k, fromTs, toTs, asc, limit, dbTx)
	if err != nil {
		return nil, err
	}
	tx.resourcesToClose = append(tx.resourcesToClose, timestamps)
	return timestamps, nil
}

func (tx *Tx) IndexRange(name kv.InvertedIdx, k []byte, fromTs, toTs int, asc order.By, limit int) (timestamps stream.U64, err error) {
	return tx.indexRange(name, tx.Tx, k, fromTs, toTs, asc, limit)
}

func (tx *RwTx) IndexRange(name kv.InvertedIdx, k []byte, fromTs, toTs int, asc order.By, limit int) (timestamps stream.U64, err error) {
	return tx.indexRange(name, tx.RwTx, k, fromTs, toTs, asc, limit)
}

func (tx *tx) historyRange(name kv.Domain, dbTx kv.Tx, fromTs, toTs int, asc order.By, limit int) (stream.KV, error) {
	it, err := tx.aggtx.HistoryRange(name, fromTs, toTs, asc, limit, dbTx)
	if err != nil {
		return nil, err
	}
	tx.resourcesToClose = append(tx.resourcesToClose, it)
	return it, nil
}

func (tx *Tx) HistoryRange(name kv.Domain, fromTs, toTs int, asc order.By, limit int) (stream.KV, error) {
	return tx.historyRange(name, tx.Tx, fromTs, toTs, asc, limit)
}

func (tx *RwTx) HistoryRange(name kv.Domain, fromTs, toTs int, asc order.By, limit int) (stream.KV, error) {
	return tx.historyRange(name, tx.RwTx, fromTs, toTs, asc, limit)
}

// Write methods

func (tx *tx) DomainPut(domain kv.Domain, k, v []byte, txNum uint64, prevVal []byte, prevStep uint64) error {
	panic("implement me pls. or use SharedDomains")
}
func (tx *tx) DomainDel(domain kv.Domain, k []byte, txNum uint64, prevVal []byte, prevStep uint64) error {
	panic("implement me pls. or use SharedDomains")
}
func (tx *tx) DomainDelPrefix(domain kv.Domain, prefix []byte, txNum uint64) error {
	panic("implement me pls. or use SharedDomains")
}

// Debug methods

func (tx *Tx) RangeLatest(domain kv.Domain, from, to []byte, limit int) (stream.KV, error) {
	return tx.rangeLatest(domain, tx.Tx, from, to, limit)
}

func (tx *RwTx) RangeLatest(domain kv.Domain, from, to []byte, limit int) (stream.KV, error) {
	return tx.rangeLatest(domain, tx.RwTx, from, to, limit)
}

func (tx *tx) rangeLatest(domain kv.Domain, dbTx kv.Tx, from, to []byte, limit int) (stream.KV, error) {
	return tx.aggtx.DebugRangeLatest(dbTx, domain, from, to, limit)
}

func (tx *Tx) GetLatestFromDB(domain kv.Domain, k []byte) (v []byte, step uint64, found bool, err error) {
	return tx.getLatestFromDB(domain, tx.Tx, k)
}

func (tx *RwTx) GetLatestFromDB(domain kv.Domain, k []byte) (v []byte, step uint64, found bool, err error) {
	return tx.getLatestFromDB(domain, tx.RwTx, k)
}

func (tx *tx) getLatestFromDB(domain kv.Domain, dbTx kv.Tx, k []byte) (v []byte, step uint64, found bool, err error) {
	return tx.aggtx.DebugGetLatestFromDB(domain, k, dbTx)
}

func (tx *tx) GetLatestFromFiles(domain kv.Domain, k []byte, maxTxNum uint64) (v []byte, found bool, fileStartTxNum uint64, fileEndTxNum uint64, err error) {
	return tx.aggtx.DebugGetLatestFromFiles(domain, k, maxTxNum)
}

func (db *DB) DomainTables(domain ...kv.Domain) []string { return db.agg.DomainTables(domain...) }
func (db *DB) ReloadSalt() error                         { return db.agg.ReloadSalt() }
func (db *DB) InvertedIdxTables(domain ...kv.InvertedIdx) []string {
	return db.agg.InvertedIdxTables(domain...)
}
func (db *DB) ReloadFiles() error { return db.agg.ReloadFiles() }
func (db *DB) BuildMissedAccessors(ctx context.Context, workers int) error {
	return db.agg.BuildMissedAccessors(ctx, workers)
}

func (tx *Tx) DomainFiles(domain ...kv.Domain) kv.VisibleFiles {
	return tx.aggtx.DomainFiles(domain...)
}
func (tx *tx) TxNumsInFiles(domains ...kv.Domain) (minTxNum uint64) {
	return tx.aggtx.TxNumsInFiles(domains...)
}

func (tx *RwTx) DomainFiles(domain ...kv.Domain) kv.VisibleFiles {
	return tx.aggtx.DomainFiles(domain...)
}
func (tx *RwTx) PruneSmallBatches(ctx context.Context, timeout time.Duration) (haveMore bool, err error) {
	return tx.aggtx.PruneSmallBatches(ctx, timeout, tx.RwTx)
}
func (tx *RwTx) GreedyPruneHistory(ctx context.Context, domain kv.Domain) error {
	return tx.aggtx.GreedyPruneHistory(ctx, domain, tx.RwTx)
}
func (tx *RwTx) Unwind(ctx context.Context, txNumUnwindTo uint64, changeset *[kv.DomainLen][]kv.DomainEntryDiff) error {
	return tx.aggtx.Unwind(ctx, tx.RwTx, txNumUnwindTo, changeset)
}

func (tx *tx) ForkableAggTx(id kv.ForkableId) any {
	return tx.forkaggs[tx.searchForkableAggIdx(id)]
<<<<<<< HEAD
=======
}
func (tx *tx) historyStartFrom(name kv.Domain) uint64 {
	return tx.aggtx.HistoryStartFrom(name)
}
func (tx *Tx) HistoryStartFrom(name kv.Domain) uint64 {
	return tx.historyStartFrom(name)
}
func (tx *RwTx) HistoryStartFrom(name kv.Domain) uint64 {
	return tx.historyStartFrom(name)
}
func (tx *Tx) DomainProgress(domain kv.Domain) uint64 {
	return tx.aggtx.DomainProgress(domain, tx.Tx)
}
func (tx *RwTx) DomainProgress(domain kv.Domain) uint64 {
	return tx.aggtx.DomainProgress(domain, tx.RwTx)
}
func (tx *Tx) IIProgress(domain kv.InvertedIdx) uint64 {
	return tx.aggtx.IIProgress(domain, tx.Tx)
}
func (tx *RwTx) IIProgress(domain kv.InvertedIdx) uint64 {
	return tx.aggtx.IIProgress(domain, tx.RwTx)
}
func (tx *tx) stepSize() uint64 {
	return tx.aggtx.StepSize()
}
func (tx *Tx) StepSize() uint64 {
	return tx.stepSize()
}
func (tx *RwTx) StepSize() uint64 {
	return tx.stepSize()
}

func (tx *Tx) CanUnwindToBlockNum() (uint64, error) {
	return tx.aggtx.CanUnwindToBlockNum(tx.Tx)
}
func (tx *RwTx) CanUnwindToBlockNum() (uint64, error) {
	return tx.aggtx.CanUnwindToBlockNum(tx.RwTx)
}
func (tx *Tx) CanUnwindBeforeBlockNum(blockNum uint64) (unwindableBlockNum uint64, ok bool, err error) {
	return tx.aggtx.CanUnwindBeforeBlockNum(blockNum, tx.Tx)
}
func (tx *RwTx) CanUnwindBeforeBlockNum(blockNum uint64) (unwindableBlockNum uint64, ok bool, err error) {
	return tx.aggtx.CanUnwindBeforeBlockNum(blockNum, tx.RwTx)
>>>>>>> 3af758ed
}<|MERGE_RESOLUTION|>--- conflicted
+++ resolved
@@ -279,17 +279,6 @@
 	return applyTx.Apply(ctx, f)
 }
 
-<<<<<<< HEAD
-func (tx *Tx) RoForkables(id kv.ForkableId) any {
-	return tx.forkaggs[tx.searchForkableAggIdx(id)]
-}
-
-func (tx *Tx) UnmarkedRo(id kv.ForkableId) kv.UnmarkedRoTx {
-	return newUnmarkedTx(tx.Tx, tx.forkaggs[tx.searchForkableAggIdx(id)].Unmarked(id))
-}
-
-func (tx *RwTx) UnmarkedRo(id kv.ForkableId) kv.UnmarkedRoTx {
-=======
 func (tx *Tx) AggForkablesTx(id kv.ForkableId) any {
 	return tx.forkaggs[tx.searchForkableAggIdx(id)]
 }
@@ -299,7 +288,6 @@
 }
 
 func (tx *RwTx) Unmarked(id kv.ForkableId) kv.UnmarkedTx {
->>>>>>> 3af758ed
 	return newUnmarkedTx(tx.RwTx, tx.forkaggs[tx.searchForkableAggIdx(id)].Unmarked(id))
 }
 
@@ -307,11 +295,7 @@
 	return newUnmarkedTx(tx.RwTx, tx.forkaggs[tx.searchForkableAggIdx(id)].Unmarked(id))
 }
 
-<<<<<<< HEAD
-func (tx *RwTx) RoForkables(id kv.ForkableId) any {
-=======
 func (tx *RwTx) AggForkablesTx(id kv.ForkableId) any {
->>>>>>> 3af758ed
 	return tx.forkaggs[tx.searchForkableAggIdx(id)]
 }
 
@@ -614,8 +598,6 @@
 
 func (tx *tx) ForkableAggTx(id kv.ForkableId) any {
 	return tx.forkaggs[tx.searchForkableAggIdx(id)]
-<<<<<<< HEAD
-=======
 }
 func (tx *tx) historyStartFrom(name kv.Domain) uint64 {
 	return tx.aggtx.HistoryStartFrom(name)
@@ -659,5 +641,4 @@
 }
 func (tx *RwTx) CanUnwindBeforeBlockNum(blockNum uint64) (unwindableBlockNum uint64, ok bool, err error) {
 	return tx.aggtx.CanUnwindBeforeBlockNum(blockNum, tx.RwTx)
->>>>>>> 3af758ed
 }