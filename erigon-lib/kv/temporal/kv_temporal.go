--- conflicted
+++ resolved
@@ -228,16 +228,12 @@
 }
 
 func (tx *Tx) HasPrefix(name kv.Domain, prefix []byte) ([]byte, []byte, bool, error) {
-<<<<<<< HEAD
-	it, err := tx.Debug().RangeLatest(name, prefix, nil, 1)
-=======
 	to, ok := kv.NextSubtree(prefix)
 	if !ok {
 		to = nil
 	}
 
 	it, err := tx.Debug().RangeLatest(name, prefix, to, 1)
->>>>>>> b969ba68
 	if err != nil {
 		return nil, nil, false, err
 	}
