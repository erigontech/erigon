--- conflicted
+++ resolved
@@ -484,11 +484,7 @@
 
 // Write methods
 
-<<<<<<< HEAD
-func (tx *Tx) DomainPut(domain kv.Domain, k, v, prevVal []byte, prevStep uint64) error {
-=======
-func (tx *tx) DomainPut(domain kv.Domain, k1, k2 []byte, val, prevVal []byte, prevStep uint64) error {
->>>>>>> 33a185d8
+func (tx *tx) DomainPut(domain kv.Domain, k, v, prevVal []byte, prevStep uint64) error {
 	panic("implement me pls. or use SharedDomains")
 }
 func (tx *tx) DomainDel(domain kv.Domain, k []byte, prevVal []byte, prevStep uint64) error {
