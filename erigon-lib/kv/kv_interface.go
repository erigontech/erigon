// Copyright 2022 The Erigon Authors
// This file is part of Erigon.
//
// Erigon is free software: you can redistribute it and/or modify
// it under the terms of the GNU Lesser General Public License as published by
// the Free Software Foundation, either version 3 of the License, or
// (at your option) any later version.
//
// Erigon is distributed in the hope that it will be useful,
// but WITHOUT ANY WARRANTY; without even the implied warranty of
// MERCHANTABILITY or FITNESS FOR A PARTICULAR PURPOSE. See the
// GNU Lesser General Public License for more details.
//
// You should have received a copy of the GNU Lesser General Public License
// along with Erigon. If not, see <http://www.gnu.org/licenses/>.

package kv

import (
	"context"
	"errors"
	"fmt"
	"sync"
	"time"
	"unsafe"

	"github.com/c2h5oh/datasize"
	"github.com/erigontech/mdbx-go/mdbx"

	"github.com/erigontech/erigon-lib/kv/order"
	"github.com/erigontech/erigon-lib/kv/stream"
	"github.com/erigontech/erigon-lib/metrics"
)

//Variables Naming:
//  tx - Database Transaction
//  txn - Ethereum Transaction (and TxNum - is also number of Ethereum Transaction)
//  blockNum - Ethereum block number - same across all nodes. blockID - auto-increment ID - which can be different across all nodes
//  txNum/txID - same
//  RoTx - Read-Only Database Transaction. RwTx - read-write
//  k, v - key, value
//  ts - TimeStamp. Usually it's Ethereum's TransactionNumber (auto-increment ID). Or BlockNumber.
//  Cursor - low-level mdbx-tide api to navigate over Table
//  Stream - high-level iterator-like api over Table/InvertedIndex/History/Domain. Server-side-streaming-friendly. See package `stream`.

//Methods Naming:
//  Prune: delete old data
//  Unwind: delete recent data
//  Get: exact match of criterias
//  Range: [from, to). from=nil means StartOfTable, to=nil means EndOfTable, rangeLimit=-1 means Unlimited
//      Range is analog of SQL's: SELECT * FROM Table WHERE k>=from AND k<to ORDER BY k ASC/DESC LIMIT n
//  Prefix: `Range(Table, prefix, kv.NextSubtree(prefix))`

//Abstraction Layers:
// LowLevel:
//    1. DB/Tx - low-level key-value database
//    2. Snapshots/FrozenData - immutable files with historical data. May be downloaded at first App
//         start or auto-generate by moving old data from DB to Snapshots.
//         Most important difference between DB and Snapshots: creation of
//         snapshot files (build/merge) doesn't mutate any existing files - only producing new one!
//         It means we don't need concept of "RwTx" for Snapshots.
//         Files can become useless/garbage (merged to bigger file) - last reader of this file will
//         remove it from FileSystem on tx.Rollback().
//         Invariant: existing readers can't see new files, new readers can't see garbage files
//
// MediumLevel:
//    1. TemporalDB - abstracting DB+Snapshots. Target is:
//         - provide 'time-travel' API for data: consistent snapshot of data as of given Timestamp.
//         - auto-close streams on Commit/Rollback
//         - auto-open/close agg.BeginRo() on Begin/Commit/Rollback
//         - to keep DB small - only for Hot/Recent data (can be update/delete by re-org).
//         - And TemporalRoTx/TemporalRwTx actually open Read-Only files view (BeginRo) - no concept of "Read-Write view of snapshot files".
//         - using next entities:
//               - InvertedIndex: supports range-scans
//               - History: can return value of key K as of given TimeStamp. Doesn't know about latest/current
//                   value of key K. Returns NIL if K not changed after TimeStamp.
//               - Domain: as History but also aware about latest/current value of key K. Can move
//                   cold (updated long time ago) parts of state from db to snapshots.

// HighLevel:
//      1. Application - rely on TemporalDB (Ex: ExecutionLayer) or just DB (Ex: TxPool, Sentry, Downloader).

const ReadersLimit = 32000 // MDBX_READERS_LIMIT=32767
const dbLabelName = "db"

type DBGauges struct { // these gauges are shared by all MDBX instances, but need to be filtered by label
	DbSize        *metrics.GaugeVec
	TxLimit       *metrics.GaugeVec
	TxSpill       *metrics.GaugeVec
	TxUnspill     *metrics.GaugeVec
	TxDirty       *metrics.GaugeVec
	TxRetired     *metrics.GaugeVec
	UnsyncedBytes *metrics.GaugeVec

	DbPgopsNewly   *metrics.GaugeVec
	DbPgopsCow     *metrics.GaugeVec
	DbPgopsClone   *metrics.GaugeVec
	DbPgopsSplit   *metrics.GaugeVec
	DbPgopsMerge   *metrics.GaugeVec
	DbPgopsSpill   *metrics.GaugeVec
	DbPgopsUnspill *metrics.GaugeVec
	DbPgopsWops    *metrics.GaugeVec

	GcLeafMetric     *metrics.GaugeVec
	GcOverflowMetric *metrics.GaugeVec
	GcPagesMetric    *metrics.GaugeVec
}

type DBSummaries struct { // the summaries are particular to a DB instance
	DbCommitPreparation metrics.Summary
	DbCommitWrite       metrics.Summary
	DbCommitSync        metrics.Summary
	DbCommitEnding      metrics.Summary
	DbCommitTotal       metrics.Summary
}

// this only needs to be called once during startup
func InitMDBXMGauges() *DBGauges {
	return &DBGauges{
		DbSize:         metrics.GetOrCreateGaugeVec(`db_size`, []string{dbLabelName}),
		TxLimit:        metrics.GetOrCreateGaugeVec(`tx_limit`, []string{dbLabelName}),
		TxSpill:        metrics.GetOrCreateGaugeVec(`tx_spill`, []string{dbLabelName}),
		TxUnspill:      metrics.GetOrCreateGaugeVec(`tx_unspill`, []string{dbLabelName}),
		TxDirty:        metrics.GetOrCreateGaugeVec(`tx_dirty`, []string{dbLabelName}),
		UnsyncedBytes:  metrics.GetOrCreateGaugeVec(`unsynced_bytes`, []string{dbLabelName}),
		TxRetired:      metrics.GetOrCreateGaugeVec(`tx_retired`, []string{dbLabelName}),
		DbPgopsNewly:   metrics.GetOrCreateGaugeVec(`db_pgops{phase="newly"}`, []string{dbLabelName}),
		DbPgopsCow:     metrics.GetOrCreateGaugeVec(`db_pgops{phase="cow"}`, []string{dbLabelName}),
		DbPgopsClone:   metrics.GetOrCreateGaugeVec(`db_pgops{phase="clone"}`, []string{dbLabelName}),
		DbPgopsSplit:   metrics.GetOrCreateGaugeVec(`db_pgops{phase="split"}`, []string{dbLabelName}),
		DbPgopsMerge:   metrics.GetOrCreateGaugeVec(`db_pgops{phase="merge"}`, []string{dbLabelName}),
		DbPgopsSpill:   metrics.GetOrCreateGaugeVec(`db_pgops{phase="spill"}`, []string{dbLabelName}),
		DbPgopsUnspill: metrics.GetOrCreateGaugeVec(`db_pgops{phase="unspill"}`, []string{dbLabelName}),
		DbPgopsWops:    metrics.GetOrCreateGaugeVec(`db_pgops{phase="wops"}`, []string{dbLabelName}),

		GcLeafMetric:     metrics.GetOrCreateGaugeVec(`db_gc_leaf`, []string{dbLabelName}),
		GcOverflowMetric: metrics.GetOrCreateGaugeVec(`db_gc_overflow`, []string{dbLabelName}),
		GcPagesMetric:    metrics.GetOrCreateGaugeVec(`db_gc_pages`, []string{dbLabelName}),
	}
}

// initialize summaries for a particular MDBX instance
func InitSummaries(dbLabel Label) {
	_, ok := MDBXSummaries.Load(dbLabel)
	if !ok {
		dbName := string(dbLabel)
		MDBXSummaries.Store(dbName, &DBSummaries{
			DbCommitPreparation: metrics.GetOrCreateSummaryWithLabels(`db_commit_seconds`, []string{dbLabelName, "phase"}, []string{dbName, "preparation"}),
			DbCommitWrite:       metrics.GetOrCreateSummaryWithLabels(`db_commit_seconds`, []string{dbLabelName, "phase"}, []string{dbName, "write"}),
			DbCommitSync:        metrics.GetOrCreateSummaryWithLabels(`db_commit_seconds`, []string{dbLabelName, "phase"}, []string{dbName, "sync"}),
			DbCommitEnding:      metrics.GetOrCreateSummaryWithLabels(`db_commit_seconds`, []string{dbLabelName, "phase"}, []string{dbName, "ending"}),
			DbCommitTotal:       metrics.GetOrCreateSummaryWithLabels(`db_commit_seconds`, []string{dbLabelName, "phase"}, []string{dbName, "total"}),
		})
	}
}

func RecordSummaries(dbLabel Label, latency mdbx.CommitLatency) error {
	_summaries, ok := MDBXSummaries.Load(string(dbLabel))
	if !ok {
		return fmt.Errorf("MDBX summaries not initialized yet for db=%s", string(dbLabel))
	}
	// cast to *DBSummaries
	summaries, ok := _summaries.(*DBSummaries)
	if !ok {
		return fmt.Errorf("type casting to *DBSummaries failed")
	}

	summaries.DbCommitPreparation.Observe(latency.Preparation.Seconds())
	summaries.DbCommitWrite.Observe(latency.Write.Seconds())
	summaries.DbCommitSync.Observe(latency.Sync.Seconds())
	summaries.DbCommitEnding.Observe(latency.Ending.Seconds())
	summaries.DbCommitTotal.Observe(latency.Whole.Seconds())
	return nil

}

var MDBXGauges *DBGauges = InitMDBXMGauges() // global mdbx gauges. each gauge can be filtered by db name
var MDBXSummaries sync.Map                   // dbName => Summaries mapping

var (
	ErrAttemptToDeleteNonDeprecatedBucket = errors.New("only buckets from dbutils.ChaindataDeprecatedTables can be deleted")
	/*
		DbPgopsPrefault = metrics.NewCounter(`db_pgops{phase="prefault"}`) //nolint
		DbPgopsMinicore = metrics.NewCounter(`db_pgops{phase="minicore"}`) //nolint
		DbPgopsMsync    = metrics.NewCounter(`db_pgops{phase="msync"}`)    //nolint
		DbPgopsFsync    = metrics.NewCounter(`db_pgops{phase="fsync"}`)    //nolint
		DbMiLastPgNo    = metrics.NewCounter(`db_mi_last_pgno`)            //nolint

		DbGcWorkRtime    = metrics.GetOrCreateSummary(`db_gc_seconds{phase="work_rtime"}`) //nolint
		DbGcWorkRsteps   = metrics.NewCounter(`db_gc{phase="work_rsteps"}`)                //nolint
		DbGcWorkRxpages  = metrics.NewCounter(`db_gc{phase="work_rxpages"}`)               //nolint
		DbGcSelfRtime    = metrics.GetOrCreateSummary(`db_gc_seconds{phase="self_rtime"}`) //nolint
		DbGcSelfXtime    = metrics.GetOrCreateSummary(`db_gc_seconds{phase="self_xtime"}`) //nolint
		DbGcWorkXtime    = metrics.GetOrCreateSummary(`db_gc_seconds{phase="work_xtime"}`) //nolint
		DbGcSelfRsteps   = metrics.NewCounter(`db_gc{phase="self_rsteps"}`)                //nolint
		DbGcWloops       = metrics.NewCounter(`db_gc{phase="wloop"}`)                      //nolint
		DbGcCoalescences = metrics.NewCounter(`db_gc{phase="coalescences"}`)               //nolint
		DbGcWipes        = metrics.NewCounter(`db_gc{phase="wipes"}`)                      //nolint
		DbGcFlushes      = metrics.NewCounter(`db_gc{phase="flushes"}`)                    //nolint
		DbGcKicks        = metrics.NewCounter(`db_gc{phase="kicks"}`)                      //nolint
		DbGcWorkMajflt   = metrics.NewCounter(`db_gc{phase="work_majflt"}`)                //nolint
		DbGcSelfMajflt   = metrics.NewCounter(`db_gc{phase="self_majflt"}`)                //nolint
		DbGcWorkCounter  = metrics.NewCounter(`db_gc{phase="work_counter"}`)               //nolint
		DbGcSelfCounter  = metrics.NewCounter(`db_gc{phase="self_counter"}`)               //nolint
		DbGcSelfXpages   = metrics.NewCounter(`db_gc{phase="self_xpages"}`)                //nolint
	*/

	//DbGcWorkPnlMergeTime   = metrics.GetOrCreateSummary(`db_gc_pnl_seconds{phase="work_merge_time"}`) //nolint
	//DbGcWorkPnlMergeVolume = metrics.NewCounter(`db_gc_pnl{phase="work_merge_volume"}`)               //nolint
	//DbGcWorkPnlMergeCalls  = metrics.NewCounter(`db_gc{phase="work_merge_calls"}`)                    //nolint
	//DbGcSelfPnlMergeTime   = metrics.GetOrCreateSummary(`db_gc_pnl_seconds{phase="slef_merge_time"}`) //nolint
	//DbGcSelfPnlMergeVolume = metrics.NewCounter(`db_gc_pnl{phase="self_merge_volume"}`)               //nolint
	//DbGcSelfPnlMergeCalls  = metrics.NewCounter(`db_gc_pnl{phase="slef_merge_calls"}`)                //nolint
)

type DBVerbosityLvl int8
type Label string

const (
	Unknown         = "unknown"
	ChainDB         = "chaindata"
	TxPoolDB        = "txpool"
	SentryDB        = "sentry"
	ConsensusDB     = "consensus"
	DownloaderDB    = "downloader"
	HeimdallDB      = "heimdall"
	DiagnosticsDB   = "diagnostics"
	PolygonBridgeDB = "polygon-bridge"
	CaplinDB        = "caplin"
	TemporaryDB     = "temporary"
)

type GetPut interface {
	Getter
	Putter
}
type Getter interface {
	// Has indicates whether a key exists in the database.
	Has(table string, key []byte) (bool, error)

	// GetOne references a readonly section of memory that must not be accessed after txn has terminated
	GetOne(table string, key []byte) (val []byte, err error)

	Rollback() // Rollback - abandon all the operations of the transaction instead of saving them.

	// ReadSequence - allows to create a linear sequence of unique positive integers for each table (AutoIncrement).
	// Can be called for a read transaction to retrieve the current sequence value, and the increment must be zero.
	// Sequence changes become visible outside the current write transaction after it is committed, and discarded on abort.
	// Starts from 0.
	ReadSequence(table string) (uint64, error)

	// --- High-Level deprecated methods ---

	// ForEach iterates over entries with keys greater or equal to fromPrefix.
	// walker is called for each eligible entry.
	// If walker returns an error:
	//   - implementations of local db - stop
	//   - implementations of remote db - do not handle this error and may finish (send all entries to client) before error happen.
	ForEach(table string, fromPrefix []byte, walker func(k, v []byte) error) error
	ForAmount(table string, prefix []byte, amount uint32, walker func(k, v []byte) error) error
}

// Putter wraps the database write operations.
type Putter interface {
	// Put inserts or updates a single entry.
	Put(table string, k, v []byte) error

	// Delete removes a single entry.
	Delete(table string, k []byte) error

	/*
		// if need N id's:
		baseId, err := tx.IncrementSequence(bucket, N)
		if err != nil {
		   return err
		}
		for i := 0; i < N; i++ {    // if N == 0, it will work as expected
		    id := baseId + i
		    // use id
		}


		// or if need only 1 id:
		id, err := tx.IncrementSequence(bucket, 1)
		if err != nil {
		    return err
		}
		// use id
	*/
	IncrementSequence(table string, amount uint64) (uint64, error)

	// allow set arbitrary value to sequence (for example to decrement it to exact value)
	ResetSequence(table string, newValue uint64) error
	Append(table string, k, v []byte) error
	AppendDup(table string, k, v []byte) error

	// CollectMetrics - does collect all DB-related and Tx-related metrics
	// this method exists only in RwTx to avoid concurrency
	CollectMetrics()
}

type Closer interface {
	Close()
}

type OnFreezeFunc func(frozenFileNames []string)
type SnapshotNotifier interface {
	OnFreeze(f OnFreezeFunc)
}

// RoDB - Read-only version of KV.
type RoDB interface {
	Closer
	ReadOnly() bool
	View(ctx context.Context, f func(tx Tx) error) error

	// BeginRo - creates transaction, must not be moved between gorotines
	BeginRo(ctx context.Context) (Tx, error)
	AllTables() TableCfg
	PageSize() datasize.ByteSize

	// Pointer to the underlying C environment handle, if applicable (e.g. *C.MDBX_env)
	CHandle() unsafe.Pointer
}

// RwDB low-level database interface - main target is - to provide common abstraction over top of MDBX and RemoteKV.
//
// Common pattern for short-living transactions:
//
//	 if err := db.View(ctx, func(tx ethdb.Tx) error {
//	    ... code which uses database in transaction
//	 }); err != nil {
//			return err
//	}
//
// Common pattern for long-living transactions:
//
//	tx, err := db.Begin()
//	if err != nil {
//		return err
//	}
//	defer tx.Rollback()
//
//	... code which uses database in transaction
//
//	err := tx.Commit()
//	if err != nil {
//		return err
//	}
type RwDB interface {
	RoDB

	Update(ctx context.Context, f func(tx RwTx) error) error
	UpdateNosync(ctx context.Context, f func(tx RwTx) error) error

	// BeginRw - creates transaction
	// 	tx may be discarded by .Rollback() method
	//
	// A transaction and its cursors must only be used by a single
	// 	thread (not goroutine), and a thread may only have a single transaction at a time.
	//  It happen automatically by - because this method calls runtime.LockOSThread() inside (Rollback/Commit releases it)
	//  By this reason application code can't call runtime.UnlockOSThread() - it leads to undefined behavior.
	//
	// If this `parent` is non-NULL, the new transaction
	//	will be a nested transaction, with the transaction indicated by parent
	//	as its parent. Transactions may be nested to any level. A parent
	//	transaction and its cursors may not issue any other operations than
	//	Commit and Rollback while it has active child transactions.
	BeginRw(ctx context.Context) (RwTx, error)
	BeginRwNosync(ctx context.Context) (RwTx, error)
}

type StatelessRwTx interface {
	Getter
	Putter
}

// const Unbounded/EOF/EndOfTable []byte = nil
const Unlim int = -1

// Tx
// WARNING:
//   - Tx is not threadsafe and may only be used in the goroutine that created it
//   - ReadOnly transactions do not lock goroutine to thread, RwTx does
type Tx interface {
	Getter

	// ID returns the identifier associated with this transaction. For a
	// read-only transaction, this corresponds to the snapshot being read;
	// concurrent readers will frequently have the same transaction ID.
	ViewID() uint64

	// Cursor - creates cursor object on top of given bucket. Type of cursor - depends on bucket configuration.
	// If bucket was created with mdbx.DupSort flag, then cursor with interface CursorDupSort created
	// Otherwise - object of interface Cursor created
	//
	// Cursor, also provides a grain of magic - it can use a declarative configuration - and automatically break
	// long keys into DupSort key/values. See docs for `bucket.go:TableCfgItem`
	Cursor(table string) (Cursor, error)
	CursorDupSort(table string) (CursorDupSort, error) // CursorDupSort - can be used if bucket has mdbx.DupSort flag

	// --- High-Level methods: 1request -> stream of server-side pushes ---

	// Range [from, to)
	// Range(from, nil) means [from, EndOfTable)
	// Range(nil, to)   means [StartOfTable, to)
	// if `order.Desc` expecing `from`<`to`
	// Limit -1 means Unlimited
	// Designed for requesting huge data (Example: full table scan). Client can't stop it.
	// Example: RangeDescend("Table", "B", "A", order.Asc, -1)
	Range(table string, fromPrefix, toPrefix []byte, asc order.By, limit int) (stream.KV, error)
	//StreamDescend(table string, fromPrefix, toPrefix []byte, limit int) (stream.KV, error)
	// Prefix - is exactly Range(Table, prefix, kv.NextSubtree(prefix))
	Prefix(table string, prefix []byte) (stream.KV, error)

	// RangeDupSort - like Range but for fixed single key and iterating over range of values
	RangeDupSort(table string, key []byte, fromPrefix, toPrefix []byte, asc order.By, limit int) (stream.KV, error)

	// --- High-Level methods: 1request -> 1page of values in response -> send next page request ---
	// Paginate(table string, fromPrefix, toPrefix []byte) (PairsStream, error)

	// Pointer to the underlying C transaction handle (e.g. *C.MDBX_txn)
	CHandle() unsafe.Pointer
	BucketSize(table string) (uint64, error)
	Count(bucket string) (uint64, error)

<<<<<<< HEAD
	ListBuckets() ([]string, error)

	Apply(f func(tx Tx) error) error
=======
	ListTables() ([]string, error)
>>>>>>> facffd54
}

// RwTx
//
// WARNING:
//   - RwTx is not threadsafe and may only be used in the goroutine that created it.
//   - ReadOnly transactions do not lock goroutine to thread, RwTx does
//   - User Can't call runtime.LockOSThread/runtime.UnlockOSThread in same goroutine until RwTx Commit/Rollback
type RwTx interface {
	Tx
	Putter
	BucketMigrator

	RwCursor(table string) (RwCursor, error)
	RwCursorDupSort(table string) (RwCursorDupSort, error)

	Commit() error // Commit all the operations of a transaction into the database.

	ApplyRw(f func(tx RwTx) error) error
}

// Cursor - class for navigating through a database
// CursorDupSort are inherit this class
//
// If methods (like First/Next/seekInFiles) return error, then returned key SHOULD not be nil (can be []byte{} for example).
// Then looping code will look as:
// c := kv.Cursor(bucketName)
//
//	for k, v, err := c.First(); k != nil; k, v, err = c.Next() {
//	   if err != nil {
//	       return err
//	   }
//	   ... logic
//	}
type Cursor interface {
	First() ([]byte, []byte, error)               // First - position at first key/data item
	Seek(seek []byte) ([]byte, []byte, error)     // Seek - position at first key greater than or equal to specified key
	SeekExact(key []byte) ([]byte, []byte, error) // SeekExact - position at exact matching key if exists
	Next() ([]byte, []byte, error)                // Next - position at next key/value (can iterate over DupSort key/values automatically)
	Prev() ([]byte, []byte, error)                // Prev - position at previous key
	Last() ([]byte, []byte, error)                // Last - position at last key and last possible value
	Current() ([]byte, []byte, error)             // Current - return key/data at current cursor position

	Close()
}

type RwCursor interface {
	Cursor

	Put(k, v []byte) error           // Put - based on order
	Append(k []byte, v []byte) error // Append - append the given key/data pair to the end of the database. This option allows fast bulk loading when keys are already known to be in the correct order.
	Delete(k []byte) error           // Delete - short version of SeekExact+DeleteCurrent or SeekBothExact+DeleteCurrent

	// DeleteCurrent This function deletes the key/data pair to which the cursor refers.
	// This does not invalidate the cursor, so operations such as MDB_NEXT
	// can still be used on it.
	// Both MDB_NEXT and MDB_GET_CURRENT will return the same record after
	// this operation.
	DeleteCurrent() error
}

// CursorDupSort
//
// Example:
//
//	for k, v, err = cursor.First(); k != nil; k, v, err = cursor.NextNoDup() {
//		if err != nil {
//			return err
//		}
//		for ; v != nil; _, v, err = cursor.NextDup() {
//			if err != nil {
//				return err
//			}
//
//		}
//	}
type CursorDupSort interface {
	Cursor

	// SeekBothExact -
	// second parameter can be nil only if searched key has no duplicates, or return error
	SeekBothExact(key, value []byte) ([]byte, []byte, error)
	SeekBothRange(key, value []byte) ([]byte, error) // SeekBothRange - exact match of the key, but range match of the value
	FirstDup() ([]byte, error)                       // FirstDup - position at first data item of current key
	NextDup() ([]byte, []byte, error)                // NextDup - position at next data item of current key
	NextNoDup() ([]byte, []byte, error)              // NextNoDup - position at first data item of next key
	PrevDup() ([]byte, []byte, error)
	PrevNoDup() ([]byte, []byte, error)
	LastDup() ([]byte, error) // LastDup - position at last data item of current key

	CountDuplicates() (uint64, error) // CountDuplicates - number of duplicates for the current key
}

type RwCursorDupSort interface {
	CursorDupSort
	RwCursor

	PutNoDupData(key, value []byte) error // PutNoDupData - inserts key without dupsort
	DeleteCurrentDuplicates() error       // DeleteCurrentDuplicates - deletes all of the data items for the current key
	DeleteExact(k1, k2 []byte) error      // DeleteExact - delete 1 value from given key
	AppendDup(key, value []byte) error    // AppendDup - same as Append, but for sorted dup data
}

// ---- Temporal part

type (
	Domain      uint16
	Appendable  uint16
	History     string
	InvertedIdx uint16
)

type TemporalGetter interface {
	GetLatest(name Domain, k []byte) (v []byte, step uint64, err error)
	HasPrefix(name Domain, prefix []byte) (firstKey []byte, ok bool, err error)
}
type TemporalTx interface {
	Tx
	TemporalGetter
	WithFreezeInfo

	// return the earliest known txnum in history of a given domain
	HistoryStartFrom(domainName Domain) uint64

	// DomainGetAsOf - state as of given `ts`
	// Example: GetAsOf(Account, key, txNum) - retuns account's value before `txNum` transaction changed it
	// Means if you want re-execute `txNum` on historical state - do `DomainGetAsOf(key, txNum)` to read state
	// `ok = false` means: key not found. or "future txNum" passed.
	GetAsOf(name Domain, k []byte, ts uint64) (v []byte, ok bool, err error)
	RangeAsOf(name Domain, fromKey, toKey []byte, ts uint64, asc order.By, limit int) (it stream.KV, err error)

	// IndexRange - return iterator over range of inverted index for given key `k`
	// Asc semantic:  [from, to) AND from > to
	// Desc semantic: [from, to) AND from < to
	// Limit -1 means Unlimited
	// from -1, to -1 means unbounded (StartOfTable, EndOfTable)
	// Example: IndexRange("IndexName", 10, 5, order.Desc, -1)
	// Example: IndexRange("IndexName", -1, -1, order.Asc, 10)
	IndexRange(name InvertedIdx, k []byte, fromTs, toTs int, asc order.By, limit int) (timestamps stream.U64, err error)

	// HistorySeek - like `GetAsOf` but without latest state - only for `History`
	// `ok == true && v != nil && len(v) == 0` means key-creation even
	HistorySeek(name Domain, k []byte, ts uint64) (v []byte, ok bool, err error)

	// HistoryRange - producing "state patch" - sorted list of keys updated at [fromTs,toTs) with their most-recent value.
	//   no duplicates
	HistoryRange(name Domain, fromTs, toTs int, asc order.By, limit int) (it stream.KV, err error)

	Debug() TemporalDebugTx
	AggTx() any
}

// TemporalDebugTx - set of slow low-level funcs for debug purposes
type TemporalDebugTx interface {
	RangeLatest(domain Domain, from, to []byte, limit int) (stream.KV, error)
	GetLatestFromDB(domain Domain, k []byte) (v []byte, step uint64, found bool, err error)
	GetLatestFromFiles(domain Domain, k []byte, maxTxNum uint64) (v []byte, found bool, fileStartTxNum uint64, fileEndTxNum uint64, err error)

	DomainFiles(domain ...Domain) VisibleFiles

	GreedyPruneHistory(ctx context.Context, domain Domain) error
	PruneSmallBatches(ctx context.Context, timeout time.Duration) (haveMore bool, err error)
	TxNumsInFiles(domains ...Domain) (minTxNum uint64)
}

type TemporalDebugDB interface {
	DomainTables(names ...Domain) []string
	InvertedIdxTables(names ...InvertedIdx) []string
}

type WithFreezeInfo interface {
	FreezeInfo() FreezeInfo
}

type FreezeInfo interface {
	AllFiles() VisibleFiles
	Files(domainName Domain) VisibleFiles
}

type TemporalRwTx interface {
	RwTx
	TemporalTx
	TemporalPutDel

	Unwind(ctx context.Context, txNumUnwindTo uint64, changeset *[DomainLen][]DomainEntryDiff) error
}

type TemporalPutDel interface {
	// DomainPut
	// Optimizations:
	//   - user can prvide `prevVal != nil` - then it will not read prev value from storage
	//   - user can append k2 into k1, then underlying methods will not preform append
	DomainPut(domain Domain, k1, k2 []byte, val, prevVal []byte, prevStep uint64) error
	//DomainPut2(domain Domain, k1 []byte, val []byte, ts uint64) error

	// DomainDel
	// Optimizations:
	//   - user can prvide `prevVal != nil` - then it will not read prev value from storage
	//   - user can append k2 into k1, then underlying methods will not preform append
	//   - if `val == nil` it will call DomainDel
	DomainDel(domain Domain, k1, k2 []byte, prevVal []byte, prevStep uint64) error
	DomainDelPrefix(domain Domain, prefix []byte) error
}

type TemporalRoDB interface {
	RoDB
	SnapshotNotifier
	ViewTemporal(ctx context.Context, f func(tx TemporalTx) error) error
	BeginTemporalRo(ctx context.Context) (TemporalTx, error)
	Debug() TemporalDebugDB
}
type TemporalRwDB interface {
	RwDB
	TemporalRoDB
	BeginTemporalRw(ctx context.Context) (TemporalRwTx, error)
}

// ---- non-importnt utilites

type TxnId uint64 // internal auto-increment ID. can't cast to eth-network canonical blocks txNum

type HasSpaceDirty interface {
	SpaceDirty() (uint64, uint64, error)
}

// BucketMigrator used for buckets migration, don't use it in usual app code
type BucketMigrator interface {
	ListTables() ([]string, error)
	DropTable(string) error
	CreateTable(string) error
	ExistsTable(string) (bool, error)
	ClearTable(string) error
}

// PendingMutations in-memory storage of changes
// Later they can either be flushed to the database or abandon
type PendingMutations interface {
	Putter
	// Flush all in-memory data into `tx`
	Flush(ctx context.Context, tx RwTx) error
	Close()
	BatchSize() int
}<|MERGE_RESOLUTION|>--- conflicted
+++ resolved
@@ -424,13 +424,9 @@
 	BucketSize(table string) (uint64, error)
 	Count(bucket string) (uint64, error)
 
-<<<<<<< HEAD
 	ListBuckets() ([]string, error)
 
 	Apply(f func(tx Tx) error) error
-=======
-	ListTables() ([]string, error)
->>>>>>> facffd54
 }
 
 // RwTx
