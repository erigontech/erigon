--- conflicted
+++ resolved
@@ -538,13 +538,8 @@
 type (
 	Domain      uint16
 	Appendable  uint16
-<<<<<<< HEAD
-	History     string
-	InvertedIdx uint16
-=======
 	InvertedIdx uint16
 	ForkableId  uint16
->>>>>>> cf916078
 )
 
 type TemporalGetter interface {
@@ -555,12 +550,6 @@
 	Tx
 	TemporalGetter
 	WithFreezeInfo
-<<<<<<< HEAD
-
-	// return the earliest known txnum in history of a given domain
-	HistoryStartFrom(domainName Domain) uint64
-=======
->>>>>>> cf916078
 
 	// DomainGetAsOf - state as of given `ts`
 	// Example: GetAsOf(Account, key, txNum) - retuns account's value before `txNum` transaction changed it
@@ -588,12 +577,9 @@
 
 	Debug() TemporalDebugTx
 	AggTx() any
-<<<<<<< HEAD
-=======
 
 	AggForkablesTx(ForkableId) any // any forkableId, returns that group
 	Unmarked(ForkableId) UnmarkedTx
->>>>>>> cf916078
 }
 
 // TemporalDebugTx - set of slow low-level funcs for debug purposes
@@ -603,10 +589,6 @@
 	GetLatestFromFiles(domain Domain, k []byte, maxTxNum uint64) (v []byte, found bool, fileStartTxNum uint64, fileEndTxNum uint64, err error)
 
 	DomainFiles(domain ...Domain) VisibleFiles
-<<<<<<< HEAD
-
-	TxNumsInFiles(domains ...Domain) (minTxNum uint64)
-=======
 	TxNumsInFiles(domains ...Domain) (minTxNum uint64)
 
 	// return the earliest known txnum in history of a given domain
@@ -618,7 +600,6 @@
 
 	CanUnwindToBlockNum() (uint64, error)
 	CanUnwindBeforeBlockNum(blockNum uint64) (unwindableBlockNum uint64, ok bool, err error)
->>>>>>> cf916078
 }
 
 type TemporalDebugDB interface {
@@ -643,11 +624,8 @@
 	TemporalTx
 	TemporalPutDel
 
-<<<<<<< HEAD
-=======
 	UnmarkedRw(ForkableId) UnmarkedRwTx
 
->>>>>>> cf916078
 	GreedyPruneHistory(ctx context.Context, domain Domain) error
 	PruneSmallBatches(ctx context.Context, timeout time.Duration) (haveMore bool, err error)
 	Unwind(ctx context.Context, txNumUnwindTo uint64, changeset *[DomainLen][]DomainEntryDiff) error
