// Copyright 2022 The Erigon Authors
// This file is part of Erigon.
//
// Erigon is free software: you can redistribute it and/or modify
// it under the terms of the GNU Lesser General Public License as published by
// the Free Software Foundation, either version 3 of the License, or
// (at your option) any later version.
//
// Erigon is distributed in the hope that it will be useful,
// but WITHOUT ANY WARRANTY; without even the implied warranty of
// MERCHANTABILITY or FITNESS FOR A PARTICULAR PURPOSE. See the
// GNU Lesser General Public License for more details.
//
// You should have received a copy of the GNU Lesser General Public License
// along with Erigon. If not, see <http://www.gnu.org/licenses/>.

package kv

import (
	"context"
	"errors"
	"fmt"
	"sync"
	"time"
	"unsafe"

	"github.com/c2h5oh/datasize"
	"github.com/erigontech/erigon-lib/kv/order"
	"github.com/erigontech/erigon-lib/kv/stream"
	"github.com/erigontech/erigon-lib/metrics"
	"github.com/erigontech/erigon-lib/version"
	"github.com/erigontech/mdbx-go/mdbx"
)

<<<<<<< HEAD
//Variables Naming:
//  tx - Database Transaction
//  txn - Ethereum Transaction (and TxNum - is also number of Ethereum Transaction)
//  blockNum - Ethereum block number - same across all nodes. blockID - auto-increment ID - which can be different across all nodes
//  txNum/txID - same
//  RoTx - Read-Only Database Transaction. RwTx - read-write
//  k, v - key, value
//  ts - TimeStamp. Usually it's Ethereum's TransactionNumber (auto-increment ID). Or BlockNumber.
//  step - amount of txNums in the smallest file
//  Cursor - low-level mdbx-tide api to navigate over Table
//  Stream - high-level iterator-like api over Table/InvertedIndex/History/Domain. Server-side-streaming-friendly. See package `stream`.

//Methods Naming:
//  Prune: delete old data
//  Unwind: delete recent data
//  Get: exact match of criteria
//  Range: [from, to). from=nil means StartOfTable, to=nil means EndOfTable, rangeLimit=-1 means Unlimited
//      Range is analog of SQL's: SELECT * FROM Table WHERE k>=from AND k<to ORDER BY k ASC/DESC LIMIT n
//  Prefix: `Range(Table, prefix, kv.NextSubtree(prefix))`

//Abstraction Layers:
// LowLevel:
//    1. DB/Tx - low-level key-value database
//    2. Snapshots/FrozenData - immutable files with historical data. May be downloaded at first App
//         start or auto-generate by moving old data from DB to Snapshots.
//         Most important difference between DB and Snapshots: creation of
//         snapshot files (build/merge) doesn't mutate any existing files - only producing new one!
//         It means we don't need concept of "RwTx" for Snapshots.
//         Files can become useless/garbage (merged to bigger file) - last reader of this file will
//         remove it from FileSystem on tx.Rollback().
//         Invariant: existing readers can't see new files, new readers can't see garbage files
//
// MediumLevel:
//    1. TemporalDB - abstracting DB+Snapshots. Target is:
//         - provide 'time-travel' API for data: consistent snapshot of data as of given Timestamp.
//         - auto-close streams on Commit/Rollback
//         - auto-open/close agg.BeginRo() on Begin/Commit/Rollback
//         - to keep DB small - only for Hot/Recent data (can be update/delete by re-org).
//         - And TemporalRoTx/TemporalRwTx actually open Read-Only files view (BeginRo) - no concept of "Read-Write view of snapshot files".
//         - using next entities:
//               - InvertedIndex: supports range-scans
//               - History: can return value of key K as of given TimeStamp. Doesn't know about latest/current
//                   value of key K. Returns NIL if K not changed after TimeStamp.
//               - Domain: as History but also aware about latest/current value of key K. Can move
//                   cold (updated long time ago) parts of state from db to snapshots.

// HighLevel:
//      1. Application - rely on TemporalDB (Ex: ExecutionLayer) or just DB (Ex: TxPool, Sentry, Downloader).

const ReadersLimit = 32000 // MDBX_READERS_LIMIT=32767
const dbLabelName = "db"

type DBGauges struct { // these gauges are shared by all MDBX instances, but need to be filtered by label
	DbSize        *metrics.GaugeVec
	TxLimit       *metrics.GaugeVec
	TxSpill       *metrics.GaugeVec
	TxUnspill     *metrics.GaugeVec
	TxDirty       *metrics.GaugeVec
	TxRetired     *metrics.GaugeVec
	UnsyncedBytes *metrics.GaugeVec

	DbPgopsNewly   *metrics.GaugeVec
	DbPgopsCow     *metrics.GaugeVec
	DbPgopsClone   *metrics.GaugeVec
	DbPgopsSplit   *metrics.GaugeVec
	DbPgopsMerge   *metrics.GaugeVec
	DbPgopsSpill   *metrics.GaugeVec
	DbPgopsUnspill *metrics.GaugeVec
	DbPgopsWops    *metrics.GaugeVec

	GcLeafMetric     *metrics.GaugeVec
	GcOverflowMetric *metrics.GaugeVec
	GcPagesMetric    *metrics.GaugeVec
}

type DBSummaries struct { // the summaries are particular to a DB instance
	DbCommitPreparation metrics.Summary
	DbCommitWrite       metrics.Summary
	DbCommitSync        metrics.Summary
	DbCommitEnding      metrics.Summary
	DbCommitTotal       metrics.Summary
}

// this only needs to be called once during startup
func InitMDBXMGauges() *DBGauges {
	return &DBGauges{
		DbSize:         metrics.GetOrCreateGaugeVec(`db_size`, []string{dbLabelName}),
		TxLimit:        metrics.GetOrCreateGaugeVec(`tx_limit`, []string{dbLabelName}),
		TxSpill:        metrics.GetOrCreateGaugeVec(`tx_spill`, []string{dbLabelName}),
		TxUnspill:      metrics.GetOrCreateGaugeVec(`tx_unspill`, []string{dbLabelName}),
		TxDirty:        metrics.GetOrCreateGaugeVec(`tx_dirty`, []string{dbLabelName}),
		UnsyncedBytes:  metrics.GetOrCreateGaugeVec(`unsynced_bytes`, []string{dbLabelName}),
		TxRetired:      metrics.GetOrCreateGaugeVec(`tx_retired`, []string{dbLabelName}),
		DbPgopsNewly:   metrics.GetOrCreateGaugeVec(`db_pgops{phase="newly"}`, []string{dbLabelName}),
		DbPgopsCow:     metrics.GetOrCreateGaugeVec(`db_pgops{phase="cow"}`, []string{dbLabelName}),
		DbPgopsClone:   metrics.GetOrCreateGaugeVec(`db_pgops{phase="clone"}`, []string{dbLabelName}),
		DbPgopsSplit:   metrics.GetOrCreateGaugeVec(`db_pgops{phase="split"}`, []string{dbLabelName}),
		DbPgopsMerge:   metrics.GetOrCreateGaugeVec(`db_pgops{phase="merge"}`, []string{dbLabelName}),
		DbPgopsSpill:   metrics.GetOrCreateGaugeVec(`db_pgops{phase="spill"}`, []string{dbLabelName}),
		DbPgopsUnspill: metrics.GetOrCreateGaugeVec(`db_pgops{phase="unspill"}`, []string{dbLabelName}),
		DbPgopsWops:    metrics.GetOrCreateGaugeVec(`db_pgops{phase="wops"}`, []string{dbLabelName}),

		GcLeafMetric:     metrics.GetOrCreateGaugeVec(`db_gc_leaf`, []string{dbLabelName}),
		GcOverflowMetric: metrics.GetOrCreateGaugeVec(`db_gc_overflow`, []string{dbLabelName}),
		GcPagesMetric:    metrics.GetOrCreateGaugeVec(`db_gc_pages`, []string{dbLabelName}),
=======
/*
Naming:
 tx - Database Transaction
 txn - Ethereum Transaction (and TxNum - is also number of Ethereum Transaction)
 blockNum - Ethereum block number - same across all nodes. blockID - auto-increment ID - which can be different across all nodes
 txNum/txID - same
 RoTx - Read-Only Database Transaction. RwTx - read-write
 k, v - key, value
 ts - TimeStamp. Usually it's Ethereum's TransactionNumber (auto-increment ID). Or BlockNumber
 Table - collection of key-value pairs. In LMDB - it's `dbi`. Analog of SQL's Table. Keys are sorted and unique
 DupSort - if table created `Sorted Duplicates` option: then 1 key can have multiple (sorted and unique) values
 Cursor - low-level mdbx-tide api to navigate over Table
 Stream - high-level iterator-like api over Table/InvertedIndex/History/Domain. Server-side-streaming-friendly. See package `stream`

Methods Naming:
 Prune: delete old data
 Unwind: delete recent data
 Get: exact match of criteria
 Range: [from, to). from=nil means StartOfTable, to=nil means EndOfTable, rangeLimit=-1 means Unlimited
     Range is analog of SQL's: SELECT * FROM Table WHERE k>=from AND k<to ORDER BY k ASC/DESC LIMIT n
 Prefix: `Range(Table, prefix, kv.NextSubtree(prefix))`

Abstraction Layers:
LowLevel:
   1. DB/Tx - low-level key-value database
   2. Snapshots/FrozenData - immutable files with historical data. May be downloaded at first App
        start or auto-generate by moving old data from DB to Snapshots.
        Most important difference between DB and Snapshots: creation of
        snapshot files (build/merge) doesn't mutate any existing files - only producing new one!
        It means we don't need concept of "RwTx" for Snapshots.
        Files can become useless/garbage (merged to bigger file) - last reader of this file will
        remove it from FileSystem on tx.Rollback().
        Invariant: existing readers can't see new files, new readers can't see garbage files

MediumLevel:
   1. TemporalDB - abstracting DB+Snapshots. Target is:
        - provide 'time-travel' API for data: consistent snapshot of data as of given Timestamp.
        - auto-close streams on Commit/Rollback
        - auto-open/close agg.BeginRo() on Begin/Commit/Rollback
        - to keep DB small - only for Hot/Recent data (can be update/delete by re-org).
        - And TemporalRoTx/TemporalRwTx actually open Read-Only files view (BeginRo) - no concept of "Read-Write view of snapshot files".
        - using next entities:
              - InvertedIndex: supports range-scans
              - History: can return value of key K as of given TimeStamp. Doesn't know about latest/current
                  value of key K. Returns NIL if K not changed after TimeStamp.
              - Domain: as History but also aware about latest/current value of key K. Can move
                  cold (updated long time ago) parts of state from db to snapshots.

HighLevel:
     1. Application - rely on TemporalDB (Ex: ExecutionLayer) or just DB (Ex: TxPool, Sentry, Downloader).

General advise: for deeper understanding read `mdbx.h`
*/

/*
RoDB low-level interface - main target is - to provide common abstraction over top of MDBX and RemoteKV.
Warning: can't move `tx` between goroutines. ReadOnly transactions do not lock goroutine to thread, RwTx does.
Lifetime: read data valid until end of transaction.
Example:

	tx, err := db.BeginRo()
	if err != nil {
		return err
>>>>>>> 65183774
	}
	defer tx.Rollback() // it's safe to Rollback after `tx.Commit()`

	... application logic using `tx`

	if err := tx.Commit(); err != nil {
		return err
	}
*/
type RoDB interface {
	Closer
	BeginRo(ctx context.Context) (Tx, error)

	// View like BeginRo but for short-living transactions. Example:
	//	 if err := db.View(ctx, func(tx ethdb.Tx) error {
	//	    ... code which uses database in transaction
	//	 }); err != nil {
	//			return err
	//	}
	View(ctx context.Context, f func(tx Tx) error) error

	ReadOnly() bool
	AllTables() TableCfg
	PageSize() datasize.ByteSize

	// CHandle pointer to the underlying C environment handle, if applicable (e.g. *C.MDBX_env)
	CHandle() unsafe.Pointer
}

type RwDB interface {
	RoDB

	Update(ctx context.Context, f func(tx RwTx) error) error
	UpdateNosync(ctx context.Context, f func(tx RwTx) error) error

	// BeginRw - creates transaction
	// A transaction and its cursors must only be used by a single
	// 	thread (not goroutine), and a thread may only have a single transaction at a time.
	//  It happens automatically by - because this method calls runtime.LockOSThread() inside (Rollback/Commit releases it)
	//  By this reason application code can't call runtime.UnlockOSThread() - it leads to undefined behavior.
	BeginRw(ctx context.Context) (RwTx, error)
	BeginRwNosync(ctx context.Context) (RwTx, error)
}

// Tx
// WARNING:
//   - Tx is not threadsafe and may only be used in the goroutine that created it
//   - ReadOnly transactions do not lock goroutine to thread, RwTx does
type Tx interface {
	Getter

	// Cursor - creates cursor object on top of given table. Type of cursor - depends on table configuration.
	// If table was created with mdbx.DupSort flag, then cursor with interface CursorDupSort created
	// Otherwise - object of interface Cursor created
	//
	// Cursor, also provides a grain of magic - it can use a declarative configuration - and automatically break
	// long keys into DupSort key/values. See docs for `tables.go:TableCfgItem`
	Cursor(table string) (Cursor, error)
	CursorDupSort(table string) (CursorDupSort, error) // CursorDupSort - can be used if bucket has mdbx.DupSort flag

	// --- High-Level methods: 1request -> stream of server-side pushes ---

	// Range [from, to)
	// Range(from, nil) means [from, EndOfTable)
	// Range(nil, to)   means [StartOfTable, to)
	// if `order.Desc` expecting `from`<`to`
	// Limit -1 means Unlimited
	// Designed for requesting huge data (Example: full table scan). Client can't stop it.
	// Example: RangeDescend("Table", "B", "A", order.Asc, -1)
	Range(table string, fromPrefix, toPrefix []byte, asc order.By, limit int) (stream.KV, error)
	// StreamDescend(table string, fromPrefix, toPrefix []byte, limit int) (stream.KV, error)

	// Prefix - is exactly Range(Table, prefix, kv.NextSubtree(prefix))
	Prefix(table string, prefix []byte) (stream.KV, error)

	// RangeDupSort - like Range but for fixed single key and iterating over range of values
	RangeDupSort(table string, key []byte, fromPrefix, toPrefix []byte, asc order.By, limit int) (stream.KV, error)

	// --- High-Level methods: 1request -> 1page of values in response -> send next page request ---
	// Paginate(table string, fromPrefix, toPrefix []byte) (PairsStream, error)

	BucketSize(table string) (uint64, error)
	Count(bucket string) (uint64, error)

	ListTables() ([]string, error)

	// ViewID returns the identifier associated with this transaction. For a
	// read-only transaction, this corresponds to the snapshot being read;
	// concurrent readers will frequently have the same transaction ID.
	ViewID() uint64
	// CHandle pointer to the underlying C transaction handle (e.g. *C.MDBX_txn)
	CHandle() unsafe.Pointer

	Apply(ctx context.Context, f func(tx Tx) error) error
}

// RwTx
//
// WARNING:
//   - RwTx is not threadsafe and may only be used in the goroutine that created it.
//   - ReadOnly transactions do not lock goroutine to thread, RwTx does
//   - User Can't call runtime.LockOSThread/runtime.UnlockOSThread in same goroutine until RwTx Commit/Rollback
type RwTx interface {
	Tx
	Putter
	BucketMigrator

	RwCursor(table string) (RwCursor, error)
	RwCursorDupSort(table string) (RwCursorDupSort, error)

	Commit() error // Commit all the operations of a transaction into the database.

	ApplyRw(ctx context.Context, f func(tx RwTx) error) error
}

/*
Cursor - low-level api to navigate through a db table
If methods (like First/Next/seekInFiles) return error, then returned key SHOULD not be nil (can be []byte{} for example).
Exmaple iterate table:

	c := db.Cursor(tableName)
	defer c.Close()
	for k, v, err := c.First(); k != nil; k, v, err = c.Next() {
	   if err != nil {
		   return err
	   }
	   ... logic using `k` and `v` (key and value)
	}
*/
type Cursor interface {
	First() ([]byte, []byte, error)               // First - position at first key/data item
	Seek(seek []byte) ([]byte, []byte, error)     // Seek - position at first key greater than or equal to specified key
	SeekExact(key []byte) ([]byte, []byte, error) // SeekExact - position at exact matching key if exists
	Next() ([]byte, []byte, error)                // Next - position at next key/value (can iterate over DupSort key/values automatically)
	Prev() ([]byte, []byte, error)                // Prev - position at previous key
	Last() ([]byte, []byte, error)                // Last - position at last key and last possible value
	Current() ([]byte, []byte, error)             // Current - return key/data at current cursor position

	Close()
}

type RwCursor interface {
	Cursor

	Put(k, v []byte) error           // Put - based on order
	Append(k []byte, v []byte) error // Append - append the given key/data pair to the end of the database. This option allows fast bulk loading when keys are already known to be in the correct order.
	Delete(k []byte) error           // Delete - short version of SeekExact+DeleteCurrent or SeekBothExact+DeleteCurrent

	// DeleteCurrent This function deletes the key/data pair to which the cursor refers.
	// This does not invalidate the cursor, so operations such as MDB_NEXT
	// can still be used on it.
	// Both MDB_NEXT and MDB_GET_CURRENT will return the same record after
	// this operation.
	DeleteCurrent() error
}

/*
CursorDupSort
Example iterate over DupSort table:

	for k, v, err = cursor.First(); k != nil; k, v, err = cursor.NextNoDup() {
		if err != nil {
			return err
		}
		// iterate over all values of key `k`
		for ; v != nil; _, v, err = cursor.NextDup() {
			if err != nil {
				return err
			}
			// use
		}
	}
*/
type CursorDupSort interface {
	Cursor

	// SeekBothExact -
	// second parameter can be nil only if searched key has no duplicates, or return error
	SeekBothExact(key, value []byte) ([]byte, []byte, error)
	SeekBothRange(key, value []byte) ([]byte, error) // SeekBothRange - exact match of the key, but range match of the value
	FirstDup() ([]byte, error)                       // FirstDup - position at first data item of current key
	NextDup() ([]byte, []byte, error)                // NextDup - position at next data item of current key
	NextNoDup() ([]byte, []byte, error)              // NextNoDup - position at first data item of next key
	PrevDup() ([]byte, []byte, error)
	PrevNoDup() ([]byte, []byte, error)
	LastDup() ([]byte, error) // LastDup - position at last data item of current key

	CountDuplicates() (uint64, error) // CountDuplicates - number of duplicates for the current key
}

type RwCursorDupSort interface {
	CursorDupSort
	RwCursor

	PutNoDupData(key, value []byte) error // PutNoDupData - inserts key without dupsort
	DeleteCurrentDuplicates() error       // DeleteCurrentDuplicates - deletes all values of the current key
	DeleteExact(k1, k2 []byte) error      // DeleteExact - delete 1 value from given key
	AppendDup(key, value []byte) error    // AppendDup - same as Append, but for sorted dup data
}

const Unlim int = -1 // const Unbounded/EOF/EndOfTable []byte = nil

type StatelessRwTx interface {
	Getter
	Putter
}

type GetPut interface {
	Getter
	Putter
}
type Getter interface {
	// Has indicates whether a key exists in the database.
	Has(table string, key []byte) (bool, error)

	// GetOne references a readonly section of memory that must not be accessed after txn has terminated
	GetOne(table string, key []byte) (val []byte, err error)

	Rollback() // Rollback - abandon all the operations of the transaction instead of saving them.

	// ReadSequence - allows to create a linear sequence of unique positive integers for each table (AutoIncrement).
	// Can be called for a read transaction to retrieve the current sequence value, and the increment must be zero.
	// Sequence changes become visible outside the current write transaction after it is committed, and discarded on abort.
	// Starts from 0.
	ReadSequence(table string) (uint64, error)

	// --- High-Level deprecated methods ---

	// ForEach iterates over entries with keys greater or equal to fromPrefix.
	// walker is called for each eligible entry.
	// If walker returns an error:
	//   - implementations of local db - stop
	//   - implementations of remote db - do not handle this error and may finish (send all entries to client) before error happen.
	ForEach(table string, fromPrefix []byte, walker func(k, v []byte) error) error
	ForAmount(table string, prefix []byte, amount uint32, walker func(k, v []byte) error) error
}

// Putter wraps the database write operations.
type Putter interface {
	// Put inserts or updates a single entry.
	Put(table string, k, v []byte) error

	// Delete removes a single entry.
	Delete(table string, k []byte) error

	/*
		IncrementSequence - AutoIncrement generator.
		Example reserve 1 ID:
		id, err := tx.IncrementSequence(table, 1)
		if err != nil {
			return err
		}
		// use id

		Example reserving N ID's:
		baseId, err := tx.IncrementSequence(table, N)
		if err != nil {
		   return err
		}
		for i := 0; i < N; i++ {    // if N == 0, it will work as expected
			id := baseId + i
			// use id
		}
	*/
	IncrementSequence(table string, amount uint64) (uint64, error)

	// ResetSequence allow set arbitrary value to sequence (for example to decrement it to exact value)
	ResetSequence(table string, newValue uint64) error
	Append(table string, k, v []byte) error
	AppendDup(table string, k, v []byte) error

	// CollectMetrics - does collect all DB-related and Tx-related metrics
	// this method exists only in RwTx to avoid concurrency
	CollectMetrics()
}

// ---- Temporal part

type (
	Domain      uint16
	Appendable  uint16
	InvertedIdx uint16
	ForkableId  uint16
)

type TemporalGetter interface {
	GetLatest(name Domain, k []byte) (v []byte, step Step, err error)
	HasPrefix(name Domain, prefix []byte) (firstKey []byte, firstVal []byte, hasPrefix bool, err error)
}
type TemporalTx interface {
	Tx
	TemporalGetter
	WithFreezeInfo

	// GetAsOf - state as of given `ts`
	// Example: GetAsOf(Account, key, txNum) - returns account's value before `txNum` transaction changed it
	// To re-execute `txNum` on historical state - do `DomainGetAsOf(key, txNum)` to read state
	// `ok = false` means: key not found. or "future txNum" passed.
	GetAsOf(name Domain, k []byte, ts uint64) (v []byte, ok bool, err error)
	RangeAsOf(name Domain, fromKey, toKey []byte, ts uint64, asc order.By, limit int) (it stream.KV, err error)

	// IndexRange - return iterator over range of inverted index for given key `k`
	// Asc semantic:  [from, to) AND from > to
	// Desc semantic: [from, to) AND from < to
	// Limit -1 means Unlimited
	// from -1, to -1 means unbounded (StartOfTable, EndOfTable)
	// Example: IndexRange("IndexName", 10, 5, order.Desc, -1)
	// Example: IndexRange("IndexName", -1, -1, order.Asc, 10)
	IndexRange(name InvertedIdx, k []byte, fromTs, toTs int, asc order.By, limit int) (timestamps stream.U64, err error)

	// HistorySeek - like `GetAsOf` but without latest state - only for `History`
	// `ok == true && v != nil && len(v) == 0` means key-creation even
	HistorySeek(name Domain, k []byte, ts uint64) (v []byte, ok bool, err error)

	// HistoryRange - producing "state patch": sorted and deduplicated list of keys updated at [fromTs,toTs) with their most-recent value
	HistoryRange(name Domain, fromTs, toTs int, asc order.By, limit int) (it stream.KV, err error)

	Debug() TemporalDebugTx
	AggTx() any

	AggForkablesTx(ForkableId) any // any forkableId, returns that group
	Unmarked(ForkableId) UnmarkedTx
}

// TemporalDebugTx - set of slow low-level funcs for debug purposes
type TemporalDebugTx interface {
	RangeLatest(domain Domain, from, to []byte, limit int) (stream.KV, error)
	GetLatestFromDB(domain Domain, k []byte) (v []byte, step Step, found bool, err error)
	GetLatestFromFiles(domain Domain, k []byte, maxTxNum uint64) (v []byte, found bool, fileStartTxNum uint64, fileEndTxNum uint64, err error)

	DomainFiles(domain ...Domain) VisibleFiles
	CurrentDomainVersion(domain Domain) version.Version
	TxNumsInFiles(domains ...Domain) (minTxNum uint64)

	// HistoryStartFrom return the earliest known txnum in history of a given domain
	HistoryStartFrom(domainName Domain) uint64

	DomainProgress(domain Domain) (txNum uint64)
	IIProgress(name InvertedIdx) (txNum uint64)
	StepSize() uint64

	CanUnwindToBlockNum() (uint64, error)
	CanUnwindBeforeBlockNum(blockNum uint64) (unwindableBlockNum uint64, ok bool, err error)
}

type Step uint64

func (s Step) ToTxNum(stepSize uint64) uint64 { return uint64(s) * stepSize }

type TemporalDebugDB interface {
	DomainTables(names ...Domain) []string
	InvertedIdxTables(names ...InvertedIdx) []string
	ReloadSalt() error
	BuildMissedAccessors(ctx context.Context, workers int) error
	ReloadFiles() error
	EnableReadAhead() TemporalDebugDB
	DisableReadAhead()

	Files() []string
	MergeLoop(ctx context.Context) error
}

type WithFreezeInfo interface {
	FreezeInfo() FreezeInfo
}

type FreezeInfo interface {
	AllFiles() VisibleFiles
	Files(domainName Domain) VisibleFiles
}

type TemporalRwTx interface {
	RwTx
	TemporalTx
	TemporalPutDel

	UnmarkedRw(ForkableId) UnmarkedRwTx

	GreedyPruneHistory(ctx context.Context, domain Domain) error
	PruneSmallBatches(ctx context.Context, timeout time.Duration) (haveMore bool, err error)
	Unwind(ctx context.Context, txNumUnwindTo uint64, changeset *[DomainLen][]DomainEntryDiff) error
}

type TemporalPutDel interface {
	// DomainPut
	// Optimizations:
	//   - user can prvide `prevVal != nil` - then it will not read prev value from storage
	//   - user can append k2 into k1, then underlying methods will not perform append
	DomainPut(domain Domain, k, v []byte, txNum uint64, prevVal []byte, prevStep Step) error
	//DomainPut2(domain Domain, k1 []byte, val []byte, ts uint64) error

	// DomainDel
	// Optimizations:
	//   - user can prvide `prevVal != nil` - then it will not read prev value from storage
	//   - user can append k2 into k1, then underlying methods will not perform append
	//   - if `val == nil` it will call DomainDel
	DomainDel(domain Domain, k []byte, txNum uint64, prevVal []byte, prevStep Step) error
	DomainDelPrefix(domain Domain, prefix []byte, txNum uint64) error
}

type TemporalRoDB interface {
	RoDB
	SnapshotNotifier
	ViewTemporal(ctx context.Context, f func(tx TemporalTx) error) error
	BeginTemporalRo(ctx context.Context) (TemporalTx, error)
	Debug() TemporalDebugDB
}
type TemporalRwDB interface {
	RwDB
	TemporalRoDB
	BeginTemporalRw(ctx context.Context) (TemporalRwTx, error)
	UpdateTemporal(ctx context.Context, f func(tx TemporalRwTx) error) error
}

// ---- non-important utilities

type TxnId uint64 // internal auto-increment ID. can't cast to eth-network canonical blocks txNum

type HasSpaceDirty interface {
	SpaceDirty() (uint64, uint64, error)
}

// BucketMigrator used for buckets migration, don't use it in usual app code
type BucketMigrator interface {
	ListTables() ([]string, error)
	DropTable(string) error
	CreateTable(string) error
	ExistsTable(string) (bool, error)
	ClearTable(string) error
}

// PendingMutations in-memory storage of changes
// Later they can either be flushed to the database or abandon
type PendingMutations interface {
	Putter
	// Flush all in-memory data into `tx`
	Flush(ctx context.Context, tx RwTx) error
	Close()
	BatchSize() int
}

type DBVerbosityLvl int8
type Label string

const (
	ChainDB         = "chaindata"
	TxPoolDB        = "txpool"
	SentryDB        = "sentry"
	ConsensusDB     = "consensus"
	DownloaderDB    = "downloader"
	HeimdallDB      = "heimdall"
	DiagnosticsDB   = "diagnostics"
	PolygonBridgeDB = "polygon-bridge"
	CaplinDB        = "caplin"
	TemporaryDB     = "temporary"
)

const ReadersLimit = 32000 // MDBX_READERS_LIMIT=32767
const dbLabelName = "db"

type DBGauges struct { // these gauges are shared by all MDBX instances, but need to be filtered by label
	DbSize        *metrics.GaugeVec
	TxLimit       *metrics.GaugeVec
	TxSpill       *metrics.GaugeVec
	TxUnspill     *metrics.GaugeVec
	TxDirty       *metrics.GaugeVec
	TxRetired     *metrics.GaugeVec
	UnsyncedBytes *metrics.GaugeVec

	DbPgopsNewly   *metrics.GaugeVec
	DbPgopsCow     *metrics.GaugeVec
	DbPgopsClone   *metrics.GaugeVec
	DbPgopsSplit   *metrics.GaugeVec
	DbPgopsMerge   *metrics.GaugeVec
	DbPgopsSpill   *metrics.GaugeVec
	DbPgopsUnspill *metrics.GaugeVec
	DbPgopsWops    *metrics.GaugeVec

	GcLeafMetric     *metrics.GaugeVec
	GcOverflowMetric *metrics.GaugeVec
	GcPagesMetric    *metrics.GaugeVec
}

type DBSummaries struct { // the summaries are particular to a DB instance
	DbCommitPreparation metrics.Summary
	DbCommitWrite       metrics.Summary
	DbCommitSync        metrics.Summary
	DbCommitEnding      metrics.Summary
	DbCommitTotal       metrics.Summary
}

// InitMDBXMGauges this only needs to be called once during startup
func InitMDBXMGauges() *DBGauges {
	return &DBGauges{
		DbSize:         metrics.GetOrCreateGaugeVec(`db_size`, []string{dbLabelName}),
		TxLimit:        metrics.GetOrCreateGaugeVec(`tx_limit`, []string{dbLabelName}),
		TxSpill:        metrics.GetOrCreateGaugeVec(`tx_spill`, []string{dbLabelName}),
		TxUnspill:      metrics.GetOrCreateGaugeVec(`tx_unspill`, []string{dbLabelName}),
		TxDirty:        metrics.GetOrCreateGaugeVec(`tx_dirty`, []string{dbLabelName}),
		UnsyncedBytes:  metrics.GetOrCreateGaugeVec(`unsynced_bytes`, []string{dbLabelName}),
		TxRetired:      metrics.GetOrCreateGaugeVec(`tx_retired`, []string{dbLabelName}),
		DbPgopsNewly:   metrics.GetOrCreateGaugeVec(`db_pgops{phase="newly"}`, []string{dbLabelName}),
		DbPgopsCow:     metrics.GetOrCreateGaugeVec(`db_pgops{phase="cow"}`, []string{dbLabelName}),
		DbPgopsClone:   metrics.GetOrCreateGaugeVec(`db_pgops{phase="clone"}`, []string{dbLabelName}),
		DbPgopsSplit:   metrics.GetOrCreateGaugeVec(`db_pgops{phase="split"}`, []string{dbLabelName}),
		DbPgopsMerge:   metrics.GetOrCreateGaugeVec(`db_pgops{phase="merge"}`, []string{dbLabelName}),
		DbPgopsSpill:   metrics.GetOrCreateGaugeVec(`db_pgops{phase="spill"}`, []string{dbLabelName}),
		DbPgopsUnspill: metrics.GetOrCreateGaugeVec(`db_pgops{phase="unspill"}`, []string{dbLabelName}),
		DbPgopsWops:    metrics.GetOrCreateGaugeVec(`db_pgops{phase="wops"}`, []string{dbLabelName}),

		GcLeafMetric:     metrics.GetOrCreateGaugeVec(`db_gc_leaf`, []string{dbLabelName}),
		GcOverflowMetric: metrics.GetOrCreateGaugeVec(`db_gc_overflow`, []string{dbLabelName}),
		GcPagesMetric:    metrics.GetOrCreateGaugeVec(`db_gc_pages`, []string{dbLabelName}),
	}
}

func InitSummaries(dbLabel Label) {
	_, ok := MDBXSummaries.Load(dbLabel)
	if !ok {
		dbName := string(dbLabel)
		MDBXSummaries.Store(dbName, &DBSummaries{
			DbCommitPreparation: metrics.GetOrCreateSummaryWithLabels(`db_commit_seconds`, []string{dbLabelName, "phase"}, []string{dbName, "preparation"}),
			DbCommitWrite:       metrics.GetOrCreateSummaryWithLabels(`db_commit_seconds`, []string{dbLabelName, "phase"}, []string{dbName, "write"}),
			DbCommitSync:        metrics.GetOrCreateSummaryWithLabels(`db_commit_seconds`, []string{dbLabelName, "phase"}, []string{dbName, "sync"}),
			DbCommitEnding:      metrics.GetOrCreateSummaryWithLabels(`db_commit_seconds`, []string{dbLabelName, "phase"}, []string{dbName, "ending"}),
			DbCommitTotal:       metrics.GetOrCreateSummaryWithLabels(`db_commit_seconds`, []string{dbLabelName, "phase"}, []string{dbName, "total"}),
		})
	}
}

func RecordSummaries(dbLabel Label, latency mdbx.CommitLatency) error {
	_summaries, ok := MDBXSummaries.Load(string(dbLabel))
	if !ok {
		return fmt.Errorf("MDBX summaries not initialized yet for db=%s", string(dbLabel))
	}
	// cast to *DBSummaries
	summaries, ok := _summaries.(*DBSummaries)
	if !ok {
		return fmt.Errorf("type casting to *DBSummaries failed")
	}

	summaries.DbCommitPreparation.Observe(latency.Preparation.Seconds())
	summaries.DbCommitWrite.Observe(latency.Write.Seconds())
	summaries.DbCommitSync.Observe(latency.Sync.Seconds())
	summaries.DbCommitEnding.Observe(latency.Ending.Seconds())
	summaries.DbCommitTotal.Observe(latency.Whole.Seconds())
	return nil

}

var MDBXGauges = InitMDBXMGauges() // global mdbx gauges. each gauge can be filtered by db name
var MDBXSummaries sync.Map         // dbName => Summaries mapping

var (
	ErrAttemptToDeleteNonDeprecatedBucket = errors.New("only buckets from dbutils.ChaindataDeprecatedTables can be deleted")
	/*
		DbPgopsPrefault = metrics.NewCounter(`db_pgops{phase="prefault"}`) //nolint
		DbPgopsMinicore = metrics.NewCounter(`db_pgops{phase="minicore"}`) //nolint
		DbPgopsMsync    = metrics.NewCounter(`db_pgops{phase="msync"}`)    //nolint
		DbPgopsFsync    = metrics.NewCounter(`db_pgops{phase="fsync"}`)    //nolint
		DbMiLastPgNo    = metrics.NewCounter(`db_mi_last_pgno`)            //nolint

		DbGcWorkRtime    = metrics.GetOrCreateSummary(`db_gc_seconds{phase="work_rtime"}`) //nolint
		DbGcWorkRsteps   = metrics.NewCounter(`db_gc{phase="work_rsteps"}`)                //nolint
		DbGcWorkRxpages  = metrics.NewCounter(`db_gc{phase="work_rxpages"}`)               //nolint
		DbGcSelfRtime    = metrics.GetOrCreateSummary(`db_gc_seconds{phase="self_rtime"}`) //nolint
		DbGcSelfXtime    = metrics.GetOrCreateSummary(`db_gc_seconds{phase="self_xtime"}`) //nolint
		DbGcWorkXtime    = metrics.GetOrCreateSummary(`db_gc_seconds{phase="work_xtime"}`) //nolint
		DbGcSelfRsteps   = metrics.NewCounter(`db_gc{phase="self_rsteps"}`)                //nolint
		DbGcWloops       = metrics.NewCounter(`db_gc{phase="wloop"}`)                      //nolint
		DbGcCoalescences = metrics.NewCounter(`db_gc{phase="coalescences"}`)               //nolint
		DbGcWipes        = metrics.NewCounter(`db_gc{phase="wipes"}`)                      //nolint
		DbGcFlushes      = metrics.NewCounter(`db_gc{phase="flushes"}`)                    //nolint
		DbGcKicks        = metrics.NewCounter(`db_gc{phase="kicks"}`)                      //nolint
		DbGcWorkMajflt   = metrics.NewCounter(`db_gc{phase="work_majflt"}`)                //nolint
		DbGcSelfMajflt   = metrics.NewCounter(`db_gc{phase="self_majflt"}`)                //nolint
		DbGcWorkCounter  = metrics.NewCounter(`db_gc{phase="work_counter"}`)               //nolint
		DbGcSelfCounter  = metrics.NewCounter(`db_gc{phase="self_counter"}`)               //nolint
		DbGcSelfXpages   = metrics.NewCounter(`db_gc{phase="self_xpages"}`)                //nolint
	*/

	//DbGcWorkPnlMergeTime   = metrics.GetOrCreateSummary(`db_gc_pnl_seconds{phase="work_merge_time"}`) //nolint
	//DbGcWorkPnlMergeVolume = metrics.NewCounter(`db_gc_pnl{phase="work_merge_volume"}`)               //nolint
	//DbGcWorkPnlMergeCalls  = metrics.NewCounter(`db_gc{phase="work_merge_calls"}`)                    //nolint
	//DbGcSelfPnlMergeTime   = metrics.GetOrCreateSummary(`db_gc_pnl_seconds{phase="slef_merge_time"}`) //nolint
	//DbGcSelfPnlMergeVolume = metrics.NewCounter(`db_gc_pnl{phase="self_merge_volume"}`)               //nolint
	//DbGcSelfPnlMergeCalls  = metrics.NewCounter(`db_gc_pnl{phase="slef_merge_calls"}`)                //nolint
)

type Closer interface {
	Close()
}

type OnFilesChange func(frozenFileNames []string)
type SnapshotNotifier interface {
	OnFilesChange(f OnFilesChange)
}<|MERGE_RESOLUTION|>--- conflicted
+++ resolved
@@ -32,113 +32,6 @@
 	"github.com/erigontech/mdbx-go/mdbx"
 )
 
-<<<<<<< HEAD
-//Variables Naming:
-//  tx - Database Transaction
-//  txn - Ethereum Transaction (and TxNum - is also number of Ethereum Transaction)
-//  blockNum - Ethereum block number - same across all nodes. blockID - auto-increment ID - which can be different across all nodes
-//  txNum/txID - same
-//  RoTx - Read-Only Database Transaction. RwTx - read-write
-//  k, v - key, value
-//  ts - TimeStamp. Usually it's Ethereum's TransactionNumber (auto-increment ID). Or BlockNumber.
-//  step - amount of txNums in the smallest file
-//  Cursor - low-level mdbx-tide api to navigate over Table
-//  Stream - high-level iterator-like api over Table/InvertedIndex/History/Domain. Server-side-streaming-friendly. See package `stream`.
-
-//Methods Naming:
-//  Prune: delete old data
-//  Unwind: delete recent data
-//  Get: exact match of criteria
-//  Range: [from, to). from=nil means StartOfTable, to=nil means EndOfTable, rangeLimit=-1 means Unlimited
-//      Range is analog of SQL's: SELECT * FROM Table WHERE k>=from AND k<to ORDER BY k ASC/DESC LIMIT n
-//  Prefix: `Range(Table, prefix, kv.NextSubtree(prefix))`
-
-//Abstraction Layers:
-// LowLevel:
-//    1. DB/Tx - low-level key-value database
-//    2. Snapshots/FrozenData - immutable files with historical data. May be downloaded at first App
-//         start or auto-generate by moving old data from DB to Snapshots.
-//         Most important difference between DB and Snapshots: creation of
-//         snapshot files (build/merge) doesn't mutate any existing files - only producing new one!
-//         It means we don't need concept of "RwTx" for Snapshots.
-//         Files can become useless/garbage (merged to bigger file) - last reader of this file will
-//         remove it from FileSystem on tx.Rollback().
-//         Invariant: existing readers can't see new files, new readers can't see garbage files
-//
-// MediumLevel:
-//    1. TemporalDB - abstracting DB+Snapshots. Target is:
-//         - provide 'time-travel' API for data: consistent snapshot of data as of given Timestamp.
-//         - auto-close streams on Commit/Rollback
-//         - auto-open/close agg.BeginRo() on Begin/Commit/Rollback
-//         - to keep DB small - only for Hot/Recent data (can be update/delete by re-org).
-//         - And TemporalRoTx/TemporalRwTx actually open Read-Only files view (BeginRo) - no concept of "Read-Write view of snapshot files".
-//         - using next entities:
-//               - InvertedIndex: supports range-scans
-//               - History: can return value of key K as of given TimeStamp. Doesn't know about latest/current
-//                   value of key K. Returns NIL if K not changed after TimeStamp.
-//               - Domain: as History but also aware about latest/current value of key K. Can move
-//                   cold (updated long time ago) parts of state from db to snapshots.
-
-// HighLevel:
-//      1. Application - rely on TemporalDB (Ex: ExecutionLayer) or just DB (Ex: TxPool, Sentry, Downloader).
-
-const ReadersLimit = 32000 // MDBX_READERS_LIMIT=32767
-const dbLabelName = "db"
-
-type DBGauges struct { // these gauges are shared by all MDBX instances, but need to be filtered by label
-	DbSize        *metrics.GaugeVec
-	TxLimit       *metrics.GaugeVec
-	TxSpill       *metrics.GaugeVec
-	TxUnspill     *metrics.GaugeVec
-	TxDirty       *metrics.GaugeVec
-	TxRetired     *metrics.GaugeVec
-	UnsyncedBytes *metrics.GaugeVec
-
-	DbPgopsNewly   *metrics.GaugeVec
-	DbPgopsCow     *metrics.GaugeVec
-	DbPgopsClone   *metrics.GaugeVec
-	DbPgopsSplit   *metrics.GaugeVec
-	DbPgopsMerge   *metrics.GaugeVec
-	DbPgopsSpill   *metrics.GaugeVec
-	DbPgopsUnspill *metrics.GaugeVec
-	DbPgopsWops    *metrics.GaugeVec
-
-	GcLeafMetric     *metrics.GaugeVec
-	GcOverflowMetric *metrics.GaugeVec
-	GcPagesMetric    *metrics.GaugeVec
-}
-
-type DBSummaries struct { // the summaries are particular to a DB instance
-	DbCommitPreparation metrics.Summary
-	DbCommitWrite       metrics.Summary
-	DbCommitSync        metrics.Summary
-	DbCommitEnding      metrics.Summary
-	DbCommitTotal       metrics.Summary
-}
-
-// this only needs to be called once during startup
-func InitMDBXMGauges() *DBGauges {
-	return &DBGauges{
-		DbSize:         metrics.GetOrCreateGaugeVec(`db_size`, []string{dbLabelName}),
-		TxLimit:        metrics.GetOrCreateGaugeVec(`tx_limit`, []string{dbLabelName}),
-		TxSpill:        metrics.GetOrCreateGaugeVec(`tx_spill`, []string{dbLabelName}),
-		TxUnspill:      metrics.GetOrCreateGaugeVec(`tx_unspill`, []string{dbLabelName}),
-		TxDirty:        metrics.GetOrCreateGaugeVec(`tx_dirty`, []string{dbLabelName}),
-		UnsyncedBytes:  metrics.GetOrCreateGaugeVec(`unsynced_bytes`, []string{dbLabelName}),
-		TxRetired:      metrics.GetOrCreateGaugeVec(`tx_retired`, []string{dbLabelName}),
-		DbPgopsNewly:   metrics.GetOrCreateGaugeVec(`db_pgops{phase="newly"}`, []string{dbLabelName}),
-		DbPgopsCow:     metrics.GetOrCreateGaugeVec(`db_pgops{phase="cow"}`, []string{dbLabelName}),
-		DbPgopsClone:   metrics.GetOrCreateGaugeVec(`db_pgops{phase="clone"}`, []string{dbLabelName}),
-		DbPgopsSplit:   metrics.GetOrCreateGaugeVec(`db_pgops{phase="split"}`, []string{dbLabelName}),
-		DbPgopsMerge:   metrics.GetOrCreateGaugeVec(`db_pgops{phase="merge"}`, []string{dbLabelName}),
-		DbPgopsSpill:   metrics.GetOrCreateGaugeVec(`db_pgops{phase="spill"}`, []string{dbLabelName}),
-		DbPgopsUnspill: metrics.GetOrCreateGaugeVec(`db_pgops{phase="unspill"}`, []string{dbLabelName}),
-		DbPgopsWops:    metrics.GetOrCreateGaugeVec(`db_pgops{phase="wops"}`, []string{dbLabelName}),
-
-		GcLeafMetric:     metrics.GetOrCreateGaugeVec(`db_gc_leaf`, []string{dbLabelName}),
-		GcOverflowMetric: metrics.GetOrCreateGaugeVec(`db_gc_overflow`, []string{dbLabelName}),
-		GcPagesMetric:    metrics.GetOrCreateGaugeVec(`db_gc_pages`, []string{dbLabelName}),
-=======
 /*
 Naming:
  tx - Database Transaction
@@ -148,6 +41,7 @@
  RoTx - Read-Only Database Transaction. RwTx - read-write
  k, v - key, value
  ts - TimeStamp. Usually it's Ethereum's TransactionNumber (auto-increment ID). Or BlockNumber
+ step - amount of txNums in the smallest file
  Table - collection of key-value pairs. In LMDB - it's `dbi`. Analog of SQL's Table. Keys are sorted and unique
  DupSort - if table created `Sorted Duplicates` option: then 1 key can have multiple (sorted and unique) values
  Cursor - low-level mdbx-tide api to navigate over Table
@@ -202,7 +96,6 @@
 	tx, err := db.BeginRo()
 	if err != nil {
 		return err
->>>>>>> 65183774
 	}
 	defer tx.Rollback() // it's safe to Rollback after `tx.Commit()`
 
