// Copyright 2022 The Erigon Authors
// This file is part of Erigon.
//
// Erigon is free software: you can redistribute it and/or modify
// it under the terms of the GNU Lesser General Public License as published by
// the Free Software Foundation, either version 3 of the License, or
// (at your option) any later version.
//
// Erigon is distributed in the hope that it will be useful,
// but WITHOUT ANY WARRANTY; without even the implied warranty of
// MERCHANTABILITY or FITNESS FOR A PARTICULAR PURPOSE. See the
// GNU Lesser General Public License for more details.
//
// You should have received a copy of the GNU Lesser General Public License
// along with Erigon. If not, see <http://www.gnu.org/licenses/>.

package kv

import (
	"context"
	"errors"
	"fmt"
	"sync"
	"time"
	"unsafe"

	"github.com/c2h5oh/datasize"
	"github.com/erigontech/mdbx-go/mdbx"

	"github.com/erigontech/erigon-lib/kv/order"
	"github.com/erigontech/erigon-lib/kv/stream"
	"github.com/erigontech/erigon-lib/metrics"
)

//Variables Naming:
//  tx - Database Transaction
//  txn - Ethereum Transaction (and TxNum - is also number of Ethereum Transaction)
//  blockNum - Ethereum block number - same across all nodes. blockID - auto-increment ID - which can be different across all nodes
//  txNum/txID - same
//  RoTx - Read-Only Database Transaction. RwTx - read-write
//  k, v - key, value
//  ts - TimeStamp. Usually it's Ethereum's TransactionNumber (auto-increment ID). Or BlockNumber.
//  Cursor - low-level mdbx-tide api to navigate over Table
//  Stream - high-level iterator-like api over Table/InvertedIndex/History/Domain. Server-side-streaming-friendly. See package `stream`.

//Methods Naming:
//  Prune: delete old data
//  Unwind: delete recent data
//  Get: exact match of criterias
//  Range: [from, to). from=nil means StartOfTable, to=nil means EndOfTable, rangeLimit=-1 means Unlimited
//      Range is analog of SQL's: SELECT * FROM Table WHERE k>=from AND k<to ORDER BY k ASC/DESC LIMIT n
//  Prefix: `Range(Table, prefix, kv.NextSubtree(prefix))`

//Abstraction Layers:
// LowLevel:
//    1. DB/Tx - low-level key-value database
//    2. Snapshots/FrozenData - immutable files with historical data. May be downloaded at first App
//         start or auto-generate by moving old data from DB to Snapshots.
//         Most important difference between DB and Snapshots: creation of
//         snapshot files (build/merge) doesn't mutate any existing files - only producing new one!
//         It means we don't need concept of "RwTx" for Snapshots.
//         Files can become useless/garbage (merged to bigger file) - last reader of this file will
//         remove it from FileSystem on tx.Rollback().
//         Invariant: existing readers can't see new files, new readers can't see garbage files
//
// MediumLevel:
//    1. TemporalDB - abstracting DB+Snapshots. Target is:
//         - provide 'time-travel' API for data: consistent snapshot of data as of given Timestamp.
//         - auto-close streams on Commit/Rollback
//         - auto-open/close agg.BeginRo() on Begin/Commit/Rollback
//         - to keep DB small - only for Hot/Recent data (can be update/delete by re-org).
//         - And TemporalRoTx/TemporalRwTx actually open Read-Only files view (BeginRo) - no concept of "Read-Write view of snapshot files".
//         - using next entities:
//               - InvertedIndex: supports range-scans
//               - History: can return value of key K as of given TimeStamp. Doesn't know about latest/current
//                   value of key K. Returns NIL if K not changed after TimeStamp.
//               - Domain: as History but also aware about latest/current value of key K. Can move
//                   cold (updated long time ago) parts of state from db to snapshots.

// HighLevel:
//      1. Application - rely on TemporalDB (Ex: ExecutionLayer) or just DB (Ex: TxPool, Sentry, Downloader).

const ReadersLimit = 32000 // MDBX_READERS_LIMIT=32767
const dbLabelName = "db"

type DBGauges struct { // these gauges are shared by all MDBX instances, but need to be filtered by label
	DbSize        *metrics.GaugeVec
	TxLimit       *metrics.GaugeVec
	TxSpill       *metrics.GaugeVec
	TxUnspill     *metrics.GaugeVec
	TxDirty       *metrics.GaugeVec
	TxRetired     *metrics.GaugeVec
	UnsyncedBytes *metrics.GaugeVec

	DbPgopsNewly   *metrics.GaugeVec
	DbPgopsCow     *metrics.GaugeVec
	DbPgopsClone   *metrics.GaugeVec
	DbPgopsSplit   *metrics.GaugeVec
	DbPgopsMerge   *metrics.GaugeVec
	DbPgopsSpill   *metrics.GaugeVec
	DbPgopsUnspill *metrics.GaugeVec
	DbPgopsWops    *metrics.GaugeVec

	GcLeafMetric     *metrics.GaugeVec
	GcOverflowMetric *metrics.GaugeVec
	GcPagesMetric    *metrics.GaugeVec
}

type DBSummaries struct { // the summaries are particular to a DB instance
	DbCommitPreparation metrics.Summary
	DbCommitWrite       metrics.Summary
	DbCommitSync        metrics.Summary
	DbCommitEnding      metrics.Summary
	DbCommitTotal       metrics.Summary
}

// this only needs to be called once during startup
func InitMDBXMGauges() *DBGauges {
	return &DBGauges{
		DbSize:         metrics.GetOrCreateGaugeVec(`db_size`, []string{dbLabelName}),
		TxLimit:        metrics.GetOrCreateGaugeVec(`tx_limit`, []string{dbLabelName}),
		TxSpill:        metrics.GetOrCreateGaugeVec(`tx_spill`, []string{dbLabelName}),
		TxUnspill:      metrics.GetOrCreateGaugeVec(`tx_unspill`, []string{dbLabelName}),
		TxDirty:        metrics.GetOrCreateGaugeVec(`tx_dirty`, []string{dbLabelName}),
		UnsyncedBytes:  metrics.GetOrCreateGaugeVec(`unsynced_bytes`, []string{dbLabelName}),
		TxRetired:      metrics.GetOrCreateGaugeVec(`tx_retired`, []string{dbLabelName}),
		DbPgopsNewly:   metrics.GetOrCreateGaugeVec(`db_pgops{phase="newly"}`, []string{dbLabelName}),
		DbPgopsCow:     metrics.GetOrCreateGaugeVec(`db_pgops{phase="cow"}`, []string{dbLabelName}),
		DbPgopsClone:   metrics.GetOrCreateGaugeVec(`db_pgops{phase="clone"}`, []string{dbLabelName}),
		DbPgopsSplit:   metrics.GetOrCreateGaugeVec(`db_pgops{phase="split"}`, []string{dbLabelName}),
		DbPgopsMerge:   metrics.GetOrCreateGaugeVec(`db_pgops{phase="merge"}`, []string{dbLabelName}),
		DbPgopsSpill:   metrics.GetOrCreateGaugeVec(`db_pgops{phase="spill"}`, []string{dbLabelName}),
		DbPgopsUnspill: metrics.GetOrCreateGaugeVec(`db_pgops{phase="unspill"}`, []string{dbLabelName}),
		DbPgopsWops:    metrics.GetOrCreateGaugeVec(`db_pgops{phase="wops"}`, []string{dbLabelName}),

		GcLeafMetric:     metrics.GetOrCreateGaugeVec(`db_gc_leaf`, []string{dbLabelName}),
		GcOverflowMetric: metrics.GetOrCreateGaugeVec(`db_gc_overflow`, []string{dbLabelName}),
		GcPagesMetric:    metrics.GetOrCreateGaugeVec(`db_gc_pages`, []string{dbLabelName}),
	}
}

// initialize summaries for a particular MDBX instance
func InitSummaries(dbLabel Label) {
	_, ok := MDBXSummaries.Load(dbLabel)
	if !ok {
		dbName := string(dbLabel)
		MDBXSummaries.Store(dbName, &DBSummaries{
			DbCommitPreparation: metrics.GetOrCreateSummaryWithLabels(`db_commit_seconds`, []string{dbLabelName, "phase"}, []string{dbName, "preparation"}),
			DbCommitWrite:       metrics.GetOrCreateSummaryWithLabels(`db_commit_seconds`, []string{dbLabelName, "phase"}, []string{dbName, "write"}),
			DbCommitSync:        metrics.GetOrCreateSummaryWithLabels(`db_commit_seconds`, []string{dbLabelName, "phase"}, []string{dbName, "sync"}),
			DbCommitEnding:      metrics.GetOrCreateSummaryWithLabels(`db_commit_seconds`, []string{dbLabelName, "phase"}, []string{dbName, "ending"}),
			DbCommitTotal:       metrics.GetOrCreateSummaryWithLabels(`db_commit_seconds`, []string{dbLabelName, "phase"}, []string{dbName, "total"}),
		})
	}
}

func RecordSummaries(dbLabel Label, latency mdbx.CommitLatency) error {
	_summaries, ok := MDBXSummaries.Load(string(dbLabel))
	if !ok {
		return fmt.Errorf("MDBX summaries not initialized yet for db=%s", string(dbLabel))
	}
	// cast to *DBSummaries
	summaries, ok := _summaries.(*DBSummaries)
	if !ok {
		return fmt.Errorf("type casting to *DBSummaries failed")
	}

	summaries.DbCommitPreparation.Observe(latency.Preparation.Seconds())
	summaries.DbCommitWrite.Observe(latency.Write.Seconds())
	summaries.DbCommitSync.Observe(latency.Sync.Seconds())
	summaries.DbCommitEnding.Observe(latency.Ending.Seconds())
	summaries.DbCommitTotal.Observe(latency.Whole.Seconds())
	return nil

}

var MDBXGauges *DBGauges = InitMDBXMGauges() // global mdbx gauges. each gauge can be filtered by db name
var MDBXSummaries sync.Map                   // dbName => Summaries mapping

var (
	ErrAttemptToDeleteNonDeprecatedBucket = errors.New("only buckets from dbutils.ChaindataDeprecatedTables can be deleted")
	/*
		DbPgopsPrefault = metrics.NewCounter(`db_pgops{phase="prefault"}`) //nolint
		DbPgopsMinicore = metrics.NewCounter(`db_pgops{phase="minicore"}`) //nolint
		DbPgopsMsync    = metrics.NewCounter(`db_pgops{phase="msync"}`)    //nolint
		DbPgopsFsync    = metrics.NewCounter(`db_pgops{phase="fsync"}`)    //nolint
		DbMiLastPgNo    = metrics.NewCounter(`db_mi_last_pgno`)            //nolint

		DbGcWorkRtime    = metrics.GetOrCreateSummary(`db_gc_seconds{phase="work_rtime"}`) //nolint
		DbGcWorkRsteps   = metrics.NewCounter(`db_gc{phase="work_rsteps"}`)                //nolint
		DbGcWorkRxpages  = metrics.NewCounter(`db_gc{phase="work_rxpages"}`)               //nolint
		DbGcSelfRtime    = metrics.GetOrCreateSummary(`db_gc_seconds{phase="self_rtime"}`) //nolint
		DbGcSelfXtime    = metrics.GetOrCreateSummary(`db_gc_seconds{phase="self_xtime"}`) //nolint
		DbGcWorkXtime    = metrics.GetOrCreateSummary(`db_gc_seconds{phase="work_xtime"}`) //nolint
		DbGcSelfRsteps   = metrics.NewCounter(`db_gc{phase="self_rsteps"}`)                //nolint
		DbGcWloops       = metrics.NewCounter(`db_gc{phase="wloop"}`)                      //nolint
		DbGcCoalescences = metrics.NewCounter(`db_gc{phase="coalescences"}`)               //nolint
		DbGcWipes        = metrics.NewCounter(`db_gc{phase="wipes"}`)                      //nolint
		DbGcFlushes      = metrics.NewCounter(`db_gc{phase="flushes"}`)                    //nolint
		DbGcKicks        = metrics.NewCounter(`db_gc{phase="kicks"}`)                      //nolint
		DbGcWorkMajflt   = metrics.NewCounter(`db_gc{phase="work_majflt"}`)                //nolint
		DbGcSelfMajflt   = metrics.NewCounter(`db_gc{phase="self_majflt"}`)                //nolint
		DbGcWorkCounter  = metrics.NewCounter(`db_gc{phase="work_counter"}`)               //nolint
		DbGcSelfCounter  = metrics.NewCounter(`db_gc{phase="self_counter"}`)               //nolint
		DbGcSelfXpages   = metrics.NewCounter(`db_gc{phase="self_xpages"}`)                //nolint
	*/

	//DbGcWorkPnlMergeTime   = metrics.GetOrCreateSummary(`db_gc_pnl_seconds{phase="work_merge_time"}`) //nolint
	//DbGcWorkPnlMergeVolume = metrics.NewCounter(`db_gc_pnl{phase="work_merge_volume"}`)               //nolint
	//DbGcWorkPnlMergeCalls  = metrics.NewCounter(`db_gc{phase="work_merge_calls"}`)                    //nolint
	//DbGcSelfPnlMergeTime   = metrics.GetOrCreateSummary(`db_gc_pnl_seconds{phase="slef_merge_time"}`) //nolint
	//DbGcSelfPnlMergeVolume = metrics.NewCounter(`db_gc_pnl{phase="self_merge_volume"}`)               //nolint
	//DbGcSelfPnlMergeCalls  = metrics.NewCounter(`db_gc_pnl{phase="slef_merge_calls"}`)                //nolint
)

type DBVerbosityLvl int8
type Label string

const (
	Unknown         = "unknown"
	ChainDB         = "chaindata"
	TxPoolDB        = "txpool"
	SentryDB        = "sentry"
	ConsensusDB     = "consensus"
	DownloaderDB    = "downloader"
	HeimdallDB      = "heimdall"
	DiagnosticsDB   = "diagnostics"
	PolygonBridgeDB = "polygon-bridge"
	CaplinDB        = "caplin"
	TemporaryDB     = "temporary"
)

type GetPut interface {
	Getter
	Putter
}
type Getter interface {
	// Has indicates whether a key exists in the database.
	Has(table string, key []byte) (bool, error)

	// GetOne references a readonly section of memory that must not be accessed after txn has terminated
	GetOne(table string, key []byte) (val []byte, err error)

	Rollback() // Rollback - abandon all the operations of the transaction instead of saving them.

	// ReadSequence - allows to create a linear sequence of unique positive integers for each table (AutoIncrement).
	// Can be called for a read transaction to retrieve the current sequence value, and the increment must be zero.
	// Sequence changes become visible outside the current write transaction after it is committed, and discarded on abort.
	// Starts from 0.
	ReadSequence(table string) (uint64, error)

	// --- High-Level deprecated methods ---

	// ForEach iterates over entries with keys greater or equal to fromPrefix.
	// walker is called for each eligible entry.
	// If walker returns an error:
	//   - implementations of local db - stop
	//   - implementations of remote db - do not handle this error and may finish (send all entries to client) before error happen.
	ForEach(table string, fromPrefix []byte, walker func(k, v []byte) error) error
	ForAmount(table string, prefix []byte, amount uint32, walker func(k, v []byte) error) error
}

// Putter wraps the database write operations.
type Putter interface {
	// Put inserts or updates a single entry.
	Put(table string, k, v []byte) error

	// Delete removes a single entry.
	Delete(table string, k []byte) error

	/*
		// if need N id's:
		baseId, err := tx.IncrementSequence(bucket, N)
		if err != nil {
		   return err
		}
		for i := 0; i < N; i++ {    // if N == 0, it will work as expected
		    id := baseId + i
		    // use id
		}


		// or if need only 1 id:
		id, err := tx.IncrementSequence(bucket, 1)
		if err != nil {
		    return err
		}
		// use id
	*/
	IncrementSequence(table string, amount uint64) (uint64, error)

	// allow set arbitrary value to sequence (for example to decrement it to exact value)
	ResetSequence(table string, newValue uint64) error
	Append(table string, k, v []byte) error
	AppendDup(table string, k, v []byte) error

	// CollectMetrics - does collect all DB-related and Tx-related metrics
	// this method exists only in RwTx to avoid concurrency
	CollectMetrics()
}

type Closer interface {
	Close()
}

type OnFreezeFunc func(frozenFileNames []string)
type SnapshotNotifier interface {
	OnFreeze(f OnFreezeFunc)
}

// RoDB - Read-only version of KV.
type RoDB interface {
	Closer
	ReadOnly() bool
	View(ctx context.Context, f func(tx Tx) error) error

	// BeginRo - creates transaction, must not be moved between gorotines
	BeginRo(ctx context.Context) (Tx, error)
	AllTables() TableCfg
	PageSize() datasize.ByteSize

	// Pointer to the underlying C environment handle, if applicable (e.g. *C.MDBX_env)
	CHandle() unsafe.Pointer
}

// RwDB low-level database interface - main target is - to provide common abstraction over top of MDBX and RemoteKV.
//
// Common pattern for short-living transactions:
//
//	 if err := db.View(ctx, func(tx ethdb.Tx) error {
//	    ... code which uses database in transaction
//	 }); err != nil {
//			return err
//	}
//
// Common pattern for long-living transactions:
//
//	tx, err := db.Begin()
//	if err != nil {
//		return err
//	}
//	defer tx.Rollback()
//
//	... code which uses database in transaction
//
//	err := tx.Commit()
//	if err != nil {
//		return err
//	}
type RwDB interface {
	RoDB

	Update(ctx context.Context, f func(tx RwTx) error) error
	UpdateNosync(ctx context.Context, f func(tx RwTx) error) error

	// BeginRw - creates transaction
	// 	tx may be discarded by .Rollback() method
	//
	// A transaction and its cursors must only be used by a single
	// 	thread (not goroutine), and a thread may only have a single transaction at a time.
	//  It happen automatically by - because this method calls runtime.LockOSThread() inside (Rollback/Commit releases it)
	//  By this reason application code can't call runtime.UnlockOSThread() - it leads to undefined behavior.
	//
	// If this `parent` is non-NULL, the new transaction
	//	will be a nested transaction, with the transaction indicated by parent
	//	as its parent. Transactions may be nested to any level. A parent
	//	transaction and its cursors may not issue any other operations than
	//	Commit and Rollback while it has active child transactions.
	BeginRw(ctx context.Context) (RwTx, error)
	BeginRwNosync(ctx context.Context) (RwTx, error)
}

type StatelessRwTx interface {
	Getter
	Putter
}

// const Unbounded/EOF/EndOfTable []byte = nil
const Unlim int = -1

// Tx
// WARNING:
//   - Tx is not threadsafe and may only be used in the goroutine that created it
//   - ReadOnly transactions do not lock goroutine to thread, RwTx does
type Tx interface {
	Getter

	// ID returns the identifier associated with this transaction. For a
	// read-only transaction, this corresponds to the snapshot being read;
	// concurrent readers will frequently have the same transaction ID.
	ViewID() uint64

	// Cursor - creates cursor object on top of given bucket. Type of cursor - depends on bucket configuration.
	// If bucket was created with mdbx.DupSort flag, then cursor with interface CursorDupSort created
	// Otherwise - object of interface Cursor created
	//
	// Cursor, also provides a grain of magic - it can use a declarative configuration - and automatically break
	// long keys into DupSort key/values. See docs for `bucket.go:TableCfgItem`
	Cursor(table string) (Cursor, error)
	CursorDupSort(table string) (CursorDupSort, error) // CursorDupSort - can be used if bucket has mdbx.DupSort flag

	// --- High-Level methods: 1request -> stream of server-side pushes ---

	// Range [from, to)
	// Range(from, nil) means [from, EndOfTable)
	// Range(nil, to)   means [StartOfTable, to)
	// if `order.Desc` expecing `from`<`to`
	// Limit -1 means Unlimited
	// Designed for requesting huge data (Example: full table scan). Client can't stop it.
	// Example: RangeDescend("Table", "B", "A", order.Asc, -1)
	Range(table string, fromPrefix, toPrefix []byte, asc order.By, limit int) (stream.KV, error)
	//StreamDescend(table string, fromPrefix, toPrefix []byte, limit int) (stream.KV, error)
	// Prefix - is exactly Range(Table, prefix, kv.NextSubtree(prefix))
	Prefix(table string, prefix []byte) (stream.KV, error)

	// RangeDupSort - like Range but for fixed single key and iterating over range of values
	RangeDupSort(table string, key []byte, fromPrefix, toPrefix []byte, asc order.By, limit int) (stream.KV, error)

	// --- High-Level methods: 1request -> 1page of values in response -> send next page request ---
	// Paginate(table string, fromPrefix, toPrefix []byte) (PairsStream, error)

	// Pointer to the underlying C transaction handle (e.g. *C.MDBX_txn)
	CHandle() unsafe.Pointer
	BucketSize(table string) (uint64, error)
	Count(bucket string) (uint64, error)

	ListTables() ([]string, error)
}

// RwTx
//
// WARNING:
//   - RwTx is not threadsafe and may only be used in the goroutine that created it.
//   - ReadOnly transactions do not lock goroutine to thread, RwTx does
//   - User Can't call runtime.LockOSThread/runtime.UnlockOSThread in same goroutine until RwTx Commit/Rollback
type RwTx interface {
	Tx
	Putter
	BucketMigrator

	RwCursor(table string) (RwCursor, error)
	RwCursorDupSort(table string) (RwCursorDupSort, error)

	Commit() error // Commit all the operations of a transaction into the database.
}

// Cursor - class for navigating through a database
// CursorDupSort are inherit this class
//
// If methods (like First/Next/seekInFiles) return error, then returned key SHOULD not be nil (can be []byte{} for example).
// Then looping code will look as:
// c := kv.Cursor(bucketName)
//
//	for k, v, err := c.First(); k != nil; k, v, err = c.Next() {
//	   if err != nil {
//	       return err
//	   }
//	   ... logic
//	}
type Cursor interface {
	First() ([]byte, []byte, error)               // First - position at first key/data item
	Seek(seek []byte) ([]byte, []byte, error)     // Seek - position at first key greater than or equal to specified key
	SeekExact(key []byte) ([]byte, []byte, error) // SeekExact - position at exact matching key if exists
	Next() ([]byte, []byte, error)                // Next - position at next key/value (can iterate over DupSort key/values automatically)
	Prev() ([]byte, []byte, error)                // Prev - position at previous key
	Last() ([]byte, []byte, error)                // Last - position at last key and last possible value
	Current() ([]byte, []byte, error)             // Current - return key/data at current cursor position

	Close()
}

type RwCursor interface {
	Cursor

	Put(k, v []byte) error           // Put - based on order
	Append(k []byte, v []byte) error // Append - append the given key/data pair to the end of the database. This option allows fast bulk loading when keys are already known to be in the correct order.
	Delete(k []byte) error           // Delete - short version of SeekExact+DeleteCurrent or SeekBothExact+DeleteCurrent

	// DeleteCurrent This function deletes the key/data pair to which the cursor refers.
	// This does not invalidate the cursor, so operations such as MDB_NEXT
	// can still be used on it.
	// Both MDB_NEXT and MDB_GET_CURRENT will return the same record after
	// this operation.
	DeleteCurrent() error
}

// CursorDupSort
//
// Example:
//
//	for k, v, err = cursor.First(); k != nil; k, v, err = cursor.NextNoDup() {
//		if err != nil {
//			return err
//		}
//		for ; v != nil; _, v, err = cursor.NextDup() {
//			if err != nil {
//				return err
//			}
//
//		}
//	}
type CursorDupSort interface {
	Cursor

	// SeekBothExact -
	// second parameter can be nil only if searched key has no duplicates, or return error
	SeekBothExact(key, value []byte) ([]byte, []byte, error)
	SeekBothRange(key, value []byte) ([]byte, error) // SeekBothRange - exact match of the key, but range match of the value
	FirstDup() ([]byte, error)                       // FirstDup - position at first data item of current key
	NextDup() ([]byte, []byte, error)                // NextDup - position at next data item of current key
	NextNoDup() ([]byte, []byte, error)              // NextNoDup - position at first data item of next key
	PrevDup() ([]byte, []byte, error)
	PrevNoDup() ([]byte, []byte, error)
	LastDup() ([]byte, error) // LastDup - position at last data item of current key

	CountDuplicates() (uint64, error) // CountDuplicates - number of duplicates for the current key
}

type RwCursorDupSort interface {
	CursorDupSort
	RwCursor

	PutNoDupData(key, value []byte) error // PutNoDupData - inserts key without dupsort
	DeleteCurrentDuplicates() error       // DeleteCurrentDuplicates - deletes all of the data items for the current key
	DeleteExact(k1, k2 []byte) error      // DeleteExact - delete 1 value from given key
	AppendDup(key, value []byte) error    // AppendDup - same as Append, but for sorted dup data
}

// ---- Temporal part

type (
	Domain      uint16
	Appendable  uint16
	History     string
	InvertedIdx uint16
)

type TemporalGetter interface {
	GetLatest(name Domain, k []byte) (v []byte, step uint64, err error)
<<<<<<< HEAD
	HasPrefix(name Domain, prefix []byte) (firstKey []byte, firstVal []byte, ok bool, err error)
=======
	HasPrefix(name Domain, prefix []byte) (firstKey []byte, firstVal []byte, hasPrefix bool, err error)
>>>>>>> b969ba68
}
type TemporalTx interface {
	Tx
	TemporalGetter
	WithFreezeInfo

	// return the earliest known txnum in history of a given domain
	HistoryStartFrom(domainName Domain) uint64

	// DomainGetAsOf - state as of given `ts`
	// Example: GetAsOf(Account, key, txNum) - retuns account's value before `txNum` transaction changed it
	// Means if you want re-execute `txNum` on historical state - do `DomainGetAsOf(key, txNum)` to read state
	// `ok = false` means: key not found. or "future txNum" passed.
	GetAsOf(name Domain, k []byte, ts uint64) (v []byte, ok bool, err error)
	RangeAsOf(name Domain, fromKey, toKey []byte, ts uint64, asc order.By, limit int) (it stream.KV, err error)

	// IndexRange - return iterator over range of inverted index for given key `k`
	// Asc semantic:  [from, to) AND from > to
	// Desc semantic: [from, to) AND from < to
	// Limit -1 means Unlimited
	// from -1, to -1 means unbounded (StartOfTable, EndOfTable)
	// Example: IndexRange("IndexName", 10, 5, order.Desc, -1)
	// Example: IndexRange("IndexName", -1, -1, order.Asc, 10)
	IndexRange(name InvertedIdx, k []byte, fromTs, toTs int, asc order.By, limit int) (timestamps stream.U64, err error)

	// HistorySeek - like `GetAsOf` but without latest state - only for `History`
	// `ok == true && v != nil && len(v) == 0` means key-creation even
	HistorySeek(name Domain, k []byte, ts uint64) (v []byte, ok bool, err error)

	// HistoryRange - producing "state patch" - sorted list of keys updated at [fromTs,toTs) with their most-recent value.
	//   no duplicates
	HistoryRange(name Domain, fromTs, toTs int, asc order.By, limit int) (it stream.KV, err error)

	Debug() TemporalDebugTx
	AggTx() any
}

// TemporalDebugTx - set of slow low-level funcs for debug purposes
type TemporalDebugTx interface {
	RangeLatest(domain Domain, from, to []byte, limit int) (stream.KV, error)
	GetLatestFromDB(domain Domain, k []byte) (v []byte, step uint64, found bool, err error)
	GetLatestFromFiles(domain Domain, k []byte, maxTxNum uint64) (v []byte, found bool, fileStartTxNum uint64, fileEndTxNum uint64, err error)

	DomainFiles(domain ...Domain) VisibleFiles

	GreedyPruneHistory(ctx context.Context, domain Domain) error
	PruneSmallBatches(ctx context.Context, timeout time.Duration) (haveMore bool, err error)
	TxNumsInFiles(domains ...Domain) (minTxNum uint64)
}

type TemporalDebugDB interface {
	DomainTables(names ...Domain) []string
	InvertedIdxTables(names ...InvertedIdx) []string
}

type WithFreezeInfo interface {
	FreezeInfo() FreezeInfo
}

type FreezeInfo interface {
	AllFiles() VisibleFiles
	Files(domainName Domain) VisibleFiles
}

type TemporalRwTx interface {
	RwTx
	TemporalTx
	TemporalPutDel

	Unwind(ctx context.Context, txNumUnwindTo uint64, changeset *[DomainLen][]DomainEntryDiff) error
}

type TemporalPutDel interface {
	// DomainPut
	// Optimizations:
	//   - user can prvide `prevVal != nil` - then it will not read prev value from storage
	//   - user can append k2 into k1, then underlying methods will not preform append
	DomainPut(domain Domain, k1, k2 []byte, val, prevVal []byte, prevStep uint64) error
	//DomainPut2(domain Domain, k1 []byte, val []byte, ts uint64) error

	// DomainDel
	// Optimizations:
	//   - user can prvide `prevVal != nil` - then it will not read prev value from storage
	//   - user can append k2 into k1, then underlying methods will not preform append
	//   - if `val == nil` it will call DomainDel
	DomainDel(domain Domain, k1, k2 []byte, prevVal []byte, prevStep uint64) error
	DomainDelPrefix(domain Domain, prefix []byte) error
}

type TemporalRoDB interface {
	RoDB
	SnapshotNotifier
	ViewTemporal(ctx context.Context, f func(tx TemporalTx) error) error
	BeginTemporalRo(ctx context.Context) (TemporalTx, error)
	Debug() TemporalDebugDB
}
type TemporalRwDB interface {
	RwDB
	TemporalRoDB
	BeginTemporalRw(ctx context.Context) (TemporalRwTx, error)
}

// ---- non-importnt utilites

type TxnId uint64 // internal auto-increment ID. can't cast to eth-network canonical blocks txNum

type HasSpaceDirty interface {
	SpaceDirty() (uint64, uint64, error)
}

// BucketMigrator used for buckets migration, don't use it in usual app code
type BucketMigrator interface {
	ListTables() ([]string, error)
	DropTable(string) error
	CreateTable(string) error
	ExistsTable(string) (bool, error)
	ClearTable(string) error
}

// PendingMutations in-memory storage of changes
// Later they can either be flushed to the database or abandon
type PendingMutations interface {
	Putter
	// Flush all in-memory data into `tx`
	Flush(ctx context.Context, tx RwTx) error
	Close()
	BatchSize() int
}<|MERGE_RESOLUTION|>--- conflicted
+++ resolved
@@ -537,11 +537,7 @@
 
 type TemporalGetter interface {
 	GetLatest(name Domain, k []byte) (v []byte, step uint64, err error)
-<<<<<<< HEAD
-	HasPrefix(name Domain, prefix []byte) (firstKey []byte, firstVal []byte, ok bool, err error)
-=======
 	HasPrefix(name Domain, prefix []byte) (firstKey []byte, firstVal []byte, hasPrefix bool, err error)
->>>>>>> b969ba68
 }
 type TemporalTx interface {
 	Tx
