// Copyright 2022 The Erigon Authors
// This file is part of Erigon.
//
// Erigon is free software: you can redistribute it and/or modify
// it under the terms of the GNU Lesser General Public License as published by
// the Free Software Foundation, either version 3 of the License, or
// (at your option) any later version.
//
// Erigon is distributed in the hope that it will be useful,
// but WITHOUT ANY WARRANTY; without even the implied warranty of
// MERCHANTABILITY or FITNESS FOR A PARTICULAR PURPOSE. See the
// GNU Lesser General Public License for more details.
//
// You should have received a copy of the GNU Lesser General Public License
// along with Erigon. If not, see <http://www.gnu.org/licenses/>.

package kv

import (
	"context"
	"errors"
	"fmt"
	"unsafe"

	"github.com/erigontech/erigon-lib/kv/order"
	"github.com/erigontech/erigon-lib/kv/stream"
	"github.com/erigontech/erigon-lib/metrics"
)

//Variables Naming:
//  tx - Database Transaction
//  txn - Ethereum Transaction (and TxNum - is also number of Ethereum Transaction)
//  blockNum - Ethereum block number - same across all nodes. blockID - auto-increment ID - which can be different across all nodes
//  txNum/txID - same
//  RoTx - Read-Only Database Transaction. RwTx - read-write
//  k, v - key, value
//  ts - TimeStamp. Usually it's Ethereum's TransactionNumber (auto-increment ID). Or BlockNumber.
//  Cursor - low-level mdbx-tide api to navigate over Table
//  Stream - high-level iterator-like api over Table/InvertedIndex/History/Domain. Server-side-streaming-friendly. See package `stream`.

//Methods Naming:
//  Prune: delete old data
//  Unwind: delete recent data
//  Get: exact match of criterias
//  Range: [from, to). from=nil means StartOfTable, to=nil means EndOfTable, rangeLimit=-1 means Unlimited
//      Range is analog of SQL's: SELECT * FROM Table WHERE k>=from AND k<to ORDER BY k ASC/DESC LIMIT n
//  Prefix: `Range(Table, prefix, kv.NextSubtree(prefix))`

//Abstraction Layers:
// LowLevel:
//    1. DB/Tx - low-level key-value database
//    2. Snapshots/FrozenData - immutable files with historical data. May be downloaded at first App
//         start or auto-generate by moving old data from DB to Snapshots.
//         Most important difference between DB and Snapshots: creation of
//         snapshot files (build/merge) doesn't mutate any existing files - only producing new one!
//         It means we don't need concept of "RwTx" for Snapshots.
//         Files can become useless/garbage (merged to bigger file) - last reader of this file will
//         remove it from FileSystem on tx.Rollback().
//         Invariant: existing readers can't see new files, new readers can't see garbage files
//
// MediumLevel:
//    1. TemporalDB - abstracting DB+Snapshots. Target is:
//         - provide 'time-travel' API for data: consistent snapshot of data as of given Timestamp.
//         - auto-close streams on Commit/Rollback
//         - auto-open/close agg.BeginRo() on Begin/Commit/Rollback
//         - to keep DB small - only for Hot/Recent data (can be update/delete by re-org).
//         - And TemporalRoTx/TemporalRwTx actually open Read-Only files view (BeginRo) - no concept of "Read-Write view of snapshot files".
//         - using next entities:
//               - InvertedIndex: supports range-scans
//               - History: can return value of key K as of given TimeStamp. Doesn't know about latest/current
//                   value of key K. Returns NIL if K not changed after TimeStamp.
//               - Domain: as History but also aware about latest/current value of key K. Can move
//                   cold (updated long time ago) parts of state from db to snapshots.

// HighLevel:
//      1. Application - rely on TemporalDB (Ex: ExecutionLayer) or just DB (Ex: TxPool, Sentry, Downloader).

const ReadersLimit = 32000 // MDBX_READERS_LIMIT=32767

var (
	ErrAttemptToDeleteNonDeprecatedBucket = errors.New("only buckets from dbutils.ChaindataDeprecatedTables can be deleted")

	DbSize    = metrics.GetOrCreateGauge(`db_size`)    //nolint
	TxLimit   = metrics.GetOrCreateGauge(`tx_limit`)   //nolint
	TxSpill   = metrics.GetOrCreateGauge(`tx_spill`)   //nolint
	TxUnspill = metrics.GetOrCreateGauge(`tx_unspill`) //nolint
	TxDirty   = metrics.GetOrCreateGauge(`tx_dirty`)   //nolint

	DbCommitPreparation = metrics.GetOrCreateSummary(`db_commit_seconds{phase="preparation"}`) //nolint
	//DbGCWallClock       = metrics.GetOrCreateSummary(`db_commit_seconds{phase="gc_wall_clock"}`) //nolint
	//DbGCCpuTime         = metrics.GetOrCreateSummary(`db_commit_seconds{phase="gc_cpu_time"}`)   //nolint
	//DbCommitAudit       = metrics.GetOrCreateSummary(`db_commit_seconds{phase="audit"}`)         //nolint
	DbCommitWrite  = metrics.GetOrCreateSummary(`db_commit_seconds{phase="write"}`)  //nolint
	DbCommitSync   = metrics.GetOrCreateSummary(`db_commit_seconds{phase="sync"}`)   //nolint
	DbCommitEnding = metrics.GetOrCreateSummary(`db_commit_seconds{phase="ending"}`) //nolint
	DbCommitTotal  = metrics.GetOrCreateSummary(`db_commit_seconds{phase="total"}`)  //nolint

	DbPgopsNewly   = metrics.GetOrCreateGauge(`db_pgops{phase="newly"}`)   //nolint
	DbPgopsCow     = metrics.GetOrCreateGauge(`db_pgops{phase="cow"}`)     //nolint
	DbPgopsClone   = metrics.GetOrCreateGauge(`db_pgops{phase="clone"}`)   //nolint
	DbPgopsSplit   = metrics.GetOrCreateGauge(`db_pgops{phase="split"}`)   //nolint
	DbPgopsMerge   = metrics.GetOrCreateGauge(`db_pgops{phase="merge"}`)   //nolint
	DbPgopsSpill   = metrics.GetOrCreateGauge(`db_pgops{phase="spill"}`)   //nolint
	DbPgopsUnspill = metrics.GetOrCreateGauge(`db_pgops{phase="unspill"}`) //nolint
	DbPgopsWops    = metrics.GetOrCreateGauge(`db_pgops{phase="wops"}`)    //nolint
	/*
		DbPgopsPrefault = metrics.NewCounter(`db_pgops{phase="prefault"}`) //nolint
		DbPgopsMinicore = metrics.NewCounter(`db_pgops{phase="minicore"}`) //nolint
		DbPgopsMsync    = metrics.NewCounter(`db_pgops{phase="msync"}`)    //nolint
		DbPgopsFsync    = metrics.NewCounter(`db_pgops{phase="fsync"}`)    //nolint
		DbMiLastPgNo    = metrics.NewCounter(`db_mi_last_pgno`)            //nolint

		DbGcWorkRtime    = metrics.GetOrCreateSummary(`db_gc_seconds{phase="work_rtime"}`) //nolint
		DbGcWorkRsteps   = metrics.NewCounter(`db_gc{phase="work_rsteps"}`)                //nolint
		DbGcWorkRxpages  = metrics.NewCounter(`db_gc{phase="work_rxpages"}`)               //nolint
		DbGcSelfRtime    = metrics.GetOrCreateSummary(`db_gc_seconds{phase="self_rtime"}`) //nolint
		DbGcSelfXtime    = metrics.GetOrCreateSummary(`db_gc_seconds{phase="self_xtime"}`) //nolint
		DbGcWorkXtime    = metrics.GetOrCreateSummary(`db_gc_seconds{phase="work_xtime"}`) //nolint
		DbGcSelfRsteps   = metrics.NewCounter(`db_gc{phase="self_rsteps"}`)                //nolint
		DbGcWloops       = metrics.NewCounter(`db_gc{phase="wloop"}`)                      //nolint
		DbGcCoalescences = metrics.NewCounter(`db_gc{phase="coalescences"}`)               //nolint
		DbGcWipes        = metrics.NewCounter(`db_gc{phase="wipes"}`)                      //nolint
		DbGcFlushes      = metrics.NewCounter(`db_gc{phase="flushes"}`)                    //nolint
		DbGcKicks        = metrics.NewCounter(`db_gc{phase="kicks"}`)                      //nolint
		DbGcWorkMajflt   = metrics.NewCounter(`db_gc{phase="work_majflt"}`)                //nolint
		DbGcSelfMajflt   = metrics.NewCounter(`db_gc{phase="self_majflt"}`)                //nolint
		DbGcWorkCounter  = metrics.NewCounter(`db_gc{phase="work_counter"}`)               //nolint
		DbGcSelfCounter  = metrics.NewCounter(`db_gc{phase="self_counter"}`)               //nolint
		DbGcSelfXpages   = metrics.NewCounter(`db_gc{phase="self_xpages"}`)                //nolint
	*/

	//DbGcWorkPnlMergeTime   = metrics.GetOrCreateSummary(`db_gc_pnl_seconds{phase="work_merge_time"}`) //nolint
	//DbGcWorkPnlMergeVolume = metrics.NewCounter(`db_gc_pnl{phase="work_merge_volume"}`)               //nolint
	//DbGcWorkPnlMergeCalls  = metrics.NewCounter(`db_gc{phase="work_merge_calls"}`)                    //nolint
	//DbGcSelfPnlMergeTime   = metrics.GetOrCreateSummary(`db_gc_pnl_seconds{phase="slef_merge_time"}`) //nolint
	//DbGcSelfPnlMergeVolume = metrics.NewCounter(`db_gc_pnl{phase="self_merge_volume"}`)               //nolint
	//DbGcSelfPnlMergeCalls  = metrics.NewCounter(`db_gc_pnl{phase="slef_merge_calls"}`)                //nolint

	GcLeafMetric     = metrics.GetOrCreateGauge(`db_gc_leaf`)     //nolint
	GcOverflowMetric = metrics.GetOrCreateGauge(`db_gc_overflow`) //nolint
	GcPagesMetric    = metrics.GetOrCreateGauge(`db_gc_pages`)    //nolint

)

type DBVerbosityLvl int8
type Label uint8

const (
	ChainDB         Label = 0
	TxPoolDB        Label = 1
	SentryDB        Label = 2
	ConsensusDB     Label = 3
	DownloaderDB    Label = 4
	InMem           Label = 5
	HeimdallDB      Label = 6
	DiagnosticsDB   Label = 7
	PolygonBridgeDB Label = 8
)

func (l Label) String() string {
	switch l {
	case ChainDB:
		return "chaindata"
	case TxPoolDB:
		return "txpool"
	case SentryDB:
		return "sentry"
	case ConsensusDB:
		return "consensus"
	case DownloaderDB:
		return "downloader"
	case InMem:
		return "inMem"
	case HeimdallDB:
		return "heimdall"
	case DiagnosticsDB:
		return "diagnostics"
	case PolygonBridgeDB:
		return "polygon-bridge"
	default:
		return "unknown"
	}
}
func UnmarshalLabel(s string) Label {
	switch s {
	case "chaindata":
		return ChainDB
	case "txpool":
		return TxPoolDB
	case "sentry":
		return SentryDB
	case "consensus":
		return ConsensusDB
	case "downloader":
		return DownloaderDB
	case "inMem":
		return InMem
	case "heimdall":
		return HeimdallDB
	case "diagnostics":
		return DiagnosticsDB
	case "polygon-bridge":
		return PolygonBridgeDB
	default:
		panic(fmt.Sprintf("unexpected label: %s", s))
	}
}

type GetPut interface {
	Getter
	Putter
}
type Getter interface {
	// Has indicates whether a key exists in the database.
	Has(table string, key []byte) (bool, error)

	// GetOne references a readonly section of memory that must not be accessed after txn has terminated
	GetOne(table string, key []byte) (val []byte, err error)

	Rollback() // Rollback - abandon all the operations of the transaction instead of saving them.

	// ReadSequence - allows to create a linear sequence of unique positive integers for each table (AutoIncrement).
	// Can be called for a read transaction to retrieve the current sequence value, and the increment must be zero.
	// Sequence changes become visible outside the current write transaction after it is committed, and discarded on abort.
	// Starts from 0.
	ReadSequence(table string) (uint64, error)

	// --- High-Level deprecated methods ---

	// ForEach iterates over entries with keys greater or equal to fromPrefix.
	// walker is called for each eligible entry.
	// If walker returns an error:
	//   - implementations of local db - stop
	//   - implementations of remote db - do not handle this error and may finish (send all entries to client) before error happen.
	ForEach(table string, fromPrefix []byte, walker func(k, v []byte) error) error
	ForAmount(table string, prefix []byte, amount uint32, walker func(k, v []byte) error) error
}

// Putter wraps the database write operations.
type Putter interface {
	// Put inserts or updates a single entry.
	Put(table string, k, v []byte) error

	// Delete removes a single entry.
	Delete(table string, k []byte) error

	/*
		// if need N id's:
		baseId, err := tx.IncrementSequence(bucket, N)
		if err != nil {
		   return err
		}
		for i := 0; i < N; i++ {    // if N == 0, it will work as expected
		    id := baseId + i
		    // use id
		}


		// or if need only 1 id:
		id, err := tx.IncrementSequence(bucket, 1)
		if err != nil {
		    return err
		}
		// use id
	*/
	IncrementSequence(table string, amount uint64) (uint64, error)
	Append(table string, k, v []byte) error
	AppendDup(table string, k, v []byte) error

	// CollectMetrics - does collect all DB-related and Tx-related metrics
	// this method exists only in RwTx to avoid concurrency
	CollectMetrics()
}

type Closer interface {
	Close()
}

// RoDB - Read-only version of KV.
type RoDB interface {
	Closer
	ReadOnly() bool
	View(ctx context.Context, f func(tx Tx) error) error

	// BeginRo - creates transaction
	// 	tx may be discarded by .Rollback() method
	//
	// A transaction and its cursors must only be used by a single
	// 	thread (not goroutine), and a thread may only have a single transaction at a time.
	//  It happen automatically by - because this method calls runtime.LockOSThread() inside (Rollback/Commit releases it)
	//  By this reason application code can't call runtime.UnlockOSThread() - it leads to undefined behavior.
	//
	// If this `parent` is non-NULL, the new transaction
	//	will be a nested transaction, with the transaction indicated by parent
	//	as its parent. Transactions may be nested to any level. A parent
	//	transaction and its cursors may not issue any other operations than
	//	Commit and Rollback while it has active child transactions.
	BeginRo(ctx context.Context) (Tx, error)
	AllTables() TableCfg
	PageSize() uint64

	// Pointer to the underlying C environment handle, if applicable (e.g. *C.MDBX_env)
	CHandle() unsafe.Pointer
}

// RwDB low-level database interface - main target is - to provide common abstraction over top of MDBX and RemoteKV.
//
// Common pattern for short-living transactions:
//
//	 if err := db.View(ctx, func(tx ethdb.Tx) error {
//	    ... code which uses database in transaction
//	 }); err != nil {
//			return err
//	}
//
// Common pattern for long-living transactions:
//
//	tx, err := db.Begin()
//	if err != nil {
//		return err
//	}
//	defer tx.Rollback()
//
//	... code which uses database in transaction
//
//	err := tx.Commit()
//	if err != nil {
//		return err
//	}
type RwDB interface {
	RoDB

	Update(ctx context.Context, f func(tx RwTx) error) error
	UpdateNosync(ctx context.Context, f func(tx RwTx) error) error

	BeginRw(ctx context.Context) (RwTx, error)
	BeginRwNosync(ctx context.Context) (RwTx, error)
}

type StatelessRwTx interface {
	Getter
	Putter
}

// const Unbounded/EOF/EndOfTable []byte = nil
const Unlim int = -1

// Tx
// WARNING:
//   - Tx is not threadsafe and may only be used in the goroutine that created it
//   - ReadOnly transactions do not lock goroutine to thread, RwTx does
type Tx interface {
	Getter

	// ID returns the identifier associated with this transaction. For a
	// read-only transaction, this corresponds to the snapshot being read;
	// concurrent readers will frequently have the same transaction ID.
	ViewID() uint64

	// Cursor - creates cursor object on top of given bucket. Type of cursor - depends on bucket configuration.
	// If bucket was created with mdbx.DupSort flag, then cursor with interface CursorDupSort created
	// Otherwise - object of interface Cursor created
	//
	// Cursor, also provides a grain of magic - it can use a declarative configuration - and automatically break
	// long keys into DupSort key/values. See docs for `bucket.go:TableCfgItem`
	Cursor(table string) (Cursor, error)
	CursorDupSort(table string) (CursorDupSort, error) // CursorDupSort - can be used if bucket has mdbx.DupSort flag

	// --- High-Level methods: 1request -> stream of server-side pushes ---

	// Range [from, to)
	// Range(from, nil) means [from, EndOfTable)
	// Range(nil, to)   means [StartOfTable, to)
	// if `order.Desc` expecing `from`<`to`
	// Limit -1 means Unlimited
	// Designed for requesting huge data (Example: full table scan). Client can't stop it.
	// Example: RangeDescend("Table", "B", "A", order.Asc, -1)
	Range(table string, fromPrefix, toPrefix []byte, asc order.By, limit int) (stream.KV, error)
	//StreamDescend(table string, fromPrefix, toPrefix []byte, limit int) (stream.KV, error)
	// Prefix - is exactly Range(Table, prefix, kv.NextSubtree(prefix))
	Prefix(table string, prefix []byte) (stream.KV, error)

	// RangeDupSort - like Range but for fixed single key and iterating over range of values
	RangeDupSort(table string, key []byte, fromPrefix, toPrefix []byte, asc order.By, limit int) (stream.KV, error)

	// --- High-Level methods: 1request -> 1page of values in response -> send next page request ---
	// Paginate(table string, fromPrefix, toPrefix []byte) (PairsStream, error)

	// Pointer to the underlying C transaction handle (e.g. *C.MDBX_txn)
	CHandle() unsafe.Pointer
	BucketSize(table string) (uint64, error)
	Count(bucket string) (uint64, error)

	ListBuckets() ([]string, error)
}

// RwTx
//
// WARNING:
//   - RwTx is not threadsafe and may only be used in the goroutine that created it.
//   - ReadOnly transactions do not lock goroutine to thread, RwTx does
//   - User Can't call runtime.LockOSThread/runtime.UnlockOSThread in same goroutine until RwTx Commit/Rollback
type RwTx interface {
	Tx
	Putter
	BucketMigrator

	RwCursor(table string) (RwCursor, error)
	RwCursorDupSort(table string) (RwCursorDupSort, error)

	Commit() error // Commit all the operations of a transaction into the database.
}

// Cursor - class for navigating through a database
// CursorDupSort are inherit this class
//
// If methods (like First/Next/seekInFiles) return error, then returned key SHOULD not be nil (can be []byte{} for example).
// Then looping code will look as:
// c := kv.Cursor(bucketName)
//
//	for k, v, err := c.First(); k != nil; k, v, err = c.Next() {
//	   if err != nil {
//	       return err
//	   }
//	   ... logic
//	}
type Cursor interface {
	First() ([]byte, []byte, error)               // First - position at first key/data item
	Seek(seek []byte) ([]byte, []byte, error)     // Seek - position at first key greater than or equal to specified key
	SeekExact(key []byte) ([]byte, []byte, error) // SeekExact - position at exact matching key if exists
	Next() ([]byte, []byte, error)                // Next - position at next key/value (can iterate over DupSort key/values automatically)
	Prev() ([]byte, []byte, error)                // Prev - position at previous key
	Last() ([]byte, []byte, error)                // Last - position at last key and last possible value
	Current() ([]byte, []byte, error)             // Current - return key/data at current cursor position

	Close()
}

type RwCursor interface {
	Cursor

	Put(k, v []byte) error           // Put - based on order
	Append(k []byte, v []byte) error // Append - append the given key/data pair to the end of the database. This option allows fast bulk loading when keys are already known to be in the correct order.
	Delete(k []byte) error           // Delete - short version of SeekExact+DeleteCurrent or SeekBothExact+DeleteCurrent

	// DeleteCurrent This function deletes the key/data pair to which the cursor refers.
	// This does not invalidate the cursor, so operations such as MDB_NEXT
	// can still be used on it.
	// Both MDB_NEXT and MDB_GET_CURRENT will return the same record after
	// this operation.
	DeleteCurrent() error
}

// CursorDupSort
//
// Example:
//
//	for k, v, err = cursor.First(); k != nil; k, v, err = cursor.NextNoDup() {
//		if err != nil {
//			return err
//		}
//		for ; v != nil; _, v, err = cursor.NextDup() {
//			if err != nil {
//				return err
//			}
//
//		}
//	}
type CursorDupSort interface {
	Cursor

	// SeekBothExact -
	// second parameter can be nil only if searched key has no duplicates, or return error
	SeekBothExact(key, value []byte) ([]byte, []byte, error)
	SeekBothRange(key, value []byte) ([]byte, error) // SeekBothRange - exact match of the key, but range match of the value
	FirstDup() ([]byte, error)                       // FirstDup - position at first data item of current key
	NextDup() ([]byte, []byte, error)                // NextDup - position at next data item of current key
	NextNoDup() ([]byte, []byte, error)              // NextNoDup - position at first data item of next key
	PrevDup() ([]byte, []byte, error)
	PrevNoDup() ([]byte, []byte, error)
	LastDup() ([]byte, error) // LastDup - position at last data item of current key

	CountDuplicates() (uint64, error) // CountDuplicates - number of duplicates for the current key
}

type RwCursorDupSort interface {
	CursorDupSort
	RwCursor

	PutNoDupData(key, value []byte) error // PutNoDupData - inserts key without dupsort
	DeleteCurrentDuplicates() error       // DeleteCurrentDuplicates - deletes all of the data items for the current key
	DeleteExact(k1, k2 []byte) error      // DeleteExact - delete 1 value from given key
	AppendDup(key, value []byte) error    // AppendDup - same as Append, but for sorted dup data
}

// ---- Temporal part

type (
	Domain      uint16
	Appendable  uint16
	History     string
	InvertedIdx string

	InvertedIdxPos uint16
)

type TemporalGetter interface {
	GetLatest(name Domain, k, k2 []byte) (v []byte, step uint64, err error)
}
type TemporalTx interface {
	Tx
	TemporalGetter

	// DomainGetAsOf - state as of given `ts`
	// Example: GetAsOf(Account, key, txNum) - retuns account's value before `txNum` transaction changed it
	// Means if you want re-execute `txNum` on historical state - do `DomainGetAsOf(key, txNum)` to read state
	// `ok = false` means: key not found. or "future txNum" passed.
<<<<<<< HEAD
	GetAsOf(name Domain, k, k2 []byte, ts uint64) (v []byte, ok bool, err error)
	RangeAsOf(name Domain, fromKey, toKey []byte, ts uint64, asc order.By, limit int) (it stream.KV, err error)
=======
	DomainGetAsOf(name Domain, k, k2 []byte, ts uint64) (v []byte, ok bool, err error)
	DomainRange(name Domain, fromKey, toKey []byte, ts uint64, asc order.By, limit int) (it stream.KV, err error)
>>>>>>> 280bef9a

	// IndexRange - return iterator over range of inverted index for given key `k`
	// Asc semantic:  [from, to) AND from > to
	// Desc semantic: [from, to) AND from < to
	// Limit -1 means Unlimited
	// from -1, to -1 means unbounded (StartOfTable, EndOfTable)
	// Example: IndexRange("IndexName", 10, 5, order.Desc, -1)
	// Example: IndexRange("IndexName", -1, -1, order.Asc, 10)
	IndexRange(name InvertedIdx, k []byte, fromTs, toTs int, asc order.By, limit int) (timestamps stream.U64, err error)

<<<<<<< HEAD
	// HistorySeek - like `GetAsOf` but without latest state - only for `History`
=======
	// HistorySeek - like `DomainGetAsOf` but without latest state - only for `History`
>>>>>>> 280bef9a
	// `ok == true && v != nil && len(v) == 0` means key-creation even
	HistorySeek(name Domain, k []byte, ts uint64) (v []byte, ok bool, err error)

	// HistoryRange - producing "state patch" - sorted list of keys updated at [fromTs,toTs) with their most-recent value.
	//   no duplicates
	HistoryRange(name Domain, fromTs, toTs int, asc order.By, limit int) (it stream.KV, err error)
}

type TemporalRwTx interface {
	RwTx
	TemporalTx
}

type TemporalPutDel interface {
	// DomainPut
	// Optimizations:
	//   - user can prvide `prevVal != nil` - then it will not read prev value from storage
	//   - user can append k2 into k1, then underlying methods will not preform append
	//   - if `val == nil` it will call DomainDel
	DomainPut(domain Domain, k1, k2 []byte, val, prevVal []byte, prevStep uint64) error

	// DomainDel
	// Optimizations:
	//   - user can prvide `prevVal != nil` - then it will not read prev value from storage
	//   - user can append k2 into k1, then underlying methods will not preform append
	//   - if `val == nil` it will call DomainDel
	DomainDel(domain Domain, k1, k2 []byte, prevVal []byte, prevStep uint64) error
	DomainDelPrefix(domain Domain, prefix []byte) error
}

// ---- non-importnt utilites

type TxnId uint64 // internal auto-increment ID. can't cast to eth-network canonical blocks txNum

type HasSpaceDirty interface {
	SpaceDirty() (uint64, uint64, error)
}

// BucketMigrator used for buckets migration, don't use it in usual app code
type BucketMigrator interface {
	ListBuckets() ([]string, error)
	DropBucket(string) error
	CreateBucket(string) error
	ExistsBucket(string) (bool, error)
	ClearBucket(string) error
}

// PendingMutations in-memory storage of changes
// Later they can either be flushed to the database or abandon
type PendingMutations interface {
	Putter
	// Flush all in-memory data into `tx`
	Flush(ctx context.Context, tx RwTx) error
	Close()
	BatchSize() int
}<|MERGE_RESOLUTION|>--- conflicted
+++ resolved
@@ -515,13 +515,8 @@
 	// Example: GetAsOf(Account, key, txNum) - retuns account's value before `txNum` transaction changed it
 	// Means if you want re-execute `txNum` on historical state - do `DomainGetAsOf(key, txNum)` to read state
 	// `ok = false` means: key not found. or "future txNum" passed.
-<<<<<<< HEAD
 	GetAsOf(name Domain, k, k2 []byte, ts uint64) (v []byte, ok bool, err error)
 	RangeAsOf(name Domain, fromKey, toKey []byte, ts uint64, asc order.By, limit int) (it stream.KV, err error)
-=======
-	DomainGetAsOf(name Domain, k, k2 []byte, ts uint64) (v []byte, ok bool, err error)
-	DomainRange(name Domain, fromKey, toKey []byte, ts uint64, asc order.By, limit int) (it stream.KV, err error)
->>>>>>> 280bef9a
 
 	// IndexRange - return iterator over range of inverted index for given key `k`
 	// Asc semantic:  [from, to) AND from > to
@@ -532,11 +527,7 @@
 	// Example: IndexRange("IndexName", -1, -1, order.Asc, 10)
 	IndexRange(name InvertedIdx, k []byte, fromTs, toTs int, asc order.By, limit int) (timestamps stream.U64, err error)
 
-<<<<<<< HEAD
 	// HistorySeek - like `GetAsOf` but without latest state - only for `History`
-=======
-	// HistorySeek - like `DomainGetAsOf` but without latest state - only for `History`
->>>>>>> 280bef9a
 	// `ok == true && v != nil && len(v) == 0` means key-creation even
 	HistorySeek(name Domain, k []byte, ts uint64) (v []byte, ok bool, err error)
 
