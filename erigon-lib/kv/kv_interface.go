--- conflicted
+++ resolved
@@ -573,10 +573,7 @@
 	HistoryRange(name Domain, fromTs, toTs int, asc order.By, limit int) (it stream.KV, err error)
 
 	Debug() TemporalDebugTx
-<<<<<<< HEAD
-=======
 	AggTx() any
->>>>>>> 5729b000
 }
 
 // TemporalDebugTx - set of slow low-level funcs for debug purposes
@@ -585,14 +582,9 @@
 	GetLatestFromDB(domain Domain, k []byte) (v []byte, step uint64, found bool, err error)
 	GetLatestFromFiles(domain Domain, k []byte, maxTxNum uint64) (v []byte, found bool, fileStartTxNum uint64, fileEndTxNum uint64, err error)
 
-<<<<<<< HEAD
-	DomainFiles(domain ...Domain) []string
-
-=======
 	DomainFiles(domain ...Domain) VisibleFiles
 
 	GreedyPruneHistory(ctx context.Context, domain Domain) error
->>>>>>> 5729b000
 	PruneSmallBatches(ctx context.Context, timeout time.Duration) (haveMore bool, err error)
 }
 
@@ -605,24 +597,16 @@
 }
 
 type FreezeInfo interface {
-<<<<<<< HEAD
-	AllFiles() []string
-	Files(domainName Domain) []string
-=======
 	AllFiles() VisibleFiles
 	Files(domainName Domain) VisibleFiles
->>>>>>> 5729b000
 }
 
 type TemporalRwTx interface {
 	RwTx
 	TemporalTx
 	TemporalPutDel
-<<<<<<< HEAD
-=======
 
 	Unwind(ctx context.Context, txNumUnwindTo uint64, changeset *[DomainLen][]DomainEntryDiff) error
->>>>>>> 5729b000
 }
 
 type TemporalPutDel interface {
