--- conflicted
+++ resolved
@@ -363,13 +363,8 @@
 	BorEvents      = "BorEvents"                 // event_id -> event_payload
 	BorEventNums   = "BorEventNums"              // block_num -> event_id (first event_id in that block)
 	BorSpans       = "BorSpans"                  // span_id -> span (in JSON encoding)
-<<<<<<< HEAD
 	BorMilestones  = "BorMilestones"             // milestone_id -> checkpoint (in JSON encoding)
 	BorCheckpoints = "BorCheckpoints"            // checkpoint_id -> checkpoint (in JSON encoding)
-=======
-	BorCheckpoints = "BorCheckpoints"            // checkpoint_id -> checkpoint (in JSON encoding)
-	BorMilestones  = "BorMilestones"             // milestone_id -> milestone (in JSON encoding)
->>>>>>> 361cfdd3
 
 	// Downloader
 	BittorrentCompletion = "BittorrentCompletion"
@@ -600,13 +595,8 @@
 	BorEvents,
 	BorEventNums,
 	BorSpans,
-<<<<<<< HEAD
 	BorMilestones,
 	BorCheckpoints,
-=======
-	BorCheckpoints,
-	BorMilestones,
->>>>>>> 361cfdd3
 	TblAccountKeys,
 	TblAccountVals,
 	TblAccountHistoryKeys,
