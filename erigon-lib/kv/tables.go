--- conflicted
+++ resolved
@@ -599,7 +599,6 @@
 	TblTracesFromIdx:  {Flags: DupSort},
 	TblTracesToKeys:   {Flags: DupSort},
 	TblTracesToIdx:    {Flags: DupSort},
-<<<<<<< HEAD
 
 	ArbWasmPrefixBucket:     {},
 	ArbOSUtilsBucket:        {},
@@ -616,8 +615,6 @@
 	ArbNodeBucket:           {},
 	ArbInboxTrackerBucket:   {},
 	ArbNodeTxStreamBucket:   {},
-=======
->>>>>>> cf916078
 }
 
 var AuRaTablesCfg = TableCfg{
