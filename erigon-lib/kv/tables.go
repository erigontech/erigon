// Copyright 2021 The Erigon Authors
// This file is part of Erigon.
//
// Erigon is free software: you can redistribute it and/or modify
// it under the terms of the GNU Lesser General Public License as published by
// the Free Software Foundation, either version 3 of the License, or
// (at your option) any later version.
//
// Erigon is distributed in the hope that it will be useful,
// but WITHOUT ANY WARRANTY; without even the implied warranty of
// MERCHANTABILITY or FITNESS FOR A PARTICULAR PURPOSE. See the
// GNU Lesser General Public License for more details.
//
// You should have received a copy of the GNU Lesser General Public License
// along with Erigon. If not, see <http://www.gnu.org/licenses/>.

package kv

import (
	"fmt"
	"sort"
	"strings"

	types "github.com/erigontech/erigon-lib/gointerfaces/typesproto"
)

// DBSchemaVersion versions list
// 5.0 - BlockTransaction table now has canonical ids (txs of non-canonical blocks moving to NonCanonicalTransaction table)
// 6.0 - BlockTransaction table now has system-txs before and after block (records are absent if block has no system-tx, but sequence increasing)
// 6.1 - Canonical/NonCanonical/BadBlock transitions now stored in same table: kv.EthTx. Add kv.BadBlockNumber table
var DBSchemaVersion = types.VersionReply{Major: 7, Minor: 0, Patch: 0}

// PlainContractCode -
// key - address+incarnation
// value - code hash
const PlainContractCode = "PlainCodeHash"

const ChangeSets3 = "ChangeSets3"

const (

	//HashedAccounts
	// key - address hash
	// value - account encoded for storage
	// Contains Storage:
	//key - address hash + incarnation + storage key hash
	//value - storage value(common.hash)
	HashedAccountsDeprecated = "HashedAccount"
	HashedStorageDeprecated  = "HashedStorage"
)

const (

	//key - contract code hash
	//value - contract code
	Code = "Code"

	//key - addressHash+incarnation
	//value - code hash
	ContractCode = "HashedCodeHash"
)

const Witnesses = "witnesses" // block_num_u64 + "_chunk_" + chunk_num_u64 -> witness ( see: docs/programmers_guide/witness_format.md )

// Mapping [block number] => [Verkle Root]
const VerkleRoots = "VerkleRoots"

// Mapping [Verkle Root] => [Rlp-Encoded Verkle Node]
const VerkleTrie = "VerkleTrie"

const (
	// DatabaseInfo is used to store information about data layout.
	DatabaseInfo = "DbInfo"

	// Naming:
	//   HeaderNumber - Ethereum-specific block number. All nodes have same BlockNum.
	//   HeaderID - auto-increment ID. Depends on order in which node see headers.
	//      Invariant: for all headers in snapshots Number == ID. It means no reason to store Num/ID for this headers in DB.
	//   Same about: TxNum/TxID, BlockNum/BlockID
	HeaderNumber    = "HeaderNumber"           // header_hash -> header_num_u64
	BadHeaderNumber = "BadHeaderNumber"        // header_hash -> header_num_u64
	HeaderCanonical = "CanonicalHeader"        // block_num_u64 -> header hash
	Headers         = "Header"                 // block_num_u64 + hash -> header (RLP)
	HeaderTD        = "HeadersTotalDifficulty" // block_num_u64 + hash -> td (RLP)

	BlockBody = "BlockBody" // block_num_u64 + hash -> block body

	// Naming:
	//  TxNum - Ethereum canonical transaction number - same across all nodes.
	//  TxnID - auto-increment ID - can be differrent across all nodes
	//  BlockNum/BlockID - same
	//
	// EthTx - stores all transactions of Canonical/NonCanonical/Bad blocks
	// TxnID (auto-increment ID) - means nodes in network will have different ID of same transactions
	// Snapshots (frozen data): using TxNum (not TxnID)
	//
	// During ReOrg - txs are not removed/updated
	//
	// Also this table has system-txs before and after block: if
	// block has no system-tx - records are absent, but TxnID increasing
	//
	// In Erigon3: table MaxTxNum storing TxNum (not TxnID). History/Indices are using TxNum (not TxnID).
	EthTx    = "BlockTransaction" // tx_id_u64 -> rlp(tx)
	MaxTxNum = "MaxTxNum"         // block_number_u64 -> max_tx_num_in_block_u64

<<<<<<< HEAD
	Receipts = "Receipt" // block_num_u64 -> canonical block receipts (non-canonical are not stored)
=======
	Receipts = "Receipt" // block_num_u64 + block_hash + tx_index_u32 -> txn receipt

	// Stores bitmap indices - in which block numbers saw logs of given 'address' or 'topic'
	// [addr or topic] + [2 bytes inverted shard number] -> bitmap(blockN)
	// indices are sharded - because some bitmaps are >1Mb and when new incoming blocks process it
	//	 updates ~300 of bitmaps - by append small amount new values. It cause much big writes (MDBX does copy-on-write).
	//
	// if last existing shard size merge it with delta
	// if serialized size of delta > ShardLimit - break down to multiple shards
	// shard number - it's biggest value in bitmap
	LogTopicIndex   = "LogTopicIndex"
	LogAddressIndex = "LogAddressIndex"
>>>>>>> 06cb7893

	// CallTraceSet is the name of the table that contain the mapping of block number to the set (sorted) of all accounts
	// touched by call traces. It is DupSort-ed table
	// 8-byte BE block number -> account address -> two bits (one for "from", another for "to")
	CallTraceSet = "CallTraceSet"
	// Indices for call traces - have the same format as LogTopicIndex and LogAddressIndex
	// Store bitmap indices - in which block number we saw calls from (CallFromIndex) or to (CallToIndex) some addresses
	CallFromIndex = "CallFromIndex"
	CallToIndex   = "CallToIndex"

	TxLookup = "BlockTransactionLookup" // hash -> transaction/receipt lookup metadata

	ConfigTable = "Config" // config prefix for the db

	// Progress of sync stages: stageName -> stageData
	SyncStageProgress = "SyncStage"

	CliqueSeparate     = "CliqueSeparate"
	CliqueLastSnapshot = "CliqueLastSnapshot"

	// Node database tables (see nodedb.go)

	// NodeRecords stores P2P node records (ENR)
	NodeRecords = "NodeRecord"
	// Inodes stores P2P discovery service info about the nodes
	Inodes = "Inode"

	// Transaction senders - stored separately from the block bodies
	Senders = "TxSender" // block_num_u64 + blockHash -> sendersList (no serialization format, every 20 bytes is new sender)

	// headBlockKey tracks the latest know full block's hash.
	HeadBlockKey = "LastBlock"

	HeadHeaderKey = "LastHeader"

	// headBlockHash, safeBlockHash, finalizedBlockHash of the latest Engine API forkchoice
	LastForkchoice = "LastForkchoice"

	// migrationName -> serialized SyncStageProgress and SyncStageUnwind buckets
	// it stores stages progress to understand in which context was executed migration
	// in case of bug-report developer can ask content of this bucket
	Migrations = "Migration"

	Sequence = "Sequence" // tbl_name -> seq_u64

	Epoch        = "DevEpoch"        // block_num_u64+block_hash->transition_proof
	PendingEpoch = "DevPendingEpoch" // block_num_u64+block_hash->transition_proof

	// BOR
	BorFinality             = "BorFinality"
	BorTxLookup             = "BlockBorTransactionLookup" // transaction_hash -> block_num_u64
	BorSeparate             = "BorSeparate"               // persisted snapshots of the Validator Sets, with their proposer priorities
	BorEvents               = "BorEvents"                 // event_id -> event_payload
	BorEventNums            = "BorEventNums"              // block_num -> event_id (last event_id in that block)
	BorEventProcessedBlocks = "BorEventProcessedBlocks"   // block_num -> block_time, tracks processed blocks in the bridge, used for unwinds and restarts, gets pruned
	BorSpans                = "BorSpans"                  // span_id -> span (in JSON encoding)
	BorMilestones           = "BorMilestones"             // milestone_id -> milestone (in JSON encoding)
	BorMilestoneEnds        = "BorMilestoneEnds"          // start block_num -> milestone_id (first block of milestone)
	BorCheckpoints          = "BorCheckpoints"            // checkpoint_id -> checkpoint (in JSON encoding)
	BorCheckpointEnds       = "BorCheckpointEnds"         // start block_num -> checkpoint_id (first block of checkpoint)
	BorProducerSelections   = "BorProducerSelections"     // span_id -> span selection with accumulated proposer priorities (in JSON encoding)

	// Downloader
	BittorrentCompletion = "BittorrentCompletion"
	BittorrentInfo       = "BittorrentInfo"

	// Domains/History/InvertedIndices
	// Contants have "Tbl" prefix, to avoid collision with actual Domain names
	// This constants is very rarely used in APP, but Domain/History/Idx names are widely used
	TblAccountVals        = "AccountVals"
	TblAccountHistoryKeys = "AccountHistoryKeys"
	TblAccountHistoryVals = "AccountHistoryVals"
	TblAccountIdx         = "AccountIdx"

	TblStorageVals        = "StorageVals"
	TblStorageHistoryKeys = "StorageHistoryKeys"
	TblStorageHistoryVals = "StorageHistoryVals"
	TblStorageIdx         = "StorageIdx"

	TblCodeVals        = "CodeVals"
	TblCodeHistoryKeys = "CodeHistoryKeys"
	TblCodeHistoryVals = "CodeHistoryVals"
	TblCodeIdx         = "CodeIdx"

	TblCommitmentVals        = "CommitmentVals"
	TblCommitmentHistoryKeys = "CommitmentHistoryKeys"
	TblCommitmentHistoryVals = "CommitmentHistoryVals"
	TblCommitmentIdx         = "CommitmentIdx"

	TblReceiptVals        = "ReceiptVals"
	TblReceiptHistoryKeys = "ReceiptHistoryKeys"
	TblReceiptHistoryVals = "ReceiptHistoryVals"
	TblReceiptIdx         = "ReceiptIdx"

	TblLogAddressKeys = "LogAddressKeys"
	TblLogAddressIdx  = "LogAddressIdx"
	TblLogTopicsKeys  = "LogTopicsKeys"
	TblLogTopicsIdx   = "LogTopicsIdx"

	TblTracesFromKeys = "TracesFromKeys"
	TblTracesFromIdx  = "TracesFromIdx"
	TblTracesToKeys   = "TracesToKeys"
	TblTracesToIdx    = "TracesToIdx"

	// Prune progress of execution: tableName -> [8bytes of invStep]latest pruned key
	// Could use table constants `Tbl{Account,Storage,Code,Commitment}Keys` for domains
	// corresponding history tables `Tbl{Account,Storage,Code,Commitment}HistoryKeys` for history
	// and `Tbl{Account,Storage,Code,Commitment}Idx` for inverted indices
	TblPruningProgress = "PruningProgress"

	//State Reconstitution
	PlainStateR    = "PlainStateR"    // temporary table for PlainState reconstitution
	PlainStateD    = "PlainStateD"    // temporary table for PlainStare reconstitution, deletes
	CodeR          = "CodeR"          // temporary table for Code reconstitution
	CodeD          = "CodeD"          // temporary table for Code reconstitution, deletes
	PlainContractR = "PlainContractR" // temporary table for PlainContract reconstitution
	PlainContractD = "PlainContractD" // temporary table for PlainContract reconstitution, deletes

	// Erigon-CL Objects

	// [slot + block root] => [signature + block without execution payload]
	BeaconBlocks = "BeaconBlock"

	EffectiveBalancesDump = "EffectiveBalancesDump"
	BalancesDump          = "BalancesDump"

	// [slot] => [Canonical block root]
	CanonicalBlockRoots = "CanonicalBlockRoots"
	// [Root (block root] => Slot
	BlockRootToSlot = "BlockRootToSlot"
	// [Block Root] => [State Root]
	BlockRootToStateRoot = "BlockRootToStateRoot"
	StateRootToBlockRoot = "StateRootToBlockRoot"

	BlockRootToBlockNumber = "BlockRootToBlockNumber"
	BlockRootToBlockHash   = "BlockRootToBlockHash"

	LastBeaconSnapshot    = "LastBeaconSnapshot"
	LastBeaconSnapshotKey = "LastBeaconSnapshotKey"

	BlockRootToKzgCommitments = "BlockRootToKzgCommitments"

	// [Block Root] => [Parent Root]
	BlockRootToParentRoot  = "BlockRootToParentRoot"
	ParentRootToBlockRoots = "ParentRootToBlockRoots"

	HighestFinalized = "HighestFinalized" // hash -> transaction/receipt lookup metadata

	// BlockRoot => Beacon Block Header
	BeaconBlockHeaders = "BeaconBlockHeaders"

	// Beacon historical data
	// ValidatorIndex => [Field]
	ValidatorPublicKeys         = "ValidatorPublickeys"
	InvertedValidatorPublicKeys = "InvertedValidatorPublickeys"
	// ValidatorIndex + Slot => [Field]
	ValidatorEffectiveBalance = "ValidatorEffectiveBalance"
	ValidatorSlashings        = "ValidatorSlashings"
	ValidatorBalance          = "ValidatorBalance"
	StaticValidators          = "StaticValidators"
	StateEvents               = "StateEvents"
	ActiveValidatorIndicies   = "ActiveValidatorIndicies"

	// External data
	StateRoot = "StateRoot"
	BlockRoot = "BlockRoot"
	// Differentiate data stored per-slot vs per-epoch
	SlotData  = "SlotData"
	EpochData = "EpochData"
	// State fields
	InactivityScores     = "InactivityScores"
	NextSyncCommittee    = "NextSyncCommittee"
	CurrentSyncCommittee = "CurrentSyncCommittee"
	Eth1DataVotes        = "Eth1DataVotes"

	IntraRandaoMixes = "IntraRandaoMixes" // [validator_index+slot] => [randao_mix]
	RandaoMixes      = "RandaoMixes"      // [validator_index+slot] => [randao_mix]
	Proposers        = "BlockProposers"   // epoch => proposers indicies

	// Electra
	PendingDepositsDump           = "PendingDepositsDump"           // block_num => dump
	PendingPartialWithdrawalsDump = "PendingPartialWithdrawalsDump" // block_num => dump
	PendingConsolidationsDump     = "PendingConsolidationsDump"     // block_num => dump
	PendingDeposits               = "PendingDeposits"               // slot => queue_diffs
	PendingPartialWithdrawals     = "PendingPartialWithdrawals"     // slot => queue_diffs
	PendingConsolidations         = "PendingConsolidations"         // slot => queue_diffs
	// End Electra

	StatesProcessingProgress = "StatesProcessingProgress"

	//Diagnostics tables
	DiagSystemInfo = "DiagSystemInfo"
	DiagSyncStages = "DiagSyncStages"
)

// Keys
var (
	PruneTypeOlder = []byte("older")
	PruneHistory   = []byte("pruneHistory")
	PruneBlocks    = []byte("pruneBlocks")

	DBSchemaVersionKey = []byte("dbVersion")
	GenesisKey         = []byte("genesis")

	BittorrentPeerID = "peerID"

	PlainStateVersion = []byte("PlainStateVersion")

	HighestFinalizedKey = []byte("HighestFinalized")

	StatesProcessingKey          = []byte("StatesProcessing")
	MinimumPrunableStepDomainKey = []byte("MinimumPrunableStepDomainKey")
)

// ChaindataTables - list of all buckets. App will panic if some bucket is not in this list.
// This list will be sorted in `init` method.
// ChaindataTablesCfg - can be used to find index in sorted version of ChaindataTables list by name
var ChaindataTables = []string{
	E2AccountsHistory,
	E2StorageHistory,
	Code,
	ContractCode,
	HeaderNumber,
	BadHeaderNumber,
	BlockBody,
	Receipts,
	TxLookup,
	ConfigTable,
	DatabaseInfo,
	IncarnationMap,
	SyncStageProgress,
	PlainState,
	PlainContractCode,
	ChangeSets3,
	Senders,
	HeadBlockKey,
	HeadHeaderKey,
	LastForkchoice,
	Migrations,
	CallTraceSet,
	CallFromIndex,
	CallToIndex,
	Sequence,
	EthTx,
	TrieOfAccounts,
	TrieOfStorage,
	HeaderCanonical,
	Headers,
	HeaderTD,
	Epoch,
	PendingEpoch,
	BorFinality,
	BorTxLookup,
	BorSeparate,
	BorEvents,
	BorEventNums,
	BorEventProcessedBlocks,
	BorSpans,
	BorMilestones,
	BorMilestoneEnds,
	BorCheckpoints,
	BorCheckpointEnds,
	BorProducerSelections,
	TblAccountVals,
	TblAccountHistoryKeys,
	TblAccountHistoryVals,
	TblAccountIdx,

	TblStorageVals,
	TblStorageHistoryKeys,
	TblStorageHistoryVals,
	TblStorageIdx,

	TblCodeVals,
	TblCodeHistoryKeys,
	TblCodeHistoryVals,
	TblCodeIdx,

	TblCommitmentVals,
	TblCommitmentHistoryKeys,
	TblCommitmentHistoryVals,
	TblCommitmentIdx,

	TblReceiptVals,
	TblReceiptHistoryKeys,
	TblReceiptHistoryVals,
	TblReceiptIdx,

	TblLogAddressKeys,
	TblLogAddressIdx,
	TblLogTopicsKeys,
	TblLogTopicsIdx,

	TblTracesFromKeys,
	TblTracesFromIdx,
	TblTracesToKeys,
	TblTracesToIdx,

	TblPruningProgress,

	MaxTxNum,

	VerkleRoots,
	VerkleTrie,
	// Beacon stuff
	BeaconBlocks,
	CanonicalBlockRoots,
	BlockRootToSlot,
	BlockRootToStateRoot,
	StateRootToBlockRoot,
	BlockRootToParentRoot,
	BeaconBlockHeaders,
	HighestFinalized,
	BlockRootToBlockHash,
	BlockRootToBlockNumber,
	LastBeaconSnapshot,
	ParentRootToBlockRoots,
	// Blob Storage
	BlockRootToKzgCommitments,
	// State Reconstitution
	ValidatorEffectiveBalance,
	ValidatorBalance,
	ValidatorSlashings,
	StaticValidators,
	StateEvents,
	// Other stuff (related to state reconstitution)
	BlockRoot,
	StateRoot,
	SlotData,
	EpochData,
	RandaoMixes,
	Proposers,
	StatesProcessingProgress,
	InactivityScores,
	NextSyncCommittee,
	CurrentSyncCommittee,
	Eth1DataVotes,
	IntraRandaoMixes,
	PendingConsolidations,
	PendingDeposits,
	PendingDepositsDump,
	PendingPartialWithdrawalsDump,
	PendingConsolidationsDump,
	PendingPartialWithdrawals,
	ActiveValidatorIndicies,
	EffectiveBalancesDump,
	BalancesDump,
	AccountChangeSetDeprecated,
	StorageChangeSetDeprecated,
	HashedAccountsDeprecated,
	HashedStorageDeprecated,
}

const (
	RecentLocalTransaction = "RecentLocalTransaction" // sequence_u64 -> tx_hash
	PoolTransaction        = "PoolTransaction"        // txHash -> sender+tx_rlp
	PoolInfo               = "PoolInfo"               // option_key -> option_value
)

var TxPoolTables = []string{
	RecentLocalTransaction,
	PoolTransaction,
	PoolInfo,
}
var SentryTables = []string{
	Inodes,
	NodeRecords,
}
var ConsensusTables = append([]string{
	CliqueSeparate,
	CliqueLastSnapshot,
},
	ChaindataTables..., //TODO: move bor tables from chaintables to `ConsensusTables`
)
var HeimdallTables = []string{}
var PolygonBridgeTables = []string{}
var DownloaderTables = []string{
	BittorrentCompletion,
	BittorrentInfo,
}
var ReconTables = []string{
	PlainStateR,
	PlainStateD,
	CodeR,
	CodeD,
	PlainContractR,
	PlainContractD,
}

// ChaindataDeprecatedTables - list of buckets which can be programmatically deleted - for example after migration
var ChaindataDeprecatedTables = []string{}

// Diagnostics tables
var DiagnosticsTables = []string{
	DiagSystemInfo,
	DiagSyncStages,
}

type CmpFunc func(k1, k2, v1, v2 []byte) int

type TableCfg map[string]TableCfgItem
type Bucket string

type DBI uint32
type TableFlags uint

const (
	Default    TableFlags = 0x00
	ReverseKey TableFlags = 0x02
	DupSort    TableFlags = 0x04
	IntegerKey TableFlags = 0x08
	IntegerDup TableFlags = 0x20
	ReverseDup TableFlags = 0x40
)

type TableCfgItem struct {
	Flags TableFlags
	// AutoDupSortKeysConversion - enables some keys transformation - to change db layout without changing app code.
	// Use it wisely - it helps to do experiments with DB format faster, but better reduce amount of Magic in app.
	// If good DB format found, push app code to accept this format and then disable this property.
	AutoDupSortKeysConversion bool
	IsDeprecated              bool
	DBI                       DBI
	// DupFromLen - if user provide key of this length, then next transformation applied:
	// v = append(k[DupToLen:], v...)
	// k = k[:DupToLen]
	// And opposite at retrieval
	// Works only if AutoDupSortKeysConversion enabled
	DupFromLen int
	DupToLen   int
}

var ChaindataTablesCfg = TableCfg{
	HashedStorageDeprecated: {
		Flags:                     DupSort,
		AutoDupSortKeysConversion: true,
		DupFromLen:                72,
		DupToLen:                  40,
	},
	PlainState: {
		Flags:                     DupSort,
		AutoDupSortKeysConversion: true,
		DupFromLen:                60,
		DupToLen:                  28,
	},
	CallTraceSet: {Flags: DupSort},

	TblAccountVals:           {Flags: DupSort},
	TblAccountHistoryKeys:    {Flags: DupSort},
	TblAccountHistoryVals:    {Flags: DupSort},
	TblAccountIdx:            {Flags: DupSort},
	TblStorageVals:           {Flags: DupSort},
	TblStorageHistoryKeys:    {Flags: DupSort},
	TblStorageHistoryVals:    {Flags: DupSort},
	TblStorageIdx:            {Flags: DupSort},
	TblCodeHistoryKeys:       {Flags: DupSort},
	TblCodeIdx:               {Flags: DupSort},
	TblCommitmentVals:        {Flags: DupSort},
	TblCommitmentHistoryKeys: {Flags: DupSort},
	TblCommitmentHistoryVals: {Flags: DupSort},
	TblCommitmentIdx:         {Flags: DupSort},
	TblReceiptVals:           {Flags: DupSort},
	TblReceiptHistoryKeys:    {Flags: DupSort},
	TblReceiptHistoryVals:    {Flags: DupSort},
	TblReceiptIdx:            {Flags: DupSort},
	TblLogAddressKeys:        {Flags: DupSort},
	TblLogAddressIdx:         {Flags: DupSort},
	TblLogTopicsKeys:         {Flags: DupSort},
	TblLogTopicsIdx:          {Flags: DupSort},
	TblTracesFromKeys:        {Flags: DupSort},
	TblTracesFromIdx:         {Flags: DupSort},
	TblTracesToKeys:          {Flags: DupSort},
	TblTracesToIdx:           {Flags: DupSort},
}

var AuRaTablesCfg = TableCfg{
	Epoch:        {},
	PendingEpoch: {},
}

var BorTablesCfg = TableCfg{
	BorFinality:             {Flags: DupSort},
	BorTxLookup:             {Flags: DupSort},
	BorEvents:               {Flags: DupSort},
	BorEventNums:            {Flags: DupSort},
	BorEventProcessedBlocks: {Flags: DupSort},
	BorSpans:                {Flags: DupSort},
	BorCheckpoints:          {Flags: DupSort},
	BorCheckpointEnds:       {Flags: DupSort},
	BorMilestones:           {Flags: DupSort},
	BorMilestoneEnds:        {Flags: DupSort},
	BorProducerSelections:   {Flags: DupSort},
}

var TxpoolTablesCfg = TableCfg{}
var SentryTablesCfg = TableCfg{}
var ConsensusTablesCfg = TableCfg{}
var DownloaderTablesCfg = TableCfg{}
var DiagnosticsTablesCfg = TableCfg{}
var HeimdallTablesCfg = TableCfg{}
var PolygonBridgeTablesCfg = TableCfg{}
var ReconTablesCfg = TableCfg{
	PlainStateD:    {Flags: DupSort},
	CodeD:          {Flags: DupSort},
	PlainContractD: {Flags: DupSort},
}

func TablesCfgByLabel(label Label) TableCfg {
	switch label {
	case ChainDB, TemporaryDB, CaplinDB: //TODO: move caplindb tables to own table config
		return ChaindataTablesCfg
	case TxPoolDB:
		return TxpoolTablesCfg
	case SentryDB:
		return SentryTablesCfg
	case DownloaderDB:
		return DownloaderTablesCfg
	case DiagnosticsDB:
		return DiagnosticsTablesCfg
	case HeimdallDB:
		return HeimdallTablesCfg
	case PolygonBridgeDB:
		return PolygonBridgeTablesCfg
	case ConsensusDB:
		return ConsensusTablesCfg
	default:
		panic(fmt.Sprintf("unexpected label: %s", label))
	}
}
func sortBuckets() {
	sort.SliceStable(ChaindataTables, func(i, j int) bool {
		return strings.Compare(ChaindataTables[i], ChaindataTables[j]) < 0
	})
}

func init() {
	reinit()
}

func reinit() {
	sortBuckets()

	for _, name := range ChaindataTables {
		_, ok := ChaindataTablesCfg[name]
		if !ok {
			ChaindataTablesCfg[name] = TableCfgItem{}
		}
	}

	for _, name := range ChaindataDeprecatedTables {
		_, ok := ChaindataTablesCfg[name]
		if !ok {
			ChaindataTablesCfg[name] = TableCfgItem{}
		}
		tmp := ChaindataTablesCfg[name]
		tmp.IsDeprecated = true
		ChaindataTablesCfg[name] = tmp
	}

	for _, name := range TxPoolTables {
		_, ok := TxpoolTablesCfg[name]
		if !ok {
			TxpoolTablesCfg[name] = TableCfgItem{}
		}
	}

	for _, name := range SentryTables {
		_, ok := SentryTablesCfg[name]
		if !ok {
			SentryTablesCfg[name] = TableCfgItem{}
		}
	}

	for _, name := range ConsensusTables {
		_, ok := ConsensusTablesCfg[name]
		if !ok {
			ConsensusTablesCfg[name] = TableCfgItem{}
		}
	}

	for _, name := range DownloaderTables {
		_, ok := DownloaderTablesCfg[name]
		if !ok {
			DownloaderTablesCfg[name] = TableCfgItem{}
		}
	}

	for _, name := range ReconTables {
		_, ok := ReconTablesCfg[name]
		if !ok {
			ReconTablesCfg[name] = TableCfgItem{}
		}
	}

	for _, name := range DiagnosticsTables {
		_, ok := DiagnosticsTablesCfg[name]
		if !ok {
			DiagnosticsTablesCfg[name] = TableCfgItem{}
		}
	}

	for _, name := range HeimdallTables {
		_, ok := HeimdallTablesCfg[name]
		if !ok {
			HeimdallTablesCfg[name] = TableCfgItem{}
		}
	}
	for _, name := range PolygonBridgeTables {
		_, ok := PolygonBridgeTablesCfg[name]
		if !ok {
			PolygonBridgeTablesCfg[name] = TableCfgItem{}
		}
	}
}

// Temporal

const (
	AccountsDomain   Domain = 0
	StorageDomain    Domain = 1
	CodeDomain       Domain = 2
	CommitmentDomain Domain = 3
	ReceiptDomain    Domain = 4
	DomainLen        Domain = 5
)

var StateDomains = []Domain{AccountsDomain, StorageDomain, CodeDomain, CommitmentDomain}

const (
	AccountsHistoryIdx   InvertedIdx = "AccountsHistoryIdx"
	StorageHistoryIdx    InvertedIdx = "StorageHistoryIdx"
	CodeHistoryIdx       InvertedIdx = "CodeHistoryIdx"
	CommitmentHistoryIdx InvertedIdx = "CommitmentHistoryIdx"
	ReceiptHistoryIdx    InvertedIdx = "ReceiptHistoryIdx"

	LogTopicIdx   InvertedIdx = "LogTopicIdx"
	LogAddrIdx    InvertedIdx = "LogAddrIdx"
	TracesFromIdx InvertedIdx = "TracesFromIdx"
	TracesToIdx   InvertedIdx = "TracesToIdx"
)

const (
	ReceiptsAppendable Appendable = 0
	AppendableLen      Appendable = 0
)

func (d Domain) String() string {
	switch d {
	case AccountsDomain:
		return "accounts"
	case StorageDomain:
		return "storage"
	case CodeDomain:
		return "code"
	case CommitmentDomain:
		return "commitment"
	case ReceiptDomain:
		return "receipt"
	default:
		return "unknown domain"
	}
}

func String2Domain(in string) (Domain, error) {
	switch in {
	case "accounts":
		return AccountsDomain, nil
	case "storage":
		return StorageDomain, nil
	case "code":
		return CodeDomain, nil
	case "commitment":
		return CommitmentDomain, nil
	case "receipt":
		return ReceiptDomain, nil
	default:
		return Domain(MaxUint16), fmt.Errorf("unknown history name: %s", in)
	}
}

const MaxUint16 uint16 = 1<<16 - 1

func (iip Appendable) String() string {
	switch iip {
	case ReceiptsAppendable:
		return "receipts"
	default:
		return "unknown Appendable"
	}
}

func String2Appendable(in string) (Appendable, error) {
	switch in {
	case "receipts":
		return ReceiptsAppendable, nil
	default:
		return Appendable(MaxUint16), fmt.Errorf("unknown Appendable name: %s", in)
	}
}

// --- Deprecated
const (

	// ChaindataTables

	// Dictionary:
	// "Plain State" - state where keys arent' hashed. "CurrentState" - same, but keys are hashed. "PlainState" used for blocks execution. "CurrentState" used mostly for Merkle root calculation.
	// "incarnation" - uint64 number - how much times given account was SelfDestruct'ed.

	/*
	   PlainState logical layout:

	   	Contains Accounts:
	   	  key - address (unhashed)
	   	  value - account encoded for storage
	   	Contains Storage:
	   	  key - address (unhashed) + incarnation + storage key (unhashed)
	   	  value - storage value(common.hash)

	   Physical layout:

	   	PlainState and HashedStorage utilises DupSort feature of MDBX (store multiple values inside 1 key).

	   -------------------------------------------------------------

	   	key              |            value

	   -------------------------------------------------------------
	   [acc_hash]              | [acc_value]
	   [acc_hash]+[inc]        | [storage1_hash]+[storage1_value]

	   	| [storage2_hash]+[storage2_value] // this value has no own key. it's 2nd value of [acc_hash]+[inc] key.
	   	| [storage3_hash]+[storage3_value]
	   	| ...

	   [acc_hash]+[old_inc]    | [storage1_hash]+[storage1_value]

	   	| ...

	   [acc2_hash]             | [acc2_value]

	   	...
	*/
	PlainState = "PlainState"

	/*
	   AccountChangeSet and StorageChangeSet - of block N store values of state before block N changed them.
	   Because values "after" change stored in PlainState.
	   Logical format:

	   	key - blockNum_u64 + key_in_plain_state
	   	value - value_in_plain_state_before_blockNum_changes

	   Example: If block N changed account A from value X to Y. Then:

	   	AccountChangeSet has record: bigEndian(N) + A -> X
	   	PlainState has record: A -> Y

	   See also: docs/programmers_guide/db_walkthrough.MD#table-history-of-accounts

	   As you can see if block N changes much accounts - then all records have repetitive prefix `bigEndian(N)`.
	   MDBX can store such prefixes only once - by DupSort feature (see `docs/programmers_guide/dupsort.md`).
	   Both buckets are DupSort-ed and have physical format:
	   AccountChangeSet:

	   	key - blockNum_u64
	   	value - address + account(encoded)

	   StorageChangeSet:

	   	key - blockNum_u64 + address + incarnation_u64
	   	value - plain_storage_key + value
	*/
	AccountChangeSetDeprecated = "AccountChangeSet"
	StorageChangeSetDeprecated = "StorageChangeSet"

	/*
	   AccountsHistory and StorageHistory - indices designed to serve next 2 type of requests:
	   1. what is smallest block number >= X where account A changed
	   2. get last shard of A - to append there new block numbers

	   Task 1. is part of "get historical state" operation (see `core/state:DomainGetAsOf`):
	   If `db.seekInFiles(A+bigEndian(X))` returns non-last shard -

	   	then get block number from shard value Y := RoaringBitmap(shard_value).GetGte(X)
	   	and with Y go to ChangeSets: db.Get(ChangeSets, Y+A)

	   If `db.seekInFiles(A+bigEndian(X))` returns last shard -

	   	then we go to PlainState: db.Get(PlainState, A)

	   Format:
	     - index split to shards by 2Kb - RoaringBitmap encoded sorted list of block numbers
	       (to avoid performance degradation of popular accounts or look deep into history.
	       Also 2Kb allows avoid Overflow pages inside DB.)
	     - if shard is not last - then key has suffix 8 bytes = bigEndian(max_block_num_in_this_shard)
	     - if shard is last - then key has suffix 8 bytes = 0xFF

	   It allows:
	     - server task 1. by 1 db operation db.seekInFiles(A+bigEndian(X))
	     - server task 2. by 1 db operation db.Get(A+0xFF)

	   see also: docs/programmers_guide/db_walkthrough.MD#table-change-sets

	   AccountsHistory:

	   	key - address + shard_id_u64
	   	value - roaring bitmap  - list of block where it changed

	   StorageHistory

	   	key - address + storage_key + shard_id_u64
	   	value - roaring bitmap - list of block where it changed
	*/
	E2AccountsHistory = "AccountHistory"
	E2StorageHistory  = "StorageHistory"

	/*
	   TrieOfAccounts and TrieOfStorage
	   hasState,groups - mark prefixes existing in hashed_account table
	   hasTree - mark prefixes existing in trie_account table (not related with branchNodes)
	   hasHash - mark prefixes which hashes are saved in current trie_account record (actually only hashes of branchNodes can be saved)
	   @see UnmarshalTrieNode
	   @see integrity.Trie

	   +-----------------------------------------------------------------------------------------------------+
	   | DB record: 0x0B, hasState: 0b1011, hasTree: 0b1001, hasHash: 0b1001, hashes: [x,x]                  |
	   +-----------------------------------------------------------------------------------------------------+

	   	|                                           |                               |
	   	v                                           |                               v

	   +---------------------------------------------+             |            +--------------------------------------+
	   | DB record: 0x0B00, hasState: 0b10001        |             |            | DB record: 0x0B03, hasState: 0b10010 |
	   | hasTree: 0, hasHash: 0b10000, hashes: [x]   |             |            | hasTree: 0, hasHash: 0, hashes: []   |
	   +---------------------------------------------+             |            +--------------------------------------+

	   	|                    |                              |                         |                  |
	   	v                    v                              v                         v                  v

	   +------------------+    +----------------------+     +---------------+        +---------------+  +---------------+
	   | Account:         |    | BranchNode: 0x0B0004 |     | Account:      |        | Account:      |  | Account:      |
	   | 0x0B0000...      |    | has no record in     |     | 0x0B01...     |        | 0x0B0301...   |  | 0x0B0304...   |
	   | in HashedAccount |    |     TrieAccount      |     |               |        |               |  |               |
	   +------------------+    +----------------------+     +---------------+        +---------------+  +---------------+

	   	                           |                |
	   	                           v                v
	   			           +---------------+  +---------------+
	   			           | Account:      |  | Account:      |
	   			           | 0x0B000400... |  | 0x0B000401... |
	   			           +---------------+  +---------------+

	   Invariants:
	   - hasTree is subset of hasState
	   - hasHash is subset of hasState
	   - first level in account_trie always exists if hasState>0
	   - TrieStorage record of account.root (length=40) must have +1 hash - it's account.root
	   - each record in TrieAccount table must have parent (may be not direct) and this parent must have correct bit in hasTree bitmap
	   - if hasState has bit - then HashedAccount table must have record according to this bit
	   - each TrieAccount record must cover some state (means hasState is always > 0)
	   - TrieAccount records with length=1 can satisfy (hasBranch==0&&hasHash==0) condition
	   - Other records in TrieAccount and TrieStorage must (hasTree!=0 || hasHash!=0)
	*/
	TrieOfAccounts = "TrieAccount"
	TrieOfStorage  = "TrieStorage"

	// IncarnationMap for deleted accounts
	//key - address
	//value - incarnation of account when it was last deleted
	IncarnationMap = "IncarnationMap"
)<|MERGE_RESOLUTION|>--- conflicted
+++ resolved
@@ -103,22 +103,7 @@
 	EthTx    = "BlockTransaction" // tx_id_u64 -> rlp(tx)
 	MaxTxNum = "MaxTxNum"         // block_number_u64 -> max_tx_num_in_block_u64
 
-<<<<<<< HEAD
-	Receipts = "Receipt" // block_num_u64 -> canonical block receipts (non-canonical are not stored)
-=======
 	Receipts = "Receipt" // block_num_u64 + block_hash + tx_index_u32 -> txn receipt
-
-	// Stores bitmap indices - in which block numbers saw logs of given 'address' or 'topic'
-	// [addr or topic] + [2 bytes inverted shard number] -> bitmap(blockN)
-	// indices are sharded - because some bitmaps are >1Mb and when new incoming blocks process it
-	//	 updates ~300 of bitmaps - by append small amount new values. It cause much big writes (MDBX does copy-on-write).
-	//
-	// if last existing shard size merge it with delta
-	// if serialized size of delta > ShardLimit - break down to multiple shards
-	// shard number - it's biggest value in bitmap
-	LogTopicIndex   = "LogTopicIndex"
-	LogAddressIndex = "LogAddressIndex"
->>>>>>> 06cb7893
 
 	// CallTraceSet is the name of the table that contain the mapping of block number to the set (sorted) of all accounts
 	// touched by call traces. It is DupSort-ed table
