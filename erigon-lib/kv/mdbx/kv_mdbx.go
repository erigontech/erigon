--- conflicted
+++ resolved
@@ -841,11 +841,6 @@
 	tx         *MdbxTx
 	c          *mdbx.Cursor
 	bucketName string
-<<<<<<< HEAD
-	dbi        mdbx.DBI
-=======
-	bucketCfg  kv.TableCfgItem
->>>>>>> bc074ece
 	id         uint64
 }
 
@@ -1337,12 +1332,7 @@
 }
 
 func (tx *MdbxTx) stdCursor(bucket string) (kv.RwCursor, error) {
-<<<<<<< HEAD
-	c := &MdbxCursor{bucketName: bucket, tx: tx, dbi: mdbx.DBI(tx.db.buckets[bucket].DBI), id: tx.ID}
-=======
-	b := tx.db.buckets[bucket]
-	c := &MdbxCursor{bucketName: bucket, tx: tx, bucketCfg: b, id: tx.ID}
->>>>>>> bc074ece
+	c := &MdbxCursor{bucketName: bucket, tx: tx, id: tx.ID}
 	tx.ID++
 
 	var err error
