/*
   Copyright 2021 Erigon contributors

   Licensed under the Apache License, Version 2.0 (the "License");
   you may not use this file except in compliance with the License.
   You may obtain a copy of the License at

       http://www.apache.org/licenses/LICENSE-2.0

   Unless required by applicable law or agreed to in writing, software
   distributed under the License is distributed on an "AS IS" BASIS,
   WITHOUT WARRANTIES OR CONDITIONS OF ANY KIND, either express or implied.
   See the License for the specific language governing permissions and
   limitations under the License.
*/

package mdbx

import (
	"bytes"
	"context"
	"encoding/binary"
	"errors"
	"fmt"
	"os"
	"path/filepath"
	"runtime"
	"sort"
	"strings"
	"sync"
	"sync/atomic"
	"time"
	"unsafe"

	"github.com/c2h5oh/datasize"
	"github.com/erigontech/mdbx-go/mdbx"
	stack2 "github.com/go-stack/stack"
	"golang.org/x/exp/maps"
	"golang.org/x/sync/semaphore"

	"github.com/ledgerwatch/erigon-lib/common/dbg"
	"github.com/ledgerwatch/erigon-lib/common/dir"
	"github.com/ledgerwatch/erigon-lib/kv"
	"github.com/ledgerwatch/erigon-lib/kv/iter"
	"github.com/ledgerwatch/erigon-lib/kv/order"
	"github.com/ledgerwatch/erigon-lib/log/v3"
	"github.com/ledgerwatch/erigon-lib/mmap"
)

const NonExistingDBI kv.DBI = 999_999_999

type TableCfgFunc func(defaultBuckets kv.TableCfg) kv.TableCfg

func WithChaindataTables(defaultBuckets kv.TableCfg) kv.TableCfg {
	return defaultBuckets
}

type MdbxOpts struct {
	// must be in the range from 12.5% (almost empty) to 50% (half empty)
	// which corresponds to the range from 8192 and to 32768 in units respectively
	log             log.Logger
	roTxsLimiter    *semaphore.Weighted
	bucketsCfg      TableCfgFunc
	path            string
	syncPeriod      time.Duration
	mapSize         datasize.ByteSize
	growthStep      datasize.ByteSize
	shrinkThreshold int
	flags           uint
	pageSize        uint64
	dirtySpace      uint64 // if exeed this space, modified pages will `spill` to disk
	mergeThreshold  uint64
	verbosity       kv.DBVerbosityLvl
	label           kv.Label // marker to distinct db instances - one process may open many databases. for example to collect metrics of only 1 database
	inMem           bool
}

const DefaultMapSize = 2 * datasize.TB
const DefaultGrowthStep = 1 * datasize.GB

func NewMDBX(log log.Logger) MdbxOpts {
	opts := MdbxOpts{
		bucketsCfg: WithChaindataTables,
		flags:      mdbx.NoReadahead | mdbx.Coalesce | mdbx.Durable,
		log:        log,
		pageSize:   kv.DefaultPageSize(),

		mapSize:         DefaultMapSize,
		growthStep:      DefaultGrowthStep,
		mergeThreshold:  2 * 8192,
		shrinkThreshold: -1, // default
		label:           kv.InMem,
	}
	return opts
}

func (opts MdbxOpts) GetLabel() kv.Label  { return opts.label }
func (opts MdbxOpts) GetInMem() bool      { return opts.inMem }
func (opts MdbxOpts) GetPageSize() uint64 { return opts.pageSize }

func (opts MdbxOpts) Label(label kv.Label) MdbxOpts {
	opts.label = label
	return opts
}

func (opts MdbxOpts) DirtySpace(s uint64) MdbxOpts {
	opts.dirtySpace = s
	return opts
}

func (opts MdbxOpts) RoTxsLimiter(l *semaphore.Weighted) MdbxOpts {
	opts.roTxsLimiter = l
	return opts
}

func (opts MdbxOpts) PageSize(v uint64) MdbxOpts {
	opts.pageSize = v
	return opts
}

func (opts MdbxOpts) GrowthStep(v datasize.ByteSize) MdbxOpts {
	opts.growthStep = v
	return opts
}

func (opts MdbxOpts) Path(path string) MdbxOpts {
	opts.path = path
	return opts
}

func (opts MdbxOpts) Set(opt MdbxOpts) MdbxOpts {
	return opt
}

func (opts MdbxOpts) InMem(tmpDir string) MdbxOpts {
	if tmpDir != "" {
		if err := os.MkdirAll(tmpDir, 0755); err != nil {
			panic(err)
		}
	}
	path, err := os.MkdirTemp(tmpDir, "erigon-memdb-")
	if err != nil {
		panic(err)
	}
	opts.path = path
	opts.inMem = true
	opts.flags = mdbx.UtterlyNoSync | mdbx.NoMetaSync | mdbx.NoMemInit
	opts.growthStep = 2 * datasize.MB
	opts.mapSize = 512 * datasize.MB
	opts.dirtySpace = uint64(128 * datasize.MB)
	opts.shrinkThreshold = 0 // disable
	opts.label = kv.InMem
	return opts
}

func (opts MdbxOpts) Exclusive() MdbxOpts {
	opts.flags = opts.flags | mdbx.Exclusive
	return opts
}

func (opts MdbxOpts) Flags(f func(uint) uint) MdbxOpts {
	opts.flags = f(opts.flags)
	return opts
}

func (opts MdbxOpts) HasFlag(flag uint) bool { return opts.flags&flag != 0 }
func (opts MdbxOpts) Readonly() MdbxOpts {
	opts.flags = opts.flags | mdbx.Readonly
	return opts
}
func (opts MdbxOpts) Accede() MdbxOpts {
	opts.flags = opts.flags | mdbx.Accede
	return opts
}

func (opts MdbxOpts) SyncPeriod(period time.Duration) MdbxOpts {
	opts.syncPeriod = period
	return opts
}

func (opts MdbxOpts) DBVerbosity(v kv.DBVerbosityLvl) MdbxOpts {
	opts.verbosity = v
	return opts
}

func (opts MdbxOpts) MapSize(sz datasize.ByteSize) MdbxOpts {
	opts.mapSize = sz
	return opts
}

func (opts MdbxOpts) WriteMap() MdbxOpts {
	opts.flags |= mdbx.WriteMap
	return opts
}
func (opts MdbxOpts) LifoReclaim() MdbxOpts {
	opts.flags |= mdbx.LifoReclaim
	return opts
}

func (opts MdbxOpts) WriteMergeThreshold(v uint64) MdbxOpts {
	opts.mergeThreshold = v
	return opts
}

func (opts MdbxOpts) WithTableCfg(f TableCfgFunc) MdbxOpts {
	opts.bucketsCfg = f
	return opts
}

var pathDbMap = map[string]kv.RoDB{}
var pathDbMapLock sync.Mutex

func addToPathDbMap(path string, db kv.RoDB) {
	pathDbMapLock.Lock()
	defer pathDbMapLock.Unlock()
	pathDbMap[path] = db
}

func removeFromPathDbMap(path string) {
	pathDbMapLock.Lock()
	defer pathDbMapLock.Unlock()
	delete(pathDbMap, path)
}

func PathDbMap() map[string]kv.RoDB {
	pathDbMapLock.Lock()
	defer pathDbMapLock.Unlock()
	return maps.Clone(pathDbMap)
}

var ErrDBDoesNotExists = fmt.Errorf("can't create database - because opening in `Accede` mode. probably another (main) process can create it")

func (opts MdbxOpts) Open(ctx context.Context) (kv.RwDB, error) {
	if dbg.WriteMap() {
		opts = opts.WriteMap() //nolint
	}
	if dbg.DirtySpace() > 0 {
		opts = opts.DirtySpace(dbg.DirtySpace()) //nolint
	}
	if dbg.NoSync() {
		opts = opts.Flags(func(u uint) uint { return u | mdbx.SafeNoSync }) //nolint
	}
	if dbg.MergeTr() > 0 {
		opts = opts.WriteMergeThreshold(uint64(dbg.MergeTr() * 8192)) //nolint
	}
	if dbg.MdbxReadAhead() {
		opts = opts.Flags(func(u uint) uint { return u &^ mdbx.NoReadahead }) //nolint
	} else {
		if opts.label == kv.ChainDB {
			opts = opts.Flags(func(u uint) uint { return u &^ mdbx.NoReadahead }) //nolint
		}
	}
	if opts.flags&mdbx.Accede != 0 || opts.flags&mdbx.Readonly != 0 {
		for retry := 0; ; retry++ {
			exists := dir.FileExist(filepath.Join(opts.path, "mdbx.dat"))
			if exists {
				break
			}
			if retry >= 5 {
				return nil, fmt.Errorf("%w, label: %s, path: %s", ErrDBDoesNotExists, opts.label.String(), opts.path)
			}
			select {
			case <-time.After(500 * time.Millisecond):
			case <-ctx.Done():
				return nil, ctx.Err()
			}
		}

	}

	env, err := mdbx.NewEnv()
	if err != nil {
		return nil, err
	}
	if opts.label == kv.ChainDB && opts.verbosity != -1 {
		err = env.SetDebug(mdbx.LogLvl(opts.verbosity), mdbx.DbgDoNotChange, mdbx.LoggerDoNotChange) // temporary disable error, because it works if call it 1 time, but returns error if call it twice in same process (what often happening in tests)
		if err != nil {
			return nil, fmt.Errorf("db verbosity set: %w", err)
		}
	}
	if err = env.SetOption(mdbx.OptMaxDB, 200); err != nil {
		return nil, err
	}
	if err = env.SetOption(mdbx.OptMaxReaders, kv.ReadersLimit); err != nil {
		return nil, err
	}
	if err = env.SetOption(mdbx.OptRpAugmentLimit, 1_000_000_000); err != nil { //default: 262144
		return nil, err
	}

	if !opts.HasFlag(mdbx.Accede) {
		if err = env.SetGeometry(-1, -1, int(opts.mapSize), int(opts.growthStep), opts.shrinkThreshold, int(opts.pageSize)); err != nil {
			return nil, err
		}
		if err = os.MkdirAll(opts.path, 0744); err != nil {
			return nil, fmt.Errorf("could not create dir: %s, %w", opts.path, err)
		}
	}

	// erigon using big transactions
	// increase "page measured" options. need do it after env.Open() because default are depend on pageSize known only after env.Open()
	if !opts.HasFlag(mdbx.Readonly) {
		// 1/8 is good for transactions with a lot of modifications - to reduce invalidation size.
		// But Erigon app now using Batch and etl.Collectors to avoid writing to DB frequently changing data.
		// It means most of our writes are: APPEND or "single UPSERT per key during transaction"
		//if err = env.SetOption(mdbx.OptSpillMinDenominator, 8); err != nil {
		//	return nil, err
		//}

		txnDpInitial, err := env.GetOption(mdbx.OptTxnDpInitial)
		if err != nil {
			return nil, err
		}
		if opts.label == kv.ChainDB {
			if err = env.SetOption(mdbx.OptTxnDpInitial, txnDpInitial*2); err != nil {
				return nil, err
			}
			dpReserveLimit, err := env.GetOption(mdbx.OptDpReverseLimit)
			if err != nil {
				return nil, err
			}
			if err = env.SetOption(mdbx.OptDpReverseLimit, dpReserveLimit*2); err != nil {
				return nil, err
			}
		}

		// before env.Open() we don't know real pageSize. but will be implemented soon: https://gitflic.ru/project/erthink/libmdbx/issue/15
		// but we want call all `SetOption` before env.Open(), because:
		//   - after they will require rwtx-lock, which is not acceptable in ACCEDEE mode.
		pageSize := opts.pageSize
		if pageSize == 0 {
			pageSize = kv.DefaultPageSize()
		}
		var dirtySpace uint64
		if opts.dirtySpace > 0 {
			dirtySpace = opts.dirtySpace
		} else {
			dirtySpace = mmap.TotalMemory() / 42 // it's default of mdbx, but our package also supports cgroups and GOMEMLIMIT
			// clamp to max size
			const dirtySpaceMaxChainDB = uint64(1 * datasize.GB)
			const dirtySpaceMaxDefault = uint64(128 * datasize.MB)

			if opts.label == kv.ChainDB && dirtySpace > dirtySpaceMaxChainDB {
				dirtySpace = dirtySpaceMaxChainDB
			} else if opts.label != kv.ChainDB && dirtySpace > dirtySpaceMaxDefault {
				dirtySpace = dirtySpaceMaxDefault
			}
		}
		//can't use real pagesize here - it will be known only after env.Open()
		if err = env.SetOption(mdbx.OptTxnDpLimit, dirtySpace/pageSize); err != nil {
			return nil, err
		}

		// must be in the range from 12.5% (almost empty) to 50% (half empty)
		// which corresponds to the range from 8192 and to 32768 in units respectively
		if err = env.SetOption(mdbx.OptMergeThreshold16dot16Percent, opts.mergeThreshold); err != nil {
			return nil, err
		}
	}

	err = env.Open(opts.path, opts.flags, 0664)
	if err != nil {
		return nil, fmt.Errorf("%w, label: %s, trace: %s", err, opts.label.String(), stack2.Trace().String())
	}

	// mdbx will not change pageSize if db already exists. means need read real value after env.open()
	in, err := env.Info(nil)
	if err != nil {
		return nil, fmt.Errorf("%w, label: %s, trace: %s", err, opts.label.String(), stack2.Trace().String())
	}

	opts.pageSize = uint64(in.PageSize)
	opts.mapSize = datasize.ByteSize(in.MapSize)
	if opts.label == kv.ChainDB {
		opts.log.Info("[db] open", "label", opts.label, "sizeLimit", opts.mapSize, "pageSize", opts.pageSize)
	} else {
		opts.log.Debug("[db] open", "label", opts.label, "sizeLimit", opts.mapSize, "pageSize", opts.pageSize)
	}

	dirtyPagesLimit, err := env.GetOption(mdbx.OptTxnDpLimit)
	if err != nil {
		return nil, err
	}

	if opts.syncPeriod != 0 {
		if err = env.SetSyncPeriod(opts.syncPeriod); err != nil {
			env.Close()
			return nil, err
		}
	}
	//if err := env.SetOption(mdbx.OptSyncBytes, uint64(math2.MaxUint64)); err != nil {
	//	return nil, err
	//}

	if opts.roTxsLimiter == nil {
		targetSemCount := int64(runtime.GOMAXPROCS(-1) * 16)
		opts.roTxsLimiter = semaphore.NewWeighted(targetSemCount) // 1 less than max to allow unlocking to happen
	}

	txsCountMutex := &sync.Mutex{}

	db := &MdbxKV{
		opts:         opts,
		env:          env,
		log:          opts.log,
		buckets:      kv.TableCfg{},
		txSize:       dirtyPagesLimit * opts.pageSize,
		roTxsLimiter: opts.roTxsLimiter,

		txsCountMutex:         txsCountMutex,
		txsAllDoneOnCloseCond: sync.NewCond(txsCountMutex),

		leakDetector: dbg.NewLeakDetector("db."+opts.label.String(), dbg.SlowTx()),

		MaxBatchSize:  DefaultMaxBatchSize,
		MaxBatchDelay: DefaultMaxBatchDelay,
	}

	customBuckets := opts.bucketsCfg(kv.ChaindataTablesCfg)
	for name, cfg := range customBuckets { // copy map to avoid changing global variable
		db.buckets[name] = cfg
	}

	buckets := bucketSlice(db.buckets)
	if err := db.openDBIs(buckets); err != nil {
		return nil, err
	}

	// Configure buckets and open deprecated buckets
	if err := env.View(func(tx *mdbx.Txn) error {
		for _, name := range buckets {
			// Open deprecated buckets if they exist, don't create
			if !db.buckets[name].IsDeprecated {
				continue
			}
			cnfCopy := db.buckets[name]
			dbi, createErr := tx.OpenDBI(name, mdbx.DBAccede, nil, nil)
			if createErr != nil {
				if mdbx.IsNotFound(createErr) {
					cnfCopy.DBI = NonExistingDBI
					db.buckets[name] = cnfCopy
					continue // if deprecated bucket couldn't be open - then it's deleted and it's fine
				} else {
					return fmt.Errorf("bucket: %s, %w", name, createErr)
				}
			}
			cnfCopy.DBI = kv.DBI(dbi)
			db.buckets[name] = cnfCopy
		}
		return nil
	}); err != nil {
		return nil, err
	}

	if !opts.inMem {
		if staleReaders, err := db.env.ReaderCheck(); err != nil {
			db.log.Error("failed ReaderCheck", "err", err)
		} else if staleReaders > 0 {
			db.log.Info("cleared reader slots from dead processes", "amount", staleReaders)
		}

	}
	db.path = opts.path
	addToPathDbMap(opts.path, db)
	if dbg.MdbxLockInRam() && opts.label == kv.ChainDB {
		log.Info("[dbg] locking db in mem", "lable", opts.label)
		if err := db.View(ctx, func(tx kv.Tx) error { return tx.(*MdbxTx).LockDBInRam() }); err != nil {
			return nil, err
		}
	}
	return db, nil
}

func (opts MdbxOpts) MustOpen() kv.RwDB {
	db, err := opts.Open(context.Background())
	if err != nil {
		panic(fmt.Errorf("fail to open mdbx: %w", err))
	}
	return db
}

type MdbxKV struct {
	log          log.Logger
	env          *mdbx.Env
	buckets      kv.TableCfg
	roTxsLimiter *semaphore.Weighted // does limit amount of concurrent Ro transactions - in most casess runtime.NumCPU() is good value for this channel capacity - this channel can be shared with other components (like Decompressor)
	opts         MdbxOpts
	txSize       uint64
	closed       atomic.Bool
	path         string

	txsCount              uint
	txsCountMutex         *sync.Mutex
	txsAllDoneOnCloseCond *sync.Cond

	leakDetector *dbg.LeakDetector

	// MaxBatchSize is the maximum size of a batch. Default value is
	// copied from DefaultMaxBatchSize in Open.
	//
	// If <=0, disables batching.
	//
	// Do not change concurrently with calls to Batch.
	MaxBatchSize int

	// MaxBatchDelay is the maximum delay before a batch starts.
	// Default value is copied from DefaultMaxBatchDelay in Open.
	//
	// If <=0, effectively disables batching.
	//
	// Do not change concurrently with calls to Batch.
	MaxBatchDelay time.Duration

	batchMu sync.Mutex
	batch   *batch
}

// Default values if not set in a DB instance.
const (
	DefaultMaxBatchSize  int = 1000
	DefaultMaxBatchDelay     = 10 * time.Millisecond
)

type batch struct {
	db    *MdbxKV
	timer *time.Timer
	start sync.Once
	calls []call
}

type call struct {
	fn  func(kv.RwTx) error
	err chan<- error
}

// trigger runs the batch if it hasn't already been run.
func (b *batch) trigger() {
	b.start.Do(b.run)
}

// run performs the transactions in the batch and communicates results
// back to DB.Batch.
func (b *batch) run() {
	b.db.batchMu.Lock()
	b.timer.Stop()
	// Make sure no new work is added to this batch, but don't break
	// other batches.
	if b.db.batch == b {
		b.db.batch = nil
	}
	b.db.batchMu.Unlock()

retry:
	for len(b.calls) > 0 {
		var failIdx = -1
		err := b.db.Update(context.Background(), func(tx kv.RwTx) error {
			for i, c := range b.calls {
				if err := safelyCall(c.fn, tx); err != nil {
					failIdx = i
					return err
				}
			}
			return nil
		})

		if failIdx >= 0 {
			// take the failing transaction out of the batch. it's
			// safe to shorten b.calls here because db.batch no longer
			// points to us, and we hold the mutex anyway.
			c := b.calls[failIdx]
			b.calls[failIdx], b.calls = b.calls[len(b.calls)-1], b.calls[:len(b.calls)-1]
			// tell the submitter re-run it solo, continue with the rest of the batch
			c.err <- trySolo
			continue retry
		}

		// pass success, or bolt internal errors, to all callers
		for _, c := range b.calls {
			c.err <- err
		}
		break retry
	}
}

// trySolo is a special sentinel error value used for signaling that a
// transaction function should be re-run. It should never be seen by
// callers.
var trySolo = errors.New("batch function returned an error and should be re-run solo")

type panicked struct {
	reason interface{}
}

func (p panicked) Error() string {
	if err, ok := p.reason.(error); ok {
		return err.Error()
	}
	return fmt.Sprintf("panic: %v", p.reason)
}

func safelyCall(fn func(tx kv.RwTx) error, tx kv.RwTx) (err error) {
	defer func() {
		if p := recover(); p != nil {
			err = panicked{p}
		}
	}()
	return fn(tx)
}

// Batch is only useful when there are multiple goroutines calling it.
// It behaves similar to Update, except:
//
// 1. concurrent Batch calls can be combined into a single RwTx.
//
// 2. the function passed to Batch may be called multiple times,
// regardless of whether it returns error or not.
//
// This means that Batch function side effects must be idempotent and
// take permanent effect only after a successful return is seen in
// caller.
//
// Example of bad side-effects: print messages, mutate external counters `i++`
//
// The maximum batch size and delay can be adjusted with DB.MaxBatchSize
// and DB.MaxBatchDelay, respectively.
func (db *MdbxKV) Batch(fn func(tx kv.RwTx) error) error {
	errCh := make(chan error, 1)

	db.batchMu.Lock()
	if (db.batch == nil) || (db.batch != nil && len(db.batch.calls) >= db.MaxBatchSize) {
		// There is no existing batch, or the existing batch is full; start a new one.
		db.batch = &batch{
			db: db,
		}
		db.batch.timer = time.AfterFunc(db.MaxBatchDelay, db.batch.trigger)
	}
	db.batch.calls = append(db.batch.calls, call{fn: fn, err: errCh})
	if len(db.batch.calls) >= db.MaxBatchSize {
		// wake up batch, it's ready to run
		go db.batch.trigger()
	}
	db.batchMu.Unlock()

	err := <-errCh
	if errors.Is(err, trySolo) {
		err = db.Update(context.Background(), fn)
	}
	return err
}

func (db *MdbxKV) Path() string     { return db.opts.path }
func (db *MdbxKV) PageSize() uint64 { return db.opts.pageSize }
func (db *MdbxKV) ReadOnly() bool   { return db.opts.HasFlag(mdbx.Readonly) }
func (db *MdbxKV) Accede() bool     { return db.opts.HasFlag(mdbx.Accede) }

func (db *MdbxKV) CHandle() unsafe.Pointer {
	return db.env.CHandle()
}

// openDBIs - first trying to open existing DBI's in RO transaction
// otherwise re-try by RW transaction
// it allow open DB from another process - even if main process holding long RW transaction
func (db *MdbxKV) openDBIs(buckets []string) error {
	if db.ReadOnly() || db.Accede() {
		return db.View(context.Background(), func(tx kv.Tx) error {
			for _, name := range buckets {
				if db.buckets[name].IsDeprecated {
					continue
				}
				if err := tx.(kv.BucketMigrator).CreateBucket(name); err != nil {
					return err
				}
			}
			return tx.Commit() // when open db as read-only, commit of this RO transaction is required
		})
	}

	return db.Update(context.Background(), func(tx kv.RwTx) error {
		for _, name := range buckets {
			if db.buckets[name].IsDeprecated {
				continue
			}
			if err := tx.(kv.BucketMigrator).CreateBucket(name); err != nil {
				return err
			}
		}
		return nil
	})
}

func (db *MdbxKV) trackTxBegin() bool {
	db.txsCountMutex.Lock()
	defer db.txsCountMutex.Unlock()

	isOpen := !db.closed.Load()
	if isOpen {
		db.txsCount++
	}
	return isOpen
}

func (db *MdbxKV) hasTxsAllDoneAndClosed() bool {
	return (db.txsCount == 0) && db.closed.Load()
}

func (db *MdbxKV) trackTxEnd() {
	db.txsCountMutex.Lock()
	defer db.txsCountMutex.Unlock()

	if db.txsCount > 0 {
		db.txsCount--
	} else {
		panic("MdbxKV: unmatched trackTxEnd")
	}

	if db.hasTxsAllDoneAndClosed() {
		db.txsAllDoneOnCloseCond.Signal()
	}
}

func (db *MdbxKV) waitTxsAllDoneOnClose() {
	db.txsCountMutex.Lock()
	defer db.txsCountMutex.Unlock()

	for !db.hasTxsAllDoneAndClosed() {
		db.txsAllDoneOnCloseCond.Wait()
	}
}

// Close closes db
// All transactions must be closed before closing the database.
func (db *MdbxKV) Close() {
	if ok := db.closed.CompareAndSwap(false, true); !ok {
		return
	}
	db.waitTxsAllDoneOnClose()

	db.env.Close()
	db.env = nil

	if db.opts.inMem {
		if err := os.RemoveAll(db.opts.path); err != nil {
			db.log.Warn("failed to remove in-mem db file", "err", err)
		}
	}
	removeFromPathDbMap(db.path)
}

func (db *MdbxKV) BeginRo(ctx context.Context) (txn kv.Tx, err error) {
	// don't try to acquire if the context is already done
	select {
	case <-ctx.Done():
		return nil, ctx.Err()
	default:
		// otherwise carry on
	}

	if !db.trackTxBegin() {
		return nil, fmt.Errorf("db closed")
	}

	// will return nil err if context is cancelled (may appear to acquire the semaphore)
	if semErr := db.roTxsLimiter.Acquire(ctx, 1); semErr != nil {
		db.trackTxEnd()
		return nil, fmt.Errorf("mdbx.MdbxKV.BeginRo: roTxsLimiter error %w", semErr)
	}

	defer func() {
		if txn == nil {
			// on error, or if there is whatever reason that we don't return a tx,
			// we need to free up the limiter slot, otherwise it could lead to deadlocks
			db.roTxsLimiter.Release(1)
			db.trackTxEnd()
		}
	}()

	tx, err := db.env.BeginTxn(nil, mdbx.Readonly)
	if err != nil {
		return nil, fmt.Errorf("%w, label: %s, trace: %s", err, db.opts.label.String(), stack2.Trace().String())
	}

	return &MdbxTx{
		ctx:      ctx,
		db:       db,
		tx:       tx,
		readOnly: true,
		id:       db.leakDetector.Add(),
	}, nil
}

func (db *MdbxKV) BeginRw(ctx context.Context) (kv.RwTx, error) {
	return db.beginRw(ctx, 0)
}
func (db *MdbxKV) BeginRwNosync(ctx context.Context) (kv.RwTx, error) {
	return db.beginRw(ctx, mdbx.TxNoSync)
}

func (db *MdbxKV) beginRw(ctx context.Context, flags uint) (txn kv.RwTx, err error) {
	select {
	case <-ctx.Done():
		return nil, ctx.Err()
	default:
	}

	if !db.trackTxBegin() {
		return nil, fmt.Errorf("db closed")
	}

	runtime.LockOSThread()
	tx, err := db.env.BeginTxn(nil, flags)
	if err != nil {
		runtime.UnlockOSThread() // unlock only in case of error. normal flow is "defer .Rollback()"
		db.trackTxEnd()
		return nil, fmt.Errorf("%w, lable: %s, trace: %s", err, db.opts.label.String(), stack2.Trace().String())
	}

	return &MdbxTx{
		db:  db,
		tx:  tx,
		ctx: ctx,
		id:  db.leakDetector.Add(),
	}, nil
}

type MdbxTx struct {
	tx               *mdbx.Txn
	id               uint64 // set only if TRACE_TX=true
	db               *MdbxKV
	statelessCursors map[string]kv.RwCursor
	readOnly         bool
	ctx              context.Context

	cursors  map[uint64]*mdbx.Cursor
	cursorID uint64

	streams  map[int]kv.Closer
	streamID int
}

type MdbxCursor struct {
	tx         *MdbxTx
	c          *mdbx.Cursor
	bucketName string
	bucketCfg  kv.TableCfgItem
	dbi        mdbx.DBI
	id         uint64
}

func (db *MdbxKV) Env() *mdbx.Env {
	return db.env
}

func (db *MdbxKV) AllDBI() map[string]kv.DBI {
	res := map[string]kv.DBI{}
	for name, cfg := range db.buckets {
		res[name] = cfg.DBI
	}
	return res
}

func (db *MdbxKV) AllTables() kv.TableCfg {
	return db.buckets
}

func (tx *MdbxTx) IsRo() bool     { return tx.readOnly }
func (tx *MdbxTx) ViewID() uint64 { return tx.tx.ID() }

func (tx *MdbxTx) CollectMetrics() {
	if tx.db.opts.label != kv.ChainDB {
		return
	}

	info, err := tx.db.env.Info(tx.tx)
	if err != nil {
		return
	}
	if info.SinceReaderCheck.Hours() > 1 {
		if staleReaders, err := tx.db.env.ReaderCheck(); err != nil {
			tx.db.log.Error("failed ReaderCheck", "err", err)
		} else if staleReaders > 0 {
			tx.db.log.Info("cleared reader slots from dead processes", "amount", staleReaders)
		}
	}

	kv.DbSize.SetUint64(info.Geo.Current)
	kv.DbPgopsNewly.SetUint64(info.PageOps.Newly)
	kv.DbPgopsCow.SetUint64(info.PageOps.Cow)
	kv.DbPgopsClone.SetUint64(info.PageOps.Clone)
	kv.DbPgopsSplit.SetUint64(info.PageOps.Split)
	kv.DbPgopsMerge.SetUint64(info.PageOps.Merge)
	kv.DbPgopsSpill.SetUint64(info.PageOps.Spill)
	kv.DbPgopsUnspill.SetUint64(info.PageOps.Unspill)
	kv.DbPgopsWops.SetUint64(info.PageOps.Wops)

	txInfo, err := tx.tx.Info(true)
	if err != nil {
		return
	}

	kv.TxDirty.SetUint64(txInfo.SpaceDirty)
	kv.TxLimit.SetUint64(tx.db.txSize)
	kv.TxSpill.SetUint64(txInfo.Spill)
	kv.TxUnspill.SetUint64(txInfo.Unspill)

	gc, err := tx.BucketStat("gc")
	if err != nil {
		return
	}
	kv.GcLeafMetric.SetUint64(gc.LeafPages)
	kv.GcOverflowMetric.SetUint64(gc.OverflowPages)
	kv.GcPagesMetric.SetUint64((gc.LeafPages + gc.OverflowPages) * tx.db.opts.pageSize / 8)
}

// ListBuckets - all buckets stored as keys of un-named bucket
func (tx *MdbxTx) ListBuckets() ([]string, error) { return tx.tx.ListDBI() }

func (tx *MdbxTx) WarmupDB(force bool) error {
	if force {
		return tx.tx.EnvWarmup(mdbx.WarmupForce|mdbx.WarmupOomSafe, time.Hour)
	}
	return tx.tx.EnvWarmup(mdbx.WarmupDefault, time.Hour)
}
func (tx *MdbxTx) LockDBInRam() error     { return tx.tx.EnvWarmup(mdbx.WarmupLock, time.Hour) }
func (tx *MdbxTx) UnlockDBFromRam() error { return tx.tx.EnvWarmup(mdbx.WarmupRelease, time.Hour) }

func (db *MdbxKV) View(ctx context.Context, f func(tx kv.Tx) error) (err error) {
	// can't use db.env.View method - because it calls commit for read transactions - it conflicts with write transactions.
	tx, err := db.BeginRo(ctx)
	if err != nil {
		return err
	}
	defer tx.Rollback()

	return f(tx)
}

func (db *MdbxKV) UpdateNosync(ctx context.Context, f func(tx kv.RwTx) error) (err error) {
	tx, err := db.BeginRwNosync(ctx)
	if err != nil {
		return err
	}
	defer tx.Rollback()
	err = f(tx)
	if err != nil {
		return err
	}
	err = tx.Commit()
	if err != nil {
		return err
	}
	return nil
}

func (db *MdbxKV) Update(ctx context.Context, f func(tx kv.RwTx) error) (err error) {
	tx, err := db.BeginRw(ctx)
	if err != nil {
		return err
	}
	defer tx.Rollback()
	err = f(tx)
	if err != nil {
		return err
	}
	err = tx.Commit()
	if err != nil {
		return err
	}
	return nil
}

func (tx *MdbxTx) CreateBucket(name string) error {
	cnfCopy := tx.db.buckets[name]
	dbi, err := tx.tx.OpenDBI(name, mdbx.DBAccede, nil, nil)
	if err != nil && !mdbx.IsNotFound(err) {
		return fmt.Errorf("create table: %s, %w", name, err)
	}
	if err == nil {
		cnfCopy.DBI = kv.DBI(dbi)
		var flags uint
		flags, err = tx.tx.Flags(dbi)
		if err != nil {
			return err
		}
		cnfCopy.Flags = kv.TableFlags(flags)

		tx.db.buckets[name] = cnfCopy
		return nil
	}

	// if bucket doesn't exists - create it

	var flags = tx.db.buckets[name].Flags
	var nativeFlags uint
	if !(tx.db.ReadOnly() || tx.db.Accede()) {
		nativeFlags |= mdbx.Create
	}

	if flags&kv.DupSort != 0 {
		nativeFlags |= mdbx.DupSort
		flags ^= kv.DupSort
	}
	if flags != 0 {
		return fmt.Errorf("some not supported flag provided for bucket")
	}

	dbi, err = tx.tx.OpenDBI(name, nativeFlags, nil, nil)

	if err != nil {
		return fmt.Errorf("db-talbe doesn't exists: %s, %w. Tip: try run `integration run_migrations` to create non-existing tables", name, err)
	}
	cnfCopy.DBI = kv.DBI(dbi)

	tx.db.buckets[name] = cnfCopy
	return nil
}

func (tx *MdbxTx) dropEvenIfBucketIsNotDeprecated(name string) error {
	dbi := tx.db.buckets[name].DBI
	// if bucket was not open on db start, then it's may be deprecated
	// try to open it now without `Create` flag, and if fail then nothing to drop
	if dbi == NonExistingDBI {
		nativeDBI, err := tx.tx.OpenDBI(name, 0, nil, nil)
		if err != nil {
			if mdbx.IsNotFound(err) {
				return nil // DBI doesn't exists means no drop needed
			}
			return fmt.Errorf("bucket: %s, %w", name, err)
		}
		dbi = kv.DBI(nativeDBI)
	}

	if err := tx.tx.Drop(mdbx.DBI(dbi), true); err != nil {
		return err
	}
	cnfCopy := tx.db.buckets[name]
	cnfCopy.DBI = NonExistingDBI
	tx.db.buckets[name] = cnfCopy
	return nil
}

func (tx *MdbxTx) ClearBucket(bucket string) error {
	dbi := tx.db.buckets[bucket].DBI
	if dbi == NonExistingDBI {
		return nil
	}
	return tx.tx.Drop(mdbx.DBI(dbi), false)
}

func (tx *MdbxTx) DropBucket(bucket string) error {
	if cfg, ok := tx.db.buckets[bucket]; !(ok && cfg.IsDeprecated) {
		return fmt.Errorf("%w, bucket: %s", kv.ErrAttemptToDeleteNonDeprecatedBucket, bucket)
	}

	return tx.dropEvenIfBucketIsNotDeprecated(bucket)
}

func (tx *MdbxTx) ExistsBucket(bucket string) (bool, error) {
	if cfg, ok := tx.db.buckets[bucket]; ok {
		return cfg.DBI != NonExistingDBI, nil
	}
	return false, nil
}

func (tx *MdbxTx) Commit() error {
	if tx.tx == nil {
		return nil
	}
	defer func() {
		tx.tx = nil
		tx.db.trackTxEnd()
		if tx.readOnly {
			tx.db.roTxsLimiter.Release(1)
		} else {
			runtime.UnlockOSThread()
		}
		tx.db.leakDetector.Del(tx.id)
	}()
	tx.closeCursors()

	//slowTx := 10 * time.Second
	//if debug.SlowCommit() > 0 {
	//	slowTx = debug.SlowCommit()
	//}
	//
	//if debug.BigRoTxKb() > 0 || debug.BigRwTxKb() > 0 {
	//	tx.PrintDebugInfo()
	//}
	tx.CollectMetrics()

	latency, err := tx.tx.Commit()
	if err != nil {
		return fmt.Errorf("label: %s, %w", tx.db.opts.label, err)
	}

	if tx.db.opts.label == kv.ChainDB {
		kv.DbCommitPreparation.Observe(latency.Preparation.Seconds())
		//kv.DbCommitAudit.Update(latency.Audit.Seconds())
		kv.DbCommitWrite.Observe(latency.Write.Seconds())
		kv.DbCommitSync.Observe(latency.Sync.Seconds())
		kv.DbCommitEnding.Observe(latency.Ending.Seconds())
		kv.DbCommitTotal.Observe(latency.Whole.Seconds())

		//kv.DbGcWorkPnlMergeTime.Update(latency.GCDetails.WorkPnlMergeTime.Seconds())
		//kv.DbGcWorkPnlMergeVolume.Set(uint64(latency.GCDetails.WorkPnlMergeVolume))
		//kv.DbGcWorkPnlMergeCalls.Set(uint64(latency.GCDetails.WorkPnlMergeCalls))
		//
		//kv.DbGcSelfPnlMergeTime.Update(latency.GCDetails.SelfPnlMergeTime.Seconds())
		//kv.DbGcSelfPnlMergeVolume.Set(uint64(latency.GCDetails.SelfPnlMergeVolume))
		//kv.DbGcSelfPnlMergeCalls.Set(uint64(latency.GCDetails.SelfPnlMergeCalls))
	}

	return nil
}

func (tx *MdbxTx) Rollback() {
	if tx.tx == nil {
		return
	}
	defer func() {
		tx.tx = nil
		tx.db.trackTxEnd()
		if tx.readOnly {
			tx.db.roTxsLimiter.Release(1)
		} else {
			runtime.UnlockOSThread()
		}
		tx.db.leakDetector.Del(tx.id)
	}()
	tx.closeCursors()
	//tx.printDebugInfo()
	tx.tx.Abort()
}

func (tx *MdbxTx) SpaceDirty() (uint64, uint64, error) {
	txInfo, err := tx.tx.Info(true)
	if err != nil {
		return 0, 0, err
	}

	return txInfo.SpaceDirty, tx.db.txSize, nil
}

func (tx *MdbxTx) PrintDebugInfo() {
	/*
		txInfo, err := tx.tx.Info(true)
		if err != nil {
			panic(err)
		}

		txSize := uint(txInfo.SpaceDirty / 1024)
		doPrint := debug.BigRoTxKb() == 0 && debug.BigRwTxKb() == 0 ||
			tx.readOnly && debug.BigRoTxKb() > 0 && txSize > debug.BigRoTxKb() ||
			(!tx.readOnly && debug.BigRwTxKb() > 0 && txSize > debug.BigRwTxKb())
		if doPrint {
			tx.db.log.Info("Tx info",
				"id", txInfo.Id,
				"read_lag", txInfo.ReadLag,
				"ro", tx.readOnly,
				//"space_retired_mb", txInfo.SpaceRetired/1024/1024,
				"space_dirty_mb", txInfo.SpaceDirty/1024/1024,
				//"callers", debug.Callers(7),
			)
		}
	*/
}

func (tx *MdbxTx) closeCursors() {
	for _, c := range tx.cursors {
		if c != nil {
			c.Close()
		}
	}
	tx.cursors = nil
	for _, c := range tx.streams {
		if c != nil {
			c.Close()
		}
	}
	tx.streams = nil
	tx.statelessCursors = nil
}

func (tx *MdbxTx) statelessCursor(bucket string) (kv.RwCursor, error) {
	if tx.statelessCursors == nil {
		tx.statelessCursors = make(map[string]kv.RwCursor)
	}
	c, ok := tx.statelessCursors[bucket]
	if !ok {
		var err error
		c, err = tx.RwCursor(bucket)
		if err != nil {
			return nil, err
		}
		tx.statelessCursors[bucket] = c
	}
	return c, nil
}

func (tx *MdbxTx) Put(table string, k, v []byte) error {
	c, err := tx.statelessCursor(table)
	if err != nil {
		return err
	}
	return c.Put(k, v)
}

func (tx *MdbxTx) Delete(table string, k []byte) error {
	c, err := tx.statelessCursor(table)
	if err != nil {
		return err
	}
	return c.Delete(k)
}

func (tx *MdbxTx) GetOne(bucket string, k []byte) ([]byte, error) {
	v, err := tx.tx.Get(mdbx.DBI(tx.db.buckets[bucket].DBI), k)
	//TODO: revise the logic, why we should drop not found err? maybe we need another function for get with key error
	if mdbx.IsNotFound(err) {
		return nil, nil
	}
	return v, err
}

func (tx *MdbxTx) Has(bucket string, key []byte) (bool, error) {
	c, err := tx.statelessCursor(bucket)
	if err != nil {
		return false, err
	}
	k, _, err := c.Seek(key)
	if err != nil {
		return false, err
	}
	return bytes.Equal(key, k), nil
}

func (tx *MdbxTx) Append(bucket string, k, v []byte) error {
	c, err := tx.statelessCursor(bucket)
	if err != nil {
		return err
	}
	return c.Append(k, v)
}
func (tx *MdbxTx) AppendDup(bucket string, k, v []byte) error {
	c, err := tx.statelessCursor(bucket)
	if err != nil {
		return err
	}
	return c.(*MdbxDupSortCursor).AppendDup(k, v)
}

func (tx *MdbxTx) IncrementSequence(bucket string, amount uint64) (uint64, error) {
	c, err := tx.statelessCursor(kv.Sequence)
	if err != nil {
		return 0, err
	}
	_, v, err := c.SeekExact([]byte(bucket))
	if err != nil {
		return 0, err
	}

	var currentV uint64 = 0
	if len(v) > 0 {
		currentV = binary.BigEndian.Uint64(v)
	}

	newVBytes := make([]byte, 8)
	binary.BigEndian.PutUint64(newVBytes, currentV+amount)
	err = c.Put([]byte(bucket), newVBytes)
	if err != nil {
		return 0, err
	}
	return currentV, nil
}

func (tx *MdbxTx) ReadSequence(bucket string) (uint64, error) {
	c, err := tx.statelessCursor(kv.Sequence)
	if err != nil {
		return 0, err
	}
	_, v, err := c.SeekExact([]byte(bucket))
	if err != nil && !mdbx.IsNotFound(err) {
		return 0, err
	}

	var currentV uint64
	if len(v) > 0 {
		currentV = binary.BigEndian.Uint64(v)
	}

	return currentV, nil
}

func (tx *MdbxTx) BucketSize(name string) (uint64, error) {
	st, err := tx.BucketStat(name)
	if err != nil {
		return 0, err
	}
	return (st.LeafPages + st.BranchPages + st.OverflowPages) * tx.db.opts.pageSize, nil
}

func (tx *MdbxTx) BucketStat(name string) (*mdbx.Stat, error) {
	if name == "freelist" || name == "gc" || name == "free_list" {
		return tx.tx.StatDBI(mdbx.DBI(0))
	}
	if name == "root" {
		return tx.tx.StatDBI(mdbx.DBI(1))
	}
	st, err := tx.tx.StatDBI(mdbx.DBI(tx.db.buckets[name].DBI))
	if err != nil {
		return nil, fmt.Errorf("bucket: %s, %w", name, err)
	}
	return st, nil
}

func (tx *MdbxTx) DBSize() (uint64, error) {
	info, err := tx.db.env.Info(tx.tx)
	if err != nil {
		return 0, err
	}
	return info.Geo.Current, err
}

func (tx *MdbxTx) RwCursor(bucket string) (kv.RwCursor, error) {
	b := tx.db.buckets[bucket]
	if b.AutoDupSortKeysConversion {
		return tx.stdCursor(bucket)
	}

	if b.Flags&kv.DupSort != 0 {
		return tx.RwCursorDupSort(bucket)
	}

	return tx.stdCursor(bucket)
}

func (tx *MdbxTx) Cursor(bucket string) (kv.Cursor, error) {
	return tx.RwCursor(bucket)
}

func (tx *MdbxTx) stdCursor(bucket string) (kv.RwCursor, error) {
	b := tx.db.buckets[bucket]
	c := &MdbxCursor{bucketName: bucket, tx: tx, bucketCfg: b, dbi: mdbx.DBI(tx.db.buckets[bucket].DBI), id: tx.cursorID}
	tx.cursorID++

	var err error
	c.c, err = tx.tx.OpenCursor(c.dbi)
	if err != nil {
		return nil, fmt.Errorf("table: %s, %w, stack: %s", c.bucketName, err, dbg.Stack())
	}

	// add to auto-cleanup on end of transactions
	if tx.cursors == nil {
		tx.cursors = map[uint64]*mdbx.Cursor{}
	}
	tx.cursors[c.id] = c.c
	return c, nil
}

func (tx *MdbxTx) RwCursorDupSort(bucket string) (kv.RwCursorDupSort, error) {
	basicCursor, err := tx.stdCursor(bucket)
	if err != nil {
		return nil, err
	}
	return &MdbxDupSortCursor{MdbxCursor: basicCursor.(*MdbxCursor)}, nil
}

func (tx *MdbxTx) CursorDupSort(bucket string) (kv.CursorDupSort, error) {
	return tx.RwCursorDupSort(bucket)
}

// methods here help to see better pprof picture
func (c *MdbxCursor) set(k []byte) ([]byte, []byte, error) { return c.c.Get(k, nil, mdbx.Set) }
func (c *MdbxCursor) getCurrent() ([]byte, []byte, error)  { return c.c.Get(nil, nil, mdbx.GetCurrent) }
func (c *MdbxCursor) first() ([]byte, []byte, error)       { return c.c.Get(nil, nil, mdbx.First) }
func (c *MdbxCursor) next() ([]byte, []byte, error)        { return c.c.Get(nil, nil, mdbx.Next) }
func (c *MdbxCursor) nextDup() ([]byte, []byte, error)     { return c.c.Get(nil, nil, mdbx.NextDup) }
func (c *MdbxCursor) nextNoDup() ([]byte, []byte, error)   { return c.c.Get(nil, nil, mdbx.NextNoDup) }
func (c *MdbxCursor) prev() ([]byte, []byte, error)        { return c.c.Get(nil, nil, mdbx.Prev) }
func (c *MdbxCursor) prevDup() ([]byte, []byte, error)     { return c.c.Get(nil, nil, mdbx.PrevDup) }
func (c *MdbxCursor) prevNoDup() ([]byte, []byte, error)   { return c.c.Get(nil, nil, mdbx.PrevNoDup) }
func (c *MdbxCursor) last() ([]byte, []byte, error)        { return c.c.Get(nil, nil, mdbx.Last) }
func (c *MdbxCursor) delCurrent() error                    { return c.c.Del(mdbx.Current) }
func (c *MdbxCursor) delAllDupData() error                 { return c.c.Del(mdbx.AllDups) }
func (c *MdbxCursor) put(k, v []byte) error                { return c.c.Put(k, v, 0) }
func (c *MdbxCursor) putCurrent(k, v []byte) error         { return c.c.Put(k, v, mdbx.Current) }
func (c *MdbxCursor) putNoOverwrite(k, v []byte) error     { return c.c.Put(k, v, mdbx.NoOverwrite) }
func (c *MdbxCursor) getBoth(k, v []byte) ([]byte, error) {
	_, v, err := c.c.Get(k, v, mdbx.GetBoth)
	return v, err
}
func (c *MdbxCursor) setRange(k []byte) ([]byte, []byte, error) {
	return c.c.Get(k, nil, mdbx.SetRange)
}
func (c *MdbxCursor) getBothRange(k, v []byte) ([]byte, error) {
	_, v, err := c.c.Get(k, v, mdbx.GetBothRange)
	return v, err
}
func (c *MdbxCursor) firstDup() ([]byte, error) {
	_, v, err := c.c.Get(nil, nil, mdbx.FirstDup)
	return v, err
}
func (c *MdbxCursor) lastDup() ([]byte, error) {
	_, v, err := c.c.Get(nil, nil, mdbx.LastDup)
	return v, err
}

func (c *MdbxCursor) Count() (uint64, error) {
	st, err := c.tx.tx.StatDBI(c.dbi)
	if err != nil {
		return 0, err
	}
	return st.Entries, nil
}

func (c *MdbxCursor) First() ([]byte, []byte, error) {
	return c.Seek(nil)
}

func (c *MdbxCursor) Last() ([]byte, []byte, error) {
	k, v, err := c.last()
	if err != nil {
		if mdbx.IsNotFound(err) {
			return nil, nil, nil
		}
		err = fmt.Errorf("failed MdbxKV cursor.Last(): %w, bucket: %s", err, c.bucketName)
		return []byte{}, nil, err
	}

	b := c.bucketCfg
	if b.AutoDupSortKeysConversion && len(k) == b.DupToLen {
		keyPart := b.DupFromLen - b.DupToLen
		k = append(k, v[:keyPart]...)
		v = v[keyPart:]
	}

	return k, v, nil
}

func (c *MdbxCursor) Seek(seek []byte) (k, v []byte, err error) {
	if c.bucketCfg.AutoDupSortKeysConversion {
		return c.seekDupSort(seek)
	}

	if len(seek) == 0 {
		k, v, err = c.first()
	} else {
		k, v, err = c.setRange(seek)
	}
	if err != nil {
		if mdbx.IsNotFound(err) {
			return nil, nil, nil
		}
		err = fmt.Errorf("failed MdbxKV cursor.seekInFiles(): %w, bucket: %s,  key: %x", err, c.bucketName, seek)
		return []byte{}, nil, err
	}

	return k, v, nil
}

func (c *MdbxCursor) seekDupSort(seek []byte) (k, v []byte, err error) {
	b := c.bucketCfg
	from, to := b.DupFromLen, b.DupToLen
	if len(seek) == 0 {
		k, v, err = c.first()
		if err != nil {
			if mdbx.IsNotFound(err) {
				return nil, nil, nil
			}
			return []byte{}, nil, err
		}

		if len(k) == to {
			k2 := make([]byte, 0, len(k)+from-to)
			k2 = append(append(k2, k...), v[:from-to]...)
			v = v[from-to:]
			k = k2
		}
		return k, v, nil
	}

	var seek1, seek2 []byte
	if len(seek) > to {
		seek1, seek2 = seek[:to], seek[to:]
	} else {
		seek1 = seek
	}
	k, v, err = c.setRange(seek1)
	if err != nil {
		if mdbx.IsNotFound(err) {
			return nil, nil, nil
		}

		return []byte{}, nil, err
	}

	if seek2 != nil && bytes.Equal(seek1, k) {
		v, err = c.getBothRange(seek1, seek2)
		if err != nil && mdbx.IsNotFound(err) {
			k, v, err = c.next()
			if err != nil {
				if mdbx.IsNotFound(err) {
					return nil, nil, nil
				}
				return []byte{}, nil, err
			}
		} else if err != nil {
			return []byte{}, nil, err
		}
	}
	if len(k) == to {
		k2 := make([]byte, 0, len(k)+from-to)
		k2 = append(append(k2, k...), v[:from-to]...)
		v = v[from-to:]
		k = k2
	}

	return k, v, nil
}

func (c *MdbxCursor) Next() (k, v []byte, err error) {
	k, v, err = c.next()
	if err != nil {
		if mdbx.IsNotFound(err) {
			return nil, nil, nil
		}
		return []byte{}, nil, fmt.Errorf("failed MdbxKV cursor.Next(): %w", err)
	}

	b := c.bucketCfg
	if b.AutoDupSortKeysConversion && len(k) == b.DupToLen {
		keyPart := b.DupFromLen - b.DupToLen
		if len(v) == 0 {
			return nil, nil, fmt.Errorf("key with empty value: k=%x, len(k)=%d, v=%x", k, len(k), v)
		}
		k = append(k, v[:keyPart]...)
		v = v[keyPart:]
	}

	return k, v, nil
}

func (c *MdbxCursor) Prev() (k, v []byte, err error) {
	k, v, err = c.prev()
	if err != nil {
		if mdbx.IsNotFound(err) {
			return nil, nil, nil
		}
		panic(err)
		//return []byte{}, nil, fmt.Errorf("failed MdbxKV cursor.Prev(): %w", err)
	}

	b := c.bucketCfg
	if b.AutoDupSortKeysConversion && len(k) == b.DupToLen {
		keyPart := b.DupFromLen - b.DupToLen
		k = append(k, v[:keyPart]...)
		v = v[keyPart:]
	}

	return k, v, nil
}

// Current - return key/data at current cursor position
func (c *MdbxCursor) Current() ([]byte, []byte, error) {
	k, v, err := c.getCurrent()
	if err != nil {
		if mdbx.IsNotFound(err) {
			return nil, nil, nil
		}
		return []byte{}, nil, err
	}

	b := c.bucketCfg
	if b.AutoDupSortKeysConversion && len(k) == b.DupToLen {
		keyPart := b.DupFromLen - b.DupToLen
		k = append(k, v[:keyPart]...)
		v = v[keyPart:]
	}

	return k, v, nil
}

func (c *MdbxCursor) Delete(k []byte) error {
	if c.bucketCfg.AutoDupSortKeysConversion {
		return c.deleteDupSort(k)
	}

	_, _, err := c.set(k)
	if err != nil {
		if mdbx.IsNotFound(err) {
			return nil
		}
		return err
	}

	if c.bucketCfg.Flags&mdbx.DupSort != 0 {
		return c.delAllDupData()
	}
	return c.delCurrent()
}

// DeleteCurrent This function deletes the key/data pair to which the cursor refers.
// This does not invalidate the cursor, so operations such as MDB_NEXT
// can still be used on it.
// Both MDB_NEXT and MDB_GET_CURRENT will return the same record after
// this operation.
func (c *MdbxCursor) DeleteCurrent() error {
	return c.delCurrent()
}

func (c *MdbxCursor) deleteDupSort(key []byte) error {
	b := c.bucketCfg
	from, to := b.DupFromLen, b.DupToLen
	if len(key) != from && len(key) >= to {
		return fmt.Errorf("delete from dupsort bucket: %s, can have keys of len==%d and len<%d. key: %x,%d", c.bucketName, from, to, key, len(key))
	}

	if len(key) == from {
		v, err := c.getBothRange(key[:to], key[to:])
		if err != nil { // if key not found, or found another one - then nothing to delete
			if mdbx.IsNotFound(err) {
				return nil
			}
			return err
		}
		if !bytes.Equal(v[:from-to], key[to:]) {
			return nil
		}
		return c.delCurrent()
	}

	_, _, err := c.set(key)
	if err != nil {
		if mdbx.IsNotFound(err) {
			return nil
		}
		return err
	}

	return c.delCurrent()
}

func (c *MdbxCursor) PutNoOverwrite(key []byte, value []byte) error {
	if c.bucketCfg.AutoDupSortKeysConversion {
		panic("not implemented")
	}

	return c.putNoOverwrite(key, value)
}

func (c *MdbxCursor) Put(key []byte, value []byte) error {
	b := c.bucketCfg
	if b.AutoDupSortKeysConversion {
		if err := c.putDupSort(key, value); err != nil {
			return fmt.Errorf("label: %s, table: %s, err: %w", c.tx.db.opts.label, c.bucketName, err)
		}
		return nil
	}
	if err := c.put(key, value); err != nil {
		return fmt.Errorf("label: %s, table: %s, err: %w", c.tx.db.opts.label, c.bucketName, err)
	}
	return nil
}

func (c *MdbxCursor) putDupSort(key []byte, value []byte) error {
	b := c.bucketCfg
	from, to := b.DupFromLen, b.DupToLen
	if len(key) != from && len(key) >= to {
		return fmt.Errorf("label: %s, table: %s, can have keys of len==%d and len<%d. key: %x,%d", c.tx.db.opts.label, c.bucketName, from, to, key, len(key))
	}

	if len(key) != from {
		err := c.putNoOverwrite(key, value)
		if err != nil {
			if mdbx.IsKeyExists(err) {
				return c.putCurrent(key, value)
			}
			return fmt.Errorf("label: %s, putNoOverwrite, bucket: %s, key: %x, val: %x, err: %w", c.tx.db.opts.label, c.bucketName, key, value, err)
		}
		return nil
	}

	value = append(key[to:], value...)
	key = key[:to]
	v, err := c.getBothRange(key, value[:from-to])
	if err != nil { // if key not found, or found another one - then just insert
		if mdbx.IsNotFound(err) {
			return c.put(key, value)
		}
		return err
	}

	if bytes.Equal(v[:from-to], value[:from-to]) {
		if len(v) == len(value) { // in DupSort case mdbx.Current works only with values of same length
			return c.putCurrent(key, value)
		}
		err = c.delCurrent()
		if err != nil {
			return err
		}
	}

	return c.put(key, value)
}

func (c *MdbxCursor) SeekExact(key []byte) ([]byte, []byte, error) {
	b := c.bucketCfg
	if b.AutoDupSortKeysConversion && len(key) == b.DupFromLen {
		from, to := b.DupFromLen, b.DupToLen
		v, err := c.getBothRange(key[:to], key[to:])
		if err != nil {
			if mdbx.IsNotFound(err) {
				return nil, nil, nil
			}
			return []byte{}, nil, err
		}
		if !bytes.Equal(key[to:], v[:from-to]) {
			return nil, nil, nil
		}
		return key[:to], v[from-to:], nil
	}

	k, v, err := c.set(key)
	if err != nil {
		if mdbx.IsNotFound(err) {
			return nil, nil, nil
		}
		return []byte{}, nil, err
	}
	return k, v, nil
}

// Append - speedy feature of mdbx which is not part of KV interface.
// Cast your cursor to *MdbxCursor to use this method.
// Return error - if provided data will not sorted (or bucket have old records which mess with new in sorting manner).
func (c *MdbxCursor) Append(k []byte, v []byte) error {
	if c.bucketCfg.AutoDupSortKeysConversion {
		b := c.bucketCfg
		from, to := b.DupFromLen, b.DupToLen
		if len(k) != from && len(k) >= to {
			return fmt.Errorf("label: %s, append dupsort bucket: %s, can have keys of len==%d and len<%d. key: %x,%d", c.tx.db.opts.label, c.bucketName, from, to, k, len(k))
		}

		if len(k) == from {
			v = append(k[to:], v...)
			k = k[:to]
		}
	}

	if c.bucketCfg.Flags&mdbx.DupSort != 0 {
		if err := c.c.Put(k, v, mdbx.AppendDup); err != nil {
			return fmt.Errorf("label: %s, bucket: %s, %w", c.tx.db.opts.label, c.bucketName, err)
		}
		return nil
	}

	if err := c.c.Put(k, v, mdbx.Append); err != nil {
		return fmt.Errorf("label: %s, bucket: %s, %w", c.tx.db.opts.label, c.bucketName, err)
	}
	return nil
}

func (c *MdbxCursor) Close() {
	if c.c != nil {
		c.c.Close()
		delete(c.tx.cursors, c.id)
		c.c = nil
	}
}

type MdbxDupSortCursor struct {
	*MdbxCursor
}

func (c *MdbxDupSortCursor) Internal() *mdbx.Cursor {
	return c.c
}

// DeleteExact - does delete
func (c *MdbxDupSortCursor) DeleteExact(k1, k2 []byte) error {
	_, err := c.getBoth(k1, k2)
	if err != nil { // if key not found, or found another one - then nothing to delete
		if mdbx.IsNotFound(err) {
			return nil
		}
		return err
	}
	return c.delCurrent()
}

func (c *MdbxDupSortCursor) SeekBothExact(key, value []byte) ([]byte, []byte, error) {
	v, err := c.getBoth(key, value)
	if err != nil {
		if mdbx.IsNotFound(err) {
			return nil, nil, nil
		}
		return []byte{}, nil, fmt.Errorf("in SeekBothExact: %w", err)
	}
	return key, v, nil
}

func (c *MdbxDupSortCursor) SeekBothRange(key, value []byte) ([]byte, error) {
	v, err := c.getBothRange(key, value)
	if err != nil {
		if mdbx.IsNotFound(err) {
			return nil, nil
		}
		return nil, fmt.Errorf("in SeekBothRange, table=%s: %w", c.bucketName, err)
	}
	return v, nil
}

func (c *MdbxDupSortCursor) FirstDup() ([]byte, error) {
	v, err := c.firstDup()
	if err != nil {
		if mdbx.IsNotFound(err) {
			return nil, nil
		}
		return nil, fmt.Errorf("in FirstDup: tbl=%s, %w", c.bucketName, err)
	}
	return v, nil
}

// NextDup - iterate only over duplicates of current key
func (c *MdbxDupSortCursor) NextDup() ([]byte, []byte, error) {
	k, v, err := c.nextDup()
	if err != nil {
		if mdbx.IsNotFound(err) {
			return nil, nil, nil
		}
		return []byte{}, nil, fmt.Errorf("in NextDup: %w", err)
	}
	return k, v, nil
}

// NextNoDup - iterate with skipping all duplicates
func (c *MdbxDupSortCursor) NextNoDup() ([]byte, []byte, error) {
	k, v, err := c.nextNoDup()
	if err != nil {
		if mdbx.IsNotFound(err) {
			return nil, nil, nil
		}

		panic(err)
		//return []byte{}, nil, fmt.Errorf("in NextNoDup: %w", err)
	}
	return k, v, nil
}

func (c *MdbxDupSortCursor) PrevDup() ([]byte, []byte, error) {
	k, v, err := c.prevDup()
	if err != nil {
		if mdbx.IsNotFound(err) {
			return nil, nil, nil
		}
		return []byte{}, nil, fmt.Errorf("in PrevDup: %w", err)
	}
	return k, v, nil
}

func (c *MdbxDupSortCursor) PrevNoDup() ([]byte, []byte, error) {
	k, v, err := c.prevNoDup()
	if err != nil {
		if mdbx.IsNotFound(err) {
			return nil, nil, nil
		}
		return []byte{}, nil, fmt.Errorf("in PrevNoDup: %w", err)
	}
	return k, v, nil
}

func (c *MdbxDupSortCursor) LastDup() ([]byte, error) {
	v, err := c.lastDup()
	if err != nil {
		if mdbx.IsNotFound(err) {
			return nil, nil
		}
		return nil, fmt.Errorf("in LastDup: %w", err)
	}
	return v, nil
}

func (c *MdbxDupSortCursor) Append(k []byte, v []byte) error {
	if err := c.c.Put(k, v, mdbx.Append|mdbx.AppendDup); err != nil {
		return fmt.Errorf("label: %s, in Append: bucket=%s, %w", c.tx.db.opts.label, c.bucketName, err)
	}
	return nil
}

func (c *MdbxDupSortCursor) AppendDup(k []byte, v []byte) error {
	if err := c.c.Put(k, v, mdbx.AppendDup); err != nil {
		return fmt.Errorf("label: %s, in AppendDup: bucket=%s, %w", c.tx.db.opts.label, c.bucketName, err)
	}
	return nil
}

func (c *MdbxDupSortCursor) PutNoDupData(k, v []byte) error {
	if err := c.c.Put(k, v, mdbx.NoDupData); err != nil {
		return fmt.Errorf("label: %s, in PutNoDupData: %w", c.tx.db.opts.label, err)
	}

	return nil
}

// DeleteCurrentDuplicates - delete all of the data items for the current key.
func (c *MdbxDupSortCursor) DeleteCurrentDuplicates() error {
	if err := c.delAllDupData(); err != nil {
		return fmt.Errorf("label: %s,in DeleteCurrentDuplicates: %w", c.tx.db.opts.label, err)
	}
	return nil
}

// CountDuplicates returns the number of duplicates for the current key. See mdb_cursor_count
func (c *MdbxDupSortCursor) CountDuplicates() (uint64, error) {
	res, err := c.c.Count()
	if err != nil {
		return 0, fmt.Errorf("in CountDuplicates: %w", err)
	}
	return res, nil
}

func bucketSlice(b kv.TableCfg) []string {
	buckets := make([]string, 0, len(b))
	for name := range b {
		buckets = append(buckets, name)
	}
	sort.Slice(buckets, func(i, j int) bool {
		return strings.Compare(buckets[i], buckets[j]) < 0
	})
	return buckets
}

func (tx *MdbxTx) ForEach(bucket string, fromPrefix []byte, walker func(k, v []byte) error) error {
	c, err := tx.Cursor(bucket)
	if err != nil {
		return err
	}
	defer c.Close()

	for k, v, err := c.Seek(fromPrefix); k != nil; k, v, err = c.Next() {
		if err != nil {
			return err
		}
		if err := walker(k, v); err != nil {
			return err
		}
	}
	return nil
}

func (tx *MdbxTx) ForPrefix(bucket string, prefix []byte, walker func(k, v []byte) error) error {
	c, err := tx.Cursor(bucket)
	if err != nil {
		return err
	}
	defer c.Close()

	for k, v, err := c.Seek(prefix); k != nil; k, v, err = c.Next() {
		if err != nil {
			return err
		}
		if !bytes.HasPrefix(k, prefix) {
			break
		}
		if err := walker(k, v); err != nil {
			return err
		}
	}
	return nil
}

func (tx *MdbxTx) Prefix(table string, prefix []byte) (iter.KV, error) {
	nextPrefix, ok := kv.NextSubtree(prefix)
	if !ok {
		return tx.Range(table, prefix, nil)
	}
	return tx.Range(table, prefix, nextPrefix)
}

func (tx *MdbxTx) Range(table string, fromPrefix, toPrefix []byte) (iter.KV, error) {
	return tx.RangeAscend(table, fromPrefix, toPrefix, -1)
}
func (tx *MdbxTx) RangeAscend(table string, fromPrefix, toPrefix []byte, limit int) (iter.KV, error) {
	return tx.rangeOrderLimit(table, fromPrefix, toPrefix, order.Asc, limit)
}
func (tx *MdbxTx) RangeDescend(table string, fromPrefix, toPrefix []byte, limit int) (iter.KV, error) {
	return tx.rangeOrderLimit(table, fromPrefix, toPrefix, order.Desc, limit)
}

type cursor2iter struct {
	c  kv.Cursor
	id int
	tx *MdbxTx

	fromPrefix, toPrefix, nextK, nextV []byte
	orderAscend                        order.By
	limit                              int64
	ctx                                context.Context
}

func (tx *MdbxTx) rangeOrderLimit(table string, fromPrefix, toPrefix []byte, orderAscend order.By, limit int) (*cursor2iter, error) {
	s := &cursor2iter{ctx: tx.ctx, tx: tx, fromPrefix: fromPrefix, toPrefix: toPrefix, orderAscend: orderAscend, limit: int64(limit), id: tx.streamID}
	tx.streamID++
	if tx.streams == nil {
		tx.streams = map[int]kv.Closer{}
	}
	tx.streams[s.id] = s
	if err := s.init(table, tx); err != nil {
		s.Close() //it's responsibility of constructor (our) to close resource on error
		return nil, err
	}
	return s, nil
}
func (s *cursor2iter) init(table string, tx kv.Tx) error {
	if s.orderAscend && s.fromPrefix != nil && s.toPrefix != nil && bytes.Compare(s.fromPrefix, s.toPrefix) >= 0 {
		return fmt.Errorf("tx.Dual: %x must be lexicographicaly before %x", s.fromPrefix, s.toPrefix)
	}
	if !s.orderAscend && s.fromPrefix != nil && s.toPrefix != nil && bytes.Compare(s.fromPrefix, s.toPrefix) <= 0 {
		return fmt.Errorf("tx.Dual: %x must be lexicographicaly before %x", s.toPrefix, s.fromPrefix)
	}
	c, err := tx.Cursor(table)
	if err != nil {
		return err
	}
	s.c = c

	if s.fromPrefix == nil { // no initial position
		if s.orderAscend {
			s.nextK, s.nextV, err = s.c.First()
		} else {
			s.nextK, s.nextV, err = s.c.Last()
		}
		if err != nil {
			return err
		}
		return nil
	}

	if s.orderAscend {
		s.nextK, s.nextV, err = s.c.Seek(s.fromPrefix)
		if err != nil {
			return err
		}
		return nil
	}

	// `Seek(s.fromPrefix)` find first key with prefix `s.fromPrefix`, but we need LAST one.
	// `Seek(nextPrefix)+Prev()` will do the job.
	nextPrefix, ok := kv.NextSubtree(s.fromPrefix)
<<<<<<< HEAD
	if !ok {
=======
	if !ok { // end of table
>>>>>>> c1e9ca86
		s.nextK, s.nextV, err = s.c.Last()
		if err != nil {
			return err
		}
		if s.nextK == nil {
			return nil
		}

		// go to last value of this key
		if casted, ok := s.c.(kv.CursorDupSort); ok {
			s.nextV, err = casted.LastDup()
			if err != nil {
				return err
			}
		}
		return nil
	}

	s.nextK, s.nextV, err = s.c.Seek(nextPrefix)
	if err != nil {
		return err
	}
	if s.nextK == nil {
		s.nextK, s.nextV, err = s.c.Last()
	} else {
		s.nextK, s.nextV, err = s.c.Prev()
	}
	if err != nil {
		return err
	}
	if s.nextK == nil {
		return nil
	}

	// go to last value of this key
	if casted, ok := s.c.(kv.CursorDupSort); ok {
		s.nextV, err = casted.LastDup()
		if err != nil {
			return err
		}
	}
	return nil
}

func (s *cursor2iter) advance() (err error) {
	if s.orderAscend {
		s.nextK, s.nextV, err = s.c.Next()
		if err != nil {
			return err
		}
	} else {
		s.nextK, s.nextV, err = s.c.Prev()
		if err != nil {
			return err
		}
	}
	return nil
}

func (s *cursor2iter) Close() {
	if s == nil {
		return
	}
	if s.c != nil {
		s.c.Close()
		delete(s.tx.streams, s.id)
		s.c = nil
	}
}

func (s *cursor2iter) HasNext() bool {
	if s.limit == 0 { // limit reached
		return false
	}
	if s.nextK == nil { // EndOfTable
		return false
	}
	if s.toPrefix == nil { // s.nextK == nil check is above
		return true
	}

	//Asc:  [from, to) AND from < to
	//Desc: [from, to) AND from > to
	cmp := bytes.Compare(s.nextK, s.toPrefix)
	return (bool(s.orderAscend) && cmp < 0) || (!bool(s.orderAscend) && cmp > 0)
}

func (s *cursor2iter) Next() (k, v []byte, err error) {
	select {
	case <-s.ctx.Done():
		return nil, nil, s.ctx.Err()
	default:
	}
	s.limit--
	k, v = s.nextK, s.nextV
	if err = s.advance(); err != nil {
		return nil, nil, err
	}
	return k, v, nil
}

func (tx *MdbxTx) RangeDupSort(table string, key []byte, fromPrefix, toPrefix []byte, asc order.By, limit int) (iter.KV, error) {
	s := &cursorDup2iter{ctx: tx.ctx, tx: tx, key: key, fromPrefix: fromPrefix, toPrefix: toPrefix, orderAscend: bool(asc), limit: int64(limit), id: tx.streamID}
	tx.streamID++
	if tx.streams == nil {
		tx.streams = map[int]kv.Closer{}
	}
	tx.streams[s.id] = s
	if err := s.init(table, tx); err != nil {
		s.Close() //it's responsibility of constructor (our) to close resource on error
		return nil, err
	}
	return s, nil
}

type cursorDup2iter struct {
	c  kv.CursorDupSort
	id int
	tx *MdbxTx

	key                         []byte
	fromPrefix, toPrefix, nextV []byte
	orderAscend                 bool
	limit                       int64
	ctx                         context.Context
}

func (s *cursorDup2iter) init(table string, tx kv.Tx) error {
	if s.orderAscend && s.fromPrefix != nil && s.toPrefix != nil && bytes.Compare(s.fromPrefix, s.toPrefix) >= 0 {
		return fmt.Errorf("tx.Dual: %x must be lexicographicaly before %x", s.fromPrefix, s.toPrefix)
	}
	if !s.orderAscend && s.fromPrefix != nil && s.toPrefix != nil && bytes.Compare(s.fromPrefix, s.toPrefix) <= 0 {
		return fmt.Errorf("tx.Dual: %x must be lexicographicaly before %x", s.toPrefix, s.fromPrefix)
	}
	c, err := tx.CursorDupSort(table)
	if err != nil {
		return err
	}
	s.c = c
	k, _, err := c.SeekExact(s.key)
	if err != nil {
		return err
	}
	if k == nil {
		return nil
	}

	if s.fromPrefix == nil { // no initial position
		if s.orderAscend {
			s.nextV, err = s.c.FirstDup()
			if err != nil {
				return err
			}
		} else {
			s.nextV, err = s.c.LastDup()
			if err != nil {
				return err
			}
		}
		return nil
	}

	if s.orderAscend {
		s.nextV, err = s.c.SeekBothRange(s.key, s.fromPrefix)
		if err != nil {
			return err
		}
		return nil
	}

	// to find LAST key with given prefix:
	nextSubtree, ok := kv.NextSubtree(s.fromPrefix)
	if !ok {
		_, s.nextV, err = s.c.PrevDup()
		if err != nil {
			return err
		}
		return nil
	}

	s.nextV, err = s.c.SeekBothRange(s.key, nextSubtree)
	if err != nil {
		return err
	}
	if s.nextV != nil {
		_, s.nextV, err = s.c.PrevDup()
		if err != nil {
			return err
		}
		return nil
	}

	k, s.nextV, err = s.c.SeekExact(s.key)
	if err != nil {
		return err
	}
	if k == nil {
		s.nextV = nil
		return nil
	}
	s.nextV, err = s.c.LastDup()
	if err != nil {
		return err
	}
	return nil
}

func (s *cursorDup2iter) advance() (err error) {
	if s.orderAscend {
		_, s.nextV, err = s.c.NextDup()
		if err != nil {
			return err
		}
	} else {
		_, s.nextV, err = s.c.PrevDup()
		if err != nil {
			return err
		}
	}
	return nil
}

func (s *cursorDup2iter) Close() {
	if s == nil {
		return
	}
	if s.c != nil {
		s.c.Close()
		delete(s.tx.streams, s.id)
		s.c = nil
	}
}
func (s *cursorDup2iter) HasNext() bool {
	if s.limit == 0 { // limit reached
		return false
	}
	if s.nextV == nil { // EndOfTable
		return false
	}
	if s.toPrefix == nil { // s.nextK == nil check is above
		return true
	}

	//Asc:  [from, to) AND from < to
	//Desc: [from, to) AND from > to
	cmp := bytes.Compare(s.nextV, s.toPrefix)
	return (s.orderAscend && cmp < 0) || (!s.orderAscend && cmp > 0)
}
func (s *cursorDup2iter) Next() (k, v []byte, err error) {
	select {
	case <-s.ctx.Done():
		return nil, nil, s.ctx.Err()
	default:
	}
	s.limit--
	v = s.nextV
	if err = s.advance(); err != nil {
		return nil, nil, err
	}
	return s.key, v, nil
}

func (tx *MdbxTx) ForAmount(bucket string, fromPrefix []byte, amount uint32, walker func(k, v []byte) error) error {
	if amount == 0 {
		return nil
	}
	c, err := tx.Cursor(bucket)
	if err != nil {
		return err
	}
	defer c.Close()

	for k, v, err := c.Seek(fromPrefix); k != nil && amount > 0; k, v, err = c.Next() {
		if err != nil {
			return err
		}
		if err := walker(k, v); err != nil {
			return err
		}
		amount--
	}
	return nil
}

func (tx *MdbxTx) CHandle() unsafe.Pointer {
	return tx.tx.CHandle()
}<|MERGE_RESOLUTION|>--- conflicted
+++ resolved
@@ -2046,11 +2046,7 @@
 	// `Seek(s.fromPrefix)` find first key with prefix `s.fromPrefix`, but we need LAST one.
 	// `Seek(nextPrefix)+Prev()` will do the job.
 	nextPrefix, ok := kv.NextSubtree(s.fromPrefix)
-<<<<<<< HEAD
-	if !ok {
-=======
 	if !ok { // end of table
->>>>>>> c1e9ca86
 		s.nextK, s.nextV, err = s.c.Last()
 		if err != nil {
 			return err
