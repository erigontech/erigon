--- conflicted
+++ resolved
@@ -184,15 +184,10 @@
 	}
 	return &tx{ctx: ctx, db: db, stream: stream, streamCancelFn: streamCancelFn, viewID: msg.ViewId, id: msg.TxId}, nil
 }
-<<<<<<< HEAD
-func (db *DB) Debug() kv.TemporalDebugDB                 { return kv.TemporalDebugDB(db) }
-func (db *DB) DomainTables(domain ...kv.Domain) []string { panic("not implemented") }
-func (db *DB) ReloadSalt() error                         { panic("not implemented") }
-=======
 func (db *DB) Debug() kv.TemporalDebugDB                           { return kv.TemporalDebugDB(db) }
 func (db *DB) DomainTables(domain ...kv.Domain) []string           { panic("not implemented") }
+func (db *DB) ReloadSalt() error                                   { panic("not implemented") }
 func (db *DB) InvertedIdxTables(domain ...kv.InvertedIdx) []string { panic("not implemented") }
->>>>>>> 2eee6bf0
 
 func (db *DB) BeginTemporalRo(ctx context.Context) (kv.TemporalTx, error) {
 	t, err := db.BeginRo(ctx) //nolint:gocritic
