--- conflicted
+++ resolved
@@ -266,11 +266,7 @@
 	}
 }
 
-<<<<<<< HEAD
-func (tx *tx) Apply(ctx context.Context, f func(tx kv.Tx) error ) error {
-=======
 func (tx *tx) Apply(ctx context.Context, f func(tx kv.Tx) error) error {
->>>>>>> fd43d30d
 	return f(tx)
 }
 
