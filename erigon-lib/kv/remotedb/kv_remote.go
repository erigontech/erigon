// Copyright 2021 The Erigon Authors
// This file is part of Erigon.
//
// Erigon is free software: you can redistribute it and/or modify
// it under the terms of the GNU Lesser General Public License as published by
// the Free Software Foundation, either version 3 of the License, or
// (at your option) any later version.
//
// Erigon is distributed in the hope that it will be useful,
// but WITHOUT ANY WARRANTY; without even the implied warranty of
// MERCHANTABILITY or FITNESS FOR A PARTICULAR PURPOSE. See the
// GNU Lesser General Public License for more details.
//
// You should have received a copy of the GNU Lesser General Public License
// along with Erigon. If not, see <http://www.gnu.org/licenses/>.

package remotedb

import (
	"bytes"
	"context"
	"errors"
	"fmt"
	"runtime"
	"unsafe"

	"github.com/c2h5oh/datasize"
	"golang.org/x/sync/semaphore"
	"google.golang.org/grpc"
	"google.golang.org/protobuf/types/known/emptypb"

	"github.com/erigontech/erigon-lib/gointerfaces"
	"github.com/erigontech/erigon-lib/gointerfaces/grpcutil"
	remote "github.com/erigontech/erigon-lib/gointerfaces/remoteproto"
	"github.com/erigontech/erigon-lib/kv"
	"github.com/erigontech/erigon-lib/kv/order"
	"github.com/erigontech/erigon-lib/kv/stream"
	"github.com/erigontech/erigon-lib/log/v3"
)

// generate the messages and services
type remoteOpts struct {
	remoteKV    remote.KVClient
	log         log.Logger
	bucketsCfg  kv.TableCfg
	DialAddress string
	version     gointerfaces.Version
}

var _ kv.TemporalTx = (*tx)(nil)

type DB struct {
	remoteKV     remote.KVClient
	log          log.Logger
	buckets      kv.TableCfg
	roTxsLimiter *semaphore.Weighted
	opts         remoteOpts
}

type tx struct {
	stream             remote.KV_TxClient
	ctx                context.Context
	streamCancelFn     context.CancelFunc
	db                 *DB
	statelessCursors   map[string]kv.Cursor
	cursors            []*remoteCursor
	streams            []kv.Closer
	viewID, id         uint64
	streamingRequested bool
}

type remoteCursor struct {
	ctx        context.Context
	stream     remote.KV_TxClient
	tx         *tx
	bucketName string
	bucketCfg  kv.TableCfgItem
	id         uint32
}

type remoteCursorDupSort struct {
	*remoteCursor
}

func (opts remoteOpts) ReadOnly() remoteOpts {
	return opts
}

func (opts remoteOpts) WithBucketsConfig(c kv.TableCfg) remoteOpts {
	opts.bucketsCfg = c
	return opts
}

func (opts remoteOpts) Open() (*DB, error) {
	targetSemCount := int64(runtime.GOMAXPROCS(-1)) - 1
	if targetSemCount <= 1 {
		targetSemCount = 2
	}

	db := &DB{
		opts:         opts,
		remoteKV:     opts.remoteKV,
		log:          log.New("remote_db", opts.DialAddress),
		buckets:      kv.TableCfg{},
		roTxsLimiter: semaphore.NewWeighted(targetSemCount), // 1 less than max to allow unlocking
	}
	customBuckets := opts.bucketsCfg
	for name, cfg := range customBuckets { // copy map to avoid changing global variable
		db.buckets[name] = cfg
	}

	return db, nil
}

func (opts remoteOpts) MustOpen() kv.RwDB {
	db, err := opts.Open()
	if err != nil {
		panic(err)
	}
	return db
}

// NewRemote defines new remove KV connection (without actually opening it)
// version parameters represent the version the KV client is expecting,
// compatibility check will be performed when the KV connection opens
func NewRemote(v gointerfaces.Version, logger log.Logger, remoteKV remote.KVClient) remoteOpts {
	return remoteOpts{bucketsCfg: kv.ChaindataTablesCfg, version: v, log: logger, remoteKV: remoteKV}
}

func (db *DB) PageSize() datasize.ByteSize { panic("not implemented") }
func (db *DB) ReadOnly() bool              { return true }
func (db *DB) AllTables() kv.TableCfg      { return db.buckets }

func (db *DB) EnsureVersionCompatibility() bool {
	versionReply, err := db.remoteKV.Version(context.Background(), &emptypb.Empty{}, grpc.WaitForReady(true))
	if err != nil {
		db.log.Error("getting Version", "error", err)
		return false
	}
	if !gointerfaces.EnsureVersion(db.opts.version, versionReply) {
		db.log.Error("incompatible interface versions", "client", db.opts.version.String(),
			"server", fmt.Sprintf("%d.%d.%d", versionReply.Major, versionReply.Minor, versionReply.Patch))
		return false
	}
	db.log.Info("interfaces compatible", "client", db.opts.version.String(),
		"server", fmt.Sprintf("%d.%d.%d", versionReply.Major, versionReply.Minor, versionReply.Patch))
	return true
}

func (db *DB) Close() {}

func (db *DB) CHandle() unsafe.Pointer {
	panic("CHandle not implemented")
}

func (db *DB) BeginRo(ctx context.Context) (txn kv.Tx, err error) {
	select {
	case <-ctx.Done():
		return nil, ctx.Err()
	default:
	}

	if semErr := db.roTxsLimiter.Acquire(ctx, 1); semErr != nil {
		return nil, fmt.Errorf("remotedb.DB.BeginRo: roTxsLimiter error %w", semErr)
	}

	defer func() {
		// ensure we release the semaphore on error
		if txn == nil {
			db.roTxsLimiter.Release(1)
		}
	}()

	streamCtx, streamCancelFn := context.WithCancel(ctx) // We create child context for the stream so we can cancel it to prevent leak
	stream, err := db.remoteKV.Tx(streamCtx)
	if err != nil {
		streamCancelFn()
		return nil, err
	}
	msg, err := stream.Recv()
	if err != nil {
		streamCancelFn()
		return nil, err
	}
	return &tx{ctx: ctx, db: db, stream: stream, streamCancelFn: streamCancelFn, viewID: msg.ViewId, id: msg.TxId}, nil
}
func (db *DB) Debug() kv.TemporalDebugDB                           { return kv.TemporalDebugDB(db) }
func (db *DB) DomainTables(domain ...kv.Domain) []string           { panic("not implemented") }
func (db *DB) ReloadSalt() error                                   { panic("not implemented") }
func (db *DB) InvertedIdxTables(domain ...kv.InvertedIdx) []string { panic("not implemented") }
func (db *DB) ReloadFiles() error                                  { panic("not implemented") }
func (db *DB) BuildMissedAccessors(_ context.Context, _ int) error { panic("not implemented") }

func (db *DB) BeginTemporalRo(ctx context.Context) (kv.TemporalTx, error) {
	t, err := db.BeginRo(ctx) //nolint:gocritic
	if err != nil {
		return nil, err
	}
	return t.(kv.TemporalTx), nil
}
func (db *DB) BeginRw(ctx context.Context) (kv.RwTx, error) {
	return nil, errors.New("remote db provider doesn't support .BeginRw method")
}
func (db *DB) BeginRwNosync(ctx context.Context) (kv.RwTx, error) {
	return nil, errors.New("remote db provider doesn't support .BeginRw method")
}
func (db *DB) BeginTemporalRw(ctx context.Context) (kv.RwTx, error) {
	return nil, errors.New("remote db provider doesn't support .BeginTemporalRw method")
}
func (db *DB) BeginTemporalRwNosync(ctx context.Context) (kv.RwTx, error) {
	return nil, errors.New("remote db provider doesn't support .BeginTemporalRwNosync method")
}

func (db *DB) View(ctx context.Context, f func(tx kv.Tx) error) (err error) {
	tx, err := db.BeginRo(ctx)
	if err != nil {
		return err
	}
	defer tx.Rollback()
	return f(tx)
}
func (db *DB) ViewTemporal(ctx context.Context, f func(tx kv.TemporalTx) error) (err error) {
	tx, err := db.BeginTemporalRo(ctx)
	if err != nil {
		return err
	}
	defer tx.Rollback()
	return f(tx)
}

func (db *DB) Update(ctx context.Context, f func(tx kv.RwTx) error) (err error) {
	return errors.New("remote db provider doesn't support .Update method")
}
func (db *DB) UpdateNosync(ctx context.Context, f func(tx kv.RwTx) error) (err error) {
	return errors.New("remote db provider doesn't support .UpdateNosync method")
}

func (tx *tx) AggTx() any                       { panic("not implemented") }
func (tx *tx) Debug() kv.TemporalDebugTx        { panic("not implemented") }
func (tx *tx) FreezeInfo() kv.FreezeInfo        { panic("not implemented") }
func (db *DB) OnFilesChange(f kv.OnFilesChange) { panic("not implemented") }

func (tx *tx) ViewID() uint64  { return tx.viewID }
func (tx *tx) CollectMetrics() {}
func (tx *tx) IncrementSequence(bucket string, amount uint64) (uint64, error) {
	panic("not implemented yet")
}
func (tx *tx) ReadSequence(table string) (uint64, error) {
	reply, err := tx.db.remoteKV.Sequence(tx.ctx, &remote.SequenceReq{TxId: tx.id, Table: table})
	if err != nil {
		return 0, err
	}
	return reply.Value, nil
}
func (tx *tx) Append(bucket string, k, v []byte) error    { panic("no write methods") }
func (tx *tx) AppendDup(bucket string, k, v []byte) error { panic("no write methods") }

func (tx *tx) Commit() error {
	panic("remote db is read-only")
}

func (tx *tx) Rollback() {
	// don't close opened cursors - just close stream, server will cleanup everything well
	tx.closeGrpcStream()
	tx.db.roTxsLimiter.Release(1)
	for _, c := range tx.streams {
		c.Close()
	}
}

func (tx *tx) Apply(ctx context.Context, f func(tx kv.Tx) error) error {
	return f(tx)
}

func (tx *tx) DBSize() (uint64, error) { panic("not implemented") }

func (tx *tx) statelessCursor(bucket string) (kv.Cursor, error) {
	if tx.statelessCursors == nil {
		tx.statelessCursors = make(map[string]kv.Cursor)
	}
	c, ok := tx.statelessCursors[bucket]
	if !ok {
		var err error
		c, err = tx.Cursor(bucket) // nolint:gocritic
		if err != nil {
			return nil, err
		}
		tx.statelessCursors[bucket] = c
	}
	return c, nil
}

func (tx *tx) Count(bucket string) (uint64, error) {
	panic("not implemented")
}

func (tx *tx) BucketSize(name string) (uint64, error) { panic("not implemented") }

func (tx *tx) ForEach(bucket string, fromPrefix []byte, walker func(k, v []byte) error) error {
	it, err := tx.Range(bucket, fromPrefix, nil, order.Asc, kv.Unlim)
	if err != nil {
		return err
	}
	defer it.Close()
	for it.HasNext() {
		k, v, err := it.Next()
		if err != nil {
			return err
		}
		if err := walker(k, v); err != nil {
			return err
		}
	}
	return nil
}

// TODO: this must be deprecated
func (tx *tx) ForAmount(bucket string, fromPrefix []byte, amount uint32, walker func(k, v []byte) error) error {
	if amount == 0 {
		return nil
	}
	c, err := tx.Cursor(bucket)
	if err != nil {
		return err
	}
	defer c.Close()

	for k, v, err := c.Seek(fromPrefix); k != nil && amount > 0; k, v, err = c.Next() {
		if err != nil {
			return err
		}
		if err := walker(k, v); err != nil {
			return err
		}
		amount--
	}
	return nil
}

func (tx *tx) GetOne(bucket string, k []byte) (val []byte, err error) {
	c, err := tx.statelessCursor(bucket)
	if err != nil {
		return nil, err
	}
	_, val, err = c.SeekExact(k)
	return val, err
}

func (tx *tx) Has(bucket string, k []byte) (bool, error) {
	c, err := tx.statelessCursor(bucket)
	if err != nil {
		return false, err
	}
	kk, _, err := c.Seek(k)
	if err != nil {
		return false, err
	}
	return bytes.Equal(k, kk), nil
}

func (c *remoteCursor) SeekExact(k []byte) (key, val []byte, err error) {
	return c.seekExact(k)
}

func (c *remoteCursor) Prev() ([]byte, []byte, error) {
	return c.prev()
}

func (tx *tx) Cursor(bucket string) (kv.Cursor, error) {
	b := tx.db.buckets[bucket]
	c := &remoteCursor{tx: tx, ctx: tx.ctx, bucketName: bucket, bucketCfg: b, stream: tx.stream}
	tx.cursors = append(tx.cursors, c)
	if err := c.stream.Send(&remote.Cursor{Op: remote.Op_OPEN, BucketName: c.bucketName}); err != nil {
		return nil, err
	}
	msg, err := c.stream.Recv()
	if err != nil {
		return nil, err
	}
	c.id = msg.CursorId
	return c, nil
}

func (tx *tx) ListTables() ([]string, error) {
	return nil, errors.New("function ListTables is not implemented for remoteTx")
}

<<<<<<< HEAD
func (tx *tx) UnmarkedRo(id kv.ForkableId) kv.UnmarkedRoTx {
	panic("not implemented")
}

func (tx *tx) RoForkables(id kv.ForkableId) any {
=======
func (tx *tx) Unmarked(id kv.ForkableId) kv.UnmarkedTx {
	panic("not implemented")
}

func (tx *tx) AggForkablesTx(id kv.ForkableId) any {
>>>>>>> 3af758ed
	panic("not implemented")
}

// func (c *remoteCursor) Put(k []byte, v []byte) error            { panic("not supported") }
// func (c *remoteCursor) PutNoOverwrite(k []byte, v []byte) error { panic("not supported") }
// func (c *remoteCursor) Append(k []byte, v []byte) error         { panic("not supported") }
// func (c *remoteCursor) Delete(k []byte) error                   { panic("not supported") }
// func (c *remoteCursor) DeleteCurrent() error                    { panic("not supported") }

func (c *remoteCursor) first() ([]byte, []byte, error) {
	if err := c.stream.Send(&remote.Cursor{Cursor: c.id, Op: remote.Op_FIRST}); err != nil {
		return []byte{}, nil, err
	}
	pair, err := c.stream.Recv()
	if err != nil {
		return []byte{}, nil, err
	}
	return pair.K, pair.V, nil
}

func (c *remoteCursor) next() ([]byte, []byte, error) {
	if err := c.stream.Send(&remote.Cursor{Cursor: c.id, Op: remote.Op_NEXT}); err != nil {
		return []byte{}, nil, err
	}
	pair, err := c.stream.Recv()
	if err != nil {
		return []byte{}, nil, err
	}
	return pair.K, pair.V, nil
}
func (c *remoteCursor) nextDup() ([]byte, []byte, error) {
	if err := c.stream.Send(&remote.Cursor{Cursor: c.id, Op: remote.Op_NEXT_DUP}); err != nil {
		return []byte{}, nil, err
	}
	pair, err := c.stream.Recv()
	if err != nil {
		return []byte{}, nil, err
	}
	return pair.K, pair.V, nil
}
func (c *remoteCursor) nextNoDup() ([]byte, []byte, error) {
	if err := c.stream.Send(&remote.Cursor{Cursor: c.id, Op: remote.Op_NEXT_NO_DUP}); err != nil {
		return []byte{}, nil, err
	}
	pair, err := c.stream.Recv()
	if err != nil {
		return []byte{}, nil, err
	}
	return pair.K, pair.V, nil
}
func (c *remoteCursor) prev() ([]byte, []byte, error) {
	if err := c.stream.Send(&remote.Cursor{Cursor: c.id, Op: remote.Op_PREV}); err != nil {
		return []byte{}, nil, err
	}
	pair, err := c.stream.Recv()
	if err != nil {
		return []byte{}, nil, err
	}
	return pair.K, pair.V, nil
}
func (c *remoteCursor) prevDup() ([]byte, []byte, error) {
	if err := c.stream.Send(&remote.Cursor{Cursor: c.id, Op: remote.Op_PREV_DUP}); err != nil {
		return []byte{}, nil, err
	}
	pair, err := c.stream.Recv()
	if err != nil {
		return []byte{}, nil, err
	}
	return pair.K, pair.V, nil
}
func (c *remoteCursor) prevNoDup() ([]byte, []byte, error) {
	if err := c.stream.Send(&remote.Cursor{Cursor: c.id, Op: remote.Op_PREV_NO_DUP}); err != nil {
		return []byte{}, nil, err
	}
	pair, err := c.stream.Recv()
	if err != nil {
		return []byte{}, nil, err
	}
	return pair.K, pair.V, nil
}
func (c *remoteCursor) last() ([]byte, []byte, error) {
	if err := c.stream.Send(&remote.Cursor{Cursor: c.id, Op: remote.Op_LAST}); err != nil {
		return []byte{}, nil, err
	}
	pair, err := c.stream.Recv()
	if err != nil {
		return []byte{}, nil, err
	}
	return pair.K, pair.V, nil
}
func (c *remoteCursor) setRange(k []byte) ([]byte, []byte, error) {
	if err := c.stream.Send(&remote.Cursor{Cursor: c.id, Op: remote.Op_SEEK, K: k}); err != nil {
		return []byte{}, nil, err
	}
	pair, err := c.stream.Recv()
	if err != nil {
		return []byte{}, nil, err
	}
	return pair.K, pair.V, nil
}
func (c *remoteCursor) seekExact(k []byte) ([]byte, []byte, error) {
	if err := c.stream.Send(&remote.Cursor{Cursor: c.id, Op: remote.Op_SEEK_EXACT, K: k}); err != nil {
		return []byte{}, nil, err
	}
	pair, err := c.stream.Recv()
	if err != nil {
		return []byte{}, nil, err
	}
	return pair.K, pair.V, nil
}
func (c *remoteCursor) getBothRange(k, v []byte) ([]byte, error) {
	if err := c.stream.Send(&remote.Cursor{Cursor: c.id, Op: remote.Op_SEEK_BOTH, K: k, V: v}); err != nil {
		return nil, err
	}
	pair, err := c.stream.Recv()
	if err != nil {
		return nil, err
	}
	return pair.V, nil
}
func (c *remoteCursor) seekBothExact(k, v []byte) ([]byte, []byte, error) {
	if err := c.stream.Send(&remote.Cursor{Cursor: c.id, Op: remote.Op_SEEK_BOTH_EXACT, K: k, V: v}); err != nil {
		return []byte{}, nil, err
	}
	pair, err := c.stream.Recv()
	if err != nil {
		return []byte{}, nil, err
	}
	return pair.K, pair.V, nil
}
func (c *remoteCursor) firstDup() ([]byte, error) {
	if err := c.stream.Send(&remote.Cursor{Cursor: c.id, Op: remote.Op_FIRST_DUP}); err != nil {
		return nil, err
	}
	pair, err := c.stream.Recv()
	if err != nil {
		return nil, err
	}
	return pair.V, nil
}
func (c *remoteCursor) lastDup() ([]byte, error) {
	if err := c.stream.Send(&remote.Cursor{Cursor: c.id, Op: remote.Op_LAST_DUP}); err != nil {
		return nil, err
	}
	pair, err := c.stream.Recv()
	if err != nil {
		return nil, err
	}
	return pair.V, nil
}
func (c *remoteCursor) getCurrent() ([]byte, []byte, error) {
	if err := c.stream.Send(&remote.Cursor{Cursor: c.id, Op: remote.Op_CURRENT}); err != nil {
		return []byte{}, nil, err
	}
	pair, err := c.stream.Recv()
	if err != nil {
		return []byte{}, nil, err
	}
	return pair.K, pair.V, nil
}

func (c *remoteCursor) Current() ([]byte, []byte, error) {
	return c.getCurrent()
}

// Seek - doesn't start streaming (because much of code does only several .seekInFiles calls without reading sequence of data)
// .Next() - does request streaming (if configured by user)
func (c *remoteCursor) Seek(seek []byte) ([]byte, []byte, error) {
	return c.setRange(seek)
}

func (c *remoteCursor) First() ([]byte, []byte, error) {
	return c.first()
}

// Next - returns next data element from server, request streaming (if configured by user)
func (c *remoteCursor) Next() ([]byte, []byte, error) {
	return c.next()
}

func (c *remoteCursor) Last() ([]byte, []byte, error) {
	return c.last()
}

func (tx *tx) closeGrpcStream() {
	if tx.stream == nil {
		return
	}
	defer tx.streamCancelFn() // hard cancel stream if graceful wasn't successful

	if tx.streamingRequested {
		// if streaming is in progress, can't use `CloseSend` - because
		// server will not read it right not - it busy with streaming data
		// TODO: set flag 'tx.streamingRequested' to false when got terminator from server (nil key or os.EOF)
		tx.streamCancelFn()
	} else {
		// try graceful close stream
		err := tx.stream.CloseSend()
		if err != nil {
			doLog := !grpcutil.IsEndOfStream(err)
			if doLog {
				log.Warn("couldn't send msg CloseSend to server", "err", err)
			}
		} else {
			_, err = tx.stream.Recv()
			if err != nil {
				doLog := !grpcutil.IsEndOfStream(err)
				if doLog {
					log.Warn("received unexpected error from server after CloseSend", "err", err)
				}
			}
		}
	}
	tx.stream = nil
	tx.streamingRequested = false
}

func (c *remoteCursor) Close() {
	if c.stream == nil {
		return
	}
	st := c.stream
	c.stream = nil
	if err := st.Send(&remote.Cursor{Cursor: c.id, Op: remote.Op_CLOSE}); err == nil {
		_, _ = st.Recv()
	}
}

func (tx *tx) CursorDupSort(bucket string) (kv.CursorDupSort, error) {
	b := tx.db.buckets[bucket]
	c := &remoteCursor{tx: tx, ctx: tx.ctx, bucketName: bucket, bucketCfg: b, stream: tx.stream}
	tx.cursors = append(tx.cursors, c)
	if err := c.stream.Send(&remote.Cursor{Op: remote.Op_OPEN_DUP_SORT, BucketName: c.bucketName}); err != nil {
		return nil, err
	}
	msg, err := c.stream.Recv()
	if err != nil {
		return nil, err
	}
	c.id = msg.CursorId
	return &remoteCursorDupSort{remoteCursor: c}, nil
}

func (c *remoteCursorDupSort) SeekBothExact(k, v []byte) ([]byte, []byte, error) {
	return c.seekBothExact(k, v)
}

func (c *remoteCursorDupSort) SeekBothRange(k, v []byte) ([]byte, error) {
	return c.getBothRange(k, v)
}

func (c *remoteCursorDupSort) DeleteExact(k1, k2 []byte) error    { panic("not supported") }
func (c *remoteCursorDupSort) AppendDup(k []byte, v []byte) error { panic("not supported") }
func (c *remoteCursorDupSort) PutNoDupData(k, v []byte) error     { panic("not supported") }
func (c *remoteCursorDupSort) DeleteCurrentDuplicates() error     { panic("not supported") }
func (c *remoteCursorDupSort) CountDuplicates() (uint64, error)   { panic("not supported") }

func (c *remoteCursorDupSort) FirstDup() ([]byte, error)          { return c.firstDup() }
func (c *remoteCursorDupSort) NextDup() ([]byte, []byte, error)   { return c.nextDup() }
func (c *remoteCursorDupSort) NextNoDup() ([]byte, []byte, error) { return c.nextNoDup() }
func (c *remoteCursorDupSort) PrevDup() ([]byte, []byte, error)   { return c.prevDup() }
func (c *remoteCursorDupSort) PrevNoDup() ([]byte, []byte, error) { return c.prevNoDup() }
func (c *remoteCursorDupSort) LastDup() ([]byte, error)           { return c.lastDup() }

// Temporal Methods

func (tx *tx) HistoryStartFrom(name kv.Domain) uint64 {
	reply, err := tx.db.remoteKV.HistoryStartFrom(tx.ctx, &remote.HistoryStartFromReq{Domain: uint32(name)})
	if err != nil {
		return 0
	}
	return reply.StartFrom
}

func (tx *tx) GetAsOf(name kv.Domain, k []byte, ts uint64) (v []byte, ok bool, err error) {
	reply, err := tx.db.remoteKV.GetLatest(tx.ctx, &remote.GetLatestReq{TxId: tx.id, Table: name.String(), K: k, Ts: ts})
	if err != nil {
		return nil, false, err
	}
	return reply.V, reply.Ok, nil
}

func (tx *tx) GetLatest(name kv.Domain, k []byte) (v []byte, step uint64, err error) {
	reply, err := tx.db.remoteKV.GetLatest(tx.ctx, &remote.GetLatestReq{TxId: tx.id, Table: name.String(), K: k, Latest: true})
	if err != nil {
		return nil, 0, err
	}
	return reply.V, 0, nil
}

func (tx *tx) HasPrefix(name kv.Domain, prefix []byte) ([]byte, []byte, bool, error) {
	req := &remote.HasPrefixReq{TxId: tx.id, Table: name.String(), Prefix: prefix}
	reply, err := tx.db.remoteKV.HasPrefix(tx.ctx, req)
	if err != nil {
		return nil, nil, false, err
	}
	return reply.FirstKey, reply.FirstVal, reply.HasPrefix, nil
}

func (tx *tx) RangeAsOf(name kv.Domain, fromKey, toKey []byte, ts uint64, asc order.By, limit int) (it stream.KV, err error) {
	return stream.PaginateKV(func(pageToken string) (keys, vals [][]byte, nextPageToken string, err error) {
		reply, err := tx.db.remoteKV.RangeAsOf(tx.ctx, &remote.RangeAsOfReq{TxId: tx.id, Table: name.String(), FromKey: fromKey, ToKey: toKey, Ts: ts, OrderAscend: bool(asc), Limit: int64(limit), PageToken: pageToken})
		if err != nil {
			return nil, nil, "", err
		}
		return reply.Keys, reply.Values, reply.NextPageToken, nil
	}), nil
}
func (tx *tx) HistorySeek(name kv.Domain, k []byte, ts uint64) (v []byte, ok bool, err error) {
	reply, err := tx.db.remoteKV.HistorySeek(tx.ctx, &remote.HistorySeekReq{TxId: tx.id, Table: name.String(), K: k, Ts: ts})
	if err != nil {
		return nil, false, err
	}
	return reply.V, reply.Ok, nil
}
func (tx *tx) HistoryRange(name kv.Domain, fromTs, toTs int, asc order.By, limit int) (it stream.KV, err error) {
	return stream.PaginateKV(func(pageToken string) (keys, vals [][]byte, nextPageToken string, err error) {
		reply, err := tx.db.remoteKV.HistoryRange(tx.ctx, &remote.HistoryRangeReq{TxId: tx.id, Table: name.String(), FromTs: int64(fromTs), ToTs: int64(toTs), OrderAscend: bool(asc), Limit: int64(limit), PageToken: pageToken})
		if err != nil {
			return nil, nil, "", err
		}
		return reply.Keys, reply.Values, reply.NextPageToken, nil
	}), nil
}

func (tx *tx) IndexRange(name kv.InvertedIdx, k []byte, fromTs, toTs int, asc order.By, limit int) (timestamps stream.U64, err error) {
	return stream.PaginateU64(func(pageToken string) (arr []uint64, nextPageToken string, err error) {
		req := &remote.IndexRangeReq{TxId: tx.id, Table: name.String(), K: k, FromTs: int64(fromTs), ToTs: int64(toTs), OrderAscend: bool(asc), Limit: int64(limit), PageToken: pageToken}
		reply, err := tx.db.remoteKV.IndexRange(tx.ctx, req)
		if err != nil {
			return nil, "", err
		}
		return reply.Timestamps, reply.NextPageToken, nil
	}), nil
}

func (tx *tx) Prefix(table string, prefix []byte) (stream.KV, error) {
	nextPrefix, ok := kv.NextSubtree(prefix)
	if !ok {
		return tx.Range(table, prefix, nil, order.Asc, kv.Unlim) //nolint:gocritic
	}
	return tx.Range(table, prefix, nextPrefix, order.Asc, kv.Unlim) //nolint:gocritic
}

func (tx *tx) rangeOrderLimit(table string, fromPrefix, toPrefix []byte, asc order.By, limit int) (stream.KV, error) {
	return stream.PaginateKV(func(pageToken string) (keys [][]byte, values [][]byte, nextPageToken string, err error) {
		req := &remote.RangeReq{TxId: tx.id, Table: table, FromPrefix: fromPrefix, ToPrefix: toPrefix, OrderAscend: bool(asc), Limit: int64(limit)}
		reply, err := tx.db.remoteKV.Range(tx.ctx, req)
		if err != nil {
			return nil, nil, "", err
		}
		return reply.Keys, reply.Values, reply.NextPageToken, nil
	}), nil
}
func (tx *tx) Range(table string, fromPrefix, toPrefix []byte, asc order.By, limit int) (stream.KV, error) {
	return tx.rangeOrderLimit(table, fromPrefix, toPrefix, asc, limit)
}
func (tx *tx) RangeDupSort(table string, key []byte, fromPrefix, toPrefix []byte, asc order.By, limit int) (stream.KV, error) {
	panic("not implemented yet")
}

func (tx *tx) CHandle() unsafe.Pointer {
	panic("CHandle not implemented")
}<|MERGE_RESOLUTION|>--- conflicted
+++ resolved
@@ -385,19 +385,11 @@
 	return nil, errors.New("function ListTables is not implemented for remoteTx")
 }
 
-<<<<<<< HEAD
-func (tx *tx) UnmarkedRo(id kv.ForkableId) kv.UnmarkedRoTx {
-	panic("not implemented")
-}
-
-func (tx *tx) RoForkables(id kv.ForkableId) any {
-=======
 func (tx *tx) Unmarked(id kv.ForkableId) kv.UnmarkedTx {
 	panic("not implemented")
 }
 
 func (tx *tx) AggForkablesTx(id kv.ForkableId) any {
->>>>>>> 3af758ed
 	panic("not implemented")
 }
 
