// Copyright 2022 The Erigon Authors
// This file is part of Erigon.
//
// Erigon is free software: you can redistribute it and/or modify
// it under the terms of the GNU Lesser General Public License as published by
// the Free Software Foundation, either version 3 of the License, or
// (at your option) any later version.
//
// Erigon is distributed in the hope that it will be useful,
// but WITHOUT ANY WARRANTY; without even the implied warranty of
// MERCHANTABILITY or FITNESS FOR A PARTICULAR PURPOSE. See the
// GNU Lesser General Public License for more details.
//
// You should have received a copy of the GNU Lesser General Public License
// along with Erigon. If not, see <http://www.gnu.org/licenses/>.

package membatchwithdb

import (
	"bytes"
	"context"
	"unsafe"

	"github.com/c2h5oh/datasize"

	"github.com/erigontech/erigon-lib/common"
	"github.com/erigontech/erigon-lib/kv"
	"github.com/erigontech/erigon-lib/kv/mdbx"
	"github.com/erigontech/erigon-lib/kv/order"
	"github.com/erigontech/erigon-lib/kv/stream"
	"github.com/erigontech/erigon-lib/log/v3"
)

type MemoryMutation struct {
	memTx            kv.RwTx
	memDb            kv.RwDB
	deletedEntries   map[string]map[string]struct{}
	deletedDups      map[string]map[string]map[string]struct{}
	clearedTables    map[string]struct{}
	db               kv.Tx
	statelessCursors map[string]kv.RwCursor
}

// NewMemoryBatch - starts in-mem batch
//
// Common pattern:
//
// batch := NewMemoryBatch(db, tmpDir)
// defer batch.Close()
// ... some calculations on `batch`
// batch.Commit()
func NewMemoryBatch(tx kv.Tx, tmpDir string, logger log.Logger) *MemoryMutation {
	tmpDB := mdbx.New(kv.TemporaryDB, logger).InMem(tmpDir).GrowthStep(64 * datasize.MB).MapSize(512 * datasize.GB).MustOpen()
	memTx, err := tmpDB.BeginRw(context.Background()) // nolint:gocritic
	if err != nil {
		panic(err)
	}
	if err := initSequences(tx, memTx); err != nil {
		return nil
	}

	return &MemoryMutation{
		db:             tx,
		memDb:          tmpDB,
		memTx:          memTx,
		deletedEntries: make(map[string]map[string]struct{}),
		deletedDups:    map[string]map[string]map[string]struct{}{},
		clearedTables:  make(map[string]struct{}),
	}
}

func NewMemoryBatchWithCustomDB(tx kv.Tx, db kv.RwDB, uTx kv.RwTx) *MemoryMutation {
	return &MemoryMutation{
		db:             tx,
		memDb:          db,
		memTx:          uTx,
		deletedEntries: make(map[string]map[string]struct{}),
		deletedDups:    map[string]map[string]map[string]struct{}{},
		clearedTables:  make(map[string]struct{}),
	}
}

func (m *MemoryMutation) UpdateTxn(tx kv.Tx) {
	m.db = tx
	m.statelessCursors = nil
}

func (m *MemoryMutation) isTableCleared(table string) bool {
	_, ok := m.clearedTables[table]
	return ok
}

func (m *MemoryMutation) isEntryDeleted(table string, key []byte) bool {
	_, ok := m.deletedEntries[table]
	if !ok {
		return ok
	}
	_, ok = m.deletedEntries[table][string(key)]
	return ok
}

func (m *MemoryMutation) isDupDeleted(table string, key []byte, val []byte) bool {
	t, ok := m.deletedDups[table]
	if !ok {
		return ok
	}
	k, ok := t[string(key)]
	if !ok {
		return ok
	}
	_, ok = k[string(val)]
	return ok
}

func (m *MemoryMutation) DBSize() (uint64, error) {
	panic("not implemented")
}

func initSequences(db kv.Tx, memTx kv.RwTx) error {
	cursor, err := db.Cursor(kv.Sequence)
	if err != nil {
		return err
	}
	defer cursor.Close()
	for k, v, err := cursor.First(); k != nil; k, v, err = cursor.Next() {
		if err != nil {
			return err
		}
		if err := memTx.Put(kv.Sequence, k, v); err != nil {
			return err
		}
	}
	return nil
}

func (m *MemoryMutation) IncrementSequence(bucket string, amount uint64) (uint64, error) {
	return m.memTx.IncrementSequence(bucket, amount)
}

func (m *MemoryMutation) ReadSequence(bucket string) (uint64, error) {
	return m.memTx.ReadSequence(bucket)
}

func (m *MemoryMutation) ResetSequence(bucket string, newValue uint64) error {
	return m.memTx.ResetSequence(bucket, newValue)
}

func (m *MemoryMutation) ForAmount(bucket string, prefix []byte, amount uint32, walker func(k, v []byte) error) error {
	if amount == 0 {
		return nil
	}
	c, err := m.Cursor(bucket)
	if err != nil {
		return err
	}
	defer c.Close()

	for k, v, err := c.Seek(prefix); k != nil && amount > 0; k, v, err = c.Next() {
		if err != nil {
			return err
		}
		if err := walker(k, v); err != nil {
			return err
		}
		amount--
	}
	return nil
}

func (m *MemoryMutation) statelessCursor(table string) (kv.RwCursor, error) {
	if m.statelessCursors == nil {
		m.statelessCursors = make(map[string]kv.RwCursor)
	}
	c, ok := m.statelessCursors[table]
	if !ok {
		var err error
		c, err = m.RwCursor(table) // nolint:gocritic
		if err != nil {
			return nil, err
		}
		m.statelessCursors[table] = c
	}
	return c, nil
}

// Can only be called from the worker thread
func (m *MemoryMutation) GetOne(table string, key []byte) ([]byte, error) {
	c, err := m.statelessCursor(table)
	if err != nil {
		return nil, err
	}
	_, v, err := c.SeekExact(key)
	return v, err
}

func (m *MemoryMutation) Last(table string) ([]byte, []byte, error) {
	panic("not implemented. (MemoryMutation.Last)")
}

// Has return whether a key is present in a certain table.
func (m *MemoryMutation) Has(table string, key []byte) (bool, error) {
	c, err := m.statelessCursor(table)
	if err != nil {
		return false, err
	}
	k, _, err := c.Seek(key)
	if err != nil {
		return false, err
	}
	return bytes.Equal(key, k), nil
}

func (m *MemoryMutation) Put(table string, k, v []byte) error {
	return m.memTx.Put(table, k, v)
}

func (m *MemoryMutation) Append(table string, key []byte, value []byte) error {
	return m.memTx.Append(table, key, value)
}

func (m *MemoryMutation) AppendDup(table string, key []byte, value []byte) error {
	c, err := m.statelessCursor(table)
	if err != nil {
		return err
	}
	return c.(*memoryMutationCursor).AppendDup(key, value)
}

func (m *MemoryMutation) ForEach(bucket string, fromPrefix []byte, walker func(k, v []byte) error) error {
	c, err := m.Cursor(bucket)
	if err != nil {
		return err
	}
	defer c.Close()

	for k, v, err := c.Seek(fromPrefix); k != nil; k, v, err = c.Next() {
		if err != nil {
			return err
		}
		if err := walker(k, v); err != nil {
			return err
		}
	}
	return nil
}

func (m *MemoryMutation) Prefix(table string, prefix []byte) (stream.KV, error) {
	nextPrefix, ok := kv.NextSubtree(prefix)
	if !ok {
		return m.Range(table, prefix, nil, order.Asc, kv.Unlim)
	}
	return m.Range(table, prefix, nextPrefix, order.Asc, kv.Unlim)
}
func (m *MemoryMutation) Stream(table string, fromPrefix, toPrefix []byte) (stream.KV, error) {
	panic("please implement me")
}
func (m *MemoryMutation) StreamAscend(table string, fromPrefix, toPrefix []byte, limit int) (stream.KV, error) {
	panic("please implement me")
}
func (m *MemoryMutation) StreamDescend(table string, fromPrefix, toPrefix []byte, limit int) (stream.KV, error) {
	panic("please implement me")
}
func (m *MemoryMutation) Range(table string, fromPrefix, toPrefix []byte, asc order.By, limit int) (stream.KV, error) {
	s := &rangeIter{orderAscend: true, limit: int64(limit)}
	var err error
	if s.iterDb, err = m.db.Range(table, fromPrefix, toPrefix, asc, limit); err != nil {
		return s, err
	}
	if s.iterMem, err = m.memTx.Range(table, fromPrefix, toPrefix, asc, limit); err != nil {
		return s, err
	}
	if _, err := s.init(); err != nil {
		s.Close() //it's responsibility of constructor (our) to close resource on error
		return nil, err
	}
	return s, nil
}

type rangeIter struct {
	iterDb, iterMem                      stream.KV
	hasNextDb, hasNextMem                bool
	nextKdb, nextVdb, nextKmem, nextVmem []byte
	orderAscend                          bool
	limit                                int64
}

func (s *rangeIter) Close() {
	if s.iterDb != nil {
		s.iterDb.Close()
		s.iterDb = nil
	}
	if s.iterMem != nil {
		s.iterMem.Close()
		s.iterMem = nil
	}
}
func (s *rangeIter) init() (*rangeIter, error) {
	s.hasNextDb = s.iterDb.HasNext()
	s.hasNextMem = s.iterMem.HasNext()
	var err error
	if s.hasNextDb {
		if s.nextKdb, s.nextVdb, err = s.iterDb.Next(); err != nil {
			return s, err
		}
	}
	if s.hasNextMem {
		if s.nextKmem, s.nextVmem, err = s.iterMem.Next(); err != nil {
			return s, err
		}
	}
	return s, nil
}

func (s *rangeIter) HasNext() bool {
	if s.limit == 0 {
		return false
	}
	return s.hasNextDb || s.hasNextMem
}
func (s *rangeIter) Next() (k, v []byte, err error) {
	s.limit--
	c := bytes.Compare(s.nextKdb, s.nextKmem)
	if !s.hasNextMem || c == -1 && s.orderAscend || c == 1 && !s.orderAscend || c == 0 {
		if s.hasNextDb {
			k = s.nextKdb
			v = s.nextVdb
			s.hasNextDb = s.iterDb.HasNext()
			if s.nextKdb, s.nextVdb, err = s.iterDb.Next(); err != nil {
				return nil, nil, err
			}
		}
	}
	if !s.hasNextDb || c == 1 && s.orderAscend || c == -1 && !s.orderAscend || c == 0 {
		if s.hasNextMem {
			k = s.nextKmem
			v = s.nextVmem
			s.hasNextMem = s.iterMem.HasNext()
			if s.nextKmem, s.nextVmem, err = s.iterMem.Next(); err != nil {
				return nil, nil, err
			}
		}
	}
	return
}

func (m *MemoryMutation) RangeDupSort(table string, key []byte, fromPrefix, toPrefix []byte, asc order.By, limit int) (stream.KV, error) {
	s := &rangeDupSortIter{key: key, orderAscend: bool(asc), limit: int64(limit)}
	var err error
	if s.iterDb, err = m.db.RangeDupSort(table, key, fromPrefix, toPrefix, asc, limit); err != nil {
		return s, err
	}
	if s.iterMem, err = m.memTx.RangeDupSort(table, key, fromPrefix, toPrefix, asc, limit); err != nil {
		return s, err
	}
	if err := s.init(); err != nil {
		s.Close() //it's responsibility of constructor (our) to close resource on error
		return nil, err
	}
	return s, nil
}

type rangeDupSortIter struct {
	iterDb, iterMem       stream.KV
	hasNextDb, hasNextMem bool
	key                   []byte
	nextVdb, nextVmem     []byte
	orderAscend           bool
	limit                 int64
}

func (s *rangeDupSortIter) Close() {
	if s.iterDb != nil {
		s.iterDb.Close()
		s.iterDb = nil
	}
	if s.iterMem != nil {
		s.iterMem.Close()
		s.iterMem = nil
	}
}

func (s *rangeDupSortIter) init() error {
	s.hasNextDb = s.iterDb.HasNext()
	s.hasNextMem = s.iterMem.HasNext()
	var err error
	if s.hasNextDb {
		if _, s.nextVdb, err = s.iterDb.Next(); err != nil {
			return err
		}
	}
	if s.hasNextMem {
		if _, s.nextVmem, err = s.iterMem.Next(); err != nil {
			return err
		}
	}
	return nil
}

func (s *rangeDupSortIter) HasNext() bool {
	if s.limit == 0 {
		return false
	}
	return s.hasNextDb || s.hasNextMem
}
func (s *rangeDupSortIter) Next() (k, v []byte, err error) {
	s.limit--
	k = s.key
	c := bytes.Compare(s.nextVdb, s.nextVmem)
	if !s.hasNextMem || c == -1 && s.orderAscend || c == 1 && !s.orderAscend || c == 0 {
		if s.hasNextDb {
			v = s.nextVdb
			s.hasNextDb = s.iterDb.HasNext()
			if _, s.nextVdb, err = s.iterDb.Next(); err != nil {
				return nil, nil, err
			}
		}
	}
	if !s.hasNextDb || c == 1 && s.orderAscend || c == -1 && !s.orderAscend || c == 0 {
		if s.hasNextMem {
			v = s.nextVmem
			s.hasNextMem = s.iterMem.HasNext()
			if _, s.nextVmem, err = s.iterMem.Next(); err != nil {
				return nil, nil, err
			}
		}
	}
	return
}

func (m *MemoryMutation) Delete(table string, k []byte) error {
	t, ok := m.deletedEntries[table]
	if !ok {
		t = make(map[string]struct{})
		m.deletedEntries[table] = t
	}
	t[string(k)] = struct{}{}
	return m.memTx.Delete(table, k)
}

func (m *MemoryMutation) deleteDup(table string, k, v []byte) {
	t, ok := m.deletedDups[table]
	if !ok {
		t = map[string]map[string]struct{}{}
		m.deletedDups[table] = t
	}
	km, ok := t[string(k)]
	if !ok {
		km = map[string]struct{}{}
		t[string(k)] = km
	}
	km[string(v)] = struct{}{}
}

func (m *MemoryMutation) Commit() error {
	m.statelessCursors = nil
	return nil
}

func (m *MemoryMutation) Rollback() {
	m.memTx.Rollback()
	m.memDb.Close()
	m.statelessCursors = nil
}

func (m *MemoryMutation) Close() {
	m.Rollback()
}

func (m *MemoryMutation) BucketSize(bucket string) (uint64, error) {
	return m.memTx.BucketSize(bucket)
}

func (m *MemoryMutation) Count(bucket string) (uint64, error) {
	panic("not implemented")
}

func (m *MemoryMutation) DropTable(bucket string) error {
	panic("Not implemented")
}

func (m *MemoryMutation) ExistsTable(bucket string) (bool, error) {
	panic("Not implemented")
}

func (m *MemoryMutation) ListTables() ([]string, error) {
	panic("Not implemented")
}

func (m *MemoryMutation) ClearTable(bucket string) error {
	m.clearedTables[bucket] = struct{}{}
	return m.memTx.ClearTable(bucket)
}

func (m *MemoryMutation) CollectMetrics() {
}

func (m *MemoryMutation) CreateTable(bucket string) error {
	return m.memTx.CreateTable(bucket)
}

func (m *MemoryMutation) Flush(ctx context.Context, tx kv.RwTx) error {
	// Obtain buckets touched.
	buckets, err := m.memTx.ListTables()
	if err != nil {
		return err
	}
	// Obliterate buckets who are to be deleted
	for bucket := range m.clearedTables {
		select {
		case <-ctx.Done():
			return ctx.Err()
		default:
		}
		if err := tx.ClearTable(bucket); err != nil {
			return err
		}
	}
	// Obliterate entries who are to be deleted
	for bucket, keys := range m.deletedEntries {
		for key := range keys {
			if err := tx.Delete(bucket, []byte(key)); err != nil {
				return err
			}
		}
	}
	// Iterate over each bucket and apply changes accordingly.
	for _, bucket := range buckets {
		select {
		case <-ctx.Done():
			return ctx.Err()
		default:
		}
		if isTablePurelyDupsort(bucket) {
			if err := func() error {
				cbucket, err := m.memTx.CursorDupSort(bucket)
				if err != nil {
					return err
				}
				defer cbucket.Close()
				dbCursor, err := tx.RwCursorDupSort(bucket)
				if err != nil {
					return err
				}
				defer dbCursor.Close()
				for k, v, err := cbucket.First(); k != nil; k, v, err = cbucket.Next() {
					if err != nil {
						return err
					}
					if err := dbCursor.Put(k, v); err != nil {
						return err
					}
				}
				return nil
			}(); err != nil {
				return err
			}
		} else {
			if err := func() error {
				cbucket, err := m.memTx.Cursor(bucket)
				if err != nil {
					return err
				}
				defer cbucket.Close()
				for k, v, err := cbucket.First(); k != nil; k, v, err = cbucket.Next() {
					if err != nil {
						return err
					}
					if err := tx.Put(bucket, k, v); err != nil {
						return err
					}
				}
				return nil
			}(); err != nil {
				return err
			}
		}
	}
	return nil
}

func (m *MemoryMutation) Diff() (*MemoryDiff, error) {
	memDiff := &MemoryDiff{
		diff:           make(map[table][]entry),
		deletedEntries: make(map[string][]string),
	}
	// Obtain buckets touched.
	buckets, err := m.memTx.ListTables()
	if err != nil {
		return nil, err
	}
	// Obliterate buckets who are to be deleted
	for bucket := range m.clearedTables {
		memDiff.clearedTableNames = append(memDiff.clearedTableNames, bucket)
	}
	// Obliterate entries who are to be deleted
	for bucket, keys := range m.deletedEntries {
		for key := range keys {
			memDiff.deletedEntries[bucket] = append(memDiff.deletedEntries[bucket], key)
		}
	}
	// Iterate over each bucket and apply changes accordingly.
	for _, bucket := range buckets {
		if isTablePurelyDupsort(bucket) {
			cbucket, err := m.memTx.CursorDupSort(bucket)
			if err != nil {
				return nil, err
			}
			defer cbucket.Close()

			t := table{
				name:    bucket,
				dupsort: true,
			}
			for k, v, err := cbucket.First(); k != nil; k, v, err = cbucket.Next() {
				if err != nil {
					return nil, err
				}
				memDiff.diff[t] = append(memDiff.diff[t], entry{
					k: common.Copy(k),
					v: common.Copy(v),
				})
			}
		} else {
			cbucket, err := m.memTx.Cursor(bucket)
			if err != nil {
				return nil, err
			}
			defer cbucket.Close()
			t := table{
				name:    bucket,
				dupsort: false,
			}
			for k, v, err := cbucket.First(); k != nil; k, v, err = cbucket.Next() {
				if err != nil {
					return nil, err
				}
				memDiff.diff[t] = append(memDiff.diff[t], entry{
					k: common.Copy(k),
					v: common.Copy(v),
				})
			}
		}
	}
	return memDiff, nil
}

// Check if a bucket is dupsorted and has dupsort conversion off
func isTablePurelyDupsort(bucket string) bool {
	config, ok := kv.ChaindataTablesCfg[bucket]
	// If we do not have the configuration we assume it is not dupsorted
	if !ok {
		return false
	}
	return !config.AutoDupSortKeysConversion && config.Flags == kv.DupSort
}

func (m *MemoryMutation) MemDB() kv.RwDB {
	return m.memDb
}

func (m *MemoryMutation) MemTx() kv.RwTx {
	return m.memTx
}

// Cursor creates a new cursor (the real fun begins here)
func (m *MemoryMutation) makeCursor(bucket string) (kv.RwCursorDupSort, error) {
	c := &memoryMutationCursor{pureDupSort: isTablePurelyDupsort(bucket)}
	// We can filter duplicates in dup sorted table
	c.table = bucket

	var err error
	c.cursor, err = m.db.CursorDupSort(bucket) //nolint:gocritic
	if err != nil {
		return nil, err
	}
	c.memCursor, err = m.memTx.RwCursorDupSort(bucket) //nolint:gocritic
	if err != nil {
		return nil, err
	}
	c.mutation = m
	return c, err
}

// Cursor creates a new cursor (the real fun begins here)
func (m *MemoryMutation) RwCursorDupSort(bucket string) (kv.RwCursorDupSort, error) {
	return m.makeCursor(bucket)
}

// Cursor creates a new cursor (the real fun begins here)
func (m *MemoryMutation) RwCursor(bucket string) (kv.RwCursor, error) {
	return m.makeCursor(bucket)
}

// Cursor creates a new cursor (the real fun begins here)
func (m *MemoryMutation) CursorDupSort(bucket string) (kv.CursorDupSort, error) {
	return m.makeCursor(bucket)
}

// Cursor creates a new cursor (the real fun begins here)
func (m *MemoryMutation) Cursor(bucket string) (kv.Cursor, error) {
	return m.makeCursor(bucket)
}

func (m *MemoryMutation) Apply(_ context.Context, f func(tx kv.Tx) error) error {
	return f(m)
}

func (m *MemoryMutation) ApplyRw(_ context.Context, f func(tx kv.RwTx) error) error {
	return f(m)
}

func (m *MemoryMutation) ViewID() uint64 {
	panic("ViewID Not implemented")
}

func (m *MemoryMutation) CHandle() unsafe.Pointer {
	panic("CHandle not implemented")
}

type hasAggCtx interface {
	AggTx() any
}

func (m *MemoryMutation) AggTx() any {
	return m.db.(hasAggCtx).AggTx()
}

func (m *MemoryMutation) GetLatest(name kv.Domain, k []byte) (v []byte, step uint64, err error) {
	// panic("not supported")
	return m.db.(kv.TemporalTx).GetLatest(name, k)
}

func (m *MemoryMutation) GetAsOf(name kv.Domain, k []byte, ts uint64) (v []byte, ok bool, err error) {
	// panic("not supported")
	return m.db.(kv.TemporalTx).GetAsOf(name, k, ts)
}

func (m *MemoryMutation) HasPrefix(name kv.Domain, prefix []byte) ([]byte, []byte, bool, error) {
	return m.db.(kv.TemporalTx).HasPrefix(name, prefix)
}

func (m *MemoryMutation) RangeAsOf(name kv.Domain, fromKey, toKey []byte, ts uint64, asc order.By, limit int) (it stream.KV, err error) {
	// panic("not supported")
	return m.db.(kv.TemporalTx).RangeAsOf(name, fromKey, toKey, ts, asc, limit)
}

func (m *MemoryMutation) HistorySeek(name kv.Domain, k []byte, ts uint64) (v []byte, ok bool, err error) {
	panic("not supported")
	// return m.db.(kv.TemporalTx).HistorySeek(name, k, ts)
}

func (m *MemoryMutation) IndexRange(name kv.InvertedIdx, k []byte, fromTs, toTs int, asc order.By, limit int) (timestamps stream.U64, err error) {
	// panic("not supported")
	return m.db.(kv.TemporalTx).IndexRange(name, k, fromTs, toTs, asc, limit)
}

func (m *MemoryMutation) HistoryRange(name kv.Domain, fromTs, toTs int, asc order.By, limit int) (it stream.KV, err error) {
	panic("not supported")
	// return m.db.(kv.TemporalTx).HistoryRange(name, fromTs, toTs, asc, limit)
}

func (m *MemoryMutation) HistoryStartFrom(name kv.Domain) uint64 {
	return m.db.(kv.TemporalTx).Debug().HistoryStartFrom(name)
}
func (m *MemoryMutation) FreezeInfo() kv.FreezeInfo {
	panic("not supported")
}
func (m *MemoryMutation) Debug() kv.TemporalDebugTx { return m.db.(kv.TemporalTx).Debug() }

<<<<<<< HEAD
func (m *MemoryMutation) RoForkables(id kv.ForkableId) any {
	return m.db.(kv.TemporalTx).RoForkables(id)
}

func (m *MemoryMutation) UnmarkedRo(id kv.ForkableId) kv.UnmarkedRoTx {
	return m.db.(kv.TemporalTx).UnmarkedRo(id)
=======
func (m *MemoryMutation) AggForkablesTx(id kv.ForkableId) any {
	return m.db.(kv.TemporalTx).AggForkablesTx(id)
}

func (m *MemoryMutation) Unmarked(id kv.ForkableId) kv.UnmarkedTx {
	return m.db.(kv.TemporalTx).Unmarked(id)
>>>>>>> 3af758ed
}<|MERGE_RESOLUTION|>--- conflicted
+++ resolved
@@ -767,19 +767,10 @@
 }
 func (m *MemoryMutation) Debug() kv.TemporalDebugTx { return m.db.(kv.TemporalTx).Debug() }
 
-<<<<<<< HEAD
-func (m *MemoryMutation) RoForkables(id kv.ForkableId) any {
-	return m.db.(kv.TemporalTx).RoForkables(id)
-}
-
-func (m *MemoryMutation) UnmarkedRo(id kv.ForkableId) kv.UnmarkedRoTx {
-	return m.db.(kv.TemporalTx).UnmarkedRo(id)
-=======
 func (m *MemoryMutation) AggForkablesTx(id kv.ForkableId) any {
 	return m.db.(kv.TemporalTx).AggForkablesTx(id)
 }
 
 func (m *MemoryMutation) Unmarked(id kv.ForkableId) kv.UnmarkedTx {
 	return m.db.(kv.TemporalTx).Unmarked(id)
->>>>>>> 3af758ed
 }