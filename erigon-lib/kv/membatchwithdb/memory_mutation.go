--- conflicted
+++ resolved
@@ -705,11 +705,7 @@
 	return f(m)
 }
 
-<<<<<<< HEAD
-func (m *MemoryMutation) ApplyRw(_ context.Context,f func(tx kv.RwTx) error) error {
-=======
 func (m *MemoryMutation) ApplyRw(_ context.Context, f func(tx kv.RwTx) error) error {
->>>>>>> fd43d30d
 	return f(m)
 }
 
