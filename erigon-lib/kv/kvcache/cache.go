--- conflicted
+++ resolved
@@ -332,10 +332,6 @@
 	if err != nil {
 		return nil, err
 	}
-<<<<<<< HEAD
-
-=======
->>>>>>> 31971b84
 	r := c.selectOrCreateRoot(id)
 
 	if !c.cfg.WaitForNewBlock || c.waitExceededCount.Load() >= MAX_WAITS {
