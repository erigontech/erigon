// Copyright 2021 The Erigon Authors
// This file is part of Erigon.
//
// Erigon is free software: you can redistribute it and/or modify
// it under the terms of the GNU Lesser General Public License as published by
// the Free Software Foundation, either version 3 of the License, or
// (at your option) any later version.
//
// Erigon is distributed in the hope that it will be useful,
// but WITHOUT ANY WARRANTY; without even the implied warranty of
// MERCHANTABILITY or FITNESS FOR A PARTICULAR PURPOSE. See the
// GNU Lesser General Public License for more details.
//
// You should have received a copy of the GNU Lesser General Public License
// along with Erigon. If not, see <http://www.gnu.org/licenses/>.

package kvcache

import (
	"bytes"
	"context"
	"encoding/binary"
	"fmt"
	"sync"
	"sync/atomic"
	"testing"
	"time"

	"github.com/holiman/uint256"
	"github.com/stretchr/testify/require"

	"github.com/erigontech/erigon-lib/common"
	"github.com/erigontech/erigon-lib/common/datadir"
	"github.com/erigontech/erigon-lib/gointerfaces"
	remote "github.com/erigontech/erigon-lib/gointerfaces/remoteproto"
	"github.com/erigontech/erigon-lib/kv"
	"github.com/erigontech/erigon-lib/kv/temporal/temporaltest"
	"github.com/erigontech/erigon-lib/log/v3"
	"github.com/erigontech/erigon-lib/state"
	"github.com/erigontech/erigon-lib/types/accounts"
)

func TestEvictionInUnexpectedOrder(t *testing.T) {
	// Order: View - 2, OnNewBlock - 2, View - 5, View - 6, OnNewBlock - 3, OnNewBlock - 4, View - 5, OnNewBlock - 5, OnNewBlock - 100
	require := require.New(t)
	cfg := DefaultCoherentConfig
	cfg.CacheSize = 3
	cfg.NewBlockWait = 0
	c := New(cfg)
	c.selectOrCreateRoot(2)
	require.Len(c.roots, 1)
	require.Zero(int(c.latestStateVersionID))
	require.False(c.roots[2].isCanonical)

	c.add([]byte{1}, nil, c.roots[2], 2)
	require.Zero(c.stateEvict.Len())

	c.advanceRoot(2)
	require.Len(c.roots, 1)
	require.Equal(2, int(c.latestStateVersionID))
	require.True(c.roots[2].isCanonical)

	c.add([]byte{1}, nil, c.roots[2], 2)
	require.Equal(1, c.stateEvict.Len())

	c.selectOrCreateRoot(5)
	require.Len(c.roots, 2)
	require.Equal(2, int(c.latestStateVersionID))
	require.False(c.roots[5].isCanonical)

	c.add([]byte{2}, nil, c.roots[5], 5) // not added to evict list
	require.Equal(1, c.stateEvict.Len())
	c.add([]byte{2}, nil, c.roots[2], 2) // added to evict list, because it's latest view
	require.Equal(2, c.stateEvict.Len())

	c.selectOrCreateRoot(6)
	require.Len(c.roots, 3)
	require.Equal(2, int(c.latestStateVersionID))
	require.False(c.roots[6].isCanonical) // parrent exists, but parent has isCanonical=false

	c.advanceRoot(3)
	require.Len(c.roots, 4)
	require.Equal(3, int(c.latestStateVersionID))
	require.True(c.roots[3].isCanonical)

	c.advanceRoot(4)
	require.Len(c.roots, 5)
	require.Equal(4, int(c.latestStateVersionID))
	require.True(c.roots[4].isCanonical)

	c.selectOrCreateRoot(5)
	require.Len(c.roots, 5)
	require.Equal(4, int(c.latestStateVersionID))
	require.False(c.roots[5].isCanonical)

	c.advanceRoot(5)
	require.Len(c.roots, 5)
	require.Equal(5, int(c.latestStateVersionID))
	require.True(c.roots[5].isCanonical)

	c.advanceRoot(100)
	require.Len(c.roots, 6)
	require.Equal(100, int(c.latestStateVersionID))
	require.True(c.roots[100].isCanonical)

	//c.add([]byte{1}, nil, c.roots[2], 2)
	require.Equal(0, c.latestStateView.cache.Len())
	require.Equal(0, c.stateEvict.Len())
}

func TestEviction(t *testing.T) {
	require, ctx := require.New(t), context.Background()
	cfg := DefaultCoherentConfig
	cfg.CacheSize = 21
	cfg.NewBlockWait = 0
	c := New(cfg)

	dirs := datadir.New(t.TempDir())
	db := temporaltest.NewTestDB(t, dirs)
	k1, k2 := [20]byte{1}, [20]byte{2}

	var id uint64
	_ = db.UpdateTemporal(ctx, func(tx kv.TemporalRwTx) error {
		_ = tx.Put(kv.PlainState, k1[:], []byte{1})
		id = tx.ViewID()
		var versionID [8]byte
		binary.BigEndian.PutUint64(versionID[:], id)
		_ = tx.Put(kv.Sequence, kv.PlainStateVersion, versionID[:])
		cacheView, _ := c.View(ctx, tx)
		view := cacheView.(*CoherentView)
		_, _ = c.Get(k1[:], tx, view.stateVersionID)
		_, _ = c.Get([]byte{1}, tx, view.stateVersionID)
		_, _ = c.Get([]byte{2}, tx, view.stateVersionID)
		_, _ = c.Get([]byte{3}, tx, view.stateVersionID)
		//require.Equal(c.roots[c.latestViewID].cache.Len(), c.stateEvict.Len())
		return nil
	})
	require.Equal(0, c.stateEvict.Len())
	//require.Equal(c.roots[c.latestViewID].cache.Len(), c.stateEvict.Len())
	c.OnNewBlock(&remote.StateChangeBatch{
		StateVersionId: id + 1,
		ChangeBatch: []*remote.StateChange{
			{
				Direction: remote.Direction_FORWARD,
				Changes: []*remote.AccountChange{{
					Action:  remote.Action_UPSERT,
					Address: gointerfaces.ConvertAddressToH160(k1),
					Data:    []byte{2},
				}},
			},
		},
	})
	require.Equal(21, c.stateEvict.Size())
	require.Equal(1, c.stateEvict.Len())
	require.Equal(c.roots[c.latestStateVersionID].cache.Len(), c.stateEvict.Len())
	_ = db.UpdateTemporal(ctx, func(tx kv.TemporalRwTx) error {
		_ = tx.Put(kv.PlainState, k1[:], []byte{1})
		id = tx.ViewID()
		cacheView, _ := c.View(ctx, tx)
		var versionID [8]byte
		binary.BigEndian.PutUint64(versionID[:], id)
		_ = tx.Put(kv.Sequence, kv.PlainStateVersion, versionID[:])
		view := cacheView.(*CoherentView)
		_, _ = c.Get(k1[:], tx, view.stateVersionID)
		_, _ = c.Get(k2[:], tx, view.stateVersionID)
		_, _ = c.Get([]byte{5}, tx, view.stateVersionID)
		_, _ = c.Get([]byte{6}, tx, view.stateVersionID)
		return nil
	})
	require.Equal(c.roots[c.latestStateVersionID].cache.Len(), c.stateEvict.Len())
	require.Equal(int(cfg.CacheSize.Bytes()), c.stateEvict.Size())
}

func TestAPI(t *testing.T) {
	require := require.New(t)

	// Create a context with timeout for the entire test
	ctx, cancel := context.WithTimeout(context.Background(), 30*time.Second)
	defer cancel()

	c := New(DefaultCoherentConfig)
	k1, k2 := [20]byte{1}, [20]byte{2}
	db := temporaltest.NewTestDB(t, datadir.New(t.TempDir()))

	acc := accounts.Account{
		Nonce:       1,
		Balance:     *uint256.NewInt(11),
		CodeHash:    common.Hash{},
		Incarnation: 2,
	}
	account1Enc := accounts.SerialiseV3(&acc)
	acc.Incarnation = 3
	account2Enc := accounts.SerialiseV3(&acc)
	acc.Incarnation = 5
	account4Enc := accounts.SerialiseV3(&acc)

	get := func(key [20]byte, expectTxnID uint64) (res [1]chan []byte) {
		wg := sync.WaitGroup{}
		for i := 0; i < len(res); i++ {
			wg.Add(1)
			res[i] = make(chan []byte, 1) // Buffered channel to prevent deadlock
			go func(out chan []byte) {
				defer wg.Done()
				err := db.ViewTemporal(ctx, func(tx kv.TemporalTx) error {
					if expectTxnID != tx.ViewID() {
						panic(fmt.Sprintf("epxected: %d, got: %d", expectTxnID, tx.ViewID()))
					}
					cacheView, err := c.View(ctx, tx)
					if err != nil {
						panic(fmt.Sprintf("View error: %v", err))
					}
					view := cacheView.(*CoherentView)
					v, err := c.Get(key[:], tx, view.stateVersionID)
					if err != nil {
						panic(fmt.Sprintf("Get error: %v", err))
					}

					fmt.Println("get", key, v)

					select {
					case out <- common.Copy(v):
					case <-ctx.Done():
						panic("Context done while sending result")
					}
					return nil
				})
				if err != nil {
					panic(fmt.Sprintf("Database error: %v", err))
				}
			}(res[i])
		}
		wg.Wait() // ensure that all goroutines started their transactions
		return res
	}

	counter := atomic.Int64{}
	prevVals := map[string][]byte{}
	put := func(k, v []byte) uint64 {
		var txID uint64
		err := db.UpdateTemporal(ctx, func(tx kv.TemporalRwTx) error {
			txID = tx.ViewID()
			d, err := state.NewSharedDomains(tx, log.New())
			if err != nil {
				return err
			}
			defer d.Close()
<<<<<<< HEAD
			if err := d.DomainPut(kv.AccountsDomain, tx, k, v, prevVals[string(k)], uint64(counter.Load())); err != nil {
=======
			if err := d.DomainPut(kv.AccountsDomain, tx, k, v, d.TxNum(), prevVals[string(k)], uint64(counter.Load())); err != nil {
>>>>>>> 731fc8d4
				return err
			}
			prevVals[string(k)] = v
			counter.Add(1)
			return d.Flush(ctx, tx, 0)
		})
		require.NoError(err)
		return txID
	}
	// block 1 - represents existing state (no notifications about this data will come to client)
	txID1 := put(k2[:], account1Enc)

	wg := sync.WaitGroup{}

	res1, res2 := get(k1, txID1), get(k2, txID1) // will return immediately
	wg.Add(1)
	go func() {
		defer wg.Done()
		for i := range res1 {
			select {
			case v := <-res1[i]:
				if v != nil {
					panic(fmt.Sprintf("expected nil, got: %x", v))
				}
			case <-ctx.Done():
				panic("Context done while checking res1")
			}
		}
		for i := range res2 {
			select {
			case v := <-res2[i]:
				if !bytes.Equal(account1Enc, v) {
					panic(fmt.Sprintf("expected: %x, got: %x", account1Enc, v))
				}
			case <-ctx.Done():
				panic("Context done while checking res2")
			}
		}

		fmt.Printf("done1: \n")
	}()

	txID2 := put(k1[:], account2Enc)
	fmt.Printf("-----1 %d, %d\n", txID1, txID2)
	res3, res4 := get(k1, txID2), get(k2, txID2) // will see View of transaction 2
	txID3 := put(k1[:], account2Enc)             // even if core already on block 3

	c.OnNewBlock(&remote.StateChangeBatch{
		StateVersionId:      txID2,
		PendingBlockBaseFee: 1,
		ChangeBatch: []*remote.StateChange{
			{
				Direction:   remote.Direction_FORWARD,
				BlockHeight: 2,
				BlockHash:   gointerfaces.ConvertHashToH256([32]byte{}),
				Changes: []*remote.AccountChange{{
					Action:  remote.Action_UPSERT,
					Address: gointerfaces.ConvertAddressToH160(k1),
					Data:    account2Enc,
				}},
			},
		},
	})

	wg.Add(1)
	go func() {
		defer wg.Done()
		for i := range res3 {
			select {
			case v := <-res3[i]:
				if !bytes.Equal(account2Enc, v) {
					panic(fmt.Sprintf("expected: %x, got: %x", account2Enc, v))
				}
			case <-ctx.Done():
				panic("Context done while checking res3")
			}
		}
		for i := range res4 {
			select {
			case v := <-res4[i]:
				if !bytes.Equal(account1Enc, v) {
					panic(fmt.Sprintf("expected: %x, got: %x", account1Enc, v))
				}
			case <-ctx.Done():
				panic("Context done while checking res4")
			}
		}
		fmt.Printf("done2: \n")
	}()
	fmt.Printf("-----2\n")

	res5, res6 := get(k1, txID3), get(k2, txID3) // will see View of transaction 3, even if notification has not enough changes
	c.OnNewBlock(&remote.StateChangeBatch{
		StateVersionId:      txID3,
		PendingBlockBaseFee: 1,
		ChangeBatch: []*remote.StateChange{
			{
				Direction:   remote.Direction_FORWARD,
				BlockHeight: 3,
				BlockHash:   gointerfaces.ConvertHashToH256([32]byte{}),
				Changes: []*remote.AccountChange{{
					Action:  remote.Action_UPSERT,
					Address: gointerfaces.ConvertAddressToH160(k1),
					Data:    account2Enc,
				}},
			},
		},
	})

	wg.Add(1)
	go func() {
		defer wg.Done()
		for i := range res5 {
			select {
			case v := <-res5[i]:
				if !bytes.Equal(account2Enc, v) {
					panic(fmt.Sprintf("expected: %x, got: %x", account2Enc, v))
				}
			case <-ctx.Done():
				panic("Context done while checking res5")
			}
		}
		fmt.Printf("-----21\n")

		for i := range res6 {
			select {
			case v := <-res6[i]:
				if !bytes.Equal(account1Enc, v) {
					panic(fmt.Sprintf("expected: %x, got: %x", account1Enc, v))
				}
			case <-ctx.Done():
				panic("Context done while checking res6")
			}
		}
		fmt.Printf("done3: \n")
	}()
	fmt.Printf("-----3\n")
	txID4 := put(k1[:], account2Enc)

	c.OnNewBlock(&remote.StateChangeBatch{
		StateVersionId:      txID4,
		PendingBlockBaseFee: 1,
		ChangeBatch: []*remote.StateChange{
			{
				Direction:   remote.Direction_UNWIND,
				BlockHeight: 2,
				BlockHash:   gointerfaces.ConvertHashToH256([32]byte{}),
				Changes: []*remote.AccountChange{{
					Action:  remote.Action_UPSERT,
					Address: gointerfaces.ConvertAddressToH160(k1),
					Data:    account4Enc,
				}},
			},
		},
	})
	fmt.Printf("-----4\n")
	txID5 := put(k1[:], account4Enc) // reorg to new chain
	c.OnNewBlock(&remote.StateChangeBatch{
		StateVersionId:      txID5,
		PendingBlockBaseFee: 1,
		ChangeBatch: []*remote.StateChange{
			{
				Direction:   remote.Direction_FORWARD,
				BlockHeight: 3,
				BlockHash:   gointerfaces.ConvertHashToH256([32]byte{2}),
				Changes: []*remote.AccountChange{{
					Action:  remote.Action_UPSERT,
					Address: gointerfaces.ConvertAddressToH160(k1),
					Data:    account4Enc,
				}},
			},
		},
	})
	fmt.Printf("-----5\n")

	res7, res8 := get(k1, txID5), get(k2, txID5) // will see View of transaction 3, even if notification has not enough changes

	wg.Add(1)
	go func() {
		defer wg.Done()
		for i := range res7 {
			select {
			case v := <-res7[i]:
				if !bytes.Equal(account4Enc, v) {
					panic(fmt.Sprintf("expected: %x, got: %x", account4Enc, v))
				}
			case <-ctx.Done():
				panic("Context done while checking res7")
			}
		}
		for i := range res8 {
			select {
			case v := <-res8[i]:
				if !bytes.Equal(account1Enc, v) {
					panic(fmt.Sprintf("expected: %x, got: %x", account1Enc, v))
				}
			case <-ctx.Done():
				panic("Context done while checking res8")
			}
		}
		fmt.Printf("done4: \n")
	}()
	// TODO: Used in other places too cant modify this.
	// err := db.View(context.Background(), func(tx kv.Tx) error {
	// 	_, err := AssertCheckValues(context.Background(), tx, c)
	// 	require.NoError(err)
	// 	return nil
	// })
	// require.NoError(err)

	// Wait for all goroutines to complete or timeout
	done := make(chan struct{})
	go func() {
		wg.Wait()
		close(done)
	}()

	select {
	case <-done:
		// All goroutines completed successfully
	case <-ctx.Done():
		t.Error("Test timed out waiting for goroutines to complete")
	}
}

func TestCode(t *testing.T) {
	t.Skip("TODO: use state reader/writer instead of Put()")
	require, ctx := require.New(t), context.Background()
	c := New(DefaultCoherentConfig)
	db := temporaltest.NewTestDB(t, datadir.New(t.TempDir()))
	k1, k2 := [20]byte{1}, [20]byte{2}

	_ = db.UpdateTemporal(ctx, func(tx kv.TemporalRwTx) error {
		_ = tx.Put(kv.Code, k1[:], k2[:])
		cacheView, _ := c.View(ctx, tx)
		view := cacheView.(*CoherentView)

		v, err := c.GetCode(k1[:], tx, view.stateVersionID)
		require.NoError(err)
		require.Equal(k2[:], v)

		v, err = c.GetCode(k1[:], tx, view.stateVersionID)
		require.NoError(err)
		require.Equal(k2[:], v)

		//require.Equal(c.roots[c.latestViewID].cache.Len(), c.stateEvict.Len())
		return nil
	})
}<|MERGE_RESOLUTION|>--- conflicted
+++ resolved
@@ -244,11 +244,7 @@
 				return err
 			}
 			defer d.Close()
-<<<<<<< HEAD
-			if err := d.DomainPut(kv.AccountsDomain, tx, k, v, prevVals[string(k)], uint64(counter.Load())); err != nil {
-=======
 			if err := d.DomainPut(kv.AccountsDomain, tx, k, v, d.TxNum(), prevVals[string(k)], uint64(counter.Load())); err != nil {
->>>>>>> 731fc8d4
 				return err
 			}
 			prevVals[string(k)] = v
