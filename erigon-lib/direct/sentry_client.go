// Copyright 2021 The Erigon Authors
// This file is part of Erigon.
//
// Erigon is free software: you can redistribute it and/or modify
// it under the terms of the GNU Lesser General Public License as published by
// the Free Software Foundation, either version 3 of the License, or
// (at your option) any later version.
//
// Erigon is distributed in the hope that it will be useful,
// but WITHOUT ANY WARRANTY; without even the implied warranty of
// MERCHANTABILITY or FITNESS FOR A PARTICULAR PURPOSE. See the
// GNU Lesser General Public License for more details.
//
// You should have received a copy of the GNU Lesser General Public License
// along with Erigon. If not, see <http://www.gnu.org/licenses/>.

package direct

import (
	"context"
	"fmt"
	"io"
	"sync"

	"google.golang.org/grpc"
	"google.golang.org/protobuf/proto"
	"google.golang.org/protobuf/types/known/emptypb"

	"github.com/erigontech/erigon-lib/gointerfaces/sentryproto"
	types "github.com/erigontech/erigon-lib/gointerfaces/typesproto"
	libsentry "github.com/erigontech/erigon-lib/p2p/sentry"
)

const (
	ETH65 = 65
	ETH66 = 66
	ETH67 = 67
	ETH68 = 68
<<<<<<< HEAD
	ETH69 = 69
=======

	WIT0 = 1
>>>>>>> aa122971
)

//go:generate mockgen -typed=true -destination=./sentry_client_mock.go -package=direct . SentryClient
type SentryClient interface {
	sentryproto.SentryClient
	Protocol() uint
	Ready() bool
	MarkDisconnected()
}

type SentryClientRemote struct {
	sentryproto.SentryClient
	sync.RWMutex
	protocol sentryproto.Protocol
	ready    bool
}

var _ SentryClient = (*SentryClientRemote)(nil) // compile-time interface check
var _ SentryClient = (*SentryClientDirect)(nil) // compile-time interface check

// NewSentryClientRemote - app code must use this class
// to avoid concurrency - it accepts protocol (which received async by SetStatus) in constructor,
// means app can't use client which protocol unknown yet
func NewSentryClientRemote(client sentryproto.SentryClient) *SentryClientRemote {
	return &SentryClientRemote{SentryClient: client}
}

func (c *SentryClientRemote) Protocol() uint {
	c.RLock()
	defer c.RUnlock()
	return ETH65 + uint(c.protocol)
}

func (c *SentryClientRemote) Ready() bool {
	c.RLock()
	defer c.RUnlock()
	return c.ready
}

func (c *SentryClientRemote) MarkDisconnected() {
	c.Lock()
	defer c.Unlock()
	c.ready = false
}

func (c *SentryClientRemote) HandShake(ctx context.Context, in *emptypb.Empty, opts ...grpc.CallOption) (*sentryproto.HandShakeReply, error) {
	reply, err := c.SentryClient.HandShake(ctx, in, opts...)
	if err != nil {
		return nil, err
	}
	c.Lock()
	defer c.Unlock()
	switch reply.Protocol {
	case sentryproto.Protocol_ETH67, sentryproto.Protocol_ETH68, sentryproto.Protocol_ETH69:
		c.protocol = reply.Protocol
	default:
		return nil, fmt.Errorf("unexpected protocol: %d", reply.Protocol)
	}
	c.ready = true
	return reply, nil
}
func (c *SentryClientRemote) SetStatus(ctx context.Context, in *sentryproto.StatusData, opts ...grpc.CallOption) (*sentryproto.SetStatusReply, error) {
	return c.SentryClient.SetStatus(ctx, in, opts...)
}

func (c *SentryClientRemote) Messages(ctx context.Context, in *sentryproto.MessagesRequest, opts ...grpc.CallOption) (sentryproto.Sentry_MessagesClient, error) {
	in = &sentryproto.MessagesRequest{
		Ids: filterIds(in.Ids, c.protocol),
	}
	return c.SentryClient.Messages(ctx, in, opts...)
}

func (c *SentryClientRemote) PeerCount(ctx context.Context, in *sentryproto.PeerCountRequest, opts ...grpc.CallOption) (*sentryproto.PeerCountReply, error) {
	return c.SentryClient.PeerCount(ctx, in)
}

// Contains implementations of SentryServer, SentryClient, ControlClient, and ControlServer, that may be linked to each other
// SentryClient is linked directly to the SentryServer, for example, so any function call on the instance of the SentryClient
// cause invocations directly on the corresponding instance of the SentryServer. However, the link between SentryClient and
// SentryServer is established outside of the constructor. This means that the reference from the SentyClient to the corresponding
// SentryServer can be injected at any point in time.

// SentryClientDirect implements SentryClient interface by connecting the instance of the client directly with the corresponding
// instance of SentryServer
type SentryClientDirect struct {
	server   sentryproto.SentryServer
	protocol sentryproto.Protocol
}

func NewSentryClientDirect(protocol uint, sentryServer sentryproto.SentryServer) *SentryClientDirect {
	return &SentryClientDirect{protocol: sentryproto.Protocol(protocol - ETH65), server: sentryServer}
}

func (c *SentryClientDirect) Protocol() uint    { return uint(c.protocol) + ETH65 }
func (c *SentryClientDirect) Ready() bool       { return true }
func (c *SentryClientDirect) MarkDisconnected() {}

func (c *SentryClientDirect) PenalizePeer(ctx context.Context, in *sentryproto.PenalizePeerRequest, opts ...grpc.CallOption) (*emptypb.Empty, error) {
	return c.server.PenalizePeer(ctx, in)
}

func (c *SentryClientDirect) SetPeerLatestBlock(ctx context.Context, in *sentryproto.SetPeerLatestBlockRequest, opts ...grpc.CallOption) (*emptypb.Empty, error) {
	return c.server.SetPeerLatestBlock(ctx, in)
}

func (c *SentryClientDirect) SetPeerBlockRange(ctx context.Context, in *sentryproto.SetPeerBlockRangeRequest, opts ...grpc.CallOption) (*emptypb.Empty, error) {
	return c.server.SetPeerBlockRange(ctx, in)
}

func (c *SentryClientDirect) SetPeerMinimumBlock(ctx context.Context, in *sentryproto.SetPeerMinimumBlockRequest, opts ...grpc.CallOption) (*emptypb.Empty, error) {
	return c.server.SetPeerMinimumBlock(ctx, in)
}

func (c *SentryClientDirect) SendMessageByMinBlock(ctx context.Context, in *sentryproto.SendMessageByMinBlockRequest, opts ...grpc.CallOption) (*sentryproto.SentPeers, error) {
	return c.server.SendMessageByMinBlock(ctx, in)
}

func (c *SentryClientDirect) SendMessageById(ctx context.Context, in *sentryproto.SendMessageByIdRequest, opts ...grpc.CallOption) (*sentryproto.SentPeers, error) {
	return c.server.SendMessageById(ctx, in)
}

func (c *SentryClientDirect) SendMessageToRandomPeers(ctx context.Context, in *sentryproto.SendMessageToRandomPeersRequest, opts ...grpc.CallOption) (*sentryproto.SentPeers, error) {
	return c.server.SendMessageToRandomPeers(ctx, in)
}

func (c *SentryClientDirect) SendMessageToAll(ctx context.Context, in *sentryproto.OutboundMessageData, opts ...grpc.CallOption) (*sentryproto.SentPeers, error) {
	return c.server.SendMessageToAll(ctx, in)
}

func (c *SentryClientDirect) HandShake(ctx context.Context, in *emptypb.Empty, opts ...grpc.CallOption) (*sentryproto.HandShakeReply, error) {
	return c.server.HandShake(ctx, in)
}

func (c *SentryClientDirect) SetStatus(ctx context.Context, in *sentryproto.StatusData, opts ...grpc.CallOption) (*sentryproto.SetStatusReply, error) {
	return c.server.SetStatus(ctx, in)
}

func (c *SentryClientDirect) Peers(ctx context.Context, in *emptypb.Empty, opts ...grpc.CallOption) (*sentryproto.PeersReply, error) {
	return c.server.Peers(ctx, in)
}

func (c *SentryClientDirect) PeerCount(ctx context.Context, in *sentryproto.PeerCountRequest, opts ...grpc.CallOption) (*sentryproto.PeerCountReply, error) {
	return c.server.PeerCount(ctx, in)
}

func (c *SentryClientDirect) PeerById(ctx context.Context, in *sentryproto.PeerByIdRequest, opts ...grpc.CallOption) (*sentryproto.PeerByIdReply, error) {
	return c.server.PeerById(ctx, in)
}

// -- start Messages

func (c *SentryClientDirect) Messages(ctx context.Context, in *sentryproto.MessagesRequest, opts ...grpc.CallOption) (sentryproto.Sentry_MessagesClient, error) {
	in = &sentryproto.MessagesRequest{
		Ids: filterIds(in.Ids, c.protocol),
	}
	ch := make(chan *inboundMessageReply, 16384)
	streamServer := &SentryMessagesStreamS{ch: ch, ctx: ctx}
	go func() {
		defer close(ch)
		streamServer.Err(c.server.Messages(in, streamServer))
	}()
	return &SentryMessagesStreamC{ch: ch, ctx: ctx}, nil
}

type inboundMessageReply struct {
	r   *sentryproto.InboundMessage
	err error
}

// SentryMessagesStreamS implements proto_sentryproto.Sentry_ReceiveMessagesServer
type SentryMessagesStreamS struct {
	ch  chan *inboundMessageReply
	ctx context.Context
	grpc.ServerStream
}

func (s *SentryMessagesStreamS) Send(m *sentryproto.InboundMessage) error {
	s.ch <- &inboundMessageReply{r: m}
	return nil
}

func (s *SentryMessagesStreamS) Context() context.Context { return s.ctx }

func (s *SentryMessagesStreamS) Err(err error) {
	if err == nil {
		return
	}
	s.ch <- &inboundMessageReply{err: err}
}

type SentryMessagesStreamC struct {
	ch  chan *inboundMessageReply
	ctx context.Context
	grpc.ClientStream
}

func (c *SentryMessagesStreamC) Recv() (*sentryproto.InboundMessage, error) {
	m, ok := <-c.ch
	if !ok || m == nil {
		return nil, io.EOF
	}
	return m.r, m.err
}

func (c *SentryMessagesStreamC) Context() context.Context { return c.ctx }

func (c *SentryMessagesStreamC) RecvMsg(anyMessage interface{}) error {
	m, err := c.Recv()
	if err != nil {
		return err
	}
	outMessage := anyMessage.(*sentryproto.InboundMessage)
	proto.Merge(outMessage, m)
	return nil
}

// -- end Messages
// -- start Peers

func (c *SentryClientDirect) PeerEvents(ctx context.Context, in *sentryproto.PeerEventsRequest, opts ...grpc.CallOption) (sentryproto.Sentry_PeerEventsClient, error) {
	ch := make(chan *peersReply, 16384)
	streamServer := &SentryPeersStreamS{ch: ch, ctx: ctx}
	go func() {
		defer close(ch)
		streamServer.Err(c.server.PeerEvents(in, streamServer))
	}()
	return &SentryPeersStreamC{ch: ch, ctx: ctx}, nil
}

func (c *SentryClientDirect) AddPeer(ctx context.Context, in *sentryproto.AddPeerRequest, opts ...grpc.CallOption) (*sentryproto.AddPeerReply, error) {
	return c.server.AddPeer(ctx, in)
}

func (c *SentryClientDirect) RemovePeer(ctx context.Context, in *sentryproto.RemovePeerRequest, opts ...grpc.CallOption) (*sentryproto.RemovePeerReply, error) {
	return c.server.RemovePeer(ctx, in)
}

type peersReply struct {
	r   *sentryproto.PeerEvent
	err error
}

// SentryPeersStreamS - implements proto_sentryproto.Sentry_ReceivePeersServer
type SentryPeersStreamS struct {
	ch  chan *peersReply
	ctx context.Context
	grpc.ServerStream
}

func (s *SentryPeersStreamS) Send(m *sentryproto.PeerEvent) error {
	s.ch <- &peersReply{r: m}
	return nil
}

func (s *SentryPeersStreamS) Context() context.Context { return s.ctx }

func (s *SentryPeersStreamS) Err(err error) {
	if err == nil {
		return
	}
	s.ch <- &peersReply{err: err}
}

type SentryPeersStreamC struct {
	ch  chan *peersReply
	ctx context.Context
	grpc.ClientStream
}

func (c *SentryPeersStreamC) Recv() (*sentryproto.PeerEvent, error) {
	m, ok := <-c.ch
	if !ok || m == nil {
		return nil, io.EOF
	}
	return m.r, m.err
}

func (c *SentryPeersStreamC) Context() context.Context { return c.ctx }

func (c *SentryPeersStreamC) RecvMsg(anyMessage interface{}) error {
	m, err := c.Recv()
	if err != nil {
		return err
	}
	outMessage := anyMessage.(*sentryproto.PeerEvent)
	proto.Merge(outMessage, m)
	return nil
}

// -- end Peers

func (c *SentryClientDirect) NodeInfo(ctx context.Context, in *emptypb.Empty, opts ...grpc.CallOption) (*types.NodeInfoReply, error) {
	return c.server.NodeInfo(ctx, in)
}

func filterIds(in []sentryproto.MessageId, protocol sentryproto.Protocol) (filtered []sentryproto.MessageId) {
	for _, id := range in {
		if _, ok := libsentry.ProtoIds[protocol][id]; ok {
			filtered = append(filtered, id)
		} else if _, ok := libsentry.ProtoIds[sentryproto.Protocol_WIT0][id]; ok {
			// Allow witness messages through ETH protocol clients
			filtered = append(filtered, id)
		} else {
		}
	}
	return filtered
}<|MERGE_RESOLUTION|>--- conflicted
+++ resolved
@@ -36,12 +36,9 @@
 	ETH66 = 66
 	ETH67 = 67
 	ETH68 = 68
-<<<<<<< HEAD
 	ETH69 = 69
-=======
 
 	WIT0 = 1
->>>>>>> aa122971
 )
 
 //go:generate mockgen -typed=true -destination=./sentry_client_mock.go -package=direct . SentryClient
