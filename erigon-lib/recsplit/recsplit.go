--- conflicted
+++ resolved
@@ -147,11 +147,7 @@
 // DefaultLeafSize - LeafSize=8 and BucketSize=100, use abount 1.8 bits per key. Increasing the leaf and bucket
 // sizes gives more compact structures (1.56 bits per key), at the	price of a slower construction time
 const DefaultLeafSize = 8
-<<<<<<< HEAD
-const DefaultBucketSize = 100
-=======
-const DefaultBucketSize = 2000 // typical from 100 to 2000, with smaller buckets giving slightly larger but faster function
->>>>>>> 6f33aa71
+const DefaultBucketSize = 100 // typical from 100 to 2000, with smaller buckets giving slightly larger but faster function
 
 // NewRecSplit creates a new RecSplit instance with given number of keys and given bucket size
 // Typical bucket size is 100 - 2000, larger bucket sizes result in smaller representations of hash functions, at a cost of slower access
