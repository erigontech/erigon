/*
   Copyright 2021 The Erigon contributors

   Licensed under the Apache License, Version 2.0 (the "License");
   you may not use this file except in compliance with the License.
   You may obtain a copy of the License at

       http://www.apache.org/licenses/LICENSE-2.0

   Unless required by applicable law or agreed to in writing, software
   distributed under the License is distributed on an "AS IS" BASIS,
   WITHOUT WARRANTIES OR CONDITIONS OF ANY KIND, either express or implied.
   See the License for the specific language governing permissions and
   limitations under the License.
*/

package recsplit

import (
	"bufio"
	"context"
	"crypto/rand"
	"encoding/binary"
	"fmt"
	"io"
	"math"
	"math/bits"
	"os"
	"path/filepath"

	"github.com/c2h5oh/datasize"
	"github.com/ledgerwatch/log/v3"
	"github.com/spaolacci/murmur3"

	"github.com/ledgerwatch/erigon-lib/common"
	"github.com/ledgerwatch/erigon-lib/common/assert"
	"github.com/ledgerwatch/erigon-lib/etl"
	"github.com/ledgerwatch/erigon-lib/recsplit/eliasfano16"
	"github.com/ledgerwatch/erigon-lib/recsplit/eliasfano32"
)

var ErrCollision = fmt.Errorf("duplicate key")

const RecSplitLogPrefix = "recsplit"

const MaxLeafSize = 24

/** David Stafford's (http://zimbry.blogspot.com/2011/09/better-bit-mixing-improving-on.html)
 * 13th variant of the 64-bit finalizer function in Austin Appleby's
 * MurmurHash3 (https://github.com/aappleby/smhasher).
 *
 * @param z a 64-bit integer.
 * @return a 64-bit integer obtained by mixing the bits of `z`.
 */

func remix(z uint64) uint64 {
	z = (z ^ (z >> 30)) * 0xbf58476d1ce4e5b9
	z = (z ^ (z >> 27)) * 0x94d049bb133111eb
	return z ^ (z >> 31)
}

// RecSplit is the implementation of Recursive Split algorithm for constructing perfect hash mapping, described in
// https://arxiv.org/pdf/1910.06416.pdf Emmanuel Esposito, Thomas Mueller Graf, and Sebastiano Vigna.
// Recsplit: Minimal perfect hashing via recursive splitting. In 2020 Proceedings of the Symposium on Algorithm Engineering and Experiments (ALENEX),
// pages 175−185. SIAM, 2020.
type RecSplit struct {
	hasher          murmur3.Hash128 // Salted hash function to use for splitting into initial buckets and mapping to 64-bit fingerprints
	offsetCollector *etl.Collector  // Collector that sorts by offsets
	indexW          *bufio.Writer
	indexF          *os.File
	offsetEf        *eliasfano32.EliasFano // Elias Fano instance for encoding the offsets
	bucketCollector *etl.Collector         // Collector that sorts by buckets

	indexFileName          string
	indexFile, tmpFilePath string

	tmpDir            string
	gr                GolombRice // Helper object to encode the tree of hash function salts using Golomb-Rice code.
	bucketPosAcc      []uint64   // Accumulator for position of every bucket in the encoding of the hash function
	startSeed         []uint64
	count             []uint16
	currentBucket     []uint64 // 64-bit fingerprints of keys in the current bucket accumulated before the recsplit is performed for that bucket
	currentBucketOffs []uint64 // Index offsets for the current bucket
	offsetBuffer      []uint64
	buffer            []uint64
	golombRice        []uint32
	bucketSizeAcc     []uint64 // Bucket size accumulator
	// Helper object to encode the sequence of cumulative number of keys in the buckets
	// and the sequence of of cumulative bit offsets of buckets in the Golomb-Rice code.
	ef                 eliasfano16.DoubleEliasFano
	lvl                log.Lvl
	bytesPerRec        int
	minDelta           uint64 // minDelta for Elias Fano encoding of "enum -> offset" index
	prevOffset         uint64 // Previously added offset (for calculating minDelta for Elias Fano encoding of "enum -> offset" index)
	bucketSize         int
	keyExpectedCount   uint64 // Number of keys in the hash table
	keysAdded          uint64 // Number of keys actually added to the recSplit (to check the match with keyExpectedCount)
	maxOffset          uint64 // Maximum value of index offset to later decide how many bytes to use for the encoding
	currentBucketIdx   uint64 // Current bucket being accumulated
	baseDataID         uint64 // Minimal app-specific ID of entries of this index - helps app understand what data stored in given shard - persistent field
	bucketCount        uint64 // Number of buckets
	etlBufLimit        datasize.ByteSize
	salt               uint32 // Murmur3 hash used for converting keys to 64-bit values and assigning to buckets
	leafSize           uint16 // Leaf size for recursive split algorithm
	secondaryAggrBound uint16 // The lower bound for secondary key aggregation (computed from leadSize)
	primaryAggrBound   uint16 // The lower bound for primary key aggregation (computed from leafSize)
	bucketKeyBuf       [16]byte
	numBuf             [8]byte
	collision          bool
	enums              bool // Whether to build two level index with perfect hash table pointing to enumeration and enumeration pointing to offsets
	built              bool // Flag indicating that the hash function has been built and no more keys can be added
	trace              bool
	logger             log.Logger

	noFsync bool // fsync is enabled by default, but tests can manually disable
}

type RecSplitArgs struct {
	// Whether two level index needs to be built, where perfect hash map points to an enumeration, and enumeration points to offsets
	// if Enum=false: can have unsorted and duplicated values
	// if Enum=true:  must have sorted values (can have duplicates) - monotonically growing sequence
	Enums bool

	IndexFile   string // File name where the index and the minimal perfect hash function will be written to
	TmpDir      string
	StartSeed   []uint64 // For each level of recursive split, the hash seed (salt) used for that level - need to be generated randomly and be large enough to accomodate all the levels
	KeyCount    int
	BucketSize  int
	BaseDataID  uint64
	EtlBufLimit datasize.ByteSize
	Salt        *uint32 // Hash seed (salt) for the hash function used for allocating the initial buckets - need to be generated randomly
	LeafSize    uint16
}

// NewRecSplit creates a new RecSplit instance with given number of keys and given bucket size
// Typical bucket size is 100 - 2000, larger bucket sizes result in smaller representations of hash functions, at a cost of slower access
// salt parameters is used to randomise the hash function construction, to ensure that different Erigon instances (nodes)
// are likely to use different hash function, to collision attacks are unlikely to slow down any meaningful number of nodes at the same time
func NewRecSplit(args RecSplitArgs, logger log.Logger) (*RecSplit, error) {
	bucketCount := (args.KeyCount + args.BucketSize - 1) / args.BucketSize
	rs := &RecSplit{bucketSize: args.BucketSize, keyExpectedCount: uint64(args.KeyCount), bucketCount: uint64(bucketCount), lvl: log.LvlDebug, logger: logger}
	if len(args.StartSeed) == 0 {
		args.StartSeed = []uint64{0x106393c187cae21a, 0x6453cec3f7376937, 0x643e521ddbd2be98, 0x3740c6412f6572cb, 0x717d47562f1ce470, 0x4cd6eb4c63befb7c, 0x9bfd8c5e18c8da73,
			0x082f20e10092a9a3, 0x2ada2ce68d21defc, 0xe33cb4f3e7c6466b, 0x3980be458c509c59, 0xc466fd9584828e8c, 0x45f0aabe1a61ede6, 0xf6e7b8b33ad9b98d,
			0x4ef95e25f4b4983d, 0x81175195173b92d3, 0x4e50927d8dd15978, 0x1ea2099d1fafae7f, 0x425c8a06fbaaa815, 0xcd4216006c74052a}
	}
	rs.tmpDir = args.TmpDir
	rs.indexFile = args.IndexFile
	rs.tmpFilePath = args.IndexFile + ".tmp"
	_, fname := filepath.Split(rs.indexFile)
	rs.indexFileName = fname
	rs.baseDataID = args.BaseDataID
	if args.Salt == nil {
		seedBytes := make([]byte, 4)
		if _, err := rand.Read(seedBytes); err != nil {
			return nil, err
		}
		rs.salt = binary.BigEndian.Uint32(seedBytes)
	} else {
		rs.salt = *args.Salt
	}
	rs.hasher = murmur3.New128WithSeed(rs.salt)
	rs.etlBufLimit = args.EtlBufLimit
	if rs.etlBufLimit == 0 {
		rs.etlBufLimit = etl.BufferOptimalSize
	}
	rs.bucketCollector = etl.NewCollector(RecSplitLogPrefix+" "+fname, rs.tmpDir, etl.NewSortableBuffer(rs.etlBufLimit), logger)
	rs.bucketCollector.LogLvl(log.LvlDebug)
	rs.enums = args.Enums
	if args.Enums {
		rs.offsetCollector = etl.NewCollector(RecSplitLogPrefix+" "+fname, rs.tmpDir, etl.NewSortableBuffer(rs.etlBufLimit), logger)
		rs.offsetCollector.LogLvl(log.LvlDebug)
	}
	rs.currentBucket = make([]uint64, 0, args.BucketSize)
	rs.currentBucketOffs = make([]uint64, 0, args.BucketSize)
	rs.maxOffset = 0
	rs.bucketSizeAcc = make([]uint64, 1, bucketCount+1)
	rs.bucketPosAcc = make([]uint64, 1, bucketCount+1)
	if args.LeafSize > MaxLeafSize {
		return nil, fmt.Errorf("exceeded max leaf size %d: %d", MaxLeafSize, args.LeafSize)
	}
	rs.leafSize = args.LeafSize
	rs.primaryAggrBound = rs.leafSize * uint16(math.Max(2, math.Ceil(0.35*float64(rs.leafSize)+1./2.)))
	if rs.leafSize < 7 {
		rs.secondaryAggrBound = rs.primaryAggrBound * 2
	} else {
		rs.secondaryAggrBound = rs.primaryAggrBound * uint16(math.Ceil(0.21*float64(rs.leafSize)+9./10.))
	}
	rs.startSeed = args.StartSeed
	rs.count = make([]uint16, rs.secondaryAggrBound)
	return rs, nil
}

func (rs *RecSplit) Salt() uint32 { return rs.salt }
func (rs *RecSplit) Close() {
	if rs.indexF != nil {
		rs.indexF.Close()
	}
	if rs.bucketCollector != nil {
		rs.bucketCollector.Close()
	}
	if rs.offsetCollector != nil {
		rs.offsetCollector.Close()
	}
}

func (rs *RecSplit) LogLvl(lvl log.Lvl) { rs.lvl = lvl }

func (rs *RecSplit) SetTrace(trace bool) {
	rs.trace = trace
}

// remap converts the number x which is assumed to be uniformly distributed over the range [0..2^64) to the number that is uniformly
// distributed over the range [0..n)
func remap(x uint64, n uint64) (hi uint64) {
	hi, _ = bits.Mul64(x, n)
	return hi
}

const mask48 uint64 = (1 << 48) - 1

// remap converts the number x which is assumed to be uniformly distributed over the range [0..2^64) to the number that is uniformly
// distributed over the range [0..n), under assumption that n is less than 2^16
func remap16(x uint64, n uint16) uint16 {
	return uint16(((x & mask48) * uint64(n)) >> 48)
}

// ResetNextSalt resets the RecSplit and uses the next salt value to try to avoid collisions
// when mapping keys to 64-bit values
func (rs *RecSplit) ResetNextSalt() {
	rs.built = false
	rs.collision = false
	rs.keysAdded = 0
	rs.salt++
	rs.hasher = murmur3.New128WithSeed(rs.salt)
	if rs.bucketCollector != nil {
		rs.bucketCollector.Close()
	}
	rs.bucketCollector = etl.NewCollector(RecSplitLogPrefix+" "+rs.indexFileName, rs.tmpDir, etl.NewSortableBuffer(rs.etlBufLimit), rs.logger)
	if rs.offsetCollector != nil {
		rs.offsetCollector.Close()
		rs.offsetCollector = etl.NewCollector(RecSplitLogPrefix+" "+rs.indexFileName, rs.tmpDir, etl.NewSortableBuffer(rs.etlBufLimit), rs.logger)
	}
	rs.currentBucket = rs.currentBucket[:0]
	rs.currentBucketOffs = rs.currentBucketOffs[:0]
	rs.maxOffset = 0
	rs.bucketSizeAcc = rs.bucketSizeAcc[:1] // First entry is always zero
	rs.bucketPosAcc = rs.bucketPosAcc[:1]   // First entry is always zero
}

func splitParams(m, leafSize, primaryAggrBound, secondaryAggrBound uint16) (fanout, unit uint16) {
	if m > secondaryAggrBound { // High-level aggregation (fanout 2)
		unit = secondaryAggrBound * (((m+1)/2 + secondaryAggrBound - 1) / secondaryAggrBound)
		fanout = 2
	} else if m > primaryAggrBound { // Second-level aggregation
		unit = primaryAggrBound
		fanout = (m + primaryAggrBound - 1) / primaryAggrBound
	} else { // First-level aggregation
		unit = leafSize
		fanout = (m + leafSize - 1) / leafSize
	}
	return
}

var golombBaseLog2 = -math.Log((math.Sqrt(5) + 1.0) / 2.0)

func computeGolombRice(m uint16, table []uint32, leafSize, primaryAggrBound, secondaryAggrBound uint16) {
	fanout, unit := splitParams(m, leafSize, primaryAggrBound, secondaryAggrBound)
	k := make([]uint16, fanout)
	k[fanout-1] = m
	for i := uint16(0); i < fanout-1; i++ {
		k[i] = unit
		k[fanout-1] -= k[i]
	}
	sqrtProd := float64(1)
	for i := uint16(0); i < fanout; i++ {
		sqrtProd *= math.Sqrt(float64(k[i]))
	}
	p := math.Sqrt(float64(m)) / (math.Pow(2*math.Pi, (float64(fanout)-1.)/2.0) * sqrtProd)
	golombRiceLength := uint32(math.Ceil(math.Log2(golombBaseLog2 / math.Log1p(-p)))) // log2 Golomb modulus
	if golombRiceLength > 0x1F {
		panic("golombRiceLength > 0x1F")
	}
	table[m] = golombRiceLength << 27
	for i := uint16(0); i < fanout; i++ {
		golombRiceLength += table[k[i]] & 0xFFFF
	}
	if golombRiceLength > 0xFFFF {
		panic("golombRiceLength > 0xFFFF")
	}
	table[m] |= golombRiceLength // Sum of Golomb-Rice codeslengths in the subtree, stored in the lower 16 bits
	nodes := uint32(1)
	for i := uint16(0); i < fanout; i++ {
		nodes += (table[k[i]] >> 16) & 0x7FF
	}
	if leafSize >= 3 && nodes > 0x7FF {
		panic("rs.leafSize >= 3 && nodes > 0x7FF")
	}
	table[m] |= nodes << 16
}

// golombParam returns the optimal Golomb parameter to use for encoding
// salt for the part of the hash function separating m elements. It is based on
// calculations with assumptions that we draw hash functions at random
func (rs *RecSplit) golombParam(m uint16) int {
	for s := uint16(len(rs.golombRice)); m >= s; s++ {
		rs.golombRice = append(rs.golombRice, 0)
		// For the case where bucket is larger than planned
		if s == 0 {
			rs.golombRice[0] = (bijMemo[0] << 27) | bijMemo[0]
		} else if s <= rs.leafSize {
			rs.golombRice[s] = (bijMemo[s] << 27) | (uint32(1) << 16) | bijMemo[s]
		} else {
			computeGolombRice(s, rs.golombRice, rs.leafSize, rs.primaryAggrBound, rs.secondaryAggrBound)
		}
	}
	return int(rs.golombRice[m] >> 27)
}

// Add key to the RecSplit. There can be many more keys than what fits in RAM, and RecSplit
// spills data onto disk to accomodate that. The key gets copied by the collector, therefore
// the slice underlying key is not getting accessed by RecSplit after this invocation.
func (rs *RecSplit) AddKey(key []byte, offset uint64) error {
	if rs.built {
		return fmt.Errorf("cannot add keys after perfect hash function had been built")
	}
	rs.hasher.Reset()
	rs.hasher.Write(key) //nolint:errcheck
	hi, lo := rs.hasher.Sum128()
	binary.BigEndian.PutUint64(rs.bucketKeyBuf[:], remap(hi, rs.bucketCount))
	binary.BigEndian.PutUint64(rs.bucketKeyBuf[8:], lo)
	binary.BigEndian.PutUint64(rs.numBuf[:], offset)
	if offset > rs.maxOffset {
		rs.maxOffset = offset
	}
	if rs.keysAdded > 0 {
		delta := offset - rs.prevOffset
		if rs.keysAdded == 1 || delta < rs.minDelta {
			rs.minDelta = delta
		}
	}

	if rs.enums {
		if err := rs.offsetCollector.Collect(rs.numBuf[:], nil); err != nil {
			return err
		}
		binary.BigEndian.PutUint64(rs.numBuf[:], rs.keysAdded)
		if err := rs.bucketCollector.Collect(rs.bucketKeyBuf[:], rs.numBuf[:]); err != nil {
			return err
		}
	} else {
		if err := rs.bucketCollector.Collect(rs.bucketKeyBuf[:], rs.numBuf[:]); err != nil {
			return err
		}
	}
	rs.keysAdded++
	rs.prevOffset = offset
	return nil
}

func (rs *RecSplit) AddOffset(offset uint64) error {
	if rs.enums {
		binary.BigEndian.PutUint64(rs.numBuf[:], offset)
		if err := rs.offsetCollector.Collect(rs.numBuf[:], nil); err != nil {
			return err
		}
	}
	return nil
}

func (rs *RecSplit) recsplitCurrentBucket() error {
	// Extend rs.bucketSizeAcc to accomodate current bucket index + 1
	for len(rs.bucketSizeAcc) <= int(rs.currentBucketIdx)+1 {
		rs.bucketSizeAcc = append(rs.bucketSizeAcc, rs.bucketSizeAcc[len(rs.bucketSizeAcc)-1])
	}
	rs.bucketSizeAcc[int(rs.currentBucketIdx)+1] += uint64(len(rs.currentBucket))
	// Sets of size 0 and 1 are not further processed, just write them to index
	if len(rs.currentBucket) > 1 {
		for i, key := range rs.currentBucket[1:] {
			if key == rs.currentBucket[i] {
				rs.collision = true
				return fmt.Errorf("%w: %x", ErrCollision, key)
			}
		}
		bitPos := rs.gr.bitCount
		if rs.buffer == nil {
			rs.buffer = make([]uint64, len(rs.currentBucket))
			rs.offsetBuffer = make([]uint64, len(rs.currentBucketOffs))
		} else {
			for len(rs.buffer) < len(rs.currentBucket) {
				rs.buffer = append(rs.buffer, 0)
				rs.offsetBuffer = append(rs.offsetBuffer, 0)
			}
		}
		unary, err := rs.recsplit(0 /* level */, rs.currentBucket, rs.currentBucketOffs, nil /* unary */)
		if err != nil {
			return err
		}
		rs.gr.appendUnaryAll(unary)
		if rs.trace {
			fmt.Printf("recsplitBucket(%d, %d, bitsize = %d)\n", rs.currentBucketIdx, len(rs.currentBucket), rs.gr.bitCount-bitPos)
		}
	} else {
		for _, offset := range rs.currentBucketOffs {
			binary.BigEndian.PutUint64(rs.numBuf[:], offset)
			if _, err := rs.indexW.Write(rs.numBuf[8-rs.bytesPerRec:]); err != nil {
				return err
			}
		}
	}
	// Extend rs.bucketPosAcc to accomodate current bucket index + 1
	for len(rs.bucketPosAcc) <= int(rs.currentBucketIdx)+1 {
		rs.bucketPosAcc = append(rs.bucketPosAcc, rs.bucketPosAcc[len(rs.bucketPosAcc)-1])
	}
	rs.bucketPosAcc[int(rs.currentBucketIdx)+1] = uint64(rs.gr.Bits())
	// clear for the next buckey
	rs.currentBucket = rs.currentBucket[:0]
	rs.currentBucketOffs = rs.currentBucketOffs[:0]
	return nil
}

// recsplit applies recSplit algorithm to the given bucket
func (rs *RecSplit) recsplit(level int, bucket []uint64, offsets []uint64, unary []uint64) ([]uint64, error) {
	if rs.trace {
		fmt.Printf("recsplit(%d, %d, %x)\n", level, len(bucket), bucket)
	}
	// Pick initial salt for this level of recursive split
	salt := rs.startSeed[level]
	m := uint16(len(bucket))
	if m <= rs.leafSize {
		// No need to build aggregation levels - just find find bijection
		var mask uint32
		for {
			mask = 0
			var fail bool
			for i := uint16(0); !fail && i < m; i++ {
				bit := uint32(1) << remap16(remix(bucket[i]+salt), m)
				if mask&bit != 0 {
					fail = true
				} else {
					mask |= bit
				}
			}
			if !fail {
				break
			}
			salt++
		}
		for i := uint16(0); i < m; i++ {
			j := remap16(remix(bucket[i]+salt), m)
			rs.offsetBuffer[j] = offsets[i]
		}
		for _, offset := range rs.offsetBuffer[:m] {
			binary.BigEndian.PutUint64(rs.numBuf[:], offset)
			if _, err := rs.indexW.Write(rs.numBuf[8-rs.bytesPerRec:]); err != nil {
				return nil, err
			}
		}
		salt -= rs.startSeed[level]
		log2golomb := rs.golombParam(m)
		if rs.trace {
			fmt.Printf("encode bij %d with log2golomn %d at p = %d\n", salt, log2golomb, rs.gr.bitCount)
		}
		rs.gr.appendFixed(salt, log2golomb)
		unary = append(unary, salt>>log2golomb)
	} else {
		fanout, unit := splitParams(m, rs.leafSize, rs.primaryAggrBound, rs.secondaryAggrBound)
		count := rs.count
		for {
			for i := uint16(0); i < fanout-1; i++ {
				count[i] = 0
			}
			var fail bool
			for i := uint16(0); i < m; i++ {
				count[remap16(remix(bucket[i]+salt), m)/unit]++
			}
			for i := uint16(0); i < fanout-1; i++ {
				fail = fail || (count[i] != unit)
			}
			if !fail {
				break
			}
			salt++
		}
		for i, c := uint16(0), uint16(0); i < fanout; i++ {
			count[i] = c
			c += unit
		}
		for i := uint16(0); i < m; i++ {
			j := remap16(remix(bucket[i]+salt), m) / unit
			rs.buffer[count[j]] = bucket[i]
			rs.offsetBuffer[count[j]] = offsets[i]
			count[j]++
		}
		copy(bucket, rs.buffer)
		copy(offsets, rs.offsetBuffer)
		salt -= rs.startSeed[level]
		log2golomb := rs.golombParam(m)
		if rs.trace {
			fmt.Printf("encode fanout %d: %d with log2golomn %d at p = %d\n", fanout, salt, log2golomb, rs.gr.bitCount)
		}
		rs.gr.appendFixed(salt, log2golomb)
		unary = append(unary, salt>>log2golomb)
		var err error
		var i uint16
		for i = 0; i < m-unit; i += unit {
			if unary, err = rs.recsplit(level+1, bucket[i:i+unit], offsets[i:i+unit], unary); err != nil {
				return nil, err
			}
		}
		if m-i > 1 {
			if unary, err = rs.recsplit(level+1, bucket[i:], offsets[i:], unary); err != nil {
				return nil, err
			}
		} else if m-i == 1 {
			binary.BigEndian.PutUint64(rs.numBuf[:], offsets[i])
			if _, err := rs.indexW.Write(rs.numBuf[8-rs.bytesPerRec:]); err != nil {
				return nil, err
			}
		}
	}
	return unary, nil
}

// loadFuncBucket is required to satisfy the type etl.LoadFunc type, to use with collector.Load
func (rs *RecSplit) loadFuncBucket(k, v []byte, _ etl.CurrentTableReader, _ etl.LoadNextFunc) error {
	// k is the BigEndian encoding of the bucket number, and the v is the key that is assigned into that bucket
	bucketIdx := binary.BigEndian.Uint64(k)
	if rs.currentBucketIdx != bucketIdx {
		if rs.currentBucketIdx != math.MaxUint64 {
			if err := rs.recsplitCurrentBucket(); err != nil {
				return err
			}
		}
		rs.currentBucketIdx = bucketIdx
	}
	rs.currentBucket = append(rs.currentBucket, binary.BigEndian.Uint64(k[8:]))
	rs.currentBucketOffs = append(rs.currentBucketOffs, binary.BigEndian.Uint64(v))
	return nil
}

func (rs *RecSplit) loadFuncOffset(k, _ []byte, _ etl.CurrentTableReader, _ etl.LoadNextFunc) error {
	offset := binary.BigEndian.Uint64(k)
	rs.offsetEf.AddOffset(offset)
	return nil
}

// Build has to be called after all the keys have been added, and it initiates the process
// of building the perfect hash function and writing index into a file
func (rs *RecSplit) Build(ctx context.Context) error {
	if rs.built {
		return fmt.Errorf("already built")
	}
	if rs.keysAdded != rs.keyExpectedCount {
		return fmt.Errorf("expected keys %d, got %d", rs.keyExpectedCount, rs.keysAdded)
	}
	var err error
	if rs.indexF, err = os.Create(rs.tmpFilePath); err != nil {
		return fmt.Errorf("create index file %s: %w", rs.indexFile, err)
	}

<<<<<<< HEAD
	//rs.logger.Debug("[index] created", "file", rs.tmpFilePath, "fs", rs.indexF)
=======
	rs.logger.Debug("[index] created", "file", rs.tmpFilePath)
>>>>>>> ee253df5

	defer rs.indexF.Close()
	rs.indexW = bufio.NewWriterSize(rs.indexF, etl.BufIOSize)
	// Write minimal app-specific dataID in this index file
	binary.BigEndian.PutUint64(rs.numBuf[:], rs.baseDataID)
	if _, err = rs.indexW.Write(rs.numBuf[:]); err != nil {
		return fmt.Errorf("write number of keys: %w", err)
	}

	// Write number of keys
	binary.BigEndian.PutUint64(rs.numBuf[:], rs.keysAdded)
	if _, err = rs.indexW.Write(rs.numBuf[:]); err != nil {
		return fmt.Errorf("write number of keys: %w", err)
	}
	// Write number of bytes per index record
	rs.bytesPerRec = common.BitLenToByteLen(bits.Len64(rs.maxOffset))
	if err = rs.indexW.WriteByte(byte(rs.bytesPerRec)); err != nil {
		return fmt.Errorf("write bytes per record: %w", err)
	}

	rs.currentBucketIdx = math.MaxUint64 // To make sure 0 bucket is detected
	defer rs.bucketCollector.Close()
	if rs.lvl < log.LvlTrace {
		log.Log(rs.lvl, "[index] calculating", "file", rs.indexFileName)
	}
	if err := rs.bucketCollector.Load(nil, "", rs.loadFuncBucket, etl.TransformArgs{Quit: ctx.Done()}); err != nil {
		return err
	}
	if len(rs.currentBucket) > 0 {
		if err := rs.recsplitCurrentBucket(); err != nil {
			return err
		}
	}

	if assert.Enable {
		rs.indexW.Flush()
		rs.indexF.Seek(0, 0)
		b, _ := io.ReadAll(rs.indexF)
		if len(b) != 9+int(rs.keysAdded)*rs.bytesPerRec {
			panic(fmt.Errorf("expected: %d, got: %d; rs.keysAdded=%d, rs.bytesPerRec=%d, %s", 9+int(rs.keysAdded)*rs.bytesPerRec, len(b), rs.keysAdded, rs.bytesPerRec, rs.indexFile))
		}
	}
	if rs.lvl < log.LvlTrace {
		log.Log(rs.lvl, "[index] write", "file", rs.indexFileName)
	}
	if rs.enums {
		rs.offsetEf = eliasfano32.NewEliasFano(rs.keysAdded, rs.maxOffset)
		defer rs.offsetCollector.Close()
		if err := rs.offsetCollector.Load(nil, "", rs.loadFuncOffset, etl.TransformArgs{}); err != nil {
			return err
		}
		rs.offsetEf.Build()
	}
	rs.gr.appendFixed(1, 1) // Sentinel (avoids checking for parts of size 1)
	// Construct Elias Fano index
	rs.ef.Build(rs.bucketSizeAcc, rs.bucketPosAcc)
	rs.built = true

	// Write out bucket count, bucketSize, leafSize
	binary.BigEndian.PutUint64(rs.numBuf[:], rs.bucketCount)
	if _, err := rs.indexW.Write(rs.numBuf[:8]); err != nil {
		return fmt.Errorf("writing bucketCount: %w", err)
	}
	binary.BigEndian.PutUint16(rs.numBuf[:], uint16(rs.bucketSize))
	if _, err := rs.indexW.Write(rs.numBuf[:2]); err != nil {
		return fmt.Errorf("writing bucketSize: %w", err)
	}
	binary.BigEndian.PutUint16(rs.numBuf[:], rs.leafSize)
	if _, err := rs.indexW.Write(rs.numBuf[:2]); err != nil {
		return fmt.Errorf("writing leafSize: %w", err)
	}
	// Write out salt
	binary.BigEndian.PutUint32(rs.numBuf[:], rs.salt)
	if _, err := rs.indexW.Write(rs.numBuf[:4]); err != nil {
		return fmt.Errorf("writing salt: %w", err)
	}
	// Write out start seeds
	if err := rs.indexW.WriteByte(byte(len(rs.startSeed))); err != nil {
		return fmt.Errorf("writing len of start seeds: %w", err)
	}
	for _, s := range rs.startSeed {
		binary.BigEndian.PutUint64(rs.numBuf[:], s)
		if _, err := rs.indexW.Write(rs.numBuf[:8]); err != nil {
			return fmt.Errorf("writing start seed: %w", err)
		}
	}

	if rs.enums {
		if err := rs.indexW.WriteByte(1); err != nil {
			return fmt.Errorf("writing enums = true: %w", err)
		}
	} else {
		if err := rs.indexW.WriteByte(0); err != nil {
			return fmt.Errorf("writing enums = true: %w", err)
		}
	}
	if rs.enums {
		// Write out elias fano for offsets
		if err := rs.offsetEf.Write(rs.indexW); err != nil {
			return fmt.Errorf("writing elias fano for offsets: %w", err)
		}
	}
	// Write out the size of golomb rice params
	binary.BigEndian.PutUint16(rs.numBuf[:], uint16(len(rs.golombRice)))
	if _, err := rs.indexW.Write(rs.numBuf[:4]); err != nil {
		return fmt.Errorf("writing golomb rice param size: %w", err)
	}
	// Write out golomb rice
	if err := rs.gr.Write(rs.indexW); err != nil {
		return fmt.Errorf("writing golomb rice: %w", err)
	}
	// Write out elias fano
	if err := rs.ef.Write(rs.indexW); err != nil {
		return fmt.Errorf("writing elias fano: %w", err)
	}

	if err = rs.indexW.Flush(); err != nil {
		return err
	}
	if err = rs.fsync(); err != nil {
		return err
	}
	if err = rs.indexF.Close(); err != nil {
		return err
	}

	if err = os.Rename(rs.tmpFilePath, rs.indexFile); err != nil {
		rs.logger.Warn("[index] rename", "file", rs.tmpFilePath, "err", err)
		return err
	}

	return nil
}

func (rs *RecSplit) DisableFsync() { rs.noFsync = true }

// Fsync - other processes/goroutines must see only "fully-complete" (valid) files. No partial-writes.
// To achieve it: write to .tmp file then `rename` when file is ready.
// Machine may power-off right after `rename` - it means `fsync` must be before `rename`
func (rs *RecSplit) fsync() error {
	if rs.noFsync {
		return nil
	}
	if err := rs.indexF.Sync(); err != nil {
		rs.logger.Warn("couldn't fsync", "err", err, "file", rs.tmpFilePath)
		return err
	}
	return nil
}

// Stats returns the size of golomb rice encoding and ellias fano encoding
func (rs *RecSplit) Stats() (int, int) {
	return len(rs.gr.Data()), len(rs.ef.Data())
}

// Collision returns true if there was a collision detected during mapping of keys
// into 64-bit values
// RecSplit needs to be reset, re-populated with keys, and rebuilt
func (rs *RecSplit) Collision() bool {
	return rs.collision
}<|MERGE_RESOLUTION|>--- conflicted
+++ resolved
@@ -559,11 +559,7 @@
 		return fmt.Errorf("create index file %s: %w", rs.indexFile, err)
 	}
 
-<<<<<<< HEAD
-	//rs.logger.Debug("[index] created", "file", rs.tmpFilePath, "fs", rs.indexF)
-=======
 	rs.logger.Debug("[index] created", "file", rs.tmpFilePath)
->>>>>>> ee253df5
 
 	defer rs.indexF.Close()
 	rs.indexW = bufio.NewWriterSize(rs.indexF, etl.BufIOSize)
