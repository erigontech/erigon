/*
   Copyright 2021 Erigon contributors

   Licensed under the Apache License, Version 2.0 (the "License");
   you may not use this file except in compliance with the License.
   You may obtain a copy of the License at

       http://www.apache.org/licenses/LICENSE-2.0

   Unless required by applicable law or agreed to in writing, software
   distributed under the License is distributed on an "AS IS" BASIS,
   WITHOUT WARRANTIES OR CONDITIONS OF ANY KIND, either express or implied.
   See the License for the specific language governing permissions and
   limitations under the License.
*/

package recsplit

import (
	"sync"

	"github.com/spaolacci/murmur3"
)

// IndexReader encapsulates Hash128 to allow concurrent access to Index
type IndexReader struct {
	hasher murmur3.Hash128
	index  *Index
	mu     sync.RWMutex
}

// NewIndexReader creates new IndexReader
func NewIndexReader(index *Index) *IndexReader {
	return &IndexReader{
		hasher: murmur3.New128WithSeed(index.salt),
		index:  index,
	}
}

func (r *IndexReader) sum(key []byte) (hi uint64, lo uint64) {
	r.mu.Lock()
	r.hasher.Reset()
	r.hasher.Write(key) //nolint:errcheck
	hi, lo = r.hasher.Sum128()
	r.mu.Unlock()
	return hi, lo
}

func (r *IndexReader) sum2(key1, key2 []byte) (hi uint64, lo uint64) {
	r.mu.Lock()
	r.hasher.Reset()
	r.hasher.Write(key1) //nolint:errcheck
	r.hasher.Write(key2) //nolint:errcheck
	hi, lo = r.hasher.Sum128()
	r.mu.Unlock()
	return hi, lo
}

// Lookup wraps index Lookup
func (r *IndexReader) Lookup(key []byte) (uint64, bool) {
	bucketHash, fingerprint := r.sum(key)
<<<<<<< HEAD
	return r.index.Lookup(bucketHash, fingerprint)
=======
	if r.index != nil {
		return r.index.Lookup(bucketHash, fingerprint)
	}
	return 0, true
>>>>>>> 854cbf79
}

func (r *IndexReader) Lookup2(key1, key2 []byte) (uint64, bool) {
	bucketHash, fingerprint := r.sum2(key1, key2)
<<<<<<< HEAD
	return r.index.Lookup(bucketHash, fingerprint)
=======
	if r.index != nil {
		return r.index.Lookup(bucketHash, fingerprint)
	}
	return 0, true
>>>>>>> 854cbf79
}

func (r *IndexReader) Empty() bool {
	return r.index.Empty()
}

func (r *IndexReader) Close() {
	if r == nil || r.index == nil {
		return
	}
	r.index.readers.Put(r)
}

func (r *IndexReader) Sum(key []byte) (uint64, uint64) { return r.sum(key) }
func (r *IndexReader) LookupHash(hi, lo uint64) uint64 {
	if r.index != nil {
		return r.index.Lookup(hi, lo)
	}
	return 0
}<|MERGE_RESOLUTION|>--- conflicted
+++ resolved
@@ -59,26 +59,12 @@
 // Lookup wraps index Lookup
 func (r *IndexReader) Lookup(key []byte) (uint64, bool) {
 	bucketHash, fingerprint := r.sum(key)
-<<<<<<< HEAD
 	return r.index.Lookup(bucketHash, fingerprint)
-=======
-	if r.index != nil {
-		return r.index.Lookup(bucketHash, fingerprint)
-	}
-	return 0, true
->>>>>>> 854cbf79
 }
 
 func (r *IndexReader) Lookup2(key1, key2 []byte) (uint64, bool) {
 	bucketHash, fingerprint := r.sum2(key1, key2)
-<<<<<<< HEAD
 	return r.index.Lookup(bucketHash, fingerprint)
-=======
-	if r.index != nil {
-		return r.index.Lookup(bucketHash, fingerprint)
-	}
-	return 0, true
->>>>>>> 854cbf79
 }
 
 func (r *IndexReader) Empty() bool {
@@ -92,10 +78,5 @@
 	r.index.readers.Put(r)
 }
 
-func (r *IndexReader) Sum(key []byte) (uint64, uint64) { return r.sum(key) }
-func (r *IndexReader) LookupHash(hi, lo uint64) uint64 {
-	if r.index != nil {
-		return r.index.Lookup(hi, lo)
-	}
-	return 0
-}+func (r *IndexReader) Sum(key []byte) (uint64, uint64)         { return r.sum(key) }
+func (r *IndexReader) LookupHash(hi, lo uint64) (uint64, bool) { return r.index.Lookup(hi, lo) }