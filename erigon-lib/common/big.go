--- conflicted
+++ resolved
@@ -27,18 +27,13 @@
 	Big1   = big.NewInt(1)
 	Big2   = big.NewInt(2)
 	Big3   = big.NewInt(3)
-	Big4   = big.NewInt(4)
 	Big32  = big.NewInt(32)
 	Big256 = big.NewInt(256)
 	Big257 = big.NewInt(257)
 	Num0   = uint256.NewInt(0)
 	Num1   = uint256.NewInt(1)
 	Num2   = uint256.NewInt(2)
-<<<<<<< HEAD
-	Num3   = uint256.NewInt(3) // arbitrum
-=======
 	Num3   = uint256.NewInt(3)
->>>>>>> 22459757
 	Num4   = uint256.NewInt(4)
 	Num8   = uint256.NewInt(8)
 	Num27  = uint256.NewInt(27)
