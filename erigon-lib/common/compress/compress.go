--- conflicted
+++ resolved
@@ -35,11 +35,7 @@
 
 // EncodeZstdIfNeed compresses v into buf if enabled, otherwise returns buf and v unchanged.
 // It pre-allocates buf to ZSTD’s worst-case bound (src + src/255 + 16) and reuses encoders.
-<<<<<<< HEAD
-func EncodeZstdIfNeed(buf, v []byte, enabled bool) (outBuf []byte, decompressed []byte) {
-=======
 func EncodeZstdIfNeed(buf, v []byte, enabled bool) (outBuf []byte, compressed []byte) {
->>>>>>> 11a7d863
 	if !enabled {
 		return buf, v
 	}
