// Copyright 2021 The Erigon Authors
// This file is part of Erigon.
//
// Erigon is free software: you can redistribute it and/or modify
// it under the terms of the GNU Lesser General Public License as published by
// the Free Software Foundation, either version 3 of the License, or
// (at your option) any later version.
//
// Erigon is distributed in the hope that it will be useful,
// but WITHOUT ANY WARRANTY; without even the implied warranty of
// MERCHANTABILITY or FITNESS FOR A PARTICULAR PURPOSE. See the
// GNU Lesser General Public License for more details.
//
// You should have received a copy of the GNU Lesser General Public License
// along with Erigon. If not, see <http://www.gnu.org/licenses/>.

package dir

import (
	"fmt"
	"os"
	"path/filepath"
	"strings"
	"time"

	"github.com/erigontech/erigon-lib/common/dbg"
	"github.com/erigontech/erigon-lib/log/v3"

	"golang.org/x/sync/errgroup"

	"github.com/erigontech/erigon-lib/common/dbg"
	"github.com/erigontech/erigon-lib/log/v3"
)

var (
	removedFilesChan chan string
	removedFiles     []string
)

func init() {
	if dbg.AssertEnabled {
		removedFilesChan = make(chan string, 100)
		go trackRemovedFiles()
	}
}

func trackRemovedFiles() {
	for {
		select {
		case path := <-removedFilesChan:
			if len(removedFiles) > 10_000 {
				removedFiles = make([]string, 0)
			}
			removedFiles = append(removedFiles, path)
		case <-time.Tick(30 * time.Second):
			for _, path := range removedFiles {
				if exists, _ := FileExist(path); exists {
					panic("Removed file unexpectedly exists: " + path)
				}
			}
		}
	}
}

func MustExist(path ...string) {
	// user rwx, group rwx, other rx
	// x is required to navigate through directories. umask 0o022 is the default and will mask final
	// permissions to 0o755 for newly created files (and directories).
	const perm = 0o775
	for _, p := range path {
		exist, err := Exist(p)
		if err != nil {
			panic(err)
		}
		if exist {
			continue
		}
		if err := os.MkdirAll(p, perm); err != nil {
			panic(err)
		}
	}
}

func Exist(path string) (exists bool, err error) {
	_, err = os.Stat(path)
	switch {
	case err == nil:
		return true, nil
	case os.IsNotExist(err):
		return false, nil
	default:
		return false, err
	}
}

func FileExist(path string) (exists bool, err error) {
	fi, err := os.Stat(path)
	switch {
	case os.IsNotExist(err):
		return false, nil
	case err != nil:
		return false, err
	default:
	}
	if fi == nil {
		return false, nil
	}
	if !fi.Mode().IsRegular() {
		return false, nil
	}
	return true, nil
}

func FileNonZero(path string) bool {
	fi, err := os.Stat(path)
	if err != nil && os.IsNotExist(err) {
		return false
	}
	if fi == nil {
		return false
	}
	if !fi.Mode().IsRegular() {
		return false
	}
	return fi.Size() > 0
}

// Writes an entire file from data. Extra flags can be provided.
func writeFileWithFsyncAndFlags(name string, data []byte, perm os.FileMode, flags int) error {
	f, err := os.OpenFile(name, os.O_WRONLY|os.O_CREATE|os.O_TRUNC|flags, perm)
	if err != nil {
		return err
	}
	defer f.Close()
	_, err = f.Write(data)
	if err != nil {
		return err
	}
	err = f.Sync()
	if err != nil {
		return err
	}
	return err
}

// nolint
func WriteFileWithFsync(name string, data []byte, perm os.FileMode) error {
	return writeFileWithFsyncAndFlags(name, data, perm, 0)
}

func WriteExclusiveFileWithFsync(name string, data []byte, perm os.FileMode) error {
	return writeFileWithFsyncAndFlags(name, data, perm, os.O_EXCL)
}

// nolint
func DeleteFiles(dirs ...string) error {
	g := errgroup.Group{}
	for _, dir := range dirs {
		files, err := ListFiles(dir)
		if err != nil {
			return err
		}
		for _, fPath := range files {
			fPath := fPath
			g.Go(func() error { return RemoveFile(fPath) })
		}
	}
	return g.Wait()
}

func ListFiles(dir string, extensions ...string) (paths []string, err error) {
	files, err := ReadDir(dir)
	if err != nil {
		return nil, err
	}

	paths = make([]string, 0, len(files))
	for _, f := range files {
		if f.IsDir() && !f.Type().IsRegular() {
			continue
		}
		if strings.HasPrefix(f.Name(), ".") {
			continue
		}
		match := false
		if len(extensions) == 0 {
			match = true
		}
		for _, ext := range extensions {
			if filepath.Ext(f.Name()) == ext { // filter out only compressed files
				match = true
			}
		}
		if !match {
			continue
		}
		paths = append(paths, filepath.Join(dir, f.Name()))
	}
	return paths, nil
}

func RemoveFile(path string) error {
	if dbg.TraceDeletion {
		log.Debug("[removing] removing file", "path", path, "stack", dbg.Stack())
	}
<<<<<<< HEAD
	return os.Remove(path)
=======

	if err := os.Remove(path); err != nil {
		return err
	}
	if dbg.AssertEnabled {
		select {
		case removedFilesChan <- path:
		default:
		}
	}
	return nil
>>>>>>> a11563d6
}

func RemoveAll(path string) error {
	if dbg.TraceDeletion {
		log.Debug("[removing] removing dir", "path", path, "stack", dbg.Stack())
	}
	return os.RemoveAll(path)
}

// CreateTemp creates a temporary file using `file` as base
func CreateTemp(file string) (*os.File, error) {
	return CreateTempWithExtension(file, "tmp")
}

func CreateTempWithExtension(file string, extension string) (*os.File, error) {
	directory := filepath.Dir(file)
	filename := filepath.Base(file)
<<<<<<< HEAD
	pattern := fmt.Sprintf("%s.*.%s", filename, extension)
	if !strings.HasSuffix(pattern, ".tmp") {
		return nil, fmt.Errorf("extension must end with .tmp, erigon cleans these up at restart. pattern: %s", pattern)
	}
	return os.CreateTemp(directory, pattern)
=======
	return os.CreateTemp(directory, fmt.Sprintf("%s.*.%s", filename, extension))
>>>>>>> a11563d6
}<|MERGE_RESOLUTION|>--- conflicted
+++ resolved
@@ -203,9 +203,6 @@
 	if dbg.TraceDeletion {
 		log.Debug("[removing] removing file", "path", path, "stack", dbg.Stack())
 	}
-<<<<<<< HEAD
-	return os.Remove(path)
-=======
 
 	if err := os.Remove(path); err != nil {
 		return err
@@ -217,7 +214,6 @@
 		}
 	}
 	return nil
->>>>>>> a11563d6
 }
 
 func RemoveAll(path string) error {
@@ -235,13 +231,5 @@
 func CreateTempWithExtension(file string, extension string) (*os.File, error) {
 	directory := filepath.Dir(file)
 	filename := filepath.Base(file)
-<<<<<<< HEAD
-	pattern := fmt.Sprintf("%s.*.%s", filename, extension)
-	if !strings.HasSuffix(pattern, ".tmp") {
-		return nil, fmt.Errorf("extension must end with .tmp, erigon cleans these up at restart. pattern: %s", pattern)
-	}
-	return os.CreateTemp(directory, pattern)
-=======
 	return os.CreateTemp(directory, fmt.Sprintf("%s.*.%s", filename, extension))
->>>>>>> a11563d6
 }