// Copyright 2021 The Erigon Authors
// This file is part of Erigon.
//
// Erigon is free software: you can redistribute it and/or modify
// it under the terms of the GNU Lesser General Public License as published by
// the Free Software Foundation, either version 3 of the License, or
// (at your option) any later version.
//
// Erigon is distributed in the hope that it will be useful,
// but WITHOUT ANY WARRANTY; without even the implied warranty of
// MERCHANTABILITY or FITNESS FOR A PARTICULAR PURPOSE. See the
// GNU Lesser General Public License for more details.
//
// You should have received a copy of the GNU Lesser General Public License
// along with Erigon. If not, see <http://www.gnu.org/licenses/>.

package dbg

import (
	"context"
	"os"
	"path/filepath"
	"runtime"
	"runtime/pprof"
	"sync"
	"time"

	"github.com/erigontech/erigon-lib/common"
	"github.com/erigontech/erigon-lib/log/v3"
	"github.com/erigontech/erigon-lib/mmap"
)

var (
	MaxReorgDepth = EnvInt("MAX_REORG_DEPTH", 512)

	doMemstat           = EnvBool("NO_MEMSTAT", true)
	saveHeapProfile     = EnvBool("SAVE_HEAP_PROFILE", false)
	heapProfileFilePath = EnvString("HEAP_PROFILE_FILE_PATH", "")
	mdbxLockInRam       = EnvBool("MDBX_LOCK_IN_RAM", false)
	StagesOnlyBlocks    = EnvBool("STAGES_ONLY_BLOCKS", false)

	stopBeforeStage = EnvString("STOP_BEFORE_STAGE", "")
	stopAfterStage  = EnvString("STOP_AFTER_STAGE", "")

	mergeTr = EnvInt("MERGE_THRESHOLD", -1)

	//state v3
	noPrune              = EnvBool("NO_PRUNE", false)
	noMerge              = EnvBool("NO_MERGE", false)
	discardCommitment    = EnvBool("DISCARD_COMMITMENT", false)
	pruneTotalDifficulty = EnvBool("PRUNE_TOTAL_DIFFICULTY", true)

	// force skipping of any non-Erigon2 .torrent files
	DownloaderOnlyBlocks = EnvBool("DOWNLOADER_ONLY_BLOCKS", false)

	// allows to collect reading metrics for kv by file level
	KVReadLevelledMetrics = EnvBool("KV_READ_METRICS", false)

	// run prune on flush with given timeout. If timeout is 0, no prune on flush will be performed
	PruneOnFlushTimeout = EnvDuration("PRUNE_ON_FLUSH_TIMEOUT", time.Duration(0))

	// allow simultaneous build of multiple snapshot types.
	// Values from 1 to 4 makes sense since we have only 3 types of snapshots.
	BuildSnapshotAllowance = EnvInt("SNAPSHOT_BUILD_SEMA_SIZE", 1) // allows 1 kind of snapshots to be built simultaneously

	SnapshotMadvRnd = EnvBool("SNAPSHOT_MADV_RND", true)
	OnlyCreateDB    = EnvBool("ONLY_CREATE_DB", false)

	CommitEachStage = EnvBool("COMMIT_EACH_STAGE", false)

	CaplinSyncedDataMangerDeadlockDetection = EnvBool("CAPLIN_SYNCED_DATA_MANAGER_DEADLOCK_DETECTION", false)
<<<<<<< HEAD

	Exec3Parallel = EnvBool("EXEC3_PARALLEL", false)
	numWorkers    = runtime.NumCPU() / 2
	Exec3Workers  = EnvInt("EXEC3_WORKERS", numWorkers)

	TraceAccounts        = EnvStrings("TRACE_ACCOUNTS", ",", nil)
	TraceStateKeys       = EnvStrings("TRACE_STATE_KEYS", ",", nil)
	TraceInstructions    = EnvBool("TRACE_INSTRUCTIONS", false)
	TraceTransactionIO   = EnvBool("TRACE_TRANSACTION_IO", false)
	TraceBlocks          = EnvUints("TRACE_BLOCKS", ",", nil)
	TraceTxIndexes       = EnvInts("TRACE_TRANSACTIONS", ",", nil)
	StopAfterBlock       = EnvUint("STOP_AFTER_BLOCK", 0)
	BatchCommitments     = EnvBool("BATCH_COMMITMENTS", true)
	CaplinEfficientReorg = EnvBool("CAPLIN_EFFICIENT_REORG", true)
	UseTxDependencies    = EnvBool("USE_TX_DEPENDENCIES", false)
=======
>>>>>>> facffd54
)

func ReadMemStats(m *runtime.MemStats) {
	if doMemstat {
		runtime.ReadMemStats(m)
	}
}

func MdbxLockInRam() bool { return mdbxLockInRam }

func DiscardCommitment() bool    { return discardCommitment }
func NoPrune() bool              { return noPrune }
func NoMerge() bool              { return noMerge }
func PruneTotalDifficulty() bool { return pruneTotalDifficulty }

var (
	dirtySace     uint64
	dirtySaceOnce sync.Once
)

func DirtySpace() uint64 {
	dirtySaceOnce.Do(func() {
		v, _ := os.LookupEnv("MDBX_DIRTY_SPACE_MB")
		if v != "" {
			i := MustParseInt(v)
			log.Info("[Experiment]", "MDBX_DIRTY_SPACE_MB", i)
			dirtySace = uint64(i * 1024 * 1024)
		}
	})
	return dirtySace
}

func MergeTr() int { return mergeTr }

var (
	slowTx     time.Duration
	slowTxOnce sync.Once
)

func SlowTx() time.Duration {
	slowTxOnce.Do(func() {
		v, _ := os.LookupEnv("SLOW_TX")
		if v != "" {
			var err error
			slowTx, err = time.ParseDuration(v)
			if err != nil {
				panic(err)
			}
			log.Info("[Experiment]", "SLOW_TX", slowTx.String())
		}
	})
	return slowTx
}

func StopBeforeStage() string { return stopBeforeStage }

// TODO(allada) We should possibly consider removing `STOP_BEFORE_STAGE`, as `STOP_AFTER_STAGE` can
// perform all same the functionality, but due to reverse compatibility reasons we are going to
// leave it.
func StopAfterStage() string { return stopAfterStage }

var (
	logHashMismatchReason     bool
	logHashMismatchReasonOnce sync.Once
)

func LogHashMismatchReason() bool {
	logHashMismatchReasonOnce.Do(func() {
		v, _ := os.LookupEnv("LOG_HASH_MISMATCH_REASON")
		if v == "true" {
			logHashMismatchReason = true
			log.Info("[Experiment]", "LOG_HASH_MISMATCH_REASON", logHashMismatchReason)
		}
	})
	return logHashMismatchReason
}

type saveHeapOptions struct {
	memStats *runtime.MemStats
	logger   *log.Logger
}

type SaveHeapOption func(options *saveHeapOptions)

func SaveHeapWithMemStats(memStats *runtime.MemStats) SaveHeapOption {
	return func(options *saveHeapOptions) {
		options.memStats = memStats
	}
}

func SaveHeapWithLogger(logger *log.Logger) SaveHeapOption {
	return func(options *saveHeapOptions) {
		options.logger = logger
	}
}

func SaveHeapProfileNearOOM(opts ...SaveHeapOption) {
	if !saveHeapProfile {
		return
	}

	var options saveHeapOptions
	for _, opt := range opts {
		opt(&options)
	}

	var logger log.Logger
	if options.logger != nil {
		logger = *options.logger
	}

	var memStats runtime.MemStats
	if options.memStats != nil {
		memStats = *options.memStats
	} else {
		ReadMemStats(&memStats)
	}

	totalMemory := mmap.TotalMemory()
	if logger != nil {
		logger.Info(
			"[Experiment] heap profile threshold check",
			"alloc", common.ByteCount(memStats.Alloc),
			"total", common.ByteCount(totalMemory),
		)
	}
	if memStats.Alloc < (totalMemory/100)*45 {
		return
	}

	// above 45%
	var filePath string
	if heapProfileFilePath == "" {
		filePath = filepath.Join(os.TempDir(), "erigon-mem.prof")
	} else {
		filePath = heapProfileFilePath
	}
	if logger != nil {
		logger.Info("[Experiment] saving heap profile as near OOM", "filePath", filePath)
	}

	f, err := os.Create(filePath)
	if err != nil && logger != nil {
		logger.Warn("[Experiment] could not create heap profile file", "err", err)
	}

	defer func() {
		err := f.Close()
		if err != nil && logger != nil {
			logger.Warn("[Experiment] could not close heap profile file", "err", err)
		}
	}()

	runtime.GC()
	err = pprof.WriteHeapProfile(f)
	if err != nil && logger != nil {
		logger.Warn("[Experiment] could not write heap profile file", "err", err)
	}
}

func SaveHeapProfileNearOOMPeriodically(ctx context.Context, opts ...SaveHeapOption) {
	if !saveHeapProfile {
		return
	}

	ticker := time.NewTicker(30 * time.Second)
	defer ticker.Stop()

	for {
		select {
		case <-ctx.Done():
			return
		case <-ticker.C:
			SaveHeapProfileNearOOM(opts...)
		}
	}
}<|MERGE_RESOLUTION|>--- conflicted
+++ resolved
@@ -69,7 +69,6 @@
 	CommitEachStage = EnvBool("COMMIT_EACH_STAGE", false)
 
 	CaplinSyncedDataMangerDeadlockDetection = EnvBool("CAPLIN_SYNCED_DATA_MANAGER_DEADLOCK_DETECTION", false)
-<<<<<<< HEAD
 
 	Exec3Parallel = EnvBool("EXEC3_PARALLEL", false)
 	numWorkers    = runtime.NumCPU() / 2
@@ -85,8 +84,6 @@
 	BatchCommitments     = EnvBool("BATCH_COMMITMENTS", true)
 	CaplinEfficientReorg = EnvBool("CAPLIN_EFFICIENT_REORG", true)
 	UseTxDependencies    = EnvBool("USE_TX_DEPENDENCIES", false)
-=======
->>>>>>> facffd54
 )
 
 func ReadMemStats(m *runtime.MemStats) {
