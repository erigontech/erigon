--- conflicted
+++ resolved
@@ -67,14 +67,12 @@
 	CommitEachStage = EnvBool("COMMIT_EACH_STAGE", false)
 
 	CaplinSyncedDataMangerDeadlockDetection = EnvBool("CAPLIN_SYNCED_DATA_MANAGER_DEADLOCK_DETECTION", false)
-<<<<<<< HEAD
 
 	Exec3Parallel = EnvBool("ERIGON_EXEC3_PARALLEL", false)
 	numWorkers    = runtime.NumCPU() / 2
 	Exec3Workers  = EnvInt("ERIGON_EXEC3_WORKERS", numWorkers)
-=======
-	CaplinEfficientReorg                    = EnvBool("CAPLIN_EFFICIENT_REORG", true)
->>>>>>> ffd8607a
+
+	CaplinEfficientReorg = EnvBool("CAPLIN_EFFICIENT_REORG", true)
 )
 
 func ReadMemStats(m *runtime.MemStats) {
