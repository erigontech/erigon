--- conflicted
+++ resolved
@@ -76,6 +76,7 @@
 		dirs.CaplinLatest,
 		dirs.CaplinGenesis,
 		dirs.CaplinColumnData,
+		dirs.ArbitrumWasm,
 	)
 
 	return dirs
@@ -114,14 +115,6 @@
 		CaplinGenesis:    filepath.Join(datadir, "caplin", "genesis-state"),
 		ArbitrumWasm:     filepath.Join(datadir, "arbitrumwasm"),
 	}
-<<<<<<< HEAD
-
-	dir.MustExist(dirs.Chaindata, dirs.Tmp,
-		dirs.SnapIdx, dirs.SnapHistory, dirs.SnapDomain, dirs.SnapAccessors, dirs.SnapCaplin,
-		dirs.Downloader, dirs.TxPool, dirs.Nodes, dirs.CaplinBlobs, dirs.CaplinIndexing, dirs.CaplinLatest, dirs.CaplinGenesis, dirs.CaplinColumnData, dirs.ArbitrumWasm)
-
-=======
->>>>>>> 22459757
 	return dirs
 }
 
