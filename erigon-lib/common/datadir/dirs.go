--- conflicted
+++ resolved
@@ -35,26 +35,6 @@
 // registered services, instead those can use utility methods to create/access
 // databases or flat files
 type Dirs struct {
-<<<<<<< HEAD
-	DataDir         string
-	RelativeDataDir string // like dataDir, but without filepath.Abs() resolution
-	Chaindata       string
-	ArbitrumWasm    string
-	Tmp             string
-	Snap            string
-	SnapIdx         string
-	SnapHistory     string
-	SnapDomain      string
-	SnapAccessors   string
-	SnapCaplin      string
-	Downloader      string
-	TxPool          string
-	Nodes           string
-	CaplinBlobs     string
-	CaplinIndexing  string
-	CaplinLatest    string
-	CaplinGenesis   string
-=======
 	DataDir          string
 	RelativeDataDir  string // like dataDir, but without filepath.Abs() resolution
 	Chaindata        string
@@ -73,7 +53,6 @@
 	CaplinIndexing   string
 	CaplinLatest     string
 	CaplinGenesis    string
->>>>>>> cf916078
 }
 
 func New(datadir string) Dirs {
@@ -88,26 +67,6 @@
 	}
 
 	dirs := Dirs{
-<<<<<<< HEAD
-		RelativeDataDir: relativeDataDir,
-		DataDir:         datadir,
-		Chaindata:       filepath.Join(datadir, "chaindata"),
-		Tmp:             filepath.Join(datadir, "temp"),
-		Snap:            filepath.Join(datadir, "snapshots"),
-		SnapIdx:         filepath.Join(datadir, "snapshots", "idx"),
-		SnapHistory:     filepath.Join(datadir, "snapshots", "history"),
-		SnapDomain:      filepath.Join(datadir, "snapshots", "domain"),
-		SnapAccessors:   filepath.Join(datadir, "snapshots", "accessor"),
-		SnapCaplin:      filepath.Join(datadir, "snapshots", "caplin"),
-		Downloader:      filepath.Join(datadir, "downloader"),
-		TxPool:          filepath.Join(datadir, "txpool"),
-		Nodes:           filepath.Join(datadir, "nodes"),
-		CaplinBlobs:     filepath.Join(datadir, "caplin", "blobs"),
-		CaplinIndexing:  filepath.Join(datadir, "caplin", "indexing"),
-		CaplinLatest:    filepath.Join(datadir, "caplin", "latest"),
-		CaplinGenesis:   filepath.Join(datadir, "caplin", "genesis"),
-		ArbitrumWasm:    filepath.Join(datadir, "arbitrumwasm"),
-=======
 		RelativeDataDir:  relativeDataDir,
 		DataDir:          datadir,
 		Chaindata:        filepath.Join(datadir, "chaindata"),
@@ -126,21 +85,13 @@
 		CaplinIndexing:   filepath.Join(datadir, "caplin", "indexing"),
 		CaplinLatest:     filepath.Join(datadir, "caplin", "latest"),
 		CaplinGenesis:    filepath.Join(datadir, "caplin", "genesis"),
->>>>>>> cf916078
+		ArbitrumWasm:     filepath.Join(datadir, "arbitrumwasm"),
 	}
 
 	dir.MustExist(dirs.Chaindata, dirs.Tmp,
 		dirs.SnapIdx, dirs.SnapHistory, dirs.SnapDomain, dirs.SnapAccessors, dirs.SnapCaplin,
-<<<<<<< HEAD
-		dirs.Downloader, dirs.TxPool, dirs.Nodes, dirs.CaplinBlobs, dirs.CaplinIndexing, dirs.CaplinLatest, dirs.CaplinGenesis, dirs.ArbitrumWasm)
-	err := dirs.RenameOldVersions()
-	if err != nil {
-		panic(err)
-	}
-=======
-		dirs.Downloader, dirs.TxPool, dirs.Nodes, dirs.CaplinBlobs, dirs.CaplinIndexing, dirs.CaplinLatest, dirs.CaplinGenesis, dirs.CaplinColumnData)
-
->>>>>>> cf916078
+		dirs.Downloader, dirs.TxPool, dirs.Nodes, dirs.CaplinBlobs, dirs.CaplinIndexing, dirs.CaplinLatest, dirs.CaplinGenesis, dirs.CaplinColumnData, dirs.ArbitrumWasm)
+
 	return dirs
 }
 
@@ -257,16 +208,10 @@
 	directories := []string{
 		d.Chaindata, d.Tmp, d.SnapIdx, d.SnapHistory, d.SnapDomain,
 		d.SnapAccessors, d.SnapCaplin, d.Downloader, d.TxPool, d.Snap,
-<<<<<<< HEAD
-		d.Nodes, d.CaplinBlobs, d.CaplinIndexing, d.CaplinLatest, d.CaplinGenesis,
-	}
-	renamed := 0
-=======
 		d.Nodes, d.CaplinBlobs, d.CaplinIndexing, d.CaplinLatest, d.CaplinGenesis, d.CaplinColumnData,
 	}
 	renamed := 0
 	torrentsRemoved := 0
->>>>>>> cf916078
 	for _, dirPath := range directories {
 		err := filepath.WalkDir(dirPath, func(path string, entry fs.DirEntry, err error) error {
 			if err != nil {
@@ -280,22 +225,12 @@
 						if err := os.Remove(path); err != nil {
 							return err
 						}
-<<<<<<< HEAD
-						return nil
-					}
-					newName := strings.Replace(name, "v1-", "v1.0-", 1)
-					oldPath := path
-					path = filepath.Join(filepath.Dir(path), newName)
-
-					if err := os.Rename(oldPath, path); err != nil {
-=======
 						torrentsRemoved++
 						return nil
 					}
 					newName := strings.Replace(name, "v1-", "v1.0-", 1)
 					newPath := filepath.Join(filepath.Dir(path), newName)
 					if err := os.Rename(path, newPath); err != nil {
->>>>>>> cf916078
 						return err
 					}
 					renamed++
@@ -303,28 +238,16 @@
 			}
 			return nil
 		})
-<<<<<<< HEAD
-
-=======
->>>>>>> cf916078
 		if err != nil {
 			return err
 		}
 	}
-<<<<<<< HEAD
-
-	// Удаление директории Downloader
-=======
 	log.Info(fmt.Sprintf("Renamed %d directories to v1.0- and removed %d .torrent files", renamed, torrentsRemoved))
->>>>>>> cf916078
 	if d.Downloader != "" && renamed > 0 {
 		if err := os.RemoveAll(d.Downloader); err != nil {
 			return err
 		}
-<<<<<<< HEAD
-=======
 		log.Info(fmt.Sprintf("Removed Downloader directory: %s", d.Downloader))
->>>>>>> cf916078
 	}
 
 	return nil
@@ -334,11 +257,8 @@
 	directories := []string{
 		d.Chaindata, d.Tmp, d.SnapIdx, d.SnapHistory, d.SnapDomain,
 		d.SnapAccessors, d.SnapCaplin, d.Downloader, d.TxPool, d.Snap,
-<<<<<<< HEAD
 		d.Nodes, d.CaplinBlobs, d.CaplinIndexing, d.CaplinLatest, d.CaplinGenesis,
-=======
 		d.Nodes, d.CaplinBlobs, d.CaplinIndexing, d.CaplinLatest, d.CaplinGenesis, d.CaplinColumnData,
->>>>>>> cf916078
 	}
 
 	for _, dirPath := range directories {
