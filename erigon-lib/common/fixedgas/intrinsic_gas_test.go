package fixedgas

import (
	"testing"

	"github.com/stretchr/testify/assert"
)

func TestShanghaiIntrinsicGas(t *testing.T) {
	cases := map[string]struct {
		expected          uint64
		dataLen           uint64
		dataNonZeroLen    uint64
		authorizationsLen uint64
		creation          bool
		isShanghai        bool
	}{
		"simple no data": {
			expected:          21000,
			dataLen:           0,
			dataNonZeroLen:    0,
			authorizationsLen: 0,
			creation:          false,
			isShanghai:        false,
		},
		"simple with data": {
			expected:          21512,
			dataLen:           32,
			dataNonZeroLen:    32,
			authorizationsLen: 0,
			creation:          false,
			isShanghai:        false,
		},
		"creation with data no shanghai": {
			expected:          53512,
			dataLen:           32,
			dataNonZeroLen:    32,
			authorizationsLen: 0,
			creation:          true,
			isShanghai:        false,
		},
		"creation with single word and shanghai": {
			expected:          53514, // additional gas for single word
			dataLen:           32,
			dataNonZeroLen:    32,
			authorizationsLen: 0,
			creation:          true,
			isShanghai:        true,
		},
		"creation between word 1 and 2 and shanghai": {
			expected:          53532, // additional gas for going into 2nd word although not filling it
			dataLen:           33,
			dataNonZeroLen:    33,
			authorizationsLen: 0,
			creation:          true,
			isShanghai:        true,
		},
	}

	for name, c := range cases {
		t.Run(name, func(t *testing.T) {
			// Todo (@somnathb1) - Factor in EIP-7623
			gas, _, overflow := CalcIntrinsicGas(c.dataLen, c.dataNonZeroLen, c.authorizationsLen, 0, 0, c.creation, true, true, c.isShanghai, false, false)
			if overflow != false {
				t.Errorf("expected success but got uint overflow")
			}
			if gas != c.expected {
				t.Errorf("expected %v but got %v", c.expected, gas)
			}
		})
	}
}

func TestZeroDataIntrinsicGas(t *testing.T) {
	assert := assert.New(t)
<<<<<<< HEAD
	gas, floorGas7623, overflow := CalcIntrinsicGas(0, 0, 0, 0, 0, false, true, true, true, true, false)
	assert.Equal(overflow, false)
	assert.Equal(gas, TxGas)
	assert.Equal(floorGas7623, TxGas)
=======
	gas, floorGas7623, overflow := CalcIntrinsicGas(0, 0, 0, 0, 0, false, true, true, true, true)
	assert.False(overflow)
	assert.Equal(TxGas, gas)
	assert.Equal(TxGas, floorGas7623)
>>>>>>> 8d86589c
}<|MERGE_RESOLUTION|>--- conflicted
+++ resolved
@@ -73,15 +73,8 @@
 
 func TestZeroDataIntrinsicGas(t *testing.T) {
 	assert := assert.New(t)
-<<<<<<< HEAD
 	gas, floorGas7623, overflow := CalcIntrinsicGas(0, 0, 0, 0, 0, false, true, true, true, true, false)
-	assert.Equal(overflow, false)
-	assert.Equal(gas, TxGas)
-	assert.Equal(floorGas7623, TxGas)
-=======
-	gas, floorGas7623, overflow := CalcIntrinsicGas(0, 0, 0, 0, 0, false, true, true, true, true)
 	assert.False(overflow)
 	assert.Equal(TxGas, gas)
 	assert.Equal(TxGas, floorGas7623)
->>>>>>> 8d86589c
 }