package page

import (
	"bytes"
	"encoding/binary"
	"fmt"
	"io"

	"github.com/erigontech/erigon-lib/common/compress"
)

func NewWriter(parent io.Writer, limit int, snappyEnabled bool) *Writer {
	return &Writer{parent: parent, limit: limit, snappyEnabled: snappyEnabled}
}

type Writer struct {
	parent             io.Writer
	i, limit           int
	keys, vals         []byte
	kLengths, vLengths []int

	snappyBuf     []byte
	snappyEnabled bool
}

func (c *Writer) Empty() bool { return c.i == 0 }
func (c *Writer) Add(k, v []byte) (err error) {
	if c.limit <= 1 {
		_, err = c.parent.Write(v)
		return err
	}

	c.i++
	c.kLengths = append(c.kLengths, len(k))
	c.vLengths = append(c.vLengths, len(v))
	c.keys = append(c.keys, k...)
	c.vals = append(c.vals, v...)
	isFull := c.i%c.limit == 0
	//fmt.Printf("[dbg] write: %x, %x\n", k, v)
	if isFull {
		//fmt.Printf("[dbg] write--\n")
		bts := c.bytesAndReset()
		_, err = c.parent.Write(bts)
		return err
	}
	return nil
}

func (c *Writer) Reset() {
	c.i = 0
	c.kLengths, c.vLengths = c.kLengths[:0], c.vLengths[:0]
	c.keys, c.vals = c.keys[:0], c.vals[:0]
}
func (c *Writer) Flush() error {
	if c.limit <= 1 {
		return nil
	}

	defer c.Reset()
	if !c.Empty() {
		bts := c.bytesAndReset()
		_, err := c.parent.Write(bts)
		return err
	}
	return nil
}

func (c *Writer) bytesAndReset() []byte {
	v := c.bytes()
	c.Reset()
	return v
}

func (c *Writer) bytes() []byte {
	//TODO: alignment,compress+alignment

	c.keys = append(c.keys, c.vals...)
	keysAndVals := c.keys

	c.vals = growslice(c.vals[:0], 1+len(c.kLengths)*2*4)
	for i := range c.vals {
		c.vals[i] = 0
	}
	c.vals[0] = uint8(len(c.kLengths)) // first byte is amount of vals
	lensBuf := c.vals[1:]
	for i, l := range c.kLengths {
		binary.BigEndian.PutUint32(lensBuf[i*4:(i+1)*4], uint32(l))
	}
	lensBuf = lensBuf[len(c.kLengths)*4:]
	for i, l := range c.vLengths {
		binary.BigEndian.PutUint32(lensBuf[i*4:(i+1)*4], uint32(l))
	}

	c.vals = append(c.vals, keysAndVals...)
	lengthsAndKeysAndVals := c.vals

	c.snappyBuf, lengthsAndKeysAndVals = compress.EncodeSnappyIfNeed(c.snappyBuf, lengthsAndKeysAndVals, c.snappyEnabled)

	return lengthsAndKeysAndVals
}

type disableFsycn interface {
	DisableFsync()
}

func (c *Writer) DisableFsync() {
	if casted, ok := c.parent.(disableFsycn); ok {
		casted.DisableFsync()
	}
}

var be = binary.BigEndian

func Get(key, compressedPage []byte, snappyBuf []byte, snappyEnabled bool) (v []byte, snappyBufOut []byte) {
	var err error
	var page []byte
	snappyBuf, page, err = compress.DecodeSnappyIfNeed(snappyBuf, compressedPage, snappyEnabled)
	if err != nil {
		panic(err)
	}

	cnt := int(page[0])
	if cnt == 0 {
		return nil, snappyBuf
	}
	meta, data := page[1:1+cnt*4*2], page[1+cnt*4*2:]
	kLens, vLens := meta[:cnt*4], meta[cnt*4:]
	var kOffset, vOffset uint32
	for i := 0; i < cnt*4; i += 4 {
		vOffset += be.Uint32(kLens[i:])
	}
	keys := data[:vOffset]
	vals := data[vOffset:]
	vOffset = 0
	//fmt.Printf("[dbg] see(%x): %x, %x\n", key, keys, vals)

	for i := 0; i < cnt*4; i += 4 {
		kLen, vLen := be.Uint32(kLens[i:]), be.Uint32(vLens[i:])
		foundKey := keys[kOffset : kOffset+kLen]
		if bytes.Equal(key, foundKey) {
			return vals[vOffset : vOffset+vLen], snappyBuf
		} else {
			_ = data
		}
		kOffset += kLen
		vOffset += vLen
	}
<<<<<<< HEAD
	return nil
=======
	//from := be.Uint32(kLens[(cnt-1)*4:])
	//foudKey := keys[from:]
	//if bytes.Equal(key, foudKey) {
	//	from = be.Uint32(vLens[(cnt-1)*4:])
	//	return vals[from:]
	//}

	return nil, snappyBuf
>>>>>>> 93aefa7c
}

type Reader struct {
	i, limit           int
	kLens, vLens, data []byte
	kOffset, vOffset   uint32

	snappyBuf []byte
}

func FromBytes(buf []byte, snappyEnabled bool) *Reader {
	r := &Reader{}
	r.Reset(buf, snappyEnabled)
	return r
}

func (r *Reader) Reset(v []byte, snappyEnabled bool) (n int) {
	var err error
	vcpu := v
	_ = vcpu
	r.snappyBuf, v, err = compress.DecodeSnappyIfNeed(r.snappyBuf, v, snappyEnabled)
	if err != nil {
		panic(fmt.Errorf("len(v): %d, %w", len(v), err))
	}

	r.i, r.kOffset, r.vOffset = 0, 0, 0
	r.limit = int(v[0])
	meta, data := v[1:1+r.limit*4*2], v[1+r.limit*4*2:]
	r.kLens, r.vLens, r.data = meta[:r.limit*4], meta[r.limit*4:r.limit*4*2], data

	for i := 0; i < r.limit*4; i += 4 {
		r.vOffset += be.Uint32(r.kLens[i:])
	}
	return
}
func (r *Reader) HasNext() bool { return r.limit > r.i }
func (r *Reader) Next() (k, v []byte) {
	kLen := be.Uint32(r.kLens[r.i*4:])
	k = r.data[r.kOffset : r.kOffset+kLen]
	vLen := be.Uint32(r.vLens[r.i*4:])
	v = r.data[r.vOffset : r.vOffset+vLen]
	r.i++
	r.kOffset += kLen
	r.vOffset += vLen
	return k, v
}

// growslice ensures b has the wanted length by either expanding it to its capacity
// or allocating a new slice if b has insufficient capacity.
func growslice(b []byte, wantLength int) []byte {
	if cap(b) >= wantLength {
		return b[:wantLength]
	}
	return make([]byte, wantLength)
}

func WordsAmount2PagesAmount(wordsAmount int, pageSize int) (pagesAmount int) {
	pagesAmount = wordsAmount
	if wordsAmount == 0 {
		return 0
	}
	if pageSize > 0 {
		pagesAmount = (wordsAmount-1)/pageSize + 1 //amount of pages
	}
	return pagesAmount
}<|MERGE_RESOLUTION|>--- conflicted
+++ resolved
@@ -145,18 +145,7 @@
 		kOffset += kLen
 		vOffset += vLen
 	}
-<<<<<<< HEAD
-	return nil
-=======
-	//from := be.Uint32(kLens[(cnt-1)*4:])
-	//foudKey := keys[from:]
-	//if bytes.Equal(key, foudKey) {
-	//	from = be.Uint32(vLens[(cnt-1)*4:])
-	//	return vals[from:]
-	//}
-
 	return nil, snappyBuf
->>>>>>> 93aefa7c
 }
 
 type Reader struct {
