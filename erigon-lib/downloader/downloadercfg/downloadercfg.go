--- conflicted
+++ resolved
@@ -59,13 +59,10 @@
 
 func Default() *torrent.ClientConfig {
 	torrentConfig := torrent.NewDefaultClientConfig()
-<<<<<<< HEAD
-=======
 	// better don't increase because erigon periodically producing "new seedable files" - and adding them to downloader.
 	// it must not impact chain tip sync - so, limit resources to minimum by default.
 	// but when downloader is started as a separated process - rise it to max
 	//torrentConfig.PieceHashersPerTorrent = cmp.Max(1, runtime.NumCPU()-1)
->>>>>>> 8288dcb5
 
 	torrentConfig.MinDialTimeout = 6 * time.Second    //default: 3s
 	torrentConfig.HandshakesTimeout = 8 * time.Second //default: 4s
