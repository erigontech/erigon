/*
   Copyright 2021 Erigon contributors

   Licensed under the Apache License, Version 2.0 (the "License");
   you may not use this file except in compliance with the License.
   You may obtain a copy of the License at

       http://www.apache.org/licenses/LICENSE-2.0

   Unless required by applicable law or agreed to in writing, software
   distributed under the License is distributed on an "AS IS" BASIS,
   WITHOUT WARRANTIES OR CONDITIONS OF ANY KIND, either express or implied.
   See the License for the specific language governing permissions and
   limitations under the License.
*/

package downloadercfg

import (
	"net"
	"net/url"
	"os"
	"path/filepath"
	"runtime"
	"strings"
	"time"

	"github.com/anacrolix/dht/v2"
	lg "github.com/anacrolix/log"
	"github.com/anacrolix/torrent"
	"github.com/c2h5oh/datasize"
	"github.com/ledgerwatch/erigon-lib/chain/snapcfg"
	"github.com/ledgerwatch/erigon-lib/common/datadir"
	"github.com/ledgerwatch/erigon-lib/common/dir"
	"github.com/ledgerwatch/log/v3"
	"golang.org/x/time/rate"
)

// DefaultPieceSize - Erigon serves many big files, bigger pieces will reduce
// amount of network announcements, but can't go over 2Mb
// see https://wiki.theory.org/BitTorrentSpecification#Metainfo_File_Structure
const DefaultPieceSize = 2 * 1024 * 1024

// DefaultNetworkChunkSize - how much data request per 1 network call to peer.
// default: 16Kb
const DefaultNetworkChunkSize = 256 * 1024

type Cfg struct {
	ClientConfig  *torrent.ClientConfig
	DownloadSlots int

	WebSeedUrls                     []*url.URL
	WebSeedFiles                    []string
<<<<<<< HEAD
	WebSeedS3Tokens                 []string
	SnapshotConfig                  *snapcfg.Cfg
=======
	ExpectedTorrentFilesHashes      snapcfg.Preverified
>>>>>>> 8e1203f1
	DownloadTorrentFilesFromWebseed bool
	AddTorrentsFromDisk             bool
	SnapshotLock                    bool
	ChainName                       string

	Dirs datadir.Dirs
}

func Default() *torrent.ClientConfig {
	torrentConfig := torrent.NewDefaultClientConfig()
	// better don't increase because erigon periodically producing "new seedable files" - and adding them to downloader.
	// it must not impact chain tip sync - so, limit resources to minimum by default.
	// but when downloader is started as a separated process - rise it to max
	//torrentConfig.PieceHashersPerTorrent = cmp.Max(1, runtime.NumCPU()-1)

	torrentConfig.MinDialTimeout = 6 * time.Second    //default: 3s
	torrentConfig.HandshakesTimeout = 8 * time.Second //default: 4s

	// enable dht
	torrentConfig.NoDHT = true
	//torrentConfig.DisableTrackers = true
	//torrentConfig.DisableWebtorrent = true

	// Reduce defaults - to avoid peers with very bad geography
	//torrentConfig.MinDialTimeout = 1 * time.Second      // default: 3sec
	//torrentConfig.NominalDialTimeout = 10 * time.Second // default: 20sec
	//torrentConfig.HandshakesTimeout = 1 * time.Second   // default: 4sec

	// see: https://en.wikipedia.org/wiki/TCP_half-open
	//torrentConfig.TotalHalfOpenConns = 100     // default: 100
	//torrentConfig.HalfOpenConnsPerTorrent = 25 // default: 25
	//torrentConfig.TorrentPeersHighWater = 500 // default: 500
	//torrentConfig.TorrentPeersLowWater = 50   // default: 50

	torrentConfig.Seed = true
	torrentConfig.UpnpID = torrentConfig.UpnpID + "leecher"

	return torrentConfig
}

func New(dirs datadir.Dirs, version string, verbosity lg.Level, downloadRate, uploadRate datasize.ByteSize, port, connsPerFile, downloadSlots int, staticPeers, webseeds []string, chainName string, lockSnapshots bool) (*Cfg, error) {
	torrentConfig := Default()
	torrentConfig.DataDir = dirs.Snap // `DataDir` of torrent-client-lib is different from Erigon's `DataDir`. Just same naming.

	torrentConfig.ExtendedHandshakeClientVersion = version

	// We would-like to reduce amount of goroutines in Erigon, so reducing next params
	torrentConfig.EstablishedConnsPerTorrent = connsPerFile // default: 50

	torrentConfig.ListenPort = port
	// check if ipv6 is enabled
	torrentConfig.DisableIPv6 = !getIpv6Enabled()

	torrentConfig.UploadRateLimiter = rate.NewLimiter(rate.Limit(uploadRate.Bytes()), DefaultNetworkChunkSize) // default: unlimited
	if downloadRate.Bytes() < 500_000_000 {
		torrentConfig.DownloadRateLimiter = rate.NewLimiter(rate.Limit(downloadRate.Bytes()), DefaultNetworkChunkSize) // default: unlimited
	}

	// debug
	//torrentConfig.Debug = true
	torrentConfig.Logger = torrentConfig.Logger.WithFilterLevel(verbosity)
	torrentConfig.Logger.SetHandlers(adapterHandler{})

	if len(staticPeers) > 0 {
		torrentConfig.NoDHT = false
		//defaultNodes := torrentConfig.DhtStartingNodes
		torrentConfig.DhtStartingNodes = func(network string) dht.StartingNodesGetter {
			return func() ([]dht.Addr, error) {
				addrs, err := dht.GlobalBootstrapAddrs(network)
				if err != nil {
					return nil, err
				}

				for _, seed := range staticPeers {
					if network == "udp" {
						var addr *net.UDPAddr
						addr, err := net.ResolveUDPAddr(network, seed+":80")
						if err != nil {
							log.Warn("[downloader] Cannot UDP resolve address", "network", network, "addr", seed)
							continue
						}
						addrs = append(addrs, dht.NewAddr(addr))
					}
					if network == "tcp" {
						var addr *net.TCPAddr
						addr, err := net.ResolveTCPAddr(network, seed+":80")
						if err != nil {
							log.Warn("[downloader] Cannot TCP resolve address", "network", network, "addr", seed)
							continue
						}
						addrs = append(addrs, dht.NewAddr(addr))
					}
				}
				return addrs, nil
			}
		}
		//staticPeers
	}

	webseedUrlsOrFiles := webseeds
	webseedHttpProviders := make([]*url.URL, 0, len(webseedUrlsOrFiles))
	webseedFileProviders := make([]string, 0, len(webseedUrlsOrFiles))
	for _, webseed := range webseedUrlsOrFiles {
		if !strings.HasPrefix(webseed, "v") { // has marker v1/v2/...
			uri, err := url.ParseRequestURI(webseed)
			if err != nil {
				if strings.HasSuffix(webseed, ".toml") && dir.FileExist(webseed) {
					webseedFileProviders = append(webseedFileProviders, webseed)
				}
				continue
			}
			webseedHttpProviders = append(webseedHttpProviders, uri)
			continue
		}

		if strings.HasPrefix(webseed, "v1:") {
			withoutVerisonPrefix := webseed[3:]
			if !strings.HasPrefix(withoutVerisonPrefix, "https:") {
				continue
			}
			uri, err := url.ParseRequestURI(withoutVerisonPrefix)
			if err != nil {
				log.Warn("[webseed] can't parse url", "err", err, "url", withoutVerisonPrefix)
				continue
			}
			webseedHttpProviders = append(webseedHttpProviders, uri)
		} else {
			continue
		}
	}
	localCfgFile := filepath.Join(dirs.DataDir, "webseed.toml") // datadir/webseed.toml allowed
	if dir.FileExist(localCfgFile) {
		webseedFileProviders = append(webseedFileProviders, localCfgFile)
	}

	return &Cfg{Dirs: dirs, ChainName: chainName,
		ClientConfig: torrentConfig, DownloadSlots: downloadSlots,
<<<<<<< HEAD
		WebSeedUrls: webseedHttpProviders, WebSeedFiles: webseedFileProviders, WebSeedS3Tokens: webseedS3Providers,
		DownloadTorrentFilesFromWebseed: true, AddTorrentsFromDisk: true, SnapshotLock: lockSnapshots,
		SnapshotConfig: snapcfg.KnownCfg(chainName),
=======
		WebSeedUrls: webseedHttpProviders, WebSeedFiles: webseedFileProviders,
		DownloadTorrentFilesFromWebseed: true, AddTorrentsFromDisk: true, ExpectedTorrentFilesHashes: snapCfg.Preverified,
>>>>>>> 8e1203f1
	}, nil
}

func getIpv6Enabled() bool {
	if runtime.GOOS == "linux" {
		file, err := os.ReadFile("/sys/module/ipv6/parameters/disable")
		if err != nil {
			log.Warn("could not read /sys/module/ipv6/parameters/disable for ipv6 detection")
			return false
		}
		fileContent := strings.TrimSpace(string(file))
		return fileContent != "0"
	}

	// TODO hotfix: for platforms other than linux disable ipv6
	return false
}<|MERGE_RESOLUTION|>--- conflicted
+++ resolved
@@ -51,12 +51,7 @@
 
 	WebSeedUrls                     []*url.URL
 	WebSeedFiles                    []string
-<<<<<<< HEAD
-	WebSeedS3Tokens                 []string
 	SnapshotConfig                  *snapcfg.Cfg
-=======
-	ExpectedTorrentFilesHashes      snapcfg.Preverified
->>>>>>> 8e1203f1
 	DownloadTorrentFilesFromWebseed bool
 	AddTorrentsFromDisk             bool
 	SnapshotLock                    bool
@@ -194,14 +189,9 @@
 
 	return &Cfg{Dirs: dirs, ChainName: chainName,
 		ClientConfig: torrentConfig, DownloadSlots: downloadSlots,
-<<<<<<< HEAD
-		WebSeedUrls: webseedHttpProviders, WebSeedFiles: webseedFileProviders, WebSeedS3Tokens: webseedS3Providers,
+		WebSeedUrls: webseedHttpProviders, WebSeedFiles: webseedFileProviders,
 		DownloadTorrentFilesFromWebseed: true, AddTorrentsFromDisk: true, SnapshotLock: lockSnapshots,
 		SnapshotConfig: snapcfg.KnownCfg(chainName),
-=======
-		WebSeedUrls: webseedHttpProviders, WebSeedFiles: webseedFileProviders,
-		DownloadTorrentFilesFromWebseed: true, AddTorrentsFromDisk: true, ExpectedTorrentFilesHashes: snapCfg.Preverified,
->>>>>>> 8e1203f1
 	}, nil
 }
 
