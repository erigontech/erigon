--- conflicted
+++ resolved
@@ -189,11 +189,7 @@
 		webseedFileProviders = append(webseedFileProviders, localCfgFile)
 	}
 	//TODO: if don't pass "downloaded files list here" (which we store in db) - synced erigon will download new .torrent files. And erigon can't work with "unfinished" files.
-<<<<<<< HEAD
-	snapCfg := snapcfg.KnownCfg(chainName, nil, nil, 0)
-=======
-	snapCfg := snapcfg.KnownCfg(chainName)
->>>>>>> 2760eeb9
+	snapCfg := snapcfg.KnownCfg(chainName, 0)
 	return &Cfg{Dirs: dirs, ChainName: chainName,
 		ClientConfig: torrentConfig, DownloadSlots: downloadSlots,
 		WebSeedUrls: webseedHttpProviders, WebSeedFiles: webseedFileProviders, WebSeedS3Tokens: webseedS3Providers,
