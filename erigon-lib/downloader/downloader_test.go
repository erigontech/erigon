--- conflicted
+++ resolved
@@ -18,11 +18,7 @@
 	dirs := datadir.New(t.TempDir())
 	cfg, err := downloadercfg2.New(dirs, "", lg.Info, 0, 0, 0, 0, 0, nil, "")
 	require.NoError(err)
-<<<<<<< HEAD
-	d, err := New(context.Background(), cfg, dirs)
-=======
-	d, err := New(context.Background(), cfg, log.New())
->>>>>>> dbdb486d
+	d, err := New(context.Background(), cfg, dirs, log.New())
 	require.NoError(err)
 	defer d.Close()
 	err = d.AddInfoHashAsMagnetLink(d.ctx, snaptype.Hex2InfoHash("aa"), "a.seg")
