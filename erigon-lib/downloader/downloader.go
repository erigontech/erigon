--- conflicted
+++ resolved
@@ -102,11 +102,7 @@
 		folder:            m,
 		torrentClient:     torrentClient,
 		statsLock:         &sync.RWMutex{},
-<<<<<<< HEAD
-		webseeds:          &WebSeeds{logger: logger, verbosity: verbosity, downloadTorrentFile: cfg.DownloadTorrentFilesFromWebseed},
-=======
 		webseeds:          &WebSeeds{logger: logger, verbosity: verbosity, downloadTorrentFile: cfg.DownloadTorrentFilesFromWebseed, torrentHashes: cfg.ExpectedTorrentFilesHashes},
->>>>>>> 957a94e5
 		logger:            logger,
 		verbosity:         verbosity,
 	}
