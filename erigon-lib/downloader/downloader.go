// Copyright 2021 The Erigon Authors
// This file is part of Erigon.
//
// Erigon is free software: you can redistribute it and/or modify
// it under the terms of the GNU Lesser General Public License as published by
// the Free Software Foundation, either version 3 of the License, or
// (at your option) any later version.
//
// Erigon is distributed in the hope that it will be useful,
// but WITHOUT ANY WARRANTY; without even the implied warranty of
// MERCHANTABILITY or FITNESS FOR A PARTICULAR PURPOSE. See the
// GNU Lesser General Public License for more details.
//
// You should have received a copy of the GNU Lesser General Public License
// along with Erigon. If not, see <http://www.gnu.org/licenses/>.

package downloader

import (
	"bufio"
	"bytes"
	"context"
	"encoding/hex"
	"encoding/json"
	"errors"
	"fmt"
	"math"
	"math/rand"
	"net/http"
	"net/url"
	"os"
	"path"
	"path/filepath"
	"reflect"
	"runtime"
	"slices"
	"sort"
	"strconv"
	"strings"
	"sync"
	"sync/atomic"
	"time"

	"github.com/anacrolix/torrent"
	"github.com/anacrolix/torrent/metainfo"
	"github.com/anacrolix/torrent/storage"
	"github.com/anacrolix/torrent/types/infohash"
	"github.com/c2h5oh/datasize"
	"github.com/tidwall/btree"
	"golang.org/x/sync/errgroup"
	"golang.org/x/sync/semaphore"
	"golang.org/x/time/rate"

	"github.com/erigontech/erigon-lib/chain/snapcfg"
	"github.com/erigontech/erigon-lib/common"
	"github.com/erigontech/erigon-lib/common/datadir"
	"github.com/erigontech/erigon-lib/common/dbg"
	"github.com/erigontech/erigon-lib/common/dir"
	"github.com/erigontech/erigon-lib/diagnostics"
	"github.com/erigontech/erigon-lib/downloader/downloadercfg"
	"github.com/erigontech/erigon-lib/downloader/snaptype"
	"github.com/erigontech/erigon-lib/kv"
	"github.com/erigontech/erigon-lib/kv/mdbx"
	"github.com/erigontech/erigon-lib/log/v3"
)

// Downloader - component which downloading historical files. Can use BitTorrent, or other protocols
type Downloader struct {
	db                  kv.RwDB
	pieceCompletionDB   storage.PieceCompletion
	torrentClient       *torrent.Client
	webDownloadClient   *RCloneClient
	webDownloadSessions map[string]*RCloneSession

	cfg *downloadercfg.Cfg

	lock  *sync.RWMutex
	stats AggStats

	folder storage.ClientImplCloser

	ctx          context.Context
	stopMainLoop context.CancelFunc
	wg           sync.WaitGroup

	webseeds         *WebSeeds
	webseedsDiscover bool

	logger    log.Logger
	verbosity log.Lvl

	torrentFS       *AtomicTorrentFS
	snapshotLock    *snapshotLock
	webDownloadInfo map[string]webDownloadInfo
	downloading     map[string]*downloadInfo
	downloadLimit   *rate.Limit

	stuckFileDetailedLogs bool
}

type downloadInfo struct {
	torrent  *torrent.Torrent
	time     time.Time
	progress float32
}

type webDownloadInfo struct {
	url     *url.URL
	length  int64
	md5     string
	torrent *torrent.Torrent
}

type AggStats struct {
	MetadataReady, FilesTotal int32
	LastMetadataUpdate        *time.Time
	PeersUnique               int32
	ConnectionsTotal          uint64
	Downloading               int32

	Completed bool
	Progress  float32

	BytesCompleted, BytesTotal     uint64
	CompletionRate                 uint64
	DroppedCompleted, DroppedTotal uint64

	BytesDownload, BytesUpload uint64
	UploadRate, DownloadRate   uint64
	LocalFileHashes            int
	LocalFileHashTime          time.Duration

	BytesHashed, BytesFlushed uint64
	HashRate, FlushRate       uint64

	WebseedActiveTrips    *atomic.Int64
	WebseedMaxActiveTrips *atomic.Int64
	WebseedTripCount      *atomic.Int64
	WebseedDiscardCount   *atomic.Int64
	WebseedServerFails    *atomic.Int64
	WebseedBytesDownload  *atomic.Int64

	lastTorrentStatus time.Time
}

type requestHandler struct {
	http.Transport
	downloader *Downloader
}

var cloudflareHeaders = http.Header{
	"lsjdjwcush6jbnjj3jnjscoscisoc5s": []string{"I%OSJDNFKE783DDHHJD873EFSIVNI7384R78SSJBJBCCJBC32JABBJCBJK45"},
}

func insertCloudflareHeaders(req *http.Request) {
	for key, value := range cloudflareHeaders {
		req.Header[key] = value
	}
}

// retryBackoff performs exponential backoff based on the attempt number and limited
// by the provided minimum and maximum durations.
//
// It also tries to parse Retry-After response header when a http.StatusTooManyRequests
// (HTTP Code 429) is found in the resp parameter. Hence it will return the number of
// seconds the server states it may be ready to process more requests from this client.
func calcBackoff(min, max time.Duration, attemptNum int, resp *http.Response) time.Duration {
	if resp != nil {
		if resp.StatusCode == http.StatusTooManyRequests || resp.StatusCode == http.StatusServiceUnavailable {
			if s, ok := resp.Header["Retry-After"]; ok {
				if sleep, err := strconv.ParseInt(s[0], 10, 64); err == nil {
					return time.Second * time.Duration(sleep)
				}
			}
		}
	}

	mult := math.Pow(2, float64(attemptNum)) * float64(min)
	sleep := time.Duration(mult)
	if float64(sleep) != mult || sleep > max {
		sleep = max
	}

	return sleep
}

func (r *requestHandler) RoundTrip(req *http.Request) (resp *http.Response, err error) {
	r.downloader.lock.RLock()
	webseedMaxActiveTrips := r.downloader.stats.WebseedMaxActiveTrips
	webseedActiveTrips := r.downloader.stats.WebseedActiveTrips
	webseedTripCount := r.downloader.stats.WebseedTripCount
	webseedBytesDownload := r.downloader.stats.WebseedBytesDownload
	webseedDiscardCount := r.downloader.stats.WebseedDiscardCount
	WebseedServerFails := r.downloader.stats.WebseedServerFails
	r.downloader.lock.RUnlock()

	activeTrips := webseedActiveTrips.Add(1)
	if activeTrips > webseedMaxActiveTrips.Load() {
		webseedMaxActiveTrips.Store(activeTrips)
	}

	defer func() {
		if r := recover(); r != nil {
			if resp != nil && resp.Body != nil {
				resp.Body.Close()
				resp.Body = nil
			}

			err = fmt.Errorf("http client panic: %s", r)
		}

		webseedActiveTrips.Add(-1)
	}()

	insertCloudflareHeaders(req)

	resp, err = r.Transport.RoundTrip(req)

	attempts := 1
	retry := true

	const minDelay = 500 * time.Millisecond
	const maxDelay = 5 * time.Second
	const maxAttempts = 10

	for err == nil && retry {
		webseedTripCount.Add(1)

		switch resp.StatusCode {
		case http.StatusOK:
			if len(req.Header.Get("Range")) > 0 {
				// the torrent lib is expecting http.StatusPartialContent so it will discard this
				// if this count is higher than 0, its likely there is a server side config issue
				// as it implies that the server is not handling range requests correctly and is just
				// returning the whole file - which the torrent lib can't handle
				//
				// TODO: We could count the bytes - probably need to take this from the req though
				// as its not clear the amount of the content which will be read.  This needs
				// further investigation - if required.
				webseedDiscardCount.Add(1)
			}

			webseedBytesDownload.Add(resp.ContentLength)
			retry = false

		// the first two statuses here have been observed from cloudflare
		// during testing.  The remainder are generally understood to be
		// retry-able http responses, calcBackoff will use the Retry-After
		// header if its available
		case http.StatusInternalServerError, http.StatusBadGateway,
			http.StatusRequestTimeout, http.StatusTooEarly,
			http.StatusTooManyRequests, http.StatusServiceUnavailable,
			http.StatusGatewayTimeout:

			WebseedServerFails.Add(1)

			if resp.Body != nil {
				resp.Body.Close()
				resp.Body = nil
			}

			attempts++
			delayTimer := time.NewTimer(calcBackoff(minDelay, maxDelay, attempts, resp))

			select {
			case <-delayTimer.C:
				// Note this assumes the req.Body is nil
				resp, err = r.Transport.RoundTrip(req)
				webseedTripCount.Add(1)

			case <-req.Context().Done():
				err = req.Context().Err()
			}
			retry = attempts < maxAttempts

		default:
			webseedBytesDownload.Add(resp.ContentLength)
			retry = false
		}
	}

	return resp, err
}

func New(ctx context.Context, cfg *downloadercfg.Cfg, logger log.Logger, verbosity log.Lvl, discover bool) (*Downloader, error) {
	requestHandler := &requestHandler{
		Transport: http.Transport{
			Proxy:       cfg.ClientConfig.HTTPProxy,
			DialContext: cfg.ClientConfig.HTTPDialContext,
			// I think this value was observed from some webseeds. It seems reasonable to extend it
			// to other uses of HTTP from the client.
			MaxConnsPerHost: 10,
		}}

	cfg.ClientConfig.WebTransport = requestHandler

	db, c, m, torrentClient, err := openClient(ctx, cfg.Dirs.Downloader, cfg.Dirs.Snap, cfg.ClientConfig, cfg.MdbxWriteMap, logger)
	if err != nil {
		return nil, fmt.Errorf("openClient: %w", err)
	}

	peerID, err := readPeerID(db)
	if err != nil {
		return nil, fmt.Errorf("get peer id: %w", err)
	}
	cfg.ClientConfig.PeerID = string(peerID)
	if len(peerID) == 0 {
		if err = savePeerID(db, torrentClient.PeerID()); err != nil {
			return nil, fmt.Errorf("save peer id: %w", err)
		}
	}

	mutex := &sync.RWMutex{}
	stats := AggStats{
		WebseedActiveTrips:    &atomic.Int64{},
		WebseedMaxActiveTrips: &atomic.Int64{},
		WebseedTripCount:      &atomic.Int64{},
		WebseedBytesDownload:  &atomic.Int64{},
		WebseedDiscardCount:   &atomic.Int64{},
		WebseedServerFails:    &atomic.Int64{},
	}

	snapLock, err := getSnapshotLock(ctx, cfg, db, &stats, mutex, logger)
	if err != nil {
		return nil, fmt.Errorf("can't initialize snapshot snapLock: %w", err)
	}

	d := &Downloader{
		cfg:                 cfg,
		db:                  db,
		pieceCompletionDB:   c,
		folder:              m,
		torrentClient:       torrentClient,
		lock:                mutex,
		stats:               stats,
		webseeds:            NewWebSeeds(cfg.WebSeedUrls, verbosity, logger),
		logger:              logger,
		verbosity:           verbosity,
		torrentFS:           &AtomicTorrentFS{dir: cfg.Dirs.Snap},
		snapshotLock:        snapLock,
		webDownloadInfo:     map[string]webDownloadInfo{},
		webDownloadSessions: map[string]*RCloneSession{},
		downloading:         map[string]*downloadInfo{},
		webseedsDiscover:    discover,
	}
	d.webseeds.SetTorrent(d.torrentFS, snapLock.Downloads, cfg.DownloadTorrentFilesFromWebseed)

	requestHandler.downloader = d

	if cfg.ClientConfig.DownloadRateLimiter != nil {
		downloadLimit := cfg.ClientConfig.DownloadRateLimiter.Limit()
		d.downloadLimit = &downloadLimit
	}

	d.ctx, d.stopMainLoop = context.WithCancel(ctx)

	if cfg.AddTorrentsFromDisk {
		for _, download := range snapLock.Downloads {
			if info, err := d.torrentInfo(download.Name); err == nil {
				if info.Completed != nil {
					if hash := hex.EncodeToString(info.Hash); download.Hash != hash {
						fileInfo, _, ok := snaptype.ParseFileName(d.SnapDir(), download.Name)

						if !ok {
							d.logger.Debug("[snapshots] Can't parse download filename", "file", download.Name)
							continue
						}

						// this is lazy as it can be expensive for large files
						fileHashBytes, err := fileHashBytes(d.ctx, fileInfo, &d.stats, d.lock)

						if errors.Is(err, os.ErrNotExist) {
							hashBytes, _ := hex.DecodeString(download.Hash)
							if err := d.db.Update(d.ctx, torrentInfoReset(download.Name, hashBytes, 0)); err != nil {
								d.logger.Debug("[snapshots] Can't update torrent info", "file", download.Name, "hash", download.Hash, "err", err)
							}
							continue
						}

						fileHash := hex.EncodeToString(fileHashBytes)

						if fileHash != download.Hash && fileHash != hash {
							d.logger.Debug("[snapshots] download db mismatch", "file", download.Name, "snapshotLock", download.Hash, "db", hash, "disk", fileHash, "downloaded", *info.Completed)
						} else {
							d.logger.Debug("[snapshots] snapshotLock hash does not match completed download", "file", download.Name, "snapshotLock", hash, "download", download.Hash, "downloaded", *info.Completed)
						}
					}
				}
			}
		}

		if err := d.BuildTorrentFilesIfNeed(d.ctx, snapLock.Chain, snapLock.Downloads); err != nil {
			return nil, err
		}

		if err := d.addTorrentFilesFromDisk(false); err != nil {
			return nil, err
		}
	}

	return d, nil
}

const SnapshotsLockFileName = "snapshot-lock.json"

type snapshotLock struct {
	Chain     string              `json:"chain"`
	Downloads snapcfg.Preverified `json:"downloads"`
}

func getSnapshotLock(ctx context.Context, cfg *downloadercfg.Cfg, db kv.RoDB, stats *AggStats, statsLock *sync.RWMutex, logger log.Logger) (*snapshotLock, error) {
	//TODO: snapshots-lock.json must be created after 1-st download done
	//TODO: snapshots-lock.json is not compatible with E3 .kv files - because they are not immutable (merging to infinity)
	return initSnapshotLock(ctx, cfg, db, stats, statsLock, logger)
	/*
		if !cfg.SnapshotLock {
			return initSnapshotLock(ctx, cfg, db, logger)
		}

			snapDir := cfg.Dirs.Snap

			lockPath := filepath.Join(snapDir, SnapshotsLockFileName)

			file, err := os.Open(lockPath)
			if err != nil {
				if !errors.Is(err, os.ErrNotExist) {
					return nil, err
				}
			}

			var data []byte

			if file != nil {
				defer file.Close()

				data, err = io.ReadAll(file)

				if err != nil {
					return nil, err
				}
			}

			if file == nil || len(data) == 0 {
				f, err := os.Create(lockPath)
				if err != nil {
					return nil, err
				}
				defer f.Close()

				lock, err := initSnapshotLock(ctx, cfg, db, logger)

				if err != nil {
					return nil, err
				}

				data, err := json.Marshal(lock)

				if err != nil {
					return nil, err
				}

				_, err = f.Write(data)

				if err != nil {
					return nil, err
				}

				if err := f.Sync(); err != nil {
					return nil, err
				}

				return lock, nil
			}

			var lock snapshotLock

			if err = json.Unmarshal(data, &lock); err != nil {
				return nil, err
			}

			if lock.Chain != cfg.ChainName {
				return nil, fmt.Errorf("unexpected chain name:%q expecting: %q", lock.Chain, cfg.ChainName)
			}

			prevHashes := map[string]string{}
		prevNames := map[string]string{}

		for _, current := range lock.Downloads {
			if prev, ok := prevHashes[current.Hash]; ok {
				if prev != current.Name {
					return nil, fmt.Errorf("invalid snapshot_lock: %s duplicated at: %s and %s", current.Hash, current.Name, prev)
				}
			}

			if prev, ok := prevNames[current.Name]; ok {
				if prev != current.Hash {
					return nil, fmt.Errorf("invalid snapshot_lock: %s duplicated at: %s and %s", current.Name, current.Hash, prev)
				}
			}

			prevHashes[current.Name] = current.Hash
			prevNames[current.Hash] = current.Name
		}return &lock, nil
	*/
}

func initSnapshotLock(ctx context.Context, cfg *downloadercfg.Cfg, db kv.RoDB, stats *AggStats, statsLock *sync.RWMutex, logger log.Logger) (*snapshotLock, error) {
	lock := &snapshotLock{
		Chain: cfg.ChainName,
	}

	files, err := SeedableFiles(cfg.Dirs, cfg.ChainName, false)
	if err != nil {
		return nil, err
	}

	snapCfg := cfg.SnapshotConfig
	if snapCfg == nil {
		snapCfg = snapcfg.KnownCfg(cfg.ChainName)
	}
	//if len(files) == 0 {
	lock.Downloads = snapCfg.Preverified
	//}

	// if files exist on disk we assume that the lock file has been removed
	// or was never present so compare them against the known config to
	// recreate the lock file
	//
	// if the file is above the ExpectBlocks in the snapCfg we ignore it
	// if the file is the same version of the known file we:
	//   check if its mid upload
	//     - in which case we compare the hash in the db to the known hash
	//       - if they are different we delete the local file and include the
	//         know file in the hash which will force a re-upload
	//   otherwise
	//      - if the file has a different hash to the known file we include
	//        the files hash in the upload to preserve the local copy
	// if the file is a different version - we see if the version for the
	// file is available in know config - and if so we follow the procedure
	// above, but we use the matching version from the known config.  If there
	// is no matching version just use the one discovered for the file

	versionedCfg := map[snaptype.Version]*snapcfg.Cfg{}
	versionedCfgLock := sync.Mutex{}

	snapDir := cfg.Dirs.Snap

	var downloadMap btree.Map[string, snapcfg.PreverifiedItem]
	var downloadsMutex sync.Mutex

	g, ctx := errgroup.WithContext(ctx)
	g.SetLimit(runtime.GOMAXPROCS(-1) * 4)
	var done atomic.Int32

	logEvery := time.NewTicker(20 * time.Second)
	defer logEvery.Stop()

	for _, file := range files {
		file := file

		g.Go(func() error {
			defer done.Add(1)
			fileInfo, isStateFile, ok := snaptype.ParseFileName(snapDir, file)

			if !ok {
				return nil
			}

			if isStateFile {
				if preverified, ok := snapCfg.Preverified.Get(file); ok {
					downloadsMutex.Lock()
					defer downloadsMutex.Unlock()
					downloadMap.Set(file, preverified)
				}
				return nil //TODO: we don't create
			}

			if fileInfo.From > snapCfg.ExpectBlocks {
				return nil
			}

			if preverified, ok := snapCfg.Preverified.Get(fileInfo.Name()); ok {
				hashBytes, err := localHashBytes(ctx, fileInfo, db, stats, statsLock)

				if err != nil {
					return fmt.Errorf("localHashBytes: %w", err)
				}

				downloadsMutex.Lock()
				defer downloadsMutex.Unlock()

				if hash := hex.EncodeToString(hashBytes); preverified.Hash == hash {
					downloadMap.Set(fileInfo.Name(), preverified)
				} else {
					logger.Debug("[downloader] local file hash does not match known", "file", fileInfo.Name(), "local", hash, "known", preverified.Hash)
					// TODO: check if it has an index - if not use the known hash and delete the file
					downloadMap.Set(fileInfo.Name(), snapcfg.PreverifiedItem{Name: fileInfo.Name(), Hash: hash})
				}
			} else {
				versioned := func() *snapcfg.Cfg {
					versionedCfgLock.Lock()
					defer versionedCfgLock.Unlock()

					versioned, ok := versionedCfg[fileInfo.Version]

					if !ok {
						versioned = snapcfg.VersionedCfg(cfg.ChainName, fileInfo.Version, fileInfo.Version)
						versionedCfg[fileInfo.Version] = versioned
					}

					return versioned
				}()

				hashBytes, err := localHashBytes(ctx, fileInfo, db, stats, statsLock)

				if err != nil {
					return fmt.Errorf("localHashBytes: %w", err)
				}

				downloadsMutex.Lock()
				defer downloadsMutex.Unlock()

				if preverified, ok := versioned.Preverified.Get(fileInfo.Name()); ok {
					if hash := hex.EncodeToString(hashBytes); preverified.Hash == hash {
						downloadMap.Set(preverified.Name, preverified)
					} else {
						logger.Debug("[downloader] local file hash does not match known", "file", fileInfo.Name(), "local", hash, "known", preverified.Hash)
						// TODO: check if it has an index - if not use the known hash and delete the file
						downloadMap.Set(fileInfo.Name(), snapcfg.PreverifiedItem{Name: fileInfo.Name(), Hash: hash})
					}
				} else {
					versioned := func() *snapcfg.Cfg {
						versionedCfgLock.Lock()
						defer versionedCfgLock.Unlock()

						versioned, ok := versionedCfg[fileInfo.Version]

						if !ok {
							versioned = snapcfg.VersionedCfg(cfg.ChainName, fileInfo.Version, fileInfo.Version)
							versionedCfg[fileInfo.Version] = versioned
						}

						return versioned
					}()

					hashBytes, err := localHashBytes(ctx, fileInfo, db, stats, statsLock)

					if err != nil {
						return err
					}

					if preverified, ok := versioned.Preverified.Get(fileInfo.Name()); ok {
						if hash := hex.EncodeToString(hashBytes); preverified.Hash == hash {
							downloadMap.Set(preverified.Name, preverified)
						} else {
							logger.Debug("[downloader] local file hash does not match known", "file", fileInfo.Name(), "local", hash, "known", preverified.Hash)
							// TODO: check if it has an index - if not use the known hash and delete the file
							downloadMap.Set(fileInfo.Name(), snapcfg.PreverifiedItem{Name: fileInfo.Name(), Hash: hash})
						}
					} else {
						downloadMap.Set(fileInfo.Name(), snapcfg.PreverifiedItem{Name: fileInfo.Name(), Hash: hex.EncodeToString(hashBytes)})
					}
				}
			}

			return nil
		})
	}

	func() {
		for int(done.Load()) < len(files) {
			select {
			case <-ctx.Done():
				return // g.Wait() will return right error
			case <-logEvery.C:
				if int(done.Load()) == len(files) {
					return
				}
				log.Info("[snapshots] Initiating snapshot-lock", "progress", fmt.Sprintf("%d/%d", done.Load(), len(files)))
			}
		}
	}()

	if err := g.Wait(); err != nil {
		return nil, err
	}

	var missingItems []snapcfg.PreverifiedItem
	var downloads snapcfg.Preverified

	downloadMap.Scan(func(key string, value snapcfg.PreverifiedItem) bool {
		downloads = append(downloads, value)
		return true
	})

	for _, item := range snapCfg.Preverified {
		_, _, ok := snaptype.ParseFileName(snapDir, item.Name)
		if !ok {
			continue
		}

		if !downloads.Contains(item.Name, true) {
			missingItems = append(missingItems, item)
		}
	}

	lock.Downloads = snapcfg.Merge(downloads, missingItems)
	return lock, nil
}

func localHashBytes(ctx context.Context, fileInfo snaptype.FileInfo, db kv.RoDB, stats *AggStats, statsLock *sync.RWMutex) ([]byte, error) {
	var hashBytes []byte

	if db != nil {
		err := db.View(ctx, func(tx kv.Tx) (err error) {
			infoBytes, err := tx.GetOne(kv.BittorrentInfo, []byte(fileInfo.Name()))

			if err != nil {
				return err
			}

			if len(infoBytes) == 20 {
				hashBytes = infoBytes
				return nil
			}

			var info torrentInfo

			if err = json.Unmarshal(infoBytes, &info); err == nil {
				hashBytes = info.Hash
			}

			return nil
		})

		if err != nil {
			return nil, err
		}
	}

	if len(hashBytes) != 0 {
		return hashBytes, nil
	}

	meta, err := metainfo.LoadFromFile(fileInfo.Path + ".torrent")

	if err == nil {
		if spec, err := torrent.TorrentSpecFromMetaInfoErr(meta); err == nil {
			return spec.InfoHash.Bytes(), nil
		}
	}

	return fileHashBytes(ctx, fileInfo, stats, statsLock)
}

func fileHashBytes(ctx context.Context, fileInfo snaptype.FileInfo, stats *AggStats, statsLock *sync.RWMutex) ([]byte, error) {
	exists, err := dir.FileExist(fileInfo.Path)
	if err != nil {
		return nil, err
	}
	if !exists {
		return nil, os.ErrNotExist
	}

	defer func(t time.Time) {
		statsLock.Lock()
		defer statsLock.Unlock()
		stats.LocalFileHashes++
		stats.LocalFileHashTime += time.Since(t)
	}(time.Now())

	info := &metainfo.Info{PieceLength: downloadercfg.DefaultPieceSize, Name: fileInfo.Name()}

	if err := info.BuildFromFilePath(fileInfo.Path); err != nil {
		return nil, fmt.Errorf("can't get local hash for %s: %w", fileInfo.Name(), err)
	}

	meta, err := CreateMetaInfo(info, nil)

	if err != nil {
		return nil, fmt.Errorf("can't get local hash for %s: %w", fileInfo.Name(), err)
	}

	spec, err := torrent.TorrentSpecFromMetaInfoErr(meta)

	if err != nil {
		return nil, fmt.Errorf("can't get local hash for %s: %w", fileInfo.Name(), err)
	}

	return spec.InfoHash.Bytes(), nil
}

func (d *Downloader) MainLoopInBackground(silent bool) {
	d.wg.Add(1)
	go func() {
		defer d.wg.Done()
		if err := d.mainLoop(silent); err != nil {
			if !errors.Is(err, context.Canceled) {
				d.logger.Warn("[snapshots]", "err", err)
			}
		}
	}()
}

type downloadStatus struct {
	name     string
	length   int64
	infoHash infohash.T
	spec     *torrent.TorrentSpec
	err      error
}

type seedHash struct {
	url      *url.URL
	hash     *infohash.T
	reported bool
}

func (d *Downloader) mainLoop(silent bool) error {
	if d.webseedsDiscover {

		// CornerCase: no peers -> no anoncments to trackers -> no magnetlink resolution (but magnetlink has filename)
		// means we can start adding weebseeds without waiting for `<-t.GotInfo()`
		d.wg.Add(1)
		go func() {
			defer d.wg.Done()
			// webseeds.Discover may create new .torrent files on disk
			d.webseeds.Discover(d.ctx, d.cfg.WebSeedFileProviders, d.cfg.Dirs.Snap)
			// apply webseeds to existing torrents
			if err := d.addTorrentFilesFromDisk(true); err != nil && !errors.Is(err, context.Canceled) {
				d.logger.Warn("[snapshots] addTorrentFilesFromDisk", "err", err)
			}

			d.lock.Lock()
			defer d.lock.Unlock()

			for _, t := range d.torrentClient.Torrents() {
				if urls, ok := d.webseeds.ByFileName(t.Name()); ok {
					// if we have created a torrent, but it has no info, assume that the
					// webseed download either has not been called yet or has failed and
					// try again here - otherwise the torrent will be left with no info
					if t.Info() == nil {
						ts, ok, err := d.webseeds.DownloadAndSaveTorrentFile(d.ctx, t.Name())
						if ok && err == nil {
							_, _, err = addTorrentFile(d.ctx, ts, d.torrentClient, d.db, d.webseeds)
							if err != nil {
								d.logger.Warn("[snapshots] addTorrentFile from webseed", "err", err)
								continue
							}
						}
					}

					t.AddWebSeeds(urls)
				}
			}
		}()
	}

	fileSlots := d.cfg.DownloadSlots

	var pieceSlots int

	if d.downloadLimit != nil {
		pieceSlots = int(math.Round(float64(*d.downloadLimit / rate.Limit(downloadercfg.DefaultPieceSize))))
	} else {
		pieceSlots = int(512 * datasize.MB / downloadercfg.DefaultPieceSize)
	}

	//TODO: feature is not ready yet
	//d.webDownloadClient, _ = NewRCloneClient(d.logger)
	d.webDownloadClient = nil

	d.wg.Add(1)
	go func() {
		defer d.wg.Done()

		complete := map[string]struct{}{}
		checking := map[string]struct{}{}
		failed := map[string]struct{}{}
		waiting := map[string]struct{}{}

		downloadComplete := make(chan downloadStatus, 100)
		seedHashMismatches := map[infohash.T][]*seedHash{}

		// set limit here to make load predictable, not to control Disk/CPU consumption
		// will impact start times depending on the amount of non complete files - should
		// be low unless the download db is deleted - in which case all files may be checked
		checkGroup, _ := errgroup.WithContext(d.ctx)
		checkGroup.SetLimit(runtime.GOMAXPROCS(-1) * 4)

		lastIntMult := time.Now()

		for {
			torrents := d.torrentClient.Torrents()

			var pending []*torrent.Torrent

			var plist []string
			var clist []string
			var flist []string
			var dlist []string

			for _, t := range torrents {
				if _, ok := complete[t.Name()]; ok {
					clist = append(clist, t.Name())
					continue
				}

				if isComplete, length, completionTime := d.checkComplete(t.Name()); isComplete && completionTime != nil {
					if _, ok := checking[t.Name()]; !ok {
						fileInfo, _, ok := snaptype.ParseFileName(d.SnapDir(), t.Name())

						if !ok {
							downloadComplete <- downloadStatus{
								name: fileInfo.Name(),
								err:  fmt.Errorf("can't parse file name: %s", fileInfo.Name()),
							}
						}

						stat, err := os.Stat(fileInfo.Path)

						if err != nil {
							downloadComplete <- downloadStatus{
								name: fileInfo.Name(),
								err:  err,
							}
						}

						if completionTime != nil {
							if !stat.ModTime().Equal(*completionTime) {
								checking[t.Name()] = struct{}{}

								go func(fileInfo snaptype.FileInfo, infoHash infohash.T, length int64, completionTime time.Time) {
									checkGroup.Go(func() error {
										fileHashBytes, _ := fileHashBytes(d.ctx, fileInfo, &d.stats, d.lock)

										if bytes.Equal(infoHash.Bytes(), fileHashBytes) {
											downloadComplete <- downloadStatus{
												name:     fileInfo.Name(),
												length:   length,
												infoHash: infoHash,
											}
										} else {
											downloadComplete <- downloadStatus{
												name: fileInfo.Name(),
												err:  errors.New("hash check failed"),
											}

											d.logger.Warn("[snapshots] Torrent hash does not match file", "file", fileInfo.Name(), "torrent-hash", infoHash, "file-hash", hex.EncodeToString(fileHashBytes))
										}

										return nil
									})
								}(fileInfo, t.InfoHash(), length, *completionTime)

							} else {
								clist = append(clist, t.Name())
								complete[t.Name()] = struct{}{}
								continue
							}
						}
					}
				} else {
					delete(failed, t.Name())
				}

				if _, ok := failed[t.Name()]; ok {
					flist = append(flist, t.Name())
					continue
				}

				d.lock.RLock()
				_, downloading := d.downloading[t.Name()]
				d.lock.RUnlock()

				if downloading && t.Complete.Bool() {
					select {
					case <-d.ctx.Done():
						return
					case <-t.GotInfo():
					}

					var completionTime *time.Time
					fileInfo, _, ok := snaptype.ParseFileName(d.SnapDir(), t.Name())

					if !ok {
						d.logger.Debug("[snapshots] Can't parse downloaded filename", "file", t.Name())
						failed[t.Name()] = struct{}{}
						continue
					}

					info, err := d.torrentInfo(t.Name())

					if err == nil {
						completionTime = info.Completed
					}

					if completionTime == nil {
						now := time.Now()
						completionTime = &now
					}

					if statInfo, _ := os.Stat(fileInfo.Path); statInfo != nil {
						if !statInfo.ModTime().Equal(*completionTime) {
							os.Chtimes(fileInfo.Path, time.Time{}, *completionTime)
						}

						if statInfo, _ := os.Stat(fileInfo.Path); statInfo != nil {
							// round completion time to os granularity
							modTime := statInfo.ModTime()
							completionTime = &modTime
						}
					}

					if err := d.db.Update(d.ctx,
						torrentInfoUpdater(t.Info().Name, nil, t.Info().Length, completionTime)); err != nil {
						d.logger.Warn("[snapshots] Failed to update file info", "file", t.Info().Name, "err", err)
					}

					d.lock.Lock()
					delete(d.downloading, t.Name())
					d.lock.Unlock()
					complete[t.Name()] = struct{}{}
					clist = append(clist, t.Name())
					continue
				}

				if downloading {
					dlist = append(dlist, t.Name())
					continue
				}

				pending = append(pending, t)
				plist = append(plist, t.Name())
			}

			select {
			case <-d.ctx.Done():
				return
			case status := <-downloadComplete:
				d.lock.Lock()
				delete(d.downloading, status.name)
				d.lock.Unlock()

				delete(checking, status.name)

				if status.spec != nil {
					_, _, err := d.torrentClient.AddTorrentSpec(status.spec)

					if err != nil {
						d.logger.Warn("Can't re-add spec after download", "file", status.name, "err", err)
					}

				}

				if status.err == nil {
					var completionTime *time.Time
					fileInfo, _, ok := snaptype.ParseFileName(d.SnapDir(), status.name)

					if !ok {
						d.logger.Debug("[snapshots] Can't parse downloaded filename", "file", status.name)
						continue
					}

					if info, err := d.torrentInfo(status.name); err == nil {
						completionTime = info.Completed
					}

					if completionTime == nil {
						now := time.Now()
						completionTime = &now
					}

					if statInfo, _ := os.Stat(fileInfo.Path); statInfo != nil {
						if !statInfo.ModTime().Equal(*completionTime) {
							os.Chtimes(fileInfo.Path, time.Time{}, *completionTime)
						}

						if statInfo, _ := os.Stat(fileInfo.Path); statInfo != nil {
							// round completion time to os granularity
							modTime := statInfo.ModTime()
							completionTime = &modTime
						}
					}

					if err := d.db.Update(context.Background(),
						torrentInfoUpdater(status.name, status.infoHash.Bytes(), status.length, completionTime)); err != nil {
						d.logger.Warn("[snapshots] Failed to update file info", "file", status.name, "err", err)
					}

					complete[status.name] = struct{}{}
					continue
				} else {
					delete(complete, status.name)
				}

			default:
			}

			d.lock.RLock()
			webDownloadInfoLen := len(d.webDownloadInfo)
			d.lock.RUnlock()

			if len(pending)+webDownloadInfoLen == 0 {
				select {
				case <-d.ctx.Done():
					return
				case <-time.After(10 * time.Second):
					continue
				}
			}

			d.lock.Lock()
			downloadingLen := len(d.downloading)
			d.stats.Downloading = int32(downloadingLen)
			d.lock.Unlock()

			// the call interval of the loop (elapsed sec) used to get slots/sec for
			// calculating the number of files to download based on the loop speed
			intervalMultiplier := int(time.Since(lastIntMult).Seconds())

			// min and max here are taken from the torrent peer config
			switch {
			case intervalMultiplier < 16:
				intervalMultiplier = 16
			case intervalMultiplier > 128:
				intervalMultiplier = 128
			}

			available := availableTorrents(d.ctx, pending, d.downloading, fileSlots, pieceSlots*intervalMultiplier)

			d.lock.RLock()
			for _, webDownload := range d.webDownloadInfo {
				_, downloading := d.downloading[webDownload.torrent.Name()]

				if downloading {
					continue
				}

				addDownload := true

				for _, t := range available {
					if t.Name() == webDownload.torrent.Name() {
						addDownload = false
						break
					}
				}

				if addDownload {
					if len(available) < d.cfg.DownloadSlots-downloadingLen {
						available = append(available, webDownload.torrent)
					}
				} else {
					if wi, isStateFile, ok := snaptype.ParseFileName(d.SnapDir(), webDownload.torrent.Name()); ok && !isStateFile {
						for i, t := range available {
							if ai, _, ok := snaptype.ParseFileName(d.SnapDir(), t.Name()); ok {
								if ai.CompareTo(wi) > 0 {
									available[i] = webDownload.torrent
									break
								}
							}
						}
					}
				}
			}
			d.lock.RUnlock()

			d.lock.RLock()
			completed := d.stats.Completed
			d.lock.RUnlock()

			if !completed {
				var alist []string

				for _, t := range available {
					alist = append(alist, t.Name())
				}

				d.logger.Trace("[snapshot] download status", "pending", plist, "availible", alist, "downloading", dlist, "complete", clist, "failed", flist)
			}

			for _, t := range available {

				torrentInfo, err := d.torrentInfo(t.Name())

				if err != nil {
					if err := d.db.Update(d.ctx, torrentInfoReset(t.Name(), t.InfoHash().Bytes(), 0)); err != nil {
						d.logger.Debug("[snapshots] Can't update torrent info", "file", t.Name(), "hash", t.InfoHash(), "err", err)
					}
				}

				fileInfo, _, ok := snaptype.ParseFileName(d.SnapDir(), t.Name())

				if !ok {
					d.logger.Debug("[snapshots] Can't parse download filename", "file", t.Name())
					failed[t.Name()] = struct{}{}
					continue
				}

				if torrentInfo != nil {
					if torrentInfo.Completed != nil {
						// is the last completed download for this file is the same as the current torrent
						// check if we can re-use the existing file rather than re-downloading it
						if bytes.Equal(t.InfoHash().Bytes(), torrentInfo.Hash) {
							// has the local file changed since we downloaded it - if it has just download it otherwise
							// do a hash check as if we already have the file - we don't need to download it again
							if fi, err := os.Stat(filepath.Join(d.SnapDir(), t.Name())); err == nil && fi.ModTime().Equal(*torrentInfo.Completed) {
								localHash, complete := localHashCompletionCheck(d.ctx, t, fileInfo, downloadComplete, &d.stats, d.lock)

								if complete {
									d.logger.Trace("[snapshots] Ignoring download request - already complete", "file", t.Name(), "hash", t.InfoHash())
									continue
								}

								failed[t.Name()] = struct{}{}
								d.logger.Debug("[snapshots] NonCanonical hash", "file", t.Name(), "got", hex.EncodeToString(localHash), "expected", t.InfoHash(), "downloaded", *torrentInfo.Completed)

								continue

							} else {
								if err := d.db.Update(d.ctx, torrentInfoReset(t.Name(), t.InfoHash().Bytes(), 0)); err != nil {
									d.logger.Debug("[snapshots] Can't reset torrent info", "file", t.Name(), "hash", t.InfoHash(), "err", err)
								}
							}
						} else {
							if err := d.db.Update(d.ctx, torrentInfoReset(t.Name(), t.InfoHash().Bytes(), 0)); err != nil {
								d.logger.Debug("[snapshots] Can't update torrent info", "file", t.Name(), "hash", t.InfoHash(), "err", err)
							}

							if _, complete := localHashCompletionCheck(d.ctx, t, fileInfo, downloadComplete, &d.stats, d.lock); complete {
								d.logger.Trace("[snapshots] Ignoring download request - already complete", "file", t.Name(), "hash", t.InfoHash())
								continue
							}
						}
					}
				} else {
					if _, ok := waiting[t.Name()]; !ok {
						if _, complete := localHashCompletionCheck(d.ctx, t, fileInfo, downloadComplete, &d.stats, d.lock); complete {
							d.logger.Trace("[snapshots] Ignoring download request - already complete", "file", t.Name(), "hash", t.InfoHash())
							continue
						}

						waiting[t.Name()] = struct{}{}
					}
				}

				switch {
				case len(t.PeerConns()) > 0:
					d.logger.Debug("[snapshots] Downloading from torrent", "file", t.Name(), "peers", len(t.PeerConns()), "webpeers", len(t.WebseedPeerConns()))
					delete(waiting, t.Name())
					d.torrentDownload(t, downloadComplete)
				case len(t.WebseedPeerConns()) > 0:
					if d.webDownloadClient != nil {
						var peerUrls []*url.URL

						for _, peer := range t.WebseedPeerConns() {
							if peerUrl, err := webPeerUrl(peer); err == nil {
								peerUrls = append(peerUrls, peerUrl)
							}
						}

						d.logger.Debug("[snapshots] Downloading from webseed", "file", t.Name(), "webpeers", len(t.WebseedPeerConns()))
						delete(waiting, t.Name())
						session, err := d.webDownload(peerUrls, t, nil, downloadComplete)

						if err != nil {
							d.logger.Warn("Can't complete web download", "file", t.Info().Name, "err", err)

							if session == nil {
								delete(waiting, t.Name())
								d.torrentDownload(t, downloadComplete)
							}
							continue
						}
					} else {
						d.logger.Debug("[snapshots] Downloading from torrent", "file", t.Name(), "peers", len(t.PeerConns()), "webpeers", len(t.WebseedPeerConns()))
						delete(waiting, t.Name())
						d.torrentDownload(t, downloadComplete)
					}
				default:
					if d.webDownloadClient != nil {
						d.lock.RLock()
						webDownload, ok := d.webDownloadInfo[t.Name()]
						d.lock.RUnlock()

						if !ok {
							var mismatches []*seedHash
							var err error

							webDownload, mismatches, err = d.getWebDownloadInfo(t)

							if err != nil {
								if len(mismatches) > 0 {
									seedHashMismatches[t.InfoHash()] = append(seedHashMismatches[t.InfoHash()], mismatches...)
									logSeedHashMismatches(t.InfoHash(), t.Name(), seedHashMismatches, d.logger)
								}

								d.logger.Warn("Can't complete web download", "file", t.Info().Name, "err", err)
								continue
							}
						}

						root, _ := path.Split(webDownload.url.String())
						peerUrl, err := url.Parse(root)

						if err != nil {
							d.logger.Warn("Can't complete web download", "file", t.Info().Name, "err", err)
							continue
						}

						d.lock.Lock()
						delete(d.webDownloadInfo, t.Name())
						d.lock.Unlock()

						d.logger.Debug("[snapshots] Downloading from web", "file", t.Name(), "webpeers", len(t.WebseedPeerConns()))
						delete(waiting, t.Name())
						d.webDownload([]*url.URL{peerUrl}, t, &webDownload, downloadComplete)
						continue
					}

					d.logger.Debug("[snapshots] Downloading from torrent", "file", t.Name(), "peers", len(t.PeerConns()))
					delete(waiting, t.Name())
					d.torrentDownload(t, downloadComplete)
				}
			}

			d.lock.Lock()
			lastMetadatUpdate := d.stats.LastMetadataUpdate
			d.lock.Unlock()

			if lastMetadatUpdate != nil &&
				((len(available) == 0 && time.Since(*lastMetadatUpdate) > 30*time.Second) ||
					time.Since(*lastMetadatUpdate) > 5*time.Minute) {

				for _, t := range d.torrentClient.Torrents() {
					if t.Info() == nil {
						if isComplete, _, _ := d.checkComplete(t.Name()); isComplete {
							continue
						}

						d.lock.RLock()
						_, ok := d.webDownloadInfo[t.Name()]
						d.lock.RUnlock()

						if !ok {
							if _, ok := seedHashMismatches[t.InfoHash()]; ok {
								continue
							}

							info, mismatches, err := d.getWebDownloadInfo(t)

							seedHashMismatches[t.InfoHash()] = append(seedHashMismatches[t.InfoHash()], mismatches...)

							if err != nil {
								if len(mismatches) > 0 {
									logSeedHashMismatches(t.InfoHash(), t.Name(), seedHashMismatches, d.logger)
								}
								continue
							}

							d.lock.Lock()
							d.webDownloadInfo[t.Name()] = info
							d.lock.Unlock()
						}
					} else {
						d.lock.Lock()
						delete(d.webDownloadInfo, t.Name())
						d.lock.Unlock()
					}
				}
			}

		}
	}()

	logEvery := time.NewTicker(20 * time.Second)
	defer logEvery.Stop()

	statInterval := 20 * time.Second
	statEvery := time.NewTicker(statInterval)
	defer statEvery.Stop()

	var m runtime.MemStats
	for {
		select {
		case <-d.ctx.Done():
			return d.ctx.Err()
		case <-statEvery.C:
			d.ReCalcStats(statInterval)

		case <-logEvery.C:
			if silent {
				continue
			}

			stats := d.Stats()

			dbg.ReadMemStats(&m)
			if stats.Completed {
				d.logger.Info("[snapshots] Seeding",
					"up", common.ByteCount(stats.UploadRate)+"/s",
					"peers", stats.PeersUnique,
					"conns", stats.ConnectionsTotal,
					"files", stats.FilesTotal,
					"alloc", common.ByteCount(m.Alloc), "sys", common.ByteCount(m.Sys),
				)
				continue
			}

			d.logger.Info("[snapshots] Downloading",
				"progress", fmt.Sprintf("%.2f%% %s/%s", stats.Progress, common.ByteCount(stats.BytesCompleted), common.ByteCount(stats.BytesTotal)),
				"downloading", stats.Downloading,
				"download", common.ByteCount(stats.DownloadRate)+"/s",
				"upload", common.ByteCount(stats.UploadRate)+"/s",
				"peers", stats.PeersUnique,
				"conns", stats.ConnectionsTotal,
				"files", stats.FilesTotal,
				"alloc", common.ByteCount(m.Alloc), "sys", common.ByteCount(m.Sys),
			)

			if stats.PeersUnique == 0 {
				ips := d.TorrentClient().BadPeerIPs()
				if len(ips) > 0 {
					d.logger.Info("[snapshots] Stats", "banned", ips)
				}
			}
		}
	}
}

func localHashCompletionCheck(ctx context.Context, t *torrent.Torrent, fileInfo snaptype.FileInfo, statusChan chan downloadStatus, stats *AggStats, statsLock *sync.RWMutex) ([]byte, bool) {
	localHash, err := fileHashBytes(ctx, fileInfo, stats, statsLock)

	if err == nil {
		if bytes.Equal(t.InfoHash().Bytes(), localHash) {
			statusChan <- downloadStatus{
				name:     t.Name(),
				length:   t.Length(),
				infoHash: t.InfoHash(),
				spec:     nil,
				err:      nil,
			}

			return localHash, true
		}
	}

	return localHash, false
}

func logSeedHashMismatches(torrentHash infohash.T, name string, seedHashMismatches map[infohash.T][]*seedHash, logger log.Logger) {
	var nohash []*seedHash
	var mismatch []*seedHash

	for _, entry := range seedHashMismatches[torrentHash] {
		if !entry.reported {
			if entry.hash == nil {
				nohash = append(nohash, entry)
			} else {
				mismatch = append(mismatch, entry)
			}

			entry.reported = true
		}
	}

	if len(nohash) > 0 {
		var webseeds string
		for _, entry := range nohash {
			if len(webseeds) > 0 {
				webseeds += ", "
			}

			webseeds += strings.TrimSuffix(entry.url.String(), "/")
		}

		logger.Warn("No webseed entry for torrent", "name", name, "hash", torrentHash.HexString(), "webseeds", webseeds)
	}

	if len(mismatch) > 0 {
		var webseeds string
		for _, entry := range mismatch {
			if len(webseeds) > 0 {
				webseeds += ", "
			}

			webseeds += strings.TrimSuffix(entry.url.String(), "/") + "#" + entry.hash.HexString()
		}

		logger.Warn("Webseed hash mismatch for torrent", "name", name, "hash", torrentHash.HexString(), "webseeds", webseeds)
	}
}

func (d *Downloader) checkComplete(name string) (bool, int64, *time.Time) {
	if info, err := d.torrentInfo(name); err == nil {
		if info.Completed != nil && info.Completed.Before(time.Now()) {
			if info.Length != nil {
				if fi, err := os.Stat(filepath.Join(d.SnapDir(), name)); err == nil {
					return fi.Size() == *info.Length && fi.ModTime().Equal(*info.Completed), *info.Length, info.Completed
				}
			}
		}
	}

	return false, 0, nil
}

func (d *Downloader) getWebDownloadInfo(t *torrent.Torrent) (webDownloadInfo, []*seedHash, error) {
	d.lock.RLock()
	info, ok := d.webDownloadInfo[t.Name()]
	d.lock.RUnlock()

	if ok {
		return info, nil, nil
	}

	// todo this function does not exit on first matched webseed hash, could make unexpected results
	infos, seedHashMismatches, err := d.webseeds.getWebDownloadInfo(d.ctx, t)
	if err != nil || len(infos) == 0 {
		return webDownloadInfo{}, seedHashMismatches, fmt.Errorf("can't find download info: %w", err)
	}
	return infos[0], seedHashMismatches, nil
}

func getWebpeerTorrentInfo(ctx context.Context, downloadUrl *url.URL) (*metainfo.MetaInfo, error) {
	torrentRequest, err := http.NewRequestWithContext(ctx, http.MethodGet, downloadUrl.String()+".torrent", nil)

	if err != nil {
		return nil, err
	}

	torrentResponse, err := http.DefaultClient.Do(torrentRequest)

	if err != nil {
		return nil, err
	}

	defer torrentResponse.Body.Close()

	if torrentResponse.StatusCode != http.StatusOK {
		return nil, fmt.Errorf("can't get webpeer torrent unexpected http response: %s", torrentResponse.Status)
	}

	return metainfo.Load(torrentResponse.Body)
}

func (d *Downloader) torrentDownload(t *torrent.Torrent, statusChan chan downloadStatus) {
	d.lock.Lock()
	d.downloading[t.Name()] = &downloadInfo{torrent: t}
	d.lock.Unlock()

	d.wg.Add(1)

	go func(t *torrent.Torrent) {
		defer d.wg.Done()

		downloadStarted := time.Now()

		t.AllowDataDownload()

		select {
		case <-d.ctx.Done():
			return
		case <-t.GotInfo():
		}

		t.DownloadAll()

		idleCount := 0
		var lastRead int64

		for {
			select {
			case <-d.ctx.Done():
				return
			case <-t.Complete.On():
				downloadTime := time.Since(downloadStarted)
				downloaded := t.Stats().BytesReadUsefulData

				diagnostics.Send(diagnostics.FileDownloadedStatisticsUpdate{
					FileName:    t.Name(),
					TimeTook:    downloadTime.Seconds(),
					AverageRate: uint64(float64(downloaded.Int64()) / downloadTime.Seconds()),
				})

				d.logger.Debug("[snapshots] Downloaded from BitTorrent", "file", t.Name(),
					"download-time", downloadTime.Round(time.Second).String(), "downloaded", common.ByteCount(uint64(downloaded.Int64())),
					"rate", fmt.Sprintf("%s/s", common.ByteCount(uint64(float64(downloaded.Int64())/downloadTime.Seconds()))))
				return
			case <-time.After(10 * time.Second):
				bytesRead := t.Stats().BytesReadData

				if lastRead-bytesRead.Int64() == 0 {
					idleCount++
				} else {
					lastRead = bytesRead.Int64()
					idleCount = 0
				}

				//fallback to webDownloadClient, but only if it's enabled
				if d.webDownloadClient != nil && idleCount > 6 {
					t.DisallowDataDownload()
					return
				}
			}
		}
	}(t)
}

func (d *Downloader) webDownload(peerUrls []*url.URL, t *torrent.Torrent, i *webDownloadInfo, statusChan chan downloadStatus) (*RCloneSession, error) {
	if d.webDownloadClient == nil {
		return nil, errors.New("webdownload client not enabled")
	}

	peerUrl, err := selectDownloadPeer(d.ctx, peerUrls, t)

	if err != nil {
		return nil, err
	}

	peerUrl = strings.TrimSuffix(peerUrl, "/")

	session, ok := d.webDownloadSessions[peerUrl]

	if !ok {
		var err error
		session, err = d.webDownloadClient.NewSession(d.ctx, d.SnapDir(), peerUrl, cloudflareHeaders)

		if err != nil {
			return nil, err
		}

		d.webDownloadSessions[peerUrl] = session
	}

	name := t.Name()
	mi := t.Metainfo()
	infoHash := t.InfoHash()

	var length int64

	if i != nil {
		length = i.length
	} else {
		length = t.Length()
	}

	magnet := mi.Magnet(&infoHash, &metainfo.Info{Name: name})
	spec, err := torrent.TorrentSpecFromMagnetUri(magnet.String())

	if err != nil {
		return session, fmt.Errorf("can't get torrent spec for %s from info: %w", t.Info().Name, err)
	}

	spec.ChunkSize = downloadercfg.DefaultNetworkChunkSize
	spec.DisallowDataDownload = true

	info, _, ok := snaptype.ParseFileName(d.SnapDir(), name)

	if !ok {
		return nil, fmt.Errorf("can't parse filename: %s", name)
	}

	d.lock.Lock()
	t.Drop()
	d.downloading[name] = &downloadInfo{torrent: t}
	d.lock.Unlock()

	d.wg.Add(1)

	go func() {
		defer d.wg.Done()
		exists, err := dir.FileExist(info.Path)
		if err != nil {
			d.logger.Warn("FileExist error", "file", name, "path", info.Path, "err", err)
		}
		if exists {
			if err := os.Remove(info.Path); err != nil {
				d.logger.Warn("Couldn't remove previous file before download", "file", name, "path", info.Path, "err", err)
			}
		}

		if d.downloadLimit != nil {
			limit := float64(*d.downloadLimit) / float64(d.cfg.DownloadSlots)

			func() {
				d.lock.Lock()
				defer d.lock.Unlock()

				torrentLimit := d.cfg.ClientConfig.DownloadRateLimiter.Limit()
				rcloneLimit := d.webDownloadClient.GetBwLimit()

				d.cfg.ClientConfig.DownloadRateLimiter.SetLimit(torrentLimit - rate.Limit(limit))
				d.webDownloadClient.SetBwLimit(d.ctx, rcloneLimit+rate.Limit(limit))
			}()

			defer func() {
				d.lock.Lock()
				defer d.lock.Unlock()

				torrentLimit := d.cfg.ClientConfig.DownloadRateLimiter.Limit()
				rcloneLimit := d.webDownloadClient.GetBwLimit()

				d.cfg.ClientConfig.DownloadRateLimiter.SetLimit(torrentLimit + rate.Limit(limit))
				d.webDownloadClient.SetBwLimit(d.ctx, rcloneLimit-rate.Limit(limit))
			}()
		}

		err = session.Download(d.ctx, name)

		if err != nil {
			d.logger.Error("Web download failed", "file", name, "err", err)
		}

		localHash, err := fileHashBytes(d.ctx, info, &d.stats, d.lock)

		if err == nil {
			if !bytes.Equal(infoHash.Bytes(), localHash) {
				err = fmt.Errorf("hash mismatch: expected: 0x%x, got: 0x%x", infoHash.Bytes(), localHash)

				d.logger.Error("Web download failed", "file", name, "url", peerUrl, "err", err)

				if ferr := os.Remove(info.Path); ferr != nil {
					d.logger.Warn("Couldn't remove invalid file", "file", name, "path", info.Path, "err", ferr)
				}
			}
		} else {
			d.logger.Error("Web download failed", "file", name, "url", peerUrl, "err", err)
		}

		statusChan <- downloadStatus{
			name:     name,
			length:   length,
			infoHash: infoHash,
			spec:     spec,
			err:      err,
		}
	}()

	return session, nil
}

func selectDownloadPeer(ctx context.Context, peerUrls []*url.URL, t *torrent.Torrent) (string, error) {
	switch len(peerUrls) {
	case 0:
		return "", errors.New("no download peers")

	case 1:
		downloadUrl := peerUrls[0].JoinPath(t.Name())
		peerInfo, err := getWebpeerTorrentInfo(ctx, downloadUrl)

		if err == nil && bytes.Equal(peerInfo.HashInfoBytes().Bytes(), t.InfoHash().Bytes()) {
			return peerUrls[0].String(), nil
		}

	default:
		peerIndex := rand.Intn(len(peerUrls))
		peerUrl := peerUrls[peerIndex]
		downloadUrl := peerUrl.JoinPath(t.Name())
		peerInfo, err := getWebpeerTorrentInfo(ctx, downloadUrl)

		if err == nil && bytes.Equal(peerInfo.HashInfoBytes().Bytes(), t.InfoHash().Bytes()) {
			return peerUrl.String(), nil
		}

		for i := range peerUrls {
			if i == peerIndex {
				continue
			}
			peerInfo, err := getWebpeerTorrentInfo(ctx, downloadUrl)

			if err == nil && bytes.Equal(peerInfo.HashInfoBytes().Bytes(), t.InfoHash().Bytes()) {
				return peerUrl.String(), nil
			}
		}
	}

	return "", errors.New("can't find download peer")
}

func availableTorrents(ctx context.Context, pending []*torrent.Torrent, downloading map[string]*downloadInfo, fileSlots int, pieceSlots int) []*torrent.Torrent {

	piecesDownloading := 0
	pieceRemainder := int64(0)

	for _, info := range downloading {
		if info.torrent.NumPieces() == 1 {
			pieceRemainder += info.torrent.Info().Length

			if pieceRemainder >= downloadercfg.DefaultPieceSize {
				pieceRemainder = 0
				piecesDownloading++
			}
		} else {
			piecesDownloading += info.torrent.NumPieces() - info.torrent.Stats().PiecesComplete
		}
	}

	if len(downloading) >= fileSlots && piecesDownloading > pieceSlots {
		select {
		case <-ctx.Done():
			return nil
		case <-time.After(10 * time.Second):
			return nil
		}
	}

	var pendingStateFiles []*torrent.Torrent
	var pendingBlocksFiles []*torrent.Torrent

	for _, t := range pending {
		_, isStateFile, ok := snaptype.ParseFileName("", t.Name())
		if !ok {
			continue
		}
		if isStateFile {
			pendingStateFiles = append(pendingStateFiles, t)
		} else {
			pendingBlocksFiles = append(pendingBlocksFiles, t)
		}
	}
	pending = pendingBlocksFiles

	slices.SortFunc(pending, func(i, j *torrent.Torrent) int {
		in, _, ok1 := snaptype.ParseFileName("", i.Name())
		jn, _, ok2 := snaptype.ParseFileName("", j.Name())
		if ok1 && ok2 {
			return in.CompareTo(jn)
		}
		return strings.Compare(i.Name(), j.Name())
	})

	var available []*torrent.Torrent

	for len(pending) > 0 && pending[0].Info() != nil {
		available = append(available, pending[0])

		if pending[0].NumPieces() == 1 {
			pieceRemainder += pending[0].Info().Length

			if pieceRemainder >= downloadercfg.DefaultPieceSize {
				pieceRemainder = 0
				piecesDownloading++
			}
		} else {
			piecesDownloading += pending[0].NumPieces()
		}

		if len(available) >= fileSlots && piecesDownloading > pieceSlots {
			return available
		}

		pending = pending[1:]
	}
	for len(pendingStateFiles) > 0 && pendingStateFiles[0].Info() != nil {
		available = append(available, pendingStateFiles[0])

		if len(available) >= fileSlots && piecesDownloading > pieceSlots {
			return available
		}

		pendingStateFiles = pendingStateFiles[1:]
	}

	if len(pending) == 0 && len(pendingStateFiles) == 0 {
		return available
	}

	cases := make([]reflect.SelectCase, 0, len(pending)+2)

	for _, t := range pending {
		cases = append(cases, reflect.SelectCase{
			Dir:  reflect.SelectRecv,
			Chan: reflect.ValueOf(t.GotInfo()),
		})
	}

	if len(cases) == 0 {
		return nil
	}

	cases = append(cases, reflect.SelectCase{
		Dir:  reflect.SelectRecv,
		Chan: reflect.ValueOf(ctx.Done()),
	},
		reflect.SelectCase{
			Dir:  reflect.SelectRecv,
			Chan: reflect.ValueOf(time.After(10 * time.Second)),
		})

	for {
		selected, _, _ := reflect.Select(cases)

		switch selected {
		case len(cases) - 2:
			return nil
		case len(cases) - 1:
			return available
		default:
			available = append(available, pending[selected])

			if pending[selected].NumPieces() == 1 {
				pieceRemainder += pending[selected].Info().Length

				if pieceRemainder >= downloadercfg.DefaultPieceSize {
					pieceRemainder = 0
					piecesDownloading++
				}
			} else {
				piecesDownloading += pending[selected].NumPieces()
			}

			if len(available) >= fileSlots && piecesDownloading > pieceSlots {
				return available
			}

			pending = append(pending[:selected], pending[selected+1:]...)
			cases = append(cases[:selected], cases[selected+1:]...)
		}
	}
}

func (d *Downloader) SnapDir() string { return d.cfg.Dirs.Snap }

func (d *Downloader) torrentInfo(name string) (*torrentInfo, error) {
	var info torrentInfo

	err := d.db.View(d.ctx, func(tx kv.Tx) (err error) {
		infoBytes, err := tx.GetOne(kv.BittorrentInfo, []byte(name))

		if err != nil {
			return err
		}

		if err = json.Unmarshal(infoBytes, &info); err != nil {
			return err
		}

		return nil
	})

	if err != nil {
		return nil, err
	}

	return &info, nil
}

func (d *Downloader) ReCalcStats(interval time.Duration) {
	d.lock.RLock()

	torrentClient := d.torrentClient

	peers := make(map[torrent.PeerID]struct{}, 16)

	prevStats, stats := d.stats, d.stats

	logger := d.logger
	verbosity := d.verbosity

	downloading := map[string]*downloadInfo{}

	for file, info := range d.downloading {
		i := *info
		downloading[file] = &i
	}

	webDownloadClient := d.webDownloadClient

	webDownloadInfo := map[string]webDownloadInfo{}

	for key, value := range d.webDownloadInfo {
		webDownloadInfo[key] = value
	}

	ctx := d.ctx

	d.lock.RUnlock()

	//Call this methods outside of `lock` critical section, because they have own locks with contention
	torrents := torrentClient.Torrents()
	connStats := torrentClient.ConnStats()

	stats.Completed = true
	stats.BytesDownload = uint64(connStats.BytesReadUsefulIntendedData.Int64())
	stats.BytesUpload = uint64(connStats.BytesWrittenData.Int64())
	stats.BytesHashed = uint64(connStats.BytesHashed.Int64())
	stats.BytesFlushed = uint64(connStats.BytesFlushed.Int64())
	stats.BytesCompleted = uint64(connStats.BytesCompleted.Int64()) - stats.DroppedCompleted

	lastMetadataReady := stats.MetadataReady

	stats.BytesTotal, stats.ConnectionsTotal, stats.MetadataReady =
		atomic.LoadUint64(&stats.DroppedTotal), 0, 0

	var zeroProgress []string
	var noMetadata []string

	isDiagEnabled := diagnostics.TypeOf(diagnostics.SnapshoFilesList{}).Enabled()
	if isDiagEnabled {
		filesList := make([]string, 0, len(torrents))
		for _, t := range torrents {
			filesList = append(filesList, t.Name())
		}
		diagnostics.Send(diagnostics.SnapshoFilesList{Files: filesList})
	}

	var dbInfo int
	var tComplete int
	var torrentInfo int

	for _, t := range torrents {
		select {
		case <-t.GotInfo():
		default: // if some torrents have no metadata, we are for-sure uncomplete
			stats.Completed = false
			noMetadata = append(noMetadata, t.Name())
			continue
		}

		torrentName := t.Name()
		torrentComplete := t.Complete.Bool()
		torrentInfo++
		stats.MetadataReady++

		// call methods once - to reduce internal mutex contention
		peersOfThisFile := t.PeerConns()
		weebseedPeersOfThisFile := t.WebseedPeerConns()

		tLen := t.Length()

		var bytesCompleted int64

		if torrentComplete {
			tComplete++
			bytesCompleted = tLen
			delete(downloading, torrentName)
		} else {
			bytesCompleted = t.BytesCompleted()
		}
		progress := float32(float64(100) * (float64(bytesCompleted) / float64(tLen)))

		if info, ok := downloading[torrentName]; ok {
			if progress != info.progress {
				info.time = time.Now()
				info.progress = progress
			}
		}

		stats.BytesCompleted += uint64(bytesCompleted)
		stats.BytesTotal += uint64(tLen)

		for _, peer := range peersOfThisFile {
			stats.ConnectionsTotal++
			peers[peer.PeerID] = struct{}{}
		}

		webseedRates, webseeds := getWebseedsRatesForlogs(weebseedPeersOfThisFile, torrentName, t.Complete.Bool())
		rates, peers := getPeersRatesForlogs(peersOfThisFile, torrentName)

		if !torrentComplete {
			d.lock.RLock()
			info, err := d.torrentInfo(torrentName)
			d.lock.RUnlock()

			if err == nil {
				if info != nil {
					dbInfo++
				}
			} else if _, ok := webDownloadInfo[torrentName]; ok {
				stats.MetadataReady++
			} else {
				noMetadata = append(noMetadata, torrentName)
			}

			if progress == 0 {
				zeroProgress = append(zeroProgress, torrentName)
			}
		}

		// more detailed statistic: download rate of each peer (for each file)
		if !torrentComplete && progress != 0 {
			if info, ok := downloading[torrentName]; ok {
				info.time = time.Now()
				info.progress = progress
			}

			logger.Log(verbosity, "[snapshots] progress", "file", torrentName, "progress", fmt.Sprintf("%.2f%%", progress), "peers", len(peersOfThisFile), "webseeds", len(weebseedPeersOfThisFile))
			logger.Log(verbosity, "[snapshots] webseed peers", webseedRates...)
			logger.Log(verbosity, "[snapshots] bittorrent peers", rates...)
		}

		diagnostics.Send(diagnostics.SegmentDownloadStatistics{
			Name:            torrentName,
			TotalBytes:      uint64(tLen),
			DownloadedBytes: uint64(bytesCompleted),
			Webseeds:        webseeds,
			Peers:           peers,
		})

		stats.Completed = stats.Completed && torrentComplete
	}

	var webTransfers int32

	if webDownloadClient != nil {
		webStats, _ := webDownloadClient.Stats(ctx)

		if webStats != nil {
			if len(webStats.Transferring) != 0 && stats.Completed {
				stats.Completed = false
			}

			for _, transfer := range webStats.Transferring {
				stats.MetadataReady++
				webTransfers++

				bytesCompleted := transfer.Bytes
				tLen := transfer.Size
				transferName := transfer.Name

				delete(downloading, transferName)

				if bytesCompleted > tLen {
					bytesCompleted = tLen
				}

				stats.BytesCompleted += bytesCompleted
				stats.BytesTotal += tLen

				stats.BytesDownload += bytesCompleted

				if transfer.Percentage == 0 {
					zeroProgress = append(zeroProgress, transferName)
				}

				var seeds []diagnostics.SegmentPeer
				var webseedRates []interface{}
				if peerUrl, err := url.Parse(transfer.Group); err == nil {
					rate := uint64(transfer.SpeedAvg)
					seeds = []diagnostics.SegmentPeer{
						{
							Url:          peerUrl.Host,
							DownloadRate: rate,
						}}

					if shortUrl, err := url.JoinPath(peerUrl.Host, peerUrl.Path); err == nil {
						webseedRates = []interface{}{strings.TrimSuffix(shortUrl, "/"), fmt.Sprintf("%s/s", common.ByteCount(rate))}
					}
				}

				// more detailed statistic: download rate of each peer (for each file)
				if transfer.Percentage != 0 {
					logger.Log(verbosity, "[snapshots] progress", "file", transferName, "progress", fmt.Sprintf("%.2f%%", float32(transfer.Percentage)), "webseeds", 1)
					logger.Log(verbosity, "[snapshots] web peers", webseedRates...)
				}

				diagnostics.Send(diagnostics.SegmentDownloadStatistics{
					Name:            transferName,
					TotalBytes:      tLen,
					DownloadedBytes: bytesCompleted,
					Webseeds:        seeds,
				})
			}
		}
	}

	if len(downloading) > 0 {
		if webDownloadClient != nil {
			webTransfers += int32(len(downloading))
		}

		stats.Completed = false
	}

	if !stats.Completed {
		logger.Debug("[snapshots] download info",
			"len", len(torrents),
			"webTransfers", webTransfers,
			"torrent", torrentInfo,
			"db", dbInfo,
			"t-complete", tComplete,
			"hashed", common.ByteCount(stats.BytesHashed),
			"hash-rate", fmt.Sprintf("%s/s", common.ByteCount(stats.HashRate)),
			"completed", common.ByteCount(stats.BytesCompleted),
			"completion-rate", fmt.Sprintf("%s/s", common.ByteCount(stats.CompletionRate)),
			"flushed", common.ByteCount(stats.BytesFlushed),
			"flush-rate", fmt.Sprintf("%s/s", common.ByteCount(stats.FlushRate)),
			"webseed-trips", stats.WebseedTripCount.Load(),
			"webseed-active", stats.WebseedActiveTrips.Load(),
			"webseed-max-active", stats.WebseedMaxActiveTrips.Load(),
			"webseed-discards", stats.WebseedDiscardCount.Load(),
			"webseed-fails", stats.WebseedServerFails.Load(),
			"webseed-bytes", common.ByteCount(uint64(stats.WebseedBytesDownload.Load())),
			"localHashes", stats.LocalFileHashes, "localHashTime", stats.LocalFileHashTime)
	}

	if lastMetadataReady != stats.MetadataReady {
		now := time.Now()
		stats.LastMetadataUpdate = &now
	}

	if len(noMetadata) > 0 {
		amount := len(noMetadata)
		if len(noMetadata) > 5 {
			noMetadata = append(noMetadata[:5], "...")
		}
		logger.Info("[snapshots] no metadata yet", "files", amount, "list", strings.Join(noMetadata, ","))
	}

	var noDownloadProgress []string

	if len(zeroProgress) > 0 {
		amount := len(zeroProgress)

		for _, file := range zeroProgress {
			if _, ok := downloading[file]; ok {
				noDownloadProgress = append(noDownloadProgress, file)
			}
		}

		if len(zeroProgress) > 5 {
			zeroProgress = append(zeroProgress[:5], "...")
		}

		logger.Info("[snapshots] no progress yet", "files", amount, "list", strings.Join(zeroProgress, ","))
	}

	if len(downloading) > 0 {
		amount := len(downloading)

		files := make([]string, 0, len(downloading))
		for file, info := range downloading {
			files = append(files, fmt.Sprintf("%s (%.0f%%)", file, info.progress))

			if dp, ok := downloading[file]; ok {
				if time.Since(dp.time) > 30*time.Minute {
					noDownloadProgress = append(noDownloadProgress, file)
				}
			}
		}
		sort.Strings(files)

		logger.Log(verbosity, "[snapshots] downloading", "files", amount, "list", strings.Join(files, ", "))
	}

	if d.stuckFileDetailedLogs && time.Since(stats.lastTorrentStatus) > 5*time.Minute {
		stats.lastTorrentStatus = time.Now()

		if len(noDownloadProgress) > 0 {
			progressStatus := getProgressStatus(torrentClient, noDownloadProgress)
			for file, status := range progressStatus {
				logger.Debug(fmt.Sprintf("[snapshots] torrent status: %s\n    %s", file,
					string(bytes.TrimRight(bytes.ReplaceAll(status, []byte("\n"), []byte("\n    ")), "\n "))))
			}
		}
	}

	decay := func(prev uint64) uint64 {
		switch {
		case prev < 1000:
			return prev / 16
		case stats.FlushRate < 10000:
			return prev / 8
		case stats.FlushRate < 100000:
			return prev / 4
		default:
			return prev / 2
		}
	}

	if stats.BytesDownload > prevStats.BytesDownload {
		stats.DownloadRate = (stats.BytesDownload - prevStats.BytesDownload) / uint64(interval.Seconds())
	} else {
		stats.DownloadRate = decay(prevStats.DownloadRate)
	}

	if stats.BytesHashed > prevStats.BytesHashed {
		stats.HashRate = (stats.BytesHashed - prevStats.BytesHashed) / uint64(interval.Seconds())
	} else {
		stats.HashRate = decay(prevStats.HashRate)
	}

	if stats.BytesCompleted > stats.BytesTotal {
		stats.BytesCompleted = stats.BytesTotal
	}

	if stats.BytesCompleted > prevStats.BytesCompleted {
		stats.CompletionRate = (stats.BytesCompleted - prevStats.BytesCompleted) / uint64(interval.Seconds())
	} else {
		stats.CompletionRate = decay(prevStats.CompletionRate)
	}

	if stats.BytesFlushed > prevStats.BytesFlushed {
		stats.FlushRate = (stats.BytesFlushed - prevStats.BytesFlushed) / uint64(interval.Seconds())
	} else {
		stats.FlushRate = decay(prevStats.FlushRate)
	}

	if stats.BytesUpload > prevStats.BytesUpload {
		stats.UploadRate = (stats.BytesUpload - prevStats.BytesUpload) / uint64(interval.Seconds())
	} else {
		stats.UploadRate = decay(prevStats.UploadRate)
	}

	if stats.BytesTotal == 0 {
		stats.Progress = 0
	} else {
		stats.Progress = float32(float64(100) * (float64(stats.BytesCompleted) / float64(stats.BytesTotal)))
		if int(stats.Progress) == 100 && !stats.Completed {
			stats.Progress = 99.9
		}
	}

	stats.PeersUnique = int32(len(peers))
	stats.FilesTotal = int32(len(torrents)) + webTransfers

	d.lock.Lock()
	d.stats = stats

	for file, info := range d.downloading {
		if updated, ok := downloading[file]; ok {
			info.time = updated.time
			info.progress = updated.progress
		}
	}

	d.lock.Unlock()
}

type filterWriter struct {
	files     map[string][]byte
	remainder []byte
	file      string
}

func (f *filterWriter) Write(p []byte) (n int, err error) {
	written := len(p)

	p = append(f.remainder, p...)

	for len(p) > 0 {
		scanned, line, _ := bufio.ScanLines(p, false)

		if scanned > 0 {
			if len(f.file) > 0 {
				if len(line) == 0 {
					f.file = ""
				} else {
					line = append(line, '\n')
					f.files[f.file] = append(f.files[f.file], line...)
				}
			} else {
				if _, ok := f.files[string(line)]; ok {
					f.file = string(line)
				}
			}

			p = p[scanned:]
		} else {
			f.remainder = p
			p = nil
		}
	}
	return written, nil
}

func getProgressStatus(torrentClient *torrent.Client, noDownloadProgress []string) map[string][]byte {
	writer := filterWriter{
		files: map[string][]byte{},
	}

	for _, file := range noDownloadProgress {
		writer.files[file] = nil
	}

	torrentClient.WriteStatus(&writer)

	return writer.files
}

func getWebseedsRatesForlogs(weebseedPeersOfThisFile []*torrent.Peer, fName string, finished bool) ([]interface{}, []diagnostics.SegmentPeer) {
	seeds := make([]diagnostics.SegmentPeer, 0, len(weebseedPeersOfThisFile))
	webseedRates := make([]interface{}, 0, len(weebseedPeersOfThisFile)*2)
	webseedRates = append(webseedRates, "file", fName)
	for _, peer := range weebseedPeersOfThisFile {
		if peerUrl, err := webPeerUrl(peer); err == nil {
			if shortUrl, err := url.JoinPath(peerUrl.Host, peerUrl.Path); err == nil {
				rate := uint64(peer.DownloadRate())
				if !finished {
					seed := diagnostics.SegmentPeer{
						Url:          peerUrl.Host,
						DownloadRate: rate,
					}
					seeds = append(seeds, seed)
				}
				webseedRates = append(webseedRates, strings.TrimSuffix(shortUrl, "/"), fmt.Sprintf("%s/s", common.ByteCount(rate)))
			}
		}
	}

	return webseedRates, seeds
}

func webPeerUrl(peer *torrent.Peer) (*url.URL, error) {
	root, _ := path.Split(strings.Trim(strings.TrimPrefix(peer.String(), "webseed peer for "), "\""))
	return url.Parse(root)
}

func getPeersRatesForlogs(peersOfThisFile []*torrent.PeerConn, fName string) ([]interface{}, []diagnostics.SegmentPeer) {
	peers := make([]diagnostics.SegmentPeer, 0, len(peersOfThisFile))
	rates := make([]interface{}, 0, len(peersOfThisFile)*2)
	rates = append(rates, "file", fName)

	for _, peer := range peersOfThisFile {
		dr := uint64(peer.DownloadRate())
		url := fmt.Sprintf("%v", peer.PeerClientName.Load())

		segPeer := diagnostics.SegmentPeer{
			Url:          url,
			DownloadRate: dr,
		}
		peers = append(peers, segPeer)
		rates = append(rates, url, fmt.Sprintf("%s/s", common.ByteCount(dr)))
	}

	return rates, peers
}

func (d *Downloader) VerifyData(ctx context.Context, whiteList []string, failFast bool) error {
	total := 0
	allTorrents := d.torrentClient.Torrents()
	toVerify := make([]*torrent.Torrent, 0, len(allTorrents))
	for _, t := range allTorrents {
		select {
		case <-ctx.Done():
			return ctx.Err()
		case <-t.GotInfo(): //files to verify already have .torrent on disk. means must have `Info()` already
		default: // skip other files
			continue
		}

		exists, err := dir.FileExist(filepath.Join(d.SnapDir(), t.Name()))
		if err != nil {
			return err
		}
		if !exists {
			continue
		}

		if len(whiteList) > 0 {
			name := t.Name()
			exactOrPartialMatch := slices.ContainsFunc(whiteList, func(s string) bool {
				return name == s || strings.HasSuffix(name, s) || strings.HasPrefix(name, s)
			})
			if !exactOrPartialMatch {
				continue
			}
		}
		toVerify = append(toVerify, t)
		total += t.NumPieces()
	}
	d.logger.Info("[snapshots] Verify start")
	defer d.logger.Info("[snapshots] Verify done", "files", len(toVerify), "whiteList", whiteList)

	completedPieces, completedFiles := &atomic.Uint64{}, &atomic.Uint64{}

	{
		logEvery := time.NewTicker(20 * time.Second)
		defer logEvery.Stop()
		d.wg.Add(1)
		go func() {
			defer d.wg.Done()
			for {
				select {
				case <-ctx.Done():
					return
				case <-logEvery.C:
					d.logger.Info("[snapshots] Verify",
						"progress", fmt.Sprintf("%.2f%%", 100*float64(completedPieces.Load())/float64(total)),
						"files", fmt.Sprintf("%d/%d", completedFiles.Load(), len(toVerify)),
						"sz_gb", downloadercfg.DefaultPieceSize*completedPieces.Load()/1024/1024/1024,
					)
				}
			}
		}()
	}

	g, ctx := errgroup.WithContext(ctx)
	// torrent lib internally limiting amount of hashers per file
	// set limit here just to make load predictable, not to control Disk/CPU consumption
	g.SetLimit(runtime.GOMAXPROCS(-1) * 4)
	for _, t := range toVerify {
		t := t
		g.Go(func() error {
			defer completedFiles.Add(1)
			if failFast {
				return VerifyFileFailFast(ctx, t, d.SnapDir(), completedPieces)
			}

			err := ScheduleVerifyFile(ctx, t, completedPieces)

			if err != nil || !t.Complete.Bool() {
				if err := d.db.Update(ctx, torrentInfoReset(t.Name(), t.InfoHash().Bytes(), 0)); err != nil {
					return fmt.Errorf("verify data: %s: reset failed: %w", t.Name(), err)
				}
			}

			return err
		})
	}

	if err := g.Wait(); err != nil {
		return err
	}
	return nil
}

// AddNewSeedableFile decides what we do depending on whether we have the .seg file or the .torrent file
// have .torrent no .seg => get .seg file from .torrent
// have .seg no .torrent => get .torrent from .seg
func (d *Downloader) AddNewSeedableFile(ctx context.Context, name string) error {
	ff, isStateFile, ok := snaptype.ParseFileName("", name)
	if ok {
		if isStateFile {
			if !snaptype.E3Seedable(name) {
				return nil
			}
		} else {
			if !d.cfg.SnapshotConfig.Seedable(ff) {
				return nil
			}
		}
	}

	// if we don't have the torrent file we build it if we have the .seg file
	_, err := BuildTorrentIfNeed(ctx, name, d.SnapDir(), d.torrentFS)
	if err != nil {
		return fmt.Errorf("AddNewSeedableFile: %w", err)
	}
	ts, err := d.torrentFS.LoadByName(name)
	if err != nil {
		return fmt.Errorf("AddNewSeedableFile: %w", err)
	}
	_, _, err = addTorrentFile(ctx, ts, d.torrentClient, d.db, d.webseeds)
	if err != nil {
		return fmt.Errorf("addTorrentFile: %w", err)
	}
	return nil
}

func (d *Downloader) alreadyHaveThisName(name string) bool {
	for _, t := range d.torrentClient.Torrents() {
		if t.Info() != nil {
			if t.Name() == name {
				return true
			}
		}
	}
	return false
}

func (d *Downloader) AddMagnetLink(ctx context.Context, infoHash metainfo.Hash, name string) error {
	// Paranoic Mode on: if same file changed infoHash - skip it
	// Example:
	//  - Erigon generated file X with hash H1. User upgraded Erigon. New version has preverified file X with hash H2. Must ignore H2 (don't send to Downloader)
	if d.alreadyHaveThisName(name) || !IsSnapNameAllowed(name) {
		return nil
	}
	isProhibited, err := d.torrentFS.NewDownloadsAreProhibited(name)
	if err != nil {
		return err
	}

	exists, err := d.torrentFS.Exists(name)
	if err != nil {
		return err
	}

	if isProhibited && !exists {
		return nil
	}

	mi := &metainfo.MetaInfo{AnnounceList: Trackers}
	magnet := mi.Magnet(&infoHash, &metainfo.Info{Name: name})
	spec, err := torrent.TorrentSpecFromMagnetUri(magnet.String())

	if err != nil {
		return err
	}

	t, ok, err := addTorrentFile(ctx, spec, d.torrentClient, d.db, d.webseeds)
	if err != nil {
		return err
	}
	if !ok {
		return nil
	}
	d.wg.Add(1)
	go func(t *torrent.Torrent) {
		defer d.wg.Done()
		select {
		case <-ctx.Done():
			return
		case <-t.GotInfo():
		case <-time.After(30 * time.Second): //fallback to r2
			// TOOD: handle errors
			// TOOD: add `d.webseeds.Complete` chan - to prevent race - Discover is also async
			// TOOD: maybe run it in goroutine and return channel - to select with p2p

			ts, ok, err := d.webseeds.DownloadAndSaveTorrentFile(ctx, name)
			if ok && err == nil {
				_, _, err = addTorrentFile(ctx, ts, d.torrentClient, d.db, d.webseeds)
				if err != nil {
					return
				}
				return
			}

			// wait for p2p
			select {
			case <-ctx.Done():
				return
			case <-t.GotInfo():
			}
		}

		mi := t.Metainfo()
		if _, err := d.torrentFS.CreateWithMetaInfo(t.Info(), &mi); err != nil {
			d.logger.Warn("[snapshots] create torrent file", "err", err)
			return
		}

		urls, ok := d.webseeds.ByFileName(t.Name())
		if ok {
			t.AddWebSeeds(urls)
		}
	}(t)
	//log.Debug("[downloader] downloaded both seg and torrent files", "hash", infoHash)
	return nil
}

func SeedableFiles(dirs datadir.Dirs, chainName string, all bool) ([]string, error) {
	files, err := seedableSegmentFiles(dirs.Snap, chainName, all)
	if err != nil {
		return nil, fmt.Errorf("seedableSegmentFiles: %w", err)
	}
	l1, err := seedableStateFilesBySubDir(dirs.Snap, "idx", all)
	if err != nil {
		return nil, err
	}
	l2, err := seedableStateFilesBySubDir(dirs.Snap, "history", all)
	if err != nil {
		return nil, err
	}
	l3, err := seedableStateFilesBySubDir(dirs.Snap, "domain", all)
	if err != nil {
		return nil, err
	}
<<<<<<< HEAD
	if err := checkDomainRangesCovered(dirs.Snap, l3); err != nil {
		return nil, err
	}
	files = append(append(append(files, l1...), l2...), l3...)
=======
	var l4 []string
	if all {
		l4, err = seedableStateFilesBySubDir(dirs.Snap, "accessor", all)
		if err != nil {
			return nil, err
		}
	}
	files = append(append(append(append(files, l1...), l2...), l3...), l4...)
>>>>>>> 2c95f782
	return files, nil
}

func checkDomainRangesCovered(dir string, files []string) error {
	ranges := make(map[string]map[string]struct{})
	for _, f := range files {
		df, _, ok := snaptype.ParseFileName(dir, f)
		if !ok {
			continue
		}
		parts := strings.Split(df.Name(), ".")
		//rest := strings.Join(parts[1:], ".")
		rng, ok := ranges[parts[1]]
		if !ok {
			ranges[parts[1]] = make(map[string]struct{})
		}
		_ = rng
		ranges[parts[1]][parts[0]] = struct{}{} // 0-64.kv -> v1-account, v1-storage..
	}

	lengths := make(map[int][]string)
	minL := math.MaxInt
	maxL := 0
	// all ranges should have same length
	for rng, doms := range ranges {
		lengths[len(doms)] = append(lengths[len(doms)], rng)
		minL = min(minL, len(doms))
		maxL = max(maxL, len(doms))
	}
	if minL != maxL && len(ranges) > 0 {
		allDoms := ranges[lengths[maxL][0]]
		haveDoms := ranges[lengths[minL][0]]
		for d := range haveDoms {
			delete(allDoms, d)
		}

		fmt.Printf("All ranges should be equal amongst domains, missing:\n")
		for d := range allDoms {
			fmt.Printf("  %s.%s.kv\n", d, lengths[minL][0])
		}
		if len(lengths) > 2 {
			fmt.Printf("Other problematic ranges are:\n")
			pr := ""
			for l, rngs := range lengths {
				if l == minL || l == maxL {
					continue
				}
				for _, r := range rngs {
					pr += r + ", "
				}
			}
			fmt.Printf("	%s\n", pr)
		}
		fmt.Printf("Can fix with `erigon snapshots retire --datadir <> --chain <>`\n")
		return errors.New("different number of domains in ranges")
	}

	// check gaps in correct range
	from, to, prevTo := 0, 0, 0
	for _, r := range lengths[maxL] {
		_, err := fmt.Sscanf(r, "%d-%d", &from, &to)
		if err != nil {
			return err
		}
		if from != prevTo {
			fmt.Printf("gap between %d and %d\n", prevTo, from)
			fmt.Printf("Can fix with `erigon snapshots retire --datadir <> --chain <>`\n")
			return fmt.Errorf("gap between %d and %d", prevTo, from)
		}
		prevTo = to
	}

	return nil
}

const ParallelVerifyFiles = 4 // keep it small, to allow big `PieceHashersPerTorrent`. More `PieceHashersPerTorrent` - faster handling of big files.

func (d *Downloader) addTorrentFilesFromDisk(quiet bool) error {
	logEvery := time.NewTicker(20 * time.Second)
	defer logEvery.Stop()

	eg, ctx := errgroup.WithContext(d.ctx)
	eg.SetLimit(ParallelVerifyFiles)

	files, err := AllTorrentSpecs(d.cfg.Dirs, d.torrentFS)
	if err != nil {
		return err
	}

	// reduce mutex contention inside torrentClient - by enabling in/out peers connection after addig all files
	for _, ts := range files {
		ts.Trackers = nil
		ts.DisallowDataDownload = true
	}
	defer func() {
		tl := d.torrentClient.Torrents()
		for _, t := range tl {
			t.AllowDataUpload()
			t.AddTrackers(Trackers)
		}
	}()

	for i, ts := range files {
		//TODO: why we depend on Stat? Did you mean `dir.FileExist()` ? How it can be false here?
		//TODO: What this code doing? Why delete something from db?
		//if info, err := d.torrentInfo(ts.DisplayName); err == nil {
		//	if info.Completed != nil {
		//		_, serr := os.Stat(filepath.Join(d.SnapDir(), info.Name))
		//		if serr != nil {
		//			if err := d.db.Update(d.ctx, func(tx kv.RwTx) error {
		//				return tx.Delete(kv.BittorrentInfo, []byte(info.Name))
		//			}); err != nil {
		//				log.Error("[snapshots] Failed to delete db entry after stat error", "file", info.Name, "err", err, "stat-err", serr)
		//			}
		//		}
		//	}
		//}

		// this check is performed here becuase t.MergeSpec in addTorrentFile will do a file
		// update in place when it opens its MemMap.  This is non destructive for the data
		// but casues an update to the file which changes its size to the torrent length which
		// invalidated the file length check
		if info, err := d.torrentInfo(ts.DisplayName); err == nil {
			if info.Completed != nil {
				fi, serr := os.Stat(filepath.Join(d.SnapDir(), info.Name))
				if serr != nil || fi.Size() != *info.Length || !fi.ModTime().Equal(*info.Completed) {
					if err := d.db.Update(d.ctx, torrentInfoReset(info.Name, info.Hash, *info.Length)); err != nil {
						if serr != nil {
							log.Error("[snapshots] Failed to reset db entry after stat error", "file", info.Name, "err", err, "stat-err", serr)
						} else {
							log.Error("[snapshots] Failed to reset db entry after stat mismatch", "file", info.Name, "err", err)
						}
					}
				}
			}
		}

		if whitelisted, ok := d.webseeds.torrentsWhitelist.Get(ts.DisplayName); ok {
			if ts.InfoHash.HexString() != whitelisted.Hash {
				continue
			}
		}

		ts := ts
		i := i
		eg.Go(func() error {
			_, _, err := addTorrentFile(ctx, ts, d.torrentClient, d.db, d.webseeds)
			if err != nil {
				return err
			}
			select {
			case <-logEvery.C:
				if !quiet {
					log.Info("[snapshots] Adding .torrent files", "progress", fmt.Sprintf("%d/%d", i, len(files)))
				}
			default:
			}
			return nil
		})
	}
	return eg.Wait()
}
func (d *Downloader) BuildTorrentFilesIfNeed(ctx context.Context, chain string, ignore snapcfg.Preverified) error {
	_, err := BuildTorrentFilesIfNeed(ctx, d.cfg.Dirs, d.torrentFS, chain, ignore, false)
	return err
}
func (d *Downloader) Stats() AggStats {
	d.lock.RLock()
	defer d.lock.RUnlock()
	return d.stats
}

func (d *Downloader) Close() {
	d.logger.Info("[snapshots] stopping downloader", "files", len(d.torrentClient.Torrents()))
	d.stopMainLoop()
	d.wg.Wait()
	d.logger.Info("[snapshots] closing torrents")
	d.torrentClient.Close()
	if err := d.folder.Close(); err != nil {
		d.logger.Warn("[snapshots] folder.close", "err", err)
	}
	if err := d.pieceCompletionDB.Close(); err != nil {
		d.logger.Warn("[snapshots] pieceCompletionDB.close", "err", err)
	}
	d.logger.Info("[snapshots] closing db")
	d.db.Close()
	d.logger.Info("[snapshots] downloader stopped")
}

func (d *Downloader) PeerID() []byte {
	peerID := d.torrentClient.PeerID()
	return peerID[:]
}

func (d *Downloader) StopSeeding(hash metainfo.Hash) error {
	t, ok := d.torrentClient.Torrent(hash)
	if !ok {
		return nil
	}
	ch := t.Closed()
	t.Drop()
	<-ch
	return nil
}

func (d *Downloader) TorrentClient() *torrent.Client { return d.torrentClient }

func openClient(ctx context.Context, dbDir, snapDir string, cfg *torrent.ClientConfig, writeMap bool, logger log.Logger) (db kv.RwDB, c storage.PieceCompletion, m storage.ClientImplCloser, torrentClient *torrent.Client, err error) {
	dbCfg := mdbx.NewMDBX(log.New()).
		Label(kv.DownloaderDB).
		WithTableCfg(func(defaultBuckets kv.TableCfg) kv.TableCfg { return kv.DownloaderTablesCfg }).
		GrowthStep(16 * datasize.MB).
		MapSize(16 * datasize.GB).
		PageSize(uint64(4 * datasize.KB)).
		RoTxsLimiter(semaphore.NewWeighted(9_000)).
		Path(dbDir).
		WriteMap(writeMap)
	db, err = dbCfg.Open(ctx)
	if err != nil {
		return nil, nil, nil, nil, fmt.Errorf("torrentcfg.openClient: %w", err)
	}
	//c, err = NewMdbxPieceCompletion(db)
	c, err = NewMdbxPieceCompletion(db, logger)
	if err != nil {
		return nil, nil, nil, nil, fmt.Errorf("torrentcfg.NewMdbxPieceCompletion: %w", err)
	}

	//Reasons why using MMAP instead of files-API:
	// - i see "10K threads exchaused" error earlier (on `--torrent.download.slots=500` and `pd-ssd`)
	// - "sig-bus" at disk-full - may happen anyway, because DB is mmap
	// - MMAP - means less GC pressure, more zero-copy
	// - MMAP files are pre-allocated - which is not cool, but: 1. we can live with it 2. maybe can just resize MMAP in future
	// See also: https://github.com/erigontech/erigon/pull/10074
	m = storage.NewMMapWithCompletion(snapDir, c)
	//m = storage.NewFileOpts(storage.NewFileClientOpts{
	//	ClientBaseDir:   snapDir,
	//	PieceCompletion: c,
	//})
	cfg.DefaultStorage = m

	dnsResolver := &downloadercfg.DnsCacheResolver{RefreshTimeout: 24 * time.Hour}
	cfg.TrackerDialContext = dnsResolver.DialContext

	err = func() (err error) {
		defer func() {
			if e := recover(); e != nil {
				err = fmt.Errorf("openTorrentClient: %v", e)
			}
		}()

		torrentClient, err = torrent.NewClient(cfg)
		if err != nil {
			return fmt.Errorf("torrent.NewClient: %w", err)
		}
		return err
	}()

	if err != nil {
		return nil, nil, nil, nil, fmt.Errorf("torrentcfg.openClient: %w", err)
	}

	go func() {
		dnsResolver.Run(ctx)
	}()

	return db, c, m, torrentClient, nil
}<|MERGE_RESOLUTION|>--- conflicted
+++ resolved
@@ -2657,12 +2657,9 @@
 	if err != nil {
 		return nil, err
 	}
-<<<<<<< HEAD
 	if err := checkDomainRangesCovered(dirs.Snap, l3); err != nil {
 		return nil, err
 	}
-	files = append(append(append(files, l1...), l2...), l3...)
-=======
 	var l4 []string
 	if all {
 		l4, err = seedableStateFilesBySubDir(dirs.Snap, "accessor", all)
@@ -2671,7 +2668,6 @@
 		}
 	}
 	files = append(append(append(append(files, l1...), l2...), l3...), l4...)
->>>>>>> 2c95f782
 	return files, nil
 }
 
