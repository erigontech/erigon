--- conflicted
+++ resolved
@@ -2180,27 +2180,6 @@
 	}
 	log.Warn("[dbg] AllTorrentSpecs", "l", len(files))
 	for i, ts := range files {
-<<<<<<< HEAD
-		if info, err := d.torrentInfo(ts.DisplayName); err == nil {
-			if info.Completed != nil {
-				_, serr := os.Stat(filepath.Join(d.SnapDir(), info.Name))
-				if serr != nil {
-					if err := d.db.Update(d.ctx, func(tx kv.RwTx) error {
-						return tx.Delete(kv.BittorrentInfo, []byte(info.Name))
-					}); err != nil {
-						log.Error("[snapshots] Failed to delete db entry after stat error", "file", info.Name, "err", err, "stat-err", serr)
-					}
-				}
-			}
-		}
-
-		if whitelisted, ok := d.webseeds.torrentsWhitelist.Get(ts.DisplayName); ok {
-			if ts.InfoHash.HexString() != whitelisted.Hash {
-				fmt.Printf("[dbg] %s, %x, %x\n", ts.DisplayName, ts.InfoHash.HexString(), whitelisted.Hash)
-				continue
-			}
-		}
-=======
 		//TODO: why we depend on Stat? Did you mean `dir.FileExist()` ? How it can be false here?
 		//TODO: What this code doing? Why delete something from db?
 		//if info, err := d.torrentInfo(ts.DisplayName); err == nil {
@@ -2216,7 +2195,6 @@
 		//	}
 		//}
 
->>>>>>> da9364d0
 		_, _, err := addTorrentFile(d.ctx, ts, d.torrentClient, d.db, d.webseeds)
 
 		if err != nil {
