--- conflicted
+++ resolved
@@ -23,12 +23,8 @@
 	"encoding/json"
 	"errors"
 	"fmt"
-<<<<<<< HEAD
-=======
-	"io"
 	"math/rand"
 	"net/http"
->>>>>>> 926ed52b
 	"net/url"
 	"os"
 	"path"
@@ -144,20 +140,6 @@
 	}
 
 	d := &Downloader{
-<<<<<<< HEAD
-		cfg:               cfg,
-		db:                db,
-		pieceCompletionDB: c,
-		folder:            m,
-		torrentClient:     torrentClient,
-		statsLock:         &sync.RWMutex{},
-		webseeds:          &WebSeeds{logger: logger, verbosity: verbosity, downloadTorrentFile: cfg.DownloadTorrentFilesFromWebseed, torrentsWhitelist: lock.Downloads},
-		logger:            logger,
-		verbosity:         verbosity,
-		torrentFiles:      &TorrentFiles{dir: cfg.Dirs.Snap},
-		snapshotLock:      lock,
-		webseedsDiscover:  discover,
-=======
 		cfg:                 cfg,
 		db:                  db,
 		pieceCompletionDB:   c,
@@ -172,12 +154,12 @@
 		webDownloadInfo:     map[string]webDownloadInfo{},
 		webDownloadSessions: map[string]*RCloneSession{},
 		downloading:         map[string]struct{}{},
+		webseedsDiscover:    discover,
 	}
 
 	if cfg.ClientConfig.DownloadRateLimiter != nil {
 		downloadLimit := cfg.ClientConfig.DownloadRateLimiter.Limit()
 		d.downloadLimit = &downloadLimit
->>>>>>> 926ed52b
 	}
 
 	d.webseeds.torrentFiles = d.torrentFiles
@@ -247,101 +229,95 @@
 	//TODO: snapshots-lock.json is not compatible with E3 .kv files - because they are not immutable (merging to infinity)
 	return initSnapshotLock(ctx, cfg, db, logger)
 	/*
-		if !cfg.SnapshotLock {
-			return initSnapshotLock(ctx, cfg, db, logger)
-		}
-
-		snapDir := cfg.Dirs.Snap
-
-		lockPath := filepath.Join(snapDir, SnapshotsLockFileName)
-
-		file, err := os.Open(lockPath)
-		if err != nil {
-			if !errors.Is(err, os.ErrNotExist) {
+			if !cfg.SnapshotLock {
+				return initSnapshotLock(ctx, cfg, db, logger)
+			}
+
+			snapDir := cfg.Dirs.Snap
+
+			lockPath := filepath.Join(snapDir, SnapshotsLockFileName)
+
+			file, err := os.Open(lockPath)
+			if err != nil {
+				if !errors.Is(err, os.ErrNotExist) {
+					return nil, err
+				}
+			}
+
+			var data []byte
+
+			if file != nil {
+				defer file.Close()
+
+				data, err = io.ReadAll(file)
+
+				if err != nil {
+					return nil, err
+				}
+			}
+
+			if file == nil || len(data) == 0 {
+				f, err := os.Create(lockPath)
+				if err != nil {
+					return nil, err
+				}
+				defer f.Close()
+
+				lock, err := initSnapshotLock(ctx, cfg, db, logger)
+
+				if err != nil {
+					return nil, err
+				}
+
+				data, err := json.Marshal(lock)
+
+				if err != nil {
+					return nil, err
+				}
+
+				_, err = f.Write(data)
+
+				if err != nil {
+					return nil, err
+				}
+
+				if err := f.Sync(); err != nil {
+					return nil, err
+				}
+
+				return lock, nil
+			}
+
+			var lock snapshotLock
+
+			if err = json.Unmarshal(data, &lock); err != nil {
 				return nil, err
 			}
-		}
-
-		var data []byte
-
-		if file != nil {
-			defer file.Close()
-
-			data, err = io.ReadAll(file)
-
-			if err != nil {
-				return nil, err
-			}
-		}
-
-		if file == nil || len(data) == 0 {
-			f, err := os.Create(lockPath)
-			if err != nil {
-				return nil, err
-			}
-			defer f.Close()
-
-			lock, err := initSnapshotLock(ctx, cfg, db, logger)
-
-			if err != nil {
-				return nil, err
-			}
-
-			data, err := json.Marshal(lock)
-
-			if err != nil {
-				return nil, err
-			}
-
-			_, err = f.Write(data)
-
-			if err != nil {
-				return nil, err
-			}
-
-			if err := f.Sync(); err != nil {
-				return nil, err
-			}
-
-			return lock, nil
-		}
-
-		var lock snapshotLock
-
-		if err = json.Unmarshal(data, &lock); err != nil {
-			return nil, err
-		}
-
-		if lock.Chain != cfg.ChainName {
-			return nil, fmt.Errorf("unexpected chain name:%q expecting: %q", lock.Chain, cfg.ChainName)
-		}
-
-<<<<<<< HEAD
-		return &lock, nil
+
+			if lock.Chain != cfg.ChainName {
+				return nil, fmt.Errorf("unexpected chain name:%q expecting: %q", lock.Chain, cfg.ChainName)
+			}
+
+			prevHashes := map[string]string{}
+		prevNames := map[string]string{}
+
+		for _, current := range lock.Downloads {
+			if prev, ok := prevHashes[current.Hash]; ok {
+				if prev != current.Name {
+					return nil, fmt.Errorf("invalid snapshot_lock: %s duplicated at: %s and %s", current.Hash, current.Name, prev)
+				}
+			}
+
+			if prev, ok := prevNames[current.Name]; ok {
+				if prev != current.Hash {
+					return nil, fmt.Errorf("invalid snapshot_lock: %s duplicated at: %s and %s", current.Name, current.Hash, prev)
+				}
+			}
+
+			prevHashes[current.Name] = current.Hash
+			prevNames[current.Hash] = current.Name
+		}return &lock, nil
 	*/
-=======
-	prevHashes := map[string]string{}
-	prevNames := map[string]string{}
-
-	for _, current := range lock.Downloads {
-		if prev, ok := prevHashes[current.Hash]; ok {
-			if prev != current.Name {
-				return nil, fmt.Errorf("invalid snapshot_lock: %s duplicated at: %s and %s", current.Hash, current.Name, prev)
-			}
-		}
-
-		if prev, ok := prevNames[current.Name]; ok {
-			if prev != current.Hash {
-				return nil, fmt.Errorf("invalid snapshot_lock: %s duplicated at: %s and %s", current.Name, current.Hash, prev)
-			}
-		}
-
-		prevHashes[current.Name] = current.Hash
-		prevNames[current.Hash] = current.Name
-	}
-
-	return &lock, nil
->>>>>>> 926ed52b
 }
 
 func initSnapshotLock(ctx context.Context, cfg *downloadercfg.Cfg, db kv.RoDB, logger log.Logger) (*snapshotLock, error) {
