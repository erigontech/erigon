/*
   Copyright 2021 Erigon contributors

   Licensed under the Apache License, Version 2.0 (the "License");
   you may not use this file except in compliance with the License.
   You may obtain a copy of the License at

       http://www.apache.org/licenses/LICENSE-2.0

   Unless required by applicable law or agreed to in writing, software
   distributed under the License is distributed on an "AS IS" BASIS,
   WITHOUT WARRANTIES OR CONDITIONS OF ANY KIND, either express or implied.
   See the License for the specific language governing permissions and
   limitations under the License.
*/

package downloader

import (
	"bytes"
	"context"
	"encoding/hex"
	"encoding/json"
	"errors"
	"fmt"
	"math/rand"
	"net/http"
	"net/url"
	"os"
	"path"
	"path/filepath"
	"reflect"
	"runtime"
	"strings"
	"sync"
	"sync/atomic"
	"time"

	"github.com/anacrolix/torrent"
	"github.com/anacrolix/torrent/metainfo"
	"github.com/anacrolix/torrent/storage"
	"github.com/anacrolix/torrent/types/infohash"
	"github.com/c2h5oh/datasize"
	dir2 "github.com/ledgerwatch/erigon-lib/common/dir"
	"github.com/ledgerwatch/log/v3"
	"github.com/tidwall/btree"
	"golang.org/x/exp/slices"
	"golang.org/x/sync/errgroup"
	"golang.org/x/sync/semaphore"
	"golang.org/x/time/rate"

	"github.com/ledgerwatch/erigon-lib/chain/snapcfg"
	"github.com/ledgerwatch/erigon-lib/common"
	"github.com/ledgerwatch/erigon-lib/common/datadir"
	"github.com/ledgerwatch/erigon-lib/common/dbg"
	"github.com/ledgerwatch/erigon-lib/common/dir"
	"github.com/ledgerwatch/erigon-lib/diagnostics"
	"github.com/ledgerwatch/erigon-lib/downloader/downloadercfg"
	"github.com/ledgerwatch/erigon-lib/downloader/snaptype"
	"github.com/ledgerwatch/erigon-lib/kv"
	"github.com/ledgerwatch/erigon-lib/kv/mdbx"
)

// Downloader - component which downloading historical files. Can use BitTorrent, or other protocols
type Downloader struct {
	db                  kv.RwDB
	pieceCompletionDB   storage.PieceCompletion
	torrentClient       *torrent.Client
	webDownloadClient   *RCloneClient
	webDownloadSessions map[string]*RCloneSession

	cfg *downloadercfg.Cfg

	lock  *sync.RWMutex
	stats AggStats

	folder storage.ClientImplCloser

	ctx          context.Context
	stopMainLoop context.CancelFunc
	wg           sync.WaitGroup

	webseeds         *WebSeeds
	webseedsDiscover bool

	logger    log.Logger
	verbosity log.Lvl

	torrentFiles    *TorrentFiles
	snapshotLock    *snapshotLock
	webDownloadInfo map[string]webDownloadInfo
	downloading     map[string]struct{}
	downloadLimit   *rate.Limit
}

type webDownloadInfo struct {
	url     *url.URL
	length  int64
	torrent *torrent.Torrent
}

type AggStats struct {
	MetadataReady, FilesTotal int32
	LastMetadataUpdate        *time.Time
	PeersUnique               int32
	ConnectionsTotal          uint64
	Downloading               int32

	Completed bool
	Progress  float32

	BytesCompleted, BytesTotal     uint64
	DroppedCompleted, DroppedTotal uint64

	BytesDownload, BytesUpload uint64
	UploadRate, DownloadRate   uint64
	LocalFileHashes            int
	LocalFileHashTime          time.Duration
}

func New(ctx context.Context, cfg *downloadercfg.Cfg, dirs datadir.Dirs, logger log.Logger, verbosity log.Lvl, discover bool) (*Downloader, error) {
	db, c, m, torrentClient, err := openClient(ctx, cfg.Dirs.Downloader, cfg.Dirs.Snap, cfg.ClientConfig)
	if err != nil {
		return nil, fmt.Errorf("openClient: %w", err)
	}

	peerID, err := readPeerID(db)
	if err != nil {
		return nil, fmt.Errorf("get peer id: %w", err)
	}
	cfg.ClientConfig.PeerID = string(peerID)
	if len(peerID) == 0 {
		if err = savePeerID(db, torrentClient.PeerID()); err != nil {
			return nil, fmt.Errorf("save peer id: %w", err)
		}
	}

	mutex := &sync.RWMutex{}
	var stats AggStats

	lock, err := getSnapshotLock(ctx, cfg, db, &stats, mutex, logger)
	if err != nil {
		return nil, fmt.Errorf("can't initialize snapshot lock: %w", err)
	}

	d := &Downloader{
		cfg:                 cfg,
		db:                  db,
		pieceCompletionDB:   c,
		folder:              m,
		torrentClient:       torrentClient,
		lock:                mutex,
		stats:               stats,
		webseeds:            &WebSeeds{logger: logger, verbosity: verbosity, downloadTorrentFile: cfg.DownloadTorrentFilesFromWebseed, torrentsWhitelist: lock.Downloads},
		logger:              logger,
		verbosity:           verbosity,
		torrentFiles:        &TorrentFiles{dir: cfg.Dirs.Snap},
		snapshotLock:        lock,
		webDownloadInfo:     map[string]webDownloadInfo{},
		webDownloadSessions: map[string]*RCloneSession{},
		downloading:         map[string]struct{}{},
		webseedsDiscover:    discover,
	}

	if cfg.ClientConfig.DownloadRateLimiter != nil {
		downloadLimit := cfg.ClientConfig.DownloadRateLimiter.Limit()
		d.downloadLimit = &downloadLimit
	}

	d.webseeds.torrentFiles = d.torrentFiles
	d.ctx, d.stopMainLoop = context.WithCancel(ctx)

	if cfg.AddTorrentsFromDisk {
		var downloadMismatches []string

		for _, download := range lock.Downloads {
			if info, err := d.torrentInfo(download.Name); err == nil {
				if info.Completed != nil {
					if hash := hex.EncodeToString(info.Hash); download.Hash != hash {
						fileInfo, _, ok := snaptype.ParseFileName(d.SnapDir(), download.Name)

						if !ok {
							d.logger.Debug("[snapshots] Can't parse download filename", "file", download.Name)
							continue
						}

						// this is lazy as it can be expensive for large files
						fileHashBytes, err := fileHashBytes(d.ctx, fileInfo, &d.stats, d.lock)

						if errors.Is(err, os.ErrNotExist) {
							hashBytes, _ := hex.DecodeString(download.Hash)
							if err := d.db.Update(d.ctx, torrentInfoReset(download.Name, hashBytes, 0)); err != nil {
								d.logger.Debug("[snapshots] Can't update torrent info", "file", download.Name, "hash", download.Hash, "err", err)
							}
							continue
						}

						fileHash := hex.EncodeToString(fileHashBytes)

						if fileHash != download.Hash && fileHash != hash {
							d.logger.Error("[snapshots] download db mismatch", "file", download.Name, "lock", download.Hash, "db", hash, "disk", fileHash, "downloaded", *info.Completed)
							downloadMismatches = append(downloadMismatches, download.Name)
						} else {
							d.logger.Warn("[snapshots] lock hash does not match completed download", "file", download.Name, "lock", hash, "download", download.Hash, "downloaded", *info.Completed)
						}
					}
				}
			}
		}

		if len(downloadMismatches) > 0 {
			return nil, fmt.Errorf("downloaded files have mismatched hashes: %s", strings.Join(downloadMismatches, ","))
		}

		//TODO: why do we need it if we have `addTorrentFilesFromDisk`? what if they are conflict?
		//TODO: why it's before `BuildTorrentFilesIfNeed`? what if they are conflict?
		//TODO: even if hash is saved in "snapshots-lock.json" - it still must preserve `prohibit_new_downloads.lock` and don't download new files ("user restart" must be fast, "erigon3 has .kv files which never-ending merge and delete small files")
		//for _, it := range lock.Downloads {
		//	if err := d.AddMagnetLink(ctx, snaptype.Hex2InfoHash(it.Hash), it.Name); err != nil {
		//		return nil, err
		//	}
		//}

		if err := d.BuildTorrentFilesIfNeed(d.ctx, lock.Chain, lock.Downloads); err != nil {
			return nil, err
		}

		if err := d.addTorrentFilesFromDisk(false); err != nil {
			return nil, err
		}
	}

	return d, nil
}

const SnapshotsLockFileName = "snapshot-lock.json"

type snapshotLock struct {
	Chain     string              `json:"chain"`
	Downloads snapcfg.Preverified `json:"downloads"`
}

func getSnapshotLock(ctx context.Context, cfg *downloadercfg.Cfg, db kv.RoDB, stats *AggStats, statsLock *sync.RWMutex, logger log.Logger) (*snapshotLock, error) {
	//TODO: snapshots-lock.json must be created after 1-st download done
	//TODO: snapshots-lock.json is not compatible with E3 .kv files - because they are not immutable (merging to infinity)
	return initSnapshotLock(ctx, cfg, db, stats, statsLock, logger)
	/*
		if !cfg.SnapshotLock {
			return initSnapshotLock(ctx, cfg, db, logger)
		}

		snapDir := cfg.Dirs.Snap

		lockPath := filepath.Join(snapDir, SnapshotsLockFileName)

		file, err := os.Open(lockPath)
		if err != nil {
			if !errors.Is(err, os.ErrNotExist) {
				return nil, err
			}
		}

		var data []byte

		if file != nil {
			defer file.Close()

			data, err = io.ReadAll(file)

			if err != nil {
				return nil, err
			}
		}

		if file == nil || len(data) == 0 {
			f, err := os.Create(lockPath)
			if err != nil {
				return nil, err
			}
			defer f.Close()

			lock, err := initSnapshotLock(ctx, cfg, db, logger)

			if err != nil {
				return nil, err
			}

			data, err := json.Marshal(lock)

			if err != nil {
				return nil, err
			}

			_, err = f.Write(data)

			if err != nil {
				return nil, err
			}

			if err := f.Sync(); err != nil {
				return nil, err
			}

			return lock, nil
		}

		var lock snapshotLock

		if err = json.Unmarshal(data, &lock); err != nil {
			return nil, err
		}

		if lock.Chain != cfg.ChainName {
			return nil, fmt.Errorf("unexpected chain name:%q expecting: %q", lock.Chain, cfg.ChainName)
		}

		prevHashes := map[string]string{}
		prevNames := map[string]string{}

		for _, current := range lock.Downloads {
			if prev, ok := prevHashes[current.Hash]; ok {
				if prev != current.Name {
					return nil, fmt.Errorf("invalid snapshot_lock: %s duplicated at: %s and %s", current.Hash, current.Name, prev)
				}
			}

			if prev, ok := prevNames[current.Name]; ok {
				if prev != current.Hash {
					return nil, fmt.Errorf("invalid snapshot_lock: %s duplicated at: %s and %s", current.Name, current.Hash, prev)
				}
			}

			prevHashes[current.Name] = current.Hash
			prevNames[current.Hash] = current.Name
		}
		return &lock, nil
	*/
}

func initSnapshotLock(ctx context.Context, cfg *downloadercfg.Cfg, db kv.RoDB, stats *AggStats, statsLock *sync.RWMutex, logger log.Logger) (*snapshotLock, error) {
	lock := &snapshotLock{
		Chain: cfg.ChainName,
	}

	files, err := seedableFiles(cfg.Dirs, cfg.ChainName)
	if err != nil {
		return nil, err
	}

	snapCfg := cfg.SnapshotConfig

	if snapCfg == nil {
		snapCfg = snapcfg.KnownCfg(cfg.ChainName)
	}

	//if len(files) == 0 {
	lock.Downloads = snapCfg.Preverified
	//}

	// if files exist on disk we assume that the lock file has been removed
	// or was never present so compare them against the known config to
	// recreate the lock file
	//
	// if the file is above the ExpectBlocks in the snapCfg we ignore it
	// if the file is the same version of the known file we:
	//   check if its mid upload
	//     - in which case we compare the hash in the db to the known hash
	//       - if they are different we delete the local file and include the
	//         know file in the hash which will force a re-upload
	//   otherwise
	//      - if the file has a different hash to the known file we include
	//        the files hash in the upload to preserve the local copy
	// if the file is a different version - we see if the version for the
	// file is available in know config - and if so we follow the procedure
	// above, but we use the matching version from the known config.  If there
	// is no matching version just use the one discovered for the file

	versionedCfg := map[snaptype.Version]*snapcfg.Cfg{}
	versionedCfgLock := sync.Mutex{}

	snapDir := cfg.Dirs.Snap

	var downloadMap btree.Map[string, snapcfg.PreverifiedItem]
	var downloadsMutex sync.Mutex

	g, ctx := errgroup.WithContext(ctx)
	g.SetLimit(runtime.GOMAXPROCS(-1) * 4)
	var i atomic.Int32

	logEvery := time.NewTicker(20 * time.Second)
	defer logEvery.Stop()

	for _, file := range files {
		file := file

		g.Go(func() error {
			i.Add(1)

			fileInfo, isStateFile, ok := snaptype.ParseFileName(snapDir, file)

			if !ok {
				return nil
			}

			if isStateFile {
				if preverified, ok := snapCfg.Preverified.Get(file); ok {
					downloadsMutex.Lock()
					defer downloadsMutex.Unlock()
					downloadMap.Set(file, preverified)
				}
				return nil //TODO: we don't create
			}

			if fileInfo.From > snapCfg.ExpectBlocks {
				return nil
			}

			if preverified, ok := snapCfg.Preverified.Get(fileInfo.Name()); ok {
				hashBytes, err := localHashBytes(ctx, fileInfo, db, stats, statsLock)

				if err != nil {
					return fmt.Errorf("localHashBytes: %w", err)
				}

				downloadsMutex.Lock()
				defer downloadsMutex.Unlock()

				if hash := hex.EncodeToString(hashBytes); preverified.Hash == hash {
					downloadMap.Set(fileInfo.Name(), preverified)
				} else {
					logger.Warn("[downloader] local file hash does not match known", "file", fileInfo.Name(), "local", hash, "known", preverified.Hash)
					// TODO: check if it has an index - if not use the known hash and delete the file
					downloadMap.Set(fileInfo.Name(), snapcfg.PreverifiedItem{Name: fileInfo.Name(), Hash: hash})
				}
			} else {
				versioned := func() *snapcfg.Cfg {
					versionedCfgLock.Lock()
					defer versionedCfgLock.Unlock()

					versioned, ok := versionedCfg[fileInfo.Version]

					if !ok {
						versioned = snapcfg.VersionedCfg(cfg.ChainName, fileInfo.Version, fileInfo.Version)
						versionedCfg[fileInfo.Version] = versioned
					}

					return versioned
				}()

				hashBytes, err := localHashBytes(ctx, fileInfo, db, stats, statsLock)

				if err != nil {
					return fmt.Errorf("localHashBytes: %w", err)
				}

				downloadsMutex.Lock()
				defer downloadsMutex.Unlock()

				if preverified, ok := versioned.Preverified.Get(fileInfo.Name()); ok {
					if hash := hex.EncodeToString(hashBytes); preverified.Hash == hash {
						downloadMap.Set(preverified.Name, preverified)
					} else {
						logger.Warn("[downloader] local file hash does not match known", "file", fileInfo.Name(), "local", hash, "known", preverified.Hash)
						// TODO: check if it has an index - if not use the known hash and delete the file
						downloadMap.Set(fileInfo.Name(), snapcfg.PreverifiedItem{Name: fileInfo.Name(), Hash: hash})
					}
				} else {
					versioned := func() *snapcfg.Cfg {
						versionedCfgLock.Lock()
						defer versionedCfgLock.Unlock()

						versioned, ok := versionedCfg[fileInfo.Version]

						if !ok {
							versioned = snapcfg.VersionedCfg(cfg.ChainName, fileInfo.Version, fileInfo.Version)
							versionedCfg[fileInfo.Version] = versioned
						}

						return versioned
					}()

					hashBytes, err := localHashBytes(ctx, fileInfo, db, stats, statsLock)

					if err != nil {
						return err
					}

					if preverified, ok := versioned.Preverified.Get(fileInfo.Name()); ok {
						if hash := hex.EncodeToString(hashBytes); preverified.Hash == hash {
							downloadMap.Set(preverified.Name, preverified)
						} else {
							logger.Warn("[downloader] local file hash does not match known", "file", fileInfo.Name(), "local", hash, "known", preverified.Hash)
							// TODO: check if it has an index - if not use the known hash and delete the file
							downloadMap.Set(fileInfo.Name(), snapcfg.PreverifiedItem{Name: fileInfo.Name(), Hash: hash})
						}
					} else {
						downloadMap.Set(fileInfo.Name(), snapcfg.PreverifiedItem{Name: fileInfo.Name(), Hash: hex.EncodeToString(hashBytes)})
					}
				}
			}

			return nil
		})
	}

	func() {
		for int(i.Load()) < len(files) {
			select {
			case <-ctx.Done():
				return // g.Wait() will return right error
			case <-logEvery.C:
				if int(i.Load()) == len(files) {
					return
				}
				log.Info("[snapshots] Initiating snapshot-lock", "progress", fmt.Sprintf("%d/%d", i.Load(), len(files)))
			}
		}
	}()

	if err := g.Wait(); err != nil {
		return nil, err
	}

	var missingItems []snapcfg.PreverifiedItem
	var downloads snapcfg.Preverified

	downloadMap.Scan(func(key string, value snapcfg.PreverifiedItem) bool {
		downloads = append(downloads, value)
		return true
	})

	for _, item := range snapCfg.Preverified {
		_, _, ok := snaptype.ParseFileName(snapDir, item.Name)
		if !ok {
			continue
		}

		if !downloads.Contains(item.Name, true) {
			missingItems = append(missingItems, item)
		}
	}

	lock.Downloads = snapcfg.Merge(downloads, missingItems)
	return lock, nil
}

func localHashBytes(ctx context.Context, fileInfo snaptype.FileInfo, db kv.RoDB, stats *AggStats, statsLock *sync.RWMutex) ([]byte, error) {
	var hashBytes []byte

	if db != nil {
		err := db.View(ctx, func(tx kv.Tx) (err error) {
			infoBytes, err := tx.GetOne(kv.BittorrentInfo, []byte(fileInfo.Name()))

			if err != nil {
				return err
			}

			if len(infoBytes) == 20 {
				hashBytes = infoBytes
				return nil
			}

			var info torrentInfo

			if err = json.Unmarshal(infoBytes, &info); err == nil {
				hashBytes = info.Hash
			}

			return nil
		})

		if err != nil {
			return nil, err
		}
	}

	if len(hashBytes) != 0 {
		return hashBytes, nil
	}

	meta, err := metainfo.LoadFromFile(fileInfo.Path + ".torrent")

	if err == nil {
		if spec, err := torrent.TorrentSpecFromMetaInfoErr(meta); err == nil {
			return spec.InfoHash.Bytes(), nil
		}
	}

	return fileHashBytes(ctx, fileInfo, stats, statsLock)
}

func fileHashBytes(ctx context.Context, fileInfo snaptype.FileInfo, stats *AggStats, statsLock *sync.RWMutex) ([]byte, error) {

	if !dir.FileExist(fileInfo.Path) {
		return nil, os.ErrNotExist
	}

	defer func(t time.Time) {
		statsLock.Lock()
		defer statsLock.Unlock()
		stats.LocalFileHashes++
		stats.LocalFileHashTime += time.Since(t)
	}(time.Now())

	info := &metainfo.Info{PieceLength: downloadercfg.DefaultPieceSize, Name: fileInfo.Name()}

	if err := info.BuildFromFilePath(fileInfo.Path); err != nil {
		return nil, fmt.Errorf("can't get local hash for %s: %w", fileInfo.Name(), err)
	}

	meta, err := CreateMetaInfo(info, nil)

	if err != nil {
		return nil, fmt.Errorf("can't get local hash for %s: %w", fileInfo.Name(), err)
	}

	spec, err := torrent.TorrentSpecFromMetaInfoErr(meta)

	if err != nil {
		return nil, fmt.Errorf("can't get local hash for %s: %w", fileInfo.Name(), err)
	}

	return spec.InfoHash.Bytes(), nil
}

func (d *Downloader) MainLoopInBackground(silent bool) {
	d.wg.Add(1)
	go func() {
		defer d.wg.Done()
		if err := d.mainLoop(silent); err != nil {
			if !errors.Is(err, context.Canceled) {
				d.logger.Warn("[snapshots]", "err", err)
			}
		}
	}()
}

type downloadStatus struct {
	name     string
	length   int64
	infoHash infohash.T
	spec     *torrent.TorrentSpec
	err      error
}

type seedHash struct {
	url      *url.URL
	hash     *infohash.T
	reported bool
}

func (d *Downloader) mainLoop(silent bool) error {
<<<<<<< HEAD
=======
	if d.webseedsDiscover {
		// CornerCase: no peers -> no anoncments to trackers -> no magnetlink resolution (but magnetlink has filename)
		// means we can start adding weebseeds without waiting for `<-t.GotInfo()`
		d.wg.Add(1)
		go func() {
			defer d.wg.Done()
			d.webseeds.Discover(d.ctx, d.cfg.WebSeedUrls, d.cfg.WebSeedFiles, d.cfg.Dirs.Snap)
			// apply webseeds to existing torrents
			if err := d.addTorrentFilesFromDisk(true); err != nil && !errors.Is(err, context.Canceled) {
				d.logger.Warn("[snapshots] addTorrentFilesFromDisk", "err", err)
			}
		}()
	}
>>>>>>> 4a6536f9

	var sem = semaphore.NewWeighted(int64(d.cfg.DownloadSlots))

	//TODO: feature is not ready yet
	//d.webDownloadClient, _ = NewRCloneClient(d.logger)
	d.webDownloadClient = nil

	d.wg.Add(1)
	go func() {
		defer d.wg.Done()

		complete := map[string]struct{}{}
		checking := map[string]struct{}{}
		failed := map[string]struct{}{}
		waiting := map[string]struct{}{}

		downloadComplete := make(chan downloadStatus, 100)
		seedHashMismatches := map[infohash.T][]*seedHash{}

		// set limit here to make load predictable, not to control Disk/CPU consumption
		// will impact start times depending on the amount of non complete files - should
		// be low unless the download db is deleted - in which case all files may be checked
		checkGroup, _ := errgroup.WithContext(d.ctx)
		checkGroup.SetLimit(runtime.GOMAXPROCS(-1) * 4)

		for {
			torrents := d.torrentClient.Torrents()

			var pending []*torrent.Torrent

			for _, t := range torrents {
				if _, ok := complete[t.Name()]; ok {
					continue
				}
				if d.webseedsDiscover {
					// CornerCase: no peers -> no anoncments to trackers -> no magnetlink resolution (but magnetlink has filename)
					// means we can start adding weebseeds without waiting for `<-t.GotInfo()`
					d.wg.Add(1)
					go func() {
						defer d.wg.Done()
						fmt.Println(d.cfg.WebSeedFiles, t.Name(), d.cfg.Dirs.Snap)
						d.webseeds.Discover(d.ctx, d.cfg.WebSeedUrls, []string{t.Name()}, d.cfg.Dirs.Snap)
						// webseeds.Discover may create new .torrent files on disk
						if err := d.addTorrentFilesFromDisk(true); err != nil && !errors.Is(err, context.Canceled) {
							d.logger.Warn("[snapshots] addTorrentFilesFromDisk", "err", err)
						}
					}()
				}

				if isComplete, length, completionTime := d.checkComplete(t.Name()); isComplete && completionTime != nil {
					if _, ok := checking[t.Name()]; !ok {
						fileInfo, _, ok := snaptype.ParseFileName(d.SnapDir(), t.Name())

						if !ok {
							downloadComplete <- downloadStatus{
								name: fileInfo.Name(),
								err:  fmt.Errorf("can't parse file name: %s", fileInfo.Name()),
							}
						}

						stat, err := os.Stat(fileInfo.Path)

						if err != nil {
							downloadComplete <- downloadStatus{
								name: fileInfo.Name(),
								err:  err,
							}
						}

						if completionTime != nil {
							if !stat.ModTime().Equal(*completionTime) {
								checking[t.Name()] = struct{}{}

								go func(fileInfo snaptype.FileInfo, infoHash infohash.T, length int64, completionTime time.Time) {
									checkGroup.Go(func() error {
										fileHashBytes, _ := fileHashBytes(d.ctx, fileInfo, &d.stats, d.lock)

										if bytes.Equal(infoHash.Bytes(), fileHashBytes) {
											downloadComplete <- downloadStatus{
												name:     fileInfo.Name(),
												length:   length,
												infoHash: infoHash,
											}
										} else {
											downloadComplete <- downloadStatus{
												name: fileInfo.Name(),
												err:  fmt.Errorf("hash check failed"),
											}

											d.logger.Warn("[snapshots] Torrent hash does not match file", "file", fileInfo.Name(), "torrent-hash", infoHash, "file-hash", hex.EncodeToString(fileHashBytes))
										}

										return nil
									})
								}(fileInfo, t.InfoHash(), length, *completionTime)

							} else {
								complete[t.Name()] = struct{}{}
								continue
							}
						}
					}
				} else {
					delete(failed, t.Name())
				}

				if _, ok := failed[t.Name()]; ok {
					continue
				}

				d.lock.RLock()
				_, downloading := d.downloading[t.Name()]
				d.lock.RUnlock()

				if downloading && t.Complete.Bool() {
					select {
					case <-d.ctx.Done():
						return
					case <-t.GotInfo():
					}

					var completionTime *time.Time
					fileInfo, _, ok := snaptype.ParseFileName(d.SnapDir(), t.Name())

					if !ok {
						d.logger.Debug("[snapshots] Can't parse downloaded filename", "file", t.Name())
						failed[t.Name()] = struct{}{}
						continue
					}

					info, err := d.torrentInfo(t.Name())

					if err == nil {
						completionTime = info.Completed
					}

					if completionTime == nil {
						now := time.Now()
						completionTime = &now
					}

					if statInfo, _ := os.Stat(fileInfo.Path); statInfo != nil {
						if !statInfo.ModTime().Equal(*completionTime) {
							os.Chtimes(fileInfo.Path, time.Time{}, *completionTime)
						}

						if statInfo, _ := os.Stat(fileInfo.Path); statInfo != nil {
							// round completion time to os granularity
							modTime := statInfo.ModTime()
							completionTime = &modTime
						}
					}

					if err := d.db.Update(d.ctx,
						torrentInfoUpdater(t.Info().Name, nil, t.Info().Length, completionTime)); err != nil {
						d.logger.Warn("Failed to update file info", "file", t.Info().Name, "err", err)
					}

					d.lock.Lock()
					delete(d.downloading, t.Name())
					d.lock.Unlock()
					complete[t.Name()] = struct{}{}
					continue
				}

				if downloading {
					continue
				}

				pending = append(pending, t)
			}

			select {
			case <-d.ctx.Done():
				return
			case status := <-downloadComplete:
				d.lock.Lock()
				delete(d.downloading, status.name)
				d.lock.Unlock()

				delete(checking, status.name)

				if status.spec != nil {
					_, _, err := d.torrentClient.AddTorrentSpec(status.spec)

					if err != nil {
						d.logger.Warn("Can't re-add spec after download", "file", status.name, "err", err)
					}

				}

				if status.err == nil {
					var completionTime *time.Time
					fileInfo, _, ok := snaptype.ParseFileName(d.SnapDir(), status.name)

					if !ok {
						d.logger.Debug("[snapshots] Can't parse downloaded filename", "file", status.name)
						continue
					}

					if info, err := d.torrentInfo(status.name); err == nil {
						completionTime = info.Completed
					}

					if completionTime == nil {
						now := time.Now()
						completionTime = &now
					}

					if statInfo, _ := os.Stat(fileInfo.Path); statInfo != nil {
						if !statInfo.ModTime().Equal(*completionTime) {
							os.Chtimes(fileInfo.Path, time.Time{}, *completionTime)
						}

						if statInfo, _ := os.Stat(fileInfo.Path); statInfo != nil {
							// round completion time to os granularity
							modTime := statInfo.ModTime()
							completionTime = &modTime
						}
					}

					if err := d.db.Update(d.ctx,
						torrentInfoUpdater(status.name, status.infoHash.Bytes(), status.length, completionTime)); err != nil {
						d.logger.Warn("Failed to update file info", "file", status.name, "err", err)
					}

					complete[status.name] = struct{}{}
					continue
				} else {
					delete(complete, status.name)
				}

			default:
			}

			d.lock.RLock()
			webDownloadInfoLen := len(d.webDownloadInfo)
			d.lock.RUnlock()

			if len(pending)+webDownloadInfoLen == 0 {
				select {
				case <-d.ctx.Done():
					return
				case <-time.After(10 * time.Second):
					continue
				}
			}

			d.lock.RLock()
			downloadingLen := len(d.downloading)
			d.stats.Downloading = int32(downloadingLen)
			d.lock.RUnlock()

			available := availableTorrents(d.ctx, pending, d.cfg.DownloadSlots-downloadingLen)

			d.lock.RLock()
			for _, webDownload := range d.webDownloadInfo {
				_, downloading := d.downloading[webDownload.torrent.Name()]

				if downloading {
					continue
				}

				addDownload := true

				for _, t := range available {
					if t.Name() == webDownload.torrent.Name() {
						addDownload = false
						break
					}
				}

				if addDownload {
					if len(available) < d.cfg.DownloadSlots-downloadingLen {
						available = append(available, webDownload.torrent)
					}
				} else {
					if wi, _, ok := snaptype.ParseFileName(d.SnapDir(), webDownload.torrent.Name()); ok {
						for i, t := range available {
							if ai, _, ok := snaptype.ParseFileName(d.SnapDir(), t.Name()); ok {
								if ai.CompareTo(wi) > 0 {
									available[i] = webDownload.torrent
									break
								}
							}
						}
					}
				}
			}
			d.lock.RUnlock()

			for _, t := range available {

				torrentInfo, err := d.torrentInfo(t.Name())

				if err != nil {
					if err := d.db.Update(d.ctx, torrentInfoReset(t.Name(), t.InfoHash().Bytes(), 0)); err != nil {
						d.logger.Debug("[snapshots] Can't update torrent info", "file", t.Name(), "hash", t.InfoHash(), "err", err)
					}
				}

				fileInfo, _, ok := snaptype.ParseFileName(d.SnapDir(), t.Name())

				if !ok {
					d.logger.Debug("[snapshots] Can't parse download filename", "file", t.Name())
					failed[t.Name()] = struct{}{}
					continue
				}

				if torrentInfo != nil {
					if torrentInfo.Completed != nil {
						// is the last completed download for this file is the same as the current torrent
						// check if we can re-use the existing file rather than re-downloading it
						if bytes.Equal(t.InfoHash().Bytes(), torrentInfo.Hash) {
							// has the local file changed since we downloaded it - if it has just download it otherwise
							// do a hash check as if we already have the file - we don't need to download it again
							if fi, err := os.Stat(filepath.Join(d.SnapDir(), t.Name())); err == nil && fi.ModTime().Equal(*torrentInfo.Completed) {
								localHash, complete := localHashCompletionCheck(d.ctx, t, fileInfo, downloadComplete, &d.stats, d.lock)

								if complete {
									d.logger.Trace("[snapshots] Ignoring download request - already complete", "file", t.Name(), "hash", t.InfoHash())
									continue
								}

								failed[t.Name()] = struct{}{}
								d.logger.Debug("[snapshots] NonCanonical hash", "file", t.Name(), "got", hex.EncodeToString(localHash), "expected", t.InfoHash(), "downloaded", *torrentInfo.Completed)
								continue
							} else {
								if err := d.db.Update(d.ctx, torrentInfoReset(t.Name(), t.InfoHash().Bytes(), 0)); err != nil {
									d.logger.Debug("[snapshots] Can't reset torrent info", "file", t.Name(), "hash", t.InfoHash(), "err", err)
								}
							}
						} else {
							if err := d.db.Update(d.ctx, torrentInfoReset(t.Name(), t.InfoHash().Bytes(), 0)); err != nil {
								d.logger.Debug("[snapshots] Can't update torrent info", "file", t.Name(), "hash", t.InfoHash(), "err", err)
							}

							if _, complete := localHashCompletionCheck(d.ctx, t, fileInfo, downloadComplete, &d.stats, d.lock); complete {
								d.logger.Trace("[snapshots] Ignoring download request - already complete", "file", t.Name(), "hash", t.InfoHash())
								continue
							}
						}
					}
				} else {
					if _, ok := waiting[t.Name()]; !ok {
						if _, complete := localHashCompletionCheck(d.ctx, t, fileInfo, downloadComplete, &d.stats, d.lock); complete {
							d.logger.Trace("[snapshots] Ignoring download request - already complete", "file", t.Name(), "hash", t.InfoHash())
							continue
						}

						waiting[t.Name()] = struct{}{}
					}
				}

				switch {
				case len(t.PeerConns()) > 0:
					d.logger.Debug("[snapshots] Downloading from torrent", "file", t.Name(), "peers", len(t.PeerConns()))
					delete(waiting, t.Name())
					d.torrentDownload(t, downloadComplete, sem)
				case len(t.WebseedPeerConns()) > 0:
					if d.webDownloadClient != nil {
						var peerUrls []*url.URL

						for _, peer := range t.WebseedPeerConns() {
							if peerUrl, err := webPeerUrl(peer); err == nil {
								peerUrls = append(peerUrls, peerUrl)
							}
						}

						d.logger.Debug("[snapshots] Downloading from webseed", "file", t.Name(), "webpeers", len(t.WebseedPeerConns()))
						delete(waiting, t.Name())
						session, err := d.webDownload(peerUrls, t, nil, downloadComplete, sem)

						if err != nil {
							d.logger.Warn("Can't complete web download", "file", t.Info().Name, "err", err)

							if session == nil {
								delete(waiting, t.Name())
								d.torrentDownload(t, downloadComplete, sem)
							}

							continue
						}
					} else {
						d.logger.Debug("[snapshots] Downloading from torrent", "file", t.Name(), "peers", len(t.PeerConns()), "webpeers", len(t.WebseedPeerConns()))
						delete(waiting, t.Name())
						d.torrentDownload(t, downloadComplete, sem)
					}
				default:
					if d.webDownloadClient != nil {
						d.lock.RLock()
						webDownload, ok := d.webDownloadInfo[t.Name()]
						d.lock.RUnlock()

						if !ok {
							var mismatches []*seedHash
							var err error

							webDownload, mismatches, err = d.getWebDownloadInfo(t)

							if err != nil {
								if len(mismatches) > 0 {
									seedHashMismatches[t.InfoHash()] = append(seedHashMismatches[t.InfoHash()], mismatches...)
									logSeedHashMismatches(t.InfoHash(), t.Name(), seedHashMismatches, d.logger)
								}

								d.logger.Warn("Can't complete web download", "file", t.Info().Name, "err", err)
								continue
							}
						}

						root, _ := path.Split(webDownload.url.String())
						peerUrl, err := url.Parse(root)

						if err != nil {
							d.logger.Warn("Can't complete web download", "file", t.Info().Name, "err", err)
							continue
						}

						d.lock.Lock()
						delete(d.webDownloadInfo, t.Name())
						d.lock.Unlock()

						d.logger.Debug("[snapshots] Downloading from web", "file", t.Name(), "webpeers", len(t.WebseedPeerConns()))
						delete(waiting, t.Name())
						d.webDownload([]*url.URL{peerUrl}, t, &webDownload, downloadComplete, sem)
						continue
					}

					d.logger.Debug("[snapshots] Downloading from torrent", "file", t.Name(), "peers", len(t.PeerConns()))
					delete(waiting, t.Name())
					d.torrentDownload(t, downloadComplete, sem)
				}
			}

			d.lock.Lock()
			lastMetadatUpdate := d.stats.LastMetadataUpdate
			d.lock.Unlock()

			if lastMetadatUpdate != nil &&
				((len(available) == 0 && time.Since(*lastMetadatUpdate) > 30*time.Second) ||
					time.Since(*lastMetadatUpdate) > 5*time.Minute) {

				for _, t := range d.torrentClient.Torrents() {
					if t.Info() == nil {
						if isComplete, _, _ := d.checkComplete(t.Name()); isComplete {
							continue
						}

						d.lock.RLock()
						_, ok := d.webDownloadInfo[t.Name()]
						d.lock.RUnlock()

						if !ok {
							if _, ok := seedHashMismatches[t.InfoHash()]; ok {
								continue
							}

							info, mismatches, err := d.getWebDownloadInfo(t)

							seedHashMismatches[t.InfoHash()] = append(seedHashMismatches[t.InfoHash()], mismatches...)

							if err != nil {
								if len(mismatches) > 0 {
									logSeedHashMismatches(t.InfoHash(), t.Name(), seedHashMismatches, d.logger)
								}
								continue
							}

							d.lock.Lock()
							d.webDownloadInfo[t.Name()] = info
							d.lock.Unlock()
						}
					} else {
						d.lock.Lock()
						delete(d.webDownloadInfo, t.Name())
						d.lock.Unlock()
					}
				}
			}
		}
	}()

	logEvery := time.NewTicker(20 * time.Second)
	defer logEvery.Stop()

	statInterval := 20 * time.Second
	statEvery := time.NewTicker(statInterval)
	defer statEvery.Stop()

	var m runtime.MemStats
	justCompleted := true
	for {
		select {
		case <-d.ctx.Done():
			return d.ctx.Err()
		case <-statEvery.C:
			d.ReCalcStats(statInterval)

		case <-logEvery.C:
			if silent {
				continue
			}

			stats := d.Stats()

			dbg.ReadMemStats(&m)
			if stats.Completed {
				if justCompleted {
					justCompleted = false
					// force fsync of db. to not loose results of downloading on power-off
					_ = d.db.Update(d.ctx, func(tx kv.RwTx) error { return nil })
				}

				d.logger.Info("[snapshots] Seeding",
					"up", common.ByteCount(stats.UploadRate)+"/s",
					"peers", stats.PeersUnique,
					"conns", stats.ConnectionsTotal,
					"files", stats.FilesTotal,
					"alloc", common.ByteCount(m.Alloc), "sys", common.ByteCount(m.Sys),
				)
				continue
			}

			d.logger.Info("[snapshots] Downloading",
				"progress", fmt.Sprintf("%.2f%% %s/%s", stats.Progress, common.ByteCount(stats.BytesCompleted), common.ByteCount(stats.BytesTotal)),
				"downloading", stats.Downloading,
				"download", common.ByteCount(stats.DownloadRate)+"/s",
				"upload", common.ByteCount(stats.UploadRate)+"/s",
				"peers", stats.PeersUnique,
				"conns", stats.ConnectionsTotal,
				"files", stats.FilesTotal,
				"alloc", common.ByteCount(m.Alloc), "sys", common.ByteCount(m.Sys),
			)

			if stats.PeersUnique == 0 {
				ips := d.TorrentClient().BadPeerIPs()
				if len(ips) > 0 {
					d.logger.Info("[snapshots] Stats", "banned", ips)
				}
			}
		}
	}
}

func localHashCompletionCheck(ctx context.Context, t *torrent.Torrent, fileInfo snaptype.FileInfo, statusChan chan downloadStatus, stats *AggStats, statsLock *sync.RWMutex) ([]byte, bool) {
	localHash, err := fileHashBytes(ctx, fileInfo, stats, statsLock)

	if err == nil {
		if bytes.Equal(t.InfoHash().Bytes(), localHash) {
			statusChan <- downloadStatus{
				name:     t.Name(),
				length:   t.Length(),
				infoHash: t.InfoHash(),
				spec:     nil,
				err:      nil,
			}

			return localHash, true
		}
	}

	return localHash, false
}

func logSeedHashMismatches(torrentHash infohash.T, name string, seedHashMismatches map[infohash.T][]*seedHash, logger log.Logger) {
	var nohash []*seedHash
	var mismatch []*seedHash

	for _, entry := range seedHashMismatches[torrentHash] {
		if !entry.reported {
			if entry.hash == nil {
				nohash = append(nohash, entry)
			} else {
				mismatch = append(mismatch, entry)
			}

			entry.reported = true
		}
	}

	if len(nohash) > 0 {
		var webseeds string
		for _, entry := range nohash {
			if len(webseeds) > 0 {
				webseeds += ", "
			}

			webseeds += strings.TrimSuffix(entry.url.String(), "/")
		}

		logger.Warn("No webseed entry for torrent", "name", name, "hash", torrentHash.HexString(), "webseeds", webseeds)
	}

	if len(mismatch) > 0 {
		var webseeds string
		for _, entry := range mismatch {
			if len(webseeds) > 0 {
				webseeds += ", "
			}

			webseeds += strings.TrimSuffix(entry.url.String(), "/") + "#" + entry.hash.HexString()
		}

		logger.Warn("Webseed hash mismatch for torrent", "name", name, "hash", torrentHash.HexString(), "webseeds", webseeds)
	}
}

func (d *Downloader) checkComplete(name string) (bool, int64, *time.Time) {
	if info, err := d.torrentInfo(name); err == nil {
		if info.Completed != nil && info.Completed.Before(time.Now()) {
			if info.Length != nil {
				if fi, err := os.Stat(filepath.Join(d.SnapDir(), name)); err == nil {
					return fi.Size() == *info.Length && fi.ModTime().Equal(*info.Completed), *info.Length, info.Completed
				}
			}
		}
	}

	return false, 0, nil
}

func (d *Downloader) getWebDownloadInfo(t *torrent.Torrent) (webDownloadInfo, []*seedHash, error) {
	torrentHash := t.InfoHash()

	d.lock.RLock()
	info, ok := d.webDownloadInfo[t.Name()]
	d.lock.RUnlock()

	if ok {
		return info, nil, nil
	}

	seedHashMismatches := make([]*seedHash, 0, len(d.cfg.WebSeedUrls))

	for _, webseed := range d.cfg.WebSeedUrls {
		downloadUrl := webseed.JoinPath(t.Name())

		if headRequest, err := http.NewRequestWithContext(d.ctx, "HEAD", downloadUrl.String(), nil); err == nil {
			headResponse, err := http.DefaultClient.Do(headRequest)

			if err != nil {
				continue
			}

			headResponse.Body.Close()

			if headResponse.StatusCode == http.StatusOK {
				if meta, err := getWebpeerTorrentInfo(d.ctx, downloadUrl); err == nil {
					if bytes.Equal(torrentHash.Bytes(), meta.HashInfoBytes().Bytes()) {
						// TODO check the torrent's hash matches this hash
						return webDownloadInfo{
							url:     downloadUrl,
							length:  headResponse.ContentLength,
							torrent: t,
						}, seedHashMismatches, nil
					} else {
						hash := meta.HashInfoBytes()
						seedHashMismatches = append(seedHashMismatches, &seedHash{url: webseed, hash: &hash})
						continue
					}
				}
			}
		}

		seedHashMismatches = append(seedHashMismatches, &seedHash{url: webseed})
	}

	return webDownloadInfo{}, seedHashMismatches, fmt.Errorf("can't find download info")
}

func getWebpeerTorrentInfo(ctx context.Context, downloadUrl *url.URL) (*metainfo.MetaInfo, error) {
	torrentRequest, err := http.NewRequestWithContext(ctx, "GET", downloadUrl.String()+".torrent", nil)

	if err != nil {
		return nil, err
	}

	torrentResponse, err := http.DefaultClient.Do(torrentRequest)

	if err != nil {
		return nil, err
	}

	defer torrentResponse.Body.Close()

	if torrentResponse.StatusCode != http.StatusOK {
		return nil, fmt.Errorf("can't get webpeer torrent unexpected http response: %s", torrentResponse.Status)
	}

	return metainfo.Load(torrentResponse.Body)
}

func (d *Downloader) torrentDownload(t *torrent.Torrent, statusChan chan downloadStatus, sem *semaphore.Weighted) {

	d.lock.Lock()
	d.downloading[t.Name()] = struct{}{}
	d.lock.Unlock()

	if err := sem.Acquire(d.ctx, 1); err != nil {
		d.logger.Warn("Failed to acquire download semaphore", "err", err)
		return
	}

	d.wg.Add(1)

	go func(t *torrent.Torrent) {
		defer d.wg.Done()
		defer sem.Release(1)

		t.AllowDataDownload()

		select {
		case <-d.ctx.Done():
			return
		case <-t.GotInfo():
		}

		t.DownloadAll()

		idleCount := 0
		var lastRead int64

		for {
			select {
			case <-d.ctx.Done():
				return
			case <-t.Complete.On():
				return
			case <-time.After(10 * time.Second):
				bytesRead := t.Stats().BytesReadData

				if lastRead-bytesRead.Int64() == 0 {
					idleCount++
				} else {
					lastRead = bytesRead.Int64()
					idleCount = 0
				}

				//fallback to webDownloadClient, but only if it's enabled
				if d.webDownloadClient != nil && idleCount > 6 {
					t.DisallowDataDownload()
					return
				}
			}
		}
	}(t)
}

func (d *Downloader) webDownload(peerUrls []*url.URL, t *torrent.Torrent, i *webDownloadInfo, statusChan chan downloadStatus, sem *semaphore.Weighted) (*RCloneSession, error) {
	if d.webDownloadClient == nil {
		return nil, fmt.Errorf("webdownload client not enabled")
	}

	peerUrl, err := selectDownloadPeer(d.ctx, peerUrls, t)

	if err != nil {
		return nil, err
	}

	peerUrl = strings.TrimSuffix(peerUrl, "/")

	session, ok := d.webDownloadSessions[peerUrl]

	if !ok {
		var err error
		session, err = d.webDownloadClient.NewSession(d.ctx, d.SnapDir(), peerUrl)

		if err != nil {
			return nil, err
		}

		d.webDownloadSessions[peerUrl] = session
	}

	name := t.Name()
	mi := t.Metainfo()
	infoHash := t.InfoHash()

	var length int64

	if i != nil {
		length = i.length
	} else {
		length = t.Length()
	}

	magnet := mi.Magnet(&infoHash, &metainfo.Info{Name: name})
	spec, err := torrent.TorrentSpecFromMagnetUri(magnet.String())

	if err != nil {
		return session, fmt.Errorf("can't get torrent spec for %s from info: %w", t.Info().Name, err)
	}

	spec.ChunkSize = downloadercfg.DefaultNetworkChunkSize
	spec.DisallowDataDownload = true

	info, _, ok := snaptype.ParseFileName(d.SnapDir(), name)

	if !ok {
		return nil, fmt.Errorf("can't parse filename: %s", name)
	}

	d.lock.Lock()
	t.Drop()
	d.downloading[name] = struct{}{}
	d.lock.Unlock()

	d.wg.Add(1)

	if err := sem.Acquire(d.ctx, 1); err != nil {
		d.logger.Warn("Failed to acquire download semaphore", "err", err)
		return nil, err
	}

	go func() {
		defer d.wg.Done()
		defer sem.Release(1)

		if dir.FileExist(info.Path) {
			if err := os.Remove(info.Path); err != nil {
				d.logger.Warn("Couldn't remove previous file before download", "file", name, "path", info.Path, "err", err)
			}
		}

		if d.downloadLimit != nil {
			limit := float64(*d.downloadLimit) / float64(d.cfg.DownloadSlots)

			func() {
				d.lock.Lock()
				defer d.lock.Unlock()

				torrentLimit := d.cfg.ClientConfig.DownloadRateLimiter.Limit()
				rcloneLimit := d.webDownloadClient.GetBwLimit()

				d.cfg.ClientConfig.DownloadRateLimiter.SetLimit(torrentLimit - rate.Limit(limit))
				d.webDownloadClient.SetBwLimit(d.ctx, rcloneLimit+rate.Limit(limit))
			}()

			defer func() {
				d.lock.Lock()
				defer d.lock.Unlock()

				torrentLimit := d.cfg.ClientConfig.DownloadRateLimiter.Limit()
				rcloneLimit := d.webDownloadClient.GetBwLimit()

				d.cfg.ClientConfig.DownloadRateLimiter.SetLimit(torrentLimit + rate.Limit(limit))
				d.webDownloadClient.SetBwLimit(d.ctx, rcloneLimit-rate.Limit(limit))
			}()
		}

		err := session.Download(d.ctx, name)

		if err != nil {
			d.logger.Error("Web download failed", "file", name, "err", err)
		}

		localHash, err := fileHashBytes(d.ctx, info, &d.stats, d.lock)

		if err == nil {
			if !bytes.Equal(infoHash.Bytes(), localHash) {
				err = fmt.Errorf("hash mismatch: expected: 0x%x, got: 0x%x", infoHash.Bytes(), localHash)

				d.logger.Error("Web download failed", "file", name, "url", peerUrl, "err", err)

				if ferr := os.Remove(info.Path); ferr != nil {
					d.logger.Warn("Couldn't remove invalid file", "file", name, "path", info.Path, "err", ferr)
				}
			}
		} else {
			d.logger.Error("Web download failed", "file", name, "url", peerUrl, "err", err)
		}

		statusChan <- downloadStatus{
			name:     name,
			length:   length,
			infoHash: infoHash,
			spec:     spec,
			err:      err,
		}
	}()

	return session, nil
}

func selectDownloadPeer(ctx context.Context, peerUrls []*url.URL, t *torrent.Torrent) (string, error) {
	switch len(peerUrls) {
	case 0:
		return "", fmt.Errorf("no download peers")

	case 1:
		downloadUrl := peerUrls[0].JoinPath(t.Name())
		peerInfo, err := getWebpeerTorrentInfo(ctx, downloadUrl)

		if err == nil && bytes.Equal(peerInfo.HashInfoBytes().Bytes(), t.InfoHash().Bytes()) {
			return peerUrls[0].String(), nil
		}

	default:
		peerIndex := rand.Intn(len(peerUrls))
		peerUrl := peerUrls[peerIndex]
		downloadUrl := peerUrl.JoinPath(t.Name())
		peerInfo, err := getWebpeerTorrentInfo(ctx, downloadUrl)

		if err == nil && bytes.Equal(peerInfo.HashInfoBytes().Bytes(), t.InfoHash().Bytes()) {
			return peerUrl.String(), nil
		}

		for i := range peerUrls {
			if i == peerIndex {
				continue
			}
			peerInfo, err := getWebpeerTorrentInfo(ctx, downloadUrl)

			if err == nil && bytes.Equal(peerInfo.HashInfoBytes().Bytes(), t.InfoHash().Bytes()) {
				return peerUrl.String(), nil
			}
		}
	}

	return "", fmt.Errorf("can't find download peer")
}

func availableTorrents(ctx context.Context, pending []*torrent.Torrent, slots int) []*torrent.Torrent {
	if slots == 0 {
		select {
		case <-ctx.Done():
			return nil
		case <-time.After(10 * time.Second):
			return nil
		}
	}

	slices.SortFunc(pending, func(i, j *torrent.Torrent) int {
		in, _, _ := snaptype.ParseFileName("", i.Name())
		jn, _, _ := snaptype.ParseFileName("", j.Name())
		return in.CompareTo(jn)
	})

	var available []*torrent.Torrent

	for len(pending) > 0 && pending[0].Info() != nil {
		available = append(available, pending[0])

		if len(available) == slots {
			return available
		}

		pending = pending[1:]
	}

	if len(pending) == 0 {
		return available
	}

	cases := make([]reflect.SelectCase, 0, len(pending)+2)

	for _, t := range pending {
		cases = append(cases, reflect.SelectCase{
			Dir:  reflect.SelectRecv,
			Chan: reflect.ValueOf(t.GotInfo()),
		})
	}

	if len(cases) == 0 {
		return nil
	}

	cases = append(cases, reflect.SelectCase{
		Dir:  reflect.SelectRecv,
		Chan: reflect.ValueOf(ctx.Done()),
	},
		reflect.SelectCase{
			Dir:  reflect.SelectRecv,
			Chan: reflect.ValueOf(time.After(10 * time.Second)),
		})

	for {
		selected, _, _ := reflect.Select(cases)

		switch selected {
		case len(cases) - 2:
			return nil
		case len(cases) - 1:
			return available
		default:
			available = append(available, pending[selected])

			if len(available) == slots {
				return available
			}

			pending = append(pending[:selected], pending[selected+1:]...)
			cases = append(cases[:selected], cases[selected+1:]...)
		}
	}
}

func (d *Downloader) SnapDir() string { return d.cfg.Dirs.Snap }

func (d *Downloader) torrentInfo(name string) (*torrentInfo, error) {
	var info torrentInfo

	err := d.db.View(d.ctx, func(tx kv.Tx) (err error) {
		infoBytes, err := tx.GetOne(kv.BittorrentInfo, []byte(name))

		if err != nil {
			return err
		}

		if err = json.Unmarshal(infoBytes, &info); err != nil {
			return err
		}

		return nil
	})

	if err != nil {
		return nil, err
	}

	return &info, nil
}

func (d *Downloader) ReCalcStats(interval time.Duration) {
	d.lock.Lock()
	defer d.lock.Unlock()
	//Call this methods outside of `lock` critical section, because they have own locks with contention
	torrents := d.torrentClient.Torrents()
	connStats := d.torrentClient.ConnStats()
	peers := make(map[torrent.PeerID]struct{}, 16)

	prevStats, stats := d.stats, d.stats

	stats.Completed = true
	stats.BytesDownload = uint64(connStats.BytesReadUsefulIntendedData.Int64())
	stats.BytesUpload = uint64(connStats.BytesWrittenData.Int64())

	lastMetadataReady := stats.MetadataReady

	stats.BytesTotal, stats.BytesCompleted, stats.ConnectionsTotal, stats.MetadataReady =
		atomic.LoadUint64(&stats.DroppedTotal), atomic.LoadUint64(&stats.DroppedCompleted), 0, 0

	var zeroProgress []string
	var noMetadata []string

	isDiagEnabled := diagnostics.TypeOf(diagnostics.SnapshoFilesList{}).Enabled()
	if isDiagEnabled {
		filesList := make([]string, 0, len(torrents))
		for _, t := range torrents {
			filesList = append(filesList, t.Name())
		}
		diagnostics.Send(diagnostics.SnapshoFilesList{Files: filesList})
	}

	downloading := map[string]struct{}{}

	for file := range d.downloading {
		downloading[file] = struct{}{}
	}

	var dbInfo int
	var dbComplete int
	var tComplete int
	var torrentInfo int

	for _, t := range torrents {
		select {
		case <-t.GotInfo():
		default: // if some torrents have no metadata, we are for-sure uncomplete
			stats.Completed = false
			noMetadata = append(noMetadata, t.Name())
			continue
		}

		var torrentComplete bool
		torrentName := t.Name()

		if _, ok := downloading[torrentName]; ok {
			torrentComplete = t.Complete.Bool()
		}

		torrentInfo++
		stats.MetadataReady++

		// call methods once - to reduce internal mutex contention
		peersOfThisFile := t.PeerConns()
		weebseedPeersOfThisFile := t.WebseedPeerConns()

		tLen := t.Length()

		var bytesCompleted int64

		if torrentComplete {
			tComplete++
			bytesCompleted = t.Length()
			delete(downloading, torrentName)
		} else {
			bytesRead := t.Stats().BytesReadData
			bytesCompleted = bytesRead.Int64()
		}
		progress := float32(float64(100) * (float64(bytesCompleted) / float64(tLen)))
		stats.BytesCompleted += uint64(bytesCompleted)
		stats.BytesTotal += uint64(tLen)

		for _, peer := range peersOfThisFile {
			stats.ConnectionsTotal++
			peers[peer.PeerID] = struct{}{}
		}

		webseedRates, webseeds := getWebseedsRatesForlogs(weebseedPeersOfThisFile, torrentName, t.Complete.Bool())
		rates, peers := getPeersRatesForlogs(peersOfThisFile, torrentName)

		if !torrentComplete {
			if info, err := d.torrentInfo(torrentName); err == nil {
				updateStats := t.Info() == nil

				if updateStats {
					dbInfo++
				}

				if info.Completed != nil && info.Completed.Before(time.Now()) {
					if info.Length != nil {
						if updateStats {
							stats.MetadataReady++
							stats.BytesTotal += uint64(*info.Length)
						}

						if fi, err := os.Stat(filepath.Join(d.SnapDir(), t.Name())); err == nil {
							if torrentComplete = (fi.Size() == *info.Length); torrentComplete {
								infoRead := t.Stats().BytesReadData
								if updateStats || infoRead.Int64() == 0 {
									stats.BytesCompleted += uint64(*info.Length)
								}
								dbComplete++
								progress = float32(100)
							}
						}
					}
				}
			} else if _, ok := d.webDownloadInfo[torrentName]; ok {
				stats.MetadataReady++
			} else {
				noMetadata = append(noMetadata, torrentName)
			}

			if progress == 0 {
				zeroProgress = append(zeroProgress, torrentName)
			}
		}

		// more detailed statistic: download rate of each peer (for each file)
		if !torrentComplete && progress != 0 {
			d.logger.Log(d.verbosity, "[snapshots] progress", "file", torrentName, "progress", fmt.Sprintf("%.2f%%", progress), "peers", len(peersOfThisFile), "webseeds", len(weebseedPeersOfThisFile))
			d.logger.Log(d.verbosity, "[snapshots] webseed peers", webseedRates...)
			d.logger.Log(d.verbosity, "[snapshots] bittorrent peers", rates...)
		}

		diagnostics.Send(diagnostics.SegmentDownloadStatistics{
			Name:            torrentName,
			TotalBytes:      uint64(tLen),
			DownloadedBytes: uint64(bytesCompleted),
			Webseeds:        webseeds,
			Peers:           peers,
		})

		stats.Completed = stats.Completed && torrentComplete
	}

	var webTransfers int32

	if d.webDownloadClient != nil {
		webStats, _ := d.webDownloadClient.Stats(d.ctx)

		if webStats != nil {
			if len(webStats.Transferring) != 0 && stats.Completed {
				stats.Completed = false
			}

			for _, transfer := range webStats.Transferring {
				stats.MetadataReady++
				webTransfers++

				bytesCompleted := transfer.Bytes
				tLen := transfer.Size
				transferName := transfer.Name

				delete(downloading, transferName)

				if bytesCompleted > tLen {
					bytesCompleted = tLen
				}

				stats.BytesCompleted += bytesCompleted
				stats.BytesTotal += tLen

				stats.BytesDownload += bytesCompleted

				if transfer.Percentage == 0 {
					zeroProgress = append(zeroProgress, transferName)
				}

				var seeds []diagnostics.SegmentPeer
				var webseedRates []interface{}
				if peerUrl, err := url.Parse(transfer.Group); err == nil {
					rate := uint64(transfer.SpeedAvg)
					seeds = []diagnostics.SegmentPeer{
						{
							Url:          peerUrl.Host,
							DownloadRate: rate,
						}}

					if shortUrl, err := url.JoinPath(peerUrl.Host, peerUrl.Path); err == nil {
						webseedRates = []interface{}{strings.TrimSuffix(shortUrl, "/"), fmt.Sprintf("%s/s", common.ByteCount(rate))}
					}
				}

				// more detailed statistic: download rate of each peer (for each file)
				if transfer.Percentage != 0 {
					d.logger.Log(d.verbosity, "[snapshots] progress", "file", transferName, "progress", fmt.Sprintf("%.2f%%", float32(transfer.Percentage)), "webseeds", 1)
					d.logger.Log(d.verbosity, "[snapshots] web peers", webseedRates...)
				}

				diagnostics.Send(diagnostics.SegmentDownloadStatistics{
					Name:            transferName,
					TotalBytes:      tLen,
					DownloadedBytes: bytesCompleted,
					Webseeds:        seeds,
				})
			}
		}
	}

	if len(downloading) > 0 {
		if d.webDownloadClient != nil {
			webTransfers += int32(len(downloading))
		}

		stats.Completed = false
	}

	if !stats.Completed {
		d.logger.Debug("[snapshots] info", "len", len(torrents), "webTransfers", webTransfers, "torrent", torrentInfo, "db", dbInfo, "t-complete", tComplete, "db-complete", dbComplete, "localHashes", stats.LocalFileHashes, "localHashTime", stats.LocalFileHashTime)
	}

	if lastMetadataReady != stats.MetadataReady {
		now := time.Now()
		stats.LastMetadataUpdate = &now
	}

	if len(noMetadata) > 0 {
		amount := len(noMetadata)
		if len(noMetadata) > 5 {
			noMetadata = append(noMetadata[:5], "...")
		}
		d.logger.Info("[snapshots] no metadata yet", "files", amount, "list", strings.Join(noMetadata, ","))
	}

	if len(zeroProgress) > 0 {
		amount := len(zeroProgress)
		if len(zeroProgress) > 5 {
			zeroProgress = append(zeroProgress[:5], "...")
		}
		d.logger.Info("[snapshots] no progress yet", "files", amount, "list", strings.Join(zeroProgress, ","))
	}

	if len(d.downloading) > 0 {
		amount := len(d.downloading)

		files := make([]string, 0, len(downloading))

		for file := range d.downloading {
			files = append(files, file)
		}

		d.logger.Log(d.verbosity, "[snapshots] downloading", "files", amount, "list", strings.Join(files, ","))
	}

	if stats.BytesDownload > prevStats.BytesDownload {
		stats.DownloadRate = (stats.BytesDownload - prevStats.BytesDownload) / uint64(interval.Seconds())
	} else {
		stats.DownloadRate = prevStats.DownloadRate / 2
	}

	if stats.BytesUpload > prevStats.BytesUpload {
		stats.UploadRate = (stats.BytesUpload - prevStats.BytesUpload) / uint64(interval.Seconds())
	} else {
		stats.UploadRate = prevStats.UploadRate / 2
	}

	if stats.BytesTotal == 0 {
		stats.Progress = 0
	} else {
		stats.Progress = float32(float64(100) * (float64(stats.BytesCompleted) / float64(stats.BytesTotal)))
		if int(stats.Progress) == 100 && !stats.Completed {
			stats.Progress = 99.9
		}
	}

	stats.PeersUnique = int32(len(peers))
	stats.FilesTotal = int32(len(torrents)) + webTransfers

	d.stats = stats
}

func getWebseedsRatesForlogs(weebseedPeersOfThisFile []*torrent.Peer, fName string, finished bool) ([]interface{}, []diagnostics.SegmentPeer) {
	seeds := make([]diagnostics.SegmentPeer, 0, len(weebseedPeersOfThisFile))
	webseedRates := make([]interface{}, 0, len(weebseedPeersOfThisFile)*2)
	webseedRates = append(webseedRates, "file", fName)
	for _, peer := range weebseedPeersOfThisFile {
		if peerUrl, err := webPeerUrl(peer); err == nil {
			if shortUrl, err := url.JoinPath(peerUrl.Host, peerUrl.Path); err == nil {
				rate := uint64(peer.DownloadRate())
				if !finished {
					seed := diagnostics.SegmentPeer{
						Url:          peerUrl.Host,
						DownloadRate: rate,
					}
					seeds = append(seeds, seed)
				}
				webseedRates = append(webseedRates, strings.TrimSuffix(shortUrl, "/"), fmt.Sprintf("%s/s", common.ByteCount(rate)))
			}
		}
	}

	return webseedRates, seeds
}

func webPeerUrl(peer *torrent.Peer) (*url.URL, error) {
	root, _ := path.Split(strings.Trim(strings.TrimPrefix(peer.String(), "webseed peer for "), "\""))
	return url.Parse(root)
}

func getPeersRatesForlogs(peersOfThisFile []*torrent.PeerConn, fName string) ([]interface{}, []diagnostics.SegmentPeer) {
	peers := make([]diagnostics.SegmentPeer, 0, len(peersOfThisFile))
	rates := make([]interface{}, 0, len(peersOfThisFile)*2)
	rates = append(rates, "file", fName)

	for _, peer := range peersOfThisFile {
		dr := uint64(peer.DownloadRate())
		url := fmt.Sprintf("%v", peer.PeerClientName.Load())

		segPeer := diagnostics.SegmentPeer{
			Url:          url,
			DownloadRate: dr,
		}
		peers = append(peers, segPeer)
		rates = append(rates, peer.PeerClientName.Load(), fmt.Sprintf("%s/s", common.ByteCount(dr)))
	}

	return rates, peers
}

func (d *Downloader) VerifyData(ctx context.Context, whiteList []string, failFast bool) error {
	total := 0
	allTorrents := d.torrentClient.Torrents()
	toVerify := make([]*torrent.Torrent, 0, len(allTorrents))
	for _, t := range allTorrents {
		select {
		case <-ctx.Done():
			return ctx.Err()
		case <-t.GotInfo(): //files to verify already have .torrent on disk. means must have `Info()` already
		default: // skip other files
			continue
		}

		if !dir2.FileExist(filepath.Join(d.SnapDir(), t.Name())) {
			continue
		}

		if len(whiteList) > 0 {
			name := t.Name()
			exactOrPartialMatch := slices.ContainsFunc(whiteList, func(s string) bool {
				return name == s || strings.HasSuffix(name, s) || strings.HasPrefix(name, s)
			})
			if !exactOrPartialMatch {
				continue
			}
		}
		toVerify = append(toVerify, t)
		total += t.NumPieces()
	}
	d.logger.Info("[snapshots] Verify start")
	defer d.logger.Info("[snapshots] Verify done", "files", len(toVerify), "whiteList", whiteList)

	completedPieces, completedFiles := &atomic.Uint64{}, &atomic.Uint64{}

	{
		logEvery := time.NewTicker(20 * time.Second)
		defer logEvery.Stop()
		d.wg.Add(1)
		go func() {
			defer d.wg.Done()
			for {
				select {
				case <-ctx.Done():
					return
				case <-logEvery.C:
					d.logger.Info("[snapshots] Verify",
						"progress", fmt.Sprintf("%.2f%%", 100*float64(completedPieces.Load())/float64(total)),
						"files", fmt.Sprintf("%d/%d", completedFiles.Load(), len(toVerify)),
						"sz_gb", downloadercfg.DefaultPieceSize*completedPieces.Load()/1024/1024/1024,
					)
				}
			}
		}()
	}

	g, ctx := errgroup.WithContext(ctx)
	// torrent lib internally limiting amount of hashers per file
	// set limit here just to make load predictable, not to control Disk/CPU consumption
	g.SetLimit(runtime.GOMAXPROCS(-1) * 4)
	for _, t := range toVerify {
		t := t
		g.Go(func() error {
			defer completedFiles.Add(1)
			if failFast {
				return VerifyFileFailFast(ctx, t, d.SnapDir(), completedPieces)
			}

			err := ScheduleVerifyFile(ctx, t, completedPieces)

			if err != nil || !t.Complete.Bool() {
				if err := d.db.Update(ctx, torrentInfoReset(t.Name(), t.InfoHash().Bytes(), 0)); err != nil {
					return fmt.Errorf("verify data: %s: reset failed: %w", t.Name(), err)
				}
			}

			return err
		})
	}

	if err := g.Wait(); err != nil {
		return err
	}
	// force fsync of db. to not loose results of validation on power-off
	return d.db.Update(context.Background(), func(tx kv.RwTx) error { return nil })
}

// AddNewSeedableFile decides what we do depending on wether we have the .seg file or the .torrent file
// have .torrent no .seg => get .seg file from .torrent
// have .seg no .torrent => get .torrent from .seg
func (d *Downloader) AddNewSeedableFile(ctx context.Context, name string) error {
	ff, isStateFile, ok := snaptype.ParseFileName("", name)
	if ok {
		if isStateFile {
			if !snaptype.E3Seedable(name) {
				return nil
			}
		} else {
			if !d.cfg.SnapshotConfig.Seedable(ff) {
				return nil
			}
		}
	}

	// if we don't have the torrent file we build it if we have the .seg file
	err := BuildTorrentIfNeed(ctx, name, d.SnapDir(), d.torrentFiles)
	if err != nil {
		return fmt.Errorf("AddNewSeedableFile: %w", err)
	}
	ts, err := d.torrentFiles.LoadByName(name)
	if err != nil {
		return fmt.Errorf("AddNewSeedableFile: %w", err)
	}
	_, _, err = addTorrentFile(ctx, ts, d.torrentClient, d.db, d.webseeds)
	if err != nil {
		return fmt.Errorf("addTorrentFile: %w", err)
	}
	return nil
}

func (d *Downloader) alreadyHaveThisName(name string) bool {
	for _, t := range d.torrentClient.Torrents() {
		if t.Info() != nil {
			if t.Name() == name {
				return true
			}
		}
	}
	return false
}

func (d *Downloader) AddMagnetLink(ctx context.Context, infoHash metainfo.Hash, name string) error {
	// Paranoic Mode on: if same file changed infoHash - skip it
	// Example:
	//  - Erigon generated file X with hash H1. User upgraded Erigon. New version has preverified file X with hash H2. Must ignore H2 (don't send to Downloader)
	if d.alreadyHaveThisName(name) || !IsSnapNameAllowed(name) {
		return nil
	}

	if d.torrentFiles.newDownloadsAreProhibited() && !d.torrentFiles.Exists(name) {
		return nil
	}

	mi := &metainfo.MetaInfo{AnnounceList: Trackers}
	magnet := mi.Magnet(&infoHash, &metainfo.Info{Name: name})
	spec, err := torrent.TorrentSpecFromMagnetUri(magnet.String())

	if err != nil {
		return err
	}

	t, ok, err := addTorrentFile(ctx, spec, d.torrentClient, d.db, d.webseeds)

	if err != nil {
		return err
	}
	if !ok {
		return nil
	}
	d.wg.Add(1)
	go func(t *torrent.Torrent) {
		defer d.wg.Done()
		select {
		case <-ctx.Done():
			return
		case <-t.GotInfo():
		case <-time.After(30 * time.Second): //fallback to r2
			// TOOD: handle errors
			// TOOD: add `d.webseeds.Complete` chan - to prevent race - Discover is also async
			// TOOD: maybe run it in goroutine and return channel - to select with p2p

			ok, err := d.webseeds.DownloadAndSaveTorrentFile(ctx, name)
			if ok && err == nil {
				ts, err := d.torrentFiles.LoadByPath(filepath.Join(d.SnapDir(), name+".torrent"))
				if err != nil {
					return
				}
				_, _, err = addTorrentFile(ctx, ts, d.torrentClient, d.db, d.webseeds)
				if err != nil {
					return
				}
				return
			}

			// wait for p2p
			select {
			case <-ctx.Done():
				return
			case <-t.GotInfo():
			}
		}

		//TODO: remove whitelist check - Erigon may send us new seedable files
		if !d.snapshotLock.Downloads.Contains(name) {
			mi := t.Metainfo()
			if err := CreateTorrentFileIfNotExists(d.SnapDir(), t.Info(), &mi, d.torrentFiles); err != nil {
				d.logger.Warn("[snapshots] create torrent file", "err", err)
				return
			}
		}

		urls, ok := d.webseeds.ByFileName(t.Name())
		if ok {
			t.AddWebSeeds(urls)
		}
	}(t)
	//log.Debug("[downloader] downloaded both seg and torrent files", "hash", infoHash)
	return nil
}

func seedableFiles(dirs datadir.Dirs, chainName string) ([]string, error) {
	files, err := seedableSegmentFiles(dirs.Snap, chainName)
	if err != nil {
		return nil, fmt.Errorf("seedableSegmentFiles: %w", err)
	}
	l1, err := seedableStateFilesBySubDir(dirs.Snap, "idx")
	if err != nil {
		return nil, err
	}
	l2, err := seedableStateFilesBySubDir(dirs.Snap, "history")
	if err != nil {
		return nil, err
	}
	l3, err := seedableStateFilesBySubDir(dirs.Snap, "domain")
	if err != nil {
		return nil, err
	}
	files = append(append(append(files, l1...), l2...), l3...)
	return files, nil
}

const ParallelVerifyFiles = 4 // keep it small, to allow big `PieceHashersPerTorrent`. More `PieceHashersPerTorrent` - faster handling of big files.

func (d *Downloader) addTorrentFilesFromDisk(quiet bool) error {
	logEvery := time.NewTicker(20 * time.Second)
	defer logEvery.Stop()

	eg, ctx := errgroup.WithContext(d.ctx)
	eg.SetLimit(ParallelVerifyFiles)

	files, err := AllTorrentSpecs(d.cfg.Dirs, d.torrentFiles)
	if err != nil {
		return err
	}

	// reduce mutex contention inside torrentClient - by enabling in/out peers connection after addig all files
	for _, ts := range files {
		ts.Trackers = nil
		ts.DisallowDataDownload = true
	}
	defer func() {
		tl := d.torrentClient.Torrents()
		for _, t := range tl {
			t.AllowDataUpload()
			t.AddTrackers(Trackers)
		}
	}()

	for i, ts := range files {
		d.lock.RLock()
		_, downloading := d.downloading[ts.DisplayName]
		d.lock.RUnlock()

		if downloading {
			continue
		}

		// this check is performed here becuase t.MergeSpec in addTorrentFile will do a file
		// update in place when it opens its MemMap.  This is non destructive for the data
		// but casues an update to the file which changes its size to the torrent length which
		// invalidated the file length check
		if info, err := d.torrentInfo(ts.DisplayName); err == nil {
			if info.Completed != nil {
				fi, serr := os.Stat(filepath.Join(d.SnapDir(), info.Name))
				if serr != nil || fi.Size() != *info.Length || !fi.ModTime().Equal(*info.Completed) {
					if err := d.db.Update(d.ctx, torrentInfoReset(info.Name, info.Hash, *info.Length)); err != nil {
						if serr != nil {
							log.Error("[snapshots] Failed to reset db entry after stat error", "file", info.Name, "err", err, "stat-err", serr)
						} else {
							log.Error("[snapshots] Failed to reset db entry after stat mismatch", "file", info.Name, "err", err)
						}
					}
				}
			}
		}

		if whitelisted, ok := d.webseeds.torrentsWhitelist.Get(ts.DisplayName); ok {
			if ts.InfoHash.HexString() != whitelisted.Hash {
				continue
			}
		}

		ts := ts
		i := i
		eg.Go(func() error {
			_, _, err := addTorrentFile(ctx, ts, d.torrentClient, d.db, d.webseeds)
			if err != nil {
				return err
			}
			select {
			case <-logEvery.C:
				if !quiet {
					log.Info("[snapshots] Adding .torrent files", "progress", fmt.Sprintf("%d/%d", i, len(files)))
				}
			default:
			}
			return nil
		})
	}
	return eg.Wait()
}
func (d *Downloader) BuildTorrentFilesIfNeed(ctx context.Context, chain string, ignore snapcfg.Preverified) error {
	return BuildTorrentFilesIfNeed(ctx, d.cfg.Dirs, d.torrentFiles, chain, ignore)
}
func (d *Downloader) Stats() AggStats {
	d.lock.RLock()
	defer d.lock.RUnlock()
	return d.stats
}

func (d *Downloader) Close() {
	d.logger.Debug("[snapshots] stopping downloader")
	d.stopMainLoop()
	d.wg.Wait()
	d.logger.Debug("[snapshots] closing torrents")
	d.torrentClient.Close()
	if err := d.folder.Close(); err != nil {
		d.logger.Warn("[snapshots] folder.close", "err", err)
	}
	if err := d.pieceCompletionDB.Close(); err != nil {
		d.logger.Warn("[snapshots] pieceCompletionDB.close", "err", err)
	}
	d.logger.Debug("[snapshots] closing db")
	d.db.Close()
	d.logger.Debug("[snapshots] downloader stopped")
}

func (d *Downloader) PeerID() []byte {
	peerID := d.torrentClient.PeerID()
	return peerID[:]
}

func (d *Downloader) StopSeeding(hash metainfo.Hash) error {
	t, ok := d.torrentClient.Torrent(hash)
	if !ok {
		return nil
	}
	ch := t.Closed()
	t.Drop()
	<-ch
	return nil
}

func (d *Downloader) TorrentClient() *torrent.Client { return d.torrentClient }

func openClient(ctx context.Context, dbDir, snapDir string, cfg *torrent.ClientConfig) (db kv.RwDB, c storage.PieceCompletion, m storage.ClientImplCloser, torrentClient *torrent.Client, err error) {
	db, err = mdbx.NewMDBX(log.New()).
		Label(kv.DownloaderDB).
		WithTableCfg(func(defaultBuckets kv.TableCfg) kv.TableCfg { return kv.DownloaderTablesCfg }).
		GrowthStep(16 * datasize.MB).
		MapSize(16 * datasize.GB).
		PageSize(uint64(4 * datasize.KB)).
		//WriteMap().
		//LifoReclaim().
		RoTxsLimiter(semaphore.NewWeighted(9_000)).
		Path(dbDir).
		Open(ctx)
	if err != nil {
		return nil, nil, nil, nil, fmt.Errorf("torrentcfg.openClient: %w", err)
	}
	c, err = NewMdbxPieceCompletion(db)
	if err != nil {
		return nil, nil, nil, nil, fmt.Errorf("torrentcfg.NewMdbxPieceCompletion: %w", err)
	}
	m = storage.NewMMapWithCompletion(snapDir, c)
	cfg.DefaultStorage = m

	torrentClient, err = torrent.NewClient(cfg)
	if err != nil {
		return nil, nil, nil, nil, fmt.Errorf("torrent.NewClient: %w", err)
	}

	return db, c, m, torrentClient, nil
}<|MERGE_RESOLUTION|>--- conflicted
+++ resolved
@@ -650,8 +650,6 @@
 }
 
 func (d *Downloader) mainLoop(silent bool) error {
-<<<<<<< HEAD
-=======
 	if d.webseedsDiscover {
 		// CornerCase: no peers -> no anoncments to trackers -> no magnetlink resolution (but magnetlink has filename)
 		// means we can start adding weebseeds without waiting for `<-t.GotInfo()`
@@ -665,7 +663,6 @@
 			}
 		}()
 	}
->>>>>>> 4a6536f9
 
 	var sem = semaphore.NewWeighted(int64(d.cfg.DownloadSlots))
 
@@ -699,20 +696,6 @@
 			for _, t := range torrents {
 				if _, ok := complete[t.Name()]; ok {
 					continue
-				}
-				if d.webseedsDiscover {
-					// CornerCase: no peers -> no anoncments to trackers -> no magnetlink resolution (but magnetlink has filename)
-					// means we can start adding weebseeds without waiting for `<-t.GotInfo()`
-					d.wg.Add(1)
-					go func() {
-						defer d.wg.Done()
-						fmt.Println(d.cfg.WebSeedFiles, t.Name(), d.cfg.Dirs.Snap)
-						d.webseeds.Discover(d.ctx, d.cfg.WebSeedUrls, []string{t.Name()}, d.cfg.Dirs.Snap)
-						// webseeds.Discover may create new .torrent files on disk
-						if err := d.addTorrentFilesFromDisk(true); err != nil && !errors.Is(err, context.Canceled) {
-							d.logger.Warn("[snapshots] addTorrentFilesFromDisk", "err", err)
-						}
-					}()
 				}
 
 				if isComplete, length, completionTime := d.checkComplete(t.Name()); isComplete && completionTime != nil {
