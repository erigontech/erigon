--- conflicted
+++ resolved
@@ -334,7 +334,6 @@
 	// anacrolix/torrent instead of working around it. See torrent.Client.AddTorrentOpt.
 	t, new, err = d.torrentClient.AddTorrentSpec(ts)
 	if err != nil {
-<<<<<<< HEAD
 		return
 	}
 	var urlStrs = slices.Collect(d.webSeedUrlStrs())
@@ -348,115 +347,6 @@
 		//torrent.WebSeedTorrentMaxRequests(1),
 	)
 	return
-=======
-		ts.ChunkSize = 0
-		return _addTorrentFile(ctx, ts, torrentClient, db, webseeds)
-	}
-	return t, ok, err
-}
-
-func _addTorrentFile(ctx context.Context, ts *torrent.TorrentSpec, torrentClient *torrent.Client, db kv.RwDB, webseeds *WebSeeds) (t *torrent.Torrent, ok bool, err error) {
-	select {
-	case <-ctx.Done():
-		return nil, false, ctx.Err()
-	default:
-	}
-	if !IsSnapNameAllowed(ts.DisplayName) {
-		return nil, false, nil
-	}
-	ts.Webseeds, _ = webseeds.ByFileName(ts.DisplayName)
-	var have bool
-	t, have = torrentClient.Torrent(ts.InfoHash)
-
-	if !have {
-		t, _, err := torrentClient.AddTorrentSpec(ts)
-		if err != nil {
-			return nil, false, fmt.Errorf("addTorrentFile %s: %w", ts.DisplayName, err)
-		}
-
-		if t.Complete.Bool() {
-			if err := db.Update(ctx, torrentInfoUpdater(ts.DisplayName, ts.InfoHash.Bytes(), 0, nil)); err != nil {
-				return nil, false, fmt.Errorf("addTorrentFile %s: update failed: %w", ts.DisplayName, err)
-			}
-		} else {
-			t.AddWebSeeds(ts.Webseeds)
-			if err := db.Update(ctx, torrentInfoReset(ts.DisplayName, ts.InfoHash.Bytes(), 0)); err != nil {
-				return nil, false, fmt.Errorf("addTorrentFile %s: reset failed: %w", ts.DisplayName, err)
-			}
-		}
-
-		return t, true, nil
-	}
-
-	if t.Info() != nil {
-		t.AddWebSeeds(ts.Webseeds)
-		if err := db.Update(ctx, torrentInfoUpdater(ts.DisplayName, ts.InfoHash.Bytes(), t.Info().Length, nil)); err != nil {
-			return nil, false, fmt.Errorf("update torrent info %s: %w", ts.DisplayName, err)
-		}
-	} else {
-		t, _, err = torrentClient.AddTorrentSpec(ts)
-		if err != nil {
-			return t, true, fmt.Errorf("add torrent file %s: %w", ts.DisplayName, err)
-		}
-
-		db.Update(ctx, torrentInfoUpdater(ts.DisplayName, ts.InfoHash.Bytes(), 0, nil))
-	}
-
-	return t, true, nil
-}
-
-func torrentInfoUpdater(fileName string, infoHash []byte, length int64, completionTime *time.Time) func(tx kv.RwTx) error {
-	return func(tx kv.RwTx) error {
-		info, err := downloaderrawdb.ReadTorrentInfo(tx, fileName)
-		if err != nil {
-			return err
-		}
-
-		changed := false
-
-		if err != nil || (len(infoHash) > 0 && !bytes.Equal(info.Hash, infoHash)) { //nolint
-			now := time.Now()
-			info.Name = fileName
-			info.Hash = infoHash
-			info.Created = &now
-			info.Completed = nil
-			changed = true
-		}
-
-		if length > 0 && (info.Length == nil || *info.Length != length) {
-			info.Length = &length
-			changed = true
-		}
-
-		if completionTime != nil {
-			info.Completed = completionTime
-			changed = true
-		}
-
-		if !changed {
-			return nil
-		}
-
-		return downloaderrawdb.WriteTorrentInfo(tx, info)
-	}
-}
-
-func torrentInfoReset(fileName string, infoHash []byte, length int64) func(tx kv.RwTx) error {
-	return func(tx kv.RwTx) error {
-		now := time.Now()
-
-		info := downloaderrawdb.TorrentInfo{
-			Name:    fileName,
-			Hash:    infoHash,
-			Created: &now,
-		}
-
-		if length > 0 {
-			info.Length = &length
-		}
-		return downloaderrawdb.WriteTorrentInfo(tx, &info)
-	}
->>>>>>> dd794510
 }
 
 func savePeerID(db kv.RwDB, peerID torrent.PeerID) error {
