--- conflicted
+++ resolved
@@ -359,17 +359,9 @@
 		return nil, false, ctx.Err()
 	default:
 	}
-<<<<<<< HEAD
 	if !IsSnapNameAllowed(ts.DisplayName) {
-		return nil
-	}
-	wsUrls, ok := webseeds.ByFileName(ts.DisplayName)
-	if ok {
-		ts.Webseeds = append(ts.Webseeds, wsUrls...)
-	}
-=======
->>>>>>> a0bfe618
-
+		return nil, false, nil
+	}
 	ts.Webseeds, _ = webseeds.ByFileName(ts.DisplayName)
 	var have bool
 	t, have = torrentClient.Torrent(ts.InfoHash)
