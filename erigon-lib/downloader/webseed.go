--- conflicted
+++ resolved
@@ -178,11 +178,6 @@
 	e, ctx := errgroup.WithContext(ctx)
 	e.SetLimit(1024)
 	urlsByName := d.TorrentUrls()
-<<<<<<< HEAD
-=======
-	//TODO:
-	// - what to do if node already synced?
->>>>>>> 66b98edd
 
 	for name, tUrls := range urlsByName {
 		tPath := filepath.Join(rootDir, name)
