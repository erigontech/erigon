package downloader

import (
	"bytes"
	"context"
	"errors"
	"fmt"
	"io"
	"net/http"
	"net/url"
	"os"
	"path/filepath"
	"sort"
	"strings"
	"sync"

	"github.com/anacrolix/torrent"
<<<<<<< HEAD
=======

>>>>>>> da015df2
	"github.com/c2h5oh/datasize"
	"github.com/ledgerwatch/erigon-lib/chain/snapcfg"
	"golang.org/x/sync/errgroup"

	"github.com/anacrolix/torrent/bencode"
	"github.com/anacrolix/torrent/metainfo"
	"github.com/ledgerwatch/erigon-lib/downloader/snaptype"
	"github.com/ledgerwatch/log/v3"
	"github.com/pelletier/go-toml/v2"
)

// WebSeeds - allow use HTTP-based infrastrucutre to support Bittorrent network
// it allows download .torrent files and data files from trusted url's (for example: S3 signed url)
type WebSeeds struct {
	lock sync.Mutex

	byFileName          snaptype.WebSeedUrls // HTTP urls of data files
	torrentUrls         snaptype.TorrentUrls // HTTP urls of .torrent files
	downloadTorrentFile bool
	torrentsWhitelist   snapcfg.Preverified

	seeds []*url.URL

	logger    log.Logger
	verbosity log.Lvl

	torrentFiles *TorrentFiles
}

func NewWebSeeds(seeds []*url.URL, verbosity log.Lvl, logger log.Logger) *WebSeeds {
	return &WebSeeds{
		seeds:     seeds,
		logger:    logger,
		verbosity: verbosity,
	}
}

func (d *WebSeeds) getWebDownloadInfo(ctx context.Context, t *torrent.Torrent) (infos []webDownloadInfo, seedHashMismatches []*seedHash, err error) {
	torrentHash := t.InfoHash().Bytes()

	for _, webseed := range d.seeds {
		downloadUrl := webseed.JoinPath(t.Name())

		if headRequest, err := http.NewRequestWithContext(ctx, http.MethodHead, downloadUrl.String(), nil); err == nil {
			headResponse, err := http.DefaultClient.Do(headRequest)
			if err != nil {
				continue
			}
			headResponse.Body.Close()

			if headResponse.StatusCode != http.StatusOK {
				d.logger.Debug("[snapshots.webseed] getWebDownloadInfo: HEAD request failed",
					"webseed", webseed.String(), "name", t.Name(), "status", headResponse.Status)
				continue
			}
			if meta, err := getWebpeerTorrentInfo(ctx, downloadUrl); err == nil {
				if bytes.Equal(torrentHash, meta.HashInfoBytes().Bytes()) {
					md5tag := headResponse.Header.Get("Etag")
					if md5tag != "" {
						md5tag = strings.Trim(md5tag, "\"")
					}

					infos = append(infos, webDownloadInfo{
						url:     downloadUrl,
						length:  headResponse.ContentLength,
						md5:     md5tag,
						torrent: t,
					})
				} else {
					hash := meta.HashInfoBytes()
					seedHashMismatches = append(seedHashMismatches, &seedHash{url: webseed, hash: &hash})
				}
			}
		}
		seedHashMismatches = append(seedHashMismatches, &seedHash{url: webseed})
	}

	return infos, seedHashMismatches, nil
}

func (d *WebSeeds) SetTorrent(t *TorrentFiles, whiteList snapcfg.Preverified, downloadTorrentFile bool) {
	d.downloadTorrentFile = downloadTorrentFile
	d.torrentsWhitelist = whiteList
	d.torrentFiles = t
}

func (d *WebSeeds) checkHasTorrents(manifestResponse snaptype.WebSeedsFromProvider, report *WebSeedCheckReport) {
	// check that for each file in the manifest, there is a corresponding .torrent file
	torrentNames := make(map[string]struct{})
	for name := range manifestResponse {
		if strings.HasSuffix(name, ".torrent") {
			torrentNames[name] = struct{}{}
		}
	}
	hasTorrents := len(torrentNames) > 0
	report.missingTorrents = make([]string, 0)
	for name := range manifestResponse {
		// todo extract list of extensions which are
		//  seeded as torrents (kv, ef, v, seg)
		//  seeded as is (.txt, efi)
		//  temporarily not seedable (.idx)
		if !strings.HasSuffix(name, ".torrent") && !strings.HasSuffix(name, ".txt") {
			tname := name + ".torrent"
			if _, ok := torrentNames[tname]; !ok {
				report.missingTorrents = append(report.missingTorrents, name)
				continue
			}
			delete(torrentNames, tname)
		}
	}

	if len(torrentNames) > 0 {
		report.danglingTorrents = make([]string, 0, len(torrentNames))
		for file := range torrentNames {
			report.danglingTorrents = append(report.danglingTorrents, file)
		}
	}
	report.torrentsOK = len(report.missingTorrents) == 0 && len(report.danglingTorrents) == 0 && hasTorrents
}

func (d *WebSeeds) fetchFileEtags(ctx context.Context, manifestResponse snaptype.WebSeedsFromProvider) (tags map[string]string, invalidTags, etagFetchFailed []string, err error) {
	etagFetchFailed = make([]string, 0)
	tags = make(map[string]string)
	invalidTagsMap := make(map[string]string)

	for name, wurl := range manifestResponse {
		u, err := url.Parse(wurl)
		if err != nil {
			return nil, nil, nil, fmt.Errorf("webseed.fetchFileEtags: %w", err)
		}
		md5Tag, err := d.retrieveFileEtag(ctx, u)
		if err != nil {
			if errors.Is(err, ErrInvalidEtag) {
				invalidTagsMap[name] = md5Tag
				continue
			}
			if errors.Is(err, ErrEtagNotFound) {
				etagFetchFailed = append(etagFetchFailed, name)
				continue
			}
			d.logger.Debug("[snapshots.webseed] get file ETag", "err", err, "url", u.String())
			return nil, nil, nil, fmt.Errorf("webseed.fetchFileEtags: %w", err)
		}
		tags[name] = md5Tag
	}

	invalidTags = make([]string, 0)
	if len(invalidTagsMap) > 0 {
		for name, tag := range invalidTagsMap {
			invalidTags = append(invalidTags, fmt.Sprintf("%-50s %s", name, tag))
		}
	}
	return tags, invalidTags, etagFetchFailed, nil
}

func (d *WebSeeds) VerifyManifestedBuckets(ctx context.Context, failFast bool) error {
	supErr := make([]error, 0, len(d.seeds))
	reports := make([]*WebSeedCheckReport, 0, len(d.seeds))

	for _, webSeedProviderURL := range d.seeds {
		select {
		case <-ctx.Done():
			return ctx.Err()
		default:
		}
		d.logger.Debug("[snapshots.webseed] verify manifest", "url", webSeedProviderURL.String())

		rep, err := d.VerifyManifestedBucket(ctx, webSeedProviderURL)
		if err != nil {
			d.logger.Warn("[snapshots.webseed] verify manifest", "err", err)
			if failFast {
				return err
			} else {
				supErr = append(supErr, err)
			}
		}

		reports = append(reports, rep)
	}

	failed := len(supErr) > 0

	fmt.Println("-----------------------REPORTS OVERVIEW--------------------------")
	for _, rep := range reports {
		if !rep.OK() {
			failed = true
		}
		fmt.Printf("%s\n", rep.ToString(false))
	}
	if failed {
		merr := fmt.Sprintf("error list:\n")
		for _, err := range supErr {
			merr += fmt.Sprintf("%s\n", err)
		}
		return fmt.Errorf("webseed: some webseeds are not OK, details above| %s", merr)
	}
	return nil
}

type WebSeedCheckReport struct {
	seed             *url.URL
	manifestExist    bool
	torrentsOK       bool
	missingTorrents  []string
	danglingTorrents []string
	totalEtags       int
	invalidEtags     []string
	etagFetchFailed  []string
}

func (w *WebSeedCheckReport) sort() {
	sort.Strings(w.missingTorrents)
	sort.Strings(w.invalidEtags)
	sort.Strings(w.etagFetchFailed)
	sort.Strings(w.danglingTorrents)
}

func (w *WebSeedCheckReport) OK() bool {
	return w.torrentsOK && w.manifestExist && len(w.invalidEtags) == 0 && len(w.etagFetchFailed) == 0
}

func (w *WebSeedCheckReport) ToString(full bool) string {
	br := "BAD"
	if w.OK() {
		br = "OK"
	}

	if !w.manifestExist {
		return fmt.Sprintf("## REPORT [%s] on %s: manifest not found\n", br, w.seed)
	}
	w.sort()
	var b strings.Builder
	b.WriteString(fmt.Sprintf("## REPORT [%s] on %s\n", br, w.seed))
	b.WriteString(fmt.Sprintf(" - manifest exist: %t\n", w.manifestExist))
	b.WriteString(fmt.Sprintf(" - missing torrents (files without torrents): %d\n", len(w.missingTorrents)))
	b.WriteString(fmt.Sprintf(" - dangling (data file not found) torrents: %d\n", len(w.danglingTorrents)))
	b.WriteString(fmt.Sprintf(" - invalid ETags format: %d/%d\n", len(w.invalidEtags), w.totalEtags))
	b.WriteString(fmt.Sprintf(" - ETag fetch failed: %d/%d\n", len(w.etagFetchFailed), w.totalEtags))

	if !full {
		return b.String()
	}

	titles := []string{
		"Missing torrents",
		"Dangling torrents",
		"Invalid ETags format",
		"ETag fetch failed",
	}

	fnamess := [][]string{
		w.missingTorrents,
		w.danglingTorrents,
		w.invalidEtags,
		w.etagFetchFailed,
	}

	for ti, names := range fnamess {
		if len(names) == 0 {
			continue
		}
		if ti == 0 {
			b.WriteByte(10)
		}
		b.WriteString(fmt.Sprintf("# %s\n", titles[ti]))
		for _, name := range names {
			b.WriteString(fmt.Sprintf("%s\n", name))
		}
		if ti != len(fnamess)-1 {
			b.WriteByte(10)
		}
	}
	b.WriteString(fmt.Sprintf("SEED [%s] %s\n", br, w.seed.String()))
	return b.String()
}

func (d *WebSeeds) VerifyManifestedBucket(ctx context.Context, webSeedProviderURL *url.URL) (report *WebSeedCheckReport, err error) {
	report = &WebSeedCheckReport{seed: webSeedProviderURL}
	defer func() { fmt.Printf("%s\n", report.ToString(true)) }()

	manifestResponse, err := d.retrieveManifest(ctx, webSeedProviderURL)
	report.manifestExist = len(manifestResponse) != 0
	if err != nil {
		return report, err
	}

	d.checkHasTorrents(manifestResponse, report)
	remoteTags, invalidTags, noTags, err := d.fetchFileEtags(ctx, manifestResponse)
	if err != nil {
		return report, err
	}

	report.invalidEtags = invalidTags
	report.etagFetchFailed = noTags
	report.totalEtags = len(remoteTags) + len(noTags)
	return report, nil
}

func (d *WebSeeds) Discover(ctx context.Context, files []string, rootDir string) {
	listsOfFiles := d.constructListsOfFiles(ctx, d.seeds, files)
	torrentMap := d.makeTorrentUrls(listsOfFiles)
	webSeedMap := d.downloadTorrentFilesFromProviders(ctx, rootDir, torrentMap)
	d.makeWebSeedUrls(listsOfFiles, webSeedMap)
}

func (d *WebSeeds) constructListsOfFiles(ctx context.Context, httpProviders []*url.URL, diskProviders []string) []snaptype.WebSeedsFromProvider {
	log.Debug("[snapshots.webseed] providers", "http", len(httpProviders), "disk", len(diskProviders))
	listsOfFiles := make([]snaptype.WebSeedsFromProvider, 0, len(httpProviders)+len(diskProviders))

	for _, webSeedProviderURL := range httpProviders {
		select {
		case <-ctx.Done():
			return listsOfFiles
		default:
		}
		manifestResponse, err := d.retrieveManifest(ctx, webSeedProviderURL)
		if err != nil { // don't fail on error
			d.logger.Debug("[snapshots.webseed] get from HTTP provider", "err", err, "url", webSeedProviderURL.EscapedPath())
			continue
		}
		// check if we need to prohibit new downloads for some files
		for name := range manifestResponse {
			prohibited, err := d.torrentFiles.NewDownloadsAreProhibited(name)
			if prohibited || err != nil {
				delete(manifestResponse, name)
			}
		}

		listsOfFiles = append(listsOfFiles, manifestResponse)
	}

	// add to list files from disk
	for _, webSeedFile := range diskProviders {
		response, err := d.readWebSeedsFile(webSeedFile)
		if err != nil { // don't fail on error
			d.logger.Debug("[snapshots.webseed] get from File provider", "err", err)
			continue
		}
		// check if we need to prohibit new downloads for some files
		for name := range response {
			prohibited, err := d.torrentFiles.NewDownloadsAreProhibited(name)
			if prohibited || err != nil {
				delete(response, name)
			}
		}
		listsOfFiles = append(listsOfFiles, response)
	}
	return listsOfFiles
}

func (d *WebSeeds) makeTorrentUrls(listsOfFiles []snaptype.WebSeedsFromProvider) map[url.URL]string {
	torrentMap := map[url.URL]string{}
	torrentUrls := snaptype.TorrentUrls{}
	for _, urls := range listsOfFiles {
		for name, wUrl := range urls {
			if !strings.HasSuffix(name, ".torrent") {
				continue
			}
			if !nameWhitelisted(name, d.torrentsWhitelist) {
				continue
			}
			uri, err := url.ParseRequestURI(wUrl)
			if err != nil {
				d.logger.Debug("[snapshots] url is invalid", "url", wUrl, "err", err)
				continue
			}
			torrentUrls[name] = append(torrentUrls[name], uri)
			torrentMap[*uri] = strings.TrimSuffix(name, ".torrent")
		}
	}

	d.lock.Lock()
	defer d.lock.Unlock()
	d.torrentUrls = torrentUrls
	return torrentMap
}

func (d *WebSeeds) makeWebSeedUrls(listsOfFiles []snaptype.WebSeedsFromProvider, webSeedMap map[string]struct{}) {
	webSeedUrls := snaptype.WebSeedUrls{}
	for _, urls := range listsOfFiles {
		for name, wUrl := range urls {
			if strings.HasSuffix(name, ".torrent") {
				continue
			}
			if _, ok := webSeedMap[name]; ok {
				webSeedUrls[name] = append(webSeedUrls[name], wUrl)
			}
		}
	}

	d.lock.Lock()
	defer d.lock.Unlock()
	d.byFileName = webSeedUrls
}

func (d *WebSeeds) TorrentUrls() snaptype.TorrentUrls {
	d.lock.Lock()
	defer d.lock.Unlock()
	return d.torrentUrls
}

func (d *WebSeeds) Len() int {
	d.lock.Lock()
	defer d.lock.Unlock()
	return len(d.byFileName)
}

func (d *WebSeeds) ByFileName(name string) (metainfo.UrlList, bool) {
	d.lock.Lock()
	defer d.lock.Unlock()
	v, ok := d.byFileName[name]
	return v, ok
}

var ErrInvalidEtag = fmt.Errorf("invalid etag")
var ErrEtagNotFound = fmt.Errorf("not found")

func (d *WebSeeds) retrieveFileEtag(ctx context.Context, file *url.URL) (string, error) {
	request, err := http.NewRequest(http.MethodHead, file.String(), nil)
	if err != nil {
		return "", err
	}

	request = request.WithContext(ctx)
	resp, err := http.DefaultClient.Do(request)
	if err != nil {
		return "", fmt.Errorf("webseed.http: %w, url=%s", err, file.String())
	}
	defer resp.Body.Close()
	if resp.StatusCode != http.StatusOK {
		if resp.StatusCode == http.StatusNotFound {
			return "", ErrEtagNotFound
		}
		return "", fmt.Errorf("webseed.http: status code %d, url=%s", resp.StatusCode, file.String())
	}

	etag := resp.Header.Get("Etag") // file md5
	if etag == "" {
		return "", fmt.Errorf("webseed.http: file has no etag, url=%s", file.String())
	}
	etag = strings.Trim(etag, "\"")
	if strings.Contains(etag, "-") {
		return etag, ErrInvalidEtag
	}
	return etag, nil
}

func (d *WebSeeds) retrieveManifest(ctx context.Context, webSeedProviderUrl *url.URL) (snaptype.WebSeedsFromProvider, error) {
	baseUrl := webSeedProviderUrl.String()
	ref, err := url.Parse("manifest.txt")
	if err != nil {
		return nil, err
	}
	u := webSeedProviderUrl.ResolveReference(ref)
	request, err := http.NewRequest(http.MethodGet, u.String(), nil)
	if err != nil {
		return nil, err
	}

	request = request.WithContext(ctx)
	resp, err := http.DefaultClient.Do(request)
	if err != nil {
		return nil, fmt.Errorf("webseed.http: make request: %w, url=%s", err, u.String())
	}
	defer resp.Body.Close()
	if resp.StatusCode != http.StatusOK {
		d.logger.Debug("[snapshots.webseed] /manifest.txt retrieval failed, no downloads from this webseed",
			"webseed", webSeedProviderUrl.String(), "status", resp.Status)
		return nil, fmt.Errorf("webseed.http: status=%d, url=%s", resp.StatusCode, u.String())
	}

	b, err := io.ReadAll(resp.Body)
	if err != nil {
		return nil, fmt.Errorf("webseed.http: read: %w, url=%s, ", err, u.String())
	}

	response := snaptype.WebSeedsFromProvider{}
	fileNames := strings.Split(string(b), "\n")
	for fi, f := range fileNames {
		if strings.TrimSpace(f) == "" {
			if fi != len(fileNames)-1 {
				d.logger.Debug("[snapshots.webseed] empty line in manifest.txt", "webseed", webSeedProviderUrl.String(), "lineNum", fi)
			}
			continue
		}

		response[f], err = url.JoinPath(baseUrl, f)
		if err != nil {
			return nil, err
		}
	}
	d.logger.Debug("[snapshots.webseed] get from HTTP provider", "urls", len(response), "url", webSeedProviderUrl.EscapedPath())
	return response, nil
}

func (d *WebSeeds) readWebSeedsFile(webSeedProviderPath string) (snaptype.WebSeedsFromProvider, error) {
	_, fileName := filepath.Split(webSeedProviderPath)
	data, err := os.ReadFile(webSeedProviderPath)
	if err != nil {
		return nil, fmt.Errorf("webseed.readWebSeedsFile: file=%s, %w", fileName, err)
	}
	response := snaptype.WebSeedsFromProvider{}
	if err := toml.Unmarshal(data, &response); err != nil {
		return nil, fmt.Errorf("webseed.readWebSeedsFile: file=%s, %w", fileName, err)
	}
	d.logger.Debug("[snapshots.webseed] get from File provider", "urls", len(response), "file", fileName)
	return response, nil
}

// downloadTorrentFilesFromProviders - if they are not exist on file-system
func (d *WebSeeds) downloadTorrentFilesFromProviders(ctx context.Context, rootDir string, torrentMap map[url.URL]string) map[string]struct{} {
	// TODO: need more tests, need handle more forward-compatibility and backward-compatibility case
	//  - now, if add new type of .torrent files to S3 bucket - existing nodes will start downloading it. maybe need whitelist of file types
	//  - maybe need download new files if --snap.stop=true
	webSeedMap := map[string]struct{}{}
	var webSeeMapLock sync.RWMutex
	if !d.downloadTorrentFile {
		return webSeedMap
	}
	if len(d.TorrentUrls()) == 0 {
		return webSeedMap
	}
	var addedNew int
	e, ctx := errgroup.WithContext(ctx)
	e.SetLimit(1024)
	urlsByName := d.TorrentUrls()

	for fileName, tUrls := range urlsByName {
		name := fileName
		addedNew++
		if !strings.HasSuffix(name, ".seg.torrent") {
			_, fName := filepath.Split(name)
			d.logger.Log(d.verbosity, "[snapshots] webseed has .torrent, but we skip it because this file-type not supported yet", "name", fName)
			continue
		}

		tUrls := tUrls
		e.Go(func() error {
			for _, url := range tUrls {
				//validation happens inside
				_, err := d.callTorrentHttpProvider(ctx, url, name)
				if err != nil {
					d.logger.Log(d.verbosity, "[snapshots] got from webseed", "name", name, "err", err, "url", url)
					continue
				}
				//don't save .torrent here - do it inside downloader.Add
				webSeeMapLock.Lock()
				webSeedMap[torrentMap[*url]] = struct{}{}
				webSeeMapLock.Unlock()
				return nil
			}
			return nil
		})
	}
	if err := e.Wait(); err != nil {
		d.logger.Debug("[snapshots] webseed discover", "err", err)
	}
	return webSeedMap
}

func (d *WebSeeds) DownloadAndSaveTorrentFile(ctx context.Context, name string) (ts *torrent.TorrentSpec, ok bool, err error) {
	urls, ok := d.ByFileName(name)
	if !ok {
		return nil, false, nil
	}
	for _, urlStr := range urls {
		urlStr += ".torrent"
		parsedUrl, err := url.Parse(urlStr)
		if err != nil {
<<<<<<< HEAD
			d.logger.Log(d.verbosity, "[snapshots] .torrent from webseed rejected", "name", name, "err", err)
			continue // it's ok if some HTTP provider failed - try next one
		}
		res, err := d.callTorrentHttpProvider(ctx, parsedUrl, name)
		if err != nil {
=======
			d.logger.Log(d.verbosity, "[snapshots] callTorrentHttpProvider parse url", "err", err)
			continue
		}
		res, err := d.callTorrentHttpProvider(ctx, parsedUrl, name)
		if err != nil {
			d.logger.Log(d.verbosity, "[snapshots] callTorrentHttpProvider", "name", name, "err", err)
			continue
		}
		if d.torrentFiles.Exists(name) {
			continue
		}
		if err := d.torrentFiles.Create(name, res); err != nil {
>>>>>>> da015df2
			d.logger.Log(d.verbosity, "[snapshots] .torrent from webseed rejected", "name", name, "err", err)
			continue // it's ok if some HTTP provider failed - try next one
		}
		ts, _, _, err = d.torrentFiles.CreateIfNotProhibited(name, res)
		return ts, ts != nil, err
	}

	return nil, false, nil
}

func (d *WebSeeds) callTorrentHttpProvider(ctx context.Context, url *url.URL, fileName string) ([]byte, error) {
	if !strings.HasSuffix(url.Path, ".torrent") {
		return nil, fmt.Errorf("seems not-torrent url passed: %s", url.String())
	}
	request, err := http.NewRequest(http.MethodGet, url.String(), nil)
	if err != nil {
		return nil, err
	}
	request = request.WithContext(ctx)
	resp, err := http.DefaultClient.Do(request)
	if err != nil {
		return nil, fmt.Errorf("webseed.downloadTorrentFile: host=%s, url=%s, %w", url.Hostname(), url.EscapedPath(), err)
	}
	defer resp.Body.Close()
	//protect against too small and too big data
	if resp.ContentLength == 0 || resp.ContentLength > int64(128*datasize.MB) {
		return nil, fmt.Errorf(".torrent downloading size attack prevention: resp.ContentLength=%d, url=%s", resp.ContentLength, url.EscapedPath())
	}
	res, err := io.ReadAll(resp.Body)
	if err != nil {
		return nil, fmt.Errorf("webseed.downloadTorrentFile: host=%s, url=%s, %w", url.Hostname(), url.EscapedPath(), err)
	}
	if err = validateTorrentBytes(fileName, res, d.torrentsWhitelist); err != nil {
		return nil, fmt.Errorf("webseed.downloadTorrentFile: host=%s, url=%s, %w", url.Hostname(), url.EscapedPath(), err)
	}
	return res, nil
}

func validateTorrentBytes(fileName string, b []byte, whitelist snapcfg.Preverified) error {
	var mi metainfo.MetaInfo
	if err := bencode.NewDecoder(bytes.NewBuffer(b)).Decode(&mi); err != nil {
		return err
	}
	torrentHash := mi.HashInfoBytes()
	// files with different names can have same hash. means need check AND name AND hash.
	if !nameAndHashWhitelisted(fileName, torrentHash.String(), whitelist) {
		return fmt.Errorf(".torrent file is not whitelisted")
	}
	return nil
}

func nameWhitelisted(fileName string, whitelist snapcfg.Preverified) bool {
	return whitelist.Contains(strings.TrimSuffix(fileName, ".torrent"))
}

func nameAndHashWhitelisted(fileName, fileHash string, whitelist snapcfg.Preverified) bool {
	fileName = strings.TrimSuffix(fileName, ".torrent")

	for i := 0; i < len(whitelist); i++ {
		if whitelist[i].Name == fileName && whitelist[i].Hash == fileHash {
			return true
		}
	}
	return false
}<|MERGE_RESOLUTION|>--- conflicted
+++ resolved
@@ -15,10 +15,6 @@
 	"sync"
 
 	"github.com/anacrolix/torrent"
-<<<<<<< HEAD
-=======
-
->>>>>>> da015df2
 	"github.com/c2h5oh/datasize"
 	"github.com/ledgerwatch/erigon-lib/chain/snapcfg"
 	"golang.org/x/sync/errgroup"
@@ -588,26 +584,11 @@
 		urlStr += ".torrent"
 		parsedUrl, err := url.Parse(urlStr)
 		if err != nil {
-<<<<<<< HEAD
-			d.logger.Log(d.verbosity, "[snapshots] .torrent from webseed rejected", "name", name, "err", err)
+			d.logger.Log(d.verbosity, "[snapshots] callTorrentHttpProvider parse url", "err", err)
 			continue // it's ok if some HTTP provider failed - try next one
 		}
 		res, err := d.callTorrentHttpProvider(ctx, parsedUrl, name)
 		if err != nil {
-=======
-			d.logger.Log(d.verbosity, "[snapshots] callTorrentHttpProvider parse url", "err", err)
-			continue
-		}
-		res, err := d.callTorrentHttpProvider(ctx, parsedUrl, name)
-		if err != nil {
-			d.logger.Log(d.verbosity, "[snapshots] callTorrentHttpProvider", "name", name, "err", err)
-			continue
-		}
-		if d.torrentFiles.Exists(name) {
-			continue
-		}
-		if err := d.torrentFiles.Create(name, res); err != nil {
->>>>>>> da015df2
 			d.logger.Log(d.verbosity, "[snapshots] .torrent from webseed rejected", "name", name, "err", err)
 			continue // it's ok if some HTTP provider failed - try next one
 		}
