--- conflicted
+++ resolved
@@ -40,15 +40,9 @@
 	torrentFiles *TorrentFiles
 }
 
-<<<<<<< HEAD
-func (d *WebSeeds) Discover(ctx context.Context, s3tokens []string, urls []*url.URL, files []string, rootDir string, ignore snapcfg.Preverified) {
-	d.downloadWebseedTomlFromProviders(ctx, s3tokens, urls, files)
+func (d *WebSeeds) Discover(ctx context.Context, urls []*url.URL, files []string, rootDir string, ignore snapcfg.Preverified) {
+	d.downloadWebseedTomlFromProviders(ctx, urls, files)
 	d.downloadTorrentFilesFromProviders(ctx, rootDir, ignore)
-=======
-func (d *WebSeeds) Discover(ctx context.Context, urls []*url.URL, files []string, rootDir string) {
-	d.downloadWebseedTomlFromProviders(ctx, urls, files)
-	d.downloadTorrentFilesFromProviders(ctx, rootDir)
->>>>>>> 8e1203f1
 }
 
 func (d *WebSeeds) downloadWebseedTomlFromProviders(ctx context.Context, httpProviders []*url.URL, diskProviders []string) {
@@ -69,22 +63,6 @@
 		list = append(list, response)
 	}
 
-<<<<<<< HEAD
-	for _, webSeedProviderURL := range s3Providers {
-		select {
-		case <-ctx.Done():
-			return
-		default:
-		}
-		response, err := d.callS3Provider(ctx, webSeedProviderURL)
-		if err != nil { // don't fail on error
-			d.logger.Debug("[snapshots.webseed] get from S3 provider", "err", err)
-			continue
-		}
-		list = append(list, response)
-	}
-=======
->>>>>>> 8e1203f1
 	// add to list files from disk
 	for _, webSeedFile := range diskProviders {
 		response, err := d.readWebSeedsFile(webSeedFile)
