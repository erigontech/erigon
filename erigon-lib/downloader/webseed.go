package downloader

import (
	"context"
	"fmt"
	"net/http"
	"net/url"
	"os"
	"path/filepath"
	"strings"
	"sync"

	"github.com/aws/aws-sdk-go-v2/aws"
	"github.com/aws/aws-sdk-go-v2/config"
	"github.com/aws/aws-sdk-go-v2/credentials"
	"github.com/aws/aws-sdk-go-v2/service/s3"
	"github.com/c2h5oh/datasize"
	"golang.org/x/exp/slices"
	"golang.org/x/sync/errgroup"

	"github.com/anacrolix/torrent/metainfo"
<<<<<<< HEAD
=======
	"github.com/ledgerwatch/erigon-lib/common/dir"
>>>>>>> 957a94e5
	"github.com/ledgerwatch/erigon-lib/downloader/snaptype"
	"github.com/ledgerwatch/log/v3"
	"github.com/pelletier/go-toml/v2"
)

// WebSeeds - allow use HTTP-based infrastrucutre to support Bittorrent network
// it allows download .torrent files and data files from trusted url's (for example: S3 signed url)
type WebSeeds struct {
	lock sync.Mutex

	byFileName          snaptype.WebSeedUrls // HTTP urls of data files
	torrentUrls         snaptype.TorrentUrls // HTTP urls of .torrent files
	downloadTorrentFile bool
	torrentHashes       []string

	logger    log.Logger
	verbosity log.Lvl
}

func (d *WebSeeds) Discover(ctx context.Context, s3tokens []string, urls []*url.URL, files []string, rootDir string) {
	d.downloadWebseedTomlFromProviders(ctx, s3tokens, urls, files)
}

func (d *WebSeeds) downloadWebseedTomlFromProviders(ctx context.Context, s3Providers []string, httpProviders []*url.URL, diskProviders []string) {
	log.Debug("[snapshots] webseed providers", "http", len(httpProviders), "s3", len(s3Providers), "disk", len(diskProviders))
	list := make([]snaptype.WebSeedsFromProvider, 0, len(httpProviders)+len(diskProviders))
	for _, webSeedProviderURL := range httpProviders {
		select {
		case <-ctx.Done():
			break
		default:
		}
		response, err := d.callHttpProvider(ctx, webSeedProviderURL)
		if err != nil { // don't fail on error
			d.logger.Debug("[snapshots.webseed] get from HTTP provider", "err", err, "url", webSeedProviderURL.EscapedPath())
			continue
		}
		list = append(list, response)
	}
	for _, webSeedProviderURL := range s3Providers {
		select {
		case <-ctx.Done():
			break
		default:
		}
		response, err := d.callS3Provider(ctx, webSeedProviderURL)
		if err != nil { // don't fail on error
			d.logger.Debug("[snapshots.webseed] get from S3 provider", "err", err)
			continue
		}
		list = append(list, response)
	}
	// add to list files from disk
	for _, webSeedFile := range diskProviders {
		response, err := d.readWebSeedsFile(webSeedFile)
		if err != nil { // don't fail on error
			d.logger.Debug("[snapshots.webseed] get from File provider", "err", err)
			continue
		}
		list = append(list, response)
	}

	webSeedUrls, torrentUrls := snaptype.WebSeedUrls{}, snaptype.TorrentUrls{}
	for _, urls := range list {
		for name, wUrl := range urls {
			if strings.HasSuffix(name, ".torrent") {
				uri, err := url.ParseRequestURI(wUrl)
				if err != nil {
					d.logger.Debug("[snapshots] url is invalid", "url", wUrl, "err", err)
					continue
				}
				torrentUrls[name] = append(torrentUrls[name], uri)
				continue
			}
			webSeedUrls[name] = append(webSeedUrls[name], wUrl)
		}
	}

	d.lock.Lock()
	defer d.lock.Unlock()
	d.byFileName = webSeedUrls
	d.torrentUrls = torrentUrls
}

func (d *WebSeeds) TorrentUrls() snaptype.TorrentUrls {
	d.lock.Lock()
	defer d.lock.Unlock()
	return d.torrentUrls
}

func (d *WebSeeds) Len() int {
	d.lock.Lock()
	defer d.lock.Unlock()
	return len(d.byFileName)
}

func (d *WebSeeds) ByFileName(name string) (metainfo.UrlList, bool) {
	d.lock.Lock()
	defer d.lock.Unlock()
	v, ok := d.byFileName[name]
	return v, ok
}
func (d *WebSeeds) callHttpProvider(ctx context.Context, webSeedProviderUrl *url.URL) (snaptype.WebSeedsFromProvider, error) {
	request, err := http.NewRequest(http.MethodGet, webSeedProviderUrl.String(), nil)
	if err != nil {
		return nil, err
	}
	request = request.WithContext(ctx)
	resp, err := http.DefaultClient.Do(request)
	if err != nil {
		return nil, fmt.Errorf("webseed.http: host=%s, url=%s, %w", webSeedProviderUrl.Hostname(), webSeedProviderUrl.EscapedPath(), err)
	}
	defer resp.Body.Close()
	response := snaptype.WebSeedsFromProvider{}
	if err := toml.NewDecoder(resp.Body).Decode(&response); err != nil {
		return nil, fmt.Errorf("webseed.http: host=%s, url=%s, %w", webSeedProviderUrl.Hostname(), webSeedProviderUrl.EscapedPath(), err)
	}
	d.logger.Debug("[snapshots.webseed] get from HTTP provider", "urls", len(response), "host", webSeedProviderUrl.Hostname(), "url", webSeedProviderUrl.EscapedPath())
	return response, nil
}
func (d *WebSeeds) callS3Provider(ctx context.Context, token string) (snaptype.WebSeedsFromProvider, error) {
	//v1:bucketName:accID:accessKeyID:accessKeySecret
	l := strings.Split(token, ":")
	if len(l) != 5 {
		return nil, fmt.Errorf("[snapshots] webseed token has invalid format. expeting 5 parts, found %d", len(l))
	}
	version, bucketName, accountId, accessKeyId, accessKeySecret := strings.TrimSpace(l[0]), strings.TrimSpace(l[1]), strings.TrimSpace(l[2]), strings.TrimSpace(l[3]), strings.TrimSpace(l[4])
	if version != "v1" {
		return nil, fmt.Errorf("not supported version: %s", version)
	}
	var fileName = "webseeds.toml"

	r2Resolver := aws.EndpointResolverWithOptionsFunc(func(service, region string, options ...interface{}) (aws.Endpoint, error) {
		return aws.Endpoint{
			URL: fmt.Sprintf("https://%s.r2.cloudflarestorage.com", accountId),
		}, nil
	})
	cfg, err := config.LoadDefaultConfig(ctx,
		config.WithEndpointResolverWithOptions(r2Resolver),
		config.WithCredentialsProvider(credentials.NewStaticCredentialsProvider(accessKeyId, accessKeySecret, "")),
	)
	if err != nil {
		return nil, err
	}

	client := s3.NewFromConfig(cfg)
	//  {
	//  	"ChecksumAlgorithm": null,
	//  	"ETag": "\"eb2b891dc67b81755d2b726d9110af16\"",
	//  	"Key": "ferriswasm.png",
	//  	"LastModified": "2022-05-18T17:20:21.67Z",
	//  	"Owner": null,
	//  	"Size": 87671,
	//  	"StorageClass": "STANDARD"
	//  }
	resp, err := client.GetObject(ctx, &s3.GetObjectInput{Bucket: &bucketName, Key: &fileName})
	if err != nil {
		return nil, fmt.Errorf("webseed.s3: bucket=%s, %w", bucketName, err)
	}
	defer resp.Body.Close()
	response := snaptype.WebSeedsFromProvider{}
	if err := toml.NewDecoder(resp.Body).Decode(&response); err != nil {
		return nil, fmt.Errorf("webseed.s3: bucket=%s, %w", bucketName, err)
<<<<<<< HEAD
	}
	d.logger.Debug("[snapshots.webseed] get from S3 provider", "urls", len(response), "bucket", bucketName)
	return response, nil
}
func (d *WebSeeds) readWebSeedsFile(webSeedProviderPath string) (snaptype.WebSeedsFromProvider, error) {
	_, fileName := filepath.Split(webSeedProviderPath)
	data, err := os.ReadFile(webSeedProviderPath)
	if err != nil {
		return nil, fmt.Errorf("webseed.readWebSeedsFile: file=%s, %w", fileName, err)
	}
	response := snaptype.WebSeedsFromProvider{}
	if err := toml.Unmarshal(data, &response); err != nil {
		return nil, fmt.Errorf("webseed.readWebSeedsFile: file=%s, %w", fileName, err)
	}
	d.logger.Debug("[snapshots.webseed] get from File provider", "urls", len(response), "file", fileName)
	return response, nil
=======
	}
	d.logger.Debug("[snapshots.webseed] get from S3 provider", "urls", len(response), "bucket", bucketName)
	return response, nil
}
func (d *WebSeeds) readWebSeedsFile(webSeedProviderPath string) (snaptype.WebSeedsFromProvider, error) {
	_, fileName := filepath.Split(webSeedProviderPath)
	data, err := os.ReadFile(webSeedProviderPath)
	if err != nil {
		return nil, fmt.Errorf("webseed.readWebSeedsFile: file=%s, %w", fileName, err)
	}
	response := snaptype.WebSeedsFromProvider{}
	if err := toml.Unmarshal(data, &response); err != nil {
		return nil, fmt.Errorf("webseed.readWebSeedsFile: file=%s, %w", fileName, err)
	}
	d.logger.Debug("[snapshots.webseed] get from File provider", "urls", len(response), "file", fileName)
	return response, nil
}

// downloadTorrentFilesFromProviders - if they are not exist on file-system
func (d *WebSeeds) downloadTorrentFilesFromProviders(ctx context.Context, rootDir string) {
	// TODO: need more tests, need handle more forward-compatibility and backward-compatibility case
	//  - now, if add new type of .torrent files to S3 bucket - existing nodes will start downloading it. maybe need whitelist of file types
	//  - maybe need download new files if --snap.stop=true
	if !d.downloadTorrentFile {
		return
	}
	if len(d.TorrentUrls()) == 0 {
		return
	}
	var addedNew int
	e, ctx := errgroup.WithContext(ctx)
	urlsByName := d.TorrentUrls()
	//TODO:
	// - what to do if node already synced?
	for name, tUrls := range urlsByName {
		tPath := filepath.Join(rootDir, name)
		if dir.FileExist(tPath) {
			continue
		}
		addedNew++
		if strings.HasSuffix(name, ".v.torrent") || strings.HasSuffix(name, ".ef.torrent") {
			_, fName := filepath.Split(name)
			if strings.HasPrefix(fName, "commitment") {
				d.logger.Log(d.verbosity, "[snapshots] webseed has .torrent, but we skip it because we don't support it yet", "name", name)
				continue
			}
		}
		name := name
		tUrls := tUrls
		e.Go(func() error {
			for _, url := range tUrls {
				res, err := d.callTorrentHttpProvider(ctx, url)
				if err != nil {
					d.logger.Debug("[snapshots] callTorrentHttpProvider", "err", err)
					continue
				}
				d.logger.Log(d.verbosity, "[snapshots] downloaded .torrent file from webseed", "name", name)
				if err := saveTorrent(tPath, res); err != nil {
					d.logger.Debug("[snapshots] saveTorrent", "err", err)
					continue
				}
				return nil
			}
			return nil
		})
	}
	if err := e.Wait(); err != nil {
		d.logger.Debug("[snapshots] webseed discover", "err", err)
	}
}

func (d *WebSeeds) callTorrentHttpProvider(ctx context.Context, url *url.URL) ([]byte, error) {
	request, err := http.NewRequest(http.MethodGet, url.String(), nil)
	if err != nil {
		return nil, err
	}
	request = request.WithContext(ctx)
	resp, err := http.DefaultClient.Do(request)
	if err != nil {
		return nil, fmt.Errorf("webseed.downloadTorrentFile: host=%s, url=%s, %w", url.Hostname(), url.EscapedPath(), err)
	}
	defer resp.Body.Close()
	//protect against too small and too big data
	if resp.ContentLength == 0 || resp.ContentLength > int64(128*datasize.MB) {
		return nil, nil
	}
	res, err := io.ReadAll(resp.Body)
	if err != nil {
		return nil, fmt.Errorf("webseed.downloadTorrentFile: host=%s, url=%s, %w", url.Hostname(), url.EscapedPath(), err)
	}
	if err = validateTorrentBytes(res, d.torrentHashes); err != nil {
		return nil, fmt.Errorf("webseed.downloadTorrentFile: host=%s, url=%s, %w", url.Hostname(), url.EscapedPath(), err)
	}
	return res, nil
}

func validateTorrentBytes(b []byte, torrentHashes []string) error {
	var mi metainfo.MetaInfo
	if len(torrentHashes) == 0 {
		return nil
	}
	if err := bencode.NewDecoder(bytes.NewBuffer(b)).Decode(&mi); err != nil {
		return err
	}
	torrentHash := mi.HashInfoBytes()
	if !slices.Contains(torrentHashes, torrentHash.String()) {
		return fmt.Errorf("invalid torrent file, expected hash %s", torrentHash.String())
	}
	return nil
>>>>>>> 957a94e5
}<|MERGE_RESOLUTION|>--- conflicted
+++ resolved
@@ -19,10 +19,7 @@
 	"golang.org/x/sync/errgroup"
 
 	"github.com/anacrolix/torrent/metainfo"
-<<<<<<< HEAD
-=======
 	"github.com/ledgerwatch/erigon-lib/common/dir"
->>>>>>> 957a94e5
 	"github.com/ledgerwatch/erigon-lib/downloader/snaptype"
 	"github.com/ledgerwatch/log/v3"
 	"github.com/pelletier/go-toml/v2"
@@ -186,24 +183,6 @@
 	response := snaptype.WebSeedsFromProvider{}
 	if err := toml.NewDecoder(resp.Body).Decode(&response); err != nil {
 		return nil, fmt.Errorf("webseed.s3: bucket=%s, %w", bucketName, err)
-<<<<<<< HEAD
-	}
-	d.logger.Debug("[snapshots.webseed] get from S3 provider", "urls", len(response), "bucket", bucketName)
-	return response, nil
-}
-func (d *WebSeeds) readWebSeedsFile(webSeedProviderPath string) (snaptype.WebSeedsFromProvider, error) {
-	_, fileName := filepath.Split(webSeedProviderPath)
-	data, err := os.ReadFile(webSeedProviderPath)
-	if err != nil {
-		return nil, fmt.Errorf("webseed.readWebSeedsFile: file=%s, %w", fileName, err)
-	}
-	response := snaptype.WebSeedsFromProvider{}
-	if err := toml.Unmarshal(data, &response); err != nil {
-		return nil, fmt.Errorf("webseed.readWebSeedsFile: file=%s, %w", fileName, err)
-	}
-	d.logger.Debug("[snapshots.webseed] get from File provider", "urls", len(response), "file", fileName)
-	return response, nil
-=======
 	}
 	d.logger.Debug("[snapshots.webseed] get from S3 provider", "urls", len(response), "bucket", bucketName)
 	return response, nil
@@ -313,5 +292,4 @@
 		return fmt.Errorf("invalid torrent file, expected hash %s", torrentHash.String())
 	}
 	return nil
->>>>>>> 957a94e5
 }