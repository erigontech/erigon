--- conflicted
+++ resolved
@@ -22,10 +22,7 @@
 	"encoding/binary"
 	"errors"
 	"fmt"
-<<<<<<< HEAD
-=======
 	"math/rand/v2"
->>>>>>> 83f8b530
 	"os"
 	"path/filepath"
 	"strconv"
