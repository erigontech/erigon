package state

import (
	"context"
	"os"
	"path/filepath"
	"strings"
	"testing"

	"github.com/erigontech/erigon-lib/common/background"
	"github.com/erigontech/erigon-lib/common/datadir"
	"github.com/erigontech/erigon-lib/datastruct/existence"
	"github.com/erigontech/erigon-lib/kv"
	"github.com/erigontech/erigon-lib/log/v3"
	"github.com/erigontech/erigon-lib/recsplit"
	"github.com/erigontech/erigon-lib/seg"
	"github.com/erigontech/erigon-lib/version"
	"github.com/stretchr/testify/require"
	"github.com/tidwall/btree"
)

// 1. create folder with content; OpenFolder contains all dirtyFiles (check the dirty files)
// 1.1 dirty file integration
// 2. CloseFilesAFterRootNum
// 3. check freezing range logics (different file)
// 4. merge files

func TestOpenFolder_AccountsDomain(t *testing.T) {
	if testing.Short() {
		t.Skip()
	}

	dirs := datadir.New(t.TempDir())
	name, repo := setupEntity(t, dirs, func(stepSize uint64, dirs datadir.Dirs) (name string, schema SnapNameSchema) {
		accessors := AccessorBTree | AccessorExistence
		name = "accounts"
		schema = NewE3SnapSchemaBuilder(accessors, stepSize).
			Data(dirs.SnapDomain, name, DataExtensionKv, seg.CompressNone).
			BtIndex().Existence().
			Build()

		return name, schema
	})
	defer repo.Close()
	dataCount, btCount, existenceCount, accessorCount := populateFilesFull(t, dirs, repo)
	require.Positive(t, dataCount)

	err := repo.OpenFolder()
	require.NoError(t, err)

	// check dirty files
	repo.dirtyFiles.Walk(func(items []*FilesItem) bool {
		for _, item := range items {
			filename := item.decompressor.FileName()
			require.Contains(t, filename, name)
			require.NotContains(t, filename, "torrent")
			dataCount--

			if item.existence != nil {
				existenceCount--
			}

			if item.bindex != nil {
				btCount--
			}

			if item.index != nil {
				accessorCount--
			}
		}

		return true
	})

	require.Equal(t, 0, dataCount)
	require.Equal(t, 0, btCount)
	require.Equal(t, 0, existenceCount)
	require.Equal(t, 0, accessorCount)
}

func TestOpenFolder_CodeII(t *testing.T) {
	if testing.Short() {
		t.Skip()
	}

	dirs := datadir.New(t.TempDir())
	name, repo := setupEntity(t, dirs, func(stepSize uint64, dirs datadir.Dirs) (name string, schema SnapNameSchema) {
		accessors := AccessorHashMap
		name = "code"
		schema = NewE3SnapSchemaBuilder(accessors, stepSize).
			Data(dirs.SnapIdx, name, DataExtensionEf, seg.CompressNone).
			Accessor(dirs.SnapAccessors).Build()
		return name, schema
	})
	defer repo.Close()

	dataCount, btCount, existenceCount, accessorCount := populateFilesFull(t, dirs, repo)

	require.Positive(t, dataCount)

	err := repo.OpenFolder()
	require.NoError(t, err)

	// check dirty files
	repo.dirtyFiles.Walk(func(items []*FilesItem) bool {
		for _, item := range items {
			filename := item.decompressor.FileName()
			require.Contains(t, filename, name)
			require.NotContains(t, filename, "torrent")
			dataCount--

			if item.existence != nil {
				existenceCount--
			}

			if item.bindex != nil {
				btCount--
			}

			if item.index != nil {
				accessorCount--
			}
		}

		return true
	})

	require.Equal(t, 0, dataCount)
	require.Equal(t, 0, btCount)
	require.Equal(t, 0, existenceCount)
	require.Equal(t, 0, accessorCount)
}

func TestIntegrateDirtyFile(t *testing.T) {
	if testing.Short() {
		t.Skip()
	}

	// setup account
	// add a dirty file
	// check presence of dirty file
	dirs := datadir.New(t.TempDir())
	_, repo := setupEntity(t, dirs, func(stepSize uint64, dirs datadir.Dirs) (name string, schema SnapNameSchema) {
		accessors := AccessorBTree | AccessorExistence
		name = "accounts"
		schema = NewE3SnapSchemaBuilder(accessors, stepSize).
			Data(dirs.SnapDomain, name, DataExtensionKv, seg.CompressNone).
			BtIndex().
			Existence().
			Build()

		return name, schema
	})
	defer repo.Close()

	dataCount, _, _, _ := populateFilesFull(t, dirs, repo)
	require.Positive(t, dataCount)

	err := repo.OpenFolder()
	require.NoError(t, err)

	filesItem := newFilesItemWithSnapConfig(0, 1024, repo.cfg)
	filename := repo.schema.DataFile(version.V1_0, 0, 1024)
	comp, err := seg.NewCompressor(context.Background(), t.Name(), filename, dirs.Tmp, seg.DefaultWordLvlCfg, log.LvlDebug, log.New())
	require.NoError(t, err)
	defer comp.Close()
	comp.DisableFsync()
	if err = comp.AddWord([]byte("word")); err != nil {
		t.Fatal(err)
	}
	require.NoError(t, comp.Compress())

	filesItem.decompressor, err = seg.NewDecompressor(filename)
	require.NoError(t, err)
	// add dirty file
	repo.IntegrateDirtyFile(filesItem)
	_, found := repo.dirtyFiles.Get(filesItem)
	require.True(t, found)
}

func TestCloseFilesAfterRootNum(t *testing.T) {
	if testing.Short() {
		t.Skip()
	}

	// setup account
	// set various root numbers and check if the right files are closed
	dirs := datadir.New(t.TempDir())
	_, repo := setupEntity(t, dirs, func(stepSize uint64, dirs datadir.Dirs) (name string, schema SnapNameSchema) {
		accessors := AccessorBTree | AccessorExistence
		name = "accounts"
		schema = NewE3SnapSchemaBuilder(accessors, stepSize).
			Data(dirs.SnapDomain, name, DataExtensionKv, seg.CompressNone).
			BtIndex().
			Existence().
			Build()
		return name, schema
	})
	defer repo.Close()

	dataCount, _, _, _ := populateFilesFull(t, dirs, repo)
	require.Positive(t, dataCount)

	// 0-256, 256-288, 288-296, 296-298

	// all but 1
	require.NoError(t, repo.OpenFolder())
	repo.CloseFilesAfterRootNum(stepToRootNum(t, 10, repo))
	require.Len(t, repo.dirtyFiles.Items(), 1)

	// all but 1
	require.NoError(t, repo.OpenFolder())
	repo.CloseFilesAfterRootNum(stepToRootNum(t, 256, repo))
	require.Len(t, repo.dirtyFiles.Items(), 1)

	// all but 2
	require.NoError(t, repo.OpenFolder())
	repo.CloseFilesAfterRootNum(stepToRootNum(t, 270, repo))
	require.Len(t, repo.dirtyFiles.Items(), 2)

	// all but 2
	require.NoError(t, repo.OpenFolder())
	repo.CloseFilesAfterRootNum(stepToRootNum(t, 288, repo))
	require.Len(t, repo.dirtyFiles.Items(), 2)

	// all but 3
	require.NoError(t, repo.OpenFolder())
	repo.CloseFilesAfterRootNum(stepToRootNum(t, 290, repo))
	require.Len(t, repo.dirtyFiles.Items(), 3)

	// all still open
	require.NoError(t, repo.OpenFolder())
	repo.CloseFilesAfterRootNum(stepToRootNum(t, 297, repo))
	require.Len(t, repo.dirtyFiles.Items(), 4)
}

func TestMergeRangeSnapRepo(t *testing.T) {
	if testing.Short() {
		t.Skip()
	}

	dirs := datadir.New(t.TempDir())
	_, repo := setupEntity(t, dirs, func(stepSize uint64, dirs datadir.Dirs) (name string, schema SnapNameSchema) {
		accessors := AccessorBTree | AccessorExistence
		name = "accounts"
		schema = NewE3SnapSchemaBuilder(accessors, stepSize).
			Data(dirs.SnapDomain, name, DataExtensionKv, seg.CompressNone).
			BtIndex().Existence().
			Build()
		return name, schema
	})
	defer repo.Close()
	stepSize := repo.stepSize

	/// powers of 2
	mergeStages := make([]uint64, 12)
	for i := range mergeStages {
		mergeStages[i] = (1 << (i + 1)) * stepSize
	}

	repo.cfg.SnapshotCreationConfig = &SnapshotCreationConfig{
		RootNumPerStep: 10,
		MergeStages:    mergeStages,
		MinimumSize:    10,
		SafetyMargin:   0,
	}

	testFn := func(ranges []testFileRange, vfCount int, needMerge bool, mergeFromStep, mergeToStep uint64) {
		dataCount, _, _, _ := populateFiles2(t, dirs, repo, ranges)
		require.Positive(t, dataCount)
		require.NoError(t, repo.OpenFolder())
		repo.RecalcVisibleFiles(RootNum(MaxUint64))
		vf := repo.VisibleFiles()
		require.Len(t, vf, vfCount)

		mr := repo.FindMergeRange(RootNum(vf.EndRootNum()), vf)
		require.Equal(t, mr.needMerge, needMerge)
		if !mr.needMerge {
			require.Equal(t, mr.from, mergeFromStep*stepSize)
			require.Equal(t, mr.to, mergeToStep*stepSize)
		}
		cleanupFiles(t, repo, dirs)
	}

	// 0-1, 1-2 => 0-2
	testFn([]testFileRange{{0, 1}, {1, 2}}, 2, true, 0, 2)

	// 0-1, 1-2, 2-3 => 0-2, 2-3
	testFn([]testFileRange{{0, 1}, {1, 2}, {2, 3}}, 3, true, 0, 2)

	// 0-1, 1-2, 2-3, 3-4 => 0-4
	testFn([]testFileRange{{0, 1}, {1, 2}, {2, 3}, {3, 4}}, 4, true, 0, 4)

	// 0-1, 1-2, 2-3, 3-4, 4-5, 5-6, 6-7 => 0-1, 1-2, 2-3, 3-4, 4-6, 6-7
	testFn([]testFileRange{{0, 1}, {1, 2}, {2, 3}, {3, 4}, {4, 5}, {5, 6}, {6, 7}}, 7, true, 4, 6)

	// 0-1, 1-2, 2-3, 3-4, 4-6, 6-7 => 0-4, 4-6, 6-7
	testFn([]testFileRange{{0, 1}, {1, 2}, {2, 3}, {3, 4}, {4, 6}, {6, 7}}, 6, true, 0, 4)

	// 0-4, 4-6, 6-7 => same
	testFn([]testFileRange{{0, 4}, {4, 6}, {6, 7}}, 3, false, 0, 0)

	// 0-1, 1-2, 2-3, 3-4, 0-4 => no merge
	testFn([]testFileRange{{0, 1}, {1, 2}, {2, 3}, {3, 4}, {0, 4}}, 1, false, 0, 0)

	// 0-1, 1-2, 2-3, 3-4, 0-2 => 0-4
	testFn([]testFileRange{{0, 1}, {1, 2}, {2, 3}, {3, 4}, {0, 2}}, 3, true, 0, 4)

	// 0-1, 1-2, ..... 14-15 => 0-1....12-13, 13-15
	testFn([]testFileRange{{0, 1}, {1, 2}, {2, 3}, {3, 4}, {4, 5}, {5, 6}, {6, 7}, {7, 8}, {8, 9}, {9, 10}, {10, 11}, {11, 12}, {12, 13}, {13, 14}, {14, 15}}, 15, true, 13, 15)

	//0-1....12-13, 13-15, 15-16 => 0-16
	testFn([]testFileRange{{0, 1}, {1, 2}, {2, 3}, {3, 4}, {4, 5}, {5, 6}, {6, 7}, {7, 8}, {8, 9}, {9, 10}, {10, 11}, {11, 12}, {12, 13}, {13, 15}, {15, 16}}, 15, true, 0, 16)
}

// foreign key; commitment <> accounts
func TestReferencingIntegrityChecker(t *testing.T) {
	dirs := datadir.New(t.TempDir())
	_, accountsR := setupEntity(t, dirs, func(stepSize uint64, dirs datadir.Dirs) (name string, schema SnapNameSchema) {
		accessors := AccessorBTree | AccessorExistence
		name = "accounts"
		schema = NewE3SnapSchemaBuilder(accessors, stepSize).
			Data(dirs.SnapDomain, name, DataExtensionKv, seg.CompressNone).
			BtIndex().Existence().
			Build()
		return name, schema
	})

	defer accountsR.Close()

	_, commitmentR := setupEntity(t, dirs, func(stepSize uint64, dirs datadir.Dirs) (name string, schema SnapNameSchema) {
		accessors := AccessorHashMap
		name = "commitment"
		schema = NewE3SnapSchemaBuilder(accessors, stepSize).
			Data(dirs.SnapDomain, name, DataExtensionKv, seg.CompressNone).
			Accessor(dirs.SnapDomain).
			Build()
		return name, schema
	})
	defer commitmentR.Close()

	accountsR.cfg.Integrity = NewDependencyIntegrityChecker(dirs, log.New())
	accountsR.cfg.Integrity.AddDependency(FromDomain(kv.AccountsDomain), &DependentInfo{
		entity: FromDomain(kv.CommitmentDomain),
		//filesGetter: ,
		filesGetter: func() *btree.BTreeG[*FilesItem] {
			return commitmentR.dirtyFiles
		},
		accessors: commitmentR.accessors,
	})
	stepSize := accountsR.stepSize

	// setup accounts and commitment files

	// accounts: 0-1; 1-2; 0-2
	// commitment: 0-1; 1-2
	// visibleFiles for accounts (and commitment) should use 0-1, 1-2
	// then cleanAfterMerge should leave infact 0-1, 1-2

	dataCount, _, _, _ := populateFiles2(t, dirs, accountsR, []testFileRange{{0, 1}, {1, 2}, {0, 2}})
	require.Positive(t, dataCount)
	require.NoError(t, accountsR.OpenFolder())
	require.Equal(t, 3, accountsR.dirtyFiles.Len())

	dataCount, _, _, _ = populateFiles2(t, dirs, commitmentR, []testFileRange{{0, 1}, {1, 2}})
	require.Positive(t, dataCount)
	require.NoError(t, commitmentR.OpenFolder())

	accountsR.RecalcVisibleFiles(RootNum(MaxUint64))
	acf := accountsR.visibleFiles()

	require.Equal(t, uint64(0), acf[0].startTxNum)
	require.Equal(t, 1*stepSize, acf[0].endTxNum)
	require.Equal(t, 1*stepSize, acf[1].startTxNum)
	require.Equal(t, 2*stepSize, acf[1].endTxNum)

	commitmentR.RecalcVisibleFiles(RootNum(MaxUint64))
	ccf := commitmentR.visibleFiles()

	require.Equal(t, uint64(0), ccf[0].startTxNum)
	require.Equal(t, 1*stepSize, ccf[0].endTxNum)
	require.Equal(t, 1*stepSize, ccf[1].startTxNum)

	require.Equal(t, 2*stepSize, ccf[1].endTxNum)

	mergeFile, found := accountsR.dirtyFiles.Get(&FilesItem{startTxNum: 0, endTxNum: 2 * stepSize})
	require.True(t, found)
	require.Equal(t, uint64(0), mergeFile.startTxNum)
	require.Equal(t, 2*stepSize, mergeFile.endTxNum)

	accountsR.CleanAfterMerge(mergeFile, acf)
	fileExistsCheck(t, accountsR, 0, 1, true)
	fileExistsCheck(t, accountsR, 1, 2, true)

	// now let's add merged commitment and do same checks
	dataCount, _, _, _ = populateFiles2(t, dirs, commitmentR, []testFileRange{{0, 2}})
	require.Positive(t, dataCount)
	require.NoError(t, commitmentR.OpenFolder())

	commitmentR.RecalcVisibleFiles(RootNum(MaxUint64))
	ccf = commitmentR.visibleFiles()

	require.Len(t, ccf, 1)
	require.Equal(t, uint64(0), ccf[0].startTxNum)
	require.Equal(t, 2*stepSize, ccf[0].endTxNum)

	cMergeFile, found := commitmentR.dirtyFiles.Get(&FilesItem{startTxNum: 0, endTxNum: 2 * stepSize})
	require.True(t, found)
	require.Equal(t, uint64(0), cMergeFile.startTxNum)
	require.Equal(t, 2*stepSize, cMergeFile.endTxNum)

	// should remove commitment.0-1,1-2; thus freeing
	// accounts.0-1,1-2 as well
	commitmentR.CleanAfterMerge(cMergeFile, ccf)

	accountsR.RecalcVisibleFiles(RootNum(MaxUint64))
	acf = accountsR.visibleFiles()

	require.Equal(t, uint64(0), acf[0].startTxNum)
	require.Equal(t, 2*stepSize, acf[0].endTxNum)
	accountsR.CleanAfterMerge(mergeFile, acf)
	fileExistsCheck(t, accountsR, 0, 1, false)
	fileExistsCheck(t, accountsR, 1, 2, false)
	fileExistsCheck(t, accountsR, 0, 2, true)
}

func TestRecalcVisibleFilesAfterMerge(t *testing.T) {
	if testing.Short() {
		t.Skip()
	}

	dirs := datadir.New(t.TempDir())
	_, repo := setupEntity(t, dirs, func(stepSize uint64, dirs datadir.Dirs) (name string, schema SnapNameSchema) {
		accessors := AccessorBTree | AccessorExistence
		name = "accounts"
		schema = NewE3SnapSchemaBuilder(accessors, stepSize).
			Data(dirs.SnapDomain, name, DataExtensionKv, seg.CompressNone).
			BtIndex().
			Existence().
			Build()
		return name, schema
	})
	defer repo.Close()
	stepSize := repo.stepSize

	/// powers of 2
	mergeStages := make([]uint64, 12)
	for i := range mergeStages {
		mergeStages[i] = (1 << (i + 1)) * stepSize
	}

	repo.cfg.SnapshotCreationConfig = &SnapshotCreationConfig{
		RootNumPerStep: 10,
		MergeStages:    mergeStages,
		MinimumSize:    10,
		SafetyMargin:   0,
	}

	testFn := func(ranges []testFileRange, needMerge bool, nFilesInRange, nVfAfterMerge, dirtyFilesAfterMerge int) {
		dataCount, _, _, _ := populateFiles2(t, dirs, repo, ranges)
		require.Positive(t, dataCount)
		require.NoError(t, repo.OpenFolder())
		repo.RecalcVisibleFiles(RootNum(MaxUint64))
		vf := repo.visibleFiles()

		mr := repo.FindMergeRange(RootNum(vf.EndTxNum()), vf.VisibleFiles())
		require.Equal(t, mr.needMerge, needMerge)
		if !mr.needMerge {
			cleanupFiles(t, repo, dirs)
			return
		}

		// add mergeFile
		populateFiles2(t, dirs, repo, []testFileRange{{mr.from / stepSize, mr.to / stepSize}})

		items := repo.FilesInRange(mr, vf) // vf passed should ideally from rotx, but doesn't matter here
		require.Len(t, items, nFilesInRange)

		merged := newFilesItemWithSnapConfig(mr.from, mr.to, repo.cfg)
		repo.IntegrateDirtyFile(merged)
		require.NoError(t, repo.openDirtyFiles())
		repo.RecalcVisibleFiles(RootNum(MaxUint64))

		vf = repo.visibleFiles()
		require.Len(t, vf, nVfAfterMerge)

		repo.CleanAfterMerge(merged, vf)
		require.Equal(t, repo.dirtyFiles.Len(), dirtyFilesAfterMerge)

		cleanupFiles(t, repo, dirs)
	}

	// 0-1, 1-2 => 0-2
	testFn([]testFileRange{{0, 1}, {1, 2}}, true, 2, 1, 1)

	// 0-1, 1-2, 2-3 => 0-2, 2-3
	testFn([]testFileRange{{0, 1}, {1, 2}, {2, 3}}, true, 2, 2, 2)

	// 0-1, 1-2, 2-3, 3-4 => 0-4
	testFn([]testFileRange{{0, 1}, {1, 2}, {2, 3}, {3, 4}}, true, 4, 1, 1)

	// 0-1, 1-2, 2-3, 3-4, 4-5, 5-6, 6-7 => 0-1, 1-2, 2-3, 3-4, 4-6, 6-7
	testFn([]testFileRange{{0, 1}, {1, 2}, {2, 3}, {3, 4}, {4, 5}, {5, 6}, {6, 7}}, true, 2, 6, 6)

	// 0-1, 1-2, 2-3, 3-4, 4-6, 6-7 => 0-4, 4-6, 6-7
	testFn([]testFileRange{{0, 1}, {1, 2}, {2, 3}, {3, 4}, {4, 6}, {6, 7}}, true, 4, 3, 3)

	// 0-4, 4-6, 6-7 => same
	testFn([]testFileRange{{0, 4}, {4, 6}, {6, 7}}, false, 0, 0, 0)

	// 0-1, 1-2, 2-3, 3-4, 0-4 => no merge
	testFn([]testFileRange{{0, 1}, {1, 2}, {2, 3}, {3, 4}, {0, 4}}, false, 0, 1, 1)

	// 0-1, 1-2, 2-3, 3-4, 0-2 => 0-4
	testFn([]testFileRange{{0, 1}, {1, 2}, {2, 3}, {3, 4}, {0, 2}}, true, 3, 1, 1)

	// 0-1, 1-2, ..... 14-15 => 0-1....12-13, 13-15
	testFn([]testFileRange{{0, 1}, {1, 2}, {2, 3}, {3, 4}, {4, 5}, {5, 6}, {6, 7}, {7, 8}, {8, 9}, {9, 10}, {10, 11}, {11, 12}, {12, 13}, {13, 14}, {14, 15}}, true, 2, 14, 14)

	//0-1....12-13, 13-15, 15-16 => 0-16
	testFn([]testFileRange{{0, 1}, {1, 2}, {2, 3}, {3, 4}, {4, 5}, {5, 6}, {6, 7}, {7, 8}, {8, 9}, {9, 10}, {10, 11}, {11, 12}, {12, 13}, {13, 15}, {15, 16}}, true, 15, 1, 1)
}

// /////////////////////////////////////// helpers and utils

func cleanupFiles(t *testing.T, repo *SnapshotRepo, dirs datadir.Dirs) {
	t.Helper()
	repo.Close()
	repo.RecalcVisibleFiles(0)
	filepath.Walk(dirs.DataDir, func(path string, info os.FileInfo, err error) error {
		if err != nil {
			return err
		}
		if info.IsDir() {
			return nil
		}
		os.Remove(path)
		return nil
	})
}

func stepToRootNum(t *testing.T, step uint64, repo *SnapshotRepo) RootNum {
	t.Helper()
	return RootNum(repo.cfg.RootNumPerStep * step)
}

func setupEntity(t *testing.T, dirs datadir.Dirs, genRepo func(stepSize uint64, dirs datadir.Dirs) (name string, schema SnapNameSchema)) (name string, repo *SnapshotRepo) {
	t.Helper()
	stepSize := uint64(10)
	name, schema := genRepo(stepSize, dirs)

	createConfig := SnapshotCreationConfig{
		RootNumPerStep: stepSize,
		MergeStages:    []uint64{20, 40},
		MinimumSize:    10,
		SafetyMargin:   5,
	}
	d, err := kv.String2Domain(name)
	require.NoError(t, err)
	repo = NewSnapshotRepo(name, FromDomain(d), &SnapshotConfig{
		SnapshotCreationConfig: &createConfig,
		Schema:                 schema,
	}, log.New())

	return name, repo
}

type dhiiFiles struct {
	domainFiles   []string
	historyFiles  []string
	accessorFiles []string
	idxFiles      []string
}

func (d dhiiFiles) all() []string {
	return append(append(append(d.domainFiles, d.historyFiles...), d.accessorFiles...), d.idxFiles...)
}

type testFileRange struct {
	fromStep, toStep uint64
}

func populateFilesFull(t *testing.T, dirs datadir.Dirs, repo *SnapshotRepo) (dataFileCount, btCount, existenceCount, accessorCount int) {
	t.Helper()
	allFiles := &dhiiFiles{
		domainFiles:   []string{"v1.0-accounts.0-256.bt", "v1.0-accounts.0-256.kv", "v1.0-accounts.0-256.kvei", "v1.0-accounts.256-288.bt", "v1.0-accounts.256-288.kv", "v1.0-accounts.256-288.kvei", "v1.0-accounts.288-296.bt", "v1.0-accounts.288-296.kv", "v1.0-accounts.288-296.kvei", "v1.0-accounts.296-298.bt", "v1.0-accounts.296-298.kv", "v1.0-accounts.296-298.kvei", "v1.0-code.0-256.bt", "v1.0-code.0-256.kv", "v1.0-code.0-256.kvei", "v1.0-code.256-288.bt", "v1.0-code.256-288.kv", "v1.0-code.256-288.kvei", "v1.0-code.288-296.bt", "v1.0-code.288-296.kv", "v1.0-code.288-296.kvei", "v1.0-code.296-298.bt", "v1.0-code.296-298.kv", "v1.0-code.296-298.kvei", "v1.0-commitment.0-256.kv", "v1.0-commitment.0-256.kvi", "v1.0-commitment.256-288.kv", "v1.0-commitment.256-288.kvi", "v1.0-commitment.288-296.kv", "v1.0-commitment.288-296.kvi", "v1.0-commitment.296-298.kv", "v1.0-commitment.296-298.kvi", "v1.0-receipt.0-256.bt", "v1.0-receipt.0-256.kv", "v1.0-receipt.0-256.kvei", "v1.0-receipt.256-288.bt", "v1.0-receipt.256-288.kv", "v1.0-receipt.256-288.kvei", "v1.0-receipt.288-296.bt", "v1.0-receipt.288-296.kv", "v1.0-receipt.288-296.kvei", "v1.0-receipt.296-298.bt", "v1.0-receipt.296-298.kv", "v1.0-receipt.296-298.kvei", "v1.0-storage.0-256.bt", "v1.0-storage.0-256.kv", "v1.0-storage.0-256.kvei", "v1.0-storage.256-288.bt", "v1.0-storage.256-288.kv", "v1.0-storage.256-288.kvei", "v1.0-storage.288-296.bt", "v1.0-storage.288-296.kv", "v1.0-storage.288-296.kvei", "v1.0-storage.296-298.bt", "v1.0-storage.296-298.kv", "v1.0-storage.296-298.kvei"},
		historyFiles:  []string{"v1.0-accounts.0-64.v", "v1.0-accounts.128-192.v", "v1.0-accounts.192-256.v", "v1.0-accounts.256-288.v", "v1.0-accounts.288-296.v", "v1.0-accounts.296-298.v", "v1.0-accounts.64-128.v", "v1.0-code.0-64.v", "v1.0-code.128-192.v", "v1.0-code.192-256.v", "v1.0-code.256-288.v", "v1.0-code.288-296.v", "v1.0-code.296-298.v", "v1.0-code.64-128.v", "v1.0-receipt.0-64.v", "v1.0-receipt.128-192.v", "v1.0-receipt.192-256.v", "v1.0-receipt.256-288.v", "v1.0-receipt.288-296.v", "v1.0-receipt.296-298.v", "v1.0-receipt.64-128.v", "v1.0-storage.0-64.v", "v1.0-storage.128-192.v", "v1.0-storage.192-256.v", "v1.0-storage.256-288.v", "v1.0-storage.288-296.v", "v1.0-storage.296-298.v", "v1.0-storage.64-128.v"},
		accessorFiles: []string{"v1.0-accounts.0-64.efi", "v1.0-accounts.0-64.vi", "v1.0-accounts.128-192.efi", "v1.0-accounts.128-192.vi", "v1.0-accounts.192-256.efi", "v1.0-accounts.192-256.vi", "v1.0-accounts.256-288.efi", "v1.0-accounts.256-288.vi", "v1.0-accounts.288-296.efi", "v1.0-accounts.288-296.vi", "v1.0-accounts.296-298.efi", "v1.0-accounts.296-298.vi", "v1.0-accounts.64-128.efi", "v1.0-accounts.64-128.vi", "v1.0-code.0-64.efi", "v1.0-code.0-64.vi", "v1.0-code.128-192.efi", "v1.0-code.128-192.vi", "v1.0-code.192-256.efi", "v1.0-code.192-256.vi", "v1.0-code.256-288.efi", "v1.0-code.256-288.vi", "v1.0-code.288-296.efi", "v1.0-code.288-296.vi", "v1.0-code.296-298.efi", "v1.0-code.296-298.vi", "v1.0-code.64-128.efi", "v1.0-code.64-128.vi", "v1.0-logaddrs.0-64.efi", "v1.0-logaddrs.128-192.efi", "v1.0-logaddrs.192-256.efi", "v1.0-logaddrs.256-288.efi", "v1.0-logaddrs.288-296.efi", "v1.0-logaddrs.296-298.efi", "v1.0-logaddrs.64-128.efi", "v1.0-logtopics.0-64.efi", "v1.0-logtopics.128-192.efi", "v1.0-logtopics.192-256.efi", "v1.0-logtopics.256-288.efi", "v1.0-logtopics.288-296.efi", "v1.0-logtopics.296-298.efi", "v1.0-logtopics.64-128.efi", "v1.0-receipt.0-64.efi", "v1.0-receipt.0-64.vi", "v1.0-receipt.128-192.efi", "v1.0-receipt.128-192.vi", "v1.0-receipt.192-256.efi", "v1.0-receipt.192-256.vi", "v1.0-receipt.256-288.efi", "v1.0-receipt.256-288.vi", "v1.0-receipt.288-296.efi", "v1.0-receipt.288-296.vi", "v1.0-receipt.296-298.efi", "v1.0-receipt.296-298.vi", "v1.0-receipt.64-128.efi", "v1.0-receipt.64-128.vi", "v1.0-storage.0-64.efi", "v1.0-storage.0-64.vi", "v1.0-storage.128-192.efi", "v1.0-storage.128-192.vi", "v1.0-storage.192-256.efi", "v1.0-storage.192-256.vi", "v1.0-storage.256-288.efi", "v1.0-storage.256-288.vi", "v1.0-storage.288-296.efi", "v1.0-storage.288-296.vi", "v1.0-storage.296-298.efi", "v1.0-storage.296-298.vi", "v1.0-storage.64-128.efi", "v1.0-storage.64-128.vi", "v1.0-tracesfrom.0-64.efi", "v1.0-tracesfrom.128-192.efi", "v1.0-tracesfrom.192-256.efi", "v1.0-tracesfrom.256-288.efi", "v1.0-tracesfrom.288-296.efi", "v1.0-tracesfrom.296-298.efi", "v1.0-tracesfrom.64-128.efi", "v1.0-tracesto.0-64.efi", "v1.0-tracesto.128-192.efi", "v1.0-tracesto.192-256.efi", "v1.0-tracesto.256-288.efi", "v1.0-tracesto.288-296.efi", "v1.0-tracesto.296-298.efi", "v1.0-tracesto.64-128.efi"},
		idxFiles:      []string{"v1.0-accounts.0-64.ef", "v1.0-accounts.128-192.ef", "v1.0-accounts.192-256.ef", "v1.0-accounts.256-288.ef", "v1.0-accounts.288-296.ef", "v1.0-accounts.296-298.ef", "v1.0-accounts.64-128.ef", "v1.0-code.0-64.ef", "v1.0-code.128-192.ef", "v1.0-code.192-256.ef", "v1.0-code.256-288.ef", "v1.0-code.288-296.ef", "v1.0-code.296-298.ef", "v1.0-code.64-128.ef", "v1.0-logaddrs.0-64.ef", "v1.0-logaddrs.128-192.ef", "v1.0-logaddrs.192-256.ef", "v1.0-logaddrs.256-288.ef", "v1.0-logaddrs.288-296.ef", "v1.0-logaddrs.296-298.ef", "v1.0-logaddrs.64-128.ef", "v1.0-logtopics.0-64.ef", "v1.0-logtopics.128-192.ef", "v1.0-logtopics.192-256.ef", "v1.0-logtopics.256-288.ef", "v1.0-logtopics.288-296.ef", "v1.0-logtopics.296-298.ef", "v1.0-logtopics.64-128.ef", "v1.0-receipt.0-64.ef", "v1.0-receipt.128-192.ef", "v1.0-receipt.192-256.ef", "v1.0-receipt.256-288.ef", "v1.0-receipt.288-296.ef", "v1.0-receipt.296-298.ef", "v1.0-receipt.64-128.ef", "v1.0-storage.0-64.ef", "v1.0-storage.128-192.ef", "v1.0-storage.192-256.ef", "v1.0-storage.256-288.ef", "v1.0-storage.288-296.ef", "v1.0-storage.296-298.ef", "v1.0-storage.64-128.ef", "v1.0-tracesfrom.0-64.ef", "v1.0-tracesfrom.128-192.ef", "v1.0-tracesfrom.192-256.ef", "v1.0-tracesfrom.256-288.ef", "v1.0-tracesfrom.288-296.ef", "v1.0-tracesfrom.296-298.ef", "v1.0-tracesfrom.64-128.ef", "v1.0-tracesto.0-64.ef", "v1.0-tracesto.128-192.ef", "v1.0-tracesto.192-256.ef", "v1.0-tracesto.256-288.ef", "v1.0-tracesto.288-296.ef", "v1.0-tracesto.296-298.ef", "v1.0-tracesto.64-128.ef"},
	}
	setFullPathFn := func(fullpaths []string, folder string) {
		for i, f := range fullpaths {
			fullpaths[i] = filepath.Join(folder, f)
		}
	}
	setFullPathFn(allFiles.domainFiles, dirs.SnapDomain)
	setFullPathFn(allFiles.historyFiles, dirs.SnapHistory)
	setFullPathFn(allFiles.idxFiles, dirs.SnapIdx)
	setFullPathFn(allFiles.accessorFiles, dirs.SnapAccessors)
	return populateFiles(t, dirs, repo.schema, allFiles.all())
}

func populateFiles2(t *testing.T, dirs datadir.Dirs, repo *SnapshotRepo, ranges []testFileRange) (dataFileCount, btCount, existenceCount, accessorCount int) {
	t.Helper()
	var allFiles []string //nolint:prealloc
	v := version.V1_0
	acc := repo.schema.AccessorList()

	for _, r := range ranges {
		from, to := RootNum(r.fromStep*repo.stepSize), RootNum(r.toStep*repo.stepSize)
		allFiles = append(allFiles, repo.schema.DataFile(v, from, to))
		if acc.Has(AccessorBTree) {
			allFiles = append(allFiles, repo.schema.BtIdxFile(v, from, to))
		}
		if acc.Has(AccessorExistence) {
			allFiles = append(allFiles, repo.schema.ExistenceFile(v, from, to))
		}
		if acc.Has(AccessorHashMap) {
			allFiles = append(allFiles, repo.schema.AccessorIdxFile(v, from, to, 0))
		}
	}

	return populateFiles(t, dirs, repo.schema, allFiles)
}

// this function creates mock files (.kvi, .v, .ef, .efi etc.) for the files specified in `allFiles`
func populateFiles(t *testing.T, dirs datadir.Dirs, schema SnapNameSchema, allFiles []string) (dataFileCount, btCount, existenceCount, accessorCount int) {
	t.Helper()

<<<<<<< HEAD
	compCfg := seg.Cfg{}
=======
	name := schema.DataTag()
	extensions := schema.(*E3SnapSchema).FileExtensions()
	dataFolder := schema.DataDirectory()

>>>>>>> 87985962
	// populate data files

	// 1. account domain, history and ii
	fileGen := func(filename string) {
		if strings.HasSuffix(filename, ".ef") || strings.HasSuffix(filename, ".v") || strings.HasSuffix(filename, ".kv") {
			seg, err := seg.NewCompressor(context.Background(), t.Name(), filename, dirs.Tmp, compCfg.WordLvlCfg, log.LvlDebug, log.New())
			require.NoError(t, err)
			seg.DisableFsync()
			if err = seg.AddWord([]byte("word")); err != nil {
				t.Fatal(err)
			}
			require.NoError(t, seg.Compress())
			seg.Close()

			if strings.Contains(filename, name) && containsSubstring(t, filename, extensions) && strings.Contains(filename, dataFolder) {
				dataFileCount++
			}

			return
		}

		if strings.HasSuffix(filename, ".bt") {
			seg2, err := seg.NewCompressor(context.Background(), t.Name(), filename+".sample", dirs.Tmp, compCfg.WordLvlCfg, log.LvlDebug, log.New())
			require.NoError(t, err)
			seg2.DisableFsync()
			if err = seg2.AddWord([]byte("key")); err != nil {
				t.Fatal(err)
			}
			if err = seg2.AddWord([]byte("value")); err != nil {
				t.Fatal(err)
			}
			require.NoError(t, seg2.Compress())
			seg2.Close()
			seg3, err := seg.NewDecompressor(filename + ".sample")
			require.NoError(t, err)

			r := seg.NewPagedReader(seg.NewReader(seg3.MakeGetter(), compCfg.WordLvl), compCfg.PageLvl)
			btindex, err := CreateBtreeIndexWithDecompressor(filename, 128, r, uint32(1), background.NewProgressSet(), dirs.Tmp, log.New(), true, AccessorBTree|AccessorExistence)
			if err != nil {
				t.Fatal(err)
			}
			seg3.Close()
			btindex.Close()

			if strings.Contains(filename, name) && containsSubstring(t, filename, extensions) {
				btCount++
			}

			return
		}

		if strings.HasSuffix(filename, ".kvei") {
			filter, err := existence.NewFilter(0, filename)
			require.NoError(t, err)
			filter.DisableFsync()
			require.NoError(t, filter.Build())
			filter.Close()

			if strings.Contains(filename, name) && containsSubstring(t, filename, extensions) {
				existenceCount++
			}

			return
		}

		if strings.HasSuffix(filename, ".kvi") || strings.HasSuffix(filename, ".vi") || strings.HasSuffix(filename, ".efi") {
			salt := uint32(1)
			rs, err := recsplit.NewRecSplit(recsplit.RecSplitArgs{
				KeyCount:   1,
				BucketSize: 10,
				Salt:       &salt,
				TmpDir:     dirs.Tmp,
				IndexFile:  filename,
				LeafSize:   8,
			}, log.New())
			if err != nil {
				t.Fatal(err)
			}
			defer rs.Close()
			rs.DisableFsync()
			if err = rs.AddKey([]byte("first_key"), 0); err != nil {
				t.Error(err)
			}
			if err = rs.Build(context.Background()); err != nil {
				t.Errorf("test is expected to fail, too few keys added")
			}
			rs.Close()
			if strings.Contains(filename, name) && containsSubstring(t, filename, extensions) {
				accessorCount++
			}

			return
		}
	}

	for _, f := range allFiles {
		fileGen(f)
	}

	return dataFileCount, btCount, existenceCount, accessorCount
}

func containsSubstring(t *testing.T, str string, list []string) bool {
	t.Helper()
	for _, s := range list {
		if strings.Contains(str, s) {
			return true
		}
	}
	return false
}

func fileExistsCheck(t *testing.T, repo *SnapshotRepo, startStep, endStep uint64, isFound bool) {
	t.Helper()
	stepSize := repo.stepSize
	startTxNum, endTxNum := startStep*stepSize, endStep*stepSize
	_, found := repo.dirtyFiles.Get(&FilesItem{startTxNum: startTxNum, endTxNum: endTxNum})
	require.Equal(t, isFound, found)

	_, err := os.Stat(repo.cfg.Schema.DataFile(version.V1_0, RootNum(startTxNum), RootNum(endTxNum)))
	if isFound {
		require.NoError(t, err)
	} else {
		require.Error(t, err)
		require.True(t, os.IsNotExist(err))
	}

}<|MERGE_RESOLUTION|>--- conflicted
+++ resolved
@@ -627,14 +627,11 @@
 func populateFiles(t *testing.T, dirs datadir.Dirs, schema SnapNameSchema, allFiles []string) (dataFileCount, btCount, existenceCount, accessorCount int) {
 	t.Helper()
 
-<<<<<<< HEAD
-	compCfg := seg.Cfg{}
-=======
 	name := schema.DataTag()
 	extensions := schema.(*E3SnapSchema).FileExtensions()
 	dataFolder := schema.DataDirectory()
 
->>>>>>> 87985962
+	compCfg := seg.Cfg{}
 	// populate data files
 
 	// 1. account domain, history and ii
