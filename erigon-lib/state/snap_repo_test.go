package state

import (
	"context"
	"os"
	"path/filepath"
	"strings"
	"testing"

	"github.com/erigontech/erigon-lib/common/background"
	"github.com/erigontech/erigon-lib/common/datadir"
	"github.com/erigontech/erigon-lib/datastruct/existence"
	"github.com/erigontech/erigon-lib/downloader/snaptype"
	"github.com/erigontech/erigon-lib/log/v3"
	"github.com/erigontech/erigon-lib/recsplit"
	"github.com/erigontech/erigon-lib/seg"
	ee "github.com/erigontech/erigon-lib/state/entity_extras"
	"github.com/stretchr/testify/require"
)

// 1. create folder with content; OpenFolder contains all dirtyFiles (check the dirty files)
// 1.1 dirty file integration
// 2. CloseFilesAFterRootNum
// 3. check freezing range logics (different file)
// 4. merge files

func TestOpenFolder_AccountsDomain(t *testing.T) {
	if testing.Short() {
		t.Skip()
	}

	dirs := datadir.New(t.TempDir())
	name, repo := setupEntity(t, dirs, func(stepSize uint64, dirs datadir.Dirs) (name string, schema ee.SnapNameSchema) {
		accessors := AccessorBTree | AccessorExistence
		name = "accounts"
		schema = ee.NewE3SnapSchemaBuilder(accessors, stepSize).
			Data(dirs.SnapDomain, name, ee.DataExtensionKv, seg.CompressNone).
			BtIndex().Existence().
			Build()

		return name, schema
	})
	defer repo.Close()
	extensions := repo.cfg.Schema.(*ee.E3SnapSchema).FileExtensions()
	dataCount, btCount, existenceCount, accessorCount := populateFilesFull(t, dirs, name, extensions, dirs.SnapDomain)
	require.Positive(t, dataCount)

	err := repo.OpenFolder()
	require.NoError(t, err)

	// check dirty files
	repo.dirtyFiles.Walk(func(items []*filesItem) bool {
		for _, item := range items {
			filename := item.decompressor.FileName1
			require.Contains(t, filename, name)
			require.NotContains(t, filename, "torrent")
			dataCount--

			if item.existence != nil {
				existenceCount--
			}

			if item.bindex != nil {
				btCount--
			}

			if item.index != nil {
				accessorCount--
			}
		}

		return true
	})

	require.Equal(t, 0, dataCount)
	require.Equal(t, 0, btCount)
	require.Equal(t, 0, existenceCount)
	require.Equal(t, 0, accessorCount)
}

func TestOpenFolder_CodeII(t *testing.T) {
	if testing.Short() {
		t.Skip()
	}

	dirs := datadir.New(t.TempDir())
	name, repo := setupEntity(t, dirs, func(stepSize uint64, dirs datadir.Dirs) (name string, schema ee.SnapNameSchema) {
		accessors := AccessorHashMap
		name = "code"
		schema = ee.NewE3SnapSchemaBuilder(accessors, stepSize).
			Data(dirs.SnapIdx, name, ee.DataExtensionEf, seg.CompressNone).
			Accessor(dirs.SnapAccessors).Build()
		return name, schema
	})
	defer repo.Close()

	extensions := repo.cfg.Schema.(*ee.E3SnapSchema).FileExtensions()
	dataCount, btCount, existenceCount, accessorCount := populateFilesFull(t, dirs, name, extensions, dirs.SnapIdx)

	require.Positive(t, dataCount)

	err := repo.OpenFolder()
	require.NoError(t, err)

	// check dirty files
	repo.dirtyFiles.Walk(func(items []*filesItem) bool {
		for _, item := range items {
			filename := item.decompressor.FileName1
			require.Contains(t, filename, name)
			require.NotContains(t, filename, "torrent")
			dataCount--

			if item.existence != nil {
				existenceCount--
			}

			if item.bindex != nil {
				btCount--
			}

			if item.index != nil {
				accessorCount--
			}
		}

		return true
	})

	require.Equal(t, 0, dataCount)
	require.Equal(t, 0, btCount)
	require.Equal(t, 0, existenceCount)
	require.Equal(t, 0, accessorCount)
}

func TestIntegrateDirtyFile(t *testing.T) {
	if testing.Short() {
		t.Skip()
	}

	// setup account
	// add a dirty file
	// check presence of dirty file
	dirs := datadir.New(t.TempDir())
	name, repo := setupEntity(t, dirs, func(stepSize uint64, dirs datadir.Dirs) (name string, schema ee.SnapNameSchema) {
		accessors := AccessorBTree | AccessorExistence
		name = "accounts"
		schema = ee.NewE3SnapSchemaBuilder(accessors, stepSize).
			Data(dirs.SnapDomain, name, ee.DataExtensionKv, seg.CompressNone).
			BtIndex().
			Existence().
			Build()

		return name, schema
	})
	defer repo.Close()

	extensions := repo.cfg.Schema.(*ee.E3SnapSchema).FileExtensions()
	dataCount, _, _, _ := populateFilesFull(t, dirs, name, extensions, dirs.SnapDomain)
	require.Positive(t, dataCount)

	err := repo.OpenFolder()
	require.NoError(t, err)

	filesItem := newFilesItemWithSnapConfig(0, 1024, repo.cfg)
	filename := repo.schema.DataFile(snaptype.V1_0, 0, 1024)
	comp, err := seg.NewCompressor(context.Background(), t.Name(), filename, dirs.Tmp, seg.DefaultCfg, log.LvlDebug, log.New())
	require.NoError(t, err)
	defer comp.Close()
	if err = comp.AddWord([]byte("word")); err != nil {
		t.Fatal(err)
	}
	require.NoError(t, comp.Compress())

	filesItem.decompressor, err = seg.NewDecompressor(filename)
	require.NoError(t, err)
	// add dirty file
	repo.IntegrateDirtyFile(filesItem)
	_, found := repo.dirtyFiles.Get(filesItem)
	require.True(t, found)
}

func TestCloseFilesAfterRootNum(t *testing.T) {
	if testing.Short() {
		t.Skip()
	}

	// setup account
	// set various root numbers and check if the right files are closed
	dirs := datadir.New(t.TempDir())
	name, repo := setupEntity(t, dirs, func(stepSize uint64, dirs datadir.Dirs) (name string, schema ee.SnapNameSchema) {
		accessors := AccessorBTree | AccessorExistence
		name = "accounts"
		schema = ee.NewE3SnapSchemaBuilder(accessors, stepSize).
			Data(dirs.SnapDomain, name, ee.DataExtensionKv, seg.CompressNone).
			BtIndex().
			Existence().
			Build()
		return name, schema
	})
	defer repo.Close()

	extensions := repo.cfg.Schema.(*ee.E3SnapSchema).FileExtensions()
	dataCount, _, _, _ := populateFilesFull(t, dirs, name, extensions, dirs.SnapDomain)
	require.Positive(t, dataCount)

	// 0-256, 256-288, 288-296, 296-298

	// all but 1
	require.NoError(t, repo.OpenFolder())
	repo.CloseFilesAfterRootNum(stepToRootNum(t, 10, repo))
	require.Len(t, repo.dirtyFiles.Items(), 1)

	// all but 1
	require.NoError(t, repo.OpenFolder())
	repo.CloseFilesAfterRootNum(stepToRootNum(t, 256, repo))
	require.Len(t, repo.dirtyFiles.Items(), 1)

	// all but 2
	require.NoError(t, repo.OpenFolder())
	repo.CloseFilesAfterRootNum(stepToRootNum(t, 270, repo))
	require.Len(t, repo.dirtyFiles.Items(), 2)

	// all but 2
	require.NoError(t, repo.OpenFolder())
	repo.CloseFilesAfterRootNum(stepToRootNum(t, 288, repo))
	require.Len(t, repo.dirtyFiles.Items(), 2)

	// all but 3
	require.NoError(t, repo.OpenFolder())
	repo.CloseFilesAfterRootNum(stepToRootNum(t, 290, repo))
	require.Len(t, repo.dirtyFiles.Items(), 3)

	// all still open
	require.NoError(t, repo.OpenFolder())
	repo.CloseFilesAfterRootNum(stepToRootNum(t, 297, repo))
	require.Len(t, repo.dirtyFiles.Items(), 4)
}

func TestMergeRangeSnapRepo(t *testing.T) {
	if testing.Short() {
		t.Skip()
	}

	dirs := datadir.New(t.TempDir())
	name, repo := setupEntity(t, dirs, func(stepSize uint64, dirs datadir.Dirs) (name string, schema ee.SnapNameSchema) {
		accessors := AccessorBTree | AccessorExistence
		name = "accounts"
		schema = ee.NewE3SnapSchemaBuilder(accessors, stepSize).
			Data(dirs.SnapDomain, name, ee.DataExtensionKv, seg.CompressNone).
			BtIndex().Existence().
			Build()
		return name, schema
	})
	defer repo.Close()
	stepSize := repo.stepSize

	/// powers of 2
	mergeStages := make([]uint64, 12)
	for i := range mergeStages {
		mergeStages[i] = (1 << (i + 1)) * stepSize
	}

	repo.cfg.SnapshotCreationConfig = &ee.SnapshotCreationConfig{
		RootNumPerStep: 10,
		MergeStages:    mergeStages,
		MinimumSize:    10,
		SafetyMargin:   0,
	}

	testFn := func(ranges []testFileRange, vfCount int, needMerge bool, mergeFromStep, mergeToStep uint64) {
		dataCount, _, _, _ := populateFiles2(t, dirs, name, repo, dirs.SnapDomain, ranges)
		require.Positive(t, dataCount)
		require.NoError(t, repo.OpenFolder())
		repo.RecalcVisibleFiles(RootNum(MaxUint64))
		vf := repo.visibleFiles()
		require.Len(t, vf, vfCount)

		mr := repo.FindMergeRange(RootNum(vf.EndTxNum()), vf)
		require.Equal(t, mr.needMerge, needMerge)
		if !mr.needMerge {
			require.Equal(t, mr.from, mergeFromStep*stepSize)
			require.Equal(t, mr.to, mergeToStep*stepSize)
		}
		cleanup(t, repo, dirs)
	}

	// 0-1, 1-2 => 0-2
	testFn([]testFileRange{{0, 1}, {1, 2}}, 2, true, 0, 2)

	// 0-1, 1-2, 2-3 => 0-2, 2-3
	testFn([]testFileRange{{0, 1}, {1, 2}, {2, 3}}, 3, true, 0, 2)

	// 0-1, 1-2, 2-3, 3-4 => 0-4
	testFn([]testFileRange{{0, 1}, {1, 2}, {2, 3}, {3, 4}}, 4, true, 0, 4)

	// 0-1, 1-2, 2-3, 3-4, 4-5, 5-6, 6-7 => 0-1, 1-2, 2-3, 3-4, 4-6, 6-7
	testFn([]testFileRange{{0, 1}, {1, 2}, {2, 3}, {3, 4}, {4, 5}, {5, 6}, {6, 7}}, 7, true, 4, 6)

	// 0-1, 1-2, 2-3, 3-4, 4-6, 6-7 => 0-4, 4-6, 6-7
	testFn([]testFileRange{{0, 1}, {1, 2}, {2, 3}, {3, 4}, {4, 6}, {6, 7}}, 6, true, 0, 4)

	// 0-4, 4-6, 6-7 => same
	testFn([]testFileRange{{0, 4}, {4, 6}, {6, 7}}, 3, false, 0, 0)

	// 0-1, 1-2, 2-3, 3-4, 0-4 => no merge
	testFn([]testFileRange{{0, 1}, {1, 2}, {2, 3}, {3, 4}, {0, 4}}, 1, false, 0, 0)

	// 0-1, 1-2, 2-3, 3-4, 0-2 => 0-4
	testFn([]testFileRange{{0, 1}, {1, 2}, {2, 3}, {3, 4}, {0, 2}}, 3, true, 0, 4)

	// 0-1, 1-2, ..... 14-15 => 0-1....12-13, 13-15
	testFn([]testFileRange{{0, 1}, {1, 2}, {2, 3}, {3, 4}, {4, 5}, {5, 6}, {6, 7}, {7, 8}, {8, 9}, {9, 10}, {10, 11}, {11, 12}, {12, 13}, {13, 14}, {14, 15}}, 15, true, 13, 15)

	//0-1....12-13, 13-15, 15-16 => 0-16
	testFn([]testFileRange{{0, 1}, {1, 2}, {2, 3}, {3, 4}, {4, 5}, {5, 6}, {6, 7}, {7, 8}, {8, 9}, {9, 10}, {10, 11}, {11, 12}, {12, 13}, {13, 15}, {15, 16}}, 15, true, 0, 16)
}

// foreign key; commitment <> accounts
func TestReferencingIntegrityChecker(t *testing.T) {
	dirs := datadir.New(t.TempDir())
	_, accountsR := setupEntity(t, dirs, func(stepSize uint64, dirs datadir.Dirs) (name string, schema ee.SnapNameSchema) {
		accessors := AccessorBTree | AccessorExistence
		name = "accounts"
		schema = ee.NewE3SnapSchemaBuilder(accessors, stepSize).
			Data(dirs.SnapDomain, name, ee.DataExtensionKv, seg.CompressNone).
			BtIndex().Existence().
			Build()
		return name, schema
	})

	defer accountsR.Close()

	_, commitmentR := setupEntity(t, dirs, func(stepSize uint64, dirs datadir.Dirs) (name string, schema ee.SnapNameSchema) {
		accessors := AccessorHashMap
		name = "commitment"
		schema = ee.NewE3SnapSchemaBuilder(accessors, stepSize).
			Data(dirs.SnapDomain, name, ee.DataExtensionKv, seg.CompressNone).
			Accessor(dirs.SnapDomain).
			Build()
		return name, schema
	})
	defer commitmentR.Close()

	accountsR.cfg.Integrity = ee.NewReferencingIntegrityChecker(commitmentR.cfg.Schema)
	stepSize := accountsR.stepSize

	// setup accounts and commitment files

	// accounts: 0-1; 1-2; 0-2
	// commitment: 0-1; 1-2
	// visibleFiles for accounts (and commitment) should use 0-1, 1-2
	// then cleanAfterMerge should leave infact 0-1, 1-2

	dataCount, _, _, _ := populateFiles2(t, dirs, "accounts", accountsR, dirs.SnapDomain, []testFileRange{{0, 1}, {1, 2}, {0, 2}})
	require.Positive(t, dataCount)
	require.NoError(t, accountsR.OpenFolder())
	require.Equal(t, 3, accountsR.dirtyFiles.Len())

	dataCount, _, _, _ = populateFiles2(t, dirs, "commitment", commitmentR, dirs.SnapDomain, []testFileRange{{0, 1}, {1, 2}})
	require.Positive(t, dataCount)
	require.NoError(t, commitmentR.OpenFolder())

	accountsR.RecalcVisibleFiles(RootNum(MaxUint64))
	acf := accountsR.visibleFiles()

	require.Equal(t, uint64(0), acf[0].startTxNum)
	require.Equal(t, 1*stepSize, acf[0].endTxNum)
	require.Equal(t, 1*stepSize, acf[1].startTxNum)
	require.Equal(t, 2*stepSize, acf[1].endTxNum)

	commitmentR.RecalcVisibleFiles(RootNum(MaxUint64))
	ccf := commitmentR.visibleFiles()

	require.Equal(t, uint64(0), ccf[0].startTxNum)
	require.Equal(t, 1*stepSize, ccf[0].endTxNum)
	require.Equal(t, 1*stepSize, ccf[1].startTxNum)

	require.Equal(t, 2*stepSize, ccf[1].endTxNum)

	mergeFile, found := accountsR.dirtyFiles.Get(&filesItem{startTxNum: 0, endTxNum: 2 * stepSize})
	require.True(t, found)
	require.Equal(t, uint64(0), mergeFile.startTxNum)
	require.Equal(t, 2*stepSize, mergeFile.endTxNum)

	accountsR.CleanAfterMerge(mergeFile, acf)
	fileExistsCheck(t, accountsR, 0, 1, true)
	fileExistsCheck(t, accountsR, 1, 2, true)

	// now let's add merged commitment and do same checks
	dataCount, _, _, _ = populateFiles2(t, dirs, "commitment", commitmentR, dirs.SnapDomain, []testFileRange{{0, 2}})
	require.Positive(t, dataCount)
	require.NoError(t, commitmentR.OpenFolder())

	commitmentR.RecalcVisibleFiles(RootNum(MaxUint64))
	ccf = commitmentR.visibleFiles()

	require.Len(t, ccf, 1)
	require.Equal(t, uint64(0), ccf[0].startTxNum)
	require.Equal(t, 2*stepSize, ccf[0].endTxNum)

	cMergeFile, found := commitmentR.dirtyFiles.Get(&filesItem{startTxNum: 0, endTxNum: 2 * stepSize})
	require.True(t, found)
	require.Equal(t, uint64(0), cMergeFile.startTxNum)
	require.Equal(t, 2*stepSize, cMergeFile.endTxNum)

	// should remove commitment.0-1,1-2; thus freeing
	// accounts.0-1,1-2 as well
	commitmentR.CleanAfterMerge(cMergeFile, ccf)

	accountsR.RecalcVisibleFiles(RootNum(MaxUint64))
	acf = accountsR.visibleFiles()

	require.Equal(t, uint64(0), acf[0].startTxNum)
	require.Equal(t, 2*stepSize, acf[0].endTxNum)
	accountsR.CleanAfterMerge(mergeFile, acf)
	fileExistsCheck(t, accountsR, 0, 1, false)
	fileExistsCheck(t, accountsR, 1, 2, false)
	fileExistsCheck(t, accountsR, 0, 2, true)
}

func TestRecalcVisibleFilesAfterMerge(t *testing.T) {
	if testing.Short() {
		t.Skip()
	}

	dirs := datadir.New(t.TempDir())
	name, repo := setupEntity(t, dirs, func(stepSize uint64, dirs datadir.Dirs) (name string, schema ee.SnapNameSchema) {
		accessors := AccessorBTree | AccessorExistence
		name = "accounts"
		schema = ee.NewE3SnapSchemaBuilder(accessors, stepSize).
			Data(dirs.SnapDomain, name, ee.DataExtensionKv, seg.CompressNone).
			BtIndex().
			Existence().
			Build()
		return name, schema
	})
	defer repo.Close()
	stepSize := repo.stepSize

	/// powers of 2
	mergeStages := make([]uint64, 12)
	for i := range mergeStages {
		mergeStages[i] = (1 << (i + 1)) * stepSize
	}

	repo.cfg.SnapshotCreationConfig = &ee.SnapshotCreationConfig{
		RootNumPerStep: 10,
		MergeStages:    mergeStages,
		MinimumSize:    10,
		SafetyMargin:   0,
	}

	testFn := func(ranges []testFileRange, needMerge bool, nFilesInRange, nVfAfterMerge, dirtyFilesAfterMerge int) {
		dataCount, _, _, _ := populateFiles2(t, dirs, name, repo, dirs.SnapDomain, ranges)
		require.Positive(t, dataCount)
		require.NoError(t, repo.OpenFolder())
		repo.RecalcVisibleFiles(RootNum(MaxUint64))
		vf := repo.visibleFiles()

		mr := repo.FindMergeRange(RootNum(vf.EndTxNum()), vf)
		require.Equal(t, mr.needMerge, needMerge)
		if !mr.needMerge {
			cleanup(t, repo, dirs)
			return
		}

		// add mergeFile
		_, _, _, _ = populateFiles2(t, dirs, name, repo, dirs.SnapDomain, []testFileRange{{mr.from / stepSize, mr.to / stepSize}})

		items := repo.FilesInRange(mr, vf) // vf passed should ideally from rotx, but doesn't matter here
		require.Len(t, items, nFilesInRange)

		merged := newFilesItemWithSnapConfig(mr.from, mr.to, repo.cfg)
		repo.IntegrateDirtyFile(merged)
		require.NoError(t, repo.openDirtyFiles())
		repo.RecalcVisibleFiles(RootNum(MaxUint64))

		vf = repo.visibleFiles()
		require.Len(t, vf, nVfAfterMerge)

		repo.CleanAfterMerge(merged, vf)
		require.Equal(t, repo.dirtyFiles.Len(), dirtyFilesAfterMerge)

		cleanup(t, repo, dirs)
	}

	// 0-1, 1-2 => 0-2
	testFn([]testFileRange{{0, 1}, {1, 2}}, true, 2, 1, 1)

	// 0-1, 1-2, 2-3 => 0-2, 2-3
	testFn([]testFileRange{{0, 1}, {1, 2}, {2, 3}}, true, 2, 2, 2)

	// 0-1, 1-2, 2-3, 3-4 => 0-4
	testFn([]testFileRange{{0, 1}, {1, 2}, {2, 3}, {3, 4}}, true, 4, 1, 1)

	// 0-1, 1-2, 2-3, 3-4, 4-5, 5-6, 6-7 => 0-1, 1-2, 2-3, 3-4, 4-6, 6-7
	testFn([]testFileRange{{0, 1}, {1, 2}, {2, 3}, {3, 4}, {4, 5}, {5, 6}, {6, 7}}, true, 2, 6, 6)

	// 0-1, 1-2, 2-3, 3-4, 4-6, 6-7 => 0-4, 4-6, 6-7
	testFn([]testFileRange{{0, 1}, {1, 2}, {2, 3}, {3, 4}, {4, 6}, {6, 7}}, true, 4, 3, 3)

	// 0-4, 4-6, 6-7 => same
	testFn([]testFileRange{{0, 4}, {4, 6}, {6, 7}}, false, 0, 0, 0)

	// 0-1, 1-2, 2-3, 3-4, 0-4 => no merge
	testFn([]testFileRange{{0, 1}, {1, 2}, {2, 3}, {3, 4}, {0, 4}}, false, 0, 1, 1)

	// 0-1, 1-2, 2-3, 3-4, 0-2 => 0-4
	testFn([]testFileRange{{0, 1}, {1, 2}, {2, 3}, {3, 4}, {0, 2}}, true, 3, 1, 1)

	// 0-1, 1-2, ..... 14-15 => 0-1....12-13, 13-15
	testFn([]testFileRange{{0, 1}, {1, 2}, {2, 3}, {3, 4}, {4, 5}, {5, 6}, {6, 7}, {7, 8}, {8, 9}, {9, 10}, {10, 11}, {11, 12}, {12, 13}, {13, 14}, {14, 15}}, true, 2, 14, 14)

	//0-1....12-13, 13-15, 15-16 => 0-16
	testFn([]testFileRange{{0, 1}, {1, 2}, {2, 3}, {3, 4}, {4, 5}, {5, 6}, {6, 7}, {7, 8}, {8, 9}, {9, 10}, {10, 11}, {11, 12}, {12, 13}, {13, 15}, {15, 16}}, true, 15, 1, 1)
}

// /////////////////////////////////////// helpers and utils

func cleanup(t *testing.T, repo *SnapshotRepo, dirs datadir.Dirs) {
	t.Helper()
	repo.Close()
	repo.RecalcVisibleFiles(RootNum(MaxUint64))

	filepath.Walk(dirs.DataDir, func(path string, info os.FileInfo, err error) error {
		if err != nil {
			return err
		}
		if info.IsDir() {
			return nil
		}
		os.Remove(path)
		return nil
	})
}

func stepToRootNum(t *testing.T, step uint64, repo *SnapshotRepo) RootNum {
	t.Helper()
	return RootNum(repo.cfg.RootNumPerStep * step)
}

func setupEntity(t *testing.T, dirs datadir.Dirs, genRepo func(stepSize uint64, dirs datadir.Dirs) (name string, schema ee.SnapNameSchema)) (name string, repo *SnapshotRepo) {
	t.Helper()
	stepSize := uint64(10)
	name, schema := genRepo(stepSize, dirs)

	createConfig := ee.SnapshotCreationConfig{
		RootNumPerStep: stepSize,
		MergeStages:    []uint64{20, 40},
		MinimumSize:    10,
		SafetyMargin:   5,
	}
	repo = NewSnapshotRepo(name, &ee.SnapshotConfig{
		SnapshotCreationConfig: &createConfig,
		Schema:                 schema,
	}, log.New())

	return name, repo
}

type dhiiFiles struct {
	domainFiles   []string
	historyFiles  []string
	accessorFiles []string
	idxFiles      []string
	fullPath      bool
}

type testFileRange struct {
	fromStep, toStep uint64
}

func populateFilesFull(t *testing.T, dirs datadir.Dirs, name string, extensions []string, dataFolder string) (dataFileCount, btCount, existenceCount, accessorCount int) {
	t.Helper()
	allFiles := &dhiiFiles{
		domainFiles:   []string{"v1.0-accounts.0-256.bt", "v1.0-accounts.0-256.bt.torrent", "v1.0-accounts.0-256.kv", "v1.0-accounts.0-256.kv.torrent", "v1.0-accounts.0-256.kvei", "v1.0-accounts.0-256.kvei.torrent", "v1.0-accounts.256-288.bt", "v1.0-accounts.256-288.bt.torrent", "v1.0-accounts.256-288.kv", "v1.0-accounts.256-288.kv.torrent", "v1.0-accounts.256-288.kvei", "v1.0-accounts.256-288.kvei.torrent", "v1.0-accounts.288-296.bt", "v1.0-accounts.288-296.bt.torrent", "v1.0-accounts.288-296.kv", "v1.0-accounts.288-296.kv.torrent", "v1.0-accounts.288-296.kvei", "v1.0-accounts.288-296.kvei.torrent", "v1.0-accounts.296-298.bt", "v1.0-accounts.296-298.bt.torrent", "v1.0-accounts.296-298.kv", "v1.0-accounts.296-298.kv.torrent", "v1.0-accounts.296-298.kvei", "v1.0-accounts.296-298.kvei.torrent", "v1.0-code.0-256.bt", "v1.0-code.0-256.bt.torrent", "v1.0-code.0-256.kv", "v1.0-code.0-256.kv.torrent", "v1.0-code.0-256.kvei", "v1.0-code.0-256.kvei.torrent", "v1.0-code.256-288.bt", "v1.0-code.256-288.bt.torrent", "v1.0-code.256-288.kv", "v1.0-code.256-288.kv.torrent", "v1.0-code.256-288.kvei", "v1.0-code.256-288.kvei.torrent", "v1.0-code.288-296.bt", "v1.0-code.288-296.bt.torrent", "v1.0-code.288-296.kv", "v1.0-code.288-296.kv.torrent", "v1.0-code.288-296.kvei", "v1.0-code.288-296.kvei.torrent", "v1.0-code.296-298.bt", "v1.0-code.296-298.bt.torrent", "v1.0-code.296-298.kv", "v1.0-code.296-298.kv.torrent", "v1.0-code.296-298.kvei", "v1.0-code.296-298.kvei.torrent", "v1.0-commitment.0-256.kv", "v1.0-commitment.0-256.kv.torrent", "v1.0-commitment.0-256.kvi", "v1.0-commitment.0-256.kvi.torrent", "v1.0-commitment.256-288.kv", "v1.0-commitment.256-288.kv.torrent", "v1.0-commitment.256-288.kvi", "v1.0-commitment.256-288.kvi.torrent", "v1.0-commitment.288-296.kv", "v1.0-commitment.288-296.kv.torrent", "v1.0-commitment.288-296.kvi", "v1.0-commitment.288-296.kvi.torrent", "v1.0-commitment.296-298.kv", "v1.0-commitment.296-298.kv.torrent", "v1.0-commitment.296-298.kvi", "v1.0-commitment.296-298.kvi.torrent", "v1.0-receipt.0-256.bt", "v1.0-receipt.0-256.bt.torrent", "v1.0-receipt.0-256.kv", "v1.0-receipt.0-256.kv.torrent", "v1.0-receipt.0-256.kvei", "v1.0-receipt.0-256.kvei.torrent", "v1.0-receipt.256-288.bt", "v1.0-receipt.256-288.bt.torrent", "v1.0-receipt.256-288.kv", "v1.0-receipt.256-288.kv.torrent", "v1.0-receipt.256-288.kvei", "v1.0-receipt.256-288.kvei.torrent", "v1.0-receipt.288-296.bt", "v1.0-receipt.288-296.bt.torrent", "v1.0-receipt.288-296.kv", "v1.0-receipt.288-296.kv.torrent", "v1.0-receipt.288-296.kvei", "v1.0-receipt.288-296.kvei.torrent", "v1.0-receipt.296-298.bt", "v1.0-receipt.296-298.bt.torrent", "v1.0-receipt.296-298.kv", "v1.0-receipt.296-298.kv.torrent", "v1.0-receipt.296-298.kvei", "v1.0-receipt.296-298.kvei.torrent", "v1.0-storage.0-256.bt", "v1.0-storage.0-256.bt.torrent", "v1.0-storage.0-256.kv", "v1.0-storage.0-256.kv.torrent", "v1.0-storage.0-256.kvei", "v1.0-storage.0-256.kvei.torrent", "v1.0-storage.256-288.bt", "v1.0-storage.256-288.bt.torrent", "v1.0-storage.256-288.kv", "v1.0-storage.256-288.kv.torrent", "v1.0-storage.256-288.kvei", "v1.0-storage.256-288.kvei.torrent", "v1.0-storage.288-296.bt", "v1.0-storage.288-296.bt.torrent", "v1.0-storage.288-296.kv", "v1.0-storage.288-296.kv.torrent", "v1.0-storage.288-296.kvei", "v1.0-storage.288-296.kvei.torrent", "v1.0-storage.296-298.bt", "v1.0-storage.296-298.bt.torrent", "v1.0-storage.296-298.kv", "v1.0-storage.296-298.kv.torrent", "v1.0-storage.296-298.kvei", "v1.0-storage.296-298.kvei.torrent"},
		historyFiles:  []string{"v1.0-accounts.0-64.v", "v1.0-accounts.0-64.v.torrent", "v1.0-accounts.128-192.v", "v1.0-accounts.128-192.v.torrent", "v1.0-accounts.192-256.v", "v1.0-accounts.192-256.v.torrent", "v1.0-accounts.256-288.v", "v1.0-accounts.256-288.v.torrent", "v1.0-accounts.288-296.v", "v1.0-accounts.288-296.v.torrent", "v1.0-accounts.296-298.v", "v1.0-accounts.296-298.v.torrent", "v1.0-accounts.64-128.v", "v1.0-accounts.64-128.v.torrent", "v1.0-code.0-64.v", "v1.0-code.0-64.v.torrent", "v1.0-code.128-192.v", "v1.0-code.128-192.v.torrent", "v1.0-code.192-256.v", "v1.0-code.192-256.v.torrent", "v1.0-code.256-288.v", "v1.0-code.256-288.v.torrent", "v1.0-code.288-296.v", "v1.0-code.288-296.v.torrent", "v1.0-code.296-298.v", "v1.0-code.296-298.v.torrent", "v1.0-code.64-128.v", "v1.0-code.64-128.v.torrent", "v1.0-receipt.0-64.v", "v1.0-receipt.0-64.v.torrent", "v1.0-receipt.128-192.v", "v1.0-receipt.128-192.v.torrent", "v1.0-receipt.192-256.v", "v1.0-receipt.192-256.v.torrent", "v1.0-receipt.256-288.v", "v1.0-receipt.256-288.v.torrent", "v1.0-receipt.288-296.v", "v1.0-receipt.288-296.v.torrent", "v1.0-receipt.296-298.v", "v1.0-receipt.296-298.v.torrent", "v1.0-receipt.64-128.v", "v1.0-receipt.64-128.v.torrent", "v1.0-storage.0-64.v", "v1.0-storage.0-64.v.torrent", "v1.0-storage.128-192.v", "v1.0-storage.128-192.v.torrent", "v1.0-storage.192-256.v", "v1.0-storage.192-256.v.torrent", "v1.0-storage.256-288.v", "v1.0-storage.256-288.v.torrent", "v1.0-storage.288-296.v", "v1.0-storage.288-296.v.torrent", "v1.0-storage.296-298.v", "v1.0-storage.296-298.v.torrent", "v1.0-storage.64-128.v", "v1.0-storage.64-128.v.torrent"},
		accessorFiles: []string{"v1.0-accounts.0-64.efi", "v1.0-accounts.0-64.efi.torrent", "v1.0-accounts.0-64.vi", "v1.0-accounts.0-64.vi.torrent", "v1.0-accounts.128-192.efi", "v1.0-accounts.128-192.efi.torrent", "v1.0-accounts.128-192.vi", "v1.0-accounts.128-192.vi.torrent", "v1.0-accounts.192-256.efi", "v1.0-accounts.192-256.efi.torrent", "v1.0-accounts.192-256.vi", "v1.0-accounts.192-256.vi.torrent", "v1.0-accounts.256-288.efi", "v1.0-accounts.256-288.efi.torrent", "v1.0-accounts.256-288.vi", "v1.0-accounts.256-288.vi.torrent", "v1.0-accounts.288-296.efi", "v1.0-accounts.288-296.efi.torrent", "v1.0-accounts.288-296.vi", "v1.0-accounts.288-296.vi.torrent", "v1.0-accounts.296-298.efi", "v1.0-accounts.296-298.efi.torrent", "v1.0-accounts.296-298.vi", "v1.0-accounts.296-298.vi.torrent", "v1.0-accounts.64-128.efi", "v1.0-accounts.64-128.efi.torrent", "v1.0-accounts.64-128.vi", "v1.0-accounts.64-128.vi.torrent", "v1.0-code.0-64.efi", "v1.0-code.0-64.efi.torrent", "v1.0-code.0-64.vi", "v1.0-code.0-64.vi.torrent", "v1.0-code.128-192.efi", "v1.0-code.128-192.efi.torrent", "v1.0-code.128-192.vi", "v1.0-code.128-192.vi.torrent", "v1.0-code.192-256.efi", "v1.0-code.192-256.efi.torrent", "v1.0-code.192-256.vi", "v1.0-code.192-256.vi.torrent", "v1.0-code.256-288.efi", "v1.0-code.256-288.efi.torrent", "v1.0-code.256-288.vi", "v1.0-code.256-288.vi.torrent", "v1.0-code.288-296.efi", "v1.0-code.288-296.efi.torrent", "v1.0-code.288-296.vi", "v1.0-code.288-296.vi.torrent", "v1.0-code.296-298.efi", "v1.0-code.296-298.efi.torrent", "v1.0-code.296-298.vi", "v1.0-code.296-298.vi.torrent", "v1.0-code.64-128.efi", "v1.0-code.64-128.efi.torrent", "v1.0-code.64-128.vi", "v1.0-code.64-128.vi.torrent", "v1.0-logaddrs.0-64.efi", "v1.0-logaddrs.0-64.efi.torrent", "v1.0-logaddrs.128-192.efi", "v1.0-logaddrs.128-192.efi.torrent", "v1.0-logaddrs.192-256.efi", "v1.0-logaddrs.192-256.efi.torrent", "v1.0-logaddrs.256-288.efi", "v1.0-logaddrs.256-288.efi.torrent", "v1.0-logaddrs.288-296.efi", "v1.0-logaddrs.288-296.efi.torrent", "v1.0-logaddrs.296-298.efi", "v1.0-logaddrs.296-298.efi.torrent", "v1.0-logaddrs.64-128.efi", "v1.0-logaddrs.64-128.efi.torrent", "v1.0-logtopics.0-64.efi", "v1.0-logtopics.0-64.efi.torrent", "v1.0-logtopics.128-192.efi", "v1.0-logtopics.128-192.efi.torrent", "v1.0-logtopics.192-256.efi", "v1.0-logtopics.192-256.efi.torrent", "v1.0-logtopics.256-288.efi", "v1.0-logtopics.256-288.efi.torrent", "v1.0-logtopics.288-296.efi", "v1.0-logtopics.288-296.efi.torrent", "v1.0-logtopics.296-298.efi", "v1.0-logtopics.296-298.efi.torrent", "v1.0-logtopics.64-128.efi", "v1.0-logtopics.64-128.efi.torrent", "v1.0-receipt.0-64.efi", "v1.0-receipt.0-64.efi.torrent", "v1.0-receipt.0-64.vi", "v1.0-receipt.0-64.vi.torrent", "v1.0-receipt.128-192.efi", "v1.0-receipt.128-192.efi.torrent", "v1.0-receipt.128-192.vi", "v1.0-receipt.128-192.vi.torrent", "v1.0-receipt.192-256.efi", "v1.0-receipt.192-256.efi.torrent", "v1.0-receipt.192-256.vi", "v1.0-receipt.192-256.vi.torrent", "v1.0-receipt.256-288.efi", "v1.0-receipt.256-288.efi.torrent", "v1.0-receipt.256-288.vi", "v1.0-receipt.256-288.vi.torrent", "v1.0-receipt.288-296.efi", "v1.0-receipt.288-296.efi.torrent", "v1.0-receipt.288-296.vi", "v1.0-receipt.288-296.vi.torrent", "v1.0-receipt.296-298.efi", "v1.0-receipt.296-298.efi.torrent", "v1.0-receipt.296-298.vi", "v1.0-receipt.296-298.vi.torrent", "v1.0-receipt.64-128.efi", "v1.0-receipt.64-128.efi.torrent", "v1.0-receipt.64-128.vi", "v1.0-receipt.64-128.vi.torrent", "v1.0-storage.0-64.efi", "v1.0-storage.0-64.efi.torrent", "v1.0-storage.0-64.vi", "v1.0-storage.0-64.vi.torrent", "v1.0-storage.128-192.efi", "v1.0-storage.128-192.efi.torrent", "v1.0-storage.128-192.vi", "v1.0-storage.128-192.vi.torrent", "v1.0-storage.192-256.efi", "v1.0-storage.192-256.efi.torrent", "v1.0-storage.192-256.vi", "v1.0-storage.192-256.vi.torrent", "v1.0-storage.256-288.efi", "v1.0-storage.256-288.efi.torrent", "v1.0-storage.256-288.vi", "v1.0-storage.256-288.vi.torrent", "v1.0-storage.288-296.efi", "v1.0-storage.288-296.efi.torrent", "v1.0-storage.288-296.vi", "v1.0-storage.288-296.vi.torrent", "v1.0-storage.296-298.efi", "v1.0-storage.296-298.efi.torrent", "v1.0-storage.296-298.vi", "v1.0-storage.296-298.vi.torrent", "v1.0-storage.64-128.efi", "v1.0-storage.64-128.efi.torrent", "v1.0-storage.64-128.vi", "v1.0-storage.64-128.vi.torrent", "v1.0-tracesfrom.0-64.efi", "v1.0-tracesfrom.0-64.efi.torrent", "v1.0-tracesfrom.128-192.efi", "v1.0-tracesfrom.128-192.efi.torrent", "v1.0-tracesfrom.192-256.efi", "v1.0-tracesfrom.192-256.efi.torrent", "v1.0-tracesfrom.256-288.efi", "v1.0-tracesfrom.256-288.efi.torrent", "v1.0-tracesfrom.288-296.efi", "v1.0-tracesfrom.288-296.efi.torrent", "v1.0-tracesfrom.296-298.efi", "v1.0-tracesfrom.296-298.efi.torrent", "v1.0-tracesfrom.64-128.efi", "v1.0-tracesfrom.64-128.efi.torrent", "v1.0-tracesto.0-64.efi", "v1.0-tracesto.0-64.efi.torrent", "v1.0-tracesto.128-192.efi", "v1.0-tracesto.128-192.efi.torrent", "v1.0-tracesto.192-256.efi", "v1.0-tracesto.192-256.efi.torrent", "v1.0-tracesto.256-288.efi", "v1.0-tracesto.256-288.efi.torrent", "v1.0-tracesto.288-296.efi", "v1.0-tracesto.288-296.efi.torrent", "v1.0-tracesto.296-298.efi", "v1.0-tracesto.296-298.efi.torrent", "v1.0-tracesto.64-128.efi", "v1.0-tracesto.64-128.efi.torrent"},
		idxFiles:      []string{"v1.0-accounts.0-64.ef", "v1.0-accounts.0-64.ef.torrent", "v1.0-accounts.128-192.ef", "v1.0-accounts.128-192.ef.torrent", "v1.0-accounts.192-256.ef", "v1.0-accounts.192-256.ef.torrent", "v1.0-accounts.256-288.ef", "v1.0-accounts.256-288.ef.torrent", "v1.0-accounts.288-296.ef", "v1.0-accounts.288-296.ef.torrent", "v1.0-accounts.296-298.ef", "v1.0-accounts.296-298.ef.torrent", "v1.0-accounts.64-128.ef", "v1.0-accounts.64-128.ef.torrent", "v1.0-code.0-64.ef", "v1.0-code.0-64.ef.torrent", "v1.0-code.128-192.ef", "v1.0-code.128-192.ef.torrent", "v1.0-code.192-256.ef", "v1.0-code.192-256.ef.torrent", "v1.0-code.256-288.ef", "v1.0-code.256-288.ef.torrent", "v1.0-code.288-296.ef", "v1.0-code.288-296.ef.torrent", "v1.0-code.296-298.ef", "v1.0-code.296-298.ef.torrent", "v1.0-code.64-128.ef", "v1.0-code.64-128.ef.torrent", "v1.0-logaddrs.0-64.ef", "v1.0-logaddrs.0-64.ef.torrent", "v1.0-logaddrs.128-192.ef", "v1.0-logaddrs.128-192.ef.torrent", "v1.0-logaddrs.192-256.ef", "v1.0-logaddrs.192-256.ef.torrent", "v1.0-logaddrs.256-288.ef", "v1.0-logaddrs.256-288.ef.torrent", "v1.0-logaddrs.288-296.ef", "v1.0-logaddrs.288-296.ef.torrent", "v1.0-logaddrs.296-298.ef", "v1.0-logaddrs.296-298.ef.torrent", "v1.0-logaddrs.64-128.ef", "v1.0-logaddrs.64-128.ef.torrent", "v1.0-logtopics.0-64.ef", "v1.0-logtopics.0-64.ef.torrent", "v1.0-logtopics.128-192.ef", "v1.0-logtopics.128-192.ef.torrent", "v1.0-logtopics.192-256.ef", "v1.0-logtopics.192-256.ef.torrent", "v1.0-logtopics.256-288.ef", "v1.0-logtopics.256-288.ef.torrent", "v1.0-logtopics.288-296.ef", "v1.0-logtopics.288-296.ef.torrent", "v1.0-logtopics.296-298.ef", "v1.0-logtopics.296-298.ef.torrent", "v1.0-logtopics.64-128.ef", "v1.0-logtopics.64-128.ef.torrent", "v1.0-receipt.0-64.ef", "v1.0-receipt.0-64.ef.torrent", "v1.0-receipt.128-192.ef", "v1.0-receipt.128-192.ef.torrent", "v1.0-receipt.192-256.ef", "v1.0-receipt.192-256.ef.torrent", "v1.0-receipt.256-288.ef", "v1.0-receipt.256-288.ef.torrent", "v1.0-receipt.288-296.ef", "v1.0-receipt.288-296.ef.torrent", "v1.0-receipt.296-298.ef", "v1.0-receipt.296-298.ef.torrent", "v1.0-receipt.64-128.ef", "v1.0-receipt.64-128.ef.torrent", "v1.0-storage.0-64.ef", "v1.0-storage.0-64.ef.torrent", "v1.0-storage.128-192.ef", "v1.0-storage.128-192.ef.torrent", "v1.0-storage.192-256.ef", "v1.0-storage.192-256.ef.torrent", "v1.0-storage.256-288.ef", "v1.0-storage.256-288.ef.torrent", "v1.0-storage.288-296.ef", "v1.0-storage.288-296.ef.torrent", "v1.0-storage.296-298.ef", "v1.0-storage.296-298.ef.torrent", "v1.0-storage.64-128.ef", "v1.0-storage.64-128.ef.torrent", "v1.0-tracesfrom.0-64.ef", "v1.0-tracesfrom.0-64.ef.torrent", "v1.0-tracesfrom.128-192.ef", "v1.0-tracesfrom.128-192.ef.torrent", "v1.0-tracesfrom.192-256.ef", "v1.0-tracesfrom.192-256.ef.torrent", "v1.0-tracesfrom.256-288.ef", "v1.0-tracesfrom.256-288.ef.torrent", "v1.0-tracesfrom.288-296.ef", "v1.0-tracesfrom.288-296.ef.torrent", "v1.0-tracesfrom.296-298.ef", "v1.0-tracesfrom.296-298.ef.torrent", "v1.0-tracesfrom.64-128.ef", "v1.0-tracesfrom.64-128.ef.torrent", "v1.0-tracesto.0-64.ef", "v1.0-tracesto.0-64.ef.torrent", "v1.0-tracesto.128-192.ef", "v1.0-tracesto.128-192.ef.torrent", "v1.0-tracesto.192-256.ef", "v1.0-tracesto.192-256.ef.torrent", "v1.0-tracesto.256-288.ef", "v1.0-tracesto.256-288.ef.torrent", "v1.0-tracesto.288-296.ef", "v1.0-tracesto.288-296.ef.torrent", "v1.0-tracesto.296-298.ef", "v1.0-tracesto.296-298.ef.torrent", "v1.0-tracesto.64-128.ef", "v1.0-tracesto.64-128.ef.torrent"},
		fullPath:      false,
	}
	return populateFiles(t, dirs, name, extensions, dataFolder, allFiles)
}

func populateFiles2(t *testing.T, dirs datadir.Dirs, name string, repo *SnapshotRepo, dataFolder string, ranges []testFileRange) (dataFileCount, btCount, existenceCount, accessorCount int) {
	t.Helper()
	allFiles := dhiiFiles{fullPath: true}
	extensions := repo.cfg.Schema.(*ee.E3SnapSchema).FileExtensions()
	v := snaptype.V1_0
	acc := repo.schema.AccessorList()
	for _, r := range ranges {
		from, to := RootNum(r.fromStep*repo.stepSize), RootNum(r.toStep*repo.stepSize)
		allFiles.domainFiles = append(allFiles.domainFiles, repo.schema.DataFile(v, from, to))
		if acc.Has(AccessorBTree) {
			f := repo.schema.BtIdxFile(v, from, to)
			allFiles.domainFiles = append(allFiles.domainFiles, f)
		}
		if acc.Has(AccessorExistence) {
			allFiles.domainFiles = append(allFiles.domainFiles, repo.schema.ExistenceFile(v, from, to))
		}
		if acc.Has(AccessorHashMap) {
			if containsSubstring(t, ee.AccessorExtensionKvi.String(), extensions) {
				allFiles.domainFiles = append(allFiles.domainFiles, repo.schema.AccessorIdxFile(v, from, to, 0))
			} else {
				allFiles.accessorFiles = append(allFiles.accessorFiles, repo.schema.AccessorIdxFile(v, from, to, 0))
			}
		}
	}

	return populateFiles(t, dirs, name, extensions, dataFolder, &allFiles)
}

func populateFiles(t *testing.T, dirs datadir.Dirs, name string, extensions []string, dataFolder string, allFiles *dhiiFiles) (dataFileCount, btCount, existenceCount, accessorCount int) {
	t.Helper()

	// populate data files

	// 1. account domain, history and ii

	domainFolder := dirs.SnapDomain
	historyFolder := dirs.SnapHistory
	accessorFolder := dirs.SnapAccessors
	idxFolder := dirs.SnapIdx

	fileGen := func(filename string) {
		if strings.HasSuffix(filename, ".ef") || strings.HasSuffix(filename, ".v") || strings.HasSuffix(filename, ".kv") {
			seg, err := seg.NewCompressor(context.Background(), t.Name(), filename, dirs.Tmp, seg.DefaultCfg, log.LvlDebug, log.New())
			require.NoError(t, err)
			if err = seg.AddWord([]byte("word")); err != nil {
				t.Fatal(err)
			}
			require.NoError(t, seg.Compress())
			seg.Close()

			if strings.Contains(filename, name) && containsSubstring(t, filename, extensions) && strings.Contains(filename, dataFolder) {
				dataFileCount++
			}

			return
		}

		if strings.HasSuffix(filename, ".bt") {
			seg2, err := seg.NewCompressor(context.Background(), t.Name(), filename+".sample", dirs.Tmp, seg.DefaultCfg, log.LvlDebug, log.New())
			require.NoError(t, err)
			if err = seg2.AddWord([]byte("key")); err != nil {
				t.Fatal(err)
			}
			if err = seg2.AddWord([]byte("value")); err != nil {
				t.Fatal(err)
			}
			require.NoError(t, seg2.Compress())
			seg2.Close()
			seg3, err := seg.NewDecompressor(filename + ".sample")
			require.NoError(t, err)

			btindex, err := CreateBtreeIndexWithDecompressor(filename, 128, seg3, seg.CompressNone, uint32(1), background.NewProgressSet(), dirs.Tmp, log.New(), false, AccessorBTree|AccessorExistence)
			if err != nil {
				t.Fatal(err)
			}
			seg3.Close()
			btindex.Close()

			if strings.Contains(filename, name) && containsSubstring(t, filename, extensions) {
				btCount++
			}

			return
		}

		if strings.HasSuffix(filename, ".kvei") {
<<<<<<< HEAD
			filter, err := existence.NewExistenceFilter(0, filename)
=======
			filter, err := existence.NewFilter(0, filename)
>>>>>>> 4e8ce54b
			require.NoError(t, err)
			require.NoError(t, filter.Build())
			filter.Close()

			if strings.Contains(filename, name) && containsSubstring(t, filename, extensions) {
				existenceCount++
			}

			return
		}

		if strings.HasSuffix(filename, ".kvi") || strings.HasSuffix(filename, ".vi") || strings.HasSuffix(filename, ".efi") {
			salt := uint32(1)
			rs, err := recsplit.NewRecSplit(recsplit.RecSplitArgs{
				KeyCount:   1,
				BucketSize: 10,
				Salt:       &salt,
				TmpDir:     dirs.Tmp,
				IndexFile:  filename,
				LeafSize:   8,
			}, log.New())
			if err != nil {
				t.Fatal(err)
			}

			if err = rs.AddKey([]byte("first_key"), 0); err != nil {
				t.Error(err)
			}
			if err = rs.Build(context.Background()); err != nil {
				t.Errorf("test is expected to fail, too few keys added")
			}
			rs.Close()
			if strings.Contains(filename, name) && containsSubstring(t, filename, extensions) {
				accessorCount++
			}

			return
		}

	}

	touch(t, domainFolder, allFiles.domainFiles, fileGen, allFiles.fullPath)
	touch(t, historyFolder, allFiles.historyFiles, fileGen, allFiles.fullPath)
	touch(t, accessorFolder, allFiles.accessorFiles, fileGen, allFiles.fullPath)
	touch(t, idxFolder, allFiles.idxFiles, fileGen, allFiles.fullPath)

	return dataFileCount, btCount, existenceCount, accessorCount
}

func touch(t *testing.T, folder string, files []string, fileGen func(filename string), fullPath bool) {
	t.Helper()
	for _, f := range files {
		filename := f
		if !fullPath {
			filename = filepath.Join(folder, f)
		}

		// touchFile(t, filename)
		fileGen(filename)
	}
}

func containsSubstring(t *testing.T, str string, list []string) bool {
	t.Helper()
	for _, s := range list {
		if strings.Contains(str, s) {
			return true
		}
	}
	return false
}

func fileExistsCheck(t *testing.T, repo *SnapshotRepo, startStep, endStep uint64, isFound bool) {
	t.Helper()
	stepSize := repo.stepSize
	startTxNum, endTxNum := startStep*stepSize, endStep*stepSize
	_, found := repo.dirtyFiles.Get(&filesItem{startTxNum: startTxNum, endTxNum: endTxNum})
	require.Equal(t, found, isFound)

	_, err := os.Stat(repo.cfg.Schema.DataFile(snaptype.V1_0, ee.RootNum(startTxNum), ee.RootNum(endTxNum)))
	if isFound {
		require.NoError(t, err)
	} else {
		require.Error(t, err)
		require.True(t, os.IsNotExist(err))
	}

}<|MERGE_RESOLUTION|>--- conflicted
+++ resolved
@@ -668,11 +668,7 @@
 		}
 
 		if strings.HasSuffix(filename, ".kvei") {
-<<<<<<< HEAD
-			filter, err := existence.NewExistenceFilter(0, filename)
-=======
 			filter, err := existence.NewFilter(0, filename)
->>>>>>> 4e8ce54b
 			require.NoError(t, err)
 			require.NoError(t, filter.Build())
 			filter.Close()
