// Copyright 2021 The Erigon Authors
// This file is part of Erigon.
//
// Erigon is free software: you can redistribute it and/or modify
// it under the terms of the GNU Lesser General Public License as published by
// the Free Software Foundation, either version 3 of the License, or
// (at your option) any later version.
//
// Erigon is distributed in the hope that it will be useful,
// but WITHOUT ANY WARRANTY; without even the implied warranty of
// MERCHANTABILITY or FITNESS FOR A PARTICULAR PURPOSE. See the
// GNU Lesser General Public License for more details.
//
// You should have received a copy of the GNU Lesser General Public License
// along with Erigon. If not, see <http://www.gnu.org/licenses/>.

package state

import (
	"bytes"
	"encoding/binary"
	"fmt"
	"strings"

	"github.com/ledgerwatch/erigon-lib/commitment"
	"github.com/ledgerwatch/erigon-lib/common/length"
	"github.com/ledgerwatch/erigon-lib/recsplit"
)

type ValueMerger func(prev, current []byte) (merged []byte, err error)

type commitmentState struct {
	txNum     uint64
	blockNum  uint64
	trieState []byte
}

func (cs *commitmentState) Decode(buf []byte) error {
	if len(buf) < 10 {
		return fmt.Errorf("ivalid commitment state buffer size %d, expected at least 10b", len(buf))
	}
	pos := 0
	cs.txNum = binary.BigEndian.Uint64(buf[pos : pos+8])
	pos += 8
	cs.blockNum = binary.BigEndian.Uint64(buf[pos : pos+8])
	pos += 8
	cs.trieState = make([]byte, binary.BigEndian.Uint16(buf[pos:pos+2]))
	pos += 2
	if len(cs.trieState) == 0 && len(buf) == 10 {
		return nil
	}
	copy(cs.trieState, buf[pos:pos+len(cs.trieState)])
	return nil
}

func (cs *commitmentState) Encode() ([]byte, error) {
	buf := bytes.NewBuffer(nil)
	var v [18]byte
	binary.BigEndian.PutUint64(v[:], cs.txNum)
	binary.BigEndian.PutUint64(v[8:16], cs.blockNum)
	binary.BigEndian.PutUint16(v[16:18], uint16(len(cs.trieState)))
	if _, err := buf.Write(v[:]); err != nil {
		return nil, err
	}
	if _, err := buf.Write(cs.trieState); err != nil {
		return nil, err
	}
	return buf.Bytes(), nil
}

func decodeShorterKey(from []byte) uint64 {
	of, n := binary.Uvarint(from)
	if n == 0 {
		panic(fmt.Sprintf("shorter key %x decode failed", from))
	}
	return of
}

func encodeShorterKey(buf []byte, offset uint64) []byte {
	if len(buf) == 0 {
		buf = make([]byte, 0, 8)
	}
	return binary.AppendUvarint(buf, offset)
}

// Finds shorter replacement for full key in given file item. filesItem -- result of merging of multiple files.
// If item is nil, or shorter key was not found, or anything else goes wrong, nil key and false returned.
func (dt *DomainRoTx) findShortenedKey(fullKey []byte, itemGetter ArchiveGetter, item *filesItem) (shortened []byte, found bool) {
	if item == nil {
		return nil, false
	}
	if !strings.Contains(item.decompressor.FileName(), dt.d.filenameBase) {
		panic(fmt.Sprintf("findShortenedKeyEasier of %s called with merged file %s", dt.d.filenameBase, item.decompressor.FileName()))
	}
	if /*assert.Enable && */ itemGetter.FileName() != item.decompressor.FileName() {
		panic(fmt.Sprintf("findShortenedKey of %s itemGetter (%s) is different to item.decompressor (%s)",
			dt.d.filenameBase, itemGetter.FileName(), item.decompressor.FileName()))
	}

	//if idxList&withExistence != 0 {
	//	hi, _ := dt.ht.iit.hashKey(fullKey)
	//	if !item.existence.ContainsHash(hi) {
	//		continue
	//	}
	//}

	if dt.d.indexList&withHashMap != 0 {
		reader := recsplit.NewIndexReader(item.index)
		defer reader.Close()

		offset, ok := reader.Lookup(fullKey)
		if !ok {
			return nil, false
		}

		itemGetter.Reset(offset)
		if !itemGetter.HasNext() {
			dt.d.logger.Warn("commitment branch key replacement seek failed",
				"key", fmt.Sprintf("%x", fullKey), "idx", "hash", "file", item.decompressor.FileName())
			return nil, false
		}

		k, _ := itemGetter.Next(nil)
		if !bytes.Equal(fullKey, k) {
			dt.d.logger.Warn("commitment branch key replacement seek invalid key",
				"key", fmt.Sprintf("%x", fullKey), "idx", "hash", "file", item.decompressor.FileName())

			return nil, false
		}
		return encodeShorterKey(nil, offset), true
	}
	if dt.d.indexList&withBTree != 0 {
		cur, err := item.bindex.Seek(itemGetter, fullKey)
		if err != nil {
			dt.d.logger.Warn("commitment branch key replacement seek failed",
				"key", fmt.Sprintf("%x", fullKey), "idx", "bt", "err", err, "file", item.decompressor.FileName())
		}

		if cur == nil || !bytes.Equal(cur.Key(), fullKey) {
			return nil, false
		}

		offset := cur.offsetInFile()
		if uint64(itemGetter.Size()) <= offset {
			dt.d.logger.Warn("commitment branch key replacement seek gone too far",
				"key", fmt.Sprintf("%x", fullKey), "offset", offset, "size", itemGetter.Size(), "file", item.decompressor.FileName())
			return nil, false
		}
		return encodeShorterKey(nil, offset), true
	}
	return nil, false
}

func (dt *DomainRoTx) lookupFileByItsRange(txFrom uint64, txTo uint64) *filesItem {
	var item *filesItem
	for _, f := range dt.files {
		if f.startTxNum == txFrom && f.endTxNum == txTo {
			item = f.src
			break
		}
	}
	if item == nil {
		dt.d.dirtyFiles.Walk(func(files []*filesItem) bool {
			for _, f := range files {
				if f.startTxNum == txFrom && f.endTxNum == txTo {
					item = f
					return false
				}
			}
			return true
		})
	}

	if item == nil {
		fileStepsss := ""
		for _, item := range dt.d.dirtyFiles.Items() {
			fileStepsss += fmt.Sprintf("%d-%d;", item.startTxNum/dt.d.aggregationStep, item.endTxNum/dt.d.aggregationStep)
		}
		visibleFiles := ""
		for _, f := range dt.files {
			visibleFiles += fmt.Sprintf("%d-%d;", f.startTxNum/dt.d.aggregationStep, f.endTxNum/dt.d.aggregationStep)
		}
		dt.d.logger.Warn("lookupFileByItsRange: file not found",
			"stepFrom", txFrom/dt.d.aggregationStep, "stepTo", txTo/dt.d.aggregationStep,
<<<<<<< HEAD
			"files", fileStepsss, "_visibleFiles", visibleFiles,
=======
			"domain", dt.d.filenameBase, "files", fileStepsss, "_visibleFiles", visibleFiles,
>>>>>>> ee6ed6cb
			"visibleFilesCount", len(dt.files), "filesCount", dt.d.dirtyFiles.Len())
		return nil
	}
	return item
}

// searches in given list of files for a key or searches in domain files if list is empty
func (dt *DomainRoTx) lookupByShortenedKey(shortKey []byte, getter ArchiveGetter) (fullKey []byte, found bool) {
	if len(shortKey) < 1 {
		return nil, false
	}
	offset := decodeShorterKey(shortKey)
	defer func() {
		if r := recover(); r != nil {
			dt.d.logger.Crit("lookupByShortenedKey panics",
				"err", r,
				"offset", offset, "short", fmt.Sprintf("%x", shortKey),
				"cleanFilesCount", len(dt.files), "dirtyFilesCount", dt.d.dirtyFiles.Len(),
				"file", getter.FileName())
		}
	}()

	//getter := NewArchiveGetter(item.decompressor.MakeGetter(), dt.d.compression)
	getter.Reset(offset)
	n := getter.HasNext()
	if !n || uint64(getter.Size()) <= offset {
		dt.d.logger.Warn("lookupByShortenedKey failed", "file", getter.FileName(), "short", fmt.Sprintf("%x", shortKey), "offset", offset, "hasNext", n, "size", getter.Size(), "offsetBigger", uint64(getter.Size()) <= offset)
		return nil, false
	}

	fullKey, _ = getter.Next(nil)
	return fullKey, true
}

// commitmentValTransform parses the value of the commitment record to extract references
// to accounts and storage items, then looks them up in the new, merged files, and replaces them with
// the updated references
func (dt *DomainRoTx) commitmentValTransformDomain(rng MergeRange, accounts, storage *DomainRoTx, mergedAccount, mergedStorage *filesItem) (valueTransformer, error) {
	hadToLookupStorage := mergedStorage == nil
	if mergedStorage == nil {
		// mergedStorage = storage.lookupFileByItsRange(rng.from, rng.to)
		// if mergedStorage == nil {
		// TODO may allow to merge, but storage keys will be stored as plainkeys
		return nil, fmt.Errorf("merged v1-account.%d-%d.kv file not found", rng.from, rng.to)
		// }
	}
	hadToLookupAccount := mergedAccount == nil
	if mergedAccount == nil {
		// mergedAccount = accounts.lookupFileByItsRange(rng.from, rng.to)
		// if mergedAccount == nil {
		return nil, fmt.Errorf("merged v1-account.%d-%d.kv file not found", rng.from, rng.to)
		// }
	}

	dr := DomainRanges{
		valuesStartTxNum: rng.from,
		valuesEndTxNum:   rng.to,
		values:           true,
	}

	accountFileMap := make(map[string]ArchiveGetter)
	if accountList, _, _ := accounts.staticFilesInRange(dr); accountList != nil {
		for _, f := range accountList {
			accountFileMap[fmt.Sprintf("%d-%d", f.startTxNum, f.endTxNum)] = NewArchiveGetter(f.decompressor.MakeGetter(), accounts.d.compression)
		}
	}
	storageFileMap := make(map[string]ArchiveGetter)
	if storageList, _, _ := storage.staticFilesInRange(dr); storageList != nil {
		for _, f := range storageList {
			storageFileMap[fmt.Sprintf("%d-%d", f.startTxNum, f.endTxNum)] = NewArchiveGetter(f.decompressor.MakeGetter(), storage.d.compression)
		}
	}

	ms := NewArchiveGetter(mergedStorage.decompressor.MakeGetter(), storage.d.compression)
	ma := NewArchiveGetter(mergedAccount.decompressor.MakeGetter(), accounts.d.compression)
	dt.d.logger.Debug("prepare commitmentValTransformDomain", "merge", rng.String("range", dt.d.aggregationStep), "Mstorage", hadToLookupStorage, "Maccount", hadToLookupAccount)

	vt := func(valBuf []byte, keyFromTxNum, keyEndTxNum uint64) (transValBuf []byte, err error) {
		if !dt.d.replaceKeysInValues || len(valBuf) == 0 || ((keyEndTxNum-keyFromTxNum)/dt.d.aggregationStep)%2 != 0 {
			return valBuf, nil
		}
		sig := storageFileMap[fmt.Sprintf("%d-%d", keyFromTxNum, keyEndTxNum)]
		aig := accountFileMap[fmt.Sprintf("%d-%d", keyFromTxNum, keyEndTxNum)]

		replacer := func(key []byte, isStorage bool) ([]byte, error) {
			var found bool
			auxBuf := dt.keyBuf[:0]
			if isStorage {
				if len(key) == length.Addr+length.Hash {
					// Non-optimised key originating from a database record
					auxBuf = append(auxBuf[:0], key...)
				} else {
					// Optimised key referencing a state file record (file number and offset within the file)
					auxBuf, found = storage.lookupByShortenedKey(key, sig)
					if !found {
						dt.d.logger.Crit("valTransform: lost storage full key",
							"shortened", fmt.Sprintf("%x", key),
							"merging", rng.String("", dt.d.aggregationStep),
							"valBuf", fmt.Sprintf("l=%d %x", len(valBuf), valBuf),
						)
						return nil, fmt.Errorf("lookup lost storage full key %x", key)
					}
				}

				shortened, found := storage.findShortenedKey(auxBuf, ms, mergedStorage)
				if !found {
					if len(auxBuf) == length.Addr+length.Hash {
						return auxBuf, nil // if plain key is lost, we can save original fullkey
					}
					// if shortened key lost, we can't continue
					dt.d.logger.Crit("valTransform: replacement for full storage key was not found",
						"step", fmt.Sprintf("%d-%d", keyFromTxNum/dt.d.aggregationStep, keyEndTxNum/dt.d.aggregationStep),
						"shortened", fmt.Sprintf("%x", shortened), "toReplace", fmt.Sprintf("%x", auxBuf))

					return nil, fmt.Errorf("replacement not found for storage %x", auxBuf)
				}
				return shortened, nil
			}

			if len(key) == length.Addr {
				// Non-optimised key originating from a database record
				auxBuf = append(auxBuf[:0], key...)
			} else {
				auxBuf, found = accounts.lookupByShortenedKey(key, aig)
				if !found {
					dt.d.logger.Crit("valTransform: lost account full key",
						"shortened", fmt.Sprintf("%x", key),
						"merging", rng.String("", dt.d.aggregationStep),
						"valBuf", fmt.Sprintf("l=%d %x", len(valBuf), valBuf),
					)
					return nil, fmt.Errorf("lookup account full key: %x", key)
				}
			}

			shortened, found := accounts.findShortenedKey(auxBuf, ma, mergedAccount)
			if !found {
				if len(auxBuf) == length.Addr {
					return auxBuf, nil // if plain key is lost, we can save original fullkey
				}
				dt.d.logger.Crit("valTransform: replacement for full account key was not found",
					"step", fmt.Sprintf("%d-%d", keyFromTxNum/dt.d.aggregationStep, keyEndTxNum/dt.d.aggregationStep),
					"shortened", fmt.Sprintf("%x", shortened), "toReplace", fmt.Sprintf("%x", auxBuf))
				return nil, fmt.Errorf("replacement not found for account  %x", auxBuf)
			}
			return shortened, nil
		}

		return commitment.BranchData(valBuf).ReplacePlainKeys(dt.comBuf[:0], replacer)
	}

	return vt, nil
}<|MERGE_RESOLUTION|>--- conflicted
+++ resolved
@@ -182,11 +182,7 @@
 		}
 		dt.d.logger.Warn("lookupFileByItsRange: file not found",
 			"stepFrom", txFrom/dt.d.aggregationStep, "stepTo", txTo/dt.d.aggregationStep,
-<<<<<<< HEAD
 			"files", fileStepsss, "_visibleFiles", visibleFiles,
-=======
-			"domain", dt.d.filenameBase, "files", fileStepsss, "_visibleFiles", visibleFiles,
->>>>>>> ee6ed6cb
 			"visibleFilesCount", len(dt.files), "filesCount", dt.d.dirtyFiles.Len())
 		return nil
 	}
