// Copyright 2022 The Erigon Authors
// This file is part of Erigon.
//
// Erigon is free software: you can redistribute it and/or modify
// it under the terms of the GNU Lesser General Public License as published by
// the Free Software Foundation, either version 3 of the License, or
// (at your option) any later version.
//
// Erigon is distributed in the hope that it will be useful,
// but WITHOUT ANY WARRANTY; without even the implied warranty of
// MERCHANTABILITY or FITNESS FOR A PARTICULAR PURPOSE. See the
// GNU Lesser General Public License for more details.
//
// You should have received a copy of the GNU Lesser General Public License
// along with Erigon. If not, see <http://www.gnu.org/licenses/>.

package state

import (
	"bytes"
	"container/heap"
	"context"
	"fmt"
	"math"
	"path"
	"path/filepath"
	"strings"

	"github.com/tidwall/btree"

	"github.com/erigontech/erigon-lib/common"
	"github.com/erigontech/erigon-lib/common/background"
	"github.com/erigontech/erigon-lib/common/dbg"
	"github.com/erigontech/erigon-lib/common/dir"
	"github.com/erigontech/erigon-lib/common/page"
	"github.com/erigontech/erigon-lib/kv"
	"github.com/erigontech/erigon-lib/log/v3"
	"github.com/erigontech/erigon-lib/recsplit"
	"github.com/erigontech/erigon-lib/recsplit/multiencseq"
	"github.com/erigontech/erigon-lib/seg"
)

func (d *Domain) dirtyFilesEndTxNumMinimax() uint64 {
	minimax := d.History.dirtyFilesEndTxNumMinimax()
	if _max, ok := d.dirtyFiles.Max(); ok {
		endTxNum := _max.endTxNum
		if minimax == 0 || endTxNum < minimax {
			minimax = endTxNum
		}
	}
	return minimax
}

func (ii *InvertedIndex) dirtyFilesEndTxNumMinimax() uint64 {
	var minimax uint64
	if _max, ok := ii.dirtyFiles.Max(); ok {
		endTxNum := _max.endTxNum
		if minimax == 0 || endTxNum < minimax {
			minimax = endTxNum
		}
	}
	return minimax
}
func (h *History) dirtyFilesEndTxNumMinimax() uint64 {
	if h.snapshotsDisabled {
		return math.MaxUint64
	}
	minimax := h.InvertedIndex.dirtyFilesEndTxNumMinimax()
	if _max, ok := h.dirtyFiles.Max(); ok {
		endTxNum := _max.endTxNum
		if minimax == 0 || endTxNum < minimax {
			minimax = endTxNum
		}
	}
	return minimax
}

type DomainRanges struct {
	name    kv.Domain
	values  MergeRange
	history HistoryRanges
	aggStep uint64
}

func NewDomainRanges(name kv.Domain, values MergeRange, history HistoryRanges, aggStep uint64) DomainRanges {
	return DomainRanges{name: name, values: values, history: history, aggStep: aggStep}
}

func (r DomainRanges) String() string {
	var b strings.Builder
	if r.values.needMerge {
		b.WriteString(r.values.String("val", r.aggStep))
	}
	if r.history.any() {
		if b.Len() > 0 {
			b.WriteString(", ")
		}
		b.WriteString(r.history.String(r.aggStep))
	}
	return b.String()
}

func (r DomainRanges) any() bool { return r.values.needMerge || r.history.any() }

func (dt *DomainRoTx) FirstStepNotInFiles() uint64 { return dt.files.EndTxNum() / dt.d.aggregationStep }
func (ht *HistoryRoTx) FirstStepNotInFiles() uint64 {
	return ht.files.EndTxNum() / ht.h.aggregationStep
}
func (iit *InvertedIndexRoTx) FirstStepNotInFiles() uint64 {
	return iit.files.EndTxNum() / iit.ii.aggregationStep
}

// findMergeRange
// assumes that all fTypes in d.files have items at least as far as maxEndTxNum
// That is why only Values type is inspected
//
// As any other methods of DomainRoTx - it can't see any files overlaps or garbage
func (dt *DomainRoTx) findMergeRange(maxEndTxNum, maxSpan uint64) DomainRanges {
	hr := dt.ht.findMergeRange(maxEndTxNum, maxSpan)
	domainName, err := kv.String2Domain(dt.d.filenameBase)
	if err != nil {
		panic(err)
	}

	r := DomainRanges{
		name:    domainName,
		history: hr,
		aggStep: dt.d.aggregationStep,
	}
	for _, item := range dt.files {
		if item.endTxNum > maxEndTxNum {
			break
		}
		endStep := item.endTxNum / dt.d.aggregationStep
		spanStep := endStep & -endStep // Extract rightmost bit in the binary representation of endStep, this corresponds to size of maximally possible merge ending at endStep
		span := spanStep * dt.d.aggregationStep
		fromTxNum := item.endTxNum - span
		if fromTxNum < item.startTxNum {
			if !r.values.needMerge || fromTxNum < r.values.from {
				r.values = MergeRange{"", true, fromTxNum, item.endTxNum}
			}
		}
	}
	return r
}

func (ht *HistoryRoTx) findMergeRange(maxEndTxNum, maxSpan uint64) HistoryRanges {
	var r HistoryRanges
	mr := ht.iit.findMergeRange(maxEndTxNum, maxSpan)
	r.index = *mr

	for _, item := range ht.files {
		if item.endTxNum > maxEndTxNum {
			continue
		}
		endStep := item.endTxNum / ht.h.aggregationStep
		spanStep := endStep & -endStep // Extract rightmost bit in the binary representation of endStep, this corresponds to size of maximally possible merge ending at endStep
		span := min(spanStep*ht.h.aggregationStep, maxSpan)
		startTxNum := item.endTxNum - span

		foundSuperSet := r.history.from == item.startTxNum && item.endTxNum >= r.history.to
		if foundSuperSet {
			r.history = MergeRange{from: startTxNum, to: item.endTxNum}
		} else if startTxNum < item.startTxNum {
			if !r.history.needMerge || startTxNum < r.history.from {
				r.history = MergeRange{"", true, startTxNum, item.endTxNum}
			}
		}
	}

	if r.history.needMerge && r.index.needMerge {
		// history is behind idx: then merge only history
		historyIsAhead := r.history.to > r.index.to
		if historyIsAhead {
			r.history = MergeRange{}
			return r
		}

		historyIsBehind := r.history.to < r.index.to
		if historyIsBehind {
			r.index = MergeRange{}
			return r
		}
	}
	return r
}

// 0-1,1-2,2-3,3-4: allow merge 0-4
// 0-2,2-3,3-4: allow merge 0-4
// 0-2,2-4: allow merge 0-4
//
// 0-1,1-2,2-3: allow merge 0-2
//
// 0-2,2-3: nothing to merge
func (iit *InvertedIndexRoTx) findMergeRange(maxEndTxNum, maxSpan uint64) *MergeRange {
	var minFound bool
	var startTxNum, endTxNum uint64
	for _, item := range iit.files {
		if item.endTxNum > maxEndTxNum {
			continue
		}
		endStep := item.endTxNum / iit.ii.aggregationStep
		spanStep := endStep & -endStep // Extract rightmost bit in the binary representation of endStep, this corresponds to size of maximally possible merge ending at endStep
		span := min(spanStep*iit.ii.aggregationStep, maxSpan)
		start := item.endTxNum - span
		foundSuperSet := startTxNum == item.startTxNum && item.endTxNum >= endTxNum
		if foundSuperSet {
			minFound = false
			startTxNum = start
			endTxNum = item.endTxNum
		} else if start < item.startTxNum {
			if !minFound || start < startTxNum {
				minFound = true
				startTxNum = start
				endTxNum = item.endTxNum
			}
		}
	}
	return &MergeRange{string(iit.name), minFound, startTxNum, endTxNum}
}

type HistoryRanges struct {
	history MergeRange
	index   MergeRange
}

func NewHistoryRanges(history MergeRange, index MergeRange) HistoryRanges {
	return HistoryRanges{history: history, index: index}
}

func (r HistoryRanges) String(aggStep uint64) string {
	var str string
	if r.history.needMerge {
		str += r.history.String("hist", aggStep)
	}
	if r.index.needMerge {
		if str != "" {
			str += ", "
		}
		str += r.index.String("idx", aggStep)
	}
	return str
}
func (r HistoryRanges) any() bool {
	return r.history.needMerge || r.index.needMerge
}

// staticFilesInRange returns list of static files with txNum in specified range [startTxNum; endTxNum)
// files are in the descending order of endTxNum
func (dt *DomainRoTx) staticFilesInRange(r DomainRanges) (valuesFiles, indexFiles, historyFiles []*filesItem) {
	if r.history.any() {
		var err error
		indexFiles, historyFiles, err = dt.ht.staticFilesInRange(r.history)
		if err != nil {
			panic(err)
		}
	}
	if r.values.needMerge {
		for _, item := range dt.files {
			if item.startTxNum < r.values.from {
				continue
			}
			if item.endTxNum > r.values.to {
				break
			}
			valuesFiles = append(valuesFiles, item.src)
		}
		for _, f := range valuesFiles {
			if f == nil {
				panic("must not happen")
			}
		}
	}
	return
}

func (iit *InvertedIndexRoTx) staticFilesInRange(startTxNum, endTxNum uint64) []*filesItem {
	files := make([]*filesItem, 0, len(iit.files))

	for _, item := range iit.files {
		if item.startTxNum < startTxNum {
			continue
		}
		if item.endTxNum > endTxNum {
			break
		}
		files = append(files, item.src)
	}
	for _, f := range files {
		if f == nil {
			panic("must not happen")
		}
	}

	return files
}

func (ht *HistoryRoTx) staticFilesInRange(r HistoryRanges) (indexFiles, historyFiles []*filesItem, err error) {
	if !r.history.needMerge && r.index.needMerge {
		indexFiles = ht.iit.staticFilesInRange(r.index.from, r.index.to)
		return indexFiles, historyFiles, nil
	}

	if r.history.needMerge {
		// Get history files from HistoryRoTx (no "garbage/overalps"), but index files not from InvertedIndexRoTx
		// because index files may already be merged (before `kill -9`) and it means not visible in InvertedIndexRoTx
		for _, item := range ht.files {
			if item.startTxNum < r.history.from {
				continue
			}
			if item.endTxNum > r.history.to {
				break
			}

			historyFiles = append(historyFiles, item.src)
			idxFile, ok := ht.h.InvertedIndex.dirtyFiles.Get(item.src)
			if ok {
				indexFiles = append(indexFiles, idxFile)
			} else {
				walkErr := fmt.Errorf("History.staticFilesInRange: required file not found: v1-%s.%d-%d.efi", ht.h.filenameBase, item.startTxNum/ht.h.aggregationStep, item.endTxNum/ht.h.aggregationStep)
				return nil, nil, walkErr
			}
		}

		for _, f := range historyFiles {
			if f == nil {
				panic("must not happen")
			}
		}
		if r.index.needMerge && len(indexFiles) != len(historyFiles) {
			var sIdx, sHist []string
			for _, f := range indexFiles {
				if f.index != nil {
					_, fName := filepath.Split(f.index.FilePath())
					sIdx = append(sIdx, fmt.Sprintf("%+v", fName))
				}
			}
			for _, f := range historyFiles {
				if f.decompressor != nil {
					_, fName := filepath.Split(f.decompressor.FilePath())
					sHist = append(sHist, fmt.Sprintf("%+v", fName))
				}
			}
			log.Warn("[snapshots] something wrong with files for merge", "idx", strings.Join(sIdx, ","), "hist", strings.Join(sHist, ","))
		}
	}
	return
}

func mergeNumSeqs(preval, val []byte, preBaseNum, baseNum uint64, buf []byte, outBaseNum uint64) ([]byte, error) {
	preSeq := multiencseq.ReadMultiEncSeq(preBaseNum, preval)
	seq := multiencseq.ReadMultiEncSeq(baseNum, val)
	preIt := preSeq.Iterator(0)
	efIt := seq.Iterator(0)
	newSeq := multiencseq.NewBuilder(outBaseNum, preSeq.Count()+seq.Count(), seq.Max())
	for preIt.HasNext() {
		v, err := preIt.Next()
		if err != nil {
			return nil, err
		}
		newSeq.AddOffset(v)
	}
	for efIt.HasNext() {
		v, err := efIt.Next()
		if err != nil {
			return nil, err
		}
		newSeq.AddOffset(v)
	}
	newSeq.Build()
	return newSeq.AppendBytes(buf), nil
}

type valueTransformer func(val []byte, startTxNum, endTxNum uint64) ([]byte, error)

const DomainMinStepsToCompress = 16

func (dt *DomainRoTx) mergeFiles(ctx context.Context, domainFiles, indexFiles, historyFiles []*filesItem, r DomainRanges, vt valueTransformer, ps *background.ProgressSet) (valuesIn, indexIn, historyIn *filesItem, err error) {
	if !r.any() {
		return
	}
	defer func() {
		// Merge is background operation. It must not crush application.
		// Convert panic to error.
		if rec := recover(); rec != nil {
			err = fmt.Errorf("[snapshots] background mergeFiles: domain=%s, %s, %s, %s", dt.name, r.String(), rec, dbg.Stack())
		}
	}()

	closeFiles := true
	var kvWriter *seg.Writer
	defer func() {
		if closeFiles {
			if kvWriter != nil {
				kvWriter.Close()
			}
			if indexIn != nil {
				indexIn.closeFilesAndRemove()
			}
			if historyIn != nil {
				historyIn.closeFilesAndRemove()
			}
			if valuesIn != nil {
				valuesIn.closeFilesAndRemove()
			}
		}
	}()
	if indexIn, historyIn, err = dt.ht.mergeFiles(ctx, indexFiles, historyFiles, r.history, ps); err != nil {
		return nil, nil, nil, err
	}

	if !r.values.needMerge {
		closeFiles = false
		return
	}

	for _, f := range domainFiles {
		f := f
		defer f.decompressor.EnableReadAhead().DisableReadAhead()
	}

	fromStep, toStep := r.values.from/r.aggStep, r.values.to/r.aggStep
	kvFilePath := dt.d.kvFilePath(fromStep, toStep)

	kvFile, err := seg.NewCompressor(ctx, "merge domain "+dt.d.filenameBase, kvFilePath, dt.d.dirs.Tmp, dt.d.CompressCfg, log.LvlTrace, dt.d.logger)
	if err != nil {
		return nil, nil, nil, fmt.Errorf("merge %s compressor: %w", dt.d.filenameBase, err)
	}

	compression := dt.d.Compression
	if toStep-fromStep < DomainMinStepsToCompress {
		compression = seg.CompressNone
	}
	kvWriter = seg.NewWriter(kvFile, compression)
	if dt.d.noFsync {
		kvWriter.DisableFsync()
	}
	p := ps.AddNew("merge "+path.Base(kvFilePath), 1)
	defer ps.Delete(p)

	var cp CursorHeap
	heap.Init(&cp)
	for _, item := range domainFiles {
		g := seg.NewReader(item.decompressor.MakeGetter(), dt.d.Compression)
		g.Reset(0)
		if g.HasNext() {
			key, _ := g.Next(nil)
			val, _ := g.Next(nil)
			heap.Push(&cp, &CursorItem{
				t:          FILE_CURSOR,
				idx:        g,
				key:        key,
				val:        val,
				startTxNum: item.startTxNum,
				endTxNum:   item.endTxNum,
				reverse:    true,
			})
		}
	}
	// In the loop below, the pair `keyBuf=>valBuf` is always 1 item behind `lastKey=>lastVal`.
	// `lastKey` and `lastVal` are taken from the top of the multi-way merge (assisted by the CursorHeap cp), but not processed right away
	// instead, the pair from the previous iteration is processed first - `keyBuf=>valBuf`. After that, `keyBuf` and `valBuf` are assigned
	// to `lastKey` and `lastVal` correspondingly, and the next step of multi-way merge happens. Therefore, after the multi-way merge loop
	// (when CursorHeap cp is empty), there is a need to process the last pair `keyBuf=>valBuf`, because it was one step behind
	var keyBuf, valBuf []byte
	var keyFileStartTxNum, keyFileEndTxNum uint64
	for cp.Len() > 0 {
		lastKey := common.Copy(cp[0].key)
		lastVal := common.Copy(cp[0].val)
		lastFileStartTxNum, lastFileEndTxNum := cp[0].startTxNum, cp[0].endTxNum
		// Advance all the items that have this key (including the top)
		for cp.Len() > 0 && bytes.Equal(cp[0].key, lastKey) {
			ci1 := heap.Pop(&cp).(*CursorItem)
			if ci1.idx.HasNext() {
				ci1.key, _ = ci1.idx.Next(nil)
				ci1.val, _ = ci1.idx.Next(nil)
				heap.Push(&cp, ci1)
			}
		}

		// For the rest of types, empty value means deletion
		deleted := r.values.from == 0 && len(lastVal) == 0
		if !deleted {
			if keyBuf != nil {
				if vt != nil {
					if !bytes.Equal(keyBuf, keyCommitmentState) { // no replacement for state key
						valBuf, err = vt(valBuf, keyFileStartTxNum, keyFileEndTxNum)
						if err != nil {
							return nil, nil, nil, fmt.Errorf("merge: valTransform failed: %w", err)
						}
					}
				}
				if _, err = kvWriter.Write(keyBuf); err != nil {
					return nil, nil, nil, err
				}
				if _, err = kvWriter.Write(valBuf); err != nil {
					return nil, nil, nil, err
				}
			}
			keyBuf = append(keyBuf[:0], lastKey...)
			valBuf = append(valBuf[:0], lastVal...)
			keyFileStartTxNum, keyFileEndTxNum = lastFileStartTxNum, lastFileEndTxNum
		}
	}
	if keyBuf != nil {
		if vt != nil {
			if !bytes.Equal(keyBuf, keyCommitmentState) { // no replacement for state key
				valBuf, err = vt(valBuf, keyFileStartTxNum, keyFileEndTxNum)
				if err != nil {
					return nil, nil, nil, fmt.Errorf("merge: valTransform failed: %w", err)
				}
			}
		}
		if _, err = kvWriter.Write(keyBuf); err != nil {
			return nil, nil, nil, err
		}
		if _, err = kvWriter.Write(valBuf); err != nil {
			return nil, nil, nil, err
		}
	}
	if err = kvWriter.Compress(); err != nil {
		return nil, nil, nil, err
	}
	kvWriter.Close()
	kvWriter = nil
	ps.Delete(p)

	valuesIn = newFilesItem(r.values.from, r.values.to, dt.d.aggregationStep)
	valuesIn.frozen = false
	if valuesIn.decompressor, err = seg.NewDecompressor(kvFilePath); err != nil {
		return nil, nil, nil, fmt.Errorf("merge %s decompressor [%d-%d]: %w", dt.d.filenameBase, r.values.from, r.values.to, err)
	}

	if dt.d.AccessorList.Has(AccessorBTree) {
		btPath := dt.d.kvBtAccessorFilePath(fromStep, toStep)
		btM := DefaultBtreeM
		if toStep == 0 && dt.d.filenameBase == "commitment" {
			btM = 128
		}
		valuesIn.bindex, err = CreateBtreeIndexWithDecompressor(btPath, btM, valuesIn.decompressor, dt.d.Compression, *dt.d.salt, ps, dt.d.dirs.Tmp, dt.d.logger, dt.d.noFsync)
		if err != nil {
			return nil, nil, nil, fmt.Errorf("merge %s btindex [%d-%d]: %w", dt.d.filenameBase, r.values.from, r.values.to, err)
		}
	}
	if dt.d.AccessorList.Has(AccessorHashMap) {
		if err = dt.d.buildHashMapAccessor(ctx, fromStep, toStep, valuesIn.decompressor, ps); err != nil {
			return nil, nil, nil, fmt.Errorf("merge %s buildHashMapAccessor [%d-%d]: %w", dt.d.filenameBase, r.values.from, r.values.to, err)
		}
		if valuesIn.index, err = recsplit.OpenIndex(dt.d.kviAccessorFilePath(fromStep, toStep)); err != nil {
			return nil, nil, nil, fmt.Errorf("merge %s buildHashMapAccessor [%d-%d]: %w", dt.d.filenameBase, r.values.from, r.values.to, err)
		}
	}

	if dt.d.AccessorList.Has(AccessorExistence) {
		bloomIndexPath := dt.d.kvExistenceIdxFilePath(fromStep, toStep)
		exists, err := dir.FileExist(bloomIndexPath)
		if err != nil {
			return nil, nil, nil, fmt.Errorf("merge %s FileExist err [%d-%d]: %w", dt.d.filenameBase, r.values.from, r.values.to, err)
		}
		if exists {
			valuesIn.existence, err = OpenExistenceFilter(bloomIndexPath)
			if err != nil {
				return nil, nil, nil, fmt.Errorf("merge %s existence [%d-%d]: %w", dt.d.filenameBase, r.values.from, r.values.to, err)
			}
		}
	}

	closeFiles = false
	return
}

func (iit *InvertedIndexRoTx) mergeFiles(ctx context.Context, files []*filesItem, startTxNum, endTxNum uint64, ps *background.ProgressSet) (*filesItem, error) {
	for _, h := range files {
		defer h.decompressor.EnableReadAhead().DisableReadAhead()
	}

	var outItem *filesItem
	var comp *seg.Compressor
	var decomp *seg.Decompressor
	var err error
	var closeItem = true
	defer func() {
		if closeItem {
			if comp != nil {
				comp.Close()
			}
			if decomp != nil {
				decomp.Close()
			}
			if outItem != nil {
				outItem.closeFilesAndRemove()
			}
		}
	}()
	if ctx.Err() != nil {
		return nil, ctx.Err()
	}
	fromStep, toStep := startTxNum/iit.ii.aggregationStep, endTxNum/iit.ii.aggregationStep

	datPath := iit.ii.efFilePath(fromStep, toStep)
	if comp, err = seg.NewCompressor(ctx, "merge idx "+iit.ii.filenameBase, datPath, iit.ii.dirs.Tmp, iit.ii.compressorCfg, log.LvlTrace, iit.ii.logger); err != nil {
		return nil, fmt.Errorf("merge %s inverted index compressor: %w", iit.ii.filenameBase, err)
	}
	if iit.ii.noFsync {
		comp.DisableFsync()
	}
	write := seg.NewWriter(comp, iit.ii.compression)
	p := ps.AddNew(path.Base(datPath), 1)
	defer ps.Delete(p)

	var cp CursorHeap
	heap.Init(&cp)

	for _, item := range files {
		g := seg.NewReader(item.decompressor.MakeGetter(), iit.ii.compression)
		g.Reset(0)
		if g.HasNext() {
			key, _ := g.Next(nil)
			val, _ := g.Next(nil)
			//fmt.Printf("heap push %s [%d] %x\n", item.decompressor.FilePath(), item.endTxNum, key)
			heap.Push(&cp, &CursorItem{
<<<<<<< HEAD
				t:          FILE_CURSOR,
				dg:         g,
				key:        key,
				val:        val,
				startTxNum: item.startTxNum,
				endTxNum:   item.endTxNum,
				reverse:    true,
=======
				t:        FILE_CURSOR,
				idx:      g,
				key:      key,
				val:      val,
				endTxNum: item.endTxNum,
				reverse:  true,
>>>>>>> 5729b000
			})
		}
	}

	// In the loop below, the pair `keyBuf=>valBuf` is always 1 item behind `lastKey=>lastVal`.
	// `lastKey` and `lastVal` are taken from the top of the multi-way merge (assisted by the CursorHeap cp), but not processed right away
	// instead, the pair from the previous iteration is processed first - `keyBuf=>valBuf`. After that, `keyBuf` and `valBuf` are assigned
	// to `lastKey` and `lastVal` correspondingly, and the next step of multi-way merge happens. Therefore, after the multi-way merge loop
	// (when CursorHeap cp is empty), there is a need to process the last pair `keyBuf=>valBuf`, because it was one step behind
	var keyBuf, valBuf []byte
	for cp.Len() > 0 {
		lastKey := common.Copy(cp[0].key)
		lastVal := common.Copy(cp[0].val)

		// Pre-rebase the first sequence
		preSeq := multiencseq.ReadMultiEncSeq(cp[0].startTxNum, lastVal)
		preIt := preSeq.Iterator(0)
		newSeq := multiencseq.NewBuilder(startTxNum, preSeq.Count(), preSeq.Max())
		for preIt.HasNext() {
			v, err := preIt.Next()
			if err != nil {
				return nil, err
			}
			newSeq.AddOffset(v)
		}
		newSeq.Build()
		lastVal = newSeq.AppendBytes(nil)

		var mergedOnce bool

		// Advance all the items that have this key (including the top)
		for cp.Len() > 0 && bytes.Equal(cp[0].key, lastKey) {
			ci1 := heap.Pop(&cp).(*CursorItem)
			if mergedOnce {
				if lastVal, err = mergeNumSeqs(ci1.val, lastVal, ci1.startTxNum, startTxNum, nil, startTxNum); err != nil {
					return nil, fmt.Errorf("merge %s inverted index: %w", iit.ii.filenameBase, err)
				}
			} else {
				mergedOnce = true
			}
			// fmt.Printf("multi-way %s [%d] %x\n", ii.keysTable, ci1.endTxNum, ci1.key)
			if ci1.idx.HasNext() {
				ci1.key, _ = ci1.idx.Next(nil)
				ci1.val, _ = ci1.idx.Next(nil)
				// fmt.Printf("heap next push %s [%d] %x\n", ii.keysTable, ci1.endTxNum, ci1.key)
				heap.Push(&cp, ci1)
			}
		}
		if keyBuf != nil {
			// fmt.Printf("pput %x->%x\n", keyBuf, valBuf)
			if _, err = write.Write(keyBuf); err != nil {
				return nil, err
			}
			if _, err = write.Write(valBuf); err != nil {
				return nil, err
			}
		}
		keyBuf = append(keyBuf[:0], lastKey...)
		if keyBuf == nil {
			keyBuf = []byte{}
		}
		valBuf = append(valBuf[:0], lastVal...)
	}
	if keyBuf != nil {
		// fmt.Printf("put %x->%x\n", keyBuf, valBuf)
		if _, err = write.Write(keyBuf); err != nil {
			return nil, err
		}
		if _, err = write.Write(valBuf); err != nil {
			return nil, err
		}
	}
	if err = write.Compress(); err != nil {
		return nil, err
	}
	comp.Close()
	comp = nil

	outItem = newFilesItem(startTxNum, endTxNum, iit.ii.aggregationStep)
	if outItem.decompressor, err = seg.NewDecompressor(datPath); err != nil {
		return nil, fmt.Errorf("merge %s decompressor [%d-%d]: %w", iit.ii.filenameBase, startTxNum, endTxNum, err)
	}
	ps.Delete(p)

	if err := iit.ii.buildMapAccessor(ctx, fromStep, toStep, outItem.decompressor, ps); err != nil {
		return nil, fmt.Errorf("merge %s buildHashMapAccessor [%d-%d]: %w", iit.ii.filenameBase, startTxNum, endTxNum, err)
	}
	if outItem.index, err = recsplit.OpenIndex(iit.ii.efAccessorFilePath(fromStep, toStep)); err != nil {
		return nil, err
	}

	closeItem = false
	return outItem, nil
}

func (ht *HistoryRoTx) mergeFiles(ctx context.Context, indexFiles, historyFiles []*filesItem, r HistoryRanges, ps *background.ProgressSet) (indexIn, historyIn *filesItem, err error) {
	if !r.any() {
		return nil, nil, nil
	}
	var closeIndex = true
	defer func() {
		if closeIndex {
			if indexIn != nil {
				indexIn.closeFilesAndRemove()
			}
		}
	}()

	if indexIn, err = ht.iit.mergeFiles(ctx, indexFiles, r.index.from, r.index.to, ps); err != nil {
		return nil, nil, err
	}
	if r.history.needMerge {
		for _, f := range indexFiles {
			defer f.decompressor.EnableReadAhead().DisableReadAhead()
		}
		for _, f := range historyFiles {
			defer f.decompressor.EnableReadAhead().DisableReadAhead()
		}

		var comp *seg.Compressor
		var decomp *seg.Decompressor
		var rs *recsplit.RecSplit
		var index *recsplit.Index
		var closeItem = true
		defer func() {
			if closeItem {
				if comp != nil {
					comp.Close()
				}
				if decomp != nil {
					decomp.Close()
				}
				if rs != nil {
					rs.Close()
				}
				if index != nil {
					index.Close()
				}
				if historyIn != nil {
					historyIn.closeFilesAndRemove()
				}
			}
		}()
		fromStep, toStep := r.history.from/ht.h.aggregationStep, r.history.to/ht.h.aggregationStep
		datPath := ht.h.vFilePath(fromStep, toStep)
		idxPath := ht.h.vAccessorFilePath(fromStep, toStep)
		if comp, err = seg.NewCompressor(ctx, "merge hist "+ht.h.filenameBase, datPath, ht.h.dirs.Tmp, ht.h.compressorCfg, log.LvlTrace, ht.h.logger); err != nil {
			return nil, nil, fmt.Errorf("merge %s history compressor: %w", ht.h.filenameBase, err)
		}
		compr := seg.NewWriter(comp, ht.h.compression)
		if ht.h.noFsync {
			compr.DisableFsync()
		}
		pagedWr := page.NewWriter(compr, ht.h.historyValuesOnCompressedPage, true)
		p := ps.AddNew(path.Base(datPath), 1)
		defer ps.Delete(p)

		var cp CursorHeap
		heap.Init(&cp)
		for _, item := range indexFiles {
			g := seg.NewReader(item.decompressor.MakeGetter(), ht.h.compression)
			g.Reset(0)
			if g.HasNext() {
				var g2 *seg.PagedReader
				for _, hi := range historyFiles { // full-scan, because it's ok to have different amount files. by unclean-shutdown.
					if hi.startTxNum == item.startTxNum && hi.endTxNum == item.endTxNum {
						g2 = seg.NewPagedReader(seg.NewReader(hi.decompressor.MakeGetter(), ht.h.compression), ht.h.historyValuesOnCompressedPage, true)
						break
					}
				}
				if g2 == nil {
					panic(fmt.Sprintf("for file: %s, not found corresponding file to merge", g.FileName()))
				}
				key, _ := g.Next(nil)
				val, _ := g.Next(nil)
				heap.Push(&cp, &CursorItem{
<<<<<<< HEAD
					t:          FILE_CURSOR,
					dg:         g,
					dg2:        g2,
					key:        key,
					val:        val,
					startTxNum: item.startTxNum,
					endTxNum:   item.endTxNum,
					reverse:    false,
=======
					t:        FILE_CURSOR,
					idx:      g,
					hist:     g2,
					key:      key,
					val:      val,
					endTxNum: item.endTxNum,
					reverse:  false,
>>>>>>> 5729b000
				})
			}
		}
		// In the loop below, the pair `keyBuf=>valBuf` is always 1 item behind `lastKey=>lastVal`.
		// `lastKey` and `lastVal` are taken from the top of the multi-way merge (assisted by the CursorHeap cp), but not processed right away
		// instead, the pair from the previous iteration is processed first - `keyBuf=>valBuf`. After that, `keyBuf` and `valBuf` are assigned
		// to `lastKey` and `lastVal` correspondingly, and the next step of multi-way merge happens. Therefore, after the multi-way merge loop
		// (when CursorHeap cp is empty), there is a need to process the last pair `keyBuf=>valBuf`, because it was one step behind
		var valBuf []byte
		var keyCount int
		for cp.Len() > 0 {
			lastKey := common.Copy(cp[0].key)
			// Advance all the items that have this key (including the top)
			for cp.Len() > 0 && bytes.Equal(cp[0].key, lastKey) {
				ci1 := heap.Pop(&cp).(*CursorItem)
				count := multiencseq.Count(ci1.startTxNum, ci1.val)
				for i := uint64(0); i < count; i++ {
					if !ci1.hist.HasNext() {
						panic(fmt.Errorf("assert: no value??? %s, i=%d, count=%d, lastKey=%x, ci1.key=%x", ci1.hist.FileName(), i, count, lastKey, ci1.key))
					}

					var k, v []byte
					k, v, valBuf, _ = ci1.hist.Next2(valBuf[:0])
					if err = pagedWr.Add(k, v); err != nil {
						return nil, nil, err
					}
				}

				// fmt.Printf("fput '%x'->%x\n", lastKey, ci1.val)
				keyCount += int(count)
				if ci1.idx.HasNext() {
					ci1.key, _ = ci1.idx.Next(nil)
					ci1.val, _ = ci1.idx.Next(nil)
					heap.Push(&cp, ci1)
				}
			}
		}
		if err := pagedWr.Flush(); err != nil {
			return nil, nil, err
		}
		if err = compr.Compress(); err != nil {
			return nil, nil, err
		}
		compr.Close()
		comp = nil
		if decomp, err = seg.NewDecompressor(datPath); err != nil {
			return nil, nil, err
		}
		ps.Delete(p)

<<<<<<< HEAD
		p = ps.AddNew(path.Base(idxPath), uint64(decomp.Count()/2))
		defer ps.Delete(p)
		if rs, err = recsplit.NewRecSplit(recsplit.RecSplitArgs{
			KeyCount:   keyCount,
			Enums:      false,
			BucketSize: recsplit.DefaultBucketSize,
			LeafSize:   recsplit.DefaultLeafSize,
			TmpDir:     ht.h.dirs.Tmp,
			IndexFile:  idxPath,
			Salt:       ht.h.salt,
			NoFsync:    ht.h.noFsync,
		}, ht.h.logger); err != nil {
			return nil, nil, fmt.Errorf("create recsplit: %w", err)
		}
		rs.LogLvl(log.LvlTrace)

		var (
			txKey      [8]byte
			historyKey []byte
			keyBuf     []byte
			valOffset  uint64
		)

		g := seg.NewReader(indexIn.decompressor.MakeGetter(), ht.h.InvertedIndex.compression)
		g2 := seg.NewReader(decomp.MakeGetter(), ht.h.compression)

		for {
			g.Reset(0)
			g2.Reset(0)
			valOffset = 0
			for g.HasNext() {
				keyBuf, _ = g.Next(nil)
				valBuf, _ = g.Next(nil)
				seq := multiencseq.ReadMultiEncSeq(indexIn.startTxNum, valBuf)
				it := seq.Iterator(0)
				for it.HasNext() {
					txNum, err := it.Next()
					if err != nil {
						return nil, nil, err
					}
					binary.BigEndian.PutUint64(txKey[:], txNum)
					historyKey = append(append(historyKey[:0], txKey[:]...), keyBuf...)
					if err = rs.AddKey(historyKey, valOffset); err != nil {
						return nil, nil, err
					}
					valOffset, _ = g2.Skip()
				}
				p.Processed.Add(1)
			}
			if err = rs.Build(ctx); err != nil {
				if rs.Collision() {
					log.Info("Building recsplit. Collision happened. It's ok. Restarting...")
					rs.ResetNextSalt()
				} else {
					return nil, nil, fmt.Errorf("build %s idx: %w", ht.h.filenameBase, err)
				}
			} else {
				break
			}
=======
		if err = ht.h.buildVI(ctx, idxPath, decomp, indexIn.decompressor, ps); err != nil {
			return nil, nil, err
>>>>>>> 5729b000
		}

		if index, err = recsplit.OpenIndex(idxPath); err != nil {
			return nil, nil, fmt.Errorf("open %s idx: %w", ht.h.filenameBase, err)
		}
		historyIn = newFilesItem(r.history.from, r.history.to, ht.h.aggregationStep)
		historyIn.decompressor = decomp
		historyIn.index = index

		closeItem = false
	}

	closeIndex = false
	return
}

func (d *Domain) integrateMergedDirtyFiles(valuesOuts, indexOuts, historyOuts []*filesItem, valuesIn, indexIn, historyIn *filesItem) {
	d.History.integrateMergedDirtyFiles(indexOuts, historyOuts, indexIn, historyIn)
	if valuesIn != nil {
		d.dirtyFiles.Set(valuesIn)

		// `kill -9` may leave some garbage
		// but it still may be useful for merges, until we finish merge frozen file
		d.dirtyFiles.Walk(func(items []*filesItem) bool {
			for _, item := range items {
				if item.frozen {
					continue
				}
				if item.startTxNum < valuesIn.startTxNum {
					continue
				}
				if item.endTxNum > valuesIn.endTxNum {
					continue
				}
				if item.startTxNum == valuesIn.startTxNum && item.endTxNum == valuesIn.endTxNum {
					continue
				}
				valuesOuts = append(valuesOuts, item)
			}
			return true
		})
	}
	for _, out := range valuesOuts {
		if out == nil {
			panic("must not happen")
		}
		d.dirtyFiles.Delete(out)
		out.canDelete.Store(true)
	}
}

func (ii *InvertedIndex) integrateMergedDirtyFiles(outs []*filesItem, in *filesItem) {
	if in != nil {
		ii.dirtyFiles.Set(in)

		// `kill -9` may leave some garbage
		// but it still may be useful for merges, until we finish merge frozen file
		if in.frozen {
			ii.dirtyFiles.Walk(func(items []*filesItem) bool {
				for _, item := range items {
					if item.frozen || item.endTxNum > in.endTxNum {
						continue
					}
					outs = append(outs, item)
				}
				return true
			})
		}
	}
	deleteMergeFile(ii.dirtyFiles, outs, ii.filenameBase, ii.logger)
}

func (h *History) integrateMergedDirtyFiles(indexOuts, historyOuts []*filesItem, indexIn, historyIn *filesItem) {
	h.InvertedIndex.integrateMergedDirtyFiles(indexOuts, indexIn)
	//TODO: handle collision
	if historyIn != nil {
		h.dirtyFiles.Set(historyIn)

		// `kill -9` may leave some garbage
		// but it still may be useful for merges, until we finish merge frozen file
		if historyIn.frozen {
			h.dirtyFiles.Walk(func(items []*filesItem) bool {
				for _, item := range items {
					if item.frozen || item.endTxNum > historyIn.endTxNum {
						continue
					}
					historyOuts = append(historyOuts, item)
				}
				return true
			})
		}
	}
	deleteMergeFile(h.dirtyFiles, historyOuts, h.filenameBase, h.logger)
}

func (dt *DomainRoTx) cleanAfterMerge(mergedDomain, mergedHist, mergedIdx *filesItem) {
	dt.ht.cleanAfterMerge(mergedHist, mergedIdx)
	if mergedDomain == nil {
		return
	}
	outs := dt.garbage(mergedDomain)
	deleteMergeFile(dt.d.dirtyFiles, outs, dt.d.filenameBase, dt.d.logger)
}

// cleanAfterMerge - sometime inverted_index may be already merged, but history not yet. and power-off happening.
// in this case we need keep small files, but when history already merged to `frozen` state - then we can cleanup
// all earlier small files, by mark tem as `canDelete=true`
func (ht *HistoryRoTx) cleanAfterMerge(merged, mergedIdx *filesItem) {
	if merged == nil {
		return
	}
	if merged.endTxNum == 0 {
		return
	}
	outs := ht.garbage(merged)
	deleteMergeFile(ht.h.dirtyFiles, outs, ht.h.filenameBase, ht.h.logger)
	ht.iit.cleanAfterMerge(mergedIdx)
}

// cleanAfterMerge - mark all small files before `f` as `canDelete=true`
func (iit *InvertedIndexRoTx) cleanAfterMerge(merged *filesItem) {
	if merged == nil {
		return
	}
	if merged.endTxNum == 0 {
		return
	}
	outs := iit.garbage(merged)
	deleteMergeFile(iit.ii.dirtyFiles, outs, iit.ii.filenameBase, iit.ii.logger)
}

// garbage - returns list of garbage files after merge step is done. at startup pass here last frozen file
func (dt *DomainRoTx) garbage(merged *filesItem) (outs []*filesItem) {
	if merged == nil {
		return
	}
	// `kill -9` may leave some garbage
	// AggRoTx doesn't have such files, only Agg.files does
	dt.d.dirtyFiles.Walk(func(items []*filesItem) bool {
		for _, item := range items {
			if item.frozen {
				continue
			}
			if item.isProperSubsetOf(merged) {
				if dt.d.restrictSubsetFileDeletions {
					continue
				}
				outs = append(outs, item)
			}
			// delete garbage file only if it's before merged range and it has bigger file (which indexed and visible for user now - using `DomainRoTx`)
			if item.isBefore(merged) && hasCoverVisibleFile(dt.files, item) {
				outs = append(outs, item)
			}
		}
		return true
	})
	return outs
}

// garbage - returns list of garbage files after merge step is done. at startup pass here last frozen file
func (ht *HistoryRoTx) garbage(merged *filesItem) (outs []*filesItem) {
	return garbage(ht.h.dirtyFiles, ht.files, merged)
}

func (iit *InvertedIndexRoTx) garbage(merged *filesItem) (outs []*filesItem) {
	return garbage(iit.ii.dirtyFiles, iit.files, merged)
}

func garbage(dirtyFiles *btree.BTreeG[*filesItem], visibleFiles []visibleFile, merged *filesItem) (outs []*filesItem) {
	if merged == nil {
		return
	}
	// `kill -9` may leave some garbage
	// AggRotx doesn't have such files, only Agg.files does
	dirtyFiles.Walk(func(items []*filesItem) bool {
		for _, item := range items {
			if item.frozen {
				continue
			}
			if item.isProperSubsetOf(merged) {
				outs = append(outs, item)
			}
			// this case happens when in previous process run, the merged file was created,
			// but the processed ended before subsumed files could be deleted.
			// delete garbage file only if it's before merged range and it has bigger file (which indexed and visible for user now - using `DomainRoTx`)
			if item.isBefore(merged) && hasCoverVisibleFile(visibleFiles, item) {
				outs = append(outs, item)
			}
		}
		return true
	})
	return outs
}
func hasCoverVisibleFile(visibleFiles []visibleFile, item *filesItem) bool {
	for _, f := range visibleFiles {
		if item.isProperSubsetOf(f.src) {
			return true
		}
	}
	return false
}

func (at *AggregatorRoTx) DbgDomain(idx kv.Domain) *DomainRoTx         { return at.d[idx] }
func (at *AggregatorRoTx) DbgII(idx kv.InvertedIdx) *InvertedIndexRoTx { return at.searchII(idx) }
func (at *AggregatorRoTx) searchII(idx kv.InvertedIdx) *InvertedIndexRoTx {
	for _, iit := range at.iis {
		if iit.name == idx {
			return iit
		}
	}
	return nil
}<|MERGE_RESOLUTION|>--- conflicted
+++ resolved
@@ -619,22 +619,13 @@
 			val, _ := g.Next(nil)
 			//fmt.Printf("heap push %s [%d] %x\n", item.decompressor.FilePath(), item.endTxNum, key)
 			heap.Push(&cp, &CursorItem{
-<<<<<<< HEAD
 				t:          FILE_CURSOR,
-				dg:         g,
+				idx:        g,
 				key:        key,
 				val:        val,
 				startTxNum: item.startTxNum,
 				endTxNum:   item.endTxNum,
 				reverse:    true,
-=======
-				t:        FILE_CURSOR,
-				idx:      g,
-				key:      key,
-				val:      val,
-				endTxNum: item.endTxNum,
-				reverse:  true,
->>>>>>> 5729b000
 			})
 		}
 	}
@@ -811,24 +802,14 @@
 				key, _ := g.Next(nil)
 				val, _ := g.Next(nil)
 				heap.Push(&cp, &CursorItem{
-<<<<<<< HEAD
 					t:          FILE_CURSOR,
-					dg:         g,
-					dg2:        g2,
+					idx:        g,
+					hist:       g2,
 					key:        key,
 					val:        val,
 					startTxNum: item.startTxNum,
 					endTxNum:   item.endTxNum,
 					reverse:    false,
-=======
-					t:        FILE_CURSOR,
-					idx:      g,
-					hist:     g2,
-					key:      key,
-					val:      val,
-					endTxNum: item.endTxNum,
-					reverse:  false,
->>>>>>> 5729b000
 				})
 			}
 		}
@@ -879,70 +860,8 @@
 		}
 		ps.Delete(p)
 
-<<<<<<< HEAD
-		p = ps.AddNew(path.Base(idxPath), uint64(decomp.Count()/2))
-		defer ps.Delete(p)
-		if rs, err = recsplit.NewRecSplit(recsplit.RecSplitArgs{
-			KeyCount:   keyCount,
-			Enums:      false,
-			BucketSize: recsplit.DefaultBucketSize,
-			LeafSize:   recsplit.DefaultLeafSize,
-			TmpDir:     ht.h.dirs.Tmp,
-			IndexFile:  idxPath,
-			Salt:       ht.h.salt,
-			NoFsync:    ht.h.noFsync,
-		}, ht.h.logger); err != nil {
-			return nil, nil, fmt.Errorf("create recsplit: %w", err)
-		}
-		rs.LogLvl(log.LvlTrace)
-
-		var (
-			txKey      [8]byte
-			historyKey []byte
-			keyBuf     []byte
-			valOffset  uint64
-		)
-
-		g := seg.NewReader(indexIn.decompressor.MakeGetter(), ht.h.InvertedIndex.compression)
-		g2 := seg.NewReader(decomp.MakeGetter(), ht.h.compression)
-
-		for {
-			g.Reset(0)
-			g2.Reset(0)
-			valOffset = 0
-			for g.HasNext() {
-				keyBuf, _ = g.Next(nil)
-				valBuf, _ = g.Next(nil)
-				seq := multiencseq.ReadMultiEncSeq(indexIn.startTxNum, valBuf)
-				it := seq.Iterator(0)
-				for it.HasNext() {
-					txNum, err := it.Next()
-					if err != nil {
-						return nil, nil, err
-					}
-					binary.BigEndian.PutUint64(txKey[:], txNum)
-					historyKey = append(append(historyKey[:0], txKey[:]...), keyBuf...)
-					if err = rs.AddKey(historyKey, valOffset); err != nil {
-						return nil, nil, err
-					}
-					valOffset, _ = g2.Skip()
-				}
-				p.Processed.Add(1)
-			}
-			if err = rs.Build(ctx); err != nil {
-				if rs.Collision() {
-					log.Info("Building recsplit. Collision happened. It's ok. Restarting...")
-					rs.ResetNextSalt()
-				} else {
-					return nil, nil, fmt.Errorf("build %s idx: %w", ht.h.filenameBase, err)
-				}
-			} else {
-				break
-			}
-=======
-		if err = ht.h.buildVI(ctx, idxPath, decomp, indexIn.decompressor, ps); err != nil {
+		if err = ht.h.buildVI(ctx, idxPath, decomp, indexIn.decompressor, indexIn.startTxNum, ps); err != nil {
 			return nil, nil, err
->>>>>>> 5729b000
 		}
 
 		if index, err = recsplit.OpenIndex(idxPath); err != nil {
