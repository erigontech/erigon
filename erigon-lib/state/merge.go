--- conflicted
+++ resolved
@@ -528,7 +528,6 @@
 						return nil, nil, nil, fmt.Errorf("merge: valTransform failed: %w", err)
 					}
 				}
-<<<<<<< HEAD
 			}
 
 			cmp := -1
@@ -556,23 +555,11 @@
 					return nil, nil, nil, err
 				}
 			}
-=======
-			}
-			if _, err = kvWriter.Write(keyBuf); err != nil {
-				return nil, nil, nil, err
-			}
-			if _, err = kvWriter.Write(valBuf); err != nil {
-				return nil, nil, nil, err
-			}
->>>>>>> 5373c68b
 		}
 		keyBuf = append(keyBuf[:0], lastKey...)
 		valBuf = append(valBuf[:0], lastVal...)
 		keyFileStartTxNum, keyFileEndTxNum = lastFileStartTxNum, lastFileEndTxNum
-<<<<<<< HEAD
-=======
 		p.Processed.Store(i)
->>>>>>> 5373c68b
 	}
 	if keyBuf != nil {
 		if vt != nil {
