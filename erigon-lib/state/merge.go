--- conflicted
+++ resolved
@@ -34,7 +34,6 @@
 	"github.com/erigontech/erigon-lib/common/background"
 	"github.com/erigontech/erigon-lib/common/dbg"
 	"github.com/erigontech/erigon-lib/common/dir"
-	"github.com/erigontech/erigon-lib/common/page"
 	"github.com/erigontech/erigon-lib/kv"
 	"github.com/erigontech/erigon-lib/log/v3"
 	"github.com/erigontech/erigon-lib/recsplit"
@@ -775,11 +774,7 @@
 			g := seg.NewReader(item.decompressor.MakeGetter(), ht.h.compression)
 			g.Reset(0)
 			if g.HasNext() {
-<<<<<<< HEAD
-				var g2 seg.R
-=======
 				var g2 *seg.PagedReader
->>>>>>> e0862aff
 				for _, hi := range historyFiles { // full-scan, because it's ok to have different amount files. by unclean-shutdown.
 					if hi.startTxNum == item.startTxNum && hi.endTxNum == item.endTxNum {
 						g2 = seg.NewPagedReader(seg.NewReader(hi.decompressor.MakeGetter(), ht.h.compression), ht.h.historySampling, true)
@@ -820,14 +815,9 @@
 						panic(fmt.Errorf("assert: no value??? %s, i=%d, count=%d, lastKey=%x, ci1.key=%x", ci1.hist.FileName(), i, count, lastKey, ci1.key))
 					}
 
-<<<<<<< HEAD
-					valBuf, _ = ci1.hist.Next(nil)
-					if err = pagedWr.Add(lastKey, valBuf); err != nil {
-=======
 					var k []byte
 					k, valBuf, _ = ci1.hist.Next2(nil)
 					if err = pagedWr.Add(k, valBuf); err != nil {
->>>>>>> e0862aff
 						return nil, nil, err
 					}
 				}
