// Copyright 2022 The Erigon Authors
// This file is part of Erigon.
//
// Erigon is free software: you can redistribute it and/or modify
// it under the terms of the GNU Lesser General Public License as published by
// the Free Software Foundation, either version 3 of the License, or
// (at your option) any later version.
//
// Erigon is distributed in the hope that it will be useful,
// but WITHOUT ANY WARRANTY; without even the implied warranty of
// MERCHANTABILITY or FITNESS FOR A PARTICULAR PURPOSE. See the
// GNU Lesser General Public License for more details.
//
// You should have received a copy of the GNU Lesser General Public License
// along with Erigon. If not, see <http://www.gnu.org/licenses/>.

package state

import (
	"bytes"
	"container/heap"
	"context"
	"fmt"
	"math"
	"path"
	"path/filepath"
	"strings"

	"github.com/tidwall/btree"

	"github.com/erigontech/erigon-lib/common"
	"github.com/erigontech/erigon-lib/common/background"
	"github.com/erigontech/erigon-lib/common/dbg"
	"github.com/erigontech/erigon-lib/common/dir"
	"github.com/erigontech/erigon-lib/common/page"
	"github.com/erigontech/erigon-lib/datastruct/existence"
	"github.com/erigontech/erigon-lib/kv"
	"github.com/erigontech/erigon-lib/log/v3"
	"github.com/erigontech/erigon-lib/recsplit"
	"github.com/erigontech/erigon-lib/recsplit/eliasfano32"
	"github.com/erigontech/erigon-lib/seg"
)

func (d *Domain) dirtyFilesEndTxNumMinimax() uint64 {
	minimax := d.History.dirtyFilesEndTxNumMinimax()
	if _max, ok := d.dirtyFiles.Max(); ok {
		endTxNum := _max.endTxNum
		if minimax == 0 || endTxNum < minimax {
			minimax = endTxNum
		}
	}
	return minimax
}

func (ii *InvertedIndex) dirtyFilesEndTxNumMinimax() uint64 {
	var minimax uint64
	if _max, ok := ii.dirtyFiles.Max(); ok {
		endTxNum := _max.endTxNum
		if minimax == 0 || endTxNum < minimax {
			minimax = endTxNum
		}
	}
	return minimax
}
func (h *History) dirtyFilesEndTxNumMinimax() uint64 {
	if h.snapshotsDisabled {
		return math.MaxUint64
	}
	minimax := h.InvertedIndex.dirtyFilesEndTxNumMinimax()
	if _max, ok := h.dirtyFiles.Max(); ok {
		endTxNum := _max.endTxNum
		if minimax == 0 || endTxNum < minimax {
			minimax = endTxNum
		}
	}
	return minimax
}

type DomainRanges struct {
	name    kv.Domain
	values  MergeRange
	history HistoryRanges
	aggStep uint64
}

func NewDomainRanges(name kv.Domain, values MergeRange, history HistoryRanges, aggStep uint64) DomainRanges {
	return DomainRanges{name: name, values: values, history: history, aggStep: aggStep}
}

func (r DomainRanges) String() string {
	var b strings.Builder
	if r.values.needMerge {
		b.WriteString(r.values.String("val", r.aggStep))
	}
	if r.history.any() {
		if b.Len() > 0 {
			b.WriteString(", ")
		}
		b.WriteString(r.history.String(r.aggStep))
	}
	return b.String()
}

func (r DomainRanges) any() bool { return r.values.needMerge || r.history.any() }

func (dt *DomainRoTx) FirstStepNotInFiles() uint64 { return dt.files.EndTxNum() / dt.d.aggregationStep }
func (ht *HistoryRoTx) FirstStepNotInFiles() uint64 {
	return ht.files.EndTxNum() / ht.h.aggregationStep
}
func (iit *InvertedIndexRoTx) FirstStepNotInFiles() uint64 {
	return iit.files.EndTxNum() / iit.ii.aggregationStep
}

// findMergeRange
// assumes that all fTypes in d.files have items at least as far as maxEndTxNum
// That is why only Values type is inspected
//
// As any other methods of DomainRoTx - it can't see any files overlaps or garbage
func (dt *DomainRoTx) findMergeRange(maxEndTxNum, maxSpan uint64) DomainRanges {
	hr := dt.ht.findMergeRange(maxEndTxNum, maxSpan)
	domainName, err := kv.String2Domain(dt.d.filenameBase)
	if err != nil {
		panic(err)
	}

	r := DomainRanges{
		name:    domainName,
		history: hr,
		aggStep: dt.d.aggregationStep,
	}
	for _, item := range dt.files {
		if item.endTxNum > maxEndTxNum {
			break
		}
		endStep := item.endTxNum / dt.d.aggregationStep
		spanStep := endStep & -endStep // Extract rightmost bit in the binary representation of endStep, this corresponds to size of maximally possible merge ending at endStep
		span := spanStep * dt.d.aggregationStep
		fromTxNum := item.endTxNum - span
		if fromTxNum < item.startTxNum {
			if !r.values.needMerge || fromTxNum < r.values.from {
				r.values = MergeRange{"", true, fromTxNum, item.endTxNum}
			}
		}
	}
	return r
}

func (ht *HistoryRoTx) findMergeRange(maxEndTxNum, maxSpan uint64) HistoryRanges {
	var r HistoryRanges
	mr := ht.iit.findMergeRange(maxEndTxNum, maxSpan)
	r.index = *mr

	for _, item := range ht.files {
		if item.endTxNum > maxEndTxNum {
			continue
		}
		endStep := item.endTxNum / ht.h.aggregationStep
		spanStep := endStep & -endStep // Extract rightmost bit in the binary representation of endStep, this corresponds to size of maximally possible merge ending at endStep
		span := min(spanStep*ht.h.aggregationStep, maxSpan)
		startTxNum := item.endTxNum - span

		foundSuperSet := r.history.from == item.startTxNum && item.endTxNum >= r.history.to
		if foundSuperSet {
			r.history = MergeRange{from: startTxNum, to: item.endTxNum}
		} else if startTxNum < item.startTxNum {
			if !r.history.needMerge || startTxNum < r.history.from {
				r.history = MergeRange{"", true, startTxNum, item.endTxNum}
			}
		}
	}

	if r.history.needMerge && r.index.needMerge {
		// history is behind idx: then merge only history
		historyIsAhead := r.history.to > r.index.to
		if historyIsAhead {
			r.history = MergeRange{}
			return r
		}

		historyIsBehind := r.history.to < r.index.to
		if historyIsBehind {
			r.index = MergeRange{}
			return r
		}
	}
	return r
}

// 0-1,1-2,2-3,3-4: allow merge 0-4
// 0-2,2-3,3-4: allow merge 0-4
// 0-2,2-4: allow merge 0-4
//
// 0-1,1-2,2-3: allow merge 0-2
//
// 0-2,2-3: nothing to merge
func (iit *InvertedIndexRoTx) findMergeRange(maxEndTxNum, maxSpan uint64) *MergeRange {
	var minFound bool
	var startTxNum, endTxNum uint64
	for _, item := range iit.files {
		if item.endTxNum > maxEndTxNum {
			continue
		}
		endStep := item.endTxNum / iit.ii.aggregationStep
		spanStep := endStep & -endStep // Extract rightmost bit in the binary representation of endStep, this corresponds to size of maximally possible merge ending at endStep
		span := min(spanStep*iit.ii.aggregationStep, maxSpan)
		start := item.endTxNum - span
		foundSuperSet := startTxNum == item.startTxNum && item.endTxNum >= endTxNum
		if foundSuperSet {
			minFound = false
			startTxNum = start
			endTxNum = item.endTxNum
		} else if start < item.startTxNum {
			if !minFound || start < startTxNum {
				minFound = true
				startTxNum = start
				endTxNum = item.endTxNum
			}
		}
	}
	return &MergeRange{iit.name.String(), minFound, startTxNum, endTxNum}
}

type HistoryRanges struct {
	history MergeRange
	index   MergeRange
}

func NewHistoryRanges(history MergeRange, index MergeRange) HistoryRanges {
	return HistoryRanges{history: history, index: index}
}

func (r HistoryRanges) String(aggStep uint64) string {
	var str string
	if r.history.needMerge {
		str += r.history.String("hist", aggStep)
	}
	if r.index.needMerge {
		if str != "" {
			str += ", "
		}
		str += r.index.String("idx", aggStep)
	}
	return str
}
func (r HistoryRanges) any() bool {
	return r.history.needMerge || r.index.needMerge
}

// staticFilesInRange returns list of static files with txNum in specified range [startTxNum; endTxNum)
// files are in the descending order of endTxNum
func (dt *DomainRoTx) staticFilesInRange(r DomainRanges) (valuesFiles, indexFiles, historyFiles []*filesItem) {
	if r.history.any() {
		var err error
		indexFiles, historyFiles, err = dt.ht.staticFilesInRange(r.history)
		if err != nil {
			panic(err)
		}
	}
	if r.values.needMerge {
		for _, item := range dt.files {
			if item.startTxNum < r.values.from {
				continue
			}
			if item.endTxNum > r.values.to {
				break
			}
			valuesFiles = append(valuesFiles, item.src)
		}
		for _, f := range valuesFiles {
			if f == nil {
				panic("must not happen")
			}
		}
	}
	return
}

func (iit *InvertedIndexRoTx) staticFilesInRange(startTxNum, endTxNum uint64) []*filesItem {
	files := make([]*filesItem, 0, len(iit.files))

	for _, item := range iit.files {
		if item.startTxNum < startTxNum {
			continue
		}
		if item.endTxNum > endTxNum {
			break
		}
		files = append(files, item.src)
	}
	for _, f := range files {
		if f == nil {
			panic("must not happen")
		}
	}

	return files
}

func (ht *HistoryRoTx) staticFilesInRange(r HistoryRanges) (indexFiles, historyFiles []*filesItem, err error) {
	if !r.history.needMerge && r.index.needMerge {
		indexFiles = ht.iit.staticFilesInRange(r.index.from, r.index.to)
		return indexFiles, historyFiles, nil
	}

	if r.history.needMerge {
		// Get history files from HistoryRoTx (no "garbage/overalps"), but index files not from InvertedIndexRoTx
		// because index files may already be merged (before `kill -9`) and it means not visible in InvertedIndexRoTx
		for _, item := range ht.files {
			if item.startTxNum < r.history.from {
				continue
			}
			if item.endTxNum > r.history.to {
				break
			}

			historyFiles = append(historyFiles, item.src)
			idxFile, ok := ht.h.InvertedIndex.dirtyFiles.Get(item.src)
			if ok {
				indexFiles = append(indexFiles, idxFile)
			} else {
				walkErr := fmt.Errorf("History.staticFilesInRange: required file not found: %s-%s.%d-%d.efi", ht.h.InvertedIndex.version.AccessorEFI.String(), ht.h.filenameBase, item.startTxNum/ht.h.aggregationStep, item.endTxNum/ht.h.aggregationStep)
				return nil, nil, walkErr
			}
		}

		for _, f := range historyFiles {
			if f == nil {
				panic("must not happen")
			}
		}
		if r.index.needMerge && len(indexFiles) != len(historyFiles) {
			var sIdx, sHist []string
			for _, f := range indexFiles {
				if f.index != nil {
					_, fName := filepath.Split(f.index.FilePath())
					sIdx = append(sIdx, fmt.Sprintf("%+v", fName))
				}
			}
			for _, f := range historyFiles {
				if f.decompressor != nil {
					_, fName := filepath.Split(f.decompressor.FilePath())
					sHist = append(sHist, fmt.Sprintf("%+v", fName))
				}
			}
			log.Warn("[snapshots] something wrong with files for merge", "idx", strings.Join(sIdx, ","), "hist", strings.Join(sHist, ","))
		}
	}
	return
}

func mergeEfs(preval, val, buf []byte) ([]byte, error) {
	preef, _ := eliasfano32.ReadEliasFano(preval)
	ef, _ := eliasfano32.ReadEliasFano(val)
	preIt := preef.Iterator()
	efIt := ef.Iterator()
	newEf := eliasfano32.NewEliasFano(preef.Count()+ef.Count(), ef.Max())
	for preIt.HasNext() {
		v, err := preIt.Next()
		if err != nil {
			return nil, err
		}
		newEf.AddOffset(v)
	}
	for efIt.HasNext() {
		v, err := efIt.Next()
		if err != nil {
			return nil, err
		}
		newEf.AddOffset(v)
	}
	newEf.Build()
	return newEf.AppendBytes(buf), nil
}

type valueTransformer func(val []byte, startTxNum, endTxNum uint64) ([]byte, error)

const DomainMinStepsToCompress = 16

func (dt *DomainRoTx) mergeFiles(ctx context.Context, domainFiles, indexFiles, historyFiles []*filesItem, r DomainRanges, vt valueTransformer, ps *background.ProgressSet) (valuesIn, indexIn, historyIn *filesItem, err error) {
	if !r.any() {
		return
	}
	defer func() {
		// Merge is background operation. It must not crush application.
		// Convert panic to error.
		if rec := recover(); rec != nil {
			err = fmt.Errorf("[snapshots] background mergeFiles: domain=%s, %s, %s, %s", dt.name, r.String(), rec, dbg.Stack())
		}
	}()

	closeFiles := true
	var kvWriter *seg.Writer
	defer func() {
		if closeFiles {
			if kvWriter != nil {
				kvWriter.Close()
			}
			if indexIn != nil {
				indexIn.closeFilesAndRemove()
			}
			if historyIn != nil {
				historyIn.closeFilesAndRemove()
			}
			if valuesIn != nil {
				valuesIn.closeFilesAndRemove()
			}
		}
	}()
	if indexIn, historyIn, err = dt.ht.mergeFiles(ctx, indexFiles, historyFiles, r.history, ps); err != nil {
		return nil, nil, nil, err
	}

	if !r.values.needMerge {
		closeFiles = false
		return
	}

	fromStep, toStep := r.values.from/r.aggStep, r.values.to/r.aggStep
	kvFilePath := dt.d.kvFilePath(fromStep, toStep)

	kvFile, err := seg.NewCompressor(ctx, "merge domain "+dt.d.filenameBase, kvFilePath, dt.d.dirs.Tmp, dt.d.CompressCfg, log.LvlTrace, dt.d.logger)
	if err != nil {
		return nil, nil, nil, fmt.Errorf("merge %s compressor: %w", dt.d.filenameBase, err)
	}

	compression := dt.d.Compression
	if toStep-fromStep < DomainMinStepsToCompress {
		compression = seg.CompressNone
	}
	kvWriter = seg.NewWriter(kvFile, compression)
	if dt.d.noFsync {
		kvWriter.DisableFsync()
	}
	p := ps.AddNew("merge "+path.Base(kvFilePath), 1)
	defer ps.Delete(p)

	var cp CursorHeap
	heap.Init(&cp)
	for _, item := range domainFiles {
		g := seg.NewReader(item.decompressor.MakeGetter(), dt.d.Compression)
		g.Reset(0)
		if g.HasNext() {
			key, _ := g.Next(nil)
			val, _ := g.Next(nil)
			heap.Push(&cp, &CursorItem{
				t:          FILE_CURSOR,
				idx:        g,
				key:        key,
				val:        val,
				startTxNum: item.startTxNum,
				endTxNum:   item.endTxNum,
				reverse:    true,
			})
		}
	}
	// In the loop below, the pair `keyBuf=>valBuf` is always 1 item behind `lastKey=>lastVal`.
	// `lastKey` and `lastVal` are taken from the top of the multi-way merge (assisted by the CursorHeap cp), but not processed right away
	// instead, the pair from the previous iteration is processed first - `keyBuf=>valBuf`. After that, `keyBuf` and `valBuf` are assigned
	// to `lastKey` and `lastVal` correspondingly, and the next step of multi-way merge happens. Therefore, after the multi-way merge loop
	// (when CursorHeap cp is empty), there is a need to process the last pair `keyBuf=>valBuf`, because it was one step behind
	var keyBuf, valBuf []byte
	var keyFileStartTxNum, keyFileEndTxNum uint64
	for cp.Len() > 0 {
		lastKey := common.Copy(cp[0].key)
		lastVal := common.Copy(cp[0].val)
		lastFileStartTxNum, lastFileEndTxNum := cp[0].startTxNum, cp[0].endTxNum
		// Advance all the items that have this key (including the top)
		for cp.Len() > 0 && bytes.Equal(cp[0].key, lastKey) {
			ci1 := heap.Pop(&cp).(*CursorItem)
			if ci1.idx.HasNext() {
				ci1.key, _ = ci1.idx.Next(nil)
				ci1.val, _ = ci1.idx.Next(nil)
				heap.Push(&cp, ci1)
			}
		}

		// For the rest of types, empty value means deletion
		deleted := r.values.from == 0 && len(lastVal) == 0
		if !deleted {
			if keyBuf != nil {
				if vt != nil {
					if !bytes.Equal(keyBuf, keyCommitmentState) { // no replacement for state key
						valBuf, err = vt(valBuf, keyFileStartTxNum, keyFileEndTxNum)
						if err != nil {
							return nil, nil, nil, fmt.Errorf("merge: valTransform failed: %w", err)
						}
					}
				}
				if _, err = kvWriter.Write(keyBuf); err != nil {
					return nil, nil, nil, err
				}
				if _, err = kvWriter.Write(valBuf); err != nil {
					return nil, nil, nil, err
				}
			}
			keyBuf = append(keyBuf[:0], lastKey...)
			valBuf = append(valBuf[:0], lastVal...)
			keyFileStartTxNum, keyFileEndTxNum = lastFileStartTxNum, lastFileEndTxNum
		}
	}
	if keyBuf != nil {
		if vt != nil {
			if !bytes.Equal(keyBuf, keyCommitmentState) { // no replacement for state key
				valBuf, err = vt(valBuf, keyFileStartTxNum, keyFileEndTxNum)
				if err != nil {
					return nil, nil, nil, fmt.Errorf("merge: valTransform failed: %w", err)
				}
			}
		}
		if _, err = kvWriter.Write(keyBuf); err != nil {
			return nil, nil, nil, err
		}
		if _, err = kvWriter.Write(valBuf); err != nil {
			return nil, nil, nil, err
		}
	}
	if err = kvWriter.Compress(); err != nil {
		return nil, nil, nil, err
	}
	kvWriter.Close()
	kvWriter = nil
	ps.Delete(p)

	valuesIn = newFilesItem(r.values.from, r.values.to, dt.d.aggregationStep)
	valuesIn.frozen = false
	if valuesIn.decompressor, err = seg.NewDecompressor(kvFilePath); err != nil {
		return nil, nil, nil, fmt.Errorf("merge %s decompressor [%d-%d]: %w", dt.d.filenameBase, r.values.from, r.values.to, err)
	}

	if dt.d.Accessors.Has(AccessorBTree) {
		btPath := dt.d.kvBtAccessorFilePath(fromStep, toStep)
		btM := DefaultBtreeM
		if toStep == 0 && dt.d.filenameBase == "commitment" {
			btM = 128
		}
<<<<<<< HEAD
		valuesIn.bindex, err = CreateBtreeIndexWithDecompressor(btPath, btM, valuesIn.decompressor, dt.d.Compression, dt.salt, ps, dt.d.dirs.Tmp, dt.d.logger, dt.d.noFsync, dt.d.AccessorList)
=======
		valuesIn.bindex, err = CreateBtreeIndexWithDecompressor(btPath, btM, valuesIn.decompressor, dt.d.Compression, *dt.d.salt, ps, dt.d.dirs.Tmp, dt.d.logger, dt.d.noFsync, dt.d.Accessors)
>>>>>>> 2eee6bf0
		if err != nil {
			return nil, nil, nil, fmt.Errorf("merge %s btindex [%d-%d]: %w", dt.d.filenameBase, r.values.from, r.values.to, err)
		}
	}
	if dt.d.Accessors.Has(AccessorHashMap) {
		if err = dt.d.buildHashMapAccessor(ctx, fromStep, toStep, valuesIn.decompressor, ps); err != nil {
			return nil, nil, nil, fmt.Errorf("merge %s buildHashMapAccessor [%d-%d]: %w", dt.d.filenameBase, r.values.from, r.values.to, err)
		}
		if valuesIn.index, err = recsplit.OpenIndex(dt.d.kviAccessorFilePath(fromStep, toStep)); err != nil {
			return nil, nil, nil, fmt.Errorf("merge %s buildHashMapAccessor [%d-%d]: %w", dt.d.filenameBase, r.values.from, r.values.to, err)
		}
	}

	if dt.d.Accessors.Has(AccessorExistence) {
		bloomIndexPath := dt.d.kvExistenceIdxFilePath(fromStep, toStep)
		exists, err := dir.FileExist(bloomIndexPath)
		if err != nil {
			return nil, nil, nil, fmt.Errorf("merge %s FileExist err [%d-%d]: %w", dt.d.filenameBase, r.values.from, r.values.to, err)
		}
		if exists {
			valuesIn.existence, err = existence.OpenFilter(bloomIndexPath)
			if err != nil {
				return nil, nil, nil, fmt.Errorf("merge %s existence [%d-%d]: %w", dt.d.filenameBase, r.values.from, r.values.to, err)
			}
		}
	}

	closeFiles = false
	return
}

func (iit *InvertedIndexRoTx) mergeFiles(ctx context.Context, files []*filesItem, startTxNum, endTxNum uint64, ps *background.ProgressSet) (*filesItem, error) {
	var outItem *filesItem
	var comp *seg.Compressor
	var decomp *seg.Decompressor
	var err error
	var closeItem = true
	defer func() {
		if closeItem {
			if comp != nil {
				comp.Close()
			}
			if decomp != nil {
				decomp.Close()
			}
			if outItem != nil {
				outItem.closeFilesAndRemove()
			}
		}
	}()
	if ctx.Err() != nil {
		return nil, ctx.Err()
	}
	fromStep, toStep := startTxNum/iit.ii.aggregationStep, endTxNum/iit.ii.aggregationStep

	datPath := iit.ii.efFilePath(fromStep, toStep)
	if comp, err = seg.NewCompressor(ctx, "merge idx "+iit.ii.filenameBase, datPath, iit.ii.dirs.Tmp, iit.ii.CompressorCfg, log.LvlTrace, iit.ii.logger); err != nil {
		return nil, fmt.Errorf("merge %s inverted index compressor: %w", iit.ii.filenameBase, err)
	}
	if iit.ii.noFsync {
		comp.DisableFsync()
	}
	write := seg.NewWriter(comp, iit.ii.Compression)
	p := ps.AddNew(path.Base(datPath), 1)
	defer ps.Delete(p)

	var cp CursorHeap
	heap.Init(&cp)

	for _, item := range files {
		g := seg.NewReader(item.decompressor.MakeGetter(), iit.ii.Compression)
		g.Reset(0)
		if g.HasNext() {
			key, _ := g.Next(nil)
			val, _ := g.Next(nil)
			//fmt.Printf("heap push %s [%d] %x\n", item.decompressor.FilePath(), item.endTxNum, key)
			heap.Push(&cp, &CursorItem{
				t:        FILE_CURSOR,
				idx:      g,
				key:      key,
				val:      val,
				endTxNum: item.endTxNum,
				reverse:  true,
			})
		}
	}

	// In the loop below, the pair `keyBuf=>valBuf` is always 1 item behind `lastKey=>lastVal`.
	// `lastKey` and `lastVal` are taken from the top of the multi-way merge (assisted by the CursorHeap cp), but not processed right away
	// instead, the pair from the previous iteration is processed first - `keyBuf=>valBuf`. After that, `keyBuf` and `valBuf` are assigned
	// to `lastKey` and `lastVal` correspondingly, and the next step of multi-way merge happens. Therefore, after the multi-way merge loop
	// (when CursorHeap cp is empty), there is a need to process the last pair `keyBuf=>valBuf`, because it was one step behind
	var keyBuf, valBuf []byte
	for cp.Len() > 0 {
		lastKey := common.Copy(cp[0].key)
		lastVal := common.Copy(cp[0].val)
		var mergedOnce bool

		// Advance all the items that have this key (including the top)
		for cp.Len() > 0 && bytes.Equal(cp[0].key, lastKey) {
			ci1 := heap.Pop(&cp).(*CursorItem)
			if mergedOnce {
				if lastVal, err = mergeEfs(ci1.val, lastVal, nil); err != nil {
					return nil, fmt.Errorf("merge %s inverted index: %w", iit.ii.filenameBase, err)
				}
			} else {
				mergedOnce = true
			}
			// fmt.Printf("multi-way %s [%d] %x\n", ii.keysTable, ci1.endTxNum, ci1.key)
			if ci1.idx.HasNext() {
				ci1.key, _ = ci1.idx.Next(nil)
				ci1.val, _ = ci1.idx.Next(nil)
				// fmt.Printf("heap next push %s [%d] %x\n", ii.keysTable, ci1.endTxNum, ci1.key)
				heap.Push(&cp, ci1)
			}
		}
		if keyBuf != nil {
			// fmt.Printf("pput %x->%x\n", keyBuf, valBuf)
			if _, err = write.Write(keyBuf); err != nil {
				return nil, err
			}
			if _, err = write.Write(valBuf); err != nil {
				return nil, err
			}
		}
		keyBuf = append(keyBuf[:0], lastKey...)
		if keyBuf == nil {
			keyBuf = []byte{}
		}
		valBuf = append(valBuf[:0], lastVal...)
	}
	if keyBuf != nil {
		// fmt.Printf("put %x->%x\n", keyBuf, valBuf)
		if _, err = write.Write(keyBuf); err != nil {
			return nil, err
		}
		if _, err = write.Write(valBuf); err != nil {
			return nil, err
		}
	}
	if err = write.Compress(); err != nil {
		return nil, err
	}
	comp.Close()
	comp = nil

	outItem = newFilesItem(startTxNum, endTxNum, iit.ii.aggregationStep)
	if outItem.decompressor, err = seg.NewDecompressor(datPath); err != nil {
		return nil, fmt.Errorf("merge %s decompressor [%d-%d]: %w", iit.ii.filenameBase, startTxNum, endTxNum, err)
	}
	ps.Delete(p)

	if err := iit.ii.buildMapAccessor(ctx, fromStep, toStep, outItem.decompressor, ps); err != nil {
		return nil, fmt.Errorf("merge %s buildHashMapAccessor [%d-%d]: %w", iit.ii.filenameBase, startTxNum, endTxNum, err)
	}
	if outItem.index, err = recsplit.OpenIndex(iit.ii.efAccessorFilePath(fromStep, toStep)); err != nil {
		return nil, err
	}

	closeItem = false
	return outItem, nil
}

func (ht *HistoryRoTx) mergeFiles(ctx context.Context, indexFiles, historyFiles []*filesItem, r HistoryRanges, ps *background.ProgressSet) (indexIn, historyIn *filesItem, err error) {
	if !r.any() {
		return nil, nil, nil
	}
	var closeIndex = true
	defer func() {
		if closeIndex {
			if indexIn != nil {
				indexIn.closeFilesAndRemove()
			}
		}
	}()

	if indexIn, err = ht.iit.mergeFiles(ctx, indexFiles, r.index.from, r.index.to, ps); err != nil {
		return nil, nil, err
	}
	if r.history.needMerge {
		var comp *seg.Compressor
		var decomp *seg.Decompressor
		var rs *recsplit.RecSplit
		var index *recsplit.Index
		var closeItem = true
		defer func() {
			if closeItem {
				if comp != nil {
					comp.Close()
				}
				if decomp != nil {
					decomp.Close()
				}
				if rs != nil {
					rs.Close()
				}
				if index != nil {
					index.Close()
				}
				if historyIn != nil {
					historyIn.closeFilesAndRemove()
				}
			}
		}()
		fromStep, toStep := r.history.from/ht.h.aggregationStep, r.history.to/ht.h.aggregationStep
		datPath := ht.h.vFilePath(fromStep, toStep)
		idxPath := ht.h.vAccessorFilePath(fromStep, toStep)
		if comp, err = seg.NewCompressor(ctx, "merge hist "+ht.h.filenameBase, datPath, ht.h.dirs.Tmp, ht.h.CompressorCfg, log.LvlTrace, ht.h.logger); err != nil {
			return nil, nil, fmt.Errorf("merge %s history compressor: %w", ht.h.filenameBase, err)
		}
		compr := seg.NewWriter(comp, ht.h.Compression)
		if ht.h.noFsync {
			compr.DisableFsync()
		}
		pagedWr := page.NewWriter(compr, ht.h.historyValuesOnCompressedPage, true)
		p := ps.AddNew(path.Base(datPath), 1)
		defer ps.Delete(p)

		var cp CursorHeap
		heap.Init(&cp)
		for _, item := range indexFiles {
			g := seg.NewReader(item.decompressor.MakeGetter(), ht.h.Compression)
			g.Reset(0)
			if g.HasNext() {
				var g2 *seg.PagedReader
				for _, hi := range historyFiles { // full-scan, because it's ok to have different amount files. by unclean-shutdown.
					if hi.startTxNum == item.startTxNum && hi.endTxNum == item.endTxNum {
						g2 = seg.NewPagedReader(seg.NewReader(hi.decompressor.MakeGetter(), ht.h.Compression), ht.h.historyValuesOnCompressedPage, true)
						break
					}
				}
				if g2 == nil {
					panic(fmt.Sprintf("for file: %s, not found corresponding file to merge", g.FileName()))
				}
				key, _ := g.Next(nil)
				val, _ := g.Next(nil)
				heap.Push(&cp, &CursorItem{
					t:        FILE_CURSOR,
					idx:      g,
					hist:     g2,
					key:      key,
					val:      val,
					endTxNum: item.endTxNum,
					reverse:  false,
				})
			}
		}
		// In the loop below, the pair `keyBuf=>valBuf` is always 1 item behind `lastKey=>lastVal`.
		// `lastKey` and `lastVal` are taken from the top of the multi-way merge (assisted by the CursorHeap cp), but not processed right away
		// instead, the pair from the previous iteration is processed first - `keyBuf=>valBuf`. After that, `keyBuf` and `valBuf` are assigned
		// to `lastKey` and `lastVal` correspondingly, and the next step of multi-way merge happens. Therefore, after the multi-way merge loop
		// (when CursorHeap cp is empty), there is a need to process the last pair `keyBuf=>valBuf`, because it was one step behind
		var valBuf []byte
		var keyCount int
		for cp.Len() > 0 {
			lastKey := common.Copy(cp[0].key)
			// Advance all the items that have this key (including the top)
			for cp.Len() > 0 && bytes.Equal(cp[0].key, lastKey) {
				ci1 := heap.Pop(&cp).(*CursorItem)
				count := eliasfano32.Count(ci1.val)
				for i := uint64(0); i < count; i++ {
					if !ci1.hist.HasNext() {
						panic(fmt.Errorf("assert: no value??? %s, i=%d, count=%d, lastKey=%x, ci1.key=%x", ci1.hist.FileName(), i, count, lastKey, ci1.key))
					}

					var k, v []byte
					k, v, valBuf, _ = ci1.hist.Next2(valBuf[:0])
					if err = pagedWr.Add(k, v); err != nil {
						return nil, nil, err
					}
				}

				// fmt.Printf("fput '%x'->%x\n", lastKey, ci1.val)
				keyCount += int(count)
				if ci1.idx.HasNext() {
					ci1.key, _ = ci1.idx.Next(nil)
					ci1.val, _ = ci1.idx.Next(nil)
					heap.Push(&cp, ci1)
				}
			}
		}
		if err := pagedWr.Flush(); err != nil {
			return nil, nil, err
		}
		if err = compr.Compress(); err != nil {
			return nil, nil, err
		}
		compr.Close()
		comp = nil
		if decomp, err = seg.NewDecompressor(datPath); err != nil {
			return nil, nil, err
		}
		ps.Delete(p)

		if err = ht.h.buildVI(ctx, idxPath, decomp, indexIn.decompressor, ps); err != nil {
			return nil, nil, err
		}

		if index, err = recsplit.OpenIndex(idxPath); err != nil {
			return nil, nil, fmt.Errorf("open %s idx: %w", ht.h.filenameBase, err)
		}
		historyIn = newFilesItem(r.history.from, r.history.to, ht.h.aggregationStep)
		historyIn.decompressor = decomp
		historyIn.index = index

		closeItem = false
	}

	closeIndex = false
	return
}

func (d *Domain) integrateMergedDirtyFiles(valuesOuts, indexOuts, historyOuts []*filesItem, valuesIn, indexIn, historyIn *filesItem) {
	d.History.integrateMergedDirtyFiles(indexOuts, historyOuts, indexIn, historyIn)
	if valuesIn != nil {
		d.dirtyFiles.Set(valuesIn)

		// `kill -9` may leave some garbage
		// but it still may be useful for merges, until we finish merge frozen file
		d.dirtyFiles.Walk(func(items []*filesItem) bool {
			for _, item := range items {
				if item.frozen {
					continue
				}
				if item.startTxNum < valuesIn.startTxNum {
					continue
				}
				if item.endTxNum > valuesIn.endTxNum {
					continue
				}
				if item.startTxNum == valuesIn.startTxNum && item.endTxNum == valuesIn.endTxNum {
					continue
				}
				valuesOuts = append(valuesOuts, item)
			}
			return true
		})
	}
	for _, out := range valuesOuts {
		if out == nil {
			panic("must not happen")
		}
		d.dirtyFiles.Delete(out)
		out.canDelete.Store(true)
	}
}

func (ii *InvertedIndex) integrateMergedDirtyFiles(outs []*filesItem, in *filesItem) {
	if in != nil {
		ii.dirtyFiles.Set(in)

		// `kill -9` may leave some garbage
		// but it still may be useful for merges, until we finish merge frozen file
		if in.frozen {
			ii.dirtyFiles.Walk(func(items []*filesItem) bool {
				for _, item := range items {
					if item.frozen || item.endTxNum > in.endTxNum {
						continue
					}
					outs = append(outs, item)
				}
				return true
			})
		}
	}
	deleteMergeFile(ii.dirtyFiles, outs, ii.filenameBase, ii.logger)
}

func (h *History) integrateMergedDirtyFiles(indexOuts, historyOuts []*filesItem, indexIn, historyIn *filesItem) {
	h.InvertedIndex.integrateMergedDirtyFiles(indexOuts, indexIn)
	//TODO: handle collision
	if historyIn != nil {
		h.dirtyFiles.Set(historyIn)

		// `kill -9` may leave some garbage
		// but it still may be useful for merges, until we finish merge frozen file
		if historyIn.frozen {
			h.dirtyFiles.Walk(func(items []*filesItem) bool {
				for _, item := range items {
					if item.frozen || item.endTxNum > historyIn.endTxNum {
						continue
					}
					historyOuts = append(historyOuts, item)
				}
				return true
			})
		}
	}
	deleteMergeFile(h.dirtyFiles, historyOuts, h.filenameBase, h.logger)
}

func (dt *DomainRoTx) cleanAfterMerge(mergedDomain, mergedHist, mergedIdx *filesItem) {
	dt.ht.cleanAfterMerge(mergedHist, mergedIdx)
	outs := dt.garbage(mergedDomain)
	deleteMergeFile(dt.d.dirtyFiles, outs, dt.d.filenameBase, dt.d.logger)
}

// cleanAfterMerge - sometime inverted_index may be already merged, but history not yet. and power-off happening.
// in this case we need keep small files, but when history already merged to `frozen` state - then we can cleanup
// all earlier small files, by mark tem as `canDelete=true`
func (ht *HistoryRoTx) cleanAfterMerge(merged, mergedIdx *filesItem) {
	if merged != nil && merged.endTxNum == 0 {
		return
	}
	outs := ht.garbage(merged)
	deleteMergeFile(ht.h.dirtyFiles, outs, ht.h.filenameBase, ht.h.logger)
	ht.iit.cleanAfterMerge(mergedIdx)
}

// cleanAfterMerge - mark all small files before `f` as `canDelete=true`
func (iit *InvertedIndexRoTx) cleanAfterMerge(merged *filesItem) {
	if merged != nil && merged.endTxNum == 0 {
		return
	}
	outs := iit.garbage(merged)
	deleteMergeFile(iit.ii.dirtyFiles, outs, iit.ii.filenameBase, iit.ii.logger)
}

// garbage - returns list of garbage files after merge step is done. at startup pass here last frozen file
func (dt *DomainRoTx) garbage(merged *filesItem) (outs []*filesItem) {
	// `kill -9` may leave some garbage
	// AggRoTx doesn't have such files, only Agg.files does
	dt.d.dirtyFiles.Walk(func(items []*filesItem) bool {
		for _, item := range items {
			if item.frozen {
				continue
			}
			if merged == nil {
				if hasCoverVisibleFile(dt.files, item) {
					outs = append(outs, item)
				}
				continue
			}

			if item.isProperSubsetOf(merged) {
				if dt.d.restrictSubsetFileDeletions {
					continue
				}
				outs = append(outs, item)
			}
			// delete garbage file only if it's before merged range and it has bigger file (which indexed and visible for user now - using `DomainRoTx`)
			if item.isBefore(merged) && hasCoverVisibleFile(dt.files, item) {
				outs = append(outs, item)
			}
		}
		return true
	})
	return outs
}

// garbage - returns list of garbage files after merge step is done. at startup pass here last frozen file
func (ht *HistoryRoTx) garbage(merged *filesItem) (outs []*filesItem) {
	return garbage(ht.h.dirtyFiles, ht.files, merged)
}

func (iit *InvertedIndexRoTx) garbage(merged *filesItem) (outs []*filesItem) {
	return garbage(iit.ii.dirtyFiles, iit.files, merged)
}

func garbage(dirtyFiles *btree.BTreeG[*filesItem], visibleFiles []visibleFile, merged *filesItem) (outs []*filesItem) {
	// `kill -9` may leave some garbage
	// AggRotx doesn't have such files, only Agg.files does
	dirtyFiles.Walk(func(items []*filesItem) bool {
		for _, item := range items {
			if item.frozen {
				continue
			}

			if merged == nil {
				if hasCoverVisibleFile(visibleFiles, item) {
					outs = append(outs, item)
				}
				continue
			}

			if item.isProperSubsetOf(merged) {
				outs = append(outs, item)
			}
			// this case happens when in previous process run, the merged file was created,
			// but the processed ended before subsumed files could be deleted.
			// delete garbage file only if it's before merged range and it has bigger file (which indexed and visible for user now - using `DomainRoTx`)
			if item.isBefore(merged) && hasCoverVisibleFile(visibleFiles, item) {
				outs = append(outs, item)
			}
		}
		return true
	})
	return outs
}
func hasCoverVisibleFile(visibleFiles []visibleFile, item *filesItem) bool {
	for _, f := range visibleFiles {
		if item.isProperSubsetOf(f.src) {
			return true
		}
	}
	return false
}

type Ranges struct {
	domain        [kv.DomainLen]DomainRanges
	invertedIndex []*MergeRange
}

func NewRanges(domain [kv.DomainLen]DomainRanges, invertedIndex []*MergeRange) Ranges {
	return Ranges{domain: domain, invertedIndex: invertedIndex}
}

func (r Ranges) String() string {
	ss := []string{}
	for _, d := range &r.domain {
		if d.any() {
			ss = append(ss, fmt.Sprintf("%s(%s)", d.name, d.String()))
		}
	}

	aggStep := r.domain[kv.AccountsDomain].aggStep
	for _, mr := range r.invertedIndex {
		if mr != nil && mr.needMerge {
			ss = append(ss, fmt.Sprintf("%s(%d-%d)", mr.name, mr.from/aggStep, mr.to/aggStep))
		}
	}
	return strings.Join(ss, ", ")
}

func (r Ranges) any() bool {
	for _, d := range &r.domain {
		if d.any() {
			return true
		}
	}
	for _, ii := range r.invertedIndex {
		if ii != nil && ii.needMerge {
			return true
		}
	}
	return false
}<|MERGE_RESOLUTION|>--- conflicted
+++ resolved
@@ -533,11 +533,7 @@
 		if toStep == 0 && dt.d.filenameBase == "commitment" {
 			btM = 128
 		}
-<<<<<<< HEAD
-		valuesIn.bindex, err = CreateBtreeIndexWithDecompressor(btPath, btM, valuesIn.decompressor, dt.d.Compression, dt.salt, ps, dt.d.dirs.Tmp, dt.d.logger, dt.d.noFsync, dt.d.AccessorList)
-=======
-		valuesIn.bindex, err = CreateBtreeIndexWithDecompressor(btPath, btM, valuesIn.decompressor, dt.d.Compression, *dt.d.salt, ps, dt.d.dirs.Tmp, dt.d.logger, dt.d.noFsync, dt.d.Accessors)
->>>>>>> 2eee6bf0
+		valuesIn.bindex, err = CreateBtreeIndexWithDecompressor(btPath, btM, valuesIn.decompressor, dt.d.Compression, dt.salt, ps, dt.d.dirs.Tmp, dt.d.logger, dt.d.noFsync, dt.d.Accessors)
 		if err != nil {
 			return nil, nil, nil, fmt.Errorf("merge %s btindex [%d-%d]: %w", dt.d.filenameBase, r.values.from, r.values.to, err)
 		}
