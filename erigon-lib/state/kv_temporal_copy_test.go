--- conflicted
+++ resolved
@@ -249,17 +249,6 @@
 	return applyTx.Apply(ctx, f)
 }
 
-<<<<<<< HEAD
-func (tx *Tx) RoForkables(id kv.ForkableId) any {
-	panic("not implemented")
-}
-
-func (tx *Tx) UnmarkedRo(id kv.ForkableId) kv.UnmarkedRoTx {
-	panic("not implemented")
-}
-
-func (tx *RwTx) UnmarkedRo(id kv.ForkableId) kv.UnmarkedRoTx {
-=======
 func (tx *Tx) AggForkablesTx(id kv.ForkableId) any {
 	panic("not implemented")
 }
@@ -269,7 +258,6 @@
 }
 
 func (tx *RwTx) Unmarked(id kv.ForkableId) kv.UnmarkedTx {
->>>>>>> 3af758ed
 	panic("not implemented")
 }
 
@@ -277,11 +265,7 @@
 	panic("not implemented")
 }
 
-<<<<<<< HEAD
-func (tx *RwTx) RoForkables(id kv.ForkableId) any {
-=======
 func (tx *RwTx) AggForkablesTx(id kv.ForkableId) any {
->>>>>>> 3af758ed
 	panic("not implemented")
 }
 
