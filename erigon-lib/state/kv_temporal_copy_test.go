--- conflicted
+++ resolved
@@ -369,45 +369,40 @@
 	return it, nil
 }
 
-<<<<<<< HEAD
+func (tx *Tx) RangeAsOf(name kv.Domain, fromKey, toKey []byte, asOfTs uint64, asc order.By, limit int) (stream.KV, error) {
+	return tx.rangeAsOf(name, tx.Tx, fromKey, toKey, asOfTs, asc, limit)
+}
+
+func (tx *RwTx) RangeAsOf(name kv.Domain, fromKey, toKey []byte, asOfTs uint64, asc order.By, limit int) (stream.KV, error) {
+	return tx.rangeAsOf(name, tx.RwTx, fromKey, toKey, asOfTs, asc, limit)
+}
+
+func (tx *tx) getLatest(name kv.Domain, dbTx kv.Tx, k []byte) (v []byte, step uint64, err error) {
+	v, step, ok, err := tx.aggtx.GetLatest(name, k, dbTx)
+	if err != nil {
+		return nil, step, err
+	}
+	if !ok {
+		return nil, step, nil
+	}
+	return v, step, err
+}
+
 func (tx *Tx) HasPrefix(name kv.Domain, prefix []byte) ([]byte, []byte, bool, error) {
+	return tx.hasPrefix(name, tx.Tx, prefix)
+}
+
+func (tx *RwTx) HasPrefix(name kv.Domain, prefix []byte) ([]byte, []byte, bool, error) {
+	return tx.hasPrefix(name, tx.RwTx, prefix)
+}
+
+func (tx *tx) hasPrefix(name kv.Domain, dbTx kv.Tx, prefix []byte) ([]byte, []byte, bool, error) {
 	to, ok := kv.NextSubtree(prefix)
 	if !ok {
 		to = nil
 	}
 
-	it, err := tx.Debug().RangeLatest(name, prefix, to, 1)
-=======
-func (tx *Tx) RangeAsOf(name kv.Domain, fromKey, toKey []byte, asOfTs uint64, asc order.By, limit int) (stream.KV, error) {
-	return tx.rangeAsOf(name, tx.Tx, fromKey, toKey, asOfTs, asc, limit)
-}
-
-func (tx *RwTx) RangeAsOf(name kv.Domain, fromKey, toKey []byte, asOfTs uint64, asc order.By, limit int) (stream.KV, error) {
-	return tx.rangeAsOf(name, tx.RwTx, fromKey, toKey, asOfTs, asc, limit)
-}
-
-func (tx *tx) getLatest(name kv.Domain, dbTx kv.Tx, k []byte) (v []byte, step uint64, err error) {
-	v, step, ok, err := tx.aggtx.GetLatest(name, k, dbTx)
-	if err != nil {
-		return nil, step, err
-	}
-	if !ok {
-		return nil, step, nil
-	}
-	return v, step, err
-}
-
-func (tx *Tx) HasPrefix(name kv.Domain, prefix []byte) ([]byte, bool, error) {
-	return tx.hasPrefix(name, tx.Tx, prefix)
-}
-
-func (tx *RwTx) HasPrefix(name kv.Domain, prefix []byte) ([]byte, bool, error) {
-	return tx.hasPrefix(name, tx.RwTx, prefix)
-}
-
-func (tx *tx) hasPrefix(name kv.Domain, dbTx kv.Tx, prefix []byte) ([]byte, bool, error) {
-	it, err := tx.rangeLatest(name, dbTx, prefix, nil, 1)
->>>>>>> 26e9aea1
+	it, err := tx.rangeLatest(name, dbTx, prefix, to, 1)
 	if err != nil {
 		return nil, nil, false, err
 	}
