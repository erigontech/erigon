--- conflicted
+++ resolved
@@ -58,11 +58,7 @@
 		v := make([]byte, 8)
 		binary.BigEndian.PutUint64(v, i)
 		for j := 0; j < len(keys); j++ {
-<<<<<<< HEAD
-			err := domains.DomainPut(kv.AccountsDomain, rwTx, keys[j], nil, v, nil, 0)
-=======
-			err := domains.DomainPut(kv.AccountsDomain, keys[j], v, nil, 0)
->>>>>>> de3e2b7b
+			err := domains.DomainPut(kv.AccountsDomain, rwTx, keys[j], v, nil, 0)
 			require.NoError(t, err)
 		}
 
@@ -147,11 +143,7 @@
 		for key, upd := range d {
 			for _, u := range upd {
 				domains.SetTxNum(u.txNum)
-<<<<<<< HEAD
-				err := domains.DomainPut(fom, rwTx, []byte(key), nil, u.value, nil, 0)
-=======
-				err := domains.DomainPut(fom, []byte(key), u.value, nil, 0)
->>>>>>> de3e2b7b
+				err := domains.DomainPut(fom, rwTx, []byte(key), u.value, nil, 0)
 				require.NoError(b, err)
 			}
 		}
