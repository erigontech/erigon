--- conflicted
+++ resolved
@@ -104,17 +104,10 @@
 			Incarnation: 0,
 		}
 		buf := accounts.SerialiseV3(&acc)
-<<<<<<< HEAD
-		err = domains.DomainPut(kv.AccountsDomain, rwTx, addr, nil, buf, nil, 0)
-		require.NoError(t, err)
-
-		err = domains.DomainPut(kv.StorageDomain, rwTx, append(common.Copy(addr), loc...), nil, []byte{addr[0], loc[0]}, nil, 0)
-=======
-		err = domains.DomainPut(kv.AccountsDomain, addr, buf, nil, 0)
-		require.NoError(t, err)
-
-		err = domains.DomainPut(kv.StorageDomain, append(common.Copy(addr), loc...), []byte{addr[0], loc[0]}, nil, 0)
->>>>>>> de3e2b7b
+		err = domains.DomainPut(kv.AccountsDomain, tx, addr, buf, nil, 0)
+		require.NoError(t, err)
+
+		err = domains.DomainPut(kv.StorageDomain, tx, append(common.Copy(addr), loc...), []byte{addr[0], loc[0]}, nil, 0)
 		require.NoError(t, err)
 
 		var v [8]byte
@@ -123,22 +116,14 @@
 			pv, step, err := domains.GetLatest(kv.CommitmentDomain, rwTx, commKey2)
 			require.NoError(t, err)
 
-<<<<<<< HEAD
-			err = domains.DomainPut(kv.CommitmentDomain, rwTx, commKey2, nil, v[:], pv, step)
-=======
-			err = domains.DomainPut(kv.CommitmentDomain, commKey2, v[:], pv, step)
->>>>>>> de3e2b7b
+			err = domains.DomainPut(kv.CommitmentDomain, rwTx, commKey2, v[:], pv, step)
 			require.NoError(t, err)
 			otherMaxWrite = txNum
 		} else {
 			pv, step, err := domains.GetLatest(kv.CommitmentDomain, rwTx, commKey1)
 			require.NoError(t, err)
 
-<<<<<<< HEAD
-			err = domains.DomainPut(kv.CommitmentDomain, rwTx, commKey1, nil, v[:], pv, step)
-=======
-			err = domains.DomainPut(kv.CommitmentDomain, commKey1, v[:], pv, step)
->>>>>>> de3e2b7b
+			err = domains.DomainPut(kv.CommitmentDomain, rwTx, commKey1, v[:], pv, step)
 			require.NoError(t, err)
 			maxWrite = txNum
 		}
@@ -245,17 +230,10 @@
 			Incarnation: 0,
 		}
 		buf := accounts.SerialiseV3(&acc)
-<<<<<<< HEAD
-		err = domains.DomainPut(kv.AccountsDomain, rwTx, addr, nil, buf, nil, 0)
-		require.NoError(t, err)
-
-		err = domains.DomainPut(kv.StorageDomain, rwTx, composite(addr, loc), nil, []byte{addr[0], loc[0]}, nil, 0)
-=======
 		err = domains.DomainPut(kv.AccountsDomain, addr, buf, nil, 0)
 		require.NoError(t, err)
 
-		err = domains.DomainPut(kv.StorageDomain, composite(addr, loc), []byte{addr[0], loc[0]}, nil, 0)
->>>>>>> de3e2b7b
+		err = domains.DomainPut(kv.StorageDomain,rwTx, composite(addr, loc), []byte{addr[0], loc[0]}, nil, 0)
 		require.NoError(t, err)
 
 		var v [8]byte
@@ -264,22 +242,14 @@
 			pv, step, err := domains.GetLatest(kv.CommitmentDomain, rwTx, commKey2)
 			require.NoError(t, err)
 
-<<<<<<< HEAD
-			err = domains.DomainPut(kv.CommitmentDomain, rwTx, commKey2, nil, v[:], pv, step)
-=======
-			err = domains.DomainPut(kv.CommitmentDomain, commKey2, v[:], pv, step)
->>>>>>> de3e2b7b
+			err = domains.DomainPut(kv.CommitmentDomain, rwTx, commKey2, v[:], pv, step)
 			require.NoError(t, err)
 			// otherMaxWrite = txNum
 		} else {
 			pv, step, err := domains.GetLatest(kv.CommitmentDomain, rwTx, commKey1)
 			require.NoError(t, err)
 
-<<<<<<< HEAD
-			err = domains.DomainPut(kv.CommitmentDomain, rwTx, commKey1, nil, v[:], pv, step)
-=======
-			err = domains.DomainPut(kv.CommitmentDomain, commKey1, v[:], pv, step)
->>>>>>> de3e2b7b
+			err = domains.DomainPut(kv.CommitmentDomain, rwTx, commKey1, v[:], pv, step)
 			require.NoError(t, err)
 			// maxWrite = txNum
 		}
@@ -390,17 +360,10 @@
 			Incarnation: 0,
 		}
 		buf := accounts.SerialiseV3(&acc)
-<<<<<<< HEAD
-		err = domains.DomainPut(kv.AccountsDomain, rwTx, addr, nil, buf, nil, 0)
-		require.NoError(t, err)
-
-		err = domains.DomainPut(kv.StorageDomain, rwTx, composite(addr, loc), nil, []byte{addr[0], loc[0]}, nil, 0)
-=======
-		err = domains.DomainPut(kv.AccountsDomain, addr, buf, nil, 0)
-		require.NoError(t, err)
-
-		err = domains.DomainPut(kv.StorageDomain, composite(addr, loc), []byte{addr[0], loc[0]}, nil, 0)
->>>>>>> de3e2b7b
+		err = domains.DomainPut(kv.AccountsDomain,rwTx, addr, buf, nil, 0)
+		require.NoError(t, err)
+
+		err = domains.DomainPut(kv.StorageDomain, rwTx,composite(addr, loc), []byte{addr[0], loc[0]}, nil, 0)
 		require.NoError(t, err)
 
 		if (txNum+1)%agg.StepSize() == 0 {
@@ -533,23 +496,13 @@
 			Incarnation: 0,
 		}
 		buf := accounts.SerialiseV3(&acc)
-<<<<<<< HEAD
-		err = domains.DomainPut(kv.AccountsDomain, tx, addr, nil, buf, nil, 0)
-		require.NoError(t, err)
-
-		err = domains.DomainPut(kv.StorageDomain, tx, composite(addr, loc), nil, []byte{addr[0], loc[0]}, nil, 0)
-		require.NoError(t, err)
-
-		err = domains.DomainPut(kv.CommitmentDomain, tx, someKey, nil, aux[:], nil, 0)
-=======
-		err = domains.DomainPut(kv.AccountsDomain, addr, buf, nil, 0)
-		require.NoError(t, err)
-
-		err = domains.DomainPut(kv.StorageDomain, composite(addr, loc), []byte{addr[0], loc[0]}, nil, 0)
-		require.NoError(t, err)
-
-		err = domains.DomainPut(kv.CommitmentDomain, someKey, aux[:], nil, 0)
->>>>>>> de3e2b7b
+		err = domains.DomainPut(kv.AccountsDomain, rwTx, addr, buf, nil, 0)
+		require.NoError(t, err)
+
+		err = domains.DomainPut(kv.StorageDomain, rwTx, composite(addr, loc), []byte{addr[0], loc[0]}, nil, 0)
+		require.NoError(t, err)
+
+		err = domains.DomainPut(kv.CommitmentDomain, rwTx, someKey, aux[:], nil, 0)
 		require.NoError(t, err)
 		maxWrite = txNum
 	}
@@ -906,11 +859,7 @@
 
 			usedKeys[string(key)] = struct{}{}
 
-<<<<<<< HEAD
-			err = domains.DomainPut(kv.AccountsDomain, tx, key, nil, buf, prev, step)
-=======
-			err = domains.DomainPut(kv.AccountsDomain, key, buf, prev, step)
->>>>>>> de3e2b7b
+			err = domains.DomainPut(kv.AccountsDomain, tx, key, buf, prev, step)
 			require.NoError(t, err)
 
 		case r > 33 && r <= 66:
@@ -928,11 +877,7 @@
 			prev, step, err := domains.GetLatest(kv.CodeDomain, tx, key)
 			require.NoError(t, err)
 
-<<<<<<< HEAD
-			err = domains.DomainPut(kv.CodeDomain, tx, key, nil, codeUpd, prev, step)
-=======
-			err = domains.DomainPut(kv.CodeDomain, key, codeUpd, prev, step)
->>>>>>> de3e2b7b
+			err = domains.DomainPut(kv.CodeDomain, tx, key, codeUpd, prev, step)
 			require.NoError(t, err)
 		case r > 80:
 			if !existed {
@@ -960,11 +905,7 @@
 					Incarnation: 0,
 				}
 				buf := accounts.SerialiseV3(&acc)
-<<<<<<< HEAD
-				err = domains.DomainPut(kv.AccountsDomain, tx, key, nil, buf, prev, step)
-=======
-				err = domains.DomainPut(kv.AccountsDomain, key, buf, prev, step)
->>>>>>> de3e2b7b
+				err = domains.DomainPut(kv.AccountsDomain, tx, key, buf, prev, step)
 				require.NoError(t, err)
 			}
 
@@ -979,11 +920,7 @@
 				prev, step, err := domains.GetLatest(kv.StorageDomain, tx, sk[:length.Addr])
 				require.NoError(t, err)
 
-<<<<<<< HEAD
-				err = domains.DomainPut(kv.StorageDomain, tx, sk, nil, uint256.NewInt(txNum).Bytes(), prev, step)
-=======
-				err = domains.DomainPut(kv.StorageDomain, sk, uint256.NewInt(txNum).Bytes(), prev, step)
->>>>>>> de3e2b7b
+				err = domains.DomainPut(kv.StorageDomain, tx, sk, uint256.NewInt(txNum).Bytes(), prev, step)
 				require.NoError(t, err)
 			}
 
@@ -1043,17 +980,10 @@
 			Incarnation: 0,
 		}
 		buf := accounts.SerialiseV3(&acc)
-<<<<<<< HEAD
-		err = domains.DomainPut(kv.AccountsDomain, tx, addr, nil, buf[:], nil, 0)
-		require.NoError(t, err)
-
-		err = domains.DomainPut(kv.StorageDomain, tx, composite(addr, loc), nil, []byte{addr[0], loc[0]}, nil, 0)
-=======
-		err = domains.DomainPut(kv.AccountsDomain, addr, buf[:], nil, 0)
-		require.NoError(t, err)
-
-		err = domains.DomainPut(kv.StorageDomain, composite(addr, loc), []byte{addr[0], loc[0]}, nil, 0)
->>>>>>> de3e2b7b
+		err = domains.DomainPut(kv.AccountsDomain, tx, addr, buf[:], nil, 0)
+		require.NoError(t, err)
+
+		err = domains.DomainPut(kv.StorageDomain, tx, composite(addr, loc), []byte{addr[0], loc[0]}, nil, 0)
 		require.NoError(t, err)
 
 		keys[txNum-1] = append(addr, loc...)
@@ -1209,19 +1139,11 @@
 		}
 		buf := accounts.SerialiseV3(&acc)
 
-<<<<<<< HEAD
-		err = domains.DomainPut(kv.AccountsDomain, tx, addr, nil, buf, prev1, 0)
+		err = domains.DomainPut(kv.AccountsDomain, tx, addr, buf, prev1, 0)
 		require.NoError(t, err)
 		prev1 = buf
 
-		err = domains.DomainPut(kv.StorageDomain, tx, composite(addr, loc), nil, []byte{addr[0], loc[0]}, prev2, 0)
-=======
-		err = domains.DomainPut(kv.AccountsDomain, addr, buf, prev1, 0)
-		require.NoError(t, err)
-		prev1 = buf
-
-		err = domains.DomainPut(kv.StorageDomain, composite(addr, loc), []byte{addr[0], loc[0]}, prev2, 0)
->>>>>>> de3e2b7b
+		err = domains.DomainPut(kv.StorageDomain, tx, composite(addr, loc), []byte{addr[0], loc[0]}, prev2, 0)
 		require.NoError(t, err)
 		prev2 = []byte{addr[0], loc[0]}
 
@@ -1236,11 +1158,7 @@
 
 		prev, step, _, err := ac.d[kv.StorageDomain].GetLatest(keys[txNum-1-half], tx)
 		require.NoError(t, err)
-<<<<<<< HEAD
-		err = domains.DomainPut(kv.StorageDomain, tx, composite(addr, loc), nil, []byte{addr[0], loc[0]}, prev, step)
-=======
-		err = domains.DomainPut(kv.StorageDomain, composite(addr, loc), []byte{addr[0], loc[0]}, prev, step)
->>>>>>> de3e2b7b
+		err = domains.DomainPut(kv.StorageDomain, tx, composite(addr, loc), []byte{addr[0], loc[0]}, prev, step)
 		require.NoError(t, err)
 	}
 
@@ -1463,11 +1381,7 @@
 			prev, step, err := domains.GetLatest(kv.AccountsDomain, rwTx, keys[j])
 			require.NoError(t, err)
 
-<<<<<<< HEAD
-			err = domains.DomainPut(kv.AccountsDomain, rwTx, keys[j], nil, buf, prev, step)
-=======
-			err = domains.DomainPut(kv.AccountsDomain, keys[j], buf, prev, step)
->>>>>>> de3e2b7b
+			err = domains.DomainPut(kv.AccountsDomain, tx, keys[j], buf, prev, step)
 			//err = domains.UpdateAccountCode(keys[j], vals[i], nil)
 			require.NoError(t, err)
 		}
@@ -1508,11 +1422,7 @@
 			prev, step, _, err := mc.GetLatest(kv.AccountsDomain, keys[j], rwTx)
 			require.NoError(t, err)
 
-<<<<<<< HEAD
-			err = domains.DomainPut(kv.AccountsDomain, rwTx, keys[j], nil, buf, prev, step)
-=======
-			err = domains.DomainPut(kv.AccountsDomain, keys[j], buf, prev, step)
->>>>>>> de3e2b7b
+			err = domains.DomainPut(kv.AccountsDomain, tx, keys[j], buf, prev, step)
 			require.NoError(t, err)
 			//err = domains.UpdateAccountCode(keys[j], vals[i], nil)
 			//require.NoError(t, err)
@@ -1555,11 +1465,7 @@
 			prev, step, _, err := mc.GetLatest(kv.AccountsDomain, keys[j], rwTx)
 			require.NoError(t, err)
 
-<<<<<<< HEAD
-			err = domains.DomainPut(kv.AccountsDomain, rwTx, keys[j], nil, buf, prev, step)
-=======
-			err = domains.DomainPut(kv.AccountsDomain, keys[j], buf, prev, step)
->>>>>>> de3e2b7b
+			err = domains.DomainPut(kv.AccountsDomain, tx, keys[j], buf, prev, step)
 			require.NoError(t, err)
 			//err = domains.UpdateAccountCode(keys[j], vals[i], nil)
 			//require.NoError(t, err)
