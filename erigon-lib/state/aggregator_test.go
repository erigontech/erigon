// Copyright 2024 The Erigon Authors
// This file is part of Erigon.
//
// Erigon is free software: you can redistribute it and/or modify
// it under the terms of the GNU Lesser General Public License as published by
// the Free Software Foundation, either version 3 of the License, or
// (at your option) any later version.
//
// Erigon is distributed in the hope that it will be useful,
// but WITHOUT ANY WARRANTY; without even the implied warranty of
// MERCHANTABILITY or FITNESS FOR A PARTICULAR PURPOSE. See the
// GNU Lesser General Public License for more details.
//
// You should have received a copy of the GNU Lesser General Public License
// along with Erigon. If not, see <http://www.gnu.org/licenses/>.

package state

import (
	"bytes"
	"context"
	"encoding/binary"
	"encoding/hex"
	"fmt"
	"math"
	"math/rand"
	"os"
	"path/filepath"
	"strings"
	"sync/atomic"
	"testing"
	"time"

	"github.com/c2h5oh/datasize"

	"github.com/erigontech/erigon-lib/commitment"
	"github.com/erigontech/erigon-lib/common"
	"github.com/erigontech/erigon-lib/common/background"
	"github.com/erigontech/erigon-lib/common/datadir"
	"github.com/erigontech/erigon-lib/common/length"
	"github.com/erigontech/erigon-lib/config3"
	"github.com/erigontech/erigon-lib/etl"
	"github.com/erigontech/erigon-lib/kv"
	"github.com/erigontech/erigon-lib/kv/mdbx"
	"github.com/erigontech/erigon-lib/kv/order"
	"github.com/erigontech/erigon-lib/kv/rawdbv3"
	"github.com/erigontech/erigon-lib/kv/stream"
	"github.com/erigontech/erigon-lib/log/v3"
	"github.com/erigontech/erigon-lib/seg"
	"github.com/erigontech/erigon-lib/types/accounts"
	"github.com/holiman/uint256"
	"github.com/stretchr/testify/require"
)

func TestAggregatorV3_Merge(t *testing.T) {
	if testing.Short() {
		t.Skip()
	}

	t.Parallel()
	db, agg := testDbAndAggregatorv3(t, 10)
	rwTx, err := db.BeginRwNosync(context.Background())
	require.NoError(t, err)
	defer func() {
		if rwTx != nil {
			rwTx.Rollback()
		}
	}()

	ac := agg.BeginFilesRo()
	defer ac.Close()
	domains, err := NewSharedDomains(wrapTxWithCtx(rwTx, ac), log.New())
	require.NoError(t, err)
	defer domains.Close()

	txs := uint64(1000)
	rnd := rand.New(rand.NewSource(time.Now().UnixNano()))

	var (
		commKey1 = []byte("someCommKey")
		commKey2 = []byte("otherCommKey")
	)

	// keys are encodings of numbers 1..31
	// each key changes value on every txNum which is multiple of the key
	var maxWrite, otherMaxWrite uint64
	for txNum := uint64(1); txNum <= txs; txNum++ {
		domains.SetTxNum(txNum)

		addr, loc := make([]byte, length.Addr), make([]byte, length.Hash)

		n, err := rnd.Read(addr)
		require.NoError(t, err)
		require.EqualValues(t, length.Addr, n)

		n, err = rnd.Read(loc)
		require.NoError(t, err)
		require.EqualValues(t, length.Hash, n)
		acc := accounts.Account{
			Nonce:       1,
			Balance:     *uint256.NewInt(0),
			CodeHash:    common.Hash{},
			Incarnation: 0,
		}
		buf := accounts.SerialiseV3(&acc)
		err = domains.DomainPut(kv.AccountsDomain, addr, nil, buf, nil, 0)
		require.NoError(t, err)

		err = domains.DomainPut(kv.StorageDomain, addr, loc, []byte{addr[0], loc[0]}, nil, 0)
		require.NoError(t, err)

		var v [8]byte
		binary.BigEndian.PutUint64(v[:], txNum)
		if txNum%135 == 0 {
			pv, step, err := domains.GetLatest(kv.CommitmentDomain, commKey2)
			require.NoError(t, err)

			err = domains.DomainPut(kv.CommitmentDomain, commKey2, nil, v[:], pv, step)
			require.NoError(t, err)
			otherMaxWrite = txNum
		} else {
			pv, step, err := domains.GetLatest(kv.CommitmentDomain, commKey1)
			require.NoError(t, err)

			err = domains.DomainPut(kv.CommitmentDomain, commKey1, nil, v[:], pv, step)
			require.NoError(t, err)
			maxWrite = txNum
		}
		require.NoError(t, err)

	}

	err = domains.Flush(context.Background(), rwTx)
	require.NoError(t, err)

	require.NoError(t, err)
	err = rwTx.Commit()
	require.NoError(t, err)
	rwTx = nil

	err = agg.BuildFiles(txs)
	require.NoError(t, err)

	rwTx, err = db.BeginRw(context.Background())
	require.NoError(t, err)
	defer rwTx.Rollback()

	logEvery := time.NewTicker(30 * time.Second)
	defer logEvery.Stop()
	stat, err := ac.prune(context.Background(), rwTx, 0, logEvery)
	require.NoError(t, err)
	t.Logf("Prune: %s", stat)

	err = rwTx.Commit()
	require.NoError(t, err)

	err = agg.MergeLoop(context.Background())
	require.NoError(t, err)

	// Check the history
	roTx, err := db.BeginRo(context.Background())
	require.NoError(t, err)
	defer roTx.Rollback()

	dc := agg.BeginFilesRo()

	v, _, ex, err := dc.GetLatest(kv.CommitmentDomain, commKey1, roTx)
	require.NoError(t, err)
	require.Truef(t, ex, "key %x not found", commKey1)

	require.EqualValues(t, maxWrite, binary.BigEndian.Uint64(v[:]))

	v, _, ex, err = dc.GetLatest(kv.CommitmentDomain, commKey2, roTx)
	require.NoError(t, err)
	require.Truef(t, ex, "key %x not found", commKey2)
	dc.Close()

	require.EqualValues(t, otherMaxWrite, binary.BigEndian.Uint64(v[:]))
}

func TestAggregatorV3_DirtyFilesRo(t *testing.T) {
	if testing.Short() {
		t.Skip()
	}

	t.Parallel()
	db, agg := testDbAndAggregatorv3(t, 10)
	rwTx, err := db.BeginRwNosync(context.Background())
	require.NoError(t, err)
	defer func() {
		if rwTx != nil {
			rwTx.Rollback()
		}
	}()

	ac := agg.BeginFilesRo()
	defer ac.Close()
	domains, err := NewSharedDomains(wrapTxWithCtx(rwTx, ac), log.New())
	require.NoError(t, err)
	defer domains.Close()

	txs := uint64(1000)
	rnd := rand.New(rand.NewSource(time.Now().UnixNano()))

	var (
		commKey1 = []byte("someCommKey")
		commKey2 = []byte("otherCommKey")
	)

	// keys are encodings of numbers 1..31
	// each key changes value on every txNum which is multiple of the key
	//var maxWrite, otherMaxWrite uint64
	for txNum := uint64(1); txNum <= txs; txNum++ {
		domains.SetTxNum(txNum)

		addr, loc := make([]byte, length.Addr), make([]byte, length.Hash)

		n, err := rnd.Read(addr)
		require.NoError(t, err)
		require.EqualValues(t, length.Addr, n)

		n, err = rnd.Read(loc)
		require.NoError(t, err)
		require.EqualValues(t, length.Hash, n)
		acc := accounts.Account{
			Nonce:       1,
			Balance:     *uint256.NewInt(0),
			CodeHash:    common.Hash{},
			Incarnation: 0,
		}
		buf := accounts.SerialiseV3(&acc)
		err = domains.DomainPut(kv.AccountsDomain, addr, nil, buf, nil, 0)
		require.NoError(t, err)

		err = domains.DomainPut(kv.StorageDomain, addr, loc, []byte{addr[0], loc[0]}, nil, 0)
		require.NoError(t, err)

		var v [8]byte
		binary.BigEndian.PutUint64(v[:], txNum)
		if txNum%135 == 0 {
			pv, step, err := domains.GetLatest(kv.CommitmentDomain, commKey2)
			require.NoError(t, err)

			err = domains.DomainPut(kv.CommitmentDomain, commKey2, nil, v[:], pv, step)
			require.NoError(t, err)
			// otherMaxWrite = txNum
		} else {
			pv, step, err := domains.GetLatest(kv.CommitmentDomain, commKey1)
			require.NoError(t, err)

			err = domains.DomainPut(kv.CommitmentDomain, commKey1, nil, v[:], pv, step)
			require.NoError(t, err)
			// maxWrite = txNum
		}
		require.NoError(t, err)

	}

	err = domains.Flush(context.Background(), rwTx)
	require.NoError(t, err)

	require.NoError(t, err)
	err = rwTx.Commit()
	require.NoError(t, err)
	rwTx = nil

	err = agg.BuildFiles(txs)
	require.NoError(t, err)

	checkDirtyFiles := func(dirtyFiles []*filesItem, expectedLen, expectedRefCnt int) {
		require.Len(t, dirtyFiles, expectedLen)
		for _, f := range dirtyFiles {
			require.Equal(t, int32(expectedRefCnt), f.refcount.Load())
		}
	}

	checkAllEntities := func(expectedLen, expectedRefCnt int) {
		for _, d := range agg.d {
			checkDirtyFiles(d.dirtyFiles.Items(), expectedLen, expectedRefCnt)
			if d.snapshotsDisabled {
				continue
			}
			checkDirtyFiles(d.History.dirtyFiles.Items(), expectedLen, expectedRefCnt)
			checkDirtyFiles(d.History.InvertedIndex.dirtyFiles.Items(), expectedLen, expectedRefCnt)
		}

		for _, ii := range agg.iis {
			checkDirtyFiles(ii.dirtyFiles.Items(), expectedLen, expectedRefCnt)
		}
	}

	checkAllEntities(3, 0)

	aggDirtyRoTx := agg.DebugBeginDirtyFilesRo()
	checkAllEntities(3, 1)

	aggDirtyRoTx2 := agg.DebugBeginDirtyFilesRo()
	checkAllEntities(3, 2)

	aggDirtyRoTx2.Close()
	checkAllEntities(3, 1)
	aggDirtyRoTx2.Close() // close again, should remain same refcnt
	checkAllEntities(3, 1)

	aggDirtyRoTx.Close()
	checkAllEntities(3, 0)
}

func TestAggregatorV3_MergeValTransform(t *testing.T) {
	if testing.Short() {
		t.Skip()
	}

	t.Parallel()
	db, agg := testDbAndAggregatorv3(t, 10)
	rwTx, err := db.BeginRwNosync(context.Background())
	require.NoError(t, err)
	defer func() {
		if rwTx != nil {
			rwTx.Rollback()
		}
	}()
	ac := agg.BeginFilesRo()
	defer ac.Close()
	domains, err := NewSharedDomains(wrapTxWithCtx(rwTx, ac), log.New())
	require.NoError(t, err)
	defer domains.Close()

	txs := uint64(1000)
	rnd := rand.New(rand.NewSource(time.Now().UnixNano()))

	agg.commitmentValuesTransform = true

	state := make(map[string][]byte)

	// keys are encodings of numbers 1..31
	// each key changes value on every txNum which is multiple of the key
	//var maxWrite, otherMaxWrite uint64
	for txNum := uint64(1); txNum <= txs; txNum++ {
		domains.SetTxNum(txNum)

		addr, loc := make([]byte, length.Addr), make([]byte, length.Hash)

		n, err := rnd.Read(addr)
		require.NoError(t, err)
		require.EqualValues(t, length.Addr, n)

		n, err = rnd.Read(loc)
		require.NoError(t, err)
		require.EqualValues(t, length.Hash, n)
		acc := accounts.Account{
			Nonce:       1,
			Balance:     *uint256.NewInt(txNum * 1e6),
			CodeHash:    common.Hash{},
			Incarnation: 0,
		}
		buf := accounts.SerialiseV3(&acc)
		err = domains.DomainPut(kv.AccountsDomain, addr, nil, buf, nil, 0)
		require.NoError(t, err)

		err = domains.DomainPut(kv.StorageDomain, addr, loc, []byte{addr[0], loc[0]}, nil, 0)
		require.NoError(t, err)

		if (txNum+1)%agg.StepSize() == 0 {
			_, err := domains.ComputeCommitment(context.Background(), true, txNum/10, "")
			require.NoError(t, err)
		}

		state[string(addr)] = buf
		state[string(addr)+string(loc)] = []byte{addr[0], loc[0]}
	}

	err = domains.Flush(context.Background(), rwTx)
	require.NoError(t, err)

	err = rwTx.Commit()
	require.NoError(t, err)
	rwTx = nil

	err = agg.BuildFiles(txs)
	require.NoError(t, err)

	ac.Close()
	ac = agg.BeginFilesRo()
	defer ac.Close()

	rwTx, err = db.BeginRwNosync(context.Background())
	require.NoError(t, err)
	defer func() {
		if rwTx != nil {
			rwTx.Rollback()
		}
	}()

	logEvery := time.NewTicker(30 * time.Second)
	defer logEvery.Stop()
	stat, err := ac.prune(context.Background(), rwTx, 0, logEvery)
	require.NoError(t, err)
	t.Logf("Prune: %s", stat)

	err = rwTx.Commit()
	require.NoError(t, err)

	err = agg.MergeLoop(context.Background())
	require.NoError(t, err)
}

func TestAggregatorV3_RestartOnDatadir(t *testing.T) {
	if testing.Short() {
		t.Skip()
	}

	t.Parallel()

	t.Run("BPlus", func(t *testing.T) {
		rc := runCfg{
			aggStep:  50,
			useBplus: true,
		}
		aggregatorV3_RestartOnDatadir(t, rc)
	})
	t.Run("B", func(t *testing.T) {
		rc := runCfg{
			aggStep: 50,
		}
		aggregatorV3_RestartOnDatadir(t, rc)
	})

}

type runCfg struct {
	aggStep      uint64
	useBplus     bool
	compressVals bool
	largeVals    bool
}

// here we create a bunch of updates for further aggregation.
// FinishTx should merge underlying files several times
// Expected that:
// - we could close first aggregator and open another with previous data still available
// - new aggregator SeekCommitment must return txNum equal to amount of total txns
func aggregatorV3_RestartOnDatadir(t *testing.T, rc runCfg) {
	t.Helper()
	ctx := context.Background()
	logger := log.New()
	aggStep := rc.aggStep
	db, agg := testDbAndAggregatorv3(t, aggStep)

	tx, err := db.BeginRw(context.Background())
	require.NoError(t, err)
	defer func() {
		if tx != nil {
			tx.Rollback()
		}
	}()
	ac := agg.BeginFilesRo()
	defer ac.Close()

	domains, err := NewSharedDomains(wrapTxWithCtx(tx, ac), log.New())
	require.NoError(t, err)
	defer domains.Close()

	var latestCommitTxNum uint64
	rnd := newRnd(0)

	someKey := []byte("somekey")
	txs := (aggStep / 2) * 19
	t.Logf("step=%d tx_count=%d", aggStep, txs)
	var aux [8]byte
	// keys are encodings of numbers 1..31
	// each key changes value on every txNum which is multiple of the key
	var maxWrite uint64
	addr, loc := make([]byte, length.Addr), make([]byte, length.Hash)
	for txNum := uint64(1); txNum <= txs; txNum++ {
		domains.SetTxNum(txNum)
		binary.BigEndian.PutUint64(aux[:], txNum)

		n, err := rnd.Read(addr)
		require.NoError(t, err)
		require.EqualValues(t, length.Addr, n)

		n, err = rnd.Read(loc)
		require.NoError(t, err)
		require.EqualValues(t, length.Hash, n)
		//keys[txNum-1] = append(addr, loc...)
		acc := accounts.Account{
			Nonce:       1,
			Balance:     *uint256.NewInt(rnd.Uint64()),
			CodeHash:    common.Hash{},
			Incarnation: 0,
		}
		buf := accounts.SerialiseV3(&acc)
		err = domains.DomainPut(kv.AccountsDomain, addr, nil, buf, nil, 0)
		require.NoError(t, err)

		err = domains.DomainPut(kv.StorageDomain, addr, loc, []byte{addr[0], loc[0]}, nil, 0)
		require.NoError(t, err)

		err = domains.DomainPut(kv.CommitmentDomain, someKey, nil, aux[:], nil, 0)
		require.NoError(t, err)
		maxWrite = txNum
	}
	_, err = domains.ComputeCommitment(ctx, true, domains.BlockNum(), "")
	require.NoError(t, err)

	err = domains.Flush(context.Background(), tx)
	require.NoError(t, err)
	err = tx.Commit()
	require.NoError(t, err)
	tx = nil

	err = agg.BuildFiles(txs)
	require.NoError(t, err)

	agg.Close()

	// Start another aggregator on same datadir
	anotherAgg, err := NewAggregator(context.Background(), agg.dirs, aggStep, db, logger)
	require.NoError(t, err)
	defer anotherAgg.Close()

	require.NoError(t, anotherAgg.OpenFolder())

	rwTx, err := db.BeginRw(context.Background())
	require.NoError(t, err)
	defer func() {
		if rwTx != nil {
			rwTx.Rollback()
		}
	}()

	//anotherAgg.SetTx(rwTx)
	startTx := anotherAgg.EndTxNumMinimax()
	ac2 := anotherAgg.BeginFilesRo()
	defer ac2.Close()
	dom2, err := NewSharedDomains(wrapTxWithCtx(rwTx, ac2), log.New())
	require.NoError(t, err)
	defer dom2.Close()

	_, err = dom2.SeekCommitment(ctx, wrapTxWithCtx(rwTx, ac2))
	sstartTx := dom2.TxNum()

	require.NoError(t, err)
	require.GreaterOrEqual(t, sstartTx, startTx)
	require.GreaterOrEqual(t, sstartTx, latestCommitTxNum)
	_ = sstartTx
	rwTx.Rollback()
	rwTx = nil

	// Check the history
	roTx, err := db.BeginRo(context.Background())
	require.NoError(t, err)
	defer roTx.Rollback()

	dc := anotherAgg.BeginFilesRo()
	v, _, ex, err := dc.GetLatest(kv.CommitmentDomain, someKey, roTx)
	require.NoError(t, err)
	require.True(t, ex)
	dc.Close()

	require.EqualValues(t, maxWrite, binary.BigEndian.Uint64(v[:]))
}

func TestNewBtIndex(t *testing.T) {
	t.Parallel()
	keyCount := 10000
	kvPath := generateKV(t, t.TempDir(), 20, 10, keyCount, log.New(), seg.CompressNone)

	indexPath := strings.TrimSuffix(kvPath, ".kv") + ".bt"

	kv, bt, err := OpenBtreeIndexAndDataFile(indexPath, kvPath, DefaultBtreeM, seg.CompressNone, false)
	require.NoError(t, err)
	defer bt.Close()
	defer kv.Close()
	require.NotNil(t, kv)
	require.NotNil(t, bt)
<<<<<<< HEAD
	require.GreaterOrEqual(t, len(bt.bplus.mx), keyCount/int(DefaultBtreeM))
=======
	bplus := bt.bplus
	require.GreaterOrEqual(t, len(bplus.mx), keyCount/int(DefaultBtreeM))
>>>>>>> 5729b000

	for i := 1; i < len(bt.bplus.mx); i++ {
		require.NotZero(t, bt.bplus.mx[i].di)
		require.NotZero(t, bt.bplus.mx[i].off)
		require.NotEmpty(t, bt.bplus.mx[i].key)
	}
}

func TestAggregatorV3_PruneSmallBatches(t *testing.T) {
	if testing.Short() {
		t.Skip()
	}

	t.Parallel()
	aggStep := uint64(2)
	db, agg := testDbAndAggregatorv3(t, aggStep)

	tx, err := db.BeginRw(context.Background())
	require.NoError(t, err)
	defer func() {
		if tx != nil {
			tx.Rollback()
		}
	}()

	ac := agg.BeginFilesRo()
	defer ac.Close()

	domains, err := NewSharedDomains(wrapTxWithCtx(tx, ac), log.New())
	require.NoError(t, err)
	defer domains.Close()

	maxTx := aggStep * 3
	t.Logf("step=%d tx_count=%d\n", aggStep, maxTx)

	rnd := newRnd(0)

	generateSharedDomainsUpdates(t, domains, maxTx, rnd, length.Addr, 10, aggStep/2)

	// flush and build files
	err = domains.Flush(context.Background(), tx)
	require.NoError(t, err)

	var (
		// until pruning
		accountsRange    map[string][]byte
		storageRange     map[string][]byte
		codeRange        map[string][]byte
		accountHistRange map[string]vs
		storageHistRange map[string]vs
		codeHistRange    map[string]vs
	)
	maxInt := math.MaxInt
	{
		it, err := ac.DebugRangeLatest(tx, kv.AccountsDomain, nil, nil, maxInt)
		require.NoError(t, err)
		accountsRange = extractKVErrIterator(t, it)

		it, err = ac.DebugRangeLatest(tx, kv.StorageDomain, nil, nil, maxInt)
		require.NoError(t, err)
		storageRange = extractKVErrIterator(t, it)

		it, err = ac.DebugRangeLatest(tx, kv.CodeDomain, nil, nil, maxInt)
		require.NoError(t, err)
		codeRange = extractKVErrIterator(t, it)

		its, err := ac.d[kv.AccountsDomain].ht.HistoryRange(0, int(maxTx), order.Asc, maxInt, tx)
		require.NoError(t, err)
		accountHistRange = extractKVSErrIterator(t, its)
		its, err = ac.d[kv.CodeDomain].ht.HistoryRange(0, int(maxTx), order.Asc, maxInt, tx)
		require.NoError(t, err)
		codeHistRange = extractKVSErrIterator(t, its)
		its, err = ac.d[kv.StorageDomain].ht.HistoryRange(0, int(maxTx), order.Asc, maxInt, tx)
		require.NoError(t, err)
		storageHistRange = extractKVSErrIterator(t, its)
	}

	err = tx.Commit()
	require.NoError(t, err)

	err = agg.BuildFiles(maxTx)
	require.NoError(t, err)

	buildTx, err := db.BeginRw(context.Background())
	require.NoError(t, err)
	defer func() {
		if buildTx != nil {
			buildTx.Rollback()
		}
	}()
	ac = agg.BeginFilesRo()
	for i := 0; i < 10; i++ {
		_, err = ac.PruneSmallBatches(context.Background(), time.Second*3, buildTx)
		require.NoError(t, err)
	}
	err = buildTx.Commit()
	require.NoError(t, err)

	afterTx, err := db.BeginRw(context.Background())
	require.NoError(t, err)
	defer func() {
		if afterTx != nil {
			afterTx.Rollback()
		}
	}()

	var (
		// after pruning
		accountsRangeAfter    map[string][]byte
		storageRangeAfter     map[string][]byte
		codeRangeAfter        map[string][]byte
		accountHistRangeAfter map[string]vs
		storageHistRangeAfter map[string]vs
		codeHistRangeAfter    map[string]vs
	)

	{
		it, err := ac.DebugRangeLatest(afterTx, kv.AccountsDomain, nil, nil, maxInt)
		require.NoError(t, err)
		accountsRangeAfter = extractKVErrIterator(t, it)

		it, err = ac.DebugRangeLatest(afterTx, kv.StorageDomain, nil, nil, maxInt)
		require.NoError(t, err)
		storageRangeAfter = extractKVErrIterator(t, it)

		it, err = ac.DebugRangeLatest(afterTx, kv.CodeDomain, nil, nil, maxInt)
		require.NoError(t, err)
		codeRangeAfter = extractKVErrIterator(t, it)

		its, err := ac.d[kv.AccountsDomain].ht.HistoryRange(0, int(maxTx), order.Asc, maxInt, afterTx)
		require.NoError(t, err)
		accountHistRangeAfter = extractKVSErrIterator(t, its)
		its, err = ac.d[kv.CodeDomain].ht.HistoryRange(0, int(maxTx), order.Asc, maxInt, afterTx)
		require.NoError(t, err)
		codeHistRangeAfter = extractKVSErrIterator(t, its)
		its, err = ac.d[kv.StorageDomain].ht.HistoryRange(0, int(maxTx), order.Asc, maxInt, afterTx)
		require.NoError(t, err)
		storageHistRangeAfter = extractKVSErrIterator(t, its)
	}

	{
		// compare
		compareMapsBytes(t, accountsRange, accountsRangeAfter)
		compareMapsBytes(t, storageRange, storageRangeAfter)
		compareMapsBytes(t, codeRange, codeRangeAfter)
		compareMapsBytes2(t, accountHistRange, accountHistRangeAfter)
		compareMapsBytes2(t, storageHistRange, storageHistRangeAfter)
		compareMapsBytes2(t, codeHistRange, codeHistRangeAfter)
	}

}

func compareMapsBytes2(t *testing.T, m1, m2 map[string]vs) {
	t.Helper()
	for k, v := range m1 {
		v2, ok := m2[k]
		require.Truef(t, ok, "key %x not found", k)
		require.EqualValues(t, v.s, v2.s)
		if !bytes.Equal(v.v, v2.v) { // empty value==nil
			t.Logf("key %x expected '%x' but got '%x'\n", k, v, m2[k])
		}
		delete(m2, k)
	}
	require.Emptyf(t, m2, "m2 should be empty got %d: %v", len(m2), m2)
}

func compareMapsBytes(t *testing.T, m1, m2 map[string][]byte) {
	t.Helper()
	for k, v := range m1 {
		require.EqualValues(t, v, m2[k])
		delete(m2, k)
	}
	require.Emptyf(t, m2, "m2 should be empty got %d: %v", len(m2), m2)
}

type vs struct {
	v []byte
	s uint64
}

func extractKVSErrIterator(t *testing.T, it stream.KVS) map[string]vs {
	t.Helper()

	accounts := make(map[string]vs)
	for it.HasNext() {
		k, v, s, err := it.Next()
		require.NoError(t, err)
		accounts[hex.EncodeToString(k)] = vs{v: common.Copy(v), s: s}
	}

	return accounts
}

func extractKVErrIterator(t *testing.T, it stream.KV) map[string][]byte {
	t.Helper()

	accounts := make(map[string][]byte)
	for it.HasNext() {
		k, v, err := it.Next()
		require.NoError(t, err)
		accounts[hex.EncodeToString(k)] = common.Copy(v)
	}

	return accounts
}

func fillRawdbTxNumsIndexForSharedDomains(t *testing.T, rwTx kv.RwTx, maxTx, commitEvery uint64) {
	t.Helper()

	for txn := uint64(1); txn <= maxTx; txn++ {
		err := rawdbv3.TxNums.Append(rwTx, txn, txn/commitEvery)
		require.NoError(t, err)
	}
}

func generateSharedDomainsUpdates(t *testing.T, domains *SharedDomains, maxTxNum uint64, rnd *rndGen, keyMaxLen, keysCount, commitEvery uint64) map[string]struct{} {
	t.Helper()
	usedKeys := make(map[string]struct{}, keysCount*maxTxNum)
	for txNum := uint64(1); txNum <= maxTxNum; txNum++ {
		used := generateSharedDomainsUpdatesForTx(t, domains, txNum, rnd, usedKeys, keyMaxLen, keysCount)
		for k := range used {
			usedKeys[k] = struct{}{}
		}
		if txNum%commitEvery == 0 {
			// domains.SetTrace(true)
			rh, err := domains.ComputeCommitment(context.Background(), true, txNum/commitEvery, "")
			require.NoErrorf(t, err, "txNum=%d", txNum)
			t.Logf("commitment %x txn=%d", rh, txNum)
		}
	}
	return usedKeys
}

func generateSharedDomainsUpdatesForTx(t *testing.T, domains *SharedDomains, txNum uint64, rnd *rndGen, prevKeys map[string]struct{}, keyMaxLen, keysCount uint64) map[string]struct{} {
	t.Helper()
	domains.SetTxNum(txNum)

	getKey := func() ([]byte, bool) {
		r := rnd.IntN(100)
		if r < 50 && len(prevKeys) > 0 {
			ri := rnd.IntN(len(prevKeys))
			for k := range prevKeys {
				if ri == 0 {
					return []byte(k), true
				}
				ri--
			}
		} else {
			return []byte(generateRandomKey(rnd, keyMaxLen)), false
		}
		panic("unreachable")
	}

	const maxStorageKeys = 350
	usedKeys := make(map[string]struct{}, keysCount)

	for j := uint64(0); j < keysCount; j++ {
		key, existed := getKey()

		r := rnd.IntN(101)
		switch {
		case r <= 33:
			acc := accounts.Account{
				Nonce:       txNum,
				Balance:     *uint256.NewInt(txNum * 100_000),
				CodeHash:    common.Hash{},
				Incarnation: 0,
			}
			buf := accounts.SerialiseV3(&acc)
			prev, step, err := domains.GetLatest(kv.AccountsDomain, key)
			require.NoError(t, err)

			usedKeys[string(key)] = struct{}{}

			err = domains.DomainPut(kv.AccountsDomain, key, nil, buf, prev, step)
			require.NoError(t, err)

		case r > 33 && r <= 66:
			codeUpd := make([]byte, rnd.IntN(24576))
			_, err := rnd.Read(codeUpd)
			require.NoError(t, err)
			for limit := 1000; len(key) > length.Addr && limit > 0; limit-- {
				key, existed = getKey() //nolint
				if !existed {
					continue
				}
			}
			usedKeys[string(key)] = struct{}{}

			prev, step, err := domains.GetLatest(kv.CodeDomain, key)
			require.NoError(t, err)

			err = domains.DomainPut(kv.CodeDomain, key, nil, codeUpd, prev, step)
			require.NoError(t, err)
		case r > 80:
			if !existed {
				continue
			}
			usedKeys[string(key)] = struct{}{}

			err := domains.DomainDel(kv.AccountsDomain, key, nil, nil, 0)
			require.NoError(t, err)

		case r > 66 && r <= 80:
			// need to create account because commitment trie requires it (accounts are upper part of trie)
			if len(key) > length.Addr {
				key = key[:length.Addr]
			}

			prev, step, err := domains.GetLatest(kv.AccountsDomain, key)
			require.NoError(t, err)
			if prev == nil {
				usedKeys[string(key)] = struct{}{}
				acc := accounts.Account{
					Nonce:       txNum,
					Balance:     *uint256.NewInt(txNum * 100_000),
					CodeHash:    common.Hash{},
					Incarnation: 0,
				}
				buf := accounts.SerialiseV3(&acc)
				err = domains.DomainPut(kv.AccountsDomain, key, nil, buf, prev, step)
				require.NoError(t, err)
			}

			sk := make([]byte, length.Hash+length.Addr)
			copy(sk, key)

			for i := 0; i < maxStorageKeys; i++ {
				loc := generateRandomKeyBytes(rnd, 32)
				copy(sk[length.Addr:], loc)
				usedKeys[string(sk)] = struct{}{}

				prev, step, err := domains.GetLatest(kv.StorageDomain, sk[:length.Addr])
				require.NoError(t, err)

				err = domains.DomainPut(kv.StorageDomain, sk[:length.Addr], sk[length.Addr:], uint256.NewInt(txNum).Bytes(), prev, step)
				require.NoError(t, err)
			}

		}
	}
	return usedKeys
}

func TestAggregatorV3_RestartOnFiles(t *testing.T) {
	if testing.Short() {
		t.Skip()
	}

	t.Parallel()

	logger := log.New()
	aggStep := uint64(100)
	ctx := context.Background()
	db, agg := testDbAndAggregatorv3(t, aggStep)
	dirs := agg.dirs

	tx, err := db.BeginRw(context.Background())
	require.NoError(t, err)
	defer func() {
		if tx != nil {
			tx.Rollback()
		}
	}()
	ac := agg.BeginFilesRo()
	defer ac.Close()
	domains, err := NewSharedDomains(wrapTxWithCtx(tx, ac), log.New())
	require.NoError(t, err)
	defer domains.Close()

	txs := aggStep * 5
	t.Logf("step=%d tx_count=%d\n", aggStep, txs)

	rnd := newRnd(0)
	keys := make([][]byte, txs)

	for txNum := uint64(1); txNum <= txs; txNum++ {
		domains.SetTxNum(txNum)

		addr, loc := make([]byte, length.Addr), make([]byte, length.Hash)
		n, err := rnd.Read(addr)
		require.NoError(t, err)
		require.EqualValues(t, length.Addr, n)

		n, err = rnd.Read(loc)
		require.NoError(t, err)
		require.EqualValues(t, length.Hash, n)

		acc := accounts.Account{
			Nonce:       txNum,
			Balance:     *uint256.NewInt(1000000000000),
			CodeHash:    common.Hash{},
			Incarnation: 0,
		}
		buf := accounts.SerialiseV3(&acc)
		err = domains.DomainPut(kv.AccountsDomain, addr, nil, buf[:], nil, 0)
		require.NoError(t, err)

		err = domains.DomainPut(kv.StorageDomain, addr, loc, []byte{addr[0], loc[0]}, nil, 0)
		require.NoError(t, err)

		keys[txNum-1] = append(addr, loc...)
	}

	// flush and build files
	err = domains.Flush(context.Background(), tx)
	require.NoError(t, err)

	latestStepInDB := agg.d[kv.AccountsDomain].maxStepInDB(tx)
	require.Equal(t, 5, int(latestStepInDB))

	err = tx.Commit()
	require.NoError(t, err)

	err = agg.BuildFiles(txs)
	require.NoError(t, err)

	tx = nil
	agg.Close()
	db.Close()

	// remove database files
	require.NoError(t, os.RemoveAll(dirs.Chaindata))

	// open new db and aggregator instances
	newDb := mdbx.New(kv.ChainDB, logger).InMem(dirs.Chaindata).MustOpen()
	t.Cleanup(newDb.Close)

	newAgg, err := NewAggregator(context.Background(), agg.dirs, aggStep, newDb, logger)
	require.NoError(t, err)
	require.NoError(t, newAgg.OpenFolder())

	newTx, err := newDb.BeginRw(context.Background())
	require.NoError(t, err)
	defer newTx.Rollback()

	ac = newAgg.BeginFilesRo()
	defer ac.Close()
	tx2 := wrapTxWithCtx(newTx, ac)
	newDoms, err := NewSharedDomains(tx2, log.New())
	require.NoError(t, err)
	defer newDoms.Close()

	_, err = newDoms.SeekCommitment(ctx, tx2)
	require.NoError(t, err)
	latestTx := newDoms.TxNum()
	t.Logf("seek to latest_tx=%d", latestTx)

	miss := uint64(0)
	for i, key := range keys {
		if uint64(i+1) >= txs-aggStep {
			continue // finishtx always stores last agg step in db which we deleted, so missing  values which were not aggregated is expected
		}
		stored, _, _, err := ac.GetLatest(kv.AccountsDomain, key[:length.Addr], tx2)
		require.NoError(t, err)
		if len(stored) == 0 {
			miss++
			//fmt.Printf("%x [%d/%d]", key, miss, i+1) // txnum starts from 1
			continue
		}
		acc := accounts.Account{}
		err = accounts.DeserialiseV3(&acc, stored)
		require.NoError(t, err)

		require.EqualValues(t, i+1, int(acc.Nonce))

		storedV, _, found, err := ac.GetLatest(kv.StorageDomain, key, tx2)
		require.NoError(t, err)
		require.True(t, found)
		require.NotEmpty(t, storedV)
		_ = key[0]
		_ = storedV[0]
		require.EqualValues(t, key[0], storedV[0])
		require.EqualValues(t, key[length.Addr], storedV[1])
	}
	newAgg.Close()

	require.NoError(t, err)
}

func TestAggregatorV3_ReplaceCommittedKeys(t *testing.T) {
	if testing.Short() {
		t.Skip()
	}

	t.Parallel()
	ctx := context.Background()
	aggStep := uint64(500)

	db, agg := testDbAndAggregatorv3(t, aggStep)

	tx, err := db.BeginRw(context.Background())
	require.NoError(t, err)
	defer func() {
		if tx != nil {
			tx.Rollback()
		}
	}()

	ac := agg.BeginFilesRo()
	defer ac.Close()
	domains, err := NewSharedDomains(wrapTxWithCtx(tx, ac), log.New())
	require.NoError(t, err)
	defer domains.Close()

	var latestCommitTxNum uint64
	commit := func(txn uint64) error {
		domains.Flush(ctx, tx)
		ac.Close()
		err = tx.Commit()
		require.NoError(t, err)

		tx, err = db.BeginRw(context.Background())
		require.NoError(t, err)
		ac = agg.BeginFilesRo()
		domains, err = NewSharedDomains(wrapTxWithCtx(tx, ac), log.New())
		require.NoError(t, err)
		atomic.StoreUint64(&latestCommitTxNum, txn)
		return nil
	}

	txs := (aggStep) * config3.StepsInFrozenFile
	t.Logf("step=%d tx_count=%d", aggStep, txs)

	rnd := newRnd(0)
	keys := make([][]byte, txs/2)

	var prev1, prev2 []byte
	var txNum uint64
	for txNum = uint64(1); txNum <= txs/2; txNum++ {
		domains.SetTxNum(txNum)

		addr, loc := make([]byte, length.Addr), make([]byte, length.Hash)
		n, err := rnd.Read(addr)
		require.NoError(t, err)
		require.EqualValues(t, length.Addr, n)

		n, err = rnd.Read(loc)
		require.NoError(t, err)
		require.EqualValues(t, length.Hash, n)
		keys[txNum-1] = append(addr, loc...)

		acc := accounts.Account{
			Nonce:       1,
			Balance:     *uint256.NewInt(0),
			CodeHash:    common.Hash{},
			Incarnation: 0,
		}
		buf := accounts.SerialiseV3(&acc)

		err = domains.DomainPut(kv.AccountsDomain, addr, nil, buf, prev1, 0)
		require.NoError(t, err)
		prev1 = buf

		err = domains.DomainPut(kv.StorageDomain, addr, loc, []byte{addr[0], loc[0]}, prev2, 0)
		require.NoError(t, err)
		prev2 = []byte{addr[0], loc[0]}

	}
	require.NoError(t, commit(txNum))

	half := txs / 2
	for txNum = txNum + 1; txNum <= txs; txNum++ {
		domains.SetTxNum(txNum)

		addr, loc := keys[txNum-1-half][:length.Addr], keys[txNum-1-half][length.Addr:]

		prev, step, _, err := ac.d[kv.StorageDomain].GetLatest(keys[txNum-1-half], tx)
		require.NoError(t, err)
		err = domains.DomainPut(kv.StorageDomain, addr, loc, []byte{addr[0], loc[0]}, prev, step)
		require.NoError(t, err)
	}

	ac.Close()
	err = tx.Commit()
	tx = nil

	tx, err = db.BeginRw(context.Background())
	require.NoError(t, err)

	aggCtx2 := agg.BeginFilesRo()
	defer aggCtx2.Close()

	for i, key := range keys {
		storedV, _, found, err := aggCtx2.d[kv.StorageDomain].GetLatest(key, tx)
		require.Truef(t, found, "key %x not found %d", key, i)
		require.NoError(t, err)
		require.EqualValues(t, key[0], storedV[0])
		require.EqualValues(t, key[length.Addr], storedV[1])
	}
	require.NoError(t, err)
}

func Test_EncodeCommitmentState(t *testing.T) {
	t.Parallel()
	cs := commitmentState{
		txNum:     rand.Uint64(),
		trieState: make([]byte, 1024),
	}
	n, err := rand.Read(cs.trieState)
	require.NoError(t, err)
	require.EqualValues(t, len(cs.trieState), n)

	buf, err := cs.Encode()
	require.NoError(t, err)
	require.NotEmpty(t, buf)

	var dec commitmentState
	err = dec.Decode(buf)
	require.NoError(t, err)
	require.EqualValues(t, cs.txNum, dec.txNum)
	require.EqualValues(t, cs.trieState, dec.trieState)
}

// takes first 100k keys from file
func pivotKeysFromKV(dataPath string) ([][]byte, error) {
	decomp, err := seg.NewDecompressor(dataPath)
	if err != nil {
		return nil, err
	}

	getter := decomp.MakeGetter()
	getter.Reset(0)

	key := make([]byte, 0, 64)

	listing := make([][]byte, 0, 1000)

	for getter.HasNext() {
		if len(listing) > 100000 {
			break
		}
		key, _ := getter.Next(key[:0])
		listing = append(listing, common.Copy(key))
		getter.Skip()
	}
	decomp.Close()

	return listing, nil
}

func generateKV(tb testing.TB, tmp string, keySize, valueSize, keyCount int, logger log.Logger, compressFlags seg.FileCompression) string {
	tb.Helper()

	rnd := newRnd(0)
	values := make([]byte, valueSize)

	dataPath := filepath.Join(tmp, fmt.Sprintf("%dk.kv", keyCount/1000))
	comp, err := seg.NewCompressor(context.Background(), "cmp", dataPath, tmp, seg.DefaultCfg, log.LvlDebug, logger)
	require.NoError(tb, err)

	bufSize := 8 * datasize.KB
	if keyCount > 1000 { // windows CI can't handle much small parallel disk flush
		bufSize = 1 * datasize.MB
	}
	collector := etl.NewCollector(BtreeLogPrefix+" genCompress", tb.TempDir(), etl.NewSortableBuffer(bufSize), logger)

	for i := 0; i < keyCount; i++ {
		key := make([]byte, keySize)
		n, err := rnd.Read(key[:])
		require.EqualValues(tb, keySize, n)
		binary.BigEndian.PutUint64(key[keySize-8:], uint64(i))
		require.NoError(tb, err)

		n, err = rnd.Read(values[:rnd.IntN(valueSize)+1])
		require.NoError(tb, err)

		err = collector.Collect(key, values[:n])
		require.NoError(tb, err)
	}

	writer := seg.NewWriter(comp, compressFlags)

	loader := func(k, v []byte, _ etl.CurrentTableReader, _ etl.LoadNextFunc) error {
		_, err = writer.Write(k)
		require.NoError(tb, err)
		_, err = writer.Write(v)
		require.NoError(tb, err)
		return nil
	}

	err = collector.Load(nil, "", loader, etl.TransformArgs{})
	require.NoError(tb, err)

	collector.Close()

	err = comp.Compress()
	require.NoError(tb, err)
	comp.Close()

	decomp, err := seg.NewDecompressor(dataPath)
	require.NoError(tb, err)
	defer decomp.Close()
	compPath := decomp.FilePath()
	ps := background.NewProgressSet()

	IndexFile := filepath.Join(tmp, fmt.Sprintf("%dk.bt", keyCount/1000))
	err = BuildBtreeIndexWithDecompressor(IndexFile, decomp, compressFlags, ps, tb.TempDir(), 777, logger, true)
	require.NoError(tb, err)

	return compPath
}

func testDbAndAggregatorv3(tb testing.TB, aggStep uint64) (kv.RwDB, *Aggregator) {
	tb.Helper()
	require, logger := require.New(tb), log.New()
	dirs := datadir.New(tb.TempDir())
	db := mdbx.New(kv.ChainDB, logger).InMem(dirs.Chaindata).GrowthStep(32 * datasize.MB).MapSize(2 * datasize.GB).MustOpen()
	tb.Cleanup(db.Close)

	agg, err := NewAggregator(context.Background(), dirs, aggStep, db, logger)
	require.NoError(err)
	tb.Cleanup(agg.Close)
	err = agg.OpenFolder()
	require.NoError(err)
	agg.DisableFsync()
	return db, agg
}

// generate test data for table tests, containing n; n < 20 keys of length 20 bytes and values of length <= 16 bytes
func generateInputData(tb testing.TB, keySize, valueSize, keyCount int) ([][]byte, [][]byte) {
	tb.Helper()

	rnd := newRnd(0)
	values := make([][]byte, keyCount)
	keys := make([][]byte, keyCount)

	bk, bv := make([]byte, keySize), make([]byte, valueSize)
	for i := 0; i < keyCount; i++ {
		n, err := rnd.Read(bk[:])
		require.EqualValues(tb, keySize, n)
		require.NoError(tb, err)
		keys[i] = common.Copy(bk[:n])

		n, err = rnd.Read(bv[:rnd.IntN(valueSize)+1])
		require.NoError(tb, err)

		values[i] = common.Copy(bv[:n])
	}
	return keys, values
}

func TestAggregatorV3_SharedDomains(t *testing.T) {
	t.Parallel()
	db, agg := testDbAndAggregatorv3(t, 20)
	ctx := context.Background()

	ac := agg.BeginFilesRo()
	defer ac.Close()

	rwTx, err := db.BeginRw(context.Background())
	require.NoError(t, err)
	defer rwTx.Rollback()

	domains, err := NewSharedDomains(wrapTxWithCtx(rwTx, ac), log.New())
	require.NoError(t, err)
	defer domains.Close()
	changesetAt5 := &StateChangeSet{}
	changesetAt3 := &StateChangeSet{}

	keys, vals := generateInputData(t, 20, 16, 10)
	keys = keys[:2]

	var i int
	roots := make([][]byte, 0, 10)
	var pruneFrom uint64 = 5

	mc := agg.BeginFilesRo()
	defer mc.Close()

	for i = 0; i < len(vals); i++ {
		domains.SetTxNum(uint64(i))
		if i == 3 {
			domains.SetChangesetAccumulator(changesetAt3)
		}
		if i == 5 {
			domains.SetChangesetAccumulator(changesetAt5)
		}

		for j := 0; j < len(keys); j++ {
			acc := accounts.Account{
				Nonce:       uint64(i),
				Balance:     *uint256.NewInt(uint64(i * 100_000)),
				CodeHash:    common.Hash{},
				Incarnation: 0,
			}
			buf := accounts.SerialiseV3(&acc)
			prev, step, err := domains.GetLatest(kv.AccountsDomain, keys[j])
			require.NoError(t, err)

			err = domains.DomainPut(kv.AccountsDomain, keys[j], nil, buf, prev, step)
			//err = domains.UpdateAccountCode(keys[j], vals[i], nil)
			require.NoError(t, err)
		}
		rh, err := domains.ComputeCommitment(ctx, true, domains.BlockNum(), "")
		require.NoError(t, err)
		require.NotEmpty(t, rh)
		roots = append(roots, rh)
	}

	err = domains.Flush(context.Background(), rwTx)
	require.NoError(t, err)
	ac.Close()

	ac = agg.BeginFilesRo()
	defer ac.Close()
	domains, err = NewSharedDomains(wrapTxWithCtx(rwTx, ac), log.New())
	require.NoError(t, err)
	defer domains.Close()
	diffs := [kv.DomainLen][]kv.DomainEntryDiff{}
	for idx := range changesetAt5.Diffs {
		diffs[idx] = changesetAt5.Diffs[idx].GetDiffSet()
	}
	err = domains.Unwind(context.Background(), wrapTxWithCtx(rwTx, ac), 0, pruneFrom, &diffs)
	require.NoError(t, err)

	domains.SetChangesetAccumulator(changesetAt3)
	for i = int(pruneFrom); i < len(vals); i++ {
		domains.SetTxNum(uint64(i))

		for j := 0; j < len(keys); j++ {
			acc := accounts.Account{
				Nonce:       uint64(i),
				Balance:     *uint256.NewInt(uint64(i * 100_000)),
				CodeHash:    common.Hash{},
				Incarnation: 0,
			}
			buf := accounts.SerialiseV3(&acc)
			prev, step, _, err := mc.GetLatest(kv.AccountsDomain, keys[j], rwTx)
			require.NoError(t, err)

			err = domains.DomainPut(kv.AccountsDomain, keys[j], nil, buf, prev, step)
			require.NoError(t, err)
			//err = domains.UpdateAccountCode(keys[j], vals[i], nil)
			//require.NoError(t, err)
		}

		rh, err := domains.ComputeCommitment(ctx, true, domains.BlockNum(), "")
		require.NoError(t, err)
		require.NotEmpty(t, rh)
		require.EqualValues(t, roots[i], rh)
	}

	err = domains.Flush(context.Background(), rwTx)
	require.NoError(t, err)
	ac.Close()

	pruneFrom = 3

	ac = agg.BeginFilesRo()
	defer ac.Close()
	domains, err = NewSharedDomains(wrapTxWithCtx(rwTx, ac), log.New())
	require.NoError(t, err)
	defer domains.Close()
	for idx := range changesetAt3.Diffs {
		diffs[idx] = changesetAt3.Diffs[idx].GetDiffSet()
	}
	err = domains.Unwind(context.Background(), wrapTxWithCtx(rwTx, ac), 0, pruneFrom, &diffs)
	require.NoError(t, err)

	for i = int(pruneFrom); i < len(vals); i++ {
		domains.SetTxNum(uint64(i))

		for j := 0; j < len(keys); j++ {
			acc := accounts.Account{
				Nonce:       uint64(i),
				Balance:     *uint256.NewInt(uint64(i * 100_000)),
				CodeHash:    common.Hash{},
				Incarnation: 0,
			}
			buf := accounts.SerialiseV3(&acc)
			prev, step, _, err := mc.GetLatest(kv.AccountsDomain, keys[j], rwTx)
			require.NoError(t, err)

			err = domains.DomainPut(kv.AccountsDomain, keys[j], nil, buf, prev, step)
			require.NoError(t, err)
			//err = domains.UpdateAccountCode(keys[j], vals[i], nil)
			//require.NoError(t, err)
		}

		rh, err := domains.ComputeCommitment(ctx, true, domains.BlockNum(), "")
		require.NoError(t, err)
		require.NotEmpty(t, rh)
		require.EqualValues(t, roots[i], rh)
	}
}

// also useful to decode given input into v3 account
func Test_helper_decodeAccountv3Bytes(t *testing.T) {
	t.Parallel()
	input, err := hex.DecodeString("000114000101")
	require.NoError(t, err)

	acc := accounts.Account{}
	_ = accounts.DeserialiseV3(&acc, input)
	fmt.Printf("input %x nonce %d balance %d codeHash %d\n", input, acc.Nonce, acc.Balance.Uint64(), acc.CodeHash.Bytes())
}

// wrapTxWithCtx - deprecated copy of kv_temporal.go - visible only in tests
// need to move non-unit-tests to own package
func wrapTxWithCtx(tx kv.Tx, aggTx *AggregatorRoTx) *Tx {
	return &Tx{MdbxTx: tx.(*mdbx.MdbxTx), aggtx: aggTx}
}

// wrapTxWithCtx - deprecated copy of kv_temporal.go - visible only in tests
// need to move non-unit-tests to own package
func wrapDbWithCtx(db kv.RwDB, ctx *Aggregator) kv.TemporalRwDB {
	v, err := New(db, ctx)
	if err != nil {
		panic(err)
	}
	return v
}

func TestAggregator_RebuildCommitmentBasedOnFiles(t *testing.T) {
<<<<<<< HEAD
=======
	if testing.Short() {
		t.Skip()
	}

>>>>>>> 5729b000
	_db, agg := testDbAggregatorWithFiles(t, &testAggConfig{
		stepSize:                         20,
		disableCommitmentBranchTransform: false,
	})
	db := wrapDbWithCtx(_db, agg)

	ac := agg.BeginFilesRo()
	roots := make([]common.Hash, 0)

	// collect latest root from each available file
	compression := ac.d[kv.CommitmentDomain].d.Compression
	fnames := []string{}
	for _, f := range ac.d[kv.CommitmentDomain].files {
		var k, stateVal []byte
		if ac.d[kv.CommitmentDomain].d.AccessorList.Has(AccessorHashMap) {
			idx := f.src.index.GetReaderFromPool()
			r := seg.NewReader(f.src.decompressor.MakeGetter(), compression)

			offset, ok := idx.TwoLayerLookup(keyCommitmentState)
			require.True(t, ok)
			r.Reset(offset)
			k, _ = r.Next(nil)
			stateVal, _ = r.Next(nil)
		} else {
			var found bool
			var err error
			k, stateVal, _, found, err = f.src.bindex.Get(keyCommitmentState, seg.NewReader(f.src.decompressor.MakeGetter(), compression))
			require.NoError(t, err)
			require.True(t, found)
			require.EqualValues(t, keyCommitmentState, k)
		}
		require.EqualValues(t, keyCommitmentState, k)
		rh, err := commitment.HexTrieExtractStateRoot(stateVal)
		require.NoError(t, err)

		roots = append(roots, common.BytesToHash(rh))
		fmt.Printf("file %s root %x\n", filepath.Base(f.src.decompressor.FilePath()), rh)
		fnames = append(fnames, f.src.decompressor.FilePath())
	}
	ac.Close()
	agg.d[kv.CommitmentDomain].closeFilesAfterStep(0) // close commitment files to remove

	// now clean all commitment files along with related db buckets
	rwTx, err := db.BeginRw(context.Background())
	require.NoError(t, err)
	defer rwTx.Rollback()

	buckets, err := rwTx.ListBuckets()
	require.NoError(t, err)
	for i, b := range buckets {
		if strings.Contains(strings.ToLower(b), "commitment") {
			size, err := rwTx.BucketSize(b)
			require.NoError(t, err)
			t.Logf("cleaned table #%d %s: %d keys", i, b, size)

			err = rwTx.ClearBucket(b)
			require.NoError(t, err)
		}
	}
	require.NoError(t, rwTx.Commit())

	for _, fn := range fnames {
		if strings.Contains(fn, "v1-commitment") {
			require.NoError(t, os.Remove(fn))
			t.Logf("removed file %s", filepath.Base(fn))
		}
	}
	err = agg.OpenFolder()
	require.NoError(t, err)

	ctx := context.Background()
	finalRoot, err := RebuildCommitmentFiles(ctx, db, &rawdbv3.TxNums, agg.logger)
	require.NoError(t, err)
	require.NotEmpty(t, finalRoot)
	require.NotEqualValues(t, commitment.EmptyRootHash, finalRoot)

	require.EqualValues(t, roots[len(roots)-1][:], finalRoot[:])
}<|MERGE_RESOLUTION|>--- conflicted
+++ resolved
@@ -575,12 +575,8 @@
 	defer kv.Close()
 	require.NotNil(t, kv)
 	require.NotNil(t, bt)
-<<<<<<< HEAD
-	require.GreaterOrEqual(t, len(bt.bplus.mx), keyCount/int(DefaultBtreeM))
-=======
 	bplus := bt.bplus
 	require.GreaterOrEqual(t, len(bplus.mx), keyCount/int(DefaultBtreeM))
->>>>>>> 5729b000
 
 	for i := 1; i < len(bt.bplus.mx); i++ {
 		require.NotZero(t, bt.bplus.mx[i].di)
@@ -1496,13 +1492,10 @@
 }
 
 func TestAggregator_RebuildCommitmentBasedOnFiles(t *testing.T) {
-<<<<<<< HEAD
-=======
 	if testing.Short() {
 		t.Skip()
 	}
 
->>>>>>> 5729b000
 	_db, agg := testDbAggregatorWithFiles(t, &testAggConfig{
 		stepSize:                         20,
 		disableCommitmentBranchTransform: false,
