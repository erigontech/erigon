--- conflicted
+++ resolved
@@ -876,20 +876,11 @@
 	return compPath
 }
 
-<<<<<<< HEAD
-func testDbAndAggregatorv3(t testing.TB, aggStep uint64) (kv.RwDB, *Aggregator) {
-	t.Helper()
-	require := require.New(t)
-	dirs := datadir.New(t.TempDir())
-	logger := log.New()
-	db := mdbx.NewMDBX(logger).InMem(dirs.Chaindata).GrowthStep(32 * datasize.MB).MapSize(2 * datasize.GB).WithTableCfg(func(defaultBuckets kv.TableCfg) kv.TableCfg {
-=======
 func testDbAndAggregatorv3(tb testing.TB, aggStep uint64) (kv.RwDB, *Aggregator) {
 	tb.Helper()
 	require, logger := require.New(tb), log.New()
 	dirs := datadir.New(tb.TempDir())
 	db := mdbx.New(kv.ChainDB, logger).InMem(dirs.Chaindata).GrowthStep(32 * datasize.MB).MapSize(2 * datasize.GB).WithTableCfg(func(defaultBuckets kv.TableCfg) kv.TableCfg {
->>>>>>> 2cb24b5a
 		return kv.ChaindataTablesCfg
 	}).MustOpen()
 	tb.Cleanup(db.Close)
