// Copyright 2024 The Erigon Authors
// This file is part of Erigon.
//
// Erigon is free software: you can redistribute it and/or modify
// it under the terms of the GNU Lesser General Public License as published by
// the Free Software Foundation, either version 3 of the License, or
// (at your option) any later version.
//
// Erigon is distributed in the hope that it will be useful,
// but WITHOUT ANY WARRANTY; without even the implied warranty of
// MERCHANTABILITY or FITNESS FOR A PARTICULAR PURPOSE. See the
// GNU Lesser General Public License for more details.
//
// You should have received a copy of the GNU Lesser General Public License
// along with Erigon. If not, see <http://www.gnu.org/licenses/>.

package state

import (
	"bytes"
	"context"
	"encoding/binary"
	"encoding/hex"
	"fmt"
	"math"
	"math/rand"
	"os"
	"path/filepath"
	"strings"
	"sync/atomic"
	"testing"
	"time"

	"github.com/c2h5oh/datasize"

	"github.com/erigontech/erigon-lib/commitment"
	"github.com/erigontech/erigon-lib/common"
	"github.com/erigontech/erigon-lib/common/background"
	"github.com/erigontech/erigon-lib/common/datadir"
	"github.com/erigontech/erigon-lib/common/length"
	"github.com/erigontech/erigon-lib/config3"
	"github.com/erigontech/erigon-lib/etl"
	"github.com/erigontech/erigon-lib/kv"
	"github.com/erigontech/erigon-lib/kv/mdbx"
	"github.com/erigontech/erigon-lib/kv/order"
	"github.com/erigontech/erigon-lib/kv/rawdbv3"
	"github.com/erigontech/erigon-lib/kv/stream"
	"github.com/erigontech/erigon-lib/log/v3"
	"github.com/erigontech/erigon-lib/seg"
	"github.com/erigontech/erigon-lib/types/accounts"
	"github.com/holiman/uint256"
	"github.com/stretchr/testify/require"
)

func TestAggregatorV3_Merge(t *testing.T) {
	t.Parallel()
	db, agg := testDbAndAggregatorv3(t, 10)
	rwTx, err := db.BeginRwNosync(context.Background())
	require.NoError(t, err)
	defer func() {
		if rwTx != nil {
			rwTx.Rollback()
		}
	}()

	ac := agg.BeginFilesRo()
	defer ac.Close()
	domains, err := NewSharedDomains(wrapTxWithCtx(rwTx, ac), log.New())
	require.NoError(t, err)
	defer domains.Close()

	txs := uint64(1000)
	rnd := rand.New(rand.NewSource(time.Now().UnixNano()))

	var (
		commKey1 = []byte("someCommKey")
		commKey2 = []byte("otherCommKey")
	)

	// keys are encodings of numbers 1..31
	// each key changes value on every txNum which is multiple of the key
	var maxWrite, otherMaxWrite uint64
	for txNum := uint64(1); txNum <= txs; txNum++ {
		domains.SetTxNum(txNum)

		addr, loc := make([]byte, length.Addr), make([]byte, length.Hash)

		n, err := rnd.Read(addr)
		require.NoError(t, err)
		require.EqualValues(t, length.Addr, n)

		n, err = rnd.Read(loc)
		require.NoError(t, err)
		require.EqualValues(t, length.Hash, n)
		acc := accounts.Account{
			Nonce:       1,
			Balance:     *uint256.NewInt(0),
			CodeHash:    common.Hash{},
			Incarnation: 0,
		}
		buf := accounts.SerialiseV3(&acc)
		err = domains.DomainPut(kv.AccountsDomain, addr, nil, buf, nil, 0)
		require.NoError(t, err)

		err = domains.DomainPut(kv.StorageDomain, addr, loc, []byte{addr[0], loc[0]}, nil, 0)
		require.NoError(t, err)

		var v [8]byte
		binary.BigEndian.PutUint64(v[:], txNum)
		if txNum%135 == 0 {
			pv, step, err := domains.GetLatest(kv.CommitmentDomain, commKey2)
			require.NoError(t, err)

			err = domains.DomainPut(kv.CommitmentDomain, commKey2, nil, v[:], pv, step)
			require.NoError(t, err)
			otherMaxWrite = txNum
		} else {
			pv, step, err := domains.GetLatest(kv.CommitmentDomain, commKey1)
			require.NoError(t, err)

			err = domains.DomainPut(kv.CommitmentDomain, commKey1, nil, v[:], pv, step)
			require.NoError(t, err)
			maxWrite = txNum
		}
		require.NoError(t, err)

	}

	err = domains.Flush(context.Background(), rwTx)
	require.NoError(t, err)

	require.NoError(t, err)
	err = rwTx.Commit()
	require.NoError(t, err)
	rwTx = nil

	err = agg.BuildFiles(txs)
	require.NoError(t, err)

	rwTx, err = db.BeginRw(context.Background())
	require.NoError(t, err)
	defer rwTx.Rollback()

	logEvery := time.NewTicker(30 * time.Second)
	defer logEvery.Stop()
	stat, err := ac.Prune(context.Background(), rwTx, 0, logEvery)
	require.NoError(t, err)
	t.Logf("Prune: %s", stat)

	err = rwTx.Commit()
	require.NoError(t, err)

	err = agg.MergeLoop(context.Background())
	require.NoError(t, err)

	// Check the history
	roTx, err := db.BeginRo(context.Background())
	require.NoError(t, err)
	defer roTx.Rollback()

	dc := agg.BeginFilesRo()

	v, _, ex, err := dc.GetLatest(kv.CommitmentDomain, commKey1, roTx)
	require.NoError(t, err)
	require.Truef(t, ex, "key %x not found", commKey1)

	require.EqualValues(t, maxWrite, binary.BigEndian.Uint64(v[:]))

	v, _, ex, err = dc.GetLatest(kv.CommitmentDomain, commKey2, roTx)
	require.NoError(t, err)
	require.Truef(t, ex, "key %x not found", commKey2)
	dc.Close()

	require.EqualValues(t, otherMaxWrite, binary.BigEndian.Uint64(v[:]))
}

func TestAggregatorV3_MergeValTransform(t *testing.T) {
	t.Parallel()
	db, agg := testDbAndAggregatorv3(t, 10)
	rwTx, err := db.BeginRwNosync(context.Background())
	require.NoError(t, err)
	defer func() {
		if rwTx != nil {
			rwTx.Rollback()
		}
	}()
	ac := agg.BeginFilesRo()
	defer ac.Close()
	domains, err := NewSharedDomains(wrapTxWithCtx(rwTx, ac), log.New())
	require.NoError(t, err)
	defer domains.Close()

	txs := uint64(1000)
	rnd := rand.New(rand.NewSource(time.Now().UnixNano()))

	agg.commitmentValuesTransform = true

	state := make(map[string][]byte)

	// keys are encodings of numbers 1..31
	// each key changes value on every txNum which is multiple of the key
	//var maxWrite, otherMaxWrite uint64
	for txNum := uint64(1); txNum <= txs; txNum++ {
		domains.SetTxNum(txNum)

		addr, loc := make([]byte, length.Addr), make([]byte, length.Hash)

		n, err := rnd.Read(addr)
		require.NoError(t, err)
		require.EqualValues(t, length.Addr, n)

		n, err = rnd.Read(loc)
		require.NoError(t, err)
		require.EqualValues(t, length.Hash, n)
		acc := accounts.Account{
			Nonce:       1,
			Balance:     *uint256.NewInt(txNum * 1e6),
			CodeHash:    common.Hash{},
			Incarnation: 0,
		}
		buf := accounts.SerialiseV3(&acc)
		err = domains.DomainPut(kv.AccountsDomain, addr, nil, buf, nil, 0)
		require.NoError(t, err)

		err = domains.DomainPut(kv.StorageDomain, addr, loc, []byte{addr[0], loc[0]}, nil, 0)
		require.NoError(t, err)

		if (txNum+1)%agg.StepSize() == 0 {
			_, err := domains.ComputeCommitment(context.Background(), true, txNum/10, "")
			require.NoError(t, err)
		}

		state[string(addr)] = buf
		state[string(addr)+string(loc)] = []byte{addr[0], loc[0]}
	}

	err = domains.Flush(context.Background(), rwTx)
	require.NoError(t, err)

	err = rwTx.Commit()
	require.NoError(t, err)
	rwTx = nil

	err = agg.BuildFiles(txs)
	require.NoError(t, err)

	ac.Close()
	ac = agg.BeginFilesRo()
	defer ac.Close()

	rwTx, err = db.BeginRwNosync(context.Background())
	require.NoError(t, err)
	defer func() {
		if rwTx != nil {
			rwTx.Rollback()
		}
	}()

	logEvery := time.NewTicker(30 * time.Second)
	defer logEvery.Stop()
	stat, err := ac.Prune(context.Background(), rwTx, 0, logEvery)
	require.NoError(t, err)
	t.Logf("Prune: %s", stat)

	err = rwTx.Commit()
	require.NoError(t, err)

	err = agg.MergeLoop(context.Background())
	require.NoError(t, err)
}

func TestAggregatorV3_RestartOnDatadir(t *testing.T) {
	t.Parallel()
	//t.Skip()
	t.Run("BPlus", func(t *testing.T) {
		rc := runCfg{
			aggStep:  50,
			useBplus: true,
		}
		aggregatorV3_RestartOnDatadir(t, rc)
	})
	t.Run("B", func(t *testing.T) {
		rc := runCfg{
			aggStep: 50,
		}
		aggregatorV3_RestartOnDatadir(t, rc)
	})

}

type runCfg struct {
	aggStep      uint64
	useBplus     bool
	compressVals bool
	largeVals    bool
}

// here we create a bunch of updates for further aggregation.
// FinishTx should merge underlying files several times
// Expected that:
// - we could close first aggregator and open another with previous data still available
// - new aggregator SeekCommitment must return txNum equal to amount of total txns
func aggregatorV3_RestartOnDatadir(t *testing.T, rc runCfg) {
	t.Helper()
	ctx := context.Background()
	logger := log.New()
	aggStep := rc.aggStep
	db, agg := testDbAndAggregatorv3(t, aggStep)

	tx, err := db.BeginRw(context.Background())
	require.NoError(t, err)
	defer func() {
		if tx != nil {
			tx.Rollback()
		}
	}()
	ac := agg.BeginFilesRo()
	defer ac.Close()

	domains, err := NewSharedDomains(wrapTxWithCtx(tx, ac), log.New())
	require.NoError(t, err)
	defer domains.Close()

	var latestCommitTxNum uint64
	rnd := newRnd(0)

	someKey := []byte("somekey")
	txs := (aggStep / 2) * 19
	t.Logf("step=%d tx_count=%d", aggStep, txs)
	var aux [8]byte
	// keys are encodings of numbers 1..31
	// each key changes value on every txNum which is multiple of the key
	var maxWrite uint64
	addr, loc := make([]byte, length.Addr), make([]byte, length.Hash)
	for txNum := uint64(1); txNum <= txs; txNum++ {
		domains.SetTxNum(txNum)
		binary.BigEndian.PutUint64(aux[:], txNum)

		n, err := rnd.Read(addr)
		require.NoError(t, err)
		require.EqualValues(t, length.Addr, n)

		n, err = rnd.Read(loc)
		require.NoError(t, err)
		require.EqualValues(t, length.Hash, n)
		//keys[txNum-1] = append(addr, loc...)
		acc := accounts.Account{
			Nonce:       1,
			Balance:     *uint256.NewInt(rnd.Uint64()),
			CodeHash:    common.Hash{},
			Incarnation: 0,
		}
		buf := accounts.SerialiseV3(&acc)
		err = domains.DomainPut(kv.AccountsDomain, addr, nil, buf, nil, 0)
		require.NoError(t, err)

		err = domains.DomainPut(kv.StorageDomain, addr, loc, []byte{addr[0], loc[0]}, nil, 0)
		require.NoError(t, err)

		err = domains.DomainPut(kv.CommitmentDomain, someKey, nil, aux[:], nil, 0)
		require.NoError(t, err)
		maxWrite = txNum
	}
	_, err = domains.ComputeCommitment(ctx, true, domains.BlockNum(), "")
	require.NoError(t, err)

	err = domains.Flush(context.Background(), tx)
	require.NoError(t, err)
	err = tx.Commit()
	require.NoError(t, err)
	tx = nil

	err = agg.BuildFiles(txs)
	require.NoError(t, err)

	agg.Close()

	// Start another aggregator on same datadir
	anotherAgg, err := NewAggregator2(context.Background(), agg.dirs, aggStep, db, logger)
	require.NoError(t, err)
	defer anotherAgg.Close()

	require.NoError(t, anotherAgg.OpenFolder())

	rwTx, err := db.BeginRw(context.Background())
	require.NoError(t, err)
	defer func() {
		if rwTx != nil {
			rwTx.Rollback()
		}
	}()

	//anotherAgg.SetTx(rwTx)
	startTx := anotherAgg.EndTxNumMinimax()
	ac2 := anotherAgg.BeginFilesRo()
	defer ac2.Close()
	dom2, err := NewSharedDomains(wrapTxWithCtx(rwTx, ac2), log.New())
	require.NoError(t, err)
	defer dom2.Close()

	_, err = dom2.SeekCommitment(ctx, wrapTxWithCtx(rwTx, ac2))
	sstartTx := dom2.TxNum()

	require.NoError(t, err)
	require.GreaterOrEqual(t, sstartTx, startTx)
	require.GreaterOrEqual(t, sstartTx, latestCommitTxNum)
	_ = sstartTx
	rwTx.Rollback()
	rwTx = nil

	// Check the history
	roTx, err := db.BeginRo(context.Background())
	require.NoError(t, err)
	defer roTx.Rollback()

	dc := anotherAgg.BeginFilesRo()
	v, _, ex, err := dc.GetLatest(kv.CommitmentDomain, someKey, roTx)
	require.NoError(t, err)
	require.True(t, ex)
	dc.Close()

	require.EqualValues(t, maxWrite, binary.BigEndian.Uint64(v[:]))
}

func TestNewBtIndex(t *testing.T) {
	t.Parallel()
	keyCount := 10000
	kvPath := generateKV(t, t.TempDir(), 20, 10, keyCount, log.New(), seg.CompressNone)

	indexPath := strings.TrimSuffix(kvPath, ".kv") + ".bt"

	kv, bt, err := OpenBtreeIndexAndDataFile(indexPath, kvPath, DefaultBtreeM, seg.CompressNone, false)
	require.NoError(t, err)
	defer bt.Close()
	defer kv.Close()
	require.NotNil(t, kv)
	require.NotNil(t, bt)
	require.True(t, len(bt.bplus.mx) >= keyCount/int(DefaultBtreeM))

	for i := 1; i < len(bt.bplus.mx); i++ {
		require.NotZero(t, bt.bplus.mx[i].di)
		require.NotZero(t, bt.bplus.mx[i].off)
		require.NotEmpty(t, bt.bplus.mx[i].key)
	}
}

func TestAggregatorV3_PruneSmallBatches(t *testing.T) {
	t.Parallel()
	aggStep := uint64(10)
	db, agg := testDbAndAggregatorv3(t, aggStep)

	tx, err := db.BeginRw(context.Background())
	require.NoError(t, err)
	defer func() {
		if tx != nil {
			tx.Rollback()
		}
	}()

	ac := agg.BeginFilesRo()
	defer ac.Close()

	domains, err := NewSharedDomains(wrapTxWithCtx(tx, ac), log.New())
	require.NoError(t, err)
	defer domains.Close()

	maxTx := aggStep * 5
	t.Logf("step=%d tx_count=%d\n", aggStep, maxTx)

	rnd := newRnd(0)

	generateSharedDomainsUpdates(t, domains, maxTx, rnd, 20, 10, aggStep/2)

	// flush and build files
	err = domains.Flush(context.Background(), tx)
	require.NoError(t, err)

	var (
		// until pruning
		accountsRange    map[string][]byte
		storageRange     map[string][]byte
		codeRange        map[string][]byte
		accountHistRange map[string]vs
		storageHistRange map[string]vs
		codeHistRange    map[string]vs
	)
	maxInt := math.MaxInt
	{
		it, err := ac.DebugRangeLatest(tx, kv.AccountsDomain, nil, nil, maxInt)
		require.NoError(t, err)
		accountsRange = extractKVErrIterator(t, it)

		it, err = ac.DebugRangeLatest(tx, kv.StorageDomain, nil, nil, maxInt)
		require.NoError(t, err)
		storageRange = extractKVErrIterator(t, it)

		it, err = ac.DebugRangeLatest(tx, kv.CodeDomain, nil, nil, maxInt)
		require.NoError(t, err)
		codeRange = extractKVErrIterator(t, it)

		its, err := ac.d[kv.AccountsDomain].ht.HistoryRange(0, int(maxTx), order.Asc, maxInt, tx)
		require.NoError(t, err)
		accountHistRange = extractKVSErrIterator(t, its)
		its, err = ac.d[kv.CodeDomain].ht.HistoryRange(0, int(maxTx), order.Asc, maxInt, tx)
		require.NoError(t, err)
		codeHistRange = extractKVSErrIterator(t, its)
		its, err = ac.d[kv.StorageDomain].ht.HistoryRange(0, int(maxTx), order.Asc, maxInt, tx)
		require.NoError(t, err)
		storageHistRange = extractKVSErrIterator(t, its)
	}

	err = tx.Commit()
	require.NoError(t, err)

	err = agg.BuildFiles(maxTx)
	require.NoError(t, err)

	buildTx, err := db.BeginRw(context.Background())
	require.NoError(t, err)
	defer func() {
		if buildTx != nil {
			buildTx.Rollback()
		}
	}()
	ac = agg.BeginFilesRo()
	for i := 0; i < 10; i++ {
		_, err = ac.PruneSmallBatches(context.Background(), time.Second*3, buildTx)
		require.NoError(t, err)
	}
	err = buildTx.Commit()
	require.NoError(t, err)

	afterTx, err := db.BeginRw(context.Background())
	require.NoError(t, err)
	defer func() {
		if afterTx != nil {
			afterTx.Rollback()
		}
	}()

	var (
		// after pruning
		accountsRangeAfter    map[string][]byte
		storageRangeAfter     map[string][]byte
		codeRangeAfter        map[string][]byte
		accountHistRangeAfter map[string]vs
		storageHistRangeAfter map[string]vs
		codeHistRangeAfter    map[string]vs
	)

	{
		it, err := ac.DebugRangeLatest(afterTx, kv.AccountsDomain, nil, nil, maxInt)
		require.NoError(t, err)
		accountsRangeAfter = extractKVErrIterator(t, it)

		it, err = ac.DebugRangeLatest(afterTx, kv.StorageDomain, nil, nil, maxInt)
		require.NoError(t, err)
		storageRangeAfter = extractKVErrIterator(t, it)

		it, err = ac.DebugRangeLatest(afterTx, kv.CodeDomain, nil, nil, maxInt)
		require.NoError(t, err)
		codeRangeAfter = extractKVErrIterator(t, it)

		its, err := ac.d[kv.AccountsDomain].ht.HistoryRange(0, int(maxTx), order.Asc, maxInt, afterTx)
		require.NoError(t, err)
		accountHistRangeAfter = extractKVSErrIterator(t, its)
		its, err = ac.d[kv.CodeDomain].ht.HistoryRange(0, int(maxTx), order.Asc, maxInt, afterTx)
		require.NoError(t, err)
		codeHistRangeAfter = extractKVSErrIterator(t, its)
		its, err = ac.d[kv.StorageDomain].ht.HistoryRange(0, int(maxTx), order.Asc, maxInt, afterTx)
		require.NoError(t, err)
		storageHistRangeAfter = extractKVSErrIterator(t, its)
	}

	{
		// compare
		compareMapsBytes(t, accountsRange, accountsRangeAfter)
		compareMapsBytes(t, storageRange, storageRangeAfter)
		compareMapsBytes(t, codeRange, codeRangeAfter)
		compareMapsBytes2(t, accountHistRange, accountHistRangeAfter)
		compareMapsBytes2(t, storageHistRange, storageHistRangeAfter)
		compareMapsBytes2(t, codeHistRange, codeHistRangeAfter)
	}

}

func compareMapsBytes2(t *testing.T, m1, m2 map[string]vs) {
	t.Helper()
	for k, v := range m1 {
		v2, ok := m2[k]
		require.Truef(t, ok, "key %x not found", k)
		require.EqualValues(t, v.s, v2.s)
		if !bytes.Equal(v.v, v2.v) { // empty value==nil
			t.Logf("key %x expected '%x' but got '%x'\n", k, v, m2[k])
		}
		delete(m2, k)
	}
	require.Emptyf(t, m2, "m2 should be empty got %d: %v", len(m2), m2)
}

func compareMapsBytes(t *testing.T, m1, m2 map[string][]byte) {
	t.Helper()
	for k, v := range m1 {
		require.EqualValues(t, v, m2[k])
		delete(m2, k)
	}
	require.Emptyf(t, m2, "m2 should be empty got %d: %v", len(m2), m2)
}

type vs struct {
	v []byte
	s uint64
}

func extractKVSErrIterator(t *testing.T, it stream.KVS) map[string]vs {
	t.Helper()

	accounts := make(map[string]vs)
	for it.HasNext() {
		k, v, s, err := it.Next()
		require.NoError(t, err)
		accounts[hex.EncodeToString(k)] = vs{v: common.Copy(v), s: s}
	}

	return accounts
}

func extractKVErrIterator(t *testing.T, it stream.KV) map[string][]byte {
	t.Helper()

	accounts := make(map[string][]byte)
	for it.HasNext() {
		k, v, err := it.Next()
		require.NoError(t, err)
		accounts[hex.EncodeToString(k)] = common.Copy(v)
	}

	return accounts
}

func fillRawdbTxNumsIndexForSharedDomains(t *testing.T, rwTx kv.RwTx, maxTx, commitEvery uint64) {
	t.Helper()

	for txn := uint64(1); txn <= maxTx; txn++ {
		err := rawdbv3.TxNums.Append(rwTx, txn, txn/commitEvery)
		require.NoError(t, err)
	}
}

func generateSharedDomainsUpdates(t *testing.T, domains *SharedDomains, maxTxNum uint64, rnd *rndGen, keyMaxLen, keysCount, commitEvery uint64) map[string]struct{} {
	t.Helper()
	usedKeys := make(map[string]struct{}, keysCount*maxTxNum)
	for txNum := uint64(1); txNum <= maxTxNum; txNum++ {
		used := generateSharedDomainsUpdatesForTx(t, domains, txNum, rnd, usedKeys, keyMaxLen, keysCount)
		for k := range used {
			usedKeys[k] = struct{}{}
		}
		if txNum%commitEvery == 0 {
			_, err := domains.ComputeCommitment(context.Background(), true, txNum/commitEvery, "")
			require.NoErrorf(t, err, "txNum=%d", txNum)
		}
	}
	return usedKeys
}

func generateSharedDomainsUpdatesForTx(t *testing.T, domains *SharedDomains, txNum uint64, rnd *rndGen, prevKeys map[string]struct{}, keyMaxLen, keysCount uint64) map[string]struct{} {
	t.Helper()
	domains.SetTxNum(txNum)

	getKey := func() ([]byte, bool) {
		r := rnd.IntN(100)
		if r < 50 && len(prevKeys) > 0 {
			ri := rnd.IntN(len(prevKeys))
			for k := range prevKeys {
				if ri == 0 {
					return []byte(k), true
				}
				ri--
			}
		} else {
			return []byte(generateRandomKey(rnd, keyMaxLen)), false
		}
		panic("unreachable")
	}

	const maxStorageKeys = 350
	usedKeys := make(map[string]struct{}, keysCount)

	for j := uint64(0); j < keysCount; j++ {
		key, existed := getKey()

		r := rnd.IntN(101)
		switch {
		case r <= 33:
			acc := accounts.Account{
				Nonce:       txNum,
				Balance:     *uint256.NewInt(txNum * 100_000),
				CodeHash:    common.Hash{},
				Incarnation: 0,
			}
			buf := accounts.SerialiseV3(&acc)
			prev, step, err := domains.GetLatest(kv.AccountsDomain, key)
			require.NoError(t, err)

			usedKeys[string(key)] = struct{}{}

			err = domains.DomainPut(kv.AccountsDomain, key, nil, buf, prev, step)
			require.NoError(t, err)

		case r > 33 && r <= 66:
			codeUpd := make([]byte, rnd.IntN(24576))
			_, err := rnd.Read(codeUpd)
			require.NoError(t, err)
			for limit := 1000; len(key) > length.Addr && limit > 0; limit-- {
				key, existed = getKey() //nolint
				if !existed {
					continue
				}
			}
			usedKeys[string(key)] = struct{}{}

			prev, step, err := domains.GetLatest(kv.CodeDomain, key)
			require.NoError(t, err)

			err = domains.DomainPut(kv.CodeDomain, key, nil, codeUpd, prev, step)
			require.NoError(t, err)
		case r > 80:
			if !existed {
				continue
			}
			usedKeys[string(key)] = struct{}{}

			err := domains.DomainDel(kv.AccountsDomain, key, nil, nil, 0)
			require.NoError(t, err)

		case r > 66 && r <= 80:
			// need to create account because commitment trie requires it (accounts are upper part of trie)
			if len(key) > length.Addr {
				key = key[:length.Addr]
			}

			prev, step, err := domains.GetLatest(kv.AccountsDomain, key)
			require.NoError(t, err)
			if prev == nil {
				usedKeys[string(key)] = struct{}{}
				acc := accounts.Account{
					Nonce:       txNum,
					Balance:     *uint256.NewInt(txNum * 100_000),
					CodeHash:    common.Hash{},
					Incarnation: 0,
				}
				buf := accounts.SerialiseV3(&acc)
				err = domains.DomainPut(kv.AccountsDomain, key, nil, buf, prev, step)
				require.NoError(t, err)
			}

			sk := make([]byte, length.Hash+length.Addr)
			copy(sk, key)

			for i := 0; i < maxStorageKeys; i++ {
				loc := generateRandomKeyBytes(rnd, 32)
				copy(sk[length.Addr:], loc)
				usedKeys[string(sk)] = struct{}{}

				prev, step, err := domains.GetLatest(kv.StorageDomain, sk[:length.Addr])
				require.NoError(t, err)

				err = domains.DomainPut(kv.StorageDomain, sk[:length.Addr], sk[length.Addr:], uint256.NewInt(txNum).Bytes(), prev, step)
				require.NoError(t, err)
			}

		}
	}
	return usedKeys
}

func TestAggregatorV3_RestartOnFiles(t *testing.T) {
	t.Parallel()

	logger := log.New()
	aggStep := uint64(100)
	ctx := context.Background()
	db, agg := testDbAndAggregatorv3(t, aggStep)
	dirs := agg.dirs

	tx, err := db.BeginRw(context.Background())
	require.NoError(t, err)
	defer func() {
		if tx != nil {
			tx.Rollback()
		}
	}()
	ac := agg.BeginFilesRo()
	defer ac.Close()
	domains, err := NewSharedDomains(wrapTxWithCtx(tx, ac), log.New())
	require.NoError(t, err)
	defer domains.Close()

	txs := aggStep * 5
	t.Logf("step=%d tx_count=%d\n", aggStep, txs)

	rnd := newRnd(0)
	keys := make([][]byte, txs)

	for txNum := uint64(1); txNum <= txs; txNum++ {
		domains.SetTxNum(txNum)

		addr, loc := make([]byte, length.Addr), make([]byte, length.Hash)
		n, err := rnd.Read(addr)
		require.NoError(t, err)
		require.EqualValues(t, length.Addr, n)

		n, err = rnd.Read(loc)
		require.NoError(t, err)
		require.EqualValues(t, length.Hash, n)

		acc := accounts.Account{
			Nonce:       txNum,
			Balance:     *uint256.NewInt(1000000000000),
			CodeHash:    common.Hash{},
			Incarnation: 0,
		}
		buf := accounts.SerialiseV3(&acc)
		err = domains.DomainPut(kv.AccountsDomain, addr, nil, buf[:], nil, 0)
		require.NoError(t, err)

		err = domains.DomainPut(kv.StorageDomain, addr, loc, []byte{addr[0], loc[0]}, nil, 0)
		require.NoError(t, err)

		keys[txNum-1] = append(addr, loc...)
	}

	// flush and build files
	err = domains.Flush(context.Background(), tx)
	require.NoError(t, err)

	latestStepInDB := agg.d[kv.AccountsDomain].maxStepInDB(tx)
	require.Equal(t, 5, int(latestStepInDB))

	err = tx.Commit()
	require.NoError(t, err)

	err = agg.BuildFiles(txs)
	require.NoError(t, err)

	tx = nil
	agg.Close()
	db.Close()

	// remove database files
	require.NoError(t, os.RemoveAll(dirs.Chaindata))

	// open new db and aggregator instances
	newDb := mdbx.New(kv.ChainDB, logger).InMem(dirs.Chaindata).MustOpen()
	t.Cleanup(newDb.Close)

	newAgg, err := NewAggregator2(context.Background(), agg.dirs, aggStep, newDb, logger)
	require.NoError(t, err)
	require.NoError(t, newAgg.OpenFolder())

	newTx, err := newDb.BeginRw(context.Background())
	require.NoError(t, err)
	defer newTx.Rollback()

	ac = newAgg.BeginFilesRo()
	defer ac.Close()
	tx2 := wrapTxWithCtx(newTx, ac)
	newDoms, err := NewSharedDomains(tx2, log.New())
	require.NoError(t, err)
	defer newDoms.Close()

	_, err = newDoms.SeekCommitment(ctx, tx2)
	require.NoError(t, err)
	latestTx := newDoms.TxNum()
	t.Logf("seek to latest_tx=%d", latestTx)

	miss := uint64(0)
	for i, key := range keys {
		if uint64(i+1) >= txs-aggStep {
			continue // finishtx always stores last agg step in db which we deleted, so missing  values which were not aggregated is expected
		}
		stored, _, _, err := ac.GetLatest(kv.AccountsDomain, key[:length.Addr], tx2)
		require.NoError(t, err)
		if len(stored) == 0 {
			miss++
			//fmt.Printf("%x [%d/%d]", key, miss, i+1) // txnum starts from 1
			continue
		}
		acc := accounts.Account{}
		err = accounts.DeserialiseV3(&acc, stored)
		require.NoError(t, err)

		require.EqualValues(t, i+1, int(acc.Nonce))

		storedV, _, found, err := ac.GetLatest(kv.StorageDomain, key, tx2)
		require.NoError(t, err)
		require.True(t, found)
		require.NotEmpty(t, storedV)
		_ = key[0]
		_ = storedV[0]
		require.EqualValues(t, key[0], storedV[0])
		require.EqualValues(t, key[length.Addr], storedV[1])
	}
	newAgg.Close()

	require.NoError(t, err)
}

func TestAggregatorV3_ReplaceCommittedKeys(t *testing.T) {
	t.Parallel()
	ctx := context.Background()
	aggStep := uint64(500)

	db, agg := testDbAndAggregatorv3(t, aggStep)

	tx, err := db.BeginRw(context.Background())
	require.NoError(t, err)
	defer func() {
		if tx != nil {
			tx.Rollback()
		}
	}()

	ac := agg.BeginFilesRo()
	defer ac.Close()
	domains, err := NewSharedDomains(wrapTxWithCtx(tx, ac), log.New())
	require.NoError(t, err)
	defer domains.Close()

	var latestCommitTxNum uint64
	commit := func(txn uint64) error {
		domains.Flush(ctx, tx)
		ac.Close()
		err = tx.Commit()
		require.NoError(t, err)

		tx, err = db.BeginRw(context.Background())
		require.NoError(t, err)
		ac = agg.BeginFilesRo()
		domains, err = NewSharedDomains(wrapTxWithCtx(tx, ac), log.New())
		require.NoError(t, err)
		atomic.StoreUint64(&latestCommitTxNum, txn)
		return nil
	}

	txs := (aggStep) * config3.StepsInFrozenFile
	t.Logf("step=%d tx_count=%d", aggStep, txs)

	rnd := newRnd(0)
	keys := make([][]byte, txs/2)

	var prev1, prev2 []byte
	var txNum uint64
	for txNum = uint64(1); txNum <= txs/2; txNum++ {
		domains.SetTxNum(txNum)

		addr, loc := make([]byte, length.Addr), make([]byte, length.Hash)
		n, err := rnd.Read(addr)
		require.NoError(t, err)
		require.EqualValues(t, length.Addr, n)

		n, err = rnd.Read(loc)
		require.NoError(t, err)
		require.EqualValues(t, length.Hash, n)
		keys[txNum-1] = append(addr, loc...)

		acc := accounts.Account{
			Nonce:       1,
			Balance:     *uint256.NewInt(0),
			CodeHash:    common.Hash{},
			Incarnation: 0,
		}
		buf := accounts.SerialiseV3(&acc)

		err = domains.DomainPut(kv.AccountsDomain, addr, nil, buf, prev1, 0)
		require.NoError(t, err)
		prev1 = buf

		err = domains.DomainPut(kv.StorageDomain, addr, loc, []byte{addr[0], loc[0]}, prev2, 0)
		require.NoError(t, err)
		prev2 = []byte{addr[0], loc[0]}

	}
	require.NoError(t, commit(txNum))

	half := txs / 2
	for txNum = txNum + 1; txNum <= txs; txNum++ {
		domains.SetTxNum(txNum)

		addr, loc := keys[txNum-1-half][:length.Addr], keys[txNum-1-half][length.Addr:]

		prev, step, _, err := ac.d[kv.StorageDomain].GetLatest(keys[txNum-1-half], tx)
		require.NoError(t, err)
		err = domains.DomainPut(kv.StorageDomain, addr, loc, []byte{addr[0], loc[0]}, prev, step)
		require.NoError(t, err)
	}

	ac.Close()
	err = tx.Commit()
	tx = nil

	tx, err = db.BeginRw(context.Background())
	require.NoError(t, err)

	aggCtx2 := agg.BeginFilesRo()
	defer aggCtx2.Close()

	for i, key := range keys {
		storedV, _, found, err := aggCtx2.d[kv.StorageDomain].GetLatest(key, tx)
		require.Truef(t, found, "key %x not found %d", key, i)
		require.NoError(t, err)
		require.EqualValues(t, key[0], storedV[0])
		require.EqualValues(t, key[length.Addr], storedV[1])
	}
	require.NoError(t, err)
}

func Test_EncodeCommitmentState(t *testing.T) {
	t.Parallel()
	cs := commitmentState{
		txNum:     rand.Uint64(),
		trieState: make([]byte, 1024),
	}
	n, err := rand.Read(cs.trieState)
	require.NoError(t, err)
	require.EqualValues(t, len(cs.trieState), n)

	buf, err := cs.Encode()
	require.NoError(t, err)
	require.NotEmpty(t, buf)

	var dec commitmentState
	err = dec.Decode(buf)
	require.NoError(t, err)
	require.EqualValues(t, cs.txNum, dec.txNum)
	require.EqualValues(t, cs.trieState, dec.trieState)
}

// takes first 100k keys from file
func pivotKeysFromKV(dataPath string) ([][]byte, error) {
	decomp, err := seg.NewDecompressor(dataPath)
	if err != nil {
		return nil, err
	}

	getter := decomp.MakeGetter()
	getter.Reset(0)

	key := make([]byte, 0, 64)

	listing := make([][]byte, 0, 1000)

	for getter.HasNext() {
		if len(listing) > 100000 {
			break
		}
		key, _ := getter.Next(key[:0])
		listing = append(listing, common.Copy(key))
		getter.Skip()
	}
	decomp.Close()

	return listing, nil
}

func generateKV(tb testing.TB, tmp string, keySize, valueSize, keyCount int, logger log.Logger, compressFlags seg.FileCompression) string {
	tb.Helper()

	rnd := newRnd(0)
	values := make([]byte, valueSize)

	dataPath := filepath.Join(tmp, fmt.Sprintf("%dk.kv", keyCount/1000))
	comp, err := seg.NewCompressor(context.Background(), "cmp", dataPath, tmp, seg.DefaultCfg, log.LvlDebug, logger)
	require.NoError(tb, err)

	bufSize := 8 * datasize.KB
	if keyCount > 1000 { // windows CI can't handle much small parallel disk flush
		bufSize = 1 * datasize.MB
	}
	collector := etl.NewCollector(BtreeLogPrefix+" genCompress", tb.TempDir(), etl.NewSortableBuffer(bufSize), logger)

	for i := 0; i < keyCount; i++ {
		key := make([]byte, keySize)
		n, err := rnd.Read(key[:])
		require.EqualValues(tb, keySize, n)
		binary.BigEndian.PutUint64(key[keySize-8:], uint64(i))
		require.NoError(tb, err)

		n, err = rnd.Read(values[:rnd.IntN(valueSize)+1])
		require.NoError(tb, err)

		err = collector.Collect(key, values[:n])
		require.NoError(tb, err)
	}

	writer := seg.NewWriter(comp, compressFlags)

	loader := func(k, v []byte, _ etl.CurrentTableReader, _ etl.LoadNextFunc) error {
		err = writer.AddWord(k)
		require.NoError(tb, err)
		err = writer.AddWord(v)
		require.NoError(tb, err)
		return nil
	}

	err = collector.Load(nil, "", loader, etl.TransformArgs{})
	require.NoError(tb, err)

	collector.Close()

	err = comp.Compress()
	require.NoError(tb, err)
	comp.Close()

	decomp, err := seg.NewDecompressor(dataPath)
	require.NoError(tb, err)
	defer decomp.Close()
	compPath := decomp.FilePath()
	ps := background.NewProgressSet()

	IndexFile := filepath.Join(tmp, fmt.Sprintf("%dk.bt", keyCount/1000))
	err = BuildBtreeIndexWithDecompressor(IndexFile, decomp, compressFlags, ps, tb.TempDir(), 777, logger, true)
	require.NoError(tb, err)

	return compPath
}

func testDbAndAggregatorv3(tb testing.TB, aggStep uint64) (kv.RwDB, *Aggregator) {
	tb.Helper()
	require, logger := require.New(tb), log.New()
	dirs := datadir.New(tb.TempDir())
	db := mdbx.New(kv.ChainDB, logger).InMem(dirs.Chaindata).GrowthStep(32 * datasize.MB).MapSize(2 * datasize.GB).MustOpen()
	tb.Cleanup(db.Close)

	agg, err := NewAggregator2(context.Background(), dirs, aggStep, db, logger)
	require.NoError(err)
	tb.Cleanup(agg.Close)
	err = agg.OpenFolder()
	require.NoError(err)
	agg.DisableFsync()
	return db, agg
}

// generate test data for table tests, containing n; n < 20 keys of length 20 bytes and values of length <= 16 bytes
func generateInputData(tb testing.TB, keySize, valueSize, keyCount int) ([][]byte, [][]byte) {
	tb.Helper()

	rnd := newRnd(0)
	values := make([][]byte, keyCount)
	keys := make([][]byte, keyCount)

	bk, bv := make([]byte, keySize), make([]byte, valueSize)
	for i := 0; i < keyCount; i++ {
		n, err := rnd.Read(bk[:])
		require.EqualValues(tb, keySize, n)
		require.NoError(tb, err)
		keys[i] = common.Copy(bk[:n])

		n, err = rnd.Read(bv[:rnd.IntN(valueSize)+1])
		require.NoError(tb, err)

		values[i] = common.Copy(bv[:n])
	}
	return keys, values
}

func TestAggregatorV3_SharedDomains(t *testing.T) {
	t.Parallel()
	db, agg := testDbAndAggregatorv3(t, 20)
	ctx := context.Background()

	ac := agg.BeginFilesRo()
	defer ac.Close()

	rwTx, err := db.BeginRw(context.Background())
	require.NoError(t, err)
	defer rwTx.Rollback()

	domains, err := NewSharedDomains(wrapTxWithCtx(rwTx, ac), log.New())
	require.NoError(t, err)
	defer domains.Close()
	changesetAt5 := &StateChangeSet{}
	changesetAt3 := &StateChangeSet{}

	keys, vals := generateInputData(t, 20, 16, 10)
	keys = keys[:2]

	var i int
	roots := make([][]byte, 0, 10)
	var pruneFrom uint64 = 5

	mc := agg.BeginFilesRo()
	defer mc.Close()

	for i = 0; i < len(vals); i++ {
		domains.SetTxNum(uint64(i))
		if i == 3 {
			domains.SetChangesetAccumulator(changesetAt3)
		}
		if i == 5 {
			domains.SetChangesetAccumulator(changesetAt5)
		}

		for j := 0; j < len(keys); j++ {
			acc := accounts.Account{
				Nonce:       uint64(i),
				Balance:     *uint256.NewInt(uint64(i * 100_000)),
				CodeHash:    common.Hash{},
				Incarnation: 0,
			}
			buf := accounts.SerialiseV3(&acc)
			prev, step, err := domains.GetLatest(kv.AccountsDomain, keys[j])
			require.NoError(t, err)

			err = domains.DomainPut(kv.AccountsDomain, keys[j], nil, buf, prev, step)
			//err = domains.UpdateAccountCode(keys[j], vals[i], nil)
			require.NoError(t, err)
		}
		rh, err := domains.ComputeCommitment(ctx, true, domains.BlockNum(), "")
		require.NoError(t, err)
		require.NotEmpty(t, rh)
		roots = append(roots, rh)
	}

	err = domains.Flush(context.Background(), rwTx)
	require.NoError(t, err)
	ac.Close()

	ac = agg.BeginFilesRo()
	defer ac.Close()
	domains, err = NewSharedDomains(wrapTxWithCtx(rwTx, ac), log.New())
	require.NoError(t, err)
	defer domains.Close()
	diffs := [kv.DomainLen][]DomainEntryDiff{}
	for idx := range changesetAt5.Diffs {
		diffs[idx] = changesetAt5.Diffs[idx].GetDiffSet()
	}
	err = domains.Unwind(context.Background(), rwTx, 0, pruneFrom, &diffs)
	require.NoError(t, err)

	domains.SetChangesetAccumulator(changesetAt3)
	for i = int(pruneFrom); i < len(vals); i++ {
		domains.SetTxNum(uint64(i))

		for j := 0; j < len(keys); j++ {
			acc := accounts.Account{
				Nonce:       uint64(i),
				Balance:     *uint256.NewInt(uint64(i * 100_000)),
				CodeHash:    common.Hash{},
				Incarnation: 0,
			}
			buf := accounts.SerialiseV3(&acc)
			prev, step, _, err := mc.GetLatest(kv.AccountsDomain, keys[j], rwTx)
			require.NoError(t, err)

			err = domains.DomainPut(kv.AccountsDomain, keys[j], nil, buf, prev, step)
			require.NoError(t, err)
			//err = domains.UpdateAccountCode(keys[j], vals[i], nil)
			//require.NoError(t, err)
		}

		rh, err := domains.ComputeCommitment(ctx, true, domains.BlockNum(), "")
		require.NoError(t, err)
		require.NotEmpty(t, rh)
		require.EqualValues(t, roots[i], rh)
	}

	err = domains.Flush(context.Background(), rwTx)
	require.NoError(t, err)
	ac.Close()

	pruneFrom = 3

	ac = agg.BeginFilesRo()
	defer ac.Close()
	domains, err = NewSharedDomains(wrapTxWithCtx(rwTx, ac), log.New())
	require.NoError(t, err)
	defer domains.Close()
	for idx := range changesetAt3.Diffs {
		diffs[idx] = changesetAt3.Diffs[idx].GetDiffSet()
	}
	err = domains.Unwind(context.Background(), rwTx, 0, pruneFrom, &diffs)
	require.NoError(t, err)

	for i = int(pruneFrom); i < len(vals); i++ {
		domains.SetTxNum(uint64(i))

		for j := 0; j < len(keys); j++ {
			acc := accounts.Account{
				Nonce:       uint64(i),
				Balance:     *uint256.NewInt(uint64(i * 100_000)),
				CodeHash:    common.Hash{},
				Incarnation: 0,
			}
			buf := accounts.SerialiseV3(&acc)
			prev, step, _, err := mc.GetLatest(kv.AccountsDomain, keys[j], rwTx)
			require.NoError(t, err)

			err = domains.DomainPut(kv.AccountsDomain, keys[j], nil, buf, prev, step)
			require.NoError(t, err)
			//err = domains.UpdateAccountCode(keys[j], vals[i], nil)
			//require.NoError(t, err)
		}

		rh, err := domains.ComputeCommitment(ctx, true, domains.BlockNum(), "")
		require.NoError(t, err)
		require.NotEmpty(t, rh)
		require.EqualValues(t, roots[i], rh)
	}
}

// also useful to decode given input into v3 account
func Test_helper_decodeAccountv3Bytes(t *testing.T) {
	t.Parallel()
	input, err := hex.DecodeString("000114000101")
	require.NoError(t, err)

	acc := accounts.Account{}
	_ = accounts.DeserialiseV3(&acc, input)
	fmt.Printf("input %x nonce %d balance %d codeHash %d\n", input, acc.Nonce, acc.Balance.Uint64(), acc.CodeHash.Bytes())
}

<<<<<<< HEAD
func wrapTxWithCtxForTest(tx kv.Tx, ctx *AggregatorRoTx) *Tx {
	return &Tx{MdbxTx: tx.(*mdbx.MdbxTx), aggtx: ctx}
}

// wrapTxWithCtx - deprecated copy of kv_temporal.go - visible only in tests
// need to move non-unit-tests to own package
func wrapTxWithCtx(tx kv.Tx, ctx *AggregatorRoTx) *Tx {
	return &Tx{MdbxTx: tx.(*mdbx.MdbxTx), aggtx: ctx}
=======
// wrapTxWithCtx - deprecated copy of kv_temporal.go - visible only in tests
// need to move non-unit-tests to own package
func wrapTxWithCtx(tx kv.Tx, aggTx *AggregatorRoTx) *Tx {
	return &Tx{MdbxTx: tx.(*mdbx.MdbxTx), filesTx: aggTx}
>>>>>>> 7718a931
}

// wrapTxWithCtx - deprecated copy of kv_temporal.go - visible only in tests
// need to move non-unit-tests to own package
func wrapDbWithCtx(db kv.RwDB, ctx *Aggregator) kv.TemporalRwDB {
	v, err := New(db, ctx)
	if err != nil {
		panic(err)
	}
	return v
}

func TestAggregator_RebuildCommitmentBasedOnFiles(t *testing.T) {
	_db, agg := testDbAggregatorWithFiles(t, &testAggConfig{
		stepSize:                         20,
		disableCommitmentBranchTransform: false,
	})
	db := wrapDbWithCtx(_db, agg)

	ac := agg.BeginFilesRo()
	roots := make([]common.Hash, 0)

	// collect latest root from each available file
	compression := ac.d[kv.CommitmentDomain].d.Compression
	fnames := []string{}
	for _, f := range ac.d[kv.CommitmentDomain].files {
		var k, stateVal []byte
		if ac.d[kv.CommitmentDomain].d.AccessorList&AccessorHashMap != 0 {
			idx := f.src.index.GetReaderFromPool()
			r := seg.NewReader(f.src.decompressor.MakeGetter(), compression)

			offset, ok := idx.TwoLayerLookup(keyCommitmentState)
			require.True(t, ok)
			r.Reset(offset)
			k, _ = r.Next(nil)
			stateVal, _ = r.Next(nil)
		} else {
			var found bool
			var err error
			k, stateVal, _, found, err = f.src.bindex.Get(keyCommitmentState, seg.NewReader(f.src.decompressor.MakeGetter(), compression))
			require.NoError(t, err)
			require.True(t, found)
			require.EqualValues(t, keyCommitmentState, k)
		}
		require.EqualValues(t, keyCommitmentState, k)
		rh, err := commitment.HexTrieExtractStateRoot(stateVal)
		require.NoError(t, err)

		roots = append(roots, common.BytesToHash(rh))
		fmt.Printf("file %s root %x\n", filepath.Base(f.src.decompressor.FilePath()), rh)
		fnames = append(fnames, f.src.decompressor.FilePath())
	}
	ac.Close()
	agg.d[kv.CommitmentDomain].closeFilesAfterStep(0) // close commitment files to remove

	// now clean all commitment files along with related db buckets
	rwTx, err := db.BeginRw(context.Background())
	require.NoError(t, err)
	defer rwTx.Rollback()

	buckets, err := rwTx.ListBuckets()
	require.NoError(t, err)
	for i, b := range buckets {
		if strings.Contains(strings.ToLower(b), "commitment") {
			size, err := rwTx.BucketSize(b)
			require.NoError(t, err)
			t.Logf("cleaned table #%d %s: %d keys", i, b, size)

			err = rwTx.ClearBucket(b)
			require.NoError(t, err)
		}
	}
	require.NoError(t, rwTx.Commit())

	for _, fn := range fnames {
		if strings.Contains(fn, "v1-commitment") {
			require.NoError(t, os.Remove(fn))
			t.Logf("removed file %s", filepath.Base(fn))
		}
	}
	err = agg.OpenFolder()
	require.NoError(t, err)

	ctx := context.Background()
	finalRoot, err := RebuildCommitmentFiles(ctx, db, &rawdbv3.TxNums, agg.logger)
	require.NoError(t, err)
	require.NotEmpty(t, finalRoot)
	require.NotEqualValues(t, commitment.EmptyRootHash, finalRoot)

	require.EqualValues(t, roots[len(roots)-1][:], finalRoot[:])
}<|MERGE_RESOLUTION|>--- conflicted
+++ resolved
@@ -1320,21 +1320,10 @@
 	fmt.Printf("input %x nonce %d balance %d codeHash %d\n", input, acc.Nonce, acc.Balance.Uint64(), acc.CodeHash.Bytes())
 }
 
-<<<<<<< HEAD
-func wrapTxWithCtxForTest(tx kv.Tx, ctx *AggregatorRoTx) *Tx {
-	return &Tx{MdbxTx: tx.(*mdbx.MdbxTx), aggtx: ctx}
-}
-
-// wrapTxWithCtx - deprecated copy of kv_temporal.go - visible only in tests
-// need to move non-unit-tests to own package
-func wrapTxWithCtx(tx kv.Tx, ctx *AggregatorRoTx) *Tx {
-	return &Tx{MdbxTx: tx.(*mdbx.MdbxTx), aggtx: ctx}
-=======
 // wrapTxWithCtx - deprecated copy of kv_temporal.go - visible only in tests
 // need to move non-unit-tests to own package
 func wrapTxWithCtx(tx kv.Tx, aggTx *AggregatorRoTx) *Tx {
 	return &Tx{MdbxTx: tx.(*mdbx.MdbxTx), filesTx: aggTx}
->>>>>>> 7718a931
 }
 
 // wrapTxWithCtx - deprecated copy of kv_temporal.go - visible only in tests
