// Copyright 2024 The Erigon Authors
// This file is part of Erigon.
//
// Erigon is free software: you can redistribute it and/or modify
// it under the terms of the GNU Lesser General Public License as published by
// the Free Software Foundation, either version 3 of the License, or
// (at your option) any later version.
//
// Erigon is distributed in the hope that it will be useful,
// but WITHOUT ANY WARRANTY; without even the implied warranty of
// MERCHANTABILITY or FITNESS FOR A PARTICULAR PURPOSE. See the
// GNU Lesser General Public License for more details.
//
// You should have received a copy of the GNU Lesser General Public License
// along with Erigon. If not, see <http://www.gnu.org/licenses/>.

package state

import (
	"bytes"
	"context"
	"encoding/binary"
	"encoding/hex"
	"fmt"
	"math"
	"math/rand"
	"os"
	"path/filepath"
	"strings"
	"sync/atomic"
	"testing"
	"time"

	"github.com/c2h5oh/datasize"
	"github.com/holiman/uint256"
	"github.com/stretchr/testify/require"

	"github.com/erigontech/erigon-lib/commitment"
	"github.com/erigontech/erigon-lib/common"
	"github.com/erigontech/erigon-lib/common/background"
	"github.com/erigontech/erigon-lib/common/datadir"
	"github.com/erigontech/erigon-lib/common/empty"
	"github.com/erigontech/erigon-lib/common/length"
	"github.com/erigontech/erigon-lib/config3"
	"github.com/erigontech/erigon-lib/etl"
	"github.com/erigontech/erigon-lib/kv"
	"github.com/erigontech/erigon-lib/kv/mdbx"
	"github.com/erigontech/erigon-lib/kv/order"
	"github.com/erigontech/erigon-lib/kv/rawdbv3"
	"github.com/erigontech/erigon-lib/kv/stream"
	"github.com/erigontech/erigon-lib/log/v3"
	"github.com/erigontech/erigon-lib/seg"
	"github.com/erigontech/erigon-lib/types/accounts"
)

func TestAggregatorV3_Merge(t *testing.T) {
	if testing.Short() {
		t.Skip()
	}

	t.Parallel()
	db, agg := testDbAndAggregatorv3(t, 10)
	rwTx, err := db.BeginRwNosync(context.Background())
	require.NoError(t, err)
	defer func() {
		if rwTx != nil {
			rwTx.Rollback()
		}
	}()

	ac := agg.BeginFilesRo()
	defer ac.Close()
	domains, err := NewSharedDomains(wrapTxWithCtx(rwTx, ac), log.New())
	require.NoError(t, err)
	defer domains.Close()

	txs := uint64(1000)
	rnd := rand.New(rand.NewSource(time.Now().UnixNano()))

	var (
		commKey1 = []byte("someCommKey")
		commKey2 = []byte("otherCommKey")
	)

	// keys are encodings of numbers 1..31
	// each key changes value on every txNum which is multiple of the key
	var maxWrite, otherMaxWrite uint64
	for txNum := uint64(1); txNum <= txs; txNum++ {
		domains.SetTxNum(txNum)

		addr, loc := make([]byte, length.Addr), make([]byte, length.Hash)

		n, err := rnd.Read(addr)
		require.NoError(t, err)
		require.Equal(t, length.Addr, n)

		n, err = rnd.Read(loc)
		require.NoError(t, err)
		require.Equal(t, length.Hash, n)
		acc := accounts.Account{
			Nonce:       1,
			Balance:     *uint256.NewInt(0),
			CodeHash:    common.Hash{},
			Incarnation: 0,
		}
		buf := accounts.SerialiseV3(&acc)
		err = domains.DomainPut(kv.AccountsDomain, rwTx, addr, nil, buf, nil, 0)
		require.NoError(t, err)

<<<<<<< HEAD
		err = domains.DomainPut(kv.StorageDomain, rwTx, addr, loc, []byte{addr[0], loc[0]}, nil, 0)
=======
		err = domains.DomainPut(kv.StorageDomain, append(common.Copy(addr), loc...), nil, []byte{addr[0], loc[0]}, nil, 0)
>>>>>>> fd43d30d
		require.NoError(t, err)

		var v [8]byte
		binary.BigEndian.PutUint64(v[:], txNum)
		if txNum%135 == 0 {
			pv, step, err := domains.GetLatest(kv.CommitmentDomain, rwTx, commKey2)
			require.NoError(t, err)

			err = domains.DomainPut(kv.CommitmentDomain, rwTx, commKey2, nil, v[:], pv, step)
			require.NoError(t, err)
			otherMaxWrite = txNum
		} else {
			pv, step, err := domains.GetLatest(kv.CommitmentDomain, rwTx, commKey1)
			require.NoError(t, err)

			err = domains.DomainPut(kv.CommitmentDomain, rwTx, commKey1, nil, v[:], pv, step)
			require.NoError(t, err)
			maxWrite = txNum
		}
		require.NoError(t, err)

	}

	err = domains.Flush(context.Background(), rwTx, 0)
	require.NoError(t, err)

	require.NoError(t, err)
	err = rwTx.Commit()
	require.NoError(t, err)
	rwTx = nil

	err = agg.BuildFiles(txs)
	require.NoError(t, err)

	rwTx, err = db.BeginRw(context.Background())
	require.NoError(t, err)
	defer rwTx.Rollback()

	logEvery := time.NewTicker(30 * time.Second)
	defer logEvery.Stop()
	stat, err := ac.prune(context.Background(), rwTx, 0, logEvery)
	require.NoError(t, err)
	t.Logf("Prune: %s", stat)

	err = rwTx.Commit()
	require.NoError(t, err)

	err = agg.MergeLoop(context.Background())
	require.NoError(t, err)

	// Check the history
	roTx, err := db.BeginRo(context.Background())
	require.NoError(t, err)
	defer roTx.Rollback()

	dc := agg.BeginFilesRo()

	v, _, ex, err := dc.GetLatest(kv.CommitmentDomain, commKey1, roTx)
	require.NoError(t, err)
	require.Truef(t, ex, "key %x not found", commKey1)

	require.Equal(t, maxWrite, binary.BigEndian.Uint64(v[:]))

	v, _, ex, err = dc.GetLatest(kv.CommitmentDomain, commKey2, roTx)
	require.NoError(t, err)
	require.Truef(t, ex, "key %x not found", commKey2)
	dc.Close()

	require.Equal(t, otherMaxWrite, binary.BigEndian.Uint64(v[:]))
}

func TestAggregatorV3_DirtyFilesRo(t *testing.T) {
	if testing.Short() {
		t.Skip()
	}

	t.Parallel()
	db, agg := testDbAndAggregatorv3(t, 10)
	rwTx, err := db.BeginRwNosync(context.Background())
	require.NoError(t, err)
	defer func() {
		if rwTx != nil {
			rwTx.Rollback()
		}
	}()

	ac := agg.BeginFilesRo()
	defer ac.Close()
	domains, err := NewSharedDomains(wrapTxWithCtx(rwTx, ac), log.New())
	require.NoError(t, err)
	defer domains.Close()

	txs := uint64(1000)
	rnd := rand.New(rand.NewSource(time.Now().UnixNano()))

	var (
		commKey1 = []byte("someCommKey")
		commKey2 = []byte("otherCommKey")
	)

	// keys are encodings of numbers 1..31
	// each key changes value on every txNum which is multiple of the key
	//var maxWrite, otherMaxWrite uint64
	for txNum := uint64(1); txNum <= txs; txNum++ {
		domains.SetTxNum(txNum)

		addr, loc := make([]byte, length.Addr), make([]byte, length.Hash)

		n, err := rnd.Read(addr)
		require.NoError(t, err)
		require.Equal(t, length.Addr, n)

		n, err = rnd.Read(loc)
		require.NoError(t, err)
		require.Equal(t, length.Hash, n)
		acc := accounts.Account{
			Nonce:       1,
			Balance:     *uint256.NewInt(0),
			CodeHash:    common.Hash{},
			Incarnation: 0,
		}
		buf := accounts.SerialiseV3(&acc)
		err = domains.DomainPut(kv.AccountsDomain, rwTx, addr, nil, buf, nil, 0)
		require.NoError(t, err)

<<<<<<< HEAD
		err = domains.DomainPut(kv.StorageDomain, rwTx, addr, loc, []byte{addr[0], loc[0]}, nil, 0)
=======
		err = domains.DomainPut(kv.StorageDomain, composite(addr, loc), nil, []byte{addr[0], loc[0]}, nil, 0)
>>>>>>> fd43d30d
		require.NoError(t, err)

		var v [8]byte
		binary.BigEndian.PutUint64(v[:], txNum)
		if txNum%135 == 0 {
			pv, step, err := domains.GetLatest(kv.CommitmentDomain, rwTx, commKey2)
			require.NoError(t, err)

			err = domains.DomainPut(kv.CommitmentDomain, rwTx, commKey2, nil, v[:], pv, step)
			require.NoError(t, err)
			// otherMaxWrite = txNum
		} else {
			pv, step, err := domains.GetLatest(kv.CommitmentDomain, rwTx, commKey1)
			require.NoError(t, err)

			err = domains.DomainPut(kv.CommitmentDomain, rwTx, commKey1, nil, v[:], pv, step)
			require.NoError(t, err)
			// maxWrite = txNum
		}
		require.NoError(t, err)

	}

	err = domains.Flush(context.Background(), rwTx, 0)
	require.NoError(t, err)

	require.NoError(t, err)
	err = rwTx.Commit()
	require.NoError(t, err)
	rwTx = nil

	err = agg.BuildFiles(txs)
	require.NoError(t, err)

	checkDirtyFiles := func(dirtyFiles []*filesItem, expectedLen, expectedRefCnt int, disabled bool, name string) {
		if disabled {
			expectedLen = 0
		}

		require.Len(t, dirtyFiles, expectedLen, name)
		for _, f := range dirtyFiles {
			require.Equal(t, int32(expectedRefCnt), f.refcount.Load(), name)
		}
	}

	checkAllEntities := func(expectedLen, expectedRefCnt int) {
		for _, d := range agg.d {
			checkDirtyFiles(d.dirtyFiles.Items(), expectedLen, expectedRefCnt, d.disable, d.name.String())
			if d.snapshotsDisabled {
				continue
			}
			checkDirtyFiles(d.History.dirtyFiles.Items(), expectedLen, expectedRefCnt, d.disable, d.name.String())
			checkDirtyFiles(d.History.InvertedIndex.dirtyFiles.Items(), expectedLen, expectedRefCnt, d.disable, d.name.String())
		}

		for _, ii := range agg.iis {
			checkDirtyFiles(ii.dirtyFiles.Items(), expectedLen, expectedRefCnt, ii.disable, ii.filenameBase)
		}
	}

	checkAllEntities(3, 0)

	aggDirtyRoTx := agg.DebugBeginDirtyFilesRo()
	checkAllEntities(3, 1)

	aggDirtyRoTx2 := agg.DebugBeginDirtyFilesRo()
	checkAllEntities(3, 2)

	aggDirtyRoTx2.Close()
	checkAllEntities(3, 1)
	aggDirtyRoTx2.Close() // close again, should remain same refcnt
	checkAllEntities(3, 1)

	aggDirtyRoTx.Close()
	checkAllEntities(3, 0)
}

func TestAggregatorV3_MergeValTransform(t *testing.T) {
	if testing.Short() {
		t.Skip()
	}

	t.Parallel()
	db, agg := testDbAndAggregatorv3(t, 10)
	rwTx, err := db.BeginRwNosync(context.Background())
	require.NoError(t, err)
	defer func() {
		if rwTx != nil {
			rwTx.Rollback()
		}
	}()
	ac := agg.BeginFilesRo()
	defer ac.Close()
	domains, err := NewSharedDomains(wrapTxWithCtx(rwTx, ac), log.New())
	require.NoError(t, err)
	defer domains.Close()

	txs := uint64(1000)
	rnd := rand.New(rand.NewSource(time.Now().UnixNano()))

	agg.commitmentValuesTransform = true

	state := make(map[string][]byte)

	// keys are encodings of numbers 1..31
	// each key changes value on every txNum which is multiple of the key
	//var maxWrite, otherMaxWrite uint64
	for txNum := uint64(1); txNum <= txs; txNum++ {
		domains.SetTxNum(txNum)

		addr, loc := make([]byte, length.Addr), make([]byte, length.Hash)

		n, err := rnd.Read(addr)
		require.NoError(t, err)
		require.Equal(t, length.Addr, n)

		n, err = rnd.Read(loc)
		require.NoError(t, err)
		require.Equal(t, length.Hash, n)
		acc := accounts.Account{
			Nonce:       1,
			Balance:     *uint256.NewInt(txNum * 1e6),
			CodeHash:    common.Hash{},
			Incarnation: 0,
		}
		buf := accounts.SerialiseV3(&acc)
		err = domains.DomainPut(kv.AccountsDomain, rwTx, addr, nil, buf, nil, 0)
		require.NoError(t, err)

<<<<<<< HEAD
		err = domains.DomainPut(kv.StorageDomain, rwTx, addr, loc, []byte{addr[0], loc[0]}, nil, 0)
=======
		err = domains.DomainPut(kv.StorageDomain, composite(addr, loc), nil, []byte{addr[0], loc[0]}, nil, 0)
>>>>>>> fd43d30d
		require.NoError(t, err)

		if (txNum+1)%agg.StepSize() == 0 {
			_, err := domains.ComputeCommitment(context.Background(), rwTx, true, txNum/10, "")
			require.NoError(t, err)
		}

		state[string(addr)] = buf
		state[string(addr)+string(loc)] = []byte{addr[0], loc[0]}
	}

	err = domains.Flush(context.Background(), rwTx, 0)
	require.NoError(t, err)

	err = rwTx.Commit()
	require.NoError(t, err)
	rwTx = nil

	err = agg.BuildFiles(txs)
	require.NoError(t, err)

	ac.Close()
	ac = agg.BeginFilesRo()
	defer ac.Close()

	rwTx, err = db.BeginRwNosync(context.Background())
	require.NoError(t, err)
	defer func() {
		if rwTx != nil {
			rwTx.Rollback()
		}
	}()

	logEvery := time.NewTicker(30 * time.Second)
	defer logEvery.Stop()
	stat, err := ac.prune(context.Background(), rwTx, 0, logEvery)
	require.NoError(t, err)
	t.Logf("Prune: %s", stat)

	err = rwTx.Commit()
	require.NoError(t, err)

	err = agg.MergeLoop(context.Background())
	require.NoError(t, err)
}

func TestAggregatorV3_RestartOnDatadir(t *testing.T) {
	if testing.Short() {
		t.Skip()
	}

	t.Parallel()

	t.Run("BPlus", func(t *testing.T) {
		rc := runCfg{
			aggStep:  50,
			useBplus: true,
		}
		aggregatorV3_RestartOnDatadir(t, rc)
	})
	t.Run("B", func(t *testing.T) {
		rc := runCfg{
			aggStep: 50,
		}
		aggregatorV3_RestartOnDatadir(t, rc)
	})

}

type runCfg struct {
	aggStep      uint64
	useBplus     bool
	compressVals bool
	largeVals    bool
}

// here we create a bunch of updates for further aggregation.
// FinishTx should merge underlying files several times
// Expected that:
// - we could close first aggregator and open another with previous data still available
// - new aggregator SeekCommitment must return txNum equal to amount of total txns
func aggregatorV3_RestartOnDatadir(t *testing.T, rc runCfg) {
	t.Helper()
	ctx := context.Background()
	logger := log.New()
	aggStep := rc.aggStep
	db, agg := testDbAndAggregatorv3(t, aggStep)

	tx, err := db.BeginRw(context.Background())
	require.NoError(t, err)
	defer func() {
		if tx != nil {
			tx.Rollback()
		}
	}()
	ac := agg.BeginFilesRo()
	defer ac.Close()

	domains, err := NewSharedDomains(wrapTxWithCtx(tx, ac), log.New())
	require.NoError(t, err)
	defer domains.Close()

	var latestCommitTxNum uint64
	rnd := newRnd(0)

	someKey := []byte("somekey")
	txs := (aggStep / 2) * 19
	t.Logf("step=%d tx_count=%d", aggStep, txs)
	var aux [8]byte
	// keys are encodings of numbers 1..31
	// each key changes value on every txNum which is multiple of the key
	var maxWrite uint64
	addr, loc := make([]byte, length.Addr), make([]byte, length.Hash)
	for txNum := uint64(1); txNum <= txs; txNum++ {
		domains.SetTxNum(txNum)
		binary.BigEndian.PutUint64(aux[:], txNum)

		n, err := rnd.Read(addr)
		require.NoError(t, err)
		require.Equal(t, length.Addr, n)

		n, err = rnd.Read(loc)
		require.NoError(t, err)
		require.Equal(t, length.Hash, n)
		//keys[txNum-1] = append(addr, loc...)
		acc := accounts.Account{
			Nonce:       1,
			Balance:     *uint256.NewInt(rnd.Uint64()),
			CodeHash:    common.Hash{},
			Incarnation: 0,
		}
		buf := accounts.SerialiseV3(&acc)
		err = domains.DomainPut(kv.AccountsDomain, tx, addr, nil, buf, nil, 0)
		require.NoError(t, err)

<<<<<<< HEAD
		err = domains.DomainPut(kv.StorageDomain, tx, addr, loc, []byte{addr[0], loc[0]}, nil, 0)
=======
		err = domains.DomainPut(kv.StorageDomain, composite(addr, loc), nil, []byte{addr[0], loc[0]}, nil, 0)
>>>>>>> fd43d30d
		require.NoError(t, err)

		err = domains.DomainPut(kv.CommitmentDomain, tx, someKey, nil, aux[:], nil, 0)
		require.NoError(t, err)
		maxWrite = txNum
	}
	_, err = domains.ComputeCommitment(ctx, tx, true, domains.BlockNum(), "")
	require.NoError(t, err)

	err = domains.Flush(context.Background(), tx, 0)
	require.NoError(t, err)
	err = tx.Commit()
	require.NoError(t, err)
	tx = nil

	err = agg.BuildFiles(txs)
	require.NoError(t, err)

	agg.Close()

	// Start another aggregator on same datadir
	salt, err := GetStateIndicesSalt(agg.dirs, false, logger)
	require.NoError(t, err)
	require.NotNil(t, salt)
	anotherAgg, err := NewAggregator2(context.Background(), agg.dirs, aggStep, salt, db, logger)
	require.NoError(t, err)
	defer anotherAgg.Close()

	require.NoError(t, anotherAgg.OpenFolder())

	rwTx, err := db.BeginRw(context.Background())
	require.NoError(t, err)
	defer func() {
		if rwTx != nil {
			rwTx.Rollback()
		}
	}()

	//anotherAgg.SetTx(rwTx)
	startTx := anotherAgg.EndTxNumMinimax()
	ac2 := anotherAgg.BeginFilesRo()
	defer ac2.Close()
	dom2, err := NewSharedDomains(wrapTxWithCtx(rwTx, ac2), log.New())
	require.NoError(t, err)
	defer dom2.Close()

	err = dom2.SeekCommitment(ctx, wrapTxWithCtx(rwTx, ac2))
	sstartTx := dom2.TxNum()

	require.NoError(t, err)
	require.GreaterOrEqual(t, sstartTx, startTx)
	require.GreaterOrEqual(t, sstartTx, latestCommitTxNum)
	_ = sstartTx
	rwTx.Rollback()
	rwTx = nil

	// Check the history
	roTx, err := db.BeginRo(context.Background())
	require.NoError(t, err)
	defer roTx.Rollback()

	dc := anotherAgg.BeginFilesRo()
	v, _, ex, err := dc.GetLatest(kv.CommitmentDomain, someKey, roTx)
	require.NoError(t, err)
	require.True(t, ex)
	dc.Close()

	require.Equal(t, maxWrite, binary.BigEndian.Uint64(v[:]))
}

func TestNewBtIndex(t *testing.T) {
	t.Parallel()
	keyCount := 10000
	kvPath := generateKV(t, t.TempDir(), 20, 10, keyCount, log.New(), seg.CompressNone)

	indexPath := strings.TrimSuffix(kvPath, ".kv") + ".bt"

	kv, bt, err := OpenBtreeIndexAndDataFile(indexPath, kvPath, DefaultBtreeM, seg.CompressNone, false)
	require.NoError(t, err)
	defer bt.Close()
	defer kv.Close()
	require.NotNil(t, kv)
	require.NotNil(t, bt)
	bplus := bt.bplus
	require.GreaterOrEqual(t, len(bplus.mx), keyCount/int(DefaultBtreeM))

	for i := 1; i < len(bt.bplus.mx); i++ {
		require.NotZero(t, bt.bplus.mx[i].di)
		require.NotZero(t, bt.bplus.mx[i].off)
		require.NotEmpty(t, bt.bplus.mx[i].key)
	}
}

func TestAggregatorV3_PruneSmallBatches(t *testing.T) {
	if testing.Short() {
		t.Skip()
	}

	t.Parallel()
	aggStep := uint64(2)
	db, agg := testDbAndAggregatorv3(t, aggStep)

	tx, err := db.BeginRw(context.Background())
	require.NoError(t, err)
	defer func() {
		if tx != nil {
			tx.Rollback()
		}
	}()

	ac := agg.BeginFilesRo()
	defer ac.Close()

	domains, err := NewSharedDomains(wrapTxWithCtx(tx, ac), log.New())
	require.NoError(t, err)
	defer domains.Close()

	maxTx := aggStep * 3
	t.Logf("step=%d tx_count=%d\n", aggStep, maxTx)

	rnd := newRnd(0)

	generateSharedDomainsUpdates(t, domains, tx, maxTx, rnd, length.Addr, 10, aggStep/2)

	// flush and build files
	err = domains.Flush(context.Background(), tx, 0)
	require.NoError(t, err)

	var (
		// until pruning
		accountsRange    map[string][]byte
		storageRange     map[string][]byte
		codeRange        map[string][]byte
		accountHistRange map[string]vs
		storageHistRange map[string]vs
		codeHistRange    map[string]vs
	)
	maxInt := math.MaxInt
	{
		it, err := ac.DebugRangeLatest(tx, kv.AccountsDomain, nil, nil, maxInt)
		require.NoError(t, err)
		accountsRange = extractKVErrIterator(t, it)

		it, err = ac.DebugRangeLatest(tx, kv.StorageDomain, nil, nil, maxInt)
		require.NoError(t, err)
		storageRange = extractKVErrIterator(t, it)

		it, err = ac.DebugRangeLatest(tx, kv.CodeDomain, nil, nil, maxInt)
		require.NoError(t, err)
		codeRange = extractKVErrIterator(t, it)

		its, err := ac.d[kv.AccountsDomain].ht.HistoryRange(0, int(maxTx), order.Asc, maxInt, tx)
		require.NoError(t, err)
		accountHistRange = extractKVSErrIterator(t, its)
		its, err = ac.d[kv.CodeDomain].ht.HistoryRange(0, int(maxTx), order.Asc, maxInt, tx)
		require.NoError(t, err)
		codeHistRange = extractKVSErrIterator(t, its)
		its, err = ac.d[kv.StorageDomain].ht.HistoryRange(0, int(maxTx), order.Asc, maxInt, tx)
		require.NoError(t, err)
		storageHistRange = extractKVSErrIterator(t, its)
	}

	err = tx.Commit()
	require.NoError(t, err)

	err = agg.BuildFiles(maxTx)
	require.NoError(t, err)

	buildTx, err := db.BeginRw(context.Background())
	require.NoError(t, err)
	defer func() {
		if buildTx != nil {
			buildTx.Rollback()
		}
	}()
	ac = agg.BeginFilesRo()
	for i := 0; i < 10; i++ {
		_, err = ac.PruneSmallBatches(context.Background(), time.Second*3, buildTx)
		require.NoError(t, err)
	}
	err = buildTx.Commit()
	require.NoError(t, err)

	afterTx, err := db.BeginRw(context.Background())
	require.NoError(t, err)
	defer func() {
		if afterTx != nil {
			afterTx.Rollback()
		}
	}()

	var (
		// after pruning
		accountsRangeAfter    map[string][]byte
		storageRangeAfter     map[string][]byte
		codeRangeAfter        map[string][]byte
		accountHistRangeAfter map[string]vs
		storageHistRangeAfter map[string]vs
		codeHistRangeAfter    map[string]vs
	)

	{
		it, err := ac.DebugRangeLatest(afterTx, kv.AccountsDomain, nil, nil, maxInt)
		require.NoError(t, err)
		accountsRangeAfter = extractKVErrIterator(t, it)

		it, err = ac.DebugRangeLatest(afterTx, kv.StorageDomain, nil, nil, maxInt)
		require.NoError(t, err)
		storageRangeAfter = extractKVErrIterator(t, it)

		it, err = ac.DebugRangeLatest(afterTx, kv.CodeDomain, nil, nil, maxInt)
		require.NoError(t, err)
		codeRangeAfter = extractKVErrIterator(t, it)

		its, err := ac.d[kv.AccountsDomain].ht.HistoryRange(0, int(maxTx), order.Asc, maxInt, afterTx)
		require.NoError(t, err)
		accountHistRangeAfter = extractKVSErrIterator(t, its)
		its, err = ac.d[kv.CodeDomain].ht.HistoryRange(0, int(maxTx), order.Asc, maxInt, afterTx)
		require.NoError(t, err)
		codeHistRangeAfter = extractKVSErrIterator(t, its)
		its, err = ac.d[kv.StorageDomain].ht.HistoryRange(0, int(maxTx), order.Asc, maxInt, afterTx)
		require.NoError(t, err)
		storageHistRangeAfter = extractKVSErrIterator(t, its)
	}

	{
		// compare
		compareMapsBytes(t, accountsRange, accountsRangeAfter)
		compareMapsBytes(t, storageRange, storageRangeAfter)
		compareMapsBytes(t, codeRange, codeRangeAfter)
		compareMapsBytes2(t, accountHistRange, accountHistRangeAfter)
		compareMapsBytes2(t, storageHistRange, storageHistRangeAfter)
		compareMapsBytes2(t, codeHistRange, codeHistRangeAfter)
	}

}

func compareMapsBytes2(t *testing.T, m1, m2 map[string]vs) {
	t.Helper()
	for k, v := range m1 {
		v2, ok := m2[k]
		require.Truef(t, ok, "key %x not found", k)
		require.Equal(t, v.s, v2.s)
		if !bytes.Equal(v.v, v2.v) { // empty value==nil
			t.Logf("key %x expected '%x' but got '%x'\n", k, v, m2[k])
		}
		delete(m2, k)
	}
	require.Emptyf(t, m2, "m2 should be empty got %d: %v", len(m2), m2)
}

func compareMapsBytes(t *testing.T, m1, m2 map[string][]byte) {
	t.Helper()
	for k, v := range m1 {
		require.Equal(t, v, m2[k])
		delete(m2, k)
	}
	require.Emptyf(t, m2, "m2 should be empty got %d: %v", len(m2), m2)
}

type vs struct {
	v []byte
	s uint64
}

func extractKVSErrIterator(t *testing.T, it stream.KVS) map[string]vs {
	t.Helper()

	accounts := make(map[string]vs)
	for it.HasNext() {
		k, v, s, err := it.Next()
		require.NoError(t, err)
		accounts[hex.EncodeToString(k)] = vs{v: common.Copy(v), s: s}
	}

	return accounts
}

func extractKVErrIterator(t *testing.T, it stream.KV) map[string][]byte {
	t.Helper()

	accounts := make(map[string][]byte)
	for it.HasNext() {
		k, v, err := it.Next()
		require.NoError(t, err)
		accounts[hex.EncodeToString(k)] = common.Copy(v)
	}

	return accounts
}

func fillRawdbTxNumsIndexForSharedDomains(t *testing.T, rwTx kv.RwTx, maxTx, commitEvery uint64) {
	t.Helper()

	for txn := uint64(1); txn <= maxTx; txn++ {
		err := rawdbv3.TxNums.Append(rwTx, txn, txn/commitEvery)
		require.NoError(t, err)
	}
}

func generateSharedDomainsUpdates(t *testing.T, domains *SharedDomains, tx kv.Tx, maxTxNum uint64, rnd *rndGen, keyMaxLen, keysCount, commitEvery uint64) map[string]struct{} {
	t.Helper()
	usedKeys := make(map[string]struct{}, keysCount*maxTxNum)
	for txNum := uint64(1); txNum <= maxTxNum; txNum++ {
		used := generateSharedDomainsUpdatesForTx(t, domains, tx, txNum, rnd, usedKeys, keyMaxLen, keysCount)
		for k := range used {
			usedKeys[k] = struct{}{}
		}
		if txNum%commitEvery == 0 {
			// domains.SetTrace(true)
			rh, err := domains.ComputeCommitment(context.Background(), tx, true, txNum/commitEvery, "")
			require.NoErrorf(t, err, "txNum=%d", txNum)
			t.Logf("commitment %x txn=%d", rh, txNum)
		}
	}
	return usedKeys
}

func generateSharedDomainsUpdatesForTx(t *testing.T, domains *SharedDomains, tx kv.Tx, txNum uint64, rnd *rndGen, prevKeys map[string]struct{}, keyMaxLen, keysCount uint64) map[string]struct{} {
	t.Helper()
	domains.SetTxNum(txNum)

	getKey := func() ([]byte, bool) {
		r := rnd.IntN(100)
		if r < 50 && len(prevKeys) > 0 {
			ri := rnd.IntN(len(prevKeys))
			for k := range prevKeys {
				if ri == 0 {
					return []byte(k), true
				}
				ri--
			}
		} else {
			return []byte(generateRandomKey(rnd, keyMaxLen)), false
		}
		panic("unreachable")
	}

	const maxStorageKeys = 350
	usedKeys := make(map[string]struct{}, keysCount)

	for j := uint64(0); j < keysCount; j++ {
		key, existed := getKey()

		r := rnd.IntN(101)
		switch {
		case r <= 33:
			acc := accounts.Account{
				Nonce:       txNum,
				Balance:     *uint256.NewInt(txNum * 100_000),
				CodeHash:    common.Hash{},
				Incarnation: 0,
			}
			buf := accounts.SerialiseV3(&acc)
			prev, step, err := domains.GetLatest(kv.AccountsDomain, tx, key)
			require.NoError(t, err)

			usedKeys[string(key)] = struct{}{}

			err = domains.DomainPut(kv.AccountsDomain, tx, key, nil, buf, prev, step)
			require.NoError(t, err)

		case r > 33 && r <= 66:
			codeUpd := make([]byte, rnd.IntN(24576))
			_, err := rnd.Read(codeUpd)
			require.NoError(t, err)
			for limit := 1000; len(key) > length.Addr && limit > 0; limit-- {
				key, existed = getKey() //nolint
				if !existed {
					continue
				}
			}
			usedKeys[string(key)] = struct{}{}

			prev, step, err := domains.GetLatest(kv.CodeDomain, tx, key)
			require.NoError(t, err)

			err = domains.DomainPut(kv.CodeDomain, tx, key, nil, codeUpd, prev, step)
			require.NoError(t, err)
		case r > 80:
			if !existed {
				continue
			}
			usedKeys[string(key)] = struct{}{}

			err := domains.DomainDel(kv.AccountsDomain, tx, key, nil, 0)
			require.NoError(t, err)

		case r > 66 && r <= 80:
			// need to create account because commitment trie requires it (accounts are upper part of trie)
			if len(key) > length.Addr {
				key = key[:length.Addr]
			}

			prev, step, err := domains.GetLatest(kv.AccountsDomain, tx, key)
			require.NoError(t, err)
			if prev == nil {
				usedKeys[string(key)] = struct{}{}
				acc := accounts.Account{
					Nonce:       txNum,
					Balance:     *uint256.NewInt(txNum * 100_000),
					CodeHash:    common.Hash{},
					Incarnation: 0,
				}
				buf := accounts.SerialiseV3(&acc)
				err = domains.DomainPut(kv.AccountsDomain, tx, key, nil, buf, prev, step)
				require.NoError(t, err)
			}

			sk := make([]byte, length.Hash+length.Addr)
			copy(sk, key)

			for i := 0; i < maxStorageKeys; i++ {
				loc := generateRandomKeyBytes(rnd, 32)
				copy(sk[length.Addr:], loc)
				usedKeys[string(sk)] = struct{}{}

				prev, step, err := domains.GetLatest(kv.StorageDomain, tx, sk[:length.Addr])
				require.NoError(t, err)

<<<<<<< HEAD
				err = domains.DomainPut(kv.StorageDomain, tx, sk[:length.Addr], sk[length.Addr:], uint256.NewInt(txNum).Bytes(), prev, step)
=======
				err = domains.DomainPut(kv.StorageDomain, sk, nil, uint256.NewInt(txNum).Bytes(), prev, step)
>>>>>>> fd43d30d
				require.NoError(t, err)
			}

		}
	}
	return usedKeys
}

func TestAggregatorV3_RestartOnFiles(t *testing.T) {
	if testing.Short() {
		t.Skip()
	}

	t.Parallel()

	logger := log.New()
	aggStep := uint64(100)
	ctx := context.Background()
	db, agg := testDbAndAggregatorv3(t, aggStep)
	dirs := agg.dirs

	tx, err := db.BeginRw(context.Background())
	require.NoError(t, err)
	defer func() {
		if tx != nil {
			tx.Rollback()
		}
	}()
	ac := agg.BeginFilesRo()
	defer ac.Close()
	domains, err := NewSharedDomains(wrapTxWithCtx(tx, ac), log.New())
	require.NoError(t, err)
	defer domains.Close()

	txs := aggStep * 5
	t.Logf("step=%d tx_count=%d\n", aggStep, txs)

	rnd := newRnd(0)
	keys := make([][]byte, txs)

	for txNum := uint64(1); txNum <= txs; txNum++ {
		domains.SetTxNum(txNum)

		addr, loc := make([]byte, length.Addr), make([]byte, length.Hash)
		n, err := rnd.Read(addr)
		require.NoError(t, err)
		require.Equal(t, length.Addr, n)

		n, err = rnd.Read(loc)
		require.NoError(t, err)
		require.Equal(t, length.Hash, n)

		acc := accounts.Account{
			Nonce:       txNum,
			Balance:     *uint256.NewInt(1000000000000),
			CodeHash:    common.Hash{},
			Incarnation: 0,
		}
		buf := accounts.SerialiseV3(&acc)
		err = domains.DomainPut(kv.AccountsDomain, tx, addr, nil, buf[:], nil, 0)
		require.NoError(t, err)

<<<<<<< HEAD
		err = domains.DomainPut(kv.StorageDomain, tx, addr, loc, []byte{addr[0], loc[0]}, nil, 0)
=======
		err = domains.DomainPut(kv.StorageDomain, composite(addr, loc), nil, []byte{addr[0], loc[0]}, nil, 0)
>>>>>>> fd43d30d
		require.NoError(t, err)

		keys[txNum-1] = append(addr, loc...)
	}

	// flush and build files
	err = domains.Flush(context.Background(), tx, 0)
	require.NoError(t, err)

	latestStepInDB := agg.d[kv.AccountsDomain].maxStepInDB(tx)
	require.Equal(t, 5, int(latestStepInDB))

	err = tx.Commit()
	require.NoError(t, err)

	err = agg.BuildFiles(txs)
	require.NoError(t, err)

	tx = nil
	agg.Close()
	db.Close()

	// remove database files
	require.NoError(t, os.RemoveAll(dirs.Chaindata))

	// open new db and aggregator instances
	newDb := mdbx.New(kv.ChainDB, logger).InMem(dirs.Chaindata).MustOpen()
	t.Cleanup(newDb.Close)

	salt, err := GetStateIndicesSalt(dirs, false, logger)
	require.NoError(t, err)
	require.NotNil(t, salt)
	newAgg, err := NewAggregator2(context.Background(), agg.dirs, aggStep, salt, newDb, logger)
	require.NoError(t, err)
	require.NoError(t, newAgg.OpenFolder())

	newTx, err := newDb.BeginRw(context.Background())
	require.NoError(t, err)
	defer newTx.Rollback()

	ac = newAgg.BeginFilesRo()
	defer ac.Close()
	tx2 := wrapTxWithCtx(newTx, ac)
	newDoms, err := NewSharedDomains(tx2, log.New())
	require.NoError(t, err)
	defer newDoms.Close()

	err = newDoms.SeekCommitment(ctx, tx2)
	require.NoError(t, err)
	latestTx := newDoms.TxNum()
	t.Logf("seek to latest_tx=%d", latestTx)

	miss := uint64(0)
	for i, key := range keys {
		if uint64(i+1) >= txs-aggStep {
			continue // finishtx always stores last agg step in db which we deleted, so missing  values which were not aggregated is expected
		}
		stored, _, _, err := ac.GetLatest(kv.AccountsDomain, key[:length.Addr], tx2)
		require.NoError(t, err)
		if len(stored) == 0 {
			miss++
			//fmt.Printf("%x [%d/%d]", key, miss, i+1) // txnum starts from 1
			continue
		}
		acc := accounts.Account{}
		err = accounts.DeserialiseV3(&acc, stored)
		require.NoError(t, err)

		require.Equal(t, i+1, int(acc.Nonce))

		storedV, _, found, err := ac.GetLatest(kv.StorageDomain, key, tx2)
		require.NoError(t, err)
		require.True(t, found)
		require.NotEmpty(t, storedV)
		_ = key[0]
		_ = storedV[0]
		require.Equal(t, key[0], storedV[0])
		require.Equal(t, key[length.Addr], storedV[1])
	}
	newAgg.Close()

	require.NoError(t, err)
}

func TestAggregatorV3_ReplaceCommittedKeys(t *testing.T) {
	if testing.Short() {
		t.Skip()
	}

	t.Parallel()
	ctx := context.Background()
	aggStep := uint64(500)

	db, agg := testDbAndAggregatorv3(t, aggStep)

	tx, err := db.BeginRw(context.Background())
	require.NoError(t, err)
	defer func() {
		if tx != nil {
			tx.Rollback()
		}
	}()

	ac := agg.BeginFilesRo()
	defer ac.Close()
	domains, err := NewSharedDomains(wrapTxWithCtx(tx, ac), log.New())
	require.NoError(t, err)
	defer domains.Close()

	var latestCommitTxNum uint64
	commit := func(txn uint64) error {
		err = domains.Flush(ctx, tx, 0)
		require.NoError(t, err)
		ac.Close()
		err = tx.Commit()
		require.NoError(t, err)

		tx, err = db.BeginRw(context.Background())
		require.NoError(t, err)
		ac = agg.BeginFilesRo()
		domains, err = NewSharedDomains(wrapTxWithCtx(tx, ac), log.New())
		require.NoError(t, err)
		atomic.StoreUint64(&latestCommitTxNum, txn)
		return nil
	}

	txs := (aggStep) * config3.StepsInFrozenFile
	t.Logf("step=%d tx_count=%d", aggStep, txs)

	rnd := newRnd(0)
	keys := make([][]byte, txs/2)

	var prev1, prev2 []byte
	var txNum uint64
	for txNum = uint64(1); txNum <= txs/2; txNum++ {
		domains.SetTxNum(txNum)

		addr, loc := make([]byte, length.Addr), make([]byte, length.Hash)
		n, err := rnd.Read(addr)
		require.NoError(t, err)
		require.Equal(t, length.Addr, n)

		n, err = rnd.Read(loc)
		require.NoError(t, err)
		require.Equal(t, length.Hash, n)
		keys[txNum-1] = append(addr, loc...)

		acc := accounts.Account{
			Nonce:       1,
			Balance:     *uint256.NewInt(0),
			CodeHash:    common.Hash{},
			Incarnation: 0,
		}
		buf := accounts.SerialiseV3(&acc)

		err = domains.DomainPut(kv.AccountsDomain, tx, addr, nil, buf, prev1, 0)
		require.NoError(t, err)
		prev1 = buf

<<<<<<< HEAD
		err = domains.DomainPut(kv.StorageDomain, tx, addr, loc, []byte{addr[0], loc[0]}, prev2, 0)
=======
		err = domains.DomainPut(kv.StorageDomain, composite(addr, loc), nil, []byte{addr[0], loc[0]}, prev2, 0)
>>>>>>> fd43d30d
		require.NoError(t, err)
		prev2 = []byte{addr[0], loc[0]}

	}
	require.NoError(t, commit(txNum))

	half := txs / 2
	for txNum = txNum + 1; txNum <= txs; txNum++ {
		domains.SetTxNum(txNum)

		addr, loc := keys[txNum-1-half][:length.Addr], keys[txNum-1-half][length.Addr:]

		prev, step, _, err := ac.d[kv.StorageDomain].GetLatest(keys[txNum-1-half], tx)
		require.NoError(t, err)
<<<<<<< HEAD
		err = domains.DomainPut(kv.StorageDomain, tx, addr, loc, []byte{addr[0], loc[0]}, prev, step)
=======
		err = domains.DomainPut(kv.StorageDomain, composite(addr, loc), nil, []byte{addr[0], loc[0]}, prev, step)
>>>>>>> fd43d30d
		require.NoError(t, err)
	}

	ac.Close()
	err = tx.Commit()
	tx = nil

	tx, err = db.BeginRw(context.Background())
	require.NoError(t, err)

	aggCtx2 := agg.BeginFilesRo()
	defer aggCtx2.Close()

	for i, key := range keys {
		storedV, _, found, err := aggCtx2.d[kv.StorageDomain].GetLatest(key, tx)
		require.Truef(t, found, "key %x not found %d", key, i)
		require.NoError(t, err)
		require.Equal(t, key[0], storedV[0])
		require.Equal(t, key[length.Addr], storedV[1])
	}
	require.NoError(t, err)
}

func Test_EncodeCommitmentState(t *testing.T) {
	t.Parallel()
	cs := commitmentState{
		txNum:     rand.Uint64(),
		trieState: make([]byte, 1024),
	}
	n, err := rand.Read(cs.trieState)
	require.NoError(t, err)
	require.Equal(t, len(cs.trieState), n)

	buf, err := cs.Encode()
	require.NoError(t, err)
	require.NotEmpty(t, buf)

	var dec commitmentState
	err = dec.Decode(buf)
	require.NoError(t, err)
	require.Equal(t, cs.txNum, dec.txNum)
	require.Equal(t, cs.trieState, dec.trieState)
}

// takes first 100k keys from file
func pivotKeysFromKV(dataPath string) ([][]byte, error) {
	decomp, err := seg.NewDecompressor(dataPath)
	if err != nil {
		return nil, err
	}

	getter := decomp.MakeGetter()
	getter.Reset(0)

	key := make([]byte, 0, 64)

	listing := make([][]byte, 0, 1000)

	for getter.HasNext() {
		if len(listing) > 100000 {
			break
		}
		key, _ := getter.Next(key[:0])
		listing = append(listing, common.Copy(key))
		getter.Skip()
	}
	decomp.Close()

	return listing, nil
}

func generateKV(tb testing.TB, tmp string, keySize, valueSize, keyCount int, logger log.Logger, compressFlags seg.FileCompression) string {
	tb.Helper()

	rnd := newRnd(0)
	values := make([]byte, valueSize)

	dataPath := filepath.Join(tmp, fmt.Sprintf("%dk.kv", keyCount/1000))
	comp, err := seg.NewCompressor(context.Background(), "cmp", dataPath, tmp, seg.DefaultCfg, log.LvlDebug, logger)
	require.NoError(tb, err)

	bufSize := 8 * datasize.KB
	if keyCount > 1000 { // windows CI can't handle much small parallel disk flush
		bufSize = 1 * datasize.MB
	}
	collector := etl.NewCollector(BtreeLogPrefix+" genCompress", tb.TempDir(), etl.NewSortableBuffer(bufSize), logger)

	for i := 0; i < keyCount; i++ {
		key := make([]byte, keySize)
		n, err := rnd.Read(key[:])
		require.Equal(tb, keySize, n)
		binary.BigEndian.PutUint64(key[keySize-8:], uint64(i))
		require.NoError(tb, err)

		n, err = rnd.Read(values[:rnd.IntN(valueSize)+1])
		require.NoError(tb, err)

		err = collector.Collect(key, values[:n])
		require.NoError(tb, err)
	}

	writer := seg.NewWriter(comp, compressFlags)

	loader := func(k, v []byte, _ etl.CurrentTableReader, _ etl.LoadNextFunc) error {
		_, err = writer.Write(k)
		require.NoError(tb, err)
		_, err = writer.Write(v)
		require.NoError(tb, err)
		return nil
	}

	err = collector.Load(nil, "", loader, etl.TransformArgs{})
	require.NoError(tb, err)

	collector.Close()

	err = comp.Compress()
	require.NoError(tb, err)
	comp.Close()

	decomp, err := seg.NewDecompressor(dataPath)
	require.NoError(tb, err)
	defer decomp.Close()
	compPath := decomp.FilePath()
	ps := background.NewProgressSet()

	IndexFile := filepath.Join(tmp, fmt.Sprintf("%dk.bt", keyCount/1000))
	err = BuildBtreeIndexWithDecompressor(IndexFile, decomp, compressFlags, ps, tb.TempDir(), 777, logger, true, AccessorBTree|AccessorExistence)
	require.NoError(tb, err)

	return compPath
}

func testDbAndAggregatorv3(tb testing.TB, aggStep uint64) (kv.RwDB, *Aggregator) {
	tb.Helper()
	require, logger := require.New(tb), log.New()
	dirs := datadir.New(tb.TempDir())
	db := mdbx.New(kv.ChainDB, logger).InMem(dirs.Chaindata).GrowthStep(32 * datasize.MB).MapSize(2 * datasize.GB).MustOpen()
	tb.Cleanup(db.Close)

	salt, err := GetStateIndicesSalt(dirs, true, logger)
	require.NoError(err)
	agg, err := NewAggregator2(context.Background(), dirs, aggStep, salt, db, logger)
	require.NoError(err)
	tb.Cleanup(agg.Close)
	err = agg.OpenFolder()
	require.NoError(err)
	agg.DisableFsync()
	return db, agg
}

// generate test data for table tests, containing n; n < 20 keys of length 20 bytes and values of length <= 16 bytes
func generateInputData(tb testing.TB, keySize, valueSize, keyCount int) ([][]byte, [][]byte) {
	tb.Helper()

	rnd := newRnd(0)
	values := make([][]byte, keyCount)
	keys := make([][]byte, keyCount)

	bk, bv := make([]byte, keySize), make([]byte, valueSize)
	for i := 0; i < keyCount; i++ {
		n, err := rnd.Read(bk[:])
		require.Equal(tb, keySize, n)
		require.NoError(tb, err)
		keys[i] = common.Copy(bk[:n])

		n, err = rnd.Read(bv[:rnd.IntN(valueSize)+1])
		require.NoError(tb, err)

		values[i] = common.Copy(bv[:n])
	}
	return keys, values
}

func TestAggregatorV3_SharedDomains(t *testing.T) {
	t.Parallel()
	db, agg := testDbAndAggregatorv3(t, 20)
	ctx := context.Background()

	ac := agg.BeginFilesRo()
	defer ac.Close()

	rwTx, err := db.BeginRw(context.Background())
	require.NoError(t, err)
	defer rwTx.Rollback()

	domains, err := NewSharedDomains(wrapTxWithCtx(rwTx, ac), log.New())
	require.NoError(t, err)
	defer domains.Close()
	changesetAt5 := &StateChangeSet{}
	changesetAt3 := &StateChangeSet{}

	keys, vals := generateInputData(t, 20, 16, 10)
	keys = keys[:2]

	var i int
	roots := make([][]byte, 0, 10)
	var pruneFrom uint64 = 5

	mc := agg.BeginFilesRo()
	defer mc.Close()

	for i = 0; i < len(vals); i++ {
		domains.SetTxNum(uint64(i))
		if i == 3 {
			domains.SetChangesetAccumulator(changesetAt3)
		}
		if i == 5 {
			domains.SetChangesetAccumulator(changesetAt5)
		}

		for j := 0; j < len(keys); j++ {
			acc := accounts.Account{
				Nonce:       uint64(i),
				Balance:     *uint256.NewInt(uint64(i * 100_000)),
				CodeHash:    common.Hash{},
				Incarnation: 0,
			}
			buf := accounts.SerialiseV3(&acc)
			prev, step, err := domains.GetLatest(kv.AccountsDomain, rwTx, keys[j])
			require.NoError(t, err)

			err = domains.DomainPut(kv.AccountsDomain, rwTx, keys[j], nil, buf, prev, step)
			//err = domains.UpdateAccountCode(keys[j], vals[i], nil)
			require.NoError(t, err)
		}
		rh, err := domains.ComputeCommitment(ctx, rwTx, true, domains.BlockNum(), "")
		require.NoError(t, err)
		require.NotEmpty(t, rh)
		roots = append(roots, rh)
	}

	err = domains.Flush(context.Background(), rwTx, 0)
	require.NoError(t, err)
	ac.Close()

	ac = agg.BeginFilesRo()
	defer ac.Close()
	domains, err = NewSharedDomains(wrapTxWithCtx(rwTx, ac), log.New())
	require.NoError(t, err)
	defer domains.Close()
	diffs := [kv.DomainLen][]kv.DomainEntryDiff{}
	for idx := range changesetAt5.Diffs {
		diffs[idx] = changesetAt5.Diffs[idx].GetDiffSet()
	}
	err = domains.Unwind(context.Background(), wrapTxWithCtx(rwTx, ac), 0, pruneFrom, &diffs)
	require.NoError(t, err)

	domains.SetChangesetAccumulator(changesetAt3)
	for i = int(pruneFrom); i < len(vals); i++ {
		domains.SetTxNum(uint64(i))

		for j := 0; j < len(keys); j++ {
			acc := accounts.Account{
				Nonce:       uint64(i),
				Balance:     *uint256.NewInt(uint64(i * 100_000)),
				CodeHash:    common.Hash{},
				Incarnation: 0,
			}
			buf := accounts.SerialiseV3(&acc)
			prev, step, _, err := mc.GetLatest(kv.AccountsDomain, keys[j], rwTx)
			require.NoError(t, err)

			err = domains.DomainPut(kv.AccountsDomain, rwTx, keys[j], nil, buf, prev, step)
			require.NoError(t, err)
			//err = domains.UpdateAccountCode(keys[j], vals[i], nil)
			//require.NoError(t, err)
		}

		rh, err := domains.ComputeCommitment(ctx, rwTx, true, domains.BlockNum(), "")
		require.NoError(t, err)
		require.NotEmpty(t, rh)
		require.Equal(t, roots[i], rh)
	}

	err = domains.Flush(context.Background(), rwTx, 0)
	require.NoError(t, err)
	ac.Close()

	pruneFrom = 3

	ac = agg.BeginFilesRo()
	defer ac.Close()
	domains, err = NewSharedDomains(wrapTxWithCtx(rwTx, ac), log.New())
	require.NoError(t, err)
	defer domains.Close()
	for idx := range changesetAt3.Diffs {
		diffs[idx] = changesetAt3.Diffs[idx].GetDiffSet()
	}
	err = domains.Unwind(context.Background(), wrapTxWithCtx(rwTx, ac), 0, pruneFrom, &diffs)
	require.NoError(t, err)

	for i = int(pruneFrom); i < len(vals); i++ {
		domains.SetTxNum(uint64(i))

		for j := 0; j < len(keys); j++ {
			acc := accounts.Account{
				Nonce:       uint64(i),
				Balance:     *uint256.NewInt(uint64(i * 100_000)),
				CodeHash:    common.Hash{},
				Incarnation: 0,
			}
			buf := accounts.SerialiseV3(&acc)
			prev, step, _, err := mc.GetLatest(kv.AccountsDomain, keys[j], rwTx)
			require.NoError(t, err)

			err = domains.DomainPut(kv.AccountsDomain, rwTx, keys[j], nil, buf, prev, step)
			require.NoError(t, err)
			//err = domains.UpdateAccountCode(keys[j], vals[i], nil)
			//require.NoError(t, err)
		}

		rh, err := domains.ComputeCommitment(ctx, rwTx, true, domains.BlockNum(), "")
		require.NoError(t, err)
		require.NotEmpty(t, rh)
		require.Equal(t, roots[i], rh)
	}
}

// also useful to decode given input into v3 account
func Test_helper_decodeAccountv3Bytes(t *testing.T) {
	t.Parallel()
	input, err := hex.DecodeString("000114000101")
	require.NoError(t, err)

	acc := accounts.Account{}
	_ = accounts.DeserialiseV3(&acc, input)
	fmt.Printf("input %x nonce %d balance %d codeHash %d\n", input, acc.Nonce, acc.Balance.Uint64(), acc.CodeHash.Bytes())
}

// wrapTxWithCtx - deprecated copy of kv_temporal.go - visible only in tests
// need to move non-unit-tests to own package
func wrapTxWithCtx(tx kv.Tx, aggTx *AggregatorRoTx) *Tx {
	return &Tx{MdbxTx: tx.(*mdbx.MdbxTx), aggtx: aggTx}
}

// wrapTxWithCtx - deprecated copy of kv_temporal.go - visible only in tests
// need to move non-unit-tests to own package
func wrapDbWithCtx(db kv.RwDB, ctx *Aggregator) kv.TemporalRwDB {
	v, err := New(db, ctx)
	if err != nil {
		panic(err)
	}
	return v
}

func TestAggregator_RebuildCommitmentBasedOnFiles(t *testing.T) {
	if testing.Short() {
		t.Skip()
	}

	_db, agg := testDbAggregatorWithFiles(t, &testAggConfig{
		stepSize:                         20,
		disableCommitmentBranchTransform: false,
	})
	db := wrapDbWithCtx(_db, agg)

	ac := agg.BeginFilesRo()
	roots := make([]common.Hash, 0)

	// collect latest root from each available file
	compression := ac.d[kv.CommitmentDomain].d.Compression
	fnames := []string{}
	for _, f := range ac.d[kv.CommitmentDomain].files {
		var k, stateVal []byte
		if ac.d[kv.CommitmentDomain].d.Accessors.Has(AccessorHashMap) {
			idx := f.src.index.GetReaderFromPool()
			r := seg.NewReader(f.src.decompressor.MakeGetter(), compression)

			offset, ok := idx.TwoLayerLookup(keyCommitmentState)
			require.True(t, ok)
			r.Reset(offset)
			k, _ = r.Next(nil)
			stateVal, _ = r.Next(nil)
		} else {
			var found bool
			var err error
			k, stateVal, _, found, err = f.src.bindex.Get(keyCommitmentState, seg.NewReader(f.src.decompressor.MakeGetter(), compression))
			require.NoError(t, err)
			require.True(t, found)
			require.Equal(t, keyCommitmentState, k)
		}
		require.Equal(t, keyCommitmentState, k)
		rh, err := commitment.HexTrieExtractStateRoot(stateVal)
		require.NoError(t, err)

		roots = append(roots, common.BytesToHash(rh))
		fmt.Printf("file %s root %x\n", filepath.Base(f.src.decompressor.FilePath()), rh)
		fnames = append(fnames, f.src.decompressor.FilePath())
	}
	ac.Close()
	agg.d[kv.CommitmentDomain].closeFilesAfterStep(0) // close commitment files to remove

	// now clean all commitment files along with related db buckets
	rwTx, err := db.BeginRw(context.Background())
	require.NoError(t, err)
	defer rwTx.Rollback()

	buckets, err := rwTx.ListTables()
	require.NoError(t, err)
	for i, b := range buckets {
		if strings.Contains(strings.ToLower(b), kv.CommitmentDomain.String()) {
			size, err := rwTx.BucketSize(b)
			require.NoError(t, err)
			t.Logf("cleaned table #%d %s: %d keys", i, b, size)

			err = rwTx.ClearTable(b)
			require.NoError(t, err)
		}
	}
	require.NoError(t, rwTx.Commit())

	for _, fn := range fnames {
		if strings.Contains(fn, kv.CommitmentDomain.String()) {
			require.NoError(t, os.Remove(fn))
			t.Logf("removed file %s", filepath.Base(fn))
		}
	}
	err = agg.OpenFolder()
	require.NoError(t, err)

	ctx := context.Background()
	finalRoot, err := RebuildCommitmentFiles(ctx, db, &rawdbv3.TxNums, agg.logger)
	require.NoError(t, err)
	require.NotEmpty(t, finalRoot)
	require.NotEqual(t, empty.RootHash.Bytes(), finalRoot)

	require.Equal(t, roots[len(roots)-1][:], finalRoot[:])
}<|MERGE_RESOLUTION|>--- conflicted
+++ resolved
@@ -107,11 +107,7 @@
 		err = domains.DomainPut(kv.AccountsDomain, rwTx, addr, nil, buf, nil, 0)
 		require.NoError(t, err)
 
-<<<<<<< HEAD
-		err = domains.DomainPut(kv.StorageDomain, rwTx, addr, loc, []byte{addr[0], loc[0]}, nil, 0)
-=======
 		err = domains.DomainPut(kv.StorageDomain, append(common.Copy(addr), loc...), nil, []byte{addr[0], loc[0]}, nil, 0)
->>>>>>> fd43d30d
 		require.NoError(t, err)
 
 		var v [8]byte
@@ -237,11 +233,7 @@
 		err = domains.DomainPut(kv.AccountsDomain, rwTx, addr, nil, buf, nil, 0)
 		require.NoError(t, err)
 
-<<<<<<< HEAD
-		err = domains.DomainPut(kv.StorageDomain, rwTx, addr, loc, []byte{addr[0], loc[0]}, nil, 0)
-=======
 		err = domains.DomainPut(kv.StorageDomain, composite(addr, loc), nil, []byte{addr[0], loc[0]}, nil, 0)
->>>>>>> fd43d30d
 		require.NoError(t, err)
 
 		var v [8]byte
@@ -371,11 +363,7 @@
 		err = domains.DomainPut(kv.AccountsDomain, rwTx, addr, nil, buf, nil, 0)
 		require.NoError(t, err)
 
-<<<<<<< HEAD
-		err = domains.DomainPut(kv.StorageDomain, rwTx, addr, loc, []byte{addr[0], loc[0]}, nil, 0)
-=======
 		err = domains.DomainPut(kv.StorageDomain, composite(addr, loc), nil, []byte{addr[0], loc[0]}, nil, 0)
->>>>>>> fd43d30d
 		require.NoError(t, err)
 
 		if (txNum+1)%agg.StepSize() == 0 {
@@ -511,11 +499,7 @@
 		err = domains.DomainPut(kv.AccountsDomain, tx, addr, nil, buf, nil, 0)
 		require.NoError(t, err)
 
-<<<<<<< HEAD
-		err = domains.DomainPut(kv.StorageDomain, tx, addr, loc, []byte{addr[0], loc[0]}, nil, 0)
-=======
 		err = domains.DomainPut(kv.StorageDomain, composite(addr, loc), nil, []byte{addr[0], loc[0]}, nil, 0)
->>>>>>> fd43d30d
 		require.NoError(t, err)
 
 		err = domains.DomainPut(kv.CommitmentDomain, tx, someKey, nil, aux[:], nil, 0)
@@ -936,11 +920,7 @@
 				prev, step, err := domains.GetLatest(kv.StorageDomain, tx, sk[:length.Addr])
 				require.NoError(t, err)
 
-<<<<<<< HEAD
-				err = domains.DomainPut(kv.StorageDomain, tx, sk[:length.Addr], sk[length.Addr:], uint256.NewInt(txNum).Bytes(), prev, step)
-=======
 				err = domains.DomainPut(kv.StorageDomain, sk, nil, uint256.NewInt(txNum).Bytes(), prev, step)
->>>>>>> fd43d30d
 				require.NoError(t, err)
 			}
 
@@ -1003,11 +983,7 @@
 		err = domains.DomainPut(kv.AccountsDomain, tx, addr, nil, buf[:], nil, 0)
 		require.NoError(t, err)
 
-<<<<<<< HEAD
-		err = domains.DomainPut(kv.StorageDomain, tx, addr, loc, []byte{addr[0], loc[0]}, nil, 0)
-=======
 		err = domains.DomainPut(kv.StorageDomain, composite(addr, loc), nil, []byte{addr[0], loc[0]}, nil, 0)
->>>>>>> fd43d30d
 		require.NoError(t, err)
 
 		keys[txNum-1] = append(addr, loc...)
@@ -1167,11 +1143,7 @@
 		require.NoError(t, err)
 		prev1 = buf
 
-<<<<<<< HEAD
-		err = domains.DomainPut(kv.StorageDomain, tx, addr, loc, []byte{addr[0], loc[0]}, prev2, 0)
-=======
 		err = domains.DomainPut(kv.StorageDomain, composite(addr, loc), nil, []byte{addr[0], loc[0]}, prev2, 0)
->>>>>>> fd43d30d
 		require.NoError(t, err)
 		prev2 = []byte{addr[0], loc[0]}
 
@@ -1186,11 +1158,7 @@
 
 		prev, step, _, err := ac.d[kv.StorageDomain].GetLatest(keys[txNum-1-half], tx)
 		require.NoError(t, err)
-<<<<<<< HEAD
-		err = domains.DomainPut(kv.StorageDomain, tx, addr, loc, []byte{addr[0], loc[0]}, prev, step)
-=======
 		err = domains.DomainPut(kv.StorageDomain, composite(addr, loc), nil, []byte{addr[0], loc[0]}, prev, step)
->>>>>>> fd43d30d
 		require.NoError(t, err)
 	}
 
