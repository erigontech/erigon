--- conflicted
+++ resolved
@@ -39,10 +39,7 @@
 	"github.com/erigontech/erigon-lib/common"
 	"github.com/erigontech/erigon-lib/common/background"
 	"github.com/erigontech/erigon-lib/common/datadir"
-<<<<<<< HEAD
-=======
 	"github.com/erigontech/erigon-lib/common/dir"
->>>>>>> cf916078
 	"github.com/erigontech/erigon-lib/common/empty"
 	"github.com/erigontech/erigon-lib/common/length"
 	"github.com/erigontech/erigon-lib/config3"
@@ -202,7 +199,6 @@
 	//var maxWrite, otherMaxWrite uint64
 	for txNum := uint64(1); txNum <= txs; txNum++ {
 		domains.SetTxNum(txNum)
-<<<<<<< HEAD
 
 		addr, loc := make([]byte, length.Addr), make([]byte, length.Hash)
 
@@ -223,28 +219,6 @@
 		err = domains.DomainPut(kv.AccountsDomain, rwTx, addr, buf, txNum, nil, 0)
 		require.NoError(t, err)
 
-=======
-
-		addr, loc := make([]byte, length.Addr), make([]byte, length.Hash)
-
-		n, err := rnd.Read(addr)
-		require.NoError(t, err)
-		require.Equal(t, length.Addr, n)
-
-		n, err = rnd.Read(loc)
-		require.NoError(t, err)
-		require.Equal(t, length.Hash, n)
-		acc := accounts.Account{
-			Nonce:       1,
-			Balance:     *uint256.NewInt(0),
-			CodeHash:    common.Hash{},
-			Incarnation: 0,
-		}
-		buf := accounts.SerialiseV3(&acc)
-		err = domains.DomainPut(kv.AccountsDomain, rwTx, addr, buf, txNum, nil, 0)
-		require.NoError(t, err)
-
->>>>>>> cf916078
 		err = domains.DomainPut(kv.StorageDomain, rwTx, composite(addr, loc), []byte{addr[0], loc[0]}, txNum, nil, 0)
 		require.NoError(t, err)
 
@@ -279,11 +253,7 @@
 	err = agg.BuildFiles(txs)
 	require.NoError(t, err)
 
-<<<<<<< HEAD
-	checkDirtyFiles := func(dirtyFiles []*filesItem, expectedLen, expectedRefCnt int, disabled bool, name string) {
-=======
 	checkDirtyFiles := func(dirtyFiles []*FilesItem, expectedLen, expectedRefCnt int, disabled bool, name string) {
->>>>>>> cf916078
 		if disabled {
 			expectedLen = 0
 		}
@@ -330,12 +300,9 @@
 	if testing.Short() {
 		t.Skip()
 	}
-<<<<<<< HEAD
-=======
 	if !AggregatorSqueezeCommitmentValues {
 		t.Skip()
 	}
->>>>>>> cf916078
 
 	t.Parallel()
 	_db, agg := testDbAndAggregatorv3(t, 5)
@@ -1124,11 +1091,7 @@
 
 		addr, loc := keys[txNum-1-half][:length.Addr], keys[txNum-1-half][length.Addr:]
 
-<<<<<<< HEAD
-		prev, step, _, err := AggTx(tx).d[kv.StorageDomain].GetLatest(keys[txNum-1-half], tx)
-=======
 		prev, step, err := tx.GetLatest(kv.AccountsDomain, keys[txNum-1-half])
->>>>>>> cf916078
 		require.NoError(t, err)
 		err = domains.DomainPut(kv.StorageDomain, tx, composite(addr, loc), []byte{addr[0], loc[0]}, txNum, prev, step)
 		require.NoError(t, err)
@@ -1141,14 +1104,9 @@
 	defer tx.Rollback()
 
 	for i, key := range keys {
-<<<<<<< HEAD
-		storedV, _, found, err := AggTx(tx).d[kv.StorageDomain].GetLatest(key, tx)
-		require.Truef(t, found, "key %x not found %d", key, i)
-=======
 
 		storedV, _, err := tx.GetLatest(kv.StorageDomain, key)
 		require.NotNil(t, storedV, "key %x not found %d", key, i)
->>>>>>> cf916078
 		require.NoError(t, err)
 		require.Equal(t, key[0], storedV[0])
 		require.Equal(t, key[length.Addr], storedV[1])
@@ -1367,19 +1325,11 @@
 	require.NoError(t, err)
 	err = rwTx.Commit()
 	require.NoError(t, err)
-<<<<<<< HEAD
 
 	rwTx, err = db.BeginTemporalRw(context.Background())
 	require.NoError(t, err)
 	defer rwTx.Rollback()
 
-=======
-
-	rwTx, err = db.BeginTemporalRw(context.Background())
-	require.NoError(t, err)
-	defer rwTx.Rollback()
-
->>>>>>> cf916078
 	domains, err = NewSharedDomains(rwTx, log.New())
 	require.NoError(t, err)
 	defer domains.Close()
@@ -1495,10 +1445,6 @@
 	if testing.Short() {
 		t.Skip()
 	}
-<<<<<<< HEAD
-
-=======
->>>>>>> cf916078
 	_db, agg := testDbAggregatorWithFiles(t, &testAggConfig{
 		stepSize:                         10,
 		disableCommitmentBranchTransform: false,
@@ -1577,10 +1523,6 @@
 	require.NoError(t, err)
 	require.NotEmpty(t, finalRoot)
 	require.NotEqual(t, empty.RootHash.Bytes(), finalRoot)
-<<<<<<< HEAD
-
-	require.Equal(t, roots[len(roots)-1][:], finalRoot[:])
-=======
 
 	require.Equal(t, roots[len(roots)-1][:], finalRoot[:])
 }
@@ -1780,5 +1722,4 @@
 		SnapshotCreationConfig: &createConfig,
 		Schema:                 schema,
 	}, log.New())
->>>>>>> cf916078
 }