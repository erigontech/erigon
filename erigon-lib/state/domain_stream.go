--- conflicted
+++ resolved
@@ -303,13 +303,7 @@
 // debugIteratePrefix iterates over key-value pairs of the storage domain that start with given prefix
 //
 // k and v lifetime is bounded by the lifetime of the iterator
-<<<<<<< HEAD
-func (dt *DomainRoTx) debugIteratePrefixLatest(prefix []byte, haveRamUpdates bool, ramIter btree2.MapIter[string, dataWithPrevStep],
-	it func(k []byte, v []byte, step uint64) (cont bool, err error), stepSize uint64, roTx kv.Tx,
-) error {
-=======
 func (dt *DomainRoTx) debugIteratePrefixLatest(prefix []byte, ramIter btree2.MapIter[string, dataWithPrevStep], it func(k []byte, v []byte, step uint64) (cont bool, err error), stepSize uint64, roTx kv.Tx) error {
->>>>>>> cf916078
 	// Implementation:
 	//     File endTxNum  = last txNum of file step
 	//     DB endTxNum    = first txNum of step in db
