--- conflicted
+++ resolved
@@ -205,25 +205,10 @@
 	return nil
 }
 
-<<<<<<< HEAD
-func (a *Aggregator) registerII(idx kv.InvertedIdx, salt *uint32, dirs datadir.Dirs, filenameBase, indexKeysTable, indexTable string, logger log.Logger) error {
-	schema := Schema.GetIICfg(idx)
-	idxCfg := iiCfg{
-		salt: salt, dirs: dirs,
-		filenameBase: filenameBase,
-		keysTable:    indexKeysTable,
-		valuesTable:  indexTable,
-
-		compression: schema.compression,
-		version:     schema.version,
-		name:        schema.name,
-	}
-=======
 func (a *Aggregator) registerII(idx kv.InvertedIdx, salt *uint32, dirs datadir.Dirs, logger log.Logger) error {
-	idxCfg := StandaloneIISchema[idx]
+	idxCfg := Schema.GetIICfg(idx)
 	idxCfg.salt = salt
 	idxCfg.dirs = dirs
->>>>>>> 43d3cf92
 
 	if ii := a.searchII(idx); ii != nil {
 		return fmt.Errorf("inverted index %s already registered", idx)
