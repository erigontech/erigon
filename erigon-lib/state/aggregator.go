/*
   Copyright 2022 Erigon contributors

   Licensed under the Apache License, Version 2.0 (the "License");
   you may not use this file except in compliance with the License.
   You may obtain a copy of the License at

       http://www.apache.org/licenses/LICENSE-2.0

   Unless required by applicable law or agreed to in writing, software
   distributed under the License is distributed on an "AS IS" BASIS,
   WITHOUT WARRANTIES OR CONDITIONS OF ANY KIND, either express or implied.
   See the License for the specific language governing permissions and
   limitations under the License.
*/

package state

import (
	"bytes"
	"context"
	"encoding/binary"
	"errors"
	"fmt"
	math2 "math"
	"os"
	"path/filepath"
	"runtime"
	"sort"
	"strings"
	"sync"
	"sync/atomic"
	"time"

	"github.com/RoaringBitmap/roaring/roaring64"
	"github.com/c2h5oh/datasize"
	"github.com/ledgerwatch/log/v3"
	rand2 "golang.org/x/exp/rand"
	"golang.org/x/sync/errgroup"
	"golang.org/x/sync/semaphore"

	common2 "github.com/ledgerwatch/erigon-lib/common"
	"github.com/ledgerwatch/erigon-lib/common/background"
	"github.com/ledgerwatch/erigon-lib/common/datadir"
	"github.com/ledgerwatch/erigon-lib/common/dbg"
	"github.com/ledgerwatch/erigon-lib/common/dir"
	"github.com/ledgerwatch/erigon-lib/kv"
	"github.com/ledgerwatch/erigon-lib/kv/bitmapdb"
	"github.com/ledgerwatch/erigon-lib/kv/iter"
	"github.com/ledgerwatch/erigon-lib/kv/order"
	"github.com/ledgerwatch/erigon-lib/kv/rawdbv3"
	"github.com/ledgerwatch/erigon-lib/metrics"
	"github.com/ledgerwatch/erigon-lib/seg"
)

var (
	mxPruneTookAgg = metrics.GetOrCreateSummary(`prune_seconds{type="state"}`)
)

type Aggregator struct {
	db               kv.RoDB
	d                [kv.DomainLen]*Domain
	tracesTo         *InvertedIndex
	logAddrs         *InvertedIndex
	logTopics        *InvertedIndex
	tracesFrom       *InvertedIndex
	backgroundResult *BackgroundResult
	dirs             datadir.Dirs
	tmpdir           string
	aggregationStep  uint64
	keepInDB         uint64

	dirtyFilesLock           sync.Mutex
	visibleFilesMinimaxTxNum atomic.Uint64
	snapshotBuildSema        *semaphore.Weighted

	collateAndBuildWorkers int // minimize amount of background workers by default
	mergeWorkers           int // usually 1

	commitmentValuesTransform bool

	// To keep DB small - need move data to small files ASAP.
	// It means goroutine which creating small files - can't be locked by merge or indexing.
	buildingFiles           atomic.Bool
	mergeingFiles           atomic.Bool
	buildingOptionalIndices atomic.Bool

	//warmupWorking          atomic.Bool
	ctx       context.Context
	ctxCancel context.CancelFunc

	needSaveFilesListInDB atomic.Bool

	wg sync.WaitGroup // goroutines spawned by Aggregator, to ensure all of them are finish at agg.Close

	onFreeze OnFreezeFunc

	ps *background.ProgressSet

	// next fields are set only if agg.doTraceCtx is true. can enable by env: TRACE_AGG=true
	leakDetector *dbg.LeakDetector
	logger       log.Logger

	ctxAutoIncrement atomic.Uint64
}

type OnFreezeFunc func(frozenFileNames []string)

const AggregatorSqueezeCommitmentValues = true

func NewAggregator(ctx context.Context, dirs datadir.Dirs, aggregationStep uint64, db kv.RoDB, logger log.Logger) (*Aggregator, error) {
	tmpdir := dirs.Tmp
	salt, err := getStateIndicesSalt(dirs.Snap)
	if err != nil {
		return nil, err
	}

	ctx, ctxCancel := context.WithCancel(ctx)
	a := &Aggregator{
		ctx:                    ctx,
		ctxCancel:              ctxCancel,
		onFreeze:               func(frozenFileNames []string) {},
		dirs:                   dirs,
		tmpdir:                 tmpdir,
		aggregationStep:        aggregationStep,
		db:                     db,
		leakDetector:           dbg.NewLeakDetector("agg", dbg.SlowTx()),
		ps:                     background.NewProgressSet(),
		backgroundResult:       &BackgroundResult{},
		logger:                 logger,
		collateAndBuildWorkers: 1,
		mergeWorkers:           1,

		commitmentValuesTransform: AggregatorSqueezeCommitmentValues,
	}
	cfg := domainCfg{
		hist: histCfg{
			iiCfg:             iiCfg{salt: salt, dirs: dirs, db: db},
			withLocalityIndex: false, withExistenceIndex: false, compression: CompressNone, historyLargeValues: false,
		},
		restrictSubsetFileDeletions: a.commitmentValuesTransform,
	}
	if a.d[kv.AccountsDomain], err = NewDomain(cfg, aggregationStep, "accounts", kv.TblAccountKeys, kv.TblAccountVals, kv.TblAccountHistoryKeys, kv.TblAccountHistoryVals, kv.TblAccountIdx, logger); err != nil {
		return nil, err
	}
	cfg = domainCfg{
		hist: histCfg{
			iiCfg:             iiCfg{salt: salt, dirs: dirs, db: db},
			withLocalityIndex: false, withExistenceIndex: false, compression: CompressNone, historyLargeValues: false,
		},
		restrictSubsetFileDeletions: a.commitmentValuesTransform,
	}
	if a.d[kv.StorageDomain], err = NewDomain(cfg, aggregationStep, "storage", kv.TblStorageKeys, kv.TblStorageVals, kv.TblStorageHistoryKeys, kv.TblStorageHistoryVals, kv.TblStorageIdx, logger); err != nil {
		return nil, err
	}
	cfg = domainCfg{
		hist: histCfg{
			iiCfg:             iiCfg{salt: salt, dirs: dirs, db: db},
			withLocalityIndex: false, withExistenceIndex: false, compression: CompressKeys | CompressVals, historyLargeValues: true,
		},
	}
	if a.d[kv.CodeDomain], err = NewDomain(cfg, aggregationStep, "code", kv.TblCodeKeys, kv.TblCodeVals, kv.TblCodeHistoryKeys, kv.TblCodeHistoryVals, kv.TblCodeIdx, logger); err != nil {
		return nil, err
	}
	cfg = domainCfg{
		hist: histCfg{
			iiCfg:             iiCfg{salt: salt, dirs: dirs, db: db},
			withLocalityIndex: false, withExistenceIndex: false, compression: CompressNone, historyLargeValues: false,
			dontProduceHistoryFiles: true,
		},
		replaceKeysInValues:         a.commitmentValuesTransform,
		restrictSubsetFileDeletions: a.commitmentValuesTransform,
		compress:                    CompressNone,
	}
	if a.d[kv.CommitmentDomain], err = NewDomain(cfg, aggregationStep, "commitment", kv.TblCommitmentKeys, kv.TblCommitmentVals, kv.TblCommitmentHistoryKeys, kv.TblCommitmentHistoryVals, kv.TblCommitmentIdx, logger); err != nil {
		return nil, err
	}
	//cfg = domainCfg{
	//	hist: histCfg{
	//		iiCfg:             iiCfg{salt: salt, dirs: dirs},
	//		withLocalityIndex: false, withExistenceIndex: false, compression: CompressKeys | CompressVals, historyLargeValues: false,
	//	},
	//}
	//if a.d[kv.GasUsedDomain], err = NewDomain(cfg, aggregationStep, "gasused", kv.TblGasUsedKeys, kv.TblGasUsedVals, kv.TblGasUsedHistoryKeys, kv.TblGasUsedVals, kv.TblGasUsedIdx, logger); err != nil {
	//	return nil, err
	//}
	idxCfg := iiCfg{salt: salt, dirs: dirs, db: db}
	if a.logAddrs, err = NewInvertedIndex(idxCfg, aggregationStep, "logaddrs", kv.TblLogAddressKeys, kv.TblLogAddressIdx, false, nil, logger); err != nil {
		return nil, err
	}
	idxCfg = iiCfg{salt: salt, dirs: dirs, db: db}
	if a.logTopics, err = NewInvertedIndex(idxCfg, aggregationStep, "logtopics", kv.TblLogTopicsKeys, kv.TblLogTopicsIdx, false, nil, logger); err != nil {
		return nil, err
	}
	idxCfg = iiCfg{salt: salt, dirs: dirs, db: db}
	if a.tracesFrom, err = NewInvertedIndex(idxCfg, aggregationStep, "tracesfrom", kv.TblTracesFromKeys, kv.TblTracesFromIdx, false, nil, logger); err != nil {
		return nil, err
	}
	idxCfg = iiCfg{salt: salt, dirs: dirs, db: db}
	if a.tracesTo, err = NewInvertedIndex(idxCfg, aggregationStep, "tracesto", kv.TblTracesToKeys, kv.TblTracesToIdx, false, nil, logger); err != nil {
		return nil, err
	}
	a.KeepStepsInDB(1)
	a.recalcVisibleFilesMinimaxTxNum()

	if dbg.NoSync() {
		a.DisableFsync()
	}

	return a, nil
}

// getStateIndicesSalt - try read salt for all indices from DB. Or fall-back to new salt creation.
// if db is Read-Only (for example remote RPCDaemon or utilities) - we will not create new indices - and existing indices have salt in metadata.
func getStateIndicesSalt(baseDir string) (salt *uint32, err error) {
	if dir.FileExist(filepath.Join(baseDir, "salt.txt")) && !dir.FileExist(filepath.Join(baseDir, "salt-state.txt")) {
		_ = os.Rename(filepath.Join(baseDir, "salt.txt"), filepath.Join(baseDir, "salt-state.txt"))
	}
	fpath := filepath.Join(baseDir, "salt-state.txt")
	if !dir.FileExist(fpath) {
		if salt == nil {
			saltV := rand2.Uint32()
			salt = &saltV
		}
		saltBytes := make([]byte, 4)
		binary.BigEndian.PutUint32(saltBytes, *salt)
		if err := dir.WriteFileWithFsync(fpath, saltBytes, os.ModePerm); err != nil {
			return nil, err
		}
	}
	saltBytes, err := os.ReadFile(fpath)
	if err != nil {
		return nil, err
	}
	saltV := binary.BigEndian.Uint32(saltBytes)
	salt = &saltV
	return salt, nil
}

func (a *Aggregator) OnFreeze(f OnFreezeFunc) { a.onFreeze = f }
func (a *Aggregator) DisableFsync() {
	for _, d := range a.d {
		d.DisableFsync()
	}
	a.logAddrs.DisableFsync()
	a.logTopics.DisableFsync()
	a.tracesFrom.DisableFsync()
	a.tracesTo.DisableFsync()
}

func (a *Aggregator) OpenFolder(readonly bool) error {
	a.dirtyFilesLock.Lock()
	defer a.dirtyFilesLock.Unlock()
	eg := &errgroup.Group{}
	for _, d := range a.d {
		d := d
		eg.Go(func() error {
			select {
			case <-a.ctx.Done():
				return a.ctx.Err()
			default:
			}
			return d.OpenFolder(readonly)
		})
	}
	eg.Go(func() error { return a.logAddrs.OpenFolder(readonly) })
	eg.Go(func() error { return a.logTopics.OpenFolder(readonly) })
	eg.Go(func() error { return a.tracesFrom.OpenFolder(readonly) })
	eg.Go(func() error { return a.tracesTo.OpenFolder(readonly) })
	if err := eg.Wait(); err != nil {
		return fmt.Errorf("OpenFolder: %w", err)
	}
	a.recalcVisibleFilesMinimaxTxNum()
	return nil
}

func (a *Aggregator) OpenList(files []string, readonly bool) error {
	a.dirtyFilesLock.Lock()
	defer a.dirtyFilesLock.Unlock()
	eg := &errgroup.Group{}
	for _, d := range a.d {
		d := d
		eg.Go(func() error { return d.OpenFolder(readonly) })
	}
	eg.Go(func() error { return a.logAddrs.OpenFolder(readonly) })
	eg.Go(func() error { return a.logTopics.OpenFolder(readonly) })
	eg.Go(func() error { return a.tracesFrom.OpenFolder(readonly) })
	eg.Go(func() error { return a.tracesTo.OpenFolder(readonly) })
	if err := eg.Wait(); err != nil {
		return fmt.Errorf("OpenList: %w", err)
	}
	a.recalcVisibleFilesMinimaxTxNum()
	return nil
}

func (a *Aggregator) Close() {
	if a.ctxCancel == nil { // invariant: it's safe to call Close multiple times
		return
	}
	a.ctxCancel()
	a.ctxCancel = nil
	a.wg.Wait()

	a.dirtyFilesLock.Lock()
	defer a.dirtyFilesLock.Unlock()

	for _, d := range a.d {
		d.Close()
	}
	a.logAddrs.Close()
	a.logTopics.Close()
	a.tracesFrom.Close()
	a.tracesTo.Close()
}

func (a *Aggregator) SetCollateAndBuildWorkers(i int) { a.collateAndBuildWorkers = i }
func (a *Aggregator) SetMergeWorkers(i int)           { a.mergeWorkers = i }
func (a *Aggregator) SetCompressWorkers(i int) {
	for _, d := range a.d {
		d.compressWorkers = i
	}
	a.logAddrs.compressWorkers = i
	a.logTopics.compressWorkers = i
	a.tracesFrom.compressWorkers = i
	a.tracesTo.compressWorkers = i
}

func (a *Aggregator) DiscardHistory(name kv.Domain) *Aggregator {
	a.d[name].historyDisabled = true
	return a
}
func (a *Aggregator) EnableHistory(name kv.Domain) *Aggregator {
	a.d[name].historyDisabled = false
	return a
}

func (a *Aggregator) HasBackgroundFilesBuild() bool { return a.ps.Has() }
func (a *Aggregator) BackgroundProgress() string    { return a.ps.String() }

func (ac *AggregatorRoTx) Files() []string {
	var res []string
	if ac == nil {
		return res
	}
	for _, d := range ac.d {
		res = append(res, d.Files()...)
	}
	res = append(res, ac.logAddrs.Files()...)
	res = append(res, ac.logTopics.Files()...)
	res = append(res, ac.tracesFrom.Files()...)
	res = append(res, ac.tracesTo.Files()...)
	return res
}
func (a *Aggregator) Files() []string {
	ac := a.BeginFilesRo()
	defer ac.Close()
	return ac.Files()
}

func (a *Aggregator) BuildOptionalMissedIndicesInBackground(ctx context.Context, workers int) {
	if ok := a.buildingOptionalIndices.CompareAndSwap(false, true); !ok {
		return
	}
	a.wg.Add(1)
	go func() {
		defer a.wg.Done()
		defer a.buildingOptionalIndices.Store(false)
		aggTx := a.BeginFilesRo()
		defer aggTx.Close()
		if err := aggTx.buildOptionalMissedIndices(ctx, workers); err != nil {
			if errors.Is(err, context.Canceled) || errors.Is(err, common2.ErrStopped) {
				return
			}
			log.Warn("[snapshots] BuildOptionalMissedIndicesInBackground", "err", err)
		}
	}()
}

func (a *Aggregator) BuildOptionalMissedIndices(ctx context.Context, workers int) error {
	if ok := a.buildingOptionalIndices.CompareAndSwap(false, true); !ok {
		return nil
	}
	defer a.buildingOptionalIndices.Store(false)
	filesTx := a.BeginFilesRo()
	defer filesTx.Close()
	if err := filesTx.buildOptionalMissedIndices(ctx, workers); err != nil {
		if errors.Is(err, context.Canceled) || errors.Is(err, common2.ErrStopped) {
			return nil
		}
		return err
	}
	return nil
}

func (ac *AggregatorRoTx) buildOptionalMissedIndices(ctx context.Context, workers int) error {
	g, ctx := errgroup.WithContext(ctx)
	g.SetLimit(workers)
	ps := background.NewProgressSet()
	for _, d := range ac.d {
		d := d
		if d != nil {
			g.Go(func() error { return d.BuildOptionalMissedIndices(ctx, ps) })
		}
	}
	return g.Wait()
}

func (a *Aggregator) BuildMissedIndices(ctx context.Context, workers int) error {
	startIndexingTime := time.Now()
	{
		ps := background.NewProgressSet()

		g, ctx := errgroup.WithContext(ctx)
		g.SetLimit(workers)
		go func() {
			logEvery := time.NewTicker(20 * time.Second)
			defer logEvery.Stop()
			for {
				select {
				case <-ctx.Done():
					return
				case <-logEvery.C:
					var m runtime.MemStats
					dbg.ReadMemStats(&m)
					log.Info("[snapshots] Indexing", "progress", ps.String(), "total-indexing-time", time.Since(startIndexingTime).Round(time.Second).String(), "alloc", common2.ByteCount(m.Alloc), "sys", common2.ByteCount(m.Sys))
				}
			}
		}()
		for _, d := range a.d {
			d.BuildMissedIndices(ctx, g, ps)
		}
		a.logAddrs.BuildMissedIndices(ctx, g, ps)
		a.logTopics.BuildMissedIndices(ctx, g, ps)
		a.tracesFrom.BuildMissedIndices(ctx, g, ps)
		a.tracesTo.BuildMissedIndices(ctx, g, ps)

		if err := g.Wait(); err != nil {
			return err
		}
		if err := a.OpenFolder(true); err != nil {
			return err
		}
	}
	return nil
}

func (a *Aggregator) BuildMissedIndicesInBackground(ctx context.Context, workers int) {
	if ok := a.buildingFiles.CompareAndSwap(false, true); !ok {
		return
	}
	a.wg.Add(1)
	go func() {
		defer a.wg.Done()
		defer a.buildingFiles.Store(false)
		aggTx := a.BeginFilesRo()
		defer aggTx.Close()
		if err := a.BuildMissedIndices(ctx, workers); err != nil {
			if errors.Is(err, context.Canceled) || errors.Is(err, common2.ErrStopped) {
				return
			}
			log.Warn("[snapshots] BuildOptionalMissedIndicesInBackground", "err", err)
		}
	}()
}

type AggV3Collation struct {
	logAddrs   map[string]*roaring64.Bitmap
	logTopics  map[string]*roaring64.Bitmap
	tracesFrom map[string]*roaring64.Bitmap
	tracesTo   map[string]*roaring64.Bitmap
	accounts   Collation
	storage    Collation
	code       Collation
	commitment Collation
}

func (c AggV3Collation) Close() {
	c.accounts.Close()
	c.storage.Close()
	c.code.Close()
	c.commitment.Close()

	for _, b := range c.logAddrs {
		bitmapdb.ReturnToPool64(b)
	}
	for _, b := range c.logTopics {
		bitmapdb.ReturnToPool64(b)
	}
	for _, b := range c.tracesFrom {
		bitmapdb.ReturnToPool64(b)
	}
	for _, b := range c.tracesTo {
		bitmapdb.ReturnToPool64(b)
	}
}

type AggV3StaticFiles struct {
	d          [kv.DomainLen]StaticFiles
	logAddrs   InvertedFiles
	logTopics  InvertedFiles
	tracesFrom InvertedFiles
	tracesTo   InvertedFiles
}

// CleanupOnError - call it on collation fail. It's closing all files
func (sf AggV3StaticFiles) CleanupOnError() {
	for _, d := range sf.d {
		d.CleanupOnError()
	}
	sf.logAddrs.CleanupOnError()
	sf.logTopics.CleanupOnError()
	sf.tracesFrom.CleanupOnError()
	sf.tracesTo.CleanupOnError()
}

func (a *Aggregator) buildFiles(ctx context.Context, step uint64) error {
	a.logger.Debug("[agg] collate and build", "step", step, "collate_workers", a.collateAndBuildWorkers, "merge_workers", a.mergeWorkers, "compress_workers", a.d[kv.AccountsDomain].compressWorkers)

	var (
		logEvery      = time.NewTicker(time.Second * 30)
		txFrom        = a.FirstTxNumOfStep(step)
		txTo          = a.FirstTxNumOfStep(step + 1)
		stepStartedAt = time.Now()

		static          AggV3StaticFiles
		closeCollations = true
		collListMu      = sync.Mutex{}
		collations      = make([]Collation, 0)
	)

	defer logEvery.Stop()
	defer a.needSaveFilesListInDB.Store(true)
	defer a.recalcVisibleFilesMinimaxTxNum()
	defer func() {
		if !closeCollations {
			return
		}
		for _, c := range collations {
			c.Close()
		}
	}()

	g, ctx := errgroup.WithContext(ctx)
	g.SetLimit(a.collateAndBuildWorkers)
	for _, d := range a.d {
		d := d

		a.wg.Add(1)
		g.Go(func() error {
			defer a.wg.Done()

			var collation Collation
			if err := a.db.View(ctx, func(tx kv.Tx) (err error) {
				collation, err = d.collate(ctx, step, txFrom, txTo, tx)
				return err
			}); err != nil {
				return fmt.Errorf("domain collation %q has failed: %w", d.filenameBase, err)
			}
			collListMu.Lock()
			collations = append(collations, collation)
			collListMu.Unlock()

			sf, err := d.buildFiles(ctx, step, collation, a.ps)
			collation.Close()
			if err != nil {
				sf.CleanupOnError()
				return err
			}

			dd, err := kv.String2Domain(d.filenameBase)
			if err != nil {
				return err
			}
			static.d[dd] = sf
			return nil
		})
	}
	closeCollations = false

	// indices are built concurrently
	for _, d := range []*InvertedIndex{a.logTopics, a.logAddrs, a.tracesFrom, a.tracesTo} {
		d := d
		a.wg.Add(1)
		g.Go(func() error {
			defer a.wg.Done()

			var collation map[string]*roaring64.Bitmap
			err := a.db.View(ctx, func(tx kv.Tx) (err error) {
				collation, err = d.collate(ctx, step, tx)
				return err
			})
			if err != nil {
				return fmt.Errorf("index collation %q has failed: %w", d.filenameBase, err)
			}
			sf, err := d.buildFiles(ctx, step, collation, a.ps)
			if err != nil {
				sf.CleanupOnError()
				return err
			}

			switch d.indexKeysTable {
			case kv.TblLogTopicsKeys:
				static.logTopics = sf
			case kv.TblLogAddressKeys:
				static.logAddrs = sf
			case kv.TblTracesFromKeys:
				static.tracesFrom = sf
			case kv.TblTracesToKeys:
				static.tracesTo = sf
			default:
				panic("unknown index " + d.indexKeysTable)
			}
			return nil
		})
	}

	if err := g.Wait(); err != nil {
		static.CleanupOnError()
		return fmt.Errorf("domain collate-build: %w", err)
	}
	mxStepTook.ObserveDuration(stepStartedAt)
	a.integrateFiles(static, txFrom, txTo)
	a.logger.Info("[snapshots] aggregated", "step", step, "took", time.Since(stepStartedAt))

	return nil
}

func (a *Aggregator) BuildFiles(toTxNum uint64) (err error) {
	finished := a.BuildFilesInBackground(toTxNum)
	if !(a.buildingFiles.Load() || a.mergeingFiles.Load() || a.buildingOptionalIndices.Load()) {
		return nil
	}

	logEvery := time.NewTicker(20 * time.Second)
	defer logEvery.Stop()
Loop:
	for {
		select {
		case <-a.ctx.Done():
			return a.ctx.Err()
		case <-finished:
			fmt.Println("BuildFiles finished")
			break Loop
		case <-logEvery.C:
			if !(a.buildingFiles.Load() || a.mergeingFiles.Load() || a.buildingOptionalIndices.Load()) {
				break Loop
			}
			if a.HasBackgroundFilesBuild() {
				log.Info("[snapshots] Files build", "progress", a.BackgroundProgress())
			}
		}
	}

	return nil
}

func (a *Aggregator) mergeLoopStep(ctx context.Context) (somethingDone bool, err error) {
	a.logger.Debug("[agg] merge", "collate_workers", a.collateAndBuildWorkers, "merge_workers", a.mergeWorkers, "compress_workers", a.d[kv.AccountsDomain].compressWorkers)

	aggTx := a.BeginFilesRo()
	defer aggTx.Close()
	mxRunningMerges.Inc()
	defer mxRunningMerges.Dec()

	closeAll := true
	maxSpan := StepsInColdFile * a.StepSize()
	r := aggTx.findMergeRange(a.visibleFilesMinimaxTxNum.Load(), maxSpan)
	if !r.any() {
		return false, nil
	}

	outs, err := aggTx.staticFilesInRange(r)
	defer func() {
		if closeAll {
			outs.Close()
		}
	}()
	if err != nil {
		return false, err
	}

	in, err := aggTx.mergeFiles(ctx, outs, r)
	if err != nil {
		return true, err
	}
	defer func() {
		if closeAll {
			in.Close()
		}
	}()
	aggTx.integrateMergedFiles(outs, in)
	a.onFreeze(in.FrozenList())
	closeAll = false
	return true, nil
}

func (a *Aggregator) MergeLoop(ctx context.Context) error {
	for {
		somethingMerged, err := a.mergeLoopStep(ctx)
		if err != nil {
			return err
		}
		if !somethingMerged {
			return nil
		}
	}
}

func (a *Aggregator) integrateFiles(sf AggV3StaticFiles, txNumFrom, txNumTo uint64) {
	a.dirtyFilesLock.Lock()
	defer a.dirtyFilesLock.Unlock()
	defer a.needSaveFilesListInDB.Store(true)
	defer a.recalcVisibleFilesMinimaxTxNum()

	for id, d := range a.d {
		d.integrateFiles(sf.d[id], txNumFrom, txNumTo)
	}
	a.logAddrs.integrateFiles(sf.logAddrs, txNumFrom, txNumTo)
	a.logTopics.integrateFiles(sf.logTopics, txNumFrom, txNumTo)
	a.tracesFrom.integrateFiles(sf.tracesFrom, txNumFrom, txNumTo)
	a.tracesTo.integrateFiles(sf.tracesTo, txNumFrom, txNumTo)
}

func (a *Aggregator) HasNewFrozenFiles() bool {
	if a == nil {
		return false
	}
	return a.needSaveFilesListInDB.CompareAndSwap(true, false)
}

type flusher interface {
	Flush(ctx context.Context, tx kv.RwTx) error
}

func (ac *AggregatorRoTx) minimaxTxNumInDomainFiles(cold bool) uint64 {
	return min(
		ac.d[kv.AccountsDomain].maxTxNumInDomainFiles(cold),
		ac.d[kv.CodeDomain].maxTxNumInDomainFiles(cold),
		ac.d[kv.StorageDomain].maxTxNumInDomainFiles(cold),
		ac.d[kv.CommitmentDomain].maxTxNumInDomainFiles(cold),
	)
}

func (ac *AggregatorRoTx) CanPrune(tx kv.Tx, untilTx uint64) bool {
	if dbg.NoPrune() {
		return false
	}
	for _, d := range ac.d {
		if d.CanPruneUntil(tx, untilTx) {
			return true
		}
	}
	return ac.logAddrs.CanPrune(tx) ||
		ac.logTopics.CanPrune(tx) ||
		ac.tracesFrom.CanPrune(tx) ||
		ac.tracesTo.CanPrune(tx)
}

func (ac *AggregatorRoTx) CanUnwindDomainsToBlockNum(tx kv.Tx) (uint64, error) {
	_, histBlockNumProgress, err := rawdbv3.TxNums.FindBlockNum(tx, ac.CanUnwindDomainsToTxNum())
	return histBlockNumProgress, err
}
func (ac *AggregatorRoTx) CanUnwindDomainsToTxNum() uint64 {
	return ac.minimaxTxNumInDomainFiles(false)
}
func (ac *AggregatorRoTx) MinUnwindDomainsBlockNum(tx kv.Tx) (uint64, error) {
	_, blockNum, err := rawdbv3.TxNums.FindBlockNum(tx, ac.CanUnwindDomainsToTxNum())
	return blockNum, err
}

func (ac *AggregatorRoTx) CanUnwindBeforeBlockNum(blockNum uint64, tx kv.Tx) (uint64, bool, error) {
	unwindToTxNum, err := rawdbv3.TxNums.Max(tx, blockNum)
	if err != nil {
		return 0, false, err
	}

	// not all blocks have commitment
	//fmt.Printf("CanUnwindBeforeBlockNum: blockNum=%d unwindTo=%d\n", blockNum, unwindToTxNum)
	domains, err := NewSharedDomains(tx, ac.a.logger)
	if err != nil {
		return 0, false, err
	}
	defer domains.Close()

	blockNumWithCommitment, _, _, err := domains.LatestCommitmentState(tx, ac.CanUnwindDomainsToTxNum(), unwindToTxNum)
	if err != nil {
		_minBlockNum, _ := ac.MinUnwindDomainsBlockNum(tx)
		return _minBlockNum, false, nil //nolint
	}
	return blockNumWithCommitment, true, nil
}

// PruneSmallBatches is not cancellable, it's over when it's over or failed.
// It fills whole timeout with pruning by small batches (of 100 keys) and making some progress
func (ac *AggregatorRoTx) PruneSmallBatches(ctx context.Context, timeout time.Duration, tx kv.RwTx) (haveMore bool, err error) {
	// On tip-of-chain timeout is about `3sec`
	//  On tip of chain:     must be real-time - prune by small batches and prioritize exact-`timeout`
	//  Not on tip of chain: must be aggressive (prune as much as possible) by bigger batches
	aggressivePrune := timeout >= 1*time.Minute

	var pruneLimit uint64 = 1_000
	var withWarmup bool = false //nolint
	/* disabling this feature for now - seems it doesn't cancel even after prune finished
	if timeout >= 1*time.Minute {
		// start from a bit high limit to give time for warmup
		// will disable warmup after first iteration and will adjust pruneLimit based on `time`
		pruneLimit = 100_000
		withWarmup = true
	}
	withWarmup = false // disabling this feature for now - seems it doesn't cancel even after prune finished
	*/

	started := time.Now()
	localTimeout := time.NewTicker(timeout)
	defer localTimeout.Stop()
	logPeriod := 30 * time.Second
	logEvery := time.NewTicker(logPeriod)
	defer logEvery.Stop()
	aggLogEvery := time.NewTicker(600 * time.Second) // to hide specific domain/idx logging
	defer aggLogEvery.Stop()

	fullStat := newAggregatorPruneStat()

	for {
		iterationStarted := time.Now()
		// `context.Background()` is important here!
		//     it allows keep DB consistent - prune all keys-related data or noting
		//     can't interrupt by ctrl+c and leave dirt in DB
		stat, err := ac.Prune(context.Background(), tx, pruneLimit, withWarmup, aggLogEvery)
		if err != nil {
			ac.a.logger.Warn("[snapshots] PruneSmallBatches failed", "err", err)
			return false, err
		}
		if stat == nil {
			if fstat := fullStat.String(); fstat != "" {
				ac.a.logger.Info("[snapshots] PruneSmallBatches finished", "took", time.Since(started).String(), "stat", fstat)
			}
			return false, nil
		}
		fullStat.Accumulate(stat)

		withWarmup = false // warmup once is enough

		if aggressivePrune {
			took := time.Since(iterationStarted)
			if took < 2*time.Second {
				pruneLimit *= 10
			}
			if took > logPeriod {
				pruneLimit /= 10
			}
		}

		select {
		case <-localTimeout.C: //must be first to improve responsivness
			return true, nil
		case <-logEvery.C:
			ac.a.logger.Info("[snapshots] pruning state",
				"until commit", time.Until(started.Add(timeout)).String(),
				"pruneLimit", pruneLimit,
				"aggregatedStep", (ac.minimaxTxNumInDomainFiles(false)-1)/ac.a.StepSize(),
				"stepsRangeInDB", ac.a.StepsRangeInDBAsStr(tx),
				"pruned", fullStat.String(),
			)
		case <-ctx.Done():
			return false, ctx.Err()
		default:
		}
	}
}

func (a *Aggregator) StepsRangeInDBAsStr(tx kv.Tx) string {
	steps := make([]string, 0, kv.DomainLen+4)
	for _, d := range a.d {
		steps = append(steps, d.stepsRangeInDBAsStr(tx))
	}
	steps = append(steps,
		a.logAddrs.stepsRangeInDBAsStr(tx),
		a.logTopics.stepsRangeInDBAsStr(tx),
		a.tracesFrom.stepsRangeInDBAsStr(tx),
		a.tracesTo.stepsRangeInDBAsStr(tx),
	)
	return strings.Join(steps, ", ")
}

type AggregatorPruneStat struct {
	Domains map[string]*DomainPruneStat
	Indices map[string]*InvertedIndexPruneStat
}

func newAggregatorPruneStat() *AggregatorPruneStat {
	return &AggregatorPruneStat{Domains: make(map[string]*DomainPruneStat), Indices: make(map[string]*InvertedIndexPruneStat)}
}

func (as *AggregatorPruneStat) String() string {
	if as == nil {
		return ""
	}
	names := make([]string, 0)
	for k := range as.Domains {
		names = append(names, k)
	}

	sort.Slice(names, func(i, j int) bool { return names[i] < names[j] })

	var sb strings.Builder
	for _, d := range names {
		v, ok := as.Domains[d]
		if ok && v != nil {
			sb.WriteString(fmt.Sprintf("%s| %s; ", d, v.String()))
		}
	}
	names = names[:0]
	for k := range as.Indices {
		names = append(names, k)
	}
	sort.Slice(names, func(i, j int) bool { return names[i] < names[j] })

	for _, d := range names {
		v, ok := as.Indices[d]
		if ok && v != nil {
			sb.WriteString(fmt.Sprintf("%s| %s; ", d, v.String()))
		}
	}
	return strings.TrimSuffix(sb.String(), "; ")
}

func (as *AggregatorPruneStat) Accumulate(other *AggregatorPruneStat) {
	for k, v := range other.Domains {
		ds, ok := as.Domains[k]
		if !ok || ds == nil {
			ds = v
		} else {
			ds.Accumulate(v)
		}
		as.Domains[k] = ds
	}
	for k, v := range other.Indices {
		id, ok := as.Indices[k]
		if !ok || id == nil {
			id = v
		} else {
			id.Accumulate(v)
		}
		as.Indices[k] = id
	}
}

func (ac *AggregatorRoTx) Prune(ctx context.Context, tx kv.RwTx, limit uint64, withWarmup bool, logEvery *time.Ticker) (*AggregatorPruneStat, error) {
	defer mxPruneTookAgg.ObserveDuration(time.Now())

	if limit == 0 {
		limit = uint64(math2.MaxUint64)
	}

	var txFrom, step uint64 // txFrom is always 0 to avoid dangling keys in indices/hist
	txTo := ac.a.visibleFilesMinimaxTxNum.Load()
	if txTo > 0 {
		// txTo is first txNum in next step, has to go 1 tx behind to get correct step number
		step = (txTo - 1) / ac.a.StepSize()
	}

	if txFrom == txTo || !ac.CanPrune(tx, txTo) {
		return nil, nil
	}

	if logEvery == nil {
		logEvery = time.NewTicker(30 * time.Second)
		defer logEvery.Stop()
	}
	//ac.a.logger.Info("aggregator prune", "step", step,
	//	"txn_range", fmt.Sprintf("[%d,%d)", txFrom, txTo), "limit", limit,
	//	/*"stepsLimit", limit/ac.a.aggregationStep,*/ "stepsRangeInDB", ac.a.StepsRangeInDBAsStr(tx))
	aggStat := newAggregatorPruneStat()
	for id, d := range ac.d {
		var err error
		aggStat.Domains[ac.d[id].d.filenameBase], err = d.Prune(ctx, tx, step, txFrom, txTo, limit, withWarmup, logEvery)
		if err != nil {
			return aggStat, err
		}
	}
	lap, err := ac.logAddrs.Prune(ctx, tx, txFrom, txTo, limit, logEvery, false, withWarmup, nil)
	if err != nil {
		return nil, err
	}
	ltp, err := ac.logTopics.Prune(ctx, tx, txFrom, txTo, limit, logEvery, false, withWarmup, nil)
	if err != nil {
		return nil, err
	}
	tfp, err := ac.tracesFrom.Prune(ctx, tx, txFrom, txTo, limit, logEvery, false, withWarmup, nil)
	if err != nil {
		return nil, err
	}
	ttp, err := ac.tracesTo.Prune(ctx, tx, txFrom, txTo, limit, logEvery, false, withWarmup, nil)
	if err != nil {
		return nil, err
	}
	aggStat.Indices[ac.logAddrs.ii.filenameBase] = lap
	aggStat.Indices[ac.logTopics.ii.filenameBase] = ltp
	aggStat.Indices[ac.tracesFrom.ii.filenameBase] = tfp
	aggStat.Indices[ac.tracesTo.ii.filenameBase] = ttp

	return aggStat, nil
}

func (ac *AggregatorRoTx) LogStats(tx kv.Tx, tx2block func(endTxNumMinimax uint64) uint64) {
	maxTxNum := ac.minimaxTxNumInDomainFiles(false)
	if maxTxNum == 0 {
		return
	}

	domainBlockNumProgress := tx2block(maxTxNum)
	str := make([]string, 0, len(ac.d[kv.AccountsDomain].files))
	for _, item := range ac.d[kv.AccountsDomain].files {
		bn := tx2block(item.endTxNum)
		str = append(str, fmt.Sprintf("%d=%dK", item.endTxNum/ac.a.StepSize(), bn/1_000))
	}
	//str2 := make([]string, 0, len(ac.storage.files))
	//for _, item := range ac.storage.files {
	//	str2 = append(str2, fmt.Sprintf("%s:%dm", item.src.decompressor.FileName(), item.src.decompressor.Count()/1_000_000))
	//}
	//for _, item := range ac.commitment.files {
	//	bn := tx2block(item.endTxNum) / 1_000
	//	str2 = append(str2, fmt.Sprintf("%s:%dK", item.src.decompressor.FileName(), bn))
	//}
	var lastCommitmentBlockNum, lastCommitmentTxNum uint64
	if len(ac.d[kv.CommitmentDomain].files) > 0 {
		lastCommitmentTxNum = ac.d[kv.CommitmentDomain].files[len(ac.d[kv.CommitmentDomain].files)-1].endTxNum
		lastCommitmentBlockNum = tx2block(lastCommitmentTxNum)
	}
	firstHistoryIndexBlockInDB := tx2block(ac.d[kv.AccountsDomain].d.FirstStepInDB(tx) * ac.a.StepSize())
	var m runtime.MemStats
	dbg.ReadMemStats(&m)
	log.Info("[snapshots] History Stat",
		"blocks", fmt.Sprintf("%dk", (domainBlockNumProgress+1)/1000),
		"txs", fmt.Sprintf("%dm", ac.a.visibleFilesMinimaxTxNum.Load()/1_000_000),
		"txNum2blockNum", strings.Join(str, ","),
		"first_history_idx_in_db", firstHistoryIndexBlockInDB,
		"last_comitment_block", lastCommitmentBlockNum,
		"last_comitment_tx_num", lastCommitmentTxNum,
		//"cnt_in_files", strings.Join(str2, ","),
		//"used_files", strings.Join(ac.Files(), ","),
		"alloc", common2.ByteCount(m.Alloc), "sys", common2.ByteCount(m.Sys))

}

func (ac *AggregatorRoTx) EndTxNumNoCommitment() uint64 {
	return min(
		ac.d[kv.AccountsDomain].maxTxNumInDomainFiles(false),
		ac.d[kv.CodeDomain].maxTxNumInDomainFiles(false),
		ac.d[kv.StorageDomain].maxTxNumInDomainFiles(false),
	)
}

func (a *Aggregator) EndTxNumMinimax() uint64 { return a.visibleFilesMinimaxTxNum.Load() }
func (a *Aggregator) FilesAmount() (res []int) {
	for _, d := range a.d {
		res = append(res, d.dirtyFiles.Len())
	}
	return append(res,
		a.tracesFrom.dirtyFiles.Len(),
		a.tracesTo.dirtyFiles.Len(),
		a.logAddrs.dirtyFiles.Len(),
		a.logTopics.dirtyFiles.Len(),
	)
}

func FirstTxNumOfStep(step, size uint64) uint64 {
	return step * size
}

func LastTxNumOfStep(step, size uint64) uint64 {
	return FirstTxNumOfStep(step+1, size) - 1
}

// FirstTxNumOfStep returns txStepBeginning of given step.
// Step 0 is a range [0, stepSize).
// To prune step needed to fully Prune range [txStepBeginning, txNextStepBeginning)
func (a *Aggregator) FirstTxNumOfStep(step uint64) uint64 { // could have some smaller steps to prune// could have some smaller steps to prune
	return FirstTxNumOfStep(step, a.StepSize())
}

func (a *Aggregator) EndTxNumDomainsFrozen() uint64 {
	return min(
		a.d[kv.AccountsDomain].endIndexedTxNumMinimax(true),
		a.d[kv.StorageDomain].endIndexedTxNumMinimax(true),
		a.d[kv.CodeDomain].endIndexedTxNumMinimax(true),
		a.d[kv.CommitmentDomain].endIndexedTxNumMinimax(true),
	)
}

func (a *Aggregator) recalcVisibleFilesMinimaxTxNum() {
	aggTx := a.BeginFilesRo()
	defer aggTx.Close()
	a.visibleFilesMinimaxTxNum.Store(aggTx.minimaxTxNumInDomainFiles(false))
}

type RangesV3 struct {
	d                    [kv.DomainLen]DomainRanges
	logTopicsStartTxNum  uint64
	logAddrsEndTxNum     uint64
	logAddrsStartTxNum   uint64
	logTopicsEndTxNum    uint64
	tracesFromStartTxNum uint64
	tracesFromEndTxNum   uint64
	tracesToStartTxNum   uint64
	tracesToEndTxNum     uint64
	logAddrs             bool
	logTopics            bool
	tracesFrom           bool
	tracesTo             bool
}

func (r RangesV3) String() string {
	ss := []string{}
	for _, d := range r.d {
		if d.any() {
			ss = append(ss, fmt.Sprintf("%s(%s)", d.name, d.String()))
		}
	}
	if r.logAddrs {
		ss = append(ss, fmt.Sprintf("logAddr=%d-%d", r.logAddrsStartTxNum/r.d[kv.AccountsDomain].aggStep, r.logAddrsEndTxNum/r.d[kv.AccountsDomain].aggStep))
	}
	if r.logTopics {
		ss = append(ss, fmt.Sprintf("logTopic=%d-%d", r.logTopicsStartTxNum/r.d[kv.AccountsDomain].aggStep, r.logTopicsEndTxNum/r.d[kv.AccountsDomain].aggStep))
	}
	if r.tracesFrom {
		ss = append(ss, fmt.Sprintf("traceFrom=%d-%d", r.tracesFromStartTxNum/r.d[kv.AccountsDomain].aggStep, r.tracesFromEndTxNum/r.d[kv.AccountsDomain].aggStep))
	}
	if r.tracesTo {
		ss = append(ss, fmt.Sprintf("traceTo=%d-%d", r.tracesToStartTxNum/r.d[kv.AccountsDomain].aggStep, r.tracesToEndTxNum/r.d[kv.AccountsDomain].aggStep))
	}
	return strings.Join(ss, ", ")
}
func (r RangesV3) any() bool {
	for _, d := range r.d {
		if d.any() {
			return true
		}
	}
	return r.logAddrs || r.logTopics || r.tracesFrom || r.tracesTo
}

func (ac *AggregatorRoTx) findMergeRange(maxEndTxNum, maxSpan uint64) RangesV3 {
	var r RangesV3
	for id, d := range ac.d {
		r.d[id] = d.findMergeRange(maxEndTxNum, maxSpan)
	}
	r.logAddrs, r.logAddrsStartTxNum, r.logAddrsEndTxNum = ac.logAddrs.findMergeRange(maxEndTxNum, maxSpan)
	r.logTopics, r.logTopicsStartTxNum, r.logTopicsEndTxNum = ac.logTopics.findMergeRange(maxEndTxNum, maxSpan)
	r.tracesFrom, r.tracesFromStartTxNum, r.tracesFromEndTxNum = ac.tracesFrom.findMergeRange(maxEndTxNum, maxSpan)
	r.tracesTo, r.tracesToStartTxNum, r.tracesToEndTxNum = ac.tracesTo.findMergeRange(maxEndTxNum, maxSpan)
	//log.Info(fmt.Sprintf("findMergeRange(%d, %d)=%s\n", maxEndTxNum/ac.a.aggregationStep, maxSpan/ac.a.aggregationStep, r))
	return r
}

// SqueezeCommitmentFiles should be called only when NO EXECUTION is running.
// Removes commitment files and suppose following aggregator shutdown and restart  (to integrate new files and rebuild indexes)
func (ac *AggregatorRoTx) SqueezeCommitmentFiles() error {
	if !ac.a.commitmentValuesTransform {
		return nil
	}

	commitment := ac.d[kv.CommitmentDomain]
	accounts := ac.d[kv.AccountsDomain]
	storage := ac.d[kv.StorageDomain]

	// oh, again accessing domain.files directly, again and again..
	accountFiles := accounts.d.dirtyFiles.Items()
	storageFiles := storage.d.dirtyFiles.Items()
	commitFiles := commitment.d.dirtyFiles.Items()

	getSizeDelta := func(a, b string) (datasize.ByteSize, float32, error) {
		ai, err := os.Stat(a)
		if err != nil {
			return 0, 0, err
		}
		bi, err := os.Stat(b)
		if err != nil {
			return 0, 0, err
		}
		return datasize.ByteSize(ai.Size()) - datasize.ByteSize(bi.Size()), 100.0 * (float32(ai.Size()-bi.Size()) / float32(ai.Size())), nil
	}

	var (
		obsoleteFiles  []string
		temporalFiles  []string
		processedFiles int
		ai, si         int
		sizeDelta      = datasize.B
		sqExt          = ".squeezed"
	)
	logEvery := time.NewTicker(30 * time.Second)
	defer logEvery.Stop()

	for ci := 0; ci < len(commitFiles); ci++ {
		cf := commitFiles[ci]
		for ai = 0; ai < len(accountFiles); ai++ {
			if accountFiles[ai].startTxNum == cf.startTxNum && accountFiles[ai].endTxNum == cf.endTxNum {
				break
			}
		}
		for si = 0; si < len(storageFiles); si++ {
			if storageFiles[si].startTxNum == cf.startTxNum && storageFiles[si].endTxNum == cf.endTxNum {
				break
			}
		}
		if ai == len(accountFiles) || si == len(storageFiles) {
			log.Info("SqueezeCommitmentFiles: commitment file has no corresponding account or storage file", "commitment", cf.decompressor.FileName())
			continue
		}
		af, sf := accountFiles[ai], storageFiles[si]

		err := func() error {
			log.Info("SqueezeCommitmentFiles: file start", "original", cf.decompressor.FileName(),
				"progress", fmt.Sprintf("%d/%d", ci+1, len(accountFiles)))

			originalPath := cf.decompressor.FilePath()
			squeezedTmpPath := originalPath + sqExt + ".tmp"
			squeezedCompr, err := seg.NewCompressor(context.Background(), "squeeze", squeezedTmpPath, ac.a.dirs.Tmp,
				seg.MinPatternScore, commitment.d.compressWorkers, log.LvlTrace, commitment.d.logger)

			if err != nil {
				return err
			}
			defer squeezedCompr.Close()

			cf.decompressor.EnableReadAhead()
			defer cf.decompressor.DisableReadAhead()
			reader := NewArchiveGetter(cf.decompressor.MakeGetter(), commitment.d.compression)
			reader.Reset(0)

			writer := NewArchiveWriter(squeezedCompr, commitment.d.compression)
			vt := commitment.commitmentValTransformDomain(accounts, storage, af, sf)

			i := 0
			for reader.HasNext() {
				k, _ := reader.Next(nil)
				v, _ := reader.Next(nil)
				i += 2

				if k == nil {
					// nil keys are not supported for domains
					continue
				}

				if !bytes.Equal(k, keyCommitmentState) {
					v, err = vt(v, af.startTxNum, af.endTxNum)
					if err != nil {
						return fmt.Errorf("failed to transform commitment value: %w", err)
					}
				}
				if err = writer.AddWord(k); err != nil {
					return fmt.Errorf("write key word: %w", err)
				}
				if err = writer.AddWord(v); err != nil {
					return fmt.Errorf("write value word: %w", err)
				}

				select {
				case <-logEvery.C:
					log.Info("SqueezeCommitmentFiles", "file", cf.decompressor.FileName(), "k", fmt.Sprintf("%x", k),
						"progress", fmt.Sprintf("%d/%d", i, cf.decompressor.Count()))
				default:
				}
			}

			if err = writer.Compress(); err != nil {
				return err
			}
			writer.Close()

			squeezedPath := originalPath + sqExt
			if err = os.Rename(squeezedTmpPath, squeezedPath); err != nil {
				return err
			}
			temporalFiles = append(temporalFiles, squeezedPath)

			delta, deltaP, err := getSizeDelta(originalPath, squeezedPath)
			if err != nil {
				return err
			}
			sizeDelta += delta

			log.Info("SqueezeCommitmentFiles: file done", "original", filepath.Base(originalPath),
				"sizeDelta", fmt.Sprintf("%s (%.1f%%)", delta.HR(), deltaP))

			fromStep, toStep := af.startTxNum/ac.a.StepSize(), af.endTxNum/ac.a.StepSize()

			// need to remove all indexes for commitment file as well
			obsoleteFiles = append(obsoleteFiles,
				originalPath,
				commitment.d.kvBtFilePath(fromStep, toStep),
				commitment.d.kvAccessorFilePath(fromStep, toStep),
				commitment.d.kvExistenceIdxFilePath(fromStep, toStep),
			)
			processedFiles++
			return nil
		}()
		if err != nil {
			return fmt.Errorf("failed to squeeze commitment file %q: %w", cf.decompressor.FileName(), err)
		}
	}

	log.Info("SqueezeCommitmentFiles: squeezed files has been produced, removing obsolete files",
		"toRemove", len(obsoleteFiles), "processed", fmt.Sprintf("%d/%d", processedFiles, len(commitFiles)))
	for _, path := range obsoleteFiles {
		if err := os.Remove(path); err != nil && !errors.Is(err, os.ErrNotExist) {
			return err
		}
		log.Debug("SqueezeCommitmentFiles: obsolete file removal", "path", path)
	}
	log.Info("SqueezeCommitmentFiles: indices removed, renaming temporal files ")

	for _, path := range temporalFiles {
		if err := os.Rename(path, strings.TrimSuffix(path, sqExt)); err != nil {
			return err
		}
		log.Debug("SqueezeCommitmentFiles: temporal file renaming", "path", path)
	}
	log.Info("SqueezeCommitmentFiles: done", "sizeDelta", sizeDelta.HR(), "files", len(accountFiles))

	return nil
}

func (ac *AggregatorRoTx) mergeFiles(ctx context.Context, files SelectedStaticFilesV3, r RangesV3) (MergedFilesV3, error) {
	var mf MergedFilesV3
	g, ctx := errgroup.WithContext(ctx)
	g.SetLimit(ac.a.mergeWorkers)
	closeFiles := true
	defer func() {
		if closeFiles {
			mf.Close()
		}
	}()

	ac.a.logger.Info(fmt.Sprintf("[snapshots] merge state %s", r.String()))

	accStorageMerged := new(sync.WaitGroup)

	for id := range ac.d {
		id := id
		if r.d[id].any() {
			kid := kv.Domain(id)
			if ac.a.commitmentValuesTransform && (kid == kv.AccountsDomain || kid == kv.StorageDomain) {
				accStorageMerged.Add(1)
			}

			g.Go(func() (err error) {
				var vt valueTransformer
				if ac.a.commitmentValuesTransform && kid == kv.CommitmentDomain {
					ac.a.d[kv.AccountsDomain].restrictSubsetFileDeletions = true
					ac.a.d[kv.StorageDomain].restrictSubsetFileDeletions = true
					ac.a.d[kv.CommitmentDomain].restrictSubsetFileDeletions = true

					accStorageMerged.Wait()

					vt = ac.d[kv.CommitmentDomain].commitmentValTransformDomain(ac.d[kv.AccountsDomain], ac.d[kv.StorageDomain],
						mf.d[kv.AccountsDomain], mf.d[kv.StorageDomain])
				}

				mf.d[id], mf.dIdx[id], mf.dHist[id], err = ac.d[id].mergeFiles(ctx, files.d[id], files.dIdx[id], files.dHist[id], r.d[id], vt, ac.a.ps)
				if ac.a.commitmentValuesTransform {
					if kid == kv.AccountsDomain || kid == kv.StorageDomain {
						accStorageMerged.Done()
					}
					if err == nil && kid == kv.CommitmentDomain {
						ac.a.d[kv.AccountsDomain].restrictSubsetFileDeletions = false
						ac.a.d[kv.StorageDomain].restrictSubsetFileDeletions = false
						ac.a.d[kv.CommitmentDomain].restrictSubsetFileDeletions = false
					}
				}
				return err
			})
		}
	}

	if r.logAddrs {
		g.Go(func() error {
			var err error
			mf.logAddrs, err = ac.logAddrs.mergeFiles(ctx, files.logAddrs, r.logAddrsStartTxNum, r.logAddrsEndTxNum, ac.a.ps)
			return err
		})
	}
	if r.logTopics {
		g.Go(func() error {
			var err error
			mf.logTopics, err = ac.logTopics.mergeFiles(ctx, files.logTopics, r.logTopicsStartTxNum, r.logTopicsEndTxNum, ac.a.ps)
			return err
		})
	}
	if r.tracesFrom {
		g.Go(func() error {
			var err error
			mf.tracesFrom, err = ac.tracesFrom.mergeFiles(ctx, files.tracesFrom, r.tracesFromStartTxNum, r.tracesFromEndTxNum, ac.a.ps)
			return err
		})
	}
	if r.tracesTo {
		g.Go(func() error {
			var err error
			mf.tracesTo, err = ac.tracesTo.mergeFiles(ctx, files.tracesTo, r.tracesToStartTxNum, r.tracesToEndTxNum, ac.a.ps)
			return err
		})
	}
	err := g.Wait()
	if err == nil {
		closeFiles = false
		ac.a.logger.Info(fmt.Sprintf("[snapshots] state merge done %s", r.String()))
	} else {
		ac.a.logger.Warn(fmt.Sprintf("[snapshots] state merge failed err=%v %s", err, r.String()))
	}
	return mf, err
}

func (ac *AggregatorRoTx) integrateMergedFiles(outs SelectedStaticFilesV3, in MergedFilesV3) (frozen []string) {
	ac.a.dirtyFilesLock.Lock()
	defer ac.a.dirtyFilesLock.Unlock()
	defer ac.a.needSaveFilesListInDB.Store(true)
	defer ac.a.recalcVisibleFilesMinimaxTxNum()

	for id, d := range ac.a.d {
		d.integrateMergedFiles(outs.d[id], outs.dIdx[id], outs.dHist[id], in.d[id], in.dIdx[id], in.dHist[id])
	}

	ac.a.logAddrs.integrateMergedFiles(outs.logAddrs, in.logAddrs)
	ac.a.logTopics.integrateMergedFiles(outs.logTopics, in.logTopics)
	ac.a.tracesFrom.integrateMergedFiles(outs.tracesFrom, in.tracesFrom)
	ac.a.tracesTo.integrateMergedFiles(outs.tracesTo, in.tracesTo)
	ac.cleanAfterMerge(in)
	return frozen
}
func (ac *AggregatorRoTx) cleanAfterMerge(in MergedFilesV3) {
	for id, d := range ac.d {
		d.cleanAfterMerge(in.d[id], in.dHist[id], in.dIdx[id])
	}
	ac.logAddrs.cleanAfterMerge(in.logAddrs)
	ac.logTopics.cleanAfterMerge(in.logTopics)
	ac.tracesFrom.cleanAfterMerge(in.tracesFrom)
	ac.tracesTo.cleanAfterMerge(in.tracesTo)
}

// KeepStepsInDB - usually equal to one a.aggregationStep, but when we exec blocks from snapshots
// we can set it to 0, because no re-org on this blocks are possible
func (a *Aggregator) KeepStepsInDB(steps uint64) *Aggregator {
	a.keepInDB = a.FirstTxNumOfStep(steps)
	for _, d := range a.d {
		if d == nil {
			continue
		}
<<<<<<< HEAD
		//if d.History.dontProduceFiles {
		d.History.keepTxInDB = a.keepInDB
		//}
=======
		if d.History.dontProduceHistoryFiles {
			d.History.keepTxInDB = a.keepInDB
		}
>>>>>>> 49e40e74
	}

	return a
}

func (a *Aggregator) SetSnapshotBuildSema(semaphore *semaphore.Weighted) {
	a.snapshotBuildSema = semaphore
}

// Returns channel which is closed when aggregation is done
func (a *Aggregator) BuildFilesInBackground(txNum uint64) chan struct{} {
	fin := make(chan struct{})

	if (txNum + 1) <= a.visibleFilesMinimaxTxNum.Load()+a.keepInDB {
		close(fin)
		return fin
	}

	if ok := a.buildingFiles.CompareAndSwap(false, true); !ok {
		close(fin)
		return fin
	}

	step := a.visibleFilesMinimaxTxNum.Load() / a.StepSize()
	a.wg.Add(1)
	go func() {
		defer a.wg.Done()
		defer a.buildingFiles.Store(false)

		if a.snapshotBuildSema != nil {
			//we are inside own goroutine - it's fine to block here
			if err := a.snapshotBuildSema.Acquire(a.ctx, 1); err != nil {
				log.Warn("[snapshots] buildFilesInBackground", "err", err)
				return //nolint
			}
			defer a.snapshotBuildSema.Release(1)
		}

		// check if db has enough data (maybe we didn't commit them yet or all keys are unique so history is empty)
		lastInDB := lastIdInDB(a.db, a.d[kv.AccountsDomain])
		hasData := lastInDB > step // `step` must be fully-written - means `step+1` records must be visible
		if !hasData {
			close(fin)
			return
		}

		// trying to create as much small-step-files as possible:
		// - to reduce amount of small merges
		// - to remove old data from db as early as possible
		// - during files build, may happen commit of new data. on each loop step getting latest id in db
		for ; step < lastIdInDB(a.db, a.d[kv.AccountsDomain]); step++ { //`step` must be fully-written - means `step+1` records must be visible
			if err := a.buildFiles(a.ctx, step); err != nil {
				if errors.Is(err, context.Canceled) || errors.Is(err, common2.ErrStopped) {
					close(fin)
					return
				}
				log.Warn("[snapshots] buildFilesInBackground", "err", err)
				break
			}
		}
		a.BuildOptionalMissedIndicesInBackground(a.ctx, 1)

		if dbg.NoMerge() {
			close(fin)
			return
		}
		if ok := a.mergeingFiles.CompareAndSwap(false, true); !ok {
			close(fin)
			return
		}
		a.wg.Add(1)
		go func() {
			defer a.wg.Done()
			defer a.mergeingFiles.Store(false)

			//TODO: merge must have own semphore

			defer func() { close(fin) }()
			if err := a.MergeLoop(a.ctx); err != nil {
				if errors.Is(err, context.Canceled) || errors.Is(err, common2.ErrStopped) {
					return
				}
				log.Warn("[snapshots] merge", "err", err)
			}

			a.BuildOptionalMissedIndicesInBackground(a.ctx, 1)
		}()
	}()
	return fin
}

func (ac *AggregatorRoTx) IndexRange(name kv.InvertedIdx, k []byte, fromTs, toTs int, asc order.By, limit int, tx kv.Tx) (timestamps iter.U64, err error) {
	switch name {
	case kv.AccountsHistoryIdx:
		return ac.d[kv.AccountsDomain].ht.IdxRange(k, fromTs, toTs, asc, limit, tx)
	case kv.StorageHistoryIdx:
		return ac.d[kv.StorageDomain].ht.IdxRange(k, fromTs, toTs, asc, limit, tx)
	case kv.CodeHistoryIdx:
		return ac.d[kv.CodeDomain].ht.IdxRange(k, fromTs, toTs, asc, limit, tx)
	case kv.CommitmentHistoryIdx:
		return ac.d[kv.StorageDomain].ht.IdxRange(k, fromTs, toTs, asc, limit, tx)
	//case kv.GasusedHistoryIdx:
	//	return ac.d[kv.GasUsedDomain].ht.IdxRange(k, fromTs, toTs, asc, limit, tx)
	case kv.LogTopicIdx:
		return ac.logTopics.IdxRange(k, fromTs, toTs, asc, limit, tx)
	case kv.LogAddrIdx:
		return ac.logAddrs.IdxRange(k, fromTs, toTs, asc, limit, tx)
	case kv.TracesFromIdx:
		return ac.tracesFrom.IdxRange(k, fromTs, toTs, asc, limit, tx)
	case kv.TracesToIdx:
		return ac.tracesTo.IdxRange(k, fromTs, toTs, asc, limit, tx)
	default:
		return nil, fmt.Errorf("unexpected history name: %s", name)
	}
}

// -- range end

func (ac *AggregatorRoTx) HistoryGet(name kv.History, key []byte, ts uint64, tx kv.Tx) (v []byte, ok bool, err error) {
	switch name {
	case kv.AccountsHistory:
		v, ok, err = ac.d[kv.AccountsDomain].ht.GetNoStateWithRecent(key, ts, tx)
		if err != nil {
			return nil, false, err
		}
		if !ok || len(v) == 0 {
			return v, ok, nil
		}
		return v, true, nil
	case kv.StorageHistory:
		return ac.d[kv.StorageDomain].ht.GetNoStateWithRecent(key, ts, tx)
	case kv.CodeHistory:
		return ac.d[kv.CodeDomain].ht.GetNoStateWithRecent(key, ts, tx)
	case kv.CommitmentHistory:
		return ac.d[kv.CommitmentDomain].ht.GetNoStateWithRecent(key, ts, tx)
	//case kv.GasUsedHistory:
	//	return ac.d[kv.GasUsedDomain].ht.GetNoStateWithRecent(key, ts, tx)
	default:
		panic(fmt.Sprintf("unexpected: %s", name))
	}
}

func (ac *AggregatorRoTx) AccountHistoryRange(startTxNum, endTxNum int, asc order.By, limit int, tx kv.Tx) (iter.KV, error) {
	hr, err := ac.d[kv.AccountsDomain].ht.HistoryRange(startTxNum, endTxNum, asc, limit, tx)
	if err != nil {
		return nil, err
	}
	return iter.WrapKV(hr), nil
}

func (ac *AggregatorRoTx) StorageHistoryRange(startTxNum, endTxNum int, asc order.By, limit int, tx kv.Tx) (iter.KV, error) {
	hr, err := ac.d[kv.StorageDomain].ht.HistoryRange(startTxNum, endTxNum, asc, limit, tx)
	if err != nil {
		return nil, err
	}
	return iter.WrapKV(hr), nil
}

func (ac *AggregatorRoTx) CodeHistoryRange(startTxNum, endTxNum int, asc order.By, limit int, tx kv.Tx) (iter.KV, error) {
	hr, err := ac.d[kv.CodeDomain].ht.HistoryRange(startTxNum, endTxNum, asc, limit, tx)
	if err != nil {
		return nil, err
	}
	return iter.WrapKV(hr), nil
}

type FilesStats22 struct{}

func (a *Aggregator) Stats() FilesStats22 {
	var fs FilesStats22
	return fs
}

// AggregatorRoTx guarantee consistent View of files ("snapshots isolation" level https://en.wikipedia.org/wiki/Snapshot_isolation):
//   - long-living consistent view of all files (no limitations)
//   - hiding garbage and files overlaps
//   - protecting useful files from removal
//   - user will not see "partial writes" or "new files appearance"
//   - last reader removing garbage files inside `Close` method
type AggregatorRoTx struct {
	a          *Aggregator
	d          [kv.DomainLen]*DomainRoTx
	logAddrs   *InvertedIndexRoTx
	logTopics  *InvertedIndexRoTx
	tracesFrom *InvertedIndexRoTx
	tracesTo   *InvertedIndexRoTx

	id      uint64 // auto-increment id of ctx for logs
	_leakID uint64 // set only if TRACE_AGG=true
}

func (a *Aggregator) BeginFilesRo() *AggregatorRoTx {
	ac := &AggregatorRoTx{
		a:          a,
		logAddrs:   a.logAddrs.BeginFilesRo(),
		logTopics:  a.logTopics.BeginFilesRo(),
		tracesFrom: a.tracesFrom.BeginFilesRo(),
		tracesTo:   a.tracesTo.BeginFilesRo(),

		id:      a.ctxAutoIncrement.Add(1),
		_leakID: a.leakDetector.Add(),
	}
	for id, d := range a.d {
		ac.d[id] = d.BeginFilesRo()
	}

	return ac
}
func (ac *AggregatorRoTx) ViewID() uint64 { return ac.id }

// --- Domain part START ---

func (ac *AggregatorRoTx) DomainRange(tx kv.Tx, domain kv.Domain, fromKey, toKey []byte, ts uint64, asc order.By, limit int) (it iter.KV, err error) {
	return ac.d[domain].DomainRange(tx, fromKey, toKey, ts, asc, limit)
}
func (ac *AggregatorRoTx) DomainRangeLatest(tx kv.Tx, domain kv.Domain, from, to []byte, limit int) (iter.KV, error) {
	return ac.d[domain].DomainRangeLatest(tx, from, to, limit)
}

func (ac *AggregatorRoTx) DomainGetAsOf(tx kv.Tx, name kv.Domain, key []byte, ts uint64) (v []byte, ok bool, err error) {
	v, err = ac.d[name].GetAsOf(key, ts, tx)
	return v, v != nil, err
}
func (ac *AggregatorRoTx) GetLatest(domain kv.Domain, k, k2 []byte, tx kv.Tx) (v []byte, step uint64, ok bool, err error) {
	return ac.d[domain].GetLatest(k, k2, tx)
}

// search key in all files of all domains and print file names
func (ac *AggregatorRoTx) DebugKey(domain kv.Domain, k []byte) error {
	l, err := ac.d[domain].DebugKVFilesWithKey(k)
	if err != nil {
		return err
	}
	if len(l) > 0 {
		log.Info("[dbg] found in", "files", l)
	}
	return nil
}
func (ac *AggregatorRoTx) DebugEFKey(domain kv.Domain, k []byte) error {
	return ac.d[domain].DebugEFKey(k)
}

func (ac *AggregatorRoTx) DebugEFAllValuesAreInRange(ctx context.Context, name kv.InvertedIdx) error {
	switch name {
	case kv.AccountsHistoryIdx:
		err := ac.d[kv.AccountsDomain].ht.iit.DebugEFAllValuesAreInRange(ctx)
		if err != nil {
			return err
		}
	case kv.StorageHistoryIdx:
		err := ac.d[kv.CodeDomain].ht.iit.DebugEFAllValuesAreInRange(ctx)
		if err != nil {
			return err
		}
	case kv.CodeHistoryIdx:
		err := ac.d[kv.StorageDomain].ht.iit.DebugEFAllValuesAreInRange(ctx)
		if err != nil {
			return err
		}
	case kv.CommitmentHistoryIdx:
		err := ac.d[kv.CommitmentDomain].ht.iit.DebugEFAllValuesAreInRange(ctx)
		if err != nil {
			return err
		}
	//case kv.GasusedHistoryIdx:
	//	err := ac.d[kv.GasUsedDomain].ht.iit.DebugEFAllValuesAreInRange(ctx)
	//	if err != nil {
	//		return err
	//	}
	case kv.TracesFromIdx:
		err := ac.tracesFrom.DebugEFAllValuesAreInRange(ctx)
		if err != nil {
			return err
		}
	case kv.TracesToIdx:
		err := ac.tracesTo.DebugEFAllValuesAreInRange(ctx)
		if err != nil {
			return err
		}
	case kv.LogAddrIdx:
		err := ac.logAddrs.DebugEFAllValuesAreInRange(ctx)
		if err != nil {
			return err
		}
	case kv.LogTopicIdx:
		err := ac.logTopics.DebugEFAllValuesAreInRange(ctx)
		if err != nil {
			return err
		}
	default:
		panic(fmt.Sprintf("unexpected: %s", name))
	}
	return nil
}

// --- Domain part END ---

func (ac *AggregatorRoTx) Close() {
	if ac == nil || ac.a == nil { // invariant: it's safe to call Close multiple times
		return
	}
	ac.a.leakDetector.Del(ac._leakID)
	ac.a = nil

	for _, d := range ac.d {
		if d != nil {
			d.Close()
		}
	}
	ac.logAddrs.Close()
	ac.logTopics.Close()
	ac.tracesFrom.Close()
	ac.tracesTo.Close()
}

// BackgroundResult - used only indicate that some work is done
// no much reason to pass exact results by this object, just get latest state when need
type BackgroundResult struct {
	err error
	has bool
}

func (br *BackgroundResult) Has() bool     { return br.has }
func (br *BackgroundResult) Set(err error) { br.has, br.err = true, err }
func (br *BackgroundResult) GetAndReset() (bool, error) {
	has, err := br.has, br.err
	br.has, br.err = false, nil
	return has, err
}

// Inverted index tables only
func lastIdInDB(db kv.RoDB, domain *Domain) (lstInDb uint64) {
	if err := db.View(context.Background(), func(tx kv.Tx) error {
		lstInDb = domain.LastStepInDB(tx)
		return nil
	}); err != nil {
		log.Warn("[snapshots] lastIdInDB", "err", err)
	}
	return lstInDb
}

// AggregatorStep is used for incremental reconstitution, it allows
// accessing history in isolated way for each step
type AggregatorStep struct {
	a          *Aggregator
	accounts   *HistoryStep
	storage    *HistoryStep
	code       *HistoryStep
	commitment *HistoryStep
	keyBuf     []byte
}

func (a *Aggregator) StepSize() uint64 { return a.aggregationStep }
func (a *Aggregator) MakeSteps() ([]*AggregatorStep, error) {
	frozenAndIndexed := a.EndTxNumDomainsFrozen()
	accountSteps := a.d[kv.AccountsDomain].MakeSteps(frozenAndIndexed)
	codeSteps := a.d[kv.CodeDomain].MakeSteps(frozenAndIndexed)
	storageSteps := a.d[kv.StorageDomain].MakeSteps(frozenAndIndexed)
	commitmentSteps := a.d[kv.CommitmentDomain].MakeSteps(frozenAndIndexed)
	if len(accountSteps) != len(storageSteps) || len(storageSteps) != len(codeSteps) {
		return nil, fmt.Errorf("different limit of steps (try merge snapshots): accountSteps=%d, storageSteps=%d, codeSteps=%d", len(accountSteps), len(storageSteps), len(codeSteps))
	}
	steps := make([]*AggregatorStep, len(accountSteps))
	for i, accountStep := range accountSteps {
		steps[i] = &AggregatorStep{
			a:          a,
			accounts:   accountStep,
			storage:    storageSteps[i],
			code:       codeSteps[i],
			commitment: commitmentSteps[i],
		}
	}
	return steps, nil
}

func (as *AggregatorStep) TxNumRange() (uint64, uint64) {
	return as.accounts.indexFile.startTxNum, as.accounts.indexFile.endTxNum
}

func (as *AggregatorStep) IterateAccountsTxs() *ScanIteratorInc {
	return as.accounts.iterateTxs()
}

func (as *AggregatorStep) IterateStorageTxs() *ScanIteratorInc {
	return as.storage.iterateTxs()
}

func (as *AggregatorStep) IterateCodeTxs() *ScanIteratorInc {
	return as.code.iterateTxs()
}

func (as *AggregatorStep) ReadAccountDataNoState(addr []byte, txNum uint64) ([]byte, bool, uint64) {
	return as.accounts.GetNoState(addr, txNum)
}

func (as *AggregatorStep) ReadAccountStorageNoState(addr []byte, loc []byte, txNum uint64) ([]byte, bool, uint64) {
	if cap(as.keyBuf) < len(addr)+len(loc) {
		as.keyBuf = make([]byte, len(addr)+len(loc))
	} else if len(as.keyBuf) != len(addr)+len(loc) {
		as.keyBuf = as.keyBuf[:len(addr)+len(loc)]
	}
	copy(as.keyBuf, addr)
	copy(as.keyBuf[len(addr):], loc)
	return as.storage.GetNoState(as.keyBuf, txNum)
}

func (as *AggregatorStep) ReadAccountCodeNoState(addr []byte, txNum uint64) ([]byte, bool, uint64) {
	return as.code.GetNoState(addr, txNum)
}

func (as *AggregatorStep) ReadAccountCodeSizeNoState(addr []byte, txNum uint64) (int, bool, uint64) {
	code, noState, stateTxNum := as.code.GetNoState(addr, txNum)
	return len(code), noState, stateTxNum
}

func (as *AggregatorStep) MaxTxNumAccounts(addr []byte) (bool, uint64) {
	return as.accounts.MaxTxNum(addr)
}

func (as *AggregatorStep) MaxTxNumStorage(addr []byte, loc []byte) (bool, uint64) {
	if cap(as.keyBuf) < len(addr)+len(loc) {
		as.keyBuf = make([]byte, len(addr)+len(loc))
	} else if len(as.keyBuf) != len(addr)+len(loc) {
		as.keyBuf = as.keyBuf[:len(addr)+len(loc)]
	}
	copy(as.keyBuf, addr)
	copy(as.keyBuf[len(addr):], loc)
	return as.storage.MaxTxNum(as.keyBuf)
}

func (as *AggregatorStep) MaxTxNumCode(addr []byte) (bool, uint64) {
	return as.code.MaxTxNum(addr)
}

func (as *AggregatorStep) IterateAccountsHistory(txNum uint64) *HistoryIteratorInc {
	return as.accounts.interateHistoryBeforeTxNum(txNum)
}

func (as *AggregatorStep) IterateStorageHistory(txNum uint64) *HistoryIteratorInc {
	return as.storage.interateHistoryBeforeTxNum(txNum)
}

func (as *AggregatorStep) IterateCodeHistory(txNum uint64) *HistoryIteratorInc {
	return as.code.interateHistoryBeforeTxNum(txNum)
}

func (as *AggregatorStep) Clone() *AggregatorStep {
	return &AggregatorStep{
		a:        as.a,
		accounts: as.accounts.Clone(),
		storage:  as.storage.Clone(),
		code:     as.code.Clone(),
	}
}<|MERGE_RESOLUTION|>--- conflicted
+++ resolved
@@ -1448,15 +1448,9 @@
 		if d == nil {
 			continue
 		}
-<<<<<<< HEAD
-		//if d.History.dontProduceFiles {
+		//if d.History.dontProduceHistoryFiles {
 		d.History.keepTxInDB = a.keepInDB
 		//}
-=======
-		if d.History.dontProduceHistoryFiles {
-			d.History.keepTxInDB = a.keepInDB
-		}
->>>>>>> 49e40e74
 	}
 
 	return a
