--- conflicted
+++ resolved
@@ -1397,15 +1397,9 @@
 	err = g.Wait()
 	if err == nil {
 		closeFiles = false
-<<<<<<< HEAD
 		at.a.logger.Debug("[snapshots] state merge done", "state", r.String())
-	} else {
+	} else if !errors.Is(err, context.Canceled) {
 		at.a.logger.Warn("[snapshots] state merge failed %s", "err", err, "state", r.String())
-=======
-		at.a.logger.Info(fmt.Sprintf("[snapshots] state merge done %s", r.String()))
-	} else if !errors.Is(err, context.Canceled) {
-		at.a.logger.Warn(fmt.Sprintf("[snapshots] state merge failed err=%v %s", err, r.String()))
->>>>>>> 3d9f8db0
 	}
 	return mf, err
 }
