// Copyright 2022 The Erigon Authors
// This file is part of Erigon.
//
// Erigon is free software: you can redistribute it and/or modify
// it under the terms of the GNU Lesser General Public License as published by
// the Free Software Foundation, either version 3 of the License, or
// (at your option) any later version.
//
// Erigon is distributed in the hope that it will be useful,
// but WITHOUT ANY WARRANTY; without even the implied warranty of
// MERCHANTABILITY or FITNESS FOR A PARTICULAR PURPOSE. See the
// GNU Lesser General Public License for more details.
//
// You should have received a copy of the GNU Lesser General Public License
// along with Erigon. If not, see <http://www.gnu.org/licenses/>.

package state

import (
	"context"
	"encoding/binary"
	"errors"
	"fmt"
	"math"
	"os"
	"path/filepath"
	"runtime"
	"sort"
	"strings"
	"sync"
	"sync/atomic"
	"time"

	rand2 "golang.org/x/exp/rand"

	"github.com/RoaringBitmap/roaring/v2/roaring64"
	"github.com/c2h5oh/datasize"
	"github.com/tidwall/btree"
	"golang.org/x/sync/errgroup"
	"golang.org/x/sync/semaphore"

	"github.com/erigontech/erigon-lib/common"
	"github.com/erigontech/erigon-lib/common/background"
	"github.com/erigontech/erigon-lib/common/datadir"
	"github.com/erigontech/erigon-lib/common/dbg"
	"github.com/erigontech/erigon-lib/common/dir"
	"github.com/erigontech/erigon-lib/config3"
	"github.com/erigontech/erigon-lib/diagnostics"
	"github.com/erigontech/erigon-lib/kv"
	"github.com/erigontech/erigon-lib/kv/bitmapdb"
	"github.com/erigontech/erigon-lib/kv/order"
	"github.com/erigontech/erigon-lib/kv/stream"
	"github.com/erigontech/erigon-lib/log/v3"
)

type Aggregator struct {
	db              kv.RoDB
	d               [kv.DomainLen]*Domain
	iis             []*InvertedIndex
	dirs            datadir.Dirs
	aggregationStep uint64

	dirtyFilesLock           sync.Mutex
	visibleFilesLock         sync.RWMutex
	visibleFilesMinimaxTxNum atomic.Uint64
	snapshotBuildSema        *semaphore.Weighted

	collateAndBuildWorkers int // minimize amount of background workers by default
	mergeWorkers           int // usually 1

	commitmentValuesTransform bool // enables squeezing commitment values in CommitmentDomain

	// To keep DB small - need move data to small files ASAP.
	// It means goroutine which creating small files - can't be locked by merge or indexing.
	buildingFiles atomic.Bool
	mergingFiles  atomic.Bool

	//warmupWorking          atomic.Bool
	ctx       context.Context
	ctxCancel context.CancelFunc

	wg sync.WaitGroup // goroutines spawned by Aggregator, to ensure all of them are finish at agg.Close

	onFilesChange kv.OnFilesChange

	ps *background.ProgressSet

	// next fields are set only if agg.doTraceCtx is true. can enable by env: TRACE_AGG=true
	leakDetector *dbg.LeakDetector
	logger       log.Logger

	produce bool

	checker *DependencyIntegrityChecker
}

const AggregatorSqueezeCommitmentValues = true
const MaxNonFuriousDirtySpacePerTx = 64 * datasize.MB

func newAggregatorOld(ctx context.Context, dirs datadir.Dirs, aggregationStep uint64, db kv.RoDB, logger log.Logger) (*Aggregator, error) {
	ctx, ctxCancel := context.WithCancel(ctx)
	return &Aggregator{
		ctx:                    ctx,
		ctxCancel:              ctxCancel,
		onFilesChange:          func(frozenFileNames []string) {},
		dirs:                   dirs,
		aggregationStep:        aggregationStep,
		db:                     db,
		leakDetector:           dbg.NewLeakDetector("agg", dbg.SlowTx()),
		ps:                     background.NewProgressSet(),
		logger:                 logger,
		collateAndBuildWorkers: 1,
		mergeWorkers:           1,

		commitmentValuesTransform: AggregatorSqueezeCommitmentValues,

		produce: true,
	}, nil
}

// GetStateIndicesSalt - try read salt for all indices from DB. Or fall-back to new salt creation.
// if db is Read-Only (for example remote RPCDaemon or utilities) - we will not create new indices -
// and existing indices have salt in metadata.
func GetStateIndicesSalt(dirs datadir.Dirs, genNew bool, logger log.Logger) (salt *uint32, err error) {
	baseDir := dirs.Snap
	saltExists, err := dir.FileExist(filepath.Join(baseDir, "salt.txt"))
	if err != nil {
		return nil, err
	}

	saltStateExists, err := dir.FileExist(filepath.Join(baseDir, "salt-state.txt"))
	if err != nil {
		return nil, err
	}

	if saltExists && !saltStateExists {
		_ = os.Rename(filepath.Join(baseDir, "salt.txt"), filepath.Join(baseDir, "salt-state.txt"))
	}

	fpath := filepath.Join(baseDir, "salt-state.txt")
	fexists, err := dir.FileExist(fpath)
	if err != nil {
		return nil, err
	}

	// Initialize salt if it doesn't exist
	if !fexists {
		if !genNew {
			logger.Info("not generating new salt file as genNew=false")
			// Using nil salt for now, actual value should be injected when salt file is downloaded
			return nil, nil
		}
		logger.Info("generating new salt file")

		saltV := rand2.Uint32()
		salt = &saltV
		saltBytes := make([]byte, 4)
		binary.BigEndian.PutUint32(saltBytes, *salt)
		if err := dir.WriteFileWithFsync(fpath, saltBytes, os.ModePerm); err != nil {
			return nil, err
		}
		return salt, nil // Return the newly created salt directly
	}

	saltBytes, err := os.ReadFile(fpath)
	if err != nil {
		return nil, err
	}
	saltV := binary.BigEndian.Uint32(saltBytes)
	salt = &saltV
	return salt, nil
}

func (a *Aggregator) registerDomain(name kv.Domain, salt *uint32, dirs datadir.Dirs, logger log.Logger) (err error) {
	cfg := Schema.GetDomainCfg(name)
	//TODO: move dynamic part of config to InvertedIndex
	cfg.hist.iiCfg.salt.Store(salt)
	cfg.hist.iiCfg.dirs = dirs
	a.d[name], err = NewDomain(cfg, a.aggregationStep, logger)
	if err != nil {
		return err
	}
	a.AddDependencyBtwnHistoryII(name)
	return nil
}

func (a *Aggregator) registerII(idx kv.InvertedIdx, salt *uint32, dirs datadir.Dirs, logger log.Logger) error {
	idxCfg := Schema.GetIICfg(idx)
	idxCfg.salt.Store(salt)
	idxCfg.dirs = dirs

	if ii := a.searchII(idx); ii != nil {
		return fmt.Errorf("inverted index %s already registered", idx)
	}

	ii, err := NewInvertedIndex(idxCfg, a.aggregationStep, logger)
	if err != nil {
		return err
	}
	a.iis = append(a.iis, ii)
	return nil
}

func (a *Aggregator) StepSize() uint64                 { return a.aggregationStep }
func (a *Aggregator) OnFilesChange(f kv.OnFilesChange) { a.onFilesChange = f }
func (a *Aggregator) DisableFsync() {
	for _, d := range a.d {
		d.DisableFsync()
	}
	for _, ii := range a.iis {
		ii.DisableFsync()
	}
}

func (a *Aggregator) ReloadSalt() error {
	salt, err := GetStateIndicesSalt(a.dirs, false, a.logger)
	if err != nil {
		return err
	}

	if salt == nil {
		return fmt.Errorf("salt not found on ReloadSalt")
	}

	for _, d := range a.d {
		d.hist.iiCfg.salt.Store(salt)
		d.History.histCfg.iiCfg.salt.Store(salt)
		d.History.InvertedIndex.iiCfg.salt.Store(salt)
	}

	for _, ii := range a.iis {
		ii.iiCfg.salt.Store(salt)
	}

	return nil
}

func (a *Aggregator) AddDependencyBtwnDomains(dependency kv.Domain, dependent kv.Domain) {
	dd := a.d[dependent]
	if dd.disable || a.d[dependency].disable {
<<<<<<< HEAD
		a.logger.Info("skipping dependency between disabled domains", "dependency", dependency, "dependent", dependent)
=======
		a.logger.Debug("skipping dependency between disabled domains", "dependency", dependency, "dependent", dependent)
>>>>>>> cf916078
		return
	}
	// "hard alignment":
	// only corresponding files should be included. e.g. commitment + account -
	// cannot have merged account visibleFile, and unmerged commitment visibleFile for same step range.
	if a.checker == nil {
		a.checker = NewDependencyIntegrityChecker(a.dirs, a.logger)
	}

<<<<<<< HEAD
	ue := FromDomain(dependent)
	a.checker.AddDependency(ue, &DependentInfo{
		entity:      ue,
		filesGetter: func() *btree.BTreeG[*filesItem] { return dd.dirtyFiles },
		accessors:   dd.Accessors,
	})
	dd.SetChecker(a.checker)
=======
	a.checker.AddDependency(FromDomain(dependency), &DependentInfo{
		entity:      FromDomain(dependent),
		filesGetter: func() *btree.BTreeG[*FilesItem] { return dd.dirtyFiles },
		accessors:   dd.Accessors,
	})
	a.d[dependency].SetChecker(a.checker)
>>>>>>> cf916078
}

func (a *Aggregator) AddDependencyBtwnHistoryII(domain kv.Domain) {
	// ii has checker on history dirtyFiles (same domain)
	dd := a.d[domain]
	if dd.histCfg.snapshotsDisabled || dd.histCfg.historyDisabled || dd.disable {
		a.logger.Debug("history or ii disabled, can't register dependency", "domain", domain.String())
		return
	}

	if a.checker == nil {
		a.checker = NewDependencyIntegrityChecker(a.dirs, a.logger)
	}

	h := dd.History
	ue := FromII(dd.InvertedIndex.iiCfg.name)
	a.checker.AddDependency(ue, &DependentInfo{
		entity: ue,
<<<<<<< HEAD
		filesGetter: func() *btree.BTreeG[*filesItem] {
=======
		filesGetter: func() *btree.BTreeG[*FilesItem] {
>>>>>>> cf916078
			return h.dirtyFiles
		},
		accessors: h.Accessors,
	})
	h.InvertedIndex.SetChecker(a.checker)
}

func (a *Aggregator) EnableAllDependencies() {
	if a.checker == nil {
		return
	}
	a.checker.Enable()
	a.dirtyFilesLock.Lock()
	defer a.dirtyFilesLock.Unlock()
	a.recalcVisibleFiles(a.dirtyFilesEndTxNumMinimax())
}

func (a *Aggregator) DisableAllDependencies() {
	if a.checker == nil {
		return
	}
	a.checker.Disable()
	a.dirtyFilesLock.Lock()
	defer a.dirtyFilesLock.Unlock()
	a.recalcVisibleFiles(a.dirtyFilesEndTxNumMinimax())
}

func (a *Aggregator) OpenFolder() error {
	a.dirtyFilesLock.Lock()
	defer a.dirtyFilesLock.Unlock()
	if err := a.openFolder(); err != nil {
		return err
	}
	return nil
}

func (a *Aggregator) openFolder() error {
	eg := &errgroup.Group{}
	for _, d := range a.d {
		if d.disable {
			continue
		}

		d := d
		eg.Go(func() error {
			select {
			case <-a.ctx.Done():
				return a.ctx.Err()
			default:
			}
			return d.openFolder()
		})
	}
	for _, ii := range a.iis {
		if ii.disable {
			continue
		}
		ii := ii
		eg.Go(func() error { return ii.openFolder() })
	}
	if err := eg.Wait(); err != nil {
		return fmt.Errorf("openFolder: %w", err)
	}
	a.recalcVisibleFiles(a.dirtyFilesEndTxNumMinimax())
	return nil
}

func (a *Aggregator) ReloadFiles() error {
	a.dirtyFilesLock.Lock()
	defer a.dirtyFilesLock.Unlock()
	a.closeDirtyFiles()
	return a.openFolder()
}

func (a *Aggregator) OpenList(files []string, readonly bool) error {
	return a.OpenFolder()
}

func (a *Aggregator) WaitForFiles() {
	for {
		select {
		case <-a.WaitForBuildAndMerge(a.ctx):
			return
		}
	}
}

func (a *Aggregator) Close() {
	a.WaitForFiles()
	if a.ctxCancel == nil { // invariant: it's safe to call Close multiple times
		return
	}
	a.ctxCancel()
	a.ctxCancel = nil
	a.wg.Wait()

	a.dirtyFilesLock.Lock()
	defer a.dirtyFilesLock.Unlock()
	a.closeDirtyFiles()
	a.recalcVisibleFiles(a.dirtyFilesEndTxNumMinimax())
}

func (a *Aggregator) closeDirtyFiles() {
	wg := &sync.WaitGroup{}
	for _, d := range a.d {
		d := d
		wg.Add(1)
		go func() {
			defer wg.Done()
			d.Close()
		}()
	}
	for _, ii := range a.iis {
		ii := ii
		wg.Add(1)
		go func() {
			defer wg.Done()
			ii.Close()
		}()
	}
	wg.Wait()
}

func (a *Aggregator) EnableDomain(domain kv.Domain)   { a.d[domain].disable = false }
func (a *Aggregator) SetCollateAndBuildWorkers(i int) { a.collateAndBuildWorkers = i }
func (a *Aggregator) SetMergeWorkers(i int)           { a.mergeWorkers = i }
func (a *Aggregator) SetCompressWorkers(i int) {
	for _, d := range a.d {
		d.CompressCfg.Workers = i
		d.History.CompressorCfg.Workers = i
		d.History.InvertedIndex.CompressorCfg.Workers = i
	}
	for _, ii := range a.iis {
		ii.CompressorCfg.Workers = i
	}
}

func (a *Aggregator) HasBackgroundFilesBuild2() bool {
	return a.buildingFiles.Load() || a.mergingFiles.Load()
}

func (a *Aggregator) HasBackgroundFilesBuild() bool { return a.ps.Has() }
func (a *Aggregator) BackgroundProgress() string    { return a.ps.String() }

<<<<<<< HEAD
=======
type VisibleFile = kv.VisibleFile
type VisibleFiles = kv.VisibleFiles

>>>>>>> cf916078
func (at *AggregatorRoTx) AllFiles() VisibleFiles {
	var res VisibleFiles
	if at == nil {
		return res
	}
	for _, d := range at.d {
		res = append(res, d.Files()...)
	}
	for _, ii := range at.iis {
		res = append(res, ii.Files()...)
	}
	return res
}
func (at *AggregatorRoTx) Files(domain kv.Domain) VisibleFiles { return at.d[domain].Files() }
func (at *AggregatorRoTx) StepSize() uint64                    { return at.a.StepSize() }

func (a *Aggregator) Files() []string {
	ac := a.BeginFilesRo()
	defer ac.Close()
	return ac.AllFiles().Fullpaths()
}
func (a *Aggregator) LS() {
	doLS := func(dirtyFiles *btree.BTreeG[*FilesItem]) {
		dirtyFiles.Walk(func(items []*FilesItem) bool {
			for _, item := range items {
				if item.decompressor == nil {
					continue
				}
				a.logger.Info("[agg] ", "f", item.decompressor.FileName(), "words", item.decompressor.Count())
			}
			return true
		})
	}

	a.dirtyFilesLock.Lock()
	defer a.dirtyFilesLock.Unlock()
	for _, d := range a.d {
		doLS(d.dirtyFiles)
		doLS(d.History.dirtyFiles)
		doLS(d.History.InvertedIndex.dirtyFiles)
	}
	for _, d := range a.iis {
		doLS(d.dirtyFiles)
	}
}

func (a *Aggregator) WaitForBuildAndMerge(ctx context.Context) chan struct{} {
	res := make(chan struct{})
	go func() {
		defer close(res)
<<<<<<< HEAD

		chkEvery := time.NewTicker(3 * time.Second)
		defer chkEvery.Stop()
		for a.buildingFiles.Load() || a.mergingFiles.Load() {
			select {
			case <-ctx.Done():
				return
			case <-chkEvery.C: //TODO: more reliable notification
			}
		}
	}()
	return res
}

func (a *Aggregator) BuildMissedAccessors(ctx context.Context, workers int) error {
	startIndexingTime := time.Now()
	ps := background.NewProgressSet()

	g, ctx := errgroup.WithContext(ctx)
	g.SetLimit(workers)
	go func() {
		logEvery := time.NewTicker(20 * time.Second)
		defer logEvery.Stop()
		for {
			select {
			case <-ctx.Done():
				return
			case <-logEvery.C:
				var m runtime.MemStats
				dbg.ReadMemStats(&m)
				sendDiagnostics(startIndexingTime, ps.DiagnosticsData(), m.Alloc, m.Sys)
				a.logger.Info("[snapshots] Indexing", "progress", ps.String(), "total-indexing-time", time.Since(startIndexingTime).Round(time.Second).String(), "alloc", common.ByteCount(m.Alloc), "sys", common.ByteCount(m.Sys))
			}
		}
	}()

	rotx := a.DebugBeginDirtyFilesRo()
	defer rotx.Close()

	missedFilesItems := rotx.FilesWithMissedAccessors()
	if !missedFilesItems.IsEmpty() {
		defer a.onFilesChange(nil)
	}

	for _, d := range a.d {
		d.BuildMissedAccessors(ctx, g, ps, missedFilesItems.domain[d.name])
	}

	for _, ii := range a.iis {
		ii.BuildMissedAccessors(ctx, g, ps, missedFilesItems.ii[ii.name])
	}

	if err := g.Wait(); err != nil {
		return err
	}

=======

		chkEvery := time.NewTicker(3 * time.Second)
		defer chkEvery.Stop()
		for a.buildingFiles.Load() || a.mergingFiles.Load() {
			select {
			case <-ctx.Done():
				return
			case <-chkEvery.C:
				a.logger.Trace("[agg] waiting for files",
					"building files", a.buildingFiles.Load(),
					"merging files", a.mergingFiles.Load())
			}
		}
	}()
	return res
}

func (a *Aggregator) BuildMissedAccessors(ctx context.Context, workers int) error {
	startIndexingTime := time.Now()
	ps := background.NewProgressSet()

	g, ctx := errgroup.WithContext(ctx)
	g.SetLimit(workers)
	go func() {
		logEvery := time.NewTicker(20 * time.Second)
		defer logEvery.Stop()
		for {
			select {
			case <-ctx.Done():
				return
			case <-logEvery.C:
				var m runtime.MemStats
				dbg.ReadMemStats(&m)
				sendDiagnostics(startIndexingTime, ps.DiagnosticsData(), m.Alloc, m.Sys)
				a.logger.Info("[snapshots] Indexing", "progress", ps.String(), "total-indexing-time", time.Since(startIndexingTime).Round(time.Second).String(), "alloc", common.ByteCount(m.Alloc), "sys", common.ByteCount(m.Sys))
			}
		}
	}()

	rotx := a.DebugBeginDirtyFilesRo()
	defer rotx.Close()

	missedFilesItems := rotx.FilesWithMissedAccessors()
	if !missedFilesItems.IsEmpty() {
		defer a.onFilesChange(nil)
	}

	for _, d := range a.d {
		d.BuildMissedAccessors(ctx, g, ps, missedFilesItems.domain[d.name])
	}

	for _, ii := range a.iis {
		ii.BuildMissedAccessors(ctx, g, ps, missedFilesItems.ii[ii.name])
	}

	err := func() error {
		defer func() {
			r := recover()
			if err, ok := r.(error); ok {
				var pe errgroup.PanicError
				if errors.As(err, &pe) {
					a.logger.Crit("panic error in Aggregator errgroup", "err", pe, "stack", string(pe.Stack))
					os.Stderr.Write(pe.Stack)
				}
			}
			if r != nil {
				panic(r)
			}
		}()
		return g.Wait()
	}()
	if err != nil {
		return err
	}

>>>>>>> cf916078
	rotx.Close()

	if err := a.OpenFolder(); err != nil {
		return err
	}
	return nil
}

func sendDiagnostics(startIndexingTime time.Time, indexPercent map[string]int, alloc uint64, sys uint64) {
	segmentsStats := make([]diagnostics.SnapshotSegmentIndexingStatistics, 0, len(indexPercent))
	for k, v := range indexPercent {
		segmentsStats = append(segmentsStats, diagnostics.SnapshotSegmentIndexingStatistics{
			SegmentName: k,
			Percent:     v,
			Alloc:       alloc,
			Sys:         sys,
		})
	}
	diagnostics.Send(diagnostics.SnapshotIndexingStatistics{
		Segments:    segmentsStats,
		TimeElapsed: time.Since(startIndexingTime).Round(time.Second).Seconds(),
	})
}

type AggV3Collation struct {
	logAddrs   map[string]*roaring64.Bitmap
	logTopics  map[string]*roaring64.Bitmap
	tracesFrom map[string]*roaring64.Bitmap
	tracesTo   map[string]*roaring64.Bitmap
	accounts   Collation
	storage    Collation
	code       Collation
	commitment Collation
}

func (c AggV3Collation) Close() {
	c.accounts.Close()
	c.storage.Close()
	c.code.Close()
	c.commitment.Close()

	for _, b := range c.logAddrs {
		bitmapdb.ReturnToPool64(b)
	}
	for _, b := range c.logTopics {
		bitmapdb.ReturnToPool64(b)
	}
	for _, b := range c.tracesFrom {
		bitmapdb.ReturnToPool64(b)
	}
	for _, b := range c.tracesTo {
		bitmapdb.ReturnToPool64(b)
	}
}

type AggV3StaticFiles struct {
	d    [kv.DomainLen]StaticFiles
	ivfs []InvertedFiles
}

// CleanupOnError - call it on collation fail. It's closing all files
func (sf AggV3StaticFiles) CleanupOnError() {
	for _, d := range sf.d {
		d.CleanupOnError()
	}
	for _, ivf := range sf.ivfs {
		ivf.CleanupOnError()
	}
}

func (a *Aggregator) buildFiles(ctx context.Context, step uint64) error {
	a.logger.Debug("[agg] collate and build", "step", step, "collate_workers", a.collateAndBuildWorkers, "merge_workers", a.mergeWorkers, "compress_workers", a.d[kv.AccountsDomain].CompressCfg.Workers)

	var (
		logEvery      = time.NewTicker(time.Second * 30)
		txFrom        = a.FirstTxNumOfStep(step)
		txTo          = a.FirstTxNumOfStep(step + 1)
		stepStartedAt = time.Now()

		static          = &AggV3StaticFiles{ivfs: make([]InvertedFiles, len(a.iis))}
		closeCollations = true
		collListMu      = sync.Mutex{}
		collations      = make([]Collation, 0)
	)

	defer logEvery.Stop()
	defer func() {
		if !closeCollations {
			return
		}
		for _, c := range collations {
			c.Close()
		}
	}()

	g, ctx := errgroup.WithContext(ctx)
	g.SetLimit(a.collateAndBuildWorkers)
	for _, d := range a.d {
		if d.disable {
			continue
		}

		d := d
		dc := d.BeginFilesRo()
		firstStepNotInFiles := dc.FirstStepNotInFiles()
		dc.Close()
		if step < firstStepNotInFiles {
			continue
		}

		a.wg.Add(1)
		g.Go(func() error {
			defer a.wg.Done()

			var collation Collation
			if err := a.db.View(ctx, func(tx kv.Tx) (err error) {
				collation, err = d.collate(ctx, step, txFrom, txTo, tx)
				return err
			}); err != nil {
				return fmt.Errorf("domain collation %q has failed: %w", d.filenameBase, err)
			}
			collListMu.Lock()
			collations = append(collations, collation)
			collListMu.Unlock()

			sf, err := d.buildFiles(ctx, step, collation, a.ps)
			collation.Close()
			if err != nil {
				sf.CleanupOnError()
				return err
			}

			dd, err := kv.String2Domain(d.filenameBase)
			if err != nil {
				return err
			}
			static.d[dd] = sf
			return nil
		})
	}
	closeCollations = false

	// indices are built concurrently
	for iikey, ii := range a.iis {
		if ii.disable {
<<<<<<< HEAD
			log.Warn("[dbg] here1?", "n", ii.name)
=======
>>>>>>> cf916078
			continue
		}

		ii := ii
		dc := ii.BeginFilesRo()
		firstStepNotInFiles := dc.FirstStepNotInFiles()
		dc.Close()
		if step < firstStepNotInFiles {
			log.Warn("[dbg] here2?", "n", ii.name, "step", step, "firstStepNotInFiles", firstStepNotInFiles)
			continue
		}

		a.wg.Add(1)
		g.Go(func() error {
			defer a.wg.Done()

			var collation InvertedIndexCollation
			err := a.db.View(ctx, func(tx kv.Tx) (err error) {
				collation, err = ii.collate(ctx, step, tx)
				return err
			})
			if err != nil {
				return fmt.Errorf("index collation %q has failed: %w", ii.filenameBase, err)
			}
			sf, err := ii.buildFiles(ctx, step, collation, a.ps)
			if err != nil {
				sf.CleanupOnError()
				return err
			}

			static.ivfs[iikey] = sf
			return nil
		})
	}
	if err := g.Wait(); err != nil {
		static.CleanupOnError()
		return fmt.Errorf("domain collate-build: %w", err)
	}
	mxStepTook.ObserveDuration(stepStartedAt)
	a.IntegrateDirtyFiles(static, txFrom, txTo)
	a.logger.Info("[snapshots] aggregated", "step", step, "took", time.Since(stepStartedAt))

	return nil
}

func (a *Aggregator) BuildFiles(toTxNum uint64) (err error) {
	finished := a.BuildFilesInBackground(toTxNum)
	if !(a.buildingFiles.Load() || a.mergingFiles.Load()) {
		return nil
	}

	logEvery := time.NewTicker(20 * time.Second)
	defer logEvery.Stop()
Loop:
	for {
		select {
		case <-a.ctx.Done():
			return a.ctx.Err()
		case <-finished:
			break Loop
		case <-logEvery.C:
			if !(a.buildingFiles.Load() || a.mergingFiles.Load()) {
				break Loop
			}
			if a.HasBackgroundFilesBuild() {
				a.logger.Info("[snapshots] Files build", "progress", a.BackgroundProgress())
			}
		}
	}

	return nil
}

// [from, to)
func (a *Aggregator) BuildFiles2(ctx context.Context, fromStep, toStep uint64) error {
	if ok := a.buildingFiles.CompareAndSwap(false, true); !ok {
		return nil
	}
<<<<<<< HEAD
	go func() {
		defer a.buildingFiles.Store(false)
		if toStep > fromStep {
			log.Info("[agg] build", "fromStep", fromStep, "toStep", toStep)
		}
		for step := fromStep; step < toStep; step++ { //`step` must be fully-written - means `step+1` records must be visible
			if err := a.buildFiles(ctx, step); err != nil {
				if errors.Is(err, context.Canceled) || errors.Is(err, common.ErrStopped) {
					panic(err)
				}
				a.logger.Warn("[snapshots] buildFilesInBackground", "err", err)
				panic(err)
			}
			a.onFilesChange(nil)
=======
	defer a.buildingFiles.Store(false)
	if toStep > fromStep {
		log.Info("[agg] build", "fromStep", fromStep, "toStep", toStep)
	}
	for step := fromStep; step < toStep; step++ { //`step` must be fully-written - means `step+1` records must be visible
		if err := a.buildFiles(ctx, step); err != nil {
			if errors.Is(err, context.Canceled) || errors.Is(err, common.ErrStopped) {
				panic(err)
			}
			a.logger.Warn("[snapshots] buildFilesInBackground", "err", err)
			panic(err)
>>>>>>> cf916078
		}
		a.onFilesChange(nil)
	}

<<<<<<< HEAD
		go func() {
			if err := a.MergeLoop(ctx); err != nil {
				panic(err)
			}
			a.onFilesChange(nil)
		}()
=======
	go func() {
		if err := a.MergeLoop(ctx); err != nil {
			panic(err)
		}
		a.onFilesChange(nil)
>>>>>>> cf916078
	}()
	return nil
}

func (a *Aggregator) mergeLoopStep(ctx context.Context, toTxNum uint64) (somethingDone bool, err error) {
	a.logger.Debug("[agg] merge", "collate_workers", a.collateAndBuildWorkers, "merge_workers", a.mergeWorkers, "compress_workers", a.d[kv.AccountsDomain].CompressCfg.Workers)

	aggTx := a.BeginFilesRo()
	defer aggTx.Close()
	mxRunningMerges.Inc()
	defer mxRunningMerges.Dec()

	maxSpan := config3.StepsInFrozenFile * a.StepSize()
	r := aggTx.findMergeRange(toTxNum, maxSpan)
	if !r.any() {
		a.cleanAfterMerge(nil)
		return false, nil
	}

	outs, err := aggTx.FilesInRange(r)
	if err != nil {
		return false, err
	}

	in, err := aggTx.mergeFiles(ctx, outs, r)
	if err != nil {
		in.Close()
		return true, err
	}
	a.IntegrateMergedDirtyFiles(outs, in)
	a.cleanAfterMerge(in)

	a.onFilesChange(in.FrozenList())
	return true, nil
}

func (a *Aggregator) RemoveOverlapsAfterMerge(ctx context.Context) (err error) {
	a.cleanAfterMerge(nil)
	return nil
}

func (a *Aggregator) MergeLoop(ctx context.Context) (err error) {
	if dbg.NoMerge() || !a.mergingFiles.CompareAndSwap(false, true) {
		return nil // currently merging or merge is prohibited
	}

	// Merge is background operation. It must not crush application.
	// Convert panic to error.
	defer func() {
		if rec := recover(); rec != nil {
			err = fmt.Errorf("[snapshots] background files merge: %s, %s", rec, dbg.Stack())
		}
	}()

	a.wg.Add(1)
	defer a.wg.Done()
	defer a.mergingFiles.Store(false)

	for {
		somethingMerged, err := a.mergeLoopStep(ctx, a.visibleFilesMinimaxTxNum.Load())
		if err != nil {
			return err
		}
		if !somethingMerged {
			return nil
		}
	}
}

func (a *Aggregator) IntegrateDirtyFiles(sf *AggV3StaticFiles, txNumFrom, txNumTo uint64) {
	a.dirtyFilesLock.Lock()
	defer a.dirtyFilesLock.Unlock()

	for id, d := range a.d {
		d.integrateDirtyFiles(sf.d[id], txNumFrom, txNumTo)
	}
	for id, ii := range a.iis {
		ii.integrateDirtyFiles(sf.ivfs[id], txNumFrom, txNumTo)
	}

	a.recalcVisibleFiles(a.dirtyFilesEndTxNumMinimax())
}

func (a *Aggregator) DomainTables(names ...kv.Domain) (tables []string) {
	for _, name := range names {
		tables = append(tables, a.d[name].Tables()...)
	}
	return tables
}
func (at *AggregatorRoTx) DomainFiles(domains ...kv.Domain) (files VisibleFiles) {
	for _, domain := range domains {
		files = append(files, at.d[domain].Files()...)
	}
	return files
}
func (a *Aggregator) InvertedIdxTables(indices ...kv.InvertedIdx) (tables []string) {
	for _, idx := range indices {
		if ii := a.searchII(idx); ii != nil {
			tables = append(tables, ii.Tables()...)
		}
	}

	return
}

func (a *Aggregator) searchII(name kv.InvertedIdx) *InvertedIndex {
	for _, ii := range a.iis {
		if ii.name == name {
			return ii
		}
	}
	return nil
}

type flusher interface {
	Flush(ctx context.Context, tx kv.RwTx) error
}

func (at *AggregatorRoTx) StepsInFiles(entitySet ...kv.Domain) uint64 {
	txNumInFiles := at.TxNumsInFiles(entitySet...)
	if txNumInFiles > 0 {
		txNumInFiles--
	}
	return txNumInFiles / at.StepSize()
}

func (at *AggregatorRoTx) TxNumsInFiles(entitySet ...kv.Domain) (minTxNum uint64) {
	if len(entitySet) == 0 {
		panic("assert: missed arguments")
	}
	minTxNum = math.MaxUint64
	for _, domain := range entitySet {
		domainEnd := at.d[domain].files.EndTxNum()
		if domainEnd < minTxNum {
			minTxNum = domainEnd
		}
	}
	return minTxNum
}

func (at *AggregatorRoTx) CanPrune(tx kv.Tx, untilTx uint64) bool {
	if dbg.NoPrune() {
		return false
	}
	for _, d := range at.d {
		if d.CanPruneUntil(tx, untilTx) {
			return true
		}
	}
	for _, ii := range at.iis {
		if ii.CanPrune(tx) {
			return true
		}
	}
	return false
}

func (at *AggregatorRoTx) CanUnwindToBlockNum(tx kv.Tx) (uint64, error) {
	minUnwindale, err := ReadLowestUnwindableBlock(tx)
	if err != nil {
		return 0, err
	}
	if minUnwindale == math.MaxUint64 { // no unwindable block found
		stateVal, _, _, err := at.d[kv.CommitmentDomain].GetLatest(keyCommitmentState, tx)
		if err != nil {
			return 0, err
		}
		if len(stateVal) == 0 {
			return 0, nil
		}
		_, minUnwindale = _decodeTxBlockNums(stateVal)
	}
	return minUnwindale, nil
}

// CanUnwindBeforeBlockNum - returns `true` if can unwind to requested `blockNum`, otherwise returns nearest `unwindableBlockNum`
func (at *AggregatorRoTx) CanUnwindBeforeBlockNum(blockNum uint64, tx kv.Tx) (unwindableBlockNum uint64, ok bool, err error) {
	_minUnwindableBlockNum, err := at.CanUnwindToBlockNum(tx)
	if err != nil {
		return 0, false, err
	}
	if blockNum < _minUnwindableBlockNum {
		return _minUnwindableBlockNum, false, nil
	}
	return blockNum, true, nil
}

// PruneSmallBatches is not cancellable, it's over when it's over or failed.
// It fills whole timeout with pruning by small batches (of 100 keys) and making some progress
func (at *AggregatorRoTx) PruneSmallBatches(ctx context.Context, timeout time.Duration, tx kv.RwTx) (haveMore bool, err error) {
	if dbg.NoPrune() {
		return false, nil
	}
	// On tip-of-chain timeout is about `3sec`
	//  On tip of chain:     must be real-time - prune by small batches and prioritize exact-`timeout`
	//  Not on tip of chain: must be aggressive (prune as much as possible) by bigger batches

	furiousPrune := timeout > 5*time.Hour
	aggressivePrune := !furiousPrune && timeout >= 1*time.Minute

	var pruneLimit uint64 = 1_000
	if furiousPrune {
		pruneLimit = 1_000_000
	}

	started := time.Now()
	localTimeout := time.NewTicker(timeout)
	defer localTimeout.Stop()
	logPeriod := 30 * time.Second
	logEvery := time.NewTicker(logPeriod)
	defer logEvery.Stop()
	aggLogEvery := time.NewTicker(600 * time.Second) // to hide specific domain/idx logging
	defer aggLogEvery.Stop()

	fullStat := newAggregatorPruneStat()

	for {
		if sptx, ok := tx.(kv.HasSpaceDirty); ok && !furiousPrune && !aggressivePrune {
			spaceDirty, _, err := sptx.SpaceDirty()
			if err != nil {
				return false, err
			}
			if spaceDirty > uint64(MaxNonFuriousDirtySpacePerTx) {
				return false, nil
			}
		}
		iterationStarted := time.Now()
		// `context.Background()` is important here!
		//     it allows keep DB consistent - prune all keys-related data or noting
		//     can't interrupt by ctrl+c and leave dirt in DB
		stat, err := at.prune(context.Background(), tx, pruneLimit, aggLogEvery)
		if err != nil {
			at.a.logger.Warn("[snapshots] PruneSmallBatches failed", "err", err)
			return false, err
		}
		if stat == nil || stat.PrunedNothing() {
			if !fullStat.PrunedNothing() {
				at.a.logger.Info("[snapshots] PruneSmallBatches finished", "took", time.Since(started).String(), "stat", fullStat.String())
			}
			return false, nil
		}
		fullStat.Accumulate(stat)

		if aggressivePrune {
			took := time.Since(iterationStarted)
			if took < 2*time.Second {
				pruneLimit *= 10
			}
			if took > logPeriod {
				pruneLimit /= 10
			}
		}

		select {
		case <-localTimeout.C: //must be first to improve responsivness
			return true, nil
		case <-logEvery.C:
			if furiousPrune {
				at.a.logger.Info("[prune] state",
					//"until commit", time.Until(started.Add(timeout)).String(),
					//"pruneLimit", pruneLimit,
					//"aggregatedStep", at.StepsInFiles(kv.AccountsDomain),
					"stepsRangeInDB", at.stepsRangeInDBAsStr(tx),
					//"pruned", fullStat.String(),
				)
			} else {
				at.a.logger.Info("[prune] state",
					"until commit", time.Until(started.Add(timeout)).String(),
					//"pruneLimit", pruneLimit,
					//"aggregatedStep", at.StepsInFiles(kv.AccountsDomain),
					"stepsRangeInDB", at.stepsRangeInDBAsStr(tx),
					//"pruned", fullStat.String(),
				)
			}

		case <-ctx.Done():
			return false, ctx.Err()
		default:
		}
	}
}

func (at *AggregatorRoTx) stepsRangeInDBAsStr(tx kv.Tx) string {
	steps := make([]string, 0, len(at.d)+len(at.iis))
	for _, dt := range at.d {
		a1, a2 := dt.stepsRangeInDB(tx)
		steps = append(steps, fmt.Sprintf("%s:%.1f", dt.d.filenameBase, a2-a1))
	}
	for _, iit := range at.iis {
		a1, a2 := iit.stepsRangeInDB(tx)
		steps = append(steps, fmt.Sprintf("%s:%.1f", iit.ii.filenameBase, a2-a1))
	}
	return strings.Join(steps, ", ")
}

type AggregatorPruneStat struct {
	Domains map[string]*DomainPruneStat
	Indices map[string]*InvertedIndexPruneStat
}

func (as *AggregatorPruneStat) PrunedNothing() bool {
	for _, d := range as.Domains {
		if d != nil && !d.PrunedNothing() {
			return false
		}
	}
	for _, i := range as.Indices {
		if i != nil && !i.PrunedNothing() {
			return false
		}
	}
	return true
}

func newAggregatorPruneStat() *AggregatorPruneStat {
	return &AggregatorPruneStat{Domains: make(map[string]*DomainPruneStat), Indices: make(map[string]*InvertedIndexPruneStat)}
}

func (as *AggregatorPruneStat) String() string {
	if as == nil {
		return ""
	}
	names := make([]string, 0)
	for k := range as.Domains {
		names = append(names, k)
	}

	sort.Slice(names, func(i, j int) bool { return names[i] < names[j] })

	var sb strings.Builder
	for _, d := range names {
		v, ok := as.Domains[d]
		if ok && v != nil && !v.PrunedNothing() {
			sb.WriteString(fmt.Sprintf("%s| %s; ", d, v.String()))
		}
	}
	names = names[:0]
	for k := range as.Indices {
		names = append(names, k)
	}
	sort.Slice(names, func(i, j int) bool { return names[i] < names[j] })

	for _, d := range names {
		v, ok := as.Indices[d]
		if ok && v != nil && !v.PrunedNothing() {
			sb.WriteString(fmt.Sprintf("%s| %s; ", d, v.String()))
		}
	}
	return strings.TrimSuffix(sb.String(), "; ")
}

func (as *AggregatorPruneStat) Accumulate(other *AggregatorPruneStat) {
	for k, v := range other.Domains {
		ds, ok := as.Domains[k]
		if !ok || ds == nil {
			ds = v
		} else {
			ds.Accumulate(v)
		}
		as.Domains[k] = ds
	}
	for k, v := range other.Indices {
		id, ok := as.Indices[k]
		if !ok || id == nil {
			id = v
		} else {
			id.Accumulate(v)
		}
		as.Indices[k] = id
	}
}

// temporal function to prune history straight after commitment is done - reduce history size in db until we build
// pruning in background. This helps on chain-tip performance (while full pruning is not available we can prune at least commit)
func (at *AggregatorRoTx) GreedyPruneHistory(ctx context.Context, domain kv.Domain, tx kv.RwTx) error {
	cd := at.d[domain]
	if cd.ht.h.historyDisabled {
		return nil
	}

	txFrom := uint64(0)
	canHist, txTo := cd.ht.canPruneUntil(tx, math.MaxUint64)
	if dbg.NoPrune() || !canHist {
		return nil
	}

	logEvery := time.NewTicker(30 * time.Second)
	defer logEvery.Stop()
	defer mxPruneTookAgg.ObserveDuration(time.Now())

	stat, err := cd.ht.Prune(ctx, tx, txFrom, txTo, math.MaxUint64, false, logEvery)
	if err != nil {
		return err
	}

	at.a.logger.Info("commitment history backpressure pruning", "pruned", stat.String())
	return nil
}

func (at *AggregatorRoTx) prune(ctx context.Context, tx kv.RwTx, limit uint64, logEvery *time.Ticker) (*AggregatorPruneStat, error) {
	defer mxPruneTookAgg.ObserveDuration(time.Now())

	if limit == 0 {
		limit = uint64(math.MaxUint64)
	}

	var txFrom, step uint64 // txFrom is always 0 to avoid dangling keys in indices/hist
	txTo := at.a.visibleFilesMinimaxTxNum.Load()
	if txTo > 0 {
		// txTo is first txNum in next step, has to go 1 tx behind to get correct step number
		step = (txTo - 1) / at.StepSize()
	}

	if txFrom == txTo || !at.CanPrune(tx, txTo) {
		return nil, nil
	}

	if logEvery == nil {
		logEvery = time.NewTicker(30 * time.Second)
		defer logEvery.Stop()
	}
	//at.a.logger.Info("aggregator prune", "step", step,
	//	"txn_range", fmt.Sprintf("[%d,%d)", txFrom, txTo), "limit", limit,
	//	/*"stepsLimit", limit/at.a.aggregationStep,*/ "stepsRangeInDB", at.a.stepsRangeInDBAsStr(tx))
	aggStat := newAggregatorPruneStat()
	for id, d := range at.d {
		var err error
		aggStat.Domains[at.d[id].d.filenameBase], err = d.Prune(ctx, tx, step, txFrom, txTo, limit, logEvery)
		if err != nil {
			return aggStat, err
		}
	}

	stats := make([]*InvertedIndexPruneStat, len(at.a.iis))
	for iikey := range at.a.iis {
		stat, err := at.iis[iikey].Prune(ctx, tx, txFrom, txTo, limit, logEvery, false, nil)
		if err != nil {
			return nil, err
		}
		stats[iikey] = stat
	}
	for iikey := range at.a.iis {
		aggStat.Indices[at.iis[iikey].ii.filenameBase] = stats[iikey]
	}

	return aggStat, nil
}

func (at *AggregatorRoTx) EndTxNumNoCommitment() uint64 {
	return min(
		at.d[kv.AccountsDomain].files.EndTxNum(),
		at.d[kv.CodeDomain].files.EndTxNum(),
		at.d[kv.StorageDomain].files.EndTxNum(),
	)
}

func (at *AggregatorRoTx) Agg() *Aggregator { return at.a }

func (at *AggregatorRoTx) MinStepInDb(tx kv.Tx, domain kv.Domain) (lstInDb uint64) {
	return at.d[domain].d.minStepInDB(tx)
}

func (a *Aggregator) EndTxNumMinimax() uint64 { return a.visibleFilesMinimaxTxNum.Load() }
func (a *Aggregator) FilesAmount() (res []int) {
	for _, d := range a.d {
		res = append(res, d.dirtyFiles.Len())
	}
	for _, ii := range a.iis {
		res = append(res, ii.dirtyFiles.Len())
	}
	return res
}

func firstTxNumOfStep(step, size uint64) uint64 {
	return step * size
}

func lastTxNumOfStep(step, size uint64) uint64 {
	return firstTxNumOfStep(step+1, size) - 1
}

// firstTxNumOfStep returns txStepBeginning of given step.
// Step 0 is a range [0, stepSize).
// To prune step needed to fully Prune range [txStepBeginning, txNextStepBeginning)
func (a *Aggregator) FirstTxNumOfStep(step uint64) uint64 { // could have some smaller steps to prune// could have some smaller steps to prune
	return firstTxNumOfStep(step, a.StepSize())
}

func (a *Aggregator) dirtyFilesEndTxNumMinimax() uint64 {
	m := min(
		a.d[kv.AccountsDomain].dirtyFilesEndTxNumMinimax(),
		a.d[kv.StorageDomain].dirtyFilesEndTxNumMinimax(),
		a.d[kv.CodeDomain].dirtyFilesEndTxNumMinimax(),
		// a.d[kv.CommitmentDomain].dirtyFilesEndTxNumMinimax(),
	)
	// TODO(awskii) have two different functions including commitment/without it
	//  Usually its skipped because commitment either have MaxUint64 due to no history or equal to other domains

	//log.Warn("dirtyFilesEndTxNumMinimax", "min", m,
	//	"acc", a.d[kv.AccountsDomain].dirtyFilesEndTxNumMinimax(),
	//	"sto", a.d[kv.StorageDomain].dirtyFilesEndTxNumMinimax(),
	//	"cod", a.d[kv.CodeDomain].dirtyFilesEndTxNumMinimax(),
	//	"com", a.d[kv.CommitmentDomain].dirtyFilesEndTxNumMinimax(),
	//)
	return m
}

func (a *Aggregator) recalcVisibleFiles(toTxNum uint64) {
	defer a.recalcVisibleFilesMinimaxTxNum()

	a.visibleFilesLock.Lock()
	defer a.visibleFilesLock.Unlock()
	for _, d := range a.d {
		if d == nil {
			continue
		}
		d.reCalcVisibleFiles(toTxNum)
	}
	for _, ii := range a.iis {
		if ii == nil {
			continue
		}
		ii.reCalcVisibleFiles(toTxNum)
	}
}

func (a *Aggregator) recalcVisibleFilesMinimaxTxNum() {
	aggTx := a.BeginFilesRo()
	defer aggTx.Close()
	a.visibleFilesMinimaxTxNum.Store(aggTx.TxNumsInFiles(kv.StateDomains...))
}

func (at *AggregatorRoTx) findMergeRange(maxEndTxNum, maxSpan uint64) *Ranges {
	r := &Ranges{invertedIndex: make([]*MergeRange, len(at.a.iis))}
	if at.a.commitmentValuesTransform {
		lmrAcc := at.d[kv.AccountsDomain].files.LatestMergedRange()
		lmrSto := at.d[kv.StorageDomain].files.LatestMergedRange()
		lmrCom := at.d[kv.CommitmentDomain].files.LatestMergedRange()

		if !lmrCom.Equal(&lmrAcc) || !lmrCom.Equal(&lmrSto) {
			// ensure that we do not make further merge progress until ranges are not equal
			maxEndTxNum = min(maxEndTxNum, max(lmrAcc.to, lmrSto.to, lmrCom.to))
			at.a.logger.Warn("findMergeRange: hold further merge", "to", maxEndTxNum/at.StepSize(),
				"acc", lmrAcc.String("", at.StepSize()), "sto", lmrSto.String("", at.StepSize()), "com", lmrCom.String("", at.StepSize()))
		}
	}
	for id, d := range at.d {
		if d.d.disable {
			continue
		}
		r.domain[id] = d.findMergeRange(maxEndTxNum, maxSpan)
	}

	if at.a.commitmentValuesTransform && r.domain[kv.CommitmentDomain].values.needMerge {
		cr := r.domain[kv.CommitmentDomain]

		restorePrevRange := false
		for k, dr := range &r.domain {
			kd := kv.Domain(k)
			if kd == kv.CommitmentDomain || cr.values.Equal(&dr.values) {
				continue
			}
			if !(kd == kv.AccountsDomain || kd == kv.StorageDomain || kd == kv.CommitmentDomain) {
				continue
			}
			// commitment waits until storage and account are merged so it may be a bit behind (if merge was interrupted before)
			if !dr.values.needMerge || cr.values.to < dr.values.from {
				if mf := at.d[kd].lookupDirtyFileByItsRange(cr.values.from, cr.values.to); mf != nil {
					// file for required range exists, hold this domain from merge but allow to merge comitemnt
					r.domain[k].values = MergeRange{}
					at.a.logger.Debug("findMergeRange: commitment range is different but file exists in domain, hold further merge",
						at.d[k].d.filenameBase, dr.values.String("vals", at.StepSize()),
						"commitment", cr.values.String("vals", at.StepSize()))
					continue
				}

				restorePrevRange = true
			}
		}
		if restorePrevRange {
			for k, dr := range &r.domain {
				r.domain[k].values = MergeRange{}
				at.a.logger.Debug("findMergeRange: commitment range is different than accounts or storage, cancel kv merge",
					at.d[k].d.filenameBase, dr.values.String("", at.StepSize()))
			}
		}
	}

	for id, ii := range at.iis {
		if ii.ii.disable {
			continue
		}
		r.invertedIndex[id] = ii.findMergeRange(maxEndTxNum, maxSpan)
	}

	//log.Info(fmt.Sprintf("findMergeRange(%d, %d)=%s\n", maxEndTxNum/at.a.aggregationStep, maxSpan/at.a.aggregationStep, r))
	return r
}

func (at *AggregatorRoTx) mergeFiles(ctx context.Context, files *SelectedStaticFiles, r *Ranges) (mf *MergedFilesV3, err error) {
<<<<<<< HEAD
	mf = &MergedFilesV3{iis: make([]*filesItem, len(at.a.iis))}
=======
	mf = &MergedFilesV3{iis: make([]*FilesItem, len(at.a.iis))}
>>>>>>> cf916078
	g, ctx := errgroup.WithContext(ctx)
	g.SetLimit(at.a.mergeWorkers)
	closeFiles := true
	defer func() {
		if closeFiles {
			mf.Close()
		}

		// Merge is background operation. It must not crush application.
		// Convert panic to error.
		if rec := recover(); rec != nil {
			err = fmt.Errorf("[snapshots] background mergeFiles: %s, %s, %s", r.String(), rec, dbg.Stack())
		}
	}()

	at.a.logger.Info(fmt.Sprintf("[snapshots] merge state %s", r.String()))

	accStorageMerged := new(sync.WaitGroup)

	for id := range at.d {
		if at.d[id].d.disable {
			continue
		}
		if !r.domain[id].any() {
			continue
		}

		id := id
		kid := kv.Domain(id)
		if at.a.commitmentValuesTransform && (kid == kv.AccountsDomain || kid == kv.StorageDomain) {
			accStorageMerged.Add(1)
		}

		g.Go(func() (err error) {
			var vt valueTransformer
			if at.a.commitmentValuesTransform && kid == kv.CommitmentDomain {
				accStorageMerged.Wait()

				vt, err = at.d[kv.CommitmentDomain].commitmentValTransformDomain(r.domain[kid].values, at.d[kv.AccountsDomain], at.d[kv.StorageDomain],
					mf.d[kv.AccountsDomain], mf.d[kv.StorageDomain])

				if err != nil {
					return fmt.Errorf("failed to create commitment value transformer: %w", err)
				}
			}

			mf.d[id], mf.dIdx[id], mf.dHist[id], err = at.d[id].mergeFiles(ctx, files.d[id], files.dIdx[id], files.dHist[id], r.domain[id], vt, at.a.ps)
			if at.a.commitmentValuesTransform {
				if kid == kv.AccountsDomain || kid == kv.StorageDomain {
					accStorageMerged.Done()
				}
			}
			return err
		})
	}

	for id, rng := range r.invertedIndex {
		if at.iis[id].ii.disable {
			continue
		}

		if !rng.needMerge {
			continue
		}
		id := id
		rng := rng
		g.Go(func() error {
			var err error
			mf.iis[id], err = at.iis[id].mergeFiles(ctx, files.ii[id], rng.from, rng.to, at.a.ps)
			return err
		})
	}

	err = g.Wait()
	if err == nil {
		closeFiles = false
		at.a.logger.Info(fmt.Sprintf("[snapshots] state merge done %s", r.String()))
	} else if !errors.Is(err, context.Canceled) {
		at.a.logger.Warn(fmt.Sprintf("[snapshots] state merge failed err=%v %s", err, r.String()))
	}
	return mf, err
}

func (a *Aggregator) IntegrateMergedDirtyFiles(outs *SelectedStaticFiles, in *MergedFilesV3) {
	a.dirtyFilesLock.Lock()
	defer a.dirtyFilesLock.Unlock()

	for id, d := range a.d {
		if d.disable {
			continue
		}
		d.integrateMergedDirtyFiles(in.d[id], in.dIdx[id], in.dHist[id])
	}

	for id, ii := range a.iis {
		if ii.disable {
			continue
		}
		ii.integrateMergedDirtyFiles(in.iis[id])
	}

	a.recalcVisibleFiles(a.dirtyFilesEndTxNumMinimax())
}

func (a *Aggregator) cleanAfterMerge(in *MergedFilesV3) {
	at := a.BeginFilesRo()
	defer at.Close()

	a.dirtyFilesLock.Lock()
	defer a.dirtyFilesLock.Unlock()

	for id, d := range at.d {
		if d.d.disable {
			continue
		}
		if in == nil {
			d.cleanAfterMerge(nil, nil, nil)
		} else {
			d.cleanAfterMerge(in.d[id], in.dHist[id], in.dIdx[id])
		}
	}
	for id, ii := range at.iis {
		if ii.ii.disable {
			continue
		}
		if in == nil {
			ii.cleanAfterMerge(nil)
		} else {
			ii.cleanAfterMerge(in.iis[id])
		}
	}
}

// KeepRecentTxnsOfHistoriesWithDisabledSnapshots limits amount of recent transactions protected from prune in domains history.
// Affects only domains with dontProduceHistoryFiles=true.
// Usually equal to one a.aggregationStep, but could be set to step/2 or step/4 to reduce size of history tables.
// when we exec blocks from snapshots we can set it to 0, because no re-org on those blocks are possible
func (a *Aggregator) KeepRecentTxnsOfHistoriesWithDisabledSnapshots(recentTxs uint64) *Aggregator {
	for _, d := range a.d {
		if d != nil && d.History.snapshotsDisabled {
			d.History.keepRecentTxnInDB = recentTxs
		}
	}
	return a
}

func (a *Aggregator) SetSnapshotBuildSema(semaphore *semaphore.Weighted) {
	a.snapshotBuildSema = semaphore
}

// SetProduceMod allows setting produce to false in order to stop making state files (default value is true)
func (a *Aggregator) SetProduceMod(produce bool) {
	a.produce = produce
}

// Returns channel which is closed when aggregation is done
func (a *Aggregator) BuildFilesInBackground(txNum uint64) chan struct{} {
	fin := make(chan struct{})

	if !a.produce {
		close(fin)
		return fin
	}

	if (txNum + 1) <= a.visibleFilesMinimaxTxNum.Load()+a.aggregationStep {
		close(fin)
		return fin
	}

	if ok := a.buildingFiles.CompareAndSwap(false, true); !ok {
		close(fin)
		return fin
	}

	step := a.visibleFilesMinimaxTxNum.Load() / a.StepSize()

	a.wg.Add(1)
	go func() {
		defer a.wg.Done()
		defer a.buildingFiles.Store(false)

		if a.snapshotBuildSema != nil {
			//we are inside own goroutine - it's fine to block here
			if err := a.snapshotBuildSema.Acquire(a.ctx, 1); err != nil { //TODO: not sure if this ctx is correct
				a.logger.Warn("[snapshots] buildFilesInBackground", "err", err)
				close(fin)
				return //nolint
			}
			defer a.snapshotBuildSema.Release(1)
		}

		lastInDB := max(
			lastIdInDB(a.db, a.d[kv.AccountsDomain]),
			lastIdInDB(a.db, a.d[kv.CodeDomain]),
			lastIdInDB(a.db, a.d[kv.StorageDomain]),
			lastIdInDBNoHistory(a.db, a.d[kv.CommitmentDomain]))
		a.logger.Info("BuildFilesInBackground", "step", step, "lastInDB", lastInDB)

		// check if db has enough data (maybe we didn't commit them yet or all keys are unique so history is empty)
		//lastInDB := lastIdInDB(a.db, a.d[kv.AccountsDomain])
		hasData := lastInDB > step // `step` must be fully-written - means `step+1` records must be visible
		if !hasData {
			close(fin)
			return
		}

		// trying to create as much small-step-files as possible:
		// - to reduce amount of small merges
		// - to remove old data from db as early as possible
		// - during files build, may happen commit of new data. on each loop step getting latest id in db
		for ; step < lastInDB; step++ { //`step` must be fully-written - means `step+1` records must be visible
			if err := a.buildFiles(a.ctx, step); err != nil {
				if errors.Is(err, context.Canceled) || errors.Is(err, common.ErrStopped) {
					close(fin)
					return
				}
				a.logger.Warn("[snapshots] buildFilesInBackground", "err", err)
				break
			}
			a.onFilesChange(nil)
		}
		go func() {
			defer close(fin)

			if err := a.MergeLoop(a.ctx); err != nil {
				if errors.Is(err, context.Canceled) || errors.Is(err, common.ErrStopped) {
					return
				}
				a.logger.Warn("[snapshots] merge", "err", err)
			}
			a.onFilesChange(nil)
		}()
	}()
	return fin
}

// Returns the first known txNum found in history files of a given domain
func (at *AggregatorRoTx) HistoryStartFrom(name kv.Domain) uint64 {
	return at.d[name].HistoryStartFrom()
}

func (at *AggregatorRoTx) IndexRange(name kv.InvertedIdx, k []byte, fromTs, toTs int, asc order.By, limit int, tx kv.Tx) (timestamps stream.U64, err error) {
	// check domain iis
	for _, d := range at.d {
		if d.d.historyIdx == name {
			return d.ht.IdxRange(k, fromTs, toTs, asc, limit, tx)
		}
	}

	// check the ii
	if ii := at.searchII(name); ii != nil {
		return ii.IdxRange(k, fromTs, toTs, asc, limit, tx)
	}
	return nil, fmt.Errorf("unexpected history name: %s", name)
}

// -- range end

func (at *AggregatorRoTx) HistorySeek(domain kv.Domain, key []byte, ts uint64, tx kv.Tx) (v []byte, ok bool, err error) {
	return at.d[domain].ht.HistorySeek(key, ts, tx)
}

func (at *AggregatorRoTx) HistoryRange(domain kv.Domain, fromTs, toTs int, asc order.By, limit int, tx kv.Tx) (it stream.KV, err error) {
	hr, err := at.d[domain].ht.HistoryRange(fromTs, toTs, asc, limit, tx)
	if err != nil {
		return nil, err
	}
	return stream.WrapKV(hr), nil
}

func (at *AggregatorRoTx) KeyCountInFiles(d kv.Domain, start, end uint64) (totalKeys uint64) {
	if d >= kv.DomainLen {
		return 0
	}

	for _, f := range at.d[d].visible.files {
		if f.startTxNum >= start && f.endTxNum <= end {
			totalKeys += uint64(f.src.decompressor.Count() / 2)
		}
	}
	return totalKeys
}

func (at *AggregatorRoTx) FileStream(name kv.Domain, fromTxNum, toTxNum uint64) (stream.KV, error) {
	dt := at.d[name]

	fi := -1
	for idx, f := range dt.files {
		if f.startTxNum == fromTxNum && f.endTxNum == toTxNum {
			fi = idx
			break
		}
	}
	if fi < 0 {
		return nil, fmt.Errorf("FileStream: file not found: %s, %d-%d", name, fromTxNum/at.StepSize(), toTxNum/at.StepSize())
	}
	r := dt.dataReader(dt.files[fi].src.decompressor)
	return NewSegStreamReader(r, -1), nil
}

// AggregatorRoTx guarantee consistent View of files ("snapshots isolation" level https://en.wikipedia.org/wiki/Snapshot_isolation):
//   - long-living consistent view of all files (no limitations)
//   - hiding garbage and files overlaps
//   - protecting useful files from removal
//   - user will not see "partial writes" or "new files appearance"
//   - last reader removing garbage files inside `Close` method
type AggregatorRoTx struct {
	a   *Aggregator
	d   [kv.DomainLen]*DomainRoTx
	iis []*InvertedIndexRoTx

	_leakID uint64 // set only if TRACE_AGG=true
}

func (a *Aggregator) BeginFilesRo() *AggregatorRoTx {
	ac := &AggregatorRoTx{
		a:       a,
		_leakID: a.leakDetector.Add(),
		iis:     make([]*InvertedIndexRoTx, len(a.iis)),
	}

	a.visibleFilesLock.RLock()
	for id, ii := range a.iis {
		ac.iis[id] = ii.BeginFilesRo()
	}
	for id, d := range a.d {
		if d != nil {
			ac.d[id] = d.BeginFilesRo()
		}
	}
	a.visibleFilesLock.RUnlock()

	return ac
}

<<<<<<< HEAD
func (at *AggregatorRoTx) HistoryProgress(name kv.Domain, tx kv.Tx) uint64 {
	return at.d[name].HistoryProgress(tx)
}
func (at *AggregatorRoTx) ProgressII(name kv.InvertedIdx, tx kv.Tx) uint64 {
=======
// func (at *AggregatorRoTx) DomainProgress(name kv.Domain, tx kv.Tx) uint64 {
// 	return at.d[name].d.maxTxNumInDB(tx)
// }

func (at *AggregatorRoTx) DomainProgress(name kv.Domain, tx kv.Tx) uint64 {
	d := at.d[name]
	if d.d.historyDisabled {
		// this is not accurate, okay for reporting...
		// if historyDisabled, there's no way to get progress in
		// terms of exact txNum
		return at.d[name].d.maxStepInDBNoHistory(tx) * at.a.aggregationStep
	}
	return at.d[name].HistoryProgress(tx)
}
func (at *AggregatorRoTx) IIProgress(name kv.InvertedIdx, tx kv.Tx) uint64 {
>>>>>>> cf916078
	return at.searchII(name).Progress(tx)
}

// --- Domain part START ---

func (at *AggregatorRoTx) RangeAsOf(ctx context.Context, tx kv.Tx, domain kv.Domain, fromKey, toKey []byte, ts uint64, asc order.By, limit int) (it stream.KV, err error) {
	return at.d[domain].RangeAsOf(ctx, tx, fromKey, toKey, ts, asc, limit)
}
func (at *AggregatorRoTx) DebugRangeLatest(tx kv.Tx, domain kv.Domain, from, to []byte, limit int) (stream.KV, error) {
	return at.d[domain].DebugRangeLatest(tx, from, to, limit)
}

func (at *AggregatorRoTx) GetAsOf(name kv.Domain, k []byte, ts uint64, tx kv.Tx) (v []byte, ok bool, err error) {
	return at.d[name].GetAsOf(k, ts, tx)
}

func (at *AggregatorRoTx) GetLatest(domain kv.Domain, k []byte, tx kv.Tx) (v []byte, step uint64, ok bool, err error) {
	return at.d[domain].GetLatest(k, tx)
}
func (at *AggregatorRoTx) DebugGetLatestFromDB(domain kv.Domain, key []byte, tx kv.Tx) ([]byte, uint64, bool, error) {
	return at.d[domain].getLatestFromDb(key, tx)
<<<<<<< HEAD
}
func (at *AggregatorRoTx) DebugGetLatestFromFiles(domain kv.Domain, k []byte, maxTxNum uint64) (v []byte, found bool, fileStartTxNum uint64, fileEndTxNum uint64, err error) {
	return at.d[domain].getLatestFromFiles(k, maxTxNum)
}
=======
}
func (at *AggregatorRoTx) DebugGetLatestFromFiles(domain kv.Domain, k []byte, maxTxNum uint64) (v []byte, found bool, fileStartTxNum uint64, fileEndTxNum uint64, err error) {
	return at.d[domain].getLatestFromFiles(k, maxTxNum)
}
>>>>>>> cf916078

func (at *AggregatorRoTx) Unwind(ctx context.Context, tx kv.RwTx, txNumUnwindTo uint64, changeset *[kv.DomainLen][]kv.DomainEntryDiff) error {
	logEvery := time.NewTicker(30 * time.Second)
	defer logEvery.Stop()

	step := txNumUnwindTo / at.StepSize()
	for idx, d := range at.d {
		if err := d.unwind(ctx, tx, step, txNumUnwindTo, changeset[idx]); err != nil {
			return err
		}
	}
	for _, ii := range at.iis {
		if err := ii.unwind(ctx, tx, txNumUnwindTo, math.MaxUint64, math.MaxUint64, logEvery, true, nil); err != nil {
			return err
		}
	}
	return nil
}

// --- Domain part END ---

func (at *AggregatorRoTx) MadvNormal() *AggregatorRoTx {
	for _, d := range at.d {
		for _, f := range d.files {
			f.src.MadvNormal()
		}
		for _, f := range d.ht.files {
			f.src.MadvNormal()
		}
		for _, f := range d.ht.iit.files {
			f.src.MadvNormal()
		}
	}
	for _, ii := range at.iis {
		for _, f := range ii.files {
			f.src.MadvNormal()
		}
	}
	return at
}
func (at *AggregatorRoTx) DisableReadAhead() {
	for _, d := range at.d {
		for _, f := range d.files {
			f.src.DisableReadAhead()
		}
		for _, f := range d.ht.files {
			f.src.DisableReadAhead()
		}
		for _, f := range d.ht.iit.files {
			f.src.DisableReadAhead()
		}
	}
	for _, ii := range at.iis {
		for _, f := range ii.files {
			f.src.DisableReadAhead()
		}
	}
}
<<<<<<< HEAD
func (at *Aggregator) MadvNormal() *Aggregator {
	at.dirtyFilesLock.Lock()
	defer at.dirtyFilesLock.Unlock()
	for _, d := range at.d {
=======
func (a *Aggregator) MadvNormal() *Aggregator {
	a.dirtyFilesLock.Lock()
	defer a.dirtyFilesLock.Unlock()
	for _, d := range a.d {
>>>>>>> cf916078
		for _, f := range d.dirtyFiles.Items() {
			f.MadvNormal()
		}
		for _, f := range d.History.dirtyFiles.Items() {
			f.MadvNormal()
		}
		for _, f := range d.History.InvertedIndex.dirtyFiles.Items() {
			f.MadvNormal()
		}
	}
<<<<<<< HEAD
	for _, ii := range at.iis {
=======
	for _, ii := range a.iis {
>>>>>>> cf916078
		for _, f := range ii.dirtyFiles.Items() {
			f.MadvNormal()
		}
	}
<<<<<<< HEAD
	return at
}
func (at *Aggregator) DisableReadAhead() {
	at.dirtyFilesLock.Lock()
	defer at.dirtyFilesLock.Unlock()
	for _, d := range at.d {
=======
	return a
}
func (a *Aggregator) DisableReadAhead() {
	a.dirtyFilesLock.Lock()
	defer a.dirtyFilesLock.Unlock()
	for _, d := range a.d {
>>>>>>> cf916078
		for _, f := range d.dirtyFiles.Items() {
			f.DisableReadAhead()
		}
		for _, f := range d.History.dirtyFiles.Items() {
			f.DisableReadAhead()
		}
		for _, f := range d.History.InvertedIndex.dirtyFiles.Items() {
			f.DisableReadAhead()
		}
	}
<<<<<<< HEAD
	for _, ii := range at.iis {
=======
	for _, ii := range a.iis {
>>>>>>> cf916078
		for _, f := range ii.dirtyFiles.Items() {
			f.DisableReadAhead()
		}
	}
}

func (at *AggregatorRoTx) Close() {
	if at == nil || at.a == nil { // invariant: it's safe to call Close multiple times
		return
	}
	at.a.leakDetector.Del(at._leakID)
	at.a = nil

	for _, d := range at.d {
		if d != nil {
			d.Close()
		}
	}
	for _, ii := range at.iis {
		ii.Close()
	}
}

// Inverted index tables only
func lastIdInDB(db kv.RoDB, domain *Domain) (lstInDb uint64) {
	if err := db.View(context.Background(), func(tx kv.Tx) error {
		lstInDb = domain.maxStepInDB(tx)
		return nil
	}); err != nil {
		log.Warn("[snapshots] lastIdInDB", "err", err)
	}
	return lstInDb
}

func lastIdInDBNoHistory(db kv.RoDB, domain *Domain) (lstInDb uint64) {
	if err := db.View(context.Background(), func(tx kv.Tx) error {
		//lstInDb = domain.maxStepInDB(tx)
		lstInDb = domain.maxStepInDBNoHistory(tx)
		return nil
	}); err != nil {
		log.Warn("[snapshots] lastIdInDB", "err", err)
	}
	return lstInDb
}<|MERGE_RESOLUTION|>--- conflicted
+++ resolved
@@ -238,11 +238,7 @@
 func (a *Aggregator) AddDependencyBtwnDomains(dependency kv.Domain, dependent kv.Domain) {
 	dd := a.d[dependent]
 	if dd.disable || a.d[dependency].disable {
-<<<<<<< HEAD
-		a.logger.Info("skipping dependency between disabled domains", "dependency", dependency, "dependent", dependent)
-=======
 		a.logger.Debug("skipping dependency between disabled domains", "dependency", dependency, "dependent", dependent)
->>>>>>> cf916078
 		return
 	}
 	// "hard alignment":
@@ -252,22 +248,12 @@
 		a.checker = NewDependencyIntegrityChecker(a.dirs, a.logger)
 	}
 
-<<<<<<< HEAD
-	ue := FromDomain(dependent)
-	a.checker.AddDependency(ue, &DependentInfo{
-		entity:      ue,
-		filesGetter: func() *btree.BTreeG[*filesItem] { return dd.dirtyFiles },
-		accessors:   dd.Accessors,
-	})
-	dd.SetChecker(a.checker)
-=======
 	a.checker.AddDependency(FromDomain(dependency), &DependentInfo{
 		entity:      FromDomain(dependent),
 		filesGetter: func() *btree.BTreeG[*FilesItem] { return dd.dirtyFiles },
 		accessors:   dd.Accessors,
 	})
 	a.d[dependency].SetChecker(a.checker)
->>>>>>> cf916078
 }
 
 func (a *Aggregator) AddDependencyBtwnHistoryII(domain kv.Domain) {
@@ -286,11 +272,7 @@
 	ue := FromII(dd.InvertedIndex.iiCfg.name)
 	a.checker.AddDependency(ue, &DependentInfo{
 		entity: ue,
-<<<<<<< HEAD
-		filesGetter: func() *btree.BTreeG[*filesItem] {
-=======
 		filesGetter: func() *btree.BTreeG[*FilesItem] {
->>>>>>> cf916078
 			return h.dirtyFiles
 		},
 		accessors: h.Accessors,
@@ -435,12 +417,9 @@
 func (a *Aggregator) HasBackgroundFilesBuild() bool { return a.ps.Has() }
 func (a *Aggregator) BackgroundProgress() string    { return a.ps.String() }
 
-<<<<<<< HEAD
-=======
 type VisibleFile = kv.VisibleFile
 type VisibleFiles = kv.VisibleFiles
 
->>>>>>> cf916078
 func (at *AggregatorRoTx) AllFiles() VisibleFiles {
 	var res VisibleFiles
 	if at == nil {
@@ -491,7 +470,6 @@
 	res := make(chan struct{})
 	go func() {
 		defer close(res)
-<<<<<<< HEAD
 
 		chkEvery := time.NewTicker(3 * time.Second)
 		defer chkEvery.Stop()
@@ -499,7 +477,10 @@
 			select {
 			case <-ctx.Done():
 				return
-			case <-chkEvery.C: //TODO: more reliable notification
+			case <-chkEvery.C:
+				a.logger.Trace("[agg] waiting for files",
+					"building files", a.buildingFiles.Load(),
+					"merging files", a.mergingFiles.Load())
 			}
 		}
 	}()
@@ -544,66 +525,6 @@
 		ii.BuildMissedAccessors(ctx, g, ps, missedFilesItems.ii[ii.name])
 	}
 
-	if err := g.Wait(); err != nil {
-		return err
-	}
-
-=======
-
-		chkEvery := time.NewTicker(3 * time.Second)
-		defer chkEvery.Stop()
-		for a.buildingFiles.Load() || a.mergingFiles.Load() {
-			select {
-			case <-ctx.Done():
-				return
-			case <-chkEvery.C:
-				a.logger.Trace("[agg] waiting for files",
-					"building files", a.buildingFiles.Load(),
-					"merging files", a.mergingFiles.Load())
-			}
-		}
-	}()
-	return res
-}
-
-func (a *Aggregator) BuildMissedAccessors(ctx context.Context, workers int) error {
-	startIndexingTime := time.Now()
-	ps := background.NewProgressSet()
-
-	g, ctx := errgroup.WithContext(ctx)
-	g.SetLimit(workers)
-	go func() {
-		logEvery := time.NewTicker(20 * time.Second)
-		defer logEvery.Stop()
-		for {
-			select {
-			case <-ctx.Done():
-				return
-			case <-logEvery.C:
-				var m runtime.MemStats
-				dbg.ReadMemStats(&m)
-				sendDiagnostics(startIndexingTime, ps.DiagnosticsData(), m.Alloc, m.Sys)
-				a.logger.Info("[snapshots] Indexing", "progress", ps.String(), "total-indexing-time", time.Since(startIndexingTime).Round(time.Second).String(), "alloc", common.ByteCount(m.Alloc), "sys", common.ByteCount(m.Sys))
-			}
-		}
-	}()
-
-	rotx := a.DebugBeginDirtyFilesRo()
-	defer rotx.Close()
-
-	missedFilesItems := rotx.FilesWithMissedAccessors()
-	if !missedFilesItems.IsEmpty() {
-		defer a.onFilesChange(nil)
-	}
-
-	for _, d := range a.d {
-		d.BuildMissedAccessors(ctx, g, ps, missedFilesItems.domain[d.name])
-	}
-
-	for _, ii := range a.iis {
-		ii.BuildMissedAccessors(ctx, g, ps, missedFilesItems.ii[ii.name])
-	}
-
 	err := func() error {
 		defer func() {
 			r := recover()
@@ -624,7 +545,6 @@
 		return err
 	}
 
->>>>>>> cf916078
 	rotx.Close()
 
 	if err := a.OpenFolder(); err != nil {
@@ -770,10 +690,6 @@
 	// indices are built concurrently
 	for iikey, ii := range a.iis {
 		if ii.disable {
-<<<<<<< HEAD
-			log.Warn("[dbg] here1?", "n", ii.name)
-=======
->>>>>>> cf916078
 			continue
 		}
 
@@ -852,22 +768,6 @@
 	if ok := a.buildingFiles.CompareAndSwap(false, true); !ok {
 		return nil
 	}
-<<<<<<< HEAD
-	go func() {
-		defer a.buildingFiles.Store(false)
-		if toStep > fromStep {
-			log.Info("[agg] build", "fromStep", fromStep, "toStep", toStep)
-		}
-		for step := fromStep; step < toStep; step++ { //`step` must be fully-written - means `step+1` records must be visible
-			if err := a.buildFiles(ctx, step); err != nil {
-				if errors.Is(err, context.Canceled) || errors.Is(err, common.ErrStopped) {
-					panic(err)
-				}
-				a.logger.Warn("[snapshots] buildFilesInBackground", "err", err)
-				panic(err)
-			}
-			a.onFilesChange(nil)
-=======
 	defer a.buildingFiles.Store(false)
 	if toStep > fromStep {
 		log.Info("[agg] build", "fromStep", fromStep, "toStep", toStep)
@@ -879,25 +779,15 @@
 			}
 			a.logger.Warn("[snapshots] buildFilesInBackground", "err", err)
 			panic(err)
->>>>>>> cf916078
 		}
 		a.onFilesChange(nil)
 	}
 
-<<<<<<< HEAD
-		go func() {
-			if err := a.MergeLoop(ctx); err != nil {
-				panic(err)
-			}
-			a.onFilesChange(nil)
-		}()
-=======
 	go func() {
 		if err := a.MergeLoop(ctx); err != nil {
 			panic(err)
 		}
 		a.onFilesChange(nil)
->>>>>>> cf916078
 	}()
 	return nil
 }
@@ -1498,11 +1388,7 @@
 }
 
 func (at *AggregatorRoTx) mergeFiles(ctx context.Context, files *SelectedStaticFiles, r *Ranges) (mf *MergedFilesV3, err error) {
-<<<<<<< HEAD
-	mf = &MergedFilesV3{iis: make([]*filesItem, len(at.a.iis))}
-=======
 	mf = &MergedFilesV3{iis: make([]*FilesItem, len(at.a.iis))}
->>>>>>> cf916078
 	g, ctx := errgroup.WithContext(ctx)
 	g.SetLimit(at.a.mergeWorkers)
 	closeFiles := true
@@ -1838,12 +1724,6 @@
 	return ac
 }
 
-<<<<<<< HEAD
-func (at *AggregatorRoTx) HistoryProgress(name kv.Domain, tx kv.Tx) uint64 {
-	return at.d[name].HistoryProgress(tx)
-}
-func (at *AggregatorRoTx) ProgressII(name kv.InvertedIdx, tx kv.Tx) uint64 {
-=======
 // func (at *AggregatorRoTx) DomainProgress(name kv.Domain, tx kv.Tx) uint64 {
 // 	return at.d[name].d.maxTxNumInDB(tx)
 // }
@@ -1859,7 +1739,6 @@
 	return at.d[name].HistoryProgress(tx)
 }
 func (at *AggregatorRoTx) IIProgress(name kv.InvertedIdx, tx kv.Tx) uint64 {
->>>>>>> cf916078
 	return at.searchII(name).Progress(tx)
 }
 
@@ -1881,17 +1760,10 @@
 }
 func (at *AggregatorRoTx) DebugGetLatestFromDB(domain kv.Domain, key []byte, tx kv.Tx) ([]byte, uint64, bool, error) {
 	return at.d[domain].getLatestFromDb(key, tx)
-<<<<<<< HEAD
 }
 func (at *AggregatorRoTx) DebugGetLatestFromFiles(domain kv.Domain, k []byte, maxTxNum uint64) (v []byte, found bool, fileStartTxNum uint64, fileEndTxNum uint64, err error) {
 	return at.d[domain].getLatestFromFiles(k, maxTxNum)
 }
-=======
-}
-func (at *AggregatorRoTx) DebugGetLatestFromFiles(domain kv.Domain, k []byte, maxTxNum uint64) (v []byte, found bool, fileStartTxNum uint64, fileEndTxNum uint64, err error) {
-	return at.d[domain].getLatestFromFiles(k, maxTxNum)
-}
->>>>>>> cf916078
 
 func (at *AggregatorRoTx) Unwind(ctx context.Context, tx kv.RwTx, txNumUnwindTo uint64, changeset *[kv.DomainLen][]kv.DomainEntryDiff) error {
 	logEvery := time.NewTicker(30 * time.Second)
@@ -1950,17 +1822,10 @@
 		}
 	}
 }
-<<<<<<< HEAD
-func (at *Aggregator) MadvNormal() *Aggregator {
-	at.dirtyFilesLock.Lock()
-	defer at.dirtyFilesLock.Unlock()
-	for _, d := range at.d {
-=======
 func (a *Aggregator) MadvNormal() *Aggregator {
 	a.dirtyFilesLock.Lock()
 	defer a.dirtyFilesLock.Unlock()
 	for _, d := range a.d {
->>>>>>> cf916078
 		for _, f := range d.dirtyFiles.Items() {
 			f.MadvNormal()
 		}
@@ -1971,30 +1836,17 @@
 			f.MadvNormal()
 		}
 	}
-<<<<<<< HEAD
-	for _, ii := range at.iis {
-=======
 	for _, ii := range a.iis {
->>>>>>> cf916078
 		for _, f := range ii.dirtyFiles.Items() {
 			f.MadvNormal()
 		}
 	}
-<<<<<<< HEAD
-	return at
-}
-func (at *Aggregator) DisableReadAhead() {
-	at.dirtyFilesLock.Lock()
-	defer at.dirtyFilesLock.Unlock()
-	for _, d := range at.d {
-=======
 	return a
 }
 func (a *Aggregator) DisableReadAhead() {
 	a.dirtyFilesLock.Lock()
 	defer a.dirtyFilesLock.Unlock()
 	for _, d := range a.d {
->>>>>>> cf916078
 		for _, f := range d.dirtyFiles.Items() {
 			f.DisableReadAhead()
 		}
@@ -2005,11 +1857,7 @@
 			f.DisableReadAhead()
 		}
 	}
-<<<<<<< HEAD
-	for _, ii := range at.iis {
-=======
 	for _, ii := range a.iis {
->>>>>>> cf916078
 		for _, f := range ii.dirtyFiles.Items() {
 			f.DisableReadAhead()
 		}
