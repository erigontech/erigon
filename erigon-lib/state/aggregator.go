// Copyright 2022 The Erigon Authors
// This file is part of Erigon.
//
// Erigon is free software: you can redistribute it and/or modify
// it under the terms of the GNU Lesser General Public License as published by
// the Free Software Foundation, either version 3 of the License, or
// (at your option) any later version.
//
// Erigon is distributed in the hope that it will be useful,
// but WITHOUT ANY WARRANTY; without even the implied warranty of
// MERCHANTABILITY or FITNESS FOR A PARTICULAR PURPOSE. See the
// GNU Lesser General Public License for more details.
//
// You should have received a copy of the GNU Lesser General Public License
// along with Erigon. If not, see <http://www.gnu.org/licenses/>.

package state

import (
	"context"
	"encoding/binary"
	"errors"
	"fmt"
	"math"
	"os"
	"path/filepath"
	"runtime"
	"slices"
	"sort"
	"strings"
	"sync"
	"sync/atomic"
	"time"

	rand2 "golang.org/x/exp/rand"

	"github.com/RoaringBitmap/roaring/v2/roaring64"
	"github.com/c2h5oh/datasize"
	"github.com/tidwall/btree"
	"golang.org/x/sync/errgroup"
	"golang.org/x/sync/semaphore"

	common2 "github.com/erigontech/erigon-lib/common"
	"github.com/erigontech/erigon-lib/common/background"
	"github.com/erigontech/erigon-lib/common/datadir"
	"github.com/erigontech/erigon-lib/common/dbg"
	"github.com/erigontech/erigon-lib/common/dir"
	"github.com/erigontech/erigon-lib/config3"
	"github.com/erigontech/erigon-lib/diagnostics"
	"github.com/erigontech/erigon-lib/kv"
	"github.com/erigontech/erigon-lib/kv/bitmapdb"
	"github.com/erigontech/erigon-lib/kv/order"
	"github.com/erigontech/erigon-lib/kv/stream"
	"github.com/erigontech/erigon-lib/log/v3"
	"github.com/erigontech/erigon-lib/seg"
)

type Aggregator struct {
	db              kv.RoDB
	d               [kv.DomainLen]*Domain
	iis             []*InvertedIndex
	dirs            datadir.Dirs
	tmpdir          string
	aggregationStep uint64

	dirtyFilesLock           sync.Mutex
	visibleFilesLock         sync.RWMutex
	visibleFilesMinimaxTxNum atomic.Uint64
	snapshotBuildSema        *semaphore.Weighted

	collateAndBuildWorkers int // minimize amount of background workers by default
	mergeWorkers           int // usually 1

	commitmentValuesTransform bool // enables squeezing commitment values in CommitmentDomain

	// To keep DB small - need move data to small files ASAP.
	// It means goroutine which creating small files - can't be locked by merge or indexing.
	buildingFiles atomic.Bool
	mergingFiles  atomic.Bool

	//warmupWorking          atomic.Bool
	ctx       context.Context
	ctxCancel context.CancelFunc

	wg sync.WaitGroup // goroutines spawned by Aggregator, to ensure all of them are finish at agg.Close

	onFreeze kv.OnFreezeFunc

	ps *background.ProgressSet

	// next fields are set only if agg.doTraceCtx is true. can enable by env: TRACE_AGG=true
	leakDetector *dbg.LeakDetector
	logger       log.Logger

	produce bool
}

const AggregatorSqueezeCommitmentValues = true
const MaxNonFuriousDirtySpacePerTx = 64 * datasize.MB

func commitmentFileMustExist(dirs datadir.Dirs, fromStep, toStep uint64) bool {
	fPath := filepath.Join(dirs.SnapDomain, fmt.Sprintf("%s-%s.%d-%d.kv", commitmentDomainVersion.String(), kv.CommitmentDomain, fromStep, toStep))
	exists, err := dir.FileExist(fPath)
	if err != nil {
		panic(err)
	}
	return exists
}

func domainIntegrityCheck(name kv.Domain, dirs datadir.Dirs, fromStep, toStep uint64) bool {
	// case1: `kill -9` during building new .kv
	//  - `accounts` domain may be at step X and `commitment` domain at step X-1
	//  - not a problem because `commitment` domain still has step X in DB
	// case2: `kill -9` during building new .kv and `rm -rf chaindata`
	//  - `accounts` domain may be at step X and `commitment` domain at step X-1
	//  - problem! `commitment` domain doesn't have step X in DB
	// solution: ignore step X files in both cases
	switch name {
	case kv.AccountsDomain, kv.StorageDomain, kv.CodeDomain:
		if toStep-fromStep > 1 { // only recently built files
			return true
		}
		return commitmentFileMustExist(dirs, fromStep, toStep)
	default:
		return true
	}
}

func newAggregatorOld(ctx context.Context, dirs datadir.Dirs, aggregationStep uint64, db kv.RoDB, logger log.Logger) (*Aggregator, error) {
	ctx, ctxCancel := context.WithCancel(ctx)
	return &Aggregator{
		ctx:                    ctx,
		ctxCancel:              ctxCancel,
		onFreeze:               func(frozenFileNames []string) {},
		dirs:                   dirs,
		tmpdir:                 dirs.Tmp,
		aggregationStep:        aggregationStep,
		db:                     db,
		leakDetector:           dbg.NewLeakDetector("agg", dbg.SlowTx()),
		ps:                     background.NewProgressSet(),
		logger:                 logger,
		collateAndBuildWorkers: 1,
		mergeWorkers:           1,

		commitmentValuesTransform: AggregatorSqueezeCommitmentValues,

		produce: true,
	}, nil
}

// getStateIndicesSalt - try read salt for all indices from DB. Or fall-back to new salt creation.
// if db is Read-Only (for example remote RPCDaemon or utilities) - we will not create new indices - and existing indices have salt in metadata.
func getStateIndicesSalt(baseDir string) (salt *uint32, err error) {
	saltExists, err := dir.FileExist(filepath.Join(baseDir, "salt.txt"))
	if err != nil {
		return nil, err
	}

	saltStateExists, err := dir.FileExist(filepath.Join(baseDir, "salt-state.txt"))
	if err != nil {
		return nil, err
	}

	if saltExists && !saltStateExists {
		_ = os.Rename(filepath.Join(baseDir, "salt.txt"), filepath.Join(baseDir, "salt-state.txt"))
	}

	fpath := filepath.Join(baseDir, "salt-state.txt")
	fexists, err := dir.FileExist(fpath)
	if err != nil {
		return nil, err
	}

	// Initialize salt if it doesn't exist
	if !fexists {
		saltV := rand2.Uint32()
		salt = &saltV
		saltBytes := make([]byte, 4)
		binary.BigEndian.PutUint32(saltBytes, *salt)
		if err := dir.WriteFileWithFsync(fpath, saltBytes, os.ModePerm); err != nil {
			return nil, err
		}
		return salt, nil // Return the newly created salt directly
	}

	saltBytes, err := os.ReadFile(fpath)
	if err != nil {
		return nil, err
	}
	saltV := binary.BigEndian.Uint32(saltBytes)
	salt = &saltV
	return salt, nil
}

func (a *Aggregator) registerDomain(name kv.Domain, salt *uint32, dirs datadir.Dirs, logger log.Logger) (err error) {
	cfg := Schema.GetDomainCfg(name)
	//TODO: move dynamic part of config to InvertedIndex
	cfg.restrictSubsetFileDeletions = a.commitmentValuesTransform
	cfg.hist.iiCfg.salt = salt
	cfg.hist.iiCfg.dirs = dirs
	a.d[name], err = NewDomain(cfg, a.aggregationStep, logger)
	if err != nil {
		return err
	}
	return nil
}

func (a *Aggregator) registerII(idx kv.InvertedIdx, salt *uint32, dirs datadir.Dirs, logger log.Logger) error {
	idxCfg := Schema.GetIICfg(idx)
	idxCfg.salt = salt
	idxCfg.dirs = dirs

	if ii := a.searchII(idx); ii != nil {
		return fmt.Errorf("inverted index %s already registered", idx)
	}

	ii, err := NewInvertedIndex(idxCfg, a.aggregationStep, logger)
	if err != nil {
		return err
	}
	a.iis = append(a.iis, ii)
	return nil
}

func (a *Aggregator) StepSize() uint64           { return a.aggregationStep }
func (a *Aggregator) OnFreeze(f kv.OnFreezeFunc) { a.onFreeze = f }
func (a *Aggregator) DisableFsync() {
	for _, d := range a.d {
		d.DisableFsync()
	}
	for _, ii := range a.iis {
		ii.DisableFsync()
	}
}

func (a *Aggregator) OpenFolder() error {
	a.dirtyFilesLock.Lock()
	defer a.dirtyFilesLock.Unlock()
	if err := a.openFolder(); err != nil {
		return err
	}
	return nil
}

func (a *Aggregator) openFolder() error {
	eg := &errgroup.Group{}
	for _, d := range a.d {
		d := d
		eg.Go(func() error {
			select {
			case <-a.ctx.Done():
				return a.ctx.Err()
			default:
			}
			return d.openFolder()
		})
	}
	for _, ii := range a.iis {
		ii := ii
		eg.Go(func() error { return ii.openFolder() })
	}
	if err := eg.Wait(); err != nil {
		return fmt.Errorf("openFolder: %w", err)
	}
	a.recalcVisibleFiles(a.dirtyFilesEndTxNumMinimax())
	return nil
}

func (a *Aggregator) OpenList(files []string, readonly bool) error {
	return a.OpenFolder()
}

func (a *Aggregator) Close() {
	if a.ctxCancel == nil { // invariant: it's safe to call Close multiple times
		return
	}
	a.ctxCancel()
	a.ctxCancel = nil
	a.wg.Wait()

	a.dirtyFilesLock.Lock()
	defer a.dirtyFilesLock.Unlock()
	a.closeDirtyFiles()
	a.recalcVisibleFiles(a.dirtyFilesEndTxNumMinimax())
}

func (a *Aggregator) closeDirtyFiles() {
	wg := &sync.WaitGroup{}
	for _, d := range a.d {
		d := d
		wg.Add(1)
		go func() {
			defer wg.Done()
			d.Close()
		}()
	}
	for _, ii := range a.iis {
		ii := ii
		wg.Add(1)
		go func() {
			defer wg.Done()
			ii.Close()
		}()
	}
	wg.Wait()
}

func (a *Aggregator) EnableDomain(domain kv.Domain)   { a.d[domain].disable = false }
func (a *Aggregator) SetCollateAndBuildWorkers(i int) { a.collateAndBuildWorkers = i }
func (a *Aggregator) SetMergeWorkers(i int)           { a.mergeWorkers = i }
func (a *Aggregator) SetCompressWorkers(i int) {
	for _, d := range a.d {
		d.CompressCfg.Workers = i
		d.History.compressorCfg.Workers = i
		d.History.InvertedIndex.compressorCfg.Workers = i
	}
	for _, ii := range a.iis {
		ii.compressorCfg.Workers = i
	}
}

<<<<<<< HEAD
func (a *Aggregator) DiscardHistory(name kv.Domain) *Aggregator {
	if domain := a.d[name]; domain != nil {
		domain.historyDisabled = true
	}
	return a
}

func (a *Aggregator) EnableHistory(name kv.Domain) *Aggregator {
	a.d[name].historyDisabled = false
	return a
}

=======
>>>>>>> facffd54
func (a *Aggregator) HasBackgroundFilesBuild2() bool {
	return a.buildingFiles.Load() || a.mergingFiles.Load()
}

func (a *Aggregator) HasBackgroundFilesBuild() bool { return a.ps.Has() }
func (a *Aggregator) BackgroundProgress() string    { return a.ps.String() }

func (at *AggregatorRoTx) AllFiles() VisibleFiles {
	var res VisibleFiles
	if at == nil {
		return res
	}
	for _, d := range at.d {
		res = append(res, d.Files()...)
	}
	for _, ii := range at.iis {
		res = append(res, ii.Files()...)
	}
	return res
}
func (at *AggregatorRoTx) Files(domain kv.Domain) VisibleFiles { return at.d[domain].Files() }
func (at *AggregatorRoTx) StepSize() uint64                    { return at.a.StepSize() }

func (a *Aggregator) Files() []string {
	ac := a.BeginFilesRo()
	defer ac.Close()
	return ac.AllFiles().Names()
}
func (a *Aggregator) LS() {
	doLS := func(dirtyFiles *btree.BTreeG[*filesItem]) {
		dirtyFiles.Walk(func(items []*filesItem) bool {
			for _, item := range items {
				if item.decompressor == nil {
					continue
				}
				log.Info("[agg] ", "f", item.decompressor.FileName(), "words", item.decompressor.Count())
			}
			return true
		})
	}

	a.dirtyFilesLock.Lock()
	defer a.dirtyFilesLock.Unlock()
	for _, d := range a.d {
		doLS(d.dirtyFiles)
		doLS(d.History.dirtyFiles)
		doLS(d.History.InvertedIndex.dirtyFiles)
	}
	for _, d := range a.iis {
		doLS(d.dirtyFiles)
	}
}

func (a *Aggregator) WaitForBuildAndMerge(ctx context.Context) chan struct{} {
	res := make(chan struct{})
	go func() {
		defer close(res)

		chkEvery := time.NewTicker(3 * time.Second)
		defer chkEvery.Stop()
		for a.buildingFiles.Load() || a.mergingFiles.Load() {
			select {
			case <-ctx.Done():
				return
			case <-chkEvery.C: //TODO: more reliable notification
			}
		}
	}()
	return res
}

func (a *Aggregator) BuildMissedAccessors(ctx context.Context, workers int) error {
	startIndexingTime := time.Now()
	ps := background.NewProgressSet()

	g, ctx := errgroup.WithContext(ctx)
	g.SetLimit(workers)
	go func() {
		logEvery := time.NewTicker(20 * time.Second)
		defer logEvery.Stop()
		for {
			select {
			case <-ctx.Done():
				return
			case <-logEvery.C:
				var m runtime.MemStats
				dbg.ReadMemStats(&m)
				sendDiagnostics(startIndexingTime, ps.DiagnosticsData(), m.Alloc, m.Sys)
				a.logger.Info("[snapshots] Indexing", "progress", ps.String(), "total-indexing-time", time.Since(startIndexingTime).Round(time.Second).String(), "alloc", common2.ByteCount(m.Alloc), "sys", common2.ByteCount(m.Sys))
			}
		}
	}()

	rotx := a.DebugBeginDirtyFilesRo()
	defer rotx.Close()

	missedFilesItems := rotx.FilesWithMissedAccessors()

	for _, d := range a.d {
		d.BuildMissedAccessors(ctx, g, ps, missedFilesItems.domain[d.name])
	}

	for _, ii := range a.iis {
		ii.BuildMissedAccessors(ctx, g, ps, missedFilesItems.ii[ii.name])
	}

	if err := g.Wait(); err != nil {
		return err
	}

	rotx.Close()

	if err := a.OpenFolder(); err != nil {
		return err
	}
	return nil
}

func sendDiagnostics(startIndexingTime time.Time, indexPercent map[string]int, alloc uint64, sys uint64) {
	segmentsStats := make([]diagnostics.SnapshotSegmentIndexingStatistics, 0, len(indexPercent))
	for k, v := range indexPercent {
		segmentsStats = append(segmentsStats, diagnostics.SnapshotSegmentIndexingStatistics{
			SegmentName: k,
			Percent:     v,
			Alloc:       alloc,
			Sys:         sys,
		})
	}
	diagnostics.Send(diagnostics.SnapshotIndexingStatistics{
		Segments:    segmentsStats,
		TimeElapsed: time.Since(startIndexingTime).Round(time.Second).Seconds(),
	})
}

type AggV3Collation struct {
	logAddrs   map[string]*roaring64.Bitmap
	logTopics  map[string]*roaring64.Bitmap
	tracesFrom map[string]*roaring64.Bitmap
	tracesTo   map[string]*roaring64.Bitmap
	accounts   Collation
	storage    Collation
	code       Collation
	commitment Collation
}

func (c AggV3Collation) Close() {
	c.accounts.Close()
	c.storage.Close()
	c.code.Close()
	c.commitment.Close()

	for _, b := range c.logAddrs {
		bitmapdb.ReturnToPool64(b)
	}
	for _, b := range c.logTopics {
		bitmapdb.ReturnToPool64(b)
	}
	for _, b := range c.tracesFrom {
		bitmapdb.ReturnToPool64(b)
	}
	for _, b := range c.tracesTo {
		bitmapdb.ReturnToPool64(b)
	}
}

type AggV3StaticFiles struct {
	d    [kv.DomainLen]StaticFiles
	ivfs []InvertedFiles
}

// CleanupOnError - call it on collation fail. It's closing all files
func (sf AggV3StaticFiles) CleanupOnError() {
	for _, d := range sf.d {
		d.CleanupOnError()
	}
	for _, ivf := range sf.ivfs {
		ivf.CleanupOnError()
	}
}

func (a *Aggregator) buildFiles(ctx context.Context, step uint64) error {
	a.logger.Debug("[agg] collate and build", "step", step, "collate_workers", a.collateAndBuildWorkers, "merge_workers", a.mergeWorkers, "compress_workers", a.d[kv.AccountsDomain].CompressCfg.Workers)

	var (
		logEvery      = time.NewTicker(time.Second * 30)
		txFrom        = a.FirstTxNumOfStep(step)
		txTo          = a.FirstTxNumOfStep(step + 1)
		stepStartedAt = time.Now()

		static          = &AggV3StaticFiles{ivfs: make([]InvertedFiles, len(a.iis))}
		closeCollations = true
		collListMu      = sync.Mutex{}
		collations      = make([]Collation, 0)
	)

	defer logEvery.Stop()
	defer func() {
		if !closeCollations {
			return
		}
		for _, c := range collations {
			c.Close()
		}
	}()

	g, ctx := errgroup.WithContext(ctx)
	g.SetLimit(a.collateAndBuildWorkers)
	for _, d := range a.d {
		if d.disable {
			continue
		}

		d := d
		dc := d.BeginFilesRo()
		firstStepNotInFiles := dc.FirstStepNotInFiles()
		dc.Close()
		if step < firstStepNotInFiles {
			continue
		}

		a.wg.Add(1)
		g.Go(func() error {
			defer a.wg.Done()

			var collation Collation
			if err := a.db.View(ctx, func(tx kv.Tx) (err error) {
				collation, err = d.collate(ctx, step, txFrom, txTo, tx)
				return err
			}); err != nil {
				return fmt.Errorf("domain collation %q has failed: %w", d.filenameBase, err)
			}
			collListMu.Lock()
			collations = append(collations, collation)
			collListMu.Unlock()

			sf, err := d.buildFiles(ctx, step, collation, a.ps)
			collation.Close()
			if err != nil {
				sf.CleanupOnError()
				return err
			}

			dd, err := kv.String2Domain(d.filenameBase)
			if err != nil {
				return err
			}
			static.d[dd] = sf
			return nil
		})
	}
	closeCollations = false

	// indices are built concurrently
	for iikey, ii := range a.iis {
		if ii.disable {
			continue
		}

		ii := ii
		dc := ii.BeginFilesRo()
		firstStepNotInFiles := dc.FirstStepNotInFiles()
		dc.Close()
		if step < firstStepNotInFiles {
			continue
		}

		a.wg.Add(1)
		g.Go(func() error {
			defer a.wg.Done()

			var collation InvertedIndexCollation
			err := a.db.View(ctx, func(tx kv.Tx) (err error) {
				collation, err = ii.collate(ctx, step, tx)
				return err
			})
			if err != nil {
				return fmt.Errorf("index collation %q has failed: %w", ii.filenameBase, err)
			}
			sf, err := ii.buildFiles(ctx, step, collation, a.ps)
			if err != nil {
				sf.CleanupOnError()
				return err
			}

			static.ivfs[iikey] = sf
			return nil
		})
	}
	if err := g.Wait(); err != nil {
		static.CleanupOnError()
		return fmt.Errorf("domain collate-build: %w", err)
	}
	mxStepTook.ObserveDuration(stepStartedAt)
	a.IntegrateDirtyFiles(static, txFrom, txTo)
	a.logger.Info("[snapshots] aggregated", "step", step, "took", time.Since(stepStartedAt))

	return nil
}

func (a *Aggregator) BuildFiles(toTxNum uint64) (err error) {
	finished := a.BuildFilesInBackground(toTxNum)
	if !(a.buildingFiles.Load() || a.mergingFiles.Load()) {
		return nil
	}

	logEvery := time.NewTicker(20 * time.Second)
	defer logEvery.Stop()
Loop:
	for {
		select {
		case <-a.ctx.Done():
			return a.ctx.Err()
		case <-finished:
			break Loop
		case <-logEvery.C:
			if !(a.buildingFiles.Load() || a.mergingFiles.Load()) {
				break Loop
			}
			if a.HasBackgroundFilesBuild() {
				a.logger.Info("[snapshots] Files build", "progress", a.BackgroundProgress())
			}
		}
	}

	return nil
}

// [from, to)
func (a *Aggregator) BuildFiles2(ctx context.Context, fromStep, toStep uint64) error {
	if ok := a.buildingFiles.CompareAndSwap(false, true); !ok {
		return nil
	}
	go func() {
		defer a.buildingFiles.Store(false)
		if toStep > fromStep {
			log.Info("[agg] build", "fromStep", fromStep, "toStep", toStep)
		}
		for step := fromStep; step < toStep; step++ { //`step` must be fully-written - means `step+1` records must be visible
			if err := a.buildFiles(ctx, step); err != nil {
				if errors.Is(err, context.Canceled) || errors.Is(err, common2.ErrStopped) {
					panic(err)
				}
				a.logger.Warn("[snapshots] buildFilesInBackground", "err", err)
				panic(err)
			}
		}

		go func() {
			if err := a.MergeLoop(ctx); err != nil {
				panic(err)
			}
		}()
	}()

	return nil
}

func (a *Aggregator) mergeLoopStep(ctx context.Context, toTxNum uint64) (somethingDone bool, err error) {
	a.logger.Debug("[agg] merge", "collate_workers", a.collateAndBuildWorkers, "merge_workers", a.mergeWorkers, "compress_workers", a.d[kv.AccountsDomain].CompressCfg.Workers)

	aggTx := a.BeginFilesRo()
	defer aggTx.Close()
	mxRunningMerges.Inc()
	defer mxRunningMerges.Dec()

	maxSpan := config3.StepsInFrozenFile * a.StepSize()
	r := aggTx.findMergeRange(toTxNum, maxSpan)
	if !r.any() {
		return false, nil
	}

	outs, err := aggTx.FilesInRange(r)
	if err != nil {
		return false, err
	}

	in, err := aggTx.mergeFiles(ctx, outs, r)
	if err != nil {
		in.Close()
		return true, err
	}
	a.IntegrateMergedDirtyFiles(outs, in)
	a.cleanAfterMerge(in)

	a.onFreeze(in.FrozenList())
	return true, nil
}

func (a *Aggregator) RemoveOverlapsAfterMerge(ctx context.Context) (err error) {
	a.cleanAfterMerge(nil)
	return nil
}

func (a *Aggregator) MergeLoop(ctx context.Context) (err error) {
	if dbg.NoMerge() || !a.mergingFiles.CompareAndSwap(false, true) {
		return nil // currently merging or merge is prohibited
	}

	// Merge is background operation. It must not crush application.
	// Convert panic to error.
	defer func() {
		if rec := recover(); rec != nil {
			err = fmt.Errorf("[snapshots] background files merge: %s, %s", rec, dbg.Stack())
		}
	}()

	a.wg.Add(1)
	defer a.wg.Done()
	defer a.mergingFiles.Store(false)

	for {
		somethingMerged, err := a.mergeLoopStep(ctx, a.visibleFilesMinimaxTxNum.Load())
		if err != nil {
			return err
		}
		if !somethingMerged {
			return nil
		}
	}
}

func (a *Aggregator) IntegrateDirtyFiles(sf *AggV3StaticFiles, txNumFrom, txNumTo uint64) {
	a.dirtyFilesLock.Lock()
	defer a.dirtyFilesLock.Unlock()

	for id, d := range a.d {
		d.integrateDirtyFiles(sf.d[id], txNumFrom, txNumTo)
	}
	for id, ii := range a.iis {
		ii.integrateDirtyFiles(sf.ivfs[id], txNumFrom, txNumTo)
	}

	a.recalcVisibleFiles(a.dirtyFilesEndTxNumMinimax())
}

func (a *Aggregator) DomainTables(names ...kv.Domain) (tables []string) {
	for _, name := range names {
		tables = append(tables, a.d[name].Tables()...)
	}
	return tables
}
func (at *AggregatorRoTx) DomainFiles(domains ...kv.Domain) (files VisibleFiles) {
	for _, domain := range domains {
		files = append(files, at.d[domain].Files()...)
	}
	return files
}
func (a *Aggregator) InvertedIdxTables(indices ...kv.InvertedIdx) (tables []string) {
	for _, idx := range indices {
		if ii := a.searchII(idx); ii != nil {
			tables = append(tables, ii.Tables()...)
		}
	}

	return
}

func (a *Aggregator) searchII(name kv.InvertedIdx) *InvertedIndex {
	for _, ii := range a.iis {
		if ii.name == name {
			return ii
		}
	}
	return nil
}

type flusher interface {
	Flush(ctx context.Context, tx kv.RwTx) error
}

func (at *AggregatorRoTx) StepsInFiles(entitySet ...kv.Domain) uint64 {
	txNumInFiles := at.TxNumsInFiles(entitySet...)
	if txNumInFiles > 0 {
		txNumInFiles--
	}
	return txNumInFiles / at.StepSize()
}

func (at *AggregatorRoTx) TxNumsInFiles(entitySet ...kv.Domain) (minTxNum uint64) {
	if len(entitySet) == 0 {
		panic("assert: missed arguments")
	}
<<<<<<< HEAD
	for i, entity := range entitySet {
		if domain := ac.d[entity]; domain != nil {
			domainEnd := domain.files.EndTxNum()
			if i == 0 || domainEnd < minTxNum {
				minTxNum = domainEnd
			}
=======
	for i, domain := range entitySet {
		domainEnd := at.d[domain].files.EndTxNum()
		if i == 0 || domainEnd < minTxNum {
			minTxNum = domainEnd
>>>>>>> facffd54
		}
	}
	return minTxNum
}

func (at *AggregatorRoTx) CanPrune(tx kv.Tx, untilTx uint64) bool {
	if dbg.NoPrune() {
		return false
	}
	for _, d := range at.d {
		if d.CanPruneUntil(tx, untilTx) {
			return true
		}
	}
	for _, ii := range at.iis {
		if ii.CanPrune(tx) {
			return true
		}
	}
	return false
}

func (at *AggregatorRoTx) CanUnwindToBlockNum(tx kv.Tx) (uint64, error) {
	minUnwindale, err := ReadLowestUnwindableBlock(tx)
	if err != nil {
		return 0, err
	}
	if minUnwindale == math.MaxUint64 { // no unwindable block found
		stateVal, _, _, err := at.d[kv.CommitmentDomain].GetLatest(keyCommitmentState, tx)
		if err != nil {
			return 0, err
		}
		if len(stateVal) == 0 {
			return 0, nil
		}
		_, minUnwindale = _decodeTxBlockNums(stateVal)
	}
	return minUnwindale, nil
}

// CanUnwindBeforeBlockNum - returns `true` if can unwind to requested `blockNum`, otherwise returns nearest `unwindableBlockNum`
func (at *AggregatorRoTx) CanUnwindBeforeBlockNum(blockNum uint64, tx kv.Tx) (unwindableBlockNum uint64, ok bool, err error) {
	_minUnwindableBlockNum, err := at.CanUnwindToBlockNum(tx)
	if err != nil {
		return 0, false, err
	}
	if blockNum < _minUnwindableBlockNum {
		return _minUnwindableBlockNum, false, nil
	}
	return blockNum, true, nil
}

// PruneSmallBatches is not cancellable, it's over when it's over or failed.
// It fills whole timeout with pruning by small batches (of 100 keys) and making some progress
func (at *AggregatorRoTx) PruneSmallBatches(ctx context.Context, timeout time.Duration, tx kv.RwTx) (haveMore bool, err error) {
	// On tip-of-chain timeout is about `3sec`
	//  On tip of chain:     must be real-time - prune by small batches and prioritize exact-`timeout`
	//  Not on tip of chain: must be aggressive (prune as much as possible) by bigger batches

	furiousPrune := timeout > 5*time.Hour
	aggressivePrune := !furiousPrune && timeout >= 1*time.Minute

	var pruneLimit uint64 = 1_000
	if furiousPrune {
		pruneLimit = 1_000_000
	}

	started := time.Now()
	localTimeout := time.NewTicker(timeout)
	defer localTimeout.Stop()
	logPeriod := 30 * time.Second
	logEvery := time.NewTicker(logPeriod)
	defer logEvery.Stop()
	aggLogEvery := time.NewTicker(600 * time.Second) // to hide specific domain/idx logging
	defer aggLogEvery.Stop()

	fullStat := newAggregatorPruneStat()

	for {
		if sptx, ok := tx.(kv.HasSpaceDirty); ok && !furiousPrune && !aggressivePrune {
			spaceDirty, _, err := sptx.SpaceDirty()
			if err != nil {
				return false, err
			}
			if spaceDirty > uint64(MaxNonFuriousDirtySpacePerTx) {
				return false, nil
			}
		}
		iterationStarted := time.Now()
		// `context.Background()` is important here!
		//     it allows keep DB consistent - prune all keys-related data or noting
		//     can't interrupt by ctrl+c and leave dirt in DB
		stat, err := at.prune(context.Background(), tx, pruneLimit, aggLogEvery)
		if err != nil {
			at.a.logger.Warn("[snapshots] PruneSmallBatches failed", "err", err)
			return false, err
		}
		if stat == nil || stat.PrunedNothing() {
			if !fullStat.PrunedNothing() {
				at.a.logger.Info("[snapshots] PruneSmallBatches finished", "took", time.Since(started).String(), "stat", fullStat.String())
			}
			return false, nil
		}
		fullStat.Accumulate(stat)

		if aggressivePrune {
			took := time.Since(iterationStarted)
			if took < 2*time.Second {
				pruneLimit *= 10
			}
			if took > logPeriod {
				pruneLimit /= 10
			}
		}

		select {
		case <-localTimeout.C: //must be first to improve responsivness
			return true, nil
		case <-logEvery.C:
			at.a.logger.Info("[snapshots] pruning state",
				"until commit", time.Until(started.Add(timeout)).String(),
				"pruneLimit", pruneLimit,
				"aggregatedStep", at.StepsInFiles(kv.StateDomains...),
				"stepsRangeInDB", at.stepsRangeInDBAsStr(tx),
				"pruned", fullStat.String(),
			)
		case <-ctx.Done():
			return false, ctx.Err()
		default:
		}
	}
}

func (at *AggregatorRoTx) stepsRangeInDBAsStr(tx kv.Tx) string {
	steps := make([]string, 0, len(at.d)+len(at.iis))
	for _, dt := range at.d {
		a1, a2 := dt.stepsRangeInDB(tx)
		steps = append(steps, fmt.Sprintf("%s:%.1f", dt.d.filenameBase, a2-a1))
	}
	for _, iit := range at.iis {
		a1, a2 := iit.stepsRangeInDB(tx)
		steps = append(steps, fmt.Sprintf("%s:%.1f", iit.ii.filenameBase, a2-a1))
	}
	return strings.Join(steps, ", ")
}

type AggregatorPruneStat struct {
	Domains map[string]*DomainPruneStat
	Indices map[string]*InvertedIndexPruneStat
}

func (as *AggregatorPruneStat) PrunedNothing() bool {
	for _, d := range as.Domains {
		if d != nil && !d.PrunedNothing() {
			return false
		}
	}
	for _, i := range as.Indices {
		if i != nil && !i.PrunedNothing() {
			return false
		}
	}
	return true
}

func newAggregatorPruneStat() *AggregatorPruneStat {
	return &AggregatorPruneStat{Domains: make(map[string]*DomainPruneStat), Indices: make(map[string]*InvertedIndexPruneStat)}
}

func (as *AggregatorPruneStat) String() string {
	if as == nil {
		return ""
	}
	names := make([]string, 0)
	for k := range as.Domains {
		names = append(names, k)
	}

	sort.Slice(names, func(i, j int) bool { return names[i] < names[j] })

	var sb strings.Builder
	for _, d := range names {
		v, ok := as.Domains[d]
		if ok && v != nil && !v.PrunedNothing() {
			sb.WriteString(fmt.Sprintf("%s| %s; ", d, v.String()))
		}
	}
	names = names[:0]
	for k := range as.Indices {
		names = append(names, k)
	}
	sort.Slice(names, func(i, j int) bool { return names[i] < names[j] })

	for _, d := range names {
		v, ok := as.Indices[d]
		if ok && v != nil && !v.PrunedNothing() {
			sb.WriteString(fmt.Sprintf("%s| %s; ", d, v.String()))
		}
	}
	return strings.TrimSuffix(sb.String(), "; ")
}

func (as *AggregatorPruneStat) Accumulate(other *AggregatorPruneStat) {
	for k, v := range other.Domains {
		ds, ok := as.Domains[k]
		if !ok || ds == nil {
			ds = v
		} else {
			ds.Accumulate(v)
		}
		as.Domains[k] = ds
	}
	for k, v := range other.Indices {
		id, ok := as.Indices[k]
		if !ok || id == nil {
			id = v
		} else {
			id.Accumulate(v)
		}
		as.Indices[k] = id
	}
}

// temporal function to prune history straight after commitment is done - reduce history size in db until we build
// pruning in background. This helps on chain-tip performance (while full pruning is not available we can prune at least commit)
func (at *AggregatorRoTx) GreedyPruneHistory(ctx context.Context, domain kv.Domain, tx kv.RwTx) error {
	cd := at.d[domain]
	if cd.ht.h.historyDisabled {
		return nil
	}

	txFrom := uint64(0)
	canHist, txTo := cd.ht.canPruneUntil(tx, math.MaxUint64)
	if dbg.NoPrune() || !canHist {
		return nil
	}

	logEvery := time.NewTicker(30 * time.Second)
	defer logEvery.Stop()
	defer mxPruneTookAgg.ObserveDuration(time.Now())

	stat, err := cd.ht.Prune(ctx, tx, txFrom, txTo, math.MaxUint64, true, logEvery)
	if err != nil {
		return err
	}

	at.a.logger.Info("commitment history backpressure pruning", "pruned", stat.String())
	return nil
}

func (at *AggregatorRoTx) prune(ctx context.Context, tx kv.RwTx, limit uint64, logEvery *time.Ticker) (*AggregatorPruneStat, error) {
	defer mxPruneTookAgg.ObserveDuration(time.Now())

	if limit == 0 {
		limit = uint64(math.MaxUint64)
	}

	var txFrom, step uint64 // txFrom is always 0 to avoid dangling keys in indices/hist
	txTo := at.a.visibleFilesMinimaxTxNum.Load()
	if txTo > 0 {
		// txTo is first txNum in next step, has to go 1 tx behind to get correct step number
		step = (txTo - 1) / at.StepSize()
	}

	if txFrom == txTo || !at.CanPrune(tx, txTo) {
		return nil, nil
	}

	if logEvery == nil {
		logEvery = time.NewTicker(30 * time.Second)
		defer logEvery.Stop()
	}
	//at.a.logger.Info("aggregator prune", "step", step,
	//	"txn_range", fmt.Sprintf("[%d,%d)", txFrom, txTo), "limit", limit,
	//	/*"stepsLimit", limit/at.a.aggregationStep,*/ "stepsRangeInDB", at.a.stepsRangeInDBAsStr(tx))
	aggStat := newAggregatorPruneStat()
	for id, d := range at.d {
		var err error
		aggStat.Domains[at.d[id].d.filenameBase], err = d.Prune(ctx, tx, step, txFrom, txTo, limit, logEvery)
		if err != nil {
			return aggStat, err
		}
	}

	stats := make([]*InvertedIndexPruneStat, len(at.a.iis))
	for iikey := range at.a.iis {
		stat, err := at.iis[iikey].Prune(ctx, tx, txFrom, txTo, limit, logEvery, false, nil)
		if err != nil {
			return nil, err
		}
		stats[iikey] = stat
	}
<<<<<<< HEAD
	for iikey := range ac.a.iis {
		aggStat.Indices[ac.iis[iikey].ii.filenameBase] = stats[iikey]
=======
	for iikey := range at.a.iis {
		aggStat.Indices[at.iis[iikey].ii.filenameBase] = stats[iikey]
>>>>>>> facffd54
	}

	return aggStat, nil
}

func (at *AggregatorRoTx) EndTxNumNoCommitment() uint64 {
	return min(
		at.d[kv.AccountsDomain].files.EndTxNum(),
		at.d[kv.CodeDomain].files.EndTxNum(),
		at.d[kv.StorageDomain].files.EndTxNum(),
	)
}

func (at *AggregatorRoTx) Agg() *Aggregator { return at.a }

func (at *AggregatorRoTx) MinStepInDb(tx kv.Tx, domain kv.Domain) (lstInDb uint64) {
	return at.d[domain].d.minStepInDB(tx)
}

func (a *Aggregator) EndTxNumMinimax() uint64 { return a.visibleFilesMinimaxTxNum.Load() }
func (a *Aggregator) FilesAmount() (res []int) {
	for _, d := range a.d {
		res = append(res, d.dirtyFiles.Len())
	}
	for _, ii := range a.iis {
		res = append(res, ii.dirtyFiles.Len())
	}
	return res
}

func firstTxNumOfStep(step, size uint64) uint64 {
	return step * size
}

func lastTxNumOfStep(step, size uint64) uint64 {
	return firstTxNumOfStep(step+1, size) - 1
}

// firstTxNumOfStep returns txStepBeginning of given step.
// Step 0 is a range [0, stepSize).
// To prune step needed to fully Prune range [txStepBeginning, txNextStepBeginning)
func (a *Aggregator) FirstTxNumOfStep(step uint64) uint64 { // could have some smaller steps to prune// could have some smaller steps to prune
	return firstTxNumOfStep(step, a.StepSize())
}

func (a *Aggregator) dirtyFilesEndTxNumMinimax() uint64 {
	m := min(
		a.d[kv.AccountsDomain].dirtyFilesEndTxNumMinimax(),
		a.d[kv.StorageDomain].dirtyFilesEndTxNumMinimax(),
		a.d[kv.CodeDomain].dirtyFilesEndTxNumMinimax(),
		// a.d[kv.CommitmentDomain].dirtyFilesEndTxNumMinimax(),
	)
	// TODO(awskii) have two different functions including commitment/without it
	//  Usually its skipped because commitment either have MaxUint64 due to no history or equal to other domains

	//log.Warn("dirtyFilesEndTxNumMinimax", "min", m,
	//	"acc", a.d[kv.AccountsDomain].dirtyFilesEndTxNumMinimax(),
	//	"sto", a.d[kv.StorageDomain].dirtyFilesEndTxNumMinimax(),
	//	"cod", a.d[kv.CodeDomain].dirtyFilesEndTxNumMinimax(),
	//	"com", a.d[kv.CommitmentDomain].dirtyFilesEndTxNumMinimax(),
	//)
	return m
}

func (a *Aggregator) recalcVisibleFiles(toTxNum uint64) {
	defer a.recalcVisibleFilesMinimaxTxNum()

	a.visibleFilesLock.Lock()
	defer a.visibleFilesLock.Unlock()
	for _, d := range a.d {
		if d == nil {
			continue
		}
		d.reCalcVisibleFiles(toTxNum)
	}
	for _, ii := range a.iis {
		if ii == nil {
			continue
		}
		ii.reCalcVisibleFiles(toTxNum)
	}
}

func (a *Aggregator) recalcVisibleFilesMinimaxTxNum() {
	aggTx := a.BeginFilesRo()
	defer aggTx.Close()
	a.visibleFilesMinimaxTxNum.Store(aggTx.TxNumsInFiles(kv.StateDomains...))
}

func (at *AggregatorRoTx) findMergeRange(maxEndTxNum, maxSpan uint64) *Ranges {
	r := &Ranges{invertedIndex: make([]*MergeRange, len(at.a.iis))}
	if at.a.commitmentValuesTransform {
		lmrAcc := at.d[kv.AccountsDomain].files.LatestMergedRange()
		lmrSto := at.d[kv.StorageDomain].files.LatestMergedRange()
		lmrCom := at.d[kv.CommitmentDomain].files.LatestMergedRange()

		if !lmrCom.Equal(&lmrAcc) || !lmrCom.Equal(&lmrSto) {
			// ensure that we do not make further merge progress until ranges are not equal
			maxEndTxNum = min(maxEndTxNum, max(lmrAcc.to, lmrSto.to, lmrCom.to))
			at.a.logger.Warn("findMergeRange: hold further merge", "to", maxEndTxNum/at.StepSize(),
				"acc", lmrAcc.String("", at.StepSize()), "sto", lmrSto.String("", at.StepSize()), "com", lmrCom.String("", at.StepSize()))
		}
	}
	for id, d := range at.d {
		r.domain[id] = d.findMergeRange(maxEndTxNum, maxSpan)
	}

	if at.a.commitmentValuesTransform && r.domain[kv.CommitmentDomain].values.needMerge {
		cr := r.domain[kv.CommitmentDomain]

		restorePrevRange := false
		for k, dr := range &r.domain {
			kd := kv.Domain(k)
			if !slices.Contains(kv.StateDomains, kd) {
				continue
			}

			if kd == kv.CommitmentDomain || cr.values.Equal(&dr.values) {
				continue
			}
			// commitment waits until storage and account are merged so it may be a bit behind (if merge was interrupted before)
			if !dr.values.needMerge || cr.values.to < dr.values.from {
				if mf := at.d[kd].lookupDirtyFileByItsRange(cr.values.from, cr.values.to); mf != nil {
					// file for required range exists, hold this domain from merge but allow to merge comitemnt
					r.domain[k].values = MergeRange{}
					at.a.logger.Debug("findMergeRange: commitment range is different but file exists in domain, hold further merge",
						at.d[k].d.filenameBase, dr.values.String("vals", at.StepSize()),
						"commitment", cr.values.String("vals", at.StepSize()))
					continue
				}

				restorePrevRange = true
			}
		}
		if restorePrevRange {
			for k, dr := range &r.domain {
				r.domain[k].values = MergeRange{}
				at.a.logger.Debug("findMergeRange: commitment range is different than accounts or storage, cancel kv merge",
					at.d[k].d.filenameBase, dr.values.String("", at.StepSize()))
			}
		}
	}

	for id, ii := range at.iis {
		r.invertedIndex[id] = ii.findMergeRange(maxEndTxNum, maxSpan)
	}

	//log.Info(fmt.Sprintf("findMergeRange(%d, %d)=%s\n", maxEndTxNum/at.a.aggregationStep, maxSpan/at.a.aggregationStep, r))
	return r
}

func (at *AggregatorRoTx) RestrictSubsetFileDeletions(b bool) {
	at.a.d[kv.AccountsDomain].restrictSubsetFileDeletions = b
	at.a.d[kv.StorageDomain].restrictSubsetFileDeletions = b
	at.a.d[kv.CommitmentDomain].restrictSubsetFileDeletions = b
}

func (at *AggregatorRoTx) mergeFiles(ctx context.Context, files *SelectedStaticFiles, r *Ranges) (mf *MergedFilesV3, err error) {
	mf = &MergedFilesV3{iis: make([]*filesItem, len(at.a.iis))}
	g, ctx := errgroup.WithContext(ctx)
	g.SetLimit(at.a.mergeWorkers)
	closeFiles := true
	defer func() {
		if closeFiles {
			mf.Close()
		}

		// Merge is background operation. It must not crush application.
		// Convert panic to error.
		if rec := recover(); rec != nil {
			err = fmt.Errorf("[snapshots] background mergeFiles: %s, %s, %s", r.String(), rec, dbg.Stack())
		}
	}()

	at.a.logger.Info(fmt.Sprintf("[snapshots] merge state %s", r.String()))

	accStorageMerged := new(sync.WaitGroup)

	for id := range at.d {
		if !r.domain[id].any() {
			continue
		}

		id := id
		kid := kv.Domain(id)
		if at.a.commitmentValuesTransform && (kid == kv.AccountsDomain || kid == kv.StorageDomain) {
			accStorageMerged.Add(1)
		}

		g.Go(func() (err error) {
			var vt valueTransformer
			if at.a.commitmentValuesTransform && kid == kv.CommitmentDomain {
				at.RestrictSubsetFileDeletions(true)
				accStorageMerged.Wait()

				vt, err = at.d[kv.CommitmentDomain].commitmentValTransformDomain(r.domain[kid].values, at.d[kv.AccountsDomain], at.d[kv.StorageDomain],
					mf.d[kv.AccountsDomain], mf.d[kv.StorageDomain])

				if err != nil {
					return fmt.Errorf("failed to create commitment value transformer: %w", err)
				}
			}

			mf.d[id], mf.dIdx[id], mf.dHist[id], err = at.d[id].mergeFiles(ctx, files.d[id], files.dIdx[id], files.dHist[id], r.domain[id], vt, at.a.ps)
			if at.a.commitmentValuesTransform {
				if kid == kv.AccountsDomain || kid == kv.StorageDomain {
					accStorageMerged.Done()
				}
				if err == nil && kid == kv.CommitmentDomain {
					at.RestrictSubsetFileDeletions(false)
				}
			}
			return err
		})
	}

	for id, rng := range r.invertedIndex {
		if !rng.needMerge {
			continue
		}
		id := id
		rng := rng
		g.Go(func() error {
			var err error
			mf.iis[id], err = at.iis[id].mergeFiles(ctx, files.ii[id], rng.from, rng.to, at.a.ps)
			return err
		})
	}

	err = g.Wait()
	if err == nil {
		closeFiles = false
		at.a.logger.Info(fmt.Sprintf("[snapshots] state merge done %s", r.String()))
	} else if !errors.Is(err, context.Canceled) {
		at.a.logger.Warn(fmt.Sprintf("[snapshots] state merge failed err=%v %s", err, r.String()))
	}
	return mf, err
}

func (a *Aggregator) IntegrateMergedDirtyFiles(outs *SelectedStaticFiles, in *MergedFilesV3) {
	a.dirtyFilesLock.Lock()
	defer a.dirtyFilesLock.Unlock()

	for id, d := range a.d {
		d.integrateMergedDirtyFiles(outs.d[id], outs.dIdx[id], outs.dHist[id], in.d[id], in.dIdx[id], in.dHist[id])
	}

	for id, ii := range a.iis {
		ii.integrateMergedDirtyFiles(outs.ii[id], in.iis[id])
	}

	a.recalcVisibleFiles(a.dirtyFilesEndTxNumMinimax())
}

func (a *Aggregator) cleanAfterMerge(in *MergedFilesV3) {
	at := a.BeginFilesRo()
	defer at.Close()

	a.dirtyFilesLock.Lock()
	defer a.dirtyFilesLock.Unlock()

	for id, d := range at.d {
		if in == nil {
			d.cleanAfterMerge(nil, nil, nil)
		} else {
			d.cleanAfterMerge(in.d[id], in.dHist[id], in.dIdx[id])
		}
	}
	for id, ii := range at.iis {
		if in == nil {
			ii.cleanAfterMerge(nil)
		} else {
			ii.cleanAfterMerge(in.iis[id])
		}
	}
}

// KeepRecentTxnsOfHistoriesWithDisabledSnapshots limits amount of recent transactions protected from prune in domains history.
// Affects only domains with dontProduceHistoryFiles=true.
// Usually equal to one a.aggregationStep, but could be set to step/2 or step/4 to reduce size of history tables.
// when we exec blocks from snapshots we can set it to 0, because no re-org on those blocks are possible
func (a *Aggregator) KeepRecentTxnsOfHistoriesWithDisabledSnapshots(recentTxs uint64) *Aggregator {
	for _, d := range a.d {
		if d != nil && d.History.snapshotsDisabled {
			d.History.keepRecentTxnInDB = recentTxs
		}
	}
	return a
}

func (a *Aggregator) SetSnapshotBuildSema(semaphore *semaphore.Weighted) {
	a.snapshotBuildSema = semaphore
}

// SetProduceMod allows setting produce to false in order to stop making state files (default value is true)
func (a *Aggregator) SetProduceMod(produce bool) {
	a.produce = produce
}

// Returns channel which is closed when aggregation is done
func (a *Aggregator) BuildFilesInBackground(txNum uint64) chan struct{} {
	fin := make(chan struct{})

	if !a.produce {
		close(fin)
		return fin
	}

	if (txNum + 1) <= a.visibleFilesMinimaxTxNum.Load()+a.aggregationStep {
		close(fin)
		return fin
	}

	if ok := a.buildingFiles.CompareAndSwap(false, true); !ok {
		close(fin)
		return fin
	}

	step := a.visibleFilesMinimaxTxNum.Load() / a.StepSize()

	a.wg.Add(1)
	go func() {
		defer a.wg.Done()
		defer a.buildingFiles.Store(false)

		if a.snapshotBuildSema != nil {
			//we are inside own goroutine - it's fine to block here
			if err := a.snapshotBuildSema.Acquire(a.ctx, 1); err != nil {
				a.logger.Warn("[snapshots] buildFilesInBackground", "err", err)
				close(fin)
				return //nolint
			}
			defer a.snapshotBuildSema.Release(1)
		}

		lastInDB := max(
			lastIdInDB(a.db, a.d[kv.AccountsDomain]),
			lastIdInDB(a.db, a.d[kv.CodeDomain]),
			lastIdInDB(a.db, a.d[kv.StorageDomain]),
			lastIdInDBNoHistory(a.db, a.d[kv.CommitmentDomain]))
		log.Info("BuildFilesInBackground", "step", step, "lastInDB", lastInDB)

		// check if db has enough data (maybe we didn't commit them yet or all keys are unique so history is empty)
		//lastInDB := lastIdInDB(a.db, a.d[kv.AccountsDomain])
		hasData := lastInDB > step // `step` must be fully-written - means `step+1` records must be visible
		if !hasData {
			close(fin)
			return
		}

		// trying to create as much small-step-files as possible:
		// - to reduce amount of small merges
		// - to remove old data from db as early as possible
		// - during files build, may happen commit of new data. on each loop step getting latest id in db
		for ; step < lastInDB; step++ { //`step` must be fully-written - means `step+1` records must be visible
			if err := a.buildFiles(a.ctx, step); err != nil {
				if errors.Is(err, context.Canceled) || errors.Is(err, common2.ErrStopped) {
					close(fin)
					return
				}
				a.logger.Warn("[snapshots] buildFilesInBackground", "err", err)
				break
			}
		}
		go func() {
			defer close(fin)

			if err := a.MergeLoop(a.ctx); err != nil {
				if errors.Is(err, context.Canceled) || errors.Is(err, common2.ErrStopped) {
					return
				}
				a.logger.Warn("[snapshots] merge", "err", err)
			}
		}()
	}()
	return fin
}

// Returns the first known txNum found in history files of a given domain
func (at *AggregatorRoTx) HistoryStartFrom(name kv.Domain) uint64 {
	return at.d[name].HistoryStartFrom()
}

func (at *AggregatorRoTx) HistoryEndTxNum(name kv.Domain, tx kv.Tx) uint64 {
	return at.d[name].HistoryEndTxNum(tx)
}

func (at *AggregatorRoTx) IndexRange(name kv.InvertedIdx, k []byte, fromTs, toTs int, asc order.By, limit int, tx kv.Tx) (timestamps stream.U64, err error) {
	// check domain iis
	for _, d := range at.d {
		if d.d.historyIdx == name {
			return d.ht.IdxRange(k, fromTs, toTs, asc, limit, tx)
		}
	}

	// check the ii
	if ii := at.searchII(name); ii != nil {
		return ii.IdxRange(k, fromTs, toTs, asc, limit, tx)
	}
	return nil, fmt.Errorf("unexpected history name: %s", name)
}

// -- range end

func (at *AggregatorRoTx) HistorySeek(domain kv.Domain, key []byte, ts uint64, tx kv.Tx) (v []byte, ok bool, err error) {
	return at.d[domain].ht.HistorySeek(key, ts, tx)
}

func (at *AggregatorRoTx) HistoryRange(domain kv.Domain, fromTs, toTs int, asc order.By, limit int, tx kv.Tx) (it stream.KV, err error) {
	hr, err := at.d[domain].ht.HistoryRange(fromTs, toTs, asc, limit, tx)
	if err != nil {
		return nil, err
	}
	return stream.WrapKV(hr), nil
}

func (at *AggregatorRoTx) KeyCountInFiles(d kv.Domain, start, end uint64) (totalKeys uint64) {
	if d >= kv.DomainLen {
		return 0
	}

	for _, f := range at.d[d].visible.files {
		if f.startTxNum >= start && f.endTxNum <= end {
			totalKeys += uint64(f.src.decompressor.Count() / 2)
		}
	}
	return totalKeys
}

func (at *AggregatorRoTx) FileStream(name kv.Domain, fromTxNum, toTxNum uint64) (stream.KV, error) {
	dt := at.d[name]

	fi := -1
	for idx, f := range dt.files {
		if f.startTxNum == fromTxNum && f.endTxNum == toTxNum {
			fi = idx
			break
		}
	}
	if fi < 0 {
		return nil, fmt.Errorf("file not found")
	}
<<<<<<< HEAD
	return ac.d[name].reader(fi), nil
}

func AggTx(tx kv.Tx) *AggregatorRoTx {
	if withAggTx, ok := tx.(interface{ AggTx() *AggregatorRoTx }); ok {
		return withAggTx.AggTx()
	}

	return nil
=======
	r := seg.NewReader(dt.files[fi].src.decompressor.MakeGetter(), dt.d.Compression)
	return NewSegStreamReader(r, -1), nil
>>>>>>> facffd54
}

// AggregatorRoTx guarantee consistent View of files ("snapshots isolation" level https://en.wikipedia.org/wiki/Snapshot_isolation):
//   - long-living consistent view of all files (no limitations)
//   - hiding garbage and files overlaps
//   - protecting useful files from removal
//   - user will not see "partial writes" or "new files appearance"
//   - last reader removing garbage files inside `Close` method
type AggregatorRoTx struct {
	a   *Aggregator
	d   [kv.DomainLen]*DomainRoTx
	iis []*InvertedIndexRoTx

	_leakID uint64 // set only if TRACE_AGG=true
}

func (a *Aggregator) BeginFilesRo() *AggregatorRoTx {
	ac := &AggregatorRoTx{
		a:       a,
		_leakID: a.leakDetector.Add(),
		iis:     make([]*InvertedIndexRoTx, len(a.iis)),
	}

	a.visibleFilesLock.RLock()
	for id, ii := range a.iis {
		ac.iis[id] = ii.BeginFilesRo()
	}
	for id, d := range a.d {
		if d != nil {
			ac.d[id] = d.BeginFilesRo()
		}
	}
	a.visibleFilesLock.RUnlock()

	return ac
}

// --- Domain part START ---

func (at *AggregatorRoTx) RangeAsOf(ctx context.Context, tx kv.Tx, domain kv.Domain, fromKey, toKey []byte, ts uint64, asc order.By, limit int) (it stream.KV, err error) {
	return at.d[domain].RangeAsOf(ctx, tx, fromKey, toKey, ts, asc, limit)
}
<<<<<<< HEAD
func (ac *AggregatorRoTx) RangeLatest(tx kv.Tx, domain kv.Domain, from, to []byte, limit int) (stream.KV, error) {
	if ac == nil {
		return nil, fmt.Errorf("nil aggregator tx")
	}
	return ac.d[domain].RangeLatest(tx, from, to, limit)
=======
func (at *AggregatorRoTx) DebugRangeLatest(tx kv.Tx, domain kv.Domain, from, to []byte, limit int) (stream.KV, error) {
	return at.d[domain].DebugRangeLatest(tx, from, to, limit)
>>>>>>> facffd54
}

func (at *AggregatorRoTx) GetAsOf(name kv.Domain, k []byte, ts uint64, tx kv.Tx) (v []byte, ok bool, err error) {
	return at.d[name].GetAsOf(k, ts, tx)
}

func (at *AggregatorRoTx) GetLatest(domain kv.Domain, k []byte, tx kv.Tx) (v []byte, step uint64, ok bool, err error) {
	return at.d[domain].GetLatest(k, tx)
}
func (at *AggregatorRoTx) DebugGetLatestFromDB(domain kv.Domain, key []byte, tx kv.Tx) ([]byte, uint64, bool, error) {
	return at.d[domain].getLatestFromDB(key, tx)
}
func (at *AggregatorRoTx) DebugGetLatestFromFiles(domain kv.Domain, k []byte, maxTxNum uint64) (v []byte, found bool, fileStartTxNum uint64, fileEndTxNum uint64, err error) {
	return at.d[domain].getLatestFromFiles(k, maxTxNum)
}

func (at *AggregatorRoTx) Unwind(ctx context.Context, tx kv.RwTx, txNumUnwindTo uint64, changeset *[kv.DomainLen][]kv.DomainEntryDiff) error {
	logEvery := time.NewTicker(30 * time.Second)
	defer logEvery.Stop()

	step := txNumUnwindTo / at.StepSize()
	for idx, d := range at.d {
		if err := d.unwind(ctx, tx, step, txNumUnwindTo, changeset[idx]); err != nil {
			return err
		}
	}
	for _, ii := range at.iis {
		if err := ii.unwind(ctx, tx, txNumUnwindTo, math.MaxUint64, math.MaxUint64, logEvery, true, nil); err != nil {
			return err
		}
	}
	return nil
}

// --- Domain part END ---

func (at *AggregatorRoTx) madvNormal() {
	for _, d := range at.d {
		for _, f := range d.files {
			f.src.decompressor.EnableMadvNormal()
		}
	}
}
func (at *AggregatorRoTx) disableReadAhead() {
	for _, d := range at.d {
		for _, f := range d.files {
			f.src.decompressor.DisableReadAhead()
		}
	}
}

func (at *AggregatorRoTx) Close() {
	if at == nil || at.a == nil { // invariant: it's safe to call Close multiple times
		return
	}
	at.a.leakDetector.Del(at._leakID)
	at.a = nil

	for _, d := range at.d {
		if d != nil {
			d.Close()
		}
	}
	for _, ii := range at.iis {
		ii.Close()
	}
}

// Inverted index tables only
func lastIdInDB(db kv.RoDB, domain *Domain) (lstInDb uint64) {
	if err := db.View(context.Background(), func(tx kv.Tx) error {
		lstInDb = domain.maxStepInDB(tx)
		return nil
	}); err != nil {
		log.Warn("[snapshots] lastIdInDB", "err", err)
	}
	return lstInDb
}

func lastIdInDBNoHistory(db kv.RoDB, domain *Domain) (lstInDb uint64) {
	if err := db.View(context.Background(), func(tx kv.Tx) error {
		//lstInDb = domain.maxStepInDB(tx)
		lstInDb = domain.maxStepInDBNoHistory(tx)
		return nil
	}); err != nil {
		log.Warn("[snapshots] lastIdInDB", "err", err)
	}
	return lstInDb
}<|MERGE_RESOLUTION|>--- conflicted
+++ resolved
@@ -319,21 +319,6 @@
 	}
 }
 
-<<<<<<< HEAD
-func (a *Aggregator) DiscardHistory(name kv.Domain) *Aggregator {
-	if domain := a.d[name]; domain != nil {
-		domain.historyDisabled = true
-	}
-	return a
-}
-
-func (a *Aggregator) EnableHistory(name kv.Domain) *Aggregator {
-	a.d[name].historyDisabled = false
-	return a
-}
-
-=======
->>>>>>> facffd54
 func (a *Aggregator) HasBackgroundFilesBuild2() bool {
 	return a.buildingFiles.Load() || a.mergingFiles.Load()
 }
@@ -816,19 +801,10 @@
 	if len(entitySet) == 0 {
 		panic("assert: missed arguments")
 	}
-<<<<<<< HEAD
-	for i, entity := range entitySet {
-		if domain := ac.d[entity]; domain != nil {
-			domainEnd := domain.files.EndTxNum()
-			if i == 0 || domainEnd < minTxNum {
-				minTxNum = domainEnd
-			}
-=======
 	for i, domain := range entitySet {
 		domainEnd := at.d[domain].files.EndTxNum()
 		if i == 0 || domainEnd < minTxNum {
 			minTxNum = domainEnd
->>>>>>> facffd54
 		}
 	}
 	return minTxNum
@@ -1121,13 +1097,8 @@
 		}
 		stats[iikey] = stat
 	}
-<<<<<<< HEAD
-	for iikey := range ac.a.iis {
-		aggStat.Indices[ac.iis[iikey].ii.filenameBase] = stats[iikey]
-=======
 	for iikey := range at.a.iis {
 		aggStat.Indices[at.iis[iikey].ii.filenameBase] = stats[iikey]
->>>>>>> facffd54
 	}
 
 	return aggStat, nil
@@ -1570,8 +1541,8 @@
 	if fi < 0 {
 		return nil, fmt.Errorf("file not found")
 	}
-<<<<<<< HEAD
-	return ac.d[name].reader(fi), nil
+	r := seg.NewReader(dt.files[fi].src.decompressor.MakeGetter(), dt.d.Compression)
+	return NewSegStreamReader(r, -1), nil
 }
 
 func AggTx(tx kv.Tx) *AggregatorRoTx {
@@ -1580,10 +1551,6 @@
 	}
 
 	return nil
-=======
-	r := seg.NewReader(dt.files[fi].src.decompressor.MakeGetter(), dt.d.Compression)
-	return NewSegStreamReader(r, -1), nil
->>>>>>> facffd54
 }
 
 // AggregatorRoTx guarantee consistent View of files ("snapshots isolation" level https://en.wikipedia.org/wiki/Snapshot_isolation):
@@ -1626,16 +1593,8 @@
 func (at *AggregatorRoTx) RangeAsOf(ctx context.Context, tx kv.Tx, domain kv.Domain, fromKey, toKey []byte, ts uint64, asc order.By, limit int) (it stream.KV, err error) {
 	return at.d[domain].RangeAsOf(ctx, tx, fromKey, toKey, ts, asc, limit)
 }
-<<<<<<< HEAD
-func (ac *AggregatorRoTx) RangeLatest(tx kv.Tx, domain kv.Domain, from, to []byte, limit int) (stream.KV, error) {
-	if ac == nil {
-		return nil, fmt.Errorf("nil aggregator tx")
-	}
-	return ac.d[domain].RangeLatest(tx, from, to, limit)
-=======
 func (at *AggregatorRoTx) DebugRangeLatest(tx kv.Tx, domain kv.Domain, from, to []byte, limit int) (stream.KV, error) {
 	return at.d[domain].DebugRangeLatest(tx, from, to, limit)
->>>>>>> facffd54
 }
 
 func (at *AggregatorRoTx) GetAsOf(name kv.Domain, k []byte, ts uint64, tx kv.Tx) (v []byte, ok bool, err error) {
