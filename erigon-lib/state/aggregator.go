--- conflicted
+++ resolved
@@ -1088,64 +1088,6 @@
 	return aggStat, nil
 }
 
-<<<<<<< HEAD
-func (at *AggregatorRoTx) LogStats(tx kv.Tx, tx2block func(endTxNumMinimax uint64) (uint64, error)) {
-	maxTxNum := at.TxNumsInFiles(kv.StateDomains...)
-	if maxTxNum == 0 {
-		return
-	}
-
-	domainBlockNumProgress, err := tx2block(maxTxNum)
-	if err != nil {
-		at.a.logger.Warn("[snapshots:history] Stat", "err", err)
-		return
-	}
-	str := make([]string, 0, len(at.d[kv.AccountsDomain].files))
-	for _, item := range at.d[kv.AccountsDomain].files {
-		bn, err := tx2block(item.endTxNum)
-		if err != nil {
-			at.a.logger.Warn("[snapshots:history] Stat", "err", err)
-			return
-		}
-		str = append(str, fmt.Sprintf("%d=%dK", item.endTxNum/at.StepSize(), bn/1_000))
-	}
-	//str2 := make([]string, 0, len(at.storage.files))
-	//for _, item := range at.storage.files {
-	//	str2 = append(str2, fmt.Sprintf("%s:%dm", item.src.decompressor.FileName(), item.src.decompressor.Count()/1_000_000))
-	//}
-	//for _, item := range at.commitment.files {
-	//	bn := tx2block(item.endTxNum) / 1_000
-	//	str2 = append(str2, fmt.Sprintf("%s:%dK", item.src.decompressor.FileName(), bn))
-	//}
-	var lastCommitmentBlockNum, lastCommitmentTxNum uint64
-	if len(at.d[kv.CommitmentDomain].files) > 0 {
-		lastCommitmentTxNum = at.d[kv.CommitmentDomain].files[len(at.d[kv.CommitmentDomain].files)-1].endTxNum
-		lastCommitmentBlockNum, err = tx2block(lastCommitmentTxNum)
-		if err != nil {
-			at.a.logger.Warn("[snapshots:history] Stat", "err", err)
-			return
-		}
-	}
-	firstHistoryIndexBlockInDB, err := tx2block(at.d[kv.AccountsDomain].d.minStepInDB(tx) * at.StepSize())
-	if err != nil {
-		at.a.logger.Warn("[snapshots:history] Stat", "err", err)
-		return
-	}
-
-	var m runtime.MemStats
-	dbg.ReadMemStats(&m)
-	at.a.logger.Info("[snapshots:history] Stat",
-		"blocks", common2.PrettyCounter(domainBlockNumProgress+1),
-		"txs", common2.PrettyCounter(at.a.visibleFilesMinimaxTxNum.Load()),
-		"txNum2blockNum", strings.Join(str, ","),
-		"first_history_idx_in_db", firstHistoryIndexBlockInDB,
-		"last_comitment_block", lastCommitmentBlockNum,
-		"last_comitment_tx_num", lastCommitmentTxNum,
-		//"cnt_in_files", strings.Join(str2, ","),
-		//"used_files", strings.Join(at.Files(), ","),
-		"alloc", common2.ByteCount(m.Alloc), "sys", common2.ByteCount(m.Sys))
-
-=======
 func (at *AggregatorRoTx) EndTxNumNoCommitment() uint64 {
 	return min(
 		at.d[kv.AccountsDomain].files.EndTxNum(),
@@ -1158,7 +1100,6 @@
 
 func (at *AggregatorRoTx) MinStepInDb(tx kv.Tx, domain kv.Domain) (lstInDb uint64) {
 	return at.d[domain].d.minStepInDB(tx)
->>>>>>> bd687ed3
 }
 
 func (a *Aggregator) EndTxNumMinimax() uint64 { return a.visibleFilesMinimaxTxNum.Load() }
