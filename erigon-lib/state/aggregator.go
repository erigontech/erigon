// Copyright 2022 The Erigon Authors
// This file is part of Erigon.
//
// Erigon is free software: you can redistribute it and/or modify
// it under the terms of the GNU Lesser General Public License as published by
// the Free Software Foundation, either version 3 of the License, or
// (at your option) any later version.
//
// Erigon is distributed in the hope that it will be useful,
// but WITHOUT ANY WARRANTY; without even the implied warranty of
// MERCHANTABILITY or FITNESS FOR A PARTICULAR PURPOSE. See the
// GNU Lesser General Public License for more details.
//
// You should have received a copy of the GNU Lesser General Public License
// along with Erigon. If not, see <http://www.gnu.org/licenses/>.

package state

import (
	"context"
	"encoding/binary"
	"errors"
	"fmt"
	"math"
	"os"
	"path/filepath"
	"runtime"
	"slices"
	"sort"
	"strings"
	"sync"
	"sync/atomic"
	"time"

	rand2 "golang.org/x/exp/rand"

	"github.com/RoaringBitmap/roaring/v2/roaring64"
	"github.com/c2h5oh/datasize"
	"github.com/tidwall/btree"
	"golang.org/x/sync/errgroup"
	"golang.org/x/sync/semaphore"

	common2 "github.com/erigontech/erigon-lib/common"
	"github.com/erigontech/erigon-lib/common/background"
	"github.com/erigontech/erigon-lib/common/datadir"
	"github.com/erigontech/erigon-lib/common/dbg"
	"github.com/erigontech/erigon-lib/common/dir"
	"github.com/erigontech/erigon-lib/config3"
	"github.com/erigontech/erigon-lib/diagnostics"
	"github.com/erigontech/erigon-lib/kv"
	"github.com/erigontech/erigon-lib/kv/bitmapdb"
	"github.com/erigontech/erigon-lib/kv/order"
	"github.com/erigontech/erigon-lib/kv/stream"
	"github.com/erigontech/erigon-lib/log/v3"
	"github.com/erigontech/erigon-lib/seg"
)

type Aggregator struct {
	db              kv.RoDB
	d               [kv.DomainLen]*Domain
	iis             []*InvertedIndex
	dirs            datadir.Dirs
	tmpdir          string
	aggregationStep uint64

	dirtyFilesLock           sync.Mutex
	visibleFilesLock         sync.RWMutex
	visibleFilesMinimaxTxNum atomic.Uint64
	snapshotBuildSema        *semaphore.Weighted

	collateAndBuildWorkers int // minimize amount of background workers by default
	mergeWorkers           int // usually 1

	commitmentValuesTransform bool // enables squeezing commitment values in CommitmentDomain

	// To keep DB small - need move data to small files ASAP.
	// It means goroutine which creating small files - can't be locked by merge or indexing.
	buildingFiles atomic.Bool
	mergingFiles  atomic.Bool

	//warmupWorking          atomic.Bool
	ctx       context.Context
	ctxCancel context.CancelFunc

	wg sync.WaitGroup // goroutines spawned by Aggregator, to ensure all of them are finish at agg.Close

	onFreeze kv.OnFreezeFunc

	ps *background.ProgressSet

	// next fields are set only if agg.doTraceCtx is true. can enable by env: TRACE_AGG=true
	leakDetector *dbg.LeakDetector
	logger       log.Logger

	produce bool
}

const AggregatorSqueezeCommitmentValues = true
const MaxNonFuriousDirtySpacePerTx = 64 * datasize.MB

func commitmentFileMustExist(dirs datadir.Dirs, fromStep, toStep uint64) bool {
	fPath := filepath.Join(dirs.SnapDomain, fmt.Sprintf("%s-%s.%d-%d.kv", commitmentDomainVersion.String(), kv.CommitmentDomain, fromStep, toStep))
	exists, err := dir.FileExist(fPath)
	if err != nil {
		panic(err)
	}
	return exists
}

func domainIntegrityCheck(name kv.Domain, dirs datadir.Dirs, fromStep, toStep uint64) bool {
	// case1: `kill -9` during building new .kv
	//  - `accounts` domain may be at step X and `commitment` domain at step X-1
	//  - not a problem because `commitment` domain still has step X in DB
	// case2: `kill -9` during building new .kv and `rm -rf chaindata`
	//  - `accounts` domain may be at step X and `commitment` domain at step X-1
	//  - problem! `commitment` domain doesn't have step X in DB
	// solution: ignore step X files in both cases
	switch name {
	case kv.AccountsDomain, kv.StorageDomain, kv.CodeDomain:
		if toStep-fromStep > 1 { // only recently built files
			return true
		}
		return commitmentFileMustExist(dirs, fromStep, toStep)
	default:
		return true
	}
}

func newAggregatorOld(ctx context.Context, dirs datadir.Dirs, aggregationStep uint64, db kv.RoDB, logger log.Logger) (*Aggregator, error) {
	ctx, ctxCancel := context.WithCancel(ctx)
	return &Aggregator{
		ctx:                    ctx,
		ctxCancel:              ctxCancel,
		onFreeze:               func(frozenFileNames []string) {},
		dirs:                   dirs,
		tmpdir:                 dirs.Tmp,
		aggregationStep:        aggregationStep,
		db:                     db,
		leakDetector:           dbg.NewLeakDetector("agg", dbg.SlowTx()),
		ps:                     background.NewProgressSet(),
		logger:                 logger,
		collateAndBuildWorkers: 1,
		mergeWorkers:           1,

		commitmentValuesTransform: AggregatorSqueezeCommitmentValues,

		produce: true,
	}, nil
}

// GetStateIndicesSalt - try read salt for all indices from DB. Or fall-back to new salt creation.
// if db is Read-Only (for example remote RPCDaemon or utilities) - we will not create new indices - and existing indices have salt in metadata.
func GetStateIndicesSalt(dirs datadir.Dirs, genNew bool, logger log.Logger) (salt *uint32, err error) {
	baseDir := dirs.Snap
	saltExists, err := dir.FileExist(filepath.Join(baseDir, "salt.txt"))
	if err != nil {
		return nil, err
	}

	saltStateExists, err := dir.FileExist(filepath.Join(baseDir, "salt-state.txt"))
	if err != nil {
		return nil, err
	}

	if saltExists && !saltStateExists {
		_ = os.Rename(filepath.Join(baseDir, "salt.txt"), filepath.Join(baseDir, "salt-state.txt"))
	}

	fpath := filepath.Join(baseDir, "salt-state.txt")
	fexists, err := dir.FileExist(fpath)
	if err != nil {
		return nil, err
	}

	// Initialize salt if it doesn't exist
	if !fexists {
		if !genNew {
			logger.Info("not generating new salt file as genNew=false")
			// Using nil salt for now, actual value should be injected when salt file is downloaded
			return nil, nil
		}

		saltV := rand2.Uint32()
		salt = &saltV
		saltBytes := make([]byte, 4)
		binary.BigEndian.PutUint32(saltBytes, *salt)
		if err := dir.WriteFileWithFsync(fpath, saltBytes, os.ModePerm); err != nil {
			return nil, err
		}
		return salt, nil // Return the newly created salt directly
	}

	saltBytes, err := os.ReadFile(fpath)
	if err != nil {
		return nil, err
	}
	saltV := binary.BigEndian.Uint32(saltBytes)
	salt = &saltV
	return salt, nil
}

func (a *Aggregator) registerDomain(name kv.Domain, salt *uint32, dirs datadir.Dirs, logger log.Logger) (err error) {
	cfg := Schema.GetDomainCfg(name)
	//TODO: move dynamic part of config to InvertedIndex
	cfg.restrictSubsetFileDeletions = a.commitmentValuesTransform
	cfg.hist.iiCfg.salt.Store(salt)
	cfg.hist.iiCfg.dirs = dirs
	a.d[name], err = NewDomain(cfg, a.aggregationStep, logger)
	if err != nil {
		return err
	}
	return nil
}

func (a *Aggregator) registerII(idx kv.InvertedIdx, salt *uint32, dirs datadir.Dirs, logger log.Logger) error {
<<<<<<< HEAD
	idxCfg := StandaloneIISchema[idx]
	idxCfg.salt.Store(salt)
=======
	idxCfg := Schema.GetIICfg(idx)
	idxCfg.salt = salt
>>>>>>> 2eee6bf0
	idxCfg.dirs = dirs

	if ii := a.searchII(idx); ii != nil {
		return fmt.Errorf("inverted index %s already registered", idx)
	}

	ii, err := NewInvertedIndex(idxCfg, a.aggregationStep, logger)
	if err != nil {
		return err
	}
	a.iis = append(a.iis, ii)
	return nil
}

func (a *Aggregator) StepSize() uint64           { return a.aggregationStep }
func (a *Aggregator) OnFreeze(f kv.OnFreezeFunc) { a.onFreeze = f }
func (a *Aggregator) DisableFsync() {
	for _, d := range a.d {
		d.DisableFsync()
	}
	for _, ii := range a.iis {
		ii.DisableFsync()
	}
}

func (a *Aggregator) ReloadSalt() error {
	salt, err := GetStateIndicesSalt(a.dirs, false, a.logger)
	if err != nil {
		return err
	}

	if salt == nil {
		return fmt.Errorf("salt not found on ReloadSalt")
	}

	for _, d := range a.d {
		d.hist.iiCfg.salt.Store(salt)
		d.History.histCfg.iiCfg.salt.Store(salt)
		d.History.InvertedIndex.iiCfg.salt.Store(salt)
	}

	for _, ii := range a.iis {
		ii.iiCfg.salt.Store(salt)
	}

	return nil
}

func (a *Aggregator) OpenFolder() error {
	a.dirtyFilesLock.Lock()
	defer a.dirtyFilesLock.Unlock()
	if err := a.openFolder(); err != nil {
		return err
	}
	return nil
}

func (a *Aggregator) openFolder() error {
	eg := &errgroup.Group{}
	for _, d := range a.d {
		d := d
		eg.Go(func() error {
			select {
			case <-a.ctx.Done():
				return a.ctx.Err()
			default:
			}
			return d.openFolder()
		})
	}
	for _, ii := range a.iis {
		ii := ii
		eg.Go(func() error { return ii.openFolder() })
	}
	if err := eg.Wait(); err != nil {
		return fmt.Errorf("openFolder: %w", err)
	}
	a.recalcVisibleFiles(a.dirtyFilesEndTxNumMinimax())
	return nil
}

func (a *Aggregator) OpenList(files []string, readonly bool) error {
	return a.OpenFolder()
}

func (a *Aggregator) Close() {
	if a.ctxCancel == nil { // invariant: it's safe to call Close multiple times
		return
	}
	a.ctxCancel()
	a.ctxCancel = nil
	a.wg.Wait()

	a.dirtyFilesLock.Lock()
	defer a.dirtyFilesLock.Unlock()
	a.closeDirtyFiles()
	a.recalcVisibleFiles(a.dirtyFilesEndTxNumMinimax())
}

func (a *Aggregator) closeDirtyFiles() {
	wg := &sync.WaitGroup{}
	for _, d := range a.d {
		d := d
		wg.Add(1)
		go func() {
			defer wg.Done()
			d.Close()
		}()
	}
	for _, ii := range a.iis {
		ii := ii
		wg.Add(1)
		go func() {
			defer wg.Done()
			ii.Close()
		}()
	}
	wg.Wait()
}

func (a *Aggregator) EnableDomain(domain kv.Domain)   { a.d[domain].disable = false }
func (a *Aggregator) SetCollateAndBuildWorkers(i int) { a.collateAndBuildWorkers = i }
func (a *Aggregator) SetMergeWorkers(i int)           { a.mergeWorkers = i }
func (a *Aggregator) SetCompressWorkers(i int) {
	for _, d := range a.d {
		d.CompressCfg.Workers = i
		d.History.CompressorCfg.Workers = i
		d.History.InvertedIndex.CompressorCfg.Workers = i
	}
	for _, ii := range a.iis {
		ii.CompressorCfg.Workers = i
	}
}

func (a *Aggregator) HasBackgroundFilesBuild2() bool {
	return a.buildingFiles.Load() || a.mergingFiles.Load()
}

func (a *Aggregator) HasBackgroundFilesBuild() bool { return a.ps.Has() }
func (a *Aggregator) BackgroundProgress() string    { return a.ps.String() }

func (at *AggregatorRoTx) AllFiles() VisibleFiles {
	var res VisibleFiles
	if at == nil {
		return res
	}
	for _, d := range at.d {
		res = append(res, d.Files()...)
	}
	for _, ii := range at.iis {
		res = append(res, ii.Files()...)
	}
	return res
}
func (at *AggregatorRoTx) Files(domain kv.Domain) VisibleFiles { return at.d[domain].Files() }
func (at *AggregatorRoTx) StepSize() uint64                    { return at.a.StepSize() }

func (a *Aggregator) Files() []string {
	ac := a.BeginFilesRo()
	defer ac.Close()
	return ac.AllFiles().Names()
}
func (a *Aggregator) LS() {
	doLS := func(dirtyFiles *btree.BTreeG[*filesItem]) {
		dirtyFiles.Walk(func(items []*filesItem) bool {
			for _, item := range items {
				if item.decompressor == nil {
					continue
				}
				log.Info("[agg] ", "f", item.decompressor.FileName(), "words", item.decompressor.Count())
			}
			return true
		})
	}

	a.dirtyFilesLock.Lock()
	defer a.dirtyFilesLock.Unlock()
	for _, d := range a.d {
		doLS(d.dirtyFiles)
		doLS(d.History.dirtyFiles)
		doLS(d.History.InvertedIndex.dirtyFiles)
	}
	for _, d := range a.iis {
		doLS(d.dirtyFiles)
	}
}

func (a *Aggregator) WaitForBuildAndMerge(ctx context.Context) chan struct{} {
	res := make(chan struct{})
	go func() {
		defer close(res)

		chkEvery := time.NewTicker(3 * time.Second)
		defer chkEvery.Stop()
		for a.buildingFiles.Load() || a.mergingFiles.Load() {
			select {
			case <-ctx.Done():
				return
			case <-chkEvery.C: //TODO: more reliable notification
			}
		}
	}()
	return res
}

func (a *Aggregator) BuildMissedAccessors(ctx context.Context, workers int) error {
	startIndexingTime := time.Now()
	ps := background.NewProgressSet()

	g, ctx := errgroup.WithContext(ctx)
	g.SetLimit(workers)
	go func() {
		logEvery := time.NewTicker(20 * time.Second)
		defer logEvery.Stop()
		for {
			select {
			case <-ctx.Done():
				return
			case <-logEvery.C:
				var m runtime.MemStats
				dbg.ReadMemStats(&m)
				sendDiagnostics(startIndexingTime, ps.DiagnosticsData(), m.Alloc, m.Sys)
				a.logger.Info("[snapshots] Indexing", "progress", ps.String(), "total-indexing-time", time.Since(startIndexingTime).Round(time.Second).String(), "alloc", common2.ByteCount(m.Alloc), "sys", common2.ByteCount(m.Sys))
			}
		}
	}()

	rotx := a.DebugBeginDirtyFilesRo()
	defer rotx.Close()

	missedFilesItems := rotx.FilesWithMissedAccessors()

	for _, d := range a.d {
		d.BuildMissedAccessors(ctx, g, ps, missedFilesItems.domain[d.name])
	}

	for _, ii := range a.iis {
		ii.BuildMissedAccessors(ctx, g, ps, missedFilesItems.ii[ii.name])
	}

	if err := g.Wait(); err != nil {
		return err
	}

	rotx.Close()

	if err := a.OpenFolder(); err != nil {
		return err
	}
	return nil
}

func sendDiagnostics(startIndexingTime time.Time, indexPercent map[string]int, alloc uint64, sys uint64) {
	segmentsStats := make([]diagnostics.SnapshotSegmentIndexingStatistics, 0, len(indexPercent))
	for k, v := range indexPercent {
		segmentsStats = append(segmentsStats, diagnostics.SnapshotSegmentIndexingStatistics{
			SegmentName: k,
			Percent:     v,
			Alloc:       alloc,
			Sys:         sys,
		})
	}
	diagnostics.Send(diagnostics.SnapshotIndexingStatistics{
		Segments:    segmentsStats,
		TimeElapsed: time.Since(startIndexingTime).Round(time.Second).Seconds(),
	})
}

type AggV3Collation struct {
	logAddrs   map[string]*roaring64.Bitmap
	logTopics  map[string]*roaring64.Bitmap
	tracesFrom map[string]*roaring64.Bitmap
	tracesTo   map[string]*roaring64.Bitmap
	accounts   Collation
	storage    Collation
	code       Collation
	commitment Collation
}

func (c AggV3Collation) Close() {
	c.accounts.Close()
	c.storage.Close()
	c.code.Close()
	c.commitment.Close()

	for _, b := range c.logAddrs {
		bitmapdb.ReturnToPool64(b)
	}
	for _, b := range c.logTopics {
		bitmapdb.ReturnToPool64(b)
	}
	for _, b := range c.tracesFrom {
		bitmapdb.ReturnToPool64(b)
	}
	for _, b := range c.tracesTo {
		bitmapdb.ReturnToPool64(b)
	}
}

type AggV3StaticFiles struct {
	d    [kv.DomainLen]StaticFiles
	ivfs []InvertedFiles
}

// CleanupOnError - call it on collation fail. It's closing all files
func (sf AggV3StaticFiles) CleanupOnError() {
	for _, d := range sf.d {
		d.CleanupOnError()
	}
	for _, ivf := range sf.ivfs {
		ivf.CleanupOnError()
	}
}

func (a *Aggregator) buildFiles(ctx context.Context, step uint64) error {
	a.logger.Debug("[agg] collate and build", "step", step, "collate_workers", a.collateAndBuildWorkers, "merge_workers", a.mergeWorkers, "compress_workers", a.d[kv.AccountsDomain].CompressCfg.Workers)

	var (
		logEvery      = time.NewTicker(time.Second * 30)
		txFrom        = a.FirstTxNumOfStep(step)
		txTo          = a.FirstTxNumOfStep(step + 1)
		stepStartedAt = time.Now()

		static          = &AggV3StaticFiles{ivfs: make([]InvertedFiles, len(a.iis))}
		closeCollations = true
		collListMu      = sync.Mutex{}
		collations      = make([]Collation, 0)
	)

	defer logEvery.Stop()
	defer func() {
		if !closeCollations {
			return
		}
		for _, c := range collations {
			c.Close()
		}
	}()

	g, ctx := errgroup.WithContext(ctx)
	g.SetLimit(a.collateAndBuildWorkers)
	for _, d := range a.d {
		if d.disable {
			continue
		}

		d := d
		dc := d.BeginFilesRo()
		firstStepNotInFiles := dc.FirstStepNotInFiles()
		dc.Close()
		if step < firstStepNotInFiles {
			continue
		}

		a.wg.Add(1)
		g.Go(func() error {
			defer a.wg.Done()

			var collation Collation
			if err := a.db.View(ctx, func(tx kv.Tx) (err error) {
				collation, err = d.collate(ctx, step, txFrom, txTo, tx)
				return err
			}); err != nil {
				return fmt.Errorf("domain collation %q has failed: %w", d.filenameBase, err)
			}
			collListMu.Lock()
			collations = append(collations, collation)
			collListMu.Unlock()

			sf, err := d.buildFiles(ctx, step, collation, a.ps)
			collation.Close()
			if err != nil {
				sf.CleanupOnError()
				return err
			}

			dd, err := kv.String2Domain(d.filenameBase)
			if err != nil {
				return err
			}
			static.d[dd] = sf
			return nil
		})
	}
	closeCollations = false

	// indices are built concurrently
	for iikey, ii := range a.iis {
		if ii.disable {
			continue
		}

		ii := ii
		dc := ii.BeginFilesRo()
		firstStepNotInFiles := dc.FirstStepNotInFiles()
		dc.Close()
		if step < firstStepNotInFiles {
			continue
		}

		a.wg.Add(1)
		g.Go(func() error {
			defer a.wg.Done()

			var collation InvertedIndexCollation
			err := a.db.View(ctx, func(tx kv.Tx) (err error) {
				collation, err = ii.collate(ctx, step, tx)
				return err
			})
			if err != nil {
				return fmt.Errorf("index collation %q has failed: %w", ii.filenameBase, err)
			}
			sf, err := ii.buildFiles(ctx, step, collation, a.ps)
			if err != nil {
				sf.CleanupOnError()
				return err
			}

			static.ivfs[iikey] = sf
			return nil
		})
	}
	if err := g.Wait(); err != nil {
		static.CleanupOnError()
		return fmt.Errorf("domain collate-build: %w", err)
	}
	mxStepTook.ObserveDuration(stepStartedAt)
	a.IntegrateDirtyFiles(static, txFrom, txTo)
	a.logger.Info("[snapshots] aggregated", "step", step, "took", time.Since(stepStartedAt))

	return nil
}

func (a *Aggregator) BuildFiles(toTxNum uint64) (err error) {
	finished := a.BuildFilesInBackground(toTxNum)
	if !(a.buildingFiles.Load() || a.mergingFiles.Load()) {
		return nil
	}

	logEvery := time.NewTicker(20 * time.Second)
	defer logEvery.Stop()
Loop:
	for {
		select {
		case <-a.ctx.Done():
			return a.ctx.Err()
		case <-finished:
			break Loop
		case <-logEvery.C:
			if !(a.buildingFiles.Load() || a.mergingFiles.Load()) {
				break Loop
			}
			if a.HasBackgroundFilesBuild() {
				a.logger.Info("[snapshots] Files build", "progress", a.BackgroundProgress())
			}
		}
	}

	return nil
}

// [from, to)
func (a *Aggregator) BuildFiles2(ctx context.Context, fromStep, toStep uint64) error {
	if ok := a.buildingFiles.CompareAndSwap(false, true); !ok {
		return nil
	}
	go func() {
		defer a.buildingFiles.Store(false)
		if toStep > fromStep {
			log.Info("[agg] build", "fromStep", fromStep, "toStep", toStep)
		}
		for step := fromStep; step < toStep; step++ { //`step` must be fully-written - means `step+1` records must be visible
			if err := a.buildFiles(ctx, step); err != nil {
				if errors.Is(err, context.Canceled) || errors.Is(err, common2.ErrStopped) {
					panic(err)
				}
				a.logger.Warn("[snapshots] buildFilesInBackground", "err", err)
				panic(err)
			}
		}

		go func() {
			if err := a.MergeLoop(ctx); err != nil {
				panic(err)
			}
		}()
	}()

	return nil
}

func (a *Aggregator) mergeLoopStep(ctx context.Context, toTxNum uint64) (somethingDone bool, err error) {
	a.logger.Debug("[agg] merge", "collate_workers", a.collateAndBuildWorkers, "merge_workers", a.mergeWorkers, "compress_workers", a.d[kv.AccountsDomain].CompressCfg.Workers)

	aggTx := a.BeginFilesRo()
	defer aggTx.Close()
	mxRunningMerges.Inc()
	defer mxRunningMerges.Dec()

	maxSpan := config3.StepsInFrozenFile * a.StepSize()
	r := aggTx.findMergeRange(toTxNum, maxSpan)
	if !r.any() {
		return false, nil
	}

	outs, err := aggTx.FilesInRange(r)
	if err != nil {
		return false, err
	}

	in, err := aggTx.mergeFiles(ctx, outs, r)
	if err != nil {
		in.Close()
		return true, err
	}
	a.IntegrateMergedDirtyFiles(outs, in)
	a.cleanAfterMerge(in)

	a.onFreeze(in.FrozenList())
	return true, nil
}

func (a *Aggregator) RemoveOverlapsAfterMerge(ctx context.Context) (err error) {
	a.cleanAfterMerge(nil)
	return nil
}

func (a *Aggregator) MergeLoop(ctx context.Context) (err error) {
	if dbg.NoMerge() || !a.mergingFiles.CompareAndSwap(false, true) {
		return nil // currently merging or merge is prohibited
	}

	// Merge is background operation. It must not crush application.
	// Convert panic to error.
	defer func() {
		if rec := recover(); rec != nil {
			err = fmt.Errorf("[snapshots] background files merge: %s, %s", rec, dbg.Stack())
		}
	}()

	a.wg.Add(1)
	defer a.wg.Done()
	defer a.mergingFiles.Store(false)

	for {
		somethingMerged, err := a.mergeLoopStep(ctx, a.visibleFilesMinimaxTxNum.Load())
		if err != nil {
			return err
		}
		if !somethingMerged {
			return nil
		}
	}
}

func (a *Aggregator) IntegrateDirtyFiles(sf *AggV3StaticFiles, txNumFrom, txNumTo uint64) {
	a.dirtyFilesLock.Lock()
	defer a.dirtyFilesLock.Unlock()

	for id, d := range a.d {
		d.integrateDirtyFiles(sf.d[id], txNumFrom, txNumTo)
	}
	for id, ii := range a.iis {
		ii.integrateDirtyFiles(sf.ivfs[id], txNumFrom, txNumTo)
	}

	a.recalcVisibleFiles(a.dirtyFilesEndTxNumMinimax())
}

func (a *Aggregator) DomainTables(names ...kv.Domain) (tables []string) {
	for _, name := range names {
		tables = append(tables, a.d[name].Tables()...)
	}
	return tables
}
func (at *AggregatorRoTx) DomainFiles(domains ...kv.Domain) (files VisibleFiles) {
	for _, domain := range domains {
		files = append(files, at.d[domain].Files()...)
	}
	return files
}
func (a *Aggregator) InvertedIdxTables(indices ...kv.InvertedIdx) (tables []string) {
	for _, idx := range indices {
		if ii := a.searchII(idx); ii != nil {
			tables = append(tables, ii.Tables()...)
		}
	}

	return
}

func (a *Aggregator) searchII(name kv.InvertedIdx) *InvertedIndex {
	for _, ii := range a.iis {
		if ii.name == name {
			return ii
		}
	}
	return nil
}

type flusher interface {
	Flush(ctx context.Context, tx kv.RwTx) error
}

func (at *AggregatorRoTx) StepsInFiles(entitySet ...kv.Domain) uint64 {
	txNumInFiles := at.TxNumsInFiles(entitySet...)
	if txNumInFiles > 0 {
		txNumInFiles--
	}
	return txNumInFiles / at.StepSize()
}

func (at *AggregatorRoTx) TxNumsInFiles(entitySet ...kv.Domain) (minTxNum uint64) {
	if len(entitySet) == 0 {
		panic("assert: missed arguments")
	}
	for i, domain := range entitySet {
		domainEnd := at.d[domain].files.EndTxNum()
		if i == 0 || domainEnd < minTxNum {
			minTxNum = domainEnd
		}
	}
	return minTxNum
}

func (at *AggregatorRoTx) CanPrune(tx kv.Tx, untilTx uint64) bool {
	if dbg.NoPrune() {
		return false
	}
	for _, d := range at.d {
		if d.CanPruneUntil(tx, untilTx) {
			return true
		}
	}
	for _, ii := range at.iis {
		if ii.CanPrune(tx) {
			return true
		}
	}
	return false
}

func (at *AggregatorRoTx) CanUnwindToBlockNum(tx kv.Tx) (uint64, error) {
	minUnwindale, err := ReadLowestUnwindableBlock(tx)
	if err != nil {
		return 0, err
	}
	if minUnwindale == math.MaxUint64 { // no unwindable block found
		stateVal, _, _, err := at.d[kv.CommitmentDomain].GetLatest(keyCommitmentState, tx)
		if err != nil {
			return 0, err
		}
		if len(stateVal) == 0 {
			return 0, nil
		}
		_, minUnwindale = _decodeTxBlockNums(stateVal)
	}
	return minUnwindale, nil
}

// CanUnwindBeforeBlockNum - returns `true` if can unwind to requested `blockNum`, otherwise returns nearest `unwindableBlockNum`
func (at *AggregatorRoTx) CanUnwindBeforeBlockNum(blockNum uint64, tx kv.Tx) (unwindableBlockNum uint64, ok bool, err error) {
	_minUnwindableBlockNum, err := at.CanUnwindToBlockNum(tx)
	if err != nil {
		return 0, false, err
	}
	if blockNum < _minUnwindableBlockNum {
		return _minUnwindableBlockNum, false, nil
	}
	return blockNum, true, nil
}

// PruneSmallBatches is not cancellable, it's over when it's over or failed.
// It fills whole timeout with pruning by small batches (of 100 keys) and making some progress
func (at *AggregatorRoTx) PruneSmallBatches(ctx context.Context, timeout time.Duration, tx kv.RwTx) (haveMore bool, err error) {
	// On tip-of-chain timeout is about `3sec`
	//  On tip of chain:     must be real-time - prune by small batches and prioritize exact-`timeout`
	//  Not on tip of chain: must be aggressive (prune as much as possible) by bigger batches

	furiousPrune := timeout > 5*time.Hour
	aggressivePrune := !furiousPrune && timeout >= 1*time.Minute

	var pruneLimit uint64 = 1_000
	if furiousPrune {
		pruneLimit = 1_000_000
	}

	started := time.Now()
	localTimeout := time.NewTicker(timeout)
	defer localTimeout.Stop()
	logPeriod := 30 * time.Second
	logEvery := time.NewTicker(logPeriod)
	defer logEvery.Stop()
	aggLogEvery := time.NewTicker(600 * time.Second) // to hide specific domain/idx logging
	defer aggLogEvery.Stop()

	fullStat := newAggregatorPruneStat()

	for {
		if sptx, ok := tx.(kv.HasSpaceDirty); ok && !furiousPrune && !aggressivePrune {
			spaceDirty, _, err := sptx.SpaceDirty()
			if err != nil {
				return false, err
			}
			if spaceDirty > uint64(MaxNonFuriousDirtySpacePerTx) {
				return false, nil
			}
		}
		iterationStarted := time.Now()
		// `context.Background()` is important here!
		//     it allows keep DB consistent - prune all keys-related data or noting
		//     can't interrupt by ctrl+c and leave dirt in DB
		stat, err := at.prune(context.Background(), tx, pruneLimit, aggLogEvery)
		if err != nil {
			at.a.logger.Warn("[snapshots] PruneSmallBatches failed", "err", err)
			return false, err
		}
		if stat == nil || stat.PrunedNothing() {
			if !fullStat.PrunedNothing() {
				at.a.logger.Info("[snapshots] PruneSmallBatches finished", "took", time.Since(started).String(), "stat", fullStat.String())
			}
			return false, nil
		}
		fullStat.Accumulate(stat)

		if aggressivePrune {
			took := time.Since(iterationStarted)
			if took < 2*time.Second {
				pruneLimit *= 10
			}
			if took > logPeriod {
				pruneLimit /= 10
			}
		}

		select {
		case <-localTimeout.C: //must be first to improve responsivness
			return true, nil
		case <-logEvery.C:
			at.a.logger.Info("[snapshots] pruning state",
				"until commit", time.Until(started.Add(timeout)).String(),
				"pruneLimit", pruneLimit,
				"aggregatedStep", at.StepsInFiles(kv.StateDomains...),
				"stepsRangeInDB", at.stepsRangeInDBAsStr(tx),
				"pruned", fullStat.String(),
			)
		case <-ctx.Done():
			return false, ctx.Err()
		default:
		}
	}
}

func (at *AggregatorRoTx) stepsRangeInDBAsStr(tx kv.Tx) string {
	steps := make([]string, 0, len(at.d)+len(at.iis))
	for _, dt := range at.d {
		a1, a2 := dt.stepsRangeInDB(tx)
		steps = append(steps, fmt.Sprintf("%s:%.1f", dt.d.filenameBase, a2-a1))
	}
	for _, iit := range at.iis {
		a1, a2 := iit.stepsRangeInDB(tx)
		steps = append(steps, fmt.Sprintf("%s:%.1f", iit.ii.filenameBase, a2-a1))
	}
	return strings.Join(steps, ", ")
}

type AggregatorPruneStat struct {
	Domains map[string]*DomainPruneStat
	Indices map[string]*InvertedIndexPruneStat
}

func (as *AggregatorPruneStat) PrunedNothing() bool {
	for _, d := range as.Domains {
		if d != nil && !d.PrunedNothing() {
			return false
		}
	}
	for _, i := range as.Indices {
		if i != nil && !i.PrunedNothing() {
			return false
		}
	}
	return true
}

func newAggregatorPruneStat() *AggregatorPruneStat {
	return &AggregatorPruneStat{Domains: make(map[string]*DomainPruneStat), Indices: make(map[string]*InvertedIndexPruneStat)}
}

func (as *AggregatorPruneStat) String() string {
	if as == nil {
		return ""
	}
	names := make([]string, 0)
	for k := range as.Domains {
		names = append(names, k)
	}

	sort.Slice(names, func(i, j int) bool { return names[i] < names[j] })

	var sb strings.Builder
	for _, d := range names {
		v, ok := as.Domains[d]
		if ok && v != nil && !v.PrunedNothing() {
			sb.WriteString(fmt.Sprintf("%s| %s; ", d, v.String()))
		}
	}
	names = names[:0]
	for k := range as.Indices {
		names = append(names, k)
	}
	sort.Slice(names, func(i, j int) bool { return names[i] < names[j] })

	for _, d := range names {
		v, ok := as.Indices[d]
		if ok && v != nil && !v.PrunedNothing() {
			sb.WriteString(fmt.Sprintf("%s| %s; ", d, v.String()))
		}
	}
	return strings.TrimSuffix(sb.String(), "; ")
}

func (as *AggregatorPruneStat) Accumulate(other *AggregatorPruneStat) {
	for k, v := range other.Domains {
		ds, ok := as.Domains[k]
		if !ok || ds == nil {
			ds = v
		} else {
			ds.Accumulate(v)
		}
		as.Domains[k] = ds
	}
	for k, v := range other.Indices {
		id, ok := as.Indices[k]
		if !ok || id == nil {
			id = v
		} else {
			id.Accumulate(v)
		}
		as.Indices[k] = id
	}
}

// temporal function to prune history straight after commitment is done - reduce history size in db until we build
// pruning in background. This helps on chain-tip performance (while full pruning is not available we can prune at least commit)
func (at *AggregatorRoTx) GreedyPruneHistory(ctx context.Context, domain kv.Domain, tx kv.RwTx) error {
	cd := at.d[domain]
	if cd.ht.h.historyDisabled {
		return nil
	}

	txFrom := uint64(0)
	canHist, txTo := cd.ht.canPruneUntil(tx, math.MaxUint64)
	if dbg.NoPrune() || !canHist {
		return nil
	}

	logEvery := time.NewTicker(30 * time.Second)
	defer logEvery.Stop()
	defer mxPruneTookAgg.ObserveDuration(time.Now())

	stat, err := cd.ht.Prune(ctx, tx, txFrom, txTo, math.MaxUint64, true, logEvery)
	if err != nil {
		return err
	}

	at.a.logger.Info("commitment history backpressure pruning", "pruned", stat.String())
	return nil
}

func (at *AggregatorRoTx) prune(ctx context.Context, tx kv.RwTx, limit uint64, logEvery *time.Ticker) (*AggregatorPruneStat, error) {
	defer mxPruneTookAgg.ObserveDuration(time.Now())

	if limit == 0 {
		limit = uint64(math.MaxUint64)
	}

	var txFrom, step uint64 // txFrom is always 0 to avoid dangling keys in indices/hist
	txTo := at.a.visibleFilesMinimaxTxNum.Load()
	if txTo > 0 {
		// txTo is first txNum in next step, has to go 1 tx behind to get correct step number
		step = (txTo - 1) / at.StepSize()
	}

	if txFrom == txTo || !at.CanPrune(tx, txTo) {
		return nil, nil
	}

	if logEvery == nil {
		logEvery = time.NewTicker(30 * time.Second)
		defer logEvery.Stop()
	}
	//at.a.logger.Info("aggregator prune", "step", step,
	//	"txn_range", fmt.Sprintf("[%d,%d)", txFrom, txTo), "limit", limit,
	//	/*"stepsLimit", limit/at.a.aggregationStep,*/ "stepsRangeInDB", at.a.stepsRangeInDBAsStr(tx))
	aggStat := newAggregatorPruneStat()
	for id, d := range at.d {
		var err error
		aggStat.Domains[at.d[id].d.filenameBase], err = d.Prune(ctx, tx, step, txFrom, txTo, limit, logEvery)
		if err != nil {
			return aggStat, err
		}
	}

	stats := make([]*InvertedIndexPruneStat, len(at.a.iis))
	for iikey := range at.a.iis {
		stat, err := at.iis[iikey].Prune(ctx, tx, txFrom, txTo, limit, logEvery, false, nil)
		if err != nil {
			return nil, err
		}
		stats[iikey] = stat
	}
	for iikey := range at.a.iis {
		aggStat.Indices[at.iis[iikey].ii.filenameBase] = stats[iikey]
	}

	return aggStat, nil
}

func (at *AggregatorRoTx) EndTxNumNoCommitment() uint64 {
	return min(
		at.d[kv.AccountsDomain].files.EndTxNum(),
		at.d[kv.CodeDomain].files.EndTxNum(),
		at.d[kv.StorageDomain].files.EndTxNum(),
	)
}

func (at *AggregatorRoTx) Agg() *Aggregator { return at.a }

func (at *AggregatorRoTx) MinStepInDb(tx kv.Tx, domain kv.Domain) (lstInDb uint64) {
	return at.d[domain].d.minStepInDB(tx)
}

func (a *Aggregator) EndTxNumMinimax() uint64 { return a.visibleFilesMinimaxTxNum.Load() }
func (a *Aggregator) FilesAmount() (res []int) {
	for _, d := range a.d {
		res = append(res, d.dirtyFiles.Len())
	}
	for _, ii := range a.iis {
		res = append(res, ii.dirtyFiles.Len())
	}
	return res
}

func firstTxNumOfStep(step, size uint64) uint64 {
	return step * size
}

func lastTxNumOfStep(step, size uint64) uint64 {
	return firstTxNumOfStep(step+1, size) - 1
}

// firstTxNumOfStep returns txStepBeginning of given step.
// Step 0 is a range [0, stepSize).
// To prune step needed to fully Prune range [txStepBeginning, txNextStepBeginning)
func (a *Aggregator) FirstTxNumOfStep(step uint64) uint64 { // could have some smaller steps to prune// could have some smaller steps to prune
	return firstTxNumOfStep(step, a.StepSize())
}

func (a *Aggregator) dirtyFilesEndTxNumMinimax() uint64 {
	m := min(
		a.d[kv.AccountsDomain].dirtyFilesEndTxNumMinimax(),
		a.d[kv.StorageDomain].dirtyFilesEndTxNumMinimax(),
		a.d[kv.CodeDomain].dirtyFilesEndTxNumMinimax(),
		// a.d[kv.CommitmentDomain].dirtyFilesEndTxNumMinimax(),
	)
	// TODO(awskii) have two different functions including commitment/without it
	//  Usually its skipped because commitment either have MaxUint64 due to no history or equal to other domains

	//log.Warn("dirtyFilesEndTxNumMinimax", "min", m,
	//	"acc", a.d[kv.AccountsDomain].dirtyFilesEndTxNumMinimax(),
	//	"sto", a.d[kv.StorageDomain].dirtyFilesEndTxNumMinimax(),
	//	"cod", a.d[kv.CodeDomain].dirtyFilesEndTxNumMinimax(),
	//	"com", a.d[kv.CommitmentDomain].dirtyFilesEndTxNumMinimax(),
	//)
	return m
}

func (a *Aggregator) recalcVisibleFiles(toTxNum uint64) {
	defer a.recalcVisibleFilesMinimaxTxNum()

	a.visibleFilesLock.Lock()
	defer a.visibleFilesLock.Unlock()
	for _, d := range a.d {
		if d == nil {
			continue
		}
		d.reCalcVisibleFiles(toTxNum)
	}
	for _, ii := range a.iis {
		if ii == nil {
			continue
		}
		ii.reCalcVisibleFiles(toTxNum)
	}
}

func (a *Aggregator) recalcVisibleFilesMinimaxTxNum() {
	aggTx := a.BeginFilesRo()
	defer aggTx.Close()
	a.visibleFilesMinimaxTxNum.Store(aggTx.TxNumsInFiles(kv.StateDomains...))
}

func (at *AggregatorRoTx) findMergeRange(maxEndTxNum, maxSpan uint64) *Ranges {
	r := &Ranges{invertedIndex: make([]*MergeRange, len(at.a.iis))}
	if at.a.commitmentValuesTransform {
		lmrAcc := at.d[kv.AccountsDomain].files.LatestMergedRange()
		lmrSto := at.d[kv.StorageDomain].files.LatestMergedRange()
		lmrCom := at.d[kv.CommitmentDomain].files.LatestMergedRange()

		if !lmrCom.Equal(&lmrAcc) || !lmrCom.Equal(&lmrSto) {
			// ensure that we do not make further merge progress until ranges are not equal
			maxEndTxNum = min(maxEndTxNum, max(lmrAcc.to, lmrSto.to, lmrCom.to))
			at.a.logger.Warn("findMergeRange: hold further merge", "to", maxEndTxNum/at.StepSize(),
				"acc", lmrAcc.String("", at.StepSize()), "sto", lmrSto.String("", at.StepSize()), "com", lmrCom.String("", at.StepSize()))
		}
	}
	for id, d := range at.d {
		r.domain[id] = d.findMergeRange(maxEndTxNum, maxSpan)
	}

	if at.a.commitmentValuesTransform && r.domain[kv.CommitmentDomain].values.needMerge {
		cr := r.domain[kv.CommitmentDomain]

		restorePrevRange := false
		for k, dr := range &r.domain {
			kd := kv.Domain(k)
			if !slices.Contains(kv.StateDomains, kd) {
				continue
			}

			if kd == kv.CommitmentDomain || cr.values.Equal(&dr.values) {
				continue
			}
			// commitment waits until storage and account are merged so it may be a bit behind (if merge was interrupted before)
			if !dr.values.needMerge || cr.values.to < dr.values.from {
				if mf := at.d[kd].lookupDirtyFileByItsRange(cr.values.from, cr.values.to); mf != nil {
					// file for required range exists, hold this domain from merge but allow to merge comitemnt
					r.domain[k].values = MergeRange{}
					at.a.logger.Debug("findMergeRange: commitment range is different but file exists in domain, hold further merge",
						at.d[k].d.filenameBase, dr.values.String("vals", at.StepSize()),
						"commitment", cr.values.String("vals", at.StepSize()))
					continue
				}

				restorePrevRange = true
			}
		}
		if restorePrevRange {
			for k, dr := range &r.domain {
				r.domain[k].values = MergeRange{}
				at.a.logger.Debug("findMergeRange: commitment range is different than accounts or storage, cancel kv merge",
					at.d[k].d.filenameBase, dr.values.String("", at.StepSize()))
			}
		}
	}

	for id, ii := range at.iis {
		r.invertedIndex[id] = ii.findMergeRange(maxEndTxNum, maxSpan)
	}

	//log.Info(fmt.Sprintf("findMergeRange(%d, %d)=%s\n", maxEndTxNum/at.a.aggregationStep, maxSpan/at.a.aggregationStep, r))
	return r
}

func (at *AggregatorRoTx) RestrictSubsetFileDeletions(b bool) {
	at.a.d[kv.AccountsDomain].restrictSubsetFileDeletions = b
	at.a.d[kv.StorageDomain].restrictSubsetFileDeletions = b
	at.a.d[kv.CommitmentDomain].restrictSubsetFileDeletions = b
}

func (at *AggregatorRoTx) mergeFiles(ctx context.Context, files *SelectedStaticFiles, r *Ranges) (mf *MergedFilesV3, err error) {
	mf = &MergedFilesV3{iis: make([]*filesItem, len(at.a.iis))}
	g, ctx := errgroup.WithContext(ctx)
	g.SetLimit(at.a.mergeWorkers)
	closeFiles := true
	defer func() {
		if closeFiles {
			mf.Close()
		}

		// Merge is background operation. It must not crush application.
		// Convert panic to error.
		if rec := recover(); rec != nil {
			err = fmt.Errorf("[snapshots] background mergeFiles: %s, %s, %s", r.String(), rec, dbg.Stack())
		}
	}()

	at.a.logger.Info(fmt.Sprintf("[snapshots] merge state %s", r.String()))

	accStorageMerged := new(sync.WaitGroup)

	for id := range at.d {
		if !r.domain[id].any() {
			continue
		}

		id := id
		kid := kv.Domain(id)
		if at.a.commitmentValuesTransform && (kid == kv.AccountsDomain || kid == kv.StorageDomain) {
			accStorageMerged.Add(1)
		}

		g.Go(func() (err error) {
			var vt valueTransformer
			if at.a.commitmentValuesTransform && kid == kv.CommitmentDomain {
				at.RestrictSubsetFileDeletions(true)
				accStorageMerged.Wait()

				vt, err = at.d[kv.CommitmentDomain].commitmentValTransformDomain(r.domain[kid].values, at.d[kv.AccountsDomain], at.d[kv.StorageDomain],
					mf.d[kv.AccountsDomain], mf.d[kv.StorageDomain])

				if err != nil {
					return fmt.Errorf("failed to create commitment value transformer: %w", err)
				}
			}

			mf.d[id], mf.dIdx[id], mf.dHist[id], err = at.d[id].mergeFiles(ctx, files.d[id], files.dIdx[id], files.dHist[id], r.domain[id], vt, at.a.ps)
			if at.a.commitmentValuesTransform {
				if kid == kv.AccountsDomain || kid == kv.StorageDomain {
					accStorageMerged.Done()
				}
				if err == nil && kid == kv.CommitmentDomain {
					at.RestrictSubsetFileDeletions(false)
				}
			}
			return err
		})
	}

	for id, rng := range r.invertedIndex {
		if !rng.needMerge {
			continue
		}
		id := id
		rng := rng
		g.Go(func() error {
			var err error
			mf.iis[id], err = at.iis[id].mergeFiles(ctx, files.ii[id], rng.from, rng.to, at.a.ps)
			return err
		})
	}

	err = g.Wait()
	if err == nil {
		closeFiles = false
		at.a.logger.Info(fmt.Sprintf("[snapshots] state merge done %s", r.String()))
	} else if !errors.Is(err, context.Canceled) {
		at.a.logger.Warn(fmt.Sprintf("[snapshots] state merge failed err=%v %s", err, r.String()))
	}
	return mf, err
}

func (a *Aggregator) IntegrateMergedDirtyFiles(outs *SelectedStaticFiles, in *MergedFilesV3) {
	a.dirtyFilesLock.Lock()
	defer a.dirtyFilesLock.Unlock()

	for id, d := range a.d {
		d.integrateMergedDirtyFiles(outs.d[id], outs.dIdx[id], outs.dHist[id], in.d[id], in.dIdx[id], in.dHist[id])
	}

	for id, ii := range a.iis {
		ii.integrateMergedDirtyFiles(outs.ii[id], in.iis[id])
	}

	a.recalcVisibleFiles(a.dirtyFilesEndTxNumMinimax())
}

func (a *Aggregator) cleanAfterMerge(in *MergedFilesV3) {
	at := a.BeginFilesRo()
	defer at.Close()

	a.dirtyFilesLock.Lock()
	defer a.dirtyFilesLock.Unlock()

	for id, d := range at.d {
		if in == nil {
			d.cleanAfterMerge(nil, nil, nil)
		} else {
			d.cleanAfterMerge(in.d[id], in.dHist[id], in.dIdx[id])
		}
	}
	for id, ii := range at.iis {
		if in == nil {
			ii.cleanAfterMerge(nil)
		} else {
			ii.cleanAfterMerge(in.iis[id])
		}
	}
}

// KeepRecentTxnsOfHistoriesWithDisabledSnapshots limits amount of recent transactions protected from prune in domains history.
// Affects only domains with dontProduceHistoryFiles=true.
// Usually equal to one a.aggregationStep, but could be set to step/2 or step/4 to reduce size of history tables.
// when we exec blocks from snapshots we can set it to 0, because no re-org on those blocks are possible
func (a *Aggregator) KeepRecentTxnsOfHistoriesWithDisabledSnapshots(recentTxs uint64) *Aggregator {
	for _, d := range a.d {
		if d != nil && d.History.snapshotsDisabled {
			d.History.keepRecentTxnInDB = recentTxs
		}
	}
	return a
}

func (a *Aggregator) SetSnapshotBuildSema(semaphore *semaphore.Weighted) {
	a.snapshotBuildSema = semaphore
}

// SetProduceMod allows setting produce to false in order to stop making state files (default value is true)
func (a *Aggregator) SetProduceMod(produce bool) {
	a.produce = produce
}

// Returns channel which is closed when aggregation is done
func (a *Aggregator) BuildFilesInBackground(txNum uint64) chan struct{} {
	fin := make(chan struct{})

	if !a.produce {
		close(fin)
		return fin
	}

	if (txNum + 1) <= a.visibleFilesMinimaxTxNum.Load()+a.aggregationStep {
		close(fin)
		return fin
	}

	if ok := a.buildingFiles.CompareAndSwap(false, true); !ok {
		close(fin)
		return fin
	}

	step := a.visibleFilesMinimaxTxNum.Load() / a.StepSize()

	a.wg.Add(1)
	go func() {
		defer a.wg.Done()
		defer a.buildingFiles.Store(false)

		if a.snapshotBuildSema != nil {
			//we are inside own goroutine - it's fine to block here
			if err := a.snapshotBuildSema.Acquire(a.ctx, 1); err != nil {
				a.logger.Warn("[snapshots] buildFilesInBackground", "err", err)
				close(fin)
				return //nolint
			}
			defer a.snapshotBuildSema.Release(1)
		}

		lastInDB := max(
			lastIdInDB(a.db, a.d[kv.AccountsDomain]),
			lastIdInDB(a.db, a.d[kv.CodeDomain]),
			lastIdInDB(a.db, a.d[kv.StorageDomain]),
			lastIdInDBNoHistory(a.db, a.d[kv.CommitmentDomain]))
		log.Info("BuildFilesInBackground", "step", step, "lastInDB", lastInDB)

		// check if db has enough data (maybe we didn't commit them yet or all keys are unique so history is empty)
		//lastInDB := lastIdInDB(a.db, a.d[kv.AccountsDomain])
		hasData := lastInDB > step // `step` must be fully-written - means `step+1` records must be visible
		if !hasData {
			close(fin)
			return
		}

		// trying to create as much small-step-files as possible:
		// - to reduce amount of small merges
		// - to remove old data from db as early as possible
		// - during files build, may happen commit of new data. on each loop step getting latest id in db
		for ; step < lastInDB; step++ { //`step` must be fully-written - means `step+1` records must be visible
			if err := a.buildFiles(a.ctx, step); err != nil {
				if errors.Is(err, context.Canceled) || errors.Is(err, common2.ErrStopped) {
					close(fin)
					return
				}
				a.logger.Warn("[snapshots] buildFilesInBackground", "err", err)
				break
			}
		}
		go func() {
			defer close(fin)

			if err := a.MergeLoop(a.ctx); err != nil {
				if errors.Is(err, context.Canceled) || errors.Is(err, common2.ErrStopped) {
					return
				}
				a.logger.Warn("[snapshots] merge", "err", err)
			}
		}()
	}()
	return fin
}

// Returns the first known txNum found in history files of a given domain
func (at *AggregatorRoTx) HistoryStartFrom(name kv.Domain) uint64 {
	return at.d[name].HistoryStartFrom()
}

func (at *AggregatorRoTx) IndexRange(name kv.InvertedIdx, k []byte, fromTs, toTs int, asc order.By, limit int, tx kv.Tx) (timestamps stream.U64, err error) {
	// check domain iis
	for _, d := range at.d {
		if d.d.historyIdx == name {
			return d.ht.IdxRange(k, fromTs, toTs, asc, limit, tx)
		}
	}

	// check the ii
	if ii := at.searchII(name); ii != nil {
		return ii.IdxRange(k, fromTs, toTs, asc, limit, tx)
	}
	return nil, fmt.Errorf("unexpected history name: %s", name)
}

// -- range end

func (at *AggregatorRoTx) HistorySeek(domain kv.Domain, key []byte, ts uint64, tx kv.Tx) (v []byte, ok bool, err error) {
	return at.d[domain].ht.HistorySeek(key, ts, tx)
}

func (at *AggregatorRoTx) HistoryRange(domain kv.Domain, fromTs, toTs int, asc order.By, limit int, tx kv.Tx) (it stream.KV, err error) {
	hr, err := at.d[domain].ht.HistoryRange(fromTs, toTs, asc, limit, tx)
	if err != nil {
		return nil, err
	}
	return stream.WrapKV(hr), nil
}

func (at *AggregatorRoTx) KeyCountInFiles(d kv.Domain, start, end uint64) (totalKeys uint64) {
	if d >= kv.DomainLen {
		return 0
	}

	for _, f := range at.d[d].visible.files {
		if f.startTxNum >= start && f.endTxNum <= end {
			totalKeys += uint64(f.src.decompressor.Count() / 2)
		}
	}
	return totalKeys
}

func (at *AggregatorRoTx) FileStream(name kv.Domain, fromTxNum, toTxNum uint64) (stream.KV, error) {
	dt := at.d[name]

	fi := -1
	for idx, f := range dt.files {
		if f.startTxNum == fromTxNum && f.endTxNum == toTxNum {
			fi = idx
			break
		}
	}
	if fi < 0 {
		return nil, fmt.Errorf("file not found")
	}
	r := seg.NewReader(dt.files[fi].src.decompressor.MakeGetter(), dt.d.Compression)
	return NewSegStreamReader(r, -1), nil
}

// AggregatorRoTx guarantee consistent View of files ("snapshots isolation" level https://en.wikipedia.org/wiki/Snapshot_isolation):
//   - long-living consistent view of all files (no limitations)
//   - hiding garbage and files overlaps
//   - protecting useful files from removal
//   - user will not see "partial writes" or "new files appearance"
//   - last reader removing garbage files inside `Close` method
type AggregatorRoTx struct {
	a   *Aggregator
	d   [kv.DomainLen]*DomainRoTx
	iis []*InvertedIndexRoTx

	_leakID uint64 // set only if TRACE_AGG=true
}

func (a *Aggregator) BeginFilesRo() *AggregatorRoTx {
	ac := &AggregatorRoTx{
		a:       a,
		_leakID: a.leakDetector.Add(),
		iis:     make([]*InvertedIndexRoTx, len(a.iis)),
	}

	a.visibleFilesLock.RLock()
	for id, ii := range a.iis {
		ac.iis[id] = ii.BeginFilesRo()
	}
	for id, d := range a.d {
		ac.d[id] = d.BeginFilesRo()
	}
	a.visibleFilesLock.RUnlock()

	return ac
}

func (at *AggregatorRoTx) HistoryProgress(name kv.Domain, tx kv.Tx) uint64 {
	return at.d[name].HistoryProgress(tx)
}
func (at *AggregatorRoTx) ProgressII(name kv.InvertedIdx, tx kv.Tx) uint64 {
	return at.searchII(name).Progress(tx)
}

// --- Domain part START ---

func (at *AggregatorRoTx) RangeAsOf(ctx context.Context, tx kv.Tx, domain kv.Domain, fromKey, toKey []byte, ts uint64, asc order.By, limit int) (it stream.KV, err error) {
	return at.d[domain].RangeAsOf(ctx, tx, fromKey, toKey, ts, asc, limit)
}
func (at *AggregatorRoTx) DebugRangeLatest(tx kv.Tx, domain kv.Domain, from, to []byte, limit int) (stream.KV, error) {
	return at.d[domain].DebugRangeLatest(tx, from, to, limit)
}

func (at *AggregatorRoTx) GetAsOf(name kv.Domain, k []byte, ts uint64, tx kv.Tx) (v []byte, ok bool, err error) {
	return at.d[name].GetAsOf(k, ts, tx)
}

func (at *AggregatorRoTx) GetLatest(domain kv.Domain, k []byte, tx kv.Tx) (v []byte, step uint64, ok bool, err error) {
	return at.d[domain].GetLatest(k, tx)
}
func (at *AggregatorRoTx) DebugGetLatestFromDB(domain kv.Domain, key []byte, tx kv.Tx) ([]byte, uint64, bool, error) {
	return at.d[domain].getLatestFromDB(key, tx)
}
func (at *AggregatorRoTx) DebugGetLatestFromFiles(domain kv.Domain, k []byte, maxTxNum uint64) (v []byte, found bool, fileStartTxNum uint64, fileEndTxNum uint64, err error) {
	return at.d[domain].getLatestFromFiles(k, maxTxNum)
}

func (at *AggregatorRoTx) Unwind(ctx context.Context, tx kv.RwTx, txNumUnwindTo uint64, changeset *[kv.DomainLen][]kv.DomainEntryDiff) error {
	logEvery := time.NewTicker(30 * time.Second)
	defer logEvery.Stop()

	step := txNumUnwindTo / at.StepSize()
	for idx, d := range at.d {
		if err := d.unwind(ctx, tx, step, txNumUnwindTo, changeset[idx]); err != nil {
			return err
		}
	}
	for _, ii := range at.iis {
		if err := ii.unwind(ctx, tx, txNumUnwindTo, math.MaxUint64, math.MaxUint64, logEvery, true, nil); err != nil {
			return err
		}
	}
	return nil
}

// --- Domain part END ---

func (at *AggregatorRoTx) MadvNormal() *AggregatorRoTx {
	for _, d := range at.d {
		for _, f := range d.files {
			if f.src.decompressor != nil {
				f.src.decompressor.MadvNormal()
			}
			if f.src.index != nil {
				f.src.index.MadvNormal()
			}
			//if f.src.bindex != nil {
			//	f.src.bindex.MadvNormal()
			//}
			//if f.src.existence != nil {
			//	f.src.existence.MadvNormal()
			//}
		}
	}
	for _, ii := range at.iis {
		for _, f := range ii.files {
			if f.src.decompressor != nil {
				f.src.decompressor.MadvNormal()
			}
			if f.src.index != nil {
				f.src.index.MadvNormal()
			}
			//if f.src.bindex != nil {
			//	f.src.bindex.MadvNormal()
			//}
			//if f.src.existence != nil {
			//	f.src.existence.MadvNormal()
			//}
		}
	}
	return at
}
func (at *AggregatorRoTx) DisableReadAhead() {
	for _, d := range at.d {
		for _, f := range d.files {
			if f.src.decompressor != nil {
				f.src.decompressor.DisableReadAhead()
			}
			if f.src.index != nil {
				f.src.index.DisableReadAhead()
			}
			//if f.src.bindex != nil {
			//	f.src.bindex.DisableReadAhead()
			//}
			//if f.src.existence != nil {
			//	f.src.existence.DisableReadAhead()
			//}
		}
	}
	for _, ii := range at.iis {
		for _, f := range ii.files {
			if f.src.decompressor != nil {
				f.src.decompressor.DisableReadAhead()
			}
			if f.src.index != nil {
				f.src.index.DisableReadAhead()
			}
			//if f.src.bindex != nil {
			//	f.src.bindex.DisableReadAhead()
			//}
			//if f.src.existence != nil {
			//	f.src.existence.DisableReadAhead()
			//}
		}
	}
}

func (at *AggregatorRoTx) Close() {
	if at == nil || at.a == nil { // invariant: it's safe to call Close multiple times
		return
	}
	at.a.leakDetector.Del(at._leakID)
	at.a = nil

	for _, d := range at.d {
		if d != nil {
			d.Close()
		}
	}
	for _, ii := range at.iis {
		ii.Close()
	}
}

// Inverted index tables only
func lastIdInDB(db kv.RoDB, domain *Domain) (lstInDb uint64) {
	if err := db.View(context.Background(), func(tx kv.Tx) error {
		lstInDb = domain.maxStepInDB(tx)
		return nil
	}); err != nil {
		log.Warn("[snapshots] lastIdInDB", "err", err)
	}
	return lstInDb
}

func lastIdInDBNoHistory(db kv.RoDB, domain *Domain) (lstInDb uint64) {
	if err := db.View(context.Background(), func(tx kv.Tx) error {
		//lstInDb = domain.maxStepInDB(tx)
		lstInDb = domain.maxStepInDBNoHistory(tx)
		return nil
	}); err != nil {
		log.Warn("[snapshots] lastIdInDB", "err", err)
	}
	return lstInDb
}<|MERGE_RESOLUTION|>--- conflicted
+++ resolved
@@ -213,13 +213,8 @@
 }
 
 func (a *Aggregator) registerII(idx kv.InvertedIdx, salt *uint32, dirs datadir.Dirs, logger log.Logger) error {
-<<<<<<< HEAD
-	idxCfg := StandaloneIISchema[idx]
+	idxCfg := Schema.GetIICfg(idx)
 	idxCfg.salt.Store(salt)
-=======
-	idxCfg := Schema.GetIICfg(idx)
-	idxCfg.salt = salt
->>>>>>> 2eee6bf0
 	idxCfg.dirs = dirs
 
 	if ii := a.searchII(idx); ii != nil {
