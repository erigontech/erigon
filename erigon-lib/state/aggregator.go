--- conflicted
+++ resolved
@@ -1675,72 +1675,8 @@
 func (ac *AggregatorRoTx) GetAsOf(tx kv.Tx, name kv.Domain, k []byte, ts uint64) (v []byte, ok bool, err error) {
 	return ac.d[name].GetAsOf(k, ts, tx)
 }
-<<<<<<< HEAD
-
-func (ac *AggregatorRoTx) DebugEFAllValuesAreInRange(ctx context.Context, name kv.InvertedIdx, failFast bool, fromStep uint64) error {
-	if ac == nil {
-		return fmt.Errorf("nil aggregator tx")
-	}
-	
-	switch name {
-	case kv.AccountsHistoryIdx:
-		err := ac.d[kv.AccountsDomain].ht.iit.DebugEFAllValuesAreInRange(ctx, failFast, fromStep)
-		if err != nil {
-			return err
-		}
-	case kv.StorageHistoryIdx:
-		err := ac.d[kv.CodeDomain].ht.iit.DebugEFAllValuesAreInRange(ctx, failFast, fromStep)
-		if err != nil {
-			return err
-		}
-	case kv.CodeHistoryIdx:
-		err := ac.d[kv.StorageDomain].ht.iit.DebugEFAllValuesAreInRange(ctx, failFast, fromStep)
-		if err != nil {
-			return err
-		}
-	case kv.CommitmentHistoryIdx:
-		err := ac.d[kv.CommitmentDomain].ht.iit.DebugEFAllValuesAreInRange(ctx, failFast, fromStep)
-		if err != nil {
-			return err
-		}
-	case kv.ReceiptHistoryIdx:
-		err := ac.d[kv.ReceiptDomain].ht.iit.DebugEFAllValuesAreInRange(ctx, failFast, fromStep)
-		if err != nil {
-			return err
-		}
-	//case kv.GasUsedHistoryIdx:
-	//	err := ac.d[kv.GasUsedDomain].ht.iit.DebugEFAllValuesAreInRange(ctx)
-	//	if err != nil {
-	//		return err
-	//	}
-	case kv.TracesFromIdx:
-		err := ac.iis[kv.TracesFromIdxPos].DebugEFAllValuesAreInRange(ctx, failFast, fromStep)
-		if err != nil {
-			return err
-		}
-	case kv.TracesToIdx:
-		err := ac.iis[kv.TracesToIdxPos].DebugEFAllValuesAreInRange(ctx, failFast, fromStep)
-		if err != nil {
-			return err
-		}
-	case kv.LogAddrIdx:
-		err := ac.iis[kv.LogAddrIdxPos].DebugEFAllValuesAreInRange(ctx, failFast, fromStep)
-		if err != nil {
-			return err
-		}
-	case kv.LogTopicIdx:
-		err := ac.iis[kv.LogTopicIdxPos].DebugEFAllValuesAreInRange(ctx, failFast, fromStep)
-		if err != nil {
-			return err
-		}
-	default:
-		panic(fmt.Sprintf("unexpected: %s", name))
-	}
-	return nil
-=======
 func (ac *AggregatorRoTx) GetLatest(domain kv.Domain, k []byte, tx kv.Tx) (v []byte, step uint64, ok bool, err error) {
 	return ac.d[domain].GetLatest(k, tx)
->>>>>>> ffd8607a
 }
 
 // --- Domain part END ---
