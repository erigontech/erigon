--- conflicted
+++ resolved
@@ -98,17 +98,9 @@
 const AggregatorSqueezeCommitmentValues = true
 const MaxNonFuriousDirtySpacePerTx = 64 * datasize.MB
 
-<<<<<<< HEAD
-// TODO: experimentalEFOptimization is a temporary flag to enable experimental .ef optimization.
-// It should be removed after the optimization is stable and enabled by default.
-func NewAggregator(ctx context.Context, dirs datadir.Dirs, aggregationStep uint64, db kv.RoDB, logger log.Logger, experimentalEFOptimization bool) (*Aggregator, error) {
-	tmpdir := dirs.Tmp
-	salt, err := getStateIndicesSalt(dirs.Snap)
-=======
 func commitmentFileMustExist(dirs datadir.Dirs, fromStep, toStep uint64) bool {
 	fPath := filepath.Join(dirs.SnapDomain, fmt.Sprintf("v1-%s.%d-%d.kv", kv.CommitmentDomain, fromStep, toStep))
 	exists, err := dir.FileExist(fPath)
->>>>>>> 282c8a67
 	if err != nil {
 		panic(err)
 	}
@@ -150,17 +142,11 @@
 			historyLargeValues: false,
 			filenameBase:       kv.AccountsDomain.String(), //TODO: looks redundant
 
-<<<<<<< HEAD
-			iiCfg: iiCfg{salt: salt, dirs: dirs, db: db, withExistence: false, compressorCfg: seg.DefaultCfg,
-				aggregationStep: aggregationStep, keysTable: kv.TblAccountHistoryKeys, valuesTable: kv.TblAccountIdx,
-				experimentalEFOptimization: experimentalEFOptimization},
-=======
 			iiCfg: iiCfg{
 				keysTable: kv.TblAccountHistoryKeys, valuesTable: kv.TblAccountIdx,
 				withExistence: false, compressorCfg: seg.DefaultCfg,
 				filenameBase: kv.AccountsDomain.String(), //TODO: looks redundant
 			},
->>>>>>> 282c8a67
 		},
 	},
 	kv.StorageDomain: {
@@ -177,17 +163,11 @@
 			historyLargeValues: false,
 			filenameBase:       kv.StorageDomain.String(),
 
-<<<<<<< HEAD
-			iiCfg: iiCfg{salt: salt, dirs: dirs, db: db, withExistence: false, compressorCfg: seg.DefaultCfg,
-				aggregationStep: aggregationStep, keysTable: kv.TblStorageHistoryKeys, valuesTable: kv.TblStorageIdx,
-				experimentalEFOptimization: experimentalEFOptimization},
-=======
 			iiCfg: iiCfg{
 				keysTable: kv.TblStorageHistoryKeys, valuesTable: kv.TblStorageIdx,
 				withExistence: false, compressorCfg: seg.DefaultCfg,
 				filenameBase: kv.StorageDomain.String(),
 			},
->>>>>>> 282c8a67
 		},
 	},
 	kv.CodeDomain: {
@@ -205,17 +185,11 @@
 			historyLargeValues: true,
 			filenameBase:       kv.CodeDomain.String(),
 
-<<<<<<< HEAD
-			iiCfg: iiCfg{salt: salt, dirs: dirs, db: db, withExistence: false, compressorCfg: seg.DefaultCfg,
-				aggregationStep: aggregationStep, keysTable: kv.TblCodeHistoryKeys, valuesTable: kv.TblCodeIdx,
-				experimentalEFOptimization: experimentalEFOptimization},
-=======
 			iiCfg: iiCfg{
 				withExistence: false, compressorCfg: seg.DefaultCfg,
 				keysTable: kv.TblCodeHistoryKeys, valuesTable: kv.TblCodeIdx,
 				filenameBase: kv.CodeDomain.String(),
 			},
->>>>>>> 282c8a67
 		},
 	},
 	kv.CommitmentDomain: {
@@ -233,17 +207,11 @@
 			historyLargeValues: false,
 			filenameBase:       kv.CommitmentDomain.String(),
 
-<<<<<<< HEAD
-			iiCfg: iiCfg{salt: salt, dirs: dirs, db: db, withExistence: false, compressorCfg: seg.DefaultCfg,
-				aggregationStep: aggregationStep, keysTable: kv.TblCommitmentHistoryKeys, valuesTable: kv.TblCommitmentIdx,
-				experimentalEFOptimization: experimentalEFOptimization},
-=======
 			iiCfg: iiCfg{
 				keysTable: kv.TblCommitmentHistoryKeys, valuesTable: kv.TblCommitmentIdx,
 				withExistence: false, compressorCfg: seg.DefaultCfg,
 				filenameBase: kv.CommitmentDomain.String(),
 			},
->>>>>>> 282c8a67
 		},
 	},
 	kv.ReceiptDomain: {
@@ -260,22 +228,18 @@
 			historyLargeValues: false,
 			filenameBase:       kv.ReceiptDomain.String(),
 
-<<<<<<< HEAD
-			iiCfg: iiCfg{salt: salt, dirs: dirs, db: db, withExistence: false, compressorCfg: seg.DefaultCfg,
-				aggregationStep: aggregationStep, keysTable: kv.TblReceiptHistoryKeys, valuesTable: kv.TblReceiptIdx,
-				experimentalEFOptimization: experimentalEFOptimization},
-=======
 			iiCfg: iiCfg{
 				keysTable: kv.TblReceiptHistoryKeys, valuesTable: kv.TblReceiptIdx,
 				withExistence: false, compressorCfg: seg.DefaultCfg,
 				filenameBase: kv.ReceiptDomain.String(),
 			},
->>>>>>> 282c8a67
 		},
 	},
 }
 
-func NewAggregator(ctx context.Context, dirs datadir.Dirs, aggregationStep uint64, db kv.RoDB, logger log.Logger) (*Aggregator, error) {
+// TODO: experimentalEFOptimization is a temporary flag to enable experimental .ef optimization.
+// It should be removed after the optimization is stable and enabled by default.
+func NewAggregator(ctx context.Context, dirs datadir.Dirs, aggregationStep uint64, db kv.RoDB, logger log.Logger, experimentalEFOptimization bool) (*Aggregator, error) {
 	tmpdir := dirs.Tmp
 	salt, err := getStateIndicesSalt(dirs.Snap)
 	if err != nil {
@@ -302,44 +266,31 @@
 		produce: true,
 	}
 
-	if err := a.registerDomain(kv.AccountsDomain, salt, dirs, aggregationStep, logger); err != nil {
+	if err := a.registerDomain(kv.AccountsDomain, salt, dirs, aggregationStep, logger, experimentalEFOptimization); err != nil {
 		return nil, err
 	}
-	if err := a.registerDomain(kv.StorageDomain, salt, dirs, aggregationStep, logger); err != nil {
+	if err := a.registerDomain(kv.StorageDomain, salt, dirs, aggregationStep, logger, experimentalEFOptimization); err != nil {
 		return nil, err
 	}
-	if err := a.registerDomain(kv.CodeDomain, salt, dirs, aggregationStep, logger); err != nil {
+	if err := a.registerDomain(kv.CodeDomain, salt, dirs, aggregationStep, logger, experimentalEFOptimization); err != nil {
 		return nil, err
 	}
-<<<<<<< HEAD
-	if err := a.registerII(kv.LogAddrIdxPos, salt, dirs, db, aggregationStep, kv.FileLogAddressIdx, kv.TblLogAddressKeys, kv.TblLogAddressIdx, logger, experimentalEFOptimization); err != nil {
+	if err := a.registerDomain(kv.CommitmentDomain, salt, dirs, aggregationStep, logger, experimentalEFOptimization); err != nil {
 		return nil, err
 	}
-	if err := a.registerII(kv.LogTopicIdxPos, salt, dirs, db, aggregationStep, kv.FileLogTopicsIdx, kv.TblLogTopicsKeys, kv.TblLogTopicsIdx, logger, experimentalEFOptimization); err != nil {
+	if err := a.registerDomain(kv.ReceiptDomain, salt, dirs, aggregationStep, logger, experimentalEFOptimization); err != nil {
 		return nil, err
 	}
-	if err := a.registerII(kv.TracesFromIdxPos, salt, dirs, db, aggregationStep, kv.FileTracesFromIdx, kv.TblTracesFromKeys, kv.TblTracesFromIdx, logger, experimentalEFOptimization); err != nil {
+	if err := a.registerII(kv.LogAddrIdxPos, salt, dirs, aggregationStep, kv.FileLogAddressIdx, kv.TblLogAddressKeys, kv.TblLogAddressIdx, logger, experimentalEFOptimization); err != nil {
 		return nil, err
 	}
-	if err := a.registerII(kv.TracesToIdxPos, salt, dirs, db, aggregationStep, kv.FileTracesToIdx, kv.TblTracesToKeys, kv.TblTracesToIdx, logger, experimentalEFOptimization); err != nil {
-=======
-	if err := a.registerDomain(kv.CommitmentDomain, salt, dirs, aggregationStep, logger); err != nil {
+	if err := a.registerII(kv.LogTopicIdxPos, salt, dirs, aggregationStep, kv.FileLogTopicsIdx, kv.TblLogTopicsKeys, kv.TblLogTopicsIdx, logger, experimentalEFOptimization); err != nil {
 		return nil, err
 	}
-	if err := a.registerDomain(kv.ReceiptDomain, salt, dirs, aggregationStep, logger); err != nil {
+	if err := a.registerII(kv.TracesFromIdxPos, salt, dirs, aggregationStep, kv.FileTracesFromIdx, kv.TblTracesFromKeys, kv.TblTracesFromIdx, logger, experimentalEFOptimization); err != nil {
 		return nil, err
 	}
-	if err := a.registerII(kv.LogAddrIdxPos, salt, dirs, aggregationStep, kv.FileLogAddressIdx, kv.TblLogAddressKeys, kv.TblLogAddressIdx, logger); err != nil {
-		return nil, err
-	}
-	if err := a.registerII(kv.LogTopicIdxPos, salt, dirs, aggregationStep, kv.FileLogTopicsIdx, kv.TblLogTopicsKeys, kv.TblLogTopicsIdx, logger); err != nil {
-		return nil, err
-	}
-	if err := a.registerII(kv.TracesFromIdxPos, salt, dirs, aggregationStep, kv.FileTracesFromIdx, kv.TblTracesFromKeys, kv.TblTracesFromIdx, logger); err != nil {
-		return nil, err
-	}
-	if err := a.registerII(kv.TracesToIdxPos, salt, dirs, aggregationStep, kv.FileTracesToIdx, kv.TblTracesToKeys, kv.TblTracesToIdx, logger); err != nil {
->>>>>>> 282c8a67
+	if err := a.registerII(kv.TracesToIdxPos, salt, dirs, aggregationStep, kv.FileTracesToIdx, kv.TblTracesToKeys, kv.TblTracesToIdx, logger, experimentalEFOptimization); err != nil {
 		return nil, err
 	}
 	a.KeepRecentTxnsOfHistoriesWithDisabledSnapshots(100_000) // ~1k blocks of history
@@ -397,10 +348,7 @@
 	return salt, nil
 }
 
-<<<<<<< HEAD
-func (a *Aggregator) registerII(idx kv.InvertedIdxPos, salt *uint32, dirs datadir.Dirs, db kv.RoDB, aggregationStep uint64, filenameBase, indexKeysTable, indexTable string, logger log.Logger, experimentalEFOptimization bool) error {
-=======
-func (a *Aggregator) registerDomain(name kv.Domain, salt *uint32, dirs datadir.Dirs, aggregationStep uint64, logger log.Logger) (err error) {
+func (a *Aggregator) registerDomain(name kv.Domain, salt *uint32, dirs datadir.Dirs, aggregationStep uint64, logger log.Logger, experimentalEFOptimization bool) (err error) {
 	cfg := Schema[name]
 	//TODO: move dynamic part of config to InvertedIndex
 	cfg.restrictSubsetFileDeletions = a.commitmentValuesTransform
@@ -410,6 +358,7 @@
 	cfg.hist.iiCfg.salt = salt
 	cfg.hist.iiCfg.dirs = dirs
 	cfg.hist.iiCfg.aggregationStep = aggregationStep
+	cfg.hist.iiCfg.experimentalEFOptimization = experimentalEFOptimization
 	a.d[name], err = NewDomain(cfg, logger)
 	if err != nil {
 		return err
@@ -417,8 +366,7 @@
 	return nil
 }
 
-func (a *Aggregator) registerII(idx kv.InvertedIdxPos, salt *uint32, dirs datadir.Dirs, aggregationStep uint64, filenameBase, indexKeysTable, indexTable string, logger log.Logger) error {
->>>>>>> 282c8a67
+func (a *Aggregator) registerII(idx kv.InvertedIdxPos, salt *uint32, dirs datadir.Dirs, aggregationStep uint64, filenameBase, indexKeysTable, indexTable string, logger log.Logger, experimentalEFOptimization bool) error {
 	idxCfg := iiCfg{
 		salt: salt, dirs: dirs,
 		aggregationStep: aggregationStep,
