// Copyright 2022 The Erigon Authors
// This file is part of Erigon.
//
// Erigon is free software: you can redistribute it and/or modify
// it under the terms of the GNU Lesser General Public License as published by
// the Free Software Foundation, either version 3 of the License, or
// (at your option) any later version.
//
// Erigon is distributed in the hope that it will be useful,
// but WITHOUT ANY WARRANTY; without even the implied warranty of
// MERCHANTABILITY or FITNESS FOR A PARTICULAR PURPOSE. See the
// GNU Lesser General Public License for more details.
//
// You should have received a copy of the GNU Lesser General Public License
// along with Erigon. If not, see <http://www.gnu.org/licenses/>.

package state

import (
	"context"
	"encoding/binary"
	"errors"
	"fmt"
	"math"
	rand2 "math/rand/v2"
	"os"
	"path/filepath"
	"runtime"
	"slices"
	"sort"
	"strings"
	"sync"
	"sync/atomic"
	"time"

	"github.com/RoaringBitmap/roaring/v2/roaring64"
	"github.com/c2h5oh/datasize"
	"github.com/tidwall/btree"
	"golang.org/x/sync/errgroup"
	"golang.org/x/sync/semaphore"

	common2 "github.com/erigontech/erigon-lib/common"
	"github.com/erigontech/erigon-lib/common/background"
	"github.com/erigontech/erigon-lib/common/datadir"
	"github.com/erigontech/erigon-lib/common/dbg"
	"github.com/erigontech/erigon-lib/common/dir"
	"github.com/erigontech/erigon-lib/config3"
	"github.com/erigontech/erigon-lib/diagnostics"
	"github.com/erigontech/erigon-lib/kv"
	"github.com/erigontech/erigon-lib/kv/bitmapdb"
	"github.com/erigontech/erigon-lib/kv/order"
	"github.com/erigontech/erigon-lib/kv/stream"
	"github.com/erigontech/erigon-lib/log/v3"
	"github.com/erigontech/erigon-lib/seg"
)

type Aggregator struct {
	db              kv.RoDB
	d               [kv.DomainLen]*Domain
	iis             []*InvertedIndex
	dirs            datadir.Dirs
	tmpdir          string
	aggregationStep uint64

	dirtyFilesLock           sync.Mutex
	visibleFilesLock         sync.RWMutex
	visibleFilesMinimaxTxNum atomic.Uint64
	snapshotBuildSema        *semaphore.Weighted

	collateAndBuildWorkers int // minimize amount of background workers by default
	mergeWorkers           int // usually 1

	commitmentValuesTransform bool // enables squeezing commitment values in CommitmentDomain

	// To keep DB small - need move data to small files ASAP.
	// It means goroutine which creating small files - can't be locked by merge or indexing.
	buildingFiles atomic.Bool
	mergingFiles  atomic.Bool

	//warmupWorking          atomic.Bool
	ctx       context.Context
	ctxCancel context.CancelFunc

	wg sync.WaitGroup // goroutines spawned by Aggregator, to ensure all of them are finish at agg.Close

	onFreeze kv.OnFreezeFunc

	ps *background.ProgressSet

	// next fields are set only if agg.doTraceCtx is true. can enable by env: TRACE_AGG=true
	leakDetector *dbg.LeakDetector
	logger       log.Logger

	produce bool
}

const AggregatorSqueezeCommitmentValues = true
const MaxNonFuriousDirtySpacePerTx = 64 * datasize.MB

func commitmentFileMustExist(dirs datadir.Dirs, fromStep, toStep uint64) bool {
	fPath := filepath.Join(dirs.SnapDomain, fmt.Sprintf("v1-%s.%d-%d.kv", kv.CommitmentDomain, fromStep, toStep))
	exists, err := dir.FileExist(fPath)
	if err != nil {
		panic(err)
	}
	return exists
}

func domainIntegrityCheck(name kv.Domain, dirs datadir.Dirs, fromStep, toStep uint64) bool {
	// case1: `kill -9` during building new .kv
	//  - `accounts` domain may be at step X and `commitment` domain at step X-1
	//  - not a problem because `commitment` domain still has step X in DB
	// case2: `kill -9` during building new .kv and `rm -rf chaindata`
	//  - `accounts` domain may be at step X and `commitment` domain at step X-1
	//  - problem! `commitment` domain doesn't have step X in DB
	// solution: ignore step X files in both cases
	switch name {
	case kv.AccountsDomain, kv.StorageDomain, kv.CodeDomain:
		if toStep-fromStep > 1 { // only recently built files
			return true
		}
		return commitmentFileMustExist(dirs, fromStep, toStep)
	default:
		return true
	}
}

func newAggregatorOld(ctx context.Context, dirs datadir.Dirs, aggregationStep uint64, db kv.RoDB, logger log.Logger) (*Aggregator, error) {
	ctx, ctxCancel := context.WithCancel(ctx)
	return &Aggregator{
		ctx:                    ctx,
		ctxCancel:              ctxCancel,
		onFreeze:               func(frozenFileNames []string) {},
		dirs:                   dirs,
		tmpdir:                 dirs.Tmp,
		aggregationStep:        aggregationStep,
		db:                     db,
		leakDetector:           dbg.NewLeakDetector("agg", dbg.SlowTx()),
		ps:                     background.NewProgressSet(),
		logger:                 logger,
		collateAndBuildWorkers: 1,
		mergeWorkers:           1,

		commitmentValuesTransform: AggregatorSqueezeCommitmentValues,

		produce: true,
	}, nil
}

// getStateIndicesSalt - try read salt for all indices from DB. Or fall-back to new salt creation.
// if db is Read-Only (for example remote RPCDaemon or utilities) - we will not create new indices - and existing indices have salt in metadata.
func getStateIndicesSalt(baseDir string) (salt *uint32, err error) {
	saltExists, err := dir.FileExist(filepath.Join(baseDir, "salt.txt"))
	if err != nil {
		return nil, err
	}

	saltStateExists, err := dir.FileExist(filepath.Join(baseDir, "salt-state.txt"))
	if err != nil {
		return nil, err
	}

	if saltExists && !saltStateExists {
		_ = os.Rename(filepath.Join(baseDir, "salt.txt"), filepath.Join(baseDir, "salt-state.txt"))
	}

	fpath := filepath.Join(baseDir, "salt-state.txt")
	fexists, err := dir.FileExist(fpath)
	if err != nil {
		return nil, err
	}

	// Initialize salt if it doesn't exist
	if !fexists {
		saltV := rand2.Uint32()
		salt = &saltV
		saltBytes := make([]byte, 4)
		binary.BigEndian.PutUint32(saltBytes, *salt)
		if err := dir.WriteFileWithFsync(fpath, saltBytes, os.ModePerm); err != nil {
			return nil, err
		}
		return salt, nil // Return the newly created salt directly
	}

	saltBytes, err := os.ReadFile(fpath)
	if err != nil {
		return nil, err
	}
	saltV := binary.BigEndian.Uint32(saltBytes)
	salt = &saltV
	return salt, nil
}

func (a *Aggregator) registerDomain(name kv.Domain, salt *uint32, dirs datadir.Dirs, logger log.Logger) (err error) {
	cfg := Schema[name]
	//TODO: move dynamic part of config to InvertedIndex
	cfg.restrictSubsetFileDeletions = a.commitmentValuesTransform
	cfg.hist.iiCfg.salt = salt
	cfg.hist.iiCfg.dirs = dirs
	a.d[name], err = NewDomain(cfg, a.aggregationStep, logger)
	if err != nil {
		return err
	}
	return nil
}

func (a *Aggregator) registerII(idx kv.InvertedIdx, salt *uint32, dirs datadir.Dirs, logger log.Logger) error {
	idxCfg := StandaloneIISchema[idx]
	idxCfg.salt = salt
	idxCfg.dirs = dirs

	if ii := a.searchII(idx); ii != nil {
		return fmt.Errorf("inverted index %s already registered", idx)
	}

	ii, err := NewInvertedIndex(idxCfg, a.aggregationStep, logger)
	if err != nil {
		return err
	}
	a.iis = append(a.iis, ii)
	return nil
}

func (a *Aggregator) StepSize() uint64           { return a.aggregationStep }
func (a *Aggregator) OnFreeze(f kv.OnFreezeFunc) { a.onFreeze = f }
func (a *Aggregator) DisableFsync() {
	for _, d := range a.d {
		d.DisableFsync()
	}
	for _, ii := range a.iis {
		ii.DisableFsync()
	}
}

func (a *Aggregator) OpenFolder() error {
	a.dirtyFilesLock.Lock()
	defer a.dirtyFilesLock.Unlock()
	if err := a.openFolder(); err != nil {
		return err
	}
	return nil
}

func (a *Aggregator) openFolder() error {
	eg := &errgroup.Group{}
	for _, d := range a.d {
		d := d
		eg.Go(func() error {
			select {
			case <-a.ctx.Done():
				return a.ctx.Err()
			default:
			}
			return d.openFolder()
		})
	}
	for _, ii := range a.iis {
		ii := ii
		eg.Go(func() error { return ii.openFolder() })
	}
	if err := eg.Wait(); err != nil {
		return fmt.Errorf("openFolder: %w", err)
	}
	a.recalcVisibleFiles(a.dirtyFilesEndTxNumMinimax())
	return nil
}

func (a *Aggregator) OpenList(files []string, readonly bool) error {
	return a.OpenFolder()
}

func (a *Aggregator) Close() {
	if a.ctxCancel == nil { // invariant: it's safe to call Close multiple times
		return
	}
	a.ctxCancel()
	a.ctxCancel = nil
	a.wg.Wait()

	a.dirtyFilesLock.Lock()
	defer a.dirtyFilesLock.Unlock()
	a.closeDirtyFiles()
	a.recalcVisibleFiles(a.dirtyFilesEndTxNumMinimax())
}

func (a *Aggregator) closeDirtyFiles() {
	wg := &sync.WaitGroup{}
	for _, d := range a.d {
		d := d
		wg.Add(1)
		go func() {
			defer wg.Done()
			d.Close()
		}()
	}
	for _, ii := range a.iis {
		ii := ii
		wg.Add(1)
		go func() {
			defer wg.Done()
			ii.Close()
		}()
	}
	wg.Wait()
}

func (a *Aggregator) EnableDomain(domain kv.Domain)   { a.d[domain].disable = false }
func (a *Aggregator) SetCollateAndBuildWorkers(i int) { a.collateAndBuildWorkers = i }
func (a *Aggregator) SetMergeWorkers(i int)           { a.mergeWorkers = i }
func (a *Aggregator) SetCompressWorkers(i int) {
	for _, d := range a.d {
		d.CompressCfg.Workers = i
		d.History.compressorCfg.Workers = i
		d.History.InvertedIndex.compressorCfg.Workers = i
	}
	for _, ii := range a.iis {
		ii.compressorCfg.Workers = i
	}
}

func (a *Aggregator) HasBackgroundFilesBuild2() bool {
	return a.buildingFiles.Load() || a.mergingFiles.Load()
}

func (a *Aggregator) HasBackgroundFilesBuild() bool { return a.ps.Has() }
func (a *Aggregator) BackgroundProgress() string    { return a.ps.String() }

func (at *AggregatorRoTx) AllFiles() VisibleFiles {
	var res VisibleFiles
	if at == nil {
		return res
	}
	for _, d := range at.d {
		res = append(res, d.Files()...)
	}
	for _, ii := range at.iis {
		res = append(res, ii.Files()...)
	}
	return res
}
func (at *AggregatorRoTx) Files(domain kv.Domain) VisibleFiles { return at.d[domain].Files() }
func (at *AggregatorRoTx) StepSize() uint64                    { return at.a.StepSize() }

func (a *Aggregator) Files() []string {
	ac := a.BeginFilesRo()
	defer ac.Close()
	return ac.AllFiles().Names()
}
func (a *Aggregator) LS() {
	doLS := func(dirtyFiles *btree.BTreeG[*filesItem]) {
		dirtyFiles.Walk(func(items []*filesItem) bool {
			for _, item := range items {
				if item.decompressor == nil {
					continue
				}
				log.Info("[agg] ", "f", item.decompressor.FileName(), "words", item.decompressor.Count())
			}
			return true
		})
	}

	a.dirtyFilesLock.Lock()
	defer a.dirtyFilesLock.Unlock()
	for _, d := range a.d {
		doLS(d.dirtyFiles)
		doLS(d.History.dirtyFiles)
		doLS(d.History.InvertedIndex.dirtyFiles)
	}
	for _, d := range a.iis {
		doLS(d.dirtyFiles)
	}
}

func (a *Aggregator) WaitForBuildAndMerge(ctx context.Context) chan struct{} {
	res := make(chan struct{})
	go func() {
		defer close(res)

		chkEvery := time.NewTicker(3 * time.Second)
		defer chkEvery.Stop()
		for a.buildingFiles.Load() || a.mergingFiles.Load() {
			select {
			case <-ctx.Done():
				return
			case <-chkEvery.C: //TODO: more reliable notification
			}
		}
	}()
	return res
}

func (a *Aggregator) BuildMissedAccessors(ctx context.Context, workers int) error {
	startIndexingTime := time.Now()
	ps := background.NewProgressSet()

	g, ctx := errgroup.WithContext(ctx)
	g.SetLimit(workers)
	go func() {
		logEvery := time.NewTicker(20 * time.Second)
		defer logEvery.Stop()
		for {
			select {
			case <-ctx.Done():
				return
			case <-logEvery.C:
				var m runtime.MemStats
				dbg.ReadMemStats(&m)
				sendDiagnostics(startIndexingTime, ps.DiagnosticsData(), m.Alloc, m.Sys)
				a.logger.Info("[snapshots] Indexing", "progress", ps.String(), "total-indexing-time", time.Since(startIndexingTime).Round(time.Second).String(), "alloc", common2.ByteCount(m.Alloc), "sys", common2.ByteCount(m.Sys))
			}
		}
	}()

	rotx := a.DebugBeginDirtyFilesRo()
	defer rotx.Close()

	missedFilesItems := rotx.FilesWithMissedAccessors()

	for _, d := range a.d {
		d.BuildMissedAccessors(ctx, g, ps, missedFilesItems.domain[d.name])
	}

	for _, ii := range a.iis {
		ii.BuildMissedAccessors(ctx, g, ps, missedFilesItems.ii[ii.name])
	}

	if err := g.Wait(); err != nil {
		return err
	}

	rotx.Close()

	if err := a.OpenFolder(); err != nil {
		return err
	}
	return nil
}

func sendDiagnostics(startIndexingTime time.Time, indexPercent map[string]int, alloc uint64, sys uint64) {
	segmentsStats := make([]diagnostics.SnapshotSegmentIndexingStatistics, 0, len(indexPercent))
	for k, v := range indexPercent {
		segmentsStats = append(segmentsStats, diagnostics.SnapshotSegmentIndexingStatistics{
			SegmentName: k,
			Percent:     v,
			Alloc:       alloc,
			Sys:         sys,
		})
	}
	diagnostics.Send(diagnostics.SnapshotIndexingStatistics{
		Segments:    segmentsStats,
		TimeElapsed: time.Since(startIndexingTime).Round(time.Second).Seconds(),
	})
}

type AggV3Collation struct {
	logAddrs   map[string]*roaring64.Bitmap
	logTopics  map[string]*roaring64.Bitmap
	tracesFrom map[string]*roaring64.Bitmap
	tracesTo   map[string]*roaring64.Bitmap
	accounts   Collation
	storage    Collation
	code       Collation
	commitment Collation
}

func (c AggV3Collation) Close() {
	c.accounts.Close()
	c.storage.Close()
	c.code.Close()
	c.commitment.Close()

	for _, b := range c.logAddrs {
		bitmapdb.ReturnToPool64(b)
	}
	for _, b := range c.logTopics {
		bitmapdb.ReturnToPool64(b)
	}
	for _, b := range c.tracesFrom {
		bitmapdb.ReturnToPool64(b)
	}
	for _, b := range c.tracesTo {
		bitmapdb.ReturnToPool64(b)
	}
}

type AggV3StaticFiles struct {
	d    [kv.DomainLen]StaticFiles
	ivfs []InvertedFiles
}

// CleanupOnError - call it on collation fail. It's closing all files
func (sf AggV3StaticFiles) CleanupOnError() {
	for _, d := range sf.d {
		d.CleanupOnError()
	}
	for _, ivf := range sf.ivfs {
		ivf.CleanupOnError()
	}
}

func (a *Aggregator) buildFiles(ctx context.Context, step uint64) error {
	a.logger.Debug("[agg] collate and build", "step", step, "collate_workers", a.collateAndBuildWorkers, "merge_workers", a.mergeWorkers, "compress_workers", a.d[kv.AccountsDomain].CompressCfg.Workers)

	var (
		logEvery      = time.NewTicker(time.Second * 30)
		txFrom        = a.FirstTxNumOfStep(step)
		txTo          = a.FirstTxNumOfStep(step + 1)
		stepStartedAt = time.Now()

		static          = &AggV3StaticFiles{ivfs: make([]InvertedFiles, len(a.iis))}
		closeCollations = true
		collListMu      = sync.Mutex{}
		collations      = make([]Collation, 0)
	)

	defer logEvery.Stop()
	defer func() {
		if !closeCollations {
			return
		}
		for _, c := range collations {
			c.Close()
		}
	}()

	g, ctx := errgroup.WithContext(ctx)
	g.SetLimit(a.collateAndBuildWorkers)
	for _, d := range a.d {
		if d.disable {
			continue
		}

		d := d
		dc := d.BeginFilesRo()
		firstStepNotInFiles := dc.FirstStepNotInFiles()
		dc.Close()
		if step < firstStepNotInFiles {
			continue
		}

		a.wg.Add(1)
		g.Go(func() error {
			defer a.wg.Done()

			var collation Collation
			if err := a.db.View(ctx, func(tx kv.Tx) (err error) {
				collation, err = d.collate(ctx, step, txFrom, txTo, tx)
				return err
			}); err != nil {
				return fmt.Errorf("domain collation %q has failed: %w", d.filenameBase, err)
			}
			collListMu.Lock()
			collations = append(collations, collation)
			collListMu.Unlock()

			sf, err := d.buildFiles(ctx, step, collation, a.ps)
			collation.Close()
			if err != nil {
				sf.CleanupOnError()
				return err
			}

			dd, err := kv.String2Domain(d.filenameBase)
			if err != nil {
				return err
			}
			static.d[dd] = sf
			return nil
		})
	}
	closeCollations = false

	// indices are built concurrently
	for iikey, ii := range a.iis {
		if ii.disable {
			continue
		}

		ii := ii
		dc := ii.BeginFilesRo()
		firstStepNotInFiles := dc.FirstStepNotInFiles()
		dc.Close()
		if step < firstStepNotInFiles {
			continue
		}

		a.wg.Add(1)
		g.Go(func() error {
			defer a.wg.Done()

			var collation InvertedIndexCollation
			err := a.db.View(ctx, func(tx kv.Tx) (err error) {
				collation, err = ii.collate(ctx, step, tx)
				return err
			})
			if err != nil {
				return fmt.Errorf("index collation %q has failed: %w", ii.filenameBase, err)
			}
			sf, err := ii.buildFiles(ctx, step, collation, a.ps)
			if err != nil {
				sf.CleanupOnError()
				return err
			}

			static.ivfs[iikey] = sf
			return nil
		})
	}
	if err := g.Wait(); err != nil {
		static.CleanupOnError()
		return fmt.Errorf("domain collate-build: %w", err)
	}
	mxStepTook.ObserveDuration(stepStartedAt)
	a.IntegrateDirtyFiles(static, txFrom, txTo)
	a.logger.Info("[snapshots] aggregated", "step", step, "took", time.Since(stepStartedAt))

	return nil
}

func (a *Aggregator) BuildFiles(toTxNum uint64) (err error) {
	finished := a.BuildFilesInBackground(toTxNum)
	if !(a.buildingFiles.Load() || a.mergingFiles.Load()) {
		return nil
	}

	logEvery := time.NewTicker(20 * time.Second)
	defer logEvery.Stop()
Loop:
	for {
		select {
		case <-a.ctx.Done():
			return a.ctx.Err()
		case <-finished:
			break Loop
		case <-logEvery.C:
			if !(a.buildingFiles.Load() || a.mergingFiles.Load()) {
				break Loop
			}
			if a.HasBackgroundFilesBuild() {
				a.logger.Info("[snapshots] Files build", "progress", a.BackgroundProgress())
			}
		}
	}

	return nil
}

// [from, to)
func (a *Aggregator) BuildFiles2(ctx context.Context, fromStep, toStep uint64) error {
	if ok := a.buildingFiles.CompareAndSwap(false, true); !ok {
		return nil
	}
	go func() {
		defer a.buildingFiles.Store(false)
		if toStep > fromStep {
			log.Info("[agg] build", "fromStep", fromStep, "toStep", toStep)
		}
		for step := fromStep; step < toStep; step++ { //`step` must be fully-written - means `step+1` records must be visible
			if err := a.buildFiles(ctx, step); err != nil {
				if errors.Is(err, context.Canceled) || errors.Is(err, common2.ErrStopped) {
					panic(err)
				}
				a.logger.Warn("[snapshots] buildFilesInBackground", "err", err)
				panic(err)
			}
		}

		go func() {
			if err := a.MergeLoop(ctx); err != nil {
				panic(err)
			}
		}()
	}()

	return nil
}

func (a *Aggregator) mergeLoopStep(ctx context.Context, toTxNum uint64) (somethingDone bool, err error) {
	a.logger.Debug("[agg] merge", "collate_workers", a.collateAndBuildWorkers, "merge_workers", a.mergeWorkers, "compress_workers", a.d[kv.AccountsDomain].CompressCfg.Workers)

	aggTx := a.BeginFilesRo()
	defer aggTx.Close()
	mxRunningMerges.Inc()
	defer mxRunningMerges.Dec()

	maxSpan := config3.StepsInFrozenFile * a.StepSize()
	r := aggTx.findMergeRange(toTxNum, maxSpan)
	if !r.any() {
		return false, nil
	}

	outs, err := aggTx.FilesInRange(r)
	if err != nil {
		return false, err
	}

	in, err := aggTx.mergeFiles(ctx, outs, r)
	if err != nil {
		in.Close()
		return true, err
	}
	a.IntegrateMergedDirtyFiles(outs, in)
	a.cleanAfterMerge(in)

	a.onFreeze(in.FrozenList())
	return true, nil
}

func (a *Aggregator) RemoveOverlapsAfterMerge(ctx context.Context) (err error) {
	a.cleanAfterMerge(nil)
	return nil
}

func (a *Aggregator) MergeLoop(ctx context.Context) (err error) {
	if dbg.NoMerge() || !a.mergingFiles.CompareAndSwap(false, true) {
		return nil // currently merging or merge is prohibited
	}

	// Merge is background operation. It must not crush application.
	// Convert panic to error.
	defer func() {
		if rec := recover(); rec != nil {
			err = fmt.Errorf("[snapshots] background files merge: %s, %s", rec, dbg.Stack())
		}
	}()

	a.wg.Add(1)
	defer a.wg.Done()
	defer a.mergingFiles.Store(false)

	for {
		somethingMerged, err := a.mergeLoopStep(ctx, a.visibleFilesMinimaxTxNum.Load())
		if err != nil {
			return err
		}
		if !somethingMerged {
			return nil
		}
	}
}

func (a *Aggregator) IntegrateDirtyFiles(sf *AggV3StaticFiles, txNumFrom, txNumTo uint64) {
	a.dirtyFilesLock.Lock()
	defer a.dirtyFilesLock.Unlock()

	for id, d := range a.d {
		d.integrateDirtyFiles(sf.d[id], txNumFrom, txNumTo)
	}
	for id, ii := range a.iis {
		ii.integrateDirtyFiles(sf.ivfs[id], txNumFrom, txNumTo)
	}

	a.recalcVisibleFiles(a.dirtyFilesEndTxNumMinimax())
}

func (a *Aggregator) DomainTables(domains ...kv.Domain) (tables []string) {
	for _, domain := range domains {
		tables = append(tables, a.d[domain].Tables()...)
	}
	return tables
}
func (at *AggregatorRoTx) DomainFiles(domains ...kv.Domain) (files VisibleFiles) {
	for _, domain := range domains {
		files = append(files, at.d[domain].Files()...)
	}
	return files
}
func (a *Aggregator) InvertedIndexTables(indices ...kv.InvertedIdx) (tables []string) {
	for _, idx := range indices {
		if ii := a.searchII(idx); ii != nil {
			tables = append(tables, ii.Tables()...)
		}
	}

	return
}

func (a *Aggregator) searchII(name kv.InvertedIdx) *InvertedIndex {
	for _, ii := range a.iis {
		if ii.name == name {
			return ii
		}
	}
	return nil
}

type flusher interface {
	Flush(ctx context.Context, tx kv.RwTx) error
}

func (at *AggregatorRoTx) StepsInFiles(entitySet ...kv.Domain) uint64 {
	txNumInFiles := at.TxNumsInFiles(entitySet...)
	if txNumInFiles > 0 {
		txNumInFiles--
	}
	return txNumInFiles / at.StepSize()
}

func (at *AggregatorRoTx) TxNumsInFiles(entitySet ...kv.Domain) (minTxNum uint64) {
	if len(entitySet) == 0 {
		panic("assert: missed arguments")
	}
	for i, domain := range entitySet {
		domainEnd := at.d[domain].files.EndTxNum()
		if i == 0 || domainEnd < minTxNum {
			minTxNum = domainEnd
		}
	}
	return minTxNum
}

func (at *AggregatorRoTx) CanPrune(tx kv.Tx, untilTx uint64) bool {
	if dbg.NoPrune() {
		return false
	}
	for _, d := range at.d {
		if d.CanPruneUntil(tx, untilTx) {
			return true
		}
	}
	for _, ii := range at.iis {
		if ii.CanPrune(tx) {
			return true
		}
	}
	return false
}

func (at *AggregatorRoTx) CanUnwindToBlockNum(tx kv.Tx) (uint64, error) {
	minUnwindale, err := ReadLowestUnwindableBlock(tx)
	if err != nil {
		return 0, err
	}
	if minUnwindale == math.MaxUint64 { // no unwindable block found
		stateVal, _, _, err := at.d[kv.CommitmentDomain].GetLatest(keyCommitmentState, tx)
		if err != nil {
			return 0, err
		}
		if len(stateVal) == 0 {
			return 0, nil
		}
		_, minUnwindale = _decodeTxBlockNums(stateVal)
	}
	return minUnwindale, nil
}

// CanUnwindBeforeBlockNum - returns `true` if can unwind to requested `blockNum`, otherwise returns nearest `unwindableBlockNum`
func (at *AggregatorRoTx) CanUnwindBeforeBlockNum(blockNum uint64, tx kv.Tx) (unwindableBlockNum uint64, ok bool, err error) {
	_minUnwindableBlockNum, err := at.CanUnwindToBlockNum(tx)
	if err != nil {
		return 0, false, err
	}
	if blockNum < _minUnwindableBlockNum {
		return _minUnwindableBlockNum, false, nil
	}
	return blockNum, true, nil
}

// PruneSmallBatches is not cancellable, it's over when it's over or failed.
// It fills whole timeout with pruning by small batches (of 100 keys) and making some progress
func (at *AggregatorRoTx) PruneSmallBatches(ctx context.Context, timeout time.Duration, tx kv.RwTx) (haveMore bool, err error) {
	// On tip-of-chain timeout is about `3sec`
	//  On tip of chain:     must be real-time - prune by small batches and prioritize exact-`timeout`
	//  Not on tip of chain: must be aggressive (prune as much as possible) by bigger batches

	furiousPrune := timeout > 5*time.Hour
	aggressivePrune := !furiousPrune && timeout >= 1*time.Minute

	var pruneLimit uint64 = 1_000
	if furiousPrune {
		pruneLimit = 1_000_000
	}

	started := time.Now()
	localTimeout := time.NewTicker(timeout)
	defer localTimeout.Stop()
	logPeriod := 30 * time.Second
	logEvery := time.NewTicker(logPeriod)
	defer logEvery.Stop()
	aggLogEvery := time.NewTicker(600 * time.Second) // to hide specific domain/idx logging
	defer aggLogEvery.Stop()

	fullStat := newAggregatorPruneStat()

	for {
		if sptx, ok := tx.(kv.HasSpaceDirty); ok && !furiousPrune && !aggressivePrune {
			spaceDirty, _, err := sptx.SpaceDirty()
			if err != nil {
				return false, err
			}
			if spaceDirty > uint64(MaxNonFuriousDirtySpacePerTx) {
				return false, nil
			}
		}
		iterationStarted := time.Now()
		// `context.Background()` is important here!
		//     it allows keep DB consistent - prune all keys-related data or noting
		//     can't interrupt by ctrl+c and leave dirt in DB
		stat, err := at.prune(context.Background(), tx, pruneLimit, aggLogEvery)
		if err != nil {
			at.a.logger.Warn("[snapshots] PruneSmallBatches failed", "err", err)
			return false, err
		}
		if stat == nil || stat.PrunedNothing() {
			if !fullStat.PrunedNothing() {
				at.a.logger.Info("[snapshots] PruneSmallBatches finished", "took", time.Since(started).String(), "stat", fullStat.String())
			}
			return false, nil
		}
		fullStat.Accumulate(stat)

		if aggressivePrune {
			took := time.Since(iterationStarted)
			if took < 2*time.Second {
				pruneLimit *= 10
			}
			if took > logPeriod {
				pruneLimit /= 10
			}
		}

		select {
		case <-localTimeout.C: //must be first to improve responsivness
			return true, nil
		case <-logEvery.C:
			at.a.logger.Info("[snapshots] pruning state",
				"until commit", time.Until(started.Add(timeout)).String(),
				"pruneLimit", pruneLimit,
				"aggregatedStep", at.StepsInFiles(kv.StateDomains...),
				"stepsRangeInDB", at.stepsRangeInDBAsStr(tx),
				"pruned", fullStat.String(),
			)
		case <-ctx.Done():
			return false, ctx.Err()
		default:
		}
	}
}

func (at *AggregatorRoTx) stepsRangeInDBAsStr(tx kv.Tx) string {
	steps := make([]string, 0, len(at.d)+len(at.iis))
	for _, dt := range at.d {
		a1, a2 := dt.stepsRangeInDB(tx)
		steps = append(steps, fmt.Sprintf("%s:%.1f", dt.d.filenameBase, a2-a1))
	}
	for _, iit := range at.iis {
		a1, a2 := iit.stepsRangeInDB(tx)
		steps = append(steps, fmt.Sprintf("%s:%.1f", iit.ii.filenameBase, a2-a1))
	}
	return strings.Join(steps, ", ")
}

type AggregatorPruneStat struct {
	Domains map[string]*DomainPruneStat
	Indices map[string]*InvertedIndexPruneStat
}

func (as *AggregatorPruneStat) PrunedNothing() bool {
	for _, d := range as.Domains {
		if d != nil && !d.PrunedNothing() {
			return false
		}
	}
	for _, i := range as.Indices {
		if i != nil && !i.PrunedNothing() {
			return false
		}
	}
	return true
}

func newAggregatorPruneStat() *AggregatorPruneStat {
	return &AggregatorPruneStat{Domains: make(map[string]*DomainPruneStat), Indices: make(map[string]*InvertedIndexPruneStat)}
}

func (as *AggregatorPruneStat) String() string {
	if as == nil {
		return ""
	}
	names := make([]string, 0)
	for k := range as.Domains {
		names = append(names, k)
	}

	sort.Slice(names, func(i, j int) bool { return names[i] < names[j] })

	var sb strings.Builder
	for _, d := range names {
		v, ok := as.Domains[d]
		if ok && v != nil && !v.PrunedNothing() {
			sb.WriteString(fmt.Sprintf("%s| %s; ", d, v.String()))
		}
	}
	names = names[:0]
	for k := range as.Indices {
		names = append(names, k)
	}
	sort.Slice(names, func(i, j int) bool { return names[i] < names[j] })

	for _, d := range names {
		v, ok := as.Indices[d]
		if ok && v != nil && !v.PrunedNothing() {
			sb.WriteString(fmt.Sprintf("%s| %s; ", d, v.String()))
		}
	}
	return strings.TrimSuffix(sb.String(), "; ")
}

func (as *AggregatorPruneStat) Accumulate(other *AggregatorPruneStat) {
	for k, v := range other.Domains {
		ds, ok := as.Domains[k]
		if !ok || ds == nil {
			ds = v
		} else {
			ds.Accumulate(v)
		}
		as.Domains[k] = ds
	}
	for k, v := range other.Indices {
		id, ok := as.Indices[k]
		if !ok || id == nil {
			id = v
		} else {
			id.Accumulate(v)
		}
		as.Indices[k] = id
	}
}

// temporal function to prune history straight after commitment is done - reduce history size in db until we build
// pruning in background. This helps on chain-tip performance (while full pruning is not available we can prune at least commit)
func (at *AggregatorRoTx) GreedyPruneHistory(ctx context.Context, domain kv.Domain, tx kv.RwTx) error {
	cd := at.d[domain]
	if cd.ht.h.historyDisabled {
		return nil
	}

	txFrom := uint64(0)
	canHist, txTo := cd.ht.canPruneUntil(tx, math.MaxUint64)
	if dbg.NoPrune() || !canHist {
		return nil
	}

	logEvery := time.NewTicker(30 * time.Second)
	defer logEvery.Stop()
	defer mxPruneTookAgg.ObserveDuration(time.Now())

	stat, err := cd.ht.Prune(ctx, tx, txFrom, txTo, math.MaxUint64, true, logEvery)
	if err != nil {
		return err
	}

	at.a.logger.Info("commitment history backpressure pruning", "pruned", stat.String())
	return nil
}

func (at *AggregatorRoTx) prune(ctx context.Context, tx kv.RwTx, limit uint64, logEvery *time.Ticker) (*AggregatorPruneStat, error) {
	defer mxPruneTookAgg.ObserveDuration(time.Now())

	if limit == 0 {
		limit = uint64(math.MaxUint64)
	}

	var txFrom, step uint64 // txFrom is always 0 to avoid dangling keys in indices/hist
	txTo := at.a.visibleFilesMinimaxTxNum.Load()
	if txTo > 0 {
		// txTo is first txNum in next step, has to go 1 tx behind to get correct step number
		step = (txTo - 1) / at.StepSize()
	}

	if txFrom == txTo || !at.CanPrune(tx, txTo) {
		return nil, nil
	}

	if logEvery == nil {
		logEvery = time.NewTicker(30 * time.Second)
		defer logEvery.Stop()
	}
	//at.a.logger.Info("aggregator prune", "step", step,
	//	"txn_range", fmt.Sprintf("[%d,%d)", txFrom, txTo), "limit", limit,
	//	/*"stepsLimit", limit/at.a.aggregationStep,*/ "stepsRangeInDB", at.a.stepsRangeInDBAsStr(tx))
	aggStat := newAggregatorPruneStat()
	for id, d := range at.d {
		var err error
		aggStat.Domains[at.d[id].d.filenameBase], err = d.Prune(ctx, tx, step, txFrom, txTo, limit, logEvery)
		if err != nil {
			return aggStat, err
		}
	}

	stats := make([]*InvertedIndexPruneStat, len(at.a.iis))
	for iikey := range at.a.iis {
		stat, err := at.iis[iikey].Prune(ctx, tx, txFrom, txTo, limit, logEvery, false, nil)
		if err != nil {
			return nil, err
		}
		stats[iikey] = stat
	}
	for iikey := range at.a.iis {
		aggStat.Indices[at.iis[iikey].ii.filenameBase] = stats[iikey]
	}

	return aggStat, nil
}

func (at *AggregatorRoTx) EndTxNumNoCommitment() uint64 {
	return min(
		at.d[kv.AccountsDomain].files.EndTxNum(),
		at.d[kv.CodeDomain].files.EndTxNum(),
		at.d[kv.StorageDomain].files.EndTxNum(),
	)
}

func (at *AggregatorRoTx) Agg() *Aggregator { return at.a }

func (at *AggregatorRoTx) MinStepInDb(tx kv.Tx, domain kv.Domain) (lstInDb uint64) {
	return at.d[domain].d.minStepInDB(tx)
}

func (a *Aggregator) EndTxNumMinimax() uint64 { return a.visibleFilesMinimaxTxNum.Load() }
func (a *Aggregator) FilesAmount() (res []int) {
	for _, d := range a.d {
		res = append(res, d.dirtyFiles.Len())
	}
	for _, ii := range a.iis {
		res = append(res, ii.dirtyFiles.Len())
	}
	return res
}

func firstTxNumOfStep(step, size uint64) uint64 {
	return step * size
}

func lastTxNumOfStep(step, size uint64) uint64 {
	return firstTxNumOfStep(step+1, size) - 1
}

// firstTxNumOfStep returns txStepBeginning of given step.
// Step 0 is a range [0, stepSize).
// To prune step needed to fully Prune range [txStepBeginning, txNextStepBeginning)
func (a *Aggregator) FirstTxNumOfStep(step uint64) uint64 { // could have some smaller steps to prune// could have some smaller steps to prune
	return firstTxNumOfStep(step, a.StepSize())
}

func (a *Aggregator) dirtyFilesEndTxNumMinimax() uint64 {
	m := min(
		a.d[kv.AccountsDomain].dirtyFilesEndTxNumMinimax(),
		a.d[kv.StorageDomain].dirtyFilesEndTxNumMinimax(),
		a.d[kv.CodeDomain].dirtyFilesEndTxNumMinimax(),
		// a.d[kv.CommitmentDomain].dirtyFilesEndTxNumMinimax(),
	)
	// TODO(awskii) have two different functions including commitment/without it
	//  Usually its skipped because commitment either have MaxUint64 due to no history or equal to other domains

	//log.Warn("dirtyFilesEndTxNumMinimax", "min", m,
	//	"acc", a.d[kv.AccountsDomain].dirtyFilesEndTxNumMinimax(),
	//	"sto", a.d[kv.StorageDomain].dirtyFilesEndTxNumMinimax(),
	//	"cod", a.d[kv.CodeDomain].dirtyFilesEndTxNumMinimax(),
	//	"com", a.d[kv.CommitmentDomain].dirtyFilesEndTxNumMinimax(),
	//)
	return m
}

func (a *Aggregator) recalcVisibleFiles(toTxNum uint64) {
	defer a.recalcVisibleFilesMinimaxTxNum()

	a.visibleFilesLock.Lock()
	defer a.visibleFilesLock.Unlock()
	for _, d := range a.d {
		if d == nil {
			continue
		}
		d.reCalcVisibleFiles(toTxNum)
	}
	for _, ii := range a.iis {
		if ii == nil {
			continue
		}
		ii.reCalcVisibleFiles(toTxNum)
	}
}

func (a *Aggregator) recalcVisibleFilesMinimaxTxNum() {
	aggTx := a.BeginFilesRo()
	defer aggTx.Close()
	a.visibleFilesMinimaxTxNum.Store(aggTx.TxNumsInFiles(kv.StateDomains...))
}

type Ranges struct {
	domain        [kv.DomainLen]DomainRanges
	invertedIndex []*MergeRange
}

func NewRanges(domain [kv.DomainLen]DomainRanges, invertedIndex []*MergeRange) Ranges {
	return Ranges{domain: domain, invertedIndex: invertedIndex}
}

func (r Ranges) String() string {
	ss := []string{}
	for _, d := range &r.domain {
		if d.any() {
			ss = append(ss, fmt.Sprintf("%s(%s)", d.name, d.String()))
		}
	}

	aggStep := r.domain[kv.AccountsDomain].aggStep
	for p, mr := range r.invertedIndex {
		if mr != nil && mr.needMerge {
			ss = append(ss, mr.String(fmt.Sprintf("idx%d", p), aggStep))
		}
	}
	return strings.Join(ss, ", ")
}

func (r Ranges) any() bool {
	for _, d := range &r.domain {
		if d.any() {
			return true
		}
	}
	for _, ii := range r.invertedIndex {
		if ii != nil && ii.needMerge {
			return true
		}
	}
	return false
}

func (at *AggregatorRoTx) findMergeRange(maxEndTxNum, maxSpan uint64) *Ranges {
	r := &Ranges{invertedIndex: make([]*MergeRange, len(at.a.iis))}
	if at.a.commitmentValuesTransform {
		lmrAcc := at.d[kv.AccountsDomain].files.LatestMergedRange()
		lmrSto := at.d[kv.StorageDomain].files.LatestMergedRange()
		lmrCom := at.d[kv.CommitmentDomain].files.LatestMergedRange()

		if !lmrCom.Equal(&lmrAcc) || !lmrCom.Equal(&lmrSto) {
			// ensure that we do not make further merge progress until ranges are not equal
			maxEndTxNum = min(maxEndTxNum, max(lmrAcc.to, lmrSto.to, lmrCom.to))
			at.a.logger.Warn("findMergeRange: hold further merge", "to", maxEndTxNum/at.StepSize(),
				"acc", lmrAcc.String("", at.StepSize()), "sto", lmrSto.String("", at.StepSize()), "com", lmrCom.String("", at.StepSize()))
		}
	}
	for id, d := range at.d {
		r.domain[id] = d.findMergeRange(maxEndTxNum, maxSpan)
	}

	if at.a.commitmentValuesTransform && r.domain[kv.CommitmentDomain].values.needMerge {
		cr := r.domain[kv.CommitmentDomain]

		restorePrevRange := false
		for k, dr := range &r.domain {
			kd := kv.Domain(k)
			if !slices.Contains(kv.StateDomains, kd) {
				continue
			}
<<<<<<< HEAD
=======

>>>>>>> 99f33f34
			if kd == kv.CommitmentDomain || cr.values.Equal(&dr.values) {
				continue
			}
			// commitment waits until storage and account are merged so it may be a bit behind (if merge was interrupted before)
			if !dr.values.needMerge || cr.values.to < dr.values.from {
				if mf := at.d[kd].lookupDirtyFileByItsRange(cr.values.from, cr.values.to); mf != nil {
					// file for required range exists, hold this domain from merge but allow to merge comitemnt
					r.domain[k].values = MergeRange{}
					at.a.logger.Debug("findMergeRange: commitment range is different but file exists in domain, hold further merge",
						at.d[k].d.filenameBase, dr.values.String("vals", at.StepSize()),
						"commitment", cr.values.String("vals", at.StepSize()))
					continue
				}

				restorePrevRange = true
			}
		}
		if restorePrevRange {
			for k, dr := range &r.domain {
				r.domain[k].values = MergeRange{}
				at.a.logger.Debug("findMergeRange: commitment range is different than accounts or storage, cancel kv merge",
					at.d[k].d.filenameBase, dr.values.String("", at.StepSize()))
			}
		}
	}

	for id, ii := range at.iis {
		r.invertedIndex[id] = ii.findMergeRange(maxEndTxNum, maxSpan)
	}

	//log.Info(fmt.Sprintf("findMergeRange(%d, %d)=%s\n", maxEndTxNum/at.a.aggregationStep, maxSpan/at.a.aggregationStep, r))
	return r
}

func (at *AggregatorRoTx) RestrictSubsetFileDeletions(b bool) {
	at.a.d[kv.AccountsDomain].restrictSubsetFileDeletions = b
	at.a.d[kv.StorageDomain].restrictSubsetFileDeletions = b
	at.a.d[kv.CommitmentDomain].restrictSubsetFileDeletions = b
}

func (at *AggregatorRoTx) mergeFiles(ctx context.Context, files *SelectedStaticFiles, r *Ranges) (mf *MergedFilesV3, err error) {
	mf = &MergedFilesV3{iis: make([]*filesItem, len(at.a.iis))}
	g, ctx := errgroup.WithContext(ctx)
	g.SetLimit(at.a.mergeWorkers)
	closeFiles := true
	defer func() {
		if closeFiles {
			mf.Close()
		}

		// Merge is background operation. It must not crush application.
		// Convert panic to error.
		if rec := recover(); rec != nil {
			err = fmt.Errorf("[snapshots] background mergeFiles: %s, %s, %s", r.String(), rec, dbg.Stack())
		}
	}()

	at.a.logger.Info(fmt.Sprintf("[snapshots] merge state %s", r.String()))

	accStorageMerged := new(sync.WaitGroup)

	for id := range at.d {
		if !r.domain[id].any() {
			continue
		}

		id := id
		kid := kv.Domain(id)
		if at.a.commitmentValuesTransform && (kid == kv.AccountsDomain || kid == kv.StorageDomain) {
			accStorageMerged.Add(1)
		}

		g.Go(func() (err error) {
			var vt valueTransformer
			if at.a.commitmentValuesTransform && kid == kv.CommitmentDomain {
				at.RestrictSubsetFileDeletions(true)
				accStorageMerged.Wait()

				vt, err = at.d[kv.CommitmentDomain].commitmentValTransformDomain(r.domain[kid].values, at.d[kv.AccountsDomain], at.d[kv.StorageDomain],
					mf.d[kv.AccountsDomain], mf.d[kv.StorageDomain])

				if err != nil {
					return fmt.Errorf("failed to create commitment value transformer: %w", err)
				}
			}

			mf.d[id], mf.dIdx[id], mf.dHist[id], err = at.d[id].mergeFiles(ctx, files.d[id], files.dIdx[id], files.dHist[id], r.domain[id], vt, at.a.ps)
			if at.a.commitmentValuesTransform {
				if kid == kv.AccountsDomain || kid == kv.StorageDomain {
					accStorageMerged.Done()
				}
				if err == nil && kid == kv.CommitmentDomain {
					at.RestrictSubsetFileDeletions(false)
				}
			}
			return err
		})
	}

	for id, rng := range r.invertedIndex {
		if !rng.needMerge {
			continue
		}
		id := id
		rng := rng
		g.Go(func() error {
			var err error
			mf.iis[id], err = at.iis[id].mergeFiles(ctx, files.ii[id], rng.from, rng.to, at.a.ps)
			return err
		})
	}

	err = g.Wait()
	if err == nil {
		closeFiles = false
		at.a.logger.Info(fmt.Sprintf("[snapshots] state merge done %s", r.String()))
	} else if !errors.Is(err, context.Canceled) {
		at.a.logger.Warn(fmt.Sprintf("[snapshots] state merge failed err=%v %s", err, r.String()))
	}
	return mf, err
}

func (a *Aggregator) IntegrateMergedDirtyFiles(outs *SelectedStaticFiles, in *MergedFilesV3) {
	a.dirtyFilesLock.Lock()
	defer a.dirtyFilesLock.Unlock()

	for id, d := range a.d {
		d.integrateMergedDirtyFiles(outs.d[id], outs.dIdx[id], outs.dHist[id], in.d[id], in.dIdx[id], in.dHist[id])
	}

	for id, ii := range a.iis {
		ii.integrateMergedDirtyFiles(outs.ii[id], in.iis[id])
	}

	a.recalcVisibleFiles(a.dirtyFilesEndTxNumMinimax())
}

func (a *Aggregator) cleanAfterMerge(in *MergedFilesV3) {
	at := a.BeginFilesRo()
	defer at.Close()

	a.dirtyFilesLock.Lock()
	defer a.dirtyFilesLock.Unlock()

	for id, d := range at.d {
		if in == nil {
			d.cleanAfterMerge(nil, nil, nil)
		} else {
			d.cleanAfterMerge(in.d[id], in.dHist[id], in.dIdx[id])
		}
	}
	for id, ii := range at.iis {
		if in == nil {
			ii.cleanAfterMerge(nil)
		} else {
			ii.cleanAfterMerge(in.iis[id])
		}
	}
}

// KeepRecentTxnsOfHistoriesWithDisabledSnapshots limits amount of recent transactions protected from prune in domains history.
// Affects only domains with dontProduceHistoryFiles=true.
// Usually equal to one a.aggregationStep, but could be set to step/2 or step/4 to reduce size of history tables.
// when we exec blocks from snapshots we can set it to 0, because no re-org on those blocks are possible
func (a *Aggregator) KeepRecentTxnsOfHistoriesWithDisabledSnapshots(recentTxs uint64) *Aggregator {
	for _, d := range a.d {
		if d != nil && d.History.snapshotsDisabled {
			d.History.keepRecentTxnInDB = recentTxs
		}
	}
	return a
}

func (a *Aggregator) SetSnapshotBuildSema(semaphore *semaphore.Weighted) {
	a.snapshotBuildSema = semaphore
}

// SetProduceMod allows setting produce to false in order to stop making state files (default value is true)
func (a *Aggregator) SetProduceMod(produce bool) {
	a.produce = produce
}

// Returns channel which is closed when aggregation is done
func (a *Aggregator) BuildFilesInBackground(txNum uint64) chan struct{} {
	fin := make(chan struct{})

	if !a.produce {
		close(fin)
		return fin
	}

	if (txNum + 1) <= a.visibleFilesMinimaxTxNum.Load()+a.aggregationStep {
		close(fin)
		return fin
	}

	if ok := a.buildingFiles.CompareAndSwap(false, true); !ok {
		close(fin)
		return fin
	}

	step := a.visibleFilesMinimaxTxNum.Load() / a.StepSize()

	a.wg.Add(1)
	go func() {
		defer a.wg.Done()
		defer a.buildingFiles.Store(false)

		if a.snapshotBuildSema != nil {
			//we are inside own goroutine - it's fine to block here
			if err := a.snapshotBuildSema.Acquire(a.ctx, 1); err != nil {
				a.logger.Warn("[snapshots] buildFilesInBackground", "err", err)
				close(fin)
				return //nolint
			}
			defer a.snapshotBuildSema.Release(1)
		}

		lastInDB := max(
			lastIdInDB(a.db, a.d[kv.AccountsDomain]),
			lastIdInDB(a.db, a.d[kv.CodeDomain]),
			lastIdInDB(a.db, a.d[kv.StorageDomain]),
			lastIdInDBNoHistory(a.db, a.d[kv.CommitmentDomain]))
		log.Info("BuildFilesInBackground", "step", step, "lastInDB", lastInDB)

		// check if db has enough data (maybe we didn't commit them yet or all keys are unique so history is empty)
		//lastInDB := lastIdInDB(a.db, a.d[kv.AccountsDomain])
		hasData := lastInDB > step // `step` must be fully-written - means `step+1` records must be visible
		if !hasData {
			close(fin)
			return
		}

		// trying to create as much small-step-files as possible:
		// - to reduce amount of small merges
		// - to remove old data from db as early as possible
		// - during files build, may happen commit of new data. on each loop step getting latest id in db
		for ; step < lastInDB; step++ { //`step` must be fully-written - means `step+1` records must be visible
			if err := a.buildFiles(a.ctx, step); err != nil {
				if errors.Is(err, context.Canceled) || errors.Is(err, common2.ErrStopped) {
					close(fin)
					return
				}
				a.logger.Warn("[snapshots] buildFilesInBackground", "err", err)
				break
			}
		}
		go func() {
			defer close(fin)

			if err := a.MergeLoop(a.ctx); err != nil {
				if errors.Is(err, context.Canceled) || errors.Is(err, common2.ErrStopped) {
					return
				}
				a.logger.Warn("[snapshots] merge", "err", err)
			}
		}()
	}()
	return fin
}

// Returns the first known txNum found in history files of a given domain
func (at *AggregatorRoTx) HistoryStartFrom(domainName kv.Domain) uint64 {
	return at.d[domainName].HistoryStartFrom()
}

func (at *AggregatorRoTx) IndexRange(name kv.InvertedIdx, k []byte, fromTs, toTs int, asc order.By, limit int, tx kv.Tx) (timestamps stream.U64, err error) {
	// check domain iis
	for _, d := range at.d {
		if d.d.historyIdx == name {
			return d.ht.IdxRange(k, fromTs, toTs, asc, limit, tx)
		}
	}

	// check the ii
	if ii := at.searchII(name); ii != nil {
		return ii.IdxRange(k, fromTs, toTs, asc, limit, tx)
	}
	return nil, fmt.Errorf("unexpected history name: %s", name)
}

// -- range end

func (at *AggregatorRoTx) HistorySeek(domain kv.Domain, key []byte, ts uint64, tx kv.Tx) (v []byte, ok bool, err error) {
	return at.d[domain].ht.HistorySeek(key, ts, tx)
}

func (at *AggregatorRoTx) HistoryRange(domain kv.Domain, fromTs, toTs int, asc order.By, limit int, tx kv.Tx) (it stream.KV, err error) {
	hr, err := at.d[domain].ht.HistoryRange(fromTs, toTs, asc, limit, tx)
	if err != nil {
		return nil, err
	}
	return stream.WrapKV(hr), nil
}

func (at *AggregatorRoTx) KeyCountInFiles(d kv.Domain, start, end uint64) (totalKeys uint64) {
	if d >= kv.DomainLen {
		return 0
	}

	for _, f := range at.d[d].visible.files {
		if f.startTxNum >= start && f.endTxNum <= end {
			totalKeys += uint64(f.src.decompressor.Count() / 2)
		}
	}
	return totalKeys
}

func (at *AggregatorRoTx) FileStream(name kv.Domain, fromTxNum, toTxNum uint64) (stream.KV, error) {
	dt := at.d[name]

	fi := -1
	for idx, f := range dt.files {
		if f.startTxNum == fromTxNum && f.endTxNum == toTxNum {
			fi = idx
			break
		}
	}
	if fi < 0 {
		return nil, fmt.Errorf("file not found")
	}
	r := seg.NewReader(dt.files[fi].src.decompressor.MakeGetter(), dt.d.Compression)
	return NewSegStreamReader(r, -1), nil
}

// AggregatorRoTx guarantee consistent View of files ("snapshots isolation" level https://en.wikipedia.org/wiki/Snapshot_isolation):
//   - long-living consistent view of all files (no limitations)
//   - hiding garbage and files overlaps
//   - protecting useful files from removal
//   - user will not see "partial writes" or "new files appearance"
//   - last reader removing garbage files inside `Close` method
type AggregatorRoTx struct {
	a   *Aggregator
	d   [kv.DomainLen]*DomainRoTx
	iis []*InvertedIndexRoTx

	_leakID uint64 // set only if TRACE_AGG=true
}

func (a *Aggregator) BeginFilesRo() *AggregatorRoTx {
	ac := &AggregatorRoTx{
		a:       a,
		_leakID: a.leakDetector.Add(),
		iis:     make([]*InvertedIndexRoTx, len(a.iis)),
	}

	a.visibleFilesLock.RLock()
	for id, ii := range a.iis {
		ac.iis[id] = ii.BeginFilesRo()
	}
	for id, d := range a.d {
		ac.d[id] = d.BeginFilesRo()
	}
	a.visibleFilesLock.RUnlock()

	return ac
}

// --- Domain part START ---

func (at *AggregatorRoTx) RangeAsOf(ctx context.Context, tx kv.Tx, domain kv.Domain, fromKey, toKey []byte, ts uint64, asc order.By, limit int) (it stream.KV, err error) {
	return at.d[domain].RangeAsOf(ctx, tx, fromKey, toKey, ts, asc, limit)
}
func (at *AggregatorRoTx) DebugRangeLatest(tx kv.Tx, domain kv.Domain, from, to []byte, limit int) (stream.KV, error) {
	return at.d[domain].DebugRangeLatest(tx, from, to, limit)
}

func (at *AggregatorRoTx) GetAsOf(name kv.Domain, k []byte, ts uint64, tx kv.Tx) (v []byte, ok bool, err error) {
	return at.d[name].GetAsOf(k, ts, tx)
}

func (at *AggregatorRoTx) GetLatest(domain kv.Domain, k []byte, tx kv.Tx) (v []byte, step uint64, ok bool, err error) {
	return at.d[domain].GetLatest(k, tx)
}
func (at *AggregatorRoTx) DebugGetLatestFromDB(domain kv.Domain, key []byte, tx kv.Tx) ([]byte, uint64, bool, error) {
	return at.d[domain].getLatestFromDB(key, tx)
}
func (at *AggregatorRoTx) DebugGetLatestFromFiles(domain kv.Domain, k []byte, maxTxNum uint64) (v []byte, found bool, fileStartTxNum uint64, fileEndTxNum uint64, err error) {
	return at.d[domain].getLatestFromFiles(k, maxTxNum)
}

func (at *AggregatorRoTx) Unwind(ctx context.Context, tx kv.RwTx, txNumUnwindTo uint64, changeset *[kv.DomainLen][]kv.DomainEntryDiff) error {
	logEvery := time.NewTicker(30 * time.Second)
	defer logEvery.Stop()

	step := txNumUnwindTo / at.StepSize()
	for idx, d := range at.d {
		if err := d.unwind(ctx, tx, step, txNumUnwindTo, changeset[idx]); err != nil {
			return err
		}
	}
	for _, ii := range at.iis {
		if err := ii.unwind(ctx, tx, txNumUnwindTo, math.MaxUint64, math.MaxUint64, logEvery, true, nil); err != nil {
			return err
		}
	}
	return nil
}

// --- Domain part END ---

func (at *AggregatorRoTx) madvNormal() {
	for _, d := range at.d {
		for _, f := range d.files {
			f.src.decompressor.EnableMadvNormal()
		}
	}
}
func (at *AggregatorRoTx) disableReadAhead() {
	for _, d := range at.d {
		for _, f := range d.files {
			f.src.decompressor.DisableReadAhead()
		}
	}
}

func (at *AggregatorRoTx) Close() {
	if at == nil || at.a == nil { // invariant: it's safe to call Close multiple times
		return
	}
	at.a.leakDetector.Del(at._leakID)
	at.a = nil

	for _, d := range at.d {
		if d != nil {
			d.Close()
		}
	}
	for _, ii := range at.iis {
		ii.Close()
	}
}

// Inverted index tables only
func lastIdInDB(db kv.RoDB, domain *Domain) (lstInDb uint64) {
	if err := db.View(context.Background(), func(tx kv.Tx) error {
		lstInDb = domain.maxStepInDB(tx)
		return nil
	}); err != nil {
		log.Warn("[snapshots] lastIdInDB", "err", err)
	}
	return lstInDb
}

func lastIdInDBNoHistory(db kv.RoDB, domain *Domain) (lstInDb uint64) {
	if err := db.View(context.Background(), func(tx kv.Tx) error {
		//lstInDb = domain.maxStepInDB(tx)
		lstInDb = domain.maxStepInDBNoHistory(tx)
		return nil
	}); err != nil {
		log.Warn("[snapshots] lastIdInDB", "err", err)
	}
	return lstInDb
}<|MERGE_RESOLUTION|>--- conflicted
+++ resolved
@@ -1254,10 +1254,7 @@
 			if !slices.Contains(kv.StateDomains, kd) {
 				continue
 			}
-<<<<<<< HEAD
-=======
-
->>>>>>> 99f33f34
+
 			if kd == kv.CommitmentDomain || cr.values.Equal(&dr.values) {
 				continue
 			}
