--- conflicted
+++ resolved
@@ -162,15 +162,9 @@
 	kv.StorageDomain: {
 		name: kv.StorageDomain, valuesTable: kv.TblStorageVals,
 
-<<<<<<< HEAD
-		indexList:   withBTree | withExistence,
+		IndexList:   AccessorBTree | AccessorExistence,
 		Compression: seg.CompressKeys,
 		CompressCfg: DomainCompressCfg,
-=======
-		IndexList:   AccessorBTree | AccessorExistence,
-		compression: seg.CompressKeys,
-		compressCfg: DomainCompressCfg,
->>>>>>> 8945a321
 
 		hist: histCfg{
 			valuesTable: kv.TblStorageHistoryVals,
@@ -189,15 +183,9 @@
 	kv.CodeDomain: {
 		name: kv.CodeDomain, valuesTable: kv.TblCodeVals,
 
-<<<<<<< HEAD
-		indexList:   withBTree | withExistence,
+		IndexList:   AccessorBTree | AccessorExistence,
 		Compression: seg.CompressVals, // compress Code with keys doesn't show any profit. compress of values show 4x ratio on eth-mainnet and 2.5x ratio on bor-mainnet
 		CompressCfg: DomainCompressCfg,
-=======
-		IndexList:   AccessorBTree | AccessorExistence,
-		compression: seg.CompressVals, // compress Code with keys doesn't show any profit. compress of values show 4x ratio on eth-mainnet and 2.5x ratio on bor-mainnet
-		compressCfg: DomainCompressCfg,
->>>>>>> 8945a321
 		largeValues: true,
 
 		hist: histCfg{
@@ -217,15 +205,9 @@
 	kv.CommitmentDomain: {
 		name: kv.CommitmentDomain, valuesTable: kv.TblCommitmentVals,
 
-<<<<<<< HEAD
-		indexList:   withHashMap,
+		IndexList:   AccessorHashMap,
 		Compression: seg.CompressKeys,
 		CompressCfg: DomainCompressCfg,
-=======
-		IndexList:   AccessorHashMap,
-		compression: seg.CompressKeys,
-		compressCfg: DomainCompressCfg,
->>>>>>> 8945a321
 
 		hist: histCfg{
 			valuesTable: kv.TblCommitmentHistoryVals,
@@ -245,15 +227,9 @@
 	kv.ReceiptDomain: {
 		name: kv.ReceiptDomain, valuesTable: kv.TblReceiptVals,
 
-<<<<<<< HEAD
-		indexList:   withBTree | withExistence,
+		IndexList:   AccessorBTree | AccessorExistence,
 		Compression: seg.CompressNone, //seg.CompressKeys | seg.CompressVals,
 		CompressCfg: DomainCompressCfg,
-=======
-		IndexList:   AccessorBTree | AccessorExistence,
-		compression: seg.CompressNone, //seg.CompressKeys | seg.CompressVals,
-		compressCfg: DomainCompressCfg,
->>>>>>> 8945a321
 
 		hist: histCfg{
 			valuesTable: kv.TblReceiptHistoryVals,
