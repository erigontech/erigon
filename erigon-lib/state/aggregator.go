// Copyright 2022 The Erigon Authors
// This file is part of Erigon.
//
// Erigon is free software: you can redistribute it and/or modify
// it under the terms of the GNU Lesser General Public License as published by
// the Free Software Foundation, either version 3 of the License, or
// (at your option) any later version.
//
// Erigon is distributed in the hope that it will be useful,
// but WITHOUT ANY WARRANTY; without even the implied warranty of
// MERCHANTABILITY or FITNESS FOR A PARTICULAR PURPOSE. See the
// GNU Lesser General Public License for more details.
//
// You should have received a copy of the GNU Lesser General Public License
// along with Erigon. If not, see <http://www.gnu.org/licenses/>.

package state

import (
	"bytes"
	"context"
	"encoding/binary"
	"errors"
	"fmt"
	"math"
	"os"
	"path/filepath"
	"runtime"
	"sort"
	"strings"
	"sync"
	"sync/atomic"
	"time"

	"github.com/RoaringBitmap/roaring/roaring64"
	"github.com/c2h5oh/datasize"
	rand2 "golang.org/x/exp/rand"
	"golang.org/x/sync/errgroup"
	"golang.org/x/sync/semaphore"

	common2 "github.com/ledgerwatch/erigon-lib/common"
	"github.com/ledgerwatch/erigon-lib/common/background"
	"github.com/ledgerwatch/erigon-lib/common/datadir"
	"github.com/ledgerwatch/erigon-lib/common/dbg"
	"github.com/ledgerwatch/erigon-lib/common/dir"
	"github.com/ledgerwatch/erigon-lib/diagnostics"
	"github.com/ledgerwatch/erigon-lib/kv"
	"github.com/ledgerwatch/erigon-lib/kv/bitmapdb"
	"github.com/ledgerwatch/erigon-lib/kv/iter"
	"github.com/ledgerwatch/erigon-lib/kv/order"
	"github.com/ledgerwatch/erigon-lib/log/v3"
	"github.com/ledgerwatch/erigon-lib/seg"
)

type Aggregator struct {
	db              kv.RoDB
	d               [kv.DomainLen]*Domain
	iis             [kv.StandaloneIdxLen]*InvertedIndex
	ap              [kv.AppendableLen]*Appendable //nolint
	dirs            datadir.Dirs
	tmpdir          string
	aggregationStep uint64

	dirtyFilesLock           sync.Mutex
	visibleFilesLock         sync.RWMutex
	visibleFilesMinimaxTxNum atomic.Uint64
	snapshotBuildSema        *semaphore.Weighted

	collateAndBuildWorkers int // minimize amount of background workers by default
	mergeWorkers           int // usually 1

	commitmentValuesTransform bool // enables squeezing commitment values in CommitmentDomain

	// To keep DB small - need move data to small files ASAP.
	// It means goroutine which creating small files - can't be locked by merge or indexing.
	buildingFiles           atomic.Bool
	mergingFiles            atomic.Bool
	buildingOptionalIndices atomic.Bool

	//warmupWorking          atomic.Bool
	ctx       context.Context
	ctxCancel context.CancelFunc

	needSaveFilesListInDB atomic.Bool

	wg sync.WaitGroup // goroutines spawned by Aggregator, to ensure all of them are finish at agg.Close

	onFreeze OnFreezeFunc

	ps *background.ProgressSet

	// next fields are set only if agg.doTraceCtx is true. can enable by env: TRACE_AGG=true
	leakDetector *dbg.LeakDetector
	logger       log.Logger

	ctxAutoIncrement atomic.Uint64

	produce bool
}

type OnFreezeFunc func(frozenFileNames []string)

const AggregatorSqueezeCommitmentValues = true

func NewAggregator(ctx context.Context, dirs datadir.Dirs, aggregationStep uint64, db kv.RoDB, iters CanonicalsReader, logger log.Logger) (*Aggregator, error) {
	tmpdir := dirs.Tmp
	salt, err := getStateIndicesSalt(dirs.Snap)
	if err != nil {
		return nil, err
	}

	ctx, ctxCancel := context.WithCancel(ctx)
	a := &Aggregator{
		ctx:                    ctx,
		ctxCancel:              ctxCancel,
		onFreeze:               func(frozenFileNames []string) {},
		dirs:                   dirs,
		tmpdir:                 tmpdir,
		aggregationStep:        aggregationStep,
		db:                     db,
		leakDetector:           dbg.NewLeakDetector("agg", dbg.SlowTx()),
		ps:                     background.NewProgressSet(),
		logger:                 logger,
		collateAndBuildWorkers: 1,
		mergeWorkers:           1,

		commitmentValuesTransform: AggregatorSqueezeCommitmentValues,

		produce: true,
	}
	commitmentFileMustExist := func(fromStep, toStep uint64) bool {
		fPath := filepath.Join(dirs.SnapDomain, fmt.Sprintf("v1-%s.%d-%d.kv", kv.CommitmentDomain, fromStep, toStep))
		exists, err := dir.FileExist(fPath)
		if err != nil {
			panic(err)
		}
		return exists
	}

	integrityCheck := func(name kv.Domain, fromStep, toStep uint64) bool {
		// case1: `kill -9` during building new .kv
		//  - `accounts` domain may be at step X and `commitment` domain at step X-1
		//  - not a problem because `commitment` domain still has step X in DB
		// case2: `kill -9` during building new .kv and `rm -rf chaindata`
		//  - `accounts` domain may be at step X and `commitment` domain at step X-1
		//  - problem! `commitment` domain doesn't have step X in DB
		// solution: ignore step X files in both cases
		switch name {
		case kv.AccountsDomain, kv.StorageDomain, kv.CodeDomain:
			if toStep-fromStep > 1 { // only recently built files
				return true
			}
			return commitmentFileMustExist(fromStep, toStep)
		default:
			return true
		}
	}

	cfg := domainCfg{
		hist: histCfg{
			iiCfg:             iiCfg{salt: salt, dirs: dirs, db: db},
			withLocalityIndex: false, withExistenceIndex: false, compression: CompressNone, historyLargeValues: false,
		},
		restrictSubsetFileDeletions: a.commitmentValuesTransform,
	}
	if a.d[kv.AccountsDomain], err = NewDomain(cfg, aggregationStep, kv.FileAccountDomain, kv.TblAccountKeys, kv.TblAccountVals, kv.TblAccountHistoryKeys, kv.TblAccountHistoryVals, kv.TblAccountIdx, integrityCheck, logger); err != nil {
		return nil, err
	}
	cfg = domainCfg{
		hist: histCfg{
			iiCfg:             iiCfg{salt: salt, dirs: dirs, db: db},
			withLocalityIndex: false, withExistenceIndex: false, compression: CompressNone, historyLargeValues: false,
		},
		restrictSubsetFileDeletions: a.commitmentValuesTransform,
	}
	if a.d[kv.StorageDomain], err = NewDomain(cfg, aggregationStep, kv.FileStorageDomain, kv.TblStorageKeys, kv.TblStorageVals, kv.TblStorageHistoryKeys, kv.TblStorageHistoryVals, kv.TblStorageIdx, integrityCheck, logger); err != nil {
		return nil, err
	}
	cfg = domainCfg{
		hist: histCfg{
			iiCfg:             iiCfg{salt: salt, dirs: dirs, db: db},
			withLocalityIndex: false, withExistenceIndex: false, compression: CompressKeys | CompressVals, historyLargeValues: true,
		},
	}
	if a.d[kv.CodeDomain], err = NewDomain(cfg, aggregationStep, kv.FileCodeDomain, kv.TblCodeKeys, kv.TblCodeVals, kv.TblCodeHistoryKeys, kv.TblCodeHistoryVals, kv.TblCodeIdx, integrityCheck, logger); err != nil {
		return nil, err
	}
	cfg = domainCfg{
		hist: histCfg{
			iiCfg:             iiCfg{salt: salt, dirs: dirs, db: db},
			withLocalityIndex: false, withExistenceIndex: false, compression: CompressNone, historyLargeValues: false,
			snapshotsDisabled: true,
		},
		replaceKeysInValues:         a.commitmentValuesTransform,
		restrictSubsetFileDeletions: a.commitmentValuesTransform,
		compress:                    CompressNone,
	}
	if a.d[kv.CommitmentDomain], err = NewDomain(cfg, aggregationStep, kv.FileCommitmentDomain, kv.TblCommitmentKeys, kv.TblCommitmentVals, kv.TblCommitmentHistoryKeys, kv.TblCommitmentHistoryVals, kv.TblCommitmentIdx, integrityCheck, logger); err != nil {
		return nil, err
	}
	aCfg := AppendableCfg{
		Salt: salt, Dirs: dirs, DB: db, iters: iters,
	}
	if a.ap[kv.ReceiptsAppendable], err = NewAppendable(aCfg, aggregationStep, "receipts", kv.Receipts, nil, logger); err != nil {
		return nil, err
	}
	if err := a.registerII(kv.LogAddrIdxPos, salt, dirs, db, aggregationStep, kv.FileLogAddressIdx, kv.TblLogAddressKeys, kv.TblLogAddressIdx, logger); err != nil {
		return nil, err
	}
	if err := a.registerII(kv.LogTopicIdxPos, salt, dirs, db, aggregationStep, kv.FileLogTopicsIdx, kv.TblLogTopicsKeys, kv.TblLogTopicsIdx, logger); err != nil {
		return nil, err
	}
	if err := a.registerII(kv.TracesFromIdxPos, salt, dirs, db, aggregationStep, kv.FileTracesFromIdx, kv.TblTracesFromKeys, kv.TblTracesFromIdx, logger); err != nil {
		return nil, err
	}
	if err := a.registerII(kv.TracesToIdxPos, salt, dirs, db, aggregationStep, kv.FileTracesToIdx, kv.TblTracesToKeys, kv.TblTracesToIdx, logger); err != nil {
		return nil, err
	}
	a.KeepRecentTxnsOfHistoriesWithDisabledSnapshots(100_000) // ~1k blocks of history
	a.recalcVisibleFiles()

	if dbg.NoSync() {
		a.DisableFsync()
	}

	return a, nil
}

// getStateIndicesSalt - try read salt for all indices from DB. Or fall-back to new salt creation.
// if db is Read-Only (for example remote RPCDaemon or utilities) - we will not create new indices - and existing indices have salt in metadata.
func getStateIndicesSalt(baseDir string) (salt *uint32, err error) {
	saltExists, err := dir.FileExist(filepath.Join(baseDir, "salt.txt"))
	if err != nil {
		return nil, err
	}

	saltStateExists, err := dir.FileExist(filepath.Join(baseDir, "salt-state.txt"))
	if err != nil {
		return nil, err
	}

	if saltExists && !saltStateExists {
		_ = os.Rename(filepath.Join(baseDir, "salt.txt"), filepath.Join(baseDir, "salt-state.txt"))
	}
	fpath := filepath.Join(baseDir, "salt-state.txt")
	fexists, err := dir.FileExist(fpath)
	if err != nil {
		return nil, err
	}
	if !fexists {
		if salt == nil {
			saltV := rand2.Uint32()
			salt = &saltV
		}
		saltBytes := make([]byte, 4)
		binary.BigEndian.PutUint32(saltBytes, *salt)
		if err := dir.WriteFileWithFsync(fpath, saltBytes, os.ModePerm); err != nil {
			return nil, err
		}
	}
	saltBytes, err := os.ReadFile(fpath)
	if err != nil {
		return nil, err
	}
	saltV := binary.BigEndian.Uint32(saltBytes)
	salt = &saltV
	return salt, nil
}

func (a *Aggregator) registerII(idx kv.InvertedIdxPos, salt *uint32, dirs datadir.Dirs, db kv.RoDB, aggregationStep uint64, filenameBase, indexKeysTable, indexTable string, logger log.Logger) error {
	idxCfg := iiCfg{salt: salt, dirs: dirs, db: db}
	var err error
	a.iis[idx], err = NewInvertedIndex(idxCfg, aggregationStep, filenameBase, indexKeysTable, indexTable, nil, logger)
	if err != nil {
		return err
	}
	return nil
}

func (a *Aggregator) OnFreeze(f OnFreezeFunc) { a.onFreeze = f }
func (a *Aggregator) DisableFsync() {
	for _, d := range a.d {
		d.DisableFsync()
	}
	for _, ii := range a.iis {
		ii.DisableFsync()
	}
}

func (a *Aggregator) OpenFolder() error {
	defer a.recalcVisibleFiles()

	a.dirtyFilesLock.Lock()
	defer a.dirtyFilesLock.Unlock()
	eg := &errgroup.Group{}
	for _, d := range a.d {
		d := d
		eg.Go(func() error {
			select {
			case <-a.ctx.Done():
				return a.ctx.Err()
			default:
			}
			return d.openFolder()
		})
	}
	for _, ii := range a.iis {
		ii := ii
		eg.Go(func() error { return ii.openFolder() })
	}
<<<<<<< HEAD
	for _, ap := range a.ap {
		ap := ap
		eg.Go(func() error { return ap.OpenFolder() })
	}
	if err := eg.Wait(); err != nil {
		return fmt.Errorf("OpenFolder: %w", err)
=======
	if err := eg.Wait(); err != nil {
		return fmt.Errorf("openFolder: %w", err)
	}
	return nil
}

func (a *Aggregator) OpenList(files []string, readonly bool) error {
	defer a.recalcVisibleFiles()

	a.dirtyFilesLock.Lock()
	defer a.dirtyFilesLock.Unlock()
	eg := &errgroup.Group{}
	for _, d := range a.d {
		d := d
		eg.Go(func() error { return d.openFolder() })
	}
	for _, ii := range a.iis {
		ii := ii
		eg.Go(func() error { return ii.openFolder() })
	}
	if err := eg.Wait(); err != nil {
		return fmt.Errorf("openList: %w", err)
>>>>>>> 7e457137
	}
	return nil
}

func (a *Aggregator) Close() {
	if a.ctxCancel == nil { // invariant: it's safe to call Close multiple times
		return
	}
	a.ctxCancel()
	a.ctxCancel = nil
	a.wg.Wait()

	a.closeDirtyFiles()
	a.recalcVisibleFiles()
}

func (a *Aggregator) closeDirtyFiles() {
	a.dirtyFilesLock.Lock()
	defer a.dirtyFilesLock.Unlock()

	for _, d := range a.d {
		d.Close()
	}
	for _, ii := range a.iis {
		ii.Close()
	}
	for _, ap := range a.ap {
		ap.Close()
	}
}

func (a *Aggregator) SetCollateAndBuildWorkers(i int) { a.collateAndBuildWorkers = i }
func (a *Aggregator) SetMergeWorkers(i int)           { a.mergeWorkers = i }
func (a *Aggregator) SetCompressWorkers(i int) {
	for _, d := range a.d {
		d.compressWorkers = i
	}
	for _, ii := range a.iis {
		ii.compressWorkers = i
	}
	for _, ap := range a.ap {
		ap.compressWorkers = i
	}
}

func (a *Aggregator) DiscardHistory(name kv.Domain) *Aggregator {
	a.d[name].historyDisabled = true
	return a
}
func (a *Aggregator) EnableHistory(name kv.Domain) *Aggregator {
	a.d[name].historyDisabled = false
	return a
}

func (a *Aggregator) HasBackgroundFilesBuild() bool { return a.ps.Has() }
func (a *Aggregator) BackgroundProgress() string    { return a.ps.String() }

func (ac *AggregatorRoTx) Files() []string {
	var res []string
	if ac == nil {
		return res
	}
	for _, d := range ac.d {
		res = append(res, d.Files()...)
	}
	for _, ii := range ac.iis {
		res = append(res, ii.Files()...)
	}
	for _, ap := range ac.appendable {
		res = append(res, ap.Files()...)
	}
	return res
}
func (a *Aggregator) Files() []string {
	ac := a.BeginFilesRo()
	defer ac.Close()
	return ac.Files()
}

func (a *Aggregator) BuildOptionalMissedIndicesInBackground(ctx context.Context, workers int) {
	if ok := a.buildingOptionalIndices.CompareAndSwap(false, true); !ok {
		return
	}
	a.wg.Add(1)
	go func() {
		defer a.wg.Done()
		defer a.buildingOptionalIndices.Store(false)
		aggTx := a.BeginFilesRo()
		defer aggTx.Close()
		if err := aggTx.buildOptionalMissedIndices(ctx, workers); err != nil {
			if errors.Is(err, context.Canceled) || errors.Is(err, common2.ErrStopped) {
				return
			}
			a.logger.Warn("[snapshots] BuildOptionalMissedIndicesInBackground", "err", err)
		}
	}()
}

func (a *Aggregator) BuildOptionalMissedIndices(ctx context.Context, workers int) error {
	if ok := a.buildingOptionalIndices.CompareAndSwap(false, true); !ok {
		return nil
	}
	defer a.buildingOptionalIndices.Store(false)
	filesTx := a.BeginFilesRo()
	defer filesTx.Close()
	if err := filesTx.buildOptionalMissedIndices(ctx, workers); err != nil {
		if errors.Is(err, context.Canceled) || errors.Is(err, common2.ErrStopped) {
			return nil
		}
		return err
	}
	return nil
}

func (ac *AggregatorRoTx) buildOptionalMissedIndices(ctx context.Context, workers int) error {
	g, ctx := errgroup.WithContext(ctx)
	g.SetLimit(workers)
	ps := background.NewProgressSet()
	for _, d := range ac.d {
		d := d
		if d != nil {
			g.Go(func() error { return d.BuildOptionalMissedIndices(ctx, ps) })
		}
	}
	return g.Wait()
}

func (a *Aggregator) BuildMissedIndices(ctx context.Context, workers int) error {
	startIndexingTime := time.Now()
	{
		ps := background.NewProgressSet()

		g, ctx := errgroup.WithContext(ctx)
		g.SetLimit(workers)
		go func() {
			logEvery := time.NewTicker(20 * time.Second)
			defer logEvery.Stop()
			for {
				select {
				case <-ctx.Done():
					return
				case <-logEvery.C:
					var m runtime.MemStats
					dbg.ReadMemStats(&m)
					sendDiagnostics(startIndexingTime, ps.DiagnosticsData(), m.Alloc, m.Sys)
					a.logger.Info("[snapshots] Indexing", "progress", ps.String(), "total-indexing-time", time.Since(startIndexingTime).Round(time.Second).String(), "alloc", common2.ByteCount(m.Alloc), "sys", common2.ByteCount(m.Sys))
				}
			}
		}()
		for _, d := range a.d {
			d.BuildMissedAccessors(ctx, g, ps)
		}
		for _, ii := range a.iis {
			ii.BuildMissedAccessors(ctx, g, ps)
		}
		for _, appendable := range a.ap {
			appendable.BuildMissedAccessors(ctx, g, ps)
		}

		if err := g.Wait(); err != nil {
			return err
		}
		if err := a.OpenFolder(); err != nil {
			return err
		}
	}
	return nil
}

func sendDiagnostics(startIndexingTime time.Time, indexPercent map[string]int, alloc uint64, sys uint64) {
	segmentsStats := make([]diagnostics.SnapshotSegmentIndexingStatistics, 0, len(indexPercent))
	for k, v := range indexPercent {
		segmentsStats = append(segmentsStats, diagnostics.SnapshotSegmentIndexingStatistics{
			SegmentName: k,
			Percent:     v,
			Alloc:       alloc,
			Sys:         sys,
		})
	}
	diagnostics.Send(diagnostics.SnapshotIndexingStatistics{
		Segments:    segmentsStats,
		TimeElapsed: time.Since(startIndexingTime).Round(time.Second).Seconds(),
	})
}

func (a *Aggregator) BuildMissedIndicesInBackground(ctx context.Context, workers int) {
	if ok := a.buildingFiles.CompareAndSwap(false, true); !ok {
		return
	}
	a.wg.Add(1)
	go func() {
		defer a.wg.Done()
		defer a.buildingFiles.Store(false)
		aggTx := a.BeginFilesRo()
		defer aggTx.Close()
		if err := a.BuildMissedIndices(ctx, workers); err != nil {
			if errors.Is(err, context.Canceled) || errors.Is(err, common2.ErrStopped) {
				return
			}
			a.logger.Warn("[snapshots] BuildOptionalMissedIndicesInBackground", "err", err)
		}
	}()
}

type AggV3Collation struct {
	logAddrs   map[string]*roaring64.Bitmap
	logTopics  map[string]*roaring64.Bitmap
	tracesFrom map[string]*roaring64.Bitmap
	tracesTo   map[string]*roaring64.Bitmap
	accounts   Collation
	storage    Collation
	code       Collation
	commitment Collation
}

func (c AggV3Collation) Close() {
	c.accounts.Close()
	c.storage.Close()
	c.code.Close()
	c.commitment.Close()

	for _, b := range c.logAddrs {
		bitmapdb.ReturnToPool64(b)
	}
	for _, b := range c.logTopics {
		bitmapdb.ReturnToPool64(b)
	}
	for _, b := range c.tracesFrom {
		bitmapdb.ReturnToPool64(b)
	}
	for _, b := range c.tracesTo {
		bitmapdb.ReturnToPool64(b)
	}
}

type AggV3StaticFiles struct {
	d          [kv.DomainLen]StaticFiles
	ivfs       [kv.StandaloneIdxLen]InvertedFiles
	appendable [kv.AppendableLen]AppendableFiles
}

// CleanupOnError - call it on collation fail. It's closing all files
func (sf AggV3StaticFiles) CleanupOnError() {
	for _, d := range sf.d {
		d.CleanupOnError()
	}
	for _, ivf := range sf.ivfs {
		ivf.CleanupOnError()
	}
	for _, ap := range sf.appendable {
		ap.CleanupOnError()
	}
}

func (a *Aggregator) buildFiles(ctx context.Context, step uint64) error {
	a.logger.Debug("[agg] collate and build", "step", step, "collate_workers", a.collateAndBuildWorkers, "merge_workers", a.mergeWorkers, "compress_workers", a.d[kv.AccountsDomain].compressWorkers)

	var (
		logEvery      = time.NewTicker(time.Second * 30)
		txFrom        = a.FirstTxNumOfStep(step)
		txTo          = a.FirstTxNumOfStep(step + 1)
		stepStartedAt = time.Now()

		static          AggV3StaticFiles
		closeCollations = true
		collListMu      = sync.Mutex{}
		collations      = make([]Collation, 0)
	)

	defer logEvery.Stop()
	defer func() {
		if !closeCollations {
			return
		}
		for _, c := range collations {
			c.Close()
		}
	}()

	g, ctx := errgroup.WithContext(ctx)
	g.SetLimit(a.collateAndBuildWorkers)
	for _, d := range a.d {
		d := d

		a.wg.Add(1)
		g.Go(func() error {
			defer a.wg.Done()

			var collation Collation
			if err := a.db.View(ctx, func(tx kv.Tx) (err error) {
				collation, err = d.collate(ctx, step, txFrom, txTo, tx)
				return err
			}); err != nil {
				return fmt.Errorf("domain collation %q has failed: %w", d.filenameBase, err)
			}
			collListMu.Lock()
			collations = append(collations, collation)
			collListMu.Unlock()

			sf, err := d.buildFiles(ctx, step, collation, a.ps)
			collation.Close()
			if err != nil {
				sf.CleanupOnError()
				return err
			}

			dd, err := kv.String2Domain(d.filenameBase)
			if err != nil {
				return err
			}
			static.d[dd] = sf
			return nil
		})
	}
	closeCollations = false

	// indices are built concurrently
	for _, ii := range a.iis {
		ii := ii
		a.wg.Add(1)
		g.Go(func() error {
			defer a.wg.Done()

			var collation InvertedIndexCollation
			err := a.db.View(ctx, func(tx kv.Tx) (err error) {
				collation, err = ii.collate(ctx, step, tx)
				return err
			})
			if err != nil {
				return fmt.Errorf("index collation %q has failed: %w", ii.filenameBase, err)
			}
			sf, err := ii.buildFiles(ctx, step, collation, a.ps)
			if err != nil {
				sf.CleanupOnError()
				return err
			}

			switch ii.indexKeysTable {
			case kv.TblLogTopicsKeys:
				static.ivfs[kv.LogTopicIdxPos] = sf
			case kv.TblLogAddressKeys:
				static.ivfs[kv.LogAddrIdxPos] = sf
			case kv.TblTracesFromKeys:
				static.ivfs[kv.TracesFromIdxPos] = sf
			case kv.TblTracesToKeys:
				static.ivfs[kv.TracesToIdxPos] = sf
			default:
				panic("unknown index " + ii.indexKeysTable)
			}
			return nil
		})
	}

	for name, ap := range a.ap {
		name := name
		ap := ap
		a.wg.Add(1)
		g.Go(func() error {
			defer a.wg.Done()

			var collation AppendableCollation
			err := a.db.View(ctx, func(tx kv.Tx) (err error) {
				collation, err = ap.collate(ctx, step, tx)
				return err
			})
			if err != nil {
				return fmt.Errorf("index collation %q has failed: %w", ap.filenameBase, err)
			}
			sf, err := ap.buildFiles(ctx, step, collation, a.ps)
			if err != nil {
				sf.CleanupOnError()
				return err
			}
			static.appendable[name] = sf
			return nil
		})
	}

	if err := g.Wait(); err != nil {
		static.CleanupOnError()
		return fmt.Errorf("domain collate-build: %w", err)
	}
	mxStepTook.ObserveDuration(stepStartedAt)
	a.integrateDirtyFiles(static, txFrom, txTo)
	a.logger.Info("[snapshots] aggregated", "step", step, "took", time.Since(stepStartedAt))

	return nil
}

func (a *Aggregator) BuildFiles(toTxNum uint64) (err error) {
	finished := a.BuildFilesInBackground(toTxNum)
	if !(a.buildingFiles.Load() || a.mergingFiles.Load() || a.buildingOptionalIndices.Load()) {
		return nil
	}

	logEvery := time.NewTicker(20 * time.Second)
	defer logEvery.Stop()
Loop:
	for {
		select {
		case <-a.ctx.Done():
			return a.ctx.Err()
		case <-finished:
			fmt.Println("BuildFiles finished")
			break Loop
		case <-logEvery.C:
			if !(a.buildingFiles.Load() || a.mergingFiles.Load() || a.buildingOptionalIndices.Load()) {
				break Loop
			}
			if a.HasBackgroundFilesBuild() {
				a.logger.Info("[snapshots] Files build", "progress", a.BackgroundProgress())
			}
		}
	}

	return nil
}

func (a *Aggregator) mergeLoopStep(ctx context.Context) (somethingDone bool, err error) {
	a.logger.Debug("[agg] merge", "collate_workers", a.collateAndBuildWorkers, "merge_workers", a.mergeWorkers, "compress_workers", a.d[kv.AccountsDomain].compressWorkers)

	aggTx := a.BeginFilesRo()
	defer aggTx.Close()
	mxRunningMerges.Inc()
	defer mxRunningMerges.Dec()

	closeAll := true
	maxSpan := StepsInColdFile * a.StepSize()
	r := aggTx.findMergeRange(a.visibleFilesMinimaxTxNum.Load(), maxSpan)
	if !r.any() {
		return false, nil
	}

	outs, err := aggTx.staticFilesInRange(r)
	defer func() {
		if closeAll {
			outs.Close()
		}
	}()
	if err != nil {
		return false, err
	}

	in, err := aggTx.mergeFiles(ctx, outs, r)
	if err != nil {
		return true, err
	}
	defer func() {
		if closeAll {
			in.Close()
		}
	}()
	a.integrateMergedDirtyFiles(outs, in)
	a.cleanAfterMerge(in)

	a.needSaveFilesListInDB.Store(true)

	a.onFreeze(in.FrozenList())
	closeAll = false
	return true, nil
}

func (a *Aggregator) MergeLoop(ctx context.Context) error {
	for {
		somethingMerged, err := a.mergeLoopStep(ctx)
		if err != nil {
			return err
		}
		if !somethingMerged {
			return nil
		}
	}
}

func (a *Aggregator) integrateDirtyFiles(sf AggV3StaticFiles, txNumFrom, txNumTo uint64) {
	defer a.needSaveFilesListInDB.Store(true)
	defer a.recalcVisibleFiles()

	a.dirtyFilesLock.Lock()
	defer a.dirtyFilesLock.Unlock()

	for id, d := range a.d {
		d.integrateDirtyFiles(sf.d[id], txNumFrom, txNumTo)
	}
	for id, ii := range a.iis {
		ii.integrateDirtyFiles(sf.ivfs[id], txNumFrom, txNumTo)
	}
}

func (a *Aggregator) HasNewFrozenFiles() bool {
	if a == nil {
		return false
	}
	return a.needSaveFilesListInDB.CompareAndSwap(true, false)
}

type flusher interface {
	Flush(ctx context.Context, tx kv.RwTx) error
}

func (ac *AggregatorRoTx) minimaxTxNumInDomainFiles() uint64 {
	return min(
		ac.d[kv.AccountsDomain].files.EndTxNum(),
		ac.d[kv.CodeDomain].files.EndTxNum(),
		ac.d[kv.StorageDomain].files.EndTxNum(),
		ac.d[kv.CommitmentDomain].files.EndTxNum(),
	)
}

func (ac *AggregatorRoTx) CanPrune(tx kv.Tx, untilTx uint64) bool {
	if dbg.NoPrune() {
		return false
	}
	for _, d := range ac.d {
		if d.CanPruneUntil(tx, untilTx) {
			return true
		}
	}
	for _, ii := range ac.iis {
		if ii.CanPrune(tx) {
			return true
		}
	}
	return false
}

func (ac *AggregatorRoTx) CanUnwindToBlockNum(tx kv.Tx) (uint64, error) {
	minUnwindale, err := ReadLowestUnwindableBlock(tx)
	if err != nil {
		return 0, err
	}
	if minUnwindale == math.MaxUint64 { // no unwindable block found
		stateVal, _, _, err := ac.d[kv.CommitmentDomain].GetLatest(keyCommitmentState, nil, tx)
		if err != nil {
			return 0, err
		}
		if len(stateVal) == 0 {
			return 0, nil
		}
		_, minUnwindale = _decodeTxBlockNums(stateVal)
	}
	return minUnwindale, nil
}

// CanUnwindBeforeBlockNum - returns `true` if can unwind to requested `blockNum`, otherwise returns nearest `unwindableBlockNum`
func (ac *AggregatorRoTx) CanUnwindBeforeBlockNum(blockNum uint64, tx kv.Tx) (unwindableBlockNum uint64, ok bool, err error) {
	_minUnwindableBlockNum, err := ac.CanUnwindToBlockNum(tx)
	if err != nil {
		return 0, false, err
	}
	if blockNum < _minUnwindableBlockNum {
		return _minUnwindableBlockNum, false, nil
	}
	return blockNum, true, nil
}

func (ac *AggregatorRoTx) PruneSmallBatchesDb(ctx context.Context, timeout time.Duration, db kv.RwDB) (haveMore bool, err error) {
	// On tip-of-chain timeout is about `3sec`
	//  On tip of chain:     must be real-time - prune by small batches and prioritize exact-`timeout`
	//  Not on tip of chain: must be aggressive (prune as much as possible) by bigger batches

	furiousPrune := timeout > 5*time.Hour
	aggressivePrune := !furiousPrune && timeout >= 1*time.Minute

	var pruneLimit uint64 = 1_000
	if furiousPrune {
		pruneLimit = 1_000_000
		/* disabling this feature for now - seems it doesn't cancel even after prune finished
		// start from a bit high limit to give time for warmup
		// will disable warmup after first iteration and will adjust pruneLimit based on `time`
		withWarmup = true
		*/
	}

	started := time.Now()
	localTimeout := time.NewTicker(timeout)
	defer localTimeout.Stop()
	logPeriod := 30 * time.Second
	logEvery := time.NewTicker(logPeriod)
	defer logEvery.Stop()
	aggLogEvery := time.NewTicker(600 * time.Second) // to hide specific domain/idx logging
	defer aggLogEvery.Stop()

	fullStat := newAggregatorPruneStat()
	innerCtx := context.Background()
	goExit := false

	for {
		err = db.Update(innerCtx, func(tx kv.RwTx) error {
			iterationStarted := time.Now()
			// `context.Background()` is important here!
			//     it allows keep DB consistent - prune all keys-related data or noting
			//     can't interrupt by ctrl+c and leave dirt in DB
			stat, err := ac.Prune(innerCtx, tx, pruneLimit, aggLogEvery)
			if err != nil {
				ac.a.logger.Warn("[snapshots] PruneSmallBatches failed", "err", err)
				return err
			}
			if stat == nil {
				if fstat := fullStat.String(); fstat != "" {
					ac.a.logger.Info("[snapshots] PruneSmallBatches finished", "took", time.Since(started).String(), "stat", fstat)
				}
				goExit = true
				return nil
			}
			fullStat.Accumulate(stat)

			if aggressivePrune {
				took := time.Since(iterationStarted)
				if took < 2*time.Second {
					pruneLimit *= 10
				}
				if took > logPeriod {
					pruneLimit /= 10
				}
			}

			select {
			case <-logEvery.C:
				ac.a.logger.Info("[snapshots] pruning state",
					"until commit", time.Until(started.Add(timeout)).String(),
					"pruneLimit", pruneLimit,
					"aggregatedStep", (ac.minimaxTxNumInDomainFiles()-1)/ac.a.StepSize(),
					"stepsRangeInDB", ac.a.StepsRangeInDBAsStr(tx),
					"pruned", fullStat.String(),
				)
			default:
			}
			return nil
		})
		if err != nil {
			return false, err
		}
		select {
		case <-localTimeout.C: //must be first to improve responsivness
			return true, nil
		case <-ctx.Done():
			return false, ctx.Err()
		default:
		}
		if goExit {
			return false, nil
		}
	}
}

// PruneSmallBatches is not cancellable, it's over when it's over or failed.
// It fills whole timeout with pruning by small batches (of 100 keys) and making some progress
func (ac *AggregatorRoTx) PruneSmallBatches(ctx context.Context, timeout time.Duration, tx kv.RwTx) (haveMore bool, err error) {
	// On tip-of-chain timeout is about `3sec`
	//  On tip of chain:     must be real-time - prune by small batches and prioritize exact-`timeout`
	//  Not on tip of chain: must be aggressive (prune as much as possible) by bigger batches

	furiousPrune := timeout > 5*time.Hour
	aggressivePrune := !furiousPrune && timeout >= 1*time.Minute

	var pruneLimit uint64 = 1_000
	if furiousPrune {
		pruneLimit = 1_000_000
	}

	started := time.Now()
	localTimeout := time.NewTicker(timeout)
	defer localTimeout.Stop()
	logPeriod := 30 * time.Second
	logEvery := time.NewTicker(logPeriod)
	defer logEvery.Stop()
	aggLogEvery := time.NewTicker(600 * time.Second) // to hide specific domain/idx logging
	defer aggLogEvery.Stop()

	fullStat := newAggregatorPruneStat()

	for {
		iterationStarted := time.Now()
		// `context.Background()` is important here!
		//     it allows keep DB consistent - prune all keys-related data or noting
		//     can't interrupt by ctrl+c and leave dirt in DB
		stat, err := ac.Prune(context.Background(), tx, pruneLimit, aggLogEvery)
		if err != nil {
			ac.a.logger.Warn("[snapshots] PruneSmallBatches failed", "err", err)
			return false, err
		}
		if stat == nil || stat.PrunedNothing() {
			if !fullStat.PrunedNothing() {
				ac.a.logger.Info("[snapshots] PruneSmallBatches finished", "took", time.Since(started).String(), "stat", fullStat.String())
			}
			return false, nil
		}
		fullStat.Accumulate(stat)

		if aggressivePrune {
			took := time.Since(iterationStarted)
			if took < 2*time.Second {
				pruneLimit *= 10
			}
			if took > logPeriod {
				pruneLimit /= 10
			}
		}

		select {
		case <-localTimeout.C: //must be first to improve responsivness
			return true, nil
		case <-logEvery.C:
			ac.a.logger.Info("[snapshots] pruning state",
				"until commit", time.Until(started.Add(timeout)).String(),
				"pruneLimit", pruneLimit,
				"aggregatedStep", (ac.minimaxTxNumInDomainFiles()-1)/ac.a.StepSize(),
				"stepsRangeInDB", ac.a.StepsRangeInDBAsStr(tx),
				"pruned", fullStat.String(),
			)
		case <-ctx.Done():
			return false, ctx.Err()
		default:
		}
	}
}

func (a *Aggregator) StepsRangeInDBAsStr(tx kv.Tx) string {
	steps := make([]string, 0, kv.DomainLen+4)
	for _, d := range a.d {
		steps = append(steps, d.stepsRangeInDBAsStr(tx))
	}
	for _, ii := range a.iis {
		steps = append(steps, ii.stepsRangeInDBAsStr(tx))
	}
	return strings.Join(steps, ", ")
}

type AggregatorPruneStat struct {
	Domains    map[string]*DomainPruneStat
	Indices    map[string]*InvertedIndexPruneStat
	Appendable map[string]*AppendablePruneStat
}

func (as *AggregatorPruneStat) PrunedNothing() bool {
	for _, d := range as.Domains {
		if d != nil && !d.PrunedNothing() {
			return false
		}
	}
	for _, i := range as.Indices {
		if i != nil && !i.PrunedNothing() {
			return false
		}
	}
	return true
}

func newAggregatorPruneStat() *AggregatorPruneStat {
	return &AggregatorPruneStat{Domains: make(map[string]*DomainPruneStat), Indices: make(map[string]*InvertedIndexPruneStat), Appendable: make(map[string]*AppendablePruneStat)}
}

func (as *AggregatorPruneStat) String() string {
	if as == nil {
		return ""
	}
	names := make([]string, 0)
	for k := range as.Domains {
		names = append(names, k)
	}

	sort.Slice(names, func(i, j int) bool { return names[i] < names[j] })

	var sb strings.Builder
	for _, d := range names {
		v, ok := as.Domains[d]
		if ok && v != nil && !v.PrunedNothing() {
			sb.WriteString(fmt.Sprintf("%s| %s; ", d, v.String()))
		}
	}
	names = names[:0]
	for k := range as.Indices {
		names = append(names, k)
	}
	sort.Slice(names, func(i, j int) bool { return names[i] < names[j] })

	for _, d := range names {
		v, ok := as.Indices[d]
		if ok && v != nil && !v.PrunedNothing() {
			sb.WriteString(fmt.Sprintf("%s| %s; ", d, v.String()))
		}
	}
	return strings.TrimSuffix(sb.String(), "; ")
}

func (as *AggregatorPruneStat) Accumulate(other *AggregatorPruneStat) {
	for k, v := range other.Domains {
		ds, ok := as.Domains[k]
		if !ok || ds == nil {
			ds = v
		} else {
			ds.Accumulate(v)
		}
		as.Domains[k] = ds
	}
	for k, v := range other.Indices {
		id, ok := as.Indices[k]
		if !ok || id == nil {
			id = v
		} else {
			id.Accumulate(v)
		}
		as.Indices[k] = id
	}
}

// temporal function to prune history straight after commitment is done - reduce history size in db until we build
// pruning in background. This helps on chain-tip performance (while full pruning is not available we can prune at least commit)
func (ac *AggregatorRoTx) PruneCommitHistory(ctx context.Context, tx kv.RwTx, logEvery *time.Ticker) error {
	cd := ac.d[kv.CommitmentDomain]
	if cd.ht.h.historyDisabled {
		return nil
	}

	txFrom := uint64(0)
	canHist, txTo := cd.ht.canPruneUntil(tx, math.MaxUint64)
	if dbg.NoPrune() || !canHist {
		return nil
	}

	if logEvery == nil {
		logEvery = time.NewTicker(30 * time.Second)
		defer logEvery.Stop()
	}
	defer mxPruneTookAgg.ObserveDuration(time.Now())

	stat, err := cd.ht.Prune(ctx, tx, txFrom, txTo, math.MaxUint64, true, logEvery)
	if err != nil {
		return err
	}

	ac.a.logger.Info("commitment history backpressure pruning", "pruned", stat.String())
	return nil
}

func (ac *AggregatorRoTx) Prune(ctx context.Context, tx kv.RwTx, limit uint64, logEvery *time.Ticker) (*AggregatorPruneStat, error) {
	defer mxPruneTookAgg.ObserveDuration(time.Now())

	if limit == 0 {
		limit = uint64(math.MaxUint64)
	}

	var txFrom, step uint64 // txFrom is always 0 to avoid dangling keys in indices/hist
	txTo := ac.a.visibleFilesMinimaxTxNum.Load()
	if txTo > 0 {
		// txTo is first txNum in next step, has to go 1 tx behind to get correct step number
		step = (txTo - 1) / ac.a.StepSize()
	}

	if txFrom == txTo || !ac.CanPrune(tx, txTo) {
		return nil, nil
	}

	if logEvery == nil {
		logEvery = time.NewTicker(30 * time.Second)
		defer logEvery.Stop()
	}
	//ac.a.logger.Info("aggregator prune", "step", step,
	//	"txn_range", fmt.Sprintf("[%d,%d)", txFrom, txTo), "limit", limit,
	//	/*"stepsLimit", limit/ac.a.aggregationStep,*/ "stepsRangeInDB", ac.a.StepsRangeInDBAsStr(tx))
	aggStat := newAggregatorPruneStat()
	for id, d := range ac.d {
		var err error
		aggStat.Domains[ac.d[id].d.filenameBase], err = d.Prune(ctx, tx, step, txFrom, txTo, limit, logEvery)
		if err != nil {
			return aggStat, err
		}
	}
	var stats [kv.StandaloneIdxLen]*InvertedIndexPruneStat
	for i := 0; i < int(kv.StandaloneIdxLen); i++ {
		stat, err := ac.iis[i].Prune(ctx, tx, txFrom, txTo, limit, logEvery, false, nil)
		if err != nil {
			return nil, err
		}
		stats[i] = stat
	}

	for i := 0; i < int(kv.StandaloneIdxLen); i++ {
		aggStat.Indices[ac.iis[i].ii.filenameBase] = stats[i]
	}

	for i := 0; i < int(kv.AppendableLen); i++ {
		var err error
		aggStat.Appendable[ac.appendable[i].ap.filenameBase], err = ac.appendable[i].Prune(ctx, tx, txFrom, txTo, limit, logEvery, false, nil)
		if err != nil {
			return nil, err
		}
	}

	return aggStat, nil
}

func (ac *AggregatorRoTx) LogStats(tx kv.Tx, tx2block func(endTxNumMinimax uint64) (uint64, error)) {
	maxTxNum := ac.minimaxTxNumInDomainFiles()
	if maxTxNum == 0 {
		return
	}

	domainBlockNumProgress, err := tx2block(maxTxNum)
	if err != nil {
		ac.a.logger.Warn("[snapshots:history] Stat", "err", err)
		return
	}
	str := make([]string, 0, len(ac.d[kv.AccountsDomain].files))
	for _, item := range ac.d[kv.AccountsDomain].files {
		bn, err := tx2block(item.endTxNum)
		if err != nil {
			ac.a.logger.Warn("[snapshots:history] Stat", "err", err)
			return
		}
		str = append(str, fmt.Sprintf("%d=%dK", item.endTxNum/ac.a.StepSize(), bn/1_000))
	}
	//str2 := make([]string, 0, len(ac.storage.files))
	//for _, item := range ac.storage.files {
	//	str2 = append(str2, fmt.Sprintf("%s:%dm", item.src.decompressor.FileName(), item.src.decompressor.Count()/1_000_000))
	//}
	//for _, item := range ac.commitment.files {
	//	bn := tx2block(item.endTxNum) / 1_000
	//	str2 = append(str2, fmt.Sprintf("%s:%dK", item.src.decompressor.FileName(), bn))
	//}
	var lastCommitmentBlockNum, lastCommitmentTxNum uint64
	if len(ac.d[kv.CommitmentDomain].files) > 0 {
		lastCommitmentTxNum = ac.d[kv.CommitmentDomain].files[len(ac.d[kv.CommitmentDomain].files)-1].endTxNum
		lastCommitmentBlockNum, err = tx2block(lastCommitmentTxNum)
		if err != nil {
			ac.a.logger.Warn("[snapshots:history] Stat", "err", err)
			return
		}
	}
	firstHistoryIndexBlockInDB, err := tx2block(ac.d[kv.AccountsDomain].d.minStepInDB(tx) * ac.a.StepSize())
	if err != nil {
		ac.a.logger.Warn("[snapshots:history] Stat", "err", err)
		return
	}

	var m runtime.MemStats
	dbg.ReadMemStats(&m)
	ac.a.logger.Info("[snapshots:history] Stat",
		"blocks", fmt.Sprintf("%dk", (domainBlockNumProgress+1)/1000),
		"txs", fmt.Sprintf("%dm", ac.a.visibleFilesMinimaxTxNum.Load()/1_000_000),
		"txNum2blockNum", strings.Join(str, ","),
		"first_history_idx_in_db", firstHistoryIndexBlockInDB,
		"last_comitment_block", lastCommitmentBlockNum,
		"last_comitment_tx_num", lastCommitmentTxNum,
		//"cnt_in_files", strings.Join(str2, ","),
		//"used_files", strings.Join(ac.Files(), ","),
		"alloc", common2.ByteCount(m.Alloc), "sys", common2.ByteCount(m.Sys))

}

func (ac *AggregatorRoTx) EndTxNumNoCommitment() uint64 {
	return min(
		ac.d[kv.AccountsDomain].files.EndTxNum(),
		ac.d[kv.CodeDomain].files.EndTxNum(),
		ac.d[kv.StorageDomain].files.EndTxNum(),
	)
}

func (a *Aggregator) EndTxNumMinimax() uint64 { return a.visibleFilesMinimaxTxNum.Load() }
func (a *Aggregator) FilesAmount() (res []int) {
	for _, d := range a.d {
		res = append(res, d.dirtyFiles.Len())
	}
	for _, ii := range a.iis {
		res = append(res, ii.dirtyFiles.Len())
	}
	return res
}

func firstTxNumOfStep(step, size uint64) uint64 {
	return step * size
}

func lastTxNumOfStep(step, size uint64) uint64 {
	return firstTxNumOfStep(step+1, size) - 1
}

// firstTxNumOfStep returns txStepBeginning of given step.
// Step 0 is a range [0, stepSize).
// To prune step needed to fully Prune range [txStepBeginning, txNextStepBeginning)
func (a *Aggregator) FirstTxNumOfStep(step uint64) uint64 { // could have some smaller steps to prune// could have some smaller steps to prune
	return firstTxNumOfStep(step, a.StepSize())
}

func (a *Aggregator) EndTxNumDomainsFrozen() uint64 {
	return min(
		a.d[kv.AccountsDomain].dirtyFilesEndTxNumMinimax(),
		a.d[kv.StorageDomain].dirtyFilesEndTxNumMinimax(),
		a.d[kv.CodeDomain].dirtyFilesEndTxNumMinimax(),
		a.d[kv.CommitmentDomain].dirtyFilesEndTxNumMinimax(),
	)
}

func (a *Aggregator) recalcVisibleFiles() {
	defer a.recalcVisibleFilesMinimaxTxNum()

	a.visibleFilesLock.Lock()
	defer a.visibleFilesLock.Unlock()

	for _, d := range a.d {
		if d == nil {
			continue
		}
		d.reCalcVisibleFiles()
	}
	for _, ii := range a.iis {
		if ii == nil {
			continue
		}
		ii.reCalcVisibleFiles()
	}
	for _, ap := range a.ap {
		if ap == nil {
			continue
		}
		ap.reCalcVisibleFiles()
	}
}

func (a *Aggregator) recalcVisibleFilesMinimaxTxNum() {
	aggTx := a.BeginFilesRo()
	defer aggTx.Close()
	a.visibleFilesMinimaxTxNum.Store(aggTx.minimaxTxNumInDomainFiles())
}

type RangesV3 struct {
	domain        [kv.DomainLen]DomainRanges
	invertedIndex [kv.StandaloneIdxLen]*MergeRange
	appendable    [kv.AppendableLen]*MergeRange
}

func (r RangesV3) String() string {
	ss := []string{}
	for _, d := range r.domain {
		if d.any() {
			ss = append(ss, fmt.Sprintf("%s(%s)", d.name, d.String()))
		}
	}

	aggStep := r.domain[kv.AccountsDomain].aggStep
	for p, mr := range r.invertedIndex {
		if mr != nil && mr.needMerge {
			ss = append(ss, mr.String(kv.InvertedIdxPos(p).String(), aggStep))
		}
	}
	for p, mr := range r.appendable {
		if mr != nil && mr.needMerge {
			ss = append(ss, mr.String(kv.Appendable(p).String(), aggStep))
		}
	}
	return strings.Join(ss, ", ")
}

func (r RangesV3) any() bool {
	for _, d := range r.domain {
		if d.any() {
			return true
		}
	}
	for _, ii := range r.invertedIndex {
		if ii != nil && ii.needMerge {
			return true
		}
	}
	for _, ap := range r.appendable {
		if ap != nil && ap.needMerge {
			return true
		}
	}
	for _, ap := range r.appendable {
		if ap.needMerge {
			return true
		}
	}
	return false
}

func (ac *AggregatorRoTx) findMergeRange(maxEndTxNum, maxSpan uint64) RangesV3 {
	var r RangesV3
	if ac.a.commitmentValuesTransform {
		lmrAcc := ac.d[kv.AccountsDomain].files.LatestMergedRange()
		lmrSto := ac.d[kv.StorageDomain].files.LatestMergedRange()
		lmrCom := ac.d[kv.CommitmentDomain].files.LatestMergedRange()

		if !lmrCom.Equal(&lmrAcc) || !lmrCom.Equal(&lmrSto) {
			// ensure that we do not make further merge progress until ranges are not equal
			maxEndTxNum = min(maxEndTxNum, max(lmrAcc.to, lmrSto.to, lmrCom.to))
			ac.a.logger.Warn("findMergeRange: hold further merge", "to", maxEndTxNum/ac.a.StepSize(),
				"acc", lmrAcc.String("", ac.a.StepSize()), "sto", lmrSto.String("", ac.a.StepSize()), "com", lmrCom.String("", ac.a.StepSize()))
		}
	}
	for id, d := range ac.d {
		r.domain[id] = d.findMergeRange(maxEndTxNum, maxSpan)
	}

	if ac.a.commitmentValuesTransform && r.domain[kv.CommitmentDomain].values.needMerge {
		cr := r.domain[kv.CommitmentDomain]

		restorePrevRange := false
		for k, dr := range r.domain {
			kd := kv.Domain(k)
			if kd == kv.CommitmentDomain || cr.values.Equal(&dr.values) {
				continue
			}
			// commitment waits until storage and account are merged so it may be a bit behind (if merge was interrupted before)
			if !dr.values.needMerge || cr.values.to < dr.values.from {
				if mf := ac.d[kd].lookupFileByItsRange(cr.values.from, cr.values.to); mf != nil {
					// file for required range exists, hold this domain from merge but allow to merge comitemnt
					r.domain[k].values = MergeRange{}
					ac.a.logger.Debug("findMergeRange: commitment range is different but file exists in domain, hold further merge",
						ac.d[k].d.filenameBase, dr.values.String("vals", ac.a.StepSize()),
						"commitment", cr.values.String("vals", ac.a.StepSize()))
					continue
				}
				restorePrevRange = true
			}
		}
		if restorePrevRange {
			for k, dr := range r.domain {
				r.domain[k].values = MergeRange{}
				ac.a.logger.Debug("findMergeRange: commitment range is different than accounts or storage, cancel kv merge",
					ac.d[k].d.filenameBase, dr.values.String("", ac.a.StepSize()))
			}
		}
	}
	for id, ii := range ac.iis {
		r.invertedIndex[id] = ii.findMergeRange(maxEndTxNum, maxSpan)
	}
	for id, ap := range ac.appendable {
		r.appendable[id] = ap.findMergeRange(maxEndTxNum, maxSpan)
	}

	//log.Info(fmt.Sprintf("findMergeRange(%d, %d)=%s\n", maxEndTxNum/ac.a.aggregationStep, maxSpan/ac.a.aggregationStep, r))
	return r
}

// SqueezeCommitmentFiles should be called only when NO EXECUTION is running.
// Removes commitment files and suppose following aggregator shutdown and restart  (to integrate new files and rebuild indexes)
func (ac *AggregatorRoTx) SqueezeCommitmentFiles() error {
	if !ac.a.commitmentValuesTransform {
		return nil
	}

	commitment := ac.d[kv.CommitmentDomain]
	accounts := ac.d[kv.AccountsDomain]
	storage := ac.d[kv.StorageDomain]

	// oh, again accessing domain.files directly, again and again..
	accountFiles := accounts.d.dirtyFiles.Items()
	storageFiles := storage.d.dirtyFiles.Items()
	commitFiles := commitment.d.dirtyFiles.Items()

	getSizeDelta := func(a, b string) (datasize.ByteSize, float32, error) {
		ai, err := os.Stat(a)
		if err != nil {
			return 0, 0, err
		}
		bi, err := os.Stat(b)
		if err != nil {
			return 0, 0, err
		}
		return datasize.ByteSize(ai.Size()) - datasize.ByteSize(bi.Size()), 100.0 * (float32(ai.Size()-bi.Size()) / float32(ai.Size())), nil
	}

	var (
		obsoleteFiles  []string
		temporalFiles  []string
		processedFiles int
		ai, si         int
		sizeDelta      = datasize.B
		sqExt          = ".squeezed"
	)
	logEvery := time.NewTicker(30 * time.Second)
	defer logEvery.Stop()

	for ci := 0; ci < len(commitFiles); ci++ {
		cf := commitFiles[ci]
		for ai = 0; ai < len(accountFiles); ai++ {
			if accountFiles[ai].startTxNum == cf.startTxNum && accountFiles[ai].endTxNum == cf.endTxNum {
				break
			}
		}
		for si = 0; si < len(storageFiles); si++ {
			if storageFiles[si].startTxNum == cf.startTxNum && storageFiles[si].endTxNum == cf.endTxNum {
				break
			}
		}
		if ai == len(accountFiles) || si == len(storageFiles) {
			ac.a.logger.Info("SqueezeCommitmentFiles: commitment file has no corresponding account or storage file", "commitment", cf.decompressor.FileName())
			continue
		}
		af, sf := accountFiles[ai], storageFiles[si]

		err := func() error {
			ac.a.logger.Info("SqueezeCommitmentFiles: file start", "original", cf.decompressor.FileName(),
				"progress", fmt.Sprintf("%d/%d", ci+1, len(accountFiles)))

			originalPath := cf.decompressor.FilePath()
			squeezedTmpPath := originalPath + sqExt + ".tmp"
			squeezedCompr, err := seg.NewCompressor(context.Background(), "squeeze", squeezedTmpPath, ac.a.dirs.Tmp,
				seg.MinPatternScore, commitment.d.compressWorkers, log.LvlTrace, commitment.d.logger)

			if err != nil {
				return err
			}
			defer squeezedCompr.Close()

			cf.decompressor.EnableReadAhead()
			defer cf.decompressor.DisableReadAhead()
			reader := NewArchiveGetter(cf.decompressor.MakeGetter(), commitment.d.compression)
			reader.Reset(0)

			writer := NewArchiveWriter(squeezedCompr, commitment.d.compression)
			rng := MergeRange{needMerge: true, from: af.startTxNum, to: af.endTxNum}
			vt, err := commitment.commitmentValTransformDomain(rng, accounts, storage, af, sf)
			if err != nil {
				return fmt.Errorf("failed to create commitment value transformer: %w", err)
			}

			i := 0
			for reader.HasNext() {
				k, _ := reader.Next(nil)
				v, _ := reader.Next(nil)
				i += 2

				if k == nil {
					// nil keys are not supported for domains
					continue
				}

				if !bytes.Equal(k, keyCommitmentState) {
					v, err = vt(v, af.startTxNum, af.endTxNum)
					if err != nil {
						return fmt.Errorf("failed to transform commitment value: %w", err)
					}
				}
				if err = writer.AddWord(k); err != nil {
					return fmt.Errorf("write key word: %w", err)
				}
				if err = writer.AddWord(v); err != nil {
					return fmt.Errorf("write value word: %w", err)
				}

				select {
				case <-logEvery.C:
					ac.a.logger.Info("SqueezeCommitmentFiles", "file", cf.decompressor.FileName(), "k", fmt.Sprintf("%x", k),
						"progress", fmt.Sprintf("%d/%d", i, cf.decompressor.Count()))
				default:
				}
			}

			if err = writer.Compress(); err != nil {
				return err
			}
			writer.Close()

			squeezedPath := originalPath + sqExt
			if err = os.Rename(squeezedTmpPath, squeezedPath); err != nil {
				return err
			}
			temporalFiles = append(temporalFiles, squeezedPath)

			delta, deltaP, err := getSizeDelta(originalPath, squeezedPath)
			if err != nil {
				return err
			}
			sizeDelta += delta

			ac.a.logger.Info("SqueezeCommitmentFiles: file done", "original", filepath.Base(originalPath),
				"sizeDelta", fmt.Sprintf("%s (%.1f%%)", delta.HR(), deltaP))

			fromStep, toStep := af.startTxNum/ac.a.StepSize(), af.endTxNum/ac.a.StepSize()

			// need to remove all indexes for commitment file as well
			obsoleteFiles = append(obsoleteFiles,
				originalPath,
				commitment.d.kvBtFilePath(fromStep, toStep),
				commitment.d.kvAccessorFilePath(fromStep, toStep),
				commitment.d.kvExistenceIdxFilePath(fromStep, toStep),
			)
			processedFiles++
			return nil
		}()
		if err != nil {
			return fmt.Errorf("failed to squeeze commitment file %q: %w", cf.decompressor.FileName(), err)
		}
	}

	ac.a.logger.Info("SqueezeCommitmentFiles: squeezed files has been produced, removing obsolete files",
		"toRemove", len(obsoleteFiles), "processed", fmt.Sprintf("%d/%d", processedFiles, len(commitFiles)))
	for _, path := range obsoleteFiles {
		if err := os.Remove(path); err != nil && !errors.Is(err, os.ErrNotExist) {
			return err
		}
		ac.a.logger.Debug("SqueezeCommitmentFiles: obsolete file removal", "path", path)
	}
	ac.a.logger.Info("SqueezeCommitmentFiles: indices removed, renaming temporal files ")

	for _, path := range temporalFiles {
		if err := os.Rename(path, strings.TrimSuffix(path, sqExt)); err != nil {
			return err
		}
		ac.a.logger.Debug("SqueezeCommitmentFiles: temporal file renaming", "path", path)
	}
	ac.a.logger.Info("SqueezeCommitmentFiles: done", "sizeDelta", sizeDelta.HR(), "files", len(accountFiles))

	return nil
}

func (ac *AggregatorRoTx) RestrictSubsetFileDeletions(b bool) {
	ac.a.d[kv.AccountsDomain].restrictSubsetFileDeletions = b
	ac.a.d[kv.StorageDomain].restrictSubsetFileDeletions = b
	ac.a.d[kv.CommitmentDomain].restrictSubsetFileDeletions = b
}

func (ac *AggregatorRoTx) mergeFiles(ctx context.Context, files SelectedStaticFilesV3, r RangesV3) (MergedFilesV3, error) {
	var mf MergedFilesV3
	g, ctx := errgroup.WithContext(ctx)
	g.SetLimit(ac.a.mergeWorkers)
	closeFiles := true
	defer func() {
		if closeFiles {
			mf.Close()
		}
	}()

	ac.a.logger.Info(fmt.Sprintf("[snapshots] merge state %s", r.String()))

	accStorageMerged := new(sync.WaitGroup)

	for id := range ac.d {
		if !r.domain[id].any() {
			continue
		}

		id := id
		kid := kv.Domain(id)
		if ac.a.commitmentValuesTransform && (kid == kv.AccountsDomain || kid == kv.StorageDomain) {
			accStorageMerged.Add(1)
		}

		g.Go(func() (err error) {
			var vt valueTransformer
			if ac.a.commitmentValuesTransform && kid == kv.CommitmentDomain {
				ac.RestrictSubsetFileDeletions(true)
				accStorageMerged.Wait()

				vt, err = ac.d[kv.CommitmentDomain].commitmentValTransformDomain(r.domain[kid].values, ac.d[kv.AccountsDomain], ac.d[kv.StorageDomain],
					mf.d[kv.AccountsDomain], mf.d[kv.StorageDomain])

				if err != nil {
					return fmt.Errorf("failed to create commitment value transformer: %w", err)
				}
			}

			mf.d[id], mf.dIdx[id], mf.dHist[id], err = ac.d[id].mergeFiles(ctx, files.d[id], files.dIdx[id], files.dHist[id], r.domain[id], vt, ac.a.ps)
			if ac.a.commitmentValuesTransform {
				if kid == kv.AccountsDomain || kid == kv.StorageDomain {
					accStorageMerged.Done()
				}
				if err == nil && kid == kv.CommitmentDomain {
					ac.RestrictSubsetFileDeletions(false)
				}
			}
			return err
		})
	}

	for id, rng := range r.invertedIndex {
		if !rng.needMerge {
			continue
		}
		id := id
		rng := rng
		g.Go(func() error {
			var err error
			mf.iis[id], err = ac.iis[id].mergeFiles(ctx, files.ii[id], rng.from, rng.to, ac.a.ps)
			return err
		})
	}

	for id, rng := range r.appendable {
		if !rng.needMerge {
			continue
		}
		id := id
		rng := rng
		g.Go(func() error {
			var err error
			mf.appendable[id], err = ac.appendable[id].mergeFiles(ctx, files.appendable[id], rng.from, rng.to, ac.a.ps)
			return err
		})
	}

	err := g.Wait()
	if err == nil {
		closeFiles = false
		ac.a.logger.Info(fmt.Sprintf("[snapshots] state merge done %s", r.String()))
	} else {
		ac.a.logger.Warn(fmt.Sprintf("[snapshots] state merge failed err=%v %s", err, r.String()))
	}
	return mf, err
}

func (a *Aggregator) integrateMergedDirtyFiles(outs SelectedStaticFilesV3, in MergedFilesV3) {
	defer a.needSaveFilesListInDB.Store(true)
	defer a.recalcVisibleFiles()

	a.dirtyFilesLock.Lock()
	defer a.dirtyFilesLock.Unlock()

	for id, d := range a.d {
		d.integrateMergedDirtyFiles(outs.d[id], outs.dIdx[id], outs.dHist[id], in.d[id], in.dIdx[id], in.dHist[id])
	}

	for id, ii := range a.iis {
		ii.integrateMergedDirtyFiles(outs.ii[id], in.iis[id])
	}

	for id, ap := range a.ap {
		ap.integrateMergedDirtyFiles(outs.appendable[id], in.appendable[id])
	}
}

func (a *Aggregator) cleanAfterMerge(in MergedFilesV3) {
	at := a.BeginFilesRo()
	defer at.Close()

	a.dirtyFilesLock.Lock()
	defer a.dirtyFilesLock.Unlock()

	for id, d := range at.d {
		d.cleanAfterMerge(in.d[id], in.dHist[id], in.dIdx[id])
	}
	for id, ii := range at.iis {
		ii.cleanAfterMerge(in.iis[id])
	}
	for id, ap := range at.appendable {
		ap.cleanAfterMerge(in.appendable[id])
	}
}

// KeepRecentTxnsOfHistoriesWithDisabledSnapshots limits amount of recent transactions protected from prune in domains history.
// Affects only domains with dontProduceHistoryFiles=true.
// Usually equal to one a.aggregationStep, but could be set to step/2 or step/4 to reduce size of history tables.
// when we exec blocks from snapshots we can set it to 0, because no re-org on those blocks are possible
func (a *Aggregator) KeepRecentTxnsOfHistoriesWithDisabledSnapshots(recentTxs uint64) *Aggregator {
	for _, d := range a.d {
		if d != nil && d.History.snapshotsDisabled {
			d.History.keepRecentTxnInDB = recentTxs
		}
	}
	return a
}

func (a *Aggregator) SetSnapshotBuildSema(semaphore *semaphore.Weighted) {
	a.snapshotBuildSema = semaphore
}

// SetProduceMod allows setting produce to false in order to stop making state files (default value is true)
func (a *Aggregator) SetProduceMod(produce bool) {
	a.produce = produce
}

// Returns channel which is closed when aggregation is done
func (a *Aggregator) BuildFilesInBackground(txNum uint64) chan struct{} {
	fin := make(chan struct{})

	if !a.produce {
		close(fin)
		return fin
	}

	if (txNum + 1) <= a.visibleFilesMinimaxTxNum.Load()+a.aggregationStep {
		close(fin)
		return fin
	}

	if ok := a.buildingFiles.CompareAndSwap(false, true); !ok {
		close(fin)
		return fin
	}

	step := a.visibleFilesMinimaxTxNum.Load() / a.StepSize()
	a.wg.Add(1)
	go func() {
		defer a.wg.Done()
		defer a.buildingFiles.Store(false)

		if a.snapshotBuildSema != nil {
			//we are inside own goroutine - it's fine to block here
			if err := a.snapshotBuildSema.Acquire(a.ctx, 1); err != nil {
				a.logger.Warn("[snapshots] buildFilesInBackground", "err", err)
				return //nolint
			}
			defer a.snapshotBuildSema.Release(1)
		}

		// check if db has enough data (maybe we didn't commit them yet or all keys are unique so history is empty)
		lastInDB := lastIdInDB(a.db, a.d[kv.AccountsDomain])
		hasData := lastInDB > step // `step` must be fully-written - means `step+1` records must be visible
		if !hasData {
			close(fin)
			return
		}

		// trying to create as much small-step-files as possible:
		// - to reduce amount of small merges
		// - to remove old data from db as early as possible
		// - during files build, may happen commit of new data. on each loop step getting latest id in db
		for ; step < lastIdInDB(a.db, a.d[kv.AccountsDomain]); step++ { //`step` must be fully-written - means `step+1` records must be visible
			if err := a.buildFiles(a.ctx, step); err != nil {
				if errors.Is(err, context.Canceled) || errors.Is(err, common2.ErrStopped) {
					close(fin)
					return
				}
				a.logger.Warn("[snapshots] buildFilesInBackground", "err", err)
				break
			}
		}
		a.BuildOptionalMissedIndicesInBackground(a.ctx, 1)

		if dbg.NoMerge() {
			close(fin)
			return
		}
		if ok := a.mergingFiles.CompareAndSwap(false, true); !ok {
			close(fin)
			return
		}
		a.wg.Add(1)
		go func() {
			defer a.wg.Done()
			defer a.mergingFiles.Store(false)

			//TODO: merge must have own semphore

			defer func() { close(fin) }()
			if err := a.MergeLoop(a.ctx); err != nil {
				if errors.Is(err, context.Canceled) || errors.Is(err, common2.ErrStopped) {
					return
				}
				a.logger.Warn("[snapshots] merge", "err", err)
			}

			a.BuildOptionalMissedIndicesInBackground(a.ctx, 1)
		}()
	}()
	return fin
}

func (ac *AggregatorRoTx) IndexRange(name kv.InvertedIdx, k []byte, fromTs, toTs int, asc order.By, limit int, tx kv.Tx) (timestamps iter.U64, err error) {
	switch name {
	case kv.AccountsHistoryIdx:
		return ac.d[kv.AccountsDomain].ht.IdxRange(k, fromTs, toTs, asc, limit, tx)
	case kv.StorageHistoryIdx:
		return ac.d[kv.StorageDomain].ht.IdxRange(k, fromTs, toTs, asc, limit, tx)
	case kv.CodeHistoryIdx:
		return ac.d[kv.CodeDomain].ht.IdxRange(k, fromTs, toTs, asc, limit, tx)
	case kv.CommitmentHistoryIdx:
		return ac.d[kv.StorageDomain].ht.IdxRange(k, fromTs, toTs, asc, limit, tx)
	//case kv.GasUsedHistoryIdx:
	//	return ac.d[kv.GasUsedDomain].ht.IdxRange(k, fromTs, toTs, asc, limit, tx)
	case kv.LogTopicIdx:
		return ac.iis[kv.LogTopicIdxPos].IdxRange(k, fromTs, toTs, asc, limit, tx)
	case kv.LogAddrIdx:
		return ac.iis[kv.LogAddrIdxPos].IdxRange(k, fromTs, toTs, asc, limit, tx)
	case kv.TracesFromIdx:
		return ac.iis[kv.TracesFromIdxPos].IdxRange(k, fromTs, toTs, asc, limit, tx)
	case kv.TracesToIdx:
		return ac.iis[kv.TracesToIdxPos].IdxRange(k, fromTs, toTs, asc, limit, tx)
	default:
		return nil, fmt.Errorf("unexpected history name: %s", name)
	}
}

// -- range end

func (ac *AggregatorRoTx) HistorySeek(name kv.History, key []byte, ts uint64, tx kv.Tx) (v []byte, ok bool, err error) {
	switch name {
	case kv.AccountsHistory:
		v, ok, err = ac.d[kv.AccountsDomain].ht.HistorySeek(key, ts, tx)
		if err != nil {
			return nil, false, err
		}
		if !ok || len(v) == 0 {
			return v, ok, nil
		}
		return v, true, nil
	case kv.StorageHistory:
		return ac.d[kv.StorageDomain].ht.HistorySeek(key, ts, tx)
	case kv.CodeHistory:
		return ac.d[kv.CodeDomain].ht.HistorySeek(key, ts, tx)
	case kv.CommitmentHistory:
		return ac.d[kv.CommitmentDomain].ht.HistorySeek(key, ts, tx)
	//case kv.GasUsedHistory:
	//	return ac.d[kv.GasUsedDomain].ht.HistorySeek(key, ts, tx)
	default:
		panic(fmt.Sprintf("unexpected: %s", name))
	}
}

func (ac *AggregatorRoTx) HistoryRange(name kv.History, fromTs, toTs int, asc order.By, limit int, tx kv.Tx) (it iter.KV, err error) {
	//TODO: aggTx to store array of histories
	var domainName kv.Domain

	switch name {
	case kv.AccountsHistory:
		domainName = kv.AccountsDomain
	case kv.StorageHistory:
		domainName = kv.StorageDomain
	case kv.CodeHistory:
		domainName = kv.CodeDomain
	default:
		return nil, fmt.Errorf("unexpected history name: %s", name)
	}

	hr, err := ac.d[domainName].ht.HistoryRange(fromTs, toTs, asc, limit, tx)
	if err != nil {
		return nil, err
	}
	return iter.WrapKV(hr), nil
}

// AggregatorRoTx guarantee consistent View of files ("snapshots isolation" level https://en.wikipedia.org/wiki/Snapshot_isolation):
//   - long-living consistent view of all files (no limitations)
//   - hiding garbage and files overlaps
//   - protecting useful files from removal
//   - user will not see "partial writes" or "new files appearance"
//   - last reader removing garbage files inside `Close` method
type AggregatorRoTx struct {
	a          *Aggregator
	d          [kv.DomainLen]*DomainRoTx
	iis        [kv.StandaloneIdxLen]*InvertedIndexRoTx
	appendable [kv.AppendableLen]*AppendableRoTx

	id      uint64 // auto-increment id of ctx for logs
	_leakID uint64 // set only if TRACE_AGG=true
}

func (a *Aggregator) BeginFilesRo() *AggregatorRoTx {
	ac := &AggregatorRoTx{
		a:       a,
		id:      a.ctxAutoIncrement.Add(1),
		_leakID: a.leakDetector.Add(),
	}

	a.visibleFilesLock.RLock()
	for id, ii := range a.iis {
		ac.iis[id] = ii.BeginFilesRo()
	}
	for id, d := range a.d {
		ac.d[id] = d.BeginFilesRo()
	}
	for id, ap := range a.ap {
		ac.appendable[id] = ap.BeginFilesRo()
	}
	a.visibleFilesLock.RUnlock()

	return ac
}
func (ac *AggregatorRoTx) ViewID() uint64 { return ac.id }

// --- Domain part START ---

func (ac *AggregatorRoTx) DomainRange(ctx context.Context, tx kv.Tx, domain kv.Domain, fromKey, toKey []byte, ts uint64, asc order.By, limit int) (it iter.KV, err error) {
	return ac.d[domain].DomainRange(ctx, tx, fromKey, toKey, ts, asc, limit)
}
func (ac *AggregatorRoTx) DomainRangeLatest(tx kv.Tx, domain kv.Domain, from, to []byte, limit int) (iter.KV, error) {
	return ac.d[domain].DomainRangeLatest(tx, from, to, limit)
}

func (ac *AggregatorRoTx) DomainGetAsOf(tx kv.Tx, name kv.Domain, key []byte, ts uint64) (v []byte, ok bool, err error) {
	v, err = ac.d[name].GetAsOf(key, ts, tx)
	return v, v != nil, err
}
func (ac *AggregatorRoTx) GetLatest(domain kv.Domain, k, k2 []byte, tx kv.Tx) (v []byte, step uint64, ok bool, err error) {
	return ac.d[domain].GetLatest(k, k2, tx)
}

// search key in all files of all domains and print file names
func (ac *AggregatorRoTx) DebugKey(domain kv.Domain, k []byte) error {
	l, err := ac.d[domain].DebugKVFilesWithKey(k)
	if err != nil {
		return err
	}
	if len(l) > 0 {
		ac.a.logger.Info("[dbg] found in", "files", l)
	}
	return nil
}
func (ac *AggregatorRoTx) DebugEFKey(domain kv.Domain, k []byte) error {
	return ac.d[domain].DebugEFKey(k)
}

func (ac *AggregatorRoTx) DebugEFAllValuesAreInRange(ctx context.Context, name kv.InvertedIdx, failFast bool, fromStep uint64) error {
	switch name {
	case kv.AccountsHistoryIdx:
		err := ac.d[kv.AccountsDomain].ht.iit.DebugEFAllValuesAreInRange(ctx, failFast, fromStep)
		if err != nil {
			return err
		}
	case kv.StorageHistoryIdx:
		err := ac.d[kv.CodeDomain].ht.iit.DebugEFAllValuesAreInRange(ctx, failFast, fromStep)
		if err != nil {
			return err
		}
	case kv.CodeHistoryIdx:
		err := ac.d[kv.StorageDomain].ht.iit.DebugEFAllValuesAreInRange(ctx, failFast, fromStep)
		if err != nil {
			return err
		}
	case kv.CommitmentHistoryIdx:
		err := ac.d[kv.CommitmentDomain].ht.iit.DebugEFAllValuesAreInRange(ctx, failFast, fromStep)
		if err != nil {
			return err
		}
	//case kv.GasUsedHistoryIdx:
	//	err := ac.d[kv.GasUsedDomain].ht.iit.DebugEFAllValuesAreInRange(ctx)
	//	if err != nil {
	//		return err
	//	}
	case kv.TracesFromIdx:
		err := ac.iis[kv.TracesFromIdxPos].DebugEFAllValuesAreInRange(ctx, failFast, fromStep)
		if err != nil {
			return err
		}
	case kv.TracesToIdx:
		err := ac.iis[kv.TracesToIdxPos].DebugEFAllValuesAreInRange(ctx, failFast, fromStep)
		if err != nil {
			return err
		}
	case kv.LogAddrIdx:
		err := ac.iis[kv.LogAddrIdxPos].DebugEFAllValuesAreInRange(ctx, failFast, fromStep)
		if err != nil {
			return err
		}
	case kv.LogTopicIdx:
		err := ac.iis[kv.LogTopicIdxPos].DebugEFAllValuesAreInRange(ctx, failFast, fromStep)
		if err != nil {
			return err
		}
	default:
		panic(fmt.Sprintf("unexpected: %s", name))
	}
	return nil
}

// --- Domain part END ---

func (ac *AggregatorRoTx) AppendableGet(name kv.Appendable, ts kv.TxnId, tx kv.Tx) (v []byte, ok bool, err error) {
	return ac.appendable[name].Get(ts, tx)
}

func (ac *AggregatorRoTx) AppendablePut(name kv.Appendable, txnID kv.TxnId, v []byte, tx kv.RwTx) (err error) {
	return ac.appendable[name].Append(txnID, v, tx)
}

func (ac *AggregatorRoTx) Close() {
	if ac == nil || ac.a == nil { // invariant: it's safe to call Close multiple times
		return
	}
	ac.a.leakDetector.Del(ac._leakID)
	ac.a = nil

	for _, d := range ac.d {
		if d != nil {
			d.Close()
		}
	}
	for _, ii := range ac.iis {
		ii.Close()
	}
	for _, ap := range ac.appendable {
		ap.Close()
	}
}

// Inverted index tables only
func lastIdInDB(db kv.RoDB, domain *Domain) (lstInDb uint64) {
	if err := db.View(context.Background(), func(tx kv.Tx) error {
		lstInDb = domain.maxStepInDB(tx)
		return nil
	}); err != nil {
		log.Warn("[snapshots] lastIdInDB", "err", err)
	}
	return lstInDb
}<|MERGE_RESOLUTION|>--- conflicted
+++ resolved
@@ -308,37 +308,12 @@
 		ii := ii
 		eg.Go(func() error { return ii.openFolder() })
 	}
-<<<<<<< HEAD
 	for _, ap := range a.ap {
 		ap := ap
-		eg.Go(func() error { return ap.OpenFolder() })
-	}
-	if err := eg.Wait(); err != nil {
-		return fmt.Errorf("OpenFolder: %w", err)
-=======
+		eg.Go(func() error { return ap.openFolder() })
+	}
 	if err := eg.Wait(); err != nil {
 		return fmt.Errorf("openFolder: %w", err)
-	}
-	return nil
-}
-
-func (a *Aggregator) OpenList(files []string, readonly bool) error {
-	defer a.recalcVisibleFiles()
-
-	a.dirtyFilesLock.Lock()
-	defer a.dirtyFilesLock.Unlock()
-	eg := &errgroup.Group{}
-	for _, d := range a.d {
-		d := d
-		eg.Go(func() error { return d.openFolder() })
-	}
-	for _, ii := range a.iis {
-		ii := ii
-		eg.Go(func() error { return ii.openFolder() })
-	}
-	if err := eg.Wait(); err != nil {
-		return fmt.Errorf("openList: %w", err)
->>>>>>> 7e457137
 	}
 	return nil
 }
