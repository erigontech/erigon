// Copyright 2024 The Erigon Authors
// This file is part of Erigon.
//
// Erigon is free software: you can redistribute it and/or modify
// it under the terms of the GNU Lesser General Public License as published by
// the Free Software Foundation, either version 3 of the License, or
// (at your option) any later version.
//
// Erigon is distributed in the hope that it will be useful,
// but WITHOUT ANY WARRANTY; without even the implied warranty of
// MERCHANTABILITY or FITNESS FOR A PARTICULAR PURPOSE. See the
// GNU Lesser General Public License for more details.
//
// You should have received a copy of the GNU Lesser General Public License
// along with Erigon. If not, see <http://www.gnu.org/licenses/>.

package state

import (
	"bufio"
	"bytes"
	"encoding/binary"
	"errors"
	"fmt"
	"math"
	"os"
	"path"
	"path/filepath"
	"sort"
	"strings"
	"sync"
	"time"

	"github.com/c2h5oh/datasize"
	"github.com/edsrzf/mmap-go"
	"github.com/spaolacci/murmur3"

	"github.com/erigontech/erigon-lib/common"
	"github.com/erigontech/erigon-lib/common/background"
	"github.com/erigontech/erigon-lib/common/dbg"
	"github.com/erigontech/erigon-lib/etl"
	"github.com/erigontech/erigon-lib/log/v3"
	"github.com/erigontech/erigon-lib/recsplit/eliasfano32"
	"github.com/erigontech/erigon-lib/seg"
)

const BtreeLogPrefix = "btree"

// DefaultBtreeM - amount of keys on leaf of BTree
// It will do log2(M) co-located-reads from data file - for binary-search inside leaf
var DefaultBtreeM = uint64(dbg.EnvInt("BT_M", 256))

const DefaultBtreeStartSkip = uint64(4) // defines smallest shard available for scan instead of binsearch

var ErrBtIndexLookupBounds = errors.New("BtIndex: lookup di bounds error")

func logBase(n, base uint64) uint64 {
	return uint64(math.Ceil(math.Log(float64(n)) / math.Log(float64(base))))
}

type markupCursor struct {
	l  uint64 //l - level
	p  uint64 //p - pos inside level
	di uint64 //di - data array index
	si uint64 //si - current, actual son index
}

type node struct {
	p   uint64 // pos inside level
	d   uint64
	s   uint64 // sons pos inside level
	fc  uint64
	key []byte
	val []byte
}

type Cursor struct {
	ef         *eliasfano32.EliasFano
	returnInto *sync.Pool
	getter     *seg.Reader
	key        []byte
	value      []byte
	d          uint64
}

func (c *Cursor) Close() {
	if c == nil {
		return
	}
	c.key = c.key[:0]
	c.value = c.value[:0]
	c.d = 0
	c.getter = nil
	if c.returnInto != nil {
		c.returnInto.Put(c)
	}
}

// getter should be alive all the time of cursor usage
// Key and value is valid until cursor.Next is called
func (c *Cursor) Key() []byte {
	return c.key
}

func (c *Cursor) Di() uint64 {
	return c.d
}

func (c *Cursor) Value() []byte {
	return c.value
}

func (c *Cursor) Next() bool { // could return error instead
	if !c.next() {
		// c.Close()
		return false
	}

	if err := c.nextKV(); err != nil {
		fmt.Printf("nextKV error %v\n", err)
		return false
	}
	return true
}

// next returns if another key/value pair is available int that index.
// moves pointer d to next element if successful
func (c *Cursor) next() bool {
	if c.d+1 == c.ef.Count() {
		return false
	}
	c.d++
	return true
}

func (c *Cursor) Reset(di uint64, g *seg.Reader) error {
	c.d = di
	c.getter = g
	return c.nextKV()
}

func (c *Cursor) nextKV() error {
	if c.d >= c.ef.Count() {
		return fmt.Errorf("cursor out of bounds %d/%d", c.d, c.ef.Count())
	}
	if c.getter == nil {
		return fmt.Errorf("getter is nil")
	}

	offset := c.ef.Get(c.d)
	c.getter.Reset(offset)
	if !c.getter.HasNext() {
		return fmt.Errorf("pair %d/%d key not found, file: %s/%s", c.d, c.ef.Count(), c.getter.FileName(), c.getter.FileName())
	}
	c.key, _ = c.getter.Next(nil)
	if !c.getter.HasNext() {
		return fmt.Errorf("pair %d/%d val not found, file: %s/%s", c.d, c.ef.Count(), c.getter.FileName(), c.getter.FileName())
	}
	c.value, _ = c.getter.Next(nil) // if value is not compressed, we getting ptr to slice from mmap, may need to copy
	return nil
}

type btAlloc struct {
	d       uint64 // depth
	M       uint64 // child limit of any node
	N       uint64
	K       uint64
	vx      []uint64   // vertex count on level
	sons    [][]uint64 // i - level; 0 <= i < d; j_k - amount, j_k+1 - child count
	cursors []markupCursor
	nodes   [][]node
	naccess uint64
	trace   bool

	dataLookup dataLookupFunc
	keyCmp     keyCmpFunc
}

func newBtAlloc(k, M uint64, trace bool, dataLookup dataLookupFunc, keyCmp keyCmpFunc) *btAlloc {
	if k == 0 {
		return nil
	}

	d := logBase(k, M)
	a := &btAlloc{
		vx:         make([]uint64, d+1),
		sons:       make([][]uint64, d+1),
		cursors:    make([]markupCursor, d),
		nodes:      make([][]node, d),
		M:          M,
		K:          k,
		d:          d,
		trace:      trace,
		dataLookup: dataLookup,
		keyCmp:     keyCmp,
	}

	if trace {
		fmt.Printf("k=%d d=%d, M=%d\n", k, d, M)
	}
	a.vx[0], a.vx[d] = 1, k

	if k < M/2 {
		a.N = k
		a.nodes = make([][]node, 1)
		return a
	}

	//nnc := func(vx uint64) uint64 {
	//	return uint64(math.Ceil(float64(vx) / float64(M)))
	//}
	nvc := func(vx uint64) uint64 {
		return uint64(math.Ceil(float64(vx) / float64(M>>1)))
	}

	for i := a.d - 1; i > 0; i-- {
		nnc := uint64(math.Ceil(float64(a.vx[i+1]) / float64(M)))
		//nvc := uint64(math.Floor(float64(a.vx[i+1]) / float64(m))-1)
		//nnc := a.vx[i+1] / M
		//nvc := a.vx[i+1] / m
		//bvc := a.vx[i+1] / (m + (m >> 1))
		a.vx[i] = min(uint64(math.Pow(float64(M), float64(i))), nnc)
	}

	ncount := uint64(0)
	pnv := uint64(0)
	for l := a.d - 1; l > 0; l-- {
		//s := nnc(a.vx[l+1])
		sh := nvc(a.vx[l+1])

		if sh&1 == 1 {
			a.sons[l] = append(a.sons[l], sh>>1, M, 1, M>>1)
		} else {
			a.sons[l] = append(a.sons[l], sh>>1, M)
		}

		for ik := 0; ik < len(a.sons[l]); ik += 2 {
			ncount += a.sons[l][ik] * a.sons[l][ik+1]
			if l == 1 {
				pnv += a.sons[l][ik]
			}
		}
	}
	a.sons[0] = []uint64{1, pnv}
	ncount += a.sons[0][0] * a.sons[0][1] // last one
	a.N = ncount

	if trace {
		for i, v := range a.sons {
			fmt.Printf("L%d=%v\n", i, v)
		}
	}

	return a
}

func (a *btAlloc) traverseDfs() {
	for l := 0; l < len(a.sons)-1; l++ {
		a.cursors[l] = markupCursor{uint64(l), 1, 0, 0}
		a.nodes[l] = make([]node, 0)
	}

	if len(a.cursors) <= 1 {
		if a.nodes[0] == nil {
			a.nodes[0] = make([]node, 0)
		}
		a.nodes[0] = append(a.nodes[0], node{d: a.K})
		a.N = a.K
		if a.trace {
			fmt.Printf("ncount=%d ∂%.5f\n", a.N, float64(a.N-a.K)/float64(a.N))
		}
		return
	}

	c := a.cursors[len(a.cursors)-1]
	pc := a.cursors[(len(a.cursors) - 2)]
	root := new(node)
	trace := false

	var di uint64
	for stop := false; !stop; {
		// fill leaves, mark parent if needed (until all grandparents not marked up until root)
		// check if eldest parent has brothers
		//     -- has bros -> fill their leaves from the bottom
		//     -- no bros  -> shift cursor (tricky)
		if di > a.K {
			a.N = di - 1 // actually filled node count
			if a.trace {
				fmt.Printf("ncount=%d ∂%.5f\n", a.N, float64(a.N-a.K)/float64(a.N))
			}
			break
		}

		bros, parents := a.sons[c.l][c.p], a.sons[c.l][c.p-1]
		for i := uint64(0); i < bros; i++ {
			c.di = di
			if trace {
				fmt.Printf("L%d |%d| d %2d s %2d\n", c.l, c.p, c.di, c.si)
			}
			c.si++
			di++

			if i == 0 {
				pc.di = di
				if trace {
					fmt.Printf("P%d |%d| d %2d s %2d\n", pc.l, pc.p, pc.di, pc.si)
				}
				pc.si++
				di++
			}
			if di > a.K {
				a.N = di - 1 // actually filled node count
				stop = true
				break
			}
		}

		a.nodes[c.l] = append(a.nodes[c.l], node{p: c.p, d: c.di, s: c.si})
		a.nodes[pc.l] = append(a.nodes[pc.l], node{p: pc.p, d: pc.di, s: pc.si, fc: uint64(len(a.nodes[c.l]) - 1)})

		pid := c.si / bros
		if pid >= parents {
			if c.p+2 >= uint64(len(a.sons[c.l])) {
				stop = true // end of row
				if trace {
					fmt.Printf("F%d |%d| d %2d\n", c.l, c.p, c.di)
				}
			} else {
				c.p += 2
				c.si = 0
				c.di = 0
			}
		}
		a.cursors[c.l] = c
		a.cursors[pc.l] = pc

		//nolint
		for l := pc.l; l >= 0; l-- {
			pc := a.cursors[l]
			uncles := a.sons[pc.l][pc.p]
			grands := a.sons[pc.l][pc.p-1]

			pi1 := pc.si / uncles
			pc.si++
			pc.di = 0

			pi2 := pc.si / uncles
			moved := pi2-pi1 != 0

			switch {
			case pc.l > 0:
				gp := a.cursors[pc.l-1]
				if gp.di == 0 {
					gp.di = di
					di++
					if trace {
						fmt.Printf("P%d |%d| d %2d s %2d\n", gp.l, gp.p, gp.di, gp.si)
					}
					a.nodes[gp.l] = append(a.nodes[gp.l], node{p: gp.p, d: gp.di, s: gp.si, fc: uint64(len(a.nodes[l]) - 1)})
					a.cursors[gp.l] = gp
				}
			default:
				if root.d == 0 {
					root.d = di
					//di++
					if trace {
						fmt.Printf("ROOT | d %2d\n", root.d)
					}
				}
			}

			//fmt.Printf("P%d |%d| d %2d s %2d pid %d\n", pc.l, pc.p, pc.di, pc.si-1)
			if pi2 >= grands { // skip one step of si due to different parental filling order
				if pc.p+2 >= uint64(len(a.sons[pc.l])) {
					if trace {
						fmt.Printf("EoRow %d |%d|\n", pc.l, pc.p)
					}
					break // end of row
				}
				//fmt.Printf("N %d d%d s%d\n", pc.l, pc.di, pc.si)
				//fmt.Printf("P%d |%d| d %2d s %2d pid %d\n", pc.l, pc.p, pc.di, pc.si, pid)
				pc.p += 2
				pc.si = 0
				pc.di = 0
			}
			a.cursors[pc.l] = pc

			if !moved {
				break
			}
		}
	}

	if a.trace {
		fmt.Printf("ncount=%d ∂%.5f\n", a.N, float64(a.N-a.K)/float64(a.N))
	}
}

func (a *btAlloc) bsKey(x []byte, l, r uint64, g *seg.Reader) (k []byte, di uint64, found bool, err error) {
	//i := 0
	var cmp int
	for l <= r {
		di = (l + r) >> 1

		cmp, k, err = a.keyCmp(x, di, g, k[:0])
		a.naccess++

		switch {
		case err != nil:
			if errors.Is(err, ErrBtIndexLookupBounds) {
				return k, 0, false, nil
			}
			return k, 0, false, err
		case cmp == 0:
			return k, di, true, err
		case cmp == -1:
			l = di + 1
		default:
			r = di
		}
		if l == r {
			break
		}
	}
	return k, l, true, nil
}

func (a *btAlloc) bsNode(i, l, r uint64, x []byte) (n node, lm int64, rm int64) {
	lm, rm = -1, -1
	var m uint64

	for l < r {
		m = (l + r) >> 1
		cmp := bytes.Compare(a.nodes[i][m].key, x)
		a.naccess++
		switch {
		case cmp == 0:
			return a.nodes[i][m], int64(m), int64(m)
		case cmp > 0:
			r = m
			rm = int64(m)
		case cmp < 0:
			lm = int64(m)
			l = m + 1
		default:
			panic(fmt.Errorf("compare error %d, %x ? %x", cmp, n.key, x))
		}
	}
	return a.nodes[i][m], lm, rm
}

// find position of key with node.di <= d at level lvl
func (a *btAlloc) seekLeast(lvl, d uint64) uint64 {
	//TODO: this seems calculatable from M and tree depth
	return uint64(sort.Search(len(a.nodes[lvl]), func(i int) bool {
		return a.nodes[lvl][i].d >= d
	}))
}

// Get returns value if found exact match of key
// TODO k as return is useless(almost)
func (a *btAlloc) Get(g *seg.Reader, key []byte) (k []byte, found bool, di uint64, err error) {
	k, di, found, err = a.Seek(g, key)
	if err != nil {
		return nil, false, 0, err
	}
	if !found || !bytes.Equal(k, key) {
		return nil, false, 0, nil
	}
	return k, found, di, nil
}

func (a *btAlloc) Seek(g *seg.Reader, seek []byte) (k []byte, di uint64, found bool, err error) {
	if a.trace {
		fmt.Printf("seek key %x\n", seek)
	}

	var (
		lm, rm     int64
		L, R       = uint64(0), uint64(len(a.nodes[0]) - 1)
		minD, maxD = uint64(0), a.K
		ln         node
	)

	for l, level := range a.nodes {
		if len(level) == 1 && l == 0 {
			ln = a.nodes[0][0]
			maxD = ln.d
			break
		}
		ln, lm, rm = a.bsNode(uint64(l), L, R, seek)
		if ln.key == nil { // should return node which is nearest to key from the left so never nil
			if a.trace {
				fmt.Printf("found nil key %x pos_range[%d-%d] naccess_ram=%d\n", l, lm, rm, a.naccess)
			}
			return nil, 0, false, fmt.Errorf("bt index nil node at level %d", l)
		}
		//fmt.Printf("b: %x, %x\n", ik, ln.key)
		cmp := bytes.Compare(ln.key, seek)
		switch cmp {
		case 1: // key > ik
			maxD = ln.d
		case -1: // key < ik
			minD = ln.d
		case 0:
			if a.trace {
				fmt.Printf("found key %x v=%x naccess_ram=%d\n", seek, ln.val /*level[m].d,*/, a.naccess)
			}
			return ln.key, ln.d, true, nil
		}

		if lm >= 0 {
			minD = a.nodes[l][lm].d
			L = level[lm].fc
		} else if l+1 != len(a.nodes) {
			L = a.seekLeast(uint64(l+1), minD)
			if L == uint64(len(a.nodes[l+1])) {
				L--
			}
		}
		if rm >= 0 {
			maxD = a.nodes[l][rm].d
			R = level[rm].fc
		} else if l+1 != len(a.nodes) {
			R = a.seekLeast(uint64(l+1), maxD)
			if R == uint64(len(a.nodes[l+1])) {
				R--
			}
		}

		if maxD-minD <= a.M+2 {
			break
		}

		if a.trace {
			fmt.Printf("range={%x d=%d p=%d} (%d, %d) L=%d naccess_ram=%d\n", ln.key, ln.d, ln.p, minD, maxD, l, a.naccess)
		}
	}

	a.naccess = 0 // reset count before actually go to disk
	if maxD-minD > a.M+2 {
		log.Warn("too big binary search", "minD", minD, "maxD", maxD, "keysCount", a.K, "key", fmt.Sprintf("%x", seek))
		//return nil, nil, 0, fmt.Errorf("too big binary search: minD=%d, maxD=%d, keysCount=%d, key=%x", minD, maxD, a.K, ik)
	}
	k, di, found, err = a.bsKey(seek, minD, maxD, g)
	if err != nil {
		if a.trace {
			fmt.Printf("key %x not found\n", seek)
		}
		return nil, 0, false, err
	}
	return k, di, found, nil
}

func (a *btAlloc) WarmUp(gr *seg.Reader) error {
	a.traverseDfs()

	for i, n := range a.nodes {
		if a.trace {
			fmt.Printf("D%d |%d| ", i, len(n))
		}
		for j, s := range n {
			if a.trace {
				fmt.Printf("%d ", s.d)
			}
			if s.d >= a.K {
				break
			}

			kb, v, _, err := a.dataLookup(s.d, gr)
			if err != nil {
				fmt.Printf("d %d not found %v\n", s.d, err)
			}
			a.nodes[i][j].key = kb
			a.nodes[i][j].val = v
		}
		if a.trace {
			fmt.Printf("\n")
		}
	}
	return nil
}

type BtIndexWriter struct {
	maxOffset  uint64
	prevOffset uint64
	minDelta   uint64
	indexW     *bufio.Writer
	indexF     *os.File
	ef         *eliasfano32.EliasFano
	collector  *etl.Collector

	args BtIndexWriterArgs

	indexFileName string
	tmpFilePath   string

	numBuf      [8]byte
	keysWritten uint64

	built   bool
	lvl     log.Lvl
	logger  log.Logger
	noFsync bool // fsync is enabled by default, but tests can manually disable
}

type BtIndexWriterArgs struct {
	IndexFile   string // File name where the index and the minimal perfect hash function will be written to
	TmpDir      string
	M           uint64
	KeyCount    int
	EtlBufLimit datasize.ByteSize
	Lvl         log.Lvl
}

// NewBtIndexWriter creates a new BtIndexWriter instance with given number of keys
// Typical bucket size is 100 - 2048, larger bucket sizes result in smaller representations of hash functions, at a cost of slower access
// salt parameters is used to randomise the hash function construction, to ensure that different Erigon instances (nodes)
// are likely to use different hash function, to collision attacks are unlikely to slow down any meaningful number of nodes at the same time
func NewBtIndexWriter(args BtIndexWriterArgs, logger log.Logger) (*BtIndexWriter, error) {
	if args.EtlBufLimit == 0 {
		args.EtlBufLimit = etl.BufferOptimalSize / 2
	}
	if args.Lvl == 0 {
		args.Lvl = log.LvlTrace
	}

	btw := &BtIndexWriter{lvl: args.Lvl, logger: logger, args: args,
		tmpFilePath: args.IndexFile + ".tmp"}

	_, fname := filepath.Split(btw.args.IndexFile)
	btw.indexFileName = fname

	btw.collector = etl.NewCollector(BtreeLogPrefix+" "+fname, btw.args.TmpDir, etl.NewSortableBuffer(btw.args.EtlBufLimit), logger)
	btw.collector.LogLvl(btw.args.Lvl)

	return btw, nil
}

func (btw *BtIndexWriter) AddKey(key []byte, offset uint64, keep bool) error {
	if btw.built {
		return errors.New("cannot add keys after perfect hash function had been built")
	}

	binary.BigEndian.PutUint64(btw.numBuf[:], offset)
	if offset > btw.maxOffset {
		btw.maxOffset = offset
	}

	keepKey := keep
	if btw.keysWritten > 0 {
		delta := offset - btw.prevOffset
		if btw.keysWritten == 1 || delta < btw.minDelta {
			btw.minDelta = delta
		}
		keepKey = btw.keysWritten%btw.args.M == 0
	}

	var k []byte
	if keepKey {
		k = key
	}

	if err := btw.collector.Collect(btw.numBuf[:], k); err != nil {
		return err
	}
	btw.keysWritten++
	btw.prevOffset = offset
	return nil
}

// Build has to be called after all the keys have been added, and it initiates the process
// of building the perfect hash function and writing index into a file
func (btw *BtIndexWriter) Build() error {
	if btw.built {
		return errors.New("already built")
	}
	var err error
	if btw.indexF, err = os.Create(btw.tmpFilePath); err != nil {
		return fmt.Errorf("create index file %s: %w", btw.args.IndexFile, err)
	}
	defer btw.indexF.Close()
	btw.indexW = bufio.NewWriterSize(btw.indexF, etl.BufIOSize)

	defer btw.collector.Close()
	log.Log(btw.args.Lvl, "[index] calculating", "file", btw.indexFileName)

	if btw.keysWritten > 0 {
		btw.ef = eliasfano32.NewEliasFano(btw.keysWritten, btw.maxOffset)

		nodes := make([]Node, 0, btw.keysWritten/btw.args.M)
		var ki uint64
		if err = btw.collector.Load(nil, "", func(offt, k []byte, _ etl.CurrentTableReader, _ etl.LoadNextFunc) error {
			btw.ef.AddOffset(binary.BigEndian.Uint64(offt))

			if len(k) > 0 { // for every M-th key, keep the key
				nodes = append(nodes, Node{key: common.Copy(k), di: ki})
			}
			ki++ // we need to keep key ordinal so count every key
			return nil
		}, etl.TransformArgs{}); err != nil {
			return err
		}
		btw.ef.Build()

		if err := btw.ef.Write(btw.indexW); err != nil {
			return fmt.Errorf("[index] write ef: %w", err)
		}
		if err = encodeListNodes(nodes, btw.indexW); err != nil {
			return fmt.Errorf("[index] write nodes: %w", err)
		}
	}

	btw.logger.Log(btw.args.Lvl, "[index] write", "file", btw.indexFileName)
	btw.built = true

	if err = btw.indexW.Flush(); err != nil {
		return err
	}
	if err = btw.fsync(); err != nil {
		return err
	}
	if err = btw.indexF.Close(); err != nil {
		return err
	}
	if err = os.Rename(btw.tmpFilePath, btw.args.IndexFile); err != nil {
		return err
	}
	return nil
}

func (btw *BtIndexWriter) DisableFsync() { btw.noFsync = true }

// fsync - other processes/goroutines must see only "fully-complete" (valid) files. No partial-writes.
// To achieve it: write to .tmp file then `rename` when file is ready.
// Machine may power-off right after `rename` - it means `fsync` must be before `rename`
func (btw *BtIndexWriter) fsync() error {
	if btw.noFsync {
		return nil
	}
	if err := btw.indexF.Sync(); err != nil {
		btw.logger.Warn("couldn't fsync", "err", err, "file", btw.tmpFilePath)
		return err
	}
	return nil
}

func (btw *BtIndexWriter) Close() {
	if btw.indexF != nil {
		btw.indexF.Close()
	}
	if btw.collector != nil {
		btw.collector.Close()
	}
	//if btw.offsetCollector != nil {
	//	btw.offsetCollector.Close()
	//}
}

type BtIndex struct {
	m        mmap.MMap
	data     []byte
	ef       *eliasfano32.EliasFano
	file     *os.File
	alloc    *btAlloc // pointless?
	bplus    *BpsTree
	useBplus bool
	size     int64
	modTime  time.Time
	filePath string
	pool     sync.Pool
}

// Decompressor should be managed by caller (could be closed after index is built). When index is built, external getter should be passed to seekInFiles function
func CreateBtreeIndexWithDecompressor(indexPath string, M uint64, decompressor *seg.Decompressor, compressed seg.FileCompression, seed uint32, ps *background.ProgressSet, tmpdir string, logger log.Logger, noFsync bool) (*BtIndex, error) {
	err := BuildBtreeIndexWithDecompressor(indexPath, decompressor, compressed, ps, tmpdir, seed, logger, noFsync)
	if err != nil {
		return nil, err
	}
	return OpenBtreeIndexWithDecompressor(indexPath, M, decompressor, compressed)
}

// OpenBtreeIndexAndDataFile opens btree index file and data file and returns it along with BtIndex instance
// Mostly useful for testing
func OpenBtreeIndexAndDataFile(indexPath, dataPath string, M uint64, compressed seg.FileCompression, trace bool) (*seg.Decompressor, *BtIndex, error) {
	kv, err := seg.NewDecompressor(dataPath)
	if err != nil {
		return nil, nil, err
	}
	bt, err := OpenBtreeIndexWithDecompressor(indexPath, M, kv, compressed)
	if err != nil {
		kv.Close()
		return nil, nil, err
	}
	return kv, bt, nil
}

func BuildBtreeIndexWithDecompressor(indexPath string, kv *seg.Decompressor, compression seg.FileCompression, ps *background.ProgressSet, tmpdir string, salt uint32, logger log.Logger, noFsync bool) error {
	_, indexFileName := filepath.Split(indexPath)
	p := ps.AddNew(indexFileName, uint64(kv.Count()/2))
	defer ps.Delete(p)

	defer kv.EnableReadAhead().DisableReadAhead()
	bloomPath := strings.TrimSuffix(indexPath, ".bt") + ".kvei"

	bloom, err := NewExistenceFilter(uint64(kv.Count()/2), bloomPath)
	if err != nil {
		return err
	}
	if noFsync {
		bloom.DisableFsync()
	}

	args := BtIndexWriterArgs{
		IndexFile: indexPath,
		TmpDir:    tmpdir,
		M:         DefaultBtreeM,
	}

	iw, err := NewBtIndexWriter(args, logger)
	if err != nil {
		return err
	}
	defer iw.Close()

	getter := seg.NewReader(kv.MakeGetter(), compression)
	getter.Reset(0)

	key := make([]byte, 0, 64)
	var pos uint64

	var b0 [256]bool
	for getter.HasNext() {
		key, _ = getter.Next(key[:0])
		keep := false
		if !b0[key[0]] {
			b0[key[0]] = true
			keep = true
		}
		err = iw.AddKey(key, pos, keep)
		if err != nil {
			return err
		}
		hi, _ := murmur3.Sum128WithSeed(key, salt)
		bloom.AddHash(hi)
		pos, _ = getter.Skip()

		p.Processed.Add(1)
	}
	//logger.Warn("empty keys", "key lengths", ks, "total emptys", emptys, "total", kv.Count()/2)
	if err := iw.Build(); err != nil {
		return err
	}

	if bloom != nil {
		if err := bloom.Build(); err != nil {
			return err
		}
	}
	return nil
}

// For now, M is not stored inside index file.
func OpenBtreeIndexWithDecompressor(indexPath string, M uint64, kv *seg.Decompressor, compress seg.FileCompression) (bt *BtIndex, err error) {
	var validationPassed = false
	idx := &BtIndex{
		filePath: indexPath,
	}
	defer func() {
		// recover from panic if one occurred. Set err to nil if no panic
		if r := recover(); r != nil {
			// do r with only the stack trace
			err = fmt.Errorf("incomplete or not-fully downloaded file %s", indexPath)
		}
		if err != nil || !validationPassed {
			idx.Close()
			idx = nil
		}
	}()

	s, err := os.Stat(indexPath)
	if err != nil {
		return nil, err
	}
	idx.size = s.Size()
	idx.modTime = s.ModTime()

	idx.file, err = os.Open(indexPath)
	if err != nil {
		return nil, err
	}
	if idx.size == 0 {
		return idx, nil
	}

	idx.m, err = mmap.MapRegion(idx.file, int(idx.size), mmap.RDONLY, 0, 0)
	if err != nil {
		return nil, err
	}
	idx.data = idx.m[:idx.size]

	var pos int
	if len(idx.data[pos:]) == 0 {
		return idx, nil
	}

	idx.ef, pos = eliasfano32.ReadEliasFano(idx.data[pos:])
	idx.pool = sync.Pool{}
	idx.pool.New = func() any {
		// idx.newCursor()
		return &Cursor{ef: idx.ef, returnInto: &idx.pool, getter: seg.NewReader(kv.MakeGetter(), compress)}
	}

	defer kv.EnableMadvNormal().DisableReadAhead()
	kvGetter := seg.NewReader(kv.MakeGetter(), compress)

	idx.useBplus = true

	//fmt.Printf("open btree index %s with %d keys b+=%t data compressed %t\n", indexPath, idx.ef.Count(), UseBpsTree, idx.compressed)
	switch idx.useBplus {
	case true:
		if len(idx.data[pos:]) == 0 {
			idx.bplus = NewBpsTree(kvGetter, idx.ef, M, idx.dataLookup, idx.keyCmp)
			idx.bplus.cursorGetter = idx.newCursor
			// fallback for files without nodes encoded
		} else {
			nodes, err := decodeListNodes(idx.data[pos:])
			if err != nil {
				return nil, err
			}
			idx.bplus = NewBpsTreeWithNodes(kvGetter, idx.ef, M, idx.dataLookup, idx.keyCmp, nodes)
			idx.bplus.cursorGetter = idx.newCursor
		}
	default:
		idx.alloc = newBtAlloc(idx.ef.Count(), M, false, idx.dataLookup, idx.keyCmp)
		if idx.alloc != nil {
			idx.alloc.WarmUp(kvGetter)
		}
	}

	validationPassed = true
	return idx, nil
}

// dataLookup fetches key and value from data file by di (data index)
// di starts from 0 so di is never >= keyCount
func (b *BtIndex) dataLookup(di uint64, g *seg.Reader) (k, v []byte, offset uint64, err error) {
	if di >= b.ef.Count() {
		return nil, nil, 0, fmt.Errorf("%w: keyCount=%d, but key %d requested. file: %s", ErrBtIndexLookupBounds, b.ef.Count(), di, b.FileName())
	}

	offset = b.ef.Get(di)
	g.Reset(offset)
	if !g.HasNext() {
		return nil, nil, 0, fmt.Errorf("pair %d/%d key not found, file: %s/%s", di, b.ef.Count(), b.FileName(), g.FileName())
	}

	k, _ = g.Next(nil)
	if !g.HasNext() {
		return nil, nil, 0, fmt.Errorf("pair %d/%d value not found, file: %s/%s", di, b.ef.Count(), b.FileName(), g.FileName())
	}
	v, _ = g.Next(nil)
	return k, v, offset, nil
}

// comparing `k` with item of index `di`. using buffer `kBuf` to avoid allocations
func (b *BtIndex) keyCmp(k []byte, di uint64, g *seg.Reader, resBuf []byte) (int, []byte, error) {
	if di >= b.ef.Count() {
		return 0, nil, fmt.Errorf("%w: keyCount=%d, but key %d requested. file: %s", ErrBtIndexLookupBounds, b.ef.Count(), di+1, b.FileName())
	}

	offset := b.ef.Get(di)
	g.Reset(offset)
	if !g.HasNext() {
		return 0, nil, fmt.Errorf("key at %d/%d not found, file: %s", di, b.ef.Count(), b.FileName())
	}

	resBuf, _ = g.Next(resBuf)

	//TODO: use `b.getter.Match` after https://github.com/erigontech/erigon/issues/7855
	return bytes.Compare(resBuf, k), resBuf, nil
	//return b.getter.Match(k), result, nil
}

// getter should be alive all the time of cursor usage
// Key and value is valid until cursor.Next is called
func (b *BtIndex) newCursor(k, v []byte, d uint64, g *seg.Reader) *Cursor {
	c := b.pool.Get().(*Cursor)
	c.ef = b.ef
	c.returnInto = &b.pool

	c.d, c.getter = d, g
	c.key = append(c.key[:0], k...)
	c.value = append(c.value[:0], v...)
	return c
}

func (b *BtIndex) Size() int64 { return b.size }

func (b *BtIndex) ModTime() time.Time { return b.modTime }

func (b *BtIndex) FilePath() string { return b.filePath }

func (b *BtIndex) FileName() string { return path.Base(b.filePath) }

func (b *BtIndex) Empty() bool { return b == nil || b.ef == nil || b.ef.Count() == 0 }

func (b *BtIndex) KeyCount() uint64 {
	if b.Empty() {
		return 0
	}
	return b.ef.Count()
}

func (b *BtIndex) Close() {
	if b == nil {
		return
	}
	if b.m != nil {
		if err := b.m.Unmap(); err != nil {
			log.Log(dbg.FileCloseLogLevel, "unmap", "err", err, "file", b.FileName(), "stack", dbg.Stack())
		}
		b.m = nil
	}
	if b.file != nil {
		if err := b.file.Close(); err != nil {
			log.Log(dbg.FileCloseLogLevel, "close", "err", err, "file", b.FileName(), "stack", dbg.Stack())
		}
		b.file = nil
	}
	if b.bplus != nil {
		b.bplus.Close()
		b.bplus = nil
	}
}

// Get - exact match of key. `k == nil` - means not found
func (b *BtIndex) Get(lookup []byte, gr *seg.Reader) (k, v []byte, offsetInFile uint64, found bool, err error) {
	// TODO: optimize by "push-down" - instead of using seek+compare, alloc can have method Get which will return nil if key doesn't exists
	// alternativaly: can allocate cursor on-stack
	// 	it := Iter{} // allocation on stack
	//  it.Initialize(file)

	if b.Empty() {
		return k, v, 0, false, nil
	}

	var index uint64
	// defer func() {
	// 	fmt.Printf("[Bindex][%s] Get (%t) '%x' -> '%x' di=%d err %v\n", b.FileName(), found, lookup, v, index, err)
	// }()
	if b.useBplus {
		if b.bplus == nil {
			panic(fmt.Errorf("Get: `b.bplus` is nil: %s", gr.FileName()))
		}
		// weak assumption that k will be ignored and used lookup instead.
		// since fetching k and v from data file is required to use Getter.
		// Why to do Getter.Reset twice when we can get kv right there.

		v, found, offsetInFile, err = b.bplus.Get(gr, lookup)
		if err != nil {
			if errors.Is(err, ErrBtIndexLookupBounds) {
				return k, v, offsetInFile, false, nil
			}
			return lookup, v, offsetInFile, false, err
		}
		return lookup, v, offsetInFile, found, nil
	} else {
		if b.alloc == nil {
			return k, v, 0, false, err
		}
		k, found, index, err = b.alloc.Get(gr, lookup)
	}
	if err != nil || !found {
		if errors.Is(err, ErrBtIndexLookupBounds) {
			return k, v, offsetInFile, false, nil
		}
		return nil, nil, 0, false, err
	}

	k, v, offsetInFile, err = b.dataLookup(index, gr)
	if err != nil {
		if errors.Is(err, ErrBtIndexLookupBounds) {
			return k, v, offsetInFile, false, nil
		}
		return k, v, offsetInFile, false, err
	}
	return k, v, offsetInFile, true, nil
}

// Seek moves cursor to position where key >= x.
// Then if x == nil - first key returned
//
//	if x is larger than any other key in index, nil cursor is returned.
//
// Caller should close cursor after use.
func (b *BtIndex) Seek(g *seg.Reader, x []byte) (*Cursor, error) {
	if b.Empty() {
		return nil, nil
	}
<<<<<<< HEAD
	if UseBpsTree {
		c, found, err := b.bplus.Seek(g, x)
		if !found {
			return nil, nil
		}

=======
	if b.useBplus {
		k, v, dt, _, err := b.bplus.Seek(g, x)
>>>>>>> dcdc258e
		if err != nil /*|| !found*/ {
			if errors.Is(err, ErrBtIndexLookupBounds) {
				return nil, nil
			}
			return nil, err
		}
		return c, nil
	}

	_, dt, found, err := b.alloc.Seek(g, x)
	if err != nil || !found {
		if errors.Is(err, ErrBtIndexLookupBounds) {
			return nil, nil
		}
		return nil, err
	}

	k, v, _, err := b.dataLookup(dt, g)
	if err != nil {
		if errors.Is(err, ErrBtIndexLookupBounds) {
			return nil, nil
		}
		return nil, err
	}
	return b.newCursor(k, v, dt, g), nil
}

func (b *BtIndex) OrdinalLookup(getter *seg.Reader, i uint64) *Cursor {
	k, v, _, err := b.dataLookup(i, getter)
	if err != nil {
		return nil
	}
	return b.newCursor(k, v, i, getter)
}
func (b *BtIndex) Offsets() *eliasfano32.EliasFano { return b.bplus.Offsets() }
func (b *BtIndex) Distances() (map[int]int, error) { return b.bplus.Distances() }<|MERGE_RESOLUTION|>--- conflicted
+++ resolved
@@ -1098,17 +1098,11 @@
 	if b.Empty() {
 		return nil, nil
 	}
-<<<<<<< HEAD
-	if UseBpsTree {
+	if b.useBplus {
 		c, found, err := b.bplus.Seek(g, x)
 		if !found {
 			return nil, nil
 		}
-
-=======
-	if b.useBplus {
-		k, v, dt, _, err := b.bplus.Seek(g, x)
->>>>>>> dcdc258e
 		if err != nil /*|| !found*/ {
 			if errors.Is(err, ErrBtIndexLookupBounds) {
 				return nil, nil
