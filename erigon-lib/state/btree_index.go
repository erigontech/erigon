// Copyright 2024 The Erigon Authors
// This file is part of Erigon.
//
// Erigon is free software: you can redistribute it and/or modify
// it under the terms of the GNU Lesser General Public License as published by
// the Free Software Foundation, either version 3 of the License, or
// (at your option) any later version.
//
// Erigon is distributed in the hope that it will be useful,
// but WITHOUT ANY WARRANTY; without even the implied warranty of
// MERCHANTABILITY or FITNESS FOR A PARTICULAR PURPOSE. See the
// GNU Lesser General Public License for more details.
//
// You should have received a copy of the GNU Lesser General Public License
// along with Erigon. If not, see <http://www.gnu.org/licenses/>.

package state

import (
	"bufio"
	"bytes"
	"encoding/binary"
	"errors"
	"fmt"
	"os"
	"path"
	"path/filepath"
	"strings"
	"sync"
	"time"
	"unsafe"

	"github.com/c2h5oh/datasize"
	"github.com/edsrzf/mmap-go"
	"github.com/spaolacci/murmur3"

	"github.com/erigontech/erigon-lib/common"
	"github.com/erigontech/erigon-lib/common/background"
	"github.com/erigontech/erigon-lib/common/dbg"
	"github.com/erigontech/erigon-lib/datastruct/existence"
	"github.com/erigontech/erigon-lib/etl"
	"github.com/erigontech/erigon-lib/log/v3"
	"github.com/erigontech/erigon-lib/recsplit/eliasfano32"
	"github.com/erigontech/erigon-lib/seg"
)

const BtreeLogPrefix = "btree"

// DefaultBtreeM - amount of keys on leaf of BTree
// It will do log2(M) co-located-reads from data file - for binary-search inside leaf
var DefaultBtreeM = uint64(dbg.EnvInt("BT_M", 256))

const DefaultBtreeStartSkip = uint64(4) // defines smallest shard available for scan instead of binsearch

var ErrBtIndexLookupBounds = errors.New("BtIndex: lookup di bounds error")

type Cursor struct {
	ef         *eliasfano32.EliasFano
	returnInto *sync.Pool
	getter     *seg.Reader
	key        []byte
	value      []byte
	d          uint64
}

func (c *Cursor) Close() {
	if c == nil {
		return
	}
	c.key = c.key[:0]
	c.value = c.value[:0]
	c.d = 0
	c.getter = nil
	if c.returnInto != nil {
		c.returnInto.Put(c)
	}
}

// getter should be alive all the time of cursor usage
// Key and value is valid until cursor.Next is called
func (c *Cursor) Key() []byte {
	return c.key
}

func (c *Cursor) Di() uint64 {
	return c.d
}

func (c *Cursor) Value() []byte {
	return c.value
}

func (c *Cursor) Next() bool { // could return error instead
	if !c.next() {
		// c.Close()
		return false
	}

	if err := c.readKV(); err != nil {
		fmt.Printf("nextKV error %v\n", err)
		return false
	}
	return true
}

// next returns if another key/value pair is available int that index.
// moves pointer d to next element if successful
func (c *Cursor) next() bool {
	if c.d+1 == c.ef.Count() {
		return false
	}
	c.d++
	return true
}

func (c *Cursor) Reset(di uint64, g *seg.Reader) error {
	c.d = di
	c.getter = g
	return c.readKV()
}

func (c *Cursor) readKV() error {
	if c.d >= c.ef.Count() {
		return fmt.Errorf("%w %d/%d", ErrBtIndexLookupBounds, c.d, c.ef.Count())
	}
	if c.getter == nil {
		return fmt.Errorf("getter is nil")
	}

	offset := c.ef.Get(c.d)
	c.getter.Reset(offset)
	if !c.getter.HasNext() {
		return fmt.Errorf("pair %d/%d key not found, file: %s/%s", c.d, c.ef.Count(), c.getter.FileName(), c.getter.FileName())
	}
	c.key, _ = c.getter.Next(nil)
	if !c.getter.HasNext() {
		return fmt.Errorf("pair %d/%d val not found, file: %s/%s", c.d, c.ef.Count(), c.getter.FileName(), c.getter.FileName())
	}
	c.value, _ = c.getter.Next(nil) // if value is not compressed, we getting ptr to slice from mmap, may need to copy
	return nil
}

type BtIndexWriter struct {
	maxOffset  uint64
	prevOffset uint64
	minDelta   uint64
	indexW     *bufio.Writer
	indexF     *os.File
	ef         *eliasfano32.EliasFano
	collector  *etl.Collector

	args BtIndexWriterArgs

	indexFileName string
	tmpFilePath   string

	numBuf      [8]byte
	keysWritten uint64

	built   bool
	lvl     log.Lvl
	logger  log.Logger
	noFsync bool // fsync is enabled by default, but tests can manually disable
}

type BtIndexWriterArgs struct {
	IndexFile   string // File name where the index and the minimal perfect hash function will be written to
	TmpDir      string
	M           uint64
	KeyCount    int
	EtlBufLimit datasize.ByteSize
	Lvl         log.Lvl
}

// NewBtIndexWriter creates a new BtIndexWriter instance with given number of keys
// Typical bucket size is 100 - 2048, larger bucket sizes result in smaller representations of hash functions, at a cost of slower access
// salt parameters is used to randomise the hash function construction, to ensure that different Erigon instances (nodes)
// are likely to use different hash function, to collision attacks are unlikely to slow down any meaningful number of nodes at the same time
func NewBtIndexWriter(args BtIndexWriterArgs, logger log.Logger) (*BtIndexWriter, error) {
	if args.EtlBufLimit == 0 {
		args.EtlBufLimit = etl.BufferOptimalSize / 2
	}
	if args.Lvl == 0 {
		args.Lvl = log.LvlTrace
	}

	btw := &BtIndexWriter{lvl: args.Lvl, logger: logger, args: args,
		tmpFilePath: args.IndexFile + ".tmp"}

	_, fname := filepath.Split(btw.args.IndexFile)
	btw.indexFileName = fname

	btw.collector = etl.NewCollector(BtreeLogPrefix+" "+fname, btw.args.TmpDir, etl.NewSortableBuffer(btw.args.EtlBufLimit), logger)
	btw.collector.LogLvl(btw.args.Lvl)

	return btw, nil
}

func (btw *BtIndexWriter) AddKey(key []byte, offset uint64, keep bool) error {
	if btw.built {
		return errors.New("cannot add keys after perfect hash function had been built")
	}

	binary.BigEndian.PutUint64(btw.numBuf[:], offset)
	if offset > btw.maxOffset {
		btw.maxOffset = offset
	}

	keepKey := keep
	if btw.keysWritten > 0 {
		delta := offset - btw.prevOffset
		if btw.keysWritten == 1 || delta < btw.minDelta {
			btw.minDelta = delta
		}
		keepKey = btw.keysWritten%btw.args.M == 0
	}

	var k []byte
	if keepKey {
		k = key
	}

	if err := btw.collector.Collect(btw.numBuf[:], k); err != nil {
		return err
	}
	btw.keysWritten++
	btw.prevOffset = offset
	return nil
}

// Build has to be called after all the keys have been added, and it initiates the process
// of building the perfect hash function and writing index into a file
func (btw *BtIndexWriter) Build() error {
	if btw.built {
		return errors.New("already built")
	}
	var err error
	if btw.indexF, err = os.Create(btw.tmpFilePath); err != nil {
		return fmt.Errorf("create index file %s: %w", btw.args.IndexFile, err)
	}
	defer btw.indexF.Close()
	btw.indexW = bufio.NewWriterSize(btw.indexF, etl.BufIOSize)

	defer btw.collector.Close()
	log.Log(btw.args.Lvl, "[index] calculating", "file", btw.indexFileName)

	if btw.keysWritten > 0 {
		btw.ef = eliasfano32.NewEliasFano(btw.keysWritten, btw.maxOffset)

		nodes := make([]Node, 0, btw.keysWritten/btw.args.M)
		var ki uint64
		if err = btw.collector.Load(nil, "", func(offt, k []byte, _ etl.CurrentTableReader, _ etl.LoadNextFunc) error {
			btw.ef.AddOffset(binary.BigEndian.Uint64(offt))

			if len(k) > 0 { // for every M-th key, keep the key
				nodes = append(nodes, Node{key: common.Copy(k), di: ki})
			}
			ki++ // we need to keep key ordinal so count every key
			return nil
		}, etl.TransformArgs{}); err != nil {
			return err
		}
		btw.ef.Build()

		if err := btw.ef.Write(btw.indexW); err != nil {
			return fmt.Errorf("[index] write ef: %w", err)
		}
		if err = encodeListNodes(nodes, btw.indexW); err != nil {
			return fmt.Errorf("[index] write nodes: %w", err)
		}
	}

	btw.logger.Log(btw.args.Lvl, "[index] write", "file", btw.indexFileName)
	btw.built = true

	if err = btw.indexW.Flush(); err != nil {
		return err
	}
	if err = btw.fsync(); err != nil {
		return err
	}
	if err = btw.indexF.Close(); err != nil {
		return err
	}
	if err = os.Rename(btw.tmpFilePath, btw.args.IndexFile); err != nil {
		return err
	}
	return nil
}

func (btw *BtIndexWriter) DisableFsync() { btw.noFsync = true }

// fsync - other processes/goroutines must see only "fully-complete" (valid) files. No partial-writes.
// To achieve it: write to .tmp file then `rename` when file is ready.
// Machine may power-off right after `rename` - it means `fsync` must be before `rename`
func (btw *BtIndexWriter) fsync() error {
	if btw.noFsync {
		return nil
	}
	if err := btw.indexF.Sync(); err != nil {
		btw.logger.Warn("couldn't fsync", "err", err, "file", btw.tmpFilePath)
		return err
	}
	return nil
}

func (btw *BtIndexWriter) Close() {
	if btw.indexF != nil {
		btw.indexF.Close()
	}
	if btw.collector != nil {
		btw.collector.Close()
	}
	//if btw.offsetCollector != nil {
	//	btw.offsetCollector.Close()
	//}
}

type BtIndex struct {
	m        mmap.MMap
	data     []byte
	ef       *eliasfano32.EliasFano
	file     *os.File
	bplus    *BpsTree
	size     int64
	modTime  time.Time
	filePath string
	pool     sync.Pool
}

// Decompressor should be managed by caller (could be closed after index is built). When index is built, external getter should be passed to seekInFiles function
func CreateBtreeIndexWithDecompressor(indexPath string, M uint64, decompressor *seg.Decompressor, compressed seg.FileCompression, seed uint32, ps *background.ProgressSet, tmpdir string, logger log.Logger, noFsync bool, accessors Accessors) (*BtIndex, error) {
	err := BuildBtreeIndexWithDecompressor(indexPath, decompressor, compressed, ps, tmpdir, seed, logger, noFsync, accessors)
	if err != nil {
		return nil, err
	}
	return OpenBtreeIndexWithDecompressor(indexPath, M, decompressor, compressed)
}

// OpenBtreeIndexAndDataFile opens btree index file and data file and returns it along with BtIndex instance
// Mostly useful for testing
func OpenBtreeIndexAndDataFile(indexPath, dataPath string, M uint64, compressed seg.FileCompression, trace bool) (*seg.Decompressor, *BtIndex, error) {
	kv, err := seg.NewDecompressor(dataPath)
	if err != nil {
		return nil, nil, err
	}
	bt, err := OpenBtreeIndexWithDecompressor(indexPath, M, kv, compressed)
	if err != nil {
		kv.Close()
		return nil, nil, err
	}
	return kv, bt, nil
}

func BuildBtreeIndexWithDecompressor(indexPath string, kv *seg.Decompressor, compression seg.FileCompression, ps *background.ProgressSet, tmpdir string, salt uint32, logger log.Logger, noFsync bool, accessors Accessors) error {
	_, indexFileName := filepath.Split(indexPath)
	p := ps.AddNew(indexFileName, uint64(kv.Count()/2))
	defer ps.Delete(p)

	defer kv.EnableReadAhead().DisableReadAhead()
	bloomPath := strings.TrimSuffix(indexPath, ".bt") + ".kvei"

<<<<<<< HEAD
	var existenceFilter *existence.Filter
	if accessors.Has(AccessorExistence) {
		var err error
		existenceFilter, err = existence.NewExistenceFilter(uint64(kv.Count()/2), bloomPath)
=======
	var bloom *existence.Filter
	if accessors.Has(AccessorExistence) {
		var err error
		bloom, err = existence.NewFilter(uint64(kv.Count()/2), bloomPath)
>>>>>>> 4e8ce54b
		if err != nil {
			return err
		}
		if noFsync {
			existenceFilter.DisableFsync()
		}
	}

	args := BtIndexWriterArgs{
		IndexFile: indexPath,
		TmpDir:    tmpdir,
		M:         DefaultBtreeM,
	}

	iw, err := NewBtIndexWriter(args, logger)
	if err != nil {
		return err
	}
	defer iw.Close()

	getter := seg.NewReader(kv.MakeGetter(), compression)
	getter.Reset(0)

	key := make([]byte, 0, 64)
	var pos uint64

	var b0 [256]bool
	for getter.HasNext() {
		key, _ = getter.Next(key[:0])
		keep := false
		if !b0[key[0]] {
			b0[key[0]] = true
			keep = true
		}
		err = iw.AddKey(key, pos, keep)
		if err != nil {
			return err
		}
		hi, _ := murmur3.Sum128WithSeed(key, salt)
		if existenceFilter != nil {
			existenceFilter.AddHash(hi)
		}
		pos, _ = getter.Skip()

		p.Processed.Add(1)
	}
	//logger.Warn("empty keys", "key lengths", ks, "total emptys", emptys, "total", kv.Count()/2)
	if err := iw.Build(); err != nil {
		return err
	}

	if existenceFilter != nil {
		if err := existenceFilter.Build(); err != nil {
			return err
		}
	}
	return nil
}

// For now, M is not stored inside index file.
func OpenBtreeIndexWithDecompressor(indexPath string, M uint64, kv *seg.Decompressor, compress seg.FileCompression) (bt *BtIndex, err error) {
	idx := &BtIndex{
		filePath: indexPath,
	}

	var validationPassed bool
	defer func() {
		// recover from panic if one occurred. Set err to nil if no panic
		if r := recover(); r != nil {
			// do r with only the stack trace
			err = fmt.Errorf("incomplete or not-fully downloaded file %s", indexPath)
		}
		if err != nil || !validationPassed {
			idx.Close()
			idx = nil
		}
	}()

	s, err := os.Stat(indexPath)
	if err != nil {
		return nil, err
	}
	idx.size = s.Size()
	idx.modTime = s.ModTime()

	idx.file, err = os.Open(indexPath)
	if err != nil {
		return nil, err
	}
	if idx.size == 0 {
		return idx, nil
	}

	idx.m, err = mmap.MapRegion(idx.file, int(idx.size), mmap.RDONLY, 0, 0)
	if err != nil {
		return nil, err
	}
	idx.data = idx.m[:idx.size]

	var pos int
	if len(idx.data[pos:]) == 0 {
		return idx, nil
	}

	idx.ef, pos = eliasfano32.ReadEliasFano(idx.data[pos:])
	idx.pool = sync.Pool{}
	idx.pool.New = func() any {
		return &Cursor{ef: idx.ef, returnInto: &idx.pool}
	}

	defer kv.EnableMadvNormal().DisableReadAhead()
	kvGetter := seg.NewReader(kv.MakeGetter(), compress)

	if len(idx.data[pos:]) == 0 {
		idx.bplus = NewBpsTree(kvGetter, idx.ef, M, idx.dataLookup, idx.keyCmp)
		idx.bplus.cursorGetter = idx.newCursor
		// fallback for files without nodes encoded
	} else {
		nodes, err := decodeListNodes(idx.data[pos:])
		if err != nil {
			return nil, err
		}
		idx.bplus = NewBpsTreeWithNodes(kvGetter, idx.ef, M, idx.dataLookup, idx.keyCmp, nodes)
		idx.bplus.cursorGetter = idx.newCursor
	}

	validationPassed = true
	return idx, nil
}

// dataLookup fetches key and value from data file by di (data index)
// di starts from 0 so di is never >= keyCount
func (b *BtIndex) dataLookup(di uint64, g *seg.Reader) (k, v []byte, offset uint64, err error) {
	if di >= b.ef.Count() {
		return nil, nil, 0, fmt.Errorf("%w: keyCount=%d, but key %d requested. file: %s", ErrBtIndexLookupBounds, b.ef.Count(), di, b.FileName())
	}

	offset = b.ef.Get(di)
	g.Reset(offset)
	if !g.HasNext() {
		return nil, nil, 0, fmt.Errorf("pair %d/%d key not found, file: %s/%s", di, b.ef.Count(), b.FileName(), g.FileName())
	}

	k, _ = g.Next(nil)
	if !g.HasNext() {
		return nil, nil, 0, fmt.Errorf("pair %d/%d value not found, file: %s/%s", di, b.ef.Count(), b.FileName(), g.FileName())
	}
	v, _ = g.Next(nil)
	return k, v, offset, nil
}

// comparing `k` with item of index `di`. using buffer `kBuf` to avoid allocations
func (b *BtIndex) keyCmp(k []byte, di uint64, g *seg.Reader, resBuf []byte) (int, []byte, error) {
	if di >= b.ef.Count() {
		return 0, nil, fmt.Errorf("%w: keyCount=%d, but key %d requested. file: %s", ErrBtIndexLookupBounds, b.ef.Count(), di+1, b.FileName())
	}

	offset := b.ef.Get(di)
	g.Reset(offset)
	if !g.HasNext() {
		return 0, nil, fmt.Errorf("key at %d/%d not found, file: %s", di, b.ef.Count(), b.FileName())
	}

	resBuf, _ = g.Next(resBuf)

	//TODO: use `b.getter.Match` after https://github.com/erigontech/erigon/issues/7855
	return bytes.Compare(resBuf, k), resBuf, nil
	//return b.getter.Match(k), result, nil
}

// getter should be alive all the time of cursor usage
// Key and value is valid until cursor.Next is called
func (b *BtIndex) newCursor(k, v []byte, d uint64, g *seg.Reader) *Cursor {
	c := b.pool.Get().(*Cursor)
	c.ef = b.ef
	c.returnInto = &b.pool

	c.d, c.getter = d, g
	c.key = append(c.key[:0], k...)
	c.value = append(c.value[:0], v...)
	return c
}

func (b *BtIndex) DataHandle() unsafe.Pointer {
	return unsafe.Pointer(&b.data[0])
}

func (b *BtIndex) Size() int64 { return b.size }

func (b *BtIndex) ModTime() time.Time { return b.modTime }

func (b *BtIndex) FilePath() string { return b.filePath }

func (b *BtIndex) FileName() string { return path.Base(b.filePath) }

func (b *BtIndex) Empty() bool { return b == nil || b.ef == nil || b.ef.Count() == 0 }

func (b *BtIndex) KeyCount() uint64 {
	if b.Empty() {
		return 0
	}
	return b.ef.Count()
}

func (b *BtIndex) Close() {
	if b == nil {
		return
	}
	if b.m != nil {
		if err := b.m.Unmap(); err != nil {
			log.Log(dbg.FileCloseLogLevel, "unmap", "err", err, "file", b.FileName(), "stack", dbg.Stack())
		}
		b.m = nil
	}
	if b.file != nil {
		if err := b.file.Close(); err != nil {
			log.Log(dbg.FileCloseLogLevel, "close", "err", err, "file", b.FileName(), "stack", dbg.Stack())
		}
		b.file = nil
	}
	if b.bplus != nil {
		b.bplus.Close()
		b.bplus = nil
	}
}

// Get - exact match of key. `k == nil` - means not found
func (b *BtIndex) Get(lookup []byte, gr *seg.Reader) (k, v []byte, offsetInFile uint64, found bool, err error) {
	// TODO: optimize by "push-down" - instead of using seek+compare, alloc can have method Get which will return nil if key doesn't exists
	// alternativaly: can allocate cursor on-stack
	// 	it := Iter{} // allocation on stack
	//  it.Initialize(file)

	if b.Empty() {
		return k, v, 0, false, nil
	}

	// defer func() {
	// 	fmt.Printf("[Bindex][%s] Get (%t) '%x' -> '%x' di=%d err %v\n", b.FileName(), found, lookup, v, index, err)
	// }()
	if b.bplus == nil {
		panic(fmt.Errorf("Get: `b.bplus` is nil: %s", gr.FileName()))
	}
	// weak assumption that k will be ignored and used lookup instead.
	// since fetching k and v from data file is required to use Getter.
	// Why to do Getter.Reset twice when we can get kv right there.
	v, found, offsetInFile, err = b.bplus.Get(gr, lookup)
	if err != nil {
		if errors.Is(err, ErrBtIndexLookupBounds) {
			return k, v, offsetInFile, false, nil
		}
		return lookup, v, offsetInFile, false, err
	}
	return lookup, v, offsetInFile, found, nil
}

// Seek moves cursor to position where key >= x.
// Then if x == nil - first key returned
//
//	if x is larger than any other key in index, nil cursor is returned.
//
// Caller should close cursor after use.
func (b *BtIndex) Seek(g *seg.Reader, x []byte) (*Cursor, error) {
	if b.Empty() {
		return nil, nil
	}
	c, err := b.bplus.Seek(g, x)
	if err != nil || c == nil {
		if errors.Is(err, ErrBtIndexLookupBounds) {
			return nil, nil
		}
		return nil, err
	}
	return c, nil
}

// OrdinalLookup returns cursor for key at position i
func (b *BtIndex) OrdinalLookup(getter *seg.Reader, i uint64) *Cursor {
	k, v, _, err := b.dataLookup(i, getter)
	if err != nil {
		return nil
	}
	return b.newCursor(k, v, i, getter)
}

func (b *BtIndex) Offsets() *eliasfano32.EliasFano { return b.bplus.Offsets() }
func (b *BtIndex) Distances() (map[int]int, error) { return b.bplus.Distances() }<|MERGE_RESOLUTION|>--- conflicted
+++ resolved
@@ -360,17 +360,10 @@
 	defer kv.EnableReadAhead().DisableReadAhead()
 	bloomPath := strings.TrimSuffix(indexPath, ".bt") + ".kvei"
 
-<<<<<<< HEAD
-	var existenceFilter *existence.Filter
-	if accessors.Has(AccessorExistence) {
-		var err error
-		existenceFilter, err = existence.NewExistenceFilter(uint64(kv.Count()/2), bloomPath)
-=======
 	var bloom *existence.Filter
 	if accessors.Has(AccessorExistence) {
 		var err error
 		bloom, err = existence.NewFilter(uint64(kv.Count()/2), bloomPath)
->>>>>>> 4e8ce54b
 		if err != nil {
 			return err
 		}
