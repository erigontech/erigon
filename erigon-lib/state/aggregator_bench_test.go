--- conflicted
+++ resolved
@@ -87,11 +87,7 @@
 		val := <-vals
 		txNum := uint64(i)
 		domains.SetTxNum(txNum)
-<<<<<<< HEAD
-		err := domains.DomainPut(kv.StorageDomain, tx, key[:length.Addr], key[length.Addr:], val, prev, 0)
-=======
-		err := domains.DomainPut(kv.StorageDomain, key, val, prev, 0)
->>>>>>> de3e2b7b
+		err := domains.DomainPut(kv.StorageDomain, tx, key, val, prev, 0)
 		prev = val
 		require.NoError(b, err)
 
