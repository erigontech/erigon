// Copyright 2024 The Erigon Authors
// This file is part of Erigon.
//
// Erigon is free software: you can redistribute it and/or modify
// it under the terms of the GNU Lesser General Public License as published by
// the Free Software Foundation, either version 3 of the License, or
// (at your option) any later version.
//
// Erigon is distributed in the hope that it will be useful,
// but WITHOUT ANY WARRANTY; without even the implied warranty of
// MERCHANTABILITY or FITNESS FOR A PARTICULAR PURPOSE. See the
// GNU Lesser General Public License for more details.
//
// You should have received a copy of the GNU Lesser General Public License
// along with Erigon. If not, see <http://www.gnu.org/licenses/>.

package state

import (
	"bytes"
	"context"
	"flag"
	"fmt"
	"os"
	"path/filepath"
	"testing"
	"time"

	"github.com/stretchr/testify/require"

	"github.com/erigontech/erigon-lib/common"
	"github.com/erigontech/erigon-lib/common/datadir"
	"github.com/erigontech/erigon-lib/common/length"
	"github.com/erigontech/erigon-lib/kv"
	"github.com/erigontech/erigon-lib/kv/mdbx"
	"github.com/erigontech/erigon-lib/log/v3"
	"github.com/erigontech/erigon-lib/recsplit"
	"github.com/erigontech/erigon-lib/seg"
)

func testDbAndAggregatorBench(b *testing.B, aggStep uint64) (kv.RwDB, *Aggregator) {
	b.Helper()
	logger := log.New()
	dirs := datadir.New(b.TempDir())
	db := mdbx.New(kv.ChainDB, logger).InMem(dirs.Chaindata).MustOpen()
	b.Cleanup(db.Close)
	salt, err := GetStateIndicesSalt(dirs, true, logger)
	require.NoError(b, err)
	agg, err := NewAggregator2(context.Background(), dirs, aggStep, salt, db, logger)
	require.NoError(b, err)
	b.Cleanup(agg.Close)
	return db, agg
}

func BenchmarkAggregator_Processing(b *testing.B) {
	ctx, cancel := context.WithCancel(context.Background())
	defer cancel()

	longKeys := queueKeys(ctx, 64, length.Addr+length.Hash)
	vals := queueKeys(ctx, 53, length.Hash)

	aggStep := uint64(100_00)
	db, agg := testDbAndAggregatorBench(b, aggStep)

	tx, err := db.BeginRw(ctx)
	require.NoError(b, err)
	defer func() {
		if tx != nil {
			tx.Rollback()
		}
	}()

	require.NoError(b, err)
	ac := agg.BeginFilesRo()
	defer ac.Close()

	domains, err := NewSharedDomains(wrapTxWithCtx(tx, ac), log.New())
	require.NoError(b, err)
	defer domains.Close()

	b.ReportAllocs()
	b.ResetTimer()

	var prev []byte
	for i := 0; i < b.N; i++ {
		key := <-longKeys
		val := <-vals
		txNum := uint64(i)
		domains.SetTxNum(txNum)
<<<<<<< HEAD
		err := domains.DomainPut(kv.StorageDomain, tx, key, val, prev, 0)
=======
		err := domains.DomainPut(kv.StorageDomain, key, val, txNum, prev, 0)
>>>>>>> 43082dbe
		prev = val
		require.NoError(b, err)

		if i%100000 == 0 {
			_, err := domains.ComputeCommitment(ctx, tx, true, domains.BlockNum(), "")
			require.NoError(b, err)
		}
	}
}

func queueKeys(ctx context.Context, seed, ofSize uint64) <-chan []byte {
	rnd := newRnd(seed)
	keys := make(chan []byte, 1)
	go func() {
		for {
			if ctx.Err() != nil { //nolint:staticcheck
				break
			}
			bb := make([]byte, ofSize)
			rnd.Read(bb)

			keys <- bb
		}
		close(keys)
	}()
	return keys
}

func Benchmark_BtreeIndex_Search(b *testing.B) {
	logger := log.New()
	rnd := newRnd(uint64(time.Now().UnixNano()))
	tmp := b.TempDir()
	defer os.RemoveAll(tmp)
	dataPath := "../../data/storage.256-288.kv"

	indexPath := filepath.Join(tmp, filepath.Base(dataPath)+".bti")
	comp := seg.CompressKeys | seg.CompressVals
	buildBtreeIndex(b, dataPath, indexPath, comp, 1, logger, true)

	M := 1024
	kv, bt, err := OpenBtreeIndexAndDataFile(indexPath, dataPath, uint64(M), comp, false)
	require.NoError(b, err)
	defer bt.Close()
	defer kv.Close()

	keys, err := pivotKeysFromKV(dataPath)
	require.NoError(b, err)
	getter := seg.NewReader(kv.MakeGetter(), comp)

	for i := 0; i < b.N; i++ {
		p := rnd.IntN(len(keys))
		cur, err := bt.Seek(getter, keys[p])
		require.NoErrorf(b, err, "i=%d", i)
		require.Equal(b, keys[p], cur.Key())
		require.NotEmptyf(b, cur.Value(), "i=%d", i)
		cur.Close()
	}
}

func benchInitBtreeIndex(b *testing.B, M uint64, compression seg.FileCompression) (*seg.Decompressor, *BtIndex, [][]byte, string) {
	b.Helper()

	logger := log.New()
	tmp := b.TempDir()
	b.Cleanup(func() { os.RemoveAll(tmp) })

	dataPath := generateKV(b, tmp, 52, 10, 1000000, logger, 0)
	indexPath := filepath.Join(tmp, filepath.Base(dataPath)+".bt")

	buildBtreeIndex(b, dataPath, indexPath, compression, 1, logger, true)

	kv, bt, err := OpenBtreeIndexAndDataFile(indexPath, dataPath, M, compression, false)
	require.NoError(b, err)
	b.Cleanup(func() { bt.Close() })
	b.Cleanup(func() { kv.Close() })

	keys, err := pivotKeysFromKV(dataPath)
	require.NoError(b, err)
	return kv, bt, keys, dataPath
}

func Benchmark_BTree_Seek(b *testing.B) {
	M := uint64(1024)
	compress := seg.CompressNone
	kv, bt, keys, _ := benchInitBtreeIndex(b, M, compress)
	rnd := newRnd(uint64(time.Now().UnixNano()))
	getter := seg.NewReader(kv.MakeGetter(), compress)

	b.Run("seek_only", func(b *testing.B) {
		for i := 0; i < b.N; i++ {
			p := rnd.IntN(len(keys))

			cur, err := bt.Seek(getter, keys[p])
			require.NoError(b, err)

			require.Equal(b, keys[p], cur.key)
			cur.Close()
		}
	})

	b.Run("seek_then_next", func(b *testing.B) {
		for i := 0; i < b.N; i++ {
			p := rnd.IntN(len(keys))

			cur, err := bt.Seek(getter, keys[p])
			require.NoError(b, err)

			require.Equal(b, keys[p], cur.key)

			prevKey := common.Copy(keys[p])
			ntimer := time.Duration(0)
			nextKeys := 5000
			for j := 0; j < nextKeys; j++ {
				ntime := time.Now()

				if !cur.Next() {
					break
				}
				ntimer += time.Since(ntime)

				nk := cur.Key()
				if bytes.Compare(prevKey, nk) > 0 {
					b.Fatalf("prev %s cur %s, next key should be greater", prevKey, nk)
				}
				prevKey = nk
			}
			if i%1000 == 0 {
				fmt.Printf("next_access_last[of %d keys] %v\n", nextKeys, ntimer/time.Duration(nextKeys))
			}
			cur.Close()
		}
	})
}

// requires existing KV index file at ../../data/storage.kv
func Benchmark_Recsplit_Find_ExternalFile(b *testing.B) {
	dataPath := "../../data/storage.kv"
	f, err := os.Stat(dataPath)
	if err != nil || f.IsDir() {
		b.Skip("requires existing KV index file at ../../data/storage.kv")
	}

	rnd := newRnd(uint64(time.Now().UnixNano()))
	tmp := b.TempDir()

	defer os.RemoveAll(tmp)

	indexPath := dataPath + "i"
	idx, err := recsplit.OpenIndex(indexPath)
	require.NoError(b, err)
	idxr := recsplit.NewIndexReader(idx)

	decomp, err := seg.NewDecompressor(dataPath)
	require.NoError(b, err)
	defer decomp.Close()

	getter := decomp.MakeGetter()

	keys, err := pivotKeysFromKV(dataPath)
	require.NoError(b, err)

	for i := 0; i < b.N; i++ {
		p := rnd.IntN(len(keys))

		offset, _ := idxr.Lookup(keys[p])
		getter.Reset(offset)

		require.True(b, getter.HasNext())

		key, pa := getter.Next(nil)
		require.NotEmpty(b, key)

		value, pb := getter.Next(nil)
		if pb-pa != 1 {
			require.NotEmpty(b, value)
		}

		require.NoErrorf(b, err, "i=%d", i)
		require.Equal(b, keys[p], key)
	}
}

func BenchmarkAggregator_BeginFilesRo_Latency(b *testing.B) {
	//BenchmarkAggregator_BeginFilesRo/begin_files_ro-16  1737404  737.3 ns/op  3216 B/op  21 allocs/op
	aggStep := uint64(100_00)
	_, agg := testDbAndAggregatorBench(b, aggStep)

	b.Run("begin_files_ro", func(b *testing.B) {
		for i := 0; i < b.N; i++ {
			agg.BeginFilesRo()
		}
	})
}

var parallel = flag.Int("bench.parallel", 1, "parallelism value") // runs 1 *maxprocs
var loopv = flag.Int("bench.loopv", 100000, "loop value")

func BenchmarkAggregator_BeginFilesRo_Throughput(b *testing.B) {
	// RESULT: deteriorates after 2^21 goroutines

	/**
	for cpu in $(seq 0 20); do
		cpus=$((1 << $cpu))  # Same as 2^cpu
		echo -n "($cpus, "
		echo -n $(go test -benchmem -run=^$ -bench ^BenchmarkAggregator_BeginFilesRo_Throughput$ github.com/erigontech/erigon-lib/state  \
		-bench.parallel=$cpus -bench.loopv=1000 | grep 'BenchmarkAggregator_BeginFilesRo_Throughput' | cut -f3 | xargs|cut -d' ' -f1)
		echo -n "), "
	done
	**/
	// trying to find BeginFilesRo throughput
	if !flag.Parsed() {
		flag.Parse()
	}
	//b.Logf("Running with parallel=%d work=%d, #goroutines:%d", *parallel, *loopv, *parallel*runtime.GOMAXPROCS(0))

	aggStep := uint64(100_00)
	_, agg := testDbAndAggregatorBench(b, aggStep)

	b.SetParallelism(*parallel) // p * maxprocs
	b.RunParallel(func(b *testing.PB) {
		foo := 0
		for b.Next() {
			tx := agg.BeginFilesRo()
			for i := 0; i < *loopv; i++ {
				foo *= 2
				foo /= 2
			}
			tx.Close()
		}
	})
}

func BenchmarkDb_BeginFiles_Throughput(b *testing.B) {
	// RESULT: deteriorates after 2^21 goroutines.

	/**
	for cpu in $(seq 0 20); do
	    cpus=$((1 << $cpu))  # Same as 2^cpu
	    echo -n "($cpus, "
	    echo -n $(go test -benchmem -run=^$ -bench ^BenchmarkDb_BeginFiles_Throughput$ github.com/erigontech/erigon-lib/state  \
		-bench.parallel=$cpus -bench.loopv=1000 | grep 'BenchmarkDb_BeginFiles_Throughput' | cut -f3 | xargs|cut -d' ' -f1)
	    echo -n "), "
	done
	**/

	// trying to find BeginFilesRo and Rollback throughput
	if !flag.Parsed() {
		flag.Parse()
	}
	//b.Logf("Running with parallel=%d work=%d, #goroutines:%d", *parallel, *loopv, *parallel*runtime.GOMAXPROCS(0))

	aggStep := uint64(100_00)
	db, _ := testDbAndAggregatorBench(b, aggStep)
	ctx := context.Background()

	b.SetParallelism(*parallel) // p * maxprocs
	b.RunParallel(func(pb *testing.PB) {
		//foo := 0
		for pb.Next() {
			tx, err := db.BeginRo(ctx)
			if err != nil {
				b.Fatalf("%v", err)
			}
			millis := *loopv * 1000000
			time.Sleep(time.Duration(int64(millis)))

			// for i := 0; i < *loopv; i++ {
			// 	foo *= 2
			// 	foo /= 2
			// }
			tx.Rollback()
		}
	})
}

func BenchmarkDb_BeginFiles_Throughput_IO(b *testing.B) {
	// RESULT: deteriorates after 2^17 goroutines i.e. 130k goroutines.
	// time.Sleep to emulate page faults

	/**
	for cpu in $(seq 0 20); do
	    cpus=$((1 << $cpu))  # Same as 2^cpu
	    echo -n "($cpus, "
	    echo -n $(go test -benchmem -run=^$ -bench ^BenchmarkDb_BeginFiles_Throughput_IO$ github.com/erigontech/erigon-lib/state  \
		-bench.parallel=$cpus | grep 'BenchmarkDb_BeginFiles_Throughput_IO' | cut -f3 | xargs|cut -d' ' -f1)
	    echo -n "), "
	done
	**/

	// trying to find BeginFilesRo and Rollback throughput
	if !flag.Parsed() {
		flag.Parse()
	}
	//b.Logf("Running with parallel=%d work=%d, #goroutines:%d", *parallel, *loopv, *parallel*runtime.GOMAXPROCS(0))

	aggStep := uint64(100_00)
	db, _ := testDbAndAggregatorBench(b, aggStep)
	ctx := context.Background()

	b.SetParallelism(*parallel) // p * maxprocs
	b.RunParallel(func(pb *testing.PB) {
		for pb.Next() {
			tx, err := db.BeginRo(ctx)
			if err != nil {
				b.Fatalf("%v", err)
			}
			millis := 5 * time.Millisecond
			time.Sleep(time.Duration(int64(millis)))
			tx.Rollback()
		}
	})
}<|MERGE_RESOLUTION|>--- conflicted
+++ resolved
@@ -87,11 +87,7 @@
 		val := <-vals
 		txNum := uint64(i)
 		domains.SetTxNum(txNum)
-<<<<<<< HEAD
-		err := domains.DomainPut(kv.StorageDomain, tx, key, val, prev, 0)
-=======
-		err := domains.DomainPut(kv.StorageDomain, key, val, txNum, prev, 0)
->>>>>>> 43082dbe
+		err := domains.DomainPut(kv.StorageDomain, tx, key, val, txNum, prev, 0)
 		prev = val
 		require.NoError(b, err)
 
