package state

import (
	"fmt"
	"sync"

	"github.com/elastic/go-freelru"
	"github.com/erigontech/erigon-lib/common/dbg"
	"github.com/erigontech/erigon-lib/kv"
	"github.com/erigontech/erigon-lib/log/v3"
)

func u32noHash(u uint32) uint32        { return u }            //nolint
func u64noHash(u uint64) uint32        { return uint32(u) }    //nolint
func u128noHash(u u128) uint32         { return uint32(u.hi) } //nolint
func u192noHash(u u192) uint32         { return uint32(u.hi) } //nolint
type u128 struct{ hi, lo uint64 }      //nolint
type u192 struct{ hi, lo, ext uint64 } //nolint

type DomainGetFromFileCache struct {
	sync.RWMutex
	*freelru.LRU[uint64, domainGetFromFileCacheItem]
	enabled, trace bool
	limit          uint32
}

// nolint
type domainGetFromFileCacheItem struct {
	lvl uint8
	v   []byte
}

var (
	domainGetFromFileCacheLimit   = uint32(dbg.EnvInt("D_LRU", 10_000))
	domainGetFromFileCacheTrace   = dbg.EnvBool("D_LRU_TRACE", false)
	domainGetFromFileCacheEnabled = dbg.EnvBool("D_LRU_ENABLED", true)
)

func NewDomainGetFromFileCache(limit uint32) *DomainGetFromFileCache {
	c, err := freelru.New[uint64, domainGetFromFileCacheItem](limit, u64noHash)
	if err != nil {
		panic(err)
	}
	return &DomainGetFromFileCache{LRU: c, enabled: domainGetFromFileCacheEnabled, trace: domainGetFromFileCacheTrace, limit: limit}
}

func (c *DomainGetFromFileCache) Add(key uint64, value domainGetFromFileCacheItem) (evicted bool) {
	c.Lock()
	defer c.Unlock()
	return c.LRU.Add(key, value)
}

func (c *DomainGetFromFileCache) Get(key uint64) (value domainGetFromFileCacheItem, ok bool) {
	c.Lock() // get upates cache vars
	defer c.Unlock()
	return c.LRU.Get(key)
}

func (c *DomainGetFromFileCache) SetTrace(v bool) { c.trace = v }
<<<<<<< HEAD
func (c *DomainGetFromFileCache) LogStats(dt kv.Domain) {
	if c == nil {
		return
	}
	c.RLock()
	defer c.RUnlock()
	if !c.enabled || !c.trace {
=======
func (c *DomainGetFromFileCache) LogStats(domain kv.Domain) {
	if c == nil || !c.enabled || !c.trace {
>>>>>>> ffd8607a
		return
	}
	m := c.Metrics()
	log.Warn("[dbg] DomainGetFromFileCache", "a", domain.String(), "ratio", fmt.Sprintf("%.2f", float64(m.Hits)/float64(m.Hits+m.Misses)), "hit", m.Hits, "Collisions", m.Collisions, "Evictions", m.Evictions, "Inserts", m.Inserts, "limit", c.limit)
}

func newDomainVisible(name kv.Domain, files []visibleFile) *domainVisible {
	d := &domainVisible{
		name:  name,
		files: files,
	}
	limit := domainGetFromFileCacheLimit
	if name == kv.CodeDomain {
		limit = limit / 10 // CodeDomain has compressed values - means cache will store values (instead of pointers to mmap)
	}
	if limit == 0 {
		domainGetFromFileCacheEnabled = false
	}
	d.caches = &sync.Pool{New: func() any { return NewDomainGetFromFileCache(limit) }}
	return d
}

func (v *domainVisible) newGetFromFileCache() *DomainGetFromFileCache {
	if !domainGetFromFileCacheEnabled {
		return nil
	}
	return v.caches.Get().(*DomainGetFromFileCache)
}
func (v *domainVisible) returnGetFromFileCache(c *DomainGetFromFileCache) {
	if c == nil {
		return
	}
	c.LogStats(v.name)
	v.caches.Put(c)
}

var (
	iiGetFromFileCacheLimit   = uint32(dbg.EnvInt("II_LRU", 4096))
	iiGetFromFileCacheTrace   = dbg.EnvBool("II_LRU_TRACE", false)
	iiGetFromFileCacheEnabled = dbg.EnvBool("II_LRU_ENABLED", true)
)

type IISeekInFilesCache struct {
	*freelru.LRU[uint64, iiSeekInFilesCacheItem] // murmur3(key) -> {requestedTxNum, foundTxNum}

	hit, total int
	trace      bool
}
type iiSeekInFilesCacheItem struct {
	requested, found uint64
}

func NewIISeekInFilesCache() *IISeekInFilesCache {
	if !iiGetFromFileCacheEnabled {
		return nil
	}
	c, err := freelru.New[uint64, iiSeekInFilesCacheItem](iiGetFromFileCacheLimit, u64noHash)
	if err != nil {
		panic(err)
	}
	return &IISeekInFilesCache{LRU: c, trace: iiGetFromFileCacheTrace}
}
func (c *IISeekInFilesCache) SetTrace(v bool) { c.trace = v }
func (c *IISeekInFilesCache) LogStats(fileBaseName string) {
	if c == nil || !c.trace {
		return
	}
	m := c.Metrics()
	log.Warn("[dbg] II_LRU", "a", fileBaseName, "ratio", fmt.Sprintf("%.2f", float64(c.hit)/float64(c.total)), "hit", c.hit, "collisions", m.Collisions, "evictions", m.Evictions, "inserts", m.Inserts, "removals", m.Removals, "limit", iiGetFromFileCacheLimit)
}

func newIIVisible(name string, files []visibleFile) *iiVisible {
	if iiGetFromFileCacheLimit == 0 {
		iiGetFromFileCacheEnabled = false
	}
	ii := &iiVisible{
		name:   name,
		files:  files,
		caches: &sync.Pool{New: func() any { return NewIISeekInFilesCache() }},
	}
	return ii
}
func (v *iiVisible) newSeekInFilesCache() *IISeekInFilesCache {
	return v.caches.Get().(*IISeekInFilesCache)
}
func (v *iiVisible) returnSeekInFilesCache(c *IISeekInFilesCache) {
	if c == nil {
		return
	}
	c.LogStats(v.name)
	v.caches.Put(c)
}<|MERGE_RESOLUTION|>--- conflicted
+++ resolved
@@ -57,7 +57,6 @@
 }
 
 func (c *DomainGetFromFileCache) SetTrace(v bool) { c.trace = v }
-<<<<<<< HEAD
 func (c *DomainGetFromFileCache) LogStats(dt kv.Domain) {
 	if c == nil {
 		return
@@ -65,14 +64,10 @@
 	c.RLock()
 	defer c.RUnlock()
 	if !c.enabled || !c.trace {
-=======
-func (c *DomainGetFromFileCache) LogStats(domain kv.Domain) {
-	if c == nil || !c.enabled || !c.trace {
->>>>>>> ffd8607a
 		return
 	}
 	m := c.Metrics()
-	log.Warn("[dbg] DomainGetFromFileCache", "a", domain.String(), "ratio", fmt.Sprintf("%.2f", float64(m.Hits)/float64(m.Hits+m.Misses)), "hit", m.Hits, "Collisions", m.Collisions, "Evictions", m.Evictions, "Inserts", m.Inserts, "limit", c.limit)
+	log.Warn("[dbg] DomainGetFromFileCache", "a", dt.String(), "ratio", fmt.Sprintf("%.2f", float64(m.Hits)/float64(m.Hits+m.Misses)), "hit", m.Hits, "Collisions", m.Collisions, "Evictions", m.Evictions, "Inserts", m.Inserts, "limit", c.limit)
 }
 
 func newDomainVisible(name kv.Domain, files []visibleFile) *domainVisible {
