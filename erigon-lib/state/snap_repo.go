--- conflicted
+++ resolved
@@ -132,11 +132,7 @@
 	}
 	p := f.schema
 	ss := f.stepSize
-<<<<<<< HEAD
 	v := snaptype.V1_0
-=======
-	v := ee.Version(1)
->>>>>>> 25e7811e
 
 	return fileItemsWithMissingAccessors(f.dirtyFiles, f.stepSize, func(fromStep uint64, toStep uint64) []string {
 		from, to := RootNum(fromStep*ss), RootNum(toStep*ss)
@@ -151,13 +147,8 @@
 	}
 	p := f.schema
 	ss := f.stepSize
-<<<<<<< HEAD
 	v := snaptype.V1_0
-	accCount := f.parser.AccessorIdxCount()
-=======
-	v := ee.Version(1)
 	accCount := f.schema.AccessorIdxCount()
->>>>>>> 25e7811e
 	files := make([]string, accCount)
 
 	return fileItemsWithMissingAccessors(f.dirtyFiles, f.stepSize, func(fromStep uint64, toStep uint64) []string {
@@ -303,13 +294,8 @@
 func (f *SnapshotRepo) openDirtyFiles() error {
 	invalidFilesMu := sync.Mutex{}
 	invalidFileItems := make([]*filesItem, 0)
-<<<<<<< HEAD
-	p := f.parser
+	p := f.schema
 	version := snaptype.V1_0
-=======
-	p := f.schema
-	version := snaptype.Version(1)
->>>>>>> 25e7811e
 	f.dirtyFiles.Walk(func(items []*filesItem) bool {
 		for _, item := range items {
 			if item.decompressor == nil {
