--- conflicted
+++ resolved
@@ -58,11 +58,7 @@
 
 			lastOnFs, _ := h.dirtyFiles.Max()
 			require.False(lastOnFs.frozen) // prepared dataset must have some non-frozen files. or it's bad dataset.
-<<<<<<< HEAD
-			deleteMergeFile(h.dirtyFiles, []*filesItem{lastOnFs}, "", h.logger)
-=======
-			deleteMergeFile(h.dirtyFiles, []*FilesItem{lastOnFs}, "", h.logger)
->>>>>>> cf916078
+			deleteMergeFile(h.dirtyFiles, []*FilesItem{lastOnFs}, "", h.logger)
 			require.NotNil(lastOnFs.decompressor)
 			h.reCalcVisibleFiles(h.dirtyFilesEndTxNumMinimax())
 
@@ -105,11 +101,7 @@
 			hc := h.BeginFilesRo()
 			lastOnFs, _ := h.dirtyFiles.Max()
 			require.False(lastOnFs.frozen) // prepared dataset must have some non-frozen files. or it's bad dataset.
-<<<<<<< HEAD
-			deleteMergeFile(h.dirtyFiles, []*filesItem{lastOnFs}, "", h.logger)
-=======
-			deleteMergeFile(h.dirtyFiles, []*FilesItem{lastOnFs}, "", h.logger)
->>>>>>> cf916078
+			deleteMergeFile(h.dirtyFiles, []*FilesItem{lastOnFs}, "", h.logger)
 
 			require.NotNil(lastOnFs.decompressor)
 			hc.Close()
@@ -156,11 +148,7 @@
 			lastOnFs, _ := h.dirtyFiles.Max()
 			require.False(lastOnFs.frozen) // prepared dataset must have some non-frozen files. or it's bad dataset.
 
-<<<<<<< HEAD
-			deleteMergeFile(h.dirtyFiles, []*filesItem{lastOnFs}, "", h.logger)
-=======
-			deleteMergeFile(h.dirtyFiles, []*FilesItem{lastOnFs}, "", h.logger)
->>>>>>> cf916078
+			deleteMergeFile(h.dirtyFiles, []*FilesItem{lastOnFs}, "", h.logger)
 
 			require.NotNil(lastOnFs.decompressor)
 			h.reCalcVisibleFiles(h.dirtyFilesEndTxNumMinimax())
@@ -202,11 +190,7 @@
 			hc := h.BeginFilesRo()
 			lastOnFs, _ := h.dirtyFiles.Max()
 			require.False(lastOnFs.frozen) // prepared dataset must have some non-frozen files. or it's bad dataset.
-<<<<<<< HEAD
-			deleteMergeFile(h.dirtyFiles, []*filesItem{lastOnFs}, "", h.logger)
-=======
-			deleteMergeFile(h.dirtyFiles, []*FilesItem{lastOnFs}, "", h.logger)
->>>>>>> cf916078
+			deleteMergeFile(h.dirtyFiles, []*FilesItem{lastOnFs}, "", h.logger)
 			h.reCalcVisibleFiles(h.dirtyFilesEndTxNumMinimax())
 
 			require.NotNil(lastOnFs.decompressor)
