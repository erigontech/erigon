// Copyright 2024 The Erigon Authors
// This file is part of Erigon.
//
// Erigon is free software: you can redistribute it and/or modify
// it under the terms of the GNU Lesser General Public License as published by
// the Free Software Foundation, either version 3 of the License, or
// (at your option) any later version.
//
// Erigon is distributed in the hope that it will be useful,
// but WITHOUT ANY WARRANTY; without even the implied warranty of
// MERCHANTABILITY or FITNESS FOR A PARTICULAR PURPOSE. See the
// GNU Lesser General Public License for more details.
//
// You should have received a copy of the GNU Lesser General Public License
// along with Erigon. If not, see <http://www.gnu.org/licenses/>.

package state

import (
	"context"
	"encoding/binary"
	"fmt"
	"testing"
	"time"

	"github.com/holiman/uint256"
	"github.com/stretchr/testify/require"

	"github.com/erigontech/erigon-lib/common"
	"github.com/erigontech/erigon-lib/common/length"
	"github.com/erigontech/erigon-lib/kv"
	"github.com/erigontech/erigon-lib/kv/rawdbv3"
	"github.com/erigontech/erigon-lib/log/v3"
	accounts3 "github.com/erigontech/erigon-lib/types/accounts"
)

func TestSharedDomain_CommitmentKeyReplacement(t *testing.T) {
	t.Parallel()

<<<<<<< HEAD
	stepSize := uint64(5)
	db, agg := testDbAndAggregatorv3(t, stepSize)
=======
	stepSize := uint64(100)
	_db, agg := testDbAndAggregatorv3(t, stepSize)
	db := wrapDbWithCtx(_db, agg)
>>>>>>> 26e9aea1

	ctx := context.Background()
	rwTx, err := db.BeginTemporalRw(ctx)
	require.NoError(t, err)
	defer rwTx.Rollback()

	domains, err := NewSharedDomains(rwTx, log.New())
	require.NoError(t, err)
	defer domains.Close()

	rnd := newRnd(2342)
	maxTx := stepSize * 8

	// 1. generate data
	data := generateSharedDomainsUpdates(t, domains, rwTx, maxTx, rnd, length.Addr, 10, stepSize)
	fillRawdbTxNumsIndexForSharedDomains(t, rwTx, maxTx, stepSize)

	err = domains.Flush(ctx, rwTx)
	require.NoError(t, err)

	// 2. remove just one key and compute commitment
	removedKey := []byte{}
	for key := range data {
		removedKey = []byte(key)[:length.Addr]
		domains.SetTxNum(maxTx + 1)
		err = domains.DomainDel(kv.AccountsDomain, rwTx, removedKey, maxTx+1, nil, 0)
		require.NoError(t, err)
		break
	}

	// 3. calculate commitment with all data +removed key
	expectedHash, err := domains.ComputeCommitment(context.Background(), rwTx, false, domains.txNum/stepSize, "")
	require.NoError(t, err)
	domains.Close()

	err = rwTx.Commit()
	require.NoError(t, err)

	t.Logf("expected hash: %x", expectedHash)
	t.Logf("valueTransform enabled: %t", agg.commitmentValuesTransform)
	err = agg.BuildFiles(stepSize * 16)
	require.NoError(t, err)

	err = rwTx.Commit()
	require.NoError(t, err)

	rwTx, err = db.BeginTemporalRw(ctx)
	require.NoError(t, err)
	defer rwTx.Rollback()

	// 4. restart on same (replaced keys) files
	domains, err = NewSharedDomains(rwTx, log.New())
	require.NoError(t, err)
	defer domains.Close()

	// 5. delete same key. commitment should be the same
	domains.SetTxNum(maxTx + 1)
	err = domains.DomainDel(kv.AccountsDomain, rwTx, removedKey, maxTx+1, nil, 0)
	require.NoError(t, err)

	resultHash, err := domains.ComputeCommitment(context.Background(), rwTx, false, domains.txNum/stepSize, "")
	require.NoError(t, err)

	t.Logf("result hash: %x", resultHash)
	require.Equal(t, expectedHash, resultHash)
}

func TestSharedDomain_Unwind(t *testing.T) {
	if testing.Short() {
		t.Skip()
	}

	t.Parallel()

	stepSize := uint64(100)
	_db, agg := testDbAndAggregatorv3(t, stepSize)
	db := wrapDbWithCtx(_db, agg)

	ctx := context.Background()
	rwTx, err := db.BeginTemporalRw(ctx)
	require.NoError(t, err)
	defer rwTx.Rollback()

	domains, err := NewSharedDomains(rwTx, log.New())
	require.NoError(t, err)
	defer domains.Close()

	stateChangeset := &StateChangeSet{}
	domains.SetChangesetAccumulator(stateChangeset)

	maxTx := stepSize
	hashes := make([][]byte, maxTx)
	count := 10
	rnd := newRnd(0)

	err = rwTx.Commit()
	require.NoError(t, err)

Loop:
	rwTx, err = db.BeginTemporalRw(ctx)
	require.NoError(t, err)
	defer rwTx.Rollback()

	domains, err = NewSharedDomains(rwTx, log.New())
	require.NoError(t, err)
	defer domains.Close()

	i := 0
	k0 := make([]byte, length.Addr)
	commitStep := 3

	for ; i < int(maxTx); i++ {
		domains.SetTxNum(uint64(i))
		for accs := 0; accs < 256; accs++ {
			acc := accounts3.Account{
				Nonce:       uint64(i),
				Balance:     *uint256.NewInt(uint64(i*10e6) + uint64(accs*10e2)),
				CodeHash:    common.Hash{},
				Incarnation: 0,
			}
			v := accounts3.SerialiseV3(&acc)
			k0[0] = byte(accs)
			pv, step, err := domains.GetLatest(kv.AccountsDomain, rwTx, k0)
			require.NoError(t, err)

			err = domains.DomainPut(kv.AccountsDomain, rwTx, k0, v, uint64(i), pv, step)
			require.NoError(t, err)
		}

		if i%commitStep == 0 {
			rh, err := domains.ComputeCommitment(ctx, rwTx, true, domains.BlockNum(), "")
			require.NoError(t, err)
			if hashes[uint64(i)] != nil {
				require.Equal(t, hashes[uint64(i)], rh)
			}
			require.NotNil(t, rh)
			hashes[uint64(i)] = rh
		}
	}

	err = domains.Flush(ctx, rwTx)
	require.NoError(t, err)

	unwindTo := uint64(commitStep * rnd.IntN(int(maxTx)/commitStep))
	domains.currentChangesAccumulator = nil

	var a [kv.DomainLen][]kv.DomainEntryDiff
	for idx, d := range stateChangeset.Diffs {
		a[idx] = d.GetDiffSet()
	}
	err = domains.Unwind(ctx, rwTx, 0, unwindTo, &a)
	require.NoError(t, err)

	err = rwTx.Commit()
	require.NoError(t, err)
	if count > 0 {
		count--
	}
	domains.Close()
	if count == 0 {
		return
	}

	goto Loop
}

func composite(k, k2 []byte) []byte {
	return append(common.Copy(k), k2...)
}
func TestSharedDomain_IteratePrefix(t *testing.T) {
	if testing.Short() {
		t.Skip()
	}

	t.Parallel()

	stepSize := uint64(8)
	require := require.New(t)
	_db, agg := testDbAndAggregatorv3(t, stepSize)
	db := wrapDbWithCtx(_db, agg)

	ctx := context.Background()
	rwTx, err := db.BeginTemporalRw(ctx)
	require.NoError(err)
	defer rwTx.Rollback()

	iterCount := func(domains *SharedDomains) int {
		var list [][]byte
		require.NoError(domains.IterateStoragePrefix(nil, domains.txNum, rwTx, func(k []byte, v []byte, step uint64) (bool, error) {
			list = append(list, k)
			return true, nil
		}))
		return len(list)
	}

	for i := uint64(0); i < stepSize*2; i++ {
		blockNum := i
		maxTxNum := blockNum*2 - 1
		err = rawdbv3.TxNums.Append(rwTx, blockNum, maxTxNum)
		require.NoError(err)
	}

	domains, err := NewSharedDomains(rwTx, log.New())
	require.NoError(err)
	defer domains.Close()

	acc := func(i uint64) []byte {
		buf := make([]byte, 20)
		binary.BigEndian.PutUint64(buf[20-8:], i)
		return buf
	}
	st := func(i uint64) []byte {
		buf := make([]byte, 32)
		binary.BigEndian.PutUint64(buf[32-8:], i)
		return buf
	}
	addr := acc(1)
	for i := uint64(0); i < stepSize; i++ {
		domains.SetTxNum(i)
		if err = domains.DomainPut(kv.AccountsDomain, rwTx, addr, acc(i), i, nil, 0); err != nil {
			panic(err)
		}
		if err = domains.DomainPut(kv.StorageDomain, rwTx, composite(addr, st(i)), acc(i), i, nil, 0); err != nil {
			panic(err)
		}
	}

	{ // no deletes
		err = domains.Flush(ctx, rwTx)
		require.NoError(err)
		domains.Close()

		domains, err = NewSharedDomains(rwTx, log.New())
		require.NoError(err)
		defer domains.Close()
		require.Equal(int(stepSize), iterCount(domains))
	}
	{ // delete marker is in RAM
		require.NoError(domains.Flush(ctx, rwTx))
		domains.Close()
		domains, err = NewSharedDomains(rwTx, log.New())
		require.NoError(err)
		defer domains.Close()
		require.Equal(int(stepSize), iterCount(domains))

		domains.SetTxNum(stepSize)
		if err := domains.DomainDel(kv.StorageDomain, rwTx, append(addr, st(1)...), stepSize, nil, 0); err != nil {
			panic(err)
		}
		if err := domains.DomainDel(kv.StorageDomain, rwTx, append(addr, st(2)...), stepSize, nil, 0); err != nil {
			panic(err)
		}
		for i := stepSize; i < stepSize*2+2; i++ {
			domains.SetTxNum(i)
			if err = domains.DomainPut(kv.AccountsDomain, rwTx, addr, acc(i), i, nil, 0); err != nil {
				panic(err)
			}
			if err = domains.DomainPut(kv.StorageDomain, rwTx, composite(addr, st(i)), acc(i), i, nil, 0); err != nil {
				panic(err)
			}
		}
		require.Equal(int(stepSize*2+2-2), iterCount(domains))
	}
	{ // delete marker is in DB
		_, err = domains.ComputeCommitment(ctx, rwTx, true, domains.TxNum()/2, "")
		require.NoError(err)
		err = domains.Flush(ctx, rwTx)
		require.NoError(err)
		domains.Close()

		domains, err = NewSharedDomains(rwTx, log.New())
		require.NoError(err)
		defer domains.Close()
		require.Equal(int(stepSize*2+2-2), iterCount(domains))
	}
	{ //delete marker is in Files
		domains.Close()
		err = rwTx.Commit() // otherwise agg.BuildFiles will not see data
		require.NoError(err)
		require.NoError(agg.BuildFiles(stepSize * 2))
		require.Equal(1, agg.d[kv.StorageDomain].dirtyFiles.Len())

		rwTx, err = db.BeginTemporalRw(ctx)
		require.NoError(err)
		defer rwTx.Rollback()

		ac := AggTx(rwTx)
		require.Equal(int(stepSize*2), int(ac.TxNumsInFiles(kv.StateDomains...)))

		_, err := ac.prune(ctx, rwTx, 0, nil)
		require.NoError(err)

		domains, err = NewSharedDomains(rwTx, log.New())
		require.NoError(err)
		defer domains.Close()
		require.Equal(int(stepSize*2+2-2), iterCount(domains))
	}

	{ // delete/update more keys in RAM
		require.NoError(domains.Flush(ctx, rwTx))
		domains.Close()
		domains, err = NewSharedDomains(rwTx, log.New())
		require.NoError(err)
		defer domains.Close()

		txNum := stepSize*2 + 1
		domains.SetTxNum(txNum)
		if err := domains.DomainDel(kv.StorageDomain, rwTx, append(addr, st(4)...), txNum, nil, 0); err != nil {
			panic(err)
		}
		if err := domains.DomainPut(kv.StorageDomain, rwTx, append(addr, st(5)...), acc(5), txNum, nil, 0); err != nil {
			panic(err)
		}
		require.Equal(int(stepSize*2+2-3), iterCount(domains))
	}
	{ // flush delete/updates to DB
		_, err = domains.ComputeCommitment(ctx, rwTx, true, domains.TxNum()/2, "")
		require.NoError(err)
		err = domains.Flush(ctx, rwTx)
		require.NoError(err)
		domains.Close()

		domains, err = NewSharedDomains(rwTx, log.New())
		require.NoError(err)
		defer domains.Close()
		require.Equal(int(stepSize*2+2-3), iterCount(domains))
	}
	{ // delete everything - must see 0
		err = domains.Flush(ctx, rwTx)
		require.NoError(err)
		domains.Close()

		domains, err = NewSharedDomains(rwTx, log.New())
		require.NoError(err)
		defer domains.Close()
		domains.SetTxNum(domains.TxNum() + 1)
		err := domains.DomainDelPrefix(kv.StorageDomain, rwTx, []byte{}, domains.TxNum()+1)
		require.NoError(err)
		require.Equal(0, iterCount(domains))
	}
}

func TestSharedDomain_StorageIter(t *testing.T) {
	if testing.Short() {
		t.Skip()
	}

	t.Parallel()

	log.Root().SetHandler(log.LvlFilterHandler(log.LvlWarn, log.StderrHandler))

	stepSize := uint64(4)
	_db, agg := testDbAndAggregatorv3(t, stepSize)
	db := wrapDbWithCtx(_db, agg)

	ctx := context.Background()
	rwTx, err := db.BeginTemporalRw(ctx)
	require.NoError(t, err)
	defer rwTx.Rollback()

	domains, err := NewSharedDomains(rwTx, log.New())
	require.NoError(t, err)
	defer domains.Close()

	maxTx := 3*stepSize + 10
	hashes := make([][]byte, maxTx)

	i := 0
	k0 := make([]byte, length.Addr)
	l0 := make([]byte, length.Hash)
	commitStep := 3
	accounts := 1

	for ; i < int(maxTx); i++ {
		txNum := uint64(i)
		domains.SetTxNum(uint64(i))
		for accs := 0; accs < accounts; accs++ {
			acc := accounts3.Account{
				Nonce:       uint64(i),
				Balance:     *uint256.NewInt(uint64(i*10e6) + uint64(accs*10e2)),
				CodeHash:    common.Hash{},
				Incarnation: 0,
			}
			v := accounts3.SerialiseV3(&acc)
			k0[0] = byte(accs)

			pv, step, err := domains.GetLatest(kv.AccountsDomain, rwTx, k0)
			require.NoError(t, err)

			err = domains.DomainPut(kv.AccountsDomain, rwTx, k0, v, txNum, pv, step)
			require.NoError(t, err)
			binary.BigEndian.PutUint64(l0[16:24], uint64(accs))

			for locs := 0; locs < 1000; locs++ {
				binary.BigEndian.PutUint64(l0[24:], uint64(locs))
				pv, step, err := domains.GetLatest(kv.AccountsDomain, rwTx, append(k0, l0...))
				require.NoError(t, err)

				err = domains.DomainPut(kv.StorageDomain, rwTx, composite(k0, l0), l0[24:], txNum, pv, step)
				require.NoError(t, err)
			}
		}

		if i%commitStep == 0 {
			rh, err := domains.ComputeCommitment(ctx, rwTx, true, domains.BlockNum(), "")
			require.NoError(t, err)
			if hashes[uint64(i)] != nil {
				require.Equal(t, hashes[uint64(i)], rh)
			}
			require.NotNil(t, rh)
			hashes[uint64(i)] = rh
		}

	}
	fmt.Printf("calling build files step %d\n", maxTx/stepSize)
	err = domains.Flush(ctx, rwTx)
	require.NoError(t, err)
	domains.Close()

	err = rwTx.Commit()
	require.NoError(t, err)

	err = agg.BuildFiles(maxTx - stepSize)
	require.NoError(t, err)

	{ //prune
		rwTx, err = db.BeginTemporalRw(ctx)
		require.NoError(t, err)
		defer rwTx.Rollback()
		_, err = rwTx.PruneSmallBatches(ctx, 1*time.Minute)
		require.NoError(t, err)
		err = rwTx.Commit()
		require.NoError(t, err)
	}

	rwTx, err = db.BeginTemporalRw(ctx)
	require.NoError(t, err)

	domains, err = NewSharedDomains(rwTx, log.New())
	require.NoError(t, err)
	defer domains.Close()

	txNum := domains.txNum
	for accs := 0; accs < accounts; accs++ {
		k0[0] = byte(accs)
		pv, step, err := domains.GetLatest(kv.AccountsDomain, rwTx, k0)
		require.NoError(t, err)

		existed := make(map[string]struct{})
		err = domains.IterateStoragePrefix(k0, txNum, rwTx, func(k []byte, v []byte, step uint64) (bool, error) {
			existed[string(k)] = struct{}{}
			return true, nil
		})
		require.NoError(t, err)

		missed := 0
		err = domains.IterateStoragePrefix(k0, txNum, rwTx, func(k []byte, v []byte, step uint64) (bool, error) {
			if _, been := existed[string(k)]; !been {
				missed++
			}
			return true, nil
		})
		require.NoError(t, err)
		require.Zero(t, missed)

		err = domains.deleteAccount(rwTx, k0, txNum, pv, step)
		require.NoError(t, err)

		notRemoved := 0
		err = domains.IterateStoragePrefix(k0, txNum, rwTx, func(k []byte, v []byte, step uint64) (bool, error) {
			notRemoved++
			if _, been := existed[string(k)]; !been {
				missed++
			}
			return true, nil
		})
		require.NoError(t, err)
		require.Zero(t, missed)
		require.Zero(t, notRemoved)
	}

	err = domains.Flush(ctx, rwTx)
	require.NoError(t, err)
	rwTx.Rollback()
}<|MERGE_RESOLUTION|>--- conflicted
+++ resolved
@@ -37,14 +37,9 @@
 func TestSharedDomain_CommitmentKeyReplacement(t *testing.T) {
 	t.Parallel()
 
-<<<<<<< HEAD
 	stepSize := uint64(5)
-	db, agg := testDbAndAggregatorv3(t, stepSize)
-=======
-	stepSize := uint64(100)
 	_db, agg := testDbAndAggregatorv3(t, stepSize)
 	db := wrapDbWithCtx(_db, agg)
->>>>>>> 26e9aea1
 
 	ctx := context.Background()
 	rwTx, err := db.BeginTemporalRw(ctx)
