// Copyright 2024 The Erigon Authors
// This file is part of Erigon.
//
// Erigon is free software: you can redistribute it and/or modify
// it under the terms of the GNU Lesser General Public License as published by
// the Free Software Foundation, either version 3 of the License, or
// (at your option) any later version.
//
// Erigon is distributed in the hope that it will be useful,
// but WITHOUT ANY WARRANTY; without even the implied warranty of
// MERCHANTABILITY or FITNESS FOR A PARTICULAR PURPOSE. See the
// GNU Lesser General Public License for more details.
//
// You should have received a copy of the GNU Lesser General Public License
// along with Erigon. If not, see <http://www.gnu.org/licenses/>.

package state

import (
	"context"
	"encoding/binary"
	"fmt"
	"testing"
	"time"

	"github.com/holiman/uint256"
	"github.com/stretchr/testify/require"

	"github.com/erigontech/erigon-lib/common"
	"github.com/erigontech/erigon-lib/common/datadir"
	"github.com/erigontech/erigon-lib/common/length"
	"github.com/erigontech/erigon-lib/kv"
	"github.com/erigontech/erigon-lib/kv/memdb"
	"github.com/erigontech/erigon-lib/kv/rawdbv3"
	"github.com/erigontech/erigon-lib/log/v3"
	accounts3 "github.com/erigontech/erigon-lib/types/accounts"
)

func TestSharedDomain_CommitmentKeyReplacement(t *testing.T) {
	t.Parallel()

	stepSize := uint64(5)
	_db, agg := testDbAndAggregatorv3(t, stepSize)
	db := wrapDbWithCtx(_db, agg)

	ctx := context.Background()
	rwTx, err := db.BeginTemporalRw(ctx)
	require.NoError(t, err)
	defer rwTx.Rollback()

	domains, err := NewSharedDomains(rwTx, log.New())
	require.NoError(t, err)
	defer domains.Close()

	rnd := newRnd(2342)
	maxTx := stepSize * 8

	// 1. generate data
	data := generateSharedDomainsUpdates(t, domains, rwTx, maxTx, rnd, length.Addr, 10, stepSize)
	fillRawdbTxNumsIndexForSharedDomains(t, rwTx, maxTx, stepSize)

	err = domains.Flush(ctx, rwTx, 0)
	require.NoError(t, err)

	// 2. remove just one key and compute commitment
	var txNum uint64
	removedKey := []byte{}
	for key := range data {
		removedKey = []byte(key)[:length.Addr]
<<<<<<< HEAD
		domains.SetTxNum(maxTx + 1)
		err = domains.DomainDel(kv.AccountsDomain, rwTx, removedKey, nil, 0)
=======
		txNum = maxTx + 1
		domains.SetTxNum(txNum)
		err = domains.DomainDel(kv.AccountsDomain, rwTx, removedKey, maxTx+1, nil, 0)
>>>>>>> 731fc8d4
		require.NoError(t, err)
		break
	}

	// 3. calculate commitment with all data +removed key
<<<<<<< HEAD
	expectedHash, err := domains.ComputeCommitment(context.Background(), rwTx, false, domains.txNum/stepSize, "")
=======
	expectedHash, err := domains.ComputeCommitment(context.Background(), false, txNum/stepSize, txNum, "")
>>>>>>> 731fc8d4
	require.NoError(t, err)
	domains.Close()

	err = rwTx.Commit()
	require.NoError(t, err)

	t.Logf("expected hash: %x", expectedHash)
	t.Logf("valueTransform enabled: %t", agg.commitmentValuesTransform)
	err = agg.BuildFiles(stepSize * 16)
	require.NoError(t, err)

	err = rwTx.Commit()
	require.NoError(t, err)

	rwTx, err = db.BeginTemporalRw(ctx)
	require.NoError(t, err)
	defer rwTx.Rollback()

	// 4. restart on same (replaced keys) files
	domains, err = NewSharedDomains(rwTx, log.New())
	require.NoError(t, err)
	defer domains.Close()

	// 5. delete same key. commitment should be the same
<<<<<<< HEAD
	domains.SetTxNum(maxTx + 1)
	err = domains.DomainDel(kv.AccountsDomain, rwTx, removedKey, nil, 0)
	require.NoError(t, err)

	resultHash, err := domains.ComputeCommitment(context.Background(), rwTx, false, domains.txNum/stepSize, "")
=======
	txNum = maxTx + 1
	domains.SetTxNum(txNum)
	err = domains.DomainDel(kv.AccountsDomain, rwTx, removedKey, maxTx+1, nil, 0)
	require.NoError(t, err)

	resultHash, err := domains.ComputeCommitment(context.Background(), false, txNum/stepSize, txNum, "")
>>>>>>> 731fc8d4
	require.NoError(t, err)

	t.Logf("result hash: %x", resultHash)
	require.Equal(t, expectedHash, resultHash)
}

func TestSharedDomain_Unwind(t *testing.T) {
	if testing.Short() {
		t.Skip()
	}

	t.Parallel()

	stepSize := uint64(100)
	_db, agg := testDbAndAggregatorv3(t, stepSize)
	db := wrapDbWithCtx(_db, agg)

	ctx := context.Background()
	rwTx, err := db.BeginTemporalRw(ctx)
	require.NoError(t, err)
	defer rwTx.Rollback()

	domains, err := NewSharedDomains(rwTx, log.New())
	require.NoError(t, err)
	defer domains.Close()

	stateChangeset := &StateChangeSet{}
	domains.SetChangesetAccumulator(stateChangeset)

	maxTx := stepSize
	hashes := make([][]byte, maxTx)
	count := 10
	rnd := newRnd(0)

	err = rwTx.Commit()
	require.NoError(t, err)

Loop:
	rwTx, err = db.BeginTemporalRw(ctx)
	require.NoError(t, err)
	defer rwTx.Rollback()

	domains, err = NewSharedDomains(rwTx, log.New())
	require.NoError(t, err)
	defer domains.Close()

	i := 0
	k0 := make([]byte, length.Addr)
	commitStep := 3

	for ; i < int(maxTx); i++ {
		txNum := uint64(i)
		domains.SetTxNum(txNum)
		for accs := 0; accs < 256; accs++ {
			acc := accounts3.Account{
				Nonce:       txNum,
				Balance:     *uint256.NewInt(uint64(i*10e6) + uint64(accs*10e2)),
				CodeHash:    common.Hash{},
				Incarnation: 0,
			}
			v := accounts3.SerialiseV3(&acc)
			k0[0] = byte(accs)
			pv, step, err := domains.GetLatest(kv.AccountsDomain, rwTx, k0)
			require.NoError(t, err)

<<<<<<< HEAD
			err = domains.DomainPut(kv.AccountsDomain, rwTx, k0, v, pv, step)
=======
			err = domains.DomainPut(kv.AccountsDomain, rwTx, k0, v, uint64(i), pv, step)
>>>>>>> 731fc8d4
			require.NoError(t, err)
		}

		if i%commitStep == 0 {
<<<<<<< HEAD
			rh, err := domains.ComputeCommitment(ctx, rwTx, true, domains.BlockNum(), "")
=======
			rh, err := domains.ComputeCommitment(ctx, true, domains.BlockNum(), txNum, "")
>>>>>>> 731fc8d4
			require.NoError(t, err)
			if hashes[uint64(i)] != nil {
				require.Equal(t, hashes[uint64(i)], rh)
			}
			require.NotNil(t, rh)
			hashes[uint64(i)] = rh
		}
	}

	err = domains.Flush(ctx, rwTx, 0)
	require.NoError(t, err)

	unwindTo := uint64(commitStep * rnd.IntN(int(maxTx)/commitStep))
	domains.currentChangesAccumulator = nil

	var a [kv.DomainLen][]kv.DomainEntryDiff
	for idx, d := range stateChangeset.Diffs {
		a[idx] = d.GetDiffSet()
	}
	err = domains.Unwind(ctx, rwTx, 0, unwindTo, &a)
	require.NoError(t, err)

	err = rwTx.Commit()
	require.NoError(t, err)
	if count > 0 {
		count--
	}
	domains.Close()
	if count == 0 {
		return
	}

	goto Loop
}

func composite(k, k2 []byte) []byte {
	return append(common.Copy(k), k2...)
}
func TestSharedDomain_IteratePrefix(t *testing.T) {
	if testing.Short() {
		t.Skip()
	}

	t.Parallel()

	stepSize := uint64(8)
	require := require.New(t)
	_db, agg := testDbAndAggregatorv3(t, stepSize)
	db := wrapDbWithCtx(_db, agg)

	ctx := context.Background()
	rwTx, err := db.BeginTemporalRw(ctx)
	require.NoError(err)
	defer rwTx.Rollback()

	ctx := context.Background()
	rwTx, err := db.BeginRw(ctx)
	require.NoError(err)
	defer rwTx.Rollback()

	iterCount := func(domains *SharedDomains) int {
		var list [][]byte
<<<<<<< HEAD
		require.NoError(domains.IterateStoragePrefix(nil, rwTx, func(k []byte, v []byte, step uint64) (bool, error) {
=======
		require.NoError(domains.IterateStoragePrefix(nil, domains.txNum, rwTx, func(k []byte, v []byte, step uint64) (bool, error) {
>>>>>>> 731fc8d4
			list = append(list, k)
			return true, nil
		}))
		return len(list)
	}

<<<<<<< HEAD
	ac := agg.BeginFilesRo()
	defer ac.Close()

=======
>>>>>>> 731fc8d4
	for i := uint64(0); i < stepSize*2; i++ {
		blockNum := i
		maxTxNum := blockNum*2 - 1
		err = rawdbv3.TxNums.Append(rwTx, blockNum, maxTxNum)
		require.NoError(err)
	}

	domains, err := NewSharedDomains(rwTx, log.New())
	require.NoError(err)
	defer domains.Close()

	acc := func(i uint64) []byte {
		buf := make([]byte, 20)
		binary.BigEndian.PutUint64(buf[20-8:], i)
		return buf
	}
	st := func(i uint64) []byte {
		buf := make([]byte, 32)
		binary.BigEndian.PutUint64(buf[32-8:], i)
		return buf
	}
	addr := acc(1)
	for i := uint64(0); i < stepSize; i++ {
		domains.SetTxNum(i)
<<<<<<< HEAD
		if err = domains.DomainPut(kv.AccountsDomain, rwTx, addr, acc(i), nil, 0); err != nil {
			panic(err)
		}
		if err = domains.DomainPut(kv.StorageDomain, rwTx, composite(addr, st(i)), acc(i), nil, 0); err != nil {
=======
		if err = domains.DomainPut(kv.AccountsDomain, rwTx, addr, acc(i), i, nil, 0); err != nil {
			panic(err)
		}
		if err = domains.DomainPut(kv.StorageDomain, rwTx, composite(addr, st(i)), acc(i), i, nil, 0); err != nil {
>>>>>>> 731fc8d4
			panic(err)
		}
	}

	{ // no deletes
		err = domains.Flush(ctx, rwTx, 0)
		require.NoError(err)
		domains.Close()

		domains, err = NewSharedDomains(rwTx, log.New())
		require.NoError(err)
		defer domains.Close()
		require.Equal(int(stepSize), iterCount(domains))
	}
	var txNum uint64
	{ // delete marker is in RAM
		require.NoError(domains.Flush(ctx, rwTx, 0))
		domains.Close()
		domains, err = NewSharedDomains(rwTx, log.New())
		require.NoError(err)
		defer domains.Close()
		require.Equal(int(stepSize), iterCount(domains))

		txNum = stepSize
		domains.SetTxNum(stepSize)
<<<<<<< HEAD
		if err := domains.DomainDel(kv.StorageDomain, rwTx, append(addr, st(1)...), nil, 0); err != nil {
			panic(err)
		}
		if err := domains.DomainDel(kv.StorageDomain, rwTx, append(addr, st(2)...), nil, 0); err != nil {
			panic(err)
		}
		for i := stepSize; i < stepSize*2+2; i++ {
			domains.SetTxNum(i)
			if err = domains.DomainPut(kv.AccountsDomain, rwTx, addr, acc(i), nil, 0); err != nil {
				panic(err)
			}
			if err = domains.DomainPut(kv.StorageDomain, rwTx, composite(addr, st(i)), acc(i), nil, 0); err != nil {
=======
		if err := domains.DomainDel(kv.StorageDomain, rwTx, append(addr, st(1)...), stepSize, nil, 0); err != nil {
			panic(err)
		}
		if err := domains.DomainDel(kv.StorageDomain, rwTx, append(addr, st(2)...), stepSize, nil, 0); err != nil {
			panic(err)
		}
		for i := stepSize; i < stepSize*2+2; i++ {
			txNum = i
			domains.SetTxNum(txNum)
			if err = domains.DomainPut(kv.AccountsDomain, rwTx, addr, acc(i), i, nil, 0); err != nil {
				panic(err)
			}
			if err = domains.DomainPut(kv.StorageDomain, rwTx, composite(addr, st(i)), acc(i), i, nil, 0); err != nil {
>>>>>>> 731fc8d4
				panic(err)
			}
		}
		require.Equal(int(stepSize*2+2-2), iterCount(domains))
	}
	{ // delete marker is in DB
<<<<<<< HEAD
		_, err = domains.ComputeCommitment(ctx, rwTx, true, domains.TxNum()/2, "")
=======
		_, err = domains.ComputeCommitment(ctx, true, txNum/2, txNum, "")
>>>>>>> 731fc8d4
		require.NoError(err)
		err = domains.Flush(ctx, rwTx, 0)
		require.NoError(err)
		domains.Close()

		domains, err = NewSharedDomains(rwTx, log.New())
		require.NoError(err)
		defer domains.Close()
		require.Equal(int(stepSize*2+2-2), iterCount(domains))
	}
	{ //delete marker is in Files
		domains.Close()
		err = rwTx.Commit() // otherwise agg.BuildFiles will not see data
		require.NoError(err)
		require.NoError(agg.BuildFiles(stepSize * 2))
		require.Equal(1, agg.d[kv.StorageDomain].dirtyFiles.Len())

		rwTx, err = db.BeginTemporalRw(ctx)
		require.NoError(err)
		defer rwTx.Rollback()

		ac := AggTx(rwTx)
		require.Equal(int(stepSize*2), int(ac.TxNumsInFiles(kv.StateDomains...)))

		_, err := ac.prune(ctx, rwTx, 0, nil)
		require.NoError(err)

		domains, err = NewSharedDomains(rwTx, log.New())
		require.NoError(err)
		defer domains.Close()
		require.Equal(int(stepSize*2+2-2), iterCount(domains))
	}

	{ // delete/update more keys in RAM
		require.NoError(domains.Flush(ctx, rwTx, 0))
		domains.Close()
		domains, err = NewSharedDomains(rwTx, log.New())
		require.NoError(err)
		defer domains.Close()

<<<<<<< HEAD
		domains.SetTxNum(stepSize*2 + 1)
		if err := domains.DomainDel(kv.StorageDomain, rwTx, append(addr, st(4)...), nil, 0); err != nil {
			panic(err)
		}
		if err := domains.DomainPut(kv.StorageDomain, rwTx, append(addr, st(5)...), acc(5), nil, 0); err != nil {
=======
		txNum = stepSize*2 + 1
		domains.SetTxNum(txNum)
		if err := domains.DomainDel(kv.StorageDomain, rwTx, append(addr, st(4)...), txNum, nil, 0); err != nil {
			panic(err)
		}
		if err := domains.DomainPut(kv.StorageDomain, rwTx, append(addr, st(5)...), acc(5), txNum, nil, 0); err != nil {
>>>>>>> 731fc8d4
			panic(err)
		}
		require.Equal(int(stepSize*2+2-3), iterCount(domains))
	}
	{ // flush delete/updates to DB
<<<<<<< HEAD
		_, err = domains.ComputeCommitment(ctx, rwTx, true, domains.TxNum()/2, "")
=======
		_, err = domains.ComputeCommitment(ctx, true, txNum/2, txNum, "")
>>>>>>> 731fc8d4
		require.NoError(err)
		err = domains.Flush(ctx, rwTx, 0)
		require.NoError(err)
		domains.Close()

		domains, err = NewSharedDomains(rwTx, log.New())
		require.NoError(err)
		defer domains.Close()
		require.Equal(int(stepSize*2+2-3), iterCount(domains))
	}
	{ // delete everything - must see 0
		err = domains.Flush(ctx, rwTx, 0)
		require.NoError(err)
		domains.Close()

		domains, err = NewSharedDomains(rwTx, log.New())
		require.NoError(err)
		defer domains.Close()
		domains.SetTxNum(domains.TxNum() + 1)
<<<<<<< HEAD
		err := domains.DomainDelPrefix(kv.StorageDomain, rwTx, []byte{})
=======
		err := domains.DomainDelPrefix(kv.StorageDomain, rwTx, []byte{}, domains.TxNum()+1)
>>>>>>> 731fc8d4
		require.NoError(err)
		require.Equal(0, iterCount(domains))
	}
}

func TestSharedDomain_StorageIter(t *testing.T) {
	if testing.Short() {
		t.Skip()
	}

	t.Parallel()

	log.Root().SetHandler(log.LvlFilterHandler(log.LvlWarn, log.StderrHandler))

	stepSize := uint64(4)
	_db, agg := testDbAndAggregatorv3(t, stepSize)
	db := wrapDbWithCtx(_db, agg)

	ctx := context.Background()
	rwTx, err := db.BeginTemporalRw(ctx)
	require.NoError(t, err)
	defer rwTx.Rollback()

	domains, err := NewSharedDomains(rwTx, log.New())
	require.NoError(t, err)
	defer domains.Close()

	maxTx := 3*stepSize + 10
	hashes := make([][]byte, maxTx)

	i := 0
	k0 := make([]byte, length.Addr)
	l0 := make([]byte, length.Hash)
	commitStep := 3
	accounts := 1

	for ; i < int(maxTx); i++ {
		txNum := uint64(i)
		domains.SetTxNum(txNum)
		for accs := 0; accs < accounts; accs++ {
			acc := accounts3.Account{
				Nonce:       uint64(i),
				Balance:     *uint256.NewInt(uint64(i*10e6) + uint64(accs*10e2)),
				CodeHash:    common.Hash{},
				Incarnation: 0,
			}
			v := accounts3.SerialiseV3(&acc)
			k0[0] = byte(accs)

			pv, step, err := domains.GetLatest(kv.AccountsDomain, rwTx, k0)
			require.NoError(t, err)

<<<<<<< HEAD
			err = domains.DomainPut(kv.AccountsDomain, rwTx, k0, v, pv, step)
=======
			err = domains.DomainPut(kv.AccountsDomain, rwTx, k0, v, txNum, pv, step)
>>>>>>> 731fc8d4
			require.NoError(t, err)
			binary.BigEndian.PutUint64(l0[16:24], uint64(accs))

			for locs := 0; locs < 1000; locs++ {
				binary.BigEndian.PutUint64(l0[24:], uint64(locs))
				pv, step, err := domains.GetLatest(kv.AccountsDomain, rwTx, append(k0, l0...))
				require.NoError(t, err)

<<<<<<< HEAD
				err = domains.DomainPut(kv.StorageDomain, rwTx, composite(k0, l0), l0[24:], pv, step)
=======
				err = domains.DomainPut(kv.StorageDomain, rwTx, composite(k0, l0), l0[24:], txNum, pv, step)
>>>>>>> 731fc8d4
				require.NoError(t, err)
			}
		}

		if i%commitStep == 0 {
<<<<<<< HEAD
			rh, err := domains.ComputeCommitment(ctx, rwTx, true, domains.BlockNum(), "")
=======
			rh, err := domains.ComputeCommitment(ctx, true, domains.BlockNum(), txNum, "")
>>>>>>> 731fc8d4
			require.NoError(t, err)
			if hashes[uint64(i)] != nil {
				require.Equal(t, hashes[uint64(i)], rh)
			}
			require.NotNil(t, rh)
			hashes[uint64(i)] = rh
		}

	}
	fmt.Printf("calling build files step %d\n", maxTx/stepSize)
	err = domains.Flush(ctx, rwTx, 0)
	require.NoError(t, err)
	domains.Close()

	err = rwTx.Commit()
	require.NoError(t, err)

	err = agg.BuildFiles(maxTx - stepSize)
	require.NoError(t, err)

	{ //prune
		rwTx, err = db.BeginTemporalRw(ctx)
		require.NoError(t, err)
		defer rwTx.Rollback()
		_, err = rwTx.PruneSmallBatches(ctx, 1*time.Minute)
		require.NoError(t, err)
		err = rwTx.Commit()
		require.NoError(t, err)
	}

	rwTx, err = db.BeginTemporalRw(ctx)
	require.NoError(t, err)

	domains, err = NewSharedDomains(rwTx, log.New())
	require.NoError(t, err)
	defer domains.Close()

	txNum := domains.txNum
	for accs := 0; accs < accounts; accs++ {
		k0[0] = byte(accs)
		pv, step, err := domains.GetLatest(kv.AccountsDomain, rwTx, k0)
		require.NoError(t, err)

		existed := make(map[string]struct{})
<<<<<<< HEAD
		err = domains.IterateStoragePrefix(k0, rwTx, func(k []byte, v []byte, step uint64) (bool, error) {
=======
		err = domains.IterateStoragePrefix(k0, txNum, rwTx, func(k []byte, v []byte, step uint64) (bool, error) {
>>>>>>> 731fc8d4
			existed[string(k)] = struct{}{}
			return true, nil
		})
		require.NoError(t, err)

		missed := 0
<<<<<<< HEAD
		err = domains.IterateStoragePrefix(k0, rwTx, func(k []byte, v []byte, step uint64) (bool, error) {
=======
		err = domains.IterateStoragePrefix(k0, txNum, rwTx, func(k []byte, v []byte, step uint64) (bool, error) {
>>>>>>> 731fc8d4
			if _, been := existed[string(k)]; !been {
				missed++
			}
			return true, nil
		})
		require.NoError(t, err)
		require.Zero(t, missed)

<<<<<<< HEAD
		err = domains.deleteAccount(rwTx, k0, pv, step)
		require.NoError(t, err)

		notRemoved := 0
		err = domains.IterateStoragePrefix(k0, rwTx, func(k []byte, v []byte, step uint64) (bool, error) {
=======
		err = domains.deleteAccount(rwTx, string(k0), txNum, pv, step)
		require.NoError(t, err)

		notRemoved := 0
		err = domains.IterateStoragePrefix(k0, txNum, rwTx, func(k []byte, v []byte, step uint64) (bool, error) {
>>>>>>> 731fc8d4
			notRemoved++
			if _, been := existed[string(k)]; !been {
				missed++
			}
			return true, nil
		})
		require.NoError(t, err)
		require.Zero(t, missed)
		require.Zero(t, notRemoved)
	}

	err = domains.Flush(ctx, rwTx, 0)
	require.NoError(t, err)
	rwTx.Rollback()
}

func TestSharedDomain_HasPrefix_StorageDomain(t *testing.T) {
	t.Parallel()

	ctx, cancel := context.WithCancel(context.Background())
	t.Cleanup(cancel)

	logger := log.New()
	logger.SetHandler(log.LvlFilterHandler(log.LvlTrace, log.StderrHandler))

	mdbxDb := memdb.NewTestDB(t, kv.ChainDB)
	dirs := datadir.New(t.TempDir())
	_, err := GetStateIndicesSalt(dirs, true /* genNew */, logger) // gen salt needed by aggregator
	require.NoError(t, err)
	aggStep := uint64(1)
	agg, err := NewAggregator(ctx, dirs, aggStep, mdbxDb, logger)
	require.NoError(t, err)
	t.Cleanup(agg.Close)
	temporalDb, err := New(mdbxDb, agg)
	require.NoError(t, err)
	t.Cleanup(temporalDb.Close)

	rwTtx1, err := temporalDb.BeginTemporalRw(ctx)
	require.NoError(t, err)
	t.Cleanup(rwTtx1.Rollback)
	sd, err := NewSharedDomains(rwTtx1, logger)
	require.NoError(t, err)
	t.Cleanup(sd.Close)

	acc1 := common.HexToAddress("0x1234567890123456789012345678901234567890")
	acc1slot1 := common.HexToHash("0x0000000000000000000000000000000000000000000000000000000000000001")
	storageK1 := append(append([]byte{}, acc1.Bytes()...), acc1slot1.Bytes()...)
	acc2 := common.HexToAddress("0x1234567890123456789012345678901234567891")
	acc2slot2 := common.HexToHash("0x0000000000000000000000000000000000000000000000000000000000000002")
	storageK2 := append(append([]byte{}, acc2.Bytes()...), acc2slot2.Bytes()...)

	// --- check 1: non-existing storage ---
	{
		firstKey, firstVal, ok, err := sd.HasPrefix(kv.StorageDomain, acc1.Bytes(), rwTtx1)
		require.NoError(t, err)
		require.False(t, ok)
		require.Nil(t, firstKey)
		require.Nil(t, firstVal)
	}

	// --- check 2: storage exists in DB - SharedDomains.HasPrefix should catch this ---
	{
		// write to storage
		err = sd.DomainPut(kv.StorageDomain, rwTtx1, storageK1, []byte{1}, 1, nil, 0)
		require.NoError(t, err)
		// check before flush
		firstKey, firstVal, ok, err := sd.HasPrefix(kv.StorageDomain, acc1.Bytes(), rwTtx1)
		require.NoError(t, err)
		require.True(t, ok)
		require.Equal(t, append(append([]byte{}, acc1.Bytes()...), acc1slot1.Bytes()...), firstKey)
		require.Equal(t, []byte{1}, firstVal)
		// check after flush
		err = sd.Flush(ctx, rwTtx1)
		require.NoError(t, err)
		err = rwTtx1.Commit()
		require.NoError(t, err)

		// make sure it is indeed in db using a db tx
		dbRoTx1, err := mdbxDb.BeginRo(ctx)
		require.NoError(t, err)
		t.Cleanup(dbRoTx1.Rollback)
		c1, err := dbRoTx1.CursorDupSort(kv.TblStorageVals)
		require.NoError(t, err)
		t.Cleanup(c1.Close)
		k, v, err := c1.Next()
		require.NoError(t, err)
		require.Equal(t, append(append([]byte{}, acc1.Bytes()...), acc1slot1.Bytes()...), k)
		wantValueBytes := make([]byte, 8)                      // 8 bytes for uint64 step num
		binary.BigEndian.PutUint64(wantValueBytes, ^uint64(1)) // step num
		wantValueBytes = append(wantValueBytes, byte(1))       // value we wrote to the storage slot
		require.Equal(t, wantValueBytes, v)
		k, v, err = c1.Next()
		require.NoError(t, err)
		require.Nil(t, k)
		require.Nil(t, v)

		// all good
		// now move on to SharedDomains
		roTtx1, err := temporalDb.BeginTemporalRo(ctx)
		require.NoError(t, err)
		t.Cleanup(roTtx1.Rollback)

		// make sure there are no files yet and we are only hitting the DB
		require.Equal(t, uint64(0), roTtx1.Debug().TxNumsInFiles(kv.StorageDomain))

		// finally, verify SharedDomains.HasPrefix returns true
		sd.SetTxNum(2) // needed for HasPrefix (in-mem has to be ahead of tx num)
		firstKey, firstVal, ok, err = sd.HasPrefix(kv.StorageDomain, acc1.Bytes(), roTtx1)
		require.NoError(t, err)
		require.True(t, ok)
		require.Equal(t, append(append([]byte{}, acc1.Bytes()...), acc1slot1.Bytes()...), firstKey)
		require.Equal(t, []byte{1}, firstVal)

		// check some other non-existing storages for non-existence after write operation
		firstKey, firstVal, ok, err = sd.HasPrefix(kv.StorageDomain, acc2.Bytes(), roTtx1)
		require.NoError(t, err)
		require.False(t, ok)
		require.Nil(t, firstKey)
		require.Nil(t, firstVal)

		roTtx1.Rollback()
	}

	// --- check 3: storage exists in files only - SharedDomains.HasPrefix should catch this
	{
		// move data to files and trigger prune (need one more step for prune so write to some other storage)
		rwTtx2, err := temporalDb.BeginTemporalRw(ctx)
		require.NoError(t, err)
		t.Cleanup(rwTtx2.Rollback)
		err = sd.DomainPut(kv.StorageDomain, rwTtx2, storageK2, []byte{2}, 2, nil, 0)
		require.NoError(t, err)
		// check before flush
		firstKey, firstVal, ok, err := sd.HasPrefix(kv.StorageDomain, acc1.Bytes(), rwTtx2)
		require.NoError(t, err)
		require.True(t, ok)
		require.Equal(t, append(append([]byte{}, acc1.Bytes()...), acc1slot1.Bytes()...), firstKey)
		require.Equal(t, []byte{1}, firstVal)
		// check after flush
		err = sd.Flush(ctx, rwTtx2)
		require.NoError(t, err)
		err = rwTtx2.Commit()
		require.NoError(t, err)

		// build files
		err = agg.BuildFiles(2)
		require.NoError(t, err)
		rwTtx3, err := temporalDb.BeginTemporalRw(ctx)
		require.NoError(t, err)
		t.Cleanup(rwTtx3.Rollback)

		// prune
		haveMore, err := rwTtx3.PruneSmallBatches(ctx, time.Minute)
		require.NoError(t, err)
		require.False(t, haveMore)
		err = rwTtx3.Commit()
		require.NoError(t, err)

		// double check acc1 storage data not in the mdbx DB
		dbRoTx2, err := mdbxDb.BeginRo(ctx)
		require.NoError(t, err)
		t.Cleanup(dbRoTx2.Rollback)
		c2, err := dbRoTx2.CursorDupSort(kv.TblStorageVals)
		require.NoError(t, err)
		t.Cleanup(c2.Close)
		k, v, err := c2.Next() // acc2 storage from step 2 will be there
		require.NoError(t, err)
		require.Equal(t, append(append([]byte{}, acc2.Bytes()...), acc2slot2.Bytes()...), k)
		wantValueBytes := make([]byte, 8)                      // 8 bytes for uint64 step num
		binary.BigEndian.PutUint64(wantValueBytes, ^uint64(2)) // step num
		wantValueBytes = append(wantValueBytes, byte(2))       // value we wrote to the storage slot
		require.Equal(t, wantValueBytes, v)
		k, v, err = c2.Next() // acc1 storage from step 1 must not be there
		require.NoError(t, err)
		require.Nil(t, k)
		require.Nil(t, v)

		// double check files for 2 steps have been created
		roTtx2, err := temporalDb.BeginTemporalRo(ctx)
		require.NoError(t, err)
		t.Cleanup(roTtx2.Rollback)
		require.Equal(t, uint64(2), roTtx2.Debug().TxNumsInFiles(kv.StorageDomain))

		// finally, verify SharedDomains.HasPrefix returns true
		firstKey, firstVal, ok, err = sd.HasPrefix(kv.StorageDomain, acc1.Bytes(), roTtx2)
		require.NoError(t, err)
		require.True(t, ok)
		require.Equal(t, append(append([]byte{}, acc1.Bytes()...), acc1slot1.Bytes()...), firstKey)
		require.Equal(t, []byte{1}, firstVal)
		roTtx2.Rollback()
	}

	// --- check 4: delete storage - SharedDomains.HasPrefix should catch this and say it does not exist
	{
		rwTtx4, err := temporalDb.BeginTemporalRw(ctx)
		require.NoError(t, err)
		t.Cleanup(rwTtx4.Rollback)
		err = sd.DomainDelPrefix(kv.StorageDomain, rwTtx4, acc1.Bytes(), 3)
		require.NoError(t, err)
		// check before flush
		firstKey, firstVal, ok, err := sd.HasPrefix(kv.StorageDomain, acc1.Bytes(), rwTtx4)
		require.NoError(t, err)
		require.False(t, ok)
		require.Nil(t, firstKey)
		require.Nil(t, firstVal)
		// check after flush
		err = sd.Flush(ctx, rwTtx4)
		require.NoError(t, err)
		err = rwTtx4.Commit()
		require.NoError(t, err)

		roTtx3, err := temporalDb.BeginTemporalRo(ctx)
		require.NoError(t, err)
		t.Cleanup(roTtx3.Rollback)
		sd.SetTxNum(4) // needed for HasPrefix (in-mem has to be ahead of tx num)
		firstKey, firstVal, ok, err = sd.HasPrefix(kv.StorageDomain, acc1.Bytes(), roTtx3)
		require.NoError(t, err)
		require.False(t, ok)
		require.Nil(t, firstKey)
		require.Nil(t, firstVal)
		roTtx3.Rollback()
	}

	// --- check 5: write to it again after deletion - SharedDomains.HasPrefix should catch
	{
		rwTtx5, err := temporalDb.BeginTemporalRw(ctx)
		require.NoError(t, err)
		t.Cleanup(rwTtx5.Rollback)
		err = sd.DomainPut(kv.StorageDomain, rwTtx5, storageK1, []byte{3}, 4, nil, 0)
		require.NoError(t, err)
		// check before flush
		firstKey, firstVal, ok, err := sd.HasPrefix(kv.StorageDomain, acc1.Bytes(), rwTtx5)
		require.NoError(t, err)
		require.True(t, ok)
		require.Equal(t, append(append([]byte{}, acc1.Bytes()...), acc1slot1.Bytes()...), firstKey)
		require.Equal(t, []byte{3}, firstVal)
		// check after flush
		err = sd.Flush(ctx, rwTtx5)
		require.NoError(t, err)
		err = rwTtx5.Commit()
		require.NoError(t, err)

		roTtx4, err := temporalDb.BeginTemporalRo(ctx)
		require.NoError(t, err)
		t.Cleanup(roTtx4.Rollback)
		sd.SetTxNum(5) // needed for HasPrefix (in-mem has to be ahead of tx num)
		firstKey, firstVal, ok, err = sd.HasPrefix(kv.StorageDomain, acc1.Bytes(), roTtx4)
		require.NoError(t, err)
		require.True(t, ok)
		require.Equal(t, append(append([]byte{}, acc1.Bytes()...), acc1slot1.Bytes()...), firstKey)
		require.Equal(t, []byte{3}, firstVal)
		roTtx4.Rollback()
	}
}<|MERGE_RESOLUTION|>--- conflicted
+++ resolved
@@ -67,24 +67,15 @@
 	removedKey := []byte{}
 	for key := range data {
 		removedKey = []byte(key)[:length.Addr]
-<<<<<<< HEAD
-		domains.SetTxNum(maxTx + 1)
-		err = domains.DomainDel(kv.AccountsDomain, rwTx, removedKey, nil, 0)
-=======
 		txNum = maxTx + 1
 		domains.SetTxNum(txNum)
 		err = domains.DomainDel(kv.AccountsDomain, rwTx, removedKey, maxTx+1, nil, 0)
->>>>>>> 731fc8d4
 		require.NoError(t, err)
 		break
 	}
 
 	// 3. calculate commitment with all data +removed key
-<<<<<<< HEAD
-	expectedHash, err := domains.ComputeCommitment(context.Background(), rwTx, false, domains.txNum/stepSize, "")
-=======
 	expectedHash, err := domains.ComputeCommitment(context.Background(), false, txNum/stepSize, txNum, "")
->>>>>>> 731fc8d4
 	require.NoError(t, err)
 	domains.Close()
 
@@ -109,20 +100,12 @@
 	defer domains.Close()
 
 	// 5. delete same key. commitment should be the same
-<<<<<<< HEAD
-	domains.SetTxNum(maxTx + 1)
-	err = domains.DomainDel(kv.AccountsDomain, rwTx, removedKey, nil, 0)
-	require.NoError(t, err)
-
-	resultHash, err := domains.ComputeCommitment(context.Background(), rwTx, false, domains.txNum/stepSize, "")
-=======
 	txNum = maxTx + 1
 	domains.SetTxNum(txNum)
 	err = domains.DomainDel(kv.AccountsDomain, rwTx, removedKey, maxTx+1, nil, 0)
 	require.NoError(t, err)
 
 	resultHash, err := domains.ComputeCommitment(context.Background(), false, txNum/stepSize, txNum, "")
->>>>>>> 731fc8d4
 	require.NoError(t, err)
 
 	t.Logf("result hash: %x", resultHash)
@@ -188,20 +171,12 @@
 			pv, step, err := domains.GetLatest(kv.AccountsDomain, rwTx, k0)
 			require.NoError(t, err)
 
-<<<<<<< HEAD
-			err = domains.DomainPut(kv.AccountsDomain, rwTx, k0, v, pv, step)
-=======
 			err = domains.DomainPut(kv.AccountsDomain, rwTx, k0, v, uint64(i), pv, step)
->>>>>>> 731fc8d4
 			require.NoError(t, err)
 		}
 
 		if i%commitStep == 0 {
-<<<<<<< HEAD
-			rh, err := domains.ComputeCommitment(ctx, rwTx, true, domains.BlockNum(), "")
-=======
 			rh, err := domains.ComputeCommitment(ctx, true, domains.BlockNum(), txNum, "")
->>>>>>> 731fc8d4
 			require.NoError(t, err)
 			if hashes[uint64(i)] != nil {
 				require.Equal(t, hashes[uint64(i)], rh)
@@ -264,23 +239,13 @@
 
 	iterCount := func(domains *SharedDomains) int {
 		var list [][]byte
-<<<<<<< HEAD
-		require.NoError(domains.IterateStoragePrefix(nil, rwTx, func(k []byte, v []byte, step uint64) (bool, error) {
-=======
 		require.NoError(domains.IterateStoragePrefix(nil, domains.txNum, rwTx, func(k []byte, v []byte, step uint64) (bool, error) {
->>>>>>> 731fc8d4
 			list = append(list, k)
 			return true, nil
 		}))
 		return len(list)
 	}
 
-<<<<<<< HEAD
-	ac := agg.BeginFilesRo()
-	defer ac.Close()
-
-=======
->>>>>>> 731fc8d4
 	for i := uint64(0); i < stepSize*2; i++ {
 		blockNum := i
 		maxTxNum := blockNum*2 - 1
@@ -305,17 +270,10 @@
 	addr := acc(1)
 	for i := uint64(0); i < stepSize; i++ {
 		domains.SetTxNum(i)
-<<<<<<< HEAD
-		if err = domains.DomainPut(kv.AccountsDomain, rwTx, addr, acc(i), nil, 0); err != nil {
-			panic(err)
-		}
-		if err = domains.DomainPut(kv.StorageDomain, rwTx, composite(addr, st(i)), acc(i), nil, 0); err != nil {
-=======
 		if err = domains.DomainPut(kv.AccountsDomain, rwTx, addr, acc(i), i, nil, 0); err != nil {
 			panic(err)
 		}
 		if err = domains.DomainPut(kv.StorageDomain, rwTx, composite(addr, st(i)), acc(i), i, nil, 0); err != nil {
->>>>>>> 731fc8d4
 			panic(err)
 		}
 	}
@@ -341,20 +299,6 @@
 
 		txNum = stepSize
 		domains.SetTxNum(stepSize)
-<<<<<<< HEAD
-		if err := domains.DomainDel(kv.StorageDomain, rwTx, append(addr, st(1)...), nil, 0); err != nil {
-			panic(err)
-		}
-		if err := domains.DomainDel(kv.StorageDomain, rwTx, append(addr, st(2)...), nil, 0); err != nil {
-			panic(err)
-		}
-		for i := stepSize; i < stepSize*2+2; i++ {
-			domains.SetTxNum(i)
-			if err = domains.DomainPut(kv.AccountsDomain, rwTx, addr, acc(i), nil, 0); err != nil {
-				panic(err)
-			}
-			if err = domains.DomainPut(kv.StorageDomain, rwTx, composite(addr, st(i)), acc(i), nil, 0); err != nil {
-=======
 		if err := domains.DomainDel(kv.StorageDomain, rwTx, append(addr, st(1)...), stepSize, nil, 0); err != nil {
 			panic(err)
 		}
@@ -368,18 +312,13 @@
 				panic(err)
 			}
 			if err = domains.DomainPut(kv.StorageDomain, rwTx, composite(addr, st(i)), acc(i), i, nil, 0); err != nil {
->>>>>>> 731fc8d4
 				panic(err)
 			}
 		}
 		require.Equal(int(stepSize*2+2-2), iterCount(domains))
 	}
 	{ // delete marker is in DB
-<<<<<<< HEAD
-		_, err = domains.ComputeCommitment(ctx, rwTx, true, domains.TxNum()/2, "")
-=======
 		_, err = domains.ComputeCommitment(ctx, true, txNum/2, txNum, "")
->>>>>>> 731fc8d4
 		require.NoError(err)
 		err = domains.Flush(ctx, rwTx, 0)
 		require.NoError(err)
@@ -420,30 +359,18 @@
 		require.NoError(err)
 		defer domains.Close()
 
-<<<<<<< HEAD
-		domains.SetTxNum(stepSize*2 + 1)
-		if err := domains.DomainDel(kv.StorageDomain, rwTx, append(addr, st(4)...), nil, 0); err != nil {
-			panic(err)
-		}
-		if err := domains.DomainPut(kv.StorageDomain, rwTx, append(addr, st(5)...), acc(5), nil, 0); err != nil {
-=======
 		txNum = stepSize*2 + 1
 		domains.SetTxNum(txNum)
 		if err := domains.DomainDel(kv.StorageDomain, rwTx, append(addr, st(4)...), txNum, nil, 0); err != nil {
 			panic(err)
 		}
 		if err := domains.DomainPut(kv.StorageDomain, rwTx, append(addr, st(5)...), acc(5), txNum, nil, 0); err != nil {
->>>>>>> 731fc8d4
 			panic(err)
 		}
 		require.Equal(int(stepSize*2+2-3), iterCount(domains))
 	}
 	{ // flush delete/updates to DB
-<<<<<<< HEAD
-		_, err = domains.ComputeCommitment(ctx, rwTx, true, domains.TxNum()/2, "")
-=======
 		_, err = domains.ComputeCommitment(ctx, true, txNum/2, txNum, "")
->>>>>>> 731fc8d4
 		require.NoError(err)
 		err = domains.Flush(ctx, rwTx, 0)
 		require.NoError(err)
@@ -463,11 +390,7 @@
 		require.NoError(err)
 		defer domains.Close()
 		domains.SetTxNum(domains.TxNum() + 1)
-<<<<<<< HEAD
-		err := domains.DomainDelPrefix(kv.StorageDomain, rwTx, []byte{})
-=======
 		err := domains.DomainDelPrefix(kv.StorageDomain, rwTx, []byte{}, domains.TxNum()+1)
->>>>>>> 731fc8d4
 		require.NoError(err)
 		require.Equal(0, iterCount(domains))
 	}
@@ -520,11 +443,7 @@
 			pv, step, err := domains.GetLatest(kv.AccountsDomain, rwTx, k0)
 			require.NoError(t, err)
 
-<<<<<<< HEAD
-			err = domains.DomainPut(kv.AccountsDomain, rwTx, k0, v, pv, step)
-=======
 			err = domains.DomainPut(kv.AccountsDomain, rwTx, k0, v, txNum, pv, step)
->>>>>>> 731fc8d4
 			require.NoError(t, err)
 			binary.BigEndian.PutUint64(l0[16:24], uint64(accs))
 
@@ -533,21 +452,13 @@
 				pv, step, err := domains.GetLatest(kv.AccountsDomain, rwTx, append(k0, l0...))
 				require.NoError(t, err)
 
-<<<<<<< HEAD
-				err = domains.DomainPut(kv.StorageDomain, rwTx, composite(k0, l0), l0[24:], pv, step)
-=======
 				err = domains.DomainPut(kv.StorageDomain, rwTx, composite(k0, l0), l0[24:], txNum, pv, step)
->>>>>>> 731fc8d4
 				require.NoError(t, err)
 			}
 		}
 
 		if i%commitStep == 0 {
-<<<<<<< HEAD
-			rh, err := domains.ComputeCommitment(ctx, rwTx, true, domains.BlockNum(), "")
-=======
 			rh, err := domains.ComputeCommitment(ctx, true, domains.BlockNum(), txNum, "")
->>>>>>> 731fc8d4
 			require.NoError(t, err)
 			if hashes[uint64(i)] != nil {
 				require.Equal(t, hashes[uint64(i)], rh)
@@ -592,22 +503,14 @@
 		require.NoError(t, err)
 
 		existed := make(map[string]struct{})
-<<<<<<< HEAD
-		err = domains.IterateStoragePrefix(k0, rwTx, func(k []byte, v []byte, step uint64) (bool, error) {
-=======
 		err = domains.IterateStoragePrefix(k0, txNum, rwTx, func(k []byte, v []byte, step uint64) (bool, error) {
->>>>>>> 731fc8d4
 			existed[string(k)] = struct{}{}
 			return true, nil
 		})
 		require.NoError(t, err)
 
 		missed := 0
-<<<<<<< HEAD
-		err = domains.IterateStoragePrefix(k0, rwTx, func(k []byte, v []byte, step uint64) (bool, error) {
-=======
 		err = domains.IterateStoragePrefix(k0, txNum, rwTx, func(k []byte, v []byte, step uint64) (bool, error) {
->>>>>>> 731fc8d4
 			if _, been := existed[string(k)]; !been {
 				missed++
 			}
@@ -616,19 +519,11 @@
 		require.NoError(t, err)
 		require.Zero(t, missed)
 
-<<<<<<< HEAD
-		err = domains.deleteAccount(rwTx, k0, pv, step)
-		require.NoError(t, err)
-
-		notRemoved := 0
-		err = domains.IterateStoragePrefix(k0, rwTx, func(k []byte, v []byte, step uint64) (bool, error) {
-=======
 		err = domains.deleteAccount(rwTx, string(k0), txNum, pv, step)
 		require.NoError(t, err)
 
 		notRemoved := 0
 		err = domains.IterateStoragePrefix(k0, txNum, rwTx, func(k []byte, v []byte, step uint64) (bool, error) {
->>>>>>> 731fc8d4
 			notRemoved++
 			if _, been := existed[string(k)]; !been {
 				missed++
