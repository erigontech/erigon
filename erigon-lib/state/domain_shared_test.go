// Copyright 2024 The Erigon Authors
// This file is part of Erigon.
//
// Erigon is free software: you can redistribute it and/or modify
// it under the terms of the GNU Lesser General Public License as published by
// the Free Software Foundation, either version 3 of the License, or
// (at your option) any later version.
//
// Erigon is distributed in the hope that it will be useful,
// but WITHOUT ANY WARRANTY; without even the implied warranty of
// MERCHANTABILITY or FITNESS FOR A PARTICULAR PURPOSE. See the
// GNU Lesser General Public License for more details.
//
// You should have received a copy of the GNU Lesser General Public License
// along with Erigon. If not, see <http://www.gnu.org/licenses/>.

package state

import (
	"context"
	"encoding/binary"
	"fmt"
	"testing"
	"time"

	"github.com/holiman/uint256"
	"github.com/stretchr/testify/require"

	"github.com/erigontech/erigon-lib/common"
	"github.com/erigontech/erigon-lib/common/length"
	"github.com/erigontech/erigon-lib/kv"
	"github.com/erigontech/erigon-lib/kv/rawdbv3"
	"github.com/erigontech/erigon-lib/log/v3"
	accounts3 "github.com/erigontech/erigon-lib/types/accounts"
)

func TestSharedDomain_CommitmentKeyReplacement(t *testing.T) {
	t.Skip("issue #15028")

	t.Parallel()

	stepSize := uint64(100)
	db, agg := testDbAndAggregatorv3(t, stepSize)

	ctx := context.Background()
	rwTx, err := db.BeginRw(ctx)
	require.NoError(t, err)
	defer rwTx.Rollback()

	ac := agg.BeginFilesRo()
	defer ac.Close()

	domains, err := NewSharedDomains(wrapTxWithCtx(rwTx, ac), log.New())
	require.NoError(t, err)
	defer domains.Close()

	rnd := newRnd(2342)
	maxTx := stepSize * 8

	// 1. generate data
	data := generateSharedDomainsUpdates(t, domains, rwTx, maxTx, rnd, length.Addr, 10, stepSize)
	fillRawdbTxNumsIndexForSharedDomains(t, rwTx, maxTx, stepSize)

	err = domains.Flush(ctx, rwTx, 0)
	require.NoError(t, err)

	// 2. remove just one key and compute commitment
	removedKey := []byte{}
	for key := range data {
		removedKey = []byte(key)[:length.Addr]
		domains.SetTxNum(maxTx + 1)
		err = domains.DomainDel(kv.AccountsDomain, rwTx, removedKey, nil, 0)
		require.NoError(t, err)
		break
	}

	// 3. calculate commitment with all data +removed key
	expectedHash, err := domains.ComputeCommitment(context.Background(), rwTx, false, domains.txNum/stepSize, "")
	require.NoError(t, err)
	domains.Close()

	err = rwTx.Commit()
	require.NoError(t, err)

	t.Logf("expected hash: %x", expectedHash)
	t.Logf("valueTransform enabled: %t", agg.commitmentValuesTransform)
	err = agg.BuildFiles(stepSize * 16)
	require.NoError(t, err)

	ac.Close()

	ac = agg.BeginFilesRo()
	rwTx, err = db.BeginRw(ctx)
	require.NoError(t, err)
	defer rwTx.Rollback()

	// 4. restart on same (replaced keys) files
	domains, err = NewSharedDomains(wrapTxWithCtx(rwTx, ac), log.New())
	require.NoError(t, err)
	defer domains.Close()

	// 5. delete same key. commitment should be the same
	domains.SetTxNum(maxTx + 1)
	err = domains.DomainDel(kv.AccountsDomain, rwTx, removedKey, nil, 0)
	require.NoError(t, err)

	resultHash, err := domains.ComputeCommitment(context.Background(), rwTx, false, domains.txNum/stepSize, "")
	require.NoError(t, err)

	t.Logf("result hash: %x", resultHash)
	require.Equal(t, expectedHash, resultHash)
}

func TestSharedDomain_Unwind(t *testing.T) {
	if testing.Short() {
		t.Skip()
	}

	t.Parallel()

	stepSize := uint64(100)
	db, agg := testDbAndAggregatorv3(t, stepSize)

	ctx := context.Background()
	rwTx, err := db.BeginRw(ctx)
	require.NoError(t, err)
	defer rwTx.Rollback()

	ac := agg.BeginFilesRo()
	defer ac.Close()

	domains, err := NewSharedDomains(wrapTxWithCtx(rwTx, ac), log.New())
	require.NoError(t, err)
	defer domains.Close()

	stateChangeset := &StateChangeSet{}
	domains.SetChangesetAccumulator(stateChangeset)

	maxTx := stepSize
	hashes := make([][]byte, maxTx)
	count := 10
	rnd := newRnd(0)
	ac.Close()
	err = rwTx.Commit()
	require.NoError(t, err)

Loop:
	rwTx, err = db.BeginRw(ctx)
	require.NoError(t, err)
	defer rwTx.Rollback()

	ac = agg.BeginFilesRo()
	defer ac.Close()
	domains, err = NewSharedDomains(wrapTxWithCtx(rwTx, ac), log.New())
	require.NoError(t, err)
	defer domains.Close()

	i := 0
	k0 := make([]byte, length.Addr)
	commitStep := 3

	for ; i < int(maxTx); i++ {
		domains.SetTxNum(uint64(i))
		for accs := 0; accs < 256; accs++ {
			acc := accounts3.Account{
				Nonce:       uint64(i),
				Balance:     *uint256.NewInt(uint64(i*10e6) + uint64(accs*10e2)),
				CodeHash:    common.Hash{},
				Incarnation: 0,
			}
			v := accounts3.SerialiseV3(&acc)
			k0[0] = byte(accs)
			pv, step, err := domains.GetLatest(kv.AccountsDomain, rwTx, k0)
			require.NoError(t, err)

<<<<<<< HEAD
			err = domains.DomainPut(kv.AccountsDomain, rwTx, k0, nil, v, pv, step)
=======
			err = domains.DomainPut(kv.AccountsDomain, k0, v, pv, step)
>>>>>>> de3e2b7b
			require.NoError(t, err)
		}

		if i%commitStep == 0 {
			rh, err := domains.ComputeCommitment(ctx, rwTx, true, domains.BlockNum(), "")
			require.NoError(t, err)
			if hashes[uint64(i)] != nil {
				require.Equal(t, hashes[uint64(i)], rh)
			}
			require.NotNil(t, rh)
			hashes[uint64(i)] = rh
		}
	}

	err = domains.Flush(ctx, rwTx, 0)
	require.NoError(t, err)

	unwindTo := uint64(commitStep * rnd.IntN(int(maxTx)/commitStep))
	domains.currentChangesAccumulator = nil

	acu := agg.BeginFilesRo()
	var a [kv.DomainLen][]kv.DomainEntryDiff
	for idx, d := range stateChangeset.Diffs {
		a[idx] = d.GetDiffSet()
	}
	err = domains.Unwind(ctx, wrapTxWithCtx(rwTx, ac), 0, unwindTo, &a)
	require.NoError(t, err)
	acu.Close()

	err = rwTx.Commit()
	require.NoError(t, err)
	if count > 0 {
		count--
	}
	domains.Close()
	ac.Close()
	if count == 0 {
		return
	}

	goto Loop
}

func composite(k, k2 []byte) []byte {
	return append(common.Copy(k), k2...)
}
func TestSharedDomain_IteratePrefix(t *testing.T) {
	if testing.Short() {
		t.Skip()
	}

	t.Parallel()

	stepSize := uint64(8)
	require := require.New(t)
	db, agg := testDbAndAggregatorv3(t, stepSize)

	ctx := context.Background()
	rwTx, err := db.BeginRw(ctx)
	require.NoError(err)
	defer rwTx.Rollback()

	iterCount := func(domains *SharedDomains) int {
		var list [][]byte
		require.NoError(domains.IterateStoragePrefix(nil, rwTx, func(k []byte, v []byte, step uint64) (bool, error) {
			list = append(list, k)
			return true, nil
		}))
		return len(list)
	}

	ac := agg.BeginFilesRo()
	defer ac.Close()

	for i := uint64(0); i < stepSize*2; i++ {
		blockNum := i
		maxTxNum := blockNum*2 - 1
		err = rawdbv3.TxNums.Append(rwTx, blockNum, maxTxNum)
		require.NoError(err)
	}

	ac = agg.BeginFilesRo()
	defer ac.Close()
	wrwTx := wrapTxWithCtx(rwTx, ac)
	domains, err := NewSharedDomains(wrwTx, log.New())
	require.NoError(err)
	defer domains.Close()

	acc := func(i uint64) []byte {
		buf := make([]byte, 20)
		binary.BigEndian.PutUint64(buf[20-8:], i)
		return buf
	}
	st := func(i uint64) []byte {
		buf := make([]byte, 32)
		binary.BigEndian.PutUint64(buf[32-8:], i)
		return buf
	}
	addr := acc(1)
	for i := uint64(0); i < stepSize; i++ {
		domains.SetTxNum(i)
<<<<<<< HEAD
		if err = domains.DomainPut(kv.AccountsDomain, rwTx, addr, nil, acc(i), nil, 0); err != nil {
			panic(err)
		}
		if err = domains.DomainPut(kv.StorageDomain, rwTx, composite(addr, st(i)), nil, acc(i), nil, 0); err != nil {
=======
		if err = domains.DomainPut(kv.AccountsDomain, addr, acc(i), nil, 0); err != nil {
			panic(err)
		}
		if err = domains.DomainPut(kv.StorageDomain, composite(addr, st(i)), acc(i), nil, 0); err != nil {
>>>>>>> de3e2b7b
			panic(err)
		}
	}

	{ // no deletes
		err = domains.Flush(ctx, rwTx, 0)
		require.NoError(err)
		domains.Close()

		domains, err = NewSharedDomains(wrwTx, log.New())
		require.NoError(err)
		defer domains.Close()
		require.Equal(int(stepSize), iterCount(domains))
	}
	{ // delete marker is in RAM
		require.NoError(domains.Flush(ctx, rwTx, 0))
		domains.Close()
		domains, err = NewSharedDomains(wrwTx, log.New())
		require.NoError(err)
		defer domains.Close()
		require.Equal(int(stepSize), iterCount(domains))

		domains.SetTxNum(stepSize)
		if err := domains.DomainDel(kv.StorageDomain, rwTx, append(addr, st(1)...), nil, 0); err != nil {
			panic(err)
		}
		if err := domains.DomainDel(kv.StorageDomain, rwTx, append(addr, st(2)...), nil, 0); err != nil {
			panic(err)
		}
		for i := stepSize; i < stepSize*2+2; i++ {
			domains.SetTxNum(i)
<<<<<<< HEAD
			if err = domains.DomainPut(kv.AccountsDomain, rwTx, addr, nil, acc(i), nil, 0); err != nil {
				panic(err)
			}
			if err = domains.DomainPut(kv.StorageDomain, rwTx, composite(addr, st(i)), nil, acc(i), nil, 0); err != nil {
=======
			if err = domains.DomainPut(kv.AccountsDomain, addr, acc(i), nil, 0); err != nil {
				panic(err)
			}
			if err = domains.DomainPut(kv.StorageDomain, composite(addr, st(i)), acc(i), nil, 0); err != nil {
>>>>>>> de3e2b7b
				panic(err)
			}
		}
		require.Equal(int(stepSize*2+2-2), iterCount(domains))
	}
	{ // delete marker is in DB
		_, err = domains.ComputeCommitment(ctx, rwTx, true, domains.TxNum()/2, "")
		require.NoError(err)
		err = domains.Flush(ctx, rwTx, 0)
		require.NoError(err)
		domains.Close()

		domains, err = NewSharedDomains(wrwTx, log.New())
		require.NoError(err)
		defer domains.Close()
		require.Equal(int(stepSize*2+2-2), iterCount(domains))
	}
	{ //delete marker is in Files
		domains.Close()
		ac.Close()
		err = rwTx.Commit() // otherwise agg.BuildFiles will not see data
		require.NoError(err)
		require.NoError(agg.BuildFiles(stepSize * 2))
		require.Equal(1, agg.d[kv.StorageDomain].dirtyFiles.Len())

		ac = agg.BeginFilesRo()
		defer ac.Close()
		require.Equal(int(stepSize*2), int(ac.TxNumsInFiles(kv.StateDomains...)))

		rwTx, err = db.BeginRw(ctx)
		require.NoError(err)
		defer rwTx.Rollback()

		_, err := ac.prune(ctx, rwTx, 0, nil)
		require.NoError(err)

		wrwTx = wrapTxWithCtx(rwTx, ac)
		domains, err = NewSharedDomains(wrwTx, log.New())
		require.NoError(err)
		defer domains.Close()
		require.Equal(int(stepSize*2+2-2), iterCount(domains))
	}

	{ // delete/update more keys in RAM
		require.NoError(domains.Flush(ctx, rwTx, 0))
		domains.Close()
		domains, err = NewSharedDomains(wrwTx, log.New())
		require.NoError(err)
		defer domains.Close()

		domains.SetTxNum(stepSize*2 + 1)
		if err := domains.DomainDel(kv.StorageDomain, rwTx, append(addr, st(4)...), nil, 0); err != nil {
			panic(err)
		}
<<<<<<< HEAD
		if err := domains.DomainPut(kv.StorageDomain, rwTx, append(addr, st(5)...), nil, acc(5), nil, 0); err != nil {
=======
		if err := domains.DomainPut(kv.StorageDomain, append(addr, st(5)...), acc(5), nil, 0); err != nil {
>>>>>>> de3e2b7b
			panic(err)
		}
		require.Equal(int(stepSize*2+2-3), iterCount(domains))
	}
	{ // flush delete/updates to DB
		_, err = domains.ComputeCommitment(ctx, rwTx, true, domains.TxNum()/2, "")
		require.NoError(err)
		err = domains.Flush(ctx, rwTx, 0)
		require.NoError(err)
		domains.Close()

		domains, err = NewSharedDomains(wrwTx, log.New())
		require.NoError(err)
		defer domains.Close()
		require.Equal(int(stepSize*2+2-3), iterCount(domains))
	}
	{ // delete everything - must see 0
		err = domains.Flush(ctx, rwTx, 0)
		require.NoError(err)
		domains.Close()

		domains, err = NewSharedDomains(wrwTx, log.New())
		require.NoError(err)
		defer domains.Close()
		domains.SetTxNum(domains.TxNum() + 1)
		err := domains.DomainDelPrefix(kv.StorageDomain, rwTx, []byte{})
		require.NoError(err)
		require.Equal(0, iterCount(domains))
	}
}

func TestSharedDomain_StorageIter(t *testing.T) {
	if testing.Short() {
		t.Skip()
	}

	t.Parallel()

	log.Root().SetHandler(log.LvlFilterHandler(log.LvlWarn, log.StderrHandler))

	stepSize := uint64(10)
	db, agg := testDbAndAggregatorv3(t, stepSize)

	ctx := context.Background()
	rwTx, err := db.BeginRw(ctx)
	require.NoError(t, err)
	defer rwTx.Rollback()

	ac := agg.BeginFilesRo()
	defer ac.Close()

	wtxRw := wrapTxWithCtx(rwTx, ac)
	domains, err := NewSharedDomains(wtxRw, log.New())
	require.NoError(t, err)
	defer domains.Close()

	maxTx := 3*stepSize + 10
	hashes := make([][]byte, maxTx)

	domains, err = NewSharedDomains(wtxRw, log.New())
	require.NoError(t, err)
	defer domains.Close()

	i := 0
	k0 := make([]byte, length.Addr)
	l0 := make([]byte, length.Hash)
	commitStep := 3
	accounts := 1

	for ; i < int(maxTx); i++ {
		domains.SetTxNum(uint64(i))
		for accs := 0; accs < accounts; accs++ {
			acc := accounts3.Account{
				Nonce:       uint64(i),
				Balance:     *uint256.NewInt(uint64(i*10e6) + uint64(accs*10e2)),
				CodeHash:    common.Hash{},
				Incarnation: 0,
			}
			v := accounts3.SerialiseV3(&acc)
			k0[0] = byte(accs)

			pv, step, err := domains.GetLatest(kv.AccountsDomain, rwTx, k0)
			require.NoError(t, err)

<<<<<<< HEAD
			err = domains.DomainPut(kv.AccountsDomain, rwTx, k0, nil, v, pv, step)
=======
			err = domains.DomainPut(kv.AccountsDomain, k0, v, pv, step)
>>>>>>> de3e2b7b
			require.NoError(t, err)
			binary.BigEndian.PutUint64(l0[16:24], uint64(accs))

			for locs := 0; locs < 15000; locs++ {
				binary.BigEndian.PutUint64(l0[24:], uint64(locs))
				pv, step, err := domains.GetLatest(kv.AccountsDomain, rwTx, append(k0, l0...))
				require.NoError(t, err)

<<<<<<< HEAD
				err = domains.DomainPut(kv.StorageDomain, rwTx, composite(k0, l0), nil, l0[24:], pv, step)
=======
				err = domains.DomainPut(kv.StorageDomain, composite(k0, l0), l0[24:], pv, step)
>>>>>>> de3e2b7b
				require.NoError(t, err)
			}
		}

		if i%commitStep == 0 {
			rh, err := domains.ComputeCommitment(ctx, rwTx, true, domains.BlockNum(), "")
			require.NoError(t, err)
			if hashes[uint64(i)] != nil {
				require.Equal(t, hashes[uint64(i)], rh)
			}
			require.NotNil(t, rh)
			hashes[uint64(i)] = rh
		}

	}
	fmt.Printf("calling build files step %d\n", maxTx/stepSize)
	err = domains.Flush(ctx, rwTx, 0)
	require.NoError(t, err)
	domains.Close()

	err = rwTx.Commit()
	require.NoError(t, err)

	err = agg.BuildFiles(maxTx - stepSize)
	require.NoError(t, err)

	ac.Close()
	ac = agg.BeginFilesRo()

	err = db.Update(ctx, func(tx kv.RwTx) error {
		_, err = ac.PruneSmallBatches(ctx, 1*time.Minute, tx)
		return err
	})
	require.NoError(t, err)

	ac.Close()

	ac = agg.BeginFilesRo()
	defer ac.Close()

	rwTx, err = db.BeginRw(ctx)
	require.NoError(t, err)

	domains, err = NewSharedDomains(wrapTxWithCtx(rwTx, ac), log.New())
	require.NoError(t, err)
	defer domains.Close()

	for accs := 0; accs < accounts; accs++ {
		k0[0] = byte(accs)
		pv, step, err := domains.GetLatest(kv.AccountsDomain, rwTx, k0)
		require.NoError(t, err)

		existed := make(map[string]struct{})
		err = domains.IterateStoragePrefix(k0, rwTx, func(k []byte, v []byte, step uint64) (bool, error) {
			existed[string(k)] = struct{}{}
			return true, nil
		})
		require.NoError(t, err)

		missed := 0
		err = domains.IterateStoragePrefix(k0, rwTx, func(k []byte, v []byte, step uint64) (bool, error) {
			if _, been := existed[string(k)]; !been {
				missed++
			}
			return true, nil
		})
		require.NoError(t, err)
		require.Zero(t, missed)

		err = domains.deleteAccount(rwTx, k0, pv, step)
		require.NoError(t, err)

		notRemoved := 0
		err = domains.IterateStoragePrefix(k0, rwTx, func(k []byte, v []byte, step uint64) (bool, error) {
			notRemoved++
			if _, been := existed[string(k)]; !been {
				missed++
			}
			return true, nil
		})
		require.NoError(t, err)
		require.Zero(t, missed)
		require.Zero(t, notRemoved)
	}

	err = domains.Flush(ctx, rwTx, 0)
	require.NoError(t, err)
	rwTx.Rollback()

	domains.Close()
	ac.Close()
}<|MERGE_RESOLUTION|>--- conflicted
+++ resolved
@@ -173,11 +173,7 @@
 			pv, step, err := domains.GetLatest(kv.AccountsDomain, rwTx, k0)
 			require.NoError(t, err)
 
-<<<<<<< HEAD
-			err = domains.DomainPut(kv.AccountsDomain, rwTx, k0, nil, v, pv, step)
-=======
-			err = domains.DomainPut(kv.AccountsDomain, k0, v, pv, step)
->>>>>>> de3e2b7b
+			err = domains.DomainPut(kv.AccountsDomain, rwTx, k0, v, pv, step)
 			require.NoError(t, err)
 		}
 
@@ -279,17 +275,10 @@
 	addr := acc(1)
 	for i := uint64(0); i < stepSize; i++ {
 		domains.SetTxNum(i)
-<<<<<<< HEAD
-		if err = domains.DomainPut(kv.AccountsDomain, rwTx, addr, nil, acc(i), nil, 0); err != nil {
+		if err = domains.DomainPut(kv.AccountsDomain, rwTx, addr, acc(i), nil, 0); err != nil {
 			panic(err)
 		}
-		if err = domains.DomainPut(kv.StorageDomain, rwTx, composite(addr, st(i)), nil, acc(i), nil, 0); err != nil {
-=======
-		if err = domains.DomainPut(kv.AccountsDomain, addr, acc(i), nil, 0); err != nil {
-			panic(err)
-		}
-		if err = domains.DomainPut(kv.StorageDomain, composite(addr, st(i)), acc(i), nil, 0); err != nil {
->>>>>>> de3e2b7b
+		if err = domains.DomainPut(kv.StorageDomain, rwTx, composite(addr, st(i)), acc(i), nil, 0); err != nil {
 			panic(err)
 		}
 	}
@@ -321,17 +310,10 @@
 		}
 		for i := stepSize; i < stepSize*2+2; i++ {
 			domains.SetTxNum(i)
-<<<<<<< HEAD
-			if err = domains.DomainPut(kv.AccountsDomain, rwTx, addr, nil, acc(i), nil, 0); err != nil {
+			if err = domains.DomainPut(kv.AccountsDomain, rwTx, addr, acc(i), nil, 0); err != nil {
 				panic(err)
 			}
-			if err = domains.DomainPut(kv.StorageDomain, rwTx, composite(addr, st(i)), nil, acc(i), nil, 0); err != nil {
-=======
-			if err = domains.DomainPut(kv.AccountsDomain, addr, acc(i), nil, 0); err != nil {
-				panic(err)
-			}
-			if err = domains.DomainPut(kv.StorageDomain, composite(addr, st(i)), acc(i), nil, 0); err != nil {
->>>>>>> de3e2b7b
+			if err = domains.DomainPut(kv.StorageDomain, rwTx, composite(addr, st(i)), acc(i), nil, 0); err != nil {
 				panic(err)
 			}
 		}
@@ -386,11 +368,7 @@
 		if err := domains.DomainDel(kv.StorageDomain, rwTx, append(addr, st(4)...), nil, 0); err != nil {
 			panic(err)
 		}
-<<<<<<< HEAD
-		if err := domains.DomainPut(kv.StorageDomain, rwTx, append(addr, st(5)...), nil, acc(5), nil, 0); err != nil {
-=======
-		if err := domains.DomainPut(kv.StorageDomain, append(addr, st(5)...), acc(5), nil, 0); err != nil {
->>>>>>> de3e2b7b
+		if err := domains.DomainPut(kv.StorageDomain, rwTx, append(addr, st(5)...), acc(5), nil, 0); err != nil {
 			panic(err)
 		}
 		require.Equal(int(stepSize*2+2-3), iterCount(domains))
@@ -475,11 +453,7 @@
 			pv, step, err := domains.GetLatest(kv.AccountsDomain, rwTx, k0)
 			require.NoError(t, err)
 
-<<<<<<< HEAD
-			err = domains.DomainPut(kv.AccountsDomain, rwTx, k0, nil, v, pv, step)
-=======
-			err = domains.DomainPut(kv.AccountsDomain, k0, v, pv, step)
->>>>>>> de3e2b7b
+			err = domains.DomainPut(kv.AccountsDomain, rwTx, k0, v, pv, step)
 			require.NoError(t, err)
 			binary.BigEndian.PutUint64(l0[16:24], uint64(accs))
 
@@ -488,11 +462,7 @@
 				pv, step, err := domains.GetLatest(kv.AccountsDomain, rwTx, append(k0, l0...))
 				require.NoError(t, err)
 
-<<<<<<< HEAD
-				err = domains.DomainPut(kv.StorageDomain, rwTx, composite(k0, l0), nil, l0[24:], pv, step)
-=======
-				err = domains.DomainPut(kv.StorageDomain, composite(k0, l0), l0[24:], pv, step)
->>>>>>> de3e2b7b
+				err = domains.DomainPut(kv.StorageDomain, rwTx, composite(k0, l0), l0[24:], pv, step)
 				require.NoError(t, err)
 			}
 		}
