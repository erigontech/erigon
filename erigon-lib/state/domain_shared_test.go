// Copyright 2024 The Erigon Authors
// This file is part of Erigon.
//
// Erigon is free software: you can redistribute it and/or modify
// it under the terms of the GNU Lesser General Public License as published by
// the Free Software Foundation, either version 3 of the License, or
// (at your option) any later version.
//
// Erigon is distributed in the hope that it will be useful,
// but WITHOUT ANY WARRANTY; without even the implied warranty of
// MERCHANTABILITY or FITNESS FOR A PARTICULAR PURPOSE. See the
// GNU Lesser General Public License for more details.
//
// You should have received a copy of the GNU Lesser General Public License
// along with Erigon. If not, see <http://www.gnu.org/licenses/>.

package state

import (
	"context"
	"encoding/binary"
	"fmt"
	"testing"
	"time"

	"github.com/holiman/uint256"
	"github.com/stretchr/testify/require"

	"github.com/erigontech/erigon-lib/common"
	"github.com/erigontech/erigon-lib/common/length"
	"github.com/erigontech/erigon-lib/kv"
	"github.com/erigontech/erigon-lib/kv/rawdbv3"
	"github.com/erigontech/erigon-lib/log/v3"
	accounts3 "github.com/erigontech/erigon-lib/types/accounts"
)

func TestSharedDomain_CommitmentKeyReplacement(t *testing.T) {
	if testing.Short() {
		t.Skip()
	}

	t.Parallel()

	stepSize := uint64(100)
	db, agg := testDbAndAggregatorv3(t, stepSize)

	ctx := context.Background()
	rwTx, err := db.BeginRw(ctx)
	require.NoError(t, err)
	defer rwTx.Rollback()

	ac := agg.BeginFilesRo()
	defer ac.Close()

	domains, err := NewSharedDomains(wrapTxWithCtx(rwTx, ac), log.New())
	require.NoError(t, err)
	defer domains.Close()

	rnd := newRnd(2342)
	maxTx := stepSize * 8

	// 1. generate data
	data := generateSharedDomainsUpdates(t, domains, rwTx, maxTx, rnd, length.Addr, 10, stepSize)
	fillRawdbTxNumsIndexForSharedDomains(t, rwTx, maxTx, stepSize)

	err = domains.Flush(ctx, rwTx, 0)
	require.NoError(t, err)

	// 2. remove just one key and compute commitment
	removedKey := []byte{}
	for key := range data {
		removedKey = []byte(key)[:length.Addr]
		domains.SetTxNum(maxTx + 1)
		err = domains.DomainDel(kv.AccountsDomain, rwTx, removedKey, nil, nil, 0)
		require.NoError(t, err)
		break
	}

	// 3. calculate commitment with all data +removed key
	expectedHash, err := domains.ComputeCommitment(context.Background(), rwTx, false, domains.txNum/stepSize, "")
	require.NoError(t, err)
	domains.Close()

	err = rwTx.Commit()
	require.NoError(t, err)

	t.Logf("expected hash: %x", expectedHash)
	t.Logf("valueTransform enabled: %t", agg.commitmentValuesTransform)
	err = agg.BuildFiles(stepSize * 16)
	require.NoError(t, err)

	ac.Close()

	ac = agg.BeginFilesRo()
	rwTx, err = db.BeginRw(ctx)
	require.NoError(t, err)
	defer rwTx.Rollback()

	// 4. restart on same (replaced keys) files
	domains, err = NewSharedDomains(wrapTxWithCtx(rwTx, ac), log.New())
	require.NoError(t, err)
	defer domains.Close()

	// 5. delete same key. commitment should be the same
	domains.SetTxNum(maxTx + 1)
	err = domains.DomainDel(kv.AccountsDomain, rwTx, removedKey, nil, nil, 0)
	require.NoError(t, err)

	resultHash, err := domains.ComputeCommitment(context.Background(), rwTx, false, domains.txNum/stepSize, "")
	require.NoError(t, err)

	t.Logf("result hash: %x", resultHash)
	require.Equal(t, expectedHash, resultHash)
}

func TestSharedDomain_Unwind(t *testing.T) {
	if testing.Short() {
		t.Skip()
	}

	t.Parallel()

	stepSize := uint64(100)
	db, agg := testDbAndAggregatorv3(t, stepSize)

	ctx := context.Background()
	rwTx, err := db.BeginRw(ctx)
	require.NoError(t, err)
	defer rwTx.Rollback()

	ac := agg.BeginFilesRo()
	defer ac.Close()

	domains, err := NewSharedDomains(wrapTxWithCtx(rwTx, ac), log.New())
	require.NoError(t, err)
	defer domains.Close()

	stateChangeset := &StateChangeSet{}
	domains.SetChangesetAccumulator(stateChangeset)

	maxTx := stepSize
	hashes := make([][]byte, maxTx)
	count := 10
	rnd := newRnd(0)
	ac.Close()
	err = rwTx.Commit()
	require.NoError(t, err)

Loop:
	rwTx, err = db.BeginRw(ctx)
	require.NoError(t, err)
	defer rwTx.Rollback()

	ac = agg.BeginFilesRo()
	defer ac.Close()
	domains, err = NewSharedDomains(wrapTxWithCtx(rwTx, ac), log.New())
	require.NoError(t, err)
	defer domains.Close()

	i := 0
	k0 := make([]byte, length.Addr)
	commitStep := 3

	for ; i < int(maxTx); i++ {
		domains.SetTxNum(uint64(i))
		for accs := 0; accs < 256; accs++ {
			acc := accounts3.Account{
				Nonce:       uint64(i),
				Balance:     *uint256.NewInt(uint64(i*10e6) + uint64(accs*10e2)),
				CodeHash:    common.Hash{},
				Incarnation: 0,
			}
			v := accounts3.SerialiseV3(&acc)
			k0[0] = byte(accs)
			pv, step, err := domains.GetLatest(kv.AccountsDomain, rwTx, k0)
			require.NoError(t, err)

			err = domains.DomainPut(kv.AccountsDomain, rwTx, k0, nil, v, pv, step)
			require.NoError(t, err)
		}

		if i%commitStep == 0 {
			rh, err := domains.ComputeCommitment(ctx, rwTx, true, domains.BlockNum(), "")
			require.NoError(t, err)
			if hashes[uint64(i)] != nil {
				require.Equal(t, hashes[uint64(i)], rh)
			}
			require.NotNil(t, rh)
			hashes[uint64(i)] = rh
		}
	}

	err = domains.Flush(ctx, rwTx, 0)
	require.NoError(t, err)

	unwindTo := uint64(commitStep * rnd.IntN(int(maxTx)/commitStep))
	domains.currentChangesAccumulator = nil

	acu := agg.BeginFilesRo()
	var a [kv.DomainLen][]kv.DomainEntryDiff
	for idx, d := range stateChangeset.Diffs {
		a[idx] = d.GetDiffSet()
	}
	err = domains.Unwind(ctx, wrapTxWithCtx(rwTx, ac), 0, unwindTo, &a)
	require.NoError(t, err)
	acu.Close()

	err = rwTx.Commit()
	require.NoError(t, err)
	if count > 0 {
		count--
	}
	domains.Close()
	ac.Close()
	if count == 0 {
		return
	}

	goto Loop
}

func TestSharedDomain_IteratePrefix(t *testing.T) {
	if testing.Short() {
		t.Skip()
	}

	t.Parallel()

	stepSize := uint64(8)
	require := require.New(t)
	db, agg := testDbAndAggregatorv3(t, stepSize)
	
	ctx := context.Background()
	rwTx, err := db.BeginRw(ctx)
	require.NoError(err)
	defer rwTx.Rollback()

	iterCount := func(domains *SharedDomains) int {
		var list [][]byte
<<<<<<< HEAD
		require.NoError(domains.IterateStoragePrefix(rwTx, nil, func(k []byte, v []byte, step uint64) error {
=======
		require.NoError(domains.IterateStoragePrefix(nil, func(k []byte, v []byte, step uint64) (bool, error) {
>>>>>>> facffd54
			list = append(list, k)
			return true, nil
		}))
		return len(list)
	}

	ac := agg.BeginFilesRo()
	defer ac.Close()
	

	for i := uint64(0); i < stepSize*2; i++ {
		blockNum := i
		maxTxNum := blockNum*2 - 1
		err = rawdbv3.TxNums.Append(rwTx, blockNum, maxTxNum)
		require.NoError(err)
	}

	ac = agg.BeginFilesRo()
	defer ac.Close()
	wrwTx := wrapTxWithCtx(rwTx, ac)
	domains, err := NewSharedDomains(wrwTx, log.New())
	require.NoError(err)
	defer domains.Close()

	acc := func(i uint64) []byte {
		buf := make([]byte, 20)
		binary.BigEndian.PutUint64(buf[20-8:], i)
		return buf
	}
	st := func(i uint64) []byte {
		buf := make([]byte, 32)
		binary.BigEndian.PutUint64(buf[32-8:], i)
		return buf
	}
	addr := acc(1)
	for i := uint64(0); i < stepSize; i++ {
		domains.SetTxNum(i)
		if err = domains.DomainPut(kv.AccountsDomain, rwTx, addr, nil, acc(i), nil, 0); err != nil {
			panic(err)
		}
		if err = domains.DomainPut(kv.StorageDomain, rwTx, addr, st(i), acc(i), nil, 0); err != nil {
			panic(err)
		}
	}

	{ // no deletes
		err = domains.Flush(ctx, rwTx, 0)
		require.NoError(err)
		domains.Close()

		domains, err = NewSharedDomains(wrwTx, log.New())
		require.NoError(err)
		defer domains.Close()
		require.Equal(int(stepSize), iterCount(domains))
	}
	{ // delete marker is in RAM
		require.NoError(domains.Flush(ctx, rwTx, 0))
		domains.Close()
		domains, err = NewSharedDomains(wrwTx, log.New())
		require.NoError(err)
		defer domains.Close()
		require.Equal(int(stepSize), iterCount(domains))

		domains.SetTxNum(stepSize)
		if err := domains.DomainDel(kv.StorageDomain, rwTx, addr, st(1), nil, 0); err != nil {
			panic(err)
		}
		if err := domains.DomainDel(kv.StorageDomain, rwTx, addr, st(2), nil, 0); err != nil {
			panic(err)
		}
		for i := stepSize; i < stepSize*2+2; i++ {
			domains.SetTxNum(i)
			if err = domains.DomainPut(kv.AccountsDomain, rwTx, addr, nil, acc(i), nil, 0); err != nil {
				panic(err)
			}
			if err = domains.DomainPut(kv.StorageDomain, rwTx, addr, st(i), acc(i), nil, 0); err != nil {
				panic(err)
			}
		}
		require.Equal(int(stepSize*2+2-2), iterCount(domains))
	}
	{ // delete marker is in DB
		_, err = domains.ComputeCommitment(ctx, rwTx, true, domains.TxNum()/2, "")
		require.NoError(err)
		err = domains.Flush(ctx, rwTx, 0)
		require.NoError(err)
		domains.Close()

		domains, err = NewSharedDomains(wrwTx, log.New())
		require.NoError(err)
		defer domains.Close()
		require.Equal(int(stepSize*2+2-2), iterCount(domains))
	}
	{ //delete marker is in Files
		domains.Close()
		ac.Close()
		err = rwTx.Commit() // otherwise agg.BuildFiles will not see data
		require.NoError(err)
		require.NoError(agg.BuildFiles(stepSize * 2))
		require.Equal(1, agg.d[kv.StorageDomain].dirtyFiles.Len())

		ac = agg.BeginFilesRo()
		defer ac.Close()
		require.Equal(int(stepSize*2), int(ac.TxNumsInFiles(kv.StateDomains...)))

		rwTx, err = db.BeginRw(ctx)
		require.NoError(err)
		defer rwTx.Rollback()

		_, err := ac.prune(ctx, rwTx, 0, nil)
		require.NoError(err)

		wrwTx = wrapTxWithCtx(rwTx, ac)
		domains, err = NewSharedDomains(wrwTx, log.New())
		require.NoError(err)
		defer domains.Close()
		require.Equal(int(stepSize*2+2-2), iterCount(domains))
	}

	{ // delete/update more keys in RAM
		require.NoError(domains.Flush(ctx, rwTx, 0))
		domains.Close()
		domains, err = NewSharedDomains(wrwTx, log.New())
		require.NoError(err)
		defer domains.Close()

		domains.SetTxNum(stepSize*2 + 1)
		if err := domains.DomainDel(kv.StorageDomain, rwTx, addr, st(4), nil, 0); err != nil {
			panic(err)
		}
		if err := domains.DomainPut(kv.StorageDomain, rwTx, addr, st(5), acc(5), nil, 0); err != nil {
			panic(err)
		}
		require.Equal(int(stepSize*2+2-3), iterCount(domains))
	}
	{ // flush delete/updates to DB
		_, err = domains.ComputeCommitment(ctx, rwTx, true, domains.TxNum()/2, "")
		require.NoError(err)
		err = domains.Flush(ctx, rwTx, 0)
		require.NoError(err)
		domains.Close()

		domains, err = NewSharedDomains(wrwTx, log.New())
		require.NoError(err)
		defer domains.Close()
		require.Equal(int(stepSize*2+2-3), iterCount(domains))
	}
	{ // delete everything - must see 0
		err = domains.Flush(ctx, rwTx, 0)
		require.NoError(err)
		domains.Close()

		domains, err = NewSharedDomains(wrwTx, log.New())
		require.NoError(err)
		defer domains.Close()
		domains.SetTxNum(domains.TxNum() + 1)
		err := domains.DomainDelPrefix(kv.StorageDomain, rwTx, []byte{})
		require.NoError(err)
		require.Equal(0, iterCount(domains))
	}
}

func TestSharedDomain_StorageIter(t *testing.T) {
	if testing.Short() {
		t.Skip()
	}

	t.Parallel()

	log.Root().SetHandler(log.LvlFilterHandler(log.LvlWarn, log.StderrHandler))

	stepSize := uint64(10)
	db, agg := testDbAndAggregatorv3(t, stepSize)

	ctx := context.Background()
	rwTx, err := db.BeginRw(ctx)
	require.NoError(t, err)
	defer rwTx.Rollback()

	ac := agg.BeginFilesRo()
	defer ac.Close()

	wtxRw := wrapTxWithCtx(rwTx, ac)
	domains, err := NewSharedDomains(wtxRw, log.New())
	require.NoError(t, err)
	defer domains.Close()

	maxTx := 3*stepSize + 10
	hashes := make([][]byte, maxTx)

	domains, err = NewSharedDomains(wtxRw, log.New())
	require.NoError(t, err)
	defer domains.Close()

	i := 0
	k0 := make([]byte, length.Addr)
	l0 := make([]byte, length.Hash)
	commitStep := 3
	accounts := 1

	for ; i < int(maxTx); i++ {
		domains.SetTxNum(uint64(i))
		for accs := 0; accs < accounts; accs++ {
			acc := accounts3.Account{
				Nonce:       uint64(i),
				Balance:     *uint256.NewInt(uint64(i*10e6) + uint64(accs*10e2)),
				CodeHash:    common.Hash{},
				Incarnation: 0,
			}
			v := accounts3.SerialiseV3(&acc)
			k0[0] = byte(accs)

			pv, step, err := domains.GetLatest(kv.AccountsDomain, rwTx, k0)
			require.NoError(t, err)

			err = domains.DomainPut(kv.AccountsDomain, rwTx, k0, nil, v, pv, step)
			require.NoError(t, err)
			binary.BigEndian.PutUint64(l0[16:24], uint64(accs))

			for locs := 0; locs < 15000; locs++ {
				binary.BigEndian.PutUint64(l0[24:], uint64(locs))
				pv, step, err := domains.GetLatest(kv.AccountsDomain, rwTx, append(k0, l0...))
				require.NoError(t, err)

				err = domains.DomainPut(kv.StorageDomain, rwTx, k0, l0, l0[24:], pv, step)
				require.NoError(t, err)
			}
		}

		if i%commitStep == 0 {
			rh, err := domains.ComputeCommitment(ctx, rwTx, true, domains.BlockNum(), "")
			require.NoError(t, err)
			if hashes[uint64(i)] != nil {
				require.Equal(t, hashes[uint64(i)], rh)
			}
			require.NotNil(t, rh)
			hashes[uint64(i)] = rh
		}

	}
	fmt.Printf("calling build files step %d\n", maxTx/stepSize)
	err = domains.Flush(ctx, rwTx, 0)
	require.NoError(t, err)
	domains.Close()

	err = rwTx.Commit()
	require.NoError(t, err)

	err = agg.BuildFiles(maxTx - stepSize)
	require.NoError(t, err)

	ac.Close()
	ac = agg.BeginFilesRo()

	err = db.Update(ctx, func(tx kv.RwTx) error {
		_, err = ac.PruneSmallBatches(ctx, 1*time.Minute, tx)
		return err
	})
	require.NoError(t, err)

	ac.Close()

	ac = agg.BeginFilesRo()
	defer ac.Close()

	rwTx, err = db.BeginRw(ctx)
	require.NoError(t, err)

	domains, err = NewSharedDomains(wrapTxWithCtx(rwTx, ac), log.New())
	require.NoError(t, err)
	defer domains.Close()

	for accs := 0; accs < accounts; accs++ {
		k0[0] = byte(accs)
		pv, step, err := domains.GetLatest(kv.AccountsDomain, rwTx, k0)
		require.NoError(t, err)

		existed := make(map[string]struct{})
<<<<<<< HEAD
		err = domains.IterateStoragePrefix(rwTx, k0, func(k []byte, v []byte, step uint64) error {
=======
		err = domains.IterateStoragePrefix(k0, func(k []byte, v []byte, step uint64) (bool, error) {
>>>>>>> facffd54
			existed[string(k)] = struct{}{}
			return true, nil
		})
		require.NoError(t, err)

		missed := 0
<<<<<<< HEAD
		err = domains.IterateStoragePrefix(rwTx, k0, func(k []byte, v []byte, step uint64) error {
=======
		err = domains.IterateStoragePrefix(k0, func(k []byte, v []byte, step uint64) (bool, error) {
>>>>>>> facffd54
			if _, been := existed[string(k)]; !been {
				missed++
			}
			return true, nil
		})
		require.NoError(t, err)
		require.Zero(t, missed)

		err = domains.deleteAccount(rwTx, k0, pv, step)
		require.NoError(t, err)

		notRemoved := 0
<<<<<<< HEAD
		err = domains.IterateStoragePrefix(rwTx, k0, func(k []byte, v []byte, step uint64) error {
=======
		err = domains.IterateStoragePrefix(k0, func(k []byte, v []byte, step uint64) (bool, error) {
>>>>>>> facffd54
			notRemoved++
			if _, been := existed[string(k)]; !been {
				missed++
			}
			return true, nil
		})
		require.NoError(t, err)
		require.Zero(t, missed)
		require.Zero(t, notRemoved)
	}

	err = domains.Flush(ctx, rwTx, 0)
	require.NoError(t, err)
	rwTx.Rollback()

	domains.Close()
	ac.Close()
}<|MERGE_RESOLUTION|>--- conflicted
+++ resolved
@@ -229,7 +229,7 @@
 	stepSize := uint64(8)
 	require := require.New(t)
 	db, agg := testDbAndAggregatorv3(t, stepSize)
-	
+
 	ctx := context.Background()
 	rwTx, err := db.BeginRw(ctx)
 	require.NoError(err)
@@ -237,11 +237,7 @@
 
 	iterCount := func(domains *SharedDomains) int {
 		var list [][]byte
-<<<<<<< HEAD
-		require.NoError(domains.IterateStoragePrefix(rwTx, nil, func(k []byte, v []byte, step uint64) error {
-=======
-		require.NoError(domains.IterateStoragePrefix(nil, func(k []byte, v []byte, step uint64) (bool, error) {
->>>>>>> facffd54
+		require.NoError(domains.IterateStoragePrefix(rwTx, nil, func(k []byte, v []byte, step uint64) (bool, error) {
 			list = append(list, k)
 			return true, nil
 		}))
@@ -250,7 +246,6 @@
 
 	ac := agg.BeginFilesRo()
 	defer ac.Close()
-	
 
 	for i := uint64(0); i < stepSize*2; i++ {
 		blockNum := i
@@ -520,22 +515,14 @@
 		require.NoError(t, err)
 
 		existed := make(map[string]struct{})
-<<<<<<< HEAD
-		err = domains.IterateStoragePrefix(rwTx, k0, func(k []byte, v []byte, step uint64) error {
-=======
-		err = domains.IterateStoragePrefix(k0, func(k []byte, v []byte, step uint64) (bool, error) {
->>>>>>> facffd54
+		err = domains.IterateStoragePrefix(rwTx, k0, func(k []byte, v []byte, step uint64) (bool, error) {
 			existed[string(k)] = struct{}{}
 			return true, nil
 		})
 		require.NoError(t, err)
 
 		missed := 0
-<<<<<<< HEAD
-		err = domains.IterateStoragePrefix(rwTx, k0, func(k []byte, v []byte, step uint64) error {
-=======
-		err = domains.IterateStoragePrefix(k0, func(k []byte, v []byte, step uint64) (bool, error) {
->>>>>>> facffd54
+		err = domains.IterateStoragePrefix(rwTx, k0, func(k []byte, v []byte, step uint64) (bool, error) {
 			if _, been := existed[string(k)]; !been {
 				missed++
 			}
@@ -548,11 +535,7 @@
 		require.NoError(t, err)
 
 		notRemoved := 0
-<<<<<<< HEAD
-		err = domains.IterateStoragePrefix(rwTx, k0, func(k []byte, v []byte, step uint64) error {
-=======
-		err = domains.IterateStoragePrefix(k0, func(k []byte, v []byte, step uint64) (bool, error) {
->>>>>>> facffd54
+		err = domains.IterateStoragePrefix(rwTx, k0, func(k []byte, v []byte, step uint64) (bool, error) {
 			notRemoved++
 			if _, been := existed[string(k)]; !been {
 				missed++
