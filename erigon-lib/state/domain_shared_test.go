--- conflicted
+++ resolved
@@ -69,11 +69,7 @@
 	for key := range data {
 		removedKey = []byte(key)[:length.Addr]
 		domains.SetTxNum(maxTx + 1)
-<<<<<<< HEAD
-		err = domains.DomainDel(kv.AccountsDomain, rwTx, removedKey, nil, 0)
-=======
-		err = domains.DomainDel(kv.AccountsDomain, removedKey, maxTx+1, nil, 0)
->>>>>>> 43082dbe
+		err = domains.DomainDel(kv.AccountsDomain, rwTx, removedKey, maxTx+1, nil, 0)
 		require.NoError(t, err)
 		break
 	}
@@ -105,11 +101,7 @@
 
 	// 5. delete same key. commitment should be the same
 	domains.SetTxNum(maxTx + 1)
-<<<<<<< HEAD
-	err = domains.DomainDel(kv.AccountsDomain, rwTx, removedKey, nil, 0)
-=======
-	err = domains.DomainDel(kv.AccountsDomain, removedKey, maxTx+1, nil, 0)
->>>>>>> 43082dbe
+	err = domains.DomainDel(kv.AccountsDomain, rwTx, removedKey, maxTx+1, nil, 0)
 	require.NoError(t, err)
 
 	resultHash, err := domains.ComputeCommitment(context.Background(), rwTx, false, domains.txNum/stepSize, "")
@@ -181,11 +173,7 @@
 			pv, step, err := domains.GetLatest(kv.AccountsDomain, rwTx, k0)
 			require.NoError(t, err)
 
-<<<<<<< HEAD
-			err = domains.DomainPut(kv.AccountsDomain, rwTx, k0, v, pv, step)
-=======
-			err = domains.DomainPut(kv.AccountsDomain, k0, v, uint64(i), pv, step)
->>>>>>> 43082dbe
+			err = domains.DomainPut(kv.AccountsDomain, rwTx, k0, v, uint64(i), pv, step)
 			require.NoError(t, err)
 		}
 
@@ -287,17 +275,10 @@
 	addr := acc(1)
 	for i := uint64(0); i < stepSize; i++ {
 		domains.SetTxNum(i)
-<<<<<<< HEAD
-		if err = domains.DomainPut(kv.AccountsDomain, rwTx, addr, acc(i), nil, 0); err != nil {
+		if err = domains.DomainPut(kv.AccountsDomain, rwTx, addr, acc(i), i, nil, 0); err != nil {
 			panic(err)
 		}
-		if err = domains.DomainPut(kv.StorageDomain, rwTx, composite(addr, st(i)), acc(i), nil, 0); err != nil {
-=======
-		if err = domains.DomainPut(kv.AccountsDomain, addr, acc(i), i, nil, 0); err != nil {
-			panic(err)
-		}
-		if err = domains.DomainPut(kv.StorageDomain, composite(addr, st(i)), acc(i), i, nil, 0); err != nil {
->>>>>>> 43082dbe
+		if err = domains.DomainPut(kv.StorageDomain, rwTx, composite(addr, st(i)), acc(i), i, nil, 0); err != nil {
 			panic(err)
 		}
 	}
@@ -321,32 +302,18 @@
 		require.Equal(int(stepSize), iterCount(domains))
 
 		domains.SetTxNum(stepSize)
-<<<<<<< HEAD
-		if err := domains.DomainDel(kv.StorageDomain, rwTx, append(addr, st(1)...), nil, 0); err != nil {
+		if err := domains.DomainDel(kv.StorageDomain, rwTx, append(addr, st(1)...), stepSize, nil, 0); err != nil {
 			panic(err)
 		}
-		if err := domains.DomainDel(kv.StorageDomain, rwTx, append(addr, st(2)...), nil, 0); err != nil {
-=======
-		if err := domains.DomainDel(kv.StorageDomain, append(addr, st(1)...), stepSize, nil, 0); err != nil {
-			panic(err)
-		}
-		if err := domains.DomainDel(kv.StorageDomain, append(addr, st(2)...), stepSize, nil, 0); err != nil {
->>>>>>> 43082dbe
+		if err := domains.DomainDel(kv.StorageDomain, rwTx, append(addr, st(2)...), stepSize, nil, 0); err != nil {
 			panic(err)
 		}
 		for i := stepSize; i < stepSize*2+2; i++ {
 			domains.SetTxNum(i)
-<<<<<<< HEAD
-			if err = domains.DomainPut(kv.AccountsDomain, rwTx, addr, acc(i), nil, 0); err != nil {
+			if err = domains.DomainPut(kv.AccountsDomain, rwTx, addr, acc(i), i, nil, 0); err != nil {
 				panic(err)
 			}
-			if err = domains.DomainPut(kv.StorageDomain, rwTx, composite(addr, st(i)), acc(i), nil, 0); err != nil {
-=======
-			if err = domains.DomainPut(kv.AccountsDomain, addr, acc(i), i, nil, 0); err != nil {
-				panic(err)
-			}
-			if err = domains.DomainPut(kv.StorageDomain, composite(addr, st(i)), acc(i), i, nil, 0); err != nil {
->>>>>>> 43082dbe
+			if err = domains.DomainPut(kv.StorageDomain, rwTx, composite(addr, st(i)), acc(i), i, nil, 0); err != nil {
 				panic(err)
 			}
 		}
@@ -397,20 +364,12 @@
 		require.NoError(err)
 		defer domains.Close()
 
-<<<<<<< HEAD
-		domains.SetTxNum(stepSize*2 + 1)
-		if err := domains.DomainDel(kv.StorageDomain, rwTx, append(addr, st(4)...), nil, 0); err != nil {
-			panic(err)
-		}
-		if err := domains.DomainPut(kv.StorageDomain, rwTx, append(addr, st(5)...), acc(5), nil, 0); err != nil {
-=======
 		txNum := stepSize*2 + 1
 		domains.SetTxNum(txNum)
-		if err := domains.DomainDel(kv.StorageDomain, append(addr, st(4)...), txNum, nil, 0); err != nil {
+		if err := domains.DomainDel(kv.StorageDomain, rwTx, append(addr, st(4)...), txNum, nil, 0); err != nil {
 			panic(err)
 		}
-		if err := domains.DomainPut(kv.StorageDomain, append(addr, st(5)...), acc(5), txNum, nil, 0); err != nil {
->>>>>>> 43082dbe
+		if err := domains.DomainPut(kv.StorageDomain, rwTx, append(addr, st(5)...), acc(5), txNum, nil, 0); err != nil {
 			panic(err)
 		}
 		require.Equal(int(stepSize*2+2-3), iterCount(domains))
@@ -436,11 +395,7 @@
 		require.NoError(err)
 		defer domains.Close()
 		domains.SetTxNum(domains.TxNum() + 1)
-<<<<<<< HEAD
-		err := domains.DomainDelPrefix(kv.StorageDomain, rwTx, []byte{})
-=======
-		err := domains.DomainDelPrefix(kv.StorageDomain, []byte{}, domains.TxNum()+1)
->>>>>>> 43082dbe
+		err := domains.DomainDelPrefix(kv.StorageDomain, rwTx, []byte{}, domains.TxNum()+1)
 		require.NoError(err)
 		require.Equal(0, iterCount(domains))
 	}
@@ -500,11 +455,7 @@
 			pv, step, err := domains.GetLatest(kv.AccountsDomain, rwTx, k0)
 			require.NoError(t, err)
 
-<<<<<<< HEAD
-			err = domains.DomainPut(kv.AccountsDomain, rwTx, k0, v, pv, step)
-=======
-			err = domains.DomainPut(kv.AccountsDomain, k0, v, txNum, pv, step)
->>>>>>> 43082dbe
+			err = domains.DomainPut(kv.AccountsDomain, rwTx, k0, v, txNum, pv, step)
 			require.NoError(t, err)
 			binary.BigEndian.PutUint64(l0[16:24], uint64(accs))
 
@@ -513,11 +464,7 @@
 				pv, step, err := domains.GetLatest(kv.AccountsDomain, rwTx, append(k0, l0...))
 				require.NoError(t, err)
 
-<<<<<<< HEAD
-				err = domains.DomainPut(kv.StorageDomain, rwTx, composite(k0, l0), l0[24:], pv, step)
-=======
-				err = domains.DomainPut(kv.StorageDomain, composite(k0, l0), l0[24:], txNum, pv, step)
->>>>>>> 43082dbe
+				err = domains.DomainPut(kv.StorageDomain, rwTx, composite(k0, l0), l0[24:], txNum, pv, step)
 				require.NoError(t, err)
 			}
 		}
@@ -587,11 +534,7 @@
 		require.NoError(t, err)
 		require.Zero(t, missed)
 
-<<<<<<< HEAD
-		err = domains.deleteAccount(rwTx, k0, pv, step)
-=======
-		err = domains.deleteAccount(k0, domains.TxNum(), pv, step)
->>>>>>> 43082dbe
+		err = domains.deleteAccount(rwTx, k0, domains.TxNum(), pv, step)
 		require.NoError(t, err)
 
 		notRemoved := 0
