--- conflicted
+++ resolved
@@ -528,13 +528,6 @@
 	rwTx.Rollback()
 }
 
-<<<<<<< HEAD
-	domains.Close()
-	ac.Close()
-}
-
-=======
->>>>>>> dd794510
 func TestSharedDomain_HasPrefix_StorageDomain(t *testing.T) {
 	t.Parallel()
 
@@ -546,11 +539,8 @@
 
 	mdbxDb := memdb.NewTestDB(t, kv.ChainDB)
 	dirs := datadir.New(t.TempDir())
-<<<<<<< HEAD
-=======
 	_, err := GetStateIndicesSalt(dirs, true /* genNew */, logger) // gen salt needed by aggregator
 	require.NoError(t, err)
->>>>>>> dd794510
 	aggStep := uint64(1)
 	agg, err := NewAggregator(ctx, dirs, aggStep, mdbxDb, logger)
 	require.NoError(t, err)
@@ -568,12 +558,6 @@
 
 	acc1 := common.HexToAddress("0x1234567890123456789012345678901234567890")
 	acc1slot1 := common.HexToHash("0x0000000000000000000000000000000000000000000000000000000000000001")
-<<<<<<< HEAD
-
-	// --- check 1: non-existing storage ---
-	{
-		firstKey, firstVal, ok, err := sd.HasPrefix(kv.StorageDomain, acc1.Bytes())
-=======
 	storageK1 := append(append([]byte{}, acc1.Bytes()...), acc1slot1.Bytes()...)
 	acc2 := common.HexToAddress("0x1234567890123456789012345678901234567891")
 	acc2slot2 := common.HexToHash("0x0000000000000000000000000000000000000000000000000000000000000002")
@@ -582,7 +566,6 @@
 	// --- check 1: non-existing storage ---
 	{
 		firstKey, firstVal, ok, err := sd.HasPrefix(kv.StorageDomain, acc1.Bytes(), rwTtx1)
->>>>>>> dd794510
 		require.NoError(t, err)
 		require.False(t, ok)
 		require.Nil(t, firstKey)
@@ -592,18 +575,10 @@
 	// --- check 2: storage exists in DB - SharedDomains.HasPrefix should catch this ---
 	{
 		// write to storage
-<<<<<<< HEAD
-		sd.SetTxNum(1)
-		err = sd.DomainPut(kv.StorageDomain, acc1.Bytes(), acc1slot1.Bytes(), []byte{1}, nil, 0)
-		require.NoError(t, err)
-		// check before flush
-		firstKey, firstVal, ok, err := sd.HasPrefix(kv.StorageDomain, acc1.Bytes())
-=======
 		err = sd.DomainPut(kv.StorageDomain, rwTtx1, storageK1, []byte{1}, 1, nil, 0)
 		require.NoError(t, err)
 		// check before flush
 		firstKey, firstVal, ok, err := sd.HasPrefix(kv.StorageDomain, acc1.Bytes(), rwTtx1)
->>>>>>> dd794510
 		require.NoError(t, err)
 		require.True(t, ok)
 		require.Equal(t, append(append([]byte{}, acc1.Bytes()...), acc1slot1.Bytes()...), firstKey)
@@ -643,20 +618,12 @@
 		require.Equal(t, uint64(0), roTtx1.Debug().TxNumsInFiles(kv.StorageDomain))
 
 		// finally, verify SharedDomains.HasPrefix returns true
-<<<<<<< HEAD
-		sd.SetTx(roTtx1)
-		sd.SetTxNum(2) // needed for HasPrefix (in-mem has to be ahead of tx num)
-		firstKey, firstVal, ok, err = sd.HasPrefix(kv.StorageDomain, acc1.Bytes())
-=======
 		sd.SetTxNum(2) // needed for HasPrefix (in-mem has to be ahead of tx num)
 		firstKey, firstVal, ok, err = sd.HasPrefix(kv.StorageDomain, acc1.Bytes(), roTtx1)
->>>>>>> dd794510
 		require.NoError(t, err)
 		require.True(t, ok)
 		require.Equal(t, append(append([]byte{}, acc1.Bytes()...), acc1slot1.Bytes()...), firstKey)
 		require.Equal(t, []byte{1}, firstVal)
-<<<<<<< HEAD
-=======
 
 		// check some other non-existing storages for non-existence after write operation
 		firstKey, firstVal, ok, err = sd.HasPrefix(kv.StorageDomain, acc2.Bytes(), roTtx1)
@@ -665,26 +632,12 @@
 		require.Nil(t, firstKey)
 		require.Nil(t, firstVal)
 
->>>>>>> dd794510
 		roTtx1.Rollback()
 	}
 
 	// --- check 3: storage exists in files only - SharedDomains.HasPrefix should catch this
 	{
 		// move data to files and trigger prune (need one more step for prune so write to some other storage)
-<<<<<<< HEAD
-		acc2 := common.HexToAddress("0x1234567890123456789012345678901234567891")
-		acc2slot2 := common.HexToHash("0x0000000000000000000000000000000000000000000000000000000000000002")
-		rwTtx2, err := temporalDb.BeginTemporalRw(ctx)
-		require.NoError(t, err)
-		t.Cleanup(rwTtx2.Rollback)
-		sd.SetTxNum(2)
-		sd.SetTx(rwTtx2)
-		err = sd.DomainPut(kv.StorageDomain, acc2.Bytes(), acc2slot2.Bytes(), []byte{2}, nil, 0)
-		require.NoError(t, err)
-		// check before flush
-		firstKey, firstVal, ok, err := sd.HasPrefix(kv.StorageDomain, acc1.Bytes())
-=======
 		rwTtx2, err := temporalDb.BeginTemporalRw(ctx)
 		require.NoError(t, err)
 		t.Cleanup(rwTtx2.Rollback)
@@ -692,7 +645,6 @@
 		require.NoError(t, err)
 		// check before flush
 		firstKey, firstVal, ok, err := sd.HasPrefix(kv.StorageDomain, acc1.Bytes(), rwTtx2)
->>>>>>> dd794510
 		require.NoError(t, err)
 		require.True(t, ok)
 		require.Equal(t, append(append([]byte{}, acc1.Bytes()...), acc1slot1.Bytes()...), firstKey)
@@ -711,11 +663,7 @@
 		t.Cleanup(rwTtx3.Rollback)
 
 		// prune
-<<<<<<< HEAD
-		haveMore, err := rwTtx3.Debug().PruneSmallBatches(ctx, time.Minute)
-=======
 		haveMore, err := rwTtx3.PruneSmallBatches(ctx, time.Minute)
->>>>>>> dd794510
 		require.NoError(t, err)
 		require.False(t, haveMore)
 		err = rwTtx3.Commit()
@@ -747,13 +695,7 @@
 		require.Equal(t, uint64(2), roTtx2.Debug().TxNumsInFiles(kv.StorageDomain))
 
 		// finally, verify SharedDomains.HasPrefix returns true
-<<<<<<< HEAD
-		sd.SetTx(roTtx2)
-		sd.SetTxNum(3) // needed for HasPrefix (in-mem has to be ahead of tx num)
-		firstKey, firstVal, ok, err = sd.HasPrefix(kv.StorageDomain, acc1.Bytes())
-=======
 		firstKey, firstVal, ok, err = sd.HasPrefix(kv.StorageDomain, acc1.Bytes(), roTtx2)
->>>>>>> dd794510
 		require.NoError(t, err)
 		require.True(t, ok)
 		require.Equal(t, append(append([]byte{}, acc1.Bytes()...), acc1slot1.Bytes()...), firstKey)
@@ -766,19 +708,10 @@
 		rwTtx4, err := temporalDb.BeginTemporalRw(ctx)
 		require.NoError(t, err)
 		t.Cleanup(rwTtx4.Rollback)
-<<<<<<< HEAD
-		sd.SetTxNum(3)
-		sd.SetTx(rwTtx4)
-		err = sd.DomainDelPrefix(kv.StorageDomain, acc1.Bytes())
-		require.NoError(t, err)
-		// check before flush
-		firstKey, firstVal, ok, err := sd.HasPrefix(kv.StorageDomain, acc1.Bytes())
-=======
 		err = sd.DomainDelPrefix(kv.StorageDomain, rwTtx4, acc1.Bytes(), 3)
 		require.NoError(t, err)
 		// check before flush
 		firstKey, firstVal, ok, err := sd.HasPrefix(kv.StorageDomain, acc1.Bytes(), rwTtx4)
->>>>>>> dd794510
 		require.NoError(t, err)
 		require.False(t, ok)
 		require.Nil(t, firstKey)
@@ -792,14 +725,8 @@
 		roTtx3, err := temporalDb.BeginTemporalRo(ctx)
 		require.NoError(t, err)
 		t.Cleanup(roTtx3.Rollback)
-<<<<<<< HEAD
-		sd.SetTx(roTtx3)
-		sd.SetTxNum(4) // needed for HasPrefix (in-mem has to be ahead of tx num)
-		firstKey, firstVal, ok, err = sd.HasPrefix(kv.StorageDomain, acc1.Bytes())
-=======
 		sd.SetTxNum(4) // needed for HasPrefix (in-mem has to be ahead of tx num)
 		firstKey, firstVal, ok, err = sd.HasPrefix(kv.StorageDomain, acc1.Bytes(), roTtx3)
->>>>>>> dd794510
 		require.NoError(t, err)
 		require.False(t, ok)
 		require.Nil(t, firstKey)
@@ -812,19 +739,247 @@
 		rwTtx5, err := temporalDb.BeginTemporalRw(ctx)
 		require.NoError(t, err)
 		t.Cleanup(rwTtx5.Rollback)
-<<<<<<< HEAD
+		err = sd.DomainPut(kv.StorageDomain, rwTtx5, storageK1, []byte{3}, 4, nil, 0)
+		require.NoError(t, err)
+		// check before flush
+		firstKey, firstVal, ok, err := sd.HasPrefix(kv.StorageDomain, acc1.Bytes(), rwTtx5)
+		require.NoError(t, err)
+		require.True(t, ok)
+		require.Equal(t, append(append([]byte{}, acc1.Bytes()...), acc1slot1.Bytes()...), firstKey)
+		require.Equal(t, []byte{3}, firstVal)
+		// check after flush
+		err = sd.Flush(ctx, rwTtx5)
+		require.NoError(t, err)
+		err = rwTtx5.Commit()
+		require.NoError(t, err)
+
+		roTtx4, err := temporalDb.BeginTemporalRo(ctx)
+		require.NoError(t, err)
+		t.Cleanup(roTtx4.Rollback)
+		sd.SetTxNum(5) // needed for HasPrefix (in-mem has to be ahead of tx num)
+		firstKey, firstVal, ok, err = sd.HasPrefix(kv.StorageDomain, acc1.Bytes(), roTtx4)
+		require.NoError(t, err)
+		require.True(t, ok)
+		require.Equal(t, append(append([]byte{}, acc1.Bytes()...), acc1slot1.Bytes()...), firstKey)
+		require.Equal(t, []byte{3}, firstVal)
+		roTtx4.Rollback()
+	}
+}
+
+func TestSharedDomain_HasPrefix_StorageDomain(t *testing.T) {
+	t.Parallel()
+
+	ctx, cancel := context.WithCancel(context.Background())
+	t.Cleanup(cancel)
+
+	logger := log.New()
+	logger.SetHandler(log.LvlFilterHandler(log.LvlTrace, log.StderrHandler))
+
+	mdbxDb := memdb.NewTestDB(t, kv.ChainDB)
+	dirs := datadir.New(t.TempDir())
+	aggStep := uint64(1)
+	agg, err := NewAggregator(ctx, dirs, aggStep, mdbxDb, logger)
+	require.NoError(t, err)
+	t.Cleanup(agg.Close)
+	temporalDb, err := New(mdbxDb, agg)
+	require.NoError(t, err)
+	t.Cleanup(temporalDb.Close)
+
+	rwTtx1, err := temporalDb.BeginTemporalRw(ctx)
+	require.NoError(t, err)
+	t.Cleanup(rwTtx1.Rollback)
+	sd, err := NewSharedDomains(rwTtx1, logger)
+	require.NoError(t, err)
+	t.Cleanup(sd.Close)
+
+	acc1 := common.HexToAddress("0x1234567890123456789012345678901234567890")
+	acc1slot1 := common.HexToHash("0x0000000000000000000000000000000000000000000000000000000000000001")
+
+	// --- check 1: non-existing storage ---
+	{
+		firstKey, firstVal, ok, err := sd.HasPrefix(kv.StorageDomain, acc1.Bytes())
+		require.NoError(t, err)
+		require.False(t, ok)
+		require.Nil(t, firstKey)
+		require.Nil(t, firstVal)
+	}
+
+	// --- check 2: storage exists in DB - SharedDomains.HasPrefix should catch this ---
+	{
+		// write to storage
+		sd.SetTxNum(1)
+		err = sd.DomainPut(kv.StorageDomain, acc1.Bytes(), acc1slot1.Bytes(), []byte{1}, nil, 0)
+		require.NoError(t, err)
+		// check before flush
+		firstKey, firstVal, ok, err := sd.HasPrefix(kv.StorageDomain, acc1.Bytes())
+		require.NoError(t, err)
+		require.True(t, ok)
+		require.Equal(t, append(append([]byte{}, acc1.Bytes()...), acc1slot1.Bytes()...), firstKey)
+		require.Equal(t, []byte{1}, firstVal)
+		// check after flush
+		err = sd.Flush(ctx, rwTtx1)
+		require.NoError(t, err)
+		err = rwTtx1.Commit()
+		require.NoError(t, err)
+
+		// make sure it is indeed in db using a db tx
+		dbRoTx1, err := mdbxDb.BeginRo(ctx)
+		require.NoError(t, err)
+		t.Cleanup(dbRoTx1.Rollback)
+		c1, err := dbRoTx1.CursorDupSort(kv.TblStorageVals)
+		require.NoError(t, err)
+		t.Cleanup(c1.Close)
+		k, v, err := c1.Next()
+		require.NoError(t, err)
+		require.Equal(t, append(append([]byte{}, acc1.Bytes()...), acc1slot1.Bytes()...), k)
+		wantValueBytes := make([]byte, 8)                      // 8 bytes for uint64 step num
+		binary.BigEndian.PutUint64(wantValueBytes, ^uint64(1)) // step num
+		wantValueBytes = append(wantValueBytes, byte(1))       // value we wrote to the storage slot
+		require.Equal(t, wantValueBytes, v)
+		k, v, err = c1.Next()
+		require.NoError(t, err)
+		require.Nil(t, k)
+		require.Nil(t, v)
+
+		// all good
+		// now move on to SharedDomains
+		roTtx1, err := temporalDb.BeginTemporalRo(ctx)
+		require.NoError(t, err)
+		t.Cleanup(roTtx1.Rollback)
+
+		// make sure there are no files yet and we are only hitting the DB
+		require.Equal(t, uint64(0), roTtx1.Debug().TxNumsInFiles(kv.StorageDomain))
+
+		// finally, verify SharedDomains.HasPrefix returns true
+		sd.SetTx(roTtx1)
+		sd.SetTxNum(2) // needed for HasPrefix (in-mem has to be ahead of tx num)
+		firstKey, firstVal, ok, err = sd.HasPrefix(kv.StorageDomain, acc1.Bytes())
+		require.NoError(t, err)
+		require.True(t, ok)
+		require.Equal(t, append(append([]byte{}, acc1.Bytes()...), acc1slot1.Bytes()...), firstKey)
+		require.Equal(t, []byte{1}, firstVal)
+		roTtx1.Rollback()
+	}
+
+	// --- check 3: storage exists in files only - SharedDomains.HasPrefix should catch this
+	{
+		// move data to files and trigger prune (need one more step for prune so write to some other storage)
+		acc2 := common.HexToAddress("0x1234567890123456789012345678901234567891")
+		acc2slot2 := common.HexToHash("0x0000000000000000000000000000000000000000000000000000000000000002")
+		rwTtx2, err := temporalDb.BeginTemporalRw(ctx)
+		require.NoError(t, err)
+		t.Cleanup(rwTtx2.Rollback)
+		sd.SetTxNum(2)
+		sd.SetTx(rwTtx2)
+		err = sd.DomainPut(kv.StorageDomain, acc2.Bytes(), acc2slot2.Bytes(), []byte{2}, nil, 0)
+		require.NoError(t, err)
+		// check before flush
+		firstKey, firstVal, ok, err := sd.HasPrefix(kv.StorageDomain, acc1.Bytes())
+		require.NoError(t, err)
+		require.True(t, ok)
+		require.Equal(t, append(append([]byte{}, acc1.Bytes()...), acc1slot1.Bytes()...), firstKey)
+		require.Equal(t, []byte{1}, firstVal)
+		// check after flush
+		err = sd.Flush(ctx, rwTtx2)
+		require.NoError(t, err)
+		err = rwTtx2.Commit()
+		require.NoError(t, err)
+
+		// build files
+		err = agg.BuildFiles(2)
+		require.NoError(t, err)
+		rwTtx3, err := temporalDb.BeginTemporalRw(ctx)
+		require.NoError(t, err)
+		t.Cleanup(rwTtx3.Rollback)
+
+		// prune
+		haveMore, err := rwTtx3.Debug().PruneSmallBatches(ctx, time.Minute)
+		require.NoError(t, err)
+		require.False(t, haveMore)
+		err = rwTtx3.Commit()
+		require.NoError(t, err)
+
+		// double check acc1 storage data not in the mdbx DB
+		dbRoTx2, err := mdbxDb.BeginRo(ctx)
+		require.NoError(t, err)
+		t.Cleanup(dbRoTx2.Rollback)
+		c2, err := dbRoTx2.CursorDupSort(kv.TblStorageVals)
+		require.NoError(t, err)
+		t.Cleanup(c2.Close)
+		k, v, err := c2.Next() // acc2 storage from step 2 will be there
+		require.NoError(t, err)
+		require.Equal(t, append(append([]byte{}, acc2.Bytes()...), acc2slot2.Bytes()...), k)
+		wantValueBytes := make([]byte, 8)                      // 8 bytes for uint64 step num
+		binary.BigEndian.PutUint64(wantValueBytes, ^uint64(2)) // step num
+		wantValueBytes = append(wantValueBytes, byte(2))       // value we wrote to the storage slot
+		require.Equal(t, wantValueBytes, v)
+		k, v, err = c2.Next() // acc1 storage from step 1 must not be there
+		require.NoError(t, err)
+		require.Nil(t, k)
+		require.Nil(t, v)
+
+		// double check files for 2 steps have been created
+		roTtx2, err := temporalDb.BeginTemporalRo(ctx)
+		require.NoError(t, err)
+		t.Cleanup(roTtx2.Rollback)
+		require.Equal(t, uint64(2), roTtx2.Debug().TxNumsInFiles(kv.StorageDomain))
+
+		// finally, verify SharedDomains.HasPrefix returns true
+		sd.SetTx(roTtx2)
+		sd.SetTxNum(3) // needed for HasPrefix (in-mem has to be ahead of tx num)
+		firstKey, firstVal, ok, err = sd.HasPrefix(kv.StorageDomain, acc1.Bytes())
+		require.NoError(t, err)
+		require.True(t, ok)
+		require.Equal(t, append(append([]byte{}, acc1.Bytes()...), acc1slot1.Bytes()...), firstKey)
+		require.Equal(t, []byte{1}, firstVal)
+		roTtx2.Rollback()
+	}
+
+	// --- check 4: delete storage - SharedDomains.HasPrefix should catch this and say it does not exist
+	{
+		rwTtx4, err := temporalDb.BeginTemporalRw(ctx)
+		require.NoError(t, err)
+		t.Cleanup(rwTtx4.Rollback)
+		sd.SetTxNum(3)
+		sd.SetTx(rwTtx4)
+		err = sd.DomainDelPrefix(kv.StorageDomain, acc1.Bytes())
+		require.NoError(t, err)
+		// check before flush
+		firstKey, firstVal, ok, err := sd.HasPrefix(kv.StorageDomain, acc1.Bytes())
+		require.NoError(t, err)
+		require.False(t, ok)
+		require.Nil(t, firstKey)
+		require.Nil(t, firstVal)
+		// check after flush
+		err = sd.Flush(ctx, rwTtx4)
+		require.NoError(t, err)
+		err = rwTtx4.Commit()
+		require.NoError(t, err)
+
+		roTtx3, err := temporalDb.BeginTemporalRo(ctx)
+		require.NoError(t, err)
+		t.Cleanup(roTtx3.Rollback)
+		sd.SetTx(roTtx3)
+		sd.SetTxNum(4) // needed for HasPrefix (in-mem has to be ahead of tx num)
+		firstKey, firstVal, ok, err = sd.HasPrefix(kv.StorageDomain, acc1.Bytes())
+		require.NoError(t, err)
+		require.False(t, ok)
+		require.Nil(t, firstKey)
+		require.Nil(t, firstVal)
+		roTtx3.Rollback()
+	}
+
+	// --- check 5: write to it again after deletion - SharedDomains.HasPrefix should catch
+	{
+		rwTtx5, err := temporalDb.BeginTemporalRw(ctx)
+		require.NoError(t, err)
+		t.Cleanup(rwTtx5.Rollback)
 		sd.SetTxNum(4)
 		sd.SetTx(rwTtx5)
 		err = sd.DomainPut(kv.StorageDomain, acc1.Bytes(), acc1slot1.Bytes(), []byte{3}, nil, 0)
 		require.NoError(t, err)
 		// check before flush
 		firstKey, firstVal, ok, err := sd.HasPrefix(kv.StorageDomain, acc1.Bytes())
-=======
-		err = sd.DomainPut(kv.StorageDomain, rwTtx5, storageK1, []byte{3}, 4, nil, 0)
-		require.NoError(t, err)
-		// check before flush
-		firstKey, firstVal, ok, err := sd.HasPrefix(kv.StorageDomain, acc1.Bytes(), rwTtx5)
->>>>>>> dd794510
 		require.NoError(t, err)
 		require.True(t, ok)
 		require.Equal(t, append(append([]byte{}, acc1.Bytes()...), acc1slot1.Bytes()...), firstKey)
@@ -838,14 +993,9 @@
 		roTtx4, err := temporalDb.BeginTemporalRo(ctx)
 		require.NoError(t, err)
 		t.Cleanup(roTtx4.Rollback)
-<<<<<<< HEAD
 		sd.SetTx(roTtx4)
 		sd.SetTxNum(5) // needed for HasPrefix (in-mem has to be ahead of tx num)
 		firstKey, firstVal, ok, err = sd.HasPrefix(kv.StorageDomain, acc1.Bytes())
-=======
-		sd.SetTxNum(5) // needed for HasPrefix (in-mem has to be ahead of tx num)
-		firstKey, firstVal, ok, err = sd.HasPrefix(kv.StorageDomain, acc1.Bytes(), roTtx4)
->>>>>>> dd794510
 		require.NoError(t, err)
 		require.True(t, ok)
 		require.Equal(t, append(append([]byte{}, acc1.Bytes()...), acc1slot1.Bytes()...), firstKey)
