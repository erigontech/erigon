// Copyright 2024 The Erigon Authors
// This file is part of Erigon.
//
// Erigon is free software: you can redistribute it and/or modify
// it under the terms of the GNU Lesser General Public License as published by
// the Free Software Foundation, either version 3 of the License, or
// (at your option) any later version.
//
// Erigon is distributed in the hope that it will be useful,
// but WITHOUT ANY WARRANTY; without even the implied warranty of
// MERCHANTABILITY or FITNESS FOR A PARTICULAR PURPOSE. See the
// GNU Lesser General Public License for more details.
//
// You should have received a copy of the GNU Lesser General Public License
// along with Erigon. If not, see <http://www.gnu.org/licenses/>.

package state

import (
	"context"
	"encoding/binary"
	"fmt"
	"testing"
	"time"

	"github.com/holiman/uint256"
	"github.com/stretchr/testify/require"

	"github.com/erigontech/erigon-lib/common"
	"github.com/erigontech/erigon-lib/common/length"
	"github.com/erigontech/erigon-lib/kv"
	"github.com/erigontech/erigon-lib/kv/rawdbv3"
	"github.com/erigontech/erigon-lib/log/v3"
	accounts3 "github.com/erigontech/erigon-lib/types/accounts"
)

func TestSharedDomain_CommitmentKeyReplacement(t *testing.T) {
	t.Skip("issue #15028")

	t.Parallel()

	stepSize := uint64(100)
	db, agg := testDbAndAggregatorv3(t, stepSize)

	ctx := context.Background()
	rwTx, err := db.BeginRw(ctx)
	require.NoError(t, err)
	defer rwTx.Rollback()

	ac := agg.BeginFilesRo()
	defer ac.Close()

	domains, err := NewSharedDomains(wrapTxWithCtx(rwTx, ac), log.New())
	require.NoError(t, err)
	defer domains.Close()

	rnd := newRnd(2342)
	maxTx := stepSize * 8

	// 1. generate data
	data := generateSharedDomainsUpdates(t, domains, rwTx, maxTx, rnd, length.Addr, 10, stepSize)
	fillRawdbTxNumsIndexForSharedDomains(t, rwTx, maxTx, stepSize)

	err = domains.Flush(ctx, rwTx, 0)
	require.NoError(t, err)

	// 2. remove just one key and compute commitment
	removedKey := []byte{}
	for key := range data {
		removedKey = []byte(key)[:length.Addr]
		domains.SetTxNum(maxTx + 1)
		err = domains.DomainDel(kv.AccountsDomain, rwTx, removedKey, nil, 0)
		require.NoError(t, err)
		break
	}

	// 3. calculate commitment with all data +removed key
	expectedHash, err := domains.ComputeCommitment(context.Background(), rwTx, false, domains.txNum/stepSize, "")
	require.NoError(t, err)
	domains.Close()

	err = rwTx.Commit()
	require.NoError(t, err)

	t.Logf("expected hash: %x", expectedHash)
	t.Logf("valueTransform enabled: %t", agg.commitmentValuesTransform)
	err = agg.BuildFiles(stepSize * 16)
	require.NoError(t, err)

	ac.Close()

	ac = agg.BeginFilesRo()
	rwTx, err = db.BeginRw(ctx)
	require.NoError(t, err)
	defer rwTx.Rollback()

	// 4. restart on same (replaced keys) files
	domains, err = NewSharedDomains(wrapTxWithCtx(rwTx, ac), log.New())
	require.NoError(t, err)
	defer domains.Close()

	// 5. delete same key. commitment should be the same
	domains.SetTxNum(maxTx + 1)
	err = domains.DomainDel(kv.AccountsDomain, rwTx, removedKey, nil, 0)
	require.NoError(t, err)

	resultHash, err := domains.ComputeCommitment(context.Background(), rwTx, false, domains.txNum/stepSize, "")
	require.NoError(t, err)

	t.Logf("result hash: %x", resultHash)
	require.Equal(t, expectedHash, resultHash)
}

func TestSharedDomain_Unwind(t *testing.T) {
	if testing.Short() {
		t.Skip()
	}

	t.Parallel()

	stepSize := uint64(100)
	db, agg := testDbAndAggregatorv3(t, stepSize)

	ctx := context.Background()
	rwTx, err := db.BeginRw(ctx)
	require.NoError(t, err)
	defer rwTx.Rollback()

	ac := agg.BeginFilesRo()
	defer ac.Close()

	domains, err := NewSharedDomains(wrapTxWithCtx(rwTx, ac), log.New())
	require.NoError(t, err)
	defer domains.Close()

	stateChangeset := &StateChangeSet{}
	domains.SetChangesetAccumulator(stateChangeset)

	maxTx := stepSize
	hashes := make([][]byte, maxTx)
	count := 10
	rnd := newRnd(0)
	ac.Close()
	err = rwTx.Commit()
	require.NoError(t, err)

Loop:
	rwTx, err = db.BeginRw(ctx)
	require.NoError(t, err)
	defer rwTx.Rollback()

	ac = agg.BeginFilesRo()
	defer ac.Close()
	domains, err = NewSharedDomains(wrapTxWithCtx(rwTx, ac), log.New())
	require.NoError(t, err)
	defer domains.Close()

	i := 0
	k0 := make([]byte, length.Addr)
	commitStep := 3

	for ; i < int(maxTx); i++ {
		domains.SetTxNum(uint64(i))
		for accs := 0; accs < 256; accs++ {
			acc := accounts3.Account{
				Nonce:       uint64(i),
				Balance:     *uint256.NewInt(uint64(i*10e6) + uint64(accs*10e2)),
				CodeHash:    common.Hash{},
				Incarnation: 0,
			}
			v := accounts3.SerialiseV3(&acc)
			k0[0] = byte(accs)
			pv, step, err := domains.GetLatest(kv.AccountsDomain, rwTx, k0)
			require.NoError(t, err)

			err = domains.DomainPut(kv.AccountsDomain, rwTx, k0, nil, v, pv, step)
			require.NoError(t, err)
		}

		if i%commitStep == 0 {
			rh, err := domains.ComputeCommitment(ctx, rwTx, true, domains.BlockNum(), "")
			require.NoError(t, err)
			if hashes[uint64(i)] != nil {
				require.Equal(t, hashes[uint64(i)], rh)
			}
			require.NotNil(t, rh)
			hashes[uint64(i)] = rh
		}
	}

	err = domains.Flush(ctx, rwTx, 0)
	require.NoError(t, err)

	unwindTo := uint64(commitStep * rnd.IntN(int(maxTx)/commitStep))
	domains.currentChangesAccumulator = nil

	acu := agg.BeginFilesRo()
	var a [kv.DomainLen][]kv.DomainEntryDiff
	for idx, d := range stateChangeset.Diffs {
		a[idx] = d.GetDiffSet()
	}
	err = domains.Unwind(ctx, wrapTxWithCtx(rwTx, ac), 0, unwindTo, &a)
	require.NoError(t, err)
	acu.Close()

	err = rwTx.Commit()
	require.NoError(t, err)
	if count > 0 {
		count--
	}
	domains.Close()
	ac.Close()
	if count == 0 {
		return
	}

	goto Loop
}

func composite(k, k2 []byte) []byte {
	return append(common.Copy(k), k2...)
}
func TestSharedDomain_IteratePrefix(t *testing.T) {
	if testing.Short() {
		t.Skip()
	}

	t.Parallel()

	stepSize := uint64(8)
	require := require.New(t)
	db, agg := testDbAndAggregatorv3(t, stepSize)

	ctx := context.Background()
	rwTx, err := db.BeginRw(ctx)
	require.NoError(err)
	defer rwTx.Rollback()

	iterCount := func(domains *SharedDomains) int {
		var list [][]byte
		require.NoError(domains.IterateStoragePrefix(nil, rwTx, func(k []byte, v []byte, step uint64) (bool, error) {
			list = append(list, k)
			return true, nil
		}))
		return len(list)
	}

	ac := agg.BeginFilesRo()
	defer ac.Close()

	for i := uint64(0); i < stepSize*2; i++ {
		blockNum := i
		maxTxNum := blockNum*2 - 1
		err = rawdbv3.TxNums.Append(rwTx, blockNum, maxTxNum)
		require.NoError(err)
	}

	ac = agg.BeginFilesRo()
	defer ac.Close()
	wrwTx := wrapTxWithCtx(rwTx, ac)
	domains, err := NewSharedDomains(wrwTx, log.New())
	require.NoError(err)
	defer domains.Close()

	acc := func(i uint64) []byte {
		buf := make([]byte, 20)
		binary.BigEndian.PutUint64(buf[20-8:], i)
		return buf
	}
	st := func(i uint64) []byte {
		buf := make([]byte, 32)
		binary.BigEndian.PutUint64(buf[32-8:], i)
		return buf
	}
	addr := acc(1)
	for i := uint64(0); i < stepSize; i++ {
		domains.SetTxNum(i)
		if err = domains.DomainPut(kv.AccountsDomain, rwTx, addr, nil, acc(i), nil, 0); err != nil {
			panic(err)
		}
<<<<<<< HEAD
		if err = domains.DomainPut(kv.StorageDomain, rwTx, addr, st(i), acc(i), nil, 0); err != nil {
=======
		if err = domains.DomainPut(kv.StorageDomain, composite(addr, st(i)), nil, acc(i), nil, 0); err != nil {
>>>>>>> fd43d30d
			panic(err)
		}
	}

	{ // no deletes
		err = domains.Flush(ctx, rwTx, 0)
		require.NoError(err)
		domains.Close()

		domains, err = NewSharedDomains(wrwTx, log.New())
		require.NoError(err)
		defer domains.Close()
		require.Equal(int(stepSize), iterCount(domains))
	}
	{ // delete marker is in RAM
		require.NoError(domains.Flush(ctx, rwTx, 0))
		domains.Close()
		domains, err = NewSharedDomains(wrwTx, log.New())
		require.NoError(err)
		defer domains.Close()
		require.Equal(int(stepSize), iterCount(domains))

		domains.SetTxNum(stepSize)
		if err := domains.DomainDel(kv.StorageDomain, rwTx, append(addr, st(1)...), nil, 0); err != nil {
			panic(err)
		}
		if err := domains.DomainDel(kv.StorageDomain, rwTx, append(addr, st(2)...), nil, 0); err != nil {
			panic(err)
		}
		for i := stepSize; i < stepSize*2+2; i++ {
			domains.SetTxNum(i)
			if err = domains.DomainPut(kv.AccountsDomain, rwTx, addr, nil, acc(i), nil, 0); err != nil {
				panic(err)
			}
<<<<<<< HEAD
			if err = domains.DomainPut(kv.StorageDomain, rwTx, addr, st(i), acc(i), nil, 0); err != nil {
=======
			if err = domains.DomainPut(kv.StorageDomain, composite(addr, st(i)), nil, acc(i), nil, 0); err != nil {
>>>>>>> fd43d30d
				panic(err)
			}
		}
		require.Equal(int(stepSize*2+2-2), iterCount(domains))
	}
	{ // delete marker is in DB
		_, err = domains.ComputeCommitment(ctx, rwTx, true, domains.TxNum()/2, "")
		require.NoError(err)
		err = domains.Flush(ctx, rwTx, 0)
		require.NoError(err)
		domains.Close()

		domains, err = NewSharedDomains(wrwTx, log.New())
		require.NoError(err)
		defer domains.Close()
		require.Equal(int(stepSize*2+2-2), iterCount(domains))
	}
	{ //delete marker is in Files
		domains.Close()
		ac.Close()
		err = rwTx.Commit() // otherwise agg.BuildFiles will not see data
		require.NoError(err)
		require.NoError(agg.BuildFiles(stepSize * 2))
		require.Equal(1, agg.d[kv.StorageDomain].dirtyFiles.Len())

		ac = agg.BeginFilesRo()
		defer ac.Close()
		require.Equal(int(stepSize*2), int(ac.TxNumsInFiles(kv.StateDomains...)))

		rwTx, err = db.BeginRw(ctx)
		require.NoError(err)
		defer rwTx.Rollback()

		_, err := ac.prune(ctx, rwTx, 0, nil)
		require.NoError(err)

		wrwTx = wrapTxWithCtx(rwTx, ac)
		domains, err = NewSharedDomains(wrwTx, log.New())
		require.NoError(err)
		defer domains.Close()
		require.Equal(int(stepSize*2+2-2), iterCount(domains))
	}

	{ // delete/update more keys in RAM
		require.NoError(domains.Flush(ctx, rwTx, 0))
		domains.Close()
		domains, err = NewSharedDomains(wrwTx, log.New())
		require.NoError(err)
		defer domains.Close()

		domains.SetTxNum(stepSize*2 + 1)
		if err := domains.DomainDel(kv.StorageDomain, rwTx, append(addr, st(4)...), nil, 0); err != nil {
			panic(err)
		}
		if err := domains.DomainPut(kv.StorageDomain, rwTx, append(addr, st(5)...), nil, acc(5), nil, 0); err != nil {
			panic(err)
		}
		require.Equal(int(stepSize*2+2-3), iterCount(domains))
	}
	{ // flush delete/updates to DB
		_, err = domains.ComputeCommitment(ctx, rwTx, true, domains.TxNum()/2, "")
		require.NoError(err)
		err = domains.Flush(ctx, rwTx, 0)
		require.NoError(err)
		domains.Close()

		domains, err = NewSharedDomains(wrwTx, log.New())
		require.NoError(err)
		defer domains.Close()
		require.Equal(int(stepSize*2+2-3), iterCount(domains))
	}
	{ // delete everything - must see 0
		err = domains.Flush(ctx, rwTx, 0)
		require.NoError(err)
		domains.Close()

		domains, err = NewSharedDomains(wrwTx, log.New())
		require.NoError(err)
		defer domains.Close()
		domains.SetTxNum(domains.TxNum() + 1)
		err := domains.DomainDelPrefix(kv.StorageDomain, rwTx, []byte{})
		require.NoError(err)
		require.Equal(0, iterCount(domains))
	}
}

func TestSharedDomain_StorageIter(t *testing.T) {
	if testing.Short() {
		t.Skip()
	}

	t.Parallel()

	log.Root().SetHandler(log.LvlFilterHandler(log.LvlWarn, log.StderrHandler))

	stepSize := uint64(10)
	db, agg := testDbAndAggregatorv3(t, stepSize)

	ctx := context.Background()
	rwTx, err := db.BeginRw(ctx)
	require.NoError(t, err)
	defer rwTx.Rollback()

	ac := agg.BeginFilesRo()
	defer ac.Close()

	wtxRw := wrapTxWithCtx(rwTx, ac)
	domains, err := NewSharedDomains(wtxRw, log.New())
	require.NoError(t, err)
	defer domains.Close()

	maxTx := 3*stepSize + 10
	hashes := make([][]byte, maxTx)

	domains, err = NewSharedDomains(wtxRw, log.New())
	require.NoError(t, err)
	defer domains.Close()

	i := 0
	k0 := make([]byte, length.Addr)
	l0 := make([]byte, length.Hash)
	commitStep := 3
	accounts := 1

	for ; i < int(maxTx); i++ {
		domains.SetTxNum(uint64(i))
		for accs := 0; accs < accounts; accs++ {
			acc := accounts3.Account{
				Nonce:       uint64(i),
				Balance:     *uint256.NewInt(uint64(i*10e6) + uint64(accs*10e2)),
				CodeHash:    common.Hash{},
				Incarnation: 0,
			}
			v := accounts3.SerialiseV3(&acc)
			k0[0] = byte(accs)

			pv, step, err := domains.GetLatest(kv.AccountsDomain, rwTx, k0)
			require.NoError(t, err)

			err = domains.DomainPut(kv.AccountsDomain, rwTx, k0, nil, v, pv, step)
			require.NoError(t, err)
			binary.BigEndian.PutUint64(l0[16:24], uint64(accs))

			for locs := 0; locs < 15000; locs++ {
				binary.BigEndian.PutUint64(l0[24:], uint64(locs))
				pv, step, err := domains.GetLatest(kv.AccountsDomain, rwTx, append(k0, l0...))
				require.NoError(t, err)

<<<<<<< HEAD
				err = domains.DomainPut(kv.StorageDomain, rwTx, k0, l0, l0[24:], pv, step)
=======
				err = domains.DomainPut(kv.StorageDomain, composite(k0, l0), nil, l0[24:], pv, step)
>>>>>>> fd43d30d
				require.NoError(t, err)
			}
		}

		if i%commitStep == 0 {
			rh, err := domains.ComputeCommitment(ctx, rwTx, true, domains.BlockNum(), "")
			require.NoError(t, err)
			if hashes[uint64(i)] != nil {
				require.Equal(t, hashes[uint64(i)], rh)
			}
			require.NotNil(t, rh)
			hashes[uint64(i)] = rh
		}

	}
	fmt.Printf("calling build files step %d\n", maxTx/stepSize)
	err = domains.Flush(ctx, rwTx, 0)
	require.NoError(t, err)
	domains.Close()

	err = rwTx.Commit()
	require.NoError(t, err)

	err = agg.BuildFiles(maxTx - stepSize)
	require.NoError(t, err)

	ac.Close()
	ac = agg.BeginFilesRo()

	err = db.Update(ctx, func(tx kv.RwTx) error {
		_, err = ac.PruneSmallBatches(ctx, 1*time.Minute, tx)
		return err
	})
	require.NoError(t, err)

	ac.Close()

	ac = agg.BeginFilesRo()
	defer ac.Close()

	rwTx, err = db.BeginRw(ctx)
	require.NoError(t, err)

	domains, err = NewSharedDomains(wrapTxWithCtx(rwTx, ac), log.New())
	require.NoError(t, err)
	defer domains.Close()

	for accs := 0; accs < accounts; accs++ {
		k0[0] = byte(accs)
		pv, step, err := domains.GetLatest(kv.AccountsDomain, rwTx, k0)
		require.NoError(t, err)

		existed := make(map[string]struct{})
		err = domains.IterateStoragePrefix(k0, rwTx, func(k []byte, v []byte, step uint64) (bool, error) {
			existed[string(k)] = struct{}{}
			return true, nil
		})
		require.NoError(t, err)

		missed := 0
		err = domains.IterateStoragePrefix(k0, rwTx, func(k []byte, v []byte, step uint64) (bool, error) {
			if _, been := existed[string(k)]; !been {
				missed++
			}
			return true, nil
		})
		require.NoError(t, err)
		require.Zero(t, missed)

		err = domains.deleteAccount(rwTx, k0, pv, step)
		require.NoError(t, err)

		notRemoved := 0
		err = domains.IterateStoragePrefix(k0, rwTx, func(k []byte, v []byte, step uint64) (bool, error) {
			notRemoved++
			if _, been := existed[string(k)]; !been {
				missed++
			}
			return true, nil
		})
		require.NoError(t, err)
		require.Zero(t, missed)
		require.Zero(t, notRemoved)
	}

	err = domains.Flush(ctx, rwTx, 0)
	require.NoError(t, err)
	rwTx.Rollback()

	domains.Close()
	ac.Close()
}<|MERGE_RESOLUTION|>--- conflicted
+++ resolved
@@ -278,11 +278,7 @@
 		if err = domains.DomainPut(kv.AccountsDomain, rwTx, addr, nil, acc(i), nil, 0); err != nil {
 			panic(err)
 		}
-<<<<<<< HEAD
-		if err = domains.DomainPut(kv.StorageDomain, rwTx, addr, st(i), acc(i), nil, 0); err != nil {
-=======
 		if err = domains.DomainPut(kv.StorageDomain, composite(addr, st(i)), nil, acc(i), nil, 0); err != nil {
->>>>>>> fd43d30d
 			panic(err)
 		}
 	}
@@ -317,11 +313,7 @@
 			if err = domains.DomainPut(kv.AccountsDomain, rwTx, addr, nil, acc(i), nil, 0); err != nil {
 				panic(err)
 			}
-<<<<<<< HEAD
-			if err = domains.DomainPut(kv.StorageDomain, rwTx, addr, st(i), acc(i), nil, 0); err != nil {
-=======
 			if err = domains.DomainPut(kv.StorageDomain, composite(addr, st(i)), nil, acc(i), nil, 0); err != nil {
->>>>>>> fd43d30d
 				panic(err)
 			}
 		}
@@ -470,11 +462,7 @@
 				pv, step, err := domains.GetLatest(kv.AccountsDomain, rwTx, append(k0, l0...))
 				require.NoError(t, err)
 
-<<<<<<< HEAD
-				err = domains.DomainPut(kv.StorageDomain, rwTx, k0, l0, l0[24:], pv, step)
-=======
 				err = domains.DomainPut(kv.StorageDomain, composite(k0, l0), nil, l0[24:], pv, step)
->>>>>>> fd43d30d
 				require.NoError(t, err)
 			}
 		}
