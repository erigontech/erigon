--- conflicted
+++ resolved
@@ -128,11 +128,7 @@
 }
 
 func (s *SimpleAccessorBuilder) GetInputDataQuery(from, to RootNum) *DecompressorIndexInputDataQuery {
-<<<<<<< HEAD
-	sgname := ae.SnapFilePath(s.id, snaptype.V1_0, from, to)
-=======
-	sgname := s.parser.DataFile(snaptype.Version(1), from, to)
->>>>>>> 9129ab9e
+	sgname := s.parser.DataFile(snaptype.V1_0, from, to)
 	decomp, _ := seg.NewDecompressor(sgname)
 	return &DecompressorIndexInputDataQuery{decomp: decomp, baseDataId: uint64(s.fetcher(from, to, decomp))}
 }
@@ -153,11 +149,7 @@
 	}()
 	iidq := s.GetInputDataQuery(from, to)
 	defer iidq.Close()
-<<<<<<< HEAD
-	idxFile := ae.IdxFilePath(s.id, snaptype.V1_0, from, to, s.indexPos)
-=======
-	idxFile := s.parser.AccessorIdxFile(snaptype.Version(1), from, to, s.indexPos)
->>>>>>> 9129ab9e
+	idxFile := s.parser.AccessorIdxFile(snaptype.V1_0, from, to, s.indexPos)
 
 	keyCount := iidq.GetCount()
 	if p != nil {
