--- conflicted
+++ resolved
@@ -886,11 +886,7 @@
 			txTo = min(txTo, iit.files.EndTxNum())
 		}
 		if !iit.CanPrune(tx) {
-<<<<<<< HEAD
-			return stat, nil
-=======
 			return &InvertedIndexPruneStat{MinTxNum: math.MaxUint64}, nil
->>>>>>> 5c3f172e
 		}
 	}
 	return iit.prune(ctx, tx, txFrom, txTo, limit, logEvery, fn)
