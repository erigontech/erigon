--- conflicted
+++ resolved
@@ -886,15 +886,6 @@
 
 // [txFrom; txTo)
 // forced - prune even if CanPrune returns false, so its true only when we do Unwind.
-<<<<<<< HEAD
-func (iit *InvertedIndexRoTx) Prune(ctx context.Context, rwTx kv.RwTx, txFrom, txTo, limit uint64, logEvery *time.Ticker, forced bool, fn func(key []byte, txnum []byte) error) (stat *InvertedIndexPruneStat, err error) {
-	if iit.files.EndTxNum() > 0 {
-		txTo = min(txTo, iit.files.EndTxNum())
-	}
-	stat = &InvertedIndexPruneStat{MinTxNum: math.MaxUint64}
-	if !forced && !iit.CanPrune(rwTx) {
-		return stat, nil
-=======
 func (iit *InvertedIndexRoTx) Prune(ctx context.Context, tx kv.RwTx, txFrom, txTo, limit uint64, logEvery *time.Ticker, forced bool, fn func(key []byte, txnum []byte) error) (stat *InvertedIndexPruneStat, err error) {
 	if !forced {
 		if iit.files.EndTxNum() > 0 {
@@ -903,7 +894,6 @@
 		if !iit.CanPrune(tx) {
 			return stat, nil
 		}
->>>>>>> 92bf90ac
 	}
 	return iit.prune(ctx, tx, txFrom, txTo, limit, logEvery, fn)
 }
