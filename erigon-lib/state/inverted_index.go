// Copyright 2022 The Erigon Authors
// This file is part of Erigon.
//
// Erigon is free software: you can redistribute it and/or modify
// it under the terms of the GNU Lesser General Public License as published by
// the Free Software Foundation, either version 3 of the License, or
// (at your option) any later version.
//
// Erigon is distributed in the hope that it will be useful,
// but WITHOUT ANY WARRANTY; without even the implied warranty of
// MERCHANTABILITY or FITNESS FOR A PARTICULAR PURPOSE. See the
// GNU Lesser General Public License for more details.
//
// You should have received a copy of the GNU Lesser General Public License
// along with Erigon. If not, see <http://www.gnu.org/licenses/>.

package state

import (
	"bytes"
	"container/heap"
	"context"
	"encoding/binary"
	"errors"
	"fmt"
	"math"
	"os"
	"path"
	"path/filepath"
	"reflect"
	"strings"
	"sync"
	"sync/atomic"
	"time"

	"github.com/spaolacci/murmur3"
	btree2 "github.com/tidwall/btree"
	"golang.org/x/sync/errgroup"

	"github.com/erigontech/erigon-lib/common"
	"github.com/erigontech/erigon-lib/common/assert"
	"github.com/erigontech/erigon-lib/common/background"
	"github.com/erigontech/erigon-lib/common/datadir"
	"github.com/erigontech/erigon-lib/datastruct/existence"
	"github.com/erigontech/erigon-lib/etl"
	"github.com/erigontech/erigon-lib/kv"
	"github.com/erigontech/erigon-lib/kv/bitmapdb"
	"github.com/erigontech/erigon-lib/kv/order"
	"github.com/erigontech/erigon-lib/kv/stream"
	"github.com/erigontech/erigon-lib/log/v3"
	"github.com/erigontech/erigon-lib/recsplit"
	"github.com/erigontech/erigon-lib/recsplit/multiencseq"
	"github.com/erigontech/erigon-lib/seg"
	"github.com/erigontech/erigon-lib/version"
)

type InvertedIndex struct {
	iiCfg
	noFsync bool // fsync is enabled by default, but tests can manually disable

	aggregationStep uint64 // amount of transactions inside single aggregation step

	// dirtyFiles - list of ALL files - including: un-indexed-yet, garbage, merged-into-bigger-one, ...
	// thread-safe, but maybe need 1 RWLock for all trees in Aggregator
	//
	// _visible derivative from field `file`, but without garbage:
	//  - no files with `canDelete=true`
	//  - no overlaps
	//  - no un-indexed files (`power-off` may happen between .ef and .efi creation)
	//
	// BeginRo() using _visible in zero-copy way
	dirtyFiles *btree2.BTreeG[*FilesItem]

	// `_visible.files` - underscore in name means: don't use this field directly, use BeginFilesRo()
	// underlying array is immutable - means it's ready for zero-copy use
	_visible *iiVisible
	logger   log.Logger

	checker *DependencyIntegrityChecker
}

type iiCfg struct {
	salt    *atomic.Pointer[uint32]
	dirs    datadir.Dirs
	disable bool // totally disable Domain/History/InvertedIndex - ignore all writes, don't produce files

	version IIVersionTypes

	filenameBase string // filename base for all files of this inverted index
	keysTable    string // bucket name for index keys;    txnNum_u64 -> key (k+auto_increment)
	valuesTable  string // bucket name for index values;  k -> txnNum_u64 , Needs to be table with DupSort
	name         kv.InvertedIdx

	Compression   seg.WordLevelCompression // compression type for inverted index keys and values
	CompressorCfg seg.WordLvlCfg           // advanced configuration for compressor encodings

	Accessors Accessors
}

func (ii iiCfg) GetVersions() VersionTypes {
	return VersionTypes{
		II: &ii.version,
	}
}

type iiVisible struct {
	files  []visibleFile
	name   string
	caches *sync.Pool
}

func NewInvertedIndex(cfg iiCfg, aggStep uint64, logger log.Logger) (*InvertedIndex, error) {
	if cfg.dirs.SnapDomain == "" {
		panic("assert: empty `dirs`")
	}
	if cfg.filenameBase == "" {
		panic("assert: empty `filenameBase`")
	}
	//if cfg.compressorCfg.MaxDictPatterns == 0 && cfg.compressorCfg.MaxPatternLen == 0 {
	cfg.CompressorCfg = seg.DefaultWordLvlCfg
	if cfg.Accessors == 0 {
		cfg.Accessors = AccessorHashMap
	}

	ii := InvertedIndex{
		iiCfg:      cfg,
		dirtyFiles: btree2.NewBTreeGOptions[*FilesItem](filesItemLess, btree2.Options{Degree: 128, NoLocks: false}),
		_visible:   newIIVisible(cfg.filenameBase, []visibleFile{}),
		logger:     logger,

		aggregationStep: aggStep,
	}
	if ii.aggregationStep == 0 {
		panic("assert: empty `aggregationStep`")
	}

	if ii.version.DataEF.IsZero() {
		panic(fmt.Errorf("assert: forgot to set version of %s", ii.name))
	}
	if ii.version.AccessorEFI.IsZero() {
		panic(fmt.Errorf("assert: forgot to set version of %s", ii.name))
	}

	return &ii, nil
}

func (ii *InvertedIndex) efAccessorFilePath(fromStep, toStep uint64) string {
	if fromStep == toStep {
		panic(fmt.Sprintf("assert: fromStep(%d) == toStep(%d)", fromStep, toStep))
	}
	return filepath.Join(ii.dirs.SnapAccessors, fmt.Sprintf("%s-%s.%d-%d.efi", ii.version.AccessorEFI.String(), ii.filenameBase, fromStep, toStep))
}
func (ii *InvertedIndex) efFilePath(fromStep, toStep uint64) string {
	if fromStep == toStep {
		panic(fmt.Sprintf("assert: fromStep(%d) == toStep(%d)", fromStep, toStep))
	}
	return filepath.Join(ii.dirs.SnapIdx, fmt.Sprintf("%s-%s.%d-%d.ef", ii.version.DataEF.String(), ii.filenameBase, fromStep, toStep))
}

func (ii *InvertedIndex) efAccessorFilePathMask(fromStep, toStep uint64) string {
	if fromStep == toStep {
		panic(fmt.Sprintf("assert: fromStep(%d) == toStep(%d)", fromStep, toStep))
	}
	return filepath.Join(ii.dirs.SnapAccessors, fmt.Sprintf("*-%s.%d-%d.efi", ii.filenameBase, fromStep, toStep))
}
func (ii *InvertedIndex) efFilePathMask(fromStep, toStep uint64) string {
	return filepath.Join(ii.dirs.SnapIdx, fmt.Sprintf("*-%s.%d-%d.ef", ii.filenameBase, fromStep, toStep))
}

func filesFromDir(dir string) ([]string, error) {
	allFiles, err := os.ReadDir(dir)
	if err != nil {
		return nil, fmt.Errorf("filesFromDir: %w, %s", err, dir)
	}
	filtered := make([]string, 0, len(allFiles))
	for _, f := range allFiles {
		if f.IsDir() || (!f.Type().IsRegular() && f.Type()&os.ModeSymlink == 0) {
			continue
		}
		if strings.HasPrefix(f.Name(), ".") { // hidden files
			continue
		}
		filtered = append(filtered, f.Name())
	}
	return filtered, nil
}
func (ii *InvertedIndex) fileNamesOnDisk() (idx, hist, domain []string, err error) {
	idx, err = filesFromDir(ii.dirs.SnapIdx)
	if err != nil {
		return
	}
	hist, err = filesFromDir(ii.dirs.SnapHistory)
	if err != nil {
		return
	}
	domain, err = filesFromDir(ii.dirs.SnapDomain)
	if err != nil {
		return
	}
	return
}

func (ii *InvertedIndex) openList(fNames []string) error {
	ii.closeWhatNotInList(fNames)
	ii.scanDirtyFiles(fNames)
	if err := ii.openDirtyFiles(); err != nil {
		return fmt.Errorf("InvertedIndex(%s).openDirtyFiles: %w", ii.filenameBase, err)
	}
	return nil
}

func (ii *InvertedIndex) openFolder() error {
	if ii.disable {
		return nil
	}
	idxFiles, _, _, err := ii.fileNamesOnDisk()
	if err != nil {
		return err
	}
	return ii.openList(idxFiles)
}

func (ii *InvertedIndex) scanDirtyFiles(fileNames []string) {
	if ii.filenameBase == "" {
		panic("assert: empty `filenameBase`")
	}
	if ii.aggregationStep == 0 {
		panic("assert: empty `aggregationStep`")
	}
	for _, dirtyFile := range scanDirtyFiles(fileNames, ii.aggregationStep, ii.filenameBase, "ef", ii.logger) {
		if _, has := ii.dirtyFiles.Get(dirtyFile); !has {
			ii.dirtyFiles.Set(dirtyFile)
		}
	}
}

func (ii *InvertedIndex) SetChecker(checker *DependencyIntegrityChecker) {
	ii.checker = checker
}

func (ii *InvertedIndex) reCalcVisibleFiles(toTxNum uint64) {
	var checker func(startTxNum, endTxNum uint64) bool
	c := ii.checker
	if c != nil {
		ue := FromII(ii.name)
		checker = func(startTxNum, endTxNum uint64) bool {
			return c.CheckDependentPresent(ue, All, startTxNum, endTxNum)
		}
	}
	ii._visible = newIIVisible(ii.filenameBase, calcVisibleFiles(ii.dirtyFiles, ii.Accessors, checker, false, toTxNum))
}

func (ii *InvertedIndex) MissedMapAccessors() (l []*FilesItem) {
	return ii.missedMapAccessors(ii.dirtyFiles.Items())
}

func (ii *InvertedIndex) missedMapAccessors(source []*FilesItem) (l []*FilesItem) {
	if !ii.Accessors.Has(AccessorHashMap) {
		return nil
	}
	return fileItemsWithMissedAccessors(source, ii.aggregationStep, func(fromStep, toStep uint64) []string {
		return []string{
			ii.efAccessorFilePath(fromStep, toStep),
		}
	})
}

func (ii *InvertedIndex) buildEfAccessor(ctx context.Context, item *FilesItem, ps *background.ProgressSet) (err error) {
	if item.decompressor == nil {
		return fmt.Errorf("buildEfAccessor: passed item with nil decompressor %s %d-%d", ii.filenameBase, item.startTxNum/ii.aggregationStep, item.endTxNum/ii.aggregationStep)
	}
	fromStep, toStep := item.startTxNum/ii.aggregationStep, item.endTxNum/ii.aggregationStep
	return ii.buildMapAccessor(ctx, fromStep, toStep, ii.dataReader(item.decompressor), ps)
}

func (ii *InvertedIndex) dataReader(f *seg.Decompressor) *seg.Reader {
	if !strings.Contains(f.FileName(), ".ef") {
		panic("assert: miss-use " + f.FileName())
	}
	return seg.NewReader(f.MakeGetter(), ii.Compression)
}
func (ii *InvertedIndex) dataWriter(f *seg.Compressor, forceNoCompression bool) *seg.Writer {
	if !strings.Contains(f.FileName(), ".ef") {
		panic("assert: miss-use " + f.FileName())
	}
	if forceNoCompression {
		return seg.NewWriter(f, seg.CompressNone)
	}
	return seg.NewWriter(f, ii.Compression)
}
func (iit *InvertedIndexRoTx) dataReader(f *seg.Decompressor) *seg.Reader {
	return iit.ii.dataReader(f)
}
func (iit *InvertedIndexRoTx) dataWriter(f *seg.Compressor, forceNoCompression bool) *seg.Writer {
	return iit.ii.dataWriter(f, forceNoCompression)
}

// BuildMissedAccessors - produce .efi/.vi/.kvi from .ef/.v/.kv
func (ii *InvertedIndex) BuildMissedAccessors(ctx context.Context, g *errgroup.Group, ps *background.ProgressSet, iiFiles *MissedAccessorIIFiles) {
	for _, item := range iiFiles.missedMapAccessors() {
		item := item
		g.Go(func() error {
			return ii.buildEfAccessor(ctx, item, ps)
		})
	}
}

func (ii *InvertedIndex) openDirtyFiles() error {
	var invalidFileItems []*FilesItem
	invalidFileItemsLock := sync.Mutex{}
	ii.dirtyFiles.Walk(func(items []*FilesItem) bool {
		for _, item := range items {
			item := item
			fromStep, toStep := item.startTxNum/ii.aggregationStep, item.endTxNum/ii.aggregationStep
			if item.decompressor == nil {
				fPathPattern := ii.efFilePathMask(fromStep, toStep)
				fPath, fileVer, ok, err := version.FindFilesWithVersionsByPattern(fPathPattern)
				if err != nil {
					_, fName := filepath.Split(fPath)
					ii.logger.Debug("[agg] InvertedIndex.openDirtyFiles: FindFilesWithVersionsByPattern error", "f", fName, "err", err)
					invalidFileItemsLock.Lock()
					invalidFileItems = append(invalidFileItems, item)
					invalidFileItemsLock.Unlock()
					continue
				}

				if !ok {
					_, fName := filepath.Split(fPath)
					ii.logger.Debug("[agg] InvertedIndex.openDirtyFiles: file does not exists", "f", fName)
					invalidFileItemsLock.Lock()
					invalidFileItems = append(invalidFileItems, item)
					invalidFileItemsLock.Unlock()
					continue
				}

				if !fileVer.Eq(ii.version.DataEF.Current) {
					if !fileVer.Less(ii.version.DataEF.MinSupported) {
						ii.version.DataEF.Current = fileVer
					} else {
						_, fName := filepath.Split(fPath)
						versionTooLowPanic(fName, ii.version.DataEF)
					}
				}

				if item.decompressor, err = seg.NewDecompressor(fPath); err != nil {
					_, fName := filepath.Split(fPath)
					if errors.Is(err, &seg.ErrCompressedFileCorrupted{}) {
						ii.logger.Debug("[agg] InvertedIndex.openDirtyFiles", "err", err, "f", fName)
					} else {
						ii.logger.Warn("[agg] InvertedIndex.openDirtyFiles", "err", err, "f", fName)
					}
					invalidFileItemsLock.Lock()
					invalidFileItems = append(invalidFileItems, item)
					invalidFileItemsLock.Unlock()
					// don't interrupt on error. other files may be good. but skip indices open.
					continue
				}
			}

			if item.index == nil {
				fPathPattern := ii.efAccessorFilePathMask(fromStep, toStep)
				fPath, fileVer, ok, err := version.FindFilesWithVersionsByPattern(fPathPattern)
				if err != nil {
					_, fName := filepath.Split(fPath)
					ii.logger.Warn("[agg] InvertedIndex.openDirtyFiles", "err", err, "f", fName)
					// don't interrupt on error. other files may be good
				}
				if ok {
					if !fileVer.Eq(ii.version.AccessorEFI.Current) {
						if !fileVer.Less(ii.version.AccessorEFI.MinSupported) {
							ii.version.AccessorEFI.Current = fileVer
						} else {
							_, fName := filepath.Split(fPath)
							versionTooLowPanic(fName, ii.version.AccessorEFI)
						}
					}
					if item.index, err = recsplit.OpenIndex(fPath); err != nil {
						_, fName := filepath.Split(fPath)
						ii.logger.Warn("[agg] InvertedIndex.openDirtyFiles", "err", err, "f", fName)
						// don't interrupt on error. other files may be good
					}
				}
			}
		}

		return true
	})
	for _, item := range invalidFileItems {
		item.closeFiles()
		ii.dirtyFiles.Delete(item)
	}

	return nil
}

func (ii *InvertedIndex) closeWhatNotInList(fNames []string) {
	protectFiles := make(map[string]struct{}, len(fNames))
	for _, f := range fNames {
		protectFiles[f] = struct{}{}
	}
	var toClose []*FilesItem
	ii.dirtyFiles.Walk(func(items []*FilesItem) bool {
		for _, item := range items {
			if item.decompressor != nil {
				if _, ok := protectFiles[item.decompressor.FileName()]; ok {
					continue
				}
			}

			toClose = append(toClose, item)
		}
		return true
	})
	for _, item := range toClose {
		item.closeFiles()
		ii.dirtyFiles.Delete(item)
	}
}

func (ii *InvertedIndex) Tables() []string { return []string{ii.keysTable, ii.valuesTable} }

func (ii *InvertedIndex) Close() {
	if ii == nil {
		return
	}
	ii.closeWhatNotInList([]string{})
}

// DisableFsync - just for tests
func (ii *InvertedIndex) DisableFsync() { ii.noFsync = true }

func (iit *InvertedIndexRoTx) Files() (res VisibleFiles) {
	for _, item := range iit.files {
		if item.src.decompressor != nil {
			res = append(res, item)
		}
	}
	return res
}

func (iit *InvertedIndexRoTx) NewWriter() *InvertedIndexBufferedWriter {
	return iit.newWriter(iit.ii.dirs.Tmp, false)
}

type InvertedIndexBufferedWriter struct {
	index, indexKeys *etl.Collector

	tmpdir       string
	discard      bool
	filenameBase string

	indexTable, indexKeysTable string

	aggregationStep uint64
	txNumBytes      [8]byte
	name            kv.InvertedIdx
}

// loadFunc - is analog of etl.Identity, but it signaling to etl - use .Put instead of .AppendDup - to allow duplicates
// maybe in future we will improve etl, to sort dupSort values in the way that allow use .AppendDup
func loadFunc(k, v []byte, table etl.CurrentTableReader, next etl.LoadNextFunc) error {
	return next(k, k, v)
}

// Add - !NotThreadSafe. Must use WalRLock/BatchHistoryWriteEnd
func (w *InvertedIndexBufferedWriter) Add(key []byte, txNum uint64) error {
	return w.add(key, key, txNum)
}

func (w *InvertedIndexBufferedWriter) add(key, indexKey []byte, txNum uint64) error {
	if w.discard {
		return nil
	}
	binary.BigEndian.PutUint64(w.txNumBytes[:], txNum)

	if err := w.indexKeys.Collect(w.txNumBytes[:], key); err != nil {
		return err
	}
	if err := w.index.Collect(indexKey, w.txNumBytes[:]); err != nil {
		return err
	}
	return nil
}

func (w *InvertedIndexBufferedWriter) Flush(ctx context.Context, tx kv.RwTx) error {
	if w.discard {
		return nil
	}

	if err := w.index.Load(tx, w.indexTable, loadFunc, etl.TransformArgs{Quit: ctx.Done()}); err != nil {
		return err
	}
	if err := w.indexKeys.Load(tx, w.indexKeysTable, loadFunc, etl.TransformArgs{Quit: ctx.Done()}); err != nil {
		return err
	}
	w.close()
	return nil
}

func (w *InvertedIndexBufferedWriter) close() {
	if w == nil {
		return
	}
	if w.index != nil {
		w.index.Close()
	}
	if w.indexKeys != nil {
		w.indexKeys.Close()
	}
}

func (iit *InvertedIndexRoTx) newWriter(tmpdir string, discard bool) *InvertedIndexBufferedWriter {
	if iit.ii.aggregationStep != iit.aggStep {
		panic(fmt.Sprintf("assert: %d %d", iit.ii.aggregationStep, iit.aggStep))
	}
	w := &InvertedIndexBufferedWriter{
		name:            iit.name,
		discard:         discard,
		tmpdir:          tmpdir,
		filenameBase:    iit.ii.filenameBase,
		aggregationStep: iit.aggStep,

		indexKeysTable: iit.ii.keysTable,
		indexTable:     iit.ii.valuesTable,

		// etl collector doesn't fsync: means if have enough ram, all files produced by all collectors will be in ram
		indexKeys: etl.NewCollectorWithAllocator(iit.ii.filenameBase+".ii.keys", tmpdir, etl.SmallSortableBuffers, iit.ii.logger).LogLvl(log.LvlTrace),
		index:     etl.NewCollectorWithAllocator(iit.ii.filenameBase+".ii.vals", tmpdir, etl.SmallSortableBuffers, iit.ii.logger).LogLvl(log.LvlTrace),
	}
	w.indexKeys.SortAndFlushInBackground(true)
	w.index.SortAndFlushInBackground(true)
	return w
}

func (ii *InvertedIndex) BeginFilesRo() *InvertedIndexRoTx {
	files := ii._visible.files
	for i := 0; i < len(files); i++ {
		if !files[i].src.frozen {
			files[i].src.refcount.Add(1)
		}
	}
	return &InvertedIndexRoTx{
		ii:      ii,
		visible: ii._visible,
		files:   files,
		aggStep: ii.aggregationStep,
		name:    ii.name,
		salt:    ii.salt.Load(),
	}
}
func (iit *InvertedIndexRoTx) Close() {
	if iit.files == nil { // invariant: it's safe to call Close multiple times
		return
	}
	files := iit.files
	iit.files = nil
	for i := 0; i < len(files); i++ {
		src := files[i].src
		if src == nil || src.frozen {
			continue
		}
		refCnt := src.refcount.Add(-1)
		//GC: last reader responsible to remove useles files: close it and delete
		if refCnt == 0 && src.canDelete.Load() {
			if traceFileLife != "" && iit.ii.filenameBase == traceFileLife {
				iit.ii.logger.Warn("[agg.dbg] real remove at InvertedIndexRoTx.Close", "file", src.decompressor.FileName())
			}
			src.closeFilesAndRemove()
		}
	}

	for _, r := range iit.readers {
		r.Close()
	}

	iit.visible.returnSeekInFilesCache(iit.seekInFilesCache)
}

type MergeRange struct {
	name      string // entity name
	needMerge bool
	from      uint64
	to        uint64
}

func NewMergeRange(name string, needMerge bool, from uint64, to uint64) *MergeRange {
	return &MergeRange{name: name, needMerge: needMerge, from: from, to: to}
}

func (mr *MergeRange) FromTo() (uint64, uint64) {
	return mr.from, mr.to
}

func (mr *MergeRange) String(prefix string, aggStep uint64) string {
	if prefix != "" {
		prefix += "="
	}
	return fmt.Sprintf("%s%s%d-%d", prefix, mr.name, mr.from/aggStep, mr.to/aggStep)
}

func (mr *MergeRange) Equal(other *MergeRange) bool {
	return mr.from == other.from && mr.to == other.to
}

type InvertedIndexRoTx struct {
	ii      *InvertedIndex
	name    kv.InvertedIdx
	files   visibleFiles
	visible *iiVisible
	getters []*seg.Reader
	readers []*recsplit.IndexReader

	seekInFilesCache *IISeekInFilesCache

	// TODO: retrofit recent optimization in main and reenable the next line
	// ef *multiencseq.SequenceBuilder // re-usable
	salt    *uint32
	aggStep uint64
}

// hashKey - change of salt will require re-gen of indices
func (iit *InvertedIndexRoTx) hashKey(k []byte) (uint64, uint64) {
	// this inlinable alloc-free version, it's faster than pre-allocated `hasher` object
	// because `hasher` object is interface and need call many methods on it
	return murmur3.Sum128WithSeed(k, *iit.salt)
}

func (iit *InvertedIndexRoTx) statelessGetter(i int) *seg.Reader {
	if iit.getters == nil {
		iit.getters = make([]*seg.Reader, len(iit.files))
	}
	r := iit.getters[i]
	if r == nil {
		g := iit.files[i].src.decompressor.MakeGetter()
		r = seg.NewReader(g, iit.ii.Compression)
		iit.getters[i] = r
	}
	return r
}
func (iit *InvertedIndexRoTx) statelessIdxReader(i int) *recsplit.IndexReader {
	if iit.readers == nil {
		iit.readers = make([]*recsplit.IndexReader, len(iit.files))
	}
	r := iit.readers[i]
	if r == nil {
		r = iit.files[i].src.index.GetReaderFromPool()
		iit.readers[i] = r
	}
	return r
}

func (iit *InvertedIndexRoTx) seekInFiles(key []byte, txNum uint64) (found bool, equalOrHigherTxNum uint64, err error) {
	if len(iit.files) == 0 {
		return false, 0, nil
	}

	if txNum < iit.files[0].startTxNum {
		return false, 0, fmt.Errorf("seekInFiles(invIndex=%s,txNum=%d) but data before txNum=%d not available", iit.name.String(), txNum, iit.files[0].startTxNum)
	}
	if iit.files[len(iit.files)-1].endTxNum <= txNum {
		return false, 0, nil
	}

	hi, lo := iit.hashKey(key)
	if iit.seekInFilesCache == nil {
		iit.seekInFilesCache = iit.visible.newSeekInFilesCache()
	}

	if iit.seekInFilesCache != nil {
		iit.seekInFilesCache.total++
		fromCache, ok := iit.seekInFilesCache.Get(hi)
		if ok && fromCache.requested <= txNum {
			if txNum <= fromCache.found {
				iit.seekInFilesCache.hit++
				return true, fromCache.found, nil
			} else if fromCache.found == 0 { //not found
				iit.seekInFilesCache.hit++
				return false, 0, nil
			}
		}
	}

	for i := 0; i < len(iit.files); i++ {
		if iit.files[i].endTxNum <= txNum {
			continue
		}
		offset, ok := iit.statelessIdxReader(i).TwoLayerLookupByHash(hi, lo)
		if !ok {
			continue
		}

		g := iit.statelessGetter(i)
		g.Reset(offset)
		k, _ := g.Next(nil)
		if !bytes.Equal(k, key) {
			continue
		}
		encodedSeq, _ := g.Next(nil)

		// TODO: implement merge Reset+Seek
		// if iit.ef == nil {
		// 	iit.ef = eliasfano32.NewEliasFano(1, 1)
		// }
		// equalOrHigherTxNum, found = iit.ef.Reset(encodedSeq).Seek(txNum)
		equalOrHigherTxNum, found = multiencseq.Seek(iit.files[i].startTxNum, encodedSeq, txNum)
		if !found {
			continue
		}

		if equalOrHigherTxNum < iit.files[i].startTxNum || equalOrHigherTxNum >= iit.files[i].endTxNum {
			return false, equalOrHigherTxNum, fmt.Errorf("inverted_index(%s) at (%x, %d) returned value %d, but it out-of-bounds %d-%d. it may signal that .ef file is broke - can detect by `erigon seg integrity --check=InvertedIndex`, or re-download files", g.FileName(), key, txNum, iit.files[i].startTxNum, iit.files[i].endTxNum, equalOrHigherTxNum)
		}
		if iit.seekInFilesCache != nil && equalOrHigherTxNum-txNum > 0 { // > 0 to improve cache hit-rate
			iit.seekInFilesCache.Add(hi, iiSeekInFilesCacheItem{requested: txNum, found: equalOrHigherTxNum})
		}
		return true, equalOrHigherTxNum, nil
	}

	if iit.seekInFilesCache != nil {
		iit.seekInFilesCache.Add(hi, iiSeekInFilesCacheItem{requested: txNum, found: 0})
	}
	return false, 0, nil
}

// IdxRange - return range of txNums for given `key`
// is to be used in public API, therefore it relies on read-only transaction
// so that iteration can be done even when the inverted index is being updated.
// [startTxNum; endNumTx)

// todo IdxRange operates over ii.valuesTable . Passing `nil` as a key will not return all keys
func (iit *InvertedIndexRoTx) IdxRange(key []byte, startTxNum, endTxNum int, asc order.By, limit int, roTx kv.Tx) (stream.U64, error) {
	frozenIt, err := iit.iterateRangeOnFiles(key, startTxNum, endTxNum, asc, limit)
	if err != nil {
		return nil, err
	}
	recentIt, err := iit.recentIterateRange(key, startTxNum, endTxNum, asc, limit, roTx)
	if err != nil {
		return nil, err
	}
	return stream.Union[uint64](frozenIt, recentIt, asc, limit), nil
}

func (iit *InvertedIndexRoTx) recentIterateRange(key []byte, startTxNum, endTxNum int, asc order.By, limit int, roTx kv.Tx) (stream.U64, error) {
	//optimization: return empty pre-allocated iterator if range is frozen
	if asc {
		isFrozenRange := len(iit.files) > 0 && endTxNum >= 0 && iit.files.EndTxNum() >= uint64(endTxNum)
		if isFrozenRange {
			return stream.EmptyU64, nil
		}
	} else {
		isFrozenRange := len(iit.files) > 0 && startTxNum >= 0 && iit.files.EndTxNum() >= uint64(startTxNum)
		if isFrozenRange {
			return stream.EmptyU64, nil
		}
	}

	var from []byte
	if startTxNum >= 0 {
		from = make([]byte, 8)
		binary.BigEndian.PutUint64(from, uint64(startTxNum))
	}

	var to []byte
	if endTxNum >= 0 {
		to = make([]byte, 8)
		binary.BigEndian.PutUint64(to, uint64(endTxNum))
	}
	it, err := roTx.RangeDupSort(iit.ii.valuesTable, key, from, to, asc, limit)
	if err != nil {
		return nil, err
	}
	return stream.TransformKV2U64(it, func(_, v []byte) (uint64, error) {
		return binary.BigEndian.Uint64(v), nil
	}), nil
}

// IdxRange is to be used in public API, therefore it relies on read-only transaction
// so that iteration can be done even when the inverted index is being updated.
// [startTxNum; endNumTx)
func (iit *InvertedIndexRoTx) iterateRangeOnFiles(key []byte, startTxNum, endTxNum int, asc order.By, limit int) (*InvertedIdxStreamFiles, error) {
	if asc && (startTxNum >= 0 && endTxNum >= 0) && startTxNum > endTxNum {
		return nil, fmt.Errorf("startTxNum=%d expected to be lower than endTxNum=%d", startTxNum, endTxNum)
	}
	if !asc && (startTxNum >= 0 && endTxNum >= 0) && startTxNum < endTxNum {
		return nil, fmt.Errorf("startTxNum=%d expected to be bigger than endTxNum=%d", startTxNum, endTxNum)
	}

	it := &InvertedIdxStreamFiles{
		key:         key,
		startTxNum:  startTxNum,
		endTxNum:    endTxNum,
		indexTable:  iit.ii.valuesTable,
		orderAscend: asc,
		limit:       limit,
		seq:         &multiencseq.SequenceReader{},
		accessors:   iit.ii.Accessors,
		ii:          iit,
	}
	if asc {
		for i := len(iit.files) - 1; i >= 0; i-- {
			// [from,to) && from < to
			if endTxNum >= 0 && int(iit.files[i].startTxNum) >= endTxNum {
				continue
			}
			if startTxNum >= 0 && iit.files[i].endTxNum <= uint64(startTxNum) {
				break
			}
			if iit.files[i].src.index.KeyCount() == 0 {
				continue
			}
			it.stack = append(it.stack, iit.files[i])
			it.stack[len(it.stack)-1].getter = it.stack[len(it.stack)-1].src.decompressor.MakeGetter()
			it.stack[len(it.stack)-1].reader = it.stack[len(it.stack)-1].src.index.GetReaderFromPool()
			it.hasNext = true
		}
	} else {
		for i := 0; i < len(iit.files); i++ {
			// [from,to) && from > to
			if endTxNum >= 0 && int(iit.files[i].endTxNum) <= endTxNum {
				continue
			}
			if startTxNum >= 0 && iit.files[i].startTxNum > uint64(startTxNum) {
				break
			}
			if iit.files[i].src.index == nil { // assert
				err := fmt.Errorf("why file has not index: %s", iit.files[i].src.decompressor.FileName())
				panic(err)
			}
			if iit.files[i].src.index.KeyCount() == 0 {
				continue
			}
			it.stack = append(it.stack, iit.files[i])
			it.stack[len(it.stack)-1].getter = it.stack[len(it.stack)-1].src.decompressor.MakeGetter()
			it.stack[len(it.stack)-1].reader = it.stack[len(it.stack)-1].src.index.GetReaderFromPool()
			it.hasNext = true
		}
	}
	it.advance()
	return it, nil
}

func (ii *InvertedIndex) minTxNumInDB(tx kv.Tx) uint64 {
	fst, _ := kv.FirstKey(tx, ii.keysTable)
	if len(fst) > 0 {
		fstInDb := binary.BigEndian.Uint64(fst)
		return min(fstInDb, math.MaxUint64)
	}
	return math.MaxUint64
}

func (ii *InvertedIndex) maxTxNumInDB(tx kv.Tx) uint64 {
	lst, _ := kv.LastKey(tx, ii.keysTable)
	if len(lst) > 0 {
		lstInDb := binary.BigEndian.Uint64(lst)
		return max(lstInDb, 0)
	}
	return 0
}

func (iit *InvertedIndexRoTx) Progress(tx kv.Tx) uint64 {
	return max(iit.files.EndTxNum(), iit.ii.maxTxNumInDB(tx))
}

func (iit *InvertedIndexRoTx) CanPrune(tx kv.Tx) bool {
	return iit.ii.minTxNumInDB(tx) < iit.files.EndTxNum()
}

func (iit *InvertedIndexRoTx) canBuild(dbtx kv.Tx) bool { //nolint
	maxStepInFiles := iit.files.EndTxNum() / iit.aggStep
	maxStepInDB := iit.ii.maxTxNumInDB(dbtx) / iit.aggStep
	return maxStepInFiles < maxStepInDB
}

type InvertedIndexPruneStat struct {
	MinTxNum         uint64
	MaxTxNum         uint64
	PruneCountTx     uint64
	PruneCountValues uint64
}

func (is *InvertedIndexPruneStat) PrunedNothing() bool {
	return is.PruneCountTx == 0 && is.PruneCountValues == 0
}

func (is *InvertedIndexPruneStat) String() string {
	if is.PrunedNothing() {
		return ""
	}
	vstr := ""
	if is.PruneCountValues > 0 {
		vstr = fmt.Sprintf("values: %s,", common.PrettyCounter(is.PruneCountValues))
	}
	return fmt.Sprintf("%s txns: %d from %s-%s",
		vstr, is.PruneCountTx, common.PrettyCounter(is.MinTxNum), common.PrettyCounter(is.MaxTxNum))
}

func (is *InvertedIndexPruneStat) Accumulate(other *InvertedIndexPruneStat) {
	if other == nil {
		return
	}
	is.MinTxNum = min(is.MinTxNum, other.MinTxNum)
	is.MaxTxNum = max(is.MaxTxNum, other.MaxTxNum)
	is.PruneCountTx += other.PruneCountTx
	is.PruneCountValues += other.PruneCountValues
}

func (iit *InvertedIndexRoTx) unwind(ctx context.Context, rwTx kv.RwTx, txFrom, txTo, limit uint64, logEvery *time.Ticker, forced bool, fn func(key []byte, txnum []byte) error) error {
	_, err := iit.prune(ctx, rwTx, txFrom, txTo, limit, logEvery, fn)
	if err != nil {
		return err
	}
	return nil
}

// [txFrom; txTo)
// forced - prune even if CanPrune returns false, so its true only when we do Unwind.
func (iit *InvertedIndexRoTx) Prune(ctx context.Context, tx kv.RwTx, txFrom, txTo, limit uint64, logEvery *time.Ticker, forced bool, fn func(key []byte, txnum []byte) error) (stat *InvertedIndexPruneStat, err error) {
	if !forced {
		if iit.files.EndTxNum() > 0 {
			txTo = min(txTo, iit.files.EndTxNum())
		}
		if !iit.CanPrune(tx) {
			return &InvertedIndexPruneStat{MinTxNum: math.MaxUint64}, nil
		}
	}
	return iit.prune(ctx, tx, txFrom, txTo, limit, logEvery, fn)
}

func (iit *InvertedIndexRoTx) prune(ctx context.Context, rwTx kv.RwTx, txFrom, txTo, limit uint64, logEvery *time.Ticker, fn func(key []byte, txnum []byte) error) (stat *InvertedIndexPruneStat, err error) {
	stat = &InvertedIndexPruneStat{MinTxNum: math.MaxUint64}

	mxPruneInProgress.Inc()
	defer mxPruneInProgress.Dec()
	defer func(t time.Time) { mxPruneTookIndex.ObserveDuration(t) }(time.Now())

	if limit == 0 { // limits amount of txn to be pruned
		limit = math.MaxUint64
	}

	ii := iit.ii
	//defer func() {
	//	ii.logger.Error("[snapshots] prune index",
	//		"name", ii.filenameBase,
	//		"forced", forced,
	//		"pruned tx", fmt.Sprintf("%.2f-%.2f", float64(minTxnum)/float64(iit.aggStep), float64(maxTxnum)/float64(iit.aggStep)),
	//		"pruned values", pruneCount,
	//		"tx until limit", limit)
	//}()

	keysCursor, err := rwTx.CursorDupSort(ii.keysTable)
	if err != nil {
		return stat, fmt.Errorf("create %s keys cursor: %w", ii.filenameBase, err)
	}
	defer keysCursor.Close()
	idxDelCursor, err := rwTx.RwCursorDupSort(ii.valuesTable)
	if err != nil {
		return nil, err
	}
	defer idxDelCursor.Close()

	collector := etl.NewCollectorWithAllocator(ii.filenameBase+".prune.ii", ii.dirs.Tmp, etl.SmallSortableBuffers, ii.logger)
	defer collector.Close()
	collector.LogLvl(log.LvlTrace)
	collector.SortAndFlushInBackground(true)

	var txKey [8]byte
	binary.BigEndian.PutUint64(txKey[:], txFrom)

	// Invariant: if some `txNum=N` pruned - it's pruned Fully
	// Means: can use DeleteCurrentDuplicates all values of given `txNum`
	for k, v, err := keysCursor.Seek(txKey[:]); k != nil; k, v, err = keysCursor.NextNoDup() {
		if err != nil {
			return nil, fmt.Errorf("iterate over %s index keys: %w", ii.filenameBase, err)
		}

		txNum := binary.BigEndian.Uint64(k)
		if txNum >= txTo || limit == 0 {
			break
		}
		if asserts && txNum < txFrom {
			panic(fmt.Errorf("assert: index pruning txn=%d [%d-%d)", txNum, txFrom, txTo))
		}

		limit--
		stat.MinTxNum = min(stat.MinTxNum, txNum)
		stat.MaxTxNum = max(stat.MaxTxNum, txNum)

		for ; v != nil; _, v, err = keysCursor.NextDup() {
			if err != nil {
				return nil, fmt.Errorf("iterate over %s index keys: %w", ii.filenameBase, err)
			}
			if err := collector.Collect(v, k); err != nil {
				return nil, err
			}
		}

		if ctx.Err() != nil {
			return nil, ctx.Err()
		}
	}

	err = collector.Load(nil, "", func(key, txnm []byte, table etl.CurrentTableReader, next etl.LoadNextFunc) error {
		if fn != nil {
			if err = fn(key, txnm); err != nil {
				return fmt.Errorf("fn error: %w", err)
			}
		}
		if err = idxDelCursor.DeleteExact(key, txnm); err != nil {
			return err
		}
		mxPruneSizeIndex.Inc()
		stat.PruneCountValues++

		select {
		case <-logEvery.C:
			txNum := binary.BigEndian.Uint64(txnm)
			ii.logger.Info("[snapshots] prune index", "name", ii.filenameBase, "pruned tx", stat.PruneCountTx,
				"pruned values", stat.PruneCountValues,
				"steps", fmt.Sprintf("%.2f-%.2f", float64(txFrom)/float64(ii.aggregationStep), float64(txNum)/float64(ii.aggregationStep)))
		default:
		}
		return nil
	}, etl.TransformArgs{Quit: ctx.Done()})

	if stat.MinTxNum != math.MaxUint64 {
		binary.BigEndian.PutUint64(txKey[:], stat.MinTxNum)
		// This deletion iterator goes last to preserve invariant: if some `txNum=N` pruned - it's pruned Fully
		for txnb, _, err := keysCursor.Seek(txKey[:]); txnb != nil; txnb, _, err = keysCursor.NextNoDup() {
			if err != nil {
				return nil, fmt.Errorf("iterate over %s index keys: %w", ii.filenameBase, err)
			}
			if binary.BigEndian.Uint64(txnb) > stat.MaxTxNum {
				break
			}
			stat.PruneCountTx++
			if err = rwTx.Delete(ii.keysTable, txnb); err != nil {
				return nil, err
			}
		}
	}

	return stat, err
}

func (iit *InvertedIndexRoTx) IterateChangedKeys(startTxNum, endTxNum uint64, roTx kv.Tx) InvertedIterator1 {
	var ii1 InvertedIterator1
	ii1.hasNextInDb = true
	ii1.roTx = roTx
	ii1.indexTable = iit.ii.valuesTable
	for _, item := range iit.files {
		if item.endTxNum <= startTxNum {
			continue
		}
		if item.startTxNum >= endTxNum {
			break
		}
		if item.endTxNum >= endTxNum {
			ii1.hasNextInDb = false
		}
<<<<<<< HEAD
		//g := iit.dataReader(item.src.decompressor)
		g := seg.NewReader(item.src.decompressor.MakeGetter(), iit.ii.Compression)
		if g.HasNext() {
			key, _ := g.Next(nil)
			heap.Push(&ii1.h, &ReconItem{startTxNum: item.startTxNum, endTxNum: item.endTxNum, g: g, txNum: ^item.endTxNum, key: key})
=======
		g := iit.dataReader(item.src.decompressor)
		g.Reset(0)
		wrapper := NewSegReaderWrapper(g)
		if wrapper.HasNext() {
			key, val, err := wrapper.Next()
			if err != nil {
				return ii1
			}
			heap.Push(&ii1.h, &ReconItem{startTxNum: item.startTxNum, endTxNum: item.endTxNum, g: wrapper, key: key, val: val, txNum: ^item.endTxNum})
>>>>>>> 33fc8885
			ii1.hasNextInFiles = true
		}
	}
	binary.BigEndian.PutUint64(ii1.startTxKey[:], startTxNum)
	ii1.startTxNum = startTxNum
	ii1.endTxNum = endTxNum
	ii1.advanceInDb()
	ii1.advanceInFiles()
	ii1.advance()
	return ii1
}

// collate [stepFrom, stepTo)
func (ii *InvertedIndex) collate(ctx context.Context, step uint64, roTx kv.Tx) (InvertedIndexCollation, error) {
	stepTo := step + 1
	txFrom, txTo := step*ii.aggregationStep, stepTo*ii.aggregationStep
	start := time.Now()
	defer mxCollateTookIndex.ObserveDuration(start)

	keysCursor, err := roTx.CursorDupSort(ii.keysTable)
	if err != nil {
		return InvertedIndexCollation{}, fmt.Errorf("create %s keys cursor: %w", ii.filenameBase, err)
	}
	defer keysCursor.Close()

	collector := etl.NewCollectorWithAllocator(ii.filenameBase+".collate.ii", ii.iiCfg.dirs.Tmp, etl.SmallSortableBuffers, ii.logger).LogLvl(log.LvlTrace)
	defer collector.Close()

	var txKey [8]byte
	binary.BigEndian.PutUint64(txKey[:], txFrom)

	for k, v, err := keysCursor.Seek(txKey[:]); k != nil; k, v, err = keysCursor.Next() {
		if err != nil {
			return InvertedIndexCollation{}, fmt.Errorf("iterate over %s keys cursor: %w", ii.filenameBase, err)
		}
		txNum := binary.BigEndian.Uint64(k)
		if txNum >= txTo { // [txFrom; txTo)
			break
		}
		if err := collector.Collect(v, k); err != nil {
			return InvertedIndexCollation{}, fmt.Errorf("collect %s history key [%x]=>txn %d [%x]: %w", ii.filenameBase, k, txNum, k, err)
		}
		select {
		case <-ctx.Done():
			return InvertedIndexCollation{}, ctx.Err()
		default:
		}
	}

	var (
		coll = InvertedIndexCollation{
			iiPath: ii.efFilePath(step, stepTo),
		}
		closeComp bool
	)
	defer func() {
		if closeComp {
			coll.Close()
		}
	}()

	comp, err := seg.NewCompressor(ctx, "collate idx "+ii.filenameBase, coll.iiPath, ii.dirs.Tmp, ii.CompressorCfg, log.LvlTrace, ii.logger)
	if err != nil {
		return InvertedIndexCollation{}, fmt.Errorf("create %s compressor: %w", ii.filenameBase, err)
	}
	coll.writer = ii.dataWriter(comp, true)

	var (
		prevEf      []byte
		prevKey     []byte
		initialized bool
		bitmap      = bitmapdb.NewBitmap64()
	)
	defer bitmapdb.ReturnToPool64(bitmap)

	loadBitmapsFunc := func(k, v []byte, table etl.CurrentTableReader, next etl.LoadNextFunc) error {
		txNum := binary.BigEndian.Uint64(v)
		if !initialized {
			prevKey = append(prevKey[:0], k...)
			initialized = true
		}

		if bytes.Equal(prevKey, k) {
			bitmap.Add(txNum)
			prevKey = append(prevKey[:0], k...)
			return nil
		}

		ef := multiencseq.NewBuilder(step*ii.aggregationStep, bitmap.GetCardinality(), bitmap.Maximum())
		it := bitmap.Iterator()
		for it.HasNext() {
			ef.AddOffset(it.Next())
		}
		bitmap.Clear()
		ef.Build()

		prevEf = ef.AppendBytes(prevEf[:0])

		if _, err = coll.writer.Write(prevKey); err != nil {
			return fmt.Errorf("add %s efi index key [%x]: %w", ii.filenameBase, prevKey, err)
		}
		if _, err = coll.writer.Write(prevEf); err != nil {
			return fmt.Errorf("add %s efi index val: %w", ii.filenameBase, err)
		}

		prevKey = append(prevKey[:0], k...)
		txNum = binary.BigEndian.Uint64(v)
		bitmap.Add(txNum)

		return nil
	}

	err = collector.Load(nil, "", loadBitmapsFunc, etl.TransformArgs{Quit: ctx.Done()})
	if err != nil {
		return InvertedIndexCollation{}, err
	}
	if !bitmap.IsEmpty() {
		if err = loadBitmapsFunc(nil, make([]byte, 8), nil, nil); err != nil {
			return InvertedIndexCollation{}, err
		}
	}

	closeComp = false
	return coll, nil
}

type InvertedFiles struct {
	decomp    *seg.Decompressor
	index     *recsplit.Index
	existence *existence.Filter
}

func (sf InvertedFiles) CleanupOnError() {
	if sf.decomp != nil {
		sf.decomp.Close()
	}
	if sf.index != nil {
		sf.index.Close()
	}
}

type InvertedIndexCollation struct {
	iiPath string
	writer *seg.Writer
}

func (ic InvertedIndexCollation) Close() {
	if ic.writer != nil {
		ic.writer.Close()
	}
}

// buildFiles - `step=N` means build file `[N:N+1)` which is equal to [N:N+1)
func (ii *InvertedIndex) buildFiles(ctx context.Context, step uint64, coll InvertedIndexCollation, ps *background.ProgressSet) (InvertedFiles, error) {
	var (
		decomp          *seg.Decompressor
		mapAccessor     *recsplit.Index
		existenceFilter *existence.Filter
		err             error
	)
	mxRunningFilesBuilding.Inc()
	defer mxRunningFilesBuilding.Dec()
	closeComp := true
	defer func() {
		if closeComp {
			coll.Close()
			if decomp != nil {
				decomp.Close()
			}
			if mapAccessor != nil {
				mapAccessor.Close()
			}
			if existenceFilter != nil {
				existenceFilter.Close()
			}
		}
	}()

	if assert.Enable {
		if coll.iiPath == "" && reflect.ValueOf(coll.writer).IsNil() {
			panic("assert: collation is not initialized " + ii.filenameBase)
		}
	}

	{
		p := ps.AddNew(path.Base(coll.iiPath), 1)
		if err = coll.writer.Compress(); err != nil {
			ps.Delete(p)
			return InvertedFiles{}, fmt.Errorf("compress %s: %w", ii.filenameBase, err)
		}
		coll.Close()
		ps.Delete(p)
	}

	if decomp, err = seg.NewDecompressor(coll.iiPath); err != nil {
		return InvertedFiles{}, fmt.Errorf("open %s decompressor: %w", ii.filenameBase, err)
	}

	if err := ii.buildMapAccessor(ctx, step, step+1, ii.dataReader(decomp), ps); err != nil {
		return InvertedFiles{}, fmt.Errorf("build %s efi: %w", ii.filenameBase, err)
	}
	if ii.Accessors.Has(AccessorHashMap) {
		if mapAccessor, err = recsplit.OpenIndex(ii.efAccessorFilePath(step, step+1)); err != nil {
			return InvertedFiles{}, err
		}
	}

	closeComp = false
	return InvertedFiles{decomp: decomp, index: mapAccessor, existence: existenceFilter}, nil
}

func (ii *InvertedIndex) buildMapAccessor(ctx context.Context, fromStep, toStep uint64, data *seg.Reader, ps *background.ProgressSet) (err error) {
	idxPath := ii.efAccessorFilePath(fromStep, toStep)
	cfg := recsplit.RecSplitArgs{
		BucketSize: recsplit.DefaultBucketSize,
		LeafSize:   recsplit.DefaultLeafSize,
		TmpDir:     ii.dirs.Tmp,
		IndexFile:  idxPath,
		Salt:       ii.salt.Load(),
		NoFsync:    ii.noFsync,

		Version:            1,
		Enums:              true,
		LessFalsePositives: true,
	}

	// Design decision: `why Enum=true and LessFalsePositives=true`?
	//
	// Test on: rpcdaemon (erigon shut-down), `--http.compression=false`, after `sync && sudo sysctl vm.drop_caches=3`, query:
	//```sh
	//curl -X POST -H "Content-Type: application/json" --data '{"jsonrpc":"2.0","method": "eth_getLogs","params": [{"fromBlock": "0x115B624", "toBlock": "0x115B664"}], "id":1}' -s -o /dev/null  localhost:8545
	//```
	//
	// On compared it with `Enum=false and LessFalsePositives=false` on ethmainnet (on small machine with cloud drives and `sync && sudo sysctl vm.drop_caches=3`):
	//  - `du -hsc *.efi` changed from `24Gb` to `17Gb` (better)
	//  - `vmtouch of .ef` changed from `152M/426G` to `787M/426G` (worse)
	//  - `vmtouch of .efi` changed from `1G/23G` to `633M/16G` (better)
	//  - speed on hot data - not changed. speed on cold data changed from `7min` to `10min`  (worse)
	//  - but most important i see `.ef` files became "randomly warm":
	// From:
	//```sh
	//vmtouch -v /mnt/erigon/snapshots/idx/v1.0-storage.1680-1682.ef
	//[ ooooooooo ooooooo oooooooooooooooooo oooooooo  oo o o  ooo ] 93/81397
	//```
	// To:
	//```sh
	//vmtouch -v /mnt/erigon/snapshots/idx/v1.0-storage.1680-1682.ef
	//[oooooooooooooooooooooooooooooooooooooooooooooooooooooooooooo] 16279/81397
	//```
	// It happens because: EVM does read much non-existing keys, like "create storage key if it doesn't exists". And
	// each such non-existing key read `MPH` transforms to random
	// key read. `LessFalsePositives=true` feature filtering-out such cases (with `1/256=0.3%` false-positives).

	if err := buildHashMapAccessor2(ctx, data, idxPath, cfg, ps, ii.logger); err != nil {
		return err
	}
	return nil
}

func (ii *InvertedIndex) integrateDirtyFiles(sf InvertedFiles, txNumFrom, txNumTo uint64) {
	if txNumFrom == txNumTo {
		panic(fmt.Sprintf("assert: txNumFrom(%d) == txNumTo(%d)", txNumFrom, txNumTo))
	}
	fi := newFilesItem(txNumFrom, txNumTo, ii.aggregationStep)
	fi.decompressor = sf.decomp
	fi.index = sf.index
	fi.existence = sf.existence
	ii.dirtyFiles.Set(fi)
}

func (iit *InvertedIndexRoTx) stepsRangeInDB(tx kv.Tx) (from, to float64) {
	fst, _ := kv.FirstKey(tx, iit.ii.keysTable)
	if len(fst) > 0 {
		from = float64(binary.BigEndian.Uint64(fst)) / float64(iit.aggStep)
	}
	lst, _ := kv.LastKey(tx, iit.ii.keysTable)
	if len(lst) > 0 {
		to = float64(binary.BigEndian.Uint64(lst)) / float64(iit.aggStep)
	}
	if to == 0 {
		to = from
	}
	return from, to
}<|MERGE_RESOLUTION|>--- conflicted
+++ resolved
@@ -1057,23 +1057,13 @@
 		if item.endTxNum >= endTxNum {
 			ii1.hasNextInDb = false
 		}
-<<<<<<< HEAD
 		//g := iit.dataReader(item.src.decompressor)
+		//wrapper := NewSegReaderWrapper(g)
+
 		g := seg.NewReader(item.src.decompressor.MakeGetter(), iit.ii.Compression)
 		if g.HasNext() {
 			key, _ := g.Next(nil)
 			heap.Push(&ii1.h, &ReconItem{startTxNum: item.startTxNum, endTxNum: item.endTxNum, g: g, txNum: ^item.endTxNum, key: key})
-=======
-		g := iit.dataReader(item.src.decompressor)
-		g.Reset(0)
-		wrapper := NewSegReaderWrapper(g)
-		if wrapper.HasNext() {
-			key, val, err := wrapper.Next()
-			if err != nil {
-				return ii1
-			}
-			heap.Push(&ii1.h, &ReconItem{startTxNum: item.startTxNum, endTxNum: item.endTxNum, g: wrapper, key: key, val: val, txNum: ^item.endTxNum})
->>>>>>> 33fc8885
 			ii1.hasNextInFiles = true
 		}
 	}
