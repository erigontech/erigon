// Copyright 2022 The Erigon Authors
// This file is part of Erigon.
//
// Erigon is free software: you can redistribute it and/or modify
// it under the terms of the GNU Lesser General Public License as published by
// the Free Software Foundation, either version 3 of the License, or
// (at your option) any later version.
//
// Erigon is distributed in the hope that it will be useful,
// but WITHOUT ANY WARRANTY; without even the implied warranty of
// MERCHANTABILITY or FITNESS FOR A PARTICULAR PURPOSE. See the
// GNU Lesser General Public License for more details.
//
// You should have received a copy of the GNU Lesser General Public License
// along with Erigon. If not, see <http://www.gnu.org/licenses/>.

package state

import (
	"bytes"
	"container/heap"
	"context"
	"encoding/binary"
	"errors"
	"fmt"
	"math"
	"os"
	"path"
	"path/filepath"
	"reflect"
	"strings"
	"sync"
	"sync/atomic"
	"time"

	"github.com/spaolacci/murmur3"
	btree2 "github.com/tidwall/btree"
	"golang.org/x/sync/errgroup"

	"github.com/erigontech/erigon-lib/common"
	"github.com/erigontech/erigon-lib/common/assert"
	"github.com/erigontech/erigon-lib/common/background"
	"github.com/erigontech/erigon-lib/common/datadir"
	"github.com/erigontech/erigon-lib/common/dbg"
	"github.com/erigontech/erigon-lib/datastruct/existence"
	"github.com/erigontech/erigon-lib/etl"
	"github.com/erigontech/erigon-lib/kv"
	"github.com/erigontech/erigon-lib/kv/bitmapdb"
	"github.com/erigontech/erigon-lib/kv/order"
	"github.com/erigontech/erigon-lib/kv/stream"
	"github.com/erigontech/erigon-lib/log/v3"
	"github.com/erigontech/erigon-lib/recsplit"
	"github.com/erigontech/erigon-lib/recsplit/multiencseq"
	"github.com/erigontech/erigon-lib/seg"
	"github.com/erigontech/erigon-lib/version"
)

type InvertedIndex struct {
	iiCfg
	noFsync bool // fsync is enabled by default, but tests can manually disable

	aggregationStep uint64 // amount of transactions inside single aggregation step

	// dirtyFiles - list of ALL files - including: un-indexed-yet, garbage, merged-into-bigger-one, ...
	// thread-safe, but maybe need 1 RWLock for all trees in Aggregator
	//
	// _visible derivative from field `file`, but without garbage:
	//  - no files with `canDelete=true`
	//  - no overlaps
	//  - no un-indexed files (`power-off` may happen between .ef and .efi creation)
	//
	// BeginRo() using _visible in zero-copy way
	dirtyFiles *btree2.BTreeG[*FilesItem]

	// `_visible.files` - underscore in name means: don't use this field directly, use BeginFilesRo()
	// underlying array is immutable - means it's ready for zero-copy use
	_visible *iiVisible
	logger   log.Logger

	checker *DependencyIntegrityChecker
}

type iiCfg struct {
	salt    *atomic.Pointer[uint32]
	dirs    datadir.Dirs
	disable bool // totally disable Domain/History/InvertedIndex - ignore all writes, don't produce files

	version IIVersionTypes

	filenameBase string // filename base for all files of this inverted index
	keysTable    string // bucket name for index keys;    txnNum_u64 -> key (k+auto_increment)
	valuesTable  string // bucket name for index values;  k -> txnNum_u64 , Needs to be table with DupSort
	name         kv.InvertedIdx

	Compression   seg.WordLevelCompression // compression type for inverted index keys and values
	CompressorCfg seg.WordLvlCfg           // advanced configuration for compressor encodings

	Accessors Accessors
}

func (ii iiCfg) GetVersions() VersionTypes {
	return VersionTypes{
		II: &ii.version,
	}
}

type iiVisible struct {
	files  []visibleFile
	name   string
	caches *sync.Pool
}

func NewInvertedIndex(cfg iiCfg, aggStep uint64, logger log.Logger) (*InvertedIndex, error) {
	if cfg.dirs.SnapDomain == "" {
		panic("assert: empty `dirs`")
	}
	if cfg.filenameBase == "" {
		panic("assert: empty `filenameBase`")
	}
	//if cfg.compressorCfg.MaxDictPatterns == 0 && cfg.compressorCfg.MaxPatternLen == 0 {
	cfg.CompressorCfg = seg.DefaultWordLvlCfg
	if cfg.Accessors == 0 {
		cfg.Accessors = AccessorHashMap
	}

	ii := InvertedIndex{
		iiCfg:      cfg,
		dirtyFiles: btree2.NewBTreeGOptions[*FilesItem](filesItemLess, btree2.Options{Degree: 128, NoLocks: false}),
		_visible:   newIIVisible(cfg.filenameBase, []visibleFile{}),
		logger:     logger,

		aggregationStep: aggStep,
	}
	if ii.aggregationStep == 0 {
		panic("assert: empty `aggregationStep`")
	}

	if ii.version.DataEF.IsZero() {
		panic(fmt.Errorf("assert: forgot to set version of %s", ii.name))
	}
	if ii.version.AccessorEFI.IsZero() {
		panic(fmt.Errorf("assert: forgot to set version of %s", ii.name))
	}

	return &ii, nil
}

func (ii *InvertedIndex) efAccessorFilePath(fromStep, toStep uint64) string {
	return filepath.Join(ii.dirs.SnapAccessors, fmt.Sprintf("%s-%s.%d-%d.efi", ii.version.AccessorEFI.String(), ii.filenameBase, fromStep, toStep))
}
func (ii *InvertedIndex) efFilePath(fromStep, toStep uint64) string {
	return filepath.Join(ii.dirs.SnapIdx, fmt.Sprintf("%s-%s.%d-%d.ef", ii.version.DataEF.String(), ii.filenameBase, fromStep, toStep))
}

func (ii *InvertedIndex) efAccessorFilePathMask(fromStep, toStep uint64) string {
	return filepath.Join(ii.dirs.SnapAccessors, fmt.Sprintf("*-%s.%d-%d.efi", ii.filenameBase, fromStep, toStep))
}
func (ii *InvertedIndex) efFilePathMask(fromStep, toStep uint64) string {
	return filepath.Join(ii.dirs.SnapIdx, fmt.Sprintf("*-%s.%d-%d.ef", ii.filenameBase, fromStep, toStep))
}

func filesFromDir(dir string) ([]string, error) {
	allFiles, err := os.ReadDir(dir)
	if err != nil {
		return nil, fmt.Errorf("filesFromDir: %w, %s", err, dir)
	}
	filtered := make([]string, 0, len(allFiles))
	for _, f := range allFiles {
		if f.IsDir() || (!f.Type().IsRegular() && f.Type()&os.ModeSymlink == 0) {
			continue
		}
		if strings.HasPrefix(f.Name(), ".") { // hidden files
			continue
		}
		filtered = append(filtered, f.Name())
	}
	return filtered, nil
}
func (ii *InvertedIndex) fileNamesOnDisk() (idx, hist, domain []string, err error) {
	idx, err = filesFromDir(ii.dirs.SnapIdx)
	if err != nil {
		return
	}
	hist, err = filesFromDir(ii.dirs.SnapHistory)
	if err != nil {
		return
	}
	domain, err = filesFromDir(ii.dirs.SnapDomain)
	if err != nil {
		return
	}
	return
}

func (ii *InvertedIndex) openList(fNames []string) error {
	ii.closeWhatNotInList(fNames)
	ii.scanDirtyFiles(fNames)
	if err := ii.openDirtyFiles(); err != nil {
		return fmt.Errorf("InvertedIndex(%s).openDirtyFiles: %w", ii.filenameBase, err)
	}
	return nil
}

func (ii *InvertedIndex) openFolder() error {
	if ii.disable {
		return nil
	}
	idxFiles, _, _, err := ii.fileNamesOnDisk()
	if err != nil {
		return err
	}
	return ii.openList(idxFiles)
}

func (ii *InvertedIndex) scanDirtyFiles(fileNames []string) {
	if ii.filenameBase == "" {
		panic("assert: empty `filenameBase`")
	}
	if ii.aggregationStep == 0 {
		panic("assert: empty `aggregationStep`")
	}
	for _, dirtyFile := range scanDirtyFiles(fileNames, ii.aggregationStep, ii.filenameBase, "ef", ii.logger) {
		if _, has := ii.dirtyFiles.Get(dirtyFile); !has {
			ii.dirtyFiles.Set(dirtyFile)
		}
	}
}

func (ii *InvertedIndex) SetChecker(checker *DependencyIntegrityChecker) {
	ii.checker = checker
}

func (ii *InvertedIndex) reCalcVisibleFiles(toTxNum uint64) {
	var checker func(startTxNum, endTxNum uint64) bool
	c := ii.checker
	if c != nil {
		ue := FromII(ii.name)
		checker = func(startTxNum, endTxNum uint64) bool {
			return c.CheckDependentPresent(ue, All, startTxNum, endTxNum)
		}
	}
	ii._visible = newIIVisible(ii.filenameBase, calcVisibleFiles(ii.dirtyFiles, ii.Accessors, checker, false, toTxNum))
}

func (ii *InvertedIndex) MissedMapAccessors() (l []*FilesItem) {
	return ii.missedMapAccessors(ii.dirtyFiles.Items())
}

func (ii *InvertedIndex) missedMapAccessors(source []*FilesItem) (l []*FilesItem) {
	if !ii.Accessors.Has(AccessorHashMap) {
		return nil
	}
	return fileItemsWithMissedAccessors(source, ii.aggregationStep, func(fromStep, toStep uint64) []string {
		return []string{
			ii.efAccessorFilePath(fromStep, toStep),
		}
	})
}

func (ii *InvertedIndex) buildEfAccessor(ctx context.Context, item *FilesItem, ps *background.ProgressSet) (err error) {
	if item.decompressor == nil {
		return fmt.Errorf("buildEfAccessor: passed item with nil decompressor %s %d-%d", ii.filenameBase, item.startTxNum/ii.aggregationStep, item.endTxNum/ii.aggregationStep)
	}
	fromStep, toStep := item.startTxNum/ii.aggregationStep, item.endTxNum/ii.aggregationStep
	return ii.buildMapAccessor(ctx, fromStep, toStep, ii.dataReader(item.decompressor), ps)
}

func (ii *InvertedIndex) dataReader(f *seg.Decompressor) *seg.Reader {
	if !strings.Contains(f.FileName(), ".ef") {
		panic("assert: miss-use " + f.FileName())
	}
	return seg.NewReader(f.MakeGetter(), ii.Compression)
}
func (ii *InvertedIndex) dataWriter(f *seg.Compressor, forceNoCompression bool) *seg.Writer {
	if !strings.Contains(f.FileName(), ".ef") {
		panic("assert: miss-use " + f.FileName())
	}
	if forceNoCompression {
		return seg.NewWriter(f, seg.CompressNone)
	}
	return seg.NewWriter(f, ii.Compression)
}
func (iit *InvertedIndexRoTx) dataReader(f *seg.Decompressor) *seg.Reader {
	return iit.ii.dataReader(f)
}
func (iit *InvertedIndexRoTx) dataWriter(f *seg.Compressor, forceNoCompression bool) *seg.Writer {
	return iit.ii.dataWriter(f, forceNoCompression)
}

// BuildMissedAccessors - produce .efi/.vi/.kvi from .ef/.v/.kv
func (ii *InvertedIndex) BuildMissedAccessors(ctx context.Context, g *errgroup.Group, ps *background.ProgressSet, iiFiles *MissedAccessorIIFiles) {
	for _, item := range iiFiles.missedMapAccessors() {
		item := item
		g.Go(func() error {
			return ii.buildEfAccessor(ctx, item, ps)
		})
	}
}

func (ii *InvertedIndex) openDirtyFiles() error {
	var invalidFileItems []*FilesItem
	invalidFileItemsLock := sync.Mutex{}
	ii.dirtyFiles.Walk(func(items []*FilesItem) bool {
		for _, item := range items {
			item := item
			fromStep, toStep := item.startTxNum/ii.aggregationStep, item.endTxNum/ii.aggregationStep
			if item.decompressor == nil {
				fPathPattern := ii.efFilePathMask(fromStep, toStep)
				fPath, fileVer, ok, err := version.FindFilesWithVersionsByPattern(fPathPattern)
				if err != nil {
					_, fName := filepath.Split(fPath)
					ii.logger.Debug("[agg] InvertedIndex.openDirtyFiles: FindFilesWithVersionsByPattern error", "f", fName, "err", err)
					invalidFileItemsLock.Lock()
					invalidFileItems = append(invalidFileItems, item)
					invalidFileItemsLock.Unlock()
					continue
				}

				if !ok {
					_, fName := filepath.Split(fPath)
					ii.logger.Debug("[agg] InvertedIndex.openDirtyFiles: file does not exists", "f", fName)
					invalidFileItemsLock.Lock()
					invalidFileItems = append(invalidFileItems, item)
					invalidFileItemsLock.Unlock()
					continue
				}

				if !fileVer.Eq(ii.version.DataEF.Current) {
					if !fileVer.Less(ii.version.DataEF.MinSupported) {
						ii.version.DataEF.Current = fileVer
					} else {
						panic("Version is too low, try to rm ef snapshots")
						//return false
					}
				}

				if item.decompressor, err = seg.NewDecompressor(fPath); err != nil {
					_, fName := filepath.Split(fPath)
					if errors.Is(err, &seg.ErrCompressedFileCorrupted{}) {
						ii.logger.Debug("[agg] InvertedIndex.openDirtyFiles", "err", err, "f", fName)
					} else {
						ii.logger.Warn("[agg] InvertedIndex.openDirtyFiles", "err", err, "f", fName)
					}
					invalidFileItemsLock.Lock()
					invalidFileItems = append(invalidFileItems, item)
					invalidFileItemsLock.Unlock()
					// don't interrupt on error. other files may be good. but skip indices open.
					continue
				}
			}

			if item.index == nil {
				fPathPattern := ii.efAccessorFilePathMask(fromStep, toStep)
				fPath, fileVer, ok, err := version.FindFilesWithVersionsByPattern(fPathPattern)
				if err != nil {
					_, fName := filepath.Split(fPath)
					ii.logger.Warn("[agg] InvertedIndex.openDirtyFiles", "err", err, "f", fName)
					// don't interrupt on error. other files may be good
				}
				if ok {
					if !fileVer.Eq(ii.version.AccessorEFI.Current) {
						if !fileVer.Less(ii.version.AccessorEFI.MinSupported) {
							ii.version.AccessorEFI.Current = fileVer
						} else {
							panic("Version is too low, try to rm efi snapshots")
							//return false
						}
					}
					if item.index, err = recsplit.OpenIndex(fPath); err != nil {
						_, fName := filepath.Split(fPath)
						ii.logger.Warn("[agg] InvertedIndex.openDirtyFiles", "err", err, "f", fName)
						// don't interrupt on error. other files may be good
					}
				}
			}
		}

		return true
	})
	for _, item := range invalidFileItems {
		item.closeFiles()
		ii.dirtyFiles.Delete(item)
	}

	return nil
}

func (ii *InvertedIndex) closeWhatNotInList(fNames []string) {
	protectFiles := make(map[string]struct{}, len(fNames))
	for _, f := range fNames {
		protectFiles[f] = struct{}{}
	}
	var toClose []*FilesItem
	ii.dirtyFiles.Walk(func(items []*FilesItem) bool {
		for _, item := range items {
			if item.decompressor != nil {
				if _, ok := protectFiles[item.decompressor.FileName()]; ok {
					continue
				}
			}

			toClose = append(toClose, item)
		}
		return true
	})
	for _, item := range toClose {
		item.closeFiles()
		ii.dirtyFiles.Delete(item)
	}
}

func (ii *InvertedIndex) Tables() []string { return []string{ii.keysTable, ii.valuesTable} }

func (ii *InvertedIndex) Close() {
	if ii == nil {
		return
	}
	ii.closeWhatNotInList([]string{})
}

// DisableFsync - just for tests
func (ii *InvertedIndex) DisableFsync() { ii.noFsync = true }

func (iit *InvertedIndexRoTx) Files() (res VisibleFiles) {
	for _, item := range iit.files {
		if item.src.decompressor != nil {
			res = append(res, item)
		}
	}
	return res
}

func (iit *InvertedIndexRoTx) NewWriter() *InvertedIndexBufferedWriter {
	return iit.newWriter(iit.ii.dirs.Tmp, false)
}

type InvertedIndexBufferedWriter struct {
	index, indexKeys *etl.Collector

	tmpdir       string
	discard      bool
	filenameBase string

	indexTable, indexKeysTable string

	aggregationStep uint64
	txNumBytes      [8]byte
	name            kv.InvertedIdx
}

// loadFunc - is analog of etl.Identity, but it signaling to etl - use .Put instead of .AppendDup - to allow duplicates
// maybe in future we will improve etl, to sort dupSort values in the way that allow use .AppendDup
func loadFunc(k, v []byte, table etl.CurrentTableReader, next etl.LoadNextFunc) error {
	return next(k, k, v)
}

// Add - !NotThreadSafe. Must use WalRLock/BatchHistoryWriteEnd
func (w *InvertedIndexBufferedWriter) Add(key []byte, txNum uint64) error {
	return w.add(key, key, txNum)
}

func (w *InvertedIndexBufferedWriter) add(key, indexKey []byte, txNum uint64) error {
	if w.discard {
		return nil
	}
	binary.BigEndian.PutUint64(w.txNumBytes[:], txNum)

	if err := w.indexKeys.Collect(w.txNumBytes[:], key); err != nil {
		return err
	}
	if err := w.index.Collect(indexKey, w.txNumBytes[:]); err != nil {
		return err
	}
	return nil
}

func (w *InvertedIndexBufferedWriter) Flush(ctx context.Context, tx kv.RwTx) error {
	if w.discard {
		return nil
	}

	if err := w.index.Load(tx, w.indexTable, loadFunc, etl.TransformArgs{Quit: ctx.Done()}); err != nil {
		return err
	}
	if err := w.indexKeys.Load(tx, w.indexKeysTable, loadFunc, etl.TransformArgs{Quit: ctx.Done()}); err != nil {
		return err
	}
	w.close()
	return nil
}

func (w *InvertedIndexBufferedWriter) close() {
	if w == nil {
		return
	}
	if w.index != nil {
		w.index.Close()
	}
	if w.indexKeys != nil {
		w.indexKeys.Close()
	}
}

func (iit *InvertedIndexRoTx) newWriter(tmpdir string, discard bool) *InvertedIndexBufferedWriter {
	if iit.ii.aggregationStep != iit.aggStep {
		panic(fmt.Sprintf("assert: %d %d", iit.ii.aggregationStep, iit.aggStep))
	}
	w := &InvertedIndexBufferedWriter{
		name:            iit.name,
		discard:         discard,
		tmpdir:          tmpdir,
		filenameBase:    iit.ii.filenameBase,
		aggregationStep: iit.aggStep,

		indexKeysTable: iit.ii.keysTable,
		indexTable:     iit.ii.valuesTable,

		// etl collector doesn't fsync: means if have enough ram, all files produced by all collectors will be in ram
		indexKeys: etl.NewCollectorWithAllocator(iit.ii.filenameBase+".ii.keys", tmpdir, etl.SmallSortableBuffers, iit.ii.logger).LogLvl(log.LvlTrace),
		index:     etl.NewCollectorWithAllocator(iit.ii.filenameBase+".ii.vals", tmpdir, etl.SmallSortableBuffers, iit.ii.logger).LogLvl(log.LvlTrace),
	}
	w.indexKeys.SortAndFlushInBackground(true)
	w.index.SortAndFlushInBackground(true)
	return w
}

func (ii *InvertedIndex) BeginFilesRo() *InvertedIndexRoTx {
	files := ii._visible.files
	for i := 0; i < len(files); i++ {
		if !files[i].src.frozen {
			files[i].src.refcount.Add(1)
		}
	}
	return &InvertedIndexRoTx{
		ii:      ii,
		visible: ii._visible,
		files:   files,
		aggStep: ii.aggregationStep,
		name:    ii.name,
		salt:    ii.salt.Load(),
	}
}
func (iit *InvertedIndexRoTx) Close() {
	if iit.files == nil { // invariant: it's safe to call Close multiple times
		return
	}
	files := iit.files
	iit.files = nil
	for i := 0; i < len(files); i++ {
		src := files[i].src
		if src == nil || src.frozen {
			continue
		}
		refCnt := src.refcount.Add(-1)
		//GC: last reader responsible to remove useles files: close it and delete
		if refCnt == 0 && src.canDelete.Load() {
			if traceFileLife != "" && iit.ii.filenameBase == traceFileLife {
				iit.ii.logger.Warn("[agg.dbg] real remove at InvertedIndexRoTx.Close", "file", src.decompressor.FileName())
			}
			src.closeFilesAndRemove()
		}
	}

	for _, r := range iit.readers {
		r.Close()
	}

	iit.visible.returnSeekInFilesCache(iit.seekInFilesCache)
}

type MergeRange struct {
	name      string // entity name
	needMerge bool
	from      uint64
	to        uint64
}

func NewMergeRange(name string, needMerge bool, from uint64, to uint64) *MergeRange {
	return &MergeRange{name: name, needMerge: needMerge, from: from, to: to}
}

func (mr *MergeRange) FromTo() (uint64, uint64) {
	return mr.from, mr.to
}

func (mr *MergeRange) String(prefix string, aggStep uint64) string {
	if prefix != "" {
		prefix += "="
	}
	return fmt.Sprintf("%s%s%d-%d", prefix, mr.name, mr.from/aggStep, mr.to/aggStep)
}

func (mr *MergeRange) Equal(other *MergeRange) bool {
	return mr.from == other.from && mr.to == other.to
}

type InvertedIndexRoTx struct {
	ii      *InvertedIndex
	name    kv.InvertedIdx
	files   visibleFiles
	visible *iiVisible
	getters []*seg.Reader
	readers []*recsplit.IndexReader

	seekInFilesCache *IISeekInFilesCache

	// TODO: retrofit recent optimization in main and reenable the next line
	// ef *multiencseq.SequenceBuilder // re-usable
	salt    *uint32
	aggStep uint64
}

// hashKey - change of salt will require re-gen of indices
func (iit *InvertedIndexRoTx) hashKey(k []byte) (uint64, uint64) {
	// this inlinable alloc-free version, it's faster than pre-allocated `hasher` object
	// because `hasher` object is interface and need call many methods on it
	return murmur3.Sum128WithSeed(k, *iit.salt)
}

func (iit *InvertedIndexRoTx) statelessGetter(i int) *seg.Reader {
	if iit.getters == nil {
		iit.getters = make([]*seg.Reader, len(iit.files))
	}
	r := iit.getters[i]
	if r == nil {
		g := iit.files[i].src.decompressor.MakeGetter()
		r = seg.NewReader(g, iit.ii.Compression)
		iit.getters[i] = r
	}
	return r
}
func (iit *InvertedIndexRoTx) statelessIdxReader(i int) *recsplit.IndexReader {
	if iit.readers == nil {
		iit.readers = make([]*recsplit.IndexReader, len(iit.files))
	}
	r := iit.readers[i]
	if r == nil {
		r = iit.files[i].src.index.GetReaderFromPool()
		iit.readers[i] = r
	}
	return r
}

func (iit *InvertedIndexRoTx) seekInFiles(key []byte, txNum uint64) (found bool, equalOrHigherTxNum uint64, err error) {
	if len(iit.files) == 0 {
		return false, 0, nil
	}

	if txNum < iit.files[0].startTxNum {
		return false, 0, fmt.Errorf("seekInFiles(invIndex=%s,txNum=%d) but data before txNum=%d not available", iit.name.String(), txNum, iit.files[0].startTxNum)
	}
	if iit.files[len(iit.files)-1].endTxNum <= txNum {
		return false, 0, nil
	}

	hi, lo := iit.hashKey(key)

	if iit.seekInFilesCache == nil {
		iit.seekInFilesCache = iit.visible.newSeekInFilesCache()
	}

	if iit.seekInFilesCache != nil {
		iit.seekInFilesCache.total++
		fromCache, ok := iit.seekInFilesCache.Get(hi)
		if ok && fromCache.requested <= txNum {
			if txNum <= fromCache.found {
				iit.seekInFilesCache.hit++
				return true, fromCache.found, nil
			} else if fromCache.found == 0 { //not found
				iit.seekInFilesCache.hit++
				return false, 0, nil
			}
		}
	}

	for i := 0; i < len(iit.files); i++ {
		if iit.files[i].endTxNum <= txNum {
			continue
		}
		offset, ok := iit.statelessIdxReader(i).TwoLayerLookupByHash(hi, lo)
		if !ok {
			continue
		}

		g := iit.statelessGetter(i)
		g.Reset(offset)
		k, _ := g.Next(nil)
		if !bytes.Equal(k, key) {
			continue
		}
		encodedSeq, _ := g.Next(nil)

		// TODO: implement merge Reset+Seek
		// if iit.ef == nil {
		// 	iit.ef = eliasfano32.NewEliasFano(1, 1)
		// }
		// equalOrHigherTxNum, found = iit.ef.Reset(encodedSeq).Seek(txNum)
		equalOrHigherTxNum, found = multiencseq.Seek(iit.files[i].startTxNum, encodedSeq, txNum)
		if !found {
			continue
		}

		if equalOrHigherTxNum < iit.files[i].startTxNum || equalOrHigherTxNum >= iit.files[i].endTxNum {
			return false, equalOrHigherTxNum, fmt.Errorf("inverted_index(%s) at (%x, %d) returned value %d, but it out-of-bounds %d-%d. it may signal that .ef file is broke - can detect by `erigon seg integrity --check=InvertedIndex`, or re-download files", g.FileName(), key, txNum, iit.files[i].startTxNum, iit.files[i].endTxNum, equalOrHigherTxNum)
		}
		if iit.seekInFilesCache != nil && equalOrHigherTxNum-txNum > 0 { // > 0 to improve cache hit-rate
			iit.seekInFilesCache.Add(hi, iiSeekInFilesCacheItem{requested: txNum, found: equalOrHigherTxNum})
		}
		return true, equalOrHigherTxNum, nil
	}

	if iit.seekInFilesCache != nil {
		iit.seekInFilesCache.Add(hi, iiSeekInFilesCacheItem{requested: txNum, found: 0})
	}
	return false, 0, nil
}

// IdxRange - return range of txNums for given `key`
// is to be used in public API, therefore it relies on read-only transaction
// so that iteration can be done even when the inverted index is being updated.
// [startTxNum; endNumTx)

// todo IdxRange operates over ii.valuesTable . Passing `nil` as a key will not return all keys
func (iit *InvertedIndexRoTx) IdxRange(key []byte, startTxNum, endTxNum int, asc order.By, limit int, roTx kv.Tx) (stream.U64, error) {
	frozenIt, err := iit.iterateRangeOnFiles(key, startTxNum, endTxNum, asc, limit)
	if err != nil {
		return nil, err
	}
	recentIt, err := iit.recentIterateRange(key, startTxNum, endTxNum, asc, limit, roTx)
	if err != nil {
		return nil, err
	}
	return stream.Union[uint64](frozenIt, recentIt, asc, limit), nil
}

func (iit *InvertedIndexRoTx) recentIterateRange(key []byte, startTxNum, endTxNum int, asc order.By, limit int, roTx kv.Tx) (stream.U64, error) {
	//optimization: return empty pre-allocated iterator if range is frozen
	if asc {
		isFrozenRange := len(iit.files) > 0 && endTxNum >= 0 && iit.files.EndTxNum() >= uint64(endTxNum)
		if isFrozenRange {
			return stream.EmptyU64, nil
		}
	} else {
		isFrozenRange := len(iit.files) > 0 && startTxNum >= 0 && iit.files.EndTxNum() >= uint64(startTxNum)
		if isFrozenRange {
			return stream.EmptyU64, nil
		}
	}

	var from []byte
	if startTxNum >= 0 {
		from = make([]byte, 8)
		binary.BigEndian.PutUint64(from, uint64(startTxNum))
	}

	var to []byte
	if endTxNum >= 0 {
		to = make([]byte, 8)
		binary.BigEndian.PutUint64(to, uint64(endTxNum))
	}
	it, err := roTx.RangeDupSort(iit.ii.valuesTable, key, from, to, asc, limit)
	if err != nil {
		return nil, err
	}
	return stream.TransformKV2U64(it, func(_, v []byte) (uint64, error) {
		return binary.BigEndian.Uint64(v), nil
	}), nil
}

// IdxRange is to be used in public API, therefore it relies on read-only transaction
// so that iteration can be done even when the inverted index is being updated.
// [startTxNum; endNumTx)
func (iit *InvertedIndexRoTx) iterateRangeOnFiles(key []byte, startTxNum, endTxNum int, asc order.By, limit int) (*InvertedIdxStreamFiles, error) {
	if asc && (startTxNum >= 0 && endTxNum >= 0) && startTxNum > endTxNum {
		return nil, fmt.Errorf("startTxNum=%d expected to be lower than endTxNum=%d", startTxNum, endTxNum)
	}
	if !asc && (startTxNum >= 0 && endTxNum >= 0) && startTxNum < endTxNum {
		return nil, fmt.Errorf("startTxNum=%d expected to be bigger than endTxNum=%d", startTxNum, endTxNum)
	}

	it := &InvertedIdxStreamFiles{
		key:         key,
		startTxNum:  startTxNum,
		endTxNum:    endTxNum,
		indexTable:  iit.ii.valuesTable,
		orderAscend: asc,
		limit:       limit,
		seq:         &multiencseq.SequenceReader{},
	}
	if asc {
		for i := len(iit.files) - 1; i >= 0; i-- {
			// [from,to) && from < to
			if endTxNum >= 0 && int(iit.files[i].startTxNum) >= endTxNum {
				continue
			}
			if startTxNum >= 0 && iit.files[i].endTxNum <= uint64(startTxNum) {
				break
			}
			if iit.files[i].src.index.KeyCount() == 0 {
				continue
			}
			it.stack = append(it.stack, iit.files[i])
			it.stack[len(it.stack)-1].getter = it.stack[len(it.stack)-1].src.decompressor.MakeGetter()
			it.stack[len(it.stack)-1].reader = it.stack[len(it.stack)-1].src.index.GetReaderFromPool()
			it.hasNext = true
		}
	} else {
		for i := 0; i < len(iit.files); i++ {
			// [from,to) && from > to
			if endTxNum >= 0 && int(iit.files[i].endTxNum) <= endTxNum {
				continue
			}
			if startTxNum >= 0 && iit.files[i].startTxNum > uint64(startTxNum) {
				break
			}
			if iit.files[i].src.index == nil { // assert
				err := fmt.Errorf("why file has not index: %s", iit.files[i].src.decompressor.FileName())
				panic(err)
			}
			if iit.files[i].src.index.KeyCount() == 0 {
				continue
			}
			it.stack = append(it.stack, iit.files[i])
			it.stack[len(it.stack)-1].getter = it.stack[len(it.stack)-1].src.decompressor.MakeGetter()
			it.stack[len(it.stack)-1].reader = it.stack[len(it.stack)-1].src.index.GetReaderFromPool()
			it.hasNext = true
		}
	}
	it.advance()
	return it, nil
}

func (ii *InvertedIndex) minTxNumInDB(tx kv.Tx) uint64 {
	fst, _ := kv.FirstKey(tx, ii.keysTable)
	if len(fst) > 0 {
		fstInDb := binary.BigEndian.Uint64(fst)
		return min(fstInDb, math.MaxUint64)
	}
	return math.MaxUint64
}

func (ii *InvertedIndex) maxTxNumInDB(tx kv.Tx) uint64 {
	lst, _ := kv.LastKey(tx, ii.keysTable)
	if len(lst) > 0 {
		lstInDb := binary.BigEndian.Uint64(lst)
		return max(lstInDb, 0)
	}
	return 0
}

func (iit *InvertedIndexRoTx) Progress(tx kv.Tx) uint64 {
	return max(iit.files.EndTxNum(), iit.ii.maxTxNumInDB(tx))
}

func (iit *InvertedIndexRoTx) CanPrune(tx kv.Tx) bool {
	return iit.ii.minTxNumInDB(tx) < iit.files.EndTxNum()
}

func (iit *InvertedIndexRoTx) canBuild(dbtx kv.Tx) bool { //nolint
	maxStepInFiles := iit.files.EndTxNum() / iit.aggStep
	maxStepInDB := iit.ii.maxTxNumInDB(dbtx) / iit.aggStep
	return maxStepInFiles < maxStepInDB
}

type InvertedIndexPruneStat struct {
	MinTxNum         uint64
	MaxTxNum         uint64
	PruneCountTx     uint64
	PruneCountValues uint64
}

func (is *InvertedIndexPruneStat) PrunedNothing() bool {
	return is.PruneCountTx == 0 && is.PruneCountValues == 0
}

func (is *InvertedIndexPruneStat) String() string {
	if is.PrunedNothing() {
		return ""
	}
	vstr := ""
	if is.PruneCountValues > 0 {
		vstr = fmt.Sprintf("values: %s,", common.PrettyCounter(is.PruneCountValues))
	}
	return fmt.Sprintf("%s txns: %d from %s-%s",
		vstr, is.PruneCountTx, common.PrettyCounter(is.MinTxNum), common.PrettyCounter(is.MaxTxNum))
}

func (is *InvertedIndexPruneStat) Accumulate(other *InvertedIndexPruneStat) {
	if other == nil {
		return
	}
	is.MinTxNum = min(is.MinTxNum, other.MinTxNum)
	is.MaxTxNum = max(is.MaxTxNum, other.MaxTxNum)
	is.PruneCountTx += other.PruneCountTx
	is.PruneCountValues += other.PruneCountValues
}

func (iit *InvertedIndexRoTx) unwind(ctx context.Context, rwTx kv.RwTx, txFrom, txTo, limit uint64, logEvery *time.Ticker, forced bool, fn func(key []byte, txnum []byte) error) error {
	_, err := iit.prune(ctx, rwTx, txFrom, txTo, limit, logEvery, fn)
	if err != nil {
		return err
	}
	return nil
}

// [txFrom; txTo)
// forced - prune even if CanPrune returns false, so its true only when we do Unwind.
func (iit *InvertedIndexRoTx) Prune(ctx context.Context, tx kv.RwTx, txFrom, txTo, limit uint64, logEvery *time.Ticker, forced bool, fn func(key []byte, txnum []byte) error) (stat *InvertedIndexPruneStat, err error) {
	if !forced {
		if iit.files.EndTxNum() > 0 {
			txTo = min(txTo, iit.files.EndTxNum())
		}
		if !iit.CanPrune(tx) {
			return &InvertedIndexPruneStat{MinTxNum: math.MaxUint64}, nil
		}
	}
	return iit.prune(ctx, tx, txFrom, txTo, limit, logEvery, fn)
}

func (iit *InvertedIndexRoTx) prune(ctx context.Context, rwTx kv.RwTx, txFrom, txTo, limit uint64, logEvery *time.Ticker, fn func(key []byte, txnum []byte) error) (stat *InvertedIndexPruneStat, err error) {
	stat = &InvertedIndexPruneStat{MinTxNum: math.MaxUint64}

	mxPruneInProgress.Inc()
	defer mxPruneInProgress.Dec()
	defer func(t time.Time) { mxPruneTookIndex.ObserveDuration(t) }(time.Now())

	if limit == 0 { // limits amount of txn to be pruned
		limit = math.MaxUint64
	}

	ii := iit.ii
	//defer func() {
	//	ii.logger.Error("[snapshots] prune index",
	//		"name", ii.filenameBase,
	//		"forced", forced,
	//		"pruned tx", fmt.Sprintf("%.2f-%.2f", float64(minTxnum)/float64(iit.aggStep), float64(maxTxnum)/float64(iit.aggStep)),
	//		"pruned values", pruneCount,
	//		"tx until limit", limit)
	//}()

	keysCursor, err := rwTx.CursorDupSort(ii.keysTable)
	if err != nil {
		return stat, fmt.Errorf("create %s keys cursor: %w", ii.filenameBase, err)
	}
	defer keysCursor.Close()
	idxDelCursor, err := rwTx.RwCursorDupSort(ii.valuesTable)
	if err != nil {
		return nil, err
	}
	defer idxDelCursor.Close()

	collector := etl.NewCollectorWithAllocator(ii.filenameBase+".prune.ii", ii.dirs.Tmp, etl.SmallSortableBuffers, ii.logger)
	defer collector.Close()
	collector.LogLvl(log.LvlTrace)
	collector.SortAndFlushInBackground(true)

	var txKey [8]byte
	binary.BigEndian.PutUint64(txKey[:], txFrom)

	// Invariant: if some `txNum=N` pruned - it's pruned Fully
	// Means: can use DeleteCurrentDuplicates all values of given `txNum`
	for k, v, err := keysCursor.Seek(txKey[:]); k != nil; k, v, err = keysCursor.NextNoDup() {
		if err != nil {
			return nil, fmt.Errorf("iterate over %s index keys: %w", ii.filenameBase, err)
		}

		txNum := binary.BigEndian.Uint64(k)
		if txNum >= txTo || limit == 0 {
			break
		}
		if asserts && txNum < txFrom {
			panic(fmt.Errorf("assert: index pruning txn=%d [%d-%d)", txNum, txFrom, txTo))
		}

		limit--
		stat.MinTxNum = min(stat.MinTxNum, txNum)
		stat.MaxTxNum = max(stat.MaxTxNum, txNum)

		for ; v != nil; _, v, err = keysCursor.NextDup() {
			if err != nil {
				return nil, fmt.Errorf("iterate over %s index keys: %w", ii.filenameBase, err)
			}
			if err := collector.Collect(v, k); err != nil {
				return nil, err
			}
		}

		if ctx.Err() != nil {
			return nil, ctx.Err()
		}
	}

	err = collector.Load(nil, "", func(key, txnm []byte, table etl.CurrentTableReader, next etl.LoadNextFunc) error {
		if fn != nil {
			if err = fn(key, txnm); err != nil {
				return fmt.Errorf("fn error: %w", err)
			}
		}
		if err = idxDelCursor.DeleteExact(key, txnm); err != nil {
			return err
		}
		mxPruneSizeIndex.Inc()
		stat.PruneCountValues++

		select {
		case <-logEvery.C:
			txNum := binary.BigEndian.Uint64(txnm)
			ii.logger.Info("[snapshots] prune index", "name", ii.filenameBase, "pruned tx", stat.PruneCountTx,
				"pruned values", stat.PruneCountValues,
				"steps", fmt.Sprintf("%.2f-%.2f", float64(txFrom)/float64(ii.aggregationStep), float64(txNum)/float64(ii.aggregationStep)))
		default:
		}
		return nil
	}, etl.TransformArgs{Quit: ctx.Done()})

	if stat.MinTxNum != math.MaxUint64 {
		binary.BigEndian.PutUint64(txKey[:], stat.MinTxNum)
		// This deletion iterator goes last to preserve invariant: if some `txNum=N` pruned - it's pruned Fully
		for txnb, _, err := keysCursor.Seek(txKey[:]); txnb != nil; txnb, _, err = keysCursor.NextNoDup() {
			if err != nil {
				return nil, fmt.Errorf("iterate over %s index keys: %w", ii.filenameBase, err)
			}
			if binary.BigEndian.Uint64(txnb) > stat.MaxTxNum {
				break
			}
			stat.PruneCountTx++
			if err = rwTx.Delete(ii.keysTable, txnb); err != nil {
				return nil, err
			}
		}
	}

	return stat, err
}

func (iit *InvertedIndexRoTx) IterateChangedKeys(startTxNum, endTxNum uint64, roTx kv.Tx) InvertedIterator1 {
	var ii1 InvertedIterator1
	ii1.hasNextInDb = true
	ii1.roTx = roTx
	ii1.indexTable = iit.ii.valuesTable
	for _, item := range iit.files {
		if item.endTxNum <= startTxNum {
			continue
		}
		if item.startTxNum >= endTxNum {
			break
		}
		if item.endTxNum >= endTxNum {
			ii1.hasNextInDb = false
		}
		//g := iit.dataReader(item.src.decompressor)
		g := seg.NewReader(item.src.decompressor.MakeGetter(), iit.ii.Compression)
		if g.HasNext() {
			key, _ := g.Next(nil)
			heap.Push(&ii1.h, &ReconItem{startTxNum: item.startTxNum, endTxNum: item.endTxNum, g: g, txNum: ^item.endTxNum, key: key})
			ii1.hasNextInFiles = true
		}
	}
	binary.BigEndian.PutUint64(ii1.startTxKey[:], startTxNum)
	ii1.startTxNum = startTxNum
	ii1.endTxNum = endTxNum
	ii1.advanceInDb()
	ii1.advanceInFiles()
	ii1.advance()
	return ii1
}

// collate [stepFrom, stepTo)
func (ii *InvertedIndex) collate(ctx context.Context, step uint64, roTx kv.Tx) (InvertedIndexCollation, error) {
	stepTo := step + 1
	txFrom, txTo := step*ii.aggregationStep, stepTo*ii.aggregationStep
	start := time.Now()
	defer mxCollateTookIndex.ObserveDuration(start)

	keysCursor, err := roTx.CursorDupSort(ii.keysTable)
	if err != nil {
		return InvertedIndexCollation{}, fmt.Errorf("create %s keys cursor: %w", ii.filenameBase, err)
	}
	defer keysCursor.Close()

	collector := etl.NewCollectorWithAllocator(ii.filenameBase+".collate.ii", ii.iiCfg.dirs.Tmp, etl.SmallSortableBuffers, ii.logger).LogLvl(log.LvlTrace)
	defer collector.Close()

	var txKey [8]byte
	binary.BigEndian.PutUint64(txKey[:], txFrom)

	for k, v, err := keysCursor.Seek(txKey[:]); k != nil; k, v, err = keysCursor.Next() {
		if err != nil {
			return InvertedIndexCollation{}, fmt.Errorf("iterate over %s keys cursor: %w", ii.filenameBase, err)
		}
		txNum := binary.BigEndian.Uint64(k)
		if txNum >= txTo { // [txFrom; txTo)
			break
		}
		if err := collector.Collect(v, k); err != nil {
			return InvertedIndexCollation{}, fmt.Errorf("collect %s history key [%x]=>txn %d [%x]: %w", ii.filenameBase, k, txNum, k, err)
		}
		select {
		case <-ctx.Done():
			return InvertedIndexCollation{}, ctx.Err()
		default:
		}
	}

	var (
		coll = InvertedIndexCollation{
			iiPath: ii.efFilePath(step, stepTo),
		}
		closeComp bool
	)
	defer func() {
		if closeComp {
			coll.Close()
		}
	}()

	comp, err := seg.NewCompressor(ctx, "collate idx "+ii.filenameBase, coll.iiPath, ii.dirs.Tmp, ii.CompressorCfg, log.LvlTrace, ii.logger)
	if err != nil {
		return InvertedIndexCollation{}, fmt.Errorf("create %s compressor: %w", ii.filenameBase, err)
	}
	coll.writer = ii.dataWriter(comp, true)

	var (
		prevEf      []byte
		prevKey     []byte
		initialized bool
		bitmap      = bitmapdb.NewBitmap64()
	)
	defer bitmapdb.ReturnToPool64(bitmap)

	loadBitmapsFunc := func(k, v []byte, table etl.CurrentTableReader, next etl.LoadNextFunc) error {
		txNum := binary.BigEndian.Uint64(v)
		if !initialized {
			prevKey = append(prevKey[:0], k...)
			initialized = true
		}

		if bytes.Equal(prevKey, k) {
			bitmap.Add(txNum)
			prevKey = append(prevKey[:0], k...)
			return nil
		}

		ef := multiencseq.NewBuilder(step*ii.aggregationStep, bitmap.GetCardinality(), bitmap.Maximum())
		it := bitmap.Iterator()
		for it.HasNext() {
			ef.AddOffset(it.Next())
		}
		bitmap.Clear()
		ef.Build()

		prevEf = ef.AppendBytes(prevEf[:0])

		if _, err = coll.writer.Write(prevKey); err != nil {
			return fmt.Errorf("add %s efi index key [%x]: %w", ii.filenameBase, prevKey, err)
		}
		if _, err = coll.writer.Write(prevEf); err != nil {
			return fmt.Errorf("add %s efi index val: %w", ii.filenameBase, err)
		}

		prevKey = append(prevKey[:0], k...)
		txNum = binary.BigEndian.Uint64(v)
		bitmap.Add(txNum)

		return nil
	}

	err = collector.Load(nil, "", loadBitmapsFunc, etl.TransformArgs{Quit: ctx.Done()})
	if err != nil {
		return InvertedIndexCollation{}, err
	}
	if !bitmap.IsEmpty() {
		if err = loadBitmapsFunc(nil, make([]byte, 8), nil, nil); err != nil {
			return InvertedIndexCollation{}, err
		}
	}

	closeComp = false
	return coll, nil
}

type InvertedFiles struct {
	decomp    *seg.Decompressor
	index     *recsplit.Index
	existence *existence.Filter
}

func (sf InvertedFiles) CleanupOnError() {
	if sf.decomp != nil {
		sf.decomp.Close()
	}
	if sf.index != nil {
		sf.index.Close()
	}
}

type InvertedIndexCollation struct {
	iiPath string
	writer *seg.Writer
}

func (ic InvertedIndexCollation) Close() {
	if ic.writer != nil {
		ic.writer.Close()
	}
}

// buildFiles - `step=N` means build file `[N:N+1)` which is equal to [N:N+1)
func (ii *InvertedIndex) buildFiles(ctx context.Context, step uint64, coll InvertedIndexCollation, ps *background.ProgressSet) (InvertedFiles, error) {
	var (
		decomp    *seg.Decompressor
		index     *recsplit.Index
		existence *existence.Filter
		err       error
	)
	mxRunningFilesBuilding.Inc()
	defer mxRunningFilesBuilding.Dec()
	closeComp := true
	defer func() {
		if closeComp {
			coll.Close()
			if decomp != nil {
				decomp.Close()
			}
			if index != nil {
				index.Close()
			}
			if existence != nil {
				existence.Close()
			}
		}
	}()

	if assert.Enable {
		if coll.iiPath == "" && reflect.ValueOf(coll.writer).IsNil() {
			panic("assert: collation is not initialized " + ii.filenameBase)
		}
	}

	{
		p := ps.AddNew(path.Base(coll.iiPath), 1)
		if err = coll.writer.Compress(); err != nil {
			ps.Delete(p)
			return InvertedFiles{}, fmt.Errorf("compress %s: %w", ii.filenameBase, err)
		}
		coll.Close()
		ps.Delete(p)
	}

	if decomp, err = seg.NewDecompressor(coll.iiPath); err != nil {
		return InvertedFiles{}, fmt.Errorf("open %s decompressor: %w", ii.filenameBase, err)
	}

	if err := ii.buildMapAccessor(ctx, step, step+1, ii.dataReader(decomp), ps); err != nil {
		return InvertedFiles{}, fmt.Errorf("build %s efi: %w", ii.filenameBase, err)
	}
	if index, err = recsplit.OpenIndex(ii.efAccessorFilePath(step, step+1)); err != nil {
		return InvertedFiles{}, err
	}

	closeComp = false
	return InvertedFiles{decomp: decomp, index: index, existence: existence}, nil
}

func (ii *InvertedIndex) buildMapAccessor(ctx context.Context, fromStep, toStep uint64, data *seg.Reader, ps *background.ProgressSet) (err error) {
	defer func() {
		rec := recover()
		if rec != nil {
			err = fmt.Errorf("ii.buildMapAccessor: %s, %s", rec, dbg.Stack())
		}
	}()
	idxPath := ii.efAccessorFilePath(fromStep, toStep)
	// Design decision: `why Enum=true and LessFalsePositives=true`?
	//
	// Test on: rpcdaemon (erigon shut-down), `--http.compression=false`, after `sync && sudo sysctl vm.drop_caches=3`, query:
	//```sh
	//curl -X POST -H "Content-Type: application/json" --data '{"jsonrpc":"2.0","method": "eth_getLogs","params": [{"fromBlock": "0x115B624", "toBlock": "0x115B664"}], "id":1}' -s -o /dev/null  localhost:8545
	//```
	//
	// On compared it with `Enum=false and LessFalsePositives=false` on ethmainnet (on small machine with cloud drives and `sync && sudo sysctl vm.drop_caches=3`):
	//  - `du -hsc *.efi` changed from `24Gb` to `17Gb` (better)
	//  - `vmtouch of .ef` changed from `152M/426G` to `787M/426G` (worse)
	//  - `vmtouch of .efi` changed from `1G/23G` to `633M/16G` (better)
	//  - speed on hot data - not changed. speed on cold data changed from `7min` to `10min`  (worse)
	//  - but most important i see `.ef` files became "randomly warm":
	// From:
	//```sh
	//vmtouch -v /mnt/erigon/snapshots/idx/v1.0-storage.1680-1682.ef
	//[ ooooooooo ooooooo oooooooooooooooooo oooooooo  oo o o  ooo ] 93/81397
	//```
	// To:
	//```sh
	//vmtouch -v /mnt/erigon/snapshots/idx/v1.0-storage.1680-1682.ef
	//[oooooooooooooooooooooooooooooooooooooooooooooooooooooooooooo] 16279/81397
	//```
	// It happens because: EVM does read much non-existing keys, like "create storage key if it doesn't exists". And
	// each such non-existing key read `MPH` transforms to random
	// key read. `LessFalsePositives=true` feature filtering-out such cases (with `1/256=0.3%` false-positives).
	cfg := recsplit.RecSplitArgs{
		Enums:              true,
		LessFalsePositives: true,

		BucketSize: recsplit.DefaultBucketSize,
		LeafSize:   recsplit.DefaultLeafSize,
		TmpDir:     ii.dirs.Tmp,
		IndexFile:  idxPath,
		Salt:       ii.salt.Load(),
		NoFsync:    ii.noFsync,
	}
<<<<<<< HEAD
	return buildHashMapAccessor2(ctx, data, idxPath, cfg, ps, ii.logger)
=======
	defer func() {
		r := recover()
		if r == nil {
			return
		}
		ii.logger.Crit("panic in buildHashMapAccessor", "idxPath", idxPath, "r", r)
		panic(r)
	}()
	return buildHashMapAccessor(ctx, data, idxPath, false, cfg, ps, ii.logger)
>>>>>>> 87985962
}

func (ii *InvertedIndex) integrateDirtyFiles(sf InvertedFiles, txNumFrom, txNumTo uint64) {
	fi := newFilesItem(txNumFrom, txNumTo, ii.aggregationStep)
	fi.decompressor = sf.decomp
	fi.index = sf.index
	fi.existence = sf.existence
	ii.dirtyFiles.Set(fi)
}

func (iit *InvertedIndexRoTx) stepsRangeInDB(tx kv.Tx) (from, to float64) {
	fst, _ := kv.FirstKey(tx, iit.ii.keysTable)
	if len(fst) > 0 {
		from = float64(binary.BigEndian.Uint64(fst)) / float64(iit.aggStep)
	}
	lst, _ := kv.LastKey(tx, iit.ii.keysTable)
	if len(lst) > 0 {
		to = float64(binary.BigEndian.Uint64(lst)) / float64(iit.aggStep)
	}
	if to == 0 {
		to = from
	}
	return from, to
}<|MERGE_RESOLUTION|>--- conflicted
+++ resolved
@@ -1307,9 +1307,6 @@
 		Salt:       ii.salt.Load(),
 		NoFsync:    ii.noFsync,
 	}
-<<<<<<< HEAD
-	return buildHashMapAccessor2(ctx, data, idxPath, cfg, ps, ii.logger)
-=======
 	defer func() {
 		r := recover()
 		if r == nil {
@@ -1318,8 +1315,7 @@
 		ii.logger.Crit("panic in buildHashMapAccessor", "idxPath", idxPath, "r", r)
 		panic(r)
 	}()
-	return buildHashMapAccessor(ctx, data, idxPath, false, cfg, ps, ii.logger)
->>>>>>> 87985962
+	return buildHashMapAccessor2(ctx, data, idxPath, cfg, ps, ii.logger)
 }
 
 func (ii *InvertedIndex) integrateDirtyFiles(sf InvertedFiles, txNumFrom, txNumTo uint64) {
