--- conflicted
+++ resolved
@@ -570,13 +570,9 @@
 
 	seekInFilesCache *IISeekInFilesCache
 
-<<<<<<< HEAD
-	ef   *eliasfano32.EliasFano // re-usable
-	salt uint32
-=======
 	// TODO: retrofit recent optimization in main and reenable the next line
 	// ef *multiencseq.SequenceBuilder // re-usable
->>>>>>> b08a199d
+	salt uint32
 }
 
 // hashKey - change of salt will require re-gen of indices
