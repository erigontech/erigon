/*
   Copyright 2022 Erigon contributors

   Licensed under the Apache License, Version 2.0 (the "License");
   you may not use this file except in compliance with the License.
   You may obtain a copy of the License at

       http://www.apache.org/licenses/LICENSE-2.0

   Unless required by applicable law or agreed to in writing, software
   distributed under the License is distributed on an "AS IS" BASIS,
   WITHOUT WARRANTIES OR CONDITIONS OF ANY KIND, either express or implied.
   See the License for the specific language governing permissions and
   limitations under the License.
*/

package state

import (
	"bytes"
	"container/heap"
	"context"
	"encoding/binary"
	"errors"
	"fmt"
	"math"
	"os"
	"path"
	"path/filepath"
	"reflect"
	"regexp"
	"strconv"
	"sync"
	"time"

	"github.com/ledgerwatch/erigon-lib/common"

	"github.com/RoaringBitmap/roaring/roaring64"
	"github.com/spaolacci/murmur3"
	btree2 "github.com/tidwall/btree"
	"golang.org/x/sync/errgroup"

	"github.com/ledgerwatch/erigon-lib/common/assert"
	"github.com/ledgerwatch/erigon-lib/common/background"
	"github.com/ledgerwatch/erigon-lib/common/datadir"
	"github.com/ledgerwatch/erigon-lib/common/dbg"
	"github.com/ledgerwatch/erigon-lib/common/dir"
	"github.com/ledgerwatch/erigon-lib/etl"
	"github.com/ledgerwatch/erigon-lib/kv"
	"github.com/ledgerwatch/erigon-lib/kv/bitmapdb"
	"github.com/ledgerwatch/erigon-lib/kv/iter"
	"github.com/ledgerwatch/erigon-lib/kv/order"
	"github.com/ledgerwatch/erigon-lib/log/v3"
	"github.com/ledgerwatch/erigon-lib/recsplit"
	"github.com/ledgerwatch/erigon-lib/recsplit/eliasfano32"
	"github.com/ledgerwatch/erigon-lib/seg"
)

type InvertedIndex struct {
	iiCfg

	// dirtyFiles - list of ALL files - including: un-indexed-yet, garbage, merged-into-bigger-one, ...
	// thread-safe, but maybe need 1 RWLock for all trees in Aggregator
	//
	// _visibleFiles derivative from field `file`, but without garbage:
	//  - no files with `canDelete=true`
	//  - no overlaps
	//  - no un-indexed files (`power-off` may happen between .ef and .efi creation)
	//
	// BeginRo() using _visibleFiles in zero-copy way
	dirtyFiles *btree2.BTreeG[*filesItem]

	// _visibleFiles - underscore in name means: don't use this field directly, use BeginFilesRo()
	// underlying array is immutable - means it's ready for zero-copy use
	_visibleFiles []ctxItem

	indexKeysTable  string // txnNum_u64 -> key (k+auto_increment)
	indexTable      string // k -> txnNum_u64 , Needs to be table with DupSort
	filenameBase    string
	aggregationStep uint64

	//TODO: re-visit this check - maybe we don't need it. It's abot kill in the middle of merge
	integrityCheck func(fromStep, toStep uint64) bool

	// fields for history write
	logger log.Logger

	noFsync bool // fsync is enabled by default, but tests can manually disable

	compression     FileCompression
	compressWorkers int
	indexList       idxList
}

type iiCfg struct {
	salt *uint32
	dirs datadir.Dirs
	db   kv.RoDB // global db pointer. mostly for background warmup.
}

func NewInvertedIndex(cfg iiCfg, aggregationStep uint64, filenameBase, indexKeysTable, indexTable string, integrityCheck func(fromStep uint64, toStep uint64) bool, logger log.Logger) (*InvertedIndex, error) {
	if cfg.dirs.SnapDomain == "" {
		panic("empty `dirs` varialbe")
	}
	ii := InvertedIndex{
		iiCfg:           cfg,
		dirtyFiles:      btree2.NewBTreeGOptions[*filesItem](filesItemLess, btree2.Options{Degree: 128, NoLocks: false}),
		aggregationStep: aggregationStep,
		filenameBase:    filenameBase,
		indexKeysTable:  indexKeysTable,
		indexTable:      indexTable,
		compressWorkers: 1,
		integrityCheck:  integrityCheck,
		logger:          logger,
		compression:     CompressNone,
	}
	ii.indexList = withHashMap

	ii._visibleFiles = []ctxItem{}

	return &ii, nil
}

func (ii *InvertedIndex) efAccessorFilePath(fromStep, toStep uint64) string {
	return filepath.Join(ii.dirs.SnapAccessors, fmt.Sprintf("v1-%s.%d-%d.efi", ii.filenameBase, fromStep, toStep))
}
func (ii *InvertedIndex) efFilePath(fromStep, toStep uint64) string {
	return filepath.Join(ii.dirs.SnapIdx, fmt.Sprintf("v1-%s.%d-%d.ef", ii.filenameBase, fromStep, toStep))
}

func filesFromDir(dir string) ([]string, error) {
	allFiles, err := os.ReadDir(dir)
	if err != nil {
		return nil, fmt.Errorf("filesFromDir: %w, %s", err, dir)
	}
	filtered := make([]string, 0, len(allFiles))
	for _, f := range allFiles {
		if f.IsDir() || !f.Type().IsRegular() {
			continue
		}
		filtered = append(filtered, f.Name())
	}
	return filtered, nil
}
func (ii *InvertedIndex) fileNamesOnDisk() (idx, hist, domain []string, err error) {
	idx, err = filesFromDir(ii.dirs.SnapIdx)
	if err != nil {
		return
	}
	hist, err = filesFromDir(ii.dirs.SnapHistory)
	if err != nil {
		return
	}
	domain, err = filesFromDir(ii.dirs.SnapDomain)
	if err != nil {
		return
	}
	return
}

func (ii *InvertedIndex) OpenList(fNames []string) error {
	ii.closeWhatNotInList(fNames)
	ii.scanStateFiles(fNames)
	if err := ii.openFiles(); err != nil {
		return fmt.Errorf("NewHistory.openFiles: %w, %s", err, ii.filenameBase)
	}
	return nil
}

func (ii *InvertedIndex) OpenFolder() error {
	idxFiles, _, _, err := ii.fileNamesOnDisk()
	if err != nil {
		return err
	}
	return ii.OpenList(idxFiles)
}

func (ii *InvertedIndex) scanStateFiles(fileNames []string) (garbageFiles []*filesItem) {
	re := regexp.MustCompile("^v([0-9]+)-" + ii.filenameBase + ".([0-9]+)-([0-9]+).ef$")
	var err error
	for _, name := range fileNames {
		subs := re.FindStringSubmatch(name)
		if len(subs) != 4 {
			if len(subs) != 0 {
				ii.logger.Warn("File ignored by inverted index scan, more than 3 submatches", "name", name, "submatches", len(subs))
			}
			continue
		}
		var startStep, endStep uint64
		if startStep, err = strconv.ParseUint(subs[2], 10, 64); err != nil {
			ii.logger.Warn("File ignored by inverted index scan, parsing startTxNum", "error", err, "name", name)
			continue
		}
		if endStep, err = strconv.ParseUint(subs[3], 10, 64); err != nil {
			ii.logger.Warn("File ignored by inverted index scan, parsing endTxNum", "error", err, "name", name)
			continue
		}
		if startStep > endStep {
			ii.logger.Warn("File ignored by inverted index scan, startTxNum > endTxNum", "name", name)
			continue
		}

		startTxNum, endTxNum := startStep*ii.aggregationStep, endStep*ii.aggregationStep
		var newFile = newFilesItem(startTxNum, endTxNum, ii.aggregationStep)

		if ii.integrityCheck != nil && !ii.integrityCheck(startStep, endStep) {
			ii.logger.Debug("[agg] skip garbage file", "name", name)
			continue
		}

		if _, has := ii.dirtyFiles.Get(newFile); has {
			continue
		}

		ii.dirtyFiles.Set(newFile)
	}
	return garbageFiles
}

type idxList int

var (
	withBTree     idxList = 0b1
	withHashMap   idxList = 0b10
	withExistence idxList = 0b100
)

func (ii *InvertedIndex) reCalcVisibleFiles() {
	ii._visibleFiles = calcVisibleFiles(ii.dirtyFiles, ii.indexList, false)
}

func (ii *InvertedIndex) missedAccessors() (l []*filesItem) {
	ii.dirtyFiles.Walk(func(items []*filesItem) bool {
		for _, item := range items {
			fromStep, toStep := item.startTxNum/ii.aggregationStep, item.endTxNum/ii.aggregationStep
			if !dir.FileExist(ii.efAccessorFilePath(fromStep, toStep)) {
				l = append(l, item)
			}
		}
		return true
	})
	return l
}

func (ii *InvertedIndex) buildEfAccessor(ctx context.Context, item *filesItem, ps *background.ProgressSet) (err error) {
	if item.decompressor == nil {
		return fmt.Errorf("buildEfAccessor: passed item with nil decompressor %s %d-%d", ii.filenameBase, item.startTxNum/ii.aggregationStep, item.endTxNum/ii.aggregationStep)
	}
	fromStep, toStep := item.startTxNum/ii.aggregationStep, item.endTxNum/ii.aggregationStep
	return ii.buildMapAccessor(ctx, fromStep, toStep, item.decompressor, ps)
}

// BuildMissedAccessors - produce .efi/.vi/.kvi from .ef/.v/.kv
func (ii *InvertedIndex) BuildMissedAccessors(ctx context.Context, g *errgroup.Group, ps *background.ProgressSet) {
	for _, item := range ii.missedAccessors() {
		item := item
		g.Go(func() error {
			return ii.buildEfAccessor(ctx, item, ps)
		})
	}

}

func (ii *InvertedIndex) openFiles() error {
	var invalidFileItems []*filesItem
	invalidFileItemsLock := sync.Mutex{}
	ii.dirtyFiles.Walk(func(items []*filesItem) bool {
		var err error
		for _, item := range items {
			item := item
			fromStep, toStep := item.startTxNum/ii.aggregationStep, item.endTxNum/ii.aggregationStep
			if item.decompressor == nil {
				fPath := ii.efFilePath(fromStep, toStep)
				if !dir.FileExist(fPath) {
					_, fName := filepath.Split(fPath)
					ii.logger.Debug("[agg] InvertedIndex.openFiles: file does not exists", "f", fName)
					invalidFileItemsLock.Lock()
					invalidFileItems = append(invalidFileItems, item)
					invalidFileItemsLock.Unlock()
					continue
				}

				if item.decompressor, err = seg.NewDecompressor(fPath); err != nil {
					_, fName := filepath.Split(fPath)
					if errors.Is(err, &seg.ErrCompressedFileCorrupted{}) {
						ii.logger.Debug("[agg] InvertedIndex.openFiles", "err", err, "f", fName)
					} else {
						ii.logger.Warn("[agg] InvertedIndex.openFiles", "err", err, "f", fName)
					}
					invalidFileItemsLock.Lock()
					invalidFileItems = append(invalidFileItems, item)
					invalidFileItemsLock.Unlock()
					// don't interrupt on error. other files may be good. but skip indices open.
					continue
				}
			}

			if item.index == nil {
				fPath := ii.efAccessorFilePath(fromStep, toStep)
				if dir.FileExist(fPath) {
					if item.index, err = recsplit.OpenIndex(fPath); err != nil {
						_, fName := filepath.Split(fPath)
						ii.logger.Warn("[agg] InvertedIndex.openFiles", "err", err, "f", fName)
						// don't interrupt on error. other files may be good
					}
				}
			}
		}

		return true
	})
	for _, item := range invalidFileItems {
		item.closeFiles()
		ii.dirtyFiles.Delete(item)
	}

	return nil
}

func (ii *InvertedIndex) closeWhatNotInList(fNames []string) {
	var toClose []*filesItem
	ii.dirtyFiles.Walk(func(items []*filesItem) bool {
	Loop1:
		for _, item := range items {
			for _, protectName := range fNames {
				if item.decompressor != nil && item.decompressor.FileName() == protectName {
					continue Loop1
				}
			}
			toClose = append(toClose, item)
		}
		return true
	})
	for _, item := range toClose {
		item.closeFiles()
		ii.dirtyFiles.Delete(item)
	}
}

func (ii *InvertedIndex) Close() {
	ii.closeWhatNotInList([]string{})
}

// DisableFsync - just for tests
func (ii *InvertedIndex) DisableFsync() { ii.noFsync = true }

func (iit *InvertedIndexRoTx) Files() (res []string) {
	for _, item := range iit.files {
		if item.src.decompressor != nil {
			res = append(res, item.src.decompressor.FileName())
		}
	}
	return res
}

// Add - !NotThreadSafe. Must use WalRLock/BatchHistoryWriteEnd
func (w *invertedIndexBufferedWriter) Add(key []byte) error {
	return w.add(key, key)
}

func (iit *InvertedIndexRoTx) NewWriter() *invertedIndexBufferedWriter {
	return iit.newWriter(iit.ii.dirs.Tmp, false)
}

type invertedIndexBufferedWriter struct {
	index, indexKeys *etl.Collector
	tmpdir           string
	discard          bool
	filenameBase     string

	indexTable, indexKeysTable string

	txNum           uint64
	aggregationStep uint64
	txNumBytes      [8]byte
}

// loadFunc - is analog of etl.Identity, but it signaling to etl - use .Put instead of .AppendDup - to allow duplicates
// maybe in future we will improve etl, to sort dupSort values in the way that allow use .AppendDup
func loadFunc(k, v []byte, table etl.CurrentTableReader, next etl.LoadNextFunc) error {
	return next(k, k, v)
}

func (w *invertedIndexBufferedWriter) SetTxNum(txNum uint64) {
	w.txNum = txNum
	binary.BigEndian.PutUint64(w.txNumBytes[:], w.txNum)
}

func (w *invertedIndexBufferedWriter) Flush(ctx context.Context, tx kv.RwTx) error {
	if w.discard {
		return nil
	}
	if err := w.index.Load(tx, w.indexTable, loadFunc, etl.TransformArgs{Quit: ctx.Done()}); err != nil {
		return err
	}
	if err := w.indexKeys.Load(tx, w.indexKeysTable, loadFunc, etl.TransformArgs{Quit: ctx.Done()}); err != nil {
		return err
	}
	w.close()
	return nil
}

func (w *invertedIndexBufferedWriter) close() {
	if w == nil {
		return
	}
	if w.index != nil {
		w.index.Close()
	}
	if w.indexKeys != nil {
		w.indexKeys.Close()
	}
}

// 3_domains * 2 + 3_history * 1 + 4_indices * 2 = 17 etl collectors, 17*(256Mb/8) = 512Mb - for all collectros
var WALCollectorRAM = dbg.EnvDataSize("AGG_WAL_RAM", etl.BufferOptimalSize/8)
var CollateETLRAM = dbg.EnvDataSize("AGG_COLLATE_RAM", etl.BufferOptimalSize/4)

func (iit *InvertedIndexRoTx) newWriter(tmpdir string, discard bool) *invertedIndexBufferedWriter {
	w := &invertedIndexBufferedWriter{
		discard:         discard,
		tmpdir:          tmpdir,
		filenameBase:    iit.ii.filenameBase,
		aggregationStep: iit.ii.aggregationStep,

		indexKeysTable: iit.ii.indexKeysTable,
		indexTable:     iit.ii.indexTable,
		// etl collector doesn't fsync: means if have enough ram, all files produced by all collectors will be in ram
		indexKeys: etl.NewCollector("flush "+iit.ii.indexKeysTable, tmpdir, etl.NewSortableBuffer(WALCollectorRAM), iit.ii.logger).LogLvl(log.LvlTrace),
		index:     etl.NewCollector("flush "+iit.ii.indexTable, tmpdir, etl.NewSortableBuffer(WALCollectorRAM), iit.ii.logger).LogLvl(log.LvlTrace),
	}
	w.indexKeys.SortAndFlushInBackground(true)
	w.index.SortAndFlushInBackground(true)
	return w
}

func (w *invertedIndexBufferedWriter) add(key, indexKey []byte) error {
	if w.discard {
		return nil
	}
	if err := w.indexKeys.Collect(w.txNumBytes[:], key); err != nil {
		return err
	}
	if err := w.index.Collect(indexKey, w.txNumBytes[:]); err != nil {
		return err
	}
	return nil
}

func (ii *InvertedIndex) BeginFilesRo() *InvertedIndexRoTx {
	files := ii._visibleFiles
	for i := 0; i < len(files); i++ {
		if !files[i].src.frozen {
			files[i].src.refcount.Add(1)
		}
	}
	return &InvertedIndexRoTx{
		ii:    ii,
		files: files,
	}
}
func (iit *InvertedIndexRoTx) Close() {
	if iit.files == nil { // invariant: it's safe to call Close multiple times
		return
	}
	files := iit.files
	iit.files = nil
	for i := 0; i < len(files); i++ {
		src := files[i].src
		if src == nil || src.frozen {
			continue
		}
		refCnt := src.refcount.Add(-1)
		//GC: last reader responsible to remove useles files: close it and delete
		if refCnt == 0 && src.canDelete.Load() {
			if traceFileLife != "" && iit.ii.filenameBase == traceFileLife {
				iit.ii.logger.Warn("[agg.dbg] real remove at InvertedIndexRoTx.Close", "file", src.decompressor.FileName())
			}
			src.closeFilesAndRemove()
		}
	}

	for _, r := range iit.readers {
		r.Close()
	}
}

type MergeRange struct {
	needMerge bool
	from      uint64
	to        uint64
}

func (mr *MergeRange) String(prefix string, aggStep uint64) string {
	return fmt.Sprintf("%s=%d-%d", prefix, mr.from/aggStep, mr.to/aggStep)
}

type InvertedIndexRoTx struct {
	ii      *InvertedIndex
	files   visibleFiles
	getters []ArchiveGetter
	readers []*recsplit.IndexReader

	_hasher murmur3.Hash128
}

func (iit *InvertedIndexRoTx) statelessHasher() murmur3.Hash128 {
	if iit._hasher == nil {
		iit._hasher = murmur3.New128WithSeed(*iit.ii.salt)
	}
	return iit._hasher
}
func (iit *InvertedIndexRoTx) hashKey(k []byte) (hi, lo uint64) {
	hasher := iit.statelessHasher()
	iit._hasher.Reset()
	_, _ = hasher.Write(k) //nolint:errcheck
	return hasher.Sum128()
}

func (iit *InvertedIndexRoTx) statelessGetter(i int) ArchiveGetter {
	if iit.getters == nil {
		iit.getters = make([]ArchiveGetter, len(iit.files))
	}
	r := iit.getters[i]
	if r == nil {
		g := iit.files[i].src.decompressor.MakeGetter()
		r = NewArchiveGetter(g, iit.ii.compression)
		iit.getters[i] = r
	}
	return r
}
func (iit *InvertedIndexRoTx) statelessIdxReader(i int) *recsplit.IndexReader {
	if iit.readers == nil {
		iit.readers = make([]*recsplit.IndexReader, len(iit.files))
	}
	r := iit.readers[i]
	if r == nil {
		r = iit.files[i].src.index.GetReaderFromPool()
		iit.readers[i] = r
	}
	return r
}

func (iit *InvertedIndexRoTx) seekInFiles(key []byte, txNum uint64) (found bool, equalOrHigherTxNum uint64) {
	hi, lo := iit.hashKey(key)

	for i := 0; i < len(iit.files); i++ {
		if iit.files[i].endTxNum <= txNum {
			continue
		}
		offset, ok := iit.statelessIdxReader(i).TwoLayerLookupByHash(hi, lo)
		if !ok {
			continue
		}

		g := iit.statelessGetter(i)
		g.Reset(offset)
		k, _ := g.Next(nil)
		if !bytes.Equal(k, key) {
			continue
		}
		eliasVal, _ := g.Next(nil)
		equalOrHigherTxNum, found = eliasfano32.Seek(eliasVal, txNum)

		if found {
			return true, equalOrHigherTxNum
		}
	}
	return false, 0
}

// IdxRange - return range of txNums for given `key`
// is to be used in public API, therefore it relies on read-only transaction
// so that iteration can be done even when the inverted index is being updated.
// [startTxNum; endNumTx)

// todo IdxRange operates over ii.indexTable . Passing `nil` as a key will not return all keys
func (iit *InvertedIndexRoTx) IdxRange(key []byte, startTxNum, endTxNum int, asc order.By, limit int, roTx kv.Tx) (iter.U64, error) {
	frozenIt, err := iit.iterateRangeFrozen(key, startTxNum, endTxNum, asc, limit)
	if err != nil {
		return nil, err
	}
	recentIt, err := iit.recentIterateRange(key, startTxNum, endTxNum, asc, limit, roTx)
	if err != nil {
		return nil, err
	}
	return iter.Union[uint64](frozenIt, recentIt, asc, limit), nil
}

func (iit *InvertedIndexRoTx) recentIterateRange(key []byte, startTxNum, endTxNum int, asc order.By, limit int, roTx kv.Tx) (iter.U64, error) {
	//optimization: return empty pre-allocated iterator if range is frozen
	if asc {
		isFrozenRange := len(iit.files) > 0 && endTxNum >= 0 && iit.files.EndTxNum() >= uint64(endTxNum)
		if isFrozenRange {
			return iter.EmptyU64, nil
		}
	} else {
		isFrozenRange := len(iit.files) > 0 && startTxNum >= 0 && iit.files.EndTxNum() >= uint64(startTxNum)
		if isFrozenRange {
			return iter.EmptyU64, nil
		}
	}

	var from []byte
	if startTxNum >= 0 {
		from = make([]byte, 8)
		binary.BigEndian.PutUint64(from, uint64(startTxNum))
	}

	var to []byte
	if endTxNum >= 0 {
		to = make([]byte, 8)
		binary.BigEndian.PutUint64(to, uint64(endTxNum))
	}
	it, err := roTx.RangeDupSort(iit.ii.indexTable, key, from, to, asc, limit)
	if err != nil {
		return nil, err
	}
	return iter.TransformKV2U64(it, func(_, v []byte) (uint64, error) {
		return binary.BigEndian.Uint64(v), nil
	}), nil
}

// IdxRange is to be used in public API, therefore it relies on read-only transaction
// so that iteration can be done even when the inverted index is being updated.
// [startTxNum; endNumTx)
func (iit *InvertedIndexRoTx) iterateRangeFrozen(key []byte, startTxNum, endTxNum int, asc order.By, limit int) (*FrozenInvertedIdxIter, error) {
	if asc && (startTxNum >= 0 && endTxNum >= 0) && startTxNum > endTxNum {
		return nil, fmt.Errorf("startTxNum=%d epected to be lower than endTxNum=%d", startTxNum, endTxNum)
	}
	if !asc && (startTxNum >= 0 && endTxNum >= 0) && startTxNum < endTxNum {
		return nil, fmt.Errorf("startTxNum=%d epected to be bigger than endTxNum=%d", startTxNum, endTxNum)
	}

	it := &FrozenInvertedIdxIter{
		key:         key,
		startTxNum:  startTxNum,
		endTxNum:    endTxNum,
		indexTable:  iit.ii.indexTable,
		orderAscend: asc,
		limit:       limit,
		ef:          eliasfano32.NewEliasFano(1, 1),
	}
	if asc {
		for i := len(iit.files) - 1; i >= 0; i-- {
			// [from,to) && from < to
			if endTxNum >= 0 && int(iit.files[i].startTxNum) >= endTxNum {
				continue
			}
			if startTxNum >= 0 && iit.files[i].endTxNum <= uint64(startTxNum) {
				break
			}
			if iit.files[i].src.index.KeyCount() == 0 {
				continue
			}
			it.stack = append(it.stack, iit.files[i])
			it.stack[len(it.stack)-1].getter = it.stack[len(it.stack)-1].src.decompressor.MakeGetter()
			it.stack[len(it.stack)-1].reader = it.stack[len(it.stack)-1].src.index.GetReaderFromPool()
			it.hasNext = true
		}
	} else {
		for i := 0; i < len(iit.files); i++ {
			// [from,to) && from > to
			if endTxNum >= 0 && int(iit.files[i].endTxNum) <= endTxNum {
				continue
			}
			if startTxNum >= 0 && iit.files[i].startTxNum > uint64(startTxNum) {
				break
			}
			if iit.files[i].src.index == nil { // assert
				err := fmt.Errorf("why file has not index: %s\n", iit.files[i].src.decompressor.FileName())
				panic(err)
			}
			if iit.files[i].src.index.KeyCount() == 0 {
				continue
			}
			it.stack = append(it.stack, iit.files[i])
			it.stack[len(it.stack)-1].getter = it.stack[len(it.stack)-1].src.decompressor.MakeGetter()
			it.stack[len(it.stack)-1].reader = it.stack[len(it.stack)-1].src.index.GetReaderFromPool()
			it.hasNext = true
		}
	}
	it.advance()
	return it, nil
}

func (ii *InvertedIndex) minTxNumInDB(tx kv.Tx) uint64 {
	fst, _ := kv.FirstKey(tx, ii.indexKeysTable)
	if len(fst) > 0 {
		fstInDb := binary.BigEndian.Uint64(fst)
		return min(fstInDb, math.MaxUint64)
	}
	return math.MaxUint64
}

func (ii *InvertedIndex) maxTxNumInDB(tx kv.Tx) uint64 {
	lst, _ := kv.LastKey(tx, ii.indexKeysTable)
	if len(lst) > 0 {
		lstInDb := binary.BigEndian.Uint64(lst)
		return max(lstInDb, 0)
	}
	return 0
}

func (iit *InvertedIndexRoTx) CanPrune(tx kv.Tx) bool {
	return iit.ii.minTxNumInDB(tx) < iit.files.EndTxNum()
}

func (iit *InvertedIndexRoTx) canBuild(dbtx kv.Tx) (bool, error) { //nolint
	maxStepInFiles := iit.files.EndTxNum() / iit.ii.aggregationStep
<<<<<<< HEAD
	return iit.ii.maxTxNumInDB(dbtx) > maxStepInFiles, nil
=======
	return maxStepInFiles, iit.ii.maxTxNumInDB(dbtx)
>>>>>>> 5edc9d0a
}

type InvertedIndexPruneStat struct {
	MinTxNum         uint64
	MaxTxNum         uint64
	PruneCountTx     uint64
	PruneCountValues uint64
}

func (is *InvertedIndexPruneStat) PrunedNothing() bool {
	return is.PruneCountTx == 0 && is.PruneCountValues == 0
}

func (is *InvertedIndexPruneStat) String() string {
	if is.PrunedNothing() {
		return ""
	}
	vstr := ""
	if is.PruneCountValues > 0 {
		vstr = fmt.Sprintf("values: %d,", is.PruneCountValues)
	}
	return fmt.Sprintf("%s txns: %d from %.2fM-%.2fM",
		vstr, is.PruneCountTx, float64(is.MinTxNum)/1_000_000.0, float64(is.MaxTxNum)/1_000_000.0)
}

func (is *InvertedIndexPruneStat) Accumulate(other *InvertedIndexPruneStat) {
	if other == nil {
		return
	}
	is.MinTxNum = min(is.MinTxNum, other.MinTxNum)
	is.MaxTxNum = max(is.MaxTxNum, other.MaxTxNum)
	is.PruneCountTx += other.PruneCountTx
	is.PruneCountValues += other.PruneCountValues
}

func (iit *InvertedIndexRoTx) Unwind(ctx context.Context, rwTx kv.RwTx, txFrom, txTo, limit uint64, logEvery *time.Ticker, forced bool, fn func(key []byte, txnum []byte) error) error {
	_, err := iit.Prune(ctx, rwTx, txFrom, txTo, limit, logEvery, forced, fn)
	if err != nil {
		return err
	}
	return nil
}

// [txFrom; txTo)
// forced - prune even if CanPrune returns false, so its true only when we do Unwind.
func (iit *InvertedIndexRoTx) Prune(ctx context.Context, rwTx kv.RwTx, txFrom, txTo, limit uint64, logEvery *time.Ticker, forced bool, fn func(key []byte, txnum []byte) error) (stat *InvertedIndexPruneStat, err error) {
	stat = &InvertedIndexPruneStat{MinTxNum: math.MaxUint64}
	if !forced && !iit.CanPrune(rwTx) {
		return stat, nil
	}

	mxPruneInProgress.Inc()
	defer mxPruneInProgress.Dec()
	defer func(t time.Time) { mxPruneTookIndex.ObserveDuration(t) }(time.Now())

	if limit == 0 { // limits amount of Tx to be pruned
		limit = math.MaxUint64
	}

	ii := iit.ii
	//defer func() {
	//	ii.logger.Error("[snapshots] prune index",
	//		"name", ii.filenameBase,
	//		"forced", forced,
	//		"pruned tx", fmt.Sprintf("%.2f-%.2f", float64(minTxnum)/float64(iit.ii.aggregationStep), float64(maxTxnum)/float64(iit.ii.aggregationStep)),
	//		"pruned values", pruneCount,
	//		"tx until limit", limit)
	//}()

	keysCursor, err := rwTx.CursorDupSort(ii.indexKeysTable)
	if err != nil {
		return stat, fmt.Errorf("create %s keys cursor: %w", ii.filenameBase, err)
	}
	defer keysCursor.Close()
	idxDelCursor, err := rwTx.RwCursorDupSort(ii.indexTable)
	if err != nil {
		return nil, err
	}
	defer idxDelCursor.Close()

	collector := etl.NewCollector("prune idx "+ii.filenameBase, ii.dirs.Tmp, etl.NewSortableBuffer(etl.BufferOptimalSize/8), ii.logger)
	defer collector.Close()
	collector.LogLvl(log.LvlDebug)
	collector.SortAndFlushInBackground(true)

	var txKey [8]byte
	binary.BigEndian.PutUint64(txKey[:], txFrom)

	// Invariant: if some `txNum=N` pruned - it's pruned Fully
	// Means: can use DeleteCurrentDuplicates all values of given `txNum`
	for k, v, err := keysCursor.Seek(txKey[:]); k != nil; k, v, err = keysCursor.NextNoDup() {
		if err != nil {
			return nil, fmt.Errorf("iterate over %s index keys: %w", ii.filenameBase, err)
		}

		txNum := binary.BigEndian.Uint64(k)
		if txNum >= txTo || limit == 0 {
			break
		}
		if asserts && txNum < txFrom {
			panic(fmt.Errorf("assert: index pruning txn=%d [%d-%d)", txNum, txFrom, txTo))
		}

		limit--
		stat.MinTxNum = min(stat.MinTxNum, txNum)
		stat.MaxTxNum = max(stat.MaxTxNum, txNum)

		for ; v != nil; _, v, err = keysCursor.NextDup() {
			if err != nil {
				return nil, fmt.Errorf("iterate over %s index keys: %w", ii.filenameBase, err)
			}
			if err := collector.Collect(v, k); err != nil {
				return nil, err
			}
		}

		if ctx.Err() != nil {
			return nil, ctx.Err()
		}
	}

	err = collector.Load(nil, "", func(key, txnm []byte, table etl.CurrentTableReader, next etl.LoadNextFunc) error {
		if fn != nil {
			if err = fn(key, txnm); err != nil {
				return fmt.Errorf("fn error: %w", err)
			}
		}
		if err = idxDelCursor.DeleteExact(key, txnm); err != nil {
			return err
		}
		mxPruneSizeIndex.Inc()
		stat.PruneCountValues++

		select {
		case <-logEvery.C:
			txNum := binary.BigEndian.Uint64(txnm)
			ii.logger.Info("[snapshots] prune index", "name", ii.filenameBase, "pruned tx", stat.PruneCountTx,
				"pruned values", stat.PruneCountValues,
				"steps", fmt.Sprintf("%.2f-%.2f", float64(txFrom)/float64(ii.aggregationStep), float64(txNum)/float64(ii.aggregationStep)))
		default:
		}
		return nil
	}, etl.TransformArgs{Quit: ctx.Done()})

	if stat.MinTxNum != math.MaxUint64 {
		binary.BigEndian.PutUint64(txKey[:], stat.MinTxNum)
		// This deletion iterator goes last to preserve invariant: if some `txNum=N` pruned - it's pruned Fully
		for txnb, _, err := keysCursor.Seek(txKey[:]); txnb != nil; txnb, _, err = keysCursor.NextNoDup() {
			if err != nil {
				return nil, fmt.Errorf("iterate over %s index keys: %w", ii.filenameBase, err)
			}
			if binary.BigEndian.Uint64(txnb) > stat.MaxTxNum {
				break
			}
			stat.PruneCountTx++
			if err = rwTx.Delete(ii.indexKeysTable, txnb); err != nil {
				return nil, err
			}
		}
	}

	return stat, err
}

func (iit *InvertedIndexRoTx) DebugEFAllValuesAreInRange(ctx context.Context, failFast bool, fromStep uint64) error {
	logEvery := time.NewTicker(30 * time.Second)
	defer logEvery.Stop()
	fromTxNum := fromStep * iit.ii.aggregationStep
	iterStep := func(item ctxItem) error {
		g := item.src.decompressor.MakeGetter()
		g.Reset(0)
		defer item.src.decompressor.EnableReadAhead().DisableReadAhead()

		for g.HasNext() {
			k, _ := g.NextUncompressed()
			_ = k
			eliasVal, _ := g.NextUncompressed()
			ef, _ := eliasfano32.ReadEliasFano(eliasVal)
			if ef.Count() == 0 {
				continue
			}
			if item.startTxNum > ef.Min() {
				err := fmt.Errorf("[integrity] .ef file has foreign txNum: %d > %d, %s, %x", item.startTxNum, ef.Min(), g.FileName(), common.Shorten(k, 8))
				if failFast {
					return err
				} else {
					log.Warn(err.Error())
				}
			}
			if item.endTxNum < ef.Max() {
				err := fmt.Errorf("[integrity] .ef file has foreign txNum: %d < %d, %s, %x", item.endTxNum, ef.Max(), g.FileName(), common.Shorten(k, 8))
				if failFast {
					return err
				} else {
					log.Warn(err.Error())
				}
			}

			select {
			case <-ctx.Done():
				return ctx.Err()
			case <-logEvery.C:
				log.Info(fmt.Sprintf("[integrity] InvertedIndex: %s, prefix=%x", g.FileName(), common.Shorten(k, 8)))
			default:
			}
		}
		return nil
	}

	for _, item := range iit.files {
		if item.src.decompressor == nil {
			continue
		}
		if item.endTxNum <= fromTxNum {
			continue
		}
		if err := iterStep(item); err != nil {
			return err
		}
		//log.Warn(fmt.Sprintf("[dbg] see1: %s, min=%d,max=%d, before_max=%d, all: %d\n", item.src.decompressor.FileName(), ef.Min(), ef.Max(), last2, iter.ToArrU64Must(ef.Iterator())))
	}
	return nil
}

// FrozenInvertedIdxIter allows iteration over range of tx numbers
// Iteration is not implmented via callback function, because there is often
// a requirement for interators to be composable (for example, to implement AND and OR for indices)
// FrozenInvertedIdxIter must be closed after use to prevent leaking of resources like cursor
type FrozenInvertedIdxIter struct {
	key                  []byte
	startTxNum, endTxNum int
	limit                int
	orderAscend          order.By

	efIt       iter.Uno[uint64]
	indexTable string
	stack      []ctxItem

	nextN   uint64
	hasNext bool
	err     error

	ef *eliasfano32.EliasFano
}

func (it *FrozenInvertedIdxIter) Close() {
	for _, item := range it.stack {
		item.reader.Close()
	}
}

func (it *FrozenInvertedIdxIter) advance() {
	if it.hasNext {
		it.advanceInFiles()
	}
}

func (it *FrozenInvertedIdxIter) HasNext() bool {
	if it.err != nil { // always true, then .Next() call will return this error
		return true
	}
	if it.limit == 0 { // limit reached
		return false
	}
	return it.hasNext
}

func (it *FrozenInvertedIdxIter) Next() (uint64, error) { return it.next(), nil }

func (it *FrozenInvertedIdxIter) next() uint64 {
	it.limit--
	n := it.nextN
	it.advance()
	return n
}

func (it *FrozenInvertedIdxIter) advanceInFiles() {
	for {
		for it.efIt == nil {
			if len(it.stack) == 0 {
				it.hasNext = false
				return
			}
			item := it.stack[len(it.stack)-1]
			it.stack = it.stack[:len(it.stack)-1]
			offset, ok := item.reader.TwoLayerLookup(it.key)
			if !ok {
				continue
			}
			g := item.getter
			g.Reset(offset)
			k, _ := g.NextUncompressed()
			if bytes.Equal(k, it.key) {
				eliasVal, _ := g.NextUncompressed()
				it.ef.Reset(eliasVal)
				var efiter *eliasfano32.EliasFanoIter
				if it.orderAscend {
					efiter = it.ef.Iterator()
				} else {
					efiter = it.ef.ReverseIterator()
				}
				if it.startTxNum > 0 {
					efiter.Seek(uint64(it.startTxNum))
				}
				it.efIt = efiter
			}
		}

		//Asc:  [from, to) AND from < to
		//Desc: [from, to) AND from > to
		if it.orderAscend {
			for it.efIt.HasNext() {
				n, err := it.efIt.Next()
				if err != nil {
					it.err = err
					return
				}
				isBeforeRange := int(n) < it.startTxNum
				if isBeforeRange { //skip
					continue
				}
				isAfterRange := it.endTxNum >= 0 && int(n) >= it.endTxNum
				if isAfterRange { // terminate
					it.hasNext = false
					return
				}
				it.hasNext = true
				it.nextN = n
				return
			}
		} else {
			for it.efIt.HasNext() {
				n, err := it.efIt.Next()
				if err != nil {
					it.err = err
					return
				}
				isAfterRange := it.startTxNum >= 0 && int(n) > it.startTxNum
				if isAfterRange { //skip
					continue
				}
				isBeforeRange := it.endTxNum >= 0 && int(n) <= it.endTxNum
				if isBeforeRange { // terminate
					it.hasNext = false
					return
				}
				it.hasNext = true
				it.nextN = n
				return
			}
		}
		it.efIt = nil // Exhausted this iterator
	}
}

// RecentInvertedIdxIter allows iteration over range of tx numbers
// Iteration is not implmented via callback function, because there is often
// a requirement for interators to be composable (for example, to implement AND and OR for indices)
type RecentInvertedIdxIter struct {
	key                  []byte
	startTxNum, endTxNum int
	limit                int
	orderAscend          order.By

	roTx       kv.Tx
	cursor     kv.CursorDupSort
	indexTable string

	nextN   uint64
	hasNext bool
	err     error

	bm *roaring64.Bitmap
}

func (it *RecentInvertedIdxIter) Close() {
	if it.cursor != nil {
		it.cursor.Close()
	}
	bitmapdb.ReturnToPool64(it.bm)
}

func (it *RecentInvertedIdxIter) advanceInDB() {
	var v []byte
	var err error
	if it.cursor == nil {
		if it.cursor, err = it.roTx.CursorDupSort(it.indexTable); err != nil {
			// TODO pass error properly around
			panic(err)
		}
		var k []byte
		if k, _, err = it.cursor.SeekExact(it.key); err != nil {
			panic(err)
		}
		if k == nil {
			it.hasNext = false
			return
		}
		//Asc:  [from, to) AND from < to
		//Desc: [from, to) AND from > to
		var keyBytes [8]byte
		if it.startTxNum > 0 {
			binary.BigEndian.PutUint64(keyBytes[:], uint64(it.startTxNum))
		}
		if v, err = it.cursor.SeekBothRange(it.key, keyBytes[:]); err != nil {
			panic(err)
		}
		if v == nil {
			if !it.orderAscend {
				_, v, _ = it.cursor.PrevDup()
				if err != nil {
					panic(err)
				}
			}
			if v == nil {
				it.hasNext = false
				return
			}
		}
	} else {
		if it.orderAscend {
			_, v, err = it.cursor.NextDup()
			if err != nil {
				// TODO pass error properly around
				panic(err)
			}
		} else {
			_, v, err = it.cursor.PrevDup()
			if err != nil {
				panic(err)
			}
		}
	}

	//Asc:  [from, to) AND from < to
	//Desc: [from, to) AND from > to
	if it.orderAscend {
		for ; v != nil; _, v, err = it.cursor.NextDup() {
			if err != nil {
				// TODO pass error properly around
				panic(err)
			}
			n := binary.BigEndian.Uint64(v)
			if it.endTxNum >= 0 && int(n) >= it.endTxNum {
				it.hasNext = false
				return
			}
			if int(n) >= it.startTxNum {
				it.hasNext = true
				it.nextN = n
				return
			}
		}
	} else {
		for ; v != nil; _, v, err = it.cursor.PrevDup() {
			if err != nil {
				// TODO pass error properly around
				panic(err)
			}
			n := binary.BigEndian.Uint64(v)
			if int(n) <= it.endTxNum {
				it.hasNext = false
				return
			}
			if it.startTxNum >= 0 && int(n) <= it.startTxNum {
				it.hasNext = true
				it.nextN = n
				return
			}
		}
	}

	it.hasNext = false
}

func (it *RecentInvertedIdxIter) advance() {
	if it.hasNext {
		it.advanceInDB()
	}
}

func (it *RecentInvertedIdxIter) HasNext() bool {
	if it.err != nil { // always true, then .Next() call will return this error
		return true
	}
	if it.limit == 0 { // limit reached
		return false
	}
	return it.hasNext
}

func (it *RecentInvertedIdxIter) Next() (uint64, error) {
	if it.err != nil {
		return 0, it.err
	}
	it.limit--
	n := it.nextN
	it.advance()
	return n, nil
}

type InvertedIterator1 struct {
	roTx           kv.Tx
	cursor         kv.CursorDupSort
	indexTable     string
	key            []byte
	h              ReconHeap
	nextKey        []byte
	nextFileKey    []byte
	nextDbKey      []byte
	endTxNum       uint64
	startTxNum     uint64
	startTxKey     [8]byte
	hasNextInDb    bool
	hasNextInFiles bool
}

func (it *InvertedIterator1) Close() {
	if it.cursor != nil {
		it.cursor.Close()
	}
}

func (it *InvertedIterator1) advanceInFiles() {
	for it.h.Len() > 0 {
		top := heap.Pop(&it.h).(*ReconItem)
		key := top.key
		val, _ := top.g.Next(nil)
		if top.g.HasNext() {
			top.key, _ = top.g.Next(nil)
			heap.Push(&it.h, top)
		}
		if !bytes.Equal(key, it.key) {
			ef, _ := eliasfano32.ReadEliasFano(val)
			min := ef.Get(0)
			max := ef.Max()
			if min < it.endTxNum && max >= it.startTxNum { // Intersection of [min; max) and [it.startTxNum; it.endTxNum)
				it.key = key
				it.nextFileKey = key
				return
			}
		}
	}
	it.hasNextInFiles = false
}

func (it *InvertedIterator1) advanceInDb() {
	var k, v []byte
	var err error
	if it.cursor == nil {
		if it.cursor, err = it.roTx.CursorDupSort(it.indexTable); err != nil {
			// TODO pass error properly around
			panic(err)
		}
		if k, _, err = it.cursor.First(); err != nil {
			// TODO pass error properly around
			panic(err)
		}
	} else {
		if k, _, err = it.cursor.NextNoDup(); err != nil {
			panic(err)
		}
	}
	for k != nil {
		if v, err = it.cursor.SeekBothRange(k, it.startTxKey[:]); err != nil {
			panic(err)
		}
		if v != nil {
			txNum := binary.BigEndian.Uint64(v)
			if txNum < it.endTxNum {
				it.nextDbKey = append(it.nextDbKey[:0], k...)
				return
			}
		}
		if k, _, err = it.cursor.NextNoDup(); err != nil {
			panic(err)
		}
	}
	it.cursor.Close()
	it.cursor = nil
	it.hasNextInDb = false
}

func (it *InvertedIterator1) advance() {
	if it.hasNextInFiles {
		if it.hasNextInDb {
			c := bytes.Compare(it.nextFileKey, it.nextDbKey)
			if c < 0 {
				it.nextKey = append(it.nextKey[:0], it.nextFileKey...)
				it.advanceInFiles()
			} else if c > 0 {
				it.nextKey = append(it.nextKey[:0], it.nextDbKey...)
				it.advanceInDb()
			} else {
				it.nextKey = append(it.nextKey[:0], it.nextFileKey...)
				it.advanceInDb()
				it.advanceInFiles()
			}
		} else {
			it.nextKey = append(it.nextKey[:0], it.nextFileKey...)
			it.advanceInFiles()
		}
	} else if it.hasNextInDb {
		it.nextKey = append(it.nextKey[:0], it.nextDbKey...)
		it.advanceInDb()
	} else {
		it.nextKey = nil
	}
}

func (it *InvertedIterator1) HasNext() bool {
	return it.hasNextInFiles || it.hasNextInDb || it.nextKey != nil
}

func (it *InvertedIterator1) Next(keyBuf []byte) []byte {
	result := append(keyBuf, it.nextKey...)
	it.advance()
	return result
}

func (iit *InvertedIndexRoTx) IterateChangedKeys(startTxNum, endTxNum uint64, roTx kv.Tx) InvertedIterator1 {
	var ii1 InvertedIterator1
	ii1.hasNextInDb = true
	ii1.roTx = roTx
	ii1.indexTable = iit.ii.indexTable
	for _, item := range iit.files {
		if item.endTxNum <= startTxNum {
			continue
		}
		if item.startTxNum >= endTxNum {
			break
		}
		if item.endTxNum >= endTxNum {
			ii1.hasNextInDb = false
		}
		g := NewArchiveGetter(item.src.decompressor.MakeGetter(), iit.ii.compression)
		if g.HasNext() {
			key, _ := g.Next(nil)
			heap.Push(&ii1.h, &ReconItem{startTxNum: item.startTxNum, endTxNum: item.endTxNum, g: g, txNum: ^item.endTxNum, key: key})
			ii1.hasNextInFiles = true
		}
	}
	binary.BigEndian.PutUint64(ii1.startTxKey[:], startTxNum)
	ii1.startTxNum = startTxNum
	ii1.endTxNum = endTxNum
	ii1.advanceInDb()
	ii1.advanceInFiles()
	ii1.advance()
	return ii1
}

// collate [stepFrom, stepTo)
func (ii *InvertedIndex) collate(ctx context.Context, step uint64, roTx kv.Tx) (InvertedIndexCollation, error) {
	stepTo := step + 1
	txFrom, txTo := step*ii.aggregationStep, stepTo*ii.aggregationStep
	start := time.Now()
	defer mxCollateTookIndex.ObserveDuration(start)

	keysCursor, err := roTx.CursorDupSort(ii.indexKeysTable)
	if err != nil {
		return InvertedIndexCollation{}, fmt.Errorf("create %s keys cursor: %w", ii.filenameBase, err)
	}
	defer keysCursor.Close()

	collector := etl.NewCollector("collate idx "+ii.filenameBase, ii.iiCfg.dirs.Tmp, etl.NewSortableBuffer(CollateETLRAM), ii.logger)
	defer collector.Close()
	collector.LogLvl(log.LvlTrace)

	var txKey [8]byte
	binary.BigEndian.PutUint64(txKey[:], txFrom)

	for k, v, err := keysCursor.Seek(txKey[:]); k != nil; k, v, err = keysCursor.Next() {
		if err != nil {
			return InvertedIndexCollation{}, fmt.Errorf("iterate over %s keys cursor: %w", ii.filenameBase, err)
		}
		txNum := binary.BigEndian.Uint64(k)
		if txNum >= txTo { // [txFrom; txTo)
			break
		}
		if err := collector.Collect(v, k); err != nil {
			return InvertedIndexCollation{}, fmt.Errorf("collect %s history key [%x]=>txn %d [%x]: %w", ii.filenameBase, k, txNum, k, err)
		}
		select {
		case <-ctx.Done():
			return InvertedIndexCollation{}, ctx.Err()
		default:
		}
	}

	var (
		coll = InvertedIndexCollation{
			iiPath: ii.efFilePath(step, stepTo),
		}
		closeComp bool
	)
	defer func() {
		if closeComp {
			coll.Close()
		}
	}()

	comp, err := seg.NewCompressor(ctx, "collate idx "+ii.filenameBase, coll.iiPath, ii.dirs.Tmp, seg.MinPatternScore, ii.compressWorkers, log.LvlTrace, ii.logger)
	if err != nil {
		return InvertedIndexCollation{}, fmt.Errorf("create %s compressor: %w", ii.filenameBase, err)
	}
	coll.writer = NewArchiveWriter(comp, ii.compression)

	var (
		prevEf      []byte
		prevKey     []byte
		initialized bool
		bitmap      = bitmapdb.NewBitmap64()
	)
	defer bitmapdb.ReturnToPool64(bitmap)

	loadBitmapsFunc := func(k, v []byte, table etl.CurrentTableReader, next etl.LoadNextFunc) error {
		txNum := binary.BigEndian.Uint64(v)
		if !initialized {
			prevKey = append(prevKey[:0], k...)
			initialized = true
		}

		if bytes.Equal(prevKey, k) {
			bitmap.Add(txNum)
			prevKey = append(prevKey[:0], k...)
			return nil
		}

		ef := eliasfano32.NewEliasFano(bitmap.GetCardinality(), bitmap.Maximum())
		it := bitmap.Iterator()
		for it.HasNext() {
			ef.AddOffset(it.Next())
		}
		bitmap.Clear()
		ef.Build()

		prevEf = ef.AppendBytes(prevEf[:0])

		if err = coll.writer.AddWord(prevKey); err != nil {
			return fmt.Errorf("add %s efi index key [%x]: %w", ii.filenameBase, prevKey, err)
		}
		if err = coll.writer.AddWord(prevEf); err != nil {
			return fmt.Errorf("add %s efi index val: %w", ii.filenameBase, err)
		}

		prevKey = append(prevKey[:0], k...)
		txNum = binary.BigEndian.Uint64(v)
		bitmap.Add(txNum)

		return nil
	}

	err = collector.Load(nil, "", loadBitmapsFunc, etl.TransformArgs{Quit: ctx.Done()})
	if err != nil {
		return InvertedIndexCollation{}, err
	}
	if !bitmap.IsEmpty() {
		if err = loadBitmapsFunc(nil, make([]byte, 8), nil, nil); err != nil {
			return InvertedIndexCollation{}, err
		}
	}

	closeComp = false
	return coll, nil
}

type InvertedFiles struct {
	decomp    *seg.Decompressor
	index     *recsplit.Index
	existence *ExistenceFilter
}

func (sf InvertedFiles) CleanupOnError() {
	if sf.decomp != nil {
		sf.decomp.Close()
	}
	if sf.index != nil {
		sf.index.Close()
	}
}

type InvertedIndexCollation struct {
	iiPath string
	writer ArchiveWriter
}

func (ic InvertedIndexCollation) Close() {
	if ic.writer != nil {
		ic.writer.Close()
	}
}

// buildFiles - `step=N` means build file `[N:N+1)` which is equal to [N:N+1)
func (ii *InvertedIndex) buildFiles(ctx context.Context, step uint64, coll InvertedIndexCollation, ps *background.ProgressSet) (InvertedFiles, error) {
	var (
		decomp    *seg.Decompressor
		index     *recsplit.Index
		existence *ExistenceFilter
		err       error
	)
	mxRunningFilesBuilding.Inc()
	defer mxRunningFilesBuilding.Dec()
	closeComp := true
	defer func() {
		if closeComp {
			coll.Close()
			if decomp != nil {
				decomp.Close()
			}
			if index != nil {
				index.Close()
			}
			if existence != nil {
				existence.Close()
			}
		}
	}()

	if assert.Enable {
		if coll.iiPath == "" && reflect.ValueOf(coll.writer).IsNil() {
			panic("assert: collation is not initialized " + ii.filenameBase)
		}
	}

	{
		p := ps.AddNew(path.Base(coll.iiPath), 1)
		if err = coll.writer.Compress(); err != nil {
			ps.Delete(p)
			return InvertedFiles{}, fmt.Errorf("compress %s: %w", ii.filenameBase, err)
		}
		coll.Close()
		ps.Delete(p)
	}

	if decomp, err = seg.NewDecompressor(coll.iiPath); err != nil {
		return InvertedFiles{}, fmt.Errorf("open %s decompressor: %w", ii.filenameBase, err)
	}

	if err := ii.buildMapAccessor(ctx, step, step+1, decomp, ps); err != nil {
		return InvertedFiles{}, fmt.Errorf("build %s efi: %w", ii.filenameBase, err)
	}
	if index, err = recsplit.OpenIndex(ii.efAccessorFilePath(step, step+1)); err != nil {
		return InvertedFiles{}, err
	}

	closeComp = false
	return InvertedFiles{decomp: decomp, index: index, existence: existence}, nil
}

func (ii *InvertedIndex) buildMapAccessor(ctx context.Context, fromStep, toStep uint64, data *seg.Decompressor, ps *background.ProgressSet) error {
	idxPath := ii.efAccessorFilePath(fromStep, toStep)
	cfg := recsplit.RecSplitArgs{
		Enums:              true,
		LessFalsePositives: true,

		BucketSize: 2000,
		LeafSize:   8,
		TmpDir:     ii.dirs.Tmp,
		IndexFile:  idxPath,
		Salt:       ii.salt,
		NoFsync:    ii.noFsync,
	}
	return buildAccessor(ctx, data, ii.compression, idxPath, false, cfg, ps, ii.logger)
}

func (ii *InvertedIndex) integrateDirtyFiles(sf InvertedFiles, txNumFrom, txNumTo uint64) {
	fi := newFilesItem(txNumFrom, txNumTo, ii.aggregationStep)
	fi.decompressor = sf.decomp
	fi.index = sf.index
	fi.existence = sf.existence
	ii.dirtyFiles.Set(fi)
}

func (ii *InvertedIndex) collectFilesStat() (filesCount, filesSize, idxSize uint64) {
	if ii.dirtyFiles == nil {
		return 0, 0, 0
	}
	ii.dirtyFiles.Walk(func(items []*filesItem) bool {
		for _, item := range items {
			if item.index == nil {
				return false
			}
			filesSize += uint64(item.decompressor.Size())
			idxSize += uint64(item.index.Size())
			idxSize += uint64(item.bindex.Size())
			filesCount += 3
		}
		return true
	})
	return filesCount, filesSize, idxSize
}

func (ii *InvertedIndex) stepsRangeInDBAsStr(tx kv.Tx) string {
	a1, a2 := ii.stepsRangeInDB(tx)
	return fmt.Sprintf("%s: %.1f", ii.filenameBase, a2-a1)
}
func (ii *InvertedIndex) stepsRangeInDB(tx kv.Tx) (from, to float64) {
	fst, _ := kv.FirstKey(tx, ii.indexKeysTable)
	if len(fst) > 0 {
		from = float64(binary.BigEndian.Uint64(fst)) / float64(ii.aggregationStep)
	}
	lst, _ := kv.LastKey(tx, ii.indexKeysTable)
	if len(lst) > 0 {
		to = float64(binary.BigEndian.Uint64(lst)) / float64(ii.aggregationStep)
	}
	if to == 0 {
		to = from
	}
	return from, to
}<|MERGE_RESOLUTION|>--- conflicted
+++ resolved
@@ -708,11 +708,7 @@
 
 func (iit *InvertedIndexRoTx) canBuild(dbtx kv.Tx) (bool, error) { //nolint
 	maxStepInFiles := iit.files.EndTxNum() / iit.ii.aggregationStep
-<<<<<<< HEAD
-	return iit.ii.maxTxNumInDB(dbtx) > maxStepInFiles, nil
-=======
 	return maxStepInFiles, iit.ii.maxTxNumInDB(dbtx)
->>>>>>> 5edc9d0a
 }
 
 type InvertedIndexPruneStat struct {
