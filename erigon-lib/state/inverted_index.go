// Copyright 2022 The Erigon Authors
// This file is part of Erigon.
//
// Erigon is free software: you can redistribute it and/or modify
// it under the terms of the GNU Lesser General Public License as published by
// the Free Software Foundation, either version 3 of the License, or
// (at your option) any later version.
//
// Erigon is distributed in the hope that it will be useful,
// but WITHOUT ANY WARRANTY; without even the implied warranty of
// MERCHANTABILITY or FITNESS FOR A PARTICULAR PURPOSE. See the
// GNU Lesser General Public License for more details.
//
// You should have received a copy of the GNU Lesser General Public License
// along with Erigon. If not, see <http://www.gnu.org/licenses/>.

package state

import (
	"bytes"
	"container/heap"
	"context"
	"encoding/binary"
	"errors"
	"fmt"
	"math"
	"os"
	"path"
	"path/filepath"
	"reflect"
	"strings"
	"sync"
	"sync/atomic"
	"time"

	"github.com/spaolacci/murmur3"
	btree2 "github.com/tidwall/btree"
	"golang.org/x/sync/errgroup"

	"github.com/erigontech/erigon-lib/common"
	"github.com/erigontech/erigon-lib/common/assert"
	"github.com/erigontech/erigon-lib/common/background"
	"github.com/erigontech/erigon-lib/common/datadir"
	"github.com/erigontech/erigon-lib/datastruct/existence"
	"github.com/erigontech/erigon-lib/etl"
	"github.com/erigontech/erigon-lib/kv"
	"github.com/erigontech/erigon-lib/kv/bitmapdb"
	"github.com/erigontech/erigon-lib/kv/order"
	"github.com/erigontech/erigon-lib/kv/stream"
	"github.com/erigontech/erigon-lib/log/v3"
	"github.com/erigontech/erigon-lib/recsplit"
	"github.com/erigontech/erigon-lib/recsplit/multiencseq"
	"github.com/erigontech/erigon-lib/seg"
	ee "github.com/erigontech/erigon-lib/state/entity_extras"
	"github.com/erigontech/erigon-lib/version"
)

type InvertedIndex struct {
	iiCfg
	noFsync bool // fsync is enabled by default, but tests can manually disable

	aggregationStep uint64 // amount of transactions inside single aggregation step

	// dirtyFiles - list of ALL files - including: un-indexed-yet, garbage, merged-into-bigger-one, ...
	// thread-safe, but maybe need 1 RWLock for all trees in Aggregator
	//
	// _visible derivative from field `file`, but without garbage:
	//  - no files with `canDelete=true`
	//  - no overlaps
	//  - no un-indexed files (`power-off` may happen between .ef and .efi creation)
	//
	// BeginRo() using _visible in zero-copy way
	dirtyFiles *btree2.BTreeG[*filesItem]

	// `_visible.files` - underscore in name means: don't use this field directly, use BeginFilesRo()
	// underlying array is immutable - means it's ready for zero-copy use
	_visible *iiVisible
	logger   log.Logger

	checker *DependencyIntegrityChecker
}

type iiCfg struct {
	salt    *atomic.Pointer[uint32]
	dirs    datadir.Dirs
	disable bool // totally disable Domain/History/InvertedIndex - ignore all writes, don't produce files

	version IIVersionTypes

	filenameBase string // filename base for all files of this inverted index
	keysTable    string // bucket name for index keys;    txnNum_u64 -> key (k+auto_increment)
	valuesTable  string // bucket name for index values;  k -> txnNum_u64 , Needs to be table with DupSort
	name         kv.InvertedIdx

	Compression   seg.FileCompression // compression type for inverted index keys and values
	CompressorCfg seg.Cfg             // advanced configuration for compressor encodings

	Accessors Accessors
}

func (ii iiCfg) GetVersions() VersionTypes {
	return VersionTypes{
		II: &ii.version,
	}
}

type iiVisible struct {
	files  []visibleFile
	name   string
	caches *sync.Pool
}

func NewInvertedIndex(cfg iiCfg, aggStep uint64, logger log.Logger) (*InvertedIndex, error) {
	if cfg.dirs.SnapDomain == "" {
		panic("assert: empty `dirs`")
	}
	if cfg.filenameBase == "" {
		panic("assert: empty `filenameBase`")
	}
	//if cfg.compressorCfg.MaxDictPatterns == 0 && cfg.compressorCfg.MaxPatternLen == 0 {
	cfg.CompressorCfg = seg.DefaultCfg
	if cfg.Accessors == 0 {
		cfg.Accessors = AccessorHashMap
	}

	ii := InvertedIndex{
		iiCfg:      cfg,
		dirtyFiles: btree2.NewBTreeGOptions[*filesItem](filesItemLess, btree2.Options{Degree: 128, NoLocks: false}),
		_visible:   newIIVisible(cfg.filenameBase, []visibleFile{}),
		logger:     logger,

		aggregationStep: aggStep,
	}
	if ii.aggregationStep == 0 {
		panic("assert: empty `aggregationStep`")
	}

	if ii.version.DataEF.IsZero() {
		panic(fmt.Errorf("assert: forgot to set version of %s", ii.name))
	}
	if ii.version.AccessorEFI.IsZero() {
		panic(fmt.Errorf("assert: forgot to set version of %s", ii.name))
	}

	return &ii, nil
}

func (ii *InvertedIndex) efAccessorFilePath(fromStep, toStep uint64) string {
	return filepath.Join(ii.dirs.SnapAccessors, fmt.Sprintf("%s-%s.%d-%d.efi", ii.version.AccessorEFI.String(), ii.filenameBase, fromStep, toStep))
}
func (ii *InvertedIndex) efFilePath(fromStep, toStep uint64) string {
	return filepath.Join(ii.dirs.SnapIdx, fmt.Sprintf("%s-%s.%d-%d.ef", ii.version.DataEF.String(), ii.filenameBase, fromStep, toStep))
}

func (ii *InvertedIndex) efAccessorFilePathMask(fromStep, toStep uint64) string {
	return filepath.Join(ii.dirs.SnapAccessors, fmt.Sprintf("*-%s.%d-%d.efi", ii.filenameBase, fromStep, toStep))
}
func (ii *InvertedIndex) efFilePathMask(fromStep, toStep uint64) string {
	return filepath.Join(ii.dirs.SnapIdx, fmt.Sprintf("*-%s.%d-%d.ef", ii.filenameBase, fromStep, toStep))
}

func filesFromDir(dir string) ([]string, error) {
	allFiles, err := os.ReadDir(dir)
	if err != nil {
		return nil, fmt.Errorf("filesFromDir: %w, %s", err, dir)
	}
	filtered := make([]string, 0, len(allFiles))
	for _, f := range allFiles {
		if f.IsDir() || (!f.Type().IsRegular() && f.Type()&os.ModeSymlink == 0) {
			continue
		}
		if strings.HasPrefix(f.Name(), ".") { // hidden files
			continue
		}
		filtered = append(filtered, f.Name())
	}
	return filtered, nil
}
func (ii *InvertedIndex) fileNamesOnDisk() (idx, hist, domain []string, err error) {
	idx, err = filesFromDir(ii.dirs.SnapIdx)
	if err != nil {
		return
	}
	hist, err = filesFromDir(ii.dirs.SnapHistory)
	if err != nil {
		return
	}
	domain, err = filesFromDir(ii.dirs.SnapDomain)
	if err != nil {
		return
	}
	return
}

func (ii *InvertedIndex) openList(fNames []string) error {
	ii.closeWhatNotInList(fNames)
	ii.scanDirtyFiles(fNames)
	if err := ii.openDirtyFiles(); err != nil {
		return fmt.Errorf("InvertedIndex(%s).openDirtyFiles: %w", ii.filenameBase, err)
	}
	return nil
}

func (ii *InvertedIndex) openFolder() error {
	if ii.disable {
		return nil
	}
	idxFiles, _, _, err := ii.fileNamesOnDisk()
	if err != nil {
		return err
	}
	return ii.openList(idxFiles)
}

func (ii *InvertedIndex) scanDirtyFiles(fileNames []string) {
	if ii.filenameBase == "" {
		panic("assert: empty `filenameBase`")
	}
	if ii.aggregationStep == 0 {
		panic("assert: empty `aggregationStep`")
	}
	for _, dirtyFile := range scanDirtyFiles(fileNames, ii.aggregationStep, ii.filenameBase, "ef", ii.logger) {
		if _, has := ii.dirtyFiles.Get(dirtyFile); !has {
			ii.dirtyFiles.Set(dirtyFile)
		}
	}
}

func (ii *InvertedIndex) SetChecker(checker *DependencyIntegrityChecker) {
	ii.checker = checker
}

type Accessors = ee.Accessors

const (
	AccessorBTree     Accessors = ee.AccessorBTree
	AccessorHashMap   Accessors = ee.AccessorHashMap
	AccessorExistence Accessors = ee.AccessorExistence
)

func (ii *InvertedIndex) reCalcVisibleFiles(toTxNum uint64) {
	var checker func(startTxNum, endTxNum uint64) bool
	c := ii.checker
	if c != nil {
		ue := FromII(ii.name)
		checker = func(startTxNum, endTxNum uint64) bool {
			return c.CheckDependentPresent(ue, All, startTxNum, endTxNum)
		}
	}
	ii._visible = newIIVisible(ii.filenameBase, calcVisibleFiles(ii.dirtyFiles, ii.Accessors, checker, false, toTxNum))
}

func (ii *InvertedIndex) MissedMapAccessors() (l []*filesItem) {
	return ii.missedMapAccessors(ii.dirtyFiles.Items())
}

func (ii *InvertedIndex) missedMapAccessors(source []*filesItem) (l []*filesItem) {
	if !ii.Accessors.Has(AccessorHashMap) {
		return nil
	}
	return fileItemsWithMissedAccessors(source, ii.aggregationStep, func(fromStep, toStep uint64) []string {
		return []string{
			ii.efAccessorFilePath(fromStep, toStep),
		}
	})
}

func (ii *InvertedIndex) buildEfAccessor(ctx context.Context, item *filesItem, ps *background.ProgressSet) (err error) {
	if item.decompressor == nil {
		return fmt.Errorf("buildEfAccessor: passed item with nil decompressor %s %d-%d", ii.filenameBase, item.startTxNum/ii.aggregationStep, item.endTxNum/ii.aggregationStep)
	}
	fromStep, toStep := item.startTxNum/ii.aggregationStep, item.endTxNum/ii.aggregationStep
	return ii.buildMapAccessor(ctx, fromStep, toStep, ii.dataReader(item.decompressor), ps)
}
func (ii *InvertedIndex) dataReader(f *seg.Decompressor) *seg.Reader {
	if !strings.Contains(f.FileName(), ".ef") {
		panic("assert: miss-use " + f.FileName())
	}
	return seg.NewReader(f.MakeGetter(), ii.Compression)
}
func (ii *InvertedIndex) dataWriter(f *seg.Compressor, forceNoCompress bool) *seg.Writer {
	if !strings.Contains(f.FileName(), ".ef") {
		panic("assert: miss-use " + f.FileName())
	}
	if forceNoCompress {
		return seg.NewWriter(f, seg.CompressNone)
	}
	return seg.NewWriter(f, ii.Compression)
}
func (iit *InvertedIndexRoTx) dataReader(f *seg.Decompressor) *seg.Reader {
	return iit.ii.dataReader(f)
}
func (iit *InvertedIndexRoTx) dataWriter(f *seg.Compressor, forceNoCompress bool) *seg.Writer {
	return iit.ii.dataWriter(f, forceNoCompress)
}

// BuildMissedAccessors - produce .efi/.vi/.kvi from .ef/.v/.kv
func (ii *InvertedIndex) BuildMissedAccessors(ctx context.Context, g *errgroup.Group, ps *background.ProgressSet, iiFiles *MissedAccessorIIFiles) {
	for _, item := range iiFiles.missedMapAccessors() {
		item := item
		g.Go(func() error {
			return ii.buildEfAccessor(ctx, item, ps)
		})
	}
}

func (ii *InvertedIndex) openDirtyFiles() error {
	var invalidFileItems []*filesItem
	invalidFileItemsLock := sync.Mutex{}
	ii.dirtyFiles.Walk(func(items []*filesItem) bool {
		for _, item := range items {
			item := item
			fromStep, toStep := item.startTxNum/ii.aggregationStep, item.endTxNum/ii.aggregationStep
			if item.decompressor == nil {
				fPathPattern := ii.efFilePathMask(fromStep, toStep)
				fPath, fileVer, ok, err := version.FindFilesWithVersionsByPattern(fPathPattern)
				if err != nil {
					_, fName := filepath.Split(fPath)
					ii.logger.Debug("[agg] InvertedIndex.openDirtyFiles: FindFilesWithVersionsByPattern error", "f", fName, "err", err)
					invalidFileItemsLock.Lock()
					invalidFileItems = append(invalidFileItems, item)
					invalidFileItemsLock.Unlock()
					continue
				}

				if !ok {
					_, fName := filepath.Split(fPath)
					ii.logger.Debug("[agg] InvertedIndex.openDirtyFiles: file does not exists", "f", fName)
					invalidFileItemsLock.Lock()
					invalidFileItems = append(invalidFileItems, item)
					invalidFileItemsLock.Unlock()
					continue
				}

				if !fileVer.Eq(ii.version.DataEF.Current) {
					if !fileVer.Less(ii.version.DataEF.MinSupported) {
						ii.version.DataEF.Current = fileVer
					} else {
						panic("Version is too low, try to rm ef snapshots")
						//return false
					}
				}

				if item.decompressor, err = seg.NewDecompressor(fPath); err != nil {
					_, fName := filepath.Split(fPath)
					if errors.Is(err, &seg.ErrCompressedFileCorrupted{}) {
						ii.logger.Debug("[agg] InvertedIndex.openDirtyFiles", "err", err, "f", fName)
					} else {
						ii.logger.Warn("[agg] InvertedIndex.openDirtyFiles", "err", err, "f", fName)
					}
					invalidFileItemsLock.Lock()
					invalidFileItems = append(invalidFileItems, item)
					invalidFileItemsLock.Unlock()
					// don't interrupt on error. other files may be good. but skip indices open.
					continue
				}
			}

			if item.index == nil {
				fPathPattern := ii.efAccessorFilePathMask(fromStep, toStep)
				fPath, fileVer, ok, err := version.FindFilesWithVersionsByPattern(fPathPattern)
				if err != nil {
					_, fName := filepath.Split(fPath)
					ii.logger.Warn("[agg] InvertedIndex.openDirtyFiles", "err", err, "f", fName)
					// don't interrupt on error. other files may be good
				}
				if ok {
					if !fileVer.Eq(ii.version.AccessorEFI.Current) {
						if !fileVer.Less(ii.version.AccessorEFI.MinSupported) {
							ii.version.AccessorEFI.Current = fileVer
						} else {
							panic("Version is too low, try to rm efi snapshots")
							//return false
						}
					}
					if item.index, err = recsplit.OpenIndex(fPath); err != nil {
						_, fName := filepath.Split(fPath)
						ii.logger.Warn("[agg] InvertedIndex.openDirtyFiles", "err", err, "f", fName)
						// don't interrupt on error. other files may be good
					}
				}
			}
		}

		return true
	})
	for _, item := range invalidFileItems {
		item.closeFiles()
		ii.dirtyFiles.Delete(item)
	}

	return nil
}

func (ii *InvertedIndex) closeWhatNotInList(fNames []string) {
	protectFiles := make(map[string]struct{}, len(fNames))
	for _, f := range fNames {
		protectFiles[f] = struct{}{}
	}
	var toClose []*filesItem
	ii.dirtyFiles.Walk(func(items []*filesItem) bool {
		for _, item := range items {
			if item.decompressor != nil {
				if _, ok := protectFiles[item.decompressor.FileName()]; ok {
					continue
				}
			}

			toClose = append(toClose, item)
		}
		return true
	})
	for _, item := range toClose {
		item.closeFiles()
		ii.dirtyFiles.Delete(item)
	}
}

func (ii *InvertedIndex) Tables() []string { return []string{ii.keysTable, ii.valuesTable} }

func (ii *InvertedIndex) Close() {
	if ii == nil {
		return
	}
	ii.closeWhatNotInList([]string{})
}

// DisableFsync - just for tests
func (ii *InvertedIndex) DisableFsync() { ii.noFsync = true }

func (iit *InvertedIndexRoTx) Files() (res VisibleFiles) {
	for _, item := range iit.files {
		if item.src.decompressor != nil {
			res = append(res, item)
		}
	}
	return res
}

func (iit *InvertedIndexRoTx) NewWriter() *InvertedIndexBufferedWriter {
	return iit.newWriter(iit.ii.dirs.Tmp, false)
}

type InvertedIndexBufferedWriter struct {
	index, indexKeys *etl.Collector

	tmpdir       string
	discard      bool
	filenameBase string

	indexTable, indexKeysTable string

	aggregationStep uint64
	txNumBytes      [8]byte
	name            kv.InvertedIdx
}

// loadFunc - is analog of etl.Identity, but it signaling to etl - use .Put instead of .AppendDup - to allow duplicates
// maybe in future we will improve etl, to sort dupSort values in the way that allow use .AppendDup
func loadFunc(k, v []byte, table etl.CurrentTableReader, next etl.LoadNextFunc) error {
	return next(k, k, v)
}

// Add - !NotThreadSafe. Must use WalRLock/BatchHistoryWriteEnd
func (w *InvertedIndexBufferedWriter) Add(key []byte, txNum uint64) error {
	return w.add(key, key, txNum)
}

func (w *InvertedIndexBufferedWriter) add(key, indexKey []byte, txNum uint64) error {
	if w.discard {
		return nil
	}
	binary.BigEndian.PutUint64(w.txNumBytes[:], txNum)

	if err := w.indexKeys.Collect(w.txNumBytes[:], key); err != nil {
		return err
	}
	if err := w.index.Collect(indexKey, w.txNumBytes[:]); err != nil {
		return err
	}
	return nil
}

func (w *InvertedIndexBufferedWriter) Flush(ctx context.Context, tx kv.RwTx) error {
	if w.discard {
		return nil
	}

	if err := w.index.Load(tx, w.indexTable, loadFunc, etl.TransformArgs{Quit: ctx.Done()}); err != nil {
		return err
	}
	if err := w.indexKeys.Load(tx, w.indexKeysTable, loadFunc, etl.TransformArgs{Quit: ctx.Done()}); err != nil {
		return err
	}
	w.close()
	return nil
}

func (w *InvertedIndexBufferedWriter) close() {
	if w == nil {
		return
	}
	if w.index != nil {
		w.index.Close()
	}
	if w.indexKeys != nil {
		w.indexKeys.Close()
	}
}

func (iit *InvertedIndexRoTx) newWriter(tmpdir string, discard bool) *InvertedIndexBufferedWriter {
	if iit.ii.aggregationStep != iit.aggStep {
		panic(fmt.Sprintf("assert: %d %d", iit.ii.aggregationStep, iit.aggStep))
	}
	w := &InvertedIndexBufferedWriter{
		name:            iit.name,
		discard:         discard,
		tmpdir:          tmpdir,
		filenameBase:    iit.ii.filenameBase,
		aggregationStep: iit.aggStep,

		indexKeysTable: iit.ii.keysTable,
		indexTable:     iit.ii.valuesTable,

		// etl collector doesn't fsync: means if have enough ram, all files produced by all collectors will be in ram
		indexKeys: etl.NewCollectorWithAllocator(iit.ii.filenameBase+".ii.keys", tmpdir, etl.SmallSortableBuffers, iit.ii.logger).LogLvl(log.LvlTrace),
		index:     etl.NewCollectorWithAllocator(iit.ii.filenameBase+".ii.vals", tmpdir, etl.SmallSortableBuffers, iit.ii.logger).LogLvl(log.LvlTrace),
	}
	w.indexKeys.SortAndFlushInBackground(true)
	w.index.SortAndFlushInBackground(true)
	return w
}

func (ii *InvertedIndex) BeginFilesRo() *InvertedIndexRoTx {
	files := ii._visible.files
	for i := 0; i < len(files); i++ {
		if !files[i].src.frozen {
			files[i].src.refcount.Add(1)
		}
	}
	return &InvertedIndexRoTx{
		ii:      ii,
		visible: ii._visible,
		files:   files,
		aggStep: ii.aggregationStep,
		name:    ii.name,
		salt:    ii.salt.Load(),
	}
}
func (iit *InvertedIndexRoTx) Close() {
	if iit.files == nil { // invariant: it's safe to call Close multiple times
		return
	}
	files := iit.files
	iit.files = nil
	for i := 0; i < len(files); i++ {
		src := files[i].src
		if src == nil || src.frozen {
			continue
		}
		refCnt := src.refcount.Add(-1)
		//GC: last reader responsible to remove useles files: close it and delete
		if refCnt == 0 && src.canDelete.Load() {
			if traceFileLife != "" && iit.ii.filenameBase == traceFileLife {
				iit.ii.logger.Warn("[agg.dbg] real remove at InvertedIndexRoTx.Close", "file", src.decompressor.FileName())
			}
			src.closeFilesAndRemove()
		}
	}

	for _, r := range iit.readers {
		r.Close()
	}

	iit.visible.returnSeekInFilesCache(iit.seekInFilesCache)
}

type MergeRange struct {
	name      string // entity name
	needMerge bool
	from      uint64
	to        uint64
}

func NewMergeRange(name string, needMerge bool, from uint64, to uint64) *MergeRange {
	return &MergeRange{name: name, needMerge: needMerge, from: from, to: to}
}

func (mr *MergeRange) FromTo() (uint64, uint64) {
	return mr.from, mr.to
}

func (mr *MergeRange) String(prefix string, aggStep uint64) string {
	if prefix != "" {
		prefix += "="
	}
	return fmt.Sprintf("%s%s%d-%d", prefix, mr.name, mr.from/aggStep, mr.to/aggStep)
}

func (mr *MergeRange) Equal(other *MergeRange) bool {
	return mr.from == other.from && mr.to == other.to
}

type InvertedIndexRoTx struct {
	ii      *InvertedIndex
	name    kv.InvertedIdx
	files   visibleFiles
	visible *iiVisible
	getters []*seg.Reader
	readers []*recsplit.IndexReader

	seekInFilesCache *IISeekInFilesCache

	// TODO: retrofit recent optimization in main and reenable the next line
	// ef *multiencseq.SequenceBuilder // re-usable
	salt    *uint32
	aggStep uint64
}

// hashKey - change of salt will require re-gen of indices
func (iit *InvertedIndexRoTx) hashKey(k []byte) (uint64, uint64) {
	// this inlinable alloc-free version, it's faster than pre-allocated `hasher` object
	// because `hasher` object is interface and need call many methods on it
	return murmur3.Sum128WithSeed(k, *iit.salt)
}

func (iit *InvertedIndexRoTx) statelessGetter(i int) *seg.Reader {
	if iit.getters == nil {
		iit.getters = make([]*seg.Reader, len(iit.files))
	}
	r := iit.getters[i]
	if r == nil {
		g := iit.files[i].src.decompressor.MakeGetter()
		r = seg.NewReader(g, iit.ii.Compression)
		iit.getters[i] = r
	}
	return r
}
func (iit *InvertedIndexRoTx) statelessIdxReader(i int) *recsplit.IndexReader {
	if iit.readers == nil {
		iit.readers = make([]*recsplit.IndexReader, len(iit.files))
	}
	r := iit.readers[i]
	if r == nil {
		r = iit.files[i].src.index.GetReaderFromPool()
		iit.readers[i] = r
	}
	return r
}

func (iit *InvertedIndexRoTx) seekInFiles(key []byte, txNum uint64) (found bool, equalOrHigherTxNum uint64, err error) {
	if len(iit.files) == 0 {
		return false, 0, nil
	}

	if txNum < iit.files[0].startTxNum {
		return false, 0, fmt.Errorf("seekInFiles(invIndex=%s,txNum=%d) but data before txNum=%d not available", iit.name.String(), txNum, iit.files[0].startTxNum)
	}
	if iit.files[len(iit.files)-1].endTxNum <= txNum {
		return false, 0, nil
	}

	hi, lo := iit.hashKey(key)

	if iit.seekInFilesCache == nil {
		iit.seekInFilesCache = iit.visible.newSeekInFilesCache()
	}

	if iit.seekInFilesCache != nil {
		iit.seekInFilesCache.total++
		fromCache, ok := iit.seekInFilesCache.Get(hi)
		if ok && fromCache.requested <= txNum {
			if txNum <= fromCache.found {
				iit.seekInFilesCache.hit++
				return true, fromCache.found, nil
			} else if fromCache.found == 0 { //not found
				iit.seekInFilesCache.hit++
				return false, 0, nil
			}
		}
	}

	for i := 0; i < len(iit.files); i++ {
		if iit.files[i].endTxNum <= txNum {
			continue
		}
		offset, ok := iit.statelessIdxReader(i).TwoLayerLookupByHash(hi, lo)
		if !ok {
			continue
		}

		g := iit.statelessGetter(i)
		g.Reset(offset)
		k, _ := g.Next(nil)
		if !bytes.Equal(k, key) {
			continue
		}
		encodedSeq, _ := g.Next(nil)

		// TODO: implement merge Reset+Seek
		// if iit.ef == nil {
		// 	iit.ef = eliasfano32.NewEliasFano(1, 1)
		// }
		// equalOrHigherTxNum, found = iit.ef.Reset(encodedSeq).Seek(txNum)
		equalOrHigherTxNum, found = multiencseq.Seek(iit.files[i].startTxNum, encodedSeq, txNum)
		if !found {
			continue
		}

		if equalOrHigherTxNum < iit.files[i].startTxNum || equalOrHigherTxNum >= iit.files[i].endTxNum {
			return false, equalOrHigherTxNum, fmt.Errorf("inverted_index(%s) at (%x, %d) returned value %d, but it out-of-bounds %d-%d. it may signal that .ef file is broke - can detect by `erigon seg integrity --check=InvertedIndex`, or re-download files", g.FileName(), key, txNum, iit.files[i].startTxNum, iit.files[i].endTxNum, equalOrHigherTxNum)
		}
		if iit.seekInFilesCache != nil && equalOrHigherTxNum-txNum > 0 { // > 0 to improve cache hit-rate
			iit.seekInFilesCache.Add(hi, iiSeekInFilesCacheItem{requested: txNum, found: equalOrHigherTxNum})
		}
		return true, equalOrHigherTxNum, nil
	}

	if iit.seekInFilesCache != nil {
		iit.seekInFilesCache.Add(hi, iiSeekInFilesCacheItem{requested: txNum, found: 0})
	}
	return false, 0, nil
}

// IdxRange - return range of txNums for given `key`
// is to be used in public API, therefore it relies on read-only transaction
// so that iteration can be done even when the inverted index is being updated.
// [startTxNum; endNumTx)

// todo IdxRange operates over ii.valuesTable . Passing `nil` as a key will not return all keys
func (iit *InvertedIndexRoTx) IdxRange(key []byte, startTxNum, endTxNum int, asc order.By, limit int, roTx kv.Tx) (stream.U64, error) {
	frozenIt, err := iit.iterateRangeOnFiles(key, startTxNum, endTxNum, asc, limit)
	if err != nil {
		return nil, err
	}
	recentIt, err := iit.recentIterateRange(key, startTxNum, endTxNum, asc, limit, roTx)
	if err != nil {
		return nil, err
	}
	return stream.Union[uint64](frozenIt, recentIt, asc, limit), nil
}

func (iit *InvertedIndexRoTx) recentIterateRange(key []byte, startTxNum, endTxNum int, asc order.By, limit int, roTx kv.Tx) (stream.U64, error) {
	//optimization: return empty pre-allocated iterator if range is frozen
	if asc {
		isFrozenRange := len(iit.files) > 0 && endTxNum >= 0 && iit.files.EndTxNum() >= uint64(endTxNum)
		if isFrozenRange {
			return stream.EmptyU64, nil
		}
	} else {
		isFrozenRange := len(iit.files) > 0 && startTxNum >= 0 && iit.files.EndTxNum() >= uint64(startTxNum)
		if isFrozenRange {
			return stream.EmptyU64, nil
		}
	}

	var from []byte
	if startTxNum >= 0 {
		from = make([]byte, 8)
		binary.BigEndian.PutUint64(from, uint64(startTxNum))
	}

	var to []byte
	if endTxNum >= 0 {
		to = make([]byte, 8)
		binary.BigEndian.PutUint64(to, uint64(endTxNum))
	}
	it, err := roTx.RangeDupSort(iit.ii.valuesTable, key, from, to, asc, limit)
	if err != nil {
		return nil, err
	}
	return stream.TransformKV2U64(it, func(_, v []byte) (uint64, error) {
		return binary.BigEndian.Uint64(v), nil
	}), nil
}

// IdxRange is to be used in public API, therefore it relies on read-only transaction
// so that iteration can be done even when the inverted index is being updated.
// [startTxNum; endNumTx)
func (iit *InvertedIndexRoTx) iterateRangeOnFiles(key []byte, startTxNum, endTxNum int, asc order.By, limit int) (*InvertedIdxStreamFiles, error) {
	if asc && (startTxNum >= 0 && endTxNum >= 0) && startTxNum > endTxNum {
		return nil, fmt.Errorf("startTxNum=%d expected to be lower than endTxNum=%d", startTxNum, endTxNum)
	}
	if !asc && (startTxNum >= 0 && endTxNum >= 0) && startTxNum < endTxNum {
		return nil, fmt.Errorf("startTxNum=%d expected to be bigger than endTxNum=%d", startTxNum, endTxNum)
	}

	it := &InvertedIdxStreamFiles{
		key:         key,
		startTxNum:  startTxNum,
		endTxNum:    endTxNum,
		indexTable:  iit.ii.valuesTable,
		orderAscend: asc,
		limit:       limit,
		seq:         &multiencseq.SequenceReader{},
	}
	if asc {
		for i := len(iit.files) - 1; i >= 0; i-- {
			// [from,to) && from < to
			if endTxNum >= 0 && int(iit.files[i].startTxNum) >= endTxNum {
				continue
			}
			if startTxNum >= 0 && iit.files[i].endTxNum <= uint64(startTxNum) {
				break
			}
			if iit.files[i].src.index.KeyCount() == 0 {
				continue
			}
			it.stack = append(it.stack, iit.files[i])
			it.stack[len(it.stack)-1].getter = it.stack[len(it.stack)-1].src.decompressor.MakeGetter()
			it.stack[len(it.stack)-1].reader = it.stack[len(it.stack)-1].src.index.GetReaderFromPool()
			it.hasNext = true
		}
	} else {
		for i := 0; i < len(iit.files); i++ {
			// [from,to) && from > to
			if endTxNum >= 0 && int(iit.files[i].endTxNum) <= endTxNum {
				continue
			}
			if startTxNum >= 0 && iit.files[i].startTxNum > uint64(startTxNum) {
				break
			}
			if iit.files[i].src.index == nil { // assert
				err := fmt.Errorf("why file has not index: %s", iit.files[i].src.decompressor.FileName())
				panic(err)
			}
			if iit.files[i].src.index.KeyCount() == 0 {
				continue
			}
			it.stack = append(it.stack, iit.files[i])
			it.stack[len(it.stack)-1].getter = it.stack[len(it.stack)-1].src.decompressor.MakeGetter()
			it.stack[len(it.stack)-1].reader = it.stack[len(it.stack)-1].src.index.GetReaderFromPool()
			it.hasNext = true
		}
	}
	it.advance()
	return it, nil
}

func (ii *InvertedIndex) minTxNumInDB(tx kv.Tx) uint64 {
	fst, _ := kv.FirstKey(tx, ii.keysTable)
	if len(fst) > 0 {
		fstInDb := binary.BigEndian.Uint64(fst)
		return min(fstInDb, math.MaxUint64)
	}
	return math.MaxUint64
}

func (ii *InvertedIndex) maxTxNumInDB(tx kv.Tx) uint64 {
	lst, _ := kv.LastKey(tx, ii.keysTable)
	if len(lst) > 0 {
		lstInDb := binary.BigEndian.Uint64(lst)
		return max(lstInDb, 0)
	}
	return 0
}

func (iit *InvertedIndexRoTx) Progress(tx kv.Tx) uint64 {
	return max(iit.files.EndTxNum(), iit.ii.maxTxNumInDB(tx))
}

func (iit *InvertedIndexRoTx) CanPrune(tx kv.Tx) bool {
	return iit.ii.minTxNumInDB(tx) < iit.files.EndTxNum()
}

func (iit *InvertedIndexRoTx) canBuild(dbtx kv.Tx) bool { //nolint
	maxStepInFiles := iit.files.EndTxNum() / iit.aggStep
	maxStepInDB := iit.ii.maxTxNumInDB(dbtx) / iit.aggStep
	return maxStepInFiles < maxStepInDB
}

type InvertedIndexPruneStat struct {
	MinTxNum         uint64
	MaxTxNum         uint64
	PruneCountTx     uint64
	PruneCountValues uint64
}

func (is *InvertedIndexPruneStat) PrunedNothing() bool {
	return is.PruneCountTx == 0 && is.PruneCountValues == 0
}

func (is *InvertedIndexPruneStat) String() string {
	if is.PrunedNothing() {
		return ""
	}
	vstr := ""
	if is.PruneCountValues > 0 {
		vstr = fmt.Sprintf("values: %s,", common.PrettyCounter(is.PruneCountValues))
	}
	return fmt.Sprintf("%s txns: %d from %s-%s",
		vstr, is.PruneCountTx, common.PrettyCounter(is.MinTxNum), common.PrettyCounter(is.MaxTxNum))
}

func (is *InvertedIndexPruneStat) Accumulate(other *InvertedIndexPruneStat) {
	if other == nil {
		return
	}
	is.MinTxNum = min(is.MinTxNum, other.MinTxNum)
	is.MaxTxNum = max(is.MaxTxNum, other.MaxTxNum)
	is.PruneCountTx += other.PruneCountTx
	is.PruneCountValues += other.PruneCountValues
}

func (iit *InvertedIndexRoTx) unwind(ctx context.Context, rwTx kv.RwTx, txFrom, txTo, limit uint64, logEvery *time.Ticker, forced bool, fn func(key []byte, txnum []byte) error) error {
	_, err := iit.prune(ctx, rwTx, txFrom, txTo, limit, logEvery, fn)
	if err != nil {
		return err
	}
	return nil
}

// [txFrom; txTo)
// forced - prune even if CanPrune returns false, so its true only when we do Unwind.
func (iit *InvertedIndexRoTx) Prune(ctx context.Context, tx kv.RwTx, txFrom, txTo, limit uint64, logEvery *time.Ticker, forced bool, fn func(key []byte, txnum []byte) error) (stat *InvertedIndexPruneStat, err error) {
	if !forced {
		if iit.files.EndTxNum() > 0 {
			txTo = min(txTo, iit.files.EndTxNum())
		}
		if !iit.CanPrune(tx) {
			return &InvertedIndexPruneStat{MinTxNum: math.MaxUint64}, nil
		}
	}
	return iit.prune(ctx, tx, txFrom, txTo, limit, logEvery, fn)
}

func (iit *InvertedIndexRoTx) prune(ctx context.Context, rwTx kv.RwTx, txFrom, txTo, limit uint64, logEvery *time.Ticker, fn func(key []byte, txnum []byte) error) (stat *InvertedIndexPruneStat, err error) {
	stat = &InvertedIndexPruneStat{MinTxNum: math.MaxUint64}

	mxPruneInProgress.Inc()
	defer mxPruneInProgress.Dec()
	defer func(t time.Time) { mxPruneTookIndex.ObserveDuration(t) }(time.Now())

	if limit == 0 { // limits amount of txn to be pruned
		limit = math.MaxUint64
	}

	ii := iit.ii
	//defer func() {
	//	ii.logger.Error("[snapshots] prune index",
	//		"name", ii.filenameBase,
	//		"forced", forced,
	//		"pruned tx", fmt.Sprintf("%.2f-%.2f", float64(minTxnum)/float64(iit.aggStep), float64(maxTxnum)/float64(iit.aggStep)),
	//		"pruned values", pruneCount,
	//		"tx until limit", limit)
	//}()

	keysCursor, err := rwTx.CursorDupSort(ii.keysTable)
	if err != nil {
		return stat, fmt.Errorf("create %s keys cursor: %w", ii.filenameBase, err)
	}
	defer keysCursor.Close()
	idxDelCursor, err := rwTx.RwCursorDupSort(ii.valuesTable)
	if err != nil {
		return nil, err
	}
	defer idxDelCursor.Close()

	collector := etl.NewCollectorWithAllocator(ii.filenameBase+".prune.ii", ii.dirs.Tmp, etl.SmallSortableBuffers, ii.logger)
	defer collector.Close()
	collector.LogLvl(log.LvlTrace)
	collector.SortAndFlushInBackground(true)

	var txKey [8]byte
	binary.BigEndian.PutUint64(txKey[:], txFrom)

	// Invariant: if some `txNum=N` pruned - it's pruned Fully
	// Means: can use DeleteCurrentDuplicates all values of given `txNum`
	for k, v, err := keysCursor.Seek(txKey[:]); k != nil; k, v, err = keysCursor.NextNoDup() {
		if err != nil {
			return nil, fmt.Errorf("iterate over %s index keys: %w", ii.filenameBase, err)
		}

		txNum := binary.BigEndian.Uint64(k)
		if txNum >= txTo || limit == 0 {
			break
		}
		if asserts && txNum < txFrom {
			panic(fmt.Errorf("assert: index pruning txn=%d [%d-%d)", txNum, txFrom, txTo))
		}

		limit--
		stat.MinTxNum = min(stat.MinTxNum, txNum)
		stat.MaxTxNum = max(stat.MaxTxNum, txNum)

		for ; v != nil; _, v, err = keysCursor.NextDup() {
			if err != nil {
				return nil, fmt.Errorf("iterate over %s index keys: %w", ii.filenameBase, err)
			}
			if err := collector.Collect(v, k); err != nil {
				return nil, err
			}
		}

		if ctx.Err() != nil {
			return nil, ctx.Err()
		}
	}

	err = collector.Load(nil, "", func(key, txnm []byte, table etl.CurrentTableReader, next etl.LoadNextFunc) error {
		if fn != nil {
			if err = fn(key, txnm); err != nil {
				return fmt.Errorf("fn error: %w", err)
			}
		}
		if err = idxDelCursor.DeleteExact(key, txnm); err != nil {
			return err
		}
		mxPruneSizeIndex.Inc()
		stat.PruneCountValues++

		select {
		case <-logEvery.C:
			txNum := binary.BigEndian.Uint64(txnm)
			ii.logger.Info("[snapshots] prune index", "name", ii.filenameBase, "pruned tx", stat.PruneCountTx,
				"pruned values", stat.PruneCountValues,
				"steps", fmt.Sprintf("%.2f-%.2f", float64(txFrom)/float64(ii.aggregationStep), float64(txNum)/float64(ii.aggregationStep)))
		default:
		}
		return nil
	}, etl.TransformArgs{Quit: ctx.Done()})

	if stat.MinTxNum != math.MaxUint64 {
		binary.BigEndian.PutUint64(txKey[:], stat.MinTxNum)
		// This deletion iterator goes last to preserve invariant: if some `txNum=N` pruned - it's pruned Fully
		for txnb, _, err := keysCursor.Seek(txKey[:]); txnb != nil; txnb, _, err = keysCursor.NextNoDup() {
			if err != nil {
				return nil, fmt.Errorf("iterate over %s index keys: %w", ii.filenameBase, err)
			}
			if binary.BigEndian.Uint64(txnb) > stat.MaxTxNum {
				break
			}
			stat.PruneCountTx++
			if err = rwTx.Delete(ii.keysTable, txnb); err != nil {
				return nil, err
			}
		}
	}

	return stat, err
}

func (iit *InvertedIndexRoTx) IterateChangedKeys(startTxNum, endTxNum uint64, roTx kv.Tx) InvertedIterator1 {
	var ii1 InvertedIterator1
	ii1.hasNextInDb = true
	ii1.roTx = roTx
	ii1.indexTable = iit.ii.valuesTable
	for _, item := range iit.files {
		if item.endTxNum <= startTxNum {
			continue
		}
		if item.startTxNum >= endTxNum {
			break
		}
		if item.endTxNum >= endTxNum {
			ii1.hasNextInDb = false
		}
		g := iit.dataReader(item.src.decompressor)
		if g.HasNext() {
			key, _ := g.Next(nil)
			heap.Push(&ii1.h, &ReconItem{startTxNum: item.startTxNum, endTxNum: item.endTxNum, g: g, txNum: ^item.endTxNum, key: key})
			ii1.hasNextInFiles = true
		}
	}
	binary.BigEndian.PutUint64(ii1.startTxKey[:], startTxNum)
	ii1.startTxNum = startTxNum
	ii1.endTxNum = endTxNum
	ii1.advanceInDb()
	ii1.advanceInFiles()
	ii1.advance()
	return ii1
}

// collate [stepFrom, stepTo)
func (ii *InvertedIndex) collate(ctx context.Context, step uint64, roTx kv.Tx) (InvertedIndexCollation, error) {
	stepTo := step + 1
	txFrom, txTo := step*ii.aggregationStep, stepTo*ii.aggregationStep
	start := time.Now()
	defer mxCollateTookIndex.ObserveDuration(start)

	keysCursor, err := roTx.CursorDupSort(ii.keysTable)
	if err != nil {
		return InvertedIndexCollation{}, fmt.Errorf("create %s keys cursor: %w", ii.filenameBase, err)
	}
	defer keysCursor.Close()

	collector := etl.NewCollectorWithAllocator(ii.filenameBase+".collate.ii", ii.iiCfg.dirs.Tmp, etl.SmallSortableBuffers, ii.logger).LogLvl(log.LvlTrace)
	defer collector.Close()

	var txKey [8]byte
	binary.BigEndian.PutUint64(txKey[:], txFrom)

	for k, v, err := keysCursor.Seek(txKey[:]); k != nil; k, v, err = keysCursor.Next() {
		if err != nil {
			return InvertedIndexCollation{}, fmt.Errorf("iterate over %s keys cursor: %w", ii.filenameBase, err)
		}
		txNum := binary.BigEndian.Uint64(k)
		if txNum >= txTo { // [txFrom; txTo)
			break
		}
		if err := collector.Collect(v, k); err != nil {
			return InvertedIndexCollation{}, fmt.Errorf("collect %s history key [%x]=>txn %d [%x]: %w", ii.filenameBase, k, txNum, k, err)
		}
		select {
		case <-ctx.Done():
			return InvertedIndexCollation{}, ctx.Err()
		default:
		}
	}

	var (
		coll = InvertedIndexCollation{
			iiPath: ii.efFilePath(step, stepTo),
		}
		closeComp bool
	)
	defer func() {
		if closeComp {
			coll.Close()
		}
	}()

	comp, err := seg.NewCompressor(ctx, "collate idx "+ii.filenameBase, coll.iiPath, ii.dirs.Tmp, ii.CompressorCfg, log.LvlTrace, ii.logger)
	if err != nil {
		return InvertedIndexCollation{}, fmt.Errorf("create %s compressor: %w", ii.filenameBase, err)
	}
	coll.writer = seg.NewWriter(comp, ii.Compression)

	var (
		prevEf      []byte
		prevKey     []byte
		initialized bool
		bitmap      = bitmapdb.NewBitmap64()
	)
	defer bitmapdb.ReturnToPool64(bitmap)

	loadBitmapsFunc := func(k, v []byte, table etl.CurrentTableReader, next etl.LoadNextFunc) error {
		txNum := binary.BigEndian.Uint64(v)
		if !initialized {
			prevKey = append(prevKey[:0], k...)
			initialized = true
		}

		if bytes.Equal(prevKey, k) {
			bitmap.Add(txNum)
			prevKey = append(prevKey[:0], k...)
			return nil
		}

		ef := multiencseq.NewBuilder(step*ii.aggregationStep, bitmap.GetCardinality(), bitmap.Maximum())
		it := bitmap.Iterator()
		for it.HasNext() {
			ef.AddOffset(it.Next())
		}
		bitmap.Clear()
		ef.Build()

		prevEf = ef.AppendBytes(prevEf[:0])

		if _, err = coll.writer.Write(prevKey); err != nil {
			return fmt.Errorf("add %s efi index key [%x]: %w", ii.filenameBase, prevKey, err)
		}
		if _, err = coll.writer.Write(prevEf); err != nil {
			return fmt.Errorf("add %s efi index val: %w", ii.filenameBase, err)
		}

		prevKey = append(prevKey[:0], k...)
		txNum = binary.BigEndian.Uint64(v)
		bitmap.Add(txNum)

		return nil
	}

	err = collector.Load(nil, "", loadBitmapsFunc, etl.TransformArgs{Quit: ctx.Done()})
	if err != nil {
		return InvertedIndexCollation{}, err
	}
	if !bitmap.IsEmpty() {
		if err = loadBitmapsFunc(nil, make([]byte, 8), nil, nil); err != nil {
			return InvertedIndexCollation{}, err
		}
	}

	closeComp = false
	return coll, nil
}

type InvertedFiles struct {
	decomp    *seg.Decompressor
	index     *recsplit.Index
	existence *existence.Filter
}

func (sf InvertedFiles) CleanupOnError() {
	if sf.decomp != nil {
		sf.decomp.Close()
	}
	if sf.index != nil {
		sf.index.Close()
	}
}

type InvertedIndexCollation struct {
	iiPath string
	writer *seg.Writer
}

func (ic InvertedIndexCollation) Close() {
	if ic.writer != nil {
		ic.writer.Close()
	}
}

// buildFiles - `step=N` means build file `[N:N+1)` which is equal to [N:N+1)
func (ii *InvertedIndex) buildFiles(ctx context.Context, step uint64, coll InvertedIndexCollation, ps *background.ProgressSet) (InvertedFiles, error) {
	var (
		decomp    *seg.Decompressor
		index     *recsplit.Index
		existence *existence.Filter
		err       error
	)
	mxRunningFilesBuilding.Inc()
	defer mxRunningFilesBuilding.Dec()
	closeComp := true
	defer func() {
		if closeComp {
			coll.Close()
			if decomp != nil {
				decomp.Close()
			}
			if index != nil {
				index.Close()
			}
			if existence != nil {
				existence.Close()
			}
		}
	}()

	if assert.Enable {
		if coll.iiPath == "" && reflect.ValueOf(coll.writer).IsNil() {
			panic("assert: collation is not initialized " + ii.filenameBase)
		}
	}

	{
		p := ps.AddNew(path.Base(coll.iiPath), 1)
		if err = coll.writer.Compress(); err != nil {
			ps.Delete(p)
			return InvertedFiles{}, fmt.Errorf("compress %s: %w", ii.filenameBase, err)
		}
		coll.Close()
		ps.Delete(p)
	}

	if decomp, err = seg.NewDecompressor(coll.iiPath); err != nil {
		return InvertedFiles{}, fmt.Errorf("open %s decompressor: %w", ii.filenameBase, err)
	}

	if err := ii.buildMapAccessor(ctx, step, step+1, ii.dataReader(decomp), ps); err != nil {
		return InvertedFiles{}, fmt.Errorf("build %s efi: %w", ii.filenameBase, err)
	}
	if index, err = recsplit.OpenIndex(ii.efAccessorFilePath(step, step+1)); err != nil {
		return InvertedFiles{}, err
	}

	closeComp = false
	return InvertedFiles{decomp: decomp, index: index, existence: existence}, nil
}

func (ii *InvertedIndex) buildMapAccessor(ctx context.Context, fromStep, toStep uint64, data *seg.Reader, ps *background.ProgressSet) error {
	idxPath := ii.efAccessorFilePath(fromStep, toStep)
	// Design decision: `why Enum=true and LessFalsePositives=true`?
	//
	// Test on: rpcdaemon (erigon shut-down), `--http.compression=false`, after `sync && sudo sysctl vm.drop_caches=3`, query:
	//```sh
	//curl -X POST -H "Content-Type: application/json" --data '{"jsonrpc":"2.0","method": "eth_getLogs","params": [{"fromBlock": "0x115B624", "toBlock": "0x115B664"}], "id":1}' -s -o /dev/null  localhost:8545
	//```
	//
	// On compared it with `Enum=false and LessFalsePositives=false` on ethmainnet (on small machine with cloud drives and `sync && sudo sysctl vm.drop_caches=3`):
	//  - `du -hsc *.efi` changed from `24Gb` to `17Gb` (better)
	//  - `vmtouch of .ef` changed from `152M/426G` to `787M/426G` (worse)
	//  - `vmtouch of .efi` changed from `1G/23G` to `633M/16G` (better)
	//  - speed on hot data - not changed. speed on cold data changed from `7min` to `10min`  (worse)
	//  - but most important i see `.ef` files became "randomly warm":
	// From:
	//```sh
	//vmtouch -v /mnt/erigon/snapshots/idx/v1.0-storage.1680-1682.ef
	//[ ooooooooo ooooooo oooooooooooooooooo oooooooo  oo o o  ooo ] 93/81397
	//```
	// To:
	//```sh
	//vmtouch -v /mnt/erigon/snapshots/idx/v1.0-storage.1680-1682.ef
	//[oooooooooooooooooooooooooooooooooooooooooooooooooooooooooooo] 16279/81397
	//```
	// It happens because: EVM does read much non-existing keys, like "create storage key if it doesn't exists". And
	// each such non-existing key read `MPH` transforms to random
	// key read. `LessFalsePositives=true` feature filtering-out such cases (with `1/256=0.3%` false-positives).
	cfg := recsplit.RecSplitArgs{
		Enums:              true,
		LessFalsePositives: true,

		BucketSize: recsplit.DefaultBucketSize,
		LeafSize:   recsplit.DefaultLeafSize,
		TmpDir:     ii.dirs.Tmp,
		IndexFile:  idxPath,
		Salt:       ii.salt.Load(),
		NoFsync:    ii.noFsync,
	}
<<<<<<< HEAD
	defer func() {
		r := recover()
		if r == nil {
			return
		}
		ii.logger.Crit("panic in buildHashMapAccessor", "idxPath", idxPath, "r", r)
		panic(r)
	}()
	return buildHashMapAccessor(ctx, data, ii.Compression, idxPath, false, cfg, ps, ii.logger)
=======
	return buildHashMapAccessor(ctx, data, idxPath, false, cfg, ps, ii.logger)
>>>>>>> 7d09588a
}

func (ii *InvertedIndex) integrateDirtyFiles(sf InvertedFiles, txNumFrom, txNumTo uint64) {
	fi := newFilesItem(txNumFrom, txNumTo, ii.aggregationStep)
	fi.decompressor = sf.decomp
	fi.index = sf.index
	fi.existence = sf.existence
	ii.dirtyFiles.Set(fi)
}

func (iit *InvertedIndexRoTx) stepsRangeInDB(tx kv.Tx) (from, to float64) {
	fst, _ := kv.FirstKey(tx, iit.ii.keysTable)
	if len(fst) > 0 {
		from = float64(binary.BigEndian.Uint64(fst)) / float64(iit.aggStep)
	}
	lst, _ := kv.LastKey(tx, iit.ii.keysTable)
	if len(lst) > 0 {
		to = float64(binary.BigEndian.Uint64(lst)) / float64(iit.aggStep)
	}
	if to == 0 {
		to = from
	}
	return from, to
}<|MERGE_RESOLUTION|>--- conflicted
+++ resolved
@@ -1307,7 +1307,6 @@
 		Salt:       ii.salt.Load(),
 		NoFsync:    ii.noFsync,
 	}
-<<<<<<< HEAD
 	defer func() {
 		r := recover()
 		if r == nil {
@@ -1316,10 +1315,7 @@
 		ii.logger.Crit("panic in buildHashMapAccessor", "idxPath", idxPath, "r", r)
 		panic(r)
 	}()
-	return buildHashMapAccessor(ctx, data, ii.Compression, idxPath, false, cfg, ps, ii.logger)
-=======
 	return buildHashMapAccessor(ctx, data, idxPath, false, cfg, ps, ii.logger)
->>>>>>> 7d09588a
 }
 
 func (ii *InvertedIndex) integrateDirtyFiles(sf InvertedFiles, txNumFrom, txNumTo uint64) {
