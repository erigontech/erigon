--- conflicted
+++ resolved
@@ -51,10 +51,6 @@
 	"github.com/erigontech/erigon-lib/recsplit"
 	"github.com/erigontech/erigon-lib/recsplit/multiencseq"
 	"github.com/erigontech/erigon-lib/seg"
-<<<<<<< HEAD
-	ee "github.com/erigontech/erigon-lib/state/entity_extras"
-=======
->>>>>>> cf916078
 	"github.com/erigontech/erigon-lib/version"
 )
 
@@ -232,17 +228,6 @@
 func (ii *InvertedIndex) SetChecker(checker *DependencyIntegrityChecker) {
 	ii.checker = checker
 }
-<<<<<<< HEAD
-
-type Accessors = ee.Accessors
-
-const (
-	AccessorBTree     Accessors = ee.AccessorBTree
-	AccessorHashMap   Accessors = ee.AccessorHashMap
-	AccessorExistence Accessors = ee.AccessorExistence
-)
-=======
->>>>>>> cf916078
 
 func (ii *InvertedIndex) reCalcVisibleFiles(toTxNum uint64) {
 	var checker func(startTxNum, endTxNum uint64) bool
@@ -256,19 +241,11 @@
 	ii._visible = newIIVisible(ii.filenameBase, calcVisibleFiles(ii.dirtyFiles, ii.Accessors, checker, false, toTxNum))
 }
 
-<<<<<<< HEAD
-func (ii *InvertedIndex) MissedMapAccessors() (l []*filesItem) {
-	return ii.missedMapAccessors(ii.dirtyFiles.Items())
-}
-
-func (ii *InvertedIndex) missedMapAccessors(source []*filesItem) (l []*filesItem) {
-=======
 func (ii *InvertedIndex) MissedMapAccessors() (l []*FilesItem) {
 	return ii.missedMapAccessors(ii.dirtyFiles.Items())
 }
 
 func (ii *InvertedIndex) missedMapAccessors(source []*FilesItem) (l []*FilesItem) {
->>>>>>> cf916078
 	if !ii.Accessors.Has(AccessorHashMap) {
 		return nil
 	}
@@ -1321,8 +1298,6 @@
 		Salt:       ii.salt.Load(),
 		NoFsync:    ii.noFsync,
 	}
-<<<<<<< HEAD
-=======
 	defer func() {
 		r := recover()
 		if r == nil {
@@ -1331,7 +1306,6 @@
 		ii.logger.Crit("panic in buildHashMapAccessor", "idxPath", idxPath, "r", r)
 		panic(r)
 	}()
->>>>>>> cf916078
 	return buildHashMapAccessor(ctx, data, idxPath, false, cfg, ps, ii.logger)
 }
 
