--- conflicted
+++ resolved
@@ -245,12 +245,6 @@
 }
 
 func (ii *InvertedIndex) missedMapAccessors(source []*filesItem) (l []*filesItem) {
-<<<<<<< HEAD
-=======
-	if !ii.Accessors.Has(AccessorHashMap) {
-		return nil
-	}
->>>>>>> 4e8ce54b
 	return fileItemsWithMissedAccessors(source, ii.aggregationStep, func(fromStep, toStep uint64) []string {
 		var files []string
 		if ii.indexList.Has(AccessorHashMap) || ii.indexList.Has(AccessorHashMap2Layer) {
@@ -1200,17 +1194,10 @@
 // buildFiles - `step=N` means build file `[N:N+1)` which is equal to [N:N+1)
 func (ii *InvertedIndex) buildFiles(ctx context.Context, step uint64, coll InvertedIndexCollation, ps *background.ProgressSet) (InvertedFiles, error) {
 	var (
-<<<<<<< HEAD
-		decomp          *seg.Decompressor
-		mapAccessor     *recsplit.Index
-		existenceFilter *existence.Filter
-		err             error
-=======
 		decomp    *seg.Decompressor
 		index     *recsplit.Index
 		existence *existence.Filter
 		err       error
->>>>>>> 4e8ce54b
 	)
 	mxRunningFilesBuilding.Inc()
 	defer mxRunningFilesBuilding.Dec()
@@ -1278,7 +1265,6 @@
 		Salt:       ii.salt,
 		NoFsync:    ii.noFsync,
 	}
-<<<<<<< HEAD
 	if ii.iiCfg.indexList.Has(AccessorExistence) {
 		cfg.Enums, cfg.LessFalsePositives = false, false
 	} else {
@@ -1310,19 +1296,16 @@
 		// key read. `LessFalsePositives=true` feature filtering-out such cases (with `1/256=0.3%` false-positives).
 		cfg.Enums, cfg.LessFalsePositives = true, true
 	}
-	if err := buildHashMapAccessor(ctx, data, ii.compression, idxPath, false, cfg, ps, ii.logger); err != nil {
+	if err := buildHashMapAccessor(ctx, data, ii.Compression, idxPath, false, cfg, ps, ii.logger); err != nil {
 		return err
 	}
 
 	if ii.iiCfg.indexList.Has(AccessorExistence) {
-		if err := buildExistanceFilter(ctx, data, ii.compression, ii.efAccessorExistenceFilterFilePath(fromStep, toStep), *cfg.Salt, ps); err != nil {
+		if err := buildExistanceFilter(ctx, data, ii.Compression, ii.efAccessorExistenceFilterFilePath(fromStep, toStep), *cfg.Salt, ps); err != nil {
 			return err
 		}
 	}
 	return nil
-=======
-	return buildHashMapAccessor(ctx, data, ii.Compression, idxPath, false, cfg, ps, ii.logger)
->>>>>>> 4e8ce54b
 }
 
 func (ii *InvertedIndex) integrateDirtyFiles(sf InvertedFiles, txNumFrom, txNumTo uint64) {
