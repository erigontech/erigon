// Copyright 2024 The Erigon Authors
// This file is part of Erigon.
//
// Erigon is free software: you can redistribute it and/or modify
// it under the terms of the GNU Lesser General Public License as published by
// the Free Software Foundation, either version 3 of the License, or
// (at your option) any later version.
//
// Erigon is distributed in the hope that it will be useful,
// but WITHOUT ANY WARRANTY; without even the implied warranty of
// MERCHANTABILITY or FITNESS FOR A PARTICULAR PURPOSE. See the
// GNU Lesser General Public License for more details.
//
// You should have received a copy of the GNU Lesser General Public License
// along with Erigon. If not, see <http://www.gnu.org/licenses/>.

//go:build !nofuzz

package state

import (
	"context"
	"encoding/binary"
	"testing"
	"time"

	"github.com/c2h5oh/datasize"
	"github.com/holiman/uint256"
	"github.com/stretchr/testify/require"

	"github.com/erigontech/erigon-lib/common"
	"github.com/erigontech/erigon-lib/common/datadir"
	"github.com/erigontech/erigon-lib/common/length"
	"github.com/erigontech/erigon-lib/kv"
	"github.com/erigontech/erigon-lib/kv/mdbx"
	"github.com/erigontech/erigon-lib/log/v3"
	"github.com/erigontech/erigon-lib/types/accounts"
)

func Fuzz_AggregatorV3_Merge(f *testing.F) {
	_db, agg := testFuzzDbAndAggregatorv3(f, 10)
	db := wrapDbWithCtx(_db, agg)

	rwTx, err := db.BeginTemporalRw(context.Background())
	require.NoError(f, err)
	defer rwTx.Rollback()

	domains, err := NewSharedDomains(rwTx, log.New())
	require.NoError(f, err)
	defer domains.Close()

	const txs = uint64(1000)

	var (
		commKey1 = []byte("someCommKey")
		commKey2 = []byte("otherCommKey")
	)

	// keys are encodings of numbers 1..31
	// each key changes value on every txNum which is multiple of the key
	var maxWrite, otherMaxWrite uint64
	//f.Add([]common.Address{common.HexToAddress("0x123"), common.HexToAddress("0x456")})
	//f.Add([]common.Hash{common.HexToHash("0x123"), common.HexToHash("0x456")})
	f.Fuzz(func(t *testing.T, data []byte) {
		if len(data) < int(txs*(length.Addr+length.Hash)) {
			t.Skip()
		}
		addrData := data[:txs*length.Addr]
		locData := data[txs*length.Addr : txs*(length.Addr+length.Hash)]
		addrs := make([]common.Address, 1000)
		for i := 0; i < 1000; i++ {
			copy(addrs[i][:], addrData[i*length.Addr:(i+1)*length.Addr])
		}
		locs := make([]common.Address, 1000)
		for i := 0; i < 1000; i++ {
			copy(locs[i][:], locData[i*length.Hash:(i+1)*length.Hash])
		}
		for txNum := uint64(1); txNum <= txs; txNum++ {
			domains.SetTxNum(txNum)
			acc := accounts.Account{
				Nonce:       1,
				Balance:     *uint256.NewInt(0),
				CodeHash:    common.Hash{},
				Incarnation: 0,
			}
			buf := accounts.SerialiseV3(&acc)
			err = domains.DomainPut(kv.AccountsDomain, rwTx, addrs[txNum].Bytes(), buf, txNum, nil, 0)
			require.NoError(t, err)

			err = domains.DomainPut(kv.StorageDomain, rwTx, composite(addrs[txNum].Bytes(), locs[txNum].Bytes()), []byte{addrs[txNum].Bytes()[0], locs[txNum].Bytes()[0]}, txNum, nil, 0)
			require.NoError(t, err)

			var v [8]byte
			binary.BigEndian.PutUint64(v[:], txNum)
			if txNum%135 == 0 {
				pv, step, err := rwTx.GetLatest(kv.CommitmentDomain, commKey2)
				require.NoError(t, err)

				err = domains.DomainPut(kv.CommitmentDomain, rwTx, commKey2, v[:], txNum, pv, step)
				require.NoError(t, err)
				otherMaxWrite = txNum
			} else {
				pv, step, err := rwTx.GetLatest(kv.CommitmentDomain, commKey1)
				require.NoError(t, err)

				err = domains.DomainPut(kv.CommitmentDomain, rwTx, commKey1, v[:], txNum, pv, step)
				require.NoError(t, err)
				maxWrite = txNum
			}
			require.NoError(t, err)

		}

		err = domains.Flush(context.Background(), rwTx)
		require.NoError(t, err)

		require.NoError(t, err)
		err = rwTx.Commit()
		require.NoError(t, err)

		err = agg.BuildFiles(txs)
		require.NoError(t, err)

		rwTx, err = db.BeginTemporalRw(context.Background())
		require.NoError(t, err)
		defer rwTx.Rollback()

		logEvery := time.NewTicker(30 * time.Second)
		defer logEvery.Stop()
		stat, err := AggTx(rwTx).prune(context.Background(), rwTx, 0, logEvery)
		require.NoError(t, err)
		t.Logf("Prune: %s", stat)

		err = rwTx.Commit()
		require.NoError(t, err)

		err = agg.MergeLoop(context.Background())
		require.NoError(t, err)

		// Check the history
		roTx, err := db.BeginTemporalRo(context.Background())
		require.NoError(t, err)
		defer roTx.Rollback()

<<<<<<< HEAD
		v, _, ex, err := AggTx(roTx).GetLatest(kv.CommitmentDomain, commKey1, roTx)
=======
		v, _, err := roTx.GetLatest(kv.CommitmentDomain, commKey1)
>>>>>>> cf916078
		require.NoError(t, err)
		require.NotNil(t, v, "key %x not found", commKey1)

		require.Equal(t, maxWrite, binary.BigEndian.Uint64(v[:]))

<<<<<<< HEAD
		v, _, ex, err = AggTx(roTx).GetLatest(kv.CommitmentDomain, commKey2, roTx)
		require.NoError(t, err)
		require.Truef(t, ex, "key %x not found", commKey2)
=======
		v, _, err = roTx.GetLatest(kv.CommitmentDomain, commKey2)
		require.NoError(t, err)
		require.NotNil(t, v, "key %x not found", commKey2)
>>>>>>> cf916078

		require.Equal(t, otherMaxWrite, binary.BigEndian.Uint64(v[:]))
	})

}

func Fuzz_AggregatorV3_MergeValTransform(f *testing.F) {
	_db, agg := testFuzzDbAndAggregatorv3(f, 10)
	db := wrapDbWithCtx(_db, agg)

	rwTx, err := db.BeginTemporalRw(context.Background())
	require.NoError(f, err)
	defer rwTx.Rollback()

	domains, err := NewSharedDomains(rwTx, log.New())
	require.NoError(f, err)
	defer domains.Close()

	const txs = uint64(1000)

	agg.commitmentValuesTransform = true

	state := make(map[string][]byte)

	// keys are encodings of numbers 1..31
	// each key changes value on every txNum which is multiple of the key
	//var maxWrite, otherMaxWrite uint64
	f.Fuzz(func(t *testing.T, data []byte) {
		if len(data) < int(txs*(length.Addr+length.Hash)) {
			t.Skip()
		}
		addrData := data[:txs*length.Addr]
		locData := data[txs*length.Addr : txs*(length.Addr+length.Hash)]
		addrs := make([]common.Address, 1000)
		for i := 0; i < 1000; i++ {
			copy(addrs[i][:], addrData[i*length.Addr:(i+1)*length.Addr])
		}
		locs := make([]common.Address, 1000)
		for i := 0; i < 1000; i++ {
			copy(locs[i][:], locData[i*length.Hash:(i+1)*length.Hash])
		}
		for txNum := uint64(1); txNum <= txs; txNum++ {
			domains.SetTxNum(txNum)
			acc := accounts.Account{
				Nonce:       1,
				Balance:     *uint256.NewInt(txNum * 1e6),
				CodeHash:    common.Hash{},
				Incarnation: 0,
			}
			buf := accounts.SerialiseV3(&acc)
			err = domains.DomainPut(kv.AccountsDomain, rwTx, addrs[txNum].Bytes(), buf, txNum, nil, 0)
			require.NoError(t, err)

			k := composite(addrs[txNum].Bytes(), locs[txNum].Bytes())
			v := []byte{addrs[txNum].Bytes()[0], locs[txNum].Bytes()[0]}
			err = domains.DomainPut(kv.StorageDomain, rwTx, k, v, txNum, nil, 0)
			require.NoError(t, err)

			if (txNum+1)%agg.StepSize() == 0 {
				_, err := domains.ComputeCommitment(context.Background(), true, txNum/10, txNum, "")
				require.NoError(t, err)
			}

			state[string(addrs[txNum].Bytes())] = buf
			state[string(addrs[txNum].Bytes())+string(locs[txNum].Bytes())] = []byte{addrs[txNum].Bytes()[0], locs[txNum].Bytes()[0]}
		}

		err = domains.Flush(context.Background(), rwTx)
		require.NoError(t, err)

		err = rwTx.Commit()
		require.NoError(t, err)

		err = agg.BuildFiles(txs)
		require.NoError(t, err)

		rwTx, err = db.BeginTemporalRw(context.Background())
		require.NoError(t, err)
		defer rwTx.Rollback()

		logEvery := time.NewTicker(30 * time.Second)
		defer logEvery.Stop()
		stat, err := AggTx(rwTx).prune(context.Background(), rwTx, 0, logEvery)
		require.NoError(t, err)
		t.Logf("Prune: %s", stat)

		err = rwTx.Commit()
		require.NoError(t, err)

		err = agg.MergeLoop(context.Background())
		require.NoError(t, err)
	})
}

func testFuzzDbAndAggregatorv3(f *testing.F, aggStep uint64) (kv.RwDB, *Aggregator) {
	f.Helper()
	require := require.New(f)
	dirs := datadir.New(f.TempDir())
	logger := log.New()
	db := mdbx.New(kv.ChainDB, logger).InMem(dirs.Chaindata).GrowthStep(32 * datasize.MB).MapSize(2 * datasize.GB).MustOpen()
	f.Cleanup(db.Close)

	salt, err := GetStateIndicesSalt(dirs, true, logger)
	require.NoError(err)
	agg, err := NewAggregator2(context.Background(), dirs, aggStep, salt, db, logger)
	require.NoError(err)
	f.Cleanup(agg.Close)
	err = agg.OpenFolder()
	require.NoError(err)
	agg.DisableFsync()
	return db, agg
}<|MERGE_RESOLUTION|>--- conflicted
+++ resolved
@@ -142,25 +142,15 @@
 		require.NoError(t, err)
 		defer roTx.Rollback()
 
-<<<<<<< HEAD
-		v, _, ex, err := AggTx(roTx).GetLatest(kv.CommitmentDomain, commKey1, roTx)
-=======
 		v, _, err := roTx.GetLatest(kv.CommitmentDomain, commKey1)
->>>>>>> cf916078
 		require.NoError(t, err)
 		require.NotNil(t, v, "key %x not found", commKey1)
 
 		require.Equal(t, maxWrite, binary.BigEndian.Uint64(v[:]))
 
-<<<<<<< HEAD
-		v, _, ex, err = AggTx(roTx).GetLatest(kv.CommitmentDomain, commKey2, roTx)
-		require.NoError(t, err)
-		require.Truef(t, ex, "key %x not found", commKey2)
-=======
 		v, _, err = roTx.GetLatest(kv.CommitmentDomain, commKey2)
 		require.NoError(t, err)
 		require.NotNil(t, v, "key %x not found", commKey2)
->>>>>>> cf916078
 
 		require.Equal(t, otherMaxWrite, binary.BigEndian.Uint64(v[:]))
 	})
