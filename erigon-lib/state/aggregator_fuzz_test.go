--- conflicted
+++ resolved
@@ -81,11 +81,6 @@
 		}
 		for txNum := uint64(1); txNum <= txs; txNum++ {
 			domains.SetTxNum(txNum)
-<<<<<<< HEAD
-
-			buf := types.EncodeAccountBytesV3(1, uint256.NewInt(0), nil, 0)
-			err = domains.DomainPut(kv.AccountsDomain, rwTx, addrs[txNum].Bytes(), nil, buf, nil, 0)
-=======
 			acc := accounts.Account{
 				Nonce:       1,
 				Balance:     *uint256.NewInt(0),
@@ -94,7 +89,6 @@
 			}
 			buf := accounts.SerialiseV3(&acc)
 			err = domains.DomainPut(kv.AccountsDomain, addrs[txNum].Bytes(), nil, buf, nil, 0)
->>>>>>> facffd54
 			require.NoError(t, err)
 
 			err = domains.DomainPut(kv.StorageDomain, rwTx, addrs[txNum].Bytes(), locs[txNum].Bytes(), []byte{addrs[txNum].Bytes()[0], locs[txNum].Bytes()[0]}, nil, 0)
@@ -211,11 +205,6 @@
 		}
 		for txNum := uint64(1); txNum <= txs; txNum++ {
 			domains.SetTxNum(txNum)
-<<<<<<< HEAD
-
-			buf := types.EncodeAccountBytesV3(1, uint256.NewInt(txNum*1e6), nil, 0)
-			err = domains.DomainPut(kv.AccountsDomain, rwTx, addrs[txNum].Bytes(), nil, buf, nil, 0)
-=======
 			acc := accounts.Account{
 				Nonce:       1,
 				Balance:     *uint256.NewInt(txNum * 1e6),
@@ -224,7 +213,6 @@
 			}
 			buf := accounts.SerialiseV3(&acc)
 			err = domains.DomainPut(kv.AccountsDomain, addrs[txNum].Bytes(), nil, buf, nil, 0)
->>>>>>> facffd54
 			require.NoError(t, err)
 
 			err = domains.DomainPut(kv.StorageDomain, rwTx, addrs[txNum].Bytes(), locs[txNum].Bytes(), []byte{addrs[txNum].Bytes()[0], locs[txNum].Bytes()[0]}, nil, 0)
