--- conflicted
+++ resolved
@@ -578,11 +578,7 @@
 	}
 
 	// commitment delete already has been applied via account
-<<<<<<< HEAD
-	if err := sd.DomainDel(kv.CodeDomain, roTx, addr, nil, nil, prevStep); err != nil {
-=======
-	if err := sd.DomainDel(kv.CodeDomain, addr, nil, prevStep); err != nil {
->>>>>>> ef570e6e
+	if err := sd.DomainDel(kv.CodeDomain, roTx, addr, nil, prevStep); err != nil {
 		return err
 	}
 
@@ -845,17 +841,10 @@
 //   - user can prvide `prevVal != nil` - then it will not read prev value from storage
 //   - user can append k2 into k1, then underlying methods will not preform append
 //   - if `val == nil` it will call DomainDel
-<<<<<<< HEAD
-func (sd *SharedDomains) DomainDel(domain kv.Domain, roTx kv.Tx, k1, k2 []byte, prevVal []byte, prevStep uint64) error {
+func (sd *SharedDomains) DomainDel(domain kv.Domain, roTx kv.Tx, k []byte, prevVal []byte, prevStep uint64) error {
 	if prevVal == nil {
 		var err error
-		prevVal, prevStep, err = sd.GetLatest(domain, roTx, k1)
-=======
-func (sd *SharedDomains) DomainDel(domain kv.Domain, k, prevVal []byte, prevStep uint64) error {
-	if prevVal == nil {
-		var err error
-		prevVal, prevStep, err = sd.GetLatest(domain, k)
->>>>>>> ef570e6e
+		prevVal, prevStep, err = sd.GetLatest(domain, roTx, k)
 		if err != nil {
 			return err
 		}
@@ -863,11 +852,7 @@
 
 	switch domain {
 	case kv.AccountsDomain:
-<<<<<<< HEAD
-		return sd.deleteAccount(roTx, k1, prevVal, prevStep)
-=======
 		return sd.deleteAccount(k, prevVal, prevStep)
->>>>>>> ef570e6e
 	case kv.StorageDomain:
 		return sd.delAccountStorage(k, nil, prevVal, prevStep)
 	case kv.CodeDomain:
@@ -900,11 +885,7 @@
 		return err
 	}
 	for _, tomb := range tombs {
-<<<<<<< HEAD
-		if err := sd.DomainDel(kv.StorageDomain, roTx, tomb.k, nil, tomb.v, tomb.step); err != nil {
-=======
-		if err := sd.DomainDel(kv.StorageDomain, tomb.k, tomb.v, tomb.step); err != nil {
->>>>>>> ef570e6e
+		if err := sd.DomainDel(kv.StorageDomain, roTx, tomb.k, tomb.v, tomb.step); err != nil {
 			return err
 		}
 	}
