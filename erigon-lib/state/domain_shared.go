// Copyright 2024 The Erigon Authors
// This file is part of Erigon.
//
// Erigon is free software: you can redistribute it and/or modify
// it under the terms of the GNU Lesser General Public License as published by
// the Free Software Foundation, either version 3 of the License, or
// (at your option) any later version.
//
// Erigon is distributed in the hope that it will be useful,
// but WITHOUT ANY WARRANTY; without even the implied warranty of
// MERCHANTABILITY or FITNESS FOR A PARTICULAR PURPOSE. See the
// GNU Lesser General Public License for more details.
//
// You should have received a copy of the GNU Lesser General Public License
// along with Erigon. If not, see <http://www.gnu.org/licenses/>.

package state

import (
	"bytes"
	"context"
	"encoding/binary"
	"encoding/hex"
	"fmt"
	"math"
	"path/filepath"
	"runtime"
	"sync/atomic"
	"time"
	"unsafe"

	"github.com/pkg/errors"
	btree2 "github.com/tidwall/btree"
	"golang.org/x/crypto/sha3"

	"github.com/erigontech/erigon-lib/commitment"
	"github.com/erigontech/erigon-lib/common"
	"github.com/erigontech/erigon-lib/common/assert"
	"github.com/erigontech/erigon-lib/common/cryptozerocopy"
	"github.com/erigontech/erigon-lib/common/dbg"
	"github.com/erigontech/erigon-lib/common/length"
	"github.com/erigontech/erigon-lib/kv"
	"github.com/erigontech/erigon-lib/kv/order"
	"github.com/erigontech/erigon-lib/kv/rawdbv3"
	"github.com/erigontech/erigon-lib/log/v3"
	"github.com/erigontech/erigon-lib/seg"
	"github.com/erigontech/erigon-lib/trie"
	"github.com/erigontech/erigon-lib/types/accounts"
)

var ErrBehindCommitment = errors.New("behind commitment")

// KvList sort.Interface to sort write list by keys
type KvList struct {
	Keys []string
	Vals [][]byte
}

func (l *KvList) Push(key string, val []byte) {
	l.Keys = append(l.Keys, key)
	l.Vals = append(l.Vals, val)
}

func (l *KvList) Len() int {
	return len(l.Keys)
}

func (l *KvList) Less(i, j int) bool {
	return l.Keys[i] < l.Keys[j]
}

func (l *KvList) Swap(i, j int) {
	l.Keys[i], l.Keys[j] = l.Keys[j], l.Keys[i]
	l.Vals[i], l.Vals[j] = l.Vals[j], l.Vals[i]
}

type dataWithPrevStep struct {
	data     []byte
	prevStep uint64
}

type SharedDomains struct {
	aggTx  *AggregatorRoTx
	sdCtx  *SharedDomainsCommitmentContext
	roTx   kv.Tx
	logger log.Logger

	txNum    uint64
	blockNum atomic.Uint64
	estSize  int
	trace    bool //nolint
	//muMaps   sync.RWMutex
	//walLock sync.RWMutex

	domains [kv.DomainLen]map[string]dataWithPrevStep
	storage *btree2.Map[string, dataWithPrevStep]

	domainWriters [kv.DomainLen]*domainBufferedWriter
	iiWriters     []*invertedIndexBufferedWriter

	currentChangesAccumulator *StateChangeSet
	pastChangesAccumulator    map[string]*StateChangeSet
}

type HasAggTx interface {
	AggTx() any
}
type HasAgg interface {
	Agg() any
}

func NewSharedDomains(tx kv.Tx, logger log.Logger) (*SharedDomains, error) {

	sd := &SharedDomains{
		logger:  logger,
		storage: btree2.NewMap[string, dataWithPrevStep](128),
		//trace:   true,
	}
	sd.SetTx(tx)
	sd.iiWriters = make([]*invertedIndexBufferedWriter, len(sd.aggTx.iis))

	for id, ii := range sd.aggTx.iis {
		sd.iiWriters[id] = ii.NewWriter()
	}

	for id, d := range sd.aggTx.d {
		sd.domains[id] = map[string]dataWithPrevStep{}
		sd.domainWriters[id] = d.NewWriter()
	}

	sd.SetTxNum(0)
	sd.sdCtx = NewSharedDomainsCommitmentContext(sd, commitment.ModeDirect, commitment.VariantHexPatriciaTrie)

	if _, err := sd.SeekCommitment(context.Background(), tx); err != nil {
		return nil, err
	}
	return sd, nil
}

func (sd *SharedDomains) SetChangesetAccumulator(acc *StateChangeSet) {
	sd.currentChangesAccumulator = acc
	for idx := range sd.domainWriters {
		if sd.currentChangesAccumulator == nil {
			sd.domainWriters[idx].diff = nil
		} else {
			sd.domainWriters[idx].diff = &sd.currentChangesAccumulator.Diffs[idx]
		}
	}
}

func (sd *SharedDomains) SavePastChangesetAccumulator(blockHash common.Hash, blockNumber uint64, acc *StateChangeSet) {
	if sd.pastChangesAccumulator == nil {
		sd.pastChangesAccumulator = make(map[string]*StateChangeSet)
	}
	key := make([]byte, 40)
	binary.BigEndian.PutUint64(key[:8], blockNumber)
	copy(key[8:], blockHash[:])
	sd.pastChangesAccumulator[toStringZeroCopy(key)] = acc
}

func (sd *SharedDomains) GetCommitmentContext() *SharedDomainsCommitmentContext {
	return sd.sdCtx
}

func (sd *SharedDomains) GetDiffset(tx kv.RwTx, blockHash common.Hash, blockNumber uint64) ([kv.DomainLen][]DomainEntryDiff, bool, error) {
	var key [40]byte
	binary.BigEndian.PutUint64(key[:8], blockNumber)
	copy(key[8:], blockHash[:])
	if changeset, ok := sd.pastChangesAccumulator[toStringZeroCopy(key[:])]; ok {
		return [kv.DomainLen][]DomainEntryDiff{
			changeset.Diffs[kv.AccountsDomain].GetDiffSet(),
			changeset.Diffs[kv.StorageDomain].GetDiffSet(),
			changeset.Diffs[kv.CodeDomain].GetDiffSet(),
			changeset.Diffs[kv.CommitmentDomain].GetDiffSet(),
		}, true, nil
	}
	return ReadDiffSet(tx, blockNumber, blockHash)
}

func (sd *SharedDomains) AggTx() any { return sd.aggTx }

// aggregator context should call aggTx.Unwind before this one.
func (sd *SharedDomains) Unwind(ctx context.Context, rwTx kv.RwTx, blockUnwindTo, txUnwindTo uint64, changeset *[kv.DomainLen][]DomainEntryDiff) error {
	step := txUnwindTo / sd.aggTx.a.StepSize()
	logEvery := time.NewTicker(30 * time.Second)
	defer logEvery.Stop()
	sd.aggTx.a.logger.Info("aggregator unwind", "step", step,
		"txUnwindTo", txUnwindTo, "stepsRangeInDB", sd.aggTx.a.StepsRangeInDBAsStr(rwTx))
	//fmt.Printf("aggregator unwind step %d txUnwindTo %d stepsRangeInDB %s\n", step, txUnwindTo, sd.aggTx.a.StepsRangeInDBAsStr(rwTx))
	sf := time.Now()
	defer mxUnwindSharedTook.ObserveDuration(sf)

	if err := sd.Flush(ctx, rwTx); err != nil {
		return err
	}

	for idx, d := range sd.aggTx.d {
		if err := d.Unwind(ctx, rwTx, step, txUnwindTo, changeset[idx]); err != nil {
			return err
		}
	}
	for _, ii := range sd.aggTx.iis {
		if err := ii.Unwind(ctx, rwTx, txUnwindTo, math.MaxUint64, math.MaxUint64, logEvery, true, nil); err != nil {
			return err
		}
	}

	sd.ClearRam(true)
	sd.SetTxNum(txUnwindTo)
	sd.SetBlockNum(blockUnwindTo)
	return sd.Flush(ctx, rwTx)
}

func (sd *SharedDomains) rebuildCommitment(ctx context.Context, roTx kv.Tx, blockNum uint64) ([]byte, error) {
	it, err := sd.aggTx.HistoryRange(kv.StorageDomain, int(sd.TxNum()), math.MaxInt64, order.Asc, -1, roTx)
	if err != nil {
		return nil, err
	}
	defer it.Close()
	for it.HasNext() {
		k, _, err := it.Next()
		if err != nil {
			return nil, err
		}
		sd.sdCtx.TouchKey(kv.AccountsDomain, string(k), nil)
	}

	it, err = sd.aggTx.HistoryRange(kv.StorageDomain, int(sd.TxNum()), math.MaxInt64, order.Asc, -1, roTx)
	if err != nil {
		return nil, err
	}
	defer it.Close()

	for it.HasNext() {
		k, _, err := it.Next()
		if err != nil {
			return nil, err
		}
		sd.sdCtx.TouchKey(kv.StorageDomain, string(k), nil)
	}

	sd.sdCtx.Reset()
	return sd.ComputeCommitment(ctx, true, blockNum, "rebuild commit")
}

// DiscardWrites disables updates collection for further flushing into db.
// Instead, it keeps them temporarily available until .ClearRam/.Close will make them unavailable.
func (sd *SharedDomains) DiscardWrites(d kv.Domain) {
	if d >= kv.DomainLen {
		return
	}
	sd.domainWriters[d].discard = true
	sd.domainWriters[d].h.discard = true
}

func (sd *SharedDomains) RebuildCommitmentShard(ctx context.Context, next func() (bool, []byte), cfg *RebuiltCommitment) (*RebuiltCommitment, error) {
	sd.DiscardWrites(kv.AccountsDomain)
	sd.DiscardWrites(kv.StorageDomain)
	sd.DiscardWrites(kv.CodeDomain)

	visComFiles := sd.aggTx.d[kv.CommitmentDomain].Files()
	sd.logger.Info("starting commitment", "shard", fmt.Sprintf("%d-%d", cfg.StepFrom, cfg.StepTo),
		"totalKeys", common.PrettyCounter(cfg.Keys), "block", sd.BlockNum(),
		"commitment files before dump step", cfg.StepTo,
		"files", fmt.Sprintf("%d %v", len(visComFiles), visComFiles))

	sf := time.Now()
	var processed uint64
	for ok, key := next(); ; ok, key = next() {
		sd.sdCtx.TouchKey(kv.AccountsDomain, string(key), nil)
		processed++
		if !ok {
			break
		}
	}
	collectionSpent := time.Since(sf)
	rh, err := sd.sdCtx.ComputeCommitment(ctx, true, sd.BlockNum(), fmt.Sprintf("%d-%d", cfg.StepFrom, cfg.StepTo))
	if err != nil {
		return nil, err
	}
	sd.logger.Info("sealing", "shard", fmt.Sprintf("%d-%d", cfg.StepFrom, cfg.StepTo),
		"root", hex.EncodeToString(rh), "commitment", time.Since(sf).String(),
		"collection", collectionSpent.String())

	sb := time.Now()

	// rng := MergeRange{from: cfg.TxnFrom, to: cfg.TxnTo}
	// vt, err := sd.aggTx.d[kv.CommitmentDomain].commitmentValTransformDomain(rng, sd.aggTx.d[kv.AccountsDomain], sd.aggTx.d[kv.StorageDomain], nil, nil)
	// if err != nil {
	// 	return nil, err
	// }
	err = sd.aggTx.d[kv.CommitmentDomain].d.DumpStepRangeOnDisk(ctx, cfg.StepFrom, cfg.StepTo, cfg.TxnFrom, cfg.TxnTo, sd.domainWriters[kv.CommitmentDomain], nil)
	if err != nil {
		return nil, err
	}

	sd.logger.Info("shard built", "shard", fmt.Sprintf("%d-%d", cfg.StepFrom, cfg.StepTo), "root", hex.EncodeToString(rh), "ETA", time.Since(sf).String(), "file dump", time.Since(sb).String())

	return &RebuiltCommitment{
		RootHash: rh,
		StepFrom: cfg.StepFrom,
		StepTo:   cfg.StepTo,
		TxnFrom:  cfg.TxnFrom,
		TxnTo:    cfg.TxnTo,
		Keys:     processed,
	}, nil
}

type RebuiltCommitment struct {
	RootHash []byte
	StepFrom uint64
	StepTo   uint64
	TxnFrom  uint64
	TxnTo    uint64
	Keys     uint64
}

// SeekCommitment lookups latest available commitment and sets it as current
func (sd *SharedDomains) SeekCommitment(ctx context.Context, tx kv.Tx) (txsFromBlockBeginning uint64, err error) {
	bn, txn, ok, err := sd.sdCtx.SeekCommitment(tx, sd.aggTx.d[kv.CommitmentDomain], 0, math.MaxUint64)
	if err != nil {
		return 0, err
	}
	if ok {
		if bn > 0 {
			lastBn, _, err := rawdbv3.TxNums.Last(tx)
			if err != nil {
				return 0, err
			}
			if lastBn < bn {
				return 0, errors.WithMessage(ErrBehindCommitment, fmt.Sprintf("TxNums index is at block %d and behind commitment %d", lastBn, bn))
			}
		}
		sd.SetBlockNum(bn)
		sd.SetTxNum(txn)
		return 0, nil
	}
	// handle case when we have no commitment, but have executed blocks
	bnBytes, err := tx.GetOne(kv.SyncStageProgress, []byte("Execution")) //TODO: move stages to erigon-lib
	if err != nil {
		return 0, err
	}
	if len(bnBytes) == 8 {
		bn = binary.BigEndian.Uint64(bnBytes)
		txn, err = rawdbv3.TxNums.Max(tx, bn)
		if err != nil {
			return 0, err
		}
	}
	if bn == 0 && txn == 0 {
		sd.SetBlockNum(0)
		sd.SetTxNum(0)
		return 0, nil
	}
	sd.SetBlockNum(bn)
	sd.SetTxNum(txn)
	newRh, err := sd.rebuildCommitment(ctx, tx, bn)
	if err != nil {
		return 0, err
	}
	if bytes.Equal(newRh, commitment.EmptyRootHash) {
		sd.SetBlockNum(0)
		sd.SetTxNum(0)
		return 0, nil
	}
	if sd.trace {
		fmt.Printf("rebuilt commitment %x %d %d\n", newRh, sd.TxNum(), sd.BlockNum())
	}
	sd.SetBlockNum(bn)
	sd.SetTxNum(txn)
	return 0, nil
}

func (sd *SharedDomains) ClearRam(resetCommitment bool) {
	//sd.muMaps.Lock()
	//defer sd.muMaps.Unlock()
	for i := range sd.domains {
		sd.domains[i] = map[string]dataWithPrevStep{}
	}
	if resetCommitment {
		sd.sdCtx.updates.Reset()
		sd.sdCtx.Reset()
	}

	sd.storage = btree2.NewMap[string, dataWithPrevStep](128)
	sd.estSize = 0
}

func (sd *SharedDomains) put(domain kv.Domain, key string, val []byte) {
	// disable mutex - because work on parallel execution postponed after E3 release.
	//sd.muMaps.Lock()
	valWithPrevStep := dataWithPrevStep{data: val, prevStep: sd.txNum / sd.aggTx.a.StepSize()}
	if domain == kv.StorageDomain {
		if old, ok := sd.storage.Set(key, valWithPrevStep); ok {
			sd.estSize += len(val) - len(old.data)
		} else {
			sd.estSize += len(key) + len(val)
		}
		return
	}

	if old, ok := sd.domains[domain][key]; ok {
		sd.estSize += len(val) - len(old.data)
	} else {
		sd.estSize += len(key) + len(val)
	}
	sd.domains[domain][key] = valWithPrevStep
	//sd.muMaps.Unlock()
}

// get returns cached value by key. Cache is invalidated when associated WAL is flushed
func (sd *SharedDomains) get(table kv.Domain, key []byte) (v []byte, prevStep uint64, ok bool) {
	//sd.muMaps.RLock()
	keyS := toStringZeroCopy(key)
	var dataWithPrevStep dataWithPrevStep
	if table == kv.StorageDomain {
		dataWithPrevStep, ok = sd.storage.Get(keyS)
		return dataWithPrevStep.data, dataWithPrevStep.prevStep, ok

	}
	dataWithPrevStep, ok = sd.domains[table][keyS]
	return dataWithPrevStep.data, dataWithPrevStep.prevStep, ok
	//sd.muMaps.RUnlock()
}

func (sd *SharedDomains) SizeEstimate() uint64 {
	//sd.muMaps.RLock()
	//defer sd.muMaps.RUnlock()

	// multiply 2: to cover data-structures overhead (and keep accounting cheap)
	// and muliply 2 more: for Commitment calculation when batch is full
	return uint64(sd.estSize) * 4
}

func (sd *SharedDomains) LatestCommitment(prefix []byte) ([]byte, uint64, error) {
	if v, prevStep, ok := sd.get(kv.CommitmentDomain, prefix); ok {
		// sd cache values as is (without transformation) so safe to return
		return v, prevStep, nil
	}
	v, step, found, err := sd.aggTx.d[kv.CommitmentDomain].getLatestFromDb(prefix, sd.roTx)
	if err != nil {
		return nil, 0, fmt.Errorf("commitment prefix %x read error: %w", prefix, err)
	}
	if found {
		// db store values as is (without transformation) so safe to return
		return v, step, nil
	}

	// getFromFiles doesn't provide same semantics as getLatestFromDB - it returns start/end tx
	// of file where the value is stored (not exact step when kv has been set)
	v, _, startTx, endTx, err := sd.aggTx.d[kv.CommitmentDomain].getFromFiles(prefix, 0)
	if err != nil {
		return nil, 0, fmt.Errorf("commitment prefix %x read error: %w", prefix, err)
	}

	if !sd.aggTx.a.commitmentValuesTransform || bytes.Equal(prefix, keyCommitmentState) {
		return v, endTx / sd.aggTx.a.StepSize(), nil
	}

	// replace shortened keys in the branch with full keys to allow HPH work seamlessly
	rv, err := sd.replaceShortenedKeysInBranch(prefix, commitment.BranchData(v), startTx, endTx)
	if err != nil {
		return nil, 0, err
	}
	return rv, endTx / sd.aggTx.a.StepSize(), nil
}

// replaceShortenedKeysInBranch replaces shortened keys in the branch with full keys
func (sd *SharedDomains) replaceShortenedKeysInBranch(prefix []byte, branch commitment.BranchData, fStartTxNum uint64, fEndTxNum uint64) (commitment.BranchData, error) {
	if !sd.aggTx.d[kv.CommitmentDomain].d.replaceKeysInValues && sd.aggTx.a.commitmentValuesTransform {
		panic("domain.replaceKeysInValues is disabled, but agg.commitmentValuesTransform is enabled")
	}

	if !sd.aggTx.a.commitmentValuesTransform ||
		len(branch) == 0 ||
		sd.aggTx.TxNumsInFiles(kv.StateDomains...) == 0 ||
		bytes.Equal(prefix, keyCommitmentState) ||
		((fEndTxNum-fStartTxNum)/sd.aggTx.a.StepSize())%2 != 0 { // this checks if file has even number of steps, singular files does not transform values.

		return branch, nil // do not transform, return as is
	}

	sto := sd.aggTx.d[kv.StorageDomain]
	acc := sd.aggTx.d[kv.AccountsDomain]
	storageItem, err := sto.rawLookupFileByRange(fStartTxNum, fEndTxNum)
	if err != nil {
		sd.logger.Crit("dereference key during commitment read", "failed", err.Error())
		return nil, err
	}
	accountItem, err := acc.rawLookupFileByRange(fStartTxNum, fEndTxNum)
	if err != nil {
		sd.logger.Crit("dereference key during commitment read", "failed", err.Error())
		return nil, err
	}
	storageGetter := seg.NewReader(storageItem.decompressor.MakeGetter(), sto.d.Compression)
	accountGetter := seg.NewReader(accountItem.decompressor.MakeGetter(), acc.d.Compression)
	metricI := 0
	for i, f := range sd.aggTx.d[kv.CommitmentDomain].files {
		if i > 5 {
			metricI = 5
			break
		}
		if f.startTxNum == fStartTxNum && f.endTxNum == fEndTxNum {
			metricI = i
		}
	}

	aux := make([]byte, 0, 256)
	return branch.ReplacePlainKeys(aux, func(key []byte, isStorage bool) ([]byte, error) {
		if isStorage {
			if len(key) == length.Addr+length.Hash {
				return nil, nil // save storage key as is
			}
			if dbg.KVReadLevelledMetrics {
				defer branchKeyDerefSpent[metricI].ObserveDuration(time.Now())
			}
			// Optimised key referencing a state file record (file number and offset within the file)
			storagePlainKey, found := sto.lookupByShortenedKey(key, storageGetter)
			if !found {
				s0, s1 := fStartTxNum/sd.aggTx.a.StepSize(), fEndTxNum/sd.aggTx.a.StepSize()
				sd.logger.Crit("replace back lost storage full key", "shortened", fmt.Sprintf("%x", key),
					"decoded", fmt.Sprintf("step %d-%d; offt %d", s0, s1, decodeShorterKey(key)))
				return nil, fmt.Errorf("replace back lost storage full key: %x", key)
			}
			return storagePlainKey, nil
		}

		if len(key) == length.Addr {
			return nil, nil // save account key as is
		}

		if dbg.KVReadLevelledMetrics {
			defer branchKeyDerefSpent[metricI].ObserveDuration(time.Now())
		}
		apkBuf, found := acc.lookupByShortenedKey(key, accountGetter)
		if !found {
			s0, s1 := fStartTxNum/sd.aggTx.a.StepSize(), fEndTxNum/sd.aggTx.a.StepSize()
			sd.logger.Crit("replace back lost account full key", "shortened", fmt.Sprintf("%x", key),
				"decoded", fmt.Sprintf("step %d-%d; offt %d", s0, s1, decodeShorterKey(key)))
			return nil, fmt.Errorf("replace back lost account full key: %x", key)
		}
		return apkBuf, nil
	})
}

const CodeSizeTableFake = "CodeSize"

func (sd *SharedDomains) ReadsValid(readLists map[string]*KvList) bool {
	//sd.muMaps.RLock()
	//defer sd.muMaps.RUnlock()

	for table, list := range readLists {
		switch table {
		case kv.AccountsDomain.String():
			m := sd.domains[kv.AccountsDomain]
			for i, key := range list.Keys {
				if val, ok := m[key]; ok {
					if !bytes.Equal(list.Vals[i], val.data) {
						return false
					}
				}
			}
		case kv.CodeDomain.String():
			m := sd.domains[kv.CodeDomain]
			for i, key := range list.Keys {
				if val, ok := m[key]; ok {
					if !bytes.Equal(list.Vals[i], val.data) {
						return false
					}
				}
			}
		case kv.StorageDomain.String():
			m := sd.storage
			for i, key := range list.Keys {
				if val, ok := m.Get(key); ok {
					if !bytes.Equal(list.Vals[i], val.data) {
						return false
					}
				}
			}
		case CodeSizeTableFake:
			m := sd.domains[kv.CodeDomain]
			for i, key := range list.Keys {
				if val, ok := m[key]; ok {
					if binary.BigEndian.Uint64(list.Vals[i]) != uint64(len(val.data)) {
						return false
					}
				}
			}
		default:
			panic(table)
		}
	}

	return true
}

func (sd *SharedDomains) updateAccountData(addr []byte, account, prevAccount []byte, prevStep uint64) error {
	addrS := string(addr)
	sd.sdCtx.TouchKey(kv.AccountsDomain, addrS, account)
	sd.put(kv.AccountsDomain, addrS, account)
	return sd.domainWriters[kv.AccountsDomain].PutWithPrev(addr, nil, account, prevAccount, prevStep)
}

func (sd *SharedDomains) updateAccountCode(addr, code, prevCode []byte, prevStep uint64) error {
	addrS := string(addr)
	sd.sdCtx.TouchKey(kv.CodeDomain, addrS, code)
	sd.put(kv.CodeDomain, addrS, code)
	if len(code) == 0 {
		return sd.domainWriters[kv.CodeDomain].DeleteWithPrev(addr, nil, prevCode, prevStep)
	}
	return sd.domainWriters[kv.CodeDomain].PutWithPrev(addr, nil, code, prevCode, prevStep)
}

func (sd *SharedDomains) updateCommitmentData(prefix string, data, prev []byte, prevStep uint64) error {
	sd.put(kv.CommitmentDomain, prefix, data)
	return sd.domainWriters[kv.CommitmentDomain].PutWithPrev(toBytesZeroCopy(prefix), nil, data, prev, prevStep)
}

func (sd *SharedDomains) deleteAccount(addr, prev []byte, prevStep uint64) error {
	addrS := string(addr)
	if err := sd.DomainDelPrefix(kv.StorageDomain, addr); err != nil {
		return err
	}

	// commitment delete already has been applied via account
	if err := sd.DomainDel(kv.CodeDomain, addr, nil, nil, prevStep); err != nil {
		return err
	}

	sd.sdCtx.TouchKey(kv.AccountsDomain, addrS, nil)
	sd.put(kv.AccountsDomain, addrS, nil)
	if err := sd.domainWriters[kv.AccountsDomain].DeleteWithPrev(addr, nil, prev, prevStep); err != nil {
		return err
	}

	return nil
}

func (sd *SharedDomains) writeAccountStorage(addr, loc []byte, value, preVal []byte, prevStep uint64) error {
	composite := addr
	if loc != nil { // if caller passed already `composite` key, then just use it. otherwise join parts
		composite = make([]byte, 0, len(addr)+len(loc))
		composite = append(append(composite, addr...), loc...)
	}
	compositeS := string(composite)
	sd.sdCtx.TouchKey(kv.StorageDomain, compositeS, value)
	sd.put(kv.StorageDomain, compositeS, value)
	return sd.domainWriters[kv.StorageDomain].PutWithPrev(composite, nil, value, preVal, prevStep)
}

func (sd *SharedDomains) delAccountStorage(addr, loc []byte, preVal []byte, prevStep uint64) error {
	composite := addr
	if loc != nil { // if caller passed already `composite` key, then just use it. otherwise join parts
		composite = make([]byte, 0, len(addr)+len(loc))
		composite = append(append(composite, addr...), loc...)
	}
	compositeS := string(composite)
	sd.sdCtx.TouchKey(kv.StorageDomain, compositeS, nil)
	sd.put(kv.StorageDomain, compositeS, nil)
	return sd.domainWriters[kv.StorageDomain].DeleteWithPrev(composite, nil, preVal, prevStep)
}

func (sd *SharedDomains) IndexAdd(table kv.InvertedIdx, key []byte) (err error) {
	for _, writer := range sd.iiWriters {
		if writer.name == table {
			return writer.Add(key)
		}
	}
	panic(fmt.Errorf("unknown index %s", table))
}

func (sd *SharedDomains) SetTx(tx kv.Tx) {
	if tx == nil {
		panic("tx is nil")
	}
	sd.roTx = tx

	casted, ok := tx.(HasAggTx)
	if !ok {
		panic(fmt.Errorf("type %T need AggTx method", tx))
	}

	sd.aggTx = casted.AggTx().(*AggregatorRoTx)
	if sd.aggTx == nil {
		panic(errors.New("aggtx is nil"))
	}
}

func (sd *SharedDomains) StepSize() uint64 { return sd.aggTx.a.StepSize() }

// SetTxNum sets txNum for all domains as well as common txNum for all domains
// Requires for sd.rwTx because of commitment evaluation in shared domains if aggregationStep is reached
func (sd *SharedDomains) SetTxNum(txNum uint64) {
	sd.txNum = txNum
	for _, d := range sd.domainWriters {
		if d != nil {
			d.SetTxNum(txNum)
		}
	}
	for _, iiWriter := range sd.iiWriters {
		if iiWriter != nil {
			iiWriter.SetTxNum(txNum)
		}
	}
}

func (sd *SharedDomains) TxNum() uint64 { return sd.txNum }

func (sd *SharedDomains) BlockNum() uint64 { return sd.blockNum.Load() }

func (sd *SharedDomains) SetBlockNum(blockNum uint64) {
	sd.blockNum.Store(blockNum)
}

func (sd *SharedDomains) SetTrace(b bool) {
	sd.trace = b
}

func (sd *SharedDomains) ComputeCommitment(ctx context.Context, saveStateAfter bool, blockNum uint64, logPrefix string) (rootHash []byte, err error) {
	rootHash, err = sd.sdCtx.ComputeCommitment(ctx, saveStateAfter, blockNum, logPrefix)
	return
}

// IterateStoragePrefix iterates over key-value pairs of the storage domain that start with given prefix
//
// k and v lifetime is bounded by the lifetime of the iterator
<<<<<<< HEAD
func (sd *SharedDomains) IterateStoragePrefix(prefix []byte, it func(k []byte, v []byte, step uint64) (cont bool, err error)) error {
	return sd.IteratePrefix(kv.StorageDomain, prefix, it)
}

func (sd *SharedDomains) IteratePrefix(domain kv.Domain, prefix []byte, it func(k []byte, v []byte, step uint64) (cont bool, err error)) error {
	var haveRamUpdates bool
	var ramIter btree2.MapIter[string, dataWithPrevStep]
	if domain == kv.StorageDomain {
		haveRamUpdates = sd.storage.Len() > 0
		ramIter = sd.storage.Iter()
	}

	return sd.AggTx().d[domain].debugIteratePrefix(prefix, haveRamUpdates, ramIter, it, sd.txNum, sd.StepSize(), sd.roTtx)
=======
func (sd *SharedDomains) IterateStoragePrefix(prefix []byte, it func(k []byte, v []byte, step uint64) error) error {
	haveRamUpdates := sd.storage.Len() > 0
	return sd.aggTx.d[kv.StorageDomain].debugIteratePrefix(prefix, haveRamUpdates, sd.storage.Iter(), it, sd.txNum, sd.StepSize(), sd.roTx)
>>>>>>> 775e2a59
}

func (sd *SharedDomains) Close() {
	sd.SetBlockNum(0)
	if sd.aggTx != nil {
		sd.SetTxNum(0)

		//sd.walLock.Lock()
		//defer sd.walLock.Unlock()
		for _, d := range sd.domainWriters {
			d.close()
		}
		for _, iiWriter := range sd.iiWriters {
			iiWriter.close()
		}
	}

	if sd.sdCtx != nil {
		sd.sdCtx.Close()
	}
}

func (sd *SharedDomains) Flush(ctx context.Context, tx kv.RwTx) error {
	for key, changeset := range sd.pastChangesAccumulator {
		blockNum := binary.BigEndian.Uint64(toBytesZeroCopy(key[:8]))
		blockHash := common.BytesToHash(toBytesZeroCopy(key[8:]))
		if err := WriteDiffSet(tx, blockNum, blockHash, changeset); err != nil {
			return err
		}
	}
	sd.pastChangesAccumulator = make(map[string]*StateChangeSet)

	defer mxFlushTook.ObserveDuration(time.Now())
	fh, err := sd.ComputeCommitment(ctx, true, sd.BlockNum(), "flush-commitment")
	if err != nil {
		return err
	}
	if sd.trace {
		_, f, l, _ := runtime.Caller(1)
		fmt.Printf("[SD aggTx=%d] FLUSHING at tx %d [%x], caller %s:%d\n", sd.aggTx.id, sd.TxNum(), fh, filepath.Base(f), l)
	}
	for di, w := range sd.domainWriters {
		if w == nil {
			continue
		}
		if err := w.Flush(ctx, tx); err != nil {
			return err
		}
		sd.aggTx.d[di].closeValsCursor()
	}
	for _, w := range sd.iiWriters {
		if w == nil {
			continue
		}
		if err := w.Flush(ctx, tx); err != nil {
			return err
		}
	}
	if dbg.PruneOnFlushTimeout != 0 {
		_, err = sd.aggTx.PruneSmallBatches(ctx, dbg.PruneOnFlushTimeout, tx)
		if err != nil {
			return err
		}
	}

	for _, w := range sd.domainWriters {
		if w == nil {
			continue
		}
		w.close()
	}
	for _, w := range sd.iiWriters {
		if w == nil {
			continue
		}
		w.close()
	}
	return nil
}

// TemporalDomain satisfaction
func (sd *SharedDomains) GetLatest(domain kv.Domain, k []byte) (v []byte, step uint64, err error) {
	if domain == kv.CommitmentDomain {
		return sd.LatestCommitment(k)
	}
	if v, prevStep, ok := sd.get(domain, k); ok {
		return v, prevStep, nil
	}
	v, step, _, err = sd.aggTx.GetLatest(domain, k, sd.roTx)
	if err != nil {
		return nil, 0, fmt.Errorf("storage %x read error: %w", k, err)
	}
	return v, step, nil
}

// GetAsOfFile returns value from domain with respect to limit ofMaxTxnum
func (sd *SharedDomains) getAsOfFile(domain kv.Domain, k, k2 []byte, ofMaxTxnum uint64) (v []byte, step uint64, err error) {
	if domain == kv.CommitmentDomain {
		return sd.LatestCommitment(k)
	}
	if k2 != nil {
		k = append(k, k2...)
	}

	v, ok, err := sd.aggTx.getAsOfFile(domain, k, ofMaxTxnum)
	if err != nil {
		return nil, 0, fmt.Errorf("domain '%s' %x txn=%d read error: %w", domain, k, ofMaxTxnum, err)
	}
	if !ok {
		return nil, 0, nil
	}
	return v, step, nil
}

// DomainPut
// Optimizations:
//   - user can provide `prevVal != nil` - then it will not read prev value from storage
//   - user can append k2 into k1, then underlying methods will not preform append
//   - if `val == nil` it will call DomainDel
func (sd *SharedDomains) DomainPut(domain kv.Domain, k1, k2 []byte, val, prevVal []byte, prevStep uint64) error {
	if val == nil {
		return fmt.Errorf("DomainPut: %s, trying to put nil value. not allowed", domain)
	}
	if prevVal == nil {
		var err error
		prevVal, prevStep, err = sd.GetLatest(domain, k1)
		if err != nil {
			return err
		}
	}

	switch domain {
	case kv.AccountsDomain:
		return sd.updateAccountData(k1, val, prevVal, prevStep)
	case kv.StorageDomain:
		return sd.writeAccountStorage(k1, k2, val, prevVal, prevStep)
	case kv.CodeDomain:
		if bytes.Equal(prevVal, val) {
			return nil
		}
		return sd.updateAccountCode(k1, val, prevVal, prevStep)
	case kv.CommitmentDomain:
		sd.put(domain, toStringZeroCopy(append(k1, k2...)), val)
		return sd.domainWriters[domain].PutWithPrev(k1, k2, val, prevVal, prevStep)
	default:
		if bytes.Equal(prevVal, val) {
			return nil
		}
		sd.put(domain, toStringZeroCopy(append(k1, k2...)), val)
		return sd.domainWriters[domain].PutWithPrev(k1, k2, val, prevVal, prevStep)
	}
}

// DomainDel
// Optimizations:
//   - user can prvide `prevVal != nil` - then it will not read prev value from storage
//   - user can append k2 into k1, then underlying methods will not preform append
//   - if `val == nil` it will call DomainDel
func (sd *SharedDomains) DomainDel(domain kv.Domain, k1, k2 []byte, prevVal []byte, prevStep uint64) error {
	if prevVal == nil {
		var err error
		prevVal, prevStep, err = sd.GetLatest(domain, k1)
		if err != nil {
			return err
		}
	}

	switch domain {
	case kv.AccountsDomain:
		return sd.deleteAccount(k1, prevVal, prevStep)
	case kv.StorageDomain:
		return sd.delAccountStorage(k1, k2, prevVal, prevStep)
	case kv.CodeDomain:
		if prevVal == nil {
			return nil
		}
		return sd.updateAccountCode(k1, nil, prevVal, prevStep)
	case kv.CommitmentDomain:
		return sd.updateCommitmentData(toStringZeroCopy(k1), nil, prevVal, prevStep)
	default:
		sd.put(domain, toStringZeroCopy(append(k1, k2...)), nil)
		return sd.domainWriters[domain].DeleteWithPrev(k1, k2, prevVal, prevStep)
	}
}

func (sd *SharedDomains) DomainDelPrefix(domain kv.Domain, prefix []byte) error {
	if domain != kv.StorageDomain {
		return errors.New("DomainDelPrefix: not supported")
	}

	type tuple struct {
		k, v []byte
		step uint64
	}
	tombs := make([]tuple, 0, 8)
	if err := sd.IterateStoragePrefix(prefix, func(k, v []byte, step uint64) error {
		tombs = append(tombs, tuple{k, v, step})
		return nil
	}); err != nil {
		return err
	}
	for _, tomb := range tombs {
		if err := sd.DomainDel(kv.StorageDomain, tomb.k, nil, tomb.v, tomb.step); err != nil {
			return err
		}
	}

	if assert.Enable {
		forgotten := 0
		if err := sd.IterateStoragePrefix(prefix, func(k, v []byte, step uint64) error {
			forgotten++
			return nil
		}); err != nil {
			return err
		}
		if forgotten > 0 {
			panic(fmt.Errorf("DomainDelPrefix: %d forgotten keys after '%x' prefix removal", forgotten, prefix))
		}
	}
	return nil
}
func (sd *SharedDomains) Tx() kv.Tx { return sd.roTx }

type SharedDomainsCommitmentContext struct {
	sharedDomains *SharedDomains
	keccak        cryptozerocopy.KeccakState
	updates       *commitment.Updates
	patriciaTrie  commitment.Trie
	justRestored  atomic.Bool

	limitReadAsOfTxNum uint64
	domainsOnly        bool // if true, do not use history reader and limit to domain files only
}

// Limits max txNum for read operations. If set to 0, all read operations return latest value.
// If domainOnly=true and txNum > 0, then read operations will be limited to domain files only.
// If domainOnly=false and txNum > 0, then read operations will be limited to history files only.
func (sdc *SharedDomainsCommitmentContext) SetLimitReadAsOfTxNum(txNum uint64, domainOnly bool) {
	sdc.limitReadAsOfTxNum = txNum
	sdc.domainsOnly = domainOnly
}

func NewSharedDomainsCommitmentContext(sd *SharedDomains, mode commitment.Mode, trieVariant commitment.TrieVariant) *SharedDomainsCommitmentContext {
	ctx := &SharedDomainsCommitmentContext{
		sharedDomains: sd,
		keccak:        sha3.NewLegacyKeccak256().(cryptozerocopy.KeccakState),
	}

	ctx.patriciaTrie, ctx.updates = commitment.InitializeTrieAndUpdates(trieVariant, mode, sd.aggTx.a.tmpdir)
	ctx.patriciaTrie.ResetContext(ctx)
	return ctx
}

func (sdc *SharedDomainsCommitmentContext) Close() {
	sdc.updates.Close()
}

func (sdc *SharedDomainsCommitmentContext) Branch(pref []byte) ([]byte, uint64, error) {
	if !sdc.domainsOnly && sdc.limitReadAsOfTxNum > 0 {
		branch, _, err := sdc.sharedDomains.aggTx.GetAsOf(sdc.sharedDomains.roTx, kv.CommitmentDomain, pref, sdc.limitReadAsOfTxNum)
		if sdc.sharedDomains.trace {
			fmt.Printf("[SDC] Branch @%d: %x: %x\n%s\n", sdc.limitReadAsOfTxNum, pref, branch, commitment.BranchData(branch).String())
		}
		if err != nil {
			return nil, 0, fmt.Errorf("branch history read failed: %w", err)
		}
		return branch, sdc.limitReadAsOfTxNum / sdc.sharedDomains.StepSize(), nil
	}

	// Trie reads prefix during unfold and after everything is ready reads it again to Merge update.
	// Dereferenced branch is kept inside sharedDomains commitment domain map (but not written into buffer so not flushed into db, unless updated)
	v, step, err := sdc.sharedDomains.LatestCommitment(pref)
	if err != nil {
		return nil, 0, fmt.Errorf("branch failed: %w", err)
	}
	if sdc.sharedDomains.trace {
		fmt.Printf("[SDC] Branch: %x: %x\n", pref, v)
	}
	if len(v) == 0 {
		return nil, 0, nil
	}
	return v, step, nil
}

func (sdc *SharedDomainsCommitmentContext) PutBranch(prefix []byte, data []byte, prevData []byte, prevStep uint64) error {
	if sdc.limitReadAsOfTxNum > 0 && !sdc.domainsOnly { // do not store branches if explicitly operate on history
		return nil
	}
	prefixS := toStringZeroCopy(prefix)
	if sdc.sharedDomains.trace {
		fmt.Printf("[SDC] PutBranch: %x: %x\n", prefix, data)
	}
	return sdc.sharedDomains.updateCommitmentData(prefixS, data, prevData, prevStep)
}

func (sdc *SharedDomainsCommitmentContext) readAccount(plainKey []byte) (encAccount []byte, err error) {
	if sdc.limitReadAsOfTxNum > 0 { // read not from latest
		if sdc.domainsOnly { // read from previous files
			encAccount, _, err = sdc.sharedDomains.getAsOfFile(kv.AccountsDomain, plainKey, nil, sdc.limitReadAsOfTxNum)
		} else { // read from history
			encAccount, _, err = sdc.sharedDomains.aggTx.GetAsOf(sdc.sharedDomains.roTx, kv.AccountsDomain, plainKey, sdc.limitReadAsOfTxNum)
		}
	} else { // read latest value from domain
		encAccount, _, err = sdc.sharedDomains.GetLatest(kv.AccountsDomain, plainKey)
	}
	if err != nil {
		return nil, fmt.Errorf("GetAccount failed (latest=%t): %w", sdc.limitReadAsOfTxNum == 0, err)
	}
	return encAccount, nil
}

// func (sdc *SharedDomainsCommitmentContext) readCode(plainKey []byte) (code []byte, err error) {
// 	if sdc.limitReadAsOfTxNum > 0 {
// 		if sdc.domainsOnly { // read from domain file
// 			code, _, err = sdc.sharedDomains.getAsOfFile(kv.CodeDomain, plainKey, nil, sdc.limitReadAsOfTxNum)
// 		} else { // read from history
// 			code, _, err = sdc.sharedDomains.aggTx.GetAsOf(sdc.sharedDomains.roTx, kv.CodeDomain, plainKey, sdc.limitReadAsOfTxNum)
// 		}
// 	} else { // read latest value
// 		code, _, err = sdc.sharedDomains.GetLatest(kv.CodeDomain, plainKey)
// 	}

// 	if err != nil {
// 		return nil, fmt.Errorf("GetAccount/Code: failed to read code (latest=%t): %w", sdc.limitReadAsOfTxNum == 0, err)
// 	}
// 	return code, nil
// }

func (sdc *SharedDomainsCommitmentContext) readStorage(plainKey []byte) (enc []byte, err error) {
	if sdc.limitReadAsOfTxNum > 0 {
		if sdc.domainsOnly { // read from domain file
			enc, _, err = sdc.sharedDomains.getAsOfFile(kv.StorageDomain, plainKey, nil, sdc.limitReadAsOfTxNum)
		} else { // read from history
			enc, _, err = sdc.sharedDomains.aggTx.GetAsOf(sdc.sharedDomains.roTx, kv.StorageDomain, plainKey, sdc.limitReadAsOfTxNum)
		}
	} else { // get latest value
		enc, _, err = sdc.sharedDomains.GetLatest(kv.StorageDomain, plainKey)
	}

	if err != nil {
		return nil, fmt.Errorf("GetStorage: failed to read latest storage (latest=%t): %w", sdc.limitReadAsOfTxNum == 0, err)
	}
	return enc, nil
}

func (sdc *SharedDomainsCommitmentContext) Account(plainKey []byte) (u *commitment.Update, err error) {
	encAccount, err := sdc.readAccount(plainKey)
	if err != nil {
		return nil, err
	}

	u = &commitment.Update{CodeHash: commitment.EmptyCodeHashArray}
	if len(encAccount) == 0 {
		u.Flags = commitment.DeleteUpdate
		return u, nil
	}

	acc := new(accounts.Account)
	if err = accounts.DeserialiseV3(acc, encAccount); err != nil {
		return nil, err
	}

	u.Flags |= commitment.NonceUpdate
	u.Nonce = acc.Nonce

	u.Flags |= commitment.BalanceUpdate
	u.Balance.Set(&acc.Balance)

	if ch := acc.CodeHash.Bytes(); len(ch) > 0 { // if code hash is not empty
		u.Flags |= commitment.CodeUpdate
		copy(u.CodeHash[:], ch)
	}
	// if u.CodeHash != commitment.EmptyCodeHashArray {
	// 	// todo do we really need to read code and then hash it again once we have hash in account?)))

	// 	code, err := sdc.readCode(plainKey)
	// 	if err != nil {
	// 		return nil, err
	// 	}

	// 	if len(code) > 0 {
	// 		copy(u.CodeHash[:], crypto.Keccak256(code))
	// 		u.Flags |= commitment.CodeUpdate
	// 	} else {
	// 		u.CodeHash = commitment.EmptyCodeHashArray
	// 	}
	// }
	return u, nil
}

func (sdc *SharedDomainsCommitmentContext) Storage(plainKey []byte) (u *commitment.Update, err error) {
	enc, err := sdc.readStorage(plainKey)
	if err != nil {
		return nil, err
	}
	u = &commitment.Update{
		Flags:      commitment.DeleteUpdate,
		StorageLen: len(enc),
	}

	if u.StorageLen > 0 {
		u.Flags = commitment.StorageUpdate
		copy(u.Storage[:u.StorageLen], enc)
	}
	return u, nil
}

func (sdc *SharedDomainsCommitmentContext) Reset() {
	if !sdc.justRestored.Load() {
		sdc.patriciaTrie.Reset()
	}
}

func (sdc *SharedDomainsCommitmentContext) TempDir() string {
	return sdc.sharedDomains.aggTx.a.dirs.Tmp
}

func (sdc *SharedDomainsCommitmentContext) KeysCount() uint64 {
	return sdc.updates.Size()
}

func (sdc *SharedDomainsCommitmentContext) Trie() commitment.Trie {
	return sdc.patriciaTrie
}

// TouchPlainKey marks plainKey as updated and applies different fn for different key types
// (different behaviour for Code, Account and Storage key modifications).
func (sdc *SharedDomainsCommitmentContext) TouchKey(d kv.Domain, key string, val []byte) {
	if sdc.updates.Mode() == commitment.ModeDisabled {
		return
	}

	switch d {
	case kv.AccountsDomain:
		sdc.updates.TouchPlainKey(key, val, sdc.updates.TouchAccount)
	case kv.CodeDomain:
		sdc.updates.TouchPlainKey(key, val, sdc.updates.TouchCode)
	case kv.StorageDomain:
		sdc.updates.TouchPlainKey(key, val, sdc.updates.TouchStorage)
	default:
		panic(fmt.Errorf("TouchKey: unknown domain %s", d))
	}
}

func (sdc *SharedDomainsCommitmentContext) Witness(ctx context.Context, expectedRoot []byte, logPrefix string) (proofTrie *trie.Trie, rootHash []byte, err error) {
	hexPatriciaHashed, ok := sdc.Trie().(*commitment.HexPatriciaHashed)
	if ok {
		return hexPatriciaHashed.GenerateWitness(ctx, sdc.updates, nil, expectedRoot, logPrefix)
	}

	return nil, nil, errors.New("shared domains commitment context doesn't have HexPatriciaHashed")
}

// Evaluates commitment for processed state.
func (sdc *SharedDomainsCommitmentContext) ComputeCommitment(ctx context.Context, saveState bool, blockNum uint64, logPrefix string) (rootHash []byte, err error) {
	mxCommitmentRunning.Inc()
	defer mxCommitmentRunning.Dec()
	defer func(s time.Time) { mxCommitmentTook.ObserveDuration(s) }(time.Now())

	updateCount := sdc.updates.Size()
	if sdc.sharedDomains.trace {
		defer sdc.sharedDomains.logger.Trace("ComputeCommitment", "block", blockNum, "keys", updateCount, "mode", sdc.updates.Mode())
	}
	if updateCount == 0 {
		rootHash, err = sdc.patriciaTrie.RootHash()
		return rootHash, err
	}

	// data accessing functions should be set when domain is opened/shared context updated
	sdc.patriciaTrie.SetTrace(sdc.sharedDomains.trace)
	sdc.Reset()

	rootHash, err = sdc.patriciaTrie.Process(ctx, sdc.updates, logPrefix)
	if err != nil {
		return nil, err
	}
	sdc.justRestored.Store(false)

	if saveState {
		if err := sdc.storeCommitmentState(blockNum, rootHash); err != nil {
			return nil, err
		}
	}

	return rootHash, err
}

func (sdc *SharedDomainsCommitmentContext) storeCommitmentState(blockNum uint64, rootHash []byte) error {
	if sdc.sharedDomains.aggTx == nil {
		return fmt.Errorf("store commitment state: AggregatorContext is not initialized")
	}
	encodedState, err := sdc.encodeCommitmentState(blockNum, sdc.sharedDomains.txNum)
	if err != nil {
		return err
	}
	prevState, prevStep, err := sdc.Branch(keyCommitmentState)
	if err != nil {
		return err
	}
	if len(prevState) == 0 && prevState != nil {
		prevState = nil
	}
	// state could be equal but txnum/blocknum could be different.
	// We do skip only full matches
	if bytes.Equal(prevState, encodedState) {
		//fmt.Printf("[commitment] skip store txn %d block %d (prev b=%d t=%d) rh %x\n",
		//	binary.BigEndian.Uint64(prevState[8:16]), binary.BigEndian.Uint64(prevState[:8]), dc.ht.iit.txNum, blockNum, rh)
		return nil
	}
	if sdc.sharedDomains.trace {
		fmt.Printf("[commitment] store txn %d block %d rootHash %x\n", sdc.sharedDomains.txNum, blockNum, rootHash)
	}
	sdc.sharedDomains.put(kv.CommitmentDomain, keyCommitmentStateS, encodedState)
	return sdc.sharedDomains.domainWriters[kv.CommitmentDomain].PutWithPrev(keyCommitmentState, nil, encodedState, prevState, prevStep)
}

func (sdc *SharedDomainsCommitmentContext) encodeCommitmentState(blockNum, txNum uint64) ([]byte, error) {
	var state []byte
	var err error

	switch trie := (sdc.patriciaTrie).(type) {
	case *commitment.HexPatriciaHashed:
		state, err = trie.EncodeCurrentState(nil)
		if err != nil {
			return nil, err
		}
	default:
		return nil, fmt.Errorf("unsupported state storing for patricia trie type: %T", sdc.patriciaTrie)
	}

	cs := &commitmentState{trieState: state, blockNum: blockNum, txNum: txNum}
	encoded, err := cs.Encode()
	if err != nil {
		return nil, err
	}
	return encoded, nil
}

// by that key stored latest root hash and tree state
const keyCommitmentStateS = "state"

var keyCommitmentState = []byte(keyCommitmentStateS)

func (sd *SharedDomains) LatestCommitmentState(tx kv.Tx, sinceTx, untilTx uint64) (blockNum, txNum uint64, state []byte, err error) {
	return sd.sdCtx.LatestCommitmentState()
}

func _decodeTxBlockNums(v []byte) (txNum, blockNum uint64) {
	return binary.BigEndian.Uint64(v), binary.BigEndian.Uint64(v[8:16])
}

// LatestCommitmentState searches for last encoded state for CommitmentContext.
// Found value does not become current state.
func (sdc *SharedDomainsCommitmentContext) LatestCommitmentState() (blockNum, txNum uint64, state []byte, err error) {
	if sdc.patriciaTrie.Variant() != commitment.VariantHexPatriciaTrie {
		return 0, 0, nil, fmt.Errorf("state storing is only supported hex patricia trie")
	}
	state, _, err = sdc.Branch(keyCommitmentState)
	if err != nil {
		return 0, 0, nil, err
	}
	if len(state) < 16 {
		return 0, 0, nil, nil
	}

	txNum, blockNum = _decodeTxBlockNums(state)
	return blockNum, txNum, state, nil
}

// SeekCommitment [sinceTx, untilTx] searches for last encoded state from DomainCommitted
// and if state found, sets it up to current domain
func (sdc *SharedDomainsCommitmentContext) SeekCommitment(tx kv.Tx, cd *DomainRoTx, sinceTx, untilTx uint64) (blockNum, txNum uint64, ok bool, err error) {
	_, _, state, err := sdc.LatestCommitmentState()
	if err != nil {
		return 0, 0, false, err
	}
	blockNum, txNum, err = sdc.restorePatriciaState(state)
	return blockNum, txNum, true, err
}

// After commitment state is retored, method .Reset() should NOT be called until new updates.
// Otherwise state should be restorePatriciaState()d again.

func (sdc *SharedDomainsCommitmentContext) restorePatriciaState(value []byte) (uint64, uint64, error) {
	cs := new(commitmentState)
	if err := cs.Decode(value); err != nil {
		if len(value) > 0 {
			return 0, 0, fmt.Errorf("failed to decode previous stored commitment state: %w", err)
		}
		// nil value is acceptable for SetState and will reset trie
	}
	if hext, ok := sdc.patriciaTrie.(*commitment.HexPatriciaHashed); ok {
		if err := hext.SetState(cs.trieState); err != nil {
			return 0, 0, fmt.Errorf("failed restore state : %w", err)
		}
		sdc.justRestored.Store(true) // to prevent double reset
		if sdc.sharedDomains.trace {
			rootHash, err := hext.RootHash()
			if err != nil {
				return 0, 0, fmt.Errorf("failed to get root hash after state restore: %w", err)
			}
			fmt.Printf("[commitment] restored state: block=%d txn=%d rootHash=%x\n", cs.blockNum, cs.txNum, rootHash)
		}
	} else {
		return 0, 0, errors.New("state storing is only supported hex patricia trie")
	}
	return cs.blockNum, cs.txNum, nil
}

func toStringZeroCopy(v []byte) string { return unsafe.String(&v[0], len(v)) }
func toBytesZeroCopy(s string) []byte  { return unsafe.Slice(unsafe.StringData(s), len(s)) }<|MERGE_RESOLUTION|>--- conflicted
+++ resolved
@@ -725,25 +725,9 @@
 // IterateStoragePrefix iterates over key-value pairs of the storage domain that start with given prefix
 //
 // k and v lifetime is bounded by the lifetime of the iterator
-<<<<<<< HEAD
-func (sd *SharedDomains) IterateStoragePrefix(prefix []byte, it func(k []byte, v []byte, step uint64) (cont bool, err error)) error {
-	return sd.IteratePrefix(kv.StorageDomain, prefix, it)
-}
-
-func (sd *SharedDomains) IteratePrefix(domain kv.Domain, prefix []byte, it func(k []byte, v []byte, step uint64) (cont bool, err error)) error {
-	var haveRamUpdates bool
-	var ramIter btree2.MapIter[string, dataWithPrevStep]
-	if domain == kv.StorageDomain {
-		haveRamUpdates = sd.storage.Len() > 0
-		ramIter = sd.storage.Iter()
-	}
-
-	return sd.AggTx().d[domain].debugIteratePrefix(prefix, haveRamUpdates, ramIter, it, sd.txNum, sd.StepSize(), sd.roTtx)
-=======
 func (sd *SharedDomains) IterateStoragePrefix(prefix []byte, it func(k []byte, v []byte, step uint64) error) error {
 	haveRamUpdates := sd.storage.Len() > 0
 	return sd.aggTx.d[kv.StorageDomain].debugIteratePrefix(prefix, haveRamUpdates, sd.storage.Iter(), it, sd.txNum, sd.StepSize(), sd.roTx)
->>>>>>> 775e2a59
 }
 
 func (sd *SharedDomains) Close() {
