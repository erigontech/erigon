// Copyright 2024 The Erigon Authors
// This file is part of Erigon.
//
// Erigon is free software: you can redistribute it and/or modify
// it under the terms of the GNU Lesser General Public License as published by
// the Free Software Foundation, either version 3 of the License, or
// (at your option) any later version.
//
// Erigon is distributed in the hope that it will be useful,
// but WITHOUT ANY WARRANTY; without even the implied warranty of
// MERCHANTABILITY or FITNESS FOR A PARTICULAR PURPOSE. See the
// GNU Lesser General Public License for more details.
//
// You should have received a copy of the GNU Lesser General Public License
// along with Erigon. If not, see <http://www.gnu.org/licenses/>.

package state

import (
	"bytes"
	"context"
	"encoding/binary"
	"errors"
	"fmt"
	"math"
<<<<<<< HEAD
	"path/filepath"
	"runtime"
	"sync"
=======
>>>>>>> 2fc4319c
	"sync/atomic"
	"time"
	"unsafe"

	btree2 "github.com/tidwall/btree"

	"github.com/erigontech/erigon-lib/commitment"
	"github.com/erigontech/erigon-lib/common"
	"github.com/erigontech/erigon-lib/common/assert"
	"github.com/erigontech/erigon-lib/common/dbg"
	"github.com/erigontech/erigon-lib/common/length"
<<<<<<< HEAD
	ecrypto "github.com/erigontech/erigon-lib/crypto"
=======
	"github.com/erigontech/erigon-lib/crypto"
>>>>>>> 2fc4319c
	"github.com/erigontech/erigon-lib/kv"
	"github.com/erigontech/erigon-lib/kv/order"
	"github.com/erigontech/erigon-lib/kv/rawdbv3"
	"github.com/erigontech/erigon-lib/log/v3"
	"github.com/erigontech/erigon-lib/seg"
	"github.com/erigontech/erigon-lib/trie"
	"github.com/erigontech/erigon-lib/types/accounts"
)

var ErrBehindCommitment = errors.New("behind commitment")

// KvList sort.Interface to sort write list by keys
type KvList struct {
	Keys []string
	Vals [][]byte
}

func (l *KvList) Push(key string, val []byte) {
	l.Keys = append(l.Keys, key)
	l.Vals = append(l.Vals, val)
}

func (l *KvList) Len() int {
	return len(l.Keys)
}

func (l *KvList) Less(i, j int) bool {
	return l.Keys[i] < l.Keys[j]
}

func (l *KvList) Swap(i, j int) {
	l.Keys[i], l.Keys[j] = l.Keys[j], l.Keys[i]
	l.Vals[i], l.Vals[j] = l.Vals[j], l.Vals[i]
}

type dataWithPrevStep struct {
	data     []byte
	prevStep uint64
}

type SharedDomains struct {
	sdCtx *SharedDomainsCommitmentContext

	// next fields are filed by `.SetTx` - they are all point to same `tx` - just reducing amount of interface castings at runtime
	roTx       kv.Tx
	aggTx      *AggregatorRoTx
	roTtx      kv.TemporalTx
	roDebugTtx kv.TemporalDebugTx

	logger log.Logger

	txNum    uint64
	blockNum atomic.Uint64
	estSize  int
	trace    bool //nolint
	//muMaps   sync.RWMutex
	//walLock sync.RWMutex

	domains [kv.DomainLen]map[string]dataWithPrevStep
	storage *btree2.Map[string, dataWithPrevStep]

	domainWriters [kv.DomainLen]*DomainBufferedWriter
	iiWriters     []*InvertedIndexBufferedWriter

	currentChangesAccumulator *StateChangeSet
	pastChangesAccumulator    map[string]*StateChangeSet
}

type HasAggTx interface {
	AggTx() any
}
type HasAgg interface {
	Agg() any
}

var ExperimentalConcurrentCommitment = false // set true to use concurrent commitment by default

func NewSharedDomains(tx kv.Tx, logger log.Logger) (*SharedDomains, error) {

	sd := &SharedDomains{
		logger:  logger,
		storage: btree2.NewMap[string, dataWithPrevStep](128),
		//trace:   true,
	}
	sd.SetTx(tx)
	sd.iiWriters = make([]*InvertedIndexBufferedWriter, len(sd.aggTx.iis))

	for id, ii := range sd.aggTx.iis {
		sd.iiWriters[id] = ii.NewWriter()
	}

	for id, d := range sd.aggTx.d {
		sd.domains[id] = map[string]dataWithPrevStep{}
		sd.domainWriters[id] = d.NewWriter()
	}

	sd.SetTxNum(0)
	tv := commitment.VariantHexPatriciaTrie
	if ExperimentalConcurrentCommitment {
		tv = commitment.VariantConcurrentHexPatricia
	}

	sd.sdCtx = NewSharedDomainsCommitmentContext(sd, commitment.ModeDirect, tv)

	if _, err := sd.SeekCommitment(context.Background(), tx); err != nil {
		return nil, err
	}

	if pt, ok := sd.sdCtx.patriciaTrie.(*commitment.ConcurrentPatriciaHashed); ok {
		nextConcurrent, err := pt.CanDoConcurrentNext()
		if err != nil {
			return nil, err
		}

		sd.sdCtx.updates.SetConcurrentCommitment(nextConcurrent)
	}
	return sd, nil
}

func (sd *SharedDomains) SetChangesetAccumulator(acc *StateChangeSet) {
	sd.currentChangesAccumulator = acc
	for idx := range sd.domainWriters {
		if sd.currentChangesAccumulator == nil {
			sd.domainWriters[idx].SetDiff(nil)
		} else {
			sd.domainWriters[idx].SetDiff(&sd.currentChangesAccumulator.Diffs[idx])
		}
	}
}

func (sd *SharedDomains) SavePastChangesetAccumulator(blockHash common.Hash, blockNumber uint64, acc *StateChangeSet) {
	if sd.pastChangesAccumulator == nil {
		sd.pastChangesAccumulator = make(map[string]*StateChangeSet)
	}
	key := make([]byte, 40)
	binary.BigEndian.PutUint64(key[:8], blockNumber)
	copy(key[8:], blockHash[:])
	sd.pastChangesAccumulator[toStringZeroCopy(key)] = acc
}

func (sd *SharedDomains) GetCommitmentContext() *SharedDomainsCommitmentContext {
	return sd.sdCtx
}

func (sd *SharedDomains) GetDiffset(tx kv.RwTx, blockHash common.Hash, blockNumber uint64) ([kv.DomainLen][]DomainEntryDiff, bool, error) {
	var key [40]byte
	binary.BigEndian.PutUint64(key[:8], blockNumber)
	copy(key[8:], blockHash[:])
	if changeset, ok := sd.pastChangesAccumulator[toStringZeroCopy(key[:])]; ok {
		return [kv.DomainLen][]DomainEntryDiff{
			changeset.Diffs[kv.AccountsDomain].GetDiffSet(),
			changeset.Diffs[kv.StorageDomain].GetDiffSet(),
			changeset.Diffs[kv.CodeDomain].GetDiffSet(),
			changeset.Diffs[kv.CommitmentDomain].GetDiffSet(),
		}, true, nil
	}
	return ReadDiffSet(tx, blockNumber, blockHash)
}

func (sd *SharedDomains) AggTx() any { return sd.aggTx }

// aggregator context should call aggTx.Unwind before this one.
func (sd *SharedDomains) Unwind(ctx context.Context, rwTx kv.RwTx, blockUnwindTo, txUnwindTo uint64, changeset *[kv.DomainLen][]DomainEntryDiff) error {
	step := txUnwindTo / sd.StepSize()
	logEvery := time.NewTicker(30 * time.Second)
	defer logEvery.Stop()
	sd.logger.Info("aggregator unwind", "step", step,
		"txUnwindTo", txUnwindTo)
	//fmt.Printf("aggregator unwind step %d txUnwindTo %d\n", step, txUnwindTo)
	sf := time.Now()
	defer mxUnwindSharedTook.ObserveDuration(sf)

	if err := sd.Flush(ctx, rwTx); err != nil {
		return err
	}

	if err := sd.aggTx.Unwind(ctx, rwTx, txUnwindTo, changeset, logEvery); err != nil {
		return err
	}

	sd.ClearRam(true)
	sd.SetTxNum(txUnwindTo)
	sd.SetBlockNum(blockUnwindTo)
	return sd.Flush(ctx, rwTx)
}

func (sd *SharedDomains) rebuildCommitment(ctx context.Context, roTx kv.Tx, blockNum uint64) ([]byte, error) {
	it, err := sd.aggTx.HistoryRange(kv.StorageDomain, int(sd.TxNum()), math.MaxInt64, order.Asc, -1, roTx)
	if err != nil {
		return nil, err
	}
	defer it.Close()
	for it.HasNext() {
		k, _, err := it.Next()
		if err != nil {
			return nil, err
		}
		sd.sdCtx.TouchKey(kv.AccountsDomain, string(k), nil)
	}

	it, err = sd.aggTx.HistoryRange(kv.StorageDomain, int(sd.TxNum()), math.MaxInt64, order.Asc, -1, roTx)
	if err != nil {
		return nil, err
	}
	defer it.Close()

	for it.HasNext() {
		k, _, err := it.Next()
		if err != nil {
			return nil, err
		}
		sd.sdCtx.TouchKey(kv.StorageDomain, string(k), nil)
	}

	sd.sdCtx.Reset()
	return sd.ComputeCommitment(ctx, true, blockNum, "rebuild commit")
}

// SeekCommitment lookups latest available commitment and sets it as current
func (sd *SharedDomains) SeekCommitment(ctx context.Context, tx kv.Tx) (txsFromBlockBeginning uint64, err error) {
	bn, txn, ok, err := sd.sdCtx.SeekCommitment(tx, sd.aggTx.d[kv.CommitmentDomain], 0, math.MaxUint64)
	if err != nil {
		return 0, err
	}
	if ok {
		if bn > 0 {
			lastBn, _, err := rawdbv3.TxNums.Last(tx)
			if err != nil {
				return 0, err
			}
			if lastBn < bn {
				return 0, fmt.Errorf("%w: TxNums index is at block %d and behind commitment %d", ErrBehindCommitment, lastBn, bn)
			}
		}
		sd.SetBlockNum(bn)
		sd.SetTxNum(txn)
		return 0, nil
	}
	// handle case when we have no commitment, but have executed blocks
	bnBytes, err := tx.GetOne(kv.SyncStageProgress, []byte("Execution")) //TODO: move stages to erigon-lib
	if err != nil {
		return 0, err
	}
	if len(bnBytes) == 8 {
		bn = binary.BigEndian.Uint64(bnBytes)
		txn, err = rawdbv3.TxNums.Max(tx, bn)
		if err != nil {
			return 0, err
		}
	}
	if bn == 0 && txn == 0 {
		sd.SetBlockNum(0)
		sd.SetTxNum(0)
		return 0, nil
	}
	sd.SetBlockNum(bn)
	sd.SetTxNum(txn)
	newRh, err := sd.rebuildCommitment(ctx, tx, bn)
	if err != nil {
		return 0, err
	}
	if bytes.Equal(newRh, commitment.EmptyRootHash) {
		sd.SetBlockNum(0)
		sd.SetTxNum(0)
		return 0, nil
	}
	if sd.trace {
		fmt.Printf("rebuilt commitment %x %d %d\n", newRh, sd.TxNum(), sd.BlockNum())
	}
	sd.SetBlockNum(bn)
	sd.SetTxNum(txn)
	return 0, nil
}

func (sd *SharedDomains) ClearRam(resetCommitment bool) {
	//sd.muMaps.Lock()
	//defer sd.muMaps.Unlock()
	for i := range sd.domains {
		sd.domains[i] = map[string]dataWithPrevStep{}
	}
	if resetCommitment {
		sd.sdCtx.updates.Reset()
		sd.sdCtx.Reset()
	}

	sd.storage = btree2.NewMap[string, dataWithPrevStep](128)
	sd.estSize = 0
}

func (sd *SharedDomains) put(domain kv.Domain, key string, val []byte) {
	// disable mutex - because work on parallel execution postponed after E3 release.
	//sd.muMaps.Lock()
	valWithPrevStep := dataWithPrevStep{data: val, prevStep: sd.txNum / sd.StepSize()}
	if domain == kv.StorageDomain {
		if old, ok := sd.storage.Set(key, valWithPrevStep); ok {
			sd.estSize += len(val) - len(old.data)
		} else {
			sd.estSize += len(key) + len(val)
		}
		return
	}

	if old, ok := sd.domains[domain][key]; ok {
		sd.estSize += len(val) - len(old.data)
	} else {
		sd.estSize += len(key) + len(val)
	}
	sd.domains[domain][key] = valWithPrevStep
	//sd.muMaps.Unlock()
}

// get returns cached value by key. Cache is invalidated when associated WAL is flushed
func (sd *SharedDomains) get(table kv.Domain, key []byte) (v []byte, prevStep uint64, ok bool) {
	//sd.muMaps.RLock()
	keyS := toStringZeroCopy(key)
	var dataWithPrevStep dataWithPrevStep
	if table == kv.StorageDomain {
		dataWithPrevStep, ok = sd.storage.Get(keyS)
		return dataWithPrevStep.data, dataWithPrevStep.prevStep, ok

	}
	dataWithPrevStep, ok = sd.domains[table][keyS]
	return dataWithPrevStep.data, dataWithPrevStep.prevStep, ok
	//sd.muMaps.RUnlock()
}

func (sd *SharedDomains) SizeEstimate() uint64 {
	//sd.muMaps.RLock()
	//defer sd.muMaps.RUnlock()

	// multiply 2: to cover data-structures overhead (and keep accounting cheap)
	// and muliply 2 more: for Commitment calculation when batch is full
	return uint64(sd.estSize) * 4
}

func (sd *SharedDomains) LatestCommitment(prefix []byte) ([]byte, uint64, error) {
	aggTx := sd.aggTx
	if v, prevStep, ok := sd.get(kv.CommitmentDomain, prefix); ok {
		// sd cache values as is (without transformation) so safe to return
		return v, prevStep, nil
	}
	v, step, found, err := sd.roDebugTtx.GetLatestFromDB(kv.CommitmentDomain, prefix)
	if err != nil {
		return nil, 0, fmt.Errorf("commitment prefix %x read error: %w", prefix, err)
	}
	if found {
		// db store values as is (without transformation) so safe to return
		return v, step, nil
	}

	// getLatestFromFiles doesn't provide same semantics as getLatestFromDB - it returns start/end tx
	// of file where the value is stored (not exact step when kv has been set)
	v, _, startTx, endTx, err := sd.roDebugTtx.GetLatestFromFiles(kv.CommitmentDomain, prefix, 0)
	if err != nil {
		return nil, 0, fmt.Errorf("commitment prefix %x read error: %w", prefix, err)
	}

	if !aggTx.a.commitmentValuesTransform || bytes.Equal(prefix, keyCommitmentState) {
		sd.put(kv.CommitmentDomain, toStringZeroCopy(prefix), v)
		return v, endTx / sd.StepSize(), nil
	}

	// replace shortened keys in the branch with full keys to allow HPH work seamlessly
	rv, err := sd.replaceShortenedKeysInBranch(prefix, commitment.BranchData(v), startTx, endTx, aggTx)
	if err != nil {
		return nil, 0, err
	}
<<<<<<< HEAD
	sd.put(kv.CommitmentDomain, toStringZeroCopy(prefix), rv)
=======
	sd.put(kv.CommitmentDomain, toStringZeroCopy(prefix), rv) // keep dereferenced value in cache (to avoid waste on another dereference)
>>>>>>> 2fc4319c
	return rv, endTx / sd.StepSize(), nil
}

// replaceShortenedKeysInBranch replaces shortened keys in the branch with full keys
func (sd *SharedDomains) replaceShortenedKeysInBranch(prefix []byte, branch commitment.BranchData, fStartTxNum uint64, fEndTxNum uint64, aggTx *AggregatorRoTx) (commitment.BranchData, error) {
	logger := sd.logger
	stepSize := aggTx.StepSize()

	if !aggTx.d[kv.CommitmentDomain].d.replaceKeysInValues && aggTx.a.commitmentValuesTransform {
		panic("domain.replaceKeysInValues is disabled, but agg.commitmentValuesTransform is enabled")
	}

	if !aggTx.a.commitmentValuesTransform ||
		len(branch) == 0 ||
		aggTx.TxNumsInFiles(kv.StateDomains...) == 0 ||
		bytes.Equal(prefix, keyCommitmentState) ||
		((fEndTxNum-fStartTxNum)/stepSize)%2 != 0 { // this checks if file has even number of steps, singular files does not transform values.

		return branch, nil // do not transform, return as is
	}

	sto := aggTx.d[kv.StorageDomain]
	acc := aggTx.d[kv.AccountsDomain]
	storageItem, err := sto.rawLookupFileByRange(fStartTxNum, fEndTxNum)
	if err != nil {
		logger.Crit("dereference key during commitment read", "failed", err.Error())
		return nil, err
	}
	accountItem, err := acc.rawLookupFileByRange(fStartTxNum, fEndTxNum)
	if err != nil {
		logger.Crit("dereference key during commitment read", "failed", err.Error())
		return nil, err
	}
	storageGetter := seg.NewReader(storageItem.decompressor.MakeGetter(), sto.d.Compression)
	accountGetter := seg.NewReader(accountItem.decompressor.MakeGetter(), acc.d.Compression)
	metricI := 0
	for i, f := range aggTx.d[kv.CommitmentDomain].files {
		if i > 5 {
			metricI = 5
			break
		}
		if f.startTxNum == fStartTxNum && f.endTxNum == fEndTxNum {
			metricI = i
		}
	}

	aux := make([]byte, 0, 256)
	return branch.ReplacePlainKeys(aux, func(key []byte, isStorage bool) ([]byte, error) {
		if isStorage {
			if len(key) == length.Addr+length.Hash {
				return nil, nil // save storage key as is
			}
			if dbg.KVReadLevelledMetrics {
				defer branchKeyDerefSpent[metricI].ObserveDuration(time.Now())
			}
			// Optimised key referencing a state file record (file number and offset within the file)
			storagePlainKey, found := sto.lookupByShortenedKey(key, storageGetter)
			if !found {
				s0, s1 := fStartTxNum/stepSize, fEndTxNum/stepSize
				logger.Crit("replace back lost storage full key", "shortened", fmt.Sprintf("%x", key),
					"decoded", fmt.Sprintf("step %d-%d; offt %d", s0, s1, decodeShorterKey(key)))
				return nil, fmt.Errorf("replace back lost storage full key: %x", key)
			}
			return storagePlainKey, nil
		}

		if len(key) == length.Addr {
			return nil, nil // save account key as is
		}

		if dbg.KVReadLevelledMetrics {
			defer branchKeyDerefSpent[metricI].ObserveDuration(time.Now())
		}
		apkBuf, found := acc.lookupByShortenedKey(key, accountGetter)
		if !found {
			s0, s1 := fStartTxNum/stepSize, fEndTxNum/stepSize
			logger.Crit("replace back lost account full key", "shortened", fmt.Sprintf("%x", key),
				"decoded", fmt.Sprintf("step %d-%d; offt %d", s0, s1, decodeShorterKey(key)))
			return nil, fmt.Errorf("replace back lost account full key: %x", key)
		}
		return apkBuf, nil
	})
}

const CodeSizeTableFake = "CodeSize"

func (sd *SharedDomains) ReadsValid(readLists map[string]*KvList) bool {
	//sd.muMaps.RLock()
	//defer sd.muMaps.RUnlock()

	for table, list := range readLists {
		switch table {
		case kv.AccountsDomain.String():
			m := sd.domains[kv.AccountsDomain]
			for i, key := range list.Keys {
				if val, ok := m[key]; ok {
					if !bytes.Equal(list.Vals[i], val.data) {
						return false
					}
				}
			}
		case kv.CodeDomain.String():
			m := sd.domains[kv.CodeDomain]
			for i, key := range list.Keys {
				if val, ok := m[key]; ok {
					if !bytes.Equal(list.Vals[i], val.data) {
						return false
					}
				}
			}
		case kv.StorageDomain.String():
			m := sd.storage
			for i, key := range list.Keys {
				if val, ok := m.Get(key); ok {
					if !bytes.Equal(list.Vals[i], val.data) {
						return false
					}
				}
			}
		case CodeSizeTableFake:
			m := sd.domains[kv.CodeDomain]
			for i, key := range list.Keys {
				if val, ok := m[key]; ok {
					if binary.BigEndian.Uint64(list.Vals[i]) != uint64(len(val.data)) {
						return false
					}
				}
			}
		default:
			panic(table)
		}
	}

	return true
}

func (sd *SharedDomains) updateAccountData(addr []byte, account, prevAccount []byte, prevStep uint64) error {
	addrS := string(addr)
	sd.sdCtx.TouchKey(kv.AccountsDomain, addrS, account)
	sd.put(kv.AccountsDomain, addrS, account)
	return sd.domainWriters[kv.AccountsDomain].PutWithPrev(addr, nil, account, prevAccount, prevStep)
}

func (sd *SharedDomains) updateAccountCode(addr, code, prevCode []byte, prevStep uint64) error {
	addrS := string(addr)
	sd.sdCtx.TouchKey(kv.CodeDomain, addrS, code)
	sd.put(kv.CodeDomain, addrS, code)
	if len(code) == 0 {
		return sd.domainWriters[kv.CodeDomain].DeleteWithPrev(addr, nil, prevCode, prevStep)
	}
	return sd.domainWriters[kv.CodeDomain].PutWithPrev(addr, nil, code, prevCode, prevStep)
}

func (sd *SharedDomains) updateCommitmentData(prefix string, data, prev []byte, prevStep uint64) error {
	sd.put(kv.CommitmentDomain, prefix, data)
	return sd.domainWriters[kv.CommitmentDomain].PutWithPrev(toBytesZeroCopy(prefix), nil, data, prev, prevStep)
}

func (sd *SharedDomains) deleteAccount(addr, prev []byte, prevStep uint64) error {
	addrS := string(addr)
	if err := sd.DomainDelPrefix(kv.StorageDomain, addr); err != nil {
		return err
	}

	// commitment delete already has been applied via account
	if err := sd.DomainDel(kv.CodeDomain, addr, nil, nil, prevStep); err != nil {
		return err
	}

	sd.sdCtx.TouchKey(kv.AccountsDomain, addrS, nil)
	sd.put(kv.AccountsDomain, addrS, nil)
	if err := sd.domainWriters[kv.AccountsDomain].DeleteWithPrev(addr, nil, prev, prevStep); err != nil {
		return err
	}

	return nil
}

func (sd *SharedDomains) writeAccountStorage(addr, loc []byte, value, preVal []byte, prevStep uint64) error {
	composite := addr
	if loc != nil { // if caller passed already `composite` key, then just use it. otherwise join parts
		composite = make([]byte, 0, len(addr)+len(loc))
		composite = append(append(composite, addr...), loc...)
	}
	compositeS := string(composite)
	sd.sdCtx.TouchKey(kv.StorageDomain, compositeS, value)
	sd.put(kv.StorageDomain, compositeS, value)
	return sd.domainWriters[kv.StorageDomain].PutWithPrev(composite, nil, value, preVal, prevStep)
}

func (sd *SharedDomains) delAccountStorage(addr, loc []byte, preVal []byte, prevStep uint64) error {
	composite := addr
	if loc != nil { // if caller passed already `composite` key, then just use it. otherwise join parts
		composite = make([]byte, 0, len(addr)+len(loc))
		composite = append(append(composite, addr...), loc...)
	}
	compositeS := string(composite)
	sd.sdCtx.TouchKey(kv.StorageDomain, compositeS, nil)
	sd.put(kv.StorageDomain, compositeS, nil)
	return sd.domainWriters[kv.StorageDomain].DeleteWithPrev(composite, nil, preVal, prevStep)
}

func (sd *SharedDomains) IndexAdd(table kv.InvertedIdx, key []byte) (err error) {
	for _, writer := range sd.iiWriters {
		if writer.name == table {
			return writer.Add(key)
		}
	}
	panic(fmt.Errorf("unknown index %s", table))
}

func (sd *SharedDomains) SetTx(tx kv.Tx) {
	if tx == nil {
		panic("tx is nil")
	}
	sd.roTx = tx

	if casted, ok := tx.(kv.TemporalTx); ok {
		sd.roTtx = casted
		sd.roDebugTtx = casted.Debug()
	} else {
		panic(fmt.Sprintf("%T is not TemporalTx", tx))
	}

	casted, ok := tx.(HasAggTx)
	if !ok {
		panic(fmt.Errorf("type %T need AggTx method", tx))
	}

	sd.aggTx = casted.AggTx().(*AggregatorRoTx)
	if sd.aggTx == nil {
		panic(errors.New("aggtx is nil"))
	}
}

func (sd *SharedDomains) StepSize() uint64 { return sd.aggTx.StepSize() }

// SetTxNum sets txNum for all domains as well as common txNum for all domains
// Requires for sd.rwTx because of commitment evaluation in shared domains if aggregationStep is reached
func (sd *SharedDomains) SetTxNum(txNum uint64) {
	sd.txNum = txNum
	for _, d := range sd.domainWriters {
		if d != nil {
			d.SetTxNum(txNum)
		}
	}
	for _, iiWriter := range sd.iiWriters {
		if iiWriter != nil {
			iiWriter.SetTxNum(txNum)
		}
	}
}

func (sd *SharedDomains) TxNum() uint64 { return sd.txNum }

func (sd *SharedDomains) BlockNum() uint64 { return sd.blockNum.Load() }

func (sd *SharedDomains) SetBlockNum(blockNum uint64) {
	sd.blockNum.Store(blockNum)
}

func (sd *SharedDomains) SetTrace(b bool) {
	sd.trace = b
}

func (sd *SharedDomains) ComputeCommitment(ctx context.Context, saveStateAfter bool, blockNum uint64, logPrefix string) (rootHash []byte, err error) {
	rootHash, err = sd.sdCtx.ComputeCommitment(ctx, saveStateAfter, blockNum, logPrefix)
	return
}

// IterateStoragePrefix iterates over key-value pairs of the storage domain that start with given prefix
// Such iteration is not intended to be used in public API, therefore it uses read-write transaction
// inside the domain. Another version of this for public API use needs to be created, that uses
// roTx instead and supports ending the iterations before it reaches the end.
//
// k and v lifetime is bounded by the lifetime of the iterator
func (sd *SharedDomains) IterateStoragePrefix(prefix []byte, it func(k []byte, v []byte, step uint64) error) error {
	haveRamUpdates := sd.storage.Len() > 0
	return sd.aggTx.d[kv.StorageDomain].debugIteratePrefix(prefix, haveRamUpdates, sd.storage.Iter(), it, sd.txNum, sd.StepSize(), sd.roTx)
}

func (sd *SharedDomains) Close() {
	sd.SetBlockNum(0)
	if sd.aggTx != nil {
		sd.SetTxNum(0)

		//sd.walLock.Lock()
		//defer sd.walLock.Unlock()
		for _, d := range sd.domainWriters {
			d.Close()
		}
		for _, iiWriter := range sd.iiWriters {
			iiWriter.close()
		}
	}

	if sd.sdCtx != nil {
		sd.sdCtx.Close()
	}
}

func (sd *SharedDomains) Flush(ctx context.Context, tx kv.RwTx) error {
	for key, changeset := range sd.pastChangesAccumulator {
		blockNum := binary.BigEndian.Uint64(toBytesZeroCopy(key[:8]))
		blockHash := common.BytesToHash(toBytesZeroCopy(key[8:]))
		if err := WriteDiffSet(tx, blockNum, blockHash, changeset); err != nil {
			return err
		}
	}
	sd.pastChangesAccumulator = make(map[string]*StateChangeSet)

	defer mxFlushTook.ObserveDuration(time.Now())
	_, err := sd.ComputeCommitment(ctx, true, sd.BlockNum(), "flush-commitment")
	if err != nil {
		return err
	}

	for di, w := range sd.domainWriters {
		if w == nil {
			continue
		}
		if err := w.Flush(ctx, tx); err != nil {
			return err
		}
		sd.aggTx.d[di].closeValsCursor()
	}
	for _, w := range sd.iiWriters {
		if w == nil {
			continue
		}
		if err := w.Flush(ctx, tx); err != nil {
			return err
		}
	}
	if dbg.PruneOnFlushTimeout != 0 {
		_, err = sd.aggTx.PruneSmallBatches(ctx, dbg.PruneOnFlushTimeout, tx)
		if err != nil {
			return err
		}
	}

	for _, w := range sd.domainWriters {
		if w == nil {
			continue
		}
		w.Close()
	}
	for _, w := range sd.iiWriters {
		if w == nil {
			continue
		}
		w.close()
	}
	return nil
}

// TemporalDomain satisfaction
func (sd *SharedDomains) GetLatest(domain kv.Domain, k []byte) (v []byte, step uint64, err error) {
	if domain == kv.CommitmentDomain {
		return sd.LatestCommitment(k)
	}
	if v, prevStep, ok := sd.get(domain, k); ok {
		return v, prevStep, nil
	}
	v, step, _, err = sd.aggTx.GetLatest(domain, k, sd.roTx)
	if err != nil {
		return nil, 0, fmt.Errorf("storage %x read error: %w", k, err)
	}
	return v, step, nil
}

// getLatestFromFiles returns value from domain with respect to limit ofMaxTxnum
func (sd *SharedDomains) getLatestFromFiles(domain kv.Domain, k, k2 []byte, ofMaxTxnum uint64) (v []byte, step uint64, err error) {
	if domain == kv.CommitmentDomain {
		return sd.LatestCommitment(k)
	}
	if k2 != nil {
		k = append(k, k2...)
	}

	v, ok, _, _, err := sd.roDebugTtx.GetLatestFromFiles(domain, k, ofMaxTxnum)
	if err != nil {
		return nil, 0, fmt.Errorf("domain '%s' %x txn=%d read error: %w", domain, k, ofMaxTxnum, err)
	}
	if !ok {
		return nil, 0, nil
	}
	return v, step, nil
}

// DomainPut
// Optimizations:
//   - user can provide `prevVal != nil` - then it will not read prev value from storage
//   - user can append k2 into k1, then underlying methods will not preform append
//   - if `val == nil` it will call DomainDel
func (sd *SharedDomains) DomainPut(domain kv.Domain, k1, k2 []byte, val, prevVal []byte, prevStep uint64) error {
	if val == nil {
		return fmt.Errorf("DomainPut: %s, trying to put nil value. not allowed", domain)
	}
	if prevVal == nil {
		var err error
		prevVal, prevStep, err = sd.GetLatest(domain, k1)
		if err != nil {
			return err
		}
	}

	switch domain {
	case kv.AccountsDomain:
		return sd.updateAccountData(k1, val, prevVal, prevStep)
	case kv.StorageDomain:
		return sd.writeAccountStorage(k1, k2, val, prevVal, prevStep)
	case kv.CodeDomain:
		if bytes.Equal(prevVal, val) {
			return nil
		}
		return sd.updateAccountCode(k1, val, prevVal, prevStep)
	case kv.CommitmentDomain:
		sd.put(domain, toStringZeroCopy(append(k1, k2...)), val)
		return sd.domainWriters[domain].PutWithPrev(k1, k2, val, prevVal, prevStep)
	default:
		if bytes.Equal(prevVal, val) {
			return nil
		}
		sd.put(domain, toStringZeroCopy(append(k1, k2...)), val)
		return sd.domainWriters[domain].PutWithPrev(k1, k2, val, prevVal, prevStep)
	}
}

// DomainDel
// Optimizations:
//   - user can prvide `prevVal != nil` - then it will not read prev value from storage
//   - user can append k2 into k1, then underlying methods will not preform append
//   - if `val == nil` it will call DomainDel
func (sd *SharedDomains) DomainDel(domain kv.Domain, k1, k2 []byte, prevVal []byte, prevStep uint64) error {
	if prevVal == nil {
		var err error
		prevVal, prevStep, err = sd.GetLatest(domain, k1)
		if err != nil {
			return err
		}
	}

	switch domain {
	case kv.AccountsDomain:
		return sd.deleteAccount(k1, prevVal, prevStep)
	case kv.StorageDomain:
		return sd.delAccountStorage(k1, k2, prevVal, prevStep)
	case kv.CodeDomain:
		if prevVal == nil {
			return nil
		}
		return sd.updateAccountCode(k1, nil, prevVal, prevStep)
	case kv.CommitmentDomain:
		return sd.updateCommitmentData(toStringZeroCopy(k1), nil, prevVal, prevStep)
	default:
		sd.put(domain, toStringZeroCopy(append(k1, k2...)), nil)
		return sd.domainWriters[domain].DeleteWithPrev(k1, k2, prevVal, prevStep)
	}
}

func (sd *SharedDomains) DomainDelPrefix(domain kv.Domain, prefix []byte) error {
	if domain != kv.StorageDomain {
		return errors.New("DomainDelPrefix: not supported")
	}

	type tuple struct {
		k, v []byte
		step uint64
	}
	tombs := make([]tuple, 0, 8)
	if err := sd.IterateStoragePrefix(prefix, func(k, v []byte, step uint64) error {
		tombs = append(tombs, tuple{k, v, step})
		return nil
	}); err != nil {
		return err
	}
	for _, tomb := range tombs {
		if err := sd.DomainDel(kv.StorageDomain, tomb.k, nil, tomb.v, tomb.step); err != nil {
			return err
		}
	}

	if assert.Enable {
		forgotten := 0
		if err := sd.IterateStoragePrefix(prefix, func(k, v []byte, step uint64) error {
			forgotten++
			return nil
		}); err != nil {
			return err
		}
		if forgotten > 0 {
			panic(fmt.Errorf("DomainDelPrefix: %d forgotten keys after '%x' prefix removal", forgotten, prefix))
		}
	}
	return nil
}
func (sd *SharedDomains) Tx() kv.Tx { return sd.roTx }

type SharedDomainsCommitmentContext struct {
	sharedDomains *SharedDomains
	updates       *commitment.Updates
	patriciaTrie  commitment.Trie
	justRestored  atomic.Bool

	limitReadAsOfTxNum uint64
<<<<<<< HEAD
	mu                 sync.Mutex
=======
	domainsOnly        bool // if true, do not use history reader and limit to domain files only
>>>>>>> 2fc4319c
}

// Limits max txNum for read operations. If set to 0, all read operations will be from latest value.
// If domainOnly=true and txNum > 0, then read operations will be limited to domain files only.
func (sdc *SharedDomainsCommitmentContext) SetLimitReadAsOfTxNum(txNum uint64, domainOnly bool) {
	sdc.limitReadAsOfTxNum = txNum
	sdc.domainsOnly = domainOnly
}

func NewSharedDomainsCommitmentContext(sd *SharedDomains, mode commitment.Mode, trieVariant commitment.TrieVariant) *SharedDomainsCommitmentContext {
	ctx := &SharedDomainsCommitmentContext{
		sharedDomains: sd,
	}

	ctx.patriciaTrie, ctx.updates = commitment.InitializeTrieAndUpdates(trieVariant, mode, sd.aggTx.a.tmpdir)
	ctx.patriciaTrie.ResetContext(ctx)
	return ctx
}

func (sdc *SharedDomainsCommitmentContext) Close() {
	sdc.updates.Close()
}

func (sdc *SharedDomainsCommitmentContext) Branch(pref []byte) ([]byte, uint64, error) {
<<<<<<< HEAD
	sdc.mu.Lock()
	// Trie reads prefix during unfold and after everything is ready reads it again to Merge update.
	// Keep dereferenced version inside sd commitmentDomain map ready to read again
=======
	if !sdc.domainsOnly && sdc.limitReadAsOfTxNum > 0 {
		branch, _, err := sdc.sharedDomains.roTtx.GetAsOf(kv.CommitmentDomain, pref, sdc.limitReadAsOfTxNum)
		if sdc.sharedDomains.trace {
			fmt.Printf("[SDC] Branch @%d: %x: %x\n%s\n", sdc.limitReadAsOfTxNum, pref, branch, commitment.BranchData(branch).String())
		}
		if err != nil {
			return nil, 0, fmt.Errorf("branch history read failed: %w", err)
		}
		return branch, sdc.limitReadAsOfTxNum / sdc.sharedDomains.StepSize(), nil
	}

	// Trie reads prefix during unfold and after everything is ready reads it again to Merge update.
	// Dereferenced branch is kept inside sharedDomains commitment domain map (but not written into buffer so not flushed into db, unless updated)
>>>>>>> 2fc4319c
	v, step, err := sdc.sharedDomains.LatestCommitment(pref)
	sdc.mu.Unlock()
	if err != nil {
		return nil, 0, fmt.Errorf("branch failed: %w", err)
	}
	if sdc.sharedDomains.trace {
		fmt.Printf("[SDC] Branch: %x: %x\n", pref, v)
	}
	if len(v) == 0 {
		return nil, 0, nil
	}
	return v, step, nil
}

func (sdc *SharedDomainsCommitmentContext) PutBranch(prefix []byte, data []byte, prevData []byte, prevStep uint64) error {
	if sdc.limitReadAsOfTxNum > 0 && !sdc.domainsOnly { // do not store branches if explicitly operate on history
		return nil
	}
	prefixS := toStringZeroCopy(prefix)
	if sdc.sharedDomains.trace {
		fmt.Printf("[SDC] PutBranch: %x: %x\n", prefix, data)
	}
<<<<<<< HEAD
	sdc.mu.Lock()
	defer sdc.mu.Unlock()

=======
>>>>>>> 2fc4319c
	return sdc.sharedDomains.updateCommitmentData(prefixS, data, prevData, prevStep)
}

func (sdc *SharedDomainsCommitmentContext) readAccount(plainKey []byte) (encAccount []byte, err error) {
<<<<<<< HEAD
	sdc.mu.Lock()
	defer sdc.mu.Unlock()

	if sdc.limitReadAsOfTxNum > 0 {
		encAccount, _, err = sdc.sharedDomains.getLatestFromFiles(kv.AccountsDomain, plainKey, nil, sdc.limitReadAsOfTxNum)
		if err != nil {
			return nil, fmt.Errorf("GetAccount failed: %w", err)
=======
	if sdc.limitReadAsOfTxNum > 0 { // read not from latest
		if sdc.domainsOnly { // read from previous files
			encAccount, _, err = sdc.sharedDomains.getLatestFromFiles(kv.AccountsDomain, plainKey, nil, sdc.limitReadAsOfTxNum)
		} else { // read from history
			encAccount, _, err = sdc.sharedDomains.roTtx.GetAsOf(kv.AccountsDomain, plainKey, sdc.limitReadAsOfTxNum)
>>>>>>> 2fc4319c
		}
	} else { // read latest value from domain
		encAccount, _, err = sdc.sharedDomains.GetLatest(kv.AccountsDomain, plainKey)
	}
	if err != nil {
		return nil, fmt.Errorf("GetAccount failed (latest=%t): %w", sdc.limitReadAsOfTxNum == 0, err)
	}
	return encAccount, nil
}

func (sdc *SharedDomainsCommitmentContext) readCode(plainKey []byte) (code []byte, err error) {
	sdc.mu.Lock()
	defer sdc.mu.Unlock()
	if sdc.limitReadAsOfTxNum > 0 {
		if sdc.domainsOnly {
			code, _, err = sdc.sharedDomains.getLatestFromFiles(kv.CodeDomain, plainKey, nil, sdc.limitReadAsOfTxNum)
		} else {
			code, _, err = sdc.sharedDomains.roTtx.GetAsOf(kv.CodeDomain, plainKey, sdc.limitReadAsOfTxNum)
		}
	} else {
		code, _, err = sdc.sharedDomains.GetLatest(kv.CodeDomain, plainKey)
	}

	if err != nil {
		return nil, fmt.Errorf("GetAccount/Code: failed to read code (latest=%t): %w", sdc.limitReadAsOfTxNum == 0, err)
	}
	return code, nil
}

func (sdc *SharedDomainsCommitmentContext) readStorage(plainKey []byte) (enc []byte, err error) {
	sdc.mu.Lock()
	defer sdc.mu.Unlock()
	if sdc.limitReadAsOfTxNum > 0 {
		if sdc.domainsOnly {
			enc, _, err = sdc.sharedDomains.getLatestFromFiles(kv.StorageDomain, plainKey, nil, sdc.limitReadAsOfTxNum)
		} else {
			enc, _, err = sdc.sharedDomains.roTtx.GetAsOf(kv.StorageDomain, plainKey, sdc.limitReadAsOfTxNum)
		}
	} else {
		enc, _, err = sdc.sharedDomains.GetLatest(kv.StorageDomain, plainKey)
	}

	if err != nil {
		return nil, fmt.Errorf("GetStorage: failed to read latest storage (latest=%t): %w", sdc.limitReadAsOfTxNum == 0, err)
	}
	return enc, nil
}

func (sdc *SharedDomainsCommitmentContext) Account(plainKey []byte) (u *commitment.Update, err error) {
	encAccount, err := sdc.readAccount(plainKey)
	if err != nil {
		return nil, err
	}

	u = &commitment.Update{CodeHash: commitment.EmptyCodeHashArray}
	if len(encAccount) == 0 {
		u.Flags = commitment.DeleteUpdate
		return u, nil
	}

	acc := new(accounts.Account)
	if err = accounts.DeserialiseV3(acc, encAccount); err != nil {
		return nil, err
	}

<<<<<<< HEAD
	if len(code) > 0 {
		copy(u.CodeHash[:], ecrypto.Keccak256(code))
=======
	u.Flags |= commitment.NonceUpdate
	u.Nonce = acc.Nonce

	u.Flags |= commitment.BalanceUpdate
	u.Balance.Set(&acc.Balance)

	if ch := acc.CodeHash.Bytes(); len(ch) > 0 {
>>>>>>> 2fc4319c
		u.Flags |= commitment.CodeUpdate
		copy(u.CodeHash[:], acc.CodeHash.Bytes())
	}

	if assert.Enable {
		code, err := sdc.readCode(plainKey)
		if err != nil {
			return nil, err
		}
		if len(code) > 0 {
			copy(u.CodeHash[:], crypto.Keccak256(code))
			u.Flags |= commitment.CodeUpdate
		}
		if !bytes.Equal(acc.CodeHash.Bytes(), u.CodeHash[:]) {
			return nil, fmt.Errorf("code hash mismatch: account '%x' != codeHash '%x'", acc.CodeHash.Bytes(), u.CodeHash[:])
		}
	}
	return u, nil
}

func (sdc *SharedDomainsCommitmentContext) Storage(plainKey []byte) (u *commitment.Update, err error) {
	enc, err := sdc.readStorage(plainKey)
	if err != nil {
		return nil, err
	}
	u = &commitment.Update{
		Flags:      commitment.DeleteUpdate,
		StorageLen: len(enc),
	}

	if u.StorageLen > 0 {
		u.Flags = commitment.StorageUpdate
		copy(u.Storage[:u.StorageLen], enc)
	}

	return u, nil
}

func (sdc *SharedDomainsCommitmentContext) Reset() {
	if !sdc.justRestored.Load() {
		sdc.patriciaTrie.Reset()
	}
}

func (sdc *SharedDomainsCommitmentContext) KeysCount() uint64 {
	return sdc.updates.Size()
}

func (sdc *SharedDomainsCommitmentContext) Trie() commitment.Trie {
	return sdc.patriciaTrie
}

// TouchPlainKey marks plainKey as updated and applies different fn for different key types
// (different behaviour for Code, Account and Storage key modifications).
func (sdc *SharedDomainsCommitmentContext) TouchKey(d kv.Domain, key string, val []byte) {
	if sdc.updates.Mode() == commitment.ModeDisabled {
		return
	}

	switch d {
	case kv.AccountsDomain:
		sdc.updates.TouchPlainKey(key, val, sdc.updates.TouchAccount)
	case kv.CodeDomain:
		sdc.updates.TouchPlainKey(key, val, sdc.updates.TouchCode)
	case kv.StorageDomain:
		sdc.updates.TouchPlainKey(key, val, sdc.updates.TouchStorage)
	default:
		panic(fmt.Errorf("TouchKey: unknown domain %s", d))
	}
}

func (sdc *SharedDomainsCommitmentContext) Witness(ctx context.Context, expectedRoot []byte, logPrefix string) (proofTrie *trie.Trie, rootHash []byte, err error) {
	hexPatriciaHashed, ok := sdc.Trie().(*commitment.HexPatriciaHashed)
	if ok {
		return hexPatriciaHashed.GenerateWitness(ctx, sdc.updates, nil, expectedRoot, logPrefix)
	}

	return nil, nil, errors.New("shared domains commitment context doesn't have HexPatriciaHashed")
}

// Evaluates commitment for processed state.
func (sdc *SharedDomainsCommitmentContext) ComputeCommitment(ctx context.Context, saveState bool, blockNum uint64, logPrefix string) (rootHash []byte, err error) {
	mxCommitmentRunning.Inc()
	defer mxCommitmentRunning.Dec()
	defer func(s time.Time) { mxCommitmentTook.ObserveDuration(s) }(time.Now())

	updateCount := sdc.updates.Size()
	if sdc.sharedDomains.trace {
		defer sdc.sharedDomains.logger.Trace("ComputeCommitment", "block", blockNum, "keys", updateCount, "mode", sdc.updates.Mode())
	}
	if updateCount == 0 {
		rootHash, err = sdc.patriciaTrie.RootHash()
		return rootHash, err
	}

	// data accessing functions should be set when domain is opened/shared context updated
	sdc.patriciaTrie.SetTrace(sdc.sharedDomains.trace)
	sdc.Reset()

	rootHash, err = sdc.patriciaTrie.Process(ctx, sdc.updates, logPrefix)
	if err != nil {
		return nil, err
	}
	sdc.justRestored.Store(false)

	if saveState {
		if err := sdc.storeCommitmentState(blockNum, rootHash); err != nil {
			return nil, err
		}
	}

	return rootHash, err
}

func (sdc *SharedDomainsCommitmentContext) storeCommitmentState(blockNum uint64, rootHash []byte) error {
	if sdc.sharedDomains.aggTx == nil {
		return fmt.Errorf("store commitment state: AggregatorContext is not initialized")
	}
	encodedState, err := sdc.encodeCommitmentState(blockNum, sdc.sharedDomains.txNum)
	if err != nil {
		return err
	}
	prevState, prevStep, err := sdc.Branch(keyCommitmentState)
	if err != nil {
		return err
	}
	if len(prevState) == 0 && prevState != nil {
		prevState = nil
	}
	// state could be equal but txnum/blocknum could be different.
	// We do skip only full matches
	if bytes.Equal(prevState, encodedState) {
		//fmt.Printf("[commitment] skip store txn %d block %d (prev b=%d t=%d) rh %x\n",
		//	binary.BigEndian.Uint64(prevState[8:16]), binary.BigEndian.Uint64(prevState[:8]), dc.ht.iit.txNum, blockNum, rh)
		return nil
	}
	if sdc.sharedDomains.trace {
		fmt.Printf("[commitment] store txn %d block %d rootHash %x\n", sdc.sharedDomains.txNum, blockNum, rootHash)
	}
	sdc.sharedDomains.put(kv.CommitmentDomain, keyCommitmentStateS, encodedState)
	return sdc.sharedDomains.domainWriters[kv.CommitmentDomain].PutWithPrev(keyCommitmentState, nil, encodedState, prevState, prevStep)
}

func (sdc *SharedDomainsCommitmentContext) encodeCommitmentState(blockNum, txNum uint64) ([]byte, error) {
	var state []byte
	var err error

	switch trie := (sdc.patriciaTrie).(type) {
	case *commitment.HexPatriciaHashed:
		state, err = trie.EncodeCurrentState(nil)
		if err != nil {
			return nil, err
		}
	case *commitment.ConcurrentPatriciaHashed:
		state, err = trie.RootTrie().EncodeCurrentState(nil)
		if err != nil {
			return nil, err
		}
	default:
		return nil, fmt.Errorf("unsupported state storing for patricia trie type: %T", sdc.patriciaTrie)
	}

	cs := &commitmentState{trieState: state, blockNum: blockNum, txNum: txNum}
	encoded, err := cs.Encode()
	if err != nil {
		return nil, err
	}
	return encoded, nil
}

// by that key stored latest root hash and tree state
const keyCommitmentStateS = "state"

var keyCommitmentState = []byte(keyCommitmentStateS)

func (sd *SharedDomains) LatestCommitmentState(tx kv.Tx, sinceTx, untilTx uint64) (blockNum, txNum uint64, state []byte, err error) {
	return sd.sdCtx.LatestCommitmentState()
}

func _decodeTxBlockNums(v []byte) (txNum, blockNum uint64) {
	return binary.BigEndian.Uint64(v), binary.BigEndian.Uint64(v[8:16])
}

// LatestCommitmentState searches for last encoded state for CommitmentContext.
// Found value does not become current state.
func (sdc *SharedDomainsCommitmentContext) LatestCommitmentState() (blockNum, txNum uint64, state []byte, err error) {
	if sdc.patriciaTrie.Variant() != commitment.VariantHexPatriciaTrie && sdc.patriciaTrie.Variant() != commitment.VariantConcurrentHexPatricia {
		return 0, 0, nil, fmt.Errorf("state storing is only supported hex patricia trie")
	}
	state, _, err = sdc.Branch(keyCommitmentState)
	if err != nil {
		return 0, 0, nil, err
	}
	if len(state) < 16 {
		return 0, 0, nil, nil
	}

	txNum, blockNum = _decodeTxBlockNums(state)
	return blockNum, txNum, state, nil
}

// SeekCommitment [sinceTx, untilTx] searches for last encoded state from DomainCommitted
// and if state found, sets it up to current domain
func (sdc *SharedDomainsCommitmentContext) SeekCommitment(tx kv.Tx, cd *DomainRoTx, sinceTx, untilTx uint64) (blockNum, txNum uint64, ok bool, err error) {
	_, _, state, err := sdc.LatestCommitmentState()
	if err != nil {
		return 0, 0, false, err
	}
	blockNum, txNum, err = sdc.restorePatriciaState(state)
	return blockNum, txNum, true, err
}

// After commitment state is retored, method .Reset() should NOT be called until new updates.
// Otherwise state should be restorePatriciaState()d again.

func (sdc *SharedDomainsCommitmentContext) restorePatriciaState(value []byte) (uint64, uint64, error) {
	cs := new(commitmentState)
	if err := cs.Decode(value); err != nil {
		if len(value) > 0 {
			return 0, 0, fmt.Errorf("failed to decode previous stored commitment state: %w", err)
		}
		// nil value is acceptable for SetState and will reset trie
	}
	tv := sdc.patriciaTrie.Variant()

	var hext *commitment.HexPatriciaHashed
	if tv == commitment.VariantHexPatriciaTrie {
		var ok bool
		hext, ok = sdc.patriciaTrie.(*commitment.HexPatriciaHashed)
		if !ok {
			return 0, 0, errors.New("cannot typecast hex patricia trie")
		}
	}
	if tv == commitment.VariantConcurrentHexPatricia {
		phext, ok := sdc.patriciaTrie.(*commitment.ConcurrentPatriciaHashed)
		if !ok {
			return 0, 0, errors.New("cannot typecast parallel hex patricia trie")
		}
		hext = phext.RootTrie()
	}
	if tv == commitment.VariantBinPatriciaTrie || hext == nil {
		return 0, 0, errors.New("state storing is only supported hex patricia trie")
	}

	if err := hext.SetState(cs.trieState); err != nil {
		return 0, 0, fmt.Errorf("failed restore state : %w", err)
	}
	sdc.justRestored.Store(true) // to prevent double reset
	if sdc.sharedDomains.trace {
		rootHash, err := hext.RootHash()
		if err != nil {
			return 0, 0, fmt.Errorf("failed to get root hash after state restore: %w", err)
		}
		log.Info(fmt.Sprintf("[commitment] restored state: block=%d txn=%d rootHash=%x\n", cs.blockNum, cs.txNum, rootHash))
	}
	return cs.blockNum, cs.txNum, nil
}

func toStringZeroCopy(v []byte) string { return unsafe.String(&v[0], len(v)) }
func toBytesZeroCopy(s string) []byte  { return unsafe.Slice(unsafe.StringData(s), len(s)) }<|MERGE_RESOLUTION|>--- conflicted
+++ resolved
@@ -23,12 +23,7 @@
 	"errors"
 	"fmt"
 	"math"
-<<<<<<< HEAD
-	"path/filepath"
-	"runtime"
 	"sync"
-=======
->>>>>>> 2fc4319c
 	"sync/atomic"
 	"time"
 	"unsafe"
@@ -40,11 +35,7 @@
 	"github.com/erigontech/erigon-lib/common/assert"
 	"github.com/erigontech/erigon-lib/common/dbg"
 	"github.com/erigontech/erigon-lib/common/length"
-<<<<<<< HEAD
-	ecrypto "github.com/erigontech/erigon-lib/crypto"
-=======
 	"github.com/erigontech/erigon-lib/crypto"
->>>>>>> 2fc4319c
 	"github.com/erigontech/erigon-lib/kv"
 	"github.com/erigontech/erigon-lib/kv/order"
 	"github.com/erigontech/erigon-lib/kv/rawdbv3"
@@ -412,11 +403,7 @@
 	if err != nil {
 		return nil, 0, err
 	}
-<<<<<<< HEAD
-	sd.put(kv.CommitmentDomain, toStringZeroCopy(prefix), rv)
-=======
 	sd.put(kv.CommitmentDomain, toStringZeroCopy(prefix), rv) // keep dereferenced value in cache (to avoid waste on another dereference)
->>>>>>> 2fc4319c
 	return rv, endTx / sd.StepSize(), nil
 }
 
@@ -917,17 +904,14 @@
 func (sd *SharedDomains) Tx() kv.Tx { return sd.roTx }
 
 type SharedDomainsCommitmentContext struct {
+	mu            sync.Mutex
 	sharedDomains *SharedDomains
 	updates       *commitment.Updates
 	patriciaTrie  commitment.Trie
 	justRestored  atomic.Bool
 
 	limitReadAsOfTxNum uint64
-<<<<<<< HEAD
-	mu                 sync.Mutex
-=======
 	domainsOnly        bool // if true, do not use history reader and limit to domain files only
->>>>>>> 2fc4319c
 }
 
 // Limits max txNum for read operations. If set to 0, all read operations will be from latest value.
@@ -952,11 +936,11 @@
 }
 
 func (sdc *SharedDomainsCommitmentContext) Branch(pref []byte) ([]byte, uint64, error) {
-<<<<<<< HEAD
 	sdc.mu.Lock()
+	defer sdc.mu.Unlock()
+
 	// Trie reads prefix during unfold and after everything is ready reads it again to Merge update.
 	// Keep dereferenced version inside sd commitmentDomain map ready to read again
-=======
 	if !sdc.domainsOnly && sdc.limitReadAsOfTxNum > 0 {
 		branch, _, err := sdc.sharedDomains.roTtx.GetAsOf(kv.CommitmentDomain, pref, sdc.limitReadAsOfTxNum)
 		if sdc.sharedDomains.trace {
@@ -970,9 +954,7 @@
 
 	// Trie reads prefix during unfold and after everything is ready reads it again to Merge update.
 	// Dereferenced branch is kept inside sharedDomains commitment domain map (but not written into buffer so not flushed into db, unless updated)
->>>>>>> 2fc4319c
 	v, step, err := sdc.sharedDomains.LatestCommitment(pref)
-	sdc.mu.Unlock()
 	if err != nil {
 		return nil, 0, fmt.Errorf("branch failed: %w", err)
 	}
@@ -993,31 +975,21 @@
 	if sdc.sharedDomains.trace {
 		fmt.Printf("[SDC] PutBranch: %x: %x\n", prefix, data)
 	}
-<<<<<<< HEAD
 	sdc.mu.Lock()
 	defer sdc.mu.Unlock()
 
-=======
->>>>>>> 2fc4319c
 	return sdc.sharedDomains.updateCommitmentData(prefixS, data, prevData, prevStep)
 }
 
 func (sdc *SharedDomainsCommitmentContext) readAccount(plainKey []byte) (encAccount []byte, err error) {
-<<<<<<< HEAD
 	sdc.mu.Lock()
 	defer sdc.mu.Unlock()
 
-	if sdc.limitReadAsOfTxNum > 0 {
-		encAccount, _, err = sdc.sharedDomains.getLatestFromFiles(kv.AccountsDomain, plainKey, nil, sdc.limitReadAsOfTxNum)
-		if err != nil {
-			return nil, fmt.Errorf("GetAccount failed: %w", err)
-=======
 	if sdc.limitReadAsOfTxNum > 0 { // read not from latest
 		if sdc.domainsOnly { // read from previous files
 			encAccount, _, err = sdc.sharedDomains.getLatestFromFiles(kv.AccountsDomain, plainKey, nil, sdc.limitReadAsOfTxNum)
 		} else { // read from history
 			encAccount, _, err = sdc.sharedDomains.roTtx.GetAsOf(kv.AccountsDomain, plainKey, sdc.limitReadAsOfTxNum)
->>>>>>> 2fc4319c
 		}
 	} else { // read latest value from domain
 		encAccount, _, err = sdc.sharedDomains.GetLatest(kv.AccountsDomain, plainKey)
@@ -1031,6 +1003,7 @@
 func (sdc *SharedDomainsCommitmentContext) readCode(plainKey []byte) (code []byte, err error) {
 	sdc.mu.Lock()
 	defer sdc.mu.Unlock()
+
 	if sdc.limitReadAsOfTxNum > 0 {
 		if sdc.domainsOnly {
 			code, _, err = sdc.sharedDomains.getLatestFromFiles(kv.CodeDomain, plainKey, nil, sdc.limitReadAsOfTxNum)
@@ -1050,6 +1023,7 @@
 func (sdc *SharedDomainsCommitmentContext) readStorage(plainKey []byte) (enc []byte, err error) {
 	sdc.mu.Lock()
 	defer sdc.mu.Unlock()
+
 	if sdc.limitReadAsOfTxNum > 0 {
 		if sdc.domainsOnly {
 			enc, _, err = sdc.sharedDomains.getLatestFromFiles(kv.StorageDomain, plainKey, nil, sdc.limitReadAsOfTxNum)
@@ -1083,10 +1057,6 @@
 		return nil, err
 	}
 
-<<<<<<< HEAD
-	if len(code) > 0 {
-		copy(u.CodeHash[:], ecrypto.Keccak256(code))
-=======
 	u.Flags |= commitment.NonceUpdate
 	u.Nonce = acc.Nonce
 
@@ -1094,7 +1064,6 @@
 	u.Balance.Set(&acc.Balance)
 
 	if ch := acc.CodeHash.Bytes(); len(ch) > 0 {
->>>>>>> 2fc4319c
 		u.Flags |= commitment.CodeUpdate
 		copy(u.CodeHash[:], acc.CodeHash.Bytes())
 	}
