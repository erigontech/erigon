// Copyright 2024 The Erigon Authors
// This file is part of Erigon.
//
// Erigon is free software: you can redistribute it and/or modify
// it under the terms of the GNU Lesser General Public License as published by
// the Free Software Foundation, either version 3 of the License, or
// (at your option) any later version.
//
// Erigon is distributed in the hope that it will be useful,
// but WITHOUT ANY WARRANTY; without even the implied warranty of
// MERCHANTABILITY or FITNESS FOR A PARTICULAR PURPOSE. See the
// GNU Lesser General Public License for more details.
//
// You should have received a copy of the GNU Lesser General Public License
// along with Erigon. If not, see <http://www.gnu.org/licenses/>.

package state

import (
	"bytes"
	"context"
	"encoding/binary"
	"errors"
	"fmt"
	"math"
	"sync"
	"sync/atomic"
	"time"
	"unsafe"

	btree2 "github.com/tidwall/btree"

	"github.com/erigontech/erigon-lib/commitment"
	"github.com/erigontech/erigon-lib/common"
	"github.com/erigontech/erigon-lib/common/assert"
	"github.com/erigontech/erigon-lib/common/dbg"
	"github.com/erigontech/erigon-lib/common/empty"
	"github.com/erigontech/erigon-lib/common/length"
	"github.com/erigontech/erigon-lib/crypto"
	"github.com/erigontech/erigon-lib/kv"
	"github.com/erigontech/erigon-lib/kv/order"
	"github.com/erigontech/erigon-lib/kv/rawdbv3"
	"github.com/erigontech/erigon-lib/log/v3"
	"github.com/erigontech/erigon-lib/seg"
	"github.com/erigontech/erigon-lib/trie"
	"github.com/erigontech/erigon-lib/types/accounts"
)

var ErrBehindCommitment = errors.New("behind commitment")

// KvList sort.Interface to sort write list by keys
type KvList struct {
	Keys []string
	Vals [][]byte
}

func (l *KvList) Push(key string, val []byte) {
	l.Keys = append(l.Keys, key)
	l.Vals = append(l.Vals, val)
}

func (l *KvList) Len() int {
	return len(l.Keys)
}

func (l *KvList) Less(i, j int) bool {
	return l.Keys[i] < l.Keys[j]
}

func (l *KvList) Swap(i, j int) {
	l.Keys[i], l.Keys[j] = l.Keys[j], l.Keys[i]
	l.Vals[i], l.Vals[j] = l.Vals[j], l.Vals[i]
}

type dataWithPrevStep struct {
	data     []byte
	prevStep uint64
}

type SharedDomains struct {
	aggTx  *AggregatorRoTx
	sdCtx  *SharedDomainsCommitmentContext
	logger log.Logger

	txNum    uint64
	blockNum atomic.Uint64
	estSize  int
	trace    bool //nolint
	muMaps   sync.RWMutex
	//walLock sync.RWMutex

	domains [kv.DomainLen]map[string]dataWithPrevStep
	storage *btree2.Map[string, dataWithPrevStep]

	domainWriters [kv.DomainLen]*DomainBufferedWriter
	iiWriters     []*InvertedIndexBufferedWriter

	currentChangesAccumulator *StateChangeSet
	pastChangesAccumulator    map[string]*StateChangeSet
}

type HasAgg interface {
	Agg() any
}

func NewSharedDomains(tx kv.TemporalTx, logger log.Logger) (*SharedDomains, error) {
	sd := &SharedDomains{
		logger:  logger,
		storage: btree2.NewMap[string, dataWithPrevStep](128),
		//trace:   true,
	}
	sd.SetTx(AggTx(tx))
	sd.iiWriters = make([]*InvertedIndexBufferedWriter, len(sd.AggTx().iis))

	for id, ii := range sd.AggTx().iis {
		sd.iiWriters[id] = ii.NewWriter()
	}

	for id, d := range sd.AggTx().d {
		sd.domains[id] = map[string]dataWithPrevStep{}
		sd.domainWriters[id] = d.NewWriter()
	}

	sd.SetTxNum(0)
	tv := commitment.VariantHexPatriciaTrie
	if ExperimentalConcurrentCommitment {
		tv = commitment.VariantConcurrentHexPatricia
	}

	sd.sdCtx = NewSharedDomainsCommitmentContext(sd, tx, commitment.ModeDirect, tv)

	if err := sd.SeekCommitment(context.Background(), tx); err != nil {
		return nil, err
	}

	return sd, nil
}

type temporalPutDel struct {
	sd *SharedDomains
	tx kv.Tx
}

func (pd *temporalPutDel) DomainPut(domain kv.Domain, k1, k2 []byte, val, prevVal []byte, prevStep uint64) error {
	return pd.sd.DomainPut(domain, pd.tx, k1, k2, val, prevVal, prevStep)
}

func (pd *temporalPutDel) DomainDel(domain kv.Domain, k []byte, prevVal []byte, prevStep uint64) error {
	return pd.sd.DomainDel(domain, pd.tx, k, prevVal, prevStep)
}

func (pd *temporalPutDel) DomainDelPrefix(domain kv.Domain, prefix []byte) error {
	return pd.sd.DomainDelPrefix(domain, pd.tx, prefix)
}

func (sd *SharedDomains) AsPutDel(tx kv.Tx) kv.TemporalPutDel {
	return &temporalPutDel{sd, tx}
}

func (sd *SharedDomains) SetChangesetAccumulator(acc *StateChangeSet) {
	sd.currentChangesAccumulator = acc
	for idx := range sd.domainWriters {
		if sd.currentChangesAccumulator == nil {
			sd.domainWriters[idx].SetDiff(nil)
		} else {
			sd.domainWriters[idx].SetDiff(&sd.currentChangesAccumulator.Diffs[idx])
		}
	}
}

func (sd *SharedDomains) SavePastChangesetAccumulator(blockHash common.Hash, blockNumber uint64, acc *StateChangeSet) {
	if sd.pastChangesAccumulator == nil {
		sd.pastChangesAccumulator = make(map[string]*StateChangeSet)
	}
	key := make([]byte, 40)
	binary.BigEndian.PutUint64(key[:8], blockNumber)
	copy(key[8:], blockHash[:])
	sd.pastChangesAccumulator[toStringZeroCopy(key)] = acc
}

func (sd *SharedDomains) GetCommitmentContext() *SharedDomainsCommitmentContext {
	return sd.sdCtx
}

func (sd *SharedDomains) GetDiffset(tx kv.RwTx, blockHash common.Hash, blockNumber uint64) ([kv.DomainLen][]kv.DomainEntryDiff, bool, error) {
	var key [40]byte
	binary.BigEndian.PutUint64(key[:8], blockNumber)
	copy(key[8:], blockHash[:])
	if changeset, ok := sd.pastChangesAccumulator[toStringZeroCopy(key[:])]; ok {
		return [kv.DomainLen][]kv.DomainEntryDiff{
			changeset.Diffs[kv.AccountsDomain].GetDiffSet(),
			changeset.Diffs[kv.StorageDomain].GetDiffSet(),
			changeset.Diffs[kv.CodeDomain].GetDiffSet(),
			changeset.Diffs[kv.CommitmentDomain].GetDiffSet(),
		}, true, nil
	}
	return ReadDiffSet(tx, blockNumber, blockHash)
}

// No need to check if casting succeeds. If not it would panic.
func (sd *SharedDomains) AggTx() *AggregatorRoTx { return sd.aggTx }

// aggregator context should call aggTx.Unwind before this one.
func (sd *SharedDomains) Unwind(ctx context.Context, rwTx kv.TemporalRwTx, blockUnwindTo, txUnwindTo uint64, changeset *[kv.DomainLen][]kv.DomainEntryDiff) error {
	step := txUnwindTo / sd.StepSize()
	sd.logger.Info("aggregator unwind", "step", step,
		"txUnwindTo", txUnwindTo)
	//fmt.Printf("aggregator unwind step %d txUnwindTo %d\n", step, txUnwindTo)
	sf := time.Now()
	defer mxUnwindSharedTook.ObserveDuration(sf)

	if err := sd.Flush(ctx, rwTx, 0); err != nil {
		return err
	}

	if err := rwTx.Unwind(ctx, txUnwindTo, changeset); err != nil {
		return err
	}

	sd.ClearRam(true)
	sd.SetTxNum(txUnwindTo)
	sd.SetBlockNum(blockUnwindTo)
	return sd.Flush(ctx, rwTx, 0)
}

<<<<<<< HEAD
func (sd *SharedDomains) rebuildCommitment(ctx context.Context, roTx kv.Tx, blockNum uint64) ([]byte, error) {
	it, err := sd.aggTx.HistoryRange(kv.StorageDomain, int(sd.TxNum()), math.MaxInt64, order.Asc, -1, roTx)
	if err != nil {
		return nil, err
	}
	defer it.Close()
	for it.HasNext() {
		k, _, err := it.Next()
		if err != nil {
			return nil, err
		}
		sd.sdCtx.TouchKey(kv.AccountsDomain, string(k), nil)
	}

	it, err = sd.aggTx.HistoryRange(kv.StorageDomain, int(sd.TxNum()), math.MaxInt64, order.Asc, -1, roTx)
	if err != nil {
		return nil, err
	}
	defer it.Close()

	for it.HasNext() {
		k, _, err := it.Next()
		if err != nil {
			return nil, err
		}
		sd.sdCtx.TouchKey(kv.StorageDomain, string(k), nil)
	}

	sd.sdCtx.Reset()
	return sd.ComputeCommitment(ctx, roTx, true, blockNum, "rebuild commit")
}

=======
>>>>>>> 8b4aa99a
// SeekCommitment lookups latest available commitment and sets it as current
func (sd *SharedDomains) SeekCommitment(ctx context.Context, tx kv.Tx) (err error) {
	_, _, _, err = sd.sdCtx.SeekCommitment(ctx, tx)
	if err != nil {
<<<<<<< HEAD
		return 0, err
	}
	if len(bnBytes) == 8 {
		bn = binary.BigEndian.Uint64(bnBytes)
		txn, err = rawdbv3.TxNums.Max(tx, bn)
		if err != nil {
			return 0, err
		}
	}
	if bn == 0 && txn == 0 {
		sd.SetBlockNum(0)
		sd.SetTxNum(0)
		return 0, nil
	}
	sd.SetBlockNum(bn)
	sd.SetTxNum(txn)
	newRh, err := sd.rebuildCommitment(ctx, tx, bn)
	if err != nil {
		return 0, err
	}
	if bytes.Equal(newRh, commitment.EmptyRootHash) {
		sd.SetBlockNum(0)
		sd.SetTxNum(0)
		return 0, nil
	}
	if sd.trace {
		fmt.Printf("rebuilt commitment %x %d %d\n", newRh, sd.TxNum(), sd.BlockNum())
=======
		return err
>>>>>>> 8b4aa99a
	}
	return nil
}

func (sd *SharedDomains) ClearRam(resetCommitment bool) {
	sd.muMaps.Lock()
	defer sd.muMaps.Unlock()
	for i := range sd.domains {
		sd.domains[i] = map[string]dataWithPrevStep{}
	}
	if resetCommitment {
		sd.sdCtx.updates.Reset()
		sd.sdCtx.Reset()
	}

	sd.storage = btree2.NewMap[string, dataWithPrevStep](128)
	sd.estSize = 0
}

func (sd *SharedDomains) put(domain kv.Domain, key string, val []byte) {
	sd.muMaps.Lock()
	defer sd.muMaps.Unlock()
	valWithPrevStep := dataWithPrevStep{data: val, prevStep: sd.txNum / sd.aggTx.a.StepSize()}
	if domain == kv.StorageDomain {
		if old, ok := sd.storage.Set(key, valWithPrevStep); ok {
			sd.estSize += len(val) - len(old.data)
		} else {
			sd.estSize += len(key) + len(val)
		}
		return
	}

	if old, ok := sd.domains[domain][key]; ok {
		sd.estSize += len(val) - len(old.data)
	} else {
		sd.estSize += len(key) + len(val)
	}
	sd.domains[domain][key] = valWithPrevStep
}

// get returns cached value by key. Cache is invalidated when associated WAL is flushed
func (sd *SharedDomains) get(table kv.Domain, key []byte) (v []byte, prevStep uint64, ok bool) {
	sd.muMaps.RLock()
	defer sd.muMaps.RUnlock()

	keyS := toStringZeroCopy(key)
	var dataWithPrevStep dataWithPrevStep
	if table == kv.StorageDomain {
		dataWithPrevStep, ok = sd.storage.Get(keyS)
		return dataWithPrevStep.data, dataWithPrevStep.prevStep, ok

	}

	dataWithPrevStep, ok = sd.domains[table][keyS]
	return dataWithPrevStep.data, dataWithPrevStep.prevStep, ok
}

func (sd *SharedDomains) SizeEstimate() uint64 {
	sd.muMaps.RLock()
	defer sd.muMaps.RUnlock()

	// multiply 2: to cover data-structures overhead (and keep accounting cheap)
	// and muliply 2 more: for Commitment calculation when batch is full
	return uint64(sd.estSize) * 4
}

<<<<<<< HEAD
func (sd *SharedDomains) LatestCommitment(roTx kv.Tx, prefix []byte) ([]byte, uint64, error) {
=======
// LatestCommitment returns latest value for given prefix from CommitmentDomain.
// Requires separate function because commitment values have references inside and we need to properly dereference them using
// replaceShortenedKeysInBranch method on each read. Data stored in DB is not referenced (so as in history).
// Values from domain files with ranges > 2 steps are referenced.
func (sd *SharedDomains) LatestCommitment(prefix []byte) ([]byte, uint64, error) {
>>>>>>> 8b4aa99a
	aggTx := sd.AggTx()
	if v, prevStep, ok := sd.get(kv.CommitmentDomain, prefix); ok {
		// sd cache values as is (without transformation) so safe to return
		return v, prevStep, nil
	}
	v, step, found, err := aggTx.DebugGetLatestFromDB(kv.CommitmentDomain, prefix, roTx)
	if err != nil {
		return nil, 0, fmt.Errorf("commitment prefix %x read error: %w", prefix, err)
	}
	if found {
		// db store values as is (without transformation) so safe to return
		return v, step, nil
	}

	// getLatestFromFiles doesn't provide same semantics as getLatestFromDB - it returns start/end tx
	// of file where the value is stored (not exact step when kv has been set)
	v, _, startTx, endTx, err := aggTx.DebugGetLatestFromFiles(kv.CommitmentDomain, prefix, 0)
	if err != nil {
		return nil, 0, fmt.Errorf("commitment prefix %x read error: %w", prefix, err)
	}

	if !aggTx.a.commitmentValuesTransform || bytes.Equal(prefix, keyCommitmentState) {
		sd.put(kv.CommitmentDomain, toStringZeroCopy(prefix), v)
		return v, endTx / sd.StepSize(), nil
	}

	// replace shortened keys in the branch with full keys to allow HPH work seamlessly
	rv, err := sd.replaceShortenedKeysInBranch(prefix, commitment.BranchData(v), startTx, endTx, aggTx)
	if err != nil {
		return nil, 0, err
	}
	sd.put(kv.CommitmentDomain, toStringZeroCopy(prefix), rv) // keep dereferenced value in cache (to avoid waste on another dereference)
	return rv, endTx / sd.StepSize(), nil
}

// replaceShortenedKeysInBranch replaces shortened keys in the branch with full keys
func (sd *SharedDomains) replaceShortenedKeysInBranch(prefix []byte, branch commitment.BranchData, fStartTxNum uint64, fEndTxNum uint64, aggTx *AggregatorRoTx) (commitment.BranchData, error) {
	logger := sd.logger
	stepSize := aggTx.StepSize()

	if !aggTx.d[kv.CommitmentDomain].d.replaceKeysInValues && aggTx.a.commitmentValuesTransform {
		panic("domain.replaceKeysInValues is disabled, but agg.commitmentValuesTransform is enabled")
	}

	if !aggTx.a.commitmentValuesTransform ||
		len(branch) == 0 ||
		aggTx.TxNumsInFiles(kv.StateDomains...) == 0 ||
		bytes.Equal(prefix, keyCommitmentState) ||
		((fEndTxNum-fStartTxNum)/stepSize)%2 != 0 { // this checks if file has even number of steps, singular files does not transform values.

		return branch, nil // do not transform, return as is
	}

	sto := aggTx.d[kv.StorageDomain]
	acc := aggTx.d[kv.AccountsDomain]
	storageItem, err := sto.rawLookupFileByRange(fStartTxNum, fEndTxNum)
	if err != nil {
		logger.Crit("dereference key during commitment read", "failed", err.Error())
		return nil, err
	}
	accountItem, err := acc.rawLookupFileByRange(fStartTxNum, fEndTxNum)
	if err != nil {
		logger.Crit("dereference key during commitment read", "failed", err.Error())
		return nil, err
	}
	storageGetter := seg.NewReader(storageItem.decompressor.MakeGetter(), sto.d.Compression)
	accountGetter := seg.NewReader(accountItem.decompressor.MakeGetter(), acc.d.Compression)
	metricI := 0
	for i, f := range aggTx.d[kv.CommitmentDomain].files {
		if i > 5 {
			metricI = 5
			break
		}
		if f.startTxNum == fStartTxNum && f.endTxNum == fEndTxNum {
			metricI = i
		}
	}

	aux := make([]byte, 0, 256)
	return branch.ReplacePlainKeys(aux, func(key []byte, isStorage bool) ([]byte, error) {
		if isStorage {
			if len(key) == length.Addr+length.Hash {
				return nil, nil // save storage key as is
			}
			if dbg.KVReadLevelledMetrics {
				defer branchKeyDerefSpent[metricI].ObserveDuration(time.Now())
			}
			// Optimised key referencing a state file record (file number and offset within the file)
			storagePlainKey, found := sto.lookupByShortenedKey(key, storageGetter)
			if !found {
				s0, s1 := fStartTxNum/stepSize, fEndTxNum/stepSize
				logger.Crit("replace back lost storage full key", "shortened", fmt.Sprintf("%x", key),
					"decoded", fmt.Sprintf("step %d-%d; offt %d", s0, s1, decodeShorterKey(key)))
				return nil, fmt.Errorf("replace back lost storage full key: %x", key)
			}
			return storagePlainKey, nil
		}

		if len(key) == length.Addr {
			return nil, nil // save account key as is
		}

		if dbg.KVReadLevelledMetrics {
			defer branchKeyDerefSpent[metricI].ObserveDuration(time.Now())
		}
		apkBuf, found := acc.lookupByShortenedKey(key, accountGetter)
		if !found {
			s0, s1 := fStartTxNum/stepSize, fEndTxNum/stepSize
			logger.Crit("replace back lost account full key", "shortened", fmt.Sprintf("%x", key),
				"decoded", fmt.Sprintf("step %d-%d; offt %d", s0, s1, decodeShorterKey(key)))
			return nil, fmt.Errorf("replace back lost account full key: %x", key)
		}
		return apkBuf, nil
	})
}

const CodeSizeTableFake = "CodeSize"

func (sd *SharedDomains) ReadsValid(readLists map[string]*KvList) bool {
	sd.muMaps.RLock()
	defer sd.muMaps.RUnlock()

	for table, list := range readLists {
		switch table {
		case kv.AccountsDomain.String():
			m := sd.domains[kv.AccountsDomain]
			for i, key := range list.Keys {
				if val, ok := m[key]; ok {
					if !bytes.Equal(list.Vals[i], val.data) {
						return false
					}
				}
			}
		case kv.CodeDomain.String():
			m := sd.domains[kv.CodeDomain]
			for i, key := range list.Keys {
				if val, ok := m[key]; ok {
					if !bytes.Equal(list.Vals[i], val.data) {
						return false
					}
				}
			}
		case kv.StorageDomain.String():
			m := sd.storage
			for i, key := range list.Keys {
				if val, ok := m.Get(key); ok {
					if !bytes.Equal(list.Vals[i], val.data) {
						return false
					}
				}
			}
		case CodeSizeTableFake:
			m := sd.domains[kv.CodeDomain]
			for i, key := range list.Keys {
				if val, ok := m[key]; ok {
					if binary.BigEndian.Uint64(list.Vals[i]) != uint64(len(val.data)) {
						return false
					}
				}
			}
		default:
			panic(table)
		}
	}

	return true
}

func (sd *SharedDomains) updateAccountData(addr []byte, account, prevAccount []byte, prevStep uint64) error {
	addrS := string(addr)
	sd.sdCtx.TouchKey(kv.AccountsDomain, addrS, account)
	sd.put(kv.AccountsDomain, addrS, account)
	return sd.domainWriters[kv.AccountsDomain].PutWithPrev(addr, nil, account, sd.txNum, prevAccount, prevStep)
}

func (sd *SharedDomains) updateAccountCode(addr, code, prevCode []byte, prevStep uint64) error {
	addrS := string(addr)
	sd.sdCtx.TouchKey(kv.CodeDomain, addrS, code)
	sd.put(kv.CodeDomain, addrS, code)
	if len(code) == 0 {
		return sd.domainWriters[kv.CodeDomain].DeleteWithPrev(addr, nil, sd.txNum, prevCode, prevStep)
	}
	return sd.domainWriters[kv.CodeDomain].PutWithPrev(addr, nil, code, sd.txNum, prevCode, prevStep)
}

func (sd *SharedDomains) updateCommitmentData(prefix string, data, prev []byte, prevStep uint64) error {
	sd.put(kv.CommitmentDomain, prefix, data)
	return sd.domainWriters[kv.CommitmentDomain].PutWithPrev(toBytesZeroCopy(prefix), nil, data, sd.txNum, prev, prevStep)
}

func (sd *SharedDomains) deleteAccount(roTx kv.Tx, addr, prev []byte, prevStep uint64) error {
	addrS := string(addr)
	if err := sd.DomainDelPrefix(kv.StorageDomain, roTx, addr); err != nil {
		return err
	}

	// commitment delete already has been applied via account
	if err := sd.DomainDel(kv.CodeDomain, roTx, addr, nil, prevStep); err != nil {
		return err
	}

	sd.sdCtx.TouchKey(kv.AccountsDomain, addrS, nil)
	sd.put(kv.AccountsDomain, addrS, nil)
	if err := sd.domainWriters[kv.AccountsDomain].DeleteWithPrev(addr, nil, sd.txNum, prev, prevStep); err != nil {
		return err
	}

	return nil
}

func (sd *SharedDomains) writeAccountStorage(addr, loc []byte, value, preVal []byte, prevStep uint64) error {
	composite := addr
	if loc != nil { // if caller passed already `composite` key, then just use it. otherwise join parts
		composite = make([]byte, 0, len(addr)+len(loc))
		composite = append(append(composite, addr...), loc...)
	}
	compositeS := string(composite)
	sd.sdCtx.TouchKey(kv.StorageDomain, compositeS, value)
	sd.put(kv.StorageDomain, compositeS, value)
	return sd.domainWriters[kv.StorageDomain].PutWithPrev(composite, nil, value, sd.txNum, preVal, prevStep)
}

func (sd *SharedDomains) delAccountStorage(addr, loc []byte, preVal []byte, prevStep uint64) error {
	composite := addr
	if loc != nil { // if caller passed already `composite` key, then just use it. otherwise join parts
		composite = make([]byte, 0, len(addr)+len(loc))
		composite = append(append(composite, addr...), loc...)
	}
	compositeS := string(composite)
	sd.sdCtx.TouchKey(kv.StorageDomain, compositeS, nil)
	sd.put(kv.StorageDomain, compositeS, nil)
	return sd.domainWriters[kv.StorageDomain].DeleteWithPrev(composite, nil, sd.txNum, preVal, prevStep)
}

func (sd *SharedDomains) IndexAdd(table kv.InvertedIdx, key []byte) (err error) {
	for _, writer := range sd.iiWriters {
		if writer.name == table {
			return writer.Add(key, sd.txNum)
		}
	}
	panic(fmt.Errorf("unknown index %s", table))
}

func (sd *SharedDomains) SetTx(aggTx *AggregatorRoTx) {
	if aggTx == nil {
		panic("tx is nil")
	}

	sd.aggTx = aggTx
}

func (sd *SharedDomains) StepSize() uint64 { return sd.AggTx().StepSize() }

// SetTxNum sets txNum for all domains as well as common txNum for all domains
// Requires for sd.rwTx because of commitment evaluation in shared domains if aggregationStep is reached
func (sd *SharedDomains) SetTxNum(txNum uint64) {
	sd.txNum = txNum
}

func (sd *SharedDomains) TxNum() uint64 { return sd.txNum }

func (sd *SharedDomains) BlockNum() uint64 { return sd.blockNum.Load() }

func (sd *SharedDomains) SetBlockNum(blockNum uint64) {
	sd.blockNum.Store(blockNum)
}

func (sd *SharedDomains) SetTrace(b bool) {
	sd.trace = b
}

func (sd *SharedDomains) ComputeCommitment(ctx context.Context, roTx kv.Tx, saveStateAfter bool, blockNum uint64, logPrefix string) (rootHash []byte, err error) {
	rootHash, err = sd.sdCtx.ComputeCommitment(ctx, roTx, saveStateAfter, blockNum, logPrefix)
	return
}

func (sd *SharedDomains) HasPrefix(domain kv.Domain, prefix []byte, roTx kv.Tx) ([]byte, bool, error) {
	var firstKey []byte
	var hasPrefix bool
	err := sd.IteratePrefix(domain, prefix, roTx, func(k []byte, v []byte, step uint64) (bool, error) {
		firstKey = common.CopyBytes(k)
		hasPrefix = true
		return false, nil // do not continue, end on first occurrence
	})
	return firstKey, hasPrefix, err
}

// IterateStoragePrefix iterates over key-value pairs of the storage domain that start with given prefix
//
// k and v lifetime is bounded by the lifetime of the iterator
func (sd *SharedDomains) IterateStoragePrefix(prefix []byte, roTx kv.Tx, it func(k []byte, v []byte, step uint64) (cont bool, err error)) error {
	return sd.IteratePrefix(kv.StorageDomain, prefix, roTx, it)
}

func (sd *SharedDomains) IteratePrefix(domain kv.Domain, prefix []byte, roTx kv.Tx, it func(k []byte, v []byte, step uint64) (cont bool, err error)) error {
	var haveRamUpdates bool
	var ramIter btree2.MapIter[string, dataWithPrevStep]
	if domain == kv.StorageDomain {
		haveRamUpdates = sd.storage.Len() > 0
		ramIter = sd.storage.Iter()
	}

	return sd.AggTx().d[domain].debugIteratePrefix(prefix, haveRamUpdates, ramIter, it, sd.txNum, sd.StepSize(), roTx)
}

func (sd *SharedDomains) Close() {
	sd.SetBlockNum(0)
	if sd.AggTx() != nil {
		sd.SetTxNum(0)

		//sd.walLock.Lock()
		//defer sd.walLock.Unlock()
		for _, d := range sd.domainWriters {
			d.Close()
		}
		for _, iiWriter := range sd.iiWriters {
			iiWriter.close()
		}
	}

	if sd.sdCtx != nil {
		sd.sdCtx.Close()
	}
}

func (sd *SharedDomains) Flush(ctx context.Context, tx kv.RwTx, pruneTimeout time.Duration) error {
	for key, changeset := range sd.pastChangesAccumulator {
		blockNum := binary.BigEndian.Uint64(toBytesZeroCopy(key[:8]))
		blockHash := common.BytesToHash(toBytesZeroCopy(key[8:]))
		if err := WriteDiffSet(tx, blockNum, blockHash, changeset); err != nil {
			return err
		}
	}
	sd.pastChangesAccumulator = make(map[string]*StateChangeSet)

	defer mxFlushTook.ObserveDuration(time.Now())
	_, err := sd.ComputeCommitment(ctx, tx, true, sd.BlockNum(), "flush-commitment")
	if err != nil {
		return err
	}

	for di, w := range sd.domainWriters {
		if w == nil {
			continue
		}
		if err := w.Flush(ctx, tx); err != nil {
			return err
		}
		sd.AggTx().d[di].closeValsCursor()
	}
	for _, w := range sd.iiWriters {
		if w == nil {
			continue
		}
		if err := w.Flush(ctx, tx); err != nil {
			return err
		}
	}
	if dbg.PruneOnFlushTimeout != 0 {
		if _, err := tx.(kv.TemporalRwTx).PruneSmallBatches(ctx, dbg.PruneOnFlushTimeout); err != nil {
			return err
		}
	}

	for _, w := range sd.domainWriters {
		if w == nil {
			continue
		}
		w.Close()
	}
	for _, w := range sd.iiWriters {
		if w == nil {
			continue
		}
		w.close()
	}
	return nil
}

// TemporalDomain satisfaction
func (sd *SharedDomains) GetLatest(domain kv.Domain, roTx kv.Tx, k []byte) (v []byte, step uint64, err error) {
	if roTx == nil {
		return nil, 0, fmt.Errorf("storage %x read error: unexpected nil tx", k)
	}
	if domain == kv.CommitmentDomain {
		return sd.LatestCommitment(roTx, k)
	}
	if v, prevStep, ok := sd.get(domain, k); ok {
		return v, prevStep, nil
	}
	v, step, _, err = sd.aggTx.GetLatest(domain, k, roTx)
	if err != nil {
		return nil, 0, fmt.Errorf("storage %x read error: %w", k, err)
	}
	return v, step, nil
}

// getLatestFromFiles returns value from domain with respect to limit ofMaxTxnum
func (sd *SharedDomains) getLatestFromFiles(domain kv.Domain, roTx kv.TemporalTx, k, k2 []byte, ofMaxTxnum uint64) (v []byte, step uint64, err error) {
	if domain == kv.CommitmentDomain {
		return sd.LatestCommitment(roTx, k)
	}
	if k2 != nil {
		k = append(k, k2...)
	}

	v, ok, _, _, err := roTx.Debug().GetLatestFromFiles(domain, k, ofMaxTxnum)
	if err != nil {
		return nil, 0, fmt.Errorf("domain '%s' %x txn=%d read error: %w", domain, k, ofMaxTxnum, err)
	}
	if !ok {
		return nil, 0, nil
	}
	return v, step, nil
}

// DomainPut
// Optimizations:
//   - user can provide `prevVal != nil` - then it will not read prev value from storage
//   - user can append k2 into k1, then underlying methods will not preform append
//   - if `val == nil` it will call DomainDel
func (sd *SharedDomains) DomainPut(domain kv.Domain, roTx kv.Tx, k1, k2 []byte, val, prevVal []byte, prevStep uint64) error {
	if val == nil {
		return fmt.Errorf("DomainPut: %s, trying to put nil value. not allowed", domain)
	}
	if prevVal == nil {
		var err error
		prevVal, prevStep, err = sd.GetLatest(domain, roTx, k1)
		if err != nil {
			return err
		}
	}

	switch domain {
	case kv.AccountsDomain:
		return sd.updateAccountData(k1, val, prevVal, prevStep)
	case kv.StorageDomain:
		return sd.writeAccountStorage(k1, k2, val, prevVal, prevStep)
	case kv.CodeDomain:
		if bytes.Equal(prevVal, val) {
			return nil
		}
		return sd.updateAccountCode(k1, val, prevVal, prevStep)
	case kv.CommitmentDomain, kv.RCacheDomain:
		sd.put(domain, toStringZeroCopy(append(k1, k2...)), val)
		return sd.domainWriters[domain].PutWithPrev(k1, k2, val, sd.txNum, prevVal, prevStep)
	default:
		if bytes.Equal(prevVal, val) {
			return nil
		}
		sd.put(domain, toStringZeroCopy(append(k1, k2...)), val)
		return sd.domainWriters[domain].PutWithPrev(k1, k2, val, sd.txNum, prevVal, prevStep)
	}
}

// DomainDel
// Optimizations:
//   - user can prvide `prevVal != nil` - then it will not read prev value from storage
//   - user can append k2 into k1, then underlying methods will not preform append
//   - if `val == nil` it will call DomainDel
func (sd *SharedDomains) DomainDel(domain kv.Domain, roTx kv.Tx, k []byte, prevVal []byte, prevStep uint64) error {
	if prevVal == nil {
		var err error
		prevVal, prevStep, err = sd.GetLatest(domain, roTx, k)
		if err != nil {
			return err
		}
	}

	switch domain {
	case kv.AccountsDomain:
		return sd.deleteAccount(roTx, k, prevVal, prevStep)
	case kv.StorageDomain:
		return sd.delAccountStorage(k, nil, prevVal, prevStep)
	case kv.CodeDomain:
		if prevVal == nil {
			return nil
		}
		return sd.updateAccountCode(k, nil, prevVal, prevStep)
	case kv.CommitmentDomain:
		return sd.updateCommitmentData(toStringZeroCopy(k), nil, prevVal, prevStep)
	default:
		sd.put(domain, toStringZeroCopy(k), nil)
		return sd.domainWriters[domain].DeleteWithPrev(k, nil, sd.txNum, prevVal, prevStep)
	}
}

func (sd *SharedDomains) DomainDelPrefix(domain kv.Domain, roTx kv.Tx, prefix []byte) error {
	if domain != kv.StorageDomain {
		return errors.New("DomainDelPrefix: not supported")
	}

	type tuple struct {
		k, v []byte
		step uint64
	}
	tombs := make([]tuple, 0, 8)
	if err := sd.IterateStoragePrefix(prefix, roTx, func(k, v []byte, step uint64) (bool, error) {
		tombs = append(tombs, tuple{k, v, step})
		return true, nil
	}); err != nil {
		return err
	}
	for _, tomb := range tombs {
		if err := sd.DomainDel(kv.StorageDomain, roTx, tomb.k, tomb.v, tomb.step); err != nil {
			return err
		}
	}

	if assert.Enable {
		forgotten := 0
		if err := sd.IterateStoragePrefix(prefix, roTx, func(k, v []byte, step uint64) (bool, error) {
			forgotten++
			return true, nil
		}); err != nil {
			return err
		}
		if forgotten > 0 {
			panic(fmt.Errorf("DomainDelPrefix: %d forgotten keys after '%x' prefix removal", forgotten, prefix))
		}
	}
	return nil
}

type SharedDomainsCommitmentContext struct {
	mu            sync.Mutex // protects reads from sharedDomains when trie is concurrent
	sharedDomains *SharedDomains
	tx            kv.TemporalTx
	updates       *commitment.Updates
	patriciaTrie  commitment.Trie
	justRestored  atomic.Bool // set to true when commitment trie was just restored from snapshot

	limitReadAsOfTxNum uint64
	domainsOnly        bool // if true, do not use history reader and limit to domain files only
	traceBranches      bool
}

// Limits max txNum for read operations. If set to 0, all read operations will be from latest value.
// If domainOnly=true and txNum > 0, then read operations will be limited to domain files only.
func (sdc *SharedDomainsCommitmentContext) SetLimitReadAsOfTxNum(txNum uint64, domainOnly bool) {
	sdc.limitReadAsOfTxNum = txNum
	sdc.domainsOnly = domainOnly
}

func NewSharedDomainsCommitmentContext(sd *SharedDomains, tx kv.TemporalTx, mode commitment.Mode, trieVariant commitment.TrieVariant) *SharedDomainsCommitmentContext {
	ctx := &SharedDomainsCommitmentContext{
		sharedDomains: sd,
		tx:            tx,
	}

	ctx.patriciaTrie, ctx.updates = commitment.InitializeTrieAndUpdates(trieVariant, mode, sd.AggTx().a.tmpdir)
	ctx.patriciaTrie.ResetContext(ctx)
	return ctx
}

func (sdc *SharedDomainsCommitmentContext) Close() {
	sdc.updates.Close()
}

func (sdc *SharedDomainsCommitmentContext) Branch(pref []byte) ([]byte, uint64, error) {
	if sdc.patriciaTrie.Variant() == commitment.VariantConcurrentHexPatricia {
		sdc.mu.Lock()
		defer sdc.mu.Unlock()
	}
	// Trie reads prefix during unfold and after everything is ready reads it again to Merge update.
	// Keep dereferenced version inside sd commitmentDomain map ready to read again
	if !sdc.domainsOnly && sdc.limitReadAsOfTxNum > 0 {
		branch, _, err := sdc.tx.GetAsOf(kv.CommitmentDomain, pref, sdc.limitReadAsOfTxNum)
		if sdc.sharedDomains.trace {
			fmt.Printf("[SDC] Branch @%d: %x: %x\n%s\n", sdc.limitReadAsOfTxNum, pref, branch, commitment.BranchData(branch).String())
		}
		if err != nil {
			return nil, 0, fmt.Errorf("branch history read failed: %w", err)
		}
		return branch, sdc.limitReadAsOfTxNum / sdc.sharedDomains.StepSize(), nil
	}

	// Trie reads prefix during unfold and after everything is ready reads it again to Merge update.
	// Dereferenced branch is kept inside sharedDomains commitment domain map (but not written into buffer so not flushed into db, unless updated)
	v, step, err := sdc.sharedDomains.LatestCommitment(sdc.tx, pref)
	if err != nil {
		return nil, 0, fmt.Errorf("branch failed: %w", err)
	}
	if sdc.traceBranches {
		fmt.Printf("[SDC] Branch: %x: %x\n", pref, v)
	}
	if len(v) == 0 {
		return nil, 0, nil
	}
	return v, step, nil
}

func (sdc *SharedDomainsCommitmentContext) PutBranch(prefix []byte, data []byte, prevData []byte, prevStep uint64) error {
	if sdc.limitReadAsOfTxNum > 0 && !sdc.domainsOnly { // do not store branches if explicitly operate on history
		return nil
	}
	prefixS := toStringZeroCopy(prefix)
	if sdc.traceBranches {
		fmt.Printf("[SDC] PutBranch: %x: %x\n", prefix, data)
	}
	if sdc.patriciaTrie.Variant() == commitment.VariantConcurrentHexPatricia {
		sdc.mu.Lock()
		defer sdc.mu.Unlock()
	}
	return sdc.sharedDomains.updateCommitmentData(prefixS, data, prevData, prevStep)
}

func (sdc *SharedDomainsCommitmentContext) readAccount(plainKey []byte) (encAccount []byte, err error) {
	if sdc.patriciaTrie.Variant() == commitment.VariantConcurrentHexPatricia {
		sdc.mu.Lock()
		defer sdc.mu.Unlock()
	}

	if sdc.limitReadAsOfTxNum > 0 { // read not from latest
		if sdc.domainsOnly { // read from previous files
			encAccount, _, err = sdc.sharedDomains.getLatestFromFiles(kv.AccountsDomain, sdc.tx, plainKey, nil, sdc.limitReadAsOfTxNum)
		} else { // read from history
			encAccount, _, err = sdc.tx.GetAsOf(kv.AccountsDomain, plainKey, sdc.limitReadAsOfTxNum)
		}
	} else { // read latest value from domain
		encAccount, _, err = sdc.sharedDomains.GetLatest(kv.AccountsDomain, sdc.tx, plainKey)
	}
	if err != nil {
		return nil, fmt.Errorf("GetAccount failed (latest=%t): %w", sdc.limitReadAsOfTxNum == 0, err)
	}
	return encAccount, nil
}

func (sdc *SharedDomainsCommitmentContext) readCode(plainKey []byte) (code []byte, err error) {
	if sdc.patriciaTrie.Variant() == commitment.VariantConcurrentHexPatricia {
		sdc.mu.Lock()
		defer sdc.mu.Unlock()
	}

	if sdc.limitReadAsOfTxNum > 0 {
		if sdc.domainsOnly {
			code, _, err = sdc.sharedDomains.getLatestFromFiles(kv.CodeDomain, sdc.tx, plainKey, nil, sdc.limitReadAsOfTxNum)
		} else {
			code, _, err = sdc.tx.GetAsOf(kv.CodeDomain, plainKey, sdc.limitReadAsOfTxNum)
		}
	} else {
		code, _, err = sdc.tx.GetLatest(kv.CodeDomain, plainKey)
	}

	if err != nil {
		return nil, fmt.Errorf("GetAccount/Code: failed to read code (latest=%t): %w", sdc.limitReadAsOfTxNum == 0, err)
	}
	return code, nil
}

func (sdc *SharedDomainsCommitmentContext) readStorage(plainKey []byte) (enc []byte, err error) {
	if sdc.patriciaTrie.Variant() == commitment.VariantConcurrentHexPatricia {
		sdc.mu.Lock()
		defer sdc.mu.Unlock()
	}

	if sdc.limitReadAsOfTxNum > 0 {
		if sdc.domainsOnly {
			enc, _, err = sdc.sharedDomains.getLatestFromFiles(kv.StorageDomain, sdc.tx, plainKey, nil, sdc.limitReadAsOfTxNum)
		} else {
			enc, _, err = sdc.tx.GetAsOf(kv.StorageDomain, plainKey, sdc.limitReadAsOfTxNum)
		}
	} else {
		enc, _, err = sdc.sharedDomains.GetLatest(kv.StorageDomain, sdc.tx, plainKey)
	}

	if err != nil {
		return nil, fmt.Errorf("GetStorage: failed to read latest storage (latest=%t): %w", sdc.limitReadAsOfTxNum == 0, err)
	}
	return enc, nil
}

func (sdc *SharedDomainsCommitmentContext) Account(plainKey []byte) (u *commitment.Update, err error) {
	encAccount, err := sdc.readAccount(plainKey)
	if err != nil {
		return nil, err
	}

	u = &commitment.Update{CodeHash: empty.CodeHash}
	if len(encAccount) == 0 {
		u.Flags = commitment.DeleteUpdate
		return u, nil
	}

	acc := new(accounts.Account)
	if err = accounts.DeserialiseV3(acc, encAccount); err != nil {
		return nil, err
	}

	u.Flags |= commitment.NonceUpdate
	u.Nonce = acc.Nonce

	u.Flags |= commitment.BalanceUpdate
	u.Balance.Set(&acc.Balance)

	if ch := acc.CodeHash.Bytes(); len(ch) > 0 {
		u.Flags |= commitment.CodeUpdate
		copy(u.CodeHash[:], acc.CodeHash.Bytes())
	}

	if assert.Enable {
		code, err := sdc.readCode(plainKey)
		if err != nil {
			return nil, err
		}
		if len(code) > 0 {
			copy(u.CodeHash[:], crypto.Keccak256(code))
			u.Flags |= commitment.CodeUpdate
		}
		if !bytes.Equal(acc.CodeHash.Bytes(), u.CodeHash[:]) {
			return nil, fmt.Errorf("code hash mismatch: account '%x' != codeHash '%x'", acc.CodeHash.Bytes(), u.CodeHash[:])
		}
	}
	return u, nil
}

func (sdc *SharedDomainsCommitmentContext) Storage(plainKey []byte) (u *commitment.Update, err error) {
	enc, err := sdc.readStorage(plainKey)
	if err != nil {
		return nil, err
	}
	u = &commitment.Update{
		Flags:      commitment.DeleteUpdate,
		StorageLen: len(enc),
	}

	if u.StorageLen > 0 {
		u.Flags = commitment.StorageUpdate
		copy(u.Storage[:u.StorageLen], enc)
	}

	return u, nil
}

func (sdc *SharedDomainsCommitmentContext) Reset() {
	if !sdc.justRestored.Load() {
		sdc.patriciaTrie.Reset()
	}
}

func (sdc *SharedDomainsCommitmentContext) KeysCount() uint64 {
	return sdc.updates.Size()
}

func (sdc *SharedDomainsCommitmentContext) Trie() commitment.Trie {
	return sdc.patriciaTrie
}

// TouchPlainKey marks plainKey as updated and applies different fn for different key types
// (different behaviour for Code, Account and Storage key modifications).
func (sdc *SharedDomainsCommitmentContext) TouchKey(d kv.Domain, key string, val []byte) {
	if sdc.updates.Mode() == commitment.ModeDisabled {
		return
	}

	switch d {
	case kv.AccountsDomain:
		sdc.updates.TouchPlainKey(key, val, sdc.updates.TouchAccount)
	case kv.CodeDomain:
		sdc.updates.TouchPlainKey(key, val, sdc.updates.TouchCode)
	case kv.StorageDomain:
		sdc.updates.TouchPlainKey(key, val, sdc.updates.TouchStorage)
	default:
		panic(fmt.Errorf("TouchKey: unknown domain %s", d))
	}
}

func (sdc *SharedDomainsCommitmentContext) Witness(ctx context.Context, expectedRoot []byte, logPrefix string) (proofTrie *trie.Trie, rootHash []byte, err error) {
	hexPatriciaHashed, ok := sdc.Trie().(*commitment.HexPatriciaHashed)
	if ok {
		return hexPatriciaHashed.GenerateWitness(ctx, sdc.updates, nil, expectedRoot, logPrefix)
	}

	return nil, nil, errors.New("shared domains commitment context doesn't have HexPatriciaHashed")
}

<<<<<<< HEAD
// Evaluates commitment for processed state.
func (sdc *SharedDomainsCommitmentContext) ComputeCommitment(ctx context.Context, roTx kv.Tx, saveState bool, blockNum uint64, logPrefix string) (rootHash []byte, err error) {
=======
// Evaluates commitment for gathered updates.
func (sdc *SharedDomainsCommitmentContext) ComputeCommitment(ctx context.Context, saveState bool, blockNum uint64, logPrefix string) (rootHash []byte, err error) {
>>>>>>> 8b4aa99a
	mxCommitmentRunning.Inc()
	defer mxCommitmentRunning.Dec()
	defer func(s time.Time) { mxCommitmentTook.ObserveDuration(s) }(time.Now())

	updateCount := sdc.updates.Size()
	if sdc.sharedDomains.trace {
		defer sdc.sharedDomains.logger.Trace("ComputeCommitment", "block", blockNum, "keys", updateCount, "mode", sdc.updates.Mode())
	}
	if updateCount == 0 {
		rootHash, err = sdc.patriciaTrie.RootHash()
		return rootHash, err
	}

	// data accessing functions should be set when domain is opened/shared context updated
	sdc.patriciaTrie.SetTraceDomain(sdc.sharedDomains.trace)
	sdc.Reset()

	rootHash, err = sdc.patriciaTrie.Process(ctx, sdc.updates, logPrefix)
	if err != nil {
		return nil, err
	}
	sdc.justRestored.Store(false)

	if saveState {
		if err := sdc.storeCommitmentState(blockNum, sdc.sharedDomains.txNum, rootHash); err != nil {
			return nil, err
		}
	}

	return rootHash, err
}

// encodes current trie state and saves it in SharedDomains
func (sdc *SharedDomainsCommitmentContext) storeCommitmentState(blockNum, txNum uint64, rootHash []byte) error {
	if sdc.sharedDomains.AggTx() == nil {
		return fmt.Errorf("store commitment state: AggregatorContext is not initialized")
	}
	encodedState, err := sdc.encodeCommitmentState(blockNum, txNum)
	if err != nil {
		return err
	}
	prevState, prevStep, err := sdc.Branch(keyCommitmentState)
	if err != nil {
		return err
	}
	if len(prevState) == 0 && prevState != nil {
		prevState = nil
	}
	// state could be equal but txnum/blocknum could be different.
	// We do skip only full matches
	if bytes.Equal(prevState, encodedState) {
		//fmt.Printf("[commitment] skip store txn %d block %d (prev b=%d t=%d) rh %x\n",
		//	binary.BigEndian.Uint64(prevState[8:16]), binary.BigEndian.Uint64(prevState[:8]), dc.ht.iit.txNum, blockNum, rh)
		return nil
	}

	log.Debug("[commitment] store state", "block", blockNum, "txNum", txNum, "rootHash", rootHash)

	sdc.sharedDomains.put(kv.CommitmentDomain, keyCommitmentStateS, encodedState)
	return sdc.sharedDomains.domainWriters[kv.CommitmentDomain].PutWithPrev(keyCommitmentState, nil, encodedState, txNum, prevState, prevStep)
}

// Encodes current trie state and returns it
func (sdc *SharedDomainsCommitmentContext) encodeCommitmentState(blockNum, txNum uint64) ([]byte, error) {
	var state []byte
	var err error

	switch trie := (sdc.patriciaTrie).(type) {
	case *commitment.HexPatriciaHashed:
		state, err = trie.EncodeCurrentState(nil)
		if err != nil {
			return nil, err
		}
	case *commitment.ConcurrentPatriciaHashed:
		state, err = trie.RootTrie().EncodeCurrentState(nil)
		if err != nil {
			return nil, err
		}
	default:
		return nil, fmt.Errorf("unsupported state storing for patricia trie type: %T", sdc.patriciaTrie)
	}

	cs := &commitmentState{trieState: state, blockNum: blockNum, txNum: txNum}
	encoded, err := cs.Encode()
	if err != nil {
		return nil, err
	}
	return encoded, nil
}

// by that key stored latest root hash and tree state
const keyCommitmentStateS = "state"

var keyCommitmentState = []byte(keyCommitmentStateS)

<<<<<<< HEAD
func (sd *SharedDomains) LatestCommitmentState(tx kv.Tx) (blockNum, txNum uint64, state []byte, err error) {
	return sd.sdCtx.LatestCommitmentState(tx)
}

=======
>>>>>>> 8b4aa99a
func _decodeTxBlockNums(v []byte) (txNum, blockNum uint64) {
	return binary.BigEndian.Uint64(v), binary.BigEndian.Uint64(v[8:16])
}

// LatestCommitmentState searches for last encoded state for CommitmentContext.
// Found value does not become current state.
func (sdc *SharedDomainsCommitmentContext) LatestCommitmentState(roTx kv.Tx) (blockNum, txNum uint64, state []byte, err error) {
	if sdc.patriciaTrie.Variant() != commitment.VariantHexPatriciaTrie && sdc.patriciaTrie.Variant() != commitment.VariantConcurrentHexPatricia {
		return 0, 0, nil, fmt.Errorf("state storing is only supported hex patricia trie")
	}
	state, _, err = sdc.Branch(keyCommitmentState)
	if err != nil {
		return 0, 0, nil, err
	}
	if len(state) < 16 {
		return 0, 0, nil, nil
	}

	txNum, blockNum = _decodeTxBlockNums(state)
	return blockNum, txNum, state, nil
}

// enable concurrent commitment if we are using concurrent patricia trie and this trie diverges on very top (first branch is straight at nibble 0)
func (sdc *SharedDomainsCommitmentContext) enableConcurrentCommitmentIfPossible() error {
	if pt, ok := sdc.patriciaTrie.(*commitment.ConcurrentPatriciaHashed); ok {
		nextConcurrent, err := pt.CanDoConcurrentNext()
		if err != nil {
			return err
		}
		sdc.updates.SetConcurrentCommitment(nextConcurrent)
	}
	return nil
}

// SeekCommitment searches for last encoded state from DomainCommitted
// and if state found, sets it up to current domain
<<<<<<< HEAD
func (sdc *SharedDomainsCommitmentContext) SeekCommitment(tx kv.Tx) (blockNum, txNum uint64, ok bool, err error) {
	_, _, state, err := sdc.LatestCommitmentState(tx)
=======
func (sdc *SharedDomainsCommitmentContext) SeekCommitment(ctx context.Context, tx kv.Tx) (blockNum, txNum uint64, ok bool, err error) {
	_, _, state, err := sdc.LatestCommitmentState()
>>>>>>> 8b4aa99a
	if err != nil {
		return 0, 0, false, err
	}
	if state != nil {
		blockNum, txNum, err = sdc.restorePatriciaState(state)
		if err != nil {
			return 0, 0, false, err
		}
		if blockNum > 0 {
			lastBn, _, err := rawdbv3.TxNums.Last(tx)
			if err != nil {
				return 0, 0, false, err
			}
			if lastBn < blockNum {
				return 0, 0, false, fmt.Errorf("%w: TxNums index is at block %d and behind commitment %d", ErrBehindCommitment, lastBn, blockNum)
			}
		}
		sdc.sharedDomains.SetBlockNum(blockNum)
		sdc.sharedDomains.SetTxNum(txNum)
		if err = sdc.enableConcurrentCommitmentIfPossible(); err != nil {
			return 0, 0, false, err
		}
		return blockNum, txNum, true, nil
	}
	// handle case when we have no commitment, but have executed blocks
	bnBytes, err := tx.GetOne(kv.SyncStageProgress, []byte("Execution")) //TODO: move stages to erigon-lib
	if err != nil {
		return 0, 0, false, err
	}
	if len(bnBytes) == 8 {
		blockNum = binary.BigEndian.Uint64(bnBytes)
		txNum, err = rawdbv3.TxNums.Max(tx, blockNum)
		if err != nil {
			return 0, 0, false, err
		}
	}
	sdc.sharedDomains.SetBlockNum(blockNum)
	sdc.sharedDomains.SetTxNum(txNum)
	if blockNum == 0 && txNum == 0 {
		return 0, 0, true, nil
	}

	newRh, err := sdc.rebuildCommitment(ctx, sdc.sharedDomains.roTtx, blockNum, txNum)
	if err != nil {
		return 0, 0, false, err
	}
	if bytes.Equal(newRh, empty.RootHash.Bytes()) {
		sdc.sharedDomains.SetBlockNum(0)
		sdc.sharedDomains.SetTxNum(0)
		return 0, 0, false, err
	}
	if sdc.sharedDomains.trace {
		fmt.Printf("rebuilt commitment %x bn=%d txn=%d\n", newRh, blockNum, txNum)
	}
	if err = sdc.enableConcurrentCommitmentIfPossible(); err != nil {
		return 0, 0, false, err
	}
	return blockNum, txNum, true, nil
}

// After commitment state is retored, method .Reset() should NOT be called until new updates.
// Otherwise state should be restorePatriciaState()d again.

func (sdc *SharedDomainsCommitmentContext) restorePatriciaState(value []byte) (uint64, uint64, error) {
	cs := new(commitmentState)
	if err := cs.Decode(value); err != nil {
		if len(value) > 0 {
			return 0, 0, fmt.Errorf("failed to decode previous stored commitment state: %w", err)
		}
		// nil value is acceptable for SetState and will reset trie
	}
	tv := sdc.patriciaTrie.Variant()

	var hext *commitment.HexPatriciaHashed
	if tv == commitment.VariantHexPatriciaTrie {
		var ok bool
		hext, ok = sdc.patriciaTrie.(*commitment.HexPatriciaHashed)
		if !ok {
			return 0, 0, errors.New("cannot typecast hex patricia trie")
		}
	}
	if tv == commitment.VariantConcurrentHexPatricia {
		phext, ok := sdc.patriciaTrie.(*commitment.ConcurrentPatriciaHashed)
		if !ok {
			return 0, 0, errors.New("cannot typecast parallel hex patricia trie")
		}
		hext = phext.RootTrie()
	}
	if tv == commitment.VariantBinPatriciaTrie || hext == nil {
		return 0, 0, errors.New("state storing is only supported hex patricia trie")
	}

	if err := hext.SetState(cs.trieState); err != nil {
		return 0, 0, fmt.Errorf("failed restore state : %w", err)
	}
	sdc.justRestored.Store(true) // to prevent double reset
	if sdc.sharedDomains.trace {
		rootHash, err := hext.RootHash()
		if err != nil {
			return 0, 0, fmt.Errorf("failed to get root hash after state restore: %w", err)
		}
		log.Debug(fmt.Sprintf("[commitment] restored state: block=%d txn=%d rootHash=%x\n", cs.blockNum, cs.txNum, rootHash))
	}
	return cs.blockNum, cs.txNum, nil
}

// Dummy way to rebuild commitment. Dummy because works for small state only.
// To rebuild commitment correctly for any state size - use RebuildCommitmentFiles.
func (sdc *SharedDomainsCommitmentContext) rebuildCommitment(ctx context.Context, roTx kv.TemporalTx, blockNum, txNum uint64) ([]byte, error) {
	it, err := roTx.HistoryRange(kv.StorageDomain, int(txNum), math.MaxInt64, order.Asc, -1)
	if err != nil {
		return nil, err
	}
	defer it.Close()
	for it.HasNext() {
		k, _, err := it.Next()
		if err != nil {
			return nil, err
		}
		sdc.TouchKey(kv.AccountsDomain, string(k), nil)
	}

	it, err = roTx.HistoryRange(kv.StorageDomain, int(txNum), math.MaxInt64, order.Asc, -1)
	if err != nil {
		return nil, err
	}
	defer it.Close()

	for it.HasNext() {
		k, _, err := it.Next()
		if err != nil {
			return nil, err
		}
		sdc.TouchKey(kv.StorageDomain, string(k), nil)
	}

	sdc.Reset()
	return sdc.ComputeCommitment(ctx, true, blockNum, "rebuild commit")
}

func toStringZeroCopy(v []byte) string { return unsafe.String(&v[0], len(v)) }
func toBytesZeroCopy(s string) []byte  { return unsafe.Slice(unsafe.StringData(s), len(s)) }<|MERGE_RESOLUTION|>--- conflicted
+++ resolved
@@ -223,76 +223,11 @@
 	return sd.Flush(ctx, rwTx, 0)
 }
 
-<<<<<<< HEAD
-func (sd *SharedDomains) rebuildCommitment(ctx context.Context, roTx kv.Tx, blockNum uint64) ([]byte, error) {
-	it, err := sd.aggTx.HistoryRange(kv.StorageDomain, int(sd.TxNum()), math.MaxInt64, order.Asc, -1, roTx)
-	if err != nil {
-		return nil, err
-	}
-	defer it.Close()
-	for it.HasNext() {
-		k, _, err := it.Next()
-		if err != nil {
-			return nil, err
-		}
-		sd.sdCtx.TouchKey(kv.AccountsDomain, string(k), nil)
-	}
-
-	it, err = sd.aggTx.HistoryRange(kv.StorageDomain, int(sd.TxNum()), math.MaxInt64, order.Asc, -1, roTx)
-	if err != nil {
-		return nil, err
-	}
-	defer it.Close()
-
-	for it.HasNext() {
-		k, _, err := it.Next()
-		if err != nil {
-			return nil, err
-		}
-		sd.sdCtx.TouchKey(kv.StorageDomain, string(k), nil)
-	}
-
-	sd.sdCtx.Reset()
-	return sd.ComputeCommitment(ctx, roTx, true, blockNum, "rebuild commit")
-}
-
-=======
->>>>>>> 8b4aa99a
 // SeekCommitment lookups latest available commitment and sets it as current
 func (sd *SharedDomains) SeekCommitment(ctx context.Context, tx kv.Tx) (err error) {
 	_, _, _, err = sd.sdCtx.SeekCommitment(ctx, tx)
 	if err != nil {
-<<<<<<< HEAD
-		return 0, err
-	}
-	if len(bnBytes) == 8 {
-		bn = binary.BigEndian.Uint64(bnBytes)
-		txn, err = rawdbv3.TxNums.Max(tx, bn)
-		if err != nil {
-			return 0, err
-		}
-	}
-	if bn == 0 && txn == 0 {
-		sd.SetBlockNum(0)
-		sd.SetTxNum(0)
-		return 0, nil
-	}
-	sd.SetBlockNum(bn)
-	sd.SetTxNum(txn)
-	newRh, err := sd.rebuildCommitment(ctx, tx, bn)
-	if err != nil {
-		return 0, err
-	}
-	if bytes.Equal(newRh, commitment.EmptyRootHash) {
-		sd.SetBlockNum(0)
-		sd.SetTxNum(0)
-		return 0, nil
-	}
-	if sd.trace {
-		fmt.Printf("rebuilt commitment %x %d %d\n", newRh, sd.TxNum(), sd.BlockNum())
-=======
 		return err
->>>>>>> 8b4aa99a
 	}
 	return nil
 }
@@ -359,15 +294,11 @@
 	return uint64(sd.estSize) * 4
 }
 
-<<<<<<< HEAD
-func (sd *SharedDomains) LatestCommitment(roTx kv.Tx, prefix []byte) ([]byte, uint64, error) {
-=======
 // LatestCommitment returns latest value for given prefix from CommitmentDomain.
 // Requires separate function because commitment values have references inside and we need to properly dereference them using
 // replaceShortenedKeysInBranch method on each read. Data stored in DB is not referenced (so as in history).
 // Values from domain files with ranges > 2 steps are referenced.
-func (sd *SharedDomains) LatestCommitment(prefix []byte) ([]byte, uint64, error) {
->>>>>>> 8b4aa99a
+func (sd *SharedDomains) LatestCommitment(roTx kv.Tx, prefix []byte) ([]byte, uint64, error) {
 	aggTx := sd.AggTx()
 	if v, prevStep, ok := sd.get(kv.CommitmentDomain, prefix); ok {
 		// sd cache values as is (without transformation) so safe to return
@@ -1144,13 +1075,8 @@
 	return nil, nil, errors.New("shared domains commitment context doesn't have HexPatriciaHashed")
 }
 
-<<<<<<< HEAD
 // Evaluates commitment for processed state.
 func (sdc *SharedDomainsCommitmentContext) ComputeCommitment(ctx context.Context, roTx kv.Tx, saveState bool, blockNum uint64, logPrefix string) (rootHash []byte, err error) {
-=======
-// Evaluates commitment for gathered updates.
-func (sdc *SharedDomainsCommitmentContext) ComputeCommitment(ctx context.Context, saveState bool, blockNum uint64, logPrefix string) (rootHash []byte, err error) {
->>>>>>> 8b4aa99a
 	mxCommitmentRunning.Inc()
 	defer mxCommitmentRunning.Dec()
 	defer func(s time.Time) { mxCommitmentTook.ObserveDuration(s) }(time.Now())
@@ -1246,13 +1172,10 @@
 
 var keyCommitmentState = []byte(keyCommitmentStateS)
 
-<<<<<<< HEAD
 func (sd *SharedDomains) LatestCommitmentState(tx kv.Tx) (blockNum, txNum uint64, state []byte, err error) {
 	return sd.sdCtx.LatestCommitmentState(tx)
 }
 
-=======
->>>>>>> 8b4aa99a
 func _decodeTxBlockNums(v []byte) (txNum, blockNum uint64) {
 	return binary.BigEndian.Uint64(v), binary.BigEndian.Uint64(v[8:16])
 }
@@ -1289,13 +1212,8 @@
 
 // SeekCommitment searches for last encoded state from DomainCommitted
 // and if state found, sets it up to current domain
-<<<<<<< HEAD
 func (sdc *SharedDomainsCommitmentContext) SeekCommitment(tx kv.Tx) (blockNum, txNum uint64, ok bool, err error) {
 	_, _, state, err := sdc.LatestCommitmentState(tx)
-=======
-func (sdc *SharedDomainsCommitmentContext) SeekCommitment(ctx context.Context, tx kv.Tx) (blockNum, txNum uint64, ok bool, err error) {
-	_, _, state, err := sdc.LatestCommitmentState()
->>>>>>> 8b4aa99a
 	if err != nil {
 		return 0, 0, false, err
 	}
