--- conflicted
+++ resolved
@@ -240,81 +240,6 @@
 	return sd.ComputeCommitment(ctx, true, blockNum, "rebuild commit")
 }
 
-<<<<<<< HEAD
-// discardWrites disables updates collection for further flushing into db.
-// Instead, it keeps them temporarily available until .ClearRam/.Close will make them unavailable.
-func (sd *SharedDomains) discardWrites(d kv.Domain) {
-	if d >= kv.DomainLen {
-		return
-	}
-	sd.domainWriters[d].discard = true
-	sd.domainWriters[d].h.discard = true
-}
-
-func rebuildCommitmentShard(ctx context.Context, sd *SharedDomains, next func() (bool, []byte), cfg *rebuiltCommitment, logger log.Logger) (*rebuiltCommitment, error) {
-	sd.discardWrites(kv.AccountsDomain)
-	sd.discardWrites(kv.StorageDomain)
-	sd.discardWrites(kv.CodeDomain)
-
-	visComFiles := sd.roTx.(kv.WithFreezeInfo).FreezeInfo().Files(kv.CommitmentDomain)
-	logger.Info("starting commitment", "shard", fmt.Sprintf("%d-%d", cfg.StepFrom, cfg.StepTo),
-		"totalKeys", common.PrettyCounter(cfg.Keys), "block", sd.BlockNum(),
-		"commitment files before dump step", cfg.StepTo,
-		"files", fmt.Sprintf("%d %v", len(visComFiles), visComFiles))
-
-	sf := time.Now()
-	var processed uint64
-	for ok, key := next(); ; ok, key = next() {
-		sd.sdCtx.TouchKey(kv.AccountsDomain, string(key), nil, commitment.UpdateTouch)
-		processed++
-		if !ok {
-			break
-		}
-	}
-	collectionSpent := time.Since(sf)
-	rh, err := sd.sdCtx.ComputeCommitment(ctx, true, sd.BlockNum(), fmt.Sprintf("%d-%d", cfg.StepFrom, cfg.StepTo))
-	if err != nil {
-		return nil, err
-	}
-	logger.Info("sealing", "shard", fmt.Sprintf("%d-%d", cfg.StepFrom, cfg.StepTo),
-		"root", hex.EncodeToString(rh), "commitment", time.Since(sf).String(),
-		"collection", collectionSpent.String())
-
-	sb := time.Now()
-
-	// rng := MergeRange{from: cfg.TxnFrom, to: cfg.TxnTo}
-	// vt, err := sd.aggTx.d[kv.CommitmentDomain].commitmentValTransformDomain(rng, sd.aggTx.d[kv.AccountsDomain], sd.aggTx.d[kv.StorageDomain], nil, nil)
-	// if err != nil {
-	// 	return nil, err
-	// }
-	err = sd.aggTx.d[kv.CommitmentDomain].d.DumpStepRangeOnDisk(ctx, cfg.StepFrom, cfg.StepTo, cfg.TxnFrom, cfg.TxnTo, sd.domainWriters[kv.CommitmentDomain], nil)
-	if err != nil {
-		return nil, err
-	}
-
-	logger.Info("shard built", "shard", fmt.Sprintf("%d-%d", cfg.StepFrom, cfg.StepTo), "root", hex.EncodeToString(rh), "ETA", time.Since(sf).String(), "file dump", time.Since(sb).String())
-
-	return &rebuiltCommitment{
-		RootHash: rh,
-		StepFrom: cfg.StepFrom,
-		StepTo:   cfg.StepTo,
-		TxnFrom:  cfg.TxnFrom,
-		TxnTo:    cfg.TxnTo,
-		Keys:     processed,
-	}, nil
-}
-
-type rebuiltCommitment struct {
-	RootHash []byte
-	StepFrom uint64
-	StepTo   uint64
-	TxnFrom  uint64
-	TxnTo    uint64
-	Keys     uint64
-}
-
-=======
->>>>>>> 2a81add7
 // SeekCommitment lookups latest available commitment and sets it as current
 func (sd *SharedDomains) SeekCommitment(ctx context.Context, tx kv.Tx) (txsFromBlockBeginning uint64, err error) {
 	bn, txn, ok, err := sd.sdCtx.SeekCommitment(tx, sd.aggTx.d[kv.CommitmentDomain], 0, math.MaxUint64)
@@ -1186,6 +1111,10 @@
 	return sdc.ROTrie
 }
 
+func (sdc *SharedDomainsCommitmentContext) GetUnsortedTouchedKeys() [][]byte {
+	return sdc.updates.GetKeys()
+}
+
 func (sdc *SharedDomainsCommitmentContext) TouchKey(d kv.Domain, key string, val []byte, rou commitment.ReadOrUpdate) {
 	changes := sdc.reads
 	if rou == commitment.UpdateTouch {
