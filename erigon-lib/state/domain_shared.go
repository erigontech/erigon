// Copyright 2024 The Erigon Authors
// This file is part of Erigon.
//
// Erigon is free software: you can redistribute it and/or modify
// it under the terms of the GNU Lesser General Public License as published by
// the Free Software Foundation, either version 3 of the License, or
// (at your option) any later version.
//
// Erigon is distributed in the hope that it will be useful,
// but WITHOUT ANY WARRANTY; without even the implied warranty of
// MERCHANTABILITY or FITNESS FOR A PARTICULAR PURPOSE. See the
// GNU Lesser General Public License for more details.
//
// You should have received a copy of the GNU Lesser General Public License
// along with Erigon. If not, see <http://www.gnu.org/licenses/>.

package state

import (
	"bytes"
	"context"
	"encoding/binary"
	"errors"
	"fmt"
	"math"
	"path/filepath"
	"runtime"
	"sync"
	"sync/atomic"
	"time"
	"unsafe"

	btree2 "github.com/tidwall/btree"

	"github.com/erigontech/erigon-lib/commitment"
	"github.com/erigontech/erigon-lib/common"
	"github.com/erigontech/erigon-lib/common/assert"
	"github.com/erigontech/erigon-lib/common/dbg"
	"github.com/erigontech/erigon-lib/common/length"
	ecrypto "github.com/erigontech/erigon-lib/crypto"
	"github.com/erigontech/erigon-lib/kv"
	"github.com/erigontech/erigon-lib/kv/order"
	"github.com/erigontech/erigon-lib/kv/rawdbv3"
	"github.com/erigontech/erigon-lib/log/v3"
	"github.com/erigontech/erigon-lib/seg"
	"github.com/erigontech/erigon-lib/trie"
	"github.com/erigontech/erigon-lib/types/accounts"
)

var ErrBehindCommitment = errors.New("behind commitment")

// KvList sort.Interface to sort write list by keys
type KvList struct {
	Keys []string
	Vals [][]byte
}

func (l *KvList) Push(key string, val []byte) {
	l.Keys = append(l.Keys, key)
	l.Vals = append(l.Vals, val)
}

func (l *KvList) Len() int {
	return len(l.Keys)
}

func (l *KvList) Less(i, j int) bool {
	return l.Keys[i] < l.Keys[j]
}

func (l *KvList) Swap(i, j int) {
	l.Keys[i], l.Keys[j] = l.Keys[j], l.Keys[i]
	l.Vals[i], l.Vals[j] = l.Vals[j], l.Vals[i]
}

type dataWithPrevStep struct {
	data     []byte
	prevStep uint64
}

type SharedDomains struct {
	sdCtx *SharedDomainsCommitmentContext

	// next fields are filed by `.SetTx` - they are all point to same `tx` - just reducing amount of interface castings at runtime
	roTx       kv.Tx
	aggTx      *AggregatorRoTx
	roTtx      kv.TemporalTx
	roDebugTtx kv.TemporalDebugTx

	logger log.Logger

	txNum    uint64
	blockNum atomic.Uint64
	estSize  int
	trace    bool //nolint
	//muMaps   sync.RWMutex
	//walLock sync.RWMutex

	domains [kv.DomainLen]map[string]dataWithPrevStep
	storage *btree2.Map[string, dataWithPrevStep]

	domainWriters [kv.DomainLen]*DomainBufferedWriter
	iiWriters     []*InvertedIndexBufferedWriter

	currentChangesAccumulator *StateChangeSet
	pastChangesAccumulator    map[string]*StateChangeSet
}

type HasAggTx interface {
	AggTx() any
}
type HasAgg interface {
	Agg() any
}

func NewSharedDomains(tx kv.Tx, logger log.Logger) (*SharedDomains, error) {

	sd := &SharedDomains{
		logger:  logger,
		storage: btree2.NewMap[string, dataWithPrevStep](128),
		//trace:   true,
	}
	sd.SetTx(tx)
	sd.iiWriters = make([]*InvertedIndexBufferedWriter, len(sd.aggTx.iis))

	for id, ii := range sd.aggTx.iis {
		sd.iiWriters[id] = ii.NewWriter()
	}

	for id, d := range sd.aggTx.d {
		sd.domains[id] = map[string]dataWithPrevStep{}
		sd.domainWriters[id] = d.NewWriter()
	}

	sd.SetTxNum(0)
	sd.sdCtx = NewSharedDomainsCommitmentContext(sd, commitment.ModeDirect, commitment.VariantConcurrentHexPatricia)

	if _, err := sd.SeekCommitment(context.Background(), tx); err != nil {
		return nil, err
	}

	if pt, ok := sd.sdCtx.patriciaTrie.(*commitment.ConcurrentPatriciaHashed); ok {
		nextConcurrent, err := pt.CanDoConcurrentNext()
		if err != nil {
			return nil, err
		}

		sd.sdCtx.updates.SetConcurrentCommitment(nextConcurrent)
	}
	return sd, nil
}

func (sd *SharedDomains) SetChangesetAccumulator(acc *StateChangeSet) {
	sd.currentChangesAccumulator = acc
	for idx := range sd.domainWriters {
		if sd.currentChangesAccumulator == nil {
			sd.domainWriters[idx].SetDiff(nil)
		} else {
			sd.domainWriters[idx].SetDiff(&sd.currentChangesAccumulator.Diffs[idx])
		}
	}
}

func (sd *SharedDomains) SavePastChangesetAccumulator(blockHash common.Hash, blockNumber uint64, acc *StateChangeSet) {
	if sd.pastChangesAccumulator == nil {
		sd.pastChangesAccumulator = make(map[string]*StateChangeSet)
	}
	key := make([]byte, 40)
	binary.BigEndian.PutUint64(key[:8], blockNumber)
	copy(key[8:], blockHash[:])
	sd.pastChangesAccumulator[toStringZeroCopy(key)] = acc
}

func (sd *SharedDomains) GetCommitmentContext() *SharedDomainsCommitmentContext {
	return sd.sdCtx
}

func (sd *SharedDomains) GetDiffset(tx kv.RwTx, blockHash common.Hash, blockNumber uint64) ([kv.DomainLen][]DomainEntryDiff, bool, error) {
	var key [40]byte
	binary.BigEndian.PutUint64(key[:8], blockNumber)
	copy(key[8:], blockHash[:])
	if changeset, ok := sd.pastChangesAccumulator[toStringZeroCopy(key[:])]; ok {
		return [kv.DomainLen][]DomainEntryDiff{
			changeset.Diffs[kv.AccountsDomain].GetDiffSet(),
			changeset.Diffs[kv.StorageDomain].GetDiffSet(),
			changeset.Diffs[kv.CodeDomain].GetDiffSet(),
			changeset.Diffs[kv.CommitmentDomain].GetDiffSet(),
		}, true, nil
	}
	return ReadDiffSet(tx, blockNumber, blockHash)
}

func (sd *SharedDomains) AggTx() any { return sd.aggTx }

// aggregator context should call aggTx.Unwind before this one.
func (sd *SharedDomains) Unwind(ctx context.Context, rwTx kv.RwTx, blockUnwindTo, txUnwindTo uint64, changeset *[kv.DomainLen][]DomainEntryDiff) error {
	step := txUnwindTo / sd.StepSize()
	logEvery := time.NewTicker(30 * time.Second)
	defer logEvery.Stop()
	sd.logger.Info("aggregator unwind", "step", step,
		"txUnwindTo", txUnwindTo)
	//fmt.Printf("aggregator unwind step %d txUnwindTo %d\n", step, txUnwindTo)
	sf := time.Now()
	defer mxUnwindSharedTook.ObserveDuration(sf)

	if err := sd.Flush(ctx, rwTx); err != nil {
		return err
	}

	if err := sd.aggTx.Unwind(ctx, rwTx, txUnwindTo, changeset, logEvery); err != nil {
		return err
	}

	sd.ClearRam(true)
	sd.SetTxNum(txUnwindTo)
	sd.SetBlockNum(blockUnwindTo)
	return sd.Flush(ctx, rwTx)
}

func (sd *SharedDomains) rebuildCommitment(ctx context.Context, roTx kv.Tx, blockNum uint64) ([]byte, error) {
	it, err := sd.aggTx.HistoryRange(kv.StorageDomain, int(sd.TxNum()), math.MaxInt64, order.Asc, -1, roTx)
	if err != nil {
		return nil, err
	}
	defer it.Close()
	for it.HasNext() {
		k, _, err := it.Next()
		if err != nil {
			return nil, err
		}
		sd.sdCtx.TouchKey(kv.AccountsDomain, string(k), nil)
	}

	it, err = sd.aggTx.HistoryRange(kv.StorageDomain, int(sd.TxNum()), math.MaxInt64, order.Asc, -1, roTx)
	if err != nil {
		return nil, err
	}
	defer it.Close()

	for it.HasNext() {
		k, _, err := it.Next()
		if err != nil {
			return nil, err
		}
		sd.sdCtx.TouchKey(kv.StorageDomain, string(k), nil)
	}

	sd.sdCtx.Reset()
	return sd.ComputeCommitment(ctx, true, blockNum, "rebuild commit")
}

// SeekCommitment lookups latest available commitment and sets it as current
func (sd *SharedDomains) SeekCommitment(ctx context.Context, tx kv.Tx) (txsFromBlockBeginning uint64, err error) {
	bn, txn, ok, err := sd.sdCtx.SeekCommitment(tx, sd.aggTx.d[kv.CommitmentDomain], 0, math.MaxUint64)
	if err != nil {
		return 0, err
	}
	if ok {
		if bn > 0 {
			lastBn, _, err := rawdbv3.TxNums.Last(tx)
			if err != nil {
				return 0, err
			}
			if lastBn < bn {
				return 0, fmt.Errorf("%w: TxNums index is at block %d and behind commitment %d", ErrBehindCommitment, lastBn, bn)
			}
		}
		sd.SetBlockNum(bn)
		sd.SetTxNum(txn)
		return 0, nil
	}
	// handle case when we have no commitment, but have executed blocks
	bnBytes, err := tx.GetOne(kv.SyncStageProgress, []byte("Execution")) //TODO: move stages to erigon-lib
	if err != nil {
		return 0, err
	}
	if len(bnBytes) == 8 {
		bn = binary.BigEndian.Uint64(bnBytes)
		txn, err = rawdbv3.TxNums.Max(tx, bn)
		if err != nil {
			return 0, err
		}
	}
	if bn == 0 && txn == 0 {
		sd.SetBlockNum(0)
		sd.SetTxNum(0)
		return 0, nil
	}
	sd.SetBlockNum(bn)
	sd.SetTxNum(txn)
	newRh, err := sd.rebuildCommitment(ctx, tx, bn)
	if err != nil {
		return 0, err
	}
	if bytes.Equal(newRh, commitment.EmptyRootHash) {
		sd.SetBlockNum(0)
		sd.SetTxNum(0)
		return 0, nil
	}
	if sd.trace {
		fmt.Printf("rebuilt commitment %x %d %d\n", newRh, sd.TxNum(), sd.BlockNum())
	}
	sd.SetBlockNum(bn)
	sd.SetTxNum(txn)
	return 0, nil
}

func (sd *SharedDomains) ClearRam(resetCommitment bool) {
	//sd.muMaps.Lock()
	//defer sd.muMaps.Unlock()
	for i := range sd.domains {
		sd.domains[i] = map[string]dataWithPrevStep{}
	}
	if resetCommitment {
		sd.sdCtx.updates.Reset()
		sd.sdCtx.Reset()
	}

	sd.storage = btree2.NewMap[string, dataWithPrevStep](128)
	sd.estSize = 0
}

func (sd *SharedDomains) put(domain kv.Domain, key string, val []byte) {
	// disable mutex - because work on parallel execution postponed after E3 release.
	//sd.muMaps.Lock()
	valWithPrevStep := dataWithPrevStep{data: val, prevStep: sd.txNum / sd.StepSize()}
	if domain == kv.StorageDomain {
		if old, ok := sd.storage.Set(key, valWithPrevStep); ok {
			sd.estSize += len(val) - len(old.data)
		} else {
			sd.estSize += len(key) + len(val)
		}
		return
	}

	if old, ok := sd.domains[domain][key]; ok {
		sd.estSize += len(val) - len(old.data)
	} else {
		sd.estSize += len(key) + len(val)
	}
	sd.domains[domain][key] = valWithPrevStep
	//sd.muMaps.Unlock()
}

// get returns cached value by key. Cache is invalidated when associated WAL is flushed
func (sd *SharedDomains) get(table kv.Domain, key []byte) (v []byte, prevStep uint64, ok bool) {
	//sd.muMaps.RLock()
	keyS := toStringZeroCopy(key)
	var dataWithPrevStep dataWithPrevStep
	if table == kv.StorageDomain {
		dataWithPrevStep, ok = sd.storage.Get(keyS)
		return dataWithPrevStep.data, dataWithPrevStep.prevStep, ok

	}
	dataWithPrevStep, ok = sd.domains[table][keyS]
	return dataWithPrevStep.data, dataWithPrevStep.prevStep, ok
	//sd.muMaps.RUnlock()
}

func (sd *SharedDomains) SizeEstimate() uint64 {
	//sd.muMaps.RLock()
	//defer sd.muMaps.RUnlock()

	// multiply 2: to cover data-structures overhead (and keep accounting cheap)
	// and muliply 2 more: for Commitment calculation when batch is full
	return uint64(sd.estSize) * 4
}

func (sd *SharedDomains) LatestCommitment(prefix []byte) ([]byte, uint64, error) {
	aggTx := sd.aggTx
	if v, prevStep, ok := sd.get(kv.CommitmentDomain, prefix); ok {
		// sd cache values as is (without transformation) so safe to return
		return v, prevStep, nil
	}
	v, step, found, err := sd.roDebugTtx.GetLatestFromDB(kv.CommitmentDomain, prefix)
	if err != nil {
		return nil, 0, fmt.Errorf("commitment prefix %x read error: %w", prefix, err)
	}
	if found {
		// db store values as is (without transformation) so safe to return
		return v, step, nil
	}

	// getLatestFromFiles doesn't provide same semantics as getLatestFromDB - it returns start/end tx
	// of file where the value is stored (not exact step when kv has been set)
	v, _, startTx, endTx, err := sd.roDebugTtx.GetLatestFromFiles(kv.CommitmentDomain, prefix, 0)
	if err != nil {
		return nil, 0, fmt.Errorf("commitment prefix %x read error: %w", prefix, err)
	}

	if !aggTx.a.commitmentValuesTransform || bytes.Equal(prefix, keyCommitmentState) {
		sd.put(kv.CommitmentDomain, toStringZeroCopy(prefix), v)
		return v, endTx / sd.StepSize(), nil
	}

	// replace shortened keys in the branch with full keys to allow HPH work seamlessly
	rv, err := sd.replaceShortenedKeysInBranch(prefix, commitment.BranchData(v), startTx, endTx, aggTx)
	if err != nil {
		return nil, 0, err
	}
	sd.put(kv.CommitmentDomain, toStringZeroCopy(prefix), rv)
	return rv, endTx / sd.StepSize(), nil
}

// replaceShortenedKeysInBranch replaces shortened keys in the branch with full keys
func (sd *SharedDomains) replaceShortenedKeysInBranch(prefix []byte, branch commitment.BranchData, fStartTxNum uint64, fEndTxNum uint64, aggTx *AggregatorRoTx) (commitment.BranchData, error) {
	logger := sd.logger
	stepSize := aggTx.StepSize()

	if !aggTx.d[kv.CommitmentDomain].d.replaceKeysInValues && aggTx.a.commitmentValuesTransform {
		panic("domain.replaceKeysInValues is disabled, but agg.commitmentValuesTransform is enabled")
	}

	if !aggTx.a.commitmentValuesTransform ||
		len(branch) == 0 ||
		aggTx.TxNumsInFiles(kv.StateDomains...) == 0 ||
		bytes.Equal(prefix, keyCommitmentState) ||
		((fEndTxNum-fStartTxNum)/stepSize)%2 != 0 { // this checks if file has even number of steps, singular files does not transform values.

		return branch, nil // do not transform, return as is
	}

	sto := aggTx.d[kv.StorageDomain]
	acc := aggTx.d[kv.AccountsDomain]
	storageItem, err := sto.rawLookupFileByRange(fStartTxNum, fEndTxNum)
	if err != nil {
		logger.Crit("dereference key during commitment read", "failed", err.Error())
		return nil, err
	}
	accountItem, err := acc.rawLookupFileByRange(fStartTxNum, fEndTxNum)
	if err != nil {
		logger.Crit("dereference key during commitment read", "failed", err.Error())
		return nil, err
	}
	storageGetter := seg.NewReader(storageItem.decompressor.MakeGetter(), sto.d.Compression)
	accountGetter := seg.NewReader(accountItem.decompressor.MakeGetter(), acc.d.Compression)
	metricI := 0
	for i, f := range aggTx.d[kv.CommitmentDomain].files {
		if i > 5 {
			metricI = 5
			break
		}
		if f.startTxNum == fStartTxNum && f.endTxNum == fEndTxNum {
			metricI = i
		}
	}

	aux := make([]byte, 0, 256)
	return branch.ReplacePlainKeys(aux, func(key []byte, isStorage bool) ([]byte, error) {
		if isStorage {
			if len(key) == length.Addr+length.Hash {
				return nil, nil // save storage key as is
			}
			if dbg.KVReadLevelledMetrics {
				defer branchKeyDerefSpent[metricI].ObserveDuration(time.Now())
			}
			// Optimised key referencing a state file record (file number and offset within the file)
			storagePlainKey, found := sto.lookupByShortenedKey(key, storageGetter)
			if !found {
				s0, s1 := fStartTxNum/stepSize, fEndTxNum/stepSize
				logger.Crit("replace back lost storage full key", "shortened", fmt.Sprintf("%x", key),
					"decoded", fmt.Sprintf("step %d-%d; offt %d", s0, s1, decodeShorterKey(key)))
				return nil, fmt.Errorf("replace back lost storage full key: %x", key)
			}
			return storagePlainKey, nil
		}

		if len(key) == length.Addr {
			return nil, nil // save account key as is
		}

		if dbg.KVReadLevelledMetrics {
			defer branchKeyDerefSpent[metricI].ObserveDuration(time.Now())
		}
		apkBuf, found := acc.lookupByShortenedKey(key, accountGetter)
		if !found {
			s0, s1 := fStartTxNum/stepSize, fEndTxNum/stepSize
			logger.Crit("replace back lost account full key", "shortened", fmt.Sprintf("%x", key),
				"decoded", fmt.Sprintf("step %d-%d; offt %d", s0, s1, decodeShorterKey(key)))
			return nil, fmt.Errorf("replace back lost account full key: %x", key)
		}
		return apkBuf, nil
	})
}

const CodeSizeTableFake = "CodeSize"

func (sd *SharedDomains) ReadsValid(readLists map[string]*KvList) bool {
	//sd.muMaps.RLock()
	//defer sd.muMaps.RUnlock()

	for table, list := range readLists {
		switch table {
		case kv.AccountsDomain.String():
			m := sd.domains[kv.AccountsDomain]
			for i, key := range list.Keys {
				if val, ok := m[key]; ok {
					if !bytes.Equal(list.Vals[i], val.data) {
						return false
					}
				}
			}
		case kv.CodeDomain.String():
			m := sd.domains[kv.CodeDomain]
			for i, key := range list.Keys {
				if val, ok := m[key]; ok {
					if !bytes.Equal(list.Vals[i], val.data) {
						return false
					}
				}
			}
		case kv.StorageDomain.String():
			m := sd.storage
			for i, key := range list.Keys {
				if val, ok := m.Get(key); ok {
					if !bytes.Equal(list.Vals[i], val.data) {
						return false
					}
				}
			}
		case CodeSizeTableFake:
			m := sd.domains[kv.CodeDomain]
			for i, key := range list.Keys {
				if val, ok := m[key]; ok {
					if binary.BigEndian.Uint64(list.Vals[i]) != uint64(len(val.data)) {
						return false
					}
				}
			}
		default:
			panic(table)
		}
	}

	return true
}

func (sd *SharedDomains) updateAccountData(addr []byte, account, prevAccount []byte, prevStep uint64) error {
	addrS := string(addr)
	sd.sdCtx.TouchKey(kv.AccountsDomain, addrS, account)
	sd.put(kv.AccountsDomain, addrS, account)
	return sd.domainWriters[kv.AccountsDomain].PutWithPrev(addr, nil, account, prevAccount, prevStep)
}

func (sd *SharedDomains) updateAccountCode(addr, code, prevCode []byte, prevStep uint64) error {
	addrS := string(addr)
	sd.sdCtx.TouchKey(kv.CodeDomain, addrS, code)
	sd.put(kv.CodeDomain, addrS, code)
	if len(code) == 0 {
		return sd.domainWriters[kv.CodeDomain].DeleteWithPrev(addr, nil, prevCode, prevStep)
	}
	return sd.domainWriters[kv.CodeDomain].PutWithPrev(addr, nil, code, prevCode, prevStep)
}

func (sd *SharedDomains) updateCommitmentData(prefix string, data, prev []byte, prevStep uint64) error {
	sd.put(kv.CommitmentDomain, prefix, data)
	return sd.domainWriters[kv.CommitmentDomain].PutWithPrev(toBytesZeroCopy(prefix), nil, data, prev, prevStep)
}

func (sd *SharedDomains) deleteAccount(addr, prev []byte, prevStep uint64) error {
	addrS := string(addr)
	if err := sd.DomainDelPrefix(kv.StorageDomain, addr); err != nil {
		return err
	}

	// commitment delete already has been applied via account
	if err := sd.DomainDel(kv.CodeDomain, addr, nil, nil, prevStep); err != nil {
		return err
	}

	sd.sdCtx.TouchKey(kv.AccountsDomain, addrS, nil)
	sd.put(kv.AccountsDomain, addrS, nil)
	if err := sd.domainWriters[kv.AccountsDomain].DeleteWithPrev(addr, nil, prev, prevStep); err != nil {
		return err
	}

	return nil
}

func (sd *SharedDomains) writeAccountStorage(addr, loc []byte, value, preVal []byte, prevStep uint64) error {
	composite := addr
	if loc != nil { // if caller passed already `composite` key, then just use it. otherwise join parts
		composite = make([]byte, 0, len(addr)+len(loc))
		composite = append(append(composite, addr...), loc...)
	}
	compositeS := string(composite)
	sd.sdCtx.TouchKey(kv.StorageDomain, compositeS, value)
	sd.put(kv.StorageDomain, compositeS, value)
	return sd.domainWriters[kv.StorageDomain].PutWithPrev(composite, nil, value, preVal, prevStep)
}

func (sd *SharedDomains) delAccountStorage(addr, loc []byte, preVal []byte, prevStep uint64) error {
	composite := addr
	if loc != nil { // if caller passed already `composite` key, then just use it. otherwise join parts
		composite = make([]byte, 0, len(addr)+len(loc))
		composite = append(append(composite, addr...), loc...)
	}
	compositeS := string(composite)
	sd.sdCtx.TouchKey(kv.StorageDomain, compositeS, nil)
	sd.put(kv.StorageDomain, compositeS, nil)
	return sd.domainWriters[kv.StorageDomain].DeleteWithPrev(composite, nil, preVal, prevStep)
}

func (sd *SharedDomains) IndexAdd(table kv.InvertedIdx, key []byte) (err error) {
	for _, writer := range sd.iiWriters {
		if writer.name == table {
			return writer.Add(key)
		}
	}
	panic(fmt.Errorf("unknown index %s", table))
}

func (sd *SharedDomains) SetTx(tx kv.Tx) {
	if tx == nil {
		panic("tx is nil")
	}
	sd.roTx = tx

	if casted, ok := tx.(kv.TemporalTx); ok {
		sd.roTtx = casted
		sd.roDebugTtx = casted.Debug()
	} else {
		panic(fmt.Sprintf("%T is not TemporalTx", tx))
	}

	casted, ok := tx.(HasAggTx)
	if !ok {
		panic(fmt.Errorf("type %T need AggTx method", tx))
	}

	sd.aggTx = casted.AggTx().(*AggregatorRoTx)
	if sd.aggTx == nil {
		panic(errors.New("aggtx is nil"))
	}
}

func (sd *SharedDomains) StepSize() uint64 { return sd.aggTx.StepSize() }

// SetTxNum sets txNum for all domains as well as common txNum for all domains
// Requires for sd.rwTx because of commitment evaluation in shared domains if aggregationStep is reached
func (sd *SharedDomains) SetTxNum(txNum uint64) {
	sd.txNum = txNum
	for _, d := range sd.domainWriters {
		if d != nil {
			d.SetTxNum(txNum)
		}
	}
	for _, iiWriter := range sd.iiWriters {
		if iiWriter != nil {
			iiWriter.SetTxNum(txNum)
		}
	}
}

func (sd *SharedDomains) TxNum() uint64 { return sd.txNum }

func (sd *SharedDomains) BlockNum() uint64 { return sd.blockNum.Load() }

func (sd *SharedDomains) SetBlockNum(blockNum uint64) {
	sd.blockNum.Store(blockNum)
}

func (sd *SharedDomains) SetTrace(b bool) {
	sd.trace = b
}

func (sd *SharedDomains) ComputeCommitment(ctx context.Context, saveStateAfter bool, blockNum uint64, logPrefix string) (rootHash []byte, err error) {
	rootHash, err = sd.sdCtx.ComputeCommitment(ctx, saveStateAfter, blockNum, logPrefix)
	return
}

// IterateStoragePrefix iterates over key-value pairs of the storage domain that start with given prefix
// Such iteration is not intended to be used in public API, therefore it uses read-write transaction
// inside the domain. Another version of this for public API use needs to be created, that uses
// roTx instead and supports ending the iterations before it reaches the end.
//
// k and v lifetime is bounded by the lifetime of the iterator
func (sd *SharedDomains) IterateStoragePrefix(prefix []byte, it func(k []byte, v []byte, step uint64) error) error {
	haveRamUpdates := sd.storage.Len() > 0
	return sd.aggTx.d[kv.StorageDomain].debugIteratePrefix(prefix, haveRamUpdates, sd.storage.Iter(), it, sd.txNum, sd.StepSize(), sd.roTx)
}

func (sd *SharedDomains) Close() {
	sd.SetBlockNum(0)
	if sd.aggTx != nil {
		sd.SetTxNum(0)

		//sd.walLock.Lock()
		//defer sd.walLock.Unlock()
		for _, d := range sd.domainWriters {
			d.Close()
		}
		for _, iiWriter := range sd.iiWriters {
			iiWriter.close()
		}
	}

	if sd.sdCtx != nil {
		sd.sdCtx.Close()
	}
}

func (sd *SharedDomains) Flush(ctx context.Context, tx kv.RwTx) error {
	for key, changeset := range sd.pastChangesAccumulator {
		blockNum := binary.BigEndian.Uint64(toBytesZeroCopy(key[:8]))
		blockHash := common.BytesToHash(toBytesZeroCopy(key[8:]))
		if err := WriteDiffSet(tx, blockNum, blockHash, changeset); err != nil {
			return err
		}
	}
	sd.pastChangesAccumulator = make(map[string]*StateChangeSet)

	defer mxFlushTook.ObserveDuration(time.Now())
	fh, err := sd.ComputeCommitment(ctx, true, sd.BlockNum(), "flush-commitment")
	if err != nil {
		return err
	}
	if sd.trace {
		_, f, l, _ := runtime.Caller(1)
		fmt.Printf("[SD aggTx=%d] FLUSHING at tx %d [%x], caller %s:%d\n", sd.aggTx.id, sd.TxNum(), fh, filepath.Base(f), l)
	}
	for di, w := range sd.domainWriters {
		if w == nil {
			continue
		}
		if err := w.Flush(ctx, tx); err != nil {
			return err
		}
		sd.aggTx.d[di].closeValsCursor()
	}
	for _, w := range sd.iiWriters {
		if w == nil {
			continue
		}
		if err := w.Flush(ctx, tx); err != nil {
			return err
		}
	}
	if dbg.PruneOnFlushTimeout != 0 {
		_, err = sd.aggTx.PruneSmallBatches(ctx, dbg.PruneOnFlushTimeout, tx)
		if err != nil {
			return err
		}
	}

	for _, w := range sd.domainWriters {
		if w == nil {
			continue
		}
		w.Close()
	}
	for _, w := range sd.iiWriters {
		if w == nil {
			continue
		}
		w.close()
	}
	return nil
}

// TemporalDomain satisfaction
func (sd *SharedDomains) GetLatest(domain kv.Domain, k []byte) (v []byte, step uint64, err error) {
	if domain == kv.CommitmentDomain {
		return sd.LatestCommitment(k)
	}
	if v, prevStep, ok := sd.get(domain, k); ok {
		return v, prevStep, nil
	}
	v, step, _, err = sd.aggTx.GetLatest(domain, k, sd.roTx)
	if err != nil {
		return nil, 0, fmt.Errorf("storage %x read error: %w", k, err)
	}
	return v, step, nil
}

// getLatestFromFiles returns value from domain with respect to limit ofMaxTxnum
func (sd *SharedDomains) getLatestFromFiles(domain kv.Domain, k, k2 []byte, ofMaxTxnum uint64) (v []byte, step uint64, err error) {
	if domain == kv.CommitmentDomain {
		return sd.LatestCommitment(k)
	}
	if k2 != nil {
		k = append(k, k2...)
	}

	v, ok, _, _, err := sd.roDebugTtx.GetLatestFromFiles(domain, k, ofMaxTxnum)
	if err != nil {
		return nil, 0, fmt.Errorf("domain '%s' %x txn=%d read error: %w", domain, k, ofMaxTxnum, err)
	}
	if !ok {
		return nil, 0, nil
	}
	return v, step, nil
}

// DomainPut
// Optimizations:
//   - user can provide `prevVal != nil` - then it will not read prev value from storage
//   - user can append k2 into k1, then underlying methods will not preform append
//   - if `val == nil` it will call DomainDel
func (sd *SharedDomains) DomainPut(domain kv.Domain, k1, k2 []byte, val, prevVal []byte, prevStep uint64) error {
	if val == nil {
		return fmt.Errorf("DomainPut: %s, trying to put nil value. not allowed", domain)
	}
	if prevVal == nil {
		var err error
		prevVal, prevStep, err = sd.GetLatest(domain, k1)
		if err != nil {
			return err
		}
	}

	switch domain {
	case kv.AccountsDomain:
		return sd.updateAccountData(k1, val, prevVal, prevStep)
	case kv.StorageDomain:
		return sd.writeAccountStorage(k1, k2, val, prevVal, prevStep)
	case kv.CodeDomain:
		if bytes.Equal(prevVal, val) {
			return nil
		}
		return sd.updateAccountCode(k1, val, prevVal, prevStep)
	case kv.CommitmentDomain:
		sd.put(domain, toStringZeroCopy(append(k1, k2...)), val)
		return sd.domainWriters[domain].PutWithPrev(k1, k2, val, prevVal, prevStep)
	default:
		if bytes.Equal(prevVal, val) {
			return nil
		}
		sd.put(domain, toStringZeroCopy(append(k1, k2...)), val)
		return sd.domainWriters[domain].PutWithPrev(k1, k2, val, prevVal, prevStep)
	}
}

// DomainDel
// Optimizations:
//   - user can prvide `prevVal != nil` - then it will not read prev value from storage
//   - user can append k2 into k1, then underlying methods will not preform append
//   - if `val == nil` it will call DomainDel
func (sd *SharedDomains) DomainDel(domain kv.Domain, k1, k2 []byte, prevVal []byte, prevStep uint64) error {
	if prevVal == nil {
		var err error
		prevVal, prevStep, err = sd.GetLatest(domain, k1)
		if err != nil {
			return err
		}
	}

	switch domain {
	case kv.AccountsDomain:
		return sd.deleteAccount(k1, prevVal, prevStep)
	case kv.StorageDomain:
		return sd.delAccountStorage(k1, k2, prevVal, prevStep)
	case kv.CodeDomain:
		if prevVal == nil {
			return nil
		}
		return sd.updateAccountCode(k1, nil, prevVal, prevStep)
	case kv.CommitmentDomain:
		return sd.updateCommitmentData(toStringZeroCopy(k1), nil, prevVal, prevStep)
	default:
		sd.put(domain, toStringZeroCopy(append(k1, k2...)), nil)
		return sd.domainWriters[domain].DeleteWithPrev(k1, k2, prevVal, prevStep)
	}
}

func (sd *SharedDomains) DomainDelPrefix(domain kv.Domain, prefix []byte) error {
	if domain != kv.StorageDomain {
		return errors.New("DomainDelPrefix: not supported")
	}

	type tuple struct {
		k, v []byte
		step uint64
	}
	tombs := make([]tuple, 0, 8)
	if err := sd.IterateStoragePrefix(prefix, func(k, v []byte, step uint64) error {
		tombs = append(tombs, tuple{k, v, step})
		return nil
	}); err != nil {
		return err
	}
	for _, tomb := range tombs {
		if err := sd.DomainDel(kv.StorageDomain, tomb.k, nil, tomb.v, tomb.step); err != nil {
			return err
		}
	}

	if assert.Enable {
		forgotten := 0
		if err := sd.IterateStoragePrefix(prefix, func(k, v []byte, step uint64) error {
			forgotten++
			return nil
		}); err != nil {
			return err
		}
		if forgotten > 0 {
			panic(fmt.Errorf("DomainDelPrefix: %d forgotten keys after '%x' prefix removal", forgotten, prefix))
		}
	}
	return nil
}
func (sd *SharedDomains) Tx() kv.Tx { return sd.roTx }

type SharedDomainsCommitmentContext struct {
	sharedDomains *SharedDomains
	updates       *commitment.Updates
	patriciaTrie  commitment.Trie
	justRestored  atomic.Bool

	limitReadAsOfTxNum uint64
	mu                 sync.Mutex
}

func (sdc *SharedDomainsCommitmentContext) SetLimitReadAsOfTxNum(txNum uint64) {
	sdc.limitReadAsOfTxNum = txNum
}

func NewSharedDomainsCommitmentContext(sd *SharedDomains, mode commitment.Mode, trieVariant commitment.TrieVariant) *SharedDomainsCommitmentContext {
	ctx := &SharedDomainsCommitmentContext{
		sharedDomains: sd,
	}

	ctx.patriciaTrie, ctx.updates = commitment.InitializeTrieAndUpdates(trieVariant, mode, sd.aggTx.a.tmpdir)
	ctx.patriciaTrie.ResetContext(ctx)
	return ctx
}

func (sdc *SharedDomainsCommitmentContext) Close() {
	sdc.updates.Close()
}

func (sdc *SharedDomainsCommitmentContext) Branch(pref []byte) ([]byte, uint64, error) {
	sdc.mu.Lock()
	// Trie reads prefix during unfold and after everything is ready reads it again to Merge update.
	// Keep dereferenced version inside sd commitmentDomain map ready to read again
	v, step, err := sdc.sharedDomains.LatestCommitment(pref)
	sdc.mu.Unlock()
	if err != nil {
		return nil, 0, fmt.Errorf("branch failed: %w", err)
	}
	if sdc.sharedDomains.trace {
		fmt.Printf("[SDC] Branch: %x: %x\n", pref, v)
	}
	if len(v) == 0 {
		return nil, 0, nil
	}
	return v, step, nil
}

func (sdc *SharedDomainsCommitmentContext) PutBranch(prefix []byte, data []byte, prevData []byte, prevStep uint64) error {
	prefixS := toStringZeroCopy(prefix)
	if sdc.sharedDomains.trace {
		fmt.Printf("[SDC] PutBranch: %x: %x\n", prefix, data)
	}
	sdc.mu.Lock()
	defer sdc.mu.Unlock()

	return sdc.sharedDomains.updateCommitmentData(prefixS, data, prevData, prevStep)
}

func (sdc *SharedDomainsCommitmentContext) readAccount(plainKey []byte) (encAccount []byte, err error) {
	sdc.mu.Lock()
	defer sdc.mu.Unlock()

	if sdc.limitReadAsOfTxNum > 0 {
		encAccount, _, err = sdc.sharedDomains.getLatestFromFiles(kv.AccountsDomain, plainKey, nil, sdc.limitReadAsOfTxNum)
		if err != nil {
			return nil, fmt.Errorf("GetAccount failed: %w", err)
		}
		return encAccount, nil
	}
	encAccount, _, err = sdc.sharedDomains.GetLatest(kv.AccountsDomain, plainKey)
	if err != nil {
		return nil, fmt.Errorf("GetAccount failed: %w", err)
	}
	return encAccount, nil
}

func (sdc *SharedDomainsCommitmentContext) readCode(plainKey []byte) (code []byte, err error) {
	sdc.mu.Lock()
	defer sdc.mu.Unlock()
	if sdc.limitReadAsOfTxNum > 0 {
		code, _, err = sdc.sharedDomains.getLatestFromFiles(kv.CodeDomain, plainKey, nil, sdc.limitReadAsOfTxNum)
		if err != nil {
			return nil, fmt.Errorf("GetAccount/Code: failed to read latest code: %w", err)
		}
		return code, nil
	}
	code, _, err = sdc.sharedDomains.GetLatest(kv.CodeDomain, plainKey)
	if err != nil {
		return nil, fmt.Errorf("GetAccount/Code: failed to read latest code: %w", err)
	}
	return code, nil
}
func (sdc *SharedDomainsCommitmentContext) readStorage(plainKey []byte) (enc []byte, err error) {
	sdc.mu.Lock()
	defer sdc.mu.Unlock()
	if sdc.limitReadAsOfTxNum > 0 {
		enc, _, err = sdc.sharedDomains.getLatestFromFiles(kv.StorageDomain, plainKey, nil, sdc.limitReadAsOfTxNum)
		if err != nil {
			return nil, fmt.Errorf("GetAccount/Code: failed to read latest code: %w", err)
		}
		return enc, nil
	}
	enc, _, err = sdc.sharedDomains.GetLatest(kv.StorageDomain, plainKey)
	if err != nil {
		return nil, fmt.Errorf("GetAccount/Code: failed to read latest code: %w", err)
	}
	return enc, nil
}

func (sdc *SharedDomainsCommitmentContext) Account(plainKey []byte) (u *commitment.Update, err error) {
	encAccount, err := sdc.readAccount(plainKey)
	if err != nil {
		return nil, err
	}

	u = &commitment.Update{CodeHash: commitment.EmptyCodeHashArray}

	if len(encAccount) > 0 {
		acc := accounts.Account{}
		err = accounts.DeserialiseV3(&acc, encAccount)
		if err != nil {
			return nil, err
		}
		u.Flags |= commitment.NonceUpdate
		u.Nonce = acc.Nonce
		u.Flags |= commitment.BalanceUpdate
		u.Balance.Set(&acc.Balance)
		if len(acc.CodeHash.Bytes()) > 0 {
			u.Flags |= commitment.CodeUpdate
			copy(u.CodeHash[:], acc.CodeHash.Bytes())
		}
	}
	if u.CodeHash == commitment.EmptyCodeHashArray {
		if len(encAccount) == 0 {
			u.Flags = commitment.DeleteUpdate
		}
		return u, nil
	}

	code, err := sdc.readCode(plainKey)
	if err != nil {
		return nil, err
	}

	if len(code) > 0 {
		copy(u.CodeHash[:], ecrypto.Keccak256(code))
		u.Flags |= commitment.CodeUpdate
	} else {
		u.CodeHash = commitment.EmptyCodeHashArray
	}

	if len(encAccount) == 0 && len(code) == 0 {
		u.Flags = commitment.DeleteUpdate
	}
	return u, nil
}

func (sdc *SharedDomainsCommitmentContext) Storage(plainKey []byte) (u *commitment.Update, err error) {
	// Look in the summary table first
	enc, err := sdc.readStorage(plainKey)
	if err != nil {
		return nil, err
	}
	u = new(commitment.Update)
	u.StorageLen = len(enc)
	if len(enc) == 0 {
		u.Flags = commitment.DeleteUpdate
	} else {
		u.Flags |= commitment.StorageUpdate
		copy(u.Storage[:u.StorageLen], enc)
	}
	return u, nil
}

func (sdc *SharedDomainsCommitmentContext) Reset() {
	if !sdc.justRestored.Load() {
		sdc.patriciaTrie.Reset()
	}
}

func (sdc *SharedDomainsCommitmentContext) KeysCount() uint64 {
	return sdc.updates.Size()
}

func (sdc *SharedDomainsCommitmentContext) Trie() commitment.Trie {
	return sdc.patriciaTrie
}

// TouchPlainKey marks plainKey as updated and applies different fn for different key types
// (different behaviour for Code, Account and Storage key modifications).
func (sdc *SharedDomainsCommitmentContext) TouchKey(d kv.Domain, key string, val []byte) {
	if sdc.updates.Mode() == commitment.ModeDisabled {
		return
	}

	switch d {
	case kv.AccountsDomain:
		sdc.updates.TouchPlainKey(key, val, sdc.updates.TouchAccount)
	case kv.CodeDomain:
		sdc.updates.TouchPlainKey(key, val, sdc.updates.TouchCode)
	case kv.StorageDomain:
		sdc.updates.TouchPlainKey(key, val, sdc.updates.TouchStorage)
	default:
		panic(fmt.Errorf("TouchKey: unknown domain %s", d))
	}
}

func (sdc *SharedDomainsCommitmentContext) Witness(ctx context.Context, expectedRoot []byte, logPrefix string) (proofTrie *trie.Trie, rootHash []byte, err error) {
	hexPatriciaHashed, ok := sdc.Trie().(*commitment.HexPatriciaHashed)
	if ok {
		return hexPatriciaHashed.GenerateWitness(ctx, sdc.updates, nil, expectedRoot, logPrefix)
	}

	return nil, nil, errors.New("shared domains commitment context doesn't have HexPatriciaHashed")
}

// Evaluates commitment for processed state.
func (sdc *SharedDomainsCommitmentContext) ComputeCommitment(ctx context.Context, saveState bool, blockNum uint64, logPrefix string) (rootHash []byte, err error) {
	mxCommitmentRunning.Inc()
	defer mxCommitmentRunning.Dec()
	defer func(s time.Time) { mxCommitmentTook.ObserveDuration(s) }(time.Now())

	updateCount := sdc.updates.Size()
	if sdc.sharedDomains.trace {
		defer sdc.sharedDomains.logger.Trace("ComputeCommitment", "block", blockNum, "keys", updateCount, "mode", sdc.updates.Mode())
	}
	if updateCount == 0 {
		rootHash, err = sdc.patriciaTrie.RootHash()
		return rootHash, err
	}

	// data accessing functions should be set when domain is opened/shared context updated
	sdc.patriciaTrie.SetTrace(sdc.sharedDomains.trace)
	sdc.Reset()

	rootHash, err = sdc.patriciaTrie.Process(ctx, sdc.updates, logPrefix)
	if err != nil {
		return nil, err
	}
	sdc.justRestored.Store(false)

	if saveState {
		if err := sdc.storeCommitmentState(blockNum, rootHash); err != nil {
			return nil, err
		}
	}

	return rootHash, err
}

func (sdc *SharedDomainsCommitmentContext) storeCommitmentState(blockNum uint64, rootHash []byte) error {
	if sdc.sharedDomains.aggTx == nil {
		return fmt.Errorf("store commitment state: AggregatorContext is not initialized")
	}
	encodedState, err := sdc.encodeCommitmentState(blockNum, sdc.sharedDomains.txNum)
	if err != nil {
		return err
	}
	prevState, prevStep, err := sdc.Branch(keyCommitmentState)
	if err != nil {
		return err
	}
	if len(prevState) == 0 && prevState != nil {
		prevState = nil
	}
	// state could be equal but txnum/blocknum could be different.
	// We do skip only full matches
	if bytes.Equal(prevState, encodedState) {
		//fmt.Printf("[commitment] skip store txn %d block %d (prev b=%d t=%d) rh %x\n",
		//	binary.BigEndian.Uint64(prevState[8:16]), binary.BigEndian.Uint64(prevState[:8]), dc.ht.iit.txNum, blockNum, rh)
		return nil
	}
	if sdc.sharedDomains.trace {
		fmt.Printf("[commitment] store txn %d block %d rootHash %x\n", sdc.sharedDomains.txNum, blockNum, rootHash)
	}
	sdc.sharedDomains.put(kv.CommitmentDomain, keyCommitmentStateS, encodedState)
	return sdc.sharedDomains.domainWriters[kv.CommitmentDomain].PutWithPrev(keyCommitmentState, nil, encodedState, prevState, prevStep)
}

func (sdc *SharedDomainsCommitmentContext) encodeCommitmentState(blockNum, txNum uint64) ([]byte, error) {
	var state []byte
	var err error

	switch trie := (sdc.patriciaTrie).(type) {
	case *commitment.HexPatriciaHashed:
		state, err = trie.EncodeCurrentState(nil)
		if err != nil {
			return nil, err
		}
	case *commitment.ConcurrentPatriciaHashed:
		state, err = trie.RootTrie().EncodeCurrentState(nil)
		if err != nil {
			return nil, err
		}
	default:
		return nil, fmt.Errorf("unsupported state storing for patricia trie type: %T", sdc.patriciaTrie)
	}

	cs := &commitmentState{trieState: state, blockNum: blockNum, txNum: txNum}
	encoded, err := cs.Encode()
	if err != nil {
		return nil, err
	}
	return encoded, nil
}

// by that key stored latest root hash and tree state
const keyCommitmentStateS = "state"

var keyCommitmentState = []byte(keyCommitmentStateS)

func (sd *SharedDomains) LatestCommitmentState(tx kv.Tx, sinceTx, untilTx uint64) (blockNum, txNum uint64, state []byte, err error) {
	return sd.sdCtx.LatestCommitmentState()
}

func _decodeTxBlockNums(v []byte) (txNum, blockNum uint64) {
	return binary.BigEndian.Uint64(v), binary.BigEndian.Uint64(v[8:16])
}

// LatestCommitmentState searches for last encoded state for CommitmentContext.
// Found value does not become current state.
func (sdc *SharedDomainsCommitmentContext) LatestCommitmentState() (blockNum, txNum uint64, state []byte, err error) {
	if sdc.patriciaTrie.Variant() != commitment.VariantHexPatriciaTrie && sdc.patriciaTrie.Variant() != commitment.VariantConcurrentHexPatricia {
		return 0, 0, nil, fmt.Errorf("state storing is only supported hex patricia trie")
	}
	state, _, err = sdc.Branch(keyCommitmentState)
	if err != nil {
		return 0, 0, nil, err
	}
	if len(state) < 16 {
		return 0, 0, nil, nil
	}

	txNum, blockNum = _decodeTxBlockNums(state)
	return blockNum, txNum, state, nil
}

// SeekCommitment [sinceTx, untilTx] searches for last encoded state from DomainCommitted
// and if state found, sets it up to current domain
func (sdc *SharedDomainsCommitmentContext) SeekCommitment(tx kv.Tx, cd *DomainRoTx, sinceTx, untilTx uint64) (blockNum, txNum uint64, ok bool, err error) {
	_, _, state, err := sdc.LatestCommitmentState()
	if err != nil {
		return 0, 0, false, err
	}
	blockNum, txNum, err = sdc.restorePatriciaState(state)
	return blockNum, txNum, true, err
}

// After commitment state is retored, method .Reset() should NOT be called until new updates.
// Otherwise state should be restorePatriciaState()d again.

func (sdc *SharedDomainsCommitmentContext) restorePatriciaState(value []byte) (uint64, uint64, error) {
	cs := new(commitmentState)
	if err := cs.Decode(value); err != nil {
		if len(value) > 0 {
			return 0, 0, fmt.Errorf("failed to decode previous stored commitment state: %w", err)
		}
		// nil value is acceptable for SetState and will reset trie
	}
	tv := sdc.patriciaTrie.Variant()

	var hext *commitment.HexPatriciaHashed
	if tv == commitment.VariantHexPatriciaTrie {
		var ok bool
		hext, ok = sdc.patriciaTrie.(*commitment.HexPatriciaHashed)
		if !ok {
			return 0, 0, errors.New("cannot typecast hex patricia trie")
		}
<<<<<<< HEAD
	}
	if tv == commitment.VariantConcurrentHexPatricia {
		phext, ok := sdc.patriciaTrie.(*commitment.ConcurrentPatriciaHashed)
		if !ok {
			return 0, 0, errors.New("cannot typecast parallel hex patricia trie")
=======
		sdc.justRestored.Store(true) // to prevent double reset
		if sdc.sharedDomains.trace {
			rootHash, err := hext.RootHash()
			if err != nil {
				return 0, 0, fmt.Errorf("failed to get root hash after state restore: %w", err)
			}
			log.Info(fmt.Sprintf("[commitment] restored state: block=%d txn=%d rootHash=%x", cs.blockNum, cs.txNum, rootHash))
>>>>>>> 3c8273cf
		}
		hext = phext.RootTrie()
	}
	if tv == commitment.VariantBinPatriciaTrie || hext == nil {
		return 0, 0, errors.New("state storing is only supported hex patricia trie")
	}

	if err := hext.SetState(cs.trieState); err != nil {
		return 0, 0, fmt.Errorf("failed restore state : %w", err)
	}
	sdc.justRestored.Store(true) // to prevent double reset
	if sdc.sharedDomains.trace {
		rootHash, err := hext.RootHash()
		if err != nil {
			return 0, 0, fmt.Errorf("failed to get root hash after state restore: %w", err)
		}
		fmt.Printf("[commitment] restored state: block=%d txn=%d rootHash=%x\n", cs.blockNum, cs.txNum, rootHash)
	}
	return cs.blockNum, cs.txNum, nil
}

func toStringZeroCopy(v []byte) string { return unsafe.String(&v[0], len(v)) }
func toBytesZeroCopy(s string) []byte  { return unsafe.Slice(unsafe.StringData(s), len(s)) }<|MERGE_RESOLUTION|>--- conflicted
+++ resolved
@@ -1268,21 +1268,11 @@
 		if !ok {
 			return 0, 0, errors.New("cannot typecast hex patricia trie")
 		}
-<<<<<<< HEAD
 	}
 	if tv == commitment.VariantConcurrentHexPatricia {
 		phext, ok := sdc.patriciaTrie.(*commitment.ConcurrentPatriciaHashed)
 		if !ok {
 			return 0, 0, errors.New("cannot typecast parallel hex patricia trie")
-=======
-		sdc.justRestored.Store(true) // to prevent double reset
-		if sdc.sharedDomains.trace {
-			rootHash, err := hext.RootHash()
-			if err != nil {
-				return 0, 0, fmt.Errorf("failed to get root hash after state restore: %w", err)
-			}
-			log.Info(fmt.Sprintf("[commitment] restored state: block=%d txn=%d rootHash=%x", cs.blockNum, cs.txNum, rootHash))
->>>>>>> 3c8273cf
 		}
 		hext = phext.RootTrie()
 	}
@@ -1299,7 +1289,7 @@
 		if err != nil {
 			return 0, 0, fmt.Errorf("failed to get root hash after state restore: %w", err)
 		}
-		fmt.Printf("[commitment] restored state: block=%d txn=%d rootHash=%x\n", cs.blockNum, cs.txNum, rootHash)
+		log.Info(fmt.Sprintf("[commitment] restored state: block=%d txn=%d rootHash=%x\n", cs.blockNum, cs.txNum, rootHash))
 	}
 	return cs.blockNum, cs.txNum, nil
 }
