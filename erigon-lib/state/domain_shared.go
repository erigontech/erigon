--- conflicted
+++ resolved
@@ -107,7 +107,7 @@
 	IterateStoragePrefix(prefix []byte, it func(k []byte, v []byte, step uint64) error) error //investigate
 	Close()
 	Flush(ctx context.Context, tx kv.RwTx) error                                           // override
-	GetLatest(domain kv.Domain, k, k2 []byte) (v []byte, step uint64, err error)           // override
+	GetLatest(domain kv.Domain, k []byte) (v []byte, step uint64, err error)               // override
 	DomainPut(domain kv.Domain, k1, k2 []byte, val, prevVal []byte, prevStep uint64) error // override
 	DomainDel(domain kv.Domain, k1, k2 []byte, prevVal []byte, prevStep uint64) error      // override
 	DomainDelPrefix(domain kv.Domain, prefix []byte) error                                 // override
@@ -657,16 +657,9 @@
 	return sd.domainWriters[kv.CodeDomain].PutWithPrev(addr, nil, code, prevCode, prevStep)
 }
 
-<<<<<<< HEAD
-func (sd *SharedDomains) updateCommitmentData(prefix []byte, data, prev []byte, prevStep uint64) error {
-	sd.put(kv.CommitmentDomain, string(prefix), data)
-	fmt.Println(sd.ObjectInfo())
-	return sd.domainWriters[kv.CommitmentDomain].PutWithPrev(prefix, nil, data, prev, prevStep)
-=======
 func (sd *SharedDomains) updateCommitmentData(prefix string, data, prev []byte, prevStep uint64) error {
 	sd.put(kv.CommitmentDomain, prefix, data)
 	return sd.domainWriters[kv.CommitmentDomain].PutWithPrev(toBytesZeroCopy(prefix), nil, data, prev, prevStep)
->>>>>>> b27f4f6e
 }
 
 func (sd *SharedDomains) deleteAccount(addr, prev []byte, prevStep uint64) error {
@@ -1075,23 +1068,13 @@
 		}
 		return sd.updateAccountCode(k1, val, prevVal, prevStep)
 	case kv.CommitmentDomain:
-<<<<<<< HEAD
-		sd.put(domain, string(append(k1, k2...)), val)
-		fmt.Println(sd.ObjectInfo())
-=======
 		sd.put(domain, toStringZeroCopy(append(k1, k2...)), val)
->>>>>>> b27f4f6e
 		return sd.domainWriters[domain].PutWithPrev(k1, k2, val, prevVal, prevStep)
 	default:
 		if bytes.Equal(prevVal, val) {
 			return nil
 		}
-<<<<<<< HEAD
-		sd.put(domain, string(append(k1, k2...)), val)
-		fmt.Println(sd.ObjectInfo())
-=======
 		sd.put(domain, toStringZeroCopy(append(k1, k2...)), val)
->>>>>>> b27f4f6e
 		return sd.domainWriters[domain].PutWithPrev(k1, k2, val, prevVal, prevStep)
 	}
 }
@@ -1445,12 +1428,7 @@
 	if sdc.sharedDomains.trace {
 		fmt.Printf("[commitment] store txn %d block %d rootHash %x\n", sdc.sharedDomains.txNum, blockNum, rootHash)
 	}
-<<<<<<< HEAD
-	sdc.sharedDomains.put(kv.CommitmentDomain, string(keyCommitmentState), encodedState)
-	fmt.Println(sdc.sharedDomains.ObjectInfo())
-=======
 	sdc.sharedDomains.put(kv.CommitmentDomain, keyCommitmentStateS, encodedState)
->>>>>>> b27f4f6e
 	return sdc.sharedDomains.domainWriters[kv.CommitmentDomain].PutWithPrev(keyCommitmentState, nil, encodedState, prevState, prevStep)
 }
 
@@ -1547,14 +1525,5 @@
 	return cs.blockNum, cs.txNum, nil
 }
 
-<<<<<<< HEAD
-func example() {
-	var key [40]byte
-	number := uint64(1234)
-	binary.BigEndian.PutUint64(key[:8], number)
-	fmt.Printf("Encoded number: %x\n", key[:8])
-}
-=======
 func toStringZeroCopy(v []byte) string { return unsafe.String(&v[0], len(v)) }
-func toBytesZeroCopy(s string) []byte  { return unsafe.Slice(unsafe.StringData(s), len(s)) }
->>>>>>> b27f4f6e
+func toBytesZeroCopy(s string) []byte  { return unsafe.Slice(unsafe.StringData(s), len(s)) }