// Copyright 2024 The Erigon Authors
// This file is part of Erigon.
//
// Erigon is free software: you can redistribute it and/or modify
// it under the terms of the GNU Lesser General Public License as published by
// the Free Software Foundation, either version 3 of the License, or
// (at your option) any later version.
//
// Erigon is distributed in the hope that it will be useful,
// but WITHOUT ANY WARRANTY; without even the implied warranty of
// MERCHANTABILITY or FITNESS FOR A PARTICULAR PURPOSE. See the
// GNU Lesser General Public License for more details.
//
// You should have received a copy of the GNU Lesser General Public License
// along with Erigon. If not, see <http://www.gnu.org/licenses/>.

package state

import (
	"bytes"
	"container/heap"
	"context"
	"encoding/binary"
	"encoding/hex"
	"fmt"
	"math"
	"path/filepath"
	"runtime"
	"sync"
	"sync/atomic"
	"time"
	"unsafe"

	"github.com/erigontech/erigon-lib/seg"
	"github.com/pkg/errors"
	"golang.org/x/crypto/sha3"

	"github.com/erigontech/erigon-lib/common/cryptozerocopy"
	"github.com/erigontech/erigon-lib/log/v3"

	btree2 "github.com/tidwall/btree"

	"github.com/erigontech/erigon-lib/commitment"
	"github.com/erigontech/erigon-lib/common"
	"github.com/erigontech/erigon-lib/common/assert"
	"github.com/erigontech/erigon-lib/common/dbg"
	"github.com/erigontech/erigon-lib/common/length"
	"github.com/erigontech/erigon-lib/kv"
	"github.com/erigontech/erigon-lib/kv/order"
	"github.com/erigontech/erigon-lib/kv/rawdbv3"
	"github.com/erigontech/erigon-lib/types"
)

var ErrBehindCommitment = errors.New("behind commitment")

// KvList sort.Interface to sort write list by keys
type KvList struct {
	Keys []string
	Vals [][]byte
}

func (l *KvList) Push(key string, val []byte) {
	l.Keys = append(l.Keys, key)
	l.Vals = append(l.Vals, val)
}

func (l *KvList) Len() int {
	return len(l.Keys)
}

func (l *KvList) Less(i, j int) bool {
	return l.Keys[i] < l.Keys[j]
}

func (l *KvList) Swap(i, j int) {
	l.Keys[i], l.Keys[j] = l.Keys[j], l.Keys[i]
	l.Vals[i], l.Vals[j] = l.Vals[j], l.Vals[i]
}

type dataWithPrevStep struct {
	data     []byte
	prevStep uint64
}

type SharedDomains struct {
	aggTx  *AggregatorRoTx
	sdCtx  *SharedDomainsCommitmentContext
	logger log.Logger

	txNum    uint64
	blockNum atomic.Uint64
	estSize  int
	trace    bool //nolint
	muMaps   sync.RWMutex
	//walLock sync.RWMutex

	domains [kv.DomainLen]map[string]dataWithPrevStep
	storage *btree2.Map[string, dataWithPrevStep]

	domainWriters [kv.DomainLen]*domainBufferedWriter
	iiWriters     map[kv.InvertedIdx]*invertedIndexBufferedWriter

	currentChangesAccumulator *StateChangeSet
	pastChangesAccumulator    map[string]*StateChangeSet
}

type HasAgg interface {
	Agg() any
}

func NewSharedDomains(tx kv.Tx, logger log.Logger) (*SharedDomains, error) {
	sd := &SharedDomains{
		logger:    logger,
		storage:   btree2.NewMap[string, dataWithPrevStep](128),
		iiWriters: map[kv.InvertedIdx]*invertedIndexBufferedWriter{},
		//trace:   true,
	}
	sd.SetTx(AggTx(tx))

	sd.aggTx.a.DiscardHistory(kv.CommitmentDomain)

	for id, ii := range sd.aggTx.iis {
		sd.iiWriters[id] = ii.NewWriter()
	}

	for id, d := range sd.aggTx.d {
		sd.domains[id] = map[string]dataWithPrevStep{}
		sd.domainWriters[id] = d.NewWriter()
	}

	sd.SetTxNum(0)
	sd.sdCtx = NewSharedDomainsCommitmentContext(sd, tx, commitment.ModeDirect, commitment.VariantHexPatriciaTrie)

	if _, err := sd.SeekCommitment(context.Background(), tx); err != nil {
		return nil, err
	}
	return sd, nil
}

type temporalPutDel struct {
	sd *SharedDomains
	tx kv.Tx
}

func (pd *temporalPutDel) DomainPut(domain kv.Domain, k1, k2 []byte, val, prevVal []byte, prevStep uint64) error {
	return pd.sd.DomainPut(domain, pd.tx, k1, k2, val, prevVal, prevStep)
}

func (pd *temporalPutDel) DomainDel(domain kv.Domain, k1, k2 []byte, prevVal []byte, prevStep uint64) error {
	return pd.sd.DomainDel(domain, pd.tx, k1, k2, prevVal, prevStep)
}

func (pd *temporalPutDel) DomainDelPrefix(domain kv.Domain, prefix []byte) error {
	return pd.sd.DomainDelPrefix(domain, pd.tx, prefix)
}

func (sd *SharedDomains) AsPutDel(tx kv.Tx) kv.TemporalPutDel {
	return &temporalPutDel{sd, tx}
}

func (sd *SharedDomains) SetChangesetAccumulator(acc *StateChangeSet) {
	sd.currentChangesAccumulator = acc
	for idx := range sd.domainWriters {
		if sd.currentChangesAccumulator == nil {
			sd.domainWriters[idx].diff = nil
		} else {
			sd.domainWriters[idx].diff = &sd.currentChangesAccumulator.Diffs[idx]
		}
	}
}

func (sd *SharedDomains) SavePastChangesetAccumulator(blockHash common.Hash, blockNumber uint64, acc *StateChangeSet) {
	if sd.pastChangesAccumulator == nil {
		sd.pastChangesAccumulator = make(map[string]*StateChangeSet)
	}
	key := make([]byte, 40)
	binary.BigEndian.PutUint64(key[:8], blockNumber)
	copy(key[8:], blockHash[:])
	sd.pastChangesAccumulator[toStringZeroCopy(key)] = acc
}

func (sd *SharedDomains) GetDiffset(tx kv.RwTx, blockHash common.Hash, blockNumber uint64) ([kv.DomainLen][]DomainEntryDiff, bool, error) {
	var key [40]byte
	binary.BigEndian.PutUint64(key[:8], blockNumber)
	copy(key[8:], blockHash[:])
	if changeset, ok := sd.pastChangesAccumulator[toStringZeroCopy(key[:])]; ok {
		return [kv.DomainLen][]DomainEntryDiff{
			changeset.Diffs[kv.AccountsDomain].GetDiffSet(),
			changeset.Diffs[kv.StorageDomain].GetDiffSet(),
			changeset.Diffs[kv.CodeDomain].GetDiffSet(),
			changeset.Diffs[kv.CommitmentDomain].GetDiffSet(),
		}, true, nil
	}
	return ReadDiffSet(tx, blockNumber, blockHash)
}

func (sd *SharedDomains) AggTx() any { return sd.aggTx }

// aggregator context should call aggTx.Unwind before this one.
func (sd *SharedDomains) Unwind(ctx context.Context, rwTx kv.RwTx, blockUnwindTo, txUnwindTo uint64, changeset *[kv.DomainLen][]DomainEntryDiff) error {
	step := txUnwindTo / sd.aggTx.a.StepSize()
	logEvery := time.NewTicker(30 * time.Second)
	defer logEvery.Stop()
	sd.aggTx.a.logger.Info("aggregator unwind", "step", step,
		"txUnwindTo", txUnwindTo, "stepsRangeInDB", sd.aggTx.a.StepsRangeInDBAsStr(rwTx))
	//fmt.Printf("aggregator unwind step %d txUnwindTo %d stepsRangeInDB %s\n", step, txUnwindTo, sd.aggTx.a.StepsRangeInDBAsStr(rwTx))
	sf := time.Now()
	defer mxUnwindSharedTook.ObserveDuration(sf)

	if err := sd.Flush(ctx, rwTx); err != nil {
		return err
	}

	for idx, d := range sd.aggTx.d {
		if err := d.Unwind(ctx, rwTx, step, txUnwindTo, changeset[idx]); err != nil {
			return err
		}
	}
	for _, ii := range sd.aggTx.iis {
		if err := ii.Unwind(ctx, rwTx, txUnwindTo, math.MaxUint64, math.MaxUint64, logEvery, true, nil); err != nil {
			return err
		}
	}

	sd.ClearRam(true)
	sd.SetTxNum(txUnwindTo)
	sd.SetBlockNum(blockUnwindTo)
	return sd.Flush(ctx, rwTx)
}

func (sd *SharedDomains) rebuildCommitment(ctx context.Context, roTx kv.Tx, blockNum uint64) ([]byte, error) {
	it, err := sd.aggTx.HistoryRange(kv.StorageDomain, int(sd.TxNum()), math.MaxInt64, order.Asc, -1, roTx)
	if err != nil {
		return nil, err
	}
	defer it.Close()
	for it.HasNext() {
		k, _, err := it.Next()
		if err != nil {
			return nil, err
		}
		sd.sdCtx.TouchKey(kv.AccountsDomain, string(k), nil)
	}

	it, err = sd.aggTx.HistoryRange(kv.StorageDomain, int(sd.TxNum()), math.MaxInt64, order.Asc, -1, roTx)
	if err != nil {
		return nil, err
	}
	defer it.Close()

	for it.HasNext() {
		k, _, err := it.Next()
		if err != nil {
			return nil, err
		}
		sd.sdCtx.TouchKey(kv.StorageDomain, string(k), nil)
	}

	sd.sdCtx.Reset()
	return sd.ComputeCommitment(ctx, roTx, true, blockNum, "rebuild commit")
}

// DiscardWrites disables updates collection for further flushing into db.
// Instead, it keeps them temporarily available until .ClearRam/.Close will make them unavailable.
func (sd *SharedDomains) DiscardWrites(d kv.Domain) {
	if d >= kv.DomainLen {
		return
	}
	sd.domainWriters[d].discard = true
	sd.domainWriters[d].h.discard = true
}

func (sd *SharedDomains) RebuildCommitmentShard(ctx context.Context, roTx kv.Tx, next func() (bool, []byte), cfg *RebuiltCommitment) (*RebuiltCommitment, error) {
	sd.DiscardWrites(kv.AccountsDomain)
	sd.DiscardWrites(kv.StorageDomain)
	sd.DiscardWrites(kv.CodeDomain)

	visComFiles := sd.aggTx.d[kv.CommitmentDomain].Files()
	sd.logger.Info("starting commitment", "shard", fmt.Sprintf("%d-%d", cfg.StepFrom, cfg.StepTo),
		"totalKeys", common.PrettyCounter(cfg.Keys), "block", sd.BlockNum(),
		"commitment files before dump step", cfg.StepTo,
		"files", fmt.Sprintf("%d %v", len(visComFiles), visComFiles))

	sf := time.Now()
	var processed uint64
	for ok, key := next(); ; ok, key = next() {
		sd.sdCtx.TouchKey(kv.AccountsDomain, string(key), nil)
		processed++
		if !ok {
			break
		}
	}
	collectionSpent := time.Since(sf)
	rh, err := sd.sdCtx.ComputeCommitment(ctx, roTx, true, sd.BlockNum(), fmt.Sprintf("%d-%d", cfg.StepFrom, cfg.StepTo))
	if err != nil {
		return nil, err
	}
	sd.logger.Info("sealing", "shard", fmt.Sprintf("%d-%d", cfg.StepFrom, cfg.StepTo),
		"root", hex.EncodeToString(rh), "commitment", time.Since(sf).String(),
		"collection", collectionSpent.String())

	sb := time.Now()

	// rng := MergeRange{from: cfg.TxnFrom, to: cfg.TxnTo}
	// vt, err := sd.aggTx.d[kv.CommitmentDomain].commitmentValTransformDomain(rng, sd.aggTx.d[kv.AccountsDomain], sd.aggTx.d[kv.StorageDomain], nil, nil)
	// if err != nil {
	// 	return nil, err
	// }
	err = sd.aggTx.d[kv.CommitmentDomain].d.DumpStepRangeOnDisk(ctx, cfg.StepFrom, cfg.StepTo, cfg.TxnFrom, cfg.TxnTo, sd.domainWriters[kv.CommitmentDomain], nil)
	if err != nil {
		return nil, err
	}

	sd.logger.Info("shard built", "shard", fmt.Sprintf("%d-%d", cfg.StepFrom, cfg.StepTo), "root", hex.EncodeToString(rh), "ETA", time.Since(sf).String(), "file dump", time.Since(sb).String())

	return &RebuiltCommitment{
		RootHash: rh,
		StepFrom: cfg.StepFrom,
		StepTo:   cfg.StepTo,
		TxnFrom:  cfg.TxnFrom,
		TxnTo:    cfg.TxnTo,
		Keys:     processed,
	}, nil
}

type RebuiltCommitment struct {
	RootHash []byte
	StepFrom uint64
	StepTo   uint64
	TxnFrom  uint64
	TxnTo    uint64
	Keys     uint64
}

// SeekCommitment lookups latest available commitment and sets it as current
func (sd *SharedDomains) SeekCommitment(ctx context.Context, tx kv.Tx) (txsFromBlockBeginning uint64, err error) {
	bn, txn, ok, err := sd.sdCtx.SeekCommitment(tx, sd.aggTx.d[kv.CommitmentDomain], 0, math.MaxUint64)
	if err != nil {
		return 0, err
	}
	if ok {
		if bn > 0 {
			lastBn, _, err := rawdbv3.TxNums.Last(tx)
			if err != nil {
				return 0, err
			}
			if lastBn < bn {
				return 0, errors.WithMessage(ErrBehindCommitment, fmt.Sprintf("TxNums index is at block %d and behind commitment %d", lastBn, bn))
			}
		}
		sd.SetBlockNum(bn)
		sd.SetTxNum(txn)
		return 0, nil
	}
	// handle case when we have no commitment, but have executed blocks
	bnBytes, err := tx.GetOne(kv.SyncStageProgress, []byte("Execution")) //TODO: move stages to erigon-lib
	if err != nil {
		return 0, err
	}
	if len(bnBytes) == 8 {
		bn = binary.BigEndian.Uint64(bnBytes)
		txn, err = rawdbv3.TxNums.Max(tx, bn)
		if err != nil {
			return 0, err
		}
	}
	if bn == 0 && txn == 0 {
		sd.SetBlockNum(0)
		sd.SetTxNum(0)
		return 0, nil
	}
	sd.SetBlockNum(bn)
	sd.SetTxNum(txn)
	newRh, err := sd.rebuildCommitment(ctx, tx, bn)
	if err != nil {
		return 0, err
	}
	if bytes.Equal(newRh, commitment.EmptyRootHash) {
		sd.SetBlockNum(0)
		sd.SetTxNum(0)
		return 0, nil
	}
	if sd.trace {
		fmt.Printf("rebuilt commitment %x %d %d\n", newRh, sd.TxNum(), sd.BlockNum())
	}
	sd.SetBlockNum(bn)
	sd.SetTxNum(txn)
	return 0, nil
}

func (sd *SharedDomains) ClearRam(resetCommitment bool) {
	sd.muMaps.Lock()
	defer sd.muMaps.Unlock()
	for i := range sd.domains {
		sd.domains[i] = map[string]dataWithPrevStep{}
	}
	if resetCommitment {
		sd.sdCtx.updates.Reset()
		sd.sdCtx.Reset()
	}

	sd.storage = btree2.NewMap[string, dataWithPrevStep](128)
	sd.estSize = 0
}

func (sd *SharedDomains) put(domain kv.Domain, key string, val []byte) {
	sd.muMaps.Lock()
	defer sd.muMaps.Unlock()
	valWithPrevStep := dataWithPrevStep{data: val, prevStep: sd.txNum / sd.aggTx.a.StepSize()}
	if domain == kv.StorageDomain {
		if old, ok := sd.storage.Set(key, valWithPrevStep); ok {
			sd.estSize += len(val) - len(old.data)
		} else {
			sd.estSize += len(key) + len(val)
		}
		return
	}

	if old, ok := sd.domains[domain][key]; ok {
		sd.estSize += len(val) - len(old.data)
	} else {
		sd.estSize += len(key) + len(val)
	}
	sd.domains[domain][key] = valWithPrevStep
}

// get returns cached value by key. Cache is invalidated when associated WAL is flushed
func (sd *SharedDomains) get(table kv.Domain, key []byte) (v []byte, prevStep uint64, ok bool) {
	sd.muMaps.RLock()
	defer sd.muMaps.RUnlock()

	keyS := toStringZeroCopy(key)
	var dataWithPrevStep dataWithPrevStep
	if table == kv.StorageDomain {
		dataWithPrevStep, ok = sd.storage.Get(keyS)
		return dataWithPrevStep.data, dataWithPrevStep.prevStep, ok

	}

	dataWithPrevStep, ok = sd.domains[table][keyS]
	return dataWithPrevStep.data, dataWithPrevStep.prevStep, ok
}

func (sd *SharedDomains) SizeEstimate() uint64 {
	sd.muMaps.RLock()
	defer sd.muMaps.RUnlock()

	// multiply 2: to cover data-structures overhead (and keep accounting cheap)
	// and muliply 2 more: for Commitment calculation when batch is full
	return uint64(sd.estSize) * 4
}

func (sd *SharedDomains) LatestCommitment(roTx kv.Tx, prefix []byte) ([]byte, uint64, error) {
	if v, prevStep, ok := sd.get(kv.CommitmentDomain, prefix); ok {
		// sd cache values as is (without transformation) so safe to return
		return v, prevStep, nil
	}
	v, step, found, err := sd.aggTx.d[kv.CommitmentDomain].getLatestFromDb(prefix, roTx)
	if err != nil {
		return nil, 0, fmt.Errorf("commitment prefix %x read error: %w", prefix, err)
	}
	if found {
		// db store values as is (without transformation) so safe to return
		return v, step, nil
	}

	// getFromFiles doesn't provide same semantics as getLatestFromDB - it returns start/end tx
	// of file where the value is stored (not exact step when kv has been set)
	v, _, startTx, endTx, err := sd.aggTx.d[kv.CommitmentDomain].getFromFiles(prefix, 0)
	if err != nil {
		return nil, 0, fmt.Errorf("commitment prefix %x read error: %w", prefix, err)
	}

	if !sd.aggTx.a.commitmentValuesTransform || bytes.Equal(prefix, keyCommitmentState) {
		return v, endTx / sd.aggTx.a.StepSize(), nil
	}

	// replace shortened keys in the branch with full keys to allow HPH work seamlessly
	rv, err := sd.replaceShortenedKeysInBranch(prefix, commitment.BranchData(v), startTx, endTx)
	if err != nil {
		return nil, 0, err
	}
	return rv, endTx / sd.aggTx.a.StepSize(), nil
}

// replaceShortenedKeysInBranch replaces shortened keys in the branch with full keys
func (sd *SharedDomains) replaceShortenedKeysInBranch(prefix []byte, branch commitment.BranchData, fStartTxNum uint64, fEndTxNum uint64) (commitment.BranchData, error) {
	if !sd.aggTx.d[kv.CommitmentDomain].d.replaceKeysInValues && sd.aggTx.a.commitmentValuesTransform {
		panic("domain.replaceKeysInValues is disabled, but agg.commitmentValuesTransform is enabled")
	}

	if !sd.aggTx.a.commitmentValuesTransform ||
		len(branch) == 0 ||
		sd.aggTx.TxNumsInFiles(kv.StateDomains...) == 0 ||
		bytes.Equal(prefix, keyCommitmentState) ||
		((fEndTxNum-fStartTxNum)/sd.aggTx.a.StepSize())%2 != 0 { // this checks if file has even number of steps, singular files does not transform values.

		return branch, nil // do not transform, return as is
	}

	sto := sd.aggTx.d[kv.StorageDomain]
	acc := sd.aggTx.d[kv.AccountsDomain]
	storageItem, err := sto.rawLookupFileByRange(fStartTxNum, fEndTxNum)
	if err != nil {
		sd.logger.Crit("dereference key during commitment read", "failed", err.Error())
		return nil, err
	}
	accountItem, err := acc.rawLookupFileByRange(fStartTxNum, fEndTxNum)
	if err != nil {
		sd.logger.Crit("dereference key during commitment read", "failed", err.Error())
		return nil, err
	}
	storageGetter := seg.NewReader(storageItem.decompressor.MakeGetter(), sto.d.Compression)
	accountGetter := seg.NewReader(accountItem.decompressor.MakeGetter(), acc.d.Compression)
	metricI := 0
	for i, f := range sd.aggTx.d[kv.CommitmentDomain].files {
		if i > 5 {
			metricI = 5
			break
		}
		if f.startTxNum == fStartTxNum && f.endTxNum == fEndTxNum {
			metricI = i
		}
	}

	aux := make([]byte, 0, 256)
	return branch.ReplacePlainKeys(aux, func(key []byte, isStorage bool) ([]byte, error) {
		if isStorage {
			if len(key) == length.Addr+length.Hash {
				return nil, nil // save storage key as is
			}
			if dbg.KVReadLevelledMetrics {
				defer branchKeyDerefSpent[metricI].ObserveDuration(time.Now())
			}
			// Optimised key referencing a state file record (file number and offset within the file)
			storagePlainKey, found := sto.lookupByShortenedKey(key, storageGetter)
			if !found {
				s0, s1 := fStartTxNum/sd.aggTx.a.StepSize(), fEndTxNum/sd.aggTx.a.StepSize()
				sd.logger.Crit("replace back lost storage full key", "shortened", fmt.Sprintf("%x", key),
					"decoded", fmt.Sprintf("step %d-%d; offt %d", s0, s1, decodeShorterKey(key)))
				return nil, fmt.Errorf("replace back lost storage full key: %x", key)
			}
			return storagePlainKey, nil
		}

		if len(key) == length.Addr {
			return nil, nil // save account key as is
		}

		if dbg.KVReadLevelledMetrics {
			defer branchKeyDerefSpent[metricI].ObserveDuration(time.Now())
		}
		apkBuf, found := acc.lookupByShortenedKey(key, accountGetter)
		if !found {
			s0, s1 := fStartTxNum/sd.aggTx.a.StepSize(), fEndTxNum/sd.aggTx.a.StepSize()
			sd.logger.Crit("replace back lost account full key", "shortened", fmt.Sprintf("%x", key),
				"decoded", fmt.Sprintf("step %d-%d; offt %d", s0, s1, decodeShorterKey(key)))
			return nil, fmt.Errorf("replace back lost account full key: %x", key)
		}
		return apkBuf, nil
	})
}

const CodeSizeTableFake = "CodeSize"

func (sd *SharedDomains) ReadsValid(readLists map[string]*KvList) bool {
	sd.muMaps.RLock()
	defer sd.muMaps.RUnlock()

	for table, list := range readLists {
		switch table {
		case kv.AccountsDomain.String():
			m := sd.domains[kv.AccountsDomain]
			for i, key := range list.Keys {
				if val, ok := m[key]; ok {
					if !bytes.Equal(list.Vals[i], val.data) {
						return false
					}
				}
			}
		case kv.CodeDomain.String():
			m := sd.domains[kv.CodeDomain]
			for i, key := range list.Keys {
				if val, ok := m[key]; ok {
					if !bytes.Equal(list.Vals[i], val.data) {
						return false
					}
				}
			}
		case kv.StorageDomain.String():
			m := sd.storage
			for i, key := range list.Keys {
				if val, ok := m.Get(key); ok {
					if !bytes.Equal(list.Vals[i], val.data) {
						return false
					}
				}
			}
		case CodeSizeTableFake:
			m := sd.domains[kv.CodeDomain]
			for i, key := range list.Keys {
				if val, ok := m[key]; ok {
					if binary.BigEndian.Uint64(list.Vals[i]) != uint64(len(val.data)) {
						return false
					}
				}
			}
		default:
			panic(table)
		}
	}

	return true
}

func (sd *SharedDomains) updateAccountData(addr []byte, account, prevAccount []byte, prevStep uint64) error {
	addrS := string(addr)
	sd.sdCtx.TouchKey(kv.AccountsDomain, addrS, account)
	sd.put(kv.AccountsDomain, addrS, account)
	return sd.domainWriters[kv.AccountsDomain].PutWithPrev(addr, nil, account, prevAccount, prevStep)
}

func (sd *SharedDomains) updateAccountCode(addr, code, prevCode []byte, prevStep uint64) error {
	addrS := string(addr)
	sd.sdCtx.TouchKey(kv.CodeDomain, addrS, code)
	sd.put(kv.CodeDomain, addrS, code)
	if len(code) == 0 {
		return sd.domainWriters[kv.CodeDomain].DeleteWithPrev(addr, nil, prevCode, prevStep)
	}
	return sd.domainWriters[kv.CodeDomain].PutWithPrev(addr, nil, code, prevCode, prevStep)
}

func (sd *SharedDomains) updateCommitmentData(prefix string, data, prev []byte, prevStep uint64) error {
	sd.put(kv.CommitmentDomain, prefix, data)
	return sd.domainWriters[kv.CommitmentDomain].PutWithPrev(toBytesZeroCopy(prefix), nil, data, prev, prevStep)
}

func (sd *SharedDomains) deleteAccount(roTx kv.Tx, addr, prev []byte, prevStep uint64) error {
	addrS := string(addr)
	if err := sd.DomainDelPrefix(kv.StorageDomain, roTx, addr); err != nil {
		return err
	}

	// commitment delete already has been applied via account
	if err := sd.DomainDel(kv.CodeDomain, roTx, addr, nil, nil, prevStep); err != nil {
		return err
	}

	sd.sdCtx.TouchKey(kv.AccountsDomain, addrS, nil)
	sd.put(kv.AccountsDomain, addrS, nil)
	if err := sd.domainWriters[kv.AccountsDomain].DeleteWithPrev(addr, nil, prev, prevStep); err != nil {
		return err
	}

	return nil
}

func (sd *SharedDomains) writeAccountStorage(addr, loc []byte, value, preVal []byte, prevStep uint64) error {
	composite := addr
	if loc != nil { // if caller passed already `composite` key, then just use it. otherwise join parts
		composite = make([]byte, 0, len(addr)+len(loc))
		composite = append(append(composite, addr...), loc...)
	}
	compositeS := string(composite)
	sd.sdCtx.TouchKey(kv.StorageDomain, compositeS, value)
	sd.put(kv.StorageDomain, compositeS, value)
	return sd.domainWriters[kv.StorageDomain].PutWithPrev(composite, nil, value, preVal, prevStep)
}

func (sd *SharedDomains) delAccountStorage(addr, loc []byte, preVal []byte, prevStep uint64) error {
	composite := addr
	if loc != nil { // if caller passed already `composite` key, then just use it. otherwise join parts
		composite = make([]byte, 0, len(addr)+len(loc))
		composite = append(append(composite, addr...), loc...)
	}
	compositeS := string(composite)
	sd.sdCtx.TouchKey(kv.StorageDomain, compositeS, nil)
	sd.put(kv.StorageDomain, compositeS, nil)
	return sd.domainWriters[kv.StorageDomain].DeleteWithPrev(composite, nil, preVal, prevStep)
}

func (sd *SharedDomains) IndexAdd(table kv.InvertedIdx, key []byte) (err error) {
	if writer, ok := sd.iiWriters[table]; ok {
		return writer.Add(key)
	}
	panic(fmt.Errorf("unknown index %s", table))
}

func (sd *SharedDomains) SetTx(aggTx *AggregatorRoTx) {
	if aggTx == nil {
		panic("tx is nil")
	}

	sd.aggTx = aggTx
}

func (sd *SharedDomains) StepSize() uint64 { return sd.aggTx.a.StepSize() }

// SetTxNum sets txNum for all domains as well as common txNum for all domains
// Requires for sd.rwTx because of commitment evaluation in shared domains if aggregationStep is reached
func (sd *SharedDomains) SetTxNum(txNum uint64) {
	sd.txNum = txNum
	for _, d := range sd.domainWriters {
		if d != nil {
			d.SetTxNum(txNum)
		}
	}
	for _, iiWriter := range sd.iiWriters {
		if iiWriter != nil {
			iiWriter.SetTxNum(txNum)
		}
	}
}

func (sd *SharedDomains) TxNum() uint64 { return sd.txNum }

func (sd *SharedDomains) BlockNum() uint64 { return sd.blockNum.Load() }

func (sd *SharedDomains) SetBlockNum(blockNum uint64) {
	sd.blockNum.Store(blockNum)
}

func (sd *SharedDomains) SetTrace(b bool) {
	sd.trace = b
}

func (sd *SharedDomains) ComputeCommitment(ctx context.Context, roTx kv.Tx, saveStateAfter bool, blockNum uint64, logPrefix string) (rootHash []byte, err error) {
	rootHash, err = sd.sdCtx.ComputeCommitment(ctx, roTx, saveStateAfter, blockNum, logPrefix)
	return
}

// IterateStoragePrefix iterates over key-value pairs of the storage domain that start with given prefix
// Such iteration is not intended to be used in public API, therefore it uses read-write transaction
// inside the domain. Another version of this for public API use needs to be created, that uses
// roTx instead and supports ending the iterations before it reaches the end.
//
// k and v lifetime is bounded by the lifetime of the iterator
func (sd *SharedDomains) IterateStoragePrefix(roTx kv.Tx, prefix []byte, it func(k []byte, v []byte, step uint64) error) error {
	// Implementation:
	//     File endTxNum  = last txNum of file step
	//     DB endTxNum    = first txNum of step in db
	//     RAM endTxNum   = current txnum
	//  Example: stepSize=8, file=0-2.kv, db has key of step 2, current tx num is 17
	//     File endTxNum  = 15, because `0-2.kv` has steps 0 and 1, last txNum of step 1 is 15
	//     DB endTxNum    = 16, because db has step 2, and first txNum of step 2 is 16.
	//     RAM endTxNum   = 17, because current tcurrent txNum is 17
	return roTx.Apply(func(roTx kv.Tx) error {
		haveRamUpdates := sd.storage.Len() > 0

		var cp CursorHeap
		cpPtr := &cp
		heap.Init(cpPtr)
		var k, v []byte
		var err error

		iter := sd.storage.Iter()
		if iter.Seek(string(prefix)) {
			k := toBytesZeroCopy(iter.Key())
			v = iter.Value().data

			if len(k) > 0 && bytes.HasPrefix(k, prefix) {
				heap.Push(cpPtr, &CursorItem{t: RAM_CURSOR, key: common.Copy(k), val: common.Copy(v), step: 0, iter: iter, endTxNum: sd.txNum, reverse: true})
			}
		}

		valsCursor, err := roTx.CursorDupSort(sd.aggTx.a.d[kv.StorageDomain].valuesTable)
		if err != nil {
			return err
		}
		defer valsCursor.Close()
		if k, v, err = valsCursor.Seek(prefix); err != nil {
			return err
		}
		if len(k) > 0 && bytes.HasPrefix(k, prefix) {
			step := ^binary.BigEndian.Uint64(v[:8])
			val := v[8:]
			endTxNum := step * sd.StepSize() // DB can store not-finished step, it means - then set first txn in step - it anyway will be ahead of files
			if haveRamUpdates && endTxNum >= sd.txNum {
				return fmt.Errorf("probably you didn't set SharedDomains.SetTxNum(). ram must be ahead of db: %d, %d", sd.txNum, endTxNum)
			}

			heap.Push(cpPtr, &CursorItem{t: DB_CURSOR, key: common.Copy(k), val: common.Copy(val), step: step, cDup: valsCursor, endTxNum: endTxNum, reverse: true})
		}

		sctx := sd.aggTx.d[kv.StorageDomain]
		for i, item := range sctx.files {
			cursor, err := item.src.bindex.Seek(sctx.reader(i), prefix)
			if err != nil {
				return err
			}
			if cursor == nil {
				continue
			}

			key := cursor.Key()
			if key != nil && bytes.HasPrefix(key, prefix) {
				val := cursor.Value()
				txNum := item.endTxNum - 1 // !important: .kv files have semantic [from, t)
				heap.Push(cpPtr, &CursorItem{t: FILE_CURSOR, key: key, val: val, step: 0, btCursor: cursor, endTxNum: txNum, reverse: true})
			}
		}

		for cp.Len() > 0 {
			lastKey := common.Copy(cp[0].key)
			lastVal := common.Copy(cp[0].val)
			lastStep := cp[0].step
			// Advance all the items that have this key (including the top)
			for cp.Len() > 0 && bytes.Equal(cp[0].key, lastKey) {
				ci1 := heap.Pop(cpPtr).(*CursorItem)
				switch ci1.t {
				case RAM_CURSOR:
					if ci1.iter.Next() {
						k = toBytesZeroCopy(ci1.iter.Key())
						if k != nil && bytes.HasPrefix(k, prefix) {
							ci1.key = common.Copy(k)
							ci1.val = common.Copy(ci1.iter.Value().data)
							heap.Push(cpPtr, ci1)
						}
					}
<<<<<<< HEAD
				case FILE_CURSOR:
					indexList := sd.aggTx.d[kv.StorageDomain].d.indexList
					if indexList&withBTree != 0 {
						if ci1.btCursor.Next() {
							ci1.key = ci1.btCursor.Key()
							if ci1.key != nil && bytes.HasPrefix(ci1.key, prefix) {
								ci1.val = ci1.btCursor.Value()
								heap.Push(cpPtr, ci1)
							}
						} else {
							ci1.btCursor.Close()
						}
					}
					if indexList&withHashMap != 0 {
						ci1.dg.Reset(ci1.latestOffset)
						if !ci1.dg.HasNext() {
							break
						}
						key, _ := ci1.dg.Next(nil)
						if key != nil && bytes.HasPrefix(key, prefix) {
							ci1.key = key
							ci1.val, ci1.latestOffset = ci1.dg.Next(nil)
=======
				}
			case FILE_CURSOR:
				indexList := sd.aggTx.d[kv.StorageDomain].d.IndexList
				if indexList&AccessorBTree != 0 {
					if ci1.btCursor.Next() {
						ci1.key = ci1.btCursor.Key()
						if ci1.key != nil && bytes.HasPrefix(ci1.key, prefix) {
							ci1.val = ci1.btCursor.Value()
>>>>>>> ffd8607a
							heap.Push(cpPtr, ci1)
						} else {
							ci1.dg = nil
						}
					}
<<<<<<< HEAD
				case DB_CURSOR:
					k, v, err := ci1.cDup.NextNoDup()
					if err != nil {
						return err
=======
				}
				if indexList&AccessorHashMap != 0 {
					ci1.dg.Reset(ci1.latestOffset)
					if !ci1.dg.HasNext() {
						break
>>>>>>> ffd8607a
					}

					if len(k) > 0 && bytes.HasPrefix(k, prefix) {
						ci1.key = common.Copy(k)
						step := ^binary.BigEndian.Uint64(v[:8])
						endTxNum := step * sd.StepSize() // DB can store not-finished step, it means - then set first txn in step - it anyway will be ahead of files
						if haveRamUpdates && endTxNum >= sd.txNum {
							ci1.cDup.Close()
							return fmt.Errorf("probably you didn't set SharedDomains.SetTxNum(). ram must be ahead of db: %d, %d", sd.txNum, endTxNum)
						}
						ci1.endTxNum = endTxNum
						ci1.val = common.Copy(v[8:])
						ci1.step = step
						heap.Push(cpPtr, ci1)
					} else {
						ci1.cDup.Close()
					}
				}
			}
			if len(lastVal) > 0 {
				if err := it(lastKey, lastVal, lastStep); err != nil {
					return err
				}
			}
		}
		return nil
	})
}

func (sd *SharedDomains) Close() {
	sd.SetBlockNum(0)
	if sd.aggTx != nil {
		sd.SetTxNum(0)

		//sd.walLock.Lock()
		//defer sd.walLock.Unlock()
		for _, d := range sd.domainWriters {
			d.close()
		}
		for _, iiWriter := range sd.iiWriters {
			iiWriter.close()
		}
	}

	if sd.sdCtx != nil {
		sd.sdCtx.Close()
	}
}

func (sd *SharedDomains) Flush(ctx context.Context, tx kv.RwTx) error {
	for key, changeset := range sd.pastChangesAccumulator {
		blockNum := binary.BigEndian.Uint64(toBytesZeroCopy(key[:8]))
		blockHash := common.BytesToHash(toBytesZeroCopy(key[8:]))
		if err := WriteDiffSet(tx, blockNum, blockHash, changeset); err != nil {
			return err
		}
	}
	sd.pastChangesAccumulator = make(map[string]*StateChangeSet)

	defer mxFlushTook.ObserveDuration(time.Now())
	fh, err := sd.ComputeCommitment(ctx, tx, true, sd.BlockNum(), "flush-commitment")
	if err != nil {
		return err
	}
	if sd.trace {
		_, f, l, _ := runtime.Caller(1)
		fmt.Printf("[SD aggTx=%d] FLUSHING at tx %d [%x], caller %s:%d\n", sd.aggTx.id, sd.TxNum(), fh, filepath.Base(f), l)
	}
	for di, w := range sd.domainWriters {
		if w == nil {
			continue
		}
		if err := w.Flush(ctx, tx); err != nil {
			return err
		}
		sd.aggTx.d[di].closeValsCursor()
	}
	for _, w := range sd.iiWriters {
		if w == nil {
			continue
		}
		if err := w.Flush(ctx, tx); err != nil {
			return err
		}
	}
	if dbg.PruneOnFlushTimeout != 0 {
		_, err = sd.aggTx.PruneSmallBatches(ctx, dbg.PruneOnFlushTimeout, tx)
		if err != nil {
			return err
		}
	}

	for _, w := range sd.domainWriters {
		if w == nil {
			continue
		}
		w.close()
	}
	for _, w := range sd.iiWriters {
		if w == nil {
			continue
		}
		w.close()
	}
	return nil
}

// TemporalDomain satisfaction
<<<<<<< HEAD
func (sd *SharedDomains) GetLatest(domain kv.Domain, roTx kv.Tx, k, k2 []byte) (v []byte, step uint64, err error) {
=======
func (sd *SharedDomains) GetLatest(domain kv.Domain, k []byte) (v []byte, step uint64, err error) {
>>>>>>> ffd8607a
	if domain == kv.CommitmentDomain {
		return sd.LatestCommitment(roTx, k)
	}
	if v, prevStep, ok := sd.get(domain, k); ok {
		return v, prevStep, nil
	}
<<<<<<< HEAD
	v, step, _, err = sd.aggTx.GetLatest(domain, k, nil, roTx)
=======
	v, step, _, err = sd.aggTx.GetLatest(domain, k, sd.roTx)
>>>>>>> ffd8607a
	if err != nil {
		return nil, 0, fmt.Errorf("storage %x read error: %w", k, err)
	}
	return v, step, nil
}

// GetAsOfFile returns value from domain with respect to limit ofMaxTxnum
func (sd *SharedDomains) getAsOfFile(domain kv.Domain, roTx kv.Tx, k, k2 []byte, ofMaxTxnum uint64) (v []byte, step uint64, err error) {
	if domain == kv.CommitmentDomain {
		return sd.LatestCommitment(roTx, k)
	}
	if k2 != nil {
		k = append(k, k2...)
	}

	v, ok, err := sd.aggTx.getAsOfFile(domain, k, ofMaxTxnum)
	if err != nil {
		return nil, 0, fmt.Errorf("domain '%s' %x txn=%d read error: %w", domain, k, ofMaxTxnum, err)
	}
	if !ok {
		return nil, 0, nil
	}
	return v, step, nil
}

// DomainPut
// Optimizations:
//   - user can provide `prevVal != nil` - then it will not read prev value from storage
//   - user can append k2 into k1, then underlying methods will not preform append
//   - if `val == nil` it will call DomainDel
func (sd *SharedDomains) DomainPut(domain kv.Domain, roTx kv.Tx, k1, k2 []byte, val, prevVal []byte, prevStep uint64) error {
	if val == nil {
		return fmt.Errorf("DomainPut: %s, trying to put nil value. not allowed", domain)
	}
	if prevVal == nil {
		var err error
<<<<<<< HEAD
		prevVal, prevStep, err = sd.GetLatest(domain, roTx, k1, k2)
=======
		prevVal, prevStep, err = sd.GetLatest(domain, k1)
>>>>>>> ffd8607a
		if err != nil {
			return err
		}
	}

	switch domain {
	case kv.AccountsDomain:
		return sd.updateAccountData(k1, val, prevVal, prevStep)
	case kv.StorageDomain:
		return sd.writeAccountStorage(k1, k2, val, prevVal, prevStep)
	case kv.CodeDomain:
		if bytes.Equal(prevVal, val) {
			return nil
		}
		return sd.updateAccountCode(k1, val, prevVal, prevStep)
	case kv.CommitmentDomain:
		sd.put(domain, toStringZeroCopy(append(k1, k2...)), val)
		return sd.domainWriters[domain].PutWithPrev(k1, k2, val, prevVal, prevStep)
	default:
		if bytes.Equal(prevVal, val) {
			return nil
		}
		sd.put(domain, toStringZeroCopy(append(k1, k2...)), val)
		return sd.domainWriters[domain].PutWithPrev(k1, k2, val, prevVal, prevStep)
	}
}

// DomainDel
// Optimizations:
//   - user can prvide `prevVal != nil` - then it will not read prev value from storage
//   - user can append k2 into k1, then underlying methods will not preform append
//   - if `val == nil` it will call DomainDel
func (sd *SharedDomains) DomainDel(domain kv.Domain, roTx kv.Tx, k1, k2 []byte, prevVal []byte, prevStep uint64) error {
	if prevVal == nil {
		var err error
<<<<<<< HEAD
		prevVal, prevStep, err = sd.GetLatest(domain, roTx, k1, k2)
=======
		prevVal, prevStep, err = sd.GetLatest(domain, k1)
>>>>>>> ffd8607a
		if err != nil {
			return err
		}
	}

	switch domain {
	case kv.AccountsDomain:
		return sd.deleteAccount(roTx, k1, prevVal, prevStep)
	case kv.StorageDomain:
		return sd.delAccountStorage(k1, k2, prevVal, prevStep)
	case kv.CodeDomain:
		if prevVal == nil {
			return nil
		}
		return sd.updateAccountCode(k1, nil, prevVal, prevStep)
	case kv.CommitmentDomain:
		return sd.updateCommitmentData(toStringZeroCopy(k1), nil, prevVal, prevStep)
	default:
		sd.put(domain, toStringZeroCopy(append(k1, k2...)), nil)
		return sd.domainWriters[domain].DeleteWithPrev(k1, k2, prevVal, prevStep)
	}
}

func (sd *SharedDomains) DomainDelPrefix(domain kv.Domain, roTx kv.Tx, prefix []byte) error {
	if domain != kv.StorageDomain {
		return errors.New("DomainDelPrefix: not supported")
	}

	type tuple struct {
		k, v []byte
		step uint64
	}
	tombs := make([]tuple, 0, 8)
	if err := sd.IterateStoragePrefix(roTx, prefix, func(k, v []byte, step uint64) error {
		tombs = append(tombs, tuple{k, v, step})
		return nil
	}); err != nil {
		return err
	}
	for _, tomb := range tombs {
		if err := sd.DomainDel(kv.StorageDomain, roTx, tomb.k, nil, tomb.v, tomb.step); err != nil {
			return err
		}
	}

	if assert.Enable {
		forgotten := 0
		if err := sd.IterateStoragePrefix(roTx, prefix, func(k, v []byte, step uint64) error {
			forgotten++
			return nil
		}); err != nil {
			return err
		}
		if forgotten > 0 {
			panic(fmt.Errorf("DomainDelPrefix: %d forgotten keys after '%x' prefix removal", forgotten, prefix))
		}
	}
	return nil
}

type SharedDomainsCommitmentContext struct {
	sharedDomains *SharedDomains
<<<<<<< HEAD
	tx            kv.Tx
	discard       bool // could be replaced with using ModeDisabled
=======
>>>>>>> ffd8607a
	branches      map[string]cachedBranch
	keccak        cryptozerocopy.KeccakState
	updates       *commitment.Updates
	patriciaTrie  commitment.Trie
	justRestored  atomic.Bool

	limitReadAsOfTxNum uint64
}

func (sdc *SharedDomainsCommitmentContext) SetLimitReadAsOfTxNum(txNum uint64) {
	sdc.limitReadAsOfTxNum = txNum
}

func NewSharedDomainsCommitmentContext(sd *SharedDomains, tx kv.Tx, mode commitment.Mode, trieVariant commitment.TrieVariant) *SharedDomainsCommitmentContext {
	ctx := &SharedDomainsCommitmentContext{
		sharedDomains: sd,
<<<<<<< HEAD
		tx:            tx,
		discard:       dbg.DiscardCommitment(),
=======
>>>>>>> ffd8607a
		branches:      make(map[string]cachedBranch),
		keccak:        sha3.NewLegacyKeccak256().(cryptozerocopy.KeccakState),
	}

	ctx.patriciaTrie, ctx.updates = commitment.InitializeTrieAndUpdates(trieVariant, mode, sd.aggTx.a.tmpdir)
	ctx.patriciaTrie.ResetContext(ctx)
	return ctx
}

func (sdc *SharedDomainsCommitmentContext) Close() {
	sdc.updates.Close()
}

type cachedBranch struct {
	data []byte
	step uint64
}

// ResetBranchCache should be called after each commitment computation
func (sdc *SharedDomainsCommitmentContext) ResetBranchCache() {
	clear(sdc.branches)
}

func (sdc *SharedDomainsCommitmentContext) Branch(pref []byte) ([]byte, uint64, error) {
	prefS := toStringZeroCopy(pref)
	cached, ok := sdc.branches[prefS]
	if ok {
		// cached value is already transformed/clean to read.
		// Cache should ResetBranchCache after each commitment computation
		return cached.data, cached.step, nil
	}

	v, step, err := sdc.sharedDomains.LatestCommitment(sdc.tx, pref)
	if err != nil {
		return nil, 0, fmt.Errorf("branch failed: %w", err)
	}
	if sdc.sharedDomains.trace {
		fmt.Printf("[SDC] Branch: %x: %x\n", pref, v)
	}
	// Trie reads prefix during unfold and after everything is ready reads it again to Merge update, if any, so
	// cache branch until ResetBranchCache called
	sdc.branches[prefS] = cachedBranch{data: v, step: step}

	if len(v) == 0 {
		return nil, 0, nil
	}
	return v, step, nil
}

func (sdc *SharedDomainsCommitmentContext) PutBranch(prefix []byte, data []byte, prevData []byte, prevStep uint64) error {
	prefixS := toStringZeroCopy(prefix)
	if sdc.sharedDomains.trace {
		fmt.Printf("[SDC] PutBranch: %x: %x\n", prefix, data)
	}
	sdc.branches[prefixS] = cachedBranch{data: data, step: prevStep}

	return sdc.sharedDomains.updateCommitmentData(prefixS, data, prevData, prevStep)
}

func (sdc *SharedDomainsCommitmentContext) readAccount(plainKey []byte) (encAccount []byte, err error) {
	if sdc.limitReadAsOfTxNum > 0 {
		encAccount, _, err = sdc.sharedDomains.getAsOfFile(kv.AccountsDomain, sdc.tx, plainKey, nil, sdc.limitReadAsOfTxNum)
		if err != nil {
			return nil, fmt.Errorf("GetAccount failed: %w", err)
		}
		return encAccount, nil
	}
<<<<<<< HEAD
	encAccount, _, err = sdc.sharedDomains.GetLatest(kv.AccountsDomain, sdc.tx, plainKey, nil)
=======
	encAccount, _, err = sdc.sharedDomains.GetLatest(kv.AccountsDomain, plainKey)
>>>>>>> ffd8607a
	if err != nil {
		return nil, fmt.Errorf("GetAccount failed: %w", err)
	}
	return encAccount, nil
}

func (sdc *SharedDomainsCommitmentContext) readCode(plainKey []byte) (code []byte, err error) {
	if sdc.limitReadAsOfTxNum > 0 {
		code, _, err = sdc.sharedDomains.getAsOfFile(kv.CodeDomain, sdc.tx, plainKey, nil, sdc.limitReadAsOfTxNum)
		if err != nil {
			return nil, fmt.Errorf("GetAccount/Code: failed to read latest code: %w", err)
		}
		return code, nil
	}
<<<<<<< HEAD
	code, _, err = sdc.sharedDomains.GetLatest(kv.CodeDomain, sdc.tx, plainKey, nil)
=======
	code, _, err = sdc.sharedDomains.GetLatest(kv.CodeDomain, plainKey)
>>>>>>> ffd8607a
	if err != nil {
		return nil, fmt.Errorf("GetAccount/Code: failed to read latest code: %w", err)
	}
	return code, nil
}
func (sdc *SharedDomainsCommitmentContext) readStorage(plainKey []byte) (enc []byte, err error) {
	if sdc.limitReadAsOfTxNum > 0 {
		enc, _, err = sdc.sharedDomains.getAsOfFile(kv.StorageDomain, sdc.tx, plainKey, nil, sdc.limitReadAsOfTxNum)
		if err != nil {
			return nil, fmt.Errorf("GetAccount/Code: failed to read latest code: %w", err)
		}
		return enc, nil
	}
<<<<<<< HEAD
	enc, _, err = sdc.sharedDomains.GetLatest(kv.StorageDomain, sdc.tx, plainKey, nil)
=======
	enc, _, err = sdc.sharedDomains.GetLatest(kv.StorageDomain, plainKey)
>>>>>>> ffd8607a
	if err != nil {
		return nil, fmt.Errorf("GetAccount/Code: failed to read latest code: %w", err)
	}
	return enc, nil
}

func (sdc *SharedDomainsCommitmentContext) Account(plainKey []byte) (u *commitment.Update, err error) {
	encAccount, err := sdc.readAccount(plainKey)
	if err != nil {
		return nil, err
	}

	u = &commitment.Update{CodeHash: commitment.EmptyCodeHashArray}

	if len(encAccount) > 0 {
		nonce, balance, chash := types.DecodeAccountBytesV3(encAccount)
		u.Flags |= commitment.NonceUpdate
		u.Nonce = nonce
		u.Flags |= commitment.BalanceUpdate
		u.Balance.Set(balance)
		if len(chash) > 0 {
			u.Flags |= commitment.CodeUpdate
			copy(u.CodeHash[:], chash)
		}
	}
	if u.CodeHash == commitment.EmptyCodeHashArray {
		if len(encAccount) == 0 {
			u.Flags = commitment.DeleteUpdate
		}
		return u, nil
	}

	code, err := sdc.readCode(plainKey)
	if err != nil {
		return nil, err
	}

	if len(code) > 0 {
		sdc.keccak.Reset()
		sdc.keccak.Write(code)
		sdc.keccak.Read(u.CodeHash[:])
		u.Flags |= commitment.CodeUpdate
	} else {
		u.CodeHash = commitment.EmptyCodeHashArray
	}

	if len(encAccount) == 0 && len(code) == 0 {
		u.Flags = commitment.DeleteUpdate
	}
	return u, nil
}

func (sdc *SharedDomainsCommitmentContext) Storage(plainKey []byte) (u *commitment.Update, err error) {
	// Look in the summary table first
	enc, err := sdc.readStorage(plainKey)
	if err != nil {
		return nil, err
	}
	u = new(commitment.Update)
	u.StorageLen = len(enc)
	if len(enc) == 0 {
		u.Flags = commitment.DeleteUpdate
	} else {
		u.Flags |= commitment.StorageUpdate
		copy(u.Storage[:u.StorageLen], enc)
	}
	return u, nil
}

func (sdc *SharedDomainsCommitmentContext) Reset() {
	if !sdc.justRestored.Load() {
		sdc.patriciaTrie.Reset()
	}
}

func (sdc *SharedDomainsCommitmentContext) TempDir() string {
	return sdc.sharedDomains.aggTx.a.dirs.Tmp
}

func (sdc *SharedDomainsCommitmentContext) KeysCount() uint64 {
	return sdc.updates.Size()
}

func (sdc *SharedDomainsCommitmentContext) Trie() commitment.Trie {
	return sdc.patriciaTrie
}

// TouchPlainKey marks plainKey as updated and applies different fn for different key types
// (different behaviour for Code, Account and Storage key modifications).
func (sdc *SharedDomainsCommitmentContext) TouchKey(d kv.Domain, key string, val []byte) {
	if sdc.updates.Mode() == commitment.ModeDisabled {
		return
	}

	switch d {
	case kv.AccountsDomain:
		sdc.updates.TouchPlainKey(key, val, sdc.updates.TouchAccount)
	case kv.CodeDomain:
		sdc.updates.TouchPlainKey(key, val, sdc.updates.TouchCode)
	case kv.StorageDomain:
		sdc.updates.TouchPlainKey(key, val, sdc.updates.TouchStorage)
	default:
		panic(fmt.Errorf("TouchKey: unknown domain %s", d))
	}
}

// Evaluates commitment for processed state.
<<<<<<< HEAD
func (sdc *SharedDomainsCommitmentContext) ComputeCommitment(ctx context.Context, roTx kv.Tx, saveState bool, blockNum uint64, logPrefix string) (rootHash []byte, err error) {
	if dbg.DiscardCommitment() {
		sdc.updates.Reset()
		return nil, nil
	}
=======
func (sdc *SharedDomainsCommitmentContext) ComputeCommitment(ctx context.Context, saveState bool, blockNum uint64, logPrefix string) (rootHash []byte, err error) {
>>>>>>> ffd8607a
	sdc.ResetBranchCache()
	defer sdc.ResetBranchCache()

	mxCommitmentRunning.Inc()
	defer mxCommitmentRunning.Dec()
	defer func(s time.Time) { mxCommitmentTook.ObserveDuration(s) }(time.Now())

	updateCount := sdc.updates.Size()
	if sdc.sharedDomains.trace {
		defer sdc.sharedDomains.logger.Trace("ComputeCommitment", "block", blockNum, "keys", updateCount, "mode", sdc.updates.Mode())
	}
	if updateCount == 0 {
		rootHash, err = sdc.patriciaTrie.RootHash()
		return rootHash, err
	}

	// data accessing functions should be set when domain is opened/shared context updated
	sdc.patriciaTrie.SetTrace(blockNum == 14753281 || blockNum == 14796217) //sdc.sharedDomains.trace)
	sdc.Reset()

	rootHash, err = sdc.patriciaTrie.Process(ctx, sdc.updates, logPrefix)
	if err != nil {
		return nil, err
	}
	sdc.justRestored.Store(false)

	if saveState {
		if err := sdc.storeCommitmentState(blockNum, rootHash); err != nil {
			return nil, err
		}
	}

	return rootHash, err
}

func (sdc *SharedDomainsCommitmentContext) storeCommitmentState(blockNum uint64, rootHash []byte) error {
	if sdc.sharedDomains.aggTx == nil {
		return fmt.Errorf("store commitment state: AggregatorContext is not initialized")
	}
	encodedState, err := sdc.encodeCommitmentState(blockNum, sdc.sharedDomains.txNum)
	if err != nil {
		return err
	}
	prevState, prevStep, err := sdc.Branch(keyCommitmentState)
	if err != nil {
		return err
	}
	if len(prevState) == 0 && prevState != nil {
		prevState = nil
	}
	// state could be equal but txnum/blocknum could be different.
	// We do skip only full matches
	if bytes.Equal(prevState, encodedState) {
		//fmt.Printf("[commitment] skip store txn %d block %d (prev b=%d t=%d) rh %x\n",
		//	binary.BigEndian.Uint64(prevState[8:16]), binary.BigEndian.Uint64(prevState[:8]), dc.ht.iit.txNum, blockNum, rh)
		return nil
	}
	if sdc.sharedDomains.trace {
		fmt.Printf("[commitment] store txn %d block %d rootHash %x\n", sdc.sharedDomains.txNum, blockNum, rootHash)
	}
	sdc.sharedDomains.put(kv.CommitmentDomain, keyCommitmentStateS, encodedState)
	return sdc.sharedDomains.domainWriters[kv.CommitmentDomain].PutWithPrev(keyCommitmentState, nil, encodedState, prevState, prevStep)
}

func (sdc *SharedDomainsCommitmentContext) encodeCommitmentState(blockNum, txNum uint64) ([]byte, error) {
	var state []byte
	var err error

	switch trie := (sdc.patriciaTrie).(type) {
	case *commitment.HexPatriciaHashed:
		state, err = trie.EncodeCurrentState(nil)
		if err != nil {
			return nil, err
		}
	default:
		return nil, fmt.Errorf("unsupported state storing for patricia trie type: %T", sdc.patriciaTrie)
	}

	cs := &commitmentState{trieState: state, blockNum: blockNum, txNum: txNum}
	encoded, err := cs.Encode()
	if err != nil {
		return nil, err
	}
	return encoded, nil
}

// by that key stored latest root hash and tree state
const keyCommitmentStateS = "state"

var keyCommitmentState = []byte(keyCommitmentStateS)

func (sd *SharedDomains) LatestCommitmentState(tx kv.Tx, sinceTx, untilTx uint64) (blockNum, txNum uint64, state []byte, err error) {
	return sd.sdCtx.LatestCommitmentState(tx)
}

func _decodeTxBlockNums(v []byte) (txNum, blockNum uint64) {
	return binary.BigEndian.Uint64(v), binary.BigEndian.Uint64(v[8:16])
}

// LatestCommitmentState searches for last encoded state for CommitmentContext.
// Found value does not become current state.
<<<<<<< HEAD
func (sdc *SharedDomainsCommitmentContext) LatestCommitmentState(roTx kv.Tx) (blockNum, txNum uint64, state []byte, err error) {
	if dbg.DiscardCommitment() {
		return 0, 0, nil, nil
	}
=======
func (sdc *SharedDomainsCommitmentContext) LatestCommitmentState() (blockNum, txNum uint64, state []byte, err error) {
>>>>>>> ffd8607a
	if sdc.patriciaTrie.Variant() != commitment.VariantHexPatriciaTrie {
		return 0, 0, nil, fmt.Errorf("state storing is only supported hex patricia trie")
	}
	state, _, err = sdc.Branch(keyCommitmentState)
	if err != nil {
		return 0, 0, nil, err
	}
	if len(state) < 16 {
		return 0, 0, nil, nil
	}

	txNum, blockNum = _decodeTxBlockNums(state)
	return blockNum, txNum, state, nil
}

// SeekCommitment [sinceTx, untilTx] searches for last encoded state from DomainCommitted
// and if state found, sets it up to current domain
func (sdc *SharedDomainsCommitmentContext) SeekCommitment(tx kv.Tx, cd *DomainRoTx, sinceTx, untilTx uint64) (blockNum, txNum uint64, ok bool, err error) {
	_, _, state, err := sdc.LatestCommitmentState(tx)
	if err != nil {
		return 0, 0, false, err
	}
	blockNum, txNum, err = sdc.restorePatriciaState(state)
	return blockNum, txNum, true, err
}

// After commitment state is retored, method .Reset() should NOT be called until new updates.
// Otherwise state should be restorePatriciaState()d again.

func (sdc *SharedDomainsCommitmentContext) restorePatriciaState(value []byte) (uint64, uint64, error) {
	cs := new(commitmentState)
	if err := cs.Decode(value); err != nil {
		if len(value) > 0 {
			return 0, 0, fmt.Errorf("failed to decode previous stored commitment state: %w", err)
		}
		// nil value is acceptable for SetState and will reset trie
	}
	if hext, ok := sdc.patriciaTrie.(*commitment.HexPatriciaHashed); ok {
		if err := hext.SetState(cs.trieState); err != nil {
			return 0, 0, fmt.Errorf("failed restore state : %w", err)
		}
		sdc.justRestored.Store(true) // to prevent double reset
		if sdc.sharedDomains.trace {
			rootHash, err := hext.RootHash()
			if err != nil {
				return 0, 0, fmt.Errorf("failed to get root hash after state restore: %w", err)
			}
			fmt.Printf("[commitment] restored state: block=%d txn=%d rootHash=%x\n", cs.blockNum, cs.txNum, rootHash)
		}
	} else {
		return 0, 0, errors.New("state storing is only supported hex patricia trie")
	}
	return cs.blockNum, cs.txNum, nil
}

func toStringZeroCopy(v []byte) string { return unsafe.String(&v[0], len(v)) }
func toBytesZeroCopy(s string) []byte  { return unsafe.Slice(unsafe.StringData(s), len(s)) }<|MERGE_RESOLUTION|>--- conflicted
+++ resolved
@@ -763,6 +763,7 @@
 			}
 		}
 
+		roTx := sd.roTx
 		valsCursor, err := roTx.CursorDupSort(sd.aggTx.a.d[kv.StorageDomain].valuesTable)
 		if err != nil {
 			return err
@@ -784,7 +785,7 @@
 
 		sctx := sd.aggTx.d[kv.StorageDomain]
 		for i, item := range sctx.files {
-			cursor, err := item.src.bindex.Seek(sctx.reader(i), prefix)
+			cursor, err := item.src.bindex.Seek(sctx.statelessGetter(i), prefix)
 			if err != nil {
 				return err
 			}
@@ -817,10 +818,9 @@
 							heap.Push(cpPtr, ci1)
 						}
 					}
-<<<<<<< HEAD
 				case FILE_CURSOR:
-					indexList := sd.aggTx.d[kv.StorageDomain].d.indexList
-					if indexList&withBTree != 0 {
+					indexList := sd.aggTx.d[kv.StorageDomain].d.IndexList
+					if indexList&AccessorBTree != 0 {
 						if ci1.btCursor.Next() {
 							ci1.key = ci1.btCursor.Key()
 							if ci1.key != nil && bytes.HasPrefix(ci1.key, prefix) {
@@ -831,7 +831,7 @@
 							ci1.btCursor.Close()
 						}
 					}
-					if indexList&withHashMap != 0 {
+					if indexList&AccessorHashMap != 0 {
 						ci1.dg.Reset(ci1.latestOffset)
 						if !ci1.dg.HasNext() {
 							break
@@ -840,33 +840,15 @@
 						if key != nil && bytes.HasPrefix(key, prefix) {
 							ci1.key = key
 							ci1.val, ci1.latestOffset = ci1.dg.Next(nil)
-=======
-				}
-			case FILE_CURSOR:
-				indexList := sd.aggTx.d[kv.StorageDomain].d.IndexList
-				if indexList&AccessorBTree != 0 {
-					if ci1.btCursor.Next() {
-						ci1.key = ci1.btCursor.Key()
-						if ci1.key != nil && bytes.HasPrefix(ci1.key, prefix) {
-							ci1.val = ci1.btCursor.Value()
->>>>>>> ffd8607a
 							heap.Push(cpPtr, ci1)
 						} else {
 							ci1.dg = nil
 						}
 					}
-<<<<<<< HEAD
 				case DB_CURSOR:
 					k, v, err := ci1.cDup.NextNoDup()
 					if err != nil {
 						return err
-=======
-				}
-				if indexList&AccessorHashMap != 0 {
-					ci1.dg.Reset(ci1.latestOffset)
-					if !ci1.dg.HasNext() {
-						break
->>>>>>> ffd8607a
 					}
 
 					if len(k) > 0 && bytes.HasPrefix(k, prefix) {
@@ -975,22 +957,14 @@
 }
 
 // TemporalDomain satisfaction
-<<<<<<< HEAD
-func (sd *SharedDomains) GetLatest(domain kv.Domain, roTx kv.Tx, k, k2 []byte) (v []byte, step uint64, err error) {
-=======
 func (sd *SharedDomains) GetLatest(domain kv.Domain, k []byte) (v []byte, step uint64, err error) {
->>>>>>> ffd8607a
 	if domain == kv.CommitmentDomain {
 		return sd.LatestCommitment(roTx, k)
 	}
 	if v, prevStep, ok := sd.get(domain, k); ok {
 		return v, prevStep, nil
 	}
-<<<<<<< HEAD
-	v, step, _, err = sd.aggTx.GetLatest(domain, k, nil, roTx)
-=======
 	v, step, _, err = sd.aggTx.GetLatest(domain, k, sd.roTx)
->>>>>>> ffd8607a
 	if err != nil {
 		return nil, 0, fmt.Errorf("storage %x read error: %w", k, err)
 	}
@@ -1027,11 +1001,7 @@
 	}
 	if prevVal == nil {
 		var err error
-<<<<<<< HEAD
-		prevVal, prevStep, err = sd.GetLatest(domain, roTx, k1, k2)
-=======
 		prevVal, prevStep, err = sd.GetLatest(domain, k1)
->>>>>>> ffd8607a
 		if err != nil {
 			return err
 		}
@@ -1067,11 +1037,7 @@
 func (sd *SharedDomains) DomainDel(domain kv.Domain, roTx kv.Tx, k1, k2 []byte, prevVal []byte, prevStep uint64) error {
 	if prevVal == nil {
 		var err error
-<<<<<<< HEAD
-		prevVal, prevStep, err = sd.GetLatest(domain, roTx, k1, k2)
-=======
-		prevVal, prevStep, err = sd.GetLatest(domain, k1)
->>>>>>> ffd8607a
+		prevVal, prevStep, err = sd.GetLatest(domain, roTx, k1)
 		if err != nil {
 			return err
 		}
@@ -1134,11 +1100,7 @@
 
 type SharedDomainsCommitmentContext struct {
 	sharedDomains *SharedDomains
-<<<<<<< HEAD
 	tx            kv.Tx
-	discard       bool // could be replaced with using ModeDisabled
-=======
->>>>>>> ffd8607a
 	branches      map[string]cachedBranch
 	keccak        cryptozerocopy.KeccakState
 	updates       *commitment.Updates
@@ -1155,11 +1117,7 @@
 func NewSharedDomainsCommitmentContext(sd *SharedDomains, tx kv.Tx, mode commitment.Mode, trieVariant commitment.TrieVariant) *SharedDomainsCommitmentContext {
 	ctx := &SharedDomainsCommitmentContext{
 		sharedDomains: sd,
-<<<<<<< HEAD
 		tx:            tx,
-		discard:       dbg.DiscardCommitment(),
-=======
->>>>>>> ffd8607a
 		branches:      make(map[string]cachedBranch),
 		keccak:        sha3.NewLegacyKeccak256().(cryptozerocopy.KeccakState),
 	}
@@ -1227,11 +1185,7 @@
 		}
 		return encAccount, nil
 	}
-<<<<<<< HEAD
-	encAccount, _, err = sdc.sharedDomains.GetLatest(kv.AccountsDomain, sdc.tx, plainKey, nil)
-=======
-	encAccount, _, err = sdc.sharedDomains.GetLatest(kv.AccountsDomain, plainKey)
->>>>>>> ffd8607a
+	encAccount, _, err = sdc.sharedDomains.GetLatest(kv.AccountsDomain, sdc.tx, plainKey)
 	if err != nil {
 		return nil, fmt.Errorf("GetAccount failed: %w", err)
 	}
@@ -1246,11 +1200,7 @@
 		}
 		return code, nil
 	}
-<<<<<<< HEAD
-	code, _, err = sdc.sharedDomains.GetLatest(kv.CodeDomain, sdc.tx, plainKey, nil)
-=======
-	code, _, err = sdc.sharedDomains.GetLatest(kv.CodeDomain, plainKey)
->>>>>>> ffd8607a
+	code, _, err = sdc.sharedDomains.GetLatest(kv.CodeDomain, sdc.tx, plainKey)
 	if err != nil {
 		return nil, fmt.Errorf("GetAccount/Code: failed to read latest code: %w", err)
 	}
@@ -1264,11 +1214,7 @@
 		}
 		return enc, nil
 	}
-<<<<<<< HEAD
-	enc, _, err = sdc.sharedDomains.GetLatest(kv.StorageDomain, sdc.tx, plainKey, nil)
-=======
-	enc, _, err = sdc.sharedDomains.GetLatest(kv.StorageDomain, plainKey)
->>>>>>> ffd8607a
+	enc, _, err = sdc.sharedDomains.GetLatest(kv.StorageDomain, sdc.tx, plainKey)
 	if err != nil {
 		return nil, fmt.Errorf("GetAccount/Code: failed to read latest code: %w", err)
 	}
@@ -1376,15 +1322,7 @@
 }
 
 // Evaluates commitment for processed state.
-<<<<<<< HEAD
 func (sdc *SharedDomainsCommitmentContext) ComputeCommitment(ctx context.Context, roTx kv.Tx, saveState bool, blockNum uint64, logPrefix string) (rootHash []byte, err error) {
-	if dbg.DiscardCommitment() {
-		sdc.updates.Reset()
-		return nil, nil
-	}
-=======
-func (sdc *SharedDomainsCommitmentContext) ComputeCommitment(ctx context.Context, saveState bool, blockNum uint64, logPrefix string) (rootHash []byte, err error) {
->>>>>>> ffd8607a
 	sdc.ResetBranchCache()
 	defer sdc.ResetBranchCache()
 
@@ -1486,14 +1424,7 @@
 
 // LatestCommitmentState searches for last encoded state for CommitmentContext.
 // Found value does not become current state.
-<<<<<<< HEAD
 func (sdc *SharedDomainsCommitmentContext) LatestCommitmentState(roTx kv.Tx) (blockNum, txNum uint64, state []byte, err error) {
-	if dbg.DiscardCommitment() {
-		return 0, 0, nil, nil
-	}
-=======
-func (sdc *SharedDomainsCommitmentContext) LatestCommitmentState() (blockNum, txNum uint64, state []byte, err error) {
->>>>>>> ffd8607a
 	if sdc.patriciaTrie.Variant() != commitment.VariantHexPatriciaTrie {
 		return 0, 0, nil, fmt.Errorf("state storing is only supported hex patricia trie")
 	}
