--- conflicted
+++ resolved
@@ -641,17 +641,6 @@
 }
 
 func (sd *SharedDomains) HasPrefix(domain kv.Domain, prefix []byte) ([]byte, []byte, bool, error) {
-<<<<<<< HEAD
-	var firstKey, firstValue []byte
-	var hasPrefix bool
-	err := sd.IteratePrefix(domain, prefix, func(k []byte, v []byte, step uint64) (bool, error) {
-		firstKey = common.CopyBytes(k)
-		firstValue = common.CopyBytes(v)
-		hasPrefix = true
-		return false, nil // do not continue, end on first occurrence
-	})
-	return firstKey, firstValue, hasPrefix, err
-=======
 	var firstKey, firstVal []byte
 	var hasPrefix bool
 	err := sd.IteratePrefix(domain, prefix, func(k []byte, v []byte, step uint64) (bool, error) {
@@ -661,7 +650,6 @@
 		return false, nil // do not continue, end on first occurrence
 	})
 	return firstKey, firstVal, hasPrefix, err
->>>>>>> b969ba68
 }
 
 // IterateStoragePrefix iterates over key-value pairs of the storage domain that start with given prefix
