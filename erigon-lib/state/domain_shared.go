--- conflicted
+++ resolved
@@ -340,15 +340,9 @@
 	return true
 }
 
-<<<<<<< HEAD
-func (sd *SharedDomains) updateAccountCode(addrS string, code, prevCode []byte, prevStep uint64) error {
+func (sd *SharedDomains) updateAccountCode(addrS string, code []byte, txNum uint64, prevCode []byte, prevStep uint64) error {
 	addr := toBytesZeroCopy(addrS)
-	sd.put(kv.CodeDomain, addrS, code)
-=======
-func (sd *SharedDomains) updateAccountCode(addr, code []byte, txNum uint64, prevCode []byte, prevStep uint64) error {
-	addrS := string(addr)
 	sd.put(kv.CodeDomain, addrS, code, txNum)
->>>>>>> b605ef07
 	if len(code) == 0 {
 		return sd.domainWriters[kv.CodeDomain].DeleteWithPrev(addr, txNum, prevCode, prevStep)
 	}
@@ -360,15 +354,9 @@
 	return sd.domainWriters[kv.CommitmentDomain].PutWithPrev(toBytesZeroCopy(prefix), data, txNum, prev, prevStep)
 }
 
-<<<<<<< HEAD
-func (sd *SharedDomains) deleteAccount(addrS string, txNum uint64, prev []byte, prevStep uint64) error {
+func (sd *SharedDomains) deleteAccount(roTx kv.Tx, addrS string, txNum uint64, prev []byte, prevStep uint64) error {
 	addr := toBytesZeroCopy(addrS)
-	if err := sd.DomainDelPrefix(kv.StorageDomain, addr, txNum); err != nil {
-=======
-func (sd *SharedDomains) deleteAccount(roTx kv.Tx, addr []byte, txNum uint64, prev []byte, prevStep uint64) error {
-	addrS := string(addr)
 	if err := sd.DomainDelPrefix(kv.StorageDomain, roTx, addr, txNum); err != nil {
->>>>>>> b605ef07
 		return err
 	}
 
@@ -385,25 +373,14 @@
 	return nil
 }
 
-<<<<<<< HEAD
-func (sd *SharedDomains) writeAccountStorage(k string, v, preVal []byte, prevStep uint64) error {
-	sd.put(kv.StorageDomain, k, v)
-	return sd.domainWriters[kv.StorageDomain].PutWithPrev(toBytesZeroCopy(k), v, sd.txNum, preVal, prevStep)
-}
-
-func (sd *SharedDomains) delAccountStorage(k string, preVal []byte, prevStep uint64) error {
-	sd.put(kv.StorageDomain, k, nil)
-	return sd.domainWriters[kv.StorageDomain].DeleteWithPrev(toBytesZeroCopy(k), sd.txNum, preVal, prevStep)
-=======
-func (sd *SharedDomains) writeAccountStorage(k, v []byte, txNum uint64, preVal []byte, prevStep uint64) error {
-	sd.put(kv.StorageDomain, string(k), v, txNum)
-	return sd.domainWriters[kv.StorageDomain].PutWithPrev(k, v, txNum, preVal, prevStep)
-}
-
-func (sd *SharedDomains) delAccountStorage(k []byte, txNum uint64, preVal []byte, prevStep uint64) error {
-	sd.put(kv.StorageDomain, string(k), nil, txNum)
-	return sd.domainWriters[kv.StorageDomain].DeleteWithPrev(k, txNum, preVal, prevStep)
->>>>>>> b605ef07
+func (sd *SharedDomains) writeAccountStorage(k string, v []byte, txNum uint64, preVal []byte, prevStep uint64) error {
+	sd.put(kv.StorageDomain, k, v, txNum)
+	return sd.domainWriters[kv.StorageDomain].PutWithPrev(toBytesZeroCopy(k), v, txNum, preVal, prevStep)
+}
+
+func (sd *SharedDomains) delAccountStorage(k string, txNum uint64, preVal []byte, prevStep uint64) error {
+	sd.put(kv.StorageDomain, k, nil, txNum)
+	return sd.domainWriters[kv.StorageDomain].DeleteWithPrev(toBytesZeroCopy(k), txNum, preVal, prevStep)
 }
 
 func (sd *SharedDomains) IndexAdd(table kv.InvertedIdx, key []byte, txNum uint64) (err error) {
@@ -581,20 +558,12 @@
 	sd.sdCtx.TouchKey(domain, ks, v)
 	switch domain {
 	case kv.StorageDomain:
-<<<<<<< HEAD
-		return sd.writeAccountStorage(ks, v, prevVal, prevStep)
-=======
-		return sd.writeAccountStorage(k, v, txNum, prevVal, prevStep)
->>>>>>> b605ef07
+		return sd.writeAccountStorage(ks, v, txNum, prevVal, prevStep)
 	case kv.CodeDomain:
 		if bytes.Equal(prevVal, v) {
 			return nil
 		}
-<<<<<<< HEAD
-		return sd.updateAccountCode(ks, v, prevVal, prevStep)
-=======
-		return sd.updateAccountCode(k, v, txNum, prevVal, prevStep)
->>>>>>> b605ef07
+		return sd.updateAccountCode(ks, v, txNum, prevVal, prevStep)
 	case kv.AccountsDomain, kv.CommitmentDomain, kv.RCacheDomain:
 		sd.put(domain, ks, v, txNum)
 		return sd.domainWriters[domain].PutWithPrev(k, v, txNum, prevVal, prevStep)
@@ -625,34 +594,18 @@
 	sd.sdCtx.TouchKey(domain, ks, nil)
 	switch domain {
 	case kv.AccountsDomain:
-<<<<<<< HEAD
-		return sd.deleteAccount(ks, txNum, prevVal, prevStep)
+		return sd.deleteAccount(tx, ks, txNum, prevVal, prevStep)
 	case kv.StorageDomain:
-		return sd.delAccountStorage(ks, prevVal, prevStep)
-=======
-		return sd.deleteAccount(tx, k, txNum, prevVal, prevStep)
-	case kv.StorageDomain:
-		return sd.delAccountStorage(k, txNum, prevVal, prevStep)
->>>>>>> b605ef07
+		return sd.delAccountStorage(ks, txNum, prevVal, prevStep)
 	case kv.CodeDomain:
 		if prevVal == nil {
 			return nil
 		}
-<<<<<<< HEAD
-		return sd.updateAccountCode(ks, nil, prevVal, prevStep)
+		return sd.updateAccountCode(ks, nil, txNum, prevVal, prevStep)
 	case kv.CommitmentDomain:
-		return sd.updateCommitmentData(ks, nil, prevVal, prevStep)
+		return sd.updateCommitmentData(ks, nil, txNum, prevVal, prevStep)
 	default:
-		sd.put(domain, ks, nil)
-=======
-		return sd.updateAccountCode(k, nil, txNum, prevVal, prevStep)
-	case kv.CommitmentDomain:
-		return sd.updateCommitmentData(toStringZeroCopy(k), nil, txNum, prevVal, prevStep)
-	default:
-		//sd.put(kv.CommitmentDomain, prefix, data)
-		//return sd.domainWriters[kv.CommitmentDomain].PutWithPrev(toBytesZeroCopy(prefix), nil, data, sd.txNum, prev, prevStep)
-		sd.put(domain, toStringZeroCopy(k), nil, txNum)
->>>>>>> b605ef07
+		sd.put(domain, ks, nil, txNum)
 		return sd.domainWriters[domain].DeleteWithPrev(k, txNum, prevVal, prevStep)
 	}
 }
