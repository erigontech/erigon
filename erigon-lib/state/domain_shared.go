// Copyright 2024 The Erigon Authors
// This file is part of Erigon.
//
// Erigon is free software: you can redistribute it and/or modify
// it under the terms of the GNU Lesser General Public License as published by
// the Free Software Foundation, either version 3 of the License, or
// (at your option) any later version.
//
// Erigon is distributed in the hope that it will be useful,
// but WITHOUT ANY WARRANTY; without even the implied warranty of
// MERCHANTABILITY or FITNESS FOR A PARTICULAR PURPOSE. See the
// GNU Lesser General Public License for more details.
//
// You should have received a copy of the GNU Lesser General Public License
// along with Erigon. If not, see <http://www.gnu.org/licenses/>.

package state

import (
	"bytes"
	"context"
	"encoding/binary"
	"errors"
	"fmt"
	"sync"
	"sync/atomic"
	"time"
	"unsafe"

	btree2 "github.com/tidwall/btree"

	"github.com/erigontech/erigon-lib/commitment"
	"github.com/erigontech/erigon-lib/common"
	"github.com/erigontech/erigon-lib/common/assert"
	"github.com/erigontech/erigon-lib/kv"
	"github.com/erigontech/erigon-lib/log/v3"
)

// KvList sort.Interface to sort write list by keys
type KvList struct {
	Keys []string
	Vals [][]byte
}

func (l *KvList) Push(key string, val []byte) {
	l.Keys = append(l.Keys, key)
	l.Vals = append(l.Vals, val)
}

func (l *KvList) Len() int {
	return len(l.Keys)
}

func (l *KvList) Less(i, j int) bool {
	return l.Keys[i] < l.Keys[j]
}

func (l *KvList) Swap(i, j int) {
	l.Keys[i], l.Keys[j] = l.Keys[j], l.Keys[i]
	l.Vals[i], l.Vals[j] = l.Vals[j], l.Vals[i]
}

type dataWithPrevStep struct {
	data     []byte
	prevStep uint64
}

type SharedDomains struct {
	sdCtx *SharedDomainsCommitmentContext

	stepSize uint64

	logger log.Logger

	txNum    uint64
	blockNum atomic.Uint64
	estSize  int
	trace    bool //nolint
	//walLock sync.RWMutex

	muMaps  sync.RWMutex
	domains [kv.DomainLen]map[string]dataWithPrevStep
	storage *btree2.Map[string, dataWithPrevStep]

	domainWriters [kv.DomainLen]*DomainBufferedWriter
	iiWriters     []*InvertedIndexBufferedWriter

	currentChangesAccumulator *StateChangeSet
	pastChangesAccumulator    map[string]*StateChangeSet
}

type HasAgg interface {
	Agg() any
}

func NewSharedDomains(tx kv.TemporalTx, logger log.Logger) (*SharedDomains, error) {
	sd := &SharedDomains{
		logger:  logger,
		storage: btree2.NewMap[string, dataWithPrevStep](128),
		//trace:   true,
	}
	aggTx := AggTx(tx)
	sd.stepSize = aggTx.StepSize()

	sd.iiWriters = make([]*InvertedIndexBufferedWriter, len(aggTx.iis))

	for id, ii := range aggTx.iis {
		sd.iiWriters[id] = ii.NewWriter()
	}

	for id, d := range aggTx.d {
		sd.domains[id] = map[string]dataWithPrevStep{}
		sd.domainWriters[id] = d.NewWriter()
	}

	tv := commitment.VariantHexPatriciaTrie
	if ExperimentalConcurrentCommitment {
		tv = commitment.VariantConcurrentHexPatricia
	}

<<<<<<< HEAD
	sd.sdCtx = NewSharedDomainsCommitmentContext(sd, tx, commitment.ModeDirect, tv, aggTx.a.tmpdir)
=======
	sd.sdCtx = NewSharedDomainsCommitmentContext(sd, tx, commitment.ModeDirect, tv, aggTx.a.dirs.Tmp)
>>>>>>> cf916078

	if err := sd.SeekCommitment(context.Background(), tx); err != nil {
		return nil, err
	}

	return sd, nil
}

type temporalPutDel struct {
	sd *SharedDomains
	tx kv.Tx
}

func (pd *temporalPutDel) DomainPut(domain kv.Domain, k, v []byte, txNum uint64, prevVal []byte, prevStep uint64) error {
	return pd.sd.DomainPut(domain, pd.tx, k, v, txNum, prevVal, prevStep)
}

func (pd *temporalPutDel) DomainDel(domain kv.Domain, k []byte, txNum uint64, prevVal []byte, prevStep uint64) error {
	return pd.sd.DomainDel(domain, pd.tx, k, txNum, prevVal, prevStep)
}

func (pd *temporalPutDel) DomainDelPrefix(domain kv.Domain, prefix []byte, txNum uint64) error {
	return pd.sd.DomainDelPrefix(domain, pd.tx, prefix, txNum)
}

func (sd *SharedDomains) AsPutDel(tx kv.Tx) kv.TemporalPutDel {
	return &temporalPutDel{sd, tx}
}

type temporalGetter struct {
	sd *SharedDomains
	tx kv.Tx
}

func (gt *temporalGetter) GetLatest(name kv.Domain, k []byte) (v []byte, step uint64, err error) {
	return gt.sd.GetLatest(name, gt.tx, k)
}

func (gt *temporalGetter) HasPrefix(name kv.Domain, prefix []byte) (firstKey []byte, firstVal []byte, ok bool, err error) {
	return gt.sd.HasPrefix(name, prefix, gt.tx)
}

func (sd *SharedDomains) AsGetter(tx kv.Tx) kv.TemporalGetter {
	return &temporalGetter{sd, tx}
}

func (sd *SharedDomains) SetChangesetAccumulator(acc *StateChangeSet) {
	sd.currentChangesAccumulator = acc
	for idx := range sd.domainWriters {
		if sd.currentChangesAccumulator == nil {
			sd.domainWriters[idx].SetDiff(nil)
		} else {
			sd.domainWriters[idx].SetDiff(&sd.currentChangesAccumulator.Diffs[idx])
		}
	}
}

func (sd *SharedDomains) SavePastChangesetAccumulator(blockHash common.Hash, blockNumber uint64, acc *StateChangeSet) {
	if sd.pastChangesAccumulator == nil {
		sd.pastChangesAccumulator = make(map[string]*StateChangeSet)
	}
	key := make([]byte, 40)
	binary.BigEndian.PutUint64(key[:8], blockNumber)
	copy(key[8:], blockHash[:])
	sd.pastChangesAccumulator[toStringZeroCopy(key)] = acc
}

func (sd *SharedDomains) GetDiffset(tx kv.RwTx, blockHash common.Hash, blockNumber uint64) ([kv.DomainLen][]kv.DomainEntryDiff, bool, error) {
	var key [40]byte
	binary.BigEndian.PutUint64(key[:8], blockNumber)
	copy(key[8:], blockHash[:])
	if changeset, ok := sd.pastChangesAccumulator[toStringZeroCopy(key[:])]; ok {
		return [kv.DomainLen][]kv.DomainEntryDiff{
			changeset.Diffs[kv.AccountsDomain].GetDiffSet(),
			changeset.Diffs[kv.StorageDomain].GetDiffSet(),
			changeset.Diffs[kv.CodeDomain].GetDiffSet(),
			changeset.Diffs[kv.CommitmentDomain].GetDiffSet(),
		}, true, nil
	}
	return ReadDiffSet(tx, blockNumber, blockHash)
}

func (sd *SharedDomains) ClearRam(resetCommitment bool) {
	sd.muMaps.Lock()
	defer sd.muMaps.Unlock()
	for i := range sd.domains {
		sd.domains[i] = map[string]dataWithPrevStep{}
	}
	if resetCommitment {
		sd.sdCtx.updates.Reset()
		sd.sdCtx.Reset()
	}

	sd.storage = btree2.NewMap[string, dataWithPrevStep](128)
	sd.estSize = 0
}

func (sd *SharedDomains) put(domain kv.Domain, key string, val []byte, txNum uint64) {
	sd.muMaps.Lock()
	defer sd.muMaps.Unlock()
	valWithPrevStep := dataWithPrevStep{data: val, prevStep: txNum / sd.stepSize}
	if domain == kv.StorageDomain {
		if old, ok := sd.storage.Set(key, valWithPrevStep); ok {
			sd.estSize += len(val) - len(old.data)
		} else {
			sd.estSize += len(key) + len(val)
		}
		return
	}

	if old, ok := sd.domains[domain][key]; ok {
		sd.estSize += len(val) - len(old.data)
	} else {
		sd.estSize += len(key) + len(val)
	}
	sd.domains[domain][key] = valWithPrevStep
}

// get returns cached value by key. Cache is invalidated when associated WAL is flushed
func (sd *SharedDomains) get(table kv.Domain, key []byte) (v []byte, prevStep uint64, ok bool) {
	sd.muMaps.RLock()
	defer sd.muMaps.RUnlock()

	keyS := toStringZeroCopy(key)
	var dataWithPrevStep dataWithPrevStep
	if table == kv.StorageDomain {
		dataWithPrevStep, ok = sd.storage.Get(keyS)
		return dataWithPrevStep.data, dataWithPrevStep.prevStep, ok

	}

	dataWithPrevStep, ok = sd.domains[table][keyS]
	return dataWithPrevStep.data, dataWithPrevStep.prevStep, ok
}

func (sd *SharedDomains) SizeEstimate() uint64 {
	sd.muMaps.RLock()
	defer sd.muMaps.RUnlock()

	// multiply 2: to cover data-structures overhead (and keep accounting cheap)
	// and muliply 2 more: for Commitment calculation when batch is full
	return uint64(sd.estSize) * 4
}

const CodeSizeTableFake = "CodeSize"

func (sd *SharedDomains) ReadsValid(readLists map[string]*KvList) bool {
	sd.muMaps.RLock()
	defer sd.muMaps.RUnlock()

	for table, list := range readLists {
		switch table {
		case kv.AccountsDomain.String():
			m := sd.domains[kv.AccountsDomain]
			for i, key := range list.Keys {
				if val, ok := m[key]; ok {
					if !bytes.Equal(list.Vals[i], val.data) {
						return false
					}
				}
			}
		case kv.CodeDomain.String():
			m := sd.domains[kv.CodeDomain]
			for i, key := range list.Keys {
				if val, ok := m[key]; ok {
					if !bytes.Equal(list.Vals[i], val.data) {
						return false
					}
				}
			}
		case kv.StorageDomain.String():
			m := sd.storage
			for i, key := range list.Keys {
				if val, ok := m.Get(key); ok {
					if !bytes.Equal(list.Vals[i], val.data) {
						return false
					}
				}
			}
		case CodeSizeTableFake:
			m := sd.domains[kv.CodeDomain]
			for i, key := range list.Keys {
				if val, ok := m[key]; ok {
					if binary.BigEndian.Uint64(list.Vals[i]) != uint64(len(val.data)) {
						return false
					}
				}
			}
		default:
			panic(table)
		}
	}

	return true
}

func (sd *SharedDomains) updateAccountCode(addrS string, code []byte, txNum uint64, prevCode []byte, prevStep uint64) error {
	addr := toBytesZeroCopy(addrS)
	sd.put(kv.CodeDomain, addrS, code, txNum)
	if len(code) == 0 {
		return sd.domainWriters[kv.CodeDomain].DeleteWithPrev(addr, txNum, prevCode, prevStep)
	}
	return sd.domainWriters[kv.CodeDomain].PutWithPrev(addr, code, txNum, prevCode, prevStep)
}

func (sd *SharedDomains) updateCommitmentData(prefix string, data []byte, txNum uint64, prev []byte, prevStep uint64) error {
	sd.put(kv.CommitmentDomain, prefix, data, txNum)
	return sd.domainWriters[kv.CommitmentDomain].PutWithPrev(toBytesZeroCopy(prefix), data, txNum, prev, prevStep)
}

func (sd *SharedDomains) deleteAccount(roTx kv.Tx, addrS string, txNum uint64, prev []byte, prevStep uint64) error {
	addr := toBytesZeroCopy(addrS)
	if err := sd.DomainDelPrefix(kv.StorageDomain, roTx, addr, txNum); err != nil {
		return err
	}

	// commitment delete already has been applied via account
	if err := sd.DomainDel(kv.CodeDomain, roTx, addr, txNum, nil, prevStep); err != nil {
		return err
	}

	sd.put(kv.AccountsDomain, addrS, nil, txNum)
	if err := sd.domainWriters[kv.AccountsDomain].DeleteWithPrev(addr, txNum, prev, prevStep); err != nil {
		return err
	}

	return nil
}

func (sd *SharedDomains) writeAccountStorage(k string, v []byte, txNum uint64, preVal []byte, prevStep uint64) error {
	sd.put(kv.StorageDomain, k, v, txNum)
	return sd.domainWriters[kv.StorageDomain].PutWithPrev(toBytesZeroCopy(k), v, txNum, preVal, prevStep)
}

func (sd *SharedDomains) delAccountStorage(k string, txNum uint64, preVal []byte, prevStep uint64) error {
	sd.put(kv.StorageDomain, k, nil, txNum)
	return sd.domainWriters[kv.StorageDomain].DeleteWithPrev(toBytesZeroCopy(k), txNum, preVal, prevStep)
}

func (sd *SharedDomains) IndexAdd(table kv.InvertedIdx, key []byte, txNum uint64) (err error) {
	for _, writer := range sd.iiWriters {
		if writer.name == table {
			return writer.Add(key, txNum)
		}
	}
	panic(fmt.Errorf("unknown index %s", table))
}

func (sd *SharedDomains) StepSize() uint64 { return sd.stepSize }

// SetTxNum sets txNum for all domains as well as common txNum for all domains
// Requires for sd.rwTx because of commitment evaluation in shared domains if aggregationStep is reached
func (sd *SharedDomains) SetTxNum(txNum uint64) {
	sd.txNum = txNum
	sd.sdCtx.mainTtx.txNum = txNum
}

func (sd *SharedDomains) TxNum() uint64 { return sd.txNum }

func (sd *SharedDomains) BlockNum() uint64 { return sd.blockNum.Load() }

func (sd *SharedDomains) SetBlockNum(blockNum uint64) {
	sd.blockNum.Store(blockNum)
}

func (sd *SharedDomains) SetTrace(b bool) {
	sd.trace = b
}

func (sd *SharedDomains) HasPrefix(domain kv.Domain, prefix []byte, roTx kv.Tx) ([]byte, []byte, bool, error) {
	var firstKey, firstVal []byte
	var hasPrefix bool
	err := sd.IteratePrefix(domain, prefix, roTx, func(k []byte, v []byte, step uint64) (bool, error) {
		firstKey = common.CopyBytes(k)
		firstVal = common.CopyBytes(v)
		hasPrefix = true
		return false, nil // do not continue, end on first occurrence
	})
	return firstKey, firstVal, hasPrefix, err
}

// IterateStoragePrefix iterates over key-value pairs of the storage domain that start with given prefix
//
// k and v lifetime is bounded by the lifetime of the iterator
func (sd *SharedDomains) IterateStoragePrefix(prefix []byte, roTx kv.Tx, it func(k []byte, v []byte, step uint64) (cont bool, err error)) error {
	return sd.IteratePrefix(kv.StorageDomain, prefix, roTx, it)
}

func (sd *SharedDomains) IteratePrefix(domain kv.Domain, prefix []byte, roTx kv.Tx, it func(k []byte, v []byte, step uint64) (cont bool, err error)) error {
	sd.muMaps.RLock()
	defer sd.muMaps.RUnlock()
<<<<<<< HEAD
	var haveRamUpdates bool
	var ramIter btree2.MapIter[string, dataWithPrevStep]
	if domain == kv.StorageDomain {
		haveRamUpdates = sd.storage.Len() > 0
		ramIter = sd.storage.Iter()
	}

	return AggTx(roTx).d[domain].debugIteratePrefixLatest(prefix, haveRamUpdates, ramIter, it, sd.stepSize, roTx)
=======
	var ramIter btree2.MapIter[string, dataWithPrevStep]
	if domain == kv.StorageDomain {
		ramIter = sd.storage.Iter()
	}

	return AggTx(roTx).d[domain].debugIteratePrefixLatest(prefix, ramIter, it, sd.stepSize, roTx)
>>>>>>> cf916078
}

func (sd *SharedDomains) Close() {
	if sd.sdCtx == nil { //idempotency
		return
	}

	sd.SetBlockNum(0)
	sd.SetTxNum(0)

	//sd.walLock.Lock()
	//defer sd.walLock.Unlock()
	for _, d := range sd.domainWriters {
		d.Close()
	}
	for _, iiWriter := range sd.iiWriters {
		iiWriter.close()
	}

	sd.sdCtx.Close()
	sd.sdCtx = nil
}

func (sd *SharedDomains) flushDiffSet(ctx context.Context, tx kv.RwTx) error {
	for key, changeset := range sd.pastChangesAccumulator {
		blockNum := binary.BigEndian.Uint64(toBytesZeroCopy(key[:8]))
		blockHash := common.BytesToHash(toBytesZeroCopy(key[8:]))
		if err := WriteDiffSet(tx, blockNum, blockHash, changeset); err != nil {
			return err
		}
	}
	return nil
}
func (sd *SharedDomains) flushWriters(ctx context.Context, tx kv.RwTx) error {
	aggTx := AggTx(tx)
	for di, w := range sd.domainWriters {
		if w == nil {
			continue
		}
		if err := w.Flush(ctx, tx); err != nil {
			return err
		}
		aggTx.d[di].closeValsCursor() //TODO: why?
		w.Close()
	}
	for _, w := range sd.iiWriters {
		if w == nil {
			continue
		}
		if err := w.Flush(ctx, tx); err != nil {
			return err
		}
		w.close()
	}
	return nil
}

func (sd *SharedDomains) FlushWithoutCommitment(ctx context.Context, tx kv.RwTx) error {
	defer mxFlushTook.ObserveDuration(time.Now())
	if err := sd.flushDiffSet(ctx, tx); err != nil {
		return err
	}
	sd.pastChangesAccumulator = make(map[string]*StateChangeSet)
	if err := sd.flushWriters(ctx, tx); err != nil {
		return err
	}
	return nil
}

func (sd *SharedDomains) Flush(ctx context.Context, tx kv.RwTx) error {
	defer mxFlushTook.ObserveDuration(time.Now())
	if err := sd.flushDiffSet(ctx, tx); err != nil {
		return err
	}
	sd.pastChangesAccumulator = make(map[string]*StateChangeSet)
	//_, err := sd.ComputeCommitment(ctx, true, sd.BlockNum(), sd.txNum, "flush-commitment")
	//if err != nil {
	//	return err
	//}

	if err := sd.flushWriters(ctx, tx); err != nil {
		return err
	}
	return nil
}

// TemporalDomain satisfaction
func (sd *SharedDomains) GetLatest(domain kv.Domain, tx kv.Tx, k []byte) (v []byte, step uint64, err error) {
	if tx == nil {
		return nil, 0, fmt.Errorf("sd.GetLatest: unexpected nil tx")
	}
	if domain == kv.CommitmentDomain {
		return sd.LatestCommitment(k, tx)
	}
	if v, prevStep, ok := sd.get(domain, k); ok {
		return v, prevStep, nil
	}
	v, step, err = tx.(kv.TemporalTx).GetLatest(domain, k)
	if err != nil {
		return nil, 0, fmt.Errorf("storage %x read error: %w", k, err)
	}
	return v, step, nil
}

// DomainPut
// Optimizations:
//   - user can provide `prevVal != nil` - then it will not read prev value from storage
//   - user can append k2 into k1, then underlying methods will not preform append
//   - if `val == nil` it will call DomainDel
func (sd *SharedDomains) DomainPut(domain kv.Domain, roTx kv.Tx, k, v []byte, txNum uint64, prevVal []byte, prevStep uint64) error {
	if v == nil {
		return fmt.Errorf("DomainPut: %s, trying to put nil value. not allowed", domain)
	}

	if prevVal == nil {
		var err error
		prevVal, prevStep, err = sd.GetLatest(domain, roTx, k)
		if err != nil {
			return err
		}
	}
	ks := string(k)

	sd.sdCtx.TouchKey(domain, ks, v)
	switch domain {
	case kv.StorageDomain:
		return sd.writeAccountStorage(ks, v, txNum, prevVal, prevStep)
	case kv.CodeDomain:
		if bytes.Equal(prevVal, v) {
			return nil
		}
		return sd.updateAccountCode(ks, v, txNum, prevVal, prevStep)
	case kv.AccountsDomain, kv.CommitmentDomain, kv.RCacheDomain:
		sd.put(domain, ks, v, txNum)
		return sd.domainWriters[domain].PutWithPrev(k, v, txNum, prevVal, prevStep)
	default:
		if bytes.Equal(prevVal, v) {
			return nil
		}
		sd.put(domain, ks, v, txNum)
		return sd.domainWriters[domain].PutWithPrev(k, v, txNum, prevVal, prevStep)
	}
}

// DomainDel
// Optimizations:
//   - user can prvide `prevVal != nil` - then it will not read prev value from storage
//   - user can append k2 into k1, then underlying methods will not preform append
//   - if `val == nil` it will call DomainDel
func (sd *SharedDomains) DomainDel(domain kv.Domain, tx kv.Tx, k []byte, txNum uint64, prevVal []byte, prevStep uint64) error {
	if prevVal == nil {
		var err error
		prevVal, prevStep, err = sd.GetLatest(domain, tx, k)
		if err != nil {
			return err
		}
	}

	ks := string(k)
	sd.sdCtx.TouchKey(domain, ks, nil)
	switch domain {
	case kv.AccountsDomain:
		return sd.deleteAccount(tx, ks, txNum, prevVal, prevStep)
	case kv.StorageDomain:
		return sd.delAccountStorage(ks, txNum, prevVal, prevStep)
	case kv.CodeDomain:
		if prevVal == nil {
			return nil
		}
		return sd.updateAccountCode(ks, nil, txNum, prevVal, prevStep)
	case kv.CommitmentDomain:
		return sd.updateCommitmentData(ks, nil, txNum, prevVal, prevStep)
	default:
		sd.put(domain, ks, nil, txNum)
		return sd.domainWriters[domain].DeleteWithPrev(k, txNum, prevVal, prevStep)
	}
}

func (sd *SharedDomains) DomainDelPrefix(domain kv.Domain, roTx kv.Tx, prefix []byte, txNum uint64) error {
	if domain != kv.StorageDomain {
		return errors.New("DomainDelPrefix: not supported")
	}

	type tuple struct {
		k, v []byte
		step uint64
	}
	tombs := make([]tuple, 0, 8)

	if err := sd.IterateStoragePrefix(prefix, roTx, func(k, v []byte, step uint64) (bool, error) {
		tombs = append(tombs, tuple{k, v, step})
		return true, nil
	}); err != nil {
		return err
	}
	for _, tomb := range tombs {
		if err := sd.DomainDel(kv.StorageDomain, roTx, tomb.k, txNum, tomb.v, tomb.step); err != nil {
			return err
		}
	}

	if assert.Enable {
		forgotten := 0
		if err := sd.IterateStoragePrefix(prefix, roTx, func(k, v []byte, step uint64) (bool, error) {
			forgotten++
			return true, nil
		}); err != nil {
			return err
		}
		if forgotten > 0 {
			panic(fmt.Errorf("DomainDelPrefix: %d forgotten keys after '%x' prefix removal", forgotten, prefix))
		}
	}
	return nil
}

func toStringZeroCopy(v []byte) string { return unsafe.String(&v[0], len(v)) }
func toBytesZeroCopy(s string) []byte  { return unsafe.Slice(unsafe.StringData(s), len(s)) }

func AggTx(tx kv.Tx) *AggregatorRoTx {
	if withAggTx, ok := tx.(interface{ AggTx() any }); ok {
		return withAggTx.AggTx().(*AggregatorRoTx)
	}

	return nil
}<|MERGE_RESOLUTION|>--- conflicted
+++ resolved
@@ -118,11 +118,7 @@
 		tv = commitment.VariantConcurrentHexPatricia
 	}
 
-<<<<<<< HEAD
-	sd.sdCtx = NewSharedDomainsCommitmentContext(sd, tx, commitment.ModeDirect, tv, aggTx.a.tmpdir)
-=======
 	sd.sdCtx = NewSharedDomainsCommitmentContext(sd, tx, commitment.ModeDirect, tv, aggTx.a.dirs.Tmp)
->>>>>>> cf916078
 
 	if err := sd.SeekCommitment(context.Background(), tx); err != nil {
 		return nil, err
@@ -414,23 +410,12 @@
 func (sd *SharedDomains) IteratePrefix(domain kv.Domain, prefix []byte, roTx kv.Tx, it func(k []byte, v []byte, step uint64) (cont bool, err error)) error {
 	sd.muMaps.RLock()
 	defer sd.muMaps.RUnlock()
-<<<<<<< HEAD
-	var haveRamUpdates bool
-	var ramIter btree2.MapIter[string, dataWithPrevStep]
-	if domain == kv.StorageDomain {
-		haveRamUpdates = sd.storage.Len() > 0
-		ramIter = sd.storage.Iter()
-	}
-
-	return AggTx(roTx).d[domain].debugIteratePrefixLatest(prefix, haveRamUpdates, ramIter, it, sd.stepSize, roTx)
-=======
 	var ramIter btree2.MapIter[string, dataWithPrevStep]
 	if domain == kv.StorageDomain {
 		ramIter = sd.storage.Iter()
 	}
 
 	return AggTx(roTx).d[domain].debugIteratePrefixLatest(prefix, ramIter, it, sd.stepSize, roTx)
->>>>>>> cf916078
 }
 
 func (sd *SharedDomains) Close() {
