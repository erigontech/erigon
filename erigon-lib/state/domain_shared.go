// Copyright 2024 The Erigon Authors
// This file is part of Erigon.
//
// Erigon is free software: you can redistribute it and/or modify
// it under the terms of the GNU Lesser General Public License as published by
// the Free Software Foundation, either version 3 of the License, or
// (at your option) any later version.
//
// Erigon is distributed in the hope that it will be useful,
// but WITHOUT ANY WARRANTY; without even the implied warranty of
// MERCHANTABILITY or FITNESS FOR A PARTICULAR PURPOSE. See the
// GNU Lesser General Public License for more details.
//
// You should have received a copy of the GNU Lesser General Public License
// along with Erigon. If not, see <http://www.gnu.org/licenses/>.

package state

import (
	"bytes"
	"context"
	"encoding/binary"
	"errors"
	"fmt"
	"sync"
	"sync/atomic"
	"time"
	"unsafe"

	btree2 "github.com/tidwall/btree"

	"github.com/erigontech/erigon-lib/commitment"
	"github.com/erigontech/erigon-lib/common"
	"github.com/erigontech/erigon-lib/common/assert"
	"github.com/erigontech/erigon-lib/common/dbg"
	"github.com/erigontech/erigon-lib/kv"
	"github.com/erigontech/erigon-lib/log/v3"
)

// KvList sort.Interface to sort write list by keys
type KvList struct {
	Keys []string
	Vals [][]byte
}

func (l *KvList) Push(key string, val []byte) {
	l.Keys = append(l.Keys, key)
	l.Vals = append(l.Vals, val)
}

func (l *KvList) Len() int {
	return len(l.Keys)
}

func (l *KvList) Less(i, j int) bool {
	return l.Keys[i] < l.Keys[j]
}

func (l *KvList) Swap(i, j int) {
	l.Keys[i], l.Keys[j] = l.Keys[j], l.Keys[i]
	l.Vals[i], l.Vals[j] = l.Vals[j], l.Vals[i]
}

type dataWithPrevStep struct {
	data     []byte
	prevStep uint64
}

type SharedDomains struct {
	sdCtx *SharedDomainsCommitmentContext

	stepSize uint64
<<<<<<< HEAD
	aggTx    *AggregatorRoTx
	roTtx    kv.TemporalTx
=======
>>>>>>> 26e9aea1

	logger log.Logger

	txNum    uint64
	blockNum atomic.Uint64
	estSize  int
	trace    bool //nolint
	muMaps   sync.RWMutex
	//walLock sync.RWMutex

	domains [kv.DomainLen]map[string]dataWithPrevStep
	storage *btree2.Map[string, dataWithPrevStep]

	domainWriters [kv.DomainLen]*DomainBufferedWriter
	iiWriters     []*InvertedIndexBufferedWriter

	currentChangesAccumulator *StateChangeSet
	pastChangesAccumulator    map[string]*StateChangeSet
}

type HasAgg interface {
	Agg() any
}

func NewSharedDomains(tx kv.TemporalTx, logger log.Logger) (*SharedDomains, error) {
	sd := &SharedDomains{
		logger:  logger,
		storage: btree2.NewMap[string, dataWithPrevStep](128),
		//trace:   true,
	}
<<<<<<< HEAD
	sd.stepSize = sd.AggTx().StepSize()
	sd.SetTx(AggTx(tx))
=======
	aggTx := AggTx(tx)
	sd.stepSize = aggTx.StepSize()
>>>>>>> 26e9aea1

	sd.iiWriters = make([]*InvertedIndexBufferedWriter, len(aggTx.iis))

	for id, ii := range aggTx.iis {
		sd.iiWriters[id] = ii.NewWriter()
	}

	for id, d := range aggTx.d {
		sd.domains[id] = map[string]dataWithPrevStep{}
		sd.domainWriters[id] = d.NewWriter()
	}

	tv := commitment.VariantHexPatriciaTrie
	if ExperimentalConcurrentCommitment {
		tv = commitment.VariantConcurrentHexPatricia
	}

<<<<<<< HEAD
	sd.sdCtx = NewSharedDomainsCommitmentContext(sd, tx, commitment.ModeDirect, tv)
=======
	sd.sdCtx = NewSharedDomainsCommitmentContext(sd, tx, commitment.ModeDirect, tv, aggTx.a.tmpdir)
>>>>>>> 26e9aea1

	if err := sd.SeekCommitment(context.Background(), tx); err != nil {
		return nil, err
	}

	return sd, nil
}

type temporalPutDel struct {
	sd *SharedDomains
	tx kv.Tx
}

func (pd *temporalPutDel) DomainPut(domain kv.Domain, k, v []byte, txNum uint64, prevVal []byte, prevStep uint64) error {
	return pd.sd.DomainPut(domain, pd.tx, k, v, txNum, prevVal, prevStep)
}

func (pd *temporalPutDel) DomainDel(domain kv.Domain, k []byte, txNum uint64, prevVal []byte, prevStep uint64) error {
	return pd.sd.DomainDel(domain, pd.tx, k, txNum, prevVal, prevStep)
}

func (pd *temporalPutDel) DomainDelPrefix(domain kv.Domain, prefix []byte, txNum uint64) error {
	return pd.sd.DomainDelPrefix(domain, pd.tx, prefix, txNum)
}

func (sd *SharedDomains) AsPutDel(tx kv.Tx) kv.TemporalPutDel {
	return &temporalPutDel{sd, tx}
}

type temporalGetter struct {
	sd *SharedDomains
	tx kv.Tx
}

func (gt *temporalGetter) GetLatest(name kv.Domain, k []byte) (v []byte, step uint64, err error) {
	return gt.sd.GetLatest(name, gt.tx, k)
}

func (gt *temporalGetter) HasPrefix(name kv.Domain, prefix []byte) (firstKey []byte, ok bool, err error) {
	return gt.sd.HasPrefix(name, prefix, gt.tx)
}

func (sd *SharedDomains) AsGetter(tx kv.Tx) kv.TemporalGetter {
	return &temporalGetter{sd, tx}
}

func (sd *SharedDomains) SetChangesetAccumulator(acc *StateChangeSet) {
	sd.currentChangesAccumulator = acc
	for idx := range sd.domainWriters {
		if sd.currentChangesAccumulator == nil {
			sd.domainWriters[idx].SetDiff(nil)
		} else {
			sd.domainWriters[idx].SetDiff(&sd.currentChangesAccumulator.Diffs[idx])
		}
	}
}

func (sd *SharedDomains) SavePastChangesetAccumulator(blockHash common.Hash, blockNumber uint64, acc *StateChangeSet) {
	if sd.pastChangesAccumulator == nil {
		sd.pastChangesAccumulator = make(map[string]*StateChangeSet)
	}
	key := make([]byte, 40)
	binary.BigEndian.PutUint64(key[:8], blockNumber)
	copy(key[8:], blockHash[:])
	sd.pastChangesAccumulator[toStringZeroCopy(key)] = acc
}

func (sd *SharedDomains) GetDiffset(tx kv.RwTx, blockHash common.Hash, blockNumber uint64) ([kv.DomainLen][]kv.DomainEntryDiff, bool, error) {
	var key [40]byte
	binary.BigEndian.PutUint64(key[:8], blockNumber)
	copy(key[8:], blockHash[:])
	if changeset, ok := sd.pastChangesAccumulator[toStringZeroCopy(key[:])]; ok {
		return [kv.DomainLen][]kv.DomainEntryDiff{
			changeset.Diffs[kv.AccountsDomain].GetDiffSet(),
			changeset.Diffs[kv.StorageDomain].GetDiffSet(),
			changeset.Diffs[kv.CodeDomain].GetDiffSet(),
			changeset.Diffs[kv.CommitmentDomain].GetDiffSet(),
		}, true, nil
	}
	return ReadDiffSet(tx, blockNumber, blockHash)
}

<<<<<<< HEAD
// No need to check if casting succeeds. If not it would panic.
func (sd *SharedDomains) AggTx() *AggregatorRoTx { return sd.aggTx }

=======
>>>>>>> 26e9aea1
// aggregator context should call aggTx.Unwind before this one.
func (sd *SharedDomains) Unwind(ctx context.Context, rwTx kv.TemporalRwTx, blockUnwindTo, txUnwindTo uint64, changeset *[kv.DomainLen][]kv.DomainEntryDiff) error {
	step := txUnwindTo / sd.stepSize
	sd.logger.Info("aggregator unwind", "step", step,
		"txUnwindTo", txUnwindTo)
	//fmt.Printf("aggregator unwind step %d txUnwindTo %d\n", step, txUnwindTo)
	sf := time.Now()
	defer mxUnwindSharedTook.ObserveDuration(sf)

	if err := sd.Flush(ctx, rwTx); err != nil {
		return err
	}

	if err := rwTx.Unwind(ctx, txUnwindTo, changeset); err != nil {
		return err
	}

	sd.ClearRam(true)
	sd.SetTxNum(txUnwindTo)
	sd.SetBlockNum(blockUnwindTo)
	return sd.Flush(ctx, rwTx)
}

func (sd *SharedDomains) ClearRam(resetCommitment bool) {
	sd.muMaps.Lock()
	defer sd.muMaps.Unlock()
	for i := range sd.domains {
		sd.domains[i] = map[string]dataWithPrevStep{}
	}
	if resetCommitment {
		sd.sdCtx.updates.Reset()
		sd.sdCtx.Reset()
	}

	sd.storage = btree2.NewMap[string, dataWithPrevStep](128)
	sd.estSize = 0
}

<<<<<<< HEAD
func (sd *SharedDomains) put(domain kv.Domain, key string, val []byte) {
	sd.muMaps.Lock()
	defer sd.muMaps.Unlock()
	valWithPrevStep := dataWithPrevStep{data: val, prevStep: sd.txNum / sd.stepSize}
=======
func (sd *SharedDomains) put(domain kv.Domain, key string, val []byte, txNum uint64) {
	// disable mutex - because work on parallel execution postponed after E3 release.
	//sd.muMaps.Lock()
	valWithPrevStep := dataWithPrevStep{data: val, prevStep: txNum / sd.stepSize}
>>>>>>> 26e9aea1
	if domain == kv.StorageDomain {
		if old, ok := sd.storage.Set(key, valWithPrevStep); ok {
			sd.estSize += len(val) - len(old.data)
		} else {
			sd.estSize += len(key) + len(val)
		}
		return
	}

	if old, ok := sd.domains[domain][key]; ok {
		sd.estSize += len(val) - len(old.data)
	} else {
		sd.estSize += len(key) + len(val)
	}
	sd.domains[domain][key] = valWithPrevStep
}

// get returns cached value by key. Cache is invalidated when associated WAL is flushed
func (sd *SharedDomains) get(table kv.Domain, key []byte) (v []byte, prevStep uint64, ok bool) {
	sd.muMaps.RLock()
	defer sd.muMaps.RUnlock()

	keyS := toStringZeroCopy(key)
	var dataWithPrevStep dataWithPrevStep
	if table == kv.StorageDomain {
		dataWithPrevStep, ok = sd.storage.Get(keyS)
		return dataWithPrevStep.data, dataWithPrevStep.prevStep, ok

	}

	dataWithPrevStep, ok = sd.domains[table][keyS]
	return dataWithPrevStep.data, dataWithPrevStep.prevStep, ok
}

func (sd *SharedDomains) SizeEstimate() uint64 {
	sd.muMaps.RLock()
	defer sd.muMaps.RUnlock()

	// multiply 2: to cover data-structures overhead (and keep accounting cheap)
	// and muliply 2 more: for Commitment calculation when batch is full
	return uint64(sd.estSize) * 4
}

const CodeSizeTableFake = "CodeSize"

func (sd *SharedDomains) ReadsValid(readLists map[string]*KvList) bool {
	sd.muMaps.RLock()
	defer sd.muMaps.RUnlock()

	for table, list := range readLists {
		switch table {
		case kv.AccountsDomain.String():
			m := sd.domains[kv.AccountsDomain]
			for i, key := range list.Keys {
				if val, ok := m[key]; ok {
					if !bytes.Equal(list.Vals[i], val.data) {
						return false
					}
				}
			}
		case kv.CodeDomain.String():
			m := sd.domains[kv.CodeDomain]
			for i, key := range list.Keys {
				if val, ok := m[key]; ok {
					if !bytes.Equal(list.Vals[i], val.data) {
						return false
					}
				}
			}
		case kv.StorageDomain.String():
			m := sd.storage
			for i, key := range list.Keys {
				if val, ok := m.Get(key); ok {
					if !bytes.Equal(list.Vals[i], val.data) {
						return false
					}
				}
			}
		case CodeSizeTableFake:
			m := sd.domains[kv.CodeDomain]
			for i, key := range list.Keys {
				if val, ok := m[key]; ok {
					if binary.BigEndian.Uint64(list.Vals[i]) != uint64(len(val.data)) {
						return false
					}
				}
			}
		default:
			panic(table)
		}
	}

	return true
}

func (sd *SharedDomains) updateAccountCode(addr, code []byte, txNum uint64, prevCode []byte, prevStep uint64) error {
	addrS := string(addr)
	sd.put(kv.CodeDomain, addrS, code, txNum)
	if len(code) == 0 {
		return sd.domainWriters[kv.CodeDomain].DeleteWithPrev(addr, txNum, prevCode, prevStep)
	}
	return sd.domainWriters[kv.CodeDomain].PutWithPrev(addr, code, txNum, prevCode, prevStep)
}

func (sd *SharedDomains) updateCommitmentData(prefix string, data []byte, txNum uint64, prev []byte, prevStep uint64) error {
	sd.put(kv.CommitmentDomain, prefix, data, txNum)
	return sd.domainWriters[kv.CommitmentDomain].PutWithPrev(toBytesZeroCopy(prefix), data, txNum, prev, prevStep)
}

func (sd *SharedDomains) deleteAccount(roTx kv.Tx, addr []byte, txNum uint64, prev []byte, prevStep uint64) error {
	addrS := string(addr)
	if err := sd.DomainDelPrefix(kv.StorageDomain, roTx, addr, txNum); err != nil {
		return err
	}

	// commitment delete already has been applied via account
	if err := sd.DomainDel(kv.CodeDomain, roTx, addr, txNum, nil, prevStep); err != nil {
		return err
	}

	sd.put(kv.AccountsDomain, addrS, nil, txNum)
	if err := sd.domainWriters[kv.AccountsDomain].DeleteWithPrev(addr, txNum, prev, prevStep); err != nil {
		return err
	}

	return nil
}

func (sd *SharedDomains) writeAccountStorage(k, v []byte, txNum uint64, preVal []byte, prevStep uint64) error {
	sd.put(kv.StorageDomain, string(k), v, txNum)
	return sd.domainWriters[kv.StorageDomain].PutWithPrev(k, v, txNum, preVal, prevStep)
}

func (sd *SharedDomains) delAccountStorage(k []byte, txNum uint64, preVal []byte, prevStep uint64) error {
	sd.put(kv.StorageDomain, string(k), nil, txNum)
	return sd.domainWriters[kv.StorageDomain].DeleteWithPrev(k, txNum, preVal, prevStep)
}

func (sd *SharedDomains) IndexAdd(table kv.InvertedIdx, key []byte, txNum uint64) (err error) {
	for _, writer := range sd.iiWriters {
		if writer.name == table {
			return writer.Add(key, txNum)
		}
	}
	panic(fmt.Errorf("unknown index %s", table))
}

<<<<<<< HEAD
func (sd *SharedDomains) SetTx(aggTx *AggregatorRoTx) {
	if aggTx == nil {
		panic("tx is nil")
	}

	sd.aggTx = aggTx
}

=======
>>>>>>> 26e9aea1
func (sd *SharedDomains) StepSize() uint64 { return sd.stepSize }

// SetTxNum sets txNum for all domains as well as common txNum for all domains
// Requires for sd.rwTx because of commitment evaluation in shared domains if aggregationStep is reached
func (sd *SharedDomains) SetTxNum(txNum uint64) {
	sd.txNum = txNum
	sd.sdCtx.mainTtx.txNum = txNum
}

func (sd *SharedDomains) TxNum() uint64 { return sd.txNum }

func (sd *SharedDomains) BlockNum() uint64 { return sd.blockNum.Load() }

func (sd *SharedDomains) SetBlockNum(blockNum uint64) {
	sd.blockNum.Store(blockNum)
}

func (sd *SharedDomains) SetTrace(b bool) {
	sd.trace = b
}

func (sd *SharedDomains) HasPrefix(domain kv.Domain, prefix []byte, roTx kv.Tx) ([]byte, bool, error) {
	var firstKey []byte
	var hasPrefix bool
<<<<<<< HEAD
	err := sd.IteratePrefix(domain, prefix, roTx, func(k []byte, v []byte, step uint64) (bool, error) {
=======
	err := sd.IteratePrefix(domain, prefix, sd.txNum, roTx, func(k []byte, v []byte, step uint64) (bool, error) {
>>>>>>> 26e9aea1
		firstKey = common.CopyBytes(k)
		hasPrefix = true
		return false, nil // do not continue, end on first occurrence
	})
	return firstKey, hasPrefix, err
}

// IterateStoragePrefix iterates over key-value pairs of the storage domain that start with given prefix
//
// k and v lifetime is bounded by the lifetime of the iterator
<<<<<<< HEAD
func (sd *SharedDomains) IterateStoragePrefix(prefix []byte, roTx kv.Tx, it func(k []byte, v []byte, step uint64) (cont bool, err error)) error {
	return sd.IteratePrefix(kv.StorageDomain, prefix, roTx, it, sd.roTtx)
}

func (sd *SharedDomains) IteratePrefix(domain kv.Domain, prefix []byte, roTx kv.Tx, it func(k []byte, v []byte, step uint64) (cont bool, err error), tx kv.Tx) error {
=======
func (sd *SharedDomains) IterateStoragePrefix(prefix []byte, txNum uint64, roTx kv.Tx, it func(k []byte, v []byte, step uint64) (cont bool, err error)) error {
	return sd.IteratePrefix(kv.StorageDomain, prefix, txNum, roTx, it)
}

func (sd *SharedDomains) IteratePrefix(domain kv.Domain, prefix []byte, txNum uint64, roTx kv.Tx, it func(k []byte, v []byte, step uint64) (cont bool, err error)) error {
>>>>>>> 26e9aea1
	var haveRamUpdates bool
	var ramIter btree2.MapIter[string, dataWithPrevStep]
	if domain == kv.StorageDomain {
		haveRamUpdates = sd.storage.Len() > 0
		ramIter = sd.storage.Iter()
	}

<<<<<<< HEAD
	return AggTx(tx).d[domain].debugIteratePrefix(prefix, haveRamUpdates, ramIter, it, sd.txNum, sd.stepSize, roTx)
=======
	return AggTx(roTx).d[domain].debugIteratePrefix(prefix, haveRamUpdates, ramIter, it, txNum, sd.stepSize, roTx)
>>>>>>> 26e9aea1
}

func (sd *SharedDomains) Close() {
	if sd.sdCtx == nil { //idempotency
		return
	}

	sd.SetBlockNum(0)
	sd.SetTxNum(0)

	//sd.walLock.Lock()
	//defer sd.walLock.Unlock()
	for _, d := range sd.domainWriters {
		d.Close()
	}
	for _, iiWriter := range sd.iiWriters {
		iiWriter.close()
	}

	sd.sdCtx.Close()
	sd.sdCtx = nil
}

func (sd *SharedDomains) Flush(ctx context.Context, tx kv.RwTx) error {
	for key, changeset := range sd.pastChangesAccumulator {
		blockNum := binary.BigEndian.Uint64(toBytesZeroCopy(key[:8]))
		blockHash := common.BytesToHash(toBytesZeroCopy(key[8:]))
		if err := WriteDiffSet(tx, blockNum, blockHash, changeset); err != nil {
			return err
		}
	}
	sd.pastChangesAccumulator = make(map[string]*StateChangeSet)
	aggTx := AggTx(tx)

	defer mxFlushTook.ObserveDuration(time.Now())
	_, err := sd.ComputeCommitment(ctx, tx, true, sd.BlockNum(), "flush-commitment")
	if err != nil {
		return err
	}

	for di, w := range sd.domainWriters {
		if w == nil {
			continue
		}
		if err := w.Flush(ctx, tx); err != nil {
			return err
		}
		aggTx.d[di].closeValsCursor() //TODO: why?
	}
	for _, w := range sd.iiWriters {
		if w == nil {
			continue
		}
		if err := w.Flush(ctx, tx); err != nil {
			return err
		}
	}
	if dbg.PruneOnFlushTimeout != 0 {
		if _, err := tx.(kv.TemporalRwTx).PruneSmallBatches(ctx, dbg.PruneOnFlushTimeout); err != nil {
			return err
		}
	}

	for _, w := range sd.domainWriters {
		if w == nil {
			continue
		}
		w.Close()
	}
	for _, w := range sd.iiWriters {
		if w == nil {
			continue
		}
		w.close()
	}
	return nil
}

// TemporalDomain satisfaction
<<<<<<< HEAD
func (sd *SharedDomains) GetLatest(domain kv.Domain, roTx kv.Tx, k []byte) (v []byte, step uint64, err error) {
	if roTx == nil {
		return nil, 0, fmt.Errorf("storage %x read error: unexpected nil tx", k)
	}
	if domain == kv.CommitmentDomain {
		return sd.LatestCommitment(k, roTx)
=======
func (sd *SharedDomains) GetLatest(domain kv.Domain, tx kv.Tx, k []byte) (v []byte, step uint64, err error) {
	if tx == nil {
		return nil, 0, fmt.Errorf("sd.GetLatest: unexpected nil tx")
	}
	if domain == kv.CommitmentDomain {
		return sd.LatestCommitment(k, tx)
>>>>>>> 26e9aea1
	}
	if v, prevStep, ok := sd.get(domain, k); ok {
		return v, prevStep, nil
	}
<<<<<<< HEAD
	v, step, _, err = sd.aggTx.GetLatest(domain, k, roTx)
=======
	v, step, err = tx.(kv.TemporalTx).GetLatest(domain, k)
>>>>>>> 26e9aea1
	if err != nil {
		return nil, 0, fmt.Errorf("storage %x read error: %w", k, err)
	}
	return v, step, nil
}

// DomainPut
// Optimizations:
//   - user can provide `prevVal != nil` - then it will not read prev value from storage
//   - user can append k2 into k1, then underlying methods will not preform append
//   - if `val == nil` it will call DomainDel
func (sd *SharedDomains) DomainPut(domain kv.Domain, roTx kv.Tx, k, v []byte, txNum uint64, prevVal []byte, prevStep uint64) error {
	if v == nil {
		return fmt.Errorf("DomainPut: %s, trying to put nil value. not allowed", domain)
	}

	if prevVal == nil {
		var err error
		prevVal, prevStep, err = sd.GetLatest(domain, roTx, k)
		if err != nil {
			return err
		}
	}
	//fmt.Printf("k %x comp %x S %x\n", k1, composite, compositeS)
	//compositeS := toStringZeroCopy(composite) // composite is leaking pointer: once k1 changed it also changed in maps
	ks := string(k)

	sd.sdCtx.TouchKey(domain, ks, v)
	switch domain {
	case kv.StorageDomain:
		return sd.writeAccountStorage(k, v, txNum, prevVal, prevStep)
	case kv.CodeDomain:
		if bytes.Equal(prevVal, v) {
			return nil
		}
		return sd.updateAccountCode(k, v, txNum, prevVal, prevStep)
	case kv.AccountsDomain, kv.CommitmentDomain, kv.RCacheDomain:
		sd.put(domain, ks, v, txNum)
		return sd.domainWriters[domain].PutWithPrev(k, v, txNum, prevVal, prevStep)
	default:
		if bytes.Equal(prevVal, v) {
			return nil
		}
		sd.put(domain, ks, v, txNum)
		return sd.domainWriters[domain].PutWithPrev(k, v, txNum, prevVal, prevStep)
	}
}

// DomainDel
// Optimizations:
//   - user can prvide `prevVal != nil` - then it will not read prev value from storage
//   - user can append k2 into k1, then underlying methods will not preform append
//   - if `val == nil` it will call DomainDel
<<<<<<< HEAD
func (sd *SharedDomains) DomainDel(domain kv.Domain, roTx kv.Tx, k []byte, txNum uint64, prevVal []byte, prevStep uint64) error {
	if prevVal == nil {
		var err error
		prevVal, prevStep, err = sd.GetLatest(domain, roTx, k)
=======
func (sd *SharedDomains) DomainDel(domain kv.Domain, tx kv.Tx, k []byte, txNum uint64, prevVal []byte, prevStep uint64) error {
	if prevVal == nil {
		var err error
		prevVal, prevStep, err = sd.GetLatest(domain, tx, k)
>>>>>>> 26e9aea1
		if err != nil {
			return err
		}
	}

	sd.sdCtx.TouchKey(domain, toStringZeroCopy(k), nil)
	switch domain {
	case kv.AccountsDomain:
<<<<<<< HEAD
		return sd.deleteAccount(roTx, k, txNum, prevVal, prevStep)
=======
		return sd.deleteAccount(tx, k, txNum, prevVal, prevStep)
>>>>>>> 26e9aea1
	case kv.StorageDomain:
		return sd.delAccountStorage(k, txNum, prevVal, prevStep)
	case kv.CodeDomain:
		if prevVal == nil {
			return nil
		}
		return sd.updateAccountCode(k, nil, txNum, prevVal, prevStep)
	case kv.CommitmentDomain:
		return sd.updateCommitmentData(toStringZeroCopy(k), nil, txNum, prevVal, prevStep)
	default:
		//sd.put(kv.CommitmentDomain, prefix, data)
		//return sd.domainWriters[kv.CommitmentDomain].PutWithPrev(toBytesZeroCopy(prefix), nil, data, sd.txNum, prev, prevStep)
		sd.put(domain, toStringZeroCopy(k), nil, txNum)
		return sd.domainWriters[domain].DeleteWithPrev(k, txNum, prevVal, prevStep)
	}
}

func (sd *SharedDomains) DomainDelPrefix(domain kv.Domain, roTx kv.Tx, prefix []byte, txNum uint64) error {
	if domain != kv.StorageDomain {
		return errors.New("DomainDelPrefix: not supported")
	}

	type tuple struct {
		k, v []byte
		step uint64
	}
	tombs := make([]tuple, 0, 8)
<<<<<<< HEAD
	if err := sd.IterateStoragePrefix(prefix, roTx, func(k, v []byte, step uint64) (bool, error) {
=======
	if err := sd.IterateStoragePrefix(prefix, txNum, roTx, func(k, v []byte, step uint64) (bool, error) {
>>>>>>> 26e9aea1
		tombs = append(tombs, tuple{k, v, step})
		return true, nil
	}); err != nil {
		return err
	}
	for _, tomb := range tombs {
		if err := sd.DomainDel(kv.StorageDomain, roTx, tomb.k, txNum, tomb.v, tomb.step); err != nil {
			return err
		}
	}

	if assert.Enable {
		forgotten := 0
<<<<<<< HEAD
		if err := sd.IterateStoragePrefix(prefix, roTx, func(k, v []byte, step uint64) (bool, error) {
=======
		if err := sd.IterateStoragePrefix(prefix, txNum, roTx, func(k, v []byte, step uint64) (bool, error) {
>>>>>>> 26e9aea1
			forgotten++
			return true, nil
		}); err != nil {
			return err
		}
		if forgotten > 0 {
			panic(fmt.Errorf("DomainDelPrefix: %d forgotten keys after '%x' prefix removal", forgotten, prefix))
		}
	}
	return nil
}

func toStringZeroCopy(v []byte) string { return unsafe.String(&v[0], len(v)) }
func toBytesZeroCopy(s string) []byte  { return unsafe.Slice(unsafe.StringData(s), len(s)) }

func AggTx(tx kv.Tx) *AggregatorRoTx {
	if withAggTx, ok := tx.(interface{ AggTx() any }); ok {
		return withAggTx.AggTx().(*AggregatorRoTx)
	}

	return nil
}<|MERGE_RESOLUTION|>--- conflicted
+++ resolved
@@ -70,11 +70,6 @@
 	sdCtx *SharedDomainsCommitmentContext
 
 	stepSize uint64
-<<<<<<< HEAD
-	aggTx    *AggregatorRoTx
-	roTtx    kv.TemporalTx
-=======
->>>>>>> 26e9aea1
 
 	logger log.Logger
 
@@ -105,13 +100,8 @@
 		storage: btree2.NewMap[string, dataWithPrevStep](128),
 		//trace:   true,
 	}
-<<<<<<< HEAD
-	sd.stepSize = sd.AggTx().StepSize()
-	sd.SetTx(AggTx(tx))
-=======
 	aggTx := AggTx(tx)
 	sd.stepSize = aggTx.StepSize()
->>>>>>> 26e9aea1
 
 	sd.iiWriters = make([]*InvertedIndexBufferedWriter, len(aggTx.iis))
 
@@ -129,11 +119,7 @@
 		tv = commitment.VariantConcurrentHexPatricia
 	}
 
-<<<<<<< HEAD
-	sd.sdCtx = NewSharedDomainsCommitmentContext(sd, tx, commitment.ModeDirect, tv)
-=======
 	sd.sdCtx = NewSharedDomainsCommitmentContext(sd, tx, commitment.ModeDirect, tv, aggTx.a.tmpdir)
->>>>>>> 26e9aea1
 
 	if err := sd.SeekCommitment(context.Background(), tx); err != nil {
 		return nil, err
@@ -216,12 +202,6 @@
 	return ReadDiffSet(tx, blockNumber, blockHash)
 }
 
-<<<<<<< HEAD
-// No need to check if casting succeeds. If not it would panic.
-func (sd *SharedDomains) AggTx() *AggregatorRoTx { return sd.aggTx }
-
-=======
->>>>>>> 26e9aea1
 // aggregator context should call aggTx.Unwind before this one.
 func (sd *SharedDomains) Unwind(ctx context.Context, rwTx kv.TemporalRwTx, blockUnwindTo, txUnwindTo uint64, changeset *[kv.DomainLen][]kv.DomainEntryDiff) error {
 	step := txUnwindTo / sd.stepSize
@@ -260,17 +240,10 @@
 	sd.estSize = 0
 }
 
-<<<<<<< HEAD
-func (sd *SharedDomains) put(domain kv.Domain, key string, val []byte) {
+func (sd *SharedDomains) put(domain kv.Domain, key string, val []byte, txNum uint64) {
 	sd.muMaps.Lock()
 	defer sd.muMaps.Unlock()
-	valWithPrevStep := dataWithPrevStep{data: val, prevStep: sd.txNum / sd.stepSize}
-=======
-func (sd *SharedDomains) put(domain kv.Domain, key string, val []byte, txNum uint64) {
-	// disable mutex - because work on parallel execution postponed after E3 release.
-	//sd.muMaps.Lock()
 	valWithPrevStep := dataWithPrevStep{data: val, prevStep: txNum / sd.stepSize}
->>>>>>> 26e9aea1
 	if domain == kv.StorageDomain {
 		if old, ok := sd.storage.Set(key, valWithPrevStep); ok {
 			sd.estSize += len(val) - len(old.data)
@@ -418,17 +391,6 @@
 	panic(fmt.Errorf("unknown index %s", table))
 }
 
-<<<<<<< HEAD
-func (sd *SharedDomains) SetTx(aggTx *AggregatorRoTx) {
-	if aggTx == nil {
-		panic("tx is nil")
-	}
-
-	sd.aggTx = aggTx
-}
-
-=======
->>>>>>> 26e9aea1
 func (sd *SharedDomains) StepSize() uint64 { return sd.stepSize }
 
 // SetTxNum sets txNum for all domains as well as common txNum for all domains
@@ -453,11 +415,7 @@
 func (sd *SharedDomains) HasPrefix(domain kv.Domain, prefix []byte, roTx kv.Tx) ([]byte, bool, error) {
 	var firstKey []byte
 	var hasPrefix bool
-<<<<<<< HEAD
-	err := sd.IteratePrefix(domain, prefix, roTx, func(k []byte, v []byte, step uint64) (bool, error) {
-=======
 	err := sd.IteratePrefix(domain, prefix, sd.txNum, roTx, func(k []byte, v []byte, step uint64) (bool, error) {
->>>>>>> 26e9aea1
 		firstKey = common.CopyBytes(k)
 		hasPrefix = true
 		return false, nil // do not continue, end on first occurrence
@@ -468,19 +426,11 @@
 // IterateStoragePrefix iterates over key-value pairs of the storage domain that start with given prefix
 //
 // k and v lifetime is bounded by the lifetime of the iterator
-<<<<<<< HEAD
-func (sd *SharedDomains) IterateStoragePrefix(prefix []byte, roTx kv.Tx, it func(k []byte, v []byte, step uint64) (cont bool, err error)) error {
-	return sd.IteratePrefix(kv.StorageDomain, prefix, roTx, it, sd.roTtx)
-}
-
-func (sd *SharedDomains) IteratePrefix(domain kv.Domain, prefix []byte, roTx kv.Tx, it func(k []byte, v []byte, step uint64) (cont bool, err error), tx kv.Tx) error {
-=======
 func (sd *SharedDomains) IterateStoragePrefix(prefix []byte, txNum uint64, roTx kv.Tx, it func(k []byte, v []byte, step uint64) (cont bool, err error)) error {
 	return sd.IteratePrefix(kv.StorageDomain, prefix, txNum, roTx, it)
 }
 
 func (sd *SharedDomains) IteratePrefix(domain kv.Domain, prefix []byte, txNum uint64, roTx kv.Tx, it func(k []byte, v []byte, step uint64) (cont bool, err error)) error {
->>>>>>> 26e9aea1
 	var haveRamUpdates bool
 	var ramIter btree2.MapIter[string, dataWithPrevStep]
 	if domain == kv.StorageDomain {
@@ -488,11 +438,7 @@
 		ramIter = sd.storage.Iter()
 	}
 
-<<<<<<< HEAD
-	return AggTx(tx).d[domain].debugIteratePrefix(prefix, haveRamUpdates, ramIter, it, sd.txNum, sd.stepSize, roTx)
-=======
 	return AggTx(roTx).d[domain].debugIteratePrefix(prefix, haveRamUpdates, ramIter, it, txNum, sd.stepSize, roTx)
->>>>>>> 26e9aea1
 }
 
 func (sd *SharedDomains) Close() {
@@ -572,30 +518,17 @@
 }
 
 // TemporalDomain satisfaction
-<<<<<<< HEAD
-func (sd *SharedDomains) GetLatest(domain kv.Domain, roTx kv.Tx, k []byte) (v []byte, step uint64, err error) {
-	if roTx == nil {
-		return nil, 0, fmt.Errorf("storage %x read error: unexpected nil tx", k)
-	}
-	if domain == kv.CommitmentDomain {
-		return sd.LatestCommitment(k, roTx)
-=======
 func (sd *SharedDomains) GetLatest(domain kv.Domain, tx kv.Tx, k []byte) (v []byte, step uint64, err error) {
 	if tx == nil {
 		return nil, 0, fmt.Errorf("sd.GetLatest: unexpected nil tx")
 	}
 	if domain == kv.CommitmentDomain {
 		return sd.LatestCommitment(k, tx)
->>>>>>> 26e9aea1
 	}
 	if v, prevStep, ok := sd.get(domain, k); ok {
 		return v, prevStep, nil
 	}
-<<<<<<< HEAD
-	v, step, _, err = sd.aggTx.GetLatest(domain, k, roTx)
-=======
 	v, step, err = tx.(kv.TemporalTx).GetLatest(domain, k)
->>>>>>> 26e9aea1
 	if err != nil {
 		return nil, 0, fmt.Errorf("storage %x read error: %w", k, err)
 	}
@@ -649,17 +582,10 @@
 //   - user can prvide `prevVal != nil` - then it will not read prev value from storage
 //   - user can append k2 into k1, then underlying methods will not preform append
 //   - if `val == nil` it will call DomainDel
-<<<<<<< HEAD
-func (sd *SharedDomains) DomainDel(domain kv.Domain, roTx kv.Tx, k []byte, txNum uint64, prevVal []byte, prevStep uint64) error {
-	if prevVal == nil {
-		var err error
-		prevVal, prevStep, err = sd.GetLatest(domain, roTx, k)
-=======
 func (sd *SharedDomains) DomainDel(domain kv.Domain, tx kv.Tx, k []byte, txNum uint64, prevVal []byte, prevStep uint64) error {
 	if prevVal == nil {
 		var err error
 		prevVal, prevStep, err = sd.GetLatest(domain, tx, k)
->>>>>>> 26e9aea1
 		if err != nil {
 			return err
 		}
@@ -668,11 +594,7 @@
 	sd.sdCtx.TouchKey(domain, toStringZeroCopy(k), nil)
 	switch domain {
 	case kv.AccountsDomain:
-<<<<<<< HEAD
-		return sd.deleteAccount(roTx, k, txNum, prevVal, prevStep)
-=======
 		return sd.deleteAccount(tx, k, txNum, prevVal, prevStep)
->>>>>>> 26e9aea1
 	case kv.StorageDomain:
 		return sd.delAccountStorage(k, txNum, prevVal, prevStep)
 	case kv.CodeDomain:
@@ -700,11 +622,7 @@
 		step uint64
 	}
 	tombs := make([]tuple, 0, 8)
-<<<<<<< HEAD
-	if err := sd.IterateStoragePrefix(prefix, roTx, func(k, v []byte, step uint64) (bool, error) {
-=======
 	if err := sd.IterateStoragePrefix(prefix, txNum, roTx, func(k, v []byte, step uint64) (bool, error) {
->>>>>>> 26e9aea1
 		tombs = append(tombs, tuple{k, v, step})
 		return true, nil
 	}); err != nil {
@@ -718,11 +636,7 @@
 
 	if assert.Enable {
 		forgotten := 0
-<<<<<<< HEAD
-		if err := sd.IterateStoragePrefix(prefix, roTx, func(k, v []byte, step uint64) (bool, error) {
-=======
 		if err := sd.IterateStoragePrefix(prefix, txNum, roTx, func(k, v []byte, step uint64) (bool, error) {
->>>>>>> 26e9aea1
 			forgotten++
 			return true, nil
 		}); err != nil {
