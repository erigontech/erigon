--- conflicted
+++ resolved
@@ -252,56 +252,7 @@
 func (sd *SharedDomains) SeekCommitment(ctx context.Context, tx kv.Tx) (err error) {
 	_, _, _, err = sd.sdCtx.SeekCommitment(ctx, tx)
 	if err != nil {
-<<<<<<< HEAD
-		return 0, err
-	}
-	if ok {
-		if bn > 0 {
-			lastBn, _, err := rawdbv3.TxNums.Last(tx)
-			if err != nil {
-				return 0, err
-			}
-			if lastBn < bn {
-				return 0, fmt.Errorf("%w: TxNums index is at block %d and behind commitment %d", ErrBehindCommitment, lastBn, bn)
-			}
-		}
-		sd.SetBlockNum(bn)
-		sd.SetTxNum(txn)
-		return 0, nil
-	}
-	// handle case when we have no commitment, but have executed blocks
-	bnBytes, err := tx.GetOne(kv.SyncStageProgress, []byte("Execution")) //TODO: move stages to erigon-lib
-	if err != nil {
-		return 0, err
-	}
-	if len(bnBytes) == 8 {
-		bn = binary.BigEndian.Uint64(bnBytes)
-		txn, err = rawdbv3.TxNums.Max(tx, bn)
-		if err != nil {
-			return 0, err
-		}
-	}
-	if bn == 0 && txn == 0 {
-		sd.SetBlockNum(0)
-		sd.SetTxNum(0)
-		return 0, nil
-	}
-	sd.SetBlockNum(bn)
-	sd.SetTxNum(txn)
-	newRh, err := sd.rebuildCommitment(ctx, sd.roTtx, bn)
-	if err != nil {
-		return 0, err
-	}
-	if bytes.Equal(newRh, empty.RootHash[:]) {
-		sd.SetBlockNum(0)
-		sd.SetTxNum(0)
-		return 0, nil
-	}
-	if sd.trace {
-		fmt.Printf("rebuilt commitment %x %d %d\n", newRh, sd.TxNum(), sd.BlockNum())
-=======
 		return err
->>>>>>> e5bf3fb4
 	}
 	return nil
 }
@@ -1306,7 +1257,7 @@
 	if err != nil {
 		return 0, 0, false, err
 	}
-	if bytes.Equal(newRh, commitment.EmptyRootHash) {
+	if bytes.Equal(newRh, empty.RootHash.Bytes()) {
 		sdc.sharedDomains.SetBlockNum(0)
 		sdc.sharedDomains.SetTxNum(0)
 		return 0, 0, false, err
