// Copyright 2024 The Erigon Authors
// This file is part of Erigon.
//
// Erigon is free software: you can redistribute it and/or modify
// it under the terms of the GNU Lesser General Public License as published by
// the Free Software Foundation, either version 3 of the License, or
// (at your option) any later version.
//
// Erigon is distributed in the hope that it will be useful,
// but WITHOUT ANY WARRANTY; without even the implied warranty of
// MERCHANTABILITY or FITNESS FOR A PARTICULAR PURPOSE. See the
// GNU Lesser General Public License for more details.
//
// You should have received a copy of the GNU Lesser General Public License
// along with Erigon. If not, see <http://www.gnu.org/licenses/>.

package state

import (
	"bytes"
	"context"
	"encoding/binary"
	"errors"
	"fmt"
	"sync"
	"sync/atomic"
	"time"
	"unsafe"

	btree2 "github.com/tidwall/btree"

	"github.com/erigontech/erigon-lib/commitment"
	"github.com/erigontech/erigon-lib/common"
	"github.com/erigontech/erigon-lib/common/assert"
	"github.com/erigontech/erigon-lib/common/dbg"
	"github.com/erigontech/erigon-lib/kv"
	"github.com/erigontech/erigon-lib/log/v3"
)

// KvList sort.Interface to sort write list by keys
type KvList struct {
	Keys []string
	Vals [][]byte
}

func (l *KvList) Push(key string, val []byte) {
	l.Keys = append(l.Keys, key)
	l.Vals = append(l.Vals, val)
}

func (l *KvList) Len() int {
	return len(l.Keys)
}

func (l *KvList) Less(i, j int) bool {
	return l.Keys[i] < l.Keys[j]
}

func (l *KvList) Swap(i, j int) {
	l.Keys[i], l.Keys[j] = l.Keys[j], l.Keys[i]
	l.Vals[i], l.Vals[j] = l.Vals[j], l.Vals[i]
}

type dataWithPrevStep struct {
	data     []byte
	prevStep uint64
}

type SharedDomains struct {
	aggTx  *AggregatorRoTx
	sdCtx  *SharedDomainsCommitmentContext
	logger log.Logger

	txNum    uint64
	blockNum atomic.Uint64
	estSize  int
	trace    bool //nolint
	muMaps   sync.RWMutex
	//walLock sync.RWMutex

	domains [kv.DomainLen]map[string]dataWithPrevStep
	storage *btree2.Map[string, dataWithPrevStep]

	domainWriters [kv.DomainLen]*DomainBufferedWriter
	iiWriters     []*InvertedIndexBufferedWriter

	currentChangesAccumulator *StateChangeSet
	pastChangesAccumulator    map[string]*StateChangeSet
}

type HasAgg interface {
	Agg() any
}

func NewSharedDomains(tx kv.TemporalTx, logger log.Logger) (*SharedDomains, error) {
	sd := &SharedDomains{
		logger:  logger,
		storage: btree2.NewMap[string, dataWithPrevStep](128),
		//trace:   true,
	}
	sd.SetTx(AggTx(tx))
	sd.iiWriters = make([]*InvertedIndexBufferedWriter, len(sd.AggTx().iis))

	for id, ii := range sd.AggTx().iis {
		sd.iiWriters[id] = ii.NewWriter()
	}

	for id, d := range sd.AggTx().d {
		sd.domains[id] = map[string]dataWithPrevStep{}
		sd.domainWriters[id] = d.NewWriter()
	}

	sd.SetTxNum(0)
	tv := commitment.VariantHexPatriciaTrie
	if ExperimentalConcurrentCommitment {
		tv = commitment.VariantConcurrentHexPatricia
	}

	sd.sdCtx = NewSharedDomainsCommitmentContext(sd, tx, commitment.ModeDirect, tv)

	if err := sd.SeekCommitment(context.Background(), tx); err != nil {
		return nil, err
	}

	return sd, nil
}

type temporalPutDel struct {
	sd *SharedDomains
	tx kv.Tx
}

func (pd *temporalPutDel) DomainPut(domain kv.Domain, k1 []byte, val, prevVal []byte, prevStep uint64) error {
	return pd.sd.DomainPut(domain, pd.tx, k1, val, prevVal, prevStep)
}

func (pd *temporalPutDel) DomainDel(domain kv.Domain, k []byte, prevVal []byte, prevStep uint64) error {
	return pd.sd.DomainDel(domain, pd.tx, k, prevVal, prevStep)
}

func (pd *temporalPutDel) DomainDelPrefix(domain kv.Domain, prefix []byte) error {
	return pd.sd.DomainDelPrefix(domain, pd.tx, prefix)
}

func (sd *SharedDomains) AsPutDel(tx kv.Tx) kv.TemporalPutDel {
	return &temporalPutDel{sd, tx}
}

type temporalGetter struct {
	sd *SharedDomains
	tx kv.Tx
}

func (gt *temporalGetter) GetLatest(name kv.Domain, k []byte) (v []byte, step uint64, err error) {
	return gt.sd.GetLatest(name, gt.tx, k)
}

func (gt *temporalGetter) HasPrefix(name kv.Domain, prefix []byte) (firstKey []byte, ok bool, err error) {
	return gt.sd.HasPrefix(name, prefix, gt.tx)
}

func (sd *SharedDomains) AsGetter(tx kv.Tx) kv.TemporalGetter {
	return &temporalGetter{sd, tx}
}

func (sd *SharedDomains) SetChangesetAccumulator(acc *StateChangeSet) {
	sd.currentChangesAccumulator = acc
	for idx := range sd.domainWriters {
		if sd.currentChangesAccumulator == nil {
			sd.domainWriters[idx].SetDiff(nil)
		} else {
			sd.domainWriters[idx].SetDiff(&sd.currentChangesAccumulator.Diffs[idx])
		}
	}
}

func (sd *SharedDomains) SavePastChangesetAccumulator(blockHash common.Hash, blockNumber uint64, acc *StateChangeSet) {
	if sd.pastChangesAccumulator == nil {
		sd.pastChangesAccumulator = make(map[string]*StateChangeSet)
	}
	key := make([]byte, 40)
	binary.BigEndian.PutUint64(key[:8], blockNumber)
	copy(key[8:], blockHash[:])
	sd.pastChangesAccumulator[toStringZeroCopy(key)] = acc
}

func (sd *SharedDomains) GetDiffset(tx kv.RwTx, blockHash common.Hash, blockNumber uint64) ([kv.DomainLen][]kv.DomainEntryDiff, bool, error) {
	var key [40]byte
	binary.BigEndian.PutUint64(key[:8], blockNumber)
	copy(key[8:], blockHash[:])
	if changeset, ok := sd.pastChangesAccumulator[toStringZeroCopy(key[:])]; ok {
		return [kv.DomainLen][]kv.DomainEntryDiff{
			changeset.Diffs[kv.AccountsDomain].GetDiffSet(),
			changeset.Diffs[kv.StorageDomain].GetDiffSet(),
			changeset.Diffs[kv.CodeDomain].GetDiffSet(),
			changeset.Diffs[kv.CommitmentDomain].GetDiffSet(),
		}, true, nil
	}
	return ReadDiffSet(tx, blockNumber, blockHash)
}

// No need to check if casting succeeds. If not it would panic.
func (sd *SharedDomains) AggTx() *AggregatorRoTx { return sd.aggTx }

// aggregator context should call aggTx.Unwind before this one.
func (sd *SharedDomains) Unwind(ctx context.Context, rwTx kv.TemporalRwTx, blockUnwindTo, txUnwindTo uint64, changeset *[kv.DomainLen][]kv.DomainEntryDiff) error {
	step := txUnwindTo / sd.StepSize()
	sd.logger.Info("aggregator unwind", "step", step,
		"txUnwindTo", txUnwindTo)
	//fmt.Printf("aggregator unwind step %d txUnwindTo %d\n", step, txUnwindTo)
	sf := time.Now()
	defer mxUnwindSharedTook.ObserveDuration(sf)

	if err := sd.Flush(ctx, rwTx); err != nil {
		return err
	}

	if err := rwTx.Unwind(ctx, txUnwindTo, changeset); err != nil {
		return err
	}

	sd.ClearRam(true)
	sd.SetTxNum(txUnwindTo)
	sd.SetBlockNum(blockUnwindTo)
	return sd.Flush(ctx, rwTx)
}

func (sd *SharedDomains) ClearRam(resetCommitment bool) {
	sd.muMaps.Lock()
	defer sd.muMaps.Unlock()
	for i := range sd.domains {
		sd.domains[i] = map[string]dataWithPrevStep{}
	}
	if resetCommitment {
		sd.sdCtx.updates.Reset()
		sd.sdCtx.Reset()
	}

	sd.storage = btree2.NewMap[string, dataWithPrevStep](128)
	sd.estSize = 0
}

func (sd *SharedDomains) put(domain kv.Domain, key string, val []byte) {
	sd.muMaps.Lock()
	defer sd.muMaps.Unlock()
	valWithPrevStep := dataWithPrevStep{data: val, prevStep: sd.txNum / sd.aggTx.a.StepSize()}
	if domain == kv.StorageDomain {
		if old, ok := sd.storage.Set(key, valWithPrevStep); ok {
			sd.estSize += len(val) - len(old.data)
		} else {
			sd.estSize += len(key) + len(val)
		}
		return
	}

	if old, ok := sd.domains[domain][key]; ok {
		sd.estSize += len(val) - len(old.data)
	} else {
		sd.estSize += len(key) + len(val)
	}
	sd.domains[domain][key] = valWithPrevStep
}

// get returns cached value by key. Cache is invalidated when associated WAL is flushed
func (sd *SharedDomains) get(table kv.Domain, key []byte) (v []byte, prevStep uint64, ok bool) {
	sd.muMaps.RLock()
	defer sd.muMaps.RUnlock()

	keyS := toStringZeroCopy(key)
	var dataWithPrevStep dataWithPrevStep
	if table == kv.StorageDomain {
		dataWithPrevStep, ok = sd.storage.Get(keyS)
		return dataWithPrevStep.data, dataWithPrevStep.prevStep, ok

	}

	dataWithPrevStep, ok = sd.domains[table][keyS]
	return dataWithPrevStep.data, dataWithPrevStep.prevStep, ok
}

func (sd *SharedDomains) SizeEstimate() uint64 {
	sd.muMaps.RLock()
	defer sd.muMaps.RUnlock()

	// multiply 2: to cover data-structures overhead (and keep accounting cheap)
	// and muliply 2 more: for Commitment calculation when batch is full
	return uint64(sd.estSize) * 4
}

const CodeSizeTableFake = "CodeSize"

func (sd *SharedDomains) ReadsValid(readLists map[string]*KvList) bool {
	sd.muMaps.RLock()
	defer sd.muMaps.RUnlock()

	for table, list := range readLists {
		switch table {
		case kv.AccountsDomain.String():
			m := sd.domains[kv.AccountsDomain]
			for i, key := range list.Keys {
				if val, ok := m[key]; ok {
					if !bytes.Equal(list.Vals[i], val.data) {
						return false
					}
				}
			}
		case kv.CodeDomain.String():
			m := sd.domains[kv.CodeDomain]
			for i, key := range list.Keys {
				if val, ok := m[key]; ok {
					if !bytes.Equal(list.Vals[i], val.data) {
						return false
					}
				}
			}
		case kv.StorageDomain.String():
			m := sd.storage
			for i, key := range list.Keys {
				if val, ok := m.Get(key); ok {
					if !bytes.Equal(list.Vals[i], val.data) {
						return false
					}
				}
			}
		case CodeSizeTableFake:
			m := sd.domains[kv.CodeDomain]
			for i, key := range list.Keys {
				if val, ok := m[key]; ok {
					if binary.BigEndian.Uint64(list.Vals[i]) != uint64(len(val.data)) {
						return false
					}
				}
			}
		default:
			panic(table)
		}
	}

	return true
}

func (sd *SharedDomains) updateAccountCode(addr, code, prevCode []byte, prevStep uint64) error {
	addrS := string(addr)
	sd.put(kv.CodeDomain, addrS, code)
	if len(code) == 0 {
		return sd.domainWriters[kv.CodeDomain].DeleteWithPrev(addr, sd.txNum, prevCode, prevStep)
	}
	return sd.domainWriters[kv.CodeDomain].PutWithPrev(addr, code, sd.txNum, prevCode, prevStep)
}

func (sd *SharedDomains) updateCommitmentData(prefix string, data, prev []byte, prevStep uint64) error {
	sd.put(kv.CommitmentDomain, prefix, data)
	return sd.domainWriters[kv.CommitmentDomain].PutWithPrev(toBytesZeroCopy(prefix), data, sd.txNum, prev, prevStep)
}

<<<<<<< HEAD
func (sd *SharedDomains) deleteAccount(roTx kv.Tx, addr, prev []byte, prevStep uint64) error {
	addrS := string(addr)
	if err := sd.DomainDelPrefix(kv.StorageDomain, roTx, addr); err != nil {
=======
func (sd *SharedDomains) deleteAccount(addr []byte, txNum uint64, prev []byte, prevStep uint64) error {
	addrS := string(addr)
	if err := sd.DomainDelPrefix(kv.StorageDomain, addr, txNum); err != nil {
>>>>>>> 43082dbe
		return err
	}

	// commitment delete already has been applied via account
<<<<<<< HEAD
	if err := sd.DomainDel(kv.CodeDomain, roTx, addr, nil, prevStep); err != nil {
=======
	if err := sd.DomainDel(kv.CodeDomain, addr, txNum, nil, prevStep); err != nil {
>>>>>>> 43082dbe
		return err
	}

	sd.put(kv.AccountsDomain, addrS, nil)
	if err := sd.domainWriters[kv.AccountsDomain].DeleteWithPrev(addr, txNum, prev, prevStep); err != nil {
		return err
	}

	return nil
}

func (sd *SharedDomains) writeAccountStorage(k, v, preVal []byte, prevStep uint64) error {
	sd.put(kv.StorageDomain, string(k), v)
	return sd.domainWriters[kv.StorageDomain].PutWithPrev(k, v, sd.txNum, preVal, prevStep)
}

func (sd *SharedDomains) delAccountStorage(k, preVal []byte, prevStep uint64) error {
	sd.put(kv.StorageDomain, string(k), nil)
	return sd.domainWriters[kv.StorageDomain].DeleteWithPrev(k, sd.txNum, preVal, prevStep)
}

func (sd *SharedDomains) IndexAdd(table kv.InvertedIdx, key []byte) (err error) {
	for _, writer := range sd.iiWriters {
		if writer.name == table {
			return writer.Add(key, sd.txNum)
		}
	}
	panic(fmt.Errorf("unknown index %s", table))
}

func (sd *SharedDomains) SetTx(aggTx *AggregatorRoTx) {
	if aggTx == nil {
		panic("tx is nil")
	}

	sd.aggTx = aggTx
}

func (sd *SharedDomains) StepSize() uint64 { return sd.AggTx().StepSize() }

// SetTxNum sets txNum for all domains as well as common txNum for all domains
// Requires for sd.rwTx because of commitment evaluation in shared domains if aggregationStep is reached
func (sd *SharedDomains) SetTxNum(txNum uint64) {
	sd.txNum = txNum
}

func (sd *SharedDomains) TxNum() uint64 { return sd.txNum }

func (sd *SharedDomains) BlockNum() uint64 { return sd.blockNum.Load() }

func (sd *SharedDomains) SetBlockNum(blockNum uint64) {
	sd.blockNum.Store(blockNum)
}

func (sd *SharedDomains) SetTrace(b bool) {
	sd.trace = b
}

func (sd *SharedDomains) HasPrefix(domain kv.Domain, prefix []byte, roTx kv.Tx) ([]byte, bool, error) {
	var firstKey []byte
	var hasPrefix bool
	err := sd.IteratePrefix(domain, prefix, roTx, func(k []byte, v []byte, step uint64) (bool, error) {
		firstKey = common.CopyBytes(k)
		hasPrefix = true
		return false, nil // do not continue, end on first occurrence
	})
	return firstKey, hasPrefix, err
}

// IterateStoragePrefix iterates over key-value pairs of the storage domain that start with given prefix
//
// k and v lifetime is bounded by the lifetime of the iterator
func (sd *SharedDomains) IterateStoragePrefix(prefix []byte, roTx kv.Tx, it func(k []byte, v []byte, step uint64) (cont bool, err error)) error {
	return sd.IteratePrefix(kv.StorageDomain, prefix, roTx, it)
}

func (sd *SharedDomains) IteratePrefix(domain kv.Domain, prefix []byte, roTx kv.Tx, it func(k []byte, v []byte, step uint64) (cont bool, err error)) error {
	var haveRamUpdates bool
	var ramIter btree2.MapIter[string, dataWithPrevStep]
	if domain == kv.StorageDomain {
		haveRamUpdates = sd.storage.Len() > 0
		ramIter = sd.storage.Iter()
	}

	return sd.AggTx().d[domain].debugIteratePrefix(prefix, haveRamUpdates, ramIter, it, sd.txNum, sd.StepSize(), roTx)
}

func (sd *SharedDomains) Close() {
	sd.SetBlockNum(0)
	if sd.AggTx() != nil {
		sd.SetTxNum(0)

		//sd.walLock.Lock()
		//defer sd.walLock.Unlock()
		for _, d := range sd.domainWriters {
			d.Close()
		}
		for _, iiWriter := range sd.iiWriters {
			iiWriter.close()
		}
	}

	if sd.sdCtx != nil {
		sd.sdCtx.Close()
	}
}

func (sd *SharedDomains) Flush(ctx context.Context, tx kv.RwTx) error {
	for key, changeset := range sd.pastChangesAccumulator {
		blockNum := binary.BigEndian.Uint64(toBytesZeroCopy(key[:8]))
		blockHash := common.BytesToHash(toBytesZeroCopy(key[8:]))
		if err := WriteDiffSet(tx, blockNum, blockHash, changeset); err != nil {
			return err
		}
	}
	sd.pastChangesAccumulator = make(map[string]*StateChangeSet)

	defer mxFlushTook.ObserveDuration(time.Now())
	_, err := sd.ComputeCommitment(ctx, tx, true, sd.BlockNum(), "flush-commitment")
	if err != nil {
		return err
	}

	for di, w := range sd.domainWriters {
		if w == nil {
			continue
		}
		if err := w.Flush(ctx, tx); err != nil {
			return err
		}
		sd.AggTx().d[di].closeValsCursor()
	}
	for _, w := range sd.iiWriters {
		if w == nil {
			continue
		}
		if err := w.Flush(ctx, tx); err != nil {
			return err
		}
	}
	if dbg.PruneOnFlushTimeout != 0 {
		if _, err := tx.(kv.TemporalRwTx).PruneSmallBatches(ctx, dbg.PruneOnFlushTimeout); err != nil {
			return err
		}
	}

	for _, w := range sd.domainWriters {
		if w == nil {
			continue
		}
		w.Close()
	}
	for _, w := range sd.iiWriters {
		if w == nil {
			continue
		}
		w.close()
	}
	return nil
}

// TemporalDomain satisfaction
func (sd *SharedDomains) GetLatest(domain kv.Domain, roTx kv.Tx, k []byte) (v []byte, step uint64, err error) {
	if roTx == nil {
		return nil, 0, fmt.Errorf("storage %x read error: unexpected nil tx", k)
	}
	if domain == kv.CommitmentDomain {
		return sd.LatestCommitment(k, roTx)
	}
	if v, prevStep, ok := sd.get(domain, k); ok {
		return v, prevStep, nil
	}
	v, step, _, err = sd.aggTx.GetLatest(domain, k, roTx)
	if err != nil {
		return nil, 0, fmt.Errorf("storage %x read error: %w", k, err)
	}
	return v, step, nil
}

// DomainPut
// Optimizations:
//   - user can provide `prevVal != nil` - then it will not read prev value from storage
//   - user can append k2 into k1, then underlying methods will not preform append
//   - if `val == nil` it will call DomainDel
<<<<<<< HEAD
func (sd *SharedDomains) DomainPut(domain kv.Domain, roTx kv.Tx, k, v []byte, prevVal []byte, prevStep uint64) error {
=======
func (sd *SharedDomains) DomainPut(domain kv.Domain, k, v []byte, txNum uint64, prevVal []byte, prevStep uint64) error {
>>>>>>> 43082dbe
	if v == nil {
		return fmt.Errorf("DomainPut: %s, trying to put nil value. not allowed", domain)
	}

	if prevVal == nil {
		var err error
		prevVal, prevStep, err = sd.GetLatest(domain, roTx, k)
		if err != nil {
			return err
		}
	}
	//fmt.Printf("k %x comp %x S %x\n", k1, composite, compositeS)
	//compositeS := toStringZeroCopy(composite) // composite is leaking pointer: once k1 changed it also changed in maps
	ks := string(k)

	sd.sdCtx.TouchKey(domain, ks, v)
	switch domain {
	case kv.StorageDomain:
		return sd.writeAccountStorage(k, v, prevVal, prevStep)
	case kv.CodeDomain:
		if bytes.Equal(prevVal, v) {
			return nil
		}
		return sd.updateAccountCode(k, v, prevVal, prevStep)
	case kv.AccountsDomain, kv.CommitmentDomain, kv.RCacheDomain:
		sd.put(domain, ks, v)
		return sd.domainWriters[domain].PutWithPrev(k, v, txNum, prevVal, prevStep)
	default:
		if bytes.Equal(prevVal, v) {
			return nil
		}
		sd.put(domain, ks, v)
		return sd.domainWriters[domain].PutWithPrev(k, v, txNum, prevVal, prevStep)
	}
}

// DomainDel
// Optimizations:
//   - user can prvide `prevVal != nil` - then it will not read prev value from storage
//   - user can append k2 into k1, then underlying methods will not preform append
//   - if `val == nil` it will call DomainDel
<<<<<<< HEAD
func (sd *SharedDomains) DomainDel(domain kv.Domain, roTx kv.Tx, k []byte, prevVal []byte, prevStep uint64) error {
=======
func (sd *SharedDomains) DomainDel(domain kv.Domain, k []byte, txNum uint64, prevVal []byte, prevStep uint64) error {
>>>>>>> 43082dbe
	if prevVal == nil {
		var err error
		prevVal, prevStep, err = sd.GetLatest(domain, roTx, k)
		if err != nil {
			return err
		}
	}

	sd.sdCtx.TouchKey(domain, toStringZeroCopy(k), nil)
	switch domain {
	case kv.AccountsDomain:
<<<<<<< HEAD
		return sd.deleteAccount(roTx, k, prevVal, prevStep)
=======
		return sd.deleteAccount(k, txNum, prevVal, prevStep)
>>>>>>> 43082dbe
	case kv.StorageDomain:
		return sd.delAccountStorage(k, prevVal, prevStep)
	case kv.CodeDomain:
		if prevVal == nil {
			return nil
		}
		return sd.updateAccountCode(k, nil, prevVal, prevStep)
	case kv.CommitmentDomain:
		return sd.updateCommitmentData(toStringZeroCopy(k), nil, prevVal, prevStep)
	default:
		//sd.put(kv.CommitmentDomain, prefix, data)
		//return sd.domainWriters[kv.CommitmentDomain].PutWithPrev(toBytesZeroCopy(prefix), nil, data, sd.txNum, prev, prevStep)
		sd.put(domain, toStringZeroCopy(k), nil)
		return sd.domainWriters[domain].DeleteWithPrev(k, txNum, prevVal, prevStep)
	}
}

<<<<<<< HEAD
func (sd *SharedDomains) DomainDelPrefix(domain kv.Domain, roTx kv.Tx, prefix []byte) error {
=======
func (sd *SharedDomains) DomainDelPrefix(domain kv.Domain, prefix []byte, txNum uint64) error {
>>>>>>> 43082dbe
	if domain != kv.StorageDomain {
		return errors.New("DomainDelPrefix: not supported")
	}

	type tuple struct {
		k, v []byte
		step uint64
	}
	tombs := make([]tuple, 0, 8)
	if err := sd.IterateStoragePrefix(prefix, roTx, func(k, v []byte, step uint64) (bool, error) {
		tombs = append(tombs, tuple{k, v, step})
		return true, nil
	}); err != nil {
		return err
	}
	for _, tomb := range tombs {
<<<<<<< HEAD
		if err := sd.DomainDel(kv.StorageDomain, roTx, tomb.k, tomb.v, tomb.step); err != nil {
=======
		if err := sd.DomainDel(kv.StorageDomain, tomb.k, txNum, tomb.v, tomb.step); err != nil {
>>>>>>> 43082dbe
			return err
		}
	}

	if assert.Enable {
		forgotten := 0
		if err := sd.IterateStoragePrefix(prefix, roTx, func(k, v []byte, step uint64) (bool, error) {
			forgotten++
			return true, nil
		}); err != nil {
			return err
		}
		if forgotten > 0 {
			panic(fmt.Errorf("DomainDelPrefix: %d forgotten keys after '%x' prefix removal", forgotten, prefix))
		}
	}
	return nil
}

func toStringZeroCopy(v []byte) string { return unsafe.String(&v[0], len(v)) }
func toBytesZeroCopy(s string) []byte  { return unsafe.Slice(unsafe.StringData(s), len(s)) }<|MERGE_RESOLUTION|>--- conflicted
+++ resolved
@@ -130,16 +130,16 @@
 	tx kv.Tx
 }
 
-func (pd *temporalPutDel) DomainPut(domain kv.Domain, k1 []byte, val, prevVal []byte, prevStep uint64) error {
-	return pd.sd.DomainPut(domain, pd.tx, k1, val, prevVal, prevStep)
-}
-
-func (pd *temporalPutDel) DomainDel(domain kv.Domain, k []byte, prevVal []byte, prevStep uint64) error {
-	return pd.sd.DomainDel(domain, pd.tx, k, prevVal, prevStep)
-}
-
-func (pd *temporalPutDel) DomainDelPrefix(domain kv.Domain, prefix []byte) error {
-	return pd.sd.DomainDelPrefix(domain, pd.tx, prefix)
+func (pd *temporalPutDel) DomainPut(domain kv.Domain, k, v []byte, txNum uint64, prevVal []byte, prevStep uint64) error {
+	return pd.sd.DomainPut(domain, pd.tx, k, v, txNum, prevVal, prevStep)
+}
+
+func (pd *temporalPutDel) DomainDel(domain kv.Domain, k []byte, txNum uint64, prevVal []byte, prevStep uint64) error {
+	return pd.sd.DomainDel(domain, pd.tx, k, txNum, prevVal, prevStep)
+}
+
+func (pd *temporalPutDel) DomainDelPrefix(domain kv.Domain, prefix []byte, txNum uint64) error {
+	return pd.sd.DomainDelPrefix(domain, pd.tx, prefix, txNum)
 }
 
 func (sd *SharedDomains) AsPutDel(tx kv.Tx) kv.TemporalPutDel {
@@ -353,24 +353,14 @@
 	return sd.domainWriters[kv.CommitmentDomain].PutWithPrev(toBytesZeroCopy(prefix), data, sd.txNum, prev, prevStep)
 }
 
-<<<<<<< HEAD
-func (sd *SharedDomains) deleteAccount(roTx kv.Tx, addr, prev []byte, prevStep uint64) error {
+func (sd *SharedDomains) deleteAccount(roTx kv.Tx, addr []byte, txNum uint64, prev []byte, prevStep uint64) error {
 	addrS := string(addr)
-	if err := sd.DomainDelPrefix(kv.StorageDomain, roTx, addr); err != nil {
-=======
-func (sd *SharedDomains) deleteAccount(addr []byte, txNum uint64, prev []byte, prevStep uint64) error {
-	addrS := string(addr)
-	if err := sd.DomainDelPrefix(kv.StorageDomain, addr, txNum); err != nil {
->>>>>>> 43082dbe
+	if err := sd.DomainDelPrefix(kv.StorageDomain, roTx, addr, txNum); err != nil {
 		return err
 	}
 
 	// commitment delete already has been applied via account
-<<<<<<< HEAD
-	if err := sd.DomainDel(kv.CodeDomain, roTx, addr, nil, prevStep); err != nil {
-=======
-	if err := sd.DomainDel(kv.CodeDomain, addr, txNum, nil, prevStep); err != nil {
->>>>>>> 43082dbe
+	if err := sd.DomainDel(kv.CodeDomain, roTx, addr, txNum, nil, prevStep); err != nil {
 		return err
 	}
 
@@ -555,11 +545,7 @@
 //   - user can provide `prevVal != nil` - then it will not read prev value from storage
 //   - user can append k2 into k1, then underlying methods will not preform append
 //   - if `val == nil` it will call DomainDel
-<<<<<<< HEAD
-func (sd *SharedDomains) DomainPut(domain kv.Domain, roTx kv.Tx, k, v []byte, prevVal []byte, prevStep uint64) error {
-=======
-func (sd *SharedDomains) DomainPut(domain kv.Domain, k, v []byte, txNum uint64, prevVal []byte, prevStep uint64) error {
->>>>>>> 43082dbe
+func (sd *SharedDomains) DomainPut(domain kv.Domain, roTx kv.Tx, k, v []byte, txNum uint64, prevVal []byte, prevStep uint64) error {
 	if v == nil {
 		return fmt.Errorf("DomainPut: %s, trying to put nil value. not allowed", domain)
 	}
@@ -601,11 +587,7 @@
 //   - user can prvide `prevVal != nil` - then it will not read prev value from storage
 //   - user can append k2 into k1, then underlying methods will not preform append
 //   - if `val == nil` it will call DomainDel
-<<<<<<< HEAD
-func (sd *SharedDomains) DomainDel(domain kv.Domain, roTx kv.Tx, k []byte, prevVal []byte, prevStep uint64) error {
-=======
-func (sd *SharedDomains) DomainDel(domain kv.Domain, k []byte, txNum uint64, prevVal []byte, prevStep uint64) error {
->>>>>>> 43082dbe
+func (sd *SharedDomains) DomainDel(domain kv.Domain, roTx kv.Tx, k []byte, txNum uint64, prevVal []byte, prevStep uint64) error {
 	if prevVal == nil {
 		var err error
 		prevVal, prevStep, err = sd.GetLatest(domain, roTx, k)
@@ -617,11 +599,7 @@
 	sd.sdCtx.TouchKey(domain, toStringZeroCopy(k), nil)
 	switch domain {
 	case kv.AccountsDomain:
-<<<<<<< HEAD
-		return sd.deleteAccount(roTx, k, prevVal, prevStep)
-=======
-		return sd.deleteAccount(k, txNum, prevVal, prevStep)
->>>>>>> 43082dbe
+		return sd.deleteAccount(roTx, k, txNum, prevVal, prevStep)
 	case kv.StorageDomain:
 		return sd.delAccountStorage(k, prevVal, prevStep)
 	case kv.CodeDomain:
@@ -639,11 +617,7 @@
 	}
 }
 
-<<<<<<< HEAD
-func (sd *SharedDomains) DomainDelPrefix(domain kv.Domain, roTx kv.Tx, prefix []byte) error {
-=======
-func (sd *SharedDomains) DomainDelPrefix(domain kv.Domain, prefix []byte, txNum uint64) error {
->>>>>>> 43082dbe
+func (sd *SharedDomains) DomainDelPrefix(domain kv.Domain, roTx kv.Tx, prefix []byte, txNum uint64) error {
 	if domain != kv.StorageDomain {
 		return errors.New("DomainDelPrefix: not supported")
 	}
@@ -660,11 +634,7 @@
 		return err
 	}
 	for _, tomb := range tombs {
-<<<<<<< HEAD
-		if err := sd.DomainDel(kv.StorageDomain, roTx, tomb.k, tomb.v, tomb.step); err != nil {
-=======
-		if err := sd.DomainDel(kv.StorageDomain, tomb.k, txNum, tomb.v, tomb.step); err != nil {
->>>>>>> 43082dbe
+		if err := sd.DomainDel(kv.StorageDomain, roTx, tomb.k, txNum, tomb.v, tomb.step); err != nil {
 			return err
 		}
 	}
