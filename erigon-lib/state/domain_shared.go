--- conflicted
+++ resolved
@@ -1016,13 +1016,8 @@
 		return u, nil
 	}
 
-<<<<<<< HEAD
-	acc := accounts.Account{}
-	if err = accounts.DeserialiseV3(&acc, encAccount); err != nil {
-=======
 	acc := new(accounts.Account)
 	if err = accounts.DeserialiseV3(acc, encAccount); err != nil {
->>>>>>> ba3d6ae7
 		return nil, err
 	}
 
@@ -1031,41 +1026,23 @@
 
 	u.Flags |= commitment.BalanceUpdate
 	u.Balance.Set(&acc.Balance)
-<<<<<<< HEAD
+
 	if ch := acc.CodeHash.Bytes(); len(ch) > 0 {
 		u.Flags |= commitment.CodeUpdate
 		copy(u.CodeHash[:], acc.CodeHash.Bytes())
 	}
+  
 	if assert.Enable {
-=======
-
-	if ch := acc.CodeHash.Bytes(); len(ch) > 0 { // if code hash is not empty
-		u.Flags |= commitment.CodeUpdate
-		copy(u.CodeHash[:], ch)
-	}
-	if u.CodeHash != commitment.EmptyCodeHashArray {
-		// todo do we really need to read code and then hash it again once we have hash in account?)))
-
->>>>>>> ba3d6ae7
 		code, err := sdc.readCode(plainKey)
 		if err != nil {
 			return nil, err
 		}
-<<<<<<< HEAD
 		if len(code) > 0 {
 			copy(u.CodeHash[:], crypto.Keccak256(code))
 			u.Flags |= commitment.CodeUpdate
 		}
 		if !bytes.Equal(acc.CodeHash.Bytes(), u.CodeHash[:]) {
 			return nil, fmt.Errorf("code hash mismatch: account '%x' != codeHash '%x'", acc.CodeHash.Bytes(), u.CodeHash[:])
-=======
-
-		if len(code) > 0 {
-			copy(u.CodeHash[:], crypto.Keccak256(code))
-			u.Flags |= commitment.CodeUpdate
-		} else {
-			u.CodeHash = commitment.EmptyCodeHashArray
->>>>>>> ba3d6ae7
 		}
 	}
 	return u, nil
