// Copyright 2024 The Erigon Authors
// This file is part of Erigon.
//
// Erigon is free software: you can redistribute it and/or modify
// it under the terms of the GNU Lesser General Public License as published by
// the Free Software Foundation, either version 3 of the License, or
// (at your option) any later version.
//
// Erigon is distributed in the hope that it will be useful,
// but WITHOUT ANY WARRANTY; without even the implied warranty of
// MERCHANTABILITY or FITNESS FOR A PARTICULAR PURPOSE. See the
// GNU Lesser General Public License for more details.
//
// You should have received a copy of the GNU Lesser General Public License
// along with Erigon. If not, see <http://www.gnu.org/licenses/>.

package state

import (
	"bytes"
	"context"
	"encoding/binary"
	"errors"
	"fmt"
	"math"
	"sync"
	"sync/atomic"
	"time"
	"unsafe"

	btree2 "github.com/tidwall/btree"

	"github.com/erigontech/erigon-lib/commitment"
	"github.com/erigontech/erigon-lib/common"
	"github.com/erigontech/erigon-lib/common/assert"
	"github.com/erigontech/erigon-lib/common/dbg"
	"github.com/erigontech/erigon-lib/common/length"
	"github.com/erigontech/erigon-lib/crypto"
	"github.com/erigontech/erigon-lib/kv"
	"github.com/erigontech/erigon-lib/kv/order"
	"github.com/erigontech/erigon-lib/kv/rawdbv3"
	"github.com/erigontech/erigon-lib/log/v3"
	"github.com/erigontech/erigon-lib/seg"
	"github.com/erigontech/erigon-lib/trie"
	"github.com/erigontech/erigon-lib/types/accounts"
)

var ErrBehindCommitment = errors.New("behind commitment")

// KvList sort.Interface to sort write list by keys
type KvList struct {
	Keys []string
	Vals [][]byte
}

func (l *KvList) Push(key string, val []byte) {
	l.Keys = append(l.Keys, key)
	l.Vals = append(l.Vals, val)
}

func (l *KvList) Len() int {
	return len(l.Keys)
}

func (l *KvList) Less(i, j int) bool {
	return l.Keys[i] < l.Keys[j]
}

func (l *KvList) Swap(i, j int) {
	l.Keys[i], l.Keys[j] = l.Keys[j], l.Keys[i]
	l.Vals[i], l.Vals[j] = l.Vals[j], l.Vals[i]
}

type dataWithPrevStep struct {
	data     []byte
	prevStep uint64
}

<<<<<<< HEAD
type SharedDomains interface {
	SetChangesetAccumulator(acc *StateChangeSet)
	SavePastChangesetAccumulator(blockHash common.Hash, blockNumber uint64, acc *StateChangeSet)
	GetDiffset(tx kv.RwTx, blockHash common.Hash, blockNumber uint64) ([kv.DomainLen][]DomainEntryDiff, bool, error)
	AggTx() *AggregatorRoTx
	Unwind(ctx context.Context, rwTx kv.RwTx, blockUnwindTo, txUnwindTo uint64, changeset *[kv.DomainLen][]DomainEntryDiff) error
	DiscardWrites(d kv.Domain)
	// RebuildCommitmentShard(ctx context.Context, next func() (bool, []byte), cfg *rebuiltCommitment) (*rebuiltCommitment, error)
	SeekCommitment(ctx context.Context, tx kv.Tx) (txsFromBlockBeginning uint64, err error)
	ClearRam(resetCommitment bool)
	SizeEstimate() uint64
	LatestCommitment(prefix []byte) ([]byte, uint64, error)
	ReadsValid(readLists map[string]*KvList) bool
	IndexAdd(table kv.InvertedIdx, key []byte) (err error) // investigate
	SetTx(tx kv.Tx)
	StepSize() uint64
	SetTxNum(txNum uint64)
	TxNum() uint64
	BlockNum() uint64
	SetBlockNum(blockNum uint64)
	SetTrace(b bool)
	ComputeCommitment(ctx context.Context, saveStateAfter bool, blockNum uint64, logPrefix string) (rootHash []byte, err error)
	UpdateCommitmentData(prefix string, data, prev []byte, prevStep uint64) error
	IterateStoragePrefix(prefix []byte, it func(k []byte, v []byte, step uint64) error) error //investigate
	Close()
	Flush(ctx context.Context, tx kv.RwTx) error                                           // override
	GetLatest(domain kv.Domain, k []byte) (v []byte, step uint64, err error)               // override
	DomainPut(domain kv.Domain, k1, k2 []byte, val, prevVal []byte, prevStep uint64) error // override
	DomainDel(domain kv.Domain, k1, k2 []byte, prevVal []byte, prevStep uint64) error      // override
	DomainDelPrefix(domain kv.Domain, prefix []byte) error                                 // override
	Tx() kv.Tx
	TouchKey(d kv.Domain, key string, val []byte)
	ObjectInfo() string
	GetAsOfFile(domain kv.Domain, k, k2 []byte, ofMaxTxnum uint64) (v []byte, step uint64, err error)
	GetDomainWriter(domain kv.Domain) *domainBufferedWriter
}

type BufferedSharedDomains struct {
	SharedDomains
	aggTx  *AggregatorRoTx
	sdCtx  *SharedDomainsCommitmentContext
	roTx   kv.Tx
=======
type SharedDomains struct {
	sdCtx *SharedDomainsCommitmentContext

	roTtx kv.TemporalTx

>>>>>>> b6dd0795
	logger log.Logger

	txNum    uint64
	blockNum uint64
	estSize  int
	trace    bool //nolint
	//muMaps   sync.RWMutex
	//walLock sync.RWMutex

	domains [kv.DomainLen]map[string]dataWithPrevStep
	storage *btree2.Map[string, dataWithPrevStep]

	domainWriters [kv.DomainLen]*DomainBufferedWriter
	iiWriters     []*InvertedIndexBufferedWriter

	currentChangesAccumulator *StateChangeSet
	pastChangesAccumulator    map[string]*StateChangeSet

	objectNum uint64
}

type HasAggTx interface {
	AggTx() any
}
type HasAgg interface {
	Agg() any
}

<<<<<<< HEAD
// global counder of domains
var domainCounter uint64 = 0
=======
func NewSharedDomains(tx kv.TemporalTx, logger log.Logger) (*SharedDomains, error) {
>>>>>>> b6dd0795

func NewSharedDomains(tx kv.Tx, logger log.Logger) (*BufferedSharedDomains, error) {
	// fmt.Println("NewSharedDomains")
	domainCounter++
	sd := &BufferedSharedDomains{
		logger:  logger,
		storage: btree2.NewMap[string, dataWithPrevStep](128),
		//trace:   true,
		objectNum: domainCounter,
	}
	sd.SetTx(tx)
	sd.iiWriters = make([]*InvertedIndexBufferedWriter, len(sd.AggTx().iis))

	for id, ii := range sd.AggTx().iis {
		sd.iiWriters[id] = ii.NewWriter()
	}

	for id, d := range sd.AggTx().d {
		sd.domains[id] = map[string]dataWithPrevStep{}
		sd.domainWriters[id] = d.NewWriter()
	}

	sd.sdCtx = NewSharedDomainsCommitmentContext(sd, commitment.ModeDirect, commitment.VariantHexPatriciaTrie, logger)
	sd.SetTxNum(0)
<<<<<<< HEAD
=======
	tv := commitment.VariantHexPatriciaTrie
	if ExperimentalConcurrentCommitment {
		tv = commitment.VariantConcurrentHexPatricia
	}

	sd.sdCtx = NewSharedDomainsCommitmentContext(sd, commitment.ModeDirect, tv)
>>>>>>> b6dd0795

	if _, err := sd.SeekCommitment(context.Background(), tx); err != nil {
		return nil, err
	}

<<<<<<< HEAD
	// fmt.Println("JG Create", sd.ObjectInfo())

=======
	// enable concurrent commitment if we are using concurrent patricia trie
	if pt, ok := sd.sdCtx.patriciaTrie.(*commitment.ConcurrentPatriciaHashed); ok {
		nextConcurrent, err := pt.CanDoConcurrentNext()
		if err != nil {
			return nil, err
		}
		sd.sdCtx.updates.SetConcurrentCommitment(nextConcurrent)
	}
>>>>>>> b6dd0795
	return sd, nil
}

func (sd *BufferedSharedDomains) ObjectInfo() string {
	return "BufferedSharedDomains " + fmt.Sprintf("-%d", sd.objectNum)
}

func (sd *BufferedSharedDomains) SetChangesetAccumulator(acc *StateChangeSet) {
	sd.currentChangesAccumulator = acc
	for idx := range sd.domainWriters {
		if sd.currentChangesAccumulator == nil {
			sd.domainWriters[idx].SetDiff(nil)
		} else {
			sd.domainWriters[idx].SetDiff(&sd.currentChangesAccumulator.Diffs[idx])
		}
	}
}

func (sd *BufferedSharedDomains) SavePastChangesetAccumulator(blockHash common.Hash, blockNumber uint64, acc *StateChangeSet) {
	if sd.pastChangesAccumulator == nil {
		sd.pastChangesAccumulator = make(map[string]*StateChangeSet)
	}
	key := make([]byte, 40)
	binary.BigEndian.PutUint64(key[:8], blockNumber)
	copy(key[8:], blockHash[:])
	sd.pastChangesAccumulator[toStringZeroCopy(key)] = acc
}

func (sd *BufferedSharedDomains) GetCommitmentContext() *SharedDomainsCommitmentContext {
	return sd.sdCtx
}

<<<<<<< HEAD
func (sd *BufferedSharedDomains) GetDiffset(tx kv.RwTx, blockHash common.Hash, blockNumber uint64) ([kv.DomainLen][]DomainEntryDiff, bool, error) {
=======
func (sd *SharedDomains) GetDiffset(tx kv.RwTx, blockHash common.Hash, blockNumber uint64) ([kv.DomainLen][]kv.DomainEntryDiff, bool, error) {
>>>>>>> b6dd0795
	var key [40]byte
	binary.BigEndian.PutUint64(key[:8], blockNumber)
	copy(key[8:], blockHash[:])
	if changeset, ok := sd.pastChangesAccumulator[toStringZeroCopy(key[:])]; ok {
		return [kv.DomainLen][]kv.DomainEntryDiff{
			changeset.Diffs[kv.AccountsDomain].GetDiffSet(),
			changeset.Diffs[kv.StorageDomain].GetDiffSet(),
			changeset.Diffs[kv.CodeDomain].GetDiffSet(),
			changeset.Diffs[kv.CommitmentDomain].GetDiffSet(),
		}, true, nil
	}
	return ReadDiffSet(tx, blockNumber, blockHash)
}

<<<<<<< HEAD
func (sd *BufferedSharedDomains) AggTx() *AggregatorRoTx { return sd.aggTx }

// aggregator context should call aggTx.Unwind before this one.
func (sd *BufferedSharedDomains) Unwind(ctx context.Context, rwTx kv.RwTx, blockUnwindTo, txUnwindTo uint64, changeset *[kv.DomainLen][]DomainEntryDiff) error {
=======
// No need to check if casting succeeds. If not it would panic.
func (sd *SharedDomains) AggTx() *AggregatorRoTx { return sd.roTtx.AggTx().(*AggregatorRoTx) }

// aggregator context should call aggTx.Unwind before this one.
func (sd *SharedDomains) Unwind(ctx context.Context, rwTx kv.TemporalRwTx, blockUnwindTo, txUnwindTo uint64, changeset *[kv.DomainLen][]kv.DomainEntryDiff) error {
>>>>>>> b6dd0795
	step := txUnwindTo / sd.StepSize()
	sd.logger.Info("aggregator unwind", "step", step,
		"txUnwindTo", txUnwindTo)
	//fmt.Printf("aggregator unwind step %d txUnwindTo %d\n", step, txUnwindTo)
	sf := time.Now()
	defer mxUnwindSharedTook.ObserveDuration(sf)

	if err := sd.Flush(ctx, rwTx); err != nil {
		return err
	}

	if err := rwTx.Unwind(ctx, txUnwindTo, changeset); err != nil {
		return err
	}

	sd.ClearRam(true)
	sd.SetTxNum(txUnwindTo)
	sd.SetBlockNum(blockUnwindTo)
	return sd.Flush(ctx, rwTx)
}

<<<<<<< HEAD
func (sd *BufferedSharedDomains) rebuildCommitment(ctx context.Context, roTx kv.Tx, blockNum uint64) ([]byte, error) {
	it, err := sd.aggTx.HistoryRange(kv.StorageDomain, int(sd.TxNum()), math.MaxInt64, order.Asc, -1, roTx)
=======
func (sd *SharedDomains) rebuildCommitment(ctx context.Context, roTx kv.TemporalTx, blockNum uint64) ([]byte, error) {
	it, err := roTx.HistoryRange(kv.StorageDomain, int(sd.TxNum()), math.MaxInt64, order.Asc, -1)
>>>>>>> b6dd0795
	if err != nil {
		return nil, err
	}
	defer it.Close()
	for it.HasNext() {
		k, _, err := it.Next()
		if err != nil {
			return nil, err
		}
		sd.sdCtx.TouchKey(kv.AccountsDomain, string(k), nil)
	}

	it, err = roTx.HistoryRange(kv.StorageDomain, int(sd.TxNum()), math.MaxInt64, order.Asc, -1)
	if err != nil {
		return nil, err
	}
	defer it.Close()

	for it.HasNext() {
		k, _, err := it.Next()
		if err != nil {
			return nil, err
		}
		sd.sdCtx.TouchKey(kv.StorageDomain, string(k), nil)
	}

	sd.sdCtx.Reset()
	return sd.ComputeCommitment(ctx, true, blockNum, "rebuild commit")
}

<<<<<<< HEAD
// discardWrites disables updates collection for further flushing into db.
// Instead, it keeps them temporarily available until .ClearRam/.Close will make them unavailable.
func (sd *BufferedSharedDomains) DiscardWrites(d kv.Domain) {
	if d >= kv.DomainLen {
		return
	}
	sd.domainWriters[d].discard = true
	sd.domainWriters[d].h.discard = true
}

func rebuildCommitmentShard(ctx context.Context, sd SharedDomains, roTx kv.Tx, aggTx *AggregatorRoTx, next func() (bool, []byte), cfg *rebuiltCommitment, logger log.Logger) (*rebuiltCommitment, error) {
	sd.DiscardWrites(kv.AccountsDomain)
	sd.DiscardWrites(kv.StorageDomain)
	sd.DiscardWrites(kv.CodeDomain)

	visComFiles := roTx.(kv.WithFreezeInfo).FreezeInfo().Files(kv.CommitmentDomain)
	logger.Info("starting commitment", "shard", fmt.Sprintf("%d-%d", cfg.StepFrom, cfg.StepTo),
		"totalKeys", common.PrettyCounter(cfg.Keys), "block", sd.BlockNum(),
		"commitment files before dump step", cfg.StepTo,
		"files", fmt.Sprintf("%d %v", len(visComFiles), visComFiles))

	sf := time.Now()
	var processed uint64
	for ok, key := next(); ; ok, key = next() {
		sd.TouchKey(kv.AccountsDomain, string(key), nil)
		processed++
		if !ok {
			break
		}
	}
	collectionSpent := time.Since(sf)
	rh, err := sd.ComputeCommitment(ctx, true, sd.BlockNum(), fmt.Sprintf("%d-%d", cfg.StepFrom, cfg.StepTo))
	if err != nil {
		return nil, err
	}
	logger.Info("sealing", "shard", fmt.Sprintf("%d-%d", cfg.StepFrom, cfg.StepTo),
		"root", hex.EncodeToString(rh), "commitment", time.Since(sf).String(),
		"collection", collectionSpent.String())

	sb := time.Now()

	// rng := MergeRange{from: cfg.TxnFrom, to: cfg.TxnTo}
	// vt, err := aggTx.d[kv.CommitmentDomain].commitmentValTransformDomain(rng, aggTx.d[kv.AccountsDomain], aggTx.d[kv.StorageDomain], nil, nil)
	// if err != nil {
	// 	return nil, err
	// }
	err = sd.AggTx().d[kv.CommitmentDomain].d.DumpStepRangeOnDisk(ctx, cfg.StepFrom, cfg.StepTo, cfg.TxnFrom, cfg.TxnTo, sd.GetDomainWriter(kv.CommitmentDomain), nil)
	if err != nil {
		return nil, err
	}

	logger.Info("shard built", "shard", fmt.Sprintf("%d-%d", cfg.StepFrom, cfg.StepTo), "root", hex.EncodeToString(rh), "ETA", time.Since(sf).String(), "file dump", time.Since(sb).String())

	return &rebuiltCommitment{
		RootHash: rh,
		StepFrom: cfg.StepFrom,
		StepTo:   cfg.StepTo,
		TxnFrom:  cfg.TxnFrom,
		TxnTo:    cfg.TxnTo,
		Keys:     processed,
	}, nil
}

type rebuiltCommitment struct {
	RootHash []byte
	StepFrom uint64
	StepTo   uint64
	TxnFrom  uint64
	TxnTo    uint64
	Keys     uint64
}

// SeekCommitment lookups latest available commitment and sets it as current
func (sd *BufferedSharedDomains) SeekCommitment(ctx context.Context, tx kv.Tx) (txsFromBlockBeginning uint64, err error) {
	bn, txn, ok, err := sd.sdCtx.SeekCommitment(tx, sd.aggTx.d[kv.CommitmentDomain], 0, math.MaxUint64)
=======
// SeekCommitment lookups latest available commitment and sets it as current
func (sd *SharedDomains) SeekCommitment(ctx context.Context, tx kv.Tx) (txsFromBlockBeginning uint64, err error) {
	bn, txn, ok, err := sd.sdCtx.SeekCommitment(tx)
>>>>>>> b6dd0795
	if err != nil {
		return 0, err
	}
	if ok {
		if bn > 0 {
			lastBn, _, err := rawdbv3.TxNums.Last(tx)
			if err != nil {
				return 0, err
			}
			if lastBn < bn {
				return 0, fmt.Errorf("%w: TxNums index is at block %d and behind commitment %d", ErrBehindCommitment, lastBn, bn)
			}
		}
		sd.SetBlockNum(bn)
		sd.SetTxNum(txn)
		return 0, nil
	}
	// handle case when we have no commitment, but have executed blocks
	bnBytes, err := tx.GetOne(kv.SyncStageProgress, []byte("Execution")) //TODO: move stages to erigon-lib
	if err != nil {
		return 0, err
	}
	if len(bnBytes) == 8 {
		bn = binary.BigEndian.Uint64(bnBytes)
		txn, err = rawdbv3.TxNums.Max(tx, bn)
		if err != nil {
			return 0, err
		}
	}
	if bn == 0 && txn == 0 {
		sd.SetBlockNum(0)
		sd.SetTxNum(0)
		return 0, nil
	}
	sd.SetBlockNum(bn)
	sd.SetTxNum(txn)
	newRh, err := sd.rebuildCommitment(ctx, sd.roTtx, bn)
	if err != nil {
		return 0, err
	}
	if bytes.Equal(newRh, commitment.EmptyRootHash) {
		sd.SetBlockNum(0)
		sd.SetTxNum(0)
		return 0, nil
	}
	if sd.trace {
		fmt.Printf("rebuilt commitment %x %d %d\n", newRh, sd.TxNum(), sd.BlockNum())
	}
	sd.SetBlockNum(bn)
	sd.SetTxNum(txn)
	return 0, nil
}

func (sd *BufferedSharedDomains) ClearRam(resetCommitment bool) {
	//sd.muMaps.Lock()
	//defer sd.muMaps.Unlock()
	for i := range sd.domains {
		sd.domains[i] = map[string]dataWithPrevStep{}
	}
	if resetCommitment {
		sd.sdCtx.updates.Reset()
		sd.sdCtx.Reset()
	}

	sd.storage = btree2.NewMap[string, dataWithPrevStep](128)
	sd.estSize = 0
}

func (sd *BufferedSharedDomains) put(domain kv.Domain, key string, val []byte) {
	// disable mutex - because work on parallel execution postponed after E3 release.
	//sd.muMaps.Lock()
	valWithPrevStep := dataWithPrevStep{data: val, prevStep: sd.txNum / sd.StepSize()}
	if domain == kv.StorageDomain {
		if old, ok := sd.storage.Set(key, valWithPrevStep); ok {
			sd.estSize += len(val) - len(old.data)
		} else {
			sd.estSize += len(key) + len(val)
		}
		return
	}

	if old, ok := sd.domains[domain][key]; ok {
		sd.estSize += len(val) - len(old.data)
	} else {
		sd.estSize += len(key) + len(val)
	}
	sd.domains[domain][key] = valWithPrevStep
	//sd.muMaps.Unlock()
}

// get returns cached value by key. Cache is invalidated when associated WAL is flushed
func (sd *BufferedSharedDomains) get(table kv.Domain, key []byte) (v []byte, prevStep uint64, ok bool) {
	//sd.muMaps.RLock()
	keyS := toStringZeroCopy(key)
	var dataWithPrevStep dataWithPrevStep
	if table == kv.StorageDomain {
		dataWithPrevStep, ok = sd.storage.Get(keyS)
		return dataWithPrevStep.data, dataWithPrevStep.prevStep, ok

	}
	dataWithPrevStep, ok = sd.domains[table][keyS]
	return dataWithPrevStep.data, dataWithPrevStep.prevStep, ok
	//sd.muMaps.RUnlock()
}

func (sd *BufferedSharedDomains) SizeEstimate() uint64 {
	//sd.muMaps.RLock()
	//defer sd.muMaps.RUnlock()

	// multiply 2: to cover data-structures overhead (and keep accounting cheap)
	// and muliply 2 more: for Commitment calculation when batch is full
	return uint64(sd.estSize) * 4
}

<<<<<<< HEAD
func (sd *BufferedSharedDomains) LatestCommitment(prefix []byte) ([]byte, uint64, error) {
	aggTx := sd.aggTx
=======
func (sd *SharedDomains) LatestCommitment(prefix []byte) ([]byte, uint64, error) {
	aggTx := sd.AggTx()
>>>>>>> b6dd0795
	if v, prevStep, ok := sd.get(kv.CommitmentDomain, prefix); ok {
		// sd cache values as is (without transformation) so safe to return
		return v, prevStep, nil
	}
	v, step, found, err := sd.roTtx.Debug().GetLatestFromDB(kv.CommitmentDomain, prefix)
	if err != nil {
		return nil, 0, fmt.Errorf("commitment prefix %x read error: %w", prefix, err)
	}
	if found {
		// db store values as is (without transformation) so safe to return
		return v, step, nil
	}

	// getLatestFromFiles doesn't provide same semantics as getLatestFromDB - it returns start/end tx
	// of file where the value is stored (not exact step when kv has been set)
	v, _, startTx, endTx, err := sd.roTtx.Debug().GetLatestFromFiles(kv.CommitmentDomain, prefix, 0)
	if err != nil {
		return nil, 0, fmt.Errorf("commitment prefix %x read error: %w", prefix, err)
	}

	if !aggTx.a.commitmentValuesTransform || bytes.Equal(prefix, keyCommitmentState) {
		sd.put(kv.CommitmentDomain, toStringZeroCopy(prefix), v)
		return v, endTx / sd.StepSize(), nil
	}

	// replace shortened keys in the branch with full keys to allow HPH work seamlessly
	rv, err := sd.replaceShortenedKeysInBranch(prefix, commitment.BranchData(v), startTx, endTx, aggTx)
	if err != nil {
		return nil, 0, err
	}
	sd.put(kv.CommitmentDomain, toStringZeroCopy(prefix), rv) // keep dereferenced value in cache (to avoid waste on another dereference)
	return rv, endTx / sd.StepSize(), nil
}

// replaceShortenedKeysInBranch replaces shortened keys in the branch with full keys
func (sd *BufferedSharedDomains) replaceShortenedKeysInBranch(prefix []byte, branch commitment.BranchData, fStartTxNum uint64, fEndTxNum uint64, aggTx *AggregatorRoTx) (commitment.BranchData, error) {
	logger := sd.logger
	stepSize := aggTx.StepSize()

	if !aggTx.d[kv.CommitmentDomain].d.replaceKeysInValues && aggTx.a.commitmentValuesTransform {
		panic("domain.replaceKeysInValues is disabled, but agg.commitmentValuesTransform is enabled")
	}

	if !aggTx.a.commitmentValuesTransform ||
		len(branch) == 0 ||
		aggTx.TxNumsInFiles(kv.StateDomains...) == 0 ||
		bytes.Equal(prefix, keyCommitmentState) ||
		((fEndTxNum-fStartTxNum)/stepSize)%2 != 0 { // this checks if file has even number of steps, singular files does not transform values.

		return branch, nil // do not transform, return as is
	}

	sto := aggTx.d[kv.StorageDomain]
	acc := aggTx.d[kv.AccountsDomain]
	storageItem, err := sto.rawLookupFileByRange(fStartTxNum, fEndTxNum)
	if err != nil {
		logger.Crit("dereference key during commitment read", "failed", err.Error())
		return nil, err
	}
	accountItem, err := acc.rawLookupFileByRange(fStartTxNum, fEndTxNum)
	if err != nil {
		logger.Crit("dereference key during commitment read", "failed", err.Error())
		return nil, err
	}
	storageGetter := seg.NewReader(storageItem.decompressor.MakeGetter(), sto.d.Compression)
	accountGetter := seg.NewReader(accountItem.decompressor.MakeGetter(), acc.d.Compression)
	metricI := 0
	for i, f := range aggTx.d[kv.CommitmentDomain].files {
		if i > 5 {
			metricI = 5
			break
		}
		if f.startTxNum == fStartTxNum && f.endTxNum == fEndTxNum {
			metricI = i
		}
	}

	aux := make([]byte, 0, 256)
	return branch.ReplacePlainKeys(aux, func(key []byte, isStorage bool) ([]byte, error) {
		if isStorage {
			if len(key) == length.Addr+length.Hash {
				return nil, nil // save storage key as is
			}
			if dbg.KVReadLevelledMetrics {
				defer branchKeyDerefSpent[metricI].ObserveDuration(time.Now())
			}
			// Optimised key referencing a state file record (file number and offset within the file)
			storagePlainKey, found := sto.lookupByShortenedKey(key, storageGetter)
			if !found {
				s0, s1 := fStartTxNum/stepSize, fEndTxNum/stepSize
				logger.Crit("replace back lost storage full key", "shortened", fmt.Sprintf("%x", key),
					"decoded", fmt.Sprintf("step %d-%d; offt %d", s0, s1, decodeShorterKey(key)))
				return nil, fmt.Errorf("replace back lost storage full key: %x", key)
			}
			return storagePlainKey, nil
		}

		if len(key) == length.Addr {
			return nil, nil // save account key as is
		}

		if dbg.KVReadLevelledMetrics {
			defer branchKeyDerefSpent[metricI].ObserveDuration(time.Now())
		}
		apkBuf, found := acc.lookupByShortenedKey(key, accountGetter)
		if !found {
			s0, s1 := fStartTxNum/stepSize, fEndTxNum/stepSize
			logger.Crit("replace back lost account full key", "shortened", fmt.Sprintf("%x", key),
				"decoded", fmt.Sprintf("step %d-%d; offt %d", s0, s1, decodeShorterKey(key)))
			return nil, fmt.Errorf("replace back lost account full key: %x", key)
		}
		return apkBuf, nil
	})
}

const CodeSizeTableFake = "CodeSize"

func (sd *BufferedSharedDomains) ReadsValid(readLists map[string]*KvList) bool {
	//sd.muMaps.RLock()
	//defer sd.muMaps.RUnlock()

	for table, list := range readLists {
		switch table {
		case kv.AccountsDomain.String():
			m := sd.domains[kv.AccountsDomain]
			for i, key := range list.Keys {
				if val, ok := m[key]; ok {
					if !bytes.Equal(list.Vals[i], val.data) {
						return false
					}
				}
			}
		case kv.CodeDomain.String():
			m := sd.domains[kv.CodeDomain]
			for i, key := range list.Keys {
				if val, ok := m[key]; ok {
					if !bytes.Equal(list.Vals[i], val.data) {
						return false
					}
				}
			}
		case kv.StorageDomain.String():
			m := sd.storage
			for i, key := range list.Keys {
				if val, ok := m.Get(key); ok {
					if !bytes.Equal(list.Vals[i], val.data) {
						return false
					}
				}
			}
		case CodeSizeTableFake:
			m := sd.domains[kv.CodeDomain]
			for i, key := range list.Keys {
				if val, ok := m[key]; ok {
					if binary.BigEndian.Uint64(list.Vals[i]) != uint64(len(val.data)) {
						return false
					}
				}
			}
		default:
			panic(table)
		}
	}

	return true
}

func (sd *BufferedSharedDomains) updateAccountData(addr []byte, account, prevAccount []byte, prevStep uint64) error {
	addrS := string(addr)
	sd.sdCtx.TouchKey(kv.AccountsDomain, addrS, account)
	sd.put(kv.AccountsDomain, addrS, account)
	return sd.domainWriters[kv.AccountsDomain].PutWithPrev(addr, nil, account, prevAccount, prevStep)
}

func (sd *BufferedSharedDomains) updateAccountCode(addr, code, prevCode []byte, prevStep uint64) error {
	addrS := string(addr)
	sd.sdCtx.TouchKey(kv.CodeDomain, addrS, code)
	sd.put(kv.CodeDomain, addrS, code)
	if len(code) == 0 {
		return sd.domainWriters[kv.CodeDomain].DeleteWithPrev(addr, nil, prevCode, prevStep)
	}
	return sd.domainWriters[kv.CodeDomain].PutWithPrev(addr, nil, code, prevCode, prevStep)
}

func (sd *BufferedSharedDomains) UpdateCommitmentData(prefix string, data, prev []byte, prevStep uint64) error {
	sd.put(kv.CommitmentDomain, prefix, data)
	return sd.domainWriters[kv.CommitmentDomain].PutWithPrev(toBytesZeroCopy(prefix), nil, data, prev, prevStep)
}

func (sd *BufferedSharedDomains) deleteAccount(addr, prev []byte, prevStep uint64) error {
	addrS := string(addr)
	if err := sd.DomainDelPrefix(kv.StorageDomain, addr); err != nil {
		return err
	}

	// commitment delete already has been applied via account
	if err := sd.DomainDel(kv.CodeDomain, addr, nil, nil, prevStep); err != nil {
		return err
	}

	sd.sdCtx.TouchKey(kv.AccountsDomain, addrS, nil)
	sd.put(kv.AccountsDomain, addrS, nil)

	if err := sd.domainWriters[kv.AccountsDomain].DeleteWithPrev(addr, nil, prev, prevStep); err != nil {
		return err
	}

	return nil
}

func (sd *BufferedSharedDomains) writeAccountStorage(addr, loc []byte, value, preVal []byte, prevStep uint64) error {
	composite := addr
	if loc != nil { // if caller passed already `composite` key, then just use it. otherwise join parts
		composite = make([]byte, 0, len(addr)+len(loc))
		composite = append(append(composite, addr...), loc...)
	}
	compositeS := string(composite)
	sd.sdCtx.TouchKey(kv.StorageDomain, compositeS, value)
	sd.put(kv.StorageDomain, compositeS, value)
	return sd.domainWriters[kv.StorageDomain].PutWithPrev(composite, nil, value, preVal, prevStep)
}

func (sd *BufferedSharedDomains) delAccountStorage(addr, loc []byte, preVal []byte, prevStep uint64) error {
	composite := addr
	if loc != nil { // if caller passed already `composite` key, then just use it. otherwise join parts
		composite = make([]byte, 0, len(addr)+len(loc))
		composite = append(append(composite, addr...), loc...)
	}
	compositeS := string(composite)
	sd.sdCtx.TouchKey(kv.StorageDomain, compositeS, nil)
	sd.put(kv.StorageDomain, compositeS, nil)
	return sd.domainWriters[kv.StorageDomain].DeleteWithPrev(composite, nil, preVal, prevStep)
}

func (sd *BufferedSharedDomains) IndexAdd(table kv.InvertedIdx, key []byte) (err error) {
	for _, writer := range sd.iiWriters {
		if writer.name == table {
			return writer.Add(key)
		}
	}
	panic(fmt.Errorf("unknown index %s", table))
}

<<<<<<< HEAD
func (sd *BufferedSharedDomains) SetTx(tx kv.Tx) {
=======
func (sd *SharedDomains) SetTx(tx kv.TemporalTx) {
>>>>>>> b6dd0795
	if tx == nil {
		panic("tx is nil")
	}
	sd.roTtx = tx
}

<<<<<<< HEAD
func (sd *BufferedSharedDomains) StepSize() uint64 { return sd.aggTx.StepSize() }
=======
func (sd *SharedDomains) StepSize() uint64 { return sd.AggTx().StepSize() }
>>>>>>> b6dd0795

// SetTxNum sets txNum for all domains as well as common txNum for all domains
// Requires for sd.rwTx because of commitment evaluation in shared domains if aggregationStep is reached
func (sd *BufferedSharedDomains) SetTxNum(txNum uint64) {
	sd.txNum = txNum
	if sd.sdCtx != nil {
		sd.sdCtx.SetTxNum(txNum)
	}
	for _, d := range sd.domainWriters {
		if d != nil {
			d.SetTxNum(txNum)
		}
	}
	for _, iiWriter := range sd.iiWriters {
		if iiWriter != nil {
			iiWriter.SetTxNum(txNum)
		}
	}
}

func (sd *BufferedSharedDomains) TxNum() uint64 { return sd.txNum }

func (sd *BufferedSharedDomains) BlockNum() uint64 { return sd.blockNum }

func (sd *BufferedSharedDomains) SetBlockNum(blockNum uint64) { sd.blockNum = blockNum }

func (sd *BufferedSharedDomains) SetTrace(b bool) {
	sd.trace = b
	sd.sdCtx.SetTrace(b)
}

func (sd *BufferedSharedDomains) ComputeCommitment(ctx context.Context, saveStateAfter bool, blockNum uint64, logPrefix string) (rootHash []byte, err error) {
	// fmt.Println("JG ComputeCommitment", "calculate")
	// uSize := sd.sdCtx.updates.Size()
	rootHash, err = sd.sdCtx.ComputeCommitment(ctx, saveStateAfter, blockNum, logPrefix)
	// fmt.Println("JG ComputeCommitment", "updates", uSize, "rootHash", hexutil.Encode(rootHash))
	return rootHash, err
}

// IterateStoragePrefix iterates over key-value pairs of the storage domain that start with given prefix
// Such iteration is not intended to be used in public API, therefore it uses read-write transaction
// inside the domain. Another version of this for public API use needs to be created, that uses
// roTx instead and supports ending the iterations before it reaches the end.
//
// k and v lifetime is bounded by the lifetime of the iterator
func (sd *BufferedSharedDomains) IterateStoragePrefix(prefix []byte, it func(k []byte, v []byte, step uint64) error) error {
	haveRamUpdates := sd.storage.Len() > 0
	return sd.AggTx().d[kv.StorageDomain].debugIteratePrefix(prefix, haveRamUpdates, sd.storage.Iter(), it, sd.txNum, sd.StepSize(), sd.roTtx)
}

func (sd *BufferedSharedDomains) Close() {
	// fmt.Println("JG", sd.ObjectInfo(), "Close")
	sd.SetBlockNum(0)
	if sd.AggTx() != nil {
		sd.SetTxNum(0)

		//sd.walLock.Lock()
		//defer sd.walLock.Unlock()
		for _, d := range sd.domainWriters {
			d.Close()
		}
		for _, iiWriter := range sd.iiWriters {
			iiWriter.close()
		}
	}

	if sd.sdCtx != nil {
		sd.sdCtx.Close()
	}
}

func (sd *BufferedSharedDomains) Flush(ctx context.Context, tx kv.RwTx) error {
	// fmt.Println("JG", sd.ObjectInfo(), "Flush")
	for key, changeset := range sd.pastChangesAccumulator {
		blockNum := binary.BigEndian.Uint64(toBytesZeroCopy(key[:8]))
		blockHash := common.BytesToHash(toBytesZeroCopy(key[8:]))
		if err := WriteDiffSet(tx, blockNum, blockHash, changeset); err != nil {
			return err
		}
	}
	sd.pastChangesAccumulator = make(map[string]*StateChangeSet)

	defer mxFlushTook.ObserveDuration(time.Now())
	_, err := sd.ComputeCommitment(ctx, true, sd.BlockNum(), "flush-commitment")
	if err != nil {
		return err
	}

	for di, w := range sd.domainWriters {
		if w == nil {
			continue
		}
		if err := w.Flush(ctx, tx); err != nil {
			return err
		}
		sd.AggTx().d[di].closeValsCursor()
	}
	for _, w := range sd.iiWriters {
		if w == nil {
			continue
		}
		if err := w.Flush(ctx, tx); err != nil {
			return err
		}
	}
	if dbg.PruneOnFlushTimeout != 0 {
		if _, err := tx.(kv.TemporalRwTx).Debug().PruneSmallBatches(ctx, dbg.PruneOnFlushTimeout); err != nil {
			return err
		}
	}

	for _, w := range sd.domainWriters {
		if w == nil {
			continue
		}
		w.Close()
	}
	for _, w := range sd.iiWriters {
		if w == nil {
			continue
		}
		w.close()
	}
	return nil
}

// TemporalDomain satisfaction
func (sd *BufferedSharedDomains) GetLatest(domain kv.Domain, k []byte) (v []byte, step uint64, err error) {
	if domain == kv.CommitmentDomain {
		// fmt.Println("JG", sd.ObjectInfo(), "GetLatest", domain.String(), "LatestCommitment")
		return sd.LatestCommitment(k)
	}
	if v, prevStep, ok := sd.get(domain, k); ok {
		// fmt.Println("JG", sd.ObjectInfo(), "GetLatest cached", domain.String(), hexutil.Encode(k), hexutil.Encode(v), prevStep)
		return v, prevStep, nil
	}
	v, step, err = sd.roTtx.GetLatest(domain, k)
	if err != nil {
		// fmt.Println("JG", sd.ObjectInfo(), "GetLatest error", domain.String(), err)
		return nil, 0, fmt.Errorf("storage %x read error: %w", k, err)
	}
	// fmt.Println("JG", sd.ObjectInfo(), "GetLatest", domain.String(), hexutil.Encode(k), hexutil.Encode(v), step)
	return v, step, nil
}

<<<<<<< HEAD
// GetAsOfFile returns value from domain with respect to limit ofMaxTxnum
func (sd *BufferedSharedDomains) GetAsOfFile(domain kv.Domain, k, k2 []byte, ofMaxTxnum uint64) (v []byte, step uint64, err error) {
=======
// getLatestFromFiles returns value from domain with respect to limit ofMaxTxnum
func (sd *SharedDomains) getLatestFromFiles(domain kv.Domain, k, k2 []byte, ofMaxTxnum uint64) (v []byte, step uint64, err error) {
>>>>>>> b6dd0795
	if domain == kv.CommitmentDomain {
		return sd.LatestCommitment(k)
	}
	if k2 != nil {
		k = append(k, k2...)
	}

	v, ok, _, _, err := sd.roTtx.Debug().GetLatestFromFiles(domain, k, ofMaxTxnum)
	if err != nil {
		return nil, 0, fmt.Errorf("domain '%s' %x txn=%d read error: %w", domain, k, ofMaxTxnum, err)
	}
	if !ok {
		return nil, 0, nil
	}
	return v, step, nil
}

func (sd *BufferedSharedDomains) GetDomainWriter(domain kv.Domain) *domainBufferedWriter {
	return sd.domainWriters[domain]
}

// DomainPut
// Optimizations:
//   - user can provide `prevVal != nil` - then it will not read prev value from storage
//   - user can append k2 into k1, then underlying methods will not preform append
//   - if `val == nil` it will call DomainDel
func (sd *BufferedSharedDomains) DomainPut(domain kv.Domain, k1, k2 []byte, val, prevVal []byte, prevStep uint64) error {
	// fmt.Println("JG", sd.ObjectInfo(), "DomainPut", domain.String(), hexutil.Encode(k1), hexutil.Encode(k2), hexutil.Encode(val), hexutil.Encode(prevVal), prevStep)
	if val == nil {
		return fmt.Errorf("DomainPut: %s, trying to put nil value. not allowed", domain)
	}
	if prevVal == nil {
		var err error
		prevVal, prevStep, err = sd.GetLatest(domain, k1)
		if err != nil {
			return err
		}
	}

	switch domain {
	case kv.AccountsDomain:
		return sd.updateAccountData(k1, val, prevVal, prevStep)
	case kv.StorageDomain:
		return sd.writeAccountStorage(k1, k2, val, prevVal, prevStep)
	case kv.CodeDomain:
		if bytes.Equal(prevVal, val) {
			return nil
		}
		return sd.updateAccountCode(k1, val, prevVal, prevStep)
	case kv.CommitmentDomain:
		sd.put(domain, toStringZeroCopy(append(k1, k2...)), val)
		return sd.domainWriters[domain].PutWithPrev(k1, k2, val, prevVal, prevStep)
	default:
		if bytes.Equal(prevVal, val) {
			return nil
		}
		sd.put(domain, toStringZeroCopy(append(k1, k2...)), val)
		return sd.domainWriters[domain].PutWithPrev(k1, k2, val, prevVal, prevStep)
	}
}

// DomainDel
// Optimizations:
//   - user can provide `prevVal != nil` - then it will not read prev value from storage
//   - user can append k2 into k1, then underlying methods will not preform append
//   - if `val == nil` it will call DomainDel
func (sd *BufferedSharedDomains) DomainDel(domain kv.Domain, k1, k2 []byte, prevVal []byte, prevStep uint64) error {
	if prevVal == nil {
		var err error
		prevVal, prevStep, err = sd.GetLatest(domain, k1)
		if err != nil {
			return err
		}
	}

	switch domain {
	case kv.AccountsDomain:
		return sd.deleteAccount(k1, prevVal, prevStep)
	case kv.StorageDomain:
		return sd.delAccountStorage(k1, k2, prevVal, prevStep)
	case kv.CodeDomain:
		if prevVal == nil {
			return nil
		}
		return sd.updateAccountCode(k1, nil, prevVal, prevStep)
	case kv.CommitmentDomain:
		return sd.UpdateCommitmentData(toStringZeroCopy(k1), nil, prevVal, prevStep)
	default:
		sd.put(domain, toStringZeroCopy(append(k1, k2...)), nil)
		return sd.domainWriters[domain].DeleteWithPrev(k1, k2, prevVal, prevStep)
	}
}

func (sd *BufferedSharedDomains) DomainDelPrefix(domain kv.Domain, prefix []byte) error {
	if domain != kv.StorageDomain {
		return errors.New("DomainDelPrefix: not supported")
	}

	type tuple struct {
		k, v []byte
		step uint64
	}
	tombs := make([]tuple, 0, 8)
	if err := sd.IterateStoragePrefix(prefix, func(k, v []byte, step uint64) error {
		tombs = append(tombs, tuple{k, v, step})
		return nil
	}); err != nil {
		return err
	}
	for _, tomb := range tombs {
		if err := sd.DomainDel(kv.StorageDomain, tomb.k, nil, tomb.v, tomb.step); err != nil {
			return err
		}
	}

	if assert.Enable {
		forgotten := 0
		if err := sd.IterateStoragePrefix(prefix, func(k, v []byte, step uint64) error {
			forgotten++
			return nil
		}); err != nil {
			return err
		}
		if forgotten > 0 {
			panic(fmt.Errorf("DomainDelPrefix: %d forgotten keys after '%x' prefix removal", forgotten, prefix))
		}
	}
	return nil
}
<<<<<<< HEAD
func (sd *BufferedSharedDomains) Tx() kv.Tx { return sd.roTx }

func (sdc *BufferedSharedDomains) TouchKey(d kv.Domain, key string, val []byte) {
	sdc.sdCtx.TouchKey(d, key, val)
}

type SharedDomainsCommitmentContext struct {
	sharedDomains SharedDomains
	branches      map[string]cachedBranch
	keccak        cryptozerocopy.KeccakState
=======
func (sd *SharedDomains) Tx() kv.TemporalTx { return sd.roTtx }

type SharedDomainsCommitmentContext struct {
	mu            sync.Mutex // protects reads from sharedDomains when trie is concurrent
	sharedDomains *SharedDomains
>>>>>>> b6dd0795
	updates       *commitment.Updates
	patriciaTrie  commitment.Trie
	justRestored  atomic.Bool // set to true when commitment trie was just restored from snapshot

	limitReadAsOfTxNum uint64
<<<<<<< HEAD

	txNum uint64

	trace  bool
	logger log.Logger
=======
	domainsOnly        bool // if true, do not use history reader and limit to domain files only
>>>>>>> b6dd0795
}

// Limits max txNum for read operations. If set to 0, all read operations will be from latest value.
// If domainOnly=true and txNum > 0, then read operations will be limited to domain files only.
func (sdc *SharedDomainsCommitmentContext) SetLimitReadAsOfTxNum(txNum uint64, domainOnly bool) {
	sdc.limitReadAsOfTxNum = txNum
	sdc.domainsOnly = domainOnly
}

func NewSharedDomainsCommitmentContext(sd SharedDomains, mode commitment.Mode, trieVariant commitment.TrieVariant, logger log.Logger) *SharedDomainsCommitmentContext {
	ctx := &SharedDomainsCommitmentContext{
		sharedDomains: sd,
<<<<<<< HEAD
		branches:      make(map[string]cachedBranch),
		keccak:        sha3.NewLegacyKeccak256().(cryptozerocopy.KeccakState),
		logger:        logger,
=======
>>>>>>> b6dd0795
	}

	ctx.patriciaTrie, ctx.updates = commitment.InitializeTrieAndUpdates(trieVariant, mode, sd.AggTx().a.tmpdir)
	ctx.patriciaTrie.ResetContext(ctx)
	return ctx
}

func (sdc *SharedDomainsCommitmentContext) Close() {
	sdc.updates.Close()
}

func (sdc *SharedDomainsCommitmentContext) Branch(pref []byte) ([]byte, uint64, error) {
	if sdc.patriciaTrie.Variant() == commitment.VariantConcurrentHexPatricia {
		sdc.mu.Lock()
		defer sdc.mu.Unlock()
	}
	// Trie reads prefix during unfold and after everything is ready reads it again to Merge update.
	// Keep dereferenced version inside sd commitmentDomain map ready to read again
	if !sdc.domainsOnly && sdc.limitReadAsOfTxNum > 0 {
		branch, _, err := sdc.sharedDomains.roTtx.GetAsOf(kv.CommitmentDomain, pref, sdc.limitReadAsOfTxNum)
		if sdc.sharedDomains.trace {
			fmt.Printf("[SDC] Branch @%d: %x: %x\n%s\n", sdc.limitReadAsOfTxNum, pref, branch, commitment.BranchData(branch).String())
		}
		if err != nil {
			return nil, 0, fmt.Errorf("branch history read failed: %w", err)
		}
		return branch, sdc.limitReadAsOfTxNum / sdc.sharedDomains.StepSize(), nil
	}

	// Trie reads prefix during unfold and after everything is ready reads it again to Merge update.
	// Dereferenced branch is kept inside sharedDomains commitment domain map (but not written into buffer so not flushed into db, unless updated)
	v, step, err := sdc.sharedDomains.LatestCommitment(pref)
	if err != nil {
		return nil, 0, fmt.Errorf("branch failed: %w", err)
	}
	if sdc.trace {
		fmt.Printf("[SDC] Branch: %x: %x\n", pref, v)
	}
	if len(v) == 0 {
		return nil, 0, nil
	}
	return v, step, nil
}

func (sdc *SharedDomainsCommitmentContext) PutBranch(prefix []byte, data []byte, prevData []byte, prevStep uint64) error {
	if sdc.limitReadAsOfTxNum > 0 && !sdc.domainsOnly { // do not store branches if explicitly operate on history
		return nil
	}
	prefixS := toStringZeroCopy(prefix)
	if sdc.trace {
		fmt.Printf("[SDC] PutBranch: %x: %x\n", prefix, data)
	}
<<<<<<< HEAD
	sdc.branches[prefixS] = cachedBranch{data: data, step: prevStep}

	return sdc.sharedDomains.UpdateCommitmentData(prefixS, data, prevData, prevStep)
}

func (sdc *SharedDomainsCommitmentContext) readAccount(plainKey []byte) (encAccount []byte, err error) {
	if sdc.limitReadAsOfTxNum > 0 {
		encAccount, _, err = sdc.sharedDomains.GetAsOfFile(kv.AccountsDomain, plainKey, nil, sdc.limitReadAsOfTxNum)
		if err != nil {
			return nil, fmt.Errorf("GetAccount failed: %w", err)
=======
	if sdc.patriciaTrie.Variant() == commitment.VariantConcurrentHexPatricia {
		sdc.mu.Lock()
		defer sdc.mu.Unlock()
	}
	return sdc.sharedDomains.updateCommitmentData(prefixS, data, prevData, prevStep)
}

func (sdc *SharedDomainsCommitmentContext) readAccount(plainKey []byte) (encAccount []byte, err error) {
	if sdc.patriciaTrie.Variant() == commitment.VariantConcurrentHexPatricia {
		sdc.mu.Lock()
		defer sdc.mu.Unlock()
	}

	if sdc.limitReadAsOfTxNum > 0 { // read not from latest
		if sdc.domainsOnly { // read from previous files
			encAccount, _, err = sdc.sharedDomains.getLatestFromFiles(kv.AccountsDomain, plainKey, nil, sdc.limitReadAsOfTxNum)
		} else { // read from history
			encAccount, _, err = sdc.sharedDomains.roTtx.GetAsOf(kv.AccountsDomain, plainKey, sdc.limitReadAsOfTxNum)
>>>>>>> b6dd0795
		}
	} else { // read latest value from domain
		encAccount, _, err = sdc.sharedDomains.GetLatest(kv.AccountsDomain, plainKey)
	}
	if err != nil {
		return nil, fmt.Errorf("GetAccount failed (latest=%t): %w", sdc.limitReadAsOfTxNum == 0, err)
	}
	return encAccount, nil
}

func (sdc *SharedDomainsCommitmentContext) readCode(plainKey []byte) (code []byte, err error) {
	if sdc.patriciaTrie.Variant() == commitment.VariantConcurrentHexPatricia {
		sdc.mu.Lock()
		defer sdc.mu.Unlock()
	}

	if sdc.limitReadAsOfTxNum > 0 {
<<<<<<< HEAD
		code, _, err = sdc.sharedDomains.GetAsOfFile(kv.CodeDomain, plainKey, nil, sdc.limitReadAsOfTxNum)
		if err != nil {
			return nil, fmt.Errorf("GetAccount/Code: failed to read latest code: %w", err)
=======
		if sdc.domainsOnly {
			code, _, err = sdc.sharedDomains.getLatestFromFiles(kv.CodeDomain, plainKey, nil, sdc.limitReadAsOfTxNum)
		} else {
			code, _, err = sdc.sharedDomains.roTtx.GetAsOf(kv.CodeDomain, plainKey, sdc.limitReadAsOfTxNum)
>>>>>>> b6dd0795
		}
	} else {
		code, _, err = sdc.sharedDomains.GetLatest(kv.CodeDomain, plainKey)
	}

	if err != nil {
		return nil, fmt.Errorf("GetAccount/Code: failed to read code (latest=%t): %w", sdc.limitReadAsOfTxNum == 0, err)
	}
	return code, nil
}

func (sdc *SharedDomainsCommitmentContext) readStorage(plainKey []byte) (enc []byte, err error) {
	if sdc.patriciaTrie.Variant() == commitment.VariantConcurrentHexPatricia {
		sdc.mu.Lock()
		defer sdc.mu.Unlock()
	}

	if sdc.limitReadAsOfTxNum > 0 {
<<<<<<< HEAD
		enc, _, err = sdc.sharedDomains.GetAsOfFile(kv.StorageDomain, plainKey, nil, sdc.limitReadAsOfTxNum)
		if err != nil {
			return nil, fmt.Errorf("GetAccount/Code: failed to read latest code: %w", err)
=======
		if sdc.domainsOnly {
			enc, _, err = sdc.sharedDomains.getLatestFromFiles(kv.StorageDomain, plainKey, nil, sdc.limitReadAsOfTxNum)
		} else {
			enc, _, err = sdc.sharedDomains.roTtx.GetAsOf(kv.StorageDomain, plainKey, sdc.limitReadAsOfTxNum)
>>>>>>> b6dd0795
		}
	} else {
		enc, _, err = sdc.sharedDomains.GetLatest(kv.StorageDomain, plainKey)
	}

	if err != nil {
		return nil, fmt.Errorf("GetStorage: failed to read latest storage (latest=%t): %w", sdc.limitReadAsOfTxNum == 0, err)
	}
	return enc, nil
}

func (sdc *SharedDomainsCommitmentContext) Account(plainKey []byte) (u *commitment.Update, err error) {
	encAccount, err := sdc.readAccount(plainKey)
	if err != nil {
		return nil, err
	}

	u = &commitment.Update{CodeHash: commitment.EmptyCodeHashArray}
	if len(encAccount) == 0 {
		u.Flags = commitment.DeleteUpdate
		return u, nil
	}

	acc := new(accounts.Account)
	if err = accounts.DeserialiseV3(acc, encAccount); err != nil {
		return nil, err
	}

	u.Flags |= commitment.NonceUpdate
	u.Nonce = acc.Nonce

	u.Flags |= commitment.BalanceUpdate
	u.Balance.Set(&acc.Balance)

	if ch := acc.CodeHash.Bytes(); len(ch) > 0 {
		u.Flags |= commitment.CodeUpdate
		copy(u.CodeHash[:], acc.CodeHash.Bytes())
	}

	if assert.Enable {
		code, err := sdc.readCode(plainKey)
		if err != nil {
			return nil, err
		}
		if len(code) > 0 {
			copy(u.CodeHash[:], crypto.Keccak256(code))
			u.Flags |= commitment.CodeUpdate
		}
		if !bytes.Equal(acc.CodeHash.Bytes(), u.CodeHash[:]) {
			return nil, fmt.Errorf("code hash mismatch: account '%x' != codeHash '%x'", acc.CodeHash.Bytes(), u.CodeHash[:])
		}
	}
	return u, nil
}

func (sdc *SharedDomainsCommitmentContext) Storage(plainKey []byte) (u *commitment.Update, err error) {
	enc, err := sdc.readStorage(plainKey)
	if err != nil {
		return nil, err
	}
	u = &commitment.Update{
		Flags:      commitment.DeleteUpdate,
		StorageLen: len(enc),
	}

	if u.StorageLen > 0 {
		u.Flags = commitment.StorageUpdate
		copy(u.Storage[:u.StorageLen], enc)
	}

	return u, nil
}

func (sdc *SharedDomainsCommitmentContext) Reset() {
	if !sdc.justRestored.Load() {
		sdc.patriciaTrie.Reset()
	}
}

func (sdc *SharedDomainsCommitmentContext) TempDir() string {
	return sdc.sharedDomains.AggTx().a.dirs.Tmp
}

func (sdc *SharedDomainsCommitmentContext) KeysCount() uint64 {
	return sdc.updates.Size()
}

func (sdc *SharedDomainsCommitmentContext) Trie() commitment.Trie {
	return sdc.patriciaTrie
}

// TouchPlainKey marks plainKey as updated and applies different fn for different key types
// (different behaviour for Code, Account and Storage key modifications).
func (sdc *SharedDomainsCommitmentContext) TouchKey(d kv.Domain, key string, val []byte) {
	if sdc.updates.Mode() == commitment.ModeDisabled {
		return
	}

	// fmt.Println("JG TouchKey", d, hexutil.Encode(toBytesZeroCopy(key)), hexutil.Encode(val))

	switch d {
	case kv.AccountsDomain:
		sdc.updates.TouchPlainKey(key, val, sdc.updates.TouchAccount)
	case kv.CodeDomain:
		sdc.updates.TouchPlainKey(key, val, sdc.updates.TouchCode)
	case kv.StorageDomain:
		sdc.updates.TouchPlainKey(key, val, sdc.updates.TouchStorage)
	default:
		panic(fmt.Errorf("TouchKey: unknown domain %s", d))
	}
}

func (sdc *SharedDomainsCommitmentContext) Witness(ctx context.Context, expectedRoot []byte, logPrefix string) (proofTrie *trie.Trie, rootHash []byte, err error) {
	hexPatriciaHashed, ok := sdc.Trie().(*commitment.HexPatriciaHashed)
	if ok {
		return hexPatriciaHashed.GenerateWitness(ctx, sdc.updates, nil, expectedRoot, logPrefix)
	}

	return nil, nil, errors.New("shared domains commitment context doesn't have HexPatriciaHashed")
}

// Evaluates commitment for processed state.
func (sdc *SharedDomainsCommitmentContext) ComputeCommitment(ctx context.Context, saveState bool, blockNum uint64, logPrefix string) (rootHash []byte, err error) {
	mxCommitmentRunning.Inc()
	defer mxCommitmentRunning.Dec()
	defer func(s time.Time) { mxCommitmentTook.ObserveDuration(s) }(time.Now())

	updateCount := sdc.updates.Size()
	if sdc.trace {
		defer sdc.logger.Trace("ComputeCommitment", "block", blockNum, "keys", updateCount, "mode", sdc.updates.Mode())
	}
	if updateCount == 0 {
		rootHash, err = sdc.patriciaTrie.RootHash()
		return rootHash, err
	}

	// data accessing functions should be set when domain is opened/shared context updated
	sdc.patriciaTrie.SetTrace(sdc.trace)
	sdc.Reset()

	rootHash, err = sdc.patriciaTrie.Process(ctx, sdc.updates, logPrefix)
	if err != nil {
		return nil, err
	}
	sdc.justRestored.Store(false)

	if saveState {
		if err := sdc.storeCommitmentState(blockNum, rootHash); err != nil {
			return nil, err
		}
	}

	return rootHash, err
}

func (sdc *SharedDomainsCommitmentContext) storeCommitmentState(blockNum uint64, rootHash []byte) error {
	if sdc.sharedDomains.AggTx() == nil {
		return fmt.Errorf("store commitment state: AggregatorContext is not initialized")
	}
	encodedState, err := sdc.encodeCommitmentState(blockNum, sdc.txNum)
	if err != nil {
		return err
	}
	prevState, prevStep, err := sdc.Branch(keyCommitmentState)
	if err != nil {
		return err
	}
	if len(prevState) == 0 && prevState != nil {
		prevState = nil
	}
	// state could be equal but txnum/blocknum could be different.
	// We do skip only full matches
	if bytes.Equal(prevState, encodedState) {
		//fmt.Printf("[commitment] skip store txn %d block %d (prev b=%d t=%d) rh %x\n",
		//	binary.BigEndian.Uint64(prevState[8:16]), binary.BigEndian.Uint64(prevState[:8]), dc.ht.iit.txNum, blockNum, rh)
		return nil
	}
	if sdc.trace {
		fmt.Printf("[commitment] store txn %d block %d rootHash %x\n", sdc.txNum, blockNum, rootHash)
	}
	return sdc.sharedDomains.UpdateCommitmentData(keyCommitmentStateS, encodedState, prevState, prevStep)
}

func (sdc *SharedDomainsCommitmentContext) encodeCommitmentState(blockNum, txNum uint64) ([]byte, error) {
	var state []byte
	var err error

	switch trie := (sdc.patriciaTrie).(type) {
	case *commitment.HexPatriciaHashed:
		state, err = trie.EncodeCurrentState(nil)
		if err != nil {
			return nil, err
		}
	case *commitment.ConcurrentPatriciaHashed:
		state, err = trie.RootTrie().EncodeCurrentState(nil)
		if err != nil {
			return nil, err
		}
	default:
		return nil, fmt.Errorf("unsupported state storing for patricia trie type: %T", sdc.patriciaTrie)
	}

	cs := &commitmentState{trieState: state, blockNum: blockNum, txNum: txNum}
	encoded, err := cs.Encode()
	if err != nil {
		return nil, err
	}
	return encoded, nil
}

// by that key stored latest root hash and tree state
const keyCommitmentStateS = "state"

var keyCommitmentState = []byte(keyCommitmentStateS)

<<<<<<< HEAD
func (sd *BufferedSharedDomains) LatestCommitmentState(tx kv.Tx, sinceTx, untilTx uint64) (blockNum, txNum uint64, state []byte, err error) {
=======
func (sd *SharedDomains) LatestCommitmentState(tx kv.Tx) (blockNum, txNum uint64, state []byte, err error) {
>>>>>>> b6dd0795
	return sd.sdCtx.LatestCommitmentState()
}

func _decodeTxBlockNums(v []byte) (txNum, blockNum uint64) {
	return binary.BigEndian.Uint64(v), binary.BigEndian.Uint64(v[8:16])
}

// LatestCommitmentState searches for last encoded state for CommitmentContext.
// Found value does not become current state.
func (sdc *SharedDomainsCommitmentContext) LatestCommitmentState() (blockNum, txNum uint64, state []byte, err error) {
	if sdc.patriciaTrie.Variant() != commitment.VariantHexPatriciaTrie && sdc.patriciaTrie.Variant() != commitment.VariantConcurrentHexPatricia {
		return 0, 0, nil, fmt.Errorf("state storing is only supported hex patricia trie")
	}
	state, _, err = sdc.Branch(keyCommitmentState)
	if err != nil {
		return 0, 0, nil, err
	}
	if len(state) < 16 {
		return 0, 0, nil, nil
	}

	txNum, blockNum = _decodeTxBlockNums(state)
	return blockNum, txNum, state, nil
}

// SeekCommitment [sinceTx, untilTx] searches for last encoded state from DomainCommitted
// and if state found, sets it up to current domain
func (sdc *SharedDomainsCommitmentContext) SeekCommitment(tx kv.Tx) (blockNum, txNum uint64, ok bool, err error) {
	_, _, state, err := sdc.LatestCommitmentState()
	if err != nil {
		return 0, 0, false, err
	}
	blockNum, txNum, err = sdc.restorePatriciaState(state)
	return blockNum, txNum, true, err
}

// After commitment state is retored, method .Reset() should NOT be called until new updates.
// Otherwise state should be restorePatriciaState()d again.

func (sdc *SharedDomainsCommitmentContext) restorePatriciaState(value []byte) (uint64, uint64, error) {
	cs := new(commitmentState)
	if err := cs.Decode(value); err != nil {
		if len(value) > 0 {
			return 0, 0, fmt.Errorf("failed to decode previous stored commitment state: %w", err)
		}
		// nil value is acceptable for SetState and will reset trie
	}
	tv := sdc.patriciaTrie.Variant()

	var hext *commitment.HexPatriciaHashed
	if tv == commitment.VariantHexPatriciaTrie {
		var ok bool
		hext, ok = sdc.patriciaTrie.(*commitment.HexPatriciaHashed)
		if !ok {
			return 0, 0, errors.New("cannot typecast hex patricia trie")
		}
<<<<<<< HEAD
		sdc.justRestored.Store(true) // to prevent double reset
		if sdc.trace {
			rootHash, err := hext.RootHash()
			if err != nil {
				return 0, 0, fmt.Errorf("failed to get root hash after state restore: %w", err)
			}
			fmt.Printf("[commitment] restored state: block=%d txn=%d rootHash=%x\n", cs.blockNum, cs.txNum, rootHash)
=======
	}
	if tv == commitment.VariantConcurrentHexPatricia {
		phext, ok := sdc.patriciaTrie.(*commitment.ConcurrentPatriciaHashed)
		if !ok {
			return 0, 0, errors.New("cannot typecast parallel hex patricia trie")
>>>>>>> b6dd0795
		}
		hext = phext.RootTrie()
	}
	if tv == commitment.VariantBinPatriciaTrie || hext == nil {
		return 0, 0, errors.New("state storing is only supported hex patricia trie")
	}

	if err := hext.SetState(cs.trieState); err != nil {
		return 0, 0, fmt.Errorf("failed restore state : %w", err)
	}
	sdc.justRestored.Store(true) // to prevent double reset
	if sdc.sharedDomains.trace {
		rootHash, err := hext.RootHash()
		if err != nil {
			return 0, 0, fmt.Errorf("failed to get root hash after state restore: %w", err)
		}
		log.Info(fmt.Sprintf("[commitment] restored state: block=%d txn=%d rootHash=%x\n", cs.blockNum, cs.txNum, rootHash))
	}
	return cs.blockNum, cs.txNum, nil
}

func (sdc *SharedDomainsCommitmentContext) SetTxNum(txNum uint64) {
	sdc.txNum = txNum
}

func (sdc *SharedDomainsCommitmentContext) SetTrace(trace bool) {
	sdc.trace = trace
}

func toStringZeroCopy(v []byte) string { return unsafe.String(&v[0], len(v)) }
func toBytesZeroCopy(s string) []byte  { return unsafe.Slice(unsafe.StringData(s), len(s)) }<|MERGE_RESOLUTION|>--- conflicted
+++ resolved
@@ -76,7 +76,6 @@
 	prevStep uint64
 }
 
-<<<<<<< HEAD
 type SharedDomains interface {
 	SetChangesetAccumulator(acc *StateChangeSet)
 	SavePastChangesetAccumulator(blockHash common.Hash, blockNumber uint64, acc *StateChangeSet)
@@ -116,16 +115,9 @@
 
 type BufferedSharedDomains struct {
 	SharedDomains
-	aggTx  *AggregatorRoTx
-	sdCtx  *SharedDomainsCommitmentContext
-	roTx   kv.Tx
-=======
-type SharedDomains struct {
 	sdCtx *SharedDomainsCommitmentContext
 
-	roTtx kv.TemporalTx
-
->>>>>>> b6dd0795
+	roTx   kv.TemporalTx
 	logger log.Logger
 
 	txNum    uint64
@@ -154,14 +146,10 @@
 	Agg() any
 }
 
-<<<<<<< HEAD
-// global counder of domains
+// global counter of domains (for testing)
 var domainCounter uint64 = 0
-=======
-func NewSharedDomains(tx kv.TemporalTx, logger log.Logger) (*SharedDomains, error) {
->>>>>>> b6dd0795
-
-func NewSharedDomains(tx kv.Tx, logger log.Logger) (*BufferedSharedDomains, error) {
+
+func NewSharedDomains(tx kv.TemporalTx, logger log.Logger) (*BufferedSharedDomains, error) {
 	// fmt.Println("NewSharedDomains")
 	domainCounter++
 	sd := &BufferedSharedDomains{
@@ -184,24 +172,17 @@
 
 	sd.sdCtx = NewSharedDomainsCommitmentContext(sd, commitment.ModeDirect, commitment.VariantHexPatriciaTrie, logger)
 	sd.SetTxNum(0)
-<<<<<<< HEAD
-=======
 	tv := commitment.VariantHexPatriciaTrie
 	if ExperimentalConcurrentCommitment {
 		tv = commitment.VariantConcurrentHexPatricia
 	}
 
 	sd.sdCtx = NewSharedDomainsCommitmentContext(sd, commitment.ModeDirect, tv)
->>>>>>> b6dd0795
 
 	if _, err := sd.SeekCommitment(context.Background(), tx); err != nil {
 		return nil, err
 	}
 
-<<<<<<< HEAD
-	// fmt.Println("JG Create", sd.ObjectInfo())
-
-=======
 	// enable concurrent commitment if we are using concurrent patricia trie
 	if pt, ok := sd.sdCtx.patriciaTrie.(*commitment.ConcurrentPatriciaHashed); ok {
 		nextConcurrent, err := pt.CanDoConcurrentNext()
@@ -210,7 +191,6 @@
 		}
 		sd.sdCtx.updates.SetConcurrentCommitment(nextConcurrent)
 	}
->>>>>>> b6dd0795
 	return sd, nil
 }
 
@@ -243,11 +223,7 @@
 	return sd.sdCtx
 }
 
-<<<<<<< HEAD
-func (sd *BufferedSharedDomains) GetDiffset(tx kv.RwTx, blockHash common.Hash, blockNumber uint64) ([kv.DomainLen][]DomainEntryDiff, bool, error) {
-=======
-func (sd *SharedDomains) GetDiffset(tx kv.RwTx, blockHash common.Hash, blockNumber uint64) ([kv.DomainLen][]kv.DomainEntryDiff, bool, error) {
->>>>>>> b6dd0795
+func (sd *BufferedSharedDomains) GetDiffset(tx kv.RwTx, blockHash common.Hash, blockNumber uint64) ([kv.DomainLen][]kv.DomainEntryDiff, bool, error) {
 	var key [40]byte
 	binary.BigEndian.PutUint64(key[:8], blockNumber)
 	copy(key[8:], blockHash[:])
@@ -262,18 +238,11 @@
 	return ReadDiffSet(tx, blockNumber, blockHash)
 }
 
-<<<<<<< HEAD
-func (sd *BufferedSharedDomains) AggTx() *AggregatorRoTx { return sd.aggTx }
+// No need to check if casting succeeds. If not it would panic.
+func (sd *BufferedSharedDomains) AggTx() *AggregatorRoTx { return sd.roTtx.AggTx().(*AggregatorRoTx) }
 
 // aggregator context should call aggTx.Unwind before this one.
-func (sd *BufferedSharedDomains) Unwind(ctx context.Context, rwTx kv.RwTx, blockUnwindTo, txUnwindTo uint64, changeset *[kv.DomainLen][]DomainEntryDiff) error {
-=======
-// No need to check if casting succeeds. If not it would panic.
-func (sd *SharedDomains) AggTx() *AggregatorRoTx { return sd.roTtx.AggTx().(*AggregatorRoTx) }
-
-// aggregator context should call aggTx.Unwind before this one.
-func (sd *SharedDomains) Unwind(ctx context.Context, rwTx kv.TemporalRwTx, blockUnwindTo, txUnwindTo uint64, changeset *[kv.DomainLen][]kv.DomainEntryDiff) error {
->>>>>>> b6dd0795
+func (sd *BufferedSharedDomains) Unwind(ctx context.Context, rwTx kv.TemporalRwTx, blockUnwindTo, txUnwindTo uint64, changeset *[kv.DomainLen][]kv.DomainEntryDiff) error {
 	step := txUnwindTo / sd.StepSize()
 	sd.logger.Info("aggregator unwind", "step", step,
 		"txUnwindTo", txUnwindTo)
@@ -295,13 +264,8 @@
 	return sd.Flush(ctx, rwTx)
 }
 
-<<<<<<< HEAD
-func (sd *BufferedSharedDomains) rebuildCommitment(ctx context.Context, roTx kv.Tx, blockNum uint64) ([]byte, error) {
-	it, err := sd.aggTx.HistoryRange(kv.StorageDomain, int(sd.TxNum()), math.MaxInt64, order.Asc, -1, roTx)
-=======
-func (sd *SharedDomains) rebuildCommitment(ctx context.Context, roTx kv.TemporalTx, blockNum uint64) ([]byte, error) {
+func (sd *BufferedSharedDomains) rebuildCommitment(ctx context.Context, roTx kv.TemporalTx, blockNum uint64) ([]byte, error) {
 	it, err := roTx.HistoryRange(kv.StorageDomain, int(sd.TxNum()), math.MaxInt64, order.Asc, -1)
->>>>>>> b6dd0795
 	if err != nil {
 		return nil, err
 	}
@@ -332,87 +296,9 @@
 	return sd.ComputeCommitment(ctx, true, blockNum, "rebuild commit")
 }
 
-<<<<<<< HEAD
-// discardWrites disables updates collection for further flushing into db.
-// Instead, it keeps them temporarily available until .ClearRam/.Close will make them unavailable.
-func (sd *BufferedSharedDomains) DiscardWrites(d kv.Domain) {
-	if d >= kv.DomainLen {
-		return
-	}
-	sd.domainWriters[d].discard = true
-	sd.domainWriters[d].h.discard = true
-}
-
-func rebuildCommitmentShard(ctx context.Context, sd SharedDomains, roTx kv.Tx, aggTx *AggregatorRoTx, next func() (bool, []byte), cfg *rebuiltCommitment, logger log.Logger) (*rebuiltCommitment, error) {
-	sd.DiscardWrites(kv.AccountsDomain)
-	sd.DiscardWrites(kv.StorageDomain)
-	sd.DiscardWrites(kv.CodeDomain)
-
-	visComFiles := roTx.(kv.WithFreezeInfo).FreezeInfo().Files(kv.CommitmentDomain)
-	logger.Info("starting commitment", "shard", fmt.Sprintf("%d-%d", cfg.StepFrom, cfg.StepTo),
-		"totalKeys", common.PrettyCounter(cfg.Keys), "block", sd.BlockNum(),
-		"commitment files before dump step", cfg.StepTo,
-		"files", fmt.Sprintf("%d %v", len(visComFiles), visComFiles))
-
-	sf := time.Now()
-	var processed uint64
-	for ok, key := next(); ; ok, key = next() {
-		sd.TouchKey(kv.AccountsDomain, string(key), nil)
-		processed++
-		if !ok {
-			break
-		}
-	}
-	collectionSpent := time.Since(sf)
-	rh, err := sd.ComputeCommitment(ctx, true, sd.BlockNum(), fmt.Sprintf("%d-%d", cfg.StepFrom, cfg.StepTo))
-	if err != nil {
-		return nil, err
-	}
-	logger.Info("sealing", "shard", fmt.Sprintf("%d-%d", cfg.StepFrom, cfg.StepTo),
-		"root", hex.EncodeToString(rh), "commitment", time.Since(sf).String(),
-		"collection", collectionSpent.String())
-
-	sb := time.Now()
-
-	// rng := MergeRange{from: cfg.TxnFrom, to: cfg.TxnTo}
-	// vt, err := aggTx.d[kv.CommitmentDomain].commitmentValTransformDomain(rng, aggTx.d[kv.AccountsDomain], aggTx.d[kv.StorageDomain], nil, nil)
-	// if err != nil {
-	// 	return nil, err
-	// }
-	err = sd.AggTx().d[kv.CommitmentDomain].d.DumpStepRangeOnDisk(ctx, cfg.StepFrom, cfg.StepTo, cfg.TxnFrom, cfg.TxnTo, sd.GetDomainWriter(kv.CommitmentDomain), nil)
-	if err != nil {
-		return nil, err
-	}
-
-	logger.Info("shard built", "shard", fmt.Sprintf("%d-%d", cfg.StepFrom, cfg.StepTo), "root", hex.EncodeToString(rh), "ETA", time.Since(sf).String(), "file dump", time.Since(sb).String())
-
-	return &rebuiltCommitment{
-		RootHash: rh,
-		StepFrom: cfg.StepFrom,
-		StepTo:   cfg.StepTo,
-		TxnFrom:  cfg.TxnFrom,
-		TxnTo:    cfg.TxnTo,
-		Keys:     processed,
-	}, nil
-}
-
-type rebuiltCommitment struct {
-	RootHash []byte
-	StepFrom uint64
-	StepTo   uint64
-	TxnFrom  uint64
-	TxnTo    uint64
-	Keys     uint64
-}
-
 // SeekCommitment lookups latest available commitment and sets it as current
 func (sd *BufferedSharedDomains) SeekCommitment(ctx context.Context, tx kv.Tx) (txsFromBlockBeginning uint64, err error) {
-	bn, txn, ok, err := sd.sdCtx.SeekCommitment(tx, sd.aggTx.d[kv.CommitmentDomain], 0, math.MaxUint64)
-=======
-// SeekCommitment lookups latest available commitment and sets it as current
-func (sd *SharedDomains) SeekCommitment(ctx context.Context, tx kv.Tx) (txsFromBlockBeginning uint64, err error) {
 	bn, txn, ok, err := sd.sdCtx.SeekCommitment(tx)
->>>>>>> b6dd0795
 	if err != nil {
 		return 0, err
 	}
@@ -527,13 +413,8 @@
 	return uint64(sd.estSize) * 4
 }
 
-<<<<<<< HEAD
 func (sd *BufferedSharedDomains) LatestCommitment(prefix []byte) ([]byte, uint64, error) {
-	aggTx := sd.aggTx
-=======
-func (sd *SharedDomains) LatestCommitment(prefix []byte) ([]byte, uint64, error) {
 	aggTx := sd.AggTx()
->>>>>>> b6dd0795
 	if v, prevStep, ok := sd.get(kv.CommitmentDomain, prefix); ok {
 		// sd cache values as is (without transformation) so safe to return
 		return v, prevStep, nil
@@ -777,22 +658,14 @@
 	panic(fmt.Errorf("unknown index %s", table))
 }
 
-<<<<<<< HEAD
-func (sd *BufferedSharedDomains) SetTx(tx kv.Tx) {
-=======
-func (sd *SharedDomains) SetTx(tx kv.TemporalTx) {
->>>>>>> b6dd0795
+func (sd *BufferedSharedDomains) SetTx(tx kv.TemporalTx) {
 	if tx == nil {
 		panic("tx is nil")
 	}
 	sd.roTtx = tx
 }
 
-<<<<<<< HEAD
-func (sd *BufferedSharedDomains) StepSize() uint64 { return sd.aggTx.StepSize() }
-=======
-func (sd *SharedDomains) StepSize() uint64 { return sd.AggTx().StepSize() }
->>>>>>> b6dd0795
+func (sd *BufferedSharedDomains) StepSize() uint64 { return sd.AggTx().StepSize() }
 
 // SetTxNum sets txNum for all domains as well as common txNum for all domains
 // Requires for sd.rwTx because of commitment evaluation in shared domains if aggregationStep is reached
@@ -938,13 +811,8 @@
 	return v, step, nil
 }
 
-<<<<<<< HEAD
-// GetAsOfFile returns value from domain with respect to limit ofMaxTxnum
-func (sd *BufferedSharedDomains) GetAsOfFile(domain kv.Domain, k, k2 []byte, ofMaxTxnum uint64) (v []byte, step uint64, err error) {
-=======
 // getLatestFromFiles returns value from domain with respect to limit ofMaxTxnum
-func (sd *SharedDomains) getLatestFromFiles(domain kv.Domain, k, k2 []byte, ofMaxTxnum uint64) (v []byte, step uint64, err error) {
->>>>>>> b6dd0795
+func (sd *BufferedSharedDomains) getLatestFromFiles(domain kv.Domain, k, k2 []byte, ofMaxTxnum uint64) (v []byte, step uint64, err error) {
 	if domain == kv.CommitmentDomain {
 		return sd.LatestCommitment(k)
 	}
@@ -1074,38 +942,27 @@
 	}
 	return nil
 }
-<<<<<<< HEAD
-func (sd *BufferedSharedDomains) Tx() kv.Tx { return sd.roTx }
+func (sd *BufferedSharedDomains) Tx() kv.TemporalTx { return sd.roTtx }
 
 func (sdc *BufferedSharedDomains) TouchKey(d kv.Domain, key string, val []byte) {
 	sdc.sdCtx.TouchKey(d, key, val)
 }
 
 type SharedDomainsCommitmentContext struct {
+	mu            sync.Mutex // protects reads from sharedDomains when trie is concurrent
 	sharedDomains SharedDomains
-	branches      map[string]cachedBranch
-	keccak        cryptozerocopy.KeccakState
-=======
-func (sd *SharedDomains) Tx() kv.TemporalTx { return sd.roTtx }
-
-type SharedDomainsCommitmentContext struct {
-	mu            sync.Mutex // protects reads from sharedDomains when trie is concurrent
-	sharedDomains *SharedDomains
->>>>>>> b6dd0795
 	updates       *commitment.Updates
 	patriciaTrie  commitment.Trie
 	justRestored  atomic.Bool // set to true when commitment trie was just restored from snapshot
 
 	limitReadAsOfTxNum uint64
-<<<<<<< HEAD
 
 	txNum uint64
 
 	trace  bool
 	logger log.Logger
-=======
-	domainsOnly        bool // if true, do not use history reader and limit to domain files only
->>>>>>> b6dd0795
+
+	domainsOnly bool // if true, do not use history reader and limit to domain files only
 }
 
 // Limits max txNum for read operations. If set to 0, all read operations will be from latest value.
@@ -1118,12 +975,6 @@
 func NewSharedDomainsCommitmentContext(sd SharedDomains, mode commitment.Mode, trieVariant commitment.TrieVariant, logger log.Logger) *SharedDomainsCommitmentContext {
 	ctx := &SharedDomainsCommitmentContext{
 		sharedDomains: sd,
-<<<<<<< HEAD
-		branches:      make(map[string]cachedBranch),
-		keccak:        sha3.NewLegacyKeccak256().(cryptozerocopy.KeccakState),
-		logger:        logger,
-=======
->>>>>>> b6dd0795
 	}
 
 	ctx.patriciaTrie, ctx.updates = commitment.InitializeTrieAndUpdates(trieVariant, mode, sd.AggTx().a.tmpdir)
@@ -1176,23 +1027,11 @@
 	if sdc.trace {
 		fmt.Printf("[SDC] PutBranch: %x: %x\n", prefix, data)
 	}
-<<<<<<< HEAD
-	sdc.branches[prefixS] = cachedBranch{data: data, step: prevStep}
-
-	return sdc.sharedDomains.UpdateCommitmentData(prefixS, data, prevData, prevStep)
-}
-
-func (sdc *SharedDomainsCommitmentContext) readAccount(plainKey []byte) (encAccount []byte, err error) {
-	if sdc.limitReadAsOfTxNum > 0 {
-		encAccount, _, err = sdc.sharedDomains.GetAsOfFile(kv.AccountsDomain, plainKey, nil, sdc.limitReadAsOfTxNum)
-		if err != nil {
-			return nil, fmt.Errorf("GetAccount failed: %w", err)
-=======
 	if sdc.patriciaTrie.Variant() == commitment.VariantConcurrentHexPatricia {
 		sdc.mu.Lock()
 		defer sdc.mu.Unlock()
 	}
-	return sdc.sharedDomains.updateCommitmentData(prefixS, data, prevData, prevStep)
+	return sdc.sharedDomains.UpdateCommitmentData(prefixS, data, prevData, prevStep)
 }
 
 func (sdc *SharedDomainsCommitmentContext) readAccount(plainKey []byte) (encAccount []byte, err error) {
@@ -1206,7 +1045,6 @@
 			encAccount, _, err = sdc.sharedDomains.getLatestFromFiles(kv.AccountsDomain, plainKey, nil, sdc.limitReadAsOfTxNum)
 		} else { // read from history
 			encAccount, _, err = sdc.sharedDomains.roTtx.GetAsOf(kv.AccountsDomain, plainKey, sdc.limitReadAsOfTxNum)
->>>>>>> b6dd0795
 		}
 	} else { // read latest value from domain
 		encAccount, _, err = sdc.sharedDomains.GetLatest(kv.AccountsDomain, plainKey)
@@ -1224,16 +1062,10 @@
 	}
 
 	if sdc.limitReadAsOfTxNum > 0 {
-<<<<<<< HEAD
-		code, _, err = sdc.sharedDomains.GetAsOfFile(kv.CodeDomain, plainKey, nil, sdc.limitReadAsOfTxNum)
-		if err != nil {
-			return nil, fmt.Errorf("GetAccount/Code: failed to read latest code: %w", err)
-=======
 		if sdc.domainsOnly {
 			code, _, err = sdc.sharedDomains.getLatestFromFiles(kv.CodeDomain, plainKey, nil, sdc.limitReadAsOfTxNum)
 		} else {
 			code, _, err = sdc.sharedDomains.roTtx.GetAsOf(kv.CodeDomain, plainKey, sdc.limitReadAsOfTxNum)
->>>>>>> b6dd0795
 		}
 	} else {
 		code, _, err = sdc.sharedDomains.GetLatest(kv.CodeDomain, plainKey)
@@ -1252,16 +1084,10 @@
 	}
 
 	if sdc.limitReadAsOfTxNum > 0 {
-<<<<<<< HEAD
-		enc, _, err = sdc.sharedDomains.GetAsOfFile(kv.StorageDomain, plainKey, nil, sdc.limitReadAsOfTxNum)
-		if err != nil {
-			return nil, fmt.Errorf("GetAccount/Code: failed to read latest code: %w", err)
-=======
 		if sdc.domainsOnly {
 			enc, _, err = sdc.sharedDomains.getLatestFromFiles(kv.StorageDomain, plainKey, nil, sdc.limitReadAsOfTxNum)
 		} else {
 			enc, _, err = sdc.sharedDomains.roTtx.GetAsOf(kv.StorageDomain, plainKey, sdc.limitReadAsOfTxNum)
->>>>>>> b6dd0795
 		}
 	} else {
 		enc, _, err = sdc.sharedDomains.GetLatest(kv.StorageDomain, plainKey)
@@ -1477,11 +1303,7 @@
 
 var keyCommitmentState = []byte(keyCommitmentStateS)
 
-<<<<<<< HEAD
-func (sd *BufferedSharedDomains) LatestCommitmentState(tx kv.Tx, sinceTx, untilTx uint64) (blockNum, txNum uint64, state []byte, err error) {
-=======
-func (sd *SharedDomains) LatestCommitmentState(tx kv.Tx) (blockNum, txNum uint64, state []byte, err error) {
->>>>>>> b6dd0795
+func (sd *BufferedSharedDomains) LatestCommitmentState(tx kv.Tx) (blockNum, txNum uint64, state []byte, err error) {
 	return sd.sdCtx.LatestCommitmentState()
 }
 
@@ -1538,21 +1360,11 @@
 		if !ok {
 			return 0, 0, errors.New("cannot typecast hex patricia trie")
 		}
-<<<<<<< HEAD
-		sdc.justRestored.Store(true) // to prevent double reset
-		if sdc.trace {
-			rootHash, err := hext.RootHash()
-			if err != nil {
-				return 0, 0, fmt.Errorf("failed to get root hash after state restore: %w", err)
-			}
-			fmt.Printf("[commitment] restored state: block=%d txn=%d rootHash=%x\n", cs.blockNum, cs.txNum, rootHash)
-=======
 	}
 	if tv == commitment.VariantConcurrentHexPatricia {
 		phext, ok := sdc.patriciaTrie.(*commitment.ConcurrentPatriciaHashed)
 		if !ok {
 			return 0, 0, errors.New("cannot typecast parallel hex patricia trie")
->>>>>>> b6dd0795
 		}
 		hext = phext.RootTrie()
 	}
