--- conflicted
+++ resolved
@@ -81,11 +81,7 @@
 	domains [kv.DomainLen]map[string]dataWithPrevStep
 	storage *btree2.Map[string, dataWithPrevStep]
 
-<<<<<<< HEAD
 	domainWriters    [kv.DomainLen]*domainBufferedWriter
-=======
-	dWriter          [kv.DomainLen]*domainBufferedWriter
->>>>>>> cdeaa6c5
 	iiWriters        [kv.StandaloneIdxLen]*invertedIndexBufferedWriter
 	appendableWriter [kv.AppendableLen]*appendableBufferedWriter
 
