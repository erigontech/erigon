--- conflicted
+++ resolved
@@ -655,10 +655,6 @@
 //
 // k and v lifetime is bounded by the lifetime of the iterator
 func (sd *SharedDomains) IterateStoragePrefix(prefix []byte, it func(k []byte, v []byte, step uint64) (cont bool, err error)) error {
-<<<<<<< HEAD
-	haveRamUpdates := sd.storage.Len() > 0
-	return sd.AggTx().d[kv.StorageDomain].debugIteratePrefix(prefix, haveRamUpdates, sd.storage.Iter(), it, sd.txNum, sd.StepSize(), sd.roTtx)
-=======
 	return sd.IteratePrefix(kv.StorageDomain, prefix, it)
 }
 
@@ -671,7 +667,6 @@
 	}
 
 	return sd.AggTx().d[domain].debugIteratePrefix(prefix, haveRamUpdates, ramIter, it, sd.txNum, sd.StepSize(), sd.roTtx)
->>>>>>> a22723fd
 }
 
 func (sd *SharedDomains) Close() {
