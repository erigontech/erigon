// Copyright 2024 The Erigon Authors
// This file is part of Erigon.
//
// Erigon is free software: you can redistribute it and/or modify
// it under the terms of the GNU Lesser General Public License as published by
// the Free Software Foundation, either version 3 of the License, or
// (at your option) any later version.
//
// Erigon is distributed in the hope that it will be useful,
// but WITHOUT ANY WARRANTY; without even the implied warranty of
// MERCHANTABILITY or FITNESS FOR A PARTICULAR PURPOSE. See the
// GNU Lesser General Public License for more details.
//
// You should have received a copy of the GNU Lesser General Public License
// along with Erigon. If not, see <http://www.gnu.org/licenses/>.

package state

import (
	"bytes"
	"context"
	"encoding/binary"
	"errors"
	"fmt"
	"sync"
	"sync/atomic"
	"time"
	"unsafe"

	btree2 "github.com/tidwall/btree"

	"github.com/erigontech/erigon-lib/commitment"
	"github.com/erigontech/erigon-lib/common"
	"github.com/erigontech/erigon-lib/common/assert"
	"github.com/erigontech/erigon-lib/common/dbg"
	"github.com/erigontech/erigon-lib/kv"
	"github.com/erigontech/erigon-lib/log/v3"
)

// KvList sort.Interface to sort write list by keys
type KvList struct {
	Keys []string
	Vals [][]byte
}

func (l *KvList) Push(key string, val []byte) {
	l.Keys = append(l.Keys, key)
	l.Vals = append(l.Vals, val)
}

func (l *KvList) Len() int {
	return len(l.Keys)
}

func (l *KvList) Less(i, j int) bool {
	return l.Keys[i] < l.Keys[j]
}

func (l *KvList) Swap(i, j int) {
	l.Keys[i], l.Keys[j] = l.Keys[j], l.Keys[i]
	l.Vals[i], l.Vals[j] = l.Vals[j], l.Vals[i]
}

type dataWithPrevStep struct {
	data     []byte
	prevStep uint64
}

type SharedDomains struct {
	aggTx  *AggregatorRoTx
	sdCtx  *SharedDomainsCommitmentContext
	logger log.Logger

	txNum    uint64
	blockNum atomic.Uint64
	estSize  int
	trace    bool //nolint
	muMaps   sync.RWMutex
	//walLock sync.RWMutex

	domains [kv.DomainLen]map[string]dataWithPrevStep
	storage *btree2.Map[string, dataWithPrevStep]

	domainWriters [kv.DomainLen]*DomainBufferedWriter
	iiWriters     []*InvertedIndexBufferedWriter

	currentChangesAccumulator *StateChangeSet
	pastChangesAccumulator    map[string]*StateChangeSet
}

type HasAgg interface {
	Agg() any
}

func NewSharedDomains(tx kv.TemporalTx, logger log.Logger) (*SharedDomains, error) {
	sd := &SharedDomains{
		logger:  logger,
		storage: btree2.NewMap[string, dataWithPrevStep](128),
		//trace:   true,
	}
	sd.SetTx(AggTx(tx))
	sd.iiWriters = make([]*InvertedIndexBufferedWriter, len(sd.AggTx().iis))

	for id, ii := range sd.AggTx().iis {
		sd.iiWriters[id] = ii.NewWriter()
	}

	for id, d := range sd.AggTx().d {
		sd.domains[id] = map[string]dataWithPrevStep{}
		sd.domainWriters[id] = d.NewWriter()
	}

	sd.SetTxNum(0)
	tv := commitment.VariantHexPatriciaTrie
	if ExperimentalConcurrentCommitment {
		tv = commitment.VariantConcurrentHexPatricia
	}

	sd.sdCtx = NewSharedDomainsCommitmentContext(sd, tx, commitment.ModeDirect, tv)

	if err := sd.SeekCommitment(context.Background(), tx); err != nil {
		return nil, err
	}

	return sd, nil
}

type temporalPutDel struct {
	sd *SharedDomains
	tx kv.Tx
}

func (pd *temporalPutDel) DomainPut(domain kv.Domain, k1, k2 []byte, val, prevVal []byte, prevStep uint64) error {
	return pd.sd.DomainPut(domain, pd.tx, k1, k2, val, prevVal, prevStep)
}

func (pd *temporalPutDel) DomainDel(domain kv.Domain, k []byte, prevVal []byte, prevStep uint64) error {
	return pd.sd.DomainDel(domain, pd.tx, k, prevVal, prevStep)
}

func (pd *temporalPutDel) DomainDelPrefix(domain kv.Domain, prefix []byte) error {
	return pd.sd.DomainDelPrefix(domain, pd.tx, prefix)
}

func (sd *SharedDomains) AsPutDel(tx kv.Tx) kv.TemporalPutDel {
	return &temporalPutDel{sd, tx}
}

type temporalGetter struct {
	sd *SharedDomains
	tx kv.Tx
}

func (gt *temporalGetter) GetLatest(name kv.Domain, k []byte) (v []byte, step uint64, err error) {
	return gt.sd.GetLatest(name, gt.tx, k)
}

func (gt *temporalGetter) HasPrefix(name kv.Domain, prefix []byte) (firstKey []byte, ok bool, err error) {
	return gt.sd.HasPrefix(name, prefix, gt.tx)
}

func (sd *SharedDomains) AsGetter(tx kv.Tx) kv.TemporalGetter {
	return &temporalGetter{sd, tx}
}

func (sd *SharedDomains) SetChangesetAccumulator(acc *StateChangeSet) {
	sd.currentChangesAccumulator = acc
	for idx := range sd.domainWriters {
		if sd.currentChangesAccumulator == nil {
			sd.domainWriters[idx].SetDiff(nil)
		} else {
			sd.domainWriters[idx].SetDiff(&sd.currentChangesAccumulator.Diffs[idx])
		}
	}
}

func (sd *SharedDomains) SavePastChangesetAccumulator(blockHash common.Hash, blockNumber uint64, acc *StateChangeSet) {
	if sd.pastChangesAccumulator == nil {
		sd.pastChangesAccumulator = make(map[string]*StateChangeSet)
	}
	key := make([]byte, 40)
	binary.BigEndian.PutUint64(key[:8], blockNumber)
	copy(key[8:], blockHash[:])
	sd.pastChangesAccumulator[toStringZeroCopy(key)] = acc
}

func (sd *SharedDomains) GetDiffset(tx kv.RwTx, blockHash common.Hash, blockNumber uint64) ([kv.DomainLen][]kv.DomainEntryDiff, bool, error) {
	var key [40]byte
	binary.BigEndian.PutUint64(key[:8], blockNumber)
	copy(key[8:], blockHash[:])
	if changeset, ok := sd.pastChangesAccumulator[toStringZeroCopy(key[:])]; ok {
		return [kv.DomainLen][]kv.DomainEntryDiff{
			changeset.Diffs[kv.AccountsDomain].GetDiffSet(),
			changeset.Diffs[kv.StorageDomain].GetDiffSet(),
			changeset.Diffs[kv.CodeDomain].GetDiffSet(),
			changeset.Diffs[kv.CommitmentDomain].GetDiffSet(),
		}, true, nil
	}
	return ReadDiffSet(tx, blockNumber, blockHash)
}

// No need to check if casting succeeds. If not it would panic.
func (sd *SharedDomains) AggTx() *AggregatorRoTx { return sd.aggTx }

// aggregator context should call aggTx.Unwind before this one.
func (sd *SharedDomains) Unwind(ctx context.Context, rwTx kv.TemporalRwTx, blockUnwindTo, txUnwindTo uint64, changeset *[kv.DomainLen][]kv.DomainEntryDiff) error {
	step := txUnwindTo / sd.StepSize()
	sd.logger.Info("aggregator unwind", "step", step,
		"txUnwindTo", txUnwindTo)
	//fmt.Printf("aggregator unwind step %d txUnwindTo %d\n", step, txUnwindTo)
	sf := time.Now()
	defer mxUnwindSharedTook.ObserveDuration(sf)

	if err := sd.Flush(ctx, rwTx, 0); err != nil {
		return err
	}

	if err := rwTx.Unwind(ctx, txUnwindTo, changeset); err != nil {
		return err
	}

	sd.ClearRam(true)
	sd.SetTxNum(txUnwindTo)
	sd.SetBlockNum(blockUnwindTo)
	return sd.Flush(ctx, rwTx, 0)
}

func (sd *SharedDomains) ClearRam(resetCommitment bool) {
	sd.muMaps.Lock()
	defer sd.muMaps.Unlock()
	for i := range sd.domains {
		sd.domains[i] = map[string]dataWithPrevStep{}
	}
	if resetCommitment {
		sd.sdCtx.updates.Reset()
		sd.sdCtx.Reset()
	}

	sd.storage = btree2.NewMap[string, dataWithPrevStep](128)
	sd.estSize = 0
}

func (sd *SharedDomains) put(domain kv.Domain, key string, val []byte) {
	sd.muMaps.Lock()
	defer sd.muMaps.Unlock()
	valWithPrevStep := dataWithPrevStep{data: val, prevStep: sd.txNum / sd.aggTx.a.StepSize()}
	if domain == kv.StorageDomain {
		if old, ok := sd.storage.Set(key, valWithPrevStep); ok {
			sd.estSize += len(val) - len(old.data)
		} else {
			sd.estSize += len(key) + len(val)
		}
		return
	}

	if old, ok := sd.domains[domain][key]; ok {
		sd.estSize += len(val) - len(old.data)
	} else {
		sd.estSize += len(key) + len(val)
	}
	sd.domains[domain][key] = valWithPrevStep
}

// get returns cached value by key. Cache is invalidated when associated WAL is flushed
func (sd *SharedDomains) get(table kv.Domain, key []byte) (v []byte, prevStep uint64, ok bool) {
	sd.muMaps.RLock()
	defer sd.muMaps.RUnlock()

	keyS := toStringZeroCopy(key)
	var dataWithPrevStep dataWithPrevStep
	if table == kv.StorageDomain {
		dataWithPrevStep, ok = sd.storage.Get(keyS)
		return dataWithPrevStep.data, dataWithPrevStep.prevStep, ok

	}

	dataWithPrevStep, ok = sd.domains[table][keyS]
	return dataWithPrevStep.data, dataWithPrevStep.prevStep, ok
}

func (sd *SharedDomains) SizeEstimate() uint64 {
	sd.muMaps.RLock()
	defer sd.muMaps.RUnlock()

	// multiply 2: to cover data-structures overhead (and keep accounting cheap)
	// and muliply 2 more: for Commitment calculation when batch is full
	return uint64(sd.estSize) * 4
}

const CodeSizeTableFake = "CodeSize"

func (sd *SharedDomains) ReadsValid(readLists map[string]*KvList) bool {
	sd.muMaps.RLock()
	defer sd.muMaps.RUnlock()

	for table, list := range readLists {
		switch table {
		case kv.AccountsDomain.String():
			m := sd.domains[kv.AccountsDomain]
			for i, key := range list.Keys {
				if val, ok := m[key]; ok {
					if !bytes.Equal(list.Vals[i], val.data) {
						return false
					}
				}
			}
		case kv.CodeDomain.String():
			m := sd.domains[kv.CodeDomain]
			for i, key := range list.Keys {
				if val, ok := m[key]; ok {
					if !bytes.Equal(list.Vals[i], val.data) {
						return false
					}
				}
			}
		case kv.StorageDomain.String():
			m := sd.storage
			for i, key := range list.Keys {
				if val, ok := m.Get(key); ok {
					if !bytes.Equal(list.Vals[i], val.data) {
						return false
					}
				}
			}
		case CodeSizeTableFake:
			m := sd.domains[kv.CodeDomain]
			for i, key := range list.Keys {
				if val, ok := m[key]; ok {
					if binary.BigEndian.Uint64(list.Vals[i]) != uint64(len(val.data)) {
						return false
					}
				}
			}
		default:
			panic(table)
		}
	}

	return true
}

func (sd *SharedDomains) updateAccountCode(addr, code, prevCode []byte, prevStep uint64) error {
	addrS := string(addr)
	sd.put(kv.CodeDomain, addrS, code)
	if len(code) == 0 {
		return sd.domainWriters[kv.CodeDomain].DeleteWithPrev(addr, sd.txNum, prevCode, prevStep)
	}
	return sd.domainWriters[kv.CodeDomain].PutWithPrev(addr, code, sd.txNum, prevCode, prevStep)
}

func (sd *SharedDomains) updateCommitmentData(prefix string, data, prev []byte, prevStep uint64) error {
	sd.put(kv.CommitmentDomain, prefix, data)
	return sd.domainWriters[kv.CommitmentDomain].PutWithPrev(toBytesZeroCopy(prefix), data, sd.txNum, prev, prevStep)
}

func (sd *SharedDomains) deleteAccount(roTx kv.Tx, addr, prev []byte, prevStep uint64) error {
	addrS := string(addr)
	if err := sd.DomainDelPrefix(kv.StorageDomain, roTx, addr); err != nil {
		return err
	}

	// commitment delete already has been applied via account
	if err := sd.DomainDel(kv.CodeDomain, roTx, addr, nil, prevStep); err != nil {
		return err
	}

	sd.put(kv.AccountsDomain, addrS, nil)
	if err := sd.domainWriters[kv.AccountsDomain].DeleteWithPrev(addr, sd.txNum, prev, prevStep); err != nil {
		return err
	}

	return nil
}

func (sd *SharedDomains) writeAccountStorage(k, v, preVal []byte, prevStep uint64) error {
	sd.put(kv.StorageDomain, string(k), v)
	return sd.domainWriters[kv.StorageDomain].PutWithPrev(k, v, sd.txNum, preVal, prevStep)
}

func (sd *SharedDomains) delAccountStorage(k, preVal []byte, prevStep uint64) error {
	sd.put(kv.StorageDomain, string(k), nil)
	return sd.domainWriters[kv.StorageDomain].DeleteWithPrev(k, sd.txNum, preVal, prevStep)
}

func (sd *SharedDomains) IndexAdd(table kv.InvertedIdx, key []byte) (err error) {
	for _, writer := range sd.iiWriters {
		if writer.name == table {
			return writer.Add(key, sd.txNum)
		}
	}
	panic(fmt.Errorf("unknown index %s", table))
}

func (sd *SharedDomains) SetTx(aggTx *AggregatorRoTx) {
	if aggTx == nil {
		panic("tx is nil")
	}

	sd.aggTx = aggTx
}

func (sd *SharedDomains) StepSize() uint64 { return sd.AggTx().StepSize() }

// SetTxNum sets txNum for all domains as well as common txNum for all domains
// Requires for sd.rwTx because of commitment evaluation in shared domains if aggregationStep is reached
func (sd *SharedDomains) SetTxNum(txNum uint64) {
	sd.txNum = txNum
}

func (sd *SharedDomains) TxNum() uint64 { return sd.txNum }

func (sd *SharedDomains) BlockNum() uint64 { return sd.blockNum.Load() }

func (sd *SharedDomains) SetBlockNum(blockNum uint64) {
	sd.blockNum.Store(blockNum)
}

func (sd *SharedDomains) SetTrace(b bool) {
	sd.trace = b
}

func (sd *SharedDomains) HasPrefix(domain kv.Domain, prefix []byte, roTx kv.Tx) ([]byte, bool, error) {
	var firstKey []byte
	var hasPrefix bool
	err := sd.IteratePrefix(domain, prefix, roTx, func(k []byte, v []byte, step uint64) (bool, error) {
		firstKey = common.CopyBytes(k)
		hasPrefix = true
		return false, nil // do not continue, end on first occurrence
	})
	return firstKey, hasPrefix, err
}

// IterateStoragePrefix iterates over key-value pairs of the storage domain that start with given prefix
//
// k and v lifetime is bounded by the lifetime of the iterator
func (sd *SharedDomains) IterateStoragePrefix(prefix []byte, roTx kv.Tx, it func(k []byte, v []byte, step uint64) (cont bool, err error)) error {
	return sd.IteratePrefix(kv.StorageDomain, prefix, roTx, it)
}

func (sd *SharedDomains) IteratePrefix(domain kv.Domain, prefix []byte, roTx kv.Tx, it func(k []byte, v []byte, step uint64) (cont bool, err error)) error {
	var haveRamUpdates bool
	var ramIter btree2.MapIter[string, dataWithPrevStep]
	if domain == kv.StorageDomain {
		haveRamUpdates = sd.storage.Len() > 0
		ramIter = sd.storage.Iter()
	}

	return sd.AggTx().d[domain].debugIteratePrefix(prefix, haveRamUpdates, ramIter, it, sd.txNum, sd.StepSize(), roTx)
}

func (sd *SharedDomains) Close() {
	sd.SetBlockNum(0)
	if sd.AggTx() != nil {
		sd.SetTxNum(0)

		//sd.walLock.Lock()
		//defer sd.walLock.Unlock()
		for _, d := range sd.domainWriters {
			d.Close()
		}
		for _, iiWriter := range sd.iiWriters {
			iiWriter.close()
		}
	}

	if sd.sdCtx != nil {
		sd.sdCtx.Close()
	}
}

func (sd *SharedDomains) Flush(ctx context.Context, tx kv.RwTx, pruneTimeout time.Duration) error {
	for key, changeset := range sd.pastChangesAccumulator {
		blockNum := binary.BigEndian.Uint64(toBytesZeroCopy(key[:8]))
		blockHash := common.BytesToHash(toBytesZeroCopy(key[8:]))
		if err := WriteDiffSet(tx, blockNum, blockHash, changeset); err != nil {
			return err
		}
	}
	sd.pastChangesAccumulator = make(map[string]*StateChangeSet)

	defer mxFlushTook.ObserveDuration(time.Now())
	_, err := sd.ComputeCommitment(ctx, tx, true, sd.BlockNum(), "flush-commitment")
	if err != nil {
		return err
	}

	for di, w := range sd.domainWriters {
		if w == nil {
			continue
		}
		if err := w.Flush(ctx, tx); err != nil {
			return err
		}
		sd.AggTx().d[di].closeValsCursor()
	}
	for _, w := range sd.iiWriters {
		if w == nil {
			continue
		}
		if err := w.Flush(ctx, tx); err != nil {
			return err
		}
	}
	if dbg.PruneOnFlushTimeout != 0 {
		if _, err := tx.(kv.TemporalRwTx).PruneSmallBatches(ctx, dbg.PruneOnFlushTimeout); err != nil {
			return err
		}
	}

	for _, w := range sd.domainWriters {
		if w == nil {
			continue
		}
		w.Close()
	}
	for _, w := range sd.iiWriters {
		if w == nil {
			continue
		}
		w.close()
	}
	return nil
}

// TemporalDomain satisfaction
func (sd *SharedDomains) GetLatest(domain kv.Domain, roTx kv.Tx, k []byte) (v []byte, step uint64, err error) {
	if roTx == nil {
		return nil, 0, fmt.Errorf("storage %x read error: unexpected nil tx", k)
	}
	if domain == kv.CommitmentDomain {
		return sd.LatestCommitment(k, roTx)
	}
	if v, prevStep, ok := sd.get(domain, k); ok {
		return v, prevStep, nil
	}
	v, step, _, err = sd.aggTx.GetLatest(domain, k, roTx)
	if err != nil {
		return nil, 0, fmt.Errorf("storage %x read error: %w", k, err)
	}
	return v, step, nil
}

// DomainPut
// Optimizations:
//   - user can provide `prevVal != nil` - then it will not read prev value from storage
//   - user can append k2 into k1, then underlying methods will not preform append
//   - if `val == nil` it will call DomainDel
<<<<<<< HEAD
func (sd *SharedDomains) DomainPut(domain kv.Domain, roTx kv.Tx, k1, k2 []byte, val, prevVal []byte, prevStep uint64) error {
	if k2 != nil {
		panic(1)
	}
	if val == nil {
=======
func (sd *SharedDomains) DomainPut(domain kv.Domain, k, v []byte, prevVal []byte, prevStep uint64) error {
	if v == nil {
>>>>>>> de3e2b7b
		return fmt.Errorf("DomainPut: %s, trying to put nil value. not allowed", domain)
	}

	if prevVal == nil {
		var err error
<<<<<<< HEAD
		prevVal, prevStep, err = sd.GetLatest(domain, roTx, composite)
=======
		prevVal, prevStep, err = sd.GetLatest(domain, k)
>>>>>>> de3e2b7b
		if err != nil {
			return err
		}
	}
	//fmt.Printf("k %x comp %x S %x\n", k1, composite, compositeS)
	//compositeS := toStringZeroCopy(composite) // composite is leaking pointer: once k1 changed it also changed in maps
	ks := string(k)

	sd.sdCtx.TouchKey(domain, ks, v)
	switch domain {
	case kv.StorageDomain:
		return sd.writeAccountStorage(k, v, prevVal, prevStep)
	case kv.CodeDomain:
		if bytes.Equal(prevVal, v) {
			return nil
		}
		return sd.updateAccountCode(k, v, prevVal, prevStep)
	case kv.AccountsDomain, kv.CommitmentDomain, kv.RCacheDomain:
		sd.put(domain, ks, v)
		return sd.domainWriters[domain].PutWithPrev(k, v, sd.txNum, prevVal, prevStep)
	default:
		if bytes.Equal(prevVal, v) {
			return nil
		}
		sd.put(domain, ks, v)
		return sd.domainWriters[domain].PutWithPrev(k, v, sd.txNum, prevVal, prevStep)
	}
}

// DomainDel
// Optimizations:
//   - user can prvide `prevVal != nil` - then it will not read prev value from storage
//   - user can append k2 into k1, then underlying methods will not preform append
//   - if `val == nil` it will call DomainDel
func (sd *SharedDomains) DomainDel(domain kv.Domain, roTx kv.Tx, k []byte, prevVal []byte, prevStep uint64) error {
	if prevVal == nil {
		var err error
		prevVal, prevStep, err = sd.GetLatest(domain, roTx, k)
		if err != nil {
			return err
		}
	}

	sd.sdCtx.TouchKey(domain, toStringZeroCopy(k), nil)
	switch domain {
	case kv.AccountsDomain:
		return sd.deleteAccount(roTx, k, prevVal, prevStep)
	case kv.StorageDomain:
		return sd.delAccountStorage(k, prevVal, prevStep)
	case kv.CodeDomain:
		if prevVal == nil {
			return nil
		}
		return sd.updateAccountCode(k, nil, prevVal, prevStep)
	case kv.CommitmentDomain:
		return sd.updateCommitmentData(toStringZeroCopy(k), nil, prevVal, prevStep)
	default:
		//sd.put(kv.CommitmentDomain, prefix, data)
		//return sd.domainWriters[kv.CommitmentDomain].PutWithPrev(toBytesZeroCopy(prefix), nil, data, sd.txNum, prev, prevStep)
		sd.put(domain, toStringZeroCopy(k), nil)
		return sd.domainWriters[domain].DeleteWithPrev(k, sd.txNum, prevVal, prevStep)
	}
}

func (sd *SharedDomains) DomainDelPrefix(domain kv.Domain, roTx kv.Tx, prefix []byte) error {
	if domain != kv.StorageDomain {
		return errors.New("DomainDelPrefix: not supported")
	}

	type tuple struct {
		k, v []byte
		step uint64
	}
	tombs := make([]tuple, 0, 8)
	if err := sd.IterateStoragePrefix(prefix, roTx, func(k, v []byte, step uint64) (bool, error) {
		tombs = append(tombs, tuple{k, v, step})
		return true, nil
	}); err != nil {
		return err
	}
	for _, tomb := range tombs {
		if err := sd.DomainDel(kv.StorageDomain, roTx, tomb.k, tomb.v, tomb.step); err != nil {
			return err
		}
	}

	if assert.Enable {
		forgotten := 0
		if err := sd.IterateStoragePrefix(prefix, roTx, func(k, v []byte, step uint64) (bool, error) {
			forgotten++
			return true, nil
		}); err != nil {
			return err
		}
		if forgotten > 0 {
			panic(fmt.Errorf("DomainDelPrefix: %d forgotten keys after '%x' prefix removal", forgotten, prefix))
		}
	}
	return nil
}

func toStringZeroCopy(v []byte) string { return unsafe.String(&v[0], len(v)) }
func toBytesZeroCopy(s string) []byte  { return unsafe.Slice(unsafe.StringData(s), len(s)) }<|MERGE_RESOLUTION|>--- conflicted
+++ resolved
@@ -545,26 +545,14 @@
 //   - user can provide `prevVal != nil` - then it will not read prev value from storage
 //   - user can append k2 into k1, then underlying methods will not preform append
 //   - if `val == nil` it will call DomainDel
-<<<<<<< HEAD
-func (sd *SharedDomains) DomainPut(domain kv.Domain, roTx kv.Tx, k1, k2 []byte, val, prevVal []byte, prevStep uint64) error {
-	if k2 != nil {
-		panic(1)
-	}
-	if val == nil {
-=======
-func (sd *SharedDomains) DomainPut(domain kv.Domain, k, v []byte, prevVal []byte, prevStep uint64) error {
+func (sd *SharedDomains) DomainPut(domain kv.Domain, roTx kv.Tx, k, v []byte, prevVal []byte, prevStep uint64) error {
 	if v == nil {
->>>>>>> de3e2b7b
 		return fmt.Errorf("DomainPut: %s, trying to put nil value. not allowed", domain)
 	}
 
 	if prevVal == nil {
 		var err error
-<<<<<<< HEAD
-		prevVal, prevStep, err = sd.GetLatest(domain, roTx, composite)
-=======
-		prevVal, prevStep, err = sd.GetLatest(domain, k)
->>>>>>> de3e2b7b
+		prevVal, prevStep, err = sd.GetLatest(domain, roTx, , k)
 		if err != nil {
 			return err
 		}
