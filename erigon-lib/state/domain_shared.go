--- conflicted
+++ resolved
@@ -433,8 +433,6 @@
 
 func (sd *SharedDomains) LatestCommitment(prefix []byte) ([]byte, uint64, error) {
 	a := time.Now()
-<<<<<<< HEAD
-=======
 	var b time.Time
 	var db_time, files_time time.Duration
 	defer func() {
@@ -442,7 +440,6 @@
 		sd.sdCtx.commDbTime += db_time
 		sd.sdCtx.commFilesTime += files_time
 	}()
->>>>>>> da1ea496
 	if v, prevStep, ok := sd.get(kv.CommitmentDomain, prefix); ok {
 		// sd cache values as is (without transformation) so safe to return
 		return v, prevStep, nil
@@ -454,7 +451,6 @@
 	}
 	b = time.Now()
 	if found {
-		common.ReadFromDB += time.Since(a)
 		// db store values as is (without transformation) so safe to return
 		return v, step, nil
 	}
@@ -468,21 +464,14 @@
 	}
 
 	if !sd.aggTx.a.commitmentValuesTransform || bytes.Equal(prefix, keyCommitmentState) {
-		common.ReadFromFiles += time.Since(a)
 		return v, endTx / sd.aggTx.a.StepSize(), nil
 	}
 
-	xenoverse := time.Now()
 	// replace shortened keys in the branch with full keys to allow HPH work seamlessly
 	rv, err := sd.replaceShortenedKeysInBranch(prefix, commitment.BranchData(v), startTx, endTx)
 	if err != nil {
 		return nil, 0, err
 	}
-<<<<<<< HEAD
-	common.ReplacedKeys += time.Since(a)
-	common.ReplacedKeys2 += time.Since(xenoverse)
-=======
->>>>>>> da1ea496
 
 	return rv, endTx / sd.aggTx.a.StepSize(), nil
 }
@@ -1207,20 +1196,13 @@
 	return sdc.sharedDomains.updateCommitmentData(prefixS, data, prevData, prevStep)
 }
 
-<<<<<<< HEAD
 func (sdc *SharedDomainsCommitmentContext) readAccount(plainKey []byte) (encAccount []byte, err error) {
 	if sdc.limitReadAsOfTxNum > 0 {
+		a := time.Now()
+		defer func() {
+			sdc.accountReadTime += time.Since(a)
+		}()
 		encAccount, _, err = sdc.sharedDomains.getAsOfFile(kv.AccountsDomain, plainKey, nil, sdc.limitReadAsOfTxNum)
-=======
-func (sdc *SharedDomainsCommitmentContext) Account(plainKey []byte) (u *commitment.Update, err error) {
-	a := time.Now()
-	defer func() {
-		sdc.accountReadTime += time.Since(a)
-	}()
-	var encAccount []byte
-	if sdc.limitReadAsOfTxNum == 0 {
-		encAccount, _, err = sdc.sharedDomains.GetLatest(kv.AccountsDomain, plainKey, nil)
->>>>>>> da1ea496
 		if err != nil {
 			return nil, fmt.Errorf("GetAccount failed: %w", err)
 		}
