--- conflicted
+++ resolved
@@ -413,16 +413,7 @@
 	sd.trace = b
 }
 
-<<<<<<< HEAD
-func (sd *SharedDomains) ComputeCommitment(ctx context.Context, saveStateAfter bool, blockNum uint64, logPrefix string) (rootHash []byte, err error) {
-	rootHash, err = sd.sdCtx.ComputeCommitment(ctx, saveStateAfter, blockNum, logPrefix)
-	return
-}
-
-func (sd *SharedDomains) HasPrefix(domain kv.Domain, prefix []byte) ([]byte, []byte, bool, error) {
-=======
 func (sd *SharedDomains) HasPrefix(domain kv.Domain, prefix []byte, roTx kv.Tx) ([]byte, []byte, bool, error) {
->>>>>>> dd794510
 	var firstKey, firstVal []byte
 	var hasPrefix bool
 	err := sd.IteratePrefix(domain, prefix, sd.txNum, roTx, func(k []byte, v []byte, step uint64) (bool, error) {
@@ -558,13 +549,7 @@
 
 	if prevVal == nil {
 		var err error
-<<<<<<< HEAD
-		composite := make([]byte, 0, len(k1)+len(k2))
-		composite = append(append(composite, k1...), k2...)
-		prevVal, prevStep, err = sd.GetLatest(domain, composite)
-=======
 		prevVal, prevStep, err = sd.GetLatest(domain, roTx, k)
->>>>>>> dd794510
 		if err != nil {
 			return err
 		}
@@ -602,13 +587,7 @@
 func (sd *SharedDomains) DomainDel(domain kv.Domain, tx kv.Tx, k []byte, txNum uint64, prevVal []byte, prevStep uint64) error {
 	if prevVal == nil {
 		var err error
-<<<<<<< HEAD
-		composite := make([]byte, 0, len(k1)+len(k2))
-		composite = append(append(composite, k1...), k2...)
-		prevVal, prevStep, err = sd.GetLatest(domain, composite)
-=======
 		prevVal, prevStep, err = sd.GetLatest(domain, tx, k)
->>>>>>> dd794510
 		if err != nil {
 			return err
 		}
