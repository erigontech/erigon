// Copyright 2024 The Erigon Authors
// This file is part of Erigon.
//
// Erigon is free software: you can redistribute it and/or modify
// it under the terms of the GNU Lesser General Public License as published by
// the Free Software Foundation, either version 3 of the License, or
// (at your option) any later version.
//
// Erigon is distributed in the hope that it will be useful,
// but WITHOUT ANY WARRANTY; without even the implied warranty of
// MERCHANTABILITY or FITNESS FOR A PARTICULAR PURPOSE. See the
// GNU Lesser General Public License for more details.
//
// You should have received a copy of the GNU Lesser General Public License
// along with Erigon. If not, see <http://www.gnu.org/licenses/>.

package state

import (
	"bytes"
	"context"
	"encoding/binary"
	"errors"
	"fmt"
	"sync"
	"sync/atomic"
	"time"
	"unsafe"

	btree2 "github.com/tidwall/btree"

	"github.com/erigontech/erigon-lib/commitment"
	"github.com/erigontech/erigon-lib/common"
	"github.com/erigontech/erigon-lib/common/assert"
	"github.com/erigontech/erigon-lib/kv"
	"github.com/erigontech/erigon-lib/log/v3"
)

// KvList sort.Interface to sort write list by keys
type KvList struct {
	Keys []string
	Vals [][]byte
}

func (l *KvList) Push(key string, val []byte) {
	l.Keys = append(l.Keys, key)
	l.Vals = append(l.Vals, val)
}

func (l *KvList) Len() int {
	return len(l.Keys)
}

func (l *KvList) Less(i, j int) bool {
	return l.Keys[i] < l.Keys[j]
}

func (l *KvList) Swap(i, j int) {
	l.Keys[i], l.Keys[j] = l.Keys[j], l.Keys[i]
	l.Vals[i], l.Vals[j] = l.Vals[j], l.Vals[i]
}

type dataWithPrevStep struct {
	data     []byte
	prevStep uint64
}

type SharedDomains struct {
	sdCtx *SharedDomainsCommitmentContext

	stepSize uint64

	logger log.Logger

	txNum    uint64
	blockNum atomic.Uint64
	estSize  int
	trace    bool //nolint
<<<<<<< HEAD
	muMaps   sync.RWMutex
=======
>>>>>>> 7c81a1d4
	//walLock sync.RWMutex

	muMaps  sync.RWMutex
	domains [kv.DomainLen]map[string]dataWithPrevStep
	storage *btree2.Map[string, dataWithPrevStep]

	domainWriters [kv.DomainLen]*DomainBufferedWriter
	iiWriters     []*InvertedIndexBufferedWriter

	currentChangesAccumulator *StateChangeSet
	pastChangesAccumulator    map[string]*StateChangeSet
}

type HasAgg interface {
	Agg() any
}

func NewSharedDomains(tx kv.TemporalTx, logger log.Logger) (*SharedDomains, error) {
	sd := &SharedDomains{
		logger:  logger,
		storage: btree2.NewMap[string, dataWithPrevStep](128),
		//trace:   true,
	}
	aggTx := AggTx(tx)
	sd.stepSize = aggTx.StepSize()

	sd.iiWriters = make([]*InvertedIndexBufferedWriter, len(aggTx.iis))

	for id, ii := range aggTx.iis {
		sd.iiWriters[id] = ii.NewWriter()
	}

	for id, d := range aggTx.d {
		sd.domains[id] = map[string]dataWithPrevStep{}
		sd.domainWriters[id] = d.NewWriter()
	}

	tv := commitment.VariantHexPatriciaTrie
	if ExperimentalConcurrentCommitment {
		tv = commitment.VariantConcurrentHexPatricia
	}

	sd.sdCtx = NewSharedDomainsCommitmentContext(sd, tx, commitment.ModeDirect, tv, aggTx.a.tmpdir)

	if err := sd.SeekCommitment(context.Background(), tx); err != nil {
		return nil, err
	}

	return sd, nil
}

type temporalPutDel struct {
	sd *SharedDomains
	tx kv.Tx
}

func (pd *temporalPutDel) DomainPut(domain kv.Domain, k, v []byte, txNum uint64, prevVal []byte, prevStep uint64) error {
	return pd.sd.DomainPut(domain, pd.tx, k, v, txNum, prevVal, prevStep)
}

func (pd *temporalPutDel) DomainDel(domain kv.Domain, k []byte, txNum uint64, prevVal []byte, prevStep uint64) error {
	return pd.sd.DomainDel(domain, pd.tx, k, txNum, prevVal, prevStep)
}

func (pd *temporalPutDel) DomainDelPrefix(domain kv.Domain, prefix []byte, txNum uint64) error {
	return pd.sd.DomainDelPrefix(domain, pd.tx, prefix, txNum)
}

func (sd *SharedDomains) AsPutDel(tx kv.Tx) kv.TemporalPutDel {
	return &temporalPutDel{sd, tx}
}

type temporalGetter struct {
	sd *SharedDomains
	tx kv.Tx
}

func (gt *temporalGetter) GetLatest(name kv.Domain, k []byte) (v []byte, step uint64, err error) {
	return gt.sd.GetLatest(name, gt.tx, k)
}

func (gt *temporalGetter) HasPrefix(name kv.Domain, prefix []byte) (firstKey []byte, firstVal []byte, ok bool, err error) {
	return gt.sd.HasPrefix(name, prefix, gt.tx)
}

func (sd *SharedDomains) AsGetter(tx kv.Tx) kv.TemporalGetter {
	return &temporalGetter{sd, tx}
}

func (sd *SharedDomains) SetChangesetAccumulator(acc *StateChangeSet) {
	sd.currentChangesAccumulator = acc
	for idx := range sd.domainWriters {
		if sd.currentChangesAccumulator == nil {
			sd.domainWriters[idx].SetDiff(nil)
		} else {
			sd.domainWriters[idx].SetDiff(&sd.currentChangesAccumulator.Diffs[idx])
		}
	}
}

func (sd *SharedDomains) SavePastChangesetAccumulator(blockHash common.Hash, blockNumber uint64, acc *StateChangeSet) {
	if sd.pastChangesAccumulator == nil {
		sd.pastChangesAccumulator = make(map[string]*StateChangeSet)
	}
	key := make([]byte, 40)
	binary.BigEndian.PutUint64(key[:8], blockNumber)
	copy(key[8:], blockHash[:])
	sd.pastChangesAccumulator[toStringZeroCopy(key)] = acc
}

func (sd *SharedDomains) GetDiffset(tx kv.RwTx, blockHash common.Hash, blockNumber uint64) ([kv.DomainLen][]kv.DomainEntryDiff, bool, error) {
	var key [40]byte
	binary.BigEndian.PutUint64(key[:8], blockNumber)
	copy(key[8:], blockHash[:])
	if changeset, ok := sd.pastChangesAccumulator[toStringZeroCopy(key[:])]; ok {
		return [kv.DomainLen][]kv.DomainEntryDiff{
			changeset.Diffs[kv.AccountsDomain].GetDiffSet(),
			changeset.Diffs[kv.StorageDomain].GetDiffSet(),
			changeset.Diffs[kv.CodeDomain].GetDiffSet(),
			changeset.Diffs[kv.CommitmentDomain].GetDiffSet(),
		}, true, nil
	}
	return ReadDiffSet(tx, blockNumber, blockHash)
}

<<<<<<< HEAD
// No need to check if casting succeeds. If not it would panic.
func (sd *SharedDomains) AggTx() *AggregatorRoTx { return sd.roTtx.AggTx().(*AggregatorRoTx) }

// aggregator context should call aggTx.Unwind before this one.
func (sd *SharedDomains) Unwind(ctx context.Context, rwTx kv.TemporalRwTx, blockUnwindTo, txUnwindTo uint64, changeset *[kv.DomainLen][]kv.DomainEntryDiff) error {
	step := txUnwindTo / sd.StepSize()
	sd.logger.Info("aggregator unwind", "step", step,
		"txUnwindTo", txUnwindTo)
	//fmt.Printf("aggregator unwind step %d txUnwindTo %d\n", step, txUnwindTo)
	sf := time.Now()
	defer mxUnwindSharedTook.ObserveDuration(sf)
	sd.sdCtx.Reset()

	//if err := sd.Flush(ctx, rwTx); err != nil {
	//	return err
	//}

	if err := rwTx.Unwind(ctx, txUnwindTo, changeset); err != nil {
		return err
	}

	sd.ClearRam(true)
	sd.SetTxNum(txUnwindTo)
	sd.SetBlockNum(blockUnwindTo)
	return sd.Flush(ctx, rwTx)
}

=======
>>>>>>> 7c81a1d4
func (sd *SharedDomains) ClearRam(resetCommitment bool) {
	sd.muMaps.Lock()
	defer sd.muMaps.Unlock()
	for i := range sd.domains {
		sd.domains[i] = map[string]dataWithPrevStep{}
	}
	if resetCommitment {
		sd.sdCtx.updates.Reset()
		sd.sdCtx.Reset()
	}

	sd.storage = btree2.NewMap[string, dataWithPrevStep](128)
	sd.estSize = 0
}

<<<<<<< HEAD
func (sd *SharedDomains) put(domain kv.Domain, key string, val []byte) {
	// disable mutex - because work on parallel execution postponed after E3 release.
	sd.muMaps.Lock()
	defer sd.muMaps.Unlock()

	valWithPrevStep := dataWithPrevStep{data: val, prevStep: sd.txNum / sd.StepSize()}
=======
func (sd *SharedDomains) put(domain kv.Domain, key string, val []byte, txNum uint64) {
	sd.muMaps.Lock()
	defer sd.muMaps.Unlock()
	valWithPrevStep := dataWithPrevStep{data: val, prevStep: txNum / sd.stepSize}
>>>>>>> 7c81a1d4
	if domain == kv.StorageDomain {
		if old, ok := sd.storage.Set(key, valWithPrevStep); ok {
			sd.estSize += len(val) - len(old.data)
		} else {
			sd.estSize += len(key) + len(val)
		}
		return
	}

	if old, ok := sd.domains[domain][key]; ok {
		sd.estSize += len(val) - len(old.data)
	} else {
		sd.estSize += len(key) + len(val)
	}
	sd.domains[domain][key] = valWithPrevStep
}

// get returns cached value by key. Cache is invalidated when associated WAL is flushed
func (sd *SharedDomains) get(table kv.Domain, key []byte) (v []byte, prevStep uint64, ok bool) {
	sd.muMaps.RLock()
	defer sd.muMaps.RUnlock()
<<<<<<< HEAD
=======

>>>>>>> 7c81a1d4
	keyS := toStringZeroCopy(key)
	var dataWithPrevStep dataWithPrevStep
	if table == kv.StorageDomain {
		dataWithPrevStep, ok = sd.storage.Get(keyS)
		return dataWithPrevStep.data, dataWithPrevStep.prevStep, ok

	}

	dataWithPrevStep, ok = sd.domains[table][keyS]
	return dataWithPrevStep.data, dataWithPrevStep.prevStep, ok
<<<<<<< HEAD
	// sd.muMaps.RUnlock()
=======
>>>>>>> 7c81a1d4
}

func (sd *SharedDomains) SizeEstimate() uint64 {
	sd.muMaps.RLock()
	defer sd.muMaps.RUnlock()

	// multiply 2: to cover data-structures overhead (and keep accounting cheap)
	// and muliply 2 more: for Commitment calculation when batch is full
	return uint64(sd.estSize) * 4
}

const CodeSizeTableFake = "CodeSize"

func (sd *SharedDomains) ReadsValid(readLists map[string]*KvList) bool {
	sd.muMaps.RLock()
	defer sd.muMaps.RUnlock()

	for table, list := range readLists {
		switch table {
		case kv.AccountsDomain.String():
			m := sd.domains[kv.AccountsDomain]
			for i, key := range list.Keys {
				if val, ok := m[key]; ok {
					if !bytes.Equal(list.Vals[i], val.data) {
						return false
					}
				}
			}
		case kv.CodeDomain.String():
			m := sd.domains[kv.CodeDomain]
			for i, key := range list.Keys {
				if val, ok := m[key]; ok {
					if !bytes.Equal(list.Vals[i], val.data) {
						return false
					}
				}
			}
		case kv.StorageDomain.String():
			m := sd.storage
			for i, key := range list.Keys {
				if val, ok := m.Get(key); ok {
					if !bytes.Equal(list.Vals[i], val.data) {
						return false
					}
				}
			}
		case CodeSizeTableFake:
			m := sd.domains[kv.CodeDomain]
			for i, key := range list.Keys {
				if val, ok := m[key]; ok {
					if binary.BigEndian.Uint64(list.Vals[i]) != uint64(len(val.data)) {
						return false
					}
				}
			}
		default:
			panic(table)
		}
	}

	return true
}

func (sd *SharedDomains) updateAccountCode(addrS string, code []byte, txNum uint64, prevCode []byte, prevStep uint64) error {
	addr := toBytesZeroCopy(addrS)
	sd.put(kv.CodeDomain, addrS, code, txNum)
	if len(code) == 0 {
		return sd.domainWriters[kv.CodeDomain].DeleteWithPrev(addr, txNum, prevCode, prevStep)
	}
	return sd.domainWriters[kv.CodeDomain].PutWithPrev(addr, code, txNum, prevCode, prevStep)
}

func (sd *SharedDomains) updateCommitmentData(prefix string, data []byte, txNum uint64, prev []byte, prevStep uint64) error {
	sd.put(kv.CommitmentDomain, prefix, data, txNum)
	return sd.domainWriters[kv.CommitmentDomain].PutWithPrev(toBytesZeroCopy(prefix), data, txNum, prev, prevStep)
}

func (sd *SharedDomains) deleteAccount(roTx kv.Tx, addrS string, txNum uint64, prev []byte, prevStep uint64) error {
	addr := toBytesZeroCopy(addrS)
	if err := sd.DomainDelPrefix(kv.StorageDomain, roTx, addr, txNum); err != nil {
		return err
	}

	// commitment delete already has been applied via account
	if err := sd.DomainDel(kv.CodeDomain, roTx, addr, txNum, nil, prevStep); err != nil {
		return err
	}

	sd.put(kv.AccountsDomain, addrS, nil, txNum)
	if err := sd.domainWriters[kv.AccountsDomain].DeleteWithPrev(addr, txNum, prev, prevStep); err != nil {
		return err
	}

	return nil
}

func (sd *SharedDomains) writeAccountStorage(k string, v []byte, txNum uint64, preVal []byte, prevStep uint64) error {
	sd.put(kv.StorageDomain, k, v, txNum)
	return sd.domainWriters[kv.StorageDomain].PutWithPrev(toBytesZeroCopy(k), v, txNum, preVal, prevStep)
}

func (sd *SharedDomains) delAccountStorage(k string, txNum uint64, preVal []byte, prevStep uint64) error {
	sd.put(kv.StorageDomain, k, nil, txNum)
	return sd.domainWriters[kv.StorageDomain].DeleteWithPrev(toBytesZeroCopy(k), txNum, preVal, prevStep)
}

func (sd *SharedDomains) IndexAdd(table kv.InvertedIdx, key []byte, txNum uint64) (err error) {
	for _, writer := range sd.iiWriters {
		if writer.name == table {
			return writer.Add(key, txNum)
		}
	}
	panic(fmt.Errorf("unknown index %s", table))
}

func (sd *SharedDomains) StepSize() uint64 { return sd.stepSize }

// SetTxNum sets txNum for all domains as well as common txNum for all domains
// Requires for sd.rwTx because of commitment evaluation in shared domains if aggregationStep is reached
func (sd *SharedDomains) SetTxNum(txNum uint64) {
	sd.txNum = txNum
	sd.sdCtx.mainTtx.txNum = txNum
}

func (sd *SharedDomains) TxNum() uint64 { return sd.txNum }

func (sd *SharedDomains) BlockNum() uint64 { return sd.blockNum.Load() }

func (sd *SharedDomains) SetBlockNum(blockNum uint64) {
	sd.blockNum.Store(blockNum)
}

func (sd *SharedDomains) SetTrace(b bool) {
	sd.trace = b
}

func (sd *SharedDomains) HasPrefix(domain kv.Domain, prefix []byte, roTx kv.Tx) ([]byte, []byte, bool, error) {
	var firstKey, firstVal []byte
	var hasPrefix bool
	err := sd.IteratePrefix(domain, prefix, roTx, func(k []byte, v []byte, step uint64) (bool, error) {
		firstKey = common.CopyBytes(k)
		firstVal = common.CopyBytes(v)
		hasPrefix = true
		return false, nil // do not continue, end on first occurrence
	})
	return firstKey, firstVal, hasPrefix, err
}

// IterateStoragePrefix iterates over key-value pairs of the storage domain that start with given prefix
//
// k and v lifetime is bounded by the lifetime of the iterator
func (sd *SharedDomains) IterateStoragePrefix(prefix []byte, roTx kv.Tx, it func(k []byte, v []byte, step uint64) (cont bool, err error)) error {
	return sd.IteratePrefix(kv.StorageDomain, prefix, roTx, it)
}

func (sd *SharedDomains) IteratePrefix(domain kv.Domain, prefix []byte, roTx kv.Tx, it func(k []byte, v []byte, step uint64) (cont bool, err error)) error {
	sd.muMaps.RLock()
	defer sd.muMaps.RUnlock()
	var haveRamUpdates bool
	var ramIter btree2.MapIter[string, dataWithPrevStep]
	if domain == kv.StorageDomain {
		haveRamUpdates = sd.storage.Len() > 0
		ramIter = sd.storage.Iter()
	}

	return AggTx(roTx).d[domain].debugIteratePrefixLatest(prefix, haveRamUpdates, ramIter, it, sd.stepSize, roTx)
}

func (sd *SharedDomains) Close() {
	if sd.sdCtx == nil { //idempotency
		return
	}

	sd.SetBlockNum(0)
	sd.SetTxNum(0)

	//sd.walLock.Lock()
	//defer sd.walLock.Unlock()
	for _, d := range sd.domainWriters {
		d.Close()
	}
	for _, iiWriter := range sd.iiWriters {
		iiWriter.close()
	}

	sd.sdCtx.Close()
	sd.sdCtx = nil
}

func (sd *SharedDomains) flushDiffSet(ctx context.Context, tx kv.RwTx) error {
	for key, changeset := range sd.pastChangesAccumulator {
		blockNum := binary.BigEndian.Uint64(toBytesZeroCopy(key[:8]))
		blockHash := common.BytesToHash(toBytesZeroCopy(key[8:]))
		if err := WriteDiffSet(tx, blockNum, blockHash, changeset); err != nil {
			return err
		}
	}
	return nil
}
func (sd *SharedDomains) flushWriters(ctx context.Context, tx kv.RwTx) error {
	aggTx := AggTx(tx)
	for di, w := range sd.domainWriters {
		if w == nil {
			continue
		}
		if err := w.Flush(ctx, tx); err != nil {
			return err
		}
		aggTx.d[di].closeValsCursor() //TODO: why?
		w.Close()
	}
	for _, w := range sd.iiWriters {
		if w == nil {
			continue
		}
		if err := w.Flush(ctx, tx); err != nil {
			return err
		}
		w.close()
	}
	return nil
}

func (sd *SharedDomains) FlushWithoutCommitment(ctx context.Context, tx kv.RwTx) error {
	defer mxFlushTook.ObserveDuration(time.Now())
	if err := sd.flushDiffSet(ctx, tx); err != nil {
		return err
	}
	sd.pastChangesAccumulator = make(map[string]*StateChangeSet)
	if err := sd.flushWriters(ctx, tx); err != nil {
		return err
	}
	return nil
}

func (sd *SharedDomains) Flush(ctx context.Context, tx kv.RwTx) error {
	defer mxFlushTook.ObserveDuration(time.Now())
	if err := sd.flushDiffSet(ctx, tx); err != nil {
		return err
	}
	sd.pastChangesAccumulator = make(map[string]*StateChangeSet)
	//_, err := sd.ComputeCommitment(ctx, true, sd.BlockNum(), sd.txNum, "flush-commitment")
	//if err != nil {
	//	return err
	//}

	if err := sd.flushWriters(ctx, tx); err != nil {
		return err
	}
	return nil
}

func (sd *SharedDomains) GetWithCursor(domain kv.Domain, k []byte, c kv.Cursor, aggTx *AggregatorRoTx) (v []byte, step uint64, err error) {
	if v, prevStep, ok := sd.get(domain, k); ok {
		return v, prevStep, nil
	}
	v, step, found, err := aggTx.DebugGetLatestFromCursor(domain, k, c)
	if err != nil {
		return nil, 0, fmt.Errorf("storage %x read error: %w", k, err)
	}
	if found {
		return v, step, nil
	}

	v, foundInFile, startTxNum, endTxNum, err := aggTx.DebugGetLatestFromFiles(domain, k, 0)
	if err != nil {
		return nil, 0, fmt.Errorf("storage %x read error: %w", k, err)
	}
	if !foundInFile {
		return nil, 0, nil
	}
	// aggTx := sd.AggTx()
	// if v, prevStep, ok := sd.get(kv.CommitmentDomain, prefix); ok {
	// 	// sd cache values as is (without transformation) so safe to return
	// 	return v, prevStep, nil
	// }
	// v, step, found, err := sd.roTtx.Debug().GetLatestFromDB(kv.CommitmentDomain, prefix)
	// if err != nil {
	// 	return nil, 0, fmt.Errorf("commitment prefix %x read error: %w", prefix, err)
	// }
	// if found {
	// 	// db store values as is (without transformation) so safe to return
	// 	return v, step, nil
	// }

	// // getLatestFromFiles doesn't provide same semantics as getLatestFromDB - it returns start/end tx
	// // of file where the value is stored (not exact step when kv has been set)
	// v, _, startTx, endTx, err := sd.roTtx.Debug().GetLatestFromFiles(kv.CommitmentDomain, prefix, 0)
	// if err != nil {
	// 	return nil, 0, fmt.Errorf("commitment prefix %x read error: %w", prefix, err)
	// }
	if domain == kv.CommitmentDomain {
		prefix := k
		if !aggTx.a.commitmentValuesTransform || bytes.Equal(prefix, keyCommitmentState) {
			sd.put(kv.CommitmentDomain, toStringZeroCopy(prefix), v)
			return v, endTxNum / sd.StepSize(), nil
		}

		// replace shortened keys in the branch with full keys to allow HPH work seamlessly
		rv, err := sd.replaceShortenedKeysInBranch(prefix, commitment.BranchData(v), startTxNum, endTxNum, aggTx)
		if err != nil {
			return nil, 0, err
		}
		sd.put(kv.CommitmentDomain, toStringZeroCopy(prefix), rv) // keep dereferenced value in cache (to avoid waste on another dereference)
		return rv, endTxNum / sd.StepSize(), nil
	}

	return v, endTxNum / sd.StepSize(), nil
}

// TemporalDomain satisfaction
func (sd *SharedDomains) GetLatest(domain kv.Domain, tx kv.Tx, k []byte) (v []byte, step uint64, err error) {
	if tx == nil {
		return nil, 0, fmt.Errorf("sd.GetLatest: unexpected nil tx")
	}
	if domain == kv.CommitmentDomain {
		return sd.LatestCommitment(k, tx)
	}
	if v, prevStep, ok := sd.get(domain, k); ok {
		return v, prevStep, nil
	}
	v, step, err = tx.(kv.TemporalTx).GetLatest(domain, k)
	if err != nil {
		return nil, 0, fmt.Errorf("storage %x read error: %w", k, err)
	}
	return v, step, nil
}

// DomainPut
// Optimizations:
//   - user can provide `prevVal != nil` - then it will not read prev value from storage
//   - user can append k2 into k1, then underlying methods will not preform append
//   - if `val == nil` it will call DomainDel
func (sd *SharedDomains) DomainPut(domain kv.Domain, roTx kv.Tx, k, v []byte, txNum uint64, prevVal []byte, prevStep uint64) error {
	if v == nil {
		return fmt.Errorf("DomainPut: %s, trying to put nil value. not allowed", domain)
	}

	if prevVal == nil {
		var err error
		prevVal, prevStep, err = sd.GetLatest(domain, roTx, k)
		if err != nil {
			return err
		}
	}
	ks := string(k)

	sd.sdCtx.TouchKey(domain, ks, v)
	switch domain {
	case kv.StorageDomain:
		return sd.writeAccountStorage(ks, v, txNum, prevVal, prevStep)
	case kv.CodeDomain:
		if bytes.Equal(prevVal, v) {
			return nil
		}
		return sd.updateAccountCode(ks, v, txNum, prevVal, prevStep)
	case kv.AccountsDomain, kv.CommitmentDomain, kv.RCacheDomain:
		sd.put(domain, ks, v, txNum)
		return sd.domainWriters[domain].PutWithPrev(k, v, txNum, prevVal, prevStep)
	default:
		if bytes.Equal(prevVal, v) {
			return nil
		}
		sd.put(domain, ks, v, txNum)
		return sd.domainWriters[domain].PutWithPrev(k, v, txNum, prevVal, prevStep)
	}
}

// DomainDel
// Optimizations:
//   - user can prvide `prevVal != nil` - then it will not read prev value from storage
//   - user can append k2 into k1, then underlying methods will not preform append
//   - if `val == nil` it will call DomainDel
func (sd *SharedDomains) DomainDel(domain kv.Domain, tx kv.Tx, k []byte, txNum uint64, prevVal []byte, prevStep uint64) error {
	if prevVal == nil {
		var err error
		prevVal, prevStep, err = sd.GetLatest(domain, tx, k)
		if err != nil {
			return err
		}
	}

	ks := string(k)
	sd.sdCtx.TouchKey(domain, ks, nil)
	switch domain {
	case kv.AccountsDomain:
		return sd.deleteAccount(tx, ks, txNum, prevVal, prevStep)
	case kv.StorageDomain:
		return sd.delAccountStorage(ks, txNum, prevVal, prevStep)
	case kv.CodeDomain:
		if prevVal == nil {
			return nil
		}
		return sd.updateAccountCode(ks, nil, txNum, prevVal, prevStep)
	case kv.CommitmentDomain:
		return sd.updateCommitmentData(ks, nil, txNum, prevVal, prevStep)
	default:
		sd.put(domain, ks, nil, txNum)
		return sd.domainWriters[domain].DeleteWithPrev(k, txNum, prevVal, prevStep)
	}
}

func (sd *SharedDomains) DomainDelPrefix(domain kv.Domain, roTx kv.Tx, prefix []byte, txNum uint64) error {
	if domain != kv.StorageDomain {
		return errors.New("DomainDelPrefix: not supported")
	}

	type tuple struct {
		k, v []byte
		step uint64
	}
	tombs := make([]tuple, 0, 8)

	if err := sd.IterateStoragePrefix(prefix, roTx, func(k, v []byte, step uint64) (bool, error) {
		tombs = append(tombs, tuple{k, v, step})
		return true, nil
	}); err != nil {
		return err
	}
	for _, tomb := range tombs {
		if err := sd.DomainDel(kv.StorageDomain, roTx, tomb.k, txNum, tomb.v, tomb.step); err != nil {
			return err
		}
	}

	if assert.Enable {
		forgotten := 0
		if err := sd.IterateStoragePrefix(prefix, roTx, func(k, v []byte, step uint64) (bool, error) {
			forgotten++
			return true, nil
		}); err != nil {
			return err
		}
		if forgotten > 0 {
			panic(fmt.Errorf("DomainDelPrefix: %d forgotten keys after '%x' prefix removal", forgotten, prefix))
		}
	}
	return nil
}

func toStringZeroCopy(v []byte) string { return unsafe.String(&v[0], len(v)) }
func toBytesZeroCopy(s string) []byte  { return unsafe.Slice(unsafe.StringData(s), len(s)) }

func AggTx(tx kv.Tx) *AggregatorRoTx {
	if withAggTx, ok := tx.(interface{ AggTx() any }); ok {
		return withAggTx.AggTx().(*AggregatorRoTx)
	}

	return nil
}<|MERGE_RESOLUTION|>--- conflicted
+++ resolved
@@ -76,10 +76,6 @@
 	blockNum atomic.Uint64
 	estSize  int
 	trace    bool //nolint
-<<<<<<< HEAD
-	muMaps   sync.RWMutex
-=======
->>>>>>> 7c81a1d4
 	//walLock sync.RWMutex
 
 	muMaps  sync.RWMutex
@@ -205,36 +201,6 @@
 	return ReadDiffSet(tx, blockNumber, blockHash)
 }
 
-<<<<<<< HEAD
-// No need to check if casting succeeds. If not it would panic.
-func (sd *SharedDomains) AggTx() *AggregatorRoTx { return sd.roTtx.AggTx().(*AggregatorRoTx) }
-
-// aggregator context should call aggTx.Unwind before this one.
-func (sd *SharedDomains) Unwind(ctx context.Context, rwTx kv.TemporalRwTx, blockUnwindTo, txUnwindTo uint64, changeset *[kv.DomainLen][]kv.DomainEntryDiff) error {
-	step := txUnwindTo / sd.StepSize()
-	sd.logger.Info("aggregator unwind", "step", step,
-		"txUnwindTo", txUnwindTo)
-	//fmt.Printf("aggregator unwind step %d txUnwindTo %d\n", step, txUnwindTo)
-	sf := time.Now()
-	defer mxUnwindSharedTook.ObserveDuration(sf)
-	sd.sdCtx.Reset()
-
-	//if err := sd.Flush(ctx, rwTx); err != nil {
-	//	return err
-	//}
-
-	if err := rwTx.Unwind(ctx, txUnwindTo, changeset); err != nil {
-		return err
-	}
-
-	sd.ClearRam(true)
-	sd.SetTxNum(txUnwindTo)
-	sd.SetBlockNum(blockUnwindTo)
-	return sd.Flush(ctx, rwTx)
-}
-
-=======
->>>>>>> 7c81a1d4
 func (sd *SharedDomains) ClearRam(resetCommitment bool) {
 	sd.muMaps.Lock()
 	defer sd.muMaps.Unlock()
@@ -250,19 +216,10 @@
 	sd.estSize = 0
 }
 
-<<<<<<< HEAD
-func (sd *SharedDomains) put(domain kv.Domain, key string, val []byte) {
-	// disable mutex - because work on parallel execution postponed after E3 release.
-	sd.muMaps.Lock()
-	defer sd.muMaps.Unlock()
-
-	valWithPrevStep := dataWithPrevStep{data: val, prevStep: sd.txNum / sd.StepSize()}
-=======
 func (sd *SharedDomains) put(domain kv.Domain, key string, val []byte, txNum uint64) {
 	sd.muMaps.Lock()
 	defer sd.muMaps.Unlock()
 	valWithPrevStep := dataWithPrevStep{data: val, prevStep: txNum / sd.stepSize}
->>>>>>> 7c81a1d4
 	if domain == kv.StorageDomain {
 		if old, ok := sd.storage.Set(key, valWithPrevStep); ok {
 			sd.estSize += len(val) - len(old.data)
@@ -284,10 +241,7 @@
 func (sd *SharedDomains) get(table kv.Domain, key []byte) (v []byte, prevStep uint64, ok bool) {
 	sd.muMaps.RLock()
 	defer sd.muMaps.RUnlock()
-<<<<<<< HEAD
-=======
-
->>>>>>> 7c81a1d4
+
 	keyS := toStringZeroCopy(key)
 	var dataWithPrevStep dataWithPrevStep
 	if table == kv.StorageDomain {
@@ -298,10 +252,6 @@
 
 	dataWithPrevStep, ok = sd.domains[table][keyS]
 	return dataWithPrevStep.data, dataWithPrevStep.prevStep, ok
-<<<<<<< HEAD
-	// sd.muMaps.RUnlock()
-=======
->>>>>>> 7c81a1d4
 }
 
 func (sd *SharedDomains) SizeEstimate() uint64 {
