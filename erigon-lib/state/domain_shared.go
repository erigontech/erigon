--- conflicted
+++ resolved
@@ -67,19 +67,13 @@
 }
 
 type SharedDomains struct {
-<<<<<<< HEAD
+	sdCtx *SharedDomainsCommitmentContext
+
+	stepSize uint64
 	aggTx    *AggregatorRoTx
-	stepSize uint64
-	sdCtx    *SharedDomainsCommitmentContext
-	logger   log.Logger
-=======
-	sdCtx *SharedDomainsCommitmentContext
-
-	stepSize uint64
 	roTtx    kv.TemporalTx
 
 	logger log.Logger
->>>>>>> fd4af0bc
 
 	txNum    uint64
 	blockNum atomic.Uint64
@@ -108,14 +102,9 @@
 		storage: btree2.NewMap[string, dataWithPrevStep](128),
 		//trace:   true,
 	}
-<<<<<<< HEAD
-	sd.stepSize = AggTx(tx).StepSize()
+	sd.stepSize = sd.AggTx().StepSize()
 	sd.SetTx(AggTx(tx))
-=======
-	sd.SetTx(tx)
-	sd.stepSize = sd.AggTx().StepSize()
-
->>>>>>> fd4af0bc
+
 	sd.iiWriters = make([]*InvertedIndexBufferedWriter, len(sd.AggTx().iis))
 
 	for id, ii := range sd.AggTx().iis {
@@ -258,13 +247,8 @@
 }
 
 func (sd *SharedDomains) put(domain kv.Domain, key string, val []byte) {
-<<<<<<< HEAD
 	sd.muMaps.Lock()
 	defer sd.muMaps.Unlock()
-=======
-	// disable mutex - because work on parallel execution postponed after E3 release.
-	//sd.muMaps.Lock()
->>>>>>> fd4af0bc
 	valWithPrevStep := dataWithPrevStep{data: val, prevStep: sd.txNum / sd.stepSize}
 	if domain == kv.StorageDomain {
 		if old, ok := sd.storage.Set(key, valWithPrevStep); ok {
@@ -455,19 +439,11 @@
 // IterateStoragePrefix iterates over key-value pairs of the storage domain that start with given prefix
 //
 // k and v lifetime is bounded by the lifetime of the iterator
-<<<<<<< HEAD
 func (sd *SharedDomains) IterateStoragePrefix(prefix []byte, roTx kv.Tx, it func(k []byte, v []byte, step uint64) (cont bool, err error)) error {
-	return sd.IteratePrefix(kv.StorageDomain, prefix, roTx, it)
-}
-
-func (sd *SharedDomains) IteratePrefix(domain kv.Domain, prefix []byte, roTx kv.Tx, it func(k []byte, v []byte, step uint64) (cont bool, err error)) error {
-=======
-func (sd *SharedDomains) IterateStoragePrefix(prefix []byte, it func(k []byte, v []byte, step uint64) (cont bool, err error)) error {
-	return sd.IteratePrefix(kv.StorageDomain, prefix, it, sd.roTtx)
-}
-
-func (sd *SharedDomains) IteratePrefix(domain kv.Domain, prefix []byte, it func(k []byte, v []byte, step uint64) (cont bool, err error), tx kv.Tx) error {
->>>>>>> fd4af0bc
+	return sd.IteratePrefix(kv.StorageDomain, prefix, roTx, it, sd.roTtx)
+}
+
+func (sd *SharedDomains) IteratePrefix(domain kv.Domain, prefix []byte, roTx kv.Tx, it func(k []byte, v []byte, step uint64) (cont bool, err error), tx kv.Tx) error {
 	var haveRamUpdates bool
 	var ramIter btree2.MapIter[string, dataWithPrevStep]
 	if domain == kv.StorageDomain {
@@ -475,11 +451,7 @@
 		ramIter = sd.storage.Iter()
 	}
 
-<<<<<<< HEAD
-	return sd.AggTx().d[domain].debugIteratePrefix(prefix, haveRamUpdates, ramIter, it, sd.txNum, sd.StepSize(), roTx)
-=======
-	return AggTx(tx).d[domain].debugIteratePrefix(prefix, haveRamUpdates, ramIter, it, sd.txNum, sd.stepSize, sd.roTtx)
->>>>>>> fd4af0bc
+	return AggTx(tx).d[domain].debugIteratePrefix(prefix, haveRamUpdates, ramIter, it, sd.txNum, sd.stepSize, roTx)
 }
 
 func (sd *SharedDomains) Close() {
@@ -562,11 +534,7 @@
 		return nil, 0, fmt.Errorf("storage %x read error: unexpected nil tx", k)
 	}
 	if domain == kv.CommitmentDomain {
-<<<<<<< HEAD
 		return sd.LatestCommitment(k, roTx)
-=======
-		return sd.LatestCommitment(k, sd.roTtx)
->>>>>>> fd4af0bc
 	}
 	if v, prevStep, ok := sd.get(domain, k); ok {
 		return v, prevStep, nil
