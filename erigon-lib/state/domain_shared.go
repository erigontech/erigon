--- conflicted
+++ resolved
@@ -132,13 +132,8 @@
 	domains [kv.DomainLen]map[string]dataWithPrevStep
 	storage *btree2.Map[string, dataWithPrevStep]
 
-<<<<<<< HEAD
 	domainWriters [kv.DomainLen]*domainBufferedWriter               // not used by reads, only domainWriters[CommitmentDomain] is used by commitment
 	iiWriters     [kv.StandaloneIdxLen]*invertedIndexBufferedWriter // not used by reads
-=======
-	domainWriters [kv.DomainLen]*domainBufferedWriter
-	iiWriters     map[kv.InvertedIdx]*invertedIndexBufferedWriter
->>>>>>> 1c750a2c
 
 	currentChangesAccumulator *StateChangeSet
 	pastChangesAccumulator    map[string]*StateChangeSet
