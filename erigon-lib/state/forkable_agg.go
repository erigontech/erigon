package state

import (
	"context"
	"errors"
	"fmt"
	"sync"
	"sync/atomic"

	"golang.org/x/sync/errgroup"

	"github.com/erigontech/erigon-lib/common"
	"github.com/erigontech/erigon-lib/common/background"
	"github.com/erigontech/erigon-lib/common/datadir"
	"github.com/erigontech/erigon-lib/common/dbg"
	"github.com/erigontech/erigon-lib/kv"
	"github.com/erigontech/erigon-lib/log/v3"
	ee "github.com/erigontech/erigon-lib/state/entity_extras"
)

type ForkableAgg struct {
	db     kv.RoDB
	dirs   datadir.Dirs
	tmpdir string

	marked          []*Forkable[MarkedTxI]
	unmarked        []*Forkable[UnmarkedTxI]
	buffered        []*Forkable[BufferedTxI]
	alignedEntities []ForkableId

	dirtyFilesLock             sync.Mutex
	visibleFilesLock           sync.RWMutex
	visibleFilesMinimaxRootNum atomic.Uint64

	buildingFiles atomic.Bool
	mergingFiles  atomic.Bool
	mergeDisabled atomic.Bool

	collateAndBuildWorkers int
	mergeWorkers           int
	compressWorkers        int

	ctx       context.Context
	ctxCancel context.CancelFunc

	wg sync.WaitGroup

	ps *background.ProgressSet

	leakDetector *dbg.LeakDetector
	logger       log.Logger
}

func NewForkableAgg(ctx context.Context, dirs datadir.Dirs, db kv.RoDB, logger log.Logger) *ForkableAgg {
	ctx, ctxCancel := context.WithCancel(ctx)
	return &ForkableAgg{
		db:        db,
		dirs:      dirs,
		tmpdir:    dirs.Tmp,
		ctx:       ctx,
		ctxCancel: ctxCancel,

		leakDetector:           dbg.NewLeakDetector("forkable_agg", dbg.SlowTx()),
		logger:                 logger,
		collateAndBuildWorkers: 1,
		mergeWorkers:           1,
		compressWorkers:        1,
		ps:                     background.NewProgressSet(),

		// marked:   ap.marked,
		// unmarked: ap.unmarked,
		// buffered: ap.buffered,
	}
}

func (r *ForkableAgg) RegisterMarkedForkable(ap *Forkable[MarkedTxI]) {
	r.marked = append(r.marked, ap)
	if !ap.unaligned {
		r.alignedEntities = append(r.alignedEntities, ap.a)
	}
}

func (r *ForkableAgg) RegisterUnmarkedForkable(ap *Forkable[UnmarkedTxI]) {
	r.unmarked = append(r.unmarked, ap)
	if !ap.unaligned {
		r.alignedEntities = append(r.alignedEntities, ap.a)
	}
}

func (r *ForkableAgg) RegisterBufferedForkable(ap *Forkable[BufferedTxI]) {
	r.buffered = append(r.buffered, ap)
	if !ap.unaligned {
		r.alignedEntities = append(r.alignedEntities, ap.a)
	}
}

func (r *ForkableAgg) SetCollateAndBuildWorkers(n int) {
	r.collateAndBuildWorkers = n
}

func (r *ForkableAgg) SetMergeWorkers(n int) {
	r.mergeWorkers = n
}

func (r *ForkableAgg) SetCompressWorkers(n int) {
	r.compressWorkers = n
}

func (r *ForkableAgg) SetMergeDisabled(disabled bool) {
	r.mergeDisabled.Store(disabled)
}

// - "open folder"
// - close
// - build files
// merge files
// get index
// quick prune
// prune
// debug interface (files/db)
// - temporal agg interface

func (r *ForkableAgg) OpenFolder() error {
	r.dirtyFilesLock.Lock()
	defer r.dirtyFilesLock.Unlock()
	if err := r.openFolder(); err != nil {
		return err
	}

	return nil
}

// BuildFiles builds all snapshots (asynchronously) upto a given RootNum
// num is exclusive
func (r *ForkableAgg) BuildFiles(num RootNum) chan struct{} {
	// build in background
	fin := make(chan struct{})

	if ok := r.buildingFiles.CompareAndSwap(false, true); !ok {
		close(fin)
		return fin
	}

	built := true
	var err error

	r.wg.Add(1)
	go func() {
		defer r.wg.Done()
		defer r.buildingFiles.Store(false)
		for built {
			built, err = r.buildFile(r.ctx, num)
<<<<<<< HEAD
			if err != nil && (errors.Is(err, context.Canceled) || errors.Is(err, common2.ErrStopped)) {
				r.logger.Debug("buildFile cancelled/stopped", "err", err)
=======
			if err != nil && (errors.Is(err, context.Canceled) || errors.Is(err, common.ErrStopped)) {
>>>>>>> 84523263
				close(fin)
				return
			} else if err != nil {
				panic(err)
			}
		}

		go func() {
			defer close(fin)
			if err := r.MergeLoop(r.ctx); err != nil {
<<<<<<< HEAD
				if errors.Is(err, context.Canceled) || errors.Is(err, common2.ErrStopped) {
					r.logger.Debug("MergeLoop cancelled/stopped", "err", err)
=======
				if errors.Is(err, context.Canceled) || errors.Is(err, common.ErrStopped) {
>>>>>>> 84523263
					return
				}
				r.logger.Warn("[forkable snapshots] merge", "err", err)
			}
		}()
	}()

	return fin
}

func (r *ForkableAgg) MergeLoop(ctx context.Context) (err error) {
	if dbg.NoMerge() || r.mergeDisabled.Load() || !r.mergingFiles.CompareAndSwap(false, true) {
		r.logger.Debug("MergeLoop disabled or already in progress. Skipping...")
		return nil
	}

	// Merge is background operation. It must not crush application.
	// Convert panic to error.
	defer func() {
		if rec := recover(); rec != nil {
			err = fmt.Errorf("[snapshots] background files merge: %s, %s", rec, dbg.Stack())
		}
	}()

	r.wg.Add(1)
	defer r.wg.Done()
	defer r.mergingFiles.Store(false)

	somethingMerged := true
	for somethingMerged {
		somethingMerged, err = r.mergeLoopStep(ctx)
		if err != nil {
			return err
		}
	}

	return nil
}

func (r *ForkableAgg) mergeLoopStep(ctx context.Context) (somethingMerged bool, err error) {
	r.logger.Debug("[fork_agg] merge", "merge_workers", r.mergeWorkers, "compress_workers", r.compressWorkers)

	aggTx := r.BeginTemporalTx()
	defer aggTx.Close()

	var mf ForkableMergeFiles
	g, ctx := errgroup.WithContext(ctx)
	g.SetLimit(r.mergeWorkers)
	closeFiles := true
	defer func() {
		if closeFiles {
			mf.Close()
		}
	}()

	mergeFn := func(proto *ProtoForkable, vfs VisibleFiles, repo *SnapshotRepo, appending *[]*filesItem) {
		if len(vfs) == 0 {
			return
		}
		endTxNum := RootNum(vfs.EndRootNum())
		mergeRange := repo.FindMergeRange(endTxNum, vfs)

		if !mergeRange.needMerge {
			return
		}

		var subset visibleFiles
		for _, vf := range vfs {
			if mergeRange.from <= vf.StartRootNum() && vf.EndRootNum() <= mergeRange.to {
				if len(subset) > 0 && subset.EndTxNum() != vf.StartRootNum() {
					panic("expected contiguous files")
				}
				vf1, ok := vf.(visibleFile)
				if !ok {
					panic("expected visibleFile")
				}
				subset = append(subset, vf1)
			}
		}

		if subset.StartTxNum() != mergeRange.from {
			r.logger.Error("[fork_agg] merge", "start_file_not_matched", subset.StartTxNum(), "merge_range", mergeRange)
			panic("start file not matched")
		}
		if subset.EndTxNum() != mergeRange.to {
			r.logger.Error("[fork_agg] merge", "end_file_not_matched", subset.EndTxNum(), "merge_range", mergeRange)
			panic("end file not matched")
		}

		// start merging...
		g.Go(func() (err error) {
			mergedFile, err := proto.MergeFiles(ctx, subset, r.compressWorkers, r.ps)
			if err != nil {
				return err
			}
			*appending = append(*appending, mergedFile)
			return
		})
	}

	for i, ap := range aggTx.marked {
		mergeFn(r.marked[i].ProtoForkable, ap.DebugFiles().Files(), r.marked[i].Repo(), &mf.marked)
	}
	for i, ap := range aggTx.unmarked {
		mergeFn(r.unmarked[i].ProtoForkable, ap.DebugFiles().Files(), r.unmarked[i].Repo(), &mf.unmarked)
	}
	for i, ap := range aggTx.buffered {
		mergeFn(r.buffered[i].ProtoForkable, ap.DebugFiles().Files(), r.buffered[i].Repo(), &mf.buffered)
	}

	if err := g.Wait(); err != nil {
		r.logger.Debug("[fork_agg] merge", "err", err)
		return false, err
	}

	closeFiles = false
	r.logger.Debug("[fork_agg] merge", "marked", len(mf.marked), "unmarked", len(mf.unmarked), "buffered", len(mf.buffered))

	if len(mf.marked)+len(mf.unmarked)+len(mf.buffered) == 0 {
		return false, nil
	}

	r.IntegrateMergeFiles(&mf)
	return true, nil
}

// buildFile builds a single file
// multiple invocations will build subsequent files
func (r *ForkableAgg) buildFile(ctx context.Context, to RootNum) (built bool, err error) {
	type wrappedFilesItem struct {
		*filesItem
		st CanonicityStrategy
		id ForkableId
	}
	var (
		g, ctx2     = errgroup.WithContext(ctx)
		cfiles      = make([]*wrappedFilesItem, 0)
		cfilesMu    = sync.Mutex{}
		closeCfiles = true
	)

	defer func() {
		if !closeCfiles {
			return
		}
		for _, df := range cfiles {
			df.closeFiles()
		}
	}()

	g.SetLimit(r.collateAndBuildWorkers)
	defer r.buildingFiles.Store(false)

	// build aligned
	tx := r.BeginTemporalTx()
	defer tx.Close()

	firstRootNumNotInFiles := tx.AlignedMaxRootNum()
	r.loop(func(p *ProtoForkable) error {
		r.wg.Add(1)
		g.Go(func() error {
			defer r.wg.Done()

			fromRootNum := firstRootNumNotInFiles
			if p.unaligned {
				fromRootNum = tx.MaxRootNum(p.a)
			}

			var skip bool
			if err := r.db.View(ctx2, func(dbtx kv.Tx) (err error) {
				if dontskip, err := tx.HasRootNumUpto(ctx2, p.a, to, dbtx); err != nil {
					return err
				} else {
					skip = !dontskip
				}
				return nil
			}); err != nil {
				return err
			}

			if skip {
				r.logger.Debug("skipping", "id", p.a, "from", fromRootNum, "to", to)
				return nil
			}

			df, built, err := p.BuildFile(ctx2, fromRootNum, to, r.db, r.compressWorkers, r.ps)
			if err != nil {
				return err
			}

			if !built {
				return nil
			}
			cfilesMu.Lock()
			cfiles = append(cfiles, &wrappedFilesItem{df, p.strategy, p.a})
			cfilesMu.Unlock()
			return nil
		})

		return nil
	})

	if err := g.Wait(); err != nil {
		return false, err
	}
	closeCfiles = false
	tx.Close() // no need for tx in index building

	for _, df := range cfiles {
		r.loop(func(p *ProtoForkable) error {
			if p.a == df.id {
				p.snaps.IntegrateDirtyFile(df.filesItem)
			}
			return nil
		})
	}

	r.recalcVisibleFiles()

	return len(cfiles) > 0, nil
}

func (r *ForkableAgg) Close() {
	if r == nil || r.ctxCancel == nil { // invariant: it's safe to call Close multiple times
		return
	}
	r.ctxCancel()
	r.ctxCancel = nil
	r.wg.Wait()

	r.dirtyFilesLock.Lock()
	defer r.dirtyFilesLock.Unlock()
	r.closeDirtyFiles()
	r.recalcVisibleFiles()
}

func (r *ForkableAgg) closeDirtyFiles() {
	wg := &sync.WaitGroup{}
	r.loop(func(p *ProtoForkable) error {
		wg.Add(1)
		go func() {
			// TODO: check if p is not the last value
			// see aggregator#closeDirtyFiles()
			defer wg.Done()
			p.snaps.Close()
		}()
		return nil
	})
	wg.Wait()
}

////

func (r *ForkableAgg) openFolder() error {
	eg := &errgroup.Group{}
	r.loop(func(p *ProtoForkable) error {
		eg.Go(func() error {
			select {
			case <-r.ctx.Done():
				return r.ctx.Err()
			default:
			}
			return p.snaps.OpenFolder()
		})
		return nil
	})
	if err := eg.Wait(); err != nil {
		return fmt.Errorf("openFolder: %w", err)
	}
	r.recalcVisibleFiles()

	return nil
}

func (r *ForkableAgg) dirtyFilesEndRootNumMinimax() RootNum {
	dfMiniMaxRootNum := RootNum(MaxUint64)
	r.loop(func(p *ProtoForkable) error {
		if p.unaligned {
			return nil
		}

		dfMiniMaxRootNum = min(dfMiniMaxRootNum, p.snaps.DirtyFilesMaxRootNum())
		return nil
	})
	return dfMiniMaxRootNum
}

// needs dirtyFiles lock to be taken
func (r *ForkableAgg) recalcVisibleFiles() {
	dfMiniMaxRootNum := r.dirtyFilesEndRootNumMinimax()
	defer r.recalcVisibleFilesMinimaxRootNum()
	r.visibleFilesLock.Lock()
	defer r.visibleFilesLock.Unlock()

	r.loop(func(p *ProtoForkable) error {
		if !p.unaligned {
			dfMiniMaxRootNum = min(dfMiniMaxRootNum, p.snaps.DirtyFilesMaxRootNum())
		}
		return nil
	})
	vfMinimaxRootNum := dfMiniMaxRootNum
	r.loop(func(p *ProtoForkable) error {
		rn := dfMiniMaxRootNum
		if p.unaligned {
			// unaligned forkables recalcvisible with no restriction
			rn = RootNum(MaxUint64)
		}
		maxr := p.snaps.RecalcVisibleFiles(rn)
		if !p.unaligned {
			vfMinimaxRootNum = min(vfMinimaxRootNum, maxr)
		}

		return nil
	})

	// truncate visible files after vfMinimaxRootNum
	r.loop(func(p *ProtoForkable) error {
		if p.unaligned {
			return nil
		}
		p.snaps.CloseVisibleFilesAfterRootNum(vfMinimaxRootNum)
		return nil
	})

}

func (r *ForkableAgg) recalcVisibleFilesMinimaxRootNum() {
	aggTx := r.BeginTemporalTx()
	defer aggTx.Close()
	r.visibleFilesMinimaxRootNum.Store(aggTx.AlignedMaxRootNum().Uint64())
}

func (r *ForkableAgg) loop(fn func(p *ProtoForkable) error) error {
	for _, ap := range r.marked {
		if err := fn(ap.ProtoForkable); err != nil {
			return err
		}
	}

	for _, ap := range r.unmarked {
		if err := fn(ap.ProtoForkable); err != nil {
			return err
		}
	}

	for _, ap := range r.buffered {
		if err := fn(ap.ProtoForkable); err != nil {
			return err
		}
	}

	return nil
}

type ForkableAggTemporalTx struct {
	f        *ForkableAgg
	marked   []MarkedTxI
	unmarked []UnmarkedTxI
	buffered []BufferedTxI

	// TODO _leakId logic

	mp map[ForkableId]uint32
	// TODO map from forkableId -> stragety+index in array; strategy encoded in lowest 2-bits.
}

func NewForkableAggTemporalTx(r *ForkableAgg) *ForkableAggTemporalTx {
	marked := make([]MarkedTxI, 0, len(r.marked))
	unmarked := make([]UnmarkedTxI, 0, len(r.unmarked))
	buffered := make([]BufferedTxI, 0, len(r.buffered))
	mp := make(map[ForkableId]uint32)

	for i, ap := range r.marked {
		marked = append(marked, ap.BeginTemporalTx())
		mp[ap.a] = (uint32(i) << 2) | uint32(Marked)
	}

	for i, ap := range r.unmarked {
		unmarked = append(unmarked, ap.BeginTemporalTx())
		mp[ap.a] = (uint32(i) << 2) | uint32(Unmarked)
	}

	for i, ap := range r.buffered {
		buffered = append(buffered, ap.BeginTemporalTx())
		mp[ap.a] = (uint32(i) << 2) | uint32(Buffered)
	}

	return &ForkableAggTemporalTx{
		f:        r,
		marked:   marked,
		unmarked: unmarked,
		buffered: buffered,
		mp:       mp,
	}
}

func (r *ForkableAggTemporalTx) Marked(id ForkableId) MarkedTxI {
	index, ok := r.mp[id]
	if !ok {
		panic(fmt.Errorf("forkable %s not found", id))
	}

	return r.marked[index>>2]
}

func (r *ForkableAggTemporalTx) Unmarked(id ForkableId) UnmarkedTxI {
	index, ok := r.mp[id]
	if !ok {
		panic(fmt.Errorf("forkable %s not found", id))
	}
	return r.unmarked[index>>2]
}

func (r *ForkableAggTemporalTx) Buffered(id ForkableId) BufferedTxI {
	index, ok := r.mp[id]
	if !ok {
		panic(fmt.Errorf("forkable %s not found", id))
	}
	return r.buffered[index>>2]
}

func (r *ForkableAgg) BeginTemporalTx() *ForkableAggTemporalTx {
	return NewForkableAggTemporalTx(r)
}

func (r *ForkableAggTemporalTx) AlignedMaxRootNum() RootNum {
	// return aligned max root num of "any" aligned forkable,
	// which is ok since all are expected to be at same height
	return loopOverDebugFiles(r, ee.AllForkableId, true, func(db ForkableFilesTxI) RootNum {
		return db.VisibleFilesMaxRootNum()
	})
}

func (r *ForkableAggTemporalTx) MaxRootNum(forId ForkableId) RootNum {
	// return max root num of the a given forkableId
	return loopOverDebugFiles(r, forId, false, func(db ForkableFilesTxI) RootNum {
		return db.VisibleFilesMaxRootNum()
	})
}

func (r *ForkableAggTemporalTx) HasRootNumUpto(ctx context.Context, forId ForkableId, to RootNum, tx kv.Tx) (bool, error) {
	return loopOverDebugDbs(r, forId, func(db ForkableDbCommonTxI) (bool, error) {
		return db.HasRootNumUpto(ctx, to, tx)
	})
}

func loopOverDebugDbs[R any](r *ForkableAggTemporalTx, forId ForkableId, fn func(ForkableDbCommonTxI) (R, error)) (R, error) {
	for i, mt := range r.marked {
		if r.f.marked[i].a == forId {
			dbg := mt.(ForkableDebugAPI[MarkedDbTxI])
			return fn(dbg.DebugDb())
		}
	}

	for i, ut := range r.unmarked {
		if r.f.unmarked[i].a == forId {
			dbg := ut.(ForkableDebugAPI[UnmarkedDbTxI])
			return fn(dbg.DebugDb())
		}
	}

	for i, bt := range r.buffered {
		if r.f.buffered[i].a == forId {
			dbg := bt.(ForkableDebugAPI[BufferedDbTxI])
			return fn(dbg.DebugDb())
		}
	}

	panic(fmt.Sprintf("no forkable with id %s", forId.String()))
}

func loopOverDebugFiles[R any](r *ForkableAggTemporalTx, forId ForkableId, skipUnaligned bool, fn func(ForkableFilesTxI) R) R {
	for i, mt := range r.marked {
		if skipUnaligned && r.f.marked[i].unaligned {
			continue
		}
		if forId.MatchAll() || r.f.marked[i].a == forId {
			dbg := mt.(ForkableDebugAPI[MarkedDbTxI])
			return fn(dbg.DebugFiles())
		}
	}

	for i, ut := range r.unmarked {
		if skipUnaligned && r.f.marked[i].unaligned {
			continue
		}
		if forId.MatchAll() || r.f.unmarked[i].a == forId {
			dbg := ut.(ForkableDebugAPI[UnmarkedDbTxI])
			return fn(dbg.DebugFiles())
		}
	}

	for i, bt := range r.buffered {
		if skipUnaligned && r.f.marked[i].unaligned {
			continue
		}
		if forId.MatchAll() || r.f.buffered[i].a == forId {
			dbg := bt.(ForkableDebugAPI[BufferedDbTxI])
			return fn(dbg.DebugFiles())
		}
	}

	panic(fmt.Sprintf("no forkable with id %s", forId.String()))
}

func (r *ForkableAggTemporalTx) Close() {
	if r == nil || r.f == nil {
		return
	}
	r.f = nil
	for _, mt := range r.marked {
		if mt != nil {
			mt.Close()
		}
	}

	for _, ut := range r.unmarked {
		if ut != nil {
			ut.Close()
		}
	}

	for _, bt := range r.buffered {
		if bt != nil {
			bt.Close()
		}
	}
}<|MERGE_RESOLUTION|>--- conflicted
+++ resolved
@@ -150,12 +150,8 @@
 		defer r.buildingFiles.Store(false)
 		for built {
 			built, err = r.buildFile(r.ctx, num)
-<<<<<<< HEAD
-			if err != nil && (errors.Is(err, context.Canceled) || errors.Is(err, common2.ErrStopped)) {
+			if err != nil && (errors.Is(err, context.Canceled) || errors.Is(err, common.ErrStopped)) {
 				r.logger.Debug("buildFile cancelled/stopped", "err", err)
-=======
-			if err != nil && (errors.Is(err, context.Canceled) || errors.Is(err, common.ErrStopped)) {
->>>>>>> 84523263
 				close(fin)
 				return
 			} else if err != nil {
@@ -166,12 +162,8 @@
 		go func() {
 			defer close(fin)
 			if err := r.MergeLoop(r.ctx); err != nil {
-<<<<<<< HEAD
-				if errors.Is(err, context.Canceled) || errors.Is(err, common2.ErrStopped) {
+				if errors.Is(err, context.Canceled) || errors.Is(err, common.ErrStopped) {
 					r.logger.Debug("MergeLoop cancelled/stopped", "err", err)
-=======
-				if errors.Is(err, context.Canceled) || errors.Is(err, common.ErrStopped) {
->>>>>>> 84523263
 					return
 				}
 				r.logger.Warn("[forkable snapshots] merge", "err", err)
