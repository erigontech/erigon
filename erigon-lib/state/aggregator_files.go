// Copyright 2022 The Erigon Authors
// This file is part of Erigon.
//
// Erigon is free software: you can redistribute it and/or modify
// it under the terms of the GNU Lesser General Public License as published by
// the Free Software Foundation, either version 3 of the License, or
// (at your option) any later version.
//
// Erigon is distributed in the hope that it will be useful,
// but WITHOUT ANY WARRANTY; without even the implied warranty of
// MERCHANTABILITY or FITNESS FOR A PARTICULAR PURPOSE. See the
// GNU Lesser General Public License for more details.
//
// You should have received a copy of the GNU Lesser General Public License
// along with Erigon. If not, see <http://www.gnu.org/licenses/>.

package state

import (
	"github.com/erigontech/erigon-lib/common"
	"github.com/erigontech/erigon-lib/kv"
)

type SelectedStaticFiles struct {
<<<<<<< HEAD
	d     [kv.DomainLen][]*filesItem
	dHist [kv.DomainLen][]*filesItem
	dIdx  [kv.DomainLen][]*filesItem
	ii    [][]*filesItem
}

func (sf *SelectedStaticFiles) DomainFiles(name kv.Domain) []FilesItem {
	return common.SliceMap(sf.d[name], func(item *filesItem) FilesItem { return item })
}

func (sf *SelectedStaticFiles) DomainHistoryFiles(name kv.Domain) []FilesItem {
	return common.SliceMap(sf.dHist[name], func(item *filesItem) FilesItem { return item })
}

func (sf *SelectedStaticFiles) DomainInvertedIndexFiles(name kv.Domain) []FilesItem {
	return common.SliceMap(sf.dIdx[name], func(item *filesItem) FilesItem { return item })
}

func (sf *SelectedStaticFiles) InvertedIndexFiles(id int) []FilesItem {
	return common.SliceMap(sf.ii[id], func(item *filesItem) FilesItem { return item })
}

func (sf *SelectedStaticFiles) Close() {
	clist := make([][]*filesItem, 0, int(kv.DomainLen)+len(sf.ii))
=======
	d     [kv.DomainLen][]*FilesItem
	dHist [kv.DomainLen][]*FilesItem
	dIdx  [kv.DomainLen][]*FilesItem
	ii    [][]*FilesItem
}

func (sf *SelectedStaticFiles) DomainFiles(name kv.Domain) []*FilesItem {
	return sf.d[name]
}

func (sf *SelectedStaticFiles) DomainHistoryFiles(name kv.Domain) []*FilesItem {
	return sf.dHist[name]
}

func (sf *SelectedStaticFiles) DomainInvertedIndexFiles(name kv.Domain) []*FilesItem {
	return sf.dIdx[name]
}

func (sf *SelectedStaticFiles) InvertedIndexFiles(id int) []*FilesItem {
	return sf.ii[id]
}

func (sf *SelectedStaticFiles) Close() {
	clist := make([][]*FilesItem, 0, int(kv.DomainLen)+len(sf.ii))
>>>>>>> cf916078
	for id := range sf.d {
		clist = append(clist, sf.d[id], sf.dIdx[id], sf.dHist[id])
	}

	clist = append(clist, sf.ii...)
	for _, group := range clist {
		for _, item := range group {
			if item != nil {
				if item.decompressor != nil {
					item.decompressor.Close()
				}
				if item.index != nil {
					item.index.Close()
				}
			}
		}
	}
}

func (at *AggregatorRoTx) FilesInRange(r *Ranges) (*SelectedStaticFiles, error) {
<<<<<<< HEAD
	sf := &SelectedStaticFiles{ii: make([][]*filesItem, len(r.invertedIndex))}
=======
	sf := &SelectedStaticFiles{ii: make([][]*FilesItem, len(r.invertedIndex))}
>>>>>>> cf916078
	for id := range at.d {
		if at.d[id].d.disable {
			continue
		}
		if !r.domain[id].any() {
			continue
		}
		sf.d[id], sf.dIdx[id], sf.dHist[id] = at.d[id].staticFilesInRange(r.domain[id])
	}
	for id, rng := range r.invertedIndex {
		if at.iis[id].ii.disable {
			continue
		}
		if rng == nil || !rng.needMerge {
			continue
		}
		sf.ii[id] = at.iis[id].staticFilesInRange(rng.from, rng.to)
	}
	return sf, nil
}

func (at *AggregatorRoTx) InvertedIndicesLen() int {
	return len(at.iis)
}

func (at *AggregatorRoTx) InvertedIndexName(id int) kv.InvertedIdx {
	return at.iis[id].name
}

type MergedFilesV3 struct {
	d     [kv.DomainLen]*FilesItem
	dHist [kv.DomainLen]*FilesItem
	dIdx  [kv.DomainLen]*FilesItem
	iis   []*FilesItem
}

func (mf MergedFilesV3) FrozenList() (frozen []string) {
	for id, d := range mf.d {
		if d == nil {
			continue
		}
		frozen = append(frozen, d.decompressor.FileName())

		if mf.dHist[id] != nil && mf.dHist[id].frozen {
			frozen = append(frozen, mf.dHist[id].decompressor.FileName())
		}
		if mf.dIdx[id] != nil && mf.dIdx[id].frozen {
			frozen = append(frozen, mf.dIdx[id].decompressor.FileName())
		}
	}

	for _, ii := range mf.iis {
		if ii != nil && ii.frozen {
			frozen = append(frozen, ii.decompressor.FileName())
		}
	}
	return frozen
}
func (mf *MergedFilesV3) Close() {
	if mf == nil {
		return
	}
<<<<<<< HEAD
	clist := make([]*filesItem, 0, kv.DomainLen+4)
=======
	clist := make([]*FilesItem, 0, kv.DomainLen+4)
>>>>>>> cf916078
	for id := range mf.d {
		clist = append(clist, mf.d[id], mf.dHist[id], mf.dIdx[id])
	}
	clist = append(clist, mf.iis...)
	for _, item := range clist {
		if item != nil {
			if item.decompressor != nil {
				item.decompressor.Close()
			}
			if item.index != nil {
				item.index.Close()
			}
		}
	}
}

type MergedFiles struct {
	d     [kv.DomainLen]*FilesItem
	dHist [kv.DomainLen]*FilesItem
	dIdx  [kv.DomainLen]*FilesItem
}

func (mf MergedFiles) FillV3(m *MergedFilesV3) MergedFiles {
	for id := range m.d {
		mf.d[id], mf.dHist[id], mf.dIdx[id] = m.d[id], m.dHist[id], m.dIdx[id]
	}
	return mf
}

func (mf MergedFiles) Close() {
	for id := range mf.d {
		for _, item := range []*FilesItem{mf.d[id], mf.dHist[id], mf.dIdx[id]} {
			if item != nil {
				if item.decompressor != nil {
					item.decompressor.Close()
				}
				if item.decompressor != nil {
					item.index.Close()
				}
				if item.bindex != nil {
					item.bindex.Close()
				}
			}
		}
	}
}<|MERGE_RESOLUTION|>--- conflicted
+++ resolved
@@ -17,37 +17,10 @@
 package state
 
 import (
-	"github.com/erigontech/erigon-lib/common"
 	"github.com/erigontech/erigon-lib/kv"
 )
 
 type SelectedStaticFiles struct {
-<<<<<<< HEAD
-	d     [kv.DomainLen][]*filesItem
-	dHist [kv.DomainLen][]*filesItem
-	dIdx  [kv.DomainLen][]*filesItem
-	ii    [][]*filesItem
-}
-
-func (sf *SelectedStaticFiles) DomainFiles(name kv.Domain) []FilesItem {
-	return common.SliceMap(sf.d[name], func(item *filesItem) FilesItem { return item })
-}
-
-func (sf *SelectedStaticFiles) DomainHistoryFiles(name kv.Domain) []FilesItem {
-	return common.SliceMap(sf.dHist[name], func(item *filesItem) FilesItem { return item })
-}
-
-func (sf *SelectedStaticFiles) DomainInvertedIndexFiles(name kv.Domain) []FilesItem {
-	return common.SliceMap(sf.dIdx[name], func(item *filesItem) FilesItem { return item })
-}
-
-func (sf *SelectedStaticFiles) InvertedIndexFiles(id int) []FilesItem {
-	return common.SliceMap(sf.ii[id], func(item *filesItem) FilesItem { return item })
-}
-
-func (sf *SelectedStaticFiles) Close() {
-	clist := make([][]*filesItem, 0, int(kv.DomainLen)+len(sf.ii))
-=======
 	d     [kv.DomainLen][]*FilesItem
 	dHist [kv.DomainLen][]*FilesItem
 	dIdx  [kv.DomainLen][]*FilesItem
@@ -72,7 +45,6 @@
 
 func (sf *SelectedStaticFiles) Close() {
 	clist := make([][]*FilesItem, 0, int(kv.DomainLen)+len(sf.ii))
->>>>>>> cf916078
 	for id := range sf.d {
 		clist = append(clist, sf.d[id], sf.dIdx[id], sf.dHist[id])
 	}
@@ -93,11 +65,7 @@
 }
 
 func (at *AggregatorRoTx) FilesInRange(r *Ranges) (*SelectedStaticFiles, error) {
-<<<<<<< HEAD
-	sf := &SelectedStaticFiles{ii: make([][]*filesItem, len(r.invertedIndex))}
-=======
 	sf := &SelectedStaticFiles{ii: make([][]*FilesItem, len(r.invertedIndex))}
->>>>>>> cf916078
 	for id := range at.d {
 		if at.d[id].d.disable {
 			continue
@@ -160,11 +128,7 @@
 	if mf == nil {
 		return
 	}
-<<<<<<< HEAD
-	clist := make([]*filesItem, 0, kv.DomainLen+4)
-=======
 	clist := make([]*FilesItem, 0, kv.DomainLen+4)
->>>>>>> cf916078
 	for id := range mf.d {
 		clist = append(clist, mf.d[id], mf.dHist[id], mf.dIdx[id])
 	}
