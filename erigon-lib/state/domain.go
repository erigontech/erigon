/*
   Copyright 2022 Erigon contributors

   Licensed under the Apache License, Version 2.0 (the "License");
   you may not use this file except in compliance with the License.
   You may obtain a copy of the License at

       http://www.apache.org/licenses/LICENSE-2.0

   Unless required by applicable law or agreed to in writing, software
   distributed under the License is distributed on an "AS IS" BASIS,
   WITHOUT WARRANTIES OR CONDITIONS OF ANY KIND, either express or implied.
   See the License for the specific language governing permissions and
   limitations under the License.
*/

package state

import (
	"bytes"
	"container/heap"
	"context"
	"encoding/binary"
	"fmt"
	"hash"
	"math"
	"os"
	"path/filepath"
	"regexp"
	"strconv"
	"sync"
	"sync/atomic"
	"time"

	bloomfilter "github.com/holiman/bloomfilter/v2"
	"github.com/ledgerwatch/erigon-lib/recsplit/eliasfano32"
	"github.com/ledgerwatch/log/v3"
	btree2 "github.com/tidwall/btree"
	"golang.org/x/sync/errgroup"

	"github.com/ledgerwatch/erigon-lib/common"
	"github.com/ledgerwatch/erigon-lib/common/background"
	"github.com/ledgerwatch/erigon-lib/common/dbg"
	"github.com/ledgerwatch/erigon-lib/common/dir"
	"github.com/ledgerwatch/erigon-lib/etl"
	"github.com/ledgerwatch/erigon-lib/kv"
	"github.com/ledgerwatch/erigon-lib/kv/bitmapdb"
	"github.com/ledgerwatch/erigon-lib/kv/iter"
	"github.com/ledgerwatch/erigon-lib/kv/order"
	"github.com/ledgerwatch/erigon-lib/metrics"
	"github.com/ledgerwatch/erigon-lib/recsplit"
	"github.com/ledgerwatch/erigon-lib/seg"
)

var (
	LatestStateReadWarm          = metrics.GetOrCreateSummary(`latest_state_read{type="warm",found="yes"}`)  //nolint
	LatestStateReadWarmNotFound  = metrics.GetOrCreateSummary(`latest_state_read{type="warm",found="no"}`)   //nolint
	LatestStateReadGrind         = metrics.GetOrCreateSummary(`latest_state_read{type="grind",found="yes"}`) //nolint
	LatestStateReadGrindNotFound = metrics.GetOrCreateSummary(`latest_state_read{type="grind",found="no"}`)  //nolint
	LatestStateReadCold          = metrics.GetOrCreateSummary(`latest_state_read{type="cold",found="yes"}`)  //nolint
	LatestStateReadColdNotFound  = metrics.GetOrCreateSummary(`latest_state_read{type="cold",found="no"}`)   //nolint

	mxRunningMerges        = metrics.GetOrCreateGauge("domain_running_merges")
	mxRunningFilesBuilding = metrics.GetOrCreateGauge("domain_running_files_building")
	mxCollateTook          = metrics.GetOrCreateHistogram("domain_collate_took")
	mxPruneTookDomain      = metrics.GetOrCreateHistogram(`domain_prune_took{type="domain"}`)
	mxPruneTookHistory     = metrics.GetOrCreateHistogram(`domain_prune_took{type="history"}`)
	mxPruneTookIndex       = metrics.GetOrCreateHistogram(`domain_prune_took{type="index"}`)
	mxPruneInProgress      = metrics.GetOrCreateGauge("domain_pruning_progress")
	mxCollationSize        = metrics.GetOrCreateGauge("domain_collation_size")
	mxCollationSizeHist    = metrics.GetOrCreateGauge("domain_collation_hist_size")
	mxPruneSizeDomain      = metrics.GetOrCreateCounter(`domain_prune_size{type="domain"}`)
	mxPruneSizeHistory     = metrics.GetOrCreateCounter(`domain_prune_size{type="history"}`)
	mxPruneSizeIndex       = metrics.GetOrCreateCounter(`domain_prune_size{type="index"}`)
	mxBuildTook            = metrics.GetOrCreateSummary("domain_build_files_took")
	mxStepTook             = metrics.GetOrCreateHistogram("domain_step_took")
	mxFlushTook            = metrics.GetOrCreateSummary("domain_flush_took")
	mxCommitmentRunning    = metrics.GetOrCreateGauge("domain_running_commitment")
	mxCommitmentTook       = metrics.GetOrCreateSummary("domain_commitment_took")
)

// StepsInColdFile - files of this size are completely frozen/immutable.
// files of smaller size are also immutable, but can be removed after merge to bigger files.
const StepsInColdFile = 64

var (
	asserts          = dbg.EnvBool("AGG_ASSERTS", false)
	traceFileLife    = dbg.EnvString("AGG_TRACE_FILE_LIFE", "")
	traceGetLatest   = dbg.EnvString("AGG_TRACE_GET_LATEST", "")
	traceGetAsOf     = dbg.EnvString("AGG_TRACE_GET_AS_OF", "")
	tracePutWithPrev = dbg.EnvString("AGG_TRACE_PUT_WITH_PREV", "")
)

// filesItem corresponding to a pair of files (.dat and .idx)
type filesItem struct {
	decompressor         *seg.Decompressor
	index                *recsplit.Index
	bindex               *BtIndex
	bm                   *bitmapdb.FixedSizeBitmaps
	existence            *ExistenceFilter
	startTxNum, endTxNum uint64 //[startTxNum, endTxNum)

	// Frozen: file of size StepsInColdFile. Completely immutable.
	// Cold: file of size < StepsInColdFile. Immutable, but can be closed/removed after merge to bigger file.
	// Hot: Stored in DB. Providing Snapshot-Isolation by CopyOnWrite.
	frozen   bool         // immutable, don't need atomic
	refcount atomic.Int32 // only for `frozen=false`

	// file can be deleted in 2 cases: 1. when `refcount == 0 && canDelete == true` 2. on app startup when `file.isSubsetOfFrozenFile()`
	// other processes (which also reading files, may have same logic)
	canDelete atomic.Bool
}

type ExistenceFilter struct {
	filter             *bloomfilter.Filter
	empty              bool
	FileName, FilePath string
	f                  *os.File
	noFsync            bool // fsync is enabled by default, but tests can manually disable
}

func NewExistenceFilter(keysCount uint64, filePath string) (*ExistenceFilter, error) {

	m := bloomfilter.OptimalM(keysCount, 0.01)
	//TODO: make filters compatible by usinig same seed/keys
	_, fileName := filepath.Split(filePath)
	e := &ExistenceFilter{FilePath: filePath, FileName: fileName}
	if keysCount < 2 {
		e.empty = true
	} else {
		var err error
		e.filter, err = bloomfilter.New(m)
		if err != nil {
			return nil, fmt.Errorf("%w, %s", err, fileName)
		}
	}
	return e, nil
}

func (b *ExistenceFilter) AddHash(hash uint64) {
	if b.empty {
		return
	}
	b.filter.AddHash(hash)
}
func (b *ExistenceFilter) ContainsHash(v uint64) bool {
	if b.empty {
		return true
	}
	return b.filter.ContainsHash(v)
}
func (b *ExistenceFilter) Contains(v hash.Hash64) bool {
	if b.empty {
		return true
	}
	return b.filter.Contains(v)
}
func (b *ExistenceFilter) Build() error {
	if b.empty {
		cf, err := os.Create(b.FilePath)
		if err != nil {
			return err
		}
		defer cf.Close()
		return nil
	}

	log.Trace("[agg] write file", "file", b.FileName)
	tmpFilePath := b.FilePath + ".tmp"
	cf, err := os.Create(tmpFilePath)
	if err != nil {
		return err
	}
	defer cf.Close()

	if _, err := b.filter.WriteTo(cf); err != nil {
		return err
	}
	if err = b.fsync(cf); err != nil {
		return err
	}
	if err = cf.Close(); err != nil {
		return err
	}
	if err := os.Rename(tmpFilePath, b.FilePath); err != nil {
		return err
	}
	return nil
}

func (b *ExistenceFilter) DisableFsync() { b.noFsync = true }

// fsync - other processes/goroutines must see only "fully-complete" (valid) files. No partial-writes.
// To achieve it: write to .tmp file then `rename` when file is ready.
// Machine may power-off right after `rename` - it means `fsync` must be before `rename`
func (b *ExistenceFilter) fsync(f *os.File) error {
	if b.noFsync {
		return nil
	}
	if err := f.Sync(); err != nil {
		log.Warn("couldn't fsync", "err", err)
		return err
	}
	return nil
}

func OpenExistenceFilter(filePath string) (*ExistenceFilter, error) {
	_, fileName := filepath.Split(filePath)
	f := &ExistenceFilter{FilePath: filePath, FileName: fileName}
	if !dir.FileExist(filePath) {
		return nil, fmt.Errorf("file doesn't exists: %s", fileName)
	}
	{
		ff, err := os.Open(filePath)
		if err != nil {
			return nil, err
		}
		defer ff.Close()
		stat, err := ff.Stat()
		if err != nil {
			return nil, err
		}
		f.empty = stat.Size() == 0
	}

	if !f.empty {
		var err error
		f.filter, _, err = bloomfilter.ReadFile(filePath)
		if err != nil {
			return nil, fmt.Errorf("OpenExistenceFilter: %w, %s", err, fileName)
		}
	}
	return f, nil
}
func (b *ExistenceFilter) Close() {
	if b.f != nil {
		b.f.Close()
		b.f = nil
	}
}

func newFilesItem(startTxNum, endTxNum, stepSize uint64) *filesItem {
	startStep := startTxNum / stepSize
	endStep := endTxNum / stepSize
	frozen := endStep-startStep == StepsInColdFile
	return &filesItem{startTxNum: startTxNum, endTxNum: endTxNum, frozen: frozen}
}

// isSubsetOf - when `j` covers `i` but not equal `i`
func (i *filesItem) isSubsetOf(j *filesItem) bool {
	return (j.startTxNum <= i.startTxNum && i.endTxNum <= j.endTxNum) && (j.startTxNum != i.startTxNum || i.endTxNum != j.endTxNum)
}
func (i *filesItem) isBefore(j *filesItem) bool { return i.endTxNum <= j.startTxNum }

func filesItemLess(i, j *filesItem) bool {
	if i.endTxNum == j.endTxNum {
		return i.startTxNum > j.startTxNum
	}
	return i.endTxNum < j.endTxNum
}
func (i *filesItem) closeFilesAndRemove() {
	if i.decompressor != nil {
		i.decompressor.Close()
		// paranoic-mode on: don't delete frozen files
		if !i.frozen {
			if err := os.Remove(i.decompressor.FilePath()); err != nil {
				log.Trace("remove after close", "err", err, "file", i.decompressor.FileName())
			}
			if err := os.Remove(i.decompressor.FilePath() + ".torrent"); err != nil {
				log.Trace("remove after close", "err", err, "file", i.decompressor.FileName()+".torrent")
			}
		}
		i.decompressor = nil
	}
	if i.index != nil {
		i.index.Close()
		// paranoic-mode on: don't delete frozen files
		if !i.frozen {
			if err := os.Remove(i.index.FilePath()); err != nil {
				log.Trace("remove after close", "err", err, "file", i.index.FileName())
			}
		}
		i.index = nil
	}
	if i.bindex != nil {
		i.bindex.Close()
		if err := os.Remove(i.bindex.FilePath()); err != nil {
			log.Trace("remove after close", "err", err, "file", i.bindex.FileName())
		}
		i.bindex = nil
	}
	if i.bm != nil {
		i.bm.Close()
		if err := os.Remove(i.bm.FilePath()); err != nil {
			log.Trace("remove after close", "err", err, "file", i.bm.FileName())
		}
		i.bm = nil
	}
	if i.existence != nil {
		i.existence.Close()
		if err := os.Remove(i.existence.FilePath); err != nil {
			log.Trace("remove after close", "err", err, "file", i.existence.FileName)
		}
		i.existence = nil
	}
}

type DomainStats struct {
	MergesCount          uint64
	LastCollationTook    time.Duration
	LastPruneTook        time.Duration
	LastPruneHistTook    time.Duration
	LastFileBuildingTook time.Duration
	LastCollationSize    uint64
	LastPruneSize        uint64

	FilesQueries *atomic.Uint64
	TotalQueries *atomic.Uint64
	EfSearchTime time.Duration
	DataSize     uint64
	IndexSize    uint64
	FilesCount   uint64
}

func (ds *DomainStats) Accumulate(other DomainStats) {
	if other.FilesQueries != nil {
		ds.FilesQueries.Add(other.FilesQueries.Load())
	}
	if other.TotalQueries != nil {
		ds.TotalQueries.Add(other.TotalQueries.Load())
	}
	ds.EfSearchTime += other.EfSearchTime
	ds.IndexSize += other.IndexSize
	ds.DataSize += other.DataSize
	ds.FilesCount += other.FilesCount
}

// Domain is a part of the state (examples are Accounts, Storage, Code)
// Domain should not have any go routines or locks
//
// Data-Existence in .kv vs .v files:
//  1. key doesn’t exists, then create: .kv - yes, .v - yes
//  2. acc exists, then update/delete:  .kv - yes, .v - yes
//  3. acc doesn’t exists, then delete: .kv - no,  .v - no
type Domain struct {
	*History

	// files - list of ALL files - including: un-indexed-yet, garbage, merged-into-bigger-one, ...
	// thread-safe, but maybe need 1 RWLock for all trees in AggregatorV3
	//
	// roFiles derivative from field `file`, but without garbage:
	//  - no files with `canDelete=true`
	//  - no overlaps
	//  - no un-indexed files (`power-off` may happen between .ef and .efi creation)
	//
	// MakeContext() using roFiles in zero-copy way
	files   *btree2.BTreeG[*filesItem]
	roFiles atomic.Pointer[[]ctxItem]

	keysTable string // key -> invertedStep , invertedStep = ^(txNum / aggregationStep), Needs to be table with DupSort
	valsTable string // key + invertedStep -> values
	stats     DomainStats

	compression        FileCompression
	indexList          idxList
	withExistenceIndex bool
}

type domainCfg struct {
	hist     histCfg
	compress FileCompression
}

func NewDomain(cfg domainCfg, aggregationStep uint64, filenameBase, keysTable, valsTable, indexKeysTable, historyValsTable, indexTable string, logger log.Logger) (*Domain, error) {
	if cfg.hist.iiCfg.dirs.SnapDomain == "" {
		panic("empty `dirs` varialbe")
	}
	d := &Domain{
		keysTable:   keysTable,
		valsTable:   valsTable,
		compression: cfg.compress,
		files:       btree2.NewBTreeGOptions[*filesItem](filesItemLess, btree2.Options{Degree: 128, NoLocks: false}),
		stats:       DomainStats{FilesQueries: &atomic.Uint64{}, TotalQueries: &atomic.Uint64{}},

		indexList:          withBTree | withExistence,
		withExistenceIndex: true,
	}
	d.roFiles.Store(&[]ctxItem{})

	var err error
	if d.History, err = NewHistory(cfg.hist, aggregationStep, filenameBase, indexKeysTable, indexTable, historyValsTable, nil, logger); err != nil {
		return nil, err
	}

	return d, nil
}
func (d *Domain) kvFilePath(fromStep, toStep uint64) string {
	return filepath.Join(d.dirs.SnapDomain, fmt.Sprintf("v1-%s.%d-%d.kv", d.filenameBase, fromStep, toStep))
}
func (d *Domain) kvAccessorFilePath(fromStep, toStep uint64) string {
	return filepath.Join(d.dirs.SnapDomain, fmt.Sprintf("v1-%s.%d-%d.kvi", d.filenameBase, fromStep, toStep))
}
func (d *Domain) kvExistenceIdxFilePath(fromStep, toStep uint64) string {
	return filepath.Join(d.dirs.SnapDomain, fmt.Sprintf("v1-%s.%d-%d.kvei", d.filenameBase, fromStep, toStep))
}
func (d *Domain) kvBtFilePath(fromStep, toStep uint64) string {
	return filepath.Join(d.dirs.SnapDomain, fmt.Sprintf("v1-%s.%d-%d.bt", d.filenameBase, fromStep, toStep))
}

// LastStepInDB - return the latest available step in db (at-least 1 value in such step)
func (d *Domain) LastStepInDB(tx kv.Tx) (lstInDb uint64) {
	lstIdx, _ := kv.LastKey(tx, d.History.indexKeysTable)
	if len(lstIdx) == 0 {
		return 0
	}
	return binary.BigEndian.Uint64(lstIdx) / d.aggregationStep
}
func (d *Domain) FirstStepInDB(tx kv.Tx) (lstInDb uint64) {
	lstIdx, _ := kv.FirstKey(tx, d.History.indexKeysTable)
	if len(lstIdx) == 0 {
		return 0
	}
	return binary.BigEndian.Uint64(lstIdx) / d.aggregationStep
}

func (dc *DomainContext) NewWriter() *domainBufferedWriter { return dc.newWriter(dc.d.dirs.Tmp, false) }

// OpenList - main method to open list of files.
// It's ok if some files was open earlier.
// If some file already open: noop.
// If some file already open but not in provided list: close and remove from `files` field.
func (d *Domain) OpenList(idxFiles, histFiles, domainFiles []string, readonly bool) error {
	if err := d.History.OpenList(idxFiles, histFiles, readonly); err != nil {
		return err
	}
	if err := d.openList(domainFiles, readonly); err != nil {
		return fmt.Errorf("Domain(%s).OpenFolder: %w", d.filenameBase, err)
	}
	return nil
}

func (d *Domain) openList(names []string, readonly bool) error {
	d.closeWhatNotInList(names)
	d.scanStateFiles(names)
	if err := d.openFiles(); err != nil {
		return fmt.Errorf("Domain.OpenList: %s, %w", d.filenameBase, err)
	}
	d.protectFromHistoryFilesAheadOfDomainFiles(readonly)
	d.reCalcRoFiles()
	return nil
}

// protectFromHistoryFilesAheadOfDomainFiles - in some corner-cases app may see more .ef/.v files than .kv:
//   - `kill -9` in the middle of `buildFiles()`, then `rm -f db` (restore from backup)
//   - `kill -9` in the middle of `buildFiles()`, then `stage_exec --reset` (drop progress - as a hot-fix)
func (d *Domain) protectFromHistoryFilesAheadOfDomainFiles(readonly bool) {
	d.removeFilesAfterStep(d.endTxNumMinimax()/d.aggregationStep, readonly)
}

func (d *Domain) OpenFolder(readonly bool) error {
	idx, histFiles, domainFiles, err := d.fileNamesOnDisk()
	if err != nil {
		return fmt.Errorf("Domain(%s).OpenFolder: %w", d.filenameBase, err)
	}
	if err := d.OpenList(idx, histFiles, domainFiles, readonly); err != nil {
		return err
	}
	return nil
}

func (d *Domain) GetAndResetStats() DomainStats {
	r := d.stats
	r.DataSize, r.IndexSize, r.FilesCount = d.collectFilesStats()

	d.stats = DomainStats{FilesQueries: &atomic.Uint64{}, TotalQueries: &atomic.Uint64{}}
	return r
}

func (d *Domain) removeFilesAfterStep(lowerBound uint64, readonly bool) {
	var toDelete []*filesItem
	d.files.Scan(func(item *filesItem) bool {
		if item.startTxNum/d.aggregationStep >= lowerBound {
			toDelete = append(toDelete, item)
		}
		return true
	})
	for _, item := range toDelete {
		d.files.Delete(item)
		if !readonly {
			log.Debug(fmt.Sprintf("[snapshots] delete %s, because step %d has not enough files (was not complete). stack: %s", item.decompressor.FileName(), lowerBound, dbg.Stack()))
			item.closeFilesAndRemove()
		} else {
			log.Debug(fmt.Sprintf("[snapshots] closing %s, because step %d has not enough files (was not complete). stack: %s", item.decompressor.FileName(), lowerBound, dbg.Stack()))

		}
	}

	toDelete = toDelete[:0]
	d.History.files.Scan(func(item *filesItem) bool {
		if item.startTxNum/d.aggregationStep >= lowerBound {
			toDelete = append(toDelete, item)
		}
		return true
	})
	for _, item := range toDelete {
		d.History.files.Delete(item)
		if !readonly {
			log.Debug(fmt.Sprintf("[snapshots] delete %s, because step %d has not enough files (was not complete)", item.decompressor.FileName(), lowerBound))
			item.closeFilesAndRemove()
		} else {
			log.Debug(fmt.Sprintf("[snapshots] closing %s, because step %d has not enough files (was not complete)", item.decompressor.FileName(), lowerBound))
		}
	}

	toDelete = toDelete[:0]
	d.History.InvertedIndex.files.Scan(func(item *filesItem) bool {
		if item.startTxNum/d.aggregationStep >= lowerBound {
			toDelete = append(toDelete, item)
		}
		return true
	})
	for _, item := range toDelete {
		d.History.InvertedIndex.files.Delete(item)
		if !readonly {
			log.Debug(fmt.Sprintf("[snapshots] delete %s, because step %d has not enough files (was not complete)", item.decompressor.FileName(), lowerBound))
			item.closeFilesAndRemove()
		} else {
			log.Debug(fmt.Sprintf("[snapshots] closing %s, because step %d has not enough files (was not complete)", item.decompressor.FileName(), lowerBound))
		}
	}
}

func (d *Domain) scanStateFiles(fileNames []string) (garbageFiles []*filesItem) {
	re := regexp.MustCompile("^v([0-9]+)-" + d.filenameBase + ".([0-9]+)-([0-9]+).kv$")
	var err error

	for _, name := range fileNames {
		subs := re.FindStringSubmatch(name)
		if len(subs) != 4 {
			if len(subs) != 0 {
				d.logger.Warn("File ignored by domain scan, more than 4 submatches", "name", name, "submatches", len(subs))
			}
			continue
		}
		var startStep, endStep uint64
		if startStep, err = strconv.ParseUint(subs[2], 10, 64); err != nil {
			d.logger.Warn("File ignored by domain scan, parsing startTxNum", "error", err, "name", name)
			continue
		}
		if endStep, err = strconv.ParseUint(subs[3], 10, 64); err != nil {
			d.logger.Warn("File ignored by domain scan, parsing endTxNum", "error", err, "name", name)
			continue
		}
		if startStep > endStep {
			d.logger.Warn("File ignored by domain scan, startTxNum > endTxNum", "name", name)
			continue
		}

		// Semantic: [startTxNum, endTxNum)
		// Example:
		//   stepSize = 4
		//   0-1.kv: [0, 8)
		//   0-2.kv: [0, 16)
		//   1-2.kv: [8, 16)
		startTxNum, endTxNum := startStep*d.aggregationStep, endStep*d.aggregationStep

		var newFile = newFilesItem(startTxNum, endTxNum, d.aggregationStep)
		newFile.frozen = false

		if _, has := d.files.Get(newFile); has {
			continue
		}
		d.files.Set(newFile)
	}
	return garbageFiles
}

func (d *Domain) openFiles() (err error) {
	invalidFileItems := make([]*filesItem, 0)
	invalidFileItemsLock := sync.Mutex{}
	d.files.Walk(func(items []*filesItem) bool {
		for _, item := range items {
			fromStep, toStep := item.startTxNum/d.aggregationStep, item.endTxNum/d.aggregationStep
			if item.decompressor == nil {
				fPath := d.kvFilePath(fromStep, toStep)
				if !dir.FileExist(fPath) {
					_, fName := filepath.Split(fPath)
					d.logger.Debug("[agg] Domain.openFiles: file does not exists", "f", fName)
					invalidFileItemsLock.Lock()
					invalidFileItems = append(invalidFileItems, item)
					invalidFileItemsLock.Unlock()
					continue
				}

				if item.decompressor, err = seg.NewDecompressor(fPath); err != nil {
					_, fName := filepath.Split(fPath)
					d.logger.Warn("[agg] Domain.openFiles", "err", err, "f", fName)
					invalidFileItemsLock.Lock()
					invalidFileItems = append(invalidFileItems, item)
					invalidFileItemsLock.Unlock()
					// don't interrupt on error. other files may be good. but skip indices open.
					continue
				}
			}

			if item.index == nil && !UseBpsTree {
				fPath := d.kvAccessorFilePath(fromStep, toStep)
				if dir.FileExist(fPath) {
					if item.index, err = recsplit.OpenIndex(fPath); err != nil {
						_, fName := filepath.Split(fPath)
						d.logger.Warn("[agg] Domain.openFiles", "err", err, "f", fName)
						// don't interrupt on error. other files may be good
					}
				}
			}
			if item.bindex == nil {
				fPath := d.kvBtFilePath(fromStep, toStep)
				if dir.FileExist(fPath) {
					if item.bindex, err = OpenBtreeIndexWithDecompressor(fPath, DefaultBtreeM, item.decompressor, d.compression); err != nil {
						_, fName := filepath.Split(fPath)
						d.logger.Warn("[agg] Domain.openFiles", "err", err, "f", fName)
						// don't interrupt on error. other files may be good
					}
				}
			}
			if item.existence == nil {
				fPath := d.kvExistenceIdxFilePath(fromStep, toStep)
				if dir.FileExist(fPath) {
					if item.existence, err = OpenExistenceFilter(fPath); err != nil {
						_, fName := filepath.Split(fPath)
						d.logger.Warn("[agg] Domain.openFiles", "err", err, "f", fName)
						// don't interrupt on error. other files may be good
					}
				}
			}
		}
		return true
	})

	for _, item := range invalidFileItems {
		d.files.Delete(item)
	}

	d.reCalcRoFiles()
	return nil
}

func (d *Domain) closeWhatNotInList(fNames []string) {
	var toDelete []*filesItem
	d.files.Walk(func(items []*filesItem) bool {
	Loop1:
		for _, item := range items {
			for _, protectName := range fNames {
				if item.decompressor != nil && item.decompressor.FileName() == protectName {
					continue Loop1
				}
			}
			toDelete = append(toDelete, item)
		}
		return true
	})
	for _, item := range toDelete {
		if item.decompressor != nil {
			item.decompressor.Close()
			item.decompressor = nil
		}
		if item.index != nil {
			item.index.Close()
			item.index = nil
		}
		if item.bindex != nil {
			item.bindex.Close()
			item.bindex = nil
		}
		if item.existence != nil {
			item.existence.Close()
			item.existence = nil
		}
		d.files.Delete(item)
	}
}

func (d *Domain) reCalcRoFiles() {
	roFiles := ctxFiles(d.files, d.indexList, false)
	d.roFiles.Store(&roFiles)
}

func (d *Domain) Close() {
	d.History.Close()
	d.closeWhatNotInList([]string{})
	d.reCalcRoFiles()
}

func (w *domainBufferedWriter) PutWithPrev(key1, key2, val, preval []byte, prevStep uint64) error {
	// This call to update needs to happen before d.tx.Put() later, because otherwise the content of `preval`` slice is invalidated
	if tracePutWithPrev != "" && tracePutWithPrev == w.h.ii.filenameBase {
		fmt.Printf("PutWithPrev(%s, tx %d, key[%x][%x] value[%x] preval[%x])\n", w.h.ii.filenameBase, w.h.ii.txNum, key1, key2, val, preval)
	}
	if err := w.h.AddPrevValue(key1, key2, preval, prevStep); err != nil {
		return err
	}
	return w.addValue(key1, key2, val)
}

func (w *domainBufferedWriter) DeleteWithPrev(key1, key2, prev []byte, prevStep uint64) (err error) {
	// This call to update needs to happen before d.tx.Delete() later, because otherwise the content of `original`` slice is invalidated
	if tracePutWithPrev != "" && tracePutWithPrev == w.h.ii.filenameBase {
		fmt.Printf("DeleteWithPrev(%s, tx %d, key[%x][%x] preval[%x])\n", w.h.ii.filenameBase, w.h.ii.txNum, key1, key2, prev)
	}
	if err := w.h.AddPrevValue(key1, key2, prev, prevStep); err != nil {
		return err
	}
	return w.addValue(key1, key2, nil)
}

func (w *domainBufferedWriter) SetTxNum(v uint64) {
	w.setTxNumOnce = true
	w.h.SetTxNum(v)
	binary.BigEndian.PutUint64(w.stepBytes[:], ^(v / w.h.ii.aggregationStep))
}

func (dc *DomainContext) newWriter(tmpdir string, discard bool) *domainBufferedWriter {
	w := &domainBufferedWriter{
		discard:   discard,
		aux:       make([]byte, 0, 128),
		keysTable: dc.d.keysTable,
		valsTable: dc.d.valsTable,
		keys:      etl.NewCollector(dc.d.keysTable, tmpdir, etl.NewSortableBuffer(WALCollectorRAM), dc.d.logger),
		values:    etl.NewCollector(dc.d.valsTable, tmpdir, etl.NewSortableBuffer(WALCollectorRAM), dc.d.logger),

		h: dc.hc.newWriter(tmpdir, discard),
	}
	w.keys.LogLvl(log.LvlTrace)
	w.values.LogLvl(log.LvlTrace)
	return w
}

type domainBufferedWriter struct {
	keys, values *etl.Collector

	setTxNumOnce bool
	discard      bool

	keysTable, valsTable string

	stepBytes [8]byte // current inverted step representation
	aux       []byte

	h *historyBufferedWriter
}

func (w *domainBufferedWriter) close() {
	if w == nil { // allow dobule-close
		return
	}
	w.h.close()
	if w.keys != nil {
		w.keys.Close()
	}
	if w.values != nil {
		w.values.Close()
	}
}

// nolint
func loadSkipFunc() etl.LoadFunc {
	var preKey, preVal []byte
	return func(k, v []byte, table etl.CurrentTableReader, next etl.LoadNextFunc) error {
		if bytes.Equal(k, preKey) {
			preVal = v
			return nil
		}
		if err := next(nil, preKey, preVal); err != nil {
			return err
		}
		if err := next(k, k, v); err != nil {
			return err
		}
		preKey, preVal = k, v
		return nil
	}
}
func (w *domainBufferedWriter) Flush(ctx context.Context, tx kv.RwTx) error {
	if w.discard {
		return nil
	}
	if err := w.h.Flush(ctx, tx); err != nil {
		return err
	}

	if err := w.keys.Load(tx, w.keysTable, loadFunc, etl.TransformArgs{Quit: ctx.Done()}); err != nil {
		return err
	}
	if err := w.values.Load(tx, w.valsTable, loadFunc, etl.TransformArgs{Quit: ctx.Done()}); err != nil {
		return err
	}
	w.close()
	return nil
}

func (w *domainBufferedWriter) addValue(key1, key2, value []byte) error {
	if w.discard {
		return nil
	}
	if !w.setTxNumOnce {
		panic("you forgot to call SetTxNum")
	}

	kl := len(key1) + len(key2)
	w.aux = append(append(append(w.aux[:0], key1...), key2...), w.stepBytes[:]...)
	fullkey := w.aux[:kl+8]
	if asserts && (w.h.ii.txNum/w.h.ii.aggregationStep) != ^binary.BigEndian.Uint64(w.stepBytes[:]) {
		panic(fmt.Sprintf("assert: %d != %d", w.h.ii.txNum/w.h.ii.aggregationStep, ^binary.BigEndian.Uint64(w.stepBytes[:])))
	}

	//defer func() {
	//	fmt.Printf("addValue     [%p;tx=%d] '%x' -> '%x'\n", w, w.h.ii.txNum, fullkey, value)
	//}()

	if err := w.keys.Collect(fullkey[:kl], fullkey[kl:]); err != nil {
		return err
	}
	if err := w.values.Collect(fullkey, value); err != nil {
		return err
	}
	return nil
}

type CursorType uint8

const (
	FILE_CURSOR CursorType = iota
	DB_CURSOR
	RAM_CURSOR
)

// CursorItem is the item in the priority queue used to do merge interation
// over storage of a given account
type CursorItem struct {
	c            kv.CursorDupSort
	iter         btree2.MapIter[string, []byte]
	dg           ArchiveGetter
	dg2          ArchiveGetter
	btCursor     *Cursor
	key          []byte
	val          []byte
	step         uint64
	endTxNum     uint64
	latestOffset uint64     // offset of the latest value in the file
	t            CursorType // Whether this item represents state file or DB record, or tree
	reverse      bool
}

type CursorHeap []*CursorItem

func (ch CursorHeap) Len() int {
	return len(ch)
}

func (ch CursorHeap) Less(i, j int) bool {
	cmp := bytes.Compare(ch[i].key, ch[j].key)
	if cmp == 0 {
		// when keys match, the items with later blocks are preferred
		if ch[i].reverse {
			return ch[i].endTxNum > ch[j].endTxNum
		}
		return ch[i].endTxNum < ch[j].endTxNum
	}
	return cmp < 0
}

func (ch *CursorHeap) Swap(i, j int) {
	(*ch)[i], (*ch)[j] = (*ch)[j], (*ch)[i]
}

func (ch *CursorHeap) Push(x interface{}) {
	*ch = append(*ch, x.(*CursorItem))
}

func (ch *CursorHeap) Pop() interface{} {
	old := *ch
	n := len(old)
	x := old[n-1]
	old[n-1] = nil
	*ch = old[0 : n-1]
	return x
}

// filesItem corresponding to a pair of files (.dat and .idx)
type ctxItem struct {
	getter     *seg.Getter
	reader     *recsplit.IndexReader
	startTxNum uint64
	endTxNum   uint64

	i   int
	src *filesItem
}

func (i *ctxItem) isSubSetOf(j *ctxItem) bool { return i.src.isSubsetOf(j.src) } //nolint
func (i *ctxItem) isSubsetOf(j *ctxItem) bool { return i.src.isSubsetOf(j.src) } //nolint

// DomainContext allows accesing the same domain from multiple go-routines
type DomainContext struct {
	hc         *HistoryContext
	d          *Domain
	files      []ctxItem
	getters    []ArchiveGetter
	readers    []*BtIndex
	idxReaders []*recsplit.IndexReader

	keyBuf    [60]byte // 52b key and 8b for inverted step
	valKeyBuf [60]byte // 52b key and 8b for inverted step

	keysC kv.CursorDupSort
	valsC kv.Cursor
}

<<<<<<< HEAD
// getFromFile returns exact match for the given key from the given file
func (dc *DomainContext) getFromFileOld(i int, filekey []byte) ([]byte, bool, error) {
	g := dc.statelessGetter(i)
	if UseBtree || UseBpsTree {
		if dc.d.withExistenceIndex && dc.files[i].src.existence != nil {
			hi, _ := dc.hc.ic.hashKey(filekey)
			if !dc.files[i].src.existence.ContainsHash(hi) {
				return nil, false, nil
			}
		}

		_, v, ok, err := dc.statelessBtree(i).Get(filekey, g)
		if err != nil || !ok {
			return nil, false, err
		}
		//fmt.Printf("getLatestFromBtreeColdFiles key %x shard %d %x\n", filekey, exactColdShard, v)
		return v, true, nil
	}

	reader := dc.statelessIdxReader(i)
	if reader.Empty() {
		return nil, false, nil
	}
	offset, ok := reader.Lookup(filekey)
	if !ok {
		return nil, false, nil
	}
	g.Reset(offset)

	k, _ := g.Next(nil)
	if !bytes.Equal(filekey, k) {
		return nil, false, nil
	}
	v, _ := g.Next(nil)
	return v, true, nil
}

=======
>>>>>>> 02307391
func (dc *DomainContext) getFromFile(i int, filekey []byte) ([]byte, bool, error) {
	g := dc.statelessGetter(i)
	if !(UseBtree || UseBpsTree) {
		reader := dc.statelessIdxReader(i)
		if reader.Empty() {
			return nil, false, nil
		}
		offset, ok := reader.Lookup(filekey)
		if !ok {
			return nil, false, nil
		}
		g.Reset(offset)

		k, _ := g.Next(nil)
		if !bytes.Equal(filekey, k) {
			return nil, false, nil
		}
		v, _ := g.Next(nil)
		return v, true, nil
	}

	_, v, ok, err := dc.statelessBtree(i).Get(filekey, g)
	if err != nil || !ok {
		return nil, false, err
	}
	//fmt.Printf("getLatestFromBtreeColdFiles key %x shard %d %x\n", filekey, exactColdShard, v)
	return v, true, nil
}
func (dc *DomainContext) DebugKVFilesWithKey(k []byte) (res []string, err error) {
	for i := len(dc.files) - 1; i >= 0; i-- {
		_, ok, err := dc.getFromFile(i, k)
		if err != nil {
			return res, err
		}
		if ok {
			res = append(res, dc.files[i].src.decompressor.FileName())
		}
	}
	return res, nil
}
func (dc *DomainContext) DebugEFKey(k []byte) error {
	dc.hc.ic.ii.files.Walk(func(items []*filesItem) bool {
		for _, item := range items {
			if item.decompressor == nil {
				continue
			}
			idx := item.index
			if idx == nil {
				fPath := dc.d.efAccessorFilePath(item.startTxNum/dc.d.aggregationStep, item.endTxNum/dc.d.aggregationStep)
				if dir.FileExist(fPath) {
					var err error
					idx, err = recsplit.OpenIndex(fPath)
					if err != nil {
						_, fName := filepath.Split(fPath)
						dc.d.logger.Warn("[agg] InvertedIndex.openFiles", "err", err, "f", fName)
						continue
					}
					defer idx.Close()
				} else {
					continue
				}
			}

			offset, ok := idx.GetReaderFromPool().Lookup(k)
			if !ok {
				continue
			}
			g := item.decompressor.MakeGetter()
			g.Reset(offset)
			key, _ := g.NextUncompressed()
			if !bytes.Equal(k, key) {
				continue
			}
			eliasVal, _ := g.NextUncompressed()
			ef, _ := eliasfano32.ReadEliasFano(eliasVal)

			last2 := uint64(0)
			if ef.Count() > 2 {
				last2 = ef.Get(ef.Count() - 2)
			}
			log.Warn(fmt.Sprintf("[dbg] see1: %s, min=%d,max=%d, before_max=%d, all: %d\n", item.decompressor.FileName(), ef.Min(), ef.Max(), last2, iter.ToArrU64Must(ef.Iterator())))
		}
		return true
	})
	return nil
}

func (d *Domain) collectFilesStats() (datsz, idxsz, files uint64) {
	d.History.files.Walk(func(items []*filesItem) bool {
		for _, item := range items {
			if item.index == nil {
				return false
			}
			datsz += uint64(item.decompressor.Size())
			idxsz += uint64(item.index.Size())
			idxsz += uint64(item.bindex.Size())
			files += 3
		}
		return true
	})

	d.files.Walk(func(items []*filesItem) bool {
		for _, item := range items {
			if item.index == nil {
				return false
			}
			datsz += uint64(item.decompressor.Size())
			idxsz += uint64(item.index.Size())
			idxsz += uint64(item.bindex.Size())
			files += 3
		}
		return true
	})

	fcnt, fsz, isz := d.History.InvertedIndex.collectFilesStat()
	datsz += fsz
	files += fcnt
	idxsz += isz
	return
}

func (d *Domain) MakeContext() *DomainContext {
	files := *d.roFiles.Load()
	for i := 0; i < len(files); i++ {
		if !files[i].src.frozen {
			files[i].src.refcount.Add(1)
		}
	}
	return &DomainContext{
		d:     d,
		hc:    d.History.MakeContext(),
		files: files,
	}
}

// Collation is the set of compressors created after aggregation
type Collation struct {
	HistoryCollation
	valuesComp  *seg.Compressor
	valuesPath  string
	valuesCount int
}

func (c Collation) Close() {
	if c.valuesComp != nil {
		c.valuesComp.Close()
	}
	c.HistoryCollation.Close()
}

// collate gathers domain changes over the specified step, using read-only transaction,
// and returns compressors, elias fano, and bitmaps
// [txFrom; txTo)
func (d *Domain) collate(ctx context.Context, step, txFrom, txTo uint64, roTx kv.Tx) (coll Collation, err error) {
	{ //assert
		if txFrom%d.aggregationStep != 0 {
			panic(fmt.Errorf("assert: unexpected txFrom=%d", txFrom))
		}
		if txTo%d.aggregationStep != 0 {
			panic(fmt.Errorf("assert: unexpected txTo=%d", txTo))
		}
	}

	started := time.Now()
	defer func() {
		d.stats.LastCollationTook = time.Since(started)
		mxCollateTook.ObserveDuration(started)
	}()

	coll.HistoryCollation, err = d.History.collate(ctx, step, txFrom, txTo, roTx)
	if err != nil {
		return Collation{}, err
	}

	closeCollation := true
	defer func() {
		if closeCollation {
			coll.Close()
		}
	}()

	coll.valuesPath = d.kvFilePath(step, step+1)
	if coll.valuesComp, err = seg.NewCompressor(ctx, "collate values", coll.valuesPath, d.dirs.Tmp, seg.MinPatternScore, d.compressWorkers, log.LvlTrace, d.logger); err != nil {
		return Collation{}, fmt.Errorf("create %s values compressor: %w", d.filenameBase, err)
	}
	comp := NewArchiveWriter(coll.valuesComp, d.compression)

	keysCursor, err := roTx.CursorDupSort(d.keysTable)
	if err != nil {
		return Collation{}, fmt.Errorf("create %s keys cursor: %w", d.filenameBase, err)
	}
	defer keysCursor.Close()

	var (
		stepBytes = make([]byte, 8)
		keySuffix = make([]byte, 256+8)
		v         []byte

		valsDup kv.CursorDupSort
	)
	binary.BigEndian.PutUint64(stepBytes, ^step)
	valsDup, err = roTx.CursorDupSort(d.valsTable)
	if err != nil {
		return Collation{}, fmt.Errorf("create %s values cursorDupsort: %w", d.filenameBase, err)
	}
	defer valsDup.Close()

	for k, stepInDB, err := keysCursor.First(); k != nil; k, stepInDB, err = keysCursor.Next() {
		if err != nil {
			return coll, err
		}
		if !bytes.Equal(stepBytes, stepInDB) { // [txFrom; txTo)
			continue
		}

		copy(keySuffix, k)
		copy(keySuffix[len(k):], stepInDB)

		v, err = roTx.GetOne(d.valsTable, keySuffix[:len(k)+8])
		if err != nil {
			return coll, fmt.Errorf("find last %s value for aggregation step k=[%x]: %w", d.filenameBase, k, err)
		}

		if err = comp.AddWord(k); err != nil {
			return coll, fmt.Errorf("add %s values key [%x]: %w", d.filenameBase, k, err)
		}
		if err = comp.AddWord(v); err != nil {
			return coll, fmt.Errorf("add %s values [%x]=>[%x]: %w", d.filenameBase, k, v, err)
		}
	}

	closeCollation = false
	coll.valuesCount = coll.valuesComp.Count() / 2
	mxCollationSize.SetUint64(uint64(coll.valuesCount))
	return coll, nil
}

type StaticFiles struct {
	HistoryFiles
	valuesDecomp *seg.Decompressor
	valuesIdx    *recsplit.Index
	valuesBt     *BtIndex
	bloom        *ExistenceFilter
}

// CleanupOnError - call it on collation fail. It closing all files
func (sf StaticFiles) CleanupOnError() {
	if sf.valuesDecomp != nil {
		sf.valuesDecomp.Close()
	}
	if sf.valuesIdx != nil {
		sf.valuesIdx.Close()
	}
	if sf.valuesBt != nil {
		sf.valuesBt.Close()
	}
	if sf.bloom != nil {
		sf.bloom.Close()
	}
	sf.HistoryFiles.CleanupOnError()
}

// buildFiles performs potentially resource intensive operations of creating
// static files and their indices
func (d *Domain) buildFiles(ctx context.Context, step uint64, collation Collation, ps *background.ProgressSet) (StaticFiles, error) {
	mxRunningFilesBuilding.Inc()
	defer mxRunningFilesBuilding.Dec()
	if d.filenameBase == traceFileLife {
		d.logger.Warn("[snapshots] buildFiles", "step", step, "domain", d.filenameBase)
	}

	start := time.Now()
	defer func() {
		d.stats.LastFileBuildingTook = time.Since(start)
		mxBuildTook.ObserveDuration(start)
	}()

	hStaticFiles, err := d.History.buildFiles(ctx, step, collation.HistoryCollation, ps)
	if err != nil {
		return StaticFiles{}, err
	}
	valuesComp := collation.valuesComp

	var (
		valuesDecomp *seg.Decompressor
		valuesIdx    *recsplit.Index
		bt           *BtIndex
		bloom        *ExistenceFilter
	)
	closeComp := true
	defer func() {
		if closeComp {
			hStaticFiles.CleanupOnError()
			if valuesComp != nil {
				valuesComp.Close()
			}
			if valuesDecomp != nil {
				valuesDecomp.Close()
			}
			if valuesIdx != nil {
				valuesIdx.Close()
			}
			if bt != nil {
				bt.Close()
			}
			if bloom != nil {
				bloom.Close()
			}
		}
	}()
	if d.noFsync {
		valuesComp.DisableFsync()
	}
	if err = valuesComp.Compress(); err != nil {
		return StaticFiles{}, fmt.Errorf("compress %s values: %w", d.filenameBase, err)
	}
	valuesComp.Close()
	valuesComp = nil
	if valuesDecomp, err = seg.NewDecompressor(collation.valuesPath); err != nil {
		return StaticFiles{}, fmt.Errorf("open %s values decompressor: %w", d.filenameBase, err)
	}

	if !UseBpsTree {
		if err = d.buildMapIdx(ctx, step, step+1, valuesDecomp, ps); err != nil {
			return StaticFiles{}, fmt.Errorf("build %s values idx: %w", d.filenameBase, err)
		}
		valuesIdx, err = recsplit.OpenIndex(d.efAccessorFilePath(step, step+1))
		if err != nil {
			return StaticFiles{}, err
		}
	}

	{
		btPath := d.kvBtFilePath(step, step+1)
		bt, err = CreateBtreeIndexWithDecompressor(btPath, DefaultBtreeM, valuesDecomp, d.compression, *d.salt, ps, d.dirs.Tmp, d.logger, d.noFsync)
		if err != nil {
			return StaticFiles{}, fmt.Errorf("build %s .bt idx: %w", d.filenameBase, err)
		}
	}
	{
		fPath := d.kvExistenceIdxFilePath(step, step+1)
		if dir.FileExist(fPath) {
			bloom, err = OpenExistenceFilter(fPath)
			if err != nil {
				return StaticFiles{}, fmt.Errorf("build %s .kvei: %w", d.filenameBase, err)
			}
		}
	}
	closeComp = false
	return StaticFiles{
		HistoryFiles: hStaticFiles,
		valuesDecomp: valuesDecomp,
		valuesIdx:    valuesIdx,
		valuesBt:     bt,
		bloom:        bloom,
	}, nil
}

func (d *Domain) buildMapIdx(ctx context.Context, fromStep, toStep uint64, data *seg.Decompressor, ps *background.ProgressSet) error {
	idxPath := d.kvAccessorFilePath(fromStep, toStep)
	cfg := recsplit.RecSplitArgs{
		Enums:              false,
		LessFalsePositives: false,

		BucketSize: 2000,
		LeafSize:   8,
		TmpDir:     d.dirs.Tmp,
		IndexFile:  idxPath,
		Salt:       d.salt,
	}
	return buildIndex(ctx, data, d.compression, idxPath, false, cfg, ps, d.logger, d.noFsync)
}

func (d *Domain) missedBtreeIdxFiles() (l []*filesItem) {
	d.files.Walk(func(items []*filesItem) bool { // don't run slow logic while iterating on btree
		for _, item := range items {
			fromStep, toStep := item.startTxNum/d.aggregationStep, item.endTxNum/d.aggregationStep
			fPath := d.kvBtFilePath(fromStep, toStep)
			if !dir.FileExist(fPath) {
				l = append(l, item)
				continue
			}
			fPath = d.kvExistenceIdxFilePath(fromStep, toStep)
			if !dir.FileExist(fPath) {
				l = append(l, item)
				continue
			}
		}
		return true
	})
	return l
}
func (d *Domain) missedKviIdxFiles() (l []*filesItem) {
	d.files.Walk(func(items []*filesItem) bool { // don't run slow logic while iterating on btree
		for _, item := range items {
			fromStep, toStep := item.startTxNum/d.aggregationStep, item.endTxNum/d.aggregationStep
			fPath := d.kvAccessorFilePath(fromStep, toStep)
			if !dir.FileExist(fPath) {
				l = append(l, item)
			}
		}
		return true
	})
	return l
}

//func (d *Domain) missedExistenceFilter() (l []*filesItem) {
//	d.files.Walk(func(items []*filesItem) bool { // don't run slow logic while iterating on btree
//		for _, item := range items {
//			fromStep, toStep := item.startTxNum/d.aggregationStep, item.endTxNum/d.aggregationStep
//      bloomPath := d.kvExistenceIdxFilePath(fromStep, toStep)
//      if !dir.FileExist(bloomPath) {
//				l = append(l, item)
//			}
//		}
//		return true
//	})
//	return l
//}

// BuildMissedIndices - produce .efi/.vi/.kvi from .ef/.v/.kv
func (d *Domain) BuildMissedIndices(ctx context.Context, g *errgroup.Group, ps *background.ProgressSet) {
	d.History.BuildMissedIndices(ctx, g, ps)
	for _, item := range d.missedBtreeIdxFiles() {
		if !UseBpsTree {
			continue
		}
		if item.decompressor == nil {
			log.Warn(fmt.Sprintf("[dbg] BuildMissedIndices: item with nil decompressor %s %d-%d", d.filenameBase, item.startTxNum/d.aggregationStep, item.endTxNum/d.aggregationStep))
		}
		item := item

		g.Go(func() error {
			fromStep, toStep := item.startTxNum/d.aggregationStep, item.endTxNum/d.aggregationStep
			idxPath := d.kvBtFilePath(fromStep, toStep)
			if err := BuildBtreeIndexWithDecompressor(idxPath, item.decompressor, CompressNone, ps, d.dirs.Tmp, *d.salt, d.logger, d.noFsync); err != nil {
				return fmt.Errorf("failed to build btree index for %s:  %w", item.decompressor.FileName(), err)
			}
			return nil
		})
	}
	for _, item := range d.missedKviIdxFiles() {
		if UseBpsTree {
			continue
		}
		if item.decompressor == nil {
			log.Warn(fmt.Sprintf("[dbg] BuildMissedIndices: item with nil decompressor %s %d-%d", d.filenameBase, item.startTxNum/d.aggregationStep, item.endTxNum/d.aggregationStep))
		}
		item := item
		g.Go(func() error {
			if UseBpsTree {
				return nil
			}

			fromStep, toStep := item.startTxNum/d.aggregationStep, item.endTxNum/d.aggregationStep
			err := d.buildMapIdx(ctx, fromStep, toStep, item.decompressor, ps)
			if err != nil {
				return fmt.Errorf("build %s values recsplit index: %w", d.filenameBase, err)
			}
			return nil
		})
	}
}

func buildIndexFilterThenOpen(ctx context.Context, d *seg.Decompressor, compressed FileCompression, idxPath, tmpdir string, salt *uint32, ps *background.ProgressSet, logger log.Logger, noFsync bool) (*ExistenceFilter, error) {
	if err := buildIdxFilter(ctx, d, compressed, idxPath, salt, ps, logger, noFsync); err != nil {
		return nil, err
	}
	if !dir.FileExist(idxPath) {
		return nil, nil
	}
	return OpenExistenceFilter(idxPath)
}
func buildIndex(ctx context.Context, d *seg.Decompressor, compressed FileCompression, idxPath string, values bool, cfg recsplit.RecSplitArgs, ps *background.ProgressSet, logger log.Logger, noFsync bool) error {
	_, fileName := filepath.Split(idxPath)
	count := d.Count()
	if !values {
		count = d.Count() / 2
	}
	p := ps.AddNew(fileName, uint64(count))
	defer ps.Delete(p)

	defer d.EnableReadAhead().DisableReadAhead()

	g := NewArchiveGetter(d.MakeGetter(), compressed)
	var rs *recsplit.RecSplit
	var err error
	cfg.KeyCount = count
	if rs, err = recsplit.NewRecSplit(cfg, logger); err != nil {
		return fmt.Errorf("create recsplit: %w", err)
	}
	defer rs.Close()
	rs.LogLvl(log.LvlTrace)
	if noFsync {
		rs.DisableFsync()
	}

	word := make([]byte, 0, 256)
	var keyPos, valPos uint64
	for {
		if err := ctx.Err(); err != nil {
			return err
		}
		g.Reset(0)
		for g.HasNext() {
			word, valPos = g.Next(word[:0])
			if values {
				if err = rs.AddKey(word, valPos); err != nil {
					return fmt.Errorf("add idx key [%x]: %w", word, err)
				}
			} else {
				if err = rs.AddKey(word, keyPos); err != nil {
					return fmt.Errorf("add idx key [%x]: %w", word, err)
				}
			}

			// Skip value
			keyPos, _ = g.Skip()

			p.Processed.Add(1)
		}
		if err = rs.Build(ctx); err != nil {
			if rs.Collision() {
				logger.Info("Building recsplit. Collision happened. It's ok. Restarting...")
				rs.ResetNextSalt()
			} else {
				return fmt.Errorf("build idx: %w", err)
			}
		} else {
			break
		}
	}
	return nil
}

func (d *Domain) integrateFiles(sf StaticFiles, txNumFrom, txNumTo uint64) {
	defer d.reCalcRoFiles()

	d.History.integrateFiles(sf.HistoryFiles, txNumFrom, txNumTo)

	fi := newFilesItem(txNumFrom, txNumTo, d.aggregationStep)
	fi.frozen = false
	fi.decompressor = sf.valuesDecomp
	fi.index = sf.valuesIdx
	fi.bindex = sf.valuesBt
	fi.existence = sf.bloom
	d.files.Set(fi)
}

// unwind is similar to prune but the difference is that it restores domain values from the history as of txFrom
// context Flush should be managed by caller.
func (dc *DomainContext) Unwind(ctx context.Context, rwTx kv.RwTx, step, txNumUnwindTo uint64) error {
	d := dc.d
	//fmt.Printf("[domain][%s] unwinding domain to txNum=%d, step %d\n", d.filenameBase, txNumUnwindTo, step)
	histRng, err := dc.hc.HistoryRange(int(txNumUnwindTo), -1, order.Asc, -1, rwTx)
	if err != nil {
		return fmt.Errorf("historyRange %s: %w", dc.hc.h.filenameBase, err)
	}

	seen := make(map[string]struct{})
	restored := dc.NewWriter()

	for histRng.HasNext() && txNumUnwindTo > 0 {
		k, v, _, err := histRng.Next()
		if err != nil {
			return err
		}

		ic, err := dc.hc.IdxRange(k, int(txNumUnwindTo)-1, 0, order.Desc, -1, rwTx)
		if err != nil {
			return err
		}
		if ic.HasNext() {
			nextTxn, err := ic.Next()
			if err != nil {
				return err
			}
			restored.SetTxNum(nextTxn) // todo what if we actually had to decrease current step to provide correct update?
		} else {
			restored.SetTxNum(txNumUnwindTo - 1)
		}
		//fmt.Printf("[%s] unwinding %x ->'%x'\n", dc.d.filenameBase, k, v)
		if err := restored.addValue(k, nil, v); err != nil {
			return err
		}
		seen[string(k)] = struct{}{}
	}

	keysCursor, err := dc.keysCursor(rwTx)
	if err != nil {
		return err
	}
	keysCursorForDeletes, err := rwTx.RwCursorDupSort(d.keysTable)
	if err != nil {
		return fmt.Errorf("create %s domain delete cursor: %w", d.filenameBase, err)
	}
	defer keysCursorForDeletes.Close()

	var valsC kv.RwCursor
	valsC, err = rwTx.RwCursor(d.valsTable)
	if err != nil {
		return err
	}
	defer valsC.Close()

	stepBytes := make([]byte, 8)
	binary.BigEndian.PutUint64(stepBytes, ^step)
	var k, v []byte

	for k, v, err = keysCursor.First(); k != nil; k, v, err = keysCursor.Next() {
		if err != nil {
			return fmt.Errorf("iterate over %s domain keys: %w", d.filenameBase, err)
		}
		if !bytes.Equal(v, stepBytes) {
			continue
		}
		if _, replaced := seen[string(k)]; !replaced && txNumUnwindTo > 0 {
			continue
		}

		kk, _, err := valsC.SeekExact(common.Append(k, stepBytes))
		if err != nil {
			return err
		}
		if kk != nil {
			//fmt.Printf("[domain][%s] rm large value %x v %x\n", d.filenameBase, kk, vv)
			if err = valsC.DeleteCurrent(); err != nil {
				return err
			}
		}

		// This DeleteCurrent needs to the last in the loop iteration, because it invalidates k and v
		if _, _, err = keysCursorForDeletes.SeekBothExact(k, v); err != nil {
			return err
		}
		if err = keysCursorForDeletes.DeleteCurrent(); err != nil {
			return err
		}
	}

	logEvery := time.NewTicker(time.Second * 30)
	defer logEvery.Stop()
	if _, err := dc.hc.Prune(ctx, rwTx, txNumUnwindTo, math.MaxUint64, math.MaxUint64, true, logEvery); err != nil {
		return fmt.Errorf("[domain][%s] unwinding, prune history to txNum=%d, step %d: %w", dc.d.filenameBase, txNumUnwindTo, step, err)
	}
	return restored.Flush(ctx, rwTx)
}

func (d *Domain) isEmpty(tx kv.Tx) (bool, error) {
	k, err := kv.FirstKey(tx, d.keysTable)
	if err != nil {
		return false, err
	}
	k2, err := kv.FirstKey(tx, d.valsTable)
	if err != nil {
		return false, err
	}
	isEmptyHist, err := d.History.isEmpty(tx)
	if err != nil {
		return false, err
	}
	return k == nil && k2 == nil && isEmptyHist, nil
}

var (
	UseBtree = true // if true, will use btree for all files
)

func (dc *DomainContext) getLatestFromFiles(filekey []byte) (v []byte, found bool, err error) {
	hi, _ := dc.hc.ic.hashKey(filekey)

	for i := len(dc.files) - 1; i >= 0; i-- {
		if dc.d.withExistenceIndex {
			//if dc.files[i].src.existence == nil {
			//	panic(dc.files[i].src.decompressor.FileName())
			//}
			if dc.files[i].src.existence != nil {
				if !dc.files[i].src.existence.ContainsHash(hi) {
					if traceGetLatest == dc.d.filenameBase {
						fmt.Printf("GetLatest(%s, %x) -> existence index %s -> false\n", dc.d.filenameBase, filekey, dc.files[i].src.existence.FileName)
					}
					continue
				} else {
					if traceGetLatest == dc.d.filenameBase {
						fmt.Printf("GetLatest(%s, %x) -> existence index %s -> true\n", dc.d.filenameBase, filekey, dc.files[i].src.existence.FileName)
					}
				}
			} else {
				if traceGetLatest == dc.d.filenameBase {
					fmt.Printf("GetLatest(%s, %x) -> existence index is nil %s\n", dc.d.filenameBase, filekey, dc.files[i].src.decompressor.FileName())
				}
			}
		}

		//t := time.Now()
		v, found, err = dc.getFromFile(i, filekey)
		if err != nil {
			return nil, false, err
		}
		if !found {
			if traceGetLatest == dc.d.filenameBase {
				fmt.Printf("GetLatest(%s, %x) -> not found in file %s\n", dc.d.filenameBase, filekey, dc.files[i].src.decompressor.FileName())
			}
			//	LatestStateReadGrindNotFound.ObserveDuration(t)
			continue
		}
		if traceGetLatest == dc.d.filenameBase {
			fmt.Printf("GetLatest(%s, %x) -> found in file %s\n", dc.d.filenameBase, filekey, dc.files[i].src.decompressor.FileName())
		}
		//LatestStateReadGrind.ObserveDuration(t)
		return v, true, nil
	}
	if traceGetLatest == dc.d.filenameBase {
		fmt.Printf("GetLatest(%s, %x) -> not found in %d files\n", dc.d.filenameBase, filekey, len(dc.files))
	}

	return nil, false, nil
}

// GetAsOf does not always require usage of roTx. If it is possible to determine
// historical value based only on static files, roTx will not be used.
func (dc *DomainContext) GetAsOf(key []byte, txNum uint64, roTx kv.Tx) ([]byte, error) {
	v, hOk, err := dc.hc.GetNoStateWithRecent(key, txNum, roTx)
	if err != nil {
		return nil, err
	}
	if hOk {
		// if history returned marker of key creation
		// domain must return nil
		if len(v) == 0 {
			if traceGetAsOf == dc.d.filenameBase {
				fmt.Printf("GetAsOf(%s, %x, %d) -> not found in history\n", dc.d.filenameBase, key, txNum)
			}
			return nil, nil
		}
		if traceGetAsOf == dc.d.filenameBase {
			fmt.Printf("GetAsOf(%s, %x, %d) -> found in history\n", dc.d.filenameBase, key, txNum)
		}
		return v, nil
	}
	v, _, _, err = dc.GetLatest(key, nil, roTx)
	if err != nil {
		return nil, err
	}
	return v, nil
}

func (dc *DomainContext) Close() {
	if dc.files == nil { // invariant: it's safe to call Close multiple times
		return
	}
	files := dc.files
	dc.files = nil
	for i := 0; i < len(files); i++ {
		if files[i].src.frozen {
			continue
		}
		refCnt := files[i].src.refcount.Add(-1)
		//GC: last reader responsible to remove useles files: close it and delete
		if refCnt == 0 && files[i].src.canDelete.Load() {
			files[i].src.closeFilesAndRemove()
		}
	}
	//for _, r := range dc.readers {
	//	r.Close()
	//}
	dc.hc.Close()
}

func (dc *DomainContext) statelessGetter(i int) ArchiveGetter {
	if dc.getters == nil {
		dc.getters = make([]ArchiveGetter, len(dc.files))
	}
	r := dc.getters[i]
	if r == nil {
		r = NewArchiveGetter(dc.files[i].src.decompressor.MakeGetter(), dc.d.compression)
		dc.getters[i] = r
	}
	return r
}

func (dc *DomainContext) statelessIdxReader(i int) *recsplit.IndexReader {
	if dc.idxReaders == nil {
		dc.idxReaders = make([]*recsplit.IndexReader, len(dc.files))
	}
	r := dc.idxReaders[i]
	if r == nil {
		r = dc.files[i].src.index.GetReaderFromPool()
		dc.idxReaders[i] = r
	}
	return r
}

func (dc *DomainContext) statelessBtree(i int) *BtIndex {
	if dc.readers == nil {
		dc.readers = make([]*BtIndex, len(dc.files))
	}
	r := dc.readers[i]
	if r == nil {
		r = dc.files[i].src.bindex
		dc.readers[i] = r
	}
	return r
}

func (dc *DomainContext) valsCursor(tx kv.Tx) (c kv.Cursor, err error) {
	if dc.valsC != nil {
		return dc.valsC, nil
	}
	dc.valsC, err = tx.Cursor(dc.d.valsTable)
	if err != nil {
		return nil, err
	}
	return dc.valsC, nil
}

func (dc *DomainContext) keysCursor(tx kv.Tx) (c kv.CursorDupSort, err error) {
	if dc.keysC != nil {
		return dc.keysC, nil
	}
	dc.keysC, err = tx.CursorDupSort(dc.d.keysTable)
	if err != nil {
		return nil, err
	}
	return dc.keysC, nil
}

// GetLatest returns value, step in which the value last changed, and bool value which is true if the value
// is present, and false if it is not present (not set or deleted)
func (dc *DomainContext) GetLatest(key1, key2 []byte, roTx kv.Tx) ([]byte, uint64, bool, error) {
	key := key1
	if len(key2) > 0 {
		key = append(append(dc.keyBuf[:0], key1...), key2...)
	}

	keysC, err := dc.keysCursor(roTx)
	if err != nil {
		return nil, 0, false, err
	}

	var v, foundInvStep []byte
	if traceGetLatest == dc.d.filenameBase {
		defer func() {
			fmt.Printf("GetLatest(%s, '%x' -> '%x') (from db=%t; istep=%x stepInFiles=%d)\n",
				dc.d.filenameBase, key, v, foundInvStep != nil, foundInvStep, dc.maxTxNumInDomainFiles(false)/dc.d.aggregationStep)
		}()
	}

	_, foundInvStep, err = keysC.SeekExact(key) // reads first DupSort value -- biggest available step
	if err != nil {
		return nil, 0, false, err
	}

	if foundInvStep != nil {
		foundStep := ^binary.BigEndian.Uint64(foundInvStep)
		if LastTxNumOfStep(foundStep, dc.d.aggregationStep) >= dc.maxTxNumInDomainFiles(false) {
			copy(dc.valKeyBuf[:], key)
			copy(dc.valKeyBuf[len(key):], foundInvStep)

			valsC, err := dc.valsCursor(roTx)
			if err != nil {
				return nil, foundStep, false, err
			}
			_, v, err = valsC.SeekExact(dc.valKeyBuf[:len(key)+8])
			if err != nil {
				return nil, foundStep, false, fmt.Errorf("GetLatest value: %w", err)
			}
			//LatestStateReadDB.ObserveDuration(t)
			return v, foundStep, true, nil
		}
		//if traceGetLatest == dc.d.filenameBase {
		//	it, err := dc.hc.IdxRange(common.FromHex("0x105083929bF9bb22C26cB1777Ec92661170D4285"), 1390000, -1, order.Asc, -1, roTx) //[from, to)
		//	if err != nil {
		//		panic(err)
		//	}
		//	l := iter.ToArrU64Must(it)
		//	fmt.Printf("L: %d\n", l)
		//	it2, err := dc.hc.IdxRange(common.FromHex("0x105083929bF9bb22C26cB1777Ec92661170D4285"), -1, 1390000, order.Desc, -1, roTx) //[from, to)
		//	if err != nil {
		//		panic(err)
		//	}
		//	l2 := iter.ToArrU64Must(it2)
		//	fmt.Printf("K: %d\n", l2)
		//	panic(1)
		//
		//	fmt.Printf("GetLatest(%s, %x) -> not found in db\n", dc.d.filenameBase, key)
		//}
	}
	//LatestStateReadDBNotFound.ObserveDuration(t)

	v, found, err := dc.getLatestFromFiles(key)
	if err != nil {
		return nil, 0, false, err
	}
	return v, 0, found, nil
}

func (dc *DomainContext) IteratePrefix(roTx kv.Tx, prefix []byte, it func(k []byte, v []byte) error) error {
	// Implementation:
	//     File endTxNum  = last txNum of file step
	//     DB endTxNum    = first txNum of step in db
	//     RAM endTxNum   = current txnum
	//  Example: stepSize=8, file=0-2.kv, db has key of step 2, current tx num is 17
	//     File endTxNum  = 15, because `0-2.kv` has steps 0 and 1, last txNum of step 1 is 15
	//     DB endTxNum    = 16, because db has step 2, and first txNum of step 2 is 16.
	//     RAM endTxNum   = 17, because current tcurrent txNum is 17

	var cp CursorHeap
	heap.Init(&cp)
	var k, v []byte
	var err error

	keysCursor, err := roTx.CursorDupSort(dc.d.keysTable)
	if err != nil {
		return err
	}
	defer keysCursor.Close()
	if k, v, err = keysCursor.Seek(prefix); err != nil {
		return err
	}
	if k != nil && bytes.HasPrefix(k, prefix) {
		step := ^binary.BigEndian.Uint64(v)
		endTxNum := step * dc.d.aggregationStep // DB can store not-finished step, it means - then set first txn in step - it anyway will be ahead of files

		keySuffix := make([]byte, len(k)+8)
		copy(keySuffix, k)
		copy(keySuffix[len(k):], v)
		if v, err = roTx.GetOne(dc.d.valsTable, keySuffix); err != nil {
			return err
		}
		heap.Push(&cp, &CursorItem{t: DB_CURSOR, key: k, val: v, c: keysCursor, endTxNum: endTxNum, reverse: true})
	}

	for i, item := range dc.files {
		if UseBtree || UseBpsTree {
			cursor, err := dc.statelessBtree(i).Seek(dc.statelessGetter(i), prefix)
			if err != nil {
				return err
			}
			if cursor == nil {
				continue
			}
			dc.d.stats.FilesQueries.Add(1)
			key := cursor.Key()
			if key != nil && bytes.HasPrefix(key, prefix) {
				val := cursor.Value()
				txNum := item.endTxNum - 1 // !important: .kv files have semantic [from, t)
				heap.Push(&cp, &CursorItem{t: FILE_CURSOR, dg: dc.statelessGetter(i), key: key, val: val, btCursor: cursor, endTxNum: txNum, reverse: true})
			}
		} else {
			offset, ok := dc.statelessIdxReader(i).Lookup(prefix)
			if !ok {
				continue
			}
			g := dc.statelessGetter(i)
			g.Reset(offset)
			if !g.HasNext() {
				continue
			}
			key, _ := g.Next(nil)
			dc.d.stats.FilesQueries.Add(1)
			if key != nil && bytes.HasPrefix(key, prefix) {
				val, lofft := g.Next(nil)
				txNum := item.endTxNum - 1 // !important: .kv files have semantic [from, t)
				heap.Push(&cp, &CursorItem{t: FILE_CURSOR, dg: g, latestOffset: lofft, key: key, val: val, endTxNum: txNum, reverse: true})
			}
		}
	}

	for cp.Len() > 0 {
		lastKey := common.Copy(cp[0].key)
		lastVal := common.Copy(cp[0].val)
		// Advance all the items that have this key (including the top)
		for cp.Len() > 0 && bytes.Equal(cp[0].key, lastKey) {
			ci1 := heap.Pop(&cp).(*CursorItem)
			switch ci1.t {
			//case RAM_CURSOR:
			//	if ci1.iter.Next() {
			//		k = []byte(ci1.iter.Key())
			//		if k != nil && bytes.HasPrefix(k, prefix) {
			//			ci1.key = common.Copy(k)
			//			ci1.val = common.Copy(ci1.iter.Value())
			//		}
			//	}
			//	heap.Push(&cp, ci1)
			case FILE_CURSOR:
				if UseBtree || UseBpsTree {
					if ci1.btCursor.Next() {
						ci1.key = ci1.btCursor.Key()
						if ci1.key != nil && bytes.HasPrefix(ci1.key, prefix) {
							ci1.val = ci1.btCursor.Value()
							heap.Push(&cp, ci1)
						}
					}
				} else {
					ci1.dg.Reset(ci1.latestOffset)
					if !ci1.dg.HasNext() {
						break
					}
					key, _ := ci1.dg.Next(nil)
					if key != nil && bytes.HasPrefix(key, prefix) {
						ci1.key = key
						ci1.val, ci1.latestOffset = ci1.dg.Next(nil)
						heap.Push(&cp, ci1)
					}
				}
			case DB_CURSOR:
				k, v, err = ci1.c.NextNoDup()
				if err != nil {
					return err
				}
				if k != nil && bytes.HasPrefix(k, prefix) {
					ci1.key = k
					step := ^binary.BigEndian.Uint64(v)
					endTxNum := step * dc.d.aggregationStep // DB can store not-finished step, it means - then set first txn in step - it anyway will be ahead of files
					ci1.endTxNum = endTxNum

					keySuffix := make([]byte, len(k)+8)
					copy(keySuffix, k)
					copy(keySuffix[len(k):], v)
					if v, err = roTx.GetOne(dc.d.valsTable, keySuffix); err != nil {
						return err
					}
					ci1.val = v
					heap.Push(&cp, ci1)
				}
			}
		}
		if len(lastVal) > 0 {
			if err := it(lastKey, lastVal); err != nil {
				return err
			}
		}
	}
	return nil
}

func (dc *DomainContext) DomainRange(tx kv.Tx, fromKey, toKey []byte, ts uint64, asc order.By, limit int) (it iter.KV, err error) {
	if !asc {
		panic("implement me")
	}
	//histStateIt, err := tx.aggCtx.AccountHistoricalStateRange(asOfTs, fromKey, toKey, limit, tx.MdbxTx)
	//if err != nil {
	//	return nil, err
	//}
	//lastestStateIt, err := tx.aggCtx.DomainRangeLatest(tx.MdbxTx, kv.AccountDomain, fromKey, toKey, limit)
	//if err != nil {
	//	return nil, err
	//}
	histStateIt, err := dc.hc.WalkAsOf(ts, fromKey, toKey, tx, limit)
	if err != nil {
		return nil, err
	}
	lastestStateIt, err := dc.DomainRangeLatest(tx, fromKey, toKey, limit)
	if err != nil {
		return nil, err
	}
	return iter.UnionKV(histStateIt, lastestStateIt, limit), nil
}

func (dc *DomainContext) IteratePrefix2(roTx kv.Tx, fromKey, toKey []byte, limit int) (iter.KV, error) {
	return dc.DomainRangeLatest(roTx, fromKey, toKey, limit)
}

func (dc *DomainContext) DomainRangeLatest(roTx kv.Tx, fromKey, toKey []byte, limit int) (iter.KV, error) {
	fit := &DomainLatestIterFile{from: fromKey, to: toKey, limit: limit, dc: dc,
		roTx:         roTx,
		idxKeysTable: dc.d.keysTable,
		h:            &CursorHeap{},
	}
	if err := fit.init(dc); err != nil {
		return nil, err
	}
	return fit, nil
}

// CanPruneUntil returns true if domain OR history tables can be pruned until txNum
func (dc *DomainContext) CanPruneUntil(tx kv.Tx, untilTx uint64) bool {
	canDomain, _ := dc.canPruneDomainTables(tx, untilTx)
	canHistory, _ := dc.hc.canPruneUntil(tx, untilTx)
	return canHistory || canDomain
}

// checks if there is anything to prune in DOMAIN tables.
// everything that aggregated is prunable.
// history.CanPrune should be called separately because it responsible for different tables
func (dc *DomainContext) canPruneDomainTables(tx kv.Tx, untilTx uint64) (can bool, maxStepToPrune uint64) {
	if m := dc.maxTxNumInDomainFiles(false); m > 0 {
		maxStepToPrune = (m - 1) / dc.d.aggregationStep
	}
	var untilStep uint64
	if untilTx > 0 {
		untilStep = (untilTx - 1) / dc.d.aggregationStep
	}
	sm := dc.smallestStepForPruning(tx)
	//fmt.Printf("smallestToPrune[%s] %d snaps %d\n", dc.d.filenameBase, sm, maxStepToPrune)
	return sm <= maxStepToPrune && sm <= untilStep && untilStep <= maxStepToPrune, maxStepToPrune
}

func (dc *DomainContext) smallestStepForPruning(tx kv.Tx) uint64 {
	pkr, err := GetExecV3PruneProgress(tx, dc.d.keysTable)
	if err != nil {
		dc.d.logger.Warn("smallestStepForPruning: failed to get progress", "domain", dc.d.filenameBase, "error", err)
		return math.MaxUint64
	}

	c, err := tx.CursorDupSort(dc.d.keysTable)
	if err != nil {
		dc.d.logger.Warn("smallestStepForPruning: failed to open cursor", "domain", dc.d.filenameBase, "error", err)
		return math.MaxUint64
	}
	defer c.Close()

	var k, v []byte
	minStep := uint64(math.MaxUint64)

	if pkr != nil {
		_, vs, err := c.Seek(pkr)
		if err != nil {
			return math.MaxUint64
		}
		minStep = min(minStep, ^binary.BigEndian.Uint64(vs))

		k, v, err = c.PrevNoDup() //nolint
	} else {
		k, v, err = c.First()
	}
	if k == nil {
		return math.MaxUint64
	}
	if err != nil {
		dc.d.logger.Warn("smallestStepForPruning: failed to seek", "domain", dc.d.filenameBase, "error", err)
		return math.MaxUint64
	}

	minStep = min(minStep, ^binary.BigEndian.Uint64(v))
	fv, err := c.LastDup()
	if err != nil {
		return math.MaxUint64
	}
	return min(minStep, ^binary.BigEndian.Uint64(fv))
}

type DomainPruneStat struct {
	MinStep uint64
	MaxStep uint64
	Values  uint64
	History *InvertedIndexPruneStat
}

func (dc *DomainPruneStat) String() string {
	if dc.MinStep == math.MaxUint64 && dc.Values == 0 {
		if dc.History == nil {
			return ""
		}
		return dc.History.String()
	}
	if dc.History == nil {
		return fmt.Sprintf("%d kv's step %d-%d", dc.Values, dc.MinStep, dc.MaxStep)
	}
	return fmt.Sprintf("%d kv's step %d-%d; v%s", dc.Values, dc.MinStep, dc.MaxStep, dc.History)
}

func (dc *DomainPruneStat) Accumulate(other *DomainPruneStat) {
	if other == nil {
		return
	}
	dc.MinStep = min(dc.MinStep, other.MinStep)
	dc.MaxStep = max(dc.MaxStep, other.MaxStep)
	dc.Values += other.Values
	if dc.History == nil {
		if other.History != nil {
			dc.History = other.History
		}
	} else {
		dc.History.Accumulate(other.History)
	}
}

// TODO test idea. Generate 4 keys with updates for several steps. Count commitment after each prune over 4 known keys.
//   минус локалити - не умеет отсеивать несуществующие ключи, и это не шардед индекс а кросс шардед (1 файл на все кв или еф файлы)

// history prunes keys in range [txFrom; txTo), domain prunes any records with rStep <= step.
// In case of context cancellation pruning stops and returns error, but simply could be started again straight away.
func (dc *DomainContext) Prune(ctx context.Context, rwTx kv.RwTx, step, txFrom, txTo, limit uint64, logEvery *time.Ticker) (stat *DomainPruneStat, err error) {
	if limit == 0 {
		limit = math.MaxUint64
	}

	stat = &DomainPruneStat{MinStep: math.MaxUint64}
	if stat.History, err = dc.hc.Prune(ctx, rwTx, txFrom, txTo, limit, false, logEvery); err != nil {
		return nil, fmt.Errorf("prune history at step %d [%d, %d): %w", step, txFrom, txTo, err)
	}
	canPrune, maxPrunableStep := dc.canPruneDomainTables(rwTx, txTo)
	if !canPrune {
		return stat, nil
	}
	if step > maxPrunableStep {
		step = maxPrunableStep
	}

	st := time.Now()
	mxPruneInProgress.Inc()
	defer mxPruneInProgress.Dec()

	keysCursorForDeletes, err := rwTx.RwCursorDupSort(dc.d.keysTable)
	if err != nil {
		return stat, fmt.Errorf("create %s domain cursor: %w", dc.d.filenameBase, err)
	}
	defer keysCursorForDeletes.Close()
	keysCursor, err := rwTx.RwCursorDupSort(dc.d.keysTable)
	if err != nil {
		return stat, fmt.Errorf("create %s domain cursor: %w", dc.d.filenameBase, err)
	}
	defer keysCursor.Close()

	//fmt.Printf("prune domain %s from %d to %d step %d limit %d\n", dc.d.filenameBase, txFrom, txTo, step, limit)
	//defer func() {
	//	dc.d.logger.Info("[snapshots] prune domain",
	//		"name", dc.d.filenameBase,
	//		"pruned keys", stat.Values,
	//		"from", txFrom, "to", txTo, "step", step,
	//		"keys until limit", limit)
	//}()
	prunedKey, err := GetExecV3PruneProgress(rwTx, dc.d.keysTable)
	if err != nil {
		dc.d.logger.Error("get domain pruning progress", "name", dc.d.filenameBase, "error", err)
	}

	var k, v []byte
	if prunedKey != nil {
		_, _, err = keysCursor.Seek(prunedKey)
		if err != nil {
			return stat, err
		}
		// could have some smaller steps to prune
		k, v, err = keysCursor.NextNoDup()
	} else {
		k, v, err = keysCursor.Last()
	}
	if err != nil {
		return nil, err
	}

	seek := make([]byte, 0, 256)
	for k != nil {
		if err != nil {
			return stat, fmt.Errorf("iterate over %s domain keys: %w", dc.d.filenameBase, err)
		}

		is := ^binary.BigEndian.Uint64(v)
		if is > step {
			k, v, err = keysCursor.PrevNoDup()
			continue
		}
		if limit == 0 {
			if err := SaveExecV3PruneProgress(rwTx, dc.d.keysTable, k); err != nil {
				return stat, fmt.Errorf("save domain pruning progress: %s, %w", dc.d.filenameBase, err)
			}
			return stat, nil
		}
		limit--

		seek = append(append(seek[:0], k...), v...)
		err = rwTx.Delete(dc.d.valsTable, seek)
		if err != nil {
			return stat, fmt.Errorf("prune domain value: %w", err)
		}

		// This DeleteCurrent needs to the last in the loop iteration, because it invalidates k and v
		if _, _, err = keysCursorForDeletes.SeekBothExact(k, v); err != nil {
			return stat, err
		}
		if err = keysCursorForDeletes.DeleteCurrent(); err != nil {
			return stat, err
		}
		stat.Values++
		stat.MaxStep = max(stat.MaxStep, is)
		stat.MinStep = min(stat.MinStep, is)
		mxPruneSizeDomain.Inc()

		k, v, err = keysCursor.Prev()

		select {
		case <-ctx.Done():
			// consider ctx exiting as incorrect outcome, error is returned
			return stat, ctx.Err()
		case <-logEvery.C:
			dc.d.logger.Info("[snapshots] prune domain", "name", dc.d.filenameBase,
				"pruned keys", stat.Values,
				"steps", fmt.Sprintf("%.2f-%.2f", float64(txFrom)/float64(dc.d.aggregationStep), float64(txTo)/float64(dc.d.aggregationStep)))
		default:
		}
	}
	if err := SaveExecV3PruneProgress(rwTx, dc.d.keysTable, nil); err != nil {
		return stat, fmt.Errorf("save domain pruning progress: %s, %w", dc.d.filenameBase, err)
	}
	mxPruneTookDomain.ObserveDuration(st)
	return stat, nil
}

type DomainLatestIterFile struct {
	dc *DomainContext

	roTx         kv.Tx
	idxKeysTable string

	limit int

	from, to []byte
	nextVal  []byte
	nextKey  []byte

	h *CursorHeap

	k, v, kBackup, vBackup []byte
}

func (hi *DomainLatestIterFile) Close() {
}
func (hi *DomainLatestIterFile) init(dc *DomainContext) error {
	// Implementation:
	//     File endTxNum  = last txNum of file step
	//     DB endTxNum    = first txNum of step in db
	//     RAM endTxNum   = current txnum
	//  Example: stepSize=8, file=0-2.kv, db has key of step 2, current tx num is 17
	//     File endTxNum  = 15, because `0-2.kv` has steps 0 and 1, last txNum of step 1 is 15
	//     DB endTxNum    = 16, because db has step 2, and first txNum of step 2 is 16.
	//     RAM endTxNum   = 17, because current tcurrent txNum is 17

	heap.Init(hi.h)
	var k, v []byte
	var err error

	keysCursor, err := hi.roTx.CursorDupSort(dc.d.keysTable)
	if err != nil {
		return err
	}
	if k, v, err = keysCursor.Seek(hi.from); err != nil {
		return err
	}
	if k != nil && (hi.to == nil || bytes.Compare(k, hi.to) < 0) {
		step := ^binary.BigEndian.Uint64(v)
		endTxNum := step * dc.d.aggregationStep // DB can store not-finished step, it means - then set first txn in step - it anyway will be ahead of files

		keySuffix := make([]byte, len(k)+8)
		copy(keySuffix, k)
		copy(keySuffix[len(k):], v)
		if v, err = hi.roTx.GetOne(dc.d.valsTable, keySuffix); err != nil {
			return err
		}
		heap.Push(hi.h, &CursorItem{t: DB_CURSOR, key: common.Copy(k), val: common.Copy(v), c: keysCursor, endTxNum: endTxNum, reverse: true})
	}

	for i, item := range dc.files {
		btCursor, err := dc.statelessBtree(i).Seek(dc.statelessGetter(i), hi.from)
		if err != nil {
			return err
		}
		if btCursor == nil {
			continue
		}

		key := btCursor.Key()
		if key != nil && (hi.to == nil || bytes.Compare(key, hi.to) < 0) {
			val := btCursor.Value()
			txNum := item.endTxNum - 1 // !important: .kv files have semantic [from, t)
			heap.Push(hi.h, &CursorItem{t: FILE_CURSOR, key: key, val: val, btCursor: btCursor, endTxNum: txNum, reverse: true})
		}
	}
	return hi.advanceInFiles()
}

func (hi *DomainLatestIterFile) advanceInFiles() error {
	for hi.h.Len() > 0 {
		lastKey := (*hi.h)[0].key
		lastVal := (*hi.h)[0].val

		// Advance all the items that have this key (including the top)
		for hi.h.Len() > 0 && bytes.Equal((*hi.h)[0].key, lastKey) {
			ci1 := heap.Pop(hi.h).(*CursorItem)
			switch ci1.t {
			case FILE_CURSOR:
				if ci1.btCursor.Next() {
					ci1.key = ci1.btCursor.Key()
					ci1.val = ci1.btCursor.Value()
					if ci1.key != nil && (hi.to == nil || bytes.Compare(ci1.key, hi.to) < 0) {
						heap.Push(hi.h, ci1)
					}
				}
			case DB_CURSOR:
				k, v, err := ci1.c.NextNoDup()
				if err != nil {
					return err
				}
				if k != nil && (hi.to == nil || bytes.Compare(k, hi.to) < 0) {
					ci1.key = common.Copy(k)
					step := ^binary.BigEndian.Uint64(v)
					endTxNum := step * hi.dc.d.aggregationStep // DB can store not-finished step, it means - then set first txn in step - it anyway will be ahead of files
					ci1.endTxNum = endTxNum

					keySuffix := make([]byte, len(k)+8)
					copy(keySuffix, k)
					copy(keySuffix[len(k):], v)
					if v, err = hi.roTx.GetOne(hi.dc.d.valsTable, keySuffix); err != nil {
						return err
					}
					ci1.val = common.Copy(v)
					heap.Push(hi.h, ci1)
				}
			}
		}
		if len(lastVal) > 0 {
			hi.nextKey, hi.nextVal = lastKey, lastVal
			return nil // founc
		}
	}
	hi.nextKey = nil
	return nil
}

func (hi *DomainLatestIterFile) HasNext() bool {
	return hi.limit != 0 && hi.nextKey != nil
}

func (hi *DomainLatestIterFile) Next() ([]byte, []byte, error) {
	hi.limit--
	hi.k, hi.v = append(hi.k[:0], hi.nextKey...), append(hi.v[:0], hi.nextVal...)

	// Satisfy iter.Dual Invariant 2
	hi.k, hi.kBackup, hi.v, hi.vBackup = hi.kBackup, hi.k, hi.vBackup, hi.v
	if err := hi.advanceInFiles(); err != nil {
		return nil, nil, err
	}
	return hi.kBackup, hi.vBackup, nil
}

func (d *Domain) stepsRangeInDBAsStr(tx kv.Tx) string {
	a1, a2 := d.History.InvertedIndex.stepsRangeInDB(tx)
	//ad1, ad2 := d.stepsRangeInDB(tx)
	//if ad2-ad1 < 0 {
	//	fmt.Printf("aaa: %f, %f\n", ad1, ad2)
	//}
	return fmt.Sprintf("%s:%.1f", d.filenameBase, a2-a1)
}
func (d *Domain) stepsRangeInDB(tx kv.Tx) (from, to float64) {
	fst, _ := kv.FirstKey(tx, d.valsTable)
	if len(fst) > 0 {
		to = float64(^binary.BigEndian.Uint64(fst[len(fst)-8:]))
	}
	lst, _ := kv.LastKey(tx, d.valsTable)
	if len(lst) > 0 {
		from = float64(^binary.BigEndian.Uint64(lst[len(lst)-8:]))
	}
	//fmt.Printf("first %x (to %f) - %x (from %f)\n", fst, to, lst, from)
	if to == 0 {
		to = from
	}
	return from, to
}

func (dc *DomainContext) Files() (res []string) {
	for _, item := range dc.files {
		if item.src.decompressor != nil {
			res = append(res, item.src.decompressor.FileName())
		}
	}
	return append(res, dc.hc.Files()...)
}

type SelectedStaticFiles struct {
	accounts       []*filesItem
	accountsIdx    []*filesItem
	accountsHist   []*filesItem
	storage        []*filesItem
	storageIdx     []*filesItem
	storageHist    []*filesItem
	code           []*filesItem
	codeIdx        []*filesItem
	codeHist       []*filesItem
	commitment     []*filesItem
	commitmentIdx  []*filesItem
	commitmentHist []*filesItem
	//codeI          int
	//storageI       int
	//accountsI      int
	//commitmentI    int
}

//func (sf SelectedStaticFiles) FillV3(s *SelectedStaticFilesV3) SelectedStaticFiles {
//	sf.accounts, sf.accountsIdx, sf.accountsHist = s.accounts, s.accountsIdx, s.accountsHist
//	sf.storage, sf.storageIdx, sf.storageHist = s.storage, s.storageIdx, s.storageHist
//	sf.code, sf.codeIdx, sf.codeHist = s.code, s.codeIdx, s.codeHist
//	sf.commitment, sf.commitmentIdx, sf.commitmentHist = s.commitment, s.commitmentIdx, s.commitmentHist
//	sf.codeI, sf.accountsI, sf.storageI, sf.commitmentI = s.codeI, s.accountsI, s.storageI, s.commitmentI
//	return sf
//}

func (sf SelectedStaticFiles) Close() {
	for _, group := range [][]*filesItem{
		sf.accounts, sf.accountsIdx, sf.accountsHist,
		sf.storage, sf.storageIdx, sf.storageHist,
		sf.code, sf.codeIdx, sf.codeHist,
		sf.commitment, sf.commitmentIdx, sf.commitmentHist,
	} {
		for _, item := range group {
			if item != nil {
				if item.decompressor != nil {
					item.decompressor.Close()
				}
				if item.index != nil {
					item.index.Close()
				}
				if item.bindex != nil {
					item.bindex.Close()
				}
			}
		}
	}
}

type MergedFiles struct {
	d     [kv.DomainLen]*filesItem
	dHist [kv.DomainLen]*filesItem
	dIdx  [kv.DomainLen]*filesItem
}

func (mf MergedFiles) FillV3(m *MergedFilesV3) MergedFiles {
	for id := range m.d {
		mf.d[id], mf.dHist[id], mf.dIdx[id] = m.d[id], m.dHist[id], m.dIdx[id]
	}
	return mf
}

func (mf MergedFiles) Close() {
	for id := range mf.d {
		for _, item := range []*filesItem{mf.d[id], mf.dHist[id], mf.dIdx[id]} {
			if item != nil {
				if item.decompressor != nil {
					item.decompressor.Close()
				}
				if item.decompressor != nil {
					item.index.Close()
				}
				if item.bindex != nil {
					item.bindex.Close()
				}
			}
		}
	}
}<|MERGE_RESOLUTION|>--- conflicted
+++ resolved
@@ -916,46 +916,6 @@
 	valsC kv.Cursor
 }
 
-<<<<<<< HEAD
-// getFromFile returns exact match for the given key from the given file
-func (dc *DomainContext) getFromFileOld(i int, filekey []byte) ([]byte, bool, error) {
-	g := dc.statelessGetter(i)
-	if UseBtree || UseBpsTree {
-		if dc.d.withExistenceIndex && dc.files[i].src.existence != nil {
-			hi, _ := dc.hc.ic.hashKey(filekey)
-			if !dc.files[i].src.existence.ContainsHash(hi) {
-				return nil, false, nil
-			}
-		}
-
-		_, v, ok, err := dc.statelessBtree(i).Get(filekey, g)
-		if err != nil || !ok {
-			return nil, false, err
-		}
-		//fmt.Printf("getLatestFromBtreeColdFiles key %x shard %d %x\n", filekey, exactColdShard, v)
-		return v, true, nil
-	}
-
-	reader := dc.statelessIdxReader(i)
-	if reader.Empty() {
-		return nil, false, nil
-	}
-	offset, ok := reader.Lookup(filekey)
-	if !ok {
-		return nil, false, nil
-	}
-	g.Reset(offset)
-
-	k, _ := g.Next(nil)
-	if !bytes.Equal(filekey, k) {
-		return nil, false, nil
-	}
-	v, _ := g.Next(nil)
-	return v, true, nil
-}
-
-=======
->>>>>>> 02307391
 func (dc *DomainContext) getFromFile(i int, filekey []byte) ([]byte, bool, error) {
 	g := dc.statelessGetter(i)
 	if !(UseBtree || UseBpsTree) {
