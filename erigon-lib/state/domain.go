// Copyright 2022 The Erigon Authors
// This file is part of Erigon.
//
// Erigon is free software: you can redistribute it and/or modify
// it under the terms of the GNU Lesser General Public License as published by
// the Free Software Foundation, either version 3 of the License, or
// (at your option) any later version.
//
// Erigon is distributed in the hope that it will be useful,
// but WITHOUT ANY WARRANTY; without even the implied warranty of
// MERCHANTABILITY or FITNESS FOR A PARTICULAR PURPOSE. See the
// GNU Lesser General Public License for more details.
//
// You should have received a copy of the GNU Lesser General Public License
// along with Erigon. If not, see <http://www.gnu.org/licenses/>.

package state

import (
	"bytes"
	"context"
	"encoding/binary"
	"errors"
	"fmt"
	"math"
	"path/filepath"
	"sort"
	"sync"
	"time"

	"github.com/erigontech/erigon-lib/metrics"
	btree2 "github.com/tidwall/btree"
	"golang.org/x/sync/errgroup"

	"github.com/erigontech/erigon-lib/common"
	"github.com/erigontech/erigon-lib/common/background"
	"github.com/erigontech/erigon-lib/common/dbg"
	"github.com/erigontech/erigon-lib/common/dir"
	"github.com/erigontech/erigon-lib/etl"
	"github.com/erigontech/erigon-lib/kv"
	"github.com/erigontech/erigon-lib/kv/order"
	"github.com/erigontech/erigon-lib/kv/stream"
	"github.com/erigontech/erigon-lib/log/v3"
	"github.com/erigontech/erigon-lib/recsplit"
	"github.com/erigontech/erigon-lib/seg"
)

var sortableBuffersPoolForPruning = sync.Pool{
	New: func() interface{} {
		return etl.NewSortableBuffer(etl.BufferOptimalSize / 8)
	},
}

var (
	asserts          = dbg.EnvBool("AGG_ASSERTS", false)
	traceFileLife    = dbg.EnvString("AGG_TRACE_FILE_LIFE", "")
	traceGetAsOf     = dbg.EnvString("AGG_TRACE_GET_AS_OF", "")
	tracePutWithPrev = dbg.EnvString("AGG_TRACE_PUT_WITH_PREV", "")
)
var traceGetLatest, _ = kv.String2Domain(dbg.EnvString("AGG_TRACE_GET_LATEST", ""))

// Domain is a part of the state (examples are Accounts, Storage, Code)
// Domain should not have any go routines or locks
//
// Data-Existence in .kv vs .v files:
//  1. key doesn’t exist, then create: .kv - yes, .v - yes
//  2. acc exists, then update/delete: .kv - yes, .v - yes
//  3. acc doesn’t exist, then delete: .kv - no,  .v - no
type Domain struct {
	domainCfg // keep it above *History to avoid unexpected shadowing
	*History

	// Schema:
	//  - .kv - key -> value
	//  - .bt - key -> offset index
	//  - .kvei - key -> existence (bloom filter)

	// dirtyFiles - list of ALL files - including: un-indexed-yet, garbage, merged-into-bigger-one, ...
	// thread-safe, but maybe need 1 RWLock for all trees in Aggregator
	//
	// `_visible.files` derivative from field `file`, but without garbage:
	//  - no files with `canDelete=true`
	//  - no overlaps
	//  - no un-indexed files (`power-off` may happen between .ef and .efi creation)
	//
	// BeginRo() using _visible in zero-copy way
	dirtyFiles *btree2.BTreeG[*filesItem]

	// _visible - underscore in name means: don't use this field directly, use BeginFilesRo()
	// underlying array is immutable - means it's ready for zero-copy use
	_visible *domainVisible
}

type domainCfg struct {
	hist histCfg

	name        kv.Domain
<<<<<<< HEAD
	Compression seg.FileCompression
	CompressCfg seg.Cfg
	indexList   idxList // list of indexes for given domain
	valuesTable string  // bucket to store domain values; key -> inverted_step + values (Dupsort)
=======
	compression seg.FileCompression
	compressCfg seg.Cfg
	IndexList   Accessors // list of indexes for given domain
	valuesTable string    // bucket to store domain values; key -> inverted_step + values (Dupsort)
>>>>>>> 8945a321
	largeValues bool

	crossDomainIntegrity rangeDomainIntegrityChecker

	// replaceKeysInValues allows to replace commitment branch values with shorter keys.
	// for commitment domain only
	replaceKeysInValues bool

	// restricts subset file deletions on domain open/close. Needed to hold files until commitment is merged
	restrictSubsetFileDeletions bool
}

type domainVisible struct {
	files  []visibleFile
	name   kv.Domain
	caches *sync.Pool
}

var DomainCompressCfg = seg.Cfg{
	MinPatternScore:      1000,
	DictReducerSoftLimit: 2000000,
	MinPatternLen:        20,
	MaxPatternLen:        128,
	SamplingFactor:       4,
	MaxDictPatterns:      64 * 1024 * 2,
	Workers:              1,
}

func NewDomain(cfg domainCfg, logger log.Logger) (*Domain, error) {
	if cfg.hist.iiCfg.dirs.SnapDomain == "" {
		panic("assert: empty `dirs`")
	}
	if cfg.hist.filenameBase == "" {
		panic("assert: emtpy `filenameBase`" + cfg.name.String())
	}

	d := &Domain{
		domainCfg:  cfg,
		dirtyFiles: btree2.NewBTreeGOptions[*filesItem](filesItemLess, btree2.Options{Degree: 128, NoLocks: false}),
		_visible:   newDomainVisible(cfg.name, []visibleFile{}),
	}

	var err error
	if d.History, err = NewHistory(cfg.hist, logger); err != nil {
		return nil, err
	}

	return d, nil
}
func (d *Domain) kvFilePath(fromStep, toStep uint64) string {
	return filepath.Join(d.dirs.SnapDomain, fmt.Sprintf("v1-%s.%d-%d.kv", d.filenameBase, fromStep, toStep))
}
func (d *Domain) kvAccessorFilePath(fromStep, toStep uint64) string {
	return filepath.Join(d.dirs.SnapDomain, fmt.Sprintf("v1-%s.%d-%d.kvi", d.filenameBase, fromStep, toStep))
}
func (d *Domain) kvExistenceIdxFilePath(fromStep, toStep uint64) string {
	return filepath.Join(d.dirs.SnapDomain, fmt.Sprintf("v1-%s.%d-%d.kvei", d.filenameBase, fromStep, toStep))
}
func (d *Domain) kvBtFilePath(fromStep, toStep uint64) string {
	return filepath.Join(d.dirs.SnapDomain, fmt.Sprintf("v1-%s.%d-%d.bt", d.filenameBase, fromStep, toStep))
}

// maxStepInDB - return the latest available step in db (at-least 1 value in such step)
func (d *Domain) maxStepInDB(tx kv.Tx) (lstInDb uint64) {
	lstIdx, _ := kv.LastKey(tx, d.History.keysTable)
	if len(lstIdx) == 0 {
		return 0
	}
	return binary.BigEndian.Uint64(lstIdx) / d.aggregationStep
}

// maxStepInDBNoHistory - return latest available step in db (at-least 1 value in such step)
// Does not use history table to find the latest step
func (d *Domain) maxStepInDBNoHistory(tx kv.Tx) (lstInDb uint64) {
	lstIdx, err := kv.FirstKey(tx, d.valuesTable)
	if err != nil {
		d.logger.Warn("Domain.maxStepInDBNoHistory:", "FirstKey", lstIdx, "err", err)
		return 0
	}
	if len(lstIdx) == 0 {
		return 0
	}
	if d.largeValues {
		return (^binary.BigEndian.Uint64(lstIdx[len(lstIdx)-8:])) / d.aggregationStep
	}
	lstVal, err := tx.GetOne(d.valuesTable, lstIdx)
	if err != nil {
		d.logger.Warn("Domain.maxStepInDBNoHistory:", "GetOne", lstIdx, "err", err)
		return 0
	}

	return ^binary.BigEndian.Uint64(lstVal)
}

func (d *Domain) minStepInDB(tx kv.Tx) (lstInDb uint64) {
	lstIdx, _ := kv.FirstKey(tx, d.History.keysTable)
	if len(lstIdx) == 0 {
		return 0
	}
	return binary.BigEndian.Uint64(lstIdx) / d.aggregationStep
}

func (dt *DomainRoTx) NewWriter() *domainBufferedWriter { return dt.newWriter(dt.d.dirs.Tmp, false) }

// OpenList - main method to open list of files.
// It's ok if some files was open earlier.
// If some file already open: noop.
// If some file already open but not in provided list: close and remove from `files` field.
func (d *Domain) OpenList(idxFiles, histFiles, domainFiles []string) error {
	if err := d.History.openList(idxFiles, histFiles); err != nil {
		return err
	}

	d.closeWhatNotInList(domainFiles)
	d.scanDirtyFiles(domainFiles)
	if err := d.openDirtyFiles(); err != nil {
		return fmt.Errorf("Domain(%s).openList: %w", d.filenameBase, err)
	}
	d.protectFromHistoryFilesAheadOfDomainFiles()
	return nil
}

// protectFromHistoryFilesAheadOfDomainFiles - in some corner-cases app may see more .ef/.v files than .kv:
//   - `kill -9` in the middle of `buildFiles()`, then `rm -f db` (restore from backup)
//   - `kill -9` in the middle of `buildFiles()`, then `stage_exec --reset` (drop progress - as a hot-fix)
func (d *Domain) protectFromHistoryFilesAheadOfDomainFiles() {
	d.closeFilesAfterStep(d.dirtyFilesEndTxNumMinimax() / d.aggregationStep)
}

func (d *Domain) openFolder() error {
	idx, histFiles, domainFiles, err := d.fileNamesOnDisk()
	if err != nil {
		return fmt.Errorf("Domain(%s).openFolder: %w", d.filenameBase, err)
	}
	if err := d.OpenList(idx, histFiles, domainFiles); err != nil {
		return err
	}
	return nil
}

func (d *Domain) closeFilesAfterStep(lowerBound uint64) {
	var toClose []*filesItem
	d.dirtyFiles.Scan(func(item *filesItem) bool {
		if item.startTxNum/d.aggregationStep >= lowerBound {
			toClose = append(toClose, item)
		}
		return true
	})
	for _, item := range toClose {
		d.dirtyFiles.Delete(item)
		fName := ""
		if item.decompressor != nil {
			fName = item.decompressor.FileName()
		}
		log.Debug(fmt.Sprintf("[snapshots] closing %s, because step %d was not complete", fName, lowerBound))
		item.closeFiles()
	}

	toClose = toClose[:0]
	d.History.dirtyFiles.Scan(func(item *filesItem) bool {
		if item.startTxNum/d.aggregationStep >= lowerBound {
			toClose = append(toClose, item)
		}
		return true
	})
	for _, item := range toClose {
		d.History.dirtyFiles.Delete(item)
		fName := ""
		if item.decompressor != nil {
			fName = item.decompressor.FileName()
		}
		log.Debug(fmt.Sprintf("[snapshots] closing %s, because step %d was not complete", fName, lowerBound))
		item.closeFiles()
	}

	toClose = toClose[:0]
	d.History.InvertedIndex.dirtyFiles.Scan(func(item *filesItem) bool {
		if item.startTxNum/d.aggregationStep >= lowerBound {
			toClose = append(toClose, item)
		}
		return true
	})
	for _, item := range toClose {
		d.History.InvertedIndex.dirtyFiles.Delete(item)
		fName := ""
		if item.decompressor != nil {
			fName = item.decompressor.FileName()
		}
		log.Debug(fmt.Sprintf("[snapshots] closing %s, because step %d was not complete", fName, lowerBound))
		item.closeFiles()
	}
}

func (d *Domain) scanDirtyFiles(fileNames []string) (garbageFiles []*filesItem) {
	if d.filenameBase == "" {
		panic("assert: empty `filenameBase`")
	}
	if d.aggregationStep == 0 {
		panic("assert: empty `aggregationStep`")
	}

	l := scanDirtyFiles(fileNames, d.aggregationStep, d.filenameBase, "kv", d.logger)
	for _, dirtyFile := range l {
		startStep, endStep := dirtyFile.startTxNum/d.aggregationStep, dirtyFile.endTxNum/d.aggregationStep
		domainName, _ := kv.String2Domain(d.filenameBase)
		if d.crossDomainIntegrity != nil && !d.crossDomainIntegrity(domainName, d.dirs, startStep, endStep) {
			d.logger.Debug("[agg] skip garbage file", "name", d.filenameBase, "startStep", startStep, "endStep", endStep)
			continue
		}
		dirtyFile.frozen = false

		if _, has := d.dirtyFiles.Get(dirtyFile); !has {
			d.dirtyFiles.Set(dirtyFile)
		}
	}
	return garbageFiles
}

func (d *Domain) openDirtyFiles() (err error) {
	invalidFileItems := make([]*filesItem, 0)
	invalidFileItemsLock := sync.Mutex{}
	d.dirtyFiles.Walk(func(items []*filesItem) bool {
		for _, item := range items {
			fromStep, toStep := item.startTxNum/d.aggregationStep, item.endTxNum/d.aggregationStep
			if item.decompressor == nil {
				fPath := d.kvFilePath(fromStep, toStep)
				exists, err := dir.FileExist(fPath)
				if err != nil {
					_, fName := filepath.Split(fPath)
					d.logger.Debug("[agg] Domain.openDirtyFiles: FileExist err", "f", fName, "err", err)
					invalidFileItemsLock.Lock()
					invalidFileItems = append(invalidFileItems, item)
					invalidFileItemsLock.Unlock()
					continue
				}
				if !exists {
					_, fName := filepath.Split(fPath)
					d.logger.Debug("[agg] Domain.openDirtyFiles: file does not exists", "f", fName)
					invalidFileItemsLock.Lock()
					invalidFileItems = append(invalidFileItems, item)
					invalidFileItemsLock.Unlock()
					continue
				}

				if item.decompressor, err = seg.NewDecompressor(fPath); err != nil {
					_, fName := filepath.Split(fPath)
					if errors.Is(err, &seg.ErrCompressedFileCorrupted{}) {
						d.logger.Debug("[agg] Domain.openDirtyFiles", "err", err, "f", fName)
					} else {
						d.logger.Warn("[agg] Domain.openDirtyFiles", "err", err, "f", fName)
					}
					invalidFileItemsLock.Lock()
					invalidFileItems = append(invalidFileItems, item)
					invalidFileItemsLock.Unlock()
					// don't interrupt on error. other files may be good. but skip indices open.
					continue
				}
			}

			if item.index == nil && d.IndexList&AccessorHashMap != 0 {
				fPath := d.kvAccessorFilePath(fromStep, toStep)
				exists, err := dir.FileExist(fPath)
				if err != nil {
					_, fName := filepath.Split(fPath)
					d.logger.Warn("[agg] Domain.openDirtyFiles", "err", err, "f", fName)
				}
				if exists {
					if item.index, err = recsplit.OpenIndex(fPath); err != nil {
						_, fName := filepath.Split(fPath)
						d.logger.Warn("[agg] Domain.openDirtyFiles", "err", err, "f", fName)
						// don't interrupt on error. other files may be good
					}
				}
			}
			if item.bindex == nil && d.IndexList&AccessorBTree != 0 {
				fPath := d.kvBtFilePath(fromStep, toStep)
				exists, err := dir.FileExist(fPath)
				if err != nil {
					_, fName := filepath.Split(fPath)
					d.logger.Warn("[agg] Domain.openDirtyFiles", "err", err, "f", fName)
				}
				if exists {
					btM := DefaultBtreeM
					if toStep == 0 && d.filenameBase == "commitment" {
						btM = 128
					}
					if item.bindex, err = OpenBtreeIndexWithDecompressor(fPath, btM, item.decompressor, d.Compression); err != nil {
						_, fName := filepath.Split(fPath)
						d.logger.Warn("[agg] Domain.openDirtyFiles", "err", err, "f", fName)
						// don't interrupt on error. other files may be good
					}
				}
			}
			if item.existence == nil && d.IndexList&AccessorExistence != 0 {
				fPath := d.kvExistenceIdxFilePath(fromStep, toStep)
				exists, err := dir.FileExist(fPath)
				if err != nil {
					_, fName := filepath.Split(fPath)
					d.logger.Warn("[agg] Domain.openDirtyFiles", "err", err, "f", fName)
				}
				if exists {
					if item.existence, err = OpenExistenceFilter(fPath); err != nil {
						_, fName := filepath.Split(fPath)
						d.logger.Warn("[agg] Domain.openDirtyFiles", "err", err, "f", fName)
						// don't interrupt on error. other files may be good
					}
				}
			}
		}
		return true
	})

	for _, item := range invalidFileItems {
		item.closeFiles() // just close, not remove from disk
		d.dirtyFiles.Delete(item)
	}

	return nil
}

func (d *Domain) closeWhatNotInList(fNames []string) {
	protectFiles := make(map[string]struct{}, len(fNames))
	for _, f := range fNames {
		protectFiles[f] = struct{}{}
	}
	var toClose []*filesItem
	d.dirtyFiles.Walk(func(items []*filesItem) bool {
		for _, item := range items {
			if item.decompressor != nil {
				if _, ok := protectFiles[item.decompressor.FileName()]; ok {
					continue
				}
			}
			toClose = append(toClose, item)
		}
		return true
	})
	for _, item := range toClose {
		item.closeFiles()
		d.dirtyFiles.Delete(item)
	}
}

func (d *Domain) reCalcVisibleFiles(toTxNum uint64) {
	d._visible = newDomainVisible(d.name, calcVisibleFiles(d.dirtyFiles, d.IndexList, false, toTxNum))
	d.History.reCalcVisibleFiles(toTxNum)
}

func (d *Domain) Tables() []string {
	return append([]string{d.keysTable, d.valuesTable}, d.History.Tables()...)
}

func (d *Domain) Close() {
	if d == nil {
		return
	}
	d.History.Close()
	d.closeWhatNotInList([]string{})
}

func (w *domainBufferedWriter) PutWithPrev(key1, key2, val, preval []byte, prevStep uint64) error {
	// This call to update needs to happen before d.tx.Put() later, because otherwise the content of `preval`` slice is invalidated
	if tracePutWithPrev != "" && tracePutWithPrev == w.h.ii.filenameBase {
		fmt.Printf("PutWithPrev(%s, txn %d, key[%x][%x] value[%x] preval[%x])\n", w.h.ii.filenameBase, w.h.ii.txNum, key1, key2, val, preval)
	}
	if err := w.h.AddPrevValue(key1, key2, preval, prevStep); err != nil {
		return err
	}
	if w.diff != nil {
		w.diff.DomainUpdate(key1, key2, preval, w.stepBytes[:], prevStep)
	}
	return w.addValue(key1, key2, val)
}

func (w *domainBufferedWriter) DeleteWithPrev(key1, key2, prev []byte, prevStep uint64) (err error) {
	// This call to update needs to happen before d.tx.Delete() later, because otherwise the content of `original`` slice is invalidated
	if tracePutWithPrev != "" && tracePutWithPrev == w.h.ii.filenameBase {
		fmt.Printf("DeleteWithPrev(%s, txn %d, key[%x][%x] preval[%x])\n", w.h.ii.filenameBase, w.h.ii.txNum, key1, key2, prev)
	}
	if err := w.h.AddPrevValue(key1, key2, prev, prevStep); err != nil {
		return err
	}
	if w.diff != nil {
		w.diff.DomainUpdate(key1, key2, prev, w.stepBytes[:], prevStep)
	}
	return w.addValue(key1, key2, nil)
}

func (w *domainBufferedWriter) SetTxNum(v uint64) {
	w.setTxNumOnce = true
	w.h.SetTxNum(v)
	binary.BigEndian.PutUint64(w.stepBytes[:], ^(v / w.h.ii.aggregationStep))
}

func (dt *DomainRoTx) newWriter(tmpdir string, discard bool) *domainBufferedWriter {
	discardHistory := discard || dt.d.historyDisabled

	w := &domainBufferedWriter{
		discard:   discard,
		aux:       make([]byte, 0, 128),
		valsTable: dt.d.valuesTable,
		largeVals: dt.d.largeValues,
		values:    etl.NewCollector(dt.name.String()+"domain.flush", tmpdir, etl.NewSortableBuffer(WALCollectorRAM), dt.d.logger).LogLvl(log.LvlTrace),

		h: dt.ht.newWriter(tmpdir, discardHistory),
	}
	w.values.SortAndFlushInBackground(true)
	return w
}

type domainBufferedWriter struct {
	values *etl.Collector

	setTxNumOnce bool
	discard      bool

	valsTable string
	largeVals bool

	stepBytes [8]byte // current inverted step representation
	aux       []byte  // auxilary buffer for key1 + key2
	aux2      []byte  // auxilary buffer for step + val
	diff      *StateDiffDomain

	h *historyBufferedWriter
}

func (w *domainBufferedWriter) close() {
	if w == nil { // allow dobule-close
		return
	}
	w.h.close()
	if w.values != nil {
		w.values.Close()
	}
}

// nolint
func loadSkipFunc() etl.LoadFunc {
	var preKey, preVal []byte
	return func(k, v []byte, table etl.CurrentTableReader, next etl.LoadNextFunc) error {
		if bytes.Equal(k, preKey) {
			preVal = v
			return nil
		}
		if err := next(nil, preKey, preVal); err != nil {
			return err
		}
		if err := next(k, k, v); err != nil {
			return err
		}
		preKey, preVal = k, v
		return nil
	}
}
func (w *domainBufferedWriter) Flush(ctx context.Context, tx kv.RwTx) error {
	if w.discard {
		return nil
	}
	if err := w.h.Flush(ctx, tx); err != nil {
		return err
	}

	if w.largeVals {
		if err := w.values.Load(tx, w.valsTable, loadFunc, etl.TransformArgs{Quit: ctx.Done(), EmptyVals: true}); err != nil {
			return err
		}
		w.close()
		return nil
	}

	valuesCursor, err := tx.RwCursorDupSort(w.valsTable)
	if err != nil {
		return err
	}
	defer valuesCursor.Close()
	if err := w.values.Load(tx, w.valsTable, func(k, v []byte, table etl.CurrentTableReader, next etl.LoadNextFunc) error {
		foundVal, err := valuesCursor.SeekBothRange(k, v[:8])
		if err != nil {
			return err
		}
		if len(foundVal) == 0 || !bytes.Equal(foundVal[:8], v[:8]) {
			if err := valuesCursor.Put(k, v); err != nil {
				return err
			}
			return nil
		}
		if err := valuesCursor.DeleteCurrent(); err != nil {
			return err
		}
		if err := valuesCursor.Put(k, v); err != nil {
			return err
		}
		return nil
	}, etl.TransformArgs{Quit: ctx.Done(), EmptyVals: true}); err != nil {
		return err
	}
	w.close()

	return nil
}

func (w *domainBufferedWriter) addValue(key1, key2, value []byte) error {
	if w.discard {
		return nil
	}
	if !w.setTxNumOnce {
		panic("you forgot to call SetTxNum")
	}
	if w.largeVals {
		kl := len(key1) + len(key2)
		w.aux = append(append(append(w.aux[:0], key1...), key2...), w.stepBytes[:]...)
		fullkey := w.aux[:kl+8]
		if asserts && (w.h.ii.txNum/w.h.ii.aggregationStep) != ^binary.BigEndian.Uint64(w.stepBytes[:]) {
			panic(fmt.Sprintf("assert: %d != %d", w.h.ii.txNum/w.h.ii.aggregationStep, ^binary.BigEndian.Uint64(w.stepBytes[:])))
		}

		if err := w.values.Collect(fullkey, value); err != nil {
			return err
		}
		return nil
	}

	w.aux = append(append(w.aux[:0], key1...), key2...)
	w.aux2 = append(append(w.aux2[:0], w.stepBytes[:]...), value...)

	if asserts && (w.h.ii.txNum/w.h.ii.aggregationStep) != ^binary.BigEndian.Uint64(w.stepBytes[:]) {
		panic(fmt.Sprintf("assert: %d != %d", w.h.ii.txNum/w.h.ii.aggregationStep, ^binary.BigEndian.Uint64(w.stepBytes[:])))
	}

	//defer func() {
	//	fmt.Printf("addValue     [%p;tx=%d] '%x' -> '%x'\n", w, w.h.ii.txNum, fullkey, value)
	//}()

	if err := w.values.Collect(w.aux, w.aux2); err != nil {
		return err
	}
	return nil
}

// DomainRoTx allows accesing the same domain from multiple go-routines
type DomainRoTx struct {
	files   visibleFiles
	visible *domainVisible
	name    kv.Domain
	ht      *HistoryRoTx

	d *Domain

	getters    []*seg.Reader
	readers    []*BtIndex
	idxReaders []*recsplit.IndexReader

	keyBuf [60]byte // 52b key and 8b for inverted step
	comBuf []byte

	valsC      kv.Cursor
	valCViewID uint64 // to make sure that valsC reading from the same view with given kv.Tx

	getFromFileCache *DomainGetFromFileCache
}

func domainReadMetric(name kv.Domain, level int) metrics.Summary {
	if level > 4 {
		level = 5
	}
	return mxsKVGet[name][level]
}

func (dt *DomainRoTx) getLatestFromFile(i int, filekey []byte) (v []byte, ok bool, offset uint64, err error) {
	if dbg.KVReadLevelledMetrics {
		defer domainReadMetric(dt.name, i).ObserveDuration(time.Now())
	}

	g := dt.statelessGetter(i)
	if dt.d.IndexList&AccessorBTree != 0 {
		_, v, offset, ok, err = dt.statelessBtree(i).Get(filekey, g)
		if err != nil || !ok {
			return nil, false, 0, err
		}
		//fmt.Printf("getLatestFromBtreeColdFiles key %x shard %d %x\n", filekey, exactColdShard, v)
		return v, true, offset, nil
	}
	if dt.d.IndexList&AccessorHashMap != 0 {
		reader := dt.statelessIdxReader(i)
		if reader.Empty() {
			return nil, false, 0, nil
		}
		offset, ok := reader.TwoLayerLookup(filekey)
		if !ok {
			return nil, false, 0, nil
		}
		g.Reset(offset)

		k, _ := g.Next(nil)
		if !bytes.Equal(filekey, k) { // MPH false-positives protection
			return nil, false, 0, nil
		}
		v, _ := g.Next(nil)
		return v, true, 0, nil
	}
	return nil, false, 0, errors.New("no index defined")

}

func (d *Domain) BeginFilesRo() *DomainRoTx {
	for i := 0; i < len(d._visible.files); i++ {
		if !d._visible.files[i].src.frozen {
			d._visible.files[i].src.refcount.Add(1)
		}
	}

	return &DomainRoTx{
		name:    d.name,
		d:       d,
		ht:      d.History.BeginFilesRo(),
		visible: d._visible,
		files:   d._visible.files,
	}
}

// Collation is the set of compressors created after aggregation
type Collation struct {
	HistoryCollation
	valuesComp  *seg.Compressor
	valuesPath  string
	valuesCount int
}

func (c Collation) Close() {
	if c.valuesComp != nil {
		c.valuesComp.Close()
	}
	c.HistoryCollation.Close()
}

func (d *Domain) DumpStepRangeOnDisk(ctx context.Context, stepFrom, stepTo, txnFrom, txnTo uint64, wal *domainBufferedWriter, vt valueTransformer) error {
	if stepFrom == stepTo {
		return nil
	}
	if stepFrom > stepTo {
		panic(fmt.Errorf("assert: stepFrom=%d > stepTo=%d", stepFrom, stepTo))
	}

	coll, err := d.collateETL(ctx, stepFrom, stepTo, wal.values, vt)
	defer wal.close()
	if err != nil {
		return err
	}
	wal.close()

	ps := background.NewProgressSet()
	static, err := d.buildFileRange(ctx, stepFrom, stepTo, coll, ps)
	if err != nil {
		return err
	}

	d.integrateDirtyFiles(static, txnFrom, txnTo)
	// d.reCalcVisibleFiles(d.dirtyFilesEndTxNumMinimax())
	return nil
}

// [stepFrom; stepTo)
// In contrast to collate function collateETL puts contents of wal into file.
func (d *Domain) collateETL(ctx context.Context, stepFrom, stepTo uint64, wal *etl.Collector, vt valueTransformer) (coll Collation, err error) {
	started := time.Now()
	closeCollation := true
	defer func() {
		if closeCollation {
			coll.Close()
		}
		mxCollateTook.ObserveDuration(started)
	}()

	coll.valuesPath = d.kvFilePath(stepFrom, stepTo)
	if coll.valuesComp, err = seg.NewCompressor(ctx, d.filenameBase+".domain.collate", coll.valuesPath, d.dirs.Tmp, d.CompressCfg, log.LvlTrace, d.logger); err != nil {
		return Collation{}, fmt.Errorf("create %s values compressor: %w", d.filenameBase, err)
	}

	// Don't use `d.compress` config in collate. Because collat+build must be very-very fast (to keep db small).
	// Compress files only in `merge` which ok to be slow.
	//comp := seg.NewWriter(coll.valuesComp, seg.CompressNone) //
	compress := seg.CompressNone
	if stepTo-stepFrom > DomainMinStepsToCompress {
		compress = d.Compression
	}
	comp := seg.NewWriter(coll.valuesComp, compress)

	stepBytes := make([]byte, 8)
	binary.BigEndian.PutUint64(stepBytes, ^stepTo)

	kvs := make([]struct {
		k, v []byte
	}, 0, 128)
	var fromTxNum, endTxNum uint64 = 0, stepTo * d.aggregationStep
	if stepFrom > 0 {
		fromTxNum = (stepFrom - 1) * d.aggregationStep
	}

	//var stepInDB []byte
	err = wal.Load(nil, "", func(k, v []byte, table etl.CurrentTableReader, next etl.LoadNextFunc) error {
		if d.largeValues {
			kvs = append(kvs, struct {
				k, v []byte
			}{k[:len(k)-8], v})
		} else {

			if vt != nil {
				v, err = vt(v[8:], fromTxNum, endTxNum)
				if err != nil {
					return fmt.Errorf("vt: %w", err)
				}
			} else {
				v = v[8:]
			}
			if err = comp.AddWord(k); err != nil {
				return fmt.Errorf("add %s values key [%x]: %w", d.filenameBase, k, err)
			}
			if err = comp.AddWord(v); err != nil {
				return fmt.Errorf("add %s values [%x]=>[%x]: %w", d.filenameBase, k, v, err)
			}
		}
		return nil
	}, etl.TransformArgs{Quit: ctx.Done()})

	sort.Slice(kvs, func(i, j int) bool {
		return bytes.Compare(kvs[i].k, kvs[j].k) < 0
	})
	// check if any key is duplicated
	for i := 1; i < len(kvs); i++ {
		if bytes.Equal(kvs[i].k, kvs[i-1].k) {
			return coll, fmt.Errorf("duplicate key [%x]", kvs[i].k)
		}
	}
	for _, kv := range kvs {
		if vt != nil {
			kv.v, err = vt(kv.v, fromTxNum, endTxNum)
		}
		if err != nil {
			return coll, fmt.Errorf("vt: %w", err)
		}
		if err = comp.AddWord(kv.k); err != nil {
			return coll, fmt.Errorf("add %s values key [%x]: %w", d.filenameBase, kv.k, err)
		}
		if err = comp.AddWord(kv.v); err != nil {
			return coll, fmt.Errorf("add %s values [%x]=>[%x]: %w", d.filenameBase, kv.k, kv.v, err)
		}
	}
	// could also do key squeezing

	closeCollation = false
	coll.valuesCount = coll.valuesComp.Count() / 2
	mxCollationSize.SetUint64(uint64(coll.valuesCount))
	return coll, nil
}

// collate gathers domain changes over the specified step, using read-only transaction,
// and returns compressors, elias fano, and bitmaps
// [txFrom; txTo)
func (d *Domain) collate(ctx context.Context, step, txFrom, txTo uint64, roTx kv.Tx) (coll Collation, err error) {
	{ //assert
		if txFrom%d.aggregationStep != 0 {
			panic(fmt.Errorf("assert: unexpected txFrom=%d", txFrom))
		}
		if txTo%d.aggregationStep != 0 {
			panic(fmt.Errorf("assert: unexpected txTo=%d", txTo))
		}
	}

	started := time.Now()
	defer func() {
		mxCollateTook.ObserveDuration(started)
	}()

	coll.HistoryCollation, err = d.History.collate(ctx, step, txFrom, txTo, roTx)
	if err != nil {
		return Collation{}, err
	}

	closeCollation := true
	defer func() {
		if closeCollation {
			coll.Close()
		}
	}()

	coll.valuesPath = d.kvFilePath(step, step+1)
	if coll.valuesComp, err = seg.NewCompressor(ctx, d.filenameBase+".domain.collate", coll.valuesPath, d.dirs.Tmp, d.CompressCfg, log.LvlTrace, d.logger); err != nil {
		return Collation{}, fmt.Errorf("create %s values compressor: %w", d.filenameBase, err)
	}

	// Don't use `d.compress` config in collate. Because collat+build must be very-very fast (to keep db small).
	// Compress files only in `merge` which ok to be slow.
	comp := seg.NewWriter(coll.valuesComp, seg.CompressNone)

	stepBytes := make([]byte, 8)
	binary.BigEndian.PutUint64(stepBytes, ^step)

	var valsCursor kv.Cursor

	if d.largeValues {
		valsCursor, err = roTx.Cursor(d.valuesTable)
		if err != nil {
			return Collation{}, fmt.Errorf("create %s values cursorDupsort: %w", d.filenameBase, err)
		}
	} else {
		valsCursor, err = roTx.CursorDupSort(d.valuesTable)
		if err != nil {
			return Collation{}, fmt.Errorf("create %s values cursorDupsort: %w", d.filenameBase, err)
		}
	}
	defer valsCursor.Close()

	kvs := make([]struct {
		k, v []byte
	}, 0, 128)

	var stepInDB []byte
	for k, v, err := valsCursor.First(); k != nil; {
		if err != nil {
			return coll, err
		}

		if d.largeValues {
			stepInDB = k[len(k)-8:]
		} else {
			stepInDB = v[:8]
		}
		if !bytes.Equal(stepBytes, stepInDB) { // [txFrom; txTo)
			k, v, err = valsCursor.Next()
			continue
		}

		if d.largeValues {
			kvs = append(kvs, struct {
				k, v []byte
			}{k[:len(k)-8], v})
			k, v, err = valsCursor.Next()
		} else {
			if err = comp.AddWord(k); err != nil {
				return coll, fmt.Errorf("add %s values key [%x]: %w", d.filenameBase, k, err)
			}
			if err = comp.AddWord(v[8:]); err != nil {
				return coll, fmt.Errorf("add %s values [%x]=>[%x]: %w", d.filenameBase, k, v[8:], err)
			}
			k, v, err = valsCursor.(kv.CursorDupSort).NextNoDup()
		}
	}

	sort.Slice(kvs, func(i, j int) bool {
		return bytes.Compare(kvs[i].k, kvs[j].k) < 0
	})
	// check if any key is duplicated
	for i := 1; i < len(kvs); i++ {
		if bytes.Equal(kvs[i].k, kvs[i-1].k) {
			return coll, fmt.Errorf("duplicate key [%x]", kvs[i].k)
		}
	}
	for _, kv := range kvs {
		if err = comp.AddWord(kv.k); err != nil {
			return coll, fmt.Errorf("add %s values key [%x]: %w", d.filenameBase, kv.k, err)
		}
		if err = comp.AddWord(kv.v); err != nil {
			return coll, fmt.Errorf("add %s values [%x]=>[%x]: %w", d.filenameBase, kv.k, kv.v, err)
		}
	}

	closeCollation = false
	coll.valuesCount = coll.valuesComp.Count() / 2
	mxCollationSize.SetUint64(uint64(coll.valuesCount))
	return coll, nil
}

type StaticFiles struct {
	HistoryFiles
	valuesDecomp *seg.Decompressor
	valuesIdx    *recsplit.Index
	valuesBt     *BtIndex
	bloom        *ExistenceFilter
}

// CleanupOnError - call it on collation fail. It closing all files
func (sf StaticFiles) CleanupOnError() {
	if sf.valuesDecomp != nil {
		sf.valuesDecomp.Close()
	}
	if sf.valuesIdx != nil {
		sf.valuesIdx.Close()
	}
	if sf.valuesBt != nil {
		sf.valuesBt.Close()
	}
	if sf.bloom != nil {
		sf.bloom.Close()
	}
	sf.HistoryFiles.CleanupOnError()
}

// skips history files
func (d *Domain) buildFileRange(ctx context.Context, stepFrom, stepTo uint64, collation Collation, ps *background.ProgressSet) (StaticFiles, error) {
	mxRunningFilesBuilding.Inc()
	defer mxRunningFilesBuilding.Dec()
	if traceFileLife != "" && d.filenameBase == traceFileLife {
		d.logger.Warn("[agg.dbg] buildFilesRange", "step", fmt.Sprintf("%d-%d", stepFrom, stepTo), "domain", d.filenameBase)
	}

	start := time.Now()
	defer func() {
		mxBuildTook.ObserveDuration(start)
	}()

	valuesComp := collation.valuesComp

	var (
		valuesDecomp *seg.Decompressor
		valuesIdx    *recsplit.Index
		bt           *BtIndex
		bloom        *ExistenceFilter
		err          error
	)
	closeComp := true
	defer func() {
		if closeComp {
			if valuesComp != nil {
				valuesComp.Close()
			}
			if valuesDecomp != nil {
				valuesDecomp.Close()
			}
			if valuesIdx != nil {
				valuesIdx.Close()
			}
			if bt != nil {
				bt.Close()
			}
			if bloom != nil {
				bloom.Close()
			}
		}
	}()
	if d.noFsync {
		valuesComp.DisableFsync()
	}
	if err = valuesComp.Compress(); err != nil {
		return StaticFiles{}, fmt.Errorf("compress %s values: %w", d.filenameBase, err)
	}
	valuesComp.Close()
	valuesComp = nil
	if valuesDecomp, err = seg.NewDecompressor(collation.valuesPath); err != nil {
		return StaticFiles{}, fmt.Errorf("open %s values decompressor: %w", d.filenameBase, err)
	}

	if d.IndexList&AccessorHashMap != 0 {
		if err = d.buildAccessor(ctx, stepFrom, stepTo, valuesDecomp, ps); err != nil {
			return StaticFiles{}, fmt.Errorf("build %s values idx: %w", d.filenameBase, err)
		}
		valuesIdx, err = recsplit.OpenIndex(d.kvAccessorFilePath(stepFrom, stepTo))
		if err != nil {
			return StaticFiles{}, err
		}
	}

	if d.IndexList&AccessorBTree != 0 {
		btPath := d.kvBtFilePath(stepFrom, stepTo)
		btM := DefaultBtreeM
		if stepFrom == 0 && d.filenameBase == "commitment" {
			btM = 128
		}

		bt, err = CreateBtreeIndexWithDecompressor(btPath, btM, valuesDecomp, d.Compression, *d.salt, ps, d.dirs.Tmp, d.logger, d.noFsync)
		if err != nil {
			return StaticFiles{}, fmt.Errorf("build %s .bt idx: %w", d.filenameBase, err)
		}
	}
	if d.IndexList&AccessorExistence != 0 {
		fPath := d.kvExistenceIdxFilePath(stepFrom, stepTo)
		exists, err := dir.FileExist(fPath)
		if err != nil {
			return StaticFiles{}, fmt.Errorf("build %s .kvei: %w", d.filenameBase, err)
		}
		if exists {
			bloom, err = OpenExistenceFilter(fPath)
			if err != nil {
				return StaticFiles{}, fmt.Errorf("build %s .kvei: %w", d.filenameBase, err)
			}
		}
	}
	closeComp = false
	return StaticFiles{
		valuesDecomp: valuesDecomp,
		valuesIdx:    valuesIdx,
		valuesBt:     bt,
		bloom:        bloom,
	}, nil
}

// buildFiles performs potentially resource intensive operations of creating
// static files and their indices
func (d *Domain) buildFiles(ctx context.Context, step uint64, collation Collation, ps *background.ProgressSet) (StaticFiles, error) {
	mxRunningFilesBuilding.Inc()
	defer mxRunningFilesBuilding.Dec()
	if traceFileLife != "" && d.filenameBase == traceFileLife {
		d.logger.Warn("[agg.dbg] buildFiles", "step", step, "domain", d.filenameBase)
	}

	start := time.Now()
	defer func() {
		mxBuildTook.ObserveDuration(start)
	}()

	hStaticFiles, err := d.History.buildFiles(ctx, step, collation.HistoryCollation, ps)
	if err != nil {
		return StaticFiles{}, err
	}
	valuesComp := collation.valuesComp

	var (
		valuesDecomp *seg.Decompressor
		valuesIdx    *recsplit.Index
		bt           *BtIndex
		bloom        *ExistenceFilter
	)
	closeComp := true
	defer func() {
		if closeComp {
			hStaticFiles.CleanupOnError()
			if valuesComp != nil {
				valuesComp.Close()
			}
			if valuesDecomp != nil {
				valuesDecomp.Close()
			}
			if valuesIdx != nil {
				valuesIdx.Close()
			}
			if bt != nil {
				bt.Close()
			}
			if bloom != nil {
				bloom.Close()
			}
		}
	}()
	if d.noFsync {
		valuesComp.DisableFsync()
	}
	if err = valuesComp.Compress(); err != nil {
		return StaticFiles{}, fmt.Errorf("compress %s values: %w", d.filenameBase, err)
	}
	valuesComp.Close()
	valuesComp = nil
	if valuesDecomp, err = seg.NewDecompressor(collation.valuesPath); err != nil {
		return StaticFiles{}, fmt.Errorf("open %s values decompressor: %w", d.filenameBase, err)
	}

	if d.IndexList&AccessorHashMap != 0 {
		if err = d.buildAccessor(ctx, step, step+1, valuesDecomp, ps); err != nil {
			return StaticFiles{}, fmt.Errorf("build %s values idx: %w", d.filenameBase, err)
		}
		valuesIdx, err = recsplit.OpenIndex(d.kvAccessorFilePath(step, step+1))
		if err != nil {
			return StaticFiles{}, err
		}
	}

	if d.IndexList&AccessorBTree != 0 {
		btPath := d.kvBtFilePath(step, step+1)
		btM := DefaultBtreeM
		if step == 0 && d.filenameBase == "commitment" {
			btM = 128
		}
		bt, err = CreateBtreeIndexWithDecompressor(btPath, btM, valuesDecomp, d.Compression, *d.salt, ps, d.dirs.Tmp, d.logger, d.noFsync)
		if err != nil {
			return StaticFiles{}, fmt.Errorf("build %s .bt idx: %w", d.filenameBase, err)
		}
	}
	if d.IndexList&AccessorExistence != 0 {
		fPath := d.kvExistenceIdxFilePath(step, step+1)
		exists, err := dir.FileExist(fPath)
		if err != nil {
			return StaticFiles{}, fmt.Errorf("build %s .kvei: %w", d.filenameBase, err)
		}
		if exists {
			bloom, err = OpenExistenceFilter(fPath)
			if err != nil {
				return StaticFiles{}, fmt.Errorf("build %s .kvei: %w", d.filenameBase, err)
			}
		}
	}
	closeComp = false
	return StaticFiles{
		HistoryFiles: hStaticFiles,
		valuesDecomp: valuesDecomp,
		valuesIdx:    valuesIdx,
		valuesBt:     bt,
		bloom:        bloom,
	}, nil
}

func (d *Domain) buildAccessor(ctx context.Context, fromStep, toStep uint64, data *seg.Decompressor, ps *background.ProgressSet) error {
	idxPath := d.kvAccessorFilePath(fromStep, toStep)
	cfg := recsplit.RecSplitArgs{
		Enums:              true,
		LessFalsePositives: true,

		BucketSize: recsplit.DefaultBucketSize,
		LeafSize:   recsplit.DefaultLeafSize,
		TmpDir:     d.dirs.Tmp,
		IndexFile:  idxPath,
		Salt:       d.salt,
		NoFsync:    d.noFsync,
	}
	return buildAccessor(ctx, data, d.Compression, idxPath, false, cfg, ps, d.logger)
}

func (d *Domain) missedBtreeAccessors() (l []*filesItem) {
	d.dirtyFiles.Walk(func(items []*filesItem) bool { // don't run slow logic while iterating on btree
		for _, item := range items {
			fromStep, toStep := item.startTxNum/d.aggregationStep, item.endTxNum/d.aggregationStep
			fPath := d.kvBtFilePath(fromStep, toStep)
			exists, err := dir.FileExist(fPath)
			if err != nil {
				panic(err)
			}
			if !exists {
				l = append(l, item)
				continue
			}
			fPath = d.kvExistenceIdxFilePath(fromStep, toStep)
			exists, err = dir.FileExist(fPath)
			if err != nil {
				panic(err)
			}
			if !exists {
				l = append(l, item)
				continue
			}
		}
		return true
	})
	return l
}
func (d *Domain) missedAccessors() (l []*filesItem) {
	d.dirtyFiles.Walk(func(items []*filesItem) bool { // don't run slow logic while iterating on btree
		for _, item := range items {
			fromStep, toStep := item.startTxNum/d.aggregationStep, item.endTxNum/d.aggregationStep
			fPath := d.kvAccessorFilePath(fromStep, toStep)
			exists, err := dir.FileExist(fPath)
			if err != nil {
				panic(err)
			}
			if !exists {
				l = append(l, item)
			}
		}
		return true
	})
	return l
}

// BuildMissedAccessors - produce .efi/.vi/.kvi from .ef/.v/.kv
func (d *Domain) BuildMissedAccessors(ctx context.Context, g *errgroup.Group, ps *background.ProgressSet) {
	d.History.BuildMissedAccessors(ctx, g, ps)
	for _, item := range d.missedBtreeAccessors() {
		if d.IndexList&AccessorBTree == 0 {
			continue
		}
		if item.decompressor == nil {
			log.Warn(fmt.Sprintf("[dbg] BuildMissedAccessors: item with nil decompressor %s %d-%d", d.filenameBase, item.startTxNum/d.aggregationStep, item.endTxNum/d.aggregationStep))
		}
		item := item

		g.Go(func() error {
			fromStep, toStep := item.startTxNum/d.aggregationStep, item.endTxNum/d.aggregationStep
			idxPath := d.kvBtFilePath(fromStep, toStep)
			if err := BuildBtreeIndexWithDecompressor(idxPath, item.decompressor, d.Compression, ps, d.dirs.Tmp, *d.salt, d.logger, d.noFsync); err != nil {
				return fmt.Errorf("failed to build btree index for %s:  %w", item.decompressor.FileName(), err)
			}
			return nil
		})
	}
	for _, item := range d.missedAccessors() {
		if d.IndexList&AccessorHashMap == 0 {
			continue
		}
		if item.decompressor == nil {
			log.Warn(fmt.Sprintf("[dbg] BuildMissedAccessors: item with nil decompressor %s %d-%d", d.filenameBase, item.startTxNum/d.aggregationStep, item.endTxNum/d.aggregationStep))
		}
		item := item
		g.Go(func() error {
			fromStep, toStep := item.startTxNum/d.aggregationStep, item.endTxNum/d.aggregationStep
			err := d.buildAccessor(ctx, fromStep, toStep, item.decompressor, ps)
			if err != nil {
				return fmt.Errorf("build %s values recsplit index: %w", d.filenameBase, err)
			}
			return nil
		})
	}
}

func buildAccessor(ctx context.Context, d *seg.Decompressor, compressed seg.FileCompression, idxPath string, values bool, cfg recsplit.RecSplitArgs, ps *background.ProgressSet, logger log.Logger) error {
	_, fileName := filepath.Split(idxPath)
	count := d.Count()
	if !values {
		count = d.Count() / 2
	}
	p := ps.AddNew(fileName, uint64(count))
	defer ps.Delete(p)

	defer d.EnableMadvNormal().DisableReadAhead()

	g := seg.NewReader(d.MakeGetter(), compressed)
	var rs *recsplit.RecSplit
	var err error
	cfg.KeyCount = count
	if rs, err = recsplit.NewRecSplit(cfg, logger); err != nil {
		return fmt.Errorf("create recsplit: %w", err)
	}
	defer rs.Close()
	rs.LogLvl(log.LvlTrace)

	var keyPos, valPos uint64
	for {
		word := make([]byte, 0, 256)
		if err := ctx.Err(); err != nil {
			return err
		}
		g.Reset(0)
		for g.HasNext() {
			word, valPos = g.Next(word[:0])
			if values {
				if err = rs.AddKey(word, valPos); err != nil {
					return fmt.Errorf("add idx key [%x]: %w", word, err)
				}
			} else {
				if err = rs.AddKey(word, keyPos); err != nil {
					return fmt.Errorf("add idx key [%x]: %w", word, err)
				}
			}

			// Skip value
			keyPos, _ = g.Skip()

			p.Processed.Add(1)
		}
		if err = rs.Build(ctx); err != nil {
			if rs.Collision() {
				logger.Info("Building recsplit. Collision happened. It's ok. Restarting...")
				rs.ResetNextSalt()
			} else {
				return fmt.Errorf("build idx: %w", err)
			}
		} else {
			break
		}
	}
	return nil
}

func (d *Domain) integrateDirtyFiles(sf StaticFiles, txNumFrom, txNumTo uint64) {
	d.History.integrateDirtyFiles(sf.HistoryFiles, txNumFrom, txNumTo)

	fi := newFilesItem(txNumFrom, txNumTo, d.aggregationStep)
	fi.frozen = false
	fi.decompressor = sf.valuesDecomp
	fi.index = sf.valuesIdx
	fi.bindex = sf.valuesBt
	fi.existence = sf.bloom
	d.dirtyFiles.Set(fi)
}

// unwind is similar to prune but the difference is that it restores domain values from the history as of txFrom
// context Flush should be managed by caller.
func (dt *DomainRoTx) Unwind(ctx context.Context, rwTx kv.RwTx, step, txNumUnwindTo uint64, domainDiffs []DomainEntryDiff) error {
	// fmt.Printf("[domain][%s] unwinding domain to txNum=%d, step %d\n", d.filenameBase, txNumUnwindTo, step)
	d := dt.d

	sf := time.Now()
	defer mxUnwindTook.ObserveDuration(sf)
	mxRunningUnwind.Inc()
	defer mxRunningUnwind.Dec()
	logEvery := time.NewTicker(time.Second * 30)
	defer logEvery.Stop()

	valsCursor, err := rwTx.RwCursorDupSort(d.valuesTable)
	if err != nil {
		return err
	}
	defer valsCursor.Close()
	// First revert keys
	for i := range domainDiffs {
		keyStr, value, prevStepBytes := domainDiffs[i].Key, domainDiffs[i].Value, domainDiffs[i].PrevStepBytes
		key := toBytesZeroCopy(keyStr)
		if dt.d.largeValues {
			if len(value) == 0 {
				if !bytes.Equal(key[len(key)-8:], prevStepBytes) {
					if err := rwTx.Delete(d.valuesTable, key); err != nil {
						return err
					}
				} else {
					if err := rwTx.Put(d.valuesTable, key, []byte{}); err != nil {
						return err
					}
				}
			} else {
				if err := rwTx.Put(d.valuesTable, key, value); err != nil {
					return err
				}
			}
			continue
		}
		stepBytes := key[len(key)-8:]
		fullKey := key[:len(key)-8]
		// Second, we need to restore the previous value
		valInDB, err := valsCursor.SeekBothRange(fullKey, stepBytes)
		if err != nil {
			return err
		}
		if len(valInDB) > 0 {
			stepInDB := valInDB[:8]
			if bytes.Equal(stepInDB, stepBytes) {
				if err := valsCursor.DeleteCurrent(); err != nil {
					return err
				}
			}
		}

		if !bytes.Equal(stepBytes, prevStepBytes) {
			continue
		}

		if err := valsCursor.Put(fullKey, append(stepBytes, value...)); err != nil {
			return err
		}
	}
	// Compare valsKV with prevSeenKeys
	if _, err := dt.ht.Prune(ctx, rwTx, txNumUnwindTo, math.MaxUint64, math.MaxUint64, true, logEvery); err != nil {
		return fmt.Errorf("[domain][%s] unwinding, prune history to txNum=%d, step %d: %w", dt.d.filenameBase, txNumUnwindTo, step, err)
	}
	return nil
}

// getFromFiles doesn't provide same semantics as getLatestFromDB - it returns start/end tx
// of file where the value is stored (not exact step when kv has been set)
// maxTxNum, if > 0, filters out files with bigger txnums from search
func (dt *DomainRoTx) getFromFiles(filekey []byte, maxTxNum uint64) (v []byte, found bool, fileStartTxNum uint64, fileEndTxNum uint64, err error) {
	if len(dt.files) == 0 {
		return
	}
	if maxTxNum == 0 {
		maxTxNum = math.MaxUint64
	}
	useExistenceFilter := dt.d.IndexList&AccessorExistence != 0
	useCache := dt.name != kv.CommitmentDomain && maxTxNum == math.MaxUint64

	hi, _ := dt.ht.iit.hashKey(filekey)
	if useCache && dt.getFromFileCache == nil {
		dt.getFromFileCache = dt.visible.newGetFromFileCache()
	}
	if dt.getFromFileCache != nil && maxTxNum == math.MaxUint64 {
		if cv, ok := dt.getFromFileCache.Get(hi); ok {
			return cv.v, true, dt.files[cv.lvl].startTxNum, dt.files[cv.lvl].endTxNum, nil
		}
	}

	for i := len(dt.files) - 1; i >= 0; i-- {
		if maxTxNum != math.MaxUint64 && dt.files[i].endTxNum > maxTxNum { // skip partially matched files
			continue
		}
		// fmt.Printf("getFromFiles: lim=%d %d %d %d %d\n", maxTxNum, dt.files[i].startTxNum, dt.files[i].endTxNum, dt.files[i].startTxNum/dt.d.aggregationStep, dt.files[i].endTxNum/dt.d.aggregationStep)
		if useExistenceFilter {
			if dt.files[i].src.existence != nil {
				if !dt.files[i].src.existence.ContainsHash(hi) {
					if traceGetLatest == dt.name {
						fmt.Printf("GetLatest(%s, %x) -> existence index %s -> false\n", dt.d.filenameBase, filekey, dt.files[i].src.existence.FileName)
					}
					continue
				} else {
					if traceGetLatest == dt.name {
						fmt.Printf("GetLatest(%s, %x) -> existence index %s -> true\n", dt.d.filenameBase, filekey, dt.files[i].src.existence.FileName)
					}
				}
			} else {
				if traceGetLatest == dt.name {
					fmt.Printf("GetLatest(%s, %x) -> existence index is nil %s\n", dt.name.String(), filekey, dt.files[i].src.decompressor.FileName())
				}
			}
		}

		v, found, _, err = dt.getLatestFromFile(i, filekey)
		if err != nil {
			return nil, false, 0, 0, err
		}
		if !found {
			if traceGetLatest == dt.name {
				fmt.Printf("GetLatest(%s, %x) -> not found in file %s\n", dt.name.String(), filekey, dt.files[i].src.decompressor.FileName())
			}
			continue
		}
		if traceGetLatest == dt.name {
			fmt.Printf("GetLatest(%s, %x) -> found in file %s\n", dt.name.String(), filekey, dt.files[i].src.decompressor.FileName())
		}

		if dt.getFromFileCache != nil {
			dt.getFromFileCache.Add(hi, domainGetFromFileCacheItem{lvl: uint8(i), v: v})
		}
		return v, true, dt.files[i].startTxNum, dt.files[i].endTxNum, nil
	}
	if traceGetLatest == dt.name {
		fmt.Printf("GetLatest(%s, %x) -> not found in %d files\n", dt.name.String(), filekey, len(dt.files))
	}

	if dt.getFromFileCache != nil {
		dt.getFromFileCache.Add(hi, domainGetFromFileCacheItem{lvl: 0, v: nil})
	}
	return nil, false, 0, 0, nil
}

// Returns the first txNum from available history
func (dt *DomainRoTx) HistoryStartFrom() uint64 {
	if len(dt.ht.files) == 0 {
		return 0
	}
	return dt.ht.files[0].startTxNum
}

func (dt *DomainRoTx) GetAsOfFile(key []byte, txNum uint64) ([]byte, bool, error) {
	var v []byte
	var foundStep uint64
	var found bool
	var err error

	if traceGetLatest == dt.name {
		defer func() {
			fmt.Printf("getAsOfFile(%s, '%x' -> '%x') (from db=%t; istep=%x stepInFiles=%d)\n",
				dt.name.String(), key, v, found, foundStep, dt.files.EndTxNum()/dt.d.aggregationStep)
		}()
	}

	v, foundInFile, _, _, err := dt.getFromFiles(key, txNum)
	if err != nil {
		return nil, false, fmt.Errorf("getFromFiles: %w", err)
	}
	return v, foundInFile, nil
}

// GetAsOf does not always require usage of roTx. If it is possible to determine
// historical value based only on static files, roTx will not be used.
func (dt *DomainRoTx) GetAsOf(key []byte, txNum uint64, roTx kv.Tx) ([]byte, bool, error) {
	v, hOk, err := dt.ht.HistorySeek(key, txNum, roTx)
	if err != nil {
		return nil, false, err
	}
	if hOk {
		if len(v) == 0 { // if history successfuly found marker of key creation
			if traceGetAsOf == dt.d.filenameBase {
				fmt.Printf("DomainGetAsOf(%s  , %x, %d) -> not found in history\n", dt.d.filenameBase, key, txNum)
			}
			return nil, false, nil
		}
		if traceGetAsOf == dt.d.filenameBase {
			fmt.Printf("DomainGetAsOf(%s, %x, %d) -> found in history\n", dt.d.filenameBase, key, txNum)
		}
		return v, v != nil, nil
	}
	v, _, _, err = dt.GetLatest(key, roTx)
	if err != nil {
		return nil, false, err
	}
	return v, v != nil, nil
}

func (dt *DomainRoTx) Close() {
	if dt.files == nil { // invariant: it's safe to call Close multiple times
		return
	}
	dt.closeValsCursor()
	files := dt.files
	dt.files = nil
	for i := range files {
		src := files[i].src
		if src == nil || src.frozen {
			continue
		}
		refCnt := src.refcount.Add(-1)
		//GC: last reader responsible to remove useles files: close it and delete
		if refCnt == 0 && src.canDelete.Load() {
			if traceFileLife != "" && dt.d.filenameBase == traceFileLife {
				dt.d.logger.Warn("[agg.dbg] real remove at DomainRoTx.Close", "file", src.decompressor.FileName())
			}
			src.closeFilesAndRemove()
		}
	}
	dt.ht.Close()

	dt.visible.returnGetFromFileCache(dt.getFromFileCache)
}

// statelessFileIndex figures out ordinal of file within required range
func (dt *DomainRoTx) statelessFileIndex(txFrom uint64, txTo uint64) int {
	for fi, f := range dt.files {
		if f.startTxNum == txFrom && f.endTxNum == txTo {
			return fi
		}
	}
	return -1
}

func (dt *DomainRoTx) statelessGetter(i int) *seg.Reader {
	if dt.getters == nil {
		dt.getters = make([]*seg.Reader, len(dt.files))
	}
	r := dt.getters[i]
	if r == nil {
		r = seg.NewReader(dt.files[i].src.decompressor.MakeGetter(), dt.d.Compression)
		dt.getters[i] = r
	}
	return r
}

func (dt *DomainRoTx) statelessIdxReader(i int) *recsplit.IndexReader {
	if dt.idxReaders == nil {
		dt.idxReaders = make([]*recsplit.IndexReader, len(dt.files))
	}
	r := dt.idxReaders[i]
	if r == nil {
		r = dt.files[i].src.index.GetReaderFromPool()
		dt.idxReaders[i] = r
	}
	return r
}

func (dt *DomainRoTx) statelessBtree(i int) *BtIndex {
	if dt.readers == nil {
		dt.readers = make([]*BtIndex, len(dt.files))
	}
	r := dt.readers[i]
	if r == nil {
		r = dt.files[i].src.bindex
		dt.readers[i] = r
	}
	return r
}

var sdTxImmutabilityInvariant = errors.New("tx passed into ShredDomains is immutable")

func (dt *DomainRoTx) closeValsCursor() {
	if dt.valsC != nil {
		dt.valsC.Close()
		dt.valCViewID = 0
		dt.valsC = nil
		// dt.vcParentPtr.Store(0)
	}
}

type canCheckClosed interface {
	IsClosed() bool
}

func (dt *DomainRoTx) valsCursor(tx kv.Tx) (c kv.Cursor, err error) {
	if dt.valsC != nil { // run in assert mode only
		if asserts {
			if tx.ViewID() != dt.valCViewID {
				panic(fmt.Errorf("%w: DomainRoTx=%s cursor ViewID=%d; given tx.ViewID=%d", sdTxImmutabilityInvariant, dt.d.filenameBase, dt.valCViewID, tx.ViewID())) // cursor opened by different tx, invariant broken
			}
			if mc, ok := dt.valsC.(canCheckClosed); !ok && mc.IsClosed() {
				panic(fmt.Sprintf("domainRoTx=%s cursor lives longer than Cursor (=> than tx opened that cursor)", dt.d.filenameBase))
			}
			// if dt.d.largeValues {
			// 	if mc, ok := dt.valsC.(*mdbx.MdbxCursor); ok && mc.IsClosed() {
			// 		panic(fmt.Sprintf("domainRoTx=%s cursor lives longer than Cursor (=> than tx opened that cursor)", dt.d.filenameBase))
			// 	}
			// } else {
			// 	if mc, ok := dt.valsC.(*mdbx.MdbxDupSortCursor); ok && mc.IsClosed() {
			// 		panic(fmt.Sprintf("domainRoTx=%s cursor lives longer than DupCursor (=> than tx opened that cursor)", dt.d.filenameBase))
			// 	}
			// }
		}
		return dt.valsC, nil
	}

	if asserts {
		dt.valCViewID = tx.ViewID()
	}
	if dt.d.largeValues {
		dt.valsC, err = tx.Cursor(dt.d.valuesTable)
		return dt.valsC, err
	}
	dt.valsC, err = tx.CursorDupSort(dt.d.valuesTable)
	return dt.valsC, err
}

func (dt *DomainRoTx) getLatestFromDb(key []byte, roTx kv.Tx) ([]byte, uint64, bool, error) {
	valsC, err := dt.valsCursor(roTx)
	if err != nil {
		return nil, 0, false, err
	}
	var v, foundInvStep []byte

	if dt.d.largeValues {
		var fullkey []byte
		fullkey, v, err = valsC.Seek(key)
		if err != nil {
			return nil, 0, false, fmt.Errorf("valsCursor.Seek: %w", err)
		}
		if len(fullkey) == 0 {
			return nil, 0, false, nil // This key is not in DB
		}
		if !bytes.Equal(fullkey[:len(fullkey)-8], key) {
			return nil, 0, false, nil // This key is not in DB
		}
		foundInvStep = fullkey[len(fullkey)-8:]
	} else {
		_, stepWithVal, err := valsC.SeekExact(key)
		if err != nil {
			return nil, 0, false, fmt.Errorf("valsCursor.SeekExact: %w", err)
		}
		if len(stepWithVal) == 0 {
			return nil, 0, false, nil
		}

		v = stepWithVal[8:]

		foundInvStep = stepWithVal[:8]
	}

	foundStep := ^binary.BigEndian.Uint64(foundInvStep)

	if lastTxNumOfStep(foundStep, dt.d.aggregationStep) >= dt.files.EndTxNum() {
		return v, foundStep, true, nil
	}

	return nil, 0, false, nil
}

// GetLatest returns value, step in which the value last changed, and bool value which is true if the value
// is present, and false if it is not present (not set or deleted)
func (dt *DomainRoTx) GetLatest(key []byte, roTx kv.Tx) ([]byte, uint64, bool, error) {
	var v []byte
	var foundStep uint64
	var found bool
	var err error

	if traceGetLatest == dt.name {
		defer func() {
			fmt.Printf("GetLatest(%s, '%x' -> '%x') (from db=%t; istep=%x stepInFiles=%d)\n",
				dt.name.String(), key, v, found, foundStep, dt.files.EndTxNum()/dt.d.aggregationStep)
		}()
	}

	v, foundStep, found, err = dt.getLatestFromDb(key, roTx)
	if err != nil {
		return nil, 0, false, fmt.Errorf("getLatestFromDb: %w", err)
	}
	if found {
		return v, foundStep, true, nil
	}

	v, foundInFile, _, endTxNum, err := dt.getFromFiles(key, 0)
	if err != nil {
		return nil, 0, false, fmt.Errorf("getFromFiles: %w", err)
	}
	return v, endTxNum / dt.d.aggregationStep, foundInFile, nil
}

// RangeAsOf - if key doesn't exists in history - then look in latest state
func (dt *DomainRoTx) RangeAsOf(ctx context.Context, tx kv.Tx, fromKey, toKey []byte, ts uint64, asc order.By, limit int) (it stream.KV, err error) {
	if !asc {
		panic("implement me")
	}
	histStateIt, err := dt.ht.RangeAsOf(ctx, ts, fromKey, toKey, asc, kv.Unlim, tx)
	if err != nil {
		return nil, err
	}
	lastestStateIt, err := dt.RangeLatest(tx, fromKey, toKey, kv.Unlim)
	if err != nil {
		return nil, err
	}
	return stream.UnionKV(histStateIt, lastestStateIt, limit), nil
}

func (dt *DomainRoTx) RangeLatest(roTx kv.Tx, fromKey, toKey []byte, limit int) (*DomainLatestIterFile, error) {
	s := &DomainLatestIterFile{
		from: fromKey, to: toKey, limit: limit,
		orderAscend: order.Asc,
		aggStep:     dt.d.aggregationStep,
		roTx:        roTx,
		valsTable:   dt.d.valuesTable,
		logger:      dt.d.logger,
		h:           &CursorHeap{},
	}
	if err := s.init(dt); err != nil {
		s.Close() //it's responsibility of constructor (our) to close resource on error
		return nil, err
	}
	return s, nil
}

// CanPruneUntil returns true if domain OR history tables can be pruned until txNum
func (dt *DomainRoTx) CanPruneUntil(tx kv.Tx, untilTx uint64) bool {
	canDomain, _ := dt.canPruneDomainTables(tx, untilTx)
	canHistory, _ := dt.ht.canPruneUntil(tx, untilTx)
	return canHistory || canDomain
}

func (dt *DomainRoTx) canBuild(dbtx kv.Tx) bool { //nolint
	maxStepInFiles := dt.files.EndTxNum() / dt.d.aggregationStep
	return maxStepInFiles < dt.d.maxStepInDB(dbtx)
}

// checks if there is anything to prune in DOMAIN tables.
// everything that aggregated is prunable.
// history.CanPrune should be called separately because it responsible for different tables
func (dt *DomainRoTx) canPruneDomainTables(tx kv.Tx, untilTx uint64) (can bool, maxStepToPrune uint64) {
	if m := dt.files.EndTxNum(); m > 0 {
		maxStepToPrune = (m - 1) / dt.d.aggregationStep
	}
	var untilStep uint64
	if untilTx > 0 {
		untilStep = (untilTx - 1) / dt.d.aggregationStep
	}
	sm, err := GetExecV3PrunableProgress(tx, []byte(dt.d.valuesTable))
	if err != nil {
		dt.d.logger.Error("get domain pruning progress", "name", dt.d.filenameBase, "error", err)
		return false, maxStepToPrune
	}

	delta := float64(max(maxStepToPrune, sm) - min(maxStepToPrune, sm)) // maxStep could be 0
	switch dt.d.filenameBase {
	case "account":
		mxPrunableDAcc.Set(delta)
	case "storage":
		mxPrunableDSto.Set(delta)
	case "code":
		mxPrunableDCode.Set(delta)
	case "commitment":
		mxPrunableDComm.Set(delta)
	}
	//fmt.Printf("smallestToPrune[%s] minInDB %d inFiles %d until %d\n", dt.d.filenameBase, sm, maxStepToPrune, untilStep)
	return sm <= min(maxStepToPrune, untilStep), maxStepToPrune
}

type DomainPruneStat struct {
	MinStep uint64
	MaxStep uint64
	Values  uint64
	History *InvertedIndexPruneStat
}

func (dc *DomainPruneStat) PrunedNothing() bool {
	return dc.Values == 0 && (dc.History == nil || dc.History.PrunedNothing())
}

func (dc *DomainPruneStat) String() (kvstr string) {
	if dc.PrunedNothing() {
		return ""
	}
	if dc.Values > 0 {
		kvstr = fmt.Sprintf("kv: %s from steps %d-%d", common.PrettyCounter(dc.Values), dc.MinStep, dc.MaxStep)
	}
	if dc.History != nil {
		if kvstr != "" {
			kvstr += ", "
		}
		kvstr += dc.History.String()
	}
	return kvstr
}

func (dc *DomainPruneStat) Accumulate(other *DomainPruneStat) {
	if other == nil {
		return
	}
	dc.MinStep = min(dc.MinStep, other.MinStep)
	dc.MaxStep = max(dc.MaxStep, other.MaxStep)
	dc.Values += other.Values
	if dc.History == nil {
		if other.History != nil {
			dc.History = other.History
		}
	} else {
		dc.History.Accumulate(other.History)
	}
}

func (dt *DomainRoTx) Prune(ctx context.Context, rwTx kv.RwTx, step, txFrom, txTo, limit uint64, logEvery *time.Ticker) (stat *DomainPruneStat, err error) {
	if limit == 0 {
		limit = math.MaxUint64
	}

	stat = &DomainPruneStat{MinStep: math.MaxUint64}
	if stat.History, err = dt.ht.Prune(ctx, rwTx, txFrom, txTo, limit, false, logEvery); err != nil {
		return nil, fmt.Errorf("prune history at step %d [%d, %d): %w", step, txFrom, txTo, err)
	}
	canPrune, maxPrunableStep := dt.canPruneDomainTables(rwTx, txTo)
	if !canPrune {
		return stat, nil
	}
	if step > maxPrunableStep {
		step = maxPrunableStep
	}

	st := time.Now()
	mxPruneInProgress.Inc()
	defer mxPruneInProgress.Dec()

	var valsCursor kv.RwCursor

	sortableBuffer := sortableBuffersPoolForPruning.Get().(etl.Buffer)
	sortableBuffer.Reset()
	defer sortableBuffersPoolForPruning.Put(sortableBuffer)

	ancientDomainValsCollector := etl.NewCollector(dt.name.String()+".domain.collate", dt.d.dirs.Tmp, sortableBuffer, dt.d.logger).LogLvl(log.LvlTrace)
	defer ancientDomainValsCollector.Close()

	if dt.d.largeValues {
		valsCursor, err = rwTx.RwCursor(dt.d.valuesTable)
		if err != nil {
			return stat, fmt.Errorf("create %s domain values cursor: %w", dt.name.String(), err)
		}
	} else {
		valsCursor, err = rwTx.RwCursorDupSort(dt.d.valuesTable)
		if err != nil {
			return stat, fmt.Errorf("create %s domain values cursor: %w", dt.name.String(), err)
		}
	}
	defer valsCursor.Close()

	loadFunc := func(k, v []byte, _ etl.CurrentTableReader, _ etl.LoadNextFunc) error {
		if dt.d.largeValues {
			return valsCursor.Delete(k)
		}
		return valsCursor.(kv.RwCursorDupSort).DeleteExact(k, v)
	}

	prunedKey, err := GetExecV3PruneProgress(rwTx, dt.d.valuesTable)
	if err != nil {
		dt.d.logger.Error("get domain pruning progress", "name", dt.name.String(), "error", err)
	}

	var k, v []byte
	if prunedKey != nil && limit < 100_000 {
		k, v, err = valsCursor.Seek(prunedKey)
	} else {
		k, v, err = valsCursor.First()
	}
	if err != nil {
		return nil, err
	}
	var stepBytes []byte
	for ; k != nil; k, v, err = valsCursor.Next() {
		if err != nil {
			return stat, fmt.Errorf("iterate over %s domain keys: %w", dt.name.String(), err)
		}

		if dt.d.largeValues {
			stepBytes = k[len(k)-8:]
		} else {
			stepBytes = v[:8]
		}

		is := ^binary.BigEndian.Uint64(stepBytes)
		if is > step {
			continue
		}
		if limit == 0 {
			if err := ancientDomainValsCollector.Load(rwTx, dt.d.valuesTable, loadFunc, etl.TransformArgs{Quit: ctx.Done()}); err != nil {
				return stat, fmt.Errorf("load domain values: %w", err)
			}
			if err := SaveExecV3PruneProgress(rwTx, dt.d.valuesTable, k); err != nil {
				return stat, fmt.Errorf("save domain pruning progress: %s, %w", dt.name.String(), err)
			}
			return stat, nil
		}
		limit--
		stat.Values++
		if err := ancientDomainValsCollector.Collect(k, v); err != nil {
			return nil, err
		}
		stat.MinStep = min(stat.MinStep, is)
		stat.MaxStep = max(stat.MaxStep, is)
		select {
		case <-ctx.Done():
			// consider ctx exiting as incorrect outcome, error is returned
			return stat, ctx.Err()
		case <-logEvery.C:
			dt.d.logger.Info("[snapshots] prune domain", "name", dt.name.String(),
				"pruned keys", stat.Values,
				"steps", fmt.Sprintf("%.2f-%.2f", float64(txFrom)/float64(dt.d.aggregationStep), float64(txTo)/float64(dt.d.aggregationStep)))
		default:
		}
	}
	mxPruneSizeDomain.AddUint64(stat.Values)
	if err := ancientDomainValsCollector.Load(rwTx, dt.d.valuesTable, loadFunc, etl.TransformArgs{Quit: ctx.Done()}); err != nil {
		return stat, fmt.Errorf("load domain values: %w", err)
	}
	if err := SaveExecV3PruneProgress(rwTx, dt.d.valuesTable, nil); err != nil {
		return stat, fmt.Errorf("save domain pruning progress: %s, %w", dt.d.filenameBase, err)
	}

	if err := SaveExecV3PrunableProgress(rwTx, []byte(dt.d.valuesTable), step+1); err != nil {
		return stat, err
	}
	mxPruneTookDomain.ObserveDuration(st)
	return stat, nil
}

type SegStreamReader struct {
	s *seg.Reader

	limit int
}

// SegStreamReader implements stream.KV for segment reader.
// limit -1 means no limit.
func NewSegStreamReader(s *seg.Reader, limit int) *SegStreamReader {
	s.Reset(0)
	return &SegStreamReader{
		s: s, limit: limit,
	}
}

func (sr *SegStreamReader) HasNext() bool { return sr.s.HasNext() && (sr.limit == -1 || sr.limit > 0) }
func (sr *SegStreamReader) Close()        { sr.s = nil }

func (sr *SegStreamReader) Next() (k, v []byte, err error) {
	k, _ = sr.s.Next(k)
	if !sr.s.HasNext() {
		return nil, nil, fmt.Errorf("key %x has no associated value: %s", k, sr.s.FileName())
	}
	v, _ = sr.s.Next(v)
	if sr.limit > 0 {
		sr.limit--
	}
	return k, v, nil
}

func (d *Domain) stepsRangeInDBAsStr(tx kv.Tx) string {
	a1, a2 := d.History.InvertedIndex.stepsRangeInDB(tx)
	//ad1, ad2 := d.stepsRangeInDB(tx)
	//if ad2-ad1 < 0 {
	//	fmt.Printf("aaa: %f, %f\n", ad1, ad2)
	//}
	return fmt.Sprintf("%s:%.1f", d.filenameBase, a2-a1)
}

func (dt *DomainRoTx) Files() (res []string) {
	for _, item := range dt.files {
		if item.src.decompressor != nil {
			res = append(res, item.src.decompressor.FileName())
		}
	}
	return append(res, dt.ht.Files()...)
}
func (dt *DomainRoTx) Name() kv.Domain { return dt.name }<|MERGE_RESOLUTION|>--- conflicted
+++ resolved
@@ -95,17 +95,10 @@
 	hist histCfg
 
 	name        kv.Domain
-<<<<<<< HEAD
 	Compression seg.FileCompression
 	CompressCfg seg.Cfg
-	indexList   idxList // list of indexes for given domain
-	valuesTable string  // bucket to store domain values; key -> inverted_step + values (Dupsort)
-=======
-	compression seg.FileCompression
-	compressCfg seg.Cfg
 	IndexList   Accessors // list of indexes for given domain
 	valuesTable string    // bucket to store domain values; key -> inverted_step + values (Dupsort)
->>>>>>> 8945a321
 	largeValues bool
 
 	crossDomainIntegrity rangeDomainIntegrityChecker
