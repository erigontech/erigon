// Copyright 2022 The Erigon Authors
// This file is part of Erigon.
//
// Erigon is free software: you can redistribute it and/or modify
// it under the terms of the GNU Lesser General Public License as published by
// the Free Software Foundation, either version 3 of the License, or
// (at your option) any later version.
//
// Erigon is distributed in the hope that it will be useful,
// but WITHOUT ANY WARRANTY; without even the implied warranty of
// MERCHANTABILITY or FITNESS FOR A PARTICULAR PURPOSE. See the
// GNU Lesser General Public License for more details.
//
// You should have received a copy of the GNU Lesser General Public License
// along with Erigon. If not, see <http://www.gnu.org/licenses/>.

package state

import (
	"bytes"
	"context"
	"encoding/binary"
	"errors"
	"fmt"
	"math"
	"path/filepath"
	"sort"
	"sync"
	"time"

	"github.com/erigontech/erigon-lib/metrics"
	btree2 "github.com/tidwall/btree"
	"golang.org/x/sync/errgroup"

	"github.com/erigontech/erigon-lib/log/v3"
	"github.com/erigontech/erigon-lib/recsplit/eliasfano32"

	"github.com/erigontech/erigon-lib/common"
	"github.com/erigontech/erigon-lib/common/background"
	"github.com/erigontech/erigon-lib/common/dbg"
	"github.com/erigontech/erigon-lib/common/dir"
	"github.com/erigontech/erigon-lib/etl"
	"github.com/erigontech/erigon-lib/kv"
	"github.com/erigontech/erigon-lib/kv/order"
	"github.com/erigontech/erigon-lib/kv/stream"
	"github.com/erigontech/erigon-lib/recsplit"
	"github.com/erigontech/erigon-lib/seg"
)

var sortableBuffersPoolForPruning = sync.Pool{
	New: func() interface{} {
		return etl.NewSortableBuffer(etl.BufferOptimalSize / 8)
	},
}

// StepsInColdFile - files of this size are completely frozen/immutable.
// files of smaller size are also immutable, but can be removed after merge to bigger files.
const StepsInColdFile = 64

var (
	asserts          = dbg.EnvBool("AGG_ASSERTS", false)
	traceFileLife    = dbg.EnvString("AGG_TRACE_FILE_LIFE", "")
	traceGetAsOf     = dbg.EnvString("AGG_TRACE_GET_AS_OF", "")
	tracePutWithPrev = dbg.EnvString("AGG_TRACE_PUT_WITH_PREV", "")
)
var traceGetLatest, _ = kv.String2Domain(dbg.EnvString("AGG_TRACE_GET_LATEST", ""))

// Domain is a part of the state (examples are Accounts, Storage, Code)
// Domain should not have any go routines or locks
//
// Data-Existence in .kv vs .v files:
//  1. key doesn’t exist, then create: .kv - yes, .v - yes
//  2. acc exists, then update/delete: .kv - yes, .v - yes
//  3. acc doesn’t exist, then delete: .kv - no,  .v - no
type Domain struct {
	domainCfg // keep it above *History to avoid unexpected shadowing
	*History

	// Schema:
	//  - .kv - key -> value
	//  - .bt - key -> offset index
	//  - .kvei - key -> existence (bloom filter)

	// dirtyFiles - list of ALL files - including: un-indexed-yet, garbage, merged-into-bigger-one, ...
	// thread-safe, but maybe need 1 RWLock for all trees in Aggregator
	//
	// `_visible.files` derivative from field `file`, but without garbage:
	//  - no files with `canDelete=true`
	//  - no overlaps
	//  - no un-indexed files (`power-off` may happen between .ef and .efi creation)
	//
	// BeginRo() using _visible in zero-copy way
	dirtyFiles *btree2.BTreeG[*filesItem]

	// _visible - underscore in name means: don't use this field directly, use BeginFilesRo()
	// underlying array is immutable - means it's ready for zero-copy use
	_visible *domainVisible
}

type domainCfg struct {
	hist histCfg

	name        kv.Domain
	compression seg.FileCompression
	compressCfg seg.Cfg
	indexList   idxList // list of indexes for given domain
	valuesTable string  // bucket to store domain values; key -> inverted_step + values (Dupsort)
	largeValues bool

	integrity rangeDomainIntegrityChecker

	// replaceKeysInValues allows to replace commitment branch values with shorter keys.
	// for commitment domain only
	replaceKeysInValues bool

<<<<<<< HEAD
	indexList                   idxList
	largeVals                   bool
	replaceKeysInValues         bool
=======
	// restricts subset file deletions on domain open/close. Needed to hold files until commitment is merged
>>>>>>> d6f7bfdb
	restrictSubsetFileDeletions bool
}

type domainVisible struct {
	files  []visibleFile
	name   kv.Domain
	caches *sync.Pool
}

var DomainCompressCfg = seg.Cfg{
	MinPatternScore:      1000,
	DictReducerSoftLimit: 2000000,
	MinPatternLen:        20,
	MaxPatternLen:        128,
	SamplingFactor:       4,
	MaxDictPatterns:      64 * 1024 * 2,
	Workers:              1,
}

func NewDomain(cfg domainCfg, logger log.Logger) (*Domain, error) {
	if cfg.hist.iiCfg.dirs.SnapDomain == "" {
		panic("empty `dirs` variable")
	}
	if cfg.indexList == 0 {
		cfg.indexList = withBTree | withExistence
	}

	cfg.compressCfg = DomainCompressCfg
	if cfg.indexList == 0 {
		cfg.indexList = withBTree | withExistence
	}

	d := &Domain{
		domainCfg:  cfg,
		dirtyFiles: btree2.NewBTreeGOptions[*filesItem](filesItemLess, btree2.Options{Degree: 128, NoLocks: false}),
<<<<<<< HEAD

		indexList:                   cfg.indexList,
		replaceKeysInValues:         cfg.replaceKeysInValues,         // for commitment domain only
		restrictSubsetFileDeletions: cfg.restrictSubsetFileDeletions, // to prevent not merged 'garbage' to delete on start
		largeVals:                   cfg.largeVals,
		integrityCheck:              integrityCheck,
=======
		_visible:   newDomainVisible(cfg.name, []visibleFile{}),
>>>>>>> d6f7bfdb
	}

	var err error
	if cfg.hist.filenameBase == "" {
		cfg.hist.filenameBase = cfg.name.String()
		cfg.hist.iiCfg.filenameBase = cfg.hist.filenameBase
	}
	if d.History, err = NewHistory(cfg.hist, logger); err != nil {
		return nil, err
	}

	return d, nil
}
func (d *Domain) kvFilePath(fromStep, toStep uint64) string {
	return filepath.Join(d.dirs.SnapDomain, fmt.Sprintf("v1-%s.%d-%d.kv", d.filenameBase, fromStep, toStep))
}
func (d *Domain) kvAccessorFilePath(fromStep, toStep uint64) string {
	return filepath.Join(d.dirs.SnapDomain, fmt.Sprintf("v1-%s.%d-%d.kvi", d.filenameBase, fromStep, toStep))
}
func (d *Domain) kvExistenceIdxFilePath(fromStep, toStep uint64) string {
	return filepath.Join(d.dirs.SnapDomain, fmt.Sprintf("v1-%s.%d-%d.kvei", d.filenameBase, fromStep, toStep))
}
func (d *Domain) kvBtFilePath(fromStep, toStep uint64) string {
	return filepath.Join(d.dirs.SnapDomain, fmt.Sprintf("v1-%s.%d-%d.bt", d.filenameBase, fromStep, toStep))
}

// maxStepInDB - return the latest available step in db (at-least 1 value in such step)
func (d *Domain) maxStepInDB(tx kv.Tx) (lstInDb uint64) {
	lstIdx, _ := kv.LastKey(tx, d.History.keysTable)
	if len(lstIdx) == 0 {
		return 0
	}
	return binary.BigEndian.Uint64(lstIdx) / d.aggregationStep
}

// maxStepInDBNoHistory - return latest available step in db (at-least 1 value in such step)
// Does not use history table to find the latest step
func (d *Domain) maxStepInDBNoHistory(tx kv.Tx) (lstInDb uint64) {
	lstIdx, err := kv.FirstKey(tx, d.valuesTable)
	if err != nil {
		d.logger.Warn("Domain.maxStepInDBNoHistory:", "FirstKey", lstIdx, "err", err)
		return 0
	}
	if len(lstIdx) == 0 {
		return 0
	}
	if d.largeValues {
		return (^binary.BigEndian.Uint64(lstIdx[len(lstIdx)-8:])) / d.aggregationStep
	}
	lstVal, err := tx.GetOne(d.valuesTable, lstIdx)
	if err != nil {
		d.logger.Warn("Domain.maxStepInDBNoHistory:", "GetOne", lstIdx, "err", err)
		return 0
	}

	return ^binary.BigEndian.Uint64(lstVal)
}

func (d *Domain) minStepInDB(tx kv.Tx) (lstInDb uint64) {
	lstIdx, _ := kv.FirstKey(tx, d.History.keysTable)
	if len(lstIdx) == 0 {
		return 0
	}
	return binary.BigEndian.Uint64(lstIdx) / d.aggregationStep
}

func (dt *DomainRoTx) NewWriter() *domainBufferedWriter { return dt.newWriter(dt.d.dirs.Tmp, false) }

// OpenList - main method to open list of files.
// It's ok if some files was open earlier.
// If some file already open: noop.
// If some file already open but not in provided list: close and remove from `files` field.
func (d *Domain) OpenList(idxFiles, histFiles, domainFiles []string) error {
	if err := d.History.openList(idxFiles, histFiles); err != nil {
		return err
	}

	d.closeWhatNotInList(domainFiles)
	d.scanDirtyFiles(domainFiles)
	if err := d.openDirtyFiles(); err != nil {
		return fmt.Errorf("Domain(%s).openList: %w", d.filenameBase, err)
	}
	d.protectFromHistoryFilesAheadOfDomainFiles()
	return nil
}

// protectFromHistoryFilesAheadOfDomainFiles - in some corner-cases app may see more .ef/.v files than .kv:
//   - `kill -9` in the middle of `buildFiles()`, then `rm -f db` (restore from backup)
//   - `kill -9` in the middle of `buildFiles()`, then `stage_exec --reset` (drop progress - as a hot-fix)
func (d *Domain) protectFromHistoryFilesAheadOfDomainFiles() {
	d.closeFilesAfterStep(d.dirtyFilesEndTxNumMinimax() / d.aggregationStep)
}

func (d *Domain) openFolder() error {
	idx, histFiles, domainFiles, err := d.fileNamesOnDisk()
	if err != nil {
		return fmt.Errorf("Domain(%s).openFolder: %w", d.filenameBase, err)
	}
	if err := d.OpenList(idx, histFiles, domainFiles); err != nil {
		return err
	}
	return nil
}

func (d *Domain) closeFilesAfterStep(lowerBound uint64) {
	var toClose []*filesItem
	d.dirtyFiles.Scan(func(item *filesItem) bool {
		if item.startTxNum/d.aggregationStep >= lowerBound {
			toClose = append(toClose, item)
		}
		return true
	})
	for _, item := range toClose {
		d.dirtyFiles.Delete(item)
		fName := ""
		if item.decompressor != nil {
			fName = item.decompressor.FileName()
		}
		log.Debug(fmt.Sprintf("[snapshots] closing %s, because step %d was not complete", fName, lowerBound))
		item.closeFiles()
	}

	toClose = toClose[:0]
	d.History.dirtyFiles.Scan(func(item *filesItem) bool {
		if item.startTxNum/d.aggregationStep >= lowerBound {
			toClose = append(toClose, item)
		}
		return true
	})
	for _, item := range toClose {
		d.History.dirtyFiles.Delete(item)
		fName := ""
		if item.decompressor != nil {
			fName = item.decompressor.FileName()
		}
		log.Debug(fmt.Sprintf("[snapshots] closing %s, because step %d was not complete", fName, lowerBound))
		item.closeFiles()
	}

	toClose = toClose[:0]
	d.History.InvertedIndex.dirtyFiles.Scan(func(item *filesItem) bool {
		if item.startTxNum/d.aggregationStep >= lowerBound {
			toClose = append(toClose, item)
		}
		return true
	})
	for _, item := range toClose {
		d.History.InvertedIndex.dirtyFiles.Delete(item)
		fName := ""
		if item.decompressor != nil {
			fName = item.decompressor.FileName()
		}
		log.Debug(fmt.Sprintf("[snapshots] closing %s, because step %d was not complete", fName, lowerBound))
		item.closeFiles()
	}
}

func (d *Domain) scanDirtyFiles(fileNames []string) (garbageFiles []*filesItem) {
	for _, dirtyFile := range scanDirtyFiles(fileNames, d.aggregationStep, d.filenameBase, "kv", d.logger) {
		startStep, endStep := dirtyFile.startTxNum/d.aggregationStep, dirtyFile.endTxNum/d.aggregationStep
		domainName, _ := kv.String2Domain(d.filenameBase)
		if d.integrity != nil && !d.integrity(domainName, startStep, endStep) {
			d.logger.Debug("[agg] skip garbage file", "name", d.filenameBase, "startStep", startStep, "endStep", endStep)
			continue
		}
		dirtyFile.frozen = false

		if _, has := d.dirtyFiles.Get(dirtyFile); !has {
			d.dirtyFiles.Set(dirtyFile)
		}
	}
	return garbageFiles
}

func (d *Domain) openDirtyFiles() (err error) {
	invalidFileItems := make([]*filesItem, 0)
	invalidFileItemsLock := sync.Mutex{}
	d.dirtyFiles.Walk(func(items []*filesItem) bool {
		for _, item := range items {
			fromStep, toStep := item.startTxNum/d.aggregationStep, item.endTxNum/d.aggregationStep
			if item.decompressor == nil {
				fPath := d.kvFilePath(fromStep, toStep)
				exists, err := dir.FileExist(fPath)
				if err != nil {
					_, fName := filepath.Split(fPath)
					d.logger.Debug("[agg] Domain.openDirtyFiles: FileExist err", "f", fName, "err", err)
					invalidFileItemsLock.Lock()
					invalidFileItems = append(invalidFileItems, item)
					invalidFileItemsLock.Unlock()
					continue
				}
				if !exists {
					_, fName := filepath.Split(fPath)
					d.logger.Debug("[agg] Domain.openDirtyFiles: file does not exists", "f", fName)
					invalidFileItemsLock.Lock()
					invalidFileItems = append(invalidFileItems, item)
					invalidFileItemsLock.Unlock()
					continue
				}

				if item.decompressor, err = seg.NewDecompressor(fPath); err != nil {
					_, fName := filepath.Split(fPath)
					if errors.Is(err, &seg.ErrCompressedFileCorrupted{}) {
						d.logger.Debug("[agg] Domain.openDirtyFiles", "err", err, "f", fName)
					} else {
						d.logger.Warn("[agg] Domain.openDirtyFiles", "err", err, "f", fName)
					}
					invalidFileItemsLock.Lock()
					invalidFileItems = append(invalidFileItems, item)
					invalidFileItemsLock.Unlock()
					// don't interrupt on error. other files may be good. but skip indices open.
					continue
				}
			}

			if item.index == nil && d.indexList&withHashMap != 0 {
				fPath := d.kvAccessorFilePath(fromStep, toStep)
				exists, err := dir.FileExist(fPath)
				if err != nil {
					_, fName := filepath.Split(fPath)
					d.logger.Warn("[agg] Domain.openDirtyFiles", "err", err, "f", fName)
				}
				if exists {
					if item.index, err = recsplit.OpenIndex(fPath); err != nil {
						_, fName := filepath.Split(fPath)
						d.logger.Warn("[agg] Domain.openDirtyFiles", "err", err, "f", fName)
						// don't interrupt on error. other files may be good
					}
				}
			}
			if item.bindex == nil && d.indexList&withBTree != 0 {
				fPath := d.kvBtFilePath(fromStep, toStep)
				exists, err := dir.FileExist(fPath)
				if err != nil {
					_, fName := filepath.Split(fPath)
					d.logger.Warn("[agg] Domain.openDirtyFiles", "err", err, "f", fName)
				}
				if exists {
					if item.bindex, err = OpenBtreeIndexWithDecompressor(fPath, DefaultBtreeM, item.decompressor, d.compression); err != nil {
						_, fName := filepath.Split(fPath)
						d.logger.Warn("[agg] Domain.openDirtyFiles", "err", err, "f", fName)
						// don't interrupt on error. other files may be good
					}
				}
			}
			if item.existence == nil && d.indexList&withExistence != 0 {
				fPath := d.kvExistenceIdxFilePath(fromStep, toStep)
				exists, err := dir.FileExist(fPath)
				if err != nil {
					_, fName := filepath.Split(fPath)
					d.logger.Warn("[agg] Domain.openDirtyFiles", "err", err, "f", fName)
				}
				if exists {
					if item.existence, err = OpenExistenceFilter(fPath); err != nil {
						_, fName := filepath.Split(fPath)
						d.logger.Warn("[agg] Domain.openDirtyFiles", "err", err, "f", fName)
						// don't interrupt on error. other files may be good
					}
				}
			}
		}
		return true
	})

	for _, item := range invalidFileItems {
		item.closeFiles() // just close, not remove from disk
		d.dirtyFiles.Delete(item)
	}

	return nil
}

func (d *Domain) closeWhatNotInList(fNames []string) {
	protectFiles := make(map[string]struct{}, len(fNames))
	for _, f := range fNames {
		protectFiles[f] = struct{}{}
	}
	var toClose []*filesItem
	d.dirtyFiles.Walk(func(items []*filesItem) bool {
		for _, item := range items {
			if item.decompressor != nil {
				if _, ok := protectFiles[item.decompressor.FileName()]; ok {
					continue
				}
			}
			toClose = append(toClose, item)
		}
		return true
	})
	for _, item := range toClose {
		item.closeFiles()
		d.dirtyFiles.Delete(item)
	}
}

func (d *Domain) reCalcVisibleFiles(toTxNum uint64) {
	d._visible = newDomainVisible(d.name, calcVisibleFiles(d.dirtyFiles, d.indexList, false, toTxNum))
	d.History.reCalcVisibleFiles(toTxNum)
}

func (d *Domain) Close() {
	if d == nil {
		return
	}
	d.History.Close()
	d.closeWhatNotInList([]string{})
}

func (w *domainBufferedWriter) PutWithPrev(key1, key2, val, preval []byte, prevStep uint64) error {
	// This call to update needs to happen before d.tx.Put() later, because otherwise the content of `preval`` slice is invalidated
	if tracePutWithPrev != "" && tracePutWithPrev == w.h.ii.filenameBase {
		fmt.Printf("PutWithPrev(%s, txn %d, key[%x][%x] value[%x] preval[%x])\n", w.h.ii.filenameBase, w.h.ii.txNum, key1, key2, val, preval)
	}
	if err := w.h.AddPrevValue(key1, key2, preval, prevStep); err != nil {
		return err
	}
	if w.diff != nil {
		w.diff.DomainUpdate(key1, key2, preval, w.stepBytes[:], prevStep)
	}
	return w.addValue(key1, key2, val)
}

func (w *domainBufferedWriter) DeleteWithPrev(key1, key2, prev []byte, prevStep uint64) (err error) {
	// This call to update needs to happen before d.tx.Delete() later, because otherwise the content of `original`` slice is invalidated
	if tracePutWithPrev != "" && tracePutWithPrev == w.h.ii.filenameBase {
		fmt.Printf("DeleteWithPrev(%s, txn %d, key[%x][%x] preval[%x])\n", w.h.ii.filenameBase, w.h.ii.txNum, key1, key2, prev)
	}
	if err := w.h.AddPrevValue(key1, key2, prev, prevStep); err != nil {
		return err
	}
	if w.diff != nil {
		w.diff.DomainUpdate(key1, key2, prev, w.stepBytes[:], prevStep)
	}
	return w.addValue(key1, key2, nil)
}

func (w *domainBufferedWriter) SetTxNum(v uint64) {
	w.setTxNumOnce = true
	w.h.SetTxNum(v)
	binary.BigEndian.PutUint64(w.stepBytes[:], ^(v / w.h.ii.aggregationStep))
}

func (dt *DomainRoTx) newWriter(tmpdir string, discard bool) *domainBufferedWriter {
	discardHistory := discard || dt.d.historyDisabled

	w := &domainBufferedWriter{
		discard:   discard,
		aux:       make([]byte, 0, 128),
		valsTable: dt.d.valuesTable,
		largeVals: dt.d.largeValues,
		values:    etl.NewCollector(dt.name.String()+"domain.flush", tmpdir, etl.NewSortableBuffer(WALCollectorRAM), dt.d.logger).LogLvl(log.LvlTrace),

		h: dt.ht.newWriter(tmpdir, discardHistory),
	}
	w.values.SortAndFlushInBackground(true)
	return w
}

type domainBufferedWriter struct {
	values *etl.Collector

	setTxNumOnce bool
	discard      bool

	valsTable string
	largeVals bool

	stepBytes [8]byte // current inverted step representation
	aux       []byte  // auxilary buffer for key1 + key2
	aux2      []byte  // auxilary buffer for step + val
	diff      *StateDiffDomain

	h *historyBufferedWriter
}

func (w *domainBufferedWriter) close() {
	if w == nil { // allow dobule-close
		return
	}
	w.h.close()
	if w.values != nil {
		w.values.Close()
	}
}

// nolint
func loadSkipFunc() etl.LoadFunc {
	var preKey, preVal []byte
	return func(k, v []byte, table etl.CurrentTableReader, next etl.LoadNextFunc) error {
		if bytes.Equal(k, preKey) {
			preVal = v
			return nil
		}
		if err := next(nil, preKey, preVal); err != nil {
			return err
		}
		if err := next(k, k, v); err != nil {
			return err
		}
		preKey, preVal = k, v
		return nil
	}
}
func (w *domainBufferedWriter) Flush(ctx context.Context, tx kv.RwTx) error {
	if w.discard {
		return nil
	}
	if err := w.h.Flush(ctx, tx); err != nil {
		return err
	}

	if w.largeVals {
		if err := w.values.Load(tx, w.valsTable, loadFunc, etl.TransformArgs{Quit: ctx.Done(), EmptyVals: true}); err != nil {
			return err
		}
		w.close()
		return nil
	}

	valuesCursor, err := tx.RwCursorDupSort(w.valsTable)
	if err != nil {
		return err
	}
	defer valuesCursor.Close()
	if err := w.values.Load(tx, w.valsTable, func(k, v []byte, table etl.CurrentTableReader, next etl.LoadNextFunc) error {
		foundVal, err := valuesCursor.SeekBothRange(k, v[:8])
		if err != nil {
			return err
		}
		if len(foundVal) == 0 || !bytes.Equal(foundVal[:8], v[:8]) {
			if err := valuesCursor.Put(k, v); err != nil {
				return err
			}
			return nil
		}
		if err := valuesCursor.DeleteCurrent(); err != nil {
			return err
		}
		if err := valuesCursor.Put(k, v); err != nil {
			return err
		}
		return nil
	}, etl.TransformArgs{Quit: ctx.Done(), EmptyVals: true}); err != nil {
		return err
	}
	w.close()

	return nil
}

func (w *domainBufferedWriter) addValue(key1, key2, value []byte) error {
	if w.discard {
		return nil
	}
	if !w.setTxNumOnce {
		panic("you forgot to call SetTxNum")
	}
	if w.largeVals {
		kl := len(key1) + len(key2)
		w.aux = append(append(append(w.aux[:0], key1...), key2...), w.stepBytes[:]...)
		fullkey := w.aux[:kl+8]
		if asserts && (w.h.ii.txNum/w.h.ii.aggregationStep) != ^binary.BigEndian.Uint64(w.stepBytes[:]) {
			panic(fmt.Sprintf("assert: %d != %d", w.h.ii.txNum/w.h.ii.aggregationStep, ^binary.BigEndian.Uint64(w.stepBytes[:])))
		}

		if err := w.values.Collect(fullkey, value); err != nil {
			return err
		}
		return nil
	}

	w.aux = append(append(w.aux[:0], key1...), key2...)
	w.aux2 = append(append(w.aux2[:0], w.stepBytes[:]...), value...)

	if asserts && (w.h.ii.txNum/w.h.ii.aggregationStep) != ^binary.BigEndian.Uint64(w.stepBytes[:]) {
		panic(fmt.Sprintf("assert: %d != %d", w.h.ii.txNum/w.h.ii.aggregationStep, ^binary.BigEndian.Uint64(w.stepBytes[:])))
	}

	//defer func() {
	//	fmt.Printf("addValue     [%p;tx=%d] '%x' -> '%x'\n", w, w.h.ii.txNum, fullkey, value)
	//}()

	if err := w.values.Collect(w.aux, w.aux2); err != nil {
		return err
	}
	return nil
}

// DomainRoTx allows accesing the same domain from multiple go-routines
type DomainRoTx struct {
	files   visibleFiles
	visible *domainVisible
	name    kv.Domain
	ht      *HistoryRoTx

	d *Domain

	getters    []*seg.Reader
	readers    []*BtIndex
	idxReaders []*recsplit.IndexReader

	keyBuf [60]byte // 52b key and 8b for inverted step
	comBuf []byte

	valsC kv.Cursor

	getFromFileCache *DomainGetFromFileCache
}

func domainReadMetric(name kv.Domain, level int) metrics.Summary {
	if level > 4 {
		level = 5
	}
	return mxsKVGet[name][level]
}

func (dt *DomainRoTx) getLatestFromFile(i int, filekey []byte) (v []byte, ok bool, offset uint64, err error) {
	if dbg.KVReadLevelledMetrics {
		defer domainReadMetric(dt.name, i).ObserveDuration(time.Now())
	}

	g := dt.statelessGetter(i)
	if dt.d.indexList&withBTree != 0 {
		_, v, offset, ok, err = dt.statelessBtree(i).Get(filekey, g)
		if err != nil || !ok {
			return nil, false, 0, err
		}
		//fmt.Printf("getLatestFromBtreeColdFiles key %x shard %d %x\n", filekey, exactColdShard, v)
		return v, true, offset, nil
	}
	if dt.d.indexList&withHashMap != 0 {
		reader := dt.statelessIdxReader(i)
		if reader.Empty() {
			return nil, false, 0, nil
		}
		offset, ok := reader.Lookup(filekey)
		if !ok {
			return nil, false, 0, nil
		}
		g.Reset(offset)

		k, _ := g.Next(nil)
		if !bytes.Equal(filekey, k) {
			return nil, false, 0, nil
		}
		v, _ := g.Next(nil)
		return v, true, 0, nil
	}
	return nil, false, 0, errors.New("no index defined")

}

func (dt *DomainRoTx) DebugKVFilesWithKey(k []byte) (res []string, err error) {
	for i := len(dt.files) - 1; i >= 0; i-- {
		_, ok, _, err := dt.getLatestFromFile(i, k)
		if err != nil {
			return res, err
		}
		if ok {
			res = append(res, dt.files[i].src.decompressor.FileName())
		}
	}
	return res, nil
}
func (dt *DomainRoTx) DebugEFKey(k []byte) error {
	dt.ht.iit.ii.dirtyFiles.Walk(func(items []*filesItem) bool {
		for _, item := range items {
			if item.decompressor == nil {
				continue
			}
			accessor := item.index
			if accessor == nil {
				fPath := dt.d.efAccessorFilePath(item.startTxNum/dt.d.aggregationStep, item.endTxNum/dt.d.aggregationStep)
				exists, err := dir.FileExist(fPath)
				if err != nil {
					_, fName := filepath.Split(fPath)
					dt.d.logger.Warn("[agg] InvertedIndex.openDirtyFiles", "err", err, "f", fName)
					continue
				}
				if exists {
					var err error
					accessor, err = recsplit.OpenIndex(fPath)
					if err != nil {
						_, fName := filepath.Split(fPath)
						dt.d.logger.Warn("[agg] InvertedIndex.openDirtyFiles", "err", err, "f", fName)
						continue
					}
					defer accessor.Close()
				} else {
					continue
				}
			}

			offset, ok := accessor.GetReaderFromPool().Lookup(k)
			if !ok {
				continue
			}
			g := item.decompressor.MakeGetter()
			g.Reset(offset)
			key, _ := g.NextUncompressed()
			if !bytes.Equal(k, key) {
				continue
			}
			eliasVal, _ := g.NextUncompressed()
			ef, _ := eliasfano32.ReadEliasFano(eliasVal)

			last2 := uint64(0)
			if ef.Count() > 2 {
				last2 = ef.Get(ef.Count() - 2)
			}
			log.Warn(fmt.Sprintf("[dbg] see1: %s, min=%d,max=%d, before_max=%d, all: %d\n", item.decompressor.FileName(), ef.Min(), ef.Max(), last2, stream.ToArrU64Must(ef.Iterator())))
		}
		return true
	})
	return nil
}

func (d *Domain) BeginFilesRo() *DomainRoTx {
	for i := 0; i < len(d._visible.files); i++ {
		if !d._visible.files[i].src.frozen {
			d._visible.files[i].src.refcount.Add(1)
		}
	}

	return &DomainRoTx{
		name:    d.name,
		d:       d,
		ht:      d.History.BeginFilesRo(),
		visible: d._visible,
		files:   d._visible.files,
	}
}

// Collation is the set of compressors created after aggregation
type Collation struct {
	HistoryCollation
	valuesComp  *seg.Compressor
	valuesPath  string
	valuesCount int
}

func (c Collation) Close() {
	if c.valuesComp != nil {
		c.valuesComp.Close()
	}
	c.HistoryCollation.Close()
}

func (d *Domain) DumpStepRangeOnDisk(ctx context.Context, stepFrom, stepTo, txnFrom, txnTo uint64, wal *domainBufferedWriter, vt valueTransformer) error {
	if stepFrom == stepTo {
		return nil
	}
	if stepFrom > stepTo {
		panic(fmt.Errorf("assert: stepFrom=%d > stepTo=%d", stepFrom, stepTo))
	}

	coll, err := d.collateETL(ctx, stepFrom, stepTo, wal.values, vt)
	defer wal.close()
	if err != nil {
		return err
	}
	wal.close()

	ps := background.NewProgressSet()
	static, err := d.buildFileRange(ctx, stepFrom, stepTo, coll, ps)
	if err != nil {
		return err
	}

	d.integrateDirtyFiles(static, txnFrom, txnTo)
	// d.reCalcVisibleFiles(d.dirtyFilesEndTxNumMinimax())
	return nil
}

// [stepFrom; stepTo)
// In contrast to collate function collateETL puts contents of wal into file.
func (d *Domain) collateETL(ctx context.Context, stepFrom, stepTo uint64, wal *etl.Collector, vt valueTransformer) (coll Collation, err error) {
	started := time.Now()
	closeCollation := true
	defer func() {
		if closeCollation {
			coll.Close()
		}
		mxCollateTook.ObserveDuration(started)
	}()

	coll.valuesPath = d.kvFilePath(stepFrom, stepTo)
	if coll.valuesComp, err = seg.NewCompressor(ctx, d.filenameBase+".domain.collate", coll.valuesPath, d.dirs.Tmp, d.compressCfg, log.LvlTrace, d.logger); err != nil {
		return Collation{}, fmt.Errorf("create %s values compressor: %w", d.filenameBase, err)
	}

	// Don't use `d.compress` config in collate. Because collat+build must be very-very fast (to keep db small).
	// Compress files only in `merge` which ok to be slow.
	//comp := seg.NewWriter(coll.valuesComp, seg.CompressNone) //
	compress := seg.CompressNone
	if stepTo-stepFrom > DomainMinStepsToCompress {
		compress = d.compression
	}
	comp := seg.NewWriter(coll.valuesComp, compress)

	stepBytes := make([]byte, 8)
	binary.BigEndian.PutUint64(stepBytes, ^stepTo)

	kvs := make([]struct {
		k, v []byte
	}, 0, 128)
	var fromTxNum, endTxNum uint64 = 0, stepTo * d.aggregationStep
	if stepFrom > 0 {
		fromTxNum = (stepFrom - 1) * d.aggregationStep
	}

	//var stepInDB []byte
	err = wal.Load(nil, "", func(k, v []byte, table etl.CurrentTableReader, next etl.LoadNextFunc) error {
		if d.largeValues {
			kvs = append(kvs, struct {
				k, v []byte
			}{k[:len(k)-8], v})
		} else {

			if vt != nil {
				v, err = vt(v[8:], fromTxNum, endTxNum)
				if err != nil {
					return fmt.Errorf("vt: %w", err)
				}
			} else {
				v = v[8:]
			}
			if err = comp.AddWord(k); err != nil {
				return fmt.Errorf("add %s values key [%x]: %w", d.filenameBase, k, err)
			}
			if err = comp.AddWord(v); err != nil {
				return fmt.Errorf("add %s values [%x]=>[%x]: %w", d.filenameBase, k, v, err)
			}
		}
		return nil
	}, etl.TransformArgs{Quit: ctx.Done()})

	sort.Slice(kvs, func(i, j int) bool {
		return bytes.Compare(kvs[i].k, kvs[j].k) < 0
	})
	// check if any key is duplicated
	for i := 1; i < len(kvs); i++ {
		if bytes.Equal(kvs[i].k, kvs[i-1].k) {
			return coll, fmt.Errorf("duplicate key [%x]", kvs[i].k)
		}
	}
	for _, kv := range kvs {
		if vt != nil {
			kv.v, err = vt(kv.v, fromTxNum, endTxNum)
		}
		if err != nil {
			return coll, fmt.Errorf("vt: %w", err)
		}
		if err = comp.AddWord(kv.k); err != nil {
			return coll, fmt.Errorf("add %s values key [%x]: %w", d.filenameBase, kv.k, err)
		}
		if err = comp.AddWord(kv.v); err != nil {
			return coll, fmt.Errorf("add %s values [%x]=>[%x]: %w", d.filenameBase, kv.k, kv.v, err)
		}
	}
	// could also do key squeezing

	closeCollation = false
	coll.valuesCount = coll.valuesComp.Count() / 2
	mxCollationSize.SetUint64(uint64(coll.valuesCount))
	return coll, nil
}

// collate gathers domain changes over the specified step, using read-only transaction,
// and returns compressors, elias fano, and bitmaps
// [txFrom; txTo)
func (d *Domain) collate(ctx context.Context, step, txFrom, txTo uint64, roTx kv.Tx) (coll Collation, err error) {
	{ //assert
		if txFrom%d.aggregationStep != 0 {
			panic(fmt.Errorf("assert: unexpected txFrom=%d", txFrom))
		}
		if txTo%d.aggregationStep != 0 {
			panic(fmt.Errorf("assert: unexpected txTo=%d", txTo))
		}
	}

	started := time.Now()
	defer func() {
		mxCollateTook.ObserveDuration(started)
	}()

	coll.HistoryCollation, err = d.History.collate(ctx, step, txFrom, txTo, roTx)
	if err != nil {
		return Collation{}, err
	}

	closeCollation := true
	defer func() {
		if closeCollation {
			coll.Close()
		}
	}()

	coll.valuesPath = d.kvFilePath(step, step+1)
	if coll.valuesComp, err = seg.NewCompressor(ctx, d.filenameBase+".domain.collate", coll.valuesPath, d.dirs.Tmp, d.compressCfg, log.LvlTrace, d.logger); err != nil {
		return Collation{}, fmt.Errorf("create %s values compressor: %w", d.filenameBase, err)
	}

	// Don't use `d.compress` config in collate. Because collat+build must be very-very fast (to keep db small).
	// Compress files only in `merge` which ok to be slow.
	comp := seg.NewWriter(coll.valuesComp, seg.CompressNone)

	stepBytes := make([]byte, 8)
	binary.BigEndian.PutUint64(stepBytes, ^step)

	var valsCursor kv.Cursor

	if d.largeValues {
		valsCursor, err = roTx.Cursor(d.valuesTable)
		if err != nil {
			return Collation{}, fmt.Errorf("create %s values cursorDupsort: %w", d.filenameBase, err)
		}
	} else {
		valsCursor, err = roTx.CursorDupSort(d.valuesTable)
		if err != nil {
			return Collation{}, fmt.Errorf("create %s values cursorDupsort: %w", d.filenameBase, err)
		}
	}
	defer valsCursor.Close()

	kvs := make([]struct {
		k, v []byte
	}, 0, 128)

	var stepInDB []byte
	for k, v, err := valsCursor.First(); k != nil; {
		if err != nil {
			return coll, err
		}

		if d.largeValues {
			stepInDB = k[len(k)-8:]
		} else {
			stepInDB = v[:8]
		}
		if !bytes.Equal(stepBytes, stepInDB) { // [txFrom; txTo)
			k, v, err = valsCursor.Next()
			continue
		}

		if d.largeValues {
			kvs = append(kvs, struct {
				k, v []byte
			}{k[:len(k)-8], v})
			k, v, err = valsCursor.Next()
		} else {
			if err = comp.AddWord(k); err != nil {
				return coll, fmt.Errorf("add %s values key [%x]: %w", d.filenameBase, k, err)
			}
			if err = comp.AddWord(v[8:]); err != nil {
				return coll, fmt.Errorf("add %s values [%x]=>[%x]: %w", d.filenameBase, k, v[8:], err)
			}
			k, v, err = valsCursor.(kv.CursorDupSort).NextNoDup()
		}
	}

	sort.Slice(kvs, func(i, j int) bool {
		return bytes.Compare(kvs[i].k, kvs[j].k) < 0
	})
	// check if any key is duplicated
	for i := 1; i < len(kvs); i++ {
		if bytes.Equal(kvs[i].k, kvs[i-1].k) {
			return coll, fmt.Errorf("duplicate key [%x]", kvs[i].k)
		}
	}
	for _, kv := range kvs {
		if err = comp.AddWord(kv.k); err != nil {
			return coll, fmt.Errorf("add %s values key [%x]: %w", d.filenameBase, kv.k, err)
		}
		if err = comp.AddWord(kv.v); err != nil {
			return coll, fmt.Errorf("add %s values [%x]=>[%x]: %w", d.filenameBase, kv.k, kv.v, err)
		}
	}

	closeCollation = false
	coll.valuesCount = coll.valuesComp.Count() / 2
	mxCollationSize.SetUint64(uint64(coll.valuesCount))
	return coll, nil
}

type StaticFiles struct {
	HistoryFiles
	valuesDecomp *seg.Decompressor
	valuesIdx    *recsplit.Index
	valuesBt     *BtIndex
	bloom        *ExistenceFilter
}

// CleanupOnError - call it on collation fail. It closing all files
func (sf StaticFiles) CleanupOnError() {
	if sf.valuesDecomp != nil {
		sf.valuesDecomp.Close()
	}
	if sf.valuesIdx != nil {
		sf.valuesIdx.Close()
	}
	if sf.valuesBt != nil {
		sf.valuesBt.Close()
	}
	if sf.bloom != nil {
		sf.bloom.Close()
	}
	sf.HistoryFiles.CleanupOnError()
}

// skips history files
func (d *Domain) buildFileRange(ctx context.Context, stepFrom, stepTo uint64, collation Collation, ps *background.ProgressSet) (StaticFiles, error) {
	mxRunningFilesBuilding.Inc()
	defer mxRunningFilesBuilding.Dec()
	if traceFileLife != "" && d.filenameBase == traceFileLife {
		d.logger.Warn("[agg.dbg] buildFilesRange", "step", fmt.Sprintf("%d-%d", stepFrom, stepTo), "domain", d.filenameBase)
	}

	start := time.Now()
	defer func() {
		mxBuildTook.ObserveDuration(start)
	}()

	valuesComp := collation.valuesComp

	var (
		valuesDecomp *seg.Decompressor
		valuesIdx    *recsplit.Index
		bt           *BtIndex
		bloom        *ExistenceFilter
		err          error
	)
	closeComp := true
	defer func() {
		if closeComp {
			if valuesComp != nil {
				valuesComp.Close()
			}
			if valuesDecomp != nil {
				valuesDecomp.Close()
			}
			if valuesIdx != nil {
				valuesIdx.Close()
			}
			if bt != nil {
				bt.Close()
			}
			if bloom != nil {
				bloom.Close()
			}
		}
	}()
	if d.noFsync {
		valuesComp.DisableFsync()
	}
	if err = valuesComp.Compress(); err != nil {
		return StaticFiles{}, fmt.Errorf("compress %s values: %w", d.filenameBase, err)
	}
	valuesComp.Close()
	valuesComp = nil
	if valuesDecomp, err = seg.NewDecompressor(collation.valuesPath); err != nil {
		return StaticFiles{}, fmt.Errorf("open %s values decompressor: %w", d.filenameBase, err)
	}

	if d.indexList&withHashMap != 0 {
		if err = d.buildAccessor(ctx, stepFrom, stepTo, valuesDecomp, ps); err != nil {
			return StaticFiles{}, fmt.Errorf("build %s values idx: %w", d.filenameBase, err)
		}
		valuesIdx, err = recsplit.OpenIndex(d.efAccessorFilePath(stepFrom, stepTo))
		if err != nil {
			return StaticFiles{}, err
		}
	}

	if d.indexList&withBTree != 0 {
		btPath := d.kvBtFilePath(stepFrom, stepTo)
		bt, err = CreateBtreeIndexWithDecompressor(btPath, DefaultBtreeM, valuesDecomp, d.compression, *d.salt, ps, d.dirs.Tmp, d.logger, d.noFsync)
		if err != nil {
			return StaticFiles{}, fmt.Errorf("build %s .bt idx: %w", d.filenameBase, err)
		}
	}
	if d.indexList&withExistence != 0 {
		fPath := d.kvExistenceIdxFilePath(stepFrom, stepTo)
		exists, err := dir.FileExist(fPath)
		if err != nil {
			return StaticFiles{}, fmt.Errorf("build %s .kvei: %w", d.filenameBase, err)
		}
		if exists {
			bloom, err = OpenExistenceFilter(fPath)
			if err != nil {
				return StaticFiles{}, fmt.Errorf("build %s .kvei: %w", d.filenameBase, err)
			}
		}
	}
	closeComp = false
	return StaticFiles{
		valuesDecomp: valuesDecomp,
		valuesIdx:    valuesIdx,
		valuesBt:     bt,
		bloom:        bloom,
	}, nil
}

// buildFiles performs potentially resource intensive operations of creating
// static files and their indices
func (d *Domain) buildFiles(ctx context.Context, step uint64, collation Collation, ps *background.ProgressSet) (StaticFiles, error) {
	mxRunningFilesBuilding.Inc()
	defer mxRunningFilesBuilding.Dec()
	if traceFileLife != "" && d.filenameBase == traceFileLife {
		d.logger.Warn("[agg.dbg] buildFiles", "step", step, "domain", d.filenameBase)
	}

	start := time.Now()
	defer func() {
		mxBuildTook.ObserveDuration(start)
	}()

	hStaticFiles, err := d.History.buildFiles(ctx, step, collation.HistoryCollation, ps)
	if err != nil {
		return StaticFiles{}, err
	}
	valuesComp := collation.valuesComp

	var (
		valuesDecomp *seg.Decompressor
		valuesIdx    *recsplit.Index
		bt           *BtIndex
		bloom        *ExistenceFilter
	)
	closeComp := true
	defer func() {
		if closeComp {
			hStaticFiles.CleanupOnError()
			if valuesComp != nil {
				valuesComp.Close()
			}
			if valuesDecomp != nil {
				valuesDecomp.Close()
			}
			if valuesIdx != nil {
				valuesIdx.Close()
			}
			if bt != nil {
				bt.Close()
			}
			if bloom != nil {
				bloom.Close()
			}
		}
	}()
	if d.noFsync {
		valuesComp.DisableFsync()
	}
	if err = valuesComp.Compress(); err != nil {
		return StaticFiles{}, fmt.Errorf("compress %s values: %w", d.filenameBase, err)
	}
	valuesComp.Close()
	valuesComp = nil
	if valuesDecomp, err = seg.NewDecompressor(collation.valuesPath); err != nil {
		return StaticFiles{}, fmt.Errorf("open %s values decompressor: %w", d.filenameBase, err)
	}

	if d.indexList&withHashMap != 0 {
		if err = d.buildAccessor(ctx, step, step+1, valuesDecomp, ps); err != nil {
			return StaticFiles{}, fmt.Errorf("build %s values idx: %w", d.filenameBase, err)
		}
		valuesIdx, err = recsplit.OpenIndex(d.efAccessorFilePath(step, step+1))
		if err != nil {
			return StaticFiles{}, err
		}
	}

	if d.indexList&withBTree != 0 {
		btPath := d.kvBtFilePath(step, step+1)
		bt, err = CreateBtreeIndexWithDecompressor(btPath, DefaultBtreeM, valuesDecomp, d.compression, *d.salt, ps, d.dirs.Tmp, d.logger, d.noFsync)
		if err != nil {
			return StaticFiles{}, fmt.Errorf("build %s .bt idx: %w", d.filenameBase, err)
		}
	}
	if d.indexList&withExistence != 0 {
		fPath := d.kvExistenceIdxFilePath(step, step+1)
		exists, err := dir.FileExist(fPath)
		if err != nil {
			return StaticFiles{}, fmt.Errorf("build %s .kvei: %w", d.filenameBase, err)
		}
		if exists {
			bloom, err = OpenExistenceFilter(fPath)
			if err != nil {
				return StaticFiles{}, fmt.Errorf("build %s .kvei: %w", d.filenameBase, err)
			}
		}
	}
	closeComp = false
	return StaticFiles{
		HistoryFiles: hStaticFiles,
		valuesDecomp: valuesDecomp,
		valuesIdx:    valuesIdx,
		valuesBt:     bt,
		bloom:        bloom,
	}, nil
}

func (d *Domain) buildAccessor(ctx context.Context, fromStep, toStep uint64, data *seg.Decompressor, ps *background.ProgressSet) error {
	idxPath := d.kvAccessorFilePath(fromStep, toStep)
	cfg := recsplit.RecSplitArgs{
		Enums:              false,
		LessFalsePositives: false,

		BucketSize: 2000,
		LeafSize:   8,
		TmpDir:     d.dirs.Tmp,
		IndexFile:  idxPath,
		Salt:       d.salt,
		NoFsync:    d.noFsync,
	}
	return buildAccessor(ctx, data, d.compression, idxPath, false, cfg, ps, d.logger)
}

func (d *Domain) missedBtreeAccessors() (l []*filesItem) {
	d.dirtyFiles.Walk(func(items []*filesItem) bool { // don't run slow logic while iterating on btree
		for _, item := range items {
			fromStep, toStep := item.startTxNum/d.aggregationStep, item.endTxNum/d.aggregationStep
			fPath := d.kvBtFilePath(fromStep, toStep)
			exists, err := dir.FileExist(fPath)
			if err != nil {
				panic(err)
			}
			if !exists {
				l = append(l, item)
				continue
			}
			fPath = d.kvExistenceIdxFilePath(fromStep, toStep)
			exists, err = dir.FileExist(fPath)
			if err != nil {
				panic(err)
			}
			if !exists {
				l = append(l, item)
				continue
			}
		}
		return true
	})
	return l
}
func (d *Domain) missedAccessors() (l []*filesItem) {
	d.dirtyFiles.Walk(func(items []*filesItem) bool { // don't run slow logic while iterating on btree
		for _, item := range items {
			fromStep, toStep := item.startTxNum/d.aggregationStep, item.endTxNum/d.aggregationStep
			fPath := d.kvAccessorFilePath(fromStep, toStep)
			exists, err := dir.FileExist(fPath)
			if err != nil {
				panic(err)
			}
			if !exists {
				l = append(l, item)
			}
		}
		return true
	})
	return l
}

//func (d *Domain) missedExistenceFilter() (l []*filesItem) {
//	d.files.Walk(func(items []*filesItem) bool { // don't run slow logic while iterating on btree
//		for _, item := range items {
//			fromStep, toStep := item.startTxNum/d.aggregationStep, item.endTxNum/d.aggregationStep
//      bloomPath := d.kvExistenceIdxFilePath(fromStep, toStep)
//      if !dir.FileExist(bloomPath) {
//				l = append(l, item)
//			}
//		}
//		return true
//	})
//	return l
//}

// BuildMissedAccessors - produce .efi/.vi/.kvi from .ef/.v/.kv
func (d *Domain) BuildMissedAccessors(ctx context.Context, g *errgroup.Group, ps *background.ProgressSet) {
	d.History.BuildMissedAccessors(ctx, g, ps)
	for _, item := range d.missedBtreeAccessors() {
		if d.indexList&withBTree == 0 {
			continue
		}
		if item.decompressor == nil {
			log.Warn(fmt.Sprintf("[dbg] BuildMissedAccessors: item with nil decompressor %s %d-%d", d.filenameBase, item.startTxNum/d.aggregationStep, item.endTxNum/d.aggregationStep))
		}
		item := item

		g.Go(func() error {
			fromStep, toStep := item.startTxNum/d.aggregationStep, item.endTxNum/d.aggregationStep
			idxPath := d.kvBtFilePath(fromStep, toStep)
			if err := BuildBtreeIndexWithDecompressor(idxPath, item.decompressor, d.compression, ps, d.dirs.Tmp, *d.salt, d.logger, d.noFsync); err != nil {
				return fmt.Errorf("failed to build btree index for %s:  %w", item.decompressor.FileName(), err)
			}
			return nil
		})
	}
	for _, item := range d.missedAccessors() {
		if d.indexList&withHashMap == 0 {
			continue
		}
		if item.decompressor == nil {
			log.Warn(fmt.Sprintf("[dbg] BuildMissedAccessors: item with nil decompressor %s %d-%d", d.filenameBase, item.startTxNum/d.aggregationStep, item.endTxNum/d.aggregationStep))
		}
		item := item
		g.Go(func() error {
			fromStep, toStep := item.startTxNum/d.aggregationStep, item.endTxNum/d.aggregationStep
			err := d.buildAccessor(ctx, fromStep, toStep, item.decompressor, ps)
			if err != nil {
				return fmt.Errorf("build %s values recsplit index: %w", d.filenameBase, err)
			}
			return nil
		})
	}
}

func buildAccessor(ctx context.Context, d *seg.Decompressor, compressed seg.FileCompression, idxPath string, values bool, cfg recsplit.RecSplitArgs, ps *background.ProgressSet, logger log.Logger) error {
	_, fileName := filepath.Split(idxPath)
	count := d.Count()
	if !values {
		count = d.Count() / 2
	}
	p := ps.AddNew(fileName, uint64(count))
	defer ps.Delete(p)

	defer d.EnableMadvNormal().DisableReadAhead()

	g := seg.NewReader(d.MakeGetter(), compressed)
	var rs *recsplit.RecSplit
	var err error
	cfg.KeyCount = count
	if rs, err = recsplit.NewRecSplit(cfg, logger); err != nil {
		return fmt.Errorf("create recsplit: %w", err)
	}
	defer rs.Close()
	rs.LogLvl(log.LvlTrace)

	var keyPos, valPos uint64
	for {
		word := make([]byte, 0, 256)
		if err := ctx.Err(); err != nil {
			return err
		}
		g.Reset(0)
		for g.HasNext() {
			word, valPos = g.Next(word[:0])
			if values {
				if err = rs.AddKey(word, valPos); err != nil {
					return fmt.Errorf("add idx key [%x]: %w", word, err)
				}
			} else {
				if err = rs.AddKey(word, keyPos); err != nil {
					return fmt.Errorf("add idx key [%x]: %w", word, err)
				}
			}

			// Skip value
			keyPos, _ = g.Skip()

			p.Processed.Add(1)
		}
		if err = rs.Build(ctx); err != nil {
			if rs.Collision() {
				logger.Info("Building recsplit. Collision happened. It's ok. Restarting...")
				rs.ResetNextSalt()
			} else {
				return fmt.Errorf("build idx: %w", err)
			}
		} else {
			break
		}
	}
	return nil
}

func (d *Domain) integrateDirtyFiles(sf StaticFiles, txNumFrom, txNumTo uint64) {
	d.History.integrateDirtyFiles(sf.HistoryFiles, txNumFrom, txNumTo)

	fi := newFilesItem(txNumFrom, txNumTo, d.aggregationStep)
	fi.frozen = false
	fi.decompressor = sf.valuesDecomp
	fi.index = sf.valuesIdx
	fi.bindex = sf.valuesBt
	fi.existence = sf.bloom
	d.dirtyFiles.Set(fi)
}

// unwind is similar to prune but the difference is that it restores domain values from the history as of txFrom
// context Flush should be managed by caller.
func (dt *DomainRoTx) Unwind(ctx context.Context, rwTx kv.RwTx, step, txNumUnwindTo uint64, domainDiffs []DomainEntryDiff) error {
	// fmt.Printf("[domain][%s] unwinding domain to txNum=%d, step %d\n", d.filenameBase, txNumUnwindTo, step)
	d := dt.d

	sf := time.Now()
	defer mxUnwindTook.ObserveDuration(sf)
	mxRunningUnwind.Inc()
	defer mxRunningUnwind.Dec()
	logEvery := time.NewTicker(time.Second * 30)
	defer logEvery.Stop()

	valsCursor, err := rwTx.RwCursorDupSort(d.valuesTable)
	if err != nil {
		return err
	}
	defer valsCursor.Close()
	// First revert keys
	for i := range domainDiffs {
		key, value, prevStepBytes := domainDiffs[i].Key, domainDiffs[i].Value, domainDiffs[i].PrevStepBytes
		if dt.d.largeValues {
			if len(value) == 0 {
				if !bytes.Equal(key[len(key)-8:], prevStepBytes) {
					if err := rwTx.Delete(d.valuesTable, key); err != nil {
						return err
					}
				} else {
					if err := rwTx.Put(d.valuesTable, key, []byte{}); err != nil {
						return err
					}
				}
			} else {
				if err := rwTx.Put(d.valuesTable, key, value); err != nil {
					return err
				}
			}
			continue
		}
		stepBytes := key[len(key)-8:]
		fullKey := key[:len(key)-8]
		// Second, we need to restore the previous value
		valInDB, err := valsCursor.SeekBothRange(fullKey, stepBytes)
		if err != nil {
			return err
		}
		if len(valInDB) > 0 {
			stepInDB := valInDB[:8]
			if bytes.Equal(stepInDB, stepBytes) {
				if err := valsCursor.DeleteCurrent(); err != nil {
					return err
				}
			}
		}

		if !bytes.Equal(stepBytes, prevStepBytes) {
			continue
		}

		if err := valsCursor.Put(fullKey, append(stepBytes, value...)); err != nil {
			return err
		}
	}
	// Compare valsKV with prevSeenKeys
	if _, err := dt.ht.Prune(ctx, rwTx, txNumUnwindTo, math.MaxUint64, math.MaxUint64, true, logEvery); err != nil {
		return fmt.Errorf("[domain][%s] unwinding, prune history to txNum=%d, step %d: %w", dt.d.filenameBase, txNumUnwindTo, step, err)
	}
	return nil
}

// getFromFiles doesn't provide same semantics as getLatestFromDB - it returns start/end tx
// of file where the value is stored (not exact step when kv has been set)
// maxTxNum, if > 0, filters out files with bigger txnums from search
func (dt *DomainRoTx) getFromFiles(filekey []byte, maxTxNum uint64) (v []byte, found bool, fileStartTxNum uint64, fileEndTxNum uint64, err error) {
	if len(dt.files) == 0 {
		return
	}
	if maxTxNum == 0 {
		maxTxNum = math.MaxUint64
	}
	useExistenceFilter := dt.d.indexList&withExistence != 0
	useCache := dt.name != kv.CommitmentDomain && maxTxNum == math.MaxUint64

	hi, _ := dt.ht.iit.hashKey(filekey)
	if useCache && dt.getFromFileCache == nil {
		dt.getFromFileCache = dt.visible.newGetFromFileCache()
	}
	if dt.getFromFileCache != nil && maxTxNum == math.MaxUint64 {
		cv, ok := dt.getFromFileCache.Get(hi)
		if ok {
			if !cv.exists {
				return nil, true, dt.files[cv.lvl].startTxNum, dt.files[cv.lvl].endTxNum, nil
			}
			g := dt.statelessGetter(int(cv.lvl))
			g.Reset(cv.offset)
			g.Skip()
			v, _ = g.Next(nil) // can be compressed
			return v, true, dt.files[cv.lvl].startTxNum, dt.files[cv.lvl].endTxNum, nil
		}
	}

	for i := len(dt.files) - 1; i >= 0; i-- {
		if maxTxNum != math.MaxUint64 && dt.files[i].endTxNum > maxTxNum { // skip partially matched files
			continue
		}
		// fmt.Printf("getFromFiles: lim=%d %d %d %d %d\n", maxTxNum, dt.files[i].startTxNum, dt.files[i].endTxNum, dt.files[i].startTxNum/dt.d.aggregationStep, dt.files[i].endTxNum/dt.d.aggregationStep)
		if useExistenceFilter {
			if dt.files[i].src.existence != nil {
				if !dt.files[i].src.existence.ContainsHash(hi) {
					if traceGetLatest == dt.name {
						fmt.Printf("GetLatest(%s, %x) -> existence index %s -> false\n", dt.d.filenameBase, filekey, dt.files[i].src.existence.FileName)
					}
					continue
				} else {
					if traceGetLatest == dt.name {
						fmt.Printf("GetLatest(%s, %x) -> existence index %s -> true\n", dt.d.filenameBase, filekey, dt.files[i].src.existence.FileName)
					}
				}
			} else {
				if traceGetLatest == dt.name {
					fmt.Printf("GetLatest(%s, %x) -> existence index is nil %s\n", dt.name.String(), filekey, dt.files[i].src.decompressor.FileName())
				}
			}
		}

		var offset uint64
		v, found, offset, err = dt.getLatestFromFile(i, filekey)
		if err != nil {
			return nil, false, 0, 0, err
		}
		if !found {
			if traceGetLatest == dt.name {
				fmt.Printf("GetLatest(%s, %x) -> not found in file %s\n", dt.name.String(), filekey, dt.files[i].src.decompressor.FileName())
			}
			continue
		}
		if traceGetLatest == dt.name {
			fmt.Printf("GetLatest(%s, %x) -> found in file %s\n", dt.name.String(), filekey, dt.files[i].src.decompressor.FileName())
		}

		if dt.getFromFileCache != nil {
			dt.getFromFileCache.Add(hi, domainGetFromFileCacheItem{lvl: uint8(i), offset: offset, exists: true})
		}
		return v, true, dt.files[i].startTxNum, dt.files[i].endTxNum, nil
	}
	if traceGetLatest == dt.name {
		fmt.Printf("GetLatest(%s, %x) -> not found in %d files\n", dt.name.String(), filekey, len(dt.files))
	}

	if dt.getFromFileCache != nil {
		dt.getFromFileCache.Add(hi, domainGetFromFileCacheItem{lvl: 0, offset: 0, exists: false})
	}
	return nil, false, 0, 0, nil
}

func (dt *DomainRoTx) GetAsOfFile(key []byte, txNum uint64) ([]byte, bool, error) {
	var v []byte
	var foundStep uint64
	var found bool
	var err error

	if traceGetLatest == dt.name {
		defer func() {
			fmt.Printf("getAsOfFile(%s, '%x' -> '%x') (from db=%t; istep=%x stepInFiles=%d)\n",
				dt.name.String(), key, v, found, foundStep, dt.files.EndTxNum()/dt.d.aggregationStep)
		}()
	}

	v, foundInFile, _, _, err := dt.getFromFiles(key, txNum)
	if err != nil {
		return nil, false, fmt.Errorf("getFromFiles: %w", err)
	}
	return v, foundInFile, nil
}

// GetAsOf does not always require usage of roTx. If it is possible to determine
// historical value based only on static files, roTx will not be used.
func (dt *DomainRoTx) GetAsOf(key []byte, txNum uint64, roTx kv.Tx) ([]byte, bool, error) {
	v, hOk, err := dt.ht.HistorySeek(key, txNum, roTx)
	if err != nil {
		return nil, false, err
	}
	if hOk {
		if len(v) == 0 { // if history successfuly found marker of key creation
			if traceGetAsOf == dt.d.filenameBase {
				fmt.Printf("DomainGetAsOf(%s  , %x, %d) -> not found in history\n", dt.d.filenameBase, key, txNum)
			}
			return nil, false, nil
		}
		if traceGetAsOf == dt.d.filenameBase {
			fmt.Printf("DomainGetAsOf(%s, %x, %d) -> found in history\n", dt.d.filenameBase, key, txNum)
		}
		return v, v != nil, nil
	}
	v, _, _, err = dt.GetLatest(key, nil, roTx)
	if err != nil {
		return nil, false, err
	}
	return v, v != nil, nil
}

func (dt *DomainRoTx) Close() {
	if dt.files == nil { // invariant: it's safe to call Close multiple times
		return
	}
	files := dt.files
	dt.files = nil
	for i := range files {
		src := files[i].src
		if src == nil || src.frozen {
			continue
		}
		refCnt := src.refcount.Add(-1)
		//GC: last reader responsible to remove useles files: close it and delete
		if refCnt == 0 && src.canDelete.Load() {
			if traceFileLife != "" && dt.d.filenameBase == traceFileLife {
				dt.d.logger.Warn("[agg.dbg] real remove at DomainRoTx.Close", "file", src.decompressor.FileName())
			}
			src.closeFilesAndRemove()
		}
	}
	dt.ht.Close()

	dt.visible.returnGetFromFileCache(dt.getFromFileCache)
}

// statelessFileIndex figures out ordinal of file within required range
func (dt *DomainRoTx) statelessFileIndex(txFrom uint64, txTo uint64) int {
	for fi, f := range dt.files {
		if f.startTxNum == txFrom && f.endTxNum == txTo {
			return fi
		}
	}
	return -1
}

func (dt *DomainRoTx) statelessGetter(i int) *seg.Reader {
	if dt.getters == nil {
		dt.getters = make([]*seg.Reader, len(dt.files))
	}
	r := dt.getters[i]
	if r == nil {
		r = seg.NewReader(dt.files[i].src.decompressor.MakeGetter(), dt.d.compression)
		dt.getters[i] = r
	}
	return r
}

func (dt *DomainRoTx) statelessIdxReader(i int) *recsplit.IndexReader {
	if dt.idxReaders == nil {
		dt.idxReaders = make([]*recsplit.IndexReader, len(dt.files))
	}
	r := dt.idxReaders[i]
	if r == nil {
		r = dt.files[i].src.index.GetReaderFromPool()
		dt.idxReaders[i] = r
	}
	return r
}

func (dt *DomainRoTx) statelessBtree(i int) *BtIndex {
	if dt.readers == nil {
		dt.readers = make([]*BtIndex, len(dt.files))
	}
	r := dt.readers[i]
	if r == nil {
		r = dt.files[i].src.bindex
		dt.readers[i] = r
	}
	return r
}

func (dt *DomainRoTx) valsCursor(tx kv.Tx) (c kv.Cursor, err error) {
	if dt.valsC != nil {
		return dt.valsC, nil
	}

	if dt.d.largeValues {
		dt.valsC, err = tx.Cursor(dt.d.valuesTable)
		return dt.valsC, err
	}
	dt.valsC, err = tx.CursorDupSort(dt.d.valuesTable)
	return dt.valsC, err
}

func (dt *DomainRoTx) getLatestFromDb(key []byte, roTx kv.Tx) ([]byte, uint64, bool, error) {
	valsC, err := dt.valsCursor(roTx)
	if err != nil {
		return nil, 0, false, err
	}
	var v, foundInvStep []byte

	if dt.d.largeValues {
		var fullkey []byte
		fullkey, v, err = valsC.Seek(key)
		if err != nil {
			return nil, 0, false, fmt.Errorf("valsCursor.Seek: %w", err)
		}
		if len(fullkey) == 0 {
			return nil, 0, false, nil // This key is not in DB
		}
		if !bytes.Equal(fullkey[:len(fullkey)-8], key) {
			return nil, 0, false, nil // This key is not in DB
		}
		foundInvStep = fullkey[len(fullkey)-8:]
	} else {
		_, stepWithVal, err := valsC.SeekExact(key)
		if err != nil {
			return nil, 0, false, fmt.Errorf("valsCursor.SeekExact: %w", err)
		}
		if len(stepWithVal) == 0 {
			return nil, 0, false, nil
		}

		v = stepWithVal[8:]

		foundInvStep = stepWithVal[:8]
	}

	foundStep := ^binary.BigEndian.Uint64(foundInvStep)

	if lastTxNumOfStep(foundStep, dt.d.aggregationStep) >= dt.files.EndTxNum() {
		return v, foundStep, true, nil
	}

	return nil, 0, false, nil
}

// GetLatest returns value, step in which the value last changed, and bool value which is true if the value
// is present, and false if it is not present (not set or deleted)
func (dt *DomainRoTx) GetLatest(key1, key2 []byte, roTx kv.Tx) ([]byte, uint64, bool, error) {
	key := key1
	if len(key2) > 0 {
		key = append(append(dt.keyBuf[:0], key1...), key2...)
	}

	var v []byte
	var foundStep uint64
	var found bool
	var err error

	if traceGetLatest == dt.name {
		defer func() {
			fmt.Printf("GetLatest(%s, '%x' -> '%x') (from db=%t; istep=%x stepInFiles=%d)\n",
				dt.name.String(), key, v, found, foundStep, dt.files.EndTxNum()/dt.d.aggregationStep)
		}()
	}

	v, foundStep, found, err = dt.getLatestFromDb(key, roTx)
	if err != nil {
		return nil, 0, false, fmt.Errorf("getLatestFromDb: %w", err)
	}
	if found {
		return v, foundStep, true, nil
	}

	v, foundInFile, _, endTxNum, err := dt.getFromFiles(key, 0)
	if err != nil {
		return nil, 0, false, fmt.Errorf("getFromFiles: %w", err)
	}
	return v, endTxNum / dt.d.aggregationStep, foundInFile, nil
}

// RangeAsOf - if key doesn't exists in history - then look in latest state
func (dt *DomainRoTx) RangeAsOf(ctx context.Context, tx kv.Tx, fromKey, toKey []byte, ts uint64, asc order.By, limit int) (it stream.KV, err error) {
	if !asc {
		panic("implement me")
	}
	histStateIt, err := dt.ht.RangeAsOf(ctx, ts, fromKey, toKey, asc, kv.Unlim, tx)
	if err != nil {
		return nil, err
	}
	lastestStateIt, err := dt.RangeLatest(tx, fromKey, toKey, kv.Unlim)
	if err != nil {
		return nil, err
	}
	return stream.UnionKV(histStateIt, lastestStateIt, limit), nil
}

func (dt *DomainRoTx) RangeLatest(roTx kv.Tx, fromKey, toKey []byte, limit int) (*DomainLatestIterFile, error) {
	s := &DomainLatestIterFile{
		from: fromKey, to: toKey, limit: limit,
		orderAscend: order.Asc,
		aggStep:     dt.d.aggregationStep,
		roTx:        roTx,
		valsTable:   dt.d.valuesTable,
		logger:      dt.d.logger,
		h:           &CursorHeap{},
	}
	if err := s.init(dt); err != nil {
		s.Close() //it's responsibility of constructor (our) to close resource on error
		return nil, err
	}
	return s, nil
}

// CanPruneUntil returns true if domain OR history tables can be pruned until txNum
func (dt *DomainRoTx) CanPruneUntil(tx kv.Tx, untilTx uint64) bool {
	canDomain, _ := dt.canPruneDomainTables(tx, untilTx)
	canHistory, _ := dt.ht.canPruneUntil(tx, untilTx)
	return canHistory || canDomain
}

func (dt *DomainRoTx) canBuild(dbtx kv.Tx) bool { //nolint
	maxStepInFiles := dt.files.EndTxNum() / dt.d.aggregationStep
	return maxStepInFiles < dt.d.maxStepInDB(dbtx)
}

// checks if there is anything to prune in DOMAIN tables.
// everything that aggregated is prunable.
// history.CanPrune should be called separately because it responsible for different tables
func (dt *DomainRoTx) canPruneDomainTables(tx kv.Tx, untilTx uint64) (can bool, maxStepToPrune uint64) {
	if m := dt.files.EndTxNum(); m > 0 {
		maxStepToPrune = (m - 1) / dt.d.aggregationStep
	}
	var untilStep uint64
	if untilTx > 0 {
		untilStep = (untilTx - 1) / dt.d.aggregationStep
	}
	sm, err := GetExecV3PrunableProgress(tx, []byte(dt.d.valuesTable))
	if err != nil {
		dt.d.logger.Error("get domain pruning progress", "name", dt.d.filenameBase, "error", err)
		return false, maxStepToPrune
	}

	delta := float64(max(maxStepToPrune, sm) - min(maxStepToPrune, sm)) // maxStep could be 0
	switch dt.d.filenameBase {
	case "account":
		mxPrunableDAcc.Set(delta)
	case "storage":
		mxPrunableDSto.Set(delta)
	case "code":
		mxPrunableDCode.Set(delta)
	case "commitment":
		mxPrunableDComm.Set(delta)
	}
	//fmt.Printf("smallestToPrune[%s] minInDB %d inFiles %d until %d\n", dt.d.filenameBase, sm, maxStepToPrune, untilStep)
	return sm <= min(maxStepToPrune, untilStep), maxStepToPrune
}

type DomainPruneStat struct {
	MinStep uint64
	MaxStep uint64
	Values  uint64
	History *InvertedIndexPruneStat
}

func (dc *DomainPruneStat) PrunedNothing() bool {
	return dc.Values == 0 && (dc.History == nil || dc.History.PrunedNothing())
}

func (dc *DomainPruneStat) String() (kvstr string) {
	if dc.PrunedNothing() {
		return ""
	}
	if dc.Values > 0 {
		kvstr = fmt.Sprintf("kv: %s from steps %d-%d", common.PrettyCounter(dc.Values), dc.MinStep, dc.MaxStep)
	}
	if dc.History != nil {
		if kvstr != "" {
			kvstr += ", "
		}
		kvstr += dc.History.String()
	}
	return kvstr
}

func (dc *DomainPruneStat) Accumulate(other *DomainPruneStat) {
	if other == nil {
		return
	}
	dc.MinStep = min(dc.MinStep, other.MinStep)
	dc.MaxStep = max(dc.MaxStep, other.MaxStep)
	dc.Values += other.Values
	if dc.History == nil {
		if other.History != nil {
			dc.History = other.History
		}
	} else {
		dc.History.Accumulate(other.History)
	}
}

func (dt *DomainRoTx) Prune(ctx context.Context, rwTx kv.RwTx, step, txFrom, txTo, limit uint64, logEvery *time.Ticker) (stat *DomainPruneStat, err error) {
	if limit == 0 {
		limit = math.MaxUint64
	}

	stat = &DomainPruneStat{MinStep: math.MaxUint64}
	if stat.History, err = dt.ht.Prune(ctx, rwTx, txFrom, txTo, limit, false, logEvery); err != nil {
		return nil, fmt.Errorf("prune history at step %d [%d, %d): %w", step, txFrom, txTo, err)
	}
	canPrune, maxPrunableStep := dt.canPruneDomainTables(rwTx, txTo)
	if !canPrune {
		return stat, nil
	}
	if step > maxPrunableStep {
		step = maxPrunableStep
	}

	st := time.Now()
	mxPruneInProgress.Inc()
	defer mxPruneInProgress.Dec()

	var valsCursor kv.RwCursor

	sortableBuffer := sortableBuffersPoolForPruning.Get().(etl.Buffer)
	sortableBuffer.Reset()
	defer sortableBuffersPoolForPruning.Put(sortableBuffer)

	ancientDomainValsCollector := etl.NewCollector(dt.name.String()+".domain.collate", dt.d.dirs.Tmp, sortableBuffer, dt.d.logger).LogLvl(log.LvlTrace)
	defer ancientDomainValsCollector.Close()

	if dt.d.largeValues {
		valsCursor, err = rwTx.RwCursor(dt.d.valuesTable)
		if err != nil {
			return stat, fmt.Errorf("create %s domain values cursor: %w", dt.name.String(), err)
		}
	} else {
		valsCursor, err = rwTx.RwCursorDupSort(dt.d.valuesTable)
		if err != nil {
			return stat, fmt.Errorf("create %s domain values cursor: %w", dt.name.String(), err)
		}
	}
	defer valsCursor.Close()

	loadFunc := func(k, v []byte, _ etl.CurrentTableReader, _ etl.LoadNextFunc) error {
		if dt.d.largeValues {
			return valsCursor.Delete(k)
		}
		return valsCursor.(kv.RwCursorDupSort).DeleteExact(k, v)
	}

	prunedKey, err := GetExecV3PruneProgress(rwTx, dt.d.valuesTable)
	if err != nil {
		dt.d.logger.Error("get domain pruning progress", "name", dt.name.String(), "error", err)
	}

	var k, v []byte
	if prunedKey != nil && limit < 100_000 {
		k, v, err = valsCursor.Seek(prunedKey)
	} else {
		k, v, err = valsCursor.First()
	}
	if err != nil {
		return nil, err
	}
	var stepBytes []byte
	for ; k != nil; k, v, err = valsCursor.Next() {
		if err != nil {
			return stat, fmt.Errorf("iterate over %s domain keys: %w", dt.name.String(), err)
		}

		if dt.d.largeValues {
			stepBytes = k[len(k)-8:]
		} else {
			stepBytes = v[:8]
		}

		is := ^binary.BigEndian.Uint64(stepBytes)
		if is > step {
			continue
		}
		if limit == 0 {
			if err := ancientDomainValsCollector.Load(rwTx, dt.d.valuesTable, loadFunc, etl.TransformArgs{Quit: ctx.Done()}); err != nil {
				return stat, fmt.Errorf("load domain values: %w", err)
			}
			if err := SaveExecV3PruneProgress(rwTx, dt.d.valuesTable, k); err != nil {
				return stat, fmt.Errorf("save domain pruning progress: %s, %w", dt.name.String(), err)
			}
			return stat, nil
		}
		limit--
		stat.Values++
		if err := ancientDomainValsCollector.Collect(k, v); err != nil {
			return nil, err
		}
		stat.MinStep = min(stat.MinStep, is)
		stat.MaxStep = max(stat.MaxStep, is)
		select {
		case <-ctx.Done():
			// consider ctx exiting as incorrect outcome, error is returned
			return stat, ctx.Err()
		case <-logEvery.C:
			dt.d.logger.Info("[snapshots] prune domain", "name", dt.name.String(),
				"pruned keys", stat.Values,
				"steps", fmt.Sprintf("%.2f-%.2f", float64(txFrom)/float64(dt.d.aggregationStep), float64(txTo)/float64(dt.d.aggregationStep)))
		default:
		}
	}
	mxPruneSizeDomain.AddUint64(stat.Values)
	if err := ancientDomainValsCollector.Load(rwTx, dt.d.valuesTable, loadFunc, etl.TransformArgs{Quit: ctx.Done()}); err != nil {
		return stat, fmt.Errorf("load domain values: %w", err)
	}
	if err := SaveExecV3PruneProgress(rwTx, dt.d.valuesTable, nil); err != nil {
		return stat, fmt.Errorf("save domain pruning progress: %s, %w", dt.d.filenameBase, err)
	}

	if err := SaveExecV3PrunableProgress(rwTx, []byte(dt.d.valuesTable), step+1); err != nil {
		return stat, err
	}
	mxPruneTookDomain.ObserveDuration(st)
	return stat, nil
}

type SegStreamReader struct {
	s *seg.Reader

	limit int
}

// SegStreamReader implements stream.KV for segment reader.
// limit -1 means no limit.
func NewSegStreamReader(s *seg.Reader, limit int) *SegStreamReader {
	s.Reset(0)
	return &SegStreamReader{
		s: s, limit: limit,
	}
}

func (sr *SegStreamReader) HasNext() bool { return sr.s.HasNext() && (sr.limit == -1 || sr.limit > 0) }
func (sr *SegStreamReader) Close()        { sr.s = nil }

func (sr *SegStreamReader) Next() (k, v []byte, err error) {
	k, _ = sr.s.Next(k)
	if !sr.s.HasNext() {
		return nil, nil, fmt.Errorf("key %x has no associated value: %s", k, sr.s.FileName())
	}
	v, _ = sr.s.Next(v)
	if sr.limit > 0 {
		sr.limit--
	}
	return k, v, nil
}

func (d *Domain) stepsRangeInDBAsStr(tx kv.Tx) string {
	a1, a2 := d.History.InvertedIndex.stepsRangeInDB(tx)
	//ad1, ad2 := d.stepsRangeInDB(tx)
	//if ad2-ad1 < 0 {
	//	fmt.Printf("aaa: %f, %f\n", ad1, ad2)
	//}
	return fmt.Sprintf("%s:%.1f", d.filenameBase, a2-a1)
}

func (dt *DomainRoTx) Files() (res []string) {
	for _, item := range dt.files {
		if item.src.decompressor != nil {
			res = append(res, item.src.decompressor.FileName())
		}
	}
	return append(res, dt.ht.Files()...)
}<|MERGE_RESOLUTION|>--- conflicted
+++ resolved
@@ -113,13 +113,7 @@
 	// for commitment domain only
 	replaceKeysInValues bool
 
-<<<<<<< HEAD
-	indexList                   idxList
-	largeVals                   bool
-	replaceKeysInValues         bool
-=======
 	// restricts subset file deletions on domain open/close. Needed to hold files until commitment is merged
->>>>>>> d6f7bfdb
 	restrictSubsetFileDeletions bool
 }
 
@@ -146,25 +140,12 @@
 	if cfg.indexList == 0 {
 		cfg.indexList = withBTree | withExistence
 	}
-
 	cfg.compressCfg = DomainCompressCfg
-	if cfg.indexList == 0 {
-		cfg.indexList = withBTree | withExistence
-	}
 
 	d := &Domain{
 		domainCfg:  cfg,
 		dirtyFiles: btree2.NewBTreeGOptions[*filesItem](filesItemLess, btree2.Options{Degree: 128, NoLocks: false}),
-<<<<<<< HEAD
-
-		indexList:                   cfg.indexList,
-		replaceKeysInValues:         cfg.replaceKeysInValues,         // for commitment domain only
-		restrictSubsetFileDeletions: cfg.restrictSubsetFileDeletions, // to prevent not merged 'garbage' to delete on start
-		largeVals:                   cfg.largeVals,
-		integrityCheck:              integrityCheck,
-=======
 		_visible:   newDomainVisible(cfg.name, []visibleFile{}),
->>>>>>> d6f7bfdb
 	}
 
 	var err error
