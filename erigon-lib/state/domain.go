--- conflicted
+++ resolved
@@ -1985,7 +1985,6 @@
 	return stat, nil
 }
 
-<<<<<<< HEAD
 type SegStreamReader struct {
 	s *seg.PagedReader
 
@@ -2012,8 +2011,6 @@
 	return k, v, nil
 }
 
-=======
->>>>>>> a11e812d
 func (dt *DomainRoTx) stepsRangeInDB(tx kv.Tx) (from, to float64) {
 	return dt.ht.iit.stepsRangeInDB(tx)
 }
