--- conflicted
+++ resolved
@@ -695,15 +695,9 @@
 
 	d *Domain
 
-<<<<<<< HEAD
-	readerMutex sync.RWMutex
-	readers     []*BtIndex
-	idxReaders  []*recsplit.IndexReader
-=======
 	dataReaders []*seg.Reader
 	btReaders   []*BtIndex
 	mapReaders  []*recsplit.IndexReader
->>>>>>> 58af39c4
 
 	comBuf []byte
 
@@ -724,10 +718,6 @@
 		defer domainReadMetric(dt.name, i).ObserveDuration(time.Now())
 	}
 
-<<<<<<< HEAD
-	g := dt.reader(i)
-=======
->>>>>>> 58af39c4
 	if dt.d.Accessors.Has(AccessorBTree) {
 		_, v, offset, ok, err = dt.statelessBtree(i).Get(filekey, dt.reusableReader(i))
 		if err != nil || !ok {
@@ -1653,20 +1643,6 @@
 	dt.visible.returnGetFromFileCache(dt.getFromFileCache)
 }
 
-<<<<<<< HEAD
-// statelessFileIndex figures out ordinal of file within required range
-func (dt *DomainRoTx) statelessFileIndex(txFrom uint64, txTo uint64) int {
-	for fi, f := range dt.files {
-		if f.startTxNum == txFrom && f.endTxNum == txTo {
-			return fi
-		}
-	}
-	return -1
-}
-
-func (dt *DomainRoTx) reader(i int) *seg.Reader {
-	// readers are not stateless - getters contain the current data pointer
-=======
 // reusableReader - for short read-and-forget operations. Must Reset this reader before use
 func (dt *DomainRoTx) reusableReader(i int) *seg.Reader {
 	if dt.dataReaders == nil {
@@ -1680,20 +1656,12 @@
 
 // dataReader - creating new dataReader
 func (dt *DomainRoTx) dataReader(i int) *seg.Reader {
->>>>>>> 58af39c4
 	return seg.NewReader(dt.files[i].src.decompressor.MakeGetter(), dt.d.Compression)
 }
 
 func (dt *DomainRoTx) statelessIdxReader(i int) *recsplit.IndexReader {
-<<<<<<< HEAD
-	dt.readerMutex.Lock()
-	defer dt.readerMutex.Unlock()
-	if dt.idxReaders == nil {
-		dt.idxReaders = make([]*recsplit.IndexReader, len(dt.files))
-=======
 	if dt.mapReaders == nil {
 		dt.mapReaders = make([]*recsplit.IndexReader, len(dt.files))
->>>>>>> 58af39c4
 	}
 	if dt.mapReaders[i] == nil {
 		dt.mapReaders[i] = dt.files[i].src.index.GetReaderFromPool()
@@ -1702,15 +1670,8 @@
 }
 
 func (dt *DomainRoTx) statelessBtree(i int) *BtIndex {
-<<<<<<< HEAD
-	dt.readerMutex.Lock()
-	defer dt.readerMutex.Unlock()
-	if dt.readers == nil {
-		dt.readers = make([]*BtIndex, len(dt.files))
-=======
 	if dt.btReaders == nil {
 		dt.btReaders = make([]*BtIndex, len(dt.files))
->>>>>>> 58af39c4
 	}
 	if dt.btReaders[i] == nil {
 		dt.btReaders[i] = dt.files[i].src.bindex
@@ -1768,12 +1729,6 @@
 		return nil, 0, false, nil
 	}
 
-<<<<<<< HEAD
-	var v []byte
-	var foundStep uint64
-
-=======
->>>>>>> 58af39c4
 	valsC, err := dt.valsCursor(roTx)
 
 	if err != nil {
