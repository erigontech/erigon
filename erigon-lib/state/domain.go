--- conflicted
+++ resolved
@@ -1233,10 +1233,7 @@
 		g.Go(func() error {
 			fromStep, toStep := item.startTxNum/d.aggregationStep, item.endTxNum/d.aggregationStep
 			idxPath := d.kvBtFilePath(fromStep, toStep)
-<<<<<<< HEAD
 			log.Warn("[dbg] comp", "n", d.name.String(), "comp", d.compression)
-=======
->>>>>>> a023216f
 			if err := BuildBtreeIndexWithDecompressor(idxPath, item.decompressor, d.compression, ps, d.dirs.Tmp, *d.salt, d.logger, d.noFsync); err != nil {
 				return fmt.Errorf("failed to build btree index for %s:  %w", item.decompressor.FileName(), err)
 			}
