--- conflicted
+++ resolved
@@ -1973,15 +1973,11 @@
 	return dt.ht.iit.stepsRangeInDB(tx)
 }
 
-<<<<<<< HEAD
 func (dt *DomainRoTx) Tables() (res []string) {
 	return []string{dt.d.valuesTable, dt.ht.h.valuesTable, dt.ht.iit.ii.keysTable, dt.ht.iit.ii.valuesTable}
 }
 
-func (dt *DomainRoTx) Files() (res []string) {
-=======
 func (dt *DomainRoTx) Files() (res VisibleFiles) {
->>>>>>> bd687ed3
 	for _, item := range dt.files {
 		if item.src.decompressor != nil {
 			res = append(res, item)
