// Copyright 2022 The Erigon Authors
// This file is part of Erigon.
//
// Erigon is free software: you can redistribute it and/or modify
// it under the terms of the GNU Lesser General Public License as published by
// the Free Software Foundation, either version 3 of the License, or
// (at your option) any later version.
//
// Erigon is distributed in the hope that it will be useful,
// but WITHOUT ANY WARRANTY; without even the implied warranty of
// MERCHANTABILITY or FITNESS FOR A PARTICULAR PURPOSE. See the
// GNU Lesser General Public License for more details.
//
// You should have received a copy of the GNU Lesser General Public License
// along with Erigon. If not, see <http://www.gnu.org/licenses/>.

package state

import (
	"bytes"
	"context"
	"encoding/binary"
	"errors"
	"fmt"
	"math"
	"path/filepath"
	"sort"
	"sync"
	"time"

	"github.com/erigontech/erigon-lib/version"

	btree2 "github.com/tidwall/btree"
	"golang.org/x/sync/errgroup"

	"github.com/erigontech/erigon-lib/common"
	"github.com/erigontech/erigon-lib/common/background"
	"github.com/erigontech/erigon-lib/common/dbg"
	"github.com/erigontech/erigon-lib/common/dir"
	"github.com/erigontech/erigon-lib/datastruct/existence"
	"github.com/erigontech/erigon-lib/etl"
	"github.com/erigontech/erigon-lib/kv"
	"github.com/erigontech/erigon-lib/kv/order"
	"github.com/erigontech/erigon-lib/kv/stream"
	"github.com/erigontech/erigon-lib/log/v3"
	"github.com/erigontech/erigon-lib/metrics"
	"github.com/erigontech/erigon-lib/recsplit"
	"github.com/erigontech/erigon-lib/seg"
)

var (
	asserts          = dbg.EnvBool("AGG_ASSERTS", false)
	traceFileLife    = dbg.EnvString("AGG_TRACE_FILE_LIFE", "")
	traceGetAsOf     = dbg.EnvString("AGG_TRACE_GET_AS_OF", "")
	tracePutWithPrev = dbg.EnvString("AGG_TRACE_PUT_WITH_PREV", "")
)
var traceGetLatest, _ = kv.String2Domain(dbg.EnvString("AGG_TRACE_GET_LATEST", ""))

// Domain is a part of the state (examples are Accounts, Storage, Code)
// Domain should not have any go routines or locks
//
// Data-Existence in .kv vs .v files:
//  1. key doesn’t exist, then create: .kv - yes, .v - yes
//  2. acc exists, then update/delete: .kv - yes, .v - yes
//  3. acc doesn’t exist, then delete: .kv - no,  .v - no
type Domain struct {
	domainCfg // keep it above *History to avoid unexpected shadowing
	*History

	// Schema:
	//  - .kv - key -> value
	//  - .bt - key -> offset index
	//  - .kvei - key -> existence (bloom filter)

	// dirtyFiles - list of ALL files - including: un-indexed-yet, garbage, merged-into-bigger-one, ...
	// thread-safe, but maybe need 1 RWLock for all trees in Aggregator
	//
	// `_visible.files` derivative from field `file`, but without garbage:
	//  - no files with `canDelete=true`
	//  - no overlaps
	//  - no un-indexed files (`power-off` may happen between .ef and .efi creation)
	//
	// BeginRo() using _visible in zero-copy way
	dirtyFiles *btree2.BTreeG[*filesItem]

	// _visible - underscore in name means: don't use this field directly, use BeginFilesRo()
	// underlying array is immutable - means it's ready for zero-copy use
	_visible *domainVisible
}

type domainCfg struct {
	hist histCfg

	name        kv.Domain
	Compression seg.FileCompression
	CompressCfg seg.Cfg
	Accessors   Accessors // list of indexes for given domain
	valuesTable string    // bucket to store domain values; key -> inverted_step + values (Dupsort)
	largeValues bool

	crossDomainIntegrity rangeDomainIntegrityChecker

	// replaceKeysInValues allows to replace commitment branch values with shorter keys.
	// for commitment domain only
	replaceKeysInValues bool

	// restricts subset file deletions on domain open/close. Needed to hold files until commitment is merged
	restrictSubsetFileDeletions bool

	version DomainVersionTypes
}

func (d domainCfg) GetVersions() VersionTypes {
	return VersionTypes{
		Domain: &d.version,
		Hist:   &d.hist.version,
		II:     &d.hist.iiCfg.version,
	}
}

type domainVisible struct {
	files  []visibleFile
	name   kv.Domain
	caches *sync.Pool
}

func NewDomain(cfg domainCfg, aggStep uint64, logger log.Logger) (*Domain, error) {
	if cfg.hist.iiCfg.dirs.SnapDomain == "" {
		panic("assert: empty `dirs`")
	}
	if cfg.hist.iiCfg.filenameBase == "" {
		panic("assert: emtpy `filenameBase`" + cfg.name.String())
	}

	d := &Domain{
		domainCfg:  cfg,
		dirtyFiles: btree2.NewBTreeGOptions[*filesItem](filesItemLess, btree2.Options{Degree: 128, NoLocks: false}),
		_visible:   newDomainVisible(cfg.name, []visibleFile{}),
	}

	var err error
	if d.History, err = NewHistory(cfg.hist, aggStep, logger); err != nil {
		return nil, err
	}

	if d.version.DataKV.IsZero() {
		panic(fmt.Errorf("assert: forgot to set version of %s", d.name))
	}
	if d.Accessors.Has(AccessorBTree) && d.version.AccessorBT.IsZero() {
		panic(fmt.Errorf("assert: forgot to set version of %s", d.name))
	}
	if d.Accessors.Has(AccessorHashMap) && d.version.AccessorKVI.IsZero() {
		panic(fmt.Errorf("assert: forgot to set version of %s", d.name))
	}
	if d.Accessors.Has(AccessorExistence) && d.version.AccessorKVEI.IsZero() {
		panic(fmt.Errorf("assert: forgot to set version of %s", d.name))
	}

	return d, nil
}
func (d *Domain) kvFilePath(fromStep, toStep uint64) string {
	return filepath.Join(d.dirs.SnapDomain, fmt.Sprintf("%s-%s.%d-%d.kv", d.version.DataKV.String(), d.filenameBase, fromStep, toStep))
}
func (d *Domain) kviAccessorFilePath(fromStep, toStep uint64) string {
	return filepath.Join(d.dirs.SnapDomain, fmt.Sprintf("%s-%s.%d-%d.kvi", d.version.AccessorKVI.String(), d.filenameBase, fromStep, toStep))
}
func (d *Domain) kvExistenceIdxFilePath(fromStep, toStep uint64) string {
	return filepath.Join(d.dirs.SnapDomain, fmt.Sprintf("%s-%s.%d-%d.kvei", d.version.AccessorKVEI.String(), d.filenameBase, fromStep, toStep))
}
func (d *Domain) kvBtAccessorFilePath(fromStep, toStep uint64) string {
	return filepath.Join(d.dirs.SnapDomain, fmt.Sprintf("%s-%s.%d-%d.bt", d.version.AccessorBT.String(), d.filenameBase, fromStep, toStep))
}

func (d *Domain) kvFilePathMask(fromStep, toStep uint64) string {
	return filepath.Join(d.dirs.SnapDomain, fmt.Sprintf("*-%s.%d-%d.kv", d.filenameBase, fromStep, toStep))
}
func (d *Domain) kviAccessorFilePathMask(fromStep, toStep uint64) string {
	return filepath.Join(d.dirs.SnapDomain, fmt.Sprintf("*-%s.%d-%d.kvi", d.filenameBase, fromStep, toStep))
}
func (d *Domain) kvExistenceIdxFilePathMask(fromStep, toStep uint64) string {
	return filepath.Join(d.dirs.SnapDomain, fmt.Sprintf("*-%s.%d-%d.kvei", d.filenameBase, fromStep, toStep))
}
func (d *Domain) kvBtAccessorFilePathMask(fromStep, toStep uint64) string {
	return filepath.Join(d.dirs.SnapDomain, fmt.Sprintf("*-%s.%d-%d.bt", d.filenameBase, fromStep, toStep))
}

// maxStepInDB - return the latest available step in db (at-least 1 value in such step)
func (d *Domain) maxStepInDB(tx kv.Tx) (lstInDb uint64) {
	lstIdx, _ := kv.LastKey(tx, d.History.keysTable)
	if len(lstIdx) == 0 {
		return 0
	}
	return binary.BigEndian.Uint64(lstIdx) / d.aggregationStep
}

// maxStepInDBNoHistory - return latest available step in db (at-least 1 value in such step)
// Does not use history table to find the latest step
func (d *Domain) maxStepInDBNoHistory(tx kv.Tx) (lstInDb uint64) {
	lstIdx, err := kv.FirstKey(tx, d.valuesTable)
	if err != nil {
		d.logger.Warn("Domain.maxStepInDBNoHistory:", "FirstKey", lstIdx, "err", err)
		return 0
	}
	if len(lstIdx) == 0 {
		return 0
	}
	if d.largeValues {
		return (^binary.BigEndian.Uint64(lstIdx[len(lstIdx)-8:])) / d.aggregationStep
	}
	lstVal, err := tx.GetOne(d.valuesTable, lstIdx)
	if err != nil {
		d.logger.Warn("Domain.maxStepInDBNoHistory:", "GetOne", lstIdx, "err", err)
		return 0
	}

	return ^binary.BigEndian.Uint64(lstVal)
}

func (d *Domain) minStepInDB(tx kv.Tx) (lstInDb uint64) {
	lstIdx, _ := kv.FirstKey(tx, d.History.keysTable)
	if len(lstIdx) == 0 {
		return 0
	}
	return binary.BigEndian.Uint64(lstIdx) / d.aggregationStep
}

func (dt *DomainRoTx) NewWriter() *DomainBufferedWriter { return dt.newWriter(dt.d.dirs.Tmp, false) }

// OpenList - main method to open list of files.
// It's ok if some files was open earlier.
// If some file already open: noop.
// If some file already open but not in provided list: close and remove from `files` field.
func (d *Domain) OpenList(idxFiles, histFiles, domainFiles []string) error {
	if err := d.History.openList(idxFiles, histFiles); err != nil {
		return err
	}

	d.closeWhatNotInList(domainFiles)
	d.scanDirtyFiles(domainFiles)
	if err := d.openDirtyFiles(); err != nil {
		return fmt.Errorf("Domain(%s).openList: %w", d.filenameBase, err)
	}
	d.protectFromHistoryFilesAheadOfDomainFiles()
	return nil
}

// protectFromHistoryFilesAheadOfDomainFiles - in some corner-cases app may see more .ef/.v files than .kv:
//   - `kill -9` in the middle of `buildFiles()`, then `rm -f db` (restore from backup)
//   - `kill -9` in the middle of `buildFiles()`, then `stage_exec --reset` (drop progress - as a hot-fix)
func (d *Domain) protectFromHistoryFilesAheadOfDomainFiles() {
	d.closeFilesAfterStep(d.dirtyFilesEndTxNumMinimax() / d.aggregationStep)
}

func (d *Domain) openFolder() error {
	if d.disable {
		return nil
	}

	idx, histFiles, domainFiles, err := d.fileNamesOnDisk()
	if err != nil {
		return fmt.Errorf("Domain(%s).openFolder: %w", d.filenameBase, err)
	}
	if err := d.OpenList(idx, histFiles, domainFiles); err != nil {
		return err
	}
	return nil
}

func (d *Domain) closeFilesAfterStep(lowerBound uint64) {
	var toClose []*filesItem
	d.dirtyFiles.Scan(func(item *filesItem) bool {
		if item.startTxNum/d.aggregationStep >= lowerBound {
			toClose = append(toClose, item)
		}
		return true
	})
	for _, item := range toClose {
		d.dirtyFiles.Delete(item)
		fName := ""
		if item.decompressor != nil {
			fName = item.decompressor.FileName()
		}
		log.Debug(fmt.Sprintf("[snapshots] closing %s, because step %d was not complete", fName, lowerBound))
		item.closeFiles()
	}

	toClose = toClose[:0]
	d.History.dirtyFiles.Scan(func(item *filesItem) bool {
		if item.startTxNum/d.aggregationStep >= lowerBound {
			toClose = append(toClose, item)
		}
		return true
	})
	for _, item := range toClose {
		d.History.dirtyFiles.Delete(item)
		fName := ""
		if item.decompressor != nil {
			fName = item.decompressor.FileName()
		}
		log.Debug(fmt.Sprintf("[snapshots] closing %s, because step %d was not complete", fName, lowerBound))
		item.closeFiles()
	}

	toClose = toClose[:0]
	d.History.InvertedIndex.dirtyFiles.Scan(func(item *filesItem) bool {
		if item.startTxNum/d.aggregationStep >= lowerBound {
			toClose = append(toClose, item)
		}
		return true
	})
	for _, item := range toClose {
		d.History.InvertedIndex.dirtyFiles.Delete(item)
		fName := ""
		if item.decompressor != nil {
			fName = item.decompressor.FileName()
		}
		log.Debug(fmt.Sprintf("[snapshots] closing %s, because step %d was not complete", fName, lowerBound))
		item.closeFiles()
	}
}

func (d *Domain) scanDirtyFiles(fileNames []string) (garbageFiles []*filesItem) {
	if d.filenameBase == "" {
		panic("assert: empty `filenameBase`")
	}
	l := scanDirtyFiles(fileNames, d.aggregationStep, d.filenameBase, "kv", d.logger)
	for _, dirtyFile := range l {
		startStep, endStep := dirtyFile.startTxNum/d.aggregationStep, dirtyFile.endTxNum/d.aggregationStep
		domainName, _ := kv.String2Domain(d.filenameBase)
		if d.crossDomainIntegrity != nil && !d.crossDomainIntegrity(domainName, d.dirs, startStep, endStep) {
			d.logger.Debug("[agg] skip garbage file", "name", d.filenameBase, "startStep", startStep, "endStep", endStep)
			continue
		}
		dirtyFile.frozen = false

		if _, has := d.dirtyFiles.Get(dirtyFile); !has {
			d.dirtyFiles.Set(dirtyFile)
		}
	}
	return garbageFiles
}

func (d *Domain) openDirtyFiles() (err error) {
	invalidFileItems := make([]*filesItem, 0)
	invalidFileItemsLock := sync.Mutex{}
	d.dirtyFiles.Walk(func(items []*filesItem) bool {
		for _, item := range items {
			fromStep, toStep := item.startTxNum/d.aggregationStep, item.endTxNum/d.aggregationStep
			if item.decompressor == nil {
				fPathMask := d.kvFilePathMask(fromStep, toStep)
				fPath, fileVer, ok, err := version.FindFilesWithVersionsByPattern(fPathMask)
				if err != nil {
					_, fName := filepath.Split(fPath)
					d.logger.Debug("[agg] Domain.openDirtyFiles: FileExist err", "f", fName, "err", err)
					invalidFileItemsLock.Lock()
					invalidFileItems = append(invalidFileItems, item)
					invalidFileItemsLock.Unlock()
					continue
				}
				if !ok {
					_, fName := filepath.Split(fPath)
					d.logger.Debug("[agg] Domain.openDirtyFiles: file does not exists", "f", fName)
					invalidFileItemsLock.Lock()
					invalidFileItems = append(invalidFileItems, item)
					invalidFileItemsLock.Unlock()
					continue
				}

				if !fileVer.Eq(d.version.DataKV.Current) {
					if !fileVer.Less(d.version.DataKV.MinSupported) {
						d.version.DataKV.Current = fileVer
					} else {
						panic("Version is too low, try to rm kv domain snapshots")
						//return false
					}
				}

				if item.decompressor, err = seg.NewDecompressor(fPath); err != nil {
					_, fName := filepath.Split(fPath)
					if errors.Is(err, &seg.ErrCompressedFileCorrupted{}) {
						d.logger.Debug("[agg] Domain.openDirtyFiles", "err", err, "f", fName)
					} else {
						d.logger.Warn("[agg] Domain.openDirtyFiles", "err", err, "f", fName)
					}
					invalidFileItemsLock.Lock()
					invalidFileItems = append(invalidFileItems, item)
					invalidFileItemsLock.Unlock()
					// don't interrupt on error. other files may be good. but skip indices open.
					continue
				}
			}

			if item.index == nil && d.Accessors.Has(AccessorHashMap) {
				fPathMask := d.kviAccessorFilePathMask(fromStep, toStep)
				fPath, fileVer, ok, err := version.FindFilesWithVersionsByPattern(fPathMask)
				if err != nil {
					_, fName := filepath.Split(fPath)
					d.logger.Warn("[agg] Domain.openDirtyFiles", "err", err, "f", fName)
				}
				if ok {
					if !fileVer.Eq(d.version.AccessorKVI.Current) {
						if !fileVer.Less(d.version.AccessorKVI.MinSupported) {
							d.version.AccessorKVI.Current = fileVer
						} else {
							panic("Version is too low, try to rm kvi domain snapshots")
							//return false
						}
					}
					if item.index, err = recsplit.OpenIndex(fPath); err != nil {
						_, fName := filepath.Split(fPath)
						d.logger.Warn("[agg] Domain.openDirtyFiles", "err", err, "f", fName)
						// don't interrupt on error. other files may be good
					}
				}
			}
			if item.bindex == nil && d.Accessors.Has(AccessorBTree) {
				fPathMask := d.kvBtAccessorFilePathMask(fromStep, toStep)
				fPath, fileVer, ok, err := version.FindFilesWithVersionsByPattern(fPathMask)
				if err != nil {
					_, fName := filepath.Split(fPath)
					d.logger.Warn("[agg] Domain.openDirtyFiles", "err", err, "f", fName)
				}
				if ok {
					if !fileVer.Eq(d.version.AccessorBT.Current) {
						if !fileVer.Less(d.version.AccessorBT.MinSupported) {
							d.version.AccessorBT.Current = fileVer
						} else {
							panic("Version is too low, try to rm bt domain snapshots")
							//return false
						}
					}
					if item.bindex, err = OpenBtreeIndexWithDecompressor(fPath, DefaultBtreeM, item.decompressor, d.Compression); err != nil {
						_, fName := filepath.Split(fPath)
						d.logger.Warn("[agg] Domain.openDirtyFiles", "err", err, "f", fName)
						// don't interrupt on error. other files may be good
					}
				}
			}
			if item.existence == nil && d.Accessors.Has(AccessorExistence) {
				fPathMask := d.kvExistenceIdxFilePathMask(fromStep, toStep)
				fPath, fileVer, ok, err := version.FindFilesWithVersionsByPattern(fPathMask)
				if err != nil {
					_, fName := filepath.Split(fPath)
					d.logger.Warn("[agg] Domain.openDirtyFiles", "err", err, "f", fName)
				}
				if ok {
					if !fileVer.Eq(d.version.AccessorKVEI.Current) {
						if !fileVer.Less(d.version.AccessorKVEI.MinSupported) {
							d.version.AccessorKVEI.Current = fileVer
						} else {
							panic("Version is too low, try to rm kvei domain snapshots")
							//return false
						}
					}
					if item.existence, err = existence.OpenFilter(fPath); err != nil {
						_, fName := filepath.Split(fPath)
						d.logger.Warn("[agg] Domain.openDirtyFiles", "err", err, "f", fName)
						// don't interrupt on error. other files may be good
					}
				}
			}
		}
		return true
	})

	for _, item := range invalidFileItems {
		item.closeFiles() // just close, not remove from disk
		d.dirtyFiles.Delete(item)
	}

	return nil
}

func (d *Domain) closeWhatNotInList(fNames []string) {
	protectFiles := make(map[string]struct{}, len(fNames))
	for _, f := range fNames {
		protectFiles[f] = struct{}{}
	}
	var toClose []*filesItem
	d.dirtyFiles.Walk(func(items []*filesItem) bool {
		for _, item := range items {
			if item.decompressor != nil {
				if _, ok := protectFiles[item.decompressor.FileName()]; ok {
					continue
				}
			}
			toClose = append(toClose, item)
		}
		return true
	})
	for _, item := range toClose {
		item.closeFiles()
		d.dirtyFiles.Delete(item)
	}
}

func (d *Domain) reCalcVisibleFiles(toTxNum uint64) {
	d._visible = newDomainVisible(d.name, calcVisibleFiles(d.dirtyFiles, d.Accessors, false, toTxNum))
	d.History.reCalcVisibleFiles(toTxNum)
}

func (d *Domain) Tables() []string { return append(d.History.Tables(), d.valuesTable) }

func (d *Domain) Close() {
	if d == nil {
		return
	}
	d.History.Close()
	d.closeWhatNotInList([]string{})
}

func (w *DomainBufferedWriter) PutWithPrev(key1, key2, val []byte, txNum uint64, preval []byte, prevStep uint64) error {
	step := txNum / w.h.ii.aggregationStep
	// This call to update needs to happen before d.tx.Put() later, because otherwise the content of `preval`` slice is invalidated
	if tracePutWithPrev != "" && tracePutWithPrev == w.h.ii.filenameBase {
		fmt.Printf("PutWithPrev(%s, txn %d, key[%x][%x] value[%x] preval[%x])\n", w.h.ii.filenameBase, step, key1, key2, val, preval)
	}
	if err := w.h.AddPrevValue(key1, key2, txNum, preval); err != nil {
		return err
	}
	if w.diff != nil {
		w.diff.DomainUpdate(key1, key2, step, preval, prevStep)
	}
	return w.addValue(key1, key2, val, step)
}

func (w *DomainBufferedWriter) DeleteWithPrev(key1, key2 []byte, txNum uint64, prev []byte, prevStep uint64) (err error) {
	step := txNum / w.h.ii.aggregationStep

	// This call to update needs to happen before d.tx.Delete() later, because otherwise the content of `original`` slice is invalidated
	if tracePutWithPrev != "" && tracePutWithPrev == w.h.ii.filenameBase {
		fmt.Printf("DeleteWithPrev(%s, txn %d, key[%x][%x] preval[%x])\n", w.h.ii.filenameBase, txNum, key1, key2, prev)
	}
	if err := w.h.AddPrevValue(key1, key2, txNum, prev); err != nil {
		return err
	}
	if w.diff != nil {
		w.diff.DomainUpdate(key1, key2, step, prev, prevStep)
	}
	return w.addValue(key1, key2, nil, step)
}

func (w *DomainBufferedWriter) SetDiff(diff *kv.DomainDiff) { w.diff = diff }

func (dt *DomainRoTx) newWriter(tmpdir string, discard bool) *DomainBufferedWriter {
	discardHistory := discard || dt.d.historyDisabled

	w := &DomainBufferedWriter{
		discard:   discard,
		aux:       make([]byte, 0, 128),
		valsTable: dt.d.valuesTable,
		largeVals: dt.d.largeValues,
		h:         dt.ht.newWriter(tmpdir, discardHistory),
		values:    etl.NewCollectorWithAllocator(dt.name.String()+"domain.flush", tmpdir, etl.SmallSortableBuffers, dt.d.logger).LogLvl(log.LvlTrace),
	}
	w.values.SortAndFlushInBackground(true)
	return w
}

type DomainBufferedWriter struct {
	values *etl.Collector

	discard bool

	valsTable string
	largeVals bool

	stepBytes [8]byte // current inverted step representation
	aux       []byte  // auxilary buffer for key1 + key2
	aux2      []byte  // auxilary buffer for step + val
	diff      *kv.DomainDiff

	h *historyBufferedWriter
}

func (w *DomainBufferedWriter) Close() {
	if w == nil { // allow dobule-close
		return
	}
	w.h.close()
	if w.values != nil {
		w.values.Close()
	}
}

// nolint
func loadSkipFunc() etl.LoadFunc {
	var preKey, preVal []byte
	return func(k, v []byte, table etl.CurrentTableReader, next etl.LoadNextFunc) error {
		if bytes.Equal(k, preKey) {
			preVal = v
			return nil
		}
		if err := next(nil, preKey, preVal); err != nil {
			return err
		}
		if err := next(k, k, v); err != nil {
			return err
		}
		preKey, preVal = k, v
		return nil
	}
}
func (w *DomainBufferedWriter) Flush(ctx context.Context, tx kv.RwTx) error {
	if w.discard {
		return nil
	}
	if err := w.h.Flush(ctx, tx); err != nil {
		return err
	}

	if w.largeVals {
		if err := w.values.Load(tx, w.valsTable, loadFunc, etl.TransformArgs{Quit: ctx.Done(), EmptyVals: true}); err != nil {
			return err
		}
		w.Close()
		return nil
	}

	valuesCursor, err := tx.RwCursorDupSort(w.valsTable)
	if err != nil {
		return err
	}
	defer valuesCursor.Close()
	if err := w.values.Load(tx, w.valsTable, func(k, v []byte, table etl.CurrentTableReader, next etl.LoadNextFunc) error {
		foundVal, err := valuesCursor.SeekBothRange(k, v[:8])
		if err != nil {
			return err
		}
		if len(foundVal) == 0 || !bytes.Equal(foundVal[:8], v[:8]) {
			if err := valuesCursor.Put(k, v); err != nil {
				return err
			}
			return nil
		}
		if err := valuesCursor.DeleteCurrent(); err != nil {
			return err
		}
		if err := valuesCursor.Put(k, v); err != nil {
			return err
		}
		return nil
	}, etl.TransformArgs{Quit: ctx.Done(), EmptyVals: true}); err != nil {
		return err
	}
	w.Close()

	return nil
}

func (w *DomainBufferedWriter) addValue(key1, key2, value []byte, step uint64) error {
	if w.discard {
		return nil
	}
	binary.BigEndian.PutUint64(w.stepBytes[:], ^step)

	if w.largeVals {
		kl := len(key1) + len(key2)
		w.aux = append(append(append(w.aux[:0], key1...), key2...), w.stepBytes[:]...)
		fullkey := w.aux[:kl+8]
		if asserts && step != ^binary.BigEndian.Uint64(w.stepBytes[:]) {
			panic(fmt.Sprintf("assert: %d != %d", step, ^binary.BigEndian.Uint64(w.stepBytes[:])))
		}

		if err := w.values.Collect(fullkey, value); err != nil {
			return err
		}
		return nil
	}

	w.aux = append(append(w.aux[:0], key1...), key2...)
	w.aux2 = append(append(w.aux2[:0], w.stepBytes[:]...), value...)

	if asserts && step != ^binary.BigEndian.Uint64(w.stepBytes[:]) {
		panic(fmt.Sprintf("assert: %d != %d", step, ^binary.BigEndian.Uint64(w.stepBytes[:])))
	}

	//defer func() {
	//	fmt.Printf("addValue     [%p;tx=%d] '%x' -> '%x'\n", w, w.h.ii.txNum, fullkey, value)
	//}()

	if err := w.values.Collect(w.aux, w.aux2); err != nil {
		return err
	}
	return nil
}

// DomainRoTx allows accesing the same domain from multiple go-routines
type DomainRoTx struct {
	files   visibleFiles
	visible *domainVisible
	name    kv.Domain
	ht      *HistoryRoTx
	salt    *uint32

	d *Domain

	getters    []*seg.Reader
	readers    []*BtIndex
	idxReaders []*recsplit.IndexReader

	keyBuf [60]byte // 52b key and 8b for inverted step
	comBuf []byte

	valsC      kv.Cursor
	valCViewID uint64 // to make sure that valsC reading from the same view with given kv.Tx

	getFromFileCache *DomainGetFromFileCache
}

func domainReadMetric(name kv.Domain, level int) metrics.Summary {
	if level > 4 {
		level = 5
	}
	return mxsKVGet[name][level]
}

func (dt *DomainRoTx) getLatestFromFile(i int, filekey []byte) (v []byte, ok bool, offset uint64, err error) {
	if dbg.KVReadLevelledMetrics {
		defer domainReadMetric(dt.name, i).ObserveDuration(time.Now())
	}

	g := dt.statelessGetter(i)
	if dt.d.Accessors.Has(AccessorBTree) {
		_, v, offset, ok, err = dt.statelessBtree(i).Get(filekey, g)
		if err != nil || !ok {
			return nil, false, 0, err
		}
		//fmt.Printf("getLatestFromBtreeColdFiles key %x shard %d %x\n", filekey, exactColdShard, v)
		return v, true, offset, nil
	}
	if dt.d.Accessors.Has(AccessorHashMap) {
		reader := dt.statelessIdxReader(i)
		if reader.Empty() {
			return nil, false, 0, nil
		}
		offset, ok := reader.TwoLayerLookup(filekey)
		if !ok {
			return nil, false, 0, nil
		}
		g.Reset(offset)

		k, _ := g.Next(nil)
		if !bytes.Equal(filekey, k) { // MPH false-positives protection
			return nil, false, 0, nil
		}
		v, _ := g.Next(nil)
		return v, true, 0, nil
	}
	return nil, false, 0, errors.New("no index defined")

}

func (d *Domain) BeginFilesRo() *DomainRoTx {
	for i := 0; i < len(d._visible.files); i++ {
		if !d._visible.files[i].src.frozen {
			d._visible.files[i].src.refcount.Add(1)
		}
	}

	return &DomainRoTx{
		name:    d.name,
		d:       d,
		ht:      d.History.BeginFilesRo(),
		visible: d._visible,
		files:   d._visible.files,
		salt:    d.salt.Load(),
	}
}

// Collation is the set of compressors created after aggregation
type Collation struct {
	HistoryCollation
	valuesComp  *seg.Compressor
	valuesPath  string
	valuesCount int
}

func (c Collation) Close() {
	if c.valuesComp != nil {
		c.valuesComp.Close()
	}
	c.HistoryCollation.Close()
}

func (d *Domain) dumpStepRangeOnDisk(ctx context.Context, stepFrom, stepTo, txnFrom, txnTo uint64, wal *DomainBufferedWriter, vt valueTransformer) error {
	if d.disable || stepFrom == stepTo {
		return nil
	}
	if stepFrom > stepTo {
		panic(fmt.Errorf("assert: stepFrom=%d > stepTo=%d", stepFrom, stepTo))
	}

	coll, err := d.collateETL(ctx, stepFrom, stepTo, wal.values, vt)
	defer wal.Close()
	if err != nil {
		return err
	}
	wal.Close()

	ps := background.NewProgressSet()
	static, err := d.buildFileRange(ctx, stepFrom, stepTo, coll, ps)
	if err != nil {
		return err
	}

	d.integrateDirtyFiles(static, txnFrom, txnTo)
	// d.reCalcVisibleFiles(d.dirtyFilesEndTxNumMinimax())
	return nil
}

// [stepFrom; stepTo)
// In contrast to collate function collateETL puts contents of wal into file.
func (d *Domain) collateETL(ctx context.Context, stepFrom, stepTo uint64, wal *etl.Collector, vt valueTransformer) (coll Collation, err error) {
	if d.disable {
		return Collation{}, err
	}
	started := time.Now()
	closeCollation := true
	defer func() {
		if closeCollation {
			coll.Close()
		}
		mxCollateTook.ObserveDuration(started)
	}()

	coll.valuesPath = d.kvFilePath(stepFrom, stepTo)
	if coll.valuesComp, err = seg.NewCompressor(ctx, d.filenameBase+".domain.collate", coll.valuesPath, d.dirs.Tmp, d.CompressCfg, log.LvlTrace, d.logger); err != nil {
		return Collation{}, fmt.Errorf("create %s values compressor: %w", d.filenameBase, err)
	}

	// Don't use `d.compress` config in collate. Because collat+build must be very-very fast (to keep db small).
	// Compress files only in `merge` which ok to be slow.
	//comp := seg.NewWriter(coll.valuesComp, seg.CompressNone) //
	compress := seg.CompressNone
	if stepTo-stepFrom > DomainMinStepsToCompress {
		compress = d.Compression
	}
	comp := seg.NewWriter(coll.valuesComp, compress)

	stepBytes := make([]byte, 8)
	binary.BigEndian.PutUint64(stepBytes, ^stepTo)

	kvs := make([]struct {
		k, v []byte
	}, 0, 128)
	var fromTxNum, endTxNum uint64 = 0, stepTo * d.aggregationStep
	if stepFrom > 0 {
		fromTxNum = (stepFrom - 1) * d.aggregationStep
	}

	//var stepInDB []byte
	err = wal.Load(nil, "", func(k, v []byte, table etl.CurrentTableReader, next etl.LoadNextFunc) error {
		if d.largeValues {
			kvs = append(kvs, struct {
				k, v []byte
			}{k[:len(k)-8], v})
		} else {

			if vt != nil {
				v, err = vt(v[8:], fromTxNum, endTxNum)
				if err != nil {
					return fmt.Errorf("vt: %w", err)
				}
			} else {
				v = v[8:]
			}
			if _, err = comp.Write(k); err != nil {
				return fmt.Errorf("add %s values key [%x]: %w", d.filenameBase, k, err)
			}
			if _, err = comp.Write(v); err != nil {
				return fmt.Errorf("add %s values [%x]=>[%x]: %w", d.filenameBase, k, v, err)
			}
		}
		return nil
	}, etl.TransformArgs{Quit: ctx.Done()})

	sort.Slice(kvs, func(i, j int) bool {
		return bytes.Compare(kvs[i].k, kvs[j].k) < 0
	})
	// check if any key is duplicated
	for i := 1; i < len(kvs); i++ {
		if bytes.Equal(kvs[i].k, kvs[i-1].k) {
			return coll, fmt.Errorf("duplicate key [%x]", kvs[i].k)
		}
	}
	for _, kv := range kvs {
		if vt != nil {
			kv.v, err = vt(kv.v, fromTxNum, endTxNum)
		}
		if err != nil {
			return coll, fmt.Errorf("vt: %w", err)
		}
		if _, err = comp.Write(kv.k); err != nil {
			return coll, fmt.Errorf("add %s values key [%x]: %w", d.filenameBase, kv.k, err)
		}
		if _, err = comp.Write(kv.v); err != nil {
			return coll, fmt.Errorf("add %s values [%x]=>[%x]: %w", d.filenameBase, kv.k, kv.v, err)
		}
	}
	// could also do key squeezing

	closeCollation = false
	coll.valuesCount = coll.valuesComp.Count() / 2
	mxCollationSize.SetUint64(uint64(coll.valuesCount))
	return coll, nil
}

// collate gathers domain changes over the specified step, using read-only transaction,
// and returns compressors, elias fano, and bitmaps
// [txFrom; txTo)
func (d *Domain) collate(ctx context.Context, step, txFrom, txTo uint64, roTx kv.Tx) (coll Collation, err error) {
	if d.disable {
		return Collation{}, nil
	}

	{ //assert
		if txFrom%d.aggregationStep != 0 {
			panic(fmt.Errorf("assert: unexpected txFrom=%d", txFrom))
		}
		if txTo%d.aggregationStep != 0 {
			panic(fmt.Errorf("assert: unexpected txTo=%d", txTo))
		}
	}

	started := time.Now()
	defer func() {
		mxCollateTook.ObserveDuration(started)
	}()

	coll.HistoryCollation, err = d.History.collate(ctx, step, txFrom, txTo, roTx)
	if err != nil {
		return Collation{}, err
	}

	closeCollation := true
	defer func() {
		if closeCollation {
			coll.Close()
		}
	}()

	coll.valuesPath = d.kvFilePath(step, step+1)
	if coll.valuesComp, err = seg.NewCompressor(ctx, d.filenameBase+".domain.collate", coll.valuesPath, d.dirs.Tmp, d.CompressCfg, log.LvlTrace, d.logger); err != nil {
		return Collation{}, fmt.Errorf("create %s values compressor: %w", d.filenameBase, err)
	}

	// Don't use `d.compress` config in collate. Because collat+build must be very-very fast (to keep db small).
	// Compress files only in `merge` which ok to be slow.
	comp := seg.NewWriter(coll.valuesComp, seg.CompressNone)

	stepBytes := make([]byte, 8)
	binary.BigEndian.PutUint64(stepBytes, ^step)

	var valsCursor kv.Cursor

	if d.largeValues {
		valsCursor, err = roTx.Cursor(d.valuesTable)
		if err != nil {
			return Collation{}, fmt.Errorf("create %s values cursorDupsort: %w", d.filenameBase, err)
		}
	} else {
		valsCursor, err = roTx.CursorDupSort(d.valuesTable)
		if err != nil {
			return Collation{}, fmt.Errorf("create %s values cursorDupsort: %w", d.filenameBase, err)
		}
	}
	defer valsCursor.Close()

	kvs := make([]struct {
		k, v []byte
	}, 0, 128)

	var stepInDB []byte
	for k, v, err := valsCursor.First(); k != nil; {
		if err != nil {
			return coll, err
		}

		if d.largeValues {
			stepInDB = k[len(k)-8:]
		} else {
			stepInDB = v[:8]
		}
		if !bytes.Equal(stepBytes, stepInDB) { // [txFrom; txTo)
			k, v, err = valsCursor.Next()
			continue
		}

		if d.largeValues {
			kvs = append(kvs, struct {
				k, v []byte
			}{k[:len(k)-8], v})
			k, v, err = valsCursor.Next()
		} else {
			if _, err = comp.Write(k); err != nil {
				return coll, fmt.Errorf("add %s values key [%x]: %w", d.filenameBase, k, err)
			}
			if _, err = comp.Write(v[8:]); err != nil {
				return coll, fmt.Errorf("add %s values [%x]=>[%x]: %w", d.filenameBase, k, v[8:], err)
			}
			k, v, err = valsCursor.(kv.CursorDupSort).NextNoDup()
		}
	}

	sort.Slice(kvs, func(i, j int) bool {
		return bytes.Compare(kvs[i].k, kvs[j].k) < 0
	})
	// check if any key is duplicated
	for i := 1; i < len(kvs); i++ {
		if bytes.Equal(kvs[i].k, kvs[i-1].k) {
			return coll, fmt.Errorf("duplicate key [%x]", kvs[i].k)
		}
	}
	for _, kv := range kvs {
		if _, err = comp.Write(kv.k); err != nil {
			return coll, fmt.Errorf("add %s values key [%x]: %w", d.filenameBase, kv.k, err)
		}
		if _, err = comp.Write(kv.v); err != nil {
			return coll, fmt.Errorf("add %s values [%x]=>[%x]: %w", d.filenameBase, kv.k, kv.v, err)
		}
	}

	closeCollation = false
	coll.valuesCount = coll.valuesComp.Count() / 2
	mxCollationSize.SetUint64(uint64(coll.valuesCount))
	return coll, nil
}

type StaticFiles struct {
	HistoryFiles
	valuesDecomp *seg.Decompressor
	valuesIdx    *recsplit.Index
	valuesBt     *BtIndex
	bloom        *existence.Filter
}

// CleanupOnError - call it on collation fail. It closing all files
func (sf StaticFiles) CleanupOnError() {
	if sf.valuesDecomp != nil {
		sf.valuesDecomp.Close()
	}
	if sf.valuesIdx != nil {
		sf.valuesIdx.Close()
	}
	if sf.valuesBt != nil {
		sf.valuesBt.Close()
	}
	if sf.bloom != nil {
		sf.bloom.Close()
	}
	sf.HistoryFiles.CleanupOnError()
}

// skips history files
func (d *Domain) buildFileRange(ctx context.Context, stepFrom, stepTo uint64, collation Collation, ps *background.ProgressSet) (StaticFiles, error) {
	if d.disable {
		return StaticFiles{}, nil
	}
	mxRunningFilesBuilding.Inc()
	defer mxRunningFilesBuilding.Dec()
	if traceFileLife != "" && d.filenameBase == traceFileLife {
		d.logger.Warn("[agg.dbg] buildFilesRange", "step", fmt.Sprintf("%d-%d", stepFrom, stepTo), "domain", d.filenameBase)
	}

	start := time.Now()
	defer func() {
		mxBuildTook.ObserveDuration(start)
	}()

	valuesComp := collation.valuesComp

	var (
		valuesDecomp *seg.Decompressor
		valuesIdx    *recsplit.Index
		bt           *BtIndex
		bloom        *existence.Filter
		err          error
	)
	closeComp := true
	defer func() {
		if closeComp {
			if valuesComp != nil {
				valuesComp.Close()
			}
			if valuesDecomp != nil {
				valuesDecomp.Close()
			}
			if valuesIdx != nil {
				valuesIdx.Close()
			}
			if bt != nil {
				bt.Close()
			}
			if bloom != nil {
				bloom.Close()
			}
		}
	}()
	if d.noFsync {
		valuesComp.DisableFsync()
	}
	if err = valuesComp.Compress(); err != nil {
		return StaticFiles{}, fmt.Errorf("compress %s values: %w", d.filenameBase, err)
	}
	valuesComp.Close()
	valuesComp = nil
	if valuesDecomp, err = seg.NewDecompressor(collation.valuesPath); err != nil {
		return StaticFiles{}, fmt.Errorf("open %s values decompressor: %w", d.filenameBase, err)
	}

	if d.Accessors.Has(AccessorHashMap) {
		if err = d.buildHashMapAccessor(ctx, stepFrom, stepTo, valuesDecomp, ps); err != nil {
			return StaticFiles{}, fmt.Errorf("build %s values idx: %w", d.filenameBase, err)
		}
		valuesIdx, err = recsplit.OpenIndex(d.kviAccessorFilePath(stepFrom, stepTo))
		if err != nil {
			return StaticFiles{}, err
		}
	}

	if d.Accessors.Has(AccessorBTree) {
		btPath := d.kvBtAccessorFilePath(stepFrom, stepTo)
		bt, err = CreateBtreeIndexWithDecompressor(btPath, DefaultBtreeM, valuesDecomp, d.Compression, *d.salt.Load(), ps, d.dirs.Tmp, d.logger, d.noFsync, d.Accessors)
		if err != nil {
			return StaticFiles{}, fmt.Errorf("build %s .bt idx: %w", d.filenameBase, err)
		}
	}
	if d.Accessors.Has(AccessorExistence) {
		fPath := d.kvExistenceIdxFilePath(stepFrom, stepTo)
		exists, err := dir.FileExist(fPath)
		if err != nil {
			return StaticFiles{}, fmt.Errorf("build %s .kvei: %w", d.filenameBase, err)
		}
		if exists {
			bloom, err = existence.OpenFilter(fPath)
			if err != nil {
				return StaticFiles{}, fmt.Errorf("build %s .kvei: %w", d.filenameBase, err)
			}
		}
	}
	closeComp = false
	return StaticFiles{
		valuesDecomp: valuesDecomp,
		valuesIdx:    valuesIdx,
		valuesBt:     bt,
		bloom:        bloom,
	}, nil
}

// buildFiles performs potentially resource intensive operations of creating
// static files and their indices
func (d *Domain) buildFiles(ctx context.Context, step uint64, collation Collation, ps *background.ProgressSet) (StaticFiles, error) {
	if d.disable {
		return StaticFiles{}, nil
	}

	mxRunningFilesBuilding.Inc()
	defer mxRunningFilesBuilding.Dec()
	if traceFileLife != "" && d.filenameBase == traceFileLife {
		d.logger.Warn("[agg.dbg] buildFiles", "step", step, "domain", d.filenameBase)
	}

	start := time.Now()
	defer func() {
		mxBuildTook.ObserveDuration(start)
	}()

	hStaticFiles, err := d.History.buildFiles(ctx, step, collation.HistoryCollation, ps)
	if err != nil {
		return StaticFiles{}, err
	}
	valuesComp := collation.valuesComp

	var (
		valuesDecomp *seg.Decompressor
		valuesIdx    *recsplit.Index
		bt           *BtIndex
		bloom        *existence.Filter
	)
	closeComp := true
	defer func() {
		if closeComp {
			hStaticFiles.CleanupOnError()
			if valuesComp != nil {
				valuesComp.Close()
			}
			if valuesDecomp != nil {
				valuesDecomp.Close()
			}
			if valuesIdx != nil {
				valuesIdx.Close()
			}
			if bt != nil {
				bt.Close()
			}
			if bloom != nil {
				bloom.Close()
			}
		}
	}()
	if d.noFsync {
		valuesComp.DisableFsync()
	}
	if err = valuesComp.Compress(); err != nil {
		return StaticFiles{}, fmt.Errorf("compress %s values: %w", d.filenameBase, err)
	}
	valuesComp.Close()
	valuesComp = nil
	if valuesDecomp, err = seg.NewDecompressor(collation.valuesPath); err != nil {
		return StaticFiles{}, fmt.Errorf("open %s values decompressor: %w", d.filenameBase, err)
	}

	if d.Accessors.Has(AccessorHashMap) {
		if err = d.buildHashMapAccessor(ctx, step, step+1, valuesDecomp, ps); err != nil {
			return StaticFiles{}, fmt.Errorf("build %s values idx: %w", d.filenameBase, err)
		}
		valuesIdx, err = recsplit.OpenIndex(d.kviAccessorFilePath(step, step+1))
		if err != nil {
			return StaticFiles{}, err
		}
	}

	if d.Accessors.Has(AccessorBTree) {
		btPath := d.kvBtAccessorFilePath(step, step+1)
		bt, err = CreateBtreeIndexWithDecompressor(btPath, DefaultBtreeM, valuesDecomp, d.Compression, *d.salt.Load(), ps, d.dirs.Tmp, d.logger, d.noFsync, d.Accessors)
		if err != nil {
			return StaticFiles{}, fmt.Errorf("build %s .bt idx: %w", d.filenameBase, err)
		}
	}
	if d.Accessors.Has(AccessorExistence) {
		fPath := d.kvExistenceIdxFilePath(step, step+1)
		exists, err := dir.FileExist(fPath)
		if err != nil {
			return StaticFiles{}, fmt.Errorf("build %s .kvei: %w", d.filenameBase, err)
		}
		if exists {
			bloom, err = existence.OpenFilter(fPath)
			if err != nil {
				return StaticFiles{}, fmt.Errorf("build %s .kvei: %w", d.filenameBase, err)
			}
		}
	}
	closeComp = false
	return StaticFiles{
		HistoryFiles: hStaticFiles,
		valuesDecomp: valuesDecomp,
		valuesIdx:    valuesIdx,
		valuesBt:     bt,
		bloom:        bloom,
	}, nil
}

func (d *Domain) buildHashMapAccessor(ctx context.Context, fromStep, toStep uint64, data *seg.Decompressor, ps *background.ProgressSet) error {
	idxPath := d.kviAccessorFilePath(fromStep, toStep)
	cfg := recsplit.RecSplitArgs{
		Enums:              true,
		LessFalsePositives: true,

		BucketSize: recsplit.DefaultBucketSize,
		LeafSize:   recsplit.DefaultLeafSize,
		TmpDir:     d.dirs.Tmp,
		IndexFile:  idxPath,
		Salt:       d.salt.Load(),
		NoFsync:    d.noFsync,
	}
	return buildHashMapAccessor(ctx, data, d.Compression, idxPath, false, cfg, ps, d.logger)
}

func (d *Domain) MissedBtreeAccessors() (l []*filesItem) {
	return d.missedBtreeAccessors(d.dirtyFiles.Items())
}

func (d *Domain) missedBtreeAccessors(source []*filesItem) (l []*filesItem) {
	if !d.Accessors.Has(AccessorBTree) {
		return nil
	}
	return fileItemsWithMissedAccessors(source, d.aggregationStep, func(fromStep uint64, toStep uint64) []string {
		return []string{d.kvBtAccessorFilePath(fromStep, toStep), d.kvExistenceIdxFilePath(fromStep, toStep)}
	})
}

func (d *Domain) MissedMapAccessors() (l []*filesItem) {
	return d.missedMapAccessors(d.dirtyFiles.Items())
}

func (d *Domain) missedMapAccessors(source []*filesItem) (l []*filesItem) {
	if !d.Accessors.Has(AccessorHashMap) {
		return nil
	}
	return fileItemsWithMissedAccessors(source, d.aggregationStep, func(fromStep uint64, toStep uint64) []string {
		return []string{d.kviAccessorFilePath(fromStep, toStep)}
	})
}

// BuildMissedAccessors - produce .efi/.vi/.kvi from .ef/.v/.kv
func (d *Domain) BuildMissedAccessors(ctx context.Context, g *errgroup.Group, ps *background.ProgressSet, domainFiles *MissedAccessorDomainFiles) {
	d.History.BuildMissedAccessors(ctx, g, ps, domainFiles.history)
	for _, item := range domainFiles.missedBtreeAccessors() {
		if item.decompressor == nil {
			log.Warn(fmt.Sprintf("[dbg] BuildMissedAccessors: item with nil decompressor %s %d-%d", d.filenameBase, item.startTxNum/d.aggregationStep, item.endTxNum/d.aggregationStep))
		}
		item := item

		g.Go(func() error {
			fromStep, toStep := item.startTxNum/d.aggregationStep, item.endTxNum/d.aggregationStep
			idxPath := d.kvBtAccessorFilePath(fromStep, toStep)
			if err := BuildBtreeIndexWithDecompressor(idxPath, item.decompressor, d.Compression, ps, d.dirs.Tmp, *d.salt.Load(), d.logger, d.noFsync, d.Accessors); err != nil {
				return fmt.Errorf("failed to build btree index for %s:  %w", item.decompressor.FileName(), err)
			}
			return nil
		})
	}
	for _, item := range domainFiles.missedMapAccessors() {
		if item.decompressor == nil {
			log.Warn(fmt.Sprintf("[dbg] BuildMissedAccessors: item with nil decompressor %s %d-%d", d.filenameBase, item.startTxNum/d.aggregationStep, item.endTxNum/d.aggregationStep))
		}
		item := item
		g.Go(func() error {
			fromStep, toStep := item.startTxNum/d.aggregationStep, item.endTxNum/d.aggregationStep
			err := d.buildHashMapAccessor(ctx, fromStep, toStep, item.decompressor, ps)
			if err != nil {
				return fmt.Errorf("build %s values recsplit index: %w", d.filenameBase, err)
			}
			return nil
		})
	}
}

// TODO: exported for idx_optimize.go
// TODO: this utility can be safely deleted after PR https://github.com/erigontech/erigon/pull/12907/ is rolled out in production
func BuildHashMapAccessor(ctx context.Context, d *seg.Decompressor, compressed seg.FileCompression, idxPath string, values bool, cfg recsplit.RecSplitArgs, ps *background.ProgressSet, logger log.Logger) error {
	return buildHashMapAccessor(ctx, d, compressed, idxPath, values, cfg, ps, logger)
}

func buildHashMapAccessor(ctx context.Context, d *seg.Decompressor, compressed seg.FileCompression, idxPath string, values bool, cfg recsplit.RecSplitArgs, ps *background.ProgressSet, logger log.Logger) error {
	_, fileName := filepath.Split(idxPath)
	count := d.Count()
	if !values {
		count = d.Count() / 2
	}
	p := ps.AddNew(fileName, uint64(count))
	defer ps.Delete(p)

	defer d.MadvSequential().DisableReadAhead()

	g := seg.NewReader(d.MakeGetter(), compressed)
	var rs *recsplit.RecSplit
	var err error
	cfg.KeyCount = count
	if rs, err = recsplit.NewRecSplit(cfg, logger); err != nil {
		return fmt.Errorf("create recsplit: %w", err)
	}
	defer rs.Close()
	rs.LogLvl(log.LvlTrace)

	var keyPos, valPos uint64
	for {
		word := make([]byte, 0, 256)
		if err := ctx.Err(); err != nil {
			return err
		}
		g.Reset(0)
		for g.HasNext() {
			word, valPos = g.Next(word[:0])
			if values {
				if err = rs.AddKey(word, valPos); err != nil {
					return fmt.Errorf("add idx key [%x]: %w", word, err)
				}
			} else {
				if err = rs.AddKey(word, keyPos); err != nil {
					return fmt.Errorf("add idx key [%x]: %w", word, err)
				}
			}

			// Skip value
			keyPos, _ = g.Skip()

			p.Processed.Add(1)
		}
		if err = rs.Build(ctx); err != nil {
			if rs.Collision() {
				logger.Info("Building recsplit. Collision happened. It's ok. Restarting...")
				rs.ResetNextSalt()
			} else {
				return fmt.Errorf("build idx: %w", err)
			}
		} else {
			break
		}
	}
	return nil
}

func (d *Domain) integrateDirtyFiles(sf StaticFiles, txNumFrom, txNumTo uint64) {
	if d.disable {
		return
	}
	d.History.integrateDirtyFiles(sf.HistoryFiles, txNumFrom, txNumTo)

	fi := newFilesItem(txNumFrom, txNumTo, d.aggregationStep)
	fi.frozen = false
	fi.decompressor = sf.valuesDecomp
	fi.index = sf.valuesIdx
	fi.bindex = sf.valuesBt
	fi.existence = sf.bloom
	d.dirtyFiles.Set(fi)
}

// unwind is similar to prune but the difference is that it restores domain values from the history as of txFrom
// context Flush should be managed by caller.
func (dt *DomainRoTx) unwind(ctx context.Context, rwTx kv.RwTx, step, txNumUnwindTo uint64, domainDiffs []kv.DomainEntryDiff) error {
	// fmt.Printf("[domain][%s] unwinding domain to txNum=%d, step %d\n", d.filenameBase, txNumUnwindTo, step)
	d := dt.d

	sf := time.Now()
	defer mxUnwindTook.ObserveDuration(sf)
	mxRunningUnwind.Inc()
	defer mxRunningUnwind.Dec()
	logEvery := time.NewTicker(time.Second * 30)
	defer logEvery.Stop()

	valsCursor, err := rwTx.RwCursorDupSort(d.valuesTable)
	if err != nil {
		return err
	}
	defer valsCursor.Close()
	// First revert keys
	for i := range domainDiffs {
		keyStr, value, prevStepBytes := domainDiffs[i].Key, domainDiffs[i].Value, domainDiffs[i].PrevStepBytes
		key := toBytesZeroCopy(keyStr)
		if dt.d.largeValues {
			if len(value) == 0 {
				if !bytes.Equal(key[len(key)-8:], prevStepBytes) {
					if err := rwTx.Delete(d.valuesTable, key); err != nil {
						return err
					}
				} else {
					if err := rwTx.Put(d.valuesTable, key, []byte{}); err != nil {
						return err
					}
				}
			} else {
				if err := rwTx.Put(d.valuesTable, key, value); err != nil {
					return err
				}
			}
			continue
		}
		stepBytes := key[len(key)-8:]
		fullKey := key[:len(key)-8]
		// Second, we need to restore the previous value
		valInDB, err := valsCursor.SeekBothRange(fullKey, stepBytes)
		if err != nil {
			return err
		}
		if len(valInDB) > 0 {
			stepInDB := valInDB[:8]
			if bytes.Equal(stepInDB, stepBytes) {
				if err := valsCursor.DeleteCurrent(); err != nil {
					return err
				}
			}
		}

		if !bytes.Equal(stepBytes, prevStepBytes) {
			continue
		}

		if err := valsCursor.Put(fullKey, append(stepBytes, value...)); err != nil {
			return err
		}
	}
	// Compare valsKV with prevSeenKeys
	if _, err := dt.ht.prune(ctx, rwTx, txNumUnwindTo, math.MaxUint64, math.MaxUint64, true, logEvery); err != nil {
		return fmt.Errorf("[domain][%s] unwinding, prune history to txNum=%d, step %d: %w", dt.d.filenameBase, txNumUnwindTo, step, err)
	}
	return nil
}

// getLatestFromFiles doesn't provide same semantics as getLatestFromDB - it returns start/end tx
// of file where the value is stored (not exact step when kv has been set)
// maxTxNum, if > 0, filters out files with bigger txnums from search
func (dt *DomainRoTx) getLatestFromFiles(k []byte, maxTxNum uint64) (v []byte, found bool, fileStartTxNum uint64, fileEndTxNum uint64, err error) {
	if len(dt.files) == 0 {
		return
	}
	if maxTxNum == 0 {
		maxTxNum = math.MaxUint64
	}
	useExistenceFilter := dt.d.Accessors.Has(AccessorExistence)
	useCache := dt.name != kv.CommitmentDomain && maxTxNum == math.MaxUint64

	hi, _ := dt.ht.iit.hashKey(k)
	if useCache && dt.getFromFileCache == nil {
		dt.getFromFileCache = dt.visible.newGetFromFileCache()
	}
	if dt.getFromFileCache != nil && maxTxNum == math.MaxUint64 {
		if cv, ok := dt.getFromFileCache.Get(hi); ok {
			return cv.v, true, dt.files[cv.lvl].startTxNum, dt.files[cv.lvl].endTxNum, nil
		}
	}

	for i := len(dt.files) - 1; i >= 0; i-- {
		if maxTxNum != math.MaxUint64 && dt.files[i].endTxNum > maxTxNum { // skip partially matched files
			continue
		}
		// fmt.Printf("getLatestFromFiles: lim=%d %d %d %d %d\n", maxTxNum, dt.files[i].startTxNum, dt.files[i].endTxNum, dt.files[i].startTxNum/dt.d.aggregationStep, dt.files[i].endTxNum/dt.d.aggregationStep)
		if useExistenceFilter {
			if dt.files[i].src.existence != nil {
				if !dt.files[i].src.existence.ContainsHash(hi) {
					if traceGetLatest == dt.name {
						fmt.Printf("GetLatest(%s, %x) -> existence index %s -> false\n", dt.d.filenameBase, k, dt.files[i].src.existence.FileName)
					}
					continue
				} else {
					if traceGetLatest == dt.name {
						fmt.Printf("GetLatest(%s, %x) -> existence index %s -> true\n", dt.d.filenameBase, k, dt.files[i].src.existence.FileName)
					}
				}
			} else {
				if traceGetLatest == dt.name {
					fmt.Printf("GetLatest(%s, %x) -> existence index is nil %s\n", dt.name.String(), k, dt.files[i].src.decompressor.FileName())
				}
			}
		}

		v, found, _, err = dt.getLatestFromFile(i, k)
		if err != nil {
			return nil, false, 0, 0, err
		}
		if !found {
			if traceGetLatest == dt.name {
				fmt.Printf("GetLatest(%s, %x) -> not found in file %s\n", dt.name.String(), k, dt.files[i].src.decompressor.FileName())
			}
			continue
		}
		if traceGetLatest == dt.name {
			fmt.Printf("GetLatest(%s, %x) -> found in file %s\n", dt.name.String(), k, dt.files[i].src.decompressor.FileName())
		}

		if dt.getFromFileCache != nil {
			dt.getFromFileCache.Add(hi, domainGetFromFileCacheItem{lvl: uint8(i), v: v})
		}
		return v, true, dt.files[i].startTxNum, dt.files[i].endTxNum, nil
	}
	if traceGetLatest == dt.name {
		fmt.Printf("GetLatest(%s, %x) -> not found in %d files\n", dt.name.String(), k, len(dt.files))
	}

	if dt.getFromFileCache != nil {
		dt.getFromFileCache.Add(hi, domainGetFromFileCacheItem{lvl: 0, v: nil})
	}
	return nil, false, 0, 0, nil
}

// Returns the first txNum from available history
func (dt *DomainRoTx) HistoryStartFrom() uint64 {
	if len(dt.ht.files) == 0 {
		return 0
	}
	return dt.ht.files[0].startTxNum
}

// GetAsOf does not always require usage of roTx. If it is possible to determine
// historical value based only on static files, roTx will not be used.
func (dt *DomainRoTx) GetAsOf(key []byte, txNum uint64, roTx kv.Tx) ([]byte, bool, error) {
	if dt.d.disable {
		return nil, false, nil
	}

	v, hOk, err := dt.ht.HistorySeek(key, txNum, roTx)
	if err != nil {
		return nil, false, err
	}
	if hOk {
		if len(v) == 0 { // if history successfuly found marker of key creation
			if traceGetAsOf == dt.d.filenameBase {
				fmt.Printf("DomainGetAsOf(%s  , %x, %d) -> not found in history\n", dt.d.filenameBase, key, txNum)
			}
			return nil, false, nil
		}
		if traceGetAsOf == dt.d.filenameBase {
			fmt.Printf("DomainGetAsOf(%s, %x, %d) -> found in history\n", dt.d.filenameBase, key, txNum)
		}
		return v, v != nil, nil
	}

	var ok bool
	v, _, ok, err = dt.GetLatest(key, roTx)
	if err != nil {
		return nil, false, err
	}
	if traceGetAsOf == dt.d.filenameBase {
		if ok {
			fmt.Printf("DomainGetAsOf(%s, %x, %d) -> found in latest state\n", dt.d.filenameBase, key, txNum)
		} else {
			fmt.Printf("DomainGetAsOf(%s, %x, %d) -> not found in latest state\n", dt.d.filenameBase, key, txNum)
		}
	}
	return v, v != nil, nil
}

func (dt *DomainRoTx) Close() {
	if dt.files == nil { // invariant: it's safe to call Close multiple times
		return
	}
	dt.closeValsCursor()
	files := dt.files
	dt.files = nil
	for i := range files {
		src := files[i].src
		if src == nil || src.frozen {
			continue
		}
		refCnt := src.refcount.Add(-1)
		//GC: last reader responsible to remove useles files: close it and delete
		if refCnt == 0 && src.canDelete.Load() {
			if traceFileLife != "" && dt.d.filenameBase == traceFileLife {
				dt.d.logger.Warn("[agg.dbg] real remove at DomainRoTx.Close", "file", src.decompressor.FileName())
			}
			src.closeFilesAndRemove()
		}
	}
	dt.ht.Close()

	dt.visible.returnGetFromFileCache(dt.getFromFileCache)
}

func (dt *DomainRoTx) statelessGetter(i int) *seg.Reader {
	if dt.getters == nil {
		dt.getters = make([]*seg.Reader, len(dt.files))
	}
	r := dt.getters[i]
	if r == nil {
		r = seg.NewReader(dt.files[i].src.decompressor.MakeGetter(), dt.d.Compression)
		dt.getters[i] = r
	}
	return r
}

func (dt *DomainRoTx) statelessIdxReader(i int) *recsplit.IndexReader {
	if dt.idxReaders == nil {
		dt.idxReaders = make([]*recsplit.IndexReader, len(dt.files))
	}
	r := dt.idxReaders[i]
	if r == nil {
		r = dt.files[i].src.index.GetReaderFromPool()
		dt.idxReaders[i] = r
	}
	return r
}

func (dt *DomainRoTx) statelessBtree(i int) *BtIndex {
	if dt.readers == nil {
		dt.readers = make([]*BtIndex, len(dt.files))
	}
	r := dt.readers[i]
	if r == nil {
		r = dt.files[i].src.bindex
		dt.readers[i] = r
	}
	return r
}

var sdTxImmutabilityInvariant = errors.New("tx passed into ShredDomains is immutable")

func (dt *DomainRoTx) closeValsCursor() {
	if dt.valsC != nil {
		dt.valsC.Close()
		dt.valCViewID = 0
		dt.valsC = nil
		// dt.vcParentPtr.Store(0)
	}
}

type canCheckClosed interface {
	IsClosed() bool
}

func (dt *DomainRoTx) valsCursor(tx kv.Tx) (c kv.Cursor, err error) {
	if dt.valsC != nil { // run in assert mode only
		if asserts {
			if tx.ViewID() != dt.valCViewID {
				panic(fmt.Errorf("%w: DomainRoTx=%s cursor ViewID=%d; given tx.ViewID=%d", sdTxImmutabilityInvariant, dt.d.filenameBase, dt.valCViewID, tx.ViewID())) // cursor opened by different tx, invariant broken
			}
			if mc, ok := dt.valsC.(canCheckClosed); !ok && mc.IsClosed() {
				panic(fmt.Sprintf("domainRoTx=%s cursor lives longer than Cursor (=> than tx opened that cursor)", dt.d.filenameBase))
			}
			// if dt.d.largeValues {
			// 	if mc, ok := dt.valsC.(*mdbx.MdbxCursor); ok && mc.IsClosed() {
			// 		panic(fmt.Sprintf("domainRoTx=%s cursor lives longer than Cursor (=> than tx opened that cursor)", dt.d.filenameBase))
			// 	}
			// } else {
			// 	if mc, ok := dt.valsC.(*mdbx.MdbxDupSortCursor); ok && mc.IsClosed() {
			// 		panic(fmt.Sprintf("domainRoTx=%s cursor lives longer than DupCursor (=> than tx opened that cursor)", dt.d.filenameBase))
			// 	}
			// }
		}
		return dt.valsC, nil
	}

	if asserts {
		dt.valCViewID = tx.ViewID()
	}
	if dt.d.largeValues {
		dt.valsC, err = tx.Cursor(dt.d.valuesTable)
		return dt.valsC, err
	}
	dt.valsC, err = tx.CursorDupSort(dt.d.valuesTable)
	return dt.valsC, err
}

func (dt *DomainRoTx) getLatestFromDB(key []byte, roTx kv.Tx) ([]byte, uint64, bool, error) {
	valsC, err := dt.valsCursor(roTx)
	if err != nil {
		return nil, 0, false, err
	}
	var v, foundInvStep []byte

	if dt.d.largeValues {
		var fullkey []byte
		fullkey, v, err = valsC.Seek(key)
		if err != nil {
			return nil, 0, false, fmt.Errorf("valsCursor.Seek: %w", err)
		}
		if len(fullkey) == 0 {
			return nil, 0, false, nil // This key is not in DB
		}
		if !bytes.Equal(fullkey[:len(fullkey)-8], key) {
			return nil, 0, false, nil // This key is not in DB
		}
		foundInvStep = fullkey[len(fullkey)-8:]
	} else {
		_, stepWithVal, err := valsC.SeekExact(key)
		if err != nil {
			return nil, 0, false, fmt.Errorf("valsCursor.SeekExact: %w", err)
		}
		if len(stepWithVal) == 0 {
			return nil, 0, false, nil
		}

		v = stepWithVal[8:]

		foundInvStep = stepWithVal[:8]
	}

	foundStep := ^binary.BigEndian.Uint64(foundInvStep)

	if lastTxNumOfStep(foundStep, dt.d.aggregationStep) >= dt.files.EndTxNum() {
		return v, foundStep, true, nil
	}

	return nil, 0, false, nil
}

// GetLatest returns value, step in which the value last changed, and bool value which is true if the value
// is present, and false if it is not present (not set or deleted)
func (dt *DomainRoTx) GetLatest(key []byte, roTx kv.Tx) ([]byte, uint64, bool, error) {
	if dt.d.disable {
		return nil, 0, false, nil
	}

	var v []byte
	var foundStep uint64
	var found bool
	var err error

	if traceGetLatest == dt.name {
		defer func() {
			fmt.Printf("GetLatest(%s, '%x' -> '%x') (from db=%t; istep=%x stepInFiles=%d)\n",
				dt.name.String(), key, v, found, foundStep, dt.files.EndTxNum()/dt.d.aggregationStep)
		}()
	}

	v, foundStep, found, err = dt.getLatestFromDB(key, roTx)
	if err != nil {
		return nil, 0, false, fmt.Errorf("getLatestFromDb: %w", err)
	}
	if found {
		return v, foundStep, true, nil
	}

	v, foundInFile, _, endTxNum, err := dt.getLatestFromFiles(key, 0)
	if err != nil {
		return nil, 0, false, fmt.Errorf("getLatestFromFiles: %w", err)
	}
	return v, endTxNum / dt.d.aggregationStep, foundInFile, nil
}

// RangeAsOf - if key doesn't exists in history - then look in latest state
func (dt *DomainRoTx) RangeAsOf(ctx context.Context, tx kv.Tx, fromKey, toKey []byte, ts uint64, asc order.By, limit int) (it stream.KV, err error) {
	if !asc {
		panic("implement me")
	}
	histStateIt, err := dt.ht.RangeAsOf(ctx, ts, fromKey, toKey, asc, kv.Unlim, tx)
	if err != nil {
		return nil, err
	}
	lastestStateIt, err := dt.DebugRangeLatest(tx, fromKey, toKey, kv.Unlim)
	if err != nil {
		return nil, err
	}
	return stream.UnionKV(histStateIt, lastestStateIt, limit), nil
}

func (dt *DomainRoTx) DebugRangeLatest(roTx kv.Tx, fromKey, toKey []byte, limit int) (*DomainLatestIterFile, error) {
	s := &DomainLatestIterFile{
		from: fromKey, to: toKey, limit: limit,
		orderAscend: order.Asc,
		aggStep:     dt.d.aggregationStep,
		roTx:        roTx,
		valsTable:   dt.d.valuesTable,
		logger:      dt.d.logger,
		h:           &CursorHeap{},
	}
	if err := s.init(dt); err != nil {
		s.Close() //it's responsibility of constructor (our) to close resource on error
		return nil, err
	}
	return s, nil
}

// CanPruneUntil returns true if domain OR history tables can be pruned until txNum
func (dt *DomainRoTx) CanPruneUntil(tx kv.Tx, untilTx uint64) bool {
	canDomain, _ := dt.canPruneDomainTables(tx, untilTx)
	canHistory, _ := dt.ht.canPruneUntil(tx, untilTx)
	return canHistory || canDomain
}

func (dt *DomainRoTx) canBuild(dbtx kv.Tx) bool { //nolint
	maxStepInFiles := dt.files.EndTxNum() / dt.d.aggregationStep
	return maxStepInFiles < dt.d.maxStepInDB(dbtx)
}

// checks if there is anything to prune in DOMAIN tables.
// everything that aggregated is prunable.
// history.CanPrune should be called separately because it responsible for different tables
func (dt *DomainRoTx) canPruneDomainTables(tx kv.Tx, untilTx uint64) (can bool, maxStepToPrune uint64) {
	if m := dt.files.EndTxNum(); m > 0 {
		maxStepToPrune = (m - 1) / dt.d.aggregationStep
	}
	var untilStep uint64
	if untilTx > 0 {
		untilStep = (untilTx - 1) / dt.d.aggregationStep
	}
	sm, err := GetExecV3PrunableProgress(tx, []byte(dt.d.valuesTable))
	if err != nil {
		dt.d.logger.Error("get domain pruning progress", "name", dt.d.filenameBase, "error", err)
		return false, maxStepToPrune
	}

	delta := float64(max(maxStepToPrune, sm) - min(maxStepToPrune, sm)) // maxStep could be 0
	switch dt.d.filenameBase {
	case "account":
		mxPrunableDAcc.Set(delta)
	case "storage":
		mxPrunableDSto.Set(delta)
	case "code":
		mxPrunableDCode.Set(delta)
	case "commitment":
		mxPrunableDComm.Set(delta)
	}
	//fmt.Printf("smallestToPrune[%s] minInDB %d inFiles %d until %d\n", dt.d.filenameBase, sm, maxStepToPrune, untilStep)
	return sm <= min(maxStepToPrune, untilStep), maxStepToPrune
}

type DomainPruneStat struct {
	MinStep uint64
	MaxStep uint64
	Values  uint64
	History *InvertedIndexPruneStat
}

func (dc *DomainPruneStat) PrunedNothing() bool {
	return dc.Values == 0 && (dc.History == nil || dc.History.PrunedNothing())
}

func (dc *DomainPruneStat) String() (kvstr string) {
	if dc.PrunedNothing() {
		return ""
	}
	if dc.Values > 0 {
		kvstr = fmt.Sprintf("kv: %s from steps %d-%d", common.PrettyCounter(dc.Values), dc.MinStep, dc.MaxStep)
	}
	if dc.History != nil {
		if kvstr != "" {
			kvstr += ", "
		}
		kvstr += dc.History.String()
	}
	return kvstr
}

func (dc *DomainPruneStat) Accumulate(other *DomainPruneStat) {
	if other == nil {
		return
	}
	dc.MinStep = min(dc.MinStep, other.MinStep)
	dc.MaxStep = max(dc.MaxStep, other.MaxStep)
	dc.Values += other.Values
	if dc.History == nil {
		if other.History != nil {
			dc.History = other.History
		}
	} else {
		dc.History.Accumulate(other.History)
	}
}

func (dt *DomainRoTx) Prune(ctx context.Context, rwTx kv.RwTx, step, txFrom, txTo, limit uint64, logEvery *time.Ticker) (stat *DomainPruneStat, err error) {
	if dt.files.EndTxNum() > 0 {
		txTo = min(txTo, dt.files.EndTxNum())
	}
<<<<<<< HEAD

=======
	return dt.prune(ctx, rwTx, step, txFrom, txTo, limit, logEvery)
}

func (dt *DomainRoTx) prune(ctx context.Context, rwTx kv.RwTx, step, txFrom, txTo, limit uint64, logEvery *time.Ticker) (stat *DomainPruneStat, err error) {
>>>>>>> 92bf90ac
	if limit == 0 {
		limit = math.MaxUint64
	}

	stat = &DomainPruneStat{MinStep: math.MaxUint64}
	if stat.History, err = dt.ht.Prune(ctx, rwTx, txFrom, txTo, limit, false, logEvery); err != nil {
		return nil, fmt.Errorf("prune history at step %d [%d, %d): %w", step, txFrom, txTo, err)
	}
	canPrune, maxPrunableStep := dt.canPruneDomainTables(rwTx, txTo)
	if !canPrune {
		return stat, nil
	}
	if step > maxPrunableStep {
		step = maxPrunableStep
	}

	st := time.Now()
	mxPruneInProgress.Inc()
	defer mxPruneInProgress.Dec()

	var valsCursor kv.RwCursor

	ancientDomainValsCollector := etl.NewCollectorWithAllocator(dt.name.String()+".domain.collate", dt.d.dirs.Tmp, etl.SmallSortableBuffers, dt.d.logger).LogLvl(log.LvlTrace)
	defer ancientDomainValsCollector.Close()

	if dt.d.largeValues {
		valsCursor, err = rwTx.RwCursor(dt.d.valuesTable)
		if err != nil {
			return stat, fmt.Errorf("create %s domain values cursor: %w", dt.name.String(), err)
		}
	} else {
		valsCursor, err = rwTx.RwCursorDupSort(dt.d.valuesTable)
		if err != nil {
			return stat, fmt.Errorf("create %s domain values cursor: %w", dt.name.String(), err)
		}
	}
	defer valsCursor.Close()

	loadFunc := func(k, v []byte, _ etl.CurrentTableReader, _ etl.LoadNextFunc) error {
		if dt.d.largeValues {
			return valsCursor.Delete(k)
		}
		return valsCursor.(kv.RwCursorDupSort).DeleteExact(k, v)
	}

	prunedKey, err := GetExecV3PruneProgress(rwTx, dt.d.valuesTable)
	if err != nil {
		dt.d.logger.Error("get domain pruning progress", "name", dt.name.String(), "error", err)
	}

	var k, v []byte
	if prunedKey != nil && limit < 100_000 {
		k, v, err = valsCursor.Seek(prunedKey)
	} else {
		k, v, err = valsCursor.First()
	}
	if err != nil {
		return nil, err
	}
	var stepBytes []byte
	for ; k != nil; k, v, err = valsCursor.Next() {
		if err != nil {
			return stat, fmt.Errorf("iterate over %s domain keys: %w", dt.name.String(), err)
		}

		if dt.d.largeValues {
			stepBytes = k[len(k)-8:]
		} else {
			stepBytes = v[:8]
		}

		is := ^binary.BigEndian.Uint64(stepBytes)
		if is > step {
			continue
		}
		if limit == 0 {
			if err := ancientDomainValsCollector.Load(rwTx, dt.d.valuesTable, loadFunc, etl.TransformArgs{Quit: ctx.Done()}); err != nil {
				return stat, fmt.Errorf("load domain values: %w", err)
			}
			if err := SaveExecV3PruneProgress(rwTx, dt.d.valuesTable, k); err != nil {
				return stat, fmt.Errorf("save domain pruning progress: %s, %w", dt.name.String(), err)
			}
			return stat, nil
		}
		limit--
		stat.Values++
		if err := ancientDomainValsCollector.Collect(k, v); err != nil {
			return nil, err
		}
		stat.MinStep = min(stat.MinStep, is)
		stat.MaxStep = max(stat.MaxStep, is)
		select {
		case <-ctx.Done():
			// consider ctx exiting as incorrect outcome, error is returned
			return stat, ctx.Err()
		case <-logEvery.C:
			dt.d.logger.Info("[snapshots] prune domain", "name", dt.name.String(),
				"pruned keys", stat.Values,
				"steps", fmt.Sprintf("%.2f-%.2f", float64(txFrom)/float64(dt.d.aggregationStep), float64(txTo)/float64(dt.d.aggregationStep)))
		default:
		}
	}
	mxPruneSizeDomain.AddUint64(stat.Values)
	if err := ancientDomainValsCollector.Load(rwTx, dt.d.valuesTable, loadFunc, etl.TransformArgs{Quit: ctx.Done()}); err != nil {
		return stat, fmt.Errorf("load domain values: %w", err)
	}
	if err := SaveExecV3PruneProgress(rwTx, dt.d.valuesTable, nil); err != nil {
		return stat, fmt.Errorf("save domain pruning progress: %s, %w", dt.d.filenameBase, err)
	}

	if err := SaveExecV3PrunableProgress(rwTx, []byte(dt.d.valuesTable), step+1); err != nil {
		return stat, err
	}
	mxPruneTookDomain.ObserveDuration(st)
	return stat, nil
}

type SegStreamReader struct {
	s *seg.Reader

	limit int
}

// SegStreamReader implements stream.KV for segment reader.
// limit -1 means no limit.
func NewSegStreamReader(s *seg.Reader, limit int) *SegStreamReader {
	s.Reset(0)
	return &SegStreamReader{
		s: s, limit: limit,
	}
}

func (sr *SegStreamReader) HasNext() bool { return sr.s.HasNext() && (sr.limit == -1 || sr.limit > 0) }
func (sr *SegStreamReader) Close()        { sr.s = nil }

func (sr *SegStreamReader) Next() (k, v []byte, err error) {
	k, _ = sr.s.Next(k)
	if !sr.s.HasNext() {
		return nil, nil, fmt.Errorf("key %x has no associated value: %s", k, sr.s.FileName())
	}
	v, _ = sr.s.Next(v)
	if sr.limit > 0 {
		sr.limit--
	}
	return k, v, nil
}

func (dt *DomainRoTx) stepsRangeInDB(tx kv.Tx) (from, to float64) {
	return dt.ht.iit.stepsRangeInDB(tx)
}

func (dt *DomainRoTx) Tables() (res []string) {
	return []string{dt.d.valuesTable, dt.ht.h.valuesTable, dt.ht.iit.ii.keysTable, dt.ht.iit.ii.valuesTable}
}

func (dt *DomainRoTx) Files() (res VisibleFiles) {
	for _, item := range dt.files {
		if item.src.decompressor != nil {
			res = append(res, item)
		}
	}
	return append(res, dt.ht.Files()...)
}
func (dt *DomainRoTx) Name() kv.Domain { return dt.name }

func (dt *DomainRoTx) HistoryProgress(tx kv.Tx) uint64 { return dt.ht.iit.Progress(tx) }<|MERGE_RESOLUTION|>--- conflicted
+++ resolved
@@ -1912,14 +1912,10 @@
 	if dt.files.EndTxNum() > 0 {
 		txTo = min(txTo, dt.files.EndTxNum())
 	}
-<<<<<<< HEAD
-
-=======
 	return dt.prune(ctx, rwTx, step, txFrom, txTo, limit, logEvery)
 }
 
 func (dt *DomainRoTx) prune(ctx context.Context, rwTx kv.RwTx, step, txFrom, txTo, limit uint64, logEvery *time.Ticker) (stat *DomainPruneStat, err error) {
->>>>>>> 92bf90ac
 	if limit == 0 {
 		limit = math.MaxUint64
 	}
