// Copyright 2022 The Erigon Authors
// This file is part of Erigon.
//
// Erigon is free software: you can redistribute it and/or modify
// it under the terms of the GNU Lesser General Public License as published by
// the Free Software Foundation, either version 3 of the License, or
// (at your option) any later version.
//
// Erigon is distributed in the hope that it will be useful,
// but WITHOUT ANY WARRANTY; without even the implied warranty of
// MERCHANTABILITY or FITNESS FOR A PARTICULAR PURPOSE. See the
// GNU Lesser General Public License for more details.
//
// You should have received a copy of the GNU Lesser General Public License
// along with Erigon. If not, see <http://www.gnu.org/licenses/>.

package state

import (
	"bytes"
	"context"
	"encoding/binary"
	"errors"
	"fmt"
	"math"
	"path/filepath"
	"sort"
	"strings"
	"sync"
	"time"

	btree2 "github.com/tidwall/btree"
	"golang.org/x/sync/errgroup"

	"github.com/erigontech/erigon-lib/common"
	"github.com/erigontech/erigon-lib/common/background"
	"github.com/erigontech/erigon-lib/common/dbg"
	"github.com/erigontech/erigon-lib/common/dir"
	"github.com/erigontech/erigon-lib/datastruct/existence"
	"github.com/erigontech/erigon-lib/etl"
	"github.com/erigontech/erigon-lib/kv"
	"github.com/erigontech/erigon-lib/kv/order"
	"github.com/erigontech/erigon-lib/kv/stream"
	"github.com/erigontech/erigon-lib/log/v3"
	"github.com/erigontech/erigon-lib/metrics"
	"github.com/erigontech/erigon-lib/recsplit"
	"github.com/erigontech/erigon-lib/seg"
	"github.com/erigontech/erigon-lib/version"
)

var (
	asserts          = dbg.EnvBool("AGG_ASSERTS", false)
	traceFileLife    = dbg.EnvString("AGG_TRACE_FILE_LIFE", "")
	traceGetAsOf     = dbg.EnvString("AGG_TRACE_GET_AS_OF", "")
	tracePutWithPrev = dbg.EnvString("AGG_TRACE_PUT_WITH_PREV", "")
)
var traceGetLatest, _ = kv.String2Domain(dbg.EnvString("AGG_TRACE_GET_LATEST", ""))

// Domain is a part of the state (examples are Accounts, Storage, Code)
// Domain should not have any go routines or locks
//
// Data-Existence in .kv vs .v files:
//  1. key doesn’t exist, then create: .kv - yes, .v - yes
//  2. acc exists, then update/delete: .kv - yes, .v - yes
//  3. acc doesn’t exist, then delete: .kv - no,  .v - no
type Domain struct {
	domainCfg // keep it above *History to avoid unexpected shadowing
	*History

	// Schema:
	//  - .kv - key -> value
	//  - .bt - key -> offset index
	//  - .kvei - key -> existence (bloom filter)

	// dirtyFiles - list of ALL files - including: un-indexed-yet, garbage, merged-into-bigger-one, ...
	// thread-safe, but maybe need 1 RWLock for all trees in Aggregator
	//
	// `_visible.files` derivative from field `file`, but without garbage:
	//  - no files with `canDelete=true`
	//  - no overlaps
	//  - no un-indexed files (`power-off` may happen between .ef and .efi creation)
	//
	// BeginRo() using _visible in zero-copy way
	dirtyFiles *btree2.BTreeG[*FilesItem]

	// _visible - underscore in name means: don't use this field directly, use BeginFilesRo()
	// underlying array is immutable - means it's ready for zero-copy use
	_visible *domainVisible

	checker *DependencyIntegrityChecker
}

type domainCfg struct {
	hist histCfg

	name        kv.Domain
	CompressCfg seg.Cfg
	Accessors   Accessors // list of indexes for given domain
	valuesTable string    // bucket to store domain values; key -> inverted_step + values (Dupsort)
	largeValues bool

	// replaceKeysInValues allows to replace commitment branch values with shorter keys.
	// for commitment domain only
	replaceKeysInValues bool

	version DomainVersionTypes
}

func (d domainCfg) GetVersions() VersionTypes {
	return VersionTypes{
		Domain: &d.version,
		Hist:   &d.hist.version,
		II:     &d.hist.iiCfg.version,
	}
}

type domainVisible struct {
	files  []visibleFile
	name   kv.Domain
	caches *sync.Pool
}

func NewDomain(cfg domainCfg, aggStep uint64, logger log.Logger) (*Domain, error) {
	if cfg.hist.iiCfg.dirs.SnapDomain == "" {
		panic("assert: empty `dirs`")
	}
	if cfg.hist.iiCfg.filenameBase == "" {
		panic("assert: emtpy `filenameBase`" + cfg.name.String())
	}

	d := &Domain{
		domainCfg:  cfg,
		dirtyFiles: btree2.NewBTreeGOptions(filesItemLess, btree2.Options{Degree: 128, NoLocks: false}),
		_visible:   newDomainVisible(cfg.name, []visibleFile{}),
	}

	var err error
	if d.History, err = NewHistory(cfg.hist, aggStep, logger); err != nil {
		return nil, err
	}

	if d.version.DataKV.IsZero() {
		panic(fmt.Errorf("assert: forgot to set version of %s", d.name))
	}
	if d.Accessors.Has(AccessorBTree) && d.version.AccessorBT.IsZero() {
		panic(fmt.Errorf("assert: forgot to set version of %s", d.name))
	}
	if d.Accessors.Has(AccessorHashMap) && d.version.AccessorKVI.IsZero() {
		panic(fmt.Errorf("assert: forgot to set version of %s", d.name))
	}
	if d.Accessors.Has(AccessorExistence) && d.version.AccessorKVEI.IsZero() {
		panic(fmt.Errorf("assert: forgot to set version of %s", d.name))
	}

	return d, nil
}
func (d *Domain) SetChecker(checker *DependencyIntegrityChecker) {
	d.checker = checker
}

func (d *Domain) kvFilePath(fromStep, toStep uint64) string {
	return filepath.Join(d.dirs.SnapDomain, fmt.Sprintf("%s-%s.%d-%d.kv", d.version.DataKV.String(), d.filenameBase, fromStep, toStep))
}
func (d *Domain) kviAccessorFilePath(fromStep, toStep uint64) string {
	return filepath.Join(d.dirs.SnapDomain, fmt.Sprintf("%s-%s.%d-%d.kvi", d.version.AccessorKVI.String(), d.filenameBase, fromStep, toStep))
}
func (d *Domain) kvExistenceIdxFilePath(fromStep, toStep uint64) string {
	return filepath.Join(d.dirs.SnapDomain, fmt.Sprintf("%s-%s.%d-%d.kvei", d.version.AccessorKVEI.String(), d.filenameBase, fromStep, toStep))
}
func (d *Domain) kvBtAccessorFilePath(fromStep, toStep uint64) string {
	return filepath.Join(d.dirs.SnapDomain, fmt.Sprintf("%s-%s.%d-%d.bt", d.version.AccessorBT.String(), d.filenameBase, fromStep, toStep))
}

func (d *Domain) kvFilePathMask(fromStep, toStep uint64) string {
	return filepath.Join(d.dirs.SnapDomain, fmt.Sprintf("*-%s.%d-%d.kv", d.filenameBase, fromStep, toStep))
}
func (d *Domain) kviAccessorFilePathMask(fromStep, toStep uint64) string {
	return filepath.Join(d.dirs.SnapDomain, fmt.Sprintf("*-%s.%d-%d.kvi", d.filenameBase, fromStep, toStep))
}
func (d *Domain) kvExistenceIdxFilePathMask(fromStep, toStep uint64) string {
	return filepath.Join(d.dirs.SnapDomain, fmt.Sprintf("*-%s.%d-%d.kvei", d.filenameBase, fromStep, toStep))
}
func (d *Domain) kvBtAccessorFilePathMask(fromStep, toStep uint64) string {
	return filepath.Join(d.dirs.SnapDomain, fmt.Sprintf("*-%s.%d-%d.bt", d.filenameBase, fromStep, toStep))
}

// maxStepInDB - return the latest available step in db (at-least 1 value in such step)
func (d *Domain) maxStepInDB(tx kv.Tx) (lstInDb uint64) {
	lstIdx, _ := kv.LastKey(tx, d.History.keysTable)
	if len(lstIdx) == 0 {
		return 0
	}
	return binary.BigEndian.Uint64(lstIdx) / d.aggregationStep
}

// maxStepInDBNoHistory - return latest available step in db (at-least 1 value in such step)
// Does not use history table to find the latest step
func (d *Domain) maxStepInDBNoHistory(tx kv.Tx) (lstInDb uint64) {
	lstIdx, err := kv.FirstKey(tx, d.valuesTable)
	if err != nil {
		d.logger.Warn("Domain.maxStepInDBNoHistory:", "FirstKey", lstIdx, "err", err)
		return 0
	}
	if len(lstIdx) == 0 {
		return 0
	}
	if d.largeValues {
		return ^binary.BigEndian.Uint64(lstIdx[len(lstIdx)-8:])
	}
	lstVal, err := tx.GetOne(d.valuesTable, lstIdx)
	if err != nil {
		d.logger.Warn("Domain.maxStepInDBNoHistory:", "GetOne", lstIdx, "err", err)
		return 0
	}

	return ^binary.BigEndian.Uint64(lstVal)
}

func (d *Domain) minStepInDB(tx kv.Tx) (lstInDb uint64) {
	lstIdx, _ := kv.FirstKey(tx, d.History.keysTable)
	if len(lstIdx) == 0 {
		return 0
	}
	return binary.BigEndian.Uint64(lstIdx) / d.aggregationStep
}

func (dt *DomainRoTx) NewWriter() *DomainBufferedWriter { return dt.newWriter(dt.d.dirs.Tmp, false) }

// OpenList - main method to open list of files.
// It's ok if some files was open earlier.
// If some file already open: noop.
// If some file already open but not in provided list: close and remove from `files` field.
func (d *Domain) OpenList(idxFiles, histFiles, domainFiles []string) error {
	if err := d.History.openList(idxFiles, histFiles); err != nil {
		return err
	}

	d.closeWhatNotInList(domainFiles)
	d.scanDirtyFiles(domainFiles)
	if err := d.openDirtyFiles(); err != nil {
		return fmt.Errorf("Domain(%s).openList: %w", d.filenameBase, err)
	}
	d.protectFromHistoryFilesAheadOfDomainFiles()
	return nil
}

// protectFromHistoryFilesAheadOfDomainFiles - in some corner-cases app may see more .ef/.v files than .kv:
//   - `kill -9` in the middle of `buildFiles()`, then `rm -f db` (restore from backup)
//   - `kill -9` in the middle of `buildFiles()`, then `stage_exec --reset` (drop progress - as a hot-fix)
func (d *Domain) protectFromHistoryFilesAheadOfDomainFiles() {
	d.closeFilesAfterStep(d.dirtyFilesEndTxNumMinimax() / d.aggregationStep)
}

func (d *Domain) openFolder() error {
	if d.disable {
		return nil
	}

	idx, histFiles, domainFiles, err := d.fileNamesOnDisk()
	if err != nil {
		return fmt.Errorf("Domain(%s).openFolder: %w", d.filenameBase, err)
	}
	if err := d.OpenList(idx, histFiles, domainFiles); err != nil {
		return err
	}
	return nil
}

func (d *Domain) closeFilesAfterStep(lowerBound uint64) {
	var toClose []*FilesItem
	d.dirtyFiles.Scan(func(item *FilesItem) bool {
		if item.startTxNum/d.aggregationStep >= lowerBound {
			toClose = append(toClose, item)
		}
		return true
	})
	for _, item := range toClose {
		d.dirtyFiles.Delete(item)
		fName := ""
		if item.decompressor != nil {
			fName = item.decompressor.FileName()
		}
		log.Debug(fmt.Sprintf("[snapshots] closing %s, because step %d was not complete", fName, lowerBound))
		item.closeFiles()
	}

	toClose = toClose[:0]
	d.History.dirtyFiles.Scan(func(item *FilesItem) bool {
		if item.startTxNum/d.aggregationStep >= lowerBound {
			toClose = append(toClose, item)
		}
		return true
	})
	for _, item := range toClose {
		d.History.dirtyFiles.Delete(item)
		fName := ""
		if item.decompressor != nil {
			fName = item.decompressor.FileName()
		}
		log.Debug(fmt.Sprintf("[snapshots] closing %s, because step %d was not complete", fName, lowerBound))
		item.closeFiles()
	}

	toClose = toClose[:0]
	d.History.InvertedIndex.dirtyFiles.Scan(func(item *FilesItem) bool {
		if item.startTxNum/d.aggregationStep >= lowerBound {
			toClose = append(toClose, item)
		}
		return true
	})
	for _, item := range toClose {
		d.History.InvertedIndex.dirtyFiles.Delete(item)
		fName := ""
		if item.decompressor != nil {
			fName = item.decompressor.FileName()
		}
		log.Debug(fmt.Sprintf("[snapshots] closing %s, because step %d was not complete", fName, lowerBound))
		item.closeFiles()
	}
}

func (d *Domain) scanDirtyFiles(fileNames []string) (garbageFiles []*FilesItem) {
	if d.filenameBase == "" {
		panic("assert: empty `filenameBase`")
	}
	l := scanDirtyFiles(fileNames, d.aggregationStep, d.filenameBase, "kv", d.logger)
	for _, dirtyFile := range l {
		dirtyFile.frozen = false

		if _, has := d.dirtyFiles.Get(dirtyFile); !has {
			d.dirtyFiles.Set(dirtyFile)
		}
	}
	return garbageFiles
}

func (d *Domain) closeWhatNotInList(fNames []string) {
	protectFiles := make(map[string]struct{}, len(fNames))
	for _, f := range fNames {
		protectFiles[f] = struct{}{}
	}
	var toClose []*FilesItem
	d.dirtyFiles.Walk(func(items []*FilesItem) bool {
		for _, item := range items {
			if item.decompressor != nil {
				if _, ok := protectFiles[item.decompressor.FileName()]; ok {
					continue
				}
			}
			toClose = append(toClose, item)
		}
		return true
	})
	for _, item := range toClose {
		item.closeFiles()
		d.dirtyFiles.Delete(item)
	}
}

func (d *Domain) reCalcVisibleFiles(toTxNum uint64) {
	var checker func(startTxNum, endTxNum uint64) bool
	if d.checker != nil {
		ue := FromDomain(d.name)
		checker = func(startTxNum, endTxNum uint64) bool {
			return d.checker.CheckDependentPresent(ue, All, startTxNum, endTxNum)
		}
	}
	d._visible = newDomainVisible(d.name, calcVisibleFiles(d.dirtyFiles, d.Accessors, checker, false, toTxNum))
	d.History.reCalcVisibleFiles(toTxNum)
}

func (d *Domain) Tables() []string { return append(d.History.Tables(), d.valuesTable) }

func (d *Domain) Close() {
	if d == nil {
		return
	}
	d.History.Close()
	d.closeWhatNotInList([]string{})
}

func (w *DomainBufferedWriter) PutWithPrev(k, v []byte, txNum uint64, preval []byte, prevStep uint64) error {
	step := txNum / w.h.ii.aggregationStep
	// This call to update needs to happen before d.tx.Put() later, because otherwise the content of `preval`` slice is invalidated
	if tracePutWithPrev != "" && tracePutWithPrev == w.h.ii.filenameBase {
		fmt.Printf("PutWithPrev(%s, txn %d, key[%x] value[%x] preval[%x])\n", w.h.ii.filenameBase, step, k, v, preval)
	}
	if err := w.h.AddPrevValue(k, txNum, preval); err != nil {
		return err
	}
	if w.diff != nil {
		w.diff.DomainUpdate(k, step, preval, prevStep)
	}
	return w.addValue(k, v, step)
}

func (w *DomainBufferedWriter) DeleteWithPrev(k []byte, txNum uint64, prev []byte, prevStep uint64) (err error) {
	step := txNum / w.h.ii.aggregationStep

	// This call to update needs to happen before d.tx.Delete() later, because otherwise the content of `original`` slice is invalidated
	if tracePutWithPrev != "" && tracePutWithPrev == w.h.ii.filenameBase {
		fmt.Printf("DeleteWithPrev(%s, txn %d, key[%x] preval[%x])\n", w.h.ii.filenameBase, txNum, k, prev)
	}
	if err := w.h.AddPrevValue(k, txNum, prev); err != nil {
		return err
	}
	if w.diff != nil {
		w.diff.DomainUpdate(k, step, prev, prevStep)
	}
	return w.addValue(k, nil, step)
}

func (w *DomainBufferedWriter) SetDiff(diff *kv.DomainDiff) { w.diff = diff }

func (dt *DomainRoTx) newWriter(tmpdir string, discard bool) *DomainBufferedWriter {
	discardHistory := discard || dt.d.historyDisabled

	w := &DomainBufferedWriter{
		discard:   discard,
		aux:       make([]byte, 0, 128),
		valsTable: dt.d.valuesTable,
		largeVals: dt.d.largeValues,
		h:         dt.ht.newWriter(tmpdir, discardHistory),
		values:    etl.NewCollectorWithAllocator(dt.name.String()+"domain.flush", tmpdir, etl.SmallSortableBuffers, dt.d.logger).LogLvl(log.LvlTrace),
	}
	w.values.SortAndFlushInBackground(true)
	return w
}

type DomainBufferedWriter struct {
	values *etl.Collector

	discard bool

	valsTable string
	largeVals bool

	stepBytes [8]byte // current inverted step representation
	aux       []byte  // auxilary buffer for key1 + key2
	aux2      []byte  // auxilary buffer for step + val
	diff      *kv.DomainDiff

	h *historyBufferedWriter
}

func (w *DomainBufferedWriter) Close() {
	if w == nil { // allow dobule-close
		return
	}
	w.h.close()
	if w.values != nil {
		w.values.Close()
	}
}

// nolint
func loadSkipFunc() etl.LoadFunc {
	var preKey, preVal []byte
	return func(k, v []byte, table etl.CurrentTableReader, next etl.LoadNextFunc) error {
		if bytes.Equal(k, preKey) {
			preVal = v
			return nil
		}
		if err := next(nil, preKey, preVal); err != nil {
			return err
		}
		if err := next(k, k, v); err != nil {
			return err
		}
		preKey, preVal = k, v
		return nil
	}
}
func (w *DomainBufferedWriter) Flush(ctx context.Context, tx kv.RwTx) error {
	if w.discard {
		return nil
	}
	if err := w.h.Flush(ctx, tx); err != nil {
		return err
	}

	if w.largeVals {
		if err := w.values.Load(tx, w.valsTable, loadFunc, etl.TransformArgs{Quit: ctx.Done(), EmptyVals: true}); err != nil {
			return err
		}
		w.Close()
		return nil
	}

	valuesCursor, err := tx.RwCursorDupSort(w.valsTable)
	if err != nil {
		return err
	}
	defer valuesCursor.Close()
	if err := w.values.Load(tx, w.valsTable, func(k, v []byte, table etl.CurrentTableReader, next etl.LoadNextFunc) error {
		foundVal, err := valuesCursor.SeekBothRange(k, v[:8])
		if err != nil {
			return err
		}
		if len(foundVal) == 0 || !bytes.Equal(foundVal[:8], v[:8]) {
			if err := valuesCursor.Put(k, v); err != nil {
				return err
			}
			return nil
		}
		if err := valuesCursor.DeleteCurrent(); err != nil {
			return err
		}
		if err := valuesCursor.Put(k, v); err != nil {
			return err
		}
		return nil
	}, etl.TransformArgs{Quit: ctx.Done(), EmptyVals: true}); err != nil {
		return err
	}
	w.Close()

	return nil
}

func (w *DomainBufferedWriter) addValue(k, value []byte, step uint64) error {
	if w.discard {
		return nil
	}
	binary.BigEndian.PutUint64(w.stepBytes[:], ^step)

	if w.largeVals {
		kl := len(k)
		w.aux = append(append(w.aux[:0], k...), w.stepBytes[:]...)
		fullkey := w.aux[:kl+8]
		if asserts && step != ^binary.BigEndian.Uint64(w.stepBytes[:]) {
			panic(fmt.Sprintf("assert: %d != %d", step, ^binary.BigEndian.Uint64(w.stepBytes[:])))
		}

		if err := w.values.Collect(fullkey, value); err != nil {
			return err
		}
		return nil
	}

	w.aux2 = append(append(w.aux2[:0], w.stepBytes[:]...), value...)

	if asserts && step != ^binary.BigEndian.Uint64(w.stepBytes[:]) {
		panic(fmt.Sprintf("assert: %d != %d", step, ^binary.BigEndian.Uint64(w.stepBytes[:])))
	}

	//defer func() {
	//	fmt.Printf("addValue     [%p;tx=%d] '%x' -> '%x'\n", w, w.h.ii.txNum, fullkey, value)
	//}()

	if err := w.values.Collect(k, w.aux2); err != nil {
		return err
	}
	return nil
}

// DomainRoTx allows accesing the same domain from multiple go-routines
type DomainRoTx struct {
	files   visibleFiles
	visible *domainVisible
	name    kv.Domain
	aggStep uint64
	ht      *HistoryRoTx
	salt    *uint32

	d *Domain

	dataReaders []*seg.PagedReader
	btReaders   []*BtIndex
	mapReaders  []*recsplit.IndexReader

	comBuf []byte

	valsC      kv.Cursor
	valCViewID uint64 // to make sure that valsC reading from the same view with given kv.Tx

	getFromFileCache *DomainGetFromFileCache
}

func domainReadMetric(name kv.Domain, level int) metrics.Summary {
	if level > 4 {
		level = 5
	}
	return mxsKVGet[name][level]
}

func (dt *DomainRoTx) getLatestFromFile(i int, filekey []byte) (v []byte, ok bool, offset uint64, err error) {
	if dbg.KVReadLevelledMetrics {
		defer domainReadMetric(dt.name, i).ObserveDuration(time.Now())
	}

	if dt.d.Accessors.Has(AccessorBTree) {
		_, v, offset, ok, err = dt.statelessBtree(i).Get(filekey, dt.reusableReader(i))
		if err != nil || !ok {
			return nil, false, 0, err
		}
		//fmt.Printf("getLatestFromBtreeColdFiles key %x shard %d %x\n", filekey, exactColdShard, v)
		return v, true, offset, nil
	}
	if dt.d.Accessors.Has(AccessorHashMap) {
		reader := dt.statelessIdxReader(i)
		if reader.Empty() {
			return nil, false, 0, nil
		}
		offset, ok := reader.TwoLayerLookup(filekey)
		if !ok {
			return nil, false, 0, nil
		}
		g := dt.reusableReader(i)
		g.Reset(offset)

		k, v, _, _, _ := g.Next2Copy(nil, nil)
		if !bytes.Equal(filekey, k) { // MPH false-positives protection
			return nil, false, 0, nil
		}
		//v, _ := g.Next(nil)
		return v, true, 0, nil
	}
	return nil, false, 0, errors.New("no index defined")

}

func (d *Domain) BeginFilesRo() *DomainRoTx {
	for i := 0; i < len(d._visible.files); i++ {
		if !d._visible.files[i].src.frozen {
			d._visible.files[i].src.refcount.Add(1)
		}
	}

	return &DomainRoTx{
		name:    d.name,
		aggStep: d.aggregationStep,
		d:       d,
		ht:      d.History.BeginFilesRo(),
		visible: d._visible,
		files:   d._visible.files,
		salt:    d.salt.Load(),
	}
}

// Collation is the set of compressors created after aggregation
type Collation struct {
	HistoryCollation
	valuesComp  *seg.PagedWriter
	valuesPath  string
	valuesCount int
}

func (c Collation) Close() {
	if c.valuesComp != nil {
		c.valuesComp.Close()
	}
	c.HistoryCollation.Close()
}

func (d *Domain) dumpStepRangeOnDisk(ctx context.Context, stepFrom, stepTo, txnFrom, txnTo uint64, wal *DomainBufferedWriter, vt valueTransformer) error {
	if d.disable || stepFrom == stepTo {
		return nil
	}
	if stepFrom > stepTo {
		panic(fmt.Errorf("assert: stepFrom=%d > stepTo=%d", stepFrom, stepTo))
	}

	coll, err := d.collateETL(ctx, stepFrom, stepTo, wal.values, vt)
	defer wal.Close()
	if err != nil {
		return err
	}
	wal.Close()

	ps := background.NewProgressSet()
	static, err := d.buildFileRange(ctx, stepFrom, stepTo, coll, ps)
	if err != nil {
		return err
	}

	d.integrateDirtyFiles(static, txnFrom, txnTo)
	// d.reCalcVisibleFiles(d.dirtyFilesEndTxNumMinimax())
	return nil
}

// [stepFrom; stepTo)
// In contrast to collate function collateETL puts contents of wal into file.
func (d *Domain) collateETL(ctx context.Context, stepFrom, stepTo uint64, wal *etl.Collector, vt valueTransformer) (coll Collation, err error) {
	if d.disable {
		return Collation{}, err
	}
	started := time.Now()
	closeCollation := true
	defer func() {
		if closeCollation {
			coll.Close()
		}
		mxCollateTook.ObserveDuration(started)
	}()

	coll.valuesPath = d.kvFilePath(stepFrom, stepTo)
	_comp, err := seg.NewCompressor(ctx, d.filenameBase+".domain.collate", coll.valuesPath, d.dirs.Tmp, d.CompressCfg.WordLvlCfg, log.LvlTrace, d.logger)
	if err != nil {
		return Collation{}, fmt.Errorf("create %s values compressor: %w", d.filenameBase, err)
	}

	// Don't use `d.compress` config in collate. Because collat+build must be very-very fast (to keep db small).
	// Compress files only in `merge` which ok to be slow.
	forceNoCompress := stepTo-stepFrom > DomainMinStepsToCompress
	kvWriter := d.dataWriter(_comp, forceNoCompress)
	coll.valuesComp = kvWriter

	stepBytes := make([]byte, 8)
	binary.BigEndian.PutUint64(stepBytes, ^stepTo)

	kvs := make([]struct {
		k, v []byte
	}, 0, 128)
	var fromTxNum, endTxNum uint64 = 0, stepTo * d.aggregationStep
	if stepFrom > 0 {
		fromTxNum = (stepFrom - 1) * d.aggregationStep
	}

	//var stepInDB []byte
	err = wal.Load(nil, "", func(k, v []byte, table etl.CurrentTableReader, next etl.LoadNextFunc) error {
		if d.largeValues {
			kvs = append(kvs, struct {
				k, v []byte
			}{k[:len(k)-8], v})
		} else {

			if vt != nil {
				v, err = vt(v[8:], fromTxNum, endTxNum)
				if err != nil {
					return fmt.Errorf("vt: %w", err)
				}
			} else {
				v = v[8:]
			}
			if err = kvWriter.Add(k, v); err != nil {
				return fmt.Errorf("add %s values key [%x]: %w", d.filenameBase, k, err)
			}
		}
		return nil
	}, etl.TransformArgs{Quit: ctx.Done()})
	sort.Slice(kvs, func(i, j int) bool {
		return bytes.Compare(kvs[i].k, kvs[j].k) < 0
	})
	// check if any key is duplicated
	for i := 1; i < len(kvs); i++ {
		if bytes.Equal(kvs[i].k, kvs[i-1].k) {
			return coll, fmt.Errorf("duplicate key [%x]", kvs[i].k)
		}
	}
	for _, kv := range kvs {
		if vt != nil {
			kv.v, err = vt(kv.v, fromTxNum, endTxNum)
		}
		if err != nil {
			return coll, fmt.Errorf("vt: %w", err)
		}
		if err = kvWriter.Add(kv.k, kv.v); err != nil {
			return coll, fmt.Errorf("add %s values key [%x]: %w", d.filenameBase, kv.k, err)
		}
	}
	if err := kvWriter.Flush(); err != nil {
		return coll, err
	}

	closeCollation = false
	coll.valuesCount = kvWriter.Count() / 2
	mxCollationSize.SetUint64(uint64(coll.valuesCount))
	return coll, nil
}

// collate gathers domain changes over the specified step, using read-only transaction,
// and returns compressors, elias fano, and bitmaps
// [txFrom; txTo)
func (d *Domain) collate(ctx context.Context, step, txFrom, txTo uint64, roTx kv.Tx) (coll Collation, err error) {
	if d.disable {
		return Collation{}, nil
	}

	{ //assert
		if txFrom%d.aggregationStep != 0 {
			panic(fmt.Errorf("assert: unexpected txFrom=%d", txFrom))
		}
		if txTo%d.aggregationStep != 0 {
			panic(fmt.Errorf("assert: unexpected txTo=%d", txTo))
		}
	}

	started := time.Now()
	defer func() {
		mxCollateTook.ObserveDuration(started)
	}()

	coll.HistoryCollation, err = d.History.collate(ctx, step, txFrom, txTo, roTx)
	if err != nil {
		return Collation{}, err
	}

	closeCollation := true
	defer func() {
		if closeCollation {
			coll.Close()
		}
	}()

	coll.valuesPath = d.kvFilePath(step, step+1)
	_valComp, err := seg.NewCompressor(ctx, d.filenameBase+".domain.collate", coll.valuesPath, d.dirs.Tmp, d.CompressCfg.WordLvlCfg, log.LvlTrace, d.logger)
	if err != nil {
		return Collation{}, fmt.Errorf("create %s values compressor: %w", d.filenameBase, err)
	}

	// Don't use `d.compress` config in collate. Because collat+build must be very-very fast (to keep db small).
	// Compress files only in `merge` which ok to be slow.
	kvWriter := d.dataWriter(_valComp, true)
	coll.valuesComp = kvWriter

	stepBytes := make([]byte, 8)
	binary.BigEndian.PutUint64(stepBytes, ^step)

	var valsCursor kv.Cursor

	if d.largeValues {
		valsCursor, err = roTx.Cursor(d.valuesTable)
		if err != nil {
			return Collation{}, fmt.Errorf("create %s values cursorDupsort: %w", d.filenameBase, err)
		}
	} else {
		valsCursor, err = roTx.CursorDupSort(d.valuesTable)
		if err != nil {
			return Collation{}, fmt.Errorf("create %s values cursorDupsort: %w", d.filenameBase, err)
		}
	}
	defer valsCursor.Close()

	kvs := make([]struct {
		k, v []byte
	}, 0, 128)

	var stepInDB []byte
	for k, v, err := valsCursor.First(); k != nil; {
		if err != nil {
			return coll, err
		}

		if d.largeValues {
			stepInDB = k[len(k)-8:]
		} else {
			stepInDB = v[:8]
		}
		if !bytes.Equal(stepBytes, stepInDB) { // [txFrom; txTo)
			k, v, err = valsCursor.Next()
			continue
		}

		if d.largeValues {
			kvs = append(kvs, struct {
				k, v []byte
			}{k[:len(k)-8], v})
			k, v, err = valsCursor.Next()
		} else {
			if err = kvWriter.Add(k, v[8:]); err != nil {
				return coll, fmt.Errorf("add %s values key [%x]: %w", d.filenameBase, k, err)
			}
			k, v, err = valsCursor.(kv.CursorDupSort).NextNoDup()
		}
	}
	sort.Slice(kvs, func(i, j int) bool {
		return bytes.Compare(kvs[i].k, kvs[j].k) < 0
	})
	// check if any key is duplicated
	if dbg.AssertEnabled {
		for i := 1; i < len(kvs); i++ {
			if bytes.Equal(kvs[i].k, kvs[i-1].k) {
				return coll, fmt.Errorf("duplicate key [%x]", kvs[i].k)
			}
		}
	}
	for _, kv := range kvs {
		if err = kvWriter.Add(kv.k, kv.v); err != nil {
			return coll, fmt.Errorf("add %s values key [%x]: %w", d.filenameBase, kv.k, err)
		}
	}
	if err := kvWriter.Flush(); err != nil {
		return coll, err
	}

	closeCollation = false
	coll.valuesCount = kvWriter.Count() / 2
	mxCollationSize.SetUint64(uint64(coll.valuesCount))
	return coll, nil
}

type StaticFiles struct {
	HistoryFiles
	valuesDecomp    *seg.Decompressor
	valuesIdx       *recsplit.Index
	valuesBt        *BtIndex
	existenceFilter *existence.Filter
}

// CleanupOnError - call it on collation fail. It closing all files
func (sf StaticFiles) CleanupOnError() {
	if sf.valuesDecomp != nil {
		sf.valuesDecomp.Close()
	}
	if sf.valuesIdx != nil {
		sf.valuesIdx.Close()
	}
	if sf.valuesBt != nil {
		sf.valuesBt.Close()
	}
	if sf.existenceFilter != nil {
		sf.existenceFilter.Close()
	}
	sf.HistoryFiles.CleanupOnError()
}

// skips history files
func (d *Domain) buildFileRange(ctx context.Context, stepFrom, stepTo uint64, collation Collation, ps *background.ProgressSet) (StaticFiles, error) {
	if d.disable {
		return StaticFiles{}, nil
	}
	mxRunningFilesBuilding.Inc()
	defer mxRunningFilesBuilding.Dec()
	if traceFileLife != "" && d.filenameBase == traceFileLife {
		d.logger.Warn("[agg.dbg] buildFilesRange", "step", fmt.Sprintf("%d-%d", stepFrom, stepTo), "domain", d.filenameBase)
	}

	start := time.Now()
	defer func() {
		mxBuildTook.ObserveDuration(start)
	}()

	valuesComp := collation.valuesComp

	var (
		valuesDecomp    *seg.Decompressor
		valuesIdx       *recsplit.Index
		bt              *BtIndex
		existenceFilter *existence.Filter
		err             error
	)
	closeComp := true
	defer func() {
		if closeComp {
			if valuesComp != nil {
				valuesComp.Close()
			}
			if valuesDecomp != nil {
				valuesDecomp.Close()
			}
			if valuesIdx != nil {
				valuesIdx.Close()
			}
			if bt != nil {
				bt.Close()
			}
			if existenceFilter != nil {
				existenceFilter.Close()
			}
		}
	}()
	if d.noFsync {
		valuesComp.DisableFsync()
	}
	if err = valuesComp.Compress(); err != nil {
		return StaticFiles{}, fmt.Errorf("compress %s values: %w", d.filenameBase, err)
	}
	valuesComp.Close()
	valuesComp = nil
	valuesDecomp, err = seg.NewDecompressor(collation.valuesPath)
	if err != nil {
		return StaticFiles{}, fmt.Errorf("open %s values decompressor: %w", d.filenameBase, err)
	}

	if d.Accessors.Has(AccessorHashMap) {
		if err = d.buildHashMapAccessor(ctx, stepFrom, stepTo, d.dataReader(valuesDecomp), ps); err != nil {
			return StaticFiles{}, fmt.Errorf("build %s values idx: %w", d.filenameBase, err)
		}
		valuesIdx, err = recsplit.OpenIndex(d.kviAccessorFilePath(stepFrom, stepTo))
		if err != nil {
			return StaticFiles{}, err
		}
	}

	if d.Accessors.Has(AccessorBTree) {
		btPath := d.kvBtAccessorFilePath(stepFrom, stepTo)
		bt, err = CreateBtreeIndexWithDecompressor(btPath, DefaultBtreeM, d.dataReader(valuesDecomp), *d.salt.Load(), ps, d.dirs.Tmp, d.logger, d.noFsync, d.Accessors)
		if err != nil {
			return StaticFiles{}, fmt.Errorf("build %s .bt idx: %w", d.filenameBase, err)
		}
	}
	if d.Accessors.Has(AccessorExistence) {
		fPath := d.kvExistenceIdxFilePath(stepFrom, stepTo)
		exists, err := dir.FileExist(fPath)
		if err != nil {
			return StaticFiles{}, fmt.Errorf("build %s .kvei: %w", d.filenameBase, err)
		}
		if exists {
			existenceFilter, err = existence.OpenFilter(fPath, false)
			if err != nil {
				return StaticFiles{}, fmt.Errorf("build %s .kvei: %w", d.filenameBase, err)
			}
		}
	}
	closeComp = false
	return StaticFiles{
		valuesDecomp:    valuesDecomp,
		valuesIdx:       valuesIdx,
		valuesBt:        bt,
		existenceFilter: existenceFilter,
	}, nil
}

// buildFiles performs potentially resource intensive operations of creating
// static files and their indices
func (d *Domain) buildFiles(ctx context.Context, step uint64, collation Collation, ps *background.ProgressSet) (StaticFiles, error) {
	if d.disable {
		return StaticFiles{}, nil
	}

	mxRunningFilesBuilding.Inc()
	defer mxRunningFilesBuilding.Dec()
	if traceFileLife != "" && d.filenameBase == traceFileLife {
		d.logger.Warn("[agg.dbg] buildFiles", "step", step, "domain", d.filenameBase)
	}

	start := time.Now()
	defer func() {
		mxBuildTook.ObserveDuration(start)
	}()

	hStaticFiles, err := d.History.buildFiles(ctx, step, collation.HistoryCollation, ps)
	if err != nil {
		return StaticFiles{}, err
	}
	valuesComp := collation.valuesComp

	var (
		valuesDecomp *seg.Decompressor
		valuesIdx    *recsplit.Index
		bt           *BtIndex
		bloom        *existence.Filter
	)
	closeComp := true
	defer func() {
		if closeComp {
			hStaticFiles.CleanupOnError()
			if valuesComp != nil {
				valuesComp.Close()
			}
			if valuesDecomp != nil {
				valuesDecomp.Close()
			}
			if valuesIdx != nil {
				valuesIdx.Close()
			}
			if bt != nil {
				bt.Close()
			}
			if bloom != nil {
				bloom.Close()
			}
		}
	}()
	if d.noFsync {
		valuesComp.DisableFsync()
	}
	if err = valuesComp.Compress(); err != nil {
		return StaticFiles{}, fmt.Errorf("compress %s values: %w", d.filenameBase, err)
	}
	valuesComp.Close()
	valuesComp = nil
	if valuesDecomp, err = seg.NewDecompressor(collation.valuesPath); err != nil {
		return StaticFiles{}, fmt.Errorf("open %s values decompressor: %w", d.filenameBase, err)
	}

	if d.Accessors.Has(AccessorHashMap) {
		if err = d.buildHashMapAccessor(ctx, step, step+1, d.dataReader(valuesDecomp), ps); err != nil {
			return StaticFiles{}, fmt.Errorf("build %s values idx: %w", d.filenameBase, err)
		}
		valuesIdx, err = recsplit.OpenIndex(d.kviAccessorFilePath(step, step+1))
		if err != nil {
			return StaticFiles{}, err
		}
	}

	if d.Accessors.Has(AccessorBTree) {
		btPath := d.kvBtAccessorFilePath(step, step+1)
		bt, err = CreateBtreeIndexWithDecompressor(btPath, DefaultBtreeM, d.dataReader(valuesDecomp), *d.salt.Load(), ps, d.dirs.Tmp, d.logger, d.noFsync, d.Accessors)
		if err != nil {
			return StaticFiles{}, fmt.Errorf("build %s .bt idx: %w", d.filenameBase, err)
		}
	}
	if d.Accessors.Has(AccessorExistence) {
		fPath := d.kvExistenceIdxFilePath(step, step+1)
		exists, err := dir.FileExist(fPath)
		if err != nil {
			return StaticFiles{}, fmt.Errorf("build %s .kvei: %w", d.filenameBase, err)
		}
		if exists {
			bloom, err = existence.OpenFilter(fPath, false)
			if err != nil {
				return StaticFiles{}, fmt.Errorf("build %s .kvei: %w", d.filenameBase, err)
			}
		}
	}
	closeComp = false
	return StaticFiles{
		HistoryFiles:    hStaticFiles,
		valuesDecomp:    valuesDecomp,
		valuesIdx:       valuesIdx,
		valuesBt:        bt,
		existenceFilter: bloom,
	}, nil
}

func (d *Domain) buildHashMapAccessor(ctx context.Context, fromStep, toStep uint64, data *seg.PagedReader, ps *background.ProgressSet) error {
	idxPath := d.kviAccessorFilePath(fromStep, toStep)
	cfg := recsplit.RecSplitArgs{
		Version:            1,
		Enums:              false,
		LessFalsePositives: true,

		BucketSize: recsplit.DefaultBucketSize,
		LeafSize:   recsplit.DefaultLeafSize,
		TmpDir:     d.dirs.Tmp,
		IndexFile:  idxPath,
		Salt:       d.salt.Load(),
		NoFsync:    d.noFsync,
	}
	return buildHashMapAccessor(ctx, data, idxPath, cfg, ps, d.logger)
}

func (d *Domain) MissedBtreeAccessors() (l []*FilesItem) {
	return d.missedBtreeAccessors(d.dirtyFiles.Items())
}

func (d *Domain) missedBtreeAccessors(source []*FilesItem) (l []*FilesItem) {
	if !d.Accessors.Has(AccessorBTree) {
		return nil
	}
	return fileItemsWithMissedAccessors(source, d.aggregationStep, func(fromStep uint64, toStep uint64) []string {
		return []string{d.kvBtAccessorFilePath(fromStep, toStep), d.kvExistenceIdxFilePath(fromStep, toStep)}
	})
}

func (d *Domain) MissedMapAccessors() (l []*FilesItem) {
	return d.missedMapAccessors(d.dirtyFiles.Items())
}

func (d *Domain) missedMapAccessors(source []*FilesItem) (l []*FilesItem) {
	if !d.Accessors.Has(AccessorHashMap) {
		return nil
	}
	return fileItemsWithMissedAccessors(source, d.aggregationStep, func(fromStep uint64, toStep uint64) []string {
		return []string{d.kviAccessorFilePath(fromStep, toStep)}
	})
	//return fileItemsWithMissedAccessors(source, d.aggregationStep, func(fromStep, toStep uint64) []string {
	//	var files []string
	//	if d.Accessors.Has(AccessorHashMap) {
	//		files = append(files, d.kviAccessorFilePath(fromStep, toStep))
	//		files = append(files, d.kvExistenceIdxFilePath(fromStep, toStep))
	//	}
	//	return files
	//})
}

// BuildMissedAccessors - produce .efi/.vi/.kvi from .ef/.v/.kv
func (d *Domain) BuildMissedAccessors(ctx context.Context, g *errgroup.Group, ps *background.ProgressSet, domainFiles *MissedAccessorDomainFiles) {
	d.History.BuildMissedAccessors(ctx, g, ps, domainFiles.history)
	for _, item := range domainFiles.missedBtreeAccessors() {
		if item.decompressor == nil {
			log.Warn(fmt.Sprintf("[dbg] BuildMissedAccessors: item with nil decompressor %s %d-%d", d.filenameBase, item.startTxNum/d.aggregationStep, item.endTxNum/d.aggregationStep))
		}
		item := item

		g.Go(func() error {
			fromStep, toStep := item.startTxNum/d.aggregationStep, item.endTxNum/d.aggregationStep
			idxPath := d.kvBtAccessorFilePath(fromStep, toStep)
			if err := BuildBtreeIndexWithDecompressor(idxPath, d.dataReader(item.decompressor), ps, d.dirs.Tmp, *d.salt.Load(), d.logger, d.noFsync, d.Accessors); err != nil {
				return fmt.Errorf("failed to build btree index for %s:  %w", item.decompressor.FileName(), err)
			}
			return nil
		})
	}
	for _, item := range domainFiles.missedMapAccessors() {
		if item.decompressor == nil {
			log.Warn(fmt.Sprintf("[dbg] BuildMissedAccessors: item with nil decompressor %s %d-%d", d.filenameBase, item.startTxNum/d.aggregationStep, item.endTxNum/d.aggregationStep))
		}
		item := item
		g.Go(func() error {
			fromStep, toStep := item.startTxNum/d.aggregationStep, item.endTxNum/d.aggregationStep
			err := d.buildHashMapAccessor(ctx, fromStep, toStep, d.dataReader(item.decompressor), ps)
			if err != nil {
				return fmt.Errorf("build %s values recsplit index: %w", d.filenameBase, err)
			}
			return nil
		})
	}
}

// TODO: exported for idx_optimize.go
// TODO: this utility can be safely deleted after PR https://github.com/erigontech/erigon/pull/12907/ is rolled out in production
func BuildHashMapAccessor(ctx context.Context, d *seg.PagedReader, idxPath string, cfg recsplit.RecSplitArgs, ps *background.ProgressSet, logger log.Logger) error {
	return buildHashMapAccessor(ctx, d, idxPath, cfg, ps, logger)
}

<<<<<<< HEAD
func buildHashMapAccessor(ctx context.Context, g *seg.PagedReader, idxPath string, cfg recsplit.RecSplitArgs, ps *background.ProgressSet, logger log.Logger) error {
=======
func buildHashMapAccessor(ctx context.Context, g *seg.Reader, idxPath string, values bool, cfg recsplit.RecSplitArgs, ps *background.ProgressSet, logger log.Logger) (err error) {
>>>>>>> 9ff72bac
	_, fileName := filepath.Split(idxPath)
	count := g.Count() / 2
	p := ps.AddNew(fileName, uint64(count))
	defer ps.Delete(p)

	defer g.MadvNormal().DisableReadAhead()

	var rs *recsplit.RecSplit
	var err error
	cfg.KeyCount = count
	if rs, err = recsplit.NewRecSplit(cfg, logger); err != nil {
		return fmt.Errorf("create recsplit: %w", err)
	}
	defer rs.Close()
	rs.LogLvl(log.LvlTrace)

	//defer func() {
	//	if rec := recover(); rec != nil {
	//		err = fmt.Errorf("buildHashMapAccessor: %s, %s, %s", rs.FileName(), rec, dbg.Stack())
	//	}
	//}()

	var buf []byte
	_ = buf
	//var keyPos, valPos uint64
	var k []byte
	var pos, nextPos, collisions uint64
	for {
		word := make([]byte, 0, 256)
		if err := ctx.Err(); err != nil {
			return err
		}
		g.Reset(0)
		for g.HasNext() {
			//k, buf, nextPos = g.NextKey(nil)
			k, _, _, _, nextPos = g.Next2(nil, nil)
			if err = rs.AddKey(k, pos); err != nil {
				return fmt.Errorf("add idx key [%x]: %w", word, err)
			}
			pos = nextPos

			p.Processed.Add(1)
		}
		if err = rs.Build(ctx); err != nil {
			if rs.Collision() {
				collisions++
				if collisions > 10 {
					return fmt.Errorf("probably source file has duplicated keys: %s, %s", g.FileName(), dbg.Stack())
				}
				logger.Info("Building recsplit. Collision happened. It's ok. Restarting...")
				rs.ResetNextSalt()
			} else {
				return fmt.Errorf("build idx: %w", err)
			}
		} else {
			break
		}
	}
	return nil
}
func buildHashMapAccessor2(ctx context.Context, g *seg.Reader, idxPath string, cfg recsplit.RecSplitArgs, ps *background.ProgressSet, logger log.Logger) error {
	_, fileName := filepath.Split(idxPath)
	count := g.Count() / 2
	p := ps.AddNew(fileName, uint64(count))
	defer ps.Delete(p)

	defer g.MadvNormal().DisableReadAhead()

	var rs *recsplit.RecSplit
	cfg.KeyCount = count
	if rs, err = recsplit.NewRecSplit(cfg, logger); err != nil {
		return fmt.Errorf("create recsplit: %w", err)
	}
	defer rs.Close()
	rs.LogLvl(log.LvlTrace)

	defer func() {
		if rec := recover(); rec != nil {
			err = fmt.Errorf("buildHashMapAccessor: %s, %s, %s", rs.FileName(), rec, dbg.Stack())
		}
	}()

	var keyPos uint64
	for {
		word := make([]byte, 0, 256)
		if err := ctx.Err(); err != nil {
			return err
		}
		g.Reset(0)
		for g.HasNext() {
			word, _ = g.Next(word[:0])
			if err = rs.AddKey(word, keyPos); err != nil {
				return fmt.Errorf("add idx key [%x]: %w", word, err)
			}

			// Skip value
			keyPos, _ = g.Skip()

			p.Processed.Add(1)
		}
		if err = rs.Build(ctx); err != nil {
			if rs.Collision() {
				logger.Info("Building recsplit. Collision happened. It's ok. Restarting...")
				rs.ResetNextSalt()
			} else {
				return fmt.Errorf("build idx: %w", err)
			}
		} else {
			break
		}
	}
	return nil
}

func (d *Domain) integrateDirtyFiles(sf StaticFiles, txNumFrom, txNumTo uint64) {
	if d.disable {
		return
	}
	if txNumFrom == txNumTo {
		panic(fmt.Sprintf("assert: txNumFrom(%d) == txNumTo(%d)", txNumFrom, txNumTo))
	}

	d.History.integrateDirtyFiles(sf.HistoryFiles, txNumFrom, txNumTo)

	fi := newFilesItem(txNumFrom, txNumTo, d.aggregationStep)
	fi.frozen = false
	fi.decompressor = sf.valuesDecomp
	fi.index = sf.valuesIdx
	fi.bindex = sf.valuesBt
	fi.existence = sf.existenceFilter
	d.dirtyFiles.Set(fi)
}

// unwind is similar to prune but the difference is that it restores domain values from the history as of txFrom
// context Flush should be managed by caller.
func (dt *DomainRoTx) unwind(ctx context.Context, rwTx kv.RwTx, step, txNumUnwindTo uint64, domainDiffs []kv.DomainEntryDiff) error {
	// fmt.Printf("[domain][%s] unwinding domain to txNum=%d, step %d\n", d.filenameBase, txNumUnwindTo, step)
	d := dt.d

	sf := time.Now()
	defer mxUnwindTook.ObserveDuration(sf)
	mxRunningUnwind.Inc()
	defer mxRunningUnwind.Dec()
	logEvery := time.NewTicker(time.Second * 30)
	defer logEvery.Stop()

	valsCursor, err := rwTx.RwCursorDupSort(d.valuesTable)
	if err != nil {
		return err
	}
	defer valsCursor.Close()
	// First revert keys
	for i := range domainDiffs {
		keyStr, value, prevStepBytes := domainDiffs[i].Key, domainDiffs[i].Value, domainDiffs[i].PrevStepBytes
		key := toBytesZeroCopy(keyStr)
		if dt.d.largeValues {
			if len(value) == 0 {
				if !bytes.Equal(key[len(key)-8:], prevStepBytes) {
					if err := rwTx.Delete(d.valuesTable, key); err != nil {
						return err
					}
				} else {
					if err := rwTx.Put(d.valuesTable, key, []byte{}); err != nil {
						return err
					}
				}
			} else {
				if err := rwTx.Put(d.valuesTable, key, value); err != nil {
					return err
				}
			}
			continue
		}
		stepBytes := key[len(key)-8:]
		fullKey := key[:len(key)-8]
		// Second, we need to restore the previous value
		valInDB, err := valsCursor.SeekBothRange(fullKey, stepBytes)
		if err != nil {
			return err
		}
		if len(valInDB) > 0 {
			stepInDB := valInDB[:8]
			if bytes.Equal(stepInDB, stepBytes) {
				if err := valsCursor.DeleteCurrent(); err != nil {
					return err
				}
			}
		}

		if !bytes.Equal(stepBytes, prevStepBytes) {
			continue
		}

		if err := valsCursor.Put(fullKey, append(stepBytes, value...)); err != nil {
			return err
		}
	}
	// Compare valsKV with prevSeenKeys
	if _, err := dt.ht.prune(ctx, rwTx, txNumUnwindTo, math.MaxUint64, math.MaxUint64, true, logEvery); err != nil {
		return fmt.Errorf("[domain][%s] unwinding, prune history to txNum=%d, step %d: %w", dt.d.filenameBase, txNumUnwindTo, step, err)
	}
	return nil
}

// getLatestFromFiles doesn't provide same semantics as getLatestFromDB - it returns start/end tx
// of file where the value is stored (not exact step when kv has been set)
// maxTxNum, if > 0, filters out files with bigger txnums from search
func (dt *DomainRoTx) getLatestFromFiles(k []byte, maxTxNum uint64) (v []byte, found bool, fileStartTxNum uint64, fileEndTxNum uint64, err error) {
	if len(dt.files) == 0 {
		return
	}
	if maxTxNum == 0 {
		maxTxNum = math.MaxUint64
	}
	useExistenceFilter := dt.d.Accessors.Has(AccessorExistence)
	useCache := dt.name != kv.CommitmentDomain && maxTxNum == math.MaxUint64

	hi, _ := dt.ht.iit.hashKey(k)
	if useCache && dt.getFromFileCache == nil {
		dt.getFromFileCache = dt.visible.newGetFromFileCache()
	}
	if dt.getFromFileCache != nil && maxTxNum == math.MaxUint64 {
		if cv, ok := dt.getFromFileCache.Get(hi); ok {
			return cv.v, true, dt.files[cv.lvl].startTxNum, dt.files[cv.lvl].endTxNum, nil
		}
	}

	for i := len(dt.files) - 1; i >= 0; i-- {
		if maxTxNum != math.MaxUint64 && dt.files[i].endTxNum > maxTxNum { // skip partially matched files
			continue
		}
		// fmt.Printf("getLatestFromFiles: lim=%d %d %d %d %d\n", maxTxNum, dt.files[i].startTxNum, dt.files[i].endTxNum, dt.files[i].startTxNum/dt.aggStep, dt.files[i].endTxNum/dt.aggStep)
		if useExistenceFilter {
			if dt.files[i].src.existence != nil {
				if !dt.files[i].src.existence.ContainsHash(hi) {
					if traceGetLatest == dt.name {
						fmt.Printf("GetLatest(%s, %x) -> existence index %s -> false\n", dt.d.filenameBase, k, dt.files[i].src.existence.FileName)
					}
					continue
				} else {
					if traceGetLatest == dt.name {
						fmt.Printf("GetLatest(%s, %x) -> existence index %s -> true\n", dt.d.filenameBase, k, dt.files[i].src.existence.FileName)
					}
				}
			} else {
				if traceGetLatest == dt.name {
					fmt.Printf("GetLatest(%s, %x) -> existence index is nil %s\n", dt.name.String(), k, dt.files[i].src.decompressor.FileName())
				}
			}
		}

		v, found, _, err = dt.getLatestFromFile(i, k)
		if err != nil {
			return nil, false, 0, 0, err
		}
		if !found {
			if traceGetLatest == dt.name {
				fmt.Printf("GetLatest(%s, %x) -> not found in file %s\n", dt.name.String(), k, dt.files[i].src.decompressor.FileName())
			}
			continue
		}
		if traceGetLatest == dt.name {
			fmt.Printf("GetLatest(%s, %x) -> found in file %s\n", dt.name.String(), k, dt.files[i].src.decompressor.FileName())
		}

		if dt.getFromFileCache != nil {
			dt.getFromFileCache.Add(hi, domainGetFromFileCacheItem{lvl: uint8(i), v: v})
		}
		return v, true, dt.files[i].startTxNum, dt.files[i].endTxNum, nil
	}
	if traceGetLatest == dt.name {
		fmt.Printf("GetLatest(%s, %x) -> not found in %d files\n", dt.name.String(), k, len(dt.files))
	}

	if dt.getFromFileCache != nil {
		dt.getFromFileCache.Add(hi, domainGetFromFileCacheItem{lvl: 0, v: nil})
	}
	return nil, false, 0, 0, nil
}

// Returns the first txNum from available history
func (dt *DomainRoTx) HistoryStartFrom() uint64 {
	if len(dt.ht.files) == 0 {
		return 0
	}
	return dt.ht.files[0].startTxNum
}

// GetAsOf does not always require usage of roTx. If it is possible to determine
// historical value based only on static files, roTx will not be used.
func (dt *DomainRoTx) GetAsOf(key []byte, txNum uint64, roTx kv.Tx) ([]byte, bool, error) {
	if dt.d.disable {
		return nil, false, nil
	}

	v, hOk, err := dt.ht.HistorySeek(key, txNum, roTx)
	if err != nil {
		return nil, false, err
	}
	if hOk {
		if len(v) == 0 { // if history successfuly found marker of key creation
			if traceGetAsOf == dt.d.filenameBase {
				fmt.Printf("DomainGetAsOf(%s  , %x, %d) -> not found in history\n", dt.d.filenameBase, key, txNum)
			}
			return nil, false, nil
		}
		if traceGetAsOf == dt.d.filenameBase {
			fmt.Printf("DomainGetAsOf(%s, %x, %d) -> found in history\n", dt.d.filenameBase, key, txNum)
		}
		return v, v != nil, nil
	}

	var ok bool
	v, _, ok, err = dt.GetLatest(key, roTx)
	if err != nil {
		return nil, false, err
	}
	if traceGetAsOf == dt.d.filenameBase {
		if ok {
			fmt.Printf("DomainGetAsOf(%s, %x, %d) -> found in latest state\n", dt.d.filenameBase, key, txNum)
		} else {
			fmt.Printf("DomainGetAsOf(%s, %x, %d) -> not found in latest state\n", dt.d.filenameBase, key, txNum)
		}
	}
	return v, v != nil, nil
}

func (dt *DomainRoTx) Close() {
	if dt.files == nil { // invariant: it's safe to call Close multiple times
		return
	}
	dt.closeValsCursor()
	files := dt.files
	dt.files = nil
	for i := range files {
		src := files[i].src
		if src == nil || src.frozen {
			continue
		}
		refCnt := src.refcount.Add(-1)
		//GC: last reader responsible to remove useles files: close it and delete
		if refCnt == 0 && src.canDelete.Load() {
			if traceFileLife != "" && dt.d.filenameBase == traceFileLife {
				dt.d.logger.Warn("[agg.dbg] real remove at DomainRoTx.Close", "file", src.decompressor.FileName())
			}
			src.closeFilesAndRemove()
		}
	}
	dt.ht.Close()

	dt.visible.returnGetFromFileCache(dt.getFromFileCache)
}

// reusableReader - for short read-and-forget operations. Must Reset this reader before use
func (dt *DomainRoTx) reusableReader(i int) *seg.PagedReader {
	if dt.dataReaders == nil {
		dt.dataReaders = make([]*seg.PagedReader, len(dt.files))
	}
	if dt.dataReaders[i] == nil {
		dt.dataReaders[i] = dt.dataReader(dt.files[i].src.decompressor)
	}
	return dt.dataReaders[i]
}

// dataReader - creating new dataReader
func (dt *DomainRoTx) dataReader(f *seg.Decompressor) *seg.PagedReader { return dt.d.dataReader(f) }
func (d *Domain) dataReader(f *seg.Decompressor) *seg.PagedReader {
	if !strings.Contains(f.FileName(), ".kv") {
		panic("assert: miss-use " + f.FileName())
	}
	return seg.NewPagedReader(seg.NewReader(f.MakeGetter(), d.CompressCfg.WordLvl), d.CompressCfg.PageLvl)
}
func (d *Domain) dataWriter(f *seg.Compressor, forceNoCompress bool) *seg.PagedWriter {
	if !strings.Contains(f.FileName(), ".kv") {
		panic("assert: miss-use " + f.FileName())
	}
	if forceNoCompress {
		return seg.NewPagedWriter(seg.NewWriter(f, seg.CompressNone), d.CompressCfg.PageLvl)
	}
	return seg.NewPagedWriter(seg.NewWriter(f, d.CompressCfg.WordLvl), d.CompressCfg.PageLvl)
}

func (dt *DomainRoTx) statelessIdxReader(i int) *recsplit.IndexReader {
	if dt.mapReaders == nil {
		dt.mapReaders = make([]*recsplit.IndexReader, len(dt.files))
	}
	if dt.mapReaders[i] == nil {
		dt.mapReaders[i] = dt.files[i].src.index.GetReaderFromPool()
	}
	return dt.mapReaders[i]
}

func (dt *DomainRoTx) statelessBtree(i int) *BtIndex {
	if dt.btReaders == nil {
		dt.btReaders = make([]*BtIndex, len(dt.files))
	}
	if dt.btReaders[i] == nil {
		dt.btReaders[i] = dt.files[i].src.bindex
	}
	return dt.btReaders[i]
}

var sdTxImmutabilityInvariant = errors.New("tx passed into ShredDomains is immutable")

func (dt *DomainRoTx) closeValsCursor() {
	if dt.valsC != nil {
		dt.valsC.Close()
		dt.valCViewID = 0
		dt.valsC = nil
		// dt.vcParentPtr.Store(0)
	}
}

type canCheckClosed interface {
	IsClosed() bool
}

func (dt *DomainRoTx) valsCursor(tx kv.Tx) (c kv.Cursor, err error) {
	if dt.valsC != nil { // run in assert mode only
		if asserts {
			if tx.ViewID() != dt.valCViewID {
				panic(fmt.Errorf("%w: DomainRoTx=%s cursor ViewID=%d; given tx.ViewID=%d", sdTxImmutabilityInvariant, dt.d.filenameBase, dt.valCViewID, tx.ViewID())) // cursor opened by different tx, invariant broken
			}
			if mc, ok := dt.valsC.(canCheckClosed); !ok && mc.IsClosed() {
				panic(fmt.Sprintf("domainRoTx=%s cursor lives longer than Cursor (=> than tx opened that cursor)", dt.d.filenameBase))
			}
			// if dt.d.largeValues {
			// 	if mc, ok := dt.valsC.(*mdbx.MdbxCursor); ok && mc.IsClosed() {
			// 		panic(fmt.Sprintf("domainRoTx=%s cursor lives longer than Cursor (=> than tx opened that cursor)", dt.d.filenameBase))
			// 	}
			// } else {
			// 	if mc, ok := dt.valsC.(*mdbx.MdbxDupSortCursor); ok && mc.IsClosed() {
			// 		panic(fmt.Sprintf("domainRoTx=%s cursor lives longer than DupCursor (=> than tx opened that cursor)", dt.d.filenameBase))
			// 	}
			// }
		}
		return dt.valsC, nil
	}

	if asserts {
		dt.valCViewID = tx.ViewID()
	}
	if dt.d.largeValues {
		dt.valsC, err = tx.Cursor(dt.d.valuesTable)
		return dt.valsC, err
	}
	dt.valsC, err = tx.CursorDupSort(dt.d.valuesTable)
	return dt.valsC, err
}

func (dt *DomainRoTx) getLatestFromDb(key []byte, roTx kv.Tx) ([]byte, uint64, bool, error) {
	if dt == nil {
		return nil, 0, false, nil
	}

	valsC, err := dt.valsCursor(roTx)

	if err != nil {
		return nil, 0, false, err
	}
	var v, foundInvStep []byte

	if dt.d.largeValues {
		var fullkey []byte
		fullkey, v, err = valsC.Seek(key)
		if err != nil {
			return nil, 0, false, fmt.Errorf("valsCursor.Seek: %w", err)
		}
		if len(fullkey) == 0 {
			return nil, 0, false, nil // This key is not in DB
		}
		if !bytes.Equal(fullkey[:len(fullkey)-8], key) {
			return nil, 0, false, nil // This key is not in DB
		}
		foundInvStep = fullkey[len(fullkey)-8:]
	} else {
		_, stepWithVal, err := valsC.SeekExact(key)
		if err != nil {
			return nil, 0, false, fmt.Errorf("valsCursor.SeekExact: %w", err)
		}
		if len(stepWithVal) == 0 {
			return nil, 0, false, nil
		}

		v = stepWithVal[8:]

		foundInvStep = stepWithVal[:8]
	}

	foundStep := ^binary.BigEndian.Uint64(foundInvStep)

	if lastTxNumOfStep(foundStep, dt.aggStep) >= dt.files.EndTxNum() {
		return v, foundStep, true, nil
	}

	return nil, 0, false, nil
}

// GetLatest returns value, step in which the value last changed, and bool value which is true if the value
// is present, and false if it is not present (not set or deleted)
func (dt *DomainRoTx) GetLatest(key []byte, roTx kv.Tx) ([]byte, uint64, bool, error) {
	if dt.d.disable {
		return nil, 0, false, nil
	}

	var v []byte
	var foundStep uint64
	var found bool
	var err error

	if traceGetLatest == dt.name {
		defer func() {
			fmt.Printf("GetLatest(%s, '%x' -> '%x') (from db=%t; istep=%x stepInFiles=%d)\n",
				dt.name.String(), key, v, found, foundStep, dt.files.EndTxNum()/dt.aggStep)
		}()
	}

	v, foundStep, found, err = dt.getLatestFromDb(key, roTx)
	if err != nil {
		return nil, 0, false, fmt.Errorf("getLatestFromDb: %w", err)
	}
	if found {
		return v, foundStep, true, nil
	}

	v, foundInFile, _, endTxNum, err := dt.getLatestFromFiles(key, 0)
	if err != nil {
		return nil, 0, false, fmt.Errorf("getLatestFromFiles: %w", err)
	}
	return v, endTxNum / dt.aggStep, foundInFile, nil
}

// RangeAsOf - if key doesn't exists in history - then look in latest state
func (dt *DomainRoTx) RangeAsOf(ctx context.Context, tx kv.Tx, fromKey, toKey []byte, ts uint64, asc order.By, limit int) (it stream.KV, err error) {
	if !asc {
		panic("implement me")
	}
	histStateIt, err := dt.ht.RangeAsOf(ctx, ts, fromKey, toKey, asc, kv.Unlim, tx)
	if err != nil {
		return nil, err
	}
	lastestStateIt, err := dt.DebugRangeLatest(tx, fromKey, toKey, kv.Unlim)
	if err != nil {
		return nil, err
	}
	return stream.UnionKV(histStateIt, lastestStateIt, limit), nil
}

func (dt *DomainRoTx) DebugRangeLatest(roTx kv.Tx, fromKey, toKey []byte, limit int) (*DomainLatestIterFile, error) {
	s := &DomainLatestIterFile{
		from: fromKey, to: toKey, limit: limit,
		orderAscend: order.Asc,
		aggStep:     dt.aggStep,
		roTx:        roTx,
		valsTable:   dt.d.valuesTable,
		logger:      dt.d.logger,
		h:           &CursorHeap{},
	}
	if err := s.init(dt); err != nil {
		s.Close() //it's responsibility of constructor (our) to close resource on error
		return nil, err
	}
	return s, nil
}

// CanPruneUntil returns true if domain OR history tables can be pruned until txNum
func (dt *DomainRoTx) CanPruneUntil(tx kv.Tx, untilTx uint64) bool {
	canDomain, _ := dt.canPruneDomainTables(tx, untilTx)
	canHistory, _ := dt.ht.canPruneUntil(tx, untilTx)
	return canHistory || canDomain
}

func (dt *DomainRoTx) canBuild(dbtx kv.Tx) bool { //nolint
	maxStepInFiles := dt.files.EndTxNum() / dt.aggStep
	return maxStepInFiles < dt.d.maxStepInDB(dbtx)
}

// checks if there is anything to prune in DOMAIN tables.
// everything that aggregated is prunable.
// history.CanPrune should be called separately because it responsible for different tables
func (dt *DomainRoTx) canPruneDomainTables(tx kv.Tx, untilTx uint64) (can bool, maxStepToPrune uint64) {
	if m := dt.files.EndTxNum(); m > 0 {
		maxStepToPrune = (m - 1) / dt.aggStep
	}
	var untilStep uint64
	if untilTx > 0 {
		untilStep = (untilTx - 1) / dt.aggStep
	}
	sm, err := GetExecV3PrunableProgress(tx, []byte(dt.d.valuesTable))
	if err != nil {
		dt.d.logger.Error("get domain pruning progress", "name", dt.d.filenameBase, "error", err)
		return false, maxStepToPrune
	}

	delta := float64(max(maxStepToPrune, sm) - min(maxStepToPrune, sm)) // maxStep could be 0
	switch dt.d.filenameBase {
	case "account":
		mxPrunableDAcc.Set(delta)
	case "storage":
		mxPrunableDSto.Set(delta)
	case "code":
		mxPrunableDCode.Set(delta)
	case "commitment":
		mxPrunableDComm.Set(delta)
	}
	//fmt.Printf("smallestToPrune[%s] minInDB %d inFiles %d until %d\n", dt.d.filenameBase, sm, maxStepToPrune, untilStep)
	return sm <= min(maxStepToPrune, untilStep), maxStepToPrune
}

type DomainPruneStat struct {
	MinStep uint64
	MaxStep uint64
	Values  uint64
	History *InvertedIndexPruneStat
}

func (dc *DomainPruneStat) PrunedNothing() bool {
	return dc.Values == 0 && (dc.History == nil || dc.History.PrunedNothing())
}

func (dc *DomainPruneStat) String() (kvstr string) {
	if dc.PrunedNothing() {
		return ""
	}
	if dc.Values > 0 {
		kvstr = fmt.Sprintf("kv: %s from steps %d-%d", common.PrettyCounter(dc.Values), dc.MinStep, dc.MaxStep)
	}
	if dc.History != nil {
		if kvstr != "" {
			kvstr += ", "
		}
		kvstr += dc.History.String()
	}
	return kvstr
}

func (dc *DomainPruneStat) Accumulate(other *DomainPruneStat) {
	if other == nil {
		return
	}
	dc.MinStep = min(dc.MinStep, other.MinStep)
	dc.MaxStep = max(dc.MaxStep, other.MaxStep)
	dc.Values += other.Values
	if dc.History == nil {
		if other.History != nil {
			dc.History = other.History
		}
	} else {
		dc.History.Accumulate(other.History)
	}
}

func (dt *DomainRoTx) Prune(ctx context.Context, rwTx kv.RwTx, step, txFrom, txTo, limit uint64, logEvery *time.Ticker) (stat *DomainPruneStat, err error) {
	if dt.files.EndTxNum() > 0 {
		txTo = min(txTo, dt.files.EndTxNum())
	}
	return dt.prune(ctx, rwTx, step, txFrom, txTo, limit, logEvery)
}

func (dt *DomainRoTx) prune(ctx context.Context, rwTx kv.RwTx, step, txFrom, txTo, limit uint64, logEvery *time.Ticker) (stat *DomainPruneStat, err error) {
	if limit == 0 {
		limit = math.MaxUint64
	}

	stat = &DomainPruneStat{MinStep: math.MaxUint64}
	if stat.History, err = dt.ht.Prune(ctx, rwTx, txFrom, txTo, limit, false, logEvery); err != nil {
		return nil, fmt.Errorf("prune history at step %d [%d, %d): %w", step, txFrom, txTo, err)
	}
	canPrune, maxPrunableStep := dt.canPruneDomainTables(rwTx, txTo)
	if !canPrune {
		return stat, nil
	}
	if step > maxPrunableStep {
		step = maxPrunableStep
	}

	st := time.Now()
	mxPruneInProgress.Inc()
	defer mxPruneInProgress.Dec()

	var valsCursor kv.RwCursor

	ancientDomainValsCollector := etl.NewCollectorWithAllocator(dt.name.String()+".domain.collate", dt.d.dirs.Tmp, etl.SmallSortableBuffers, dt.d.logger).LogLvl(log.LvlTrace)
	defer ancientDomainValsCollector.Close()

	if dt.d.largeValues {
		valsCursor, err = rwTx.RwCursor(dt.d.valuesTable)
		if err != nil {
			return stat, fmt.Errorf("create %s domain values cursor: %w", dt.name.String(), err)
		}
	} else {
		valsCursor, err = rwTx.RwCursorDupSort(dt.d.valuesTable)
		if err != nil {
			return stat, fmt.Errorf("create %s domain values cursor: %w", dt.name.String(), err)
		}
	}
	defer valsCursor.Close()

	loadFunc := func(k, v []byte, _ etl.CurrentTableReader, _ etl.LoadNextFunc) error {
		if dt.d.largeValues {
			return valsCursor.Delete(k)
		}
		return valsCursor.(kv.RwCursorDupSort).DeleteExact(k, v)
	}

	prunedKey, err := GetExecV3PruneProgress(rwTx, dt.d.valuesTable)
	if err != nil {
		dt.d.logger.Error("get domain pruning progress", "name", dt.name.String(), "error", err)
	}

	var k, v []byte
	if prunedKey != nil && limit < 100_000 {
		k, v, err = valsCursor.Seek(prunedKey)
	} else {
		k, v, err = valsCursor.First()
	}
	if err != nil {
		return nil, err
	}
	var stepBytes []byte
	for ; k != nil; k, v, err = valsCursor.Next() {
		if err != nil {
			return stat, fmt.Errorf("iterate over %s domain keys: %w", dt.name.String(), err)
		}

		if dt.d.largeValues {
			stepBytes = k[len(k)-8:]
		} else {
			stepBytes = v[:8]
		}

		is := ^binary.BigEndian.Uint64(stepBytes)
		if is > step {
			continue
		}
		if limit == 0 {
			if err := ancientDomainValsCollector.Load(rwTx, dt.d.valuesTable, loadFunc, etl.TransformArgs{Quit: ctx.Done()}); err != nil {
				return stat, fmt.Errorf("load domain values: %w", err)
			}
			if err := SaveExecV3PruneProgress(rwTx, dt.d.valuesTable, k); err != nil {
				return stat, fmt.Errorf("save domain pruning progress: %s, %w", dt.name.String(), err)
			}
			return stat, nil
		}
		limit--
		stat.Values++
		if err := ancientDomainValsCollector.Collect(k, v); err != nil {
			return nil, err
		}
		stat.MinStep = min(stat.MinStep, is)
		stat.MaxStep = max(stat.MaxStep, is)
		select {
		case <-ctx.Done():
			// consider ctx exiting as incorrect outcome, error is returned
			return stat, ctx.Err()
		case <-logEvery.C:
			dt.d.logger.Info("[snapshots] prune domain", "name", dt.name.String(),
				"pruned keys", stat.Values,
				"steps", fmt.Sprintf("%.2f-%.2f", float64(txFrom)/float64(dt.aggStep), float64(txTo)/float64(dt.aggStep)))
		default:
		}
	}
	mxPruneSizeDomain.AddUint64(stat.Values)
	if err := ancientDomainValsCollector.Load(rwTx, dt.d.valuesTable, loadFunc, etl.TransformArgs{Quit: ctx.Done()}); err != nil {
		return stat, fmt.Errorf("load domain values: %w", err)
	}
	if err := SaveExecV3PruneProgress(rwTx, dt.d.valuesTable, nil); err != nil {
		return stat, fmt.Errorf("save domain pruning progress: %s, %w", dt.d.filenameBase, err)
	}

	if err := SaveExecV3PrunableProgress(rwTx, []byte(dt.d.valuesTable), step+1); err != nil {
		return stat, err
	}
	mxPruneTookDomain.ObserveDuration(st)
	return stat, nil
}

func (dt *DomainRoTx) stepsRangeInDB(tx kv.Tx) (from, to float64) {
	return dt.ht.iit.stepsRangeInDB(tx)
}

func (dt *DomainRoTx) Tables() (res []string) {
	return []string{dt.d.valuesTable, dt.ht.h.valuesTable, dt.ht.iit.ii.keysTable, dt.ht.iit.ii.valuesTable}
}

func (dt *DomainRoTx) Files() (res VisibleFiles) {
	for _, item := range dt.files {
		if item.src.decompressor != nil {
			res = append(res, item)
		}
	}
	return append(res, dt.ht.Files()...)
}
func (dt *DomainRoTx) Name() kv.Domain { return dt.name }

func (dt *DomainRoTx) HistoryProgress(tx kv.Tx) uint64 { return dt.ht.iit.Progress(tx) }

func versionTooLowPanic(filename string, version version.Versions) {
	panic(fmt.Sprintf("Version is too low, try to run snapshot reset: `erigon seg reset --datadir $DATADIR --chain $CHAIN`. file=%s, min_supported=%s, current=%s", filename, version.MinSupported, version.Current))
}<|MERGE_RESOLUTION|>--- conflicted
+++ resolved
@@ -1206,11 +1206,7 @@
 	return buildHashMapAccessor(ctx, d, idxPath, cfg, ps, logger)
 }
 
-<<<<<<< HEAD
 func buildHashMapAccessor(ctx context.Context, g *seg.PagedReader, idxPath string, cfg recsplit.RecSplitArgs, ps *background.ProgressSet, logger log.Logger) error {
-=======
-func buildHashMapAccessor(ctx context.Context, g *seg.Reader, idxPath string, values bool, cfg recsplit.RecSplitArgs, ps *background.ProgressSet, logger log.Logger) (err error) {
->>>>>>> 9ff72bac
 	_, fileName := filepath.Split(idxPath)
 	count := g.Count() / 2
 	p := ps.AddNew(fileName, uint64(count))
@@ -1271,7 +1267,7 @@
 	}
 	return nil
 }
-func buildHashMapAccessor2(ctx context.Context, g *seg.Reader, idxPath string, cfg recsplit.RecSplitArgs, ps *background.ProgressSet, logger log.Logger) error {
+func buildHashMapAccessor2(ctx context.Context, g *seg.Reader, idxPath string, cfg recsplit.RecSplitArgs, ps *background.ProgressSet, logger log.Logger) (err error) {
 	_, fileName := filepath.Split(idxPath)
 	count := g.Count() / 2
 	p := ps.AddNew(fileName, uint64(count))
