--- conflicted
+++ resolved
@@ -1086,11 +1086,7 @@
 
 	if d.Accessors.Has(AccessorBTree) {
 		btPath := d.kvBtAccessorFilePath(stepFrom, stepTo)
-<<<<<<< HEAD
-		bt, err = CreateBtreeIndexWithDecompressor(btPath, DefaultBtreeM, valuesDecomp, d.Compression, *d.salt.Load(), ps, d.dirs.Tmp, d.logger, d.noFsync, d.AccessorList)
-=======
-		bt, err = CreateBtreeIndexWithDecompressor(btPath, DefaultBtreeM, valuesDecomp, d.Compression, *d.salt, ps, d.dirs.Tmp, d.logger, d.noFsync, d.Accessors)
->>>>>>> 2eee6bf0
+		bt, err = CreateBtreeIndexWithDecompressor(btPath, DefaultBtreeM, valuesDecomp, d.Compression, *d.salt.Load(), ps, d.dirs.Tmp, d.logger, d.noFsync, d.Accessors)
 		if err != nil {
 			return StaticFiles{}, fmt.Errorf("build %s .bt idx: %w", d.filenameBase, err)
 		}
@@ -1192,11 +1188,7 @@
 
 	if d.Accessors.Has(AccessorBTree) {
 		btPath := d.kvBtAccessorFilePath(step, step+1)
-<<<<<<< HEAD
-		bt, err = CreateBtreeIndexWithDecompressor(btPath, DefaultBtreeM, valuesDecomp, d.Compression, *d.salt.Load(), ps, d.dirs.Tmp, d.logger, d.noFsync, d.AccessorList)
-=======
-		bt, err = CreateBtreeIndexWithDecompressor(btPath, DefaultBtreeM, valuesDecomp, d.Compression, *d.salt, ps, d.dirs.Tmp, d.logger, d.noFsync, d.Accessors)
->>>>>>> 2eee6bf0
+		bt, err = CreateBtreeIndexWithDecompressor(btPath, DefaultBtreeM, valuesDecomp, d.Compression, *d.salt.Load(), ps, d.dirs.Tmp, d.logger, d.noFsync, d.Accessors)
 		if err != nil {
 			return StaticFiles{}, fmt.Errorf("build %s .bt idx: %w", d.filenameBase, err)
 		}
@@ -1278,11 +1270,7 @@
 		g.Go(func() error {
 			fromStep, toStep := item.startTxNum/d.aggregationStep, item.endTxNum/d.aggregationStep
 			idxPath := d.kvBtAccessorFilePath(fromStep, toStep)
-<<<<<<< HEAD
-			if err := BuildBtreeIndexWithDecompressor(idxPath, item.decompressor, d.Compression, ps, d.dirs.Tmp, *d.salt.Load(), d.logger, d.noFsync, d.AccessorList); err != nil {
-=======
-			if err := BuildBtreeIndexWithDecompressor(idxPath, item.decompressor, d.Compression, ps, d.dirs.Tmp, *d.salt, d.logger, d.noFsync, d.Accessors); err != nil {
->>>>>>> 2eee6bf0
+			if err := BuildBtreeIndexWithDecompressor(idxPath, item.decompressor, d.Compression, ps, d.dirs.Tmp, *d.salt.Load(), d.logger, d.noFsync, d.Accessors); err != nil {
 				return fmt.Errorf("failed to build btree index for %s:  %w", item.decompressor.FileName(), err)
 			}
 			return nil
