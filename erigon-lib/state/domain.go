// Copyright 2022 The Erigon Authors
// This file is part of Erigon.
//
// Erigon is free software: you can redistribute it and/or modify
// it under the terms of the GNU Lesser General Public License as published by
// the Free Software Foundation, either version 3 of the License, or
// (at your option) any later version.
//
// Erigon is distributed in the hope that it will be useful,
// but WITHOUT ANY WARRANTY; without even the implied warranty of
// MERCHANTABILITY or FITNESS FOR A PARTICULAR PURPOSE. See the
// GNU Lesser General Public License for more details.
//
// You should have received a copy of the GNU Lesser General Public License
// along with Erigon. If not, see <http://www.gnu.org/licenses/>.

package state

import (
	"bytes"
	"context"
	"encoding/binary"
	"errors"
	"fmt"
	"math"
	"path/filepath"
	"sort"
	"sync"
	"time"

	"github.com/erigontech/erigon-lib/version"

	btree2 "github.com/tidwall/btree"
	"golang.org/x/sync/errgroup"

	"github.com/erigontech/erigon-lib/common"
	"github.com/erigontech/erigon-lib/common/background"
	"github.com/erigontech/erigon-lib/common/dbg"
	"github.com/erigontech/erigon-lib/common/dir"
	"github.com/erigontech/erigon-lib/datastruct/existence"
	"github.com/erigontech/erigon-lib/etl"
	"github.com/erigontech/erigon-lib/kv"
	"github.com/erigontech/erigon-lib/kv/order"
	"github.com/erigontech/erigon-lib/kv/stream"
	"github.com/erigontech/erigon-lib/log/v3"
	"github.com/erigontech/erigon-lib/metrics"
	"github.com/erigontech/erigon-lib/recsplit"
	"github.com/erigontech/erigon-lib/seg"
)

var (
	asserts          = dbg.EnvBool("AGG_ASSERTS", false)
	traceFileLife    = dbg.EnvString("AGG_TRACE_FILE_LIFE", "")
	traceGetAsOf     = dbg.EnvString("AGG_TRACE_GET_AS_OF", "")
	tracePutWithPrev = dbg.EnvString("AGG_TRACE_PUT_WITH_PREV", "")
)
var traceGetLatest, _ = kv.String2Domain(dbg.EnvString("AGG_TRACE_GET_LATEST", ""))

// Domain is a part of the state (examples are Accounts, Storage, Code)
// Domain should not have any go routines or locks
//
// Data-Existence in .kv vs .v files:
//  1. key doesn’t exist, then create: .kv - yes, .v - yes
//  2. acc exists, then update/delete: .kv - yes, .v - yes
//  3. acc doesn’t exist, then delete: .kv - no,  .v - no
type Domain struct {
	domainCfg // keep it above *History to avoid unexpected shadowing
	*History

	// Schema:
	//  - .kv - key -> value
	//  - .bt - key -> offset index
	//  - .kvei - key -> existence (bloom filter)

	// dirtyFiles - list of ALL files - including: un-indexed-yet, garbage, merged-into-bigger-one, ...
	// thread-safe, but maybe need 1 RWLock for all trees in Aggregator
	//
	// `_visible.files` derivative from field `file`, but without garbage:
	//  - no files with `canDelete=true`
	//  - no overlaps
	//  - no un-indexed files (`power-off` may happen between .ef and .efi creation)
	//
	// BeginRo() using _visible in zero-copy way
	dirtyFiles *btree2.BTreeG[*filesItem]

	// _visible - underscore in name means: don't use this field directly, use BeginFilesRo()
	// underlying array is immutable - means it's ready for zero-copy use
	_visible *domainVisible

	checker *DependencyIntegrityChecker
}

type domainCfg struct {
	hist histCfg

	name        kv.Domain
	Compression seg.FileCompression
	CompressCfg seg.Cfg
	Accessors   Accessors // list of indexes for given domain
	valuesTable string    // bucket to store domain values; key -> inverted_step + values (Dupsort)
	largeValues bool

	// replaceKeysInValues allows to replace commitment branch values with shorter keys.
	// for commitment domain only
	replaceKeysInValues bool

	version DomainVersionTypes
}

func (d domainCfg) GetVersions() VersionTypes {
	return VersionTypes{
		Domain: &d.version,
		Hist:   &d.hist.version,
		II:     &d.hist.iiCfg.version,
	}
}

type domainVisible struct {
	files  []visibleFile
	name   kv.Domain
	caches *sync.Pool
}

func NewDomain(cfg domainCfg, aggStep uint64, logger log.Logger) (*Domain, error) {
	if cfg.hist.iiCfg.dirs.SnapDomain == "" {
		panic("assert: empty `dirs`")
	}
	if cfg.hist.iiCfg.filenameBase == "" {
		panic("assert: emtpy `filenameBase`" + cfg.name.String())
	}

	d := &Domain{
		domainCfg:  cfg,
		dirtyFiles: btree2.NewBTreeGOptions[*filesItem](filesItemLess, btree2.Options{Degree: 128, NoLocks: false}),
		_visible:   newDomainVisible(cfg.name, []visibleFile{}),
	}

	var err error
	if d.History, err = NewHistory(cfg.hist, aggStep, logger); err != nil {
		return nil, err
	}

	if d.version.DataKV.IsZero() {
		panic(fmt.Errorf("assert: forgot to set version of %s", d.name))
	}
	if d.Accessors.Has(AccessorBTree) && d.version.AccessorBT.IsZero() {
		panic(fmt.Errorf("assert: forgot to set version of %s", d.name))
	}
	if d.Accessors.Has(AccessorHashMap) && d.version.AccessorKVI.IsZero() {
		panic(fmt.Errorf("assert: forgot to set version of %s", d.name))
	}
	if d.Accessors.Has(AccessorExistence) && d.version.AccessorKVEI.IsZero() {
		panic(fmt.Errorf("assert: forgot to set version of %s", d.name))
	}

	return d, nil
}
func (d *Domain) SetDependency(checker *DependencyIntegrityChecker) {
	d.checker = checker
}

func (d *Domain) kvFilePath(fromStep, toStep uint64) string {
	return filepath.Join(d.dirs.SnapDomain, fmt.Sprintf("%s-%s.%d-%d.kv", d.version.DataKV.String(), d.filenameBase, fromStep, toStep))
}
func (d *Domain) kviAccessorFilePath(fromStep, toStep uint64) string {
	return filepath.Join(d.dirs.SnapDomain, fmt.Sprintf("%s-%s.%d-%d.kvi", d.version.AccessorKVI.String(), d.filenameBase, fromStep, toStep))
}
func (d *Domain) kvExistenceIdxFilePath(fromStep, toStep uint64) string {
	return filepath.Join(d.dirs.SnapDomain, fmt.Sprintf("%s-%s.%d-%d.kvei", d.version.AccessorKVEI.String(), d.filenameBase, fromStep, toStep))
}
func (d *Domain) kvBtAccessorFilePath(fromStep, toStep uint64) string {
	return filepath.Join(d.dirs.SnapDomain, fmt.Sprintf("%s-%s.%d-%d.bt", d.version.AccessorBT.String(), d.filenameBase, fromStep, toStep))
}

func (d *Domain) kvFilePathMask(fromStep, toStep uint64) string {
	return filepath.Join(d.dirs.SnapDomain, fmt.Sprintf("*-%s.%d-%d.kv", d.filenameBase, fromStep, toStep))
}
func (d *Domain) kviAccessorFilePathMask(fromStep, toStep uint64) string {
	return filepath.Join(d.dirs.SnapDomain, fmt.Sprintf("*-%s.%d-%d.kvi", d.filenameBase, fromStep, toStep))
}
func (d *Domain) kvExistenceIdxFilePathMask(fromStep, toStep uint64) string {
	return filepath.Join(d.dirs.SnapDomain, fmt.Sprintf("*-%s.%d-%d.kvei", d.filenameBase, fromStep, toStep))
}
func (d *Domain) kvBtAccessorFilePathMask(fromStep, toStep uint64) string {
	return filepath.Join(d.dirs.SnapDomain, fmt.Sprintf("*-%s.%d-%d.bt", d.filenameBase, fromStep, toStep))
}

// maxStepInDB - return the latest available step in db (at-least 1 value in such step)
func (d *Domain) maxStepInDB(tx kv.Tx) (lstInDb uint64) {
	lstIdx, _ := kv.LastKey(tx, d.History.keysTable)
	if len(lstIdx) == 0 {
		return 0
	}
	return binary.BigEndian.Uint64(lstIdx) / d.aggregationStep
}

// maxStepInDBNoHistory - return latest available step in db (at-least 1 value in such step)
// Does not use history table to find the latest step
func (d *Domain) maxStepInDBNoHistory(tx kv.Tx) (lstInDb uint64) {
	lstIdx, err := kv.FirstKey(tx, d.valuesTable)
	if err != nil {
		d.logger.Warn("Domain.maxStepInDBNoHistory:", "FirstKey", lstIdx, "err", err)
		return 0
	}
	if len(lstIdx) == 0 {
		return 0
	}
	if d.largeValues {
		return (^binary.BigEndian.Uint64(lstIdx[len(lstIdx)-8:])) / d.aggregationStep
	}
	lstVal, err := tx.GetOne(d.valuesTable, lstIdx)
	if err != nil {
		d.logger.Warn("Domain.maxStepInDBNoHistory:", "GetOne", lstIdx, "err", err)
		return 0
	}

	return ^binary.BigEndian.Uint64(lstVal)
}

func (d *Domain) minStepInDB(tx kv.Tx) (lstInDb uint64) {
	lstIdx, _ := kv.FirstKey(tx, d.History.keysTable)
	if len(lstIdx) == 0 {
		return 0
	}
	return binary.BigEndian.Uint64(lstIdx) / d.aggregationStep
}

func (dt *DomainRoTx) NewWriter() *DomainBufferedWriter { return dt.newWriter(dt.d.dirs.Tmp, false) }

// OpenList - main method to open list of files.
// It's ok if some files was open earlier.
// If some file already open: noop.
// If some file already open but not in provided list: close and remove from `files` field.
func (d *Domain) OpenList(idxFiles, histFiles, domainFiles []string) error {
	if err := d.History.openList(idxFiles, histFiles); err != nil {
		return err
	}

	d.closeWhatNotInList(domainFiles)
	d.scanDirtyFiles(domainFiles)
	if err := d.openDirtyFiles(); err != nil {
		return fmt.Errorf("Domain(%s).openList: %w", d.filenameBase, err)
	}
	d.protectFromHistoryFilesAheadOfDomainFiles()
	return nil
}

// protectFromHistoryFilesAheadOfDomainFiles - in some corner-cases app may see more .ef/.v files than .kv:
//   - `kill -9` in the middle of `buildFiles()`, then `rm -f db` (restore from backup)
//   - `kill -9` in the middle of `buildFiles()`, then `stage_exec --reset` (drop progress - as a hot-fix)
func (d *Domain) protectFromHistoryFilesAheadOfDomainFiles() {
	d.closeFilesAfterStep(d.dirtyFilesEndTxNumMinimax() / d.aggregationStep)
}

func (d *Domain) openFolder() error {
	if d.disable {
		return nil
	}

	idx, histFiles, domainFiles, err := d.fileNamesOnDisk()
	if err != nil {
		return fmt.Errorf("Domain(%s).openFolder: %w", d.filenameBase, err)
	}
	if err := d.OpenList(idx, histFiles, domainFiles); err != nil {
		return err
	}
	return nil
}

func (d *Domain) closeFilesAfterStep(lowerBound uint64) {
	var toClose []*filesItem
	d.dirtyFiles.Scan(func(item *filesItem) bool {
		if item.startTxNum/d.aggregationStep >= lowerBound {
			toClose = append(toClose, item)
		}
		return true
	})
	for _, item := range toClose {
		d.dirtyFiles.Delete(item)
		fName := ""
		if item.decompressor != nil {
			fName = item.decompressor.FileName()
		}
		log.Debug(fmt.Sprintf("[snapshots] closing %s, because step %d was not complete", fName, lowerBound))
		item.closeFiles()
	}

	toClose = toClose[:0]
	d.History.dirtyFiles.Scan(func(item *filesItem) bool {
		if item.startTxNum/d.aggregationStep >= lowerBound {
			toClose = append(toClose, item)
		}
		return true
	})
	for _, item := range toClose {
		d.History.dirtyFiles.Delete(item)
		fName := ""
		if item.decompressor != nil {
			fName = item.decompressor.FileName()
		}
		log.Debug(fmt.Sprintf("[snapshots] closing %s, because step %d was not complete", fName, lowerBound))
		item.closeFiles()
	}

	toClose = toClose[:0]
	d.History.InvertedIndex.dirtyFiles.Scan(func(item *filesItem) bool {
		if item.startTxNum/d.aggregationStep >= lowerBound {
			toClose = append(toClose, item)
		}
		return true
	})
	for _, item := range toClose {
		d.History.InvertedIndex.dirtyFiles.Delete(item)
		fName := ""
		if item.decompressor != nil {
			fName = item.decompressor.FileName()
		}
		log.Debug(fmt.Sprintf("[snapshots] closing %s, because step %d was not complete", fName, lowerBound))
		item.closeFiles()
	}
}

func (d *Domain) scanDirtyFiles(fileNames []string) (garbageFiles []*filesItem) {
	if d.filenameBase == "" {
		panic("assert: empty `filenameBase`")
	}
	l := scanDirtyFiles(fileNames, d.aggregationStep, d.filenameBase, "kv", d.logger)
	for _, dirtyFile := range l {
		dirtyFile.frozen = false

		if _, has := d.dirtyFiles.Get(dirtyFile); !has {
			d.dirtyFiles.Set(dirtyFile)
		}
	}
	return garbageFiles
}

func (d *Domain) openDirtyFiles() (err error) {
	invalidFileItems := make([]*filesItem, 0)
	invalidFileItemsLock := sync.Mutex{}
	d.dirtyFiles.Walk(func(items []*filesItem) bool {
		for _, item := range items {
			fromStep, toStep := item.startTxNum/d.aggregationStep, item.endTxNum/d.aggregationStep
			if item.decompressor == nil {
				fPathMask := d.kvFilePathMask(fromStep, toStep)
				fPath, fileVer, ok, err := version.FindFilesWithVersionsByPattern(fPathMask)
				if err != nil {
					_, fName := filepath.Split(fPath)
					d.logger.Debug("[agg] Domain.openDirtyFiles: FileExist err", "f", fName, "err", err)
					invalidFileItemsLock.Lock()
					invalidFileItems = append(invalidFileItems, item)
					invalidFileItemsLock.Unlock()
					continue
				}
				if !ok {
					_, fName := filepath.Split(fPath)
					d.logger.Debug("[agg] Domain.openDirtyFiles: file does not exists", "f", fName)
					invalidFileItemsLock.Lock()
					invalidFileItems = append(invalidFileItems, item)
					invalidFileItemsLock.Unlock()
					continue
				}

				if !fileVer.Eq(d.version.DataKV.Current) {
					if !fileVer.Less(d.version.DataKV.MinSupported) {
						d.version.DataKV.Current = fileVer
					} else {
						panic("Version is too low, try to rm kv domain snapshots")
						//return false
					}
				}

				if item.decompressor, err = seg.NewDecompressor(fPath); err != nil {
					_, fName := filepath.Split(fPath)
					if errors.Is(err, &seg.ErrCompressedFileCorrupted{}) {
						d.logger.Debug("[agg] Domain.openDirtyFiles", "err", err, "f", fName)
					} else {
						d.logger.Warn("[agg] Domain.openDirtyFiles", "err", err, "f", fName)
					}
					invalidFileItemsLock.Lock()
					invalidFileItems = append(invalidFileItems, item)
					invalidFileItemsLock.Unlock()
					// don't interrupt on error. other files may be good. but skip indices open.
					continue
				}
			}

			if item.index == nil && d.Accessors.Has(AccessorHashMap) {
				fPathMask := d.kviAccessorFilePathMask(fromStep, toStep)
				fPath, fileVer, ok, err := version.FindFilesWithVersionsByPattern(fPathMask)
				if err != nil {
					_, fName := filepath.Split(fPath)
					d.logger.Warn("[agg] Domain.openDirtyFiles", "err", err, "f", fName)
				}
				if ok {
					if !fileVer.Eq(d.version.AccessorKVI.Current) {
						if !fileVer.Less(d.version.AccessorKVI.MinSupported) {
							d.version.AccessorKVI.Current = fileVer
						} else {
							panic("Version is too low, try to rm kvi domain snapshots")
							//return false
						}
					}
					if item.index, err = recsplit.OpenIndex(fPath); err != nil {
						_, fName := filepath.Split(fPath)
						d.logger.Warn("[agg] Domain.openDirtyFiles", "err", err, "f", fName)
						// don't interrupt on error. other files may be good
					}
				}
			}
			if item.bindex == nil && d.Accessors.Has(AccessorBTree) {
				fPathMask := d.kvBtAccessorFilePathMask(fromStep, toStep)
				fPath, fileVer, ok, err := version.FindFilesWithVersionsByPattern(fPathMask)
				if err != nil {
					_, fName := filepath.Split(fPath)
					d.logger.Warn("[agg] Domain.openDirtyFiles", "err", err, "f", fName)
				}
				if ok {
					if !fileVer.Eq(d.version.AccessorBT.Current) {
						if !fileVer.Less(d.version.AccessorBT.MinSupported) {
							d.version.AccessorBT.Current = fileVer
						} else {
							panic("Version is too low, try to rm bt domain snapshots")
							//return false
						}
					}
					if item.bindex, err = OpenBtreeIndexWithDecompressor(fPath, DefaultBtreeM, item.decompressor, d.Compression); err != nil {
						_, fName := filepath.Split(fPath)
						d.logger.Warn("[agg] Domain.openDirtyFiles", "err", err, "f", fName)
						// don't interrupt on error. other files may be good
					}
				}
			}
			if item.existence == nil && d.Accessors.Has(AccessorExistence) {
				fPathMask := d.kvExistenceIdxFilePathMask(fromStep, toStep)
				fPath, fileVer, ok, err := version.FindFilesWithVersionsByPattern(fPathMask)
				if err != nil {
					_, fName := filepath.Split(fPath)
					d.logger.Warn("[agg] Domain.openDirtyFiles", "err", err, "f", fName)
				}
				if ok {
					if !fileVer.Eq(d.version.AccessorKVEI.Current) {
						if !fileVer.Less(d.version.AccessorKVEI.MinSupported) {
							d.version.AccessorKVEI.Current = fileVer
						} else {
							panic("Version is too low, try to rm kvei domain snapshots")
							//return false
						}
					}
					if item.existence, err = existence.OpenFilter(fPath); err != nil {
						_, fName := filepath.Split(fPath)
						d.logger.Warn("[agg] Domain.openDirtyFiles", "err", err, "f", fName)
						// don't interrupt on error. other files may be good
					}
				}
			}
		}
		return true
	})

	for _, item := range invalidFileItems {
		item.closeFiles() // just close, not remove from disk
		d.dirtyFiles.Delete(item)
	}

	return nil
}

func (d *Domain) closeWhatNotInList(fNames []string) {
	protectFiles := make(map[string]struct{}, len(fNames))
	for _, f := range fNames {
		protectFiles[f] = struct{}{}
	}
	var toClose []*filesItem
	d.dirtyFiles.Walk(func(items []*filesItem) bool {
		for _, item := range items {
			if item.decompressor != nil {
				if _, ok := protectFiles[item.decompressor.FileName()]; ok {
					continue
				}
			}
			toClose = append(toClose, item)
		}
		return true
	})
	for _, item := range toClose {
		item.closeFiles()
		d.dirtyFiles.Delete(item)
	}
}

func (d *Domain) reCalcVisibleFiles(toTxNum uint64) {
	var checker func(startTxNum, endTxNum uint64) bool
	if d.checker != nil {
		checker = func(startTxNum, endTxNum uint64) bool {
			return d.checker.CheckDependentPresent(d.name, All, startTxNum, endTxNum)
		}
	}
	d._visible = newDomainVisible(d.name, calcVisibleFiles(d.dirtyFiles, d.Accessors, checker, false, toTxNum))
	d.History.reCalcVisibleFiles(toTxNum)
}

func (d *Domain) Tables() []string { return append(d.History.Tables(), d.valuesTable) }

func (d *Domain) Close() {
	if d == nil {
		return
	}
	d.History.Close()
	d.closeWhatNotInList([]string{})
}

func (w *DomainBufferedWriter) PutWithPrev(k, v []byte, txNum uint64, preval []byte, prevStep uint64) error {
	step := txNum / w.h.ii.aggregationStep
	// This call to update needs to happen before d.tx.Put() later, because otherwise the content of `preval`` slice is invalidated
	if tracePutWithPrev != "" && tracePutWithPrev == w.h.ii.filenameBase {
		fmt.Printf("PutWithPrev(%s, txn %d, key[%x] value[%x] preval[%x])\n", w.h.ii.filenameBase, step, k, v, preval)
	}
	if err := w.h.AddPrevValue(k, txNum, preval); err != nil {
		return err
	}
	if w.diff != nil {
		w.diff.DomainUpdate(k, step, preval, prevStep)
	}
	return w.addValue(k, v, step)
}

func (w *DomainBufferedWriter) DeleteWithPrev(k []byte, txNum uint64, prev []byte, prevStep uint64) (err error) {
	step := txNum / w.h.ii.aggregationStep

	// This call to update needs to happen before d.tx.Delete() later, because otherwise the content of `original`` slice is invalidated
	if tracePutWithPrev != "" && tracePutWithPrev == w.h.ii.filenameBase {
		fmt.Printf("DeleteWithPrev(%s, txn %d, key[%x] preval[%x])\n", w.h.ii.filenameBase, txNum, k, prev)
	}
	if err := w.h.AddPrevValue(k, txNum, prev); err != nil {
		return err
	}
	if w.diff != nil {
		w.diff.DomainUpdate(k, step, prev, prevStep)
	}
	return w.addValue(k, nil, step)
}

func (w *DomainBufferedWriter) SetDiff(diff *kv.DomainDiff) { w.diff = diff }

func (dt *DomainRoTx) newWriter(tmpdir string, discard bool) *DomainBufferedWriter {
	discardHistory := discard || dt.d.historyDisabled

	w := &DomainBufferedWriter{
		discard:   discard,
		aux:       make([]byte, 0, 128),
		valsTable: dt.d.valuesTable,
		largeVals: dt.d.largeValues,
		h:         dt.ht.newWriter(tmpdir, discardHistory),
		values:    etl.NewCollectorWithAllocator(dt.name.String()+"domain.flush", tmpdir, etl.SmallSortableBuffers, dt.d.logger).LogLvl(log.LvlTrace),
	}
	w.values.SortAndFlushInBackground(true)
	return w
}

type DomainBufferedWriter struct {
	values *etl.Collector

	discard bool

	valsTable string
	largeVals bool

	stepBytes [8]byte // current inverted step representation
	aux       []byte  // auxilary buffer for key1 + key2
	aux2      []byte  // auxilary buffer for step + val
	diff      *kv.DomainDiff

	h *historyBufferedWriter
}

func (w *DomainBufferedWriter) Close() {
	if w == nil { // allow dobule-close
		return
	}
	w.h.close()
	if w.values != nil {
		w.values.Close()
	}
}

// nolint
func loadSkipFunc() etl.LoadFunc {
	var preKey, preVal []byte
	return func(k, v []byte, table etl.CurrentTableReader, next etl.LoadNextFunc) error {
		if bytes.Equal(k, preKey) {
			preVal = v
			return nil
		}
		if err := next(nil, preKey, preVal); err != nil {
			return err
		}
		if err := next(k, k, v); err != nil {
			return err
		}
		preKey, preVal = k, v
		return nil
	}
}
func (w *DomainBufferedWriter) Flush(ctx context.Context, tx kv.RwTx) error {
	if w.discard {
		return nil
	}
	if err := w.h.Flush(ctx, tx); err != nil {
		return err
	}

	if w.largeVals {
		if err := w.values.Load(tx, w.valsTable, loadFunc, etl.TransformArgs{Quit: ctx.Done(), EmptyVals: true}); err != nil {
			return err
		}
		w.Close()
		return nil
	}

	valuesCursor, err := tx.RwCursorDupSort(w.valsTable)
	if err != nil {
		return err
	}
	defer valuesCursor.Close()
	if err := w.values.Load(tx, w.valsTable, func(k, v []byte, table etl.CurrentTableReader, next etl.LoadNextFunc) error {
		foundVal, err := valuesCursor.SeekBothRange(k, v[:8])
		if err != nil {
			return err
		}
		if len(foundVal) == 0 || !bytes.Equal(foundVal[:8], v[:8]) {
			if err := valuesCursor.Put(k, v); err != nil {
				return err
			}
			return nil
		}
		if err := valuesCursor.DeleteCurrent(); err != nil {
			return err
		}
		if err := valuesCursor.Put(k, v); err != nil {
			return err
		}
		return nil
	}, etl.TransformArgs{Quit: ctx.Done(), EmptyVals: true}); err != nil {
		return err
	}
	w.Close()

	return nil
}

func (w *DomainBufferedWriter) addValue(k, value []byte, step uint64) error {
	if w.discard {
		return nil
	}
	binary.BigEndian.PutUint64(w.stepBytes[:], ^step)

	if w.largeVals {
		kl := len(k)
		w.aux = append(append(w.aux[:0], k...), w.stepBytes[:]...)
		fullkey := w.aux[:kl+8]
		if asserts && step != ^binary.BigEndian.Uint64(w.stepBytes[:]) {
			panic(fmt.Sprintf("assert: %d != %d", step, ^binary.BigEndian.Uint64(w.stepBytes[:])))
		}

		if err := w.values.Collect(fullkey, value); err != nil {
			return err
		}
		return nil
	}

	w.aux2 = append(append(w.aux2[:0], w.stepBytes[:]...), value...)

	if asserts && step != ^binary.BigEndian.Uint64(w.stepBytes[:]) {
		panic(fmt.Sprintf("assert: %d != %d", step, ^binary.BigEndian.Uint64(w.stepBytes[:])))
	}

	//defer func() {
	//	fmt.Printf("addValue     [%p;tx=%d] '%x' -> '%x'\n", w, w.h.ii.txNum, fullkey, value)
	//}()

	if err := w.values.Collect(k, w.aux2); err != nil {
		return err
	}
	return nil
}

// DomainRoTx allows accesing the same domain from multiple go-routines
type DomainRoTx struct {
	files   visibleFiles
	visible *domainVisible
	name    kv.Domain
	aggStep uint64
	ht      *HistoryRoTx
	salt    *uint32

	d *Domain

	dataReaders []*seg.Reader
	btReaders   []*BtIndex
	mapReaders  []*recsplit.IndexReader

	comBuf []byte

	valsC      kv.Cursor
	valCViewID uint64 // to make sure that valsC reading from the same view with given kv.Tx

	getFromFileCache *DomainGetFromFileCache
}

func domainReadMetric(name kv.Domain, level int) metrics.Summary {
	if level > 4 {
		level = 5
	}
	return mxsKVGet[name][level]
}

func (dt *DomainRoTx) getLatestFromFile(i int, filekey []byte) (v []byte, ok bool, offset uint64, err error) {
	if dbg.KVReadLevelledMetrics {
		defer domainReadMetric(dt.name, i).ObserveDuration(time.Now())
	}

	if dt.d.Accessors.Has(AccessorBTree) {
		_, v, offset, ok, err = dt.statelessBtree(i).Get(filekey, dt.reusableReader(i))
		if err != nil || !ok {
			return nil, false, 0, err
		}
		//fmt.Printf("getLatestFromBtreeColdFiles key %x shard %d %x\n", filekey, exactColdShard, v)
		return v, true, offset, nil
	}
	if dt.d.Accessors.Has(AccessorHashMap) {
		reader := dt.statelessIdxReader(i)
		if reader.Empty() {
			return nil, false, 0, nil
		}
		offset, ok := reader.TwoLayerLookup(filekey)
		if !ok {
			return nil, false, 0, nil
		}
		g := dt.reusableReader(i)
		g.Reset(offset)

		k, _ := g.Next(nil)
		if !bytes.Equal(filekey, k) { // MPH false-positives protection
			return nil, false, 0, nil
		}
		v, _ := g.Next(nil)
		return v, true, 0, nil
	}
	return nil, false, 0, errors.New("no index defined")

}

func (d *Domain) BeginFilesRo() *DomainRoTx {
	for i := 0; i < len(d._visible.files); i++ {
		if !d._visible.files[i].src.frozen {
			d._visible.files[i].src.refcount.Add(1)
		}
	}

	return &DomainRoTx{
		name:    d.name,
		aggStep: d.aggregationStep,
		d:       d,
		ht:      d.History.BeginFilesRo(),
		visible: d._visible,
		files:   d._visible.files,
		salt:    d.salt.Load(),
	}
}

// Collation is the set of compressors created after aggregation
type Collation struct {
	HistoryCollation
	valuesComp  *seg.Compressor
	valuesPath  string
	valuesCount int
}

func (c Collation) Close() {
	if c.valuesComp != nil {
		c.valuesComp.Close()
	}
	c.HistoryCollation.Close()
}

func (d *Domain) dumpStepRangeOnDisk(ctx context.Context, stepFrom, stepTo, txnFrom, txnTo uint64, wal *DomainBufferedWriter, vt valueTransformer) error {
	if d.disable || stepFrom == stepTo {
		return nil
	}
	if stepFrom > stepTo {
		panic(fmt.Errorf("assert: stepFrom=%d > stepTo=%d", stepFrom, stepTo))
	}

	coll, err := d.collateETL(ctx, stepFrom, stepTo, wal.values, vt)
	defer wal.Close()
	if err != nil {
		return err
	}
	wal.Close()

	ps := background.NewProgressSet()
	static, err := d.buildFileRange(ctx, stepFrom, stepTo, coll, ps)
	if err != nil {
		return err
	}

	d.integrateDirtyFiles(static, txnFrom, txnTo)
	// d.reCalcVisibleFiles(d.dirtyFilesEndTxNumMinimax())
	return nil
}

// [stepFrom; stepTo)
// In contrast to collate function collateETL puts contents of wal into file.
func (d *Domain) collateETL(ctx context.Context, stepFrom, stepTo uint64, wal *etl.Collector, vt valueTransformer) (coll Collation, err error) {
	if d.disable {
		return Collation{}, err
	}
	started := time.Now()
	closeCollation := true
	defer func() {
		if closeCollation {
			coll.Close()
		}
		mxCollateTook.ObserveDuration(started)
	}()

	coll.valuesPath = d.kvFilePath(stepFrom, stepTo)
	if coll.valuesComp, err = seg.NewCompressor(ctx, d.filenameBase+".domain.collate", coll.valuesPath, d.dirs.Tmp, d.CompressCfg, log.LvlTrace, d.logger); err != nil {
		return Collation{}, fmt.Errorf("create %s values compressor: %w", d.filenameBase, err)
	}

	// Don't use `d.compress` config in collate. Because collat+build must be very-very fast (to keep db small).
	// Compress files only in `merge` which ok to be slow.
	//comp := seg.NewWriter(coll.valuesComp, seg.CompressNone) //
	compress := seg.CompressNone
	if stepTo-stepFrom > DomainMinStepsToCompress {
		compress = d.Compression
	}
	comp := seg.NewWriter(coll.valuesComp, compress)

	stepBytes := make([]byte, 8)
	binary.BigEndian.PutUint64(stepBytes, ^stepTo)

	kvs := make([]struct {
		k, v []byte
	}, 0, 128)
	var fromTxNum, endTxNum uint64 = 0, stepTo * d.aggregationStep
	if stepFrom > 0 {
		fromTxNum = (stepFrom - 1) * d.aggregationStep
	}

	//var stepInDB []byte
	err = wal.Load(nil, "", func(k, v []byte, table etl.CurrentTableReader, next etl.LoadNextFunc) error {
		if d.largeValues {
			kvs = append(kvs, struct {
				k, v []byte
			}{k[:len(k)-8], v})
		} else {

			if vt != nil {
				v, err = vt(v[8:], fromTxNum, endTxNum)
				if err != nil {
					return fmt.Errorf("vt: %w", err)
				}
			} else {
				v = v[8:]
			}
			if _, err = comp.Write(k); err != nil {
				return fmt.Errorf("add %s values key [%x]: %w", d.filenameBase, k, err)
			}
			if _, err = comp.Write(v); err != nil {
				return fmt.Errorf("add %s values [%x]=>[%x]: %w", d.filenameBase, k, v, err)
			}
		}
		return nil
	}, etl.TransformArgs{Quit: ctx.Done()})

	sort.Slice(kvs, func(i, j int) bool {
		return bytes.Compare(kvs[i].k, kvs[j].k) < 0
	})
	// check if any key is duplicated
	for i := 1; i < len(kvs); i++ {
		if bytes.Equal(kvs[i].k, kvs[i-1].k) {
			return coll, fmt.Errorf("duplicate key [%x]", kvs[i].k)
		}
	}
	for _, kv := range kvs {
		if vt != nil {
			kv.v, err = vt(kv.v, fromTxNum, endTxNum)
		}
		if err != nil {
			return coll, fmt.Errorf("vt: %w", err)
		}
		if _, err = comp.Write(kv.k); err != nil {
			return coll, fmt.Errorf("add %s values key [%x]: %w", d.filenameBase, kv.k, err)
		}
		if _, err = comp.Write(kv.v); err != nil {
			return coll, fmt.Errorf("add %s values [%x]=>[%x]: %w", d.filenameBase, kv.k, kv.v, err)
		}
	}
	// could also do key squeezing

	closeCollation = false
	coll.valuesCount = coll.valuesComp.Count() / 2
	mxCollationSize.SetUint64(uint64(coll.valuesCount))
	return coll, nil
}

// collate gathers domain changes over the specified step, using read-only transaction,
// and returns compressors, elias fano, and bitmaps
// [txFrom; txTo)
func (d *Domain) collate(ctx context.Context, step, txFrom, txTo uint64, roTx kv.Tx) (coll Collation, err error) {
	if d.disable {
		return Collation{}, nil
	}

	{ //assert
		if txFrom%d.aggregationStep != 0 {
			panic(fmt.Errorf("assert: unexpected txFrom=%d", txFrom))
		}
		if txTo%d.aggregationStep != 0 {
			panic(fmt.Errorf("assert: unexpected txTo=%d", txTo))
		}
	}

	started := time.Now()
	defer func() {
		mxCollateTook.ObserveDuration(started)
	}()

	coll.HistoryCollation, err = d.History.collate(ctx, step, txFrom, txTo, roTx)
	if err != nil {
		return Collation{}, err
	}

	closeCollation := true
	defer func() {
		if closeCollation {
			coll.Close()
		}
	}()

	coll.valuesPath = d.kvFilePath(step, step+1)
	if coll.valuesComp, err = seg.NewCompressor(ctx, d.filenameBase+".domain.collate", coll.valuesPath, d.dirs.Tmp, d.CompressCfg, log.LvlTrace, d.logger); err != nil {
		return Collation{}, fmt.Errorf("create %s values compressor: %w", d.filenameBase, err)
	}

	// Don't use `d.compress` config in collate. Because collat+build must be very-very fast (to keep db small).
	// Compress files only in `merge` which ok to be slow.
	comp := seg.NewWriter(coll.valuesComp, seg.CompressNone)

	stepBytes := make([]byte, 8)
	binary.BigEndian.PutUint64(stepBytes, ^step)

	var valsCursor kv.Cursor

	if d.largeValues {
		valsCursor, err = roTx.Cursor(d.valuesTable)
		if err != nil {
			return Collation{}, fmt.Errorf("create %s values cursorDupsort: %w", d.filenameBase, err)
		}
	} else {
		valsCursor, err = roTx.CursorDupSort(d.valuesTable)
		if err != nil {
			return Collation{}, fmt.Errorf("create %s values cursorDupsort: %w", d.filenameBase, err)
		}
	}
	defer valsCursor.Close()

	kvs := make([]struct {
		k, v []byte
	}, 0, 128)

	var stepInDB []byte
	for k, v, err := valsCursor.First(); k != nil; {
		if err != nil {
			return coll, err
		}

		if d.largeValues {
			stepInDB = k[len(k)-8:]
		} else {
			stepInDB = v[:8]
		}
		if !bytes.Equal(stepBytes, stepInDB) { // [txFrom; txTo)
			k, v, err = valsCursor.Next()
			continue
		}

		if d.largeValues {
			kvs = append(kvs, struct {
				k, v []byte
			}{k[:len(k)-8], v})
			k, v, err = valsCursor.Next()
		} else {
			if _, err = comp.Write(k); err != nil {
				return coll, fmt.Errorf("add %s values key [%x]: %w", d.filenameBase, k, err)
			}
			if _, err = comp.Write(v[8:]); err != nil {
				return coll, fmt.Errorf("add %s values [%x]=>[%x]: %w", d.filenameBase, k, v[8:], err)
			}
			k, v, err = valsCursor.(kv.CursorDupSort).NextNoDup()
		}
	}

	sort.Slice(kvs, func(i, j int) bool {
		return bytes.Compare(kvs[i].k, kvs[j].k) < 0
	})
	// check if any key is duplicated
	for i := 1; i < len(kvs); i++ {
		if bytes.Equal(kvs[i].k, kvs[i-1].k) {
			return coll, fmt.Errorf("duplicate key [%x]", kvs[i].k)
		}
	}
	for _, kv := range kvs {
		if _, err = comp.Write(kv.k); err != nil {
			return coll, fmt.Errorf("add %s values key [%x]: %w", d.filenameBase, kv.k, err)
		}
		if _, err = comp.Write(kv.v); err != nil {
			return coll, fmt.Errorf("add %s values [%x]=>[%x]: %w", d.filenameBase, kv.k, kv.v, err)
		}
	}

	closeCollation = false
	coll.valuesCount = coll.valuesComp.Count() / 2
	mxCollationSize.SetUint64(uint64(coll.valuesCount))
	return coll, nil
}

type StaticFiles struct {
	HistoryFiles
	valuesDecomp *seg.Decompressor
	valuesIdx    *recsplit.Index
	valuesBt     *BtIndex
	bloom        *existence.Filter
}

// CleanupOnError - call it on collation fail. It closing all files
func (sf StaticFiles) CleanupOnError() {
	if sf.valuesDecomp != nil {
		sf.valuesDecomp.Close()
	}
	if sf.valuesIdx != nil {
		sf.valuesIdx.Close()
	}
	if sf.valuesBt != nil {
		sf.valuesBt.Close()
	}
	if sf.bloom != nil {
		sf.bloom.Close()
	}
	sf.HistoryFiles.CleanupOnError()
}

// skips history files
func (d *Domain) buildFileRange(ctx context.Context, stepFrom, stepTo uint64, collation Collation, ps *background.ProgressSet) (StaticFiles, error) {
	if d.disable {
		return StaticFiles{}, nil
	}
	mxRunningFilesBuilding.Inc()
	defer mxRunningFilesBuilding.Dec()
	if traceFileLife != "" && d.filenameBase == traceFileLife {
		d.logger.Warn("[agg.dbg] buildFilesRange", "step", fmt.Sprintf("%d-%d", stepFrom, stepTo), "domain", d.filenameBase)
	}

	start := time.Now()
	defer func() {
		mxBuildTook.ObserveDuration(start)
	}()

	valuesComp := collation.valuesComp

	var (
		valuesDecomp *seg.Decompressor
		valuesIdx    *recsplit.Index
		bt           *BtIndex
		bloom        *existence.Filter
		err          error
	)
	closeComp := true
	defer func() {
		if closeComp {
			if valuesComp != nil {
				valuesComp.Close()
			}
			if valuesDecomp != nil {
				valuesDecomp.Close()
			}
			if valuesIdx != nil {
				valuesIdx.Close()
			}
			if bt != nil {
				bt.Close()
			}
			if bloom != nil {
				bloom.Close()
			}
		}
	}()
	if d.noFsync {
		valuesComp.DisableFsync()
	}
	if err = valuesComp.Compress(); err != nil {
		return StaticFiles{}, fmt.Errorf("compress %s values: %w", d.filenameBase, err)
	}
	valuesComp.Close()
	valuesComp = nil
	if valuesDecomp, err = seg.NewDecompressor(collation.valuesPath); err != nil {
		return StaticFiles{}, fmt.Errorf("open %s values decompressor: %w", d.filenameBase, err)
	}

	if d.Accessors.Has(AccessorHashMap) {
		if err = d.buildHashMapAccessor(ctx, stepFrom, stepTo, valuesDecomp, ps); err != nil {
			return StaticFiles{}, fmt.Errorf("build %s values idx: %w", d.filenameBase, err)
		}
		valuesIdx, err = recsplit.OpenIndex(d.kviAccessorFilePath(stepFrom, stepTo))
		if err != nil {
			return StaticFiles{}, err
		}
	}

	if d.Accessors.Has(AccessorBTree) {
		btPath := d.kvBtAccessorFilePath(stepFrom, stepTo)
		bt, err = CreateBtreeIndexWithDecompressor(btPath, DefaultBtreeM, valuesDecomp, d.Compression, *d.salt.Load(), ps, d.dirs.Tmp, d.logger, d.noFsync, d.Accessors)
		if err != nil {
			return StaticFiles{}, fmt.Errorf("build %s .bt idx: %w", d.filenameBase, err)
		}
	}
	if d.Accessors.Has(AccessorExistence) {
		fPath := d.kvExistenceIdxFilePath(stepFrom, stepTo)
		exists, err := dir.FileExist(fPath)
		if err != nil {
			return StaticFiles{}, fmt.Errorf("build %s .kvei: %w", d.filenameBase, err)
		}
		if exists {
			bloom, err = existence.OpenFilter(fPath)
			if err != nil {
				return StaticFiles{}, fmt.Errorf("build %s .kvei: %w", d.filenameBase, err)
			}
		}
	}
	closeComp = false
	return StaticFiles{
		valuesDecomp: valuesDecomp,
		valuesIdx:    valuesIdx,
		valuesBt:     bt,
		bloom:        bloom,
	}, nil
}

// buildFiles performs potentially resource intensive operations of creating
// static files and their indices
func (d *Domain) buildFiles(ctx context.Context, step uint64, collation Collation, ps *background.ProgressSet) (StaticFiles, error) {
	if d.disable {
		return StaticFiles{}, nil
	}

	mxRunningFilesBuilding.Inc()
	defer mxRunningFilesBuilding.Dec()
	if traceFileLife != "" && d.filenameBase == traceFileLife {
		d.logger.Warn("[agg.dbg] buildFiles", "step", step, "domain", d.filenameBase)
	}

	start := time.Now()
	defer func() {
		mxBuildTook.ObserveDuration(start)
	}()

	hStaticFiles, err := d.History.buildFiles(ctx, step, collation.HistoryCollation, ps)
	if err != nil {
		return StaticFiles{}, err
	}
	valuesComp := collation.valuesComp

	var (
		valuesDecomp *seg.Decompressor
		valuesIdx    *recsplit.Index
		bt           *BtIndex
		bloom        *existence.Filter
	)
	closeComp := true
	defer func() {
		if closeComp {
			hStaticFiles.CleanupOnError()
			if valuesComp != nil {
				valuesComp.Close()
			}
			if valuesDecomp != nil {
				valuesDecomp.Close()
			}
			if valuesIdx != nil {
				valuesIdx.Close()
			}
			if bt != nil {
				bt.Close()
			}
			if bloom != nil {
				bloom.Close()
			}
		}
	}()
	if d.noFsync {
		valuesComp.DisableFsync()
	}
	if err = valuesComp.Compress(); err != nil {
		return StaticFiles{}, fmt.Errorf("compress %s values: %w", d.filenameBase, err)
	}
	valuesComp.Close()
	valuesComp = nil
	if valuesDecomp, err = seg.NewDecompressor(collation.valuesPath); err != nil {
		return StaticFiles{}, fmt.Errorf("open %s values decompressor: %w", d.filenameBase, err)
	}

	if d.Accessors.Has(AccessorHashMap) {
		if err = d.buildHashMapAccessor(ctx, step, step+1, valuesDecomp, ps); err != nil {
			return StaticFiles{}, fmt.Errorf("build %s values idx: %w", d.filenameBase, err)
		}
		valuesIdx, err = recsplit.OpenIndex(d.kviAccessorFilePath(step, step+1))
		if err != nil {
			return StaticFiles{}, err
		}
	}

	if d.Accessors.Has(AccessorBTree) {
		btPath := d.kvBtAccessorFilePath(step, step+1)
		bt, err = CreateBtreeIndexWithDecompressor(btPath, DefaultBtreeM, valuesDecomp, d.Compression, *d.salt.Load(), ps, d.dirs.Tmp, d.logger, d.noFsync, d.Accessors)
		if err != nil {
			return StaticFiles{}, fmt.Errorf("build %s .bt idx: %w", d.filenameBase, err)
		}
	}
	if d.Accessors.Has(AccessorExistence) {
		fPath := d.kvExistenceIdxFilePath(step, step+1)
		exists, err := dir.FileExist(fPath)
		if err != nil {
			return StaticFiles{}, fmt.Errorf("build %s .kvei: %w", d.filenameBase, err)
		}
		if exists {
			bloom, err = existence.OpenFilter(fPath)
			if err != nil {
				return StaticFiles{}, fmt.Errorf("build %s .kvei: %w", d.filenameBase, err)
			}
		}
	}
	closeComp = false
	return StaticFiles{
		HistoryFiles: hStaticFiles,
		valuesDecomp: valuesDecomp,
		valuesIdx:    valuesIdx,
		valuesBt:     bt,
		bloom:        bloom,
	}, nil
}

func (d *Domain) buildHashMapAccessor(ctx context.Context, fromStep, toStep uint64, data *seg.Decompressor, ps *background.ProgressSet) error {
	idxPath := d.kviAccessorFilePath(fromStep, toStep)
	cfg := recsplit.RecSplitArgs{
		Enums:              true,
		LessFalsePositives: true,

		BucketSize: recsplit.DefaultBucketSize,
		LeafSize:   recsplit.DefaultLeafSize,
		TmpDir:     d.dirs.Tmp,
		IndexFile:  idxPath,
		Salt:       d.salt.Load(),
		NoFsync:    d.noFsync,
	}
	return buildHashMapAccessor(ctx, data, d.Compression, idxPath, false, cfg, ps, d.logger)
}

func (d *Domain) MissedBtreeAccessors() (l []*filesItem) {
	return d.missedBtreeAccessors(d.dirtyFiles.Items())
}

func (d *Domain) missedBtreeAccessors(source []*filesItem) (l []*filesItem) {
	if !d.Accessors.Has(AccessorBTree) {
		return nil
	}
	return fileItemsWithMissedAccessors(source, d.aggregationStep, func(fromStep uint64, toStep uint64) []string {
		return []string{d.kvBtAccessorFilePath(fromStep, toStep), d.kvExistenceIdxFilePath(fromStep, toStep)}
	})
}

func (d *Domain) MissedMapAccessors() (l []*filesItem) {
	return d.missedMapAccessors(d.dirtyFiles.Items())
}

func (d *Domain) missedMapAccessors(source []*filesItem) (l []*filesItem) {
	if !d.Accessors.Has(AccessorHashMap) {
		return nil
	}
	return fileItemsWithMissedAccessors(source, d.aggregationStep, func(fromStep uint64, toStep uint64) []string {
		return []string{d.kviAccessorFilePath(fromStep, toStep)}
	})
}

// BuildMissedAccessors - produce .efi/.vi/.kvi from .ef/.v/.kv
func (d *Domain) BuildMissedAccessors(ctx context.Context, g *errgroup.Group, ps *background.ProgressSet, domainFiles *MissedAccessorDomainFiles) {
	d.History.BuildMissedAccessors(ctx, g, ps, domainFiles.history)
	for _, item := range domainFiles.missedBtreeAccessors() {
		if item.decompressor == nil {
			log.Warn(fmt.Sprintf("[dbg] BuildMissedAccessors: item with nil decompressor %s %d-%d", d.filenameBase, item.startTxNum/d.aggregationStep, item.endTxNum/d.aggregationStep))
		}
		item := item

		g.Go(func() error {
			fromStep, toStep := item.startTxNum/d.aggregationStep, item.endTxNum/d.aggregationStep
			idxPath := d.kvBtAccessorFilePath(fromStep, toStep)
			if err := BuildBtreeIndexWithDecompressor(idxPath, item.decompressor, d.Compression, ps, d.dirs.Tmp, *d.salt.Load(), d.logger, d.noFsync, d.Accessors); err != nil {
				return fmt.Errorf("failed to build btree index for %s:  %w", item.decompressor.FileName(), err)
			}
			return nil
		})
	}
	for _, item := range domainFiles.missedMapAccessors() {
		if item.decompressor == nil {
			log.Warn(fmt.Sprintf("[dbg] BuildMissedAccessors: item with nil decompressor %s %d-%d", d.filenameBase, item.startTxNum/d.aggregationStep, item.endTxNum/d.aggregationStep))
		}
		item := item
		g.Go(func() error {
			fromStep, toStep := item.startTxNum/d.aggregationStep, item.endTxNum/d.aggregationStep
			err := d.buildHashMapAccessor(ctx, fromStep, toStep, item.decompressor, ps)
			if err != nil {
				return fmt.Errorf("build %s values recsplit index: %w", d.filenameBase, err)
			}
			return nil
		})
	}
}

// TODO: exported for idx_optimize.go
// TODO: this utility can be safely deleted after PR https://github.com/erigontech/erigon/pull/12907/ is rolled out in production
func BuildHashMapAccessor(ctx context.Context, d *seg.Decompressor, compressed seg.FileCompression, idxPath string, values bool, cfg recsplit.RecSplitArgs, ps *background.ProgressSet, logger log.Logger) error {
	return buildHashMapAccessor(ctx, d, compressed, idxPath, values, cfg, ps, logger)
}

func buildHashMapAccessor(ctx context.Context, d *seg.Decompressor, compressed seg.FileCompression, idxPath string, values bool, cfg recsplit.RecSplitArgs, ps *background.ProgressSet, logger log.Logger) error {
	_, fileName := filepath.Split(idxPath)
	count := d.Count()
	if !values {
		count = d.Count() / 2
	}
	p := ps.AddNew(fileName, uint64(count))
	defer ps.Delete(p)

	defer d.MadvSequential().DisableReadAhead()

	g := seg.NewReader(d.MakeGetter(), compressed)
	var rs *recsplit.RecSplit
	var err error
	cfg.KeyCount = count
	if rs, err = recsplit.NewRecSplit(cfg, logger); err != nil {
		return fmt.Errorf("create recsplit: %w", err)
	}
	defer rs.Close()
	rs.LogLvl(log.LvlTrace)

	defer func() {
		if rec := recover(); rec != nil {
			err = fmt.Errorf("buildHashMapAccessor: %s, %s, %s", rs.FileName(), rec, dbg.Stack())
		}
	}()

	var keyPos, valPos uint64
	for {
		word := make([]byte, 0, 256)
		if err := ctx.Err(); err != nil {
			return err
		}
		g.Reset(0)
		for g.HasNext() {
			word, valPos = g.Next(word[:0])
			if values {
				if err = rs.AddKey(word, valPos); err != nil {
					return fmt.Errorf("add idx key [%x]: %w", word, err)
				}
			} else {
				if err = rs.AddKey(word, keyPos); err != nil {
					return fmt.Errorf("add idx key [%x]: %w", word, err)
				}
			}

			// Skip value
			keyPos, _ = g.Skip()

			p.Processed.Add(1)
		}
		if err = rs.Build(ctx); err != nil {
			if rs.Collision() {
				logger.Info("Building recsplit. Collision happened. It's ok. Restarting...")
				rs.ResetNextSalt()
			} else {
				return fmt.Errorf("build idx: %w", err)
			}
		} else {
			break
		}
	}
	return nil
}

func (d *Domain) integrateDirtyFiles(sf StaticFiles, txNumFrom, txNumTo uint64) {
	if d.disable {
		return
	}
	d.History.integrateDirtyFiles(sf.HistoryFiles, txNumFrom, txNumTo)

	fi := newFilesItem(txNumFrom, txNumTo, d.aggregationStep)
	fi.frozen = false
	fi.decompressor = sf.valuesDecomp
	fi.index = sf.valuesIdx
	fi.bindex = sf.valuesBt
	fi.existence = sf.bloom
	d.dirtyFiles.Set(fi)
}

// unwind is similar to prune but the difference is that it restores domain values from the history as of txFrom
// context Flush should be managed by caller.
func (dt *DomainRoTx) unwind(ctx context.Context, rwTx kv.RwTx, step, txNumUnwindTo uint64, domainDiffs []kv.DomainEntryDiff) error {
	// fmt.Printf("[domain][%s] unwinding domain to txNum=%d, step %d\n", d.filenameBase, txNumUnwindTo, step)
	d := dt.d

	sf := time.Now()
	defer mxUnwindTook.ObserveDuration(sf)
	mxRunningUnwind.Inc()
	defer mxRunningUnwind.Dec()
	logEvery := time.NewTicker(time.Second * 30)
	defer logEvery.Stop()

	valsCursor, err := rwTx.RwCursorDupSort(d.valuesTable)
	if err != nil {
		return err
	}
	defer valsCursor.Close()
	// First revert keys
	for i := range domainDiffs {
		keyStr, value, prevStepBytes := domainDiffs[i].Key, domainDiffs[i].Value, domainDiffs[i].PrevStepBytes
		key := toBytesZeroCopy(keyStr)
		if dt.d.largeValues {
			if len(value) == 0 {
				if !bytes.Equal(key[len(key)-8:], prevStepBytes) {
					if err := rwTx.Delete(d.valuesTable, key); err != nil {
						return err
					}
				} else {
					if err := rwTx.Put(d.valuesTable, key, []byte{}); err != nil {
						return err
					}
				}
			} else {
				if err := rwTx.Put(d.valuesTable, key, value); err != nil {
					return err
				}
			}
			continue
		}
		stepBytes := key[len(key)-8:]
		fullKey := key[:len(key)-8]
		// Second, we need to restore the previous value
		valInDB, err := valsCursor.SeekBothRange(fullKey, stepBytes)
		if err != nil {
			return err
		}
		if len(valInDB) > 0 {
			stepInDB := valInDB[:8]
			if bytes.Equal(stepInDB, stepBytes) {
				if err := valsCursor.DeleteCurrent(); err != nil {
					return err
				}
			}
		}

		if !bytes.Equal(stepBytes, prevStepBytes) {
			continue
		}

		if err := valsCursor.Put(fullKey, append(stepBytes, value...)); err != nil {
			return err
		}
	}
	// Compare valsKV with prevSeenKeys
	if _, err := dt.ht.prune(ctx, rwTx, txNumUnwindTo, math.MaxUint64, math.MaxUint64, true, logEvery); err != nil {
		return fmt.Errorf("[domain][%s] unwinding, prune history to txNum=%d, step %d: %w", dt.d.filenameBase, txNumUnwindTo, step, err)
	}
	return nil
}

// getLatestFromFiles doesn't provide same semantics as getLatestFromDB - it returns start/end tx
// of file where the value is stored (not exact step when kv has been set)
// maxTxNum, if > 0, filters out files with bigger txnums from search
func (dt *DomainRoTx) getLatestFromFiles(k []byte, maxTxNum uint64) (v []byte, found bool, fileStartTxNum uint64, fileEndTxNum uint64, err error) {
	if len(dt.files) == 0 {
		return
	}
	if maxTxNum == 0 {
		maxTxNum = math.MaxUint64
	}
	useExistenceFilter := dt.d.Accessors.Has(AccessorExistence)
	useCache := dt.name != kv.CommitmentDomain && maxTxNum == math.MaxUint64

	hi, _ := dt.ht.iit.hashKey(k)
	if useCache && dt.getFromFileCache == nil {
		dt.getFromFileCache = dt.visible.newGetFromFileCache()
	}
	if dt.getFromFileCache != nil && maxTxNum == math.MaxUint64 {
		if cv, ok := dt.getFromFileCache.Get(hi); ok {
			return cv.v, true, dt.files[cv.lvl].startTxNum, dt.files[cv.lvl].endTxNum, nil
		}
	}

	for i := len(dt.files) - 1; i >= 0; i-- {
		if maxTxNum != math.MaxUint64 && dt.files[i].endTxNum > maxTxNum { // skip partially matched files
			continue
		}
		// fmt.Printf("getLatestFromFiles: lim=%d %d %d %d %d\n", maxTxNum, dt.files[i].startTxNum, dt.files[i].endTxNum, dt.files[i].startTxNum/dt.aggStep, dt.files[i].endTxNum/dt.aggStep)
		if useExistenceFilter {
			if dt.files[i].src.existence != nil {
				if !dt.files[i].src.existence.ContainsHash(hi) {
					if traceGetLatest == dt.name {
						fmt.Printf("GetLatest(%s, %x) -> existence index %s -> false\n", dt.d.filenameBase, k, dt.files[i].src.existence.FileName)
					}
					continue
				} else {
					if traceGetLatest == dt.name {
						fmt.Printf("GetLatest(%s, %x) -> existence index %s -> true\n", dt.d.filenameBase, k, dt.files[i].src.existence.FileName)
					}
				}
			} else {
				if traceGetLatest == dt.name {
					fmt.Printf("GetLatest(%s, %x) -> existence index is nil %s\n", dt.name.String(), k, dt.files[i].src.decompressor.FileName())
				}
			}
		}

		v, found, _, err = dt.getLatestFromFile(i, k)
		if err != nil {
			return nil, false, 0, 0, err
		}
		if !found {
			if traceGetLatest == dt.name {
				fmt.Printf("GetLatest(%s, %x) -> not found in file %s\n", dt.name.String(), k, dt.files[i].src.decompressor.FileName())
			}
			continue
		}
		if traceGetLatest == dt.name {
			fmt.Printf("GetLatest(%s, %x) -> found in file %s\n", dt.name.String(), k, dt.files[i].src.decompressor.FileName())
		}

		if dt.getFromFileCache != nil {
			dt.getFromFileCache.Add(hi, domainGetFromFileCacheItem{lvl: uint8(i), v: v})
		}
		return v, true, dt.files[i].startTxNum, dt.files[i].endTxNum, nil
	}
	if traceGetLatest == dt.name {
		fmt.Printf("GetLatest(%s, %x) -> not found in %d files\n", dt.name.String(), k, len(dt.files))
	}

	if dt.getFromFileCache != nil {
		dt.getFromFileCache.Add(hi, domainGetFromFileCacheItem{lvl: 0, v: nil})
	}
	return nil, false, 0, 0, nil
}

// Returns the first txNum from available history
func (dt *DomainRoTx) HistoryStartFrom() uint64 {
	if len(dt.ht.files) == 0 {
		return 0
	}
	return dt.ht.files[0].startTxNum
}

// GetAsOf does not always require usage of roTx. If it is possible to determine
// historical value based only on static files, roTx will not be used.
func (dt *DomainRoTx) GetAsOf(key []byte, txNum uint64, roTx kv.Tx) ([]byte, bool, error) {
	if dt.d.disable {
		return nil, false, nil
	}

	v, hOk, err := dt.ht.HistorySeek(key, txNum, roTx)
	if err != nil {
		return nil, false, err
	}
	if hOk {
		if len(v) == 0 { // if history successfuly found marker of key creation
			if traceGetAsOf == dt.d.filenameBase {
				fmt.Printf("DomainGetAsOf(%s  , %x, %d) -> not found in history\n", dt.d.filenameBase, key, txNum)
			}
			return nil, false, nil
		}
		if traceGetAsOf == dt.d.filenameBase {
			fmt.Printf("DomainGetAsOf(%s, %x, %d) -> found in history\n", dt.d.filenameBase, key, txNum)
		}
		return v, v != nil, nil
	}

	var ok bool
	v, _, ok, err = dt.GetLatest(key, roTx)
	if err != nil {
		return nil, false, err
	}
	if traceGetAsOf == dt.d.filenameBase {
		if ok {
			fmt.Printf("DomainGetAsOf(%s, %x, %d) -> found in latest state\n", dt.d.filenameBase, key, txNum)
		} else {
			fmt.Printf("DomainGetAsOf(%s, %x, %d) -> not found in latest state\n", dt.d.filenameBase, key, txNum)
		}
	}
	return v, v != nil, nil
}

func (dt *DomainRoTx) Close() {
	if dt.files == nil { // invariant: it's safe to call Close multiple times
		return
	}
	dt.closeValsCursor()
	files := dt.files
	dt.files = nil
	for i := range files {
		src := files[i].src
		if src == nil || src.frozen {
			continue
		}
		refCnt := src.refcount.Add(-1)
		//GC: last reader responsible to remove useles files: close it and delete
		if refCnt == 0 && src.canDelete.Load() {
			if traceFileLife != "" && dt.d.filenameBase == traceFileLife {
				dt.d.logger.Warn("[agg.dbg] real remove at DomainRoTx.Close", "file", src.decompressor.FileName())
			}
			src.closeFilesAndRemove()
		}
	}
	dt.ht.Close()

	dt.visible.returnGetFromFileCache(dt.getFromFileCache)
}

// reusableReader - for short read-and-forget operations. Must Reset this reader before use
func (dt *DomainRoTx) reusableReader(i int) *seg.Reader {
	if dt.dataReaders == nil {
		dt.dataReaders = make([]*seg.Reader, len(dt.files))
	}
	if dt.dataReaders[i] == nil {
		dt.dataReaders[i] = dt.dataReader(i)
	}
	return dt.dataReaders[i]
}

// dataReader - creating new dataReader
func (dt *DomainRoTx) dataReader(i int) *seg.Reader {
	return seg.NewReader(dt.files[i].src.decompressor.MakeGetter(), dt.d.Compression)
}

func (dt *DomainRoTx) statelessIdxReader(i int) *recsplit.IndexReader {
	if dt.mapReaders == nil {
		dt.mapReaders = make([]*recsplit.IndexReader, len(dt.files))
	}
	if dt.mapReaders[i] == nil {
		dt.mapReaders[i] = dt.files[i].src.index.GetReaderFromPool()
	}
	return dt.mapReaders[i]
}

func (dt *DomainRoTx) statelessBtree(i int) *BtIndex {
	if dt.btReaders == nil {
		dt.btReaders = make([]*BtIndex, len(dt.files))
	}
	if dt.btReaders[i] == nil {
		dt.btReaders[i] = dt.files[i].src.bindex
	}
	return dt.btReaders[i]
}

var sdTxImmutabilityInvariant = errors.New("tx passed into ShredDomains is immutable")

func (dt *DomainRoTx) closeValsCursor() {
	if dt.valsC != nil {
		dt.valsC.Close()
		dt.valCViewID = 0
		dt.valsC = nil
		// dt.vcParentPtr.Store(0)
	}
}

type canCheckClosed interface {
	IsClosed() bool
}

func (dt *DomainRoTx) valsCursor(tx kv.Tx) (c kv.Cursor, err error) {
	if dt.valsC != nil { // run in assert mode only
		if asserts {
			if tx.ViewID() != dt.valCViewID {
				panic(fmt.Errorf("%w: DomainRoTx=%s cursor ViewID=%d; given tx.ViewID=%d", sdTxImmutabilityInvariant, dt.d.filenameBase, dt.valCViewID, tx.ViewID())) // cursor opened by different tx, invariant broken
			}
			if mc, ok := dt.valsC.(canCheckClosed); !ok && mc.IsClosed() {
				panic(fmt.Sprintf("domainRoTx=%s cursor lives longer than Cursor (=> than tx opened that cursor)", dt.d.filenameBase))
			}
			// if dt.d.largeValues {
			// 	if mc, ok := dt.valsC.(*mdbx.MdbxCursor); ok && mc.IsClosed() {
			// 		panic(fmt.Sprintf("domainRoTx=%s cursor lives longer than Cursor (=> than tx opened that cursor)", dt.d.filenameBase))
			// 	}
			// } else {
			// 	if mc, ok := dt.valsC.(*mdbx.MdbxDupSortCursor); ok && mc.IsClosed() {
			// 		panic(fmt.Sprintf("domainRoTx=%s cursor lives longer than DupCursor (=> than tx opened that cursor)", dt.d.filenameBase))
			// 	}
			// }
		}
		return dt.valsC, nil
	}

	if asserts {
		dt.valCViewID = tx.ViewID()
	}
	if dt.d.largeValues {
		dt.valsC, err = tx.Cursor(dt.d.valuesTable)
		return dt.valsC, err
	}
	dt.valsC, err = tx.CursorDupSort(dt.d.valuesTable)
	return dt.valsC, err
}

<<<<<<< HEAD
func (dt *DomainRoTx) getLatestFromCursor(key []byte, valsC kv.Cursor) ([]byte, uint64, bool, error) {
=======
func (dt *DomainRoTx) getLatestFromDb(key []byte, roTx kv.Tx) ([]byte, uint64, bool, error) {
	if dt == nil {
		return nil, 0, false, nil
	}

	valsC, err := dt.valsCursor(roTx)

	if err != nil {
		return nil, 0, false, err
	}
>>>>>>> 7c81a1d4
	var v, foundInvStep []byte
	var err error
	if dt.d.largeValues {
		var fullkey []byte
		fullkey, v, err = valsC.Seek(key)
		if err != nil {
			return nil, 0, false, fmt.Errorf("valsCursor.Seek: %w", err)
		}
		if len(fullkey) == 0 {
			return nil, 0, false, nil // This key is not in DB
		}
		if !bytes.Equal(fullkey[:len(fullkey)-8], key) {
			return nil, 0, false, nil // This key is not in DB
		}
		foundInvStep = fullkey[len(fullkey)-8:]
	} else {
		_, stepWithVal, err := valsC.SeekExact(key)
		if err != nil {
			return nil, 0, false, fmt.Errorf("valsCursor.SeekExact: %w", err)
		}
		if len(stepWithVal) == 0 {
			return nil, 0, false, nil
		}

		foundInvStep, v = stepWithVal[:8], stepWithVal[8:]
	}

	foundStep := ^binary.BigEndian.Uint64(foundInvStep)
<<<<<<< HEAD
	if lastTxNumOfStep(foundStep, dt.d.aggregationStep) >= dt.files.EndTxNum() {
=======

	if lastTxNumOfStep(foundStep, dt.aggStep) >= dt.files.EndTxNum() {
>>>>>>> 7c81a1d4
		return v, foundStep, true, nil
	}
	return nil, 0, false, nil
}

func (dt *DomainRoTx) getLatestFromDB(key []byte, roTx kv.Tx) ([]byte, uint64, bool, error) {
	valsC, err := dt.valsCursor(roTx)
	if err != nil {
		return nil, 0, false, err
	}
	return dt.getLatestFromCursor(key, valsC)
}

// GetLatest returns value, step in which the value last changed, and bool value which is true if the value
// is present, and false if it is not present (not set or deleted)
func (dt *DomainRoTx) GetLatest(key []byte, roTx kv.Tx) ([]byte, uint64, bool, error) {
	if dt.d.disable {
		return nil, 0, false, nil
	}

	var v []byte
	var foundStep uint64
	var found bool
	var err error

	if traceGetLatest == dt.name {
		defer func() {
			fmt.Printf("GetLatest(%s, '%x' -> '%x') (from db=%t; istep=%x stepInFiles=%d)\n",
				dt.name.String(), key, v, found, foundStep, dt.files.EndTxNum()/dt.aggStep)
		}()
	}

	v, foundStep, found, err = dt.getLatestFromDb(key, roTx)
	if err != nil {
		return nil, 0, false, fmt.Errorf("getLatestFromDb: %w", err)
	}
	if found {
		return v, foundStep, true, nil
	}

	v, foundInFile, _, endTxNum, err := dt.getLatestFromFiles(key, 0)
	if err != nil {
		return nil, 0, false, fmt.Errorf("getLatestFromFiles: %w", err)
	}
	return v, endTxNum / dt.aggStep, foundInFile, nil
}

// RangeAsOf - if key doesn't exists in history - then look in latest state
func (dt *DomainRoTx) RangeAsOf(ctx context.Context, tx kv.Tx, fromKey, toKey []byte, ts uint64, asc order.By, limit int) (it stream.KV, err error) {
	if !asc {
		panic("implement me")
	}
	histStateIt, err := dt.ht.RangeAsOf(ctx, ts, fromKey, toKey, asc, kv.Unlim, tx)
	if err != nil {
		return nil, err
	}
	lastestStateIt, err := dt.DebugRangeLatest(tx, fromKey, toKey, kv.Unlim)
	if err != nil {
		return nil, err
	}
	return stream.UnionKV(histStateIt, lastestStateIt, limit), nil
}

func (dt *DomainRoTx) DebugRangeLatest(roTx kv.Tx, fromKey, toKey []byte, limit int) (*DomainLatestIterFile, error) {
	s := &DomainLatestIterFile{
		from: fromKey, to: toKey, limit: limit,
		orderAscend: order.Asc,
		aggStep:     dt.aggStep,
		roTx:        roTx,
		valsTable:   dt.d.valuesTable,
		logger:      dt.d.logger,
		h:           &CursorHeap{},
	}
	if err := s.init(dt); err != nil {
		s.Close() //it's responsibility of constructor (our) to close resource on error
		return nil, err
	}
	return s, nil
}

// CanPruneUntil returns true if domain OR history tables can be pruned until txNum
func (dt *DomainRoTx) CanPruneUntil(tx kv.Tx, untilTx uint64) bool {
	canDomain, _ := dt.canPruneDomainTables(tx, untilTx)
	canHistory, _ := dt.ht.canPruneUntil(tx, untilTx)
	return canHistory || canDomain
}

func (dt *DomainRoTx) canBuild(dbtx kv.Tx) bool { //nolint
	maxStepInFiles := dt.files.EndTxNum() / dt.aggStep
	return maxStepInFiles < dt.d.maxStepInDB(dbtx)
}

// checks if there is anything to prune in DOMAIN tables.
// everything that aggregated is prunable.
// history.CanPrune should be called separately because it responsible for different tables
func (dt *DomainRoTx) canPruneDomainTables(tx kv.Tx, untilTx uint64) (can bool, maxStepToPrune uint64) {
	if m := dt.files.EndTxNum(); m > 0 {
		maxStepToPrune = (m - 1) / dt.aggStep
	}
	var untilStep uint64
	if untilTx > 0 {
		untilStep = (untilTx - 1) / dt.aggStep
	}
	sm, err := GetExecV3PrunableProgress(tx, []byte(dt.d.valuesTable))
	if err != nil {
		dt.d.logger.Error("get domain pruning progress", "name", dt.d.filenameBase, "error", err)
		return false, maxStepToPrune
	}

	delta := float64(max(maxStepToPrune, sm) - min(maxStepToPrune, sm)) // maxStep could be 0
	switch dt.d.filenameBase {
	case "account":
		mxPrunableDAcc.Set(delta)
	case "storage":
		mxPrunableDSto.Set(delta)
	case "code":
		mxPrunableDCode.Set(delta)
	case "commitment":
		mxPrunableDComm.Set(delta)
	}
	//fmt.Printf("smallestToPrune[%s] minInDB %d inFiles %d until %d\n", dt.d.filenameBase, sm, maxStepToPrune, untilStep)
	return sm <= min(maxStepToPrune, untilStep), maxStepToPrune
}

type DomainPruneStat struct {
	MinStep uint64
	MaxStep uint64
	Values  uint64
	History *InvertedIndexPruneStat
}

func (dc *DomainPruneStat) PrunedNothing() bool {
	return dc.Values == 0 && (dc.History == nil || dc.History.PrunedNothing())
}

func (dc *DomainPruneStat) String() (kvstr string) {
	if dc.PrunedNothing() {
		return ""
	}
	if dc.Values > 0 {
		kvstr = fmt.Sprintf("kv: %s from steps %d-%d", common.PrettyCounter(dc.Values), dc.MinStep, dc.MaxStep)
	}
	if dc.History != nil {
		if kvstr != "" {
			kvstr += ", "
		}
		kvstr += dc.History.String()
	}
	return kvstr
}

func (dc *DomainPruneStat) Accumulate(other *DomainPruneStat) {
	if other == nil {
		return
	}
	dc.MinStep = min(dc.MinStep, other.MinStep)
	dc.MaxStep = max(dc.MaxStep, other.MaxStep)
	dc.Values += other.Values
	if dc.History == nil {
		if other.History != nil {
			dc.History = other.History
		}
	} else {
		dc.History.Accumulate(other.History)
	}
}

func (dt *DomainRoTx) Prune(ctx context.Context, rwTx kv.RwTx, step, txFrom, txTo, limit uint64, logEvery *time.Ticker) (stat *DomainPruneStat, err error) {
	if dt.files.EndTxNum() > 0 {
		txTo = min(txTo, dt.files.EndTxNum())
	}
	return dt.prune(ctx, rwTx, step, txFrom, txTo, limit, logEvery)
}

func (dt *DomainRoTx) prune(ctx context.Context, rwTx kv.RwTx, step, txFrom, txTo, limit uint64, logEvery *time.Ticker) (stat *DomainPruneStat, err error) {
	if limit == 0 {
		limit = math.MaxUint64
	}

	stat = &DomainPruneStat{MinStep: math.MaxUint64}
	if stat.History, err = dt.ht.Prune(ctx, rwTx, txFrom, txTo, limit, false, logEvery); err != nil {
		return nil, fmt.Errorf("prune history at step %d [%d, %d): %w", step, txFrom, txTo, err)
	}
	canPrune, maxPrunableStep := dt.canPruneDomainTables(rwTx, txTo)
	if !canPrune {
		return stat, nil
	}
	if step > maxPrunableStep {
		step = maxPrunableStep
	}

	st := time.Now()
	mxPruneInProgress.Inc()
	defer mxPruneInProgress.Dec()

	var valsCursor kv.RwCursor

	ancientDomainValsCollector := etl.NewCollectorWithAllocator(dt.name.String()+".domain.collate", dt.d.dirs.Tmp, etl.SmallSortableBuffers, dt.d.logger).LogLvl(log.LvlTrace)
	defer ancientDomainValsCollector.Close()

	if dt.d.largeValues {
		valsCursor, err = rwTx.RwCursor(dt.d.valuesTable)
		if err != nil {
			return stat, fmt.Errorf("create %s domain values cursor: %w", dt.name.String(), err)
		}
	} else {
		valsCursor, err = rwTx.RwCursorDupSort(dt.d.valuesTable)
		if err != nil {
			return stat, fmt.Errorf("create %s domain values cursor: %w", dt.name.String(), err)
		}
	}
	defer valsCursor.Close()

	loadFunc := func(k, v []byte, _ etl.CurrentTableReader, _ etl.LoadNextFunc) error {
		if dt.d.largeValues {
			return valsCursor.Delete(k)
		}
		return valsCursor.(kv.RwCursorDupSort).DeleteExact(k, v)
	}

	prunedKey, err := GetExecV3PruneProgress(rwTx, dt.d.valuesTable)
	if err != nil {
		dt.d.logger.Error("get domain pruning progress", "name", dt.name.String(), "error", err)
	}

	var k, v []byte
	if prunedKey != nil && limit < 100_000 {
		k, v, err = valsCursor.Seek(prunedKey)
	} else {
		k, v, err = valsCursor.First()
	}
	if err != nil {
		return nil, err
	}
	var stepBytes []byte
	for ; k != nil; k, v, err = valsCursor.Next() {
		if err != nil {
			return stat, fmt.Errorf("iterate over %s domain keys: %w", dt.name.String(), err)
		}

		if dt.d.largeValues {
			stepBytes = k[len(k)-8:]
		} else {
			stepBytes = v[:8]
		}

		is := ^binary.BigEndian.Uint64(stepBytes)
		if is > step {
			continue
		}
		if limit == 0 {
			if err := ancientDomainValsCollector.Load(rwTx, dt.d.valuesTable, loadFunc, etl.TransformArgs{Quit: ctx.Done()}); err != nil {
				return stat, fmt.Errorf("load domain values: %w", err)
			}
			if err := SaveExecV3PruneProgress(rwTx, dt.d.valuesTable, k); err != nil {
				return stat, fmt.Errorf("save domain pruning progress: %s, %w", dt.name.String(), err)
			}
			return stat, nil
		}
		limit--
		stat.Values++
		if err := ancientDomainValsCollector.Collect(k, v); err != nil {
			return nil, err
		}
		stat.MinStep = min(stat.MinStep, is)
		stat.MaxStep = max(stat.MaxStep, is)
		select {
		case <-ctx.Done():
			// consider ctx exiting as incorrect outcome, error is returned
			return stat, ctx.Err()
		case <-logEvery.C:
			dt.d.logger.Info("[snapshots] prune domain", "name", dt.name.String(),
				"pruned keys", stat.Values,
				"steps", fmt.Sprintf("%.2f-%.2f", float64(txFrom)/float64(dt.aggStep), float64(txTo)/float64(dt.aggStep)))
		default:
		}
	}
	mxPruneSizeDomain.AddUint64(stat.Values)
	if err := ancientDomainValsCollector.Load(rwTx, dt.d.valuesTable, loadFunc, etl.TransformArgs{Quit: ctx.Done()}); err != nil {
		return stat, fmt.Errorf("load domain values: %w", err)
	}
	if err := SaveExecV3PruneProgress(rwTx, dt.d.valuesTable, nil); err != nil {
		return stat, fmt.Errorf("save domain pruning progress: %s, %w", dt.d.filenameBase, err)
	}

	if err := SaveExecV3PrunableProgress(rwTx, []byte(dt.d.valuesTable), step+1); err != nil {
		return stat, err
	}
	mxPruneTookDomain.ObserveDuration(st)
	return stat, nil
}

type SegStreamReader struct {
	s *seg.Reader

	limit int
}

// SegStreamReader implements stream.KV for segment reader.
// limit -1 means no limit.
func NewSegStreamReader(s *seg.Reader, limit int) *SegStreamReader {
	s.Reset(0)
	return &SegStreamReader{
		s: s, limit: limit,
	}
}

func (sr *SegStreamReader) HasNext() bool { return sr.s.HasNext() && (sr.limit == -1 || sr.limit > 0) }
func (sr *SegStreamReader) Close()        { sr.s = nil }

func (sr *SegStreamReader) Next() (k, v []byte, err error) {
	k, _ = sr.s.Next(k)
	if !sr.s.HasNext() {
		return nil, nil, fmt.Errorf("key %x has no associated value: %s", k, sr.s.FileName())
	}
	v, _ = sr.s.Next(v)
	if sr.limit > 0 {
		sr.limit--
	}
	return k, v, nil
}

func (dt *DomainRoTx) stepsRangeInDB(tx kv.Tx) (from, to float64) {
	return dt.ht.iit.stepsRangeInDB(tx)
}

func (dt *DomainRoTx) Tables() (res []string) {
	return []string{dt.d.valuesTable, dt.ht.h.valuesTable, dt.ht.iit.ii.keysTable, dt.ht.iit.ii.valuesTable}
}

func (dt *DomainRoTx) Files() (res VisibleFiles) {
	for _, item := range dt.files {
		if item.src.decompressor != nil {
			res = append(res, item)
		}
	}
	return append(res, dt.ht.Files()...)
}
func (dt *DomainRoTx) Name() kv.Domain { return dt.name }

func (dt *DomainRoTx) HistoryProgress(tx kv.Tx) uint64 { return dt.ht.iit.Progress(tx) }<|MERGE_RESOLUTION|>--- conflicted
+++ resolved
@@ -1718,9 +1718,6 @@
 	return dt.valsC, err
 }
 
-<<<<<<< HEAD
-func (dt *DomainRoTx) getLatestFromCursor(key []byte, valsC kv.Cursor) ([]byte, uint64, bool, error) {
-=======
 func (dt *DomainRoTx) getLatestFromDb(key []byte, roTx kv.Tx) ([]byte, uint64, bool, error) {
 	if dt == nil {
 		return nil, 0, false, nil
@@ -1731,9 +1728,8 @@
 	if err != nil {
 		return nil, 0, false, err
 	}
->>>>>>> 7c81a1d4
 	var v, foundInvStep []byte
-	var err error
+
 	if dt.d.largeValues {
 		var fullkey []byte
 		fullkey, v, err = valsC.Seek(key)
@@ -1756,30 +1752,19 @@
 			return nil, 0, false, nil
 		}
 
-		foundInvStep, v = stepWithVal[:8], stepWithVal[8:]
+		v = stepWithVal[8:]
+
+		foundInvStep = stepWithVal[:8]
 	}
 
 	foundStep := ^binary.BigEndian.Uint64(foundInvStep)
-<<<<<<< HEAD
-	if lastTxNumOfStep(foundStep, dt.d.aggregationStep) >= dt.files.EndTxNum() {
-=======
 
 	if lastTxNumOfStep(foundStep, dt.aggStep) >= dt.files.EndTxNum() {
->>>>>>> 7c81a1d4
 		return v, foundStep, true, nil
 	}
+
 	return nil, 0, false, nil
-}
-
-func (dt *DomainRoTx) getLatestFromDB(key []byte, roTx kv.Tx) ([]byte, uint64, bool, error) {
-	valsC, err := dt.valsCursor(roTx)
-	if err != nil {
-		return nil, 0, false, err
-	}
-	return dt.getLatestFromCursor(key, valsC)
-}
-
-// GetLatest returns value, step in which the value last changed, and bool value which is true if the value
+} // GetLatest returns value, step in which the value last changed, and bool value which is true if the value
 // is present, and false if it is not present (not set or deleted)
 func (dt *DomainRoTx) GetLatest(key []byte, roTx kv.Tx) ([]byte, uint64, bool, error) {
 	if dt.d.disable {
