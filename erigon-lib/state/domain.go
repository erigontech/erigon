--- conflicted
+++ resolved
@@ -773,19 +773,11 @@
 
 func (dc *DomainContext) newWriter(tmpdir string, discard bool) *domainWAL {
 	w := &domainWAL{dc: dc,
-<<<<<<< HEAD
-		tmpdir:   tmpdir,
-		buffered: buffered,
-		discard:  discard,
-		aux:      make([]byte, 0, 128),
-=======
-		tmpdir:      tmpdir,
-		discard:     discard,
-		aux:         make([]byte, 0, 128),
-		largeValues: dc.d.domainLargeValues,
-		keys:        etl.NewCollector(dc.d.keysTable, tmpdir, etl.NewSortableBuffer(WALCollectorRAM), dc.d.logger),
-		values:      etl.NewCollector(dc.d.valsTable, tmpdir, etl.NewSortableBuffer(WALCollectorRAM), dc.d.logger),
->>>>>>> 7a00b9cf
+		tmpdir:  tmpdir,
+		discard: discard,
+		aux:     make([]byte, 0, 128),
+		keys:    etl.NewCollector(dc.d.keysTable, tmpdir, etl.NewSortableBuffer(WALCollectorRAM), dc.d.logger),
+		values:  etl.NewCollector(dc.d.valsTable, tmpdir, etl.NewSortableBuffer(WALCollectorRAM), dc.d.logger),
 	}
 	w.keys.LogLvl(log.LvlTrace)
 	w.values.LogLvl(log.LvlTrace)
@@ -793,23 +785,13 @@
 }
 
 type domainWAL struct {
-<<<<<<< HEAD
-	dc       *DomainContext
-	keys     *etl.Collector
-	values   *etl.Collector
-	aux      []byte
-	tmpdir   string
-	buffered bool
-	discard  bool
-=======
-	dc          *DomainContext
-	keys        *etl.Collector
-	values      *etl.Collector
-	aux         []byte
-	tmpdir      string
-	discard     bool
-	largeValues bool
->>>>>>> 7a00b9cf
+	dc     *DomainContext
+	keys   *etl.Collector
+	values *etl.Collector
+	aux    []byte
+	tmpdir string
+
+	discard bool
 }
 
 func (d *domainWAL) close() {
