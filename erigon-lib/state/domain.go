--- conflicted
+++ resolved
@@ -1310,15 +1310,10 @@
 
 	defer d.EnableMadvNormal().DisableReadAhead()
 
-<<<<<<< HEAD
+	//allow disable compression in future:
 	detectedCompression := seg.DetectCompressType(d.MakeGetter())
 	if compressed != detectedCompression {
 		log.Warn("[dbg] changing compression type", "f", fileName, "from", compressed, "to", detectedCompression)
-=======
-	//allow disable compression in future:
-	detectedCompression := seg.DetectCompressType(d.MakeGetter())
-	if compressed != detectedCompression {
->>>>>>> beb3eb02
 		compressed = detectedCompression
 	}
 
@@ -1625,17 +1620,7 @@
 	}
 	r := dt.getters[i]
 	if r == nil {
-<<<<<<< HEAD
-		getter := dt.files[i].src.decompressor.MakeGetter()
-		compression := dt.d.compression
-		if compression != seg.DetectCompressType(getter) { // alow disable compression in future
-			compression = dt.d.compression
-		}
-		r = seg.NewReader(getter, compression)
-		dt.getters[i] = r
-=======
 		dt.getters[i] = dt.newReader(dt.files[i].src.decompressor.MakeGetter())
->>>>>>> beb3eb02
 	}
 	return r
 }
