--- conflicted
+++ resolved
@@ -1445,23 +1445,8 @@
 	g := NewArchiveGetter(d.MakeGetter(), compressed)
 	var rs *recsplit.RecSplit
 	var err error
-<<<<<<< HEAD
-	if rs, err = recsplit.NewRecSplit(recsplit.RecSplitArgs{
-		KeyCount: count,
-
-		Enums:              true,
-		LessFalsePositives: true,
-
-		BucketSize: 2000,
-		LeafSize:   8,
-		TmpDir:     tmpdir,
-		IndexFile:  idxPath,
-		Salt:       salt,
-	}, logger); err != nil {
-=======
 	cfg.KeyCount = count
 	if rs, err = recsplit.NewRecSplit(cfg, logger); err != nil {
->>>>>>> 51950bd5
 		return fmt.Errorf("create recsplit: %w", err)
 	}
 	defer rs.Close()
