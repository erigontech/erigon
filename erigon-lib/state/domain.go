// Copyright 2022 The Erigon Authors
// This file is part of Erigon.
//
// Erigon is free software: you can redistribute it and/or modify
// it under the terms of the GNU Lesser General Public License as published by
// the Free Software Foundation, either version 3 of the License, or
// (at your option) any later version.
//
// Erigon is distributed in the hope that it will be useful,
// but WITHOUT ANY WARRANTY; without even the implied warranty of
// MERCHANTABILITY or FITNESS FOR A PARTICULAR PURPOSE. See the
// GNU Lesser General Public License for more details.
//
// You should have received a copy of the GNU Lesser General Public License
// along with Erigon. If not, see <http://www.gnu.org/licenses/>.

package state

import (
	"bytes"
	"container/heap"
	"context"
	"encoding/binary"
	"errors"
	"fmt"
	"math"
	"path/filepath"
	"regexp"
	"sort"
	"strconv"
	"strings"
	"sync"
	"sync/atomic"
	"time"

	"github.com/erigontech/erigon-lib/metrics"
	btree2 "github.com/tidwall/btree"
	"golang.org/x/sync/errgroup"

	"github.com/erigontech/erigon-lib/log/v3"
	"github.com/erigontech/erigon-lib/recsplit/eliasfano32"

	"github.com/erigontech/erigon-lib/common"
	"github.com/erigontech/erigon-lib/common/background"
	"github.com/erigontech/erigon-lib/common/dbg"
	"github.com/erigontech/erigon-lib/common/dir"
	"github.com/erigontech/erigon-lib/etl"
	"github.com/erigontech/erigon-lib/kv"
	"github.com/erigontech/erigon-lib/kv/order"
	"github.com/erigontech/erigon-lib/kv/stream"
	"github.com/erigontech/erigon-lib/recsplit"
	"github.com/erigontech/erigon-lib/seg"
)

// StepsInColdFile - files of this size are completely frozen/immutable.
// files of smaller size are also immutable, but can be removed after merge to bigger files.
const StepsInColdFile = 64

var (
	asserts          = dbg.EnvBool("AGG_ASSERTS", false)
	traceFileLife    = dbg.EnvString("AGG_TRACE_FILE_LIFE", "")
	traceGetAsOf     = dbg.EnvString("AGG_TRACE_GET_AS_OF", "")
	tracePutWithPrev = dbg.EnvString("AGG_TRACE_PUT_WITH_PREV", "")
)
var traceGetLatest, _ = kv.String2Domain(dbg.EnvString("AGG_TRACE_GET_LATEST", ""))

// Domain is a part of the state (examples are Accounts, Storage, Code)
// Domain should not have any go routines or locks
//
// Data-Existence in .kv vs .v files:
//  1. key doesn’t exists, then create: .kv - yes, .v - yes
//  2. acc exists, then update/delete:  .kv - yes, .v - yes
//  3. acc doesn’t exists, then delete: .kv - no,  .v - no
type Domain struct {
	*History

	name kv.Domain

	// dirtyFiles - list of ALL files - including: un-indexed-yet, garbage, merged-into-bigger-one, ...
	// thread-safe, but maybe need 1 RWLock for all trees in Aggregator
	//
	// `_visible.files` derivative from field `file`, but without garbage:
	//  - no files with `canDelete=true`
	//  - no overlaps
	//  - no un-indexed files (`power-off` may happen between .ef and .efi creation)
	//
	// BeginRo() using _visible in zero-copy way
	dirtyFiles *btree2.BTreeG[*filesItem]

	// _visible - underscore in name means: don't use this field directly, use BeginFilesRo()
	// underlying array is immutable - means it's ready for zero-copy use
	_visible *domainVisible

	integrityCheck func(name kv.Domain, fromStep, toStep uint64) bool

	// replaceKeysInValues allows to replace commitment branch values with shorter keys.
	// for commitment domain only
	replaceKeysInValues bool
	// restricts subset file deletions on open/close. Needed to hold files until commitment is merged
	restrictSubsetFileDeletions bool
	largeVals                   bool

	compressCfg seg.Cfg
	compression seg.FileCompression

	valsTable string // key -> inverted_step + values (Dupsort)
	stats     DomainStats
	indexList idxList
}

type domainCfg struct {
	hist     histCfg
	compress seg.FileCompression

	largeVals                   bool
	replaceKeysInValues         bool
	restrictSubsetFileDeletions bool
}

type domainVisible struct {
	files  []visibleFile
	name   kv.Domain
	caches *sync.Pool
}

var DomainCompressCfg = seg.Cfg{
	MinPatternScore:      1000,
	DictReducerSoftLimit: 2000000,
	MinPatternLen:        20,
	MaxPatternLen:        128,
	SamplingFactor:       4,
	MaxDictPatterns:      64 * 1024 * 2,
	Workers:              1,
}

func NewDomain(cfg domainCfg, aggregationStep uint64, name kv.Domain, valsTable, indexKeysTable, historyValsTable, indexTable string, integrityCheck func(name kv.Domain, fromStep, toStep uint64) bool, logger log.Logger) (*Domain, error) {
	if cfg.hist.iiCfg.dirs.SnapDomain == "" {
		panic("empty `dirs` variable")
	}

	d := &Domain{
		name:      name,
		valsTable: valsTable,

		compressCfg: DomainCompressCfg,
		compression: cfg.compress,

		dirtyFiles: btree2.NewBTreeGOptions[*filesItem](filesItemLess, btree2.Options{Degree: 128, NoLocks: false}),
		stats:      DomainStats{FilesQueries: &atomic.Uint64{}, TotalQueries: &atomic.Uint64{}},

		indexList:                   withBTree | withExistence,
		replaceKeysInValues:         cfg.replaceKeysInValues,         // for commitment domain only
		restrictSubsetFileDeletions: cfg.restrictSubsetFileDeletions, // to prevent not merged 'garbage' to delete on start
		largeVals:                   cfg.largeVals,
		integrityCheck:              integrityCheck,
	}

	d._visible = newDomainVisible(d.name, []visibleFile{})

	var err error
	if d.History, err = NewHistory(cfg.hist, aggregationStep, name.String(), indexKeysTable, indexTable, historyValsTable, nil, logger); err != nil {
		return nil, err
	}

	return d, nil
}
func (d *Domain) kvFilePath(fromStep, toStep uint64) string {
	return filepath.Join(d.dirs.SnapDomain, fmt.Sprintf("v1-%s.%d-%d.kv", d.filenameBase, fromStep, toStep))
}
func (d *Domain) kvAccessorFilePath(fromStep, toStep uint64) string {
	return filepath.Join(d.dirs.SnapDomain, fmt.Sprintf("v1-%s.%d-%d.kvi", d.filenameBase, fromStep, toStep))
}
func (d *Domain) kvExistenceIdxFilePath(fromStep, toStep uint64) string {
	return filepath.Join(d.dirs.SnapDomain, fmt.Sprintf("v1-%s.%d-%d.kvei", d.filenameBase, fromStep, toStep))
}
func (d *Domain) kvBtFilePath(fromStep, toStep uint64) string {
	return filepath.Join(d.dirs.SnapDomain, fmt.Sprintf("v1-%s.%d-%d.bt", d.filenameBase, fromStep, toStep))
}

// maxStepInDB - return the latest available step in db (at-least 1 value in such step)
func (d *Domain) maxStepInDB(tx kv.Tx) (lstInDb uint64) {
	lstIdx, _ := kv.LastKey(tx, d.History.indexKeysTable)
	if len(lstIdx) == 0 {
		return 0
	}
	return binary.BigEndian.Uint64(lstIdx) / d.aggregationStep
}
func (d *Domain) minStepInDB(tx kv.Tx) (lstInDb uint64) {
	lstIdx, _ := kv.FirstKey(tx, d.History.indexKeysTable)
	if len(lstIdx) == 0 {
		return 0
	}
	return binary.BigEndian.Uint64(lstIdx) / d.aggregationStep
}

func (dt *DomainRoTx) NewWriter() *domainBufferedWriter { return dt.newWriter(dt.d.dirs.Tmp, false) }

// OpenList - main method to open list of files.
// It's ok if some files was open earlier.
// If some file already open: noop.
// If some file already open but not in provided list: close and remove from `files` field.
func (d *Domain) OpenList(idxFiles, histFiles, domainFiles []string) error {
	if err := d.History.openList(idxFiles, histFiles); err != nil {
		return err
	}

	d.closeWhatNotInList(domainFiles)
	d.scanDirtyFiles(domainFiles)
	if err := d.openDirtyFiles(); err != nil {
		return fmt.Errorf("Domain(%s).openList: %w", d.filenameBase, err)
	}
	d.protectFromHistoryFilesAheadOfDomainFiles()
	return nil
}

// protectFromHistoryFilesAheadOfDomainFiles - in some corner-cases app may see more .ef/.v files than .kv:
//   - `kill -9` in the middle of `buildFiles()`, then `rm -f db` (restore from backup)
//   - `kill -9` in the middle of `buildFiles()`, then `stage_exec --reset` (drop progress - as a hot-fix)
func (d *Domain) protectFromHistoryFilesAheadOfDomainFiles() {
	d.closeFilesAfterStep(d.dirtyFilesEndTxNumMinimax() / d.aggregationStep)
}

func (d *Domain) openFolder() error {
	idx, histFiles, domainFiles, err := d.fileNamesOnDisk()
	if err != nil {
		return fmt.Errorf("Domain(%s).openFolder: %w", d.filenameBase, err)
	}
	if err := d.OpenList(idx, histFiles, domainFiles); err != nil {
		return err
	}
	return nil
}

func (d *Domain) GetAndResetStats() DomainStats {
	r := d.stats
	r.DataSize, r.IndexSize, r.FilesCount = d.collectFilesStats()

	d.stats = DomainStats{FilesQueries: &atomic.Uint64{}, TotalQueries: &atomic.Uint64{}}
	return r
}

func (d *Domain) closeFilesAfterStep(lowerBound uint64) {
	var toClose []*filesItem
	d.dirtyFiles.Scan(func(item *filesItem) bool {
		if item.startTxNum/d.aggregationStep >= lowerBound {
			toClose = append(toClose, item)
		}
		return true
	})
	for _, item := range toClose {
		d.dirtyFiles.Delete(item)
		fName := ""
		if item.decompressor != nil {
			fName = item.decompressor.FileName()
		}
		log.Debug(fmt.Sprintf("[snapshots] closing %s, because step %d was not complete", fName, lowerBound))
		item.closeFiles()
	}

	toClose = toClose[:0]
	d.History.dirtyFiles.Scan(func(item *filesItem) bool {
		if item.startTxNum/d.aggregationStep >= lowerBound {
			toClose = append(toClose, item)
		}
		return true
	})
	for _, item := range toClose {
		d.History.dirtyFiles.Delete(item)
		fName := ""
		if item.decompressor != nil {
			fName = item.decompressor.FileName()
		}
		log.Debug(fmt.Sprintf("[snapshots] closing %s, because step %d was not complete", fName, lowerBound))
		item.closeFiles()
	}

	toClose = toClose[:0]
	d.History.InvertedIndex.dirtyFiles.Scan(func(item *filesItem) bool {
		if item.startTxNum/d.aggregationStep >= lowerBound {
			toClose = append(toClose, item)
		}
		return true
	})
	for _, item := range toClose {
		d.History.InvertedIndex.dirtyFiles.Delete(item)
		fName := ""
		if item.decompressor != nil {
			fName = item.decompressor.FileName()
		}
		log.Debug(fmt.Sprintf("[snapshots] closing %s, because step %d was not complete", fName, lowerBound))
		item.closeFiles()
	}
}

func (d *Domain) scanDirtyFiles(fileNames []string) (garbageFiles []*filesItem) {
	re := regexp.MustCompile("^v([0-9]+)-" + d.filenameBase + ".([0-9]+)-([0-9]+).kv$")
	var err error

	for _, name := range fileNames {
		subs := re.FindStringSubmatch(name)
		if len(subs) != 4 {
			if len(subs) != 0 {
				d.logger.Warn("File ignored by domain scan, more than 4 submatches", "name", name, "submatches", len(subs))
			}
			continue
		}
		var startStep, endStep uint64
		if startStep, err = strconv.ParseUint(subs[2], 10, 64); err != nil {
			d.logger.Warn("File ignored by domain scan, parsing startTxNum", "error", err, "name", name)
			continue
		}
		if endStep, err = strconv.ParseUint(subs[3], 10, 64); err != nil {
			d.logger.Warn("File ignored by domain scan, parsing endTxNum", "error", err, "name", name)
			continue
		}
		if startStep > endStep {
			d.logger.Warn("File ignored by domain scan, startTxNum > endTxNum", "name", name)
			continue
		}

		domainName, _ := kv.String2Domain(d.filenameBase)
		if d.integrityCheck != nil && !d.integrityCheck(domainName, startStep, endStep) {
			d.logger.Debug("[agg] skip garbage file", "name", name)
			continue
		}

		// Semantic: [startTxNum, endTxNum)
		// Example:
		//   stepSize = 4
		//   0-1.kv: [0, 8)
		//   0-2.kv: [0, 16)
		//   1-2.kv: [8, 16)
		startTxNum, endTxNum := startStep*d.aggregationStep, endStep*d.aggregationStep

		var newFile = newFilesItem(startTxNum, endTxNum, d.aggregationStep)
		newFile.frozen = false

		if _, has := d.dirtyFiles.Get(newFile); has {
			continue
		}
		d.dirtyFiles.Set(newFile)
	}
	return garbageFiles
}

func (d *Domain) openDirtyFiles() (err error) {
	invalidFileItems := make([]*filesItem, 0)
	invalidFileItemsLock := sync.Mutex{}
	d.dirtyFiles.Walk(func(items []*filesItem) bool {
		for _, item := range items {
			fromStep, toStep := item.startTxNum/d.aggregationStep, item.endTxNum/d.aggregationStep
			if item.decompressor == nil {
				fPath := d.kvFilePath(fromStep, toStep)
				exists, err := dir.FileExist(fPath)
				if err != nil {
					_, fName := filepath.Split(fPath)
					d.logger.Debug("[agg] Domain.openDirtyFiles: FileExist err", "f", fName, "err", err)
					invalidFileItemsLock.Lock()
					invalidFileItems = append(invalidFileItems, item)
					invalidFileItemsLock.Unlock()
					continue
				}
				if !exists {
					_, fName := filepath.Split(fPath)
					d.logger.Debug("[agg] Domain.openDirtyFiles: file does not exists", "f", fName)
					invalidFileItemsLock.Lock()
					invalidFileItems = append(invalidFileItems, item)
					invalidFileItemsLock.Unlock()
					continue
				}

				if item.decompressor, err = seg.NewDecompressor(fPath); err != nil {
					_, fName := filepath.Split(fPath)
					if errors.Is(err, &seg.ErrCompressedFileCorrupted{}) {
						d.logger.Debug("[agg] Domain.openDirtyFiles", "err", err, "f", fName)
					} else {
						d.logger.Warn("[agg] Domain.openDirtyFiles", "err", err, "f", fName)
					}
					invalidFileItemsLock.Lock()
					invalidFileItems = append(invalidFileItems, item)
					invalidFileItemsLock.Unlock()
					// don't interrupt on error. other files may be good. but skip indices open.
					continue
				}
			}

			if item.index == nil && !UseBpsTree {
				fPath := d.kvAccessorFilePath(fromStep, toStep)
				exists, err := dir.FileExist(fPath)
				if err != nil {
					_, fName := filepath.Split(fPath)
					d.logger.Warn("[agg] Domain.openDirtyFiles", "err", err, "f", fName)
				}
				if exists {
					if item.index, err = recsplit.OpenIndex(fPath); err != nil {
						_, fName := filepath.Split(fPath)
						d.logger.Warn("[agg] Domain.openDirtyFiles", "err", err, "f", fName)
						// don't interrupt on error. other files may be good
					}
				}
			}
			if item.bindex == nil {
				fPath := d.kvBtFilePath(fromStep, toStep)
				exists, err := dir.FileExist(fPath)
				if err != nil {
					_, fName := filepath.Split(fPath)
					d.logger.Warn("[agg] Domain.openDirtyFiles", "err", err, "f", fName)
				}
				if exists {
					if item.bindex, err = OpenBtreeIndexWithDecompressor(fPath, DefaultBtreeM, item.decompressor, d.compression); err != nil {
						_, fName := filepath.Split(fPath)
						d.logger.Warn("[agg] Domain.openDirtyFiles", "err", err, "f", fName)
						// don't interrupt on error. other files may be good
					}
				}
			}
			if item.existence == nil {
				fPath := d.kvExistenceIdxFilePath(fromStep, toStep)
				exists, err := dir.FileExist(fPath)
				if err != nil {
					_, fName := filepath.Split(fPath)
					d.logger.Warn("[agg] Domain.openDirtyFiles", "err", err, "f", fName)
				}
				if exists {
					if item.existence, err = OpenExistenceFilter(fPath); err != nil {
						_, fName := filepath.Split(fPath)
						d.logger.Warn("[agg] Domain.openDirtyFiles", "err", err, "f", fName)
						// don't interrupt on error. other files may be good
					}
				}
			}
		}
		return true
	})

	for _, item := range invalidFileItems {
		item.closeFiles() // just close, not remove from disk
		d.dirtyFiles.Delete(item)
	}

	return nil
}

func (d *Domain) closeWhatNotInList(fNames []string) {
	var toClose []*filesItem
	d.dirtyFiles.Walk(func(items []*filesItem) bool {
	Loop1:
		for _, item := range items {
			for _, protectName := range fNames {
				if item.decompressor != nil && item.decompressor.FileName() == protectName {
					continue Loop1
				}
			}
			toClose = append(toClose, item)
		}
		return true
	})
	for _, item := range toClose {
		item.closeFiles()
		d.dirtyFiles.Delete(item)
	}
}

func (d *Domain) reCalcVisibleFiles(toTxNum uint64) {
	d._visible = newDomainVisible(d.name, calcVisibleFiles(d.dirtyFiles, d.indexList, false, toTxNum))
	d.History.reCalcVisibleFiles(toTxNum)
}

func (d *Domain) Close() {
	if d == nil {
		return
	}
	d.History.Close()
	d.closeWhatNotInList([]string{})
}

func (w *domainBufferedWriter) PutWithPrev(key1, key2, val, preval []byte, prevStep uint64) error {
	// This call to update needs to happen before d.tx.Put() later, because otherwise the content of `preval`` slice is invalidated
	if tracePutWithPrev != "" && tracePutWithPrev == w.h.ii.filenameBase {
		fmt.Printf("PutWithPrev(%s, txn %d, key[%x][%x] value[%x] preval[%x])\n", w.h.ii.filenameBase, w.h.ii.txNum, key1, key2, val, preval)
	}
	if err := w.h.AddPrevValue(key1, key2, preval, prevStep); err != nil {
		return err
	}
	if w.diff != nil {
		w.diff.DomainUpdate(key1, key2, preval, w.stepBytes[:], prevStep)
	}
	return w.addValue(key1, key2, val)
}

func (w *domainBufferedWriter) DeleteWithPrev(key1, key2, prev []byte, prevStep uint64) (err error) {
	// This call to update needs to happen before d.tx.Delete() later, because otherwise the content of `original`` slice is invalidated
	if tracePutWithPrev != "" && tracePutWithPrev == w.h.ii.filenameBase {
		fmt.Printf("DeleteWithPrev(%s, txn %d, key[%x][%x] preval[%x])\n", w.h.ii.filenameBase, w.h.ii.txNum, key1, key2, prev)
	}
	if err := w.h.AddPrevValue(key1, key2, prev, prevStep); err != nil {
		return err
	}
	if w.diff != nil {
		w.diff.DomainUpdate(key1, key2, prev, w.stepBytes[:], prevStep)
	}
	return w.addValue(key1, key2, nil)
}

func (w *domainBufferedWriter) SetTxNum(v uint64) {
	w.setTxNumOnce = true
	w.h.SetTxNum(v)
	binary.BigEndian.PutUint64(w.stepBytes[:], ^(v / w.h.ii.aggregationStep))
}

func (dt *DomainRoTx) newWriter(tmpdir string, discard bool) *domainBufferedWriter {
	discardHistory := discard || dt.d.historyDisabled

	w := &domainBufferedWriter{
		discard:   discard,
		aux:       make([]byte, 0, 128),
		valsTable: dt.d.valsTable,
		largeVals: dt.d.largeVals,
		values:    etl.NewCollector(dt.name.String()+"domain.flush", tmpdir, etl.NewSortableBuffer(WALCollectorRAM), dt.d.logger).LogLvl(log.LvlTrace),

		h: dt.ht.newWriter(tmpdir, discardHistory),
	}
	w.values.SortAndFlushInBackground(true)
	return w
}

type domainBufferedWriter struct {
	values *etl.Collector

	setTxNumOnce bool
	discard      bool

	valsTable string
	largeVals bool

	stepBytes [8]byte // current inverted step representation
	aux       []byte  // auxilary buffer for key1 + key2
	aux2      []byte  // auxilary buffer for step + val
	diff      *StateDiffDomain

	h *historyBufferedWriter
}

func (w *domainBufferedWriter) close() {
	if w == nil { // allow dobule-close
		return
	}
	w.h.close()
	if w.values != nil {
		w.values.Close()
	}
}

// nolint
func loadSkipFunc() etl.LoadFunc {
	var preKey, preVal []byte
	return func(k, v []byte, table etl.CurrentTableReader, next etl.LoadNextFunc) error {
		if bytes.Equal(k, preKey) {
			preVal = v
			return nil
		}
		if err := next(nil, preKey, preVal); err != nil {
			return err
		}
		if err := next(k, k, v); err != nil {
			return err
		}
		preKey, preVal = k, v
		return nil
	}
}
func (w *domainBufferedWriter) Flush(ctx context.Context, tx kv.RwTx) error {
	if w.discard {
		return nil
	}
	if err := w.h.Flush(ctx, tx); err != nil {
		return err
	}

	if w.largeVals {
		if err := w.values.Load(tx, w.valsTable, loadFunc, etl.TransformArgs{Quit: ctx.Done(), EmptyVals: true}); err != nil {
			return err
		}
		w.close()
		return nil
	}

	valuesCursor, err := tx.RwCursorDupSort(w.valsTable)
	if err != nil {
		return err
	}
	defer valuesCursor.Close()
	if err := w.values.Load(tx, w.valsTable, func(k, v []byte, table etl.CurrentTableReader, next etl.LoadNextFunc) error {
		foundVal, err := valuesCursor.SeekBothRange(k, v[:8])
		if err != nil {
			return err
		}
		if len(foundVal) == 0 || !bytes.Equal(foundVal[:8], v[:8]) {
			if err := valuesCursor.Put(k, v); err != nil {
				return err
			}
			return nil
		}
		if err := valuesCursor.DeleteCurrent(); err != nil {
			return err
		}
		if err := valuesCursor.Put(k, v); err != nil {
			return err
		}
		return nil
	}, etl.TransformArgs{Quit: ctx.Done(), EmptyVals: true}); err != nil {
		return err
	}
	w.close()

	return nil
}

func (w *domainBufferedWriter) addValue(key1, key2, value []byte) error {
	if w.discard {
		return nil
	}
	if !w.setTxNumOnce {
		panic("you forgot to call SetTxNum")
	}
	if w.largeVals {
		kl := len(key1) + len(key2)
		w.aux = append(append(append(w.aux[:0], key1...), key2...), w.stepBytes[:]...)
		fullkey := w.aux[:kl+8]
		if asserts && (w.h.ii.txNum/w.h.ii.aggregationStep) != ^binary.BigEndian.Uint64(w.stepBytes[:]) {
			panic(fmt.Sprintf("assert: %d != %d", w.h.ii.txNum/w.h.ii.aggregationStep, ^binary.BigEndian.Uint64(w.stepBytes[:])))
		}

		if err := w.values.Collect(fullkey, value); err != nil {
			return err
		}
		return nil
	}

	w.aux = append(append(w.aux[:0], key1...), key2...)
	w.aux2 = append(append(w.aux2[:0], w.stepBytes[:]...), value...)

	if asserts && (w.h.ii.txNum/w.h.ii.aggregationStep) != ^binary.BigEndian.Uint64(w.stepBytes[:]) {
		panic(fmt.Sprintf("assert: %d != %d", w.h.ii.txNum/w.h.ii.aggregationStep, ^binary.BigEndian.Uint64(w.stepBytes[:])))
	}

	//defer func() {
	//	fmt.Printf("addValue     [%p;tx=%d] '%x' -> '%x'\n", w, w.h.ii.txNum, fullkey, value)
	//}()

	if err := w.values.Collect(w.aux, w.aux2); err != nil {
		return err
	}
	return nil
}

type CursorType uint8

const (
	FILE_CURSOR CursorType = iota
	DB_CURSOR
	RAM_CURSOR
)

// CursorItem is the item in the priority queue used to do merge interation
// over storage of a given account
type CursorItem struct {
	cDup    kv.CursorDupSort
	cNonDup kv.Cursor

	iter         btree2.MapIter[string, dataWithPrevStep]
	dg           *seg.Reader
	dg2          *seg.Reader
	btCursor     *Cursor
	key          []byte
	val          []byte
	step         uint64
	startTxNum   uint64
	endTxNum     uint64
	latestOffset uint64     // offset of the latest value in the file
	t            CursorType // Whether this item represents state file or DB record, or tree
	reverse      bool
}

type CursorHeap []*CursorItem

func (ch CursorHeap) Len() int {
	return len(ch)
}

func (ch CursorHeap) Less(i, j int) bool {
	cmp := bytes.Compare(ch[i].key, ch[j].key)
	if cmp == 0 {
		// when keys match, the items with later blocks are preferred
		if ch[i].reverse {
			return ch[i].endTxNum > ch[j].endTxNum
		}
		return ch[i].endTxNum < ch[j].endTxNum
	}
	return cmp < 0
}

func (ch *CursorHeap) Swap(i, j int) {
	(*ch)[i], (*ch)[j] = (*ch)[j], (*ch)[i]
}

func (ch *CursorHeap) Push(x interface{}) {
	*ch = append(*ch, x.(*CursorItem))
}

func (ch *CursorHeap) Pop() interface{} {
	old := *ch
	n := len(old)
	x := old[n-1]
	old[n-1] = nil
	*ch = old[0 : n-1]
	return x
}

// DomainRoTx allows accesing the same domain from multiple go-routines
type DomainRoTx struct {
<<<<<<< HEAD
	ht         *HistoryRoTx
	d          *Domain
	files      visibleFiles
	btcursors  []*Cursor
	getters    []ArchiveGetter
=======
	files   visibleFiles
	visible *domainVisible
	name    kv.Domain
	ht      *HistoryRoTx

	d *Domain

	getters    []*seg.Reader
>>>>>>> fa4bb2cf
	readers    []*BtIndex
	idxReaders []*recsplit.IndexReader

	keyBuf [60]byte // 52b key and 8b for inverted step
	comBuf []byte

	valsC kv.Cursor

	getFromFileCache *DomainGetFromFileCache
}

func domainReadMetric(name kv.Domain, level int) metrics.Summary {
	if level > 4 {
		level = 5
	}
	return mxsKVGet[name][level]
}

<<<<<<< HEAD
func (dt *DomainRoTx) getCursorFromFile(i int, filekey []byte) ([]byte, bool, error) {
	if !(UseBtree || UseBpsTree) {
		panic("not implemented")
	}

	cur := dt.statefulBtree(i)
	cur.getter = dt.statelessGetter(i)
	found, err := cur.LookAround(filekey)
	if err != nil {
		return nil, false, err
	}
	if found {
		return cur.Value(), true, nil
	}
	return nil, false, nil
}

func (dt *DomainRoTx) getFromFile(i int, filekey []byte) ([]byte, bool, error) {
=======
func (dt *DomainRoTx) getLatestFromFile(i int, filekey []byte) ([]byte, bool, error) {
	if dbg.KVReadLevelledMetrics {
		defer domainReadMetric(dt.name, i).ObserveDuration(time.Now())
	}

>>>>>>> fa4bb2cf
	g := dt.statelessGetter(i)
	if !(UseBtree || UseBpsTree) {
		reader := dt.statelessIdxReader(i)
		if reader.Empty() {
			return nil, false, nil
		}
		offset, ok := reader.Lookup(filekey)
		if !ok {
			return nil, false, nil
		}
		g.Reset(offset)

		k, _ := g.Next(nil)
		if !bytes.Equal(filekey, k) {
			return nil, false, nil
		}
		v, _ := g.Next(nil)
		return v, true, nil
	}

	_, v, _, ok, err := dt.statelessBtree(i).Get(filekey, g)
	if err != nil || !ok {
		return nil, false, err
	}
	//fmt.Printf("getLatestFromBtreeColdFiles key %x shard %d %x\n", filekey, exactColdShard, v)
	return v, true, nil
}

func (dt *DomainRoTx) DebugKVFilesWithKey(k []byte) (res []string, err error) {
	for i := len(dt.files) - 1; i >= 0; i-- {
		_, ok, err := dt.getLatestFromFile(i, k)
		if err != nil {
			return res, err
		}
		if ok {
			res = append(res, dt.files[i].src.decompressor.FileName())
		}
	}
	return res, nil
}
func (dt *DomainRoTx) DebugEFKey(k []byte) error {
	dt.ht.iit.ii.dirtyFiles.Walk(func(items []*filesItem) bool {
		for _, item := range items {
			if item.decompressor == nil {
				continue
			}
			accessor := item.index
			if accessor == nil {
				fPath := dt.d.efAccessorFilePath(item.startTxNum/dt.d.aggregationStep, item.endTxNum/dt.d.aggregationStep)
				exists, err := dir.FileExist(fPath)
				if err != nil {
					_, fName := filepath.Split(fPath)
					dt.d.logger.Warn("[agg] InvertedIndex.openDirtyFiles", "err", err, "f", fName)
					continue
				}
				if exists {
					var err error
					accessor, err = recsplit.OpenIndex(fPath)
					if err != nil {
						_, fName := filepath.Split(fPath)
						dt.d.logger.Warn("[agg] InvertedIndex.openDirtyFiles", "err", err, "f", fName)
						continue
					}
					defer accessor.Close()
				} else {
					continue
				}
			}

			offset, ok := accessor.GetReaderFromPool().Lookup(k)
			if !ok {
				continue
			}
			g := item.decompressor.MakeGetter()
			g.Reset(offset)
			key, _ := g.NextUncompressed()
			if !bytes.Equal(k, key) {
				continue
			}
			eliasVal, _ := g.NextUncompressed()
			ef, _ := eliasfano32.ReadEliasFano(eliasVal)

			last2 := uint64(0)
			if ef.Count() > 2 {
				last2 = ef.Get(ef.Count() - 2)
			}
			log.Warn(fmt.Sprintf("[dbg] see1: %s, min=%d,max=%d, before_max=%d, all: %d\n", item.decompressor.FileName(), ef.Min(), ef.Max(), last2, stream.ToArrU64Must(ef.Iterator())))
		}
		return true
	})
	return nil
}

func (d *Domain) collectFilesStats() (datsz, idxsz, files uint64) {
	d.History.dirtyFiles.Walk(func(items []*filesItem) bool {
		for _, item := range items {
			if item.index == nil {
				return false
			}
			datsz += uint64(item.decompressor.Size())
			idxsz += uint64(item.index.Size())
			idxsz += uint64(item.bindex.Size())
			files += 3
		}
		return true
	})

	d.dirtyFiles.Walk(func(items []*filesItem) bool {
		for _, item := range items {
			if item.index == nil {
				return false
			}
			datsz += uint64(item.decompressor.Size())
			idxsz += uint64(item.index.Size())
			idxsz += uint64(item.bindex.Size())
			files += 3
		}
		return true
	})

	fcnt, fsz, isz := d.History.InvertedIndex.collectFilesStat()
	datsz += fsz
	files += fcnt
	idxsz += isz
	return
}

func (d *Domain) BeginFilesRo() *DomainRoTx {
	files := d._visible.files
	for i := 0; i < len(files); i++ {
		if !files[i].src.frozen {
			files[i].src.refcount.Add(1)
		}
	}

	return &DomainRoTx{
		name:    d.name,
		d:       d,
		ht:      d.History.BeginFilesRo(),
		visible: d._visible,
		files:   d._visible.files,
	}
}

// Collation is the set of compressors created after aggregation
type Collation struct {
	HistoryCollation
	valuesComp  *seg.Compressor
	valuesPath  string
	valuesCount int
}

func (c Collation) Close() {
	if c.valuesComp != nil {
		c.valuesComp.Close()
	}
	c.HistoryCollation.Close()
}

// collate gathers domain changes over the specified step, using read-only transaction,
// and returns compressors, elias fano, and bitmaps
// [txFrom; txTo)
func (d *Domain) collate(ctx context.Context, step, txFrom, txTo uint64, roTx kv.Tx) (coll Collation, err error) {
	{ //assert
		if txFrom%d.aggregationStep != 0 {
			panic(fmt.Errorf("assert: unexpected txFrom=%d", txFrom))
		}
		if txTo%d.aggregationStep != 0 {
			panic(fmt.Errorf("assert: unexpected txTo=%d", txTo))
		}
	}

	started := time.Now()
	defer func() {
		d.stats.LastCollationTook = time.Since(started)
		mxCollateTook.ObserveDuration(started)
	}()

	coll.HistoryCollation, err = d.History.collate(ctx, step, txFrom, txTo, roTx)
	if err != nil {
		return Collation{}, err
	}

	closeCollation := true
	defer func() {
		if closeCollation {
			coll.Close()
		}
	}()

	coll.valuesPath = d.kvFilePath(step, step+1)
	if coll.valuesComp, err = seg.NewCompressor(ctx, d.filenameBase+".domain.collate", coll.valuesPath, d.dirs.Tmp, d.compressCfg, log.LvlTrace, d.logger); err != nil {
		return Collation{}, fmt.Errorf("create %s values compressor: %w", d.filenameBase, err)
	}

	// Don't use `d.compress` config in collate. Because collat+build must be very-very fast (to keep db small).
	// Compress files only in `merge` which ok to be slow.
	comp := seg.NewWriter(coll.valuesComp, seg.CompressNone)

	stepBytes := make([]byte, 8)
	binary.BigEndian.PutUint64(stepBytes, ^step)

	var valsCursor kv.Cursor

	if d.largeVals {
		valsCursor, err = roTx.Cursor(d.valsTable)
		if err != nil {
			return Collation{}, fmt.Errorf("create %s values cursorDupsort: %w", d.filenameBase, err)
		}
	} else {
		valsCursor, err = roTx.CursorDupSort(d.valsTable)
		if err != nil {
			return Collation{}, fmt.Errorf("create %s values cursorDupsort: %w", d.filenameBase, err)
		}
	}
	defer valsCursor.Close()

	kvs := make([]struct {
		k, v []byte
	}, 0, 128)

	var stepInDB []byte
	for k, v, err := valsCursor.First(); k != nil; {
		if err != nil {
			return coll, err
		}

		if d.largeVals {
			stepInDB = k[len(k)-8:]
		} else {
			stepInDB = v[:8]
		}
		if !bytes.Equal(stepBytes, stepInDB) { // [txFrom; txTo)
			k, v, err = valsCursor.Next()
			continue
		}

		if d.largeVals {
			kvs = append(kvs, struct {
				k, v []byte
			}{k[:len(k)-8], v})
			k, v, err = valsCursor.Next()
		} else {
			if err = comp.AddWord(k); err != nil {
				return coll, fmt.Errorf("add %s values key [%x]: %w", d.filenameBase, k, err)
			}
			if err = comp.AddWord(v[8:]); err != nil {
				return coll, fmt.Errorf("add %s values [%x]=>[%x]: %w", d.filenameBase, k, v[8:], err)
			}
			k, v, err = valsCursor.(kv.CursorDupSort).NextNoDup()
		}
	}

	sort.Slice(kvs, func(i, j int) bool {
		return bytes.Compare(kvs[i].k, kvs[j].k) < 0
	})
	// check if any key is duplicated
	for i := 1; i < len(kvs); i++ {
		if bytes.Equal(kvs[i].k, kvs[i-1].k) {
			return coll, fmt.Errorf("duplicate key [%x]", kvs[i].k)
		}
	}
	for _, kv := range kvs {
		if err = comp.AddWord(kv.k); err != nil {
			return coll, fmt.Errorf("add %s values key [%x]: %w", d.filenameBase, kv.k, err)
		}
		if err = comp.AddWord(kv.v); err != nil {
			return coll, fmt.Errorf("add %s values [%x]=>[%x]: %w", d.filenameBase, kv.k, kv.v, err)
		}
	}

	closeCollation = false
	coll.valuesCount = coll.valuesComp.Count() / 2
	mxCollationSize.SetUint64(uint64(coll.valuesCount))
	return coll, nil
}

type StaticFiles struct {
	HistoryFiles
	valuesDecomp *seg.Decompressor
	valuesIdx    *recsplit.Index
	valuesBt     *BtIndex
	bloom        *ExistenceFilter
}

// CleanupOnError - call it on collation fail. It closing all files
func (sf StaticFiles) CleanupOnError() {
	if sf.valuesDecomp != nil {
		sf.valuesDecomp.Close()
	}
	if sf.valuesIdx != nil {
		sf.valuesIdx.Close()
	}
	if sf.valuesBt != nil {
		sf.valuesBt.Close()
	}
	if sf.bloom != nil {
		sf.bloom.Close()
	}
	sf.HistoryFiles.CleanupOnError()
}

// buildFiles performs potentially resource intensive operations of creating
// static files and their indices
func (d *Domain) buildFiles(ctx context.Context, step uint64, collation Collation, ps *background.ProgressSet) (StaticFiles, error) {
	mxRunningFilesBuilding.Inc()
	defer mxRunningFilesBuilding.Dec()
	if traceFileLife != "" && d.filenameBase == traceFileLife {
		d.logger.Warn("[agg.dbg] buildFiles", "step", step, "domain", d.filenameBase)
	}

	start := time.Now()
	defer func() {
		d.stats.LastFileBuildingTook = time.Since(start)
		mxBuildTook.ObserveDuration(start)
	}()

	hStaticFiles, err := d.History.buildFiles(ctx, step, collation.HistoryCollation, ps)
	if err != nil {
		return StaticFiles{}, err
	}
	valuesComp := collation.valuesComp

	var (
		valuesDecomp *seg.Decompressor
		valuesIdx    *recsplit.Index
		bt           *BtIndex
		bloom        *ExistenceFilter
	)
	closeComp := true
	defer func() {
		if closeComp {
			hStaticFiles.CleanupOnError()
			if valuesComp != nil {
				valuesComp.Close()
			}
			if valuesDecomp != nil {
				valuesDecomp.Close()
			}
			if valuesIdx != nil {
				valuesIdx.Close()
			}
			if bt != nil {
				bt.Close()
			}
			if bloom != nil {
				bloom.Close()
			}
		}
	}()
	if d.noFsync {
		valuesComp.DisableFsync()
	}
	if err = valuesComp.Compress(); err != nil {
		return StaticFiles{}, fmt.Errorf("compress %s values: %w", d.filenameBase, err)
	}
	valuesComp.Close()
	valuesComp = nil
	if valuesDecomp, err = seg.NewDecompressor(collation.valuesPath); err != nil {
		return StaticFiles{}, fmt.Errorf("open %s values decompressor: %w", d.filenameBase, err)
	}

	if !UseBpsTree {
		if err = d.buildAccessor(ctx, step, step+1, valuesDecomp, ps); err != nil {
			return StaticFiles{}, fmt.Errorf("build %s values idx: %w", d.filenameBase, err)
		}
		valuesIdx, err = recsplit.OpenIndex(d.efAccessorFilePath(step, step+1))
		if err != nil {
			return StaticFiles{}, err
		}
	}

	{
		btPath := d.kvBtFilePath(step, step+1)
		bt, err = CreateBtreeIndexWithDecompressor(btPath, DefaultBtreeM, valuesDecomp, d.compression, *d.salt, ps, d.dirs.Tmp, d.logger, d.noFsync)
		if err != nil {
			return StaticFiles{}, fmt.Errorf("build %s .bt idx: %w", d.filenameBase, err)
		}
	}
	{
		fPath := d.kvExistenceIdxFilePath(step, step+1)
		exists, err := dir.FileExist(fPath)
		if err != nil {
			return StaticFiles{}, fmt.Errorf("build %s .kvei: %w", d.filenameBase, err)
		}
		if exists {
			bloom, err = OpenExistenceFilter(fPath)
			if err != nil {
				return StaticFiles{}, fmt.Errorf("build %s .kvei: %w", d.filenameBase, err)
			}
		}
	}
	closeComp = false
	return StaticFiles{
		HistoryFiles: hStaticFiles,
		valuesDecomp: valuesDecomp,
		valuesIdx:    valuesIdx,
		valuesBt:     bt,
		bloom:        bloom,
	}, nil
}

func (d *Domain) buildAccessor(ctx context.Context, fromStep, toStep uint64, data *seg.Decompressor, ps *background.ProgressSet) error {
	idxPath := d.kvAccessorFilePath(fromStep, toStep)
	cfg := recsplit.RecSplitArgs{
		Enums:              false,
		LessFalsePositives: false,

		BucketSize: 2000,
		LeafSize:   8,
		TmpDir:     d.dirs.Tmp,
		IndexFile:  idxPath,
		Salt:       d.salt,
		NoFsync:    d.noFsync,
	}
	return buildAccessor(ctx, data, d.compression, idxPath, false, cfg, ps, d.logger)
}

func (d *Domain) missedBtreeAccessors() (l []*filesItem) {
	d.dirtyFiles.Walk(func(items []*filesItem) bool { // don't run slow logic while iterating on btree
		for _, item := range items {
			fromStep, toStep := item.startTxNum/d.aggregationStep, item.endTxNum/d.aggregationStep
			fPath := d.kvBtFilePath(fromStep, toStep)
			exists, err := dir.FileExist(fPath)
			if err != nil {
				panic(err)
			}
			if !exists {
				l = append(l, item)
				continue
			}
			fPath = d.kvExistenceIdxFilePath(fromStep, toStep)
			exists, err = dir.FileExist(fPath)
			if err != nil {
				panic(err)
			}
			if !exists {
				l = append(l, item)
				continue
			}
		}
		return true
	})
	return l
}
func (d *Domain) missedAccessors() (l []*filesItem) {
	d.dirtyFiles.Walk(func(items []*filesItem) bool { // don't run slow logic while iterating on btree
		for _, item := range items {
			fromStep, toStep := item.startTxNum/d.aggregationStep, item.endTxNum/d.aggregationStep
			fPath := d.kvAccessorFilePath(fromStep, toStep)
			exists, err := dir.FileExist(fPath)
			if err != nil {
				panic(err)
			}
			if !exists {
				l = append(l, item)
			}
		}
		return true
	})
	return l
}

//func (d *Domain) missedExistenceFilter() (l []*filesItem) {
//	d.files.Walk(func(items []*filesItem) bool { // don't run slow logic while iterating on btree
//		for _, item := range items {
//			fromStep, toStep := item.startTxNum/d.aggregationStep, item.endTxNum/d.aggregationStep
//      bloomPath := d.kvExistenceIdxFilePath(fromStep, toStep)
//      if !dir.FileExist(bloomPath) {
//				l = append(l, item)
//			}
//		}
//		return true
//	})
//	return l
//}

// BuildMissedAccessors - produce .efi/.vi/.kvi from .ef/.v/.kv
func (d *Domain) BuildMissedAccessors(ctx context.Context, g *errgroup.Group, ps *background.ProgressSet) {
	d.History.BuildMissedAccessors(ctx, g, ps)
	for _, item := range d.missedBtreeAccessors() {
		if !UseBpsTree {
			continue
		}
		if item.decompressor == nil {
			log.Warn(fmt.Sprintf("[dbg] BuildMissedAccessors: item with nil decompressor %s %d-%d", d.filenameBase, item.startTxNum/d.aggregationStep, item.endTxNum/d.aggregationStep))
		}
		item := item

		g.Go(func() error {
			fromStep, toStep := item.startTxNum/d.aggregationStep, item.endTxNum/d.aggregationStep
			idxPath := d.kvBtFilePath(fromStep, toStep)
			if err := BuildBtreeIndexWithDecompressor(idxPath, item.decompressor, d.compression, ps, d.dirs.Tmp, *d.salt, d.logger, d.noFsync); err != nil {
				return fmt.Errorf("failed to build btree index for %s:  %w", item.decompressor.FileName(), err)
			}
			return nil
		})
	}
	for _, item := range d.missedAccessors() {
		if UseBpsTree {
			continue
		}
		if item.decompressor == nil {
			log.Warn(fmt.Sprintf("[dbg] BuildMissedAccessors: item with nil decompressor %s %d-%d", d.filenameBase, item.startTxNum/d.aggregationStep, item.endTxNum/d.aggregationStep))
		}
		item := item
		g.Go(func() error {
			if UseBpsTree {
				return nil
			}

			fromStep, toStep := item.startTxNum/d.aggregationStep, item.endTxNum/d.aggregationStep
			err := d.buildAccessor(ctx, fromStep, toStep, item.decompressor, ps)
			if err != nil {
				return fmt.Errorf("build %s values recsplit index: %w", d.filenameBase, err)
			}
			return nil
		})
	}
}

func buildAccessor(ctx context.Context, d *seg.Decompressor, compressed seg.FileCompression, idxPath string, values bool, cfg recsplit.RecSplitArgs, ps *background.ProgressSet, logger log.Logger) error {
	_, fileName := filepath.Split(idxPath)
	count := d.Count()
	if !values {
		count = d.Count() / 2
	}
	p := ps.AddNew(fileName, uint64(count))
	defer ps.Delete(p)

	defer d.EnableMadvNormal().DisableReadAhead()

	g := seg.NewReader(d.MakeGetter(), compressed)
	var rs *recsplit.RecSplit
	var err error
	cfg.KeyCount = count
	if rs, err = recsplit.NewRecSplit(cfg, logger); err != nil {
		return fmt.Errorf("create recsplit: %w", err)
	}
	defer rs.Close()
	rs.LogLvl(log.LvlTrace)

	var keyPos, valPos uint64
	for {
		word := make([]byte, 0, 256)
		if err := ctx.Err(); err != nil {
			return err
		}
		g.Reset(0)
		for g.HasNext() {
			word, valPos = g.Next(word[:0])
			if values {
				if err = rs.AddKey(word, valPos); err != nil {
					return fmt.Errorf("add idx key [%x]: %w", word, err)
				}
			} else {
				if err = rs.AddKey(word, keyPos); err != nil {
					return fmt.Errorf("add idx key [%x]: %w", word, err)
				}
			}

			// Skip value
			keyPos, _ = g.Skip()

			p.Processed.Add(1)
		}
		if err = rs.Build(ctx); err != nil {
			if rs.Collision() {
				logger.Info("Building recsplit. Collision happened. It's ok. Restarting...")
				rs.ResetNextSalt()
			} else {
				return fmt.Errorf("build idx: %w", err)
			}
		} else {
			break
		}
	}
	return nil
}

func (d *Domain) integrateDirtyFiles(sf StaticFiles, txNumFrom, txNumTo uint64) {
	d.History.integrateDirtyFiles(sf.HistoryFiles, txNumFrom, txNumTo)

	fi := newFilesItem(txNumFrom, txNumTo, d.aggregationStep)
	fi.frozen = false
	fi.decompressor = sf.valuesDecomp
	fi.index = sf.valuesIdx
	fi.bindex = sf.valuesBt
	fi.existence = sf.bloom
	d.dirtyFiles.Set(fi)
}

// unwind is similar to prune but the difference is that it restores domain values from the history as of txFrom
// context Flush should be managed by caller.
func (dt *DomainRoTx) Unwind(ctx context.Context, rwTx kv.RwTx, step, txNumUnwindTo uint64, domainDiffs []DomainEntryDiff) error {
	// fmt.Printf("[domain][%s] unwinding domain to txNum=%d, step %d\n", d.filenameBase, txNumUnwindTo, step)
	d := dt.d

	sf := time.Now()
	defer mxUnwindTook.ObserveDuration(sf)
	mxRunningUnwind.Inc()
	defer mxRunningUnwind.Dec()
	logEvery := time.NewTicker(time.Second * 30)
	defer logEvery.Stop()

	valsCursor, err := rwTx.RwCursorDupSort(d.valsTable)
	if err != nil {
		return err
	}
	defer valsCursor.Close()
	// First revert keys
	for i := range domainDiffs {
		key, value, prevStepBytes := domainDiffs[i].Key, domainDiffs[i].Value, domainDiffs[i].PrevStepBytes
		if dt.d.largeVals {
			if len(value) == 0 {
				if !bytes.Equal(key[len(key)-8:], prevStepBytes) {
					if err := rwTx.Delete(d.valsTable, key); err != nil {
						return err
					}
				} else {
					if err := rwTx.Put(d.valsTable, key, []byte{}); err != nil {
						return err
					}
				}
			} else {
				if err := rwTx.Put(d.valsTable, key, value); err != nil {
					return err
				}
			}
			continue
		}
		stepBytes := key[len(key)-8:]
		fullKey := key[:len(key)-8]
		// Second, we need to restore the previous value
		valInDB, err := valsCursor.SeekBothRange(fullKey, stepBytes)
		if err != nil {
			return err
		}
		if len(valInDB) > 0 {
			stepInDB := valInDB[:8]
			if bytes.Equal(stepInDB, stepBytes) {
				if err := valsCursor.DeleteCurrent(); err != nil {
					return err
				}
			}
		}

		if !bytes.Equal(stepBytes, prevStepBytes) {
			continue
		}

		if err := valsCursor.Put(fullKey, append(stepBytes, value...)); err != nil {
			return err
		}
	}
	// Compare valsKV with prevSeenKeys
	if _, err := dt.ht.Prune(ctx, rwTx, txNumUnwindTo, math.MaxUint64, math.MaxUint64, true, logEvery); err != nil {
		return fmt.Errorf("[domain][%s] unwinding, prune history to txNum=%d, step %d: %w", dt.d.filenameBase, txNumUnwindTo, step, err)
	}
	return nil
}

var (
	UseBtree = true // if true, will use btree for all files
)

func (dt *DomainRoTx) getFromFilesCursor(filekey []byte) (v []byte, found bool, fileStartTxNum uint64, fileEndTxNum uint64, err error) {
	hi, _ := dt.ht.iit.hashKey(filekey)

	for i := len(dt.files) - 1; i >= 0; i-- {
		if dt.d.indexList&withExistence != 0 {
			//if dt.files[i].src.existence == nil {
			//	panic(dt.files[i].src.decompressor.FileName())
			//}
			if dt.files[i].src.existence != nil {
				if !dt.files[i].src.existence.ContainsHash(hi) {
					if traceGetLatest == dt.d.filenameBase {
						fmt.Printf("GetLatest(%s, %x) -> existence index %s -> false\n", dt.d.filenameBase, filekey, dt.files[i].src.existence.FileName)
					}
					continue
				} else {
					if traceGetLatest == dt.d.filenameBase {
						fmt.Printf("GetLatest(%s, %x) -> existence index %s -> true\n", dt.d.filenameBase, filekey, dt.files[i].src.existence.FileName)
					}
				}
			} else {
				if traceGetLatest == dt.d.filenameBase {
					fmt.Printf("GetLatest(%s, %x) -> existence index is nil %s\n", dt.d.filenameBase, filekey, dt.files[i].src.decompressor.FileName())
				}
			}
		}

		//t := time.Now()
		v, found, err = dt.getCursorFromFile(i, filekey)
		// v, found, err = dt.getFromFile(i, filekey)
		if err != nil {
			return nil, false, 0, 0, err
		}
		if !found {
			if traceGetLatest == dt.d.filenameBase {
				fmt.Printf("GetLatest(%s, %x) -> not found in file %s\n", dt.d.filenameBase, filekey, dt.files[i].src.decompressor.FileName())
			}
			//	LatestStateReadGrindNotFound.ObserveDuration(t)
			continue
		}
		if traceGetLatest == dt.d.filenameBase {
			fmt.Printf("GetLatest(%s, %x) -> found in file %s\n", dt.d.filenameBase, filekey, dt.files[i].src.decompressor.FileName())
		}
		//LatestStateReadGrind.ObserveDuration(t)
		return v, true, dt.files[i].startTxNum, dt.files[i].endTxNum, nil
	}
	if traceGetLatest == dt.d.filenameBase {
		fmt.Printf("GetLatest(%s, %x) -> not found in %d files\n", dt.d.filenameBase, filekey, len(dt.files))
	}

	return nil, false, 0, 0, nil
}

func (dt *DomainRoTx) getFromFiles(filekey []byte) (v []byte, found bool, fileStartTxNum uint64, fileEndTxNum uint64, err error) {
	if len(dt.files) == 0 {
		return
	}
	useExistenceFilter := dt.d.indexList&withExistence != 0
	useCache := dt.d.compression&seg.CompressVals == 0 && dt.name != kv.CommitmentDomain

	hi, lo := dt.ht.iit.hashKey(filekey)
	if useCache && dt.getFromFileCache == nil {
		dt.getFromFileCache = dt.visible.newGetFromFileCache()
	}
	if dt.getFromFileCache != nil {
		cv, ok := dt.getFromFileCache.Get(u128{hi: hi, lo: lo})
		if ok {
			return cv.v, true, dt.files[cv.lvl].startTxNum, dt.files[cv.lvl].endTxNum, nil
		}
	}

	for i := len(dt.files) - 1; i >= 0; i-- {
		if useExistenceFilter {
			if dt.files[i].src.existence != nil {
				if !dt.files[i].src.existence.ContainsHash(hi) {
					if traceGetLatest == dt.name {
						fmt.Printf("GetLatest(%s, %x) -> existence index %s -> false\n", dt.d.filenameBase, filekey, dt.files[i].src.existence.FileName)
					}
					continue
				} else {
					if traceGetLatest == dt.name {
						fmt.Printf("GetLatest(%s, %x) -> existence index %s -> true\n", dt.d.filenameBase, filekey, dt.files[i].src.existence.FileName)
					}
				}
			} else {
				if traceGetLatest == dt.name {
					fmt.Printf("GetLatest(%s, %x) -> existence index is nil %s\n", dt.name.String(), filekey, dt.files[i].src.decompressor.FileName())
				}
			}
		}

<<<<<<< HEAD
		//t := time.Now()
		v, found, err = dt.getCursorFromFile(i, filekey)
		// v, found, err = dt.getFromFile(i, filekey)
=======
		v, found, err = dt.getLatestFromFile(i, filekey)
>>>>>>> fa4bb2cf
		if err != nil {
			return nil, false, 0, 0, err
		}
		if !found {
			if traceGetLatest == dt.name {
				fmt.Printf("GetLatest(%s, %x) -> not found in file %s\n", dt.name.String(), filekey, dt.files[i].src.decompressor.FileName())
			}
			continue
		}
		if traceGetLatest == dt.name {
			fmt.Printf("GetLatest(%s, %x) -> found in file %s\n", dt.name.String(), filekey, dt.files[i].src.decompressor.FileName())
		}

		if dt.getFromFileCache != nil {
			dt.getFromFileCache.Add(u128{hi: hi, lo: lo}, domainGetFromFileCacheItem{lvl: uint8(i), v: v})
		}
		return v, true, dt.files[i].startTxNum, dt.files[i].endTxNum, nil
	}
	if traceGetLatest == dt.name {
		fmt.Printf("GetLatest(%s, %x) -> not found in %d files\n", dt.name.String(), filekey, len(dt.files))
	}

	if dt.getFromFileCache != nil {
		dt.getFromFileCache.Add(u128{hi: hi, lo: lo}, domainGetFromFileCacheItem{lvl: 0, v: nil})
	}
	return nil, false, 0, 0, nil
}

// GetAsOf does not always require usage of roTx. If it is possible to determine
// historical value based only on static files, roTx will not be used.
func (dt *DomainRoTx) GetAsOf(key []byte, txNum uint64, roTx kv.Tx) ([]byte, error) {
	v, hOk, err := dt.ht.HistorySeek(key, txNum, roTx)
	if err != nil {
		return nil, err
	}
	if hOk {
		// if history returned marker of key creation
		// domain must return nil
		if len(v) == 0 {
			if traceGetAsOf == dt.d.filenameBase {
				fmt.Printf("GetAsOf(%s  , %x, %d) -> not found in history\n", dt.d.filenameBase, key, txNum)
			}
			return nil, nil
		}
		if traceGetAsOf == dt.d.filenameBase {
			fmt.Printf("GetAsOf(%s, %x, %d) -> found in history\n", dt.d.filenameBase, key, txNum)
		}
		return v, nil
	}
	v, _, _, err = dt.GetLatest(key, nil, roTx)
	if err != nil {
		return nil, err
	}
	return v, nil
}

func (dt *DomainRoTx) Close() {
	if dt.files == nil { // invariant: it's safe to call Close multiple times
		return
	}
	files := dt.files
	dt.files = nil
	for i := range files {
		src := files[i].src
		if src == nil || src.frozen {
			continue
		}
		refCnt := src.refcount.Add(-1)
		//GC: last reader responsible to remove useles files: close it and delete
		if refCnt == 0 && src.canDelete.Load() {
			if traceFileLife != "" && dt.d.filenameBase == traceFileLife {
				dt.d.logger.Warn("[agg.dbg] real remove at DomainRoTx.Close", "file", src.decompressor.FileName())
			}
			src.closeFilesAndRemove()
		}
	}
	dt.ht.Close()

	dt.visible.returnGetFromFileCache(dt.getFromFileCache)
}

func (dt *DomainRoTx) statelessGetter(i int) *seg.Reader {
	if dt.getters == nil {
		dt.getters = make([]*seg.Reader, len(dt.files))
	}
	r := dt.getters[i]
	if r == nil {
		r = seg.NewReader(dt.files[i].src.decompressor.MakeGetter(), dt.d.compression)
		dt.getters[i] = r
	}
	return r
}

func (dt *DomainRoTx) statefulBtree(i int) *Cursor {
	if dt.btcursors == nil {
		dt.btcursors = make([]*Cursor, len(dt.files))
	}
	r := dt.btcursors[i]
	if r == nil {
		r = dt.statelessBtree(i).newCursor(context.Background(), nil, nil, 0, dt.statelessGetter(i))
		dt.btcursors[i] = r
	}
	return r
}

func (dt *DomainRoTx) statelessIdxReader(i int) *recsplit.IndexReader {
	if dt.idxReaders == nil {
		dt.idxReaders = make([]*recsplit.IndexReader, len(dt.files))
	}
	r := dt.idxReaders[i]
	if r == nil {
		r = dt.files[i].src.index.GetReaderFromPool()
		dt.idxReaders[i] = r
	}
	return r
}

func (dt *DomainRoTx) statelessBtree(i int) *BtIndex {
	if dt.readers == nil {
		dt.readers = make([]*BtIndex, len(dt.files))
	}
	r := dt.readers[i]
	if r == nil {
		r = dt.files[i].src.bindex
		dt.readers[i] = r
	}
	return r
}

func (dt *DomainRoTx) valsCursor(tx kv.Tx) (c kv.Cursor, err error) {
	if dt.valsC != nil {
		return dt.valsC, nil
	}

	if dt.d.largeVals {
		dt.valsC, err = tx.Cursor(dt.d.valsTable)
		return dt.valsC, err
	}
	dt.valsC, err = tx.CursorDupSort(dt.d.valsTable)
	return dt.valsC, err
}

func (dt *DomainRoTx) getLatestFromDb(key []byte, roTx kv.Tx) ([]byte, uint64, bool, error) {
	valsC, err := dt.valsCursor(roTx)
	if err != nil {
		return nil, 0, false, err
	}
	var v, foundInvStep []byte

	if dt.d.largeVals {
		var fullkey []byte
		fullkey, v, err = valsC.Seek(key)
		if err != nil {
			return nil, 0, false, fmt.Errorf("valsCursor.Seek: %w", err)
		}
		if len(fullkey) == 0 {
			return nil, 0, false, nil // This key is not in DB
		}
		if !bytes.Equal(fullkey[:len(fullkey)-8], key) {
			return nil, 0, false, nil // This key is not in DB
		}
		foundInvStep = fullkey[len(fullkey)-8:]
	} else {
		_, stepWithVal, err := valsC.SeekExact(key)
		if err != nil {
			return nil, 0, false, fmt.Errorf("valsCursor.SeekExact: %w", err)
		}
		if len(stepWithVal) == 0 {
			return nil, 0, false, nil
		}

		v = stepWithVal[8:]

		foundInvStep = stepWithVal[:8]
	}

	foundStep := ^binary.BigEndian.Uint64(foundInvStep)

	if lastTxNumOfStep(foundStep, dt.d.aggregationStep) >= dt.files.EndTxNum() {
		return v, foundStep, true, nil
	}

	return nil, 0, false, nil
}

// GetLatest returns value, step in which the value last changed, and bool value which is true if the value
// is present, and false if it is not present (not set or deleted)
func (dt *DomainRoTx) GetLatest(key1, key2 []byte, roTx kv.Tx) ([]byte, uint64, bool, error) {
	key := key1
	if len(key2) > 0 {
		key = append(append(dt.keyBuf[:0], key1...), key2...)
	}

	var v []byte
	var foundStep uint64
	var found bool
	var err error

	if traceGetLatest == dt.name {
		defer func() {
			fmt.Printf("GetLatest(%s, '%x' -> '%x') (from db=%t; istep=%x stepInFiles=%d)\n",
				dt.name.String(), key, v, found, foundStep, dt.files.EndTxNum()/dt.d.aggregationStep)
		}()
	}

	v, foundStep, found, err = dt.getLatestFromDb(key, roTx)
	if err != nil {
		return nil, 0, false, fmt.Errorf("getLatestFromDb: %w", err)
	}
	if found {
		return v, foundStep, true, nil
	}

	v, foundInFile, _, endTxNum, err := dt.getFromFiles(key)
	if err != nil {
		return nil, 0, false, fmt.Errorf("getFromFiles: %w", err)
	}
	return v, endTxNum / dt.d.aggregationStep, foundInFile, nil
}

func (dt *DomainRoTx) DomainRange(ctx context.Context, tx kv.Tx, fromKey, toKey []byte, ts uint64, asc order.By, limit int) (it stream.KV, err error) {
	if !asc {
		panic("implement me")
	}
	//histStateIt, err := tx.aggTx.AccountHistoricalStateRange(asOfTs, fromKey, toKey, limit, tx.MdbxTx)
	//if err != nil {
	//	return nil, err
	//}
	//lastestStateIt, err := tx.aggTx.DomainRangeLatest(tx.MdbxTx, kv.AccountDomain, fromKey, toKey, limit)
	//if err != nil {
	//	return nil, err
	//}
	histStateIt, err := dt.ht.WalkAsOf(ctx, ts, fromKey, toKey, tx, limit)
	if err != nil {
		return nil, err
	}
	lastestStateIt, err := dt.DomainRangeLatest(tx, fromKey, toKey, limit)
	if err != nil {
		return nil, err
	}
	return stream.UnionKV(histStateIt, lastestStateIt, limit), nil
}

func (dt *DomainRoTx) DomainRangeLatest(roTx kv.Tx, fromKey, toKey []byte, limit int) (stream.KV, error) {
	s := &DomainLatestIterFile{from: fromKey, to: toKey, limit: limit, dc: dt,
		roTx:      roTx,
		valsTable: dt.d.valsTable,
		h:         &CursorHeap{},
	}
	if err := s.init(dt); err != nil {
		s.Close() //it's responsibility of constructor (our) to close resource on error
		return nil, err
	}
	return s, nil
}

// CanPruneUntil returns true if domain OR history tables can be pruned until txNum
func (dt *DomainRoTx) CanPruneUntil(tx kv.Tx, untilTx uint64) bool {
	canDomain, _ := dt.canPruneDomainTables(tx, untilTx)
	canHistory, _ := dt.ht.canPruneUntil(tx, untilTx)
	return canHistory || canDomain
}

func (dt *DomainRoTx) canBuild(dbtx kv.Tx) bool { //nolint
	maxStepInFiles := dt.files.EndTxNum() / dt.d.aggregationStep
	return maxStepInFiles < dt.d.maxStepInDB(dbtx)
}

// checks if there is anything to prune in DOMAIN tables.
// everything that aggregated is prunable.
// history.CanPrune should be called separately because it responsible for different tables
func (dt *DomainRoTx) canPruneDomainTables(tx kv.Tx, untilTx uint64) (can bool, maxStepToPrune uint64) {
	if m := dt.files.EndTxNum(); m > 0 {
		maxStepToPrune = (m - 1) / dt.d.aggregationStep
	}
	var untilStep uint64
	if untilTx > 0 {
		untilStep = (untilTx - 1) / dt.d.aggregationStep
	}
	sm, err := GetExecV3PrunableProgress(tx, []byte(dt.d.valsTable))
	if err != nil {
		dt.d.logger.Error("get domain pruning progress", "name", dt.d.filenameBase, "error", err)
		return false, maxStepToPrune
	}

	delta := float64(max(maxStepToPrune, sm) - min(maxStepToPrune, sm)) // maxStep could be 0
	switch dt.d.filenameBase {
	case "account":
		mxPrunableDAcc.Set(delta)
	case "storage":
		mxPrunableDSto.Set(delta)
	case "code":
		mxPrunableDCode.Set(delta)
	case "commitment":
		mxPrunableDComm.Set(delta)
	}
	//fmt.Printf("smallestToPrune[%s] minInDB %d inFiles %d until %d\n", dt.d.filenameBase, sm, maxStepToPrune, untilStep)
	return sm <= min(maxStepToPrune, untilStep), maxStepToPrune
}

type DomainPruneStat struct {
	MinStep uint64
	MaxStep uint64
	Values  uint64
	History *InvertedIndexPruneStat
}

func (dc *DomainPruneStat) PrunedNothing() bool {
	return dc.Values == 0 && (dc.History == nil || dc.History.PrunedNothing())
}

func (dc *DomainPruneStat) String() (kvstr string) {
	if dc.PrunedNothing() {
		return ""
	}
	if dc.Values > 0 {
		kvstr = fmt.Sprintf("kv: %s from steps %d-%d", common.PrettyCounter(dc.Values), dc.MinStep, dc.MaxStep)
	}
	if dc.History != nil {
		if kvstr != "" {
			kvstr += ", "
		}
		kvstr += dc.History.String()
	}
	return kvstr
}

func (dc *DomainPruneStat) Accumulate(other *DomainPruneStat) {
	if other == nil {
		return
	}
	dc.MinStep = min(dc.MinStep, other.MinStep)
	dc.MaxStep = max(dc.MaxStep, other.MaxStep)
	dc.Values += other.Values
	if dc.History == nil {
		if other.History != nil {
			dc.History = other.History
		}
	} else {
		dc.History.Accumulate(other.History)
	}
}

func (dt *DomainRoTx) Prune(ctx context.Context, rwTx kv.RwTx, step, txFrom, txTo, limit uint64, logEvery *time.Ticker) (stat *DomainPruneStat, err error) {
	if limit == 0 {
		limit = math.MaxUint64
	}

	stat = &DomainPruneStat{MinStep: math.MaxUint64}
	if stat.History, err = dt.ht.Prune(ctx, rwTx, txFrom, txTo, limit, false, logEvery); err != nil {
		return nil, fmt.Errorf("prune history at step %d [%d, %d): %w", step, txFrom, txTo, err)
	}
	canPrune, maxPrunableStep := dt.canPruneDomainTables(rwTx, txTo)
	if !canPrune {
		return stat, nil
	}
	if step > maxPrunableStep {
		step = maxPrunableStep
	}

	st := time.Now()
	mxPruneInProgress.Inc()
	defer mxPruneInProgress.Dec()

	var valsCursor kv.RwCursor

	ancientDomainValsCollector := etl.NewCollector(dt.name.String()+".domain.collate", dt.d.dirs.Tmp, etl.NewSortableBuffer(etl.BufferOptimalSize), dt.d.logger).LogLvl(log.LvlTrace)
	defer ancientDomainValsCollector.Close()

	if dt.d.largeVals {
		valsCursor, err = rwTx.RwCursor(dt.d.valsTable)
		if err != nil {
			return stat, fmt.Errorf("create %s domain values cursor: %w", dt.name.String(), err)
		}
	} else {
		valsCursor, err = rwTx.RwCursorDupSort(dt.d.valsTable)
		if err != nil {
			return stat, fmt.Errorf("create %s domain values cursor: %w", dt.name.String(), err)
		}
	}
	defer valsCursor.Close()

	loadFunc := func(k, v []byte, _ etl.CurrentTableReader, _ etl.LoadNextFunc) error {
		if dt.d.largeVals {
			return valsCursor.Delete(k)
		}
		return valsCursor.(kv.RwCursorDupSort).DeleteExact(k, v)
	}

	prunedKey, err := GetExecV3PruneProgress(rwTx, dt.d.valsTable)
	if err != nil {
		dt.d.logger.Error("get domain pruning progress", "name", dt.name.String(), "error", err)
	}

	var k, v []byte
	if prunedKey != nil && limit < 100_000 {
		k, v, err = valsCursor.Seek(prunedKey)
	} else {
		k, v, err = valsCursor.First()
	}
	if err != nil {
		return nil, err
	}
	var stepBytes []byte
	for ; k != nil; k, v, err = valsCursor.Next() {
		if err != nil {
			return stat, fmt.Errorf("iterate over %s domain keys: %w", dt.name.String(), err)
		}

		if dt.d.largeVals {
			stepBytes = k[len(k)-8:]
		} else {
			stepBytes = v[:8]
		}

		is := ^binary.BigEndian.Uint64(stepBytes)
		if is > step {
			continue
		}
		if limit == 0 {
			if err := ancientDomainValsCollector.Load(rwTx, dt.d.valsTable, loadFunc, etl.TransformArgs{Quit: ctx.Done()}); err != nil {
				return stat, fmt.Errorf("load domain values: %w", err)
			}
			if err := SaveExecV3PruneProgress(rwTx, dt.d.valsTable, k); err != nil {
				return stat, fmt.Errorf("save domain pruning progress: %s, %w", dt.name.String(), err)
			}
			return stat, nil
		}
		limit--
		stat.Values++
		if err := ancientDomainValsCollector.Collect(k, v); err != nil {
			return nil, err
		}
		stat.MinStep = min(stat.MinStep, is)
		stat.MaxStep = max(stat.MaxStep, is)
		select {
		case <-ctx.Done():
			// consider ctx exiting as incorrect outcome, error is returned
			return stat, ctx.Err()
		case <-logEvery.C:
			dt.d.logger.Info("[snapshots] prune domain", "name", dt.name.String(),
				"pruned keys", stat.Values,
				"steps", fmt.Sprintf("%.2f-%.2f", float64(txFrom)/float64(dt.d.aggregationStep), float64(txTo)/float64(dt.d.aggregationStep)))
		default:
		}
	}
	mxPruneSizeDomain.AddUint64(stat.Values)
	if err := ancientDomainValsCollector.Load(rwTx, dt.d.valsTable, loadFunc, etl.TransformArgs{Quit: ctx.Done()}); err != nil {
		return stat, fmt.Errorf("load domain values: %w", err)
	}
	if err := SaveExecV3PruneProgress(rwTx, dt.d.valsTable, nil); err != nil {
		return stat, fmt.Errorf("save domain pruning progress: %s, %w", dt.d.filenameBase, err)
	}

	if err := SaveExecV3PrunableProgress(rwTx, []byte(dt.d.valsTable), step+1); err != nil {
		return stat, err
	}
	mxPruneTookDomain.ObserveDuration(st)
	return stat, nil
}

type DomainLatestIterFile struct {
	dc *DomainRoTx

	roTx      kv.Tx
	valsTable string

	limit int

	from, to []byte
	nextVal  []byte
	nextKey  []byte

	h *CursorHeap

	k, v, kBackup, vBackup []byte
	largeVals              bool
}

func (hi *DomainLatestIterFile) Close() {
}
func (hi *DomainLatestIterFile) init(dc *DomainRoTx) error {
	// Implementation:
	//     File endTxNum  = last txNum of file step
	//     DB endTxNum    = first txNum of step in db
	//     RAM endTxNum   = current txnum
	//  Example: stepSize=8, file=0-2.kv, db has key of step 2, current txn num is 17
	//     File endTxNum  = 15, because `0-2.kv` has steps 0 and 1, last txNum of step 1 is 15
	//     DB endTxNum    = 16, because db has step 2, and first txNum of step 2 is 16.
	//     RAM endTxNum   = 17, because current tcurrent txNum is 17
	hi.largeVals = dc.d.largeVals
	heap.Init(hi.h)
	var key, value []byte

	if dc.d.largeVals {
		valsCursor, err := hi.roTx.Cursor(dc.d.valsTable)
		if err != nil {
			return err
		}
		if key, value, err = valsCursor.Seek(hi.from); err != nil {
			return err
		}
		if key != nil && (hi.to == nil || bytes.Compare(key[:len(key)-8], hi.to) < 0) {
			k := key[:len(key)-8]
			stepBytes := key[len(key)-8:]
			step := ^binary.BigEndian.Uint64(stepBytes)
			endTxNum := step * dc.d.aggregationStep // DB can store not-finished step, it means - then set first txn in step - it anyway will be ahead of files

			heap.Push(hi.h, &CursorItem{t: DB_CURSOR, key: common.Copy(k), val: common.Copy(value), cNonDup: valsCursor, endTxNum: endTxNum, reverse: true})
		}
	} else {
		valsCursor, err := hi.roTx.CursorDupSort(dc.d.valsTable)
		if err != nil {
			return err
		}

		if key, value, err = valsCursor.Seek(hi.from); err != nil {
			return err
		}
		if key != nil && (hi.to == nil || bytes.Compare(key, hi.to) < 0) {
			stepBytes := value[:8]
			value = value[8:]
			step := ^binary.BigEndian.Uint64(stepBytes)
			endTxNum := step * dc.d.aggregationStep // DB can store not-finished step, it means - then set first txn in step - it anyway will be ahead of files

			heap.Push(hi.h, &CursorItem{t: DB_CURSOR, key: common.Copy(key), val: common.Copy(value), cDup: valsCursor, endTxNum: endTxNum, reverse: true})
		}
	}

	for i, item := range dc.files {
		// todo release btcursor when iter over/make it truly stateless
		btCursor, err := dc.statelessBtree(i).Seek(dc.statelessGetter(i), hi.from)
		if err != nil {
			return err
		}
		if btCursor == nil {
			continue
		}

		key := btCursor.Key()
		if key != nil && (hi.to == nil || bytes.Compare(key, hi.to) < 0) {
			val := btCursor.Value()
			txNum := item.endTxNum - 1 // !important: .kv files have semantic [from, t)
			heap.Push(hi.h, &CursorItem{t: FILE_CURSOR, key: key, val: val, btCursor: btCursor, endTxNum: txNum, reverse: true})
		}
	}
	return hi.advanceInFiles()
}

func (hi *DomainLatestIterFile) advanceInFiles() error {
	for hi.h.Len() > 0 {
		lastKey := (*hi.h)[0].key
		lastVal := (*hi.h)[0].val

		// Advance all the items that have this key (including the top)
		for hi.h.Len() > 0 && bytes.Equal((*hi.h)[0].key, lastKey) {
			ci1 := heap.Pop(hi.h).(*CursorItem)
			switch ci1.t {
			case FILE_CURSOR:
				if ci1.btCursor.Next() {
					ci1.key = ci1.btCursor.Key()
					ci1.val = ci1.btCursor.Value()
					if ci1.key != nil && (hi.to == nil || bytes.Compare(ci1.key, hi.to) < 0) {
						heap.Push(hi.h, ci1)
					}
				}
			case DB_CURSOR:
				if hi.largeVals {
					// start from current go to next
					initial, v, err := ci1.cNonDup.Current()
					if err != nil {
						return err
					}
					var k []byte
					for initial != nil && (k == nil || bytes.Equal(initial[:len(initial)-8], k[:len(k)-8])) {
						k, v, err = ci1.cNonDup.Next()
						if err != nil {
							return err
						}
						if k == nil {
							break
						}
					}

					if len(k) > 0 && (hi.to == nil || bytes.Compare(k[:len(k)-8], hi.to) < 0) {
						stepBytes := k[len(k)-8:]
						k = k[:len(k)-8]
						ci1.key = common.Copy(k)
						step := ^binary.BigEndian.Uint64(stepBytes)
						endTxNum := step * hi.dc.d.aggregationStep // DB can store not-finished step, it means - then set first txn in step - it anyway will be ahead of files
						ci1.endTxNum = endTxNum

						ci1.val = common.Copy(v)
						heap.Push(hi.h, ci1)
					}
				} else {
					// start from current go to next
					k, stepBytesWithValue, err := ci1.cDup.NextNoDup()
					if err != nil {
						return err
					}

					if len(k) > 0 && (hi.to == nil || bytes.Compare(k, hi.to) < 0) {
						stepBytes := stepBytesWithValue[:8]
						v := stepBytesWithValue[8:]
						ci1.key = common.Copy(k)
						step := ^binary.BigEndian.Uint64(stepBytes)
						endTxNum := step * hi.dc.d.aggregationStep // DB can store not-finished step, it means - then set first txn in step - it anyway will be ahead of files
						ci1.endTxNum = endTxNum

						ci1.val = common.Copy(v)
						heap.Push(hi.h, ci1)
					}
				}

			}
		}
		if len(lastVal) > 0 {
			hi.nextKey, hi.nextVal = lastKey, lastVal
			return nil // founc
		}
	}
	hi.nextKey = nil
	return nil
}

func (hi *DomainLatestIterFile) HasNext() bool {
	return hi.limit != 0 && hi.nextKey != nil
}

func (hi *DomainLatestIterFile) Next() ([]byte, []byte, error) {
	hi.limit--
	hi.k, hi.v = append(hi.k[:0], hi.nextKey...), append(hi.v[:0], hi.nextVal...)

	// Satisfy iter.Dual Invariant 2
	hi.k, hi.kBackup, hi.v, hi.vBackup = hi.kBackup, hi.k, hi.vBackup, hi.v
	if err := hi.advanceInFiles(); err != nil {
		return nil, nil, err
	}
	return hi.kBackup, hi.vBackup, nil
}

func (d *Domain) stepsRangeInDBAsStr(tx kv.Tx) string {
	a1, a2 := d.History.InvertedIndex.stepsRangeInDB(tx)
	//ad1, ad2 := d.stepsRangeInDB(tx)
	//if ad2-ad1 < 0 {
	//	fmt.Printf("aaa: %f, %f\n", ad1, ad2)
	//}
	return fmt.Sprintf("%s:%.1f", d.filenameBase, a2-a1)
}

func (dt *DomainRoTx) Files() (res []string) {
	for _, item := range dt.files {
		if item.src.decompressor != nil {
			res = append(res, item.src.decompressor.FileName())
		}
	}
	return append(res, dt.ht.Files()...)
}

type SelectedStaticFiles struct {
	accounts       []*filesItem
	accountsIdx    []*filesItem
	accountsHist   []*filesItem
	storage        []*filesItem
	storageIdx     []*filesItem
	storageHist    []*filesItem
	code           []*filesItem
	codeIdx        []*filesItem
	codeHist       []*filesItem
	commitment     []*filesItem
	commitmentIdx  []*filesItem
	commitmentHist []*filesItem
	//codeI          int
	//storageI       int
	//accountsI      int
	//commitmentI    int
}

//func (sf SelectedStaticFiles) FillV3(s *SelectedStaticFilesV3) SelectedStaticFiles {
//	sf.accounts, sf.accountsIdx, sf.accountsHist = s.accounts, s.accountsIdx, s.accountsHist
//	sf.storage, sf.storageIdx, sf.storageHist = s.storage, s.storageIdx, s.storageHist
//	sf.code, sf.codeIdx, sf.codeHist = s.code, s.codeIdx, s.codeHist
//	sf.commitment, sf.commitmentIdx, sf.commitmentHist = s.commitment, s.commitmentIdx, s.commitmentHist
//	sf.codeI, sf.accountsI, sf.storageI, sf.commitmentI = s.codeI, s.accountsI, s.storageI, s.commitmentI
//	return sf
//}

func (sf SelectedStaticFiles) Close() {
	for _, group := range [][]*filesItem{
		sf.accounts, sf.accountsIdx, sf.accountsHist,
		sf.storage, sf.storageIdx, sf.storageHist,
		sf.code, sf.codeIdx, sf.codeHist,
		sf.commitment, sf.commitmentIdx, sf.commitmentHist,
	} {
		for _, item := range group {
			if item != nil {
				if item.decompressor != nil {
					item.decompressor.Close()
				}
				if item.index != nil {
					item.index.Close()
				}
				if item.bindex != nil {
					item.bindex.Close()
				}
			}
		}
	}
}

type DomainStats struct {
	MergesCount          uint64
	LastCollationTook    time.Duration
	LastPruneTook        time.Duration
	LastPruneHistTook    time.Duration
	LastFileBuildingTook time.Duration
	LastCollationSize    uint64
	LastPruneSize        uint64

	FilesQueries *atomic.Uint64
	TotalQueries *atomic.Uint64
	EfSearchTime time.Duration
	DataSize     uint64
	IndexSize    uint64
	FilesCount   uint64
}

func (ds *DomainStats) Accumulate(other DomainStats) {
	if other.FilesQueries != nil {
		ds.FilesQueries.Add(other.FilesQueries.Load())
	}
	if other.TotalQueries != nil {
		ds.TotalQueries.Add(other.TotalQueries.Load())
	}
	ds.EfSearchTime += other.EfSearchTime
	ds.IndexSize += other.IndexSize
	ds.DataSize += other.DataSize
	ds.FilesCount += other.FilesCount
}

func ParseStepsFromFileName(fileName string) (from, to uint64, err error) {
	rangeString := strings.Split(fileName, ".")[1]
	rangeNums := strings.Split(rangeString, "-")
	// convert the range to uint64
	from, err = strconv.ParseUint(rangeNums[0], 10, 64)
	if err != nil {
		return 0, 0, fmt.Errorf("failed to parse to %s: %w", rangeNums[1], err)
	}
	to, err = strconv.ParseUint(rangeNums[1], 10, 64)
	if err != nil {
		return 0, 0, fmt.Errorf("failed to parse to %s: %w", rangeNums[1], err)
	}
	return from, to, nil
}<|MERGE_RESOLUTION|>--- conflicted
+++ resolved
@@ -719,13 +719,6 @@
 
 // DomainRoTx allows accesing the same domain from multiple go-routines
 type DomainRoTx struct {
-<<<<<<< HEAD
-	ht         *HistoryRoTx
-	d          *Domain
-	files      visibleFiles
-	btcursors  []*Cursor
-	getters    []ArchiveGetter
-=======
 	files   visibleFiles
 	visible *domainVisible
 	name    kv.Domain
@@ -733,8 +726,8 @@
 
 	d *Domain
 
+	btcursors  []*Cursor
 	getters    []*seg.Reader
->>>>>>> fa4bb2cf
 	readers    []*BtIndex
 	idxReaders []*recsplit.IndexReader
 
@@ -753,7 +746,6 @@
 	return mxsKVGet[name][level]
 }
 
-<<<<<<< HEAD
 func (dt *DomainRoTx) getCursorFromFile(i int, filekey []byte) ([]byte, bool, error) {
 	if !(UseBtree || UseBpsTree) {
 		panic("not implemented")
@@ -771,14 +763,10 @@
 	return nil, false, nil
 }
 
-func (dt *DomainRoTx) getFromFile(i int, filekey []byte) ([]byte, bool, error) {
-=======
 func (dt *DomainRoTx) getLatestFromFile(i int, filekey []byte) ([]byte, bool, error) {
 	if dbg.KVReadLevelledMetrics {
 		defer domainReadMetric(dt.name, i).ObserveDuration(time.Now())
 	}
-
->>>>>>> fa4bb2cf
 	g := dt.statelessGetter(i)
 	if !(UseBtree || UseBpsTree) {
 		reader := dt.statelessIdxReader(i)
@@ -1535,13 +1523,8 @@
 			}
 		}
 
-<<<<<<< HEAD
-		//t := time.Now()
 		v, found, err = dt.getCursorFromFile(i, filekey)
-		// v, found, err = dt.getFromFile(i, filekey)
-=======
-		v, found, err = dt.getLatestFromFile(i, filekey)
->>>>>>> fa4bb2cf
+		// v, found, err = dt.getLatestFromFile(i, filekey)
 		if err != nil {
 			return nil, false, 0, 0, err
 		}
