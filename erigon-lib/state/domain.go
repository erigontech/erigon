--- conflicted
+++ resolved
@@ -334,10 +334,7 @@
 	}
 	return garbageFiles
 }
-<<<<<<< HEAD
-=======
-
->>>>>>> 3e0a1436
+
 func (d *Domain) closeWhatNotInList(fNames []string) {
 	protectFiles := make(map[string]struct{}, len(fNames))
 	for _, f := range fNames {
