--- conflicted
+++ resolved
@@ -123,29 +123,6 @@
 	caches *sync.Pool
 }
 
-<<<<<<< HEAD
-var DomainCompressCfg = seg.Cfg{
-	MinPatternScore:      1000,
-	DictReducerSoftLimit: 2000000,
-	MinPatternLen:        20,
-	MaxPatternLen:        128,
-	SamplingFactor:       4,
-	MaxDictPatterns:      64 * 1024 * 2,
-	Workers:              1,
-}
-
-var HistoryCompressCfg = seg.Cfg{
-	MinPatternScore:      8000,
-	DictReducerSoftLimit: 1000000,
-	MinPatternLen:        5,
-	MaxPatternLen:        128,
-	SamplingFactor:       4,
-	MaxDictPatterns:      64 * 1024,
-	Workers:              1,
-}
-
-=======
->>>>>>> 2b3d2fb5
 func NewDomain(cfg domainCfg, aggStep uint64, logger log.Logger) (*Domain, error) {
 	if cfg.hist.iiCfg.dirs.SnapDomain == "" {
 		panic("assert: empty `dirs`")
