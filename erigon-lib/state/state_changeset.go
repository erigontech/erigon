--- conflicted
+++ resolved
@@ -28,11 +28,7 @@
 )
 
 type StateChangeSet struct {
-<<<<<<< HEAD
-	Diffs [kv.DomainLen]DomainDiff // there are 4 domains of state changes
-=======
 	Diffs [kv.DomainLen]kv.DomainDiff // there are 4 domains of state changes
->>>>>>> 5729b000
 }
 
 func (s *StateChangeSet) Copy() *StateChangeSet {
@@ -42,77 +38,7 @@
 	}
 	return &res
 }
-<<<<<<< HEAD
-
-type DomainEntryDiff struct {
-	Key           string
-	Value         []byte
-	PrevStepBytes []byte
-}
-
-// DomainDiff represents a domain of state changes.
-type DomainDiff struct {
-	// We can probably flatten these into single slices for GC/cache optimization
-	keys          map[string][]byte
-	prevValues    map[string][]byte
-	prevValsSlice []DomainEntryDiff
-
-	prevStepBuf, keyBuf []byte
-}
-
-func (d *DomainDiff) Copy() *DomainDiff {
-	return &DomainDiff{keys: maps.Clone(d.keys), prevValues: maps.Clone(d.prevValues)}
-}
-
-// RecordDelta records a state change.
-func (d *DomainDiff) DomainUpdate(key1, key2, prevValue, stepBytes []byte, prevStep uint64) {
-	if d.keys == nil {
-		d.keys = make(map[string][]byte, 16)
-		d.prevValues = make(map[string][]byte, 16)
-		d.prevStepBuf = make([]byte, 8)
-	}
-	binary.BigEndian.PutUint64(d.prevStepBuf, ^prevStep)
-
-	d.keyBuf = append(append(append(d.keyBuf[:0], key1...), key2...), stepBytes...)
-	key := toStringZeroCopy(d.keyBuf[:len(key1)+len(key2)])
-	if _, ok := d.keys[key]; !ok {
-		d.keys[strings.Clone(key)] = common.Copy(d.prevStepBuf)
-	}
-
-	valsKey := toStringZeroCopy(d.keyBuf)
-	if _, ok := d.prevValues[valsKey]; !ok {
-		valsKeySCopy := strings.Clone(valsKey)
-		if bytes.Equal(stepBytes, d.prevStepBuf) {
-			d.prevValues[valsKeySCopy] = common.Copy(prevValue)
-		} else {
-			d.prevValues[valsKeySCopy] = []byte{} // We need to delete the current step but restore the previous one
-		}
-		d.prevValsSlice = nil
-	}
-}
-
-func (d *DomainDiff) GetDiffSet() (keysToValue []DomainEntryDiff) {
-	if len(d.prevValsSlice) != 0 {
-		return d.prevValsSlice
-	}
-	d.prevValsSlice = make([]DomainEntryDiff, len(d.prevValues))
-	i := 0
-	for k, v := range d.prevValues {
-		d.prevValsSlice[i].Key = k
-		d.prevValsSlice[i].Value = v
-		d.prevValsSlice[i].PrevStepBytes = d.keys[k[:len(k)-8]]
-		i++
-	}
-	sort.Slice(d.prevValsSlice, func(i, j int) bool {
-		return d.prevValsSlice[i].Key < d.prevValsSlice[j].Key
-	})
-	return d.prevValsSlice
-}
-
-func SerializeDiffSet(diffSet []DomainEntryDiff, out []byte) []byte {
-=======
 func SerializeDiffSet(diffSet []kv.DomainEntryDiff, out []byte) []byte {
->>>>>>> 5729b000
 	ret := out
 	// Write a small dictionary for prevStepBytes
 	dict := make(map[string]byte)
