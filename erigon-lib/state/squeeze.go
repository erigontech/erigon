package state

import (
	"bytes"
	"context"
	"encoding/hex"
	"errors"
	"fmt"
	"math"
	"os"
	"path/filepath"
	"strings"
	"time"

	"github.com/c2h5oh/datasize"

	"github.com/erigontech/erigon-lib/common"
	"github.com/erigontech/erigon-lib/common/datadir"
	"github.com/erigontech/erigon-lib/common/dir"
	downloadertype "github.com/erigontech/erigon-lib/downloader/snaptype"
	"github.com/erigontech/erigon-lib/kv"
	"github.com/erigontech/erigon-lib/kv/rawdbv3"
	"github.com/erigontech/erigon-lib/kv/stream"
	"github.com/erigontech/erigon-lib/log/v3"
	"github.com/erigontech/erigon-lib/seg"
)

//Sqeeze: ForeignKeys-aware compression of file

// Sqeeze - re-compress file
// Breaks squeezed commitment files totally
// TODO: care of ForeignKeys
func (a *Aggregator) Sqeeze(ctx context.Context, domain kv.Domain) error {
	filesToRemove := []string{}
	for _, to := range domainFiles(a.dirs, domain) {
		_, fileName := filepath.Split(to)
		res, _, _ := downloadertype.ParseFileName("", fileName)
		if res.To-res.From < DomainMinStepsToCompress {
			continue
		}

		tempFileCopy := filepath.Join(a.dirs.Tmp, fileName)
		if err := datadir.CopyFile(to, tempFileCopy); err != nil {
			return err
		}

		if err := a.sqeezeDomainFile(ctx, domain, tempFileCopy, to); err != nil {
			return err
		}

		// a.squeezeCommitmentFile(ctx, domain)

		filesToRemove = append(filesToRemove,
			tempFileCopy,
			strings.ReplaceAll(to, ".kv", ".kv.torrent"),
			strings.ReplaceAll(to, ".kv", ".bt"),
			strings.ReplaceAll(to, ".kv", ".bt.torrent"),
			strings.ReplaceAll(to, ".kv", ".kvei"),
			strings.ReplaceAll(to, ".kv", ".kvei.torrent"),
			strings.ReplaceAll(to, ".kv", ".kvi"),
			strings.ReplaceAll(to, ".kv", ".kvi.torrent"))
	}

	for _, f := range filesToRemove {
		if err := os.Remove(f); err != nil {
			return err
		}
	}
	return nil
}

func (a *Aggregator) sqeezeDomainFile(ctx context.Context, domain kv.Domain, from, to string) error {
	if domain == kv.CommitmentDomain {
		panic("please use SqueezeCommitmentFiles func")
	}

	compression := a.d[domain].Compression
	compressCfg := a.d[domain].CompressCfg

	a.logger.Info("[sqeeze] file", "f", to, "cfg", compressCfg, "c", compression)
	decompressor, err := seg.NewDecompressor(from)
	if err != nil {
		return err
	}
	defer decompressor.Close()
	defer decompressor.MadvSequential().DisableReadAhead()
	r := seg.NewReader(decompressor.MakeGetter(), seg.DetectCompressType(decompressor.MakeGetter()))

	c, err := seg.NewCompressor(ctx, "sqeeze", to, a.dirs.Tmp, compressCfg, log.LvlInfo, a.logger)
	if err != nil {
		return err
	}
	defer c.Close()
	w := seg.NewWriter(c, compression)
	if err := w.ReadFrom(r); err != nil {
		return err
	}
	if err := c.Compress(); err != nil {
		return err
	}

	return nil
}

// SqueezeCommitmentFiles should be called only when NO EXECUTION is running.
// Removes commitment files and suppose following aggregator shutdown and restart  (to integrate new files and rebuild indexes)
func SqueezeCommitmentFiles(at *AggregatorRoTx, logger log.Logger) error {
	if !at.a.commitmentValuesTransform {
		return nil
	}

	rng := &Ranges{
		domain: [kv.DomainLen]DomainRanges{
			kv.AccountsDomain: {
				name:    kv.AccountsDomain,
				values:  MergeRange{"", true, 0, math.MaxUint64},
				history: HistoryRanges{},
				aggStep: at.StepSize(),
			},
			kv.StorageDomain: {
				name:    kv.StorageDomain,
				values:  MergeRange{"", true, 0, math.MaxUint64},
				history: HistoryRanges{},
				aggStep: at.StepSize(),
			},
			kv.CommitmentDomain: {
				name:    kv.CommitmentDomain,
				values:  MergeRange{"", true, 0, math.MaxUint64},
				history: HistoryRanges{},
				aggStep: at.StepSize(),
			},
		},
	}
	sf, err := at.FilesInRange(rng)
	if err != nil {
		return err
	}
	getSizeDelta := func(a, b string) (datasize.ByteSize, float32, error) {
		ai, err := os.Stat(a)
		if err != nil {
			return 0, 0, err
		}
		bi, err := os.Stat(b)
		if err != nil {
			return 0, 0, err
		}
		return datasize.ByteSize(ai.Size()) - datasize.ByteSize(bi.Size()), 100.0 * (float32(ai.Size()-bi.Size()) / float32(ai.Size())), nil
	}

	ranges := make([]MergeRange, 0)
	for fi, f := range sf.d[kv.AccountsDomain] {
		ranges = append(ranges, MergeRange{
			from: f.startTxNum,
			to:   f.endTxNum,
		})
		if sf.d[kv.StorageDomain][fi].startTxNum != f.startTxNum || sf.d[kv.StorageDomain][fi].endTxNum != f.endTxNum {
			return errors.New("account and storage file ranges are not matching")
		}
		if sf.d[kv.CommitmentDomain][fi].startTxNum != f.startTxNum || sf.d[kv.CommitmentDomain][fi].endTxNum != f.endTxNum {
			return errors.New("account and commitment file ranges are not matching")
		}
	}

	log.Info("[squeeze_migration] see target files", "count", len(ranges))
	if len(ranges) == 0 {
		return errors.New("no account files found")
	}

	var (
		temporalFiles  []string
		processedFiles int
		sizeDelta      = datasize.B
		sqExt          = ".squeezed"
		commitment     = at.d[kv.CommitmentDomain]
		accounts       = at.d[kv.AccountsDomain]
		storage        = at.d[kv.StorageDomain]
		logEvery       = time.NewTicker(30 * time.Second)
	)
	defer logEvery.Stop()

	for ri, r := range ranges {
		af, err := accounts.rawLookupFileByRange(r.from, r.to)
		if err != nil {
			return err
		}
		sf, err := storage.rawLookupFileByRange(r.from, r.to)
		if err != nil {
			return err
		}
		cf, err := commitment.rawLookupFileByRange(r.from, r.to)
		if err != nil {
			return err
		}

		af.decompressor.MadvNormal()
		sf.decompressor.MadvNormal()
		cf.decompressor.MadvNormal()

		err = func() error {
			steps := cf.endTxNum/at.a.aggregationStep - cf.startTxNum/at.a.aggregationStep
			compression := commitment.d.Compression
			if steps < DomainMinStepsToCompress {
				compression = seg.CompressNone
			}
			at.a.logger.Info("[squeeze_migration] file start", "original", cf.decompressor.FileName(),
				"progress", fmt.Sprintf("%d/%d", ri+1, len(ranges)), "compress_cfg", commitment.d.CompressCfg, "compress", compression)

			originalPath := cf.decompressor.FilePath()
			squeezedTmpPath := originalPath + sqExt + ".tmp"

			squeezedCompr, err := seg.NewCompressor(context.Background(), "squeeze", squeezedTmpPath, at.a.dirs.Tmp,
				commitment.d.CompressCfg, log.LvlInfo, commitment.d.logger)
			if err != nil {
				return err
			}
			defer squeezedCompr.Close()

			writer := seg.NewWriter(squeezedCompr, commitment.d.Compression)
			reader := seg.NewReader(cf.decompressor.MakeGetter(), compression)
			reader.Reset(0)

			rng := MergeRange{needMerge: true, from: af.startTxNum, to: af.endTxNum}
			vt, err := commitment.commitmentValTransformDomain(rng, accounts, storage, af, sf)
			if err != nil {
				return fmt.Errorf("failed to create commitment value transformer: %w", err)
			}

			ki := 0
			var k, v []byte
			for reader.HasNext() {
				k, _ = reader.Next(k[:0])
				v, _ = reader.Next(v[:0])
				ki += 2

				if k == nil {
					// nil keys are not supported for domains
					continue
				}

				if !bytes.Equal(k, keyCommitmentState) {
					v, err = vt(v, af.startTxNum, af.endTxNum)
					if err != nil {
						return fmt.Errorf("failed to transform commitment value: %w", err)
					}
				}
				if _, err = writer.Write(k); err != nil {
					return fmt.Errorf("write key word: %w", err)
				}
				if _, err = writer.Write(v); err != nil {
					return fmt.Errorf("write value word: %w", err)
				}

				select {
				case <-logEvery.C:
					logger.Info("[squeeze_migration]", "file", cf.decompressor.FileName(), "k", fmt.Sprintf("%x", k),
						"progress", fmt.Sprintf("%s/%s", common.PrettyCounter(ki), common.PrettyCounter(cf.decompressor.Count())))
				default:
				}
			}

			if err = writer.Compress(); err != nil {
				return err
			}
			writer.Close()

			delta, deltaP, err := getSizeDelta(originalPath, squeezedTmpPath)
			if err != nil {
				return err
			}
			sizeDelta += delta
			cf.frozen = false
			cf.closeFilesAndRemove()

			squeezedPath := originalPath + sqExt
			if err = os.Rename(squeezedTmpPath, squeezedPath); err != nil {
				return err
			}
			temporalFiles = append(temporalFiles, squeezedPath)

			at.a.logger.Info("[sqeeze_migration] file done", "original", filepath.Base(originalPath),
				"sizeDelta", fmt.Sprintf("%s (%.1f%%)", delta.HR(), deltaP))

			processedFiles++
			return nil
		}()
		if err != nil {
			return fmt.Errorf("failed to squeeze commitment file %q: %w", cf.decompressor.FileName(), err)
		}
		af.decompressor.DisableReadAhead()
		sf.decompressor.DisableReadAhead()
	}

	for _, path := range temporalFiles {
		if err := os.Rename(path, strings.TrimSuffix(path, sqExt)); err != nil {
			return err
		}
		at.a.logger.Debug("[squeeze_migration] temporal file renaming", "path", path)
	}
	at.a.logger.Info("[squeeze_migration] done", "sizeDelta", sizeDelta.HR(), "files", len(ranges))

	return nil
}

// RebuildCommitmentFiles recreates commitment files from existing accounts and storage kv files
// If some commitment exists, they will be accepted as correct and next kv range will be processed.
// DB expected to be empty, committed into db keys will be not processed.
func RebuildCommitmentFiles(ctx context.Context, rwDb kv.TemporalRwDB, txNumsReader *rawdbv3.TxNumsReader, logger log.Logger) (latestRoot []byte, err error) {
	a := rwDb.(HasAgg).Agg().(*Aggregator)

	acRo := a.BeginFilesRo() // this tx is used to read existing domain files and closed in the end
	defer acRo.Close()
	defer acRo.MadvNormal().DisableReadAhead()

	rng := &Ranges{
		domain: [kv.DomainLen]DomainRanges{
			kv.AccountsDomain: {
				name:    kv.AccountsDomain,
				values:  MergeRange{"", true, 0, math.MaxUint64},
				history: HistoryRanges{},
				aggStep: a.StepSize(),
			},
		},
	}
	sf, err := acRo.FilesInRange(rng)
	if err != nil {
		return nil, err
	}
	ranges := make([]MergeRange, 0)
	for fi, f := range sf.d[kv.AccountsDomain] {
		logger.Info("shard %d - %d-%d %s", fi, f.startTxNum, f.endTxNum, f.decompressor.FileName())
		ranges = append(ranges, MergeRange{
			from: f.startTxNum,
			to:   f.endTxNum,
		})
	}
	if len(ranges) == 0 {
		return nil, errors.New("no account files found")
	}

	start := time.Now()
	defer func() { logger.Info("Commitment DONE", "duration", time.Since(start)) }()

	acRo.RestrictSubsetFileDeletions(true)
	a.commitmentValuesTransform = false

	var totalKeysCommitted uint64

	for i, r := range ranges {
		logger.Info("scanning keys", "range", r.String("", a.StepSize()), "shards", fmt.Sprintf("%d/%d", i+1, len(ranges))) //

		fromTxNumRange, toTxNumRange := r.FromTo()
		lastTxnumInShard := toTxNumRange
		if acRo.TxNumsInFiles(kv.StateDomains...) >= toTxNumRange {
			logger.Info("skipping existing range", "range", r.String("", a.StepSize()))
			continue
		}

		roTx, err := a.db.BeginRo(ctx)
		if err != nil {
			return nil, err
		}
		defer roTx.Rollback()

		_, blockNum, err := txNumsReader.FindBlockNum(roTx, toTxNumRange-1)
		if err != nil {
			logger.Warn("failed to find block number for txNum", "txNum", toTxNumRange, "err", err)
			return nil, err
		}

		streamAcc, err := acRo.FileStream(kv.AccountsDomain, fromTxNumRange, toTxNumRange)
		if err != nil {
			return nil, err
		}
		streamSto, err := acRo.FileStream(kv.StorageDomain, fromTxNumRange, toTxNumRange)
		if err != nil {
			return nil, err
		}

		keyIter := stream.UnionKV(streamAcc, streamSto, -1)

		txnRangeTo, txnRangeFrom := toTxNumRange, fromTxNumRange
		totalKeys := acRo.KeyCountInFiles(kv.AccountsDomain, fromTxNumRange, txnRangeTo) +
			acRo.KeyCountInFiles(kv.StorageDomain, txnRangeFrom, txnRangeTo)

		shardFrom, shardTo := fromTxNumRange/a.StepSize(), toTxNumRange/a.StepSize()
		batchSize := totalKeys / (shardTo - shardFrom)
		lastShard := shardTo

		shardSize := min(uint64(math.Pow(2, math.Log2(float64(totalKeys/batchSize)))), 128)
		shardTo = shardFrom + shardSize
		toTxNumRange = shardTo * a.StepSize()

		logger.Info("beginning commitment", "range", r.String("", a.StepSize()), "shardSize", shardSize, "batch", batchSize)

		var rebuiltCommit *rebuiltCommitment
		var processed uint64

		for shardFrom < lastShard {
			nextKey := func() (ok bool, k []byte) {
				if !keyIter.HasNext() {
					return false, nil
				}
				if processed%10_000 == 0 {
					logger.Info(fmt.Sprintf("processed %12d/%d (%2.f%%) %x", processed, totalKeys, float64(processed)/float64(totalKeys)*100, k))
				}
				k, _, err := keyIter.Next()
				if err != nil {
					logger.Warn("nextKey", "err", err)
					return false, nil
				}
				processed++
				if processed%(batchSize*shardSize) == 0 && shardTo != lastShard {
					return false, k
				}
				return true, k
			}

			rwTx, err := rwDb.BeginTemporalRw(ctx)
			if err != nil {
				return nil, err
			}
			defer rwTx.Rollback()

			domains, err := NewSharedDomains(rwTx, log.New())
			if err != nil {
				return nil, err
			}

			domains.SetBlockNum(blockNum)
			domains.SetTxNum(lastTxnumInShard - 1)
			domains.sdCtx.SetLimitReadAsOfTxNum(domains.TxNum()+1, true) // this helps to read state from correct file during commitment

<<<<<<< HEAD
			rebuiltCommit, err = rebuildCommitmentShard(ctx, domains, roTx, domains.AggTx(), nextKey, &rebuiltCommitment{
=======
			rebuiltCommit, err = rebuildCommitmentShard(ctx, domains, rwTx, nextKey, &rebuiltCommitment{
>>>>>>> fd4af0bc
				StepFrom: shardFrom,
				StepTo:   shardTo,
				TxnFrom:  fromTxNumRange,
				TxnTo:    toTxNumRange,
				Keys:     totalKeys,
			}, domains.logger)
			if err != nil {
				return nil, err
			}
			logger.Info(fmt.Sprintf("shard %d-%d of range %s finished (%d%%)", shardFrom, shardTo, r.String("", a.StepSize()), processed*100/totalKeys),
				"keys", fmt.Sprintf("%s/%s", common.PrettyCounter(processed), common.PrettyCounter(totalKeys)))

			domains.Close()

			a.dirtyFilesLock.Lock()
			a.recalcVisibleFiles(a.dirtyFilesEndTxNumMinimax())
			a.dirtyFilesLock.Unlock()
			rwTx.Rollback()

			if shardTo+shardSize > lastShard && shardSize > 1 {
				shardSize /= 2
			}
			shardFrom = shardTo
			shardTo += shardSize
			fromTxNumRange = toTxNumRange
			toTxNumRange += shardSize * a.StepSize()
		}

		roTx.Rollback()
		totalKeysCommitted += processed

		rhx := ""
		if rebuiltCommit != nil {
			rhx = hex.EncodeToString(rebuiltCommit.RootHash)
			latestRoot = rebuiltCommit.RootHash
		}
		logger.Info("finished commitment range", "stateRoot", rhx, "range", r.String("", a.StepSize()),
			"block", blockNum, "totalKeysProcessed", common.PrettyCounter(totalKeysCommitted))

		for {
			smthDone, err := a.mergeLoopStep(ctx, toTxNumRange)
			if err != nil {
				return nil, err
			}
			if !smthDone {
				break
			}
			a.onFilesChange(nil)
		}

		keyIter.Close()
	}
	logger.Info("Commitment rebuild", "duration", time.Since(start), "totalKeysProcessed", common.PrettyCounter(totalKeysCommitted))

	logger.Info("Squeezing commitment files")
	a.commitmentValuesTransform = true

	acRo.Close()

	a.recalcVisibleFiles(a.dirtyFilesEndTxNumMinimax())

	logger.Info(fmt.Sprintf("latest root %x", latestRoot))

	actx := a.BeginFilesRo()
	defer actx.Close()
	if err = SqueezeCommitmentFiles(actx, logger); err != nil {
		logger.Warn("squeezeCommitmentFiles failed", "err", err)
		logger.Info("rebuilt commitment files still available. Instead of re-run, you have to run 'erigon snapshots sqeeze' to finish squeezing")
		return nil, err
	}

	return latestRoot, nil
}

// discardWrites disables updates collection for further flushing into db.
// Instead, it keeps them temporarily available until .ClearRam/.Close will make them unavailable.
func (sd *SharedDomains) discardWrites(d kv.Domain) {
	if d >= kv.DomainLen {
		return
	}
	sd.domainWriters[d].discard = true
	sd.domainWriters[d].h.discard = true
}

func rebuildCommitmentShard(ctx context.Context, sd *SharedDomains, tx kv.TemporalTx, next func() (bool, []byte), cfg *rebuiltCommitment, logger log.Logger) (*rebuiltCommitment, error) {
	aggTx := AggTx(tx)
	sd.discardWrites(kv.AccountsDomain)
	sd.discardWrites(kv.StorageDomain)
	sd.discardWrites(kv.CodeDomain)

<<<<<<< HEAD
	visComFiles := aggTx.Files(kv.CommitmentDomain)
=======
	visComFiles := tx.(kv.WithFreezeInfo).FreezeInfo().Files(kv.CommitmentDomain)
>>>>>>> fd4af0bc
	logger.Info("starting commitment", "shard", fmt.Sprintf("%d-%d", cfg.StepFrom, cfg.StepTo),
		"totalKeys", common.PrettyCounter(cfg.Keys), "block", sd.BlockNum(),
		"commitment files before dump step", cfg.StepTo,
		"files", fmt.Sprintf("%d %v", len(visComFiles), visComFiles))

	sf := time.Now()
	var processed uint64
	for ok, key := next(); ; ok, key = next() {
		sd.sdCtx.TouchKey(kv.AccountsDomain, string(key), nil)
		processed++
		if !ok {
			break
		}
	}
	collectionSpent := time.Since(sf)
<<<<<<< HEAD
	rh, err := sd.sdCtx.ComputeCommitment(ctx, roTx, true, sd.BlockNum(), fmt.Sprintf("%d-%d", cfg.StepFrom, cfg.StepTo))
=======
	rh, err := sd.sdCtx.ComputeCommitment(ctx, true, sd.BlockNum(), fmt.Sprintf("%d-%d", cfg.StepFrom, cfg.StepTo), sd.TxNum())
>>>>>>> fd4af0bc
	if err != nil {
		return nil, err
	}
	logger.Info("sealing", "shard", fmt.Sprintf("%d-%d", cfg.StepFrom, cfg.StepTo),
		"root", hex.EncodeToString(rh), "commitment", time.Since(sf).String(),
		"collection", collectionSpent.String())

	sb := time.Now()

	err = aggTx.d[kv.CommitmentDomain].d.dumpStepRangeOnDisk(ctx, cfg.StepFrom, cfg.StepTo, cfg.TxnFrom, cfg.TxnTo, sd.domainWriters[kv.CommitmentDomain], nil)
	if err != nil {
		return nil, err
	}

	logger.Info("shard built", "shard", fmt.Sprintf("%d-%d", cfg.StepFrom, cfg.StepTo), "root", hex.EncodeToString(rh), "ETA", time.Since(sf).String(), "file dump", time.Since(sb).String())

	return &rebuiltCommitment{
		RootHash: rh,
		StepFrom: cfg.StepFrom,
		StepTo:   cfg.StepTo,
		TxnFrom:  cfg.TxnFrom,
		TxnTo:    cfg.TxnTo,
		Keys:     processed,
	}, nil
}

type rebuiltCommitment struct {
	RootHash []byte
	StepFrom uint64
	StepTo   uint64
	TxnFrom  uint64
	TxnTo    uint64
	Keys     uint64
}

func domainFiles(dirs datadir.Dirs, domain kv.Domain) []string {
	files, err := dir.ListFiles(dirs.SnapDomain, ".kv")
	if err != nil {
		panic(err)
	}
	res := make([]string, 0, len(files))
	for _, f := range files {
		if !strings.Contains(f, domain.String()) {
			continue
		}
		res = append(res, f)
	}
	return res
}<|MERGE_RESOLUTION|>--- conflicted
+++ resolved
@@ -430,11 +430,7 @@
 			domains.SetTxNum(lastTxnumInShard - 1)
 			domains.sdCtx.SetLimitReadAsOfTxNum(domains.TxNum()+1, true) // this helps to read state from correct file during commitment
 
-<<<<<<< HEAD
-			rebuiltCommit, err = rebuildCommitmentShard(ctx, domains, roTx, domains.AggTx(), nextKey, &rebuiltCommitment{
-=======
 			rebuiltCommit, err = rebuildCommitmentShard(ctx, domains, rwTx, nextKey, &rebuiltCommitment{
->>>>>>> fd4af0bc
 				StepFrom: shardFrom,
 				StepTo:   shardTo,
 				TxnFrom:  fromTxNumRange,
@@ -525,11 +521,7 @@
 	sd.discardWrites(kv.StorageDomain)
 	sd.discardWrites(kv.CodeDomain)
 
-<<<<<<< HEAD
-	visComFiles := aggTx.Files(kv.CommitmentDomain)
-=======
 	visComFiles := tx.(kv.WithFreezeInfo).FreezeInfo().Files(kv.CommitmentDomain)
->>>>>>> fd4af0bc
 	logger.Info("starting commitment", "shard", fmt.Sprintf("%d-%d", cfg.StepFrom, cfg.StepTo),
 		"totalKeys", common.PrettyCounter(cfg.Keys), "block", sd.BlockNum(),
 		"commitment files before dump step", cfg.StepTo,
@@ -545,11 +537,7 @@
 		}
 	}
 	collectionSpent := time.Since(sf)
-<<<<<<< HEAD
-	rh, err := sd.sdCtx.ComputeCommitment(ctx, roTx, true, sd.BlockNum(), fmt.Sprintf("%d-%d", cfg.StepFrom, cfg.StepTo))
-=======
-	rh, err := sd.sdCtx.ComputeCommitment(ctx, true, sd.BlockNum(), fmt.Sprintf("%d-%d", cfg.StepFrom, cfg.StepTo), sd.TxNum())
->>>>>>> fd4af0bc
+	rh, err := sd.sdCtx.ComputeCommitment(ctx, roTx, true, sd.BlockNum(), fmt.Sprintf("%d-%d", cfg.StepFrom, cfg.StepTo), sd.TxNum())
 	if err != nil {
 		return nil, err
 	}
