package state

import (
	"bytes"
	"context"
	"encoding/hex"
	"errors"
	"fmt"
	"math"
	"os"
	"path/filepath"
	"strings"
	"time"

	"github.com/c2h5oh/datasize"

	"github.com/erigontech/erigon-lib/common"
	"github.com/erigontech/erigon-lib/common/datadir"
	"github.com/erigontech/erigon-lib/common/dir"
	downloadertype "github.com/erigontech/erigon-lib/downloader/snaptype"
	"github.com/erigontech/erigon-lib/kv"
	"github.com/erigontech/erigon-lib/kv/rawdbv3"
	"github.com/erigontech/erigon-lib/kv/stream"
	"github.com/erigontech/erigon-lib/log/v3"
	"github.com/erigontech/erigon-lib/seg"
)

//Sqeeze: ForeignKeys-aware compression of file

// Sqeeze - re-compress file
// Breaks squeezed commitment files totally
// TODO: care of ForeignKeys
func (a *Aggregator) Sqeeze(ctx context.Context, domain kv.Domain) error {
	filesToRemove := []string{}
	for _, to := range domainFiles(a.dirs, domain) {
		_, fileName := filepath.Split(to)
		res, _, _ := downloadertype.ParseFileName("", fileName)
		if res.To-res.From < DomainMinStepsToCompress {
			continue
		}

		tempFileCopy := filepath.Join(a.dirs.Tmp, fileName)
		if err := datadir.CopyFile(to, tempFileCopy); err != nil {
			return err
		}

		if err := a.sqeezeDomainFile(ctx, domain, tempFileCopy, to); err != nil {
			return err
		}

		// a.squeezeCommitmentFile(ctx, domain)

		filesToRemove = append(filesToRemove,
			tempFileCopy,
			strings.ReplaceAll(to, ".kv", ".kv.torrent"),
			strings.ReplaceAll(to, ".kv", ".bt"),
			strings.ReplaceAll(to, ".kv", ".bt.torrent"),
			strings.ReplaceAll(to, ".kv", ".kvei"),
			strings.ReplaceAll(to, ".kv", ".kvei.torrent"),
			strings.ReplaceAll(to, ".kv", ".kvi"),
			strings.ReplaceAll(to, ".kv", ".kvi.torrent"))
	}

	for _, f := range filesToRemove {
		if err := os.Remove(f); err != nil {
			return err
		}
	}
	return nil
}

func (a *Aggregator) sqeezeDomainFile(ctx context.Context, domain kv.Domain, from, to string) error {
	if domain == kv.CommitmentDomain {
		panic("please use SqueezeCommitmentFiles func")
	}

	compression := a.d[domain].Compression
	compressCfg := a.d[domain].CompressCfg

	a.logger.Info("[sqeeze] file", "f", to, "cfg", compressCfg, "c", compression)
	decompressor, err := seg.NewDecompressor(from)
	if err != nil {
		return err
	}
	defer decompressor.Close()
	defer decompressor.EnableReadAhead().DisableReadAhead()
	r := seg.NewReader(decompressor.MakeGetter(), seg.DetectCompressType(decompressor.MakeGetter()))

	c, err := seg.NewCompressor(ctx, "sqeeze", to, a.dirs.Tmp, compressCfg, log.LvlInfo, a.logger)
	if err != nil {
		return err
	}
	defer c.Close()
	w := seg.NewWriter(c, compression)
	if err := w.ReadFrom(r); err != nil {
		return err
	}
	if err := c.Compress(); err != nil {
		return err
	}

	return nil
}

// SqueezeCommitmentFiles should be called only when NO EXECUTION is running.
// Removes commitment files and suppose following aggregator shutdown and restart  (to integrate new files and rebuild indexes)
func SqueezeCommitmentFiles(at *AggregatorRoTx, logger log.Logger) error {
	if !at.a.commitmentValuesTransform {
		return nil
	}

	rng := &Ranges{
		domain: [kv.DomainLen]DomainRanges{
			kv.AccountsDomain: {
				name:    kv.AccountsDomain,
				values:  MergeRange{"", true, 0, math.MaxUint64},
				history: HistoryRanges{},
				aggStep: at.StepSize(),
			},
			kv.StorageDomain: {
				name:    kv.StorageDomain,
				values:  MergeRange{"", true, 0, math.MaxUint64},
				history: HistoryRanges{},
				aggStep: at.StepSize(),
			},
			kv.CommitmentDomain: {
				name:    kv.CommitmentDomain,
				values:  MergeRange{"", true, 0, math.MaxUint64},
				history: HistoryRanges{},
				aggStep: at.StepSize(),
			},
		},
	}
	sf, err := at.FilesInRange(rng)
	if err != nil {
		return err
	}
	getSizeDelta := func(a, b string) (datasize.ByteSize, float32, error) {
		ai, err := os.Stat(a)
		if err != nil {
			return 0, 0, err
		}
		bi, err := os.Stat(b)
		if err != nil {
			return 0, 0, err
		}
		return datasize.ByteSize(ai.Size()) - datasize.ByteSize(bi.Size()), 100.0 * (float32(ai.Size()-bi.Size()) / float32(ai.Size())), nil
	}

	ranges := make([]MergeRange, 0)
	for fi, f := range sf.d[kv.AccountsDomain] {
		ranges = append(ranges, MergeRange{
			from: f.startTxNum,
			to:   f.endTxNum,
		})
		if sf.d[kv.StorageDomain][fi].startTxNum != f.startTxNum || sf.d[kv.StorageDomain][fi].endTxNum != f.endTxNum {
			return errors.New("account and storage file ranges are not matching")
		}
		if sf.d[kv.CommitmentDomain][fi].startTxNum != f.startTxNum || sf.d[kv.CommitmentDomain][fi].endTxNum != f.endTxNum {
			return errors.New("account and commitment file ranges are not matching")
		}
	}

	log.Info("[squeeze_migration] see target files", "count", len(ranges))
	if len(ranges) == 0 {
		return errors.New("no account files found")
	}

	var (
		temporalFiles  []string
		processedFiles int
		sizeDelta      = datasize.B
		sqExt          = ".squeezed"
		commitment     = at.d[kv.CommitmentDomain]
		accounts       = at.d[kv.AccountsDomain]
		storage        = at.d[kv.StorageDomain]
		logEvery       = time.NewTicker(30 * time.Second)
	)
	defer logEvery.Stop()

	for ri, r := range ranges {
		af, err := accounts.rawLookupFileByRange(r.from, r.to)
		if err != nil {
			return err
		}
		sf, err := storage.rawLookupFileByRange(r.from, r.to)
		if err != nil {
			return err
		}
		cf, err := commitment.rawLookupFileByRange(r.from, r.to)
		if err != nil {
			return err
		}

		af.decompressor.EnableMadvNormal()
		sf.decompressor.EnableMadvNormal()
		cf.decompressor.EnableMadvNormal()

		err = func() error {
			steps := cf.endTxNum/at.a.aggregationStep - cf.startTxNum/at.a.aggregationStep
			compression := commitment.d.Compression
			if steps < DomainMinStepsToCompress {
				compression = seg.CompressNone
			}
			at.a.logger.Info("[squeeze_migration] file start", "original", cf.decompressor.FileName(),
				"progress", fmt.Sprintf("%d/%d", ri+1, len(ranges)), "compress_cfg", commitment.d.CompressCfg, "compress", compression)

			originalPath := cf.decompressor.FilePath()
			squeezedTmpPath := originalPath + sqExt + ".tmp"

			squeezedCompr, err := seg.NewCompressor(context.Background(), "squeeze", squeezedTmpPath, at.a.dirs.Tmp,
				commitment.d.CompressCfg, log.LvlInfo, commitment.d.logger)
			if err != nil {
				return err
			}
			defer squeezedCompr.Close()

			writer := seg.NewWriter(squeezedCompr, commitment.d.Compression)
			reader := seg.NewReader(cf.decompressor.MakeGetter(), compression)
			reader.Reset(0)

			rng := MergeRange{needMerge: true, from: af.startTxNum, to: af.endTxNum}
			vt, err := commitment.commitmentValTransformDomain(rng, accounts, storage, af, sf)
			if err != nil {
				return fmt.Errorf("failed to create commitment value transformer: %w", err)
			}

			ki := 0
			var k, v []byte
			for reader.HasNext() {
				k, _ = reader.Next(k[:0])
				v, _ = reader.Next(v[:0])
				ki += 2

				if k == nil {
					// nil keys are not supported for domains
					continue
				}

				if !bytes.Equal(k, keyCommitmentState) {
					v, err = vt(v, af.startTxNum, af.endTxNum)
					if err != nil {
						return fmt.Errorf("failed to transform commitment value: %w", err)
					}
				}
				if _, err = writer.Write(k); err != nil {
					return fmt.Errorf("write key word: %w", err)
				}
				if _, err = writer.Write(v); err != nil {
					return fmt.Errorf("write value word: %w", err)
				}

				select {
				case <-logEvery.C:
					logger.Info("[squeeze_migration]", "file", cf.decompressor.FileName(), "k", fmt.Sprintf("%x", k),
						"progress", fmt.Sprintf("%s/%s", common.PrettyCounter(ki), common.PrettyCounter(cf.decompressor.Count())))
				default:
				}
			}

			if err = writer.Compress(); err != nil {
				return err
			}
			writer.Close()

			delta, deltaP, err := getSizeDelta(originalPath, squeezedTmpPath)
			if err != nil {
				return err
			}
			sizeDelta += delta
			cf.frozen = false
			cf.closeFilesAndRemove()

			squeezedPath := originalPath + sqExt
			if err = os.Rename(squeezedTmpPath, squeezedPath); err != nil {
				return err
			}
			temporalFiles = append(temporalFiles, squeezedPath)

			at.a.logger.Info("[sqeeze_migration] file done", "original", filepath.Base(originalPath),
				"sizeDelta", fmt.Sprintf("%s (%.1f%%)", delta.HR(), deltaP))

			processedFiles++
			return nil
		}()
		if err != nil {
			return fmt.Errorf("failed to squeeze commitment file %q: %w", cf.decompressor.FileName(), err)
		}
		af.decompressor.DisableReadAhead()
		sf.decompressor.DisableReadAhead()
	}

	for _, path := range temporalFiles {
		if err := os.Rename(path, strings.TrimSuffix(path, sqExt)); err != nil {
			return err
		}
		at.a.logger.Debug("[squeeze_migration] temporal file renaming", "path", path)
	}
	at.a.logger.Info("[squeeze_migration] done", "sizeDelta", sizeDelta.HR(), "files", len(ranges))

	return nil
}

// RebuildCommitmentFiles recreates commitment files from existing accounts and storage kv files
// If some commitment exists, they will be accepted as correct and next kv range will be processed.
// DB expected to be empty, committed into db keys will be not processed.
func RebuildCommitmentFiles(ctx context.Context, rwDb kv.TemporalRwDB, txNumsReader *rawdbv3.TxNumsReader, logger log.Logger) (latestRoot []byte, err error) {
	a := rwDb.(HasAgg).Agg().(*Aggregator)

	acRo := a.BeginFilesRo() // this tx is used to read existing domain files and closed in the end
	defer acRo.Close()

	rng := &Ranges{
		domain: [kv.DomainLen]DomainRanges{
			kv.AccountsDomain: {
				name:    kv.AccountsDomain,
				values:  MergeRange{"", true, 0, math.MaxUint64},
				history: HistoryRanges{},
				aggStep: a.StepSize(),
			},
		},
	}
	sf, err := acRo.FilesInRange(rng)
	if err != nil {
		return nil, err
	}
	ranges := make([]MergeRange, 0)
	for fi, f := range sf.d[kv.AccountsDomain] {
		logger.Info("shard %d - %d-%d %s", fi, f.startTxNum, f.endTxNum, f.decompressor.FileName())
		ranges = append(ranges, MergeRange{
			from: f.startTxNum,
			to:   f.endTxNum,
		})
	}
	if len(ranges) == 0 {
		return nil, errors.New("no account files found")
	}

	acRo.madvNormal()
	defer acRo.disableReadAhead()
	start := time.Now()
	defer func() { logger.Info("Commitment DONE", "duration", time.Since(start)) }()

	acRo.RestrictSubsetFileDeletions(true)
	a.commitmentValuesTransform = false

	var totalKeysCommitted uint64

	for i, r := range ranges {
		logger.Info("scanning keys", "range", r.String("", a.StepSize()), "shards", fmt.Sprintf("%d/%d", i+1, len(ranges))) //

		fromTxNumRange, toTxNumRange := r.FromTo()
		lastTxnumInShard := toTxNumRange
		if acRo.TxNumsInFiles(kv.StateDomains...) >= toTxNumRange {
			logger.Info("skipping existing range", "range", r.String("", a.StepSize()))
			continue
		}

		roTx, err := a.db.BeginRo(ctx)
		if err != nil {
			return nil, err
		}
		defer roTx.Rollback()

		_, blockNum, err := txNumsReader.FindBlockNum(roTx, toTxNumRange-1)
		if err != nil {
			logger.Warn("failed to find block number for txNum", "txNum", toTxNumRange, "err", err)
			return nil, err
		}

		streamAcc, err := acRo.FileStream(kv.AccountsDomain, fromTxNumRange, toTxNumRange)
		if err != nil {
			return nil, err
		}
		streamSto, err := acRo.FileStream(kv.StorageDomain, fromTxNumRange, toTxNumRange)
		if err != nil {
			return nil, err
		}

		keyIter := stream.UnionKV(streamAcc, streamSto, -1)

		txnRangeTo, txnRangeFrom := toTxNumRange, fromTxNumRange
		totalKeys := acRo.KeyCountInFiles(kv.AccountsDomain, fromTxNumRange, txnRangeTo) +
			acRo.KeyCountInFiles(kv.StorageDomain, txnRangeFrom, txnRangeTo)

		shardFrom, shardTo := fromTxNumRange/a.StepSize(), toTxNumRange/a.StepSize()
		batchSize := totalKeys / (shardTo - shardFrom)
		lastShard := shardTo

		shardSize := min(uint64(math.Pow(2, math.Log2(float64(totalKeys/batchSize)))), 128)
		shardTo = shardFrom + shardSize
		toTxNumRange = shardTo * a.StepSize()

		logger.Info("beginning commitment", "range", r.String("", a.StepSize()), "shardSize", shardSize, "batch", batchSize)

		var rebuiltCommit *rebuiltCommitment
		var processed uint64

		for shardFrom < lastShard {
			nextKey := func() (ok bool, k []byte) {
				if !keyIter.HasNext() {
					return false, nil
				}
				if processed%10_000 == 0 {
					logger.Info(fmt.Sprintf("processed %12d/%d (%2.f%%) %x", processed, totalKeys, float64(processed)/float64(totalKeys)*100, k))
				}
				k, _, err := keyIter.Next()
				if err != nil {
					logger.Warn("nextKey", "err", err)
					return false, nil
				}
				processed++
				if processed%(batchSize*shardSize) == 0 && shardTo != lastShard {
					return false, k
				}
				return true, k
			}

			rwTx, err := rwDb.BeginTemporalRw(ctx)
			if err != nil {
				return nil, err
			}
			defer rwTx.Rollback()

			domains, err := NewSharedDomains(rwTx, log.New())
			if err != nil {
				return nil, err
			}

			domains.SetBlockNum(blockNum)
			domains.SetTxNum(lastTxnumInShard - 1)
			domains.sdCtx.SetLimitReadAsOfTxNum(domains.TxNum()+1, true) // this helps to read state from correct file during commitment

<<<<<<< HEAD
			rebuiltCommit, err = domains.RebuildCommitmentShard(ctx, rwTx, nextKey, &RebuiltCommitment{
=======
			rebuiltCommit, err = rebuildCommitmentShard(ctx, domains, domains.roTtx, domains.AggTx(), nextKey, &rebuiltCommitment{
>>>>>>> facffd54
				StepFrom: shardFrom,
				StepTo:   shardTo,
				TxnFrom:  fromTxNumRange,
				TxnTo:    toTxNumRange,
				Keys:     totalKeys,
			}, domains.logger)
			if err != nil {
				return nil, err
			}
			logger.Info(fmt.Sprintf("shard %d-%d of range %s finished (%d%%)", shardFrom, shardTo, r.String("", a.StepSize()), processed*100/totalKeys),
				"keys", fmt.Sprintf("%s/%s", common.PrettyCounter(processed), common.PrettyCounter(totalKeys)))

			domains.Close()

			a.dirtyFilesLock.Lock()
			a.recalcVisibleFiles(a.dirtyFilesEndTxNumMinimax())
			a.dirtyFilesLock.Unlock()
			rwTx.Rollback()

			if shardTo+shardSize > lastShard && shardSize > 1 {
				shardSize /= 2
			}
			shardFrom = shardTo
			shardTo += shardSize
			fromTxNumRange = toTxNumRange
			toTxNumRange += shardSize * a.StepSize()
		}

		roTx.Rollback()
		totalKeysCommitted += processed

		rhx := ""
		if rebuiltCommit != nil {
			rhx = hex.EncodeToString(rebuiltCommit.RootHash)
			latestRoot = rebuiltCommit.RootHash
		}
		logger.Info("finished commitment range", "stateRoot", rhx, "range", r.String("", a.StepSize()),
			"block", blockNum, "totalKeysProcessed", common.PrettyCounter(totalKeysCommitted))

		for {
			smthDone, err := a.mergeLoopStep(ctx, toTxNumRange)
			if err != nil {
				return nil, err
			}
			if !smthDone {
				break
			}
		}

		keyIter.Close()
	}
	logger.Info("Commitment rebuild", "duration", time.Since(start), "totalKeysProcessed", common.PrettyCounter(totalKeysCommitted))

	logger.Info("Squeezing commitment files")
	a.commitmentValuesTransform = true

	acRo.Close()

	a.recalcVisibleFiles(a.dirtyFilesEndTxNumMinimax())

	logger.Info(fmt.Sprintf("latest root %x", latestRoot))

	actx := a.BeginFilesRo()
	defer actx.Close()
	if err = SqueezeCommitmentFiles(actx, logger); err != nil {
		logger.Warn("squeezeCommitmentFiles failed", "err", err)
		logger.Info("rebuilt commitment files still available. Instead of re-run, you have to run 'erigon snapshots sqeeze' to finish squeezing")
		return nil, err
	}

	return latestRoot, nil
}

// discardWrites disables updates collection for further flushing into db.
// Instead, it keeps them temporarily available until .ClearRam/.Close will make them unavailable.
func (sd *SharedDomains) discardWrites(d kv.Domain) {
	if d >= kv.DomainLen {
		return
	}
	sd.domainWriters[d].discard = true
	sd.domainWriters[d].h.discard = true
}

func rebuildCommitmentShard(ctx context.Context, sd *SharedDomains, roTx kv.Tx, aggTx *AggregatorRoTx, next func() (bool, []byte), cfg *rebuiltCommitment, logger log.Logger) (*rebuiltCommitment, error) {
	sd.discardWrites(kv.AccountsDomain)
	sd.discardWrites(kv.StorageDomain)
	sd.discardWrites(kv.CodeDomain)

	visComFiles := roTx.(kv.WithFreezeInfo).FreezeInfo().Files(kv.CommitmentDomain)
	logger.Info("starting commitment", "shard", fmt.Sprintf("%d-%d", cfg.StepFrom, cfg.StepTo),
		"totalKeys", common.PrettyCounter(cfg.Keys), "block", sd.BlockNum(),
		"commitment files before dump step", cfg.StepTo,
		"files", fmt.Sprintf("%d %v", len(visComFiles), visComFiles))

	sf := time.Now()
	var processed uint64
	for ok, key := next(); ; ok, key = next() {
		sd.sdCtx.TouchKey(kv.AccountsDomain, string(key), nil)
		processed++
		if !ok {
			break
		}
	}
	collectionSpent := time.Since(sf)
	rh, err := sd.sdCtx.ComputeCommitment(ctx, true, sd.BlockNum(), fmt.Sprintf("%d-%d", cfg.StepFrom, cfg.StepTo))
	if err != nil {
		return nil, err
	}
	logger.Info("sealing", "shard", fmt.Sprintf("%d-%d", cfg.StepFrom, cfg.StepTo),
		"root", hex.EncodeToString(rh), "commitment", time.Since(sf).String(),
		"collection", collectionSpent.String())

	sb := time.Now()

	err = aggTx.d[kv.CommitmentDomain].d.dumpStepRangeOnDisk(ctx, cfg.StepFrom, cfg.StepTo, cfg.TxnFrom, cfg.TxnTo, sd.domainWriters[kv.CommitmentDomain], nil)
	if err != nil {
		return nil, err
	}

	logger.Info("shard built", "shard", fmt.Sprintf("%d-%d", cfg.StepFrom, cfg.StepTo), "root", hex.EncodeToString(rh), "ETA", time.Since(sf).String(), "file dump", time.Since(sb).String())

	return &rebuiltCommitment{
		RootHash: rh,
		StepFrom: cfg.StepFrom,
		StepTo:   cfg.StepTo,
		TxnFrom:  cfg.TxnFrom,
		TxnTo:    cfg.TxnTo,
		Keys:     processed,
	}, nil
}

type rebuiltCommitment struct {
	RootHash []byte
	StepFrom uint64
	StepTo   uint64
	TxnFrom  uint64
	TxnTo    uint64
	Keys     uint64
}

func domainFiles(dirs datadir.Dirs, domain kv.Domain) []string {
	files, err := dir.ListFiles(dirs.SnapDomain, ".kv")
	if err != nil {
		panic(err)
	}
	res := make([]string, 0, len(files))
	for _, f := range files {
		if !strings.Contains(f, domain.String()) {
			continue
		}
		res = append(res, f)
	}
	return res
}<|MERGE_RESOLUTION|>--- conflicted
+++ resolved
@@ -431,11 +431,7 @@
 			domains.SetTxNum(lastTxnumInShard - 1)
 			domains.sdCtx.SetLimitReadAsOfTxNum(domains.TxNum()+1, true) // this helps to read state from correct file during commitment
 
-<<<<<<< HEAD
-			rebuiltCommit, err = domains.RebuildCommitmentShard(ctx, rwTx, nextKey, &RebuiltCommitment{
-=======
 			rebuiltCommit, err = rebuildCommitmentShard(ctx, domains, domains.roTtx, domains.AggTx(), nextKey, &rebuiltCommitment{
->>>>>>> facffd54
 				StepFrom: shardFrom,
 				StepTo:   shardTo,
 				TxnFrom:  fromTxNumRange,
