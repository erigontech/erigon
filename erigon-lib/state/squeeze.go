--- conflicted
+++ resolved
@@ -434,18 +434,10 @@
 				return nil, err
 			}
 
-<<<<<<< HEAD
-				domains, err = NewSharedDomains(roTx, log.New())
-				if err != nil {
-					ac.Close()
-					return nil, err
-				}
-=======
 			var ok bool
 			ac, ok := domains.AggTx().(*AggregatorRoTx)
 			if !ok {
 				return nil, errors.New("failed to get state aggregatorTx")
->>>>>>> 7718a931
 			}
 			defer ac.Close()
 
