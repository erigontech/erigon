package state

import (
	"bytes"
	"context"
	"encoding/hex"
	"errors"
	"fmt"
	"math"
	"os"
	"path/filepath"
	"strings"
	"time"

	"github.com/c2h5oh/datasize"

	"github.com/erigontech/erigon-lib/common"
	"github.com/erigontech/erigon-lib/common/datadir"
	"github.com/erigontech/erigon-lib/common/dir"
	"github.com/erigontech/erigon-lib/kv"
	"github.com/erigontech/erigon-lib/kv/rawdbv3"
	"github.com/erigontech/erigon-lib/kv/stream"
	"github.com/erigontech/erigon-lib/log/v3"
	"github.com/erigontech/erigon-lib/seg"
)

//Sqeeze: ForeignKeys-aware compression of file

// Sqeeze - re-compress file
// Breaks squeezed commitment files totally
// TODO: care of ForeignKeys
func (a *Aggregator) Sqeeze(ctx context.Context, domain kv.Domain) error {
	filesToRemove := []string{}
	for _, to := range domainFiles(a.dirs, domain) {
		_, fileName := filepath.Split(to)
		fromStep, toStep, err := ParseStepsFromFileName(fileName)
		if err != nil {
			return err
		}
		if toStep-fromStep < DomainMinStepsToCompress {
			continue
		}

		tempFileCopy := filepath.Join(a.dirs.Tmp, fileName)
		if err := datadir.CopyFile(to, tempFileCopy); err != nil {
			return err
		}

		if err := a.sqeezeDomainFile(ctx, domain, tempFileCopy, to); err != nil {
			return err
		}

		// a.squeezeCommitmentFile(ctx, domain)

		filesToRemove = append(filesToRemove,
			tempFileCopy,
			strings.ReplaceAll(to, ".kv", ".kv.torrent"),
			strings.ReplaceAll(to, ".kv", ".bt"),
			strings.ReplaceAll(to, ".kv", ".bt.torrent"),
			strings.ReplaceAll(to, ".kv", ".kvei"),
			strings.ReplaceAll(to, ".kv", ".kvei.torrent"),
			strings.ReplaceAll(to, ".kv", ".kvi"),
			strings.ReplaceAll(to, ".kv", ".kvi.torrent"))
	}

	for _, f := range filesToRemove {
		if err := os.Remove(f); err != nil {
			return err
		}
	}
	return nil
}

func (a *Aggregator) sqeezeDomainFile(ctx context.Context, domain kv.Domain, from, to string) error {
	if domain == kv.CommitmentDomain {
		panic("please use SqueezeCommitmentFiles func")
	}

	compression := a.d[domain].Compression
	compressCfg := a.d[domain].CompressCfg

	a.logger.Info("[sqeeze] file", "f", to, "cfg", compressCfg, "c", compression)
	decompressor, err := seg.NewDecompressor(from)
	if err != nil {
		return err
	}
	defer decompressor.Close()
	defer decompressor.EnableReadAhead().DisableReadAhead()
	r := seg.NewReader(decompressor.MakeGetter(), seg.DetectCompressType(decompressor.MakeGetter()))

	c, err := seg.NewCompressor(ctx, "sqeeze", to, a.dirs.Tmp, compressCfg, log.LvlInfo, a.logger)
	if err != nil {
		return err
	}
	defer c.Close()
	w := seg.NewWriter(c, compression)
	if err := w.ReadFrom(r); err != nil {
		return err
	}
	if err := c.Compress(); err != nil {
		return err
	}

	return nil
}

// SqueezeCommitmentFiles should be called only when NO EXECUTION is running.
// Removes commitment files and suppose following aggregator shutdown and restart  (to integrate new files and rebuild indexes)
func (at *AggregatorRoTx) SqueezeCommitmentFiles() error {
	if !at.a.commitmentValuesTransform {
		return nil
	}

	rng := &RangesV3{
		domain: [5]DomainRanges{
			kv.AccountsDomain: {
				name:    kv.AccountsDomain,
				values:  MergeRange{"", true, 0, math.MaxUint64},
				history: HistoryRanges{},
<<<<<<< HEAD
				aggStep: ac.StepSize(),
=======
				aggStep: at.a.StepSize(),
>>>>>>> 04b6e8bc
			},
			kv.StorageDomain: {
				name:    kv.StorageDomain,
				values:  MergeRange{"", true, 0, math.MaxUint64},
				history: HistoryRanges{},
<<<<<<< HEAD
				aggStep: ac.StepSize(),
=======
				aggStep: at.a.StepSize(),
>>>>>>> 04b6e8bc
			},
			kv.CommitmentDomain: {
				name:    kv.CommitmentDomain,
				values:  MergeRange{"", true, 0, math.MaxUint64},
				history: HistoryRanges{},
<<<<<<< HEAD
				aggStep: ac.StepSize(),
=======
				aggStep: at.a.StepSize(),
>>>>>>> 04b6e8bc
			},
		},
	}
	sf, err := at.StaticFilesInRange(rng)
	if err != nil {
		return err
	}
	getSizeDelta := func(a, b string) (datasize.ByteSize, float32, error) {
		ai, err := os.Stat(a)
		if err != nil {
			return 0, 0, err
		}
		bi, err := os.Stat(b)
		if err != nil {
			return 0, 0, err
		}
		return datasize.ByteSize(ai.Size()) - datasize.ByteSize(bi.Size()), 100.0 * (float32(ai.Size()-bi.Size()) / float32(ai.Size())), nil
	}

	ranges := make([]MergeRange, 0)
	for fi, f := range sf.d[kv.AccountsDomain] {
		ranges = append(ranges, MergeRange{
			from: f.startTxNum,
			to:   f.endTxNum,
		})
		if sf.d[kv.StorageDomain][fi].startTxNum != f.startTxNum || sf.d[kv.StorageDomain][fi].endTxNum != f.endTxNum {
			return errors.New("account and storage file ranges are not matching")
		}
		if sf.d[kv.CommitmentDomain][fi].startTxNum != f.startTxNum || sf.d[kv.CommitmentDomain][fi].endTxNum != f.endTxNum {
			return errors.New("account and commitment file ranges are not matching")
		}
	}

	log.Info("[squeeze_migration] see target files", "count", len(ranges))
	if len(ranges) == 0 {
		return errors.New("no account files found")
	}

	var (
		temporalFiles  []string
		processedFiles int
		sizeDelta      = datasize.B
		sqExt          = ".squeezed"
		commitment     = at.d[kv.CommitmentDomain]
		accounts       = at.d[kv.AccountsDomain]
		storage        = at.d[kv.StorageDomain]
		logEvery       = time.NewTicker(30 * time.Second)
	)
	defer logEvery.Stop()

	for ri, r := range ranges {
		af, err := accounts.rawLookupFileByRange(r.from, r.to)
		if err != nil {
			return err
		}
		sf, err := storage.rawLookupFileByRange(r.from, r.to)
		if err != nil {
			return err
		}
		cf, err := commitment.rawLookupFileByRange(r.from, r.to)
		if err != nil {
			return err
		}

		af.decompressor.EnableMadvNormal()
		sf.decompressor.EnableMadvNormal()
		cf.decompressor.EnableMadvNormal()

		err = func() error {
			steps := cf.endTxNum/at.a.aggregationStep - cf.startTxNum/at.a.aggregationStep
			compression := commitment.d.Compression
			if steps < DomainMinStepsToCompress {
				compression = seg.CompressNone
			}
			at.a.logger.Info("[squeeze_migration] file start", "original", cf.decompressor.FileName(),
				"progress", fmt.Sprintf("%d/%d", ri+1, len(ranges)), "compress_cfg", commitment.d.CompressCfg, "compress", compression)

			originalPath := cf.decompressor.FilePath()
			squeezedTmpPath := originalPath + sqExt + ".tmp"

			squeezedCompr, err := seg.NewCompressor(context.Background(), "squeeze", squeezedTmpPath, at.a.dirs.Tmp,
				commitment.d.CompressCfg, log.LvlInfo, commitment.d.logger)
			if err != nil {
				return err
			}
			defer squeezedCompr.Close()

			writer := seg.NewWriter(squeezedCompr, commitment.d.Compression)
			reader := seg.NewReader(cf.decompressor.MakeGetter(), compression)
			reader.Reset(0)

			rng := MergeRange{needMerge: true, from: af.startTxNum, to: af.endTxNum}
			vt, err := commitment.commitmentValTransformDomain(rng, accounts, storage, af, sf)
			if err != nil {
				return fmt.Errorf("failed to create commitment value transformer: %w", err)
			}

			ki := 0
			var k, v []byte
			for reader.HasNext() {
				k, _ = reader.Next(k[:0])
				v, _ = reader.Next(v[:0])
				ki += 2

				if k == nil {
					// nil keys are not supported for domains
					continue
				}

				if !bytes.Equal(k, keyCommitmentState) {
					v, err = vt(v, af.startTxNum, af.endTxNum)
					if err != nil {
						return fmt.Errorf("failed to transform commitment value: %w", err)
					}
				}
				if err = writer.AddWord(k); err != nil {
					return fmt.Errorf("write key word: %w", err)
				}
				if err = writer.AddWord(v); err != nil {
					return fmt.Errorf("write value word: %w", err)
				}

				select {
				case <-logEvery.C:
					at.a.logger.Info("[squeeze_migration]", "file", cf.decompressor.FileName(), "k", fmt.Sprintf("%x", k),
						"progress", fmt.Sprintf("%s/%s", common.PrettyCounter(ki), common.PrettyCounter(cf.decompressor.Count())))
				default:
				}
			}

			if err = writer.Compress(); err != nil {
				return err
			}
			writer.Close()

			delta, deltaP, err := getSizeDelta(originalPath, squeezedTmpPath)
			if err != nil {
				return err
			}
			sizeDelta += delta
			cf.frozen = false
			cf.closeFilesAndRemove()

			squeezedPath := originalPath + sqExt
			if err = os.Rename(squeezedTmpPath, squeezedPath); err != nil {
				return err
			}
			temporalFiles = append(temporalFiles, squeezedPath)

			at.a.logger.Info("[sqeeze_migration] file done", "original", filepath.Base(originalPath),
				"sizeDelta", fmt.Sprintf("%s (%.1f%%)", delta.HR(), deltaP))

			processedFiles++
			return nil
		}()
		if err != nil {
			return fmt.Errorf("failed to squeeze commitment file %q: %w", cf.decompressor.FileName(), err)
		}
		af.decompressor.DisableReadAhead()
		sf.decompressor.DisableReadAhead()
	}

	for _, path := range temporalFiles {
		if err := os.Rename(path, strings.TrimSuffix(path, sqExt)); err != nil {
			return err
		}
		at.a.logger.Debug("[squeeze_migration] temporal file renaming", "path", path)
	}
	at.a.logger.Info("[squeeze_migration] done", "sizeDelta", sizeDelta.HR(), "files", len(ranges))

	return nil
}

// wraps tx and aggregator for tests. (when temporal db is unavailable)
type wrappedTxWithCtx struct {
	kv.Tx
	ac *AggregatorRoTx
}

func (w *wrappedTxWithCtx) AggTx() any                { return w.ac }
func (w *wrappedTxWithCtx) FreezeInfo() kv.FreezeInfo { return w.ac }

func wrapTxWithCtxForTest(tx kv.Tx, ctx *AggregatorRoTx) *wrappedTxWithCtx {
	return &wrappedTxWithCtx{Tx: tx, ac: ctx}
}

// RebuildCommitmentFiles recreates commitment files from existing accounts and storage kv files
// If some commitment exists, they will be accepted as correct and next kv range will be processed.
// DB expected to be empty, committed into db keys will be not processed.
func (a *Aggregator) RebuildCommitmentFiles(ctx context.Context, rwDb kv.RwDB, txNumsReader *rawdbv3.TxNumsReader) (latestRoot []byte, err error) {
	acRo := a.BeginFilesRo() // this tx is used to read existing domain files and closed in the end
	defer acRo.Close()

	rng := &RangesV3{
		domain: [5]DomainRanges{
			kv.AccountsDomain: {
				name:    kv.AccountsDomain,
				values:  MergeRange{"", true, 0, math.MaxUint64},
				history: HistoryRanges{},
				aggStep: a.StepSize(),
			},
		},
	}
	sf, err := acRo.StaticFilesInRange(rng)
	if err != nil {
		return nil, err
	}
	ranges := make([]MergeRange, 0)
	for fi, f := range sf.d[kv.AccountsDomain] {
		fmt.Printf("shard %d - %d-%d %s\n", fi, f.startTxNum, f.endTxNum, f.decompressor.FileName())
		ranges = append(ranges, MergeRange{
			from: f.startTxNum,
			to:   f.endTxNum,
		})
	}
	if len(ranges) == 0 {
		return nil, errors.New("no account files found")
	}

	for _, d := range acRo.d {
		for _, f := range d.files {
			f.src.decompressor.EnableMadvNormal()
		}
	}

	start := time.Now()
	defer func() {
		for _, d := range acRo.d {
			for _, f := range d.files {
				f.src.decompressor.DisableReadAhead()
			}
		}
		a.logger.Info("Commitment DONE", "duration", time.Since(start))
	}()

	acRo.RestrictSubsetFileDeletions(true)
	a.commitmentValuesTransform = false

	var totalKeysCommitted uint64

	for i, r := range ranges {
		a.logger.Info("scanning keys", "range", r.String("", a.StepSize()), "shards", fmt.Sprintf("%d/%d", i+1, len(ranges))) //

		fromTxNumRange, toTxNumRange := r.FromTo()
		lastTxnumInShard := toTxNumRange
		if acRo.TxNumsInFiles(kv.StateDomains...) >= toTxNumRange {
			a.logger.Info("skipping existing range", "range", r.String("", a.StepSize()))
			continue
		}

		roTx, err := a.db.BeginRo(ctx)
		if err != nil {
			return nil, err
		}
		defer roTx.Rollback()

		_, blockNum, err := txNumsReader.FindBlockNum(roTx, toTxNumRange-1)
		if err != nil {
			a.logger.Warn("failed to find block number for txNum", "txNum", toTxNumRange, "err", err)
			return nil, err
		}

		txnRangeTo := int(toTxNumRange)
		txnRangeFrom := int(fromTxNumRange)

		accReader, err := acRo.nastyFileRead(kv.AccountsDomain, fromTxNumRange, toTxNumRange)
		if err != nil {
			return nil, err
		}
		stoReader, err := acRo.nastyFileRead(kv.StorageDomain, fromTxNumRange, toTxNumRange)
		if err != nil {
			return nil, err
		}

		streamAcc := NewSegStreamReader(accReader, -1)
		streamSto := NewSegStreamReader(stoReader, -1)
		keyIter := stream.UnionKV(streamAcc, streamSto, -1)

		totalKeys := acRo.KeyCountInDomainRange(kv.AccountsDomain, uint64(txnRangeFrom), uint64(txnRangeTo)) +
			acRo.KeyCountInDomainRange(kv.StorageDomain, uint64(txnRangeFrom), uint64(txnRangeTo))

		shardFrom, shardTo := fromTxNumRange/a.StepSize(), toTxNumRange/a.StepSize()
		batchSize := totalKeys / (shardTo - shardFrom)
		lastShard := shardTo

		shardSize := min(uint64(math.Pow(2, math.Log2(float64(totalKeys/batchSize)))), 128)
		shardTo = shardFrom + shardSize
		toTxNumRange = shardTo * a.StepSize()

		a.logger.Info("beginning commitment", "range", r.String("", a.StepSize()), "shardSize", shardSize, "batch", batchSize)

		var rebuiltCommit *RebuiltCommitment
		var processed uint64

		for shardFrom < lastShard {
			nextKey := func() (ok bool, k []byte) {
				if !keyIter.HasNext() {
					return false, nil
				}
				if processed%1000 == 0 {
					fmt.Printf("processed %12d/%d (%2.f%%) %x\r", processed, totalKeys, float64(processed)/float64(totalKeys)*100, k)
				}
				k, _, err := keyIter.Next()
				if err != nil {
					a.logger.Warn("nextKey", "err", err)
					return false, nil
				}
				processed++
				if processed%(batchSize*shardSize) == 0 && shardTo != lastShard {
					fmt.Println()
					return false, k
				}
				return true, k
			}

			var rwTx kv.RwTx
			var domains *SharedDomains
			var ac *AggregatorRoTx

			if rwDb != nil {
				// regular case
				rwTx, err = rwDb.BeginRw(ctx)
				if err != nil {
					return nil, err
				}
				defer rwTx.Rollback()

				domains, err = NewSharedDomains(rwTx, log.New())
				if err != nil {
					return nil, err
				}

				var ok bool
				ac, ok = domains.AggTx().(*AggregatorRoTx)
				if !ok {
					return nil, errors.New("failed to get state aggregatorTx")
				}

			} else {
				// case when we do testing and temporal db with aggtx is not available
				ac = a.BeginFilesRo()

				domains, err = NewSharedDomains(wrapTxWithCtxForTest(roTx, ac), log.New())
				if err != nil {
					ac.Close()
					return nil, err
				}
			}
			defer ac.Close()

			////domains, err := NewSharedDomains(wrapTxWithCtx(roTx, ac), log.New())
			//if err != nil {
			//	return nil, err
			//}

			//ac, ok := domains.AggTx().(*AggregatorRoTx)
			//if !ok {
			//	return nil, errors.New("failed to get state aggregatorTx")
			//}
			//defer ac.Close()

			domains.SetBlockNum(blockNum)
			domains.SetTxNum(lastTxnumInShard - 1)
			domains.sdCtx.SetLimitReadAsOfTxNum(domains.TxNum() + 1) // this helps to read state from correct file during commitment

			rebuiltCommit, err = domains.RebuildCommitmentShard(ctx, nextKey, &RebuiltCommitment{
				StepFrom: shardFrom,
				StepTo:   shardTo,
				TxnFrom:  fromTxNumRange,
				TxnTo:    toTxNumRange,
				Keys:     totalKeys,
			})
			if err != nil {
				return nil, err
			}
			a.logger.Info(fmt.Sprintf("shard %d-%d of range %s finished (%d%%)", shardFrom, shardTo, r.String("", a.StepSize()), processed*100/totalKeys),
				"keys", fmt.Sprintf("%s/%s", common.PrettyCounter(processed), common.PrettyCounter(totalKeys)))

			ac.Close()
			domains.Close()

			a.recalcVisibleFiles(a.dirtyFilesEndTxNumMinimax())
			if rwTx != nil {
				rwTx.Rollback()
				rwTx = nil
			}

			if shardTo+shardSize > lastShard && shardSize > 1 {
				shardSize /= 2
			}
			shardFrom = shardTo
			shardTo += shardSize
			fromTxNumRange = toTxNumRange
			toTxNumRange += shardSize * a.StepSize()
		}

		roTx.Rollback()
		totalKeysCommitted += processed

		rhx := ""
		if rebuiltCommit != nil {
			rhx = hex.EncodeToString(rebuiltCommit.RootHash)
			latestRoot = rebuiltCommit.RootHash
		}
		a.logger.Info("finished commitment range", "stateRoot", rhx, "range", r.String("", a.StepSize()),
			"block", blockNum, "totalKeysProcessed", common.PrettyCounter(totalKeysCommitted))

		for {
			smthDone, err := a.mergeLoopStep(ctx, toTxNumRange)
			if err != nil {
				return nil, err
			}
			if !smthDone {
				break
			}
		}

		keyIter.Close()
	}
	a.logger.Info("Commitment rebuild", "duration", time.Since(start), "totalKeysProcessed", common.PrettyCounter(totalKeysCommitted))

	a.logger.Info("Squeezing commitment files")
	a.commitmentValuesTransform = true

	acRo.Close()

	a.recalcVisibleFiles(a.dirtyFilesEndTxNumMinimax())

	fmt.Printf("latest root %x\n", latestRoot)

	actx := a.BeginFilesRo()
	defer actx.Close()
	if err = actx.SqueezeCommitmentFiles(); err != nil {
		a.logger.Warn("squeezeCommitmentFiles failed", "err", err)
		fmt.Printf("rebuilt commitment files still available. Instead of re-run, you have to run 'erigon snapshots sqeeze' to finish squeezing")
		return nil, err
	}
	return latestRoot, nil
}

func domainFiles(dirs datadir.Dirs, domain kv.Domain) []string {
	files, err := dir.ListFiles(dirs.SnapDomain, ".kv")
	if err != nil {
		panic(err)
	}
	res := make([]string, 0, len(files))
	for _, f := range files {
		if !strings.Contains(f, domain.String()) {
			continue
		}
		res = append(res, f)
	}
	return res
}<|MERGE_RESOLUTION|>--- conflicted
+++ resolved
@@ -117,31 +117,19 @@
 				name:    kv.AccountsDomain,
 				values:  MergeRange{"", true, 0, math.MaxUint64},
 				history: HistoryRanges{},
-<<<<<<< HEAD
-				aggStep: ac.StepSize(),
-=======
-				aggStep: at.a.StepSize(),
->>>>>>> 04b6e8bc
+				aggStep: at.StepSize(),
 			},
 			kv.StorageDomain: {
 				name:    kv.StorageDomain,
 				values:  MergeRange{"", true, 0, math.MaxUint64},
 				history: HistoryRanges{},
-<<<<<<< HEAD
-				aggStep: ac.StepSize(),
-=======
-				aggStep: at.a.StepSize(),
->>>>>>> 04b6e8bc
+				aggStep: at.StepSize(),
 			},
 			kv.CommitmentDomain: {
 				name:    kv.CommitmentDomain,
 				values:  MergeRange{"", true, 0, math.MaxUint64},
 				history: HistoryRanges{},
-<<<<<<< HEAD
-				aggStep: ac.StepSize(),
-=======
-				aggStep: at.a.StepSize(),
->>>>>>> 04b6e8bc
+				aggStep: at.StepSize(),
 			},
 		},
 	}
