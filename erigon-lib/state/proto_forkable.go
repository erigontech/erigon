--- conflicted
+++ resolved
@@ -8,12 +8,12 @@
 	"sort"
 
 	"github.com/erigontech/erigon-lib/common/background"
+	"github.com/erigontech/erigon-lib/downloader/snaptype"
 	"github.com/erigontech/erigon-lib/kv"
 	"github.com/erigontech/erigon-lib/log/v3"
 	"github.com/erigontech/erigon-lib/recsplit"
 	"github.com/erigontech/erigon-lib/seg"
 	ee "github.com/erigontech/erigon-lib/state/entity_extras"
-	"github.com/erigontech/erigon-lib/version"
 )
 
 /*
@@ -82,15 +82,10 @@
 	}
 
 	log.Debug("freezing %s from %d to %d", a.a.Name(), calcFrom, calcTo)
-<<<<<<< HEAD
 	path := a.parser.DataFile(snaptype.V1_0, calcFrom, calcTo)
 	segCfg := seg.DefaultCfg
 	segCfg.Workers = compressionWorkers
 	sn, err := seg.NewCompressor(ctx, "Snapshot "+a.a.Name(), path, a.a.Dirs().Tmp, segCfg, log.LvlTrace, a.logger)
-=======
-	path := a.parser.DataFile(version.V1_0, calcFrom, calcTo)
-	sn, err := seg.NewCompressor(ctx, "Snapshot "+a.a.Name(), path, a.a.Dirs().Tmp, seg.DefaultCfg, log.LvlTrace, a.logger)
->>>>>>> 6a5d7821
 	if err != nil {
 		return nil, false, err
 	}
