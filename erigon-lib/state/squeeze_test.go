package state

import (
	"context"
	"math"
	"testing"

	"github.com/erigontech/erigon-lib/common"
	"github.com/erigontech/erigon-lib/common/empty"
	"github.com/erigontech/erigon-lib/common/length"
	"github.com/erigontech/erigon-lib/kv"
	"github.com/erigontech/erigon-lib/log/v3"
	accounts3 "github.com/erigontech/erigon-lib/types/accounts"
	"github.com/holiman/uint256"
	"github.com/stretchr/testify/require"
)

type testAggConfig struct {
	stepSize                         uint64
	disableCommitmentBranchTransform bool
}

func testDbAggregatorWithFiles(tb testing.TB, cfg *testAggConfig) (kv.RwDB, *Aggregator) {
	tb.Helper()
	db, agg := testDbAndAggregatorv3(tb, cfg.stepSize)
	agg.commitmentValuesTransform = !cfg.disableCommitmentBranchTransform
	agg.d[kv.CommitmentDomain].replaceKeysInValues = agg.commitmentValuesTransform

	ctx := context.Background()
	agg.logger = log.Root().New()

	ac := agg.BeginFilesRo()
	defer ac.Close()

	rwTx, err := db.BeginRw(context.Background())
	require.NoError(tb, err)
	defer rwTx.Rollback()

	domains, err := NewSharedDomains(wrapTxWithCtx(rwTx, ac), log.New())
	require.NoError(tb, err)
	defer domains.Close()

	txCount := int(cfg.stepSize) * 32 // will produce files up to step 31, good because covers different ranges (16, 8, 4, 2, 1)

	keys, vals := generateInputData(tb, length.Addr, 16, txCount)
	tb.Logf("keys %d vals %d\n", len(keys), len(vals))

	for i := 0; i < len(vals); i++ {
		txNum := uint64(i)
		domains.SetTxNum(txNum)

		for j := 0; j < len(keys); j++ {
			acc := accounts3.Account{
				Nonce:       uint64(i),
				Balance:     *uint256.NewInt(uint64(i * 100_000)),
				CodeHash:    common.Hash{},
				Incarnation: 0,
			}
			buf := accounts3.SerialiseV3(&acc)
			prev, step, err := domains.GetLatest(kv.AccountsDomain, rwTx, keys[j])
			require.NoError(tb, err)

<<<<<<< HEAD
			err = domains.DomainPut(kv.AccountsDomain, rwTx, keys[j], buf, prev, step)
=======
			err = domains.DomainPut(kv.AccountsDomain, keys[j], buf, txNum, prev, step)
>>>>>>> 43082dbe
			require.NoError(tb, err)
		}
		if uint64(i+1)%agg.StepSize() == 0 {
			rh, err := domains.ComputeCommitment(ctx, rwTx, true, domains.BlockNum(), "")
			require.NoError(tb, err)
			require.NotEmpty(tb, rh)
		}
	}

	err = domains.Flush(context.Background(), rwTx)
	require.NoError(tb, err)
	domains.Close() // closes ac

	require.NoError(tb, rwTx.Commit())

	// build files out of db
	err = agg.BuildFiles(uint64(txCount))
	require.NoError(tb, err)
	return db, agg
}

func TestAggregator_SqueezeCommitment(t *testing.T) {
	if testing.Short() {
		t.Skip()
	}

	cfgd := &testAggConfig{stepSize: 32, disableCommitmentBranchTransform: true}
	db, agg := testDbAggregatorWithFiles(t, cfgd)
	defer db.Close()

	ac := agg.BeginFilesRo()
	defer ac.Close()

	rwTx, err := db.BeginRw(context.Background())
	require.NoError(t, err)
	defer rwTx.Rollback()

	domains, err := NewSharedDomains(wrapTxWithCtx(rwTx, ac), log.New())
	require.NoError(t, err)
	defer domains.Close()

	// get latest commited root
	latestRoot, err := domains.ComputeCommitment(context.Background(), rwTx, false, domains.BlockNum(), "")
	require.NoError(t, err)
	require.NotEmpty(t, latestRoot)
	domains.Close()

	// now do the squeeze
	agg.commitmentValuesTransform = true
	agg.d[kv.CommitmentDomain].replaceKeysInValues = true
	err = SqueezeCommitmentFiles(ac, log.New())
	require.NoError(t, err)
	ac.Close()
	agg.recalcVisibleFiles(math.MaxUint64)

	// check now
	ac = agg.BeginFilesRo()
	defer ac.Close()

	domains, err = NewSharedDomains(wrapTxWithCtx(rwTx, ac), log.New())
	require.NoError(t, err)

	// collect account keys to trigger commitment
	acit, err := ac.DebugRangeLatest(rwTx, kv.AccountsDomain, nil, nil, -1)
	require.NoError(t, err)
	defer acit.Close()

	require.NoError(t, err)
	for acit.HasNext() {
		k, _, err := acit.Next()
		require.NoError(t, err)
		domains.sdCtx.updates.TouchPlainKey(string(k), nil, domains.sdCtx.updates.TouchAccount)
	}

	// check if the commitment is the same
	root, err := domains.ComputeCommitment(context.Background(), rwTx, false, domains.BlockNum(), "")
	require.NoError(t, err)
	require.NotEmpty(t, root)
	require.Equal(t, latestRoot, root)
	require.NotEqual(t, empty.RootHash.Bytes(), root)
}<|MERGE_RESOLUTION|>--- conflicted
+++ resolved
@@ -60,11 +60,7 @@
 			prev, step, err := domains.GetLatest(kv.AccountsDomain, rwTx, keys[j])
 			require.NoError(tb, err)
 
-<<<<<<< HEAD
-			err = domains.DomainPut(kv.AccountsDomain, rwTx, keys[j], buf, prev, step)
-=======
-			err = domains.DomainPut(kv.AccountsDomain, keys[j], buf, txNum, prev, step)
->>>>>>> 43082dbe
+			err = domains.DomainPut(kv.AccountsDomain, rwTx, keys[j], buf, txNum, prev, step)
 			require.NoError(tb, err)
 		}
 		if uint64(i+1)%agg.StepSize() == 0 {
