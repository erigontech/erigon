package state

import (
	"context"
	"math"
	"testing"

	"github.com/erigontech/erigon-lib/common"
	"github.com/erigontech/erigon-lib/common/empty"
	"github.com/erigontech/erigon-lib/common/length"
	"github.com/erigontech/erigon-lib/kv"
	"github.com/erigontech/erigon-lib/log/v3"
	accounts3 "github.com/erigontech/erigon-lib/types/accounts"
	"github.com/holiman/uint256"
	"github.com/stretchr/testify/require"
)

type testAggConfig struct {
	stepSize                         uint64
	disableCommitmentBranchTransform bool
}

func testDbAggregatorWithFiles(tb testing.TB, cfg *testAggConfig) (kv.RwDB, *Aggregator) {
	tb.Helper()
	db, agg := testDbAndAggregatorv3(tb, cfg.stepSize)
	agg.commitmentValuesTransform = !cfg.disableCommitmentBranchTransform
	agg.d[kv.CommitmentDomain].replaceKeysInValues = agg.commitmentValuesTransform

	ctx := context.Background()
	agg.logger = log.Root().New()

	ac := agg.BeginFilesRo()
	defer ac.Close()

	rwTx, err := db.BeginRw(context.Background())
	require.NoError(tb, err)
	defer rwTx.Rollback()

	domains, err := NewSharedDomains(wrapTxWithCtx(rwTx, ac), log.New())
	require.NoError(tb, err)
	defer domains.Close()

	txCount := int(cfg.stepSize) * 32 // will produce files up to step 31, good because covers different ranges (16, 8, 4, 2, 1)

	keys, vals := generateInputData(tb, length.Addr, 16, txCount)
	tb.Logf("keys %d vals %d\n", len(keys), len(vals))

	for i := 0; i < len(vals); i++ {
		domains.SetTxNum(uint64(i))

		for j := 0; j < len(keys); j++ {
			acc := accounts3.Account{
				Nonce:       uint64(i),
				Balance:     *uint256.NewInt(uint64(i * 100_000)),
				CodeHash:    common.Hash{},
				Incarnation: 0,
			}
			buf := accounts3.SerialiseV3(&acc)
			prev, step, err := domains.GetLatest(kv.AccountsDomain, rwTx, keys[j])
			require.NoError(tb, err)

<<<<<<< HEAD
			err = domains.DomainPut(kv.AccountsDomain, rwTx, keys[j], nil, buf, prev, step)
=======
			err = domains.DomainPut(kv.AccountsDomain, keys[j], buf, prev, step)
>>>>>>> de3e2b7b
			require.NoError(tb, err)
		}
		if uint64(i+1)%agg.StepSize() == 0 {
			rh, err := domains.ComputeCommitment(ctx, rwTx, true, domains.BlockNum(), "")
			require.NoError(tb, err)
			require.NotEmpty(tb, rh)
		}
	}

	err = domains.Flush(context.Background(), rwTx, 0)
	require.NoError(tb, err)
	domains.Close() // closes ac

	require.NoError(tb, rwTx.Commit())

	// build files out of db
	err = agg.BuildFiles(uint64(txCount))
	require.NoError(tb, err)
	return db, agg
}

func TestAggregator_SqueezeCommitment(t *testing.T) {
	if testing.Short() {
		t.Skip()
	}

	cfgd := &testAggConfig{stepSize: 32, disableCommitmentBranchTransform: true}
	db, agg := testDbAggregatorWithFiles(t, cfgd)
	defer db.Close()

	ac := agg.BeginFilesRo()
	defer ac.Close()

	rwTx, err := db.BeginRw(context.Background())
	require.NoError(t, err)
	defer rwTx.Rollback()

	domains, err := NewSharedDomains(wrapTxWithCtx(rwTx, ac), log.New())
	require.NoError(t, err)
	defer domains.Close()

	// get latest commited root
	latestRoot, err := domains.ComputeCommitment(context.Background(), rwTx, false, domains.BlockNum(), "")
	require.NoError(t, err)
	require.NotEmpty(t, latestRoot)
	domains.Close()

	// now do the squeeze
	agg.commitmentValuesTransform = true
	agg.d[kv.CommitmentDomain].replaceKeysInValues = true
	err = SqueezeCommitmentFiles(ac, log.New())
	require.NoError(t, err)
	ac.Close()
	agg.recalcVisibleFiles(math.MaxUint64)

	// check now
	ac = agg.BeginFilesRo()
	defer ac.Close()

	domains, err = NewSharedDomains(wrapTxWithCtx(rwTx, ac), log.New())
	require.NoError(t, err)

	// collect account keys to trigger commitment
	acit, err := ac.DebugRangeLatest(rwTx, kv.AccountsDomain, nil, nil, -1)
	require.NoError(t, err)
	defer acit.Close()

	require.NoError(t, err)
	for acit.HasNext() {
		k, _, err := acit.Next()
		require.NoError(t, err)
		domains.sdCtx.updates.TouchPlainKey(string(k), nil, domains.sdCtx.updates.TouchAccount)
	}

	// check if the commitment is the same
	root, err := domains.ComputeCommitment(context.Background(), rwTx, false, domains.BlockNum(), "")
	require.NoError(t, err)
	require.NotEmpty(t, root)
	require.Equal(t, latestRoot, root)
	require.NotEqual(t, empty.RootHash.Bytes(), root)
}<|MERGE_RESOLUTION|>--- conflicted
+++ resolved
@@ -59,11 +59,7 @@
 			prev, step, err := domains.GetLatest(kv.AccountsDomain, rwTx, keys[j])
 			require.NoError(tb, err)
 
-<<<<<<< HEAD
-			err = domains.DomainPut(kv.AccountsDomain, rwTx, keys[j], nil, buf, prev, step)
-=======
-			err = domains.DomainPut(kv.AccountsDomain, keys[j], buf, prev, step)
->>>>>>> de3e2b7b
+			err = domains.DomainPut(kv.AccountsDomain, rwTx, keys[j], buf, prev, step)
 			require.NoError(tb, err)
 		}
 		if uint64(i+1)%agg.StepSize() == 0 {
