package state

import (
	"context"
	"math"
	"testing"

	"github.com/erigontech/erigon-lib/common"
	"github.com/erigontech/erigon-lib/common/empty"
	"github.com/erigontech/erigon-lib/common/length"
	"github.com/erigontech/erigon-lib/kv"
	"github.com/erigontech/erigon-lib/log/v3"
	accounts3 "github.com/erigontech/erigon-lib/types/accounts"
	"github.com/holiman/uint256"
	"github.com/stretchr/testify/require"
)

type testAggConfig struct {
	stepSize                         uint64
	disableCommitmentBranchTransform bool
}

func testDbAggregatorWithFiles(tb testing.TB, cfg *testAggConfig) (kv.RwDB, *Aggregator) {
	tb.Helper()
<<<<<<< HEAD
=======
	txCount := int(cfg.stepSize) * 32 // will produce files up to step 31, good because covers different ranges (16, 8, 4, 2, 1)
	db, agg := testDbAggregatorWithNoFiles(tb, txCount, cfg)

	// build files out of db
	err := agg.BuildFiles(uint64(txCount))
	require.NoError(tb, err)
	return db, agg
}

func testDbAggregatorWithNoFiles(tb testing.TB, txCount int, cfg *testAggConfig) (kv.RwDB, *Aggregator) {
	tb.Helper()
>>>>>>> cf916078
	_db, agg := testDbAndAggregatorv3(tb, cfg.stepSize)
	db := wrapDbWithCtx(_db, agg)

	agg.commitmentValuesTransform = !cfg.disableCommitmentBranchTransform
	agg.d[kv.CommitmentDomain].replaceKeysInValues = agg.commitmentValuesTransform

	ctx := context.Background()
	agg.logger = log.Root().New()

	ac := agg.BeginFilesRo()
	defer ac.Close()

	rwTx, err := db.BeginTemporalRw(context.Background())
	require.NoError(tb, err)
	defer rwTx.Rollback()

	domains, err := NewSharedDomains(rwTx, log.New())
	require.NoError(tb, err)
	defer domains.Close()

<<<<<<< HEAD
	txCount := int(cfg.stepSize) * 32 // will produce files up to step 31, good because covers different ranges (16, 8, 4, 2, 1)

=======
>>>>>>> cf916078
	keys, vals := generateInputData(tb, length.Addr, 5, txCount)
	tb.Logf("keys %d vals %d\n", len(keys), len(vals))

	var txNum, blockNum uint64
	for i := 0; i < len(vals); i++ {
		txNum = uint64(i)
		domains.SetTxNum(txNum)

		for j := 0; j < len(keys); j++ {
			acc := accounts3.Account{
				Nonce:       uint64(i),
				Balance:     *uint256.NewInt(uint64(i * 100_000)),
				CodeHash:    common.Hash{},
				Incarnation: 0,
			}
			buf := accounts3.SerialiseV3(&acc)
			prev, step, err := domains.GetLatest(kv.AccountsDomain, rwTx, keys[j])
			require.NoError(tb, err)

			err = domains.DomainPut(kv.AccountsDomain, rwTx, keys[j], buf, txNum, prev, step)
			require.NoError(tb, err)
		}
		if uint64(i+1)%agg.StepSize() == 0 {
			rh, err := domains.ComputeCommitment(ctx, true, blockNum, txNum, "")
			require.NoError(tb, err)
			require.NotEmpty(tb, rh)
		}
	}

	err = domains.Flush(context.Background(), rwTx)
	require.NoError(tb, err)
	domains.Close() // closes ac

	require.NoError(tb, rwTx.Commit())

	return db, agg
}

func TestAggregator_SqueezeCommitment(t *testing.T) {
	if testing.Short() {
		t.Skip()
	}

	cfgd := &testAggConfig{stepSize: 10, disableCommitmentBranchTransform: true}
	_db, agg := testDbAggregatorWithFiles(t, cfgd)
	db := wrapDbWithCtx(_db, agg)

	rwTx, err := db.BeginTemporalRw(context.Background())
	require.NoError(t, err)
	defer rwTx.Rollback()

	domains, err := NewSharedDomains(rwTx, log.New())
	require.NoError(t, err)
	defer domains.Close()

	var blockNum uint64
	// get latest commited root
	latestRoot, err := domains.ComputeCommitment(context.Background(), false, blockNum, 0, "")
	require.NoError(t, err)
	require.NotEmpty(t, latestRoot)
	domains.Close()

	// now do the squeeze
	agg.commitmentValuesTransform = true
	agg.d[kv.CommitmentDomain].replaceKeysInValues = true
<<<<<<< HEAD
	err = SqueezeCommitmentFiles(AggTx(rwTx), log.New())
=======
	err = SqueezeCommitmentFiles(context.Background(), AggTx(rwTx), log.New())
>>>>>>> cf916078
	require.NoError(t, err)

	agg.recalcVisibleFiles(math.MaxUint64)
	err = rwTx.Commit()
	require.NoError(t, err)

	rwTx, err = db.BeginTemporalRw(context.Background())
	require.NoError(t, err)
	defer rwTx.Rollback()

	domains, err = NewSharedDomains(rwTx, log.New())
	require.NoError(t, err)

	// collect account keys to trigger commitment
	acit, err := rwTx.Debug().RangeLatest(kv.AccountsDomain, nil, nil, -1)
	require.NoError(t, err)
	defer acit.Close()

	require.NoError(t, err)
	for acit.HasNext() {
		k, _, err := acit.Next()
		require.NoError(t, err)
		domains.sdCtx.updates.TouchPlainKey(string(k), nil, domains.sdCtx.updates.TouchAccount)
	}

	// check if the commitment is the same
	root, err := domains.ComputeCommitment(context.Background(), false, blockNum, 0, "")
	require.NoError(t, err)
	require.NotEmpty(t, root)
	require.Equal(t, latestRoot, root)
	require.NotEqual(t, empty.RootHash.Bytes(), root)
}<|MERGE_RESOLUTION|>--- conflicted
+++ resolved
@@ -22,8 +22,6 @@
 
 func testDbAggregatorWithFiles(tb testing.TB, cfg *testAggConfig) (kv.RwDB, *Aggregator) {
 	tb.Helper()
-<<<<<<< HEAD
-=======
 	txCount := int(cfg.stepSize) * 32 // will produce files up to step 31, good because covers different ranges (16, 8, 4, 2, 1)
 	db, agg := testDbAggregatorWithNoFiles(tb, txCount, cfg)
 
@@ -35,7 +33,6 @@
 
 func testDbAggregatorWithNoFiles(tb testing.TB, txCount int, cfg *testAggConfig) (kv.RwDB, *Aggregator) {
 	tb.Helper()
->>>>>>> cf916078
 	_db, agg := testDbAndAggregatorv3(tb, cfg.stepSize)
 	db := wrapDbWithCtx(_db, agg)
 
@@ -56,11 +53,6 @@
 	require.NoError(tb, err)
 	defer domains.Close()
 
-<<<<<<< HEAD
-	txCount := int(cfg.stepSize) * 32 // will produce files up to step 31, good because covers different ranges (16, 8, 4, 2, 1)
-
-=======
->>>>>>> cf916078
 	keys, vals := generateInputData(tb, length.Addr, 5, txCount)
 	tb.Logf("keys %d vals %d\n", len(keys), len(vals))
 
@@ -126,11 +118,7 @@
 	// now do the squeeze
 	agg.commitmentValuesTransform = true
 	agg.d[kv.CommitmentDomain].replaceKeysInValues = true
-<<<<<<< HEAD
-	err = SqueezeCommitmentFiles(AggTx(rwTx), log.New())
-=======
 	err = SqueezeCommitmentFiles(context.Background(), AggTx(rwTx), log.New())
->>>>>>> cf916078
 	require.NoError(t, err)
 
 	agg.recalcVisibleFiles(math.MaxUint64)
