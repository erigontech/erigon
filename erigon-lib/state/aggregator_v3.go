/*
   Copyright 2022 Erigon contributors

   Licensed under the Apache License, Version 2.0 (the "License");
   you may not use this file except in compliance with the License.
   You may obtain a copy of the License at

       http://www.apache.org/licenses/LICENSE-2.0

   Unless required by applicable law or agreed to in writing, software
   distributed under the License is distributed on an "AS IS" BASIS,
   WITHOUT WARRANTIES OR CONDITIONS OF ANY KIND, either express or implied.
   See the License for the specific language governing permissions and
   limitations under the License.
*/

package state

import (
	"context"
	"encoding/binary"
	"errors"
	"fmt"
	math2 "math"
	"os"
	"path/filepath"
	"runtime"
	"sort"
	"strings"
	"sync"
	"sync/atomic"
	"time"

	"golang.org/x/sync/semaphore"

	"github.com/RoaringBitmap/roaring/roaring64"
	"github.com/ledgerwatch/log/v3"
	rand2 "golang.org/x/exp/rand"
	"golang.org/x/sync/errgroup"

	"github.com/ledgerwatch/erigon-lib/kv/rawdbv3"

	common2 "github.com/ledgerwatch/erigon-lib/common"
	"github.com/ledgerwatch/erigon-lib/common/background"
	"github.com/ledgerwatch/erigon-lib/common/cmp"
	"github.com/ledgerwatch/erigon-lib/common/datadir"
	"github.com/ledgerwatch/erigon-lib/common/dbg"
	"github.com/ledgerwatch/erigon-lib/common/dir"
	"github.com/ledgerwatch/erigon-lib/kv"
	"github.com/ledgerwatch/erigon-lib/kv/bitmapdb"
	"github.com/ledgerwatch/erigon-lib/kv/iter"
	"github.com/ledgerwatch/erigon-lib/kv/order"
	"github.com/ledgerwatch/erigon-lib/metrics"
)

var (
	mxPruneTookAgg = metrics.GetOrCreateSummary(`prune_seconds{type="state"}`)
)

type AggregatorV3 struct {
	db               kv.RoDB
	accounts         *Domain
	storage          *Domain
	code             *Domain
	commitment       *Domain
	tracesTo         *InvertedIndex
	logAddrs         *InvertedIndex
	logTopics        *InvertedIndex
	tracesFrom       *InvertedIndex
	backgroundResult *BackgroundResult
	dirs             datadir.Dirs
	tmpdir           string
	aggregationStep  uint64
	keepInDB         uint64

	minimaxTxNumInFiles atomic.Uint64

	filesMutationLock sync.Mutex
	snapshotBuildSema *semaphore.Weighted

	collateAndBuildWorkers int // minimize amount of background workers by default
	mergeWorkers           int // usually 1

	// To keep DB small - need move data to small files ASAP.
	// It means goroutine which creating small files - can't be locked by merge or indexing.
	buildingFiles           atomic.Bool
	mergeingFiles           atomic.Bool
	buildingOptionalIndices atomic.Bool

	//warmupWorking          atomic.Bool
	ctx       context.Context
	ctxCancel context.CancelFunc

	needSaveFilesListInDB atomic.Bool

	wg sync.WaitGroup // goroutines spawned by Aggregator, to ensure all of them are finish at agg.Close

	onFreeze OnFreezeFunc

	ps *background.ProgressSet

	// next fields are set only if agg.doTraceCtx is true. can enable by env: TRACE_AGG=true
	leakDetector *dbg.LeakDetector
	logger       log.Logger

	ctxAutoIncrement atomic.Uint64
}

type OnFreezeFunc func(frozenFileNames []string)

func NewAggregatorV3(ctx context.Context, dirs datadir.Dirs, aggregationStep uint64, db kv.RoDB, logger log.Logger) (*AggregatorV3, error) {
	tmpdir := dirs.Tmp
	salt, err := getIndicesSalt(dirs.Snap)
	if err != nil {
		return nil, err
	}

	ctx, ctxCancel := context.WithCancel(ctx)
	a := &AggregatorV3{
		ctx:                    ctx,
		ctxCancel:              ctxCancel,
		onFreeze:               func(frozenFileNames []string) {},
		dirs:                   dirs,
		tmpdir:                 tmpdir,
		aggregationStep:        aggregationStep,
		db:                     db,
		leakDetector:           dbg.NewLeakDetector("agg", dbg.SlowTx()),
		ps:                     background.NewProgressSet(),
		backgroundResult:       &BackgroundResult{},
		logger:                 logger,
		collateAndBuildWorkers: 1,
		mergeWorkers:           1,
	}
	cfg := domainCfg{
		hist: histCfg{
			iiCfg:             iiCfg{salt: salt, dirs: dirs},
			withLocalityIndex: false, withExistenceIndex: true, compression: CompressNone, historyLargeValues: false,
		},
	}
	if a.accounts, err = NewDomain(cfg, aggregationStep, "accounts", kv.TblAccountKeys, kv.TblAccountVals, kv.TblAccountHistoryKeys, kv.TblAccountHistoryVals, kv.TblAccountIdx, logger); err != nil {
		return nil, err
	}
	cfg = domainCfg{
		hist: histCfg{
			iiCfg:             iiCfg{salt: salt, dirs: dirs},
			withLocalityIndex: false, withExistenceIndex: true, compression: CompressNone, historyLargeValues: false,
		},
	}
	if a.storage, err = NewDomain(cfg, aggregationStep, "storage", kv.TblStorageKeys, kv.TblStorageVals, kv.TblStorageHistoryKeys, kv.TblStorageHistoryVals, kv.TblStorageIdx, logger); err != nil {
		return nil, err
	}
	cfg = domainCfg{
		hist: histCfg{
			iiCfg:             iiCfg{salt: salt, dirs: dirs},
			withLocalityIndex: false, withExistenceIndex: true, compression: CompressKeys | CompressVals, historyLargeValues: true,
		},
	}
	if a.code, err = NewDomain(cfg, aggregationStep, "code", kv.TblCodeKeys, kv.TblCodeVals, kv.TblCodeHistoryKeys, kv.TblCodeHistoryVals, kv.TblCodeIdx, logger); err != nil {
		return nil, err
	}
	cfg = domainCfg{
		hist: histCfg{
			iiCfg:             iiCfg{salt: salt, dirs: dirs},
			withLocalityIndex: false, withExistenceIndex: true, compression: CompressNone, historyLargeValues: false,
			//dontProduceFiles: true,
		},
		compress: CompressNone,
	}
	if a.commitment, err = NewDomain(cfg, aggregationStep, "commitment", kv.TblCommitmentKeys, kv.TblCommitmentVals, kv.TblCommitmentHistoryKeys, kv.TblCommitmentHistoryVals, kv.TblCommitmentIdx, logger); err != nil {
		return nil, err
	}
	idxCfg := iiCfg{salt: salt, dirs: dirs}
	if a.logAddrs, err = NewInvertedIndex(idxCfg, aggregationStep, "logaddrs", kv.TblLogAddressKeys, kv.TblLogAddressIdx, false, true, nil, logger); err != nil {
		return nil, err
	}
	idxCfg = iiCfg{salt: salt, dirs: dirs}
	if a.logTopics, err = NewInvertedIndex(idxCfg, aggregationStep, "logtopics", kv.TblLogTopicsKeys, kv.TblLogTopicsIdx, false, true, nil, logger); err != nil {
		return nil, err
	}
	idxCfg = iiCfg{salt: salt, dirs: dirs}
	if a.tracesFrom, err = NewInvertedIndex(idxCfg, aggregationStep, "tracesfrom", kv.TblTracesFromKeys, kv.TblTracesFromIdx, false, true, nil, logger); err != nil {
		return nil, err
	}
	idxCfg = iiCfg{salt: salt, dirs: dirs}
	if a.tracesTo, err = NewInvertedIndex(idxCfg, aggregationStep, "tracesto", kv.TblTracesToKeys, kv.TblTracesToIdx, false, true, nil, logger); err != nil {
		return nil, err
	}
	a.KeepStepsInDB(1)
	a.recalcMaxTxNum()

	if dbg.NoSync() {
		a.DisableFsync()
	}

	return a, nil
}

// getIndicesSalt - try read salt for all indices from DB. Or fall-back to new salt creation.
// if db is Read-Only (for example remote RPCDaemon or utilities) - we will not create new indices - and existing indices have salt in metadata.
func getIndicesSalt(baseDir string) (salt *uint32, err error) {
	fpath := filepath.Join(baseDir, "salt.txt")
	if !dir.FileExist(fpath) {
		if salt == nil {
			saltV := rand2.Uint32()
			salt = &saltV
		}
		saltBytes := make([]byte, 4)
		binary.BigEndian.PutUint32(saltBytes, *salt)
		if err := dir.WriteFileWithFsync(fpath, saltBytes, os.ModePerm); err != nil {
			return nil, err
		}
	}
	saltBytes, err := os.ReadFile(fpath)
	if err != nil {
		return nil, err
	}
	saltV := binary.BigEndian.Uint32(saltBytes)
	salt = &saltV
	return salt, nil
}

func (a *AggregatorV3) OnFreeze(f OnFreezeFunc) { a.onFreeze = f }
func (a *AggregatorV3) DisableFsync() {
	a.accounts.DisableFsync()
	a.storage.DisableFsync()
	a.code.DisableFsync()
	a.commitment.DisableFsync()
	a.logAddrs.DisableFsync()
	a.logTopics.DisableFsync()
	a.tracesFrom.DisableFsync()
	a.tracesTo.DisableFsync()
}

func (a *AggregatorV3) OpenFolder(readonly bool) error {
	a.filesMutationLock.Lock()
	defer a.filesMutationLock.Unlock()
	eg := &errgroup.Group{}
	eg.Go(func() error { return a.accounts.OpenFolder(readonly) })
	eg.Go(func() error { return a.storage.OpenFolder(readonly) })
	eg.Go(func() error { return a.code.OpenFolder(readonly) })
	eg.Go(func() error { return a.commitment.OpenFolder(readonly) })
	eg.Go(func() error { return a.logAddrs.OpenFolder(readonly) })
	eg.Go(func() error { return a.logTopics.OpenFolder(readonly) })
	eg.Go(func() error { return a.tracesFrom.OpenFolder(readonly) })
	eg.Go(func() error { return a.tracesTo.OpenFolder(readonly) })
	if err := eg.Wait(); err != nil {
		return err
	}
	a.recalcMaxTxNum()
	return nil
}

func (a *AggregatorV3) OpenList(files []string, readonly bool) error {
	//log.Warn("[dbg] OpenList", "l", files)

	a.filesMutationLock.Lock()
	defer a.filesMutationLock.Unlock()
	eg := &errgroup.Group{}
	eg.Go(func() error { return a.accounts.OpenFolder(readonly) })
	eg.Go(func() error { return a.storage.OpenFolder(readonly) })
	eg.Go(func() error { return a.code.OpenFolder(readonly) })
	eg.Go(func() error { return a.commitment.OpenFolder(readonly) })
	eg.Go(func() error { return a.logAddrs.OpenFolder(readonly) })
	eg.Go(func() error { return a.logTopics.OpenFolder(readonly) })
	eg.Go(func() error { return a.tracesFrom.OpenFolder(readonly) })
	eg.Go(func() error { return a.tracesTo.OpenFolder(readonly) })
	if err := eg.Wait(); err != nil {
		return err
	}
	a.recalcMaxTxNum()
	return nil
}

func (a *AggregatorV3) Close() {
	if a.ctxCancel == nil { // invariant: it's safe to call Close multiple times
		return
	}
	a.ctxCancel()
	a.ctxCancel = nil
	a.wg.Wait()

	a.filesMutationLock.Lock()
	defer a.filesMutationLock.Unlock()

	a.accounts.Close()
	a.storage.Close()
	a.code.Close()
	a.commitment.Close()
	a.logAddrs.Close()
	a.logTopics.Close()
	a.tracesFrom.Close()
	a.tracesTo.Close()
}

func (a *AggregatorV3) SetCollateAndBuildWorkers(i int) { a.collateAndBuildWorkers = i }
func (a *AggregatorV3) SetMergeWorkers(i int)           { a.mergeWorkers = i }
func (a *AggregatorV3) SetCompressWorkers(i int) {
	a.accounts.compressWorkers = i
	a.storage.compressWorkers = i
	a.code.compressWorkers = i
	a.commitment.compressWorkers = i
	a.logAddrs.compressWorkers = i
	a.logTopics.compressWorkers = i
	a.tracesFrom.compressWorkers = i
	a.tracesTo.compressWorkers = i
}

func (a *AggregatorV3) HasBackgroundFilesBuild() bool { return a.ps.Has() }
func (a *AggregatorV3) BackgroundProgress() string    { return a.ps.String() }

func (ac *AggregatorV3Context) Files() []string {
	var res []string
	if ac == nil {
		return res
	}
	res = append(res, ac.account.Files()...)
	res = append(res, ac.storage.Files()...)
	res = append(res, ac.code.Files()...)
	res = append(res, ac.commitment.Files()...)
	res = append(res, ac.logAddrs.Files()...)
	res = append(res, ac.logTopics.Files()...)
	res = append(res, ac.tracesFrom.Files()...)
	res = append(res, ac.tracesTo.Files()...)
	return res
}
func (a *AggregatorV3) Files() []string {
	ac := a.MakeContext()
	defer ac.Close()
	return ac.Files()
}

func (a *AggregatorV3) BuildOptionalMissedIndicesInBackground(ctx context.Context, workers int) {
	if ok := a.buildingOptionalIndices.CompareAndSwap(false, true); !ok {
		return
	}
	a.wg.Add(1)
	go func() {
		defer a.wg.Done()
		defer a.buildingOptionalIndices.Store(false)
		aggCtx := a.MakeContext()
		defer aggCtx.Close()
		if err := aggCtx.buildOptionalMissedIndices(ctx, workers); err != nil {
			if errors.Is(err, context.Canceled) || errors.Is(err, common2.ErrStopped) {
				return
			}
			log.Warn("[snapshots] BuildOptionalMissedIndicesInBackground", "err", err)
		}
	}()
}

func (a *AggregatorV3) BuildOptionalMissedIndices(ctx context.Context, workers int) error {
	if ok := a.buildingOptionalIndices.CompareAndSwap(false, true); !ok {
		return nil
	}
	defer a.buildingOptionalIndices.Store(false)
	aggCtx := a.MakeContext()
	defer aggCtx.Close()
	if err := aggCtx.buildOptionalMissedIndices(ctx, workers); err != nil {
		if errors.Is(err, context.Canceled) || errors.Is(err, common2.ErrStopped) {
			return nil
		}
		return err
	}
	return nil
}

func (ac *AggregatorV3Context) buildOptionalMissedIndices(ctx context.Context, workers int) error {
	g, ctx := errgroup.WithContext(ctx)
	g.SetLimit(workers)
	ps := background.NewProgressSet()
	if ac.account != nil {
		g.Go(func() error { return ac.account.BuildOptionalMissedIndices(ctx, ps) })
	}
	if ac.storage != nil {
		g.Go(func() error { return ac.storage.BuildOptionalMissedIndices(ctx, ps) })
	}
	if ac.code != nil {
		g.Go(func() error { return ac.code.BuildOptionalMissedIndices(ctx, ps) })
	}
	if ac.commitment != nil {
		g.Go(func() error { return ac.commitment.BuildOptionalMissedIndices(ctx, ps) })
	}
	return g.Wait()
}

func (a *AggregatorV3) BuildMissedIndices(ctx context.Context, workers int) error {
	startIndexingTime := time.Now()
	{
		ps := background.NewProgressSet()

		g, ctx := errgroup.WithContext(ctx)
		g.SetLimit(workers)
		go func() {
			logEvery := time.NewTicker(20 * time.Second)
			defer logEvery.Stop()
			for {
				select {
				case <-ctx.Done():
					return
				case <-logEvery.C:
					var m runtime.MemStats
					dbg.ReadMemStats(&m)
					log.Info("[snapshots] Indexing", "progress", ps.String(), "total-indexing-time", time.Since(startIndexingTime).Round(time.Second).String(), "alloc", common2.ByteCount(m.Alloc), "sys", common2.ByteCount(m.Sys))
				}
			}
		}()
		a.accounts.BuildMissedIndices(ctx, g, ps)
		a.storage.BuildMissedIndices(ctx, g, ps)
		a.code.BuildMissedIndices(ctx, g, ps)
		a.commitment.BuildMissedIndices(ctx, g, ps)
		a.logAddrs.BuildMissedIndices(ctx, g, ps)
		a.logTopics.BuildMissedIndices(ctx, g, ps)
		a.tracesFrom.BuildMissedIndices(ctx, g, ps)
		a.tracesTo.BuildMissedIndices(ctx, g, ps)

		if err := g.Wait(); err != nil {
			return err
		}
		if err := a.OpenFolder(true); err != nil {
			return err
		}
	}
	return nil
}

type AggV3Collation struct {
	logAddrs   map[string]*roaring64.Bitmap
	logTopics  map[string]*roaring64.Bitmap
	tracesFrom map[string]*roaring64.Bitmap
	tracesTo   map[string]*roaring64.Bitmap
	accounts   Collation
	storage    Collation
	code       Collation
	commitment Collation
}

func (c AggV3Collation) Close() {
	c.accounts.Close()
	c.storage.Close()
	c.code.Close()
	c.commitment.Close()

	for _, b := range c.logAddrs {
		bitmapdb.ReturnToPool64(b)
	}
	for _, b := range c.logTopics {
		bitmapdb.ReturnToPool64(b)
	}
	for _, b := range c.tracesFrom {
		bitmapdb.ReturnToPool64(b)
	}
	for _, b := range c.tracesTo {
		bitmapdb.ReturnToPool64(b)
	}
}

type AggV3StaticFiles struct {
	accounts   StaticFiles
	storage    StaticFiles
	code       StaticFiles
	commitment StaticFiles
	logAddrs   InvertedFiles
	logTopics  InvertedFiles
	tracesFrom InvertedFiles
	tracesTo   InvertedFiles
}

// CleanupOnError - call it on collation fail. It's closing all files
func (sf AggV3StaticFiles) CleanupOnError() {
	sf.accounts.CleanupOnError()
	sf.storage.CleanupOnError()
	sf.code.CleanupOnError()
	sf.logAddrs.CleanupOnError()
	sf.logTopics.CleanupOnError()
	sf.tracesFrom.CleanupOnError()
	sf.tracesTo.CleanupOnError()
}

func (a *AggregatorV3) buildFiles(ctx context.Context, step uint64) error {
	a.logger.Debug("[agg] collate and build", "step", step, "collate_workers", a.collateAndBuildWorkers, "merge_workers", a.mergeWorkers, "compress_workers", a.accounts.compressWorkers)

	var (
		logEvery      = time.NewTicker(time.Second * 30)
		txFrom        = a.FirstTxNumOfStep(step)
		txTo          = a.FirstTxNumOfStep(step + 1)
		stepStartedAt = time.Now()

		static          AggV3StaticFiles
		closeCollations = true
		collListMu      = sync.Mutex{}
		collations      = make([]Collation, 0)
	)

	defer logEvery.Stop()
	defer a.needSaveFilesListInDB.Store(true)
	defer a.recalcMaxTxNum()
	defer func() {
		if !closeCollations {
			return
		}
		for _, c := range collations {
			c.Close()
		}
	}()

	g, ctx := errgroup.WithContext(ctx)
	g.SetLimit(a.collateAndBuildWorkers)

	for _, d := range []*Domain{a.accounts, a.storage, a.code, a.commitment} {
		d := d

		a.wg.Add(1)
		g.Go(func() error {
			defer a.wg.Done()

			var collation Collation
			if err := a.db.View(ctx, func(tx kv.Tx) (err error) {
				collation, err = d.collate(ctx, step, txFrom, txTo, tx)
				return err
			}); err != nil {
				return fmt.Errorf("domain collation %q has failed: %w", d.filenameBase, err)
			}
			collListMu.Lock()
			collations = append(collations, collation)
			collListMu.Unlock()

			sf, err := d.buildFiles(ctx, step, collation, a.ps)
			collation.Close()
			if err != nil {
				sf.CleanupOnError()
				return err
			}

			switch kv.Domain(d.valsTable) {
			case kv.TblAccountVals:
				static.accounts = sf
			case kv.TblStorageVals:
				static.storage = sf
			case kv.TblCodeVals:
				static.code = sf
			case kv.TblCommitmentVals:
				static.commitment = sf
			default:
				panic("unknown domain " + d.valsTable)
			}

			return nil
		})
	}
	closeCollations = false

	// indices are built concurrently
	for _, d := range []*InvertedIndex{a.logTopics, a.logAddrs, a.tracesFrom, a.tracesTo} {
		d := d
		a.wg.Add(1)
		g.Go(func() error {
			defer a.wg.Done()

			var collation map[string]*roaring64.Bitmap
			err := a.db.View(ctx, func(tx kv.Tx) (err error) {
				collation, err = d.collate(ctx, step, tx)
				return err
			})
			if err != nil {
				return fmt.Errorf("index collation %q has failed: %w", d.filenameBase, err)
			}
			sf, err := d.buildFiles(ctx, step, collation, a.ps)
			if err != nil {
				sf.CleanupOnError()
				return err
			}

			switch kv.Domain(d.indexKeysTable) {
			case kv.TblLogTopicsKeys:
				static.logTopics = sf
			case kv.TblLogAddressKeys:
				static.logAddrs = sf
			case kv.TblTracesFromKeys:
				static.tracesFrom = sf
			case kv.TblTracesToKeys:
				static.tracesTo = sf
			default:
				panic("unknown index " + d.indexKeysTable)
			}
			return nil
		})
	}

	if err := g.Wait(); err != nil {
		static.CleanupOnError()
		return fmt.Errorf("domain collate-build: %w", err)
	}
	mxStepTook.ObserveDuration(stepStartedAt)
	a.integrateFiles(static, txFrom, txTo)
	a.logger.Info("[snapshots] aggregated", "step", step, "took", time.Since(stepStartedAt))

	return nil
}

func (a *AggregatorV3) BuildFiles(toTxNum uint64) (err error) {
	finished := a.BuildFilesInBackground(toTxNum)
	if !(a.buildingFiles.Load() || a.mergeingFiles.Load() || a.buildingOptionalIndices.Load()) {
		return nil
	}

	logEvery := time.NewTicker(20 * time.Second)
	defer logEvery.Stop()
Loop:
	for {
		select {
		case <-a.ctx.Done():
			return a.ctx.Err()
		case <-finished:
			break Loop
		case <-logEvery.C:
			if !(a.buildingFiles.Load() || a.mergeingFiles.Load() || a.buildingOptionalIndices.Load()) {
				break Loop
			}
			if a.HasBackgroundFilesBuild() {
				log.Info("[snapshots] Files build", "progress", a.BackgroundProgress())
			}
		}
	}

	return nil
}

func (a *AggregatorV3) mergeLoopStep(ctx context.Context) (somethingDone bool, err error) {
	a.logger.Debug("[agg] merge", "collate_workers", a.collateAndBuildWorkers, "merge_workers", a.mergeWorkers, "compress_workers", a.accounts.compressWorkers)

	ac := a.MakeContext()
	defer ac.Close()
	mxRunningMerges.Inc()
	defer mxRunningMerges.Dec()

	closeAll := true
	maxSpan := StepsInColdFile * a.StepSize()
	r := ac.findMergeRange(a.minimaxTxNumInFiles.Load(), maxSpan)
	if !r.any() {
		return false, nil
	}

	outs, err := ac.staticFilesInRange(r)
	defer func() {
		if closeAll {
			outs.Close()
		}
	}()
	if err != nil {
		return false, err
	}

	in, err := ac.mergeFiles(ctx, outs, r)
	if err != nil {
		return true, err
	}
	defer func() {
		if closeAll {
			in.Close()
		}
	}()
	a.integrateMergedFiles(outs, in)
	a.onFreeze(in.FrozenList())
	closeAll = false
	return true, nil
}

func (a *AggregatorV3) MergeLoop(ctx context.Context) error {
	for {
		somethingMerged, err := a.mergeLoopStep(ctx)
		if err != nil {
			return err
		}
		if !somethingMerged {
			return nil
		}
	}
}

func (a *AggregatorV3) integrateFiles(sf AggV3StaticFiles, txNumFrom, txNumTo uint64) {
	a.filesMutationLock.Lock()
	defer a.filesMutationLock.Unlock()
	defer a.needSaveFilesListInDB.Store(true)
	defer a.recalcMaxTxNum()

	a.accounts.integrateFiles(sf.accounts, txNumFrom, txNumTo)
	a.storage.integrateFiles(sf.storage, txNumFrom, txNumTo)
	a.code.integrateFiles(sf.code, txNumFrom, txNumTo)
	a.commitment.integrateFiles(sf.commitment, txNumFrom, txNumTo)
	a.logAddrs.integrateFiles(sf.logAddrs, txNumFrom, txNumTo)
	a.logTopics.integrateFiles(sf.logTopics, txNumFrom, txNumTo)
	a.tracesFrom.integrateFiles(sf.tracesFrom, txNumFrom, txNumTo)
	a.tracesTo.integrateFiles(sf.tracesTo, txNumFrom, txNumTo)
}

func (a *AggregatorV3) HasNewFrozenFiles() bool {
	if a == nil {
		return false
	}
	return a.needSaveFilesListInDB.CompareAndSwap(true, false)
}

type flusher interface {
	Flush(ctx context.Context, tx kv.RwTx) error
}

func (ac *AggregatorV3Context) maxTxNumInDomainFiles(cold bool) uint64 {
	return cmp.Min(
		cmp.Min(
			ac.account.maxTxNumInDomainFiles(cold),
			ac.code.maxTxNumInDomainFiles(cold)),
		cmp.Min(
			ac.storage.maxTxNumInDomainFiles(cold),
			ac.commitment.maxTxNumInDomainFiles(cold)),
	)
}

func (ac *AggregatorV3Context) CanPrune(tx kv.Tx) bool {
	return ac.somethingToPrune(tx)
}

func (ac *AggregatorV3Context) CanUnwindDomainsToBlockNum(tx kv.Tx) (uint64, error) {
	_, histBlockNumProgress, err := rawdbv3.TxNums.FindBlockNum(tx, ac.CanUnwindDomainsToTxNum())
	return histBlockNumProgress, err
}
func (ac *AggregatorV3Context) CanUnwindDomainsToTxNum() uint64 {
	return ac.maxTxNumInDomainFiles(false)
}
func (ac *AggregatorV3Context) MinUnwindDomainsBlockNum(tx kv.Tx) (uint64, error) {
	_, blockNum, err := rawdbv3.TxNums.FindBlockNum(tx, ac.CanUnwindDomainsToTxNum())
	return blockNum, err
}

func (ac *AggregatorV3Context) CanUnwindBeforeBlockNum(blockNum uint64, tx kv.Tx) (uint64, bool, error) {
	unwindToTxNum, err := rawdbv3.TxNums.Max(tx, blockNum)
	if err != nil {
		return 0, false, err
	}

	// not all blocks have commitment
	//fmt.Printf("CanUnwindBeforeBlockNum: blockNum=%d unwindTo=%d\n", blockNum, unwindToTxNum)
	domains := NewSharedDomains(tx, ac.a.logger)
	defer domains.Close()

	blockNumWithCommitment, _, _, err := domains.LatestCommitmentState(tx, ac.CanUnwindDomainsToTxNum(), unwindToTxNum)
	if err != nil {
		_minBlockNum, _ := ac.MinUnwindDomainsBlockNum(tx)
		return _minBlockNum, false, nil //nolint
	}
	return blockNumWithCommitment, true, nil
}

func (ac *AggregatorV3Context) somethingToPrune(tx kv.Tx) bool {
	if dbg.NoPrune() {
		return false
	}
	return ac.commitment.CanPruneUntil(tx) ||
		ac.account.CanPruneUntil(tx) ||
		ac.code.CanPruneUntil(tx) ||
		ac.storage.CanPruneUntil(tx) ||
		ac.logAddrs.CanPrune(tx) ||
		ac.logTopics.CanPrune(tx) ||
		ac.tracesFrom.CanPrune(tx) ||
		ac.tracesTo.CanPrune(tx)
}

// PruneSmallBatches is not cancellable, it's over when it's over or failed.
// It fills whole timeout with pruning by small batches (of 100 keys) and making some progress
func (ac *AggregatorV3Context) PruneSmallBatches(ctx context.Context, timeout time.Duration, tx kv.RwTx) error {
	started := time.Now()
	localTimeout := time.NewTicker(timeout)
	defer localTimeout.Stop()
	logEvery := time.NewTicker(20 * time.Second)
	defer logEvery.Stop()
	aggLogEvery := time.NewTicker(600 * time.Second) // to hide specific domain/idx logging
	defer aggLogEvery.Stop()

	const pruneLimit uint64 = 10000

	fullStat := &AggregatorPruneStat{Domains: make(map[string]*DomainPruneStat), Indices: make(map[string]*InvertedIndexPruneStat)}

	for {
		stat, err := ac.Prune(context.Background(), tx, pruneLimit, aggLogEvery)
		if err != nil {
			log.Warn("[snapshots] PruneSmallBatches", "err", err)
			return err
		}
		if stat == nil {
			log.Info("[snapshots] PruneSmallBatches", "took", time.Since(started).String(), "stat", fullStat.String())
			return nil
		}
		fullStat.Accumulate(stat)

		select {
		case <-logEvery.C:
			ac.a.logger.Info("[snapshots] pruning",
				"until timeout", time.Until(started.Add(timeout)).String(),
				"aggregatedStep", ac.maxTxNumInDomainFiles(false)/ac.a.StepSize(),
				"stepsRangeInDB", ac.a.StepsRangeInDBAsStr(tx),
				"pruned", fullStat.String(),
			)
		case <-localTimeout.C:
			return nil
		case <-ctx.Done():
			return ctx.Err()
		default:
		}
	}
}

func (a *AggregatorV3) StepsRangeInDBAsStr(tx kv.Tx) string {
	return strings.Join([]string{
		a.accounts.stepsRangeInDBAsStr(tx),
		a.storage.stepsRangeInDBAsStr(tx),
		a.code.stepsRangeInDBAsStr(tx),
		a.commitment.stepsRangeInDBAsStr(tx),
		a.logAddrs.stepsRangeInDBAsStr(tx),
		a.logTopics.stepsRangeInDBAsStr(tx),
		a.tracesFrom.stepsRangeInDBAsStr(tx),
		a.tracesTo.stepsRangeInDBAsStr(tx),
	}, ", ")
}

type AggregatorPruneStat struct {
	Domains map[string]*DomainPruneStat
	Indices map[string]*InvertedIndexPruneStat
}

func (as *AggregatorPruneStat) String() string {
	names := make([]string, 0)
	for k := range as.Domains {
		names = append(names, k)
	}

	sort.Slice(names, func(i, j int) bool { return names[i] < names[j] })

	var sb strings.Builder
	for _, d := range names {
		v, ok := as.Domains[d]
		if ok && v != nil {
			sb.WriteString(fmt.Sprintf("%s| %s; ", d, v.String()))
		}
	}
	names = names[:0]
	for k := range as.Indices {
		names = append(names, k)
	}
	sort.Slice(names, func(i, j int) bool { return names[i] < names[j] })

	for _, d := range names {
		v, ok := as.Indices[d]
		if ok && v != nil {
			sb.WriteString(fmt.Sprintf("%s| %s; ", d, v.String()))
		}
	}
	return strings.TrimSuffix(sb.String(), "; ")
}

func (as *AggregatorPruneStat) Accumulate(other *AggregatorPruneStat) {
	for k, v := range other.Domains {
		if _, ok := as.Domains[k]; !ok {
			as.Domains[k] = v
		} else {
			as.Domains[k].Accumulate(v)
		}
	}
	for k, v := range other.Indices {
		if _, ok := as.Indices[k]; !ok {
			as.Indices[k] = v
		} else {
			as.Indices[k].Accumulate(v)
		}
	}
}

func (ac *AggregatorV3Context) Prune(ctx context.Context, tx kv.RwTx, limit uint64, logEvery *time.Ticker) (*AggregatorPruneStat, error) {
	defer mxPruneTookAgg.ObserveDuration(time.Now())

	if limit == 0 {
		limit = uint64(math2.MaxUint64)
	}

	var txFrom, step uint64 // txFrom is always 0 to avoid dangling keys in indices/hist
	txTo := ac.maxTxNumInDomainFiles(false)
	if txTo > 0 {
		// txTo is first txNum in next step, has to go 1 tx behind to get correct step number
		step = (txTo - 1) / ac.a.StepSize()
	}

	if !ac.somethingToPrune(tx) {
		return nil, nil
	}

	if logEvery == nil {
		logEvery = time.NewTicker(30 * time.Second)
		defer logEvery.Stop()
	}
	//ac.a.logger.Debug("aggregator prune", "step", step,
	//	"txn_range", fmt.Sprintf("[%d,%d)", txFrom, txTo), "limit", limit,
	//	/*"stepsLimit", limit/ac.a.aggregationStep,*/ "stepsRangeInDB", ac.a.StepsRangeInDBAsStr(tx))
	//
	ap, err := ac.account.Prune(ctx, tx, step, txFrom, txTo, limit, logEvery)
	if err != nil {
		return nil, err
	}
	sp, err := ac.storage.Prune(ctx, tx, step, txFrom, txTo, limit, logEvery)
	if err != nil {
		return nil, err
	}
	cp, err := ac.code.Prune(ctx, tx, step, txFrom, txTo, limit, logEvery)
	if err != nil {
		return nil, err
	}
	comps, err := ac.commitment.Prune(ctx, tx, step, txFrom, txTo, limit, logEvery)
	if err != nil {
		return nil, err
	}
	lap, err := ac.logAddrs.Prune(ctx, tx, txFrom, txTo, limit, logEvery, false, nil)
	if err != nil {
		return nil, err
	}
	ltp, err := ac.logTopics.Prune(ctx, tx, txFrom, txTo, limit, logEvery, false, nil)
	if err != nil {
		return nil, err
	}
	tfp, err := ac.tracesFrom.Prune(ctx, tx, txFrom, txTo, limit, logEvery, false, nil)
	if err != nil {
		return nil, err
	}
	ttp, err := ac.tracesTo.Prune(ctx, tx, txFrom, txTo, limit, logEvery, false, nil)
	if err != nil {
		return nil, err
	}
	aggStat := &AggregatorPruneStat{Domains: make(map[string]*DomainPruneStat), Indices: make(map[string]*InvertedIndexPruneStat)}
	aggStat.Domains[ac.account.d.filenameBase] = ap
	aggStat.Domains[ac.storage.d.filenameBase] = sp
	aggStat.Domains[ac.code.d.filenameBase] = cp
	aggStat.Domains[ac.commitment.d.filenameBase] = comps
	aggStat.Indices[ac.logAddrs.ii.filenameBase] = lap
	aggStat.Indices[ac.logTopics.ii.filenameBase] = ltp
	aggStat.Indices[ac.tracesFrom.ii.filenameBase] = tfp
	aggStat.Indices[ac.tracesTo.ii.filenameBase] = ttp

	return aggStat, nil
}

func (ac *AggregatorV3Context) LogStats(tx kv.Tx, tx2block func(endTxNumMinimax uint64) uint64) {
	maxTxNum := ac.maxTxNumInDomainFiles(false)
	if maxTxNum == 0 {
		return
	}

	domainBlockNumProgress := tx2block(maxTxNum)
	str := make([]string, 0, len(ac.account.files))
	for _, item := range ac.account.files {
		bn := tx2block(item.endTxNum)
		str = append(str, fmt.Sprintf("%d=%dK", item.endTxNum/ac.a.StepSize(), bn/1_000))
	}
	//str2 := make([]string, 0, len(ac.storage.files))
	//for _, item := range ac.storage.files {
	//	str2 = append(str2, fmt.Sprintf("%s:%dm", item.src.decompressor.FileName(), item.src.decompressor.Count()/1_000_000))
	//}
	//for _, item := range ac.commitment.files {
	//	bn := tx2block(item.endTxNum) / 1_000
	//	str2 = append(str2, fmt.Sprintf("%s:%dK", item.src.decompressor.FileName(), bn))
	//}
	var lastCommitmentBlockNum, lastCommitmentTxNum uint64
	if len(ac.commitment.files) > 0 {
		lastCommitmentTxNum = ac.commitment.files[len(ac.commitment.files)-1].endTxNum
		lastCommitmentBlockNum = tx2block(lastCommitmentTxNum)
	}
	firstHistoryIndexBlockInDB := tx2block(ac.a.accounts.FirstStepInDB(tx) * ac.a.StepSize())
	var m runtime.MemStats
	dbg.ReadMemStats(&m)
	log.Info("[snapshots] History Stat",
		"blocks", fmt.Sprintf("%dk", (domainBlockNumProgress+1)/1000),
		"txs", fmt.Sprintf("%dm", ac.a.minimaxTxNumInFiles.Load()/1_000_000),
		"txNum2blockNum", strings.Join(str, ","),
		"first_history_idx_in_db", firstHistoryIndexBlockInDB,
		"last_comitment_block", lastCommitmentBlockNum,
		"last_comitment_tx_num", lastCommitmentTxNum,
		//"cnt_in_files", strings.Join(str2, ","),
		//"used_files", strings.Join(ac.Files(), ","),
		"alloc", common2.ByteCount(m.Alloc), "sys", common2.ByteCount(m.Sys))

}

func (a *AggregatorV3) EndTxNumNoCommitment() uint64 {
	min := a.accounts.endTxNumMinimax()
	if txNum := a.storage.endTxNumMinimax(); txNum < min {
		min = txNum
	}
	if txNum := a.code.endTxNumMinimax(); txNum < min {
		min = txNum
	}
	return min
}

func (a *AggregatorV3) EndTxNumMinimax() uint64 { return a.minimaxTxNumInFiles.Load() }
func (a *AggregatorV3) FilesAmount() []int {
	return []int{
		a.accounts.files.Len(),
		a.storage.files.Len(),
		a.code.files.Len(),
		a.commitment.files.Len(),
		a.tracesFrom.files.Len(),
		a.tracesTo.files.Len(),
		a.logAddrs.files.Len(),
		a.logTopics.files.Len(),
	}
}

// FirstTxNumOfStep returns txStepBeginning of given step.
// Step 0 is a range [0, stepSize).
// To prune step needed to Prune ragne [txStepBeginning, txNextStepBeginning)
func (a *AggregatorV3) FirstTxNumOfStep(step uint64) uint64 {
	return step * a.StepSize()
}

func (a *AggregatorV3) EndTxNumDomainsFrozen() uint64 {
	return cmp.Min(
		cmp.Min(
			a.accounts.endIndexedTxNumMinimax(true),
			a.storage.endIndexedTxNumMinimax(true),
		),
		cmp.Min(
			a.code.endIndexedTxNumMinimax(true),
			a.commitment.endIndexedTxNumMinimax(true),
		),
	)
}
func (a *AggregatorV3) recalcMaxTxNum() {
	min := a.accounts.endTxNumMinimax()
	if txNum := a.storage.endTxNumMinimax(); txNum < min {
		min = txNum
	}
	if txNum := a.code.endTxNumMinimax(); txNum < min {
		min = txNum
	}
	if txNum := a.commitment.endTxNumMinimax(); txNum < min {
		fmt.Printf("[dbg] commitment min: %d, %d\n", txNum/a.aggregationStep, min/a.aggregationStep)
		min = txNum
	}
	if txNum := a.logAddrs.endTxNumMinimax(); txNum < min {
		min = txNum
	}
	if txNum := a.logTopics.endTxNumMinimax(); txNum < min {
		min = txNum
	}
	if txNum := a.tracesFrom.endTxNumMinimax(); txNum < min {
		min = txNum
	}
	if txNum := a.tracesTo.endTxNumMinimax(); txNum < min {
		min = txNum
	}
	a.minimaxTxNumInFiles.Store(min)
}

type RangesV3 struct {
	accounts             DomainRanges
	storage              DomainRanges
	code                 DomainRanges
	commitment           DomainRanges
	logTopicsStartTxNum  uint64
	logAddrsEndTxNum     uint64
	logAddrsStartTxNum   uint64
	logTopicsEndTxNum    uint64
	tracesFromStartTxNum uint64
	tracesFromEndTxNum   uint64
	tracesToStartTxNum   uint64
	tracesToEndTxNum     uint64
	logAddrs             bool
	logTopics            bool
	tracesFrom           bool
	tracesTo             bool
}

func (r RangesV3) String() string {
	ss := []string{}
	if r.accounts.any() {
		ss = append(ss, fmt.Sprintf("accounts(%s)", r.accounts.String()))
	}
	if r.storage.any() {
		ss = append(ss, fmt.Sprintf("storage(%s)", r.storage.String()))
	}
	if r.code.any() {
		ss = append(ss, fmt.Sprintf("code(%s)", r.code.String()))
	}
	if r.commitment.any() {
		ss = append(ss, fmt.Sprintf("commitment(%s)", r.commitment.String()))
	}
	if r.logAddrs {
		ss = append(ss, fmt.Sprintf("logAddr=%d-%d", r.logAddrsStartTxNum/r.accounts.aggStep, r.logAddrsEndTxNum/r.accounts.aggStep))
	}
	if r.logTopics {
		ss = append(ss, fmt.Sprintf("logTopic=%d-%d", r.logTopicsStartTxNum/r.accounts.aggStep, r.logTopicsEndTxNum/r.accounts.aggStep))
	}
	if r.tracesFrom {
		ss = append(ss, fmt.Sprintf("traceFrom=%d-%d", r.tracesFromStartTxNum/r.accounts.aggStep, r.tracesFromEndTxNum/r.accounts.aggStep))
	}
	if r.tracesTo {
		ss = append(ss, fmt.Sprintf("traceTo=%d-%d", r.tracesToStartTxNum/r.accounts.aggStep, r.tracesToEndTxNum/r.accounts.aggStep))
	}
	return strings.Join(ss, ", ")
}
func (r RangesV3) any() bool {
	return r.accounts.any() || r.storage.any() || r.code.any() || r.commitment.any() || r.logAddrs || r.logTopics || r.tracesFrom || r.tracesTo
}

func (ac *AggregatorV3Context) findMergeRange(maxEndTxNum, maxSpan uint64) RangesV3 {
	var r RangesV3
	r.accounts = ac.account.findMergeRange(maxEndTxNum, maxSpan)
	r.storage = ac.storage.findMergeRange(maxEndTxNum, maxSpan)
	r.code = ac.code.findMergeRange(maxEndTxNum, maxSpan)
	r.commitment = ac.commitment.findMergeRange(maxEndTxNum, maxSpan)
	r.logAddrs, r.logAddrsStartTxNum, r.logAddrsEndTxNum = ac.logAddrs.findMergeRange(maxEndTxNum, maxSpan)
	r.logTopics, r.logTopicsStartTxNum, r.logTopicsEndTxNum = ac.logTopics.findMergeRange(maxEndTxNum, maxSpan)
	r.tracesFrom, r.tracesFromStartTxNum, r.tracesFromEndTxNum = ac.tracesFrom.findMergeRange(maxEndTxNum, maxSpan)
	r.tracesTo, r.tracesToStartTxNum, r.tracesToEndTxNum = ac.tracesTo.findMergeRange(maxEndTxNum, maxSpan)
	//log.Info(fmt.Sprintf("findMergeRange(%d, %d)=%s\n", maxEndTxNum/ac.a.aggregationStep, maxSpan/ac.a.aggregationStep, r))
	return r
}

type SelectedStaticFilesV3 struct {
	accounts       []*filesItem
	accountsIdx    []*filesItem
	accountsHist   []*filesItem
	storage        []*filesItem
	storageIdx     []*filesItem
	storageHist    []*filesItem
	code           []*filesItem
	codeIdx        []*filesItem
	codeHist       []*filesItem
	commitment     []*filesItem
	commitmentIdx  []*filesItem
	commitmentHist []*filesItem
	logTopics      []*filesItem
	tracesTo       []*filesItem
	tracesFrom     []*filesItem
	logAddrs       []*filesItem
	accountsI      int
	storageI       int
	codeI          int
	commitmentI    int
	logAddrsI      int
	logTopicsI     int
	tracesFromI    int
	tracesToI      int
}

func (sf SelectedStaticFilesV3) Close() {
	clist := [...][]*filesItem{
		sf.accounts, sf.accountsIdx, sf.accountsHist,
		sf.storage, sf.storageIdx, sf.accountsHist,
		sf.code, sf.codeIdx, sf.codeHist,
		sf.commitment, sf.commitmentIdx, sf.commitmentHist,
		sf.logAddrs, sf.logTopics, sf.tracesFrom, sf.tracesTo,
	}
	for _, group := range clist {
		for _, item := range group {
			if item != nil {
				if item.decompressor != nil {
					item.decompressor.Close()
				}
				if item.index != nil {
					item.index.Close()
				}
			}
		}
	}
}

func (ac *AggregatorV3Context) staticFilesInRange(r RangesV3) (sf SelectedStaticFilesV3, err error) {
	if r.accounts.any() {
		sf.accounts, sf.accountsIdx, sf.accountsHist, sf.accountsI = ac.account.staticFilesInRange(r.accounts)
	}
	if r.storage.any() {
		sf.storage, sf.storageIdx, sf.storageHist, sf.storageI = ac.storage.staticFilesInRange(r.storage)
	}
	if r.code.any() {
		sf.code, sf.codeIdx, sf.codeHist, sf.codeI = ac.code.staticFilesInRange(r.code)
	}
	if r.commitment.any() {
		sf.commitment, sf.commitmentIdx, sf.commitmentHist, sf.commitmentI = ac.commitment.staticFilesInRange(r.commitment)
	}
	if r.logAddrs {
		sf.logAddrs, sf.logAddrsI = ac.logAddrs.staticFilesInRange(r.logAddrsStartTxNum, r.logAddrsEndTxNum)
	}
	if r.logTopics {
		sf.logTopics, sf.logTopicsI = ac.logTopics.staticFilesInRange(r.logTopicsStartTxNum, r.logTopicsEndTxNum)
	}
	if r.tracesFrom {
		sf.tracesFrom, sf.tracesFromI = ac.tracesFrom.staticFilesInRange(r.tracesFromStartTxNum, r.tracesFromEndTxNum)
	}
	if r.tracesTo {
		sf.tracesTo, sf.tracesToI = ac.tracesTo.staticFilesInRange(r.tracesToStartTxNum, r.tracesToEndTxNum)
	}
	return sf, err
}

type MergedFilesV3 struct {
	accounts                      *filesItem
	accountsIdx, accountsHist     *filesItem
	storage                       *filesItem
	storageIdx, storageHist       *filesItem
	code                          *filesItem
	codeIdx, codeHist             *filesItem
	commitment                    *filesItem
	commitmentIdx, commitmentHist *filesItem
	logAddrs                      *filesItem
	logTopics                     *filesItem
	tracesFrom                    *filesItem
	tracesTo                      *filesItem
}

func (mf MergedFilesV3) FrozenList() (frozen []string) {
	if mf.accountsHist != nil && mf.accountsHist.frozen {
		frozen = append(frozen, mf.accountsHist.decompressor.FileName())
	}
	if mf.accountsIdx != nil && mf.accountsIdx.frozen {
		frozen = append(frozen, mf.accountsIdx.decompressor.FileName())
	}

	if mf.storageHist != nil && mf.storageHist.frozen {
		frozen = append(frozen, mf.storageHist.decompressor.FileName())
	}
	if mf.storageIdx != nil && mf.storageIdx.frozen {
		frozen = append(frozen, mf.storageIdx.decompressor.FileName())
	}

	if mf.codeHist != nil && mf.codeHist.frozen {
		frozen = append(frozen, mf.codeHist.decompressor.FileName())
	}
	if mf.codeIdx != nil && mf.codeIdx.frozen {
		frozen = append(frozen, mf.codeIdx.decompressor.FileName())
	}

	if mf.logAddrs != nil && mf.logAddrs.frozen {
		frozen = append(frozen, mf.logAddrs.decompressor.FileName())
	}
	if mf.logTopics != nil && mf.logTopics.frozen {
		frozen = append(frozen, mf.logTopics.decompressor.FileName())
	}
	if mf.tracesFrom != nil && mf.tracesFrom.frozen {
		frozen = append(frozen, mf.tracesFrom.decompressor.FileName())
	}
	if mf.tracesTo != nil && mf.tracesTo.frozen {
		frozen = append(frozen, mf.tracesTo.decompressor.FileName())
	}
	return frozen
}
func (mf MergedFilesV3) Close() {
	clist := [...]*filesItem{
		mf.accounts, mf.accountsIdx, mf.accountsHist,
		mf.storage, mf.storageIdx, mf.storageHist,
		mf.code, mf.codeIdx, mf.codeHist,
		mf.commitment, mf.commitmentIdx, mf.commitmentHist,
		mf.logAddrs, mf.logTopics, mf.tracesFrom, mf.tracesTo,
	}

	for _, item := range clist {
		if item != nil {
			if item.decompressor != nil {
				item.decompressor.Close()
			}
			if item.index != nil {
				item.index.Close()
			}
		}
	}
}

func (ac *AggregatorV3Context) mergeFiles(ctx context.Context, files SelectedStaticFilesV3, r RangesV3) (MergedFilesV3, error) {
	var mf MergedFilesV3
	g, ctx := errgroup.WithContext(ctx)
	g.SetLimit(ac.a.mergeWorkers)
	closeFiles := true
	defer func() {
		if closeFiles {
			mf.Close()
		}
	}()

	if r.accounts.any() {
		log.Info(fmt.Sprintf("[snapshots] merge: %s", r.String()))
		g.Go(func() (err error) {
			mf.accounts, mf.accountsIdx, mf.accountsHist, err = ac.account.mergeFiles(ctx, files.accounts, files.accountsIdx, files.accountsHist, r.accounts, ac.a.ps)
			return err
		})
	}

	if r.storage.any() {
		g.Go(func() (err error) {
			mf.storage, mf.storageIdx, mf.storageHist, err = ac.storage.mergeFiles(ctx, files.storage, files.storageIdx, files.storageHist, r.storage, ac.a.ps)
			return err
		})
	}
	if r.code.any() {
		g.Go(func() (err error) {
			mf.code, mf.codeIdx, mf.codeHist, err = ac.code.mergeFiles(ctx, files.code, files.codeIdx, files.codeHist, r.code, ac.a.ps)
			return err
		})
	}
	if r.commitment.any() {
		//log.Info(fmt.Sprintf("[snapshots] merge commitment: %d-%d", r.accounts.historyStartTxNum/ac.a.aggregationStep, r.accounts.historyEndTxNum/ac.a.aggregationStep))
		g.Go(func() (err error) {
			mf.commitment, mf.commitmentIdx, mf.commitmentHist, err = ac.commitment.mergeFiles(ctx, files.commitment, files.commitmentIdx, files.commitmentHist, r.commitment, ac.a.ps)
			return err
			//var v4Files SelectedStaticFiles
			//var v4MergedF MergedFiles
			//// THIS merge uses strategy with replacement of hisotry keys in commitment.
			//mf.commitment, mf.commitmentIdx, mf.commitmentHist, err = ac.a.commitment.mergeFiles(ctx, v4Files.FillV3(&files), v4MergedF.FillV3(&mf), r.commitment, ac.a.ps)
			//return err
		})
	}

	if r.logAddrs {
		g.Go(func() error {
			var err error
			mf.logAddrs, err = ac.logAddrs.mergeFiles(ctx, files.logAddrs, r.logAddrsStartTxNum, r.logAddrsEndTxNum, ac.a.ps)
			return err
		})
	}
	if r.logTopics {
		g.Go(func() error {
			var err error
			mf.logTopics, err = ac.logTopics.mergeFiles(ctx, files.logTopics, r.logTopicsStartTxNum, r.logTopicsEndTxNum, ac.a.ps)
			return err
		})
	}
	if r.tracesFrom {
		g.Go(func() error {
			var err error
			mf.tracesFrom, err = ac.tracesFrom.mergeFiles(ctx, files.tracesFrom, r.tracesFromStartTxNum, r.tracesFromEndTxNum, ac.a.ps)
			return err
		})
	}
	if r.tracesTo {
		g.Go(func() error {
			var err error
			mf.tracesTo, err = ac.tracesTo.mergeFiles(ctx, files.tracesTo, r.tracesToStartTxNum, r.tracesToEndTxNum, ac.a.ps)
			return err
		})
	}
	err := g.Wait()
	if err == nil {
		closeFiles = false
	}
	return mf, err
}

func (a *AggregatorV3) integrateMergedFiles(outs SelectedStaticFilesV3, in MergedFilesV3) (frozen []string) {
	a.filesMutationLock.Lock()
	defer a.filesMutationLock.Unlock()
	defer a.needSaveFilesListInDB.Store(true)
	defer a.recalcMaxTxNum()

	a.accounts.integrateMergedFiles(outs.accounts, outs.accountsIdx, outs.accountsHist, in.accounts, in.accountsIdx, in.accountsHist)
	a.storage.integrateMergedFiles(outs.storage, outs.storageIdx, outs.storageHist, in.storage, in.storageIdx, in.storageHist)
	a.code.integrateMergedFiles(outs.code, outs.codeIdx, outs.codeHist, in.code, in.codeIdx, in.codeHist)
	a.commitment.integrateMergedFiles(outs.commitment, outs.commitmentIdx, outs.commitmentHist, in.commitment, in.commitmentIdx, in.commitmentHist)
	a.logAddrs.integrateMergedFiles(outs.logAddrs, in.logAddrs)
	a.logTopics.integrateMergedFiles(outs.logTopics, in.logTopics)
	a.tracesFrom.integrateMergedFiles(outs.tracesFrom, in.tracesFrom)
	a.tracesTo.integrateMergedFiles(outs.tracesTo, in.tracesTo)
	a.cleanAfterNewFreeze(in)
	return frozen
}
func (a *AggregatorV3) cleanAfterNewFreeze(in MergedFilesV3) {
	a.accounts.cleanAfterFreeze(in.accounts, in.accountsHist, in.accountsIdx)
	a.storage.cleanAfterFreeze(in.storage, in.storageHist, in.storageIdx)
	a.code.cleanAfterFreeze(in.code, in.codeHist, in.codeIdx)
	a.commitment.cleanAfterFreeze(in.commitment, in.commitmentHist, in.commitmentIdx)
	if in.logAddrs != nil && in.logAddrs.frozen {
		a.logAddrs.cleanAfterFreeze(in.logAddrs.endTxNum)
	}
	if in.logTopics != nil && in.logTopics.frozen {
		a.logTopics.cleanAfterFreeze(in.logTopics.endTxNum)
	}
	if in.tracesFrom != nil && in.tracesFrom.frozen {
		a.tracesFrom.cleanAfterFreeze(in.tracesFrom.endTxNum)
	}
	if in.tracesTo != nil && in.tracesTo.frozen {
		a.tracesTo.cleanAfterFreeze(in.tracesTo.endTxNum)
	}
}

// KeepStepsInDB - usually equal to one a.aggregationStep, but when we exec blocks from snapshots
// we can set it to 0, because no re-org on this blocks are possible
func (a *AggregatorV3) KeepStepsInDB(steps uint64) *AggregatorV3 {
	a.keepInDB = a.FirstTxNumOfStep(steps)
	for _, d := range []*Domain{a.accounts, a.storage, a.code, a.commitment} {
		if d == nil {
			continue
		}
		if d.History.dontProduceFiles {
			d.History.keepTxInDB = a.keepInDB
		}
	}

	return a
}

func (a *AggregatorV3) SetSnapshotBuildSema(semaphore *semaphore.Weighted) {
	a.snapshotBuildSema = semaphore
}

// Returns channel which is closed when aggregation is done
func (a *AggregatorV3) BuildFilesInBackground(txNum uint64) chan struct{} {
	fin := make(chan struct{})

	if (txNum + 1) <= a.minimaxTxNumInFiles.Load()+a.keepInDB {
		close(fin)
		return fin
	}

	if ok := a.buildingFiles.CompareAndSwap(false, true); !ok {
		close(fin)
		return fin
	}

	step := a.minimaxTxNumInFiles.Load() / a.StepSize()
	a.wg.Add(1)
	go func() {
		defer a.wg.Done()
		defer a.buildingFiles.Store(false)

<<<<<<< HEAD
		//TODO: seems Erigon always building block snaps and doesn't have enough time to build agg3 snaps.
		//          Maybe need "active wait" instead of "return". Or maybe need increase capacity of channel when `initialSync=true`
		//if a.snapshotBuildSema != nil {
		//	if !a.snapshotBuildSema.TryAcquire(aggregatorSnapBuildWeight) {
		//		return //nolint
		//	}
		//	defer a.snapshotBuildSema.Release(aggregatorSnapBuildWeight)
		//}
=======
		if a.snapshotBuildSema != nil {
			//we are inside own goroutine - it's fine to block here
			if err := a.snapshotBuildSema.Acquire(a.ctx, 1); err != nil {
				log.Warn("[snapshots] buildFilesInBackground", "err", err)
				return //nolint
			}
			defer a.snapshotBuildSema.Release(1)
		}
>>>>>>> a54e31e2

		// check if db has enough data (maybe we didn't commit them yet or all keys are unique so history is empty)
		lastInDB := lastIdInDB(a.db, a.accounts)
		hasData := lastInDB > step // `step` must be fully-written - means `step+1` records must be visible
		if !hasData {
			close(fin)
			return
		}

		// trying to create as much small-step-files as possible:
		// - to reduce amount of small merges
		// - to remove old data from db as early as possible
		// - during files build, may happen commit of new data. on each loop step getting latest id in db
		for ; step < lastIdInDB(a.db, a.accounts); step++ { //`step` must be fully-written - means `step+1` records must be visible
			if err := a.buildFiles(a.ctx, step); err != nil {
				if errors.Is(err, context.Canceled) || errors.Is(err, common2.ErrStopped) {
					close(fin)
					return
				}
				log.Warn("[snapshots] buildFilesInBackground", "err", err)
				break
			}
		}
		a.BuildOptionalMissedIndicesInBackground(a.ctx, 1)

		if dbg.NoMerge() {
			return
		}
		if ok := a.mergeingFiles.CompareAndSwap(false, true); !ok {
			close(fin)
			return
		}
		a.wg.Add(1)
		go func() {
			defer a.wg.Done()
			defer a.mergeingFiles.Store(false)
			defer func() { close(fin) }()
			if err := a.MergeLoop(a.ctx); err != nil {
				if errors.Is(err, context.Canceled) || errors.Is(err, common2.ErrStopped) {
					return
				}
				log.Warn("[snapshots] merge", "err", err)
			}

			a.BuildOptionalMissedIndicesInBackground(a.ctx, 1)
		}()
	}()
	return fin
}

func (ac *AggregatorV3Context) IndexRange(name kv.InvertedIdx, k []byte, fromTs, toTs int, asc order.By, limit int, tx kv.Tx) (timestamps iter.U64, err error) {
	switch name {
	case kv.AccountsHistoryIdx:
		return ac.account.hc.IdxRange(k, fromTs, toTs, asc, limit, tx)
	case kv.StorageHistoryIdx:
		return ac.storage.hc.IdxRange(k, fromTs, toTs, asc, limit, tx)
	case kv.CodeHistoryIdx:
		return ac.code.hc.IdxRange(k, fromTs, toTs, asc, limit, tx)
	case kv.CommitmentHistoryIdx:
		return ac.commitment.hc.IdxRange(k, fromTs, toTs, asc, limit, tx)
	case kv.LogTopicIdx:
		return ac.logTopics.IdxRange(k, fromTs, toTs, asc, limit, tx)
	case kv.LogAddrIdx:
		return ac.logAddrs.IdxRange(k, fromTs, toTs, asc, limit, tx)
	case kv.TracesFromIdx:
		return ac.tracesFrom.IdxRange(k, fromTs, toTs, asc, limit, tx)
	case kv.TracesToIdx:
		return ac.tracesTo.IdxRange(k, fromTs, toTs, asc, limit, tx)
	default:
		return nil, fmt.Errorf("unexpected history name: %s", name)
	}
}

// -- range end

func (ac *AggregatorV3Context) HistoryGet(name kv.History, key []byte, ts uint64, tx kv.Tx) (v []byte, ok bool, err error) {
	switch name {
	case kv.AccountsHistory:
		v, ok, err = ac.account.hc.GetNoStateWithRecent(key, ts, tx)
		if err != nil {
			return nil, false, err
		}
		if !ok || len(v) == 0 {
			return v, ok, nil
		}
		return v, true, nil
	case kv.StorageHistory:
		return ac.storage.hc.GetNoStateWithRecent(key, ts, tx)
	case kv.CodeHistory:
		return ac.code.hc.GetNoStateWithRecent(key, ts, tx)
	case kv.CommitmentHistory:
		return ac.code.hc.GetNoStateWithRecent(key, ts, tx)
	default:
		panic(fmt.Sprintf("unexpected: %s", name))
	}
}

func (ac *AggregatorV3Context) AccountHistoryRange(startTxNum, endTxNum int, asc order.By, limit int, tx kv.Tx) (iter.KV, error) {
	hr, err := ac.account.hc.HistoryRange(startTxNum, endTxNum, asc, limit, tx)
	if err != nil {
		return nil, err
	}
	return iter.WrapKV(hr), nil
}

func (ac *AggregatorV3Context) StorageHistoryRange(startTxNum, endTxNum int, asc order.By, limit int, tx kv.Tx) (iter.KV, error) {
	hr, err := ac.storage.hc.HistoryRange(startTxNum, endTxNum, asc, limit, tx)
	if err != nil {
		return nil, err
	}
	return iter.WrapKV(hr), nil
}

func (ac *AggregatorV3Context) CodeHistoryRange(startTxNum, endTxNum int, asc order.By, limit int, tx kv.Tx) (iter.KV, error) {
	hr, err := ac.code.hc.HistoryRange(startTxNum, endTxNum, asc, limit, tx)
	if err != nil {
		return nil, err
	}
	return iter.WrapKV(hr), nil
}

type FilesStats22 struct{}

func (a *AggregatorV3) Stats() FilesStats22 {
	var fs FilesStats22
	return fs
}

// AggregatorV3Context guarantee consistent View of files ("snapshots isolation" level https://en.wikipedia.org/wiki/Snapshot_isolation):
//   - long-living consistent view of all files (no limitations)
//   - hiding garbage and files overlaps
//   - protecting useful files from removal
//   - user will not see "partial writes" or "new files appearance"
//   - last reader removing garbage files inside `Close` method
type AggregatorV3Context struct {
	a          *AggregatorV3
	account    *DomainContext
	storage    *DomainContext
	code       *DomainContext
	commitment *DomainContext
	logAddrs   *InvertedIndexContext
	logTopics  *InvertedIndexContext
	tracesFrom *InvertedIndexContext
	tracesTo   *InvertedIndexContext

	id      uint64 // auto-increment id of ctx for logs
	_leakID uint64 // set only if TRACE_AGG=true
}

func (a *AggregatorV3) MakeContext() *AggregatorV3Context {
	ac := &AggregatorV3Context{
		a:          a,
		account:    a.accounts.MakeContext(),
		storage:    a.storage.MakeContext(),
		code:       a.code.MakeContext(),
		commitment: a.commitment.MakeContext(),
		logAddrs:   a.logAddrs.MakeContext(),
		logTopics:  a.logTopics.MakeContext(),
		tracesFrom: a.tracesFrom.MakeContext(),
		tracesTo:   a.tracesTo.MakeContext(),

		id:      a.ctxAutoIncrement.Add(1),
		_leakID: a.leakDetector.Add(),
	}

	return ac
}
func (ac *AggregatorV3Context) ViewID() uint64 { return ac.id }

// --- Domain part START ---

func (ac *AggregatorV3Context) DomainRange(tx kv.Tx, domain kv.Domain, fromKey, toKey []byte, ts uint64, asc order.By, limit int) (it iter.KV, err error) {
	switch domain {
	case kv.AccountsDomain:
		return ac.account.DomainRange(tx, fromKey, toKey, ts, asc, limit)
	case kv.StorageDomain:
		return ac.storage.DomainRange(tx, fromKey, toKey, ts, asc, limit)
	case kv.CodeDomain:
		return ac.code.DomainRange(tx, fromKey, toKey, ts, asc, limit)
	case kv.CommitmentDomain:
		return ac.commitment.DomainRange(tx, fromKey, toKey, ts, asc, limit)
	default:
		panic(domain)
	}
}
func (ac *AggregatorV3Context) DomainRangeLatest(tx kv.Tx, domain kv.Domain, from, to []byte, limit int) (iter.KV, error) {
	switch domain {
	case kv.AccountsDomain:
		return ac.account.DomainRangeLatest(tx, from, to, limit)
	case kv.StorageDomain:
		return ac.storage.DomainRangeLatest(tx, from, to, limit)
	case kv.CodeDomain:
		return ac.code.DomainRangeLatest(tx, from, to, limit)
	case kv.CommitmentDomain:
		return ac.commitment.DomainRangeLatest(tx, from, to, limit)
	default:
		panic(domain)
	}
}

func (ac *AggregatorV3Context) DomainGetAsOf(tx kv.Tx, name kv.Domain, key []byte, ts uint64) (v []byte, ok bool, err error) {
	switch name {
	case kv.AccountsDomain:
		v, err := ac.account.GetAsOf(key, ts, tx)
		return v, v != nil, err
	case kv.StorageDomain:
		v, err := ac.storage.GetAsOf(key, ts, tx)
		return v, v != nil, err
	case kv.CodeDomain:
		v, err := ac.code.GetAsOf(key, ts, tx)
		return v, v != nil, err
	case kv.CommitmentDomain:
		v, err := ac.commitment.GetAsOf(key, ts, tx)
		return v, v != nil, err
	default:
		panic(fmt.Sprintf("unexpected: %s", name))
	}
}
func (ac *AggregatorV3Context) GetLatest(domain kv.Domain, k, k2 []byte, tx kv.Tx) (v []byte, step uint64, ok bool, err error) {
	switch domain {
	case kv.AccountsDomain:
		return ac.account.GetLatest(k, k2, tx)
	case kv.StorageDomain:
		return ac.storage.GetLatest(k, k2, tx)
	case kv.CodeDomain:
		return ac.code.GetLatest(k, k2, tx)
	case kv.CommitmentDomain:
		return ac.commitment.GetLatest(k, k2, tx)
	default:
		panic(fmt.Sprintf("unexpected: %s", domain))
	}
}

// search key in all files of all domains and print file names
func (ac *AggregatorV3Context) DebugKey(domain kv.Domain, k []byte) error {
	switch domain {
	case kv.AccountsDomain:
		l, err := ac.account.DebugKVFilesWithKey(k)
		if err != nil {
			return err
		}
		if len(l) > 0 {
			log.Info("[dbg] found in", "files", l)
		}
	case kv.StorageDomain:
		l, err := ac.code.DebugKVFilesWithKey(k)
		if err != nil {
			return err
		}
		if len(l) > 0 {
			log.Info("[dbg] found in", "files", l)
		}
	case kv.CodeDomain:
		l, err := ac.storage.DebugKVFilesWithKey(k)
		if err != nil {
			return err
		}
		if len(l) > 0 {
			log.Info("[dbg] found in", "files", l)
		}
	case kv.CommitmentDomain:
		l, err := ac.commitment.DebugKVFilesWithKey(k)
		if err != nil {
			return err
		}
		if len(l) > 0 {
			log.Info("[dbg] found in", "files", l)
		}
	default:
		panic(fmt.Sprintf("unexpected: %s", domain))
	}
	return nil
}
func (ac *AggregatorV3Context) DebugEFKey(domain kv.Domain, k []byte) error {
	switch domain {
	case kv.AccountsDomain:
		err := ac.account.DebugEFKey(k)
		if err != nil {
			return err
		}
	case kv.StorageDomain:
		err := ac.code.DebugEFKey(k)
		if err != nil {
			return err
		}
	case kv.CodeDomain:
		err := ac.storage.DebugEFKey(k)
		if err != nil {
			return err
		}
	case kv.CommitmentDomain:
		err := ac.commitment.DebugEFKey(k)
		if err != nil {
			return err
		}
	default:
		panic(fmt.Sprintf("unexpected: %s", domain))
	}
	return nil
}
func (ac *AggregatorV3Context) DebugEFAllValuesAreInRange(ctx context.Context, name kv.InvertedIdx) error {
	switch name {
	case kv.AccountsHistoryIdx:
		err := ac.account.hc.ic.DebugEFAllValuesAreInRange(ctx)
		if err != nil {
			return err
		}
	case kv.StorageHistoryIdx:
		err := ac.code.hc.ic.DebugEFAllValuesAreInRange(ctx)
		if err != nil {
			return err
		}
	case kv.CodeHistoryIdx:
		err := ac.storage.hc.ic.DebugEFAllValuesAreInRange(ctx)
		if err != nil {
			return err
		}
	case kv.CommitmentHistoryIdx:
		err := ac.commitment.hc.ic.DebugEFAllValuesAreInRange(ctx)
		if err != nil {
			return err
		}
	case kv.TracesFromIdx:
		err := ac.tracesFrom.DebugEFAllValuesAreInRange(ctx)
		if err != nil {
			return err
		}
	case kv.TracesToIdx:
		err := ac.tracesTo.DebugEFAllValuesAreInRange(ctx)
		if err != nil {
			return err
		}
	case kv.LogAddrIdx:
		err := ac.logAddrs.DebugEFAllValuesAreInRange(ctx)
		if err != nil {
			return err
		}
	case kv.LogTopicIdx:
		err := ac.logTopics.DebugEFAllValuesAreInRange(ctx)
		if err != nil {
			return err
		}
	default:
		panic(fmt.Sprintf("unexpected: %s", name))
	}
	return nil
}

// --- Domain part END ---

func (ac *AggregatorV3Context) Close() {
	if ac == nil || ac.a == nil { // invariant: it's safe to call Close multiple times
		return
	}
	ac.a.leakDetector.Del(ac._leakID)
	ac.a = nil

	ac.account.Close()
	ac.storage.Close()
	ac.code.Close()
	ac.commitment.Close()
	ac.logAddrs.Close()
	ac.logTopics.Close()
	ac.tracesFrom.Close()
	ac.tracesTo.Close()
}

// BackgroundResult - used only indicate that some work is done
// no much reason to pass exact results by this object, just get latest state when need
type BackgroundResult struct {
	err error
	has bool
}

func (br *BackgroundResult) Has() bool     { return br.has }
func (br *BackgroundResult) Set(err error) { br.has, br.err = true, err }
func (br *BackgroundResult) GetAndReset() (bool, error) {
	has, err := br.has, br.err
	br.has, br.err = false, nil
	return has, err
}

// Inverted index tables only
func lastIdInDB(db kv.RoDB, domain *Domain) (lstInDb uint64) {
	if err := db.View(context.Background(), func(tx kv.Tx) error {
		lstInDb = domain.LastStepInDB(tx)
		return nil
	}); err != nil {
		log.Warn("[snapshots] lastIdInDB", "err", err)
	}
	return lstInDb
}

// AggregatorStep is used for incremental reconstitution, it allows
// accessing history in isolated way for each step
type AggregatorStep struct {
	a          *AggregatorV3
	accounts   *HistoryStep
	storage    *HistoryStep
	code       *HistoryStep
	commitment *HistoryStep
	keyBuf     []byte
}

func (a *AggregatorV3) StepSize() uint64 { return a.aggregationStep }
func (a *AggregatorV3) MakeSteps() ([]*AggregatorStep, error) {
	frozenAndIndexed := a.EndTxNumDomainsFrozen()
	accountSteps := a.accounts.MakeSteps(frozenAndIndexed)
	codeSteps := a.code.MakeSteps(frozenAndIndexed)
	storageSteps := a.storage.MakeSteps(frozenAndIndexed)
	commitmentSteps := a.commitment.MakeSteps(frozenAndIndexed)
	if len(accountSteps) != len(storageSteps) || len(storageSteps) != len(codeSteps) {
		return nil, fmt.Errorf("different limit of steps (try merge snapshots): accountSteps=%d, storageSteps=%d, codeSteps=%d", len(accountSteps), len(storageSteps), len(codeSteps))
	}
	steps := make([]*AggregatorStep, len(accountSteps))
	for i, accountStep := range accountSteps {
		steps[i] = &AggregatorStep{
			a:          a,
			accounts:   accountStep,
			storage:    storageSteps[i],
			code:       codeSteps[i],
			commitment: commitmentSteps[i],
		}
	}
	return steps, nil
}

func (as *AggregatorStep) TxNumRange() (uint64, uint64) {
	return as.accounts.indexFile.startTxNum, as.accounts.indexFile.endTxNum
}

func (as *AggregatorStep) IterateAccountsTxs() *ScanIteratorInc {
	return as.accounts.iterateTxs()
}

func (as *AggregatorStep) IterateStorageTxs() *ScanIteratorInc {
	return as.storage.iterateTxs()
}

func (as *AggregatorStep) IterateCodeTxs() *ScanIteratorInc {
	return as.code.iterateTxs()
}

func (as *AggregatorStep) ReadAccountDataNoState(addr []byte, txNum uint64) ([]byte, bool, uint64) {
	return as.accounts.GetNoState(addr, txNum)
}

func (as *AggregatorStep) ReadAccountStorageNoState(addr []byte, loc []byte, txNum uint64) ([]byte, bool, uint64) {
	if cap(as.keyBuf) < len(addr)+len(loc) {
		as.keyBuf = make([]byte, len(addr)+len(loc))
	} else if len(as.keyBuf) != len(addr)+len(loc) {
		as.keyBuf = as.keyBuf[:len(addr)+len(loc)]
	}
	copy(as.keyBuf, addr)
	copy(as.keyBuf[len(addr):], loc)
	return as.storage.GetNoState(as.keyBuf, txNum)
}

func (as *AggregatorStep) ReadAccountCodeNoState(addr []byte, txNum uint64) ([]byte, bool, uint64) {
	return as.code.GetNoState(addr, txNum)
}

func (as *AggregatorStep) ReadAccountCodeSizeNoState(addr []byte, txNum uint64) (int, bool, uint64) {
	code, noState, stateTxNum := as.code.GetNoState(addr, txNum)
	return len(code), noState, stateTxNum
}

func (as *AggregatorStep) MaxTxNumAccounts(addr []byte) (bool, uint64) {
	return as.accounts.MaxTxNum(addr)
}

func (as *AggregatorStep) MaxTxNumStorage(addr []byte, loc []byte) (bool, uint64) {
	if cap(as.keyBuf) < len(addr)+len(loc) {
		as.keyBuf = make([]byte, len(addr)+len(loc))
	} else if len(as.keyBuf) != len(addr)+len(loc) {
		as.keyBuf = as.keyBuf[:len(addr)+len(loc)]
	}
	copy(as.keyBuf, addr)
	copy(as.keyBuf[len(addr):], loc)
	return as.storage.MaxTxNum(as.keyBuf)
}

func (as *AggregatorStep) MaxTxNumCode(addr []byte) (bool, uint64) {
	return as.code.MaxTxNum(addr)
}

func (as *AggregatorStep) IterateAccountsHistory(txNum uint64) *HistoryIteratorInc {
	return as.accounts.interateHistoryBeforeTxNum(txNum)
}

func (as *AggregatorStep) IterateStorageHistory(txNum uint64) *HistoryIteratorInc {
	return as.storage.interateHistoryBeforeTxNum(txNum)
}

func (as *AggregatorStep) IterateCodeHistory(txNum uint64) *HistoryIteratorInc {
	return as.code.interateHistoryBeforeTxNum(txNum)
}

func (as *AggregatorStep) Clone() *AggregatorStep {
	return &AggregatorStep{
		a:        as.a,
		accounts: as.accounts.Clone(),
		storage:  as.storage.Clone(),
		code:     as.code.Clone(),
	}
}<|MERGE_RESOLUTION|>--- conflicted
+++ resolved
@@ -1425,16 +1425,6 @@
 		defer a.wg.Done()
 		defer a.buildingFiles.Store(false)
 
-<<<<<<< HEAD
-		//TODO: seems Erigon always building block snaps and doesn't have enough time to build agg3 snaps.
-		//          Maybe need "active wait" instead of "return". Or maybe need increase capacity of channel when `initialSync=true`
-		//if a.snapshotBuildSema != nil {
-		//	if !a.snapshotBuildSema.TryAcquire(aggregatorSnapBuildWeight) {
-		//		return //nolint
-		//	}
-		//	defer a.snapshotBuildSema.Release(aggregatorSnapBuildWeight)
-		//}
-=======
 		if a.snapshotBuildSema != nil {
 			//we are inside own goroutine - it's fine to block here
 			if err := a.snapshotBuildSema.Acquire(a.ctx, 1); err != nil {
@@ -1443,7 +1433,6 @@
 			}
 			defer a.snapshotBuildSema.Release(1)
 		}
->>>>>>> a54e31e2
 
 		// check if db has enough data (maybe we didn't commit them yet or all keys are unique so history is empty)
 		lastInDB := lastIdInDB(a.db, a.accounts)
