--- conflicted
+++ resolved
@@ -275,8 +275,6 @@
 	return nil
 }
 
-<<<<<<< HEAD
-=======
 func (a *AggregatorV3) OpenList(files []string, readonly bool) error {
 	a.filesMutationLock.Lock()
 	defer a.filesMutationLock.Unlock()
@@ -296,7 +294,6 @@
 	return nil
 }
 
->>>>>>> 014aeff4
 func (a *AggregatorV3) Close() {
 	if a.ctxCancel == nil { // invariant: it's safe to call Close multiple times
 		return
