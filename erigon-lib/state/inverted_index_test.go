// Copyright 2022 The Erigon Authors
// This file is part of Erigon.
//
// Erigon is free software: you can redistribute it and/or modify
// it under the terms of the GNU Lesser General Public License as published by
// the Free Software Foundation, either version 3 of the License, or
// (at your option) any later version.
//
// Erigon is distributed in the hope that it will be useful,
// but WITHOUT ANY WARRANTY; without even the implied warranty of
// MERCHANTABILITY or FITNESS FOR A PARTICULAR PURPOSE. See the
// GNU Lesser General Public License for more details.
//
// You should have received a copy of the GNU Lesser General Public License
// along with Erigon. If not, see <http://www.gnu.org/licenses/>.

package state

import (
	"bytes"
	"context"
	"encoding/binary"
	"fmt"
	"math"
	"os"
	"testing"
	"time"

	"github.com/erigontech/erigon-db/version"
	"github.com/stretchr/testify/assert"
	"github.com/stretchr/testify/require"

	"github.com/erigontech/erigon-lib/common/background"
	"github.com/erigontech/erigon-lib/common/datadir"
	"github.com/erigontech/erigon-lib/config3"
	"github.com/erigontech/erigon-lib/kv"
	"github.com/erigontech/erigon-lib/kv/mdbx"
	"github.com/erigontech/erigon-lib/kv/order"
	"github.com/erigontech/erigon-lib/kv/stream"
	"github.com/erigontech/erigon-lib/log/v3"
	"github.com/erigontech/erigon-lib/recsplit"
	"github.com/erigontech/erigon-lib/recsplit/multiencseq"
	"github.com/erigontech/erigon-lib/seg"
)

func testDbAndInvertedIndex(tb testing.TB, aggStep uint64, logger log.Logger) (kv.RwDB, *InvertedIndex) {
	tb.Helper()
	dirs := datadir.New(tb.TempDir())
	keysTable := "Keys"
	indexTable := "Index"
	db := mdbx.New(kv.ChainDB, logger).InMem(dirs.Chaindata).WithTableCfg(func(defaultBuckets kv.TableCfg) kv.TableCfg {
		return kv.TableCfg{
			keysTable:             kv.TableCfgItem{Flags: kv.DupSort},
			indexTable:            kv.TableCfgItem{Flags: kv.DupSort},
			kv.TblPruningProgress: kv.TableCfgItem{},
		}
	}).MustOpen()
	tb.Cleanup(db.Close)
<<<<<<< HEAD
	saltM := NewE3SaltManager(dirs, true, logger)
	cfg := iiCfg{saltM: saltM, dirs: dirs, filenameBase: "inv", keysTable: keysTable, valuesTable: indexTable, version: IIVersionTypes{DataEF: snaptype.V1_0, AccessorEFI: snaptype.V1_0}}
=======
	salt := uint32(1)
	cfg := iiCfg{salt: new(atomic.Pointer[uint32]), dirs: dirs, filenameBase: "inv", keysTable: keysTable, valuesTable: indexTable, version: IIVersionTypes{DataEF: version.V1_0, AccessorEFI: version.V1_0}}
	cfg.salt.Store(&salt)
>>>>>>> b58fd3ea
	ii, err := NewInvertedIndex(cfg, aggStep, logger)
	require.NoError(tb, err)
	ii.DisableFsync()
	tb.Cleanup(ii.Close)
	return db, ii
}

func TestInvIndexPruningCorrectness(t *testing.T) {
	t.Parallel()

	db, ii, _ := filledInvIndexOfSize(t, 1000, 16, 1, log.New())
	defer ii.Close()

	ic := ii.BeginFilesRo()
	defer ic.Close()

	logEvery := time.NewTicker(30 * time.Second)
	defer logEvery.Stop()

	pruneLimit := uint64(10)
	pruneIters := 8

	rwTx, err := db.BeginRw(context.Background())
	require.NoError(t, err)
	defer rwTx.Rollback()

	var from, to [8]byte
	binary.BigEndian.PutUint64(from[:], uint64(0))
	binary.BigEndian.PutUint64(to[:], uint64(pruneIters)*pruneLimit)

	icc, err := rwTx.CursorDupSort(ii.keysTable)
	require.NoError(t, err)

	count := 0
	for txn, _, err := icc.Seek(from[:]); txn != nil; txn, _, err = icc.Next() {
		require.NoError(t, err)
		if bytes.Compare(txn, to[:]) > 0 {
			break
		}
		count++
	}
	icc.Close()
	require.Equal(t, count, pruneIters*int(pruneLimit))

	// this one should not prune anything due to forced=false but no files built
	stat, err := ic.Prune(context.Background(), rwTx, 0, 10, pruneLimit, logEvery, false, nil)
	require.NoError(t, err)
	require.Zero(t, stat.PruneCountTx)
	require.Zero(t, stat.PruneCountValues)

	// this one should not prune anything as well due to given range [0,1) even it is forced
	stat, err = ic.Prune(context.Background(), rwTx, 0, 1, pruneLimit, logEvery, true, nil)
	require.NoError(t, err)
	require.Zero(t, stat.PruneCountTx)
	require.Zero(t, stat.PruneCountValues)

	// this should prune exactly pruneLimit*pruneIter transactions
	for i := 0; i < pruneIters; i++ {
		stat, err = ic.Prune(context.Background(), rwTx, 0, 1000, pruneLimit, logEvery, true, nil)
		require.NoError(t, err)
		t.Logf("[%d] stats: %v", i, stat)
	}

	// ascending - empty
	it, err := ic.IdxRange(nil, 0, pruneIters*int(pruneLimit), order.Asc, -1, rwTx)
	require.NoError(t, err)
	require.False(t, it.HasNext())
	it.Close()

	// descending - empty
	it, err = ic.IdxRange(nil, pruneIters*int(pruneLimit), 0, order.Desc, -1, rwTx)
	require.NoError(t, err)
	require.False(t, it.HasNext())
	it.Close()

	// straight from pruned - not empty
	icc, err = rwTx.CursorDupSort(ii.keysTable)
	require.NoError(t, err)
	txn, _, err := icc.Seek(from[:])
	require.NoError(t, err)
	// we pruned by limit so next transaction after prune should be equal to `pruneIters*pruneLimit+1`
	// If we would prune by txnum then txTo prune should be available after prune is finished
	require.EqualValues(t, pruneIters*int(pruneLimit), binary.BigEndian.Uint64(txn)-1)
	icc.Close()

	// check second table
	icc, err = rwTx.CursorDupSort(ii.valuesTable)
	require.NoError(t, err)
	key, txn, err := icc.First()
	t.Logf("key: %x, txn: %x", key, txn)
	require.NoError(t, err)
	// we pruned by limit so next transaction after prune should be equal to `pruneIters*pruneLimit+1`
	// If we would prune by txnum then txTo prune should be available after prune is finished
	require.EqualValues(t, pruneIters*int(pruneLimit), binary.BigEndian.Uint64(txn)-1)
	icc.Close()
}

func TestInvIndexCollationBuild(t *testing.T) {
	t.Parallel()

	logger := log.New()
	logEvery := time.NewTicker(30 * time.Second)
	defer logEvery.Stop()
	db, ii := testDbAndInvertedIndex(t, 16, logger)
	ctx := context.Background()
	tx, err := db.BeginRw(ctx)
	require.NoError(t, err)
	defer tx.Rollback()
	ic := ii.BeginFilesRo()
	defer ic.Close()
	writer := ic.NewWriter()
	defer writer.close()

	err = writer.Add([]byte("key1"), 2)
	require.NoError(t, err)

	err = writer.Add([]byte("key2"), 3)
	require.NoError(t, err)

	err = writer.Add([]byte("key1"), 6)
	require.NoError(t, err)
	err = writer.Add([]byte("key3"), 6)
	require.NoError(t, err)

	err = writer.Add([]byte("key10"), 17)
	require.NoError(t, err)

	err = writer.Flush(ctx, tx)
	require.NoError(t, err)
	err = tx.Commit()
	require.NoError(t, err)

	roTx, err := db.BeginRo(ctx)
	require.NoError(t, err)
	defer roTx.Rollback()

	bs, err := ii.collate(ctx, 0, roTx)
	require.NoError(t, err)

	sf, err := ii.buildFiles(ctx, 0, bs, background.NewProgressSet())
	require.NoError(t, err)
	defer sf.CleanupOnError()

	g := sf.decomp.MakeGetter()
	g.Reset(0)
	var words []string
	var intArrs [][]uint64
	for g.HasNext() {
		w, _ := g.Next(nil)
		words = append(words, string(w))
		w, _ = g.Next(w[:0])
		ef := multiencseq.ReadMultiEncSeq(0, w)
		var ints []uint64
		it := ef.Iterator(0)
		for it.HasNext() {
			v, _ := it.Next()
			ints = append(ints, v)
		}
		intArrs = append(intArrs, ints)
	}
	require.Equal(t, []string{"key1", "key2", "key3"}, words)
	require.Equal(t, [][]uint64{{2, 6}, {3}, {6}}, intArrs)
	r := recsplit.NewIndexReader(sf.index)
	for i := 0; i < len(words); i++ {
		offset, _ := r.TwoLayerLookup([]byte(words[i]))
		g.Reset(offset)
		w, _ := g.Next(nil)
		require.Equal(t, words[i], string(w))
	}
}

func TestInvIndexAfterPrune(t *testing.T) {
	if testing.Short() {
		t.Skip()
	}

	t.Parallel()

	logger := log.New()
	logEvery := time.NewTicker(30 * time.Second)
	defer logEvery.Stop()
	db, ii := testDbAndInvertedIndex(t, 16, logger)
	ctx := context.Background()
	tx, err := db.BeginRw(ctx)
	require.NoError(t, err)
	defer func() {
		if tx != nil {
			tx.Rollback()
		}
	}()
	ic := ii.BeginFilesRo()
	defer ic.Close()
	writer := ic.NewWriter()
	defer writer.close()

	err = writer.Add([]byte("key1"), 2)
	require.NoError(t, err)

	err = writer.Add([]byte("key2"), 3)
	require.NoError(t, err)

	err = writer.Add([]byte("key1"), 6)
	require.NoError(t, err)
	err = writer.Add([]byte("key3"), 6)
	require.NoError(t, err)

	err = writer.Flush(ctx, tx)
	require.NoError(t, err)
	err = tx.Commit()
	require.NoError(t, err)

	roTx, err := db.BeginRo(ctx)
	require.NoError(t, err)
	defer roTx.Rollback()

	bs, err := ii.collate(ctx, 0, roTx)
	require.NoError(t, err)

	sf, err := ii.buildFiles(ctx, 0, bs, background.NewProgressSet())
	require.NoError(t, err)

	ii.integrateDirtyFiles(sf, 0, 16)
	ii.reCalcVisibleFiles(ii.dirtyFilesEndTxNumMinimax())

	ic.Close()
	err = db.Update(ctx, func(tx kv.RwTx) error {
		from, to := ic.stepsRangeInDB(tx)
		require.Equal(t, "0.1", fmt.Sprintf("%.1f", from))
		require.Equal(t, "0.4", fmt.Sprintf("%.1f", to))

		ic = ii.BeginFilesRo()
		defer ic.Close()

		_, err = ic.Prune(ctx, tx, 0, 16, math.MaxUint64, logEvery, false, nil)
		require.NoError(t, err)
		return nil
	})
	require.NoError(t, err)

	require.NoError(t, err)
	tx, err = db.BeginRw(ctx)
	require.NoError(t, err)
	defer tx.Rollback()

	for _, table := range []string{ii.keysTable, ii.valuesTable} {
		var cur kv.Cursor
		cur, err = tx.Cursor(table)
		require.NoError(t, err)
		defer cur.Close()
		var k []byte
		k, _, err = cur.First()
		require.NoError(t, err)
		require.Nil(t, k, table)
	}

	from, to := ic.stepsRangeInDB(tx)
	require.Equal(t, float64(0), from) //nolint:testifylint
	require.Equal(t, float64(0), to)   //nolint:testifylint
}

func filledInvIndex(tb testing.TB, logger log.Logger) (kv.RwDB, *InvertedIndex, uint64) {
	tb.Helper()
	return filledInvIndexOfSize(tb, uint64(1000), 16, 31, logger)
}

// Creates InvertedIndex instance and fills it with generated data.
// Txs - amount of transactions to generate
// AggStep - aggregation step for InvertedIndex
// Module - amount of keys to generate
func filledInvIndexOfSize(tb testing.TB, txs, aggStep, module uint64, logger log.Logger) (kv.RwDB, *InvertedIndex, uint64) {
	tb.Helper()
	db, ii := testDbAndInvertedIndex(tb, aggStep, logger)
	ctx, require := context.Background(), require.New(tb)
	tb.Cleanup(db.Close)

	err := db.Update(ctx, func(tx kv.RwTx) error {
		ic := ii.BeginFilesRo()
		defer ic.Close()
		writer := ic.NewWriter()
		defer writer.close()

		var flusher flusher

		// keys are encodings of numbers 1..31
		// each key changes value on every txNum which is multiple of the key
		for txNum := uint64(1); txNum <= txs; txNum++ {
			for keyNum := uint64(1); keyNum <= module; keyNum++ {
				if txNum%keyNum == 0 {
					var k [8]byte
					binary.BigEndian.PutUint64(k[:], keyNum)
					err := writer.Add(k[:], txNum)
					require.NoError(err)
				}
			}
			if flusher != nil {
				require.NoError(flusher.Flush(ctx, tx))
			}
			if txNum%10 == 0 {
				flusher = writer
				writer = ic.NewWriter()
			}
		}
		if flusher != nil {
			require.NoError(flusher.Flush(ctx, tx))
		}
		return writer.Flush(ctx, tx)
	})
	require.NoError(err)
	return db, ii, txs
}

func checkRanges(t *testing.T, db kv.RwDB, ii *InvertedIndex, txs uint64) {
	t.Helper()
	ctx := context.Background()
	ic := ii.BeginFilesRo()
	defer ic.Close()

	// Check the iterator invertedIndex first without roTx
	for keyNum := uint64(1); keyNum <= uint64(31); keyNum++ {
		var k [8]byte
		binary.BigEndian.PutUint64(k[:], keyNum)
		var values []uint64
		t.Run("asc", func(t *testing.T) {
			it, err := ic.IdxRange(k[:], 0, 976, order.Asc, -1, nil)
			require.NoError(t, err)
			for i := keyNum; i < 976; i += keyNum {
				label := fmt.Sprintf("keyNum=%d, txNum=%d", keyNum, i)
				require.True(t, it.HasNext(), label)
				n, err := it.Next()
				require.NoError(t, err)
				require.Equal(t, i, n, label)
				values = append(values, n)
			}
			require.False(t, it.HasNext())
		})

		t.Run("desc", func(t *testing.T) {
			reverseStream, err := ic.IdxRange(k[:], 976-1, 0, order.Desc, -1, nil)
			require.NoError(t, err)
			stream.ExpectEqualU64(t, stream.ReverseArray(values), reverseStream)
		})
		t.Run("unbounded asc", func(t *testing.T) {
			forwardLimited, err := ic.IdxRange(k[:], -1, 976, order.Asc, 2, nil)
			require.NoError(t, err)
			stream.ExpectEqualU64(t, stream.Array(values[:2]), forwardLimited)
		})
		t.Run("unbounded desc", func(t *testing.T) {
			reverseLimited, err := ic.IdxRange(k[:], 976-1, -1, order.Desc, 2, nil)
			require.NoError(t, err)
			stream.ExpectEqualU64(t, stream.ReverseArray(values[len(values)-2:]), reverseLimited)
		})
		t.Run("tiny bound asc", func(t *testing.T) {
			it, err := ic.IdxRange(k[:], 100, 102, order.Asc, -1, nil)
			require.NoError(t, err)
			expect := stream.FilterU64(stream.Array(values), func(k uint64) bool { return k >= 100 && k < 102 })
			stream.ExpectEqualU64(t, expect, it)
		})
		t.Run("tiny bound desc", func(t *testing.T) {
			it, err := ic.IdxRange(k[:], 102, 100, order.Desc, -1, nil)
			require.NoError(t, err)
			expect := stream.FilterU64(stream.ReverseArray(values), func(k uint64) bool { return k <= 102 && k > 100 })
			stream.ExpectEqualU64(t, expect, it)
		})
	}
	// Now check invertedIndex that require access to DB
	roTx, err := db.BeginRo(ctx)
	require.NoError(t, err)
	defer roTx.Rollback()
	for keyNum := uint64(1); keyNum <= uint64(31); keyNum++ {
		var k [8]byte
		binary.BigEndian.PutUint64(k[:], keyNum)
		it, err := ic.IdxRange(k[:], 400, 1000, true, -1, roTx)
		require.NoError(t, err)
		var values []uint64
		for i := keyNum * ((400 + keyNum - 1) / keyNum); i < txs; i += keyNum {
			label := fmt.Sprintf("keyNum=%d, txNum=%d", keyNum, i)
			require.True(t, it.HasNext(), label)
			n, err := it.Next()
			require.NoError(t, err)
			require.Equal(t, i, n, label)
			values = append(values, n)
		}
		require.False(t, it.HasNext())

		reverseStream, err := ic.IdxRange(k[:], 1000-1, 400-1, false, -1, roTx)
		require.NoError(t, err)
		arr := stream.ToArrU64Must(reverseStream)
		expect := stream.ToArrU64Must(stream.ReverseArray(values))
		require.Equal(t, expect, arr)
	}
}

func mergeInverted(tb testing.TB, db kv.RwDB, ii *InvertedIndex, txs uint64) {
	tb.Helper()
	logEvery := time.NewTicker(30 * time.Second)
	defer logEvery.Stop()
	ctx := context.Background()
	// Leave the last 2 aggregation steps un-collated
	tx, err := db.BeginRw(ctx)
	require.NoError(tb, err)
	defer tx.Rollback()

	// Leave the last 2 aggregation steps un-collated
	for step := uint64(0); step < txs/ii.aggregationStep-1; step++ {
		func() {
			bs, err := ii.collate(ctx, step, tx)
			require.NoError(tb, err)
			sf, err := ii.buildFiles(ctx, step, bs, background.NewProgressSet())
			require.NoError(tb, err)
			ii.integrateDirtyFiles(sf, step*ii.aggregationStep, (step+1)*ii.aggregationStep)
			ii.reCalcVisibleFiles(ii.dirtyFilesEndTxNumMinimax())
			ic := ii.BeginFilesRo()
			defer ic.Close()
			_, err = ic.Prune(ctx, tx, step*ii.aggregationStep, (step+1)*ii.aggregationStep, math.MaxUint64, logEvery, false, nil)
			require.NoError(tb, err)
			var found bool
			var startTxNum, endTxNum uint64
			maxEndTxNum := ii.dirtyFilesEndTxNumMinimax()
			maxSpan := ii.aggregationStep * config3.StepsInFrozenFile

			for {
				if stop := func() bool {
					ic := ii.BeginFilesRo()
					defer ic.Close()
					mr := ic.findMergeRange(maxEndTxNum, maxSpan)
					found, startTxNum, endTxNum = mr.needMerge, mr.from, mr.to
					if !found {
						return true
					}
					outs := ic.staticFilesInRange(startTxNum, endTxNum)
					in, err := ic.mergeFiles(ctx, outs, startTxNum, endTxNum, background.NewProgressSet())
					require.NoError(tb, err)
					ii.integrateMergedDirtyFiles(outs, in)
					ii.reCalcVisibleFiles(ii.dirtyFilesEndTxNumMinimax())
					return false
				}(); stop {
					break
				}
			}
		}()
	}
	err = tx.Commit()
	require.NoError(tb, err)
}

func TestInvIndexRanges(t *testing.T) {
	if testing.Short() {
		t.Skip()
	}

	t.Parallel()

	logger := log.New()
	logEvery := time.NewTicker(30 * time.Second)
	defer logEvery.Stop()
	db, ii, txs := filledInvIndex(t, logger)
	ctx := context.Background()
	tx, err := db.BeginRw(ctx)
	require.NoError(t, err)
	defer tx.Rollback()

	// Leave the last 2 aggregation steps un-collated
	for step := uint64(0); step < txs/ii.aggregationStep-1; step++ {
		func() {
			bs, err := ii.collate(ctx, step, tx)
			require.NoError(t, err)
			sf, err := ii.buildFiles(ctx, step, bs, background.NewProgressSet())
			require.NoError(t, err)
			ii.integrateDirtyFiles(sf, step*ii.aggregationStep, (step+1)*ii.aggregationStep)
			ii.reCalcVisibleFiles(ii.dirtyFilesEndTxNumMinimax())
			ic := ii.BeginFilesRo()
			defer ic.Close()
			_, err = ic.Prune(ctx, tx, step*ii.aggregationStep, (step+1)*ii.aggregationStep, math.MaxUint64, logEvery, false, nil)
			require.NoError(t, err)
		}()
	}
	err = tx.Commit()
	require.NoError(t, err)

	checkRanges(t, db, ii, txs)
}

func TestInvIndexMerge(t *testing.T) {
	if testing.Short() {
		t.Skip()
	}

	logger := log.New()
	db, ii, txs := filledInvIndex(t, logger)

	mergeInverted(t, db, ii, txs)
	checkRanges(t, db, ii, txs)
}

func TestInvIndexScanFiles(t *testing.T) {
	if testing.Short() {
		t.Skip()
	}

	logger, require := log.New(), require.New(t)
	db, ii, txs := filledInvIndex(t, logger)

	// Recreate InvertedIndex to scan the files
	cfg := ii.iiCfg
	cfg.saltM = NewE3SaltManager(ii.dirs, true, logger)

	var err error
	ii, err = NewInvertedIndex(cfg, 16, logger)
	require.NoError(err)
	defer ii.Close()
	err = ii.openFolder()
	require.NoError(err)

	mergeInverted(t, db, ii, txs)
	checkRanges(t, db, ii, txs)
}

func TestChangedKeysIterator(t *testing.T) {
	if testing.Short() {
		t.Skip()
	}

	t.Parallel()

	logger := log.New()
	db, ii, txs := filledInvIndex(t, logger)
	ctx := context.Background()
	mergeInverted(t, db, ii, txs)
	roTx, err := db.BeginRo(ctx)
	require.NoError(t, err)
	defer func() {
		roTx.Rollback()
	}()
	ic := ii.BeginFilesRo()
	defer ic.Close()
	it := ic.IterateChangedKeys(0, 20, roTx)
	defer func() {
		it.Close()
	}()
	var keys []string
	for it.HasNext() {
		k := it.Next(nil)
		keys = append(keys, fmt.Sprintf("%x", k))
	}
	it.Close()
	require.Equal(t, []string{
		"0000000000000001",
		"0000000000000002",
		"0000000000000003",
		"0000000000000004",
		"0000000000000005",
		"0000000000000006",
		"0000000000000007",
		"0000000000000008",
		"0000000000000009",
		"000000000000000a",
		"000000000000000b",
		"000000000000000c",
		"000000000000000d",
		"000000000000000e",
		"000000000000000f",
		"0000000000000010",
		"0000000000000011",
		"0000000000000012",
		"0000000000000013"}, keys)
	it = ic.IterateChangedKeys(995, 1000, roTx)
	keys = keys[:0]
	for it.HasNext() {
		k := it.Next(nil)
		keys = append(keys, fmt.Sprintf("%x", k))
	}
	it.Close()
	require.Equal(t, []string{
		"0000000000000001",
		"0000000000000002",
		"0000000000000003",
		"0000000000000004",
		"0000000000000005",
		"0000000000000006",
		"0000000000000009",
		"000000000000000c",
		"000000000000001b",
	}, keys)
}

func TestScanStaticFiles(t *testing.T) {
	t.Parallel()

	ii := emptyTestInvertedIndex(1)
	files := []string{
		"v1.0-accounts.0-1.ef",
		"v1.0-accounts.1-2.ef",
		"v1.0-accounts.0-4.ef",
		"v1.0-accounts.2-3.ef",
		"v1.0-accounts.3-4.ef",
		"v1.0-accounts.4-5.ef",
	}
	ii.scanDirtyFiles(files)
	require.Equal(t, 6, ii.dirtyFiles.Len())

	//integrity extension case
	ii.dirtyFiles.Clear()
	ii.integrity = func(fromStep, toStep uint64) bool { return false }
	ii.scanDirtyFiles(files)
	require.Equal(t, 0, ii.dirtyFiles.Len())
}

func TestCtxFiles(t *testing.T) {
	ii := emptyTestInvertedIndex(1)
	files := []string{
		"v1.0-accounts.0-1.ef", // overlap with same `endTxNum=4`
		"v1.0-accounts.1-2.ef",
		"v1.0-accounts.0-4.ef",
		"v1.0-accounts.2-3.ef",
		"v1.0-accounts.3-4.ef",
		"v1.0-accounts.4-5.ef",     // no overlap
		"v1.0-accounts.480-484.ef", // overlap with same `startTxNum=480`
		"v1.0-accounts.480-488.ef",
		"v1.0-accounts.480-496.ef",
		"v1.0-accounts.480-512.ef",
	}
	ii.scanDirtyFiles(files)
	require.Equal(t, 10, ii.dirtyFiles.Len())
	ii.dirtyFiles.Scan(func(item *filesItem) bool {
		fName := ii.efFilePath(item.startTxNum/ii.aggregationStep, item.endTxNum/ii.aggregationStep)
		item.decompressor = &seg.Decompressor{FileName1: fName}
		return true
	})

	visibleFiles := calcVisibleFiles(ii.dirtyFiles, 0, false, ii.dirtyFilesEndTxNumMinimax())
	for i, item := range visibleFiles {
		if item.src.canDelete.Load() {
			require.Failf(t, "deleted file", "%d-%d", item.startTxNum, item.endTxNum)
		}
		if i == 0 {
			continue
		}
		if item.src.isProperSubsetOf(visibleFiles[i-1].src) || visibleFiles[i-1].src.isProperSubsetOf(item.src) {
			require.Failf(t, "overlaping files", "%d-%d, %d-%d", item.startTxNum, item.endTxNum, visibleFiles[i-1].startTxNum, visibleFiles[i-1].endTxNum)
		}
	}
	require.Len(t, visibleFiles, 3)

	require.Equal(t, 0, int(visibleFiles[0].startTxNum))
	require.Equal(t, 4, int(visibleFiles[0].endTxNum))

	require.Equal(t, 4, int(visibleFiles[1].startTxNum))
	require.Equal(t, 5, int(visibleFiles[1].endTxNum))

	require.Equal(t, 480, int(visibleFiles[2].startTxNum))
	require.Equal(t, 512, int(visibleFiles[2].endTxNum))
}

func TestIsSubset(t *testing.T) {
	t.Parallel()

	assert := assert.New(t)
	assert.True((&filesItem{startTxNum: 0, endTxNum: 1}).isProperSubsetOf(&filesItem{startTxNum: 0, endTxNum: 2}))
	assert.True((&filesItem{startTxNum: 1, endTxNum: 2}).isProperSubsetOf(&filesItem{startTxNum: 0, endTxNum: 2}))
	assert.False((&filesItem{startTxNum: 0, endTxNum: 2}).isProperSubsetOf(&filesItem{startTxNum: 0, endTxNum: 2}))
	assert.False((&filesItem{startTxNum: 0, endTxNum: 3}).isProperSubsetOf(&filesItem{startTxNum: 0, endTxNum: 2}))
	assert.False((&filesItem{startTxNum: 2, endTxNum: 3}).isProperSubsetOf(&filesItem{startTxNum: 0, endTxNum: 2}))
	assert.False((&filesItem{startTxNum: 0, endTxNum: 1}).isProperSubsetOf(&filesItem{startTxNum: 1, endTxNum: 2}))
	assert.False((&filesItem{startTxNum: 0, endTxNum: 2}).isProperSubsetOf(&filesItem{startTxNum: 1, endTxNum: 2}))
}

func TestIsBefore(t *testing.T) {
	t.Parallel()

	assert := assert.New(t)
	assert.False((&filesItem{startTxNum: 0, endTxNum: 1}).isBefore(&filesItem{startTxNum: 0, endTxNum: 2}))
	assert.False((&filesItem{startTxNum: 1, endTxNum: 2}).isBefore(&filesItem{startTxNum: 0, endTxNum: 2}))
	assert.False((&filesItem{startTxNum: 0, endTxNum: 2}).isBefore(&filesItem{startTxNum: 0, endTxNum: 2}))
	assert.False((&filesItem{startTxNum: 0, endTxNum: 3}).isBefore(&filesItem{startTxNum: 0, endTxNum: 2}))
	assert.False((&filesItem{startTxNum: 2, endTxNum: 3}).isBefore(&filesItem{startTxNum: 0, endTxNum: 2}))
	assert.True((&filesItem{startTxNum: 0, endTxNum: 1}).isBefore(&filesItem{startTxNum: 1, endTxNum: 2}))
	assert.False((&filesItem{startTxNum: 0, endTxNum: 2}).isBefore(&filesItem{startTxNum: 1, endTxNum: 2}))
	assert.True((&filesItem{startTxNum: 0, endTxNum: 1}).isBefore(&filesItem{startTxNum: 2, endTxNum: 4}))
	assert.True((&filesItem{startTxNum: 0, endTxNum: 2}).isBefore(&filesItem{startTxNum: 2, endTxNum: 4}))
}

func TestInvIndex_OpenFolder(t *testing.T) {
	if testing.Short() {
		t.Skip()
	}

	t.Parallel()

	db, ii, txs := filledInvIndex(t, log.New())

	mergeInverted(t, db, ii, txs)

	list := ii._visible.files
	require.NotEmpty(t, list)
	ff := list[len(list)-1]
	fn := ff.src.decompressor.FilePath()
	ii.Close()

	err := os.Remove(fn)
	require.NoError(t, err)
	err = os.WriteFile(fn, make([]byte, 33), 0644)
	require.NoError(t, err)

	err = ii.openFolder()
	require.NoError(t, err)
	ii.Close()
}<|MERGE_RESOLUTION|>--- conflicted
+++ resolved
@@ -26,10 +26,11 @@
 	"testing"
 	"time"
 
-	"github.com/erigontech/erigon-db/version"
 	"github.com/stretchr/testify/assert"
 	"github.com/stretchr/testify/require"
 
+	"github.com/erigontech/erigon-db/salt"
+	"github.com/erigontech/erigon-db/version"
 	"github.com/erigontech/erigon-lib/common/background"
 	"github.com/erigontech/erigon-lib/common/datadir"
 	"github.com/erigontech/erigon-lib/config3"
@@ -56,14 +57,8 @@
 		}
 	}).MustOpen()
 	tb.Cleanup(db.Close)
-<<<<<<< HEAD
-	saltM := NewE3SaltManager(dirs, true, logger)
-	cfg := iiCfg{saltM: saltM, dirs: dirs, filenameBase: "inv", keysTable: keysTable, valuesTable: indexTable, version: IIVersionTypes{DataEF: snaptype.V1_0, AccessorEFI: snaptype.V1_0}}
-=======
-	salt := uint32(1)
-	cfg := iiCfg{salt: new(atomic.Pointer[uint32]), dirs: dirs, filenameBase: "inv", keysTable: keysTable, valuesTable: indexTable, version: IIVersionTypes{DataEF: version.V1_0, AccessorEFI: version.V1_0}}
-	cfg.salt.Store(&salt)
->>>>>>> b58fd3ea
+	saltM := salt.NewE3SaltManager(dirs, true, logger)
+	cfg := iiCfg{saltM: saltM, dirs: dirs, filenameBase: "inv", keysTable: keysTable, valuesTable: indexTable, version: IIVersionTypes{DataEF: version.V1_0, AccessorEFI: version.V1_0}}
 	ii, err := NewInvertedIndex(cfg, aggStep, logger)
 	require.NoError(tb, err)
 	ii.DisableFsync()
@@ -568,7 +563,7 @@
 
 	// Recreate InvertedIndex to scan the files
 	cfg := ii.iiCfg
-	cfg.saltM = NewE3SaltManager(ii.dirs, true, logger)
+	cfg.saltM = salt.NewE3SaltManager(ii.dirs, true, logger)
 
 	var err error
 	ii, err = NewInvertedIndex(cfg, 16, logger)
