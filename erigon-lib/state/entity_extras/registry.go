package entity_extras

import (
	"crypto/rand"
	"encoding/binary"
	"os"
	"path"
	"sync"

	"github.com/erigontech/erigon-lib/chain/snapcfg"
	"github.com/erigontech/erigon-lib/common/datadir"
	"github.com/erigontech/erigon-lib/common/dir"
	"github.com/erigontech/erigon-lib/kv"
)

// ForkableId id as a uint64, returned by `RegisterForkable`. It is dependent on
// the order of registration, and so counting on it being constant across reboots
// might be tricky.
type ForkableId = kv.ForkableId

type holder struct {
	// tag - "type" of snapshot file. e.g. tag is "bodies" for "v1.0-007300-007400-bodies.seg" file
	name                string
	snapshotDataFileTag string   // name to be used in snapshot file
	indexFileTag        []string // one indexFileTag for each index
	dirs                datadir.Dirs
	saltFile            string
	snapshotConfig      *SnapshotConfig
}

// keeping this fixed size, so that append() does not potentially re-allocate array
// to a different address. This means that the "reads" (methods on ForkableId) can
// be done without any locks.
type registry struct {
	entityRegistry [20]holder
}

var Registry = registry{}

var curr uint16

var mu sync.RWMutex

// RegisterForkable
// name: just user-defined name for identification
// dirs: directory where snapshots have to reside
// salt: for creation of indexes.
// pre: preverified files are snapshot file lists that gets downloaded initially.
func RegisterForkable(name string, dirs datadir.Dirs, pre snapcfg.Preverified, options ...EntityIdOption) ForkableId {
	h := &holder{
		name: name,
		dirs: dirs,
	}
	for _, opt := range options {
		opt(h)
	}

	if h.snapshotDataFileTag == "" {
		h.snapshotDataFileTag = name
	}

	if h.indexFileTag == nil {
		// default
		h.indexFileTag = []string{name}
	}

	if h.saltFile == "" {
		h.saltFile = path.Join(dirs.Snap, "salt-blocks.txt")
	}

	if h.snapshotConfig == nil {
		panic("snapshotCreationConfig is required")
	}

	mu.Lock()

	Registry.entityRegistry[curr] = *h
	id := ForkableId(curr)
	h.snapshotConfig.LoadPreverified(pre)
	curr++

	mu.Unlock()

	return id
}

func Cleanup() {
	// only for tests
	mu.Lock()
	curr = 0
	mu.Unlock()
}

type EntityIdOption func(*holder)

func WithSnapshotTag(tag string) EntityIdOption {
	return func(a *holder) {
		a.snapshotDataFileTag = tag
	}
}

func WithIndexFileType(indexFileTag []string) EntityIdOption {
	return func(a *holder) {
		a.indexFileTag = indexFileTag
	}
}

// TODO: at forkable boundary, we want this to be value type
// so changes don't effect config forkables own. Once we get it in
// as value, we can use reference in other places within forkables.
func WithSnapshotConfig(cfg *SnapshotConfig) EntityIdOption {
	return func(a *holder) {
		a.snapshotConfig = cfg
	}
}

func WithSaltFile(saltFile string) EntityIdOption {
	return func(a *holder) {
		a.saltFile = saltFile
	}
}

<<<<<<< HEAD
func (r registry) Name(a ForkableId) string {
	return r.entityRegistry[a].name
}

func (r registry) SnapshotTag(a ForkableId) string {
	return r.entityRegistry[a].snapshotDataFileTag
}

func (r registry) IndexFileTag(a ForkableId) []string {
	return r.entityRegistry[a].indexFileTag
}

func (r registry) Dirs(a ForkableId) datadir.Dirs {
	return r.entityRegistry[a].dirs
}

func (r registry) String(a ForkableId) string {
	return r.entityRegistry[a].name
}

func (r registry) SnapshotConfig(a ForkableId) *SnapshotConfig {
	return r.entityRegistry[a].snapshotConfig
}

func (r registry) Salt(a ForkableId) (uint32, error) {
=======
func (r *registry) Name(a ForkableId) string {
	return r.entityRegistry[a].name
}

func (r *registry) SnapshotTag(a ForkableId) string {
	return r.entityRegistry[a].snapshotDataFileTag
}

func (r *registry) IndexFileTag(a ForkableId) []string {
	return r.entityRegistry[a].indexFileTag
}

func (r *registry) Dirs(a ForkableId) datadir.Dirs {
	return r.entityRegistry[a].dirs
}

func (r *registry) String(a ForkableId) string {
	return r.entityRegistry[a].name
}

func (r *registry) SnapshotConfig(a ForkableId) *SnapshotConfig {
	return r.entityRegistry[a].snapshotConfig
}

func (r *registry) Salt(a ForkableId) (uint32, error) {
>>>>>>> 3af758ed
	// not computing salt an EntityId inception
	// since salt file might not be downloaded yet.
	saltFile := r.entityRegistry[a].saltFile
	baseDir := path.Dir(saltFile)
	saltLock.RLock()
	salt, ok := saltMap[baseDir]
	saltLock.RUnlock()
	if ok {
		return salt, nil
	}

	saltLock.Lock()
	salt, err := readAndCreateSaltIfNeeded(saltFile)
	if err != nil {
		return 0, err
	}

	saltMap[baseDir] = salt
	saltLock.Unlock()

	return salt, nil
}

var saltMap = map[string]uint32{}
var saltLock sync.RWMutex

func readAndCreateSaltIfNeeded(saltFile string) (uint32, error) {
	exists, err := dir.FileExist(saltFile)
	if err != nil {
		return 0, err
	}
	baseDir := path.Dir(saltFile)

	if !exists {
		dir.MustExist(baseDir)

		saltBytes := make([]byte, 4)
		_, err := rand.Read(saltBytes)
		if err != nil {
			return 0, err
		}
		if err := dir.WriteFileWithFsync(saltFile, saltBytes, os.ModePerm); err != nil {
			return 0, err
		}
	}
	saltBytes, err := os.ReadFile(saltFile)
	if err != nil {
		return 0, err
	}
	if len(saltBytes) != 4 {
		dir.MustExist(baseDir)

		saltBytes := make([]byte, 4)
		_, err := rand.Read(saltBytes)
		if err != nil {
			return 0, err
		}
		if err := dir.WriteFileWithFsync(saltFile, saltBytes, os.ModePerm); err != nil {
			return 0, err
		}
	}

	return binary.BigEndian.Uint32(saltBytes), nil
}<|MERGE_RESOLUTION|>--- conflicted
+++ resolved
@@ -120,33 +120,6 @@
 	}
 }
 
-<<<<<<< HEAD
-func (r registry) Name(a ForkableId) string {
-	return r.entityRegistry[a].name
-}
-
-func (r registry) SnapshotTag(a ForkableId) string {
-	return r.entityRegistry[a].snapshotDataFileTag
-}
-
-func (r registry) IndexFileTag(a ForkableId) []string {
-	return r.entityRegistry[a].indexFileTag
-}
-
-func (r registry) Dirs(a ForkableId) datadir.Dirs {
-	return r.entityRegistry[a].dirs
-}
-
-func (r registry) String(a ForkableId) string {
-	return r.entityRegistry[a].name
-}
-
-func (r registry) SnapshotConfig(a ForkableId) *SnapshotConfig {
-	return r.entityRegistry[a].snapshotConfig
-}
-
-func (r registry) Salt(a ForkableId) (uint32, error) {
-=======
 func (r *registry) Name(a ForkableId) string {
 	return r.entityRegistry[a].name
 }
@@ -172,7 +145,6 @@
 }
 
 func (r *registry) Salt(a ForkableId) (uint32, error) {
->>>>>>> 3af758ed
 	// not computing salt an EntityId inception
 	// since salt file might not be downloaded yet.
 	saltFile := r.entityRegistry[a].saltFile
