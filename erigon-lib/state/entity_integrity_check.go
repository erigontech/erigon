package state

import (
	"fmt"

	"github.com/erigontech/erigon-lib/log/v3"

	"github.com/erigontech/erigon-lib/common/datadir"
	"github.com/erigontech/erigon-lib/kv"
	btree2 "github.com/tidwall/btree"
)

// high 16 bits: specify domain/ii/forkables identifier
// low 16 bits: category - domain(0x0)/history(0x1)/ii(0x2)/forkables(0x3) etc.
// e.g.
// 0x0001 0000 - storage domain
// 0x0001 0001 - storage history
// 0x0001 0002 - storage ii

type UniversalEntity uint32

func FromDomain(d kv.Domain) UniversalEntity {
	return UniversalEntity(uint32(d)<<16 | domainCategory)
}

func FromII(ii kv.InvertedIdx) UniversalEntity {
	return UniversalEntity(uint32(ii)<<16 | iiCategory)
}

func FromForkable(f kv.ForkableId) UniversalEntity {
	return UniversalEntity(uint32(f)<<16 | forkableCategory)
}

func FromForkable(f kv.ForkableId) UniversalEntity {
	return UniversalEntity(uint32(f)<<16 | 0x03)
}

func (ue UniversalEntity) String() string {
	switch ue.category() {
	case domainCategory:
		return fmt.Sprintf("domain:%s", kv.Domain(ue>>16))
	case historyCategory:
		return fmt.Sprintf("history:%s", kv.InvertedIdx(ue>>16))
	case iiCategory:
		return fmt.Sprintf("ii:%s", kv.InvertedIdx(ue>>16))
	case forkableCategory:
		return fmt.Sprintf("forkable:%s", Registry.Name(kv.ForkableId(ue>>16)))
	default:
		return fmt.Sprintf("unknown:%d", ue)
	}
<<<<<<< HEAD
}

const (
	domainCategory   = 0x0
	historyCategory  = 0x1
	iiCategory       = 0x2
	forkableCategory = 0x3
)

func (ue UniversalEntity) category() uint16 {
	return uint16(ue & 0xFFFF)
=======
	if category == 0x3 {
		return fmt.Sprintf("forkable:%s", Registry.Name(kv.ForkableId(ue>>16)))
	}
	return fmt.Sprintf("unknown:%d", ue)
>>>>>>> 9ccb690a
}

var (
	AccountDomainUniversal    = FromDomain(kv.AccountsDomain)
	StorageDomainUniversal    = FromDomain(kv.StorageDomain)
	CommitmentDomainUniversal = FromDomain(kv.CommitmentDomain)
)

type DirtyFilesGetter func() *btree2.BTreeG[*FilesItem]

// DependencyIntegrityChecker: used when a dependent domain has
// references to a dependency domain. e.g. commitment.kv has
// references to accounts.kv.
// instance should be held by dependency domain
// (accounts in this example)
type DependencyIntegrityChecker struct {
	dependencyMap map[UniversalEntity][]*DependentInfo
	dirs          datadir.Dirs
	trace         bool
	logger        log.Logger
	disable       bool
}

type DependentInfo struct {
	entity      UniversalEntity
	filesGetter DirtyFilesGetter
	accessors   Accessors
}

// dependency/referred: account/storage
// dependent/referencing: commitment
func NewDependencyIntegrityChecker(dirs datadir.Dirs, logger log.Logger) *DependencyIntegrityChecker {
	return &DependencyIntegrityChecker{
		dependencyMap: make(map[UniversalEntity][]*DependentInfo),
		dirs:          dirs,
		logger:        logger,
		//		trace:         true,
	}
}

func (d *DependencyIntegrityChecker) SetTrace(trace bool) {
	d.trace = trace
}

func (d *DependencyIntegrityChecker) AddDependency(dependency UniversalEntity, dependent *DependentInfo) {
	arr, ok := d.dependencyMap[dependency]
	if !ok {
		arr = make([]*DependentInfo, 0)
	}
	arr = append(arr, dependent)
	d.dependencyMap[dependency] = arr
}

func (d *DependencyIntegrityChecker) Enable() {
	d.disable = false
}

func (d *DependencyIntegrityChecker) Disable() {
	d.disable = true
}

// CheckDependentPresent checks if the dependent domain file is present. All/Any are the two quantifiers provided here
// All: all dependent files are present
// Any: there exists a dependent file, which is present
// NOTE: the caller MUST hold a lock on btree2.BTreeG[*filesItem] returned by filesGetter.
// examples:
// dependency: account
// is (dependent) commitment.0-2 present?
// - if no (or !checkVisibility), don't use it for visibleFiles.
// - Also don't consider it for "consuming" (deleting) the smaller files commitment.0-1, 1-2
func (d *DependencyIntegrityChecker) CheckDependentPresent(dependency UniversalEntity, allOrAny Quantifier, startTxNum, endTxNum uint64) (IsPresent bool) {
	arr, ok := d.dependencyMap[dependency]
	if !ok || d.disable {
		return true
	}

	if d.trace {
		d.logger.Warn("[dbg: Depic]", "CheckDependentPresent", dependency)
	}

	for _, dependent := range arr {
		dependentFiles := dependent.filesGetter()
		file, found := dependentFiles.Get(&FilesItem{startTxNum: startTxNum, endTxNum: endTxNum})

		if allOrAny.All() {
			// ALL: used for visibleFilesCalc
			// all dependent (e.g. commitment) file should be present as well as visible-able
			if !found || !checkForVisibility(file, dependent.accessors, d.trace) {
				if d.trace {
					d.logger.Warn("[dbg: Depic]", "dependent", dependent.entity.String(), "startTxNum", startTxNum, "endTxNum", endTxNum, "found", found)
				}
				return false
			}
		} else {
			// Any: used for garbage collection
			// any dependent (e.g. commiment) file is present => dependency file can't be deleted
			if found {
				if d.trace {
					d.logger.Warn("[dbg: Depic]", "dependent", dependent.entity.String(), "startTxNum", startTxNum, "endTxNum", endTxNum, "found", true)
				}
				return true
			}
		}
	}

	if d.trace {
		d.logger.Warn("[dbg: Depic]", "dependent", "all present", "startTxNum", startTxNum, "endTxNum", endTxNum)
	}

	return allOrAny.All()
}

type Quantifier int

const (
	All Quantifier = iota
	Any            = 1
)

func (e Quantifier) All() bool {
	return e == All
}

func (e Quantifier) Any() bool {
	return e == Any
}<|MERGE_RESOLUTION|>--- conflicted
+++ resolved
@@ -48,7 +48,6 @@
 	default:
 		return fmt.Sprintf("unknown:%d", ue)
 	}
-<<<<<<< HEAD
 }
 
 const (
@@ -60,12 +59,6 @@
 
 func (ue UniversalEntity) category() uint16 {
 	return uint16(ue & 0xFFFF)
-=======
-	if category == 0x3 {
-		return fmt.Sprintf("forkable:%s", Registry.Name(kv.ForkableId(ue>>16)))
-	}
-	return fmt.Sprintf("unknown:%d", ue)
->>>>>>> 9ccb690a
 }
 
 var (
