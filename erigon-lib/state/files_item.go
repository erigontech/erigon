// Copyright 2024 The Erigon Authors
// This file is part of Erigon.
//
// Erigon is free software: you can redistribute it and/or modify
// it under the terms of the GNU Lesser General Public License as published by
// the Free Software Foundation, either version 3 of the License, or
// (at your option) any later version.
//
// Erigon is distributed in the hope that it will be useful,
// but WITHOUT ANY WARRANTY; without even the implied warranty of
// MERCHANTABILITY or FITNESS FOR A PARTICULAR PURPOSE. See the
// GNU Lesser General Public License for more details.
//
// You should have received a copy of the GNU Lesser General Public License
// along with Erigon. If not, see <http://www.gnu.org/licenses/>.

package state

import (
	"fmt"
	"os"
	"regexp"
	"strconv"
	"strings"
	"sync/atomic"

	btree2 "github.com/tidwall/btree"

	"github.com/erigontech/erigon-lib/common/dir"
	"github.com/erigontech/erigon-lib/config3"
	"github.com/erigontech/erigon-lib/datastruct/existence"
	"github.com/erigontech/erigon-lib/log/v3"
	"github.com/erigontech/erigon-lib/recsplit"
	"github.com/erigontech/erigon-lib/seg"
	ee "github.com/erigontech/erigon-lib/state/entity_extras"
)

// filesItem is "dirty" file - means file which can be:
//   - uncomplete
//   - not_indexed
//   - overlaped_by_bigger_file
//   - marked_as_ready_for_delete
//   - can also be "good" file
//
// such files must be hiddend from user (reader), but may be useful for background merging process, etc...
// list of filesItem must be represented as Tree - because they may overlap

// visibleFile - class is used for good/visible files
type filesItem struct {
	decompressor         *seg.Decompressor
	index                *recsplit.Index
	bindex               *BtIndex
	existence            *existence.Filter
	startTxNum, endTxNum uint64 //[startTxNum, endTxNum)

	// Frozen: file of size StepsInFrozenFile. Completely immutable.
	// Cold: file of size < StepsInFrozenFile. Immutable, but can be closed/removed after merge to bigger file.
	// Hot: Stored in DB. Providing Snapshot-Isolation by CopyOnWrite.
	frozen   bool         // immutable, don't need atomic
	refcount atomic.Int32 // only for `frozen=false`

	// file can be deleted in 2 cases: 1. when `refcount == 0 && canDelete == true` 2. on app startup when `file.isSubsetOfFrozenFile()`
	// other processes (which also reading files, may have same logic)
	canDelete atomic.Bool
}

type FilesItem interface {
	Segment() *seg.Decompressor
	AccessorIndex() *recsplit.Index
	BtIndex() *BtIndex
<<<<<<< HEAD
	ExistenceFilter() *ExistenceFilter
	Range() (startTxNum, endTxNum uint64)
=======
	ExistenceFilter() *existence.Filter
>>>>>>> 46183300
}

var _ FilesItem = (*filesItem)(nil)

func newFilesItem(startTxNum, endTxNum, stepSize uint64) *filesItem {
	return newFilesItemWithFrozenSteps(startTxNum, endTxNum, stepSize, config3.StepsInFrozenFile)
}

func newFilesItemWithSnapConfig(startTxNum, endTxNum uint64, snapConfig *ee.SnapshotConfig) *filesItem {
	return newFilesItemWithFrozenSteps(startTxNum, endTxNum, snapConfig.RootNumPerStep, snapConfig.StepsInFrozenFile())
}

func newFilesItemWithFrozenSteps(startTxNum, endTxNum, stepSize uint64, stepsInFrozenFile uint64) *filesItem {
	startStep := startTxNum / stepSize
	endStep := endTxNum / stepSize
	frozen := endStep-startStep >= stepsInFrozenFile
	return &filesItem{startTxNum: startTxNum, endTxNum: endTxNum, frozen: frozen}
}

func (i *filesItem) Segment() *seg.Decompressor { return i.decompressor }

func (i *filesItem) AccessorIndex() *recsplit.Index { return i.index }

func (i *filesItem) BtIndex() *BtIndex { return i.bindex }

func (i *filesItem) ExistenceFilter() *existence.Filter { return i.existence }

func (i *filesItem) Range() (startTxNum, endTxNum uint64) {
	return i.startTxNum, i.endTxNum
}

// isProperSubsetOf - when `j` covers `i` but not equal `i`
func (i *filesItem) isProperSubsetOf(j *filesItem) bool {
	return (j.startTxNum <= i.startTxNum && i.endTxNum <= j.endTxNum) && (j.startTxNum != i.startTxNum || i.endTxNum != j.endTxNum)
}
func (i *filesItem) isBefore(j *filesItem) bool { return i.endTxNum <= j.startTxNum }

func filesItemLess(i, j *filesItem) bool {
	if i.endTxNum == j.endTxNum {
		return i.startTxNum > j.startTxNum
	}
	return i.endTxNum < j.endTxNum
}

func (i *filesItem) closeFiles() {
	if i.decompressor != nil {
		i.decompressor.Close()
		i.decompressor = nil
	}
	if i.index != nil {
		i.index.Close()
		i.index = nil
	}
	if i.bindex != nil {
		i.bindex.Close()
		i.bindex = nil
	}
	if i.existence != nil {
		i.existence.Close()
		i.existence = nil
	}
}

func (i *filesItem) closeFilesAndRemove() {
	if i.decompressor != nil {
		i.decompressor.Close()
		// paranoic-mode on: don't delete frozen files
		if !i.frozen {
			if err := os.Remove(i.decompressor.FilePath()); err != nil {
				log.Trace("remove after close", "err", err, "file", i.decompressor.FileName())
			}
			if err := os.Remove(i.decompressor.FilePath() + ".torrent"); err != nil {
				log.Trace("remove after close", "err", err, "file", i.decompressor.FileName()+".torrent")
			}
		}
		i.decompressor = nil
	}
	if i.index != nil {
		i.index.Close()
		// paranoic-mode on: don't delete frozen files
		if !i.frozen {
			if err := os.Remove(i.index.FilePath()); err != nil {
				log.Trace("remove after close", "err", err, "file", i.index.FileName())
			}
			if err := os.Remove(i.index.FilePath() + ".torrent"); err != nil {
				log.Trace("remove after close", "err", err, "file", i.index.FileName())
			}
		}
		i.index = nil
	}
	if i.bindex != nil {
		i.bindex.Close()
		if err := os.Remove(i.bindex.FilePath()); err != nil {
			log.Trace("remove after close", "err", err, "file", i.bindex.FileName())
		}
		if err := os.Remove(i.bindex.FilePath() + ".torrent"); err != nil {
			log.Trace("remove after close", "err", err, "file", i.bindex.FileName())
		}
		i.bindex = nil
	}
	if i.existence != nil {
		i.existence.Close()
		if err := os.Remove(i.existence.FilePath); err != nil {
			log.Trace("remove after close", "err", err, "file", i.existence.FileName)
		}
		if err := os.Remove(i.existence.FilePath + ".torrent"); err != nil {
			log.Trace("remove after close", "err", err, "file", i.existence.FilePath)
		}
		i.existence = nil
	}
}

func scanDirtyFiles(fileNames []string, stepSize uint64, filenameBase, ext string, logger log.Logger) (res []*filesItem) {
	re := regexp.MustCompile(`^v(\d+(?:\.\d+)?)-` + filenameBase + `\.(\d+)-(\d+)\.` + ext + `$`)
	var err error

	for _, name := range fileNames {
		subs := re.FindStringSubmatch(name)
		if len(subs) != 4 {
			if len(subs) != 0 {
				logger.Warn("File ignored by domain scan, more than 4 submatches", "name", name, "submatches", len(subs))
			}
			continue
		}
		var startStep, endStep uint64
		if startStep, err = strconv.ParseUint(subs[2], 10, 64); err != nil {
			logger.Warn("File ignored by domain scan, parsing startTxNum", "error", err, "name", name)
			continue
		}
		if endStep, err = strconv.ParseUint(subs[3], 10, 64); err != nil {
			logger.Warn("File ignored by domain scan, parsing endTxNum", "error", err, "name", name)
			continue
		}
		if startStep > endStep {
			logger.Warn("File ignored by domain scan, startTxNum > endTxNum", "name", name)
			continue
		}

		// Semantic: [startTxNum, endTxNum)
		// Example:
		//   stepSize = 4
		//   0-1.kv: [0, 8)
		//   0-2.kv: [0, 16)
		//   1-2.kv: [8, 16)
		startTxNum, endTxNum := startStep*stepSize, endStep*stepSize

		var newFile = newFilesItem(startTxNum, endTxNum, stepSize)
		res = append(res, newFile)
	}
	return res
}

func deleteMergeFile(dirtyFiles *btree2.BTreeG[*filesItem], outs []*filesItem, filenameBase string, logger log.Logger) {
	for _, out := range outs {
		if out == nil {
			panic("must not happen: " + filenameBase)
		}
		dirtyFiles.Delete(out)
		out.canDelete.Store(true)

		// if merged file not visible for any alive reader (even for us): can remove it immediately
		// otherwise: mark it as `canDelete=true` and last reader of this file - will remove it inside `aggRoTx.Close()`
		if out.refcount.Load() == 0 {
			out.closeFilesAndRemove()

			if filenameBase == traceFileLife && out.decompressor != nil {
				logger.Warn("[agg.dbg] deleteMergeFile: remove", "f", out.decompressor.FileName())
			}
		} else {
			if filenameBase == traceFileLife && out.decompressor != nil {
				logger.Warn("[agg.dbg] deleteMergeFile: mark as canDelete=true", "f", out.decompressor.FileName())
			}
		}
	}
}

// visibleFile is like filesItem but only for good/visible files (indexed, not overlaped, not marked for deletion, etc...)
// it's ok to store visibleFile in array
type visibleFile struct {
	getter     *seg.Getter
	reader     *recsplit.IndexReader
	startTxNum uint64
	endTxNum   uint64

	i   int
	src *filesItem
}

func (i visibleFile) Filename() string {
	return i.src.decompressor.FilePath()
}

func (i visibleFile) StartRootNum() uint64 {
	return i.startTxNum
}

func (i visibleFile) EndRootNum() uint64 {
	return i.endTxNum
}

func calcVisibleFiles(files *btree2.BTreeG[*filesItem], l Accessors, trace bool, toTxNum uint64) (roItems []visibleFile) {
	newVisibleFiles := make([]visibleFile, 0, files.Len())
	// trace = true
	if trace {
		log.Warn("[dbg] calcVisibleFiles", "amount", files.Len(), "toTxNum", toTxNum)
	}
	files.Walk(func(items []*filesItem) bool {
		for _, item := range items {
			if item.endTxNum > toTxNum {
				if trace {
					log.Warn("[dbg] calcVisibleFiles: ends after limit", "f", item.decompressor.FileName(), "limitTxNum", toTxNum)
				}
				continue
			}
			if item.canDelete.Load() {
				if trace {
					log.Warn("[dbg] calcVisibleFiles: canDelete=true", "f", item.decompressor.FileName())
				}
				continue
			}

			// TODO: need somehow handle this case, but indices do not open in tests TestFindMergeRangeCornerCases
			if item.decompressor == nil {
				if trace {
					log.Warn("[dbg] calcVisibleFiles: decompressor not opened", "from", item.startTxNum, "to", item.endTxNum)
				}
				continue
			}
			if l.Has(AccessorBTree) && item.bindex == nil {
				if trace {
					log.Warn("[dbg] calcVisibleFiles: BTindex not opened", "f", item.decompressor.FileName())
				}
				//panic(fmt.Errorf("btindex nil: %s", item.decompressor.FileName()))
				continue
			}
			if l.Has(AccessorHashMap) && item.index == nil {
				if trace {
					log.Warn("[dbg] calcVisibleFiles: RecSplit not opened", "f", item.decompressor.FileName())
				}
				//panic(fmt.Errorf("index nil: %s", item.decompressor.FileName()))
				continue
			}
			if l.Has(AccessorExistence) && item.existence == nil {
				if trace {
					log.Warn("[dbg] calcVisibleFiles: Existence not opened", "f", item.decompressor.FileName())
				}
				//panic(fmt.Errorf("existence nil: %s", item.decompressor.FileName()))
				continue
			}

			// `kill -9` may leave small garbage files, but if big one already exists we assume it's good(fsynced) and no reason to merge again
			// see super-set file, just drop sub-set files from list
			for len(newVisibleFiles) > 0 && newVisibleFiles[len(newVisibleFiles)-1].src.isProperSubsetOf(item) {
				if trace {
					log.Warn("[dbg] calcVisibleFiles: marked as garbage (is subset)", "item", item.decompressor.FileName(),
						"of", newVisibleFiles[len(newVisibleFiles)-1].src.decompressor.FileName())
				}
				newVisibleFiles[len(newVisibleFiles)-1].src = nil
				newVisibleFiles = newVisibleFiles[:len(newVisibleFiles)-1]
			}

			// log.Warn("willBeVisible", "newVisibleFile", item.decompressor.FileName())
			newVisibleFiles = append(newVisibleFiles, visibleFile{
				startTxNum: item.startTxNum,
				endTxNum:   item.endTxNum,
				i:          len(newVisibleFiles),
				src:        item,
			})
		}
		return true
	})
	if newVisibleFiles == nil {
		newVisibleFiles = []visibleFile{}
	}
	return newVisibleFiles
}

// visibleFiles have no garbage (overlaps, unindexed, etc...)
type visibleFiles []visibleFile

// EndTxNum return txNum which not included in file - it will be first txNum in future file
func (files visibleFiles) EndTxNum() uint64 {
	if len(files) == 0 {
		return 0
	}
	return files[len(files)-1].endTxNum
}

func (files visibleFiles) LatestMergedRange() MergeRange {
	if len(files) == 0 {
		return MergeRange{}
	}
	for i := len(files) - 1; i >= 0; i-- {
		shardSize := (files[i].endTxNum - files[i].startTxNum) / config3.DefaultStepSize
		if shardSize > 2 {
			return MergeRange{from: files[i].startTxNum, to: files[i].endTxNum}
		}
	}
	return MergeRange{}
}
func (files visibleFiles) String(stepSize uint64) string {
	res := make([]string, 0, len(files))
	for _, file := range files {
		res = append(res, fmt.Sprintf("%d-%d", file.startTxNum/stepSize, file.endTxNum/stepSize))
	}
	return strings.Join(res, ",")
}

// fileItemsWithMissedAccessors returns list of files with missed accessors
// here "accessors" are generated dynamically by `accessorsFor`
func fileItemsWithMissedAccessors(dirtyFiles []*filesItem, aggregationStep uint64, accessorsFor func(fromStep, toStep uint64) []string) (l []*filesItem) {
	for _, item := range dirtyFiles {
		fromStep, toStep := item.startTxNum/aggregationStep, item.endTxNum/aggregationStep
		for _, fName := range accessorsFor(fromStep, toStep) {
			exists, err := dir.FileExist(fName)
			if err != nil {
				panic(err)
			}
			if !exists {
				l = append(l, item)
				break
			}
		}
	}
	return
}<|MERGE_RESOLUTION|>--- conflicted
+++ resolved
@@ -68,12 +68,8 @@
 	Segment() *seg.Decompressor
 	AccessorIndex() *recsplit.Index
 	BtIndex() *BtIndex
-<<<<<<< HEAD
-	ExistenceFilter() *ExistenceFilter
+	ExistenceFilter() *existence.Filter
 	Range() (startTxNum, endTxNum uint64)
-=======
-	ExistenceFilter() *existence.Filter
->>>>>>> 46183300
 }
 
 var _ FilesItem = (*filesItem)(nil)
