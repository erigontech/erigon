--- conflicted
+++ resolved
@@ -2,6 +2,7 @@
 
 import (
 	"context"
+
 	"github.com/erigontech/erigon-lib/common/datadir"
 	"github.com/erigontech/erigon-lib/common/dbg"
 	"github.com/erigontech/erigon-lib/kv"
@@ -223,46 +224,27 @@
 			},
 		},
 	},
-<<<<<<< HEAD
 	LogAddrIdx: iiCfg{
+		filenameBase: kv.FileLogAddressIdx, keysTable: kv.TblLogAddressKeys, valuesTable: kv.TblLogAddressIdx,
+
 		compression: seg.CompressNone,
 		name:        kv.LogAddrIdx,
 	},
 	LogTopicIdx: iiCfg{
+		filenameBase: kv.FileLogTopicsIdx, keysTable: kv.TblLogTopicsKeys, valuesTable: kv.TblLogTopicsIdx,
+
 		compression: seg.CompressNone,
 		name:        kv.LogTopicIdx,
 	},
 	TracesFromIdx: iiCfg{
+		filenameBase: kv.FileTracesFromIdx, keysTable: kv.TblTracesFromKeys, valuesTable: kv.TblTracesFromIdx,
+
 		compression: seg.CompressNone,
 		name:        kv.TracesFromIdx,
 	},
 	TracesToIdx: iiCfg{
-=======
-}
-
-var StandaloneIISchema = map[kv.InvertedIdx]iiCfg{
-	kv.LogAddrIdx: {
-		filenameBase: kv.FileLogAddressIdx, keysTable: kv.TblLogAddressKeys, valuesTable: kv.TblLogAddressIdx,
-
-		compression: seg.CompressNone,
-		name:        kv.LogAddrIdx,
-	},
-	kv.LogTopicIdx: {
-		filenameBase: kv.FileLogTopicsIdx, keysTable: kv.TblLogTopicsKeys, valuesTable: kv.TblLogTopicsIdx,
-
-		compression: seg.CompressNone,
-		name:        kv.LogTopicIdx,
-	},
-	kv.TracesFromIdx: {
-		filenameBase: kv.FileTracesFromIdx, keysTable: kv.TblTracesFromKeys, valuesTable: kv.TblTracesFromIdx,
-
-		compression: seg.CompressNone,
-		name:        kv.TracesFromIdx,
-	},
-	kv.TracesToIdx: {
 		filenameBase: kv.FileTracesToIdx, keysTable: kv.TblTracesToKeys, valuesTable: kv.TblTracesToIdx,
 
->>>>>>> 43d3cf92
 		compression: seg.CompressNone,
 		name:        kv.TracesToIdx,
 	},
