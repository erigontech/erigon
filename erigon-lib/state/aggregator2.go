package state

import (
	"context"

	"github.com/erigontech/erigon-lib/common/datadir"
	"github.com/erigontech/erigon-lib/common/dbg"
	"github.com/erigontech/erigon-lib/kv"
	"github.com/erigontech/erigon-lib/log/v3"
	"github.com/erigontech/erigon-lib/seg"
)

// this is supposed to register domains/iis

func NewAggregator(ctx context.Context, dirs datadir.Dirs, aggregationStep uint64, db kv.RoDB, logger log.Logger) (*Aggregator, error) {
	salt, err := getStateIndicesSalt(dirs.Snap)
	if err != nil {
		return nil, err
	}

	a, err := newAggregatorOld(ctx, dirs, aggregationStep, db, logger)
	if err != nil {
		return nil, err
	}
	if err := a.registerDomain(kv.AccountsDomain, salt, dirs, logger); err != nil {
		return nil, err
	}
	if err := a.registerDomain(kv.StorageDomain, salt, dirs, logger); err != nil {
		return nil, err
	}
	if err := a.registerDomain(kv.CodeDomain, salt, dirs, logger); err != nil {
		return nil, err
	}
	if err := a.registerDomain(kv.CommitmentDomain, salt, dirs, logger); err != nil {
		return nil, err
	}
	if err := a.registerDomain(kv.ReceiptDomain, salt, dirs, logger); err != nil {
		return nil, err
	}
	if err := a.registerDomain(kv.RCacheDomain, salt, dirs, logger); err != nil {
		return nil, err
	}
	if err := a.registerII(kv.LogAddrIdx, salt, dirs, logger); err != nil {
		return nil, err
	}
	if err := a.registerII(kv.LogTopicIdx, salt, dirs, logger); err != nil {
		return nil, err
	}
	if err := a.registerII(kv.TracesFromIdx, salt, dirs, logger); err != nil {
		return nil, err
	}
	if err := a.registerII(kv.TracesToIdx, salt, dirs, logger); err != nil {
		return nil, err
	}
	a.KeepRecentTxnsOfHistoriesWithDisabledSnapshots(100_000) // ~1k blocks of history

	a.dirtyFilesLock.Lock()
	defer a.dirtyFilesLock.Unlock()
	a.recalcVisibleFiles(a.dirtyFilesEndTxNumMinimax())

	return a, nil
}

var dbgCommBtIndex = dbg.EnvBool("AGG_COMMITMENT_BT", false)

func init() {
	if dbgCommBtIndex {
		Schema.CommitmentDomain.AccessorList = AccessorBTree | AccessorExistence
	}
	InitSchemas()
	InitAccountSchemaIntegrity()
}

type SchemaGen struct {
	AccountsDomain   domainCfg
	StorageDomain    domainCfg
	CodeDomain       domainCfg
	CommitmentDomain domainCfg
	ReceiptDomain    domainCfg
	LogAddrIdx       iiCfg
	LogTopicIdx      iiCfg
	TracesFromIdx    iiCfg
	TracesToIdx      iiCfg
}

func (s *SchemaGen) GetDomainCfg(name kv.Domain) domainCfg {
	switch name {
	case kv.AccountsDomain:
		return s.AccountsDomain
	case kv.StorageDomain:
		return s.StorageDomain
	case kv.CodeDomain:
		return s.CodeDomain
	case kv.CommitmentDomain:
		return s.CommitmentDomain
	case kv.ReceiptDomain:
		return s.ReceiptDomain
	default:
		return domainCfg{}
	}
}

func (s *SchemaGen) GetIICfg(name kv.InvertedIdx) iiCfg {
	switch name {
	case kv.LogAddrIdx:
		return s.LogAddrIdx
	case kv.LogTopicIdx:
		return s.LogTopicIdx
	case kv.TracesFromIdx:
		return s.TracesFromIdx
	case kv.TracesToIdx:
		return s.TracesToIdx
	default:
		return iiCfg{}
	}
}

var ExperimentalConcurrentCommitment = false // set true to use concurrent commitment by default

var Schema = SchemaGen{
	AccountsDomain: domainCfg{
		name: kv.AccountsDomain, valuesTable: kv.TblAccountVals,
		CompressCfg: DomainCompressCfg, Compression: seg.CompressNone,

		AccessorList:         AccessorBTree | AccessorExistence,
		crossDomainIntegrity: domainIntegrityCheck,

		hist: histCfg{
			valuesTable:   kv.TblAccountHistoryVals,
			compressorCfg: seg.DefaultCfg, compression: seg.CompressNone,

			historyLargeValues: false,
			historyIdx:         kv.AccountsHistoryIdx,

			iiCfg: iiCfg{
				filenameBase: kv.AccountsDomain.String(), keysTable: kv.TblAccountHistoryKeys, valuesTable: kv.TblAccountIdx,
				compressorCfg: seg.DefaultCfg,
			},
		},
	},
	StorageDomain: domainCfg{
		name: kv.StorageDomain, valuesTable: kv.TblStorageVals,
		CompressCfg: DomainCompressCfg, Compression: seg.CompressKeys,

		AccessorList: AccessorBTree | AccessorExistence,

		hist: histCfg{
			valuesTable:   kv.TblStorageHistoryVals,
			compressorCfg: seg.DefaultCfg, compression: seg.CompressNone,

			historyLargeValues: false,
			historyIdx:         kv.StorageHistoryIdx,

			iiCfg: iiCfg{
				filenameBase: kv.StorageDomain.String(), keysTable: kv.TblStorageHistoryKeys, valuesTable: kv.TblStorageIdx,
				compressorCfg: seg.DefaultCfg,
			},
		},
	},
	CodeDomain: domainCfg{
		name: kv.CodeDomain, valuesTable: kv.TblCodeVals,
		CompressCfg: DomainCompressCfg, Compression: seg.CompressVals, // compress Code with keys doesn't show any profit. compress of values show 4x ratio on eth-mainnet and 2.5x ratio on bor-mainnet

		AccessorList: AccessorBTree | AccessorExistence,
		largeValues:  true,

		hist: histCfg{
			valuesTable:   kv.TblCodeHistoryVals,
			compressorCfg: seg.DefaultCfg, compression: seg.CompressKeys | seg.CompressVals,

			historyLargeValues: true,
			historyIdx:         kv.CodeHistoryIdx,

			iiCfg: iiCfg{
				filenameBase: kv.CodeDomain.String(), keysTable: kv.TblCodeHistoryKeys, valuesTable: kv.TblCodeIdx,
				compressorCfg: seg.DefaultCfg,
			},
		},
	},
	CommitmentDomain: domainCfg{
		name: kv.CommitmentDomain, valuesTable: kv.TblCommitmentVals,
		CompressCfg: DomainCompressCfg, Compression: seg.CompressKeys,

		AccessorList:        AccessorHashMap,
		replaceKeysInValues: AggregatorSqueezeCommitmentValues,

		hist: histCfg{
			valuesTable:   kv.TblCommitmentHistoryVals,
			compressorCfg: HistoryCompressCfg, compression: seg.CompressNone, // seg.CompressKeys | seg.CompressVals,
			historyIdx: kv.CommitmentHistoryIdx,

			historyLargeValues:            false,
			historyValuesOnCompressedPage: 16,

			snapshotsDisabled: true,
			historyDisabled:   true,

			iiCfg: iiCfg{
				filenameBase: kv.CommitmentDomain.String(), keysTable: kv.TblCommitmentHistoryKeys, valuesTable: kv.TblCommitmentIdx,
				compressorCfg: seg.DefaultCfg,
			},
		},
	},
	ReceiptDomain: domainCfg{
		name: kv.ReceiptDomain, valuesTable: kv.TblReceiptVals,
		CompressCfg: seg.DefaultCfg, Compression: seg.CompressNone,
		largeValues: false,

		AccessorList: AccessorBTree | AccessorExistence,

		hist: histCfg{
			valuesTable:   kv.TblReceiptHistoryVals,
			compressorCfg: seg.DefaultCfg, compression: seg.CompressNone,

			historyLargeValues: false,
			historyIdx:         kv.ReceiptHistoryIdx,

			iiCfg: iiCfg{
				filenameBase: kv.ReceiptDomain.String(), keysTable: kv.TblReceiptHistoryKeys, valuesTable: kv.TblReceiptIdx,
				compressorCfg: seg.DefaultCfg,
			},
		},
	},
<<<<<<< HEAD
	LogAddrIdx: iiCfg{
=======
	kv.RCacheDomain: {
		name: kv.RCacheDomain, valuesTable: kv.TblRCacheVals,
		largeValues: true,

		AccessorList: AccessorHashMap,
		CompressCfg:  DomainCompressCfg, Compression: seg.CompressNone, //seg.CompressKeys | seg.CompressVals,

		hist: histCfg{
			valuesTable: kv.TblRCacheHistoryVals,
			compression: seg.CompressNone, //seg.CompressKeys | seg.CompressVals,

			historyLargeValues: true,
			historyIdx:         kv.RCacheHistoryIdx,

			snapshotsDisabled:             true,
			historyValuesOnCompressedPage: 16,

			iiCfg: iiCfg{
				disable:      true, // disable everything by default
				filenameBase: kv.RCacheDomain.String(), keysTable: kv.TblRCacheHistoryKeys, valuesTable: kv.TblRCacheIdx,
				compressorCfg: seg.DefaultCfg,
			},
		},
	},
}

var StandaloneIISchema = map[kv.InvertedIdx]iiCfg{
	kv.LogAddrIdx: {
>>>>>>> ac18a929
		filenameBase: kv.FileLogAddressIdx, keysTable: kv.TblLogAddressKeys, valuesTable: kv.TblLogAddressIdx,

		compression: seg.CompressNone,
		name:        kv.LogAddrIdx,
	},
	LogTopicIdx: iiCfg{
		filenameBase: kv.FileLogTopicsIdx, keysTable: kv.TblLogTopicsKeys, valuesTable: kv.TblLogTopicsIdx,

		compression: seg.CompressNone,
		name:        kv.LogTopicIdx,
	},
	TracesFromIdx: iiCfg{
		filenameBase: kv.FileTracesFromIdx, keysTable: kv.TblTracesFromKeys, valuesTable: kv.TblTracesFromIdx,

		compression: seg.CompressNone,
		name:        kv.TracesFromIdx,
	},
	TracesToIdx: iiCfg{
		filenameBase: kv.FileTracesToIdx, keysTable: kv.TblTracesToKeys, valuesTable: kv.TblTracesToIdx,

		compression: seg.CompressNone,
		name:        kv.TracesToIdx,
	},
}

func EnableHistoricalCommitment() {
	cfg := Schema.CommitmentDomain
	cfg.hist.historyDisabled = false
	cfg.hist.snapshotsDisabled = false
	Schema.CommitmentDomain = cfg
}

var DomainCompressCfg = seg.Cfg{
	MinPatternScore:      1000,
	DictReducerSoftLimit: 2000000,
	MinPatternLen:        20,
	MaxPatternLen:        128,
	SamplingFactor:       4,
	MaxDictPatterns:      64 * 1024 * 2,
	Workers:              1,
}

var HistoryCompressCfg = seg.Cfg{
	MinPatternScore:      4000,
	DictReducerSoftLimit: 2000000,
	MinPatternLen:        20,
	MaxPatternLen:        128,
	SamplingFactor:       1,
	MaxDictPatterns:      64 * 1024,
	Workers:              1,
}

func EnableHistoricalCommitment() {
	cfg := Schema[kv.CommitmentDomain]
	cfg.hist.historyDisabled = false
	cfg.hist.snapshotsDisabled = false
	Schema[kv.CommitmentDomain] = cfg
}
func EnableHistoricalRCache() {
	cfg := Schema[kv.RCacheDomain]
	cfg.hist.iiCfg.disable = false
	cfg.hist.historyDisabled = false
	cfg.hist.snapshotsDisabled = false
	Schema[kv.RCacheDomain] = cfg
}

var ExperimentalConcurrentCommitment = false // set true to use concurrent commitment by default<|MERGE_RESOLUTION|>--- conflicted
+++ resolved
@@ -77,6 +77,7 @@
 	CodeDomain       domainCfg
 	CommitmentDomain domainCfg
 	ReceiptDomain    domainCfg
+	RCacheDomain domainCfg
 	LogAddrIdx       iiCfg
 	LogTopicIdx      iiCfg
 	TracesFromIdx    iiCfg
@@ -221,10 +222,7 @@
 			},
 		},
 	},
-<<<<<<< HEAD
-	LogAddrIdx: iiCfg{
-=======
-	kv.RCacheDomain: {
+	RCacheDomain: domainCfg{
 		name: kv.RCacheDomain, valuesTable: kv.TblRCacheVals,
 		largeValues: true,
 
@@ -248,11 +246,8 @@
 			},
 		},
 	},
-}
-
-var StandaloneIISchema = map[kv.InvertedIdx]iiCfg{
-	kv.LogAddrIdx: {
->>>>>>> ac18a929
+
+	LogAddrIdx: iiCfg{
 		filenameBase: kv.FileLogAddressIdx, keysTable: kv.TblLogAddressKeys, valuesTable: kv.TblLogAddressIdx,
 
 		compression: seg.CompressNone,
