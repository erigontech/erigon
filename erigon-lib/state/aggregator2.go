package state

import (
	"context"

	"github.com/erigontech/erigon-lib/common/datadir"
	"github.com/erigontech/erigon-lib/common/dbg"
	"github.com/erigontech/erigon-lib/kv"
	"github.com/erigontech/erigon-lib/log/v3"
	"github.com/erigontech/erigon-lib/seg"
)

// this is supposed to register domains/iis

func NewAggregator(ctx context.Context, dirs datadir.Dirs, aggregationStep uint64, db kv.RoDB, logger log.Logger) (*Aggregator, error) {
	salt, err := getStateIndicesSalt(dirs.Snap)
	if err != nil {
		return nil, err
	}

	a, err := newAggregatorOld(ctx, dirs, aggregationStep, db, logger)
	if err != nil {
		return nil, err
	}
	if err := a.registerDomain(kv.AccountsDomain, salt, dirs, logger); err != nil {
		return nil, err
	}
	if err := a.registerDomain(kv.StorageDomain, salt, dirs, logger); err != nil {
		return nil, err
	}
	if err := a.registerDomain(kv.CodeDomain, salt, dirs, logger); err != nil {
		return nil, err
	}
	if err := a.registerDomain(kv.CommitmentDomain, salt, dirs, logger); err != nil {
		return nil, err
	}
	if err := a.registerDomain(kv.ReceiptDomain, salt, dirs, logger); err != nil {
		return nil, err
	}
	if err := a.registerII(kv.LogAddrIdx, salt, dirs, logger); err != nil {
		return nil, err
	}
	if err := a.registerII(kv.LogTopicIdx, salt, dirs, logger); err != nil {
		return nil, err
	}
	if err := a.registerII(kv.TracesFromIdx, salt, dirs, logger); err != nil {
		return nil, err
	}
	if err := a.registerII(kv.TracesToIdx, salt, dirs, logger); err != nil {
		return nil, err
	}
	a.KeepRecentTxnsOfHistoriesWithDisabledSnapshots(100_000) // ~1k blocks of history

	a.dirtyFilesLock.Lock()
	defer a.dirtyFilesLock.Unlock()
	a.recalcVisibleFiles(a.dirtyFilesEndTxNumMinimax())

	return a, nil
}

var dbgCommBtIndex = dbg.EnvBool("AGG_COMMITMENT_BT", false)

func init() {
	if dbgCommBtIndex {
		Schema.CommitmentDomain.AccessorList = AccessorBTree | AccessorExistence
	}
	InitSchemas()
	InitAccountSchemaIntegrity()
}

type SchemaGen struct {
	AccountsDomain   domainCfg
	StorageDomain    domainCfg
	CodeDomain       domainCfg
	CommitmentDomain domainCfg
	ReceiptDomain    domainCfg
	LogAddrIdx       iiCfg
	LogTopicIdx      iiCfg
	TracesFromIdx    iiCfg
	TracesToIdx      iiCfg
}

func (s *SchemaGen) GetDomainCfg(name kv.Domain) domainCfg {
	switch name {
	case kv.AccountsDomain:
		return s.AccountsDomain
	case kv.StorageDomain:
		return s.StorageDomain
	case kv.CodeDomain:
		return s.CodeDomain
	case kv.CommitmentDomain:
		return s.CommitmentDomain
	case kv.ReceiptDomain:
		return s.ReceiptDomain
	default:
		return domainCfg{}
	}
}

func (s *SchemaGen) GetIICfg(name kv.InvertedIdx) iiCfg {
	switch name {
	case kv.LogAddrIdx:
		return s.LogAddrIdx
	case kv.LogTopicIdx:
		return s.LogTopicIdx
	case kv.TracesFromIdx:
		return s.TracesFromIdx
	case kv.TracesToIdx:
		return s.TracesToIdx
	default:
		return iiCfg{}
	}
}

var Schema = SchemaGen{
	AccountsDomain: domainCfg{
		name: kv.AccountsDomain, valuesTable: kv.TblAccountVals,
		CompressCfg: DomainCompressCfg, Compression: seg.CompressNone,

		AccessorList:         AccessorBTree | AccessorExistence,
		crossDomainIntegrity: domainIntegrityCheck,

		hist: histCfg{
			valuesTable:   kv.TblAccountHistoryVals,
			compressorCfg: seg.DefaultCfg, compression: seg.CompressNone,

			historyLargeValues: false,
			historyIdx:         kv.AccountsHistoryIdx,

			iiCfg: iiCfg{
				filenameBase: kv.AccountsDomain.String(), keysTable: kv.TblAccountHistoryKeys, valuesTable: kv.TblAccountIdx,
				compressorCfg: seg.DefaultCfg,
			},
		},
	},
	StorageDomain: domainCfg{
		name: kv.StorageDomain, valuesTable: kv.TblStorageVals,
		CompressCfg: DomainCompressCfg, Compression: seg.CompressKeys,

		AccessorList: AccessorBTree | AccessorExistence,

		hist: histCfg{
			valuesTable:   kv.TblStorageHistoryVals,
			compressorCfg: seg.DefaultCfg, compression: seg.CompressNone,

			historyLargeValues: false,
			historyIdx:         kv.StorageHistoryIdx,

			iiCfg: iiCfg{
				filenameBase: kv.StorageDomain.String(), keysTable: kv.TblStorageHistoryKeys, valuesTable: kv.TblStorageIdx,
				compressorCfg: seg.DefaultCfg,
			},
		},
	},
	CodeDomain: domainCfg{
		name: kv.CodeDomain, valuesTable: kv.TblCodeVals,
		CompressCfg: DomainCompressCfg, Compression: seg.CompressVals, // compress Code with keys doesn't show any profit. compress of values show 4x ratio on eth-mainnet and 2.5x ratio on bor-mainnet

		AccessorList: AccessorBTree | AccessorExistence,
		largeValues:  true,

		hist: histCfg{
			valuesTable:   kv.TblCodeHistoryVals,
			compressorCfg: seg.DefaultCfg, compression: seg.CompressKeys | seg.CompressVals,

			historyLargeValues: true,
			historyIdx:         kv.CodeHistoryIdx,

			iiCfg: iiCfg{
				filenameBase: kv.CodeDomain.String(), keysTable: kv.TblCodeHistoryKeys, valuesTable: kv.TblCodeIdx,
				compressorCfg: seg.DefaultCfg,
			},
		},
	},
	CommitmentDomain: domainCfg{
		name: kv.CommitmentDomain, valuesTable: kv.TblCommitmentVals,
		CompressCfg: DomainCompressCfg, Compression: seg.CompressKeys,

		AccessorList:        AccessorHashMap,
		replaceKeysInValues: AggregatorSqueezeCommitmentValues,

		hist: histCfg{
			valuesTable:   kv.TblCommitmentHistoryVals,
			compressorCfg: HistoryCompressCfg, compression: seg.CompressNone, // seg.CompressKeys | seg.CompressVals,
			historyIdx: kv.CommitmentHistoryIdx,

			historyLargeValues: false,
			compressSingleVal:  false,

			snapshotsDisabled: true,
			historyDisabled:   true,

			iiCfg: iiCfg{
				filenameBase: kv.CommitmentDomain.String(), keysTable: kv.TblCommitmentHistoryKeys, valuesTable: kv.TblCommitmentIdx,
				compressorCfg: seg.DefaultCfg,
			},
		},
	},
	ReceiptDomain: domainCfg{
		name: kv.ReceiptDomain, valuesTable: kv.TblReceiptVals,
		CompressCfg: seg.DefaultCfg, Compression: seg.CompressNone,

		AccessorList: AccessorBTree | AccessorExistence,

		hist: histCfg{
			valuesTable:   kv.TblReceiptHistoryVals,
			compressorCfg: seg.DefaultCfg, compression: seg.CompressNone,

			historyLargeValues: false,
			historyIdx:         kv.ReceiptHistoryIdx,

			iiCfg: iiCfg{
				filenameBase: kv.ReceiptDomain.String(), keysTable: kv.TblReceiptHistoryKeys, valuesTable: kv.TblReceiptIdx,
				compressorCfg: seg.DefaultCfg,
			},
		},
	},
<<<<<<< HEAD
	LogAddrIdx: iiCfg{
=======
}

func EnableHistoricalCommitment() {
	cfg := Schema[kv.CommitmentDomain]
	cfg.hist.historyDisabled = false
	cfg.hist.snapshotsDisabled = false
	Schema[kv.CommitmentDomain] = cfg
}

var ExperimentalConcurrentCommitment = false // set true to use concurrent commitment by default

var StandaloneIISchema = map[kv.InvertedIdx]iiCfg{
	kv.LogAddrIdx: {
>>>>>>> bd687ed3
		filenameBase: kv.FileLogAddressIdx, keysTable: kv.TblLogAddressKeys, valuesTable: kv.TblLogAddressIdx,

		compression: seg.CompressNone,
		name:        kv.LogAddrIdx,
	},
	LogTopicIdx: iiCfg{
		filenameBase: kv.FileLogTopicsIdx, keysTable: kv.TblLogTopicsKeys, valuesTable: kv.TblLogTopicsIdx,

		compression: seg.CompressNone,
		name:        kv.LogTopicIdx,
	},
	TracesFromIdx: iiCfg{
		filenameBase: kv.FileTracesFromIdx, keysTable: kv.TblTracesFromKeys, valuesTable: kv.TblTracesFromIdx,

		compression: seg.CompressNone,
		name:        kv.TracesFromIdx,
	},
	TracesToIdx: iiCfg{
		filenameBase: kv.FileTracesToIdx, keysTable: kv.TblTracesToKeys, valuesTable: kv.TblTracesToIdx,

		compression: seg.CompressNone,
		name:        kv.TracesToIdx,
	},
}

func EnableHistoricalCommitment() {
	cfg := Schema.CommitmentDomain
	cfg.hist.historyDisabled = false
	cfg.hist.snapshotsDisabled = false
	Schema.CommitmentDomain = cfg
}

var DomainCompressCfg = seg.Cfg{
	MinPatternScore:      1000,
	DictReducerSoftLimit: 2000000,
	MinPatternLen:        20,
	MaxPatternLen:        128,
	SamplingFactor:       4,
	MaxDictPatterns:      64 * 1024 * 2,
	Workers:              1,
}

var HistoryCompressCfg = seg.Cfg{
	MinPatternScore:      4000,
	DictReducerSoftLimit: 2000000,
	MinPatternLen:        20,
	MaxPatternLen:        128,
	SamplingFactor:       1,
	MaxDictPatterns:      64 * 1024,
	Workers:              1,
}<|MERGE_RESOLUTION|>--- conflicted
+++ resolved
@@ -215,23 +215,7 @@
 			},
 		},
 	},
-<<<<<<< HEAD
 	LogAddrIdx: iiCfg{
-=======
-}
-
-func EnableHistoricalCommitment() {
-	cfg := Schema[kv.CommitmentDomain]
-	cfg.hist.historyDisabled = false
-	cfg.hist.snapshotsDisabled = false
-	Schema[kv.CommitmentDomain] = cfg
-}
-
-var ExperimentalConcurrentCommitment = false // set true to use concurrent commitment by default
-
-var StandaloneIISchema = map[kv.InvertedIdx]iiCfg{
-	kv.LogAddrIdx: {
->>>>>>> bd687ed3
 		filenameBase: kv.FileLogAddressIdx, keysTable: kv.TblLogAddressKeys, valuesTable: kv.TblLogAddressIdx,
 
 		compression: seg.CompressNone,
