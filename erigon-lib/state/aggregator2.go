package state

import (
	"context"
<<<<<<< HEAD
	"sync/atomic"
=======
	"fmt"
>>>>>>> 2eee6bf0

	"github.com/erigontech/erigon-lib/common/datadir"
	"github.com/erigontech/erigon-lib/common/dbg"
	"github.com/erigontech/erigon-lib/kv"
	"github.com/erigontech/erigon-lib/log/v3"
	"github.com/erigontech/erigon-lib/seg"
)

// this is supposed to register domains/iis
// salt file should exist, else agg created has nil salt.
func NewAggregator(ctx context.Context, dirs datadir.Dirs, aggregationStep uint64, db kv.RoDB, logger log.Logger) (*Aggregator, error) {
	salt, err := GetStateIndicesSalt(dirs, false, logger)
	if err != nil {
		return nil, err
	}
	return NewAggregator2(ctx, dirs, aggregationStep, salt, db, logger)
}

func NewAggregator2(ctx context.Context, dirs datadir.Dirs, aggregationStep uint64, salt *uint32, db kv.RoDB, logger log.Logger) (*Aggregator, error) {
	a, err := newAggregatorOld(ctx, dirs, aggregationStep, db, logger)
	if err != nil {
		return nil, err
	}
	if err := a.registerDomain(kv.AccountsDomain, salt, dirs, logger); err != nil {
		return nil, err
	}
	if err := a.registerDomain(kv.StorageDomain, salt, dirs, logger); err != nil {
		return nil, err
	}
	if err := a.registerDomain(kv.CodeDomain, salt, dirs, logger); err != nil {
		return nil, err
	}
	if err := a.registerDomain(kv.CommitmentDomain, salt, dirs, logger); err != nil {
		return nil, err
	}
	if err := a.registerDomain(kv.ReceiptDomain, salt, dirs, logger); err != nil {
		return nil, err
	}
	if err := a.registerDomain(kv.RCacheDomain, salt, dirs, logger); err != nil {
		return nil, err
	}
	if err := a.registerII(kv.LogAddrIdx, salt, dirs, logger); err != nil {
		return nil, err
	}
	if err := a.registerII(kv.LogTopicIdx, salt, dirs, logger); err != nil {
		return nil, err
	}
	if err := a.registerII(kv.TracesFromIdx, salt, dirs, logger); err != nil {
		return nil, err
	}
	if err := a.registerII(kv.TracesToIdx, salt, dirs, logger); err != nil {
		return nil, err
	}
	a.KeepRecentTxnsOfHistoriesWithDisabledSnapshots(100_000) // ~1k blocks of history

	a.dirtyFilesLock.Lock()
	defer a.dirtyFilesLock.Unlock()
	a.recalcVisibleFiles(a.dirtyFilesEndTxNumMinimax())

	return a, nil
}

var dbgCommBtIndex = dbg.EnvBool("AGG_COMMITMENT_BT", false)

func init() {
	if dbgCommBtIndex {
		Schema.CommitmentDomain.Accessors = AccessorBTree | AccessorExistence
	}
	InitSchemas()
	InitAccountSchemaIntegrity()
}

type SchemaGen struct {
	AccountsDomain   domainCfg
	StorageDomain    domainCfg
	CodeDomain       domainCfg
	CommitmentDomain domainCfg
	ReceiptDomain    domainCfg
	RCacheDomain     domainCfg
	LogAddrIdx       iiCfg
	LogTopicIdx      iiCfg
	TracesFromIdx    iiCfg
	TracesToIdx      iiCfg
}

type Versioned interface {
	GetVersions() VersionTypes
}

func (s *SchemaGen) GetVersioned(name string) (Versioned, error) {
	switch name {
	case "accounts":
		return &s.AccountsDomain, nil
	case "storage":
		return &s.StorageDomain, nil
	case "code":
		return &s.CodeDomain, nil
	case "commitment":
		return &s.CommitmentDomain, nil
	case "receipt":
		return &s.ReceiptDomain, nil
	case "rcache":
		return &s.RCacheDomain, nil
	case "logtopics":
		return &s.LogTopicIdx, nil
	case "logaddrs":
		return &s.LogAddrIdx, nil
	case "tracesfrom":
		return &s.TracesFromIdx, nil
	case "tracesto":
		return &s.TracesToIdx, nil
	default:
		return nil, fmt.Errorf("unknown schema version '%s'", name)
	}
}

func (s *SchemaGen) GetDomainCfg(name kv.Domain) domainCfg {
	switch name {
	case kv.AccountsDomain:
		return s.AccountsDomain
	case kv.StorageDomain:
		return s.StorageDomain
	case kv.CodeDomain:
		return s.CodeDomain
	case kv.CommitmentDomain:
		return s.CommitmentDomain
	case kv.ReceiptDomain:
		return s.ReceiptDomain
	case kv.RCacheDomain:
		return s.RCacheDomain
	default:
		return domainCfg{}
	}
}

func (s *SchemaGen) GetIICfg(name kv.InvertedIdx) iiCfg {
	switch name {
	case kv.LogAddrIdx:
		return s.LogAddrIdx
	case kv.LogTopicIdx:
		return s.LogTopicIdx
	case kv.TracesFromIdx:
		return s.TracesFromIdx
	case kv.TracesToIdx:
		return s.TracesToIdx
	default:
		return iiCfg{}
	}
}

var ExperimentalConcurrentCommitment = false // set true to use concurrent commitment by default

var Schema = SchemaGen{
	AccountsDomain: domainCfg{
		name: kv.AccountsDomain, valuesTable: kv.TblAccountVals,
		CompressCfg: DomainCompressCfg, Compression: seg.CompressNone,

		Accessors:            AccessorBTree | AccessorExistence,
		crossDomainIntegrity: domainIntegrityCheck,

		hist: histCfg{
			valuesTable:   kv.TblAccountHistoryVals,
			CompressorCfg: seg.DefaultCfg, Compression: seg.CompressNone,

			historyLargeValues: false,
			historyIdx:         kv.AccountsHistoryIdx,

			iiCfg: iiCfg{
				filenameBase: kv.AccountsDomain.String(), keysTable: kv.TblAccountHistoryKeys, valuesTable: kv.TblAccountIdx,
<<<<<<< HEAD
				compressorCfg: seg.DefaultCfg,
				salt:          new(atomic.Pointer[uint32]),
=======
				CompressorCfg: seg.DefaultCfg,
>>>>>>> 2eee6bf0
			},
		},
	},
	StorageDomain: domainCfg{
		name: kv.StorageDomain, valuesTable: kv.TblStorageVals,
		CompressCfg: DomainCompressCfg, Compression: seg.CompressKeys,

		Accessors: AccessorBTree | AccessorExistence,

		hist: histCfg{
			valuesTable:   kv.TblStorageHistoryVals,
			CompressorCfg: seg.DefaultCfg, Compression: seg.CompressNone,

			historyLargeValues: false,
			historyIdx:         kv.StorageHistoryIdx,

			iiCfg: iiCfg{
				filenameBase: kv.StorageDomain.String(), keysTable: kv.TblStorageHistoryKeys, valuesTable: kv.TblStorageIdx,
<<<<<<< HEAD
				compressorCfg: seg.DefaultCfg,
				salt:          new(atomic.Pointer[uint32]),
=======
				CompressorCfg: seg.DefaultCfg,
>>>>>>> 2eee6bf0
			},
		},
	},
	CodeDomain: domainCfg{
		name: kv.CodeDomain, valuesTable: kv.TblCodeVals,
		CompressCfg: DomainCompressCfg, Compression: seg.CompressVals, // compress Code with keys doesn't show any profit. compress of values show 4x ratio on eth-mainnet and 2.5x ratio on bor-mainnet

		Accessors:   AccessorBTree | AccessorExistence,
		largeValues: true,

		hist: histCfg{
			valuesTable:   kv.TblCodeHistoryVals,
			CompressorCfg: seg.DefaultCfg, Compression: seg.CompressKeys | seg.CompressVals,

			historyLargeValues: true,
			historyIdx:         kv.CodeHistoryIdx,

			iiCfg: iiCfg{
				filenameBase: kv.CodeDomain.String(), keysTable: kv.TblCodeHistoryKeys, valuesTable: kv.TblCodeIdx,
<<<<<<< HEAD
				compressorCfg: seg.DefaultCfg,
				salt:          new(atomic.Pointer[uint32]),
=======
				CompressorCfg: seg.DefaultCfg,
>>>>>>> 2eee6bf0
			},
		},
	},
	CommitmentDomain: domainCfg{
		name: kv.CommitmentDomain, valuesTable: kv.TblCommitmentVals,
		CompressCfg: DomainCompressCfg, Compression: seg.CompressKeys,

		Accessors:           AccessorHashMap,
		replaceKeysInValues: AggregatorSqueezeCommitmentValues,

		hist: histCfg{
			valuesTable:   kv.TblCommitmentHistoryVals,
			CompressorCfg: HistoryCompressCfg, Compression: seg.CompressNone, // seg.CompressKeys | seg.CompressVals,
			historyIdx: kv.CommitmentHistoryIdx,

			historyLargeValues:            false,
			historyValuesOnCompressedPage: 16,

			snapshotsDisabled: true,
			historyDisabled:   true,

			iiCfg: iiCfg{
				filenameBase: kv.CommitmentDomain.String(), keysTable: kv.TblCommitmentHistoryKeys, valuesTable: kv.TblCommitmentIdx,
<<<<<<< HEAD
				compressorCfg: seg.DefaultCfg,
				salt:          new(atomic.Pointer[uint32]),
=======
				CompressorCfg: seg.DefaultCfg,
>>>>>>> 2eee6bf0
			},
		},
	},
	ReceiptDomain: domainCfg{
		name: kv.ReceiptDomain, valuesTable: kv.TblReceiptVals,
		CompressCfg: seg.DefaultCfg, Compression: seg.CompressNone,
		largeValues: false,

		Accessors: AccessorBTree | AccessorExistence,

		hist: histCfg{
			valuesTable:   kv.TblReceiptHistoryVals,
			CompressorCfg: seg.DefaultCfg, Compression: seg.CompressNone,

			historyLargeValues: false,
			historyIdx:         kv.ReceiptHistoryIdx,

			iiCfg: iiCfg{
				filenameBase: kv.ReceiptDomain.String(), keysTable: kv.TblReceiptHistoryKeys, valuesTable: kv.TblReceiptIdx,
<<<<<<< HEAD
				compressorCfg: seg.DefaultCfg,
				salt:          new(atomic.Pointer[uint32]),
=======
				CompressorCfg: seg.DefaultCfg,
>>>>>>> 2eee6bf0
			},
		},
	},
	RCacheDomain: domainCfg{
		name: kv.RCacheDomain, valuesTable: kv.TblRCacheVals,
		largeValues: true,

		Accessors:   AccessorHashMap,
		CompressCfg: DomainCompressCfg, Compression: seg.CompressNone, //seg.CompressKeys | seg.CompressVals,

		hist: histCfg{
			valuesTable: kv.TblRCacheHistoryVals,
			Compression: seg.CompressNone, //seg.CompressKeys | seg.CompressVals,

			historyLargeValues: true,
			historyIdx:         kv.RCacheHistoryIdx,

			snapshotsDisabled:             true,
			historyValuesOnCompressedPage: 16,

			iiCfg: iiCfg{
				disable:      true, // disable everything by default
				filenameBase: kv.RCacheDomain.String(), keysTable: kv.TblRCacheHistoryKeys, valuesTable: kv.TblRCacheIdx,
<<<<<<< HEAD
				compressorCfg: seg.DefaultCfg,
				salt:          new(atomic.Pointer[uint32]),
=======
				CompressorCfg: seg.DefaultCfg,
>>>>>>> 2eee6bf0
			},
		},
	},

	LogAddrIdx: iiCfg{
		filenameBase: kv.FileLogAddressIdx, keysTable: kv.TblLogAddressKeys, valuesTable: kv.TblLogAddressIdx,

		Compression: seg.CompressNone,
		name:        kv.LogAddrIdx,
		salt:        new(atomic.Pointer[uint32]),
	},
	LogTopicIdx: iiCfg{
		filenameBase: kv.FileLogTopicsIdx, keysTable: kv.TblLogTopicsKeys, valuesTable: kv.TblLogTopicsIdx,

		Compression: seg.CompressNone,
		name:        kv.LogTopicIdx,
		salt:        new(atomic.Pointer[uint32]),
	},
	TracesFromIdx: iiCfg{
		filenameBase: kv.FileTracesFromIdx, keysTable: kv.TblTracesFromKeys, valuesTable: kv.TblTracesFromIdx,

		Compression: seg.CompressNone,
		name:        kv.TracesFromIdx,
		salt:        new(atomic.Pointer[uint32]),
	},
	TracesToIdx: iiCfg{
		filenameBase: kv.FileTracesToIdx, keysTable: kv.TblTracesToKeys, valuesTable: kv.TblTracesToIdx,

		Compression: seg.CompressNone,
		name:        kv.TracesToIdx,
		salt:        new(atomic.Pointer[uint32]),
	},
}

func EnableHistoricalCommitment() {
	cfg := Schema.CommitmentDomain
	cfg.hist.historyDisabled = false
	cfg.hist.snapshotsDisabled = false
	Schema.CommitmentDomain = cfg
}

var DomainCompressCfg = seg.Cfg{
	MinPatternScore:      1000,
	DictReducerSoftLimit: 2000000,
	MinPatternLen:        20,
	MaxPatternLen:        128,
	SamplingFactor:       4,
	MaxDictPatterns:      64 * 1024 * 2,
	Workers:              1,
}

var HistoryCompressCfg = seg.Cfg{
	MinPatternScore:      4000,
	DictReducerSoftLimit: 2000000,
	MinPatternLen:        20,
	MaxPatternLen:        128,
	SamplingFactor:       1,
	MaxDictPatterns:      64 * 1024,
	Workers:              1,
}

func EnableHistoricalRCache() {
	cfg := Schema.RCacheDomain
	cfg.hist.iiCfg.disable = false
	cfg.hist.historyDisabled = false
	cfg.hist.snapshotsDisabled = false
	Schema.RCacheDomain = cfg
}<|MERGE_RESOLUTION|>--- conflicted
+++ resolved
@@ -2,11 +2,8 @@
 
 import (
 	"context"
-<<<<<<< HEAD
+	"fmt"
 	"sync/atomic"
-=======
-	"fmt"
->>>>>>> 2eee6bf0
 
 	"github.com/erigontech/erigon-lib/common/datadir"
 	"github.com/erigontech/erigon-lib/common/dbg"
@@ -176,12 +173,8 @@
 
 			iiCfg: iiCfg{
 				filenameBase: kv.AccountsDomain.String(), keysTable: kv.TblAccountHistoryKeys, valuesTable: kv.TblAccountIdx,
-<<<<<<< HEAD
-				compressorCfg: seg.DefaultCfg,
-				salt:          new(atomic.Pointer[uint32]),
-=======
-				CompressorCfg: seg.DefaultCfg,
->>>>>>> 2eee6bf0
+				CompressorCfg: seg.DefaultCfg,
+				salt:          new(atomic.Pointer[uint32]),
 			},
 		},
 	},
@@ -200,12 +193,8 @@
 
 			iiCfg: iiCfg{
 				filenameBase: kv.StorageDomain.String(), keysTable: kv.TblStorageHistoryKeys, valuesTable: kv.TblStorageIdx,
-<<<<<<< HEAD
-				compressorCfg: seg.DefaultCfg,
-				salt:          new(atomic.Pointer[uint32]),
-=======
-				CompressorCfg: seg.DefaultCfg,
->>>>>>> 2eee6bf0
+				CompressorCfg: seg.DefaultCfg,
+				salt:          new(atomic.Pointer[uint32]),
 			},
 		},
 	},
@@ -225,12 +214,8 @@
 
 			iiCfg: iiCfg{
 				filenameBase: kv.CodeDomain.String(), keysTable: kv.TblCodeHistoryKeys, valuesTable: kv.TblCodeIdx,
-<<<<<<< HEAD
-				compressorCfg: seg.DefaultCfg,
-				salt:          new(atomic.Pointer[uint32]),
-=======
-				CompressorCfg: seg.DefaultCfg,
->>>>>>> 2eee6bf0
+				CompressorCfg: seg.DefaultCfg,
+				salt:          new(atomic.Pointer[uint32]),
 			},
 		},
 	},
@@ -254,12 +239,8 @@
 
 			iiCfg: iiCfg{
 				filenameBase: kv.CommitmentDomain.String(), keysTable: kv.TblCommitmentHistoryKeys, valuesTable: kv.TblCommitmentIdx,
-<<<<<<< HEAD
-				compressorCfg: seg.DefaultCfg,
-				salt:          new(atomic.Pointer[uint32]),
-=======
-				CompressorCfg: seg.DefaultCfg,
->>>>>>> 2eee6bf0
+				CompressorCfg: seg.DefaultCfg,
+				salt:          new(atomic.Pointer[uint32]),
 			},
 		},
 	},
@@ -279,12 +260,8 @@
 
 			iiCfg: iiCfg{
 				filenameBase: kv.ReceiptDomain.String(), keysTable: kv.TblReceiptHistoryKeys, valuesTable: kv.TblReceiptIdx,
-<<<<<<< HEAD
-				compressorCfg: seg.DefaultCfg,
-				salt:          new(atomic.Pointer[uint32]),
-=======
-				CompressorCfg: seg.DefaultCfg,
->>>>>>> 2eee6bf0
+				CompressorCfg: seg.DefaultCfg,
+				salt:          new(atomic.Pointer[uint32]),
 			},
 		},
 	},
@@ -308,12 +285,8 @@
 			iiCfg: iiCfg{
 				disable:      true, // disable everything by default
 				filenameBase: kv.RCacheDomain.String(), keysTable: kv.TblRCacheHistoryKeys, valuesTable: kv.TblRCacheIdx,
-<<<<<<< HEAD
-				compressorCfg: seg.DefaultCfg,
-				salt:          new(atomic.Pointer[uint32]),
-=======
-				CompressorCfg: seg.DefaultCfg,
->>>>>>> 2eee6bf0
+				CompressorCfg: seg.DefaultCfg,
+				salt:          new(atomic.Pointer[uint32]),
 			},
 		},
 	},
