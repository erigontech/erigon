package state

import (
	"context"
	"errors"
	"fmt"
	"io/fs"
	"os"
	"path/filepath"
	"strings"
	"sync/atomic"

	"github.com/erigontech/erigon-lib/common/datadir"
	"github.com/erigontech/erigon-lib/common/dbg"
	"github.com/erigontech/erigon-lib/kv"
	"github.com/erigontech/erigon-lib/log/v3"
	"github.com/erigontech/erigon-lib/seg"
	"github.com/erigontech/erigon-lib/snaptype"
	"github.com/erigontech/erigon-lib/version"
)

// this is supposed to register domains/iis
// salt file should exist, else agg created has nil salt.
func NewAggregator(ctx context.Context, dirs datadir.Dirs, aggregationStep uint64, db kv.RoDB, logger log.Logger) (*Aggregator, error) {
	salt, err := GetStateIndicesSalt(dirs, false, logger)
	if err != nil {
		return nil, err
	}
	return NewAggregator2(ctx, dirs, aggregationStep, salt, db, logger)
}

func NewAggregator2(ctx context.Context, dirs datadir.Dirs, aggregationStep uint64, salt *uint32, db kv.RoDB, logger log.Logger) (*Aggregator, error) {
	err := checkSnapshotsCompatibility(dirs)
	if err != nil {
		return nil, err
	}
	a, err := newAggregatorOld(ctx, dirs, aggregationStep, db, logger)
	if err != nil {
		return nil, err
	}
	if err := AdjustReceiptCurrentVersionIfNeeded(dirs, logger); err != nil {
		return nil, err
	}
	if err := a.registerDomain(kv.AccountsDomain, salt, dirs, logger); err != nil {
		return nil, err
	}
	if err := a.registerDomain(kv.StorageDomain, salt, dirs, logger); err != nil {
		return nil, err
	}
	if err := a.registerDomain(kv.CodeDomain, salt, dirs, logger); err != nil {
		return nil, err
	}
	if err := a.registerDomain(kv.CommitmentDomain, salt, dirs, logger); err != nil {
		return nil, err
	}
	if err := a.registerDomain(kv.ReceiptDomain, salt, dirs, logger); err != nil {
		return nil, err
	}
	if err := a.registerDomain(kv.RCacheDomain, salt, dirs, logger); err != nil {
		return nil, err
	}
	if err := a.registerII(kv.LogAddrIdx, salt, dirs, logger); err != nil {
		return nil, err
	}
	if err := a.registerII(kv.LogTopicIdx, salt, dirs, logger); err != nil {
		return nil, err
	}
	if err := a.registerII(kv.TracesFromIdx, salt, dirs, logger); err != nil {
		return nil, err
	}
	if err := a.registerII(kv.TracesToIdx, salt, dirs, logger); err != nil {
		return nil, err
	}

	a.AddDependencyBtwnDomains(kv.AccountsDomain, kv.CommitmentDomain)
	a.AddDependencyBtwnDomains(kv.StorageDomain, kv.CommitmentDomain)

	a.KeepRecentTxnsOfHistoriesWithDisabledSnapshots(100_000) // ~1k blocks of history

	a.dirtyFilesLock.Lock()
	defer a.dirtyFilesLock.Unlock()
	a.recalcVisibleFiles(a.dirtyFilesEndTxNumMinimax())

	return a, nil
}

var dbgCommBtIndex = dbg.EnvBool("AGG_COMMITMENT_BT", false)

func init() {
	if dbgCommBtIndex {
		Schema.CommitmentDomain.Accessors = AccessorBTree | AccessorExistence
	}
	InitSchemas()
}

type SchemaGen struct {
	AccountsDomain   domainCfg
	StorageDomain    domainCfg
	CodeDomain       domainCfg
	CommitmentDomain domainCfg
	ReceiptDomain    domainCfg
	RCacheDomain     domainCfg
	LogAddrIdx       iiCfg
	LogTopicIdx      iiCfg
	TracesFromIdx    iiCfg
	TracesToIdx      iiCfg
}

type Versioned interface {
	GetVersions() VersionTypes
}

func (s *SchemaGen) GetVersioned(name string) (Versioned, error) {
	switch name {
	case kv.AccountsDomain.String(), kv.StorageDomain.String(), kv.CodeDomain.String(), kv.CommitmentDomain.String(), kv.ReceiptDomain.String(), kv.RCacheDomain.String():
		domain, err := kv.String2Domain(name)
		if err != nil {
			return nil, err
		}
		return s.GetDomainCfg(domain), nil
	case kv.LogTopicIdx.String(), kv.LogAddrIdx.String(), kv.TracesFromIdx.String(), kv.TracesToIdx.String():
		ii, err := kv.String2InvertedIdx(name)
		if err != nil {
			return nil, err
		}
		return s.GetIICfg(ii), nil
	default:
		return nil, fmt.Errorf("unknown schema version '%s'", name)
	}
}

func (s *SchemaGen) GetDomainCfg(name kv.Domain) domainCfg {
	var v domainCfg
	switch name {
	case kv.AccountsDomain:
		v = s.AccountsDomain
	case kv.StorageDomain:
		v = s.StorageDomain
	case kv.CodeDomain:
		v = s.CodeDomain
	case kv.CommitmentDomain:
		v = s.CommitmentDomain
	case kv.ReceiptDomain:
		v = s.ReceiptDomain
	case kv.RCacheDomain:
		v = s.RCacheDomain
	default:
		v = domainCfg{}
	}
	v.hist.iiCfg.salt = new(atomic.Pointer[uint32])
	return v
}

func (s *SchemaGen) GetIICfg(name kv.InvertedIdx) iiCfg {
	var v iiCfg
	switch name {
	case kv.LogAddrIdx:
		v = s.LogAddrIdx
	case kv.LogTopicIdx:
		v = s.LogTopicIdx
	case kv.TracesFromIdx:
		v = s.TracesFromIdx
	case kv.TracesToIdx:
		v = s.TracesToIdx
	default:
		v = iiCfg{}
	}
	v.salt = new(atomic.Pointer[uint32])
	return v
}

var ExperimentalConcurrentCommitment = false // set true to use concurrent commitment by default

var Schema = SchemaGen{
	AccountsDomain: domainCfg{
		name: kv.AccountsDomain, valuesTable: kv.TblAccountVals,
		CompressCfg: DomainCompressCfg, Compression: seg.CompressNone,

		Accessors: AccessorBTree | AccessorExistence,

		hist: histCfg{
			valuesTable:   kv.TblAccountHistoryVals,
			CompressorCfg: seg.DefaultCfg, Compression: seg.CompressNone,

			historyLargeValues: false,
			historyIdx:         kv.AccountsHistoryIdx,

			iiCfg: iiCfg{
				filenameBase: kv.AccountsDomain.String(), keysTable: kv.TblAccountHistoryKeys, valuesTable: kv.TblAccountIdx,
				CompressorCfg: seg.DefaultCfg,
				Accessors:     AccessorHashMap,
			},
		},
	},
	StorageDomain: domainCfg{
		name: kv.StorageDomain, valuesTable: kv.TblStorageVals,
		CompressCfg: DomainCompressCfg, Compression: seg.CompressKeys,

		Accessors: AccessorBTree | AccessorExistence,

		hist: histCfg{
			valuesTable:   kv.TblStorageHistoryVals,
			CompressorCfg: seg.DefaultCfg, Compression: seg.CompressNone,

			historyLargeValues: false,
			historyIdx:         kv.StorageHistoryIdx,

			iiCfg: iiCfg{
				filenameBase: kv.StorageDomain.String(), keysTable: kv.TblStorageHistoryKeys, valuesTable: kv.TblStorageIdx,
				CompressorCfg: seg.DefaultCfg,
				Accessors:     AccessorHashMap,
			},
		},
	},
	CodeDomain: domainCfg{
		name: kv.CodeDomain, valuesTable: kv.TblCodeVals,
		CompressCfg: DomainCompressCfg, Compression: seg.CompressVals, // compressing Code with keys doesn't show any benefits. Compression of values shows 4x ratio on eth-mainnet and 2.5x ratio on bor-mainnet

		Accessors:   AccessorBTree | AccessorExistence,
		largeValues: true,

		hist: histCfg{
			valuesTable:   kv.TblCodeHistoryVals,
			CompressorCfg: seg.DefaultCfg, Compression: seg.CompressKeys | seg.CompressVals,

			historyLargeValues: true,
			historyIdx:         kv.CodeHistoryIdx,

			iiCfg: iiCfg{
				filenameBase: kv.CodeDomain.String(), keysTable: kv.TblCodeHistoryKeys, valuesTable: kv.TblCodeIdx,
				CompressorCfg: seg.DefaultCfg,
				Accessors:     AccessorHashMap,
			},
		},
	},
	CommitmentDomain: domainCfg{
		name: kv.CommitmentDomain, valuesTable: kv.TblCommitmentVals,
		CompressCfg: DomainCompressCfg, Compression: seg.CompressKeys,

		Accessors:           AccessorHashMap,
		replaceKeysInValues: AggregatorSqueezeCommitmentValues,

		hist: histCfg{
			valuesTable:   kv.TblCommitmentHistoryVals,
			CompressorCfg: HistoryCompressCfg, Compression: seg.CompressNone, // seg.CompressKeys | seg.CompressVals,
			historyIdx: kv.CommitmentHistoryIdx,

			historyLargeValues:            false,
			historyValuesOnCompressedPage: 64,

			snapshotsDisabled: true,
			historyDisabled:   true,

			iiCfg: iiCfg{
				filenameBase: kv.CommitmentDomain.String(), keysTable: kv.TblCommitmentHistoryKeys, valuesTable: kv.TblCommitmentIdx,
				CompressorCfg: seg.DefaultCfg,
				Accessors:     AccessorHashMap,
			},
		},
	},
	ReceiptDomain: domainCfg{
		name: kv.ReceiptDomain, valuesTable: kv.TblReceiptVals,
		CompressCfg: seg.DefaultCfg, Compression: seg.CompressNone,
		largeValues: false,

		Accessors: AccessorBTree | AccessorExistence,

		hist: histCfg{
			valuesTable:   kv.TblReceiptHistoryVals,
			CompressorCfg: seg.DefaultCfg, Compression: seg.CompressNone,

			historyLargeValues: false,
			historyIdx:         kv.ReceiptHistoryIdx,

			iiCfg: iiCfg{
				filenameBase: kv.ReceiptDomain.String(), keysTable: kv.TblReceiptHistoryKeys, valuesTable: kv.TblReceiptIdx,
				CompressorCfg: seg.DefaultCfg,
				Accessors:     AccessorHashMap,
			},
		},
	},
	RCacheDomain: domainCfg{
		name: kv.RCacheDomain, valuesTable: kv.TblRCacheVals,
		largeValues: true,

		Accessors:   AccessorHashMap,
		CompressCfg: DomainCompressCfg, Compression: seg.CompressNone, //seg.CompressKeys | seg.CompressVals,

		hist: histCfg{
			valuesTable: kv.TblRCacheHistoryVals,
			Compression: seg.CompressNone, //seg.CompressKeys | seg.CompressVals,

			historyLargeValues: true,
			historyIdx:         kv.RCacheHistoryIdx,

			snapshotsDisabled:             true,
			historyValuesOnCompressedPage: 16,

			iiCfg: iiCfg{
				disable:      true, // disable everything by default
				filenameBase: kv.RCacheDomain.String(), keysTable: kv.TblRCacheHistoryKeys, valuesTable: kv.TblRCacheIdx,
				CompressorCfg: seg.DefaultCfg,
				Accessors:     AccessorHashMap,
			},
		},
	},

	LogAddrIdx: iiCfg{
		filenameBase: kv.FileLogAddressIdx, keysTable: kv.TblLogAddressKeys, valuesTable: kv.TblLogAddressIdx,

		Compression: seg.CompressNone,
		name:        kv.LogAddrIdx,
		Accessors:   AccessorHashMap,
	},
	LogTopicIdx: iiCfg{
		filenameBase: kv.FileLogTopicsIdx, keysTable: kv.TblLogTopicsKeys, valuesTable: kv.TblLogTopicsIdx,

		Compression: seg.CompressNone,
		name:        kv.LogTopicIdx,
		Accessors:   AccessorHashMap,
	},
	TracesFromIdx: iiCfg{
		filenameBase: kv.FileTracesFromIdx, keysTable: kv.TblTracesFromKeys, valuesTable: kv.TblTracesFromIdx,

		Compression: seg.CompressNone,
		name:        kv.TracesFromIdx,
		Accessors:   AccessorHashMap,
	},
	TracesToIdx: iiCfg{
		filenameBase: kv.FileTracesToIdx, keysTable: kv.TblTracesToKeys, valuesTable: kv.TblTracesToIdx,

		Compression: seg.CompressNone,
		name:        kv.TracesToIdx,
		Accessors:   AccessorHashMap,
	},
}

func EnableHistoricalCommitment() {
	cfg := Schema.CommitmentDomain
	cfg.hist.historyDisabled = false
	cfg.hist.snapshotsDisabled = false
	Schema.CommitmentDomain = cfg
}

/*
  - v1.0 -> v2.0  is a breaking change. It causes a change in interpretation of "logFirstIdx" stored in receipt domain.
  - We wanted backwards compatibility however, so that was done with if checks, See `ReceiptStoresFirstLogIdx`
  - This brings problem that data coming from v1.0 vs v2.0 is interpreted by app in different ways,
    and so the version needs to be floated up to the application.
  - So to simplify matters, we need to do- v1.0 files, if it appears, must appear alone (no v2.0 etc.)
  - This function updates current version to v1.1  (to differentiate file created from 3.0 vs 3.1 erigon)
    issue: https://github.com/erigontech/erigon/issues/16293

Use this before creating aggregator.
*/
func AdjustReceiptCurrentVersionIfNeeded(dirs datadir.Dirs, logger log.Logger) error {
	found := false
	return filepath.WalkDir(dirs.SnapDomain, func(path string, entry fs.DirEntry, err error) error {
		if err != nil {
			return err
		}

		if found {
			return nil
		}
		if entry.IsDir() {
			return nil
		}

		name := entry.Name()
		res, isE3Seedable, ok := snaptype.ParseFileName(path, name)
		if !isE3Seedable {
			return nil
		}
		if !ok {
			return fmt.Errorf("[adjust_receipt] couldn't parse: %s at %s", name, path)
		}

		if res.TypeString != "receipt" || res.Ext != ".kv" {
			return nil
		}

		found = true

		if res.Version.Cmp(version.V2_0) >= 0 {
			return nil
		}

		logger.Info("adjusting receipt current version to v1.1")

		// else v1.0 -- need to adjust version
		Schema.ReceiptDomain.version.DataKV = version.V1_1_standart
		Schema.ReceiptDomain.hist.version.DataV = version.V1_1_standart

		return nil
	})
}

var DomainCompressCfg = seg.Cfg{
	MinPatternScore:      1000,
	DictReducerSoftLimit: 2000000,
	MinPatternLen:        20,
	MaxPatternLen:        128,
	SamplingFactor:       1,
	MaxDictPatterns:      64 * 1024,
	Workers:              1,
}

var HistoryCompressCfg = seg.Cfg{
	MinPatternScore:      4000,
	DictReducerSoftLimit: 2000000,
	MinPatternLen:        20,
	MaxPatternLen:        128,
	SamplingFactor:       1,
	MaxDictPatterns:      64 * 1024,
	Workers:              1,
}

func EnableHistoricalRCache() {
	cfg := Schema.RCacheDomain
	cfg.hist.iiCfg.disable = false
	cfg.hist.historyDisabled = false
	cfg.hist.snapshotsDisabled = false
	Schema.RCacheDomain = cfg
}

var SchemeMinSupportedVersions = map[string]map[string]snaptype.Version{}

func checkSnapshotsCompatibility(d datadir.Dirs) error {
	directories := []string{
		d.Chaindata, d.Tmp, d.SnapIdx, d.SnapHistory, d.SnapDomain,
		d.SnapAccessors, d.SnapCaplin, d.Downloader, d.TxPool, d.Snap,
		d.Nodes, d.CaplinBlobs, d.CaplinIndexing, d.CaplinLatest, d.CaplinGenesis,
	}
	for _, dirPath := range directories {
		err := filepath.WalkDir(dirPath, func(path string, entry fs.DirEntry, err error) error {
			if err != nil {
<<<<<<< HEAD
				if os.IsNotExist(err) {
=======
				if os.IsNotExist(err) { //skip magically disappeared files
>>>>>>> fce4bb6c
					return nil
				}
				return err
			}
			if entry.IsDir() {
				return nil
			}

			name := entry.Name()
			if strings.HasPrefix(name, "v1-") {
				return errors.New("The datadir has bad snapshot files or they are " +
					"incompatible with the current erigon version. If you want to upgrade from an" +
					"older version, you may run the following to rename files to the " +
					"new version: `erigon snapshots update-to-new-ver-format`")
			}
			fileInfo, _, _ := snaptype.ParseFileName("", name)

			currentFileVersion := fileInfo.Version

			msVs, ok := SchemeMinSupportedVersions[fileInfo.TypeString]
			if !ok {
				//println("file type not supported", fileInfo.TypeString, name)
				return nil
			}
			requiredVersion, ok := msVs[fileInfo.Ext]
			if !ok {
				return nil
			}

			if currentFileVersion.Major < requiredVersion.Major {
				return fmt.Errorf("snapshot file major version mismatch for file %s, "+
					" requiredVersion: %d, currentVersion: %d"+
					" You may want to downgrade to an older version (not older than 3.1)",
					fileInfo.Name(), requiredVersion.Major, currentFileVersion.Major)
			}
			return nil
		})

		if err != nil {
			return err
		}
	}

	return nil
}<|MERGE_RESOLUTION|>--- conflicted
+++ resolved
@@ -435,11 +435,7 @@
 	for _, dirPath := range directories {
 		err := filepath.WalkDir(dirPath, func(path string, entry fs.DirEntry, err error) error {
 			if err != nil {
-<<<<<<< HEAD
-				if os.IsNotExist(err) {
-=======
 				if os.IsNotExist(err) { //skip magically disappeared files
->>>>>>> fce4bb6c
 					return nil
 				}
 				return err
