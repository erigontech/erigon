package state

import (
	"context"
	"errors"
	"fmt"
	"io/fs"
	"path/filepath"
	"strings"
	"sync/atomic"

	"github.com/erigontech/erigon-lib/common/datadir"
	"github.com/erigontech/erigon-lib/common/dbg"
	"github.com/erigontech/erigon-lib/kv"
	"github.com/erigontech/erigon-lib/log/v3"
	"github.com/erigontech/erigon-lib/seg"
	"github.com/erigontech/erigon-lib/snaptype"
)

// this is supposed to register domains/iis
// salt file should exist, else agg created has nil salt.
func NewAggregator(ctx context.Context, dirs datadir.Dirs, aggregationStep uint64, db kv.RoDB, logger log.Logger) (*Aggregator, error) {
	salt, err := GetStateIndicesSalt(dirs, false, logger)
	if err != nil {
		return nil, err
	}
	return NewAggregator2(ctx, dirs, aggregationStep, salt, db, logger)
}

func NewAggregator2(ctx context.Context, dirs datadir.Dirs, aggregationStep uint64, salt *uint32, db kv.RoDB, logger log.Logger) (*Aggregator, error) {
	err := checkSnapshotsCompatibility(dirs)
	if err != nil {
		return nil, err
	}
	a, err := newAggregatorOld(ctx, dirs, aggregationStep, db, logger)
	if err != nil {
		return nil, err
	}
	if err := a.registerDomain(kv.AccountsDomain, salt, dirs, logger); err != nil {
		return nil, err
	}
	if err := a.registerDomain(kv.StorageDomain, salt, dirs, logger); err != nil {
		return nil, err
	}
	if err := a.registerDomain(kv.CodeDomain, salt, dirs, logger); err != nil {
		return nil, err
	}
	if err := a.registerDomain(kv.CommitmentDomain, salt, dirs, logger); err != nil {
		return nil, err
	}
	if err := a.registerDomain(kv.ReceiptDomain, salt, dirs, logger); err != nil {
		return nil, err
	}
	if err := a.registerDomain(kv.RCacheDomain, salt, dirs, logger); err != nil {
		return nil, err
	}
	if err := a.registerII(kv.LogAddrIdx, salt, dirs, logger); err != nil {
		return nil, err
	}
	if err := a.registerII(kv.LogTopicIdx, salt, dirs, logger); err != nil {
		return nil, err
	}
	if err := a.registerII(kv.TracesFromIdx, salt, dirs, logger); err != nil {
		return nil, err
	}
	if err := a.registerII(kv.TracesToIdx, salt, dirs, logger); err != nil {
		return nil, err
	}

	a.AddDependencyBtwnDomains(kv.AccountsDomain, kv.CommitmentDomain)
	a.AddDependencyBtwnDomains(kv.StorageDomain, kv.CommitmentDomain)

	a.KeepRecentTxnsOfHistoriesWithDisabledSnapshots(100_000) // ~1k blocks of history

	a.dirtyFilesLock.Lock()
	defer a.dirtyFilesLock.Unlock()
	a.recalcVisibleFiles(a.dirtyFilesEndTxNumMinimax())

	return a, nil
}

var dbgCommBtIndex = dbg.EnvBool("AGG_COMMITMENT_BT", false)

func init() {
	if dbgCommBtIndex {
		Schema.CommitmentDomain.Accessors = AccessorBTree | AccessorExistence
	}
	InitSchemas()
}

type SchemaGen struct {
	AccountsDomain   domainCfg
	StorageDomain    domainCfg
	CodeDomain       domainCfg
	CommitmentDomain domainCfg
	ReceiptDomain    domainCfg
	RCacheDomain     domainCfg
	LogAddrIdx       iiCfg
	LogTopicIdx      iiCfg
	TracesFromIdx    iiCfg
	TracesToIdx      iiCfg
}

type Versioned interface {
	GetVersions() VersionTypes
}

func (s *SchemaGen) GetVersioned(name string) (Versioned, error) {
	switch name {
	case kv.AccountsDomain.String(), kv.StorageDomain.String(), kv.CodeDomain.String(), kv.CommitmentDomain.String(), kv.ReceiptDomain.String(), kv.RCacheDomain.String():
		domain, err := kv.String2Domain(name)
		if err != nil {
			return nil, err
		}
		return s.GetDomainCfg(domain), nil
	case kv.LogTopicIdx.String(), kv.LogAddrIdx.String(), kv.TracesFromIdx.String(), kv.TracesToIdx.String():
		ii, err := kv.String2InvertedIdx(name)
		if err != nil {
			return nil, err
		}
		return s.GetIICfg(ii), nil
	default:
		return nil, fmt.Errorf("unknown schema version '%s'", name)
	}
}

func (s *SchemaGen) GetDomainCfg(name kv.Domain) domainCfg {
	var v domainCfg
	switch name {
	case kv.AccountsDomain:
		v = s.AccountsDomain
	case kv.StorageDomain:
		v = s.StorageDomain
	case kv.CodeDomain:
		v = s.CodeDomain
	case kv.CommitmentDomain:
		v = s.CommitmentDomain
	case kv.ReceiptDomain:
		v = s.ReceiptDomain
	case kv.RCacheDomain:
		v = s.RCacheDomain
	default:
		v = domainCfg{}
	}
	v.hist.iiCfg.salt = new(atomic.Pointer[uint32])
	return v
}

func (s *SchemaGen) GetIICfg(name kv.InvertedIdx) iiCfg {
	var v iiCfg
	switch name {
	case kv.LogAddrIdx:
		v = s.LogAddrIdx
	case kv.LogTopicIdx:
		v = s.LogTopicIdx
	case kv.TracesFromIdx:
		v = s.TracesFromIdx
	case kv.TracesToIdx:
		v = s.TracesToIdx
	default:
		v = iiCfg{}
	}
	v.salt = new(atomic.Pointer[uint32])
	return v
}

var ExperimentalConcurrentCommitment = false // set true to use concurrent commitment by default

var Schema = SchemaGen{
	AccountsDomain: domainCfg{
		name: kv.AccountsDomain, valuesTable: kv.TblAccountVals,
		CompressCfg: seg.Cfg{
			WordLvl:    seg.CompressNone,
			WordLvlCfg: DomainCompressCfg,
			//PageLvl:    seg.PageLvlCfg{PageSize: 64, Compress: true},
		},

		Accessors: AccessorBTree | AccessorExistence,

		hist: histCfg{
			valuesTable:   kv.TblAccountHistoryVals,
			CompressorCfg: seg.DefaultWordLvlCfg, Compression: seg.CompressNone,

			historyLargeValues: false,
			historyIdx:         kv.AccountsHistoryIdx,

			iiCfg: iiCfg{
				filenameBase: kv.AccountsDomain.String(), keysTable: kv.TblAccountHistoryKeys, valuesTable: kv.TblAccountIdx,
				CompressorCfg: seg.DefaultWordLvlCfg,
			},
		},
	},
	StorageDomain: domainCfg{
		name: kv.StorageDomain, valuesTable: kv.TblStorageVals,
		CompressCfg: seg.Cfg{
			WordLvl:    seg.CompressNone,
			WordLvlCfg: DomainCompressCfg,
			//PageLvl:    seg.PageLvlCfg{PageSize: 64, Compress: true},
		},

		Accessors: AccessorBTree | AccessorExistence,

		hist: histCfg{
			valuesTable:   kv.TblStorageHistoryVals,
			CompressorCfg: seg.DefaultWordLvlCfg, Compression: seg.CompressNone,

			historyLargeValues: false,
			historyIdx:         kv.StorageHistoryIdx,

			iiCfg: iiCfg{
				filenameBase: kv.StorageDomain.String(), keysTable: kv.TblStorageHistoryKeys, valuesTable: kv.TblStorageIdx,
				CompressorCfg: seg.DefaultWordLvlCfg,
			},
		},
	},
	CodeDomain: domainCfg{
		name: kv.CodeDomain, valuesTable: kv.TblCodeVals,
<<<<<<< HEAD
		CompressCfg: seg.Cfg{
			WordLvl:    seg.CompressVals, // compress Code with keys doesn't show any profit. compress of values show 4x ratio on eth-mainnet and 2.5x ratio on bor-mainnet
			WordLvlCfg: DomainCompressCfg,
			//PageLvl:    seg.PageLvlCfg{PageSize: 64, Compress: true},
		},
=======
		CompressCfg: DomainCompressCfg, Compression: seg.CompressVals, // compressing Code with keys doesn't show any benefits. Compression of values shows 4x ratio on eth-mainnet and 2.5x ratio on bor-mainnet
>>>>>>> 87985962

		Accessors:   AccessorBTree | AccessorExistence,
		largeValues: true,

		hist: histCfg{
			valuesTable:   kv.TblCodeHistoryVals,
			CompressorCfg: seg.DefaultWordLvlCfg, Compression: seg.CompressKeys | seg.CompressVals,

			historyLargeValues: true,
			historyIdx:         kv.CodeHistoryIdx,

			iiCfg: iiCfg{
				filenameBase: kv.CodeDomain.String(), keysTable: kv.TblCodeHistoryKeys, valuesTable: kv.TblCodeIdx,
				CompressorCfg: seg.DefaultWordLvlCfg,
			},
		},
	},
	CommitmentDomain: domainCfg{
		name: kv.CommitmentDomain, valuesTable: kv.TblCommitmentVals,
		CompressCfg: seg.Cfg{
			WordLvl:    seg.CompressNone, //seg.CompressKeys,
			WordLvlCfg: DomainCompressCfg,
			PageLvl:    seg.PageLvlCfg{PageSize: 16, Compress: false},
		},

		Accessors:           AccessorHashMap,
		replaceKeysInValues: AggregatorSqueezeCommitmentValues,

		hist: histCfg{
			valuesTable:   kv.TblCommitmentHistoryVals,
			CompressorCfg: HistoryCompressCfg, Compression: seg.CompressNone, // seg.CompressKeys | seg.CompressVals,
			historyIdx: kv.CommitmentHistoryIdx,

			historyLargeValues:            false,
			historyValuesOnCompressedPage: 16,

			snapshotsDisabled: true,
			historyDisabled:   true,

			iiCfg: iiCfg{
				filenameBase: kv.CommitmentDomain.String(), keysTable: kv.TblCommitmentHistoryKeys, valuesTable: kv.TblCommitmentIdx,
				CompressorCfg: seg.DefaultWordLvlCfg,
			},
		},
	},
	ReceiptDomain: domainCfg{
		name: kv.ReceiptDomain, valuesTable: kv.TblReceiptVals,
		CompressCfg: seg.Cfg{WordLvl: seg.CompressNone},

		largeValues: false,

		Accessors: AccessorBTree | AccessorExistence,

		hist: histCfg{
			valuesTable:   kv.TblReceiptHistoryVals,
			CompressorCfg: seg.DefaultWordLvlCfg, Compression: seg.CompressNone,

			historyLargeValues: false,
			historyIdx:         kv.ReceiptHistoryIdx,

			iiCfg: iiCfg{
				filenameBase: kv.ReceiptDomain.String(), keysTable: kv.TblReceiptHistoryKeys, valuesTable: kv.TblReceiptIdx,
				CompressorCfg: seg.DefaultWordLvlCfg,
			},
		},
	},
	RCacheDomain: domainCfg{
		name: kv.RCacheDomain, valuesTable: kv.TblRCacheVals,
		CompressCfg: seg.Cfg{WordLvl: seg.CompressNone},

		largeValues: true,

		Accessors: AccessorHashMap,

		hist: histCfg{
			valuesTable: kv.TblRCacheHistoryVals,
			Compression: seg.CompressNone, //seg.CompressKeys | seg.CompressVals,

			historyLargeValues: true,
			historyIdx:         kv.RCacheHistoryIdx,

			snapshotsDisabled:             true,
			historyValuesOnCompressedPage: 16,

			iiCfg: iiCfg{
				disable:      true, // disable everything by default
				filenameBase: kv.RCacheDomain.String(), keysTable: kv.TblRCacheHistoryKeys, valuesTable: kv.TblRCacheIdx,
				CompressorCfg: seg.DefaultWordLvlCfg,
			},
		},
	},

	LogAddrIdx: iiCfg{
		filenameBase: kv.FileLogAddressIdx, keysTable: kv.TblLogAddressKeys, valuesTable: kv.TblLogAddressIdx,

		Compression: seg.CompressNone,
		name:        kv.LogAddrIdx,
	},
	LogTopicIdx: iiCfg{
		filenameBase: kv.FileLogTopicsIdx, keysTable: kv.TblLogTopicsKeys, valuesTable: kv.TblLogTopicsIdx,

		Compression: seg.CompressNone,
		name:        kv.LogTopicIdx,
	},
	TracesFromIdx: iiCfg{
		filenameBase: kv.FileTracesFromIdx, keysTable: kv.TblTracesFromKeys, valuesTable: kv.TblTracesFromIdx,

		Compression: seg.CompressNone,
		name:        kv.TracesFromIdx,
	},
	TracesToIdx: iiCfg{
		filenameBase: kv.FileTracesToIdx, keysTable: kv.TblTracesToKeys, valuesTable: kv.TblTracesToIdx,

		Compression: seg.CompressNone,
		name:        kv.TracesToIdx,
	},
}

func EnableHistoricalCommitment() {
	cfg := Schema.CommitmentDomain
	cfg.hist.historyDisabled = false
	cfg.hist.snapshotsDisabled = false
	Schema.CommitmentDomain = cfg
}

var DomainCompressCfg = seg.WordLvlCfg{
	MinPatternScore:      1000,
	DictReducerSoftLimit: 2000000,
	MinPatternLen:        20,
	MaxPatternLen:        128,
	SamplingFactor:       1,
	MaxDictPatterns:      64 * 1024,
	Workers:              1,
}

var HistoryCompressCfg = seg.WordLvlCfg{
	MinPatternScore:      4000,
	DictReducerSoftLimit: 2000000,
	MinPatternLen:        20,
	MaxPatternLen:        128,
	SamplingFactor:       1,
	MaxDictPatterns:      64 * 1024,
	Workers:              1,
}

func EnableHistoricalRCache() {
	cfg := Schema.RCacheDomain
	cfg.hist.iiCfg.disable = false
	cfg.hist.historyDisabled = false
	cfg.hist.snapshotsDisabled = false
	Schema.RCacheDomain = cfg
}

var SchemeMinSupportedVersions = map[string]map[string]snaptype.Version{}

func checkSnapshotsCompatibility(d datadir.Dirs) error {
	directories := []string{
		d.Chaindata, d.Tmp, d.SnapIdx, d.SnapHistory, d.SnapDomain,
		d.SnapAccessors, d.SnapCaplin, d.Downloader, d.TxPool, d.Snap,
		d.Nodes, d.CaplinBlobs, d.CaplinIndexing, d.CaplinLatest, d.CaplinGenesis,
	}
	for _, dirPath := range directories {
		err := filepath.WalkDir(dirPath, func(path string, entry fs.DirEntry, err error) error {
			if err != nil {
				return err
			}

			if !entry.IsDir() {
				name := entry.Name()
				if strings.HasPrefix(name, "v1-") {
					return errors.New("The datadir has bad snapshot files or they are " +
						"incompatible with the current erigon version. If you want to upgrade from an" +
						"older version, you may run the following to rename files to the " +
						"new version: `erigon seg update-to-new-ver-format`")
				}
				fileInfo, _, _ := snaptype.ParseFileName("", name)

				currentFileVersion := fileInfo.Version

				msVs, ok := SchemeMinSupportedVersions[fileInfo.TypeString]
				if !ok {
					//println("file type not supported", fileInfo.TypeString, name)
					return nil
				}
				requiredVersion, ok := msVs[fileInfo.Ext]
				if !ok {
					return nil
				}

				if currentFileVersion.Major < requiredVersion.Major {
					return fmt.Errorf("snapshot file major version mismatch for file %s, "+
						" requiredVersion: %d, currentVersion: %d"+
						" You may want to downgrade to an older version (not older than 3.1)",
						fileInfo.Name(), requiredVersion.Major, currentFileVersion.Major)
				}
			}
			return nil
		})

		if err != nil {
			return err
		}
	}

	return nil
}<|MERGE_RESOLUTION|>--- conflicted
+++ resolved
@@ -215,15 +215,11 @@
 	},
 	CodeDomain: domainCfg{
 		name: kv.CodeDomain, valuesTable: kv.TblCodeVals,
-<<<<<<< HEAD
 		CompressCfg: seg.Cfg{
-			WordLvl:    seg.CompressVals, // compress Code with keys doesn't show any profit. compress of values show 4x ratio on eth-mainnet and 2.5x ratio on bor-mainnet
+			WordLvl:    seg.CompressVals, // compressing Code with keys doesn't show any benefits. Compression of values shows 4x ratio on eth-mainnet and 2.5x ratio on bor-mainnet
 			WordLvlCfg: DomainCompressCfg,
 			//PageLvl:    seg.PageLvlCfg{PageSize: 64, Compress: true},
 		},
-=======
-		CompressCfg: DomainCompressCfg, Compression: seg.CompressVals, // compressing Code with keys doesn't show any benefits. Compression of values shows 4x ratio on eth-mainnet and 2.5x ratio on bor-mainnet
->>>>>>> 87985962
 
 		Accessors:   AccessorBTree | AccessorExistence,
 		largeValues: true,
