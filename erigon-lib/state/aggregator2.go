package state

import (
	"context"

	"github.com/erigontech/erigon-lib/common/datadir"
	"github.com/erigontech/erigon-lib/common/dbg"
	"github.com/erigontech/erigon-lib/kv"
	"github.com/erigontech/erigon-lib/log/v3"
	"github.com/erigontech/erigon-lib/seg"
)

// this is supposed to register domains/iis

func NewAggregator(ctx context.Context, dirs datadir.Dirs, aggregationStep uint64, db kv.RoDB, logger log.Logger) (*Aggregator, error) {
	salt, err := getStateIndicesSalt(dirs.Snap)
	if err != nil {
		return nil, err
	}

	a, err := newAggregatorOld(ctx, dirs, aggregationStep, db, logger)
	if err != nil {
		return nil, err
	}
	if err := a.registerDomain(kv.AccountsDomain, salt, dirs, logger); err != nil {
		return nil, err
	}
	if err := a.registerDomain(kv.StorageDomain, salt, dirs, logger); err != nil {
		return nil, err
	}
	if err := a.registerDomain(kv.CodeDomain, salt, dirs, logger); err != nil {
		return nil, err
	}
	if err := a.registerDomain(kv.CommitmentDomain, salt, dirs, logger); err != nil {
		return nil, err
	}
	if err := a.registerDomain(kv.ReceiptDomain, salt, dirs, logger); err != nil {
		return nil, err
	}
	if err := a.registerII(kv.LogAddrIdx, salt, dirs, logger); err != nil {
		return nil, err
	}
	if err := a.registerII(kv.LogTopicIdx, salt, dirs, logger); err != nil {
		return nil, err
	}
	if err := a.registerII(kv.TracesFromIdx, salt, dirs, logger); err != nil {
		return nil, err
	}
	if err := a.registerII(kv.TracesToIdx, salt, dirs, logger); err != nil {
		return nil, err
	}
	a.KeepRecentTxnsOfHistoriesWithDisabledSnapshots(100_000) // ~1k blocks of history

	a.dirtyFilesLock.Lock()
	defer a.dirtyFilesLock.Unlock()
	a.recalcVisibleFiles(a.dirtyFilesEndTxNumMinimax())

	return a, nil
}

var dbgCommBtIndex = dbg.EnvBool("AGG_COMMITMENT_BT", false)

func init() {
	if dbgCommBtIndex {
		cfg := Schema[kv.CommitmentDomain]
		cfg.AccessorList = AccessorBTree | AccessorExistence
		Schema[kv.CommitmentDomain] = cfg
	}
}

var Schema = map[kv.Domain]domainCfg{
	kv.AccountsDomain: {
		name: kv.AccountsDomain, valuesTable: kv.TblAccountVals,
		CompressCfg: DomainCompressCfg, Compression: seg.CompressNone,

		AccessorList:         AccessorBTree | AccessorExistence,
		crossDomainIntegrity: domainIntegrityCheck,

		hist: histCfg{
			valuesTable:   kv.TblAccountHistoryVals,
			compressorCfg: seg.DefaultCfg, compression: seg.CompressNone,

			historyLargeValues: false,
			historyIdx:         kv.AccountsHistoryIdx,

			iiCfg: iiCfg{
<<<<<<< HEAD
				keysTable: kv.TblAccountHistoryKeys, valuesTable: kv.TblAccountIdx,
				compressorCfg: seg.DefaultCfg,
				filenameBase:  kv.AccountsDomain.String(), //TODO: looks redundant
=======
				filenameBase: kv.AccountsDomain.String(), keysTable: kv.TblAccountHistoryKeys, valuesTable: kv.TblAccountIdx,
				compressorCfg: seg.DefaultCfg,
>>>>>>> 5729b000
			},
		},
	},
	kv.StorageDomain: {
		name: kv.StorageDomain, valuesTable: kv.TblStorageVals,
		CompressCfg: DomainCompressCfg, Compression: seg.CompressKeys,

		AccessorList: AccessorBTree | AccessorExistence,

		hist: histCfg{
			valuesTable:   kv.TblStorageHistoryVals,
			compressorCfg: seg.DefaultCfg, compression: seg.CompressNone,

			historyLargeValues: false,
			historyIdx:         kv.StorageHistoryIdx,

			iiCfg: iiCfg{
<<<<<<< HEAD
				keysTable: kv.TblStorageHistoryKeys, valuesTable: kv.TblStorageIdx,
				compressorCfg: seg.DefaultCfg,
				filenameBase:  kv.StorageDomain.String(),
=======
				filenameBase: kv.StorageDomain.String(), keysTable: kv.TblStorageHistoryKeys, valuesTable: kv.TblStorageIdx,
				compressorCfg: seg.DefaultCfg,
>>>>>>> 5729b000
			},
		},
	},
	kv.CodeDomain: {
		name: kv.CodeDomain, valuesTable: kv.TblCodeVals,
		CompressCfg: DomainCompressCfg, Compression: seg.CompressVals, // compress Code with keys doesn't show any profit. compress of values show 4x ratio on eth-mainnet and 2.5x ratio on bor-mainnet

		AccessorList: AccessorBTree | AccessorExistence,
		largeValues:  true,

		hist: histCfg{
			valuesTable:   kv.TblCodeHistoryVals,
			compressorCfg: seg.DefaultCfg, compression: seg.CompressKeys | seg.CompressVals,

			historyLargeValues: true,
			historyIdx:         kv.CodeHistoryIdx,

			iiCfg: iiCfg{
<<<<<<< HEAD
				keysTable: kv.TblCodeHistoryKeys, valuesTable: kv.TblCodeIdx,
				compressorCfg: seg.DefaultCfg,
				filenameBase:  kv.CodeDomain.String(),
=======
				filenameBase: kv.CodeDomain.String(), keysTable: kv.TblCodeHistoryKeys, valuesTable: kv.TblCodeIdx,
				compressorCfg: seg.DefaultCfg,
>>>>>>> 5729b000
			},
		},
	},
	kv.CommitmentDomain: {
		name: kv.CommitmentDomain, valuesTable: kv.TblCommitmentVals,
		CompressCfg: DomainCompressCfg, Compression: seg.CompressKeys,

		AccessorList:        AccessorHashMap,
		replaceKeysInValues: AggregatorSqueezeCommitmentValues,

		hist: histCfg{
			valuesTable:   kv.TblCommitmentHistoryVals,
<<<<<<< HEAD
			compressorCfg: HistoryCompressCfg, compression: seg.CompressNone,

			snapshotsDisabled:  true,
			historyLargeValues: false,
			filenameBase:       kv.CommitmentDomain.String(),
			historyIdx:         kv.CommitmentHistoryIdx,
			historyDisabled:    true,

			iiCfg: iiCfg{
				keysTable: kv.TblCommitmentHistoryKeys, valuesTable: kv.TblCommitmentIdx,
				compressorCfg: seg.DefaultCfg,
				filenameBase:  kv.CommitmentDomain.String(),
=======
			compressorCfg: HistoryCompressCfg, compression: seg.CompressNone, // seg.CompressKeys | seg.CompressVals,
			historyIdx: kv.CommitmentHistoryIdx,

			historyLargeValues:            false,
			historyValuesOnCompressedPage: 16,

			snapshotsDisabled: true,
			historyDisabled:   true,

			iiCfg: iiCfg{
				filenameBase: kv.CommitmentDomain.String(), keysTable: kv.TblCommitmentHistoryKeys, valuesTable: kv.TblCommitmentIdx,
				compressorCfg: seg.DefaultCfg,
>>>>>>> 5729b000
			},
		},
	},
	kv.ReceiptDomain: {
		name: kv.ReceiptDomain, valuesTable: kv.TblReceiptVals,
		CompressCfg: seg.DefaultCfg, Compression: seg.CompressNone,

		AccessorList: AccessorBTree | AccessorExistence,

		hist: histCfg{
			valuesTable:   kv.TblReceiptHistoryVals,
			compressorCfg: seg.DefaultCfg, compression: seg.CompressNone,

			historyLargeValues: false,
			historyIdx:         kv.ReceiptHistoryIdx,

			iiCfg: iiCfg{
<<<<<<< HEAD
				keysTable: kv.TblReceiptHistoryKeys, valuesTable: kv.TblReceiptIdx,
				compressorCfg: seg.DefaultCfg,
				filenameBase:  kv.ReceiptDomain.String(),
=======
				filenameBase: kv.ReceiptDomain.String(), keysTable: kv.TblReceiptHistoryKeys, valuesTable: kv.TblReceiptIdx,
				compressorCfg: seg.DefaultCfg,
>>>>>>> 5729b000
			},
		},
	},
}

func EnableHistoricalCommitment() {
	cfg := Schema[kv.CommitmentDomain]
	cfg.hist.historyDisabled = false
	cfg.hist.snapshotsDisabled = false
	Schema[kv.CommitmentDomain] = cfg
}

<<<<<<< HEAD
=======
var ExperimentalConcurrentCommitment = false // set true to use concurrent commitment by default

>>>>>>> 5729b000
var StandaloneIISchema = map[kv.InvertedIdx]iiCfg{
	kv.LogAddrIdx: {
		filenameBase: kv.FileLogAddressIdx, keysTable: kv.TblLogAddressKeys, valuesTable: kv.TblLogAddressIdx,

		compression: seg.CompressNone,
		name:        kv.LogAddrIdx,
	},
	kv.LogTopicIdx: {
		filenameBase: kv.FileLogTopicsIdx, keysTable: kv.TblLogTopicsKeys, valuesTable: kv.TblLogTopicsIdx,

		compression: seg.CompressNone,
		name:        kv.LogTopicIdx,
	},
	kv.TracesFromIdx: {
		filenameBase: kv.FileTracesFromIdx, keysTable: kv.TblTracesFromKeys, valuesTable: kv.TblTracesFromIdx,

		compression: seg.CompressNone,
		name:        kv.TracesFromIdx,
	},
	kv.TracesToIdx: {
		filenameBase: kv.FileTracesToIdx, keysTable: kv.TblTracesToKeys, valuesTable: kv.TblTracesToIdx,

		compression: seg.CompressNone,
		name:        kv.TracesToIdx,
	},
}

var DomainCompressCfg = seg.Cfg{
	MinPatternScore:      1000,
	DictReducerSoftLimit: 2000000,
	MinPatternLen:        20,
	MaxPatternLen:        128,
	SamplingFactor:       4,
	MaxDictPatterns:      64 * 1024 * 2,
	Workers:              1,
}

var HistoryCompressCfg = seg.Cfg{
<<<<<<< HEAD
	MinPatternScore:      8000,
=======
	MinPatternScore:      4000,
>>>>>>> 5729b000
	DictReducerSoftLimit: 2000000,
	MinPatternLen:        20,
	MaxPatternLen:        128,
	SamplingFactor:       1,
<<<<<<< HEAD
	MaxDictPatterns:      64 * 1024 * 2,
=======
	MaxDictPatterns:      64 * 1024,
>>>>>>> 5729b000
	Workers:              1,
}<|MERGE_RESOLUTION|>--- conflicted
+++ resolved
@@ -84,14 +84,8 @@
 			historyIdx:         kv.AccountsHistoryIdx,
 
 			iiCfg: iiCfg{
-<<<<<<< HEAD
-				keysTable: kv.TblAccountHistoryKeys, valuesTable: kv.TblAccountIdx,
-				compressorCfg: seg.DefaultCfg,
-				filenameBase:  kv.AccountsDomain.String(), //TODO: looks redundant
-=======
 				filenameBase: kv.AccountsDomain.String(), keysTable: kv.TblAccountHistoryKeys, valuesTable: kv.TblAccountIdx,
 				compressorCfg: seg.DefaultCfg,
->>>>>>> 5729b000
 			},
 		},
 	},
@@ -109,14 +103,8 @@
 			historyIdx:         kv.StorageHistoryIdx,
 
 			iiCfg: iiCfg{
-<<<<<<< HEAD
-				keysTable: kv.TblStorageHistoryKeys, valuesTable: kv.TblStorageIdx,
-				compressorCfg: seg.DefaultCfg,
-				filenameBase:  kv.StorageDomain.String(),
-=======
 				filenameBase: kv.StorageDomain.String(), keysTable: kv.TblStorageHistoryKeys, valuesTable: kv.TblStorageIdx,
 				compressorCfg: seg.DefaultCfg,
->>>>>>> 5729b000
 			},
 		},
 	},
@@ -135,14 +123,8 @@
 			historyIdx:         kv.CodeHistoryIdx,
 
 			iiCfg: iiCfg{
-<<<<<<< HEAD
-				keysTable: kv.TblCodeHistoryKeys, valuesTable: kv.TblCodeIdx,
-				compressorCfg: seg.DefaultCfg,
-				filenameBase:  kv.CodeDomain.String(),
-=======
 				filenameBase: kv.CodeDomain.String(), keysTable: kv.TblCodeHistoryKeys, valuesTable: kv.TblCodeIdx,
 				compressorCfg: seg.DefaultCfg,
->>>>>>> 5729b000
 			},
 		},
 	},
@@ -155,20 +137,6 @@
 
 		hist: histCfg{
 			valuesTable:   kv.TblCommitmentHistoryVals,
-<<<<<<< HEAD
-			compressorCfg: HistoryCompressCfg, compression: seg.CompressNone,
-
-			snapshotsDisabled:  true,
-			historyLargeValues: false,
-			filenameBase:       kv.CommitmentDomain.String(),
-			historyIdx:         kv.CommitmentHistoryIdx,
-			historyDisabled:    true,
-
-			iiCfg: iiCfg{
-				keysTable: kv.TblCommitmentHistoryKeys, valuesTable: kv.TblCommitmentIdx,
-				compressorCfg: seg.DefaultCfg,
-				filenameBase:  kv.CommitmentDomain.String(),
-=======
 			compressorCfg: HistoryCompressCfg, compression: seg.CompressNone, // seg.CompressKeys | seg.CompressVals,
 			historyIdx: kv.CommitmentHistoryIdx,
 
@@ -181,7 +149,6 @@
 			iiCfg: iiCfg{
 				filenameBase: kv.CommitmentDomain.String(), keysTable: kv.TblCommitmentHistoryKeys, valuesTable: kv.TblCommitmentIdx,
 				compressorCfg: seg.DefaultCfg,
->>>>>>> 5729b000
 			},
 		},
 	},
@@ -199,14 +166,8 @@
 			historyIdx:         kv.ReceiptHistoryIdx,
 
 			iiCfg: iiCfg{
-<<<<<<< HEAD
-				keysTable: kv.TblReceiptHistoryKeys, valuesTable: kv.TblReceiptIdx,
-				compressorCfg: seg.DefaultCfg,
-				filenameBase:  kv.ReceiptDomain.String(),
-=======
 				filenameBase: kv.ReceiptDomain.String(), keysTable: kv.TblReceiptHistoryKeys, valuesTable: kv.TblReceiptIdx,
 				compressorCfg: seg.DefaultCfg,
->>>>>>> 5729b000
 			},
 		},
 	},
@@ -219,11 +180,8 @@
 	Schema[kv.CommitmentDomain] = cfg
 }
 
-<<<<<<< HEAD
-=======
 var ExperimentalConcurrentCommitment = false // set true to use concurrent commitment by default
 
->>>>>>> 5729b000
 var StandaloneIISchema = map[kv.InvertedIdx]iiCfg{
 	kv.LogAddrIdx: {
 		filenameBase: kv.FileLogAddressIdx, keysTable: kv.TblLogAddressKeys, valuesTable: kv.TblLogAddressIdx,
@@ -262,19 +220,11 @@
 }
 
 var HistoryCompressCfg = seg.Cfg{
-<<<<<<< HEAD
-	MinPatternScore:      8000,
-=======
 	MinPatternScore:      4000,
->>>>>>> 5729b000
 	DictReducerSoftLimit: 2000000,
 	MinPatternLen:        20,
 	MaxPatternLen:        128,
 	SamplingFactor:       1,
-<<<<<<< HEAD
-	MaxDictPatterns:      64 * 1024 * 2,
-=======
 	MaxDictPatterns:      64 * 1024,
->>>>>>> 5729b000
 	Workers:              1,
 }