package state

import (
	"context"

	"github.com/erigontech/erigon-lib/common/datadir"
	"github.com/erigontech/erigon-lib/common/dbg"
	"github.com/erigontech/erigon-lib/kv"
	"github.com/erigontech/erigon-lib/log/v3"
	"github.com/erigontech/erigon-lib/seg"
)

// this is supposed to register domains/iis

func NewAggregator(ctx context.Context, dirs datadir.Dirs, aggregationStep uint64, db kv.RoDB, logger log.Logger) (*Aggregator, error) {
	salt, err := getStateIndicesSalt(dirs.Snap)
	if err != nil {
		return nil, err
	}

	a, err := newAggregatorOld(ctx, dirs, aggregationStep, db, logger)
	if err != nil {
		return nil, err
	}
	if err := a.registerDomain(kv.AccountsDomain, salt, dirs, logger); err != nil {
		return nil, err
	}
	if err := a.registerDomain(kv.StorageDomain, salt, dirs, logger); err != nil {
		return nil, err
	}
	if err := a.registerDomain(kv.CodeDomain, salt, dirs, logger); err != nil {
		return nil, err
	}
	if err := a.registerDomain(kv.CommitmentDomain, salt, dirs, logger); err != nil {
		return nil, err
	}
	if err := a.registerDomain(kv.ReceiptDomain, salt, dirs, logger); err != nil {
		return nil, err
	}
	if err := a.registerII(kv.LogAddrIdx, salt, dirs, logger); err != nil {
		return nil, err
	}
	if err := a.registerII(kv.LogTopicIdx, salt, dirs, logger); err != nil {
		return nil, err
	}
	if err := a.registerII(kv.TracesFromIdx, salt, dirs, logger); err != nil {
		return nil, err
	}
	if err := a.registerII(kv.TracesToIdx, salt, dirs, logger); err != nil {
		return nil, err
	}
	a.KeepRecentTxnsOfHistoriesWithDisabledSnapshots(100_000) // ~1k blocks of history

	a.dirtyFilesLock.Lock()
	defer a.dirtyFilesLock.Unlock()
	a.recalcVisibleFiles(a.dirtyFilesEndTxNumMinimax())

	return a, nil
}

var dbgCommBtIndex = dbg.EnvBool("AGG_COMMITMENT_BT", false)

func init() {
	if dbgCommBtIndex {
		cfg := Schema[kv.CommitmentDomain]
		cfg.AccessorList = AccessorBTree | AccessorExistence
		Schema[kv.CommitmentDomain] = cfg
	}
}

var Schema = map[kv.Domain]domainCfg{
	kv.AccountsDomain: {
		name: kv.AccountsDomain, valuesTable: kv.TblAccountVals,
		CompressCfg: DomainCompressCfg, Compression: seg.CompressNone,

		AccessorList:         AccessorBTree | AccessorExistence,
		crossDomainIntegrity: domainIntegrityCheck,

		hist: histCfg{
			valuesTable:   kv.TblAccountHistoryVals,
			compressorCfg: seg.DefaultCfg, compression: seg.CompressNone,

			historyLargeValues: false,
			historyIdx:         kv.AccountsHistoryIdx,

			iiCfg: iiCfg{
				filenameBase: kv.AccountsDomain.String(), keysTable: kv.TblAccountHistoryKeys, valuesTable: kv.TblAccountIdx,
				compressorCfg: seg.DefaultCfg,
			},
		},
	},
	kv.StorageDomain: {
		name: kv.StorageDomain, valuesTable: kv.TblStorageVals,
		CompressCfg: DomainCompressCfg, Compression: seg.CompressKeys,

		AccessorList: AccessorBTree | AccessorExistence,

		hist: histCfg{
			valuesTable:   kv.TblStorageHistoryVals,
			compressorCfg: seg.DefaultCfg, compression: seg.CompressNone,

			historyLargeValues: false,
			historyIdx:         kv.StorageHistoryIdx,

			iiCfg: iiCfg{
				filenameBase: kv.StorageDomain.String(), keysTable: kv.TblStorageHistoryKeys, valuesTable: kv.TblStorageIdx,
				compressorCfg: seg.DefaultCfg,
			},
		},
	},
	kv.CodeDomain: {
		name: kv.CodeDomain, valuesTable: kv.TblCodeVals,
		CompressCfg: DomainCompressCfg, Compression: seg.CompressVals, // compress Code with keys doesn't show any profit. compress of values show 4x ratio on eth-mainnet and 2.5x ratio on bor-mainnet

		AccessorList: AccessorBTree | AccessorExistence,
		largeValues:  true,

		hist: histCfg{
			valuesTable:   kv.TblCodeHistoryVals,
			compressorCfg: seg.DefaultCfg, compression: seg.CompressKeys | seg.CompressVals,

			historyLargeValues: true,
			historyIdx:         kv.CodeHistoryIdx,

			iiCfg: iiCfg{
				filenameBase: kv.CodeDomain.String(), keysTable: kv.TblCodeHistoryKeys, valuesTable: kv.TblCodeIdx,
				compressorCfg: seg.DefaultCfg,
			},
		},
	},
	kv.CommitmentDomain: {
		name: kv.CommitmentDomain, valuesTable: kv.TblCommitmentVals,
		CompressCfg: DomainCompressCfg, Compression: seg.CompressKeys,

		AccessorList:        AccessorHashMap,
		replaceKeysInValues: AggregatorSqueezeCommitmentValues,

		hist: histCfg{
			valuesTable:   kv.TblCommitmentHistoryVals,
<<<<<<< HEAD
			compression:   seg.CompressKeys | seg.CompressVals,
			compressorCfg: HistoryCompressCfg,
=======
			compressorCfg: HistoryCompressCfg, compression: seg.CompressNone, // seg.CompressKeys | seg.CompressVals,
			historyIdx: kv.CommitmentHistoryIdx,
>>>>>>> 4a93491a

			historyLargeValues: false,
			compressSingleVal:  false,

			snapshotsDisabled: true,
			historyDisabled:   true,

			iiCfg: iiCfg{
				filenameBase: kv.CommitmentDomain.String(), keysTable: kv.TblCommitmentHistoryKeys, valuesTable: kv.TblCommitmentIdx,
				compressorCfg: seg.DefaultCfg,
			},
		},
	},
	kv.ReceiptDomain: {
		name: kv.ReceiptDomain, valuesTable: kv.TblReceiptVals,
		CompressCfg: seg.DefaultCfg, Compression: seg.CompressNone,

		AccessorList: AccessorBTree | AccessorExistence,

		hist: histCfg{
			valuesTable:   kv.TblReceiptHistoryVals,
			compressorCfg: seg.DefaultCfg, compression: seg.CompressNone,

			historyLargeValues: false,
			historyIdx:         kv.ReceiptHistoryIdx,

			iiCfg: iiCfg{
				filenameBase: kv.ReceiptDomain.String(), keysTable: kv.TblReceiptHistoryKeys, valuesTable: kv.TblReceiptIdx,
				compressorCfg: seg.DefaultCfg,
			},
		},
	},
}

func EnableHistoricalCommitment() {
	cfg := Schema[kv.CommitmentDomain]
	cfg.hist.historyDisabled = false
	cfg.hist.snapshotsDisabled = false
	Schema[kv.CommitmentDomain] = cfg
}

var ExperimentalConcurrentCommitment = false // set true to use concurrent commitment by default

var StandaloneIISchema = map[kv.InvertedIdx]iiCfg{
	kv.LogAddrIdx: {
		filenameBase: kv.FileLogAddressIdx, keysTable: kv.TblLogAddressKeys, valuesTable: kv.TblLogAddressIdx,

		compression: seg.CompressNone,
		name:        kv.LogAddrIdx,
	},
	kv.LogTopicIdx: {
		filenameBase: kv.FileLogTopicsIdx, keysTable: kv.TblLogTopicsKeys, valuesTable: kv.TblLogTopicsIdx,

		compression: seg.CompressNone,
		name:        kv.LogTopicIdx,
	},
	kv.TracesFromIdx: {
		filenameBase: kv.FileTracesFromIdx, keysTable: kv.TblTracesFromKeys, valuesTable: kv.TblTracesFromIdx,

		compression: seg.CompressNone,
		name:        kv.TracesFromIdx,
	},
	kv.TracesToIdx: {
		filenameBase: kv.FileTracesToIdx, keysTable: kv.TblTracesToKeys, valuesTable: kv.TblTracesToIdx,

		compression: seg.CompressNone,
		name:        kv.TracesToIdx,
	},
}

var DomainCompressCfg = seg.Cfg{
	MinPatternScore:      1000,
	DictReducerSoftLimit: 2000000,
	MinPatternLen:        20,
	MaxPatternLen:        128,
	SamplingFactor:       4,
	MaxDictPatterns:      64 * 1024 * 2,
	Workers:              1,
}

var HistoryCompressCfg = seg.Cfg{
	MinPatternScore:      4000,
	DictReducerSoftLimit: 2000000,
	MinPatternLen:        20,
	MaxPatternLen:        128,
	SamplingFactor:       1,
	MaxDictPatterns:      64 * 1024,
	Workers:              1,
}<|MERGE_RESOLUTION|>--- conflicted
+++ resolved
@@ -137,13 +137,8 @@
 
 		hist: histCfg{
 			valuesTable:   kv.TblCommitmentHistoryVals,
-<<<<<<< HEAD
-			compression:   seg.CompressKeys | seg.CompressVals,
-			compressorCfg: HistoryCompressCfg,
-=======
-			compressorCfg: HistoryCompressCfg, compression: seg.CompressNone, // seg.CompressKeys | seg.CompressVals,
+			compressorCfg: HistoryCompressCfg, compression: seg.CompressKeys | seg.CompressVals,
 			historyIdx: kv.CommitmentHistoryIdx,
->>>>>>> 4a93491a
 
 			historyLargeValues: false,
 			compressSingleVal:  false,
