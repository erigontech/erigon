package state

import (
	"context"

	"github.com/erigontech/erigon-lib/common/datadir"
	"github.com/erigontech/erigon-lib/common/dbg"
	"github.com/erigontech/erigon-lib/kv"
	"github.com/erigontech/erigon-lib/log/v3"
	"github.com/erigontech/erigon-lib/seg"
)

// this is supposed to register domains/iis

func NewAggregator(ctx context.Context, dirs datadir.Dirs, aggregationStep uint64, db kv.RoDB, logger log.Logger) (*Aggregator, error) {
	salt, err := getStateIndicesSalt(dirs.Snap)
	if err != nil {
		return nil, err
	}

	a, err := newAggregatorOld(ctx, dirs, aggregationStep, db, logger)
	if err != nil {
		return nil, err
	}
	if err := a.registerDomain(kv.AccountsDomain, salt, dirs, logger); err != nil {
		return nil, err
	}
	if err := a.registerDomain(kv.StorageDomain, salt, dirs, logger); err != nil {
		return nil, err
	}
	if err := a.registerDomain(kv.CodeDomain, salt, dirs, logger); err != nil {
		return nil, err
	}
	if err := a.registerDomain(kv.CommitmentDomain, salt, dirs, logger); err != nil {
		return nil, err
	}
	if err := a.registerDomain(kv.ReceiptDomain, salt, dirs, logger); err != nil {
		return nil, err
	}
	if err := a.registerII(kv.LogAddrIdx, salt, dirs, logger); err != nil {
		return nil, err
	}
	if err := a.registerII(kv.LogTopicIdx, salt, dirs, logger); err != nil {
		return nil, err
	}
	if err := a.registerII(kv.TracesFromIdx, salt, dirs, logger); err != nil {
		return nil, err
	}
	if err := a.registerII(kv.TracesToIdx, salt, dirs, logger); err != nil {
		return nil, err
	}
	a.KeepRecentTxnsOfHistoriesWithDisabledSnapshots(100_000) // ~1k blocks of history

	a.dirtyFilesLock.Lock()
	defer a.dirtyFilesLock.Unlock()
	a.recalcVisibleFiles(a.dirtyFilesEndTxNumMinimax())

	return a, nil
}

var dbgCommBtIndex = dbg.EnvBool("AGG_COMMITMENT_BT", false)

func init() {
	if dbgCommBtIndex {
		cfg := Schema[kv.CommitmentDomain]
		cfg.AccessorList = AccessorBTree | AccessorExistence
		Schema[kv.CommitmentDomain] = cfg
	}
}

var Schema = map[kv.Domain]domainCfg{
	kv.AccountsDomain: {
		name: kv.AccountsDomain, valuesTable: kv.TblAccountVals,

		AccessorList:         AccessorBTree | AccessorExistence,
		crossDomainIntegrity: domainIntegrityCheck,
		Compression:          seg.CompressNone,
		CompressCfg:          DomainCompressCfg,

		hist: histCfg{
			valuesTable: kv.TblAccountHistoryVals,
			compression: seg.CompressNone,

			historyLargeValues: false,
			filenameBase:       kv.AccountsDomain.String(), //TODO: looks redundant
			historyIdx:         kv.AccountsHistoryIdx,

			iiCfg: iiCfg{
				keysTable: kv.TblAccountHistoryKeys, valuesTable: kv.TblAccountIdx,
				compressorCfg: seg.DefaultCfg,
				filenameBase:  kv.AccountsDomain.String(), //TODO: looks redundant
			},
		},
	},
	kv.StorageDomain: {
		name: kv.StorageDomain, valuesTable: kv.TblStorageVals,

		AccessorList: AccessorBTree | AccessorExistence,
		Compression:  seg.CompressKeys,
		CompressCfg:  DomainCompressCfg,

		hist: histCfg{
			valuesTable: kv.TblStorageHistoryVals,
			compression: seg.CompressNone,

			historyLargeValues: false,
			filenameBase:       kv.StorageDomain.String(),
			historyIdx:         kv.StorageHistoryIdx,

			iiCfg: iiCfg{
				keysTable: kv.TblStorageHistoryKeys, valuesTable: kv.TblStorageIdx,
				compressorCfg: seg.DefaultCfg,
				filenameBase:  kv.StorageDomain.String(),
			},
		},
	},
	kv.CodeDomain: {
		name: kv.CodeDomain, valuesTable: kv.TblCodeVals,

		AccessorList: AccessorBTree | AccessorExistence,
		Compression:  seg.CompressVals, // compress Code with keys doesn't show any profit. compress of values show 4x ratio on eth-mainnet and 2.5x ratio on bor-mainnet
		CompressCfg:  DomainCompressCfg,
		largeValues:  true,

		hist: histCfg{
			valuesTable: kv.TblCodeHistoryVals,
			compression: seg.CompressKeys | seg.CompressVals,

			historyLargeValues: true,
			filenameBase:       kv.CodeDomain.String(),
			historyIdx:         kv.CodeHistoryIdx,

			iiCfg: iiCfg{
				keysTable: kv.TblCodeHistoryKeys, valuesTable: kv.TblCodeIdx,
				compressorCfg: seg.DefaultCfg,
				filenameBase:  kv.CodeDomain.String(),
			},
		},
	},
	kv.CommitmentDomain: {
		name: kv.CommitmentDomain, valuesTable: kv.TblCommitmentVals,

		AccessorList:        AccessorHashMap,
		Compression:         seg.CompressKeys,
		CompressCfg:         DomainCompressCfg,
		replaceKeysInValues: AggregatorSqueezeCommitmentValues,

		hist: histCfg{
			valuesTable:   kv.TblCommitmentHistoryVals,
<<<<<<< HEAD
			compression:   seg.CompressKeys | seg.CompressVals,
			compressorCfg: seg.DefaultCfg,
=======
			compression:   seg.CompressNone, // seg.CompressKeys | seg.CompressVals,
			compressorCfg: HistoryCompressCfg,
>>>>>>> 57747323

			snapshotsDisabled:  true,
			historyLargeValues: false,
			compressSingleVal:  true,

			filenameBase:    kv.CommitmentDomain.String(),
			historyIdx:      kv.CommitmentHistoryIdx,
			historyDisabled: true,

			iiCfg: iiCfg{
				keysTable: kv.TblCommitmentHistoryKeys, valuesTable: kv.TblCommitmentIdx,
				compressorCfg: seg.DefaultCfg,
				filenameBase:  kv.CommitmentDomain.String(),
			},
		},
	},
	kv.ReceiptDomain: {
		name: kv.ReceiptDomain, valuesTable: kv.TblReceiptVals,

		AccessorList: AccessorBTree | AccessorExistence,
		Compression:  seg.CompressNone, //seg.CompressKeys | seg.CompressVals,
		CompressCfg:  seg.DefaultCfg,

		hist: histCfg{
			valuesTable: kv.TblReceiptHistoryVals,
			compression: seg.CompressNone,

			historyLargeValues: false,
			filenameBase:       kv.ReceiptDomain.String(),
			historyIdx:         kv.ReceiptHistoryIdx,

			iiCfg: iiCfg{
				keysTable: kv.TblReceiptHistoryKeys, valuesTable: kv.TblReceiptIdx,
				compressorCfg: seg.DefaultCfg,
				filenameBase:  kv.ReceiptDomain.String(),
			},
		},
	},
}

func EnableHistoricalCommitment() {
	cfg := Schema[kv.CommitmentDomain]
	cfg.hist.historyDisabled = false
	cfg.hist.snapshotsDisabled = false
	Schema[kv.CommitmentDomain] = cfg
}

var StandaloneIISchema = map[kv.InvertedIdx]iiCfg{
	kv.LogAddrIdx: {
		filenameBase: kv.FileLogAddressIdx, keysTable: kv.TblLogAddressKeys, valuesTable: kv.TblLogAddressIdx,

		compression: seg.CompressNone,
		name:        kv.LogAddrIdx,
	},
	kv.LogTopicIdx: {
		filenameBase: kv.FileLogTopicsIdx, keysTable: kv.TblLogTopicsKeys, valuesTable: kv.TblLogTopicsIdx,

		compression: seg.CompressNone,
		name:        kv.LogTopicIdx,
	},
	kv.TracesFromIdx: {
		filenameBase: kv.FileTracesFromIdx, keysTable: kv.TblTracesFromKeys, valuesTable: kv.TblTracesFromIdx,

		compression: seg.CompressNone,
		name:        kv.TracesFromIdx,
	},
	kv.TracesToIdx: {
		filenameBase: kv.FileTracesToIdx, keysTable: kv.TblTracesToKeys, valuesTable: kv.TblTracesToIdx,

		compression: seg.CompressNone,
		name:        kv.TracesToIdx,
	},
}<|MERGE_RESOLUTION|>--- conflicted
+++ resolved
@@ -147,13 +147,8 @@
 
 		hist: histCfg{
 			valuesTable:   kv.TblCommitmentHistoryVals,
-<<<<<<< HEAD
 			compression:   seg.CompressKeys | seg.CompressVals,
-			compressorCfg: seg.DefaultCfg,
-=======
-			compression:   seg.CompressNone, // seg.CompressKeys | seg.CompressVals,
 			compressorCfg: HistoryCompressCfg,
->>>>>>> 57747323
 
 			snapshotsDisabled:  true,
 			historyLargeValues: false,
