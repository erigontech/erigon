--- conflicted
+++ resolved
@@ -148,11 +148,7 @@
 		hist: histCfg{
 			valuesTable:   kv.TblCommitmentHistoryVals,
 			compression:   seg.CompressNone, // seg.CompressKeys | seg.CompressVals,
-<<<<<<< HEAD
-			compressorCfg: HistCompressCfg,
-=======
 			compressorCfg: HistoryCompressCfg,
->>>>>>> 012171fb
 
 			snapshotsDisabled:  true,
 			historyLargeValues: false,
