package state

import (
	"context"

	"github.com/erigontech/erigon-lib/common/datadir"
	"github.com/erigontech/erigon-lib/common/dbg"
	"github.com/erigontech/erigon-lib/kv"
	"github.com/erigontech/erigon-lib/log/v3"
	"github.com/erigontech/erigon-lib/seg"
)

// this is supposed to register domains/iis

func NewAggregator(ctx context.Context, dirs datadir.Dirs, aggregationStep uint64, db kv.RoDB, logger log.Logger) (*Aggregator, error) {
	salt, err := getStateIndicesSalt(dirs.Snap)
	if err != nil {
		return nil, err
	}

	a, err := newAggregatorOld(ctx, dirs, aggregationStep, db, logger)
	if err != nil {
		return nil, err
	}
	if err := a.registerDomain(kv.AccountsDomain, salt, dirs, logger); err != nil {
		return nil, err
	}
	if err := a.registerDomain(kv.StorageDomain, salt, dirs, logger); err != nil {
		return nil, err
	}
	if err := a.registerDomain(kv.CodeDomain, salt, dirs, logger); err != nil {
		return nil, err
	}
	if err := a.registerDomain(kv.CommitmentDomain, salt, dirs, logger); err != nil {
		return nil, err
	}
	if err := a.registerDomain(kv.ReceiptDomain, salt, dirs, logger); err != nil {
		return nil, err
	}
	if err := a.registerII(kv.LogAddrIdx, salt, dirs, logger); err != nil {
		return nil, err
	}
	if err := a.registerII(kv.LogTopicIdx, salt, dirs, logger); err != nil {
		return nil, err
	}
	if err := a.registerII(kv.TracesFromIdx, salt, dirs, logger); err != nil {
		return nil, err
	}
	if err := a.registerII(kv.TracesToIdx, salt, dirs, logger); err != nil {
		return nil, err
	}
	a.KeepRecentTxnsOfHistoriesWithDisabledSnapshots(100_000) // ~1k blocks of history

	a.dirtyFilesLock.Lock()
	defer a.dirtyFilesLock.Unlock()
	a.recalcVisibleFiles(a.dirtyFilesEndTxNumMinimax())

	return a, nil
}

var dbgCommBtIndex = dbg.EnvBool("AGG_COMMITMENT_BT", false)

func init() {
	if dbgCommBtIndex {
		Schema.CommitmentDomain.AccessorList = AccessorBTree | AccessorExistence
	}
	InitSchemas()
	InitAccountSchemaIntegrity()
}

type SchemaGen struct {
	AccountsDomain   domainCfg
	StorageDomain    domainCfg
	CodeDomain       domainCfg
	CommitmentDomain domainCfg
	ReceiptDomain    domainCfg
	LogAddrIdx       iiCfg
	LogTopicIdx      iiCfg
	TracesFromIdx    iiCfg
	TracesToIdx      iiCfg
}

func (s *SchemaGen) GetDomainCfg(name kv.Domain) domainCfg {
	switch name {
	case kv.AccountsDomain:
		return s.AccountsDomain
	case kv.StorageDomain:
		return s.StorageDomain
	case kv.CodeDomain:
		return s.CodeDomain
	case kv.CommitmentDomain:
		return s.CommitmentDomain
	case kv.ReceiptDomain:
		return s.ReceiptDomain
	default:
		return domainCfg{}
	}
}

func (s *SchemaGen) GetIICfg(name kv.InvertedIdx) iiCfg {
	switch name {
	case kv.LogAddrIdx:
		return s.LogAddrIdx
	case kv.LogTopicIdx:
		return s.LogTopicIdx
	case kv.TracesFromIdx:
		return s.TracesFromIdx
	case kv.TracesToIdx:
		return s.TracesToIdx
	default:
		return iiCfg{}
	}
}

var Schema = SchemaGen{
	AccountsDomain: domainCfg{
		name: kv.AccountsDomain, valuesTable: kv.TblAccountVals,

		AccessorList: AccessorBTree | AccessorExistence,
		Compression:  seg.CompressNone,
		CompressCfg:  DomainCompressCfg,

		hist: histCfg{
			valuesTable: kv.TblAccountHistoryVals,
			compression: seg.CompressNone,

			historyLargeValues: false,
			filenameBase:       kv.AccountsDomain.String(), //TODO: looks redundant
			historyIdx:         kv.AccountsHistoryIdx,

			iiCfg: iiCfg{
				keysTable: kv.TblAccountHistoryKeys, valuesTable: kv.TblAccountIdx,
				compressorCfg: seg.DefaultCfg,
				filenameBase:  kv.AccountsDomain.String(), //TODO: looks redundant
			},
		},
	},
	StorageDomain: domainCfg{
		name: kv.StorageDomain, valuesTable: kv.TblStorageVals,

		AccessorList: AccessorBTree | AccessorExistence,
		Compression:  seg.CompressKeys,
		CompressCfg:  DomainCompressCfg,

		hist: histCfg{
			valuesTable: kv.TblStorageHistoryVals,
			compression: seg.CompressNone,

			historyLargeValues: false,
			filenameBase:       kv.StorageDomain.String(),
			historyIdx:         kv.StorageHistoryIdx,

			iiCfg: iiCfg{
				keysTable: kv.TblStorageHistoryKeys, valuesTable: kv.TblStorageIdx,
				compressorCfg: seg.DefaultCfg,
				filenameBase:  kv.StorageDomain.String(),
			},
		},
	},
	CodeDomain: domainCfg{
		name: kv.CodeDomain, valuesTable: kv.TblCodeVals,

		AccessorList: AccessorBTree | AccessorExistence,
		Compression:  seg.CompressVals, // compress Code with keys doesn't show any profit. compress of values show 4x ratio on eth-mainnet and 2.5x ratio on bor-mainnet
		CompressCfg:  DomainCompressCfg,
		largeValues:  true,

		hist: histCfg{
			valuesTable: kv.TblCodeHistoryVals,
			compression: seg.CompressKeys | seg.CompressVals,

			historyLargeValues: true,
			filenameBase:       kv.CodeDomain.String(),
			historyIdx:         kv.CodeHistoryIdx,

			iiCfg: iiCfg{
				keysTable: kv.TblCodeHistoryKeys, valuesTable: kv.TblCodeIdx,
				compressorCfg: seg.DefaultCfg,
				filenameBase:  kv.CodeDomain.String(),
			},
		},
	},
	CommitmentDomain: domainCfg{
		name: kv.CommitmentDomain, valuesTable: kv.TblCommitmentVals,

		AccessorList:        AccessorHashMap,
		Compression:         seg.CompressKeys,
		CompressCfg:         DomainCompressCfg,
		replaceKeysInValues: AggregatorSqueezeCommitmentValues,

		hist: histCfg{
			valuesTable: kv.TblCommitmentHistoryVals,
			compression: seg.CompressNone,

			snapshotsDisabled:  true,
			historyLargeValues: false,
			filenameBase:       kv.CommitmentDomain.String(),
			historyIdx:         kv.CommitmentHistoryIdx,
			historyDisabled:    true,

			iiCfg: iiCfg{
				keysTable: kv.TblCommitmentHistoryKeys, valuesTable: kv.TblCommitmentIdx,
				compressorCfg: seg.DefaultCfg,
				filenameBase:  kv.CommitmentDomain.String(),
			},
		},
	},
	ReceiptDomain: domainCfg{
		name: kv.ReceiptDomain, valuesTable: kv.TblReceiptVals,

		AccessorList: AccessorBTree | AccessorExistence,
		Compression:  seg.CompressNone, //seg.CompressKeys | seg.CompressVals,
		CompressCfg:  DomainCompressCfg,

		hist: histCfg{
			valuesTable: kv.TblReceiptHistoryVals,
			compression: seg.CompressNone,

			historyLargeValues: false,
			filenameBase:       kv.ReceiptDomain.String(),
			historyIdx:         kv.ReceiptHistoryIdx,

			iiCfg: iiCfg{
				keysTable: kv.TblReceiptHistoryKeys, valuesTable: kv.TblReceiptIdx,
				compressorCfg: seg.DefaultCfg,
				filenameBase:  kv.ReceiptDomain.String(),
			},
		},
	},
<<<<<<< HEAD
	LogAddrIdx: iiCfg{
=======
}

func EnableHistoricalCommitment() {
	cfg := Schema[kv.CommitmentDomain]
	cfg.hist.historyDisabled = false
	cfg.hist.snapshotsDisabled = false
	Schema[kv.CommitmentDomain] = cfg
}

var StandaloneIISchema = map[kv.InvertedIdx]iiCfg{
	kv.LogAddrIdx: {
>>>>>>> 25e7811e
		filenameBase: kv.FileLogAddressIdx, keysTable: kv.TblLogAddressKeys, valuesTable: kv.TblLogAddressIdx,

		compression: seg.CompressNone,
		name:        kv.LogAddrIdx,
	},
	LogTopicIdx: iiCfg{
		filenameBase: kv.FileLogTopicsIdx, keysTable: kv.TblLogTopicsKeys, valuesTable: kv.TblLogTopicsIdx,

		compression: seg.CompressNone,
		name:        kv.LogTopicIdx,
	},
	TracesFromIdx: iiCfg{
		filenameBase: kv.FileTracesFromIdx, keysTable: kv.TblTracesFromKeys, valuesTable: kv.TblTracesFromIdx,

		compression: seg.CompressNone,
		name:        kv.TracesFromIdx,
	},
	TracesToIdx: iiCfg{
		filenameBase: kv.FileTracesToIdx, keysTable: kv.TblTracesToKeys, valuesTable: kv.TblTracesToIdx,

		compression: seg.CompressNone,
		name:        kv.TracesToIdx,
	},
}<|MERGE_RESOLUTION|>--- conflicted
+++ resolved
@@ -227,9 +227,6 @@
 			},
 		},
 	},
-<<<<<<< HEAD
-	LogAddrIdx: iiCfg{
-=======
 }
 
 func EnableHistoricalCommitment() {
@@ -241,7 +238,6 @@
 
 var StandaloneIISchema = map[kv.InvertedIdx]iiCfg{
 	kv.LogAddrIdx: {
->>>>>>> 25e7811e
 		filenameBase: kv.FileLogAddressIdx, keysTable: kv.TblLogAddressKeys, valuesTable: kv.TblLogAddressIdx,
 
 		compression: seg.CompressNone,
