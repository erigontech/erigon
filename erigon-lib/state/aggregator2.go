package state

import (
	"context"
	"errors"
	"fmt"
	"io/fs"
	"path/filepath"
	"strings"
	"sync/atomic"

	"github.com/erigontech/erigon-lib/common/datadir"
	"github.com/erigontech/erigon-lib/common/dbg"
	"github.com/erigontech/erigon-lib/kv"
	"github.com/erigontech/erigon-lib/log/v3"
	"github.com/erigontech/erigon-lib/seg"
	"github.com/erigontech/erigon-lib/snaptype"
)

// this is supposed to register domains/iis
// salt file should exist, else agg created has nil salt.
func NewAggregator(ctx context.Context, dirs datadir.Dirs, aggregationStep uint64, db kv.RoDB, logger log.Logger) (*Aggregator, error) {
	salt, err := GetStateIndicesSalt(dirs, false, logger)
	if err != nil {
		return nil, err
	}
	return NewAggregator2(ctx, dirs, aggregationStep, salt, db, logger)
}

func NewAggregator2(ctx context.Context, dirs datadir.Dirs, aggregationStep uint64, salt *uint32, db kv.RoDB, logger log.Logger) (*Aggregator, error) {
	err := checkSnapshotsCompatibility(dirs)
	if err != nil {
		return nil, err
	}
	a, err := newAggregatorOld(ctx, dirs, aggregationStep, db, logger)
	if err != nil {
		return nil, err
	}
	if err := a.registerDomain(kv.AccountsDomain, salt, dirs, logger); err != nil {
		return nil, err
	}
	if err := a.registerDomain(kv.StorageDomain, salt, dirs, logger); err != nil {
		return nil, err
	}
	if err := a.registerDomain(kv.CodeDomain, salt, dirs, logger); err != nil {
		return nil, err
	}
	if err := a.registerDomain(kv.CommitmentDomain, salt, dirs, logger); err != nil {
		return nil, err
	}
	if err := a.registerDomain(kv.ReceiptDomain, salt, dirs, logger); err != nil {
		return nil, err
	}
	if err := a.registerDomain(kv.RCacheDomain, salt, dirs, logger); err != nil {
		return nil, err
	}
	if err := a.registerII(kv.LogAddrIdx, salt, dirs, logger); err != nil {
		return nil, err
	}
	if err := a.registerII(kv.LogTopicIdx, salt, dirs, logger); err != nil {
		return nil, err
	}
	if err := a.registerII(kv.TracesFromIdx, salt, dirs, logger); err != nil {
		return nil, err
	}
	if err := a.registerII(kv.TracesToIdx, salt, dirs, logger); err != nil {
		return nil, err
	}

	a.AddDependencyBtwnDomains(kv.AccountsDomain, kv.CommitmentDomain)
	a.AddDependencyBtwnDomains(kv.StorageDomain, kv.CommitmentDomain)

	a.KeepRecentTxnsOfHistoriesWithDisabledSnapshots(100_000) // ~1k blocks of history

	a.dirtyFilesLock.Lock()
	defer a.dirtyFilesLock.Unlock()
	a.recalcVisibleFiles(a.dirtyFilesEndTxNumMinimax())

	return a, nil
}

var dbgCommBtIndex = dbg.EnvBool("AGG_COMMITMENT_BT", false)

func init() {
	if dbgCommBtIndex {
		Schema.CommitmentDomain.Accessors = AccessorBTree | AccessorExistence
	}
	InitSchemas()
}

type SchemaGen struct {
	AccountsDomain   domainCfg
	StorageDomain    domainCfg
	CodeDomain       domainCfg
	CommitmentDomain domainCfg
	ReceiptDomain    domainCfg
	RCacheDomain     domainCfg
	LogAddrIdx       iiCfg
	LogTopicIdx      iiCfg
	TracesFromIdx    iiCfg
	TracesToIdx      iiCfg
}

type Versioned interface {
	GetVersions() VersionTypes
}

func (s *SchemaGen) GetVersioned(name string) (Versioned, error) {
	switch name {
	case kv.AccountsDomain.String(), kv.StorageDomain.String(), kv.CodeDomain.String(), kv.CommitmentDomain.String(), kv.ReceiptDomain.String(), kv.RCacheDomain.String():
		domain, err := kv.String2Domain(name)
		if err != nil {
			return nil, err
		}
		return s.GetDomainCfg(domain), nil
	case kv.LogTopicIdx.String(), kv.LogAddrIdx.String(), kv.TracesFromIdx.String(), kv.TracesToIdx.String():
		ii, err := kv.String2InvertedIdx(name)
		if err != nil {
			return nil, err
		}
		return s.GetIICfg(ii), nil
	default:
		return nil, fmt.Errorf("unknown schema version '%s'", name)
	}
}

func (s *SchemaGen) GetDomainCfg(name kv.Domain) domainCfg {
	var v domainCfg
	switch name {
	case kv.AccountsDomain:
		v = s.AccountsDomain
	case kv.StorageDomain:
		v = s.StorageDomain
	case kv.CodeDomain:
		v = s.CodeDomain
	case kv.CommitmentDomain:
		v = s.CommitmentDomain
	case kv.ReceiptDomain:
		v = s.ReceiptDomain
	case kv.RCacheDomain:
		v = s.RCacheDomain
	default:
		v = domainCfg{}
	}
	v.hist.iiCfg.salt = new(atomic.Pointer[uint32])
	return v
}

func (s *SchemaGen) GetIICfg(name kv.InvertedIdx) iiCfg {
	var v iiCfg
	switch name {
	case kv.LogAddrIdx:
		v = s.LogAddrIdx
	case kv.LogTopicIdx:
		v = s.LogTopicIdx
	case kv.TracesFromIdx:
		v = s.TracesFromIdx
	case kv.TracesToIdx:
		v = s.TracesToIdx
	default:
		v = iiCfg{}
	}
	v.salt = new(atomic.Pointer[uint32])
	return v
}

var ExperimentalConcurrentCommitment = false // set true to use concurrent commitment by default

var Schema = SchemaGen{
	AccountsDomain: domainCfg{
		name: kv.AccountsDomain, valuesTable: kv.TblAccountVals,
		CompressCfg: seg.Cfg{
			WordLvl:    seg.CompressNone,
			WordLvlCfg: DomainCompressCfg,
			//PageLvl:    seg.PageLvlCfg{PageSize: 64, Compress: true},
		},

		Accessors: AccessorBTree | AccessorExistence,

		hist: histCfg{
			valuesTable:   kv.TblAccountHistoryVals,
			CompressorCfg: seg.DefaultWordLvlCfg, Compression: seg.CompressNone,

			historyLargeValues: false,
			historyIdx:         kv.AccountsHistoryIdx,

			iiCfg: iiCfg{
				filenameBase: kv.AccountsDomain.String(), keysTable: kv.TblAccountHistoryKeys, valuesTable: kv.TblAccountIdx,
<<<<<<< HEAD
				CompressorCfg: seg.DefaultWordLvlCfg,
=======
				CompressorCfg: seg.DefaultCfg,
				Accessors:     AccessorHashMap,
>>>>>>> 65ab95a3
			},
		},
	},
	StorageDomain: domainCfg{
		name: kv.StorageDomain, valuesTable: kv.TblStorageVals,
		CompressCfg: seg.Cfg{
			WordLvl:    seg.CompressNone,
			WordLvlCfg: DomainCompressCfg,
			//PageLvl:    seg.PageLvlCfg{PageSize: 64, Compress: true},
		},

		Accessors: AccessorBTree | AccessorExistence,

		hist: histCfg{
			valuesTable:   kv.TblStorageHistoryVals,
			CompressorCfg: seg.DefaultWordLvlCfg, Compression: seg.CompressNone,

			historyLargeValues: false,
			historyIdx:         kv.StorageHistoryIdx,

			iiCfg: iiCfg{
				filenameBase: kv.StorageDomain.String(), keysTable: kv.TblStorageHistoryKeys, valuesTable: kv.TblStorageIdx,
<<<<<<< HEAD
				CompressorCfg: seg.DefaultWordLvlCfg,
=======
				CompressorCfg: seg.DefaultCfg,
				Accessors:     AccessorHashMap,
>>>>>>> 65ab95a3
			},
		},
	},
	CodeDomain: domainCfg{
		name: kv.CodeDomain, valuesTable: kv.TblCodeVals,
		CompressCfg: seg.Cfg{
			WordLvl:    seg.CompressVals, // compressing Code with keys doesn't show any benefits. Compression of values shows 4x ratio on eth-mainnet and 2.5x ratio on bor-mainnet
			WordLvlCfg: DomainCompressCfg,
			//PageLvl:    seg.PageLvlCfg{PageSize: 64, Compress: true},
		},

		Accessors:   AccessorBTree | AccessorExistence,
		largeValues: true,

		hist: histCfg{
			valuesTable:   kv.TblCodeHistoryVals,
			CompressorCfg: seg.DefaultWordLvlCfg, Compression: seg.CompressKeys | seg.CompressVals,

			historyLargeValues: true,
			historyIdx:         kv.CodeHistoryIdx,

			iiCfg: iiCfg{
				filenameBase: kv.CodeDomain.String(), keysTable: kv.TblCodeHistoryKeys, valuesTable: kv.TblCodeIdx,
<<<<<<< HEAD
				CompressorCfg: seg.DefaultWordLvlCfg,
=======
				CompressorCfg: seg.DefaultCfg,
				Accessors:     AccessorHashMap,
>>>>>>> 65ab95a3
			},
		},
	},
	CommitmentDomain: domainCfg{
		name: kv.CommitmentDomain, valuesTable: kv.TblCommitmentVals,
		CompressCfg: seg.Cfg{
			WordLvl:    seg.CompressNone, //seg.CompressKeys,
			WordLvlCfg: DomainCompressCfg,
			PageLvl:    seg.PageLvlCfg{PageSize: 16, Compress: false},
		},

		Accessors:           AccessorHashMap,
		replaceKeysInValues: AggregatorSqueezeCommitmentValues,

		hist: histCfg{
			valuesTable:   kv.TblCommitmentHistoryVals,
			CompressorCfg: HistoryCompressCfg, Compression: seg.CompressNone, // seg.CompressKeys | seg.CompressVals,
			historyIdx: kv.CommitmentHistoryIdx,

			historyLargeValues:            false,
			historyValuesOnCompressedPage: 64,

			snapshotsDisabled: true,
			historyDisabled:   true,

			iiCfg: iiCfg{
				filenameBase: kv.CommitmentDomain.String(), keysTable: kv.TblCommitmentHistoryKeys, valuesTable: kv.TblCommitmentIdx,
<<<<<<< HEAD
				CompressorCfg: seg.DefaultWordLvlCfg,
=======
				CompressorCfg: seg.DefaultCfg,
				Accessors:     AccessorHashMap,
>>>>>>> 65ab95a3
			},
		},
	},
	ReceiptDomain: domainCfg{
		name: kv.ReceiptDomain, valuesTable: kv.TblReceiptVals,
		CompressCfg: seg.Cfg{WordLvl: seg.CompressNone},

		largeValues: false,

		Accessors: AccessorBTree | AccessorExistence,

		hist: histCfg{
			valuesTable:   kv.TblReceiptHistoryVals,
			CompressorCfg: seg.DefaultWordLvlCfg, Compression: seg.CompressNone,

			historyLargeValues: false,
			historyIdx:         kv.ReceiptHistoryIdx,

			iiCfg: iiCfg{
				filenameBase: kv.ReceiptDomain.String(), keysTable: kv.TblReceiptHistoryKeys, valuesTable: kv.TblReceiptIdx,
<<<<<<< HEAD
				CompressorCfg: seg.DefaultWordLvlCfg,
=======
				CompressorCfg: seg.DefaultCfg,
				Accessors:     AccessorHashMap,
>>>>>>> 65ab95a3
			},
		},
	},
	RCacheDomain: domainCfg{
		name: kv.RCacheDomain, valuesTable: kv.TblRCacheVals,
		CompressCfg: seg.Cfg{WordLvl: seg.CompressNone},

		largeValues: true,

		Accessors: AccessorHashMap,

		hist: histCfg{
			valuesTable: kv.TblRCacheHistoryVals,
			Compression: seg.CompressNone, //seg.CompressKeys | seg.CompressVals,

			historyLargeValues: true,
			historyIdx:         kv.RCacheHistoryIdx,

			snapshotsDisabled:             true,
			historyValuesOnCompressedPage: 16,

			iiCfg: iiCfg{
				disable:      true, // disable everything by default
				filenameBase: kv.RCacheDomain.String(), keysTable: kv.TblRCacheHistoryKeys, valuesTable: kv.TblRCacheIdx,
<<<<<<< HEAD
				CompressorCfg: seg.DefaultWordLvlCfg,
=======
				CompressorCfg: seg.DefaultCfg,
				Accessors:     AccessorHashMap,
>>>>>>> 65ab95a3
			},
		},
	},

	LogAddrIdx: iiCfg{
		filenameBase: kv.FileLogAddressIdx, keysTable: kv.TblLogAddressKeys, valuesTable: kv.TblLogAddressIdx,

		Compression: seg.CompressNone,
		name:        kv.LogAddrIdx,
		Accessors:   AccessorHashMap,
	},
	LogTopicIdx: iiCfg{
		filenameBase: kv.FileLogTopicsIdx, keysTable: kv.TblLogTopicsKeys, valuesTable: kv.TblLogTopicsIdx,

		Compression: seg.CompressNone,
		name:        kv.LogTopicIdx,
		Accessors:   AccessorHashMap,
	},
	TracesFromIdx: iiCfg{
		filenameBase: kv.FileTracesFromIdx, keysTable: kv.TblTracesFromKeys, valuesTable: kv.TblTracesFromIdx,

		Compression: seg.CompressNone,
		name:        kv.TracesFromIdx,
		Accessors:   AccessorHashMap,
	},
	TracesToIdx: iiCfg{
		filenameBase: kv.FileTracesToIdx, keysTable: kv.TblTracesToKeys, valuesTable: kv.TblTracesToIdx,

		Compression: seg.CompressNone,
		name:        kv.TracesToIdx,
		Accessors:   AccessorHashMap,
	},
}

func EnableHistoricalCommitment() {
	cfg := Schema.CommitmentDomain
	cfg.hist.historyDisabled = false
	cfg.hist.snapshotsDisabled = false
	Schema.CommitmentDomain = cfg
}

var DomainCompressCfg = seg.WordLvlCfg{
	MinPatternScore:      1000,
	DictReducerSoftLimit: 2000000,
	MinPatternLen:        20,
	MaxPatternLen:        128,
	SamplingFactor:       1,
	MaxDictPatterns:      64 * 1024,
	Workers:              1,
}

var HistoryCompressCfg = seg.WordLvlCfg{
	MinPatternScore:      4000,
	DictReducerSoftLimit: 2000000,
	MinPatternLen:        20,
	MaxPatternLen:        128,
	SamplingFactor:       1,
	MaxDictPatterns:      64 * 1024,
	Workers:              1,
}

func EnableHistoricalRCache() {
	cfg := Schema.RCacheDomain
	cfg.hist.iiCfg.disable = false
	cfg.hist.historyDisabled = false
	cfg.hist.snapshotsDisabled = false
	Schema.RCacheDomain = cfg
}

var SchemeMinSupportedVersions = map[string]map[string]snaptype.Version{}

func checkSnapshotsCompatibility(d datadir.Dirs) error {
	directories := []string{
		d.Chaindata, d.Tmp, d.SnapIdx, d.SnapHistory, d.SnapDomain,
		d.SnapAccessors, d.SnapCaplin, d.Downloader, d.TxPool, d.Snap,
		d.Nodes, d.CaplinBlobs, d.CaplinIndexing, d.CaplinLatest, d.CaplinGenesis,
	}
	for _, dirPath := range directories {
		err := filepath.WalkDir(dirPath, func(path string, entry fs.DirEntry, err error) error {
			if err != nil {
				return err
			}

			if !entry.IsDir() {
				name := entry.Name()
				if strings.HasPrefix(name, "v1-") {
					return errors.New("The datadir has bad snapshot files or they are " +
						"incompatible with the current erigon version. If you want to upgrade from an" +
						"older version, you may run the following to rename files to the " +
						"new version: `erigon seg update-to-new-ver-format`")
				}
				fileInfo, _, _ := snaptype.ParseFileName("", name)

				currentFileVersion := fileInfo.Version

				msVs, ok := SchemeMinSupportedVersions[fileInfo.TypeString]
				if !ok {
					//println("file type not supported", fileInfo.TypeString, name)
					return nil
				}
				requiredVersion, ok := msVs[fileInfo.Ext]
				if !ok {
					return nil
				}

				if currentFileVersion.Major < requiredVersion.Major {
					return fmt.Errorf("snapshot file major version mismatch for file %s, "+
						" requiredVersion: %d, currentVersion: %d"+
						" You may want to downgrade to an older version (not older than 3.1)",
						fileInfo.Name(), requiredVersion.Major, currentFileVersion.Major)
				}
			}
			return nil
		})

		if err != nil {
			return err
		}
	}

	return nil
}<|MERGE_RESOLUTION|>--- conflicted
+++ resolved
@@ -186,12 +186,8 @@
 
 			iiCfg: iiCfg{
 				filenameBase: kv.AccountsDomain.String(), keysTable: kv.TblAccountHistoryKeys, valuesTable: kv.TblAccountIdx,
-<<<<<<< HEAD
-				CompressorCfg: seg.DefaultWordLvlCfg,
-=======
-				CompressorCfg: seg.DefaultCfg,
-				Accessors:     AccessorHashMap,
->>>>>>> 65ab95a3
+				CompressorCfg: seg.DefaultWordLvlCfg,
+				Accessors:     AccessorHashMap,
 			},
 		},
 	},
@@ -214,12 +210,8 @@
 
 			iiCfg: iiCfg{
 				filenameBase: kv.StorageDomain.String(), keysTable: kv.TblStorageHistoryKeys, valuesTable: kv.TblStorageIdx,
-<<<<<<< HEAD
-				CompressorCfg: seg.DefaultWordLvlCfg,
-=======
-				CompressorCfg: seg.DefaultCfg,
-				Accessors:     AccessorHashMap,
->>>>>>> 65ab95a3
+				CompressorCfg: seg.DefaultWordLvlCfg,
+				Accessors:     AccessorHashMap,
 			},
 		},
 	},
@@ -243,12 +235,8 @@
 
 			iiCfg: iiCfg{
 				filenameBase: kv.CodeDomain.String(), keysTable: kv.TblCodeHistoryKeys, valuesTable: kv.TblCodeIdx,
-<<<<<<< HEAD
-				CompressorCfg: seg.DefaultWordLvlCfg,
-=======
-				CompressorCfg: seg.DefaultCfg,
-				Accessors:     AccessorHashMap,
->>>>>>> 65ab95a3
+				CompressorCfg: seg.DefaultWordLvlCfg,
+				Accessors:     AccessorHashMap,
 			},
 		},
 	},
@@ -276,12 +264,8 @@
 
 			iiCfg: iiCfg{
 				filenameBase: kv.CommitmentDomain.String(), keysTable: kv.TblCommitmentHistoryKeys, valuesTable: kv.TblCommitmentIdx,
-<<<<<<< HEAD
-				CompressorCfg: seg.DefaultWordLvlCfg,
-=======
-				CompressorCfg: seg.DefaultCfg,
-				Accessors:     AccessorHashMap,
->>>>>>> 65ab95a3
+				CompressorCfg: seg.DefaultWordLvlCfg,
+				Accessors:     AccessorHashMap,
 			},
 		},
 	},
@@ -302,12 +286,8 @@
 
 			iiCfg: iiCfg{
 				filenameBase: kv.ReceiptDomain.String(), keysTable: kv.TblReceiptHistoryKeys, valuesTable: kv.TblReceiptIdx,
-<<<<<<< HEAD
-				CompressorCfg: seg.DefaultWordLvlCfg,
-=======
-				CompressorCfg: seg.DefaultCfg,
-				Accessors:     AccessorHashMap,
->>>>>>> 65ab95a3
+				CompressorCfg: seg.DefaultWordLvlCfg,
+				Accessors:     AccessorHashMap,
 			},
 		},
 	},
@@ -332,12 +312,8 @@
 			iiCfg: iiCfg{
 				disable:      true, // disable everything by default
 				filenameBase: kv.RCacheDomain.String(), keysTable: kv.TblRCacheHistoryKeys, valuesTable: kv.TblRCacheIdx,
-<<<<<<< HEAD
-				CompressorCfg: seg.DefaultWordLvlCfg,
-=======
-				CompressorCfg: seg.DefaultCfg,
-				Accessors:     AccessorHashMap,
->>>>>>> 65ab95a3
+				CompressorCfg: seg.DefaultWordLvlCfg,
+				Accessors:     AccessorHashMap,
 			},
 		},
 	},
