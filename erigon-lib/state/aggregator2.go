--- conflicted
+++ resolved
@@ -2,15 +2,11 @@
 
 import (
 	"context"
-<<<<<<< HEAD
-	"fmt"
-=======
 	"errors"
 	"fmt"
 	"io/fs"
 	"path/filepath"
 	"strings"
->>>>>>> cf916078
 	"sync/atomic"
 
 	"github.com/erigontech/erigon-lib/common/datadir"
@@ -32,19 +28,15 @@
 }
 
 func NewAggregator2(ctx context.Context, dirs datadir.Dirs, aggregationStep uint64, salt *uint32, db kv.RoDB, logger log.Logger) (*Aggregator, error) {
-<<<<<<< HEAD
-=======
 	err := checkSnapshotsCompatibility(dirs)
 	if err != nil {
 		return nil, err
 	}
->>>>>>> cf916078
 	a, err := newAggregatorOld(ctx, dirs, aggregationStep, db, logger)
 	if err != nil {
 		return nil, err
 	}
 	if err := a.registerDomain(kv.AccountsDomain, salt, dirs, logger); err != nil {
-<<<<<<< HEAD
 		return nil, err
 	}
 	if err := a.registerDomain(kv.StorageDomain, salt, dirs, logger); err != nil {
@@ -74,37 +66,6 @@
 	if err := a.registerII(kv.TracesToIdx, salt, dirs, logger); err != nil {
 		return nil, err
 	}
-=======
-		return nil, err
-	}
-	if err := a.registerDomain(kv.StorageDomain, salt, dirs, logger); err != nil {
-		return nil, err
-	}
-	if err := a.registerDomain(kv.CodeDomain, salt, dirs, logger); err != nil {
-		return nil, err
-	}
-	if err := a.registerDomain(kv.CommitmentDomain, salt, dirs, logger); err != nil {
-		return nil, err
-	}
-	if err := a.registerDomain(kv.ReceiptDomain, salt, dirs, logger); err != nil {
-		return nil, err
-	}
-	if err := a.registerDomain(kv.RCacheDomain, salt, dirs, logger); err != nil {
-		return nil, err
-	}
-	if err := a.registerII(kv.LogAddrIdx, salt, dirs, logger); err != nil {
-		return nil, err
-	}
-	if err := a.registerII(kv.LogTopicIdx, salt, dirs, logger); err != nil {
-		return nil, err
-	}
-	if err := a.registerII(kv.TracesFromIdx, salt, dirs, logger); err != nil {
-		return nil, err
-	}
-	if err := a.registerII(kv.TracesToIdx, salt, dirs, logger); err != nil {
-		return nil, err
-	}
->>>>>>> cf916078
 
 	a.AddDependencyBtwnDomains(kv.AccountsDomain, kv.CommitmentDomain)
 	a.AddDependencyBtwnDomains(kv.StorageDomain, kv.CommitmentDomain)
@@ -160,7 +121,6 @@
 		return s.GetIICfg(ii), nil
 	default:
 		return nil, fmt.Errorf("unknown schema version '%s'", name)
-<<<<<<< HEAD
 	}
 }
 
@@ -199,56 +159,11 @@
 		v = s.TracesToIdx
 	default:
 		v = iiCfg{}
-=======
->>>>>>> cf916078
 	}
 	v.salt = new(atomic.Pointer[uint32])
 	return v
 }
 
-<<<<<<< HEAD
-=======
-func (s *SchemaGen) GetDomainCfg(name kv.Domain) domainCfg {
-	var v domainCfg
-	switch name {
-	case kv.AccountsDomain:
-		v = s.AccountsDomain
-	case kv.StorageDomain:
-		v = s.StorageDomain
-	case kv.CodeDomain:
-		v = s.CodeDomain
-	case kv.CommitmentDomain:
-		v = s.CommitmentDomain
-	case kv.ReceiptDomain:
-		v = s.ReceiptDomain
-	case kv.RCacheDomain:
-		v = s.RCacheDomain
-	default:
-		v = domainCfg{}
-	}
-	v.hist.iiCfg.salt = new(atomic.Pointer[uint32])
-	return v
-}
-
-func (s *SchemaGen) GetIICfg(name kv.InvertedIdx) iiCfg {
-	var v iiCfg
-	switch name {
-	case kv.LogAddrIdx:
-		v = s.LogAddrIdx
-	case kv.LogTopicIdx:
-		v = s.LogTopicIdx
-	case kv.TracesFromIdx:
-		v = s.TracesFromIdx
-	case kv.TracesToIdx:
-		v = s.TracesToIdx
-	default:
-		v = iiCfg{}
-	}
-	v.salt = new(atomic.Pointer[uint32])
-	return v
-}
-
->>>>>>> cf916078
 var ExperimentalConcurrentCommitment = false // set true to use concurrent commitment by default
 
 var Schema = SchemaGen{
@@ -292,11 +207,7 @@
 	},
 	CodeDomain: domainCfg{
 		name: kv.CodeDomain, valuesTable: kv.TblCodeVals,
-<<<<<<< HEAD
-		CompressCfg: DomainCompressCfg, Compression: seg.CompressVals, // compress Code with keys doesn't show any profit. compress of values show 4x ratio on eth-mainnet and 2.5x ratio on bor-mainnet
-=======
 		CompressCfg: DomainCompressCfg, Compression: seg.CompressVals, // compressing Code with keys doesn't show any benefits. Compression of values shows 4x ratio on eth-mainnet and 2.5x ratio on bor-mainnet
->>>>>>> cf916078
 
 		Accessors:   AccessorBTree | AccessorExistence,
 		largeValues: true,
@@ -442,8 +353,6 @@
 	cfg.hist.historyDisabled = false
 	cfg.hist.snapshotsDisabled = false
 	Schema.RCacheDomain = cfg
-<<<<<<< HEAD
-=======
 }
 
 var SchemeMinSupportedVersions = map[string]map[string]snaptype.Version{}
@@ -498,5 +407,4 @@
 	}
 
 	return nil
->>>>>>> cf916078
 }