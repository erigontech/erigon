package state

import (
	"bytes"
	"context"
	"encoding/binary"
	"errors"
	"fmt"
	"math"
	"sync/atomic"
	"time"

	"github.com/erigontech/erigon-lib/common"

	"github.com/erigontech/erigon-lib/commitment"
	"github.com/erigontech/erigon-lib/common/assert"
	"github.com/erigontech/erigon-lib/common/empty"
	"github.com/erigontech/erigon-lib/crypto"
	"github.com/erigontech/erigon-lib/kv"
	"github.com/erigontech/erigon-lib/kv/order"
	"github.com/erigontech/erigon-lib/kv/rawdbv3"
	"github.com/erigontech/erigon-lib/log/v3"
	"github.com/erigontech/erigon-lib/trie"
	"github.com/erigontech/erigon-lib/types/accounts"
	witnesstypes "github.com/erigontech/erigon-lib/types/witness"
)

type SharedDomainsCommitmentContext struct {
	//mu            sync.Mutex // protects reads from sharedDomains when trie is concurrent
	sharedDomains *SharedDomains
	mainTtx       *TrieContext

	updates      *commitment.Updates
	patriciaTrie commitment.Trie
	justRestored atomic.Bool // set to true when commitment trie was just restored from snapshot

	trace bool
}

// Limits max txNum for read operations. If set to 0, all read operations will be from latest value.
// If domainOnly=true and txNum > 0, then read operations will be limited to domain files only.
func (sdc *SharedDomainsCommitmentContext) SetLimitReadAsOfTxNum(txNum uint64, domainOnly bool) {
	sdc.mainTtx.SetLimitReadAsOfTxNum(txNum, domainOnly)
}

func NewSharedDomainsCommitmentContext(sd *SharedDomains, tx kv.TemporalTx, mode commitment.Mode, trieVariant commitment.TrieVariant, tmpDir string) *SharedDomainsCommitmentContext {
	ctx := &SharedDomainsCommitmentContext{
		sharedDomains: sd,
	}

	ctx.patriciaTrie, ctx.updates = commitment.InitializeTrieAndUpdates(trieVariant, mode, tmpDir)
	trieCtx := &TrieContext{
		roTtx:  tx,
		getter: sd.AsGetter(tx),
		putter: sd.AsPutDel(tx),

		stepSize: sd.StepSize(),
	}
	ctx.mainTtx = trieCtx
	ctx.patriciaTrie.ResetContext(trieCtx)
	return ctx
}

func (sdc *SharedDomainsCommitmentContext) Close() {
	sdc.updates.Close()
}

func (sdc *SharedDomainsCommitmentContext) Reset() {
	if !sdc.justRestored.Load() {
		sdc.patriciaTrie.Reset()
	}
}

func (sdc *SharedDomainsCommitmentContext) KeysCount() uint64 {
	return sdc.updates.Size()
}

func (sdc *SharedDomainsCommitmentContext) Trie() commitment.Trie {
	return sdc.patriciaTrie
}

// TouchKey marks plainKey as updated and applies different fn for different key types
// (different behaviour for Code, Account and Storage key modifications).
func (sdc *SharedDomainsCommitmentContext) TouchKey(d kv.Domain, key string, val []byte) {
	if sdc.updates.Mode() == commitment.ModeDisabled {
		return
	}

	switch d {
	case kv.AccountsDomain:
		sdc.updates.TouchPlainKey(key, val, sdc.updates.TouchAccount)
	case kv.CodeDomain:
		sdc.updates.TouchPlainKey(key, val, sdc.updates.TouchCode)
	case kv.StorageDomain:
		sdc.updates.TouchPlainKey(key, val, sdc.updates.TouchStorage)
	//case kv.CommitmentDomain, kv.ReceiptDomain:
	default:
		//panic(fmt.Errorf("TouchKey: unknown domain %s", d))
	}
}

func (sdc *SharedDomainsCommitmentContext) Witness(ctx context.Context, codeReads map[common.Hash]witnesstypes.CodeWithHash, expectedRoot []byte, logPrefix string) (proofTrie *trie.Trie, rootHash []byte, err error) {
	hexPatriciaHashed, ok := sdc.Trie().(*commitment.HexPatriciaHashed)
	if ok {
		return hexPatriciaHashed.GenerateWitness(ctx, sdc.updates, codeReads, expectedRoot, logPrefix)
	}

	return nil, nil, errors.New("shared domains commitment context doesn't have HexPatriciaHashed")
}

// Evaluates commitment for gathered updates.
func (sdc *SharedDomainsCommitmentContext) ComputeCommitment(ctx context.Context, saveState bool, blockNum uint64, txNum uint64, logPrefix string) (rootHash []byte, err error) {
	mxCommitmentRunning.Inc()
	defer mxCommitmentRunning.Dec()
	defer func(s time.Time) { mxCommitmentTook.ObserveDuration(s) }(time.Now())

	updateCount := sdc.updates.Size()
	if sdc.trace {
		start := time.Now()
		defer func() {
			log.Trace("ComputeCommitment", "block", blockNum, "keys", common.PrettyCounter(updateCount), "mode", sdc.updates.Mode(), "spent", time.Since(start))
		}()
	}
	if updateCount == 0 {
		rootHash, err = sdc.patriciaTrie.RootHash()
		return rootHash, err
	}

	// data accessing functions should be set when domain is opened/shared context updated
	sdc.patriciaTrie.SetTrace(sdc.trace)
	sdc.Reset()

	rootHash, err = sdc.patriciaTrie.Process(ctx, sdc.updates, logPrefix)
	if err != nil {
		return nil, err
	}
	sdc.justRestored.Store(false)

	if saveState {
		if err = sdc.encodeAndStoreCommitmentState(blockNum, txNum, rootHash); err != nil {
			return nil, err
		}
	}

	return rootHash, err
}

// by that key stored latest root hash and tree state
const keyCommitmentStateS = "state"

var keyCommitmentState = []byte(keyCommitmentStateS)

var ErrBehindCommitment = errors.New("behind commitment")

func _decodeTxBlockNums(v []byte) (txNum, blockNum uint64) {
	return binary.BigEndian.Uint64(v), binary.BigEndian.Uint64(v[8:16])
}

// LatestCommitmentState searches for last encoded state for CommitmentContext.
// Found value does not become current state.
func (sdc *SharedDomainsCommitmentContext) LatestCommitmentState() (blockNum, txNum uint64, state []byte, err error) {
	if sdc.patriciaTrie.Variant() != commitment.VariantHexPatriciaTrie && sdc.patriciaTrie.Variant() != commitment.VariantConcurrentHexPatricia {
		return 0, 0, nil, fmt.Errorf("state storing is only supported hex patricia trie")
	}
	state, _, err = sdc.mainTtx.Branch(keyCommitmentState)
	if err != nil {
		return 0, 0, nil, err
	}
	if len(state) < 16 {
		return 0, 0, nil, nil
	}

	txNum, blockNum = _decodeTxBlockNums(state)
	return blockNum, txNum, state, nil
}

// enable concurrent commitment if we are using concurrent patricia trie and this trie diverges on very top (first branch is straight at nibble 0)
func (sdc *SharedDomainsCommitmentContext) enableConcurrentCommitmentIfPossible() error {
	if pt, ok := sdc.patriciaTrie.(*commitment.ConcurrentPatriciaHashed); ok {
		nextConcurrent, err := pt.CanDoConcurrentNext()
		if err != nil {
			return err
		}
		sdc.updates.SetConcurrentCommitment(nextConcurrent)
	}
	return nil
}

// SeekCommitment searches for last encoded state from DomainCommitted
// and if state found, sets it up to current domain
func (sdc *SharedDomainsCommitmentContext) SeekCommitment(ctx context.Context, tx kv.TemporalTx) (blockNum, txNum uint64, ok bool, err error) {
	_, _, state, err := sdc.LatestCommitmentState()
	if err != nil {
		return 0, 0, false, err
	}
	if state != nil {
		blockNum, txNum, err = sdc.restorePatriciaState(state)
		if err != nil {
			return 0, 0, false, err
		}
		if blockNum > 0 {
			lastBn, _, err := rawdbv3.TxNums.Last(tx)
			if err != nil {
				return 0, 0, false, err
			}
			if lastBn < blockNum {
				return 0, 0, false, fmt.Errorf("%w: TxNums index is at block %d and behind commitment %d", ErrBehindCommitment, lastBn, blockNum)
			}
		}
		sdc.sharedDomains.SetBlockNum(blockNum)
		sdc.sharedDomains.SetTxNum(txNum)
		if err = sdc.enableConcurrentCommitmentIfPossible(); err != nil {
			return 0, 0, false, err
		}
		return blockNum, txNum, true, nil
	}
	// handle case when we have no commitment, but have executed blocks
	bnBytes, err := tx.GetOne(kv.SyncStageProgress, []byte("Execution")) //TODO: move stages to erigon-lib
	if err != nil {
		return 0, 0, false, err
	}
	if len(bnBytes) == 8 {
		blockNum = binary.BigEndian.Uint64(bnBytes)
		txNum, err = rawdbv3.TxNums.Max(tx, blockNum)
		if err != nil {
			return 0, 0, false, err
		}
	}
	sdc.sharedDomains.SetBlockNum(blockNum)
	sdc.sharedDomains.SetTxNum(txNum)
	if blockNum == 0 && txNum == 0 {
		return 0, 0, true, nil
	}

	newRh, err := sdc.rebuildCommitment(ctx, tx, blockNum, txNum)
	if err != nil {
		return 0, 0, false, err
	}
	if bytes.Equal(newRh, empty.RootHash.Bytes()) {
		sdc.sharedDomains.SetBlockNum(0)
		sdc.sharedDomains.SetTxNum(0)
		return 0, 0, false, err
	}
	if sdc.trace {
		fmt.Printf("rebuilt commitment %x bn=%d txn=%d\n", newRh, blockNum, txNum)
	}
	if err = sdc.enableConcurrentCommitmentIfPossible(); err != nil {
		return 0, 0, false, err
	}
	return blockNum, txNum, true, nil
}

// encodes current trie state and saves it in SharedDomains
func (sdc *SharedDomainsCommitmentContext) encodeAndStoreCommitmentState(blockNum, txNum uint64, rootHash []byte) error {
	if sdc.mainTtx == nil {
		return fmt.Errorf("store commitment state: AggregatorContext is not initialized")
	}
	encodedState, err := sdc.encodeCommitmentState(blockNum, txNum)
	if err != nil {
		return err
	}
	prevState, prevStep, err := sdc.mainTtx.Branch(keyCommitmentState)
	if err != nil {
		return err
	}
	if len(prevState) == 0 && prevState != nil {
		prevState = nil
	}
	// state could be equal but txnum/blocknum could be different.
	// We do skip only full matches
	if bytes.Equal(prevState, encodedState) {
		//fmt.Printf("[commitment] skip store txn %d block %d (prev b=%d t=%d) rh %x\n",
		//	binary.BigEndian.Uint64(prevState[8:16]), binary.BigEndian.Uint64(prevState[:8]), dc.ht.iit.txNum, blockNum, rh)
		return nil
	}

	log.Debug("[commitment] store state", "block", blockNum, "txNum", txNum, "rootHash", fmt.Sprintf("%x", rootHash))
	return sdc.mainTtx.PutBranch(keyCommitmentState, encodedState, prevState, prevStep)
}

// Encodes current trie state and returns it
func (sdc *SharedDomainsCommitmentContext) encodeCommitmentState(blockNum, txNum uint64) ([]byte, error) {
	var state []byte
	var err error

	switch trie := (sdc.patriciaTrie).(type) {
	case *commitment.HexPatriciaHashed:
		state, err = trie.EncodeCurrentState(nil)
		if err != nil {
			return nil, err
		}
	case *commitment.ConcurrentPatriciaHashed:
		state, err = trie.RootTrie().EncodeCurrentState(nil)
		if err != nil {
			return nil, err
		}
	default:
		return nil, fmt.Errorf("unsupported state storing for patricia trie type: %T", sdc.patriciaTrie)
	}

	cs := &commitmentState{trieState: state, blockNum: blockNum, txNum: txNum}
	encoded, err := cs.Encode()
	if err != nil {
		return nil, err
	}
	return encoded, nil
}

// After commitment state is retored, method .Reset() should NOT be called until new updates.
// Otherwise state should be restorePatriciaState()d again.
func (sdc *SharedDomainsCommitmentContext) restorePatriciaState(value []byte) (uint64, uint64, error) {
	cs := new(commitmentState)
	if err := cs.Decode(value); err != nil {
		if len(value) > 0 {
			return 0, 0, fmt.Errorf("failed to decode previous stored commitment state: %w", err)
		}
		// nil value is acceptable for SetState and will reset trie
	}
	tv := sdc.patriciaTrie.Variant()

	var hext *commitment.HexPatriciaHashed
	if tv == commitment.VariantHexPatriciaTrie {
		var ok bool
		hext, ok = sdc.patriciaTrie.(*commitment.HexPatriciaHashed)
		if !ok {
			return 0, 0, errors.New("cannot typecast hex patricia trie")
		}
	}
	if tv == commitment.VariantConcurrentHexPatricia {
		phext, ok := sdc.patriciaTrie.(*commitment.ConcurrentPatriciaHashed)
		if !ok {
			return 0, 0, errors.New("cannot typecast parallel hex patricia trie")
		}
		hext = phext.RootTrie()
	}
	if tv == commitment.VariantBinPatriciaTrie || hext == nil {
		return 0, 0, errors.New("state storing is only supported hex patricia trie")
	}

	if err := hext.SetState(cs.trieState); err != nil {
		return 0, 0, fmt.Errorf("failed restore state : %w", err)
	}
	sdc.justRestored.Store(true) // to prevent double reset
	if sdc.trace {
		rootHash, err := hext.RootHash()
		if err != nil {
			return 0, 0, fmt.Errorf("failed to get root hash after state restore: %w", err)
		}
		log.Debug(fmt.Sprintf("[commitment] restored state: block=%d txn=%d rootHash=%x\n", cs.blockNum, cs.txNum, rootHash))
	}
	return cs.blockNum, cs.txNum, nil
}

// Dummy way to rebuild commitment. Dummy because works for small state only.
// To rebuild commitment correctly for any state size - use RebuildCommitmentFiles.
func (sdc *SharedDomainsCommitmentContext) rebuildCommitment(ctx context.Context, roTx kv.TemporalTx, blockNum, txNum uint64) ([]byte, error) {
	it, err := roTx.HistoryRange(kv.StorageDomain, int(txNum), math.MaxInt64, order.Asc, -1)
	if err != nil {
		return nil, err
	}
	defer it.Close()
	for it.HasNext() {
		k, _, err := it.Next()
		if err != nil {
			return nil, err
		}
		sdc.TouchKey(kv.AccountsDomain, string(k), nil)
	}

	it, err = roTx.HistoryRange(kv.StorageDomain, int(txNum), math.MaxInt64, order.Asc, -1)
	if err != nil {
		return nil, err
	}
	defer it.Close()

	for it.HasNext() {
		k, _, err := it.Next()
		if err != nil {
			return nil, err
		}
		sdc.TouchKey(kv.StorageDomain, string(k), nil)
	}

	sdc.Reset()
	return sdc.ComputeCommitment(ctx, true, blockNum, txNum, "rebuild commit")
}

type TrieContext struct {
	roTtx  kv.TemporalTx
	getter kv.TemporalGetter
	putter kv.TemporalPutDel
	txNum  uint64

	limitReadAsOfTxNum uint64
	stepSize           uint64
	withHistory        bool // if true, do not use history reader and limit to domain files only
	trace              bool
}

func (sdc *TrieContext) Branch(pref []byte) ([]byte, uint64, error) {
	//if sdc.patriciaTrie.Variant() == commitment.VariantConcurrentHexPatricia {
	//	sdc.mu.Lock()
	//	defer sdc.mu.Unlock()
	//}
	// Trie reads prefix during unfold and after everything is ready reads it again to Merge update.
	// Keep dereferenced version inside sd commitmentDomain map ready to read again
<<<<<<< HEAD
	if !sdc.domainsOnly && sdc.limitReadAsOfTxNum > 0 {
=======
	if sdc.withHistory && sdc.limitReadAsOfTxNum > 0 {
>>>>>>> 33fc8885
		v, hOk, err := sdc.roTtx.HistorySeek(kv.CommitmentDomain, pref, sdc.limitReadAsOfTxNum)
		if err != nil {
			return nil, 0, fmt.Errorf("branch failed: %w", err)
		}
		if hOk {
			if len(v) == 0 { // if history successfuly found marker of key creation
				return nil, 0, nil
			}
			if sdc.trace {
				fmt.Printf("[SDC] Branch @%d: %x: %x\n%s\n", sdc.limitReadAsOfTxNum, pref, v, commitment.BranchData(v).String())
			}
			return v, 0, nil
		}
<<<<<<< HEAD
		if hOk {
			if len(v) == 0 { // if history successfuly found marker of key creation
				return nil, 0, nil
			}
			if sdc.trace {
				fmt.Printf("[SDC] Branch @%d: %x: %x\n%s\n", sdc.limitReadAsOfTxNum, pref, v, commitment.BranchData(v).String())
			}
			return v, 0, nil
		}
		branch, step, err := sdc.getter.GetLatest(kv.CommitmentDomain, pref)
		if err != nil {
			return nil, 0, fmt.Errorf("branch failed: %w", err)
		}
		if sdc.trace {
			fmt.Printf("[SDC] Branch @%d: %x: %x\n%s\n", sdc.limitReadAsOfTxNum, pref, branch, commitment.BranchData(branch).String())
		}
		return branch, step, nil
=======
		return nil, 0, nil // no history found, so no branch
>>>>>>> 33fc8885
	}

	// Trie reads prefix during unfold and after everything is ready reads it again to Merge update.
	// Dereferenced branch is kept inside sharedDomains commitment domain map (but not written into buffer so not flushed into db, unless updated)
	v, step, err := sdc.getter.GetLatest(kv.CommitmentDomain, pref)
	if err != nil {
		return nil, 0, fmt.Errorf("branch failed: %w", err)
	}
	if sdc.trace {
		fmt.Printf("[SDC] Branch: %x: %x\n", pref, v)
	}
	if len(v) == 0 {
		return nil, 0, nil
	}
	return v, step, nil
}

func (sdc *TrieContext) PutBranch(prefix []byte, data []byte, prevData []byte, prevStep uint64) error {
	if sdc.limitReadAsOfTxNum > 0 && sdc.withHistory { // do not store branches if explicitly operate on history
		return nil
	}
	if sdc.trace {
		fmt.Printf("[SDC] PutBranch: %x: %x\n", prefix, data)
	}
	//if sdc.patriciaTrie.Variant() == commitment.VariantConcurrentHexPatricia {
	//	sdc.mu.Lock()
	//	defer sdc.mu.Unlock()
	//}

	return sdc.putter.DomainPut(kv.CommitmentDomain, prefix, data, sdc.txNum, prevData, prevStep)
}

func (sdc *TrieContext) readDomain(d kv.Domain, plainKey []byte) (enc []byte, err error) {
	//if sdc.patriciaTrie.Variant() == commitment.VariantConcurrentHexPatricia {
	//	sdc.mu.Lock()
	//	defer sdc.mu.Unlock()
	//}

	if sdc.limitReadAsOfTxNum > 0 {
		if sdc.withHistory {
			var ok bool
			enc, ok, _, _, err = sdc.roTtx.Debug().GetLatestFromFiles(d, plainKey, sdc.limitReadAsOfTxNum)
			if !ok {
				enc = nil
			}
		} else {
			enc, _, err = sdc.roTtx.GetAsOf(d, plainKey, sdc.limitReadAsOfTxNum)
		}
	} else {
		enc, _, err = sdc.getter.GetLatest(d, plainKey)
	}

	if err != nil {
		return nil, fmt.Errorf("readDomain %q: failed to read latest storage (latest=%t): %w", d, sdc.limitReadAsOfTxNum == 0, err)
	}
	return enc, nil
}

func (sdc *TrieContext) Account(plainKey []byte) (u *commitment.Update, err error) {
	encAccount, err := sdc.readDomain(kv.AccountsDomain, plainKey)
	if err != nil {
		return nil, err
	}

	u = &commitment.Update{CodeHash: empty.CodeHash}
	if len(encAccount) == 0 {
		u.Flags = commitment.DeleteUpdate
		return u, nil
	}

	acc := new(accounts.Account)
	if err = accounts.DeserialiseV3(acc, encAccount); err != nil {
		return nil, err
	}

	u.Flags |= commitment.NonceUpdate
	u.Nonce = acc.Nonce

	u.Flags |= commitment.BalanceUpdate
	u.Balance.Set(&acc.Balance)

	if ch := acc.CodeHash.Bytes(); len(ch) > 0 {
		u.Flags |= commitment.CodeUpdate
		copy(u.CodeHash[:], acc.CodeHash.Bytes())
	}

	if assert.Enable {
		code, err := sdc.readDomain(kv.CodeDomain, plainKey)
		if err != nil {
			return nil, err
		}
		if len(code) > 0 {
			copy(u.CodeHash[:], crypto.Keccak256(code))
			u.Flags |= commitment.CodeUpdate
		}
		if !bytes.Equal(acc.CodeHash.Bytes(), u.CodeHash[:]) {
			return nil, fmt.Errorf("code hash mismatch: account '%x' != codeHash '%x'", acc.CodeHash.Bytes(), u.CodeHash[:])
		}
	}
	return u, nil
}

func (sdc *TrieContext) Storage(plainKey []byte) (u *commitment.Update, err error) {
	enc, err := sdc.readDomain(kv.StorageDomain, plainKey)
	if err != nil {
		return nil, err
	}
	u = &commitment.Update{
		Flags:      commitment.DeleteUpdate,
		StorageLen: len(enc),
	}

	if u.StorageLen > 0 {
		u.Flags = commitment.StorageUpdate
		copy(u.Storage[:u.StorageLen], enc)
	}

	return u, nil
}

// Limits max txNum for read operations. If set to 0, all read operations will be from latest value.
// If domainOnly=true and txNum > 0, then read operations will be limited to domain files only.
func (sdc *TrieContext) SetLimitReadAsOfTxNum(txNum uint64, domainOnly bool) {
	sdc.limitReadAsOfTxNum = txNum
	sdc.withHistory = !domainOnly
}<|MERGE_RESOLUTION|>--- conflicted
+++ resolved
@@ -404,11 +404,7 @@
 	//}
 	// Trie reads prefix during unfold and after everything is ready reads it again to Merge update.
 	// Keep dereferenced version inside sd commitmentDomain map ready to read again
-<<<<<<< HEAD
-	if !sdc.domainsOnly && sdc.limitReadAsOfTxNum > 0 {
-=======
 	if sdc.withHistory && sdc.limitReadAsOfTxNum > 0 {
->>>>>>> 33fc8885
 		v, hOk, err := sdc.roTtx.HistorySeek(kv.CommitmentDomain, pref, sdc.limitReadAsOfTxNum)
 		if err != nil {
 			return nil, 0, fmt.Errorf("branch failed: %w", err)
@@ -422,27 +418,7 @@
 			}
 			return v, 0, nil
 		}
-<<<<<<< HEAD
-		if hOk {
-			if len(v) == 0 { // if history successfuly found marker of key creation
-				return nil, 0, nil
-			}
-			if sdc.trace {
-				fmt.Printf("[SDC] Branch @%d: %x: %x\n%s\n", sdc.limitReadAsOfTxNum, pref, v, commitment.BranchData(v).String())
-			}
-			return v, 0, nil
-		}
-		branch, step, err := sdc.getter.GetLatest(kv.CommitmentDomain, pref)
-		if err != nil {
-			return nil, 0, fmt.Errorf("branch failed: %w", err)
-		}
-		if sdc.trace {
-			fmt.Printf("[SDC] Branch @%d: %x: %x\n%s\n", sdc.limitReadAsOfTxNum, pref, branch, commitment.BranchData(branch).String())
-		}
-		return branch, step, nil
-=======
 		return nil, 0, nil // no history found, so no branch
->>>>>>> 33fc8885
 	}
 
 	// Trie reads prefix during unfold and after everything is ready reads it again to Merge update.
