--- conflicted
+++ resolved
@@ -273,14 +273,8 @@
 		return nil
 	}
 
-<<<<<<< HEAD
 	log.Debug("[commitment] store state", "block", blockNum, "txNum", txNum, "rootHash", fmt.Sprintf("%x", rootHash))
-=======
-	log.Debug("[commitment] store state", "block", blockNum, "txNum", txNum, "rootHash", rootHash)
 	return sdc.mainTtx.PutBranch(keyCommitmentState, encodedState, prevState, prevStep)
->>>>>>> 5c3f172e
-
-	//return sdc.sharedDomains.DomainPut(kv.CommitmentDomain, keyCommitmentState, nil, encodedState, prevState, prevStep)
 }
 
 // Encodes current trie state and returns it
