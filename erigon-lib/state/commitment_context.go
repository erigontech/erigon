--- conflicted
+++ resolved
@@ -6,14 +6,12 @@
 	"encoding/binary"
 	"errors"
 	"fmt"
-	"github.com/erigontech/erigon-lib/common/length"
 	"math"
 	"sync/atomic"
 	"time"
 
+	"github.com/erigontech/erigon-lib/commitment"
 	"github.com/erigontech/erigon-lib/common"
-
-	"github.com/erigontech/erigon-lib/commitment"
 	"github.com/erigontech/erigon-lib/common/assert"
 	"github.com/erigontech/erigon-lib/common/empty"
 	"github.com/erigontech/erigon-lib/crypto"
@@ -28,34 +26,16 @@
 
 type SharedDomainsCommitmentContext struct {
 	//mu            sync.Mutex // protects reads from sharedDomains when trie is concurrent
-	sharedDomains *SharedDomains
-	mainTtx       *TrieContext
-	subTtx        [16]*CursorContext
-	warmupTries   [16]commitment.Trie
-
-	subTtx [16]*TrieContext
+	sharedDomains *SharedDomains // replace with kv.TemporalGetter/PutDel
+
+	mainTtx *TrieContext
+	subTtx  [16]*TrieContext
 
 	updates      *commitment.Updates
 	patriciaTrie commitment.Trie
 	justRestored atomic.Bool // set to true when commitment trie was just restored from snapshot
 
 	trace bool
-}
-
-func (sdc *SharedDomainsCommitmentContext) SetTtx(i int, tx *AggregatorRoTx, c kv.Cursor) {
-	if i < 0 || i >= len(sdc.subTtx) {
-		panic(fmt.Sprintf("index %d out of range", i))
-	}
-	sdc.subTtx[i] = &CursorContext{
-		c:     c,                 // cursor out of apply txn
-		aggTx: tx,                // separate aggtx
-		sd:    sdc.sharedDomains, //to read from sd cache as well and centralised writes
-
-		limitReadAsOfTxNum: sdc.mainTtx.limitReadAsOfTxNum,
-		stepSize:           sdc.mainTtx.stepSize,
-		domainsOnly:        sdc.mainTtx.domainsOnly,
-		trace:              sdc.mainTtx.trace,
-	}
 }
 
 // Limits max txNum for read operations. If set to 0, all read operations will be from latest value.
@@ -80,74 +60,18 @@
 	ctx.mainTtx = trieCtx
 	if commitment.COM_WARMUP {
 		ctx.updates.Warmup = func(hashedKey []byte) error {
-			if hashedKey[0] > 16 {
-				return nil
-			}
-			n0 := hashedKey[0]
-			if ctx.warmupTries[n0] != nil {
-				err := ctx.warmupTries[n0].Warmup(ctx.subTtx[n0], hashedKey)
-				if err != nil {
-					return err
-				}
-			}
-			return nil
-		}
-
-		ctx.openSubTtx(sd)
-		// } else {
-		// 	ctx.updates.Warmup = func(hashedKey []byte) error {
-		// 	}
-		//
+			return ctx.patriciaTrie.Warmup(ctx.subTtx[hashedKey[0]], hashedKey)
+		}
 	}
 	ctx.patriciaTrie.ResetContext(trieCtx)
 	return ctx
 }
 
-func (sdc *SharedDomainsCommitmentContext) openSubTtx(sd *SharedDomains) {
-	for i := 0; i < len(sdc.subTtx); i++ {
-		AggTx(sd.)
-		agg := sd.roTtx.AggTx().(*AggregatorRoTx).Agg()
-		if agg == nil {
-			panic("agg is nil")
-		}
-		actx := agg.BeginFilesRo()
-		var c kv.Cursor
-		var err error
-		if Schema.CommitmentDomain.largeValues {
-			c, err = sd.roTtx.Cursor(Schema.CommitmentDomain.valuesTable)
-		} else {
-			c, err = sd.roTtx.CursorDupSort(Schema.CommitmentDomain.valuesTable)
-		}
-		if err != nil {
-			panic(fmt.Sprintf("failed to create cursor for commitment domain: %v", err))
-		}
-
-		sdc.subTtx[i] = &CursorContext{
-			c:                  c,
-			roTtx:              sd.roTtx,
-			aggTx:              actx,
-			sd:                 sd,
-			limitReadAsOfTxNum: sdc.mainTtx.limitReadAsOfTxNum,
-			stepSize:           sdc.mainTtx.stepSize,
-			domainsOnly:        sdc.mainTtx.domainsOnly,
-			trace:              sdc.mainTtx.trace,
-		}
-		sdc.warmupTries[i] = commitment.NewHexPatriciaHashed(length.Addr, sdc.subTtx[i])
-	}
-}
-
 func (sdc *SharedDomainsCommitmentContext) Close() {
 	sdc.updates.Close()
-<<<<<<< HEAD
-	for i := 0; i < len(sdc.subTtx); i++ {
-		if sdc.subTtx[i] != nil {
-			sdc.subTtx[i].Close()
-			//sdc.subTtx[i].roTtx.Rollback()
-=======
 	for i := range sdc.subTtx {
 		if sdc.subTtx[i] != nil {
 			sdc.subTtx[i].roTtx.Rollback()
->>>>>>> 79e4adf9
 		}
 	}
 }
@@ -156,9 +80,9 @@
 	if !sdc.justRestored.Load() {
 		sdc.patriciaTrie.Reset()
 	}
-	for i := 0; i < len(sdc.subTtx); i++ {
+	for i := range sdc.subTtx {
 		if sdc.subTtx[i] != nil {
-			sdc.subTtx[i].Close()
+			sdc.subTtx[i].roTtx.Rollback()
 		}
 	}
 }
@@ -200,6 +124,10 @@
 }
 
 func (sdc *SharedDomainsCommitmentContext) SetTxn(tx kv.TemporalTx, i uint) {
+	if i >= uint(len(sdc.subTtx)) {
+		fmt.Printf("SetTxn: index %d out of range, max %d\n", i, len(sdc.subTtx)-1)
+		return
+	}
 	trieCtx := &TrieContext{
 		roTtx:  tx,
 		getter: sdc.sharedDomains.AsGetter(tx),
@@ -365,15 +293,6 @@
 	if err != nil {
 		return err
 	}
-	for ti := 0; ti < len(sdc.warmupTries); ti++ {
-		if sdc.warmupTries[ti] == nil {
-			continue
-		}
-		hph := sdc.warmupTries[ti].(*commitment.HexPatriciaHashed)
-		if err := hph.SetState(encodedState); err != nil {
-			return fmt.Errorf("failed to set state for warmup trie %d: %w", ti, err)
-		}
-	}
 	prevState, prevStep, err := sdc.mainTtx.Branch(keyCommitmentState)
 	if err != nil {
 		return err
@@ -462,14 +381,6 @@
 			return 0, 0, fmt.Errorf("failed to get root hash after state restore: %w", err)
 		}
 		log.Debug(fmt.Sprintf("[commitment] restored state: block=%d txn=%d rootHash=%x\n", cs.blockNum, cs.txNum, rootHash))
-	}
-	for ti := 0; ti < len(sdc.warmupTries); ti++ {
-		if sdc.warmupTries[ti] != nil {
-			wti := sdc.warmupTries[ti].(*commitment.HexPatriciaHashed)
-			if err := wti.SetState(cs.trieState); err != nil {
-				return 0, 0, fmt.Errorf("failed restore state for warmup trie %d: %w", ti, err)
-			}
-		}
 	}
 	return cs.blockNum, cs.txNum, nil
 }
@@ -661,165 +572,4 @@
 func (sdc *TrieContext) SetLimitReadAsOfTxNum(txNum uint64, domainOnly bool) {
 	sdc.limitReadAsOfTxNum = txNum
 	sdc.domainsOnly = domainOnly
-}
-
-type CursorContext struct {
-	c                  kv.Cursor
-	roTtx              kv.TemporalTx
-	aggTx              *AggregatorRoTx
-	sd                 *SharedDomains
-	limitReadAsOfTxNum uint64
-	stepSize           uint64
-	domainsOnly        bool // if true, do not use history reader and limit to domain files only
-	trace              bool
-}
-
-func (sdc *CursorContext) Close() {
-	sdc.c.Close()
-	//sdc.roTtx.Rollback()
-	sdc.aggTx.Close()
-}
-
-func (sdc *CursorContext) Storage(plainKey []byte) (u *commitment.Update, err error) {
-	enc, err := sdc.readDomain(kv.StorageDomain, plainKey)
-	if err != nil {
-		return nil, err
-	}
-	u = &commitment.Update{
-		Flags:      commitment.DeleteUpdate,
-		StorageLen: len(enc),
-	}
-
-	if u.StorageLen > 0 {
-		u.Flags = commitment.StorageUpdate
-		copy(u.Storage[:u.StorageLen], enc)
-	}
-
-	return u, nil
-}
-
-func (sdc *CursorContext) SetLimitReadAsOfTxNum(txNum uint64, domainOnly bool) {
-	sdc.limitReadAsOfTxNum = txNum
-	sdc.domainsOnly = domainOnly
-}
-
-func (sdc *CursorContext) Branch(pref []byte) ([]byte, uint64, error) {
-	//if sdc.patriciaTrie.Variant() == commitment.VariantConcurrentHexPatricia {
-	//	sdc.mu.Lock()
-	//	defer sdc.mu.Unlock()
-	//}
-	// Trie reads prefix during unfold and after everything is ready reads it again to Merge update.
-	// Keep dereferenced version inside sd commitmentDomain map ready to read again
-	if !sdc.domainsOnly && sdc.limitReadAsOfTxNum > 0 {
-		branch, _, err := sdc.roTtx.GetAsOf(kv.CommitmentDomain, pref, sdc.limitReadAsOfTxNum)
-		if sdc.trace {
-			fmt.Printf("[SDC] Branch @%d: %x: %x\n%s\n", sdc.limitReadAsOfTxNum, pref, branch, commitment.BranchData(branch).String())
-		}
-		if err != nil {
-			return nil, 0, fmt.Errorf("branch history read failed: %w", err)
-		}
-		return branch, sdc.limitReadAsOfTxNum / sdc.stepSize, nil
-	}
-
-	// Trie reads prefix during unfold and after everything is ready reads it again to Merge update.
-	// Dereferenced branch is kept inside sharedDomains commitment domain map (but not written into buffer so not flushed into db, unless updated)
-	v, step, err := sdc.sd.GetWithCursor(kv.CommitmentDomain, pref, sdc.c, sdc.aggTx)
-	if err != nil {
-		return nil, 0, fmt.Errorf("branch failed: %w", err)
-	}
-	if sdc.trace {
-		fmt.Printf("[SDC] Branch: %x: %x\n", pref, v)
-	}
-	if len(v) == 0 {
-		return nil, 0, nil
-	}
-	return v, step, nil
-}
-
-func (sdc *CursorContext) PutBranch(prefix []byte, data []byte, prevData []byte, prevStep uint64) error {
-	panic("put branch")
-	if sdc.limitReadAsOfTxNum > 0 && !sdc.domainsOnly { // do not store branches if explicitly operate on history
-		return nil
-	}
-	if sdc.trace {
-		fmt.Printf("[SDC] PutBranch: %x: %x\n", prefix, data)
-	}
-	//if sdc.patriciaTrie.Variant() == commitment.VariantConcurrentHexPatricia {
-	//	sdc.mu.Lock()
-	//	defer sdc.mu.Unlock()
-	//}
-
-	return sdc.sd.DomainPut(kv.CommitmentDomain, nil, prefix, data, sdc.sd.txNum, prevData, prevStep)
-}
-
-func (sdc *CursorContext) readDomain(d kv.Domain, plainKey []byte) (enc []byte, err error) {
-	//if sdc.patriciaTrie.Variant() == commitment.VariantConcurrentHexPatricia {
-	//	sdc.mu.Lock()
-	//	defer sdc.mu.Unlock()
-	//}
-
-	if sdc.limitReadAsOfTxNum > 0 {
-		if sdc.domainsOnly {
-			var ok bool
-			enc, ok, _, _, err = sdc.roTtx.Debug().GetLatestFromFiles(d, plainKey, sdc.limitReadAsOfTxNum)
-			if !ok {
-				enc = nil
-			}
-		} else {
-			enc, _, err = sdc.roTtx.GetAsOf(d, plainKey, sdc.limitReadAsOfTxNum)
-		}
-	} else {
-		// cursor should be of correct table,but we are using only Commitment
-		enc, _, err = sdc.roTtx.GetLatest(d, plainKey)
-		//enc, _, err = sdc.sd.GetLatest(d, plainKey, sdc.c, sdc.aggTx)
-	}
-
-	if err != nil {
-		return nil, fmt.Errorf("readDomain %q: failed to read latest storage (latest=%t): %w", d, sdc.limitReadAsOfTxNum == 0, err)
-	}
-	return enc, nil
-}
-
-func (sdc *CursorContext) Account(plainKey []byte) (u *commitment.Update, err error) {
-	encAccount, err := sdc.readDomain(kv.AccountsDomain, plainKey)
-	if err != nil {
-		return nil, err
-	}
-
-	u = &commitment.Update{CodeHash: empty.CodeHash}
-	if len(encAccount) == 0 {
-		u.Flags = commitment.DeleteUpdate
-		return u, nil
-	}
-
-	acc := new(accounts.Account)
-	if err = accounts.DeserialiseV3(acc, encAccount); err != nil {
-		return nil, err
-	}
-
-	u.Flags |= commitment.NonceUpdate
-	u.Nonce = acc.Nonce
-
-	u.Flags |= commitment.BalanceUpdate
-	u.Balance.Set(&acc.Balance)
-
-	if ch := acc.CodeHash.Bytes(); len(ch) > 0 {
-		u.Flags |= commitment.CodeUpdate
-		copy(u.CodeHash[:], acc.CodeHash.Bytes())
-	}
-
-	if assert.Enable {
-		code, err := sdc.readDomain(kv.CodeDomain, plainKey)
-		if err != nil {
-			return nil, err
-		}
-		if len(code) > 0 {
-			copy(u.CodeHash[:], crypto.Keccak256(code))
-			u.Flags |= commitment.CodeUpdate
-		}
-		if !bytes.Equal(acc.CodeHash.Bytes(), u.CodeHash[:]) {
-			return nil, fmt.Errorf("code hash mismatch: account '%x' != codeHash '%x'", acc.CodeHash.Bytes(), u.CodeHash[:])
-		}
-	}
-	return u, nil
 }