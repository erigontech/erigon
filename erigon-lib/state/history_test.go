--- conflicted
+++ resolved
@@ -25,10 +25,7 @@
 	"testing"
 	"time"
 
-<<<<<<< HEAD
-=======
 	"github.com/ledgerwatch/erigon-lib/common"
->>>>>>> 9d351bde
 	"github.com/ledgerwatch/erigon-lib/common/datadir"
 
 	"github.com/ledgerwatch/log/v3"
@@ -491,8 +488,6 @@
 		db, h, txs := filledHistory(t, false, logger)
 		test(t, h, db, txs)
 		db.Close()
-<<<<<<< HEAD
-=======
 	})
 }
 
@@ -694,7 +689,6 @@
 		defer h.Close()
 
 		test(t, h, db, 1000)
->>>>>>> 9d351bde
 	})
 }
 
