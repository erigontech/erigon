// Copyright 2022 The Erigon Authors
// This file is part of Erigon.
//
// Erigon is free software: you can redistribute it and/or modify
// it under the terms of the GNU Lesser General Public License as published by
// the Free Software Foundation, either version 3 of the License, or
// (at your option) any later version.
//
// Erigon is distributed in the hope that it will be useful,
// but WITHOUT ANY WARRANTY; without even the implied warranty of
// MERCHANTABILITY or FITNESS FOR A PARTICULAR PURPOSE. See the
// GNU Lesser General Public License for more details.
//
// You should have received a copy of the GNU Lesser General Public License
// along with Erigon. If not, see <http://www.gnu.org/licenses/>.

package state

import (
	"bytes"
	"container/heap"
	"context"
	"encoding/binary"
	"errors"
	"fmt"
	"math"
	"path/filepath"
	"sync"
	"time"

	btree2 "github.com/tidwall/btree"
	"golang.org/x/sync/errgroup"

	"github.com/erigontech/erigon-lib/common"
	"github.com/erigontech/erigon-lib/common/background"
	"github.com/erigontech/erigon-lib/common/compress"
	"github.com/erigontech/erigon-lib/common/datadir"
	"github.com/erigontech/erigon-lib/common/dir"
	"github.com/erigontech/erigon-lib/common/page"
	"github.com/erigontech/erigon-lib/etl"
	"github.com/erigontech/erigon-lib/kv"
	"github.com/erigontech/erigon-lib/kv/bitmapdb"
	"github.com/erigontech/erigon-lib/kv/order"
	"github.com/erigontech/erigon-lib/kv/stream"
	"github.com/erigontech/erigon-lib/log/v3"
	"github.com/erigontech/erigon-lib/recsplit"
	"github.com/erigontech/erigon-lib/recsplit/eliasfano32"
	"github.com/erigontech/erigon-lib/seg"
)

type History struct {
	histCfg        // keep higher than embedded InvertedIndexis to correctly shadow it's exposed variables
	*InvertedIndex // keysTable contains mapping txNum -> key1+key2, while index table `key -> {txnums}` is omitted.

	// Schema:
	//  .v - list of values
	//  .vi - txNum+key -> offset in .v

	// dirtyFiles - list of ALL files - including: un-indexed-yet, garbage, merged-into-bigger-one, ...
	// thread-safe, but maybe need 1 RWLock for all trees in Aggregator
	//
	// _visibleFiles derivative from field `file`, but without garbage:
	//  - no files with `canDelete=true`
	//  - no overlaps
	//  - no un-indexed files (`power-off` may happen between .ef and .efi creation)
	//
	// BeginRo() using _visibleFiles in zero-copy way
	dirtyFiles *btree2.BTreeG[*filesItem]

	// _visibleFiles - underscore in name means: don't use this field directly, use BeginFilesRo()
	// underlying array is immutable - means it's ready for zero-copy use
	_visibleFiles []visibleFile
}

type rangeDomainIntegrityChecker func(d kv.Domain, dirs datadir.Dirs, fromStep, toStep uint64) bool
type rangeIntegrityChecker func(fromStep, toStep uint64) bool

type histCfg struct {
	iiCfg iiCfg

	valuesTable string // bucket for history values; key1+key2+txnNum -> oldValue , stores values BEFORE change

	keepRecentTxnInDB uint64 // When snapshotsDisabled=true, keepRecentTxnInDB is used to keep this amount of txn in db before pruning

	// historyLargeValues: used to store values > 2kb (pageSize/2)
	// small values - can be stored in more compact ways in db (DupSort feature)
	// can't use DupSort optimization (aka. prefix-compression) if values size > 4kb

	// historyLargeValues=true - doesn't support keys of various length (all keys must have same length)
	// not large:
	//   keys: txNum -> key1+key2
	//   vals: key1+key2 -> txNum + value (DupSort)
	// large:
	//   keys: txNum -> key1+key2
	//   vals: key1+key2+txNum -> value (not DupSort)
	historyLargeValues bool
	snapshotsDisabled  bool // don't produce .v and .ef files, keep in db table. old data will be pruned anyway.
	historyDisabled    bool // skip all write operations to this History (even in DB)

	compressSingleVal bool // each value get compressed by snappy
	historySampling   int  // when collating .v files: concat 16 values and snappy them

	indexList     Accessors
	compressorCfg seg.Cfg             // compression settings for history files
	compression   seg.FileCompression // defines type of compression for history files
	historyIdx    kv.InvertedIdx

	//TODO: re-visit this check - maybe we don't need it. It's about kill in the middle of merge
	integrity rangeIntegrityChecker
}

func NewHistory(cfg histCfg, aggStep uint64, logger log.Logger) (*History, error) {
	//if cfg.compressorCfg.MaxDictPatterns == 0 && cfg.compressorCfg.MaxPatternLen == 0 {
	if cfg.indexList == 0 {
		cfg.indexList = AccessorHashMap
	}

	h := History{
		histCfg:       cfg,
		dirtyFiles:    btree2.NewBTreeGOptions[*filesItem](filesItemLess, btree2.Options{Degree: 128, NoLocks: false}),
		_visibleFiles: []visibleFile{},
	}

	cfg.iiCfg.integrity = func(fromStep, toStep uint64) bool {
		exists, err := dir.FileExist(h.vFilePath(fromStep, toStep))
		if err != nil {
			panic(err)
		}
		return exists
	}

	var err error
	h.InvertedIndex, err = NewInvertedIndex(cfg.iiCfg, aggStep, logger)
	if err != nil {
		return nil, fmt.Errorf("NewHistory: %s, %w", cfg.iiCfg.filenameBase, err)
	}

	return &h, nil
}

func (h *History) vFileName(fromStep, toStep uint64) string {
	return fmt.Sprintf("v1-%s.%d-%d.v", h.filenameBase, fromStep, toStep)
}
func (h *History) vFilePath(fromStep, toStep uint64) string {
	return filepath.Join(h.dirs.SnapHistory, h.vFileName(fromStep, toStep))
}
func (h *History) vAccessorFilePath(fromStep, toStep uint64) string {
	return filepath.Join(h.dirs.SnapAccessors, fmt.Sprintf("v1-%s.%d-%d.vi", h.filenameBase, fromStep, toStep))
}

// openList - main method to open list of files.
// It's ok if some files was open earlier.
// If some file already open: noop.
// If some file already open but not in provided list: close and remove from `files` field.
func (h *History) openList(idxFiles, histNames []string) error {
	if err := h.InvertedIndex.openList(idxFiles); err != nil {
		return err
	}

	h.closeWhatNotInList(histNames)
	h.scanDirtyFiles(histNames)
	if err := h.openDirtyFiles(); err != nil {
		return fmt.Errorf("History(%s).openList: %w", h.filenameBase, err)
	}
	return nil
}

func (h *History) openFolder() error {
	idxFiles, histFiles, _, err := h.fileNamesOnDisk()
	if err != nil {
		return err
	}
	return h.openList(idxFiles, histFiles)
}

func (h *History) scanDirtyFiles(fileNames []string) {
	if h.filenameBase == "" {
		panic("assert: empty `filenameBase`")
	}
	if h.aggregationStep == 0 {
		panic("assert: empty `aggregationStep`")
	}
	for _, dirtyFile := range scanDirtyFiles(fileNames, h.aggregationStep, h.filenameBase, "v", h.logger) {
		startStep, endStep := dirtyFile.startTxNum/h.aggregationStep, dirtyFile.endTxNum/h.aggregationStep
		if h.integrity != nil && !h.integrity(startStep, endStep) {
			h.logger.Debug("[agg] skip garbage file", "name", h.filenameBase, "startStep", startStep, "endStep", endStep)
			continue
		}
		if _, has := h.dirtyFiles.Get(dirtyFile); !has {
			h.dirtyFiles.Set(dirtyFile)
		}
	}
}

func (h *History) openDirtyFiles() error {
	invalidFilesMu := sync.Mutex{}
	invalidFileItems := make([]*filesItem, 0)
	h.dirtyFiles.Walk(func(items []*filesItem) bool {
		for _, item := range items {
			fromStep, toStep := item.startTxNum/h.aggregationStep, item.endTxNum/h.aggregationStep
			if item.decompressor == nil {
				fPath := h.vFilePath(fromStep, toStep)
				exists, err := dir.FileExist(fPath)
				if err != nil {
					_, fName := filepath.Split(fPath)
					h.logger.Debug("[agg] History.openDirtyFiles: FileExist", "f", fName, "err", err)
					invalidFilesMu.Lock()
					invalidFileItems = append(invalidFileItems, item)
					invalidFilesMu.Unlock()
					continue
				}
				if !exists {
					_, fName := filepath.Split(fPath)
					h.logger.Debug("[agg] History.openDirtyFiles: file does not exists", "f", fName)
					invalidFilesMu.Lock()
					invalidFileItems = append(invalidFileItems, item)
					invalidFilesMu.Unlock()
					continue
				}
				if item.decompressor, err = seg.NewDecompressor(fPath); err != nil {
					_, fName := filepath.Split(fPath)
					if errors.Is(err, &seg.ErrCompressedFileCorrupted{}) {
						h.logger.Debug("[agg] History.openDirtyFiles", "err", err, "f", fName)
						// TODO we do not restore those files so we could just remove them along with indices. Same for domains/indices.
						//      Those files will keep space on disk and closed automatically as corrupted. So better to remove them, and maybe remove downloading prohibiter to allow downloading them again?
						//
						// itemPaths := []string{
						// 	fPath,
						// 	h.vAccessorFilePath(fromStep, toStep),
						// }
						// for _, fp := range itemPaths {
						// 	err = os.Remove(fp)
						// 	if err != nil {
						// 		h.logger.Warn("[agg] History.openDirtyFiles cannot remove corrupted file", "err", err, "f", fp)
						// 	}
						// }
					} else {
						h.logger.Warn("[agg] History.openDirtyFiles", "err", err, "f", fName)
					}
					invalidFilesMu.Lock()
					invalidFileItems = append(invalidFileItems, item)
					invalidFilesMu.Unlock()
					// don't interrupt on error. other files may be good. but skip indices open.
					continue
				}
			}

			if item.index == nil {
				fPath := h.vAccessorFilePath(fromStep, toStep)
				exists, err := dir.FileExist(fPath)
				if err != nil {
					_, fName := filepath.Split(fPath)
					h.logger.Warn("[agg] History.openDirtyFiles", "err", err, "f", fName)
				}
				if exists {
					if item.index, err = recsplit.OpenIndex(fPath); err != nil {
						_, fName := filepath.Split(fPath)
						h.logger.Warn("[agg] History.openDirtyFiles", "err", err, "f", fName)
						// don't interrupt on error. other files may be good
					}
				}
			}
		}
		return true
	})
	for _, item := range invalidFileItems {
		item.closeFiles()
		h.dirtyFiles.Delete(item)
	}

	return nil
}

func (h *History) closeWhatNotInList(fNames []string) {
	protectFiles := make(map[string]struct{}, len(fNames))
	for _, f := range fNames {
		protectFiles[f] = struct{}{}
	}
	var toClose []*filesItem
	h.dirtyFiles.Walk(func(items []*filesItem) bool {
		for _, item := range items {
			if item.decompressor != nil {
				if _, ok := protectFiles[item.decompressor.FileName()]; ok {
					continue
				}
			}
			toClose = append(toClose, item)
		}
		return true
	})
	for _, item := range toClose {
		item.closeFiles()
		h.dirtyFiles.Delete(item)
	}
}

func (h *History) Tables() []string { return append(h.InvertedIndex.Tables(), h.valuesTable) }

func (h *History) Close() {
	if h == nil {
		return
	}
	h.InvertedIndex.Close()
	h.closeWhatNotInList([]string{})
}

func (ht *HistoryRoTx) Files() (res VisibleFiles) {
	for _, item := range ht.files {
		if item.src.decompressor != nil {
			res = append(res, item)
		}
	}
	return append(res, ht.iit.Files()...)
}

func (h *History) MissedMapAccessors() (l []*filesItem) {
	return h.missedMapAccessors(h.dirtyFiles.Items())
}

func (h *History) missedMapAccessors(source []*filesItem) (l []*filesItem) {
	if !h.indexList.Has(AccessorHashMap) {
		return nil
	}
	return fileItemsWithMissedAccessors(source, h.aggregationStep, func(fromStep, toStep uint64) []string {
		return []string{
			h.vAccessorFilePath(fromStep, toStep),
		}
	})
}

func (h *History) buildVi(ctx context.Context, item *filesItem, ps *background.ProgressSet) (err error) {
	if item.decompressor == nil {
		return fmt.Errorf("buildVI: passed item with nil decompressor %s %d-%d", h.filenameBase, item.startTxNum/h.aggregationStep, item.endTxNum/h.aggregationStep)
	}

	search := &filesItem{startTxNum: item.startTxNum, endTxNum: item.endTxNum}
	iiItem, ok := h.InvertedIndex.dirtyFiles.Get(search)
	if !ok {
		return nil
	}

	if iiItem.decompressor == nil {
		return fmt.Errorf("buildVI: got iiItem with nil decompressor %s %d-%d", h.filenameBase, item.startTxNum/h.aggregationStep, item.endTxNum/h.aggregationStep)
	}
	fromStep, toStep := item.startTxNum/h.aggregationStep, item.endTxNum/h.aggregationStep
	idxPath := h.vAccessorFilePath(fromStep, toStep)

	err = h.buildVI(ctx, idxPath, item.decompressor, iiItem.decompressor, ps)
	if err != nil {
		return fmt.Errorf("buildVI: %w", err)
	}
	return nil
}

func (h *History) buildVI(ctx context.Context, historyIdxPath string, hist, efHist *seg.Decompressor, ps *background.ProgressSet) error {
	var historyKey []byte
	var txKey [8]byte
	var valOffset uint64

	defer hist.EnableReadAhead().DisableReadAhead()
	defer efHist.EnableReadAhead().DisableReadAhead()

	iiReader := seg.NewReader(efHist.MakeGetter(), h.InvertedIndex.compression)

	var keyBuf, valBuf []byte
	cnt := uint64(0)
	for iiReader.HasNext() {
		keyBuf, _ = iiReader.Next(keyBuf[:0]) // skip key
		valBuf, _ = iiReader.Next(valBuf[:0])
		cnt += eliasfano32.Count(valBuf)
		select {
		case <-ctx.Done():
			return ctx.Err()
		default:
		}
	}

	histReader := seg.NewReader(hist.MakeGetter(), h.compression)

	_, fName := filepath.Split(historyIdxPath)
	p := ps.AddNew(fName, uint64(hist.Count()))
	defer ps.Delete(p)
	rs, err := recsplit.NewRecSplit(recsplit.RecSplitArgs{
		KeyCount:   int(cnt),
		Enums:      false,
		BucketSize: recsplit.DefaultBucketSize,
		LeafSize:   recsplit.DefaultLeafSize,
		TmpDir:     h.dirs.Tmp,
		IndexFile:  historyIdxPath,
		Salt:       h.salt,
		NoFsync:    h.noFsync,
	}, h.logger)
	if err != nil {
		return fmt.Errorf("create recsplit: %w", err)
	}
	defer rs.Close()
	rs.LogLvl(log.LvlTrace)

	i := 0
	for {
		histReader.Reset(0)
		iiReader.Reset(0)

		valOffset = 0
		for iiReader.HasNext() {
			keyBuf, _ = iiReader.Next(keyBuf[:0])
			valBuf, _ = iiReader.Next(valBuf[:0])

			// fmt.Printf("ef key %x\n", keyBuf)

			ef, _ := eliasfano32.ReadEliasFano(valBuf)
			efIt := ef.Iterator()
			for efIt.HasNext() {
				txNum, err := efIt.Next()
				if err != nil {
					return err
				}
				binary.BigEndian.PutUint64(txKey[:], txNum)
				historyKey = append(append(historyKey[:0], txKey[:]...), keyBuf...)
				//fmt.Printf("[dbg] vi: %d, %x\n", txNum, keyBuf)
				if err = rs.AddKey(historyKey, valOffset); err != nil {
					return err
				}
				if h.historySampling == 0 {
					valOffset, _ = histReader.Skip()
				} else {
					i++
					if i%h.historySampling == 0 {
						valOffset, _ = histReader.Skip()
					}
				}
				p.Processed.Add(1)
			}

			select {
			case <-ctx.Done():
				return ctx.Err()
			default:
			}
		}

		if err = rs.Build(ctx); err != nil {
			if rs.Collision() {
				log.Info("Building recsplit. Collision happened. It's ok. Restarting...")
				rs.ResetNextSalt()
			} else {
				return fmt.Errorf("build idx: %w", err)
			}
		} else {
			break
		}
	}
	return nil
}

func (h *History) BuildMissedAccessors(ctx context.Context, g *errgroup.Group, ps *background.ProgressSet, historyFiles *MissedAccessorHistoryFiles) {
	h.InvertedIndex.BuildMissedAccessors(ctx, g, ps, historyFiles.ii)
	for _, item := range historyFiles.missedMapAccessors() {
		item := item
		g.Go(func() error {
			return h.buildVi(ctx, item, ps)
		})
	}
}

func (w *historyBufferedWriter) AddPrevValue(key1, key2, original []byte, originalStep uint64) (err error) {
	if w.discard {
		return nil
	}

	if original == nil {
		original = []byte{}
	}

	w.snappyWriteBuffer, original = compress.EncodeSnappyIfNeed(w.snappyWriteBuffer, original, w.compressSingleVal)

	//defer func() {
	//	fmt.Printf("addPrevValue [%p;tx=%d] '%x' -> '%x'\n", w, w.ii.txNum, key1, original)
	//}()

	if w.largeValues {
		lk := len(key1) + len(key2)

		w.historyKey = append(append(append(w.historyKey[:0], key1...), key2...), w.ii.txNumBytes[:]...)
		historyKey := w.historyKey[:lk+8]

		if err := w.historyVals.Collect(historyKey, original); err != nil {
			return err
		}

		if !w.ii.discard {
			if err := w.ii.indexKeys.Collect(w.ii.txNumBytes[:], historyKey[:lk]); err != nil {
				return err
			}
		}
		return nil
	}

	lk := len(key1) + len(key2)
	w.historyKey = append(append(append(append(w.historyKey[:0], key1...), key2...), w.ii.txNumBytes[:]...), original...)
	historyKey := w.historyKey[:lk+8+len(original)]
	historyKey1 := historyKey[:lk]
	historyVal := historyKey[lk:]
	invIdxVal := historyKey[:lk]

	if len(original) > 2048 {
		log.Error("History value is too large while largeValues=false", "h", w.historyValsTable, "histo", string(w.historyKey[:lk]), "len", len(original), "max", len(w.historyKey)-8-len(key1)-len(key2))
		panic("History value is too large while largeValues=false")
	}

	if err := w.historyVals.Collect(historyKey1, historyVal); err != nil {
		return err
	}
	if !w.ii.discard {
		if err := w.ii.indexKeys.Collect(w.ii.txNumBytes[:], invIdxVal); err != nil {
			return err
		}
	}
	return nil
}

func (ht *HistoryRoTx) NewWriter() *historyBufferedWriter {
	return ht.newWriter(ht.h.dirs.Tmp, false)
}

type historyBufferedWriter struct {
	historyVals      *etl.Collector
	historyKey       []byte
	discard          bool
	historyValsTable string

	// not large:
	//   keys: txNum -> key1+key2
	//   vals: key1+key2 -> txNum + value (DupSort)
	// large:
	//   keys: txNum -> key1+key2
	//   vals: key1+key2+txNum -> value (not DupSort)
	largeValues bool

	compressSingleVal bool
	snappyWriteBuffer []byte

	ii *InvertedIndexBufferedWriter
}

func (w *historyBufferedWriter) SetTxNum(v uint64) { w.ii.SetTxNum(v) }

func (w *historyBufferedWriter) close() {
	if w == nil { // allow dobule-close
		return
	}
	w.ii.close()
	if w.historyVals != nil {
		w.historyVals.Close()
	}
}

func (ht *HistoryRoTx) newWriter(tmpdir string, discard bool) *historyBufferedWriter {
	w := &historyBufferedWriter{
		discard: discard,

		historyKey:        make([]byte, 128),
		largeValues:       ht.h.historyLargeValues,
		compressSingleVal: ht.h.compressSingleVal,
		historyValsTable:  ht.h.valuesTable,
		historyVals:       etl.NewCollector(ht.h.filenameBase+".flush.hist", tmpdir, etl.NewSortableBuffer(WALCollectorRAM), ht.h.logger).LogLvl(log.LvlTrace),

		ii: ht.iit.newWriter(tmpdir, discard),
	}
	w.historyVals.SortAndFlushInBackground(true)
	return w
}

func (w *historyBufferedWriter) Flush(ctx context.Context, tx kv.RwTx) error {
	if w.discard {
		return nil
	}
	if err := w.ii.Flush(ctx, tx); err != nil {
		return err
	}

	if err := w.historyVals.Load(tx, w.historyValsTable, loadFunc, etl.TransformArgs{Quit: ctx.Done()}); err != nil {
		return err
	}
	w.close()
	return nil
}

type HistoryCollation struct {
	historyComp   *seg.Writer
	efHistoryComp *seg.Writer
	historyPath   string
	efHistoryPath string
}

func (c HistoryCollation) Close() {
	if c.historyComp != nil {
		c.historyComp.Close()
	}
	if c.efHistoryComp != nil {
		c.efHistoryComp.Close()
	}
}

// [txFrom; txTo)
func (h *History) collate(ctx context.Context, step, txFrom, txTo uint64, roTx kv.Tx) (HistoryCollation, error) {
	if h.snapshotsDisabled {
		log.Warn("[dbg] h.snapshotsDisabled is set to true", "name", h.filenameBase)
		return HistoryCollation{}, nil
	}

	var (
		historyComp   *seg.Writer
		efHistoryComp *seg.Writer
		txKey         [8]byte
		err           error

		historyPath   = h.vFilePath(step, step+1)
		efHistoryPath = h.efFilePath(step, step+1)
		startAt       = time.Now()
		closeComp     = true
	)
	defer func() {
		mxCollateTookHistory.ObserveDuration(startAt)
		if closeComp {
			if historyComp != nil {
				historyComp.Close()
			}
			if efHistoryComp != nil {
				efHistoryComp.Close()
			}
		}
	}()

	comp, err := seg.NewCompressor(ctx, "collate hist "+h.filenameBase, historyPath, h.dirs.Tmp, h.compressorCfg, log.LvlTrace, h.logger)
	if err != nil {
		return HistoryCollation{}, fmt.Errorf("create %s history compressor: %w", h.filenameBase, err)
	}
	historyComp = seg.NewWriter(comp, h.compression)

	keysCursor, err := roTx.CursorDupSort(h.keysTable)
	if err != nil {
		return HistoryCollation{}, fmt.Errorf("create %s history cursor: %w", h.filenameBase, err)
	}
	defer keysCursor.Close()

	binary.BigEndian.PutUint64(txKey[:], txFrom)
	collector := etl.NewCollector(h.filenameBase+".collate.hist", h.dirs.Tmp, etl.NewSortableBuffer(CollateETLRAM), h.logger).LogLvl(log.LvlTrace)
	defer collector.Close()

	for txnmb, k, err := keysCursor.Seek(txKey[:]); txnmb != nil; txnmb, k, err = keysCursor.Next() {
		if err != nil {
			return HistoryCollation{}, fmt.Errorf("iterate over %s history cursor: %w", h.filenameBase, err)
		}
		txNum := binary.BigEndian.Uint64(txnmb)
		if txNum >= txTo { // [txFrom; txTo)
			break
		}
		if err := collector.Collect(k, txnmb); err != nil {
			return HistoryCollation{}, fmt.Errorf("collect %s history key [%x]=>txn %d [%x]: %w", h.filenameBase, k, txNum, txnmb, err)
		}

		select {
		case <-ctx.Done():
			return HistoryCollation{}, ctx.Err()
		default:
		}
	}

	var c kv.Cursor
	var cd kv.CursorDupSort
	if h.historyLargeValues {
		c, err = roTx.Cursor(h.valuesTable)
		if err != nil {
			return HistoryCollation{}, err
		}
		defer c.Close()
	} else {
		cd, err = roTx.CursorDupSort(h.valuesTable)
		if err != nil {
			return HistoryCollation{}, err
		}
		defer cd.Close()
	}

	efComp, err := seg.NewCompressor(ctx, "collate idx "+h.filenameBase, efHistoryPath, h.dirs.Tmp, h.compressorCfg, log.LvlTrace, h.logger)
	if err != nil {
		return HistoryCollation{}, fmt.Errorf("create %s ef history compressor: %w", h.filenameBase, err)
	}
	if h.noFsync {
		efComp.DisableFsync()
	}

	var (
		keyBuf  = make([]byte, 0, 256)
		numBuf  = make([]byte, 8)
		bitmap  = bitmapdb.NewBitmap64()
		prevEf  []byte
		prevKey []byte

		initialized bool
	)
	efHistoryComp = seg.NewWriter(efComp, seg.CompressNone) // coll+build must be fast - no compression
	collector.SortAndFlushInBackground(true)
	defer bitmapdb.ReturnToPool64(bitmap)

	var histKeyBuf []byte
	//log.Warn("[dbg] collate", "name", h.filenameBase, "sampling", h.historySampling)
	historyWriter := page.NewWriter(historyComp, h.historySampling, true)
	loadBitmapsFunc := func(k, v []byte, table etl.CurrentTableReader, next etl.LoadNextFunc) error {
		txNum := binary.BigEndian.Uint64(v)
		if !initialized {
			prevKey = append(prevKey[:0], k...)
			initialized = true
		}

		if bytes.Equal(prevKey, k) {
			bitmap.Add(txNum)
			prevKey = append(prevKey[:0], k...)
			return nil
		}

		ef := eliasfano32.NewEliasFano(bitmap.GetCardinality(), bitmap.Maximum())
		it := bitmap.Iterator()

		for it.HasNext() {
			vTxNum := it.Next()
			ef.AddOffset(vTxNum)

			binary.BigEndian.PutUint64(numBuf, vTxNum)
			if !h.historyLargeValues {
				val, err := cd.SeekBothRange(prevKey, numBuf)
				if err != nil {
					return fmt.Errorf("seekBothRange %s history val [%x]: %w", h.filenameBase, prevKey, err)
				}
				if val != nil && binary.BigEndian.Uint64(val) == vTxNum {
					val = val[8:]
				} else {
					val = nil
				}

				histKeyBuf = historyKey(vTxNum, prevKey, histKeyBuf)
				if err := historyWriter.Add(histKeyBuf, val); err != nil {
					return fmt.Errorf("add %s history val [%x]: %w", h.filenameBase, prevKey, err)
				}
				continue
			}
			keyBuf = append(append(keyBuf[:0], prevKey...), numBuf...)
			key, val, err := c.SeekExact(keyBuf)
			if err != nil {
				return fmt.Errorf("seekExact %s history val [%x]: %w", h.filenameBase, key, err)
			}
			if len(val) == 0 {
				val = nil
			}

			histKeyBuf = historyKey(vTxNum, prevKey, histKeyBuf)
			if err := historyWriter.Add(histKeyBuf, val); err != nil {
				return fmt.Errorf("add %s history val [%x]: %w", h.filenameBase, key, err)
			}
		}
		bitmap.Clear()
		ef.Build()

		prevEf = ef.AppendBytes(prevEf[:0])

		if _, err = efHistoryComp.Write(prevKey); err != nil {
			return fmt.Errorf("add %s ef history key [%x]: %w", h.filenameBase, prevKey, err)
		}
		if _, err = efHistoryComp.Write(prevEf); err != nil {
			return fmt.Errorf("add %s ef history val: %w", h.filenameBase, err)
		}

		prevKey = append(prevKey[:0], k...)
		txNum = binary.BigEndian.Uint64(v)
		bitmap.Add(txNum)

		return nil
	}

	err = collector.Load(nil, "", loadBitmapsFunc, etl.TransformArgs{Quit: ctx.Done()})
	if err != nil {
		return HistoryCollation{}, err
	}
	if !bitmap.IsEmpty() {
		if err = loadBitmapsFunc(nil, make([]byte, 8), nil, nil); err != nil {
			return HistoryCollation{}, err
		}
	}
	if err = historyWriter.Flush(); err != nil {
		return HistoryCollation{}, fmt.Errorf("add %s history val: %w", h.filenameBase, err)
	}

	closeComp = false
	mxCollationSizeHist.SetUint64(uint64(historyComp.Count()))

	return HistoryCollation{
		efHistoryComp: efHistoryComp,
		efHistoryPath: efHistoryPath,
		historyPath:   historyPath,
		historyComp:   historyComp,
	}, nil
}

type HistoryFiles struct {
	historyDecomp   *seg.Decompressor
	historyIdx      *recsplit.Index
	efHistoryDecomp *seg.Decompressor
	efHistoryIdx    *recsplit.Index
	efExistence     *ExistenceFilter
}

func (sf HistoryFiles) CleanupOnError() {
	if sf.historyDecomp != nil {
		sf.historyDecomp.Close()
	}
	if sf.historyIdx != nil {
		sf.historyIdx.Close()
	}
	if sf.efHistoryDecomp != nil {
		sf.efHistoryDecomp.Close()
	}
	if sf.efHistoryIdx != nil {
		sf.efHistoryIdx.Close()
	}
	if sf.efExistence != nil {
		sf.efExistence.Close()
	}
}
func (h *History) reCalcVisibleFiles(toTxNum uint64) {
	h._visibleFiles = calcVisibleFiles(h.dirtyFiles, h.indexList, false, toTxNum)
	h.InvertedIndex.reCalcVisibleFiles(toTxNum)
}

// buildFiles performs potentially resource intensive operations of creating
// static files and their indices
func (h *History) buildFiles(ctx context.Context, step uint64, collation HistoryCollation, ps *background.ProgressSet) (HistoryFiles, error) {
	if h.snapshotsDisabled {
		return HistoryFiles{}, nil
	}
	var (
		historyDecomp, efHistoryDecomp *seg.Decompressor
		historyIdx, efHistoryIdx       *recsplit.Index

		efExistence *ExistenceFilter
		closeComp   = true
		err         error
	)

	defer func() {
		if closeComp {
			collation.Close()

			if historyDecomp != nil {
				historyDecomp.Close()
			}
			if historyIdx != nil {
				historyIdx.Close()
			}
			if efHistoryDecomp != nil {
				efHistoryDecomp.Close()
			}
			if efHistoryIdx != nil {
				efHistoryIdx.Close()
			}
			if efExistence != nil {
				efExistence.Close()
			}
		}
	}()

	if h.noFsync {
		collation.historyComp.DisableFsync()
		collation.efHistoryComp.DisableFsync()
	}

	{
		ps := background.NewProgressSet()
		_, efHistoryFileName := filepath.Split(collation.efHistoryPath)
		p := ps.AddNew(efHistoryFileName, 1)
		defer ps.Delete(p)

		if err = collation.efHistoryComp.Compress(); err != nil {
			return HistoryFiles{}, fmt.Errorf("compress %s .ef history: %w", h.filenameBase, err)
		}
		ps.Delete(p)
	}
	{
		_, historyFileName := filepath.Split(collation.historyPath)
		p := ps.AddNew(historyFileName, 1)
		defer ps.Delete(p)
		if err = collation.historyComp.Compress(); err != nil {
			return HistoryFiles{}, fmt.Errorf("compress %s .v history: %w", h.filenameBase, err)
		}
		ps.Delete(p)
	}
	collation.Close()

	efHistoryDecomp, err = seg.NewDecompressor(collation.efHistoryPath)
	if err != nil {
		return HistoryFiles{}, fmt.Errorf("open %s .ef history decompressor: %w", h.filenameBase, err)
	}
	{
		if err := h.InvertedIndex.buildMapAccessor(ctx, step, step+1, efHistoryDecomp, ps); err != nil {
			return HistoryFiles{}, fmt.Errorf("build %s .ef history idx: %w", h.filenameBase, err)
		}
		if efHistoryIdx, err = recsplit.OpenIndex(h.InvertedIndex.efAccessorFilePath(step, step+1)); err != nil {
			return HistoryFiles{}, err
		}
	}

	historyDecomp, err = seg.NewDecompressor(collation.historyPath)
	if err != nil {
		return HistoryFiles{}, fmt.Errorf("open %s v history decompressor: %w", h.filenameBase, err)
	}

	historyIdxPath := h.vAccessorFilePath(step, step+1)
	err = h.buildVI(ctx, historyIdxPath, historyDecomp, efHistoryDecomp, ps)
	if err != nil {
		return HistoryFiles{}, fmt.Errorf("build %s .vi: %w", h.filenameBase, err)
	}

	if historyIdx, err = recsplit.OpenIndex(historyIdxPath); err != nil {
		return HistoryFiles{}, fmt.Errorf("open idx: %w", err)
	}
	closeComp = false
	return HistoryFiles{
		historyDecomp:   historyDecomp,
		historyIdx:      historyIdx,
		efHistoryDecomp: efHistoryDecomp,
		efHistoryIdx:    efHistoryIdx,
		efExistence:     efExistence,
	}, nil
}

func (h *History) integrateDirtyFiles(sf HistoryFiles, txNumFrom, txNumTo uint64) {
	if h.snapshotsDisabled {
		return
	}

	h.InvertedIndex.integrateDirtyFiles(InvertedFiles{
		decomp:    sf.efHistoryDecomp,
		index:     sf.efHistoryIdx,
		existence: sf.efExistence,
	}, txNumFrom, txNumTo)

	fi := newFilesItem(txNumFrom, txNumTo, h.aggregationStep)
	fi.decompressor = sf.historyDecomp
	fi.index = sf.historyIdx
	h.dirtyFiles.Set(fi)
}

func (h *History) isEmpty(tx kv.Tx) (bool, error) {
	if h.historyLargeValues {
		k, err := kv.FirstKey(tx, h.valuesTable)
		if err != nil {
			return false, err
		}
		k2, err := kv.FirstKey(tx, h.keysTable)
		if err != nil {
			return false, err
		}
		return k == nil && k2 == nil, nil
	}
	k, err := kv.FirstKey(tx, h.valuesTable)
	if err != nil {
		return false, err
	}
	k2, err := kv.FirstKey(tx, h.keysTable)
	if err != nil {
		return false, err
	}
	return k == nil && k2 == nil, nil
}

type HistoryRecord struct {
	TxNum uint64
	Value []byte
}

type HistoryRoTx struct {
	h   *History
	iit *InvertedIndexRoTx

	files   visibleFiles // have no garbage (canDelete=true, overlaps, etc...)
	getters []*seg.Reader
	readers []*recsplit.IndexReader

	trace bool

	valsC    kv.Cursor
	valsCDup kv.CursorDupSort

	_bufTs           []byte
	snappyReadBuffer []byte
}

func (h *History) BeginFilesRo() *HistoryRoTx {
	files := h._visibleFiles
	for i := 0; i < len(files); i++ {
		if !files[i].src.frozen {
			files[i].src.refcount.Add(1)
		}
	}

	return &HistoryRoTx{
		h:     h,
		iit:   h.InvertedIndex.BeginFilesRo(),
		files: files,
		trace: false,
	}
}

func (ht *HistoryRoTx) statelessGetter(i int) *seg.Reader {
	if ht.getters == nil {
		ht.getters = make([]*seg.Reader, len(ht.files))
	}
	r := ht.getters[i]
	if r == nil {
		g := ht.files[i].src.decompressor.MakeGetter()
		r = seg.NewReader(g, ht.h.compression)
		ht.getters[i] = r
	}
	return r
}
func (ht *HistoryRoTx) statelessIdxReader(i int) *recsplit.IndexReader {
	if ht.readers == nil {
		ht.readers = make([]*recsplit.IndexReader, len(ht.files))
	}
	{
		//assert
		for _, f := range ht.files {
			if f.src.index == nil {
				panic("assert: file has nil index " + f.src.decompressor.FileName())
			}
		}
	}
	r := ht.readers[i]
	if r == nil {
		r = ht.files[i].src.index.GetReaderFromPool()
		ht.readers[i] = r
	}
	return r
}

func (ht *HistoryRoTx) canPruneUntil(tx kv.Tx, untilTx uint64) (can bool, txTo uint64) {
	minIdxTx, maxIdxTx := ht.iit.ii.minTxNumInDB(tx), ht.iit.ii.maxTxNumInDB(tx)
	//defer func() {
	//	fmt.Printf("CanPrune[%s]Until(%d) noFiles=%t txTo %d idxTx [%d-%d] keepRecentTxInDB=%d; result %t\n",
	//		ht.h.filenameBase, untilTx, ht.h.dontProduceHistoryFiles, txTo, minIdxTx, maxIdxTx, ht.h.keepRecentTxInDB, minIdxTx < txTo)
	//}()

	if ht.h.snapshotsDisabled {
		if ht.h.keepRecentTxnInDB >= maxIdxTx {
			return false, 0
		}
		txTo = min(maxIdxTx-ht.h.keepRecentTxnInDB, untilTx) // bound pruning
	} else {
		canPruneIdx := ht.iit.CanPrune(tx)
		if !canPruneIdx {
			return false, 0
		}
		txTo = min(ht.files.EndTxNum(), ht.iit.files.EndTxNum(), untilTx)
	}

	switch ht.h.filenameBase {
	case "accounts":
		mxPrunableHAcc.Set(float64(txTo - minIdxTx))
	case "storage":
		mxPrunableHSto.Set(float64(txTo - minIdxTx))
	case "code":
		mxPrunableHCode.Set(float64(txTo - minIdxTx))
	case "commitment":
		mxPrunableHComm.Set(float64(txTo - minIdxTx))
	}
	return minIdxTx < txTo, txTo
}

// Prune [txFrom; txTo)
// `force` flag to prune even if canPruneUntil returns false (when Unwind is needed, canPruneUntil always returns false)
// `useProgress` flag to restore and update prune progress.
//   - E.g. Unwind can't use progress, because it's not linear
//     and will wrongly update progress of steps cleaning and could end up with inconsistent history.
func (ht *HistoryRoTx) Prune(ctx context.Context, rwTx kv.RwTx, txFrom, txTo, limit uint64, forced bool, logEvery *time.Ticker) (*InvertedIndexPruneStat, error) {
	//fmt.Printf(" pruneH[%s] %t, %d-%d\n", ht.h.filenameBase, ht.CanPruneUntil(rwTx), txFrom, txTo)
	if !forced {
		var can bool
		can, txTo = ht.canPruneUntil(rwTx, txTo)
		if !can {
			return nil, nil
		}
	}
	defer func(t time.Time) { mxPruneTookHistory.ObserveDuration(t) }(time.Now())

	var (
		seek     = make([]byte, 8, 256)
		valsCDup kv.RwCursorDupSort
		valsC    kv.RwCursor
		err      error
	)

	if !ht.h.historyLargeValues {
		valsCDup, err = rwTx.RwCursorDupSort(ht.h.valuesTable)
		if err != nil {
			return nil, err
		}
		defer valsCDup.Close()
	} else {
		valsC, err = rwTx.RwCursor(ht.h.valuesTable)
		if err != nil {
			return nil, err
		}
		defer valsC.Close()
	}

	var pruned int
	pruneValue := func(k, txnm []byte) error {
		txNum := binary.BigEndian.Uint64(txnm)
		if txNum >= txTo || txNum < txFrom { //[txFrom; txTo), but in this case idx record
			return fmt.Errorf("history pruneValue: txNum %d not in pruning range [%d,%d)", txNum, txFrom, txTo)
		}

		if ht.h.historyLargeValues {
			seek = append(bytes.Clone(k), txnm...)
			if err := valsC.Delete(seek); err != nil {
				return err
			}
		} else {
			vv, err := valsCDup.SeekBothRange(k, txnm)
			if err != nil {
				return err
			}
			if vtx := binary.BigEndian.Uint64(vv); vtx != txNum {
				return fmt.Errorf("prune history %s got invalid txNum: found %d != %d wanted", ht.h.filenameBase, vtx, txNum)
			}
			if err = valsCDup.DeleteCurrent(); err != nil {
				return err
			}
		}

		pruned++
		return nil
	}
	mxPruneSizeHistory.AddInt(pruned)

	if !forced && ht.h.snapshotsDisabled {
		forced = true // or index.CanPrune will return false cuz no snapshots made
	}

	return ht.iit.Prune(ctx, rwTx, txFrom, txTo, limit, logEvery, forced, pruneValue)
}

func (ht *HistoryRoTx) Close() {
	if ht.files == nil { // invariant: it's safe to call Close multiple times
		return
	}
	files := ht.files
	ht.files = nil
	for i := 0; i < len(files); i++ {
		src := files[i].src
		if src == nil || src.frozen {
			continue
		}
		refCnt := src.refcount.Add(-1)
		//GC: last reader responsible to remove useles files: close it and delete
		if refCnt == 0 && src.canDelete.Load() {
			if traceFileLife != "" && ht.h.filenameBase == traceFileLife {
				ht.h.logger.Warn("[agg.dbg] real remove at HistoryRoTx.Close", "file", src.decompressor.FileName())
			}
			src.closeFilesAndRemove()
		}
	}
	for _, r := range ht.readers {
		r.Close()
	}

	ht.iit.Close()
}

func (ht *HistoryRoTx) getFileDeprecated(from, to uint64) (it visibleFile, ok bool) {
	for i := 0; i < len(ht.files); i++ {
		if ht.files[i].startTxNum == from && ht.files[i].endTxNum == to {
			return ht.files[i], true
		}
	}
	return it, false
}
func (ht *HistoryRoTx) getFile(txNum uint64) (it visibleFile, ok bool) {
	for i := 0; i < len(ht.files); i++ {
		if ht.files[i].startTxNum <= txNum && ht.files[i].endTxNum > txNum {
			return ht.files[i], true
		}
	}
	return it, false
}

func (ht *HistoryRoTx) historySeekInFiles(key []byte, txNum uint64) ([]byte, bool, error) {
	// Files list of II and History is different
	// it means II can't return index of file, but can return TxNum which History will use to find own file
	ok, histTxNum, err := ht.iit.seekInFiles(key, txNum)
	if err != nil {
		return nil, false, err
	}
	if !ok {
		return nil, false, nil
	}
	historyItem, ok := ht.getFile(histTxNum)
	if !ok {
		log.Warn("historySeekInFiles: file not found", "key", key, "txNum", txNum, "histTxNum", histTxNum, "ssize", ht.h.aggregationStep)
		return nil, false, fmt.Errorf("hist file not found: key=%x, %s.%d-%d", key, ht.h.filenameBase, histTxNum/ht.h.aggregationStep, histTxNum/ht.h.aggregationStep)
	}
	reader := ht.statelessIdxReader(historyItem.i)
	if reader.Empty() {
		return nil, false, nil
	}
	historyKey := ht.encodeTs(histTxNum, key)
	offset, ok := reader.Lookup(historyKey)
	if !ok {
		return nil, false, nil
	}
	g := ht.statelessGetter(historyItem.i)
	g.Reset(offset)
<<<<<<< HEAD
=======
	//fmt.Printf("[dbg] hist.seek: offset=%d\n", offset)
>>>>>>> 466d9163
	v, _ := g.Next(nil)
	if traceGetAsOf == ht.h.filenameBase {
		fmt.Printf("DomainGetAsOf(%s, %x, %d) -> %s, histTxNum=%d, isNil(v)=%t\n", ht.h.filenameBase, key, txNum, g.FileName(), histTxNum, v == nil)
	}
	ht.snappyReadBuffer, v, err = compress.DecodeSnappyIfNeed(ht.snappyReadBuffer, v, ht.h.compressSingleVal)
	if err != nil {
		return nil, false, err
	}

	if ht.h.historySampling > 1 {
		v = page.Get(historyKey, v, true)
	}
	return v, true, nil
}

func historyKey(txNum uint64, key []byte, buf []byte) []byte {
	if buf == nil || cap(buf) < 8+len(key) {
		buf = make([]byte, 8+len(key))
	}
	buf = buf[:8+len(key)]
	binary.BigEndian.PutUint64(buf, txNum)
	copy(buf[8:], key)
	return buf
}

func (ht *HistoryRoTx) encodeTs(txNum uint64, key []byte) []byte {
	if ht._bufTs == nil {
		ht._bufTs = make([]byte, 8+len(key))
	}
	binary.BigEndian.PutUint64(ht._bufTs, txNum)
	ht._bufTs = append(ht._bufTs[:8], key...)
	return ht._bufTs[:8+len(key)]
}

// HistorySeek searches history for a value of specified key before txNum
// second return value is true if the value is found in the history (even if it is nil)
func (ht *HistoryRoTx) HistorySeek(key []byte, txNum uint64, roTx kv.Tx) ([]byte, bool, error) {
	v, ok, err := ht.historySeekInFiles(key, txNum)
	if err != nil {
		return nil, false, err
	}
	if ok {
		return v, true, nil
	}

	return ht.historySeekInDB(key, txNum, roTx)
}

func (ht *HistoryRoTx) valsCursor(tx kv.Tx) (c kv.Cursor, err error) {
	if ht.valsC != nil {
		return ht.valsC, nil
	}
	ht.valsC, err = tx.Cursor(ht.h.valuesTable) //nolint:gocritic
	if err != nil {
		return nil, err
	}
	return ht.valsC, nil
}
func (ht *HistoryRoTx) valsCursorDup(tx kv.Tx) (c kv.CursorDupSort, err error) {
	if ht.valsCDup != nil {
		return ht.valsCDup, nil
	}
	ht.valsCDup, err = tx.CursorDupSort(ht.h.valuesTable) //nolint:gocritic
	if err != nil {
		return nil, err
	}
	return ht.valsCDup, nil
}

func (ht *HistoryRoTx) historySeekInDB(key []byte, txNum uint64, tx kv.Tx) ([]byte, bool, error) {
	if ht.h.historyLargeValues {
		c, err := ht.valsCursor(tx)
		if err != nil {
			return nil, false, err
		}
		seek := make([]byte, len(key)+8)
		copy(seek, key)
		binary.BigEndian.PutUint64(seek[len(key):], txNum)

		kAndTxNum, val, err := c.Seek(seek)
		if err != nil {
			return nil, false, err
		}
		if kAndTxNum == nil || !bytes.Equal(kAndTxNum[:len(kAndTxNum)-8], key) {
			return nil, false, nil
		}

		ht.snappyReadBuffer, val, err = compress.DecodeSnappyIfNeed(ht.snappyReadBuffer, val, ht.h.compressSingleVal)
		if err != nil {
			return nil, false, err
		}
		// val == []byte{}, means key was created in this txNum and doesn't exist before.
		return val, true, nil
	}
	c, err := ht.valsCursorDup(tx)
	if err != nil {
		return nil, false, err
	}
	val, err := c.SeekBothRange(key, ht.encodeTs(txNum, nil))
	if err != nil {
		return nil, false, err
	}
	if val == nil {
		return nil, false, nil
	}
	// `val == []byte{}` means key was created in this txNum and doesn't exist before.
	v := val[8:]
	ht.snappyReadBuffer, v, err = compress.DecodeSnappyIfNeed(ht.snappyReadBuffer, v, ht.h.compressSingleVal)
	if err != nil {
		return nil, false, err
	}
	return v, true, nil
}

func (ht *HistoryRoTx) RangeAsOf(ctx context.Context, startTxNum uint64, from, to []byte, asc order.By, limit int, roTx kv.Tx) (stream.KV, error) {
	if !asc {
		panic("implement me")
	}
	hi := &HistoryRangeAsOfFiles{
		from: from, toPrefix: to, limit: kv.Unlim, orderAscend: asc,

		hc:         ht,
		startTxNum: startTxNum,
		ctx:        ctx, logger: ht.h.logger,
	}
	if err := hi.init(ht.iit.files); err != nil {
		hi.Close() //it's responsibility of constructor (our) to close resource on error
		return nil, err
	}

	dbit := &HistoryRangeAsOfDB{
		largeValues: ht.h.historyLargeValues,
		roTx:        roTx,
		valsTable:   ht.h.valuesTable,
		from:        from, toPrefix: to, limit: kv.Unlim, orderAscend: asc,

		startTxNum: startTxNum,

		ctx: ctx, logger: ht.h.logger,
	}
	binary.BigEndian.PutUint64(dbit.startTxKey[:], startTxNum)
	if err := dbit.advance(); err != nil {
		dbit.Close() //it's responsibility of constructor (our) to close resource on error
		return nil, err
	}

	return stream.UnionKV(hi, dbit, limit), nil
}

func (ht *HistoryRoTx) iterateChangedFrozen(fromTxNum, toTxNum int, asc order.By, limit int) (stream.KV, error) {
	if asc == order.Desc {
		panic("not supported yet")
	}
	if len(ht.iit.files) == 0 {
		return stream.EmptyKV, nil
	}

	if fromTxNum >= 0 && ht.iit.files.EndTxNum() <= uint64(fromTxNum) {
		return stream.EmptyKV, nil
	}

	s := &HistoryChangesIterFiles{
		hc:         ht,
		startTxNum: max(0, uint64(fromTxNum)),
		endTxNum:   toTxNum,
		limit:      limit,
	}
	if fromTxNum >= 0 {
		binary.BigEndian.PutUint64(s.startTxKey[:], uint64(fromTxNum))
	}
	for _, item := range ht.iit.files {
		if fromTxNum >= 0 && item.endTxNum <= uint64(fromTxNum) {
			continue
		}
		if toTxNum >= 0 && item.startTxNum >= uint64(toTxNum) {
			break
		}
		g := seg.NewReader(item.src.decompressor.MakeGetter(), ht.h.compression)
		g.Reset(0)
		if g.HasNext() {
			key, offset := g.Next(nil)
			heap.Push(&s.h, &ReconItem{g: g, key: key, startTxNum: item.startTxNum, endTxNum: item.endTxNum, txNum: item.endTxNum, startOffset: offset, lastOffset: offset})
		}
	}
	if err := s.advance(); err != nil {
		s.Close() //it's responsibility of constructor (our) to close resource on error
		return nil, err
	}
	return s, nil
}

func (ht *HistoryRoTx) iterateChangedRecent(fromTxNum, toTxNum int, asc order.By, limit int, roTx kv.Tx) (stream.KVS, error) {
	if asc == order.Desc {
		panic("not supported yet")
	}
	rangeIsInFiles := toTxNum >= 0 && len(ht.iit.files) > 0 && ht.iit.files.EndTxNum() >= uint64(toTxNum)
	if rangeIsInFiles {
		return stream.EmptyKVS, nil
	}
	s := &HistoryChangesIterDB{
		endTxNum:    toTxNum,
		roTx:        roTx,
		largeValues: ht.h.historyLargeValues,
		valsTable:   ht.h.valuesTable,
		limit:       limit,
	}
	if fromTxNum >= 0 {
		binary.BigEndian.PutUint64(s.startTxKey[:], uint64(fromTxNum))
	}
	if err := s.advance(); err != nil {
		s.Close() //it's responsibility of constructor (our) to close resource on error
		return nil, err
	}
	return s, nil
}

func (ht *HistoryRoTx) HistoryRange(fromTxNum, toTxNum int, asc order.By, limit int, roTx kv.Tx) (stream.KVS, error) {
	if asc == order.Desc {
		panic("not supported yet")
	}
	itOnFiles, err := ht.iterateChangedFrozen(fromTxNum, toTxNum, asc, limit)
	if err != nil {
		return nil, err
	}
	itOnDB, err := ht.iterateChangedRecent(fromTxNum, toTxNum, asc, limit, roTx)
	if err != nil {
		return nil, err
	}
	return stream.MergeKVS(itOnDB, itOnFiles, limit), nil
}

func (ht *HistoryRoTx) idxRangeOnDB(key []byte, startTxNum, endTxNum int, asc order.By, limit int, roTx kv.Tx) (stream.U64, error) {
	if ht.h.historyLargeValues {
		from := make([]byte, len(key)+8)
		copy(from, key)
		var fromTxNum uint64
		if startTxNum >= 0 {
			fromTxNum = uint64(startTxNum)
		}
		binary.BigEndian.PutUint64(from[len(key):], fromTxNum)
		to := common.Copy(from)
		toTxNum := uint64(math.MaxUint64)
		if endTxNum >= 0 {
			toTxNum = uint64(endTxNum)
		}
		binary.BigEndian.PutUint64(to[len(key):], toTxNum)
		it, err := roTx.Range(ht.h.valuesTable, from, to, asc, limit)
		if err != nil {
			return nil, err
		}
		return stream.TransformKV2U64(it, func(k, v []byte) (uint64, error) {
			if len(k) < 8 {
				return 0, fmt.Errorf("unexpected large key length %d", len(k))
			}
			return binary.BigEndian.Uint64(k[len(k)-8:]), nil
		}), nil
	}

	var from, to []byte
	if startTxNum >= 0 {
		from = make([]byte, 8)
		binary.BigEndian.PutUint64(from, uint64(startTxNum))
	}
	if endTxNum >= 0 {
		to = make([]byte, 8)
		binary.BigEndian.PutUint64(to, uint64(endTxNum))
	}
	it, err := roTx.RangeDupSort(ht.h.valuesTable, key, from, to, asc, limit)
	if err != nil {
		return nil, err
	}
	return stream.TransformKV2U64(it, func(k, v []byte) (uint64, error) {
		if len(v) < 8 {
			return 0, fmt.Errorf("unexpected small value length %d", len(v))
		}
		return binary.BigEndian.Uint64(v), nil
	}), nil
}

func (ht *HistoryRoTx) IdxRange(key []byte, startTxNum, endTxNum int, asc order.By, limit int, roTx kv.Tx) (stream.U64, error) {
	frozenIt, err := ht.iit.iterateRangeOnFiles(key, startTxNum, endTxNum, asc, limit)
	if err != nil {
		return nil, err
	}
	recentIt, err := ht.idxRangeOnDB(key, startTxNum, endTxNum, asc, limit, roTx)
	if err != nil {
		return nil, err
	}
	return stream.Union[uint64](frozenIt, recentIt, asc, limit), nil
}<|MERGE_RESOLUTION|>--- conflicted
+++ resolved
@@ -1220,10 +1220,7 @@
 	}
 	g := ht.statelessGetter(historyItem.i)
 	g.Reset(offset)
-<<<<<<< HEAD
-=======
 	//fmt.Printf("[dbg] hist.seek: offset=%d\n", offset)
->>>>>>> 466d9163
 	v, _ := g.Next(nil)
 	if traceGetAsOf == ht.h.filenameBase {
 		fmt.Printf("DomainGetAsOf(%s, %x, %d) -> %s, histTxNum=%d, isNil(v)=%t\n", ht.h.filenameBase, key, txNum, g.FileName(), histTxNum, v == nil)
