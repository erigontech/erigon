--- conflicted
+++ resolved
@@ -460,7 +460,7 @@
 		if err := w.historyVals.Collect(historyKey, original); err != nil {
 			return err
 		}
-		if err := w.ii.indexKeys.Collect(w.ii.txNumBytes[:], historyKey[:lk]); err != nil {
+		if err := w.ii.Add(historyKey[:lk]); err != nil {
 			return err
 		}
 		return nil
@@ -481,7 +481,7 @@
 	if err := w.historyVals.Collect(historyKey1, historyVal); err != nil {
 		return err
 	}
-	if err := w.ii.indexKeys.Collect(w.ii.txNumBytes[:], invIdxVal); err != nil {
+	if err := w.ii.Add(invIdxVal); err != nil {
 		return err
 	}
 	return nil
@@ -542,59 +542,8 @@
 	if err := w.ii.Flush(ctx, tx); err != nil {
 		return err
 	}
-<<<<<<< HEAD
-	h.close()
-	return nil
-}
-
-func (h *historyWAL) addPrevValue(key1, key2, original []byte) error {
-	if h.discard {
-		return nil
-	}
-
-	ic := h.hc.ic
-	//defer func() {
-	//	fmt.Printf("addPrevValue: %x tx %x %x lv=%t buffered=%t\n", key1, ic.txNumBytes, original, h.largeValues, h.buffered)
-	//}()
-
-	if h.largeValues {
-		lk := len(key1) + len(key2)
-
-		h.historyKey = append(append(append(h.historyKey[:0], key1...), key2...), ic.txNumBytes[:]...)
-		historyKey := h.historyKey[:lk+8]
-
-		if err := h.historyVals.Collect(historyKey, original); err != nil {
-			return err
-		}
-		//if err := ic.wal.indexKeys.Collect(ic.txNumBytes[:], historyKey[:lk]); err != nil {
-		//	return err
-		//}
-		if err := ic.Add(historyKey[:lk]); err != nil {
-			return err
-		}
-		return nil
-	}
-	if len(original) > 2048 {
-		log.Error("History value is too large while largeValues=false", "h", h.hc.h.historyValsTable, "histo", string(h.historyKey[:len(key1)+len(key2)]), "len", len(original), "max", len(h.historyKey)-8-len(key1)-len(key2))
-		panic("History value is too large while largeValues=false")
-	}
-
-	lk := len(key1) + len(key2)
-	h.historyKey = append(append(append(append(h.historyKey[:0], key1...), key2...), ic.txNumBytes[:]...), original...)
-	historyKey := h.historyKey[:lk+8+len(original)]
-	historyKey1 := historyKey[:lk]
-	historyVal := historyKey[lk:]
-	invIdxVal := historyKey[:lk]
-
-	if err := h.historyVals.Collect(historyKey1, historyVal); err != nil {
-		return err
-	}
-	//if err := ic.wal.indexKeys.Collect(ic.txNumBytes[:], invIdxVal); err != nil {
-	if err := ic.Add(invIdxVal); err != nil {
-=======
 
 	if err := w.historyVals.Load(tx, w.historyValsTable, loadFunc, etl.TransformArgs{Quit: ctx.Done()}); err != nil {
->>>>>>> 90419181
 		return err
 	}
 	w.close()
