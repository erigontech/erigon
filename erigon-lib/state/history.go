// Copyright 2022 The Erigon Authors
// This file is part of Erigon.
//
// Erigon is free software: you can redistribute it and/or modify
// it under the terms of the GNU Lesser General Public License as published by
// the Free Software Foundation, either version 3 of the License, or
// (at your option) any later version.
//
// Erigon is distributed in the hope that it will be useful,
// but WITHOUT ANY WARRANTY; without even the implied warranty of
// MERCHANTABILITY or FITNESS FOR A PARTICULAR PURPOSE. See the
// GNU Lesser General Public License for more details.
//
// You should have received a copy of the GNU Lesser General Public License
// along with Erigon. If not, see <http://www.gnu.org/licenses/>.

package state

import (
	"bytes"
	"container/heap"
	"context"
	"encoding/binary"
	"errors"
	"fmt"
	"math"
	"path/filepath"
	"sync"
	"time"

	"github.com/erigontech/erigon-lib/version"

	btree2 "github.com/tidwall/btree"
	"golang.org/x/sync/errgroup"

	"github.com/erigontech/erigon-lib/common"
	"github.com/erigontech/erigon-lib/common/background"
	"github.com/erigontech/erigon-lib/common/datadir"
	"github.com/erigontech/erigon-lib/common/dir"
	"github.com/erigontech/erigon-lib/common/page"
	"github.com/erigontech/erigon-lib/datastruct/existence"
	"github.com/erigontech/erigon-lib/etl"
	"github.com/erigontech/erigon-lib/kv"
	"github.com/erigontech/erigon-lib/kv/bitmapdb"
	"github.com/erigontech/erigon-lib/kv/order"
	"github.com/erigontech/erigon-lib/kv/stream"
	"github.com/erigontech/erigon-lib/log/v3"
	"github.com/erigontech/erigon-lib/recsplit"
	"github.com/erigontech/erigon-lib/recsplit/multiencseq"
	"github.com/erigontech/erigon-lib/seg"
)

type History struct {
	histCfg        // keep higher than embedded InvertedIndexis to correctly shadow it's exposed variables
	*InvertedIndex // keysTable contains mapping txNum -> key1+key2, while index table `key -> {txnums}` is omitted.

	// Schema:
	//  .v - list of values
	//  .vi - txNum+key -> offset in .v

	// dirtyFiles - list of ALL files - including: un-indexed-yet, garbage, merged-into-bigger-one, ...
	// thread-safe, but maybe need 1 RWLock for all trees in Aggregator
	//
	// _visibleFiles derivative from field `file`, but without garbage:
	//  - no files with `canDelete=true`
	//  - no overlaps
	//  - no un-indexed files (`power-off` may happen between .ef and .efi creation)
	//
	// BeginRo() using _visibleFiles in zero-copy way
	dirtyFiles *btree2.BTreeG[*filesItem]

	// _visibleFiles - underscore in name means: don't use this field directly, use BeginFilesRo()
	// underlying array is immutable - means it's ready for zero-copy use
	_visibleFiles []visibleFile
}

type rangeDomainIntegrityChecker func(d kv.Domain, dirs datadir.Dirs, fromStep, toStep uint64) bool
type rangeIntegrityChecker func(fromStep, toStep uint64) bool

type histCfg struct {
	iiCfg iiCfg

	valuesTable string // bucket for history values; key1+key2+txnNum -> oldValue , stores values BEFORE change

	keepRecentTxnInDB uint64 // When snapshotsDisabled=true, keepRecentTxnInDB is used to keep this amount of txn in db before pruning

	// historyLargeValues: used to store values > 2kb (pageSize/2)
	// small values - can be stored in more compact ways in db (DupSort feature)
	// can't use DupSort optimization (aka. prefix-compression) if values size > 4kb

	// historyLargeValues=true - doesn't support keys of various length (all keys must have same length)
	// not large:
	//   keys: txNum -> key1+key2
	//   vals: key1+key2 -> txNum + value (DupSort)
	// large:
	//   keys: txNum -> key1+key2
	//   vals: key1+key2+txNum -> value (not DupSort)
	historyLargeValues bool
	snapshotsDisabled  bool // don't produce .v and .ef files, keep in db table. old data will be pruned anyway.
	historyDisabled    bool // skip all write operations to this History (even in DB)

	historyValuesOnCompressedPage int // when collating .v files: concat 16 values and snappy them

	Accessors     Accessors
	CompressorCfg seg.Cfg             // compression settings for history files
	Compression   seg.FileCompression // defines type of compression for history files
	historyIdx    kv.InvertedIdx

	//TODO: re-visit this check - maybe we don't need it. It's about kill in the middle of merge
	integrity rangeIntegrityChecker

	version HistVersionTypes
}

func (h histCfg) GetVersions() VersionTypes {
	return VersionTypes{
		Hist: &h.version,
		II:   &h.iiCfg.version,
	}
}

func NewHistory(cfg histCfg, aggStep uint64, logger log.Logger) (*History, error) {
	//if cfg.compressorCfg.MaxDictPatterns == 0 && cfg.compressorCfg.MaxPatternLen == 0 {
	if cfg.Accessors == 0 {
		cfg.Accessors = AccessorHashMap
	}

	h := History{
		histCfg:       cfg,
		dirtyFiles:    btree2.NewBTreeGOptions[*filesItem](filesItemLess, btree2.Options{Degree: 128, NoLocks: false}),
		_visibleFiles: []visibleFile{},
	}

	cfg.iiCfg.integrity = func(fromStep, toStep uint64) bool {
		exists, err := dir.FileExist(h.vFilePath(fromStep, toStep))
		if err != nil {
			panic(err)
		}
		return exists
	}

	var err error
	h.InvertedIndex, err = NewInvertedIndex(cfg.iiCfg, aggStep, logger)
	if err != nil {
		return nil, fmt.Errorf("NewHistory: %s, %w", cfg.iiCfg.filenameBase, err)
	}

	if h.version.DataV.IsZero() {
		panic(fmt.Errorf("assert: forgot to set version of %s", h.name))
	}
	if h.version.AccessorVI.IsZero() {
		panic(fmt.Errorf("assert: forgot to set version of %s", h.name))
	}

	return &h, nil
}

func (h *History) vFileName(fromStep, toStep uint64) string {
	return fmt.Sprintf("%s-%s.%d-%d.v", h.version.DataV.String(), h.filenameBase, fromStep, toStep)
}
func (h *History) vFilePath(fromStep, toStep uint64) string {
	return filepath.Join(h.dirs.SnapHistory, h.vFileName(fromStep, toStep))
}
func (h *History) vAccessorFilePath(fromStep, toStep uint64) string {
	return filepath.Join(h.dirs.SnapAccessors, fmt.Sprintf("%s-%s.%d-%d.vi", h.version.AccessorVI.String(), h.filenameBase, fromStep, toStep))
}

func (h *History) vFileNameMask(fromStep, toStep uint64) string {
	return fmt.Sprintf("*-%s.%d-%d.v", h.filenameBase, fromStep, toStep)
}
func (h *History) vFilePathMask(fromStep, toStep uint64) string {
	return filepath.Join(h.dirs.SnapHistory, h.vFileNameMask(fromStep, toStep))
}
func (h *History) vAccessorFilePathMask(fromStep, toStep uint64) string {
	return filepath.Join(h.dirs.SnapAccessors, fmt.Sprintf("*-%s.%d-%d.vi", h.filenameBase, fromStep, toStep))
}

// openList - main method to open list of files.
// It's ok if some files was open earlier.
// If some file already open: noop.
// If some file already open but not in provided list: close and remove from `files` field.
func (h *History) openList(idxFiles, histNames []string) error {
	if err := h.InvertedIndex.openList(idxFiles); err != nil {
		return err
	}

	h.closeWhatNotInList(histNames)
	h.scanDirtyFiles(histNames)
	if err := h.openDirtyFiles(); err != nil {
		return fmt.Errorf("History(%s).openList: %w", h.filenameBase, err)
	}
	return nil
}

func (h *History) openFolder() error {
	idxFiles, histFiles, _, err := h.fileNamesOnDisk()
	if err != nil {
		return err
	}
	return h.openList(idxFiles, histFiles)
}

func (h *History) scanDirtyFiles(fileNames []string) {
	if h.filenameBase == "" {
		panic("assert: empty `filenameBase`")
	}
	if h.aggregationStep == 0 {
		panic("assert: empty `aggregationStep`")
	}
	for _, dirtyFile := range scanDirtyFiles(fileNames, h.aggregationStep, h.filenameBase, "v", h.logger) {
		startStep, endStep := dirtyFile.startTxNum/h.aggregationStep, dirtyFile.endTxNum/h.aggregationStep
		if h.integrity != nil && !h.integrity(startStep, endStep) {
			h.logger.Debug("[agg] skip garbage file", "name", h.filenameBase, "startStep", startStep, "endStep", endStep)
			continue
		}
		if _, has := h.dirtyFiles.Get(dirtyFile); !has {
			h.dirtyFiles.Set(dirtyFile)
		}
	}
}

func (h *History) openDirtyFiles() error {
	invalidFilesMu := sync.Mutex{}
	invalidFileItems := make([]*filesItem, 0)
	h.dirtyFiles.Walk(func(items []*filesItem) bool {
		for _, item := range items {
			fromStep, toStep := item.startTxNum/h.aggregationStep, item.endTxNum/h.aggregationStep
			if item.decompressor == nil {
				fPathMask := h.vFilePathMask(fromStep, toStep)
				fPath, fileVer, ok, err := version.FindFilesWithVersionsByPattern(fPathMask)
				if err != nil {
					_, fName := filepath.Split(fPath)
					h.logger.Debug("[agg] History.openDirtyFiles: FileExist", "f", fName, "err", err)
					invalidFilesMu.Lock()
					invalidFileItems = append(invalidFileItems, item)
					invalidFilesMu.Unlock()
					continue
				}
				if !ok {
					_, fName := filepath.Split(fPath)
					h.logger.Debug("[agg] History.openDirtyFiles: file does not exists", "f", fName)
					invalidFilesMu.Lock()
					invalidFileItems = append(invalidFileItems, item)
					invalidFilesMu.Unlock()
					continue
				}
				if !fileVer.Eq(h.version.DataV.Current) {
					if !fileVer.Less(h.version.DataV.MinSupported) {
						h.version.DataV.Current = fileVer
					} else {
						panic("Version is too low, try to rm v history snapshots")
						//return false
					}
				}

				if item.decompressor, err = seg.NewDecompressor(fPath); err != nil {
					_, fName := filepath.Split(fPath)
					if errors.Is(err, &seg.ErrCompressedFileCorrupted{}) {
						h.logger.Debug("[agg] History.openDirtyFiles", "err", err, "f", fName)
						// TODO we do not restore those files so we could just remove them along with indices. Same for domains/indices.
						//      Those files will keep space on disk and closed automatically as corrupted. So better to remove them, and maybe remove downloading prohibiter to allow downloading them again?
						//
						// itemPaths := []string{
						// 	fPath,
						// 	h.vAccessorFilePath(fromStep, toStep),
						// }
						// for _, fp := range itemPaths {
						// 	err = os.Remove(fp)
						// 	if err != nil {
						// 		h.logger.Warn("[agg] History.openDirtyFiles cannot remove corrupted file", "err", err, "f", fp)
						// 	}
						// }
					} else {
						h.logger.Warn("[agg] History.openDirtyFiles", "err", err, "f", fName)
					}
					invalidFilesMu.Lock()
					invalidFileItems = append(invalidFileItems, item)
					invalidFilesMu.Unlock()
					// don't interrupt on error. other files may be good. but skip indices open.
					continue
				}
			}

			if item.index == nil {
				fPathMask := h.vAccessorFilePathMask(fromStep, toStep)
				fPath, fileVer, ok, err := version.FindFilesWithVersionsByPattern(fPathMask)
				if err != nil {
					_, fName := filepath.Split(fPath)
					h.logger.Warn("[agg] History.openDirtyFiles", "err", err, "f", fName)
				}
				if ok {
					if !fileVer.Eq(h.version.AccessorVI.Current) {
						if !fileVer.Less(h.version.AccessorVI.MinSupported) {
							h.version.AccessorVI.Current = fileVer
						} else {
							panic("Version is too low, try to rm vi history snapshots")
							//return false
						}
					}
					if item.index, err = recsplit.OpenIndex(fPath); err != nil {
						_, fName := filepath.Split(fPath)
						h.logger.Warn("[agg] History.openDirtyFiles", "err", err, "f", fName)
						// don't interrupt on error. other files may be good
					}
				}
			}
		}
		return true
	})
	for _, item := range invalidFileItems {
		item.closeFiles()
		h.dirtyFiles.Delete(item)
	}

	return nil
}

func (h *History) closeWhatNotInList(fNames []string) {
	protectFiles := make(map[string]struct{}, len(fNames))
	for _, f := range fNames {
		protectFiles[f] = struct{}{}
	}
	var toClose []*filesItem
	h.dirtyFiles.Walk(func(items []*filesItem) bool {
		for _, item := range items {
			if item.decompressor != nil {
				if _, ok := protectFiles[item.decompressor.FileName()]; ok {
					continue
				}
			}
			toClose = append(toClose, item)
		}
		return true
	})
	for _, item := range toClose {
		item.closeFiles()
		h.dirtyFiles.Delete(item)
	}
}

func (h *History) Tables() []string { return append(h.InvertedIndex.Tables(), h.valuesTable) }

func (h *History) Close() {
	if h == nil {
		return
	}
	h.InvertedIndex.Close()
	h.closeWhatNotInList([]string{})
}

func (ht *HistoryRoTx) Files() (res VisibleFiles) {
	for _, item := range ht.files {
		if item.src.decompressor != nil {
			res = append(res, item)
		}
	}
	return append(res, ht.iit.Files()...)
}

func (h *History) MissedMapAccessors() (l []*filesItem) {
	return h.missedMapAccessors(h.dirtyFiles.Items())
}

func (h *History) missedMapAccessors(source []*filesItem) (l []*filesItem) {
	if !h.Accessors.Has(AccessorHashMap) {
		return nil
	}
	return fileItemsWithMissedAccessors(source, h.aggregationStep, func(fromStep, toStep uint64) []string {
		return []string{
			h.vAccessorFilePath(fromStep, toStep),
		}
	})
}

func (h *History) buildVi(ctx context.Context, item *filesItem, ps *background.ProgressSet) (err error) {
	if item.decompressor == nil {
		return fmt.Errorf("buildVI: passed item with nil decompressor %s %d-%d", h.filenameBase, item.startTxNum/h.aggregationStep, item.endTxNum/h.aggregationStep)
	}

	search := &filesItem{startTxNum: item.startTxNum, endTxNum: item.endTxNum}
	iiItem, ok := h.InvertedIndex.dirtyFiles.Get(search)
	if !ok {
		return nil
	}

	if iiItem.decompressor == nil {
		return fmt.Errorf("buildVI: got iiItem with nil decompressor %s %d-%d", h.filenameBase, item.startTxNum/h.aggregationStep, item.endTxNum/h.aggregationStep)
	}
	fromStep, toStep := item.startTxNum/h.aggregationStep, item.endTxNum/h.aggregationStep
	idxPath := h.vAccessorFilePath(fromStep, toStep)

	err = h.buildVI(ctx, idxPath, item.decompressor, iiItem.decompressor, iiItem.startTxNum, ps)
	if err != nil {
		return fmt.Errorf("buildVI: %w", err)
	}
	return nil
}

func (h *History) buildVI(ctx context.Context, historyIdxPath string, hist, efHist *seg.Decompressor, efBaseTxNum uint64, ps *background.ProgressSet) error {
	var histKey []byte
	var valOffset uint64

	defer hist.MadvSequential().DisableReadAhead()
	defer efHist.MadvSequential().DisableReadAhead()

	iiReader := seg.NewReader(efHist.MakeGetter(), h.InvertedIndex.Compression)

	var keyBuf, valBuf []byte
	cnt := uint64(0)
	for iiReader.HasNext() {
		keyBuf, _ = iiReader.Next(keyBuf[:0]) // skip key
		valBuf, _ = iiReader.Next(valBuf[:0])
		cnt += multiencseq.Count(efBaseTxNum, valBuf)
		select {
		case <-ctx.Done():
			return ctx.Err()
		default:
		}
	}

	histReader := seg.NewReader(hist.MakeGetter(), h.Compression)

	_, fName := filepath.Split(historyIdxPath)
	p := ps.AddNew(fName, uint64(efHist.Count())/2)
	defer ps.Delete(p)
	rs, err := recsplit.NewRecSplit(recsplit.RecSplitArgs{
		KeyCount:   int(cnt),
		Enums:      false,
		BucketSize: recsplit.DefaultBucketSize,
		LeafSize:   recsplit.DefaultLeafSize,
		TmpDir:     h.dirs.Tmp,
		IndexFile:  historyIdxPath,
		Salt:       h.salt.Load(),
		NoFsync:    h.noFsync,
	}, h.logger)
	if err != nil {
		return fmt.Errorf("create recsplit: %w", err)
	}
	defer rs.Close()
	rs.LogLvl(log.LvlTrace)

	i := 0
	for {
		histReader.Reset(0)
		iiReader.Reset(0)

		valOffset = 0
		for iiReader.HasNext() {
			keyBuf, _ = iiReader.Next(keyBuf[:0])
			valBuf, _ = iiReader.Next(valBuf[:0])
			p.Processed.Add(1)

			// fmt.Printf("ef key %x\n", keyBuf)

			seq := multiencseq.ReadMultiEncSeq(efBaseTxNum, valBuf)
			it := seq.Iterator(0)
			for it.HasNext() {
				txNum, err := it.Next()
				if err != nil {
					return err
				}
				histKey = historyKey(txNum, keyBuf, histKey[:0])
				if err = rs.AddKey(histKey, valOffset); err != nil {
					return err
				}
				if h.historyValuesOnCompressedPage == 0 {
					valOffset, _ = histReader.Skip()
				} else {
					i++
					if i%h.historyValuesOnCompressedPage == 0 {
						valOffset, _ = histReader.Skip()
					}
				}
			}

			select {
			case <-ctx.Done():
				return ctx.Err()
			default:
			}
		}

		if err = rs.Build(ctx); err != nil {
			if rs.Collision() {
				log.Info("Building recsplit. Collision happened. It's ok. Restarting...")
				rs.ResetNextSalt()
			} else {
				return fmt.Errorf("build idx: %w", err)
			}
		} else {
			break
		}
	}
	return nil
}

func (h *History) BuildMissedAccessors(ctx context.Context, g *errgroup.Group, ps *background.ProgressSet, historyFiles *MissedAccessorHistoryFiles) {
	h.InvertedIndex.BuildMissedAccessors(ctx, g, ps, historyFiles.ii)
	for _, item := range historyFiles.missedMapAccessors() {
		item := item
		g.Go(func() error {
			return h.buildVi(ctx, item, ps)
		})
	}
}

func (w *historyBufferedWriter) AddPrevValue(key1, key2 []byte, txNum uint64, original []byte) (err error) {
	if w.discard {
		return nil
	}

	if original == nil {
		original = []byte{}
	}
	binary.BigEndian.PutUint64(w.ii.txNumBytes[:], txNum)

	//defer func() {
	//	fmt.Printf("addPrevValue [%p;tx=%d] '%x' -> '%x'\n", w, w.ii.txNum, key1, original)
	//}()

	if w.largeValues {
		lk := len(key1) + len(key2)

		w.historyKey = append(append(append(w.historyKey[:0], key1...), key2...), w.ii.txNumBytes[:]...)
		historyKey := w.historyKey[:lk+8]

		if err := w.historyVals.Collect(historyKey, original); err != nil {
			return err
		}

		if !w.ii.discard {
			if err := w.ii.indexKeys.Collect(w.ii.txNumBytes[:], historyKey[:lk]); err != nil {
				return err
			}
		}
		return nil
	}

	lk := len(key1) + len(key2)
	w.historyKey = append(append(append(append(w.historyKey[:0], key1...), key2...), w.ii.txNumBytes[:]...), original...)
	historyKey := w.historyKey[:lk+8+len(original)]
	historyKey1 := historyKey[:lk]
	historyVal := historyKey[lk:]
	invIdxVal := historyKey[:lk]

	if len(original) > 2048 {
		log.Error("History value is too large while largeValues=false", "h", w.historyValsTable, "histo", string(w.historyKey[:lk]), "len", len(original), "max", len(w.historyKey)-8-len(key1)-len(key2))
		panic("History value is too large while largeValues=false")
	}

	if err := w.historyVals.Collect(historyKey1, historyVal); err != nil {
		return err
	}
	if !w.ii.discard {
		if err := w.ii.indexKeys.Collect(w.ii.txNumBytes[:], invIdxVal); err != nil {
			return err
		}
	}
	return nil
}

func (ht *HistoryRoTx) NewWriter() *historyBufferedWriter {
	return ht.newWriter(ht.h.dirs.Tmp, false)
}

type historyBufferedWriter struct {
	historyVals      *etl.Collector
	historyKey       []byte
	discard          bool
	historyValsTable string

	// not large:
	//   keys: txNum -> key1+key2
	//   vals: key1+key2 -> txNum + value (DupSort)
	// large:
	//   keys: txNum -> key1+key2
	//   vals: key1+key2+txNum -> value (not DupSort)
	largeValues bool

	ii *InvertedIndexBufferedWriter
}

func (w *historyBufferedWriter) close() {
	if w == nil { // allow dobule-close
		return
	}
	w.ii.close()
	if w.historyVals != nil {
		w.historyVals.Close()
	}
}

func (ht *HistoryRoTx) newWriter(tmpdir string, discard bool) *historyBufferedWriter {
	w := &historyBufferedWriter{
		discard: discard,

		historyKey:       make([]byte, 128),
		largeValues:      ht.h.historyLargeValues,
		historyValsTable: ht.h.valuesTable,

		ii:          ht.iit.newWriter(tmpdir, discard),
		historyVals: etl.NewCollectorWithAllocator(ht.h.filenameBase+".flush.hist", tmpdir, etl.SmallSortableBuffers, ht.h.logger).LogLvl(log.LvlTrace),
	}
	w.historyVals.SortAndFlushInBackground(true)
	return w
}

func (w *historyBufferedWriter) Flush(ctx context.Context, tx kv.RwTx) error {
	if w.discard {
		return nil
	}
	if err := w.ii.Flush(ctx, tx); err != nil {
		return err
	}

	if err := w.historyVals.Load(tx, w.historyValsTable, loadFunc, etl.TransformArgs{Quit: ctx.Done()}); err != nil {
		return err
	}
	w.close()
	return nil
}

type HistoryCollation struct {
	historyComp   *seg.Writer
	efHistoryComp *seg.Writer
	historyPath   string
	efHistoryPath string
	efBaseTxNum   uint64
}

func (c HistoryCollation) Close() {
	if c.historyComp != nil {
		c.historyComp.Close()
	}
	if c.efHistoryComp != nil {
		c.efHistoryComp.Close()
	}
}

// [txFrom; txTo)
func (h *History) collate(ctx context.Context, step, txFrom, txTo uint64, roTx kv.Tx) (HistoryCollation, error) {
	if h.snapshotsDisabled {
		return HistoryCollation{}, nil
	}

	var (
		historyComp   *seg.Writer
		efHistoryComp *seg.Writer
		txKey         [8]byte
		err           error

		historyPath   = h.vFilePath(step, step+1)
		efHistoryPath = h.efFilePath(step, step+1)
		startAt       = time.Now()
		closeComp     = true
	)
	defer func() {
		mxCollateTookHistory.ObserveDuration(startAt)
		if closeComp {
			if historyComp != nil {
				historyComp.Close()
			}
			if efHistoryComp != nil {
				efHistoryComp.Close()
			}
		}
	}()

	comp, err := seg.NewCompressor(ctx, "collate hist "+h.filenameBase, historyPath, h.dirs.Tmp, h.CompressorCfg, log.LvlTrace, h.logger)
	if err != nil {
		return HistoryCollation{}, fmt.Errorf("create %s history compressor: %w", h.filenameBase, err)
	}
	historyComp = seg.NewWriter(comp, h.Compression)

	keysCursor, err := roTx.CursorDupSort(h.keysTable)
	if err != nil {
		return HistoryCollation{}, fmt.Errorf("create %s history cursor: %w", h.filenameBase, err)
	}
	defer keysCursor.Close()

	binary.BigEndian.PutUint64(txKey[:], txFrom)
	collector := etl.NewCollectorWithAllocator(h.filenameBase+".collate.hist", h.dirs.Tmp, etl.SmallSortableBuffers, h.logger).LogLvl(log.LvlTrace)
	defer collector.Close()

	for txnmb, k, err := keysCursor.Seek(txKey[:]); txnmb != nil; txnmb, k, err = keysCursor.Next() {
		if err != nil {
			return HistoryCollation{}, fmt.Errorf("iterate over %s history cursor: %w", h.filenameBase, err)
		}
		txNum := binary.BigEndian.Uint64(txnmb)
		if txNum >= txTo { // [txFrom; txTo)
			break
		}
		if err := collector.Collect(k, txnmb); err != nil {
			return HistoryCollation{}, fmt.Errorf("collect %s history key [%x]=>txn %d [%x]: %w", h.filenameBase, k, txNum, txnmb, err)
		}

		select {
		case <-ctx.Done():
			return HistoryCollation{}, ctx.Err()
		default:
		}
	}

	var c kv.Cursor
	var cd kv.CursorDupSort
	if h.historyLargeValues {
		c, err = roTx.Cursor(h.valuesTable)
		if err != nil {
			return HistoryCollation{}, err
		}
		defer c.Close()
	} else {
		cd, err = roTx.CursorDupSort(h.valuesTable)
		if err != nil {
			return HistoryCollation{}, err
		}
		defer cd.Close()
	}

	efComp, err := seg.NewCompressor(ctx, "collate idx "+h.filenameBase, efHistoryPath, h.dirs.Tmp, h.CompressorCfg, log.LvlTrace, h.logger)
	if err != nil {
		return HistoryCollation{}, fmt.Errorf("create %s ef history compressor: %w", h.filenameBase, err)
	}
	if h.noFsync {
		efComp.DisableFsync()
	}

	var (
		keyBuf  = make([]byte, 0, 256)
		numBuf  = make([]byte, 8)
		bitmap  = bitmapdb.NewBitmap64()
		prevEf  []byte
		prevKey []byte

		initialized bool
	)
	efHistoryComp = seg.NewWriter(efComp, seg.CompressNone) // coll+build must be fast - no compression
	collector.SortAndFlushInBackground(true)
	defer bitmapdb.ReturnToPool64(bitmap)

	baseTxNum := step * h.aggregationStep
	cnt := 0
	var histKeyBuf []byte
	//log.Warn("[dbg] collate", "name", h.filenameBase, "sampling", h.historyValuesOnCompressedPage)
	historyWriter := page.NewWriter(historyComp, h.historyValuesOnCompressedPage, true)
	loadBitmapsFunc := func(k, v []byte, table etl.CurrentTableReader, next etl.LoadNextFunc) error {
		txNum := binary.BigEndian.Uint64(v)
		if !initialized {
			prevKey = append(prevKey[:0], k...)
			initialized = true
		}

		if bytes.Equal(prevKey, k) {
			bitmap.Add(txNum)
			prevKey = append(prevKey[:0], k...)
			return nil
		}

		seqBuilder := multiencseq.NewBuilder(baseTxNum, bitmap.GetCardinality(), bitmap.Maximum())
		it := bitmap.Iterator()

		for it.HasNext() {
			cnt++
			vTxNum := it.Next()
			seqBuilder.AddOffset(vTxNum)

			binary.BigEndian.PutUint64(numBuf, vTxNum)
			if !h.historyLargeValues {
				val, err := cd.SeekBothRange(prevKey, numBuf)
				if err != nil {
					return fmt.Errorf("seekBothRange %s history val [%x]: %w", h.filenameBase, prevKey, err)
				}
				if val != nil && binary.BigEndian.Uint64(val) == vTxNum {
					val = val[8:]
				} else {
					val = nil
				}

				histKeyBuf = historyKey(vTxNum, prevKey, histKeyBuf)
				if err := historyWriter.Add(histKeyBuf, val); err != nil {
					return fmt.Errorf("add %s history val [%x]: %w", h.filenameBase, prevKey, err)
				}
				continue
			}
			keyBuf = append(append(keyBuf[:0], prevKey...), numBuf...)
			key, val, err := c.SeekExact(keyBuf)
			if err != nil {
				return fmt.Errorf("seekExact %s history val [%x]: %w", h.filenameBase, key, err)
			}
			if len(val) == 0 {
				val = nil
			}

			histKeyBuf = historyKey(vTxNum, prevKey, histKeyBuf)
			if err := historyWriter.Add(histKeyBuf, val); err != nil {
				return fmt.Errorf("add %s history val [%x]: %w", h.filenameBase, key, err)
			}
		}
		bitmap.Clear()
		seqBuilder.Build()

		prevEf = seqBuilder.AppendBytes(prevEf[:0])

		if _, err = efHistoryComp.Write(prevKey); err != nil {
			return fmt.Errorf("add %s ef history key [%x]: %w", h.filenameBase, prevKey, err)
		}
		if _, err = efHistoryComp.Write(prevEf); err != nil {
			return fmt.Errorf("add %s ef history val: %w", h.filenameBase, err)
		}

		prevKey = append(prevKey[:0], k...)
		txNum = binary.BigEndian.Uint64(v)
		bitmap.Add(txNum)

		return nil
	}

	err = collector.Load(nil, "", loadBitmapsFunc, etl.TransformArgs{Quit: ctx.Done()})
	if err != nil {
		return HistoryCollation{}, err
	}
	if !bitmap.IsEmpty() {
		if err = loadBitmapsFunc(nil, make([]byte, 8), nil, nil); err != nil {
			return HistoryCollation{}, err
		}
	}
	if err = historyWriter.Flush(); err != nil {
		return HistoryCollation{}, fmt.Errorf("add %s history val: %w", h.filenameBase, err)
	}
	closeComp = false
	mxCollationSizeHist.SetUint64(uint64(historyComp.Count()))

	return HistoryCollation{
		efHistoryComp: efHistoryComp,
		efHistoryPath: efHistoryPath,
		efBaseTxNum:   step * h.aggregationStep,
		historyPath:   historyPath,
		historyComp:   historyComp,
	}, nil
}

type HistoryFiles struct {
	historyDecomp   *seg.Decompressor
	historyIdx      *recsplit.Index
	efHistoryDecomp *seg.Decompressor
	efHistoryIdx    *recsplit.Index
	efExistence     *existence.Filter
}

func (sf HistoryFiles) CleanupOnError() {
	if sf.historyDecomp != nil {
		sf.historyDecomp.Close()
	}
	if sf.historyIdx != nil {
		sf.historyIdx.Close()
	}
	if sf.efHistoryDecomp != nil {
		sf.efHistoryDecomp.Close()
	}
	if sf.efHistoryIdx != nil {
		sf.efHistoryIdx.Close()
	}
	if sf.efExistence != nil {
		sf.efExistence.Close()
	}
}
func (h *History) reCalcVisibleFiles(toTxNum uint64) {
	h._visibleFiles = calcVisibleFiles(h.dirtyFiles, h.Accessors, false, toTxNum)
	h.InvertedIndex.reCalcVisibleFiles(toTxNum)
}

// buildFiles performs potentially resource intensive operations of creating
// static files and their indices
func (h *History) buildFiles(ctx context.Context, step uint64, collation HistoryCollation, ps *background.ProgressSet) (HistoryFiles, error) {
	if h.snapshotsDisabled {
		return HistoryFiles{}, nil
	}
	var (
		historyDecomp, efHistoryDecomp *seg.Decompressor
		historyIdx, efHistoryIdx       *recsplit.Index

		efExistence *existence.Filter
		closeComp   = true
		err         error
	)

	defer func() {
		if closeComp {
			collation.Close()

			if historyDecomp != nil {
				historyDecomp.Close()
			}
			if historyIdx != nil {
				historyIdx.Close()
			}
			if efHistoryDecomp != nil {
				efHistoryDecomp.Close()
			}
			if efHistoryIdx != nil {
				efHistoryIdx.Close()
			}
			if efExistence != nil {
				efExistence.Close()
			}
		}
	}()

	if h.noFsync {
		collation.historyComp.DisableFsync()
		collation.efHistoryComp.DisableFsync()
	}

	{
		ps := background.NewProgressSet()
		_, efHistoryFileName := filepath.Split(collation.efHistoryPath)
		p := ps.AddNew(efHistoryFileName, 1)
		defer ps.Delete(p)

		if err = collation.efHistoryComp.Compress(); err != nil {
			return HistoryFiles{}, fmt.Errorf("compress %s .ef history: %w", h.filenameBase, err)
		}
		ps.Delete(p)
	}
	{
		_, historyFileName := filepath.Split(collation.historyPath)
		p := ps.AddNew(historyFileName, 1)
		defer ps.Delete(p)
		if err = collation.historyComp.Compress(); err != nil {
			return HistoryFiles{}, fmt.Errorf("compress %s .v history: %w", h.filenameBase, err)
		}
		ps.Delete(p)
	}
	collation.Close()

	efHistoryDecomp, err = seg.NewDecompressor(collation.efHistoryPath)
	if err != nil {
		return HistoryFiles{}, fmt.Errorf("open %s .ef history decompressor: %w", h.filenameBase, err)
	}
	{
		if err := h.InvertedIndex.buildMapAccessor(ctx, step, step+1, efHistoryDecomp, ps); err != nil {
			return HistoryFiles{}, fmt.Errorf("build %s .ef history idx: %w", h.filenameBase, err)
		}
		if efHistoryIdx, err = recsplit.OpenIndex(h.InvertedIndex.efAccessorFilePath(step, step+1)); err != nil {
			return HistoryFiles{}, err
		}
	}

	historyDecomp, err = seg.NewDecompressor(collation.historyPath)
	if err != nil {
		return HistoryFiles{}, fmt.Errorf("open %s v history decompressor: %w", h.filenameBase, err)
	}

	historyIdxPath := h.vAccessorFilePath(step, step+1)
	err = h.buildVI(ctx, historyIdxPath, historyDecomp, efHistoryDecomp, collation.efBaseTxNum, ps)
	if err != nil {
		return HistoryFiles{}, fmt.Errorf("build %s .vi: %w", h.filenameBase, err)
	}

	if historyIdx, err = recsplit.OpenIndex(historyIdxPath); err != nil {
		return HistoryFiles{}, fmt.Errorf("open idx: %w", err)
	}
	closeComp = false
	return HistoryFiles{
		historyDecomp:   historyDecomp,
		historyIdx:      historyIdx,
		efHistoryDecomp: efHistoryDecomp,
		efHistoryIdx:    efHistoryIdx,
		efExistence:     efExistence,
	}, nil
}

func (h *History) integrateDirtyFiles(sf HistoryFiles, txNumFrom, txNumTo uint64) {
	if h.snapshotsDisabled {
		return
	}

	h.InvertedIndex.integrateDirtyFiles(InvertedFiles{
		decomp:    sf.efHistoryDecomp,
		index:     sf.efHistoryIdx,
		existence: sf.efExistence,
	}, txNumFrom, txNumTo)

	fi := newFilesItem(txNumFrom, txNumTo, h.aggregationStep)
	fi.decompressor = sf.historyDecomp
	fi.index = sf.historyIdx
	h.dirtyFiles.Set(fi)
}

func (h *History) isEmpty(tx kv.Tx) (bool, error) {
	k, err := kv.FirstKey(tx, h.valuesTable)
	if err != nil {
		return false, err
	}
	k2, err := kv.FirstKey(tx, h.keysTable)
	if err != nil {
		return false, err
	}
	return k == nil && k2 == nil, nil
}

type HistoryRecord struct {
	TxNum uint64
	Value []byte
}

type HistoryRoTx struct {
	h   *History
	iit *InvertedIndexRoTx

	files   visibleFiles // have no garbage (canDelete=true, overlaps, etc...)
	getters []*seg.Reader
	readers []*recsplit.IndexReader

	trace bool

	valsC    kv.Cursor
	valsCDup kv.CursorDupSort

	_bufTs           []byte
	snappyReadBuffer []byte
}

func (h *History) BeginFilesRo() *HistoryRoTx {
	files := h._visibleFiles
	for i := 0; i < len(files); i++ {
		if !files[i].src.frozen {
			files[i].src.refcount.Add(1)
		}
	}

	return &HistoryRoTx{
		h:     h,
		iit:   h.InvertedIndex.BeginFilesRo(),
		files: files,
		trace: false,
	}
}

func (ht *HistoryRoTx) statelessGetter(i int) *seg.Reader {
	if ht.getters == nil {
		ht.getters = make([]*seg.Reader, len(ht.files))
	}
	r := ht.getters[i]
	if r == nil {
		g := ht.files[i].src.decompressor.MakeGetter()
		r = seg.NewReader(g, ht.h.Compression)
		ht.getters[i] = r
	}
	return r
}
func (ht *HistoryRoTx) statelessIdxReader(i int) *recsplit.IndexReader {
	if ht.readers == nil {
		ht.readers = make([]*recsplit.IndexReader, len(ht.files))
	}
	{
		//assert
		for _, f := range ht.files {
			if f.src.index == nil {
				panic("assert: file has nil index " + f.src.decompressor.FileName())
			}
		}
	}
	r := ht.readers[i]
	if r == nil {
		r = ht.files[i].src.index.GetReaderFromPool()
		ht.readers[i] = r
	}
	return r
}

func (ht *HistoryRoTx) canPruneUntil(tx kv.Tx, untilTx uint64) (can bool, txTo uint64) {
	minIdxTx, maxIdxTx := ht.iit.ii.minTxNumInDB(tx), ht.iit.ii.maxTxNumInDB(tx)
	//defer func() {
	//	fmt.Printf("CanPrune[%s]Until(%d) noFiles=%t txTo %d idxTx [%d-%d] keepRecentTxInDB=%d; result %t\n",
	//		ht.h.filenameBase, untilTx, ht.h.dontProduceHistoryFiles, txTo, minIdxTx, maxIdxTx, ht.h.keepRecentTxInDB, minIdxTx < txTo)
	//}()

	if ht.h.snapshotsDisabled {
		if ht.h.keepRecentTxnInDB >= maxIdxTx {
			return false, 0
		}
		txTo = min(maxIdxTx-ht.h.keepRecentTxnInDB, untilTx) // bound pruning
	} else {
		canPruneIdx := ht.iit.CanPrune(tx)
		if !canPruneIdx {
			return false, 0
		}
		txTo = min(ht.files.EndTxNum(), ht.iit.files.EndTxNum(), untilTx)
	}

	switch ht.h.filenameBase {
	case "accounts":
		mxPrunableHAcc.Set(float64(txTo - minIdxTx))
	case "storage":
		mxPrunableHSto.Set(float64(txTo - minIdxTx))
	case "code":
		mxPrunableHCode.Set(float64(txTo - minIdxTx))
	case "commitment":
		mxPrunableHComm.Set(float64(txTo - minIdxTx))
	}
	return minIdxTx < txTo, txTo
}

// Prune [txFrom; txTo)
// `force` flag to prune even if canPruneUntil returns false (when Unwind is needed, canPruneUntil always returns false)
// `useProgress` flag to restore and update prune progress.
//   - E.g. Unwind can't use progress, because it's not linear
//     and will wrongly update progress of steps cleaning and could end up with inconsistent history.
<<<<<<< HEAD
func (ht *HistoryRoTx) Prune(ctx context.Context, rwTx kv.RwTx, txFrom, txTo, limit uint64, forced bool, logEvery *time.Ticker) (*InvertedIndexPruneStat, error) {
	if ht.files.EndTxNum() > 0 {
		txTo = min(txTo, ht.files.EndTxNum())
	}
	//fmt.Printf(" pruneH[%s] %t, %d-%d\n", ht.h.filenameBase, ht.CanPruneUntil(rwTx), txFrom, txTo)
=======
func (ht *HistoryRoTx) Prune(ctx context.Context, tx kv.RwTx, txFrom, txTo, limit uint64, forced bool, logEvery *time.Ticker) (*InvertedIndexPruneStat, error) {
>>>>>>> 92bf90ac
	if !forced {
		if ht.files.EndTxNum() > 0 {
			txTo = min(txTo, ht.files.EndTxNum())
		}
		var can bool
		can, txTo = ht.canPruneUntil(tx, txTo)
		if !can {
			return nil, nil
		}
	}
	return ht.prune(ctx, tx, txFrom, txTo, limit, forced, logEvery)
}

func (ht *HistoryRoTx) prune(ctx context.Context, rwTx kv.RwTx, txFrom, txTo, limit uint64, forced bool, logEvery *time.Ticker) (*InvertedIndexPruneStat, error) {
	//fmt.Printf(" pruneH[%s] %t, %d-%d\n", ht.h.filenameBase, ht.CanPruneUntil(rwTx), txFrom, txTo)
	defer func(t time.Time) { mxPruneTookHistory.ObserveDuration(t) }(time.Now())

	var (
		seek     = make([]byte, 8, 256)
		valsCDup kv.RwCursorDupSort
		valsC    kv.RwCursor
		err      error
	)

	if !ht.h.historyLargeValues {
		valsCDup, err = rwTx.RwCursorDupSort(ht.h.valuesTable)
		if err != nil {
			return nil, err
		}
		defer valsCDup.Close()
	} else {
		valsC, err = rwTx.RwCursor(ht.h.valuesTable)
		if err != nil {
			return nil, err
		}
		defer valsC.Close()
	}

	var pruned int
	pruneValue := func(k, txnm []byte) error {
		txNum := binary.BigEndian.Uint64(txnm)
		if txNum >= txTo || txNum < txFrom { //[txFrom; txTo), but in this case idx record
			return fmt.Errorf("history pruneValue: txNum %d not in pruning range [%d,%d)", txNum, txFrom, txTo)
		}

		if ht.h.historyLargeValues {
			seek = append(bytes.Clone(k), txnm...)
			if err := valsC.Delete(seek); err != nil {
				return err
			}
		} else {
			vv, err := valsCDup.SeekBothRange(k, txnm)
			if err != nil {
				return err
			}
			if vtx := binary.BigEndian.Uint64(vv); vtx != txNum {
				return fmt.Errorf("prune history %s got invalid txNum: found %d != %d wanted", ht.h.filenameBase, vtx, txNum)
			}
			if err = valsCDup.DeleteCurrent(); err != nil {
				return err
			}
		}

		pruned++
		return nil
	}
	mxPruneSizeHistory.AddInt(pruned)

	if !forced && ht.h.snapshotsDisabled {
		forced = true // or index.CanPrune will return false cuz no snapshots made
	}

	return ht.iit.Prune(ctx, rwTx, txFrom, txTo, limit, logEvery, forced, pruneValue)
}

func (ht *HistoryRoTx) Close() {
	if ht.files == nil { // invariant: it's safe to call Close multiple times
		return
	}
	files := ht.files
	ht.files = nil
	for i := 0; i < len(files); i++ {
		src := files[i].src
		if src == nil || src.frozen {
			continue
		}
		refCnt := src.refcount.Add(-1)
		//GC: last reader responsible to remove useles files: close it and delete
		if refCnt == 0 && src.canDelete.Load() {
			if traceFileLife != "" && ht.h.filenameBase == traceFileLife {
				ht.h.logger.Warn("[agg.dbg] real remove at HistoryRoTx.Close", "file", src.decompressor.FileName())
			}
			src.closeFilesAndRemove()
		}
	}
	for _, r := range ht.readers {
		r.Close()
	}

	ht.iit.Close()
}

func (ht *HistoryRoTx) getFileDeprecated(from, to uint64) (it visibleFile, ok bool) {
	for i := 0; i < len(ht.files); i++ {
		if ht.files[i].startTxNum == from && ht.files[i].endTxNum == to {
			return ht.files[i], true
		}
	}
	return it, false
}
func (ht *HistoryRoTx) getFile(txNum uint64) (it visibleFile, ok bool) {
	for i := 0; i < len(ht.files); i++ {
		if ht.files[i].startTxNum <= txNum && ht.files[i].endTxNum > txNum {
			return ht.files[i], true
		}
	}
	return it, false
}

func (ht *HistoryRoTx) historySeekInFiles(key []byte, txNum uint64) ([]byte, bool, error) {
	// Files list of II and History is different
	// it means II can't return index of file, but can return TxNum which History will use to find own file
	ok, histTxNum, err := ht.iit.seekInFiles(key, txNum)
	if err != nil {
		return nil, false, err
	}
	if !ok {
		return nil, false, nil
	}
	historyItem, ok := ht.getFile(histTxNum)
	if !ok {
		log.Warn("historySeekInFiles: file not found", "key", key, "txNum", txNum, "histTxNum", histTxNum, "ssize", ht.h.aggregationStep)
		return nil, false, fmt.Errorf("hist file not found: key=%x, %s.%d-%d", key, ht.h.filenameBase, histTxNum/ht.h.aggregationStep, histTxNum/ht.h.aggregationStep)
	}
	reader := ht.statelessIdxReader(historyItem.i)
	if reader.Empty() {
		return nil, false, nil
	}
	historyKey := ht.encodeTs(histTxNum, key)
	offset, ok := reader.Lookup(historyKey)
	if !ok {
		return nil, false, nil
	}
	g := ht.statelessGetter(historyItem.i)
	g.Reset(offset)
	//fmt.Printf("[dbg] hist.seek: offset=%d\n", offset)
	v, _ := g.Next(nil)
	if traceGetAsOf == ht.h.filenameBase {
		fmt.Printf("DomainGetAsOf(%s, %x, %d) -> %s, histTxNum=%d, isNil(v)=%t\n", ht.h.filenameBase, key, txNum, g.FileName(), histTxNum, v == nil)
	}

	if ht.h.historyValuesOnCompressedPage > 1 {
		v, ht.snappyReadBuffer = page.Get(historyKey, v, ht.snappyReadBuffer, true)
	}
	return v, true, nil
}

func historyKey(txNum uint64, key []byte, buf []byte) []byte {
	if buf == nil || cap(buf) < 8+len(key) {
		buf = make([]byte, 8+len(key))
	}
	buf = buf[:8+len(key)]
	binary.BigEndian.PutUint64(buf, txNum)
	copy(buf[8:], key)
	return buf
}

func (ht *HistoryRoTx) encodeTs(txNum uint64, key []byte) []byte {
	ht._bufTs = historyKey(txNum, key, ht._bufTs)
	return ht._bufTs
}

// HistorySeek searches history for a value of specified key before txNum
// second return value is true if the value is found in the history (even if it is nil)
func (ht *HistoryRoTx) HistorySeek(key []byte, txNum uint64, roTx kv.Tx) ([]byte, bool, error) {
	if ht.h.disable {
		return nil, false, nil
	}

	v, ok, err := ht.historySeekInFiles(key, txNum)
	if err != nil {
		return nil, false, err
	}
	if ok {
		return v, true, nil
	}

	return ht.historySeekInDB(key, txNum, roTx)
}

func (ht *HistoryRoTx) valsCursor(tx kv.Tx) (c kv.Cursor, err error) {
	if ht.valsC != nil {
		return ht.valsC, nil
	}
	ht.valsC, err = tx.Cursor(ht.h.valuesTable) //nolint:gocritic
	if err != nil {
		return nil, err
	}
	return ht.valsC, nil
}
func (ht *HistoryRoTx) valsCursorDup(tx kv.Tx) (c kv.CursorDupSort, err error) {
	if ht.valsCDup != nil {
		return ht.valsCDup, nil
	}
	ht.valsCDup, err = tx.CursorDupSort(ht.h.valuesTable) //nolint:gocritic
	if err != nil {
		return nil, err
	}
	return ht.valsCDup, nil
}

func (ht *HistoryRoTx) historySeekInDB(key []byte, txNum uint64, tx kv.Tx) ([]byte, bool, error) {
	if ht.h.historyLargeValues {
		c, err := ht.valsCursor(tx)
		if err != nil {
			return nil, false, err
		}
		seek := make([]byte, len(key)+8)
		copy(seek, key)
		binary.BigEndian.PutUint64(seek[len(key):], txNum)

		kAndTxNum, val, err := c.Seek(seek)
		if err != nil {
			return nil, false, err
		}
		if kAndTxNum == nil || !bytes.Equal(kAndTxNum[:len(kAndTxNum)-8], key) {
			return nil, false, nil
		}
		// val == []byte{}, means key was created in this txNum and doesn't exist before.
		return val, true, nil
	}
	c, err := ht.valsCursorDup(tx)
	if err != nil {
		return nil, false, err
	}
	val, err := c.SeekBothRange(key, ht.encodeTs(txNum, nil))
	if err != nil {
		return nil, false, err
	}
	if val == nil {
		return nil, false, nil
	}
	// `val == []byte{}` means key was created in this txNum and doesn't exist before.
	v := val[8:]
	return v, true, nil
}

func (ht *HistoryRoTx) RangeAsOf(ctx context.Context, startTxNum uint64, from, to []byte, asc order.By, limit int, roTx kv.Tx) (stream.KV, error) {
	if !asc {
		panic("implement me")
	}
	hi := &HistoryRangeAsOfFiles{
		from: from, toPrefix: to, limit: kv.Unlim, orderAscend: asc,

		hc:         ht,
		startTxNum: startTxNum,
		ctx:        ctx, logger: ht.h.logger,
	}
	if err := hi.init(ht.iit.files); err != nil {
		hi.Close() //it's responsibility of constructor (our) to close resource on error
		return nil, err
	}

	dbit := &HistoryRangeAsOfDB{
		largeValues: ht.h.historyLargeValues,
		roTx:        roTx,
		valsTable:   ht.h.valuesTable,
		from:        from, toPrefix: to, limit: kv.Unlim, orderAscend: asc,

		startTxNum: startTxNum,

		ctx: ctx, logger: ht.h.logger,
	}
	binary.BigEndian.PutUint64(dbit.startTxKey[:], startTxNum)
	if err := dbit.advance(); err != nil {
		dbit.Close() //it's responsibility of constructor (our) to close resource on error
		return nil, err
	}

	return stream.UnionKV(hi, dbit, limit), nil
}

func (ht *HistoryRoTx) iterateChangedFrozen(fromTxNum, toTxNum int, asc order.By, limit int) (stream.KV, error) {
	if asc == order.Desc {
		panic("not supported yet")
	}
	if len(ht.iit.files) == 0 {
		return stream.EmptyKV, nil
	}

	if fromTxNum >= 0 && ht.iit.files.EndTxNum() <= uint64(fromTxNum) {
		return stream.EmptyKV, nil
	}

	s := &HistoryChangesIterFiles{
		hc:         ht,
		startTxNum: max(0, uint64(fromTxNum)),
		endTxNum:   toTxNum,
		limit:      limit,
	}
	if fromTxNum >= 0 {
		binary.BigEndian.PutUint64(s.startTxKey[:], uint64(fromTxNum))
	}
	for _, item := range ht.iit.files {
		if fromTxNum >= 0 && item.endTxNum <= uint64(fromTxNum) {
			continue
		}
		if toTxNum >= 0 && item.startTxNum >= uint64(toTxNum) {
			break
		}
		g := seg.NewReader(item.src.decompressor.MakeGetter(), ht.h.Compression)
		g.Reset(0)
		if g.HasNext() {
			key, offset := g.Next(nil)
			heap.Push(&s.h, &ReconItem{g: g, key: key, startTxNum: item.startTxNum, endTxNum: item.endTxNum, txNum: item.endTxNum, startOffset: offset, lastOffset: offset})
		}
	}
	if err := s.advance(); err != nil {
		s.Close() //it's responsibility of constructor (our) to close resource on error
		return nil, err
	}
	return s, nil
}

func (ht *HistoryRoTx) iterateChangedRecent(fromTxNum, toTxNum int, asc order.By, limit int, roTx kv.Tx) (stream.KVS, error) {
	if asc == order.Desc {
		panic("not supported yet")
	}
	rangeIsInFiles := toTxNum >= 0 && len(ht.iit.files) > 0 && ht.iit.files.EndTxNum() >= uint64(toTxNum)
	if rangeIsInFiles {
		return stream.EmptyKVS, nil
	}
	s := &HistoryChangesIterDB{
		endTxNum:    toTxNum,
		roTx:        roTx,
		largeValues: ht.h.historyLargeValues,
		valsTable:   ht.h.valuesTable,
		limit:       limit,
	}
	if fromTxNum >= 0 {
		binary.BigEndian.PutUint64(s.startTxKey[:], uint64(fromTxNum))
	}
	if err := s.advance(); err != nil {
		s.Close() //it's responsibility of constructor (our) to close resource on error
		return nil, err
	}
	return s, nil
}

func (ht *HistoryRoTx) HistoryRange(fromTxNum, toTxNum int, asc order.By, limit int, roTx kv.Tx) (stream.KVS, error) {
	if asc == order.Desc {
		panic("not supported yet")
	}
	itOnFiles, err := ht.iterateChangedFrozen(fromTxNum, toTxNum, asc, limit)
	if err != nil {
		return nil, err
	}
	itOnDB, err := ht.iterateChangedRecent(fromTxNum, toTxNum, asc, limit, roTx)
	if err != nil {
		return nil, err
	}
	return stream.MergeKVS(itOnDB, itOnFiles, limit), nil
}

func (ht *HistoryRoTx) idxRangeOnDB(key []byte, startTxNum, endTxNum int, asc order.By, limit int, roTx kv.Tx) (stream.U64, error) {
	if ht.h.historyLargeValues {
		from := make([]byte, len(key)+8)
		copy(from, key)
		var fromTxNum uint64
		if startTxNum >= 0 {
			fromTxNum = uint64(startTxNum)
		}
		binary.BigEndian.PutUint64(from[len(key):], fromTxNum)
		to := common.Copy(from)
		toTxNum := uint64(math.MaxUint64)
		if endTxNum >= 0 {
			toTxNum = uint64(endTxNum)
		}
		binary.BigEndian.PutUint64(to[len(key):], toTxNum)
		it, err := roTx.Range(ht.h.valuesTable, from, to, asc, limit)
		if err != nil {
			return nil, err
		}
		return stream.TransformKV2U64(it, func(k, v []byte) (uint64, error) {
			if len(k) < 8 {
				return 0, fmt.Errorf("unexpected large key length %d", len(k))
			}
			return binary.BigEndian.Uint64(k[len(k)-8:]), nil
		}), nil
	}

	var from, to []byte
	if startTxNum >= 0 {
		from = make([]byte, 8)
		binary.BigEndian.PutUint64(from, uint64(startTxNum))
	}
	if endTxNum >= 0 {
		to = make([]byte, 8)
		binary.BigEndian.PutUint64(to, uint64(endTxNum))
	}
	it, err := roTx.RangeDupSort(ht.h.valuesTable, key, from, to, asc, limit)
	if err != nil {
		return nil, err
	}
	return stream.TransformKV2U64(it, func(k, v []byte) (uint64, error) {
		if len(v) < 8 {
			return 0, fmt.Errorf("unexpected small value length %d", len(v))
		}
		return binary.BigEndian.Uint64(v), nil
	}), nil
}

func (ht *HistoryRoTx) IdxRange(key []byte, startTxNum, endTxNum int, asc order.By, limit int, roTx kv.Tx) (stream.U64, error) {
	frozenIt, err := ht.iit.iterateRangeOnFiles(key, startTxNum, endTxNum, asc, limit)
	if err != nil {
		return nil, err
	}
	recentIt, err := ht.idxRangeOnDB(key, startTxNum, endTxNum, asc, limit, roTx)
	if err != nil {
		return nil, err
	}
	return stream.Union[uint64](frozenIt, recentIt, asc, limit), nil
}<|MERGE_RESOLUTION|>--- conflicted
+++ resolved
@@ -1107,15 +1107,7 @@
 // `useProgress` flag to restore and update prune progress.
 //   - E.g. Unwind can't use progress, because it's not linear
 //     and will wrongly update progress of steps cleaning and could end up with inconsistent history.
-<<<<<<< HEAD
-func (ht *HistoryRoTx) Prune(ctx context.Context, rwTx kv.RwTx, txFrom, txTo, limit uint64, forced bool, logEvery *time.Ticker) (*InvertedIndexPruneStat, error) {
-	if ht.files.EndTxNum() > 0 {
-		txTo = min(txTo, ht.files.EndTxNum())
-	}
-	//fmt.Printf(" pruneH[%s] %t, %d-%d\n", ht.h.filenameBase, ht.CanPruneUntil(rwTx), txFrom, txTo)
-=======
 func (ht *HistoryRoTx) Prune(ctx context.Context, tx kv.RwTx, txFrom, txTo, limit uint64, forced bool, logEvery *time.Ticker) (*InvertedIndexPruneStat, error) {
->>>>>>> 92bf90ac
 	if !forced {
 		if ht.files.EndTxNum() > 0 {
 			txTo = min(txTo, ht.files.EndTxNum())
