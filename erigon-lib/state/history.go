--- conflicted
+++ resolved
@@ -195,105 +195,6 @@
 	}
 }
 
-<<<<<<< HEAD
-func (h *History) openDirtyFiles() error {
-	invalidFilesMu := sync.Mutex{}
-	invalidFileItems := make([]*FilesItem, 0)
-	h.dirtyFiles.Walk(func(items []*FilesItem) bool {
-		for _, item := range items {
-			fromStep, toStep := item.startTxNum/h.aggregationStep, item.endTxNum/h.aggregationStep
-			if item.decompressor == nil {
-				fPathMask := h.vFilePathMask(fromStep, toStep)
-				fPath, fileVer, ok, err := version.FindFilesWithVersionsByPattern(fPathMask)
-				if err != nil {
-					_, fName := filepath.Split(fPath)
-					h.logger.Debug("[agg] History.openDirtyFiles: FileExist", "f", fName, "err", err)
-					invalidFilesMu.Lock()
-					invalidFileItems = append(invalidFileItems, item)
-					invalidFilesMu.Unlock()
-					continue
-				}
-				if !ok {
-					_, fName := filepath.Split(fPath)
-					h.logger.Debug("[agg] History.openDirtyFiles: file does not exists", "f", fName)
-					invalidFilesMu.Lock()
-					invalidFileItems = append(invalidFileItems, item)
-					invalidFilesMu.Unlock()
-					continue
-				}
-				if !fileVer.Eq(h.version.DataV.Current) {
-					if !fileVer.Less(h.version.DataV.MinSupported) {
-						h.version.DataV.Current = fileVer
-					} else {
-						_, fName := filepath.Split(fPath)
-						versionTooLowPanic(fName, h.version.DataV)
-					}
-				}
-
-				if item.decompressor, err = seg.NewDecompressor(fPath); err != nil {
-					_, fName := filepath.Split(fPath)
-					if errors.Is(err, &seg.ErrCompressedFileCorrupted{}) {
-						h.logger.Debug("[agg] History.openDirtyFiles", "err", err, "f", fName)
-						// TODO we do not restore those files so we could just remove them along with indices. Same for domains/indices.
-						//      Those files will keep space on disk and closed automatically as corrupted. So better to remove them, and maybe remove downloading prohibiter to allow downloading them again?
-						//
-						// itemPaths := []string{
-						// 	fPath,
-						// 	h.vAccessorFilePath(fromStep, toStep),
-						// }
-						// for _, fp := range itemPaths {
-						// 	err = dir.Remove(fp)
-						// 	if err != nil {
-						// 		h.logger.Warn("[agg] History.openDirtyFiles cannot remove corrupted file", "err", err, "f", fp)
-						// 	}
-						// }
-					} else {
-						h.logger.Warn("[agg] History.openDirtyFiles", "err", err, "f", fName)
-					}
-					invalidFilesMu.Lock()
-					invalidFileItems = append(invalidFileItems, item)
-					invalidFilesMu.Unlock()
-					// don't interrupt on error. other files may be good. but skip indices open.
-					continue
-				}
-			}
-
-			if item.index == nil {
-				fPathMask := h.vAccessorFilePathMask(fromStep, toStep)
-				fPath, fileVer, ok, err := version.FindFilesWithVersionsByPattern(fPathMask)
-				if err != nil {
-					_, fName := filepath.Split(fPath)
-					h.logger.Warn("[agg] History.openDirtyFiles", "err", err, "f", fName)
-				}
-				if ok {
-					if !fileVer.Eq(h.version.AccessorVI.Current) {
-						if !fileVer.Less(h.version.AccessorVI.MinSupported) {
-							h.version.AccessorVI.Current = fileVer
-						} else {
-							_, fName := filepath.Split(fPath)
-							versionTooLowPanic(fName, h.version.AccessorVI)
-						}
-					}
-					if item.index, err = recsplit.OpenIndex(fPath); err != nil {
-						_, fName := filepath.Split(fPath)
-						h.logger.Warn("[agg] History.openDirtyFiles", "err", err, "f", fName)
-						// don't interrupt on error. other files may be good
-					}
-				}
-			}
-		}
-		return true
-	})
-	for _, item := range invalidFileItems {
-		item.closeFiles()
-		h.dirtyFiles.Delete(item)
-	}
-
-	return nil
-}
-
-=======
->>>>>>> 22878729
 func (h *History) closeWhatNotInList(fNames []string) {
 	protectFiles := make(map[string]struct{}, len(fNames))
 	for _, f := range fNames {
