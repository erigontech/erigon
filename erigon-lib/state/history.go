--- conflicted
+++ resolved
@@ -343,21 +343,14 @@
 	fromStep, toStep := item.startTxNum/h.aggregationStep, item.endTxNum/h.aggregationStep
 	idxPath := h.vAccessorFilePath(fromStep, toStep)
 
-<<<<<<< HEAD
-	_, err = h.buildVI(ctx, idxPath, item.decompressor, iiItem.decompressor, iiItem.startTxNum, ps)
-=======
-	err = h.buildVI(ctx, idxPath, item.decompressor, iiItem.decompressor, ps)
->>>>>>> 5729b000
+	err = h.buildVI(ctx, idxPath, item.decompressor, iiItem.decompressor, iiItem.startTxNum, ps)
 	if err != nil {
 		return fmt.Errorf("buildVI: %w", err)
 	}
 	return nil
 }
 
-<<<<<<< HEAD
-func (h *History) buildVI(ctx context.Context, historyIdxPath string, hist, efHist *seg.Decompressor, efBaseTxNum uint64, ps *background.ProgressSet) (string, error) {
-=======
-func (h *History) buildVI(ctx context.Context, historyIdxPath string, hist, efHist *seg.Decompressor, ps *background.ProgressSet) error {
+func (h *History) buildVI(ctx context.Context, historyIdxPath string, hist, efHist *seg.Decompressor, efBaseTxNum uint64, ps *background.ProgressSet) error {
 	var histKey []byte
 	var valOffset uint64
 
@@ -371,7 +364,7 @@
 	for iiReader.HasNext() {
 		keyBuf, _ = iiReader.Next(keyBuf[:0]) // skip key
 		valBuf, _ = iiReader.Next(valBuf[:0])
-		cnt += eliasfano32.Count(valBuf)
+		cnt += multiencseq.Count(efBaseTxNum, valBuf)
 		select {
 		case <-ctx.Done():
 			return ctx.Err()
@@ -384,7 +377,6 @@
 	_, fName := filepath.Split(historyIdxPath)
 	p := ps.AddNew(fName, uint64(hist.Count()))
 	defer ps.Delete(p)
->>>>>>> 5729b000
 	rs, err := recsplit.NewRecSplit(recsplit.RecSplitArgs{
 		KeyCount:   int(cnt),
 		Enums:      false,
@@ -588,11 +580,7 @@
 	efHistoryComp *seg.Writer
 	historyPath   string
 	efHistoryPath string
-<<<<<<< HEAD
 	efBaseTxNum   uint64
-	historyCount  int // same as historyComp.Count()
-=======
->>>>>>> 5729b000
 }
 
 func (c HistoryCollation) Close() {
@@ -704,15 +692,12 @@
 	efHistoryComp = seg.NewWriter(efComp, seg.CompressNone) // coll+build must be fast - no compression
 	collector.SortAndFlushInBackground(true)
 	defer bitmapdb.ReturnToPool64(bitmap)
-<<<<<<< HEAD
 
 	baseTxNum := step * h.aggregationStep
-=======
 	cnt := 0
 	var histKeyBuf []byte
 	//log.Warn("[dbg] collate", "name", h.filenameBase, "sampling", h.historyValuesOnCompressedPage)
 	historyWriter := page.NewWriter(historyComp, h.historyValuesOnCompressedPage, true)
->>>>>>> 5729b000
 	loadBitmapsFunc := func(k, v []byte, table etl.CurrentTableReader, next etl.LoadNextFunc) error {
 		txNum := binary.BigEndian.Uint64(v)
 		if !initialized {
@@ -732,7 +717,7 @@
 		for it.HasNext() {
 			cnt++
 			vTxNum := it.Next()
-			ef.AddOffset(vTxNum)
+			seqBuilder.AddOffset(vTxNum)
 
 			binary.BigEndian.PutUint64(numBuf, vTxNum)
 			if !h.historyLargeValues {
@@ -761,14 +746,10 @@
 				val = nil
 			}
 
-<<<<<<< HEAD
-			seqBuilder.AddOffset(vTxNum)
-=======
 			histKeyBuf = historyKey(vTxNum, prevKey, histKeyBuf)
 			if err := historyWriter.Add(histKeyBuf, val); err != nil {
 				return fmt.Errorf("add %s history val [%x]: %w", h.filenameBase, key, err)
 			}
->>>>>>> 5729b000
 		}
 		bitmap.Clear()
 		seqBuilder.Build()
@@ -926,11 +907,7 @@
 	}
 
 	historyIdxPath := h.vAccessorFilePath(step, step+1)
-<<<<<<< HEAD
-	historyIdxPath, err = h.buildVI(ctx, historyIdxPath, historyDecomp, efHistoryDecomp, collation.efBaseTxNum, ps)
-=======
-	err = h.buildVI(ctx, historyIdxPath, historyDecomp, efHistoryDecomp, ps)
->>>>>>> 5729b000
+	err = h.buildVI(ctx, historyIdxPath, historyDecomp, efHistoryDecomp, collation.efBaseTxNum, ps)
 	if err != nil {
 		return HistoryFiles{}, fmt.Errorf("build %s .vi: %w", h.filenameBase, err)
 	}
