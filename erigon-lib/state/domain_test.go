--- conflicted
+++ resolved
@@ -97,14 +97,6 @@
 	cfg := domainCfg{
 		name: kv.AccountsDomain, valuesTable: valsTable,
 		hist: histCfg{
-<<<<<<< HEAD
-			iiCfg:             iiCfg{salt: &salt, dirs: dirs, db: db},
-			withLocalityIndex: false, withExistenceIndex: false, compression: seg.CompressNone, historyLargeValues: true,
-		},
-		indexList: withBTree | withExistence,
-	}
-	d, err := NewDomain(cfg, aggStep, kv.AccountsDomain, valsTable, historyKeysTable, historyValsTable, indexTable, nil, logger)
-=======
 			valuesTable:       historyValsTable,
 			withLocalityIndex: false, compression: seg.CompressNone, historyLargeValues: true,
 
@@ -112,7 +104,6 @@
 				aggregationStep: aggStep, keysTable: historyKeysTable, valuesTable: indexTable},
 		}}
 	d, err := NewDomain(cfg, logger)
->>>>>>> d6f7bfdb
 	require.NoError(t, err)
 	d.DisableFsync()
 	t.Cleanup(d.Close)
