// Copyright 2019 The go-ethereum Authors
// (original work)
// Copyright 2024 The Erigon Authors
// (modifications)
// This file is part of Erigon.
//
// Erigon is free software: you can redistribute it and/or modify
// it under the terms of the GNU Lesser General Public License as published by
// the Free Software Foundation, either version 3 of the License, or
// (at your option) any later version.
//
// Erigon is distributed in the hope that it will be useful,
// but WITHOUT ANY WARRANTY; without even the implied warranty of
// MERCHANTABILITY or FITNESS FOR A PARTICULAR PURPOSE. See the
// GNU Lesser General Public License for more details.
//
// You should have received a copy of the GNU Lesser General Public License
// along with Erigon. If not, see <http://www.gnu.org/licenses/>.

package trie

// Experimental code for separating data and structural information

import (
	"bytes"
	"encoding/binary"
	"errors"
	"fmt"
	"slices"
	"testing"

	"github.com/stretchr/testify/require"

	"github.com/erigontech/erigon-lib/common/length"
	"github.com/erigontech/erigon-lib/crypto"

	"github.com/erigontech/erigon-lib/common"
	"github.com/erigontech/erigon-lib/rlphacks"
)

func TestV2HashBuilding(t *testing.T) {
	var keys []string
	for b := uint32(0); b < 100000; b++ {
		var preimage [4]byte
		binary.BigEndian.PutUint32(preimage[:], b)
		key := crypto.Keccak256(preimage[:])[:8]
		keys = append(keys, string(key))
	}
	slices.Sort(keys)
	for i, key := range keys {
		if i > 0 && keys[i-1] == key {
			fmt.Printf("Duplicate!\n")
		}
	}
	tr := New(common.Hash{})
	valueLong := []byte("VALUE123985903485903489043859043859043859048590485904385903485940385439058934058439058439058439058940385904358904385438809348908345")
	valueShort := []byte("VAL")
	for i, key := range keys {
		if i%2 == 0 {
			tr.Update([]byte(key), valueLong)
		} else {
			tr.Update([]byte(key), valueShort)
		}
	}
	trieHash := tr.Hash()

	hb := NewHashBuilder(false)
	var succ bytes.Buffer
	var curr bytes.Buffer
	var valueTape bytes.Buffer
	var groups, hasTree, hasHash []uint16
	for i, key := range keys {
		curr.Reset()
		curr.Write(succ.Bytes())
		succ.Reset()
		keyBytes := []byte(key)
		for _, b := range keyBytes {
			succ.WriteByte(b / 16)
			succ.WriteByte(b % 16)
		}
		succ.WriteByte(16)
		if curr.Len() > 0 {
			var err error
			groups, hasTree, hasHash, err = GenStructStep(func(_ []byte) bool { return false }, curr.Bytes(), succ.Bytes(), hb, nil /* hashCollector */, &GenStructStepLeafData{rlphacks.RlpSerializableBytes(valueTape.Bytes())}, groups, hasTree, hasHash, false)
			if err != nil {
				t.Errorf("Could not execute step of structGen algorithm: %v", err)
			}
		}
		valueTape.Reset()
		if i%2 == 0 {
			valueTape.Write(valueLong)
		} else {
			valueTape.Write(valueShort)
		}
	}
	curr.Reset()
	curr.Write(succ.Bytes())
	succ.Reset()
	if _, _, _, err := GenStructStep(func(_ []byte) bool { return false }, curr.Bytes(), succ.Bytes(), hb, nil /* hashCollector */, &GenStructStepLeafData{rlphacks.RlpSerializableBytes(valueTape.Bytes())}, groups, hasTree, hasHash, false); err != nil {
		t.Errorf("Could not execute step of structGen algorithm: %v", err)
	}
	builtHash := hb.rootHash()
	if trieHash != builtHash {
		t.Errorf("Expected hash %x, got %x", trieHash, builtHash)
	}
}

func TestV2Resolution(t *testing.T) {
	var keys []string
	for b := uint32(0); b < 100000; b++ {
		var preimage [4]byte
		binary.BigEndian.PutUint32(preimage[:], b)
		key := crypto.Keccak256(preimage[:])[:8]
		keys = append(keys, string(key))
	}
	slices.Sort(keys)
	tr := New(common.Hash{})
	value := []byte("VALUE123985903485903489043859043859043859048590485904385903485940385439058934058439058439058439058940385904358904385438809348908345")
	for _, key := range keys {
		tr.Update([]byte(key), value)
	}
	trieHash := tr.Hash()

	// Choose some keys to be resolved
	var rl RetainList
	// First, existing keys
	for i := 0; i < 1000; i += 200 {
		rl.AddKey([]byte(keys[i]))
	}
	// Next, some non-existing keys
	for i := 0; i < 1000; i++ {
		rl.AddKey(crypto.Keccak256([]byte(keys[i]))[:8])
	}

	hb := NewHashBuilder(false)
	var succ bytes.Buffer
	var curr bytes.Buffer
	var valueTape bytes.Buffer
	var groups, hasTree, hasHash []uint16
	for _, key := range keys {
		curr.Reset()
		curr.Write(succ.Bytes())
		succ.Reset()
		keyBytes := []byte(key)
		for _, b := range keyBytes {
			succ.WriteByte(b / 16)
			succ.WriteByte(b % 16)
		}
		succ.WriteByte(16)
		if curr.Len() > 0 {
			var err error
			groups, hasTree, hasHash, err = GenStructStep(rl.Retain, curr.Bytes(), succ.Bytes(), hb, nil /* hashCollector */, &GenStructStepLeafData{rlphacks.RlpSerializableBytes(valueTape.Bytes())}, groups, hasTree, hasHash, false)
			if err != nil {
				t.Errorf("Could not execute step of structGen algorithm: %v", err)
			}
		}
		valueTape.Reset()
		valueTape.Write(value)
	}
	curr.Reset()
	curr.Write(succ.Bytes())
	succ.Reset()
	if _, _, _, err := GenStructStep(rl.Retain, curr.Bytes(), succ.Bytes(), hb, nil /* hashCollector */, &GenStructStepLeafData{rlphacks.RlpSerializableBytes(valueTape.Bytes())}, groups, hasTree, hasHash, false); err != nil {
		t.Errorf("Could not execute step of structGen algorithm: %v", err)
	}
<<<<<<< HEAD
	tr1 := New(libcommon.Hash{})
	tr1.RootNode = hb.root()
=======
	tr1 := New(common.Hash{})
	tr1.root = hb.root()
>>>>>>> 541a1350
	builtHash := hb.rootHash()
	if trieHash != builtHash {
		t.Errorf("Expected hash %x, got %x", trieHash, builtHash)
	}
	// Check the availability of the resolved keys
	for _, hex := range rl.hexes {
		key := hexToKeybytes(hex)
		_, found := tr1.Get(key)
		if !found {
			t.Errorf("Key %x was not resolved", hex)
		}
	}
}

// In this test, we try to combine both accounts and their storage items in the single
// hash builder by tricking the GenStructStep slightly.
// For storage items, we will be using the keys which are concatenation of the contract address hash,
// incarnation encoding, and the storage location hash.
// If we just allow it to be processed natually, then at the end of the processing of all storage
// items, we would have entension node which hasTree off at some point, but includes incarnation encoding
// in it, which we do not want. To cut it off, we will use the "trick". When we give the last
// storage item to the GenStructStep, instead of setting `succ` to the empty slice, indicating that
// nothing follows, we will set `succ` to a key which is the concatenation of the address hash,
// incarnation encoding, except that the last nibble of the incoding is arbitrarily modified
// This will cause the correct extension node to form.
// In order to prevent the branch node on top of the extension node, we will need to manipulate
// the `groups` array and truncate it to the level of the accounts
func TestEmbeddedStorage(t *testing.T) {
	var accountAddress = common.Address{3, 4, 5, 6}
	addrHash := crypto.Keccak256(accountAddress[:])
	incarnation := make([]byte, 8)
	binary.BigEndian.PutUint64(incarnation, uint64(2))
	var location1 = common.Hash{1}
	locationKey1 := append(append([]byte{}, addrHash...), crypto.Keccak256(location1[:])...)
	var location2 = common.Hash{2}
	locationKey2 := append(append([]byte{}, addrHash...), crypto.Keccak256(location2[:])...)
	var location3 = common.Hash{3}
	locationKey3 := append(append([]byte{}, addrHash...), crypto.Keccak256(location3[:])...)
	var keys = []string{string(locationKey1), string(locationKey2), string(locationKey3)}
	slices.Sort(keys)
	tr := New(common.Hash{})
	valueShort := []byte("VAL")
	for _, key := range keys {
		tr.Update([]byte(key)[length.Hash:], valueShort)
	}
	trieHash := tr.Hash()

	hb := NewHashBuilder(true)
	var succ bytes.Buffer
	var curr bytes.Buffer
	var groups, hasTree, hasHash []uint16
	var err error
	for _, key := range keys {
		curr.Reset()
		curr.Write(succ.Bytes())
		succ.Reset()
		keyBytes := []byte(key)
		for _, b := range keyBytes {
			succ.WriteByte(b / 16)
			succ.WriteByte(b % 16)
		}
		succ.WriteByte(16)
		if curr.Len() > 0 {
			groups, hasTree, hasHash, err = GenStructStep(func(_ []byte) bool { return true }, curr.Bytes(), succ.Bytes(), hb, nil /* hashCollector */, &GenStructStepLeafData{rlphacks.RlpSerializableBytes(valueShort)}, groups, hasTree, hasHash, false)
			if err != nil {
				t.Errorf("Could not execute step of structGen algorithm: %v", err)
			}
		}
	}
	curr.Reset()
	curr.Write(succ.Bytes())
	succ.Reset()
	// Produce the key which is specially modified version of `curr` (only different in the last nibble)
	cutoff := 2 * length.Hash
	succ.Write(curr.Bytes()[:cutoff-1])
	succ.WriteByte(curr.Bytes()[cutoff-1] + 1)
	if _, _, _, err = GenStructStep(func(_ []byte) bool { return true }, curr.Bytes(), succ.Bytes(), hb, nil /* hashCollector */, &GenStructStepLeafData{rlphacks.RlpSerializableBytes(valueShort)}, groups, hasTree, hasHash, false); err != nil {
		t.Errorf("Could not execute step of structGen algorithm: %v", err)
	}
	builtHash := hb.rootHash()
	if trieHash != builtHash {
		fmt.Printf("Trie built: %s\n", hb.root().fstring(""))
		fmt.Printf("Trie expected: %s\n", tr.RootNode.fstring(""))
		t.Errorf("Expected hash %x, got %x", trieHash, builtHash)
	}
	fmt.Printf("groups: %d\n", len(groups))
}

func TestEmbeddedStorage11(t *testing.T) {
	keys := []struct {
		k []byte
		v []byte
	}{

		{
			k: common.FromHex("fff9c1aa5884f1130301f60f98419b9d4217bc4ab65a2976b41e9a00bbceae9800000000000000010d2f4a412d2809e00f42a7f8cb0e659bddf0b4f201d24eb1b2946493cbae334c"),
			v: common.FromHex("496e7374616e6365000000000000000000000000000000000000000000000000"),
		},
		{
			k: common.FromHex("fff9c1aa5884f1130301f60f98419b9d4217bc4ab65a2976b41e9a00bbceae98000000000000000123a5384746519cbca71a22098063e5608768276f2dc212e71fd2c6c643c726c4"),
			v: common.FromHex("65eea643e9a9d6f5f2f7e13ccdff36cf45b46aab"),
		},
		{
			k: common.FromHex("fff9c1aa5884f1130301f60f98419b9d4217bc4ab65a2976b41e9a00bbceae980000000000000001387a79e493fff57a9c96dc0a7efb356613eafd5c89ea9f2be54d8ecf96ce0d28"),
			v: common.FromHex("01"),
		},
		{
			k: common.FromHex("fff9c1aa5884f1130301f60f98419b9d4217bc4ab65a2976b41e9a00bbceae980000000000000001a8dc6a21510692d70d47860a1bbd432c801d1860bfbbe6856756ad4c062ba601"),
			v: common.FromHex("53706f7265000000000000000000000000000000000000000000000000000000"),
		},
		{
			k: common.FromHex("fff9c1aa5884f1130301f60f98419b9d4217bc4ab65a2976b41e9a00bbceae980000000000000001dee260551c74e3b37ed31b6e5f482a3ff9342f863a5880c9090db0cc9e002750"),
			v: common.FromHex("5067247f2214dca445bfb213277b5f19711e309f"),
		},
		{
			k: common.FromHex("fff9c1aa5884f1130301f60f98419b9d4217bc4ab65a2976b41e9a00bbceae980000000000000001fe59747b95e3ddbc3fd7e47a8bdf2465d2d88a030c9bd19cc3c0b7a9860c0d5f"),
			v: common.FromHex("01"),
		},
	}
	hb := NewHashBuilder(true)
	var succ bytes.Buffer
	var curr bytes.Buffer
	var groups, hasTree, hasHash []uint16
	var err error
	for _, key := range keys {
		curr.Reset()
		curr.Write(succ.Bytes())
		succ.Reset()
		keyBytes := key.k
		for _, b := range keyBytes {
			succ.WriteByte(b / 16)
			succ.WriteByte(b % 16)
		}
		succ.WriteByte(16)
		if curr.Len() > 0 {
			groups, hasTree, hasHash, err = GenStructStep(func(_ []byte) bool { return false }, curr.Bytes(), succ.Bytes(), hb, nil /* hashCollector */, &GenStructStepLeafData{rlphacks.RlpSerializableBytes(key.v)}, groups, hasTree, hasHash, false)
			if err != nil {
				t.Errorf("Could not execute step of structGen algorithm: %v", err)
			}
		}
	}
	curr.Reset()
	curr.Write(succ.Bytes())
	succ.Reset()
	// Produce the key which is specially modified version of `curr` (only different in the last nibble)
	cutoff := 2 * (length.Hash + common.IncarnationLength)
	succ.Write(curr.Bytes()[:cutoff-1])
	succ.WriteByte(curr.Bytes()[cutoff-1] + 1)
	if _, _, _, err = GenStructStep(func(_ []byte) bool { return false }, curr.Bytes(), succ.Bytes(), hb, nil /* hashCollector */, &GenStructStepLeafData{rlphacks.RlpSerializableBytes(keys[len(keys)-1].v)}, groups, hasTree, hasHash, false); err != nil {
		t.Errorf("Could not execute step of structGen algorithm: %v", err)
	}
	builtHash := hb.rootHash()
	fmt.Printf("%d, %x, %d, %x\n", cutoff, builtHash, len(hb.hashStack), hb.hashStack)
	//if trieHash != builtHash {
	//	fmt.Printf("Trie built: %s\n", hb.root().fstring(""))
	//	fmt.Printf("Trie expected: %s\n", tr.root.fstring(""))
	//	t.Errorf("Expected hash %x, got %x", trieHash, builtHash)
	//}
	fmt.Printf("groups: %d\n", len(groups))
}

func TestAccountsOnly(t *testing.T) {
	keys := []struct {
		k []byte
		v []byte
	}{
		{k: common.FromHex("10002a312d2809e00f42a7f8cb0e659bddf0b4f201d24eb1b2946493cbae334c"), v: common.FromHex("01")},
		{k: common.FromHex("10002a412d2809e00f42a7f8cb0e659bddf0b4f201d24eb1b2946493cbae334c"), v: common.FromHex("01")},
		{k: common.FromHex("10002b412d2809e00f42a7f8cb0e659bddf0b4f201d24eb1b2946493cbae334c"), v: common.FromHex("01")},
		{k: common.FromHex("10009384e46519cbc71a22098063e5608768276f2dc212e71fd2c6c643c726c4"), v: common.FromHex("01")},
		{k: common.FromHex("10009484e46519cbc71a22098063e5608768276f2dc212e71fd2c6c643c726c4"), v: common.FromHex("01")},
		{k: common.FromHex("1000a9e493fff57a9c96dc0a7efb356613eafd5c89ea9f2be54d8ecf96ce0d28"), v: common.FromHex("01")},
		{k: common.FromHex("110006a1510692d70d47860a1bbd432c801d1860bfbbe6856756ad4c062ba601"), v: common.FromHex("01")},
		{k: common.FromHex("120006a1510692d70d47860a1bbd432c801d1860bfbbe6856756ad4c062ba601"), v: common.FromHex("01")},
		{k: common.FromHex("121006a1510692d70d47860a1bbd432c801d1860bfbbe6856756ad4c062ba601"), v: common.FromHex("01")},
		{k: common.FromHex("200c6a21510692d70d47860a1bbd432c801d1860bfbbe6856756ad4c062ba601"), v: common.FromHex("01")},
	}
	hb := NewHashBuilder(false)
	var succ bytes.Buffer
	var curr bytes.Buffer
	var groups, hasTree, hasHash []uint16
	var err error
	i := 0
	hc := func(keyHex []byte, hasState, hasTree, hasHash uint16, hashes, rootHash []byte) error {
		if hasHash == 0 && hasTree == 0 {
			return nil
		}
		i++
		switch i {
		case 1:
			require.Equal(t, common.FromHex("0100000002"), keyHex)
			require.Equal(t, fmt.Sprintf("%b", uint16(0b10000000000)), fmt.Sprintf("%b", hasHash))
			require.Equal(t, fmt.Sprintf("%b", uint16(0b000)), fmt.Sprintf("%b", hasTree))
			require.NotNil(t, hashes)
		case 2:
			require.Equal(t, common.FromHex("01000000"), keyHex)
			require.Equal(t, fmt.Sprintf("%b", uint16(0b1000000100)), fmt.Sprintf("%b", hasHash))
			require.Equal(t, fmt.Sprintf("%b", uint16(0b100)), fmt.Sprintf("%b", hasTree))
			require.NotNil(t, hashes)
		case 3:
			require.Equal(t, common.FromHex("01"), keyHex)
			require.Equal(t, fmt.Sprintf("%b", uint16(0b100)), fmt.Sprintf("%b", hasHash))
			require.Equal(t, fmt.Sprintf("%b", uint16(0b001)), fmt.Sprintf("%b", hasTree))
			require.NotNil(t, hashes)
		case 4:
			require.Equal(t, common.FromHex(""), keyHex)
			require.Equal(t, fmt.Sprintf("%b", uint16(0b10)), fmt.Sprintf("%b", hasHash))
			require.Equal(t, fmt.Sprintf("%b", uint16(0b10)), fmt.Sprintf("%b", hasTree))
			require.NotNil(t, hashes)
		}

		return nil
	}

	for _, key := range keys {
		curr.Reset()
		curr.Write(succ.Bytes())
		succ.Reset()
		keyBytes := key.k
		for _, b := range keyBytes {
			succ.WriteByte(b / 16)
			succ.WriteByte(b % 16)
		}
		succ.WriteByte(16)
		if curr.Len() > 0 {
			groups, hasTree, hasHash, err = GenStructStep(func(_ []byte) bool { return false }, curr.Bytes(), succ.Bytes(), hb, hc /* hashCollector */, &GenStructStepLeafData{rlphacks.RlpSerializableBytes(key.v)}, groups, hasTree, hasHash, false)
			if err != nil {
				t.Errorf("Could not execute step of structGen algorithm: %v", err)
			}
		}
	}
	curr.Reset()
	curr.Write(succ.Bytes())
	succ.Reset()
	// Produce the key which is specially modified version of `curr` (only different in the last nibble)
	if _, _, _, err = GenStructStep(func(_ []byte) bool { return false }, curr.Bytes(), []byte{}, hb, hc /* hashCollector */, &GenStructStepLeafData{rlphacks.RlpSerializableBytes(keys[len(keys)-1].v)}, groups, hasTree, hasHash, false); err != nil {
		t.Errorf("Could not execute step of structGen algorithm: %v", err)
	}
	require.Equal(t, 4, i)
}

func TestBranchesOnly(t *testing.T) {
	keys := []struct {
		k       []byte
		hasTree bool
	}{
		{k: common.FromHex("0100000002000a03"), hasTree: false},
		{k: common.FromHex("0100000002000a04"), hasTree: true},
		{k: common.FromHex("01000000020b"), hasTree: false},
		{k: common.FromHex("010000000900000103"), hasTree: false},
		//{k: common.FromHex("010000000900000104"), hasTree: false},
		//{k: common.FromHex("010000000900000203"), hasTree: false},
		//{k: common.FromHex("010000000900000204"), hasTree: false},
		{k: common.FromHex("010000000901"), hasTree: false},
		{k: common.FromHex("010000000a"), hasTree: false},
		{k: common.FromHex("0101"), hasTree: false},
		{k: common.FromHex("010200000a"), hasTree: false},
		{k: common.FromHex("010200000b"), hasTree: false},
		{k: common.FromHex("0201"), hasTree: false},
	}
	hb := NewHashBuilder(false)
	var succ, curr bytes.Buffer
	var groups, hasTree, hasHash []uint16
	var err error
	i := 0
	hc := func(keyHex []byte, hasState, hasTree, hasHash uint16, hashes, rootHash []byte) error {
		if hasHash == 0 && hasTree == 0 {
			return nil
		}
		i++
		switch i {
		case 1:
			require.Equal(t, common.FromHex("0100000002000a"), keyHex)
			require.Equal(t, fmt.Sprintf("%b", uint16(0b11000)), fmt.Sprintf("%b", hasHash))
			require.Equal(t, fmt.Sprintf("%b", uint16(0b1000)), fmt.Sprintf("%b", hasTree))
			require.NotNil(t, hashes)
		case 2:
			require.Equal(t, common.FromHex("0100000002"), keyHex)
			require.Equal(t, fmt.Sprintf("%b", uint16(0b100000000000)), fmt.Sprintf("%b", hasHash))
			require.Equal(t, fmt.Sprintf("%b", uint16(0b1)), fmt.Sprintf("%b", hasTree))
			require.NotNil(t, hashes)
		case 3:
			require.Equal(t, common.FromHex("0100000009"), keyHex)
			require.Equal(t, fmt.Sprintf("%b", uint16(0b10)), fmt.Sprintf("%b", hasHash))
			require.Equal(t, fmt.Sprintf("%b", uint16(0b0)), fmt.Sprintf("%b", hasTree))
			require.NotNil(t, hashes)
		case 4:
			require.Equal(t, common.FromHex("01000000"), keyHex)
			require.Equal(t, fmt.Sprintf("%b", uint16(0b11000000100)), fmt.Sprintf("%b", hasHash))
			require.Equal(t, fmt.Sprintf("%b", uint16(0b01000000100)), fmt.Sprintf("%b", hasTree))
			require.NotNil(t, hashes)
		case 5:
			require.Equal(t, common.FromHex("01020000"), keyHex)
			require.Equal(t, fmt.Sprintf("%b", uint16(0b110000000000)), fmt.Sprintf("%b", hasHash))
			require.Equal(t, fmt.Sprintf("%b", uint16(0b0)), fmt.Sprintf("%b", hasTree))
			require.NotNil(t, hashes)
		case 6:
			require.Equal(t, common.FromHex("01"), keyHex)
			require.Equal(t, fmt.Sprintf("%b", uint16(0b10)), fmt.Sprintf("%b", hasHash))
			require.Equal(t, fmt.Sprintf("%b", uint16(0b101)), fmt.Sprintf("%b", hasTree))
			require.NotNil(t, hashes)
		case 7:
			require.Equal(t, common.FromHex(""), keyHex)
			require.Equal(t, fmt.Sprintf("%b", uint16(0b10)), fmt.Sprintf("%b", hasHash))
			require.Equal(t, fmt.Sprintf("%b", uint16(0b10)), fmt.Sprintf("%b", hasTree))
			require.NotNil(t, hashes)
		}

		return nil
	}

	for _, key := range keys {
		curr.Reset()
		curr.Write(succ.Bytes())
		succ.Reset()
		succ.Write(key.k)
		if curr.Len() > 0 {
			groups, hasTree, hasHash, err = GenStructStep(func(_ []byte) bool { return false }, curr.Bytes(), succ.Bytes(), hb, hc /* hashCollector */, &GenStructStepHashData{common.Hash{}, key.hasTree}, groups, hasTree, hasHash, false)
			if err != nil {
				t.Errorf("Could not execute step of structGen algorithm: %v", err)
			}
		}
	}
	curr.Reset()
	curr.Write(succ.Bytes())
	succ.Reset()
	// Produce the key which is specially modified version of `curr` (only different in the last nibble)
	if _, _, _, err = GenStructStep(func(_ []byte) bool { return false }, curr.Bytes(), []byte{}, hb, hc /* hashCollector */, &GenStructStepHashData{common.Hash{}, false}, groups, hasTree, hasHash, false); err != nil {
		t.Errorf("Could not execute step of structGen algorithm: %v", err)
	}
	require.Equal(t, 7, i)
}

func TestStorageOnly(t *testing.T) {
	//acc := common.FromHex("fff9c1aa5884f1130301f60f98419b9d4217bc4ab65a2976b41e9a00bbceae980000000000000001")
	keys := []struct {
		k []byte
		v []byte
	}{
		{
			k: common.FromHex("500020e493fff57a9c96dc0a7efb356613eafd5c89ea9f2be54d8ecf96ce0d28"), v: common.FromHex("01"),
		},
		{
			k: common.FromHex("500021e493fff57a9c96dc0a7efb356613eafd5c89ea9f2be54d8ecf96ce0d28"), v: common.FromHex("01"),
		},
		{
			k: common.FromHex("500027e493fff57a9c96dc0a7efb356613eafd5c89ea9f2be54d8ecf96ce0d28"), v: common.FromHex("01"),
		},
		{
			k: common.FromHex("5000979e93fff57a9c96dc0a7efb356613eafd5c89ea9f2be54d8ecf96ce0d28"), v: common.FromHex("01"),
		},
		{
			k: common.FromHex("5000a7e493fff57a9c96dc0a7efb356613eafd5c89ea9f2be54d8ecf96ce0d28"), v: common.FromHex("01"),
		},
		{
			k: common.FromHex("600a79e493fff57a9c96dc0a7efb356613eafd5c89ea9f2be54d8ecf96ce0d28"), v: common.FromHex("01"),
		},
	}
	hb := NewHashBuilder(false)
	var succ bytes.Buffer
	var curr bytes.Buffer
	var groups, hasHash, hasTree []uint16
	var err error
	i := 0
	hc := func(keyHex []byte, hasState, hasTree, hasHash uint16, hashes, rootHash []byte) error {
		if hasHash == 0 && hasTree == 0 {
			return nil
		}
		i++
		switch i {
		case 1:
			require.Equal(t, common.FromHex("05000000"), keyHex)
			require.Equal(t, fmt.Sprintf("%b", uint16(0b100)), fmt.Sprintf("%b", hasHash))
			require.Equal(t, fmt.Sprintf("%b", uint16(0b0)), fmt.Sprintf("%b", hasTree))
			require.NotNil(t, hashes)
		case 3:
			require.Equal(t, common.FromHex("05000000"), keyHex)
			require.Equal(t, fmt.Sprintf("%b", uint16(0b100)), fmt.Sprintf("%b", hasHash))
			require.Equal(t, fmt.Sprintf("%b", uint16(0b000)), fmt.Sprintf("%b", hasTree))
			require.NotNil(t, hashes)
		case 4:
			require.Equal(t, common.FromHex(""), keyHex)
			require.Equal(t, fmt.Sprintf("%b", uint16(0b0)), fmt.Sprintf("%b", hasHash))
			require.Equal(t, fmt.Sprintf("%b", uint16(0b100000)), fmt.Sprintf("%b", hasTree))
			require.NotNil(t, hashes)
		case 5:
			require.NoError(t, errors.New("not expected"))
		}

		return nil
	}

	for _, key := range keys {
		curr.Reset()
		curr.Write(succ.Bytes())
		succ.Reset()
		keyBytes := key.k
		for _, b := range keyBytes {
			succ.WriteByte(b / 16)
			succ.WriteByte(b % 16)
		}
		if len(key.k) == 32 || len(key.k) == 72 {
			succ.WriteByte(16)
		}
		if curr.Len() > 0 {
			groups, hasTree, hasHash, err = GenStructStep(func(_ []byte) bool { return false }, curr.Bytes(), succ.Bytes(), hb, hc /* hashCollector */, &GenStructStepLeafData{rlphacks.RlpSerializableBytes(key.v)}, groups, hasTree, hasHash, false)
			if err != nil {
				t.Errorf("Could not execute step of structGen algorithm: %v", err)
			}
		}
	}
	curr.Reset()
	curr.Write(succ.Bytes())
	succ.Reset()

	// Produce the key which is specially modified version of `curr` (only different in the last nibble)
	if _, _, _, err = GenStructStep(func(_ []byte) bool { return false }, curr.Bytes(), succ.Bytes(), hb, hc /* hashCollector */, &GenStructStepLeafData{rlphacks.RlpSerializableBytes(keys[len(keys)-1].v)}, groups, hasTree, hasHash, false); err != nil {
		t.Errorf("Could not execute step of structGen algorithm: %v", err)
	}
	require.Equal(t, 2, i)
}

func TestStorageWithoutBranchNodeInRoot(t *testing.T) {
	trace := false
	keys := []struct {
		k       []byte
		hasTree bool
	}{
		{
			k:       common.FromHex("500020"),
			hasTree: true,
		},
		{
			k:       common.FromHex("500021"),
			hasTree: false,
		},
		{
			k:       common.FromHex("500027"),
			hasTree: false,
		},
	}
	var i int
	hc := func(keyHex []byte, hasState, hasTree, hasHash uint16, hashes, rootHash []byte) error {
		if hasHash == 0 && hasTree == 0 {
			return nil
		}
		i++
		switch i {
		case 1:
			require.Equal(t, common.FromHex("0500000002"), keyHex)
			//require.Equal(t, fmt.Sprintf("%b", uint16(0b10000011)), fmt.Sprintf("%b", hasHash))
			require.Equal(t, fmt.Sprintf("%b", uint16(0b10000011)), fmt.Sprintf("%b", hasHash))
			require.Equal(t, fmt.Sprintf("%b", uint16(0b1)), fmt.Sprintf("%b", hasTree))
			require.NotNil(t, hashes)
		case 2:
			require.Equal(t, common.FromHex(""), keyHex)
			require.Equal(t, fmt.Sprintf("%b", uint16(0b0)), fmt.Sprintf("%b", hasHash))
			require.Equal(t, fmt.Sprintf("%b", uint16(0b100000)), fmt.Sprintf("%b", hasTree))
			require.NotNil(t, hashes)
		}

		return nil
	}
	hb := NewHashBuilder(false)
	var curr, succ bytes.Buffer
	var currhasTree, succhasTree bool
	var groups, hasTree, hasHash []uint16
	var err error

	for _, key := range keys {
		curr.Reset()
		curr.Write(succ.Bytes())
		succ.Reset()
		for _, b := range key.k {
			succ.WriteByte(b / 16)
			succ.WriteByte(b % 16)
		}
		currhasTree = succhasTree
		succhasTree = key.hasTree
		if curr.Len() > 0 {
			v := &GenStructStepHashData{common.Hash{}, currhasTree}
			groups, hasTree, hasHash, err = GenStructStep(func(_ []byte) bool { return false }, curr.Bytes(), succ.Bytes(), hb, hc /* hashCollector */, v, groups, hasTree, hasHash, trace)
			if err != nil {
				t.Errorf("Could not execute step of structGen algorithm: %v", err)
			}
		}
	}
	curr.Reset()
	curr.Write(succ.Bytes())
	succ.Reset()
	currhasTree = succhasTree
	v := &GenStructStepHashData{common.Hash{}, currhasTree}
	// Produce the key which is specially modified version of `curr` (only different in the last nibble)
	if _, _, _, err = GenStructStep(func(_ []byte) bool { return false }, curr.Bytes(), []byte{}, hb, hc /* hashCollector */, v, groups, hasTree, hasHash, trace); err != nil {
		t.Errorf("Could not execute step of structGen algorithm: %v", err)
	}
	require.Equal(t, 2, i)
}

func Test2(t *testing.T) {
	keys := []struct {
		k []byte
		v []byte
	}{
		{
			k: common.FromHex("000000"),
			v: common.FromHex("0100000000000000000000000000000000000000000000000000000000000000"),
		},
		{
			k: common.FromHex("000001"),
			v: common.FromHex("0100000000000000000000000000000000000000000000000000000000000000"),
		},
		{
			k: common.FromHex("000009"),
			v: common.FromHex("0100000000000000000000000000000000000000000000000000000000000000"),
		},
		//{
		//	k: common.FromHex("000010"),
		//	v: common.FromHex("0100000000000000000000000000000000000000000000000000000000000000"),
		//},
		//{
		//	k: common.FromHex("000020"),
		//	v: common.FromHex("0100000000000000000000000000000000000000000000000000000000000000"),
		//},
		{
			k: common.FromHex("01"),
			v: common.FromHex("0100000000000000000000000000000000000000000000000000000000000000"),
		},
		{
			k: common.FromHex("02"),
			v: common.FromHex("0100000000000000000000000000000000000000000000000000000000000000"),
		},
	}
	hb := NewHashBuilder(false)
	var succ bytes.Buffer
	var curr bytes.Buffer
	var groups, hasTree, hasHash []uint16
	var err error
	for _, key := range keys {
		curr.Reset()
		curr.Write(succ.Bytes())
		succ.Reset()
		keyBytes := key.k
		for _, b := range keyBytes {
			succ.WriteByte(b / 16)
			succ.WriteByte(b % 16)
		}
		//succ.WriteByte(16)
		if curr.Len() > 0 {
			fmt.Printf("send: %x\n", succ.Bytes())
			groups, hasTree, hasHash, err = GenStructStep(func(_ []byte) bool { return false },
				curr.Bytes(), succ.Bytes(), hb,
				func(keyHex []byte, hasState, hasTree, hasHash uint16, hashes, rootHash []byte) error {
					return nil
				}, /* hashCollector */ &GenStructStepHashData{Hash: common.BytesToHash(key.v)}, groups, hasTree, hasHash, false)
			if err != nil {
				t.Errorf("Could not execute step of structGen algorithm: %v", err)
			}
		}
	}
	curr.Reset()
	curr.Write(succ.Bytes())
	succ.Reset()
	// Produce the key which is specially modified version of `curr` (only different in the last nibble)
	if _, _, _, err = GenStructStep(func(_ []byte) bool { return false }, curr.Bytes(), succ.Bytes(), hb, func(keyHex []byte, hasState, hasTree, hasHash uint16, hashes, rootHash []byte) error {
		return nil
	}, /* hashCollector */ &GenStructStepHashData{Hash: common.BytesToHash(keys[len(keys)-1].v)}, groups, hasTree, hasHash, false); err != nil {
		t.Errorf("Could not execute step of structGen algorithm: %v", err)
	}
}<|MERGE_RESOLUTION|>--- conflicted
+++ resolved
@@ -163,13 +163,8 @@
 	if _, _, _, err := GenStructStep(rl.Retain, curr.Bytes(), succ.Bytes(), hb, nil /* hashCollector */, &GenStructStepLeafData{rlphacks.RlpSerializableBytes(valueTape.Bytes())}, groups, hasTree, hasHash, false); err != nil {
 		t.Errorf("Could not execute step of structGen algorithm: %v", err)
 	}
-<<<<<<< HEAD
-	tr1 := New(libcommon.Hash{})
+	tr1 := New(common.Hash{})
 	tr1.RootNode = hb.root()
-=======
-	tr1 := New(common.Hash{})
-	tr1.root = hb.root()
->>>>>>> 541a1350
 	builtHash := hb.rootHash()
 	if trieHash != builtHash {
 		t.Errorf("Expected hash %x, got %x", trieHash, builtHash)
