// Copyright 2024 The Erigon Authors
// This file is part of Erigon.
//
// Erigon is free software: you can redistribute it and/or modify
// it under the terms of the GNU Lesser General Public License as published by
// the Free Software Foundation, either version 3 of the License, or
// (at your option) any later version.
//
// Erigon is distributed in the hope that it will be useful,
// but WITHOUT ANY WARRANTY; without even the implied warranty of
// MERCHANTABILITY or FITNESS FOR A PARTICULAR PURPOSE. See the
// GNU Lesser General Public License for more details.
//
// You should have received a copy of the GNU Lesser General Public License
// along with Erigon. If not, see <http://www.gnu.org/licenses/>.

package commitment

import (
	"bytes"
	"context"
	"encoding/binary"
	"errors"
	"fmt"
	"math/bits"
	"sort"
	"strings"
	"unsafe"

	"github.com/holiman/uint256"

	"github.com/google/btree"
	"golang.org/x/crypto/sha3"

	"github.com/erigontech/erigon-lib/common"
	"github.com/erigontech/erigon-lib/common/cryptozerocopy"
	"github.com/erigontech/erigon-lib/log/v3"
	"github.com/erigontech/erigon-lib/metrics"
	"github.com/erigontech/erigon-lib/types"

	"github.com/erigontech/erigon-lib/common/length"
	"github.com/erigontech/erigon-lib/etl"
)

var (
	mxTrieProcessedKeys   = metrics.GetOrCreateCounter("domain_commitment_keys")
	mxTrieBranchesUpdated = metrics.GetOrCreateCounter("domain_commitment_updates_applied")

	mxTrieStateSkipRate                 = metrics.GetOrCreateCounter("trie_state_skip_rate")
	mxTrieStateLoadRate                 = metrics.GetOrCreateCounter("trie_state_load_rate")
	mxTrieStateLevelledSkipRatesAccount = [...]metrics.Counter{
		metrics.GetOrCreateCounter(`trie_state_levelled_skip_rate{level="L0",key="account"}`),
		metrics.GetOrCreateCounter(`trie_state_levelled_skip_rate{level="L1",key="account"}`),
		metrics.GetOrCreateCounter(`trie_state_levelled_skip_rate{level="L2",key="account"}`),
		metrics.GetOrCreateCounter(`trie_state_levelled_skip_rate{level="L3",key="account"}`),
		metrics.GetOrCreateCounter(`trie_state_levelled_skip_rate{level="L4",key="account"}`),
		metrics.GetOrCreateCounter(`trie_state_levelled_skip_rate{level="recent",key="account"}`),
	}
	mxTrieStateLevelledSkipRatesStorage = [...]metrics.Counter{
		metrics.GetOrCreateCounter(`trie_state_levelled_skip_rate{level="L0",key="storage"}`),
		metrics.GetOrCreateCounter(`trie_state_levelled_skip_rate{level="L1",key="storage"}`),
		metrics.GetOrCreateCounter(`trie_state_levelled_skip_rate{level="L2",key="storage"}`),
		metrics.GetOrCreateCounter(`trie_state_levelled_skip_rate{level="L3",key="storage"}`),
		metrics.GetOrCreateCounter(`trie_state_levelled_skip_rate{level="L4",key="storage"}`),
		metrics.GetOrCreateCounter(`trie_state_levelled_skip_rate{level="recent",key="storage"}`),
	}
	mxTrieStateLevelledLoadRatesAccount = [...]metrics.Counter{
		metrics.GetOrCreateCounter(`trie_state_levelled_load_rate{level="L0",key="account"}`),
		metrics.GetOrCreateCounter(`trie_state_levelled_load_rate{level="L1",key="account"}`),
		metrics.GetOrCreateCounter(`trie_state_levelled_load_rate{level="L2",key="account"}`),
		metrics.GetOrCreateCounter(`trie_state_levelled_load_rate{level="L3",key="account"}`),
		metrics.GetOrCreateCounter(`trie_state_levelled_load_rate{level="L4",key="account"}`),
		metrics.GetOrCreateCounter(`trie_state_levelled_load_rate{level="recent",key="account"}`),
	}
	mxTrieStateLevelledLoadRatesStorage = [...]metrics.Counter{
		metrics.GetOrCreateCounter(`trie_state_levelled_load_rate{level="L0",key="storage"}`),
		metrics.GetOrCreateCounter(`trie_state_levelled_load_rate{level="L1",key="storage"}`),
		metrics.GetOrCreateCounter(`trie_state_levelled_load_rate{level="L2",key="storage"}`),
		metrics.GetOrCreateCounter(`trie_state_levelled_load_rate{level="L3",key="storage"}`),
		metrics.GetOrCreateCounter(`trie_state_levelled_load_rate{level="L4",key="storage"}`),
		metrics.GetOrCreateCounter(`trie_state_levelled_load_rate{level="recent",key="storage"}`),
	}
)

// Trie represents commitment variant.
type Trie interface {
	// RootHash produces root hash of the trie
	RootHash() (hash []byte, err error)

	// Makes trie more verbose
	SetTrace(bool)

	// Variant returns commitment trie variant
	Variant() TrieVariant

	// Reset Drops everything from the trie
	Reset()

	// Set context for state IO
	ResetContext(ctx PatriciaContext)

	// Process updates
	Process(ctx context.Context, updates *Updates, logPrefix string) (rootHash []byte, err error)
}

type PatriciaContext interface {
	// GetBranch load branch node and fill up the cells
	// For each cell, it sets the cell type, clears the modified flag, fills the hash,
	// and for the extension, account, and leaf type, the `l` and `k`
	Branch(prefix []byte) ([]byte, uint64, error)
	// store branch data
	PutBranch(prefix []byte, data []byte, prevData []byte, prevStep uint64) error
	// fetch account with given plain key
	Account(plainKey []byte) (*Update, error)
	// fetch storage with given plain key
	Storage(plainKey []byte) (*Update, error)
}

type TrieVariant string

const (
	// VariantHexPatriciaTrie used as default commitment approach
	VariantHexPatriciaTrie TrieVariant = "hex-patricia-hashed"
	// VariantBinPatriciaTrie - Experimental mode with binary key representation
	VariantBinPatriciaTrie TrieVariant = "bin-patricia-hashed"
)

func InitializeTrieAndUpdates(tv TrieVariant, mode Mode, tmpdir string) (Trie, *Updates) {
	switch tv {
	case VariantBinPatriciaTrie:
		//trie := NewBinPatriciaHashed(length.Addr, nil, tmpdir)
		//fn := func(key []byte) []byte { return hexToBin(key) }
		//tree := NewUpdateTree(mode, tmpdir, fn)
		//return trie, tree
		panic("omg its not supported")
	case VariantHexPatriciaTrie:
		fallthrough
	default:

		trie := NewHexPatriciaHashed(length.Addr, nil, tmpdir)
		tree := NewUpdates(mode, tmpdir, trie.HashAndNibblizeKey)
		return trie, tree
	}
}

type cellFields uint8

const (
	fieldExtension   cellFields = 1
	fieldAccountAddr cellFields = 2
	fieldStorageAddr cellFields = 4
	fieldHash        cellFields = 8
	fieldStateHash   cellFields = 16
)

func (p cellFields) String() string {
	var sb strings.Builder
	if p&fieldExtension != 0 {
		sb.WriteString("DownHash")
	}
	if p&fieldAccountAddr != 0 {
		sb.WriteString("+AccountPlain")
	}
	if p&fieldStorageAddr != 0 {
		sb.WriteString("+StoragePlain")
	}
	if p&fieldHash != 0 {
		sb.WriteString("+Hash")
	}
	if p&fieldStateHash != 0 {
		sb.WriteString("+LeafHash")
	}
	return sb.String()
}

type BranchEncoder struct {
	buf       *bytes.Buffer
	bitmapBuf [binary.MaxVarintLen64]byte
	merger    *BranchMerger
	updates   *etl.Collector
	tmpdir    string
}

func NewBranchEncoder(sz uint64, tmpdir string) *BranchEncoder {
	be := &BranchEncoder{
		buf:    bytes.NewBuffer(make([]byte, sz)),
		tmpdir: tmpdir,
		merger: NewHexBranchMerger(sz / 2),
	}
	//be.initCollector()
	return be
}

func (be *BranchEncoder) initCollector() {
	if be.updates != nil {
		be.updates.Close()
	}
	be.updates = etl.NewCollector("commitment.BranchEncoder", be.tmpdir, etl.NewOldestEntryBuffer(etl.BufferOptimalSize/4), log.Root().New("branch-encoder"))
	be.updates.LogLvl(log.LvlDebug)
	be.updates.SortAndFlushInBackground(true)
}

func (be *BranchEncoder) Load(pc PatriciaContext, args etl.TransformArgs) error {
	// do not collect them at least now. Write them at CollectUpdate into pc
	if be.updates == nil {
		return nil
	}

	if err := be.updates.Load(nil, "", func(prefix, update []byte, table etl.CurrentTableReader, next etl.LoadNextFunc) error {
		stateValue, stateStep, err := pc.Branch(prefix)
		if err != nil {
			return err
		}

		cp, cu := common.Copy(prefix), common.Copy(update) // has to copy :(
		if err = pc.PutBranch(cp, cu, stateValue, stateStep); err != nil {
			return err
		}
		mxTrieBranchesUpdated.Inc()
		return nil
	}, args); err != nil {
		return err
	}
	be.initCollector()
	return nil
}

func (be *BranchEncoder) CollectUpdate(
	ctx PatriciaContext,
	prefix []byte,
	bitmap, touchMap, afterMap uint16,
	readCell func(nibble int, skip bool) (*cell, error),
) (lastNibble int, err error) {

	prev, prevStep, err := ctx.Branch(prefix)
	if err != nil {
		return 0, err
	}
	update, lastNibble, err := be.EncodeBranch(bitmap, touchMap, afterMap, readCell)
	if err != nil {
		return 0, err
	}

	if len(prev) > 0 {
		if bytes.Equal(prev, update) {
			//fmt.Printf("skip collectBranchUpdate [%x]\n", prefix)
			return lastNibble, nil // do not write the same data for prefix
		}
		update, err = be.merger.Merge(prev, update)
		if err != nil {
			return 0, err
		}
	}
	//fmt.Printf("\ncollectBranchUpdate [%x] -> %s\n", prefix, BranchData(update).String())
	// has to copy :(
	if err = ctx.PutBranch(common.Copy(prefix), common.Copy(update), prev, prevStep); err != nil {
		return 0, err
	}
	return lastNibble, nil
}

func (be *BranchEncoder) putUvarAndVal(size uint64, val []byte) error {
	n := binary.PutUvarint(be.bitmapBuf[:], size)
	if _, err := be.buf.Write(be.bitmapBuf[:n]); err != nil {
		return err
	}
	if _, err := be.buf.Write(val); err != nil {
		return err
	}
	return nil
}

// Encoded result should be copied before next call to EncodeBranch, underlying slice is reused
func (be *BranchEncoder) EncodeBranch(bitmap, touchMap, afterMap uint16, readCell func(nibble int, skip bool) (*cell, error)) (BranchData, int, error) {
	be.buf.Reset()

	var encoded [2]byte
	binary.BigEndian.PutUint16(encoded[:], touchMap)
	if _, err := be.buf.Write(encoded[:]); err != nil {
		return nil, 0, err
	}
	binary.BigEndian.PutUint16(encoded[:], afterMap)
	if _, err := be.buf.Write(encoded[:]); err != nil {
		return nil, 0, err
	}

	var lastNibble int
	for bitset, j := afterMap, 0; bitset != 0; j++ {
		bit := bitset & -bitset
		nibble := bits.TrailingZeros16(bit)
		for i := lastNibble; i < nibble; i++ {
			if _, err := readCell(i, true /* skip */); err != nil {
				return nil, 0, err
			} // only writes 0x80 into hasher
		}
		lastNibble = nibble + 1

		cell, err := readCell(nibble, false)
		if err != nil {
			return nil, 0, err
		}

		if bitmap&bit != 0 {
			var fields cellFields
			if cell.extLen > 0 && cell.storageAddrLen == 0 {
				fields |= fieldExtension
			}
			if cell.accountAddrLen > 0 {
				fields |= fieldAccountAddr
			}
			if cell.storageAddrLen > 0 {
				fields |= fieldStorageAddr
			}
			if cell.hashLen > 0 {
				fields |= fieldHash
			}
			if cell.stateHashLen == 32 && (cell.accountAddrLen > 0 || cell.storageAddrLen > 0) {
				fields |= fieldStateHash
			}
			if err := be.buf.WriteByte(byte(fields)); err != nil {
				return nil, 0, err
			}
			if fields&fieldExtension != 0 {
				if err := be.putUvarAndVal(uint64(cell.extLen), cell.extension[:cell.extLen]); err != nil {
					return nil, 0, err
				}
			}
			if fields&fieldAccountAddr != 0 {
				if err := be.putUvarAndVal(uint64(cell.accountAddrLen), cell.accountAddr[:cell.accountAddrLen]); err != nil {
					return nil, 0, err
				}
			}
			if fields&fieldStorageAddr != 0 {
				if err := be.putUvarAndVal(uint64(cell.storageAddrLen), cell.storageAddr[:cell.storageAddrLen]); err != nil {
					return nil, 0, err
				}
			}
			if fields&fieldHash != 0 {
				if err := be.putUvarAndVal(uint64(cell.hashLen), cell.hash[:cell.hashLen]); err != nil {
					return nil, 0, err
				}
			}
			if fields&fieldStateHash != 0 {
				if err := be.putUvarAndVal(uint64(cell.stateHashLen), cell.stateHash[:cell.stateHashLen]); err != nil {
					return nil, 0, err
				}
			}
		}
		bitset ^= bit
	}
	res := make([]byte, be.buf.Len())
	copy(res, be.buf.Bytes())

	//fmt.Printf("EncodeBranch [%x] size: %d\n", be.buf.Bytes(), be.buf.Len())
	return res, lastNibble, nil
}

func RetrieveCellNoop(nibble int, skip bool) (*cell, error) { return nil, nil }

type BranchData []byte

func (branchData BranchData) String() string {
	if len(branchData) == 0 {
		return ""
	}
	touchMap := binary.BigEndian.Uint16(branchData[0:])
	afterMap := binary.BigEndian.Uint16(branchData[2:])
	pos := 4
	var sb strings.Builder
	var cell cell
	fmt.Fprintf(&sb, "touchMap %016b, afterMap %016b\n", touchMap, afterMap)
	for bitset, j := touchMap, 0; bitset != 0; j++ {
		bit := bitset & -bitset
		nibble := bits.TrailingZeros16(bit)
		fmt.Fprintf(&sb, "   %x => ", nibble)
		if afterMap&bit == 0 {
			sb.WriteString("{DELETED}\n")
		} else {
			fields := cellFields(branchData[pos])
			pos++
			var err error
			if pos, err = cell.fillFromFields(branchData, pos, fields); err != nil {
				// This is used for test output, so ok to panic
				panic(err)
			}
			sb.WriteString("{")
			var comma string
			if cell.hashedExtLen > 0 {
				fmt.Fprintf(&sb, "hashedExtension=[%x]", cell.hashedExtension[:cell.hashedExtLen])
				comma = ","
			}
			if cell.accountAddrLen > 0 {
				fmt.Fprintf(&sb, "%saccountAddr=[%x]", comma, cell.accountAddr[:cell.accountAddrLen])
				comma = ","
			}
			if cell.storageAddrLen > 0 {
				fmt.Fprintf(&sb, "%sstorageAddr=[%x]", comma, cell.storageAddr[:cell.storageAddrLen])
				comma = ","
			}
			if cell.hashLen > 0 {
				fmt.Fprintf(&sb, "%shash=[%x]", comma, cell.hash[:cell.hashLen])
			}
			if cell.stateHashLen > 0 {
				fmt.Fprintf(&sb, "%sleafHash=[%x]", comma, cell.stateHash[:cell.stateHashLen])
			}
			sb.WriteString("}\n")
		}
		bitset ^= bit
	}
	return sb.String()
}

// if fn returns nil, the original key will be copied from branchData
func (branchData BranchData) ReplacePlainKeys(newData []byte, fn func(key []byte, isStorage bool) (newKey []byte, err error)) (BranchData, error) {
	if len(branchData) < 4 {
		return branchData, nil
	}

	var numBuf [binary.MaxVarintLen64]byte
	touchMap := binary.BigEndian.Uint16(branchData[0:])
	afterMap := binary.BigEndian.Uint16(branchData[2:])
	if touchMap&afterMap == 0 {
		return branchData, nil
	}
	pos := 4
	newData = append(newData[:0], branchData[:4]...)
	for bitset, j := touchMap&afterMap, 0; bitset != 0; j++ {
		bit := bitset & -bitset
		fields := cellFields(branchData[pos])
		newData = append(newData, byte(fields))
		pos++
		if fields&fieldExtension != 0 {
			l, n := binary.Uvarint(branchData[pos:])
			if n == 0 {
				return nil, errors.New("replacePlainKeys buffer too small for hashedKey len")
			} else if n < 0 {
				return nil, errors.New("replacePlainKeys value overflow for hashedKey len")
			}
			newData = append(newData, branchData[pos:pos+n]...)
			pos += n
			if len(branchData) < pos+int(l) {
				return nil, fmt.Errorf("replacePlainKeys buffer too small for hashedKey: expected %d got %d", pos+int(l), len(branchData))
			}
			if l > 0 {
				newData = append(newData, branchData[pos:pos+int(l)]...)
				pos += int(l)
			}
		}
		if fields&fieldAccountAddr != 0 {
			l, n := binary.Uvarint(branchData[pos:])
			if n == 0 {
				return nil, errors.New("replacePlainKeys buffer too small for accountAddr len")
			} else if n < 0 {
				return nil, errors.New("replacePlainKeys value overflow for accountAddr len")
			}
			pos += n
			if len(branchData) < pos+int(l) {
				return nil, fmt.Errorf("replacePlainKeys buffer too small for accountAddr: expected %d got %d", pos+int(l), len(branchData))
			}
			if l > 0 {
				pos += int(l)
			}
			newKey, err := fn(branchData[pos-int(l):pos], false)
			if err != nil {
				return nil, err
			}
			if newKey == nil {
				newData = append(newData, branchData[pos-int(l)-n:pos]...)
				//if l != length.Addr {
				//	fmt.Printf("COPY %x LEN %d\n", []byte(branchData[pos-int(l):pos]), l)
				//}
			} else {
				//if len(newKey) > 8 && len(newKey) != length.Addr {
				//	fmt.Printf("SHORT %x LEN %d\n", newKey, len(newKey))
				//}

				n = binary.PutUvarint(numBuf[:], uint64(len(newKey)))
				newData = append(newData, numBuf[:n]...)
				newData = append(newData, newKey...)
			}
		}
		if fields&fieldStorageAddr != 0 {
			l, n := binary.Uvarint(branchData[pos:])
			if n == 0 {
				return nil, errors.New("replacePlainKeys buffer too small for storageAddr len")
			} else if n < 0 {
				return nil, errors.New("replacePlainKeys value overflow for storageAddr len")
			}
			pos += n
			if len(branchData) < pos+int(l) {
				return nil, fmt.Errorf("replacePlainKeys buffer too small for storageAddr: expected %d got %d", pos+int(l), len(branchData))
			}
			if l > 0 {
				pos += int(l)
			}
			newKey, err := fn(branchData[pos-int(l):pos], true)
			if err != nil {
				return nil, err
			}
			if newKey == nil {
				newData = append(newData, branchData[pos-int(l)-n:pos]...) // -n to include length
				if l != length.Addr+length.Hash {
					fmt.Printf("COPY %x LEN %d\n", []byte(branchData[pos-int(l):pos]), l)
				}
			} else {
				if len(newKey) > 8 && len(newKey) != length.Addr+length.Hash {
					fmt.Printf("SHORT %x LEN %d\n", newKey, len(newKey))
				}

				n = binary.PutUvarint(numBuf[:], uint64(len(newKey)))
				newData = append(newData, numBuf[:n]...)
				newData = append(newData, newKey...)
			}
		}
		if fields&fieldHash != 0 {
			l, n := binary.Uvarint(branchData[pos:])
			if n == 0 {
				return nil, errors.New("replacePlainKeys buffer too small for hash len")
			} else if n < 0 {
				return nil, errors.New("replacePlainKeys value overflow for hash len")
			}
			newData = append(newData, branchData[pos:pos+n]...)
			pos += n
			if len(branchData) < pos+int(l) {
				return nil, fmt.Errorf("replacePlainKeys buffer too small for hash: expected %d got %d", pos+int(l), len(branchData))
			}
			if l > 0 {
				newData = append(newData, branchData[pos:pos+int(l)]...)
				pos += int(l)
			}
		}
		if fields&fieldStateHash != 0 {
			l, n := binary.Uvarint(branchData[pos:])
			if n == 0 {
				return nil, errors.New("replacePlainKeys buffer too small for acLeaf hash len")
			} else if n < 0 {
				return nil, errors.New("replacePlainKeys value overflow for acLeafhash len")
			}
			newData = append(newData, branchData[pos:pos+n]...)
			pos += n
			if len(branchData) < pos+int(l) {
				return nil, fmt.Errorf("replacePlainKeys buffer too small for LeafHash: expected %d got %d", pos+int(l), len(branchData))
			}
			if l > 0 {
				newData = append(newData, branchData[pos:pos+int(l)]...)
				pos += int(l)
			}
		}

		bitset ^= bit
	}

	return newData, nil
}

// IsComplete determines whether given branch data is complete, meaning that all information about all the children is present
// Each of 16 children of a branch node have two attributes
// touch - whether this child has been modified or deleted in this branchData (corresponding bit in touchMap is set)
// after - whether after this branchData application, the child is present in the tree or not (corresponding bit in afterMap is set)
func (branchData BranchData) IsComplete() bool {
	touchMap := binary.BigEndian.Uint16(branchData[0:])
	afterMap := binary.BigEndian.Uint16(branchData[2:])
	return ^touchMap&afterMap == 0
}

// MergeHexBranches combines two branchData, number 2 coming after (and potentially shadowing) number 1
func (branchData BranchData) MergeHexBranches(branchData2 BranchData, newData []byte) (BranchData, error) {
	if branchData2 == nil {
		return branchData, nil
	}
	if branchData == nil {
		return branchData2, nil
	}

	touchMap1 := binary.BigEndian.Uint16(branchData[0:])
	afterMap1 := binary.BigEndian.Uint16(branchData[2:])
	bitmap1 := touchMap1 & afterMap1
	pos1 := 4
	touchMap2 := binary.BigEndian.Uint16(branchData2[0:])
	afterMap2 := binary.BigEndian.Uint16(branchData2[2:])
	bitmap2 := touchMap2 & afterMap2
	pos2 := 4
	var bitmapBuf [4]byte
	binary.BigEndian.PutUint16(bitmapBuf[0:], touchMap1|touchMap2)
	binary.BigEndian.PutUint16(bitmapBuf[2:], afterMap2)
	newData = append(newData[:0], bitmapBuf[:]...)
	for bitset, j := bitmap1|bitmap2, 0; bitset != 0; j++ {
		bit := bitset & -bitset
		if bitmap2&bit != 0 {
			// Add fields from branchData2
			fields := cellFields(branchData2[pos2])
			newData = append(newData, byte(fields))
			pos2++
			for i := 0; i < bits.OnesCount8(byte(fields)); i++ {
				l, n := binary.Uvarint(branchData2[pos2:])
				if n == 0 {
					return nil, errors.New("MergeHexBranches buffer2 too small for field")
				} else if n < 0 {
					return nil, errors.New("MergeHexBranches value2 overflow for field")
				}
				newData = append(newData, branchData2[pos2:pos2+n]...)
				pos2 += n
				if len(branchData2) < pos2+int(l) {
					return nil, fmt.Errorf("MergeHexBranches buffer2 too small for %s : expected %d got %d", fields&cellFields(1<<i), pos2+int(l), len(branchData2))
				}
				if l > 0 {
					newData = append(newData, branchData2[pos2:pos2+int(l)]...)
					pos2 += int(l)
				}
			}
		}
		if bitmap1&bit != 0 {
			add := (touchMap2&bit == 0) && (afterMap2&bit != 0) // Add fields from branchData1
			fields := cellFields(branchData[pos1])
			if add {
				newData = append(newData, byte(fields))
			}
			pos1++
			for i := 0; i < bits.OnesCount8(byte(fields)); i++ {
				l, n := binary.Uvarint(branchData[pos1:])
				if n == 0 {
					return nil, errors.New("MergeHexBranches buffer1 too small for field")
				} else if n < 0 {
					return nil, errors.New("MergeHexBranches value1 overflow for field")
				}
				if add {
					newData = append(newData, branchData[pos1:pos1+n]...)
				}
				pos1 += n
				if len(branchData) < pos1+int(l) {
					return nil, fmt.Errorf("MergeHexBranches buffer1 too small for %s : expected %d got %d", fields&cellFields(1<<i), pos1+int(l), len(branchData))
				}
				if l > 0 {
					if add {
						newData = append(newData, branchData[pos1:pos1+int(l)]...)
					}
					pos1 += int(l)
				}
			}
		}
		bitset ^= bit
	}
	return newData, nil
}

func (branchData BranchData) decodeCells() (touchMap, afterMap uint16, row [16]*cell, err error) {
	touchMap = binary.BigEndian.Uint16(branchData[0:])
	afterMap = binary.BigEndian.Uint16(branchData[2:])
	pos := 4
	for bitset, j := touchMap, 0; bitset != 0; j++ {
		bit := bitset & -bitset
		nibble := bits.TrailingZeros16(bit)
		if afterMap&bit != 0 {
			fields := cellFields(branchData[pos])
			pos++
			row[nibble] = new(cell)
			if pos, err = row[nibble].fillFromFields(branchData, pos, fields); err != nil {
				err = fmt.Errorf("failed to fill cell at nibble %x: %w", nibble, err)
				return
			}
		}
		bitset ^= bit
	}
	return
}

type BranchMerger struct {
	buf []byte
	num [4]byte
}

func NewHexBranchMerger(capacity uint64) *BranchMerger {
	return &BranchMerger{buf: make([]byte, capacity)}
}

// MergeHexBranches combines two branchData, number 2 coming after (and potentially shadowing) number 1
func (m *BranchMerger) Merge(branch1 BranchData, branch2 BranchData) (BranchData, error) {
	if len(branch2) == 0 {
		return branch1, nil
	}
	if len(branch1) == 0 {
		return branch2, nil
	}

	touchMap1 := binary.BigEndian.Uint16(branch1[0:])
	afterMap1 := binary.BigEndian.Uint16(branch1[2:])
	bitmap1 := touchMap1 & afterMap1
	pos1 := 4

	touchMap2 := binary.BigEndian.Uint16(branch2[0:])
	afterMap2 := binary.BigEndian.Uint16(branch2[2:])
	bitmap2 := touchMap2 & afterMap2
	pos2 := 4

	binary.BigEndian.PutUint16(m.num[0:], touchMap1|touchMap2)
	binary.BigEndian.PutUint16(m.num[2:], afterMap2)
	dataPos := 4

	m.buf = append(m.buf[:0], m.num[:]...)

	for bitset, j := bitmap1|bitmap2, 0; bitset != 0; j++ {
		bit := bitset & -bitset
		if bitmap2&bit != 0 {
			// Add fields from branch2
			fields := cellFields(branch2[pos2])
			m.buf = append(m.buf, byte(fields))
			pos2++

			for i := 0; i < bits.OnesCount8(byte(fields)); i++ {
				l, n := binary.Uvarint(branch2[pos2:])
				if n == 0 {
					return nil, errors.New("MergeHexBranches branch2 is too small: expected node info size")
				} else if n < 0 {
					return nil, errors.New("MergeHexBranches branch2: size overflow for length")
				}

				m.buf = append(m.buf, branch2[pos2:pos2+n]...)
				pos2 += n
				dataPos += n
				if len(branch2) < pos2+int(l) {
					return nil, fmt.Errorf("MergeHexBranches branch2 is too small: expected at least %d got %d bytes", pos2+int(l), len(branch2))
				}
				if l > 0 {
					m.buf = append(m.buf, branch2[pos2:pos2+int(l)]...)
					pos2 += int(l)
					dataPos += int(l)
				}
			}
		}
		if bitmap1&bit != 0 {
			add := (touchMap2&bit == 0) && (afterMap2&bit != 0) // Add fields from branchData1
			fields := cellFields(branch1[pos1])
			if add {
				m.buf = append(m.buf, byte(fields))
			}
			pos1++
			for i := 0; i < bits.OnesCount8(byte(fields)); i++ {
				l, n := binary.Uvarint(branch1[pos1:])
				if n == 0 {
					return nil, errors.New("MergeHexBranches branch1 is too small: expected node info size")
				} else if n < 0 {
					return nil, errors.New("MergeHexBranches branch1: size overflow for length")
				}

				if add {
					m.buf = append(m.buf, branch1[pos1:pos1+n]...)
				}
				pos1 += n
				if len(branch1) < pos1+int(l) {
					fmt.Printf("b1: %x %v\n", branch1, branch1)
					fmt.Printf("b2: %x\n", branch2)
					return nil, fmt.Errorf("MergeHexBranches branch1 is too small: expected at least %d got %d bytes", pos1+int(l), len(branch1))
				}
				if l > 0 {
					if add {
						m.buf = append(m.buf, branch1[pos1:pos1+int(l)]...)
					}
					pos1 += int(l)
				}
			}
		}
		bitset ^= bit
	}
	return m.buf, nil
}

func ParseTrieVariant(s string) TrieVariant {
	var trieVariant TrieVariant
	switch s {
	case "bin":
		trieVariant = VariantBinPatriciaTrie
	case "hex":
		fallthrough
	default:
		trieVariant = VariantHexPatriciaTrie
	}
	return trieVariant
}

type BranchStat struct {
	KeySize       uint64
	ValSize       uint64
	MinCellSize   uint64
	MaxCellSize   uint64
	CellCount     uint64
	APKSize       uint64
	SPKSize       uint64
	ExtSize       uint64
	HashSize      uint64
	APKCount      uint64
	SPKCount      uint64
	HashCount     uint64
	ExtCount      uint64
	TAMapsSize    uint64
	LeafHashSize  uint64
	LeafHashCount uint64
	MedianAPK     uint64
	MedianSPK     uint64
	MedianHash    uint64
	MedianExt     uint64
	MedianLH      uint64
	IsRoot        bool
}

// do not add stat of root node to other branch stat
func (bs *BranchStat) Collect(other *BranchStat) {
	if other == nil {
		return
	}

	bs.KeySize += other.KeySize
	bs.ValSize += other.ValSize
	bs.MinCellSize = min(bs.MinCellSize, other.MinCellSize)
	bs.MaxCellSize = max(bs.MaxCellSize, other.MaxCellSize)
	bs.CellCount += other.CellCount
	bs.APKSize += other.APKSize
	bs.SPKSize += other.SPKSize
	bs.ExtSize += other.ExtSize
	bs.HashSize += other.HashSize
	bs.APKCount += other.APKCount
	bs.SPKCount += other.SPKCount
	bs.HashCount += other.HashCount
	bs.ExtCount += other.ExtCount

	setMedian := func(median *uint64, otherMedian uint64) {
		if *median == 0 {
			*median = otherMedian
		} else {
			*median = (*median + otherMedian) / 2
		}
	}
	setMedian(&bs.MedianExt, other.MedianExt)
	setMedian(&bs.MedianAPK, other.MedianAPK)
	setMedian(&bs.MedianSPK, other.MedianSPK)
	setMedian(&bs.MedianHash, other.MedianHash)
	setMedian(&bs.MedianLH, other.MedianLH)
	bs.MedianHash = (bs.MedianHash + other.MedianHash) / 2
	bs.MedianAPK = (bs.MedianAPK + other.MedianAPK) / 2
	bs.MedianSPK = (bs.MedianSPK + other.MedianSPK) / 2
	bs.MedianLH = (bs.MedianLH + other.MedianLH) / 2
	bs.TAMapsSize += other.TAMapsSize
	bs.LeafHashSize += other.LeafHashSize
	bs.LeafHashCount += other.LeafHashCount
}

func DecodeBranchAndCollectStat(key, branch []byte, tv TrieVariant) *BranchStat {
	stat := &BranchStat{}
	if len(key) == 0 {
		return nil
	}

	stat.KeySize = uint64(len(key))
	stat.ValSize = uint64(len(branch))
	stat.IsRoot = true

	// if key is not "state" then we are interested in the branch data
	if !bytes.Equal(key, []byte("state")) {
		stat.IsRoot = false

		tm, am, cells, err := BranchData(branch).decodeCells()
		if err != nil {
			return nil
		}
		stat.TAMapsSize = uint64(2 + 2) // touchMap + afterMap
		stat.CellCount = uint64(bits.OnesCount16(tm & am))

		medians := make(map[string][]int)
		for _, c := range cells {
			if c == nil {
				continue
			}
			enc := uint64(len(c.Encode()))
			stat.MinCellSize = min(stat.MinCellSize, enc)
			stat.MaxCellSize = max(stat.MaxCellSize, enc)
			switch {
			case c.accountAddrLen > 0:
				stat.APKSize += uint64(c.accountAddrLen)
				stat.APKCount++
				medians["apk"] = append(medians["apk"], c.accountAddrLen)
			case c.storageAddrLen > 0:
				stat.SPKSize += uint64(c.storageAddrLen)
				stat.SPKCount++
				medians["spk"] = append(medians["spk"], c.storageAddrLen)
			case c.hashLen > 0:
				stat.HashSize += uint64(c.hashLen)
				stat.HashCount++
				medians["hash"] = append(medians["hash"], c.hashLen)
			case c.stateHashLen > 0:
				stat.LeafHashSize += uint64(c.stateHashLen)
				stat.LeafHashCount++
				medians["lh"] = append(medians["lh"], c.stateHashLen)
			case c.extLen > 0:
				stat.ExtSize += uint64(c.extLen)
				stat.ExtCount++
				medians["ext"] = append(medians["ext"], c.extLen)
			default:
				panic("unexpected cell " + fmt.Sprintf("%s", c.FullString()))
			}
			if c.extLen > 0 {
				switch tv {
				case VariantBinPatriciaTrie:
					stat.ExtSize += uint64(c.extLen)
				case VariantHexPatriciaTrie:
					stat.ExtSize += uint64(c.extLen)
				}
				stat.ExtCount++
			}
		}

		for k, v := range medians {
			sort.Ints(v)
			switch k {
			case "apk":
				stat.MedianAPK = uint64(v[len(v)/2])
			case "spk":
				stat.MedianSPK = uint64(v[len(v)/2])
			case "hash":
				stat.MedianHash = uint64(v[len(v)/2])
			case "ext":
				stat.MedianExt = uint64(v[len(v)/2])
			case "lh":
				stat.MedianLH = uint64(v[len(v)/2])
			}
		}
	}
	return stat
}

// Defines how to evaluate commitments
type Mode uint

const (
	ModeDisabled Mode = 0
	ModeDirect   Mode = 1
	ModeUpdate   Mode = 2
)

func (m Mode) String() string {
	switch m {
	case ModeDisabled:
		return "disabled"
	case ModeDirect:
		return "direct"
	case ModeUpdate:
		return "update"
	default:
		return "unknown"
	}
}

func ParseCommitmentMode(s string) Mode {
	var mode Mode
	switch s {
	case "off":
		mode = ModeDisabled
	case "update":
		mode = ModeUpdate
	default:
		mode = ModeDirect
	}
	return mode
}

type Updates struct {
	keccak cryptozerocopy.KeccakState
	hasher keyHasher
	keys   map[string]struct{}
	etl    *etl.Collector
	tree   *btree.BTreeG[*KeyUpdate]
	mode   Mode
	tmpdir string
}

type keyHasher func(key []byte) []byte

func keyHasherNoop(key []byte) []byte { return key }

func NewUpdates(m Mode, tmpdir string, hasher keyHasher) *Updates {
	t := &Updates{
		keccak: sha3.NewLegacyKeccak256().(cryptozerocopy.KeccakState),
		hasher: hasher,
		tmpdir: tmpdir,
		mode:   m,
	}
	if t.mode == ModeDirect {
		t.keys = make(map[string]struct{})
		t.initCollector()
	} else if t.mode == ModeUpdate {
		t.tree = btree.NewG[*KeyUpdate](64, keyUpdateLessFn)
	}
	return t
}
func (t *Updates) SetMode(m Mode) {
	t.mode = m
	if t.mode == ModeDirect && t.keys == nil {
		t.keys = make(map[string]struct{})
		t.initCollector()
	} else if t.mode == ModeUpdate && t.tree == nil {
		t.tree = btree.NewG[*KeyUpdate](64, keyUpdateLessFn)
	}
	t.Reset()
}

func (t *Updates) initCollector() {
	if t.etl != nil {
		t.etl.Close()
		t.etl = nil
	}
	t.etl = etl.NewCollector("commitment", t.tmpdir, etl.NewSortableBuffer(etl.BufferOptimalSize/4), log.Root().New("update-tree"))
	t.etl.LogLvl(log.LvlDebug)
	t.etl.SortAndFlushInBackground(true)
}

func (t *Updates) Mode() Mode { return t.mode }

func (t *Updates) Size() (updates uint64) {
	switch t.mode {
	case ModeDirect:
		return uint64(len(t.keys))
	case ModeUpdate:
		return uint64(t.tree.Len())
	default:
		return 0
	}
}

// TouchPlainKey marks plainKey as updated and applies different fn for different key types
// (different behaviour for Code, Account and Storage key modifications).
func (t *Updates) TouchPlainKey(key string, val []byte, fn func(c *KeyUpdate, val []byte)) {
	switch t.mode {
	case ModeUpdate:
		pivot, updated := &KeyUpdate{PlainKey: key, update: new(Update)}, false

		t.tree.DescendLessOrEqual(pivot, func(item *KeyUpdate) bool {
<<<<<<< HEAD
			if bytes.Equal(item.PlainKey, pivot.PlainKey) {
=======
			if item.plainKey == pivot.plainKey {
>>>>>>> 541a1350
				fn(item, val)
				updated = true
			}
			return false
		})
		if !updated {
<<<<<<< HEAD
			pivot.HashedKey = t.hasher(pivot.PlainKey)
=======
			pivot.hashedKey = t.hasher(toBytesZeroCopy(pivot.plainKey))
>>>>>>> 541a1350
			fn(pivot, val)
			t.tree.ReplaceOrInsert(pivot)
		}
	case ModeDirect:
		if _, ok := t.keys[key]; !ok {
			keyBytes := toBytesZeroCopy(key)
			if err := t.etl.Collect(t.hasher(keyBytes), keyBytes); err != nil {
				log.Warn("failed to collect updated key", "key", key, "err", err)
			}
			t.keys[key] = struct{}{}
		}
	default:
	}
}

func (t *Updates) TouchAccount(c *KeyUpdate, val []byte) {
	if len(val) == 0 {
		c.update.Flags = DeleteUpdate
		return
	}
	if c.update.Flags&DeleteUpdate != 0 {
		c.update.Flags = 0 // also could invert with ^ but 0 is just a reset
	}
	nonce, balance, chash := types.DecodeAccountBytesV3(val)
	if c.update.Nonce != nonce {
		c.update.Nonce = nonce
		c.update.Flags |= NonceUpdate
	}
	if !c.update.Balance.Eq(balance) {
		c.update.Balance.Set(balance)
		c.update.Flags |= BalanceUpdate
	}
	if !bytes.Equal(chash, c.update.CodeHash[:]) {
		if len(chash) == 0 {
			copy(c.update.CodeHash[:], EmptyCodeHash)
		} else {
			c.update.Flags |= CodeUpdate
			copy(c.update.CodeHash[:], chash)
		}
	}
}

func (t *Updates) TouchStorage(c *KeyUpdate, val []byte) {
	c.update.StorageLen = len(val)
	if len(val) == 0 {
		c.update.Flags = DeleteUpdate
	} else {
		c.update.Flags |= StorageUpdate
		copy(c.update.Storage[:], val)
	}
}

func (t *Updates) TouchCode(c *KeyUpdate, val []byte) {
	c.update.Flags |= CodeUpdate
	if len(val) == 0 {
		if c.update.Flags == 0 {
			c.update.Flags = DeleteUpdate
		}
		copy(c.update.CodeHash[:], EmptyCodeHash)
		return
	}
	t.keccak.Reset()
	t.keccak.Write(val)
	t.keccak.Read(c.update.CodeHash[:])
}

func (t *Updates) Close() {
	if t.keys != nil {
		clear(t.keys)
	}
	if t.tree != nil {
		t.tree.Clear(true)
		t.tree = nil
	}
	if t.etl != nil {
		t.etl.Close()
	}
}

// HashSort sorts and applies fn to each key-value pair in the order of hashed keys.
func (t *Updates) HashSort(ctx context.Context, fn func(hk, pk []byte, update *Update) error) error {
	switch t.mode {
	case ModeDirect:
		clear(t.keys)

		err := t.etl.Load(nil, "", func(k, v []byte, table etl.CurrentTableReader, next etl.LoadNextFunc) error {
			return fn(k, v, nil)
		}, etl.TransformArgs{Quit: ctx.Done()})
		if err != nil {
			return err
		}

		t.initCollector()
	case ModeUpdate:
		t.tree.Ascend(func(item *KeyUpdate) bool {
			select {
			case <-ctx.Done():
				return false
			default:
			}

<<<<<<< HEAD
			if err := fn(item.HashedKey, item.PlainKey, item.update); err != nil {
=======
			if err := fn(item.hashedKey, toBytesZeroCopy(item.plainKey), item.update); err != nil {
>>>>>>> 541a1350
				return false
			}
			return true
		})
		t.tree.Clear(true)
	default:
		return nil
	}
	return nil
}

// Reset clears all updates
func (t *Updates) Reset() {
	switch t.mode {
	case ModeDirect:
		t.keys = nil
		t.keys = make(map[string]struct{})
		t.initCollector()
	case ModeUpdate:
		t.tree.Clear(true)
	default:
	}
}

type KeyUpdate struct {
<<<<<<< HEAD
	PlainKey  []byte
	HashedKey []byte
=======
	plainKey  string
	hashedKey []byte
>>>>>>> 541a1350
	update    *Update
}

func keyUpdateLessFn(i, j *KeyUpdate) bool {
<<<<<<< HEAD
	return bytes.Compare(i.PlainKey, j.PlainKey) < 0
=======
	return i.plainKey < j.plainKey
>>>>>>> 541a1350
}

type UpdateFlags uint8

const (
	CodeUpdate    UpdateFlags = 1
	DeleteUpdate  UpdateFlags = 2
	BalanceUpdate UpdateFlags = 4
	NonceUpdate   UpdateFlags = 8
	StorageUpdate UpdateFlags = 16
)

func (uf UpdateFlags) String() string {
	var sb strings.Builder
	if uf&DeleteUpdate != 0 {
		sb.WriteString("Delete")
	}
	if uf&BalanceUpdate != 0 {
		sb.WriteString("+Balance")
	}
	if uf&NonceUpdate != 0 {
		sb.WriteString("+Nonce")
	}
	if uf&CodeUpdate != 0 {
		sb.WriteString("+Code")
	}
	if uf&StorageUpdate != 0 {
		sb.WriteString("+Storage")
	}
	return sb.String()
}

type Update struct {
	CodeHash   [length.Hash]byte
	Storage    [length.Hash]byte
	StorageLen int
	Flags      UpdateFlags
	Balance    uint256.Int
	Nonce      uint64
}

func (u *Update) Reset() {
	u.Flags = 0
	u.Balance.Clear()
	u.Nonce = 0
	u.StorageLen = 0
	u.CodeHash = EmptyCodeHashArray
}

func (u *Update) Merge(b *Update) {
	if b.Flags == DeleteUpdate {
		u.Flags = DeleteUpdate
		return
	}
	if b.Flags&BalanceUpdate != 0 {
		u.Flags |= BalanceUpdate
		u.Balance.Set(&b.Balance)
	}
	if b.Flags&NonceUpdate != 0 {
		u.Flags |= NonceUpdate
		u.Nonce = b.Nonce
	}
	if b.Flags&CodeUpdate != 0 {
		u.Flags |= CodeUpdate
		copy(u.CodeHash[:], b.CodeHash[:])
	}
	if b.Flags&StorageUpdate != 0 {
		u.Flags |= StorageUpdate
		copy(u.Storage[:], b.Storage[:b.StorageLen])
		u.StorageLen = b.StorageLen
	}
}

func (u *Update) Encode(buf []byte, numBuf []byte) []byte {
	buf = append(buf, byte(u.Flags))
	if u.Flags&BalanceUpdate != 0 {
		buf = append(buf, byte(u.Balance.ByteLen()))
		buf = append(buf, u.Balance.Bytes()...)
	}
	if u.Flags&NonceUpdate != 0 {
		n := binary.PutUvarint(numBuf, u.Nonce)
		buf = append(buf, numBuf[:n]...)
	}
	if u.Flags&CodeUpdate != 0 {
		buf = append(buf, u.CodeHash[:]...)
	}
	if u.Flags&StorageUpdate != 0 {
		n := binary.PutUvarint(numBuf, uint64(u.StorageLen))
		buf = append(buf, numBuf[:n]...)
		if u.StorageLen > 0 {
			buf = append(buf, u.Storage[:u.StorageLen]...)
		}
	}
	return buf
}

func (u *Update) Deleted() bool {
	return u.Flags&DeleteUpdate > 0
}

func (u *Update) Decode(buf []byte, pos int) (int, error) {
	if len(buf) < pos+1 {
		return 0, errors.New("decode Update: buffer too small for flags")
	}
	u.Reset()

	u.Flags = UpdateFlags(buf[pos])
	pos++
	if u.Flags&BalanceUpdate != 0 {
		if len(buf) < pos+1 {
			return 0, errors.New("decode Update: buffer too small for balance len")
		}
		balanceLen := int(buf[pos])
		pos++
		if len(buf) < pos+balanceLen {
			return 0, errors.New("decode Update: buffer too small for balance")
		}
		u.Balance.SetBytes(buf[pos : pos+balanceLen])
		pos += balanceLen
	}
	if u.Flags&NonceUpdate != 0 {
		var n int
		u.Nonce, n = binary.Uvarint(buf[pos:])
		if n == 0 {
			return 0, errors.New("decode Update: buffer too small for nonce")
		}
		if n < 0 {
			return 0, errors.New("decode Update: nonce overflow")
		}
		pos += n
	}
	if u.Flags&CodeUpdate != 0 {
		if len(buf) < pos+length.Hash {
			return 0, errors.New("decode Update: buffer too small for codeHash")
		}
		copy(u.CodeHash[:], buf[pos:pos+32])
		pos += length.Hash
	}
	if u.Flags&StorageUpdate != 0 {
		l, n := binary.Uvarint(buf[pos:])
		if n == 0 {
			return 0, errors.New("decode Update: buffer too small for storage len")
		}
		if n < 0 {
			return 0, errors.New("decode Update: storage pos overflow")
		}
		pos += n
		if len(buf) < pos+int(l) {
			return 0, errors.New("decode Update: buffer too small for storage")
		}
		u.StorageLen = int(l)
		copy(u.Storage[:], buf[pos:pos+u.StorageLen])
		pos += u.StorageLen
	}
	return pos, nil
}

func (u *Update) String() string {
	var sb strings.Builder
	sb.WriteString(fmt.Sprintf("Flags: [%s]", u.Flags))
	if u.Deleted() {
		sb.WriteString(", DELETED")
	}
	if u.Flags&BalanceUpdate != 0 {
		sb.WriteString(fmt.Sprintf(", Balance: [%d]", &u.Balance))
	}
	if u.Flags&NonceUpdate != 0 {
		sb.WriteString(fmt.Sprintf(", Nonce: [%d]", u.Nonce))
	}
	if u.Flags&CodeUpdate != 0 {
		sb.WriteString(fmt.Sprintf(", CodeHash: [%x]", u.CodeHash))
	}
	if u.Flags&StorageUpdate != 0 {
		sb.WriteString(fmt.Sprintf(", Storage: [%x]", u.Storage[:u.StorageLen]))
	}
	return sb.String()
}

func toStringZeroCopy(v []byte) string { return unsafe.String(&v[0], len(v)) } //nolint
func toBytesZeroCopy(s string) []byte  { return unsafe.Slice(unsafe.StringData(s), len(s)) }<|MERGE_RESOLUTION|>--- conflicted
+++ resolved
@@ -1029,25 +1029,17 @@
 func (t *Updates) TouchPlainKey(key string, val []byte, fn func(c *KeyUpdate, val []byte)) {
 	switch t.mode {
 	case ModeUpdate:
-		pivot, updated := &KeyUpdate{PlainKey: key, update: new(Update)}, false
+		pivot, updated := &KeyUpdate{plainKey: key, update: new(Update)}, false
 
 		t.tree.DescendLessOrEqual(pivot, func(item *KeyUpdate) bool {
-<<<<<<< HEAD
-			if bytes.Equal(item.PlainKey, pivot.PlainKey) {
-=======
 			if item.plainKey == pivot.plainKey {
->>>>>>> 541a1350
 				fn(item, val)
 				updated = true
 			}
 			return false
 		})
 		if !updated {
-<<<<<<< HEAD
-			pivot.HashedKey = t.hasher(pivot.PlainKey)
-=======
 			pivot.hashedKey = t.hasher(toBytesZeroCopy(pivot.plainKey))
->>>>>>> 541a1350
 			fn(pivot, val)
 			t.tree.ReplaceOrInsert(pivot)
 		}
@@ -1149,11 +1141,7 @@
 			default:
 			}
 
-<<<<<<< HEAD
-			if err := fn(item.HashedKey, item.PlainKey, item.update); err != nil {
-=======
 			if err := fn(item.hashedKey, toBytesZeroCopy(item.plainKey), item.update); err != nil {
->>>>>>> 541a1350
 				return false
 			}
 			return true
@@ -1179,22 +1167,13 @@
 }
 
 type KeyUpdate struct {
-<<<<<<< HEAD
-	PlainKey  []byte
-	HashedKey []byte
-=======
 	plainKey  string
 	hashedKey []byte
->>>>>>> 541a1350
 	update    *Update
 }
 
 func keyUpdateLessFn(i, j *KeyUpdate) bool {
-<<<<<<< HEAD
-	return bytes.Compare(i.PlainKey, j.PlainKey) < 0
-=======
 	return i.plainKey < j.plainKey
->>>>>>> 541a1350
 }
 
 type UpdateFlags uint8
