// Copyright 2024 The Erigon Authors
// This file is part of Erigon.
//
// Erigon is free software: you can redistribute it and/or modify
// it under the terms of the GNU Lesser General Public License as published by
// the Free Software Foundation, either version 3 of the License, or
// (at your option) any later version.
//
// Erigon is distributed in the hope that it will be useful,
// but WITHOUT ANY WARRANTY; without even the implied warranty of
// MERCHANTABILITY or FITNESS FOR A PARTICULAR PURPOSE. See the
// GNU Lesser General Public License for more details.
//
// You should have received a copy of the GNU Lesser General Public License
// along with Erigon. If not, see <http://www.gnu.org/licenses/>.

package commitment

import (
	"bytes"
	"context"
	"encoding/binary"
	"errors"
	"fmt"
	"math/bits"
	"sort"
	"strings"
<<<<<<< HEAD
	"unsafe"
=======
	"time"
>>>>>>> da1ea496

	"github.com/holiman/uint256"

	"github.com/google/btree"
	"golang.org/x/crypto/sha3"

	"github.com/erigontech/erigon-lib/common"
	"github.com/erigontech/erigon-lib/common/cryptozerocopy"
	"github.com/erigontech/erigon-lib/log/v3"
	"github.com/erigontech/erigon-lib/metrics"
	"github.com/erigontech/erigon-lib/types"

	"github.com/erigontech/erigon-lib/common/length"
	"github.com/erigontech/erigon-lib/etl"
)

var (
	mxTrieProcessedKeys   = metrics.GetOrCreateCounter("domain_commitment_keys")
	mxTrieBranchesUpdated = metrics.GetOrCreateCounter("domain_commitment_updates_applied")

	mxTrieStateSkipRate                 = metrics.GetOrCreateCounter("trie_state_skip_rate")
	mxTrieStateLoadRate                 = metrics.GetOrCreateCounter("trie_state_load_rate")
	mxTrieStateLevelledSkipRatesAccount = [...]metrics.Counter{
		metrics.GetOrCreateCounter(`trie_state_levelled_skip_rate{level="L0",key="account"}`),
		metrics.GetOrCreateCounter(`trie_state_levelled_skip_rate{level="L1",key="account"}`),
		metrics.GetOrCreateCounter(`trie_state_levelled_skip_rate{level="L2",key="account"}`),
		metrics.GetOrCreateCounter(`trie_state_levelled_skip_rate{level="L3",key="account"}`),
		metrics.GetOrCreateCounter(`trie_state_levelled_skip_rate{level="L4",key="account"}`),
		metrics.GetOrCreateCounter(`trie_state_levelled_skip_rate{level="recent",key="account"}`),
	}
	mxTrieStateLevelledSkipRatesStorage = [...]metrics.Counter{
		metrics.GetOrCreateCounter(`trie_state_levelled_skip_rate{level="L0",key="storage"}`),
		metrics.GetOrCreateCounter(`trie_state_levelled_skip_rate{level="L1",key="storage"}`),
		metrics.GetOrCreateCounter(`trie_state_levelled_skip_rate{level="L2",key="storage"}`),
		metrics.GetOrCreateCounter(`trie_state_levelled_skip_rate{level="L3",key="storage"}`),
		metrics.GetOrCreateCounter(`trie_state_levelled_skip_rate{level="L4",key="storage"}`),
		metrics.GetOrCreateCounter(`trie_state_levelled_skip_rate{level="recent",key="storage"}`),
	}
	mxTrieStateLevelledLoadRatesAccount = [...]metrics.Counter{
		metrics.GetOrCreateCounter(`trie_state_levelled_load_rate{level="L0",key="account"}`),
		metrics.GetOrCreateCounter(`trie_state_levelled_load_rate{level="L1",key="account"}`),
		metrics.GetOrCreateCounter(`trie_state_levelled_load_rate{level="L2",key="account"}`),
		metrics.GetOrCreateCounter(`trie_state_levelled_load_rate{level="L3",key="account"}`),
		metrics.GetOrCreateCounter(`trie_state_levelled_load_rate{level="L4",key="account"}`),
		metrics.GetOrCreateCounter(`trie_state_levelled_load_rate{level="recent",key="account"}`),
	}
	mxTrieStateLevelledLoadRatesStorage = [...]metrics.Counter{
		metrics.GetOrCreateCounter(`trie_state_levelled_load_rate{level="L0",key="storage"}`),
		metrics.GetOrCreateCounter(`trie_state_levelled_load_rate{level="L1",key="storage"}`),
		metrics.GetOrCreateCounter(`trie_state_levelled_load_rate{level="L2",key="storage"}`),
		metrics.GetOrCreateCounter(`trie_state_levelled_load_rate{level="L3",key="storage"}`),
		metrics.GetOrCreateCounter(`trie_state_levelled_load_rate{level="L4",key="storage"}`),
		metrics.GetOrCreateCounter(`trie_state_levelled_load_rate{level="recent",key="storage"}`),
	}
)

// Trie represents commitment variant.
type Trie interface {
	// RootHash produces root hash of the trie
	RootHash() (hash []byte, err error)

	// Makes trie more verbose
	SetTrace(bool)

	// Variant returns commitment trie variant
	Variant() TrieVariant

	// Reset Drops everything from the trie
	Reset()

	// Set context for state IO
	ResetContext(ctx PatriciaContext)

	// Process updates
	Process(ctx context.Context, updates *Updates, logPrefix string) (rootHash []byte, err error)
}

type PatriciaContext interface {
	// GetBranch load branch node and fill up the cells
	// For each cell, it sets the cell type, clears the modified flag, fills the hash,
	// and for the extension, account, and leaf type, the `l` and `k`
	Branch(prefix []byte) ([]byte, uint64, error)
	// store branch data
	PutBranch(prefix []byte, data []byte, prevData []byte, prevStep uint64) error
	// fetch account with given plain key
	Account(plainKey []byte) (*Update, error)
	// fetch storage with given plain key
	Storage(plainKey []byte) (*Update, error)
	// Reset performance counters, but not cumulative counters
	ResetPerfCounters()
	// Obtain performance counters
	PerfCounters() map[string]time.Duration
}

type TrieVariant string

const (
	// VariantHexPatriciaTrie used as default commitment approach
	VariantHexPatriciaTrie TrieVariant = "hex-patricia-hashed"
	// VariantBinPatriciaTrie - Experimental mode with binary key representation
	VariantBinPatriciaTrie TrieVariant = "bin-patricia-hashed"
)

func InitializeTrieAndUpdates(tv TrieVariant, mode Mode, tmpdir string) (Trie, *Updates) {
	switch tv {
	case VariantBinPatriciaTrie:
		//trie := NewBinPatriciaHashed(length.Addr, nil, tmpdir)
		//fn := func(key []byte) []byte { return hexToBin(key) }
		//tree := NewUpdateTree(mode, tmpdir, fn)
		//return trie, tree
		panic("omg its not supported")
	case VariantHexPatriciaTrie:
		fallthrough
	default:

		trie := NewHexPatriciaHashed(length.Addr, nil, tmpdir)
		tree := NewUpdates(mode, tmpdir, trie.HashAndNibblizeKey)
		return trie, tree
	}
}

type cellFields uint8

const (
	fieldExtension   cellFields = 1
	fieldAccountAddr cellFields = 2
	fieldStorageAddr cellFields = 4
	fieldHash        cellFields = 8
	fieldStateHash   cellFields = 16
)

func (p cellFields) String() string {
	var sb strings.Builder
	if p&fieldExtension != 0 {
		sb.WriteString("DownHash")
	}
	if p&fieldAccountAddr != 0 {
		sb.WriteString("+AccountPlain")
	}
	if p&fieldStorageAddr != 0 {
		sb.WriteString("+StoragePlain")
	}
	if p&fieldHash != 0 {
		sb.WriteString("+Hash")
	}
	if p&fieldStateHash != 0 {
		sb.WriteString("+LeafHash")
	}
	return sb.String()
}

type BranchEncoder struct {
	buf       *bytes.Buffer
	bitmapBuf [binary.MaxVarintLen64]byte
	merger    *BranchMerger
	updates   *etl.Collector
	tmpdir    string
}

func NewBranchEncoder(sz uint64, tmpdir string) *BranchEncoder {
	be := &BranchEncoder{
		buf:    bytes.NewBuffer(make([]byte, sz)),
		tmpdir: tmpdir,
		merger: NewHexBranchMerger(sz / 2),
	}
	//be.initCollector()
	return be
}

func (be *BranchEncoder) initCollector() {
	if be.updates != nil {
		be.updates.Close()
	}
	be.updates = etl.NewCollector("commitment.BranchEncoder", be.tmpdir, etl.NewOldestEntryBuffer(etl.BufferOptimalSize/4), log.Root().New("branch-encoder"))
	be.updates.LogLvl(log.LvlDebug)
	be.updates.SortAndFlushInBackground(true)
}

func (be *BranchEncoder) Load(pc PatriciaContext, args etl.TransformArgs) error {
	// do not collect them at least now. Write them at CollectUpdate into pc
	if be.updates == nil {
		return nil
	}

	if err := be.updates.Load(nil, "", func(prefix, update []byte, table etl.CurrentTableReader, next etl.LoadNextFunc) error {
		stateValue, stateStep, err := pc.Branch(prefix)
		if err != nil {
			return err
		}

		cp, cu := common.Copy(prefix), common.Copy(update) // has to copy :(
		if err = pc.PutBranch(cp, cu, stateValue, stateStep); err != nil {
			return err
		}
		mxTrieBranchesUpdated.Inc()
		return nil
	}, args); err != nil {
		return err
	}
	be.initCollector()
	return nil
}

func (be *BranchEncoder) CollectUpdate(
	ctx PatriciaContext,
	prefix []byte,
	bitmap, touchMap, afterMap uint16,
	readCell func(nibble int, skip bool) (*cell, error),
) (lastNibble int, err error) {

	prev, prevStep, err := ctx.Branch(prefix)
	if err != nil {
		return 0, err
	}
	update, lastNibble, err := be.EncodeBranch(bitmap, touchMap, afterMap, readCell)
	if err != nil {
		return 0, err
	}

	if len(prev) > 0 {
		if bytes.Equal(prev, update) {
			//fmt.Printf("skip collectBranchUpdate [%x]\n", prefix)
			return lastNibble, nil // do not write the same data for prefix
		}
		update, err = be.merger.Merge(prev, update)
		if err != nil {
			return 0, err
		}
	}
	//fmt.Printf("\ncollectBranchUpdate [%x] -> %s\n", prefix, BranchData(update).String())
	// has to copy :(
	if err = ctx.PutBranch(common.Copy(prefix), common.Copy(update), prev, prevStep); err != nil {
		return 0, err
	}
	return lastNibble, nil
}

func (be *BranchEncoder) putUvarAndVal(size uint64, val []byte) error {
	n := binary.PutUvarint(be.bitmapBuf[:], size)
	if _, err := be.buf.Write(be.bitmapBuf[:n]); err != nil {
		return err
	}
	if _, err := be.buf.Write(val); err != nil {
		return err
	}
	return nil
}

// Encoded result should be copied before next call to EncodeBranch, underlying slice is reused
func (be *BranchEncoder) EncodeBranch(bitmap, touchMap, afterMap uint16, readCell func(nibble int, skip bool) (*cell, error)) (BranchData, int, error) {
	be.buf.Reset()

	var encoded [2]byte
	binary.BigEndian.PutUint16(encoded[:], touchMap)
	if _, err := be.buf.Write(encoded[:]); err != nil {
		return nil, 0, err
	}
	binary.BigEndian.PutUint16(encoded[:], afterMap)
	if _, err := be.buf.Write(encoded[:]); err != nil {
		return nil, 0, err
	}

	var lastNibble int
	for bitset, j := afterMap, 0; bitset != 0; j++ {
		bit := bitset & -bitset
		nibble := bits.TrailingZeros16(bit)
		for i := lastNibble; i < nibble; i++ {
			if _, err := readCell(i, true /* skip */); err != nil {
				return nil, 0, err
			} // only writes 0x80 into hasher
		}
		lastNibble = nibble + 1

		cell, err := readCell(nibble, false)
		if err != nil {
			return nil, 0, err
		}

		if bitmap&bit != 0 {
			var fields cellFields
			if cell.extLen > 0 && cell.storageAddrLen == 0 {
				fields |= fieldExtension
			}
			if cell.accountAddrLen > 0 {
				fields |= fieldAccountAddr
			}
			if cell.storageAddrLen > 0 {
				fields |= fieldStorageAddr
			}
			if cell.hashLen > 0 {
				fields |= fieldHash
			}
			if cell.stateHashLen == 32 && (cell.accountAddrLen > 0 || cell.storageAddrLen > 0) {
				fields |= fieldStateHash
			}
			if err := be.buf.WriteByte(byte(fields)); err != nil {
				return nil, 0, err
			}
			if fields&fieldExtension != 0 {
				if err := be.putUvarAndVal(uint64(cell.extLen), cell.extension[:cell.extLen]); err != nil {
					return nil, 0, err
				}
			}
			if fields&fieldAccountAddr != 0 {
				if err := be.putUvarAndVal(uint64(cell.accountAddrLen), cell.accountAddr[:cell.accountAddrLen]); err != nil {
					return nil, 0, err
				}
			}
			if fields&fieldStorageAddr != 0 {
				if err := be.putUvarAndVal(uint64(cell.storageAddrLen), cell.storageAddr[:cell.storageAddrLen]); err != nil {
					return nil, 0, err
				}
			}
			if fields&fieldHash != 0 {
				if err := be.putUvarAndVal(uint64(cell.hashLen), cell.hash[:cell.hashLen]); err != nil {
					return nil, 0, err
				}
			}
			if fields&fieldStateHash != 0 {
				if err := be.putUvarAndVal(uint64(cell.stateHashLen), cell.stateHash[:cell.stateHashLen]); err != nil {
					return nil, 0, err
				}
			}
		}
		bitset ^= bit
	}
	//fmt.Printf("EncodeBranch [%x] size: %d\n", be.buf.Bytes(), be.buf.Len())
	return be.buf.Bytes(), lastNibble, nil
}

func RetrieveCellNoop(nibble int, skip bool) (*cell, error) { return nil, nil }

type BranchData []byte

func (branchData BranchData) String() string {
	if len(branchData) == 0 {
		return ""
	}
	touchMap := binary.BigEndian.Uint16(branchData[0:])
	afterMap := binary.BigEndian.Uint16(branchData[2:])
	pos := 4
	var sb strings.Builder
	var cell cell
	fmt.Fprintf(&sb, "touchMap %016b, afterMap %016b\n", touchMap, afterMap)
	for bitset, j := touchMap, 0; bitset != 0; j++ {
		bit := bitset & -bitset
		nibble := bits.TrailingZeros16(bit)
		fmt.Fprintf(&sb, "   %x => ", nibble)
		if afterMap&bit == 0 {
			sb.WriteString("{DELETED}\n")
		} else {
			fields := cellFields(branchData[pos])
			pos++
			var err error
			if pos, err = cell.fillFromFields(branchData, pos, fields); err != nil {
				// This is used for test output, so ok to panic
				panic(err)
			}
			sb.WriteString("{")
			var comma string
			if cell.hashedExtLen > 0 {
				fmt.Fprintf(&sb, "hashedExtension=[%x]", cell.hashedExtension[:cell.hashedExtLen])
				comma = ","
			}
			if cell.accountAddrLen > 0 {
				fmt.Fprintf(&sb, "%saccountAddr=[%x]", comma, cell.accountAddr[:cell.accountAddrLen])
				comma = ","
			}
			if cell.storageAddrLen > 0 {
				fmt.Fprintf(&sb, "%sstorageAddr=[%x]", comma, cell.storageAddr[:cell.storageAddrLen])
				comma = ","
			}
			if cell.hashLen > 0 {
				fmt.Fprintf(&sb, "%shash=[%x]", comma, cell.hash[:cell.hashLen])
			}
			if cell.stateHashLen > 0 {
				fmt.Fprintf(&sb, "%sleafHash=[%x]", comma, cell.stateHash[:cell.stateHashLen])
			}
			sb.WriteString("}\n")
		}
		bitset ^= bit
	}
	return sb.String()
}

// if fn returns nil, the original key will be copied from branchData
func (branchData BranchData) ReplacePlainKeys(newData []byte, fn func(key []byte, isStorage bool) (newKey []byte, err error)) (BranchData, error) {
	if len(branchData) < 4 {
		return branchData, nil
	}

	var numBuf [binary.MaxVarintLen64]byte
	touchMap := binary.BigEndian.Uint16(branchData[0:])
	afterMap := binary.BigEndian.Uint16(branchData[2:])
	if touchMap&afterMap == 0 {
		return branchData, nil
	}
	pos := 4
	newData = append(newData[:0], branchData[:4]...)
	for bitset, j := touchMap&afterMap, 0; bitset != 0; j++ {
		bit := bitset & -bitset
		fields := cellFields(branchData[pos])
		newData = append(newData, byte(fields))
		pos++
		if fields&fieldExtension != 0 {
			l, n := binary.Uvarint(branchData[pos:])
			if n == 0 {
				return nil, errors.New("replacePlainKeys buffer too small for hashedKey len")
			} else if n < 0 {
				return nil, errors.New("replacePlainKeys value overflow for hashedKey len")
			}
			newData = append(newData, branchData[pos:pos+n]...)
			pos += n
			if len(branchData) < pos+int(l) {
				return nil, fmt.Errorf("replacePlainKeys buffer too small for hashedKey: expected %d got %d", pos+int(l), len(branchData))
			}
			if l > 0 {
				newData = append(newData, branchData[pos:pos+int(l)]...)
				pos += int(l)
			}
		}
		if fields&fieldAccountAddr != 0 {
			l, n := binary.Uvarint(branchData[pos:])
			if n == 0 {
				return nil, errors.New("replacePlainKeys buffer too small for accountAddr len")
			} else if n < 0 {
				return nil, errors.New("replacePlainKeys value overflow for accountAddr len")
			}
			pos += n
			if len(branchData) < pos+int(l) {
				return nil, fmt.Errorf("replacePlainKeys buffer too small for accountAddr: expected %d got %d", pos+int(l), len(branchData))
			}
			if l > 0 {
				pos += int(l)
			}
			newKey, err := fn(branchData[pos-int(l):pos], false)
			if err != nil {
				return nil, err
			}
			if newKey == nil {
				newData = append(newData, branchData[pos-int(l)-n:pos]...)
				//if l != length.Addr {
				//	fmt.Printf("COPY %x LEN %d\n", []byte(branchData[pos-int(l):pos]), l)
				//}
			} else {
				//if len(newKey) > 8 && len(newKey) != length.Addr {
				//	fmt.Printf("SHORT %x LEN %d\n", newKey, len(newKey))
				//}

				n = binary.PutUvarint(numBuf[:], uint64(len(newKey)))
				newData = append(newData, numBuf[:n]...)
				newData = append(newData, newKey...)
			}
		}
		if fields&fieldStorageAddr != 0 {
			l, n := binary.Uvarint(branchData[pos:])
			if n == 0 {
				return nil, errors.New("replacePlainKeys buffer too small for storageAddr len")
			} else if n < 0 {
				return nil, errors.New("replacePlainKeys value overflow for storageAddr len")
			}
			pos += n
			if len(branchData) < pos+int(l) {
				return nil, fmt.Errorf("replacePlainKeys buffer too small for storageAddr: expected %d got %d", pos+int(l), len(branchData))
			}
			if l > 0 {
				pos += int(l)
			}
			newKey, err := fn(branchData[pos-int(l):pos], true)
			if err != nil {
				return nil, err
			}
			if newKey == nil {
				newData = append(newData, branchData[pos-int(l)-n:pos]...) // -n to include length
				if l != length.Addr+length.Hash {
					fmt.Printf("COPY %x LEN %d\n", []byte(branchData[pos-int(l):pos]), l)
				}
			} else {
				if len(newKey) > 8 && len(newKey) != length.Addr+length.Hash {
					fmt.Printf("SHORT %x LEN %d\n", newKey, len(newKey))
				}

				n = binary.PutUvarint(numBuf[:], uint64(len(newKey)))
				newData = append(newData, numBuf[:n]...)
				newData = append(newData, newKey...)
			}
		}
		if fields&fieldHash != 0 {
			l, n := binary.Uvarint(branchData[pos:])
			if n == 0 {
				return nil, errors.New("replacePlainKeys buffer too small for hash len")
			} else if n < 0 {
				return nil, errors.New("replacePlainKeys value overflow for hash len")
			}
			newData = append(newData, branchData[pos:pos+n]...)
			pos += n
			if len(branchData) < pos+int(l) {
				return nil, fmt.Errorf("replacePlainKeys buffer too small for hash: expected %d got %d", pos+int(l), len(branchData))
			}
			if l > 0 {
				newData = append(newData, branchData[pos:pos+int(l)]...)
				pos += int(l)
			}
		}
		if fields&fieldStateHash != 0 {
			l, n := binary.Uvarint(branchData[pos:])
			if n == 0 {
				return nil, errors.New("replacePlainKeys buffer too small for acLeaf hash len")
			} else if n < 0 {
				return nil, errors.New("replacePlainKeys value overflow for acLeafhash len")
			}
			newData = append(newData, branchData[pos:pos+n]...)
			pos += n
			if len(branchData) < pos+int(l) {
				return nil, fmt.Errorf("replacePlainKeys buffer too small for LeafHash: expected %d got %d", pos+int(l), len(branchData))
			}
			if l > 0 {
				newData = append(newData, branchData[pos:pos+int(l)]...)
				pos += int(l)
			}
		}

		bitset ^= bit
	}

	return newData, nil
}

// IsComplete determines whether given branch data is complete, meaning that all information about all the children is present
// Each of 16 children of a branch node have two attributes
// touch - whether this child has been modified or deleted in this branchData (corresponding bit in touchMap is set)
// after - whether after this branchData application, the child is present in the tree or not (corresponding bit in afterMap is set)
func (branchData BranchData) IsComplete() bool {
	touchMap := binary.BigEndian.Uint16(branchData[0:])
	afterMap := binary.BigEndian.Uint16(branchData[2:])
	return ^touchMap&afterMap == 0
}

// MergeHexBranches combines two branchData, number 2 coming after (and potentially shadowing) number 1
func (branchData BranchData) MergeHexBranches(branchData2 BranchData, newData []byte) (BranchData, error) {
	if branchData2 == nil {
		return branchData, nil
	}
	if branchData == nil {
		return branchData2, nil
	}

	touchMap1 := binary.BigEndian.Uint16(branchData[0:])
	afterMap1 := binary.BigEndian.Uint16(branchData[2:])
	bitmap1 := touchMap1 & afterMap1
	pos1 := 4
	touchMap2 := binary.BigEndian.Uint16(branchData2[0:])
	afterMap2 := binary.BigEndian.Uint16(branchData2[2:])
	bitmap2 := touchMap2 & afterMap2
	pos2 := 4
	var bitmapBuf [4]byte
	binary.BigEndian.PutUint16(bitmapBuf[0:], touchMap1|touchMap2)
	binary.BigEndian.PutUint16(bitmapBuf[2:], afterMap2)
	newData = append(newData[:0], bitmapBuf[:]...)
	for bitset, j := bitmap1|bitmap2, 0; bitset != 0; j++ {
		bit := bitset & -bitset
		if bitmap2&bit != 0 {
			// Add fields from branchData2
			fields := cellFields(branchData2[pos2])
			newData = append(newData, byte(fields))
			pos2++
			for i := 0; i < bits.OnesCount8(byte(fields)); i++ {
				l, n := binary.Uvarint(branchData2[pos2:])
				if n == 0 {
					return nil, errors.New("MergeHexBranches buffer2 too small for field")
				} else if n < 0 {
					return nil, errors.New("MergeHexBranches value2 overflow for field")
				}
				newData = append(newData, branchData2[pos2:pos2+n]...)
				pos2 += n
				if len(branchData2) < pos2+int(l) {
					return nil, fmt.Errorf("MergeHexBranches buffer2 too small for %s : expected %d got %d", fields&cellFields(1<<i), pos2+int(l), len(branchData2))
				}
				if l > 0 {
					newData = append(newData, branchData2[pos2:pos2+int(l)]...)
					pos2 += int(l)
				}
			}
		}
		if bitmap1&bit != 0 {
			add := (touchMap2&bit == 0) && (afterMap2&bit != 0) // Add fields from branchData1
			fields := cellFields(branchData[pos1])
			if add {
				newData = append(newData, byte(fields))
			}
			pos1++
			for i := 0; i < bits.OnesCount8(byte(fields)); i++ {
				l, n := binary.Uvarint(branchData[pos1:])
				if n == 0 {
					return nil, errors.New("MergeHexBranches buffer1 too small for field")
				} else if n < 0 {
					return nil, errors.New("MergeHexBranches value1 overflow for field")
				}
				if add {
					newData = append(newData, branchData[pos1:pos1+n]...)
				}
				pos1 += n
				if len(branchData) < pos1+int(l) {
					return nil, fmt.Errorf("MergeHexBranches buffer1 too small for %s : expected %d got %d", fields&cellFields(1<<i), pos1+int(l), len(branchData))
				}
				if l > 0 {
					if add {
						newData = append(newData, branchData[pos1:pos1+int(l)]...)
					}
					pos1 += int(l)
				}
			}
		}
		bitset ^= bit
	}
	return newData, nil
}

func (branchData BranchData) decodeCells() (touchMap, afterMap uint16, row [16]*cell, err error) {
	touchMap = binary.BigEndian.Uint16(branchData[0:])
	afterMap = binary.BigEndian.Uint16(branchData[2:])
	pos := 4
	for bitset, j := touchMap, 0; bitset != 0; j++ {
		bit := bitset & -bitset
		nibble := bits.TrailingZeros16(bit)
		if afterMap&bit != 0 {
			fields := cellFields(branchData[pos])
			pos++
			row[nibble] = new(cell)
			if pos, err = row[nibble].fillFromFields(branchData, pos, fields); err != nil {
				err = fmt.Errorf("failed to fill cell at nibble %x: %w", nibble, err)
				return
			}
		}
		bitset ^= bit
	}
	return
}

type BranchMerger struct {
	buf []byte
	num [4]byte
}

func NewHexBranchMerger(capacity uint64) *BranchMerger {
	return &BranchMerger{buf: make([]byte, capacity)}
}

// MergeHexBranches combines two branchData, number 2 coming after (and potentially shadowing) number 1
func (m *BranchMerger) Merge(branch1 BranchData, branch2 BranchData) (BranchData, error) {
	if len(branch2) == 0 {
		return branch1, nil
	}
	if len(branch1) == 0 {
		return branch2, nil
	}

	touchMap1 := binary.BigEndian.Uint16(branch1[0:])
	afterMap1 := binary.BigEndian.Uint16(branch1[2:])
	bitmap1 := touchMap1 & afterMap1
	pos1 := 4

	touchMap2 := binary.BigEndian.Uint16(branch2[0:])
	afterMap2 := binary.BigEndian.Uint16(branch2[2:])
	bitmap2 := touchMap2 & afterMap2
	pos2 := 4

	binary.BigEndian.PutUint16(m.num[0:], touchMap1|touchMap2)
	binary.BigEndian.PutUint16(m.num[2:], afterMap2)
	dataPos := 4

	m.buf = append(m.buf[:0], m.num[:]...)

	for bitset, j := bitmap1|bitmap2, 0; bitset != 0; j++ {
		bit := bitset & -bitset
		if bitmap2&bit != 0 {
			// Add fields from branch2
			fields := cellFields(branch2[pos2])
			m.buf = append(m.buf, byte(fields))
			pos2++

			for i := 0; i < bits.OnesCount8(byte(fields)); i++ {
				l, n := binary.Uvarint(branch2[pos2:])
				if n == 0 {
					return nil, errors.New("MergeHexBranches branch2 is too small: expected node info size")
				} else if n < 0 {
					return nil, errors.New("MergeHexBranches branch2: size overflow for length")
				}

				m.buf = append(m.buf, branch2[pos2:pos2+n]...)
				pos2 += n
				dataPos += n
				if len(branch2) < pos2+int(l) {
					return nil, fmt.Errorf("MergeHexBranches branch2 is too small: expected at least %d got %d bytes", pos2+int(l), len(branch2))
				}
				if l > 0 {
					m.buf = append(m.buf, branch2[pos2:pos2+int(l)]...)
					pos2 += int(l)
					dataPos += int(l)
				}
			}
		}
		if bitmap1&bit != 0 {
			add := (touchMap2&bit == 0) && (afterMap2&bit != 0) // Add fields from branchData1
			fields := cellFields(branch1[pos1])
			if add {
				m.buf = append(m.buf, byte(fields))
			}
			pos1++
			for i := 0; i < bits.OnesCount8(byte(fields)); i++ {
				l, n := binary.Uvarint(branch1[pos1:])
				if n == 0 {
					return nil, errors.New("MergeHexBranches branch1 is too small: expected node info size")
				} else if n < 0 {
					return nil, errors.New("MergeHexBranches branch1: size overflow for length")
				}

				if add {
					m.buf = append(m.buf, branch1[pos1:pos1+n]...)
				}
				pos1 += n
				if len(branch1) < pos1+int(l) {
					fmt.Printf("b1: %x %v\n", branch1, branch1)
					fmt.Printf("b2: %x\n", branch2)
					return nil, fmt.Errorf("MergeHexBranches branch1 is too small: expected at least %d got %d bytes", pos1+int(l), len(branch1))
				}
				if l > 0 {
					if add {
						m.buf = append(m.buf, branch1[pos1:pos1+int(l)]...)
					}
					pos1 += int(l)
				}
			}
		}
		bitset ^= bit
	}
	return m.buf, nil
}

func ParseTrieVariant(s string) TrieVariant {
	var trieVariant TrieVariant
	switch s {
	case "bin":
		trieVariant = VariantBinPatriciaTrie
	case "hex":
		fallthrough
	default:
		trieVariant = VariantHexPatriciaTrie
	}
	return trieVariant
}

type BranchStat struct {
	KeySize       uint64
	ValSize       uint64
	MinCellSize   uint64
	MaxCellSize   uint64
	CellCount     uint64
	APKSize       uint64
	SPKSize       uint64
	ExtSize       uint64
	HashSize      uint64
	APKCount      uint64
	SPKCount      uint64
	HashCount     uint64
	ExtCount      uint64
	TAMapsSize    uint64
	LeafHashSize  uint64
	LeafHashCount uint64
	MedianAPK     uint64
	MedianSPK     uint64
	MedianHash    uint64
	MedianExt     uint64
	MedianLH      uint64
	IsRoot        bool
}

// do not add stat of root node to other branch stat
func (bs *BranchStat) Collect(other *BranchStat) {
	if other == nil {
		return
	}

	bs.KeySize += other.KeySize
	bs.ValSize += other.ValSize
	bs.MinCellSize = min(bs.MinCellSize, other.MinCellSize)
	bs.MaxCellSize = max(bs.MaxCellSize, other.MaxCellSize)
	bs.CellCount += other.CellCount
	bs.APKSize += other.APKSize
	bs.SPKSize += other.SPKSize
	bs.ExtSize += other.ExtSize
	bs.HashSize += other.HashSize
	bs.APKCount += other.APKCount
	bs.SPKCount += other.SPKCount
	bs.HashCount += other.HashCount
	bs.ExtCount += other.ExtCount

	setMedian := func(median *uint64, otherMedian uint64) {
		if *median == 0 {
			*median = otherMedian
		} else {
			*median = (*median + otherMedian) / 2
		}
	}
	setMedian(&bs.MedianExt, other.MedianExt)
	setMedian(&bs.MedianAPK, other.MedianAPK)
	setMedian(&bs.MedianSPK, other.MedianSPK)
	setMedian(&bs.MedianHash, other.MedianHash)
	setMedian(&bs.MedianLH, other.MedianLH)
	bs.MedianHash = (bs.MedianHash + other.MedianHash) / 2
	bs.MedianAPK = (bs.MedianAPK + other.MedianAPK) / 2
	bs.MedianSPK = (bs.MedianSPK + other.MedianSPK) / 2
	bs.MedianLH = (bs.MedianLH + other.MedianLH) / 2
	bs.TAMapsSize += other.TAMapsSize
	bs.LeafHashSize += other.LeafHashSize
	bs.LeafHashCount += other.LeafHashCount
}

func DecodeBranchAndCollectStat(key, branch []byte, tv TrieVariant) *BranchStat {
	stat := &BranchStat{}
	if len(key) == 0 {
		return nil
	}

	stat.KeySize = uint64(len(key))
	stat.ValSize = uint64(len(branch))
	stat.IsRoot = true

	// if key is not "state" then we are interested in the branch data
	if !bytes.Equal(key, []byte("state")) {
		stat.IsRoot = false

		tm, am, cells, err := BranchData(branch).decodeCells()
		if err != nil {
			return nil
		}
		stat.TAMapsSize = uint64(2 + 2) // touchMap + afterMap
		stat.CellCount = uint64(bits.OnesCount16(tm & am))

		medians := make(map[string][]int)
		for _, c := range cells {
			if c == nil {
				continue
			}
			enc := uint64(len(c.Encode()))
			stat.MinCellSize = min(stat.MinCellSize, enc)
			stat.MaxCellSize = max(stat.MaxCellSize, enc)
			switch {
			case c.accountAddrLen > 0:
				stat.APKSize += uint64(c.accountAddrLen)
				stat.APKCount++
				medians["apk"] = append(medians["apk"], c.accountAddrLen)
			case c.storageAddrLen > 0:
				stat.SPKSize += uint64(c.storageAddrLen)
				stat.SPKCount++
				medians["spk"] = append(medians["spk"], c.storageAddrLen)
			case c.hashLen > 0:
				stat.HashSize += uint64(c.hashLen)
				stat.HashCount++
				medians["hash"] = append(medians["hash"], c.hashLen)
			case c.stateHashLen > 0:
				stat.LeafHashSize += uint64(c.stateHashLen)
				stat.LeafHashCount++
				medians["lh"] = append(medians["lh"], c.stateHashLen)
			case c.extLen > 0:
				stat.ExtSize += uint64(c.extLen)
				stat.ExtCount++
				medians["ext"] = append(medians["ext"], c.extLen)
			default:
				panic("unexpected cell " + fmt.Sprintf("%s", c.FullString()))
			}
			if c.extLen > 0 {
				switch tv {
				case VariantBinPatriciaTrie:
					stat.ExtSize += uint64(c.extLen)
				case VariantHexPatriciaTrie:
					stat.ExtSize += uint64(c.extLen)
				}
				stat.ExtCount++
			}
		}

		for k, v := range medians {
			sort.Ints(v)
			switch k {
			case "apk":
				stat.MedianAPK = uint64(v[len(v)/2])
			case "spk":
				stat.MedianSPK = uint64(v[len(v)/2])
			case "hash":
				stat.MedianHash = uint64(v[len(v)/2])
			case "ext":
				stat.MedianExt = uint64(v[len(v)/2])
			case "lh":
				stat.MedianLH = uint64(v[len(v)/2])
			}
		}
	}
	return stat
}

// Defines how to evaluate commitments
type Mode uint

const (
	ModeDisabled Mode = 0
	ModeDirect   Mode = 1
	ModeUpdate   Mode = 2
)

func (m Mode) String() string {
	switch m {
	case ModeDisabled:
		return "disabled"
	case ModeDirect:
		return "direct"
	case ModeUpdate:
		return "update"
	default:
		return "unknown"
	}
}

func ParseCommitmentMode(s string) Mode {
	var mode Mode
	switch s {
	case "off":
		mode = ModeDisabled
	case "update":
		mode = ModeUpdate
	default:
		mode = ModeDirect
	}
	return mode
}

type Updates struct {
	keccak cryptozerocopy.KeccakState
	hasher keyHasher
	keys   map[string]struct{}
	etl    *etl.Collector
	tree   *btree.BTreeG[*KeyUpdate]
	mode   Mode
	tmpdir string
}

type keyHasher func(key []byte) []byte

func keyHasherNoop(key []byte) []byte { return key }

func NewUpdates(m Mode, tmpdir string, hasher keyHasher) *Updates {
	t := &Updates{
		keccak: sha3.NewLegacyKeccak256().(cryptozerocopy.KeccakState),
		hasher: hasher,
		tmpdir: tmpdir,
		mode:   m,
	}
	if t.mode == ModeDirect {
		t.keys = make(map[string]struct{})
		t.initCollector()
	} else if t.mode == ModeUpdate {
		t.tree = btree.NewG[*KeyUpdate](64, keyUpdateLessFn)
	}
	return t
}
func (t *Updates) SetMode(m Mode) {
	t.mode = m
	if t.mode == ModeDirect && t.keys == nil {
		t.keys = make(map[string]struct{})
		t.initCollector()
	} else if t.mode == ModeUpdate && t.tree == nil {
		t.tree = btree.NewG[*KeyUpdate](64, keyUpdateLessFn)
	}
	t.Reset()
}

func (t *Updates) initCollector() {
	if t.etl != nil {
		t.etl.Close()
		t.etl = nil
	}
	t.etl = etl.NewCollector("commitment", t.tmpdir, etl.NewSortableBuffer(etl.BufferOptimalSize/4), log.Root().New("update-tree"))
	t.etl.LogLvl(log.LvlDebug)
	t.etl.SortAndFlushInBackground(true)
}

func (t *Updates) Mode() Mode { return t.mode }

func (t *Updates) Size() (updates uint64) {
	switch t.mode {
	case ModeDirect:
		return uint64(len(t.keys))
	case ModeUpdate:
		return uint64(t.tree.Len())
	default:
		return 0
	}
}

// TouchPlainKey marks plainKey as updated and applies different fn for different key types
// (different behaviour for Code, Account and Storage key modifications).
func (t *Updates) TouchPlainKey(key string, val []byte, fn func(c *KeyUpdate, val []byte)) {
	switch t.mode {
	case ModeUpdate:
		pivot, updated := &KeyUpdate{plainKey: key, update: new(Update)}, false

		t.tree.DescendLessOrEqual(pivot, func(item *KeyUpdate) bool {
			if item.plainKey == pivot.plainKey {
				fn(item, val)
				updated = true
			}
			return false
		})
		if !updated {
			pivot.hashedKey = t.hasher(toBytesZeroCopy(pivot.plainKey))
			fn(pivot, val)
			t.tree.ReplaceOrInsert(pivot)
		}
	case ModeDirect:
		if _, ok := t.keys[key]; !ok {
			keyBytes := toBytesZeroCopy(key)
			if err := t.etl.Collect(t.hasher(keyBytes), keyBytes); err != nil {
				log.Warn("failed to collect updated key", "key", key, "err", err)
			}
			t.keys[key] = struct{}{}
		}
	default:
	}
}

func (t *Updates) TouchAccount(c *KeyUpdate, val []byte) {
	if len(val) == 0 {
		c.update.Flags = DeleteUpdate
		return
	}
	if c.update.Flags&DeleteUpdate != 0 {
		c.update.Flags = 0 // also could invert with ^ but 0 is just a reset
	}
	nonce, balance, chash := types.DecodeAccountBytesV3(val)
	if c.update.Nonce != nonce {
		c.update.Nonce = nonce
		c.update.Flags |= NonceUpdate
	}
	if !c.update.Balance.Eq(balance) {
		c.update.Balance.Set(balance)
		c.update.Flags |= BalanceUpdate
	}
	if !bytes.Equal(chash, c.update.CodeHash[:]) {
		if len(chash) == 0 {
			copy(c.update.CodeHash[:], EmptyCodeHash)
		} else {
			c.update.Flags |= CodeUpdate
			copy(c.update.CodeHash[:], chash)
		}
	}
}

func (t *Updates) TouchStorage(c *KeyUpdate, val []byte) {
	c.update.StorageLen = len(val)
	if len(val) == 0 {
		c.update.Flags = DeleteUpdate
	} else {
		c.update.Flags |= StorageUpdate
		copy(c.update.Storage[:], val)
	}
}

func (t *Updates) TouchCode(c *KeyUpdate, val []byte) {
	c.update.Flags |= CodeUpdate
	if len(val) == 0 {
		if c.update.Flags == 0 {
			c.update.Flags = DeleteUpdate
		}
		copy(c.update.CodeHash[:], EmptyCodeHash)
		return
	}
	t.keccak.Reset()
	t.keccak.Write(val)
	t.keccak.Read(c.update.CodeHash[:])
}

func (t *Updates) Close() {
	if t.keys != nil {
		clear(t.keys)
	}
	if t.tree != nil {
		t.tree.Clear(true)
		t.tree = nil
	}
	if t.etl != nil {
		t.etl.Close()
	}
}

// HashSort sorts and applies fn to each key-value pair in the order of hashed keys.
func (t *Updates) HashSort(ctx context.Context, fn func(hk, pk []byte, update *Update) error) error {
	switch t.mode {
	case ModeDirect:
		clear(t.keys)

		err := t.etl.Load(nil, "", func(k, v []byte, table etl.CurrentTableReader, next etl.LoadNextFunc) error {
			return fn(k, v, nil)
		}, etl.TransformArgs{Quit: ctx.Done()})
		if err != nil {
			return err
		}

		t.initCollector()
	case ModeUpdate:
		t.tree.Ascend(func(item *KeyUpdate) bool {
			select {
			case <-ctx.Done():
				return false
			default:
			}

			if err := fn(item.hashedKey, toBytesZeroCopy(item.plainKey), item.update); err != nil {
				return false
			}
			return true
		})
		t.tree.Clear(true)
	default:
		return nil
	}
	return nil
}

// Reset clears all updates
func (t *Updates) Reset() {
	switch t.mode {
	case ModeDirect:
		t.keys = nil
		t.keys = make(map[string]struct{})
		t.initCollector()
	case ModeUpdate:
		t.tree.Clear(true)
	default:
	}
}

type KeyUpdate struct {
	plainKey  string
	hashedKey []byte
	update    *Update
}

func keyUpdateLessFn(i, j *KeyUpdate) bool {
	return i.plainKey < j.plainKey
}

type UpdateFlags uint8

const (
	CodeUpdate    UpdateFlags = 1
	DeleteUpdate  UpdateFlags = 2
	BalanceUpdate UpdateFlags = 4
	NonceUpdate   UpdateFlags = 8
	StorageUpdate UpdateFlags = 16
)

func (uf UpdateFlags) String() string {
	var sb strings.Builder
	if uf&DeleteUpdate != 0 {
		sb.WriteString("Delete")
	}
	if uf&BalanceUpdate != 0 {
		sb.WriteString("+Balance")
	}
	if uf&NonceUpdate != 0 {
		sb.WriteString("+Nonce")
	}
	if uf&CodeUpdate != 0 {
		sb.WriteString("+Code")
	}
	if uf&StorageUpdate != 0 {
		sb.WriteString("+Storage")
	}
	return sb.String()
}

type Update struct {
	CodeHash   [length.Hash]byte
	Storage    [length.Hash]byte
	StorageLen int
	Flags      UpdateFlags
	Balance    uint256.Int
	Nonce      uint64
}

func (u *Update) Reset() {
	u.Flags = 0
	u.Balance.Clear()
	u.Nonce = 0
	u.StorageLen = 0
	u.CodeHash = EmptyCodeHashArray
}

func (u *Update) Merge(b *Update) {
	if b.Flags == DeleteUpdate {
		u.Flags = DeleteUpdate
		return
	}
	if b.Flags&BalanceUpdate != 0 {
		u.Flags |= BalanceUpdate
		u.Balance.Set(&b.Balance)
	}
	if b.Flags&NonceUpdate != 0 {
		u.Flags |= NonceUpdate
		u.Nonce = b.Nonce
	}
	if b.Flags&CodeUpdate != 0 {
		u.Flags |= CodeUpdate
		copy(u.CodeHash[:], b.CodeHash[:])
	}
	if b.Flags&StorageUpdate != 0 {
		u.Flags |= StorageUpdate
		copy(u.Storage[:], b.Storage[:b.StorageLen])
		u.StorageLen = b.StorageLen
	}
}

func (u *Update) Encode(buf []byte, numBuf []byte) []byte {
	buf = append(buf, byte(u.Flags))
	if u.Flags&BalanceUpdate != 0 {
		buf = append(buf, byte(u.Balance.ByteLen()))
		buf = append(buf, u.Balance.Bytes()...)
	}
	if u.Flags&NonceUpdate != 0 {
		n := binary.PutUvarint(numBuf, u.Nonce)
		buf = append(buf, numBuf[:n]...)
	}
	if u.Flags&CodeUpdate != 0 {
		buf = append(buf, u.CodeHash[:]...)
	}
	if u.Flags&StorageUpdate != 0 {
		n := binary.PutUvarint(numBuf, uint64(u.StorageLen))
		buf = append(buf, numBuf[:n]...)
		if u.StorageLen > 0 {
			buf = append(buf, u.Storage[:u.StorageLen]...)
		}
	}
	return buf
}

func (u *Update) Deleted() bool {
	return u.Flags&DeleteUpdate > 0
}

func (u *Update) Decode(buf []byte, pos int) (int, error) {
	if len(buf) < pos+1 {
		return 0, errors.New("decode Update: buffer too small for flags")
	}
	u.Reset()

	u.Flags = UpdateFlags(buf[pos])
	pos++
	if u.Flags&BalanceUpdate != 0 {
		if len(buf) < pos+1 {
			return 0, errors.New("decode Update: buffer too small for balance len")
		}
		balanceLen := int(buf[pos])
		pos++
		if len(buf) < pos+balanceLen {
			return 0, errors.New("decode Update: buffer too small for balance")
		}
		u.Balance.SetBytes(buf[pos : pos+balanceLen])
		pos += balanceLen
	}
	if u.Flags&NonceUpdate != 0 {
		var n int
		u.Nonce, n = binary.Uvarint(buf[pos:])
		if n == 0 {
			return 0, errors.New("decode Update: buffer too small for nonce")
		}
		if n < 0 {
			return 0, errors.New("decode Update: nonce overflow")
		}
		pos += n
	}
	if u.Flags&CodeUpdate != 0 {
		if len(buf) < pos+length.Hash {
			return 0, errors.New("decode Update: buffer too small for codeHash")
		}
		copy(u.CodeHash[:], buf[pos:pos+32])
		pos += length.Hash
	}
	if u.Flags&StorageUpdate != 0 {
		l, n := binary.Uvarint(buf[pos:])
		if n == 0 {
			return 0, errors.New("decode Update: buffer too small for storage len")
		}
		if n < 0 {
			return 0, errors.New("decode Update: storage pos overflow")
		}
		pos += n
		if len(buf) < pos+int(l) {
			return 0, errors.New("decode Update: buffer too small for storage")
		}
		u.StorageLen = int(l)
		copy(u.Storage[:], buf[pos:pos+u.StorageLen])
		pos += u.StorageLen
	}
	return pos, nil
}

func (u *Update) String() string {
	var sb strings.Builder
	sb.WriteString(fmt.Sprintf("Flags: [%s]", u.Flags))
	if u.Deleted() {
		sb.WriteString(", DELETED")
	}
	if u.Flags&BalanceUpdate != 0 {
		sb.WriteString(fmt.Sprintf(", Balance: [%d]", &u.Balance))
	}
	if u.Flags&NonceUpdate != 0 {
		sb.WriteString(fmt.Sprintf(", Nonce: [%d]", u.Nonce))
	}
	if u.Flags&CodeUpdate != 0 {
		sb.WriteString(fmt.Sprintf(", CodeHash: [%x]", u.CodeHash))
	}
	if u.Flags&StorageUpdate != 0 {
		sb.WriteString(fmt.Sprintf(", Storage: [%x]", u.Storage[:u.StorageLen]))
	}
	return sb.String()
}

func toStringZeroCopy(v []byte) string { return unsafe.String(&v[0], len(v)) } //nolint
func toBytesZeroCopy(s string) []byte  { return unsafe.Slice(unsafe.StringData(s), len(s)) }<|MERGE_RESOLUTION|>--- conflicted
+++ resolved
@@ -25,11 +25,8 @@
 	"math/bits"
 	"sort"
 	"strings"
-<<<<<<< HEAD
+	"time"
 	"unsafe"
-=======
-	"time"
->>>>>>> da1ea496
 
 	"github.com/holiman/uint256"
 
