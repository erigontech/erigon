--- conflicted
+++ resolved
@@ -28,12 +28,6 @@
 	"sort"
 	"strings"
 
-<<<<<<< HEAD
-	"github.com/ledgerwatch/erigon-lib/common/hexutility"
-
-	"github.com/holiman/uint256"
-=======
->>>>>>> 9d351bde
 	"github.com/ledgerwatch/log/v3"
 
 	"github.com/ledgerwatch/erigon-lib/common/hexutility"
@@ -90,10 +84,7 @@
 
 	hashAuxBuffer [128]byte     // buffer to compute cell hash or write hash-related things
 	auxBuffer     *bytes.Buffer // auxiliary buffer used during branch updates encoding
-<<<<<<< HEAD
-=======
 	branchMerger  *BranchMerger
->>>>>>> 9d351bde
 }
 
 func NewHexPatriciaHashed(accountKeyLen int,
@@ -838,11 +829,7 @@
 	}
 	if len(branchData) == 0 {
 		log.Warn("got empty branch data during unfold", "key", hex.EncodeToString(hexToCompact(hph.currentKey[:hph.currentKeyLen])), "row", row, "depth", depth, "deleted", deleted)
-<<<<<<< HEAD
-		return false, fmt.Errorf("empty branch data read during unfold")
-=======
 		return false, fmt.Errorf("empty branch data read during unfold, prefix %x", hexToCompact(hph.currentKey[:hph.currentKeyLen]))
->>>>>>> 9d351bde
 	}
 	hph.branchBefore[row] = true
 	bitmap := binary.BigEndian.Uint16(branchData[0:])
@@ -1291,14 +1278,6 @@
 	if err != nil {
 		return nil, err
 	}
-<<<<<<< HEAD
-	//// set root hash field if it's not a cell to correctly encode trie state
-	//if hph.root.apl == 0 && hph.root.spl == 0 && !bytes.Equal(hph.root.h[:], rh) {
-	//	copy(hph.root.h[:], rh[1:])
-	//	hph.root.hl = len(rh) - 1
-	//}
-=======
->>>>>>> 9d351bde
 	return rh[1:], nil // first byte is 128+hash_len
 }
 
@@ -1409,17 +1388,10 @@
 			return nil, nil, ctx.Err()
 		default:
 		}
-<<<<<<< HEAD
-		// if hph.trace {
-		fmt.Printf("(%d/%d) key=[%x] %s hashedKey=[%x] currentKey=[%x]\n",
-			i+1, len(updates), update.plainKey, update.String(), update.hashedKey, hph.currentKey[:hph.currentKeyLen])
-		// }
-=======
 		if hph.trace {
 			fmt.Printf("(%d/%d) key=[%x] %s hashedKey=[%x] currentKey=[%x]\n",
 				i+1, len(updates), update.plainKey, update.String(), update.hashedKey, hph.currentKey[:hph.currentKeyLen])
 		}
->>>>>>> 9d351bde
 		// Keep folding until the currentKey is the prefix of the key we modify
 		for hph.needFolding(update.hashedKey) {
 			if branchData, updateKey, err := hph.fold(); err != nil {
@@ -1656,17 +1628,6 @@
 	return nil
 }
 
-<<<<<<< HEAD
-func (c *Cell) Encode() []byte {
-	var pos = 1
-	size := pos + 5 + c.hl + c.apl + c.spl + c.downHashedLen + c.extLen // max size
-	buf := make([]byte, size)
-
-	var flags uint8
-	if c.hl != 0 {
-		flags |= cellFlagHash
-		buf[pos] = byte(c.hl)
-=======
 func (cell *Cell) Encode() []byte {
 	var pos = 1
 	size := pos + 5 + cell.hl + cell.apl + cell.spl + cell.downHashedLen + cell.extLen // max size
@@ -1676,54 +1637,24 @@
 	if cell.hl != 0 {
 		flags |= cellFlagHash
 		buf[pos] = byte(cell.hl)
->>>>>>> 9d351bde
 		pos++
 		copy(buf[pos:pos+cell.hl], cell.h[:])
 		pos += cell.hl
 	}
-<<<<<<< HEAD
-	if c.apl != 0 {
-		flags |= cellFlagAccount
-		buf[pos] = byte(c.apl)
-=======
 	if cell.apl != 0 {
 		flags |= cellFlagAccount
 		buf[pos] = byte(cell.apl)
->>>>>>> 9d351bde
 		pos++
 		copy(buf[pos:pos+cell.apl], cell.apk[:])
 		pos += cell.apl
 	}
-<<<<<<< HEAD
-	if c.spl != 0 {
-		flags |= cellFlagStorage
-		buf[pos] = byte(c.spl)
-=======
 	if cell.spl != 0 {
 		flags |= cellFlagStorage
 		buf[pos] = byte(cell.spl)
->>>>>>> 9d351bde
 		pos++
 		copy(buf[pos:pos+cell.spl], cell.spk[:])
 		pos += cell.spl
 	}
-<<<<<<< HEAD
-	if c.downHashedLen != 0 {
-		flags |= cellFlagDownHash
-		buf[pos] = byte(c.downHashedLen)
-		pos++
-		copy(buf[pos:pos+c.downHashedLen], c.downHashedKey[:c.downHashedLen])
-		pos += c.downHashedLen
-	}
-	if c.extLen != 0 {
-		flags |= cellFlagExtension
-		buf[pos] = byte(c.extLen)
-		pos++
-		copy(buf[pos:pos+c.extLen], c.extension[:])
-		pos += c.extLen //nolint
-	}
-	if c.Delete {
-=======
 	if cell.downHashedLen != 0 {
 		flags |= cellFlagDownHash
 		buf[pos] = byte(cell.downHashedLen)
@@ -1739,7 +1670,6 @@
 		pos += cell.extLen //nolint
 	}
 	if cell.Delete {
->>>>>>> 9d351bde
 		flags |= cellFlagDelete
 	}
 	buf[0] = flags
@@ -1755,74 +1685,41 @@
 	cellFlagDelete
 )
 
-<<<<<<< HEAD
-func (c *Cell) Decode(buf []byte) error {
-	if len(buf) < 1 {
-		return fmt.Errorf("invalid buffer size to contain Cell (at least 1 byte expected)")
-	}
-	c.reset()
-=======
 func (cell *Cell) Decode(buf []byte) error {
 	if len(buf) < 1 {
 		return fmt.Errorf("invalid buffer size to contain Cell (at least 1 byte expected)")
 	}
 	cell.reset()
->>>>>>> 9d351bde
 
 	var pos int
 	flags := buf[pos]
 	pos++
 
 	if flags&cellFlagHash != 0 {
-<<<<<<< HEAD
-		c.hl = int(buf[pos])
-=======
 		cell.hl = int(buf[pos])
->>>>>>> 9d351bde
 		pos++
 		copy(cell.h[:], buf[pos:pos+cell.hl])
 		pos += cell.hl
 	}
 	if flags&cellFlagAccount != 0 {
-<<<<<<< HEAD
-		c.apl = int(buf[pos])
-=======
 		cell.apl = int(buf[pos])
->>>>>>> 9d351bde
 		pos++
 		copy(cell.apk[:], buf[pos:pos+cell.apl])
 		pos += cell.apl
 	}
 	if flags&cellFlagStorage != 0 {
-<<<<<<< HEAD
-		c.spl = int(buf[pos])
-=======
 		cell.spl = int(buf[pos])
->>>>>>> 9d351bde
 		pos++
 		copy(cell.spk[:], buf[pos:pos+cell.spl])
 		pos += cell.spl
 	}
 	if flags&cellFlagDownHash != 0 {
-<<<<<<< HEAD
-		c.downHashedLen = int(buf[pos])
-=======
 		cell.downHashedLen = int(buf[pos])
->>>>>>> 9d351bde
 		pos++
 		copy(cell.downHashedKey[:], buf[pos:pos+cell.downHashedLen])
 		pos += cell.downHashedLen
 	}
 	if flags&cellFlagExtension != 0 {
-<<<<<<< HEAD
-		c.extLen = int(buf[pos])
-		pos++
-		copy(c.extension[:], buf[pos:pos+c.extLen])
-		pos += c.extLen //nolint
-	}
-	if flags&cellFlagDelete != 0 {
-		c.Delete = true
-=======
 		cell.extLen = int(buf[pos])
 		pos++
 		copy(cell.extension[:], buf[pos:pos+cell.extLen])
@@ -1830,7 +1727,6 @@
 	}
 	if flags&cellFlagDelete != 0 {
 		cell.Delete = true
->>>>>>> 9d351bde
 	}
 	return nil
 }
@@ -1905,10 +1801,7 @@
 		if err := hph.storageFn(hph.root.spk[:hph.root.spl], &hph.root); err != nil {
 			return err
 		}
-<<<<<<< HEAD
-=======
 		//hph.root.deriveHashedKeys(0, hph.keccak, hph.accountKeyLen)
->>>>>>> 9d351bde
 	}
 
 	return nil
