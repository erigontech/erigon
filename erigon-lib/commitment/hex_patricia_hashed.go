// Copyright 2022 The Erigon Authors
// This file is part of Erigon.
//
// Erigon is free software: you can redistribute it and/or modify
// it under the terms of the GNU Lesser General Public License as published by
// the Free Software Foundation, either version 3 of the License, or
// (at your option) any later version.
//
// Erigon is distributed in the hope that it will be useful,
// but WITHOUT ANY WARRANTY; without even the implied warranty of
// MERCHANTABILITY or FITNESS FOR A PARTICULAR PURPOSE. See the
// GNU Lesser General Public License for more details.
//
// You should have received a copy of the GNU Lesser General Public License
// along with Erigon. If not, see <http://www.gnu.org/licenses/>.

package commitment

import (
	"bytes"
	"context"
	"encoding/binary"
	"encoding/hex"
	"errors"
	"fmt"
	"hash"
	"io"
	"math/bits"
	"runtime"
	"sort"
	"strings"
	"sync/atomic"
	"time"

	"golang.org/x/crypto/sha3"

	"github.com/erigontech/erigon-lib/common"
	"github.com/erigontech/erigon-lib/common/dbg"
	"github.com/erigontech/erigon-lib/common/hexutil"
	"github.com/erigontech/erigon-lib/common/length"
	"github.com/erigontech/erigon-lib/crypto"
	"github.com/erigontech/erigon-lib/log/v3"
	"github.com/erigontech/erigon-lib/rlp"
	"github.com/erigontech/erigon-lib/trie"
	"github.com/erigontech/erigon-lib/types/accounts"
	witnesstypes "github.com/erigontech/erigon-lib/types/witness"
)

// keccakState wraps sha3.state. In addition to the usual hash methods, it also supports
// Read to get a variable amount of data from the hash state. Read is faster than Sum
// because it doesn't copy the internal state, but also modifies the internal state.
type keccakState interface {
	hash.Hash
	Read([]byte) (int, error)
}

// HexPatriciaHashed implements commitment based on patricia merkle tree with radix 16,
// with keys pre-hashed by keccak256
type HexPatriciaHashed struct {
	root cell // Root cell of the tree
	// How many rows (starting from row 0) are currently active and have corresponding selected columns
	// Last active row does not have selected column
	activeRows int
	// Length of the key that reflects current positioning of the grid. It may be larger than number of active rows,
	// if an account leaf cell represents multiple nibbles in the key
	currentKeyLen int
	accountKeyLen int
	// Rows of the grid correspond to the level of depth in the patricia tree
	// Columns of the grid correspond to pointers to the nodes further from the root
	grid          [128][16]cell // First 64 rows of this grid are for account trie, and next 64 rows are for storage trie
	currentKey    [128]byte     // For each row indicates which column is currently selected
	depths        [128]int      // For each row, the depth of cells in that row
	branchBefore  [128]bool     // For each row, whether there was a branch node in the database loaded in unfold
	touchMap      [128]uint16   // For each row, bitmap of cells that were either present before modification, or modified or deleted
	afterMap      [128]uint16   // For each row, bitmap of cells that were present after modification
	keccak        keccakState
	keccak2       keccakState
	rootChecked   bool // Set to false if it is not known whether the root is empty, set to true if it is checked
	rootTouched   bool
	rootPresent   bool
	trace         bool
	traceDomain   bool
	ctx           PatriciaContext
	hashAuxBuffer [128]byte     // buffer to compute cell hash or write hash-related things
	auxBuffer     *bytes.Buffer // auxiliary buffer used during branch updates encoding
	branchEncoder *BranchEncoder

	mounted      bool                 // true if this trie is mounted to some root trie
	mountedNib   int                  // if 0 <= nib <= 15 means mounted to some root. If -1, means it's a storage subtrie so must not be folded above depth 63
	mountedTries []*HexPatriciaHashed // list of mounted tries to unmount

	memoizationOff bool // if true, do not rely on memoized hashes
	//temp buffers
	accValBuf rlp.RlpEncodedBytes

	//processing metrics
	metrics       *Metrics
	depthsToTxNum [129]uint64 // endTxNum of file with branch data for that depth
	hadToLoadL    map[uint64]skipStat
}

// Clones current trie state to allow concurrent processing.
func (hph *HexPatriciaHashed) SpawnSubTrie(ctx PatriciaContext, forNibble int) *HexPatriciaHashed {
	subTrie := NewHexPatriciaHashed(hph.accountKeyLen, ctx)

	subTrie.mountTo(hph, forNibble)
	return subTrie
}

func NewHexPatriciaHashed(accountKeyLen int, ctx PatriciaContext) *HexPatriciaHashed {
	hph := &HexPatriciaHashed{
		ctx:           ctx,
		keccak:        sha3.NewLegacyKeccak256().(keccakState),
		keccak2:       sha3.NewLegacyKeccak256().(keccakState),
		accountKeyLen: accountKeyLen,
		auxBuffer:     bytes.NewBuffer(make([]byte, 8192)),
		hadToLoadL:    make(map[uint64]skipStat),
		accValBuf:     make(rlp.RlpEncodedBytes, 128),
		metrics:       NewMetrics(),
		branchEncoder: NewBranchEncoder(1024),
	}

	hph.branchEncoder.setMetrics(hph.metrics)
	return hph
}

type cell struct {
	hashedExtension [128]byte
	extension       [64]byte
	accountAddr     [length.Addr]byte               // account plain key
	storageAddr     [length.Addr + length.Hash]byte // storage plain key
	hash            [length.Hash]byte               // cell hash
	stateHash       [length.Hash]byte
	hashedExtLen    int       // length of the hashed extension, if any
	extLen          int       // length of the extension, if any
	accountAddrLen  int       // length of account plain key
	storageAddrLen  int       // length of the storage plain key
	hashLen         int       // Length of the hash (or embedded)
	stateHashLen    int       // stateHash length, if > 0 can reuse
	loaded          loadFlags // folded Cell have only hash, unfolded have all fields
	Update                    // state update

	// temporary buffers
	hashBuf [length.Hash]byte
}

type loadFlags uint8

func (f loadFlags) String() string {
	var b strings.Builder
	if f == cellLoadNone {
		b.WriteString("false")
	} else {
		if f.account() {
			b.WriteString("Account ")
		}
		if f.storage() {
			b.WriteString("Storage ")
		}
	}
	return b.String()
}

func (f loadFlags) account() bool {
	return f&cellLoadAccount != 0
}

func (f loadFlags) storage() bool {
	return f&cellLoadStorage != 0
}

func (f loadFlags) addFlag(loadFlags loadFlags) loadFlags {
	if loadFlags == cellLoadNone {
		return f
	}
	return f | loadFlags
}

const (
	cellLoadNone    = loadFlags(0)
	cellLoadAccount = loadFlags(1)
	cellLoadStorage = loadFlags(2)
)

var (
	EmptyRootHash      = hexutil.MustDecodeHex("56e81f171bcc55a6ff8345e692c0f86e5b48e01b996cadc001622fb5e363b421")
	EmptyCodeHash      = hexutil.MustDecodeHex("c5d2460186f7233c927e7db2dcc703c0e500b653ca82273b7bfad8045d85a470")
	EmptyCodeHashArray = *(*[length.Hash]byte)(EmptyCodeHash)
)

func (cell *cell) hashAccKey(keccak keccakState, depth int) error {
	return hashKey(keccak, cell.accountAddr[:cell.accountAddrLen], cell.hashedExtension[:], depth, cell.hashBuf[:])
}

func (cell *cell) hashStorageKey(keccak keccakState, accountKeyLen, downOffset int, hashedKeyOffset int) error {
	return hashKey(keccak, cell.storageAddr[accountKeyLen:cell.storageAddrLen], cell.hashedExtension[downOffset:], hashedKeyOffset, cell.hashBuf[:])
}

func (cell *cell) reset() {
	cell.accountAddrLen = 0
	cell.storageAddrLen = 0
	cell.hashedExtLen = 0
	cell.extLen = 0
	cell.hashLen = 0
	cell.stateHashLen = 0
	cell.loaded = cellLoadNone
	clear(cell.hashedExtension[:])
	clear(cell.extension[:])
	clear(cell.accountAddr[:])
	clear(cell.storageAddr[:])
	clear(cell.hash[:])
	cell.Update.Reset()
}

func (cell *cell) FullString() string {
	b := new(strings.Builder)
	b.WriteString("{")
	b.WriteString(fmt.Sprintf("loaded=%v ", cell.loaded))
	if cell.Deleted() {
		b.WriteString("DELETED ")
	}

	if cell.accountAddrLen > 0 {
		b.WriteString(fmt.Sprintf("addr=%x ", cell.accountAddr[:cell.accountAddrLen]))
		b.WriteString(fmt.Sprintf("balance=%s ", cell.Balance.String()))
		b.WriteString(fmt.Sprintf("nonce=%d ", cell.Nonce))
		if cell.CodeHash != EmptyCodeHashArray {
			b.WriteString(fmt.Sprintf("codeHash=%x ", cell.CodeHash[:]))
		} else {
			b.WriteString("codeHash=EMPTY ")
		}
	}
	if cell.storageAddrLen > 0 {
		b.WriteString(fmt.Sprintf("addr[s]=%x ", cell.storageAddr[:cell.storageAddrLen]))
		b.WriteString(fmt.Sprintf("storage=%x ", cell.Storage[:cell.StorageLen]))
	}
	if cell.hashLen > 0 {
		b.WriteString(fmt.Sprintf("h=%x ", cell.hash[:cell.hashLen]))
	}
	if cell.stateHashLen > 0 {
		b.WriteString(fmt.Sprintf("memHash=%x ", cell.stateHash[:cell.stateHashLen]))
	}
	if cell.extLen > 0 {
		b.WriteString(fmt.Sprintf("extension=%x ", cell.extension[:cell.extLen]))
	}
	if cell.hashedExtLen > 0 {
		b.WriteString(fmt.Sprintf("hashedExtension=%x ", cell.hashedExtension[:cell.hashedExtLen]))
	}

	b.WriteString("}")
	return b.String()
}

func (cell *cell) setFromUpdate(update *Update) {
	cell.Update.Merge(update)
	if update.Flags&StorageUpdate != 0 {
		cell.loaded = cell.loaded.addFlag(cellLoadStorage)
		mxTrieStateLoadRate.Inc()
		hadToLoad.Add(1)
	}
	if update.Flags&BalanceUpdate != 0 || update.Flags&NonceUpdate != 0 || update.Flags&CodeUpdate != 0 {
		cell.loaded = cell.loaded.addFlag(cellLoadAccount)
		mxTrieStateLoadRate.Inc()
		hadToLoad.Add(1)
	}
}

func (cell *cell) fillFromUpperCell(upCell *cell, depth, depthIncrement int) {
	if upCell.hashedExtLen >= depthIncrement {
		cell.hashedExtLen = upCell.hashedExtLen - depthIncrement
	} else {
		cell.hashedExtLen = 0
	}
	if upCell.hashedExtLen > depthIncrement {
		copy(cell.hashedExtension[:], upCell.hashedExtension[depthIncrement:upCell.hashedExtLen])
	}
	if upCell.extLen >= depthIncrement {
		cell.extLen = upCell.extLen - depthIncrement
	} else {
		cell.extLen = 0
	}
	if upCell.extLen > depthIncrement {
		copy(cell.extension[:], upCell.extension[depthIncrement:upCell.extLen])
	}
	if depth <= 64 {
		cell.accountAddrLen = upCell.accountAddrLen
		if upCell.accountAddrLen > 0 {
			copy(cell.accountAddr[:], upCell.accountAddr[:cell.accountAddrLen])
			cell.Balance.Set(&upCell.Balance)
			cell.Nonce = upCell.Nonce
			copy(cell.CodeHash[:], upCell.CodeHash[:])
			cell.extLen = upCell.extLen
			if upCell.extLen > 0 {
				copy(cell.extension[:], upCell.extension[:upCell.extLen])
			}
		}
	} else {
		cell.accountAddrLen = 0
	}
	cell.storageAddrLen = upCell.storageAddrLen
	if upCell.storageAddrLen > 0 {
		copy(cell.storageAddr[:], upCell.storageAddr[:upCell.storageAddrLen])
		cell.StorageLen = upCell.StorageLen
		if upCell.StorageLen > 0 {
			copy(cell.Storage[:], upCell.Storage[:upCell.StorageLen])
		}
	}
	cell.hashLen = upCell.hashLen
	if upCell.hashLen > 0 {
		copy(cell.hash[:], upCell.hash[:upCell.hashLen])
	}
	cell.loaded = upCell.loaded
}

// fillFromLowerCell fills the cell with the data from the cell of the lower row during fold
func (cell *cell) fillFromLowerCell(lowCell *cell, lowDepth int, preExtension []byte, nibble int) {
	if lowCell.accountAddrLen > 0 || lowDepth < 64 {
		cell.accountAddrLen = lowCell.accountAddrLen
	}
	if lowCell.accountAddrLen > 0 {
		copy(cell.accountAddr[:], lowCell.accountAddr[:cell.accountAddrLen])
		cell.Balance.Set(&lowCell.Balance)
		cell.Nonce = lowCell.Nonce
		copy(cell.CodeHash[:], lowCell.CodeHash[:])
	}
	cell.storageAddrLen = lowCell.storageAddrLen
	if lowCell.storageAddrLen > 0 {
		copy(cell.storageAddr[:], lowCell.storageAddr[:cell.storageAddrLen])
		cell.StorageLen = lowCell.StorageLen
		if lowCell.StorageLen > 0 {
			copy(cell.Storage[:], lowCell.Storage[:lowCell.StorageLen])
		}
	}
	if lowCell.hashLen > 0 {
		if (lowCell.accountAddrLen == 0 && lowDepth < 64) || (lowCell.storageAddrLen == 0 && lowDepth > 64) {
			// Extension is related to either accounts branch node, or storage branch node, we prepend it by preExtension | nibble
			if len(preExtension) > 0 {
				copy(cell.extension[:], preExtension)
			}
			cell.extension[len(preExtension)] = byte(nibble)
			if lowCell.extLen > 0 {
				copy(cell.extension[1+len(preExtension):], lowCell.extension[:lowCell.extLen])
			}
			cell.extLen = lowCell.extLen + 1 + len(preExtension)
		} else {
			// Extension is related to a storage branch node, so we copy it upwards as is
			cell.extLen = lowCell.extLen
			if lowCell.extLen > 0 {
				copy(cell.extension[:], lowCell.extension[:lowCell.extLen])
			}
		}
	}
	cell.hashLen = lowCell.hashLen
	if lowCell.hashLen > 0 {
		copy(cell.hash[:], lowCell.hash[:lowCell.hashLen])
	}
	cell.loaded = lowCell.loaded
}

func (cell *cell) deriveHashedKeys(depth int, keccak keccakState, accountKeyLen int) error {
	extraLen := 0
	if cell.accountAddrLen > 0 {
		if depth > 64 {
			return errors.New("deriveHashedKeys accountAddr present at depth > 64")
		}
		extraLen = 64 - depth
	}
	if cell.storageAddrLen > 0 {
		if depth >= 64 {
			extraLen = 128 - depth
		} else {
			extraLen += 64
		}
	}
	if extraLen > 0 {
		if cell.hashedExtLen > 0 {
			copy(cell.hashedExtension[extraLen:], cell.hashedExtension[:cell.hashedExtLen])
		}
		cell.hashedExtLen = min(extraLen+cell.hashedExtLen, len(cell.hashedExtension))
		var hashedKeyOffset, downOffset int
		if cell.accountAddrLen > 0 {
			if err := cell.hashAccKey(keccak, depth); err != nil {
				return err
			}
			downOffset = 64 - depth
		}
		if cell.storageAddrLen > 0 {
			if depth >= 64 {
				hashedKeyOffset = depth - 64
			}
			if depth == 0 {
				accountKeyLen = 0
			}
			if err := cell.hashStorageKey(keccak, accountKeyLen, downOffset, hashedKeyOffset); err != nil {
				return err
			}
		}
	}
	return nil
}

func (cell *cell) fillFromFields(data []byte, pos int, fieldBits cellFields) (int, error) {
	fields := []struct {
		flag      cellFields
		lenField  *int
		dataField []byte
		extraFunc func(int)
	}{
		{fieldExtension, &cell.hashedExtLen, cell.hashedExtension[:], func(l int) {
			cell.extLen = l
			if l > 0 {
				copy(cell.extension[:], cell.hashedExtension[:l])
			}
		}},
		{fieldAccountAddr, &cell.accountAddrLen, cell.accountAddr[:], nil},
		{fieldStorageAddr, &cell.storageAddrLen, cell.storageAddr[:], nil},
		{fieldHash, &cell.hashLen, cell.hash[:], nil},
		{fieldStateHash, &cell.stateHashLen, cell.stateHash[:], nil},
	}

	for _, f := range fields {
		if fieldBits&f.flag != 0 {
			l, n, err := readUvarint(data[pos:])
			if err != nil {
				return 0, err
			}
			pos += n

			if len(data) < pos+int(l) {
				return 0, fmt.Errorf("buffer too small for %v", f.flag)
			}

			*f.lenField = int(l)
			if l > 0 {
				copy(f.dataField, data[pos:pos+int(l)])
				pos += int(l)
			}
			if f.extraFunc != nil {
				f.extraFunc(int(l))
			}
		} else {
			*f.lenField = 0
			if f.flag == fieldExtension {
				cell.extLen = 0
			}
		}
	}

	if fieldBits&fieldAccountAddr != 0 {
		copy(cell.CodeHash[:], EmptyCodeHash)
	}
	return pos, nil
}

func readUvarint(data []byte) (uint64, int, error) {
	l, n := binary.Uvarint(data)
	if n == 0 {
		return 0, 0, errors.New("buffer too small for length")
	} else if n < 0 {
		return 0, 0, errors.New("value overflow for length")
	}
	return l, n, nil
}

func (cell *cell) accountForHashing(buffer []byte, storageRootHash [length.Hash]byte) int {
	balanceBytes := 0
	if !cell.Balance.LtUint64(128) {
		balanceBytes = cell.Balance.ByteLen()
	}

	var nonceBytes int
	if cell.Nonce < 128 && cell.Nonce != 0 {
		nonceBytes = 0
	} else {
		nonceBytes = common.BitLenToByteLen(bits.Len64(cell.Nonce))
	}

	var structLength = uint(balanceBytes + nonceBytes + 2)
	structLength += 66 // Two 32-byte arrays + 2 prefixes

	var pos int
	if structLength < 56 {
		buffer[0] = byte(192 + structLength)
		pos = 1
	} else {
		lengthBytes := common.BitLenToByteLen(bits.Len(structLength))
		buffer[0] = byte(247 + lengthBytes)

		for i := lengthBytes; i > 0; i-- {
			buffer[i] = byte(structLength)
			structLength >>= 8
		}

		pos = lengthBytes + 1
	}

	// Encoding nonce
	if cell.Nonce < 128 && cell.Nonce != 0 {
		buffer[pos] = byte(cell.Nonce)
	} else {
		buffer[pos] = byte(128 + nonceBytes)
		var nonce = cell.Nonce
		for i := nonceBytes; i > 0; i-- {
			buffer[pos+i] = byte(nonce)
			nonce >>= 8
		}
	}
	pos += 1 + nonceBytes

	// Encoding balance
	if cell.Balance.LtUint64(128) && !cell.Balance.IsZero() {
		buffer[pos] = byte(cell.Balance.Uint64())
		pos++
	} else {
		buffer[pos] = byte(128 + balanceBytes)
		pos++
		cell.Balance.WriteToSlice(buffer[pos : pos+balanceBytes])
		pos += balanceBytes
	}

	// Encoding Root and CodeHash
	buffer[pos] = 128 + 32
	pos++
	copy(buffer[pos:], storageRootHash[:])
	pos += 32
	buffer[pos] = 128 + 32
	pos++
	copy(buffer[pos:], cell.CodeHash[:])
	pos += 32
	return pos
}

func (hph *HexPatriciaHashed) completeLeafHash(buf []byte, compactLen int, key []byte, compact0 byte, ni int, val rlp.RlpSerializable, singleton bool) ([]byte, error) {
	// Compute the total length of binary representation
	var kp, kl int
	var keyPrefix [1]byte
	if compactLen > 1 {
		keyPrefix[0] = 0x80 + byte(compactLen)
		kp = 1
		kl = compactLen
	} else {
		kl = 1
	}

	totalLen := kp + kl + val.DoubleRLPLen()
	var lenPrefix [4]byte
	pl := rlp.GenerateStructLen(lenPrefix[:], totalLen)
	canEmbed := !singleton && totalLen+pl < length.Hash
	var writer io.Writer
	if canEmbed {
		//hph.byteArrayWriter.Setup(buf)
		hph.auxBuffer.Reset()
		writer = hph.auxBuffer
	} else {
		hph.keccak.Reset()
		writer = hph.keccak
	}
	if _, err := writer.Write(lenPrefix[:pl]); err != nil {
		return nil, err
	}
	if _, err := writer.Write(keyPrefix[:kp]); err != nil {
		return nil, err
	}
	b := [1]byte{compact0}
	if _, err := writer.Write(b[:]); err != nil {
		return nil, err
	}
	for i := 1; i < compactLen; i++ {
		b[0] = key[ni]*16 + key[ni+1]
		if _, err := writer.Write(b[:]); err != nil {
			return nil, err
		}
		ni += 2
	}
	var prefixBuf [8]byte
	if err := val.ToDoubleRLP(writer, prefixBuf[:]); err != nil {
		return nil, err
	}
	if canEmbed {
		buf = hph.auxBuffer.Bytes()
	} else {
		var hashBuf [33]byte
		hashBuf[0] = 0x80 + length.Hash
		if _, err := hph.keccak.Read(hashBuf[1:]); err != nil {
			return nil, err
		}
		buf = append(buf, hashBuf[:]...)
	}
	return buf, nil
}

func (hph *HexPatriciaHashed) leafHashWithKeyVal(buf, key []byte, val rlp.RlpSerializableBytes, singleton bool) ([]byte, error) {
	// Write key
	var compactLen int
	var ni int
	var compact0 byte
	compactLen = (len(key)-1)/2 + 1
	if len(key)&1 == 0 {
		compact0 = 0x30 + key[0] // Odd: (3<<4) + first nibble
		ni = 1
	} else {
		compact0 = 0x20
	}
	return hph.completeLeafHash(buf, compactLen, key, compact0, ni, val, singleton)
}

func (hph *HexPatriciaHashed) accountLeafHashWithKey(buf, key []byte, val rlp.RlpSerializable) ([]byte, error) {
	// Write key
	var compactLen int
	var ni int
	var compact0 byte
	if hasTerm(key) {
		compactLen = (len(key)-1)/2 + 1
		if len(key)&1 == 0 {
			compact0 = 48 + key[0] // Odd (1<<4) + first nibble
			ni = 1
		} else {
			compact0 = 32
		}
	} else {
		compactLen = len(key)/2 + 1
		if len(key)&1 == 1 {
			compact0 = terminatorHexByte + key[0] // Odd (1<<4) + first nibble
			ni = 1
		}
	}
	return hph.completeLeafHash(buf, compactLen, key, compact0, ni, val, true)
}

func (hph *HexPatriciaHashed) extensionHash(key []byte, hash []byte) ([length.Hash]byte, error) {
	var hashBuf [length.Hash]byte

	// Compute the total length of binary representation
	var kp, kl int
	// Write key
	var compactLen int
	var ni int
	var compact0 byte
	if hasTerm(key) {
		compactLen = (len(key)-1)/2 + 1
		if len(key)&1 == 0 {
			compact0 = 0x30 + key[0] // Odd: (3<<4) + first nibble
			ni = 1
		} else {
			compact0 = 0x20
		}
	} else {
		compactLen = len(key)/2 + 1
		if len(key)&1 == 1 {
			compact0 = 0x10 + key[0] // Odd: (1<<4) + first nibble
			ni = 1
		}
	}
	var keyPrefix [1]byte
	if compactLen > 1 {
		keyPrefix[0] = 0x80 + byte(compactLen)
		kp = 1
		kl = compactLen
	} else {
		kl = 1
	}
	totalLen := kp + kl + 33
	var lenPrefix [4]byte
	pt := rlp.GenerateStructLen(lenPrefix[:], totalLen)
	hph.keccak.Reset()
	if _, err := hph.keccak.Write(lenPrefix[:pt]); err != nil {
		return hashBuf, err
	}
	if _, err := hph.keccak.Write(keyPrefix[:kp]); err != nil {
		return hashBuf, err
	}
	var b [1]byte
	b[0] = compact0
	if _, err := hph.keccak.Write(b[:]); err != nil {
		return hashBuf, err
	}
	for i := 1; i < compactLen; i++ {
		b[0] = key[ni]*16 + key[ni+1]
		if _, err := hph.keccak.Write(b[:]); err != nil {
			return hashBuf, err
		}
		ni += 2
	}
	b[0] = 0x80 + length.Hash
	if _, err := hph.keccak.Write(b[:]); err != nil {
		return hashBuf, err
	}
	if _, err := hph.keccak.Write(hash); err != nil {
		return hashBuf, err
	}
	// Replace previous hash with the new one
	if _, err := hph.keccak.Read(hashBuf[:]); err != nil {
		return hashBuf, err
	}
	return hashBuf, nil
}

func (hph *HexPatriciaHashed) computeCellHashLen(cell *cell, depth int) int {
	if cell.storageAddrLen > 0 && depth >= 64 {
		if cell.stateHashLen > 0 {
			return cell.stateHashLen + 1
		}

		keyLen := 128 - depth + 1 // Length of hex key with terminator character
		var kp, kl int
		compactLen := (keyLen-1)/2 + 1
		if compactLen > 1 {
			kp = 1
			kl = compactLen
		} else {
			kl = 1
		}
		val := rlp.RlpSerializableBytes(cell.Storage[:cell.StorageLen])
		totalLen := kp + kl + val.DoubleRLPLen()
		var lenPrefix [4]byte
		pt := rlp.GenerateStructLen(lenPrefix[:], totalLen)
		if totalLen+pt < length.Hash {
			return totalLen + pt
		}
	}
	return length.Hash + 1
}

func (hph *HexPatriciaHashed) witnessComputeCellHashWithStorage(cell *cell, depth int, buf []byte) ([]byte, bool, []byte, error) {
	var err error
	var storageRootHash [length.Hash]byte
	var storageRootHashIsSet bool
	if cell.storageAddrLen > 0 {
		var hashedKeyOffset int
		if depth >= 64 {
			hashedKeyOffset = depth - 64
		}
		singleton := depth <= 64
		koffset := hph.accountKeyLen
		if depth == 0 && cell.accountAddrLen == 0 {
			// if account key is empty, then we need to hash storage key from the key beginning
			koffset = 0
		}
		if err = hashKey(hph.keccak, cell.storageAddr[koffset:cell.storageAddrLen], cell.hashedExtension[:], hashedKeyOffset, cell.hashBuf[:]); err != nil {
			return nil, storageRootHashIsSet, nil, err
		}
		cell.hashedExtension[64-hashedKeyOffset] = terminatorHexByte // Add terminator

		if cell.stateHashLen > 0 {
			res := append([]byte{160}, cell.stateHash[:cell.stateHashLen]...)
			hph.keccak.Reset()
			if hph.trace {
				fmt.Printf("REUSED stateHash %x spk %x\n", res, cell.storageAddr[:cell.storageAddrLen])
			}
			mxTrieStateSkipRate.Inc()
			skippedLoad.Add(1)
			if !singleton {
				return res, storageRootHashIsSet, nil, err
			} else {
				storageRootHashIsSet = true
				storageRootHash = *(*[length.Hash]byte)(res[1:])
				//copy(storageRootHash[:], res[1:])
				//cell.stateHashLen = 0
			}
		} else {
			if !cell.loaded.storage() {
				hph.metrics.StorageLoad(cell.storageAddr[:cell.storageAddrLen])
				update, err := hph.ctx.Storage(cell.storageAddr[:cell.storageAddrLen])
				if err != nil {
					return nil, storageRootHashIsSet, nil, err
				}
				cell.setFromUpdate(update)
				fmt.Printf("Storage %x was not loaded\n", cell.storageAddr[:cell.storageAddrLen])
			}
			if singleton {
				if hph.trace {
					fmt.Printf("leafHashWithKeyVal(singleton) for [%x]=>[%x]\n", cell.hashedExtension[:64-hashedKeyOffset+1], cell.Storage[:cell.StorageLen])
				}
				aux := make([]byte, 0, 33)
				if aux, err = hph.leafHashWithKeyVal(aux, cell.hashedExtension[:64-hashedKeyOffset+1], cell.Storage[:cell.StorageLen], true); err != nil {
					return nil, storageRootHashIsSet, nil, err
				}
				if hph.trace {
					fmt.Printf("leafHashWithKeyVal(singleton) storage hash [%x]\n", aux)
				}
				storageRootHash = *(*[length.Hash]byte)(aux[1:])
				storageRootHashIsSet = true
				cell.stateHashLen = 0
				hadToReset.Add(1)
			} else {
				if hph.trace {
					fmt.Printf("leafHashWithKeyVal for [%x]=>[%x] %v\n", cell.hashedExtension[:64-hashedKeyOffset+1], cell.Storage[:cell.StorageLen], cell.String())
				}
				leafHash, err := hph.leafHashWithKeyVal(buf, cell.hashedExtension[:64-hashedKeyOffset+1], cell.Storage[:cell.StorageLen], false)
				if err != nil {
					return nil, storageRootHashIsSet, nil, err
				}

				copy(cell.stateHash[:], leafHash[1:])
				cell.stateHashLen = len(leafHash) - 1
				if hph.trace {
					fmt.Printf("STATE HASH storage memoized %x spk %x\n", leafHash, cell.storageAddr[:cell.storageAddrLen])
				}

				return leafHash, storageRootHashIsSet, storageRootHash[:], nil
			}
		}
	}
	if cell.accountAddrLen > 0 {
		if err := hashKey(hph.keccak, cell.accountAddr[:cell.accountAddrLen], cell.hashedExtension[:], depth, cell.hashBuf[:]); err != nil {
			return nil, storageRootHashIsSet, nil, err
		}
		cell.hashedExtension[64-depth] = terminatorHexByte // Add terminator
		if !storageRootHashIsSet {
			if cell.extLen > 0 { // Extension
				if cell.hashLen == 0 {
					return nil, storageRootHashIsSet, nil, errors.New("computeCellHash extension without hash")
				}
				if hph.trace {
					fmt.Printf("extensionHash for [%x]=>[%x]\n", cell.extension[:cell.extLen], cell.hash[:cell.hashLen])
				}
				if storageRootHash, err = hph.extensionHash(cell.extension[:cell.extLen], cell.hash[:cell.hashLen]); err != nil {
					return nil, storageRootHashIsSet, nil, err
				}
				if hph.trace {
					fmt.Printf("EXTENSION HASH %x DROPS stateHash\n", storageRootHash)
				}
				cell.stateHashLen = 0
				hadToReset.Add(1)
			} else if cell.hashLen > 0 {
				storageRootHash = cell.hash
				storageRootHashIsSet = true
			} else {
				storageRootHash = *(*[length.Hash]byte)(EmptyRootHash)
			}
		}
		if !cell.loaded.account() {
			if cell.stateHashLen > 0 {
				res := append([]byte{160}, cell.stateHash[:cell.stateHashLen]...)
				hph.keccak.Reset()

				mxTrieStateSkipRate.Inc()
				skippedLoad.Add(1)
				if hph.trace {
					fmt.Printf("REUSED stateHash %x apk %x\n", res, cell.accountAddr[:cell.accountAddrLen])
				}
				return res, storageRootHashIsSet, storageRootHash[:], nil
			}
			// storage root update or extension update could invalidate older stateHash, so we need to reload state
			hph.metrics.AccountLoad(cell.accountAddr[:cell.accountAddrLen])
			update, err := hph.ctx.Account(cell.accountAddr[:cell.accountAddrLen])
			if err != nil {
				return nil, storageRootHashIsSet, storageRootHash[:], err
			}
			cell.setFromUpdate(update)
		}

		var valBuf [128]byte
		valLen := cell.accountForHashing(valBuf[:], storageRootHash)
		if hph.trace {
			fmt.Printf("accountLeafHashWithKey for [%x]=>[%x]\n", cell.hashedExtension[:65-depth], rlp.RlpEncodedBytes(valBuf[:valLen]))
		}
		leafHash, err := hph.accountLeafHashWithKey(buf, cell.hashedExtension[:65-depth], rlp.RlpEncodedBytes(valBuf[:valLen]))
		if err != nil {
			return nil, storageRootHashIsSet, nil, err
		}
		if hph.trace {
			fmt.Printf("STATE HASH account memoized %x\n", leafHash)
		}
		copy(cell.stateHash[:], leafHash[1:])
		cell.stateHashLen = len(leafHash) - 1
		return leafHash, storageRootHashIsSet, storageRootHash[:], nil
	}

	buf = append(buf, 0x80+32)
	if cell.extLen > 0 { // Extension
		if cell.hashLen > 0 {
			if hph.trace {
				fmt.Printf("extensionHash for [%x]=>[%x]\n", cell.extension[:cell.extLen], cell.hash[:cell.hashLen])
			}
			var hash [length.Hash]byte
			if hash, err = hph.extensionHash(cell.extension[:cell.extLen], cell.hash[:cell.hashLen]); err != nil {
				return nil, storageRootHashIsSet, storageRootHash[:], err
			}
			buf = append(buf, hash[:]...)
		} else {
			return nil, storageRootHashIsSet, storageRootHash[:], errors.New("computeCellHash extension without hash")
		}
	} else if cell.hashLen > 0 {
		buf = append(buf, cell.hash[:cell.hashLen]...)
	} else if storageRootHashIsSet {
		buf = append(buf, storageRootHash[:]...)
		copy(cell.hash[:], storageRootHash[:])
		cell.hashLen = len(storageRootHash)
	} else {
		buf = append(buf, EmptyRootHash...)
	}
	return buf, storageRootHashIsSet, storageRootHash[:], nil
}

func (hph *HexPatriciaHashed) computeCellHash(cell *cell, depth int, buf []byte) ([]byte, error) {
	var err error
	var storageRootHash [length.Hash]byte
	var storageRootHashIsSet bool
	if cell.storageAddrLen > 0 {
		var hashedKeyOffset int
		if depth >= 64 {
			hashedKeyOffset = depth - 64
		}
		singleton := depth <= 64
		koffset := hph.accountKeyLen
		if depth == 0 && cell.accountAddrLen == 0 {
			// if account key is empty, then we need to hash storage key from the key beginning
			koffset = 0
		}
		if err = cell.hashStorageKey(hph.keccak, koffset, 0, hashedKeyOffset); err != nil {
			return nil, err
		}
		cell.hashedExtension[64-hashedKeyOffset] = terminatorHexByte // Add terminator

		if cell.stateHashLen > 0 {
			hph.keccak.Reset()
			if hph.trace {
				fmt.Printf("REUSED stateHash %x spk %x\n", cell.stateHash[:cell.stateHashLen], cell.storageAddr[:cell.storageAddrLen])
			}
			mxTrieStateSkipRate.Inc()
			skippedLoad.Add(1)
			if !singleton {
				return append(append(buf[:0], byte(160)), cell.stateHash[:cell.stateHashLen]...), nil
			}
			storageRootHashIsSet = true
			storageRootHash = *(*[length.Hash]byte)(cell.stateHash[:cell.stateHashLen])
		} else {
			if !cell.loaded.storage() {
				return nil, fmt.Errorf("storage %x was not loaded as expected: cell %v", cell.storageAddr[:cell.storageAddrLen], cell.String())
				// update, err := hph.ctx.Storage(cell.storageAddr[:cell.storageAddrLen])
				// if err != nil {
				// 	return nil, err
				// }
				// cell.setFromUpdate(update)
			}

			leafHash, err := hph.leafHashWithKeyVal(buf, cell.hashedExtension[:64-hashedKeyOffset+1], cell.Storage[:cell.StorageLen], singleton)
			if err != nil {
				return nil, err
			}
			if hph.trace {
				fmt.Printf("leafHashWithKeyVal(singleton=%t) {%x} for [%x]=>[%x] %v\n",
					singleton, leafHash, cell.hashedExtension[:64-hashedKeyOffset+1], cell.Storage[:cell.StorageLen], cell.String())
			}
			if !singleton {
				copy(cell.stateHash[:], leafHash[1:])
				cell.stateHashLen = len(leafHash) - 1
				return leafHash, nil
			}
			storageRootHash = *(*[length.Hash]byte)(leafHash[1:])
			storageRootHashIsSet = true
			cell.stateHashLen = 0
			hadToReset.Add(1)
		}
	}
	if cell.accountAddrLen > 0 {
		if err := cell.hashAccKey(hph.keccak, depth); err != nil {
			return nil, err
		}
		cell.hashedExtension[64-depth] = terminatorHexByte // Add terminator
		if !storageRootHashIsSet {
			if cell.extLen > 0 { // Extension
				if cell.hashLen == 0 {
					return nil, errors.New("computeCellHash extension without hash")
				}
				if hph.trace {
					fmt.Printf("extensionHash for [%x]=>[%x]\n", cell.extension[:cell.extLen], cell.hash[:cell.hashLen])
				}
				if storageRootHash, err = hph.extensionHash(cell.extension[:cell.extLen], cell.hash[:cell.hashLen]); err != nil {
					return nil, err
				}
				if hph.trace {
					fmt.Printf("EXTENSION HASH %x DROPS stateHash\n", storageRootHash)
				}
				cell.stateHashLen = 0
				hadToReset.Add(1)
			} else if cell.hashLen > 0 {
				storageRootHash = cell.hash
			} else {
				storageRootHash = *(*[length.Hash]byte)(EmptyRootHash)
			}
		}
		if !cell.loaded.account() {
			if cell.stateHashLen > 0 {
				hph.keccak.Reset()

				mxTrieStateSkipRate.Inc()
				skippedLoad.Add(1)
				if hph.trace {
					fmt.Printf("REUSED stateHash %x apk %x\n", cell.stateHash[:cell.stateHashLen], cell.accountAddr[:cell.accountAddrLen])
				}
				return append(append(buf[:0], byte(160)), cell.stateHash[:cell.stateHashLen]...), nil
			}
			// storage root update or extension update could invalidate older stateHash, so we need to reload state
			hph.metrics.AccountLoad(cell.accountAddr[:cell.accountAddrLen])
			update, err := hph.ctx.Account(cell.accountAddr[:cell.accountAddrLen])
			if err != nil {
				return nil, err
			}
			cell.setFromUpdate(update)
		}

		valLen := cell.accountForHashing(hph.accValBuf, storageRootHash)
		buf, err = hph.accountLeafHashWithKey(buf, cell.hashedExtension[:65-depth], hph.accValBuf[:valLen])
		if err != nil {
			return nil, err
		}
		if hph.trace {
			fmt.Printf("accountLeafHashWithKey {%x} (memorised) for [%x]=>[%x]\n", buf, cell.hashedExtension[:65-depth], hph.accValBuf[:valLen])
		}
		copy(cell.stateHash[:], buf[1:])
		cell.stateHashLen = len(buf) - 1
		return buf, nil
	}

	buf = append(buf, 0x80+32)
	if cell.extLen > 0 { // Extension
		if cell.hashLen > 0 {
			if hph.trace {
				fmt.Printf("extensionHash for [%x]=>[%x]\n", cell.extension[:cell.extLen], cell.hash[:cell.hashLen])
			}
			if storageRootHash, err = hph.extensionHash(cell.extension[:cell.extLen], cell.hash[:cell.hashLen]); err != nil {
				return nil, err
			}
			buf = append(buf, storageRootHash[:]...)
		} else {
			return nil, errors.New("computeCellHash extension without hash")
		}
	} else if cell.hashLen > 0 {
		buf = append(buf, cell.hash[:cell.hashLen]...)
	} else if storageRootHashIsSet {
		buf = append(buf, storageRootHash[:]...)
		copy(cell.hash[:], storageRootHash[:])
		cell.hashLen = len(storageRootHash)
	} else {
		buf = append(buf, EmptyRootHash...)
	}
	return buf, nil
}

func (hph *HexPatriciaHashed) needUnfolding(hashedKey []byte) int {
	var cell *cell
	var depth int
	if hph.activeRows == 0 {
		if hph.trace {
			fmt.Printf("needUnfolding root, rootChecked = %t\n", hph.rootChecked)
		}
		if hph.root.hashedExtLen == 64 && hph.root.accountAddrLen > 0 && hph.root.storageAddrLen > 0 {
			// in case if root is a leaf node with storage and account, we need to derive storage part of a key
			if err := hph.root.deriveHashedKeys(depth, hph.keccak, hph.accountKeyLen); err != nil {
				log.Warn("deriveHashedKeys for root with storage", "err", err, "cell", hph.root.FullString())
				return 0
			}
			//copy(hph.currentKey[:], hph.root.hashedExtension[:])
			if hph.trace {
				fmt.Printf("derived prefix %x\n", hph.currentKey[:hph.currentKeyLen])
			}
		}
		if hph.root.hashedExtLen == 0 && hph.root.hashLen == 0 {
			if hph.rootChecked {
				return 0 // Previously checked, empty root, no unfolding needed
			}
			return 1 // Need to attempt to unfold the root
		}
		cell = &hph.root
	} else {
		col := int(hashedKey[hph.currentKeyLen])
		cell = &hph.grid[hph.activeRows-1][col]
		depth = hph.depths[hph.activeRows-1]
		if hph.trace {
			fmt.Printf("currentKey [%x] needUnfolding cell (%d, %x, depth=%d) cell.hash=[%x]\n", hph.currentKey[:hph.currentKeyLen], hph.activeRows-1, col, depth, cell.hash[:cell.hashLen])
		}
	}
	if len(hashedKey) <= depth {
		return 0
	}
	if cell.hashedExtLen == 0 {
		if cell.hashLen == 0 {
			// cell is empty, no need to unfold further
			return 0
		}
		// unfold branch node
		return 1
	}
	cpl := commonPrefixLen(hashedKey[depth:], cell.hashedExtension[:cell.hashedExtLen-1])
	if hph.trace {
		fmt.Printf("cpl=%d cell.hashedExtension=[%x] hashedKey[depth=%d:]=[%x]\n", cpl, cell.hashedExtension[:cell.hashedExtLen], depth, hashedKey[depth:])
	}
	unfolding := cpl + 1
	if depth < 64 && depth+unfolding > 64 {
		// This is to make sure that unfolding always breaks at the level where storage subtrees start
		unfolding = 64 - depth
		if hph.trace {
			fmt.Printf("adjusted unfolding=%d <- %d\n", unfolding, cpl+1)
		}
	}
	return unfolding
}

func (c *cell) IsEmpty() bool {
	return c.hashLen == 0 && c.hashedExtLen == 0 && c.extLen == 0 && c.accountAddrLen == 0 && c.storageAddrLen == 0
}

func (c *cell) String() string {
	s := "("
	if c.hashLen > 0 {
		s += fmt.Sprintf("hash(len=%d)=%x, ", c.hashLen, c.hash)
	}
	if c.hashedExtLen > 0 {
		s += fmt.Sprintf("hashedExtension(len=%d)=%x, ", c.hashedExtLen, c.hashedExtension[:c.hashedExtLen])
	}
	if c.extLen > 0 {
		s += fmt.Sprintf("extension(len=%d)=%x, ", c.extLen, c.extension[:c.extLen])
	}
	if c.accountAddrLen > 0 {
		s += fmt.Sprintf("accountAddr=%x, ", c.accountAddr)
	}
	if c.storageAddrLen > 0 {
		s += fmt.Sprintf("storageAddr=%x, ", c.storageAddr)
	}

	s += ")"
	return s
}

func (hph *HexPatriciaHashed) PrintGrid() {
	fmt.Printf("GRID:\n")
	for row := 0; row < hph.activeRows; row++ {
		fmt.Printf("row %d depth %d:\n", row, hph.depths[row])
		for col := 0; col < 16; col++ {
			cell := &hph.grid[row][col]
			if cell.hashedExtLen > 0 || cell.accountAddrLen > 0 {
				var cellHash []byte
				cellHash, _, _, err := hph.witnessComputeCellHashWithStorage(cell, hph.depths[row], nil)
				if err != nil {
					panic("failed to compute cell hash")
				}
				fmt.Printf("\t %x: %v cellHash=%x, \n", col, cell, cellHash)
			} else {
				fmt.Printf("\t %x: %v , \n", col, cell)
			}
		}
		fmt.Printf("\n")
	}
	fmt.Printf("\n")
}

// this function is only related to the witness
func (hph *HexPatriciaHashed) witnessCreateAccountNode(c *cell, row int, hashedKey []byte, codeReads map[common.Hash]witnesstypes.CodeWithHash) (*trie.AccountNode, error) {
	_, storageIsSet, storageRootHash, err := hph.witnessComputeCellHashWithStorage(c, hph.depths[row], nil)
	if err != nil {
		return nil, err
	}
	accountUpdate, err := hph.ctx.Account(c.accountAddr[:c.accountAddrLen])
	if err != nil {
		return nil, err
	}
	var account accounts.Account
	account.Nonce = accountUpdate.Nonce
	account.Balance = accountUpdate.Balance
	account.Initialised = true
	account.Root = accountUpdate.Storage
	account.CodeHash = accountUpdate.CodeHash

	addrHash, err := compactKey(hashedKey[:64])
	if err != nil {
		return nil, err
	}

	// get code
	var code []byte
	codeWithHash, hasCode := codeReads[[32]byte(addrHash)]
	if !hasCode {
		code = nil
	} else {
		code = codeWithHash.Code
		// sanity check
		if account.CodeHash != codeWithHash.CodeHash {
			return nil, fmt.Errorf("account.CodeHash(%x)!=codeReads[%x].CodeHash(%x)", account.CodeHash, addrHash, codeWithHash.CodeHash)
		}
	}

	var accountNode *trie.AccountNode
	if !storageIsSet {
		account.Root = trie.EmptyRoot
		accountNode = &trie.AccountNode{Account: account, Storage: nil, RootCorrect: true, Code: code, CodeSize: -1}
	} else {
		accountNode = &trie.AccountNode{Account: account, Storage: trie.NewHashNode(storageRootHash), RootCorrect: true, Code: code, CodeSize: -1}
	}
	return accountNode, nil
}

func (hph *HexPatriciaHashed) nCellsInRow(row int) int { //nolint:unused
	count := 0
	for col := 0; col < 16; col++ {
		c := &hph.grid[row][col]
		if !c.IsEmpty() {
			count++
		}
	}
	return count
}

// Traverse the grid following `hashedKey` and produce the witness `trie.Trie` for that key
func (hph *HexPatriciaHashed) toWitnessTrie(hashedKey []byte, codeReads map[common.Hash]witnesstypes.CodeWithHash) (*trie.Trie, error) {
	rootNode := &trie.FullNode{}
	var currentNode trie.Node = rootNode
	keyPos := 0 // current position in hashedKey (usually same as row, but could be different due to extension nodes)
	for row := 0; row < hph.activeRows && keyPos < len(hashedKey); row++ {
		currentNibble := hashedKey[keyPos]
		// determine the type of the next node to expand (in the next iteration)
		var nextNode trie.Node
		// need to check node type along the key path
		cellToExpand := &hph.grid[row][currentNibble]
		// determine the next node
		if cellToExpand.hashedExtLen > 0 { // extension cell
			keyPos += cellToExpand.hashedExtLen // jump ahead
			hashedExtKey := cellToExpand.hashedExtension[:cellToExpand.hashedExtLen]
			extKeyLength := len(hashedExtKey)
			if keyPos+1 == len(hashedKey) || keyPos+1 == 64 {
				extKeyLength++ //  +1 for the terminator 0x10 ([16])  byte when on a terminal extension node
			}
			extensionKey := make([]byte, extKeyLength)
			copy(extensionKey, hashedExtKey)
			if keyPos+1 == len(hashedKey) || keyPos+1 == 64 {
				extensionKey[len(extensionKey)-1] = terminatorHexByte // append terminator byte
			}
			nextNode = &trie.ShortNode{Key: extensionKey} // Value will be in the next iteration
			if keyPos+1 == len(hashedKey) {
				if cellToExpand.storageAddrLen > 0 {
					storageUpdate, err := hph.ctx.Storage(cellToExpand.storageAddr[:cellToExpand.storageAddrLen])
					if err != nil {
						return nil, err
					}
					storageValueNode := trie.ValueNode(storageUpdate.Storage[:storageUpdate.StorageLen])
					nextNode = &trie.ShortNode{Key: extensionKey, Val: storageValueNode}
				} else if cellToExpand.accountAddrLen > 0 {
					accNode, err := hph.witnessCreateAccountNode(cellToExpand, row, hashedKey, codeReads)
					if err != nil {
						return nil, err
					}
					nextNode = &trie.ShortNode{Key: extensionKey, Val: accNode}
					extNodeSubTrie := trie.NewInMemoryTrie(nextNode)
					subTrieRoot := extNodeSubTrie.Root()
					cellHash, _, _, _ := hph.witnessComputeCellHashWithStorage(cellToExpand, hph.depths[row], nil)
					if !bytes.Equal(subTrieRoot, cellHash[1:]) {
						return nil, fmt.Errorf("subTrieRoot(%x) != cellHash(%x)", subTrieRoot, cellHash[1:])
					}
					// // DEBUG patch with cell hash which we know to be correct
					//fmt.Printf("witness cell (%d, %0x, depth=%d) %s\n", row, currentNibble, hph.depths[row], cellToExpand.FullString())
					//nextNode = trie.NewHashNode(cellToExpand.stateHash[:])
				}
			}
		} else if cellToExpand.storageAddrLen > 0 { // storage cell
			storageUpdate, err := hph.ctx.Storage(cellToExpand.storageAddr[:cellToExpand.storageAddrLen])
			if err != nil {
				return nil, err
			}
			storageValueNode := trie.ValueNode(storageUpdate.Storage[:storageUpdate.StorageLen])
			nextNode = &storageValueNode //nolint:ineffassign, wastedassign
			break
		} else if cellToExpand.accountAddrLen > 0 { // account cell
			accNode, err := hph.witnessCreateAccountNode(cellToExpand, row, hashedKey, codeReads)
			if err != nil {
				return nil, err
			}
			nextNode = accNode
			keyPos++ // only move one nibble
		} else if cellToExpand.hashLen > 0 { // hash cell means we will expand using a full node
			nextNode = &trie.FullNode{}
			keyPos++
		} else if cellToExpand.IsEmpty() {
			nextNode = nil // no more expanding can happen (this could be due )
		} else { // default for now before we handle extLen
			nextNode = &trie.FullNode{}
			keyPos++
		}

		// process the current node
		if fullNode, ok := currentNode.(*trie.FullNode); ok { // handle full node case
			for col := 0; col < 16; col++ {
				currentCell := &hph.grid[row][col]
				if currentCell.IsEmpty() {
					fullNode.Children[col] = nil
					continue
				}
				cellHash, _, _, err := hph.witnessComputeCellHashWithStorage(currentCell, hph.depths[row], nil)
				if err != nil {
					return nil, err
				}
				fullNode.Children[col] = trie.NewHashNode(cellHash[1:]) // because cellHash has 33 bytes and we want 32
			}
			fullNode.Children[currentNibble] = nextNode // ready to expand next nibble in the path
		} else if accNode, ok := currentNode.(*trie.AccountNode); ok {
			if len(hashedKey) <= 64 { // no storage, stop here
				nextNode = nil // nolint:ineffassign, wastedassign
				break
			}
			// there is storage so we need to expand further
			accNode.Storage = nextNode
		} else if extNode, ok := currentNode.(*trie.ShortNode); ok { // handle extension node case
			// expect only one item in this row, so take the first one
			// technically it should be at the last nibble of the key but we will adjust this later
			if extNode.Val != nil { // early termination
				break
			}
			extNode.Val = nextNode
		} else {
			break // break if currentNode is nil
		}
		// we need to check if we are dealing with the next node being an account node and we have a storage key,
		// in that case start a new tree for the storage
		if nextAccNode, ok := nextNode.(*trie.AccountNode); ok && len(hashedKey) > 64 {
			nextNode = &trie.FullNode{}
			nextAccNode.Storage = nextNode
		}
		currentNode = nextNode
	}
	tr := trie.NewInMemoryTrie(rootNode)
	return tr, nil
}

// unfoldBranchNode returns true if unfolding has been done
func (hph *HexPatriciaHashed) unfoldBranchNode(row, depth int, deleted bool) (bool, error) {
	key := hexNibblesToCompactBytes(hph.currentKey[:hph.currentKeyLen])
	hph.metrics.BranchLoad(hph.currentKey[:hph.currentKeyLen])
	branchData, fileEndTxNum, err := hph.ctx.Branch(key)
	if err != nil {
		return false, err
	}
	hph.depthsToTxNum[depth] = fileEndTxNum
	if len(branchData) >= 2 {
		branchData = branchData[2:] // skip touch map and keep the rest
	}
	if hph.trace {
		fmt.Printf("unfoldBranchNode prefix '%x', nibbles [%x] depth %d row %d '%x'\n",
			key, hph.currentKey[:hph.currentKeyLen], depth, row, branchData)
	}
	if !hph.rootChecked && hph.currentKeyLen == 0 && len(branchData) == 0 {
		// Special case - empty or deleted root
		hph.rootChecked = true
		return false, nil
	}
	if len(branchData) == 0 {
		log.Warn("got empty branch data during unfold", "key", hex.EncodeToString(key), "row", row, "depth", depth, "deleted", deleted)
		if hph.trace {
			branchData, _, _ = hph.ctx.Branch(key)
			fmt.Printf("unfoldBranchNode prefix '%x', nibbles [%x] depth %d row %d '%x' %s\n", key, hph.currentKey[:hph.currentKeyLen], depth, row, branchData, BranchData(branchData).String())
		}
		return false, fmt.Errorf("empty branch data read during unfold, compact prefix %x nibbles %x", key, hph.currentKey[:hph.currentKeyLen])
	}
	hph.branchBefore[row] = true
	bitmap := binary.BigEndian.Uint16(branchData[0:])
	pos := 2
	if deleted {
		// All cells come as deleted (touched but not present after)
		hph.afterMap[row] = 0
		hph.touchMap[row] = bitmap
	} else {
		hph.afterMap[row] = bitmap
		hph.touchMap[row] = 0
	}
	//fmt.Printf("unfoldBranchNode prefix '%x' [%x], afterMap = [%016b], touchMap = [%016b]\n", key, branchData, hph.afterMap[row], hph.touchMap[row])
	// Loop iterating over the set bits of modMask
	for bitset, j := bitmap, 0; bitset != 0; j++ {
		bit := bitset & -bitset
		nibble := bits.TrailingZeros16(bit)
		cell := &hph.grid[row][nibble]
		fieldBits := branchData[pos]
		pos++
		if pos, err = cell.fillFromFields(branchData, pos, cellFields(fieldBits)); err != nil {
			return false, fmt.Errorf("prefix [%x] branchData[%x]: %w", hph.currentKey[:hph.currentKeyLen], branchData, err)
		}
		if hph.trace {
			fmt.Printf("cell (%d, %x, depth=%d) %s\n", row, nibble, depth, cell.FullString())
		}

		// relies on plain account/storage key so need to be dereferenced before hashing
		if err = cell.deriveHashedKeys(depth, hph.keccak, hph.accountKeyLen); err != nil {
			return false, err
		}
		bitset ^= bit
	}
	return true, nil
}

func (hph *HexPatriciaHashed) unfold(hashedKey []byte, unfolding int) error {
	if hph.trace {
		fmt.Printf("unfold %d: activeRows: %d\n", unfolding, hph.activeRows)
	}
	var upCell *cell
	var touched, present bool
	var upDepth, depth int
	if hph.activeRows == 0 {
		if hph.rootChecked && hph.root.hashLen == 0 && hph.root.hashedExtLen == 0 {
			// No unfolding for empty root
			return nil
		}
		upCell = &hph.root
		touched = hph.rootTouched
		present = hph.rootPresent
		if hph.trace {
			fmt.Printf("unfold root: touched: %t present: %t %s\n", touched, present, upCell.FullString())
		}
	} else {
		upDepth = hph.depths[hph.activeRows-1]
		nib := hashedKey[upDepth-1]
		upCell = &hph.grid[hph.activeRows-1][nib]
		touched = hph.touchMap[hph.activeRows-1]&(uint16(1)<<nib) != 0
		present = hph.afterMap[hph.activeRows-1]&(uint16(1)<<nib) != 0
		if hph.trace {
			fmt.Printf("upCell (%d, %x, updepth=%d) touched: %t present: %t\n", hph.activeRows-1, nib, upDepth, touched, present)
		}
		hph.currentKey[hph.currentKeyLen] = nib
		hph.currentKeyLen++
	}
	row := hph.activeRows
	for i := 0; i < 16; i++ {
		hph.grid[row][i].reset()
	}
	hph.touchMap[row], hph.afterMap[row] = 0, 0
	hph.branchBefore[row] = false

	if upCell.hashedExtLen == 0 {
		depth = upDepth + 1
		unfolded, err := hph.unfoldBranchNode(row, depth, touched && !present)
		if err != nil {
			return err
		}
		if unfolded {
			hph.depths[hph.activeRows] = depth
			hph.activeRows++
		}
		// Return here to prevent activeRow from being incremented when !unfolded
		return nil
	}

	var nibble, copyLen int
	if upCell.hashedExtLen >= unfolding {
		depth = upDepth + unfolding
		nibble = int(upCell.hashedExtension[unfolding-1])
		copyLen = unfolding - 1
	} else {
		depth = upDepth + upCell.hashedExtLen
		nibble = int(upCell.hashedExtension[upCell.hashedExtLen-1])
		copyLen = upCell.hashedExtLen - 1
	}

	if touched {
		hph.touchMap[row] = uint16(1) << nibble
	}
	if present {
		hph.afterMap[row] = uint16(1) << nibble
	}

	cell := &hph.grid[row][nibble]
	cell.fillFromUpperCell(upCell, depth, min(unfolding, upCell.hashedExtLen))
	if hph.trace {
		fmt.Printf("unfolded cell (%d, %x, depth=%d) %s\n", row, nibble, depth, cell.FullString())
	}

	if row >= 64 {
		cell.accountAddrLen = 0
	}
	if copyLen > 0 {
		copy(hph.currentKey[hph.currentKeyLen:], upCell.hashedExtension[:copyLen])
	}
	hph.currentKeyLen += copyLen

	hph.depths[hph.activeRows] = depth
	hph.activeRows++
	return nil
}

func (hph *HexPatriciaHashed) needFolding(hashedKey []byte) bool {
	return !bytes.HasPrefix(hashedKey, hph.currentKey[:hph.currentKeyLen])
}

var (
	hadToLoad   atomic.Uint64
	skippedLoad atomic.Uint64
	hadToReset  atomic.Uint64
)

type skipStat struct {
	accLoaded, accSkipped, accReset, storReset, storLoaded, storSkipped uint64
}

const DepthWithoutNodeHashes = 35 //nolint

func (hph *HexPatriciaHashed) createCellGetter(b []byte, updateKey []byte, row, depth int) func(nibble int, skip bool) (*cell, error) {
	hashBefore := make([]byte, 32) // buffer re-used between calls
	return func(nibble int, skip bool) (*cell, error) {
		if skip {
			if _, err := hph.keccak2.Write(b); err != nil {
				return nil, fmt.Errorf("failed to write empty nibble to hash: %w", err)
			}
			if hph.trace {
				fmt.Printf("  %x: empty(%d, %x, depth=%d)\n", nibble, row, nibble, depth)
			}
			return nil, nil
		}
		cell := &hph.grid[row][nibble]
		if cell.accountAddrLen > 0 && cell.stateHashLen == 0 && !cell.loaded.account() && !cell.Deleted() {
			//panic("account not loaded" + fmt.Sprintf("%x", cell.accountAddr[:cell.accountAddrLen]))
			log.Warn("account not loaded", "pref", updateKey, "c", fmt.Sprintf("(%d, %x, depth=%d", row, nibble, depth), "cell", cell.String())
		}
		if cell.storageAddrLen > 0 && cell.stateHashLen == 0 && !cell.loaded.storage() && !cell.Deleted() {
			//panic("storage not loaded" + fmt.Sprintf("%x", cell.storageAddr[:cell.storageAddrLen]))
			log.Warn("storage not loaded", "pref", updateKey, "c", fmt.Sprintf("(%d, %x, depth=%d", row, nibble, depth), "cell", cell.String())
		}

		loadedBefore := cell.loaded
		copy(hashBefore, cell.stateHash[:cell.stateHashLen])
		hashBefore = hashBefore[:cell.stateHashLen]

		cellHash, err := hph.computeCellHash(cell, depth, hph.hashAuxBuffer[:0])
		if err != nil {
			return nil, err
		}
		if hph.trace {
			fmt.Printf("  %x: computeCellHash(%d, %x, depth=%d)=[%x]\n", nibble, row, nibble, depth, cellHash)
		}

		if hashBefore != nil && (cell.accountAddrLen > 0 || cell.storageAddrLen > 0) {
			counters := hph.hadToLoadL[hph.depthsToTxNum[depth]]
			if !bytes.Equal(hashBefore, cell.stateHash[:cell.stateHashLen]) {
				if cell.accountAddrLen > 0 {
					counters.accReset++
					counters.accLoaded++
				}
				if cell.storageAddrLen > 0 {
					counters.storReset++
					counters.storLoaded++
				}
			} else {
				if cell.accountAddrLen > 0 && (!loadedBefore.account() && !cell.loaded.account()) {
					counters.accSkipped++
				}
				if cell.storageAddrLen > 0 && (!loadedBefore.storage() && !cell.loaded.storage()) {
					counters.storSkipped++
				}
			}
			hph.hadToLoadL[hph.depthsToTxNum[depth]] = counters
		}
		if _, err := hph.keccak2.Write(cellHash); err != nil {
			return nil, err
		}

		return cell, nil
	}
}

const terminatorHexByte = 16 // max nibble value +1. Defines end of nibble line in the trie or splits address and storage space in trie.

// updateKind is a type of update that is being applied to the trie structure.
type updateKind uint8

const (
	// updateKindDelete means after we processed longest common prefix, row ended up empty.
	updateKindDelete updateKind = 0b0

	// updateKindPropagate is an update operation ended up with a single nibble which is leaf or extension node.
	// We do not store keys with only one cell as a value in db, instead we copy them upwards to the parent branch.
	//
	// In case current prefix existed before and node is fused to upper level, this causes deletion for current prefix
	// and update of branch value on upper level.
	// 	e.g.: leaf was at prefix 0xbeef, but we fuse it in level above, so
	//  - delete 0xbeef
	//  - update 0xbee
	updateKindPropagate updateKind = 0b01

	// updateKindBranch is an update operation ended up as a branch of 2+ cells.
	// That does not necessarily means that branch is NEW, it could be an existing branch that was updated.
	updateKindBranch updateKind = 0b10
)

// Kind defines how exactly given update should be folded upwards to the parent branch or root.
// It also returns number of nibbles that left in branch after the operation.
func afterMapUpdateKind(afterMap uint16) (kind updateKind, nibblesAfterUpdate int) {
	nibblesAfterUpdate = bits.OnesCount16(afterMap)
	switch nibblesAfterUpdate {
	case 0:
		return updateKindDelete, nibblesAfterUpdate
	case 1:
		return updateKindPropagate, nibblesAfterUpdate
	default:
		return updateKindBranch, nibblesAfterUpdate
	}
}

// The purpose of fold is to reduce hph.currentKey[:hph.currentKeyLen]. It should be invoked
// until that current key becomes a prefix of hashedKey that we will process next
// (in other words until the needFolding function returns 0)
func (hph *HexPatriciaHashed) fold() (err error) {
	updateKeyLen := hph.currentKeyLen
	if hph.activeRows == 0 {
		return errors.New("cannot fold - no active rows")
	}
	if hph.trace {
		fmt.Printf("fold [%x] activeRows: %d touchMap: %016b afterMap: %016b\n", hph.currentKey[:hph.currentKeyLen], hph.activeRows, hph.touchMap[hph.activeRows-1], hph.afterMap[hph.activeRows-1])
	}
	// Move information to the row above
	var upCell *cell
	var nibble, upDepth int
	row := hph.activeRows - 1
	upRow := row - 1
	if row == 0 {
		if hph.trace {
			fmt.Printf("fold: parent is root %s\n", hph.root.FullString())
		}
		upCell = &hph.root
	} else {
		upDepth = hph.depths[upRow]
		nibble = int(hph.currentKey[upDepth-1])
		if hph.trace {
			fmt.Printf("fold: parent (%d, %x, depth=%d)\n", upRow, nibble, upDepth)
		}
		upCell = &hph.grid[upRow][nibble]
	}

	depth := hph.depths[row]
	updateKey := hexNibblesToCompactBytes(hph.currentKey[:updateKeyLen])
	defer func() { hph.depthsToTxNum[depth] = 0 }()

	if hph.trace {
		fmt.Printf("fold: (row=%d, {%s}, depth=%d) prefix [%x] touchMap: %016b afterMap: %016b \n",
			row, updatedNibs(hph.touchMap[row]&hph.afterMap[row]), depth, hph.currentKey[:hph.currentKeyLen], hph.touchMap[row], hph.afterMap[row])
	}

	updateKind, nibblesLeftAfterUpdate := afterMapUpdateKind(hph.afterMap[row])
	switch updateKind {
	case updateKindDelete: // Everything deleted
		if hph.touchMap[row] != 0 {
			if row == 0 {
				// Root is deleted because the tree is empty
				hph.rootTouched = true
				hph.rootPresent = false
			} else if upDepth == 64 {
				// Special case - all storage items of an account have been deleted, but it does not automatically delete the account, just makes it empty storage
				// Therefore we are not propagating deletion upwards, but turn it into a modification
				hph.touchMap[row-1] |= uint16(1) << nibble
			} else {
				// Deletion is propagated upwards
				hph.touchMap[row-1] |= uint16(1) << nibble
				hph.afterMap[row-1] &^= uint16(1) << nibble
			}
		}

		upCell.reset()
		if hph.branchBefore[row] {
			_, err := hph.branchEncoder.CollectUpdate(hph.ctx, updateKey, 0, hph.touchMap[row], 0, RetrieveCellNoop)
			if err != nil {
				return fmt.Errorf("failed to encode leaf node update: %w", err)
			}
		}
		hph.activeRows--
		if upDepth > 0 {
			hph.currentKeyLen = upDepth - 1
		} else {
			hph.currentKeyLen = 0
		}
	case updateKindPropagate: // Leaf or extension node
		if hph.touchMap[row] != 0 {
			// any modifications
			if row == 0 {
				hph.rootTouched = true
			} else {
				// Modification is propagated upwards
				hph.touchMap[row-1] |= uint16(1) << nibble
			}
		}
		nibble := bits.TrailingZeros16(hph.afterMap[row])
		cell := &hph.grid[row][nibble]
		upCell.extLen = 0
		upCell.stateHashLen = 0
		// propagate cell into parent row
		upCell.fillFromLowerCell(cell, depth, hph.currentKey[upDepth:hph.currentKeyLen], nibble)

		if hph.branchBefore[row] { // encode Delete if prefix existed before
			//fmt.Printf("delete existed row %d prefix %x\n", row, updateKey)
			_, err := hph.branchEncoder.CollectUpdate(hph.ctx, updateKey, 0, hph.touchMap[row], 0, RetrieveCellNoop)
			if err != nil {
				return fmt.Errorf("failed to encode leaf node update: %w", err)
			}
		}
		hph.activeRows--
		hph.currentKeyLen = max(upDepth-1, 0)
		if hph.trace {
			fmt.Printf("formed leaf (%d %x, depth=%d) [%x] %s\n", row, nibble, depth, updateKey, cell.FullString())
		}
	case updateKindBranch:
		if hph.touchMap[row] != 0 { // any modifications
			if row == 0 {
				hph.rootTouched = true
				hph.rootPresent = true
			} else {
				// Modification is propagated upwards
				hph.touchMap[row-1] |= uint16(1) << nibble
			}
		}
		bitmap := hph.touchMap[row] & hph.afterMap[row]
		if !hph.branchBefore[row] {
			// There was no branch node before, so we need to touch even the singular child that existed
			hph.touchMap[row] |= hph.afterMap[row]
			bitmap |= hph.afterMap[row]
		}

		// Calculate total length of all hashes
		totalBranchLen := 17 - nibblesLeftAfterUpdate // For every empty cell, one byte
		for bitset, j := hph.afterMap[row], 0; bitset != 0; j++ {
			bit := bitset & -bitset
			nibble := bits.TrailingZeros16(bit)
			cell := &hph.grid[row][nibble]

			if hph.memoizationOff {
				cell.stateHashLen = 0
			}
			/* memoization of state hashes*/
			counters := hph.hadToLoadL[hph.depthsToTxNum[depth]]
			if cell.stateHashLen > 0 && (hph.touchMap[row]&hph.afterMap[row]&uint16(1<<nibble) > 0 || cell.stateHashLen != length.Hash) {
				// drop state hash if updated or hashLen < 32 (corner case, may even not encode such leaf hashes)
				if hph.trace {
					fmt.Printf("DROP hash for (%d, %x, depth=%d) %s\n", row, nibble, depth, cell.FullString())
				}
				cell.stateHashLen = 0
				hadToReset.Add(1)
				if cell.accountAddrLen > 0 {
					counters.accReset++
				}
				if cell.storageAddrLen > 0 {
					counters.storReset++
				}
			}

			if cell.stateHashLen == 0 { // load state if needed
				if !cell.loaded.account() && cell.accountAddrLen > 0 {
					hph.metrics.AccountLoad(cell.accountAddr[:cell.accountAddrLen])
					upd, err := hph.ctx.Account(cell.accountAddr[:cell.accountAddrLen])
					if err != nil {
						return fmt.Errorf("failed to get account: %w", err)
					}
					cell.setFromUpdate(upd)
					// if update is empty, loaded flag was not updated so do it manually
					cell.loaded = cell.loaded.addFlag(cellLoadAccount)
					counters.accLoaded++
				}
				if !cell.loaded.storage() && cell.storageAddrLen > 0 {
					hph.metrics.StorageLoad(cell.storageAddr[:cell.storageAddrLen])
					upd, err := hph.ctx.Storage(cell.storageAddr[:cell.storageAddrLen])
					if err != nil {
						return fmt.Errorf("failed to get storage: %w", err)
					}
					cell.setFromUpdate(upd)
					// if update is empty, loaded flag was not updated so do it manually
					cell.loaded = cell.loaded.addFlag(cellLoadStorage)
					counters.storLoaded++
				}
				// computeCellHash can reset hash as well so have to check if node has been skipped  right after computeCellHash.
			}
			hph.hadToLoadL[hph.depthsToTxNum[depth]] = counters
			/* end of memoization */

			totalBranchLen += hph.computeCellHashLen(cell, depth)
			bitset ^= bit
		}

		hph.keccak2.Reset()
		pt := rlp.GenerateStructLen(hph.hashAuxBuffer[:], totalBranchLen)
		if _, err := hph.keccak2.Write(hph.hashAuxBuffer[:pt]); err != nil {
			return err
		}

		b := [...]byte{0x80}
		cellGetter := hph.createCellGetter(b[:], updateKey, row, depth)
		lastNibble, err := hph.branchEncoder.CollectUpdate(hph.ctx, updateKey, bitmap, hph.touchMap[row], hph.afterMap[row], cellGetter)
		if err != nil {
			return fmt.Errorf("failed to encode branch update: %w", err)
		}
		for i := lastNibble; i < 17; i++ {
			if _, err := hph.keccak2.Write(b[:]); err != nil {
				return err
			}
			if hph.trace {
				fmt.Printf("  %x: empty(%d, %x, depth=%d)\n", i, row, i, depth)
			}
		}
		upCell.extLen = depth - upDepth - 1
		upCell.hashedExtLen = upCell.extLen
		if upCell.extLen > 0 {
			copy(upCell.extension[:], hph.currentKey[upDepth:hph.currentKeyLen])
			copy(upCell.hashedExtension[:], hph.currentKey[upDepth:hph.currentKeyLen])
		}
		if depth < 64 {
			upCell.accountAddrLen = 0
		}
		upCell.storageAddrLen = 0
		upCell.hashLen = 32
		if _, err := hph.keccak2.Read(upCell.hash[:]); err != nil {
			return err
		}
		if hph.trace {
			fmt.Printf("} [%x]\n", upCell.hash[:])
		}
		hph.activeRows--
		if upDepth > 0 {
			hph.currentKeyLen = upDepth - 1
		} else {
			hph.currentKeyLen = 0
		}
	}
	return nil
}

func (hph *HexPatriciaHashed) deleteCell(hashedKey []byte) {
	if hph.trace {
		fmt.Printf("deleteCell, activeRows = %d\n", hph.activeRows)
	}
	var cell *cell
	if hph.activeRows == 0 { // Remove the root
		cell = &hph.root
		hph.rootTouched, hph.rootPresent = true, false
	} else {
		row := hph.activeRows - 1
		if hph.depths[row] < len(hashedKey) {
			if hph.trace {
				fmt.Printf("deleteCell skipping spurious delete depth=%d, len(hashedKey)=%d\n", hph.depths[row], len(hashedKey))
			}
			return
		}
		nibble := int(hashedKey[hph.currentKeyLen])
		cell = &hph.grid[row][nibble]
		col := uint16(1) << nibble
		if hph.afterMap[row]&col != 0 {
			// Prevent "spurios deletions", i.e. deletion of absent items
			hph.touchMap[row] |= col
			hph.afterMap[row] &^= col
			if hph.trace {
				fmt.Printf("deleteCell setting (%d, %x)\n", row, nibble)
			}
		} else {
			if hph.trace {
				fmt.Printf("deleteCell ignoring (%d, %x)\n", row, nibble)
			}
		}
	}
	cell.reset()
}

// fetches cell by key and set touch/after maps. Requires that prefix to be already unfolded
func (hph *HexPatriciaHashed) updateCell(plainKey, hashedKey []byte, u *Update) (cell *cell) {
	hph.metrics.Updates(plainKey)

	if u.Deleted() {
		hph.deleteCell(hashedKey)
		return nil
	}

	var depth int
	if hph.activeRows == 0 {
		cell = &hph.root
		hph.rootTouched, hph.rootPresent = true, true
	} else {
		row := hph.activeRows - 1
		depth = hph.depths[row]
		nibble := int(hashedKey[hph.currentKeyLen])
		cell = &hph.grid[row][nibble]
		col := uint16(1) << nibble

		hph.touchMap[row] |= col
		hph.afterMap[row] |= col
		if hph.trace {
			fmt.Printf("updateCell setting (%d, %x, depth=%d)\n", row, nibble, depth)
		}
	}
	if cell.hashedExtLen == 0 {
		copy(cell.hashedExtension[:], hashedKey[depth:])
		cell.hashedExtLen = len(hashedKey) - depth
		if hph.trace {
			fmt.Printf("set downHasheKey=[%x]\n", cell.hashedExtension[:cell.hashedExtLen])
		}
	} else {
		if hph.trace {
			fmt.Printf("keep downHasheKey=[%x]\n", cell.hashedExtension[:cell.hashedExtLen])
		}
	}
	if len(plainKey) == hph.accountKeyLen {
		cell.accountAddrLen = len(plainKey)
		copy(cell.accountAddr[:], plainKey)

		copy(cell.CodeHash[:], EmptyCodeHash) // todo check
	} else { // set storage key
		cell.storageAddrLen = len(plainKey)
		copy(cell.storageAddr[:], plainKey)
	}
	cell.stateHashLen = 0

	cell.setFromUpdate(u)
	if hph.trace {
		fmt.Printf("updateCell %x => %s\n", plainKey, u.String())
	}
	return cell
}

func (hph *HexPatriciaHashed) RootHash() ([]byte, error) {
	hph.root.stateHashLen = 0
	rootHash, err := hph.computeCellHash(&hph.root, 0, nil)
	if err != nil {
		return nil, err
	}
	return rootHash[1:], nil // first byte is 128+hash_len=160
}

func (hph *HexPatriciaHashed) followAndUpdate(hashedKey, plainKey []byte, stateUpdate *Update) (err error) {
	//if hph.trace {
	// fmt.Printf("mnt: %0x current: %x path %x\n", hph.mountedNib, hph.currentKey[:hph.currentKeyLen], hashedKey)
	//}
	// Keep folding until the currentKey is the prefix of the key we modify
	for hph.needFolding(hashedKey) {
		foldDone := hph.metrics.StartFolding(plainKey)
		if err := hph.fold(); err != nil {
			return fmt.Errorf("fold: %w", err)
		}
		foldDone()
	}
	// Now unfold until we step on an empty cell
	for unfolding := hph.needUnfolding(hashedKey); unfolding > 0; unfolding = hph.needUnfolding(hashedKey) {
		printLater := hph.currentKeyLen == 0 && hph.mounted && hph.trace
		unfoldDone := hph.metrics.StartUnfolding(plainKey)
		if err := hph.unfold(hashedKey, unfolding); err != nil {
			return fmt.Errorf("unfold: %w", err)
		}
		unfoldDone()
		if printLater {
			fmt.Printf("[%x] subtrie pref '%x' d=%d\n", hph.mountedNib, hph.currentKey[:hph.currentKeyLen], hph.depths[max(0, hph.activeRows-1)])
		}
		// fmt.Printf("mnt: %0x current: %x path %x\n", hph.mountedNib, hph.currentKey[:hph.currentKeyLen], hashedKey)
	}

	if stateUpdate == nil {
		// Update the cell
		if len(plainKey) == hph.accountKeyLen {
			hph.metrics.AccountLoad(plainKey)
			stateUpdate, err = hph.ctx.Account(plainKey)
			if err != nil {
				return fmt.Errorf("GetAccount for key %x failed: %w", plainKey, err)
			}
		} else {
			hph.metrics.StorageLoad(plainKey)
			stateUpdate, err = hph.ctx.Storage(plainKey)
			if err != nil {
				return fmt.Errorf("GetStorage for key %x failed: %w", plainKey, err)
			}
		}
	}
	hph.updateCell(plainKey, hashedKey, stateUpdate)

	mxTrieProcessedKeys.Inc()
	return nil
}

func (hph *HexPatriciaHashed) foldMounted(nib int) (cell, error) {
	if nib != hph.mountedNib {
		panic(fmt.Sprintf("foldMounted: nib (%x)!= mountedNib (%x)", nib, hph.mountedNib))
	}

	if hph.trace {
		fmt.Printf("====[%x] folding rows %d depths %+v\n", hph.mountedNib, hph.activeRows, hph.depths[:hph.activeRows])
		defer func() { fmt.Printf("=======[%x] folded =========\n", hph.mountedNib) }()
	}

	for hph.activeRows > 0 {
		// fmt.Printf("===[%x] folding prefix %x (len %d)\n", hph.mountedNib, hph.currentKey[:hph.currentKeyLen], hph.currentKeyLen)
		if hph.activeRows == 1 && hph.depths[hph.activeRows-1] == 1 {
			if hph.trace {
				fmt.Printf("mount early as nibble %02x %s\n", hph.mountedNib, hph.grid[0][hph.mountedNib].String())
			}
			// fmt.Printf("===[%x] stop folding at %x\n", hph.mountedNib, hph.currentKey[:hph.currentKeyLen])
			return hph.grid[0][hph.mountedNib], nil
		}
		if err := hph.fold(); err != nil {
			return cell{}, fmt.Errorf("final fold: %w", err)
		}
	}

	if hph.trace {
		fmt.Printf("===[%x] !@folded to the root\n", hph.mountedNib)
	}
	if hph.rootPresent && hph.rootTouched {
		if hph.trace {
			fmt.Printf("mount root as %02x %s\n", hph.mountedNib, hph.root.String())
		}
		return hph.root, nil
	}
	if hph.trace {
		fmt.Printf("mount as nibble %02x %s\n", hph.mountedNib, hph.grid[0][hph.mountedNib].String())
	}
	// todo potential bug
	return hph.grid[0][hph.mountedNib], nil
}

// Generate the block witness. This works by loading each key from the list of updates (they are not really updates since we won't modify the trie,
// but currently need to be defined like that for the fold/unfold algorithm) into the grid and traversing the grid to convert it into `trie.Trie`.
// All the individual tries are combined to create the final witness trie.
// Because the grid is lacking information about the code in smart contract accounts which is also part of the witness, we need to provide that as an input parameter to this function (`codeReads`)
func (hph *HexPatriciaHashed) GenerateWitness(ctx context.Context, updates *Updates, codeReads map[common.Hash]witnesstypes.CodeWithHash, expectedRootHash []byte, logPrefix string) (witnessTrie *trie.Trie, rootHash []byte, err error) {
	var (
		m  runtime.MemStats
		ki uint64

		updatesCount = updates.Size()
		logEvery     = time.NewTicker(20 * time.Second)
	)
	//hph.memoizationOff, hph.trace = false, true
	//defer func() {
	//	hph.memoizationOff, hph.trace = false, false
	//}()

	defer logEvery.Stop()
	var tries []*trie.Trie = make([]*trie.Trie, 0, len(updates.keys)) // slice of tries, i.e the witness for each key, these will be all merged into single trie
	err = updates.HashSort(ctx, func(hashedKey, plainKey []byte, stateUpdate *Update) error {
		select {
		case <-logEvery.C:
			dbg.ReadMemStats(&m)
			log.Info(fmt.Sprintf("[%s][agg] computing trie", logPrefix),
				"progress", fmt.Sprintf("%s/%s", common.PrettyCounter(ki), common.PrettyCounter(updatesCount)),
				"alloc", common.ByteCount(m.Alloc), "sys", common.ByteCount(m.Sys))

		default:
		}

		var tr *trie.Trie
		// fmt.Printf("\n%d/%d) plainKey [%x] hashedKey [%x] currentKey [%x]\n", ki+1, updatesCount, plainKey, hashedKey, hph.currentKey[:hph.currentKeyLen])

		var update *Update
		if len(plainKey) == hph.accountKeyLen { // account
			update, err = hph.ctx.Account(plainKey)
			if err != nil {
				return fmt.Errorf("account with plainkey=%x not found: %w", plainKey, err)
			}
			if hph.trace {
				addrHash := crypto.Keccak256(plainKey)
				fmt.Printf("account with plainKey=%x, addrHash=%x FOUND = %v\n", plainKey, addrHash, update)
			}
		} else {
			update, err = hph.ctx.Storage(plainKey)
			if err != nil {
				return fmt.Errorf("storage with plainkey=%x not found: %w", plainKey, err)
			}
			if hph.trace {
				fmt.Printf("storage found = %v\n", update.Storage[:update.StorageLen])
			}
		}

		// Keep folding until the currentKey is the prefix of the key we modify
		for hph.needFolding(hashedKey) {
			if err := hph.fold(); err != nil {
				return fmt.Errorf("fold: %w", err)
			}
		}
		// Now unfold until we step on an empty cell
		for unfolding := hph.needUnfolding(hashedKey); unfolding > 0; unfolding = hph.needUnfolding(hashedKey) {
			if err := hph.unfold(hashedKey, unfolding); err != nil {
				return fmt.Errorf("unfold: %w", err)
			}
		}
		//hph.PrintGrid()
		//hph.updateCell(plainKey, hashedKey, update)

		// convert grid to trie.Trie
		tr, err = hph.toWitnessTrie(hashedKey, codeReads) // build witness trie for this key, based on the current state of the grid
		if err != nil {
			return err
		}
		//computedRootHash := tr.Root()
		//// fmt.Printf("computedRootHash = %x\n", computedRootHash)
		//
		//if !bytes.Equal(computedRootHash, expectedRootHash) {
		//	err = fmt.Errorf("root hash mismatch computedRootHash(%x)!=expectedRootHash(%x)", computedRootHash, expectedRootHash)
		//	return err
		//}

		tries = append(tries, tr)
		ki++
		return nil
	})

	if err != nil {
		return nil, nil, fmt.Errorf("hash sort failed: %w", err)
	}

	// Folding everything up to the root
	for hph.activeRows > 0 {
		if err := hph.fold(); err != nil {
			return nil, nil, fmt.Errorf("final fold: %w", err)
		}
	}

	rootHash, err = hph.RootHash()
	if err != nil {
		return nil, nil, fmt.Errorf("root hash evaluation failed: %w", err)
	}
	if hph.trace {
		fmt.Printf("root hash %x updates %d\n", rootHash, updatesCount)
	}

	// merge all individual tries
	witnessTrie, err = trie.MergeTries(tries)
	if err != nil {
		return nil, nil, err
	}

	witnessTrieRootHash := witnessTrie.Root()

	// fmt.Printf("mergedTrieRootHash = %x\n", witnessTrieRootHash)

	if !bytes.Equal(witnessTrieRootHash, expectedRootHash) {
		return nil, nil, fmt.Errorf("root hash mismatch witnessTrieRootHash(%x)!=expectedRootHash(%x)", witnessTrieRootHash, expectedRootHash)
	}

	return witnessTrie, rootHash, nil
}

var Captured []string

func (hph *HexPatriciaHashed) Process(ctx context.Context, updates *Updates, logPrefix string) (rootHash []byte, err error) {
	var (
		m  runtime.MemStats
		ki uint64
		//hph.trace = true

		updatesCount = updates.Size()
		start        = time.Now()
		logEvery     = time.NewTicker(20 * time.Second)
	)
<<<<<<< HEAD
	defer logEvery.Stop()
=======

	if collectCommitmentMetrics {
		hph.metrics.Reset()
		hph.metrics.updates.Store(updatesCount)
		defer func() {
			hph.metrics.TotalProcessingTimeInc(start)
			hph.metrics.WriteToCSV()
		}()
	}

	defer func() { logEvery.Stop() }()
>>>>>>> ef570e6e

	err = updates.HashSort(ctx, func(hashedKey, plainKey []byte, stateUpdate *Update) error {
		select {
		case <-logEvery.C:
			dbg.ReadMemStats(&m)
			log.Info(fmt.Sprintf("[%s][agg] computing trie", logPrefix),
				"progress", fmt.Sprintf("%s/%s", common.PrettyCounter(ki), common.PrettyCounter(updatesCount)),
				"alloc", common.ByteCount(m.Alloc), "sys", common.ByteCount(m.Sys))

		default:
		}
		if hph.trace || hph.traceDomain {
			fmt.Printf("%d/%d) plainKey [%x] %s hashedKey [%x] currentKey [%x]\n", ki+1, updatesCount, plainKey, stateUpdate, hashedKey, hph.currentKey[:hph.currentKeyLen])
		}
		if err := hph.followAndUpdate(hashedKey, plainKey, stateUpdate); err != nil {
			return fmt.Errorf("followAndUpdate: %w", err)
		}
		ki++
		return nil
	})
	if err != nil {
		return nil, fmt.Errorf("hash sort failed: %w", err)
	}

	// Folding everything up to the root
	for hph.activeRows > 0 {
		foldDone := hph.metrics.StartFolding(nil)
		if err = hph.fold(); err != nil {
			return nil, fmt.Errorf("final fold: %w", err)
		}
		foldDone()
	}

	rootHash, err = hph.RootHash()
	if err != nil {
		return nil, fmt.Errorf("root hash evaluation failed: %w", err)
	}
	if hph.trace {
		fmt.Printf("root hash %x updates %d\n", rootHash, updatesCount)
	}

	hph.metrics.CollectFileDepthStats(hph.hadToLoadL)
	if dbg.KVReadLevelledMetrics {
		log.Debug("commitment finished, counters updated (no reset)",
			//"hadToLoad", common.PrettyCounter(hadToLoad.Load()), "skippedLoad", common.PrettyCounter(skippedLoad.Load()),
			//"hadToReset", common.PrettyCounter(hadToReset.Load()),
			"skip ratio", fmt.Sprintf("%.1f%%", 100*(float64(skippedLoad.Load())/float64(hadToLoad.Load()+skippedLoad.Load()))),
			"reset ratio", fmt.Sprintf("%.1f%%", 100*(float64(hadToReset.Load())/float64(hadToLoad.Load()))),
			"keys", common.PrettyCounter(ki), "spent", time.Since(start),
		)
		ends := make([]uint64, 0, len(hph.hadToLoadL))
		for k := range hph.hadToLoadL {
			ends = append(ends, k)
		}
		sort.Slice(ends, func(i, j int) bool { return ends[i] > ends[j] })
		var Li int
		for _, k := range ends {
			v := hph.hadToLoadL[k]
			accs := fmt.Sprintf("load=%s skip=%s (%.1f%%) reset %.1f%%", common.PrettyCounter(v.accLoaded), common.PrettyCounter(v.accSkipped), 100*(float64(v.accSkipped)/float64(v.accLoaded+v.accSkipped)), 100*(float64(v.accReset)/float64(v.accReset+v.accSkipped)))
			stors := fmt.Sprintf("load=%s skip=%s (%.1f%%) reset %.1f%%", common.PrettyCounter(v.storLoaded), common.PrettyCounter(v.storSkipped), 100*(float64(v.storSkipped)/float64(v.storLoaded+v.storSkipped)), 100*(float64(v.storReset)/float64(v.storReset+v.storSkipped)))
			if k == 0 {
				log.Debug("branchData memoization, new branches", "endStep", k, "accounts", accs, "storages", stors)
			} else {
				log.Debug("branchData memoization", "L", Li, "endStep", k, "accounts", accs, "storages", stors)
				Li++

				mxTrieStateLevelledSkipRatesAccount[min(Li, 5)].Add(float64(v.accSkipped))
				mxTrieStateLevelledSkipRatesStorage[min(Li, 5)].Add(float64(v.storSkipped))
				mxTrieStateLevelledLoadRatesAccount[min(Li, 5)].Add(float64(v.accLoaded))
				mxTrieStateLevelledLoadRatesStorage[min(Li, 5)].Add(float64(v.storLoaded))
			}
		}
	}

	return rootHash, nil
}

func (hph *HexPatriciaHashed) SetTrace(trace bool)       { hph.trace = trace }
func (hph *HexPatriciaHashed) SetTraceDomain(trace bool) { hph.traceDomain = trace }

func (hph *HexPatriciaHashed) Variant() TrieVariant { return VariantHexPatriciaTrie }

// Reset allows HexPatriciaHashed instance to be reused for the new commitment calculation
func (hph *HexPatriciaHashed) Reset() {
	hph.root.reset()
	hph.rootTouched = false
	hph.rootChecked = false
	hph.rootPresent = true
}

func (hph *HexPatriciaHashed) ResetContext(ctx PatriciaContext) {
	hph.ctx = ctx
}

type stateRootFlag int8

var (
	stateRootPresent stateRootFlag = 1
	stateRootChecked stateRootFlag = 2
	stateRootTouched stateRootFlag = 4
)

// represents state of the tree
type state struct {
	Root         []byte      // encoded root cell
	Depths       [128]int    // For each row, the depth of cells in that row
	TouchMap     [128]uint16 // For each row, bitmap of cells that were either present before modification, or modified or deleted
	AfterMap     [128]uint16 // For each row, bitmap of cells that were present after modification
	BranchBefore [128]bool   // For each row, whether there was a branch node in the database loaded in unfold
	RootChecked  bool        // Set to false if it is not known whether the root is empty, set to true if it is checked
	RootTouched  bool
	RootPresent  bool
}

func (s *state) Encode(buf []byte) ([]byte, error) {
	var rootFlags stateRootFlag
	if s.RootPresent {
		rootFlags |= stateRootPresent
	}
	if s.RootChecked {
		rootFlags |= stateRootChecked
	}
	if s.RootTouched {
		rootFlags |= stateRootTouched
	}

	ee := bytes.NewBuffer(buf)
	if err := binary.Write(ee, binary.BigEndian, int8(rootFlags)); err != nil {
		return nil, fmt.Errorf("encode rootFlags: %w", err)
	}
	if err := binary.Write(ee, binary.BigEndian, uint16(len(s.Root))); err != nil {
		return nil, fmt.Errorf("encode root len: %w", err)
	}
	if n, err := ee.Write(s.Root); err != nil || n != len(s.Root) {
		return nil, fmt.Errorf("encode root: %w", err)
	}
	d := make([]byte, len(s.Depths))
	for i := 0; i < len(s.Depths); i++ {
		d[i] = byte(s.Depths[i])
	}
	if n, err := ee.Write(d); err != nil || n != len(s.Depths) {
		return nil, fmt.Errorf("encode depths: %w", err)
	}
	if err := binary.Write(ee, binary.BigEndian, s.TouchMap); err != nil {
		return nil, fmt.Errorf("encode touchMap: %w", err)
	}
	if err := binary.Write(ee, binary.BigEndian, s.AfterMap); err != nil {
		return nil, fmt.Errorf("encode afterMap: %w", err)
	}

	var before1, before2 uint64
	for i := 0; i < 64; i++ {
		if s.BranchBefore[i] {
			before1 |= 1 << i
		}
	}
	for i, j := 64, 0; i < 128; i, j = i+1, j+1 {
		if s.BranchBefore[i] {
			before2 |= 1 << j
		}
	}
	if err := binary.Write(ee, binary.BigEndian, before1); err != nil {
		return nil, fmt.Errorf("encode branchBefore_1: %w", err)
	}
	if err := binary.Write(ee, binary.BigEndian, before2); err != nil {
		return nil, fmt.Errorf("encode branchBefore_2: %w", err)
	}
	return ee.Bytes(), nil
}

func (s *state) Decode(buf []byte) error {
	aux := bytes.NewBuffer(buf)
	var rootFlags stateRootFlag
	if err := binary.Read(aux, binary.BigEndian, &rootFlags); err != nil {
		return fmt.Errorf("rootFlags: %w", err)
	}

	if rootFlags&stateRootPresent != 0 {
		s.RootPresent = true
	}
	if rootFlags&stateRootTouched != 0 {
		s.RootTouched = true
	}
	if rootFlags&stateRootChecked != 0 {
		s.RootChecked = true
	}

	var rootSize uint16
	if err := binary.Read(aux, binary.BigEndian, &rootSize); err != nil {
		return fmt.Errorf("root size: %w", err)
	}
	s.Root = make([]byte, rootSize)
	if _, err := aux.Read(s.Root); err != nil {
		return fmt.Errorf("root: %w", err)
	}
	d := make([]byte, len(s.Depths))
	if err := binary.Read(aux, binary.BigEndian, &d); err != nil {
		return fmt.Errorf("depths: %w", err)
	}
	for i := 0; i < len(s.Depths); i++ {
		s.Depths[i] = int(d[i])
	}
	if err := binary.Read(aux, binary.BigEndian, &s.TouchMap); err != nil {
		return fmt.Errorf("touchMap: %w", err)
	}
	if err := binary.Read(aux, binary.BigEndian, &s.AfterMap); err != nil {
		return fmt.Errorf("afterMap: %w", err)
	}
	var branch1, branch2 uint64
	if err := binary.Read(aux, binary.BigEndian, &branch1); err != nil {
		return fmt.Errorf("branchBefore1: %w", err)
	}
	if err := binary.Read(aux, binary.BigEndian, &branch2); err != nil {
		return fmt.Errorf("branchBefore2: %w", err)
	}

	for i := 0; i < 64; i++ {
		if branch1&(1<<i) != 0 {
			s.BranchBefore[i] = true
		}
	}
	for i, j := 64, 0; i < 128; i, j = i+1, j+1 {
		if branch2&(1<<j) != 0 {
			s.BranchBefore[i] = true
		}
	}
	return nil
}

func (cell *cell) Encode() []byte {
	var pos = 1
	size := pos + 5 + cell.hashLen + cell.accountAddrLen + cell.storageAddrLen + cell.hashedExtLen + cell.extLen // max size
	buf := make([]byte, size)

	var flags uint8
	if cell.hashLen != 0 {
		flags |= cellFlagHash
		buf[pos] = byte(cell.hashLen)
		pos++
		copy(buf[pos:pos+cell.hashLen], cell.hash[:])
		pos += cell.hashLen
	}
	if cell.accountAddrLen != 0 {
		flags |= cellFlagAccount
		buf[pos] = byte(cell.accountAddrLen)
		pos++
		copy(buf[pos:pos+cell.accountAddrLen], cell.accountAddr[:])
		pos += cell.accountAddrLen
	}
	if cell.storageAddrLen != 0 {
		flags |= cellFlagStorage
		buf[pos] = byte(cell.storageAddrLen)
		pos++
		copy(buf[pos:pos+cell.storageAddrLen], cell.storageAddr[:])
		pos += cell.storageAddrLen
	}
	if cell.hashedExtLen != 0 {
		flags |= cellFlagDownHash
		buf[pos] = byte(cell.hashedExtLen)
		pos++
		copy(buf[pos:pos+cell.hashedExtLen], cell.hashedExtension[:cell.hashedExtLen])
		pos += cell.hashedExtLen
	}
	if cell.extLen != 0 {
		flags |= cellFlagExtension
		buf[pos] = byte(cell.extLen)
		pos++
		copy(buf[pos:pos+cell.extLen], cell.extension[:])
		pos += cell.extLen //nolint
	}
	if cell.Deleted() {
		flags |= cellFlagDelete
	}
	buf[0] = flags
	return buf
}

const (
	cellFlagHash = uint8(1 << iota)
	cellFlagAccount
	cellFlagStorage
	cellFlagDownHash
	cellFlagExtension
	cellFlagDelete
)

func (cell *cell) Decode(buf []byte) error {
	if len(buf) < 1 {
		return errors.New("invalid buffer size to contain cell (at least 1 byte expected)")
	}
	cell.reset()

	var pos int
	flags := buf[pos]
	pos++

	if flags&cellFlagHash != 0 {
		cell.hashLen = int(buf[pos])
		pos++
		copy(cell.hash[:], buf[pos:pos+cell.hashLen])
		pos += cell.hashLen
	}
	if flags&cellFlagAccount != 0 {
		cell.accountAddrLen = int(buf[pos])
		pos++
		copy(cell.accountAddr[:], buf[pos:pos+cell.accountAddrLen])
		pos += cell.accountAddrLen
	}
	if flags&cellFlagStorage != 0 {
		cell.storageAddrLen = int(buf[pos])
		pos++
		copy(cell.storageAddr[:], buf[pos:pos+cell.storageAddrLen])
		pos += cell.storageAddrLen
	}
	if flags&cellFlagDownHash != 0 {
		cell.hashedExtLen = int(buf[pos])
		pos++
		copy(cell.hashedExtension[:], buf[pos:pos+cell.hashedExtLen])
		pos += cell.hashedExtLen
	}
	if flags&cellFlagExtension != 0 {
		cell.extLen = int(buf[pos])
		pos++
		copy(cell.extension[:], buf[pos:pos+cell.extLen])
		pos += cell.extLen //nolint
	}
	if flags&cellFlagDelete != 0 {
		log.Warn("deleted cell should not be encoded", "cell", cell.String())
		cell.Update.Flags = DeleteUpdate
	}
	return nil
}

// Encode current state of hph into bytes
func (hph *HexPatriciaHashed) EncodeCurrentState(buf []byte) ([]byte, error) {
	s := state{
		RootChecked: hph.rootChecked,
		RootTouched: hph.rootTouched,
		RootPresent: hph.rootPresent,
	}
	if hph.currentKeyLen > 0 {
		panic("currentKeyLen > 0")
	}

	s.Root = hph.root.Encode()
	copy(s.Depths[:], hph.depths[:])
	copy(s.BranchBefore[:], hph.branchBefore[:])
	copy(s.TouchMap[:], hph.touchMap[:])
	copy(s.AfterMap[:], hph.afterMap[:])

	return s.Encode(buf)
}

// buf expected to be encoded hph state. Decode state and set up hph to that state.
func (hph *HexPatriciaHashed) SetState(buf []byte) error {
	hph.Reset()

	if buf == nil {
		// reset state to 'empty'
		hph.currentKeyLen = 0
		hph.rootChecked = false
		hph.rootTouched = false
		hph.rootPresent = false
		hph.activeRows = 0

		for i := 0; i < len(hph.depths); i++ {
			hph.depths[i] = 0
			hph.branchBefore[i] = false
			hph.touchMap[i] = 0
			hph.afterMap[i] = 0
		}
		return nil
	}
	if hph.activeRows != 0 {
		return errors.New("target trie has active rows, could not reset state before fold")
	}

	var s state
	if err := s.Decode(buf); err != nil {
		return err
	}

	if err := hph.root.Decode(s.Root); err != nil {
		return err
	}
	hph.rootChecked = s.RootChecked
	hph.rootTouched = s.RootTouched
	hph.rootPresent = s.RootPresent

	copy(hph.depths[:], s.Depths[:])
	copy(hph.branchBefore[:], s.BranchBefore[:])
	copy(hph.touchMap[:], s.TouchMap[:])
	copy(hph.afterMap[:], s.AfterMap[:])

	if hph.root.accountAddrLen > 0 {
		if hph.ctx == nil {
			panic("nil ctx")
		}

		update, err := hph.ctx.Account(hph.root.accountAddr[:hph.root.accountAddrLen])
		if err != nil {
			return err
		}
		hph.root.setFromUpdate(update)
	}
	if hph.root.storageAddrLen > 0 {
		if hph.ctx == nil {
			panic("nil ctx")
		}
		update, err := hph.ctx.Storage(hph.root.storageAddr[:hph.root.storageAddrLen])
		if err != nil {
			return err
		}
		hph.root.setFromUpdate(update)
		//hph.root.deriveHashedKeys(0, hph.keccak, hph.accountKeyLen)
	}

	return nil
}

func HexTrieExtractStateRoot(enc []byte) ([]byte, error) {
	if len(enc) < 18 { // 8*2+2
		return nil, fmt.Errorf("invalid state length %x (min %d expected)", len(enc), 18)
	}

	//txn := binary.BigEndian.Uint64(enc)
	//bn := binary.BigEndian.Uint64(enc[8:])
	sl := binary.BigEndian.Uint16(enc[16:18])
	var s state
	if err := s.Decode(enc[18 : 18+sl]); err != nil {
		return nil, err
	}
	root := new(cell)
	if err := root.Decode(s.Root); err != nil {
		return nil, err
	}
	return root.hash[:], nil
}

func HexTrieStateToString(enc []byte) (string, error) {
	if len(enc) < 18 {
		return "", fmt.Errorf("invalid state length %x (min %d expected)", len(enc), 18)
	}
	txn := binary.BigEndian.Uint64(enc)
	bn := binary.BigEndian.Uint64(enc[8:])
	sl := binary.BigEndian.Uint16(enc[16:18])

	var s state
	sb := new(strings.Builder)
	if err := s.Decode(enc[18 : 18+sl]); err != nil {
		return "", err
	}
	fmt.Fprintf(sb, "block: %d txn: %d\n", bn, txn)
	// fmt.Fprintf(sb, " touchMaps: %v\n", s.TouchMap)
	// fmt.Fprintf(sb, " afterMaps: %v\n", s.AfterMap)
	// fmt.Fprintf(sb, " depths: %v\n", s.Depths)

	printAfterMap := func(sb *strings.Builder, name string, list []uint16, depths []int, existedBefore []bool) {
		fmt.Fprintf(sb, "\t::%s::\n\n", name)
		lastNonZero := 0
		for i := len(list) - 1; i >= 0; i-- {
			if list[i] != 0 {
				lastNonZero = i
				break
			}
		}
		for i, v := range list {
			newBranchSuf := ""
			if !existedBefore[i] {
				newBranchSuf = " NEW"
			}

			fmt.Fprintf(sb, " d=%3d %016b%s\n", depths[i], v, newBranchSuf)
			if i == lastNonZero {
				break
			}
		}
	}
	fmt.Fprintf(sb, " rootNode: %x [touched=%t, present=%t, checked=%t]\n", s.Root, s.RootTouched, s.RootPresent, s.RootChecked)

	root := new(cell)
	if err := root.Decode(s.Root); err != nil {
		return "", err
	}

	fmt.Fprintf(sb, "RootHash: %x\n", root.hash)
	printAfterMap(sb, "afterMap", s.AfterMap[:], s.Depths[:], s.BranchBefore[:])

	return sb.String(), nil
}

func (hph *HexPatriciaHashed) Grid() [128][16]cell {
	return hph.grid
}

func (hph *HexPatriciaHashed) PrintAccountsInGrid() {
	fmt.Printf("SEARCHING FOR ACCOUNTS IN GRID\n")
	for row := 0; row < 128; row++ {
		for col := 0; col < 16; col++ {
			c := hph.grid[row][col]
			if c.accountAddr[19] != 0 && c.accountAddr[0] != 0 {
				fmt.Printf("FOUND account %x in position (%d,%d)\n", c.accountAddr, row, col)
			}
		}
	}
}<|MERGE_RESOLUTION|>--- conflicted
+++ resolved
@@ -2134,9 +2134,6 @@
 		start        = time.Now()
 		logEvery     = time.NewTicker(20 * time.Second)
 	)
-<<<<<<< HEAD
-	defer logEvery.Stop()
-=======
 
 	if collectCommitmentMetrics {
 		hph.metrics.Reset()
@@ -2148,7 +2145,6 @@
 	}
 
 	defer func() { logEvery.Stop() }()
->>>>>>> ef570e6e
 
 	err = updates.HashSort(ctx, func(hashedKey, plainKey []byte, stateUpdate *Update) error {
 		select {
