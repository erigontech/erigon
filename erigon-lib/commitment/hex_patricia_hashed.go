--- conflicted
+++ resolved
@@ -36,23 +36,15 @@
 
 	"github.com/erigontech/erigon-lib/common"
 	"github.com/erigontech/erigon-lib/common/dbg"
-	"github.com/erigontech/erigon-lib/common/hexutility"
+	"github.com/erigontech/erigon-lib/common/hexutil"
 	"github.com/erigontech/erigon-lib/common/length"
 	ecrypto "github.com/erigontech/erigon-lib/crypto"
 	"github.com/erigontech/erigon-lib/etl"
 	"github.com/erigontech/erigon-lib/log/v3"
+	"github.com/erigontech/erigon-lib/rlp"
 	"github.com/erigontech/erigon-lib/trie"
 	"github.com/erigontech/erigon-lib/types/accounts"
 	witnesstypes "github.com/erigontech/erigon-lib/types/witness"
-
-	libcommon "github.com/erigontech/erigon-lib/common"
-<<<<<<< HEAD
-=======
-	"github.com/erigontech/erigon-lib/common/hexutil"
-	"github.com/erigontech/erigon-lib/common/length"
-	ecrypto "github.com/erigontech/erigon-lib/crypto"
->>>>>>> ef7b8005
-	"github.com/erigontech/erigon-lib/rlp"
 	"golang.org/x/crypto/sha3"
 )
 
@@ -1138,7 +1130,7 @@
 }
 
 // this function is only related to the witness
-func (hph *HexPatriciaHashed) createAccountNode(c *cell, row int, hashedKey []byte, codeReads map[libcommon.Hash]witnesstypes.CodeWithHash) (*trie.AccountNode, error) {
+func (hph *HexPatriciaHashed) createAccountNode(c *cell, row int, hashedKey []byte, codeReads map[common.Hash]witnesstypes.CodeWithHash) (*trie.AccountNode, error) {
 	_, storageIsSet, storageRootHash, err := hph.computeCellHashWithStorage(c, hph.depths[row], nil)
 	if err != nil {
 		return nil, err
@@ -1194,7 +1186,7 @@
 }
 
 // Traverse the grid following `hashedKey` and produce the witness `trie.Trie` for that key
-func (hph *HexPatriciaHashed) ToTrie(hashedKey []byte, codeReads map[libcommon.Hash]witnesstypes.CodeWithHash) (*trie.Trie, error) {
+func (hph *HexPatriciaHashed) ToTrie(hashedKey []byte, codeReads map[common.Hash]witnesstypes.CodeWithHash) (*trie.Trie, error) {
 	rootNode := &trie.FullNode{}
 	var currentNode trie.Node = rootNode
 	keyPos := 0 // current position in hashedKey (usually same as row, but could be different due to extension nodes)
@@ -1990,7 +1982,7 @@
 // but currently need to be defined like that for the fold/unfold algorithm) into the grid and traversing the grid to convert it into `trie.Trie`.
 // All the individual tries are combined to create the final witness trie.
 // Because the grid is lacking information about the code in smart contract accounts which is also part of the witness, we need to provide that as an input parameter to this function (`codeReads`)
-func (hph *HexPatriciaHashed) GenerateWitness(ctx context.Context, updates *Updates, codeReads map[libcommon.Hash]witnesstypes.CodeWithHash, expectedRootHash []byte, logPrefix string) (witnessTrie *trie.Trie, rootHash []byte, err error) {
+func (hph *HexPatriciaHashed) GenerateWitness(ctx context.Context, updates *Updates, codeReads map[common.Hash]witnesstypes.CodeWithHash, expectedRootHash []byte, logPrefix string) (witnessTrie *trie.Trie, rootHash []byte, err error) {
 	var (
 		m  runtime.MemStats
 		ki uint64
