--- conflicted
+++ resolved
@@ -87,33 +87,25 @@
 	depthsToTxNum [129]uint64 // endTxNum of file with branch data for that depth
 	hadToLoadL    map[uint64]skipStat
 
-<<<<<<< HEAD
 	mounted      bool
 	mountedNib   int                  // if 0 <= nib <= 15 means mounted to some root. If -1, means it's a storage subtrie so must not be folded above depth 63
 	mountedTries []*HexPatriciaHashed // list of mounted tries to unmount
-=======
+
 	memoizationOff bool // if true, do not rely on memoized hashes
->>>>>>> 2fc4319c
-
 	//temp buffers
 	accValBuf rlp.RlpEncodedBytes
 }
 
-<<<<<<< HEAD
 // Clones current trie state to allow concurrent processing.
 func (hph *HexPatriciaHashed) SpawnSubTrie(ctx PatriciaContext, forNibble int) *HexPatriciaHashed {
-	subTrie := NewHexPatriciaHashed(hph.accountKeyLen, ctx, "")
+	subTrie := NewHexPatriciaHashed(hph.accountKeyLen, ctx)
 
 	subTrie.mountTo(hph, forNibble)
 	return subTrie
 }
 
-func NewHexPatriciaHashed(accountKeyLen int, ctx PatriciaContext, tmpdir string) *HexPatriciaHashed {
+func NewHexPatriciaHashed(accountKeyLen int, ctx PatriciaContext) *HexPatriciaHashed {
 	return &HexPatriciaHashed{
-=======
-func NewHexPatriciaHashed(accountKeyLen int, ctx PatriciaContext) *HexPatriciaHashed {
-	hph := &HexPatriciaHashed{
->>>>>>> 2fc4319c
 		ctx:           ctx,
 		keccak:        sha3.NewLegacyKeccak256().(keccakState),
 		keccak2:       sha3.NewLegacyKeccak256().(keccakState),
@@ -1341,11 +1333,10 @@
 	}
 	if len(branchData) == 0 {
 		log.Warn("got empty branch data during unfold", "key", hex.EncodeToString(key), "row", row, "depth", depth, "deleted", deleted)
-		branchData, _, err := hph.ctx.Branch(key)
-		if err != nil {
-			return false, err
-		}
-		fmt.Printf("unfoldBranchNode prefix '%x', nibbles [%x] depth %d row %d '%x' %s\n", key, hph.currentKey[:hph.currentKeyLen], depth, row, branchData, BranchData(branchData).String())
+		if hph.trace {
+			branchData, _, _ = hph.ctx.Branch(key)
+			fmt.Printf("unfoldBranchNode prefix '%x', nibbles [%x] depth %d row %d '%x' %s\n", key, hph.currentKey[:hph.currentKeyLen], depth, row, branchData, BranchData(branchData).String())
+		}
 		return false, fmt.Errorf("empty branch data read during unfold, compact prefix %x nibbles %x", key, hph.currentKey[:hph.currentKeyLen])
 	}
 	hph.branchBefore[row] = true
@@ -1648,8 +1639,6 @@
 
 		upCell.reset()
 		if hph.branchBefore[row] {
-
-			// fmt.Printf("[%x] collectBranchUpdate [%x] delete \n", hph.mountedNib, updateKey)
 			_, err := hph.branchEncoder.CollectUpdate(hph.ctx, updateKey, 0, hph.touchMap[row], 0, RetrieveCellNoop)
 			if err != nil {
 				return fmt.Errorf("failed to encode leaf node update: %w", err)
@@ -1680,7 +1669,6 @@
 
 		if hph.branchBefore[row] { // encode Delete if prefix existed before
 			//fmt.Printf("delete existed row %d prefix %x\n", row, updateKey)
-			// fmt.Printf("[%x] collectBranchUpdate [%x] delete \n", hph.mountedNib, updateKey)
 			_, err := hph.branchEncoder.CollectUpdate(hph.ctx, updateKey, 0, hph.touchMap[row], 0, RetrieveCellNoop)
 			if err != nil {
 				return fmt.Errorf("failed to encode leaf node update: %w", err)
@@ -1773,8 +1761,6 @@
 
 		b := [...]byte{0x80}
 		cellGetter := hph.createCellGetter(b[:], updateKey, row, depth)
-		// fmt.Printf("[%x] collectBranchUpdate [%x] \n", hph.mountedNib, updateKey)
-
 		lastNibble, err := hph.branchEncoder.CollectUpdate(hph.ctx, updateKey, bitmap, hph.touchMap[row], hph.afterMap[row], cellGetter)
 		if err != nil {
 			return fmt.Errorf("failed to encode branch update: %w", err)
@@ -2025,8 +2011,6 @@
 		}
 
 		var tr *trie.Trie
-		//var computedRootHash []byte
-
 		// fmt.Printf("\n%d/%d) plainKey [%x] hashedKey [%x] currentKey [%x]\n", ki+1, updatesCount, plainKey, hashedKey, hph.currentKey[:hph.currentKeyLen])
 
 		var update *Update
@@ -2069,7 +2053,7 @@
 		if err != nil {
 			return err
 		}
-		//computedRootHash = tr.Root()
+		//computedRootHash := tr.Root()
 		//// fmt.Printf("computedRootHash = %x\n", computedRootHash)
 		//
 		//if !bytes.Equal(computedRootHash, expectedRootHash) {
