--- conflicted
+++ resolved
@@ -402,12 +402,9 @@
 	cell.reset()
 	for _, f := range fields {
 		if fieldBits.Has(f.field) {
-<<<<<<< HEAD
-=======
 			if len(data) <= pos {
 				return 0, fmt.Errorf("buffer too small for %v", f.field)
 			}
->>>>>>> 0a65d610
 			l, n, err := readUvarint(data[pos:])
 			if err != nil {
 				return 0, err
@@ -993,11 +990,6 @@
 			}
 			cell.setFromUpdate(update)
 			c.accLoaded++
-<<<<<<< HEAD
-			fmt.Printf("loaded account during cellHash %x %+v\n", cell.accountAddr[:cell.accountAddrLen], cell.FullString())
-=======
-			//fmt.Printf("loaded account during cellHash %x %+v\n", cell.accountAddr[:cell.accountAddrLen], cell.FullString())
->>>>>>> 0a65d610
 		}
 
 		valLen := cell.accountForHashing(hph.accValBuf, storageRootHash)
@@ -1589,13 +1581,10 @@
 			branchUpdate, err = hph.branchEncoder.EncodeDelete(hph.touchMap[row])
 			if err != nil {
 				return fmt.Errorf("failed to encode deletion of pre-existed branch: %w", err)
-<<<<<<< HEAD
-=======
 			}
 
 			if err = hph.ctx.PutBranch(updateKey, branchUpdate, nil, 0); err != nil {
 				return fmt.Errorf("failed to encode deletion of pre-existed branch: %w", err)
->>>>>>> 0a65d610
 			}
 		}
 		hph.currentKeyLen = max(upDepth-1, 0)
@@ -1622,10 +1611,6 @@
 			if err != nil {
 				return fmt.Errorf("failed to encode leaf node update: %w", err)
 			}
-<<<<<<< HEAD
-			// if err = hph.ctx.PutBranch(common.Copy(updateKey), common.Copy(del), nil, 0); err != nil {
-=======
->>>>>>> 0a65d610
 			if err = hph.ctx.PutBranch(updateKey, del, nil, 0); err != nil {
 				return fmt.Errorf("failed to collect leaf node update: %w", err)
 			}
@@ -1688,12 +1673,7 @@
 		return nil
 	}
 
-<<<<<<< HEAD
-	// bot kv has to be copied :(
-	if err = hph.ctx.PutBranch(common.Copy(updateKey), common.Copy(branchUpdate), prev, prevStep); err != nil {
-=======
 	if err = hph.ctx.PutBranch(updateKey, branchUpdate, prev, prevStep); err != nil {
->>>>>>> 0a65d610
 		return fmt.Errorf("failed to collect trie update: %w", err)
 	}
 	mxTrieBranchesUpdated.Inc()
