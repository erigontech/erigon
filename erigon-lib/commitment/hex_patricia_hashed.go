--- conflicted
+++ resolved
@@ -32,29 +32,14 @@
 	"sync/atomic"
 	"time"
 
-<<<<<<< HEAD
-	"github.com/erigontech/erigon-lib/etl"
-	"github.com/erigontech/erigon-lib/log/v3"
-
-	"github.com/erigontech/erigon-lib/common/dbg"
-
-	"github.com/erigontech/erigon-lib/common"
-	"github.com/erigontech/erigon-lib/common/hexutil"
-	"github.com/erigontech/erigon-lib/common/length"
-=======
 	"golang.org/x/crypto/sha3"
 
 	"github.com/erigontech/erigon-lib/common"
 	"github.com/erigontech/erigon-lib/common/dbg"
 	"github.com/erigontech/erigon-lib/common/hexutil"
 	"github.com/erigontech/erigon-lib/common/length"
-	ecrypto "github.com/erigontech/erigon-lib/crypto"
 	"github.com/erigontech/erigon-lib/log/v3"
->>>>>>> c0e59846
 	"github.com/erigontech/erigon-lib/rlp"
-	"github.com/erigontech/erigon-lib/trie"
-	"github.com/erigontech/erigon-lib/types/accounts"
-	witnesstypes "github.com/erigontech/erigon-lib/types/witness"
 )
 
 // keccakState wraps sha3.state. In addition to the usual hash methods, it also supports
@@ -1135,54 +1120,6 @@
 	fmt.Printf("\n")
 }
 
-<<<<<<< HEAD
-=======
-// this function is only related to the witness
-func (hph *HexPatriciaHashed) createAccountNode(c *cell, row int, hashedKey []byte, codeReads map[common.Hash]witnesstypes.CodeWithHash) (*trie.AccountNode, error) {
-	_, storageIsSet, storageRootHash, err := hph.computeCellHashWithStorage(c, hph.depths[row], nil)
-	if err != nil {
-		return nil, err
-	}
-	accountUpdate, err := hph.ctx.Account(c.accountAddr[:c.accountAddrLen])
-	if err != nil {
-		return nil, err
-	}
-	var account accounts.Account
-	account.Nonce = accountUpdate.Nonce
-	account.Balance = accountUpdate.Balance
-	account.Initialised = true
-	account.Root = accountUpdate.Storage
-	account.CodeHash = accountUpdate.CodeHash
-
-	addrHash, err := compactKey(hashedKey[:64])
-	if err != nil {
-		return nil, err
-	}
-
-	// get code
-	var code []byte
-	codeWithHash, hasCode := codeReads[[32]byte(addrHash)]
-	if !hasCode {
-		code = nil
-	} else {
-		code = codeWithHash.Code
-		// sanity check
-		if account.CodeHash != codeWithHash.CodeHash {
-			return nil, fmt.Errorf("account.CodeHash(%x)!=codeReads[%x].CodeHash(%x)", account.CodeHash, addrHash, codeWithHash.CodeHash)
-		}
-	}
-
-	var accountNode *trie.AccountNode
-	if !storageIsSet {
-		account.Root = trie.EmptyRoot
-		accountNode = &trie.AccountNode{Account: account, Storage: nil, RootCorrect: true, Code: code, CodeSize: -1}
-	} else {
-		accountNode = &trie.AccountNode{Account: account, Storage: trie.NewHashNode(storageRootHash), RootCorrect: true, Code: code, CodeSize: -1}
-	}
-	return accountNode, nil
-}
-
->>>>>>> c0e59846
 func (hph *HexPatriciaHashed) nCellsInRow(row int) int { //nolint:unused
 	count := 0
 	for col := 0; col < 16; col++ {
@@ -1194,127 +1131,6 @@
 	return count
 }
 
-<<<<<<< HEAD
-=======
-// Traverse the grid following `hashedKey` and produce the witness `trie.Trie` for that key
-func (hph *HexPatriciaHashed) ToTrie(hashedKey []byte, codeReads map[common.Hash]witnesstypes.CodeWithHash) (*trie.Trie, error) {
-	rootNode := &trie.FullNode{}
-	var currentNode trie.Node = rootNode
-	keyPos := 0 // current position in hashedKey (usually same as row, but could be different due to extension nodes)
-	for row := 0; row < hph.activeRows && keyPos < len(hashedKey); row++ {
-		currentNibble := hashedKey[keyPos]
-		// determine the type of the next node to expand (in the next iteration)
-		var nextNode trie.Node
-		// need to check node type along the key path
-		cellToExpand := &hph.grid[row][currentNibble]
-		// determine the next node
-		if cellToExpand.hashedExtLen > 0 { // extension cell
-			keyPos += cellToExpand.hashedExtLen // jump ahead
-			hashedExtKey := cellToExpand.hashedExtension[:cellToExpand.hashedExtLen]
-			extKeyLength := len(hashedExtKey)
-			if keyPos+1 == len(hashedKey) || keyPos+1 == 64 {
-				extKeyLength++ //  +1 for the terminator 0x10 ([16])  byte when on a terminal extension node
-			}
-			extensionKey := make([]byte, extKeyLength)
-			copy(extensionKey, hashedExtKey)
-			if keyPos+1 == len(hashedKey) || keyPos+1 == 64 {
-				extensionKey[len(extensionKey)-1] = terminatorHexByte // append terminator byte
-			}
-			nextNode = &trie.ShortNode{Key: extensionKey} // Value will be in the next iteration
-			if keyPos+1 == len(hashedKey) {
-				if cellToExpand.storageAddrLen > 0 {
-					storageUpdate, err := hph.ctx.Storage(cellToExpand.storageAddr[:cellToExpand.storageAddrLen])
-					if err != nil {
-						return nil, err
-					}
-					storageValueNode := trie.ValueNode(storageUpdate.Storage[:storageUpdate.StorageLen])
-					nextNode = &trie.ShortNode{Key: extensionKey, Val: storageValueNode}
-				} else if cellToExpand.accountAddrLen > 0 {
-					accNode, err := hph.createAccountNode(cellToExpand, row, hashedKey, codeReads)
-					if err != nil {
-						return nil, err
-					}
-					nextNode = &trie.ShortNode{Key: extensionKey, Val: accNode}
-					extNodeSubTrie := trie.NewInMemoryTrie(nextNode)
-					subTrieRoot := extNodeSubTrie.Root()
-					cellHash, _, _, _ := hph.computeCellHashWithStorage(cellToExpand, hph.depths[row], nil)
-					if !bytes.Equal(subTrieRoot, cellHash[1:]) {
-						return nil, fmt.Errorf("subTrieRoot(%x) != cellHash(%x)", subTrieRoot, cellHash[1:])
-					}
-					// // DEBUG patch with cell hash which we know to be correct
-					// nextNode = trie.NewHashNode(cellHash[1:])
-				}
-			}
-		} else if cellToExpand.storageAddrLen > 0 { // storage cell
-			storageUpdate, err := hph.ctx.Storage(cellToExpand.storageAddr[:cellToExpand.storageAddrLen])
-			if err != nil {
-				return nil, err
-			}
-			storageValueNode := trie.ValueNode(storageUpdate.Storage[:storageUpdate.StorageLen])
-			nextNode = &storageValueNode //nolint:ineffassign, wastedassign
-			break
-		} else if cellToExpand.accountAddrLen > 0 { // account cell
-			accNode, err := hph.createAccountNode(cellToExpand, row, hashedKey, codeReads)
-			if err != nil {
-				return nil, err
-			}
-			nextNode = accNode
-			keyPos++ // only move one nibble
-		} else if cellToExpand.hashLen > 0 { // hash cell means we will expand using a full node
-			nextNode = &trie.FullNode{}
-			keyPos++
-		} else if cellToExpand.IsEmpty() {
-			nextNode = nil // no more expanding can happen (this could be due )
-		} else { // default for now before we handle extLen
-			nextNode = &trie.FullNode{}
-			keyPos++
-		}
-
-		// process the current node
-		if fullNode, ok := currentNode.(*trie.FullNode); ok { // handle full node case
-			for col := 0; col < 16; col++ {
-				currentCell := &hph.grid[row][col]
-				if currentCell.IsEmpty() {
-					fullNode.Children[col] = nil
-					continue
-				}
-				cellHash, _, _, err := hph.computeCellHashWithStorage(currentCell, hph.depths[row], nil)
-				if err != nil {
-					return nil, err
-				}
-				fullNode.Children[col] = trie.NewHashNode(cellHash[1:]) // because cellHash has 33 bytes and we want 32
-			}
-			fullNode.Children[currentNibble] = nextNode // ready to expand next nibble in the path
-		} else if accNode, ok := currentNode.(*trie.AccountNode); ok {
-			if len(hashedKey) <= 64 { // no storage, stop here
-				nextNode = nil // nolint:ineffassign, wastedassign
-				break
-			}
-			// there is storage so we need to expand further
-			accNode.Storage = nextNode
-		} else if extNode, ok := currentNode.(*trie.ShortNode); ok { // handle extension node case
-			// expect only one item in this row, so take the first one
-			// technically it should be at the last nibble of the key but we will adjust this later
-			if extNode.Val != nil { // early termination
-				break
-			}
-			extNode.Val = nextNode
-		} else {
-			break // break if currentNode is nil
-		}
-		// we need to check if we are dealing with the next node being an account node and we have a storage key,
-		// in that case start a new tree for the storage
-		if nextAccNode, ok := nextNode.(*trie.AccountNode); ok && len(hashedKey) > 64 {
-			nextNode = &trie.FullNode{}
-			nextAccNode.Storage = nextNode
-		}
-		currentNode = nextNode
-	}
-	tr := trie.NewInMemoryTrie(rootNode)
-	return tr, nil
-}
-
->>>>>>> c0e59846
 // unfoldBranchNode returns true if unfolding has been done
 func (hph *HexPatriciaHashed) unfoldBranchNode(row, depth int, deleted bool) (bool, error) {
 	key := hexNibblesToCompactBytes(hph.currentKey[:hph.currentKeyLen])
@@ -1897,123 +1713,6 @@
 	return rootHash[1:], nil // first byte is 128+hash_len=160
 }
 
-<<<<<<< HEAD
-=======
-// Generate the block witness. This works by loading each key from the list of updates (they are not really updates since we won't modify the trie,
-// but currently need to be defined like that for the fold/unfold algorithm) into the grid and traversing the grid to convert it into `trie.Trie`.
-// All the individual tries are combined to create the final witness trie.
-// Because the grid is lacking information about the code in smart contract accounts which is also part of the witness, we need to provide that as an input parameter to this function (`codeReads`)
-func (hph *HexPatriciaHashed) GenerateWitness(ctx context.Context, updates *Updates, codeReads map[common.Hash]witnesstypes.CodeWithHash, expectedRootHash []byte, logPrefix string) (witnessTrie *trie.Trie, rootHash []byte, err error) {
-	var (
-		m  runtime.MemStats
-		ki uint64
-
-		updatesCount = updates.Size()
-		logEvery     = time.NewTicker(20 * time.Second)
-	)
-	defer logEvery.Stop()
-	var tries []*trie.Trie = make([]*trie.Trie, 0, len(updates.keys)) // slice of tries, i.e the witness for each key, these will be all merged into single trie
-	err = updates.HashSort(ctx, func(hashedKey, plainKey []byte, stateUpdate *Update) error {
-		select {
-		case <-logEvery.C:
-			dbg.ReadMemStats(&m)
-			log.Info(fmt.Sprintf("[%s][agg] computing trie", logPrefix),
-				"progress", fmt.Sprintf("%s/%s", common.PrettyCounter(ki), common.PrettyCounter(updatesCount)),
-				"alloc", common.ByteCount(m.Alloc), "sys", common.ByteCount(m.Sys))
-
-		default:
-		}
-
-		var tr *trie.Trie
-		var computedRootHash []byte
-
-		// fmt.Printf("\n%d/%d) plainKey [%x] hashedKey [%x] currentKey [%x]\n", ki+1, updatesCount, plainKey, hashedKey, hph.currentKey[:hph.currentKeyLen])
-
-		if len(plainKey) == 20 { // account
-			account, err := hph.ctx.Account(plainKey)
-			if err != nil {
-				return fmt.Errorf("account with plainkey=%x not found: %w", plainKey, err)
-			} else {
-				addrHash := ecrypto.Keccak256(plainKey)
-				fmt.Printf("account with plainKey=%x, addrHash=%x FOUND = %v\n", plainKey, addrHash, account)
-			}
-		} else {
-			storage, err := hph.ctx.Storage(plainKey)
-			if err != nil {
-				return fmt.Errorf("storage with plainkey=%x not found: %w", plainKey, err)
-			}
-			fmt.Printf("storage found = %v\n", storage.Storage)
-		}
-
-		// Keep folding until the currentKey is the prefix of the key we modify
-		for hph.needFolding(hashedKey) {
-			if err := hph.fold(); err != nil {
-				return fmt.Errorf("fold: %w", err)
-			}
-		}
-		// Now unfold until we step on an empty cell
-		for unfolding := hph.needUnfolding(hashedKey); unfolding > 0; unfolding = hph.needUnfolding(hashedKey) {
-			if err := hph.unfold(hashedKey, unfolding); err != nil {
-				return fmt.Errorf("unfold: %w", err)
-			}
-		}
-		// hph.PrintGrid()
-
-		// convert grid to trie.Trie
-		tr, err = hph.ToTrie(hashedKey, codeReads) // build witness trie for this key, based on the current state of the grid
-		if err != nil {
-			return err
-		}
-		computedRootHash = tr.Root()
-		// fmt.Printf("computedRootHash = %x\n", computedRootHash)
-
-		if !bytes.Equal(computedRootHash, expectedRootHash) {
-			err = fmt.Errorf("root hash mismatch computedRootHash(%x)!=expectedRootHash(%x)", computedRootHash, expectedRootHash)
-			return err
-		}
-
-		tries = append(tries, tr)
-		ki++
-		return nil
-	})
-
-	if err != nil {
-		return nil, nil, fmt.Errorf("hash sort failed: %w", err)
-	}
-
-	// Folding everything up to the root
-	for hph.activeRows > 0 {
-		if err := hph.fold(); err != nil {
-			return nil, nil, fmt.Errorf("final fold: %w", err)
-		}
-	}
-
-	rootHash, err = hph.RootHash()
-	if err != nil {
-		return nil, nil, fmt.Errorf("root hash evaluation failed: %w", err)
-	}
-	if hph.trace {
-		fmt.Printf("root hash %x updates %d\n", rootHash, updatesCount)
-	}
-
-	// merge all individual tries
-	witnessTrie, err = trie.MergeTries(tries)
-	if err != nil {
-		return nil, nil, err
-	}
-
-	witnessTrieRootHash := witnessTrie.Root()
-
-	// fmt.Printf("mergedTrieRootHash = %x\n", witnessTrieRootHash)
-
-	if !bytes.Equal(witnessTrieRootHash, expectedRootHash) {
-		return nil, nil, fmt.Errorf("root hash mismatch witnessTrieRootHash(%x)!=expectedRootHash(%x)", witnessTrieRootHash, expectedRootHash)
-	}
-
-	return witnessTrie, rootHash, nil
-}
-
->>>>>>> c0e59846
 func (hph *HexPatriciaHashed) Process(ctx context.Context, updates *Updates, logPrefix string) (rootHash []byte, err error) {
 	var (
 		m      runtime.MemStats
