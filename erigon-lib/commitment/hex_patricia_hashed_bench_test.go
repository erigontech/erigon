// Copyright 2024 The Erigon Authors
// This file is part of Erigon.
//
// Erigon is free software: you can redistribute it and/or modify
// it under the terms of the GNU Lesser General Public License as published by
// the Free Software Foundation, either version 3 of the License, or
// (at your option) any later version.
//
// Erigon is distributed in the hope that it will be useful,
// but WITHOUT ANY WARRANTY; without even the implied warranty of
// MERCHANTABILITY or FITNESS FOR A PARTICULAR PURPOSE. See the
// GNU Lesser General Public License for more details.
//
// You should have received a copy of the GNU Lesser General Public License
// along with Erigon. If not, see <http://www.gnu.org/licenses/>.

package commitment

import (
	"context"
	"encoding/hex"
	"math/rand"
	"testing"

	"github.com/stretchr/testify/require"

	"github.com/erigontech/erigon-lib/common/length"
)

func Benchmark_HexPatriciaHashed_Process(b *testing.B) {
	b.SetParallelism(1)

	rnd := rand.New(rand.NewSource(133777))
	keysCount := rnd.Intn(100_0000)

	// generate updates
	b.Logf("keys count: %d", keysCount)
	builder := NewUpdateBuilder()
	for i := 0; i < keysCount; i++ {
		key := make([]byte, length.Addr)
		rnd.Read(key)

		builder.Balance(hex.EncodeToString(key), rnd.Uint64())
	}
	pk, updates := builder.Build()
	b.Logf("%d keys generated", keysCount)
	ms := NewMockState(&testing.T{})
	err := ms.applyPlainUpdates(pk, updates)
	require.NoError(b, err)

<<<<<<< HEAD
	hphR := NewHexPatriciaHashed(length.Addr, ms, ms.TempDir())
	hph := NewParallelPatriciaHashed(hphR, ms, ms.TempDir())
	upds := WrapKeyUpdatesParallel(b, ModeDirect, hphR.hashAndNibblizeKey, nil, nil)
=======
	hph := NewHexPatriciaHashed(length.Addr, ms)
	upds := WrapKeyUpdates(b, ModeDirect, KeyToHexNibbleHash, nil, nil)
>>>>>>> b53b94d8
	defer upds.Close()

	b.ResetTimer()

	ctx := context.Background()
	for i := 0; i < b.N; i++ {
		if i+5 >= len(pk) {
			i = 0
		}

		WrapKeyUpdatesInto(b, upds, pk[i:i+5], updates[i:i+5])
		_, err := hph.Process(ctx, upds, "")
		require.NoError(b, err)
	}
}<|MERGE_RESOLUTION|>--- conflicted
+++ resolved
@@ -48,14 +48,8 @@
 	err := ms.applyPlainUpdates(pk, updates)
 	require.NoError(b, err)
 
-<<<<<<< HEAD
-	hphR := NewHexPatriciaHashed(length.Addr, ms, ms.TempDir())
-	hph := NewParallelPatriciaHashed(hphR, ms, ms.TempDir())
-	upds := WrapKeyUpdatesParallel(b, ModeDirect, hphR.hashAndNibblizeKey, nil, nil)
-=======
 	hph := NewHexPatriciaHashed(length.Addr, ms)
 	upds := WrapKeyUpdates(b, ModeDirect, KeyToHexNibbleHash, nil, nil)
->>>>>>> b53b94d8
 	defer upds.Close()
 
 	b.ResetTimer()
