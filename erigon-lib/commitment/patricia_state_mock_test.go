--- conflicted
+++ resolved
@@ -414,15 +414,9 @@
 
 	upd := NewUpdates(mode, tb.TempDir(), hasher)
 	for i, key := range keys {
-<<<<<<< HEAD
-		upd.TouchPlainKey(key, nil, func(c *KeyUpdate, _ []byte) {
-			c.PlainKey = key
-			c.HashedKey = hasher(key)
-=======
 		upd.TouchPlainKey(string(key), nil, func(c *KeyUpdate, _ []byte) {
 			c.plainKey = string(key)
 			c.hashedKey = hasher(key)
->>>>>>> 541a1350
 			c.update = &updates[i]
 		})
 	}
