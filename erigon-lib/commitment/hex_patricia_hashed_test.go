--- conflicted
+++ resolved
@@ -1878,16 +1878,11 @@
 	return plainKeys, hashedKeys
 }
 
-<<<<<<< HEAD
-// Ordering is crucial for trie. since trie do hashing by itself and reorder updates inside Process{Keys,Updates}, have to reorder them for some tests
-func sortUpdatesByHashIncrease(t *testing.T, _ *HexPatriciaHashed, plainKeys [][]byte, updates []Update) ([][]byte, []Update) {
-=======
 // longer prefixLen - harder to find required keys. Use up to 6 bytes for common prefix for quick pass.
 //
 // constPrefix is used when need to generate storage keys for same account address correctly. If constPrefix is not nil, keyLen must be > than len of constPrefix.
 // So final key in this case will be constPrefix + random bytes, producing hased key like hash(constPrefix)+hash(random bytes) and checking that hash of random bytes has common prefix of prefixLen
 func sortUpdatesByHashIncrease(t *testing.T, hph *HexPatriciaHashed, plainKeys [][]byte, updates []Update) ([][]byte, []Update) {
->>>>>>> df5af922
 	t.Helper()
 
 	ku := make([]*KeyUpdate, len(plainKeys))
