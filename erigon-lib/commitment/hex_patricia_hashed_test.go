--- conflicted
+++ resolved
@@ -1264,13 +1264,8 @@
 		Balance("ba7a3b7b095d3370c022ca655c790f0c0ead66f5", 5*1e17).
 		Build()
 
-<<<<<<< HEAD
-	sequential := NewHexPatriciaHashed(20, stateSeq)
-	batch := NewHexPatriciaHashed(20, stateBatch)
-=======
 	sequential := NewHexPatriciaHashed(length.Addr, stateSeq)
 	batch := NewHexPatriciaHashed(length.Addr, stateBatch)
->>>>>>> 5729b000
 
 	plainKeys, updates = sortUpdatesByHashIncrease(t, sequential, plainKeys, updates)
 
