--- conflicted
+++ resolved
@@ -141,16 +141,15 @@
 	github.com/multiformats/go-multihash v0.2.3 // indirect
 	github.com/multiformats/go-varint v0.0.6 // indirect
 	github.com/ncruces/go-strftime v0.1.9 // indirect
-<<<<<<< HEAD
 	github.com/pion/datachannel v1.5.9 // indirect
 	github.com/pion/dtls/v3 v3.0.3 // indirect
 	github.com/pion/ice/v4 v4.0.2 // indirect
-	github.com/pion/interceptor v0.1.37 // indirect
-	github.com/pion/logging v0.2.2 // indirect
+	github.com/pion/interceptor v0.1.40 // indirect
+	github.com/pion/logging v0.2.3 // indirect
 	github.com/pion/mdns/v2 v2.0.7 // indirect
 	github.com/pion/randutil v0.1.0 // indirect
-	github.com/pion/rtcp v1.2.14 // indirect
-	github.com/pion/rtp v1.8.9 // indirect
+	github.com/pion/rtcp v1.2.15 // indirect
+	github.com/pion/rtp v1.8.18 // indirect
 	github.com/pion/sctp v1.8.33 // indirect
 	github.com/pion/sdp/v3 v3.0.9 // indirect
 	github.com/pion/srtp/v3 v3.0.4 // indirect
@@ -158,25 +157,6 @@
 	github.com/pion/transport/v3 v3.0.7 // indirect
 	github.com/pion/turn/v4 v4.0.0 // indirect
 	github.com/pion/webrtc/v4 v4.0.0 // indirect
-=======
-	github.com/pion/datachannel v1.5.2 // indirect
-	github.com/pion/dtls/v2 v2.2.4 // indirect
-	github.com/pion/ice/v2 v2.2.6 // indirect
-	github.com/pion/interceptor v0.1.40 // indirect
-	github.com/pion/logging v0.2.3 // indirect
-	github.com/pion/mdns v0.0.5 // indirect
-	github.com/pion/randutil v0.1.0 // indirect
-	github.com/pion/rtcp v1.2.15 // indirect
-	github.com/pion/rtp v1.8.18 // indirect
-	github.com/pion/sctp v1.8.2 // indirect
-	github.com/pion/sdp/v3 v3.0.5 // indirect
-	github.com/pion/srtp/v2 v2.0.9 // indirect
-	github.com/pion/stun v0.3.5 // indirect
-	github.com/pion/transport v0.13.1 // indirect
-	github.com/pion/transport/v2 v2.0.0 // indirect
-	github.com/pion/turn/v2 v2.0.8 // indirect
-	github.com/pion/webrtc/v3 v3.1.42 // indirect
->>>>>>> 81623310
 	github.com/pkg/errors v0.9.1 // indirect
 	github.com/pmezard/go-difflib v1.0.0 // indirect
 	github.com/power-devops/perfstat v0.0.0-20220216144756-c35f1ee13d7c // indirect
