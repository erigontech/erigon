--- conflicted
+++ resolved
@@ -158,14 +158,4 @@
 	modernc.org/mathutil v1.6.0 // indirect
 	rsc.io/tmplfunc v0.0.3 // indirect
 	zombiezen.com/go/sqlite v0.13.1 // indirect
-<<<<<<< HEAD
-)
-
-replace github.com/erigontech/erigon => ..
-
-replace (
-	github.com/anacrolix/torrent => github.com/erigontech/torrent v1.54.2-alpha-38
-	github.com/holiman/bloomfilter/v2 => github.com/AskAlexSharov/bloomfilter/v2 v2.0.8
-=======
->>>>>>> 541a1350
 )