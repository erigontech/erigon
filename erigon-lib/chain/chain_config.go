// Copyright 2021 The Erigon Authors
// This file is part of Erigon.
//
// Erigon is free software: you can redistribute it and/or modify
// it under the terms of the GNU Lesser General Public License as published by
// the Free Software Foundation, either version 3 of the License, or
// (at your option) any later version.
//
// Erigon is distributed in the hope that it will be useful,
// but WITHOUT ANY WARRANTY; without even the implied warranty of
// MERCHANTABILITY or FITNESS FOR A PARTICULAR PURPOSE. See the
// GNU Lesser General Public License for more details.
//
// You should have received a copy of the GNU Lesser General Public License
// along with Erigon. If not, see <http://www.gnu.org/licenses/>.

package chain

import (
	"encoding/json"
	"fmt"
	"math/big"
	"sync"
	"time"

	"github.com/erigontech/erigon-lib/chain/params"
	"github.com/erigontech/erigon-lib/common"
	"github.com/erigontech/erigon-lib/common/generics"
)

// Config is the core config which determines the blockchain settings.
//
// Config is stored in the database on a per block basis. This means
// that any network, identified by its genesis block, can have its own
// set of configuration options.
//
// Config must be copied only with jinzhu/copier since it contains a sync.Once.
type Config struct {
	ChainName string   `json:"chainName"` // chain name, eg: mainnet, sepolia, bor-mainnet
	ChainID   *big.Int `json:"chainId"`   // chainId identifies the current chain and is used for replay protection

	Consensus ConsensusName `json:"consensus,omitempty"` // aura, ethash or clique

	// *Block fields activate the corresponding hard fork at a certain block number,
	// while *Time fields do so based on the block's time stamp.
	// nil means that the hard-fork is not scheduled,
	// while 0 means that it's already activated from genesis.

	// ETH mainnet upgrades
	// See https://github.com/ethereum/execution-specs/blob/master/network-upgrades/mainnet-upgrades
	HomesteadBlock        *big.Int `json:"homesteadBlock,omitempty"`
	DAOForkBlock          *big.Int `json:"daoForkBlock,omitempty"`
	TangerineWhistleBlock *big.Int `json:"eip150Block,omitempty"`
	SpuriousDragonBlock   *big.Int `json:"eip155Block,omitempty"`
	ByzantiumBlock        *big.Int `json:"byzantiumBlock,omitempty"`
	ConstantinopleBlock   *big.Int `json:"constantinopleBlock,omitempty"`
	PetersburgBlock       *big.Int `json:"petersburgBlock,omitempty"`
	IstanbulBlock         *big.Int `json:"istanbulBlock,omitempty"`
	MuirGlacierBlock      *big.Int `json:"muirGlacierBlock,omitempty"`
	BerlinBlock           *big.Int `json:"berlinBlock,omitempty"`
	LondonBlock           *big.Int `json:"londonBlock,omitempty"`
	ArrowGlacierBlock     *big.Int `json:"arrowGlacierBlock,omitempty"`
	GrayGlacierBlock      *big.Int `json:"grayGlacierBlock,omitempty"`

	// EIP-3675: Upgrade consensus to Proof-of-Stake (a.k.a. "Paris", "The Merge")
	TerminalTotalDifficulty       *big.Int `json:"terminalTotalDifficulty,omitempty"`       // The merge happens when terminal total difficulty is reached
	TerminalTotalDifficultyPassed bool     `json:"terminalTotalDifficultyPassed,omitempty"` // Disable PoW sync for networks that have already passed through the Merge
	MergeNetsplitBlock            *big.Int `json:"mergeNetsplitBlock,omitempty"`            // Virtual fork after The Merge to use as a network splitter; see FORK_NEXT_VALUE in EIP-3675

	// Mainnet fork scheduling switched from block numbers to timestamps after The Merge
	ShanghaiTime *big.Int `json:"shanghaiTime,omitempty"`
	CancunTime   *big.Int `json:"cancunTime,omitempty"`
	PragueTime   *big.Int `json:"pragueTime,omitempty"`
	OsakaTime    *big.Int `json:"osakaTime,omitempty"`

	// Optional EIP-4844 parameters (see also EIP-7691, EIP-7840, EIP-7892)
	MinBlobGasPrice       *uint64                       `json:"minBlobGasPrice,omitempty"`
	BlobSchedule          map[string]*params.BlobConfig `json:"blobSchedule,omitempty"`
	Bpo1Time              *big.Int                      `json:"bpo1Time,omitempty"`
	Bpo2Time              *big.Int                      `json:"bpo2Time,omitempty"`
	Bpo3Time              *big.Int                      `json:"bpo3Time,omitempty"`
	Bpo4Time              *big.Int                      `json:"bpo4Time,omitempty"`
	Bpo5Time              *big.Int                      `json:"bpo5Time,omitempty"`
	parseBlobScheduleOnce sync.Once                     `copier:"-"`
	parsedBlobSchedule    map[uint64]*params.BlobConfig

	// (Optional) governance contract where EIP-1559 fees will be sent to, which otherwise would be burnt since the London fork.
	// A key corresponds to the block number, starting from which the fees are sent to the address (map value).
	// Starting from Prague, EIP-4844 fees might be collected as well:
	// see https://github.com/gnosischain/specs/blob/master/network-upgrades/pectra.md#eip-4844-pectra.
	BurntContract map[string]common.Address `json:"burntContract,omitempty"`

	// (Optional) deposit contract of PoS chains
	// See also EIP-6110: Supply validator deposits on chain
	DepositContract common.Address `json:"depositContractAddress,omitempty"`

	// Various consensus engines
	Ethash *EthashConfig `json:"ethash,omitempty"`
	Clique *CliqueConfig `json:"clique,omitempty"`
	Aura   *AuRaConfig   `json:"aura,omitempty"`

	Bor     BorConfig       `json:"-"`
	BorJSON json.RawMessage `json:"bor,omitempty"`
<<<<<<< HEAD

	// Account Abstraction
	AllowAA bool

	ArbitrumChainParams ArbitrumChainParams `json:"arbitrum,omitempty"`

	DAOForkSupport bool `json:"daoForkSupport,omitempty"` // Whether the nodes supports or opposes the DAO hard-fork

	// arbitrum state clearing? (https://github.com/ethereum/EIPs/issues/158)
	EIP158Block *big.Int `json:"eip158Block,omitempty"` // EIP158 HF block - nitro related stuff
}

var (
	TestChainConfig = &Config{
		ChainID:               big.NewInt(1337),
		Consensus:             EtHashConsensus,
		HomesteadBlock:        big.NewInt(0),
		TangerineWhistleBlock: big.NewInt(0),
		SpuriousDragonBlock:   big.NewInt(0),
		ByzantiumBlock:        big.NewInt(0),
		ConstantinopleBlock:   big.NewInt(0),
		PetersburgBlock:       big.NewInt(0),
		IstanbulBlock:         big.NewInt(0),
		MuirGlacierBlock:      big.NewInt(0),
		BerlinBlock:           big.NewInt(0),
		Ethash:                new(EthashConfig),
	}

	TestChainAuraConfig = &Config{
		ChainID:               big.NewInt(1),
		Consensus:             AuRaConsensus,
		HomesteadBlock:        big.NewInt(0),
		TangerineWhistleBlock: big.NewInt(0),
		SpuriousDragonBlock:   big.NewInt(0),
		ByzantiumBlock:        big.NewInt(0),
		ConstantinopleBlock:   big.NewInt(0),
		PetersburgBlock:       big.NewInt(0),
		IstanbulBlock:         big.NewInt(0),
		MuirGlacierBlock:      big.NewInt(0),
		BerlinBlock:           big.NewInt(0),
		LondonBlock:           big.NewInt(0),
		Aura:                  &AuRaConfig{},
	}

	// AllProtocolChanges contains every protocol change (EIPs) introduced
	// and accepted by the Ethereum core developers into the main net protocol.
	AllProtocolChanges = &Config{
		ChainID:                       big.NewInt(1337),
		Consensus:                     EtHashConsensus,
		HomesteadBlock:                big.NewInt(0),
		TangerineWhistleBlock:         big.NewInt(0),
		SpuriousDragonBlock:           big.NewInt(0),
		ByzantiumBlock:                big.NewInt(0),
		ConstantinopleBlock:           big.NewInt(0),
		PetersburgBlock:               big.NewInt(0),
		IstanbulBlock:                 big.NewInt(0),
		MuirGlacierBlock:              big.NewInt(0),
		BerlinBlock:                   big.NewInt(0),
		LondonBlock:                   big.NewInt(0),
		ArrowGlacierBlock:             big.NewInt(0),
		GrayGlacierBlock:              big.NewInt(0),
		TerminalTotalDifficulty:       big.NewInt(0),
		TerminalTotalDifficultyPassed: true,
		ShanghaiTime:                  big.NewInt(0),
		CancunTime:                    big.NewInt(0),
		PragueTime:                    big.NewInt(0),
		Ethash:                        new(EthashConfig),
	}
)

type BlobConfig struct {
	Target                *uint64 `json:"target,omitempty"`
	Max                   *uint64 `json:"max,omitempty"`
	BaseFeeUpdateFraction *uint64 `json:"baseFeeUpdateFraction,omitempty"`
}

// See EIP-7840: Add blob schedule to EL config files
type BlobSchedule struct {
	Cancun *BlobConfig `json:"cancun,omitempty"`
	Prague *BlobConfig `json:"prague,omitempty"`
}
=======
>>>>>>> cf916078

	// Account Abstraction
	AllowAA bool
}

var (
	TestChainConfig = &Config{
		ChainID:               big.NewInt(1337),
		Consensus:             EtHashConsensus,
		HomesteadBlock:        big.NewInt(0),
		TangerineWhistleBlock: big.NewInt(0),
		SpuriousDragonBlock:   big.NewInt(0),
		ByzantiumBlock:        big.NewInt(0),
		ConstantinopleBlock:   big.NewInt(0),
		PetersburgBlock:       big.NewInt(0),
		IstanbulBlock:         big.NewInt(0),
		MuirGlacierBlock:      big.NewInt(0),
		BerlinBlock:           big.NewInt(0),
		Ethash:                new(EthashConfig),
	}

	TestChainAuraConfig = &Config{
		ChainID:               big.NewInt(1),
		Consensus:             AuRaConsensus,
		HomesteadBlock:        big.NewInt(0),
		TangerineWhistleBlock: big.NewInt(0),
		SpuriousDragonBlock:   big.NewInt(0),
		ByzantiumBlock:        big.NewInt(0),
		ConstantinopleBlock:   big.NewInt(0),
		PetersburgBlock:       big.NewInt(0),
		IstanbulBlock:         big.NewInt(0),
		MuirGlacierBlock:      big.NewInt(0),
		BerlinBlock:           big.NewInt(0),
		LondonBlock:           big.NewInt(0),
		Aura:                  &AuRaConfig{},
	}

	// AllProtocolChanges contains every protocol change (EIPs) introduced
	// and accepted by the Ethereum core developers into the main net protocol.
	AllProtocolChanges = &Config{
		ChainID:                       big.NewInt(1337),
		Consensus:                     EtHashConsensus,
		HomesteadBlock:                big.NewInt(0),
		TangerineWhistleBlock:         big.NewInt(0),
		SpuriousDragonBlock:           big.NewInt(0),
		ByzantiumBlock:                big.NewInt(0),
		ConstantinopleBlock:           big.NewInt(0),
		PetersburgBlock:               big.NewInt(0),
		IstanbulBlock:                 big.NewInt(0),
		MuirGlacierBlock:              big.NewInt(0),
		BerlinBlock:                   big.NewInt(0),
		LondonBlock:                   big.NewInt(0),
		ArrowGlacierBlock:             big.NewInt(0),
		GrayGlacierBlock:              big.NewInt(0),
		TerminalTotalDifficulty:       big.NewInt(0),
		TerminalTotalDifficultyPassed: true,
		ShanghaiTime:                  big.NewInt(0),
		CancunTime:                    big.NewInt(0),
		PragueTime:                    big.NewInt(0),
		Ethash:                        new(EthashConfig),
	}
)

type BorConfig interface {
	fmt.Stringer
	IsAgra(num uint64) bool
	GetAgraBlock() *big.Int
	IsNapoli(num uint64) bool
	GetNapoliBlock() *big.Int
	IsAhmedabad(number uint64) bool
	GetAhmedabadBlock() *big.Int
	IsBhilai(num uint64) bool
	GetBhilaiBlock() *big.Int
	StateReceiverContractAddress() common.Address
	CalculateSprintNumber(number uint64) uint64
	CalculateSprintLength(number uint64) uint64
}

func timestampToTime(unixTime *big.Int) *time.Time {
	if unixTime == nil {
		return nil
	}
	t := time.Unix(unixTime.Int64(), 0).UTC()
	return &t
}

func (c *Config) String() string {
	engine := c.getEngine()

	if c.Bor != nil {
		return fmt.Sprintf("{ChainID: %v, Agra: %v, Napoli: %v, Ahmedabad: %v, Bhilai: %v, Engine: %v}",
			c.ChainID,
			c.Bor.GetAgraBlock(),
			c.Bor.GetNapoliBlock(),
			c.Bor.GetAhmedabadBlock(),
			c.Bor.GetBhilaiBlock(),
			engine,
		)
	}

	return fmt.Sprintf("{ChainID: %v, Terminal Total Difficulty: %v, Shapella: %v, Dencun: %v, Pectra: %v, Fusaka: %v, BPO1: %v, BPO2: %v, BPO3: %v, BPO4: %v, BPO5: %v, Engine: %v}",
		c.ChainID,
		c.TerminalTotalDifficulty,
		timestampToTime(c.ShanghaiTime),
		timestampToTime(c.CancunTime),
		timestampToTime(c.PragueTime),
		timestampToTime(c.OsakaTime),
		timestampToTime(c.Bpo1Time),
		timestampToTime(c.Bpo2Time),
		timestampToTime(c.Bpo3Time),
		timestampToTime(c.Bpo4Time),
		timestampToTime(c.Bpo5Time),
		engine,
	)
}

func (c *Config) getEngine() string {
	switch {
	case c.Ethash != nil:
		return c.Ethash.String()
	case c.Clique != nil:
		return c.Clique.String()
	case c.Bor != nil:
		return c.Bor.String()
	case c.Aura != nil:
		return c.Aura.String()
	default:
		return "unknown"
	}
}

// IsHomestead returns whether num is either equal to the homestead block or greater.
func (c *Config) IsHomestead(num uint64) bool {
	return isForked(c.HomesteadBlock, num)
}

// IsDAOFork returns whether num is either equal to the DAO fork block or greater.
func (c *Config) IsDAOFork(num uint64) bool {
	return isForked(c.DAOForkBlock, num)
}

// IsTangerineWhistle returns whether num is either equal to the Tangerine Whistle (EIP150) fork block or greater.
func (c *Config) IsTangerineWhistle(num uint64) bool {
	return isForked(c.TangerineWhistleBlock, num)
}

// IsSpuriousDragon returns whether num is either equal to the Spurious Dragon fork block or greater.
func (c *Config) IsSpuriousDragon(num uint64) bool {
	return isForked(c.SpuriousDragonBlock, num)
}

// IsByzantium returns whether num is either equal to the Byzantium fork block or greater.
func (c *Config) IsByzantium(num uint64) bool {
	return isForked(c.ByzantiumBlock, num)
}

// IsConstantinople returns whether num is either equal to the Constantinople fork block or greater.
func (c *Config) IsConstantinople(num uint64) bool {
	return isForked(c.ConstantinopleBlock, num)
}

// IsMuirGlacier returns whether num is either equal to the Muir Glacier (EIP-2384) fork block or greater.
func (c *Config) IsMuirGlacier(num uint64) bool {
	return isForked(c.MuirGlacierBlock, num)
}

// IsPetersburg returns whether num is either
// - equal to or greater than the PetersburgBlock fork block,
// - OR is nil, and Constantinople is active
func (c *Config) IsPetersburg(num uint64) bool {
	return isForked(c.PetersburgBlock, num) || c.PetersburgBlock == nil && isForked(c.ConstantinopleBlock, num)
}

// IsIstanbul returns whether num is either equal to the Istanbul fork block or greater.
func (c *Config) IsIstanbul(num uint64) bool {
	return isForked(c.IstanbulBlock, num)
}

// IsBerlin returns whether num is either equal to the Berlin fork block or greater.
func (c *Config) IsBerlin(num uint64) bool {
	return isForked(c.BerlinBlock, num)
}

// IsLondon returns whether num is either equal to the London fork block or greater.
func (c *Config) IsLondon(num uint64) bool {
	if c.IsArbitrum() {
		return isBlockForked(new(big.Int).SetUint64(c.ArbitrumChainParams.GenesisBlockNum), big.NewInt(int64(num)))
	}
	return isForked(c.LondonBlock, num)
}

// IsArrowGlacier returns whether num is either equal to the Arrow Glacier (EIP-4345) fork block or greater.
func (c *Config) IsArrowGlacier(num uint64) bool {
	return isForked(c.ArrowGlacierBlock, num)
}

// IsGrayGlacier returns whether num is either equal to the Gray Glacier (EIP-5133) fork block or greater.
func (c *Config) IsGrayGlacier(num uint64) bool {
	return isForked(c.GrayGlacierBlock, num)
}

// IsShanghai returns whether time is either equal to the Shanghai fork time or greater.
func (c *Config) IsShanghai(time uint64, currentArbosVersion uint64) bool {
	if c.IsArbitrum() {
		return currentArbosVersion >= ArbosVersion_11
	}
	return isForked(c.ShanghaiTime, time)
}

// IsAgra returns whether num is either equal to the Agra fork block or greater.
// The Agra hard fork is based on the Shanghai hard fork, but it doesn't include withdrawals.
// Also Agra is activated based on the block number rather than the timestamp.
// Refer to https://forum.polygon.technology/t/pip-28-agra-hardfork
func (c *Config) IsAgra(num uint64) bool {
	return (c != nil) && (c.Bor != nil) && c.Bor.IsAgra(num)
}

// Refer to https://forum.polygon.technology/t/pip-33-napoli-upgrade
func (c *Config) IsNapoli(num uint64) bool {
	return (c != nil) && (c.Bor != nil) && c.Bor.IsNapoli(num)
}

// Refer to https://forum.polygon.technology/t/pip-63-bhilai-hardfork
func (c *Config) IsBhilai(num uint64) bool {
	return (c != nil) && (c.Bor != nil) && c.Bor.IsBhilai(num)
}

// IsCancun returns whether time is either equal to the Cancun fork time or greater.
func (c *Config) IsCancun(time, currentArbosVersion uint64) bool {
	if c.IsArbitrum() {
		return currentArbosVersion >= ArbosVersion_20
	}
	return isForked(c.CancunTime, time)
}

// IsPrague returns whether time is either equal to the Prague fork time or greater.
func (c *Config) IsPrague(time uint64, currentArbosVersion uint64) bool {
	if c.IsArbitrum() {
		return currentArbosVersion >= ArbosVersion_40
	}
	return isForked(c.PragueTime, time)
}

// IsOsaka returns whether time is either equal to the Osaka fork time or greater.
func (c *Config) IsOsaka(time uint64) bool {
	return isForked(c.OsakaTime, time)
}

func (c *Config) GetBurntContract(num uint64) *common.Address {
	if len(c.BurntContract) == 0 {
		return nil
	}
	addr := ConfigValueLookup(common.ParseMapKeysIntoUint64(c.BurntContract), num)
	return &addr
}

func (c *Config) GetMinBlobGasPrice() uint64 {
	if c != nil && c.MinBlobGasPrice != nil {
		return *c.MinBlobGasPrice
	}
	return 1 // MIN_BLOB_GASPRICE (EIP-4844)
}

<<<<<<< HEAD
func (c *Config) getBlobConfig(time uint64, currentArbosVer uint64) *params.BlobConfig {
=======
func (c *Config) getBlobConfig(time uint64) *params.BlobConfig {
>>>>>>> cf916078
	c.parseBlobScheduleOnce.Do(func() {
		// Populate with default values
		c.parsedBlobSchedule = map[uint64]*params.BlobConfig{
			0: {},
		}
		if c.CancunTime != nil {
			c.parsedBlobSchedule[c.CancunTime.Uint64()] = &params.DefaultCancunBlobConfig
		}
		if c.PragueTime != nil {
<<<<<<< HEAD
			if c.IsPrague(time, currentArbosVer) {
				c.parsedBlobSchedule[c.PragueTime.Uint64()] = &params.DefaultPragueBlobConfig
			}
=======
			c.parsedBlobSchedule[c.PragueTime.Uint64()] = &params.DefaultPragueBlobConfig
>>>>>>> cf916078
		}
		if c.OsakaTime != nil {
			c.parsedBlobSchedule[c.OsakaTime.Uint64()] = &params.DefaultOsakaBlobConfig
		}

		// Override with supplied values
		val, ok := c.BlobSchedule["cancun"]
		if ok && c.CancunTime != nil {
			c.parsedBlobSchedule[c.CancunTime.Uint64()] = val
		}
		val, ok = c.BlobSchedule["prague"]
		if ok && c.PragueTime != nil {
			c.parsedBlobSchedule[c.PragueTime.Uint64()] = val
		}
		val, ok = c.BlobSchedule["osaka"]
		if ok && c.OsakaTime != nil {
			c.parsedBlobSchedule[c.OsakaTime.Uint64()] = val
		}
		val, ok = c.BlobSchedule["bpo1"]
		if ok && c.Bpo1Time != nil {
			c.parsedBlobSchedule[c.Bpo1Time.Uint64()] = val
		}
		val, ok = c.BlobSchedule["bpo2"]
		if ok && c.Bpo2Time != nil {
			c.parsedBlobSchedule[c.Bpo2Time.Uint64()] = val
		}
		val, ok = c.BlobSchedule["bpo3"]
		if ok && c.Bpo3Time != nil {
			c.parsedBlobSchedule[c.Bpo3Time.Uint64()] = val
		}
		val, ok = c.BlobSchedule["bpo4"]
		if ok && c.Bpo4Time != nil {
			c.parsedBlobSchedule[c.Bpo4Time.Uint64()] = val
		}
		val, ok = c.BlobSchedule["bpo5"]
		if ok && c.Bpo5Time != nil {
			c.parsedBlobSchedule[c.Bpo5Time.Uint64()] = val
		}
	})

	return ConfigValueLookup(c.parsedBlobSchedule, time)
}

<<<<<<< HEAD
func (c *Config) GetMaxBlobsPerBlock(time uint64, currentArbosVer uint64) uint64 {
	return c.getBlobConfig(time, currentArbosVer).Max
}

func (c *Config) GetMaxBlobGasPerBlock(time uint64, currentArbosVer uint64) uint64 {
	return c.GetMaxBlobsPerBlock(time, currentArbosVer) * params.GasPerBlob
}

func (c *Config) GetTargetBlobsPerBlock(time uint64, currentArbosVer uint64) uint64 {
	return c.getBlobConfig(time, currentArbosVer).Target
}

func (c *Config) GetBlobGasPriceUpdateFraction(time uint64, currentArbosVer uint64) uint64 {
	return c.getBlobConfig(time, currentArbosVer).BaseFeeUpdateFraction
=======
func (c *Config) GetMaxBlobsPerBlock(time uint64) uint64 {
	return c.getBlobConfig(time).Max
}

func (c *Config) GetMaxBlobGasPerBlock(time uint64) uint64 {
	return c.GetMaxBlobsPerBlock(time) * params.GasPerBlob
}

func (c *Config) GetTargetBlobsPerBlock(time uint64) uint64 {
	return c.getBlobConfig(time).Target
}

func (c *Config) GetBlobGasPriceUpdateFraction(time uint64) uint64 {
	return c.getBlobConfig(time).BaseFeeUpdateFraction
>>>>>>> cf916078
}

func (c *Config) SecondsPerSlot() uint64 {
	if c.Bor != nil {
		return 2 // Polygon
	}
	if c.Aura != nil {
		return 5 // Gnosis
	}
	return 12 // Ethereum
}

// CheckCompatible checks whether scheduled fork transitions have been imported
// with a mismatching chain configuration.
func (c *Config) CheckCompatible(newcfg *Config, height uint64) *ConfigCompatError {
	bhead := height

	// Iterate checkCompatible to find the lowest conflict.
	var lasterr *ConfigCompatError
	for {
		err := c.checkCompatible(newcfg, bhead)
		if err == nil || (lasterr != nil && err.RewindTo == lasterr.RewindTo) {
			break
		}
		lasterr = err
		bhead = err.RewindTo
	}
	return lasterr
}

type forkBlockNumber struct {
	name        string
	blockNumber *big.Int
	optional    bool // if true, the fork may be nil and next fork is still allowed
}

func (c *Config) forkBlockNumbers() []forkBlockNumber {
	return []forkBlockNumber{
		{name: "homesteadBlock", blockNumber: c.HomesteadBlock},
		{name: "daoForkBlock", blockNumber: c.DAOForkBlock, optional: true},
		{name: "eip150Block", blockNumber: c.TangerineWhistleBlock},
		{name: "eip155Block", blockNumber: c.SpuriousDragonBlock},
		{name: "byzantiumBlock", blockNumber: c.ByzantiumBlock},
		{name: "constantinopleBlock", blockNumber: c.ConstantinopleBlock},
		{name: "petersburgBlock", blockNumber: c.PetersburgBlock},
		{name: "istanbulBlock", blockNumber: c.IstanbulBlock},
		{name: "muirGlacierBlock", blockNumber: c.MuirGlacierBlock, optional: true},
		{name: "berlinBlock", blockNumber: c.BerlinBlock},
		{name: "londonBlock", blockNumber: c.LondonBlock},
		{name: "arrowGlacierBlock", blockNumber: c.ArrowGlacierBlock, optional: true},
		{name: "grayGlacierBlock", blockNumber: c.GrayGlacierBlock, optional: true},
		{name: "mergeNetsplitBlock", blockNumber: c.MergeNetsplitBlock, optional: true},
	}
}

// CheckConfigForkOrder checks that we don't "skip" any forks
func (c *Config) CheckConfigForkOrder() error {
	if c != nil && c.ChainID != nil && c.ChainID.Uint64() == 77 {
		return nil
	}

	var lastFork forkBlockNumber

	for _, fork := range c.forkBlockNumbers() {
		if lastFork.name != "" {
			// Next one must be higher number
			if lastFork.blockNumber == nil && fork.blockNumber != nil {
				return fmt.Errorf("unsupported fork ordering: %v not enabled, but %v enabled at %v",
					lastFork.name, fork.name, fork.blockNumber)
			}
			if lastFork.blockNumber != nil && fork.blockNumber != nil {
				if lastFork.blockNumber.Cmp(fork.blockNumber) > 0 {
					return fmt.Errorf("unsupported fork ordering: %v enabled at %v, but %v enabled at %v",
						lastFork.name, lastFork.blockNumber, fork.name, fork.blockNumber)
				}
			}
			// If it was optional and not set, then ignore it
		}
		if !fork.optional || fork.blockNumber != nil {
			lastFork = fork
		}
	}
	return nil
}

func (c *Config) checkCompatible(newcfg *Config, head uint64) *ConfigCompatError {
	// returns true if a fork scheduled at s1 cannot be rescheduled to block s2 because head is already past the fork.
	incompatible := func(s1, s2 *big.Int, head uint64) bool {
		return (isForked(s1, head) || isForked(s2, head)) && !numEqual(s1, s2)
	}

	// Ethereum mainnet forks
	if incompatible(c.HomesteadBlock, newcfg.HomesteadBlock, head) {
		return newCompatError("Homestead fork block", c.HomesteadBlock, newcfg.HomesteadBlock)
	}
	if incompatible(c.DAOForkBlock, newcfg.DAOForkBlock, head) {
		return newCompatError("DAO fork block", c.DAOForkBlock, newcfg.DAOForkBlock)
	}
	if incompatible(c.TangerineWhistleBlock, newcfg.TangerineWhistleBlock, head) {
		return newCompatError("Tangerine Whistle fork block", c.TangerineWhistleBlock, newcfg.TangerineWhistleBlock)
	}
	if incompatible(c.SpuriousDragonBlock, newcfg.SpuriousDragonBlock, head) {
		return newCompatError("Spurious Dragon fork block", c.SpuriousDragonBlock, newcfg.SpuriousDragonBlock)
	}
	if c.IsSpuriousDragon(head) && !numEqual(c.ChainID, newcfg.ChainID) {
		return newCompatError("EIP155 chain ID", c.SpuriousDragonBlock, newcfg.SpuriousDragonBlock)
	}
	if incompatible(c.ByzantiumBlock, newcfg.ByzantiumBlock, head) {
		return newCompatError("Byzantium fork block", c.ByzantiumBlock, newcfg.ByzantiumBlock)
	}
	if incompatible(c.ConstantinopleBlock, newcfg.ConstantinopleBlock, head) {
		return newCompatError("Constantinople fork block", c.ConstantinopleBlock, newcfg.ConstantinopleBlock)
	}
	if incompatible(c.PetersburgBlock, newcfg.PetersburgBlock, head) {
		// the only case where we allow Petersburg to be set in the past is if it is equal to Constantinople
		// mainly to satisfy fork ordering requirements which state that Petersburg fork be set if Constantinople fork is set
		if incompatible(c.ConstantinopleBlock, newcfg.PetersburgBlock, head) {
			return newCompatError("Petersburg fork block", c.PetersburgBlock, newcfg.PetersburgBlock)
		}
	}
	if incompatible(c.IstanbulBlock, newcfg.IstanbulBlock, head) {
		return newCompatError("Istanbul fork block", c.IstanbulBlock, newcfg.IstanbulBlock)
	}
	if incompatible(c.MuirGlacierBlock, newcfg.MuirGlacierBlock, head) {
		return newCompatError("Muir Glacier fork block", c.MuirGlacierBlock, newcfg.MuirGlacierBlock)
	}
	if incompatible(c.BerlinBlock, newcfg.BerlinBlock, head) {
		return newCompatError("Berlin fork block", c.BerlinBlock, newcfg.BerlinBlock)
	}
	if incompatible(c.LondonBlock, newcfg.LondonBlock, head) {
		return newCompatError("London fork block", c.LondonBlock, newcfg.LondonBlock)
	}
	if incompatible(c.ArrowGlacierBlock, newcfg.ArrowGlacierBlock, head) {
		return newCompatError("Arrow Glacier fork block", c.ArrowGlacierBlock, newcfg.ArrowGlacierBlock)
	}
	if incompatible(c.GrayGlacierBlock, newcfg.GrayGlacierBlock, head) {
		return newCompatError("Gray Glacier fork block", c.GrayGlacierBlock, newcfg.GrayGlacierBlock)
	}
	if incompatible(c.MergeNetsplitBlock, newcfg.MergeNetsplitBlock, head) {
		return newCompatError("Merge netsplit block", c.MergeNetsplitBlock, newcfg.MergeNetsplitBlock)
	}

	return nil
}

func numEqual(x, y *big.Int) bool {
	if x == nil {
		return y == nil
	}
	if y == nil {
		return x == nil
	}
	return x.Cmp(y) == 0
}

// ConfigCompatError is raised if the locally-stored blockchain is initialised with a
// ChainConfig that would alter the past.
type ConfigCompatError struct {
	What string
	// block numbers of the stored and new configurations
	StoredConfig, NewConfig *big.Int
	// the block number to which the local chain must be rewound to correct the error
	RewindTo uint64
}

func newCompatError(what string, storedblock, newblock *big.Int) *ConfigCompatError {
	var rew *big.Int
	switch {
	case storedblock == nil:
		rew = newblock
	case newblock == nil || storedblock.Cmp(newblock) < 0:
		rew = storedblock
	default:
		rew = newblock
	}
	err := &ConfigCompatError{what, storedblock, newblock, 0}
	if rew != nil && rew.Sign() > 0 {
		err.RewindTo = rew.Uint64() - 1
	}
	return err
}

func (err *ConfigCompatError) Error() string {
	return fmt.Sprintf("mismatching %s in database (have %d, want %d, rewindto %d)", err.What, err.StoredConfig, err.NewConfig, err.RewindTo)
}

// EthashConfig is the consensus engine configs for proof-of-work based sealing.
type EthashConfig struct{}

// String implements the stringer interface, returning the consensus engine details.
func (c *EthashConfig) String() string {
	return "ethash"
}

// CliqueConfig is the consensus engine configs for proof-of-authority based sealing.
type CliqueConfig struct {
	Period uint64 `json:"period"` // Number of seconds between blocks to enforce
	Epoch  uint64 `json:"epoch"`  // Epoch length to reset votes and checkpoint
}

// String implements the stringer interface, returning the consensus engine details.
func (c *CliqueConfig) String() string {
	return "clique"
}

// Looks up a config value as of a given block number (or time).
// The assumption here is that config is a càdlàg map of starting_from_block -> value.
// For example, config of {5: "A", 10: "B", 20: "C"}
// means that the config value is "A" for blocks 5–9,
// "B" for blocks 10–19, and "C" for block 20 and above.
// For blocks 0–4 an empty string will be returned.
func ConfigValueLookup[T any](field map[uint64]T, number uint64) T {
	keys := common.SortedKeys(field)
	if number < keys[0] {
		return generics.Zero[T]()
	}
	for i := 0; i < len(keys)-1; i++ {
		if number >= keys[i] && number < keys[i+1] {
			return field[keys[i]]
		}
	}
	return field[keys[len(keys)-1]]
}

// Rules is syntactic sugar over Config. It can be used for functions
// that do not have or require information about the block.
//
// Rules is a one time interface meaning that it shouldn't be used in between transition
// phases.
type Rules struct {
	ChainID                                           *big.Int
	IsHomestead, IsTangerineWhistle, IsSpuriousDragon bool
	IsByzantium, IsConstantinople, IsPetersburg       bool
	IsIstanbul, IsBerlin, IsLondon, IsShanghai        bool
	IsCancun, IsNapoli, IsBhilai                      bool
	IsPrague, IsOsaka                                 bool
	IsAura                                            bool
	IsArbitrum, IsStylus                              bool
	ArbOSVersion                                      uint64
}

// Rules ensures c's ChainID is not nil and returns a new Rules instance
func (c *Config) Rules(num uint64, time, currentArbosVersion uint64) *Rules {
	chainID := c.ChainID
	if chainID == nil {
		chainID = new(big.Int)
	}

	return &Rules{
		ChainID:            new(big.Int).Set(chainID),
		IsHomestead:        c.IsHomestead(num),
		IsTangerineWhistle: c.IsTangerineWhistle(num),
		IsSpuriousDragon:   c.IsSpuriousDragon(num),
		IsByzantium:        c.IsByzantium(num),
		IsConstantinople:   c.IsConstantinople(num),
		IsPetersburg:       c.IsPetersburg(num),
		IsIstanbul:         c.IsIstanbul(num),
		IsBerlin:           c.IsBerlin(num),
		IsLondon:           c.IsLondon(num),
		IsShanghai:         c.IsShanghai(time, currentArbosVersion) || c.IsAgra(num),
		IsCancun:           c.IsCancun(time, currentArbosVersion),
		IsNapoli:           c.IsNapoli(num),
		IsBhilai:           c.IsBhilai(num),
<<<<<<< HEAD
		IsPrague:           c.IsPrague(time, currentArbosVersion) || c.IsBhilai(num),
=======
		IsPrague:           c.IsPrague(time) || c.IsBhilai(num),
>>>>>>> cf916078
		IsOsaka:            c.IsOsaka(time),
		IsAura:             c.Aura != nil,
		ArbOSVersion:       currentArbosVersion,
		IsArbitrum:         c.IsArbitrum(),
		IsStylus:           c.IsArbitrum() && currentArbosVersion >= ArbosVersion_Stylus,
	}
}

// isForked returns whether a fork scheduled at block s is active at the given head block.
func isForked(s *big.Int, head uint64) bool {
	if s == nil {
		return false
	}
	return s.Uint64() <= head
}

func (c *Config) IsArbitrum() bool {
	return c.ArbitrumChainParams.EnableArbOS
}

func (c *Config) IsArbitrumNitro(num *big.Int) bool {
	return c.IsArbitrum() && isBlockForked(new(big.Int).SetUint64(c.ArbitrumChainParams.GenesisBlockNum), num)
}

// isBlockForked returns whether a fork scheduled at block s is active at the
// given head block. Whilst this method is the same as isTimestampForked, they
// are explicitly separate for clearer reading.
func isBlockForked(s, head *big.Int) bool {
	if s == nil || head == nil {
		return false
	}
	return s.Cmp(head) <= 0
}

func (c *Config) MaxCodeSize() uint64 {
	if c.ArbitrumChainParams.MaxCodeSize == 0 {
		return 24576
	}
	return c.ArbitrumChainParams.MaxCodeSize
}

func (c *Config) MaxInitCodeSize() uint64 {
	if c.ArbitrumChainParams.MaxInitCodeSize == 0 {
		return c.MaxCodeSize() * 2
	}
	return c.ArbitrumChainParams.MaxInitCodeSize
}

func (c *Config) DebugMode() bool {
	return c.ArbitrumChainParams.AllowDebugPrecompiles
}

func newBlockCompatError(what string, storedblock, newblock *big.Int) *ConfigCompatError {
	var rew *big.Int
	switch {
	case storedblock == nil:
		rew = newblock
	case newblock == nil || storedblock.Cmp(newblock) < 0:
		rew = storedblock
	default:
		rew = newblock
	}
	err := &ConfigCompatError{
		What:         what,
		StoredConfig: storedblock,
		NewConfig:    newblock,
		RewindTo:     0,
	}
	if rew != nil && rew.Sign() > 0 {
		err.RewindTo = rew.Uint64() - 1
	}
	return err
}

func (c *Config) checkArbitrumCompatible(newcfg *Config, head *big.Int) *ConfigCompatError {
	if c.IsArbitrum() != newcfg.IsArbitrum() {
		// This difference applies to the entire chain, so report that the genesis block is where the difference appears.
		return newBlockCompatError("isArbitrum", common.Big0, common.Big0)
	}
	if !c.IsArbitrum() {
		return nil
	}
	cArb := &c.ArbitrumChainParams
	newArb := &newcfg.ArbitrumChainParams
	if cArb.GenesisBlockNum != newArb.GenesisBlockNum {
		return newBlockCompatError("genesisblocknum", new(big.Int).SetUint64(cArb.GenesisBlockNum), new(big.Int).SetUint64(newArb.GenesisBlockNum))
	}
	return nil
}

func ArbitrumOneParams() ArbitrumChainParams {
	return ArbitrumChainParams{
		EnableArbOS:               true,
		AllowDebugPrecompiles:     false,
		DataAvailabilityCommittee: false,
		InitialArbOSVersion:       ArbosVersion_6,
		InitialChainOwner:         common.HexToAddress("0xd345e41ae2cb00311956aa7109fc801ae8c81a52"),
	}
}

func ArbitrumNovaParams() ArbitrumChainParams {
	return ArbitrumChainParams{
		EnableArbOS:               true,
		AllowDebugPrecompiles:     false,
		DataAvailabilityCommittee: true,
		InitialArbOSVersion:       ArbosVersion_1,
		InitialChainOwner:         common.HexToAddress("0x9C040726F2A657226Ed95712245DeE84b650A1b5"),
	}
}

func ArbitrumRollupGoerliTestnetParams() ArbitrumChainParams {
	return ArbitrumChainParams{
		EnableArbOS:               true,
		AllowDebugPrecompiles:     false,
		DataAvailabilityCommittee: false,
		InitialArbOSVersion:       ArbosVersion_2,
		InitialChainOwner:         common.HexToAddress("0x186B56023d42B2B4E7616589a5C62EEf5FCa21DD"),
	}
}

func ArbitrumDevTestParams() ArbitrumChainParams {
	return ArbitrumChainParams{
		EnableArbOS:               true,
		AllowDebugPrecompiles:     true,
		DataAvailabilityCommittee: false,
		InitialArbOSVersion:       ArbosVersion_32,
		InitialChainOwner:         common.Address{},
	}
}

func ArbitrumDevTestDASParams() ArbitrumChainParams {
	return ArbitrumChainParams{
		EnableArbOS:               true,
		AllowDebugPrecompiles:     true,
		DataAvailabilityCommittee: true,
		InitialArbOSVersion:       ArbosVersion_32,
		InitialChainOwner:         common.Address{},
	}
}

func ArbitrumAnytrustGoerliTestnetParams() ArbitrumChainParams {
	return ArbitrumChainParams{
		EnableArbOS:               true,
		AllowDebugPrecompiles:     false,
		DataAvailabilityCommittee: true,
		InitialArbOSVersion:       ArbosVersion_2,
		InitialChainOwner:         common.HexToAddress("0x186B56023d42B2B4E7616589a5C62EEf5FCa21DD"),
	}
}

func DisableArbitrumParams() ArbitrumChainParams {
	return ArbitrumChainParams{
		EnableArbOS:               false,
		AllowDebugPrecompiles:     false,
		DataAvailabilityCommittee: false,
		InitialArbOSVersion:       ArbosVersion_0,
		InitialChainOwner:         common.Address{},
	}
}

func ArbitrumOneChainConfig() *Config {
	return &Config{
		ChainID:             big.NewInt(42161),
		HomesteadBlock:      big.NewInt(0),
		DAOForkBlock:        nil,
		DAOForkSupport:      true,
		ByzantiumBlock:      big.NewInt(0),
		ConstantinopleBlock: big.NewInt(0),
		PetersburgBlock:     big.NewInt(0),
		IstanbulBlock:       big.NewInt(0),
		MuirGlacierBlock:    big.NewInt(0),
		BerlinBlock:         big.NewInt(0),
		LondonBlock:         big.NewInt(0),
		ArbitrumChainParams: ArbitrumOneParams(),
		Clique: &CliqueConfig{
			Period: 0,
			Epoch:  0,
		},
	}
}

func ArbitrumNovaChainConfig() *Config {
	return &Config{
		ChainID:             big.NewInt(42170),
		HomesteadBlock:      big.NewInt(0),
		DAOForkBlock:        nil,
		DAOForkSupport:      true,
		ByzantiumBlock:      big.NewInt(0),
		ConstantinopleBlock: big.NewInt(0),
		PetersburgBlock:     big.NewInt(0),
		IstanbulBlock:       big.NewInt(0),
		MuirGlacierBlock:    big.NewInt(0),
		BerlinBlock:         big.NewInt(0),
		LondonBlock:         big.NewInt(0),
		ArbitrumChainParams: ArbitrumNovaParams(),
		Clique: &CliqueConfig{
			Period: 0,
			Epoch:  0,
		},
	}
}

func ArbitrumRollupGoerliTestnetChainConfig() *Config {
	return &Config{
		ChainID:             big.NewInt(421613),
		HomesteadBlock:      big.NewInt(0),
		DAOForkBlock:        nil,
		DAOForkSupport:      true,
		ByzantiumBlock:      big.NewInt(0),
		ConstantinopleBlock: big.NewInt(0),
		PetersburgBlock:     big.NewInt(0),
		IstanbulBlock:       big.NewInt(0),
		MuirGlacierBlock:    big.NewInt(0),
		BerlinBlock:         big.NewInt(0),
		LondonBlock:         big.NewInt(0),
		ArbitrumChainParams: ArbitrumRollupGoerliTestnetParams(),
		Clique: &CliqueConfig{
			Period: 0,
			Epoch:  0,
		},
	}
}

func ArbitrumDevTestChainConfig() *Config {
	return &Config{
		ChainID:             big.NewInt(412346),
		HomesteadBlock:      big.NewInt(0),
		DAOForkBlock:        nil,
		DAOForkSupport:      true,
		ByzantiumBlock:      big.NewInt(0),
		ConstantinopleBlock: big.NewInt(0),
		PetersburgBlock:     big.NewInt(0),
		IstanbulBlock:       big.NewInt(0),
		MuirGlacierBlock:    big.NewInt(0),
		BerlinBlock:         big.NewInt(0),
		LondonBlock:         big.NewInt(0),
		ArbitrumChainParams: ArbitrumDevTestParams(),
		Clique: &CliqueConfig{
			Period: 0,
			Epoch:  0,
		},
	}
}

func ArbitrumDevTestDASChainConfig() *Config {
	return &Config{
		ChainID:             big.NewInt(412347),
		HomesteadBlock:      big.NewInt(0),
		DAOForkBlock:        nil,
		DAOForkSupport:      true,
		ByzantiumBlock:      big.NewInt(0),
		ConstantinopleBlock: big.NewInt(0),
		PetersburgBlock:     big.NewInt(0),
		IstanbulBlock:       big.NewInt(0),
		MuirGlacierBlock:    big.NewInt(0),
		BerlinBlock:         big.NewInt(0),
		LondonBlock:         big.NewInt(0),
		ArbitrumChainParams: ArbitrumDevTestDASParams(),
		Clique: &CliqueConfig{
			Period: 0,
			Epoch:  0,
		},
	}
}

func ArbitrumAnytrustGoerliTestnetChainConfig() *Config {
	return &Config{
		ChainID:             big.NewInt(421703),
		HomesteadBlock:      big.NewInt(0),
		DAOForkBlock:        nil,
		DAOForkSupport:      true,
		ByzantiumBlock:      big.NewInt(0),
		ConstantinopleBlock: big.NewInt(0),
		PetersburgBlock:     big.NewInt(0),
		IstanbulBlock:       big.NewInt(0),
		MuirGlacierBlock:    big.NewInt(0),
		BerlinBlock:         big.NewInt(0),
		LondonBlock:         big.NewInt(0),
		ArbitrumChainParams: ArbitrumAnytrustGoerliTestnetParams(),
		Clique: &CliqueConfig{
			Period: 0,
			Epoch:  0,
		},
	}
}

var ArbitrumSupportedChainConfigs = []*Config{
	ArbitrumOneChainConfig(),
	ArbitrumNovaChainConfig(),
	ArbitrumRollupGoerliTestnetChainConfig(),
	ArbitrumDevTestChainConfig(),
	ArbitrumDevTestDASChainConfig(),
	ArbitrumAnytrustGoerliTestnetChainConfig(),
}

// IsEIP158 returns whether num is either equal to the EIP158 fork block or greater.
func (c *Config) IsEIP158(num *big.Int) bool {
	return isBlockForked(c.EIP158Block, num)
}

// DefaultCacheConfigWithScheme returns a deep copied default cache config with
// a provided trie node scheme.
func DefaultCacheConfigWithScheme(scheme string) *CacheConfig {
	config := *defaultCacheConfig
	config.StateScheme = scheme
	return &config
}

// defaultCacheConfig are the default caching values if none are specified by the
// user (also used during testing).
var defaultCacheConfig = &CacheConfig{
	// Arbitrum Config Options  TODO remove
	TriesInMemory:                      128,
	TrieRetention:                      30 * time.Minute,
	MaxNumberOfBlocksToSkipStateSaving: 0,
	MaxAmountOfGasToSkipStateSaving:    0,

	TrieCleanLimit: 256,
	TrieDirtyLimit: 256,
	TrieTimeLimit:  5 * time.Minute,
	SnapshotLimit:  256,
	SnapshotWait:   true,
	// StateScheme:    rawdb.HashScheme,
}

// CacheConfig contains the configuration values for the trie database
// and state snapshot these are resident in a blockchain.
type CacheConfig struct {
	TrieCleanLimit      int           // Memory allowance (MB) to use for caching trie nodes in memory
	TrieCleanNoPrefetch bool          // Whether to disable heuristic state prefetching for followup blocks
	TrieDirtyLimit      int           // Memory limit (MB) at which to start flushing dirty trie nodes to disk
	TrieDirtyDisabled   bool          // Whether to disable trie write caching and GC altogether (archive node)
	TrieTimeLimit       time.Duration // Time limit after which to flush the current in-memory trie to disk
	SnapshotLimit       int           // Memory allowance (MB) to use for caching snapshot entries in memory
	Preimages           bool          // Whether to store preimage of trie key to the disk
	StateHistory        uint64        // Number of blocks from head whose state histories are reserved.
	StateScheme         string        // Scheme used to store ethereum states and merkle tree nodes on top

	SnapshotRestoreMaxGas uint64 // Rollback up to this much gas to restore snapshot (otherwise snapshot recalculated from nothing)

	// Arbitrum: configure GC window
	TriesInMemory uint64        // Height difference before which a trie may not be garbage-collected
	TrieRetention time.Duration // Time limit before which a trie may not be garbage-collected

	MaxNumberOfBlocksToSkipStateSaving uint32
	MaxAmountOfGasToSkipStateSaving    uint64

	SnapshotNoBuild bool // Whether the background generation is allowed
	SnapshotWait    bool // Wait for snapshot construction on startup. TODO(karalabe): This is a dirty hack for testing, nuke it
}

type ArbitrumChainParams struct {
	ParentChainID         int    `json:"parent-chain-id"`
	ParentChainIsArbitrum bool   `json:"parent-chain-is-arbitrum"`
	ChainName             string `json:"chain-name"`
	SequencerURL          string `json:"sequencer-url"`
	FeedURL               string `json:"feed-url"`

	EnableArbOS               bool           `json:"EnableArbOS"`
	AllowDebugPrecompiles     bool           `json:"AllowDebugPrecompiles"`
	DataAvailabilityCommittee bool           `json:"DataAvailabilityCommittee"`
	InitialArbOSVersion       uint64         `json:"InitialArbOSVersion"`
	InitialChainOwner         common.Address `json:"InitialChainOwner"`
	GenesisBlockNum           uint64         `json:"GenesisBlockNum"`

	MaxCodeSize     uint64 `json:"MaxCodeSize,omitempty"`     // Maximum bytecode to permit for a contract. 0 value implies params.DefaultMaxCodeSize
	MaxInitCodeSize uint64 `json:"MaxInitCodeSize,omitempty"` // Maximum initcode to permit in a creation transaction and create instructions. 0 value implies params.DefaultMaxInitCodeSize

	Rollup ArbRollupConfig `json:"rollup"`
}

type ArbRollupConfig struct {
	Bridge                 string `json:"bridge"`
	Inbox                  string `json:"inbox"`
	SequencerInbox         string `json:"sequencer-inbox"`
	Rollup                 string `json:"rollup"`
	ValidatorUtils         string `json:"validator-utils"`
	ValidatorWalletCreator string `json:"validator-wallet-creator"`
	StakeToken             string `json:"stake-token"`
	DeployedAt             int    `json:"deployed-at"`
}<|MERGE_RESOLUTION|>--- conflicted
+++ resolved
@@ -101,17 +101,11 @@
 
 	Bor     BorConfig       `json:"-"`
 	BorJSON json.RawMessage `json:"bor,omitempty"`
-<<<<<<< HEAD
 
 	// Account Abstraction
 	AllowAA bool
 
 	ArbitrumChainParams ArbitrumChainParams `json:"arbitrum,omitempty"`
-
-	DAOForkSupport bool `json:"daoForkSupport,omitempty"` // Whether the nodes supports or opposes the DAO hard-fork
-
-	// arbitrum state clearing? (https://github.com/ethereum/EIPs/issues/158)
-	EIP158Block *big.Int `json:"eip158Block,omitempty"` // EIP158 HF block - nitro related stuff
 }
 
 var (
@@ -172,82 +166,6 @@
 	}
 )
 
-type BlobConfig struct {
-	Target                *uint64 `json:"target,omitempty"`
-	Max                   *uint64 `json:"max,omitempty"`
-	BaseFeeUpdateFraction *uint64 `json:"baseFeeUpdateFraction,omitempty"`
-}
-
-// See EIP-7840: Add blob schedule to EL config files
-type BlobSchedule struct {
-	Cancun *BlobConfig `json:"cancun,omitempty"`
-	Prague *BlobConfig `json:"prague,omitempty"`
-}
-=======
->>>>>>> cf916078
-
-	// Account Abstraction
-	AllowAA bool
-}
-
-var (
-	TestChainConfig = &Config{
-		ChainID:               big.NewInt(1337),
-		Consensus:             EtHashConsensus,
-		HomesteadBlock:        big.NewInt(0),
-		TangerineWhistleBlock: big.NewInt(0),
-		SpuriousDragonBlock:   big.NewInt(0),
-		ByzantiumBlock:        big.NewInt(0),
-		ConstantinopleBlock:   big.NewInt(0),
-		PetersburgBlock:       big.NewInt(0),
-		IstanbulBlock:         big.NewInt(0),
-		MuirGlacierBlock:      big.NewInt(0),
-		BerlinBlock:           big.NewInt(0),
-		Ethash:                new(EthashConfig),
-	}
-
-	TestChainAuraConfig = &Config{
-		ChainID:               big.NewInt(1),
-		Consensus:             AuRaConsensus,
-		HomesteadBlock:        big.NewInt(0),
-		TangerineWhistleBlock: big.NewInt(0),
-		SpuriousDragonBlock:   big.NewInt(0),
-		ByzantiumBlock:        big.NewInt(0),
-		ConstantinopleBlock:   big.NewInt(0),
-		PetersburgBlock:       big.NewInt(0),
-		IstanbulBlock:         big.NewInt(0),
-		MuirGlacierBlock:      big.NewInt(0),
-		BerlinBlock:           big.NewInt(0),
-		LondonBlock:           big.NewInt(0),
-		Aura:                  &AuRaConfig{},
-	}
-
-	// AllProtocolChanges contains every protocol change (EIPs) introduced
-	// and accepted by the Ethereum core developers into the main net protocol.
-	AllProtocolChanges = &Config{
-		ChainID:                       big.NewInt(1337),
-		Consensus:                     EtHashConsensus,
-		HomesteadBlock:                big.NewInt(0),
-		TangerineWhistleBlock:         big.NewInt(0),
-		SpuriousDragonBlock:           big.NewInt(0),
-		ByzantiumBlock:                big.NewInt(0),
-		ConstantinopleBlock:           big.NewInt(0),
-		PetersburgBlock:               big.NewInt(0),
-		IstanbulBlock:                 big.NewInt(0),
-		MuirGlacierBlock:              big.NewInt(0),
-		BerlinBlock:                   big.NewInt(0),
-		LondonBlock:                   big.NewInt(0),
-		ArrowGlacierBlock:             big.NewInt(0),
-		GrayGlacierBlock:              big.NewInt(0),
-		TerminalTotalDifficulty:       big.NewInt(0),
-		TerminalTotalDifficultyPassed: true,
-		ShanghaiTime:                  big.NewInt(0),
-		CancunTime:                    big.NewInt(0),
-		PragueTime:                    big.NewInt(0),
-		Ethash:                        new(EthashConfig),
-	}
-)
-
 type BorConfig interface {
 	fmt.Stringer
 	IsAgra(num uint64) bool
@@ -448,11 +366,7 @@
 	return 1 // MIN_BLOB_GASPRICE (EIP-4844)
 }
 
-<<<<<<< HEAD
 func (c *Config) getBlobConfig(time uint64, currentArbosVer uint64) *params.BlobConfig {
-=======
-func (c *Config) getBlobConfig(time uint64) *params.BlobConfig {
->>>>>>> cf916078
 	c.parseBlobScheduleOnce.Do(func() {
 		// Populate with default values
 		c.parsedBlobSchedule = map[uint64]*params.BlobConfig{
@@ -462,13 +376,9 @@
 			c.parsedBlobSchedule[c.CancunTime.Uint64()] = &params.DefaultCancunBlobConfig
 		}
 		if c.PragueTime != nil {
-<<<<<<< HEAD
 			if c.IsPrague(time, currentArbosVer) {
 				c.parsedBlobSchedule[c.PragueTime.Uint64()] = &params.DefaultPragueBlobConfig
 			}
-=======
-			c.parsedBlobSchedule[c.PragueTime.Uint64()] = &params.DefaultPragueBlobConfig
->>>>>>> cf916078
 		}
 		if c.OsakaTime != nil {
 			c.parsedBlobSchedule[c.OsakaTime.Uint64()] = &params.DefaultOsakaBlobConfig
@@ -512,7 +422,6 @@
 	return ConfigValueLookup(c.parsedBlobSchedule, time)
 }
 
-<<<<<<< HEAD
 func (c *Config) GetMaxBlobsPerBlock(time uint64, currentArbosVer uint64) uint64 {
 	return c.getBlobConfig(time, currentArbosVer).Max
 }
@@ -527,22 +436,6 @@
 
 func (c *Config) GetBlobGasPriceUpdateFraction(time uint64, currentArbosVer uint64) uint64 {
 	return c.getBlobConfig(time, currentArbosVer).BaseFeeUpdateFraction
-=======
-func (c *Config) GetMaxBlobsPerBlock(time uint64) uint64 {
-	return c.getBlobConfig(time).Max
-}
-
-func (c *Config) GetMaxBlobGasPerBlock(time uint64) uint64 {
-	return c.GetMaxBlobsPerBlock(time) * params.GasPerBlob
-}
-
-func (c *Config) GetTargetBlobsPerBlock(time uint64) uint64 {
-	return c.getBlobConfig(time).Target
-}
-
-func (c *Config) GetBlobGasPriceUpdateFraction(time uint64) uint64 {
-	return c.getBlobConfig(time).BaseFeeUpdateFraction
->>>>>>> cf916078
 }
 
 func (c *Config) SecondsPerSlot() uint64 {
@@ -806,11 +699,7 @@
 		IsCancun:           c.IsCancun(time, currentArbosVersion),
 		IsNapoli:           c.IsNapoli(num),
 		IsBhilai:           c.IsBhilai(num),
-<<<<<<< HEAD
 		IsPrague:           c.IsPrague(time, currentArbosVersion) || c.IsBhilai(num),
-=======
-		IsPrague:           c.IsPrague(time) || c.IsBhilai(num),
->>>>>>> cf916078
 		IsOsaka:            c.IsOsaka(time),
 		IsAura:             c.Aura != nil,
 		ArbOSVersion:       currentArbosVersion,
