// Copyright 2021 The Erigon Authors
// This file is part of Erigon.
//
// Erigon is free software: you can redistribute it and/or modify
// it under the terms of the GNU Lesser General Public License as published by
// the Free Software Foundation, either version 3 of the License, or
// (at your option) any later version.
//
// Erigon is distributed in the hope that it will be useful,
// but WITHOUT ANY WARRANTY; without even the implied warranty of
// MERCHANTABILITY or FITNESS FOR A PARTICULAR PURPOSE. See the
// GNU Lesser General Public License for more details.
//
// You should have received a copy of the GNU Lesser General Public License
// along with Erigon. If not, see <http://www.gnu.org/licenses/>.

package chain

import (
	"encoding/json"
	"fmt"
	"math/big"
	"strconv"
	"time"

	"github.com/erigontech/erigon-lib/chain/params"
	"github.com/erigontech/erigon-lib/common"
)

// Config is the core config which determines the blockchain settings.
//
// Config is stored in the database on a per block basis. This means
// that any network, identified by its genesis block, can have its own
// set of configuration options.
type Config struct {
	ChainName string   `json:"chainName"` // chain name, eg: mainnet, sepolia, bor-mainnet
	ChainID   *big.Int `json:"chainId"`   // chainId identifies the current chain and is used for replay protection

	Consensus ConsensusName `json:"consensus,omitempty"` // aura, ethash or clique

	// *Block fields activate the corresponding hard fork at a certain block number,
	// while *Time fields do so based on the block's time stamp.
	// nil means that the hard-fork is not scheduled,
	// while 0 means that it's already activated from genesis.

	// ETH mainnet upgrades
	// See https://github.com/ethereum/execution-specs/blob/master/network-upgrades/mainnet-upgrades
	HomesteadBlock        *big.Int `json:"homesteadBlock,omitempty"`
	DAOForkBlock          *big.Int `json:"daoForkBlock,omitempty"`
	TangerineWhistleBlock *big.Int `json:"eip150Block,omitempty"`
	SpuriousDragonBlock   *big.Int `json:"eip155Block,omitempty"`
	ByzantiumBlock        *big.Int `json:"byzantiumBlock,omitempty"`
	ConstantinopleBlock   *big.Int `json:"constantinopleBlock,omitempty"`
	PetersburgBlock       *big.Int `json:"petersburgBlock,omitempty"`
	IstanbulBlock         *big.Int `json:"istanbulBlock,omitempty"`
	MuirGlacierBlock      *big.Int `json:"muirGlacierBlock,omitempty"`
	BerlinBlock           *big.Int `json:"berlinBlock,omitempty"`
	LondonBlock           *big.Int `json:"londonBlock,omitempty"`
	ArrowGlacierBlock     *big.Int `json:"arrowGlacierBlock,omitempty"`
	GrayGlacierBlock      *big.Int `json:"grayGlacierBlock,omitempty"`

	// EIP-3675: Upgrade consensus to Proof-of-Stake (a.k.a. "Paris", "The Merge")
	TerminalTotalDifficulty       *big.Int `json:"terminalTotalDifficulty,omitempty"`       // The merge happens when terminal total difficulty is reached
	TerminalTotalDifficultyPassed bool     `json:"terminalTotalDifficultyPassed,omitempty"` // Disable PoW sync for networks that have already passed through the Merge
	MergeNetsplitBlock            *big.Int `json:"mergeNetsplitBlock,omitempty"`            // Virtual fork after The Merge to use as a network splitter; see FORK_NEXT_VALUE in EIP-3675

	// Mainnet fork scheduling switched from block numbers to timestamps after The Merge
	ShanghaiTime *big.Int `json:"shanghaiTime,omitempty"`
	CancunTime   *big.Int `json:"cancunTime,omitempty"`
	PragueTime   *big.Int `json:"pragueTime,omitempty"`
	OsakaTime    *big.Int `json:"osakaTime,omitempty"`

	// Optional EIP-4844 parameters (see also EIP-7691 & EIP-7840)
	MinBlobGasPrice *uint64       `json:"minBlobGasPrice,omitempty"`
	BlobSchedule    *BlobSchedule `json:"blobSchedule,omitempty"`

	// (Optional) governance contract where EIP-1559 fees will be sent to, which otherwise would be burnt since the London fork.
	// A key corresponds to the block number, starting from which the fees are sent to the address (map value).
	// Starting from Prague, EIP-4844 fees might be collected as well:
	// see https://github.com/gnosischain/specs/blob/master/network-upgrades/pectra.md#eip-4844-pectra.
	BurntContract map[string]common.Address `json:"burntContract,omitempty"`

	// (Optional) deposit contract of PoS chains
	// See also EIP-6110: Supply validator deposits on chain
	DepositContract common.Address `json:"depositContractAddress,omitempty"`

	// Various consensus engines
	Ethash *EthashConfig `json:"ethash,omitempty"`
	Clique *CliqueConfig `json:"clique,omitempty"`
	Aura   *AuRaConfig   `json:"aura,omitempty"`

	Bor     BorConfig       `json:"-"`
	BorJSON json.RawMessage `json:"bor,omitempty"`

	// Account Abstraction
	AllowAA bool
<<<<<<< HEAD

	ArbitrumChainParams ArbitrumChainParams `json:"-"`
	ArbJSON             json.RawMessage     `json:"arbitrum,omitempty"`

	DAOForkSupport bool `json:"daoForkSupport,omitempty"` // Whether the nodes supports or opposes the DAO hard-fork

	// arbitrum state clearing? (https://github.com/ethereum/EIPs/issues/158)
	EIP158Block *big.Int `json:"eip158Block,omitempty"` // EIP158 HF block - nitro related stuff

}
=======
}

var (
	TestChainConfig = &Config{
		ChainID:               big.NewInt(1337),
		Consensus:             EtHashConsensus,
		HomesteadBlock:        big.NewInt(0),
		TangerineWhistleBlock: big.NewInt(0),
		SpuriousDragonBlock:   big.NewInt(0),
		ByzantiumBlock:        big.NewInt(0),
		ConstantinopleBlock:   big.NewInt(0),
		PetersburgBlock:       big.NewInt(0),
		IstanbulBlock:         big.NewInt(0),
		MuirGlacierBlock:      big.NewInt(0),
		BerlinBlock:           big.NewInt(0),
		Ethash:                new(EthashConfig),
	}

	TestChainAuraConfig = &Config{
		ChainID:               big.NewInt(1),
		Consensus:             AuRaConsensus,
		HomesteadBlock:        big.NewInt(0),
		TangerineWhistleBlock: big.NewInt(0),
		SpuriousDragonBlock:   big.NewInt(0),
		ByzantiumBlock:        big.NewInt(0),
		ConstantinopleBlock:   big.NewInt(0),
		PetersburgBlock:       big.NewInt(0),
		IstanbulBlock:         big.NewInt(0),
		MuirGlacierBlock:      big.NewInt(0),
		BerlinBlock:           big.NewInt(0),
		LondonBlock:           big.NewInt(0),
		Aura:                  &AuRaConfig{},
	}
)
>>>>>>> 5729b000

type BlobConfig struct {
	Target                *uint64 `json:"target,omitempty"`
	Max                   *uint64 `json:"max,omitempty"`
	BaseFeeUpdateFraction *uint64 `json:"baseFeeUpdateFraction,omitempty"`
}

// See EIP-7840: Add blob schedule to EL config files
type BlobSchedule struct {
	Cancun *BlobConfig `json:"cancun,omitempty"`
	Prague *BlobConfig `json:"prague,omitempty"`
}

func (b *BlobSchedule) TargetBlobsPerBlock(isPrague bool) uint64 {
	if isPrague {
		if b != nil && b.Prague != nil && b.Prague.Target != nil {
			return *b.Prague.Target
		}
		return 6 // EIP-7691
	}
	if b != nil && b.Cancun != nil && b.Cancun.Target != nil {
		return *b.Cancun.Target
	}
	return 3 // EIP-4844
}

func (b *BlobSchedule) MaxBlobsPerBlock(isPrague bool) uint64 {
	if isPrague {
		if b != nil && b.Prague != nil && b.Prague.Max != nil {
			return *b.Prague.Max
		}
		return 9 // EIP-7691
	}
	if b != nil && b.Cancun != nil && b.Cancun.Max != nil {
		return *b.Cancun.Max
	}
	return 6 // EIP-4844
}

func (b *BlobSchedule) BaseFeeUpdateFraction(isPrague bool) uint64 {
	if isPrague {
		if b != nil && b.Prague != nil && b.Prague.BaseFeeUpdateFraction != nil {
			return *b.Prague.BaseFeeUpdateFraction
		}
		return 5007716 // EIP-7691
	}
	if b != nil && b.Cancun != nil && b.Cancun.BaseFeeUpdateFraction != nil {
		return *b.Cancun.BaseFeeUpdateFraction
	}
	return 3338477 // EIP-4844
}

type BorConfig interface {
	fmt.Stringer
	IsAgra(num uint64) bool
	GetAgraBlock() *big.Int
	IsNapoli(num uint64) bool
	GetNapoliBlock() *big.Int
	IsAhmedabad(number uint64) bool
	GetAhmedabadBlock() *big.Int
	StateReceiverContractAddress() common.Address
	CalculateSprintNumber(number uint64) uint64
	CalculateSprintLength(number uint64) uint64
}

func timestampToTime(unixTime *big.Int) *time.Time {
	if unixTime == nil {
		return nil
	}
	t := time.Unix(unixTime.Int64(), 0).UTC()
	return &t
}

func (c *Config) String() string {
	engine := c.getEngine()

	if c.Bor != nil {
		return fmt.Sprintf("{ChainID: %v, Agra: %v, Napoli: %v, Ahmedabad: %v, Engine: %v}",
			c.ChainID,
			c.Bor.GetAgraBlock(),
			c.Bor.GetNapoliBlock(),
			c.Bor.GetAhmedabadBlock(),
			engine,
		)
	}

	return fmt.Sprintf("{ChainID: %v, Terminal Total Difficulty: %v, Shapella: %v, Dencun: %v, Pectra: %v, Fusaka: %v, Engine: %v}",
		c.ChainID,
		c.TerminalTotalDifficulty,
		timestampToTime(c.ShanghaiTime),
		timestampToTime(c.CancunTime),
		timestampToTime(c.PragueTime),
		timestampToTime(c.OsakaTime),
		engine,
	)
}

func (c *Config) getEngine() string {
	switch {
	case c.Ethash != nil:
		return c.Ethash.String()
	case c.Clique != nil:
		return c.Clique.String()
	case c.Bor != nil:
		return c.Bor.String()
	case c.Aura != nil:
		return c.Aura.String()
	default:
		return "unknown"
	}
}

// IsHomestead returns whether num is either equal to the homestead block or greater.
func (c *Config) IsHomestead(num uint64) bool {
	return isForked(c.HomesteadBlock, num)
}

// IsDAOFork returns whether num is either equal to the DAO fork block or greater.
func (c *Config) IsDAOFork(num uint64) bool {
	return isForked(c.DAOForkBlock, num)
}

// IsTangerineWhistle returns whether num is either equal to the Tangerine Whistle (EIP150) fork block or greater.
func (c *Config) IsTangerineWhistle(num uint64) bool {
	return isForked(c.TangerineWhistleBlock, num)
}

// IsSpuriousDragon returns whether num is either equal to the Spurious Dragon fork block or greater.
func (c *Config) IsSpuriousDragon(num uint64) bool {
	return isForked(c.SpuriousDragonBlock, num)
}

// IsByzantium returns whether num is either equal to the Byzantium fork block or greater.
func (c *Config) IsByzantium(num uint64) bool {
	return isForked(c.ByzantiumBlock, num)
}

// IsConstantinople returns whether num is either equal to the Constantinople fork block or greater.
func (c *Config) IsConstantinople(num uint64) bool {
	return isForked(c.ConstantinopleBlock, num)
}

// IsMuirGlacier returns whether num is either equal to the Muir Glacier (EIP-2384) fork block or greater.
func (c *Config) IsMuirGlacier(num uint64) bool {
	return isForked(c.MuirGlacierBlock, num)
}

// IsPetersburg returns whether num is either
// - equal to or greater than the PetersburgBlock fork block,
// - OR is nil, and Constantinople is active
func (c *Config) IsPetersburg(num uint64) bool {
	return isForked(c.PetersburgBlock, num) || c.PetersburgBlock == nil && isForked(c.ConstantinopleBlock, num)
}

// IsIstanbul returns whether num is either equal to the Istanbul fork block or greater.
func (c *Config) IsIstanbul(num uint64) bool {
	return isForked(c.IstanbulBlock, num)
}

// IsBerlin returns whether num is either equal to the Berlin fork block or greater.
func (c *Config) IsBerlin(num uint64) bool {
	return isForked(c.BerlinBlock, num)
}

// IsLondon returns whether num is either equal to the London fork block or greater.
func (c *Config) IsLondon(num uint64) bool {
	if c.IsArbitrum() {
		return isBlockForked(new(big.Int).SetUint64(c.ArbitrumChainParams.GenesisBlockNum), big.NewInt(int64(num)))
	}
	return isForked(c.LondonBlock, num)
}

// IsArrowGlacier returns whether num is either equal to the Arrow Glacier (EIP-4345) fork block or greater.
func (c *Config) IsArrowGlacier(num uint64) bool {
	return isForked(c.ArrowGlacierBlock, num)
}

// IsGrayGlacier returns whether num is either equal to the Gray Glacier (EIP-5133) fork block or greater.
func (c *Config) IsGrayGlacier(num uint64) bool {
	return isForked(c.GrayGlacierBlock, num)
}

// IsShanghai returns whether time is either equal to the Shanghai fork time or greater.
func (c *Config) IsShanghai(time uint64, currentArbosVersion uint64) bool {
	if c.IsArbitrum() {
		return currentArbosVersion >= ArbosVersion_11
	}
	return isForked(c.ShanghaiTime, time)
}

// IsAgra returns whether num is either equal to the Agra fork block or greater.
// The Agra hard fork is based on the Shanghai hard fork, but it doesn't include withdrawals.
// Also Agra is activated based on the block number rather than the timestamp.
// Refer to https://forum.polygon.technology/t/pip-28-agra-hardfork
func (c *Config) IsAgra(num uint64) bool {
	return (c != nil) && (c.Bor != nil) && c.Bor.IsAgra(num)
}

// Refer to https://forum.polygon.technology/t/pip-33-napoli-upgrade
func (c *Config) IsNapoli(num uint64) bool {
	return (c != nil) && (c.Bor != nil) && c.Bor.IsNapoli(num)
}

// IsCancun returns whether time is either equal to the Cancun fork time or greater.
func (c *Config) IsCancun(time, currentArbosVersion uint64) bool {
	if c.IsArbitrum() {
		return currentArbosVersion >= ArbosVersion_20
	}
	return isForked(c.CancunTime, time)
}

// IsPrague returns whether time is either equal to the Prague fork time or greater.
func (c *Config) IsPrague(time uint64) bool {
	return isForked(c.PragueTime, time)
}

// IsOsaka returns whether time is either equal to the Osaka fork time or greater.
func (c *Config) IsOsaka(time uint64) bool {
	return isForked(c.OsakaTime, time)
}

func (c *Config) GetBurntContract(num uint64) *common.Address {
	if len(c.BurntContract) == 0 {
		return nil
	}
	addr := ConfigValueLookup(c.BurntContract, num)
	return &addr
}

func (c *Config) GetMinBlobGasPrice() uint64 {
	if c != nil && c.MinBlobGasPrice != nil {
		return *c.MinBlobGasPrice
	}
	return 1 // MIN_BLOB_GASPRICE (EIP-4844)
}

func (c *Config) GetMaxBlobGasPerBlock(t uint64) uint64 {
	return c.GetMaxBlobsPerBlock(t) * params.BlobGasPerBlob
}

func (c *Config) GetMaxBlobsPerBlock(time uint64) uint64 {
	var b *BlobSchedule
	if c != nil {
		b = c.BlobSchedule
	}
	return b.MaxBlobsPerBlock(c.IsPrague(time))
}

func (c *Config) GetTargetBlobGasPerBlock(t uint64) uint64 {
	var b *BlobSchedule
	if c != nil {
		b = c.BlobSchedule
	}
	return b.TargetBlobsPerBlock(c.IsPrague(t)) * params.BlobGasPerBlob
}

func (c *Config) GetBlobGasPriceUpdateFraction(t uint64) uint64 {
	var b *BlobSchedule
	if c != nil {
		b = c.BlobSchedule
	}
	return b.BaseFeeUpdateFraction(c.IsPrague(t))
}

func (c *Config) SecondsPerSlot() uint64 {
	if c.Bor != nil {
		return 2 // Polygon
	}
	if c.Aura != nil {
		return 5 // Gnosis
	}
	return 12 // Ethereum
}

// CheckCompatible checks whether scheduled fork transitions have been imported
// with a mismatching chain configuration.
func (c *Config) CheckCompatible(newcfg *Config, height uint64) *ConfigCompatError {
	bhead := height

	// Iterate checkCompatible to find the lowest conflict.
	var lasterr *ConfigCompatError
	for {
		err := c.checkCompatible(newcfg, bhead)
		if err == nil || (lasterr != nil && err.RewindTo == lasterr.RewindTo) {
			break
		}
		lasterr = err
		bhead = err.RewindTo
	}
	return lasterr
}

type forkBlockNumber struct {
	name        string
	blockNumber *big.Int
	optional    bool // if true, the fork may be nil and next fork is still allowed
}

func (c *Config) forkBlockNumbers() []forkBlockNumber {
	return []forkBlockNumber{
		{name: "homesteadBlock", blockNumber: c.HomesteadBlock},
		{name: "daoForkBlock", blockNumber: c.DAOForkBlock, optional: true},
		{name: "eip150Block", blockNumber: c.TangerineWhistleBlock},
		{name: "eip155Block", blockNumber: c.SpuriousDragonBlock},
		{name: "byzantiumBlock", blockNumber: c.ByzantiumBlock},
		{name: "constantinopleBlock", blockNumber: c.ConstantinopleBlock},
		{name: "petersburgBlock", blockNumber: c.PetersburgBlock},
		{name: "istanbulBlock", blockNumber: c.IstanbulBlock},
		{name: "muirGlacierBlock", blockNumber: c.MuirGlacierBlock, optional: true},
		{name: "berlinBlock", blockNumber: c.BerlinBlock},
		{name: "londonBlock", blockNumber: c.LondonBlock},
		{name: "arrowGlacierBlock", blockNumber: c.ArrowGlacierBlock, optional: true},
		{name: "grayGlacierBlock", blockNumber: c.GrayGlacierBlock, optional: true},
		{name: "mergeNetsplitBlock", blockNumber: c.MergeNetsplitBlock, optional: true},
	}
}

// CheckConfigForkOrder checks that we don't "skip" any forks
func (c *Config) CheckConfigForkOrder() error {
	if c != nil && c.ChainID != nil && c.ChainID.Uint64() == 77 {
		return nil
	}

	var lastFork forkBlockNumber

	for _, fork := range c.forkBlockNumbers() {
		if lastFork.name != "" {
			// Next one must be higher number
			if lastFork.blockNumber == nil && fork.blockNumber != nil {
				return fmt.Errorf("unsupported fork ordering: %v not enabled, but %v enabled at %v",
					lastFork.name, fork.name, fork.blockNumber)
			}
			if lastFork.blockNumber != nil && fork.blockNumber != nil {
				if lastFork.blockNumber.Cmp(fork.blockNumber) > 0 {
					return fmt.Errorf("unsupported fork ordering: %v enabled at %v, but %v enabled at %v",
						lastFork.name, lastFork.blockNumber, fork.name, fork.blockNumber)
				}
			}
			// If it was optional and not set, then ignore it
		}
		if !fork.optional || fork.blockNumber != nil {
			lastFork = fork
		}
	}
	return nil
}

func (c *Config) checkCompatible(newcfg *Config, head uint64) *ConfigCompatError {
	// returns true if a fork scheduled at s1 cannot be rescheduled to block s2 because head is already past the fork.
	incompatible := func(s1, s2 *big.Int, head uint64) bool {
		return (isForked(s1, head) || isForked(s2, head)) && !numEqual(s1, s2)
	}

	// Ethereum mainnet forks
	if incompatible(c.HomesteadBlock, newcfg.HomesteadBlock, head) {
		return newCompatError("Homestead fork block", c.HomesteadBlock, newcfg.HomesteadBlock)
	}
	if incompatible(c.DAOForkBlock, newcfg.DAOForkBlock, head) {
		return newCompatError("DAO fork block", c.DAOForkBlock, newcfg.DAOForkBlock)
	}
	if incompatible(c.TangerineWhistleBlock, newcfg.TangerineWhistleBlock, head) {
		return newCompatError("Tangerine Whistle fork block", c.TangerineWhistleBlock, newcfg.TangerineWhistleBlock)
	}
	if incompatible(c.SpuriousDragonBlock, newcfg.SpuriousDragonBlock, head) {
		return newCompatError("Spurious Dragon fork block", c.SpuriousDragonBlock, newcfg.SpuriousDragonBlock)
	}
	if c.IsSpuriousDragon(head) && !numEqual(c.ChainID, newcfg.ChainID) {
		return newCompatError("EIP155 chain ID", c.SpuriousDragonBlock, newcfg.SpuriousDragonBlock)
	}
	if incompatible(c.ByzantiumBlock, newcfg.ByzantiumBlock, head) {
		return newCompatError("Byzantium fork block", c.ByzantiumBlock, newcfg.ByzantiumBlock)
	}
	if incompatible(c.ConstantinopleBlock, newcfg.ConstantinopleBlock, head) {
		return newCompatError("Constantinople fork block", c.ConstantinopleBlock, newcfg.ConstantinopleBlock)
	}
	if incompatible(c.PetersburgBlock, newcfg.PetersburgBlock, head) {
		// the only case where we allow Petersburg to be set in the past is if it is equal to Constantinople
		// mainly to satisfy fork ordering requirements which state that Petersburg fork be set if Constantinople fork is set
		if incompatible(c.ConstantinopleBlock, newcfg.PetersburgBlock, head) {
			return newCompatError("Petersburg fork block", c.PetersburgBlock, newcfg.PetersburgBlock)
		}
	}
	if incompatible(c.IstanbulBlock, newcfg.IstanbulBlock, head) {
		return newCompatError("Istanbul fork block", c.IstanbulBlock, newcfg.IstanbulBlock)
	}
	if incompatible(c.MuirGlacierBlock, newcfg.MuirGlacierBlock, head) {
		return newCompatError("Muir Glacier fork block", c.MuirGlacierBlock, newcfg.MuirGlacierBlock)
	}
	if incompatible(c.BerlinBlock, newcfg.BerlinBlock, head) {
		return newCompatError("Berlin fork block", c.BerlinBlock, newcfg.BerlinBlock)
	}
	if incompatible(c.LondonBlock, newcfg.LondonBlock, head) {
		return newCompatError("London fork block", c.LondonBlock, newcfg.LondonBlock)
	}
	if incompatible(c.ArrowGlacierBlock, newcfg.ArrowGlacierBlock, head) {
		return newCompatError("Arrow Glacier fork block", c.ArrowGlacierBlock, newcfg.ArrowGlacierBlock)
	}
	if incompatible(c.GrayGlacierBlock, newcfg.GrayGlacierBlock, head) {
		return newCompatError("Gray Glacier fork block", c.GrayGlacierBlock, newcfg.GrayGlacierBlock)
	}
	if incompatible(c.MergeNetsplitBlock, newcfg.MergeNetsplitBlock, head) {
		return newCompatError("Merge netsplit block", c.MergeNetsplitBlock, newcfg.MergeNetsplitBlock)
	}

	return nil
}

func numEqual(x, y *big.Int) bool {
	if x == nil {
		return y == nil
	}
	if y == nil {
		return x == nil
	}
	return x.Cmp(y) == 0
}

// ConfigCompatError is raised if the locally-stored blockchain is initialised with a
// ChainConfig that would alter the past.
type ConfigCompatError struct {
	What string
	// block numbers of the stored and new configurations
	StoredConfig, NewConfig *big.Int
	// the block number to which the local chain must be rewound to correct the error
	RewindTo uint64
}

func newCompatError(what string, storedblock, newblock *big.Int) *ConfigCompatError {
	var rew *big.Int
	switch {
	case storedblock == nil:
		rew = newblock
	case newblock == nil || storedblock.Cmp(newblock) < 0:
		rew = storedblock
	default:
		rew = newblock
	}
	err := &ConfigCompatError{what, storedblock, newblock, 0}
	if rew != nil && rew.Sign() > 0 {
		err.RewindTo = rew.Uint64() - 1
	}
	return err
}

func (err *ConfigCompatError) Error() string {
	return fmt.Sprintf("mismatching %s in database (have %d, want %d, rewindto %d)", err.What, err.StoredConfig, err.NewConfig, err.RewindTo)
}

// EthashConfig is the consensus engine configs for proof-of-work based sealing.
type EthashConfig struct{}

// String implements the stringer interface, returning the consensus engine details.
func (c *EthashConfig) String() string {
	return "ethash"
}

// CliqueConfig is the consensus engine configs for proof-of-authority based sealing.
type CliqueConfig struct {
	Period uint64 `json:"period"` // Number of seconds between blocks to enforce
	Epoch  uint64 `json:"epoch"`  // Epoch length to reset votes and checkpoint
}

// String implements the stringer interface, returning the consensus engine details.
func (c *CliqueConfig) String() string {
	return "clique"
}

// Looks up a config value as of a given block number (or time).
// The assumption here is that config is a càdlàg map of starting_from_block -> value.
// For example, config of {"0": "0xA", "10": "0xB", "20": "0xC"}
// means that the config value is 0xA for blocks 0–9,
// 0xB for blocks 10–19, and 0xC for block 20 and above.
func ConfigValueLookup[T uint64 | common.Address](field map[string]T, number uint64) T {
	fieldUint := make(map[uint64]T)
	for k, v := range field {
		keyUint, err := strconv.ParseUint(k, 10, 64)
		if err != nil {
			panic(err)
		}
		fieldUint[keyUint] = v
	}

	keys := common.SortedKeys(fieldUint)

	for i := 0; i < len(keys)-1; i++ {
		if number >= keys[i] && number < keys[i+1] {
			return fieldUint[keys[i]]
		}
	}

	return fieldUint[keys[len(keys)-1]]
}

// Rules is syntactic sugar over Config. It can be used for functions
// that do not have or require information about the block.
//
// Rules is a one time interface meaning that it shouldn't be used in between transition
// phases.
type Rules struct {
	ChainID                                           *big.Int
	IsHomestead, IsTangerineWhistle, IsSpuriousDragon bool
	IsByzantium, IsConstantinople, IsPetersburg       bool
	IsIstanbul, IsBerlin, IsLondon, IsShanghai        bool
	IsCancun, IsNapoli                                bool
	IsPrague, IsOsaka                                 bool
	IsAura                                            bool
	IsArbitrum, IsStylus                              bool
	ArbOSVersion                                      uint64
}

// Rules ensures c's ChainID is not nil and returns a new Rules instance
func (c *Config) Rules(num uint64, time, currentArbosVersion uint64) *Rules {
	chainID := c.ChainID
	if chainID == nil {
		chainID = new(big.Int)
	}

	return &Rules{
		ChainID:            new(big.Int).Set(chainID),
		IsHomestead:        c.IsHomestead(num),
		IsTangerineWhistle: c.IsTangerineWhistle(num),
		IsSpuriousDragon:   c.IsSpuriousDragon(num),
		IsByzantium:        c.IsByzantium(num),
		IsConstantinople:   c.IsConstantinople(num),
		IsPetersburg:       c.IsPetersburg(num),
		IsIstanbul:         c.IsIstanbul(num),
		IsBerlin:           c.IsBerlin(num),
		IsLondon:           c.IsLondon(num),
		IsShanghai:         c.IsShanghai(time, currentArbosVersion) || c.IsAgra(num),
		IsCancun:           c.IsCancun(time, currentArbosVersion),
		IsNapoli:           c.IsNapoli(num),
		IsPrague:           c.IsPrague(time),
		IsOsaka:            c.IsOsaka(time),
		IsAura:             c.Aura != nil,
		ArbOSVersion:       currentArbosVersion,
		IsArbitrum:         c.IsArbitrum(),
		IsStylus:           c.IsArbitrum() && currentArbosVersion >= ArbosVersion_Stylus,
	}
}

// isForked returns whether a fork scheduled at block s is active at the given head block.
func isForked(s *big.Int, head uint64) bool {
	if s == nil {
		return false
	}
	return s.Uint64() <= head
}

func (c *Config) IsArbitrum() bool {
	return c.ArbitrumChainParams.EnableArbOS
}

func (c *Config) IsArbitrumNitro(num *big.Int) bool {
	return c.IsArbitrum() && isBlockForked(new(big.Int).SetUint64(c.ArbitrumChainParams.GenesisBlockNum), num)
}

// isBlockForked returns whether a fork scheduled at block s is active at the
// given head block. Whilst this method is the same as isTimestampForked, they
// are explicitly separate for clearer reading.
func isBlockForked(s, head *big.Int) bool {
	if s == nil || head == nil {
		return false
	}
	return s.Cmp(head) <= 0
}

func (c *Config) MaxCodeSize() uint64 {
	if c.ArbitrumChainParams.MaxCodeSize == 0 {
		return 24576
	}
	return c.ArbitrumChainParams.MaxCodeSize
}

func (c *Config) MaxInitCodeSize() uint64 {
	if c.ArbitrumChainParams.MaxInitCodeSize == 0 {
		return c.MaxCodeSize() * 2
	}
	return c.ArbitrumChainParams.MaxInitCodeSize
}

func (c *Config) DebugMode() bool {
	return c.ArbitrumChainParams.AllowDebugPrecompiles
}

func newBlockCompatError(what string, storedblock, newblock *big.Int) *ConfigCompatError {
	var rew *big.Int
	switch {
	case storedblock == nil:
		rew = newblock
	case newblock == nil || storedblock.Cmp(newblock) < 0:
		rew = storedblock
	default:
		rew = newblock
	}
	err := &ConfigCompatError{
		What:         what,
		StoredConfig: storedblock,
		NewConfig:    newblock,
		RewindTo:     0,
	}
	if rew != nil && rew.Sign() > 0 {
		err.RewindTo = rew.Uint64() - 1
	}
	return err
}

func (c *Config) checkArbitrumCompatible(newcfg *Config, head *big.Int) *ConfigCompatError {
	if c.IsArbitrum() != newcfg.IsArbitrum() {
		// This difference applies to the entire chain, so report that the genesis block is where the difference appears.
		return newBlockCompatError("isArbitrum", common.Big0, common.Big0)
	}
	if !c.IsArbitrum() {
		return nil
	}
	cArb := &c.ArbitrumChainParams
	newArb := &newcfg.ArbitrumChainParams
	if cArb.GenesisBlockNum != newArb.GenesisBlockNum {
		return newBlockCompatError("genesisblocknum", new(big.Int).SetUint64(cArb.GenesisBlockNum), new(big.Int).SetUint64(newArb.GenesisBlockNum))
	}
	return nil
}

func ArbitrumOneParams() ArbitrumChainParams {
	return ArbitrumChainParams{
		EnableArbOS:               true,
		AllowDebugPrecompiles:     false,
		DataAvailabilityCommittee: false,
		InitialArbOSVersion:       6,
		InitialChainOwner:         common.HexToAddress("0xd345e41ae2cb00311956aa7109fc801ae8c81a52"),
	}
}

func ArbitrumNovaParams() ArbitrumChainParams {
	return ArbitrumChainParams{
		EnableArbOS:               true,
		AllowDebugPrecompiles:     false,
		DataAvailabilityCommittee: true,
		InitialArbOSVersion:       1,
		InitialChainOwner:         common.HexToAddress("0x9C040726F2A657226Ed95712245DeE84b650A1b5"),
	}
}

func ArbitrumRollupGoerliTestnetParams() ArbitrumChainParams {
	return ArbitrumChainParams{
		EnableArbOS:               true,
		AllowDebugPrecompiles:     false,
		DataAvailabilityCommittee: false,
		InitialArbOSVersion:       2,
		InitialChainOwner:         common.HexToAddress("0x186B56023d42B2B4E7616589a5C62EEf5FCa21DD"),
	}
}

func ArbitrumDevTestParams() ArbitrumChainParams {
	return ArbitrumChainParams{
		EnableArbOS:               true,
		AllowDebugPrecompiles:     true,
		DataAvailabilityCommittee: false,
		InitialArbOSVersion:       32,
		InitialChainOwner:         common.Address{},
	}
}

func ArbitrumDevTestDASParams() ArbitrumChainParams {
	return ArbitrumChainParams{
		EnableArbOS:               true,
		AllowDebugPrecompiles:     true,
		DataAvailabilityCommittee: true,
		InitialArbOSVersion:       32,
		InitialChainOwner:         common.Address{},
	}
}

func ArbitrumAnytrustGoerliTestnetParams() ArbitrumChainParams {
	return ArbitrumChainParams{
		EnableArbOS:               true,
		AllowDebugPrecompiles:     false,
		DataAvailabilityCommittee: true,
		InitialArbOSVersion:       2,
		InitialChainOwner:         common.HexToAddress("0x186B56023d42B2B4E7616589a5C62EEf5FCa21DD"),
	}
}

func DisableArbitrumParams() ArbitrumChainParams {
	return ArbitrumChainParams{
		EnableArbOS:               false,
		AllowDebugPrecompiles:     false,
		DataAvailabilityCommittee: false,
		InitialArbOSVersion:       0,
		InitialChainOwner:         common.Address{},
	}
}

func ArbitrumOneChainConfig() *Config {
	return &Config{
		ChainID:             big.NewInt(42161),
		HomesteadBlock:      big.NewInt(0),
		DAOForkBlock:        nil,
		DAOForkSupport:      true,
		ByzantiumBlock:      big.NewInt(0),
		ConstantinopleBlock: big.NewInt(0),
		PetersburgBlock:     big.NewInt(0),
		IstanbulBlock:       big.NewInt(0),
		MuirGlacierBlock:    big.NewInt(0),
		BerlinBlock:         big.NewInt(0),
		LondonBlock:         big.NewInt(0),
		ArbitrumChainParams: ArbitrumOneParams(),
		Clique: &CliqueConfig{
			Period: 0,
			Epoch:  0,
		},
	}
}

func ArbitrumNovaChainConfig() *Config {
	return &Config{
		ChainID:             big.NewInt(42170),
		HomesteadBlock:      big.NewInt(0),
		DAOForkBlock:        nil,
		DAOForkSupport:      true,
		ByzantiumBlock:      big.NewInt(0),
		ConstantinopleBlock: big.NewInt(0),
		PetersburgBlock:     big.NewInt(0),
		IstanbulBlock:       big.NewInt(0),
		MuirGlacierBlock:    big.NewInt(0),
		BerlinBlock:         big.NewInt(0),
		LondonBlock:         big.NewInt(0),
		ArbitrumChainParams: ArbitrumNovaParams(),
		Clique: &CliqueConfig{
			Period: 0,
			Epoch:  0,
		},
	}
}

func ArbitrumRollupGoerliTestnetChainConfig() *Config {
	return &Config{
		ChainID:             big.NewInt(421613),
		HomesteadBlock:      big.NewInt(0),
		DAOForkBlock:        nil,
		DAOForkSupport:      true,
		ByzantiumBlock:      big.NewInt(0),
		ConstantinopleBlock: big.NewInt(0),
		PetersburgBlock:     big.NewInt(0),
		IstanbulBlock:       big.NewInt(0),
		MuirGlacierBlock:    big.NewInt(0),
		BerlinBlock:         big.NewInt(0),
		LondonBlock:         big.NewInt(0),
		ArbitrumChainParams: ArbitrumRollupGoerliTestnetParams(),
		Clique: &CliqueConfig{
			Period: 0,
			Epoch:  0,
		},
	}
}

func ArbitrumDevTestChainConfig() *Config {
	return &Config{
		ChainID:             big.NewInt(412346),
		HomesteadBlock:      big.NewInt(0),
		DAOForkBlock:        nil,
		DAOForkSupport:      true,
		ByzantiumBlock:      big.NewInt(0),
		ConstantinopleBlock: big.NewInt(0),
		PetersburgBlock:     big.NewInt(0),
		IstanbulBlock:       big.NewInt(0),
		MuirGlacierBlock:    big.NewInt(0),
		BerlinBlock:         big.NewInt(0),
		LondonBlock:         big.NewInt(0),
		ArbitrumChainParams: ArbitrumDevTestParams(),
		Clique: &CliqueConfig{
			Period: 0,
			Epoch:  0,
		},
	}
}

func ArbitrumDevTestDASChainConfig() *Config {
	return &Config{
		ChainID:             big.NewInt(412347),
		HomesteadBlock:      big.NewInt(0),
		DAOForkBlock:        nil,
		DAOForkSupport:      true,
		ByzantiumBlock:      big.NewInt(0),
		ConstantinopleBlock: big.NewInt(0),
		PetersburgBlock:     big.NewInt(0),
		IstanbulBlock:       big.NewInt(0),
		MuirGlacierBlock:    big.NewInt(0),
		BerlinBlock:         big.NewInt(0),
		LondonBlock:         big.NewInt(0),
		ArbitrumChainParams: ArbitrumDevTestDASParams(),
		Clique: &CliqueConfig{
			Period: 0,
			Epoch:  0,
		},
	}
}

func ArbitrumAnytrustGoerliTestnetChainConfig() *Config {
	return &Config{
		ChainID:             big.NewInt(421703),
		HomesteadBlock:      big.NewInt(0),
		DAOForkBlock:        nil,
		DAOForkSupport:      true,
		ByzantiumBlock:      big.NewInt(0),
		ConstantinopleBlock: big.NewInt(0),
		PetersburgBlock:     big.NewInt(0),
		IstanbulBlock:       big.NewInt(0),
		MuirGlacierBlock:    big.NewInt(0),
		BerlinBlock:         big.NewInt(0),
		LondonBlock:         big.NewInt(0),
		ArbitrumChainParams: ArbitrumAnytrustGoerliTestnetParams(),
		Clique: &CliqueConfig{
			Period: 0,
			Epoch:  0,
		},
	}
}

var ArbitrumSupportedChainConfigs = []*Config{
	ArbitrumOneChainConfig(),
	ArbitrumNovaChainConfig(),
	ArbitrumRollupGoerliTestnetChainConfig(),
	ArbitrumDevTestChainConfig(),
	ArbitrumDevTestDASChainConfig(),
	ArbitrumAnytrustGoerliTestnetChainConfig(),
}

// IsEIP158 returns whether num is either equal to the EIP158 fork block or greater.
func (c *Config) IsEIP158(num *big.Int) bool {
	return isBlockForked(c.EIP158Block, num)
}

// DefaultCacheConfigWithScheme returns a deep copied default cache config with
// a provided trie node scheme.
func DefaultCacheConfigWithScheme(scheme string) *CacheConfig {
	config := *defaultCacheConfig
	config.StateScheme = scheme
	return &config
}

// defaultCacheConfig are the default caching values if none are specified by the
// user (also used during testing).
var defaultCacheConfig = &CacheConfig{
	// Arbitrum Config Options  TODO remove
	TriesInMemory:                      128,
	TrieRetention:                      30 * time.Minute,
	MaxNumberOfBlocksToSkipStateSaving: 0,
	MaxAmountOfGasToSkipStateSaving:    0,

	TrieCleanLimit: 256,
	TrieDirtyLimit: 256,
	TrieTimeLimit:  5 * time.Minute,
	SnapshotLimit:  256,
	SnapshotWait:   true,
	// StateScheme:    rawdb.HashScheme,
}

// CacheConfig contains the configuration values for the trie database
// and state snapshot these are resident in a blockchain.
type CacheConfig struct {
	TrieCleanLimit      int           // Memory allowance (MB) to use for caching trie nodes in memory
	TrieCleanNoPrefetch bool          // Whether to disable heuristic state prefetching for followup blocks
	TrieDirtyLimit      int           // Memory limit (MB) at which to start flushing dirty trie nodes to disk
	TrieDirtyDisabled   bool          // Whether to disable trie write caching and GC altogether (archive node)
	TrieTimeLimit       time.Duration // Time limit after which to flush the current in-memory trie to disk
	SnapshotLimit       int           // Memory allowance (MB) to use for caching snapshot entries in memory
	Preimages           bool          // Whether to store preimage of trie key to the disk
	StateHistory        uint64        // Number of blocks from head whose state histories are reserved.
	StateScheme         string        // Scheme used to store ethereum states and merkle tree nodes on top

	SnapshotRestoreMaxGas uint64 // Rollback up to this much gas to restore snapshot (otherwise snapshot recalculated from nothing)

	// Arbitrum: configure GC window
	TriesInMemory uint64        // Height difference before which a trie may not be garbage-collected
	TrieRetention time.Duration // Time limit before which a trie may not be garbage-collected

	MaxNumberOfBlocksToSkipStateSaving uint32
	MaxAmountOfGasToSkipStateSaving    uint64

	SnapshotNoBuild bool // Whether the background generation is allowed
	SnapshotWait    bool // Wait for snapshot construction on startup. TODO(karalabe): This is a dirty hack for testing, nuke it
}

type ArbitrumChainParams struct {
	ParentChainID         int    `json:"parent-chain-id"`
	ParentChainIsArbitrum bool   `json:"parent-chain-is-arbitrum"`
	ChainName             string `json:"chain-name"`
	SequencerURL          string `json:"sequencer-url"`
	FeedURL               string `json:"feed-url"`

	EnableArbOS               bool           `json:"EnableArbOS"`
	AllowDebugPrecompiles     bool           `json:"AllowDebugPrecompiles"`
	DataAvailabilityCommittee bool           `json:"DataAvailabilityCommittee"`
	InitialArbOSVersion       uint64         `json:"InitialArbOSVersion"`
	InitialChainOwner         common.Address `json:"InitialChainOwner"`
	GenesisBlockNum           uint64         `json:"GenesisBlockNum"`

	MaxCodeSize     uint64 `json:"MaxCodeSize,omitempty"`     // Maximum bytecode to permit for a contract. 0 value implies params.DefaultMaxCodeSize
	MaxInitCodeSize uint64 `json:"MaxInitCodeSize,omitempty"` // Maximum initcode to permit in a creation transaction and create instructions. 0 value implies params.DefaultMaxInitCodeSize

	Rollup ArbRollupConfig `json:"rollup"`
}

type ArbRollupConfig struct {
	Bridge                 string `json:"bridge"`
	Inbox                  string `json:"inbox"`
	SequencerInbox         string `json:"sequencer-inbox"`
	Rollup                 string `json:"rollup"`
	ValidatorUtils         string `json:"validator-utils"`
	ValidatorWalletCreator string `json:"validator-wallet-creator"`
	StakeToken             string `json:"stake-token"`
	DeployedAt             int    `json:"deployed-at"`
}<|MERGE_RESOLUTION|>--- conflicted
+++ resolved
@@ -94,7 +94,6 @@
 
 	// Account Abstraction
 	AllowAA bool
-<<<<<<< HEAD
 
 	ArbitrumChainParams ArbitrumChainParams `json:"-"`
 	ArbJSON             json.RawMessage     `json:"arbitrum,omitempty"`
@@ -104,8 +103,6 @@
 	// arbitrum state clearing? (https://github.com/ethereum/EIPs/issues/158)
 	EIP158Block *big.Int `json:"eip158Block,omitempty"` // EIP158 HF block - nitro related stuff
 
-}
-=======
 }
 
 var (
@@ -140,7 +137,6 @@
 		Aura:                  &AuRaConfig{},
 	}
 )
->>>>>>> 5729b000
 
 type BlobConfig struct {
 	Target                *uint64 `json:"target,omitempty"`
