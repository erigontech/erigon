// Copyright 2021 The Erigon Authors
// This file is part of Erigon.
//
// Erigon is free software: you can redistribute it and/or modify
// it under the terms of the GNU Lesser General Public License as published by
// the Free Software Foundation, either version 3 of the License, or
// (at your option) any later version.
//
// Erigon is distributed in the hope that it will be useful,
// but WITHOUT ANY WARRANTY; without even the implied warranty of
// MERCHANTABILITY or FITNESS FOR A PARTICULAR PURPOSE. See the
// GNU Lesser General Public License for more details.
//
// You should have received a copy of the GNU Lesser General Public License
// along with Erigon. If not, see <http://www.gnu.org/licenses/>.

package chain

import (
	"encoding/json"
	"fmt"
	"math"
	"math/big"
	"sync"
	"time"

	"github.com/erigontech/erigon-lib/chain/params"
	"github.com/erigontech/erigon-lib/common"
	"github.com/erigontech/erigon-lib/common/generics"
	"github.com/erigontech/erigon/arb/chain/types"
	"github.com/erigontech/erigon/arb/osver"
)

// Config is the core config which determines the blockchain settings.
//
// Config is stored in the database on a per block basis. This means
// that any network, identified by its genesis block, can have its own
// set of configuration options.
//
// Config must be copied only with jinzhu/copier since it contains a sync.Once.
type Config struct {
	ChainName string   `json:"chainName"` // chain name, eg: mainnet, sepolia, bor-mainnet
	ChainID   *big.Int `json:"chainId"`   // chainId identifies the current chain and is used for replay protection

	Consensus ConsensusName `json:"consensus,omitempty"` // aura, ethash or clique

	// *Block fields activate the corresponding hard fork at a certain block number,
	// while *Time fields do so based on the block's time stamp.
	// nil means that the hard-fork is not scheduled,
	// while 0 means that it's already activated from genesis.

	// ETH mainnet upgrades
	// See https://github.com/ethereum/execution-specs/blob/master/network-upgrades/mainnet-upgrades
	HomesteadBlock        *big.Int `json:"homesteadBlock,omitempty"`
	DAOForkBlock          *big.Int `json:"daoForkBlock,omitempty"`
	TangerineWhistleBlock *big.Int `json:"eip150Block,omitempty"`
	SpuriousDragonBlock   *big.Int `json:"eip155Block,omitempty"`
	ByzantiumBlock        *big.Int `json:"byzantiumBlock,omitempty"`
	ConstantinopleBlock   *big.Int `json:"constantinopleBlock,omitempty"`
	PetersburgBlock       *big.Int `json:"petersburgBlock,omitempty"`
	IstanbulBlock         *big.Int `json:"istanbulBlock,omitempty"`
	MuirGlacierBlock      *big.Int `json:"muirGlacierBlock,omitempty"`
	BerlinBlock           *big.Int `json:"berlinBlock,omitempty"`
	LondonBlock           *big.Int `json:"londonBlock,omitempty"`
	ArrowGlacierBlock     *big.Int `json:"arrowGlacierBlock,omitempty"`
	GrayGlacierBlock      *big.Int `json:"grayGlacierBlock,omitempty"`

	// EIP-3675: Upgrade consensus to Proof-of-Stake (a.k.a. "Paris", "The Merge")
	TerminalTotalDifficulty       *big.Int `json:"terminalTotalDifficulty,omitempty"`       // The merge happens when terminal total difficulty is reached
	TerminalTotalDifficultyPassed bool     `json:"terminalTotalDifficultyPassed,omitempty"` // Disable PoW sync for networks that have already passed through the Merge
	MergeNetsplitBlock            *big.Int `json:"mergeNetsplitBlock,omitempty"`            // Virtual fork after The Merge to use as a network splitter; see FORK_NEXT_VALUE in EIP-3675
	MergeHeight                   *big.Int `json:"mergeBlock,omitempty"`                    // The Merge block number

	// Mainnet fork scheduling switched from block numbers to timestamps after The Merge
	ShanghaiTime *big.Int `json:"shanghaiTime,omitempty"`
	CancunTime   *big.Int `json:"cancunTime,omitempty"`
	PragueTime   *big.Int `json:"pragueTime,omitempty"`
	OsakaTime    *big.Int `json:"osakaTime,omitempty"`

	// Optional EIP-4844 parameters (see also EIP-7691, EIP-7840, EIP-7892)
	MinBlobGasPrice       *uint64                       `json:"minBlobGasPrice,omitempty"`
	BlobSchedule          map[string]*params.BlobConfig `json:"blobSchedule,omitempty"`
	Bpo1Time              *big.Int                      `json:"bpo1Time,omitempty"`
	Bpo2Time              *big.Int                      `json:"bpo2Time,omitempty"`
	Bpo3Time              *big.Int                      `json:"bpo3Time,omitempty"`
	Bpo4Time              *big.Int                      `json:"bpo4Time,omitempty"`
	Bpo5Time              *big.Int                      `json:"bpo5Time,omitempty"`
	parseBlobScheduleOnce sync.Once                     `copier:"-"`
	parsedBlobSchedule    map[uint64]*params.BlobConfig

	// (Optional) governance contract where EIP-1559 fees will be sent to, which otherwise would be burnt since the London fork.
	// A key corresponds to the block number, starting from which the fees are sent to the address (map value).
	// Starting from Prague, EIP-4844 fees might be collected as well:
	// see https://github.com/gnosischain/specs/blob/master/network-upgrades/pectra.md#eip-4844-pectra.
	BurntContract map[string]common.Address `json:"burntContract,omitempty"`

	// (Optional) deposit contract of PoS chains
	// See also EIP-6110: Supply validator deposits on chain
	DepositContract common.Address `json:"depositContractAddress,omitempty"`

	DefaultBlockGasLimit *uint64 `json:"defaultBlockGasLimit,omitempty"`

	// Various consensus engines
	Ethash *EthashConfig `json:"ethash,omitempty"`
	Clique *CliqueConfig `json:"clique,omitempty"`
	Aura   *AuRaConfig   `json:"aura,omitempty"`

	Bor     BorConfig       `json:"-"`
	BorJSON json.RawMessage `json:"bor,omitempty"`

	// Account Abstraction
	AllowAA bool

	ArbitrumChainParams types.ArbitrumChainParams `json:"arbitrum,omitempty"`
}

var (
	TestChainConfig = &Config{
		ChainID:               big.NewInt(1337),
		Consensus:             EtHashConsensus,
		HomesteadBlock:        big.NewInt(0),
		TangerineWhistleBlock: big.NewInt(0),
		SpuriousDragonBlock:   big.NewInt(0),
		ByzantiumBlock:        big.NewInt(0),
		ConstantinopleBlock:   big.NewInt(0),
		PetersburgBlock:       big.NewInt(0),
		IstanbulBlock:         big.NewInt(0),
		MuirGlacierBlock:      big.NewInt(0),
		BerlinBlock:           big.NewInt(0),
		Ethash:                new(EthashConfig),
	}

	TestChainAuraConfig = &Config{
		ChainID:               big.NewInt(1),
		Consensus:             AuRaConsensus,
		HomesteadBlock:        big.NewInt(0),
		TangerineWhistleBlock: big.NewInt(0),
		SpuriousDragonBlock:   big.NewInt(0),
		ByzantiumBlock:        big.NewInt(0),
		ConstantinopleBlock:   big.NewInt(0),
		PetersburgBlock:       big.NewInt(0),
		IstanbulBlock:         big.NewInt(0),
		MuirGlacierBlock:      big.NewInt(0),
		BerlinBlock:           big.NewInt(0),
		LondonBlock:           big.NewInt(0),
		Aura:                  &AuRaConfig{},
	}

	// AllProtocolChanges contains every protocol change (EIPs) introduced
	// and accepted by the Ethereum core developers into the main net protocol.
	AllProtocolChanges = &Config{
		ChainID:                       big.NewInt(1337),
		Consensus:                     EtHashConsensus,
		HomesteadBlock:                big.NewInt(0),
		TangerineWhistleBlock:         big.NewInt(0),
		SpuriousDragonBlock:           big.NewInt(0),
		ByzantiumBlock:                big.NewInt(0),
		ConstantinopleBlock:           big.NewInt(0),
		PetersburgBlock:               big.NewInt(0),
		IstanbulBlock:                 big.NewInt(0),
		MuirGlacierBlock:              big.NewInt(0),
		BerlinBlock:                   big.NewInt(0),
		LondonBlock:                   big.NewInt(0),
		ArrowGlacierBlock:             big.NewInt(0),
		GrayGlacierBlock:              big.NewInt(0),
		TerminalTotalDifficulty:       big.NewInt(0),
		TerminalTotalDifficultyPassed: true,
		ShanghaiTime:                  big.NewInt(0),
		CancunTime:                    big.NewInt(0),
		PragueTime:                    big.NewInt(0),
		Ethash:                        new(EthashConfig),
	}
)

type BorConfig interface {
	fmt.Stringer
	IsAgra(num uint64) bool
	GetAgraBlock() *big.Int
	IsNapoli(num uint64) bool
	GetNapoliBlock() *big.Int
	IsAhmedabad(number uint64) bool
	GetAhmedabadBlock() *big.Int
	IsBhilai(num uint64) bool
	GetBhilaiBlock() *big.Int
	IsVeBlop(num uint64) bool
	GetVeBlopBlock() *big.Int
	StateReceiverContractAddress() common.Address
	CalculateSprintNumber(number uint64) uint64
	CalculateSprintLength(number uint64) uint64
}

func timestampToTime(unixTime *big.Int) *time.Time {
	if unixTime == nil {
		return nil
	}
	t := time.Unix(unixTime.Int64(), 0).UTC()
	return &t
}

func (c *Config) String() string {
	engine := c.getEngine()

	if c.Bor != nil {
		return fmt.Sprintf("{ChainID: %v, Agra: %v, Napoli: %v, Ahmedabad: %v, Bhilai: %v, VeBlop: %v, Engine: %v}",
			c.ChainID,
			c.Bor.GetAgraBlock(),
			c.Bor.GetNapoliBlock(),
			c.Bor.GetAhmedabadBlock(),
			c.Bor.GetBhilaiBlock(),
			c.Bor.GetVeBlopBlock(),
			engine,
		)
	}

	return fmt.Sprintf("{ChainID: %v, Terminal Total Difficulty: %v, Shapella: %v, Dencun: %v, Pectra: %v, Fusaka: %v, BPO1: %v, BPO2: %v, BPO3: %v, BPO4: %v, BPO5: %v, Engine: %v}",
		c.ChainID,
		c.TerminalTotalDifficulty,
		timestampToTime(c.ShanghaiTime),
		timestampToTime(c.CancunTime),
		timestampToTime(c.PragueTime),
		timestampToTime(c.OsakaTime),
		timestampToTime(c.Bpo1Time),
		timestampToTime(c.Bpo2Time),
		timestampToTime(c.Bpo3Time),
		timestampToTime(c.Bpo4Time),
		timestampToTime(c.Bpo5Time),
		engine,
	)
}

func (c *Config) getEngine() string {
	switch {
	case c.Ethash != nil:
		return c.Ethash.String()
	case c.Clique != nil:
		return c.Clique.String()
	case c.Bor != nil:
		return c.Bor.String()
	case c.Aura != nil:
		return c.Aura.String()
	default:
		return "unknown"
	}
}

// IsHomestead returns whether num is either equal to the homestead block or greater.
func (c *Config) IsHomestead(num uint64) bool {
	return isForked(c.HomesteadBlock, num)
}

// IsDAOFork returns whether num is either equal to the DAO fork block or greater.
func (c *Config) IsDAOFork(num uint64) bool {
	return isForked(c.DAOForkBlock, num)
}

// IsTangerineWhistle returns whether num is either equal to the Tangerine Whistle (EIP150) fork block or greater.
func (c *Config) IsTangerineWhistle(num uint64) bool {
	return isForked(c.TangerineWhistleBlock, num)
}

// IsSpuriousDragon returns whether num is either equal to the Spurious Dragon fork block or greater.
func (c *Config) IsSpuriousDragon(num uint64) bool {
	return isForked(c.SpuriousDragonBlock, num)
}

// IsByzantium returns whether num is either equal to the Byzantium fork block or greater.
func (c *Config) IsByzantium(num uint64) bool {
	return isForked(c.ByzantiumBlock, num)
}

// IsConstantinople returns whether num is either equal to the Constantinople fork block or greater.
func (c *Config) IsConstantinople(num uint64) bool {
	return isForked(c.ConstantinopleBlock, num)
}

// IsMuirGlacier returns whether num is either equal to the Muir Glacier (EIP-2384) fork block or greater.
func (c *Config) IsMuirGlacier(num uint64) bool {
	return isForked(c.MuirGlacierBlock, num)
}

// IsPetersburg returns whether num is either
// - equal to or greater than the PetersburgBlock fork block,
// - OR is nil, and Constantinople is active
func (c *Config) IsPetersburg(num uint64) bool {
	return isForked(c.PetersburgBlock, num) || c.PetersburgBlock == nil && isForked(c.ConstantinopleBlock, num)
}

// IsIstanbul returns whether num is either equal to the Istanbul fork block or greater.
func (c *Config) IsIstanbul(num uint64) bool {
	return isForked(c.IstanbulBlock, num)
}

// IsBerlin returns whether num is either equal to the Berlin fork block or greater.
func (c *Config) IsBerlin(num uint64) bool {
	return isForked(c.BerlinBlock, num)
}

// IsLondon returns whether num is either equal to the London fork block or greater.
func (c *Config) IsLondon(num uint64) bool {
	if c.IsArbitrum() {
		return isBlockForked(new(big.Int).SetUint64(c.ArbitrumChainParams.GenesisBlockNum), big.NewInt(int64(num)))
	}
	return isForked(c.LondonBlock, num)
}

// IsArrowGlacier returns whether num is either equal to the Arrow Glacier (EIP-4345) fork block or greater.
func (c *Config) IsArrowGlacier(num uint64) bool {
	return isForked(c.ArrowGlacierBlock, num)
}

// IsGrayGlacier returns whether num is either equal to the Gray Glacier (EIP-5133) fork block or greater.
func (c *Config) IsGrayGlacier(num uint64) bool {
	return isForked(c.GrayGlacierBlock, num)
}

// IsShanghai returns whether time is either equal to the Shanghai fork time or greater.
func (c *Config) IsShanghai(time uint64, currentArbosVersion uint64) bool {
	if c.IsArbitrum() {
		return currentArbosVersion >= osver.ArbosVersion_11
	}
	return isForked(c.ShanghaiTime, time)
}

// IsAgra returns whether num is either equal to the Agra fork block or greater.
// The Agra hard fork is based on the Shanghai hard fork, but it doesn't include withdrawals.
// Also Agra is activated based on the block number rather than the timestamp.
// Refer to https://forum.polygon.technology/t/pip-28-agra-hardfork
func (c *Config) IsAgra(num uint64) bool {
	return (c != nil) && (c.Bor != nil) && c.Bor.IsAgra(num)
}

// Refer to https://forum.polygon.technology/t/pip-33-napoli-upgrade
func (c *Config) IsNapoli(num uint64) bool {
	return (c != nil) && (c.Bor != nil) && c.Bor.IsNapoli(num)
}

// Refer to https://forum.polygon.technology/t/pip-63-bhilai-hardfork
func (c *Config) IsBhilai(num uint64) bool {
	return (c != nil) && (c.Bor != nil) && c.Bor.IsBhilai(num)
}

// IsCancun returns whether time is either equal to the Cancun fork time or greater.
func (c *Config) IsCancun(time, currentArbosVersion uint64) bool {
	if c.IsArbitrum() {
		return currentArbosVersion >= osver.ArbosVersion_20
	}
	return isForked(c.CancunTime, time)
}

// IsPrague returns whether time is either equal to the Prague fork time or greater.
func (c *Config) IsPrague(time uint64, currentArbosVersion uint64) bool {
	if c.IsArbitrum() {
		return currentArbosVersion >= osver.ArbosVersion_40
	}
	return isForked(c.PragueTime, time)
}

// IsOsaka returns whether time is either equal to the Osaka fork time or greater.
func (c *Config) IsOsaka(time uint64) bool {
	return isForked(c.OsakaTime, time)
}

func (c *Config) GetBurntContract(num uint64) *common.Address {
	if len(c.BurntContract) == 0 {
		return nil
	}
	addr := ConfigValueLookup(common.ParseMapKeysIntoUint64(c.BurntContract), num)
	return &addr
}

func (c *Config) GetMinBlobGasPrice() uint64 {
	if c != nil && c.MinBlobGasPrice != nil {
		return *c.MinBlobGasPrice
	}
	return 1 // MIN_BLOB_GASPRICE (EIP-4844)
}

func (c *Config) GetBlobConfig(time uint64, currentArbosVer uint64) *params.BlobConfig {
	c.parseBlobScheduleOnce.Do(func() {
		// Populate with default values
		c.parsedBlobSchedule = map[uint64]*params.BlobConfig{
			0: {},
		}
		if c.CancunTime != nil {
			c.parsedBlobSchedule[c.CancunTime.Uint64()] = &params.DefaultCancunBlobConfig
		}
		if c.PragueTime != nil {
			if c.IsPrague(time, currentArbosVer) {
				c.parsedBlobSchedule[c.PragueTime.Uint64()] = &params.DefaultPragueBlobConfig
			}
		}
		if c.OsakaTime != nil {
			c.parsedBlobSchedule[c.OsakaTime.Uint64()] = &params.DefaultOsakaBlobConfig
		}

		// Override with supplied values
		val, ok := c.BlobSchedule["cancun"]
		if ok && c.CancunTime != nil {
			c.parsedBlobSchedule[c.CancunTime.Uint64()] = val
		}
		val, ok = c.BlobSchedule["prague"]
		if ok && c.PragueTime != nil {
			c.parsedBlobSchedule[c.PragueTime.Uint64()] = val
		}
		val, ok = c.BlobSchedule["osaka"]
		if ok && c.OsakaTime != nil {
			c.parsedBlobSchedule[c.OsakaTime.Uint64()] = val
		}
		val, ok = c.BlobSchedule["bpo1"]
		if ok && c.Bpo1Time != nil {
			c.parsedBlobSchedule[c.Bpo1Time.Uint64()] = val
		}
		val, ok = c.BlobSchedule["bpo2"]
		if ok && c.Bpo2Time != nil {
			c.parsedBlobSchedule[c.Bpo2Time.Uint64()] = val
		}
		val, ok = c.BlobSchedule["bpo3"]
		if ok && c.Bpo3Time != nil {
			c.parsedBlobSchedule[c.Bpo3Time.Uint64()] = val
		}
		val, ok = c.BlobSchedule["bpo4"]
		if ok && c.Bpo4Time != nil {
			c.parsedBlobSchedule[c.Bpo4Time.Uint64()] = val
		}
		val, ok = c.BlobSchedule["bpo5"]
		if ok && c.Bpo5Time != nil {
			c.parsedBlobSchedule[c.Bpo5Time.Uint64()] = val
		}
	})

	return ConfigValueLookup(c.parsedBlobSchedule, time)
}

func (c *Config) GetMaxBlobsPerBlock(time uint64, currentArbosVer uint64) uint64 {
	return c.GetBlobConfig(time, currentArbosVer).Max
}

func (c *Config) GetMaxBlobGasPerBlock(time uint64, currentArbosVer uint64) uint64 {
	return c.GetMaxBlobsPerBlock(time, currentArbosVer) * params.GasPerBlob
}

func (c *Config) GetTargetBlobsPerBlock(time uint64, currentArbosVer uint64) uint64 {
	return c.GetBlobConfig(time, currentArbosVer).Target
}

func (c *Config) GetBlobGasPriceUpdateFraction(time uint64, currentArbosVer uint64) uint64 {
	return c.GetBlobConfig(time, currentArbosVer).BaseFeeUpdateFraction
}

func (c *Config) GetMaxRlpBlockSize(time uint64) int {
	if c.IsOsaka(time) {
		return params.MaxRlpBlockSize
	}
	return math.MaxInt
}

func (c *Config) SecondsPerSlot() uint64 {
	if c.Bor != nil {
		return 2 // Polygon
	}
	if c.Aura != nil {
		return 5 // Gnosis
	}
	return 12 // Ethereum
}

func (c *Config) SystemContracts(time uint64) map[string]common.Address {
	contracts := map[string]common.Address{}
	if c.IsCancun(time, 0 /* currentArbosVersion */) {
		contracts["BEACON_ROOTS_ADDRESS"] = params.BeaconRootsAddress
	}
	if c.IsPrague(time, 0 /* currentArbosVersion */) {
		contracts["CONSOLIDATION_REQUEST_PREDEPLOY_ADDRESS"] = params.ConsolidationRequestAddress
		contracts["DEPOSIT_CONTRACT_ADDRESS"] = c.DepositContract
		contracts["HISTORY_STORAGE_ADDRESS"] = params.HistoryStorageAddress
		contracts["WITHDRAWAL_REQUEST_PREDEPLOY_ADDRESS"] = params.WithdrawalRequestAddress
	}
	return contracts
}

// CheckCompatible checks whether scheduled fork transitions have been imported
// with a mismatching chain configuration.
func (c *Config) CheckCompatible(newcfg *Config, height uint64) *ConfigCompatError {
	bhead := height

	// Iterate checkCompatible to find the lowest conflict.
	var lasterr *ConfigCompatError
	for {
		err := c.checkCompatible(newcfg, bhead)
		if err == nil || (lasterr != nil && err.RewindTo == lasterr.RewindTo) {
			break
		}
		lasterr = err
		bhead = err.RewindTo
	}
	return lasterr
}

type forkBlockNumber struct {
	name        string
	blockNumber *big.Int
	optional    bool // if true, the fork may be nil and next fork is still allowed
}

func (c *Config) forkBlockNumbers() []forkBlockNumber {
	return []forkBlockNumber{
		{name: "homesteadBlock", blockNumber: c.HomesteadBlock},
		{name: "daoForkBlock", blockNumber: c.DAOForkBlock, optional: true},
		{name: "eip150Block", blockNumber: c.TangerineWhistleBlock},
		{name: "eip155Block", blockNumber: c.SpuriousDragonBlock},
		{name: "byzantiumBlock", blockNumber: c.ByzantiumBlock},
		{name: "constantinopleBlock", blockNumber: c.ConstantinopleBlock},
		{name: "petersburgBlock", blockNumber: c.PetersburgBlock},
		{name: "istanbulBlock", blockNumber: c.IstanbulBlock},
		{name: "muirGlacierBlock", blockNumber: c.MuirGlacierBlock, optional: true},
		{name: "berlinBlock", blockNumber: c.BerlinBlock},
		{name: "londonBlock", blockNumber: c.LondonBlock},
		{name: "arrowGlacierBlock", blockNumber: c.ArrowGlacierBlock, optional: true},
		{name: "grayGlacierBlock", blockNumber: c.GrayGlacierBlock, optional: true},
		{name: "mergeNetsplitBlock", blockNumber: c.MergeNetsplitBlock, optional: true},
	}
}

// CheckConfigForkOrder checks that we don't "skip" any forks
func (c *Config) CheckConfigForkOrder() error {
	if c != nil && c.ChainID != nil && c.ChainID.Uint64() == 77 {
		return nil
	}

	var lastFork forkBlockNumber

	for _, fork := range c.forkBlockNumbers() {
		if lastFork.name != "" {
			// Next one must be higher number
			if lastFork.blockNumber == nil && fork.blockNumber != nil {
				return fmt.Errorf("unsupported fork ordering: %v not enabled, but %v enabled at %v",
					lastFork.name, fork.name, fork.blockNumber)
			}
			if lastFork.blockNumber != nil && fork.blockNumber != nil {
				if lastFork.blockNumber.Cmp(fork.blockNumber) > 0 {
					return fmt.Errorf("unsupported fork ordering: %v enabled at %v, but %v enabled at %v",
						lastFork.name, lastFork.blockNumber, fork.name, fork.blockNumber)
				}
			}
			// If it was optional and not set, then ignore it
		}
		if !fork.optional || fork.blockNumber != nil {
			lastFork = fork
		}
	}
	return nil
}

func (c *Config) checkCompatible(newcfg *Config, head uint64) *ConfigCompatError {
	// returns true if a fork scheduled at s1 cannot be rescheduled to block s2 because head is already past the fork.
	incompatible := func(s1, s2 *big.Int, head uint64) bool {
		return (isForked(s1, head) || isForked(s2, head)) && !numEqual(s1, s2)
	}

	// Ethereum mainnet forks
	if incompatible(c.HomesteadBlock, newcfg.HomesteadBlock, head) {
		return newCompatError("Homestead fork block", c.HomesteadBlock, newcfg.HomesteadBlock)
	}
	if incompatible(c.DAOForkBlock, newcfg.DAOForkBlock, head) {
		return newCompatError("DAO fork block", c.DAOForkBlock, newcfg.DAOForkBlock)
	}
	if incompatible(c.TangerineWhistleBlock, newcfg.TangerineWhistleBlock, head) {
		return newCompatError("Tangerine Whistle fork block", c.TangerineWhistleBlock, newcfg.TangerineWhistleBlock)
	}
	if incompatible(c.SpuriousDragonBlock, newcfg.SpuriousDragonBlock, head) {
		return newCompatError("Spurious Dragon fork block", c.SpuriousDragonBlock, newcfg.SpuriousDragonBlock)
	}
	if c.IsSpuriousDragon(head) && !numEqual(c.ChainID, newcfg.ChainID) {
		return newCompatError("EIP155 chain ID", c.SpuriousDragonBlock, newcfg.SpuriousDragonBlock)
	}
	if incompatible(c.ByzantiumBlock, newcfg.ByzantiumBlock, head) {
		return newCompatError("Byzantium fork block", c.ByzantiumBlock, newcfg.ByzantiumBlock)
	}
	if incompatible(c.ConstantinopleBlock, newcfg.ConstantinopleBlock, head) {
		return newCompatError("Constantinople fork block", c.ConstantinopleBlock, newcfg.ConstantinopleBlock)
	}
	if incompatible(c.PetersburgBlock, newcfg.PetersburgBlock, head) {
		// the only case where we allow Petersburg to be set in the past is if it is equal to Constantinople
		// mainly to satisfy fork ordering requirements which state that Petersburg fork be set if Constantinople fork is set
		if incompatible(c.ConstantinopleBlock, newcfg.PetersburgBlock, head) {
			return newCompatError("Petersburg fork block", c.PetersburgBlock, newcfg.PetersburgBlock)
		}
	}
	if incompatible(c.IstanbulBlock, newcfg.IstanbulBlock, head) {
		return newCompatError("Istanbul fork block", c.IstanbulBlock, newcfg.IstanbulBlock)
	}
	if incompatible(c.MuirGlacierBlock, newcfg.MuirGlacierBlock, head) {
		return newCompatError("Muir Glacier fork block", c.MuirGlacierBlock, newcfg.MuirGlacierBlock)
	}
	if incompatible(c.BerlinBlock, newcfg.BerlinBlock, head) {
		return newCompatError("Berlin fork block", c.BerlinBlock, newcfg.BerlinBlock)
	}
	if incompatible(c.LondonBlock, newcfg.LondonBlock, head) {
		return newCompatError("London fork block", c.LondonBlock, newcfg.LondonBlock)
	}
	if incompatible(c.ArrowGlacierBlock, newcfg.ArrowGlacierBlock, head) {
		return newCompatError("Arrow Glacier fork block", c.ArrowGlacierBlock, newcfg.ArrowGlacierBlock)
	}
	if incompatible(c.GrayGlacierBlock, newcfg.GrayGlacierBlock, head) {
		return newCompatError("Gray Glacier fork block", c.GrayGlacierBlock, newcfg.GrayGlacierBlock)
	}
	if incompatible(c.MergeNetsplitBlock, newcfg.MergeNetsplitBlock, head) {
		return newCompatError("Merge netsplit block", c.MergeNetsplitBlock, newcfg.MergeNetsplitBlock)
	}

	return nil
}

func numEqual(x, y *big.Int) bool {
	if x == nil {
		return y == nil
	}
	if y == nil {
		return x == nil
	}
	return x.Cmp(y) == 0
}

// ConfigCompatError is raised if the locally-stored blockchain is initialised with a
// ChainConfig that would alter the past.
type ConfigCompatError struct {
	What string
	// block numbers of the stored and new configurations
	StoredConfig, NewConfig *big.Int
	// the block number to which the local chain must be rewound to correct the error
	RewindTo uint64
}

func newCompatError(what string, storedblock, newblock *big.Int) *ConfigCompatError {
	var rew *big.Int
	switch {
	case storedblock == nil:
		rew = newblock
	case newblock == nil || storedblock.Cmp(newblock) < 0:
		rew = storedblock
	default:
		rew = newblock
	}
	err := &ConfigCompatError{what, storedblock, newblock, 0}
	if rew != nil && rew.Sign() > 0 {
		err.RewindTo = rew.Uint64() - 1
	}
	return err
}

func (err *ConfigCompatError) Error() string {
	return fmt.Sprintf("mismatching %s in database (have %d, want %d, rewindto %d)", err.What, err.StoredConfig, err.NewConfig, err.RewindTo)
}

// EthashConfig is the consensus engine configs for proof-of-work based sealing.
type EthashConfig struct{}

// String implements the stringer interface, returning the consensus engine details.
func (c *EthashConfig) String() string {
	return "ethash"
}

// CliqueConfig is the consensus engine configs for proof-of-authority based sealing.
type CliqueConfig struct {
	Period uint64 `json:"period"` // Number of seconds between blocks to enforce
	Epoch  uint64 `json:"epoch"`  // Epoch length to reset votes and checkpoint
}

// String implements the stringer interface, returning the consensus engine details.
func (c *CliqueConfig) String() string {
	return "clique"
}

// Looks up a config value as of a given block number (or time).
// The assumption here is that config is a càdlàg map of starting_from_block -> value.
// For example, config of {5: "A", 10: "B", 20: "C"}
// means that the config value is "A" for blocks 5–9,
// "B" for blocks 10–19, and "C" for block 20 and above.
// For blocks 0–4 an empty string will be returned.
func ConfigValueLookup[T any](field map[uint64]T, number uint64) T {
	keys := common.SortedKeys(field)
	if number < keys[0] {
		return generics.Zero[T]()
	}
	for i := 0; i < len(keys)-1; i++ {
		if number >= keys[i] && number < keys[i+1] {
			return field[keys[i]]
		}
	}
	return field[keys[len(keys)-1]]
}

// Rules is syntactic sugar over Config. It can be used for functions
// that do not have or require information about the block.
//
// Rules is a one time interface meaning that it shouldn't be used in between transition phases.
type Rules struct {
	ChainID                                           *big.Int
	IsHomestead, IsTangerineWhistle, IsSpuriousDragon bool
	IsByzantium, IsConstantinople, IsPetersburg       bool
	IsIstanbul, IsBerlin, IsLondon, IsShanghai        bool
	IsCancun, IsNapoli, IsBhilai                      bool
	IsPrague, IsOsaka, IsAura                         bool

	// Arbiturm related chain rules
	ArbOSVersion uint64 // current ArbOS version. Defined by header.
	IsArbitrum   bool   // if true, chain is using ArbOS
	IsStylus     bool   // if true, Arbitrum is running ArbOS version >= ArbosVersion_Stylus
	ZombieDies   bool   // if false, spurious dragon deletes does not happen for escrow accounts on Arbitrum
}

// Rules ensures c's ChainID is not nil and returns a new Rules instance
func (c *Config) Rules(num uint64, time, currentArbosVersion uint64) *Rules {
	chainID := c.ChainID
	if chainID == nil {
		chainID = new(big.Int)
	}

	return &Rules{
		ChainID:            new(big.Int).Set(chainID),
		IsHomestead:        c.IsHomestead(num),
		IsTangerineWhistle: c.IsTangerineWhistle(num),
		IsSpuriousDragon:   c.IsSpuriousDragon(num),
		IsByzantium:        c.IsByzantium(num),
		IsConstantinople:   c.IsConstantinople(num),
		IsPetersburg:       c.IsPetersburg(num),
		IsIstanbul:         c.IsIstanbul(num),
		IsBerlin:           c.IsBerlin(num),
		IsLondon:           c.IsLondon(num),
		IsShanghai:         c.IsShanghai(time, currentArbosVersion) || c.IsAgra(num),
		IsCancun:           c.IsCancun(time, currentArbosVersion),
		IsNapoli:           c.IsNapoli(num),
		IsBhilai:           c.IsBhilai(num),
		IsPrague:           c.IsPrague(time, currentArbosVersion) || c.IsBhilai(num),
		IsOsaka:            c.IsOsaka(time),
		IsAura:             c.Aura != nil,
		ArbOSVersion:       currentArbosVersion,
		IsArbitrum:         c.IsArbitrum(),
<<<<<<< HEAD
		IsStylus:           c.IsArbitrum() && currentArbosVersion >= osver.ArbosVersion_Stylus,
=======
		IsStylus:           c.IsArbitrum() && currentArbosVersion >= ArbosVersion_Stylus,
		ZombieDies:         c.IsArbitrum() && currentArbosVersion < ArbosVersion_Stylus,
>>>>>>> b81c8728
	}
}

// isForked returns whether a fork scheduled at block s is active at the given head block.
func isForked(s *big.Int, head uint64) bool {
	if s == nil {
		return false
	}
	return s.Uint64() <= head
}

func (c *Config) IsPreMerge(blockNumber uint64) bool {
	return c.MergeHeight != nil && blockNumber < c.MergeHeight.Uint64()
}

func (c *Config) IsArbitrum() bool {
	return c.ArbitrumChainParams.EnableArbOS
}

func (c *Config) IsArbitrumNitro(num *big.Int) bool {
	return c.IsArbitrum() && isBlockForked(new(big.Int).SetUint64(c.ArbitrumChainParams.GenesisBlockNum), num)
}

// isBlockForked returns whether a fork scheduled at block s is active at the
// given head block. Whilst this method is the same as isTimestampForked, they
// are explicitly separate for clearer reading.
func isBlockForked(s, head *big.Int) bool {
	if s == nil || head == nil {
		return false
	}
	return s.Cmp(head) <= 0
}

func (c *Config) MaxCodeSize() uint64 {
	if c.ArbitrumChainParams.MaxCodeSize == 0 {
		return 24576
	}
	return c.ArbitrumChainParams.MaxCodeSize
}

func (c *Config) MaxInitCodeSize() uint64 {
	if c.ArbitrumChainParams.MaxInitCodeSize == 0 {
		return c.MaxCodeSize() * 2
	}
	return c.ArbitrumChainParams.MaxInitCodeSize
}

func (c *Config) DebugMode() bool {
	return c.ArbitrumChainParams.AllowDebugPrecompiles
}

func newBlockCompatError(what string, storedblock, newblock *big.Int) *ConfigCompatError {
	var rew *big.Int
	switch {
	case storedblock == nil:
		rew = newblock
	case newblock == nil || storedblock.Cmp(newblock) < 0:
		rew = storedblock
	default:
		rew = newblock
	}
	err := &ConfigCompatError{
		What:         what,
		StoredConfig: storedblock,
		NewConfig:    newblock,
		RewindTo:     0,
	}
	if rew != nil && rew.Sign() > 0 {
		err.RewindTo = rew.Uint64() - 1
	}
	return err
}

func (c *Config) checkArbitrumCompatible(newcfg *Config, head *big.Int) *ConfigCompatError {
	if c.IsArbitrum() != newcfg.IsArbitrum() {
		// This difference applies to the entire chain, so report that the genesis block is where the difference appears.
		return newBlockCompatError("isArbitrum", common.Big0, common.Big0)
	}
	if !c.IsArbitrum() {
		return nil
	}
	cArb := &c.ArbitrumChainParams
	newArb := &newcfg.ArbitrumChainParams
	if cArb.GenesisBlockNum != newArb.GenesisBlockNum {
		return newBlockCompatError("genesisblocknum", new(big.Int).SetUint64(cArb.GenesisBlockNum), new(big.Int).SetUint64(newArb.GenesisBlockNum))
	}
	return nil
}

<<<<<<< HEAD
=======
func ArbitrumNovaParams() ArbitrumChainParams {
	return ArbitrumChainParams{
		EnableArbOS:               true,
		AllowDebugPrecompiles:     false,
		DataAvailabilityCommittee: true,
		InitialArbOSVersion:       ArbosVersion_1,
		InitialChainOwner:         common.HexToAddress("0x9C040726F2A657226Ed95712245DeE84b650A1b5"),
	}
}

func ArbitrumRollupGoerliTestnetParams() ArbitrumChainParams {
	return ArbitrumChainParams{
		EnableArbOS:               true,
		AllowDebugPrecompiles:     false,
		DataAvailabilityCommittee: false,
		InitialArbOSVersion:       ArbosVersion_2,
		InitialChainOwner:         common.HexToAddress("0x186B56023d42B2B4E7616589a5C62EEf5FCa21DD"),
	}
}

func ArbitrumDevTestParams() ArbitrumChainParams {
	return ArbitrumChainParams{
		EnableArbOS:               true,
		AllowDebugPrecompiles:     true,
		DataAvailabilityCommittee: false,
		InitialArbOSVersion:       ArbosVersion_32,
		InitialChainOwner:         common.Address{},
	}
}

func ArbitrumDevTestDASParams() ArbitrumChainParams {
	return ArbitrumChainParams{
		EnableArbOS:               true,
		AllowDebugPrecompiles:     true,
		DataAvailabilityCommittee: true,
		InitialArbOSVersion:       ArbosVersion_32,
		InitialChainOwner:         common.Address{},
	}
}

func ArbitrumAnytrustGoerliTestnetParams() ArbitrumChainParams {
	return ArbitrumChainParams{
		EnableArbOS:               true,
		AllowDebugPrecompiles:     false,
		DataAvailabilityCommittee: true,
		InitialArbOSVersion:       ArbosVersion_2,
		InitialChainOwner:         common.HexToAddress("0x186B56023d42B2B4E7616589a5C62EEf5FCa21DD"),
	}
}

func DisableArbitrumParams() ArbitrumChainParams {
	return ArbitrumChainParams{
		EnableArbOS:               false,
		AllowDebugPrecompiles:     false,
		DataAvailabilityCommittee: false,
		InitialArbOSVersion:       ArbosVersion_0,
		InitialChainOwner:         common.Address{},
	}
}

func ArbitrumOneChainConfig() *Config {
	return &Config{
		ChainID:             big.NewInt(42161),
		HomesteadBlock:      big.NewInt(0),
		DAOForkBlock:        nil,
		ByzantiumBlock:      big.NewInt(0),
		ConstantinopleBlock: big.NewInt(0),
		PetersburgBlock:     big.NewInt(0),
		IstanbulBlock:       big.NewInt(0),
		MuirGlacierBlock:    big.NewInt(0),
		BerlinBlock:         big.NewInt(0),
		LondonBlock:         big.NewInt(0),
		ArbitrumChainParams: ArbitrumOneParams(),
		Clique: &CliqueConfig{
			Period: 0,
			Epoch:  0,
		},
	}
}
func ArbitrumOneParams() ArbitrumChainParams {
	return ArbitrumChainParams{
		ParentChainID:             1,
		ParentChainIsArbitrum:     false,
		ChainName:                 "arb1",
		SequencerURL:              "https://arb1-sequencer.arbitrum.io/rpc",
		FeedURL:                   "wss://arb1-feed.arbitrum.io/feed",
		EnableArbOS:               true,
		AllowDebugPrecompiles:     false,
		DataAvailabilityCommittee: false,
		InitialArbOSVersion:       6,
		InitialChainOwner:         common.HexToAddress("0xd345e41ae2cb00311956aa7109fc801ae8c81a52"),
		GenesisBlockNum:           22207817,

		Rollup: ArbRollupConfig{
			Bridge:                 "0x8315177ab297ba92a06054ce80a67ed4dbd7ed3a",
			Inbox:                  "0x4dbd4fc535ac27206064b68ffcf827b0a60bab3f",
			SequencerInbox:         "0x1c479675ad559dc151f6ec7ed3fbf8cee79582b6",
			Rollup:                 "0x5ef0d09d1e6204141b4d37530808ed19f60fba35",
			ValidatorUtils:         "0x9e40625f52829cf04bc4839f186d621ee33b0e67",
			ValidatorWalletCreator: "0x960953f7c69cd2bc2322db9223a815c680ccc7ea",
			StakeToken:             "0xC02aaA39b223FE8D0A0e5C4F27eAD9083C756Cc2",
			DeployedAt:             15411056,
		},
	}
}

func ArbitrumNovaChainConfig() *Config {
	return &Config{
		ChainID:             big.NewInt(42170),
		HomesteadBlock:      big.NewInt(0),
		DAOForkBlock:        nil,
		ByzantiumBlock:      big.NewInt(0),
		ConstantinopleBlock: big.NewInt(0),
		PetersburgBlock:     big.NewInt(0),
		IstanbulBlock:       big.NewInt(0),
		MuirGlacierBlock:    big.NewInt(0),
		BerlinBlock:         big.NewInt(0),
		LondonBlock:         big.NewInt(0),
		ArbitrumChainParams: ArbitrumNovaParams(),
		Clique: &CliqueConfig{
			Period: 0,
			Epoch:  0,
		},
	}
}

func ArbitrumRollupGoerliTestnetChainConfig() *Config {
	return &Config{
		ChainID:             big.NewInt(421613),
		HomesteadBlock:      big.NewInt(0),
		DAOForkBlock:        nil,
		ByzantiumBlock:      big.NewInt(0),
		ConstantinopleBlock: big.NewInt(0),
		PetersburgBlock:     big.NewInt(0),
		IstanbulBlock:       big.NewInt(0),
		MuirGlacierBlock:    big.NewInt(0),
		BerlinBlock:         big.NewInt(0),
		LondonBlock:         big.NewInt(0),
		ArbitrumChainParams: ArbitrumRollupGoerliTestnetParams(),
		Clique: &CliqueConfig{
			Period: 0,
			Epoch:  0,
		},
	}
}

func ArbitrumDevTestChainConfig() *Config {
	return &Config{
		ChainID:             big.NewInt(412346),
		HomesteadBlock:      big.NewInt(0),
		DAOForkBlock:        nil,
		ByzantiumBlock:      big.NewInt(0),
		ConstantinopleBlock: big.NewInt(0),
		PetersburgBlock:     big.NewInt(0),
		IstanbulBlock:       big.NewInt(0),
		MuirGlacierBlock:    big.NewInt(0),
		BerlinBlock:         big.NewInt(0),
		LondonBlock:         big.NewInt(0),
		ArbitrumChainParams: ArbitrumDevTestParams(),
		Clique: &CliqueConfig{
			Period: 0,
			Epoch:  0,
		},
	}
}

func ArbitrumDevTestDASChainConfig() *Config {
	return &Config{
		ChainID:             big.NewInt(412347),
		HomesteadBlock:      big.NewInt(0),
		DAOForkBlock:        nil,
		ByzantiumBlock:      big.NewInt(0),
		ConstantinopleBlock: big.NewInt(0),
		PetersburgBlock:     big.NewInt(0),
		IstanbulBlock:       big.NewInt(0),
		MuirGlacierBlock:    big.NewInt(0),
		BerlinBlock:         big.NewInt(0),
		LondonBlock:         big.NewInt(0),
		ArbitrumChainParams: ArbitrumDevTestDASParams(),
		Clique: &CliqueConfig{
			Period: 0,
			Epoch:  0,
		},
	}
}

func ArbitrumAnytrustGoerliTestnetChainConfig() *Config {
	return &Config{
		ChainID:             big.NewInt(421703),
		HomesteadBlock:      big.NewInt(0),
		DAOForkBlock:        nil,
		ByzantiumBlock:      big.NewInt(0),
		ConstantinopleBlock: big.NewInt(0),
		PetersburgBlock:     big.NewInt(0),
		IstanbulBlock:       big.NewInt(0),
		MuirGlacierBlock:    big.NewInt(0),
		BerlinBlock:         big.NewInt(0),
		LondonBlock:         big.NewInt(0),
		ArbitrumChainParams: ArbitrumAnytrustGoerliTestnetParams(),
		Clique: &CliqueConfig{
			Period: 0,
			Epoch:  0,
		},
	}
}

var ArbitrumSupportedChainConfigs = []*Config{
	ArbitrumOneChainConfig(),
	ArbitrumNovaChainConfig(),
	ArbitrumRollupGoerliTestnetChainConfig(),
	ArbitrumDevTestChainConfig(),
	ArbitrumDevTestDASChainConfig(),
	ArbitrumAnytrustGoerliTestnetChainConfig(),
}

>>>>>>> b81c8728
// DefaultCacheConfigWithScheme returns a deep copied default cache config with
// a provided trie node scheme.
func DefaultCacheConfigWithScheme(scheme string) *CacheConfig {
	config := *defaultCacheConfig
	config.StateScheme = scheme
	return &config
}

// defaultCacheConfig are the default caching values if none are specified by the
// user (also used during testing).
var defaultCacheConfig = &CacheConfig{
	// Arbitrum Config Options  TODO remove
	TriesInMemory:                      128,
	TrieRetention:                      30 * time.Minute,
	MaxNumberOfBlocksToSkipStateSaving: 0,
	MaxAmountOfGasToSkipStateSaving:    0,

	TrieCleanLimit: 256,
	TrieDirtyLimit: 256,
	TrieTimeLimit:  5 * time.Minute,
	SnapshotLimit:  256,
	SnapshotWait:   true,
	// StateScheme:    rawdb.HashScheme,
}

// CacheConfig contains the configuration values for the trie database
// and state snapshot these are resident in a blockchain.
type CacheConfig struct {
	TrieCleanLimit      int           // Memory allowance (MB) to use for caching trie nodes in memory
	TrieCleanNoPrefetch bool          // Whether to disable heuristic state prefetching for followup blocks
	TrieDirtyLimit      int           // Memory limit (MB) at which to start flushing dirty trie nodes to disk
	TrieDirtyDisabled   bool          // Whether to disable trie write caching and GC altogether (archive node)
	TrieTimeLimit       time.Duration // Time limit after which to flush the current in-memory trie to disk
	SnapshotLimit       int           // Memory allowance (MB) to use for caching snapshot entries in memory
	Preimages           bool          // Whether to store preimage of trie key to the disk
	StateHistory        uint64        // Number of blocks from head whose state histories are reserved.
	StateScheme         string        // Scheme used to store ethereum states and merkle tree nodes on top

	SnapshotRestoreMaxGas uint64 // Rollback up to this much gas to restore snapshot (otherwise snapshot recalculated from nothing)

	// Arbitrum: configure GC window
	TriesInMemory uint64        // Height difference before which a trie may not be garbage-collected
	TrieRetention time.Duration // Time limit before which a trie may not be garbage-collected

	MaxNumberOfBlocksToSkipStateSaving uint32
	MaxAmountOfGasToSkipStateSaving    uint64

	SnapshotNoBuild bool // Whether the background generation is allowed
	SnapshotWait    bool // Wait for snapshot construction on startup. TODO(karalabe): This is a dirty hack for testing, nuke it
<<<<<<< HEAD
=======
}

type ArbitrumChainParams struct {
	ParentChainID         int    `json:"parent-chain-id"`
	ParentChainIsArbitrum bool   `json:"parent-chain-is-arbitrum"`
	ChainName             string `json:"chain-name"`
	SequencerURL          string `json:"sequencer-url"`
	FeedURL               string `json:"feed-url"`

	EnableArbOS               bool           `json:"EnableArbOS"`
	AllowDebugPrecompiles     bool           `json:"AllowDebugPrecompiles"`
	DataAvailabilityCommittee bool           `json:"DataAvailabilityCommittee"`
	InitialArbOSVersion       uint64         `json:"InitialArbOSVersion"`
	InitialChainOwner         common.Address `json:"InitialChainOwner"`
	GenesisBlockNum           uint64         `json:"GenesisBlockNum"`
	GenesisTxNum              uint64         `json:"GenesisTxNum,omitempty"`

	MaxCodeSize     uint64 `json:"MaxCodeSize,omitempty"`     // Maximum bytecode to permit for a contract. 0 value implies params.DefaultMaxCodeSize
	MaxInitCodeSize uint64 `json:"MaxInitCodeSize,omitempty"` // Maximum initcode to permit in a creation transaction and create instructions. 0 value implies params.DefaultMaxInitCodeSize

	Rollup ArbRollupConfig `json:"rollup"`
}

type ArbRollupConfig struct {
	Bridge                 string `json:"bridge"`
	Inbox                  string `json:"inbox"`
	SequencerInbox         string `json:"sequencer-inbox"`
	Rollup                 string `json:"rollup"`
	ValidatorUtils         string `json:"validator-utils"`
	ValidatorWalletCreator string `json:"validator-wallet-creator"`
	StakeToken             string `json:"stake-token"`
	DeployedAt             int    `json:"deployed-at"`
>>>>>>> b81c8728
}<|MERGE_RESOLUTION|>--- conflicted
+++ resolved
@@ -705,8 +705,7 @@
 	// Arbiturm related chain rules
 	ArbOSVersion uint64 // current ArbOS version. Defined by header.
 	IsArbitrum   bool   // if true, chain is using ArbOS
-	IsStylus     bool   // if true, Arbitrum is running ArbOS version >= ArbosVersion_Stylus
-	ZombieDies   bool   // if false, spurious dragon deletes does not happen for escrow accounts on Arbitrum
+	IsStylus     bool   // if true, Arbitrum is running ArbOS version >= ArbosVersion_Stylus. !IsStylus means zombie (after spurious dragon) should be preserved
 }
 
 // Rules ensures c's ChainID is not nil and returns a new Rules instance
@@ -736,12 +735,7 @@
 		IsAura:             c.Aura != nil,
 		ArbOSVersion:       currentArbosVersion,
 		IsArbitrum:         c.IsArbitrum(),
-<<<<<<< HEAD
 		IsStylus:           c.IsArbitrum() && currentArbosVersion >= osver.ArbosVersion_Stylus,
-=======
-		IsStylus:           c.IsArbitrum() && currentArbosVersion >= ArbosVersion_Stylus,
-		ZombieDies:         c.IsArbitrum() && currentArbosVersion < ArbosVersion_Stylus,
->>>>>>> b81c8728
 	}
 }
 
@@ -831,224 +825,6 @@
 	return nil
 }
 
-<<<<<<< HEAD
-=======
-func ArbitrumNovaParams() ArbitrumChainParams {
-	return ArbitrumChainParams{
-		EnableArbOS:               true,
-		AllowDebugPrecompiles:     false,
-		DataAvailabilityCommittee: true,
-		InitialArbOSVersion:       ArbosVersion_1,
-		InitialChainOwner:         common.HexToAddress("0x9C040726F2A657226Ed95712245DeE84b650A1b5"),
-	}
-}
-
-func ArbitrumRollupGoerliTestnetParams() ArbitrumChainParams {
-	return ArbitrumChainParams{
-		EnableArbOS:               true,
-		AllowDebugPrecompiles:     false,
-		DataAvailabilityCommittee: false,
-		InitialArbOSVersion:       ArbosVersion_2,
-		InitialChainOwner:         common.HexToAddress("0x186B56023d42B2B4E7616589a5C62EEf5FCa21DD"),
-	}
-}
-
-func ArbitrumDevTestParams() ArbitrumChainParams {
-	return ArbitrumChainParams{
-		EnableArbOS:               true,
-		AllowDebugPrecompiles:     true,
-		DataAvailabilityCommittee: false,
-		InitialArbOSVersion:       ArbosVersion_32,
-		InitialChainOwner:         common.Address{},
-	}
-}
-
-func ArbitrumDevTestDASParams() ArbitrumChainParams {
-	return ArbitrumChainParams{
-		EnableArbOS:               true,
-		AllowDebugPrecompiles:     true,
-		DataAvailabilityCommittee: true,
-		InitialArbOSVersion:       ArbosVersion_32,
-		InitialChainOwner:         common.Address{},
-	}
-}
-
-func ArbitrumAnytrustGoerliTestnetParams() ArbitrumChainParams {
-	return ArbitrumChainParams{
-		EnableArbOS:               true,
-		AllowDebugPrecompiles:     false,
-		DataAvailabilityCommittee: true,
-		InitialArbOSVersion:       ArbosVersion_2,
-		InitialChainOwner:         common.HexToAddress("0x186B56023d42B2B4E7616589a5C62EEf5FCa21DD"),
-	}
-}
-
-func DisableArbitrumParams() ArbitrumChainParams {
-	return ArbitrumChainParams{
-		EnableArbOS:               false,
-		AllowDebugPrecompiles:     false,
-		DataAvailabilityCommittee: false,
-		InitialArbOSVersion:       ArbosVersion_0,
-		InitialChainOwner:         common.Address{},
-	}
-}
-
-func ArbitrumOneChainConfig() *Config {
-	return &Config{
-		ChainID:             big.NewInt(42161),
-		HomesteadBlock:      big.NewInt(0),
-		DAOForkBlock:        nil,
-		ByzantiumBlock:      big.NewInt(0),
-		ConstantinopleBlock: big.NewInt(0),
-		PetersburgBlock:     big.NewInt(0),
-		IstanbulBlock:       big.NewInt(0),
-		MuirGlacierBlock:    big.NewInt(0),
-		BerlinBlock:         big.NewInt(0),
-		LondonBlock:         big.NewInt(0),
-		ArbitrumChainParams: ArbitrumOneParams(),
-		Clique: &CliqueConfig{
-			Period: 0,
-			Epoch:  0,
-		},
-	}
-}
-func ArbitrumOneParams() ArbitrumChainParams {
-	return ArbitrumChainParams{
-		ParentChainID:             1,
-		ParentChainIsArbitrum:     false,
-		ChainName:                 "arb1",
-		SequencerURL:              "https://arb1-sequencer.arbitrum.io/rpc",
-		FeedURL:                   "wss://arb1-feed.arbitrum.io/feed",
-		EnableArbOS:               true,
-		AllowDebugPrecompiles:     false,
-		DataAvailabilityCommittee: false,
-		InitialArbOSVersion:       6,
-		InitialChainOwner:         common.HexToAddress("0xd345e41ae2cb00311956aa7109fc801ae8c81a52"),
-		GenesisBlockNum:           22207817,
-
-		Rollup: ArbRollupConfig{
-			Bridge:                 "0x8315177ab297ba92a06054ce80a67ed4dbd7ed3a",
-			Inbox:                  "0x4dbd4fc535ac27206064b68ffcf827b0a60bab3f",
-			SequencerInbox:         "0x1c479675ad559dc151f6ec7ed3fbf8cee79582b6",
-			Rollup:                 "0x5ef0d09d1e6204141b4d37530808ed19f60fba35",
-			ValidatorUtils:         "0x9e40625f52829cf04bc4839f186d621ee33b0e67",
-			ValidatorWalletCreator: "0x960953f7c69cd2bc2322db9223a815c680ccc7ea",
-			StakeToken:             "0xC02aaA39b223FE8D0A0e5C4F27eAD9083C756Cc2",
-			DeployedAt:             15411056,
-		},
-	}
-}
-
-func ArbitrumNovaChainConfig() *Config {
-	return &Config{
-		ChainID:             big.NewInt(42170),
-		HomesteadBlock:      big.NewInt(0),
-		DAOForkBlock:        nil,
-		ByzantiumBlock:      big.NewInt(0),
-		ConstantinopleBlock: big.NewInt(0),
-		PetersburgBlock:     big.NewInt(0),
-		IstanbulBlock:       big.NewInt(0),
-		MuirGlacierBlock:    big.NewInt(0),
-		BerlinBlock:         big.NewInt(0),
-		LondonBlock:         big.NewInt(0),
-		ArbitrumChainParams: ArbitrumNovaParams(),
-		Clique: &CliqueConfig{
-			Period: 0,
-			Epoch:  0,
-		},
-	}
-}
-
-func ArbitrumRollupGoerliTestnetChainConfig() *Config {
-	return &Config{
-		ChainID:             big.NewInt(421613),
-		HomesteadBlock:      big.NewInt(0),
-		DAOForkBlock:        nil,
-		ByzantiumBlock:      big.NewInt(0),
-		ConstantinopleBlock: big.NewInt(0),
-		PetersburgBlock:     big.NewInt(0),
-		IstanbulBlock:       big.NewInt(0),
-		MuirGlacierBlock:    big.NewInt(0),
-		BerlinBlock:         big.NewInt(0),
-		LondonBlock:         big.NewInt(0),
-		ArbitrumChainParams: ArbitrumRollupGoerliTestnetParams(),
-		Clique: &CliqueConfig{
-			Period: 0,
-			Epoch:  0,
-		},
-	}
-}
-
-func ArbitrumDevTestChainConfig() *Config {
-	return &Config{
-		ChainID:             big.NewInt(412346),
-		HomesteadBlock:      big.NewInt(0),
-		DAOForkBlock:        nil,
-		ByzantiumBlock:      big.NewInt(0),
-		ConstantinopleBlock: big.NewInt(0),
-		PetersburgBlock:     big.NewInt(0),
-		IstanbulBlock:       big.NewInt(0),
-		MuirGlacierBlock:    big.NewInt(0),
-		BerlinBlock:         big.NewInt(0),
-		LondonBlock:         big.NewInt(0),
-		ArbitrumChainParams: ArbitrumDevTestParams(),
-		Clique: &CliqueConfig{
-			Period: 0,
-			Epoch:  0,
-		},
-	}
-}
-
-func ArbitrumDevTestDASChainConfig() *Config {
-	return &Config{
-		ChainID:             big.NewInt(412347),
-		HomesteadBlock:      big.NewInt(0),
-		DAOForkBlock:        nil,
-		ByzantiumBlock:      big.NewInt(0),
-		ConstantinopleBlock: big.NewInt(0),
-		PetersburgBlock:     big.NewInt(0),
-		IstanbulBlock:       big.NewInt(0),
-		MuirGlacierBlock:    big.NewInt(0),
-		BerlinBlock:         big.NewInt(0),
-		LondonBlock:         big.NewInt(0),
-		ArbitrumChainParams: ArbitrumDevTestDASParams(),
-		Clique: &CliqueConfig{
-			Period: 0,
-			Epoch:  0,
-		},
-	}
-}
-
-func ArbitrumAnytrustGoerliTestnetChainConfig() *Config {
-	return &Config{
-		ChainID:             big.NewInt(421703),
-		HomesteadBlock:      big.NewInt(0),
-		DAOForkBlock:        nil,
-		ByzantiumBlock:      big.NewInt(0),
-		ConstantinopleBlock: big.NewInt(0),
-		PetersburgBlock:     big.NewInt(0),
-		IstanbulBlock:       big.NewInt(0),
-		MuirGlacierBlock:    big.NewInt(0),
-		BerlinBlock:         big.NewInt(0),
-		LondonBlock:         big.NewInt(0),
-		ArbitrumChainParams: ArbitrumAnytrustGoerliTestnetParams(),
-		Clique: &CliqueConfig{
-			Period: 0,
-			Epoch:  0,
-		},
-	}
-}
-
-var ArbitrumSupportedChainConfigs = []*Config{
-	ArbitrumOneChainConfig(),
-	ArbitrumNovaChainConfig(),
-	ArbitrumRollupGoerliTestnetChainConfig(),
-	ArbitrumDevTestChainConfig(),
-	ArbitrumDevTestDASChainConfig(),
-	ArbitrumAnytrustGoerliTestnetChainConfig(),
-}
-
->>>>>>> b81c8728
 // DefaultCacheConfigWithScheme returns a deep copied default cache config with
 // a provided trie node scheme.
 func DefaultCacheConfigWithScheme(scheme string) *CacheConfig {
@@ -1098,39 +874,4 @@
 
 	SnapshotNoBuild bool // Whether the background generation is allowed
 	SnapshotWait    bool // Wait for snapshot construction on startup. TODO(karalabe): This is a dirty hack for testing, nuke it
-<<<<<<< HEAD
-=======
-}
-
-type ArbitrumChainParams struct {
-	ParentChainID         int    `json:"parent-chain-id"`
-	ParentChainIsArbitrum bool   `json:"parent-chain-is-arbitrum"`
-	ChainName             string `json:"chain-name"`
-	SequencerURL          string `json:"sequencer-url"`
-	FeedURL               string `json:"feed-url"`
-
-	EnableArbOS               bool           `json:"EnableArbOS"`
-	AllowDebugPrecompiles     bool           `json:"AllowDebugPrecompiles"`
-	DataAvailabilityCommittee bool           `json:"DataAvailabilityCommittee"`
-	InitialArbOSVersion       uint64         `json:"InitialArbOSVersion"`
-	InitialChainOwner         common.Address `json:"InitialChainOwner"`
-	GenesisBlockNum           uint64         `json:"GenesisBlockNum"`
-	GenesisTxNum              uint64         `json:"GenesisTxNum,omitempty"`
-
-	MaxCodeSize     uint64 `json:"MaxCodeSize,omitempty"`     // Maximum bytecode to permit for a contract. 0 value implies params.DefaultMaxCodeSize
-	MaxInitCodeSize uint64 `json:"MaxInitCodeSize,omitempty"` // Maximum initcode to permit in a creation transaction and create instructions. 0 value implies params.DefaultMaxInitCodeSize
-
-	Rollup ArbRollupConfig `json:"rollup"`
-}
-
-type ArbRollupConfig struct {
-	Bridge                 string `json:"bridge"`
-	Inbox                  string `json:"inbox"`
-	SequencerInbox         string `json:"sequencer-inbox"`
-	Rollup                 string `json:"rollup"`
-	ValidatorUtils         string `json:"validator-utils"`
-	ValidatorWalletCreator string `json:"validator-wallet-creator"`
-	StakeToken             string `json:"stake-token"`
-	DeployedAt             int    `json:"deployed-at"`
->>>>>>> b81c8728
 }