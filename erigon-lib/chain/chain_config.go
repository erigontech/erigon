--- conflicted
+++ resolved
@@ -198,11 +198,7 @@
 		)
 	}
 
-<<<<<<< HEAD
-	return fmt.Sprintf("{ChainID: %v, Terminal Total Difficulty: %v, Shapella: %v, Dencun: %v, Pectra: %v, Fusaka: %v, BPO1: %v, BPO2: %v, Engine: %v}",
-=======
 	return fmt.Sprintf("{ChainID: %v, Terminal Total Difficulty: %v, Shapella: %v, Dencun: %v, Pectra: %v, Fusaka: %v, BPO1: %v, BPO2: %v, BPO3: %v, BPO4: %v, BPO5: %v, Engine: %v}",
->>>>>>> a15937b0
 		c.ChainID,
 		c.TerminalTotalDifficulty,
 		timestampToTime(c.ShanghaiTime),
@@ -211,12 +207,9 @@
 		timestampToTime(c.OsakaTime),
 		timestampToTime(c.Bpo1Time),
 		timestampToTime(c.Bpo2Time),
-<<<<<<< HEAD
-=======
 		timestampToTime(c.Bpo3Time),
 		timestampToTime(c.Bpo4Time),
 		timestampToTime(c.Bpo5Time),
->>>>>>> a15937b0
 		engine,
 	)
 }
