--- conflicted
+++ resolved
@@ -105,21 +105,7 @@
 
 	Bor     BorConfig       `json:"-"`
 	BorJSON json.RawMessage `json:"bor,omitempty"`
-}
-
-type BlobConfig struct {
-	Target                *uint64 `json:"target,omitempty"`
-	Max                   *uint64 `json:"max,omitempty"`
-	BaseFeeUpdateFraction *uint64 `json:"baseFeeUpdateFraction,omitempty"`
-}
-
-// See EIP-7840: Add blob schedule to EL config files
-type BlobSchedule struct {
-	Cancun *BlobConfig `json:"cancun,omitempty"`
-	Prague *BlobConfig `json:"prague,omitempty"`
-}
-
-<<<<<<< HEAD
+
 	// For not pruning the logs of these contracts
 	// For deposit contract logs are needed by CL to validate/produce blocks.
 	// All logs should be available to a validating node through eth_getLogs
@@ -140,7 +126,20 @@
 
 	AllowFreeTransactions bool   `json:"allowFreeTransactions,omitempty"`
 	ZkDefaultGasPrice     uint64 `json:"zkDefaultGasFee,omitempty"`
-=======
+}
+
+type BlobConfig struct {
+	Target                *uint64 `json:"target,omitempty"`
+	Max                   *uint64 `json:"max,omitempty"`
+	BaseFeeUpdateFraction *uint64 `json:"baseFeeUpdateFraction,omitempty"`
+}
+
+// See EIP-7840: Add blob schedule to EL config files
+type BlobSchedule struct {
+	Cancun *BlobConfig `json:"cancun,omitempty"`
+	Prague *BlobConfig `json:"prague,omitempty"`
+}
+
 func (b *BlobSchedule) TargetBlobsPerBlock(isPrague bool) uint64 {
 	if isPrague {
 		if b != nil && b.Prague != nil && b.Prague.Target != nil {
@@ -178,7 +177,6 @@
 		return *b.Cancun.BaseFeeUpdateFraction
 	}
 	return 3338477 // EIP-4844
->>>>>>> 59f21d50
 }
 
 type BorConfig interface {
@@ -193,11 +191,7 @@
 func (c *Config) String() string {
 	engine := c.getEngine()
 
-<<<<<<< HEAD
 	return fmt.Sprintf("{ChainID: %v, Homestead: %v, DAO: %v, Tangerine Whistle: %v, Spurious Dragon: %v, Byzantium: %v, Constantinople: %v, Petersburg: %v, Istanbul: %v, Muir Glacier: %v, Berlin: %v, London: %v, Arrow Glacier: %v, Gray Glacier: %v, Terminal Total Difficulty: %v, Merge Netsplit: %v, Shanghai: %v, Cancun: %v, Prague: %v, Osaka: %v, Normalcy: %v, Engine: %v, NoPruneContracts: %v}",
-=======
-	return fmt.Sprintf("{ChainID: %v, Homestead: %v, DAO: %v, Tangerine Whistle: %v, Spurious Dragon: %v, Byzantium: %v, Constantinople: %v, Petersburg: %v, Istanbul: %v, Muir Glacier: %v, Berlin: %v, London: %v, Arrow Glacier: %v, Gray Glacier: %v, Terminal Total Difficulty: %v, Merge Netsplit: %v, Shanghai: %v, Cancun: %v, Prague: %v, Osaka: %v, Engine: %v}",
->>>>>>> 59f21d50
 		c.ChainID,
 		c.HomesteadBlock,
 		c.DAOForkBlock,
@@ -220,6 +214,7 @@
 		c.OsakaTime,
 		c.NormalcyBlock,
 		engine,
+		c.NoPruneContracts,
 	)
 }
 
@@ -394,6 +389,8 @@
 	return b.MaxBlobsPerBlock(c.IsPrague(time))
 }
 
+
+
 func (c *Config) GetTargetBlobGasPerBlock(t uint64) uint64 {
 	var b *BlobSchedule
 	if c != nil {
@@ -410,6 +407,48 @@
 	return b.BaseFeeUpdateFraction(c.IsPrague(t))
 }
 
+func (c *Config) IsNormalcy(num uint64) bool {
+	return isForked(c.NormalcyBlock, num)
+}
+
+func (c *Config) IsForkID4(num uint64) bool {
+	return isForked(c.ForkID4Block, num)
+}
+
+func (c *Config) IsForkID5Dragonfruit(num uint64) bool {
+	return isForked(c.ForkID5DragonfruitBlock, num)
+}
+
+func (c *Config) IsForkID6IncaBerry(num uint64) bool {
+	return isForked(c.ForkID6IncaBerryBlock, num)
+}
+
+func (c *Config) IsForkID7Etrog(num uint64) bool {
+	return isForked(c.ForkID7EtrogBlock, num)
+}
+
+func (c *Config) IsForkID8Elderberry(num uint64) bool {
+	return isForked(c.ForkID88ElderberryBlock, num)
+}
+
+func (c *Config) IsForkId9Elderberry2(num uint64) bool {
+	return isForked(c.ForkID9Elderberry2Block, num)
+}
+func (c *Config) IsForkID10(num uint64) bool {
+	return isForked(c.ForkID10, num)
+}
+func (c *Config) IsForkID11(num uint64) bool {
+	return isForked(c.ForkID11, num)
+}
+
+func (c *Config) IsForkID12Banana(num uint64) bool {
+	return isForked(c.ForkID12BananaBlock, num)
+}
+
+func (c *Config) IsForkID13Durian(num uint64) bool {
+	return isForked(c.ForkId13Durian, num)
+}
+
 func (c *Config) SecondsPerSlot() uint64 {
 	if c.Bor != nil {
 		return 2 // Polygon
@@ -418,48 +457,6 @@
 		return 5 // Gnosis
 	}
 	return 12 // Ethereum
-}
-
-func (c *Config) IsNormalcy(num uint64) bool {
-	return isForked(c.NormalcyBlock, num)
-}
-
-func (c *Config) IsForkID4(num uint64) bool {
-	return isForked(c.ForkID4Block, num)
-}
-
-func (c *Config) IsForkID5Dragonfruit(num uint64) bool {
-	return isForked(c.ForkID5DragonfruitBlock, num)
-}
-
-func (c *Config) IsForkID6IncaBerry(num uint64) bool {
-	return isForked(c.ForkID6IncaBerryBlock, num)
-}
-
-func (c *Config) IsForkID7Etrog(num uint64) bool {
-	return isForked(c.ForkID7EtrogBlock, num)
-}
-
-func (c *Config) IsForkID8Elderberry(num uint64) bool {
-	return isForked(c.ForkID88ElderberryBlock, num)
-}
-
-func (c *Config) IsForkId9Elderberry2(num uint64) bool {
-	return isForked(c.ForkID9Elderberry2Block, num)
-}
-func (c *Config) IsForkID10(num uint64) bool {
-	return isForked(c.ForkID10, num)
-}
-func (c *Config) IsForkID11(num uint64) bool {
-	return isForked(c.ForkID11, num)
-}
-
-func (c *Config) IsForkID12Banana(num uint64) bool {
-	return isForked(c.ForkID12BananaBlock, num)
-}
-
-func (c *Config) IsForkID13Durian(num uint64) bool {
-	return isForked(c.ForkId13Durian, num)
 }
 
 // CheckCompatible checks whether scheduled fork transitions have been imported
