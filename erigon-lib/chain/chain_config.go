--- conflicted
+++ resolved
@@ -296,12 +296,6 @@
 	return 3338477 // BLOB_GASPRICE_UPDATE_FRACTION (EIP-4844)
 }
 
-<<<<<<< HEAD
-=======
-func (c *Config) GetMaxBlobsPerBlock(time uint64) uint64 {
-	return c.GetMaxBlobGasPerBlock(time) / fixedgas.BlobGasPerBlob
-}
-
 func (c *Config) SecondsPerSlot() uint64 {
 	if c.Bor != nil {
 		return 2 // Polygon
@@ -312,7 +306,6 @@
 	return 12 // Ethereum
 }
 
->>>>>>> 1d87e90f
 // CheckCompatible checks whether scheduled fork transitions have been imported
 // with a mismatching chain configuration.
 func (c *Config) CheckCompatible(newcfg *Config, height uint64) *ConfigCompatError {
