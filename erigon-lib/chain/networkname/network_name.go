--- conflicted
+++ resolved
@@ -45,27 +45,6 @@
 	Gnosis,
 	Chiado,
 	Test,
-<<<<<<< HEAD
 	OPMainnetChainName,
 	BaseMainnetChainName,
-}
-
-func IsKnownNetwork(s string) bool {
-	for _, n := range All {
-		if n == s {
-			return true
-		}
-	}
-	return false
-}
-
-func HandleLegacyName(name string) string {
-	switch name {
-	case LegacyOPMainnetChainName:
-		return OPMainnetChainName
-	default:
-		return name
-	}
-=======
->>>>>>> 853f0ed3
 }