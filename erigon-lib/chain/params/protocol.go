--- conflicted
+++ resolved
@@ -182,15 +182,9 @@
 
 	// EIP-7594: PeerDAS - Peer Data Availability Sampling
 	// See https://github.com/ethereum/consensus-specs/blob/dev/specs/fulu/polynomial-commitments-sampling.md
-<<<<<<< HEAD
-	FieldElementsPerExtBlob        = 2 * FieldElementsPerBlob                    // Number of field elements in a Reed-Solomon extended blob
-	FieldElementsPerCell    uint64 = 64                                          // Number of Field elements in a cell
-	BytesPerCell                   = FieldElementsPerCell * 32                   // The number of bytes in a cell
-=======
 	FieldElementsPerExtBlob        = 2 * FieldElementsPerBlob                       // Number of field elements in a Reed-Solomon extended blob
 	FieldElementsPerCell    uint64 = 64                                             // Number of Field elements in a cell
 	BytesPerCell                   = FieldElementsPerCell * 32                      // The number of bytes in a cell
->>>>>>> 32aa8efc
 	CellsPerExtBlob                = FieldElementsPerExtBlob / FieldElementsPerCell // The number of cells in an extended blob
 
 	// PIP-27: secp256r1 elliptic curve signature verifier gas price
