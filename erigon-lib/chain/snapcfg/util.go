--- conflicted
+++ resolved
@@ -34,13 +34,8 @@
 
 	"github.com/erigontech/erigon-lib/chain/networkname"
 	"github.com/erigontech/erigon-lib/common/dbg"
-<<<<<<< HEAD
 	"github.com/erigontech/erigon-lib/downloader/snaptype"
 	"github.com/erigontech/erigon-lib/log/v3"
-=======
-	"github.com/erigontech/erigon-lib/log/v3"
-	"github.com/erigontech/erigon-lib/snaptype"
->>>>>>> cf916078
 	"github.com/erigontech/erigon-lib/version"
 	ver "github.com/erigontech/erigon-lib/version"
 )
@@ -200,11 +195,7 @@
 	return p
 }
 
-<<<<<<< HEAD
-func (p Preverified) Versioned(preferredVersion ver.Version, minVersion ver.Version, types ...snaptype.Enum) Preverified {
-=======
 func (p Preverified) Versioned(preferredVersion ver.Version, minVersion ver.Version, types ...snaptype.Enum) []PreverifiedItem {
->>>>>>> cf916078
 	var bestVersions btree.Map[string, PreverifiedItem]
 
 	for _, p := range p.Items {
@@ -393,11 +384,6 @@
 
 func newCfg(networkName string, preverified Preverified) *Cfg {
 	maxBlockNum, _ := preverified.MaxBlock(ver.ZeroVersion)
-<<<<<<< HEAD
-	cfg := &Cfg{ExpectBlocks: maxBlockNum, Preverified: preverified, networkName: networkName}
-	cfg.PreverifiedParsed = make([]*snaptype.FileInfo, len(preverified))
-	for i, p := range cfg.Preverified {
-=======
 	cfg := &Cfg{
 		ExpectBlocks: maxBlockNum,
 		Preverified:  preverified,
@@ -406,7 +392,6 @@
 	}
 	cfg.PreverifiedParsed = make([]*snaptype.FileInfo, len(preverified.Items))
 	for i, p := range cfg.Preverified.Items {
->>>>>>> cf916078
 		info, _, ok := snaptype.ParseFileName("", p.Name)
 		if !ok {
 			continue
