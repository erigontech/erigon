// Copyright 2024 The Erigon Authors
// This file is part of Erigon.
//
// Erigon is free software: you can redistribute it and/or modify
// it under the terms of the GNU Lesser General Public License as published by
// the Free Software Foundation, either version 3 of the License, or
// (at your option) any later version.
//
// Erigon is distributed in the hope that it will be useful,
// but WITHOUT ANY WARRANTY; without even the implied warranty of
// MERCHANTABILITY or FITNESS FOR A PARTICULAR PURPOSE. See the
// GNU Lesser General Public License for more details.
//
// You should have received a copy of the GNU Lesser General Public License
// along with Erigon. If not, see <http://www.gnu.org/licenses/>.

package snapcfg

import (
	"context"
	_ "embed"
	"encoding/json"
	"errors"
	"path/filepath"
	"slices"
	"sort"
	"strconv"
	"strings"

	snapshothashes "github.com/erigontech/erigon-snapshot"
	"github.com/erigontech/erigon-snapshot/webseed"
	"github.com/pelletier/go-toml/v2"
	"github.com/tidwall/btree"

	"github.com/erigontech/erigon-lib/common/dbg"
	"github.com/erigontech/erigon-lib/downloader/snaptype"
	"github.com/erigontech/erigon-lib/log/v3"
	"github.com/erigontech/erigon-lib/version"
)

var snapshotGitBranch = dbg.EnvString("SNAPS_GIT_BRANCH", version.DefaultSnapshotGitBranch)

type PreverifiedItem struct {
	Name string
	Hash string
}
type Preverified []PreverifiedItem

func (p Preverified) Get(name string) (PreverifiedItem, bool) {
	i := sort.Search(len(p), func(i int) bool { return p[i].Name >= name })
	if i >= len(p) || p[i].Name != name {
		return PreverifiedItem{}, false
	}

	return p[i], true
}

func (p Preverified) Contains(name string, ignoreVersion ...bool) bool {
	if len(ignoreVersion) > 0 && ignoreVersion[0] {
		_, name, _ := strings.Cut(name, "-")
		for _, item := range p {
			_, noVersion, _ := strings.Cut(item.Name, "-")
			if noVersion == name {
				return true
			}
		}
		return false
	}

	i := sort.Search(len(p), func(i int) bool { return p[i].Name >= name })
	return i < len(p) && p[i].Name == name
}

func (p Preverified) Typed(types []snaptype.Type) Preverified {
	var bestVersions btree.Map[string, PreverifiedItem]

	for _, p := range p {
		if strings.HasPrefix(p.Name, "salt") && strings.HasSuffix(p.Name, "txt") {
			bestVersions.Set(p.Name, p)
			continue
		}

		v, name, ok := strings.Cut(p.Name, "-")
		if !ok {
			continue
		}

		if strings.HasPrefix(p.Name, "caplin") {
			bestVersions.Set(p.Name, p)
			continue
		}

		var preferredVersion, minVersion snaptype.Version

		countSep := 0
		var lastSep, dot int
		for i := range name {
			if name[i] == '-' {
				countSep++
				lastSep = i
			}
			if name[i] == '.' {
				dot = i
			}
		}

		if countSep < 2 {
			if strings.HasPrefix(p.Name, "domain") || strings.HasPrefix(p.Name, "history") || strings.HasPrefix(p.Name, "idx") || strings.HasPrefix(p.Name, "accessor") {
				bestVersions.Set(p.Name, p)
				continue
			}
			continue
		}

		//typeName, _ := strings.CutSuffix(parts[2], filepath.Ext(parts[2]))
		typeName := name[lastSep+1 : dot]
		include := false
		if strings.Contains(name, "transactions-to-block") { // transactions-to-block should just be "transactions" type
			typeName = "transactions"
		}

		for _, typ := range types {
			if typeName == typ.Name() {
				preferredVersion = typ.Versions().Current
				minVersion = typ.Versions().MinSupported
				include = true
				break
			}
		}

		if !include {
			continue
		}

		version, err := snaptype.ParseVersion(v)
		if err != nil {
			continue
		}

		if version.Less(minVersion) {
			continue
		}

		if preferredVersion.Less(version) {
			continue
		}

		if current, ok := bestVersions.Get(name); ok {
			v, _, _ := strings.Cut(current.Name, "-")
			cv, _ := snaptype.ParseVersion(v)

			if cv.Less(version) {
				bestVersions.Set(name, p)
			}
		} else {
			bestVersions.Set(name, p)
		}
	}

	var versioned Preverified

	bestVersions.Scan(func(key string, value PreverifiedItem) bool {
		versioned = append(versioned, value)
		return true
	})

	return versioned
}

func (p Preverified) Versioned(preferredVersion snaptype.Version, minVersion snaptype.Version, types ...snaptype.Enum) Preverified {
	var bestVersions btree.Map[string, PreverifiedItem]

	for _, p := range p {
		v, name, ok := strings.Cut(p.Name, "-")
		if !ok {
			if strings.HasPrefix(p.Name, "domain") || strings.HasPrefix(p.Name, "history") || strings.HasPrefix(p.Name, "idx") || strings.HasPrefix(p.Name, "accessor") {
				bestVersions.Set(p.Name, p)
				continue
			}
			continue
		}

		parts := strings.Split(name, "-")
		if len(parts) < 3 {
			if strings.HasPrefix(p.Name, "domain") || strings.HasPrefix(p.Name, "history") || strings.HasPrefix(p.Name, "idx") || strings.HasPrefix(p.Name, "accessor") {
				bestVersions.Set(p.Name, p)
				continue
			}
			continue
		}
		typeName, _ := strings.CutSuffix(parts[2], filepath.Ext(parts[2]))
		include := false

		if len(types) > 0 {
			for _, typ := range types {
				if typeName == typ.String() {
					include = true
					break
				}
			}

			if !include {
				continue
			}
		}

		version, err := snaptype.ParseVersion(v)

		if err != nil {
			continue
		}

		if version.Less(minVersion) {
			continue
		}

		if preferredVersion.Less(version) {
			continue
		}

		if current, ok := bestVersions.Get(name); ok {
			v, _, _ := strings.Cut(current.Name, "-")
			cv, _ := snaptype.ParseVersion(v)

			if cv.Less(version) {
				bestVersions.Set(name, p)
			}
		} else {
			bestVersions.Set(name, p)
		}
	}

	var versioned Preverified

	bestVersions.Scan(func(key string, value PreverifiedItem) bool {
		versioned = append(versioned, value)
		return true
	})

	return versioned
}

func (p Preverified) MaxBlock(version snaptype.Version) (uint64, error) {
	_max := uint64(0)
	for _, p := range p {
		_, fileName := filepath.Split(p.Name)
		ext := filepath.Ext(fileName)
		if ext != ".seg" {
			continue
		}

		to, err := ExtractBlockFromName(fileName[:len(fileName)-len(ext)], version)
		if err != nil {
			if errors.Is(err, errWrongVersion) {
				continue
			}
			return 0, err
		}

		if _max < to {
			_max = to
		}

	}
	if _max == 0 { // to prevent underflow
		return 0, nil
	}

	return _max*1_000 - 1, nil
}

var errWrongVersion = errors.New("wrong version")

func ExtractBlockFromName(name string, v snaptype.Version) (block uint64, err error) {
	i := 0
	for i < len(name) && name[i] != '-' {
		i++
	}

	version, err := snaptype.ParseVersion(name[:i])
	if err != nil {
		return 0, err
	}

	if !v.IsZero() && v != version {
		return 0, errWrongVersion
	}

	i++

	for i < len(name) && name[i] != '-' { // skipping parts[1]
		i++
	}

	i++
	start := i
	if start > len(name)-1 {
		return 0, errors.New("invalid name")
	}

	for i < len(name) && name[i] != '-' {
		i++
	}

	end := i

	if i > len(name) {
		end = len(name)
	}

	block, err = strconv.ParseUint(name[start:end], 10, 64)
	if err != nil {
		return 0, err
	}

	return block, nil
}

func (p Preverified) MarshalJSON() ([]byte, error) {
	out := map[string]string{}

	for _, i := range p {
		out[i.Name] = i.Hash
	}

	return json.Marshal(out)
}

func (p *Preverified) UnmarshalJSON(data []byte) error {
	var outMap map[string]string

	if err := json.Unmarshal(data, &outMap); err != nil {
		return err
	}

	*p = doSort(outMap)
	return nil
}

func fromToml(in []byte) (out Preverified) {
	var outMap map[string]string
	if err := toml.Unmarshal(in, &outMap); err != nil {
		panic(err)
	}
	return doSort(outMap)
}

func doSort(in map[string]string) Preverified {
	out := make(Preverified, 0, len(in))
	for k, v := range in {
		out = append(out, PreverifiedItem{k, v})
	}
	slices.SortFunc(out, func(i, j PreverifiedItem) int { return strings.Compare(i.Name, j.Name) })
	return out
}

func newCfg(networkName string, preverified Preverified) *Cfg {
	maxBlockNum, _ := preverified.MaxBlock(snaptype.ZeroVersion)
	cfg := &Cfg{ExpectBlocks: maxBlockNum, Preverified: preverified, networkName: networkName}
	cfg.PreverifiedParsed = make([]*snaptype.FileInfo, len(preverified))
	for i, p := range cfg.Preverified {
		info, _, ok := snaptype.ParseFileName("", p.Name)
		if !ok {
			continue
		}
		cfg.PreverifiedParsed[i] = &info
	}
	return cfg
}

func NewNonSeededCfg(networkName string) *Cfg {
	return newCfg(networkName, Preverified{})
}

type Cfg struct {
	ExpectBlocks      uint64
	Preverified       Preverified          // immutable
	PreverifiedParsed []*snaptype.FileInfo //Preverified field after `snaptype.ParseFileName("", p.Name)`
	networkName       string
}

// Seedable - can seed it over Bittorrent network to other nodes
func (c Cfg) Seedable(info snaptype.FileInfo) bool {
	mergeLimit := c.MergeLimit(info.Type.Enum(), info.From)
	return info.To-info.From == mergeLimit
}

// IsFrozen - can't be merged to bigger files
func (c Cfg) IsFrozen(info snaptype.FileInfo) bool {
	mergeLimit := c.MergeLimit(info.Type.Enum(), info.From)
	return info.To-info.From == mergeLimit
}

func (c Cfg) MergeLimit(t snaptype.Enum, fromBlock uint64) uint64 {
	hasType := t == snaptype.MinCoreEnum

	for _, info := range c.PreverifiedParsed {
		if info == nil {
			continue
		}
		if strings.Contains(info.Name(), "caplin") {
			continue
		}

		if info.Ext != ".seg" || (t != snaptype.Unknown && t != info.Type.Enum()) {
			continue
		}

		hasType = true

		if fromBlock < info.From || fromBlock >= info.To {
			continue
		}

		if info.Len() == snaptype.Erigon2MergeLimit ||
			info.Len() == snaptype.Erigon2OldMergeLimit {
			return info.Len()
		}

		break
	}

	// This should only get called the first time a new type is added and created - as it will
	// not have previous history to check against

	// BeaconBlocks && BlobSidecars follow their own slot based sharding scheme which is
	// not the same as other snapshots which follow a block based sharding scheme
	// TODO: If we add any more sharding schemes (we currently have blocks, state & beacon block schemes)
	// - we may need to add some kind of sharding scheme identifier to snaptype.Type
	if snaptype.IsCaplinType(t) {
		return snaptype.CaplinMergeLimit
	}
	if hasType {
		return snaptype.Erigon2MergeLimit
	}

	return c.MergeLimit(snaptype.MinCoreEnum, fromBlock)
}

var knownPreverified = map[string]Preverified{}

func RegisterKnownTypes(networkName string, types []snaptype.Type) {
	knownTypes[networkName] = types
}

var knownTypes = map[string][]snaptype.Type{}

func Seedable(networkName string, info snaptype.FileInfo) bool {
	if networkName == "" {
		return false
	}
	return KnownCfg(networkName).Seedable(info)
}

func MergeLimitFromCfg(cfg *Cfg, snapType snaptype.Enum, fromBlock uint64) uint64 {
	return cfg.MergeLimit(snapType, fromBlock)
}

func MaxSeedableSegment(chain string, dir string) uint64 {
	var _max uint64
	segConfig := KnownCfg(chain)
	if list, err := snaptype.Segments(dir); err == nil {
		for _, info := range list {
			if segConfig.Seedable(info) && info.Type.Enum() == snaptype.MinCoreEnum && info.To > _max {
				_max = info.To
			}
		}
	}

	return _max
}

var oldMergeSteps = append([]uint64{snaptype.Erigon2OldMergeLimit}, snaptype.MergeSteps...)

func MergeStepsFromCfg(cfg *Cfg, snapType snaptype.Enum, fromBlock uint64) []uint64 {
	mergeLimit := MergeLimitFromCfg(cfg, snapType, fromBlock)

	if mergeLimit == snaptype.Erigon2OldMergeLimit {
		return oldMergeSteps
	}

	return snaptype.MergeSteps
}

// KnownCfg return list of preverified hashes for given network, but apply whiteList filter if it's not empty
func KnownCfg(networkName string) *Cfg {
	c, ok := knownPreverified[networkName]
	if !ok {
		return newCfg(networkName, Preverified{})
	}
	return newCfg(networkName, c.Typed(knownTypes[networkName]))
}

<<<<<<< HEAD
var KnownWebseeds = map[string][]string{
	networkname.Mainnet:    webseedsParse(webseed.Mainnet),
	networkname.Sepolia:    webseedsParse(webseed.Sepolia),
	networkname.Amoy:       webseedsParse(webseed.Amoy),
	networkname.BorMainnet: webseedsParse(webseed.BorMainnet),
	networkname.Gnosis:     webseedsParse(webseed.Gnosis),
	networkname.Chiado:     webseedsParse(webseed.Chiado),
	networkname.Holesky:    webseedsParse(webseed.Holesky),
=======
func VersionedCfg(networkName string, preferred snaptype.Version, _min snaptype.Version) *Cfg {
	c, ok := knownPreverified[networkName]

	if !ok {
		return newCfg(networkName, Preverified{})
	}

	return newCfg(networkName, c.Versioned(preferred, _min))
}

// These are never updated by a remote. This is a cache of parsed webseed tomls.
var knownWebseeds = map[string][]string{}

// Get known webseeds, parsing if not parsed before.
func GetWebseeds(chain string) []string {
	ret, ok := knownWebseeds[chain]
	if !ok {
		knownWebseeds[chain] = webseedsParse(webseed.ForChain(chain))
	}
	return ret
>>>>>>> 63c3d60f
}

func webseedsParse(in []byte) (res []string) {
	a := map[string]string{}
	if err := toml.Unmarshal(in, &a); err != nil {
		panic(err)
	}
	for _, l := range a {
		res = append(res, l)
	}
	slices.Sort(res)
	return res
}

// Obtain the latest preverified snapshot bytes. They're set in the package globals at the same
// time. The bytes are returned for callers to save them for future sessions.
func LoadRemotePreverified(ctx context.Context, chain string) (data []byte, err error) {
	data, err = snapshothashes.FetchSnapshotHashes(ctx, snapshothashes.R2, snapshotGitBranch, chain)
	if err != nil {
		log.Root().Warn("Failed to load snapshot hashes from R2; falling back to GitHub", "err", err)
		// Fallback to github if R2 fails
		data, err = snapshothashes.FetchSnapshotHashes(ctx, snapshothashes.Github, snapshotGitBranch, chain)
		if err != nil {
			return
		}
	}
	knownPreverified[chain] = fromToml(data)
	return
}

// Set preverified from external byte source, like a cached local file.
func SetToml(networkName string, toml []byte) {
	knownPreverified[networkName] = fromToml(toml)
}<|MERGE_RESOLUTION|>--- conflicted
+++ resolved
@@ -491,16 +491,6 @@
 	return newCfg(networkName, c.Typed(knownTypes[networkName]))
 }
 
-<<<<<<< HEAD
-var KnownWebseeds = map[string][]string{
-	networkname.Mainnet:    webseedsParse(webseed.Mainnet),
-	networkname.Sepolia:    webseedsParse(webseed.Sepolia),
-	networkname.Amoy:       webseedsParse(webseed.Amoy),
-	networkname.BorMainnet: webseedsParse(webseed.BorMainnet),
-	networkname.Gnosis:     webseedsParse(webseed.Gnosis),
-	networkname.Chiado:     webseedsParse(webseed.Chiado),
-	networkname.Holesky:    webseedsParse(webseed.Holesky),
-=======
 func VersionedCfg(networkName string, preferred snaptype.Version, _min snaptype.Version) *Cfg {
 	c, ok := knownPreverified[networkName]
 
@@ -521,7 +511,6 @@
 		knownWebseeds[chain] = webseedsParse(webseed.ForChain(chain))
 	}
 	return ret
->>>>>>> 63c3d60f
 }
 
 func webseedsParse(in []byte) (res []string) {
