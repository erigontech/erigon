// Copyright 2024 The Erigon Authors
// This file is part of Erigon.
//
// Erigon is free software: you can redistribute it and/or modify
// it under the terms of the GNU Lesser General Public License as published by
// the Free Software Foundation, either version 3 of the License, or
// (at your option) any later version.
//
// Erigon is distributed in the hope that it will be useful,
// but WITHOUT ANY WARRANTY; without even the implied warranty of
// MERCHANTABILITY or FITNESS FOR A PARTICULAR PURPOSE. See the
// GNU Lesser General Public License for more details.
//
// You should have received a copy of the GNU Lesser General Public License
// along with Erigon. If not, see <http://www.gnu.org/licenses/>.

package seg

//Reader and Writer - decorators on Getter and Compressor - which
//can auto-use Next/NextUncompressed and Write/AddUncompressedWord - based on `WordLevelCompression` passed to constructor

// Maybe in future will add support of io.Reader/Writer interfaces to this decorators
// Maybe in future will merge decorators into it's parents

<<<<<<< HEAD
type WordLevelCompression uint8

const (
	CompressNone WordLevelCompression = 0b0  // no compression
	CompressKeys WordLevelCompression = 0b1  // compress keys only
	CompressVals WordLevelCompression = 0b10 // compress values only
)

func ParseFileCompression(s string) (WordLevelCompression, error) {
	switch s {
	case "none", "":
		return CompressNone, nil
	case "k":
		return CompressKeys, nil
	case "v":
		return CompressVals, nil
	case "kv":
		return CompressKeys | CompressVals, nil
	default:
		return 0, fmt.Errorf("invalid file compression type: %s", s)
	}
}
func (c WordLevelCompression) Has(flag WordLevelCompression) bool { return c&flag != 0 }
func (c WordLevelCompression) String() string {
	switch c {
	case CompressNone:
		return "none"
	case CompressKeys:
		return "k"
	case CompressVals:
		return "v"
	case CompressKeys | CompressVals:
		return "kv"
	default:
		return ""
	}
}

=======
>>>>>>> 33fc8885
type Reader struct {
	*Getter
	nextValue bool                 // if nextValue true then getter.Next() expected to return value
	c         WordLevelCompression // compressed
}

func NewReader(g *Getter, c WordLevelCompression) *Reader {
	return &Reader{Getter: g, c: c}
}

func (g *Reader) MatchPrefix(prefix []byte) bool {
	if g.c.Has(CompressKeys) {
		return g.Getter.MatchPrefix(prefix)
	}
	return g.Getter.MatchPrefixUncompressed(prefix)
}

func (g *Reader) MatchCmp(prefix []byte) int {
	if g.c.Has(CompressKeys) {
		return g.Getter.MatchCmp(prefix)
	}
	return g.Getter.MatchCmpUncompressed(prefix)
}

func (g *Reader) MadvNormal() MadvDisabler {
	g.d.MadvNormal()
	return g
}
func (g *Reader) DisableReadAhead() { g.d.DisableReadAhead() }
func (g *Reader) FileName() string  { return g.Getter.FileName() }
func (g *Reader) Next(buf []byte) ([]byte, uint64) {
	fl := CompressKeys
	if g.nextValue {
		fl = CompressVals
		g.nextValue = false
	} else {
		g.nextValue = true
	}

	if g.c.Has(fl) {
		return g.Getter.Next(buf)
	}
	return g.Getter.NextUncompressed()
}

func (g *Reader) Reset(offset uint64) {
	g.nextValue = false
	g.Getter.Reset(offset)
}
func (g *Reader) Skip() (uint64, int) {
	fl := CompressKeys
	if g.nextValue {
		fl = CompressVals
		g.nextValue = false
	} else {
		g.nextValue = true
	}

	if g.c.Has(fl) {
		return g.Getter.Skip()
	}
	return g.Getter.SkipUncompressed()

}

<<<<<<< HEAD
type ReaderI interface {
	Next(buf []byte) ([]byte, uint64)
	Size() int
	Count() int
	Reset(offset uint64)
	HasNext() bool
	Skip() (nextOffset uint64, currentWordLen int)
	FileName() string
	BinarySearch(seek []byte, count int, getOffset func(i uint64) (offset uint64)) (foundOffset uint64, ok bool)
	MadvNormal() MadvDisabler
	DisableReadAhead()
}

type MadvDisabler interface {
	DisableReadAhead()
}

=======
>>>>>>> 33fc8885
type Writer struct {
	*Compressor
	keyWritten bool
	c          WordLevelCompression
}

func NewWriter(kv *Compressor, compress WordLevelCompression) *Writer {
	return &Writer{kv, false, compress}
}

func (c *Writer) Write(word []byte) (n int, err error) {
	fl := CompressKeys
	if c.keyWritten {
		fl = CompressVals
		c.keyWritten = false
	} else {
		c.keyWritten = true
	}

	if c.c&fl != 0 {
		return len(word), c.Compressor.AddWord(word)
	}
	return len(word), c.Compressor.AddUncompressedWord(word)
}

func (c *Writer) ReadFrom(r *Reader) error {
	var v []byte
	for r.HasNext() {
		v, _ = r.Next(v[:0])
		if _, err := c.Write(v); err != nil {
			return err
		}
	}
	return nil
}

func (c *Writer) Close() {
	if c.Compressor != nil {
		c.Compressor.Close()
	}
}

func DetectCompressType(getter *Getter) (compressed WordLevelCompression) {
	keyCompressed := func() (compressed bool) {
		defer func() {
			if rec := recover(); rec != nil {
				compressed = true
			}
		}()
		getter.Reset(0)
		for i := 0; i < 100; i++ {
			if getter.HasNext() {
				_, _ = getter.SkipUncompressed()
			}
			if getter.HasNext() {
				_, _ = getter.Skip()
			}
		}
		return compressed
	}()

	valCompressed := func() (compressed bool) {
		defer func() {
			if rec := recover(); rec != nil {
				compressed = true
			}
		}()
		getter.Reset(0)
		for i := 0; i < 100; i++ {
			if getter.HasNext() {
				_, _ = getter.Skip()
			}
			if getter.HasNext() {
				_, _ = getter.SkipUncompressed()
			}
		}
		return compressed
	}()
	getter.Reset(0)

	if keyCompressed {
		compressed |= CompressKeys
	}
	if valCompressed {
		compressed |= CompressVals
	}
	return compressed
}<|MERGE_RESOLUTION|>--- conflicted
+++ resolved
@@ -22,47 +22,6 @@
 // Maybe in future will add support of io.Reader/Writer interfaces to this decorators
 // Maybe in future will merge decorators into it's parents
 
-<<<<<<< HEAD
-type WordLevelCompression uint8
-
-const (
-	CompressNone WordLevelCompression = 0b0  // no compression
-	CompressKeys WordLevelCompression = 0b1  // compress keys only
-	CompressVals WordLevelCompression = 0b10 // compress values only
-)
-
-func ParseFileCompression(s string) (WordLevelCompression, error) {
-	switch s {
-	case "none", "":
-		return CompressNone, nil
-	case "k":
-		return CompressKeys, nil
-	case "v":
-		return CompressVals, nil
-	case "kv":
-		return CompressKeys | CompressVals, nil
-	default:
-		return 0, fmt.Errorf("invalid file compression type: %s", s)
-	}
-}
-func (c WordLevelCompression) Has(flag WordLevelCompression) bool { return c&flag != 0 }
-func (c WordLevelCompression) String() string {
-	switch c {
-	case CompressNone:
-		return "none"
-	case CompressKeys:
-		return "k"
-	case CompressVals:
-		return "v"
-	case CompressKeys | CompressVals:
-		return "kv"
-	default:
-		return ""
-	}
-}
-
-=======
->>>>>>> 33fc8885
 type Reader struct {
 	*Getter
 	nextValue bool                 // if nextValue true then getter.Next() expected to return value
@@ -128,26 +87,6 @@
 
 }
 
-<<<<<<< HEAD
-type ReaderI interface {
-	Next(buf []byte) ([]byte, uint64)
-	Size() int
-	Count() int
-	Reset(offset uint64)
-	HasNext() bool
-	Skip() (nextOffset uint64, currentWordLen int)
-	FileName() string
-	BinarySearch(seek []byte, count int, getOffset func(i uint64) (offset uint64)) (foundOffset uint64, ok bool)
-	MadvNormal() MadvDisabler
-	DisableReadAhead()
-}
-
-type MadvDisabler interface {
-	DisableReadAhead()
-}
-
-=======
->>>>>>> 33fc8885
 type Writer struct {
 	*Compressor
 	keyWritten bool
