--- conflicted
+++ resolved
@@ -402,10 +402,7 @@
 }
 
 func runEncTests(t *testing.T, f func(val interface{}) ([]byte, error)) {
-<<<<<<< HEAD
-=======
 	t.Helper()
->>>>>>> 5b3dce58
 	for i, test := range encTests {
 		output, err := f(test.val)
 		if err != nil && test.error == "" {
