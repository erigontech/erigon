// Copyright 2024 The Erigon Authors
// This file is part of Erigon.
//
// Erigon is free software: you can redistribute it and/or modify
// it under the terms of the GNU Lesser General Public License as published by
// the Free Software Foundation, either version 3 of the License, or
// (at your option) any later version.
//
// Erigon is distributed in the hope that it will be useful,
// but WITHOUT ANY WARRANTY; without even the implied warranty of
// MERCHANTABILITY or FITNESS FOR A PARTICULAR PURPOSE. See the
// GNU Lesser General Public License for more details.
//
// You should have received a copy of the GNU Lesser General Public License
// along with Erigon. If not, see <http://www.gnu.org/licenses/>.

package wrap

import (
	"github.com/erigontech/erigon-lib/kv"
	"github.com/erigontech/erigon-lib/state"
)

<<<<<<< HEAD
func NewTxContainer(Tx kv.RwTx, doms *state.SharedDomains) TxContainer {
	txContainer := TxContainer{
		Tx:   Tx,
		Doms: doms,
		Ttx:  nil,
	}
	if ttx, ok := Tx.(kv.TemporalTx); ok {
		txContainer.Ttx = ttx
	}
	return txContainer
}

=======
func NewTxContainer(tx kv.RwTx, doms *state.SharedDomains) TxContainer {
	txContainer := TxContainer{
		Doms: doms,
	}
	txContainer.SetTx(tx)
	return txContainer
}

func (c *TxContainer) SetTx(tx kv.RwTx) {
	c.Tx = tx
	if ttx, ok := tx.(kv.TemporalTx); ok {
		c.Ttx = ttx
	}
}

>>>>>>> cf916078
type TxContainer struct {
	Tx   kv.RwTx
	Ttx  kv.TemporalTx
	Doms *state.SharedDomains
}<|MERGE_RESOLUTION|>--- conflicted
+++ resolved
@@ -21,20 +21,6 @@
 	"github.com/erigontech/erigon-lib/state"
 )
 
-<<<<<<< HEAD
-func NewTxContainer(Tx kv.RwTx, doms *state.SharedDomains) TxContainer {
-	txContainer := TxContainer{
-		Tx:   Tx,
-		Doms: doms,
-		Ttx:  nil,
-	}
-	if ttx, ok := Tx.(kv.TemporalTx); ok {
-		txContainer.Ttx = ttx
-	}
-	return txContainer
-}
-
-=======
 func NewTxContainer(tx kv.RwTx, doms *state.SharedDomains) TxContainer {
 	txContainer := TxContainer{
 		Doms: doms,
@@ -50,7 +36,6 @@
 	}
 }
 
->>>>>>> cf916078
 type TxContainer struct {
 	Tx   kv.RwTx
 	Ttx  kv.TemporalTx
