--- conflicted
+++ resolved
@@ -145,11 +145,7 @@
 				continue
 			}
 
-<<<<<<< HEAD
-			protocols := sentry.Protocols(sentryClient, nil)
-=======
 			protocols := sentry.Protocols(sentryClient)
->>>>>>> dccb5264
 
 			switch protocols[rand.Intn(len(protocols)-1)] {
 			case 66, 67:
@@ -235,11 +231,7 @@
 			}
 
 			for _, peer := range peers {
-<<<<<<< HEAD
-				switch slices.Max(sentry.Protocols(sentryClient, peer)) {
-=======
 				switch slices.Max(sentry.PeerProtocols(sentryClient, peer)) {
->>>>>>> dccb5264
 				case 66, 67:
 					if i > prevI {
 						req := &sentryproto.SendMessageByIdRequest{
