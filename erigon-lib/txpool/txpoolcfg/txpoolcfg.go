/*
   Copyright 2022 The Erigon contributors

   Licensed under the Apache License, Version 2.0 (the "License");
   you may not use this file except in compliance with the License.
   You may obtain a copy of the License at

       http://www.apache.org/licenses/LICENSE-2.0

   Unless required by applicable law or agreed to in writing, software
   distributed under the License is distributed on an "AS IS" BASIS,
   WITHOUT WARRANTIES OR CONDITIONS OF ANY KIND, either express or implied.
   See the License for the specific language governing permissions and
   limitations under the License.
*/

package txpoolcfg

import (
	"fmt"
	"math"
	"math/big"
	"time"

	"github.com/c2h5oh/datasize"

	"github.com/erigontech/erigon-lib/common"
	"github.com/erigontech/erigon-lib/common/fixedgas"
	emath "github.com/erigontech/erigon-lib/common/math"
)

// BorDefaultTxPoolPriceLimit defines the minimum gas price limit for bor to enforce txs acceptance into the pool.
const BorDefaultTxPoolPriceLimit = 25 * common.GWei

type Config struct {
<<<<<<< HEAD
	DBDir                string
	TracedSenders        []string // List of senders for which tx pool should print out debugging info
	PendingSubPoolLimit  int
	BaseFeeSubPoolLimit  int
	QueuedSubPoolLimit   int
	MinFeeCap            uint64
	AccountSlots         uint64 // Number of executable transaction slots guaranteed per account
	BlobSlots            uint64 // Total number of blobs (not txs) allowed per account
	TotalBlobPoolLimit   uint64 // Total number of blobs (not txs) allowed within the txpool
	PriceBump            uint64 // Price bump percentage to replace an already existing transaction
	BlobPriceBump        uint64 //Price bump percentage to replace an existing 4844 blob tx (type-3)
	OverrideShanghaiTime *big.Int
=======
	DBDir               string
	TracedSenders       []string // List of senders for which tx pool should print out debugging info
	PendingSubPoolLimit int
	BaseFeeSubPoolLimit int
	QueuedSubPoolLimit  int
	MinFeeCap           uint64
	AccountSlots        uint64 // Number of executable transaction slots guaranteed per account
	BlobSlots           uint64 // Total number of blobs (not txs) allowed per account
	TotalBlobPoolLimit  uint64 // Total number of blobs (not txs) allowed within the txpool
	PriceBump           uint64 // Price bump percentage to replace an already existing transaction
	BlobPriceBump       uint64 //Price bump percentage to replace an existing 4844 blob tx (type-3)
	OverridePragueTime  *big.Int
>>>>>>> 59f21d50

	// regular batch tasks processing
	SyncToNewPeersEvery   time.Duration
	ProcessRemoteTxsEvery time.Duration
	CommitEvery           time.Duration
	LogEvery              time.Duration
	PurgeEvery            time.Duration

	//txpool db
	MdbxPageSize    datasize.ByteSize
	MdbxDBSizeLimit datasize.ByteSize
	MdbxGrowthStep  datasize.ByteSize

	NoGossip bool // this mode doesn't broadcast any txs, and if receive remote-txn - skip it

	PurgeDistance time.Duration
}

var DefaultConfig = Config{
	SyncToNewPeersEvery:   5 * time.Second,
	ProcessRemoteTxsEvery: 100 * time.Millisecond,
	CommitEvery:           15 * time.Second,
	LogEvery:              30 * time.Second,
	PurgeEvery:            1 * time.Minute,
	PurgeDistance:         24 * time.Hour,

	PendingSubPoolLimit: 10_000,
	BaseFeeSubPoolLimit: 10_000,
	QueuedSubPoolLimit:  10_000,

	MinFeeCap:          1,
	AccountSlots:       16,  //TODO: to choose right value (16 to be compatible with Geth)
	BlobSlots:          48,  // Default for a total of 8 txs for 6 blobs each - for hive tests
	TotalBlobPoolLimit: 480, // Default for a total of 10 different accounts hitting the above limit
	PriceBump:          10,  // Price bump percentage to replace an already existing transaction
	BlobPriceBump:      100,

	NoGossip: true, // centralised sequencing for [zkevm] doesn't need tx gossiping

	OverrideShanghaiTime: nil,
}

type DiscardReason uint8

const (
	NotSet               DiscardReason = 0 // analog of "nil-value", means it will be set in future
	Success              DiscardReason = 1
	AlreadyKnown         DiscardReason = 2
	Mined                DiscardReason = 3
	ReplacedByHigherTip  DiscardReason = 4
	UnderPriced          DiscardReason = 5
	ReplaceUnderpriced   DiscardReason = 6 // if a transaction is attempted to be replaced with a different one without the required price bump.
	FeeTooLow            DiscardReason = 7
	OversizedData        DiscardReason = 8
	InvalidSender        DiscardReason = 9
	NegativeValue        DiscardReason = 10 // ensure no one is able to specify a transaction with a negative value.
	Spammer              DiscardReason = 11
	PendingPoolOverflow  DiscardReason = 12
	BaseFeePoolOverflow  DiscardReason = 13
	QueuedPoolOverflow   DiscardReason = 14
	GasUintOverflow      DiscardReason = 15
	IntrinsicGas         DiscardReason = 16
	RLPTooLong           DiscardReason = 17
	NonceTooLow          DiscardReason = 18
	InsufficientFunds    DiscardReason = 19
	NotReplaced          DiscardReason = 20 // There was an existing transaction with the same sender and nonce, not enough price bump to replace
	DuplicateHash        DiscardReason = 21 // There was an existing transaction with the same hash
	InitCodeTooLarge     DiscardReason = 22 // EIP-3860 - transaction init code is too large
	TypeNotActivated     DiscardReason = 23 // For example, an EIP-4844 transaction is submitted before Cancun activation
	InvalidCreateTxn     DiscardReason = 24 // EIP-4844 & 7702 transactions cannot have the form of a create transaction
	NoBlobs              DiscardReason = 25 // Blob transactions must have at least one blob
	TooManyBlobs         DiscardReason = 26 // There's a limit on how many blobs a block (and thus any transaction) may have
	UnequalBlobTxExt     DiscardReason = 27 // blob_versioned_hashes, blobs, commitments and proofs must have equal number
	BlobHashCheckFail    DiscardReason = 28 // KZGcommitment's versioned hash has to be equal to blob_versioned_hash at the same index
	UnmatchedBlobTxExt   DiscardReason = 29 // KZGcommitments must match the corresponding blobs and proofs
	BlobTxReplace        DiscardReason = 30 // Cannot replace type-3 blob txn with another type of txn
	BlobPoolOverflow     DiscardReason = 31 // The total number of blobs (through blob txs) in the pool has reached its limit
	NoAuthorizations     DiscardReason = 32 // EIP-7702 transactions with an empty authorization list are invalid
	ErrAuthorityReserved DiscardReason = 33 // EIP-7702 transaction with authority already reserved
)

func (r DiscardReason) String() string {
	switch r {
	case NotSet:
		return "not set"
	case Success:
		return "success"
	case AlreadyKnown:
		return "already known"
	case Mined:
		return "mined"
	case ReplacedByHigherTip:
		return "replaced by transaction with higher tip"
	case UnderPriced:
		return "underpriced"
	case ReplaceUnderpriced:
		return "replacement transaction underpriced"
	case FeeTooLow:
		return "fee too low"
	case OversizedData:
		return "oversized data"
	case InvalidSender:
		return "invalid sender"
	case NegativeValue:
		return "negative value"
	case Spammer:
		return "spammer"
	case PendingPoolOverflow:
		return "pending sub-pool is full"
	case BaseFeePoolOverflow:
		return "baseFee sub-pool is full"
	case QueuedPoolOverflow:
		return "queued sub-pool is full"
	case GasUintOverflow:
		return "GasUintOverflow"
	case IntrinsicGas:
		return "IntrinsicGas"
	case RLPTooLong:
		return "RLPTooLong"
	case NonceTooLow:
		return "nonce too low"
	case InsufficientFunds:
		return "insufficient funds"
	case NotReplaced:
		return "could not replace existing tx"
	case DuplicateHash:
		return "existing tx with same hash"
	case InitCodeTooLarge:
		return "initcode too large"
	case TypeNotActivated:
		return "fork supporting this transaction type is not activated yet"
	case InvalidCreateTxn:
		return "EIP-4844 & 7702 transactions cannot have the form of a create transaction"
	case NoBlobs:
		return "blob transactions must have at least one blob"
	case TooManyBlobs:
		return "max number of blobs exceeded"
	case BlobTxReplace:
		return "can't replace blob-txn with a non-blob-txn"
	case BlobPoolOverflow:
		return "blobs limit in txpool is full"
	case NoAuthorizations:
		return "EIP-7702 transactions with an empty authorization list are invalid"
	case ErrAuthorityReserved:
		return "authority already reserved"
	default:
		panic(fmt.Sprintf("discard reason: %d", r))
	}
}

// CalcIntrinsicGas computes the 'intrinsic gas' for a message with the given data.
// TODO: move input data to a struct
func CalcIntrinsicGas(dataLen, dataNonZeroLen, authorizationsLen, accessListLen, storageKeysLen uint64, isContractCreation, isHomestead, isEIP2028, isShanghai, isPrague bool) (gas uint64, floorGas7623 uint64, d DiscardReason) {
	// Set the starting gas for the raw transaction
	if isContractCreation && isHomestead {
		gas = fixedgas.TxGasContractCreation
	} else {
		gas = fixedgas.TxGas
	}
	floorGas7623 = fixedgas.TxGas
	// Bump the required gas by the amount of transactional data
	if dataLen > 0 {
		// Zero and non-zero bytes are priced differently
		nz := dataNonZeroLen
		// Make sure we don't exceed uint64 for all data combinations
		nonZeroGas := fixedgas.TxDataNonZeroGasFrontier
		if isEIP2028 {
			nonZeroGas = fixedgas.TxDataNonZeroGasEIP2028
		}

		product, overflow := emath.SafeMul(nz, nonZeroGas)
		if overflow {
			return 0, 0, GasUintOverflow
		}
		gas, overflow = emath.SafeAdd(gas, product)
		if overflow {
			return 0, 0, GasUintOverflow
		}

		z := dataLen - nz

		product, overflow = emath.SafeMul(z, fixedgas.TxDataZeroGas)
		if overflow {
			return 0, 0, GasUintOverflow
		}
		gas, overflow = emath.SafeAdd(gas, product)
		if overflow {
			return 0, 0, GasUintOverflow
		}

		if isContractCreation && isShanghai {
			numWords := toWordSize(dataLen)
			product, overflow = emath.SafeMul(numWords, fixedgas.InitCodeWordGas)
			if overflow {
				return 0, 0, GasUintOverflow
			}
			gas, overflow = emath.SafeAdd(gas, product)
			if overflow {
				return 0, 0, GasUintOverflow
			}
		}

		// EIP-7623
		if isPrague {
			tokenLen := dataLen + 3*nz
			dataGas, overflow := emath.SafeMul(tokenLen, fixedgas.TxTotalCostFloorPerToken)
			if overflow {
				return 0, 0, GasUintOverflow
			}
			floorGas7623, overflow = emath.SafeAdd(floorGas7623, dataGas)
			if overflow {
				return 0, 0, GasUintOverflow
			}
		}
	}
	if accessListLen > 0 {
		product, overflow := emath.SafeMul(accessListLen, fixedgas.TxAccessListAddressGas)
		if overflow {
			return 0, 0, GasUintOverflow
		}
		gas, overflow = emath.SafeAdd(gas, product)
		if overflow {
			return 0, 0, GasUintOverflow
		}

		product, overflow = emath.SafeMul(storageKeysLen, fixedgas.TxAccessListStorageKeyGas)
		if overflow {
			return 0, 0, GasUintOverflow
		}
		gas, overflow = emath.SafeAdd(gas, product)
		if overflow {
			return 0, 0, GasUintOverflow
		}
	}

	// Add the cost of authorizations
	product, overflow := emath.SafeMul(authorizationsLen, fixedgas.PerEmptyAccountCost)
	if overflow {
		return 0, 0, GasUintOverflow
	}

	gas, overflow = emath.SafeAdd(gas, product)
	if overflow {
		return 0, 0, GasUintOverflow
	}

	return gas, floorGas7623, Success
}

// toWordSize returns the ceiled word size required for memory expansion.
func toWordSize(size uint64) uint64 {
	if size > math.MaxUint64-31 {
		return math.MaxUint64/32 + 1
	}
	return (size + 31) / 32
}<|MERGE_RESOLUTION|>--- conflicted
+++ resolved
@@ -33,20 +33,6 @@
 const BorDefaultTxPoolPriceLimit = 25 * common.GWei
 
 type Config struct {
-<<<<<<< HEAD
-	DBDir                string
-	TracedSenders        []string // List of senders for which tx pool should print out debugging info
-	PendingSubPoolLimit  int
-	BaseFeeSubPoolLimit  int
-	QueuedSubPoolLimit   int
-	MinFeeCap            uint64
-	AccountSlots         uint64 // Number of executable transaction slots guaranteed per account
-	BlobSlots            uint64 // Total number of blobs (not txs) allowed per account
-	TotalBlobPoolLimit   uint64 // Total number of blobs (not txs) allowed within the txpool
-	PriceBump            uint64 // Price bump percentage to replace an already existing transaction
-	BlobPriceBump        uint64 //Price bump percentage to replace an existing 4844 blob tx (type-3)
-	OverrideShanghaiTime *big.Int
-=======
 	DBDir               string
 	TracedSenders       []string // List of senders for which tx pool should print out debugging info
 	PendingSubPoolLimit int
@@ -59,7 +45,6 @@
 	PriceBump           uint64 // Price bump percentage to replace an already existing transaction
 	BlobPriceBump       uint64 //Price bump percentage to replace an existing 4844 blob tx (type-3)
 	OverridePragueTime  *big.Int
->>>>>>> 59f21d50
 
 	// regular batch tasks processing
 	SyncToNewPeersEvery   time.Duration
