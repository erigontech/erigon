--- conflicted
+++ resolved
@@ -151,11 +151,6 @@
 
 	if ctx.Err() != nil {
 		if errors.Is(ctx.Err(), context.Canceled) {
-<<<<<<< HEAD
-			// drop the diagnostic message if there is
-			// no active diagnostic context for the type
-=======
->>>>>>> 0d2cf665
 			return
 		}
 
