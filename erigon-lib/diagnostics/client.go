--- conflicted
+++ resolved
@@ -138,13 +138,7 @@
 	d.setupResourcesUsageDiagnostics(rootCtx)
 	d.setupSpeedtestDiagnostics(rootCtx)
 
-<<<<<<< HEAD
 	d.setupTxPoolDiagnostics(rootCtx)
-=======
-	if txpool {
-		d.setupTxPoolDiagnostics(rootCtx)
-	}
->>>>>>> 6b4499c3
 
 	d.runSaveProcess(rootCtx)
 
