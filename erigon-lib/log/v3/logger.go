package log

import (
	"fmt"
	"runtime"
	"strconv"
	"strings"
	"time"

	"github.com/go-stack/stack"
)

const timeKey = "t"
const lvlKey = "lvl"
const msgKey = "msg"
const errorKey = "LOG15_ERROR"

// Lvl is a type for predefined log levels.
type Lvl int

// List of predefined log Levels
const (
	LvlCrit Lvl = iota
	LvlError
	LvlWarn
	LvlInfo
	LvlDebug
	LvlTrace
)

var defaultLevel Lvl = LvlInfo
var defaultLogger Logger

func SetDefaultLevel(level Lvl) Lvl {
	prev := defaultLevel
	defaultLevel = level
	return prev
}

func GetDefaultLevel() Lvl {
	return defaultLevel
}

func SetDefaultLogger(logger Logger) Logger {
	prev := defaultLogger
	defaultLogger = logger
	return prev
}

func GetDefaultLogger() Logger {
	if defaultLogger == nil {
		return root
	}
	return defaultLogger
}

// Returns the name of a Lvl
func (l Lvl) String() string {
	switch l {
	case LvlTrace:
		return "trace"
	case LvlDebug:
		return "dbug"
	case LvlInfo:
		return "info"
	case LvlWarn:
		return "warn"
	case LvlError:
		return "eror"
	case LvlCrit:
		return "crit"
	default:
		panic("bad level")
	}
}

// LvlFromString returns the appropriate Lvl from a string name.
// Useful for parsing command line args and configuration files.
func LvlFromString(lvlString string) (Lvl, error) {
	switch lvlString {
	case "trace":
		return LvlTrace, nil
	case "debug", "dbug":
		return LvlDebug, nil
	case "info":
		return LvlInfo, nil
	case "warn":
		return LvlWarn, nil
	case "error", "eror":
		return LvlError, nil
	case "crit":
		return LvlCrit, nil
	default:
		// try to catch e.g. "INFO", "WARN" without slowing down the fast path
		lower := strings.ToLower(lvlString)
		if lower != lvlString {
			return LvlFromString(lower)
		}
		return LvlDebug, fmt.Errorf("log15: unknown level: %v", lvlString)
	}
}

// A Record is what a Logger asks its handler to write
type Record struct {
	Time     time.Time
	Lvl      Lvl
	Msg      string
<<<<<<< HEAD
	Ctx      []any
	Call     stack.Call
=======
	Ctx      []interface{}
>>>>>>> 2f764973
	KeyNames RecordKeyNames
}

func (r *Record) Call(skip int) stack.Call {
	return stack.Caller(skip)
}

// RecordKeyNames are the predefined names of the log props used by the Logger interface.
type RecordKeyNames struct {
	Time string
	Msg  string
	Lvl  string
}

// A Logger writes key/value pairs to a Handler
type Logger interface {
	// New returns a new Logger that has this logger's context plus the given context
	New(ctx ...any) Logger

	// GetHandler gets the handler associated with the logger.
	GetHandler() Handler

	// SetHandler updates the logger to write records to the specified handler.
	SetHandler(h Handler)

	// Log a message at the given level with context key/value pairs
	Trace(msg string, ctx ...any)
	Debug(msg string, ctx ...any)
	Info(msg string, ctx ...any)
	Warn(msg string, ctx ...any)
	Error(msg string, ctx ...any)
	Crit(msg string, ctx ...any)
	Log(level Lvl, msg string, ctx ...any)
}

type logger struct {
	ctx []any
	h   *swapHandler
}

func (l *logger) write(msg string, lvl Lvl, depth int, ctx []any) {
	l.h.Log(&Record{
		Time: time.Now(),
		Lvl:  lvl,
		Msg:  msg,
		Ctx:  newContext(l.ctx, ctx),
<<<<<<< HEAD
		Call: stack.Caller(depth),
=======
>>>>>>> 2f764973
		KeyNames: RecordKeyNames{
			Time: timeKey,
			Msg:  msgKey,
			Lvl:  lvlKey,
		},
	})
}

func (l *logger) New(ctx ...any) Logger {
	child := &logger{newContext(l.ctx, ctx), new(swapHandler)}
	child.SetHandler(l.h)
	return child
}

func newContext(prefix []any, suffix []any) []any {
	normalizedSuffix := normalize(suffix)
	newCtx := make([]any, len(prefix)+len(normalizedSuffix))
	n := copy(newCtx, prefix)
	copy(newCtx[n:], normalizedSuffix)
	return newCtx
}

func (l *logger) Trace(msg string, ctx ...any) {
	l.write(msg, LvlTrace, 2, ctx)
}

func (l *logger) Debug(msg string, ctx ...any) {
	l.write(msg, LvlDebug, 2, ctx)
}

func (l *logger) Info(msg string, ctx ...any) {
	l.write(msg, LvlInfo, 2, ctx)
}

func (l *logger) Warn(msg string, ctx ...any) {
	l.write(msg, LvlWarn, 2, ctx)
}

func (l *logger) Error(msg string, ctx ...any) {
	l.write(msg, LvlError, 2, ctx)
}

func (l *logger) Crit(msg string, ctx ...any) {
	l.write(msg, LvlCrit, 2, ctx)
}

// Log method to route configurable log level
func (l *logger) Log(level Lvl, msg string, ctx ...any) {
	l.write(msg, level, 2, ctx)
}

func (l *logger) LogAtDepth(depth int, level Lvl, msg string, ctx ...any) {
	l.write(msg, level, depth, ctx)
}

func (l *logger) GetHandler() Handler {
	return l.h.Get()
}

func (l *logger) SetHandler(h Handler) {
	l.h.Swap(h)
}

func normalize(ctx []any) []any {
	// if the caller passed a Ctx object, then expand it

	var normalized []any

	for _, v := range ctx {
		switch v := v.(type) {
		case Ctx:
			normalized = append(normalized, v.toArray()...)
		case CtxPair:
			normalized = append(normalized, v.toArray()...)
		default:
			normalized = append(normalized, v)
		}
	}

	// ctx needs to be even because it's a series of key/value pairs
	// no one wants to check for errors on logging functions,
	// so instead of erroring on bad input, we'll just make sure
	// that things are the right length and users can fix bugs
	// when they see the output looks wrong
	if len(normalized)%2 != 0 {
		normalized = append(ctx, nil, errorKey, "Normalized odd number of arguments by adding nil")
	}

	return normalized
}

// Lazy allows you to defer calculation of a logged value that is expensive
// to compute until it is certain that it must be evaluated with the given filters.
//
// Lazy may also be used in conjunction with a Logger's New() function
// to generate a child logger which always reports the current value of changing
// state.
//
// You may wrap any function which takes no arguments to Lazy. It may return any
// number of values of any type.
type Lazy struct {
	Fn any
}

// Ctx is a map of key/value pairs to pass as context to a log function
// Use this only if you really need greater safety around the arguments you pass
// to the logging functions.
type Ctx map[string]any

func (c Ctx) toArray() []any {
	arr := make([]any, len(c)*2)

	i := 0
	for k, v := range c {
		arr[i] = k
		arr[i+1] = v
		i += 2
	}

	return arr
}

type CtxPair struct {
	key   string
	value any
}

func (p CtxPair) toArray() []any {
	return []any{p.key, p.value}
}

var (
	// CallerFieldName is the field name used for caller field.
	CallerFieldName = "caller"

	// CallerSkipFrameCount is the number of stack frames to skip to find the caller.
	CallerSkipFrameCount = 2

	// CallerMarshalFunc allows customization of global caller marshaling
	CallerMarshalFunc = func(pc uintptr, file string, line int) string {
		return file + ":" + strconv.Itoa(line)
	}
)

// Caller adds the file:line of the caller with the zerolog.CallerFieldName key.
// The argument skip is the number of stack frames to ascend
// Skip If not passed, use the global variable CallerSkipFrameCount
func Caller(skip ...int) CtxPair {
	sk := CallerSkipFrameCount
	if len(skip) > 0 {
		sk = skip[0] + CallerSkipFrameCount
	}
	return caller(sk)
}

func caller(skip int) CtxPair {
	ptr, file, line, ok := runtime.Caller(skip)
	if !ok {
		return CtxPair{CallerFieldName, "n/a"}
	}
	return CtxPair{CallerFieldName, CallerMarshalFunc(ptr, file, line)}
}<|MERGE_RESOLUTION|>--- conflicted
+++ resolved
@@ -105,12 +105,8 @@
 	Time     time.Time
 	Lvl      Lvl
 	Msg      string
-<<<<<<< HEAD
 	Ctx      []any
 	Call     stack.Call
-=======
-	Ctx      []interface{}
->>>>>>> 2f764973
 	KeyNames RecordKeyNames
 }
 
@@ -157,10 +153,7 @@
 		Lvl:  lvl,
 		Msg:  msg,
 		Ctx:  newContext(l.ctx, ctx),
-<<<<<<< HEAD
 		Call: stack.Caller(depth),
-=======
->>>>>>> 2f764973
 		KeyNames: RecordKeyNames{
 			Time: timeKey,
 			Msg:  msgKey,
