--- conflicted
+++ resolved
@@ -47,15 +47,12 @@
 	d.runBlockExecutionListener()
 	d.runSnapshotFilesListListener()
 	d.getSysInfo()
-<<<<<<< HEAD
+	d.runCollectPeersStatistics()
 	d.runBlockHeaderMetricsListener()
 	d.runBlockBodyMetricsListener()
 	d.runBlockExecutionMetricsListener()
 
 	go d.LogBlockMetrics(d.ctx, d.log)
-=======
-	d.runCollectPeersStatistics()
->>>>>>> a8958b6e
 
 	//d.logDiagMsgs()
 }
@@ -482,31 +479,20 @@
 	}()
 }
 
-<<<<<<< HEAD
 func (d *DiagnosticClient) runBlockHeaderMetricsListener() {
 	go func() {
 		ctx, ch, cancel := diaglib.Context[diaglib.BlockHeaderMetrics](context.Background(), 1)
-=======
-func (d *DiagnosticClient) runCollectPeersStatistics() {
-	go func() {
-		ctx, ch, cancel := diaglib.Context[diaglib.PeerStatisticMsgUpdate](context.Background(), 1)
->>>>>>> a8958b6e
-		defer cancel()
-
-		rootCtx, _ := common.RootContext()
-
-<<<<<<< HEAD
+		defer cancel()
+
+		rootCtx, _ := common.RootContext()
+
 		diaglib.StartProviders(ctx, diaglib.TypeOf(diaglib.BlockHeaderMetrics{}), log.Root())
-=======
-		diaglib.StartProviders(ctx, diaglib.TypeOf(diaglib.PeerStatisticMsgUpdate{}), log.Root())
->>>>>>> a8958b6e
-		for {
-			select {
-			case <-rootCtx.Done():
-				cancel()
-				return
-			case info := <-ch:
-<<<<<<< HEAD
+		for {
+			select {
+			case <-rootCtx.Done():
+				cancel()
+				return
+			case info := <-ch:
 				d.mu.Lock()
 				d.blockMetrics.Header.Enqueue(info.Header)
 				d.mu.Unlock()
@@ -605,7 +591,22 @@
 			logger.Info("Average block delay", "header", headers, "body", bodies, "exec-start", execStart, "exec-end", execEnd)
 		}
 	}
-=======
+}
+
+func (d *DiagnosticClient) runCollectPeersStatistics() {
+	go func() {
+		ctx, ch, cancel := diaglib.Context[diaglib.PeerStatisticMsgUpdate](context.Background(), 1)
+		defer cancel()
+
+		rootCtx, _ := common.RootContext()
+
+		diaglib.StartProviders(ctx, diaglib.TypeOf(diaglib.PeerStatisticMsgUpdate{}), log.Root())
+		for {
+			select {
+			case <-rootCtx.Done():
+				cancel()
+				return
+			case info := <-ch:
 				if value, ok := d.peersSyncMap.Load(info.PeerID); ok {
 					if stats, ok := value.(diaglib.PeerStatistics); ok {
 						if info.Inbound {
@@ -634,5 +635,4 @@
 			}
 		}
 	}()
->>>>>>> a8958b6e
 }