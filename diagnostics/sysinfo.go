// Copyright 2024 The Erigon Authors
// This file is part of Erigon.
//
// Erigon is free software: you can redistribute it and/or modify
// it under the terms of the GNU Lesser General Public License as published by
// the Free Software Foundation, either version 3 of the License, or
// (at your option) any later version.
//
// Erigon is distributed in the hope that it will be useful,
// but WITHOUT ANY WARRANTY; without even the implied warranty of
// MERCHANTABILITY or FITNESS FOR A PARTICULAR PURPOSE. See the
// GNU Lesser General Public License for more details.
//
// You should have received a copy of the GNU Lesser General Public License
// along with Erigon. If not, see <http://www.gnu.org/licenses/>.

package diagnostics

import (
	"encoding/json"
	"net/http"

	diaglib "github.com/ledgerwatch/erigon-lib/diagnostics"
	"github.com/ledgerwatch/erigon-lib/sysutils"
)

func SetupSysInfoAccess(metricsMux *http.ServeMux, diag *diaglib.DiagnosticClient) {
	if metricsMux == nil {
		return
	}

	metricsMux.HandleFunc("/hardware-info", func(w http.ResponseWriter, r *http.Request) {
		w.Header().Set("Content-Type", "application/json")
		writeHardwareInfo(w, diag)
	})

	metricsMux.HandleFunc("/cpu-usage", func(w http.ResponseWriter, r *http.Request) {
		w.Header().Set("Content-Type", "application/json")
		writeCPUUsage(w)
	})

	metricsMux.HandleFunc("/processes-info", func(w http.ResponseWriter, r *http.Request) {
		w.Header().Set("Content-Type", "application/json")
		writeProcessesInfo(w)
	})

	metricsMux.HandleFunc("/memory-info", func(w http.ResponseWriter, r *http.Request) {
		w.Header().Set("Content-Type", "application/json")
		writeMemoryInfo(w)
	})
<<<<<<< HEAD

	metricsMux.HandleFunc("/heap-profile", func(w http.ResponseWriter, r *http.Request) {
		w.Header().Set("Content-Type", "aplication/profile")
		writeHeapProfile(w)
	})
}

func writeHeapProfile(w http.ResponseWriter) {
	err := pprof.Lookup("heap").WriteTo(w, 0)
	if err != nil {
		http.Error(w, fmt.Sprintf("Failed to write profile: %v", err), http.StatusInternalServerError)
		return
	}
=======
>>>>>>> 9d9f22cb
}

func writeHardwareInfo(w http.ResponseWriter, diag *diaglib.DiagnosticClient) {
	diag.HardwareInfoJson(w)
}

func writeCPUUsage(w http.ResponseWriter) {
	cpuusage := sysutils.CPUUsage()
	json.NewEncoder(w).Encode(cpuusage)
}

func writeProcessesInfo(w http.ResponseWriter) {
	processes := sysutils.GetProcessesInfo()
	json.NewEncoder(w).Encode(processes)
}

func writeMemoryInfo(w http.ResponseWriter) {
	totalMemory := sysutils.TotalMemoryUsage()
	json.NewEncoder(w).Encode(totalMemory)
}<|MERGE_RESOLUTION|>--- conflicted
+++ resolved
@@ -48,7 +48,6 @@
 		w.Header().Set("Content-Type", "application/json")
 		writeMemoryInfo(w)
 	})
-<<<<<<< HEAD
 
 	metricsMux.HandleFunc("/heap-profile", func(w http.ResponseWriter, r *http.Request) {
 		w.Header().Set("Content-Type", "aplication/profile")
@@ -62,8 +61,6 @@
 		http.Error(w, fmt.Sprintf("Failed to write profile: %v", err), http.StatusInternalServerError)
 		return
 	}
-=======
->>>>>>> 9d9f22cb
 }
 
 func writeHardwareInfo(w http.ResponseWriter, diag *diaglib.DiagnosticClient) {
