// Copyright 2021 The Erigon Authors
// This file is part of Erigon.
//
// Erigon is free software: you can redistribute it and/or modify
// it under the terms of the GNU Lesser General Public License as published by
// the Free Software Foundation, either version 3 of the License, or
// (at your option) any later version.
//
// Erigon is distributed in the hope that it will be useful,
// but WITHOUT ANY WARRANTY; without even the implied warranty of
// MERCHANTABILITY or FITNESS FOR A PARTICULAR PURPOSE. See the
// GNU Lesser General Public License for more details.
//
// You should have received a copy of the GNU Lesser General Public License
// along with Erigon. If not, see <http://www.gnu.org/licenses/>.

package downloadercfg

import (
	"context"
	"errors"
	"fmt"
	"log/slog"
	"net/url"
	"os"
	"path/filepath"
	"runtime"
<<<<<<< HEAD
	"slices"
	"strconv"
	"strings"
	"time"

	g "github.com/anacrolix/generics"
	"github.com/anacrolix/missinggo/v2/panicif"
	pp "github.com/anacrolix/torrent/peer_protocol"

	analog "github.com/anacrolix/log"

=======
	"strings"
	"time"

>>>>>>> 2c55ac55
	"golang.org/x/time/rate"

	g "github.com/anacrolix/generics"
	analog "github.com/anacrolix/log"
	"github.com/anacrolix/torrent"

	"github.com/erigontech/erigon-lib/chain/snapcfg"
	"github.com/erigontech/erigon-lib/common/datadir"
	"github.com/erigontech/erigon-lib/common/dir"
	"github.com/erigontech/erigon-lib/log/v3"
)

// DefaultPieceSize - Erigon serves many big files, bigger pieces will reduce
// amount of network announcements, but can't go over 2Mb. TODO: This is definitely not true.
// see https://wiki.theory.org/BitTorrentSpecification#Metainfo_File_Structure
const DefaultPieceSize = 2 * 1024 * 1024

// DefaultNetworkChunkSize - how much data request per 1 network call to peer.
// BitTorrent client default: 16Kb
var NetworkChunkSize pp.Integer = 256 << 10 // 256 KiB

func init() {
	s := os.Getenv("DOWNLOADER_NETWORK_CHUNK_SIZE")
	if s == "" {
		return
	}
	i64, err := strconv.ParseInt(s, 10, 0)
	panicif.Err(err)
	NetworkChunkSize = pp.Integer(i64)
}

type Cfg struct {
	Dirs datadir.Dirs
	// Separate rate limit for webseeds.
	SeparateWebseedDownloadRateLimit g.Option[rate.Limit]
	// These are WebSeed URLs conforming to the requirements in anacrolix/torrent.
	WebSeedUrls []string

	// TODO: Can we get rid of this?
	ChainName string

	ClientConfig   *torrent.ClientConfig
	SnapshotConfig *snapcfg.Cfg

	// Deprecated: Call Downloader.AddTorrentsFromDisk or add them yourself. TODO: Remove this.
	// Check with @mh0lt for best way to do this. I couldn't find the GitHub issue for cleaning up
	// the Downloader API and responsibilities.
	AddTorrentsFromDisk bool

	MdbxWriteMap bool
	// Don't trust any existing piece completion. Revalidate all pieces when added.
	VerifyTorrentData bool
	// Disable automatic data verification in the torrent client. We want to call VerifyData
	// ourselves.
	ManualDataVerification bool
}

// Before options/flags applied.
func defaultTorrentClientConfig() *torrent.ClientConfig {
	// TODO: Add config dump in client status writer output...
	torrentConfig := torrent.NewDefaultClientConfig()
	// better don't increase because erigon periodically producing "new seedable files" - and adding them to downloader.
	// it must not impact chain tip sync - so, limit resources to minimum by default.
	// but when downloader is started as a separated process - rise it to max
	//torrentConfig.PieceHashersPerTorrent = dbg.EnvInt("DL_HASHERS", min(16, max(2, runtime.NumCPU()-2)))

	torrentConfig.MinDialTimeout = 6 * time.Second    //default: 3s
	torrentConfig.HandshakesTimeout = 8 * time.Second //default: 4s

	// This needs to be at least the chunk size of requests we expect to service for peers. This has
	// been as high as 8 MiB unintentionally, but the piece size for all previous torrents has been
	// 2 MiB. Therefore, 2 MiB is required to service those nodes. TODO: Reevaluate this in Erigon
	// 3.2 when there are no 3.0 users.
	torrentConfig.MaxAllocPeerRequestDataPerConn = max(torrentConfig.MaxAllocPeerRequestDataPerConn, DefaultPieceSize)

	// enable dht. TODO: We want DHT.
	torrentConfig.NoDHT = true

	torrentConfig.Seed = true
	torrentConfig.UpnpID = torrentConfig.UpnpID + " leecher"

	return torrentConfig
}

// Typed abstraction to make it easier to get config parameters in. Can't pull flags directly due to
// import cycles. cmd/util calls us... Move stuff into this struct as the crazy number of arguments
// annoys you.
type NewCfgOpts struct {
	// If set, clobber the default torrent config value.
	DisableTrackers          g.Option[bool]
	Verify                   bool
	UploadRateLimit          g.Option[rate.Limit]
	DownloadRateLimit        g.Option[rate.Limit]
	WebseedDownloadRateLimit g.Option[rate.Limit]
}

func New(
	ctx context.Context,
	dirs datadir.Dirs,
	version string,
	verbosity log.Lvl,
	port, connsPerFile int,
	webseeds []string,
	chainName string,
	mdbxWriteMap bool,
	opts NewCfgOpts,
) (_ *Cfg, err error) {
	torrentConfig := defaultTorrentClientConfig()

	for value := range opts.DisableTrackers.Iter() {
		torrentConfig.DisableTrackers = value
	}

	//torrentConfig.PieceHashersPerTorrent = runtime.NumCPU()
	torrentConfig.DataDir = dirs.Snap // `DataDir` of torrent-client-lib is different from Erigon's `DataDir`. Just same naming.

	torrentConfig.ExtendedHandshakeClientVersion = version

	// We would-like to reduce amount of goroutines in Erigon, so reducing next params
	torrentConfig.EstablishedConnsPerTorrent = connsPerFile // default: 50

	torrentConfig.ListenPort = port
	// check if ipv6 is enabled
	torrentConfig.DisableIPv6 = !getIpv6Enabled()

	if opts.UploadRateLimit.Ok {
		torrentConfig.UploadRateLimiter = rate.NewLimiter(opts.UploadRateLimit.Value, 0)
	}
	for value := range opts.DownloadRateLimit.Iter() {
		torrentConfig.DownloadRateLimiter = rate.NewLimiter(value, 0)
		if value == 0 {
			torrentConfig.DialForPeerConns = false
			torrentConfig.AcceptPeerConnections = false
		}
	}

	var analogLevel analog.Level
	analogLevel, torrentConfig.Debug, err = erigonToAnalogLevel(verbosity)
	if err != nil {
		panic(err)
	}
	slogLevel := erigonToSlogLevel(verbosity)

	// This handler routes messages deemed worth sending to regular Erigon logging machinery, which
	// has filter levels that don't play nice with debugging subsystems with different levels.
	torrentSlogToErigonHandler := slogHandler{
		enabled: func(level slog.Level, names []string) bool {
			return level >= slogLevel
		},
		// We modify the level because otherwise we apply torrent verbosity in the Enabled check,
		// and then downstream Erigon filters with dir or console.
		modifyLevel: func(level *slog.Level, names []string) {
			// Demote tracker messages one whole level.
			//if slices.Contains(names, "tracker") {
			//	*level -= 4
			//}
		},
	}

	torrentSloggerHandlers := multiHandler{&torrentSlogToErigonHandler}

	torrentLogFile, err := os.OpenFile(
		filepath.Join(dirs.DataDir, "logs", "torrent.log"),
		os.O_APPEND|os.O_CREATE|os.O_WRONLY, 0o644)
	if err == nil {
		torrentSloggerHandlers = append(
			torrentSloggerHandlers,
			slog.NewJSONHandler(torrentLogFile, &slog.HandlerOptions{
				AddSource:   true,
				Level:       min(erigonToSlogLevel(verbosity), slog.LevelWarn),
				ReplaceAttr: nil,
			}))
	} else {
		log.Error("error opening torrent log file", "err", err)
	}

	torrentConfig.Slogger = slog.New(torrentSloggerHandlers)

	// Check torrent slogger levels and how they route through to erigon log, and anywhere else.
	for _, level := range []slog.Level{
		slog.LevelDebug,
		//slog.LevelInfo,
		//slog.LevelWarn,
		//slog.LevelError,
	} {
		err = torrentConfig.Slogger.Handler().Handle(ctx, slog.NewRecord(time.Now(), level, "test torrent config slogger level", 0))
		if err != nil {
			log.Crit("error testing torrent config slogger level", "err", err, "level", level)
		}
	}
	// Previously this used a logger passed to the callers of this function. Do we need it here?
	log.Info(
		"torrent verbosity",
		"erigon", verbosity,
		// Only for deprecated analog.Logger stuff, if it comes up.
		"anacrolix", analogLevel.LogString(),
		// This should be the one applied to more modern logging in anacrolix/torrent.
		"slog", slogLevel)

	webseedUrlsOrFiles := webseeds
	webseedHttpProviders := make([]*url.URL, 0, len(webseedUrlsOrFiles))
	for _, webseed := range webseedUrlsOrFiles {
		if !strings.HasPrefix(webseed, "v") { // has marker v1/v2/...
			uri, err := url.ParseRequestURI(webseed)
			if err != nil {
				log.Warn("[webseed]", "can't parse url", "err", err, "url", webseed)
				continue
			}
			webseedHttpProviders = append(webseedHttpProviders, uri)
			continue
		}

		if strings.HasPrefix(webseed, "v1:") {
			withoutVersionPrefix := webseed[3:]
			if !strings.HasPrefix(withoutVersionPrefix, "https:") {
				continue
			}
			uri, err := url.ParseRequestURI(withoutVersionPrefix)
			if err != nil {
				log.Warn("[webseed] can't parse url", "err", err, "url", withoutVersionPrefix)
				continue
			}
			webseedHttpProviders = append(webseedHttpProviders, uri)
		} else {
			continue
		}
	}

	log.Info("processed webseed configuration",
		"webseedHttpProviders", webseedHttpProviders,
		"webseedUrlsOrFiles", webseedUrlsOrFiles)

	// TODO: constructor must not do http requests
	preverifiedCfg, err := LoadSnapshotsHashes(ctx, dirs, chainName)
	if err != nil {
		return nil, err
	}

	cfg := Cfg{
		Dirs:                dirs,
		ChainName:           chainName,
		ClientConfig:        torrentConfig,
		AddTorrentsFromDisk: true,
		SnapshotConfig:      preverifiedCfg,
		MdbxWriteMap:        mdbxWriteMap,
		VerifyTorrentData:   opts.Verify,
	}
	for _, s := range webseedHttpProviders {
		// WebSeed URLs must have a trailing slash if the implementation should append the file
		// name.
		cfg.WebSeedUrls = append(cfg.WebSeedUrls, s.String()+"/")
	}

	for value := range opts.WebseedDownloadRateLimit.Iter() {
		cfg.SeparateWebseedDownloadRateLimit.Set(value)
	}

	return &cfg, nil
}

// LoadSnapshotsHashes checks local preverified.toml. If file exists, used local hashes.
// If there are no such file, try to fetch hashes from the web and create local file.
func LoadSnapshotsHashes(ctx context.Context, dirs datadir.Dirs, chainName string) (*snapcfg.Cfg, error) {
	if _, known := snapcfg.KnownCfg(chainName); !known {
		log.Root().Warn("No snapshot hashes for chain", "chain", chainName)
		return snapcfg.NewNonSeededCfg(chainName), nil
	}

	preverifiedPath := dirs.PreverifiedPath()
	exists, err := dir.FileExist(preverifiedPath)
	if err != nil {
		return nil, err
	}
	if exists {
		// Load hashes from local preverified.toml
		haveToml, err := os.ReadFile(preverifiedPath)
		if err != nil {
			return nil, err
		}
		snapcfg.SetToml(chainName, haveToml, true)
	} else {
		// Fetch the snapshot hashes from the web
		err := snapcfg.LoadRemotePreverified(ctx)
		if err != nil {
			log.Root().Crit("Snapshot hashes for supported networks was not loaded. Please check your network connection and/or GitHub status here https://www.githubstatus.com/", "chain", chainName, "err", err)
			return nil, fmt.Errorf("failed to fetch remote snapshot hashes for chain %s", chainName)
		}
	}
	cfg, _ := snapcfg.KnownCfg(chainName)
	cfg.Local = exists
	return cfg, nil
}

// Saves snapshot hashes. This is done only after the full set of snapshots is completed so that
// clients that don't complete are able to restart from a newer snapshot in case files go missing
// from the network. Should only occur when full preverified snapshot is complete. Probably doesn't
// belong in this package, and neither does LoadSnapshotHashes.
func SaveSnapshotHashes(dirs datadir.Dirs, chainName string) (err error) {
	// TODO: Should the file data be checked to match?
	err = dir.WriteExclusiveFileWithFsync(dirs.PreverifiedPath(), snapcfg.GetToml(chainName), 0o444)
	if errors.Is(err, os.ErrExist) {
		err = nil
	}
	return
}

func getIpv6Enabled() bool {
	if runtime.GOOS == "linux" {
		file, err := os.ReadFile("/sys/module/ipv6/parameters/disable")
		if err != nil {
			log.Warn("could not read /sys/module/ipv6/parameters/disable for ipv6 detection")
			return false
		}
		fileContent := strings.TrimSpace(string(file))
		return fileContent != "0"
	}

	// TODO hotfix: for platforms other than linux disable ipv6
	return false
}<|MERGE_RESOLUTION|>--- conflicted
+++ resolved
@@ -25,23 +25,9 @@
 	"os"
 	"path/filepath"
 	"runtime"
-<<<<<<< HEAD
-	"slices"
-	"strconv"
 	"strings"
 	"time"
-
-	g "github.com/anacrolix/generics"
-	"github.com/anacrolix/missinggo/v2/panicif"
-	pp "github.com/anacrolix/torrent/peer_protocol"
-
-	analog "github.com/anacrolix/log"
-
-=======
-	"strings"
-	"time"
-
->>>>>>> 2c55ac55
+  
 	"golang.org/x/time/rate"
 
 	g "github.com/anacrolix/generics"
