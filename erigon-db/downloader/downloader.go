--- conflicted
+++ resolved
@@ -1347,11 +1347,6 @@
 // Expose torrent client status to HTTP on the public/default serve mux used by GOPPROF=http, and
 // the provided "debug" mux if non-nil. Only do this if you have a single instance of a Downloader.
 func (d *Downloader) HandleTorrentClientStatus(debugMux *http.ServeMux) {
-<<<<<<< HEAD
-	//debugMux.HandleFunc("/downloader/torrents", func(w http.ResponseWriter, r *http.Request) {
-	//	d.torrentClient.WriteStatus(w)
-	//})
-=======
 	h := http.HandlerFunc(func(w http.ResponseWriter, r *http.Request) {
 		d.torrentClient.WriteStatus(w)
 	})
@@ -1360,7 +1355,6 @@
 	if debugMux != nil {
 		debugMux.Handle(p, h)
 	}
->>>>>>> 0586947c
 }
 
 func (d *Downloader) spawn(f func()) {
