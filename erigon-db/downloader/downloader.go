// Copyright 2021 The Erigon Authors
// This file is part of Erigon.
//
// Erigon is free software: you can redistribute it and/or modify
// it under the terms of the GNU Lesser General Public License as published by
// the Free Software Foundation, either version 3 of the License, or
// (at your option) any later version.
//
// Erigon is distributed in the hope that it will be useful,
// but WITHOUT ANY WARRANTY; without even the implied warranty of
// MERCHANTABILITY or FITNESS FOR A PARTICULAR PURPOSE. See the
// GNU Lesser General Public License for more details.
//
// You should have received a copy of the GNU Lesser General Public License
// along with Erigon. If not, see <http://www.gnu.org/licenses/>.

package downloader

import (
	"cmp"
	"context"
	"errors"
	"fmt"
	"io/fs"
	"iter"
	"math"
	"net/http"
	"net/url"
	"os"
	"path"
	"path/filepath"
	"runtime"
	"slices"
	"strconv"
	"strings"
	"sync"
	"sync/atomic"
	"time"

	"github.com/anacrolix/chansync"
	"github.com/anacrolix/torrent/types/infohash"
	"github.com/c2h5oh/datasize"
	"github.com/puzpuzpuz/xsync/v4"
	"golang.org/x/sync/semaphore"

	// Make Go expvars available to Prometheus for diagnostics.
	_ "github.com/anacrolix/missinggo/v2/expvar-prometheus"
	"github.com/anacrolix/missinggo/v2/panicif"

	g "github.com/anacrolix/generics"
	"golang.org/x/sync/errgroup"

	"github.com/anacrolix/torrent"
	"github.com/anacrolix/torrent/metainfo"
	"github.com/anacrolix/torrent/storage"

	"github.com/erigontech/erigon-db/downloader/downloadercfg"
	"github.com/erigontech/erigon-lib/chain/snapcfg"
	"github.com/erigontech/erigon-lib/common"
	"github.com/erigontech/erigon-lib/common/datadir"
	"github.com/erigontech/erigon-lib/common/dbg"
	"github.com/erigontech/erigon-lib/diagnostics"
	"github.com/erigontech/erigon-lib/kv"
	"github.com/erigontech/erigon-lib/kv/mdbx"
	"github.com/erigontech/erigon-lib/log/v3"
	"github.com/erigontech/erigon-lib/snaptype"
)

// Downloader - component which downloading historical files. Can use BitTorrent, or other protocols
type Downloader struct {
	torrentClient *torrent.Client

	cfg *downloadercfg.Cfg

	torrentStorage storage.ClientImplCloser

	ctx          context.Context
	stopMainLoop context.CancelFunc
	wg           sync.WaitGroup

	// TODO: Add an implicit prefix to messages from this.
	logger    log.Logger
	verbosity log.Lvl
	// Whether to log seeding (for snap downloaders I think).
	logSeeding bool
	// Reset the log interval after making new requests.
	resetLogInterval chansync.BroadcastCond

	torrentFS *AtomicTorrentFS

	logPrefix string
	startTime time.Time

	lock sync.RWMutex
	// Files having extra verification due to file size mismatches. Use atomics for this map since
	// locking requirements are mixed, and it's not coupled to anything else.
	filesBeingVerified    *xsync.Map[*torrent.File, struct{}]
	verificationOccurring chansync.Flag
	// Torrents that block completion. They were requested specifically. Torrents added from disk
	// that aren't subsequently requested are not required to satisfy the sync stage.
	// https://github.com/erigontech/erigon/issues/15514
	requiredTorrents map[*torrent.Torrent]struct{}
	// The "name" or file path of a torrent is used throughout as a unique identifier for the
	// torrent. Make it explicit rather than fold it into DisplayName or guess at the name at
	// various points. This might change if multifile torrents are used.
	torrentsByName map[string]*torrent.Torrent
	stats          AggStats
}

// Sets the log interval low again after making new requests.
func (me *Downloader) ResetLogInterval() {
	me.resetLogInterval.Broadcast()
}

type AggStats struct {
	// When these stats were generated.
	When time.Time

	MetadataReady, FilesTotal int
	NumTorrents               int
	PeersUnique               int32
	ConnectionsTotal          uint64

	TorrentsCompleted int

	// BytesCompleted is calculated from Torrent.BytesCompleted which counts dirty bytes which can
	// be failed and so go back down... We're not just using download speed because there are other
	// bottlenecks like hashing.
	BytesCompleted, BytesTotal uint64
	CompletionRate             uint64

	BytesDownload, BytesUpload uint64
	UploadRate, DownloadRate   uint64
	LocalFileHashes            int
	LocalFileHashTime          time.Duration

	BytesHashed, BytesFlushed uint64
	HashRate, FlushRate       uint64

	WebseedActiveTrips    *atomic.Int64
	WebseedMaxActiveTrips *atomic.Int64
	WebseedTripCount      *atomic.Int64
	WebseedDiscardCount   *atomic.Int64
	WebseedServerFails    *atomic.Int64
	WebseedBytesDownload  *atomic.Int64
}

func (me *AggStats) AllTorrentsComplete() bool {
	return me.TorrentsCompleted == me.NumTorrents
}

type requestHandler struct {
	http.Transport
	downloader *Downloader
}

var cloudflareHeaders = http.Header{
	"lsjdjwcush6jbnjj3jnjscoscisoc5s": []string{"I%OSJDNFKE783DDHHJD873EFSIVNI7384R78SSJBJBCCJBC32JABBJCBJK45"},
}

func insertCloudflareHeaders(req *http.Request) {
	for key, value := range cloudflareHeaders {
		req.Header[key] = value
	}
}

// retryBackoff performs exponential backoff based on the attempt number and limited
// by the provided minimum and maximum durations.
//
// It also tries to parse Retry-After response header when a http.StatusTooManyRequests
// (HTTP Code 429) is found in the resp parameter. Hence it will return the number of
// seconds the server states it may be ready to process more requests from this client.
func calcBackoff(_min, _max time.Duration, attemptNum int, resp *http.Response) time.Duration {
	if resp != nil {
		if resp.StatusCode == http.StatusTooManyRequests || resp.StatusCode == http.StatusServiceUnavailable {
			if s, ok := resp.Header["Retry-After"]; ok {
				if sleep, err := strconv.ParseInt(s[0], 10, 64); err == nil {
					return time.Second * time.Duration(sleep)
				}
			}
		}
	}

	mult := math.Pow(2, float64(attemptNum)) * float64(_min)
	sleep := time.Duration(mult)
	if float64(sleep) != mult || sleep > _max {
		sleep = _max
	}

	return sleep
}

// TODO(anacrolix): Upstream any logic that works reliably.
func (r *requestHandler) RoundTrip(req *http.Request) (resp *http.Response, err error) {
	r.downloader.lock.RLock()
	webseedMaxActiveTrips := r.downloader.stats.WebseedMaxActiveTrips
	webseedActiveTrips := r.downloader.stats.WebseedActiveTrips
	webseedTripCount := r.downloader.stats.WebseedTripCount
	webseedBytesDownload := r.downloader.stats.WebseedBytesDownload
	webseedDiscardCount := r.downloader.stats.WebseedDiscardCount
	WebseedServerFails := r.downloader.stats.WebseedServerFails
	r.downloader.lock.RUnlock()

	activeTrips := webseedActiveTrips.Add(1)
	if activeTrips > webseedMaxActiveTrips.Load() {
		webseedMaxActiveTrips.Store(activeTrips)
	}

	defer func() {
		if r := recover(); r != nil {
			if resp != nil && resp.Body != nil {
				resp.Body.Close()
				resp.Body = nil
			}

			err = fmt.Errorf("http client panic: %s", r)
		}

		webseedActiveTrips.Add(-1)
	}()

	insertCloudflareHeaders(req)

	resp, err = r.Transport.RoundTrip(req)

	attempts := 1
	retry := true

	const minDelay = 500 * time.Millisecond
	const maxDelay = 5 * time.Second
	const maxAttempts = 10

	for err == nil && retry {
		webseedTripCount.Add(1)

		switch resp.StatusCode {
		case http.StatusOK:
			if req.Header.Get("Range") != "" {
				// the torrent lib is expecting http.StatusPartialContent so it will discard this
				// if this count is higher than 0, it's likely there is a server side config issue
				// as it implies that the server is not handling range requests correctly and is just
				// returning the whole file - which the torrent lib can't handle
				//
				// TODO: We could count the bytes - probably need to take this from the req though
				// as its not clear the amount of the content which will be read.  This needs
				// further investigation - if required.
				webseedDiscardCount.Add(1)
			}

			webseedBytesDownload.Add(resp.ContentLength)
			retry = false

		// the first two statuses here have been observed from cloudflare
		// during testing.  The remainder are generally understood to be
		// retry-able http responses, calcBackoff will use the Retry-After
		// header if it's available
		case http.StatusInternalServerError, http.StatusBadGateway,
			http.StatusRequestTimeout, http.StatusTooEarly,
			http.StatusTooManyRequests, http.StatusServiceUnavailable,
			http.StatusGatewayTimeout:

			WebseedServerFails.Add(1)

			if resp.Body != nil {
				resp.Body.Close()
				resp.Body = nil
			}

			attempts++
			delayTimer := time.NewTimer(calcBackoff(minDelay, maxDelay, attempts, resp))

			select {
			case <-delayTimer.C:
				// Note this assumes the req.Body is nil
				resp, err = r.Transport.RoundTrip(req)
				webseedTripCount.Add(1)

			case <-req.Context().Done():
				err = req.Context().Err()
			}
			retry = attempts < maxAttempts

		default:
			webseedBytesDownload.Add(resp.ContentLength)
			retry = false
		}
	}

	return resp, err
}

func New(ctx context.Context, cfg *downloadercfg.Cfg, logger log.Logger, verbosity log.Lvl) (*Downloader, error) {
	// Cloudflare, or OS socket overhead seems to limit us to ~100-150MB/s in testing to Cloudflare
	// buckets. If we could limit HTTP requests to 1 per connection we'd do that, but the HTTP2
	// config field doesn't do anything yet in Go 1.24 (and 1.25rc1). Disabling HTTP2 is another way
	// to achieve this.
	requestHandler := requestHandler{
		Transport: http.Transport{
			ReadBufferSize: 64 << 10,
			// Note this does nothing in go1.24.
			HTTP2: &http.HTTP2Config{
				MaxConcurrentStreams: 1,
			},
			// Big hammer to achieve one request per connection.
			//DisableKeepAlives: true,
		},
	}

	// Disable HTTP2. See above.
	g.MakeMap(&requestHandler.Transport.TLSNextProto)

	// TODO: Add this specifically for webseeds and not as the Client wide HTTP transport.
	cfg.ClientConfig.WebTransport = &requestHandler

	db, err := openMdbx(ctx, cfg.Dirs.Downloader, cfg.MdbxWriteMap)
	if err != nil {
		err = fmt.Errorf("opening downloader mdbx: %w", err)
		return nil, err
	}
	defer db.Close()

	m, torrentClient, err := newTorrentClient(ctx, cfg.Dirs.Snap, cfg.ClientConfig)
	if err != nil {
		return nil, fmt.Errorf("newTorrentClient: %w", err)
	}

	peerID, err := readPeerID(db)
	if err != nil {
		return nil, fmt.Errorf("get peer id: %w", err)
	}
	cfg.ClientConfig.PeerID = string(peerID)
	if len(peerID) == 0 {
		if err = savePeerID(db, torrentClient.PeerID()); err != nil {
			return nil, fmt.Errorf("save peer id: %w", err)
		}
	}

	stats := AggStats{
		WebseedActiveTrips:    &atomic.Int64{},
		WebseedMaxActiveTrips: &atomic.Int64{},
		WebseedTripCount:      &atomic.Int64{},
		WebseedBytesDownload:  &atomic.Int64{},
		WebseedDiscardCount:   &atomic.Int64{},
		WebseedServerFails:    &atomic.Int64{},
	}

	d := &Downloader{
<<<<<<< HEAD
		cfg:            cfg,
		torrentStorage: m,
		torrentClient:  torrentClient,
		stats:          stats,
		logger:         logger,
		verbosity:      verbosity,
		torrentFS:      &AtomicTorrentFS{dir: cfg.Dirs.Snap},
=======
		cfg:                cfg,
		torrentStorage:     m,
		torrentClient:      torrentClient,
		stats:              stats,
		logger:             logger,
		verbosity:          verbosity,
		torrentFS:          &AtomicTorrentFS{dir: cfg.Dirs.Snap},
		filesBeingVerified: xsync.NewMap[*torrent.File, struct{}](),
>>>>>>> b48bd312
	}

	if len(cfg.WebSeedUrls) == 0 {
		logger.Warn("downloader has no webseed urls configured")
	}

	requestHandler.downloader = d

	d.ctx, d.stopMainLoop = context.WithCancel(context.Background())

	if d.cfg.AddTorrentsFromDisk {
		d.spawn(func() {
			err := d.AddTorrentsFromDisk(d.ctx)
			if err == nil || ctx.Err() != nil {
				return
			}
			log.Error("error adding torrents from disk", "err", err)
		})
	}

	return d, nil
}

// This should be called synchronously after Downloader.New and probably before adding
// torrents/requests. However, I call it based on the existing config field for now.
func (d *Downloader) AddTorrentsFromDisk(ctx context.Context) error {
	d.lock.Lock()
	defer d.lock.Unlock()
	// Does WalkDir do path or filepath?
	return fs.WalkDir(
		os.DirFS(d.SnapDir()),
		".",
		func(path string, de fs.DirEntry, err error) error {
			if ctx.Err() != nil {
				return context.Cause(ctx)
			}
			if err != nil {
				d.logger.Warn("error walking snapshots dir", "path", path, "err", err)
				return nil
			}
			if de.IsDir() {
				return nil
			}
			// Don't need relative file path here because we did it with os.DirFS.
			name, ok := strings.CutSuffix(path, ".torrent")
			if !ok {
				return nil
			}
			_, err = d.addPreverifiedTorrent(g.None[metainfo.Hash](), name)
			if err != nil {
				err = fmt.Errorf("adding torrent for %v: %w", path, err)
				return err
			}
			return nil
		},
	)
}

// This should only be called once...?
func (d *Downloader) MainLoopInBackground(logSeeding bool) {
	d.spawn(func() {
		// Given this should only be called once, set this locally until clarified. Race detector
		// will notice if it's done in poor taste.
		d.logSeeding = logSeeding
		if err := d.loggerRoutine(); err != nil {
			if !errors.Is(err, context.Canceled) {
				d.logger.Warn("[snapshots]", "err", err)
			}
		}
	})
}

func (d *Downloader) loggerRoutine() error {
restart:
	nextLog := time.Now()
	step := time.Second
	reset := d.resetLogInterval.Signaled()
	for {
		select {
		case <-d.ctx.Done():
			return d.ctx.Err()
		case <-time.After(time.Until(nextLog)):
			d.messyLogWrapper()
			nextLog = nextLog.Add(step)
			step = min(step*2, time.Minute)
		case <-reset:
			goto restart
		}
	}
}

func (d *Downloader) messyLogWrapper() {
	d.ReCalcStats()
	if !d.stats.AllTorrentsComplete() {
		d.logProgress()
	}

	// Or files==0?
	if d.logSeeding {
		return
	}

	stats := d.Stats()

	var m runtime.MemStats
	dbg.ReadMemStats(&m)

	if stats.AllTorrentsComplete() && stats.FilesTotal > 0 {
		d.logger.Info("[snapshots] Seeding",
			"up", common.ByteCount(stats.UploadRate)+"/s",
			"peers", stats.PeersUnique,
			"conns", stats.ConnectionsTotal,
			"files", stats.FilesTotal,
			"alloc", common.ByteCount(m.Alloc), "sys", common.ByteCount(m.Sys),
		)
		return
	}

	if stats.PeersUnique == 0 {
		ips := d.TorrentClient().BadPeerIPs()
		if len(ips) > 0 {
			d.logger.Info("[snapshots] Stats", "banned", ips)
		}
	}
}

func (d *Downloader) SnapDir() string { return d.cfg.Dirs.Snap }

func (d *Downloader) allTorrentsComplete() (ret bool) {
	ret = true
	for _, t := range d.torrentClient.Torrents() {
		if !t.Complete().Bool() {
			if g.MapContains(d.requiredTorrents, t) {
				ret = false
			}
			continue
		}
		// Keep going even if this fails, because we want to trigger piece verification for all
		// torrents that fail. We also validate torrents that weren't explicitly requested, because
		// behaviour might depend on those. If they fail validation they might get made into part
		// files again and protect the corruption from spreading.
		if !d.validateCompletedSnapshot(t) {
			if g.MapContains(d.requiredTorrents, t) {
				ret = false
			}
		}
		// TODO: Should we write the torrent files here instead of in the goroutine spawned in addTorrentSpec?
	}
	// Require that we're not waiting on any file verification. NB this isn't just requiredTorrent
	// pieces, but that might be best.
	if d.filesBeingVerified.Size() != 0 {
		ret = false
	}
	return
}

// Basic checks and fixes for a snapshot torrent claiming it's complete from experiments. If passed
// is false, come back later and check again. You could ask why this isn't in the torrent lib. This
// is an extra level of pedantry due to some file modification I saw from outside the torrent lib.
// It may go away with only writing torrent files and preverified after completion.
func (d *Downloader) validateCompletedSnapshot(t *torrent.Torrent) (passed bool) {
	passed = true
	// This has to be available if it's complete.
	for _, f := range t.Files() {
		// Technically this works, we're preemptively handling multifile torrents here.
		fp := d.filePathForName(f.Path())
		fi, err := os.Stat(fp)
		if err == nil {
			if fi.Size() == f.Length() {
				continue
			}
			d.logger.Crit(
				"snapshot file has wrong size",
				"name", f.Path(),
				"expected", f.Length(),
				"actual", fi.Size(),
			)
			if fi.Size() > f.Length() {
				// This isn't concurrent-safe?
				os.Chmod(fp, 0o644)
				err = os.Truncate(fp, f.Length())
				if err != nil {
					d.logger.Crit("error truncating oversize snapshot file", "name", f.Path(), "err", err)
				}
				os.Chmod(fp, 0o444)
				// End not concurrent safe
			}
		} else {
			// In Erigon 3.1, .torrent files are only written when the data is complete.
			d.logger.Crit("torrent file is present but data is incomplete", "name", f.Path(), "err", err)
		}
		passed = false
		d.verifyFile(f)
	}
	return
}

// Run verification for pieces of the file that aren't already being verified.
func (d *Downloader) verifyFile(f *torrent.File) {
	_, loaded := d.filesBeingVerified.LoadOrStore(f, struct{}{})
	if loaded {
		return
	}
	d.updateVerificationOccurring()
	d.spawn(func() {
		for p := range f.Pieces() {
			err := p.VerifyDataContext(d.ctx)
			if d.ctx.Err() != nil {
				return
			}
			panicif.Err(err)
		}
		_, loaded := d.filesBeingVerified.LoadAndDelete(f)
		// We should be the ones removing this value.
		panicif.False(loaded)
		d.updateVerificationOccurring()
	})
}

// Interval is how long between recalcs.
func (d *Downloader) ReCalcStats() {
	d.lock.RLock()
	prevStats := d.stats
	d.lock.RUnlock()

	stats := d.newStats(prevStats)

	d.lock.Lock()
	d.stats = stats
	d.lock.Unlock()

	if !stats.AllTorrentsComplete() {
		log.Debug("[snapshots] downloading",
			"len", stats.NumTorrents,
			"hashed", common.ByteCount(stats.BytesHashed),
			"hash-rate", fmt.Sprintf("%s/s", common.ByteCount(stats.HashRate)),
			"completed", common.ByteCount(stats.BytesCompleted),
			"completion-rate", fmt.Sprintf("%s/s", common.ByteCount(stats.CompletionRate)),
			"flushed", common.ByteCount(stats.BytesFlushed),
			"flush-rate", fmt.Sprintf("%s/s", common.ByteCount(stats.FlushRate)),
			"downloaded", common.ByteCount(stats.BytesDownload),
			"download-rate", fmt.Sprintf("%s/s", common.ByteCount(stats.DownloadRate)),
			"webseed-trips", stats.WebseedTripCount.Load(),
			"webseed-active", stats.WebseedActiveTrips.Load(),
			"webseed-max-active", stats.WebseedMaxActiveTrips.Load(),
			"webseed-discards", stats.WebseedDiscardCount.Load(),
			"webseed-fails", stats.WebseedServerFails.Load(),
			"webseed-bytes", common.ByteCount(uint64(stats.WebseedBytesDownload.Load())))
	}
}

// Interval is how long between recalcs.
func (d *Downloader) newStats(prevStats AggStats) AggStats {
	torrentClient := d.torrentClient
	peers := make(map[torrent.PeerID]struct{}, 16)
	stats := prevStats
	logger := d.logger
	verbosity := d.verbosity

	// Call these methods outside `lock` critical section, because they have own locks with contention.
	torrents := torrentClient.Torrents()
	connStats := torrentClient.Stats()

	stats.BytesUpload = uint64(connStats.BytesWrittenData.Int64())
	stats.BytesHashed = uint64(connStats.BytesHashed.Int64())
	stats.BytesDownload = uint64(connStats.BytesReadData.Int64())

	stats.BytesCompleted = 0
	stats.BytesTotal, stats.ConnectionsTotal, stats.MetadataReady = 0, 0, 0
	stats.TorrentsCompleted = 0
	stats.NumTorrents = len(torrents)

	var noMetadata []string

	isDiagEnabled := diagnostics.TypeOf(diagnostics.SnapshoFilesList{}).Enabled()
	if isDiagEnabled {
		filesList := make([]string, 0, len(torrents))
		for _, t := range torrents {
			filesList = append(filesList, t.Name())
		}
		diagnostics.Send(diagnostics.SnapshoFilesList{Files: filesList})
	}

	for _, t := range torrents {
		stats.BytesCompleted += uint64(t.BytesCompleted())
		select {
		case <-t.GotInfo():
		default: // if some torrents have no metadata, we are for-sure incomplete
			noMetadata = append(noMetadata, t.Name())
			continue
		}
		stats.FilesTotal += len(t.Files())

		torrentName := t.Name()
		torrentComplete := t.Complete().Bool()
		stats.MetadataReady++

		// call methods once - to reduce internal mutex contention
		peersOfThisFile := t.PeerConns()
		weebseedPeersOfThisFile := t.WebseedPeerConns()

		tLen := t.Length()
		var bytesCompleted int64

		if torrentComplete {
			stats.TorrentsCompleted++
			bytesCompleted = tLen
		} else {
			bytesCompleted = t.BytesCompleted()
		}

		progress := float32(float64(100) * (float64(bytesCompleted) / float64(tLen)))

		stats.BytesTotal += uint64(tLen)

		for _, peer := range peersOfThisFile {
			stats.ConnectionsTotal++
			peers[peer.PeerID] = struct{}{}
		}

		webseedRates, webseeds := getWebseedsRatesForlogs(weebseedPeersOfThisFile, torrentName, t.Complete().Bool())
		rates, peers := getPeersRatesForlogs(peersOfThisFile, torrentName)

		// more detailed statistic: download rate of each peer (for each file)
		if !torrentComplete && progress != 0 {
			logger.Log(verbosity, "[snapshots] progress", "file", torrentName, "progress", fmt.Sprintf("%.2f%%", progress), "peers", len(peersOfThisFile), "webseeds", len(weebseedPeersOfThisFile))
			logger.Log(verbosity, "[snapshots] webseed peers", webseedRates...)
			logger.Log(verbosity, "[snapshots] bittorrent peers", rates...)
		}

		diagnostics.Send(diagnostics.SegmentDownloadStatistics{
			Name:            torrentName,
			TotalBytes:      uint64(tLen),
			DownloadedBytes: uint64(bytesCompleted),
			Webseeds:        webseeds,
			Peers:           peers,
		})

	}

	if len(noMetadata) > 0 {
		amount := len(noMetadata)
		if len(noMetadata) > 5 {
			noMetadata = append(noMetadata[:5], "...")
		}
		logger.Info("[snapshots] no metadata yet", "files", amount, "list", strings.Join(noMetadata, ","))
	}

	stats.When = time.Now()
	interval := stats.When.Sub(prevStats.When)
	stats.DownloadRate = calculateRate(stats.BytesDownload, prevStats.BytesDownload, prevStats.DownloadRate, interval)
	stats.HashRate = calculateRate(stats.BytesHashed, prevStats.BytesHashed, prevStats.HashRate, interval)
	stats.FlushRate = calculateRate(stats.BytesFlushed, prevStats.BytesFlushed, prevStats.FlushRate, interval)
	stats.UploadRate = calculateRate(stats.BytesUpload, prevStats.BytesUpload, prevStats.UploadRate, interval)
	stats.CompletionRate = calculateRate(stats.BytesCompleted, prevStats.BytesCompleted, prevStats.CompletionRate, interval)

	stats.PeersUnique = int32(len(peers))
	stats.FilesTotal = len(torrents)

	return stats
}

// Calculating rate with decay in order to avoid rate spikes
func calculateRate(current, previous uint64, prevRate uint64, interval time.Duration) uint64 {
	if interval == 0 {
		return math.MaxUint64
	}
	if current > previous {
		return uint64(time.Second) * (current - previous) / uint64(interval)
	}
	// TODO: Probably assert and find out what is wrong.
	return 0
}

// Adds segment peer fields common to Peer instances.
func setCommonPeerSegmentFields(peer *torrent.Peer, stats *torrent.PeerStats, segment *diagnostics.SegmentPeer) {
	segment.DownloadRate = uint64(stats.DownloadRate)
	segment.UploadRate = uint64(stats.LastWriteUploadRate)
	segment.PiecesCount = uint64(stats.RemotePieceCount)
	segment.RemoteAddr = peer.RemoteAddr.String()
}

func getWebseedsRatesForlogs(weebseedPeersOfThisFile []*torrent.Peer, fName string, finished bool) ([]interface{}, []diagnostics.SegmentPeer) {
	seeds := make([]diagnostics.SegmentPeer, 0, len(weebseedPeersOfThisFile))
	webseedRates := make([]interface{}, 0, len(weebseedPeersOfThisFile)*2)
	webseedRates = append(webseedRates, "file", fName)
	for _, peer := range weebseedPeersOfThisFile {
		if peerUrl, err := webPeerUrl(peer); err == nil {
			if shortUrl, err := url.JoinPath(peerUrl.Host, peerUrl.Path); err == nil {
				stats := peer.Stats()
				if !finished {
					seed := diagnostics.SegmentPeer{
						Url:         peerUrl.Host,
						TorrentName: fName,
					}
					setCommonPeerSegmentFields(peer, &stats, &seed)
					seeds = append(seeds, seed)
				}
				webseedRates = append(
					webseedRates,
					strings.TrimSuffix(shortUrl, "/"),
					fmt.Sprintf("%s/s", common.ByteCount(uint64(stats.DownloadRate))),
				)
			}
		}
	}

	return webseedRates, seeds
}

func webPeerUrl(peer *torrent.Peer) (*url.URL, error) {
	root, _ := path.Split(strings.Trim(strings.TrimPrefix(peer.String(), "webseed peer for "), "\""))
	return url.Parse(root)
}

func getPeersRatesForlogs(peersOfThisFile []*torrent.PeerConn, fName string) ([]interface{}, []diagnostics.SegmentPeer) {
	peers := make([]diagnostics.SegmentPeer, 0, len(peersOfThisFile))
	rates := make([]interface{}, 0, len(peersOfThisFile)*2)
	rates = append(rates, "file", fName)

	for _, peer := range peersOfThisFile {
		url := fmt.Sprintf("%v", peer.PeerClientName.Load())
		stats := peer.Stats()
		segPeer := diagnostics.SegmentPeer{
			Url:         url,
			PeerId:      peer.PeerID,
			TorrentName: fName,
		}
		setCommonPeerSegmentFields(&peer.Peer, &stats, &segPeer)
		peers = append(peers, segPeer)
		rates = append(rates, url, fmt.Sprintf("%s/s", common.ByteCount(uint64(stats.DownloadRate))))
	}

	return rates, peers
}

// This is too coupled to the Downloader. Check all loaded torrents by forcing a new verification
// then checking if the client considers them complete.
func (d *Downloader) VerifyData(
	ctx context.Context,
	whiteList []string,
) error {
	var totalBytes int64
	allTorrents := d.torrentClient.Torrents()
	toVerify := make([]*torrent.Torrent, 0, len(allTorrents))
	for _, t := range allTorrents {
		if t.Info() == nil {
			return fmt.Errorf("%v: missing torrent info", t.Name())
		}
		if len(whiteList) > 0 {
			name := t.Name()
			exactOrPartialMatch := slices.ContainsFunc(whiteList, func(s string) bool {
				return name == s || strings.HasSuffix(name, s) || strings.HasPrefix(name, s)
			})
			if !exactOrPartialMatch {
				continue
			}
		}
		toVerify = append(toVerify, t)
		totalBytes += t.Length()
	}

	d.logger.Info("[snapshots] Verify start")
	defer d.logger.Info("[snapshots] Verify done", "files", len(toVerify), "whiteList", whiteList)

	var (
		verifiedBytes  atomic.Int64
		completedFiles atomic.Uint64
	)

	{
		logEvery := time.NewTicker(20 * time.Second)
		// Make sure this routine stops after we return from this function.
		ctx, cancel := context.WithCancel(ctx)
		defer cancel()
		defer logEvery.Stop()
		d.spawn(func() {
			for {
				select {
				case <-ctx.Done():
					return
				case <-logEvery.C:
					d.logger.Info("[snapshots] Verify",
						"progress", fmt.Sprintf("%.2f%%", 100*float64(verifiedBytes.Load())/float64(totalBytes)),
						"files", fmt.Sprintf("%d/%d", completedFiles.Load(), len(toVerify)),
						// GB not GiB?
						"sz_gb", verifiedBytes.Load()>>30,
					)
				}
			}
		})
	}

	eg, ctx := errgroup.WithContext(ctx)
	// We're hashing multiple torrents and the torrent library limits hash concurrency per-torrent.
	// We trigger torrent verification ourselves to make the load more predictable. This will only
	// work if the hashing concurrency is per-torrent (which it is for now). anacrolix/torrent
	// should provide a synchronous hashing mechanism that supports v1/v2. TODO: The multiplier is
	// probably too high now that we don't iterate though pieces.
	eg.SetLimit(runtime.GOMAXPROCS(-1) * 4)
	for _, t := range toVerify {
		verifyTorrentComplete(ctx, eg, t, &verifiedBytes)
		// Technically this requires the pieces for a given torrent to be completed, but I took a
		// shortcut after I realised. I don't think it's necessary for it to be super accurate since
		// we also have a pieces counter.
		completedFiles.Add(1)
	}

	return eg.Wait()
}

// AddNewSeedableFile decides what we do depending on whether we have the .seg file or the .torrent file
// have .torrent no .seg => get .seg file from .torrent
// have .seg no .torrent => get .torrent from .seg
func (d *Downloader) AddNewSeedableFile(ctx context.Context, name string) error {
	ff, isStateFile, ok := snaptype.ParseFileName("", name)
	if ok {
		if isStateFile {
			if !snaptype.E3Seedable(name) {
				return nil
			}
		} else {
			if ff.Type == nil {
				return fmt.Errorf("nil ptr after parsing file: %s", name)
			}
			if !d.cfg.SnapshotConfig.Seedable(ff) {
				return nil
			}
		}
	}

	// if we don't have the torrent file we build it if we have the .seg file
	_, err := BuildTorrentIfNeed(ctx, name, d.SnapDir(), d.torrentFS)
	if err != nil {
		return fmt.Errorf("AddNewSeedableFile: %w", err)
	}
	ts, err := d.torrentFS.LoadByName(name)
	if err != nil {
		return fmt.Errorf("AddNewSeedableFile: %w", err)
	}
	_, _, err = d.addTorrentSpec(ts, name)
	if err != nil {
		return fmt.Errorf("addTorrentSpec: %w", err)
	}
	return nil
}

func (d *Downloader) alreadyHaveThisName(name string) bool {
	return g.MapContains(d.torrentsByName, name)
}

// Loads metainfo from disk, removing it if it's invalid. Returns Some metainfo if it's valid. Logs
// errors.
func (d *Downloader) loadSpecFromDisk(name string) (spec g.Option[*torrent.TorrentSpec]) {
	miPath := d.filePathForName(name) + ".torrent"
	mi, err := metainfo.LoadFromFile(miPath)
	if errors.Is(err, fs.ErrNotExist) {
		return
	}
	removeMetainfo := func() {
		err := os.Remove(miPath)
		if err != nil {
			d.logger.Error("error removing metainfo file", "err", err, "name", name)
		}
	}
	if err != nil {
		d.logger.Error("loading metainfo from disk", "err", err, "name", name)
		removeMetainfo()
		return
	}
	// TODO: Are we missing a check that the name and the Info.Name match here?
	spec.Set(torrent.TorrentSpecFromMetaInfo(mi))
	return
}

func (d *Downloader) webSeedUrlStrs() iter.Seq[string] {
	return slices.Values(d.cfg.WebSeedUrls)
}

// Add a torrent with a known info hash. Either someone else made it, or it was on disk.
func (d *Downloader) RequestSnapshot(
	// The infohash to use if there isn't one on disk. If there isn't one on disk then we can't proceed.
	infoHash metainfo.Hash,
	name string,
) (err error) {
	d.lock.Lock()
	t, err := d.addPreverifiedTorrent(g.Some(infoHash), name)
	if err == nil {
		g.MakeMapIfNil(&d.requiredTorrents)
		g.MapInsert(d.requiredTorrents, t, struct{}{})
	}
	d.lock.Unlock()
	return
}

// Add a torrent with a known info hash. Either someone else made it, or it was on disk. This might
// be two functions now, the infoHashHint is getting a bit heavy.
func (d *Downloader) addPreverifiedTorrent(
	// The infohash to use if there isn't one on disk. If there isn't one on disk then we can't proceed.
	infoHashHint g.Option[metainfo.Hash],
	name string,
) (t *torrent.Torrent, err error) {
	diskSpecOpt := d.loadSpecFromDisk(name)
	if !diskSpecOpt.Ok && !infoHashHint.Ok {
		err = errors.New("can't add torrent without infohash")
		return
	}
	if diskSpecOpt.Ok && infoHashHint.Ok && diskSpecOpt.Value.InfoHash != infoHashHint.Value {
		// This is allowed if the torrent file was committed to disk. It's assumed the torrent was
		// downloaded in its entirety with a previous hash. TODO: Should we check there were
		// actually info bytes?
		d.logger.Debug("disk metainfo hash mismatch",
			"expected", infoHashHint,
			"actual", diskSpecOpt.Value.InfoHash,
			"name", name)
	}
	// Prefer the infohash from disk, then the caller's.
	finalInfoHash := func() infohash.T {
		if diskSpecOpt.Ok {
			return diskSpecOpt.Value.InfoHash
		}
		return infoHashHint.Unwrap()
	}()

	ok, err := d.shouldAddTorrent(finalInfoHash, name)
	if err != nil {
		return
	}
	if !ok {
		return
	}

	// TorrentSpec was created before I knew better about Go's heap... Set a default
	spec := diskSpecOpt.UnwrapOr(new(torrent.TorrentSpec))
	// This will trigger a mismatch if info bytes are known and don't match. We would have already
	// failed if the info bytes aren't known.
	spec.InfoHash = finalInfoHash
	spec.DisplayName = cmp.Or(spec.DisplayName, name)
	spec.Sources = nil
	for s := range d.webSeedUrlStrs() {
		u := s + name + ".torrent"
		spec.Sources = append(spec.Sources, u)
	}
	t, ok, err = d.addTorrentSpec(spec, name)
	if err != nil {
		return
	}
	if !ok {
		return
	}

	metainfoOnDisk := diskSpecOpt.Ok
	if metainfoOnDisk {
		d.spawn(func() {
			if !d.validateCompletedSnapshot(t) {
				// This is totally recoverable. It's not great if it happens for files that aren't
				// in the current preverified set because we have no guarantees about WebSeeds or
				// other peers.
				d.logger.Warn("torrent metainfo on disk but torrent failed validation", "name", t.Name())
				// Maybe we could replace the torrent with the infoHashHint?
			}
		})
	}

	d.afterAddNewTorrent(metainfoOnDisk, t)
	return
}

// Check the proposed infohash and name combo don't conflict with an existing torrent. Names need to
// be unique, and infohashes are 160bit hashes of data that includes the name...
func (d *Downloader) shouldAddTorrent(
	infoHash metainfo.Hash,
	name string,
) (bool, error) {
	if !IsSnapNameAllowed(name) {
		return false, fmt.Errorf("snap name %q is not allowed", name)
	}
	t, ok := d.torrentClient.Torrent(infoHash)
	if ok {
		if t.Info() == nil {
			d.logger.Warn("infohash already added but info not obtained. can't verify unique name", "infohash", infoHash, "name", name)
		} else {
			// Assume the info is already obtained. Pretty sure the node won't try to add torrents
			// until previous stages are complete and this means the info is known. This can be
			// changed.
			existingName := t.Info().Name
			if existingName != name {
				return false, fmt.Errorf("torrent with hash %v already exists with name %q", infoHash, existingName)
			}
		}
	} else if d.alreadyHaveThisName(name) {
		return false, fmt.Errorf("name exists with different torrent hash")
	}
	return !ok, nil
}

// Add a torrent with a known info hash. Either someone else made it, or it was on disk.
func (d *Downloader) afterAddNewTorrent(metainfoOnDisk bool, t *torrent.Torrent) {
	// TODO: If the metainfo was on disk already, do we want to ensure Info exists?
	d.spawn(func() {
		select {
		case <-d.ctx.Done():
			return
		case <-t.GotInfo():
		}
		// Always download, even if we think we're complete already. Failure to validate, or things
		// changing can result in us needing to be in the download state to repair. It costs nothing
		// if the torrent is already complete.
		t.DownloadAll()
		if !metainfoOnDisk {
			d.saveMetainfoWhenComplete(t)
		}
	})
}

func (d *Downloader) saveMetainfoWhenComplete(t *torrent.Torrent) {
	for {
		select {
		case <-d.ctx.Done():
			return
		case <-t.Complete().On():
		}
		select {
		case <-d.ctx.Done():
			return
		case <-d.verificationOccurring.Off():
			// This could be filtered to only files we care about...
		}
		if func() (done bool) {
			d.lock.Lock()
			defer d.lock.Unlock()
			if !t.Complete().Bool() || d.filesBeingVerified.Size() != 0 {
				return
			}
			err := d.saveMetainfoPrecheck(t)
			if err != nil {
				d.logger.Warn("torrent failed metainfo commit precheck", "err", err, "name", t.Name())
				return
			}
			err = d.saveMetainfo(t)
			if err != nil {
				// This is unrecoverable. We have to give up.
				d.logger.Error("failed to save torrent metainfo", "err", err, "name", t.Name())
			}
			return true
		}() {
			break
		}
	}
}

func (d *Downloader) saveMetainfoPrecheck(t *torrent.Torrent) error {
	if !t.Complete().Bool() {
		return errors.New("torrent is not complete")
	}
	if !d.validateCompletedSnapshot(t) {
		return errors.New("completed torrent failed validation")
	}
	return nil
}

func (d *Downloader) saveMetainfo(t *torrent.Torrent) error {
	mi := t.Metainfo()
	// This checks for existence last I checked, which isn't really what we want.
	created, err := d.torrentFS.CreateWithMetaInfo(t.Info(), &mi)
	if err == nil && !created {
		err = errors.New("metainfo file already exists")
	}
	if err != nil {
		return fmt.Errorf("error creating metainfo file: %w", err)
	}
	return nil
}

func SeedableFiles(dirs datadir.Dirs, chainName string, all bool) ([]string, error) {
	files, err := seedableSegmentFiles(dirs.Snap, chainName, all)
	if err != nil {
		return nil, fmt.Errorf("seedableSegmentFiles: %w", err)
	}
	l1, err := seedableStateFilesBySubDir(dirs.Snap, "idx", all)
	if err != nil {
		return nil, err
	}
	l2, err := seedableStateFilesBySubDir(dirs.Snap, "history", all)
	if err != nil {
		return nil, err
	}
	l3, err := seedableStateFilesBySubDir(dirs.Snap, "domain", all)
	if err != nil {
		return nil, err
	}
	var l4, l5 []string
	if all {
		l4, err = seedableStateFilesBySubDir(dirs.Snap, "accessor", all)
		if err != nil {
			return nil, err
		}
	}
	// check if dirs.SnapCaplin exists
	if _, err := os.Stat(dirs.SnapCaplin); !os.IsNotExist(err) {
		l5, err = seedableSegmentFiles(dirs.SnapCaplin, chainName, all)
		if err != nil {
			return nil, err
		}
	}

	return slices.Concat(files, l1, l2, l3, l4, l5), nil
}

func (d *Downloader) BuildTorrentFilesIfNeed(ctx context.Context, chain string, ignore snapcfg.PreverifiedItems) error {
	_, err := BuildTorrentFilesIfNeed(ctx, d.cfg.Dirs, d.torrentFS, chain, ignore, false)
	return err
}

func (d *Downloader) Stats() AggStats {
	d.lock.RLock()
	defer d.lock.RUnlock()
	return d.stats
}

func (d *Downloader) Close() {
	d.logger.Info("[snapshots] stopping downloader", "files", len(d.torrentClient.Torrents()))
	d.stopMainLoop()
	d.wg.Wait()
	d.logger.Info("[snapshots] closing torrents")
	d.torrentClient.Close()
	if err := d.torrentStorage.Close(); err != nil {
		d.logger.Warn("[snapshots] torrentStorage.close", "err", err)
	}
	d.logger.Info("[snapshots] downloader stopped")
}

func (d *Downloader) PeerID() []byte {
	peerID := d.torrentClient.PeerID()
	return peerID[:]
}

func (d *Downloader) TorrentClient() *torrent.Client { return d.torrentClient }

// For the downloader only.
func openMdbx(
	ctx context.Context,
	dbDir string,
	writeMap bool,
) (
	db kv.RwDB,
	err error,
) {
	dbCfg := mdbx.New(kv.DownloaderDB, log.New()).
		WithTableCfg(func(defaultBuckets kv.TableCfg) kv.TableCfg { return kv.DownloaderTablesCfg }).
		GrowthStep(16 * datasize.MB).
		MapSize(16 * datasize.GB).
		PageSize(4 * datasize.KB).
		RoTxsLimiter(semaphore.NewWeighted(9_000)).
		Path(dbDir).
		WriteMap(writeMap)
	return dbCfg.Open(ctx)
}

// This used to return the MDBX database. Instead that's opened separately now and should be passed
// in if it's revived.
func newTorrentClient(
	ctx context.Context,
	snapDir string,
	cfg *torrent.ClientConfig,
) (
	m storage.ClientImplCloser,
	torrentClient *torrent.Client,
	err error,
) {
	// Possibly File storage needs more optimization for handles, will test. Should reduce GC
	// pressure and improve scheduler handling.
	// See also: https://github.com/erigontech/erigon/pull/10074
	// We're using part-file-only piece completion. This requires hashing incomplete files at
	// start-up, but the expectation is that files should not be partial. Also managing separate
	// piece completion complicates user management of snapshots.
	m = storage.NewFileOpts(storage.NewFileClientOpts{
		ClientBaseDir: snapDir,
		UsePartFiles:  g.Some(true),
		Logger:        cfg.Slogger.With("names", "storage"),
	})
	cfg.DefaultStorage = m

	defer func() {
		if err != nil {
			err = errors.Join(err, m.Close())
		}
	}()

	dnsResolver := &downloadercfg.DnsCacheResolver{RefreshTimeout: 24 * time.Hour}
	cfg.TrackerDialContext = dnsResolver.DialContext

	torrentClient, err = torrent.NewClient(cfg)
	if err != nil {
		err = fmt.Errorf("creating torrent client: %w", err)
		return
	}

	go func() {
		dnsResolver.Run(ctx)
	}()

	return
}

func (d *Downloader) SetLogPrefix(prefix string) {
	// Data race?
	d.logPrefix = prefix
}

// Currently only called if not all torrents are complete.
func (d *Downloader) logProgress() {
	var m runtime.MemStats
	prefix := d.logPrefix

	if d.logPrefix == "" {
		prefix = "snapshots"
	}

	dbg.ReadMemStats(&m)

	bytesDone := d.stats.BytesCompleted

	percentDone := float32(100) * (float32(bytesDone) / float32(d.stats.BytesTotal))
	rate := d.stats.CompletionRate
	remainingBytes := d.stats.BytesTotal - bytesDone

	timeLeft := calculateTime(remainingBytes, rate)

	haveAllMetadata := d.stats.MetadataReady == d.stats.NumTorrents

	if !d.stats.AllTorrentsComplete() {
		// TODO: Include what we're syncing.
		log.Info(fmt.Sprintf("[%s] Syncing", prefix),
			"file-metadata", fmt.Sprintf("%d/%d", d.stats.MetadataReady, d.stats.NumTorrents),
			"files", fmt.Sprintf(
				"%d/%d",
				// For now it's 1:1 files:torrents.
				d.stats.TorrentsCompleted,
				d.stats.NumTorrents,
			),
			"data", func() string {
				if haveAllMetadata {
					return fmt.Sprintf(
						"%.2f%% - %s/%s",
						percentDone,
						common.ByteCount(bytesDone),
						common.ByteCount(d.stats.BytesTotal),
					)
				} else {
					return common.ByteCount(bytesDone)
				}
			}(),
			"time-left", timeLeft,
			"total-time", time.Since(d.startTime).Truncate(time.Second).String(),
			"download-rate", fmt.Sprintf("%s/s", common.ByteCount(d.stats.DownloadRate)),
			"hashing-rate", fmt.Sprintf("%s/s", common.ByteCount(d.stats.HashRate)),
			"alloc", common.ByteCount(m.Alloc),
			"sys", common.ByteCount(m.Sys),
		)
	}

	diagnostics.Send(diagnostics.SnapshotDownloadStatistics{
		Downloaded:           bytesDone,
		Total:                d.stats.BytesTotal,
		TotalTime:            time.Since(d.startTime).Round(time.Second).Seconds(),
		DownloadRate:         d.stats.DownloadRate,
		UploadRate:           d.stats.UploadRate,
		Peers:                d.stats.PeersUnique,
		Files:                int32(d.stats.FilesTotal),
		Connections:          d.stats.ConnectionsTotal,
		Alloc:                m.Alloc,
		Sys:                  m.Sys,
		DownloadFinished:     d.stats.AllTorrentsComplete(),
		TorrentMetadataReady: int32(d.stats.MetadataReady),
	})
}

func calculateTime(amountLeft, rate uint64) string {
	if rate == 0 {
		return "inf"
	}
	return time.Duration(float64(amountLeft) / float64(rate) * float64(time.Second)).Truncate(time.Second).String()
}

func (d *Downloader) Completed() bool {
	d.lock.Lock()
	defer d.lock.Unlock()
	return d.allTorrentsComplete()
}

// Expose torrent client status to HTTP on the public/default serve mux used by GOPPROF=http. Only
// do this if you have a single instance.
func (d *Downloader) HandleTorrentClientStatus() {
	http.HandleFunc("/downloaderTorrentClientStatus", func(w http.ResponseWriter, r *http.Request) {
		d.torrentClient.WriteStatus(w)
	})
}

func (d *Downloader) spawn(f func()) {
	d.wg.Add(1)
	go func() {
		defer d.wg.Done()
		f()
	}()
}

func (d *Downloader) updateVerificationOccurring() {
	d.verificationOccurring.SetBool(d.filesBeingVerified.Size() != 0)
}

// Delete - stop seeding, remove file, remove .torrent
func (s *Downloader) Delete(name string) (err error) {
	s.lock.Lock()
	defer s.lock.Unlock()
	t, ok := s.torrentsByName[name]
	if !ok {
		return
	}
	t.Drop()
	err = os.Remove(s.filePathForName(name))
	if err != nil {
		level := log.LvlError
		if errors.Is(err, fs.ErrNotExist) {
			level = log.LvlInfo
		}
		s.logger.Log(level, "error removing snapshot file data", "name", name, "err", err)
	}
	err = s.torrentFS.Delete(name)
	if err != nil {
		s.logger.Log(log.LvlError, "error removing snapshot file torrent", "name", name, "err", err)
	}
	g.MustDelete(s.torrentsByName, name)
	// I wonder if it's an issue if this occurs before initial sync has completed.
	delete(s.requiredTorrents, t)
	return nil
}

func (d *Downloader) filePathForName(name string) string {
	return filepath.Join(d.SnapDir(), filepath.FromSlash(name))
}<|MERGE_RESOLUTION|>--- conflicted
+++ resolved
@@ -345,15 +345,6 @@
 	}
 
 	d := &Downloader{
-<<<<<<< HEAD
-		cfg:            cfg,
-		torrentStorage: m,
-		torrentClient:  torrentClient,
-		stats:          stats,
-		logger:         logger,
-		verbosity:      verbosity,
-		torrentFS:      &AtomicTorrentFS{dir: cfg.Dirs.Snap},
-=======
 		cfg:                cfg,
 		torrentStorage:     m,
 		torrentClient:      torrentClient,
@@ -362,7 +353,6 @@
 		verbosity:          verbosity,
 		torrentFS:          &AtomicTorrentFS{dir: cfg.Dirs.Snap},
 		filesBeingVerified: xsync.NewMap[*torrent.File, struct{}](),
->>>>>>> b48bd312
 	}
 
 	if len(cfg.WebSeedUrls) == 0 {
