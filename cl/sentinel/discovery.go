// Copyright 2024 The Erigon Authors
// This file is part of Erigon.
//
// Erigon is free software: you can redistribute it and/or modify
// it under the terms of the GNU Lesser General Public License as published by
// the Free Software Foundation, either version 3 of the License, or
// (at your option) any later version.
//
// Erigon is distributed in the hope that it will be useful,
// but WITHOUT ANY WARRANTY; without even the implied warranty of
// MERCHANTABILITY or FITNESS FOR A PARTICULAR PURPOSE. See the
// GNU Lesser General Public License for more details.
//
// You should have received a copy of the GNU Lesser General Public License
// along with Erigon. If not, see <http://www.gnu.org/licenses/>.

package sentinel

import (
	"context"
	"errors"
	"time"

	"github.com/libp2p/go-libp2p/core/network"
	"github.com/libp2p/go-libp2p/core/peer"
	"github.com/multiformats/go-multiaddr"
	"github.com/prysmaticlabs/go-bitfield"
	"golang.org/x/sync/semaphore"

	"github.com/erigontech/erigon-lib/log/v3"
	"github.com/erigontech/erigon-p2p/enode"
	"github.com/erigontech/erigon-p2p/enr"
	"github.com/erigontech/erigon/cl/clparams"
<<<<<<< HEAD
	"golang.org/x/sync/semaphore"
=======
	"github.com/erigontech/erigon/p2p/enode"
	"github.com/erigontech/erigon/p2p/enr"
>>>>>>> cf916078
)

const (
	peerSubnetTarget                 = 4
	goRoutinesOpeningPeerConnections = 4
)

// ConnectWithPeer is used to attempt to connect and add the peer to our pool
// it errors when if fail to connect with the peer, for instance, if it fails the handshake
// if it does not return an error, the peer is attempted to be added to the pool
func (s *Sentinel) ConnectWithPeer(ctx context.Context, info peer.AddrInfo, sem *semaphore.Weighted) (err error) {
	if sem != nil {
		defer sem.Release(1)
	}
	if info.ID == s.host.ID() {
		return nil
	}
	if s.peers.BanStatus(info.ID) {
		return errors.New("refused to connect to bad peer")
	}
	ctxWithTimeout, cancel := context.WithTimeout(ctx, clparams.MaxDialTimeout)
	defer cancel()
	err = s.host.Connect(ctxWithTimeout, info)
	if err != nil {
		return err
	}
	return nil
}

// connectWithAllPeers is a helper function used to connect with a list of addrs.
// it only returns an error on fail to parse multiaddrs
// will print connect with peer errors to trace debug level
func (s *Sentinel) connectWithAllPeers(multiAddrs []multiaddr.Multiaddr) error {
	addrInfos, err := peer.AddrInfosFromP2pAddrs(multiAddrs...)
	if err != nil {
		return err
	}
	for _, peerInfo := range addrInfos {
		go func(peerInfo peer.AddrInfo) {
			if err := s.ConnectWithPeer(s.ctx, peerInfo, nil); err != nil {
				log.Trace("[Sentinel] Could not connect with peer", "err", err)
			}
		}(peerInfo)
	}
	return nil
}

func (s *Sentinel) listenForPeers() {
	enodes := []*enode.Node{}
	for _, node := range s.cfg.NetworkConfig.StaticPeers {
		newNode, err := enode.Parse(enode.ValidSchemes, node)
		if err == nil {
			enodes = append(enodes, newNode)
		} else {
			log.Warn("Could not connect to static peer", "peer", node, "reason", err)
		}
	}
	log.Info("Static peers", "len", len(enodes))
	if s.cfg.NoDiscovery {
		return
	}
	multiAddresses := convertToMultiAddr(enodes)
	if err := s.connectWithAllPeers(multiAddresses); err != nil {
		log.Warn("Could not connect to static peers", "reason", err)
	}

	// limit the number of goroutines opening connection with peers
	sem := semaphore.NewWeighted(int64(goRoutinesOpeningPeerConnections))

	iterator := s.listener.RandomNodes()
	defer iterator.Close()
	for {
		if err := s.ctx.Err(); err != nil {
			log.Debug("Stopping Ethereum 2.0 peer discovery", "err", err)
			break
		}

		exists := iterator.Next()
		if !exists {
			continue
		}
		node := iterator.Node()

		// needsPeersForSubnets := s.isPeerUsefulForAnySubnet(node)
		if s.HasTooManyPeers() {
			log.Trace("[Sentinel] Not looking for peers, at peer limit")
			time.Sleep(100 * time.Millisecond)
			continue
		}
		peerInfo, _, err := convertToAddrInfo(node)
		if err != nil {
			log.Error("[Sentinel] Could not convert to peer info", "err", err)
			continue
		}
		s.pidToEnr.Store(peerInfo.ID, node.String())

		// Skip Peer if IP was private.
		if node.IP().IsPrivate() {
			continue
		}

		if err := sem.Acquire(s.ctx, 1); err != nil {
			if errors.Is(err, context.Canceled) {
				break
			}
			log.Error("[caplin] Failed to acquire sem for opening peer connection", "err", err)
			continue
		}

		go func() {
			if err := s.ConnectWithPeer(s.ctx, *peerInfo, sem); err != nil {
				log.Trace("[Sentinel] Could not connect with peer", "err", err)
			}
		}()

	}
}

func (s *Sentinel) connectToBootnodes() error {
	for i := range s.discoverConfig.Bootnodes {
		if err := s.discoverConfig.Bootnodes[i].Record().Load(enr.WithEntry("tcp", new(enr.TCP))); err != nil {
			if !enr.IsNotFound(err) {
				log.Error("[Sentinel] Could not retrieve tcp port")
			}
			continue
		}
	}
	multiAddresses := convertToMultiAddr(s.discoverConfig.Bootnodes)
	s.connectWithAllPeers(multiAddresses)
	return nil
}

func (s *Sentinel) setupENR(
	node *enode.LocalNode,
) (*enode.LocalNode, error) {
	forkId, err := s.ethClock.ForkId()
	if err != nil {
		return nil, err
	}
	node.Set(enr.WithEntry(s.cfg.NetworkConfig.Eth2key, forkId))
	node.Set(enr.WithEntry(s.cfg.NetworkConfig.AttSubnetKey, bitfield.NewBitvector64().Bytes()))
	node.Set(enr.WithEntry(s.cfg.NetworkConfig.SyncCommsSubnetKey, bitfield.Bitvector4{byte(0x00)}.Bytes()))
	return node, nil
}

func (s *Sentinel) onConnection(net network.Network, conn network.Conn) {
	go func() {
		peerId := conn.RemotePeer()
		if s.HasTooManyPeers() {
			log.Trace("[Sentinel] Not looking for peers, at peer limit")
			s.host.Peerstore().RemovePeer(peerId)
			s.host.Network().ClosePeer(peerId)
			s.peers.RemovePeer(peerId)
<<<<<<< HEAD
=======
			return
>>>>>>> cf916078
		}
		valid, err := s.handshaker.ValidatePeer(peerId)
		if err != nil {
			log.Trace("[sentinel] failed to validate peer:", "err", err)
		}
		if !valid {
			log.Trace("Handshake was unsuccessful")
			// on handshake fail, we disconnect with said peer, and remove them from our pool
			s.host.Peerstore().RemovePeer(peerId)
			s.host.Network().ClosePeer(peerId)
			s.peers.RemovePeer(peerId)
		} else {
			// we were able to succesfully connect, so add this peer to our pool
			s.peers.AddPeer(peerId)
		}
	}()
}<|MERGE_RESOLUTION|>--- conflicted
+++ resolved
@@ -28,15 +28,9 @@
 	"golang.org/x/sync/semaphore"
 
 	"github.com/erigontech/erigon-lib/log/v3"
-	"github.com/erigontech/erigon-p2p/enode"
-	"github.com/erigontech/erigon-p2p/enr"
 	"github.com/erigontech/erigon/cl/clparams"
-<<<<<<< HEAD
-	"golang.org/x/sync/semaphore"
-=======
 	"github.com/erigontech/erigon/p2p/enode"
 	"github.com/erigontech/erigon/p2p/enr"
->>>>>>> cf916078
 )
 
 const (
@@ -190,10 +184,7 @@
 			s.host.Peerstore().RemovePeer(peerId)
 			s.host.Network().ClosePeer(peerId)
 			s.peers.RemovePeer(peerId)
-<<<<<<< HEAD
-=======
 			return
->>>>>>> cf916078
 		}
 		valid, err := s.handshaker.ValidatePeer(peerId)
 		if err != nil {
