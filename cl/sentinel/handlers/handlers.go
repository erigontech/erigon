// Copyright 2022 The Erigon Authors
// This file is part of Erigon.
//
// Erigon is free software: you can redistribute it and/or modify
// it under the terms of the GNU Lesser General Public License as published by
// the Free Software Foundation, either version 3 of the License, or
// (at your option) any later version.
//
// Erigon is distributed in the hope that it will be useful,
// but WITHOUT ANY WARRANTY; without even the implied warranty of
// MERCHANTABILITY or FITNESS FOR A PARTICULAR PURPOSE. See the
// GNU Lesser General Public License for more details.
//
// You should have received a copy of the GNU Lesser General Public License
// along with Erigon. If not, see <http://www.gnu.org/licenses/>.

package handlers

import (
	"context"
	"errors"
	"strings"
	"sync"
	"time"

	"github.com/libp2p/go-libp2p/core/host"
	"github.com/libp2p/go-libp2p/core/network"
	"github.com/libp2p/go-libp2p/core/protocol"

	"github.com/erigontech/erigon-lib/kv"
<<<<<<< HEAD
	"github.com/erigontech/erigon-p2p/enode"
=======
	"github.com/erigontech/erigon-lib/log/v3"
	"github.com/erigontech/erigon/cl/clparams"
>>>>>>> cf916078
	"github.com/erigontech/erigon/cl/persistence/blob_storage"
	"github.com/erigontech/erigon/cl/phase1/forkchoice"
	"github.com/erigontech/erigon/cl/sentinel/communication"
	"github.com/erigontech/erigon/cl/sentinel/handshake"
	"github.com/erigontech/erigon/cl/sentinel/peers"
	"github.com/erigontech/erigon/cl/utils"
	"github.com/erigontech/erigon/cl/utils/eth_clock"
	"github.com/erigontech/erigon/turbo/snapshotsync/freezeblocks"
)

var (
	ErrResourceUnavailable = errors.New("resource unavailable")
)

type RateLimits struct {
	pingLimit                int
	goodbyeLimit             int
	metadataV1Limit          int
	metadataV2Limit          int
	statusLimit              int
	beaconBlocksByRangeLimit int
	beaconBlocksByRootLimit  int
	lightClientLimit         int
	blobSidecarsLimit        int
}

type ConsensusHandlers struct {
	handlers     map[protocol.ID]network.StreamHandler
	hs           *handshake.HandShaker
	beaconConfig *clparams.BeaconChainConfig
	ethClock     eth_clock.EthereumClock
	ctx          context.Context
	beaconDB     freezeblocks.BeaconSnapshotReader

	indiciesDB         kv.RoDB
	punishmentEndTimes sync.Map
	forkChoiceReader   forkchoice.ForkChoiceStorageReader
	host               host.Host
	me                 *enode.LocalNode
	netCfg             *clparams.NetworkConfig
	blobsStorage       blob_storage.BlobStorage
	dataColumnStorage  blob_storage.DataColumnStorage
	enableBlocks       bool
}

const (
	SuccessfulResponsePrefix  = 0x00
	RateLimitedPrefix         = 0x01
	ResourceUnavailablePrefix = 0x02
)

func NewConsensusHandlers(
	ctx context.Context,
	db freezeblocks.BeaconSnapshotReader,
	indiciesDB kv.RoDB,
	host host.Host,
	peers *peers.Pool,
	netCfg *clparams.NetworkConfig,
	me *enode.LocalNode,
	beaconConfig *clparams.BeaconChainConfig,
	ethClock eth_clock.EthereumClock,
	hs *handshake.HandShaker,
	forkChoiceReader forkchoice.ForkChoiceStorageReader,
	blobsStorage blob_storage.BlobStorage,
	dataColumnStorage blob_storage.DataColumnStorage,
	enabledBlocks bool) *ConsensusHandlers {
	c := &ConsensusHandlers{
		host:               host,
		hs:                 hs,
		beaconDB:           db,
		indiciesDB:         indiciesDB,
		ethClock:           ethClock,
		beaconConfig:       beaconConfig,
		ctx:                ctx,
		punishmentEndTimes: sync.Map{},
		enableBlocks:       enabledBlocks,
		forkChoiceReader:   forkChoiceReader,
		me:                 me,
		netCfg:             netCfg,
		blobsStorage:       blobsStorage,
		dataColumnStorage:  dataColumnStorage,
	}

	hm := map[string]func(s network.Stream) error{
		communication.PingProtocolV1:                        c.pingHandler,
		communication.GoodbyeProtocolV1:                     c.goodbyeHandler,
		communication.StatusProtocolV1:                      c.statusHandler,
		communication.MetadataProtocolV1:                    c.metadataV1Handler,
		communication.MetadataProtocolV2:                    c.metadataV2Handler,
		communication.MetadataProtocolV3:                    c.metadataV3Handler,
		communication.LightClientOptimisticUpdateProtocolV1: c.optimisticLightClientUpdateHandler,
		communication.LightClientFinalityUpdateProtocolV1:   c.finalityLightClientUpdateHandler,
		communication.LightClientBootstrapProtocolV1:        c.lightClientBootstrapHandler,
		communication.LightClientUpdatesByRangeProtocolV1:   c.lightClientUpdatesByRangeHandler,
	}

	if c.enableBlocks {
		hm[communication.BeaconBlocksByRangeProtocolV2] = c.beaconBlocksByRangeHandler
		hm[communication.BeaconBlocksByRootProtocolV2] = c.beaconBlocksByRootHandler
		// blobs
		hm[communication.BlobSidecarByRangeProtocolV1] = c.blobsSidecarsByRangeHandlerDeneb
		hm[communication.BlobSidecarByRootProtocolV1] = c.blobsSidecarsByIdsHandlerDeneb
<<<<<<< HEAD
=======
		// data column sidecars
		hm[communication.DataColumnSidecarsByRangeProtocolV1] = c.dataColumnSidecarsByRangeHandler
		hm[communication.DataColumnSidecarsByRootProtocolV1] = c.dataColumnSidecarsByRootHandler
>>>>>>> cf916078
	}

	c.handlers = map[protocol.ID]network.StreamHandler{}
	for k, v := range hm {
		c.handlers[protocol.ID(k)] = c.wrapStreamHandler(k, v)
	}
	return c
}

func (c *ConsensusHandlers) checkRateLimit(peerId string, method string, limit, n int) error {
	keyHash := utils.Sha256([]byte(peerId), []byte(method))

	if punishmentEndTime, ok := c.punishmentEndTimes.Load(keyHash); ok {
		if time.Now().Before(punishmentEndTime.(time.Time)) {
			return errors.New("rate limit exceeded, punishment period in effect")
		}
		c.punishmentEndTimes.Delete(keyHash)
	}

	return nil
}

func (c *ConsensusHandlers) Start() {
	for id, handler := range c.handlers {
		c.host.SetStreamHandler(id, handler)
	}
}

func (c *ConsensusHandlers) wrapStreamHandler(name string, fn func(s network.Stream) error) func(s network.Stream) {
	return func(s network.Stream) {
		defer func() {
			if r := recover(); r != nil {
				log.Error("[pubsubhandler] panic in stream handler", "err", r, "name", name)
				_ = s.Reset()
				_ = s.Close()
			}
		}()
		l := log.Ctx{
			"name": name,
		}
		rawVer, err := c.host.Peerstore().Get(s.Conn().RemotePeer(), "AgentVersion")
		if err == nil {
			if str, ok := rawVer.(string); ok {
				l["agent"] = str
			}
		}
<<<<<<< HEAD
		err = fn(s)
		if err != nil {
			l["err"] = err
=======
		if err := fn(s); err != nil {
			if errors.Is(err, ErrResourceUnavailable) {
				// write resource unavailable prefix
				if _, err := s.Write([]byte{ResourceUnavailablePrefix}); err != nil {
					log.Debug("failed to write resource unavailable prefix", "err", err)
				}
			}
>>>>>>> cf916078
			log.Debug("[pubsubhandler] stream handler returned error", "protocol", name, "peer", s.Conn().RemotePeer().String(), "err", err)
			_ = s.Reset()
			_ = s.Close()
			return
		}
		if err := s.Close(); err != nil {
			l["err"] = err
			if !(strings.Contains(name, "goodbye") &&
				(strings.Contains(err.Error(), "session shut down") ||
					strings.Contains(err.Error(), "stream reset"))) {
				log.Trace("[pubsubhandler] close stream", l)
			}
		}
	}
}<|MERGE_RESOLUTION|>--- conflicted
+++ resolved
@@ -28,12 +28,8 @@
 	"github.com/libp2p/go-libp2p/core/protocol"
 
 	"github.com/erigontech/erigon-lib/kv"
-<<<<<<< HEAD
-	"github.com/erigontech/erigon-p2p/enode"
-=======
 	"github.com/erigontech/erigon-lib/log/v3"
 	"github.com/erigontech/erigon/cl/clparams"
->>>>>>> cf916078
 	"github.com/erigontech/erigon/cl/persistence/blob_storage"
 	"github.com/erigontech/erigon/cl/phase1/forkchoice"
 	"github.com/erigontech/erigon/cl/sentinel/communication"
@@ -41,6 +37,7 @@
 	"github.com/erigontech/erigon/cl/sentinel/peers"
 	"github.com/erigontech/erigon/cl/utils"
 	"github.com/erigontech/erigon/cl/utils/eth_clock"
+	"github.com/erigontech/erigon/p2p/enode"
 	"github.com/erigontech/erigon/turbo/snapshotsync/freezeblocks"
 )
 
@@ -136,12 +133,9 @@
 		// blobs
 		hm[communication.BlobSidecarByRangeProtocolV1] = c.blobsSidecarsByRangeHandlerDeneb
 		hm[communication.BlobSidecarByRootProtocolV1] = c.blobsSidecarsByIdsHandlerDeneb
-<<<<<<< HEAD
-=======
 		// data column sidecars
 		hm[communication.DataColumnSidecarsByRangeProtocolV1] = c.dataColumnSidecarsByRangeHandler
 		hm[communication.DataColumnSidecarsByRootProtocolV1] = c.dataColumnSidecarsByRootHandler
->>>>>>> cf916078
 	}
 
 	c.handlers = map[protocol.ID]network.StreamHandler{}
@@ -188,11 +182,6 @@
 				l["agent"] = str
 			}
 		}
-<<<<<<< HEAD
-		err = fn(s)
-		if err != nil {
-			l["err"] = err
-=======
 		if err := fn(s); err != nil {
 			if errors.Is(err, ErrResourceUnavailable) {
 				// write resource unavailable prefix
@@ -200,7 +189,6 @@
 					log.Debug("failed to write resource unavailable prefix", "err", err)
 				}
 			}
->>>>>>> cf916078
 			log.Debug("[pubsubhandler] stream handler returned error", "protocol", name, "peer", s.Conn().RemotePeer().String(), "err", err)
 			_ = s.Reset()
 			_ = s.Close()
