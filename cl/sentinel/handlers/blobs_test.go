// Copyright 2024 The Erigon Authors
// This file is part of Erigon.
//
// Erigon is free software: you can redistribute it and/or modify
// it under the terms of the GNU Lesser General Public License as published by
// the Free Software Foundation, either version 3 of the License, or
// (at your option) any later version.
//
// Erigon is distributed in the hope that it will be useful,
// but WITHOUT ANY WARRANTY; without even the implied warranty of
// MERCHANTABILITY or FITNESS FOR A PARTICULAR PURPOSE. See the
// GNU Lesser General Public License for more details.
//
// You should have received a copy of the GNU Lesser General Public License
// along with Erigon. If not, see <http://www.gnu.org/licenses/>.

package handlers

import (
	"bytes"
	"context"
	"encoding/binary"
	"errors"
	"io"
	"math"
	"testing"

	"github.com/golang/snappy"
	"github.com/libp2p/go-libp2p"
	"github.com/libp2p/go-libp2p/core/peer"
	"github.com/libp2p/go-libp2p/core/protocol"
	"github.com/spf13/afero"
	"github.com/stretchr/testify/require"

	"github.com/erigontech/erigon-lib/common"
	"github.com/erigontech/erigon/cl/antiquary/tests"
	"github.com/erigontech/erigon/cl/clparams"
	"github.com/erigontech/erigon/cl/cltypes"
	"github.com/erigontech/erigon/cl/cltypes/solid"
	"github.com/erigontech/erigon/cl/persistence/blob_storage"
	"github.com/erigontech/erigon/cl/phase1/forkchoice/mock_services"
	"github.com/erigontech/erigon/cl/sentinel/communication"
	"github.com/erigontech/erigon/cl/sentinel/communication/ssz_snappy"
	"github.com/erigontech/erigon/cl/sentinel/peers"
	"github.com/erigontech/erigon/cl/utils"
	"github.com/erigontech/erigon/db/kv/dbcfg"
	"github.com/erigontech/erigon/db/kv/memdb"
)

func getTestBlobSidecars(blockHeader *cltypes.SignedBeaconBlockHeader) []*cltypes.BlobSidecar {
	out := []*cltypes.BlobSidecar{}
	for i := 0; i < 4; i++ {
		out = append(out, cltypes.NewBlobSidecar(
			uint64(i),
			&cltypes.Blob{byte(i)},
			common.Bytes48{byte(i)},
			common.Bytes48{byte(i)},
			blockHeader,
			solid.NewHashVector(cltypes.CommitmentBranchSize),
		))
	}
	return out

}

func TestBlobsByRangeHandler(t *testing.T) {
	ctx := context.Background()

	listenAddrHost := "/ip4/127.0.0.1/tcp/6121"
	host, err := libp2p.New(libp2p.ListenAddrStrings(listenAddrHost))
	require.NoError(t, err)

	listenAddrHost1 := "/ip4/127.0.0.1/tcp/6358"
	host1, err := libp2p.New(libp2p.ListenAddrStrings(listenAddrHost1))
	require.NoError(t, err)

	err = host.Connect(ctx, peer.AddrInfo{
		ID:    host1.ID(),
		Addrs: host1.Addrs(),
	})
	require.NoError(t, err)

	peersPool := peers.NewPool(host)
<<<<<<< HEAD
	blobDb := memdb.NewTestDB(t, dbcfg.ChainDB)

=======
	blobDb := memdb.NewTestDB(t, kv.ChainDB)
>>>>>>> a11563d6
	_, indiciesDB := setupStore(t)
	store := tests.NewMockBlockReader()

	tx, _ := indiciesDB.BeginRw(ctx)

	startSlot := uint64(100)
	count := uint64(10)

	expBlocks := populateDatabaseWithBlocks(t, store, tx, startSlot, count)
	h := expBlocks[0].SignedBeaconBlockHeader()
	sidecars := getTestBlobSidecars(h)
	_, beaconCfg := clparams.GetConfigsByNetwork(1)
	blobStorage := blob_storage.NewBlobStore(blobDb, afero.NewMemMapFs(), math.MaxUint64, beaconCfg, nil)
	r, _ := h.Header.HashSSZ()
	require.NoError(t, blobStorage.WriteBlobSidecars(ctx, r, sidecars))

	tx.Commit()

	ethClock := getEthClock(t)
	c := NewConsensusHandlers(
		ctx,
		store,
		indiciesDB,
		host,
		peersPool,
		&clparams.NetworkConfig{},
		nil,
		beaconCfg,
		ethClock,
		nil, &mock_services.ForkChoiceStorageMock{}, blobStorage, nil, nil, true,
	)
	c.Start()
	req := &cltypes.BlobsByRangeRequest{
		StartSlot: h.Header.Slot,
		Count:     1,
	}

	var reqBuf bytes.Buffer
	if err := ssz_snappy.EncodeAndWrite(&reqBuf, req); err != nil {
		return
	}

	reqData := common.CopyBytes(reqBuf.Bytes())
	stream, err := host1.NewStream(ctx, host.ID(), protocol.ID(communication.BlobSidecarByRangeProtocolV1))
	require.NoError(t, err)

	_, err = stream.Write(reqData)
	require.NoError(t, err)

	firstByte := make([]byte, 1)
	_, err = stream.Read(firstByte)
	require.NoError(t, err)
	require.Equal(t, firstByte[0], byte(0))

	for i := 0; i < len(sidecars); i++ {
		forkDigest := make([]byte, 4)
		_, err := stream.Read(forkDigest)
		if err != nil && err != io.EOF {
			require.NoError(t, err)
		}

		encodedLn, _, err := ssz_snappy.ReadUvarint(stream)
		require.NoError(t, err)

		raw := make([]byte, encodedLn)
		sr := snappy.NewReader(stream)
		bytesRead := 0
		for bytesRead < int(encodedLn) {
			n, err := sr.Read(raw[bytesRead:])
			if err != nil {
				require.NoError(t, err)
			}
			bytesRead += n
		}
		// Fork digests
		respForkDigest := binary.BigEndian.Uint32(forkDigest)
		if respForkDigest == 0 {
			require.NoError(t, errors.New("null fork digest"))
		}
		version, err := ethClock.StateVersionByForkDigest(utils.Uint32ToBytes4(respForkDigest))
		if err != nil {
			require.NoError(t, err)
		}

		sidecar := &cltypes.BlobSidecar{}
		if err = sidecar.DecodeSSZ(raw, int(version)); err != nil {
			require.NoError(t, err)
			return
		}
		require.Equal(t, sidecars[i], sidecar)
		stream.Read(make([]byte, 1))
	}

	_, err = stream.Read(make([]byte, 1))
	if err != io.EOF {
		t.Fatal("Stream is not empty")
	}

	defer indiciesDB.Close()
	defer tx.Rollback()
}

func TestBlobsByIdentifiersHandler(t *testing.T) {
	ctx := context.Background()

	listenAddrHost := "/ip4/127.0.0.1/tcp/6125"
	host, err := libp2p.New(libp2p.ListenAddrStrings(listenAddrHost))
	require.NoError(t, err)

	listenAddrHost1 := "/ip4/127.0.0.1/tcp/6350"
	host1, err := libp2p.New(libp2p.ListenAddrStrings(listenAddrHost1))
	require.NoError(t, err)

	err = host.Connect(ctx, peer.AddrInfo{
		ID:    host1.ID(),
		Addrs: host1.Addrs(),
	})
	require.NoError(t, err)

	peersPool := peers.NewPool(host)
<<<<<<< HEAD
	blobDb := memdb.NewTestDB(t, dbcfg.ChainDB)
=======
	blobDb := memdb.NewTestDB(t, kv.ChainDB)
>>>>>>> a11563d6
	_, indiciesDB := setupStore(t)
	store := tests.NewMockBlockReader()

	tx, _ := indiciesDB.BeginRw(ctx)

	startSlot := uint64(100)
	count := uint64(10)

	ethClock := getEthClock(t)
	expBlocks := populateDatabaseWithBlocks(t, store, tx, startSlot, count)
	h := expBlocks[0].SignedBeaconBlockHeader()
	sidecars := getTestBlobSidecars(h)
	_, beaconCfg := clparams.GetConfigsByNetwork(1)
	blobStorage := blob_storage.NewBlobStore(blobDb, afero.NewMemMapFs(), math.MaxUint64, beaconCfg, ethClock)
	r, _ := h.Header.HashSSZ()
	require.NoError(t, blobStorage.WriteBlobSidecars(ctx, r, sidecars))

	tx.Commit()

	c := NewConsensusHandlers(
		ctx,
		store,
		indiciesDB,
		host,
		peersPool,
		&clparams.NetworkConfig{},
		nil,
		beaconCfg,
		ethClock,
		nil, &mock_services.ForkChoiceStorageMock{}, blobStorage, nil, nil, true,
	)
	c.Start()
	req := solid.NewStaticListSSZ[*cltypes.BlobIdentifier](40269, 40)
	req.Append(&cltypes.BlobIdentifier{BlockRoot: r, Index: 0})
	req.Append(&cltypes.BlobIdentifier{BlockRoot: r, Index: 1})
	req.Append(&cltypes.BlobIdentifier{BlockRoot: r, Index: 2})
	req.Append(&cltypes.BlobIdentifier{BlockRoot: r, Index: 3})

	var reqBuf bytes.Buffer
	if err := ssz_snappy.EncodeAndWrite(&reqBuf, req); err != nil {
		return
	}

	reqData := common.CopyBytes(reqBuf.Bytes())
	stream, err := host1.NewStream(ctx, host.ID(), protocol.ID(communication.BlobSidecarByRootProtocolV1))
	require.NoError(t, err)

	_, err = stream.Write(reqData)
	require.NoError(t, err)

	firstByte := make([]byte, 1)
	_, err = stream.Read(firstByte)
	require.NoError(t, err)
	require.Equal(t, firstByte[0], byte(0))

	for i := 0; i < len(sidecars); i++ {
		forkDigest := make([]byte, 4)
		_, err := stream.Read(forkDigest)
		if err != nil && err != io.EOF {
			require.NoError(t, err)
		}

		encodedLn, _, err := ssz_snappy.ReadUvarint(stream)
		require.NoError(t, err)

		raw := make([]byte, encodedLn)
		sr := snappy.NewReader(stream)
		bytesRead := 0
		for bytesRead < int(encodedLn) {
			n, err := sr.Read(raw[bytesRead:])
			if err != nil {
				require.NoError(t, err)
			}
			bytesRead += n
		}
		// Fork digests
		respForkDigest := binary.BigEndian.Uint32(forkDigest)
		if respForkDigest == 0 {
			require.NoError(t, errors.New("null fork digest"))
		}
		version, err := ethClock.StateVersionByForkDigest(utils.Uint32ToBytes4(respForkDigest))
		if err != nil {
			require.NoError(t, err)
		}

		sidecar := &cltypes.BlobSidecar{}
		if err = sidecar.DecodeSSZ(raw, int(version)); err != nil {
			require.NoError(t, err)
			return
		}
		require.Equal(t, sidecars[i], sidecar)
		stream.Read(make([]byte, 1))
	}

	_, err = stream.Read(make([]byte, 1))
	if err != io.EOF {
		t.Fatal("Stream is not empty")
	}

	defer indiciesDB.Close()
	defer tx.Rollback()
}<|MERGE_RESOLUTION|>--- conflicted
+++ resolved
@@ -81,12 +81,7 @@
 	require.NoError(t, err)
 
 	peersPool := peers.NewPool(host)
-<<<<<<< HEAD
-	blobDb := memdb.NewTestDB(t, dbcfg.ChainDB)
-
-=======
 	blobDb := memdb.NewTestDB(t, kv.ChainDB)
->>>>>>> a11563d6
 	_, indiciesDB := setupStore(t)
 	store := tests.NewMockBlockReader()
 
@@ -207,11 +202,7 @@
 	require.NoError(t, err)
 
 	peersPool := peers.NewPool(host)
-<<<<<<< HEAD
-	blobDb := memdb.NewTestDB(t, dbcfg.ChainDB)
-=======
 	blobDb := memdb.NewTestDB(t, kv.ChainDB)
->>>>>>> a11563d6
 	_, indiciesDB := setupStore(t)
 	store := tests.NewMockBlockReader()
 
