--- conflicted
+++ resolved
@@ -88,12 +88,7 @@
 func (s *SentinelServer) BanPeer(_ context.Context, p *sentinelproto.Peer) (*sentinelproto.EmptyMessage, error) {
 	active, _, _ := s.sentinel.GetPeersCount()
 	if active < gracePeerCount {
-<<<<<<< HEAD
-		fmt.Println("Not banning peer, we have only", active, "active peers")
-		return &sentinelrpc.EmptyMessage{}, nil
-=======
 		return &sentinelproto.EmptyMessage{}, nil
->>>>>>> 43c89d65
 	}
 	fmt.Println("Banning peer", p.Pid, "we have", active, "active peers")
 
