--- conflicted
+++ resolved
@@ -240,39 +240,23 @@
 			s.sentinel.Host().Peerstore().RemovePeer(pid)
 			s.sentinel.Host().Network().ClosePeer(pid)
 		}
-<<<<<<< HEAD
+		return nil, errorMessage
+	}
+	// we should never get an invalid response to this. our responder should always set it on non-error response
+	code, err := strconv.Atoi(resp.Header.Get("REQRESP-RESPONSE-CODE"))
+	if err != nil {
+		// TODO: think about how to properly handle this. should we? (or should we just assume no response is success?)
+		return nil, err
+	}
+	// known error codes, just remove the peer
+	responseCode := ResponseCode(code)
+	if !responseCode.Success() {
 		if shouldBanOnFail {
 			s.sentinel.Peers().RemovePeer(pid)
 			s.sentinel.Host().Peerstore().RemovePeer(pid)
 			s.sentinel.Host().Network().ClosePeer(pid)
 		}
-=======
->>>>>>> cf916078
-		return nil, errorMessage
-	}
-	// we should never get an invalid response to this. our responder should always set it on non-error response
-	code, err := strconv.Atoi(resp.Header.Get("REQRESP-RESPONSE-CODE"))
-	if err != nil {
-		// TODO: think about how to properly handle this. should we? (or should we just assume no response is success?)
-		return nil, err
-	}
-	// known error codes, just remove the peer
-<<<<<<< HEAD
-	if isError != 0 {
-=======
-	responseCode := ResponseCode(code)
-	if !responseCode.Success() {
->>>>>>> cf916078
-		if shouldBanOnFail {
-			s.sentinel.Peers().RemovePeer(pid)
-			s.sentinel.Host().Peerstore().RemovePeer(pid)
-			s.sentinel.Host().Network().ClosePeer(pid)
-		}
-<<<<<<< HEAD
-		return nil, fmt.Errorf("peer error code: %d", isError)
-=======
 		return nil, fmt.Errorf("peer error code: %d (%s). Error message: %s", code, responseCode.String(), responseCode.ErrorMessage(resp))
->>>>>>> cf916078
 	}
 
 	// read the body from the response
