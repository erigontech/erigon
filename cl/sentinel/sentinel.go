// Copyright 2022 The Erigon Authors
// This file is part of Erigon.
//
// Erigon is free software: you can redistribute it and/or modify
// it under the terms of the GNU Lesser General Public License as published by
// the Free Software Foundation, either version 3 of the License, or
// (at your option) any later version.
//
// Erigon is distributed in the hope that it will be useful,
// but WITHOUT ANY WARRANTY; without even the implied warranty of
// MERCHANTABILITY or FITNESS FOR A PARTICULAR PURPOSE. See the
// GNU Lesser General Public License for more details.
//
// You should have received a copy of the GNU Lesser General Public License
// along with Erigon. If not, see <http://www.gnu.org/licenses/>.

package sentinel

import (
	"context"
	"crypto/ecdsa"
	"fmt"
	"net"
	"net/http"
	"os/signal"
	"strings"
	"sync"
	"syscall"
	"time"

	"github.com/c2h5oh/datasize"
	"github.com/go-chi/chi/v5"
	"github.com/prysmaticlabs/go-bitfield"

	"github.com/libp2p/go-libp2p"
	pubsub "github.com/libp2p/go-libp2p-pubsub"
	"github.com/libp2p/go-libp2p/core/host"
	"github.com/libp2p/go-libp2p/core/metrics"
	"github.com/libp2p/go-libp2p/core/network"
	"github.com/libp2p/go-libp2p/core/peer"

	"github.com/erigontech/erigon-lib/crypto"
	sentinelrpc "github.com/erigontech/erigon-lib/gointerfaces/sentinelproto"
	"github.com/erigontech/erigon-lib/kv"
	"github.com/erigontech/erigon-lib/log/v3"
	"github.com/erigontech/erigon-p2p/discover"
	"github.com/erigontech/erigon-p2p/enode"
	"github.com/erigontech/erigon-p2p/enr"
	"github.com/erigontech/erigon/cl/cltypes"
	"github.com/erigontech/erigon/cl/monitor"
	"github.com/erigontech/erigon/cl/persistence/blob_storage"
	"github.com/erigontech/erigon/cl/phase1/forkchoice"
	"github.com/erigontech/erigon/cl/sentinel/handlers"
	"github.com/erigontech/erigon/cl/sentinel/handshake"
	"github.com/erigontech/erigon/cl/sentinel/httpreqresp"
	"github.com/erigontech/erigon/cl/sentinel/peers"
	"github.com/erigontech/erigon/cl/utils/eth_clock"
	"github.com/erigontech/erigon/turbo/snapshotsync/freezeblocks"
)

const (
	// overlay parameters
	gossipSubD    = 4 // topic stable mesh target count
	gossipSubDlo  = 2 // topic stable mesh low watermark
	gossipSubDhi  = 6 // topic stable mesh high watermark
	gossipSubDout = 1 // topic stable mesh target out degree. // Dout must be set below Dlo, and must not exceed D / 2.

	// gossip parameters
	gossipSubMcacheLen    = 6   // number of windows to retain full messages in cache for `IWANT` responses
	gossipSubMcacheGossip = 3   // number of windows to gossip about
	gossipSubSeenTTL      = 550 // number of heartbeat intervals to retain message IDs
	// heartbeat interval
	gossipSubHeartbeatInterval = 700 * time.Millisecond // frequency of heartbeat, milliseconds

	// decayToZero specifies the terminal value that we will use when decaying
	// a value.
	decayToZero = 0.01
)

type Sentinel struct {
	started  bool
	listener *discover.UDPv5 // this is us in the network.
	ctx      context.Context
	host     host.Host
	cfg      *SentinelConfig
	peers    *peers.Pool

	httpApi http.Handler

	handshaker *handshake.HandShaker

	blockReader       freezeblocks.BeaconSnapshotReader
	blobStorage       blob_storage.BlobStorage
	dataColumnStorage blob_storage.DataColumnStorage
	bwc               *metrics.BandwidthCounter

	indiciesDB kv.RoDB

	discoverConfig   discover.Config
	pubsub           *pubsub.PubSub
	subManager       *GossipManager
	metrics          bool
	logger           log.Logger
	forkChoiceReader forkchoice.ForkChoiceStorageReader
	pidToEnr         sync.Map
	ethClock         eth_clock.EthereumClock

	metadataLock sync.Mutex
}

func (s *Sentinel) createLocalNode(
	privKey *ecdsa.PrivateKey,
	ipAddr net.IP,
	udpPort, tcpPort int,
	tmpDir string,
) (*enode.LocalNode, error) {
	db, err := enode.OpenDB(s.ctx, "", tmpDir, s.logger)
	if err != nil {
		return nil, fmt.Errorf("could not open node's peer database: %w", err)
	}
	localNode := enode.NewLocalNode(db, privKey, s.logger)

	ipEntry := enr.IP(ipAddr)
	udpEntry := enr.UDP(udpPort)
	tcpEntry := enr.TCP(tcpPort)

	localNode.Set(ipEntry)
	localNode.Set(udpEntry)
	localNode.Set(tcpEntry)

	localNode.SetFallbackIP(ipAddr)
	localNode.SetFallbackUDP(udpPort)
	s.setupENR(localNode)

	return localNode, nil
}

func (s *Sentinel) SetStatus(status *cltypes.Status) {
	s.handshaker.SetStatus(status)
}

func (s *Sentinel) createListener() (*discover.UDPv5, error) {
	var (
		ipAddr  = s.cfg.IpAddr
		port    = s.cfg.Port
		discCfg = s.discoverConfig
	)

	ip := net.ParseIP(ipAddr)
	if ip == nil {
		return nil, fmt.Errorf("bad ip address provided, %s was provided", ipAddr)
	}

	var bindIP net.IP
	var networkVersion string
	// If the IP is an IPv4 address, bind to the correct zero address.
	if ip.To4() != nil {
		bindIP, networkVersion = ip.To4(), "udp4"
	} else {
		bindIP, networkVersion = ip.To16(), "udp6"
	}

	udpAddr := &net.UDPAddr{
		IP:   bindIP,
		Port: port,
	}
	conn, err := net.ListenUDP(networkVersion, udpAddr)
	if err != nil {
		return nil, err
	}

	localNode, err := s.createLocalNode(discCfg.PrivateKey, ip, port, int(s.cfg.TCPPort), s.cfg.TmpDir)
	if err != nil {
		return nil, err
	}

	// Start stream handlers
	net, err := discover.ListenV5(s.ctx, "any", conn, localNode, discCfg)
	if err != nil {
		return nil, err
	}

	handlers.NewConsensusHandlers(
		s.ctx,
		s.blockReader,
		s.indiciesDB,
		s.host,
		s.peers,
		s.cfg.NetworkConfig,
		localNode,
		s.cfg.BeaconConfig, s.ethClock, s.handshaker, s.forkChoiceReader, s.blobStorage, s.dataColumnStorage, s.cfg.EnableBlocks).Start()

	return net, err
}

// This is just one of the examples from the libp2p repository.
func New(
	ctx context.Context,
	cfg *SentinelConfig,
	ethClock eth_clock.EthereumClock,
	blockReader freezeblocks.BeaconSnapshotReader,
	blobStorage blob_storage.BlobStorage,
	indiciesDB kv.RoDB,
	logger log.Logger,
	forkChoiceReader forkchoice.ForkChoiceStorageReader,
	dataColumnStorage blob_storage.DataColumnStorage,
) (*Sentinel, error) {
	s := &Sentinel{
		ctx:               ctx,
		cfg:               cfg,
		blockReader:       blockReader,
		indiciesDB:        indiciesDB,
		metrics:           true,
		logger:            logger,
		forkChoiceReader:  forkChoiceReader,
		blobStorage:       blobStorage,
		ethClock:          ethClock,
		dataColumnStorage: dataColumnStorage,
	}

	// Setup discovery
	enodes := make([]*enode.Node, len(cfg.NetworkConfig.BootNodes))
	for i, bootnode := range cfg.NetworkConfig.BootNodes {
		newNode, err := enode.Parse(enode.ValidSchemes, bootnode)
		if err != nil {
			return nil, err
		}
		enodes[i] = newNode
	}
	privateKey, err := crypto.GenerateKey()
	if err != nil {
		return nil, err
	}
	s.discoverConfig = discover.Config{
		PrivateKey: privateKey,
		Bootnodes:  enodes,
	}

	opts, err := buildOptions(cfg, s)
	if err != nil {
		return nil, err
	}

	gater, err := NewGater(cfg)
	if err != nil {
		return nil, err
	}
	s.bwc = metrics.NewBandwidthCounter()

	opts = append(opts, libp2p.ConnectionGater(gater), libp2p.BandwidthReporter(s.bwc))

	host, err := libp2p.New(opts...)
	signal.Reset(syscall.SIGINT)
	if err != nil {
		return nil, err
	}
	s.host = host
	s.peers = peers.NewPool()

	mux := chi.NewRouter()
	//	mux := httpreqresp.NewRequestHandler(host)
	mux.Get("/", httpreqresp.NewRequestHandler(host))
	s.httpApi = mux

	s.handshaker = handshake.New(ctx, s.ethClock, cfg.BeaconConfig, s.httpApi)

	pubsub.TimeCacheDuration = 550 * gossipSubHeartbeatInterval
	s.pubsub, err = pubsub.NewGossipSub(s.ctx, s.host, s.pubsubOptions()...)
	if err != nil {
		return nil, fmt.Errorf("[Sentinel] failed to subscribe to gossip err=%w", err)
	}

	return s, nil
}

func (s *Sentinel) observeBandwidth(ctx context.Context) {
	ticker := time.NewTicker(200 * time.Millisecond)
	for {
		countSubnetsSubscribed := func() int {
			count := 0
			if s.subManager == nil {
				return count
			}
			s.GossipManager().subscriptions.Range(func(key, value any) bool {
				sub := value.(*GossipSubscription)
				if sub.topic == nil {
					return true
				}
				if strings.Contains(sub.topic.String(), "beacon_attestation") && sub.subscribed.Load() {
					count++
				}
				return true
			})
			return count
		}()

		multiplierForAdaptableTraffic := 1.0
		if s.cfg.AdaptableTrafficRequirements {
			multiplierForAdaptableTraffic = ((float64(countSubnetsSubscribed) / float64(s.cfg.NetworkConfig.AttestationSubnetCount)) * 8) + 1
		}
		select {
		case <-ctx.Done():
			return
		case <-ticker.C:
			totals := s.bwc.GetBandwidthTotals()
			monitor.ObserveTotalInBytes(totals.TotalIn)
			monitor.ObserveTotalOutBytes(totals.TotalOut)
			minBound := datasize.KB
			// define rate cap
			maxRateIn := float64(max(s.cfg.MaxInboundTrafficPerPeer, minBound)) * multiplierForAdaptableTraffic
			maxRateOut := float64(max(s.cfg.MaxOutboundTrafficPerPeer, minBound)) * multiplierForAdaptableTraffic
			peers := s.host.Network().Peers()
			maxPeersToBan := 16
			// do not ban peers if we have less than 1/8 of max peer count
			if len(peers) <= maxPeersToBan {
				continue
			}
			maxPeersToBan = min(maxPeersToBan, len(peers)-maxPeersToBan)

			peersToBan := make([]peer.ID, 0, len(peers))
			// Check which peers should be banned
			for _, p := range peers {
				// get peer bandwidth
				peerBandwidth := s.bwc.GetBandwidthForPeer(p)
				// check if peer is over limit
				if peerBandwidth.RateIn > maxRateIn || peerBandwidth.RateOut > maxRateOut {
					peersToBan = append(peersToBan, p)
				}
			}
			// if we have more than 1/8 of max peer count to ban, limit to maxPeersToBan
			if len(peersToBan) > maxPeersToBan {
				peersToBan = peersToBan[:maxPeersToBan]
			}
			// ban hammer
			for _, p := range peersToBan {
				s.Peers().SetBanStatus(p, true)
				s.Host().Peerstore().RemovePeer(p)
				s.Host().Network().ClosePeer(p)
			}
		}
	}
}

func (s *Sentinel) ReqRespHandler() http.Handler {
	return s.httpApi
}

func (s *Sentinel) RecvGossip() <-chan *GossipMessage {
	return s.subManager.Recv()
}

func (s *Sentinel) Start() (*enode.LocalNode, error) {
	if s.started {
		s.logger.Warn("[Sentinel] already running")
	}
	var err error
	s.listener, err = s.createListener()
	if err != nil {
		return nil, fmt.Errorf("failed creating sentinel listener err=%w", err)
	}
	if err := s.connectToBootnodes(); err != nil {
		return nil, fmt.Errorf("failed to connect to bootnodes err=%w", err)
	}
	// Configuring handshake
	s.host.Network().Notify(&network.NotifyBundle{
		ConnectedF: s.onConnection,
		DisconnectedF: func(n network.Network, c network.Conn) {
			peerId := c.RemotePeer()
			s.peers.RemovePeer(peerId)
		},
	})
	s.subManager = NewGossipManager(s.ctx)
	s.subManager.Start(s.ctx)

	go s.listenForPeers()
	go s.forkWatcher()
	go s.observeBandwidth(s.ctx)

	return s.LocalNode(), nil
}

func (s *Sentinel) Stop() {
	s.listener.Close()
	s.subManager.Close()
	s.host.Close()
}

func (s *Sentinel) String() string {
	return s.listener.Self().String()
}

func (s *Sentinel) HasTooManyPeers() bool {
	active, _, _ := s.GetPeersCount()
	return active >= int(s.cfg.MaxPeerCount)
}

// func (s *Sentinel) isPeerUsefulForAnySubnet(node *enode.Node) bool {
// 	ret := false

// 	nodeAttnets := bitfield.NewBitvector64()
// 	nodeSyncnets := bitfield.NewBitvector4()
// 	if err := node.Load(enr.WithEntry(s.cfg.NetworkConfig.AttSubnetKey, &nodeAttnets)); err != nil {
// 		log.Trace("Could not load att subnet", "err", err)
// 		return false
// 	}
// 	if err := node.Load(enr.WithEntry(s.cfg.NetworkConfig.SyncCommsSubnetKey, &nodeSyncnets)); err != nil {
// 		log.Trace("Could not load sync subnet", "err", err)
// 		return false
// 	}

// 	s.subManager.subscriptions.Range(func(key, value any) bool {
// 		sub := value.(*GossipSubscription)
// 		sub.lock.Lock()
// 		defer sub.lock.Unlock()
// 		if sub.sub == nil {
// 			return true
// 		}

// 		if !sub.subscribed.Load() {
// 			return true
// 		}

// 		if len(sub.topic.ListPeers()) > peerSubnetTarget {
// 			return true
// 		}
// 		if gossip.IsTopicBeaconAttestation(sub.sub.Topic()) {
// 			ret = s.isPeerUsefulForAttNet(sub, nodeAttnets)
// 			return !ret
// 		}

// 		if gossip.IsTopicSyncCommittee(sub.sub.Topic()) {
// 			ret = s.isPeerUsefulForSyncNet(sub, nodeSyncnets)
// 			return !ret
// 		}

// 		return true
// 	})
// 	return ret
// }

// func (s *Sentinel) isPeerUsefulForAttNet(sub *GossipSubscription, nodeAttnets bitfield.Bitvector64) bool {
// 	splitTopic := strings.Split(sub.sub.Topic(), "/")
// 	if len(splitTopic) < 4 {
// 		return false
// 	}
// 	subnetIdStr, found := strings.CutPrefix(splitTopic[3], "beacon_attestation_")
// 	if !found {
// 		return false
// 	}
// 	subnetId, err := strconv.Atoi(subnetIdStr)
// 	if err != nil {
// 		log.Warn("Could not parse subnet id", "subnet", subnetIdStr, "err", err)
// 		return false
// 	}
// 	// check if subnetIdth bit is set in nodeAttnets
// 	return nodeAttnets.BitAt(uint64(subnetId))

// }

// func (s *Sentinel) isPeerUsefulForSyncNet(sub *GossipSubscription, nodeSyncnets bitfield.Bitvector4) bool {
// 	splitTopic := strings.Split(sub.sub.Topic(), "/")
// 	if len(splitTopic) < 4 {
// 		return false
// 	}
// 	syncnetIdStr, found := strings.CutPrefix(splitTopic[3], "sync_committee_")
// 	if !found {
// 		return false
// 	}
// 	syncnetId, err := strconv.Atoi(syncnetIdStr)
// 	if err != nil {
// 		log.Warn("Could not parse syncnet id", "syncnet", syncnetIdStr, "err", err)
// 		return false
// 	}
// 	// check if syncnetIdth bit is set in nodeSyncnets
// 	if nodeSyncnets.BitAt(uint64(syncnetId)) {
// 		return true
// 	}
// 	return false
// }

func (s *Sentinel) GetPeersCount() (active int, connected int, disconnected int) {
	peers := s.host.Network().Peers()

	active = len(peers)
	for _, p := range peers {
		if s.host.Network().Connectedness(p) == network.Connected {
			connected++
		} else {
			disconnected++
		}
	}
	disconnected += s.peers.LenBannedPeers()
	return
}

func (s *Sentinel) GetPeersInfos() *sentinelrpc.PeersInfoResponse {
	peers := s.host.Network().Peers()

	out := &sentinelrpc.PeersInfoResponse{Peers: make([]*sentinelrpc.Peer, 0, len(peers))}

	for _, p := range peers {
		entry := &sentinelrpc.Peer{}
		peerInfo := s.host.Network().Peerstore().PeerInfo(p)
		if len(peerInfo.Addrs) == 0 {
			continue
		}
		entry.Address = peerInfo.Addrs[0].String()
		entry.Pid = peerInfo.ID.String()
		entry.State = "connected"
		if s.host.Network().Connectedness(p) != network.Connected {
			entry.State = "disconnected"
		}
		conns := s.host.Network().ConnsToPeer(p)
		if len(conns) == 0 {
			continue
		}
		if conns[0].Stat().Direction == network.DirOutbound {
			entry.Direction = "outbound"
		} else {
			entry.Direction = "inbound"
		}
		if enr, ok := s.pidToEnr.Load(p); ok {
			entry.Enr = enr.(string)
		} else {
			continue
		}
		agent, err := s.host.Peerstore().Get(p, "AgentVersion")
		if err == nil {
			entry.AgentVersion = agent.(string)
		}
		if entry.AgentVersion == "" {
			entry.AgentVersion = "unknown"
		}
		out.Peers = append(out.Peers, entry)
	}
	return out
}

func (s *Sentinel) Identity() (pid, enrStr string, p2pAddresses, discoveryAddresses []string, metadata *cltypes.Metadata) {
	pid = s.host.ID().String()
	enrStr = s.listener.LocalNode().Node().String()
	p2pAddresses = make([]string, 0, len(s.host.Addrs()))
	for _, addr := range s.host.Addrs() {
		p2pAddresses = append(p2pAddresses, fmt.Sprintf("%s/%s", addr.String(), pid))
	}
	discoveryAddresses = []string{}

	if s.listener.LocalNode().Node().TCP() != 0 {
		protocol := "ip4"
		if s.listener.LocalNode().Node().IP().To4() == nil {
			protocol = "ip6"
		}
		port := s.listener.LocalNode().Node().TCP()
		discoveryAddresses = append(discoveryAddresses, fmt.Sprintf("/%s/%s/tcp/%d/p2p/%s", protocol, s.listener.LocalNode().Node().IP(), port, pid))
	}
	if s.listener.LocalNode().Node().UDP() != 0 {
		protocol := "ip4"
		if s.listener.LocalNode().Node().IP().To4() == nil {
			protocol = "ip6"
		}
		port := s.listener.LocalNode().Node().UDP()
		discoveryAddresses = append(discoveryAddresses, fmt.Sprintf("/%s/%s/udp/%d/p2p/%s", protocol, s.listener.LocalNode().Node().IP(), port, pid))
	}
	subnetField := bitfield.NewBitvector64()
	syncnetField := bitfield.NewBitvector8()
	attSubEnr := enr.WithEntry(s.cfg.NetworkConfig.AttSubnetKey, &subnetField)
	syncNetEnr := enr.WithEntry(s.cfg.NetworkConfig.SyncCommsSubnetKey, &syncnetField)
	if err := s.listener.LocalNode().Node().Load(attSubEnr); err != nil {
		s.logger.Debug("[IDENTITY] Could not load att subnet", "err", err)
	}
	if err := s.listener.LocalNode().Node().Load(syncNetEnr); err != nil {
		s.logger.Debug("[IDENTITY] Could not load sync subnet", "err", err)
	}
	cgc := s.cfg.BeaconConfig.CustodyRequirement // TODO
	metadata = &cltypes.Metadata{
<<<<<<< HEAD
		SeqNumber: s.listener.LocalNode().Seq(),
		Attnets:   [8]byte(subnetField),
		Syncnets:  (*[1]byte)(syncnetField),
=======
		SeqNumber:         s.listener.LocalNode().Seq(),
		Attnets:           [8]byte(subnetField),
		Syncnets:          (*[1]byte)(syncnetField),
		CustodyGroupCount: &cgc,
>>>>>>> cf916078
	}
	return
}

func (s *Sentinel) LocalNode() *enode.LocalNode {
	return s.listener.LocalNode()
}

func (s *Sentinel) Host() host.Host {
	return s.host
}

func (s *Sentinel) Peers() *peers.Pool {
	return s.peers
}

func (s *Sentinel) GossipManager() *GossipManager {
	return s.subManager
}

func (s *Sentinel) Config() *SentinelConfig {
	return s.cfg
}

func (s *Sentinel) Status() *cltypes.Status {
	return s.handshaker.Status()
}

func (s *Sentinel) PeersList() []peer.AddrInfo {
	pids := s.host.Network().Peers()
	infos := []peer.AddrInfo{}
	for _, pid := range pids {
		infos = append(infos, s.host.Network().Peerstore().PeerInfo(pid))
	}
	return infos
}<|MERGE_RESOLUTION|>--- conflicted
+++ resolved
@@ -573,16 +573,10 @@
 	}
 	cgc := s.cfg.BeaconConfig.CustodyRequirement // TODO
 	metadata = &cltypes.Metadata{
-<<<<<<< HEAD
-		SeqNumber: s.listener.LocalNode().Seq(),
-		Attnets:   [8]byte(subnetField),
-		Syncnets:  (*[1]byte)(syncnetField),
-=======
 		SeqNumber:         s.listener.LocalNode().Seq(),
 		Attnets:           [8]byte(subnetField),
 		Syncnets:          (*[1]byte)(syncnetField),
 		CustodyGroupCount: &cgc,
->>>>>>> cf916078
 	}
 	return
 }
