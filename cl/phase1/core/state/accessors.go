// Copyright 2024 The Erigon Authors
// This file is part of Erigon.
//
// Erigon is free software: you can redistribute it and/or modify
// it under the terms of the GNU Lesser General Public License as published by
// the Free Software Foundation, either version 3 of the License, or
// (at your option) any later version.
//
// Erigon is distributed in the hope that it will be useful,
// but WITHOUT ANY WARRANTY; without even the implied warranty of
// MERCHANTABILITY or FITNESS FOR A PARTICULAR PURPOSE. See the
// GNU Lesser General Public License for more details.
//
// You should have received a copy of the GNU Lesser General Public License
// along with Erigon. If not, see <http://www.gnu.org/licenses/>.

package state

import (
	"encoding/binary"
	"errors"
	"fmt"
	"runtime"

	"github.com/erigontech/erigon-lib/common"
	"github.com/erigontech/erigon-lib/log/v3"
	"github.com/erigontech/erigon/cl/utils/bls"

	"github.com/erigontech/erigon/cl/abstract"
	"github.com/erigontech/erigon/cl/clparams"
	"github.com/erigontech/erigon/cl/cltypes"
	"github.com/erigontech/erigon/cl/cltypes/solid"
	"github.com/erigontech/erigon/cl/fork"
	"github.com/erigontech/erigon/cl/utils"
	"github.com/erigontech/erigon/cl/utils/threading"
)

const PreAllocatedRewardsAndPenalties = 8192

// these are view functions that should only getters, but are here as common utilities for packages to use

// GetEpochAtSlot gives the epoch for a certain slot
func GetEpochAtSlot(config *clparams.BeaconChainConfig, slot uint64) uint64 {
	return slot / config.SlotsPerEpoch
}

// Epoch returns current epoch.
func Epoch(b abstract.BeaconStateBasic) uint64 {
	return GetEpochAtSlot(b.BeaconConfig(), b.Slot())
}

func IsAggregator(cfg *clparams.BeaconChainConfig, committeeLength, committeeIndex uint64, slotSignature common.Bytes96) bool {
	modulo := max(1, committeeLength/cfg.TargetAggregatorsPerCommittee)
	hashSlotSignatue := utils.Sha256(slotSignature[:])
	return binary.LittleEndian.Uint64(hashSlotSignatue[:8])%modulo == 0
}

// GetTotalBalance return the sum of all balances within the given validator set.
func GetTotalBalance(b abstract.BeaconStateBasic, validatorSet []uint64) (uint64, error) {
	var (
		total uint64
	)
	for _, validatorIndex := range validatorSet {
		// Should be in bounds.
		delta, err := b.ValidatorEffectiveBalance(int(validatorIndex))
		if err != nil {
			return 0, err
		}
		total += delta
	}
	// Always minimum set to EffectiveBalanceIncrement
	if total < b.BeaconConfig().EffectiveBalanceIncrement {
		total = b.BeaconConfig().EffectiveBalanceIncrement
	}
	return total, nil
}

// GetTotalSlashingAmount return the sum of all slashings.
func GetTotalSlashingAmount(b abstract.BeaconState) (t uint64) {
	b.ForEachSlashingSegment(func(idx int, v uint64, total int) bool {
		t += v
		return true
	})
	return
}

// PreviousEpoch returns previous epoch.
func PreviousEpoch(b abstract.BeaconState) uint64 {
	epoch := Epoch(b)
	if epoch == 0 {
		return epoch
	}
	return epoch - 1
}

// GetBlockRoot returns blook root at start of a given epoch
func GetBlockRoot(b abstract.BeaconState, epoch uint64) (common.Hash, error) {
	return b.GetBlockRootAtSlot(epoch * b.BeaconConfig().SlotsPerEpoch)
}

// FinalityDelay determines by how many epochs we are late on finality.
func FinalityDelay(b abstract.BeaconState) uint64 {
	return PreviousEpoch(b) - b.FinalizedCheckpoint().Epoch
}

// InactivityLeaking returns whether epochs are in inactivity penalty.
// Implementation of is_in_inactivity_leak as defined in the ETH 2.0 specs.
func InactivityLeaking(b abstract.BeaconState) bool {
	return FinalityDelay(b) > b.BeaconConfig().MinEpochsToInactivityPenalty
}

// IsUnslashedParticipatingIndex
func IsUnslashedParticipatingIndex(validatorSet *solid.ValidatorSet, previousEpochParticipation *solid.ParticipationBitList, epoch, index uint64, flagIdx int) bool {
	validator := validatorSet.Get(int(index))
	return validator.Active(epoch) && cltypes.ParticipationFlags(previousEpochParticipation.Get(int(index))).HasFlag(flagIdx) && !validator.Slashed()
}

// EligibleValidatorsIndicies Implementation of get_eligible_validator_indices as defined in the eth 2.0 specs.
func EligibleValidatorsIndicies(b abstract.BeaconState) (eligibleValidators []uint64) {
	/* This is a parallel implementation of get_eligible_validator_indices*/

	// We divide computation into multiple threads to speed up the process.
	numThreads := runtime.NumCPU()
	wp := threading.NewParallelExecutor()
	eligibleValidatorsShards := make([][]uint64, numThreads)
	shardSize := b.ValidatorLength() / numThreads
	for i := range eligibleValidatorsShards {
		eligibleValidatorsShards[i] = make([]uint64, 0, shardSize)
	}
	previousEpoch := PreviousEpoch(b)
	// Iterate over all validators and include the active ones that have flag_index enabled and are not slashed.
	for i := 0; i < numThreads; i++ {
		workerID := i
		wp.AddWork(func() error {
			from := workerID * shardSize
			to := (workerID + 1) * shardSize
			if workerID == numThreads-1 {
				to = b.ValidatorLength()
			}
			for j := from; j < to; j++ {
				validator, err := b.ValidatorForValidatorIndex(j)
				if err != nil {
					panic(err)
				}
				if validator.Active(previousEpoch) || (validator.Slashed() && previousEpoch+1 < validator.WithdrawableEpoch()) {
					eligibleValidatorsShards[workerID] = append(eligibleValidatorsShards[workerID], uint64(j))
				}
			}
			return nil
		})
	}
	wp.Execute()
	// Merge the results from all threads.
	for i := range eligibleValidatorsShards {
		eligibleValidators = append(eligibleValidators, eligibleValidatorsShards[i]...)
	}

	return
}

func IsValidIndexedAttestation(b abstract.BeaconStateBasic, att *cltypes.IndexedAttestation) (bool, error) {
	inds := att.AttestingIndices
	if inds.Length() == 0 || !solid.IsUint64SortedSet(inds) {
		return false, errors.New("isValidIndexedAttestation: attesting indices are not sorted or are null")
	}

	pks := make([][]byte, 0, inds.Length())
	if err := solid.RangeErr[uint64](inds, func(_ int, v uint64, _ int) error {
		val, err := b.ValidatorForValidatorIndex(int(v))
		if err != nil {
			return err
		}
		pk := val.PublicKeyBytes()
		pks = append(pks, pk)
		return nil
	}); err != nil {
		return false, err
	}

	domain, err := b.GetDomain(b.BeaconConfig().DomainBeaconAttester, att.Data.Target.Epoch)
	if err != nil {
		return false, fmt.Errorf("unable to get the domain: %v", err)
	}

	signingRoot, err := fork.ComputeSigningRoot(att.Data, domain)
	if err != nil {
		return false, fmt.Errorf("unable to get signing root: %v", err)
	}

	valid, err := bls.VerifyAggregate(att.Signature[:], signingRoot[:], pks)
	if err != nil {
		return false, fmt.Errorf("error while validating signature: %v", err)
	}
	if !valid {
		return false, errors.New("invalid aggregate signature")
	}
	return true, nil
}

// GetUnslashedParticipatingIndices returns set of currently unslashed participating indexes.
func GetUnslashedParticipatingIndices(b abstract.BeaconState, flagIndex int, epoch uint64) (validatorSet []uint64, err error) {
	var participation *solid.ParticipationBitList
	// Must be either previous or current epoch
	switch epoch {
	case Epoch(b):
		participation = b.EpochParticipation(true)
	case PreviousEpoch(b):
		participation = b.EpochParticipation(false)
	default:
		return nil, errors.New("getUnslashedParticipatingIndices: only epoch and previous epoch can be used")
	}
	// Iterate over all validators and include the active ones that have flag_index enabled and are not slashed.
	b.ForEachValidator(func(validator solid.Validator, i, total int) bool {
		if !validator.Active(epoch) ||
			!cltypes.ParticipationFlags(participation.Get(i)).HasFlag(flagIndex) ||
			validator.Slashed() {
			return true
		}
		validatorSet = append(validatorSet, uint64(i))
		return true
	})
	return
}

// IsValidatorEligibleForActivationQueue returns whether the validator is eligible to be placed into the activation queue.
// Implementation of is_eligible_for_activation_queue.
// Specs at: https://github.com/ethereum/consensus-specs/blob/dev/specs/phase0/beacon-chain.md#is_eligible_for_activation_queue
// updated for Electra: https://github.com/ethereum/consensus-specs/blob/dev/specs/electra/beacon-chain.md#modified-is_eligible_for_activation_queue
func IsValidatorEligibleForActivationQueue(b abstract.BeaconState, validator solid.Validator) bool {
	if b.Version() <= clparams.DenebVersion {
		return validator.ActivationEligibilityEpoch() == b.BeaconConfig().FarFutureEpoch &&
			validator.EffectiveBalance() == b.BeaconConfig().MaxEffectiveBalance
	}
	// Electra and after
	return validator.ActivationEligibilityEpoch() == b.BeaconConfig().FarFutureEpoch &&
		validator.EffectiveBalance() >= b.BeaconConfig().MinActivationBalance
}

// IsValidatorEligibleForActivation returns whether the validator is eligible for activation.
// Implementation of is_eligible_for_activation.
// Specs at: https://github.com/ethereum/consensus-specs/blob/dev/specs/phase0/beacon-chain.md#is_eligible_for_activation
func IsValidatorEligibleForActivation(b abstract.BeaconState, validator solid.Validator) bool {
	return validator.ActivationEligibilityEpoch() <= b.FinalizedCheckpoint().Epoch &&
		validator.ActivationEpoch() == b.BeaconConfig().FarFutureEpoch
}

// IsMergeTransitionComplete returns whether a merge transition is complete by verifying the presence of a valid execution payload header.
func IsMergeTransitionComplete(b abstract.BeaconState) bool {
	if b.Version() < clparams.BellatrixVersion {
		return false
	}
	if b.Version() > clparams.BellatrixVersion {
		return true
	}
	return !b.LatestExecutionPayloadHeader().IsZero()
}

// ComputeTimestampAtSlot computes the Unix timestamp at the specified slot number.
func ComputeTimestampAtSlot(b abstract.BeaconState, slot uint64) uint64 {
	return b.GenesisTime() + (slot-b.BeaconConfig().GenesisSlot)*b.BeaconConfig().SecondsPerSlot
}

// ExpectedWithdrawals calculates the expected withdrawals that can be made by validators in the current epoch
func ExpectedWithdrawals(b abstract.BeaconState, currentEpoch uint64) ([]*cltypes.Withdrawal, uint64) {
	nextWithdrawalIndex := b.NextWithdrawalIndex()
	nextWithdrawalValidatorIndex := b.NextWithdrawalValidatorIndex()
	withdrawals := make([]*cltypes.Withdrawal, 0)
	partialWithdrawalsCount := uint64(0)

	// [New in Electra:EIP7251] Consume pending partial withdrawals
	cfg := b.BeaconConfig()
	if b.Version() >= clparams.ElectraVersion {
		b.GetPendingPartialWithdrawals().Range(func(index int, w *solid.PendingPartialWithdrawal, length int) bool {
			if w.WithdrawableEpoch > currentEpoch || len(withdrawals) == int(cfg.MaxPendingPartialsPerWithdrawalsSweep) {
				return false
			}

			validator := b.ValidatorSet().Get(int(w.Index))
			hasSufficientEffectiveBalance := validator.EffectiveBalance() >= cfg.MinActivationBalance

			// Calculate total withdrawn amount for this validator from previous withdrawals
			totalWithdrawn := uint64(0)
			for _, withdrawal := range withdrawals {
				if withdrawal.Validator == w.Index {
					totalWithdrawn += withdrawal.Amount
				}
			}

			balance, err := b.ValidatorBalance(int(w.Index))
			if err != nil {
				log.Warn("Failed to get validator balance", "index", w.Index, "error", err)
				return false
			}
			if balance > totalWithdrawn {
				balance -= totalWithdrawn
			} else {
				balance = 0
			}

			hasExcessBalance := balance > cfg.MinActivationBalance

			if validator.ExitEpoch() == cfg.FarFutureEpoch &&
				hasSufficientEffectiveBalance &&
				hasExcessBalance {

				wd := validator.WithdrawalCredentials()
				withdrawableBalance := min(balance-cfg.MinActivationBalance, w.Amount)
				withdrawals = append(withdrawals, &cltypes.Withdrawal{
					Index:     nextWithdrawalIndex,
					Validator: w.Index,
					Address:   common.BytesToAddress(wd[12:]),
					Amount:    withdrawableBalance,
				})
				nextWithdrawalIndex++
			}
			partialWithdrawalsCount++
			return true
		})
	}

	// Sweep for remaining withdrawals
	maxValidators := uint64(b.ValidatorLength())
	maxValidatorsPerWithdrawalsSweep := b.BeaconConfig().MaxValidatorsPerWithdrawalsSweep
	bound := min(maxValidators, maxValidatorsPerWithdrawalsSweep)

	for validatorCount := uint64(0); validatorCount < bound && len(withdrawals) != int(b.BeaconConfig().MaxWithdrawalsPerPayload); validatorCount++ {
		currentValidator, _ := b.ValidatorForValidatorIndex(int(nextWithdrawalValidatorIndex))

		// Calculate total withdrawn amount for this validator from previous withdrawals
		totalWithdrawn := uint64(0)
		if b.Version() >= clparams.ElectraVersion {
			for _, w := range withdrawals {
				if w.Validator == nextWithdrawalValidatorIndex {
					totalWithdrawn += w.Amount
				}
			}
		}

		currentBalance, err := b.ValidatorBalance(int(nextWithdrawalValidatorIndex))
		if err != nil {
			log.Warn("Failed to get validator balance", "index", nextWithdrawalValidatorIndex, "error", err)
		}
		if currentBalance > totalWithdrawn {
			currentBalance -= totalWithdrawn
		} else {
			currentBalance = 0
		}

		wd := currentValidator.WithdrawalCredentials()

		if isFullyWithdrawableValidator(b, currentValidator, currentBalance, currentEpoch) {
			withdrawals = append(withdrawals, &cltypes.Withdrawal{
				Index:     nextWithdrawalIndex,
				Validator: nextWithdrawalValidatorIndex,
				Address:   common.BytesToAddress(wd[12:]),
				Amount:    currentBalance,
			})
			nextWithdrawalIndex++
		} else if isPartiallyWithdrawableValidator(b, currentValidator, currentBalance) {
			maxEffectiveBalance := b.BeaconConfig().MaxEffectiveBalance
			if b.Version() >= clparams.ElectraVersion {
				maxEffectiveBalance = getMaxEffectiveBalanceElectra(currentValidator, b.BeaconConfig())
			}
			withdrawals = append(withdrawals, &cltypes.Withdrawal{
				Index:     nextWithdrawalIndex,
				Validator: nextWithdrawalValidatorIndex,
				Address:   common.BytesToAddress(wd[12:]),
<<<<<<< HEAD
				Amount:    amount,
			}
			withdrawals = append(withdrawals, newWithdrawal)
=======
				Amount:    currentBalance - maxEffectiveBalance,
			})
>>>>>>> cf916078
			nextWithdrawalIndex++
		}

		nextWithdrawalValidatorIndex = (nextWithdrawalValidatorIndex + 1) % maxValidators
	}

	return withdrawals, partialWithdrawalsCount
}<|MERGE_RESOLUTION|>--- conflicted
+++ resolved
@@ -365,14 +365,8 @@
 				Index:     nextWithdrawalIndex,
 				Validator: nextWithdrawalValidatorIndex,
 				Address:   common.BytesToAddress(wd[12:]),
-<<<<<<< HEAD
-				Amount:    amount,
-			}
-			withdrawals = append(withdrawals, newWithdrawal)
-=======
 				Amount:    currentBalance - maxEffectiveBalance,
 			})
->>>>>>> cf916078
 			nextWithdrawalIndex++
 		}
 
