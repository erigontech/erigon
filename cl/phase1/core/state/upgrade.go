// Copyright 2024 The Erigon Authors
// This file is part of Erigon.
//
// Erigon is free software: you can redistribute it and/or modify
// it under the terms of the GNU Lesser General Public License as published by
// the Free Software Foundation, either version 3 of the License, or
// (at your option) any later version.
//
// Erigon is distributed in the hope that it will be useful,
// but WITHOUT ANY WARRANTY; without even the implied warranty of
// MERCHANTABILITY or FITNESS FOR A PARTICULAR PURPOSE. See the
// GNU Lesser General Public License for more details.
//
// You should have received a copy of the GNU Lesser General Public License
// along with Erigon. If not, see <http://www.gnu.org/licenses/>.

package state

import (
	"sort"

	"github.com/erigontech/erigon-lib/common"
	"github.com/erigontech/erigon-lib/log/v3"
	"github.com/erigontech/erigon/cl/clparams"
	"github.com/erigontech/erigon/cl/cltypes"
	"github.com/erigontech/erigon/cl/cltypes/solid"
	"github.com/erigontech/erigon/cl/utils"
	"github.com/erigontech/erigon/cl/utils/bls"
)

func (b *CachingBeaconState) UpgradeToAltair() error {
	b.previousStateRoot = common.Hash{}
	epoch := Epoch(b.BeaconState)
	// update version
	fork := b.Fork()
	fork.Epoch = epoch
	fork.CurrentVersion = utils.Uint32ToBytes4(uint32(b.BeaconConfig().AltairForkVersion))
	b.SetFork(fork)
	// Process new fields
	b.SetPreviousEpochParticipationFlags(make(cltypes.ParticipationFlagsList, b.ValidatorLength()))
	b.SetCurrentEpochParticipationFlags(make(cltypes.ParticipationFlagsList, b.ValidatorLength()))
	b.SetInactivityScores(make([]uint64, b.ValidatorLength()))
	// Change version
	b.SetVersion(clparams.AltairVersion)
	// Fill in previous epoch participation from the pre state's pending attestations
	if err := solid.RangeErr[*solid.PendingAttestation](b.PreviousEpochAttestations(), func(i1 int, pa *solid.PendingAttestation, i2 int) error {
		attestationData := pa.Data
		flags, err := b.GetAttestationParticipationFlagIndicies(attestationData, pa.InclusionDelay, false)
		if err != nil {
			return err
		}
		attestation := &solid.Attestation{
			AggregationBits: pa.AggregationBits,
			Data:            attestationData,
			// don't care signature and committee_bits here
		}
		indices, err := b.GetAttestingIndicies(attestation, false)
		if err != nil {
			return err
		}
		for _, index := range indices {
			for _, flagIndex := range flags {
				b.AddPreviousEpochParticipationAt(int(index), flagIndex)
			}
		}
		return nil
	}); err != nil {
		return err
	}

	b.ResetPreviousEpochAttestations()
	// Process sync committees
	var err error
	currentSyncCommittee, err := b.ComputeNextSyncCommittee()
	if err != nil {
		return err
	}
	b.SetCurrentSyncCommittee(currentSyncCommittee)
	nextSyncCommittee, err := b.ComputeNextSyncCommittee()
	if err != nil {
		return err
	}
	b.SetNextSyncCommittee(nextSyncCommittee)

	return nil
}

func (b *CachingBeaconState) UpgradeToBellatrix() error {
	b.previousStateRoot = common.Hash{}
	epoch := Epoch(b.BeaconState)
	// update version
	fork := b.Fork()
	fork.Epoch = epoch
	fork.PreviousVersion = fork.CurrentVersion
	fork.CurrentVersion = utils.Uint32ToBytes4(uint32(b.BeaconConfig().BellatrixForkVersion))
	b.SetFork(fork)
	b.SetLatestExecutionPayloadHeader(cltypes.NewEth1Header(clparams.BellatrixVersion))
	// Update the state root cache
	b.SetVersion(clparams.BellatrixVersion)
	return nil
}

func (b *CachingBeaconState) UpgradeToCapella() error {
	b.previousStateRoot = common.Hash{}
	epoch := Epoch(b.BeaconState)
	// update version
	fork := b.Fork()
	fork.Epoch = epoch
	fork.PreviousVersion = fork.CurrentVersion
	fork.CurrentVersion = utils.Uint32ToBytes4(uint32(b.BeaconConfig().CapellaForkVersion))
	b.SetFork(fork)
	// Update the payload header.
	header := b.LatestExecutionPayloadHeader()
	header.Capella()
	b.SetLatestExecutionPayloadHeader(header)
	// Set new fields
	b.SetNextWithdrawalIndex(0)
	b.SetNextWithdrawalValidatorIndex(0)
	b.ResetHistoricalSummaries()
	// Update the state root cache
	b.SetVersion(clparams.CapellaVersion)
	return nil
}

func (b *CachingBeaconState) UpgradeToDeneb() error {
	b.previousStateRoot = common.Hash{}
	epoch := Epoch(b.BeaconState)
	// update version
	fork := b.Fork()
	fork.Epoch = epoch
	fork.PreviousVersion = fork.CurrentVersion
	fork.CurrentVersion = utils.Uint32ToBytes4(uint32(b.BeaconConfig().DenebForkVersion))
	b.SetFork(fork)
	// Update the payload header.
	header := b.LatestExecutionPayloadHeader()
	header.Deneb()
	b.SetLatestExecutionPayloadHeader(header)
	// Update the state root cache
	b.SetVersion(clparams.DenebVersion)
	return nil
}

func (b *CachingBeaconState) UpgradeToElectra() error {
	b.previousStateRoot = common.Hash{}
	epoch := Epoch(b.BeaconState)
	// update version
	fork := b.Fork()
	fork.Epoch = epoch
	fork.PreviousVersion = fork.CurrentVersion
	fork.CurrentVersion = utils.Uint32ToBytes4(uint32(b.BeaconConfig().ElectraForkVersion))
	b.SetFork(fork)
	// Update the payload header.
	header := b.LatestExecutionPayloadHeader()
	header.SetVersion(clparams.ElectraVersion)
	b.SetLatestExecutionPayloadHeader(header)
	// Update the state root cache
	b.SetVersion(clparams.ElectraVersion)

	earliestExitEpoch := ComputeActivationExitEpoch(b.BeaconConfig(), epoch)
	b.ValidatorSet().Range(func(i int, v solid.Validator, _ int) bool {
		if v.ExitEpoch() != b.BeaconConfig().FarFutureEpoch {
			if v.ExitEpoch() > earliestExitEpoch {
				earliestExitEpoch = v.ExitEpoch()
			}
		}
		return true
	})
	earliestExitEpoch += 1
	// New in Electra:EIP6110
	b.SetDepositRequestsStartIndex(b.BeaconConfig().UnsetDepositRequestsStartIndex)
	// New in Electra:EIP7251
	b.SetDepositBalanceToConsume(0)
	b.SetExitBalanceToConsume(0)
	b.SetEarliestExitEpoch(earliestExitEpoch)
	b.SetConsolidationBalanceToConsume(0)
	b.SetEarlistConsolidationEpoch(ComputeActivationExitEpoch(b.BeaconConfig(), epoch))
	b.SetPendingDeposits(solid.NewPendingDepositList(b.BeaconConfig()))
	b.SetPendingPartialWithdrawals(solid.NewPendingWithdrawalList(b.BeaconConfig()))
	b.SetPendingConsolidations(solid.NewPendingConsolidationList(b.BeaconConfig()))
	// update
	newExitBalanceToConsume := GetActivationExitChurnLimit(b)
	newConsolidationBalanceToConsume := GetConsolidationChurnLimit(b)
	b.SetExitBalanceToConsume(newExitBalanceToConsume)
	b.SetConsolidationBalanceToConsume(newConsolidationBalanceToConsume)

	// add validators that are not yet active to pending balance deposits
	type tempValidator struct {
		validator solid.Validator
		index     uint64
	}
	validators := []tempValidator{}
	b.ValidatorSet().Range(func(i int, v solid.Validator, _ int) bool {
		if v.ActivationEpoch() == b.BeaconConfig().FarFutureEpoch {
			validators = append(validators, tempValidator{
				validator: v,
				index:     uint64(i),
			})
		}
		return true
	})
	// sort
	sort.Slice(validators, func(i, j int) bool {
		vi, vj := validators[i].validator, validators[j].validator
		if vi.ActivationEligibilityEpoch() == vj.ActivationEligibilityEpoch() {
			//  If eligibility epochs are equal, compare indices
			return validators[i].index < validators[j].index
		}
		// Otherwise, sort by activationEligibilityEpoch
		return vi.ActivationEligibilityEpoch() < vj.ActivationEligibilityEpoch()
	})

	for _, v := range validators {
		balance, err := b.ValidatorBalance(int(v.index))
		if err != nil {
			return err
		}
		if err := b.SetValidatorBalance(int(v.index), 0); err != nil {
			return err
		}
		curValidator := v.validator
		// Do NOT directly modify the validator in the validator set, because we need to mark validatorSet as dirty in BeaconState
		//curValidator.SetEffectiveBalance(0)
		//curValidator.SetActivationEligibilityEpoch(b.BeaconConfig().FarFutureEpoch)
		b.SetEffectiveBalanceForValidatorAtIndex(int(v.index), 0)
		b.SetActivationEligibilityEpochForValidatorAtIndex(int(v.index), b.BeaconConfig().FarFutureEpoch)
		// Use bls.G2_POINT_AT_INFINITY as a signature field placeholder
		// and GENESIS_SLOT to distinguish from a pending deposit request
		b.AppendPendingDeposit(&solid.PendingDeposit{
			PubKey:                curValidator.PublicKey(),
			WithdrawalCredentials: curValidator.WithdrawalCredentials(),
			Amount:                balance,
			Signature:             bls.InfiniteSignature,
			Slot:                  b.BeaconConfig().GenesisSlot,
		})
	}

	// Ensure early adopters of compounding credentials go through the activation churn
	b.ValidatorSet().Range(func(vindex int, v solid.Validator, _ int) bool {
		if HasCompoundingWithdrawalCredential(v, b.BeaconConfig()) {
			QueueExcessActiveBalance(b, uint64(vindex), &v)
		}
		return true
	})
	log.Info("Upgrade to Electra complete")
<<<<<<< HEAD
=======
	return nil
}

func (b *CachingBeaconState) UpgradeToFulu() error {
	b.previousStateRoot = common.Hash{}
	epoch := Epoch(b.BeaconState)
	// update version
	fork := b.Fork()
	fork.Epoch = epoch
	fork.PreviousVersion = fork.CurrentVersion
	fork.CurrentVersion = utils.Uint32ToBytes4(uint32(b.BeaconConfig().FuluForkVersion))
	b.SetFork(fork)
	// Update the payload header.
	header := b.LatestExecutionPayloadHeader()
	header.SetVersion(clparams.FuluVersion)
	b.SetLatestExecutionPayloadHeader(header)
	// Update the state root cache
	b.SetVersion(clparams.FuluVersion)

	// initialize the proposer lookahead
	lookahead := solid.NewUint64VectorSSZ(int((b.BeaconConfig().MinSeedLookahead + 1) * b.BeaconConfig().SlotsPerEpoch))
	for i := 0; i < int(b.BeaconConfig().MinSeedLookahead+1); i++ {
		proposerIndices, err := b.GetBeaconProposerIndices(epoch + uint64(i))
		if err != nil {
			return err
		}
		for j := 0; j < len(proposerIndices); j++ {
			lookahead.Set(i*int(b.BeaconConfig().SlotsPerEpoch)+j, proposerIndices[j])
		}
	}
	b.SetProposerLookahead(lookahead)

	log.Info("Upgrade to Fulu complete")
>>>>>>> cf916078
	return nil
}<|MERGE_RESOLUTION|>--- conflicted
+++ resolved
@@ -242,8 +242,6 @@
 		return true
 	})
 	log.Info("Upgrade to Electra complete")
-<<<<<<< HEAD
-=======
 	return nil
 }
 
@@ -277,6 +275,5 @@
 	b.SetProposerLookahead(lookahead)
 
 	log.Info("Upgrade to Fulu complete")
->>>>>>> cf916078
 	return nil
 }