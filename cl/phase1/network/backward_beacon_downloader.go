// Copyright 2024 The Erigon Authors
// This file is part of Erigon.
//
// Erigon is free software: you can redistribute it and/or modify
// it under the terms of the GNU Lesser General Public License as published by
// the Free Software Foundation, either version 3 of the License, or
// (at your option) any later version.
//
// Erigon is distributed in the hope that it will be useful,
// but WITHOUT ANY WARRANTY; without even the implied warranty of
// MERCHANTABILITY or FITNESS FOR A PARTICULAR PURPOSE. See the
// GNU Lesser General Public License for more details.
//
// You should have received a copy of the GNU Lesser General Public License
// along with Erigon. If not, see <http://www.gnu.org/licenses/>.

package network

import (
	"errors"
	"fmt"
	"math"
	"sort"
	"sync"
	"sync/atomic"
	"time"

	"golang.org/x/net/context"

	"github.com/erigontech/erigon-lib/common"
	"github.com/erigontech/erigon-lib/log/v3"
	"github.com/erigontech/erigon/cl/cltypes"
	"github.com/erigontech/erigon/cl/persistence/base_encoding"
	"github.com/erigontech/erigon/cl/persistence/beacon_indicies"
	"github.com/erigontech/erigon/cl/phase1/core/state/lru"
	"github.com/erigontech/erigon/cl/phase1/execution_client"
	"github.com/erigontech/erigon/cl/rpc"
	"github.com/erigontech/erigon/db/kv"
	"github.com/erigontech/erigon/db/snapshotsync/freezeblocks"
)

// Whether the reverse downloader arrived at expected height or condition.
type OnNewBlock func(blk *cltypes.SignedBeaconBlock) (finished bool, err error)

const (
	maxBlocksPerRequest     = 64 // maximum number of blocks to request per request
	minBlocksPerRequest     = 16 // minimum number of blocks to request per request
	defaultBlocksPerRequest = 32 // default number of blocks to request per request
)

type BackwardBeaconDownloader struct {
	ctx                  context.Context
	slotToDownload       atomic.Uint64
	expectedRoot         common.Hash
	rpc                  *rpc.BeaconRpcP2P
	engine               execution_client.ExecutionEngine
	onNewBlock           OnNewBlock
	finished             atomic.Bool
	reqInterval          *time.Ticker
	db                   kv.RwDB
	sn                   *freezeblocks.CaplinSnapshots
	neverSkip            bool
	pendingResults       *lru.Cache[uint64, *requestResult]
	downloadedBlocksLock sync.Mutex // lock for downloaded blocks
	blocksPerRequest     atomic.Int64

	mu sync.Mutex
}

func NewBackwardBeaconDownloader(ctx context.Context, rpc *rpc.BeaconRpcP2P, sn *freezeblocks.CaplinSnapshots, engine execution_client.ExecutionEngine, db kv.RwDB) *BackwardBeaconDownloader {
<<<<<<< HEAD
	pendingResults, err := lru.New[uint64, *requestResult]("backward_beacon_downloader_pending_results", 2048)
	if err != nil {
		panic(fmt.Sprintf("could not create lru cache for pending results: %v", err))
	}

	b := &BackwardBeaconDownloader{
		ctx:            ctx,
		rpc:            rpc,
		db:             db,
		reqInterval:    time.NewTicker(300 * time.Millisecond),
		neverSkip:      true,
		engine:         engine,
		sn:             sn,
		pendingResults: pendingResults,
=======
	return &BackwardBeaconDownloader{
		ctx:         ctx,
		rpc:         rpc,
		db:          db,
		reqInterval: time.NewTicker(600 * time.Millisecond),
		neverSkip:   true,
		engine:      engine,
		sn:          sn,
>>>>>>> 0ec845af
	}
	b.blocksPerRequest.Store(defaultBlocksPerRequest)
	return b
}

// SetThrottle sets the throttle.
func (b *BackwardBeaconDownloader) SetThrottle(throttle time.Duration) {
	b.mu.Lock()
	defer b.mu.Unlock()
	b.reqInterval.Reset(throttle)
}

func (b *BackwardBeaconDownloader) IncrementBlocksPerRequest(amnt int64) {
	b.mu.Lock()
	defer b.mu.Unlock()
	current := b.blocksPerRequest.Load()
	b.blocksPerRequest.Store(min(maxBlocksPerRequest, current+amnt))
}

func (b *BackwardBeaconDownloader) DecrementBlocksPerRequest(amnt int64) {
	b.mu.Lock()
	defer b.mu.Unlock()
	current := b.blocksPerRequest.Load()
	b.blocksPerRequest.Store(max(minBlocksPerRequest, current-amnt))
}

// SetSlotToDownload sets slot to download.
func (b *BackwardBeaconDownloader) SetSlotToDownload(slot uint64) {
	b.slotToDownload.Store(slot)
}

// SetExpectedRoot sets the expected root we expect to download.
func (b *BackwardBeaconDownloader) SetExpectedRoot(root common.Hash) {
	b.mu.Lock()
	defer b.mu.Unlock()
	b.expectedRoot = root
}

// SetExpectedRoot sets the expected root we expect to download.
func (b *BackwardBeaconDownloader) SetNeverSkip(neverSkip bool) {
	b.mu.Lock()
	defer b.mu.Unlock()
	b.neverSkip = neverSkip
}

// SetShouldStopAtFn sets the stop condition.
func (b *BackwardBeaconDownloader) SetOnNewBlock(onNewBlock OnNewBlock) {
	b.mu.Lock()
	defer b.mu.Unlock()
	b.onNewBlock = onNewBlock
}

func (b *BackwardBeaconDownloader) RPC() *rpc.BeaconRpcP2P {
	return b.rpc
}

// HighestProcessedRoot returns the highest processed block root so far.
func (b *BackwardBeaconDownloader) Finished() bool { return b.finished.Load() }

// Progress current progress.
func (b *BackwardBeaconDownloader) Progress() uint64 {
	// Skip if it is not downloading or limit was reached
	return b.slotToDownload.Load()
}

// Peers returns the current number of peers connected to the BackwardBeaconDownloader.
func (b *BackwardBeaconDownloader) Peers() (uint64, error) {
	return b.rpc.Peers()
}

type requestResult struct {
	block           *cltypes.SignedBeaconBlock
	peer            string
	cachedBlockRoot common.Hash // cached block root for faster access
}

func (r *requestResult) BlockRoot() common.Hash {
	if r.cachedBlockRoot == (common.Hash{}) {
		blockRoot, err := r.block.Block.HashSSZ()
		if err != nil {
			panic(fmt.Sprintf("could not compute block root: %v", err))
		}
		r.cachedBlockRoot = blockRoot
	}
	return r.cachedBlockRoot
}

func (r *requestResult) Slot() uint64 {
	if r.block == nil || r.block.Block == nil {
		return 0
	}
	return r.block.Block.Slot
}

// RequestChunk requests a chunk of blocks from the remote beacon node.
func (b *BackwardBeaconDownloader) requestChunk(ctx context.Context, start, count uint64, maxSlot uint64) ([]*requestResult, error) {
	// 2. request the chunk
	blocks, peer, err := b.rpc.SendBeaconBlocksByRangeReq(ctx, start, count+1)
	if err != nil {
		return []*requestResult{
			{peer: peer},
		}, err
	}

	if len(blocks) == 0 {
		return nil, nil
	}

	responses := make([]*requestResult, 0, len(blocks))
	for _, block := range blocks {
		if block == nil {
			continue
		}

		// filter out blocks that are not in the range
		if block.Block.Slot > maxSlot || block.Block.Slot < start {
			continue
		}

		responses = append(responses, &requestResult{
			block: block,
			peer:  peer,
		})
	}
	return responses, nil
}

func (b *BackwardBeaconDownloader) requestRange(ctx context.Context, downloadRange downloadRange, maxSlot uint64) (downloadedBlocks []*requestResult) {
	// give it a 1 second timeout
	ctxWithTimeout, cancel := context.WithTimeout(ctx, 2*time.Second)
	defer cancel()

	count := downloadRange.end - downloadRange.start + 1
	// 2. request the chunk
	requestsResult, err := b.requestChunk(ctxWithTimeout, downloadRange.start, count, maxSlot)
	if err != nil {
		if errors.Is(err, context.DeadlineExceeded) {
			b.rpc.BanPeer(requestsResult[0].peer)
		}
		return
	}
	if requestsResult == nil {
		return
	}

	downloadedBlocks = append(downloadedBlocks, requestsResult...)
	for _, block := range requestsResult {
		if block == nil {
			continue
		}
		// add to the pending results
		b.pendingResults.Add(block.Slot(), block)
	}
	return downloadedBlocks
}

type downloadRange struct {
	start uint64 // start slot of the range
	end   uint64 // end slot of the range
}

func isRangeAMissedSlot(start, end uint64, blockCache *lru.Cache[uint64, *requestResult]) bool {
	if start != end || start == 0 {
		return false
	}
	// if the range is only one block, check if the slot was not just missed
	startBlock, ok := blockCache.Get(start - 1)
	if !ok || startBlock == nil {
		return false // if the block is not in the cache, it is not a missed slot
	}

	endBlock, ok := blockCache.Get(end + 1)
	if !ok || endBlock == nil {
		return false // if the block is not in the cache, it is not a missed slot
	}
	if endBlock.block == nil || startBlock.block == nil {
		return false // if the block is nil, it is not a missed slot
	}
	return startBlock.BlockRoot() == endBlock.block.Block.ParentRoot
}

// isRangePresent checks if a range of blocks is present in the map.
func getNeededRanges(start, end uint64, blockCache *lru.Cache[uint64, *requestResult]) []downloadRange {
	ranges := make([]downloadRange, 0)
	for i := start; i <= end; i++ {
		if blockCache.Contains(i) {
			continue
		}
		// find the next range
		j := i
		for j <= end && !blockCache.Contains(j) {
			j++
		}
		rangeToAdd := downloadRange{
			start: i,
			end:   j - 1,
		}
		if isRangeAMissedSlot(rangeToAdd.start, rangeToAdd.end, blockCache) {
			continue // skip this range if it is just a missed slot
		}
		ranges = append(ranges, rangeToAdd)
		i = j - 1 // skip to the end of the range
	}

	return ranges
}

// removeDuplicates removes nil blocks from the list.
func removeDuplicates(blocks []*requestResult) []*requestResult {
	if len(blocks) == 0 {
		return blocks
	}

	// Index to insert the next unique block
	writeIndex := 1

	for i := 1; i < len(blocks); i++ {
		if blocks[i].Slot() != blocks[writeIndex-1].Slot() {
			blocks[writeIndex] = blocks[i]
			writeIndex++
		}
	}

	return blocks[:writeIndex]
}

// RequestMore downloads a range of blocks in a backward manner.
// The function sends a request for a range of blocks starting from a given slot and ending count blocks before it.
// It then processes the response by iterating over the blocks in reverse order and calling a provided callback function onNewBlock on each block.
// If the callback returns an error or signals that the download should be finished, the function will exit.
// If the block's root hash does not match the expected root hash, it will be rejected and the function will continue to the next block.
func (b *BackwardBeaconDownloader) RequestMore(ctx context.Context) error {
	subCount := uint64(b.blocksPerRequest.Load())
	chunks := uint64(32)
	count := subCount * chunks // 8 chunks of 32 blocks
	lowerBound := b.slotToDownload.Load() - count + 1

	// Overflow? round to 0.
	if lowerBound > b.slotToDownload.Load() {
		lowerBound = 0
	}
	// 1. initialize the response channel
	downloadedBlocks := make([]*requestResult, 0, count)

<<<<<<< HEAD
	// iteratively download missing ranges

	var wg sync.WaitGroup

	// re-initialize the map

	startSlot := b.slotToDownload.Load()
	for i := len(downloadedBlocks) - 1; i >= 0; i-- {
		if downloadedBlocks[i] == nil {
			break
		}
		startSlot = downloadedBlocks[i].Slot()
	}

	for currEndSlot := startSlot; currEndSlot > lowerBound; currEndSlot -= subCount { // inner iterations

		start := currEndSlot - subCount + 1
		if currEndSlot < subCount {
			start = 0
		}

		rangesToDownload := getNeededRanges(start, currEndSlot, b.pendingResults)

		// 2. request the chunk in parallel
		for _, dr := range rangesToDownload {
			// download the range in a goroutine
			wg.Add(1)
			// sleep to avoid flooding the network with requests
			<-b.reqInterval.C
			go func(downloadRange downloadRange) {
				defer wg.Done()

				// request the range
				downloadedBlocksTemp := b.requestRange(ctx, downloadRange, b.slotToDownload.Load())

				// append the downloaded blocks to the main list
				b.downloadedBlocksLock.Lock()
				defer b.downloadedBlocksLock.Unlock()
				downloadedBlocks = append(downloadedBlocks, downloadedBlocksTemp...)

				for _, block := range downloadedBlocksTemp {
					b.pendingResults.Add(block.Slot(), block)
=======
Loop:
	for {
		select {
		case <-b.reqInterval.C:
			go func() {
				if len(atomicResp.Load().([]*cltypes.SignedBeaconBlock)) > 0 {
					return
				}
				responses, peerId, err := b.rpc.SendBeaconBlocksByRangeReq(ctx, start, count)
				if err != nil {
					b.rpc.BanPeer(peerId)
					return
				}
				if responses == nil {
					b.rpc.BanPeer(peerId)
					return
				}
				if len(responses) == 0 {
					b.rpc.BanPeer(peerId)
					return
>>>>>>> 0ec845af
				}
			}(dr)
		}
		// add the blocks from the pending cache
		for i := start; i <= currEndSlot; i++ {
			blockInCache, ok := b.pendingResults.Get(i)
			if !ok || blockInCache == nil {
				continue
			}
			downloadedBlocks = append(downloadedBlocks, blockInCache)
		}

		if start == 0 {
			break
		}
	}
	wg.Wait() // wait for all the requests to be completed

	// Sanitize the downloaded blocks
	// sort the blocks by slot
	sort.Slice(downloadedBlocks, func(i, j int) bool {
		return downloadedBlocks[i].Slot() < downloadedBlocks[j].Slot()
	})

	// remove duplicates
	downloadedBlocks = removeDuplicates(downloadedBlocks)

	// check if the downloaded blocks have the correct parentRoot
	// if not, remove them from the list
	currentParentRoot := b.expectedRoot
	for i := len(downloadedBlocks) - 1; i >= 0; i-- {
		if downloadedBlocks[i] == nil {
			continue
		}
		currentRoot, err := downloadedBlocks[i].block.Block.HashSSZ()
		if err != nil {
			panic(err)
		}
		if currentRoot != currentParentRoot {
			// remove the block from the cache
			b.pendingResults.Remove(downloadedBlocks[i].Slot())
			// truncate the list
			downloadedBlocks = downloadedBlocks[i:]
			log.Debug("Gotten unexpected root", "got", common.Hash(currentRoot), "expected", currentParentRoot)
			break
		}
		currentParentRoot = downloadedBlocks[i].block.Block.ParentRoot
	}

	if len(downloadedBlocks) == 0 {
		return nil
	}

	// Import new blocks, order is forward so reverse the whole packet
	for i := len(downloadedBlocks) - 1; i >= 0; i-- {
		if b.finished.Load() {
			return nil
		}
		segment := downloadedBlocks[i].block
		// is this new block root equal to the expected root?
		blockRoot, err := segment.Block.HashSSZ()
		if err != nil {
			log.Debug("Could not compute block root while processing packet", "err", err)
			continue
		}
		// No? Reject.
		if blockRoot != b.expectedRoot {
			log.Debug("Gotten unexpected root", "got", common.Hash(blockRoot), "expected", b.expectedRoot)
			continue
		}
		// Yes? then go for the callback.
		finished, err := b.onNewBlock(segment)
		b.finished.Store(finished)
		if err != nil {
			log.Warn("Found error while processing packet", "err", err)
			continue
		}
		// set expected root to the segment parent root
		b.expectedRoot = segment.Block.ParentRoot
		if segment.Block.Slot == 0 {
			b.finished.Store(true)
			return nil
		}
		b.slotToDownload.Store(segment.Block.Slot - 1) // update slot (might be inexact but whatever)
	}
	if !b.neverSkip {
		return nil
	}
	// try skipping if the next slot is in db
	tx, err := b.db.BeginRw(b.ctx)
	if err != nil {
		return err
	}
	defer tx.Rollback()

	elFrozenBlocks := uint64(math.MaxUint64)
	if b.engine != nil && b.engine.SupportInsertion() {
		elFrozenBlocks = b.engine.FrozenBlocks(ctx)
	}
	clFrozenBlocks := uint64(0)
	if b.sn != nil {
		clFrozenBlocks = b.sn.SegmentsMax()
	}

	updateFrozenBlocksTicker := time.NewTicker(5 * time.Second)
	defer updateFrozenBlocksTicker.Stop()
	// it will stop if we end finding a gap or if we reach the maxIterations
	for {

		select {
		case <-updateFrozenBlocksTicker.C:
			if b.sn != nil {
				clFrozenBlocks = b.sn.SegmentsMax()
			}
			if b.engine != nil && b.engine.SupportInsertion() {
				elFrozenBlocks = b.engine.FrozenBlocks(ctx)
			}
		default:
		}

		// check if the expected root is in db
		slot, err := beacon_indicies.ReadBlockSlotByBlockRoot(tx, b.expectedRoot)
		if err != nil {
			return err
		}

		if slot == nil || *slot == 0 {
			break
		}

		if b.engine != nil && b.engine.SupportInsertion() {
			blockHash, err := beacon_indicies.ReadExecutionBlockHash(tx, b.expectedRoot)
			if err != nil {
				return err
			}
			blockNumber, err := beacon_indicies.ReadExecutionBlockNumber(tx, b.expectedRoot)
			if err != nil {
				return err
			}
			if blockHash == (common.Hash{}) || blockNumber == nil {
				break
			}
			if *blockNumber >= elFrozenBlocks {
				has, err := b.engine.HasBlock(ctx, blockHash)
				if err != nil {
					return err
				}
				if !has {
					break
				}
			}
		}
		if *slot <= clFrozenBlocks {
			break
		}
		b.slotToDownload.Store(*slot - 1)
		if err := beacon_indicies.MarkRootCanonical(b.ctx, tx, *slot, b.expectedRoot); err != nil {
			return err
		}
		b.expectedRoot, err = beacon_indicies.ReadParentBlockRoot(b.ctx, tx, b.expectedRoot)
		if err != nil {
			return err
		}
		// Some cleaning of possible ugly restarts
		newSlotToDownload, err := beacon_indicies.ReadBlockSlotByBlockRoot(tx, b.expectedRoot)
		if err != nil {
			return err
		}
		if newSlotToDownload == nil || *newSlotToDownload == 0 {
			continue
		}
		for i := *newSlotToDownload + 1; i < *slot; i++ {
			tx.Delete(kv.CanonicalBlockRoots, base_encoding.Encode64ToBytes4(i))
		}
	}

	return tx.Commit()
}

func (b *BackwardBeaconDownloader) Close() {
	b.mu.Lock()
	defer b.mu.Unlock()
	b.slotToDownload.Store(0)
	b.expectedRoot = common.Hash{}
	b.finished.Store(false)
	b.pendingResults = nil
}<|MERGE_RESOLUTION|>--- conflicted
+++ resolved
@@ -68,7 +68,6 @@
 }
 
 func NewBackwardBeaconDownloader(ctx context.Context, rpc *rpc.BeaconRpcP2P, sn *freezeblocks.CaplinSnapshots, engine execution_client.ExecutionEngine, db kv.RwDB) *BackwardBeaconDownloader {
-<<<<<<< HEAD
 	pendingResults, err := lru.New[uint64, *requestResult]("backward_beacon_downloader_pending_results", 2048)
 	if err != nil {
 		panic(fmt.Sprintf("could not create lru cache for pending results: %v", err))
@@ -78,21 +77,11 @@
 		ctx:            ctx,
 		rpc:            rpc,
 		db:             db,
-		reqInterval:    time.NewTicker(300 * time.Millisecond),
+		reqInterval:    time.NewTicker(600 * time.Millisecond),
 		neverSkip:      true,
 		engine:         engine,
 		sn:             sn,
 		pendingResults: pendingResults,
-=======
-	return &BackwardBeaconDownloader{
-		ctx:         ctx,
-		rpc:         rpc,
-		db:          db,
-		reqInterval: time.NewTicker(600 * time.Millisecond),
-		neverSkip:   true,
-		engine:      engine,
-		sn:          sn,
->>>>>>> 0ec845af
 	}
 	b.blocksPerRequest.Store(defaultBlocksPerRequest)
 	return b
@@ -337,7 +326,6 @@
 	// 1. initialize the response channel
 	downloadedBlocks := make([]*requestResult, 0, count)
 
-<<<<<<< HEAD
 	// iteratively download missing ranges
 
 	var wg sync.WaitGroup
@@ -380,28 +368,6 @@
 
 				for _, block := range downloadedBlocksTemp {
 					b.pendingResults.Add(block.Slot(), block)
-=======
-Loop:
-	for {
-		select {
-		case <-b.reqInterval.C:
-			go func() {
-				if len(atomicResp.Load().([]*cltypes.SignedBeaconBlock)) > 0 {
-					return
-				}
-				responses, peerId, err := b.rpc.SendBeaconBlocksByRangeReq(ctx, start, count)
-				if err != nil {
-					b.rpc.BanPeer(peerId)
-					return
-				}
-				if responses == nil {
-					b.rpc.BanPeer(peerId)
-					return
-				}
-				if len(responses) == 0 {
-					b.rpc.BanPeer(peerId)
-					return
->>>>>>> 0ec845af
 				}
 			}(dr)
 		}
