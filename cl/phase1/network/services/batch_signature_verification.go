package services

import (
	"context"
	"errors"
	"time"

	"github.com/Giulio2002/bls"
	sentinel "github.com/erigontech/erigon-lib/gointerfaces/sentinelproto"
	"github.com/erigontech/erigon-lib/log/v3"
	"github.com/erigontech/erigon/cl/monitor"
)

const (
	batchSignatureVerificationThreshold = 300
	reservedSize                        = 512
)

var (
	batchCheckInterval          = 500 * time.Millisecond
	blsVerifyMultipleSignatures = bls.VerifyMultipleSignatures
)

type BatchSignatureVerifier struct {
	sentinel                   sentinel.SentinelClient
	attVerifyAndExecute        chan *AggregateVerificationData
	aggregateProofVerify       chan *AggregateVerificationData
	blsToExecutionChangeVerify chan *AggregateVerificationData
<<<<<<< HEAD
	syncContributionVerify     chan *AggregateVerificationData
=======
	syncCommitteeMessage       chan *AggregateVerificationData
>>>>>>> 2a4f6129
	voluntaryExitVerify        chan *AggregateVerificationData
	ctx                        context.Context
}

var ErrInvalidBlsSignature = errors.New("invalid bls signature")

// each AggregateVerification request has sentinel.SentinelClient and *sentinel.GossipData
// to make sure that we can validate it separately and in case of failure we ban corresponding
// GossipData.Peer or simply run F and publish GossipData in case signature verification succeeds.
type AggregateVerificationData struct {
	Signatures [][]byte
	SignRoots  [][]byte
	Pks        [][]byte
	F          func()
	GossipData *sentinel.GossipData
}

func NewBatchSignatureVerifier(ctx context.Context, sentinel sentinel.SentinelClient) *BatchSignatureVerifier {
	return &BatchSignatureVerifier{
		ctx:                        ctx,
		sentinel:                   sentinel,
		attVerifyAndExecute:        make(chan *AggregateVerificationData, 1024),
		aggregateProofVerify:       make(chan *AggregateVerificationData, 1024),
		blsToExecutionChangeVerify: make(chan *AggregateVerificationData, 1024),
<<<<<<< HEAD
		syncContributionVerify:     make(chan *AggregateVerificationData, 1024),
=======
		syncCommitteeMessage:       make(chan *AggregateVerificationData, 1024),
>>>>>>> 2a4f6129
		voluntaryExitVerify:        make(chan *AggregateVerificationData, 1024),
	}
}

// AsyncVerifyAttestation schedules new verification
func (b *BatchSignatureVerifier) AsyncVerifyAttestation(data *AggregateVerificationData) {
	b.attVerifyAndExecute <- data
}

func (b *BatchSignatureVerifier) AsyncVerifyAggregateProof(data *AggregateVerificationData) {
	b.aggregateProofVerify <- data
}

func (b *BatchSignatureVerifier) AsyncVerifyBlsToExecutionChange(data *AggregateVerificationData) {
	b.blsToExecutionChangeVerify <- data
}

<<<<<<< HEAD
func (b *BatchSignatureVerifier) AsyncVerifySyncContribution(data *AggregateVerificationData) {
	b.syncContributionVerify <- data
=======
func (b *BatchSignatureVerifier) AsyncVerifySyncCommitteeMessage(data *AggregateVerificationData) {
	b.syncCommitteeMessage <- data
>>>>>>> 2a4f6129
}

func (b *BatchSignatureVerifier) AsyncVerifyVoluntaryExit(data *AggregateVerificationData) {
	b.voluntaryExitVerify <- data
}

func (b *BatchSignatureVerifier) ImmediateVerification(data *AggregateVerificationData) error {
	return b.processSignatureVerification([]*AggregateVerificationData{data})
}

func (b *BatchSignatureVerifier) Start() {
	// separate goroutines for each type of verification
	go b.start(b.attVerifyAndExecute)
	go b.start(b.aggregateProofVerify)
	go b.start(b.blsToExecutionChangeVerify)
<<<<<<< HEAD
	go b.start(b.syncContributionVerify)
=======
	go b.start(b.syncCommitteeMessage)
>>>>>>> 2a4f6129
	go b.start(b.voluntaryExitVerify)
}

// When receiving AggregateVerificationData, we simply collect all the signature verification data
// and verify them together - running all the final functions afterwards
func (b *BatchSignatureVerifier) start(incoming chan *AggregateVerificationData) {
	ticker := time.NewTicker(batchCheckInterval)
	defer ticker.Stop()
	aggregateVerificationData := make([]*AggregateVerificationData, 0, reservedSize)
	for {
		select {
		case <-b.ctx.Done():
			return
		case verification := <-incoming:
			aggregateVerificationData = append(aggregateVerificationData, verification)
			if len(aggregateVerificationData) >= batchSignatureVerificationThreshold {
				b.processSignatureVerification(aggregateVerificationData)
				ticker.Reset(batchCheckInterval)
				// clear the slice
				aggregateVerificationData = make([]*AggregateVerificationData, 0, reservedSize)
			}
		case <-ticker.C:
			if len(aggregateVerificationData) == 0 {
				continue
			}
			b.processSignatureVerification(aggregateVerificationData)
			// clear the slice
			aggregateVerificationData = make([]*AggregateVerificationData, 0, reservedSize)
		}
	}
}

// processSignatureVerification Runs signature verification for all the signatures altogether, if it
// succeeds we publish all accumulated gossip data. If verification fails, start verifying each AggregateVerificationData one by
// one, publish corresponding gossip data if verification succeeds, if not ban the corresponding peer that sent it.
func (b *BatchSignatureVerifier) processSignatureVerification(aggregateVerificationData []*AggregateVerificationData) error {
	signatures, signRoots, pks, fns :=
		make([][]byte, 0, reservedSize),
		make([][]byte, 0, reservedSize),
		make([][]byte, 0, reservedSize),
		make([]func(), 0, reservedSize)

	for _, v := range aggregateVerificationData {
		signatures, signRoots, pks, fns =
			append(signatures, v.Signatures...),
			append(signRoots, v.SignRoots...),
			append(pks, v.Pks...),
			append(fns, v.F)
	}
	if err := b.runBatchVerification(signatures, signRoots, pks, fns); err != nil {
		b.handleIncorrectSignatures(aggregateVerificationData)
		return err
	}

	// Everything went well, run corresponding Fs and send all the gossip data to the network
	for _, v := range aggregateVerificationData {
		v.F()
		if b.sentinel != nil && v.GossipData != nil {
			if _, err := b.sentinel.PublishGossip(b.ctx, v.GossipData); err != nil {
				log.Debug("failed to publish gossip", "err", err)
				return err
			}
		}
	}
	return nil
}

// we could locate failing signature with binary search but for now let's choose simplicity over optimisation.
func (b *BatchSignatureVerifier) handleIncorrectSignatures(aggregateVerificationData []*AggregateVerificationData) {
	for _, v := range aggregateVerificationData {
		valid, err := blsVerifyMultipleSignatures(v.Signatures, v.SignRoots, v.Pks)
		if err != nil {
			log.Crit("[BatchVerifier] signature verification failed with the error: " + err.Error())
			if b.sentinel != nil && v.GossipData != nil && v.GossipData.Peer != nil {
				b.sentinel.BanPeer(b.ctx, v.GossipData.Peer)
			}
			continue
		}

		if !valid {
			if v.GossipData == nil {
				continue
			}
			log.Debug("[BatchVerifier] received invalid signature on the gossip", "topic", v.GossipData.Name)
			if b.sentinel != nil && v.GossipData != nil && v.GossipData.Peer != nil {
				b.sentinel.BanPeer(b.ctx, v.GossipData.Peer)
			}
			continue
		}

		// run corresponding function and publish the gossip into the network
		v.F()
		if b.sentinel != nil && v.GossipData != nil {
			if _, err := b.sentinel.PublishGossip(b.ctx, v.GossipData); err != nil {
				log.Debug("failed to publish gossip", "err", err)
			}
		}
	}
}

func (b *BatchSignatureVerifier) runBatchVerification(signatures [][]byte, signRoots [][]byte, pks [][]byte, fns []func()) error {
	start := time.Now()
	valid, err := blsVerifyMultipleSignatures(signatures, signRoots, pks)
	if err != nil {
		return errors.New("batch signature verification failed with the error: " + err.Error())
	}
	monitor.ObserveBatchVerificationThroughput(time.Since(start), len(signatures))

	if !valid {
		return ErrInvalidBlsSignature
	}

	return nil
}<|MERGE_RESOLUTION|>--- conflicted
+++ resolved
@@ -26,11 +26,8 @@
 	attVerifyAndExecute        chan *AggregateVerificationData
 	aggregateProofVerify       chan *AggregateVerificationData
 	blsToExecutionChangeVerify chan *AggregateVerificationData
-<<<<<<< HEAD
 	syncContributionVerify     chan *AggregateVerificationData
-=======
 	syncCommitteeMessage       chan *AggregateVerificationData
->>>>>>> 2a4f6129
 	voluntaryExitVerify        chan *AggregateVerificationData
 	ctx                        context.Context
 }
@@ -55,11 +52,8 @@
 		attVerifyAndExecute:        make(chan *AggregateVerificationData, 1024),
 		aggregateProofVerify:       make(chan *AggregateVerificationData, 1024),
 		blsToExecutionChangeVerify: make(chan *AggregateVerificationData, 1024),
-<<<<<<< HEAD
 		syncContributionVerify:     make(chan *AggregateVerificationData, 1024),
-=======
 		syncCommitteeMessage:       make(chan *AggregateVerificationData, 1024),
->>>>>>> 2a4f6129
 		voluntaryExitVerify:        make(chan *AggregateVerificationData, 1024),
 	}
 }
@@ -77,13 +71,12 @@
 	b.blsToExecutionChangeVerify <- data
 }
 
-<<<<<<< HEAD
 func (b *BatchSignatureVerifier) AsyncVerifySyncContribution(data *AggregateVerificationData) {
 	b.syncContributionVerify <- data
-=======
+}
+
 func (b *BatchSignatureVerifier) AsyncVerifySyncCommitteeMessage(data *AggregateVerificationData) {
 	b.syncCommitteeMessage <- data
->>>>>>> 2a4f6129
 }
 
 func (b *BatchSignatureVerifier) AsyncVerifyVoluntaryExit(data *AggregateVerificationData) {
@@ -99,11 +92,8 @@
 	go b.start(b.attVerifyAndExecute)
 	go b.start(b.aggregateProofVerify)
 	go b.start(b.blsToExecutionChangeVerify)
-<<<<<<< HEAD
 	go b.start(b.syncContributionVerify)
-=======
 	go b.start(b.syncCommitteeMessage)
->>>>>>> 2a4f6129
 	go b.start(b.voluntaryExitVerify)
 }
 
