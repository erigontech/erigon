--- conflicted
+++ resolved
@@ -3,10 +3,7 @@
 import (
 	"context"
 	"fmt"
-<<<<<<< HEAD
-=======
 	"sort"
->>>>>>> cf916078
 	"time"
 
 	"github.com/erigontech/erigon-lib/common"
@@ -75,12 +72,6 @@
 		return nil, nil
 	}
 
-<<<<<<< HEAD
-	// Generate blob identifiers from the retrieved blocks
-	ids, err := network2.BlobsIdentifiersFromBlocks(blocks, cfg.beaconCfg)
-	if err != nil {
-		return nil, err
-=======
 	sort.Slice(blocks, func(i, j int) bool {
 		return blocks[i].Block.Slot < blocks[j].Block.Slot
 	})
@@ -93,7 +84,6 @@
 		} else if block.Version() >= clparams.DenebVersion {
 			denebBlocks = append(denebBlocks, block)
 		}
->>>>>>> cf916078
 	}
 
 	if len(fuluBlocks) > 0 {
@@ -107,11 +97,7 @@
 		// Generate blob identifiers from the retrieved blocks
 		ids, err := network2.BlobsIdentifiersFromBlocks(denebBlocks, cfg.beaconCfg)
 		if err != nil {
-<<<<<<< HEAD
-			return nil, fmt.Errorf("failed to request blobs frantically: %w", err)
-=======
 			return nil, err
->>>>>>> cf916078
 		}
 		var inserted uint64
 		// Loop until all blobs are inserted into the blob store
@@ -129,16 +115,10 @@
 				return nil, fmt.Errorf("failed to request blobs frantically: %w", err)
 			}
 
-<<<<<<< HEAD
-		// Verify the blobs against identifiers and insert them into the blob store
-		if _, inserted, err = blob_storage.VerifyAgainstIdentifiersAndInsertIntoTheBlobStore(ctx, cfg.blobStore, ids, blobs.Responses, nil); err != nil {
-			return nil, fmt.Errorf("failed to verify blobs against identifiers and insert into the blob store: %w", err)
-=======
 			// Verify the blobs against identifiers and insert them into the blob store
 			if _, inserted, err = blob_storage.VerifyAgainstIdentifiersAndInsertIntoTheBlobStore(ctx, cfg.blobStore, ids, blobs.Responses, nil); err != nil {
 				return nil, fmt.Errorf("failed to verify blobs against identifiers and insert into the blob store: %w", err)
 			}
->>>>>>> cf916078
 		}
 	}
 
