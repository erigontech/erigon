// Copyright 2024 The Erigon Authors
// This file is part of Erigon.
//
// Erigon is free software: you can redistribute it and/or modify
// it under the terms of the GNU Lesser General Public License as published by
// the Free Software Foundation, either version 3 of the License, or
// (at your option) any later version.
//
// Erigon is distributed in the hope that it will be useful,
// but WITHOUT ANY WARRANTY; without even the implied warranty of
// MERCHANTABILITY or FITNESS FOR A PARTICULAR PURPOSE. See the
// GNU Lesser General Public License for more details.
//
// You should have received a copy of the GNU Lesser General Public License
// along with Erigon. If not, see <http://www.gnu.org/licenses/>.

package stages

import (
	"context"
	"time"

	"github.com/erigontech/erigon-lib/common/datadir"
	"github.com/erigontech/erigon-lib/kv"
	"github.com/erigontech/erigon/cl/antiquary"
	"github.com/erigontech/erigon/cl/beacon/beaconevents"
	"github.com/erigontech/erigon/cl/beacon/synced_data"
	"github.com/erigontech/erigon/cl/clparams"
	"github.com/erigontech/erigon/cl/clstages"
	"github.com/erigontech/erigon/cl/cltypes"
<<<<<<< HEAD
=======
	"github.com/erigontech/erigon/cl/das"
>>>>>>> cf916078
	"github.com/erigontech/erigon/cl/persistence/beacon_indicies"
	"github.com/erigontech/erigon/cl/persistence/blob_storage"
	"github.com/erigontech/erigon/cl/phase1/core/state"
	"github.com/erigontech/erigon/cl/phase1/execution_client"
	"github.com/erigontech/erigon/cl/phase1/execution_client/block_collector"
	"github.com/erigontech/erigon/cl/phase1/forkchoice"
	"github.com/erigontech/erigon/cl/utils/eth_clock"
	"github.com/erigontech/erigon/cl/validator/attestation_producer"
	"github.com/erigontech/erigon/turbo/snapshotsync/freezeblocks"

	"github.com/erigontech/erigon-lib/log/v3"

	network2 "github.com/erigontech/erigon/cl/phase1/network"
	"github.com/erigontech/erigon/cl/rpc"
)

type Cfg struct {
	rpc                     *rpc.BeaconRpcP2P
	ethClock                eth_clock.EthereumClock
	beaconCfg               *clparams.BeaconChainConfig
	executionClient         execution_client.ExecutionEngine
	state                   *state.CachingBeaconState
	gossipManager           *network2.GossipManager
	forkChoice              *forkchoice.ForkChoiceStore
	indiciesDB              kv.RwDB
	dirs                    datadir.Dirs
	blockReader             freezeblocks.BeaconSnapshotReader
	antiquary               *antiquary.Antiquary
	syncedData              *synced_data.SyncedDataManager
	emitter                 *beaconevents.EventEmitter
	blockCollector          block_collector.BlockCollector
	sn                      *freezeblocks.CaplinSnapshots
	blobStore               blob_storage.BlobStorage
	peerDas                 das.PeerDas
	attestationDataProducer attestation_producer.AttestationDataProducer
	caplinConfig            clparams.CaplinConfig
	hasDownloaded           bool
}

type Args struct {
	peers uint64

	targetEpoch, seenEpoch uint64
	targetSlot, seenSlot   uint64

	hasDownloaded bool
}

func ClStagesCfg(
	rpc *rpc.BeaconRpcP2P,
	antiquary *antiquary.Antiquary,
	ethClock eth_clock.EthereumClock,
	beaconCfg *clparams.BeaconChainConfig,
	state *state.CachingBeaconState,
	executionClient execution_client.ExecutionEngine,
	gossipManager *network2.GossipManager,
	forkChoice *forkchoice.ForkChoiceStore,
	indiciesDB kv.RwDB,
	sn *freezeblocks.CaplinSnapshots,
	blockReader freezeblocks.BeaconSnapshotReader,
	dirs datadir.Dirs,
	syncBackLoopLimit uint64,
	caplinConfig clparams.CaplinConfig,
	syncedData *synced_data.SyncedDataManager,
	emitters *beaconevents.EventEmitter,
	blobStore blob_storage.BlobStorage,
	attestationDataProducer attestation_producer.AttestationDataProducer,
<<<<<<< HEAD
=======
	peerDas das.PeerDas,
>>>>>>> cf916078
) *Cfg {
	return &Cfg{
		rpc:                     rpc,
		antiquary:               antiquary,
		ethClock:                ethClock,
		caplinConfig:            caplinConfig,
		beaconCfg:               beaconCfg,
		state:                   state,
		executionClient:         executionClient,
		gossipManager:           gossipManager,
		forkChoice:              forkChoice,
		dirs:                    dirs,
		indiciesDB:              indiciesDB,
		sn:                      sn,
		blockReader:             blockReader,
		peerDas:                 peerDas,
		syncedData:              syncedData,
		emitter:                 emitters,
		blobStore:               blobStore,
		blockCollector:          block_collector.NewBlockCollector(log.Root(), executionClient, beaconCfg, syncBackLoopLimit, dirs.Tmp),
		attestationDataProducer: attestationDataProducer,
	}
}

type StageName = string

const (
	ForwardSync              StageName = "ForwardSync"
	ChainTipSync             StageName = "ChainTipSync"
	ForkChoice               StageName = "ForkChoice"
	CleanupAndPruning        StageName = "CleanupAndPruning"
	SleepForSlot             StageName = "SleepForSlot"
	DownloadHistoricalBlocks StageName = "DownloadHistoricalBlocks"
)

func MetaCatchingUp(args Args) StageName {
	if !args.hasDownloaded {
		return DownloadHistoricalBlocks
	}
	if args.seenEpoch < args.targetEpoch {
		return ForwardSync
	}
	if args.seenSlot < args.targetSlot {
		return ChainTipSync
	}

	return ""
}

func processBlock(ctx context.Context, cfg *Cfg, db kv.RwDB, block *cltypes.SignedBeaconBlock, newPayload, fullValidation, checkDataAvaiability bool) error {
	if err := db.Update(ctx, func(tx kv.RwTx) error {
		if err := beacon_indicies.WriteHighestFinalized(tx, cfg.forkChoice.FinalizedSlot()); err != nil {
			return err
		}
		return beacon_indicies.WriteBeaconBlockAndIndicies(ctx, tx, block, false)
	}); err != nil {
		return err
	}

	blockRoot, err := block.Block.HashSSZ()
	if err != nil {
		return err
	}

	_, hasHeaderInFCU := cfg.forkChoice.GetHeader(blockRoot)
	if !checkDataAvaiability && hasHeaderInFCU {
		return nil
	}

	return cfg.forkChoice.OnBlock(ctx, block, newPayload, fullValidation, checkDataAvaiability)
}

/*

this graph describes the state transitions for cl

digraph {
    compound=true;
    subgraph cluster_0 {
        label="syncing";
        DownloadHistoricalBlocks;
        ForwardSync;
    }



    subgraph cluster_1 {
        label="head";
        ChainTipSync; ForkChoice; CleanupAndPruning; SleepForSlot;
    }


    DownloadHistoricalBlocks -> ForwardSync
    ForwardSync -> ChainTipSync
    ChainTipSync -> ForkChoice;
    ForkChoice -> CleanupAndPruning;
    ForkChoice -> NotInSync
    NotInSync -> ForwardSync
    SleepForSlot -> ChainTipSync

    CleanupAndPruning -> SleepForSlot
}

*/

// ConsensusClStages creates a stage loop container to be used to run caplin
func ConsensusClStages(ctx context.Context,
	cfg *Cfg,
) *clstages.StageGraph[*Cfg, Args] {

	// clstages run in a single thread - so we don't need to worry about any synchronization.
	return &clstages.StageGraph[*Cfg, Args]{
		// the ArgsFunc is run after every stage. It is passed into the transition function, and the same args are passed into the next stage.
		ArgsFunc: func(ctx context.Context, cfg *Cfg) (args Args) {
			var err error
			args.peers, err = cfg.rpc.Peers()
			if err != nil {
				log.Error("failed to get sentinel peer count", "err", err)
				args.peers = 0
			}
			args.hasDownloaded = cfg.hasDownloaded
			args.seenSlot = cfg.forkChoice.HighestSeen()
			args.seenEpoch = args.seenSlot / cfg.beaconCfg.SlotsPerEpoch
			args.targetSlot = cfg.ethClock.GetCurrentSlot()
			// Note that the target epoch is always one behind. this is because we are always behind in the current epoch, so it would not be very useful
			args.targetEpoch = cfg.ethClock.GetCurrentEpoch() - 1
			return
		},
		Stages: map[string]clstages.Stage[*Cfg, Args]{
			DownloadHistoricalBlocks: {
				Description: "Download historical blocks",
				TransitionFunc: func(cfg *Cfg, args Args, err error) string {
					if x := MetaCatchingUp(args); x != "" {
						return x
					}
					return ChainTipSync
				},
				ActionFunc: func(ctx context.Context, logger log.Logger, cfg *Cfg, args Args) error {
					if err := saveHeadStateOnDiskIfNeeded(cfg, cfg.state); err != nil {
						return err
					}
					// We only download historical blocks once
					cfg.hasDownloaded = true
					startingRoot, err := cfg.state.BlockRoot()
					if err != nil {
						return err
					}
					if cfg.state.Slot() == 0 {
						cfg.state = nil // Release the state
						return nil
					}

					startingSlot := cfg.state.LatestBlockHeader().Slot
					downloader := network2.NewBackwardBeaconDownloader(ctx, cfg.rpc, cfg.sn, cfg.executionClient, cfg.indiciesDB)

					if err := SpawnStageHistoryDownload(StageHistoryReconstruction(downloader, cfg.antiquary, cfg.sn, cfg.indiciesDB, cfg.executionClient, cfg.beaconCfg, cfg.caplinConfig, false, startingRoot, startingSlot, cfg.dirs.Tmp, 600*time.Millisecond, cfg.blockCollector, cfg.blockReader, cfg.blobStore, logger), context.Background(), logger); err != nil {
						cfg.hasDownloaded = false
						return err
					}
					cfg.state = nil // Release the state
					return nil
				},
			},
			ForwardSync: {
				Description: `if we are 1 or more epochs behind, we download in parallel by epoch`,
				TransitionFunc: func(cfg *Cfg, args Args, err error) string {
					if x := MetaCatchingUp(args); x != "" {
						return x
					}
					return ChainTipSync
				},
				ActionFunc: forwardSync,
			},
			ChainTipSync: {
				Description: `if we are within the epoch but not at head, we run catchupblocks`,
				TransitionFunc: func(cfg *Cfg, args Args, err error) string {
					if x := MetaCatchingUp(args); x != "" {
						return x
					}
					return ForkChoice
				},
				ActionFunc: chainTipSync,
			},
			ForkChoice: {
				Description: `fork choice stage. We will send all fork choise things here
				also, we will wait up to delay seconds to deal with attestations + side forks`,
				TransitionFunc: func(cfg *Cfg, args Args, err error) string {
					if x := MetaCatchingUp(args); x != "" {
						return x
					}
					return SleepForSlot
				},
				ActionFunc: doForkchoiceRoutine,
			},
			CleanupAndPruning: {
				Description: `cleanup and pruning is done here`,
				TransitionFunc: func(cfg *Cfg, args Args, err error) string {
					if x := MetaCatchingUp(args); x != "" {
						return x
					}
					return SleepForSlot
				},
				ActionFunc: cleanupAndPruning,
			},
			SleepForSlot: {
				Description: `sleep until the next slot`,
				TransitionFunc: func(cfg *Cfg, args Args, err error) string {
					if x := MetaCatchingUp(args); x != "" {
						return x
					}
					return ChainTipSync
				},
				ActionFunc: func(ctx context.Context, logger log.Logger, cfg *Cfg, args Args) error {
					nextSlot := args.seenSlot + 1
					nextSlotTime := cfg.ethClock.GetSlotTime(nextSlot)
					time.Sleep(time.Until(nextSlotTime))
					return nil
				},
			},
		},
	}
}<|MERGE_RESOLUTION|>--- conflicted
+++ resolved
@@ -28,10 +28,7 @@
 	"github.com/erigontech/erigon/cl/clparams"
 	"github.com/erigontech/erigon/cl/clstages"
 	"github.com/erigontech/erigon/cl/cltypes"
-<<<<<<< HEAD
-=======
 	"github.com/erigontech/erigon/cl/das"
->>>>>>> cf916078
 	"github.com/erigontech/erigon/cl/persistence/beacon_indicies"
 	"github.com/erigontech/erigon/cl/persistence/blob_storage"
 	"github.com/erigontech/erigon/cl/phase1/core/state"
@@ -99,10 +96,7 @@
 	emitters *beaconevents.EventEmitter,
 	blobStore blob_storage.BlobStorage,
 	attestationDataProducer attestation_producer.AttestationDataProducer,
-<<<<<<< HEAD
-=======
 	peerDas das.PeerDas,
->>>>>>> cf916078
 ) *Cfg {
 	return &Cfg{
 		rpc:                     rpc,
