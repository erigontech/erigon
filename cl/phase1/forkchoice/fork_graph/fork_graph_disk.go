--- conflicted
+++ resolved
@@ -210,11 +210,7 @@
 	}
 
 	if newState == nil {
-<<<<<<< HEAD
-		log.Trace("AddChainSegment: missing segment", "block", common.Hash(blockRoot))
-=======
 		log.Debug("AddChainSegment: missing segment", "block", common.Hash(blockRoot), "slot", block.Slot, "parentRoot", block.ParentRoot)
->>>>>>> cf916078
 		return nil, MissingSegment, nil
 	}
 	finalizedBlock, hasFinalized := f.getBlock(newState.FinalizedCheckpoint().Root)
