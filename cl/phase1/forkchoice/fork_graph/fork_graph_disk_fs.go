// Copyright 2024 The Erigon Authors
// This file is part of Erigon.
//
// Erigon is free software: you can redistribute it and/or modify
// it under the terms of the GNU Lesser General Public License as published by
// the Free Software Foundation, either version 3 of the License, or
// (at your option) any later version.
//
// Erigon is distributed in the hope that it will be useful,
// but WITHOUT ANY WARRANTY; without even the implied warranty of
// MERCHANTABILITY or FITNESS FOR A PARTICULAR PURPOSE. See the
// GNU Lesser General Public License for more details.
//
// You should have received a copy of the GNU Lesser General Public License
// along with Erigon. If not, see <http://www.gnu.org/licenses/>.

package fork_graph

import (
	"encoding/binary"
	"fmt"
	"io"
	"os"

	"github.com/golang/snappy"
	"github.com/spf13/afero"

	libcommon "github.com/erigontech/erigon-lib/common"
	"github.com/erigontech/erigon/cl/phase1/core/state"
)

func getBeaconStateFilename(blockRoot libcommon.Hash) string {
	return fmt.Sprintf("%x.snappy_ssz", blockRoot)
}

func getBeaconStateCacheFilename(blockRoot libcommon.Hash) string {
	return fmt.Sprintf("%x.cache", blockRoot)
}

func (f *forkGraphDisk) readBeaconStateFromDisk(blockRoot libcommon.Hash, out *state.CachingBeaconState) (bs *state.CachingBeaconState, err error) {
	var file afero.File
	file, err = f.fs.Open(getBeaconStateFilename(blockRoot))
	if err != nil {
		return
	}
	defer file.Close()

	if f.sszSnappyReader == nil {
		f.sszSnappyReader = snappy.NewReader(file)
	} else {
		f.sszSnappyReader.Reset(file)
	}
	// Read the version
	v := []byte{0}
	if _, err := f.sszSnappyReader.Read(v); err != nil {
		return nil, fmt.Errorf("failed to read hard fork version: %w, root: %x", err, blockRoot)
	}
	// Read the length
	lengthBytes := make([]byte, 8)
	var n int
	n, err = io.ReadFull(f.sszSnappyReader, lengthBytes)
	if err != nil {
		return nil, fmt.Errorf("failed to read length: %w, root: %x", err, blockRoot)
	}
	if n != 8 {
		return nil, fmt.Errorf("failed to read length: %d, want 8, root: %x", n, blockRoot)
	}

	f.sszBuffer = f.sszBuffer[:binary.BigEndian.Uint64(lengthBytes)]
	n, err = io.ReadFull(f.sszSnappyReader, f.sszBuffer)
	if err != nil {
		return nil, fmt.Errorf("failed to read snappy buffer: %w, root: %x", err, blockRoot)
<<<<<<< HEAD
	}
	f.sszBuffer = f.sszBuffer[:n]
	if out == nil {
		bs = state.New(f.beaconCfg)
	} else {
		bs = out
	}
	if err = bs.DecodeSSZ(f.sszBuffer, int(v[0])); err != nil {
		fmt.Println(err)
=======
	}
	f.sszBuffer = f.sszBuffer[:n]

	bs = state.New(f.beaconCfg)
	if err = bs.DecodeSSZ(f.sszBuffer, int(v[0])); err != nil {
>>>>>>> 38b496ef
		return nil, fmt.Errorf("failed to decode beacon state: %w, root: %x, len: %d, decLen: %d, bs: %+v", err, blockRoot, n, len(f.sszBuffer), bs)
	}
	// decode the cache file
	cacheFile, err := f.fs.Open(getBeaconStateCacheFilename(blockRoot))
	if err != nil {
		return
	}
	defer cacheFile.Close()

	if err := bs.DecodeCaches(cacheFile); err != nil {
		return nil, err
	}

	return
}

// dumpBeaconStateOnDisk dumps a beacon state on disk in ssz snappy format
func (f *forkGraphDisk) DumpBeaconStateOnDisk(blockRoot libcommon.Hash, bs *state.CachingBeaconState, forced bool) (err error) {
	if !forced && bs.Slot()%dumpSlotFrequency != 0 {
		return
	}
	// Truncate and then grow the buffer to the size of the state.
	f.sszBuffer, err = bs.EncodeSSZ(f.sszBuffer[:0])
	if err != nil {
		return
	}

	var dumpedFile afero.File
	dumpedFile, err = f.fs.OpenFile(getBeaconStateFilename(blockRoot), os.O_TRUNC|os.O_CREATE|os.O_RDWR, 0o755)
	if err != nil {
		return
	}
	defer dumpedFile.Close()

	if f.sszSnappyWriter == nil {
		f.sszSnappyWriter = snappy.NewBufferedWriter(dumpedFile)
	} else {
		f.sszSnappyWriter.Reset(dumpedFile)
	}

	// First write the hard fork version
	if _, err := f.sszSnappyWriter.Write([]byte{byte(bs.Version())}); err != nil {
		return err
	}
	// Second write the length
	length := make([]byte, 8)
	binary.BigEndian.PutUint64(length, uint64(len(f.sszBuffer)))
	if _, err := f.sszSnappyWriter.Write(length); err != nil {
		return err
	}
	// Lastly dump the state
	if _, err := f.sszSnappyWriter.Write(f.sszBuffer); err != nil {
		return err
	}
	if err = f.sszSnappyWriter.Flush(); err != nil {
		return
	}
	if err = dumpedFile.Sync(); err != nil {
		return
	}

	cacheFile, err := f.fs.OpenFile(getBeaconStateCacheFilename(blockRoot), os.O_TRUNC|os.O_CREATE|os.O_RDWR, 0o755)
	if err != nil {
		return
	}
	defer cacheFile.Close()

	if err := bs.EncodeCaches(cacheFile); err != nil {
		return err
	}

	if err = cacheFile.Sync(); err != nil {
		return
	}

	return
}<|MERGE_RESOLUTION|>--- conflicted
+++ resolved
@@ -70,7 +70,6 @@
 	n, err = io.ReadFull(f.sszSnappyReader, f.sszBuffer)
 	if err != nil {
 		return nil, fmt.Errorf("failed to read snappy buffer: %w, root: %x", err, blockRoot)
-<<<<<<< HEAD
 	}
 	f.sszBuffer = f.sszBuffer[:n]
 	if out == nil {
@@ -79,14 +78,6 @@
 		bs = out
 	}
 	if err = bs.DecodeSSZ(f.sszBuffer, int(v[0])); err != nil {
-		fmt.Println(err)
-=======
-	}
-	f.sszBuffer = f.sszBuffer[:n]
-
-	bs = state.New(f.beaconCfg)
-	if err = bs.DecodeSSZ(f.sszBuffer, int(v[0])); err != nil {
->>>>>>> 38b496ef
 		return nil, fmt.Errorf("failed to decode beacon state: %w, root: %x, len: %d, decLen: %d, bs: %+v", err, blockRoot, n, len(f.sszBuffer), bs)
 	}
 	// decode the cache file
