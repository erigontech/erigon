--- conflicted
+++ resolved
@@ -26,7 +26,7 @@
 	return fmt.Sprintf(TopicNamePrefixBlobSidecar, d)
 }
 
-func TopicNameBeaconAttestation(d int) string {
+func TopicNameBeaconAttestation(d uint64) string {
 	return fmt.Sprintf(TopicNamePrefixBeaconAttestation, d)
 }
 
@@ -38,16 +38,11 @@
 	return strings.Contains(d, "blob_sidecar_")
 }
 
-<<<<<<< HEAD
 func IsTopicSyncCommittee(d string) bool {
-	return strings.Contains(d, "sync_committee_")
-=======
+	return strings.Contains(d, "sync_committee_") && !strings.Contains(d, TopicNameSyncCommitteeContributionAndProof)
+}
 func IsTopicBeaconAttestation(d string) bool {
 	return strings.HasPrefix(d, "beacon_attestation_")
-}
-
-func TopicNameBeaconAttestation(d uint64) string {
-	return fmt.Sprintf(TopicNamePrefixBeaconAttestation, d)
 }
 
 func SubnetIdFromTopicBeaconAttestation(d string) (uint64, error) {
@@ -57,5 +52,4 @@
 	var id uint64
 	_, err := fmt.Sscanf(d, TopicNamePrefixBeaconAttestation, &id)
 	return id, err
->>>>>>> cb755cbe
 }