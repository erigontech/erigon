// Copyright 2024 The Erigon Authors
// This file is part of Erigon.
//
// Erigon is free software: you can redistribute it and/or modify
// it under the terms of the GNU Lesser General Public License as published by
// the Free Software Foundation, either version 3 of the License, or
// (at your option) any later version.
//
// Erigon is distributed in the hope that it will be useful,
// but WITHOUT ANY WARRANTY; without even the implied warranty of
// MERCHANTABILITY or FITNESS FOR A PARTICULAR PURPOSE. See the
// GNU Lesser General Public License for more details.
//
// You should have received a copy of the GNU Lesser General Public License
// along with Erigon. If not, see <http://www.gnu.org/licenses/>.

package builder

import (
	"bytes"
	"context"
	"encoding/json"
	"errors"
	"fmt"
	"io"
	"net/http"
	"net/url"
	"strconv"
	"time"

	"github.com/erigontech/erigon-lib/common"
	"github.com/erigontech/erigon-lib/log/v3"
	"github.com/erigontech/erigon/cl/clparams"
	"github.com/erigontech/erigon/cl/cltypes"
	"github.com/erigontech/erigon/cl/cltypes/solid"
	"github.com/erigontech/erigon/execution/engineapi/engine_types"
)

var _ BuilderClient = &builderClient{}

var (
	ErrNoContent = errors.New("no http content")
)

type builderClient struct {
	// ref: https://ethereum.github.io/builder-specs/#/
	httpClient   *http.Client
	url          *url.URL
	beaconConfig *clparams.BeaconChainConfig
}

func NewBlockBuilderClient(baseUrl string, beaconConfig *clparams.BeaconChainConfig) *builderClient {
	u, err := url.Parse(baseUrl)
	if err != nil {
		panic(err)
	}
	c := &builderClient{
		httpClient:   &http.Client{},
		url:          u,
		beaconConfig: beaconConfig,
	}
	if err := c.GetStatus(context.Background()); err != nil {
		log.Error("cannot connect to builder client", "url", baseUrl, "error", err)
		panic("cannot connect to builder client")
	}
	log.Info("Builder client is ready", "url", baseUrl)
	return c
}

func (b *builderClient) RegisterValidator(ctx context.Context, registers []*cltypes.ValidatorRegistration) error {
	// https://ethereum.github.io/builder-specs/#/Builder/registerValidator
	path := "/eth/v1/builder/validators"
	url := b.url.JoinPath(path).String()
	if len(registers) == 0 {
		return errors.New("empty registers")
	}
	payload, err := json.Marshal(registers)
	if err != nil {
		return err
	}
	_, err = httpCall[json.RawMessage](ctx, b.httpClient, http.MethodPost, url, nil, bytes.NewBuffer(payload), json.RawMessage{})
	if errors.Is(err, ErrNoContent) {
		// no content is ok
		return nil
	}
	if err != nil {
		log.Warn("[mev builder] httpCall error on RegisterValidator", "err", err)
	}
	return err
}

func (b *builderClient) GetHeader(ctx context.Context, slot int64, parentHash common.Hash, pubKey common.Bytes48) (*ExecutionHeader, error) {
	// https://ethereum.github.io/builder-specs/#/Builder/getHeader
	path := fmt.Sprintf("/eth/v1/builder/header/%d/%s/%s", slot, parentHash.Hex(), pubKey.Hex())
	url := b.url.JoinPath(path).String()
	var headerIn ExecutionHeader
	var epoch uint64
	//
	if b.beaconConfig.SlotsPerEpoch != 0 {
		epoch = uint64(slot / int64(b.beaconConfig.SlotsPerEpoch))
	}
	headerIn.Data = ExecutionHeaderData{Message: ExecutionHeaderMessage{
		Header:             cltypes.NewEth1Header(b.beaconConfig.GetCurrentStateVersion(epoch)),
		ExecutionRequests:  cltypes.NewExecutionRequests(b.beaconConfig),
		BlobKzgCommitments: solid.NewStaticListSSZ[*cltypes.KZGCommitment](cltypes.MaxBlobsCommittmentsPerBlock, 48),
	}}

	requestHeader := map[string]string{
		"Date-Milliseconds": strconv.FormatInt(time.Now().UnixMilli(), 10),
	}
	header, err := httpCall[ExecutionHeader](ctx, b.httpClient, http.MethodGet, url, requestHeader, nil, headerIn)
	if err != nil {
		log.Warn("[mev builder] httpCall error on GetExecutionPayloadHeader", "err", err, "slot", slot, "parentHash", parentHash.Hex(), "pubKey", pubKey.Hex())
		return nil, err
	}
	return header, nil
}

func (b *builderClient) SubmitBlindedBlocks(ctx context.Context, block *cltypes.SignedBlindedBeaconBlock) (*cltypes.Eth1Block, *engine_types.BlobsBundle, *cltypes.ExecutionRequests, error) {
	// https://ethereum.github.io/builder-specs/#/Builder/submitBlindedBlocks
	path := "/eth/v1/builder/blinded_blocks"
	isPostFulu := block.Version().AfterOrEqual(clparams.FuluVersion)
	if isPostFulu {
		path = "/eth/v2/builder/blinded_blocks"
	}
	url := b.url.JoinPath(path).String()
	payload, err := json.Marshal(block)
	if err != nil {
		return nil, nil, nil, err
	}
	headers := map[string]string{
		"Eth-Consensus-Version": block.Version().String(),
	}

	var resp *BlindedBlockResponse

	if isPostFulu {
		_, err = httpCall(ctx, b.httpClient, http.MethodPost, url, headers, bytes.NewBuffer(payload), "")
		if err != nil {
			log.Warn("[mev builder] httpCall error on SubmitBlindedBlocks", "err", err, "slot", block.Block.Slot)
			return nil, nil, nil, err
		}
		return nil, nil, nil, nil // no content expected for Fulu version
	} else {
		resp, err = httpCall(ctx, b.httpClient, http.MethodPost, url, headers, bytes.NewBuffer(payload), BlindedBlockResponse{})
		if err != nil {
			log.Warn("[mev builder] httpCall error on SubmitBlindedBlocks", "err", err, "slot", block.Block.Slot)
			return nil, nil, nil, err
		}
	}

	var eth1Block *cltypes.Eth1Block
	var blobsBundle *engine_types.BlobsBundle
	var executionRequests *cltypes.ExecutionRequests
	switch resp.Version {
	case "bellatrix", "capella":
		eth1Block = &cltypes.Eth1Block{}
		if err := json.Unmarshal(resp.Data, block); err != nil {
			return nil, nil, nil, err
		}
	case "deneb":
		denebResp := &struct {
			ExecutionPayload *cltypes.Eth1Block        `json:"execution_payload"`
			BlobsBundle      *engine_types.BlobsBundle `json:"blobs_bundle"`
		}{
			ExecutionPayload: cltypes.NewEth1Block(clparams.DenebVersion, b.beaconConfig),
			BlobsBundle:      &engine_types.BlobsBundle{},
		}
		if err := json.Unmarshal(resp.Data, denebResp); err != nil {
			return nil, nil, nil, err
		}
		eth1Block = denebResp.ExecutionPayload
		blobsBundle = denebResp.BlobsBundle
	case "electra", "fulu":
		version, _ := clparams.StringToClVersion(resp.Version)
		denebResp := &struct {
			ExecutionPayload  *cltypes.Eth1Block         `json:"execution_payload"`
			BlobsBundle       *engine_types.BlobsBundle  `json:"blobs_bundle"`
			ExecutionRequests *cltypes.ExecutionRequests `json:"execution_requests"`
		}{
			ExecutionPayload:  cltypes.NewEth1Block(version, b.beaconConfig),
<<<<<<< HEAD
			BlobsBundle:       &engine_types.BlobsBundle{},
=======
			BlobsBundle:       &engine_types.BlobsBundleV1{},
>>>>>>> a11563d6
			ExecutionRequests: cltypes.NewExecutionRequests(b.beaconConfig),
		}
		if err := json.Unmarshal(resp.Data, denebResp); err != nil {
			return nil, nil, nil, err
		}
		eth1Block = denebResp.ExecutionPayload
		blobsBundle = denebResp.BlobsBundle
		executionRequests = denebResp.ExecutionRequests
	}
	return eth1Block, blobsBundle, executionRequests, nil
}

func (b *builderClient) GetStatus(ctx context.Context) error {
	path := "/eth/v1/builder/status"
	url := b.url.JoinPath(path).String()
	_, err := httpCall[json.RawMessage](ctx, b.httpClient, http.MethodGet, url, nil, nil, json.RawMessage{})
	if errors.Is(err, ErrNoContent) {
		// no content is ok, we just need to check if the server is up
		return nil
	}
	return err
}

func httpCall[T any](ctx context.Context, client *http.Client, method, url string, headers map[string]string, payloadReader io.Reader, body T) (*T, error) {
	request, err := http.NewRequestWithContext(ctx, method, url, payloadReader)
	if err != nil {
		log.Warn("[mev builder] http.NewRequest failed", "err", err, "url", url, "method", method)
		return nil, err
	}
	request.Header.Set("Content-Type", "application/json")
	for k, v := range headers {
		request.Header.Set(k, v)
	}
	// send request
	response, err := client.Do(request)
	if err != nil {
		log.Warn("[mev builder] client.Do failed", "err", err, "url", url, "method", method)
		return nil, err
	}
	defer func() {
		if response.Body != nil {
			response.Body.Close()
		}
	}()
	if response.StatusCode < 200 || response.StatusCode > 299 {
		// read response body
		if response.Body == nil {
			return nil, fmt.Errorf("status code: %d", response.StatusCode)
		}
		bytes, err := io.ReadAll(response.Body)
		if err != nil {
			log.Warn("[mev builder] io.ReadAll failed", "err", err, "url", url, "method", method)
		} else {
			log.Warn("[mev builder] httpCall failed", "status", response.Status, "content", string(bytes))
		}
		return nil, fmt.Errorf("status code: %d", response.StatusCode)
	}
	if response.StatusCode == http.StatusNoContent {
		return nil, ErrNoContent
	}

	// read response body
	if response.Body == nil {
		return &body, nil
	}
	bytes, err := io.ReadAll(response.Body)
	if err != nil {
		log.Warn("[mev builder] io.ReadAll failed", "err", err, "url", url, "method", method)
		return nil, err
	}
	if len(bytes) == 0 {
		return &body, nil
	}
	if err := json.Unmarshal(bytes, &body); err != nil {
		log.Warn("[mev builder] json.Unmarshal error", "err", err, "content", string(bytes))
		return nil, err
	}
	return &body, nil
}<|MERGE_RESOLUTION|>--- conflicted
+++ resolved
@@ -179,11 +179,7 @@
 			ExecutionRequests *cltypes.ExecutionRequests `json:"execution_requests"`
 		}{
 			ExecutionPayload:  cltypes.NewEth1Block(version, b.beaconConfig),
-<<<<<<< HEAD
-			BlobsBundle:       &engine_types.BlobsBundle{},
-=======
 			BlobsBundle:       &engine_types.BlobsBundleV1{},
->>>>>>> a11563d6
 			ExecutionRequests: cltypes.NewExecutionRequests(b.beaconConfig),
 		}
 		if err := json.Unmarshal(resp.Data, denebResp); err != nil {
