package beaconevents

import (
<<<<<<< HEAD
	ethevent "github.com/erigontech/erigon-p2p/event"
=======
	ethevent "github.com/erigontech/erigon/p2p/event"
>>>>>>> cf916078
)

type stateFeed struct {
	feed *ethevent.Feed
}

func newStateFeed() *stateFeed {
	return &stateFeed{
		feed: &ethevent.Feed{},
	}
}

func (f *stateFeed) Subscribe(channel chan *EventStream) ethevent.Subscription {
	return f.feed.Subscribe(channel)
}

func (f *stateFeed) SendHead(value *HeadData) int {
	return f.feed.Send(&EventStream{
		Event: StateHead,
		Data:  value,
	})
}

// The node has received a block (from P2P or API) that is successfully imported on the fork-choice on_block handler
func (f *stateFeed) SendBlock(value *BlockData) int {
	return f.feed.Send(&EventStream{
		Event: StateBlock,
		Data:  value,
	})
}

// The node has received a block (from P2P or API) that passes validation rules of the beacon_block topic
func (f *stateFeed) SendBlockGossip(value *BlockGossipData) int {
	return f.feed.Send(&EventStream{
		Event: StateBlockGossip,
		Data:  value,
	})
}

func (f *stateFeed) SendFinalizedCheckpoint(value *FinalizedCheckpointData) int {
	return f.feed.Send(&EventStream{
		Event: StateFinalizedCheckpoint,
		Data:  value,
	})
}

func (f *stateFeed) SendLightClientFinalityUpdate(value *LightClientFinalityUpdateData) int {
	return f.feed.Send(&EventStream{
		Event: StateLightClientFinalityUpdate,
		Data:  value,
	})
}

func (f *stateFeed) SendLightClientOptimisticUpdate(value *LightClientOptimisticUpdateData) int {
	return f.feed.Send(&EventStream{
		Event: StateLightClientOptimisticUpdate,
		Data:  value,
	})
}

func (f *stateFeed) SendChainReorg(value *ChainReorgData) int {
	return f.feed.Send(&EventStream{
		Event: StateChainReorg,
		Data:  value,
	})
}

func (f *stateFeed) SendPayloadAttributes(value *PayloadAttributesData) int {
	return f.feed.Send(&EventStream{
		Event: StatePayloadAttributes,
		Data:  value,
	})
}<|MERGE_RESOLUTION|>--- conflicted
+++ resolved
@@ -1,11 +1,7 @@
 package beaconevents
 
 import (
-<<<<<<< HEAD
-	ethevent "github.com/erigontech/erigon-p2p/event"
-=======
 	ethevent "github.com/erigontech/erigon/p2p/event"
->>>>>>> cf916078
 )
 
 type stateFeed struct {
