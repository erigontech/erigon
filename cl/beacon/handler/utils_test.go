package handler

import (
	"context"
	"testing"

	"github.com/ledgerwatch/erigon-lib/common/datadir"
	"github.com/ledgerwatch/erigon-lib/kv"
	"github.com/ledgerwatch/erigon-lib/kv/memdb"
	"github.com/ledgerwatch/erigon/cl/antiquary"
	"github.com/ledgerwatch/erigon/cl/antiquary/tests"
	"github.com/ledgerwatch/erigon/cl/beacon/beacon_router_configuration"
	"github.com/ledgerwatch/erigon/cl/beacon/synced_data"
	"github.com/ledgerwatch/erigon/cl/clparams"
	"github.com/ledgerwatch/erigon/cl/cltypes"
	state_accessors "github.com/ledgerwatch/erigon/cl/persistence/state"
	"github.com/ledgerwatch/erigon/cl/persistence/state/historical_states_reader"
	"github.com/ledgerwatch/erigon/cl/phase1/core/state"
	"github.com/ledgerwatch/erigon/cl/phase1/forkchoice"
	"github.com/ledgerwatch/erigon/cl/pool"
	"github.com/ledgerwatch/log/v3"
	"github.com/spf13/afero"
	"github.com/stretchr/testify/require"
)

func setupTestingHandler(t *testing.T, v clparams.StateVersion, logger log.Logger) (db kv.RwDB, blocks []*cltypes.SignedBeaconBlock, f afero.Fs, preState, postState *state.CachingBeaconState, h *ApiHandler, opPool pool.OperationsPool, syncedData *synced_data.SyncedDataManager, fcu *forkchoice.ForkChoiceStorageMock) {
	bcfg := clparams.MainnetBeaconConfig
	if v == clparams.Phase0Version {
		blocks, preState, postState = tests.GetPhase0Random()
	} else if v == clparams.BellatrixVersion {
		bcfg.AltairForkEpoch = 1
		bcfg.BellatrixForkEpoch = 1
		blocks, preState, postState = tests.GetBellatrixRandom()
	} else if v == clparams.CapellaVersion {
		bcfg.AltairForkEpoch = 1
		bcfg.BellatrixForkEpoch = 1
		bcfg.CapellaForkEpoch = 1
		blocks, preState, postState = tests.GetCapellaRandom()
	}
	fcu = forkchoice.NewForkChoiceStorageMock()
	db = memdb.NewTestDB(t)
	var reader *tests.MockBlockReader
	reader = tests.LoadChain(blocks, postState, db, t)

	bcfg.InitializeForkSchedule()

	ctx := context.Background()
	vt := state_accessors.NewStaticValidatorTable()
<<<<<<< HEAD
	a := antiquary.NewAntiquary(ctx, preState, vt, &bcfg, datadir.New("/tmp"), nil, db, nil, reader, logger, true, true, f, nil)
=======
	a := antiquary.NewAntiquary(ctx, preState, vt, &bcfg, datadir.New("/tmp"), nil, db, nil, reader, logger, true, true)
>>>>>>> 8b80b49e
	require.NoError(t, a.IncrementBeaconState(ctx, blocks[len(blocks)-1].Block.Slot+33))
	// historical states reader below
	statesReader := historical_states_reader.NewHistoricalStatesReader(&bcfg, reader, vt, preState)
	opPool = pool.NewOperationsPool(&bcfg)
	fcu.Pool = opPool
	syncedData = synced_data.NewSyncedDataManager(true, &bcfg)
	gC := clparams.GenesisConfigs[clparams.MainnetNetwork]
	h = NewApiHandler(
		&gC,
		&bcfg,
		db,
		fcu,
		opPool,
		reader,
		syncedData,
		statesReader,
		nil,
		"test-version", &beacon_router_configuration.RouterConfiguration{
			Beacon:     true,
			Node:       true,
			Builder:    true,
			Config:     true,
			Debug:      true,
			Events:     true,
			Validator:  true,
			Lighthouse: true,
		}, nil)
	h.Init()
	return
}<|MERGE_RESOLUTION|>--- conflicted
+++ resolved
@@ -46,11 +46,7 @@
 
 	ctx := context.Background()
 	vt := state_accessors.NewStaticValidatorTable()
-<<<<<<< HEAD
-	a := antiquary.NewAntiquary(ctx, preState, vt, &bcfg, datadir.New("/tmp"), nil, db, nil, reader, logger, true, true, f, nil)
-=======
 	a := antiquary.NewAntiquary(ctx, preState, vt, &bcfg, datadir.New("/tmp"), nil, db, nil, reader, logger, true, true)
->>>>>>> 8b80b49e
 	require.NoError(t, a.IncrementBeaconState(ctx, blocks[len(blocks)-1].Block.Slot+33))
 	// historical states reader below
 	statesReader := historical_states_reader.NewHistoricalStatesReader(&bcfg, reader, vt, preState)
