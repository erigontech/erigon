package antiquary

import (
	"context"
	"sync/atomic"
	"time"

	"github.com/ledgerwatch/erigon-lib/common/datadir"
	"github.com/ledgerwatch/erigon-lib/downloader/snaptype"
	proto_downloader "github.com/ledgerwatch/erigon-lib/gointerfaces/downloader"
	"github.com/ledgerwatch/erigon-lib/kv"
	"github.com/ledgerwatch/erigon/cl/clparams"
	"github.com/ledgerwatch/erigon/cl/persistence"
	"github.com/ledgerwatch/erigon/cl/persistence/beacon_indicies"
	state_accessors "github.com/ledgerwatch/erigon/cl/persistence/state"
	"github.com/ledgerwatch/erigon/cl/phase1/core/state"
	"github.com/ledgerwatch/erigon/cl/utils"
	"github.com/ledgerwatch/erigon/turbo/snapshotsync/freezeblocks"
	"github.com/ledgerwatch/log/v3"
	"github.com/spf13/afero"
)

const safetyMargin = 10_000 // We retire snapshots 10k blocks after the finalized head

// Antiquary is where the snapshots go, aka old history, it is what keep track of the oldest records.
type Antiquary struct {
	mainDB          kv.RwDB // this is the main DB
	dirs            datadir.Dirs
	downloader      proto_downloader.DownloaderClient
	logger          log.Logger
	sn              *freezeblocks.CaplinSnapshots
	snReader        freezeblocks.BeaconSnapshotReader
	ctx             context.Context
	beaconDB        persistence.BlockSource
	backfilled      *atomic.Bool
	cfg             *clparams.BeaconChainConfig
	states          bool
	fs              afero.Fs
	validatorsTable *state_accessors.StaticValidatorTable
	genesisState    *state.CachingBeaconState
	// set to nil
	currentState *state.CachingBeaconState
	balances32   []byte
}

func NewAntiquary(ctx context.Context, genesisState *state.CachingBeaconState, validatorsTable *state_accessors.StaticValidatorTable, cfg *clparams.BeaconChainConfig, dirs datadir.Dirs, downloader proto_downloader.DownloaderClient, mainDB kv.RwDB, sn *freezeblocks.CaplinSnapshots, reader freezeblocks.BeaconSnapshotReader, beaconDB persistence.BlockSource, logger log.Logger, states bool, fs afero.Fs) *Antiquary {
	backfilled := &atomic.Bool{}
	backfilled.Store(false)
	return &Antiquary{
		mainDB:          mainDB,
		dirs:            dirs,
		downloader:      downloader,
		logger:          logger,
		sn:              sn,
		beaconDB:        beaconDB,
		ctx:             ctx,
		backfilled:      backfilled,
		cfg:             cfg,
		states:          states,
		snReader:        reader,
		fs:              fs,
		validatorsTable: validatorsTable,
		genesisState:    genesisState,
	}
}

// Antiquate is the function that starts transactions seeding and shit, very cool but very shit too as a name.
func (a *Antiquary) Loop() error {
	if a.downloader == nil {
		return nil // Just skip if we don't have a downloader
	}
	// Skip if we dont support backfilling for the current network
	if !clparams.SupportBackfilling(a.cfg.DepositNetworkID) {
		return nil
	}
	statsReply, err := a.downloader.Stats(a.ctx, &proto_downloader.StatsRequest{})
	if err != nil {
		return err
	}
	reCheckTicker := time.NewTicker(3 * time.Second)
	defer reCheckTicker.Stop()
	// Fist part of the antiquate is to download caplin snapshots
	for !statsReply.Completed {
		select {
		case <-reCheckTicker.C:
			statsReply, err = a.downloader.Stats(a.ctx, &proto_downloader.StatsRequest{})
			if err != nil {
				return err
			}
		case <-a.ctx.Done():
		}
	}
	if err := a.sn.BuildMissingIndices(a.ctx, a.logger, log.LvlDebug); err != nil {
		return err
	}
	// Here we need to start mdbx transaction and lock the thread
	log.Info("[Antiquary]: Stopping Caplin to process historical indicies")
	tx, err := a.mainDB.BeginRw(a.ctx)
	if err != nil {
		return err
	}
	defer tx.Rollback()
	// read the last beacon snapshots
	from, err := beacon_indicies.ReadLastBeaconSnapshot(tx)
	if err != nil {
		return err
	}
	logInterval := time.NewTicker(30 * time.Second)
	if err := a.sn.ReopenFolder(); err != nil {
		return err
	}
	defer logInterval.Stop()

	// Now write the snapshots as indicies
	for i := from; i < a.sn.BlocksAvailable(); i++ {
		// read the snapshot
		header, elBlockNumber, elBlockHash, err := a.sn.ReadHeader(i)
		if err != nil {
			return err
		}
		if header == nil {
			continue
		}
		blockRoot, err := header.Header.HashSSZ()
		if err != nil {
			return err
		}
		if err := beacon_indicies.MarkRootCanonical(a.ctx, tx, header.Header.Slot, blockRoot); err != nil {
			return err
		}
		if err := beacon_indicies.WriteHeaderSlot(tx, blockRoot, header.Header.Slot); err != nil {
			return err
		}
		if err := beacon_indicies.WriteStateRoot(tx, blockRoot, header.Header.Root); err != nil {
			return err
		}
		if err := beacon_indicies.WriteParentBlockRoot(a.ctx, tx, blockRoot, header.Header.ParentRoot); err != nil {
			return err
		}
		if err := beacon_indicies.WriteExecutionBlockNumber(tx, blockRoot, elBlockNumber); err != nil {
			return err
		}
		if err := beacon_indicies.WriteExecutionBlockHash(tx, blockRoot, elBlockHash); err != nil {
			return err
		}
		select {
		case <-logInterval.C:
			log.Info("[Antiquary]: Processed snapshots", "progress", i, "target", a.sn.BlocksAvailable())
		case <-a.ctx.Done():
		default:
		}
	}

	frozenSlots := a.sn.BlocksAvailable()
	if frozenSlots != 0 {
		if err := a.beaconDB.PurgeRange(a.ctx, tx, 0, frozenSlots); err != nil {
			return err
		}
	}

	if a.states {
		go a.loopStates(a.ctx)
	}

	// write the indicies
	if err := beacon_indicies.WriteLastBeaconSnapshot(tx, frozenSlots); err != nil {
		return err
	}
	log.Info("[Antiquary]: Restarting Caplin")
	if err := tx.Commit(); err != nil {
		return err
	}
	// Check for snapshots retirement every 3 minutes
	retirementTicker := time.NewTicker(3 * time.Minute)
	defer retirementTicker.Stop()
	for {
		select {
		case <-retirementTicker.C:
			if !a.backfilled.Load() {
				continue
			}
			var (
				from uint64
				to   uint64
			)
			if err := a.mainDB.View(a.ctx, func(roTx kv.Tx) error {
				// read the last beacon snapshots
				from, err = beacon_indicies.ReadLastBeaconSnapshot(roTx)
				if err != nil {
					return err
				}
				from += 1
				// read the finalized head
				to, err = beacon_indicies.ReadHighestFinalized(roTx)
				if err != nil {
					return err
				}
				return nil
			}); err != nil {
				return err
			}
			// Sanity checks just to be safe.
			if from >= to {
				continue
			}
			to = utils.Min64(to, to-safetyMargin) // We don't want to retire snapshots that are too close to the finalized head
			to = (to / snaptype.Erigon2MergeLimit) * snaptype.Erigon2MergeLimit
			if to-from < snaptype.Erigon2MergeLimit {
				continue
			}
			if err := a.antiquate(a.sn.Version(), from, to); err != nil {
				return err
			}
		case <-a.ctx.Done():
		}
	}
}

// Antiquate will antiquate a specific block range (aka. retire snapshots), this should be ran in the background.
func (a *Antiquary) antiquate(version uint8, from, to uint64) error {
	if a.downloader == nil {
		return nil // Just skip if we don't have a downloader
	}
	log.Info("[Antiquary]: Antiquating", "from", from, "to", to)
<<<<<<< HEAD
	if err := freezeblocks.DumpBeaconBlocks(a.ctx, a.mainDB, a.beaconDB, version, from, to, snaptype.Erigon2RecentMergeLimit, a.dirs.Tmp, a.dirs.Snap, 1, log.LvlDebug, a.logger); err != nil {
=======
	if err := freezeblocks.DumpBeaconBlocks(a.ctx, a.mainDB, a.beaconDB, from, to, snaptype.Erigon2MergeLimit, a.dirs.Tmp, a.dirs.Snap, 1, log.LvlDebug, a.logger); err != nil {
>>>>>>> 0e18866e
		return err
	}

	roTx, err := a.mainDB.BeginRo(a.ctx)
	if err != nil {
		return err
	}
	defer roTx.Rollback()
	if err := a.beaconDB.PurgeRange(a.ctx, roTx, from, to-from-1); err != nil {
		return err
	}
	roTx.Rollback()
	if err := a.sn.ReopenFolder(); err != nil {
		return err
	}

	paths := a.sn.SegFilePaths(from, to)
	downloadItems := make([]*proto_downloader.AddItem, len(paths))
	for i, path := range paths {
		downloadItems[i] = &proto_downloader.AddItem{
			Path: path,
		}
	}
	// Notify bittorent to seed the new snapshots
	if _, err := a.downloader.Add(a.ctx, &proto_downloader.AddRequest{Items: downloadItems}); err != nil {
		return err
	}

	tx, err := a.mainDB.BeginRw(a.ctx)
	if err != nil {
		return err
	}
	defer tx.Rollback()
	a.validatorsTable.SetSlot(to)
	if err := beacon_indicies.WriteLastBeaconSnapshot(tx, to-1); err != nil {
		return err
	}
	return tx.Commit()
}

func (a *Antiquary) NotifyBackfilled() {
	// we set up the range for [lowestRawSlot, finalized]
	a.backfilled.Store(true) // this is the lowest slot not in snapshots
}<|MERGE_RESOLUTION|>--- conflicted
+++ resolved
@@ -222,11 +222,7 @@
 		return nil // Just skip if we don't have a downloader
 	}
 	log.Info("[Antiquary]: Antiquating", "from", from, "to", to)
-<<<<<<< HEAD
-	if err := freezeblocks.DumpBeaconBlocks(a.ctx, a.mainDB, a.beaconDB, version, from, to, snaptype.Erigon2RecentMergeLimit, a.dirs.Tmp, a.dirs.Snap, 1, log.LvlDebug, a.logger); err != nil {
-=======
-	if err := freezeblocks.DumpBeaconBlocks(a.ctx, a.mainDB, a.beaconDB, from, to, snaptype.Erigon2MergeLimit, a.dirs.Tmp, a.dirs.Snap, 1, log.LvlDebug, a.logger); err != nil {
->>>>>>> 0e18866e
+	if err := freezeblocks.DumpBeaconBlocks(a.ctx, a.mainDB, a.beaconDB, version, from, to, snaptype.Erigon2MergeLimit, a.dirs.Tmp, a.dirs.Snap, 1, log.LvlDebug, a.logger); err != nil {
 		return err
 	}
 
