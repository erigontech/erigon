// Copyright 2024 The Erigon Authors
// This file is part of Erigon.
//
// Erigon is free software: you can redistribute it and/or modify
// it under the terms of the GNU Lesser General Public License as published by
// the Free Software Foundation, either version 3 of the License, or
// (at your option) any later version.
//
// Erigon is distributed in the hope that it will be useful,
// but WITHOUT ANY WARRANTY; without even the implied warranty of
// MERCHANTABILITY or FITNESS FOR A PARTICULAR PURPOSE. See the
// GNU Lesser General Public License for more details.
//
// You should have received a copy of the GNU Lesser General Public License
// along with Erigon. If not, see <http://www.gnu.org/licenses/>.

package rpc

import (
	"bytes"
	"context"
	"encoding/binary"
	"errors"
	"fmt"
	"io"
	"strings"
	"time"

	"github.com/c2h5oh/datasize"
	"github.com/golang/snappy"
	"go.uber.org/zap/buffer"

	"github.com/erigontech/erigon/cl/clparams"
	"github.com/erigontech/erigon/cl/cltypes"
	"github.com/erigontech/erigon/cl/cltypes/solid"
	"github.com/erigontech/erigon/cl/phase1/core/state"
	"github.com/erigontech/erigon/cl/sentinel/communication"
	"github.com/erigontech/erigon/cl/sentinel/communication/ssz_snappy"
	"github.com/erigontech/erigon/cl/utils"
	"github.com/erigontech/erigon/cl/utils/eth_clock"
	"github.com/erigontech/erigon/common"
	"github.com/erigontech/erigon/common/log/v3"
	"github.com/erigontech/erigon/node/gointerfaces"
	"github.com/erigontech/erigon/node/gointerfaces/sentinelproto"
)

const maxMessageLength = 18 * datasize.MB

// BeaconRpcP2P represents a beacon chain RPC client.
type BeaconRpcP2P struct {
	// ctx is the context for the RPC client.
	ctx context.Context
	// sentinel is a client for sending and receiving messages to and from a beacon chain node.
	sentinel sentinelproto.SentinelClient
	// beaconConfig is the configuration for the beacon chain.
	beaconConfig *clparams.BeaconChainConfig
	// ethClock handles all time-related operations.
	ethClock eth_clock.EthereumClock

	columnDataPeers *columnDataPeers
}

// NewBeaconRpcP2P creates a new BeaconRpcP2P struct and returns a pointer to it.
// It takes a context, a sentinelproto.Sent
func NewBeaconRpcP2P(ctx context.Context, sentinel sentinelproto.SentinelClient, beaconConfig *clparams.BeaconChainConfig, ethClock eth_clock.EthereumClock, beaconState *state.CachingBeaconState) *BeaconRpcP2P {
	rpc := &BeaconRpcP2P{
		ctx:          ctx,
		sentinel:     sentinel,
		beaconConfig: beaconConfig,
		ethClock:     ethClock,
	}
	rpc.columnDataPeers = newColumnPeers(
		sentinel,
		beaconConfig,
		ethClock,
		beaconState,
	)
	return rpc
}

func (b *BeaconRpcP2P) sendBlocksRequest(ctx context.Context, topic string, reqData []byte) ([]*cltypes.SignedBeaconBlock, string, error) {
	responses, pid, err := b.sendRequest(ctx, topic, reqData)
	if err != nil {
		return nil, pid, err
	}

	responsePacket := []*cltypes.SignedBeaconBlock{}
	for _, data := range responses {
		responseChunk := cltypes.NewSignedBeaconBlock(b.beaconConfig, data.version)
		if err := responseChunk.DecodeSSZ(data.raw, int(data.version)); err != nil {
			return nil, pid, err
		}
		responsePacket = append(responsePacket, responseChunk)
	}

	return responsePacket, pid, nil
}

func (b *BeaconRpcP2P) sendBlobsSidecar(ctx context.Context, topic string, reqData []byte, count uint64) ([]*cltypes.BlobSidecar, string, error) {
	responses, pid, err := b.sendRequest(ctx, topic, reqData)
	if err != nil {
		return nil, pid, err
	}

	responsePacket := []*cltypes.BlobSidecar{}
	for _, data := range responses {
		responseChunk := &cltypes.BlobSidecar{}
		if err := responseChunk.DecodeSSZ(data.raw, int(data.version)); err != nil {
			return nil, pid, err
		}
		responsePacket = append(responsePacket, responseChunk)
	}

	return responsePacket, pid, nil
}

func (b *BeaconRpcP2P) SendColumnSidecarsByRootIdentifierReq(
	ctx context.Context,
	req *solid.ListSSZ[*cltypes.DataColumnsByRootIdentifier],
) ([]*cltypes.DataColumnSidecar, string, error) {
<<<<<<< HEAD
	// filteredReq, pid, _, err := b.columnDataPeers.pickPeerRoundRobin(ctx, req)
	// if err != nil {
	// 	return nil, pid, err
	// }
=======
	_, pid, _, err := b.columnDataPeers.pickPeerRoundRobin(ctx, req)
	if err != nil {
		return nil, pid, err
	}
>>>>>>> 33912bb5

	var buffer buffer.Buffer
	if err := ssz_snappy.EncodeAndWrite(&buffer, req); err != nil {
		return nil, "", err
	}

	data := common.CopyBytes(buffer.Bytes())
	responsePacket, pid, err := b.sendRequest(ctx, communication.DataColumnSidecarsByRootProtocolV1, data)
	if err != nil {
		return nil, pid, err
	}

	ColumnSidecars := []*cltypes.DataColumnSidecar{}
	for _, data := range responsePacket {
		columnSidecar := &cltypes.DataColumnSidecar{}
		if err := columnSidecar.DecodeSSZ(data.raw, int(data.version)); err != nil {
			return nil, pid, err
		}
		ColumnSidecars = append(ColumnSidecars, columnSidecar)
	}

	return ColumnSidecars, pid, nil
}

func (b *BeaconRpcP2P) SendColumnSidecarsByRangeReqV1(
	ctx context.Context,
	start, count uint64,
	columns []uint64,
) ([]*cltypes.DataColumnSidecar, string, error) {
	req := &cltypes.ColumnSidecarsByRangeRequest{
		StartSlot: start,
		Count:     count,
		Columns:   solid.NewUint64ListSSZ(int(b.beaconConfig.NumberOfColumns)),
	}
	for _, column := range columns {
		req.Columns.Append(column)
	}
	var buffer buffer.Buffer
	if err := ssz_snappy.EncodeAndWrite(&buffer, req); err != nil {
		return nil, "", err
	}

	responsePacket, pid, err := b.sendRequest(ctx, communication.DataColumnSidecarsByRangeProtocolV1, buffer.Bytes())
	if err != nil {
		return nil, pid, err
	}

	ColumnSidecars := []*cltypes.DataColumnSidecar{}
	for _, data := range responsePacket {
		columnSidecar := &cltypes.DataColumnSidecar{}
		if err := columnSidecar.DecodeSSZ(data.raw, int(data.version)); err != nil {
			return nil, pid, err
		}
		ColumnSidecars = append(ColumnSidecars, columnSidecar)
	}
	return ColumnSidecars, pid, nil
}

// SendBeaconBlocksByRangeReq retrieves blocks range from beacon chain.
func (b *BeaconRpcP2P) SendBlobsSidecarByIdentifierReq(ctx context.Context, req *solid.ListSSZ[*cltypes.BlobIdentifier]) ([]*cltypes.BlobSidecar, string, error) {
	var buffer buffer.Buffer
	if err := ssz_snappy.EncodeAndWrite(&buffer, req); err != nil {
		return nil, "", err
	}

	data := common.CopyBytes(buffer.Bytes())
	blobs, pid, err := b.sendBlobsSidecar(ctx, communication.BlobSidecarByRootProtocolV1, data, uint64(req.Len()))
	if err != nil {
		if strings.Contains(err.Error(), "invalid request") {
			b.BanPeer(pid)
		}
		return nil, pid, err
	}
	return blobs, pid, nil
}

// SendBeaconBlocksByRangeReq retrieves blocks range from beacon chain.
func (b *BeaconRpcP2P) SendBlobsSidecarByRangerReq(ctx context.Context, start, count uint64) ([]*cltypes.BlobSidecar, string, error) {
	var buffer buffer.Buffer
	if err := ssz_snappy.EncodeAndWrite(&buffer, &cltypes.BlobsByRangeRequest{
		StartSlot: start,
		Count:     count,
	}); err != nil {
		return nil, "", err
	}

	data := common.CopyBytes(buffer.Bytes())
	return b.sendBlobsSidecar(ctx, communication.BlobSidecarByRangeProtocolV1, data, count*b.beaconConfig.MaxBlobsPerBlock)
}

// SendBeaconBlocksByRangeReq retrieves blocks range from beacon chain.
func (b *BeaconRpcP2P) SendBeaconBlocksByRangeReq(ctx context.Context, start, count uint64) ([]*cltypes.SignedBeaconBlock, string, error) {
	req := &cltypes.BeaconBlocksByRangeRequest{
		StartSlot: start,
		Count:     count,
		Step:      1, // deprecated, and must be set to 1.
	}
	var buffer buffer.Buffer
	if err := ssz_snappy.EncodeAndWrite(&buffer, req); err != nil {
		return nil, "", err
	}

	data := common.CopyBytes(buffer.Bytes())
	return b.sendBlocksRequest(ctx, communication.BeaconBlocksByRangeProtocolV2, data)
}

// SendBeaconBlocksByRootReq retrieves blocks by root from beacon chain.
func (b *BeaconRpcP2P) SendBeaconBlocksByRootReq(ctx context.Context, roots [][32]byte) ([]*cltypes.SignedBeaconBlock, string, error) {
	var req solid.HashListSSZ = solid.NewHashList(69696969) // The number is used for hashing, it is innofensive here.
	for _, root := range roots {
		req.Append(root)
	}
	var buffer buffer.Buffer
	if err := ssz_snappy.EncodeAndWrite(&buffer, req); err != nil {
		return nil, "", err
	}
	data := common.CopyBytes(buffer.Bytes())
	return b.sendBlocksRequest(ctx, communication.BeaconBlocksByRootProtocolV2, data)
}

// Peers retrieves peer count.
func (b *BeaconRpcP2P) Peers() (uint64, error) {
	amount, err := b.sentinel.GetPeers(b.ctx, &sentinelproto.EmptyMessage{})
	if err != nil {
		return 0, err
	}
	return amount.Active, nil
}

func (b *BeaconRpcP2P) SetStatus(finalizedRoot common.Hash, finalizedEpoch uint64, headRoot common.Hash, headSlot uint64) error {
	forkDigest, err := b.ethClock.CurrentForkDigest()
	if err != nil {
		return err
	}
	_, err = b.sentinel.SetStatus(b.ctx, &sentinelproto.Status{
		ForkDigest:     utils.Bytes4ToUint32(forkDigest),
		FinalizedRoot:  gointerfaces.ConvertHashToH256(finalizedRoot),
		FinalizedEpoch: finalizedEpoch,
		HeadRoot:       gointerfaces.ConvertHashToH256(headRoot),
		HeadSlot:       headSlot,
	})
	return err
}

func (b *BeaconRpcP2P) BanPeer(pid string) {
	b.sentinel.BanPeer(b.ctx, &sentinelproto.Peer{Pid: pid})
}

// responseData is a helper struct to store the version and the raw data of the response for each data container.
type responseData struct {
	version clparams.StateVersion
	raw     []byte
}

// parseResponseData parses the response data from a sentinel message and returns the parsed response data.
func (b *BeaconRpcP2P) parseResponseData(message *sentinelproto.ResponseData) ([]responseData, string, error) {
	if message.Error {
		rd := snappy.NewReader(bytes.NewBuffer(message.Data))
		errBytes, _ := io.ReadAll(rd)
		log.Trace("received range req error", "err", string(errBytes), "raw", string(message.Data))
		return nil, message.Peer.Pid, nil
	}

	responsePacket := []responseData{}
	r := bytes.NewReader(message.Data)
	for {
		forkDigest := make([]byte, 4)
		if n, err := r.Read(forkDigest); err != nil {
			if err == io.EOF {
				break
			}
			return nil, message.Peer.Pid, err
		} else if n == 0 {
			break
		}

		// Read varint for length of message.
		encodedLn, _, err := ssz_snappy.ReadUvarint(r)
		if err != nil {
			return nil, message.Peer.Pid, fmt.Errorf("sendRequest failed. Unable to read varint from message prefix: %w", err)
		}
		// Sanity check for message size.
		if encodedLn > uint64(maxMessageLength) {
			return nil, message.Peer.Pid, errors.New("received message too big")
		}

		// Read bytes using snappy into a new raw buffer of side encodedLn.
		raw := make([]byte, encodedLn)
		sr := snappy.NewReader(r)
		bytesRead := 0
		for bytesRead < int(encodedLn) {
			n, err := sr.Read(raw[bytesRead:])
			if err != nil {
				return nil, message.Peer.Pid, fmt.Errorf("read error: %w", err)
			}
			bytesRead += n
		}
		// Fork digests
		respForkDigest := binary.BigEndian.Uint32(forkDigest)
		if respForkDigest == 0 {
			return nil, message.Peer.Pid, errors.New("null fork digest")
		}

		version, err := b.ethClock.StateVersionByForkDigest(utils.Uint32ToBytes4(respForkDigest))
		if err != nil {
			return nil, message.Peer.Pid, err
		}
		responsePacket = append(responsePacket, responseData{
			version: version,
			raw:     raw,
		})

		// read next result byte
		if _, err := r.ReadByte(); err == io.EOF {
			break
		} else if err != nil {
			log.Debug("failed to read byte", "err", err)
			return nil, message.Peer.Pid, err
		}
	}
	return responsePacket, message.Peer.Pid, nil
}

// sendRequest sends a request to the sentinel and helps with decoding the response.
func (b *BeaconRpcP2P) sendRequest(
	ctx context.Context,
	topic string,
	reqPayload []byte,
) ([]responseData, string, error) {
	ctx, cn := context.WithTimeout(ctx, time.Second*2)
	defer cn()
	message, err := b.sentinel.SendRequest(ctx, &sentinelproto.RequestData{
		Data:  reqPayload,
		Topic: topic,
	})
	if err != nil {
		return nil, "", err
	}
	return b.parseResponseData(message)
}

func (b *BeaconRpcP2P) sendRequestWithPeer(
	ctx context.Context,
	topic string,
	reqPayload []byte,
	peerId string,
) ([]responseData, string, error) {
	ctx, cn := context.WithTimeout(ctx, time.Second*2)
	defer cn()
	message, err := b.sentinel.SendPeerRequest(ctx, &sentinelproto.RequestDataWithPeer{
		Pid:   peerId,
		Data:  reqPayload,
		Topic: topic,
	})
	if err != nil {
		return nil, "", err
	}
	return b.parseResponseData(message)
}<|MERGE_RESOLUTION|>--- conflicted
+++ resolved
@@ -118,17 +118,10 @@
 	ctx context.Context,
 	req *solid.ListSSZ[*cltypes.DataColumnsByRootIdentifier],
 ) ([]*cltypes.DataColumnSidecar, string, error) {
-<<<<<<< HEAD
-	// filteredReq, pid, _, err := b.columnDataPeers.pickPeerRoundRobin(ctx, req)
-	// if err != nil {
-	// 	return nil, pid, err
-	// }
-=======
 	_, pid, _, err := b.columnDataPeers.pickPeerRoundRobin(ctx, req)
 	if err != nil {
 		return nil, pid, err
 	}
->>>>>>> 33912bb5
 
 	var buffer buffer.Buffer
 	if err := ssz_snappy.EncodeAndWrite(&buffer, req); err != nil {
