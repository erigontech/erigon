--- conflicted
+++ resolved
@@ -179,9 +179,6 @@
 	}
 
 	data := common.CopyBytes(buffer.Bytes())
-<<<<<<< HEAD
-	return b.sendBlobsSidecar(ctx, communication.BlobSidecarByRootProtocolV1, data, uint64(req.Len()))
-=======
 	blobs, pid, err := b.sendBlobsSidecar(ctx, communication.BlobSidecarByRootProtocolV1, data, uint64(req.Len()))
 	if err != nil {
 		if strings.Contains(err.Error(), "invalid request") {
@@ -190,7 +187,6 @@
 		return nil, pid, err
 	}
 	return blobs, pid, nil
->>>>>>> cf916078
 }
 
 // SendBeaconBlocksByRangeReq retrieves blocks range from beacon chain.
