// Copyright 2024 The Erigon Authors
// This file is part of Erigon.
//
// Erigon is free software: you can redistribute it and/or modify
// it under the terms of the GNU Lesser General Public License as published by
// the Free Software Foundation, either version 3 of the License, or
// (at your option) any later version.
//
// Erigon is distributed in the hope that it will be useful,
// but WITHOUT ANY WARRANTY; without even the implied warranty of
// MERCHANTABILITY or FITNESS FOR A PARTICULAR PURPOSE. See the
// GNU Lesser General Public License for more details.
//
// You should have received a copy of the GNU Lesser General Public License
// along with Erigon. If not, see <http://www.gnu.org/licenses/>.

package rpc

import (
	"bytes"
	"context"
	"encoding/binary"
	"errors"
	"fmt"
	"io"
	"strings"
	"time"

	"github.com/erigontech/erigon/cl/sentinel/communication"
	"github.com/erigontech/erigon/cl/sentinel/communication/ssz_snappy"
	"github.com/erigontech/erigon/cl/utils/eth_clock"

	"github.com/c2h5oh/datasize"
	"github.com/golang/snappy"
	"go.uber.org/zap/buffer"

	"github.com/erigontech/erigon-lib/common"
	"github.com/erigontech/erigon-lib/gointerfaces"
	sentinel "github.com/erigontech/erigon-lib/gointerfaces/sentinelproto"
	"github.com/erigontech/erigon-lib/log/v3"

	"github.com/erigontech/erigon/cl/clparams"
	"github.com/erigontech/erigon/cl/cltypes"
	"github.com/erigontech/erigon/cl/cltypes/solid"
	"github.com/erigontech/erigon/cl/utils"
)

const maxMessageLength = 18 * datasize.MB

// BeaconRpcP2P represents a beacon chain RPC client.
type BeaconRpcP2P struct {
	// ctx is the context for the RPC client.
	ctx context.Context
	// sentinel is a client for sending and receiving messages to and from a beacon chain node.
	sentinel sentinel.SentinelClient
	// beaconConfig is the configuration for the beacon chain.
	beaconConfig *clparams.BeaconChainConfig
	// ethClock handles all time-related operations.
	ethClock eth_clock.EthereumClock

	columnDataPeers *columnDataPeers
}

// NewBeaconRpcP2P creates a new BeaconRpcP2P struct and returns a pointer to it.
// It takes a context, a sentinel.Sent
func NewBeaconRpcP2P(ctx context.Context, sentinel sentinel.SentinelClient, beaconConfig *clparams.BeaconChainConfig, ethClock eth_clock.EthereumClock) *BeaconRpcP2P {
	rpc := &BeaconRpcP2P{
		ctx:          ctx,
		sentinel:     sentinel,
		beaconConfig: beaconConfig,
		ethClock:     ethClock,
	}
	rpc.columnDataPeers = newColumnPeers(
		sentinel,
		beaconConfig,
		ethClock,
	)
	return rpc
}

<<<<<<< HEAD
func (b *BeaconRpcP2P) sendBlocksRequest(ctx context.Context, topic string, reqData []byte, count uint64) ([]*cltypes.SignedBeaconBlock, string, error) {
	// Prepare output slice.
	responsePacket := []*cltypes.SignedBeaconBlock{}

	message, err := b.sentinel.SendRequest(ctx, &sentinel.RequestData{
		Data:  reqData,
		Topic: topic,
	})
=======
func (b *BeaconRpcP2P) sendBlocksRequest(ctx context.Context, topic string, reqData []byte) ([]*cltypes.SignedBeaconBlock, string, error) {
	responses, pid, err := b.sendRequest(ctx, topic, reqData)
>>>>>>> 56baeb70
	if err != nil {
		return nil, pid, err
	}

	responsePacket := []*cltypes.SignedBeaconBlock{}
	for _, data := range responses {
		responseChunk := cltypes.NewSignedBeaconBlock(b.beaconConfig, data.version)
		if err := responseChunk.DecodeSSZ(data.raw, int(data.version)); err != nil {
			return nil, pid, err
		}
		responsePacket = append(responsePacket, responseChunk)
	}

	return responsePacket, pid, nil
}

func (b *BeaconRpcP2P) sendBlobsSidecar(ctx context.Context, topic string, reqData []byte, count uint64) ([]*cltypes.BlobSidecar, string, error) {
	responses, pid, err := b.sendRequest(ctx, topic, reqData)
	if err != nil {
		return nil, pid, err
	}

	responsePacket := []*cltypes.BlobSidecar{}
	for _, data := range responses {
		responseChunk := &cltypes.BlobSidecar{}
		if err := responseChunk.DecodeSSZ(data.raw, int(data.version)); err != nil {
			return nil, pid, err
		}
		responsePacket = append(responsePacket, responseChunk)
	}

	return responsePacket, pid, nil
}

func (b *BeaconRpcP2P) SendColumnSidecarsByRootIdentifierReq(
	ctx context.Context,
	req *solid.ListSSZ[*cltypes.DataColumnsByRootIdentifier],
) ([]*cltypes.DataColumnSidecar, string, uint64, error) {
	filteredReq, pid, cgc, err := b.columnDataPeers.pickPeerRoundRobin(ctx, req)
	if err != nil {
		return nil, pid, 0, err
	}

	var buffer buffer.Buffer
	if err := ssz_snappy.EncodeAndWrite(&buffer, filteredReq); err != nil {
		return nil, "", 0, err
	}

	data := common.CopyBytes(buffer.Bytes())
	responsePacket, pid, err := b.sendRequestWithPeer(ctx, communication.DataColumnSidecarsByRootProtocolV1, data, pid)
	if err != nil {
		return nil, pid, 0, err
	}

	ColumnSidecars := []*cltypes.DataColumnSidecar{}
	for _, data := range responsePacket {
		columnSidecar := &cltypes.DataColumnSidecar{}
		if err := columnSidecar.DecodeSSZ(data.raw, int(data.version)); err != nil {
			return nil, pid, 0, err
		}
		ColumnSidecars = append(ColumnSidecars, columnSidecar)
	}

	return ColumnSidecars, pid, cgc, nil
}

func (b *BeaconRpcP2P) SendColumnSidecarsByRangeReqV1(
	ctx context.Context,
	start, count uint64,
	columns []uint64,
) ([]*cltypes.DataColumnSidecar, string, error) {
	req := &cltypes.ColumnSidecarsByRangeRequest{
		StartSlot: start,
		Count:     count,
		Columns:   solid.NewUint64ListSSZ(int(b.beaconConfig.NumberOfColumns)),
	}
	for _, column := range columns {
		req.Columns.Append(column)
	}
	var buffer buffer.Buffer
	if err := ssz_snappy.EncodeAndWrite(&buffer, req); err != nil {
		return nil, "", err
	}

	responsePacket, pid, err := b.sendRequest(ctx, communication.DataColumnSidecarsByRangeProtocolV1, buffer.Bytes())
	if err != nil {
		return nil, pid, err
	}

	ColumnSidecars := []*cltypes.DataColumnSidecar{}
	for _, data := range responsePacket {
		columnSidecar := &cltypes.DataColumnSidecar{}
		if err := columnSidecar.DecodeSSZ(data.raw, int(data.version)); err != nil {
			return nil, pid, err
		}
		ColumnSidecars = append(ColumnSidecars, columnSidecar)
	}
	return ColumnSidecars, pid, nil
}

// SendBeaconBlocksByRangeReq retrieves blocks range from beacon chain.
func (b *BeaconRpcP2P) SendBlobsSidecarByIdentifierReq(ctx context.Context, req *solid.ListSSZ[*cltypes.BlobIdentifier]) ([]*cltypes.BlobSidecar, string, error) {
	var buffer buffer.Buffer
	if err := ssz_snappy.EncodeAndWrite(&buffer, req); err != nil {
		return nil, "", err
	}

	data := common.CopyBytes(buffer.Bytes())
	blobs, pid, err := b.sendBlobsSidecar(ctx, communication.BlobSidecarByRootProtocolV1, data, uint64(req.Len()))
	if err != nil {
		if strings.Contains(err.Error(), "invalid request") {
			b.BanPeer(pid)
		}
		return nil, pid, err
	}
	return blobs, pid, nil
}

// SendBeaconBlocksByRangeReq retrieves blocks range from beacon chain.
func (b *BeaconRpcP2P) SendBlobsSidecarByRangerReq(ctx context.Context, start, count uint64) ([]*cltypes.BlobSidecar, string, error) {
	var buffer buffer.Buffer
	if err := ssz_snappy.EncodeAndWrite(&buffer, &cltypes.BlobsByRangeRequest{
		StartSlot: start,
		Count:     count,
	}); err != nil {
		return nil, "", err
	}

	data := common.CopyBytes(buffer.Bytes())
	return b.sendBlobsSidecar(ctx, communication.BlobSidecarByRangeProtocolV1, data, count*b.beaconConfig.MaxBlobsPerBlock)
}

// SendBeaconBlocksByRangeReq retrieves blocks range from beacon chain.
func (b *BeaconRpcP2P) SendBeaconBlocksByRangeReq(ctx context.Context, start, count uint64) ([]*cltypes.SignedBeaconBlock, string, error) {
	req := &cltypes.BeaconBlocksByRangeRequest{
		StartSlot: start,
		Count:     count,
		Step:      1, // deprecated, and must be set to 1.
	}
	var buffer buffer.Buffer
	if err := ssz_snappy.EncodeAndWrite(&buffer, req); err != nil {
		return nil, "", err
	}

	data := common.CopyBytes(buffer.Bytes())
	return b.sendBlocksRequest(ctx, communication.BeaconBlocksByRangeProtocolV2, data)
}

// SendBeaconBlocksByRootReq retrieves blocks by root from beacon chain.
func (b *BeaconRpcP2P) SendBeaconBlocksByRootReq(ctx context.Context, roots [][32]byte) ([]*cltypes.SignedBeaconBlock, string, error) {
	var req solid.HashListSSZ = solid.NewHashList(69696969) // The number is used for hashing, it is innofensive here.
	for _, root := range roots {
		req.Append(root)
	}
	var buffer buffer.Buffer
	if err := ssz_snappy.EncodeAndWrite(&buffer, req); err != nil {
		return nil, "", err
	}
	data := common.CopyBytes(buffer.Bytes())
	return b.sendBlocksRequest(ctx, communication.BeaconBlocksByRootProtocolV2, data)
}

// Peers retrieves peer count.
func (b *BeaconRpcP2P) Peers() (uint64, error) {
	amount, err := b.sentinel.GetPeers(b.ctx, &sentinel.EmptyMessage{})
	if err != nil {
		return 0, err
	}
	return amount.Active, nil
}

func (b *BeaconRpcP2P) SetStatus(finalizedRoot common.Hash, finalizedEpoch uint64, headRoot common.Hash, headSlot uint64) error {
	forkDigest, err := b.ethClock.CurrentForkDigest()
	if err != nil {
		return err
	}
	_, err = b.sentinel.SetStatus(b.ctx, &sentinel.Status{
		ForkDigest:     utils.Bytes4ToUint32(forkDigest),
		FinalizedRoot:  gointerfaces.ConvertHashToH256(finalizedRoot),
		FinalizedEpoch: finalizedEpoch,
		HeadRoot:       gointerfaces.ConvertHashToH256(headRoot),
		HeadSlot:       headSlot,
	})
	return err
}

func (b *BeaconRpcP2P) BanPeer(pid string) {
	b.sentinel.BanPeer(b.ctx, &sentinel.Peer{Pid: pid})
}

// responseData is a helper struct to store the version and the raw data of the response for each data container.
type responseData struct {
	version clparams.StateVersion
	raw     []byte
}

// parseResponseData parses the response data from a sentinel message and returns the parsed response data.
func (b *BeaconRpcP2P) parseResponseData(message *sentinel.ResponseData) ([]responseData, string, error) {
	if message.Error {
		rd := snappy.NewReader(bytes.NewBuffer(message.Data))
		errBytes, _ := io.ReadAll(rd)
		log.Trace("received range req error", "err", string(errBytes), "raw", string(message.Data))
		return nil, message.Peer.Pid, nil
	}

	responsePacket := []responseData{}
	r := bytes.NewReader(message.Data)
	for {
		forkDigest := make([]byte, 4)
		if n, err := r.Read(forkDigest); err != nil {
			if err == io.EOF {
				break
			}
			return nil, message.Peer.Pid, err
		} else if n == 0 {
			break
		}

		// Read varint for length of message.
		encodedLn, _, err := ssz_snappy.ReadUvarint(r)
		if err != nil {
			return nil, message.Peer.Pid, fmt.Errorf("sendRequest failed. Unable to read varint from message prefix: %w", err)
		}
		// Sanity check for message size.
		if encodedLn > uint64(maxMessageLength) {
			return nil, message.Peer.Pid, errors.New("received message too big")
		}

		// Read bytes using snappy into a new raw buffer of side encodedLn.
		raw := make([]byte, encodedLn)
		sr := snappy.NewReader(r)
		bytesRead := 0
		for bytesRead < int(encodedLn) {
			n, err := sr.Read(raw[bytesRead:])
			if err != nil {
				return nil, message.Peer.Pid, fmt.Errorf("read error: %w", err)
			}
			bytesRead += n
		}
		// Fork digests
		respForkDigest := binary.BigEndian.Uint32(forkDigest)
		if respForkDigest == 0 {
			return nil, message.Peer.Pid, errors.New("null fork digest")
		}

		version, err := b.ethClock.StateVersionByForkDigest(utils.Uint32ToBytes4(respForkDigest))
		if err != nil {
			return nil, message.Peer.Pid, err
		}
		responsePacket = append(responsePacket, responseData{
			version: version,
			raw:     raw,
		})
		// TODO(issues/5884): figure out why there is this extra byte.
		r.ReadByte()
	}
	return responsePacket, message.Peer.Pid, nil
}

// sendRequest sends a request to the sentinel and helps with decoding the response.
func (b *BeaconRpcP2P) sendRequest(
	ctx context.Context,
	topic string,
	reqPayload []byte,
) ([]responseData, string, error) {
	ctx, cn := context.WithTimeout(ctx, time.Second*2)
	defer cn()
	message, err := b.sentinel.SendRequest(ctx, &sentinel.RequestData{
		Data:  reqPayload,
		Topic: topic,
	})
	if err != nil {
		return nil, "", err
	}
	return b.parseResponseData(message)
}

func (b *BeaconRpcP2P) sendRequestWithPeer(
	ctx context.Context,
	topic string,
	reqPayload []byte,
	peerId string,
) ([]responseData, string, error) {
	ctx, cn := context.WithTimeout(ctx, time.Second*2)
	defer cn()
	message, err := b.sentinel.SendPeerRequest(ctx, &sentinel.RequestDataWithPeer{
		Pid:   peerId,
		Data:  reqPayload,
		Topic: topic,
	})
	if err != nil {
		return nil, "", err
	}
	return b.parseResponseData(message)
}<|MERGE_RESOLUTION|>--- conflicted
+++ resolved
@@ -78,19 +78,9 @@
 	return rpc
 }
 
-<<<<<<< HEAD
-func (b *BeaconRpcP2P) sendBlocksRequest(ctx context.Context, topic string, reqData []byte, count uint64) ([]*cltypes.SignedBeaconBlock, string, error) {
-	// Prepare output slice.
-	responsePacket := []*cltypes.SignedBeaconBlock{}
-
-	message, err := b.sentinel.SendRequest(ctx, &sentinel.RequestData{
-		Data:  reqData,
-		Topic: topic,
-	})
-=======
+
 func (b *BeaconRpcP2P) sendBlocksRequest(ctx context.Context, topic string, reqData []byte) ([]*cltypes.SignedBeaconBlock, string, error) {
 	responses, pid, err := b.sendRequest(ctx, topic, reqData)
->>>>>>> 56baeb70
 	if err != nil {
 		return nil, pid, err
 	}
