package persistence

import (
	"context"
	"sync"

	"github.com/ledgerwatch/erigon-lib/kv"
	"github.com/ledgerwatch/erigon/cl/cltypes"
	"github.com/ledgerwatch/erigon/cl/phase1/network"
	"github.com/ledgerwatch/erigon/cl/rpc"
	"github.com/ledgerwatch/erigon/cl/sentinel/peers"
	"github.com/tidwall/btree"
)

var _ BlockSource = (*BeaconRpcSource)(nil)

type BeaconRpcSource struct {
	rpc *rpc.BeaconRpcP2P
}

func (b *BeaconRpcSource) SaveBlocks(ctx context.Context, blocks []*peers.PeeredObject[*cltypes.SignedBeaconBlock]) error {
	// it is a no-op because there is no need to do this
	return nil
}

func NewBeaconRpcSource(rpc *rpc.BeaconRpcP2P) *BeaconRpcSource {
	return &BeaconRpcSource{
		rpc: rpc,
	}
}

<<<<<<< HEAD
func (*BeaconRpcSource) GetBlock(tx kv.Tx, ctx context.Context, slot uint64) (*peers.PeeredObject[*cltypes.SignedBeaconBlock], error) {
	panic("unimplemented")
}

func (b *BeaconRpcSource) GetRange(_ kv.Tx, ctx context.Context, from uint64, count uint64) ([]*peers.PeeredObject[*cltypes.SignedBeaconBlock], error) {
=======
func (b *BeaconRpcSource) GetRange(ctx context.Context, _ kv.Tx, from uint64, count uint64) ([]*peers.PeeredObject[*cltypes.SignedBeaconBlock], error) {
>>>>>>> 43649335
	if count == 0 {
		return nil, nil
	}
	responses, pid, err := b.rpc.SendBeaconBlocksByRangeReq(ctx, from, count)
	if err != nil {
		b.rpc.BanPeer(pid)
		return nil, err
	}
	out := make([]*peers.PeeredObject[*cltypes.SignedBeaconBlock], 0, len(responses))
	for _, v := range responses {
		out = append(out, &peers.PeeredObject[*cltypes.SignedBeaconBlock]{Data: v, Peer: pid})
	}
	return out, nil
}

// a noop for rpc source since we always return new data
func (b *BeaconRpcSource) PurgeRange(ctx context.Context, _ kv.RwTx, from uint64, count uint64) error {
	return nil
}

var _ BlockSource = (*GossipSource)(nil)

type GossipSource struct {
	gossip       *network.GossipManager
	gossipBlocks <-chan *peers.PeeredObject[*cltypes.SignedBeaconBlock]

	mu     sync.Mutex
	blocks *btree.Map[uint64, chan *peers.PeeredObject[*cltypes.SignedBeaconBlock]]
}

func (*GossipSource) GetBlock(tx kv.Tx, ctx context.Context, slot uint64) (*peers.PeeredObject[*cltypes.SignedBeaconBlock], error) {
	panic("unimplemented")
}

func NewGossipSource(ctx context.Context, gossip *network.GossipManager) *GossipSource {
	g := &GossipSource{
		gossip:       gossip,
		gossipBlocks: gossip.SubscribeSignedBeaconBlocks(ctx),
		blocks:       btree.NewMap[uint64, chan *peers.PeeredObject[*cltypes.SignedBeaconBlock]](32),
	}
	go func() {
		for {
			select {
			case <-ctx.Done():
				return
			case recv := <-g.gossipBlocks:
				ch := g.grabOrCreate(ctx, recv.Data.Block.Slot)
				select {
				case ch <- recv:
				default:
				}
			}
		}
	}()
	return g
}

func (b *GossipSource) grabOrCreate(ctx context.Context, id uint64) chan *peers.PeeredObject[*cltypes.SignedBeaconBlock] {
	b.mu.Lock()
	defer b.mu.Unlock()
	ch, ok := b.blocks.Get(id)
	if !ok {
		ch = make(chan *peers.PeeredObject[*cltypes.SignedBeaconBlock], 3)
		b.blocks.Set(id, ch)
	}
	return ch
}
func (b *GossipSource) GetRange(ctx context.Context, _ kv.Tx, from uint64, count uint64) ([]*peers.PeeredObject[*cltypes.SignedBeaconBlock], error) {
	out := make([]*peers.PeeredObject[*cltypes.SignedBeaconBlock], 0, count)
	for i := from; i < from+count; i++ {
		ch := b.grabOrCreate(ctx, i)
		select {
		case <-ctx.Done():
			return nil, ctx.Err()
		case item := <-ch:
			out = append(out, item)
		}
	}
	return out, nil
}

func (b *GossipSource) PurgeRange(ctx context.Context, _ kv.RwTx, from uint64, count uint64) error {
	b.mu.Lock()
	defer b.mu.Unlock()
	initSize := count
	if initSize > 256 {
		initSize = 256
	}
	xs := make([]uint64, 0, initSize)
	b.blocks.Ascend(from, func(key uint64, value chan *peers.PeeredObject[*cltypes.SignedBeaconBlock]) bool {
		if key >= from+count {
			return false
		}
		xs = append(xs, key)
		return true
	})
	for _, v := range xs {
		b.blocks.Delete(v)
	}
	return nil
}<|MERGE_RESOLUTION|>--- conflicted
+++ resolved
@@ -29,15 +29,11 @@
 	}
 }
 
-<<<<<<< HEAD
-func (*BeaconRpcSource) GetBlock(tx kv.Tx, ctx context.Context, slot uint64) (*peers.PeeredObject[*cltypes.SignedBeaconBlock], error) {
+func (*BeaconRpcSource) GetBlock(ctx context.Context, tx kv.Tx, slot uint64) (*peers.PeeredObject[*cltypes.SignedBeaconBlock], error) {
 	panic("unimplemented")
 }
 
-func (b *BeaconRpcSource) GetRange(_ kv.Tx, ctx context.Context, from uint64, count uint64) ([]*peers.PeeredObject[*cltypes.SignedBeaconBlock], error) {
-=======
 func (b *BeaconRpcSource) GetRange(ctx context.Context, _ kv.Tx, from uint64, count uint64) ([]*peers.PeeredObject[*cltypes.SignedBeaconBlock], error) {
->>>>>>> 43649335
 	if count == 0 {
 		return nil, nil
 	}
@@ -68,7 +64,7 @@
 	blocks *btree.Map[uint64, chan *peers.PeeredObject[*cltypes.SignedBeaconBlock]]
 }
 
-func (*GossipSource) GetBlock(tx kv.Tx, ctx context.Context, slot uint64) (*peers.PeeredObject[*cltypes.SignedBeaconBlock], error) {
+func (*GossipSource) GetBlock(ctx context.Context, tx kv.Tx, slot uint64) (*peers.PeeredObject[*cltypes.SignedBeaconBlock], error) {
 	panic("unimplemented")
 }
 
