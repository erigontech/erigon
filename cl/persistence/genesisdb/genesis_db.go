--- conflicted
+++ resolved
@@ -61,10 +61,6 @@
 		return nil, err
 	}
 
-<<<<<<< HEAD
-	st := state.New(g.beaconConfig)
-	if err := st.DecodeSSZ(decompressedEnc, int(clparams.Phase0Version)); err != nil {
-=======
 	// Ensure decompressedEnc has enough bytes to safely slice
 	if len(decompressedEnc) < raw.SlotOffsetSSZ+8 {
 		return nil, fmt.Errorf("decompressedEnc is too short: expected at least %d bytes, got %d", raw.SlotOffsetSSZ+8, len(decompressedEnc))
@@ -74,7 +70,6 @@
 	version := g.beaconConfig.GetCurrentStateVersion(slot / g.beaconConfig.SlotsPerEpoch)
 	st := state.New(g.beaconConfig)
 	if err := st.DecodeSSZ(decompressedEnc, int(version)); err != nil {
->>>>>>> cf916078
 		return nil, fmt.Errorf("could not deserialize state: %s", err)
 	}
 	return st, nil
