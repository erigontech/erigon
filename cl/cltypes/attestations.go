--- conflicted
+++ resolved
@@ -487,11 +487,7 @@
 
 // SizeSSZ returns the ssz encoded size in bytes for the AttestationData object
 func (a *AttestationData) SizeSSZ() int {
-<<<<<<< HEAD
-	return 2*common.BlockNumberLength + common.HashLength + a.Source.EncodingSizeSSZ()*2
-=======
-	return 2*common.BlockNumberLength + length.Hash + a.Source.SizeSSZ()*2
->>>>>>> d6a0eef6
+	return 2*common.BlockNumberLength + length.Hash + a.Source.EncodingSizeSSZ() + a.Target.EncodingSizeSSZ()
 }
 
 // HashTreeRoot ssz hashes the AttestationData object
