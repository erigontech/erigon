package das

import (
	"context"
	"errors"
	"math"
	"math/rand"
	"sync"
	"sync/atomic"
	"time"

	"github.com/erigontech/erigon-lib/common"
	"github.com/erigontech/erigon-lib/common/length"
	"github.com/erigontech/erigon-lib/gointerfaces/sentinelproto"
	"github.com/erigontech/erigon-lib/log/v3"
	"github.com/erigontech/erigon/cl/clparams"
	"github.com/erigontech/erigon/cl/cltypes"
	"github.com/erigontech/erigon/cl/cltypes/solid"
	peerdasstate "github.com/erigontech/erigon/cl/das/state"
	peerdasutils "github.com/erigontech/erigon/cl/das/utils"
	"github.com/erigontech/erigon/cl/gossip"
	"github.com/erigontech/erigon/cl/kzg"
	"github.com/erigontech/erigon/cl/persistence/blob_storage"
	"github.com/erigontech/erigon/cl/rpc"
	"github.com/erigontech/erigon/cl/utils/eth_clock"
	ckzg "github.com/ethereum/c-kzg-4844/v2/bindings/go"
	"github.com/spf13/afero"
	"golang.org/x/sync/semaphore"
)

//go:generate mockgen -typed=true -destination=mock_services/peer_das_mock.go -package=mock_services . PeerDas
type PeerDas interface {
<<<<<<< HEAD
	DownloadColumnsAndRecoverBlobs(ctx context.Context, blocks []*cltypes.SignedBeaconBlock) error
	DownloadOnlyCustodyColumns(ctx context.Context, blocks []*cltypes.SignedBeaconBlock) error
	IsDataAvailable(slot uint64, blockRoot common.Hash) (bool, error)
=======
	DownloadColumnsAndRecoverBlobs(ctx context.Context, blocks []*cltypes.SignedBlindedBeaconBlock) error
	DownloadOnlyCustodyColumns(ctx context.Context, blocks []*cltypes.SignedBlindedBeaconBlock) error
	IsDataAvailable(blockRoot common.Hash) (bool, error)
>>>>>>> 99d04155
	Prune(keepSlotDistance uint64) error
	UpdateValidatorsCustody(cgc uint64)
	TryScheduleRecover(slot uint64, blockRoot common.Hash) error
	IsBlobAlreadyRecovered(blockRoot common.Hash) bool
	IsColumnOverHalf(slot uint64, blockRoot common.Hash) bool
	IsArchivedMode() bool
	StateReader() peerdasstate.PeerDasStateReader
}

const (
	maxNumberOfCellsPerRequest    = 4096 // 4096*2KB = 8MB
	maxConcurrentDownloadRequests = 16
)

var (
	numOfBlobRecoveryWorkers = 8
)

type peerdas struct {
	state         *peerdasstate.PeerDasState
	rpc           *rpc.BeaconRpcP2P
	beaconConfig  *clparams.BeaconChainConfig
	caplinConfig  *clparams.CaplinConfig
	columnStorage blob_storage.DataColumnStorage
	blobStorage   blob_storage.BlobStorage
	sentinel      sentinelproto.SentinelClient
	ethClock      eth_clock.EthereumClock
	queue         RecoveryQueue
}

func NewPeerDas(
	ctx context.Context,
	rpc *rpc.BeaconRpcP2P,
	beaconConfig *clparams.BeaconChainConfig,
	caplinConfig *clparams.CaplinConfig,
	columnStorage blob_storage.DataColumnStorage,
	blobStorage blob_storage.BlobStorage,
	sentinel sentinelproto.SentinelClient,
	ethClock eth_clock.EthereumClock,
	peerDasState *peerdasstate.PeerDasState,
	blobRecoveryRequestDir string,
) PeerDas {
	kzg.InitKZG()
	p := &peerdas{
		state:         peerDasState,
		rpc:           rpc,
		beaconConfig:  beaconConfig,
		caplinConfig:  caplinConfig,
		columnStorage: columnStorage,
		blobStorage:   blobStorage,
		sentinel:      sentinel,
		ethClock:      ethClock,
		queue:         NewFileBasedQueue(ctx, afero.NewBasePathFs(afero.NewOsFs(), blobRecoveryRequestDir)),
	}
	if beaconConfig.FuluForkEpoch != math.MaxUint64 {
		go func() {
			fuluSlot := beaconConfig.FuluForkEpoch * beaconConfig.SlotsPerEpoch
			fuluClockTime := ethClock.GetSlotTime(fuluSlot)
			if fuluClockTime.After(time.Now()) {
				// wait until the fulu clock time
				<-time.After(time.Until(fuluClockTime))
			}
			p.resubscribeGossip()
			for range numOfBlobRecoveryWorkers {
				go p.blobsRecoverWorker(ctx)
			}
		}()
	}
	return p
}

func (d *peerdas) StateReader() peerdasstate.PeerDasStateReader {
	return d.state
}

func (d *peerdas) IsBlobAlreadyRecovered(blockRoot common.Hash) bool {
	count, err := d.blobStorage.KzgCommitmentsCount(context.Background(), blockRoot)
	if err != nil {
		log.Warn("failed to get kzg commitments count", "err", err, "blockRoot", blockRoot)
		return false
	}
	return count > 0
}

func (d *peerdas) IsColumnOverHalf(slot uint64, blockRoot common.Hash) bool {
	existingColumns, err := d.columnStorage.GetSavedColumnIndex(context.Background(), slot, blockRoot)
	if err != nil {
		log.Warn("failed to get saved column index", "err", err, "blockRoot", blockRoot)
		return false
	}
	return len(existingColumns) >= int(d.beaconConfig.NumberOfColumns+1)/2
}

func (d *peerdas) IsArchivedMode() bool {
	return d.caplinConfig.ArchiveBlobs || d.caplinConfig.ImmediateBlobsBackfilling
}

func (d *peerdas) IsDataAvailable(slot uint64, blockRoot common.Hash) (bool, error) {
	if d.IsArchivedMode() {
		return d.IsColumnOverHalf(slot, blockRoot) || d.IsBlobAlreadyRecovered(blockRoot), nil
	}
	return d.isMyColumnDataAvailable(slot, blockRoot)
}

func (d *peerdas) isMyColumnDataAvailable(slot uint64, blockRoot common.Hash) (bool, error) {
	expectedCustodies, err := d.state.GetMyCustodyColumns()
	if err != nil {
		return false, err
	}
	existingColumns, err := d.columnStorage.GetSavedColumnIndex(context.Background(), slot, blockRoot)
	if err != nil {
		return false, err
	}
	nowCustodies := map[cltypes.CustodyIndex]bool{}
	for _, column := range existingColumns {
		if _, ok := expectedCustodies[column]; ok {
			nowCustodies[column] = true
		}
	}
	return len(nowCustodies) == len(expectedCustodies), nil
}

func (d *peerdas) resubscribeGossip() {
	if d.IsArchivedMode() {
		// subscribe to all subnets
		for subnet := range d.beaconConfig.DataColumnSidecarSubnetCount {
			if _, err := d.sentinel.SetSubscribeExpiry(context.Background(), &sentinelproto.RequestSubscribeExpiry{
				Topic:          gossip.TopicNameDataColumnSidecar(subnet),
				ExpiryUnixSecs: uint64(time.Unix(0, math.MaxInt64).Unix()),
			}); err != nil {
				log.Warn("[peerdas] failed to set subscribe expiry", "err", err, "subnet", subnet)
			} else {
				log.Info("[peerdas] subscribed to column sidecar subnet", "subnet", subnet)
			}
		}
		return
	}

	// subscribe to the columns in our custody group
	custodyColumns, err := d.state.GetMyCustodyColumns()
	if err != nil {
		log.Warn("failed to get my custody columns", "err", err)
		return
	}
	for column := range custodyColumns {
		subnet := ComputeSubnetForDataColumnSidecar(column)
		if _, err := d.sentinel.SetSubscribeExpiry(context.Background(), &sentinelproto.RequestSubscribeExpiry{
			Topic:          gossip.TopicNameDataColumnSidecar(subnet),
			ExpiryUnixSecs: uint64(time.Unix(0, math.MaxInt64).Unix()),
		}); err != nil {
			log.Warn("[peerdas] failed to set subscribe expiry", "err", err, "column", column, "subnet", subnet)
		} else {
			log.Info("[peerdas] subscribed to column sidecar", "column", column, "subnet", subnet)
		}
	}
}

func (d *peerdas) UpdateValidatorsCustody(cgc uint64) {
	adCgcChanged := d.state.SetCustodyGroupCount(cgc)
	if adCgcChanged {
		if !d.IsArchivedMode() {
			// subscribe more topics, advertised cgc is increased
			d.resubscribeGossip()
		}
	}
}

func (d *peerdas) Prune(keepSlotDistance uint64) error {
	if err := d.columnStorage.Prune(keepSlotDistance); err != nil {
		return err
	}

	curSlot := d.ethClock.GetCurrentSlot()
	if curSlot < keepSlotDistance {
		d.state.SetEarliestAvailableSlot(0)
	} else {
		earliestSlot := curSlot - keepSlotDistance
		if earliestSlot > d.state.GetEarliestAvailableSlot() {
			d.state.SetEarliestAvailableSlot(earliestSlot)
		}
	}
	return nil
}

func (d *peerdas) blobsRecoverWorker(ctx context.Context) {
	recover := func(toRecover *recoveryRequest) {
		begin := time.Now()
		log.Trace("[blobsRecover] recovering blobs", "slot", toRecover.slot, "blockRoot", toRecover.blockRoot)
		ctx := context.Background()
		slot, blockRoot := toRecover.slot, toRecover.blockRoot
		existingColumns, err := d.columnStorage.GetSavedColumnIndex(ctx, slot, blockRoot)
		if err != nil {
			log.Warn("[blobsRecover] failed to get saved column index", "err", err)
			return
		}
		if len(existingColumns) < int(d.beaconConfig.NumberOfColumns+1)/2 {
			log.Debug("[blobsRecover] not enough columns to recover", "slot", slot, "blockRoot", blockRoot, "existingColumns", len(existingColumns))
			return
		}

		// Recover the matrix from the column sidecars
		matrixEntries := []cltypes.MatrixEntry{}
		var anyColumnSidecar *cltypes.DataColumnSidecar
		for _, columnIndex := range existingColumns {
			sidecar, err := d.columnStorage.ReadColumnSidecarByColumnIndex(ctx, slot, blockRoot, int64(columnIndex))
			if err != nil {
				log.Warn("[blobsRecover] failed to read column sidecar", "err", err)
				return
			}
			for i := 0; i < sidecar.Column.Len(); i++ {
				matrixEntries = append(matrixEntries, cltypes.MatrixEntry{
					Cell:        *sidecar.Column.Get(i),
					KzgProof:    *sidecar.KzgProofs.Get(i),
					RowIndex:    uint64(i),
					ColumnIndex: columnIndex,
				})
			}
			if anyColumnSidecar == nil {
				anyColumnSidecar = sidecar
			}
		}
		numberOfBlobs := uint64(anyColumnSidecar.Column.Len())
		blobMatrix, err := peerdasutils.RecoverMatrix(matrixEntries, numberOfBlobs)
		if err != nil {
			log.Warn("[blobsRecover] failed to recover matrix", "err", err, "slot", slot, "blockRoot", blockRoot, "numberOfBlobs", numberOfBlobs)
			return
		}
		log.Trace("[blobsRecover] recovered matrix", "slot", slot, "blockRoot", blockRoot, "numberOfBlobs", numberOfBlobs)

		// Recover blobs from the matrix
		blobSidecars := make([]*cltypes.BlobSidecar, 0, len(blobMatrix))
		blobCommitments := solid.NewStaticListSSZ[*cltypes.KZGCommitment](int(d.beaconConfig.MaxBlobCommittmentsPerBlock), length.Bytes48)
		for blobIndex, blobEntries := range blobMatrix {
			var (
				blob           cltypes.Blob
				kzgCommitment  common.Bytes48
				kzgProof       common.Bytes48
				inclusionProof solid.HashVectorSSZ = solid.NewHashVector(cltypes.CommitmentBranchSize)
			)
			// blob
			if len(blobEntries) != int(d.beaconConfig.NumberOfColumns) {
				log.Warn("[blobsRecover] invalid blob entries", "blobIndex", blobIndex, "slot", slot, "blockRoot", blockRoot, "blobEntries", len(blobEntries))
				return
			}
			for i := range len(blobEntries) / 2 {
				if copied := copy(blob[i*cltypes.BytesPerCell:], blobEntries[i].Cell[:]); copied != cltypes.BytesPerCell {
					log.Warn("[blobsRecover] failed to copy cell", "blobIndex", blobIndex, "slot", slot, "blockRoot", blockRoot)
					return
				}
			}
			ckzgBlob := ckzg.Blob(blob)
			// kzg commitment
			copy(kzgCommitment[:], anyColumnSidecar.KzgCommitments.Get(blobIndex)[:])
			proof, err := ckzg.ComputeBlobKZGProof(&ckzgBlob, ckzg.Bytes48(kzgCommitment))
			if err != nil {
				log.Warn("[blobsRecover] failed to compute blob kzg proof", "blobIndex", blobIndex, "slot", slot, "blockRoot", blockRoot)
				return
			}
			copy(kzgProof[:], proof[:])
			blobSidecar := cltypes.NewBlobSidecar(
				uint64(blobIndex),
				&blob,
				kzgCommitment,
				kzgProof,
				anyColumnSidecar.SignedBlockHeader,
				inclusionProof)
			blobSidecars = append(blobSidecars, blobSidecar)
			commitment := cltypes.KZGCommitment(kzgCommitment)
			blobCommitments.Append(&commitment)
		}
		// proof = append(branchProof, inclusionProof...)
		for i := range len(blobSidecars) {
			branchProof := blobCommitments.ElementProof(i)
			p := blobSidecars[i].CommitmentInclusionProof
			for index := range branchProof {
				p.Set(index, branchProof[index])
			}
			for index := range anyColumnSidecar.KzgCommitmentsInclusionProof.Length() {
				p.Set(index+len(branchProof), anyColumnSidecar.KzgCommitmentsInclusionProof.Get(index))
			}
		}

		// Save blobs
		if err := d.blobStorage.WriteBlobSidecars(ctx, blockRoot, blobSidecars); err != nil {
			log.Warn("[blobsRecover] failed to write blob sidecars", "err", err, "slot", slot, "blockRoot", blockRoot)
			return
		}
		log.Trace("[blobsRecover] saved blobs", "slot", slot, "blockRoot", blockRoot, "numberOfBlobs", numberOfBlobs)

		// remove column sidecars that are not in our custody group
		expectedCustodies, err := d.state.GetMyCustodyColumns()
		if err != nil {
			log.Warn("[blobsRecover] failed to get my custody columns", "err", err, "slot", slot, "blockRoot", blockRoot)
			return
		}
		toRemoveColumns := []int64{}
		for _, column := range existingColumns {
			if _, ok := expectedCustodies[column]; !ok {
				toRemoveColumns = append(toRemoveColumns, int64(column))
			}
		}
		if len(toRemoveColumns) > 0 {
			if err := d.columnStorage.RemoveColumnSidecars(ctx, slot, blockRoot, toRemoveColumns...); err != nil {
				log.Warn("[blobsRecover] failed to remove column sidecars", "err", err, "slot", slot, "blockRoot", blockRoot, "columns", toRemoveColumns)
			}
		}
		// add custody data column if it doesn't exist
		for columnIndex := range expectedCustodies {
			if exist, err := d.columnStorage.ColumnSidecarExists(ctx, slot, blockRoot, int64(columnIndex)); err != nil {
				log.Warn("[blobsRecover] failed to check if column sidecar exists", "err", err, "slot", slot, "blockRoot", blockRoot, "column", columnIndex)
			} else if !exist {
				columnSidecar := d.generateColumnSidecar(columnIndex, anyColumnSidecar, blobMatrix)
				if columnSidecar == nil {
					continue
				}
				if err := d.columnStorage.WriteColumnSidecars(ctx, blockRoot, int64(columnIndex), columnSidecar); err != nil {
					log.Warn("[blobsRecover] failed to write column sidecar", "err", err, "slot", slot, "blockRoot", blockRoot, "column", columnIndex)
				}
			}
		}
		log.Debug("[blobsRecover] recovery done", "slot", slot, "blockRoot", blockRoot, "numberOfBlobs", numberOfBlobs, "elapsedTime", time.Since(begin))
	}

	// main loop
	for {
		select {
		case <-ctx.Done():
			return
		case toRecover := <-d.queue.Take():
			// check if the blobs are already recovered
			if !d.IsBlobAlreadyRecovered(toRecover.blockRoot) {
				// recover the blobs
				recover(toRecover)
			}
			if err := d.queue.Done(toRecover); err != nil {
				log.Debug("queue.done err", "err", err, "slot", toRecover.slot, "blockRoot", toRecover.blockRoot)
			}
		}
	}
}

func (d *peerdas) generateColumnSidecar(
	columnIndex cltypes.CustodyIndex,
	anyColumnSidecar *cltypes.DataColumnSidecar,
	blobMatrix [][]cltypes.MatrixEntry,
) *cltypes.DataColumnSidecar {
	blobSize := anyColumnSidecar.Column.Len()
	sidecar := cltypes.NewDataColumnSidecar()
	sidecar.Index = columnIndex
	sidecar.SignedBlockHeader = anyColumnSidecar.SignedBlockHeader
	sidecar.KzgCommitmentsInclusionProof = anyColumnSidecar.KzgCommitmentsInclusionProof
	sidecar.KzgCommitments = anyColumnSidecar.KzgCommitments
	for i := range blobSize {
		// cell
		sidecar.Column.Append(&blobMatrix[i][columnIndex].Cell)
		// kzg proof
		sidecar.KzgProofs.Append(&blobMatrix[i][columnIndex].KzgProof)
	}
	if !VerifyDataColumnSidecar(sidecar) {
		log.Debug("[blobsRecover] invalid column sidecar", "slot", sidecar.SignedBlockHeader.Header.Slot, "column", columnIndex)
		return nil
	}
	if !VerifyDataColumnSidecarKZGProofs(sidecar) {
		log.Debug("[blobsRecover] invalid kzg proofs for column sidecar", "slot", sidecar.SignedBlockHeader.Header.Slot, "column", columnIndex)
		return nil
	}
	if !VerifyDataColumnSidecarInclusionProof(sidecar) {
		log.Debug("[blobsRecover] invalid inclusion proof for column sidecar", "slot", sidecar.SignedBlockHeader.Header.Slot, "column", columnIndex)
		return nil
	}
	return sidecar
}

func (d *peerdas) TryScheduleRecover(slot uint64, blockRoot common.Hash) error {
	if !d.IsArchivedMode() {
		// only recover blobs in archived mode
		return nil
	}

	if !d.IsColumnOverHalf(slot, blockRoot) || d.IsBlobAlreadyRecovered(blockRoot) {
		// no need to recover if column data is not over 50% or the blobs are already recovered
		return nil
	}

	// schedule
	added, err := d.queue.Add(&recoveryRequest{
		slot:      slot,
		blockRoot: blockRoot,
	})
	if err != nil {
		return err
	}
	if added {
		log.Debug("[blobsRecover] scheduled recover", "slot", slot, "blockRoot", blockRoot)
	}
	return nil
}

var (
	allColumns = func() map[cltypes.CustodyIndex]bool {
		columns := map[cltypes.CustodyIndex]bool{}
		for i := range 128 {
			columns[cltypes.CustodyIndex(i)] = true
		}
		return columns
	}()
)

// DownloadMissingColumns downloads the missing columns for the given blocks but not recover the blobs
func (d *peerdas) DownloadOnlyCustodyColumns(ctx context.Context, blocks []*cltypes.SignedBlindedBeaconBlock) error {
	custodyColumns, err := d.state.GetMyCustodyColumns()
	if err != nil {
		return err
	}
	req, err := initializeDownloadRequest(blocks, d.beaconConfig, d.columnStorage, custodyColumns)
	if err != nil {
		return err
	}
	requests := req.splitRequest(maxNumberOfCellsPerRequest)
	sem := semaphore.NewWeighted(maxConcurrentDownloadRequests)
	wg := sync.WaitGroup{}
	for _, req := range requests {
		wg.Add(1)
		sem.Acquire(context.Background(), 1)
		go func(req *downloadRequest) {
			defer func() {
				sem.Release(1)
				wg.Done()
			}()
			if err := d.runDownload(ctx, req, false); err != nil {
				log.Warn("failed to download columns", "err", err)
			}
		}(req)
	}
	wg.Wait()
	return nil
}

func (d *peerdas) DownloadColumnsAndRecoverBlobs(ctx context.Context, blocks []*cltypes.SignedBlindedBeaconBlock) error {
	// filter out blocks that don't need to be processed
	blocksToProcess := []*cltypes.SignedBlindedBeaconBlock{}
	for _, block := range blocks {
		if block.Version() < clparams.FuluVersion ||
			block.Block.Body.BlobKzgCommitments == nil ||
			block.Block.Body.BlobKzgCommitments.Len() == 0 {
			continue
		}
		root, err := block.Block.HashSSZ()
		if err != nil {
			log.Warn("failed to get block root", "err", err)
			continue
		}
<<<<<<< HEAD

		if d.IsColumnOverHalf(block.Block.Slot, root) || d.IsBlobAlreadyRecovered(root) {
=======
		if d.IsColumnOverHalf(root) {
			if err := d.TryScheduleRecover(block.Block.Slot, root); err != nil {
				log.Warn("failed to schedule recover", "err", err, "slot", block.Block.Slot, "blockRoot", root)
			}
			continue
		}
		if d.IsBlobAlreadyRecovered(root) {
>>>>>>> 99d04155
			continue
		}
		blocksToProcess = append(blocksToProcess, block)
	}

	if len(blocksToProcess) == 0 {
		return nil
	}

	begin := time.Now()
	defer func() {
		slots := []uint64{}
		for _, block := range blocks {
			slots = append(slots, block.Block.Slot)
		}
		log.Debug("DownloadColumnsAndRecoverBlobs", "elapsed time", time.Since(begin), "slots", slots)
	}()

	// initialize the download request
	req, err := initializeDownloadRequest(blocksToProcess, d.beaconConfig, d.columnStorage, allColumns)
	if err != nil {
		return err
	}

	// split the request into multiple requests to avoid overwhelming the peer
	sem := semaphore.NewWeighted(maxConcurrentDownloadRequests)
	wg := sync.WaitGroup{}
	requests := req.splitRequest(maxNumberOfCellsPerRequest)
	for _, request := range requests {
		wg.Add(1)
		sem.Acquire(context.Background(), 1)
		go func(req *downloadRequest) {
			defer func() {
				sem.Release(1)
				wg.Done()
			}()
			if err := d.runDownload(ctx, req, true); err != nil {
				log.Warn("failed to download columns", "err", err)
			}
		}(request)
	}
	wg.Wait()
	return nil
}

func (d *peerdas) runDownload(ctx context.Context, req *downloadRequest, needToRecoverBlobs bool) error {
	type resultData struct {
		sidecars  []*cltypes.DataColumnSidecar
		pid       string
		custodies uint64
		reqLength int
		err       error
		elapsed   time.Duration
	}
	if len(req.remainingEntries()) == 0 {
		return nil
	}

	stopChan := make(chan struct{})
	defer close(stopChan)
	resultChan := make(chan resultData, 64)
	go func(req *downloadRequest) {
		// send the request in a loop with a ticker to avoid overwhelming the peer
		// keep trying until the request is done
		ticker := time.NewTicker(250 * time.Millisecond)
		defer ticker.Stop()
		concurrency := int64(4)
		sem := semaphore.NewWeighted(concurrency)
		takeBreak := atomic.Bool{}
	loop:
		for {
			if takeBreak.Load() {
				// sleep a while 5 ~ 10 seconds
				sleep := time.Second*5 + time.Duration(rand.Intn(5000))*time.Millisecond
				time.Sleep(sleep)
			}
			select {
			case <-stopChan:
				break loop
			case <-ticker.C:
				sem.Acquire(context.Background(), 1)
				go func() {
					defer sem.Release(1)
					begin := time.Now()
					cctx, cancel := context.WithTimeout(ctx, 5*time.Second)
					defer cancel()
					ids := req.requestData()
					if ids.Len() == 0 {
						return
					}
					reqLength := 0
					ids.Range(func(_ int, id *cltypes.DataColumnsByRootIdentifier, length int) bool {
						reqLength += id.Columns.Length()
						return true
					})
					s, pid, cgc, err := d.rpc.SendColumnSidecarsByRootIdentifierReq(cctx, ids)
					select {
					case resultChan <- resultData{
						sidecars:  s,
						pid:       pid,
						custodies: cgc,
						reqLength: reqLength,
						err:       err,
						elapsed:   time.Since(begin),
					}:
					default:
						// just drop it if the channel is full
					}
					takeBreak.Store(err == rpc.ErrNoGoodPeer)
				}()
			}
		}
		sem.Acquire(context.Background(), concurrency)
		close(resultChan)
	}(req)

	// check if the column data is over half at the same time because we might also receive the column sidecars from other peers
	halfCheckTicker := time.NewTicker(500 * time.Millisecond)
	defer halfCheckTicker.Stop()
mainloop:
	for {
		select {
		case <-ctx.Done():
			break mainloop
		case <-halfCheckTicker.C:
			for _, entry := range req.remainingEntries() {
				if needToRecoverBlobs &&
					(d.IsColumnOverHalf(entry.slot, entry.blockRoot) || d.IsBlobAlreadyRecovered(entry.blockRoot)) {
					// no need to schedule recovery for this block because someone else will do it
					req.removeBlock(entry.slot, entry.blockRoot)
				}
			}
			if req.requestData().Len() == 0 {
				break mainloop
			}
		case result := <-resultChan:
			if result.err != nil {
				log.Debug("failed to download columns from peer", "pid", result.pid, "err", result.err)
				//d.rpc.BanPeer(result.pid)
				continue
			}
			if len(result.sidecars) == 0 {
				continue
			}
			log.Debug("received column sidecars", "pid", result.pid, "reqLength", result.reqLength, "count", len(result.sidecars), "custodies", result.custodies, "elapsed", result.elapsed)
			wg := sync.WaitGroup{}
			for _, sidecar := range result.sidecars {
				wg.Add(1)
				go func(sidecar *cltypes.DataColumnSidecar) {
					defer wg.Done()
					blockRoot, err := sidecar.SignedBlockHeader.Header.HashSSZ()
					if err != nil {
						log.Debug("failed to get block root", "err", err)
						d.rpc.BanPeer(result.pid)
						return
					}
					slot := sidecar.SignedBlockHeader.Header.Slot
					defer func() {
						// check if need to schedule recover whenever we download a column sidecar
						if needToRecoverBlobs &&
<<<<<<< HEAD
							(d.IsColumnOverHalf(slot, blockRoot) || d.IsBlobAlreadyRecovered(blockRoot)) {
							req.removeBlock(slot, blockRoot)
							d.TryScheduleRecover(slot, blockRoot)
=======
							(d.IsColumnOverHalf(blockRoot) || d.IsBlobAlreadyRecovered(blockRoot)) {
							req.removeBlock(blockRoot)
							if err := d.TryScheduleRecover(slot, blockRoot); err != nil {
								log.Warn("failed to schedule recover", "err", err, "slot", slot, "blockRoot", blockRoot)
							}
>>>>>>> 99d04155
						}
					}()

					columnIndex := sidecar.Index
					columnData := sidecar
					exist, err := d.columnStorage.ColumnSidecarExists(ctx, sidecar.SignedBlockHeader.Header.Slot, blockRoot, int64(columnIndex))
					if err != nil {
						log.Debug("failed to check if column sidecar exists", "err", err)
						d.rpc.BanPeer(result.pid)
						return
					}
					if exist {
						req.removeColumn(slot, blockRoot, columnIndex)
						return
					}

					if !VerifyDataColumnSidecar(sidecar) {
						log.Debug("failed to verify column sidecar", "blockRoot", blockRoot, "columnIndex", sidecar.Index)
						d.rpc.BanPeer(result.pid)
						return
					}
					if !VerifyDataColumnSidecarInclusionProof(sidecar) {
						log.Debug("failed to verify column sidecar inclusion proof", "blockRoot", blockRoot, "columnIndex", sidecar.Index)
						d.rpc.BanPeer(result.pid)
						return
					}
					if !VerifyDataColumnSidecarKZGProofs(sidecar) {
						log.Debug("failed to verify column sidecar kzg proofs", "blockRoot", blockRoot, "columnIndex", sidecar.Index)
						d.rpc.BanPeer(result.pid)
						return
					}
					// save the sidecar to the column storage
					if err := d.columnStorage.WriteColumnSidecars(ctx, blockRoot, int64(columnIndex), columnData); err != nil {
						if !errors.Is(err, context.Canceled) {
							log.Debug("failed to write column sidecar", "err", err)
						}
						return
					}
					// done. remove the column from the download table
					req.removeColumn(slot, blockRoot, columnIndex)
				}(sidecar)
			}
			wg.Wait()
			// check if there are any remaining requests and send again if there are
			if req.requestData().Len() == 0 {
				break mainloop
			}
		}
	}

	return nil
}

type downloadTableEntry struct {
	blockRoot common.Hash
	slot      uint64
}

// downloadRequest is used to track the download progress of the column sidecars
type downloadRequest struct {
	beaconConfig           *clparams.BeaconChainConfig
	mutex                  sync.RWMutex
<<<<<<< HEAD
	blockRootToBeaconBlock map[common.Hash]*cltypes.SignedBeaconBlock
	downloadTable          map[downloadTableEntry]map[uint64]bool
=======
	blockRootToBeaconBlock map[common.Hash]*cltypes.SignedBlindedBeaconBlock
	downloadTable          map[common.Hash]map[uint64]bool
>>>>>>> 99d04155
	cacheRequest           *solid.ListSSZ[*cltypes.DataColumnsByRootIdentifier]
}

func initializeDownloadRequest(
	blocks []*cltypes.SignedBlindedBeaconBlock,
	beaconConfig *clparams.BeaconChainConfig,
	columnStorage blob_storage.DataColumnStorage,
	expectedColumns map[cltypes.CustodyIndex]bool,
) (*downloadRequest, error) {
<<<<<<< HEAD
	downloadTable := make(map[downloadTableEntry]map[uint64]bool)
	blockRootToBeaconBlock := make(map[common.Hash]*cltypes.SignedBeaconBlock)
=======
	downloadTable := make(map[common.Hash]map[uint64]bool)
	blockRootToBeaconBlock := make(map[common.Hash]*cltypes.SignedBlindedBeaconBlock)
>>>>>>> 99d04155
	for _, block := range blocks {
		if block.Version() < clparams.FuluVersion {
			continue
		}
		if block.Block.Body.BlobKzgCommitments == nil || block.Block.Body.BlobKzgCommitments.Len() == 0 {
			continue
		}

		blockRoot, err := block.Block.HashSSZ()
		if err != nil {
			return nil, err
		}
		blockRootToBeaconBlock[blockRoot] = block

		// get the existing columns from the column storage
		existingColumns, err := columnStorage.GetSavedColumnIndex(context.Background(), block.Block.Slot, blockRoot)
		if err != nil {
			return nil, err
		}
		existingColumnsMap := make(map[uint64]bool)
		for _, column := range existingColumns {
			existingColumnsMap[column] = true
		}

		if _, ok := downloadTable[downloadTableEntry{
			blockRoot: blockRoot,
			slot:      block.Block.Slot,
		}]; !ok {
			table := make(map[uint64]bool)
			for column := range expectedColumns {
				if !existingColumnsMap[column] {
					table[column] = true
				}
			}
			if len(table) > 0 {
				downloadTable[downloadTableEntry{
					blockRoot: blockRoot,
					slot:      block.Block.Slot,
				}] = table
			}
		}
	}
	return &downloadRequest{
		beaconConfig:           beaconConfig,
		downloadTable:          downloadTable,
		blockRootToBeaconBlock: blockRootToBeaconBlock,
	}, nil
}

<<<<<<< HEAD
func (d *downloadRequest) remainingEntries() []downloadTableEntry {
=======
// splitRequest splits the download request into multiple smaller requests by counting the number of cells in the request
// and the limit is the maximum number of cells per request
func (d *downloadRequest) splitRequest(limit int) []*downloadRequest {
	requests := []*downloadRequest{}
	curTable := make(map[common.Hash]map[uint64]bool)
	tableCount := 0
	for blockRoot, columns := range d.downloadTable {
		numberOfCells := d.blockRootToBeaconBlock[blockRoot].Block.Body.BlobKzgCommitments.Len()
		for column := range columns {
			if _, ok := curTable[blockRoot]; !ok {
				curTable[blockRoot] = make(map[uint64]bool)
			}
			curTable[blockRoot][column] = true
			tableCount += numberOfCells
			if tableCount >= limit {
				// cut the table and add it to the requests
				requests = append(requests, &downloadRequest{
					beaconConfig:           d.beaconConfig,
					downloadTable:          curTable,
					blockRootToBeaconBlock: d.blockRootToBeaconBlock,
				})
				curTable = make(map[common.Hash]map[uint64]bool)
				tableCount = 0
			}
		}
	}
	if tableCount > 0 {
		requests = append(requests, &downloadRequest{
			beaconConfig:           d.beaconConfig,
			downloadTable:          curTable,
			blockRootToBeaconBlock: d.blockRootToBeaconBlock,
		})
	}
	return requests
}

func (d *downloadRequest) remainingBlockRoots() []common.Hash {
>>>>>>> 99d04155
	d.mutex.RLock()
	defer d.mutex.RUnlock()
	remaining := []downloadTableEntry{}
	for entry := range d.downloadTable {
		remaining = append(remaining, entry)
	}
	return remaining
}

func (d *downloadRequest) removeColumn(slot uint64, blockRoot common.Hash, columnIndex uint64) {
	d.mutex.Lock()
	defer d.mutex.Unlock()
	entry := downloadTableEntry{
		blockRoot: blockRoot,
		slot:      slot,
	}
	delete(d.downloadTable[entry], columnIndex)
	if len(d.downloadTable[entry]) == 0 {
		delete(d.downloadTable, entry)
	}
	d.cacheRequest = nil
}

func (d *downloadRequest) removeBlock(slot uint64, blockRoot common.Hash) {
	d.mutex.Lock()
	defer d.mutex.Unlock()
	delete(d.downloadTable, downloadTableEntry{
		blockRoot: blockRoot,
		slot:      slot,
	})
	d.cacheRequest = nil
}

func (d *downloadRequest) requestData() *solid.ListSSZ[*cltypes.DataColumnsByRootIdentifier] {
	d.mutex.RLock()
	defer d.mutex.RUnlock()
	if d.cacheRequest != nil {
		return d.cacheRequest
	}
	payload := solid.NewDynamicListSSZ[*cltypes.DataColumnsByRootIdentifier](int(d.beaconConfig.MaxRequestBlocksDeneb))
	for entry, columns := range d.downloadTable {
		id := &cltypes.DataColumnsByRootIdentifier{
			BlockRoot: entry.blockRoot,
			Columns:   solid.NewUint64ListSSZ(int(d.beaconConfig.NumberOfColumns)),
		}
		for column := range columns {
			id.Columns.Append(column)
		}
		if id.Columns.Length() > 0 {
			payload.Append(id)
		}
	}
	d.cacheRequest = payload
	return payload
}<|MERGE_RESOLUTION|>--- conflicted
+++ resolved
@@ -30,15 +30,9 @@
 
 //go:generate mockgen -typed=true -destination=mock_services/peer_das_mock.go -package=mock_services . PeerDas
 type PeerDas interface {
-<<<<<<< HEAD
-	DownloadColumnsAndRecoverBlobs(ctx context.Context, blocks []*cltypes.SignedBeaconBlock) error
-	DownloadOnlyCustodyColumns(ctx context.Context, blocks []*cltypes.SignedBeaconBlock) error
-	IsDataAvailable(slot uint64, blockRoot common.Hash) (bool, error)
-=======
 	DownloadColumnsAndRecoverBlobs(ctx context.Context, blocks []*cltypes.SignedBlindedBeaconBlock) error
 	DownloadOnlyCustodyColumns(ctx context.Context, blocks []*cltypes.SignedBlindedBeaconBlock) error
-	IsDataAvailable(blockRoot common.Hash) (bool, error)
->>>>>>> 99d04155
+	IsDataAvailable(slot uint64, blockRoot common.Hash) (bool, error)
 	Prune(keepSlotDistance uint64) error
 	UpdateValidatorsCustody(cgc uint64)
 	TryScheduleRecover(slot uint64, blockRoot common.Hash) error
@@ -491,18 +485,13 @@
 			log.Warn("failed to get block root", "err", err)
 			continue
 		}
-<<<<<<< HEAD
-
-		if d.IsColumnOverHalf(block.Block.Slot, root) || d.IsBlobAlreadyRecovered(root) {
-=======
-		if d.IsColumnOverHalf(root) {
+		if d.IsColumnOverHalf(block.Block.Slot, root) {
 			if err := d.TryScheduleRecover(block.Block.Slot, root); err != nil {
 				log.Warn("failed to schedule recover", "err", err, "slot", block.Block.Slot, "blockRoot", root)
 			}
 			continue
 		}
 		if d.IsBlobAlreadyRecovered(root) {
->>>>>>> 99d04155
 			continue
 		}
 		blocksToProcess = append(blocksToProcess, block)
@@ -663,17 +652,11 @@
 					defer func() {
 						// check if need to schedule recover whenever we download a column sidecar
 						if needToRecoverBlobs &&
-<<<<<<< HEAD
 							(d.IsColumnOverHalf(slot, blockRoot) || d.IsBlobAlreadyRecovered(blockRoot)) {
 							req.removeBlock(slot, blockRoot)
-							d.TryScheduleRecover(slot, blockRoot)
-=======
-							(d.IsColumnOverHalf(blockRoot) || d.IsBlobAlreadyRecovered(blockRoot)) {
-							req.removeBlock(blockRoot)
 							if err := d.TryScheduleRecover(slot, blockRoot); err != nil {
 								log.Warn("failed to schedule recover", "err", err, "slot", slot, "blockRoot", blockRoot)
 							}
->>>>>>> 99d04155
 						}
 					}()
 
@@ -736,13 +719,8 @@
 type downloadRequest struct {
 	beaconConfig           *clparams.BeaconChainConfig
 	mutex                  sync.RWMutex
-<<<<<<< HEAD
-	blockRootToBeaconBlock map[common.Hash]*cltypes.SignedBeaconBlock
+	blockRootToBeaconBlock map[common.Hash]*cltypes.SignedBlindedBeaconBlock
 	downloadTable          map[downloadTableEntry]map[uint64]bool
-=======
-	blockRootToBeaconBlock map[common.Hash]*cltypes.SignedBlindedBeaconBlock
-	downloadTable          map[common.Hash]map[uint64]bool
->>>>>>> 99d04155
 	cacheRequest           *solid.ListSSZ[*cltypes.DataColumnsByRootIdentifier]
 }
 
@@ -752,13 +730,8 @@
 	columnStorage blob_storage.DataColumnStorage,
 	expectedColumns map[cltypes.CustodyIndex]bool,
 ) (*downloadRequest, error) {
-<<<<<<< HEAD
 	downloadTable := make(map[downloadTableEntry]map[uint64]bool)
-	blockRootToBeaconBlock := make(map[common.Hash]*cltypes.SignedBeaconBlock)
-=======
-	downloadTable := make(map[common.Hash]map[uint64]bool)
 	blockRootToBeaconBlock := make(map[common.Hash]*cltypes.SignedBlindedBeaconBlock)
->>>>>>> 99d04155
 	for _, block := range blocks {
 		if block.Version() < clparams.FuluVersion {
 			continue
@@ -808,22 +781,19 @@
 	}, nil
 }
 
-<<<<<<< HEAD
-func (d *downloadRequest) remainingEntries() []downloadTableEntry {
-=======
 // splitRequest splits the download request into multiple smaller requests by counting the number of cells in the request
 // and the limit is the maximum number of cells per request
 func (d *downloadRequest) splitRequest(limit int) []*downloadRequest {
 	requests := []*downloadRequest{}
-	curTable := make(map[common.Hash]map[uint64]bool)
+	curTable := make(map[downloadTableEntry]map[uint64]bool)
 	tableCount := 0
-	for blockRoot, columns := range d.downloadTable {
-		numberOfCells := d.blockRootToBeaconBlock[blockRoot].Block.Body.BlobKzgCommitments.Len()
+	for entry, columns := range d.downloadTable {
+		numberOfCells := d.blockRootToBeaconBlock[entry.blockRoot].Block.Body.BlobKzgCommitments.Len()
 		for column := range columns {
-			if _, ok := curTable[blockRoot]; !ok {
-				curTable[blockRoot] = make(map[uint64]bool)
-			}
-			curTable[blockRoot][column] = true
+			if _, ok := curTable[entry]; !ok {
+				curTable[entry] = make(map[uint64]bool)
+			}
+			curTable[entry][column] = true
 			tableCount += numberOfCells
 			if tableCount >= limit {
 				// cut the table and add it to the requests
@@ -832,7 +802,7 @@
 					downloadTable:          curTable,
 					blockRootToBeaconBlock: d.blockRootToBeaconBlock,
 				})
-				curTable = make(map[common.Hash]map[uint64]bool)
+				curTable = make(map[downloadTableEntry]map[uint64]bool)
 				tableCount = 0
 			}
 		}
@@ -847,8 +817,7 @@
 	return requests
 }
 
-func (d *downloadRequest) remainingBlockRoots() []common.Hash {
->>>>>>> 99d04155
+func (d *downloadRequest) remainingEntries() []downloadTableEntry {
 	d.mutex.RLock()
 	defer d.mutex.RUnlock()
 	remaining := []downloadTableEntry{}
