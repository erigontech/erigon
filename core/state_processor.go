--- conflicted
+++ resolved
@@ -111,15 +111,9 @@
 // and uses the input parameters for its environment. It returns the receipt
 // for the transaction, gas used and an error if the transaction failed,
 // indicating the block was invalid.
-<<<<<<< HEAD
 func ApplyTransaction(config *chain.Config, blockHashFunc func(n uint64) (libcommon.Hash, error), engine consensus.EngineReader,
 	author *libcommon.Address, gp *GasPool, ibs *state.IntraBlockState, stateWriter state.StateWriter,
 	header *types.Header, txn types.Transaction, gasUsed, usedBlobGas *uint64, cfg vm.Config,
-=======
-func ApplyTransaction(config *chain.Config, blockHashFunc func(n uint64) common.Hash, engine consensus.EngineReader,
-	author *common.Address, gp *GasPool, ibs *state.IntraBlockState, stateWriter state.StateWriter,
-	header *types.Header, txn types.Transaction, usedGas, usedBlobGas *uint64, cfg vm.Config,
->>>>>>> facffd54
 ) (*types.Receipt, []byte, error) {
 	// Create a new context to be used in the EVM environment
 
