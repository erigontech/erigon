--- conflicted
+++ resolved
@@ -58,16 +58,6 @@
 			defer func() {
 				cfg.Tracer.OnTxEnd(receipt, err)
 			}()
-<<<<<<< HEAD
-		}
-	}
-
-	if msg.FeeCap().IsZero() && engine != nil {
-		// Only zero-gas transactions may be service ones
-		syscall := func(contract libcommon.Address, data []byte) ([]byte, error) {
-			return SysCallContract(contract, data, config, ibs, header, engine, true /* constCall */, cfg.Tracer)
-=======
->>>>>>> 7afa6af1
 		}
 	}
 
