// Copyright 2019 The go-ethereum Authors
// This file is part of the go-ethereum library.
//
// The go-ethereum library is free software: you can redistribute it and/or modify
// it under the terms of the GNU Lesser General Public License as published by
// the Free Software Foundation, either version 3 of the License, or
// (at your option) any later version.
//
// The go-ethereum library is distributed in the hope that it will be useful,
// but WITHOUT ANY WARRANTY; without even the implied warranty of
// MERCHANTABILITY or FITNESS FOR A PARTICULAR PURPOSE. See the
// GNU Lesser General Public License for more details.
//
// You should have received a copy of the GNU Lesser General Public License
// along with the go-ethereum library. If not, see <http://www.gnu.org/licenses/>.

package core

import (
	"math/big"

	"github.com/ledgerwatch/erigon-lib/chain"
	"github.com/ledgerwatch/erigon-lib/common"
	libcommon "github.com/ledgerwatch/erigon-lib/common"
	"github.com/ledgerwatch/erigon/consensus"
	"github.com/ledgerwatch/erigon/core/state"
	"github.com/ledgerwatch/erigon/core/types"
	"github.com/ledgerwatch/erigon/core/vm"
	"github.com/ledgerwatch/erigon/core/vm/evmtypes"
	"github.com/ledgerwatch/erigon/crypto"
)

// applyTransaction attempts to apply a transaction to the given state database
// and uses the input parameters for its environment. It returns the receipt
// for the transaction, gas used and an error if the transaction failed,
// indicating the block was invalid.
func applyTransaction(config *chain.Config, engine consensus.EngineReader, gp *GasPool, ibs *state.IntraBlockState, stateWriter state.StateWriter, header *types.Header, excessDataGas *big.Int, tx types.Transaction, usedGas *uint64, usedDataGas *uint64, evm vm.VMInterface, cfg vm.Config) (*types.Receipt, []byte, error) {
	rules := evm.ChainRules()
	msg, err := tx.AsMessage(*types.MakeSigner(config, header.Number.Uint64(), header.Time), header.BaseFee, rules)
	if err != nil {
		return nil, nil, err
	}
	msg.SetCheckNonce(!cfg.StatelessExec)
	if msg.FeeCap().IsZero() && engine != nil {
		// Only zero-gas transactions may be service ones
		syscall := func(contract libcommon.Address, data []byte) ([]byte, error) {
			return SysCallContract(contract, data, *config, ibs, header, engine, true /* constCall */, excessDataGas)
		}
		msg.SetIsFree(engine.IsServiceTransaction(msg.From(), syscall))
	}

	txContext := NewEVMTxContext(msg)
	if cfg.TraceJumpDest {
		txContext.TxHash = tx.Hash()
	}

	// Update the evm with the new transaction context.
	evm.Reset(txContext, ibs)

	result, err := ApplyMessage(evm, msg, gp, true /* refunds */, false /* gasBailout */)
	if err != nil {
		return nil, nil, err
	}
	// Update the state with pending changes
	if err = ibs.FinalizeTx(rules, stateWriter); err != nil {
		return nil, nil, err
	}
	*usedGas += result.UsedGas

	// Set the receipt logs and create the bloom filter.
	// based on the eip phase, we're passing whether the root touch-delete accounts.
	var receipt *types.Receipt
	if !cfg.NoReceipts {
		// by the tx.
		receipt = &types.Receipt{Type: tx.Type(), CumulativeGasUsed: *usedGas}
		if result.Failed() {
			receipt.Status = types.ReceiptStatusFailed
		} else {
			receipt.Status = types.ReceiptStatusSuccessful
		}
		receipt.TxHash = tx.Hash()
		receipt.GasUsed = result.UsedGas
		// if the transaction created a contract, store the creation address in the receipt.
		if msg.To() == nil {
			receipt.ContractAddress = crypto.CreateAddress(evm.TxContext().Origin, tx.GetNonce())
		}
		// Set the receipt logs and create a bloom for filtering
		receipt.Logs = ibs.GetLogs(tx.Hash())
		receipt.Bloom = types.CreateBloom(types.Receipts{receipt})
		receipt.BlockNumber = header.Number
		receipt.TransactionIndex = uint(ibs.TxIndex())
	}

	return receipt, result.ReturnData, err
}

// ApplyTransaction attempts to apply a transaction to the given state database
// and uses the input parameters for its environment. It returns the receipt
// for the transaction, gas used and an error if the transaction failed,
// indicating the block was invalid.
func ApplyTransaction(config *chain.Config, blockHashFunc func(n uint64) common.Hash, engine consensus.EngineReader, author *libcommon.Address, gp *GasPool, ibs *state.IntraBlockState, stateWriter state.StateWriter, header *types.Header, excessDataGas *big.Int, tx types.Transaction, usedGas *uint64, usedDataGas *uint64, cfg vm.Config) (*types.Receipt, []byte, error) {
	// Create a new context to be used in the EVM environment

	// Add addresses to access list if applicable
	// about the transaction and calling mechanisms.
	cfg.SkipAnalysis = SkipAnalysis(config, header.Number.Uint64())

<<<<<<< HEAD
	var vmenv vm.VMInterface

	// if tx.IsStarkNet() {
	// 	vmenv = &vm.CVMAdapter{Cvm: vm.NewCVM(ibs)}
	// } else {
	// 	blockContext := NewEVMBlockContext(header, blockHashFunc, engine, author, excessDataGas)
	// 	vmenv = vm.NewEVM(blockContext, evmtypes.TxContext{}, ibs, config, cfg)
	// }
	blockContext := NewEVMBlockContext(header, blockHashFunc, engine, author, excessDataGas)
	vmenv = vm.NewEVM(blockContext, evmtypes.TxContext{}, ibs, config, cfg)
=======
	blockContext := NewEVMBlockContext(header, blockHashFunc, engine, author)
	vmenv := vm.NewEVM(blockContext, evmtypes.TxContext{}, ibs, config, cfg)
>>>>>>> ad1291ad

	return applyTransaction(config, engine, gp, ibs, stateWriter, header, excessDataGas, tx, usedGas, usedDataGas, vmenv, cfg)
}<|MERGE_RESOLUTION|>--- conflicted
+++ resolved
@@ -105,21 +105,8 @@
 	// about the transaction and calling mechanisms.
 	cfg.SkipAnalysis = SkipAnalysis(config, header.Number.Uint64())
 
-<<<<<<< HEAD
-	var vmenv vm.VMInterface
-
-	// if tx.IsStarkNet() {
-	// 	vmenv = &vm.CVMAdapter{Cvm: vm.NewCVM(ibs)}
-	// } else {
-	// 	blockContext := NewEVMBlockContext(header, blockHashFunc, engine, author, excessDataGas)
-	// 	vmenv = vm.NewEVM(blockContext, evmtypes.TxContext{}, ibs, config, cfg)
-	// }
 	blockContext := NewEVMBlockContext(header, blockHashFunc, engine, author, excessDataGas)
-	vmenv = vm.NewEVM(blockContext, evmtypes.TxContext{}, ibs, config, cfg)
-=======
-	blockContext := NewEVMBlockContext(header, blockHashFunc, engine, author)
 	vmenv := vm.NewEVM(blockContext, evmtypes.TxContext{}, ibs, config, cfg)
->>>>>>> ad1291ad
 
 	return applyTransaction(config, engine, gp, ibs, stateWriter, header, excessDataGas, tx, usedGas, usedDataGas, vmenv, cfg)
 }