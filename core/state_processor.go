--- conflicted
+++ resolved
@@ -246,7 +246,6 @@
 	return applyArbTransaction(config, engine, gp, ibs, stateWriter, header, txn, usedGas, usedBlobGas, vmenv, cfg)
 }
 
-<<<<<<< HEAD
 // ApplyArbTransactionVmenv attempts to apply a transaction to the given
 // state database using given environment. It returns the receipt
 // for the transaction, gas used and an error if the transaction failed,
@@ -257,53 +256,6 @@
 	return applyArbTransaction(config, engine, gp, ibs, stateWriter, header, txn, usedGas, usedBlobGas, vmenv, cfg)
 }
 
-// ProcessBeaconBlockRoot applies the EIP-4788 system call to the beacon block root
-// contract. This method is exported to be used in tests.
-//
-//	func ProcessBeaconBlockRoot(beaconRoot libcommon.Hash, evm *vm.EVM) {
-//		//if tracer := evm.Config.Tracer; tracer != nil {
-//		//	onSystemCallStart(tracer, evm.GetVMContext())
-//		//	if tracer.OnSystemCallEnd != nil {
-//		//		defer tracer.OnSystemCallEnd()
-//		//	}
-//		////}
-//		//msg := &Message{
-//		//	From:      params.SystemAddress,
-//		//	GasLimit:  30_000_000,
-//		//	GasPrice:  common.Big0,
-//		//	GasFeeCap: common.Big0,
-//		//	GasTipCap: common.Big0,
-//		//	To:        &params.BeaconRootsAddress,
-//		//	Data:      beaconRoot[:],
-//		//}
-//		gasLimit := hexutil.Uint64(30_000_000)
-//		data := hexutil.Bytes(beaconRoot[:])
-//		msg := ethapi.CallArgs{
-//			From:                 &params.SystemAddress,
-//			To:                   &params.BeaconRootsAddress,
-//			Gas:                  &gasLimit,
-//			GasPrice:             new(hexutil.Big),
-//			MaxPriorityFeePerGas: new(hexutil.Big),
-//			MaxFeePerGas:         new(hexutil.Big),
-//			MaxFeePerBlobGas:     nil,
-//			Value:                nil,
-//			Nonce:                nil,
-//			Data:                 &data,
-//			Input:                nil,
-//			AccessList:           nil,
-//			//ChainID:              evm.ChainConfig().ChainID,
-//			AuthorizationList: nil,
-//			SkipL1Charging:    nil,
-//		}
-//		evm.SetTxContext(NewEVMTxContext(msg))
-//		//evm.
-//		evm.StateDB.AddAddressToAccessList(params.BeaconRootsAddress)
-//		_, _, _ = evm.Call(msg.From, *msg.To, msg.Data, 30_000_000, common.U2560)
-//		evm.StateDB.Finalise(true)
-//	}
-//
-=======
->>>>>>> ff548d2f
 // ProcessParentBlockHash stores the parent block hash in the history storage contract
 // as per EIP-2935/7709.
 func ProcessParentBlockHash(prevHash common.Hash, evm *vm.EVM) {
