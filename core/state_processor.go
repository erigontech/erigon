// Copyright 2019 The go-ethereum Authors
// (original work)
// Copyright 2024 The Erigon Authors
// (modifications)
// This file is part of Erigon.
//
// Erigon is free software: you can redistribute it and/or modify
// it under the terms of the GNU Lesser General Public License as published by
// the Free Software Foundation, either version 3 of the License, or
// (at your option) any later version.
//
// Erigon is distributed in the hope that it will be useful,
// but WITHOUT ANY WARRANTY; without even the implied warranty of
// MERCHANTABILITY or FITNESS FOR A PARTICULAR PURPOSE. See the
// GNU Lesser General Public License for more details.
//
// You should have received a copy of the GNU Lesser General Public License
// along with Erigon. If not, see <http://www.gnu.org/licenses/>.

package core

import (
	"github.com/erigontech/erigon-lib/chain"
	"github.com/erigontech/erigon-lib/chain/params"
	"github.com/erigontech/erigon-lib/common"
	"github.com/erigontech/erigon-lib/crypto"
	"github.com/erigontech/erigon/core/state"
	"github.com/erigontech/erigon/core/vm"
	"github.com/erigontech/erigon/core/vm/evmtypes"
	"github.com/erigontech/erigon/execution/consensus"
	"github.com/erigontech/erigon/execution/types"
)

// applyTransaction attempts to apply a transaction to the given state database
// and uses the input parameters for its environment. It returns the receipt
// for the transaction, gas used and an error if the transaction failed,
// indicating the block was invalid.
func applyTransaction(config *chain.Config, engine consensus.EngineReader, gp *GasPool, ibs *state.IntraBlockState,
	stateWriter state.StateWriter, header *types.Header, txn types.Transaction, gasUsed, usedBlobGas *uint64,
	evm *vm.EVM, cfg vm.Config) (*types.Receipt, []byte, error) {
	var (
		receipt *types.Receipt
		err     error
	)

	rules := evm.ChainRules()
	blockNum := header.Number.Uint64()
	msg, err := txn.AsMessage(*types.MakeSigner(config, blockNum, header.Time), header.BaseFee, rules)
	if err != nil {
		return nil, nil, err
	}
	msg.SetCheckNonce(!cfg.StatelessExec)

	if cfg.Tracer != nil {
		if cfg.Tracer.OnTxStart != nil {
			cfg.Tracer.OnTxStart(evm.GetVMContext(), txn, msg.From())
		}
		if cfg.Tracer.OnTxEnd != nil {
			defer func() {
				cfg.Tracer.OnTxEnd(receipt, err)
			}()
		}
	}

	txContext := NewEVMTxContext(msg)
	if cfg.TraceJumpDest {
		txContext.TxHash = txn.Hash()
	}

	// Update the evm with the new transaction context.
	evm.Reset(txContext, ibs)
	result, err := ApplyMessage(evm, msg, gp, true /* refunds */, false /* gasBailout */, engine)
	if err != nil {
		return nil, nil, err
	}
	// Update the state with pending changes
	if err = ibs.FinalizeTx(rules, stateWriter); err != nil {
		return nil, nil, err
	}
	*gasUsed += result.GasUsed
	if usedBlobGas != nil {
		*usedBlobGas += txn.GetBlobGas()
	}
	// TODO add resultFilter from Arbitrum?

	// Set the receipt logs and create the bloom filter.
	// based on the eip phase, we're passing whether the root touch-delete accounts.
	if !cfg.NoReceipts {
		// by the txn
		receipt = &types.Receipt{Type: txn.Type(), CumulativeGasUsed: *gasUsed}
		if result.Failed() {
			receipt.Status = types.ReceiptStatusFailed
		} else {
			receipt.Status = types.ReceiptStatusSuccessful
		}
		receipt.TxHash = txn.Hash()
		receipt.GasUsed = result.GasUsed
		// if the transaction created a contract, store the creation address in the receipt.
		if msg.To() == nil {
			receipt.ContractAddress = crypto.CreateAddress(evm.Origin, txn.GetNonce())
		}
		// Set the receipt logs and create a bloom for filtering
		receipt.Logs = ibs.GetLogs(ibs.TxnIndex(), txn.Hash(), blockNum, header.Hash())
		receipt.Bloom = types.CreateBloom(types.Receipts{receipt})
		receipt.BlockNumber = header.Number
		receipt.TransactionIndex = uint(ibs.TxnIndex())

		// If the transaction created a contract, store the creation address in the receipt.
		if result.TopLevelDeployed != nil {
			receipt.ContractAddress = *result.TopLevelDeployed
		}
	}

	return receipt, result.ReturnData, err
}

// ApplyTransaction attempts to apply a transaction to the given state database
// and uses the input parameters for its environment. It returns the receipt
// for the transaction, gas used and an error if the transaction failed,
// indicating the block was invalid.
func ApplyTransaction(config *chain.Config, blockHashFunc func(n uint64) (common.Hash, error), engine consensus.EngineReader,
	author *common.Address, gp *GasPool, ibs *state.IntraBlockState, stateWriter state.StateWriter,
	header *types.Header, txn types.Transaction, gasUsed, usedBlobGas *uint64, cfg vm.Config,
) (*types.Receipt, []byte, error) {
	// Create a new context to be used in the EVM environment

	// Add addresses to access list if applicable
	// about the transaction and calling mechanisms.
	cfg.SkipAnalysis = SkipAnalysis(config, header.Number.Uint64())

	blockContext := NewEVMBlockContext(header, blockHashFunc, engine, author, config)
	vmenv := vm.NewEVM(blockContext, evmtypes.TxContext{}, ibs, config, cfg)

	return applyTransaction(config, engine, gp, ibs, stateWriter, header, txn, gasUsed, usedBlobGas, vmenv, cfg)
}

<<<<<<< HEAD
/// TODO move to separate file/package

// Arbiturm modifications.
// So applyArbTransaction all the same to applyTransaction but returns whole evm result and possibly get execution mode as parameter

// applyTransaction attempts to apply a transaction to the given state database
// and uses the input parameters for its environment. It returns the receipt
// for the transaction, gas used and an error if the transaction failed,
// indicating the block was invalid.
func applyArbTransaction(config *chain.Config, engine consensus.EngineReader, gp *GasPool, ibs state.IntraBlockStateArbitrum,
	stateWriter state.StateWriter, header *types.Header, txn types.Transaction, usedGas, usedBlobGas *uint64,
	evm *vm.EVM, cfg vm.Config) (*types.Receipt, *evmtypes.ExecutionResult, error) {

	var (
		receipt *types.Receipt
		err     error
	)

	rules := evm.ChainRules()
	blockNum := header.Number.Uint64()
	msg, err := txn.AsMessage(*types.MakeSigner(config, blockNum, header.Time), header.BaseFee, rules)
	if err != nil {
		return nil, nil, err
	}
	msg.SetCheckNonce(!cfg.StatelessExec)

	if cfg.Tracer != nil {
		if cfg.Tracer.OnTxStart != nil {
			cfg.Tracer.OnTxStart(evm.GetVMContext(), txn, msg.From())
		}
		if cfg.Tracer.OnTxEnd != nil {
			defer func() {
				cfg.Tracer.OnTxEnd(receipt, err)
			}()
		}
	}

	txContext := NewEVMTxContext(msg)
	if cfg.TraceJumpDest {
		txContext.TxHash = txn.Hash()
	}

	// Update the evm with the new transaction context.
	evm.Reset(txContext, ibs.(*state.IntraBlockState))
	result, err := ApplyMessage(evm, msg, gp, true /* refunds */, false /* gasBailout */, nil)
	if err != nil {
		return nil, nil, err
	}
	// Update the state with pending changes
	if err = ibs.FinalizeTx(rules, stateWriter); err != nil {
		return nil, nil, err
	}
	*usedGas += result.GasUsed
	if usedBlobGas != nil {
		*usedBlobGas += txn.GetBlobGas()
	}
	// TODO add resultFilter from Arbitrum?

	// Set the receipt logs and create the bloom filter.
	// based on the eip phase, we're passing whether the root touch-delete accounts.
	if !cfg.NoReceipts {
		// by the txn
		receipt = &types.Receipt{Type: txn.Type(), CumulativeGasUsed: *usedGas}
		if result.Failed() {
			receipt.Status = types.ReceiptStatusFailed
		} else {
			receipt.Status = types.ReceiptStatusSuccessful
		}
		receipt.TxHash = txn.Hash()
		receipt.GasUsed = result.GasUsed
		// if the transaction created a contract, store the creation address in the receipt.
		if msg.To() == nil {
			receipt.ContractAddress = crypto.CreateAddress(evm.Origin, txn.GetNonce())
		}
		// Set the receipt logs and create a bloom for filtering
		receipt.Logs = ibs.GetLogs(ibs.TxnIndex(), txn.Hash(), blockNum, header.Hash())
		receipt.Bloom = types.CreateBloom(types.Receipts{receipt})
		receipt.BlockNumber = header.Number
		receipt.TransactionIndex = uint(ibs.TxnIndex())

		// If the transaction created a contract, store the creation address in the receipt.
		if result.TopLevelDeployed != nil {
			receipt.ContractAddress = *result.TopLevelDeployed
		}
		evm.ProcessingHook.FillReceiptInfo(receipt)
	}

	return receipt, result, err
}

// ApplyTransaction attempts to apply a transaction to the given state database
// and uses the input parameters for its environment. It returns the receipt
// for the transaction, gas used and an error if the transaction failed,
// indicating the block was invalid.
func ApplyArbTransaction(config *chain.Config, blockHashFunc func(n uint64) (common.Hash, error), engine consensus.EngineReader,
	author *common.Address, gp *GasPool, ibs state.IntraBlockStateArbitrum, stateWriter state.StateWriter,
	header *types.Header, txn types.Transaction, usedGas, usedBlobGas *uint64, cfg vm.Config,
) (*types.Receipt, *evmtypes.ExecutionResult, error) {
=======
func CreateEVM(config *chain.Config, blockHashFunc func(n uint64) (common.Hash, error), engine consensus.EngineReader, author *common.Address, ibs *state.IntraBlockState, header *types.Header, cfg vm.Config) *vm.EVM {
>>>>>>> 22459757
	// Create a new context to be used in the EVM environment

	// Add addresses to access list if applicable
	// about the transaction and calling mechanisms.
	cfg.SkipAnalysis = SkipAnalysis(config, header.Number.Uint64())

	blockContext := NewEVMBlockContext(header, blockHashFunc, engine, author, config)
<<<<<<< HEAD
	vmenv := vm.NewEVM(blockContext, evmtypes.TxContext{}, ibs.(*state.IntraBlockState), config, cfg)

	// ibss := ibs.(*state.IntraBlockState)

	return applyArbTransaction(config, engine, gp, ibs, stateWriter, header, txn, usedGas, usedBlobGas, vmenv, cfg)
}

// ApplyArbTransactionVmenv attempts to apply a transaction to the given
// state database using given environment. It returns the receipt
// for the transaction, gas used and an error if the transaction failed,
// indicating the block was invalid.
func ApplyArbTransactionVmenv(config *chain.Config, engine consensus.EngineReader, gp *GasPool, ibs state.IntraBlockStateArbitrum, stateWriter state.StateWriter,
	header *types.Header, txn types.Transaction, usedGas, usedBlobGas *uint64, cfg vm.Config, vmenv *vm.EVM,
) (*types.Receipt, *evmtypes.ExecutionResult, error) {
	return applyArbTransaction(config, engine, gp, ibs, stateWriter, header, txn, usedGas, usedBlobGas, vmenv, cfg)
}

// ProcessParentBlockHash stores the parent block hash in the history storage contract
// as per EIP-2935/7709.
func ProcessParentBlockHash(prevHash common.Hash, evm *vm.EVM) {
	//if tracer := evm.Config.Tracer; tracer != nil {
	//	onSystemCallStart(tracer, evm.GetVMContext())
	//	if tracer.OnSystemCallEnd != nil {
	//		defer tracer.OnSystemCallEnd()
	//	}
	//}
	//tx
	//msg := &Message{
	//	From:      params.SystemAddress,
	//	GasLimit:  30_000_000,
	//	GasPrice:  common.Big0,
	//	GasFeeCap: common.Big0,
	//	GasTipCap: common.Big0,
	//	To:        &params.HistoryStorageAddress,
	//	Data:      prevHash.Bytes(),
	//}
	msg := types.NewMessage(
		state.SystemAddress,
		&params.HistoryStorageAddress,
		0,
		common.Num0,
		30_000_000,
		common.Num0,
		common.Num0,
		common.Num0,
		prevHash[:],
		types.AccessList{},
		false,
		false,
		common.Num0,
	)

	//msg, err := args.ToMessage(30_000_000, evm.Context.BaseFee)
	//evm
	//evm.SetTxContext(NewEVMTxContext(msg))
	//evm.StateDB.AddAddressToAccessList(params.HistoryStorageAddress)

	_, _, err := evm.Call(vm.AccountRef(msg.From()), *msg.To(), msg.Data(), msg.Gas(), common.Num0, false)
	if err != nil {
		panic(err)
	}
	//if evm.StateDB.AccessEvents() != nil {
	//	evm.StateDB.AccessEvents().Merge(evm.AccessEvents)
	//}
	//evm.StateDB.Finalise(true)
=======
	return vm.NewEVM(blockContext, evmtypes.TxContext{}, ibs, config, cfg)
}

func ApplyTransactionWithEVM(config *chain.Config, engine consensus.EngineReader, gp *GasPool,
	ibs *state.IntraBlockState,
	stateWriter state.StateWriter, header *types.Header, txn types.Transaction, usedGas, usedBlobGas *uint64,
	cfg vm.Config, vmenv *vm.EVM,
) (*types.Receipt, []byte, error) {
	return applyTransaction(config, engine, gp, ibs, stateWriter, header, txn, usedGas, usedBlobGas, vmenv, cfg)
>>>>>>> 22459757
}<|MERGE_RESOLUTION|>--- conflicted
+++ resolved
@@ -134,7 +134,25 @@
 	return applyTransaction(config, engine, gp, ibs, stateWriter, header, txn, gasUsed, usedBlobGas, vmenv, cfg)
 }
 
-<<<<<<< HEAD
+func CreateEVM(config *chain.Config, blockHashFunc func(n uint64) (common.Hash, error), engine consensus.EngineReader, author *common.Address, ibs *state.IntraBlockState, header *types.Header, cfg vm.Config) *vm.EVM {
+	// Create a new context to be used in the EVM environment
+
+	// Add addresses to access list if applicable
+	// about the transaction and calling mechanisms.
+	cfg.SkipAnalysis = SkipAnalysis(config, header.Number.Uint64())
+
+	blockContext := NewEVMBlockContext(header, blockHashFunc, engine, author, config)
+	return vm.NewEVM(blockContext, evmtypes.TxContext{}, ibs, config, cfg)
+}
+
+func ApplyTransactionWithEVM(config *chain.Config, engine consensus.EngineReader, gp *GasPool,
+	ibs *state.IntraBlockState,
+	stateWriter state.StateWriter, header *types.Header, txn types.Transaction, usedGas, usedBlobGas *uint64,
+	cfg vm.Config, vmenv *vm.EVM,
+) (*types.Receipt, []byte, error) {
+	return applyTransaction(config, engine, gp, ibs, stateWriter, header, txn, usedGas, usedBlobGas, vmenv, cfg)
+}
+
 /// TODO move to separate file/package
 
 // Arbiturm modifications.
@@ -233,9 +251,6 @@
 	author *common.Address, gp *GasPool, ibs state.IntraBlockStateArbitrum, stateWriter state.StateWriter,
 	header *types.Header, txn types.Transaction, usedGas, usedBlobGas *uint64, cfg vm.Config,
 ) (*types.Receipt, *evmtypes.ExecutionResult, error) {
-=======
-func CreateEVM(config *chain.Config, blockHashFunc func(n uint64) (common.Hash, error), engine consensus.EngineReader, author *common.Address, ibs *state.IntraBlockState, header *types.Header, cfg vm.Config) *vm.EVM {
->>>>>>> 22459757
 	// Create a new context to be used in the EVM environment
 
 	// Add addresses to access list if applicable
@@ -243,7 +258,6 @@
 	cfg.SkipAnalysis = SkipAnalysis(config, header.Number.Uint64())
 
 	blockContext := NewEVMBlockContext(header, blockHashFunc, engine, author, config)
-<<<<<<< HEAD
 	vmenv := vm.NewEVM(blockContext, evmtypes.TxContext{}, ibs.(*state.IntraBlockState), config, cfg)
 
 	// ibss := ibs.(*state.IntraBlockState)
@@ -309,15 +323,4 @@
 	//	evm.StateDB.AccessEvents().Merge(evm.AccessEvents)
 	//}
 	//evm.StateDB.Finalise(true)
-=======
-	return vm.NewEVM(blockContext, evmtypes.TxContext{}, ibs, config, cfg)
-}
-
-func ApplyTransactionWithEVM(config *chain.Config, engine consensus.EngineReader, gp *GasPool,
-	ibs *state.IntraBlockState,
-	stateWriter state.StateWriter, header *types.Header, txn types.Transaction, usedGas, usedBlobGas *uint64,
-	cfg vm.Config, vmenv *vm.EVM,
-) (*types.Receipt, []byte, error) {
-	return applyTransaction(config, engine, gp, ibs, stateWriter, header, txn, usedGas, usedBlobGas, vmenv, cfg)
->>>>>>> 22459757
 }