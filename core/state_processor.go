--- conflicted
+++ resolved
@@ -17,15 +17,11 @@
 package core
 
 import (
-<<<<<<< HEAD
 	"math/big"
 
-	"github.com/ledgerwatch/erigon/common"
-=======
 	"github.com/ledgerwatch/erigon-lib/chain"
+	"github.com/ledgerwatch/erigon-lib/common"
 	libcommon "github.com/ledgerwatch/erigon-lib/common"
-
->>>>>>> 57b1bdd5
 	"github.com/ledgerwatch/erigon/consensus"
 	"github.com/ledgerwatch/erigon/core/state"
 	"github.com/ledgerwatch/erigon/core/types"
@@ -38,26 +34,17 @@
 // and uses the input parameters for its environment. It returns the receipt
 // for the transaction, gas used and an error if the transaction failed,
 // indicating the block was invalid.
-<<<<<<< HEAD
-func applyTransaction(config *params.ChainConfig, engine consensus.EngineReader, gp *GasPool, ibs *state.IntraBlockState, stateWriter state.StateWriter, header *types.Header, tx types.Transaction, usedGas *uint64, evm vm.VMInterface, cfg vm.Config, excessDataGas *big.Int) (*types.Receipt, []byte, error) {
-=======
-func applyTransaction(config *chain.Config, engine consensus.EngineReader, gp *GasPool, ibs *state.IntraBlockState, stateWriter state.StateWriter, header *types.Header, tx types.Transaction, usedGas *uint64, evm vm.VMInterface, cfg vm.Config) (*types.Receipt, []byte, error) {
->>>>>>> 57b1bdd5
+func applyTransaction(config *chain.Config, engine consensus.EngineReader, gp *GasPool, ibs *state.IntraBlockState, stateWriter state.StateWriter, header *types.Header, tx types.Transaction, usedGas *uint64, evm vm.VMInterface, cfg vm.Config, excessDataGas *big.Int) (*types.Receipt, []byte, error) {
 	rules := evm.ChainRules()
-	msg, err := tx.AsMessage(*types.MakeSigner(config, header.Number.Uint64(), header.TimeBig()), header.BaseFee, rules)
+	msg, err := tx.AsMessage(*types.MakeSigner(config, header.Number.Uint64(), header.Time), header.BaseFee, rules)
 	if err != nil {
 		return nil, nil, err
 	}
 	msg.SetCheckNonce(!cfg.StatelessExec)
 	if msg.FeeCap().IsZero() && engine != nil {
 		// Only zero-gas transactions may be service ones
-<<<<<<< HEAD
-		syscall := func(contract common.Address, data []byte) ([]byte, error) {
+		syscall := func(contract libcommon.Address, data []byte) ([]byte, error) {
 			return SysCallContract(contract, data, *config, ibs, header, engine, true /* constCall */, excessDataGas)
-=======
-		syscall := func(contract libcommon.Address, data []byte) ([]byte, error) {
-			return SysCallContract(contract, data, *config, ibs, header, engine, true /* constCall */)
->>>>>>> 57b1bdd5
 		}
 		msg.SetIsFree(engine.IsServiceTransaction(msg.From(), syscall))
 	}
@@ -111,11 +98,7 @@
 // and uses the input parameters for its environment. It returns the receipt
 // for the transaction, gas used and an error if the transaction failed,
 // indicating the block was invalid.
-<<<<<<< HEAD
-func ApplyTransaction(config *params.ChainConfig, blockHashFunc func(n uint64) common.Hash, engine consensus.EngineReader, author *common.Address, gp *GasPool, ibs *state.IntraBlockState, stateWriter state.StateWriter, header *types.Header, tx types.Transaction, usedGas *uint64, cfg vm.Config, excessDataGas *big.Int) (*types.Receipt, []byte, error) {
-=======
-func ApplyTransaction(config *chain.Config, blockHashFunc func(n uint64) libcommon.Hash, engine consensus.EngineReader, author *libcommon.Address, gp *GasPool, ibs *state.IntraBlockState, stateWriter state.StateWriter, header *types.Header, tx types.Transaction, usedGas *uint64, cfg vm.Config) (*types.Receipt, []byte, error) {
->>>>>>> 57b1bdd5
+func ApplyTransaction(config *chain.Config, blockHashFunc func(n uint64) common.Hash, engine consensus.EngineReader, author *libcommon.Address, gp *GasPool, ibs *state.IntraBlockState, stateWriter state.StateWriter, header *types.Header, tx types.Transaction, usedGas *uint64, cfg vm.Config, excessDataGas *big.Int) (*types.Receipt, []byte, error) {
 	// Create a new context to be used in the EVM environment
 
 	// Add addresses to access list if applicable
