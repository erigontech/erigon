--- conflicted
+++ resolved
@@ -58,7 +58,7 @@
 }
 
 func (sdb *IntraBlockState) PostExecuteStateSet(chainConfig *chain.Config, blockNum uint64, blockInfoRoot *libcommon.Hash) {
-	if chainConfig.IsNormalcy(blockNum) || chainConfig.IsZkevmStateChangeDisabled(blockNum) {
+	if chainConfig.IsNormalcy(blockNum) || chainConfig.IsSovereignModeEnabled(blockNum) {
 		return
 	}
 
@@ -69,11 +69,7 @@
 }
 
 func (sdb *IntraBlockState) PreExecuteStateSet(chainConfig *chain.Config, blockNumber uint64, blockTimestamp uint64, stateRoot *libcommon.Hash) {
-<<<<<<< HEAD
-	if chainConfig.IsZkevmStateChangeDisabled(blockNumber) {
-=======
-	if chainConfig.SovereignMode {
->>>>>>> 23edab1d
+	if chainConfig.IsSovereignModeEnabled(blockNumber) {
 		// in debug we return early here, no out of EVM state changes
 		return
 	}
@@ -108,12 +104,8 @@
 	gerUpdates *[]dstypes.GerUpdate,
 	reUsedL1InfoTreeIndex bool,
 ) {
-<<<<<<< HEAD
-	if chainConfig.IsZkevmStateChangeDisabled(blockNumber) {
-=======
-	if chainConfig.SovereignMode {
+	if chainConfig.IsSovereignModeEnabled(blockNumber) {
 		// in debug we return early here, no out of EVM state changes
->>>>>>> 23edab1d
 		return
 	}
 
@@ -205,7 +197,7 @@
 }
 
 func (sdb *IntraBlockState) ScalableSetSmtRootHash(chainConfig *chain.Config, blockNumber uint64, roHermezDb ReadOnlyHermezDb) error {
-	if chainConfig.IsNormalcy(blockNumber) || chainConfig.IsZkevmStateChangeDisabled(blockNumber) {
+	if chainConfig.IsNormalcy(blockNumber) || chainConfig.IsSovereignModeEnabled(blockNumber) {
 		return nil
 	}
 
@@ -247,7 +239,7 @@
 }
 
 func (sdb *IntraBlockState) WriteGerManagerL1BlockHash(chainConfig *chain.Config, blockNumber uint64, ger, l1BlockHash libcommon.Hash) {
-	if chainConfig.IsZkevmStateChangeDisabled(blockNumber) {
+	if chainConfig.IsSovereignModeEnabled(blockNumber) {
 		return
 	}
 
