// Copyright 2024 The Erigon Authors
// This file is part of Erigon.
//
// Erigon is free software: you can redistribute it and/or modify
// it under the terms of the GNU Lesser General Public License as published by
// the Free Software Foundation, either version 3 of the License, or
// (at your option) any later version.
//
// Erigon is distributed in the hope that it will be useful,
// but WITHOUT ANY WARRANTY; without even the implied warranty of
// MERCHANTABILITY or FITNESS FOR A PARTICULAR PURPOSE. See the
// GNU Lesser General Public License for more details.
//
// You should have received a copy of the GNU Lesser General Public License
// along with Erigon. If not, see <http://www.gnu.org/licenses/>.

package state

import (
	"context"
	"encoding/binary"
	"fmt"
	"sync"
	"time"
	"unsafe"

	"github.com/erigontech/erigon-lib/chain"
	libcommon "github.com/erigontech/erigon-lib/common"
	"github.com/erigontech/erigon-lib/log/v3"
	"github.com/holiman/uint256"

	"github.com/erigontech/erigon-lib/common"
	"github.com/erigontech/erigon-lib/common/length"
	"github.com/erigontech/erigon-lib/etl"
	"github.com/erigontech/erigon-lib/kv"
	"github.com/erigontech/erigon-lib/metrics"
	"github.com/erigontech/erigon-lib/state"
	"github.com/erigontech/erigon-lib/types/accounts"
	"github.com/erigontech/erigon/core/types"
	"github.com/erigontech/erigon/turbo/shards"
)

var execTxsDone = metrics.NewCounter(`exec_txs_done`)

type StateV3 struct {
	domains             *state.SharedDomains
	applyPrevAccountBuf []byte // buffer for ApplyState. Doesn't need mutex because Apply is single-threaded
	addrIncBuf          []byte // buffer for ApplyState. Doesn't need mutex because Apply is single-threaded
	logger              log.Logger

	trace bool
}

func NewStateV3(domains *state.SharedDomains, logger log.Logger) *StateV3 {
	return &StateV3{
		domains:             domains,
		applyPrevAccountBuf: make([]byte, 256),
		logger:              logger,
		//trace: true,
	}
}

<<<<<<< HEAD
func (rs *StateV3) applyState(roTx kv.Tx, writeLists map[string]*state.KvList, balanceIncreases map[common.Address]uint256.Int, domains *state.SharedDomains, rules *chain.Rules) error {
=======
func (rs *StateV3) ReTry(txTask *TxTask, in *QueueWithRetry) {
	txTask.Reset()
	in.ReTry(txTask)
}
func (rs *StateV3) AddWork(ctx context.Context, txTask *TxTask, in *QueueWithRetry) {
	txTask.Reset()
	in.Add(ctx, txTask)
}

func (rs *StateV3) RegisterSender(txTask *TxTask) bool {
	//TODO: it deadlocks on panic, fix it
	defer func() {
		rec := recover()
		if rec != nil {
			fmt.Printf("panic?: %s,%s\n", rec, dbg.Stack())
		}
	}()
	rs.triggerLock.Lock()
	defer rs.triggerLock.Unlock()
	lastTxNum, deferral := rs.senderTxNums[*txTask.Sender()]
	if deferral {
		// Transactions with the same sender have obvious data dependency, no point running it before lastTxNum
		// So we add this data dependency as a trigger
		//fmt.Printf("trigger[%d] sender [%x]<=%x\n", lastTxNum, *txTask.Sender, txTask.Tx.Hash())
		rs.triggers[lastTxNum] = txTask
	}
	//fmt.Printf("senderTxNums[%x]=%d\n", *txTask.Sender, txTask.TxNum)
	rs.senderTxNums[*txTask.Sender()] = txTask.TxNum
	return !deferral
}

func (rs *StateV3) CommitTxNum(sender *common.Address, txNum uint64, in *QueueWithRetry) (count int) {
	execTxsDone.Inc()

	rs.triggerLock.Lock()
	defer rs.triggerLock.Unlock()
	if triggered, ok := rs.triggers[txNum]; ok {
		in.ReTry(triggered)
		count++
		delete(rs.triggers, txNum)
	}
	if sender != nil {
		if lastTxNum, ok := rs.senderTxNums[*sender]; ok && lastTxNum == txNum {
			// This is the last transaction so far with this sender, remove
			delete(rs.senderTxNums, *sender)
		}
	}
	return count
}

func (rs *StateV3) applyState(txTask *TxTask, domains *libstate.SharedDomains) error {
>>>>>>> ffd8607a
	var acc accounts.Account

	//maps are unordered in Go! don't iterate over it. SharedDomains.deleteAccount will call GetLatest(Code) and expecting it not been delete yet
	if writeLists != nil {
		for _, domain := range []kv.Domain{kv.AccountsDomain, kv.CodeDomain, kv.StorageDomain} {
			list, ok := writeLists[domain.String()]
			if !ok {
				continue
			}

			for i, key := range list.Keys {
				if list.Vals[i] == nil {
					if err := domains.DomainDel(domain, roTx, []byte(key), nil, nil, 0); err != nil {
						return err
					}
				} else {
					if err := domains.DomainPut(domain, roTx, []byte(key), nil, list.Vals[i], nil, 0); err != nil {
						return err
					}
				}
			}
		}
	}

	emptyRemoval := rules.IsSpuriousDragon
	for addr, increase := range balanceIncreases {
		increase := increase
		addrBytes := addr.Bytes()
<<<<<<< HEAD
		enc0, step0, err := domains.GetLatest(kv.AccountsDomain, roTx, addrBytes, nil)
=======
		enc0, step0, err := domains.GetLatest(kv.AccountsDomain, addrBytes)
>>>>>>> ffd8607a
		if err != nil {
			return err
		}
		acc.Reset()
		if len(enc0) > 0 {
			if err := accounts.DeserialiseV3(&acc, enc0); err != nil {
				return err
			}
		}
		acc.Balance.Add(&acc.Balance, &increase)
		if emptyRemoval && acc.Nonce == 0 && acc.Balance.IsZero() && acc.IsEmptyCodeHash() {
			if err := domains.DomainDel(kv.AccountsDomain, roTx, addrBytes, nil, enc0, step0); err != nil {
				return err
			}
		} else {
			enc1 := accounts.SerialiseV3(&acc)
			if err := domains.DomainPut(kv.AccountsDomain, roTx, addrBytes, nil, enc1, enc0, step0); err != nil {
				return err
			}
		}
	}
	return nil
}

func (rs *StateV3) Domains() *state.SharedDomains {
	return rs.domains
}

func (rs *StateV3) SetTxNum(txNum, blockNum uint64) {
	rs.domains.SetTxNum(txNum)
	rs.domains.SetBlockNum(blockNum)
}

func (rs *StateV3) ApplyState4(ctx context.Context,
	roTx kv.Tx,
	blockNum uint64,
	txNum uint64,
	writeLists WriteLists,
	balanceIncreases map[common.Address]uint256.Int,
	logs []*types.Log,
	traceFroms map[common.Address]struct{},
	traceTos map[common.Address]struct{},
	config *chain.Config,
	rules *chain.Rules,
	pruneNonEssentials bool,
	historyExecution bool) error {
	if historyExecution {
		return nil
	}
	//defer rs.domains.BatchHistoryWriteStart().BatchHistoryWriteEnd()

	if err := rs.applyState(roTx, writeLists, balanceIncreases, rs.domains, rules); err != nil {
		return fmt.Errorf("StateV3.ApplyState: %w", err)
	}
	writeLists.Return()

	if err := rs.ApplyLogsAndTraces4(logs, traceFroms, traceTos, rs.domains, pruneNonEssentials, config); err != nil {
		return fmt.Errorf("StateV3.ApplyLogsAndTraces: %w", err)
	}

	if (txNum+1)%rs.domains.StepSize() == 0 /*&& txTask.TxNum > 0 */ {
		// We do not update txNum before commitment cuz otherwise committed state will be in the beginning of next file, not in the latest.
		// That's why we need to make txnum++ on SeekCommitment to get exact txNum for the latest committed state.
		//fmt.Printf("[commitment] running due to txNum reached aggregation step %d\n", txNum/rs.domains.StepSize())
		_, err := rs.domains.ComputeCommitment(ctx, roTx, true, blockNum,
			fmt.Sprintf("applying step %d", txNum/rs.domains.StepSize()))
		if err != nil {
			return fmt.Errorf("StateV3.ComputeCommitment: %w", err)
		}
	}

	return nil
}

<<<<<<< HEAD
func (rs *StateV3) ApplyLogsAndTraces4(logs []*types.Log, traceFroms map[common.Address]struct{}, traceTos map[common.Address]struct{}, domains *state.SharedDomains, pruneNonEssentials bool, config *chain.Config) error {
	shouldPruneNonEssentials := pruneNonEssentials && config != nil

	for addr := range traceFroms {
		if shouldPruneNonEssentials && addr != config.DepositContract {
			continue
		}
		if err := domains.IndexAdd(kv.TblTracesFromIdx, addr[:]); err != nil {
=======
func (rs *StateV3) ApplyLogsAndTraces4(txTask *TxTask, domains *libstate.SharedDomains) error {
	for addr := range txTask.TraceFroms {
		if err := domains.IndexAdd(kv.TracesFromIdx, addr[:]); err != nil {
>>>>>>> ffd8607a
			return err
		}
	}

<<<<<<< HEAD
	for addr := range traceTos {
		if shouldPruneNonEssentials && addr != config.DepositContract {
			continue
		}
		if err := domains.IndexAdd(kv.TblTracesToIdx, addr[:]); err != nil {
=======
	for addr := range txTask.TraceTos {
		if err := domains.IndexAdd(kv.TracesToIdx, addr[:]); err != nil {
>>>>>>> ffd8607a
			return err
		}
	}

<<<<<<< HEAD
	for _, lg := range logs {
		if shouldPruneNonEssentials && lg.Address != config.DepositContract {
			continue
		}
		if err := domains.IndexAdd(kv.TblLogAddressIdx, lg.Address[:]); err != nil {
=======
	for _, lg := range txTask.Logs {
		if err := domains.IndexAdd(kv.LogAddrIdx, lg.Address[:]); err != nil {
>>>>>>> ffd8607a
			return err
		}
		for _, topic := range lg.Topics {
			if err := domains.IndexAdd(kv.LogTopicIdx, topic[:]); err != nil {
				return err
			}
		}
	}
	return nil
}

var (
	mxState3UnwindRunning = metrics.GetOrCreateGauge("state3_unwind_running")
	mxState3Unwind        = metrics.GetOrCreateSummary("state3_unwind")
)

func (rs *StateV3) Unwind(ctx context.Context, tx kv.RwTx, blockUnwindTo, txUnwindTo uint64, accumulator *shards.Accumulator, changeset *[kv.DomainLen][]state.DomainEntryDiff) error {
	mxState3UnwindRunning.Inc()
	defer mxState3UnwindRunning.Dec()
	st := time.Now()
	defer mxState3Unwind.ObserveDuration(st)
	var currentInc uint64

	//TODO: why we don't call accumulator.ChangeCode???
	handle := func(k, v []byte, table etl.CurrentTableReader, next etl.LoadNextFunc) error {
		if len(k) == length.Addr {
			if len(v) > 0 {
				var acc accounts.Account
				if err := accounts.DeserialiseV3(&acc, v); err != nil {
					return fmt.Errorf("%w, %x", err, v)
				}
				var address common.Address
				copy(address[:], k)

				newV := make([]byte, acc.EncodingLengthForStorage())
				acc.EncodeForStorage(newV)
				if accumulator != nil {
					accumulator.ChangeAccount(address, acc.Incarnation, newV)
				}
			} else {
				var address common.Address
				copy(address[:], k)
				if accumulator != nil {
					accumulator.DeleteAccount(address)
				}
			}
			return nil
		}

		var address common.Address
		var location common.Hash
		copy(address[:], k[:length.Addr])
		copy(location[:], k[length.Addr:])
		if accumulator != nil {
			accumulator.ChangeStorage(address, currentInc, location, common.Copy(v))
		}
		return nil
	}

	stateChanges := etl.NewCollector("", "", etl.NewOldestEntryBuffer(etl.BufferOptimalSize), rs.logger)
	defer stateChanges.Close()
	stateChanges.SortAndFlushInBackground(true)

	accountDiffs := changeset[kv.AccountsDomain]
	for _, kv := range accountDiffs {
		if err := stateChanges.Collect(toBytesZeroCopy(kv.Key)[:length.Addr], kv.Value); err != nil {
			return err
		}
	}
	storageDiffs := changeset[kv.StorageDomain]
	for _, kv := range storageDiffs {
		if err := stateChanges.Collect(toBytesZeroCopy(kv.Key), kv.Value); err != nil {
			return err
		}
	}

	if err := stateChanges.Load(tx, "", handle, etl.TransformArgs{Quit: ctx.Done()}); err != nil {
		return err
	}
	if err := rs.domains.Unwind(ctx, tx, blockUnwindTo, txUnwindTo, changeset); err != nil {
		return err
	}

	return nil
}

func (rs *StateV3) DoneCount() uint64 {
	return execTxsDone.GetValueUint64()
}

func (rs *StateV3) SizeEstimate() (r uint64) {
	if rs.domains != nil {
		r += rs.domains.SizeEstimate()
	}
	return r
}

func (rs *StateV3) ReadsValid(readLists map[string]*state.KvList) bool {
	return rs.domains.ReadsValid(readLists)
}

type bufferedAccount struct {
	originalIncarnation uint64
	data                *accounts.Account
	code                []byte
	storage             map[libcommon.Hash]uint256.Int
}

type StateV3Buffered struct {
	*StateV3
	accounts      map[common.Address]*bufferedAccount
	accountsMutex sync.RWMutex
}

func NewStateV3Buffered(state *StateV3) *StateV3Buffered {
	bufferedState := &StateV3Buffered{
		StateV3:  state,
		accounts: map[common.Address]*bufferedAccount{},
	}
	return bufferedState
}

// StateWriterBufferedV3 - used by parallel workers to accumulate updates and then send them to conflict-resolution.
type StateWriterBufferedV3 struct {
	rs           *StateV3Buffered
	trace        bool
	writeLists   map[string]*state.KvList
	accountPrevs map[string][]byte
	accountDels  map[string]*accounts.Account
	storagePrevs map[string][]byte
	codePrevs    map[string]uint64
	accumulator  *shards.Accumulator
}

func NewStateWriterBufferedV3(rs *StateV3Buffered, accumulator *shards.Accumulator) *StateWriterBufferedV3 {
	return &StateWriterBufferedV3{
		rs:          rs,
		writeLists:  newWriteList(),
		accumulator: accumulator,
		//trace:       true,
	}
}

func (w *StateWriterBufferedV3) SetTxNum(ctx context.Context, txNum uint64) {
	w.rs.domains.SetTxNum(txNum)
}
func (w *StateWriterBufferedV3) SetTx(tx kv.Tx) {}

func (w *StateWriterBufferedV3) ResetWriteSet() {
	w.writeLists = newWriteList()
	w.accountPrevs = nil
	w.accountDels = nil
	w.storagePrevs = nil
	w.codePrevs = nil
}

func (w *StateWriterBufferedV3) WriteSet() map[string]*state.KvList {
	return w.writeLists
}

func (w *StateWriterBufferedV3) PrevAndDels() (map[string][]byte, map[string]*accounts.Account, map[string][]byte, map[string]uint64) {
	return w.accountPrevs, w.accountDels, w.storagePrevs, w.codePrevs
}

func (w *StateWriterBufferedV3) UpdateAccountData(address common.Address, original, account *accounts.Account) error {
	if w.trace {
		fmt.Printf("acc %x: {Balance: %d, Nonce: %d, Inc: %d, CodeHash: %x}\n", address, &account.Balance, account.Nonce, account.Incarnation, account.CodeHash)
	}

	value := accounts.SerialiseV3(account)
	if w.accumulator != nil {
		w.accumulator.ChangeAccount(address, account.Incarnation, value)
	}

	writeList := w.writeLists[kv.AccountsDomain.String()]
	if original.Incarnation > account.Incarnation {
		//del, before create: to clanup code/storage
		writeList.Push(string(address[:]), nil)
	}
	writeList.Push(string(address[:]), value)

	w.rs.accountsMutex.Lock()
	obj, ok := w.rs.accounts[address]
	if !ok {
		obj = &bufferedAccount{}
	}
	obj.originalIncarnation = original.Incarnation
	obj.data = account
	w.rs.accounts[address] = obj
	w.rs.accountsMutex.Unlock()

	return nil
}

func (w *StateWriterBufferedV3) UpdateAccountCode(address common.Address, incarnation uint64, codeHash common.Hash, code []byte) error {
	if w.trace {
		fmt.Printf("code: %x, %x, valLen: %d\n", address.Bytes(), codeHash, len(code))
	}
	if w.accumulator != nil {
		w.accumulator.ChangeCode(address, incarnation, code)
	}
	w.writeLists[kv.CodeDomain.String()].Push(string(address[:]), code)

	w.rs.accountsMutex.Lock()
	obj, ok := w.rs.accounts[address]
	if !ok {
		obj = &bufferedAccount{}
	}
	obj.code = code
	w.rs.accounts[address] = obj
	w.rs.accountsMutex.Unlock()

	return nil
}

func (w *StateWriterBufferedV3) DeleteAccount(address common.Address, original *accounts.Account) error {
	if w.trace {
		fmt.Printf("del acc: %x\n", address)
	}
	if w.accumulator != nil {
		w.accumulator.DeleteAccount(address)
	}
	w.writeLists[kv.AccountsDomain.String()].Push(string(address.Bytes()), nil)
	w.rs.accountsMutex.Lock()
	delete(w.rs.accounts, address)
	w.rs.accountsMutex.Unlock()
	return nil
}

func (w *StateWriterBufferedV3) WriteAccountStorage(address common.Address, incarnation uint64, key *common.Hash, original, value *uint256.Int) error {
	if *original == *value {
		return nil
	}
	compositeS := string(append(address.Bytes(), key.Bytes()...))
	w.writeLists[kv.StorageDomain.String()].Push(compositeS, value.Bytes())
	if w.trace {
		fmt.Printf("storage: %x,%x,%x\n", address, *key, value.Bytes())
	}
	if w.accumulator != nil && key != nil && value != nil {
		k := *key
		v := value.Bytes()
		w.accumulator.ChangeStorage(address, incarnation, k, v)
	}
	w.rs.accountsMutex.Lock()
	obj, ok := w.rs.accounts[address]
	if !ok {
		obj = &bufferedAccount{}
	}
	if obj.storage == nil {
		obj.storage = map[common.Hash]uint256.Int{
			*key: *value,
		}
	} else {
		obj.storage[*key] = *value
	}
	w.rs.accounts[address] = obj
	w.rs.accountsMutex.Unlock()
	return nil
}

func (w *StateWriterBufferedV3) CreateContract(address common.Address) error {
	if w.trace {
		fmt.Printf("create contract: %x\n", address)
	}

	//seems don't need delete code here - tests starting fail
	//err := w.rs.domains.IterateStoragePrefix(address[:], func(k, v []byte) error {
	//	w.writeLists[string(kv.StorageDomain)].Push(string(k), nil)
	//	return nil
	//})
	//if err != nil {
	//	return err
	//}
	return nil
}

// StateWriterV3 - used by parallel workers to accumulate updates and then send them to conflict-resolution.
type StateWriterV3 struct {
	rs          *StateV3
	tx          kv.Tx
	trace       bool
	accumulator *shards.Accumulator
}

func NewStateWriterV3(rs *StateV3, tx kv.Tx, accumulator *shards.Accumulator) *StateWriterV3 {
	return &StateWriterV3{
		rs:          rs,
		accumulator: accumulator,
		tx:          tx,
		//trace:       true,
	}
}

func (w *StateWriterV3) SetTx(tx kv.Tx) { w.tx = tx }

func (w *StateWriterV3) ResetWriteSet() {}

func (w *StateWriterV3) WriteSet() map[string]*state.KvList {
	return nil
}

func (w *StateWriterV3) PrevAndDels() (map[string][]byte, map[string]*accounts.Account, map[string][]byte, map[string]uint64) {
	return nil, nil, nil, nil
}

func (w *StateWriterV3) UpdateAccountData(address common.Address, original, account *accounts.Account) error {
	if w.trace {
		fmt.Printf("acc %x: {Balance: %d, Nonce: %d, Inc: %d, CodeHash: %x}\n", address, &account.Balance, account.Nonce, account.Incarnation, account.CodeHash)
	}
	if original.Incarnation > account.Incarnation {
		//del, before create: to clanup code/storage
		if err := w.rs.domains.DomainDel(kv.CodeDomain, w.tx, address[:], nil, nil, 0); err != nil {
			return err
		}
		if err := w.rs.domains.DomainDelPrefix(kv.StorageDomain, w.tx, address[:]); err != nil {
			return err
		}
	}
	value := accounts.SerialiseV3(account)
	if w.accumulator != nil {
		w.accumulator.ChangeAccount(address, account.Incarnation, value)
	}

	if err := w.rs.domains.DomainPut(kv.AccountsDomain, w.tx, address[:], nil, value, nil, 0); err != nil {
		return err
	}
	return nil
}

func (w *StateWriterV3) UpdateAccountCode(address common.Address, incarnation uint64, codeHash common.Hash, code []byte) error {
	if w.trace {
		fmt.Printf("code: %x, %x, valLen: %d\n", address.Bytes(), codeHash, len(code))
	}
	if err := w.rs.domains.DomainPut(kv.CodeDomain, w.tx, address[:], nil, code, nil, 0); err != nil {
		return err
	}
	if w.accumulator != nil {
		w.accumulator.ChangeCode(address, incarnation, code)
	}
	return nil
}

func (w *StateWriterV3) DeleteAccount(address common.Address, original *accounts.Account) error {
	if w.trace {
		fmt.Printf("del acc: %x\n", address)
	}
	if err := w.rs.domains.DomainDel(kv.AccountsDomain, w.tx, address[:], nil, nil, 0); err != nil {
		return err
	}
	// if w.accumulator != nil { TODO: investigate later. basically this will always panic. keeping this out should be fine anyway.
	// 	w.accumulator.DeleteAccount(address)
	// }
	return nil
}

func (w *StateWriterV3) WriteAccountStorage(address common.Address, incarnation uint64, key *common.Hash, original, value *uint256.Int) error {
	if *original == *value {
		return nil
	}

	composite := append(address.Bytes(), key.Bytes()...)
	v := value.Bytes()
	if w.trace {
		fmt.Printf("storage: %x,%x,%x\n", address, *key, v)
	}
	if len(v) == 0 {
		return w.rs.domains.DomainDel(kv.StorageDomain, w.tx, composite, nil, nil, 0)
	}
	if w.accumulator != nil && key != nil && value != nil {
		k := *key
		w.accumulator.ChangeStorage(address, incarnation, k, v)
	}

	return w.rs.domains.DomainPut(kv.StorageDomain, w.tx, composite, nil, v, nil, 0)
}

func (w *StateWriterV3) CreateContract(address common.Address) error {
	if w.trace {
		fmt.Printf("create contract: %x\n", address)
	}
	//if err := w.rs.domains.DomainDelPrefix(kv.StorageDomain, address[:]); err != nil {
	//	return err
	//}
	return nil
}

type ReaderV3 struct {
	txNum uint64
	trace bool
	sd    *state.SharedDomains
	tx    kv.Tx
}

func NewReaderV3(domains *state.SharedDomains, tx kv.Tx) *ReaderV3 {
	return &ReaderV3{
		//trace:     true,
		tx: tx,
		sd: domains,
	}
}

<<<<<<< HEAD
func (r *ReaderV3) DiscardReadList()      {}
func (r *ReaderV3) SetTxNum(txNum uint64) { r.txNum = txNum }
func (r *ReaderV3) SetTx(tx kv.Tx) {
	r.tx = tx
}

func (r *ReaderV3) SetTrace(trace bool) { r.trace = trace }

func (r *ReaderV3) ReadAccountData(address common.Address) (*accounts.Account, error) {
	_, acc, err := r.readAccountData(address)
	return acc, err
}

func (r *ReaderV3) readAccountData(address common.Address) ([]byte, *accounts.Account, error) {
	enc, _, err := r.sd.GetLatest(kv.AccountsDomain, r.tx, address[:], nil)
=======
func (r *ReaderV3) DiscardReadList()                     {}
func (r *ReaderV3) SetTxNum(txNum uint64)                { r.txNum = txNum }
func (r *ReaderV3) SetTx(tx kv.TemporalTx)               {}
func (r *ReaderV3) ReadSet() map[string]*libstate.KvList { return nil }
func (r *ReaderV3) SetTrace(trace bool)                  { r.trace = trace }
func (r *ReaderV3) ResetReadSet()                        {}

func (r *ReaderV3) ReadAccountData(address common.Address) (*accounts.Account, error) {
	enc, _, err := r.tx.GetLatest(kv.AccountsDomain, address[:])
>>>>>>> ffd8607a
	if err != nil {
		return nil, nil, err
	}
	if len(enc) == 0 {
		if r.trace {
			fmt.Printf("ReadAccountData [%x] => [empty], txNum: %d\n", address, r.txNum)
		}
		return nil, nil, nil
	}

	var acc accounts.Account
	if err := accounts.DeserialiseV3(&acc, enc); err != nil {
		return nil, nil, err
	}
	if r.trace {
		fmt.Printf("ReadAccountData [%x] => [nonce: %d, balance: %d, codeHash: %x], txNum: %d\n", address, acc.Nonce, &acc.Balance, acc.CodeHash, r.txNum)
	}
	return enc, &acc, nil
}

func (r *ReaderV3) ReadAccountDataForDebug(address common.Address) (*accounts.Account, error) {
	return r.ReadAccountData(address)
}

func (r *ReaderV3) ReadAccountStorage(address common.Address, incarnation uint64, key *common.Hash) ([]byte, error) {
<<<<<<< HEAD
	var composite [20 + 32]byte
	copy(composite[0:20], address[0:20])
	copy(composite[20:], key.Bytes())

	enc, _, err := r.sd.GetLatest(kv.StorageDomain, r.tx, composite[:], nil)
=======
	r.composite = append(append(r.composite[:0], address[:]...), key.Bytes()...)
	enc, _, err := r.tx.GetLatest(kv.StorageDomain, r.composite)
>>>>>>> ffd8607a
	if err != nil {
		return nil, err
	}
	if r.trace {
		if enc == nil {
			fmt.Printf("ReadAccountStorage [%x] => [empty], txNum: %d\n", composite[:], r.txNum)
		} else {
			fmt.Printf("ReadAccountStorage [%x] => [%x], txNum: %d\n", composite[:], enc, r.txNum)
		}
	}
	return enc, nil
}

func (r *ReaderV3) ReadAccountCode(address common.Address, incarnation uint64) ([]byte, error) {
<<<<<<< HEAD
	enc, _, err := r.sd.GetLatest(kv.CodeDomain, r.tx, address[:], nil)
=======
	enc, _, err := r.tx.GetLatest(kv.CodeDomain, address[:])
>>>>>>> ffd8607a
	if err != nil {
		return nil, err
	}
	if r.trace {
		fmt.Printf("ReadAccountCode [%x] => [%x], txNum: %d\n", address, enc, r.txNum)
	}
	return enc, nil
}

func (r *ReaderV3) ReadAccountCodeSize(address common.Address, incarnation uint64) (int, error) {
<<<<<<< HEAD
	enc, _, err := r.sd.GetLatest(kv.CodeDomain, r.tx, address[:], nil)
=======
	enc, _, err := r.tx.GetLatest(kv.CodeDomain, address[:])
>>>>>>> ffd8607a
	if err != nil {
		return 0, err
	}
	size := len(enc)
	if r.trace {
		fmt.Printf("ReadAccountCodeSize [%x] => [%d], txNum: %d\n", address, size, r.txNum)
	}
	return size, nil
}

func (r *ReaderV3) ReadAccountIncarnation(address common.Address) (uint64, error) {
	return 0, nil
}

type ReaderParallelV3 struct {
	ReaderV3
	discardReadList bool
	readLists       map[string]*state.KvList
}

func NewReaderParallelV3(sd *state.SharedDomains, tx kv.Tx) *ReaderParallelV3 {
	return &ReaderParallelV3{
		//trace:     true,
		ReaderV3:  ReaderV3{sd: sd, tx: tx},
		readLists: newReadList(),
	}
}

<<<<<<< HEAD
func (r *ReaderParallelV3) DiscardReadList() { r.discardReadList = true }

func (r *ReaderParallelV3) ReadAccountData(address common.Address) (*accounts.Account, error) {
	enc, acc, err := r.ReaderV3.readAccountData(address)
=======
func (r *ReaderParallelV3) DiscardReadList()                     { r.discardReadList = true }
func (r *ReaderParallelV3) SetTxNum(txNum uint64)                { r.txNum = txNum }
func (r *ReaderParallelV3) SetTx(tx kv.TemporalTx)               {}
func (r *ReaderParallelV3) ReadSet() map[string]*libstate.KvList { return r.readLists }
func (r *ReaderParallelV3) SetTrace(trace bool)                  { r.trace = trace }
func (r *ReaderParallelV3) ResetReadSet()                        { r.readLists = newReadList() }

func (r *ReaderParallelV3) ReadAccountData(address common.Address) (*accounts.Account, error) {
	enc, _, err := r.sd.GetLatest(kv.AccountsDomain, address[:])
>>>>>>> ffd8607a
	if err != nil {
		return nil, err
	}
	if !r.discardReadList {
		// lifecycle of `r.readList` is less than lifecycle of `r.rs` and `r.tx`, also `r.rs` and `r.tx` do store data immutable way
		r.readLists[kv.AccountsDomain.String()].Push(string(address[:]), enc)
	}

	return acc, nil
}

// ReadAccountDataForDebug - is like ReadAccountData, but without adding key to `readList`.
// Used to get `prev` account balance
func (r *ReaderParallelV3) ReadAccountDataForDebug(address common.Address) (*accounts.Account, error) {
<<<<<<< HEAD
	return r.ReaderV3.ReadAccountDataForDebug(address)
}

func (r *ReaderParallelV3) ReadAccountStorage(address common.Address, incarnation uint64, key *common.Hash) ([]byte, error) {
	enc, err := r.ReaderV3.ReadAccountStorage(address, incarnation, key)
=======
	enc, _, err := r.sd.GetLatest(kv.AccountsDomain, address[:])
	if err != nil {
		return nil, err
	}
	if len(enc) == 0 {
		if r.trace {
			fmt.Printf("ReadAccountData [%x] => [empty], txNum: %d\n", address, r.txNum)
		}
		return nil, nil
	}

	var acc accounts.Account
	if err := accounts.DeserialiseV3(&acc, enc); err != nil {
		return nil, err
	}
	if r.trace {
		fmt.Printf("ReadAccountData [%x] => [nonce: %d, balance: %d, codeHash: %x], txNum: %d\n", address, acc.Nonce, &acc.Balance, acc.CodeHash, r.txNum)
	}
	return &acc, nil
}

func (r *ReaderParallelV3) ReadAccountStorage(address common.Address, incarnation uint64, key *common.Hash) ([]byte, error) {
	r.composite = append(append(r.composite[:0], address[:]...), key.Bytes()...)
	enc, _, err := r.sd.GetLatest(kv.StorageDomain, r.composite)
>>>>>>> ffd8607a
	if err != nil {
		return nil, err
	}
	if !r.discardReadList {
		var composite [20 + 32]byte
		copy(composite[0:20], address[0:20])
		copy(composite[20:], key.Bytes())
		r.readLists[kv.StorageDomain.String()].Push(string(composite[:]), enc)
	}

	return enc, nil
}

func (r *ReaderParallelV3) ReadAccountCode(address common.Address, incarnation uint64) ([]byte, error) {
<<<<<<< HEAD
	enc, err := r.ReaderV3.ReadAccountCode(address, incarnation)
=======
	enc, _, err := r.sd.GetLatest(kv.CodeDomain, address[:])
>>>>>>> ffd8607a
	if err != nil {
		return nil, err
	}

	if !r.discardReadList {
		r.readLists[kv.CodeDomain.String()].Push(string(address[:]), enc)
	}

	return enc, nil
}

func (r *ReaderParallelV3) ReadAccountCodeSize(address common.Address, incarnation uint64) (int, error) {
<<<<<<< HEAD
	size, err := r.ReaderV3.ReadAccountCodeSize(address, incarnation)
=======
	enc, _, err := r.sd.GetLatest(kv.CodeDomain, address[:])
>>>>>>> ffd8607a
	if err != nil {
		return 0, err
	}
	if !r.discardReadList {
		var sizebuf [8]byte
		binary.BigEndian.PutUint64(sizebuf[:], uint64(size))
		r.readLists[state.CodeSizeTableFake].Push(string(address[:]), sizebuf[:])
	}

	return size, nil
}

type bufferedReader struct {
	reader        ResettableStateReader
	bufferedState *StateV3Buffered
}

func NewBufferedReader(bufferedState *StateV3Buffered, reader ResettableStateReader) ResettableStateReader {
	return &bufferedReader{reader: reader, bufferedState: bufferedState}
}

func (r *bufferedReader) ReadAccountData(address common.Address) (*accounts.Account, error) {
	var data *accounts.Account

	r.bufferedState.accountsMutex.RLock()
	if so, ok := r.bufferedState.accounts[address]; ok {
		data = so.data
	}
	r.bufferedState.accountsMutex.RUnlock()

	if data != nil {
		result := *data
		return &result, nil
	}

	return r.reader.ReadAccountData(address)
}

func (r *bufferedReader) ReadAccountDataForDebug(address common.Address) (*accounts.Account, error) {
	var data *accounts.Account

	r.bufferedState.accountsMutex.RLock()
	if so, ok := r.bufferedState.accounts[address]; ok {
		data = so.data
	}
	r.bufferedState.accountsMutex.RUnlock()

	if data != nil {
		result := *data
		return &result, nil
	}

	return r.reader.ReadAccountDataForDebug(address)
}

func (r *bufferedReader) ReadAccountStorage(address common.Address, incarnation uint64, key *common.Hash) ([]byte, error) {
	r.bufferedState.accountsMutex.RLock()
	so, ok := r.bufferedState.accounts[address]

	if ok && so.storage != nil {
		value, ok := so.storage[*key]

		if ok {
			r.bufferedState.accountsMutex.RUnlock()
			return value.Bytes(), nil
		}
	}

	r.bufferedState.accountsMutex.RUnlock()

	return r.reader.ReadAccountStorage(address, incarnation, key)
}

func (r *bufferedReader) ReadAccountCode(address common.Address, incarnation uint64) ([]byte, error) {
	var code []byte
	r.bufferedState.accountsMutex.RLock()
	so, ok := r.bufferedState.accounts[address]
	if ok && len(so.code) != 0 {
		code = so.code
	}
	r.bufferedState.accountsMutex.RUnlock()

	if len(code) != 0 {
		return so.code, nil
	}

	return r.reader.ReadAccountCode(address, incarnation)
}

func (r *bufferedReader) ReadAccountCodeSize(address common.Address, incarnation uint64) (int, error) {
	var code []byte
	r.bufferedState.accountsMutex.RLock()
	so, ok := r.bufferedState.accounts[address]
	if ok && len(so.code) != 0 {
		code = so.code
	}
	r.bufferedState.accountsMutex.RUnlock()

	if len(code) != 0 {
		return len(code), nil
	}

	return r.reader.ReadAccountCodeSize(address, incarnation)
}

func (r *bufferedReader) ReadAccountIncarnation(address common.Address) (uint64, error) {
	var incarnation uint64

	r.bufferedState.accountsMutex.RLock()
	so, ok := r.bufferedState.accounts[address]
	if ok && so.data != nil {
		incarnation = so.data.Incarnation
	}
	r.bufferedState.accountsMutex.RUnlock()

	if ok {
		return incarnation, nil
	}

	return r.reader.ReadAccountIncarnation(address)
}

func (r *bufferedReader) SetTx(tx kv.Tx) {
	r.reader.SetTx(tx)
}

func (r *bufferedReader) DiscardReadList() {
	r.reader.DiscardReadList()
}

type WriteLists map[string]*state.KvList

func (v WriteLists) Return() {
	returnWriteList(v)
}

var writeListPool = sync.Pool{

	New: func() any {
		return WriteLists{
			kv.AccountsDomain.String(): {},
			kv.StorageDomain.String():  {},
			kv.CodeDomain.String():     {},
		}
	},
}

func newWriteList() WriteLists {
	v := writeListPool.Get().(WriteLists)
	for _, tbl := range v {
		tbl.Keys, tbl.Vals = tbl.Keys[:0], tbl.Vals[:0]
	}
	return v
	//return writeListPool.Get().(map[string]*state.KvList)
}
func returnWriteList(v WriteLists) {
	if v == nil {
		return
	}
	//for _, tbl := range v {
	//	clear(tbl.Keys)
	//	clear(tbl.Vals)
	//	tbl.Keys, tbl.Vals = tbl.Keys[:0], tbl.Vals[:0]
	//}
	writeListPool.Put(v)
}

type ReadLists map[string]*state.KvList

func (v ReadLists) Return() {
	returnReadList(v)
}

var readListPool = sync.Pool{
	New: func() any {
		return ReadLists{
			kv.AccountsDomain.String(): {},
			kv.CodeDomain.String():     {},
			state.CodeSizeTableFake:    {},
			kv.StorageDomain.String():  {},
		}
	},
}

func newReadList() ReadLists {
	v := readListPool.Get().(ReadLists)
	for _, tbl := range v {
		tbl.Keys, tbl.Vals = tbl.Keys[:0], tbl.Vals[:0]
	}
	return v
	//return readListPool.Get().(map[string]*state.KvList)
}
func returnReadList(v ReadLists) {
	if v == nil {
		return
	}
	//for _, tbl := range v {
	//	clear(tbl.Keys)
	//	clear(tbl.Vals)
	//	tbl.Keys, tbl.Vals = tbl.Keys[:0], tbl.Vals[:0]
	//}
	readListPool.Put(v)
}

func toStringZeroCopy(v []byte) string { return unsafe.String(&v[0], len(v)) }
func toBytesZeroCopy(s string) []byte  { return unsafe.Slice(unsafe.StringData(s), len(s)) }<|MERGE_RESOLUTION|>--- conflicted
+++ resolved
@@ -60,61 +60,7 @@
 	}
 }
 
-<<<<<<< HEAD
 func (rs *StateV3) applyState(roTx kv.Tx, writeLists map[string]*state.KvList, balanceIncreases map[common.Address]uint256.Int, domains *state.SharedDomains, rules *chain.Rules) error {
-=======
-func (rs *StateV3) ReTry(txTask *TxTask, in *QueueWithRetry) {
-	txTask.Reset()
-	in.ReTry(txTask)
-}
-func (rs *StateV3) AddWork(ctx context.Context, txTask *TxTask, in *QueueWithRetry) {
-	txTask.Reset()
-	in.Add(ctx, txTask)
-}
-
-func (rs *StateV3) RegisterSender(txTask *TxTask) bool {
-	//TODO: it deadlocks on panic, fix it
-	defer func() {
-		rec := recover()
-		if rec != nil {
-			fmt.Printf("panic?: %s,%s\n", rec, dbg.Stack())
-		}
-	}()
-	rs.triggerLock.Lock()
-	defer rs.triggerLock.Unlock()
-	lastTxNum, deferral := rs.senderTxNums[*txTask.Sender()]
-	if deferral {
-		// Transactions with the same sender have obvious data dependency, no point running it before lastTxNum
-		// So we add this data dependency as a trigger
-		//fmt.Printf("trigger[%d] sender [%x]<=%x\n", lastTxNum, *txTask.Sender, txTask.Tx.Hash())
-		rs.triggers[lastTxNum] = txTask
-	}
-	//fmt.Printf("senderTxNums[%x]=%d\n", *txTask.Sender, txTask.TxNum)
-	rs.senderTxNums[*txTask.Sender()] = txTask.TxNum
-	return !deferral
-}
-
-func (rs *StateV3) CommitTxNum(sender *common.Address, txNum uint64, in *QueueWithRetry) (count int) {
-	execTxsDone.Inc()
-
-	rs.triggerLock.Lock()
-	defer rs.triggerLock.Unlock()
-	if triggered, ok := rs.triggers[txNum]; ok {
-		in.ReTry(triggered)
-		count++
-		delete(rs.triggers, txNum)
-	}
-	if sender != nil {
-		if lastTxNum, ok := rs.senderTxNums[*sender]; ok && lastTxNum == txNum {
-			// This is the last transaction so far with this sender, remove
-			delete(rs.senderTxNums, *sender)
-		}
-	}
-	return count
-}
-
-func (rs *StateV3) applyState(txTask *TxTask, domains *libstate.SharedDomains) error {
->>>>>>> ffd8607a
 	var acc accounts.Account
 
 	//maps are unordered in Go! don't iterate over it. SharedDomains.deleteAccount will call GetLatest(Code) and expecting it not been delete yet
@@ -143,11 +89,7 @@
 	for addr, increase := range balanceIncreases {
 		increase := increase
 		addrBytes := addr.Bytes()
-<<<<<<< HEAD
 		enc0, step0, err := domains.GetLatest(kv.AccountsDomain, roTx, addrBytes, nil)
-=======
-		enc0, step0, err := domains.GetLatest(kv.AccountsDomain, addrBytes)
->>>>>>> ffd8607a
 		if err != nil {
 			return err
 		}
@@ -222,48 +164,24 @@
 	return nil
 }
 
-<<<<<<< HEAD
-func (rs *StateV3) ApplyLogsAndTraces4(logs []*types.Log, traceFroms map[common.Address]struct{}, traceTos map[common.Address]struct{}, domains *state.SharedDomains, pruneNonEssentials bool, config *chain.Config) error {
-	shouldPruneNonEssentials := pruneNonEssentials && config != nil
-
+func (rs *StateV3) ApplyLogsAndTraces4(logs []*types.Log, traceFroms map[common.Address]struct{}, traceTos map[common.Address]struct{}, domains *state.SharedDomains) error {
 	for addr := range traceFroms {
 		if shouldPruneNonEssentials && addr != config.DepositContract {
 			continue
 		}
 		if err := domains.IndexAdd(kv.TblTracesFromIdx, addr[:]); err != nil {
-=======
-func (rs *StateV3) ApplyLogsAndTraces4(txTask *TxTask, domains *libstate.SharedDomains) error {
-	for addr := range txTask.TraceFroms {
-		if err := domains.IndexAdd(kv.TracesFromIdx, addr[:]); err != nil {
->>>>>>> ffd8607a
 			return err
 		}
 	}
 
-<<<<<<< HEAD
 	for addr := range traceTos {
-		if shouldPruneNonEssentials && addr != config.DepositContract {
-			continue
-		}
 		if err := domains.IndexAdd(kv.TblTracesToIdx, addr[:]); err != nil {
-=======
-	for addr := range txTask.TraceTos {
-		if err := domains.IndexAdd(kv.TracesToIdx, addr[:]); err != nil {
->>>>>>> ffd8607a
 			return err
 		}
 	}
 
-<<<<<<< HEAD
 	for _, lg := range logs {
-		if shouldPruneNonEssentials && lg.Address != config.DepositContract {
-			continue
-		}
 		if err := domains.IndexAdd(kv.TblLogAddressIdx, lg.Address[:]); err != nil {
-=======
-	for _, lg := range txTask.Logs {
-		if err := domains.IndexAdd(kv.LogAddrIdx, lg.Address[:]); err != nil {
->>>>>>> ffd8607a
 			return err
 		}
 		for _, topic := range lg.Topics {
@@ -665,7 +583,6 @@
 	}
 }
 
-<<<<<<< HEAD
 func (r *ReaderV3) DiscardReadList()      {}
 func (r *ReaderV3) SetTxNum(txNum uint64) { r.txNum = txNum }
 func (r *ReaderV3) SetTx(tx kv.Tx) {
@@ -680,18 +597,7 @@
 }
 
 func (r *ReaderV3) readAccountData(address common.Address) ([]byte, *accounts.Account, error) {
-	enc, _, err := r.sd.GetLatest(kv.AccountsDomain, r.tx, address[:], nil)
-=======
-func (r *ReaderV3) DiscardReadList()                     {}
-func (r *ReaderV3) SetTxNum(txNum uint64)                { r.txNum = txNum }
-func (r *ReaderV3) SetTx(tx kv.TemporalTx)               {}
-func (r *ReaderV3) ReadSet() map[string]*libstate.KvList { return nil }
-func (r *ReaderV3) SetTrace(trace bool)                  { r.trace = trace }
-func (r *ReaderV3) ResetReadSet()                        {}
-
-func (r *ReaderV3) ReadAccountData(address common.Address) (*accounts.Account, error) {
-	enc, _, err := r.tx.GetLatest(kv.AccountsDomain, address[:])
->>>>>>> ffd8607a
+	enc, _, err := r.sd.GetLatest(kv.AccountsDomain, r.tx, address[:])
 	if err != nil {
 		return nil, nil, err
 	}
@@ -717,16 +623,11 @@
 }
 
 func (r *ReaderV3) ReadAccountStorage(address common.Address, incarnation uint64, key *common.Hash) ([]byte, error) {
-<<<<<<< HEAD
 	var composite [20 + 32]byte
 	copy(composite[0:20], address[0:20])
 	copy(composite[20:], key.Bytes())
 
-	enc, _, err := r.sd.GetLatest(kv.StorageDomain, r.tx, composite[:], nil)
-=======
-	r.composite = append(append(r.composite[:0], address[:]...), key.Bytes()...)
-	enc, _, err := r.tx.GetLatest(kv.StorageDomain, r.composite)
->>>>>>> ffd8607a
+	enc, _, err := r.sd.GetLatest(kv.StorageDomain, r.tx, composite[:])
 	if err != nil {
 		return nil, err
 	}
@@ -741,11 +642,7 @@
 }
 
 func (r *ReaderV3) ReadAccountCode(address common.Address, incarnation uint64) ([]byte, error) {
-<<<<<<< HEAD
-	enc, _, err := r.sd.GetLatest(kv.CodeDomain, r.tx, address[:], nil)
-=======
-	enc, _, err := r.tx.GetLatest(kv.CodeDomain, address[:])
->>>>>>> ffd8607a
+	enc, _, err := r.sd.GetLatest(kv.CodeDomain, r.tx, address[:])
 	if err != nil {
 		return nil, err
 	}
@@ -756,11 +653,7 @@
 }
 
 func (r *ReaderV3) ReadAccountCodeSize(address common.Address, incarnation uint64) (int, error) {
-<<<<<<< HEAD
-	enc, _, err := r.sd.GetLatest(kv.CodeDomain, r.tx, address[:], nil)
-=======
-	enc, _, err := r.tx.GetLatest(kv.CodeDomain, address[:])
->>>>>>> ffd8607a
+	enc, _, err := r.sd.GetLatest(kv.CodeDomain, r.tx, address[:])
 	if err != nil {
 		return 0, err
 	}
@@ -789,22 +682,10 @@
 	}
 }
 
-<<<<<<< HEAD
 func (r *ReaderParallelV3) DiscardReadList() { r.discardReadList = true }
 
 func (r *ReaderParallelV3) ReadAccountData(address common.Address) (*accounts.Account, error) {
 	enc, acc, err := r.ReaderV3.readAccountData(address)
-=======
-func (r *ReaderParallelV3) DiscardReadList()                     { r.discardReadList = true }
-func (r *ReaderParallelV3) SetTxNum(txNum uint64)                { r.txNum = txNum }
-func (r *ReaderParallelV3) SetTx(tx kv.TemporalTx)               {}
-func (r *ReaderParallelV3) ReadSet() map[string]*libstate.KvList { return r.readLists }
-func (r *ReaderParallelV3) SetTrace(trace bool)                  { r.trace = trace }
-func (r *ReaderParallelV3) ResetReadSet()                        { r.readLists = newReadList() }
-
-func (r *ReaderParallelV3) ReadAccountData(address common.Address) (*accounts.Account, error) {
-	enc, _, err := r.sd.GetLatest(kv.AccountsDomain, address[:])
->>>>>>> ffd8607a
 	if err != nil {
 		return nil, err
 	}
@@ -819,38 +700,11 @@
 // ReadAccountDataForDebug - is like ReadAccountData, but without adding key to `readList`.
 // Used to get `prev` account balance
 func (r *ReaderParallelV3) ReadAccountDataForDebug(address common.Address) (*accounts.Account, error) {
-<<<<<<< HEAD
 	return r.ReaderV3.ReadAccountDataForDebug(address)
 }
 
 func (r *ReaderParallelV3) ReadAccountStorage(address common.Address, incarnation uint64, key *common.Hash) ([]byte, error) {
 	enc, err := r.ReaderV3.ReadAccountStorage(address, incarnation, key)
-=======
-	enc, _, err := r.sd.GetLatest(kv.AccountsDomain, address[:])
-	if err != nil {
-		return nil, err
-	}
-	if len(enc) == 0 {
-		if r.trace {
-			fmt.Printf("ReadAccountData [%x] => [empty], txNum: %d\n", address, r.txNum)
-		}
-		return nil, nil
-	}
-
-	var acc accounts.Account
-	if err := accounts.DeserialiseV3(&acc, enc); err != nil {
-		return nil, err
-	}
-	if r.trace {
-		fmt.Printf("ReadAccountData [%x] => [nonce: %d, balance: %d, codeHash: %x], txNum: %d\n", address, acc.Nonce, &acc.Balance, acc.CodeHash, r.txNum)
-	}
-	return &acc, nil
-}
-
-func (r *ReaderParallelV3) ReadAccountStorage(address common.Address, incarnation uint64, key *common.Hash) ([]byte, error) {
-	r.composite = append(append(r.composite[:0], address[:]...), key.Bytes()...)
-	enc, _, err := r.sd.GetLatest(kv.StorageDomain, r.composite)
->>>>>>> ffd8607a
 	if err != nil {
 		return nil, err
 	}
@@ -865,11 +719,7 @@
 }
 
 func (r *ReaderParallelV3) ReadAccountCode(address common.Address, incarnation uint64) ([]byte, error) {
-<<<<<<< HEAD
 	enc, err := r.ReaderV3.ReadAccountCode(address, incarnation)
-=======
-	enc, _, err := r.sd.GetLatest(kv.CodeDomain, address[:])
->>>>>>> ffd8607a
 	if err != nil {
 		return nil, err
 	}
@@ -882,11 +732,7 @@
 }
 
 func (r *ReaderParallelV3) ReadAccountCodeSize(address common.Address, incarnation uint64) (int, error) {
-<<<<<<< HEAD
 	size, err := r.ReaderV3.ReadAccountCodeSize(address, incarnation)
-=======
-	enc, _, err := r.sd.GetLatest(kv.CodeDomain, address[:])
->>>>>>> ffd8607a
 	if err != nil {
 		return 0, err
 	}
