--- conflicted
+++ resolved
@@ -262,37 +262,6 @@
 		}
 	}
 
-<<<<<<< HEAD
-	//if !txTask.Final {
-	//	var receipt *types.Receipt
-	//	if txTask.TxIndex >= 0 {
-	//		receipt = txTask.BlockReceipts[txTask.TxIndex]
-	//	}
-	//	if err := rawtemporaldb.AppendReceipt(se.doms, receipt, se.blobGasUsed); err != nil {
-	//		return false, err
-	//	}
-	//} else {
-	//	if se.cfg.chainConfig.Bor != nil && txTask.TxIndex >= 1 {
-	//		// get last receipt and store the last log index + 1
-	//		lastReceipt := txTask.BlockReceipts[txTask.TxIndex-1]
-	//		if lastReceipt == nil {
-	//			return false, fmt.Errorf("receipt is nil but should be populated, txIndex=%d, block=%d", txTask.TxIndex-1, txTask.BlockNum)
-	//		}
-	//		if len(lastReceipt.Logs) > 0 {
-	//			firstIndex := lastReceipt.Logs[len(lastReceipt.Logs)-1].Index + 1
-	//			receipt := types.Receipt{
-	//				CumulativeGasUsed:        lastReceipt.CumulativeGasUsed,
-	//				FirstLogIndexWithinBlock: uint32(firstIndex),
-	//			}
-	//			if err := rawtemporaldb.AppendReceipt(se.doms, &receipt, se.blobGasUsed); err != nil {
-	//				return false, err
-	//			}
-	//		}
-	//	}
-	//}
-
-=======
->>>>>>> 3b6500b6
 	return nil
 }
 
