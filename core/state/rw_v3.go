// Copyright 2024 The Erigon Authors
// This file is part of Erigon.
//
// Erigon is free software: you can redistribute it and/or modify
// it under the terms of the GNU Lesser General Public License as published by
// the Free Software Foundation, either version 3 of the License, or
// (at your option) any later version.
//
// Erigon is distributed in the hope that it will be useful,
// but WITHOUT ANY WARRANTY; without even the implied warranty of
// MERCHANTABILITY or FITNESS FOR A PARTICULAR PURPOSE. See the
// GNU Lesser General Public License for more details.
//
// You should have received a copy of the GNU Lesser General Public License
// along with Erigon. If not, see <http://www.gnu.org/licenses/>.

package state

import (
	"context"
	"encoding/binary"
	"fmt"
	"sync"
	"time"
	"unsafe"

	"github.com/erigontech/erigon/core/types"
	"github.com/holiman/uint256"

	"github.com/erigontech/erigon-lib/common"
	"github.com/erigontech/erigon-lib/common/dbg"
	"github.com/erigontech/erigon-lib/common/length"
	"github.com/erigontech/erigon-lib/etl"
	"github.com/erigontech/erigon-lib/kv"
	"github.com/erigontech/erigon-lib/log/v3"
	"github.com/erigontech/erigon-lib/metrics"
	"github.com/erigontech/erigon-lib/state"
	libstate "github.com/erigontech/erigon-lib/state"
	"github.com/erigontech/erigon-lib/types/accounts"
	"github.com/erigontech/erigon/core/rawdb"
<<<<<<< HEAD
=======
	"github.com/erigontech/erigon/core/types"
>>>>>>> 7048e65c
	"github.com/erigontech/erigon/eth/ethconfig"
	"github.com/erigontech/erigon/turbo/shards"
)

var execTxsDone = metrics.NewCounter(`exec_txs_done`)

// ParallelExecutionState - mainly designed for parallel transactions execution. It does separate:
//   - execution
//   - re-try execution if conflict-resolution
//   - collect state changes for conflict-resolution
//   - apply state-changes independently from execution and even in another goroutine (by ApplyState func)
//   - track which txNums state-changes was applied
type ParallelExecutionState struct {
	domains      *libstate.SharedDomains
	triggerLock  sync.Mutex
	triggers     map[uint64]*TxTask
	senderTxNums map[common.Address]uint64

	isBor bool

	logger log.Logger

	syncCfg ethconfig.Sync
	trace   bool
}

func NewParallelExecutionState(domains *libstate.SharedDomains, syncCfg ethconfig.Sync, isBor bool, logger log.Logger) *ParallelExecutionState {
	return &ParallelExecutionState{
		domains:      domains,
		triggers:     map[uint64]*TxTask{},
		senderTxNums: map[common.Address]uint64{},
		logger:       logger,
		syncCfg:      syncCfg,
<<<<<<< HEAD
=======
		isBor:        isBor,
>>>>>>> 7048e65c
		//trace: true,
	}
}

func (rs *ParallelExecutionState) ReTry(txTask *TxTask, in *QueueWithRetry) {
	txTask.Reset()
	in.ReTry(txTask)
}
func (rs *ParallelExecutionState) AddWork(ctx context.Context, txTask *TxTask, in *QueueWithRetry) {
	txTask.Reset()
	in.Add(ctx, txTask)
}

func (rs *ParallelExecutionState) RegisterSender(txTask *TxTask) bool {
	//TODO: it deadlocks on panic, fix it
	defer func() {
		rec := recover()
		if rec != nil {
			fmt.Printf("panic?: %s,%s\n", rec, dbg.Stack())
		}
	}()
	rs.triggerLock.Lock()
	defer rs.triggerLock.Unlock()
	lastTxNum, deferral := rs.senderTxNums[*txTask.Sender()]
	if deferral {
		// Transactions with the same sender have obvious data dependency, no point running it before lastTxNum
		// So we add this data dependency as a trigger
		//fmt.Printf("trigger[%d] sender [%x]<=%x\n", lastTxNum, *txTask.Sender, txTask.Tx.Hash())
		rs.triggers[lastTxNum] = txTask
	}
	//fmt.Printf("senderTxNums[%x]=%d\n", *txTask.Sender, txTask.TxNum)
	rs.senderTxNums[*txTask.Sender()] = txTask.TxNum
	return !deferral
}

func (rs *ParallelExecutionState) CommitTxNum(sender *common.Address, txNum uint64, in *QueueWithRetry) (count int) {
	execTxsDone.Inc()

	rs.triggerLock.Lock()
	defer rs.triggerLock.Unlock()
	if triggered, ok := rs.triggers[txNum]; ok {
		in.ReTry(triggered)
		count++
		delete(rs.triggers, txNum)
	}
	if sender != nil {
		if lastTxNum, ok := rs.senderTxNums[*sender]; ok && lastTxNum == txNum {
			// This is the last transaction so far with this sender, remove
			delete(rs.senderTxNums, *sender)
		}
	}
	return count
}

func (rs *ParallelExecutionState) applyState(txTask *TxTask, domains *libstate.SharedDomains) error {
	var acc accounts.Account

	//maps are unordered in Go! don't iterate over it. SharedDomains.deleteAccount will call GetLatest(Code) and expecting it not been delete yet
	if txTask.WriteLists != nil {
		for _, domain := range []kv.Domain{kv.AccountsDomain, kv.CodeDomain, kv.StorageDomain} {
			list, ok := txTask.WriteLists[domain.String()]
			if !ok {
				continue
			}

			for i, key := range list.Keys {
				if list.Vals[i] == nil {
					if err := domains.DomainDel(domain, []byte(key), nil, nil, 0); err != nil {
						return err
					}
				} else {
					if err := domains.DomainPut(domain, []byte(key), nil, list.Vals[i], nil, 0); err != nil {
						return err
					}
				}
			}
		}
	}

	emptyRemoval := txTask.Rules.IsSpuriousDragon
	for addr, increase := range txTask.BalanceIncreaseSet {
		increase := increase
		addrBytes := addr.Bytes()
		enc0, step0, err := domains.GetLatest(kv.AccountsDomain, addrBytes)
		if err != nil {
			return err
		}
		acc.Reset()
		if len(enc0) > 0 {
			if err := accounts.DeserialiseV3(&acc, enc0); err != nil {
				return err
			}
		}
		acc.Balance.Add(&acc.Balance, &increase)
		if emptyRemoval && acc.Nonce == 0 && acc.Balance.IsZero() && acc.IsEmptyCodeHash() {
			if err := domains.DomainDel(kv.AccountsDomain, addrBytes, nil, enc0, step0); err != nil {
				return err
			}
		} else {
			enc1 := accounts.SerialiseV3(&acc)
			if err := domains.DomainPut(kv.AccountsDomain, addrBytes, nil, enc1, enc0, step0); err != nil {
				return err
			}
		}
	}
	return nil
}

func (rs *ParallelExecutionState) Domains() *libstate.SharedDomains {
	return rs.domains
}

func (rs *ParallelExecutionState) SetTxNum(txNum, blockNum uint64) {
	rs.domains.SetTxNum(txNum)
	rs.domains.SetBlockNum(blockNum)
}

func (rs *ParallelExecutionState) ApplyState(ctx context.Context, txTask *TxTask) error {
	if txTask.HistoryExecution {
		return nil
	}
	//defer rs.domains.BatchHistoryWriteStart().BatchHistoryWriteEnd()

	if err := rs.applyState(txTask, rs.domains); err != nil {
		return fmt.Errorf("ParallelExecutionState.ApplyState: %w", err)
	}
	returnReadList(txTask.ReadLists)
	returnWriteList(txTask.WriteLists)

	if err := rs.ApplyLogsAndTraces(txTask, rs.domains); err != nil {
		return fmt.Errorf("ParallelExecutionState.ApplyLogsAndTraces: %w", err)
	}

	if (txTask.TxNum+1)%rs.domains.StepSize() == 0 /*&& txTask.TxNum > 0 */ {
		// We do not update txNum before commitment cuz otherwise committed state will be in the beginning of next file, not in the latest.
		// That's why we need to make txnum++ on SeekCommitment to get exact txNum for the latest committed state.
		//fmt.Printf("[commitment] running due to txNum reached aggregation step %d\n", txNum/rs.domains.StepSize())
		_, err := rs.domains.ComputeCommitment(ctx, true, txTask.BlockNum,
			fmt.Sprintf("applying step %d", txTask.TxNum/rs.domains.StepSize()))
		if err != nil {
			return fmt.Errorf("ParallelExecutionState.ComputeCommitment: %w", err)
		}
	}

	txTask.ReadLists, txTask.WriteLists = nil, nil
	return nil
}

func (rs *ParallelExecutionState) ApplyLogsAndTraces(txTask *TxTask, domains *libstate.SharedDomains) error {
	for addr := range txTask.TraceFroms {
		if err := domains.IndexAdd(kv.TracesFromIdx, addr[:]); err != nil {
			return err
		}
	}

	for addr := range txTask.TraceTos {
		if err := domains.IndexAdd(kv.TracesToIdx, addr[:]); err != nil {
			return err
		}
	}

	for _, lg := range txTask.Logs {
		if err := domains.IndexAdd(kv.LogAddrIdx, lg.Address[:]); err != nil {
			return err
		}
		for _, topic := range lg.Topics {
			if err := domains.IndexAdd(kv.LogTopicIdx, topic[:]); err != nil {
				return err
			}
		}
	}

	if rs.syncCfg.PersistReceiptsCache {
		var receipt *types.Receipt
		if !txTask.Final {
			if txTask.TxIndex >= 0 && txTask.BlockReceipts != nil {
				receipt = txTask.BlockReceipts[txTask.TxIndex]
			}
		} else {
			if rs.isBor && txTask.TxIndex >= 1 {
				receipt = txTask.BlockReceipts[txTask.TxIndex-1]
				if receipt == nil {
					return fmt.Errorf("receipt is nil but should be populated, txIndex=%d, block=%d", txTask.TxIndex-1, txTask.BlockNum)
				}
			}
		}
		if err := rawdb.WriteReceiptCache(domains, receipt); err != nil {
			return err
		}
	}

	return nil
}

var (
	mxState3UnwindRunning = metrics.GetOrCreateGauge("state3_unwind_running")
	mxState3Unwind        = metrics.GetOrCreateSummary("state3_unwind")
)

func (rs *ParallelExecutionState) Unwind(ctx context.Context, tx kv.RwTx, blockUnwindTo, txUnwindTo uint64, accumulator *shards.Accumulator, changeset *[kv.DomainLen][]state.DomainEntryDiff) error {
	mxState3UnwindRunning.Inc()
	defer mxState3UnwindRunning.Dec()
	st := time.Now()
	defer mxState3Unwind.ObserveDuration(st)
	var currentInc uint64

	//TODO: why we don't call accumulator.ChangeCode???
	handle := func(k, v []byte, table etl.CurrentTableReader, next etl.LoadNextFunc) error {
		if len(k) == length.Addr {
			if len(v) > 0 {
				var acc accounts.Account
				if err := accounts.DeserialiseV3(&acc, v); err != nil {
					return fmt.Errorf("%w, %x", err, v)
				}
				var address common.Address
				copy(address[:], k)

				newV := accounts.SerialiseV3(&acc)
				if accumulator != nil {
					accumulator.ChangeAccount(address, acc.Incarnation, newV)
				}
			} else {
				var address common.Address
				copy(address[:], k)
				if accumulator != nil {
					accumulator.DeleteAccount(address)
				}
			}
			return nil
		}

		var address common.Address
		var location common.Hash
		copy(address[:], k[:length.Addr])
		copy(location[:], k[length.Addr:])
		if accumulator != nil {
			accumulator.ChangeStorage(address, currentInc, location, common.Copy(v))
		}
		return nil
	}

	stateChanges := etl.NewCollector("", "", etl.NewOldestEntryBuffer(etl.BufferOptimalSize), rs.logger)
	defer stateChanges.Close()
	stateChanges.SortAndFlushInBackground(true)

	accountDiffs := changeset[kv.AccountsDomain]
	for _, kv := range accountDiffs {
		if err := stateChanges.Collect(toBytesZeroCopy(kv.Key)[:length.Addr], kv.Value); err != nil {
			return err
		}
	}
	storageDiffs := changeset[kv.StorageDomain]
	for _, kv := range storageDiffs {
		if err := stateChanges.Collect(toBytesZeroCopy(kv.Key), kv.Value); err != nil {
			return err
		}
	}

	if err := stateChanges.Load(tx, "", handle, etl.TransformArgs{Quit: ctx.Done()}); err != nil {
		return err
	}
	if err := rs.domains.Unwind(ctx, tx, blockUnwindTo, txUnwindTo, changeset); err != nil {
		return err
	}

	return nil
}

func (rs *ParallelExecutionState) DoneCount() uint64 {
	return execTxsDone.GetValueUint64()
}

func (rs *ParallelExecutionState) SizeEstimate() (r uint64) {
	if rs.domains != nil {
		r += rs.domains.SizeEstimate()
	}
	return r
}

func (rs *ParallelExecutionState) ReadsValid(readLists map[string]*libstate.KvList) bool {
	return rs.domains.ReadsValid(readLists)
}

// StateWriterBufferedV3 - used by parallel workers to accumulate updates and then send them to conflict-resolution.
type StateWriterBufferedV3 struct {
	rs           *ParallelExecutionState
	trace        bool
	writeLists   map[string]*libstate.KvList
	accountPrevs map[string][]byte
	accountDels  map[string]*accounts.Account
	storagePrevs map[string][]byte
	codePrevs    map[string]uint64
	accumulator  *shards.Accumulator
}

func NewStateWriterBufferedV3(rs *ParallelExecutionState, accumulator *shards.Accumulator) *StateWriterBufferedV3 {
	return &StateWriterBufferedV3{
		rs:          rs,
		writeLists:  newWriteList(),
		accumulator: accumulator,
		//trace:      true,
	}
}

func (w *StateWriterBufferedV3) SetTxNum(ctx context.Context, txNum uint64) {
	w.rs.domains.SetTxNum(txNum)
}
func (w *StateWriterBufferedV3) SetTx(tx kv.Tx) {}

func (w *StateWriterBufferedV3) ResetWriteSet() {
	w.writeLists = newWriteList()
	w.accountPrevs = nil
	w.accountDels = nil
	w.storagePrevs = nil
	w.codePrevs = nil
}

func (w *StateWriterBufferedV3) WriteSet() map[string]*libstate.KvList {
	return w.writeLists
}

func (w *StateWriterBufferedV3) PrevAndDels() (map[string][]byte, map[string]*accounts.Account, map[string][]byte, map[string]uint64) {
	return w.accountPrevs, w.accountDels, w.storagePrevs, w.codePrevs
}

func (w *StateWriterBufferedV3) UpdateAccountData(address common.Address, original, account *accounts.Account) error {
	if w.trace {
		fmt.Printf("acc %x: {Balance: %d, Nonce: %d, Inc: %d, CodeHash: %x}\n", address, &account.Balance, account.Nonce, account.Incarnation, account.CodeHash)
	}
	if original.Incarnation > account.Incarnation {
		//del, before create: to clanup code/storage
		if err := w.rs.domains.DomainDel(kv.CodeDomain, address[:], nil, nil, 0); err != nil {
			return err
		}
		if err := w.rs.domains.IterateStoragePrefix(address[:], func(k, v []byte, step uint64) error {
			w.writeLists[kv.StorageDomain.String()].Push(string(k), nil)
			return nil
		}); err != nil {
			return err
		}
	}
	value := accounts.SerialiseV3(account)
	if w.accumulator != nil {
		w.accumulator.ChangeAccount(address, account.Incarnation, value)
	}
	w.writeLists[kv.AccountsDomain.String()].Push(string(address[:]), value)

	return nil
}

func (w *StateWriterBufferedV3) UpdateAccountCode(address common.Address, incarnation uint64, codeHash common.Hash, code []byte) error {
	if w.trace {
		fmt.Printf("code: %x, %x, valLen: %d\n", address.Bytes(), codeHash, len(code))
	}
	if w.accumulator != nil {
		w.accumulator.ChangeCode(address, incarnation, code)
	}
	w.writeLists[kv.CodeDomain.String()].Push(string(address[:]), code)
	return nil
}

func (w *StateWriterBufferedV3) DeleteAccount(address common.Address, original *accounts.Account) error {
	if w.trace {
		fmt.Printf("del acc: %x\n", address)
	}
	if w.accumulator != nil {
		w.accumulator.DeleteAccount(address)
	}
	w.writeLists[kv.AccountsDomain.String()].Push(string(address.Bytes()), nil)
	return nil
}

func (w *StateWriterBufferedV3) WriteAccountStorage(address common.Address, incarnation uint64, key *common.Hash, original, value *uint256.Int) error {
	if *original == *value {
		return nil
	}
	compositeS := string(append(address.Bytes(), key.Bytes()...))
	w.writeLists[kv.StorageDomain.String()].Push(compositeS, value.Bytes())
	if w.trace {
		fmt.Printf("storage: %x,%x,%x\n", address, *key, value.Bytes())
	}
	if w.accumulator != nil && key != nil && value != nil {
		k := *key
		v := value.Bytes()
		w.accumulator.ChangeStorage(address, incarnation, k, v)
	}
	return nil
}

func (w *StateWriterBufferedV3) CreateContract(address common.Address) error {
	if w.trace {
		fmt.Printf("create contract: %x\n", address)
	}

	//seems don't need delete code here - tests starting fail
	//err := w.rs.domains.IterateStoragePrefix(address[:], func(k, v []byte) error {
	//	w.writeLists[string(kv.StorageDomain)].Push(string(k), nil)
	//	return nil
	//})
	//if err != nil {
	//	return err
	//}
	return nil
}

// StateWriterV3 - used by parallel workers to accumulate updates and then send them to conflict-resolution.
type StateWriterV3 struct {
	rs          *ParallelExecutionState
	trace       bool
	accumulator *shards.Accumulator
}

func NewStateWriterV3(rs *ParallelExecutionState, accumulator *shards.Accumulator) *StateWriterV3 {
	return &StateWriterV3{
		rs:          rs,
		accumulator: accumulator,
		//trace: true,
	}
}

func (w *StateWriterV3) ResetWriteSet() {}

func (w *StateWriterV3) WriteSet() map[string]*libstate.KvList {
	return nil
}

func (w *StateWriterV3) PrevAndDels() (map[string][]byte, map[string]*accounts.Account, map[string][]byte, map[string]uint64) {
	return nil, nil, nil, nil
}

func (w *StateWriterV3) UpdateAccountData(address common.Address, original, account *accounts.Account) error {
	if w.trace {
		fmt.Printf("acc %x: {Balance: %d, Nonce: %d, Inc: %d, CodeHash: %x}\n", address, &account.Balance, account.Nonce, account.Incarnation, account.CodeHash)
	}
	if original.Incarnation > account.Incarnation {
		//del, before create: to clanup code/storage
		if err := w.rs.domains.DomainDel(kv.CodeDomain, address[:], nil, nil, 0); err != nil {
			return err
		}
		if err := w.rs.domains.DomainDelPrefix(kv.StorageDomain, address[:]); err != nil {
			return err
		}
	}
	value := accounts.SerialiseV3(account)
	if w.accumulator != nil {
		w.accumulator.ChangeAccount(address, account.Incarnation, value)
	}

	if err := w.rs.domains.DomainPut(kv.AccountsDomain, address[:], nil, value, nil, 0); err != nil {
		return err
	}
	return nil
}

func (w *StateWriterV3) UpdateAccountCode(address common.Address, incarnation uint64, codeHash common.Hash, code []byte) error {
	if w.trace {
		fmt.Printf("code: %x, %x, valLen: %d\n", address.Bytes(), codeHash, len(code))
	}
	if err := w.rs.domains.DomainPut(kv.CodeDomain, address[:], nil, code, nil, 0); err != nil {
		return err
	}
	if w.accumulator != nil {
		w.accumulator.ChangeCode(address, incarnation, code)
	}
	return nil
}

func (w *StateWriterV3) DeleteAccount(address common.Address, original *accounts.Account) error {
	if w.trace {
		fmt.Printf("del acc: %x\n", address)
	}
	if err := w.rs.domains.DomainDel(kv.AccountsDomain, address[:], nil, nil, 0); err != nil {
		return err
	}
	// if w.accumulator != nil { TODO: investigate later. basically this will always panic. keeping this out should be fine anyway.
	// 	w.accumulator.DeleteAccount(address)
	// }
	return nil
}

func (w *StateWriterV3) WriteAccountStorage(address common.Address, incarnation uint64, key *common.Hash, original, value *uint256.Int) error {
	if *original == *value {
		return nil
	}
	composite := append(address.Bytes(), key.Bytes()...)
	v := value.Bytes()
	if w.trace {
		fmt.Printf("storage: %x,%x,%x\n", address, *key, v)
	}
	if len(v) == 0 {
		return w.rs.domains.DomainDel(kv.StorageDomain, composite, nil, nil, 0)
	}
	if w.accumulator != nil && key != nil && value != nil {
		k := *key
		w.accumulator.ChangeStorage(address, incarnation, k, v)
	}

	return w.rs.domains.DomainPut(kv.StorageDomain, composite, nil, v, nil, 0)
}

func (w *StateWriterV3) CreateContract(address common.Address) error {
	if w.trace {
		fmt.Printf("create contract: %x\n", address)
	}
	//if err := w.rs.domains.DomainDelPrefix(kv.StorageDomain, address[:]); err != nil {
	//	return err
	//}
	return nil
}

type ReaderV3 struct {
	txNum     uint64
	trace     bool
	tx        kv.TemporalGetter
	composite []byte
}

func NewReaderV3(tx kv.TemporalGetter) *ReaderV3 {
	return &ReaderV3{
		//trace:     true,
		tx:        tx,
		composite: make([]byte, 20+32),
	}
}

func (r *ReaderV3) DiscardReadList()                     {}
func (r *ReaderV3) SetTxNum(txNum uint64)                { r.txNum = txNum }
func (r *ReaderV3) SetTx(tx kv.TemporalTx)               {}
func (r *ReaderV3) ReadSet() map[string]*libstate.KvList { return nil }
func (r *ReaderV3) SetTrace(trace bool)                  { r.trace = trace }
func (r *ReaderV3) ResetReadSet()                        {}

func (r *ReaderV3) ReadAccountData(address common.Address) (*accounts.Account, error) {
	enc, _, err := r.tx.GetLatest(kv.AccountsDomain, address[:])
	if err != nil {
		return nil, err
	}
	if len(enc) == 0 {
		if r.trace {
			fmt.Printf("ReadAccountData [%x] => [empty], txNum: %d\n", address, r.txNum)
		}
		return nil, nil
	}

	var acc accounts.Account
	if err := accounts.DeserialiseV3(&acc, enc); err != nil {
		return nil, err
	}
	if r.trace {
		fmt.Printf("ReadAccountData [%x] => [nonce: %d, balance: %d, codeHash: %x], txNum: %d\n", address, acc.Nonce, &acc.Balance, acc.CodeHash, r.txNum)
	}
	return &acc, nil
}

func (r *ReaderV3) ReadAccountDataForDebug(address common.Address) (*accounts.Account, error) {
	return r.ReadAccountData(address)
}

func (r *ReaderV3) ReadAccountStorage(address common.Address, incarnation uint64, key *common.Hash) ([]byte, error) {
	r.composite = append(append(r.composite[:0], address[:]...), key.Bytes()...)
	enc, _, err := r.tx.GetLatest(kv.StorageDomain, r.composite)
	if err != nil {
		return nil, err
	}
	if r.trace {
		if enc == nil {
			fmt.Printf("ReadAccountStorage [%x] => [empty], txNum: %d\n", r.composite, r.txNum)
		} else {
			fmt.Printf("ReadAccountStorage [%x] => [%x], txNum: %d\n", r.composite, enc, r.txNum)
		}
	}
	return enc, nil
}

func (r *ReaderV3) ReadAccountCode(address common.Address, incarnation uint64) ([]byte, error) {
	enc, _, err := r.tx.GetLatest(kv.CodeDomain, address[:])
	if err != nil {
		return nil, err
	}
	if r.trace {
		fmt.Printf("ReadAccountCode [%x] => [%x], txNum: %d\n", address, enc, r.txNum)
	}
	return enc, nil
}

func (r *ReaderV3) ReadAccountCodeSize(address common.Address, incarnation uint64) (int, error) {
	enc, _, err := r.tx.GetLatest(kv.CodeDomain, address[:])
	if err != nil {
		return 0, err
	}
	size := len(enc)
	if r.trace {
		fmt.Printf("ReadAccountCodeSize [%x] => [%d], txNum: %d\n", address, size, r.txNum)
	}
	return size, nil
}

func (r *ReaderV3) ReadAccountIncarnation(address common.Address) (uint64, error) {
	return 0, nil
}

type ReaderParallelV3 struct {
	txNum     uint64
	trace     bool
	sd        *libstate.SharedDomains
	composite []byte

	discardReadList bool
	readLists       map[string]*libstate.KvList
}

func NewReaderParallelV3(sd *libstate.SharedDomains) *ReaderParallelV3 {
	return &ReaderParallelV3{
		//trace:     true,
		sd:        sd,
		readLists: newReadList(),
		composite: make([]byte, 20+32),
	}
}

func (r *ReaderParallelV3) DiscardReadList()                     { r.discardReadList = true }
func (r *ReaderParallelV3) SetTxNum(txNum uint64)                { r.txNum = txNum }
func (r *ReaderParallelV3) SetTx(tx kv.TemporalTx)               {}
func (r *ReaderParallelV3) ReadSet() map[string]*libstate.KvList { return r.readLists }
func (r *ReaderParallelV3) SetTrace(trace bool)                  { r.trace = trace }
func (r *ReaderParallelV3) ResetReadSet()                        { r.readLists = newReadList() }

func (r *ReaderParallelV3) ReadAccountData(address common.Address) (*accounts.Account, error) {
	enc, _, err := r.sd.GetLatest(kv.AccountsDomain, address[:])
	if err != nil {
		return nil, err
	}
	if !r.discardReadList {
		// lifecycle of `r.readList` is less than lifecycle of `r.rs` and `r.tx`, also `r.rs` and `r.tx` do store data immutable way
		r.readLists[kv.AccountsDomain.String()].Push(string(address[:]), enc)
	}
	if len(enc) == 0 {
		if r.trace {
			fmt.Printf("ReadAccountData [%x] => [empty], txNum: %d\n", address, r.txNum)
		}
		return nil, nil
	}

	var acc accounts.Account
	if err := accounts.DeserialiseV3(&acc, enc); err != nil {
		return nil, err
	}
	if r.trace {
		fmt.Printf("ReadAccountData [%x] => [nonce: %d, balance: %d, codeHash: %x], txNum: %d\n", address, acc.Nonce, &acc.Balance, acc.CodeHash, r.txNum)
	}
	return &acc, nil
}

// ReadAccountDataForDebug - is like ReadAccountData, but without adding key to `readList`.
// Used to get `prev` account balance
func (r *ReaderParallelV3) ReadAccountDataForDebug(address common.Address) (*accounts.Account, error) {
	enc, _, err := r.sd.GetLatest(kv.AccountsDomain, address[:])
	if err != nil {
		return nil, err
	}
	if len(enc) == 0 {
		if r.trace {
			fmt.Printf("ReadAccountData [%x] => [empty], txNum: %d\n", address, r.txNum)
		}
		return nil, nil
	}

	var acc accounts.Account
	if err := accounts.DeserialiseV3(&acc, enc); err != nil {
		return nil, err
	}
	if r.trace {
		fmt.Printf("ReadAccountData [%x] => [nonce: %d, balance: %d, codeHash: %x], txNum: %d\n", address, acc.Nonce, &acc.Balance, acc.CodeHash, r.txNum)
	}
	return &acc, nil
}

func (r *ReaderParallelV3) ReadAccountStorage(address common.Address, incarnation uint64, key *common.Hash) ([]byte, error) {
	r.composite = append(append(r.composite[:0], address[:]...), key.Bytes()...)
	enc, _, err := r.sd.GetLatest(kv.StorageDomain, r.composite)
	if err != nil {
		return nil, err
	}
	if !r.discardReadList {
		r.readLists[kv.StorageDomain.String()].Push(string(r.composite), enc)
	}
	if r.trace {
		if enc == nil {
			fmt.Printf("ReadAccountStorage [%x] => [empty], txNum: %d\n", r.composite, r.txNum)
		} else {
			fmt.Printf("ReadAccountStorage [%x] => [%x], txNum: %d\n", r.composite, enc, r.txNum)
		}
	}
	return enc, nil
}

func (r *ReaderParallelV3) ReadAccountCode(address common.Address, incarnation uint64) ([]byte, error) {
	enc, _, err := r.sd.GetLatest(kv.CodeDomain, address[:])
	if err != nil {
		return nil, err
	}

	if !r.discardReadList {
		r.readLists[kv.CodeDomain.String()].Push(string(address[:]), enc)
	}
	if r.trace {
		fmt.Printf("ReadAccountCode [%x] => [%x], txNum: %d\n", address, enc, r.txNum)
	}
	return enc, nil
}

func (r *ReaderParallelV3) ReadAccountCodeSize(address common.Address, incarnation uint64) (int, error) {
	enc, _, err := r.sd.GetLatest(kv.CodeDomain, address[:])
	if err != nil {
		return 0, err
	}
	if !r.discardReadList {
		var sizebuf [8]byte
		binary.BigEndian.PutUint64(sizebuf[:], uint64(len(enc)))
		r.readLists[libstate.CodeSizeTableFake].Push(string(address[:]), sizebuf[:])
	}
	size := len(enc)
	if r.trace {
		fmt.Printf("ReadAccountCodeSize [%x] => [%d], txNum: %d\n", address, size, r.txNum)
	}
	return size, nil
}

func (r *ReaderParallelV3) ReadAccountIncarnation(address common.Address) (uint64, error) {
	return 0, nil
}

var writeListPool = sync.Pool{
	New: func() any {
		return map[string]*libstate.KvList{
			kv.AccountsDomain.String(): {},
			kv.StorageDomain.String():  {},
			kv.CodeDomain.String():     {},
		}
	},
}

func newWriteList() map[string]*libstate.KvList {
	v := writeListPool.Get().(map[string]*libstate.KvList)
	for _, tbl := range v {
		tbl.Keys, tbl.Vals = tbl.Keys[:0], tbl.Vals[:0]
	}
	return v
	//return writeListPool.Get().(map[string]*libstate.KvList)
}
func returnWriteList(v map[string]*libstate.KvList) {
	if v == nil {
		return
	}
	//for _, tbl := range v {
	//	clear(tbl.Keys)
	//	clear(tbl.Vals)
	//	tbl.Keys, tbl.Vals = tbl.Keys[:0], tbl.Vals[:0]
	//}
	writeListPool.Put(v)
}

var readListPool = sync.Pool{
	New: func() any {
		return map[string]*libstate.KvList{
			kv.AccountsDomain.String(): {},
			kv.CodeDomain.String():     {},
			libstate.CodeSizeTableFake: {},
			kv.StorageDomain.String():  {},
		}
	},
}

func newReadList() map[string]*libstate.KvList {
	v := readListPool.Get().(map[string]*libstate.KvList)
	for _, tbl := range v {
		tbl.Keys, tbl.Vals = tbl.Keys[:0], tbl.Vals[:0]
	}
	return v
	//return readListPool.Get().(map[string]*libstate.KvList)
}
func returnReadList(v map[string]*libstate.KvList) {
	if v == nil {
		return
	}
	//for _, tbl := range v {
	//	clear(tbl.Keys)
	//	clear(tbl.Vals)
	//	tbl.Keys, tbl.Vals = tbl.Keys[:0], tbl.Vals[:0]
	//}
	readListPool.Put(v)
}

func toStringZeroCopy(v []byte) string { return unsafe.String(&v[0], len(v)) }
func toBytesZeroCopy(s string) []byte  { return unsafe.Slice(unsafe.StringData(s), len(s)) }<|MERGE_RESOLUTION|>--- conflicted
+++ resolved
@@ -38,10 +38,6 @@
 	libstate "github.com/erigontech/erigon-lib/state"
 	"github.com/erigontech/erigon-lib/types/accounts"
 	"github.com/erigontech/erigon/core/rawdb"
-<<<<<<< HEAD
-=======
-	"github.com/erigontech/erigon/core/types"
->>>>>>> 7048e65c
 	"github.com/erigontech/erigon/eth/ethconfig"
 	"github.com/erigontech/erigon/turbo/shards"
 )
@@ -75,10 +71,7 @@
 		senderTxNums: map[common.Address]uint64{},
 		logger:       logger,
 		syncCfg:      syncCfg,
-<<<<<<< HEAD
-=======
 		isBor:        isBor,
->>>>>>> 7048e65c
 		//trace: true,
 	}
 }
