package state

import (
	"context"
	"encoding/binary"
	"encoding/hex"
	"fmt"
	"sync"

	"github.com/VictoriaMetrics/metrics"
	"github.com/holiman/uint256"

	"github.com/ledgerwatch/erigon-lib/common"
	"github.com/ledgerwatch/erigon-lib/common/dbg"
	"github.com/ledgerwatch/erigon-lib/common/length"
	"github.com/ledgerwatch/erigon-lib/etl"
	"github.com/ledgerwatch/erigon-lib/kv"
	libstate "github.com/ledgerwatch/erigon-lib/state"
	"github.com/ledgerwatch/erigon/cmd/state/exec22"
	"github.com/ledgerwatch/erigon/common/dbutils"
	"github.com/ledgerwatch/erigon/core/types/accounts"
	"github.com/ledgerwatch/erigon/eth/ethconfig"
	"github.com/ledgerwatch/erigon/turbo/shards"
)

const CodeSizeTable = "CodeSize"

var ExecTxsDone = metrics.NewCounter(`exec_txs_done`)

type StateV3 struct {
	domains      *libstate.SharedDomains
	triggerLock  sync.Mutex
	triggers     map[uint64]*exec22.TxTask
	senderTxNums map[common.Address]uint64

	applyPrevAccountBuf []byte // buffer for ApplyState. Doesn't need mutex because Apply is single-threaded
<<<<<<< HEAD
}

func NewStateV3(domains *libstate.SharedDomains) *StateV3 {
	return &StateV3{
		domains:             domains,
		triggers:            map[uint64]*exec22.TxTask{},
		senderTxNums:        map[common.Address]uint64{},
		applyPrevAccountBuf: make([]byte, 256),
=======
	addrIncBuf          []byte // buffer for ApplyState. Doesn't need mutex because Apply is single-threaded
	logger              log.Logger
}

func NewStateV3(tmpdir string, logger log.Logger) *StateV3 {
	rs := &StateV3{
		tmpdir:         tmpdir,
		triggers:       map[uint64]*exec22.TxTask{},
		senderTxNums:   map[common.Address]uint64{},
		chCode:         map[string][]byte{},
		chAccs:         map[string][]byte{},
		chStorage:      btree2.NewMap[string, []byte](128),
		chIncs:         map[string][]byte{},
		chContractCode: map[string][]byte{},

		applyPrevAccountBuf: make([]byte, 256),
		addrIncBuf:          make([]byte, 20+8),
		logger:              logger,
	}
	return rs
}

func (rs *StateV3) put(table string, key, val []byte) {
	rs.puts(table, string(key), val)
}

func (rs *StateV3) puts(table string, key string, val []byte) {
	switch table {
	case StorageTable:
		if old, ok := rs.chStorage.Set(key, val); ok {
			rs.sizeEstimate += len(val) - len(old)
		} else {
			rs.sizeEstimate += len(key) + len(val)
		}
	case kv.PlainState:
		if old, ok := rs.chAccs[key]; ok {
			rs.sizeEstimate += len(val) - len(old)
		} else {
			rs.sizeEstimate += len(key) + len(val)
		}
		rs.chAccs[key] = val
	case kv.Code:
		if old, ok := rs.chCode[key]; ok {
			rs.sizeEstimate += len(val) - len(old)
		} else {
			rs.sizeEstimate += len(key) + len(val)
		}
		rs.chCode[key] = val
	case kv.IncarnationMap:
		if old, ok := rs.chIncs[key]; ok {
			rs.sizeEstimate += len(val) - len(old)
		} else {
			rs.sizeEstimate += len(key) + len(val)
		}
		rs.chIncs[key] = val
	case kv.PlainContractCode:
		if old, ok := rs.chContractCode[key]; ok {
			rs.sizeEstimate += len(val) - len(old)
		} else {
			rs.sizeEstimate += len(key) + len(val)
		}
		rs.chContractCode[key] = val
	default:
		panic(table)
	}
}

func (rs *StateV3) Get(table string, key []byte) (v []byte, ok bool) {
	rs.lock.RLock()
	v, ok = rs.get(table, key)
	rs.lock.RUnlock()
	return v, ok
}

func (rs *StateV3) get(table string, key []byte) (v []byte, ok bool) {
	keyS := *(*string)(unsafe.Pointer(&key))
	switch table {
	case StorageTable:
		v, ok = rs.chStorage.Get(keyS)
	case kv.PlainState:
		v, ok = rs.chAccs[keyS]
	case kv.Code:
		v, ok = rs.chCode[keyS]
	case kv.IncarnationMap:
		v, ok = rs.chIncs[keyS]
	case kv.PlainContractCode:
		v, ok = rs.chContractCode[keyS]
	default:
		panic(table)
	}
	return v, ok
}

func (rs *StateV3) flushMap(ctx context.Context, rwTx kv.RwTx, table string, m map[string][]byte, logPrefix string, logEvery *time.Ticker) error {
	collector := etl.NewCollector(logPrefix, "", etl.NewSortableBuffer(etl.BufferOptimalSize), rs.logger)
	defer collector.Close()

	var count int
	total := len(m)
	for k, v := range m {
		if err := collector.Collect([]byte(k), v); err != nil {
			return err
		}
		count++
		select {
		default:
		case <-logEvery.C:
			progress := fmt.Sprintf("%.1fM/%.1fM", float64(count)/1_000_000, float64(total)/1_000_000)
			rs.logger.Info("Write to db", "progress", progress, "current table", table)
			rwTx.CollectMetrics()
		}
	}
	if err := collector.Load(rwTx, table, etl.IdentityLoadFunc, etl.TransformArgs{Quit: ctx.Done()}); err != nil {
		return err
	}
	return nil
}
func (rs *StateV3) flushBtree(ctx context.Context, rwTx kv.RwTx, table string, m *btree2.Map[string, []byte], logPrefix string, logEvery *time.Ticker) error {
	c, err := rwTx.RwCursor(table)
	if err != nil {
		return err
	}
	defer c.Close()
	iter := m.Iter()
	for ok := iter.First(); ok; ok = iter.Next() {
		if len(iter.Value()) == 0 {
			if err = c.Delete([]byte(iter.Key())); err != nil {
				return err
			}
		} else {
			if err = c.Put([]byte(iter.Key()), iter.Value()); err != nil {
				return err
			}
		}

		select {
		case <-logEvery.C:
			rs.logger.Info(fmt.Sprintf("[%s] Flush", logPrefix), "table", table, "current_prefix", hex.EncodeToString([]byte(iter.Key())[:4]))
		case <-ctx.Done():
			return ctx.Err()
		default:
		}
	}
	return nil
}

func (rs *StateV3) Flush(ctx context.Context, rwTx kv.RwTx, logPrefix string, logEvery *time.Ticker) error {
	rs.lock.Lock()
	defer rs.lock.Unlock()

	if err := rs.flushMap(ctx, rwTx, kv.PlainState, rs.chAccs, logPrefix, logEvery); err != nil {
		return err
	}
	rs.chAccs = map[string][]byte{}
	if err := rs.flushBtree(ctx, rwTx, kv.PlainState, rs.chStorage, logPrefix, logEvery); err != nil {
		return err
	}
	rs.chStorage.Clear()
	if err := rs.flushMap(ctx, rwTx, kv.Code, rs.chCode, logPrefix, logEvery); err != nil {
		return err
	}
	rs.chCode = map[string][]byte{}
	if err := rs.flushMap(ctx, rwTx, kv.PlainContractCode, rs.chContractCode, logPrefix, logEvery); err != nil {
		return err
>>>>>>> 7c89afcb
	}
}

func (rs *StateV3) ReTry(txTask *exec22.TxTask, in *exec22.QueueWithRetry) {
	rs.resetTxTask(txTask)
	in.ReTry(txTask)
}
func (rs *StateV3) AddWork(ctx context.Context, txTask *exec22.TxTask, in *exec22.QueueWithRetry) {
	rs.resetTxTask(txTask)
	in.Add(ctx, txTask)
}
func (rs *StateV3) resetTxTask(txTask *exec22.TxTask) {
	txTask.BalanceIncreaseSet = nil
	returnReadList(txTask.ReadLists)
	txTask.ReadLists = nil
	returnWriteList(txTask.WriteLists)
	txTask.WriteLists = nil
	txTask.Logs = nil
	txTask.TraceFroms = nil
	txTask.TraceTos = nil

	/*
		txTask.ReadLists = nil
		txTask.WriteLists = nil
		txTask.AccountPrevs = nil
		txTask.AccountDels = nil
		txTask.StoragePrevs = nil
		txTask.CodePrevs = nil
	*/
}

func (rs *StateV3) RegisterSender(txTask *exec22.TxTask) bool {
	//TODO: it deadlocks on panic, fix it
	defer func() {
		rec := recover()
		if rec != nil {
			fmt.Printf("panic?: %s,%s\n", rec, dbg.Stack())
		}
	}()
	rs.triggerLock.Lock()
	defer rs.triggerLock.Unlock()
	lastTxNum, deferral := rs.senderTxNums[*txTask.Sender]
	if deferral {
		// Transactions with the same sender have obvious data dependency, no point running it before lastTxNum
		// So we add this data dependency as a trigger
		//fmt.Printf("trigger[%d] sender [%x]<=%x\n", lastTxNum, *txTask.Sender, txTask.Tx.Hash())
		rs.triggers[lastTxNum] = txTask
	}
	//fmt.Printf("senderTxNums[%x]=%d\n", *txTask.Sender, txTask.TxNum)
	rs.senderTxNums[*txTask.Sender] = txTask.TxNum
	return !deferral
}

func (rs *StateV3) CommitTxNum(sender *common.Address, txNum uint64, in *exec22.QueueWithRetry) (count int) {
	ExecTxsDone.Inc()

	if txNum > 0 && txNum%ethconfig.HistoryV3AggregationStep == 0 {
		if _, err := rs.Commitment(txNum, true); err != nil {
			panic(fmt.Errorf("txnum %d: %w", txNum, err))
		}
	}

	rs.triggerLock.Lock()
	defer rs.triggerLock.Unlock()
	if triggered, ok := rs.triggers[txNum]; ok {
		in.ReTry(triggered)
		count++
		delete(rs.triggers, txNum)
	}
	if sender != nil {
		if lastTxNum, ok := rs.senderTxNums[*sender]; ok && lastTxNum == txNum {
			// This is the last transaction so far with this sender, remove
			delete(rs.senderTxNums, *sender)
		}
	}
	return count
}

func (rs *StateV3) applyState(txTask *exec22.TxTask, domains *libstate.SharedDomains) error {
	return nil
	var acc accounts.Account

	if txTask.WriteLists != nil {
		for table, list := range txTask.WriteLists {
			switch table {
			case kv.AccountDomain:
				for k, key := range list.Keys {
					kb, _ := hex.DecodeString(key)
					prev, err := domains.LatestAccount(kb)
					if err != nil {
						return fmt.Errorf("latest account %x: %w", key, err)
					}
					if list.Vals[k] == nil {
						if err := domains.DeleteAccount(kb, list.Vals[k]); err != nil {
							return err
						}
					} else {
						if err := domains.UpdateAccountData(kb, list.Vals[k], prev); err != nil {
							return err
						}
					}
					if list.Vals[k] == nil {
						fmt.Printf("applied %x deleted\n", kb)
						continue
					}
					acc.Reset()
					accounts.DeserialiseV3(&acc, list.Vals[k])
					fmt.Printf("applied %x b=%d n=%d c=%x\n", kb, &acc.Balance, acc.Nonce, acc.CodeHash.Bytes())
				}
			case kv.CodeDomain:
				for k, key := range list.Keys {
					kb, _ := hex.DecodeString(key)
					fmt.Printf("applied %x c=%x\n", kb, list.Vals[k])
					if err := domains.UpdateAccountCode(kb, list.Vals[k], nil); err != nil {
						return err
					}
				}
			case kv.StorageDomain:
				for k, key := range list.Keys {
					hkey, err := hex.DecodeString(key)
					if err != nil {
						panic(err)
					}
					addr, loc := hkey[:20], hkey[20:]
					prev, err := domains.LatestStorage(addr, loc)
					if err != nil {
						return fmt.Errorf("latest account %x: %w", key, err)
					}
					fmt.Printf("applied %x s=%x\n", hkey, list.Vals[k])
					if err := domains.WriteAccountStorage(addr, loc, list.Vals[k], prev); err != nil {
						return err
					}
				}
			default:
				continue
			}
		}
	}

	emptyRemoval := txTask.Rules.IsSpuriousDragon
	for addr, increase := range txTask.BalanceIncreaseSet {
		increase := increase
		addrBytes := addr.Bytes()
		enc0, err := domains.LatestAccount(addrBytes)
		if err != nil {
			return err
		}
		acc.Reset()
		if len(enc0) > 0 {
			if err := accounts.DeserialiseV3(&acc, enc0); err != nil {
				return err
			}
		}
		acc.Balance.Add(&acc.Balance, &increase)
		var enc1 []byte
		if emptyRemoval && acc.Nonce == 0 && acc.Balance.IsZero() && acc.IsEmptyCodeHash() {
			enc1 = nil
		} else {
			enc1 = accounts.SerialiseV3(&acc)
		}

		fmt.Printf("+applied %v b=%d n=%d c=%x\n", hex.EncodeToString(addrBytes), &acc.Balance, acc.Nonce, acc.CodeHash.Bytes())
		if err := domains.UpdateAccountData(addrBytes, enc1, enc0); err != nil {
			return err
		}
	}
	return nil
}

func (rs *StateV3) Commitment(txNum uint64, saveState bool) ([]byte, error) {
	//defer agg.BatchHistoryWriteStart().BatchHistoryWriteEnd()
	rs.domains.SetTxNum(txNum)

	return rs.domains.Commit(saveState, false)
}

func (rs *StateV3) Domains() *libstate.SharedDomains {
	return rs.domains
}

func (rs *StateV3) ApplyState4(txTask *exec22.TxTask, agg *libstate.AggregatorV3) error {
	defer agg.BatchHistoryWriteStart().BatchHistoryWriteEnd()

	agg.SetTxNum(txTask.TxNum)
	rs.domains.SetTxNum(txTask.TxNum)

	if err := rs.applyState(txTask, rs.domains); err != nil {
		return err
	}
	returnReadList(txTask.ReadLists)
	returnWriteList(txTask.WriteLists)

	txTask.ReadLists, txTask.WriteLists = nil, nil
	return nil
}

func (rs *StateV3) ApplyLogsAndTraces(txTask *exec22.TxTask, agg *libstate.AggregatorV3) error {
	if dbg.DiscardHistory() {
		return nil
	}
	defer agg.BatchHistoryWriteStart().BatchHistoryWriteEnd()

	//for addrS, enc0 := range txTask.AccountPrevs {
	//	if err := agg.AddAccountPrev([]byte(addrS), enc0); err != nil {
	//		return err
	//	}
	//}
	//for compositeS, val := range txTask.StoragePrevs {
	//	composite := []byte(compositeS)
	//	if err := agg.AddStoragePrev(composite[:20], composite[28:], val); err != nil {
	//		return err
	//	}
	//}
	if txTask.TraceFroms != nil {
		for addr := range txTask.TraceFroms {
			if err := agg.AddTraceFrom(addr[:]); err != nil {
				return err
			}
		}
	}
	if txTask.TraceTos != nil {
		for addr := range txTask.TraceTos {
			if err := agg.AddTraceTo(addr[:]); err != nil {
				return err
			}
		}
	}
	for _, log := range txTask.Logs {
		if err := agg.AddLogAddr(log.Address[:]); err != nil {
			return fmt.Errorf("adding event log for addr %x: %w", log.Address, err)
		}
		for _, topic := range log.Topics {
			if err := agg.AddLogTopic(topic[:]); err != nil {
				return fmt.Errorf("adding event log for topic %x: %w", topic, err)
			}
		}
	}
	return nil
}

func recoverCodeHashPlain(acc *accounts.Account, db kv.Tx, key []byte) {
	var address common.Address
	copy(address[:], key)
	if acc.Incarnation > 0 && acc.IsEmptyCodeHash() {
		if codeHash, err2 := db.GetOne(kv.PlainContractCode, dbutils.PlainGenerateStoragePrefix(address[:], acc.Incarnation)); err2 == nil {
			copy(acc.CodeHash[:], codeHash)
		}
	}
}

func newStateReader(tx kv.Tx) StateReader {
	if ethconfig.EnableHistoryV4InTest {
		return NewReaderV4(tx.(kv.TemporalTx))
	}
	return NewPlainStateReader(tx)
}

func (rs *StateV3) Unwind(ctx context.Context, tx kv.RwTx, txUnwindTo uint64, agg *libstate.AggregatorV3, accumulator *shards.Accumulator) error {
	agg.SetTx(tx)
	var currentInc uint64
	if err := agg.Unwind(ctx, txUnwindTo, func(k, v []byte, table etl.CurrentTableReader, next etl.LoadNextFunc) error {
		if len(k) == length.Addr {
			if len(v) > 0 {
				var acc accounts.Account
				if err := accounts.DeserialiseV3(&acc, v); err != nil {
					return fmt.Errorf("%w, %x", err, v)
				}
				var address common.Address
				copy(address[:], k)

				newV := make([]byte, acc.EncodingLengthForStorage())
				acc.EncodeForStorage(newV)
				if accumulator != nil {
					accumulator.ChangeAccount(address, acc.Incarnation, newV)
				}
			} else {
				var address common.Address
				copy(address[:], k)
				if accumulator != nil {
					accumulator.DeleteAccount(address)
				}
			}
			return nil
		}

		var address common.Address
		var location common.Hash
		copy(address[:], k[:length.Addr])
		copy(location[:], k[length.Addr:])
		if accumulator != nil {
			accumulator.ChangeStorage(address, currentInc, location, common.Copy(v))
		}
		return nil
	}); err != nil {
		return err
	}
	return nil
}

func (rs *StateV3) DoneCount() uint64 { return ExecTxsDone.Get() }

func (rs *StateV3) SizeEstimate() (r uint64) {
	if rs.domains != nil {
		r += rs.domains.SizeEstimate()
	}
	return r
}

func (rs *StateV3) ReadsValid(readLists map[string]*libstate.KvList) bool {
	for table, list := range readLists {
		if !rs.domains.ReadsValidBtree(table, list) {
			return false
		}
	}
	return true
}

// StateWriterBufferedV3 - used by parallel workers to accumulate updates and then send them to conflict-resolution.
type StateWriterBufferedV3 struct {
	rs           *StateV3
	trace        bool
	writeLists   map[string]*libstate.KvList
	accountPrevs map[string][]byte
	accountDels  map[string]*accounts.Account
	storagePrevs map[string][]byte
	codePrevs    map[string]uint64
}

func NewStateWriterBufferedV3(rs *StateV3) *StateWriterBufferedV3 {
	return &StateWriterBufferedV3{
		rs:         rs,
		writeLists: newWriteList(),
	}
}

func (w *StateWriterBufferedV3) SetTxNum(txNum uint64) {
	w.rs.domains.SetTxNum(txNum)
}

func (w *StateWriterBufferedV3) ResetWriteSet() {
	w.writeLists = newWriteList()
	w.accountPrevs = nil
	w.accountDels = nil
	w.storagePrevs = nil
	w.codePrevs = nil
}

func (w *StateWriterBufferedV3) WriteSet() map[string]*libstate.KvList {
	return w.writeLists
}

func (w *StateWriterBufferedV3) PrevAndDels() (map[string][]byte, map[string]*accounts.Account, map[string][]byte, map[string]uint64) {
	return w.accountPrevs, w.accountDels, w.storagePrevs, w.codePrevs
}

func (w *StateWriterBufferedV3) UpdateAccountData(address common.Address, original, account *accounts.Account) error {
	addressBytes := address.Bytes()
<<<<<<< HEAD
	addr := hex.EncodeToString(addressBytes)
	value := accounts.SerialiseV3(account)
	w.writeLists[kv.AccountDomain].Push(addr, value)

	if w.trace {
		fmt.Printf("[v3_buff] account [%v]=>{Balance: %d, Nonce: %d, Root: %x, CodeHash: %x}\n", addr, &account.Balance, account.Nonce, account.Root, account.CodeHash)
	}

=======
	value := make([]byte, account.EncodingLengthForStorage())
	account.EncodeForStorage(value)
	//fmt.Printf("account [%x]=>{Balance: %d, Nonce: %d, Root: %x, CodeHash: %x} txNum: %d\n", address, &account.Balance, account.Nonce, account.Root, account.CodeHash, w.txNum)
	w.writeLists[kv.PlainState].Push(string(addressBytes), value)
>>>>>>> 7c89afcb
	var prev []byte
	if original.Initialised {
		prev = accounts.SerialiseV3(original)
	}
	if w.accountPrevs == nil {
		w.accountPrevs = map[string][]byte{}
	}
	w.accountPrevs[string(addressBytes)] = prev
	return nil
}

func (w *StateWriterBufferedV3) UpdateAccountCode(address common.Address, incarnation uint64, codeHash common.Hash, code []byte) error {
<<<<<<< HEAD
	addr := hex.EncodeToString(address.Bytes())
	w.writeLists[kv.CodeDomain].Push(addr, code)

	if len(code) > 0 {
		if w.trace {
			fmt.Printf("[v3_buff] code [%v] => [%x] value: %x\n", addr, codeHash, code)
		}
		//w.writeLists[kv.PlainContractCode].Push(addr, code)
=======
	addressBytes, codeHashBytes := address.Bytes(), codeHash.Bytes()
	w.writeLists[kv.Code].Push(string(codeHashBytes), code)
	if len(code) > 0 {
		//fmt.Printf("code [%x] => [%x] CodeHash: %x, txNum: %d\n", address, code, codeHash, w.txNum)
		w.writeLists[kv.PlainContractCode].Push(string(dbutils.PlainGenerateStoragePrefix(addressBytes, incarnation)), codeHashBytes)
>>>>>>> 7c89afcb
	}
	if w.codePrevs == nil {
		w.codePrevs = map[string]uint64{}
	}
	w.codePrevs[addr] = incarnation
	return nil
}

func (w *StateWriterBufferedV3) DeleteAccount(address common.Address, original *accounts.Account) error {
<<<<<<< HEAD
	addr := hex.EncodeToString(address.Bytes())
	w.writeLists[kv.AccountDomain].Push(addr, nil)
	if w.trace {
		fmt.Printf("[v3_buff] account [%x] deleted\n", address)
=======
	addressBytes := address.Bytes()
	w.writeLists[kv.PlainState].Push(string(addressBytes), nil)
	if original.Incarnation > 0 {
		var b [8]byte
		binary.BigEndian.PutUint64(b[:], original.Incarnation)
		w.writeLists[kv.IncarnationMap].Push(string(addressBytes), b[:])
>>>>>>> 7c89afcb
	}
	if original.Initialised {
		if w.accountDels == nil {
			w.accountDels = map[string]*accounts.Account{}
		}
		w.accountDels[addr] = original
	}
	return nil
}

func (w *StateWriterBufferedV3) WriteAccountStorage(address common.Address, incarnation uint64, key *common.Hash, original, value *uint256.Int) error {
	if *original == *value {
		return nil
	}
<<<<<<< HEAD
	compositeS := hex.EncodeToString(common.Append(address.Bytes(), key.Bytes()))
	w.writeLists[kv.StorageDomain].Push(compositeS, value.Bytes())
	if w.trace {
		fmt.Printf("[v3_buff] storage [%x] [%x] => [%x]\n", address, key.Bytes(), value.Bytes())
	}

=======
	composite := dbutils.PlainGenerateCompositeStorageKey(address[:], incarnation, key.Bytes())
	cmpositeS := string(composite)
	w.writeLists[StorageTable].Push(cmpositeS, value.Bytes())
	//fmt.Printf("storage [%x] [%x] => [%x], txNum: %d\n", address, *key, v, w.txNum)
>>>>>>> 7c89afcb
	if w.storagePrevs == nil {
		w.storagePrevs = map[string][]byte{}
	}
	w.storagePrevs[compositeS] = original.Bytes()
	return nil
}

func (w *StateWriterBufferedV3) CreateContract(address common.Address) error { return nil }

type StateReaderV3 struct {
	tx        kv.Tx
	txNum     uint64
	trace     bool
	rs        *StateV3
	composite []byte

	discardReadList bool
	readLists       map[string]*libstate.KvList
}

func NewStateReaderV3(rs *StateV3) *StateReaderV3 {
	return &StateReaderV3{
		rs:        rs,
		trace:     true,
		readLists: newReadList(),
	}
}

func (r *StateReaderV3) DiscardReadList()                     { r.discardReadList = true }
func (r *StateReaderV3) SetTxNum(txNum uint64)                { r.txNum = txNum }
func (r *StateReaderV3) SetTx(tx kv.Tx)                       { r.tx = tx }
func (r *StateReaderV3) ReadSet() map[string]*libstate.KvList { return r.readLists }
func (r *StateReaderV3) SetTrace(trace bool)                  { r.trace = trace }
func (r *StateReaderV3) ResetReadSet()                        { r.readLists = newReadList() }

func (r *StateReaderV3) ReadAccountData(address common.Address) (*accounts.Account, error) {
	addr := address.Bytes()
	enc, err := r.rs.domains.LatestAccount(addr)
	if err != nil {
		return nil, err
	}
	if !r.discardReadList {
		// lifecycle of `r.readList` is less than lifecycle of `r.rs` and `r.tx`, also `r.rs` and `r.tx` do store data immutable way
<<<<<<< HEAD
		r.readLists[kv.AccountDomain].Push(string(addr), enc)
=======
		r.readLists[kv.PlainState].Push(string(addr), enc)
>>>>>>> 7c89afcb
	}
	if len(enc) == 0 {
		if r.trace {
			fmt.Printf("ReadAccountData [%x] => [empty], txNum: %d\n", address, r.txNum)
		}
		return nil, nil
	}

	acc := accounts.NewAccount()
	if err := accounts.DeserialiseV3(&acc, enc); err != nil {
		return nil, err
	}
	if r.trace {
		fmt.Printf("ReadAccountData [%x] => [nonce: %d, balance: %d, codeHash: %x], txNum: %d\n", address, acc.Nonce, &acc.Balance, acc.CodeHash, r.txNum)
	}
	return &acc, nil
}

func (r *StateReaderV3) ReadAccountStorage(address common.Address, incarnation uint64, key *common.Hash) ([]byte, error) {
	enc, err := r.rs.domains.LatestStorage(address.Bytes(), key.Bytes())
	if err != nil {
		return nil, err
	}

	composite := common.Append(address.Bytes(), key.Bytes())
	if !r.discardReadList {
<<<<<<< HEAD
		r.readLists[kv.StorageDomain].Push(string(composite), enc)
=======
		r.readLists[StorageTable].Push(string(composite), enc)
>>>>>>> 7c89afcb
	}
	if r.trace {
		if enc == nil {
			fmt.Printf("ReadAccountStorage [%x] [%x] => [empty], txNum: %d\n", address, key.Bytes(), r.txNum)
		} else {
			fmt.Printf("ReadAccountStorage [%x] [%x] => [%x], txNum: %d\n", address, key.Bytes(), enc, r.txNum)
		}
	}
	return enc, nil
}

func (r *StateReaderV3) ReadAccountCode(address common.Address, incarnation uint64, codeHash common.Hash) ([]byte, error) {
	addr := address.Bytes()
	enc, err := r.rs.domains.LatestCode(addr)
	if err != nil {
		return nil, err
	}

	if !r.discardReadList {
<<<<<<< HEAD
		r.readLists[kv.CodeDomain].Push(string(addr), enc)
=======
		r.readLists[kv.Code].Push(string(addr), enc)
>>>>>>> 7c89afcb
	}
	if r.trace {
		fmt.Printf("ReadAccountCode [%x] => [%x], txNum: %d\n", address, enc, r.txNum)
	}
	return enc, nil
}

func (r *StateReaderV3) ReadAccountCodeSize(address common.Address, incarnation uint64, codeHash common.Hash) (int, error) {
	enc, err := r.rs.domains.LatestCode(address.Bytes())
	if err != nil {
		return 0, err
	}
	var sizebuf [8]byte
	binary.BigEndian.PutUint64(sizebuf[:], uint64(len(enc)))
	if !r.discardReadList {
		r.readLists[CodeSizeTable].Push(string(address[:]), sizebuf[:])
	}
	size := len(enc)
	if r.trace {
		fmt.Printf("ReadAccountCodeSize [%x] => [%d], txNum: %d\n", address, size, r.txNum)
	}
	return size, nil
}

func (r *StateReaderV3) ReadAccountIncarnation(address common.Address) (uint64, error) {
<<<<<<< HEAD
	return 0, nil
=======
	addrBytes := address[:]
	enc, ok := r.rs.Get(kv.IncarnationMap, addrBytes)
	if !ok || enc == nil {
		var err error
		enc, err = r.tx.GetOne(kv.IncarnationMap, addrBytes)
		if err != nil {
			return 0, err
		}
	}
	if !r.discardReadList {
		r.readLists[kv.IncarnationMap].Push(string(addrBytes), enc)
	}
	if len(enc) == 0 {
		return 0, nil
	}
	return binary.BigEndian.Uint64(enc), nil
>>>>>>> 7c89afcb
}

var writeListPool = sync.Pool{
	New: func() any {
		return map[string]*libstate.KvList{
			kv.AccountDomain:     {},
			kv.StorageDomain:     {},
			kv.CodeDomain:        {},
			kv.PlainContractCode: {},
		}
	},
}

func newWriteList() map[string]*libstate.KvList {
	v := writeListPool.Get().(map[string]*libstate.KvList)
	for _, tbl := range v {
		tbl.Keys, tbl.Vals = tbl.Keys[:0], tbl.Vals[:0]
	}
	return v
}
func returnWriteList(v map[string]*libstate.KvList) {
	if v == nil {
		return
	}
	writeListPool.Put(v)
}

var readListPool = sync.Pool{
	New: func() any {
		return map[string]*libstate.KvList{
			kv.AccountDomain: {},
			kv.CodeDomain:    {},
			CodeSizeTable:    {},
			kv.StorageDomain: {},
		}
	},
}

func newReadList() map[string]*libstate.KvList {
	v := readListPool.Get().(map[string]*libstate.KvList)
	for _, tbl := range v {
		tbl.Keys, tbl.Vals = tbl.Keys[:0], tbl.Vals[:0]
	}
	return v
}
func returnReadList(v map[string]*libstate.KvList) {
	if v == nil {
		return
	}
	readListPool.Put(v)
}<|MERGE_RESOLUTION|>--- conflicted
+++ resolved
@@ -9,6 +9,7 @@
 
 	"github.com/VictoriaMetrics/metrics"
 	"github.com/holiman/uint256"
+	"github.com/ledgerwatch/log/v3"
 
 	"github.com/ledgerwatch/erigon-lib/common"
 	"github.com/ledgerwatch/erigon-lib/common/dbg"
@@ -34,181 +35,17 @@
 	senderTxNums map[common.Address]uint64
 
 	applyPrevAccountBuf []byte // buffer for ApplyState. Doesn't need mutex because Apply is single-threaded
-<<<<<<< HEAD
-}
-
-func NewStateV3(domains *libstate.SharedDomains) *StateV3 {
+	addrIncBuf          []byte // buffer for ApplyState. Doesn't need mutex because Apply is single-threaded
+	logger              log.Logger
+}
+
+func NewStateV3(domains *libstate.SharedDomains, logger log.Logger) *StateV3 {
 	return &StateV3{
 		domains:             domains,
 		triggers:            map[uint64]*exec22.TxTask{},
 		senderTxNums:        map[common.Address]uint64{},
 		applyPrevAccountBuf: make([]byte, 256),
-=======
-	addrIncBuf          []byte // buffer for ApplyState. Doesn't need mutex because Apply is single-threaded
-	logger              log.Logger
-}
-
-func NewStateV3(tmpdir string, logger log.Logger) *StateV3 {
-	rs := &StateV3{
-		tmpdir:         tmpdir,
-		triggers:       map[uint64]*exec22.TxTask{},
-		senderTxNums:   map[common.Address]uint64{},
-		chCode:         map[string][]byte{},
-		chAccs:         map[string][]byte{},
-		chStorage:      btree2.NewMap[string, []byte](128),
-		chIncs:         map[string][]byte{},
-		chContractCode: map[string][]byte{},
-
-		applyPrevAccountBuf: make([]byte, 256),
-		addrIncBuf:          make([]byte, 20+8),
 		logger:              logger,
-	}
-	return rs
-}
-
-func (rs *StateV3) put(table string, key, val []byte) {
-	rs.puts(table, string(key), val)
-}
-
-func (rs *StateV3) puts(table string, key string, val []byte) {
-	switch table {
-	case StorageTable:
-		if old, ok := rs.chStorage.Set(key, val); ok {
-			rs.sizeEstimate += len(val) - len(old)
-		} else {
-			rs.sizeEstimate += len(key) + len(val)
-		}
-	case kv.PlainState:
-		if old, ok := rs.chAccs[key]; ok {
-			rs.sizeEstimate += len(val) - len(old)
-		} else {
-			rs.sizeEstimate += len(key) + len(val)
-		}
-		rs.chAccs[key] = val
-	case kv.Code:
-		if old, ok := rs.chCode[key]; ok {
-			rs.sizeEstimate += len(val) - len(old)
-		} else {
-			rs.sizeEstimate += len(key) + len(val)
-		}
-		rs.chCode[key] = val
-	case kv.IncarnationMap:
-		if old, ok := rs.chIncs[key]; ok {
-			rs.sizeEstimate += len(val) - len(old)
-		} else {
-			rs.sizeEstimate += len(key) + len(val)
-		}
-		rs.chIncs[key] = val
-	case kv.PlainContractCode:
-		if old, ok := rs.chContractCode[key]; ok {
-			rs.sizeEstimate += len(val) - len(old)
-		} else {
-			rs.sizeEstimate += len(key) + len(val)
-		}
-		rs.chContractCode[key] = val
-	default:
-		panic(table)
-	}
-}
-
-func (rs *StateV3) Get(table string, key []byte) (v []byte, ok bool) {
-	rs.lock.RLock()
-	v, ok = rs.get(table, key)
-	rs.lock.RUnlock()
-	return v, ok
-}
-
-func (rs *StateV3) get(table string, key []byte) (v []byte, ok bool) {
-	keyS := *(*string)(unsafe.Pointer(&key))
-	switch table {
-	case StorageTable:
-		v, ok = rs.chStorage.Get(keyS)
-	case kv.PlainState:
-		v, ok = rs.chAccs[keyS]
-	case kv.Code:
-		v, ok = rs.chCode[keyS]
-	case kv.IncarnationMap:
-		v, ok = rs.chIncs[keyS]
-	case kv.PlainContractCode:
-		v, ok = rs.chContractCode[keyS]
-	default:
-		panic(table)
-	}
-	return v, ok
-}
-
-func (rs *StateV3) flushMap(ctx context.Context, rwTx kv.RwTx, table string, m map[string][]byte, logPrefix string, logEvery *time.Ticker) error {
-	collector := etl.NewCollector(logPrefix, "", etl.NewSortableBuffer(etl.BufferOptimalSize), rs.logger)
-	defer collector.Close()
-
-	var count int
-	total := len(m)
-	for k, v := range m {
-		if err := collector.Collect([]byte(k), v); err != nil {
-			return err
-		}
-		count++
-		select {
-		default:
-		case <-logEvery.C:
-			progress := fmt.Sprintf("%.1fM/%.1fM", float64(count)/1_000_000, float64(total)/1_000_000)
-			rs.logger.Info("Write to db", "progress", progress, "current table", table)
-			rwTx.CollectMetrics()
-		}
-	}
-	if err := collector.Load(rwTx, table, etl.IdentityLoadFunc, etl.TransformArgs{Quit: ctx.Done()}); err != nil {
-		return err
-	}
-	return nil
-}
-func (rs *StateV3) flushBtree(ctx context.Context, rwTx kv.RwTx, table string, m *btree2.Map[string, []byte], logPrefix string, logEvery *time.Ticker) error {
-	c, err := rwTx.RwCursor(table)
-	if err != nil {
-		return err
-	}
-	defer c.Close()
-	iter := m.Iter()
-	for ok := iter.First(); ok; ok = iter.Next() {
-		if len(iter.Value()) == 0 {
-			if err = c.Delete([]byte(iter.Key())); err != nil {
-				return err
-			}
-		} else {
-			if err = c.Put([]byte(iter.Key()), iter.Value()); err != nil {
-				return err
-			}
-		}
-
-		select {
-		case <-logEvery.C:
-			rs.logger.Info(fmt.Sprintf("[%s] Flush", logPrefix), "table", table, "current_prefix", hex.EncodeToString([]byte(iter.Key())[:4]))
-		case <-ctx.Done():
-			return ctx.Err()
-		default:
-		}
-	}
-	return nil
-}
-
-func (rs *StateV3) Flush(ctx context.Context, rwTx kv.RwTx, logPrefix string, logEvery *time.Ticker) error {
-	rs.lock.Lock()
-	defer rs.lock.Unlock()
-
-	if err := rs.flushMap(ctx, rwTx, kv.PlainState, rs.chAccs, logPrefix, logEvery); err != nil {
-		return err
-	}
-	rs.chAccs = map[string][]byte{}
-	if err := rs.flushBtree(ctx, rwTx, kv.PlainState, rs.chStorage, logPrefix, logEvery); err != nil {
-		return err
-	}
-	rs.chStorage.Clear()
-	if err := rs.flushMap(ctx, rwTx, kv.Code, rs.chCode, logPrefix, logEvery); err != nil {
-		return err
-	}
-	rs.chCode = map[string][]byte{}
-	if err := rs.flushMap(ctx, rwTx, kv.PlainContractCode, rs.chContractCode, logPrefix, logEvery); err != nil {
-		return err
->>>>>>> 7c89afcb
 	}
 }
 
@@ -566,7 +403,6 @@
 
 func (w *StateWriterBufferedV3) UpdateAccountData(address common.Address, original, account *accounts.Account) error {
 	addressBytes := address.Bytes()
-<<<<<<< HEAD
 	addr := hex.EncodeToString(addressBytes)
 	value := accounts.SerialiseV3(account)
 	w.writeLists[kv.AccountDomain].Push(addr, value)
@@ -575,12 +411,6 @@
 		fmt.Printf("[v3_buff] account [%v]=>{Balance: %d, Nonce: %d, Root: %x, CodeHash: %x}\n", addr, &account.Balance, account.Nonce, account.Root, account.CodeHash)
 	}
 
-=======
-	value := make([]byte, account.EncodingLengthForStorage())
-	account.EncodeForStorage(value)
-	//fmt.Printf("account [%x]=>{Balance: %d, Nonce: %d, Root: %x, CodeHash: %x} txNum: %d\n", address, &account.Balance, account.Nonce, account.Root, account.CodeHash, w.txNum)
-	w.writeLists[kv.PlainState].Push(string(addressBytes), value)
->>>>>>> 7c89afcb
 	var prev []byte
 	if original.Initialised {
 		prev = accounts.SerialiseV3(original)
@@ -593,7 +423,6 @@
 }
 
 func (w *StateWriterBufferedV3) UpdateAccountCode(address common.Address, incarnation uint64, codeHash common.Hash, code []byte) error {
-<<<<<<< HEAD
 	addr := hex.EncodeToString(address.Bytes())
 	w.writeLists[kv.CodeDomain].Push(addr, code)
 
@@ -602,13 +431,6 @@
 			fmt.Printf("[v3_buff] code [%v] => [%x] value: %x\n", addr, codeHash, code)
 		}
 		//w.writeLists[kv.PlainContractCode].Push(addr, code)
-=======
-	addressBytes, codeHashBytes := address.Bytes(), codeHash.Bytes()
-	w.writeLists[kv.Code].Push(string(codeHashBytes), code)
-	if len(code) > 0 {
-		//fmt.Printf("code [%x] => [%x] CodeHash: %x, txNum: %d\n", address, code, codeHash, w.txNum)
-		w.writeLists[kv.PlainContractCode].Push(string(dbutils.PlainGenerateStoragePrefix(addressBytes, incarnation)), codeHashBytes)
->>>>>>> 7c89afcb
 	}
 	if w.codePrevs == nil {
 		w.codePrevs = map[string]uint64{}
@@ -618,19 +440,10 @@
 }
 
 func (w *StateWriterBufferedV3) DeleteAccount(address common.Address, original *accounts.Account) error {
-<<<<<<< HEAD
 	addr := hex.EncodeToString(address.Bytes())
 	w.writeLists[kv.AccountDomain].Push(addr, nil)
 	if w.trace {
 		fmt.Printf("[v3_buff] account [%x] deleted\n", address)
-=======
-	addressBytes := address.Bytes()
-	w.writeLists[kv.PlainState].Push(string(addressBytes), nil)
-	if original.Incarnation > 0 {
-		var b [8]byte
-		binary.BigEndian.PutUint64(b[:], original.Incarnation)
-		w.writeLists[kv.IncarnationMap].Push(string(addressBytes), b[:])
->>>>>>> 7c89afcb
 	}
 	if original.Initialised {
 		if w.accountDels == nil {
@@ -645,19 +458,12 @@
 	if *original == *value {
 		return nil
 	}
-<<<<<<< HEAD
 	compositeS := hex.EncodeToString(common.Append(address.Bytes(), key.Bytes()))
 	w.writeLists[kv.StorageDomain].Push(compositeS, value.Bytes())
 	if w.trace {
 		fmt.Printf("[v3_buff] storage [%x] [%x] => [%x]\n", address, key.Bytes(), value.Bytes())
 	}
 
-=======
-	composite := dbutils.PlainGenerateCompositeStorageKey(address[:], incarnation, key.Bytes())
-	cmpositeS := string(composite)
-	w.writeLists[StorageTable].Push(cmpositeS, value.Bytes())
-	//fmt.Printf("storage [%x] [%x] => [%x], txNum: %d\n", address, *key, v, w.txNum)
->>>>>>> 7c89afcb
 	if w.storagePrevs == nil {
 		w.storagePrevs = map[string][]byte{}
 	}
@@ -701,11 +507,7 @@
 	}
 	if !r.discardReadList {
 		// lifecycle of `r.readList` is less than lifecycle of `r.rs` and `r.tx`, also `r.rs` and `r.tx` do store data immutable way
-<<<<<<< HEAD
 		r.readLists[kv.AccountDomain].Push(string(addr), enc)
-=======
-		r.readLists[kv.PlainState].Push(string(addr), enc)
->>>>>>> 7c89afcb
 	}
 	if len(enc) == 0 {
 		if r.trace {
@@ -732,11 +534,7 @@
 
 	composite := common.Append(address.Bytes(), key.Bytes())
 	if !r.discardReadList {
-<<<<<<< HEAD
 		r.readLists[kv.StorageDomain].Push(string(composite), enc)
-=======
-		r.readLists[StorageTable].Push(string(composite), enc)
->>>>>>> 7c89afcb
 	}
 	if r.trace {
 		if enc == nil {
@@ -756,11 +554,7 @@
 	}
 
 	if !r.discardReadList {
-<<<<<<< HEAD
 		r.readLists[kv.CodeDomain].Push(string(addr), enc)
-=======
-		r.readLists[kv.Code].Push(string(addr), enc)
->>>>>>> 7c89afcb
 	}
 	if r.trace {
 		fmt.Printf("ReadAccountCode [%x] => [%x], txNum: %d\n", address, enc, r.txNum)
@@ -786,26 +580,7 @@
 }
 
 func (r *StateReaderV3) ReadAccountIncarnation(address common.Address) (uint64, error) {
-<<<<<<< HEAD
 	return 0, nil
-=======
-	addrBytes := address[:]
-	enc, ok := r.rs.Get(kv.IncarnationMap, addrBytes)
-	if !ok || enc == nil {
-		var err error
-		enc, err = r.tx.GetOne(kv.IncarnationMap, addrBytes)
-		if err != nil {
-			return 0, err
-		}
-	}
-	if !r.discardReadList {
-		r.readLists[kv.IncarnationMap].Push(string(addrBytes), enc)
-	}
-	if len(enc) == 0 {
-		return 0, nil
-	}
-	return binary.BigEndian.Uint64(enc), nil
->>>>>>> 7c89afcb
 }
 
 var writeListPool = sync.Pool{
