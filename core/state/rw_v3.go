--- conflicted
+++ resolved
@@ -209,13 +209,7 @@
 	return nil
 }
 
-<<<<<<< HEAD
 func (rs *StateV3) ApplyLogsAndTraces4(txTask *TxTask, domains libstate.JointDomains) error {
-	shouldPruneNonEssentials := txTask.PruneNonEssentials && txTask.Config != nil
-
-=======
-func (rs *StateV3) ApplyLogsAndTraces4(txTask *TxTask, domains *libstate.SharedDomains) error {
->>>>>>> 2cea51f6
 	for addr := range txTask.TraceFroms {
 		if err := domains.IndexAdd(kv.TblTracesFromIdx, addr[:]); err != nil {
 			return err
