--- conflicted
+++ resolved
@@ -27,12 +27,7 @@
 
 	"github.com/erigontech/erigon-db/rawdb"
 	"github.com/erigontech/erigon-lib/common"
-<<<<<<< HEAD
-	"github.com/erigontech/erigon-lib/common/length"
-	"github.com/erigontech/erigon-lib/etl"
-=======
 	"github.com/erigontech/erigon-lib/common/dbg"
->>>>>>> c0fbab9e
 	"github.com/erigontech/erigon-lib/kv"
 	"github.com/erigontech/erigon-lib/log/v3"
 	"github.com/erigontech/erigon-lib/metrics"
@@ -202,85 +197,7 @@
 	return nil
 }
 
-<<<<<<< HEAD
-var (
-	mxState3UnwindRunning = metrics.GetOrCreateGauge("state3_unwind_running")
-	mxState3Unwind        = metrics.GetOrCreateSummary("state3_unwind")
-)
-
-func (rs *StateV3) Unwind(ctx context.Context, tx kv.TemporalRwTx, blockUnwindTo, txUnwindTo uint64, accumulator *shards.Accumulator, changeset *[kv.DomainLen][]kv.DomainEntryDiff) error {
-	mxState3UnwindRunning.Inc()
-	defer mxState3UnwindRunning.Dec()
-	st := time.Now()
-	defer mxState3Unwind.ObserveDuration(st)
-	var currentInc uint64
-
-	//TODO: why we don't call accumulator.ChangeCode???
-	handle := func(k, v []byte, table etl.CurrentTableReader, next etl.LoadNextFunc) error {
-		if len(k) == length.Addr {
-			if len(v) > 0 {
-				var acc accounts.Account
-				if err := accounts.DeserialiseV3(&acc, v); err != nil {
-					return fmt.Errorf("%w, %x", err, v)
-				}
-				var address common.Address
-				copy(address[:], k)
-
-				newV := accounts.SerialiseV3(&acc)
-				if accumulator != nil {
-					accumulator.ChangeAccount(address, acc.Incarnation, newV)
-				}
-			} else {
-				var address common.Address
-				copy(address[:], k)
-				if accumulator != nil {
-					accumulator.DeleteAccount(address)
-				}
-			}
-			return nil
-		}
-
-		var address common.Address
-		var location common.Hash
-		copy(address[:], k[:length.Addr])
-		copy(location[:], k[length.Addr:])
-		if accumulator != nil {
-			accumulator.ChangeStorage(address, currentInc, location, common.Copy(v))
-		}
-		return nil
-	}
-
-	stateChanges := etl.NewCollector("", "", etl.NewOldestEntryBuffer(etl.BufferOptimalSize), rs.logger)
-	defer stateChanges.Close()
-	stateChanges.SortAndFlushInBackground(true)
-
-	accountDiffs := changeset[kv.AccountsDomain]
-	for _, kv := range accountDiffs {
-		if err := stateChanges.Collect(toBytesZeroCopy(kv.Key)[:length.Addr], kv.Value); err != nil {
-			return err
-		}
-	}
-	storageDiffs := changeset[kv.StorageDomain]
-	for _, kv := range storageDiffs {
-		if err := stateChanges.Collect(toBytesZeroCopy(kv.Key), kv.Value); err != nil {
-			return err
-		}
-	}
-
-	if err := stateChanges.Load(tx, "", handle, etl.TransformArgs{Quit: ctx.Done()}); err != nil {
-		return err
-	}
-	if err := rs.domains.Unwind(ctx, tx, blockUnwindTo, txUnwindTo, changeset); err != nil {
-		return err
-	}
-
-	return nil
-}
-
 func (rs *StateV3) DoneCount() uint64 {
-=======
-func (rs *ParallelExecutionState) DoneCount() uint64 {
->>>>>>> c0fbab9e
 	return execTxsDone.GetValueUint64()
 }
 
