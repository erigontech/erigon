--- conflicted
+++ resolved
@@ -140,19 +140,11 @@
 
 			for i, key := range list.Keys {
 				if list.Vals[i] == nil {
-<<<<<<< HEAD
-					if err := domains.DomainDel(domain, rs.tx, []byte(key), nil, 0); err != nil {
+					if err := domains.DomainDel(domain, rs.tx, []byte(key), txTask.TxNum, nil, 0); err != nil {
 						return err
 					}
 				} else {
-					if err := domains.DomainPut(domain, rs.tx, []byte(key), list.Vals[i], nil, 0); err != nil {
-=======
-					if err := domains.DomainDel(domain, []byte(key), txTask.TxNum, nil, 0); err != nil {
-						return err
-					}
-				} else {
-					if err := domains.DomainPut(domain, []byte(key), list.Vals[i], txTask.TxNum, nil, 0); err != nil {
->>>>>>> 43082dbe
+					if err := domains.DomainPut(domain, rs.tx, []byte(key), list.Vals[i], txTask.TxNum, nil, 0); err != nil {
 						return err
 					}
 				}
@@ -176,20 +168,12 @@
 		}
 		acc.Balance.Add(&acc.Balance, &increase)
 		if emptyRemoval && acc.Nonce == 0 && acc.Balance.IsZero() && acc.IsEmptyCodeHash() {
-<<<<<<< HEAD
-			if err := domains.DomainDel(kv.AccountsDomain, rs.tx, addrBytes, enc0, step0); err != nil {
-=======
-			if err := domains.DomainDel(kv.AccountsDomain, addrBytes, txTask.TxNum, enc0, step0); err != nil {
->>>>>>> 43082dbe
+			if err := domains.DomainDel(kv.AccountsDomain, rs.tx, addrBytes, txTask.TxNum, enc0, step0); err != nil {
 				return err
 			}
 		} else {
 			enc1 := accounts.SerialiseV3(&acc)
-<<<<<<< HEAD
-			if err := domains.DomainPut(kv.AccountsDomain, rs.tx, addrBytes, enc1, enc0, step0); err != nil {
-=======
-			if err := domains.DomainPut(kv.AccountsDomain, addrBytes, enc1, txTask.TxNum, enc0, step0); err != nil {
->>>>>>> 43082dbe
+			if err := domains.DomainPut(kv.AccountsDomain, rs.tx, addrBytes, enc1, txTask.TxNum, enc0, step0); err != nil {
 				return err
 			}
 		}
@@ -274,11 +258,7 @@
 		if txTask.TxIndex >= 0 && txTask.TxIndex < len(txTask.BlockReceipts) {
 			receipt = txTask.BlockReceipts[txTask.TxIndex]
 		}
-<<<<<<< HEAD
-		if err := rawdb.WriteReceiptCacheV2(domains.AsPutDel(rs.tx), receipt); err != nil {
-=======
-		if err := rawdb.WriteReceiptCacheV2(domains, receipt, txTask.TxNum); err != nil {
->>>>>>> 43082dbe
+		if err := rawdb.WriteReceiptCacheV2(domains.AsPutDel(rs.tx), receipt, txTask.TxNum); err != nil {
 			return err
 		}
 	}
@@ -425,11 +405,7 @@
 	}
 	if original.Incarnation > account.Incarnation {
 		//del, before create: to clanup code/storage
-<<<<<<< HEAD
-		if err := w.rs.domains.DomainDel(kv.CodeDomain, w.rs.tx, address[:], nil, 0); err != nil {
-=======
-		if err := w.rs.domains.DomainDel(kv.CodeDomain, address[:], w.txNum, nil, 0); err != nil {
->>>>>>> 43082dbe
+		if err := w.rs.domains.DomainDel(kv.CodeDomain, w.rs.tx, address[:], w.txNum, nil, 0); err != nil {
 			return err
 		}
 		if err := w.rs.domains.IterateStoragePrefix(address[:], w.rs.tx, func(k, v []byte, step uint64) (bool, error) {
