package state

import (
	"bytes"
	"context"
	"encoding/binary"
	"encoding/hex"
	"fmt"
	"sync"
	"time"
	"unsafe"

	"github.com/VictoriaMetrics/metrics"
	"github.com/holiman/uint256"
	"github.com/ledgerwatch/log/v3"
	btree2 "github.com/tidwall/btree"

	"github.com/ledgerwatch/erigon-lib/common"
	"github.com/ledgerwatch/erigon-lib/common/dbg"
	"github.com/ledgerwatch/erigon-lib/common/length"
	"github.com/ledgerwatch/erigon-lib/etl"
	"github.com/ledgerwatch/erigon-lib/kv"
	libstate "github.com/ledgerwatch/erigon-lib/state"
	"github.com/ledgerwatch/erigon/cmd/state/exec22"
	"github.com/ledgerwatch/erigon/common/dbutils"
	"github.com/ledgerwatch/erigon/core/types/accounts"
	"github.com/ledgerwatch/erigon/eth/ethconfig"
	"github.com/ledgerwatch/erigon/turbo/shards"
)

const CodeSizeTable = "CodeSize"
const StorageTable = "Storage"

var ExecTxsDone = metrics.NewCounter(`exec_txs_done`)

type StateV3 struct {
	lock           sync.RWMutex
	sizeEstimate   int
	domains        *libstate.SharedDomains
	sharedWriter   StateWriter
	sharedReader   StateReader
	chCode         map[string][]byte
	chAccs         map[string][]byte
	chStorage      *btree2.Map[string, []byte]
	chIncs         map[string][]byte
	chContractCode map[string][]byte

	triggers     map[uint64]*exec22.TxTask
	senderTxNums map[common.Address]uint64
	triggerLock  sync.Mutex

	tmpdir              string
	applyPrevAccountBuf []byte // buffer for ApplyState. Doesn't need mutex because Apply is single-threaded
	addrIncBuf          []byte // buffer for ApplyState. Doesn't need mutex because Apply is single-threaded
}

func NewStateV3(tmpdir string, domains *libstate.SharedDomains) *StateV3 {
	var sr StateReader
	var wr StateWriter
	if domains != nil {
		wr, sr = WrapStateIO(domains)
	}
	rs := &StateV3{
		tmpdir:         tmpdir,
		domains:        domains,
		sharedWriter:   wr,
		sharedReader:   sr,
		triggers:       map[uint64]*exec22.TxTask{},
		senderTxNums:   map[common.Address]uint64{},
		chCode:         map[string][]byte{},
		chAccs:         map[string][]byte{},
		chStorage:      btree2.NewMap[string, []byte](128),
		chIncs:         map[string][]byte{},
		chContractCode: map[string][]byte{},

		applyPrevAccountBuf: make([]byte, 256),
		addrIncBuf:          make([]byte, 20+8),
	}
	return rs
}

func (rs *StateV3) SetIO(rd StateReader, wr StateWriter) {
	rs.sharedWriter = wr
	rs.sharedReader = rd
}

func (rs *StateV3) put(table string, key, val []byte) {
	rs.puts(table, string(key), val)
}

func (rs *StateV3) puts(table string, key string, val []byte) {
	switch table {
	//case kv.CommitmentVals:
	//	if old, ok := rs.chCommitment[key]; ok {
	//		rs.sizeEstimate += len(val) - len(old)
	//	} else {
	//		rs.sizeEstimate += len(key) + len(val)
	//	}
	//	rs.chCommitment[key] = val
	case StorageTable:
		if old, ok := rs.chStorage.Set(key, val); ok {
			rs.sizeEstimate += len(val) - len(old)
		} else {
			rs.sizeEstimate += len(key) + len(val)
		}
	case kv.PlainState:
		if old, ok := rs.chAccs[key]; ok {
			rs.sizeEstimate += len(val) - len(old)
		} else {
			rs.sizeEstimate += len(key) + len(val)
		}
		rs.chAccs[key] = val
	case kv.Code:
		if old, ok := rs.chCode[key]; ok {
			rs.sizeEstimate += len(val) - len(old)
		} else {
			rs.sizeEstimate += len(key) + len(val)
		}
		rs.chCode[key] = val
	case kv.IncarnationMap:
		if old, ok := rs.chIncs[key]; ok {
			rs.sizeEstimate += len(val) - len(old)
		} else {
			rs.sizeEstimate += len(key) + len(val)
		}
		rs.chIncs[key] = val
	case kv.PlainContractCode:
		if old, ok := rs.chContractCode[key]; ok {
			rs.sizeEstimate += len(val) - len(old)
		} else {
			rs.sizeEstimate += len(key) + len(val)
		}
		rs.chContractCode[key] = val
	default:
		panic(table)
	}
}

func (rs *StateV3) Get(table string, key []byte) (v []byte, ok bool) {
	rs.lock.RLock()
	v, ok = rs.get(table, key)
	rs.lock.RUnlock()
	return v, ok
}

func (rs *StateV3) get(table string, key []byte) (v []byte, ok bool) {
	keyS := *(*string)(unsafe.Pointer(&key))
	switch table {
	case StorageTable:
		v, ok = rs.chStorage.Get(keyS)
	//case kv.CommitmentVals:
	//	v, ok = rs.chCommitment[keyS]
	case kv.PlainState:
		v, ok = rs.chAccs[keyS]
	case kv.Code:
		v, ok = rs.chCode[keyS]
	case kv.IncarnationMap:
		v, ok = rs.chIncs[keyS]
	case kv.PlainContractCode:
		v, ok = rs.chContractCode[keyS]
	default:
		panic(table)
	}
	return v, ok
}

func (rs *StateV3) flushMap(ctx context.Context, rwTx kv.RwTx, table string, m map[string][]byte, logPrefix string, logEvery *time.Ticker) error {
	collector := etl.NewCollector(logPrefix, "", etl.NewSortableBuffer(etl.BufferOptimalSize))
	defer collector.Close()

	var count int
	total := len(m)
	for k, v := range m {
		if err := collector.Collect([]byte(k), v); err != nil {
			return err
		}
		count++
		select {
		default:
		case <-logEvery.C:
			progress := fmt.Sprintf("%.1fM/%.1fM", float64(count)/1_000_000, float64(total)/1_000_000)
			log.Info("Write to db", "progress", progress, "current table", table)
			rwTx.CollectMetrics()
		}
	}
	if err := collector.Load(rwTx, table, etl.IdentityLoadFunc, etl.TransformArgs{Quit: ctx.Done()}); err != nil {
		return err
	}
	return nil
}
func (rs *StateV3) flushBtree(ctx context.Context, rwTx kv.RwTx, table string, m *btree2.Map[string, []byte], logPrefix string, logEvery *time.Ticker) error {
	c, err := rwTx.RwCursor(table)
	if err != nil {
		return err
	}
	defer c.Close()
	iter := m.Iter()
	for ok := iter.First(); ok; ok = iter.Next() {
		if len(iter.Value()) == 0 {
			if err = c.Delete([]byte(iter.Key())); err != nil {
				return err
			}
		} else {
			if err = c.Put([]byte(iter.Key()), iter.Value()); err != nil {
				return err
			}
		}

		select {
		case <-logEvery.C:
			log.Info(fmt.Sprintf("[%s] Flush", logPrefix), "table", table, "current_prefix", hex.EncodeToString([]byte(iter.Key())[:4]))
		case <-ctx.Done():
			return ctx.Err()
		default:
		}
	}
	return nil
}

func (rs *StateV3) Flush(ctx context.Context, rwTx kv.RwTx, logPrefix string, logEvery *time.Ticker) error {
	rs.lock.Lock()
	defer rs.lock.Unlock()

	//if err := rs.flushMap(ctx, rwTx, kv.PlainState, rs.chAccs, logPrefix, logEvery); err != nil {
	//	return err
	//}
	rs.chAccs = map[string][]byte{}
	//if err := rs.flushBtree(ctx, rwTx, kv.PlainState, rs.chStorage, logPrefix, logEvery); err != nil {
	//	return err
	//}
	rs.chStorage.Clear()
	//if err := rs.flushMap(ctx, rwTx, kv.Code, rs.chCode, logPrefix, logEvery); err != nil {
	//	return err
	//}
	rs.chCode = map[string][]byte{}
	//if err := rs.flushMap(ctx, rwTx, kv.PlainContractCode, rs.chContractCode, logPrefix, logEvery); err != nil {
	//	return err
	//}
	rs.chContractCode = map[string][]byte{}
	//if err := rs.flushMap(ctx, rwTx, kv.IncarnationMap, rs.chIncs, logPrefix, logEvery); err != nil {
	//	return err
	//}
	rs.chIncs = map[string][]byte{}
	rs.sizeEstimate = 0

	return nil
}

func (rs *StateV3) ReTry(txTask *exec22.TxTask, in *exec22.QueueWithRetry) {
	rs.resetTxTask(txTask)
	in.ReTry(txTask)
}
func (rs *StateV3) AddWork(ctx context.Context, txTask *exec22.TxTask, in *exec22.QueueWithRetry) {
	rs.resetTxTask(txTask)
	in.Add(ctx, txTask)
}
func (rs *StateV3) resetTxTask(txTask *exec22.TxTask) {
	txTask.BalanceIncreaseSet = nil
	returnReadList(txTask.ReadLists)
	txTask.ReadLists = nil
	returnWriteList(txTask.WriteLists)
	txTask.WriteLists = nil
	txTask.Logs = nil
	txTask.TraceFroms = nil
	txTask.TraceTos = nil

	/*
		txTask.ReadLists = nil
		txTask.WriteLists = nil
		txTask.AccountPrevs = nil
		txTask.AccountDels = nil
		txTask.StoragePrevs = nil
		txTask.CodePrevs = nil
	*/
}

func (rs *StateV3) RegisterSender(txTask *exec22.TxTask) bool {
	//TODO: it deadlocks on panic, fix it
	defer func() {
		rec := recover()
		if rec != nil {
			fmt.Printf("panic?: %s,%s\n", rec, dbg.Stack())
		}
	}()
	rs.triggerLock.Lock()
	defer rs.triggerLock.Unlock()
	lastTxNum, deferral := rs.senderTxNums[*txTask.Sender]
	if deferral {
		// Transactions with the same sender have obvious data dependency, no point running it before lastTxNum
		// So we add this data dependency as a trigger
		//fmt.Printf("trigger[%d] sender [%x]<=%x\n", lastTxNum, *txTask.Sender, txTask.Tx.Hash())
		rs.triggers[lastTxNum] = txTask
	}
	//fmt.Printf("senderTxNums[%x]=%d\n", *txTask.Sender, txTask.TxNum)
	rs.senderTxNums[*txTask.Sender] = txTask.TxNum
	return !deferral
}

func (rs *StateV3) CommitTxNum(sender *common.Address, txNum uint64, in *exec22.QueueWithRetry) (count int) {
	ExecTxsDone.Inc()

	if txNum > 0 && txNum%ethconfig.HistoryV3AggregationStep == 0 {
		if _, err := rs.Commitment(txNum, true); err != nil {
			panic(fmt.Errorf("txnum %d: %w", txNum, err))
		}
	}

	rs.triggerLock.Lock()
	defer rs.triggerLock.Unlock()
	if triggered, ok := rs.triggers[txNum]; ok {
		in.ReTry(triggered)
		count++
		delete(rs.triggers, txNum)
	}
	if sender != nil {
		if lastTxNum, ok := rs.senderTxNums[*sender]; ok && lastTxNum == txNum {
			// This is the last transaction so far with this sender, remove
			delete(rs.senderTxNums, *sender)
		}
	}
	return count
}

func (rs *StateV3) writeStateHistory(roTx kv.Tx, txTask *exec22.TxTask, agg *libstate.AggregatorV3) error {
	rs.lock.RLock()
	defer rs.lock.RUnlock()

	if len(txTask.AccountDels) > 0 {
		cursor, err := roTx.Cursor(kv.PlainState)
		if err != nil {
			return err
		}
		defer cursor.Close()
		addr1 := rs.addrIncBuf
		for addrS, original := range txTask.AccountDels {
			addr := []byte(addrS)
			copy(addr1, addr)
			binary.BigEndian.PutUint64(addr1[len(addr):], original.Incarnation)

			prev := rs.applyPrevAccountBuf[:accounts.SerialiseV3Len(original)]
			accounts.SerialiseV3To(original, prev)
			if err := agg.DeleteAccount(addr, prev); err != nil {
				return err
			}

			//codeHashBytes := original.CodeHash.Bytes()
			//codePrev, ok := rs.get(kv.Code, codeHashBytes)
			//if !ok || codePrev == nil {
			//	var err error
			//	codePrev, err = roTx.GetOne(kv.Code, codeHashBytes)
			//	if err != nil {
			//		return err
			//	}
			//}
			//
			//if err := agg.UpdateCode(addr, []byte{}, codePrev); err != nil {
			//	return err
			//}
			//// Iterate over storage
			//var k, v []byte
			//_, _ = k, v
			//var e error
			//if k, v, e = cursor.Seek(addr1); err != nil {
			//	return e
			//}
			//if !bytes.HasPrefix(k, addr1) {
			//	k = nil
			//}
			////TODO: try full-scan, then can replace btree by map
			//iter := rs.chStorage.Iter()
			//for ok := iter.Seek(string(addr1)); ok; ok = iter.Next() {
			//	key := []byte(iter.Key())
			//	if !bytes.HasPrefix(key, addr1) {
			//		break
			//	}
			//	for ; e == nil && k != nil && bytes.HasPrefix(k, addr1) && bytes.Compare(k, key) <= 0; k, v, e = cursor.Next() {
			//		if !bytes.Equal(k, key) {
			//			// Skip the cursor item when the key is equal, i.e. prefer the item from the changes tree
			//			if e = agg.AddStoragePrev(addr, k[28:], v); e != nil {
			//				return e
			//			}
			//		}
			//	}
			//	if e != nil {
			//		return e
			//	}
			//	if e = agg.AddStoragePrev(addr, key[28:], iter.Value()); e != nil {
			//		break
			//	}
			//}
			//for ; e == nil && k != nil && bytes.HasPrefix(k, addr1); k, v, e = cursor.Next() {
			//	if e = agg.AddStoragePrev(addr, k[28:], v); e != nil {
			//		return e
			//	}
			//}
			//if e != nil {
			//	return e
			//}
		}
	}

	k := rs.addrIncBuf
	for addrS, incarnation := range txTask.CodePrevs {
		addr := []byte(addrS)
		copy(k, addr)
		binary.BigEndian.PutUint64(k[20:], incarnation)

		codeHash, ok := rs.get(kv.PlainContractCode, k)
		if !ok || codeHash == nil {
			var err error
			codeHash, err = roTx.GetOne(kv.PlainContractCode, k)
			if err != nil {
				return err
			}
		}
		var codePrev []byte
		if codeHash != nil {
			codePrev, ok = rs.get(kv.Code, codeHash)
			if !ok || codePrev == nil {
				var err error
				codePrev, err = roTx.GetOne(kv.Code, codeHash)
				if err != nil {
					return err
				}
			}
		}
		//if err := agg.UpdateCode(addr, newCode, codePrev); err != nil {
		//	return err
		//}
	}
	return nil
}

func (rs *StateV3) applyState(roTx kv.Tx, txTask *exec22.TxTask, agg *libstate.AggregatorV3) error {
	emptyRemoval := txTask.Rules.IsSpuriousDragon
	rs.lock.Lock()
	defer rs.lock.Unlock()

	for addr, increase := range txTask.BalanceIncreaseSet {
		increase := increase
		addrBytes := addr.Bytes()
		enc0, ok := rs.get(kv.PlainState, addrBytes)
		if !ok {
			var err error
			enc0, err = roTx.GetOne(kv.PlainState, addrBytes)
			if err != nil {
				return err
			}
		}
		var a accounts.Account
		if err := a.DecodeForStorage(enc0); err != nil {
			return err
		}
		if len(enc0) > 0 {
			// Need to convert before balance increase
			enc0 = accounts.SerialiseV3(&a)
		}
		a.Balance.Add(&a.Balance, &increase)
		var enc1 []byte
		if emptyRemoval && a.Nonce == 0 && a.Balance.IsZero() && a.IsEmptyCodeHash() {
			enc1 = nil
		} else {
			enc1 = make([]byte, a.EncodingLengthForStorage())
			a.EncodeForStorage(enc1)
		}
		rs.put(kv.PlainState, addrBytes, enc1)
		if err := agg.UpdateAccount(addrBytes, enc0, enc1); err != nil {
			return err
		}
	}

	if txTask.WriteLists != nil {
		for table, list := range txTask.WriteLists {
			for i, key := range list.Keys {
				rs.puts(table, key, list.Vals[i])
			}
		}
	}
	return nil
}

func (rs *StateV3) ApplyState(roTx kv.Tx, txTask *exec22.TxTask, agg *libstate.AggregatorV3) error {
	defer agg.BatchHistoryWriteStart().BatchHistoryWriteEnd()

	agg.SetTxNum(txTask.TxNum)
	if err := rs.writeStateHistory(roTx, txTask, agg); err != nil {
		return err
	}
	if err := rs.applyState(roTx, txTask, agg); err != nil {
		return err
	}

	returnReadList(txTask.ReadLists)
	returnWriteList(txTask.WriteLists)

	txTask.ReadLists, txTask.WriteLists = nil, nil
	return nil
}

func (rs *StateV3) Commitment(txNum uint64, saveState bool) ([]byte, error) {
	//defer agg.BatchHistoryWriteStart().BatchHistoryWriteEnd()

	rs.domains.SetTxNum(txNum)
	return rs.domains.Commit(saveState, false)
}

func (rs *StateV3) ApplyState4(savePatriciaState bool, txTask *exec22.TxTask, agg *libstate.AggregatorV3) ([]byte, error) {
	defer agg.BatchHistoryWriteStart().BatchHistoryWriteEnd()

	rh, err := agg.ComputeCommitment(savePatriciaState, false)
	if err != nil {
		return nil, err
	}
	returnReadList(txTask.ReadLists)
	returnWriteList(txTask.WriteLists)

	txTask.ReadLists, txTask.WriteLists = nil, nil
	return rh, nil
}

func (rs *StateV3) ApplyHistory(txTask *exec22.TxTask, agg *libstate.AggregatorV3) error {
	if dbg.DiscardHistory() {
		return nil
	}
	defer agg.BatchHistoryWriteStart().BatchHistoryWriteEnd()

	//for addrS, enc0 := range txTask.AccountPrevs {
	//	if err := agg.AddAccountPrev([]byte(addrS), enc0); err != nil {
	//		return err
	//	}
	//}
	//for compositeS, val := range txTask.StoragePrevs {
	//	composite := []byte(compositeS)
	//	if err := agg.AddStoragePrev(composite[:20], composite[28:], val); err != nil {
	//		return err
	//	}
	//}
	if txTask.TraceFroms != nil {
		for addr := range txTask.TraceFroms {
			if err := agg.AddTraceFrom(addr[:]); err != nil {
				return err
			}
		}
	}
	if txTask.TraceTos != nil {
		for addr := range txTask.TraceTos {
			if err := agg.AddTraceTo(addr[:]); err != nil {
				return err
			}
		}
	}
	for _, log := range txTask.Logs {
		if err := agg.AddLogAddr(log.Address[:]); err != nil {
			return fmt.Errorf("adding event log for addr %x: %w", log.Address, err)
		}
		for _, topic := range log.Topics {
			if err := agg.AddLogTopic(topic[:]); err != nil {
				return fmt.Errorf("adding event log for topic %x: %w", topic, err)
			}
		}
	}
	return nil
}

func recoverCodeHashPlain(acc *accounts.Account, db kv.Tx, key []byte) {
	var address common.Address
	copy(address[:], key)
	if acc.Incarnation > 0 && acc.IsEmptyCodeHash() {
		if codeHash, err2 := db.GetOne(kv.PlainContractCode, dbutils.PlainGenerateStoragePrefix(address[:], acc.Incarnation)); err2 == nil {
			copy(acc.CodeHash[:], codeHash)
		}
	}
}

func newStateReader(tx kv.Tx) StateReader {
	if ethconfig.EnableHistoryV4InTest {
		return NewReaderV4(tx.(kv.TemporalTx))
	}
	return NewPlainStateReader(tx)
}

func (rs *StateV3) Unwind(ctx context.Context, tx kv.RwTx, txUnwindTo uint64, agg *libstate.AggregatorV3, accumulator *shards.Accumulator) error {
	agg.SetTx(tx)
	var currentInc uint64
	if err := agg.Unwind(ctx, txUnwindTo, func(k, v []byte, table etl.CurrentTableReader, next etl.LoadNextFunc) error {
		if len(k) == length.Addr {
			if len(v) > 0 {
				var acc accounts.Account
				if err := accounts.DeserialiseV3(&acc, v); err != nil {
					return fmt.Errorf("%w, %x", err, v)
				}
				var address common.Address
				copy(address[:], k)

				newV := make([]byte, acc.EncodingLengthForStorage())
				acc.EncodeForStorage(newV)
				if accumulator != nil {
					accumulator.ChangeAccount(address, acc.Incarnation, newV)
				}
			} else {
				var address common.Address
				copy(address[:], k)
				if accumulator != nil {
					accumulator.DeleteAccount(address)
				}
			}
			return nil
		}

		var address common.Address
		var location common.Hash
		copy(address[:], k[:length.Addr])
		copy(location[:], k[length.Addr:])
		if accumulator != nil {
			accumulator.ChangeStorage(address, currentInc, location, common.Copy(v))
		}
		return nil
	}); err != nil {
		return err
	}
	return nil
}

func (rs *StateV3) DoneCount() uint64 { return ExecTxsDone.Get() }

func (rs *StateV3) SizeEstimate() (r uint64) {
	rs.lock.RLock()
	r = uint64(rs.sizeEstimate) * 2 // multiply 2 here, to cover data-structures overhead. more precise accounting - expensive.
	if rs.domains != nil {
		r += rs.domains.SizeEstimate()
	}
	rs.lock.RUnlock()

	return r
}

func (rs *StateV3) ReadsValid(readLists map[string]*exec22.KvList) bool {
	rs.lock.RLock()
	defer rs.lock.RUnlock()
	for table, list := range readLists {
		switch table {
		case kv.PlainState:
			if !rs.readsValidMap(table, list, rs.chAccs) {
				return false
			}
		case CodeSizeTable:
			if !rs.readsValidMap(table, list, rs.chCode) {
				return false
			}
		case StorageTable:
			if !rs.readsValidBtree(table, list, rs.chStorage) {
				return false
			}
		case kv.Code:
			if !rs.readsValidMap(table, list, rs.chCode) {
				return false
			}
		case kv.IncarnationMap:
			if !rs.readsValidMap(table, list, rs.chIncs) {
				return false
			}
		}
	}
	return true
}

func (rs *StateV3) readsValidMap(table string, list *exec22.KvList, m map[string][]byte) bool {
	switch table {
	case CodeSizeTable:
		for i, key := range list.Keys {
			if val, ok := m[key]; ok {
				if binary.BigEndian.Uint64(list.Vals[i]) != uint64(len(val)) {
					return false
				}
			}
		}
	default:
		for i, key := range list.Keys {
			if val, ok := m[key]; ok {
				if !bytes.Equal(list.Vals[i], val) {
					return false
				}
			}
		}
	}
	return true
}

func (rs *StateV3) readsValidBtree(table string, list *exec22.KvList, m *btree2.Map[string, []byte]) bool {
	for i, key := range list.Keys {
		if val, ok := m.Get(key); ok {
			if !bytes.Equal(list.Vals[i], val) {
				return false
			}
		}
	}
	return true
}

// StateWriterBufferedV3 - used by parallel workers to accumulate updates and then send them to conflict-resolution.
type StateWriterBufferedV3 struct {
	rs           *StateV3
	writeLists   map[string]*exec22.KvList
	accountPrevs map[string][]byte
	accountDels  map[string]*accounts.Account
	storagePrevs map[string][]byte
	codePrevs    map[string]uint64
}

func NewStateWriterBufferedV3(rs *StateV3) *StateWriterBufferedV3 {
	return &StateWriterBufferedV3{
		rs:         rs,
		writeLists: newWriteList(),
	}
}

<<<<<<< HEAD
func (w *StateWriterV3) SetTxNum(txNum uint64) {
	w.rs.domains.SetTxNum(txNum)
=======
func (w *StateWriterBufferedV3) SetTxNum(txNum uint64) {
	w.txNum = txNum
>>>>>>> 231d128d
}

func (w *StateWriterBufferedV3) ResetWriteSet() {
	w.writeLists = newWriteList()
	w.accountPrevs = nil
	w.accountDels = nil
	w.storagePrevs = nil
	w.codePrevs = nil
}

func (w *StateWriterBufferedV3) WriteSet() map[string]*exec22.KvList {
	return w.writeLists
}

func (w *StateWriterBufferedV3) PrevAndDels() (map[string][]byte, map[string]*accounts.Account, map[string][]byte, map[string]uint64) {
	return w.accountPrevs, w.accountDels, w.storagePrevs, w.codePrevs
}

func (w *StateWriterBufferedV3) UpdateAccountData(address common.Address, original, account *accounts.Account) error {
	addressBytes := address.Bytes()
	value := make([]byte, account.EncodingLengthForStorage())
	account.EncodeForStorage(value)
	//fmt.Printf("account [%x]=>{Balance: %d, Nonce: %d, Root: %x, CodeHash: %x} txNum: %d\n", address, &account.Balance, account.Nonce, account.Root, account.CodeHash, w.txNum)
	w.writeLists[kv.PlainState].Keys = append(w.writeLists[kv.PlainState].Keys, string(addressBytes))
	w.writeLists[kv.PlainState].Vals = append(w.writeLists[kv.PlainState].Vals, value)

	if err := w.rs.sharedWriter.UpdateAccountData(address, original, account); err != nil {
		return err
	}

	var prev []byte
	if original.Initialised {
		prev = accounts.SerialiseV3(original)
	}
	if w.accountPrevs == nil {
		w.accountPrevs = map[string][]byte{}
	}
	w.accountPrevs[string(addressBytes)] = prev
	return nil
}

func (w *StateWriterBufferedV3) UpdateAccountCode(address common.Address, incarnation uint64, codeHash common.Hash, code []byte) error {
	addressBytes, codeHashBytes := address.Bytes(), codeHash.Bytes()
	w.writeLists[kv.Code].Keys = append(w.writeLists[kv.Code].Keys, string(codeHashBytes))
	w.writeLists[kv.Code].Vals = append(w.writeLists[kv.Code].Vals, code)
	if len(code) > 0 {
		//fmt.Printf("code [%x] => [%x] CodeHash: %x, txNum: %d\n", address, code, codeHash, w.txNum)
		w.writeLists[kv.PlainContractCode].Keys = append(w.writeLists[kv.PlainContractCode].Keys, string(dbutils.PlainGenerateStoragePrefix(addressBytes, incarnation)))
		w.writeLists[kv.PlainContractCode].Vals = append(w.writeLists[kv.PlainContractCode].Vals, codeHashBytes)
	}
	if err := w.rs.sharedWriter.UpdateAccountCode(address, incarnation, codeHash, code); err != nil {
		return err
	}
	if w.codePrevs == nil {
		w.codePrevs = map[string]uint64{}
	}
	w.codePrevs[string(addressBytes)] = incarnation
	return nil
}

func (w *StateWriterBufferedV3) DeleteAccount(address common.Address, original *accounts.Account) error {
	addressBytes := address.Bytes()
	w.writeLists[kv.PlainState].Keys = append(w.writeLists[kv.PlainState].Keys, string(addressBytes))
	w.writeLists[kv.PlainState].Vals = append(w.writeLists[kv.PlainState].Vals, nil)
	if original.Incarnation > 0 {
		var b [8]byte
		binary.BigEndian.PutUint64(b[:], original.Incarnation)
		w.writeLists[kv.IncarnationMap].Keys = append(w.writeLists[kv.IncarnationMap].Keys, string(addressBytes))
		w.writeLists[kv.IncarnationMap].Vals = append(w.writeLists[kv.IncarnationMap].Vals, b[:])
	}
	if err := w.rs.sharedWriter.DeleteAccount(address, original); err != nil {
		return err
	}
	if original.Initialised {
		if w.accountDels == nil {
			w.accountDels = map[string]*accounts.Account{}
		}
		w.accountDels[string(addressBytes)] = original
	}
	return nil
}

func (w *StateWriterBufferedV3) WriteAccountStorage(address common.Address, incarnation uint64, key *common.Hash, original, value *uint256.Int) error {
	if *original == *value {
		return nil
	}
	composite := dbutils.PlainGenerateCompositeStorageKey(address[:], incarnation, key.Bytes())
	cmpositeS := string(composite)
	w.writeLists[StorageTable].Keys = append(w.writeLists[StorageTable].Keys, cmpositeS)
	w.writeLists[StorageTable].Vals = append(w.writeLists[StorageTable].Vals, value.Bytes())
	//fmt.Printf("storage [%x] [%x] => [%x], txNum: %d\n", address, *key, v, w.txNum)

	if err := w.rs.sharedWriter.WriteAccountStorage(address, incarnation, key, original, value); err != nil {
		return err
	}
	if w.storagePrevs == nil {
		w.storagePrevs = map[string][]byte{}
	}
	w.storagePrevs[cmpositeS] = original.Bytes()
	return nil
}

func (w *StateWriterBufferedV3) CreateContract(address common.Address) error {
	return nil
}

type StateReaderV3 struct {
	tx        kv.Tx
	txNum     uint64
	trace     bool
	rs        *StateV3
	composite []byte

	discardReadList bool
	readLists       map[string]*exec22.KvList
}

func NewStateReaderV3(rs *StateV3) *StateReaderV3 {
	return &StateReaderV3{
		rs:        rs,
		readLists: newReadList(),
	}
}

func (r *StateReaderV3) DiscardReadList()                   { r.discardReadList = true }
func (r *StateReaderV3) SetTxNum(txNum uint64)              { r.txNum = txNum }
func (r *StateReaderV3) SetTx(tx kv.Tx)                     { r.tx = tx }
func (r *StateReaderV3) ReadSet() map[string]*exec22.KvList { return r.readLists }
func (r *StateReaderV3) SetTrace(trace bool)                { r.trace = trace }
func (r *StateReaderV3) ResetReadSet()                      { r.readLists = newReadList() }

func (r *StateReaderV3) ReadAccountData(address common.Address) (*accounts.Account, error) {
	return r.rs.sharedReader.ReadAccountData(address)
	addr := address.Bytes()
	enc, ok := r.rs.Get(kv.PlainState, addr)
	if !ok {
		var err error
		enc, err = r.tx.GetOne(kv.PlainState, addr)
		if err != nil {
			return nil, err
		}
	}
	if !r.discardReadList {
		// lifecycle of `r.readList` is less than lifecycle of `r.rs` and `r.tx`, also `r.rs` and `r.tx` do store data immutable way
		r.readLists[kv.PlainState].Keys = append(r.readLists[kv.PlainState].Keys, string(addr))
		r.readLists[kv.PlainState].Vals = append(r.readLists[kv.PlainState].Vals, enc)
	}
	if len(enc) == 0 {
		return r.rs.sharedReader.ReadAccountData(address)
		return nil, nil
	}
	var a accounts.Account
	if err := a.DecodeForStorage(enc); err != nil {
		return nil, err
	}
	if r.trace {
		fmt.Printf("ReadAccountData [%x] => [nonce: %d, balance: %d, codeHash: %x], txNum: %d\n", address, a.Nonce, &a.Balance, a.CodeHash, r.txNum)
	}
	return &a, nil
}

func (r *StateReaderV3) ReadAccountStorage(address common.Address, incarnation uint64, key *common.Hash) ([]byte, error) {
	return r.rs.sharedReader.ReadAccountStorage(address, incarnation, key)

	composite := dbutils.PlainGenerateCompositeStorageKey(address.Bytes(), incarnation, key.Bytes())
	enc, ok := r.rs.Get(StorageTable, composite)
	if !ok || enc == nil {
		var err error
		enc, err = r.tx.GetOne(kv.PlainState, composite)
		if err != nil {
			return nil, err
		}
	}
	if !r.discardReadList {
		r.readLists[StorageTable].Keys = append(r.readLists[StorageTable].Keys, string(composite))
		r.readLists[StorageTable].Vals = append(r.readLists[StorageTable].Vals, enc)
	}
	if r.trace {
		if enc == nil {
			fmt.Printf("ReadAccountStorage [%x] [%x] => [], txNum: %d\n", address, key.Bytes(), r.txNum)
		} else {
			fmt.Printf("ReadAccountStorage [%x] [%x] => [%x], txNum: %d\n", address, key.Bytes(), enc, r.txNum)
		}
	}
	if enc == nil {
		return r.rs.sharedReader.ReadAccountStorage(address, incarnation, key)
		return nil, nil
	}
	return enc, nil
}

func (r *StateReaderV3) ReadAccountCode(address common.Address, incarnation uint64, codeHash common.Hash) ([]byte, error) {
	return r.rs.sharedReader.ReadAccountCode(address, incarnation, codeHash)

	addr, codeHashBytes := address.Bytes(), codeHash.Bytes()
	enc, ok := r.rs.Get(kv.Code, codeHashBytes)
	if !ok || enc == nil {
		var err error
		enc, err = r.tx.GetOne(kv.Code, codeHashBytes)
		if err != nil {
			return nil, err
		}
	}
	if !r.discardReadList {
		r.readLists[kv.Code].Keys = append(r.readLists[kv.Code].Keys, string(addr))
		r.readLists[kv.Code].Vals = append(r.readLists[kv.Code].Vals, enc)
	}
	if len(enc) == 0 {
		return r.rs.sharedReader.ReadAccountCode(address, incarnation, codeHash)
	}
	if r.trace {
		fmt.Printf("ReadAccountCode [%x] => [%x], txNum: %d\n", address, enc, r.txNum)
	}
	return enc, nil
}

func (r *StateReaderV3) ReadAccountCodeSize(address common.Address, incarnation uint64, codeHash common.Hash) (int, error) {
	return r.rs.sharedReader.ReadAccountCodeSize(address, incarnation, codeHash)
	codeHashBytes := codeHash.Bytes()
	enc, ok := r.rs.Get(kv.Code, codeHashBytes)
	if !ok || enc == nil {
		var err error
		enc, err = r.tx.GetOne(kv.Code, codeHashBytes)
		if err != nil {
			return 0, err
		}
	}
	var sizebuf [8]byte
	binary.BigEndian.PutUint64(sizebuf[:], uint64(len(enc)))
	if !r.discardReadList {
		r.readLists[CodeSizeTable].Keys = append(r.readLists[CodeSizeTable].Keys, string(address[:]))
		r.readLists[CodeSizeTable].Vals = append(r.readLists[CodeSizeTable].Vals, sizebuf[:])
	}
	size := len(enc)
	if r.trace {
		fmt.Printf("ReadAccountCodeSize [%x] => [%d], txNum: %d\n", address, size, r.txNum)
	}
	return size, nil
}

func (r *StateReaderV3) ReadAccountIncarnation(address common.Address) (uint64, error) {
	return r.rs.sharedReader.ReadAccountIncarnation(address)
	addrBytes := address[:]
	enc, ok := r.rs.Get(kv.IncarnationMap, addrBytes)
	if !ok || enc == nil {
		var err error
		enc, err = r.tx.GetOne(kv.IncarnationMap, addrBytes)
		if err != nil {
			return 0, err
		}
	}
	if !r.discardReadList {
		r.readLists[kv.IncarnationMap].Keys = append(r.readLists[kv.IncarnationMap].Keys, string(addrBytes))
		r.readLists[kv.IncarnationMap].Vals = append(r.readLists[kv.IncarnationMap].Vals, enc)
	}
	if len(enc) == 0 {
		return 0, nil
	}
	return binary.BigEndian.Uint64(enc), nil
}

var writeListPool = sync.Pool{
	New: func() any {
		return map[string]*exec22.KvList{
			kv.PlainState:        {},
			StorageTable:         {},
			kv.Code:              {},
			kv.PlainContractCode: {},
			kv.IncarnationMap:    {},
		}
	},
}

func newWriteList() map[string]*exec22.KvList {
	v := writeListPool.Get().(map[string]*exec22.KvList)
	for _, tbl := range v {
		tbl.Keys, tbl.Vals = tbl.Keys[:0], tbl.Vals[:0]
	}
	return v
}
func returnWriteList(v map[string]*exec22.KvList) {
	if v == nil {
		return
	}
	writeListPool.Put(v)
}

var readListPool = sync.Pool{
	New: func() any {
		return map[string]*exec22.KvList{
			kv.PlainState:     {},
			kv.Code:           {},
			CodeSizeTable:     {},
			StorageTable:      {},
			kv.IncarnationMap: {},
		}
	},
}

func newReadList() map[string]*exec22.KvList {
	v := readListPool.Get().(map[string]*exec22.KvList)
	for _, tbl := range v {
		tbl.Keys, tbl.Vals = tbl.Keys[:0], tbl.Vals[:0]
	}
	return v
}
func returnReadList(v map[string]*exec22.KvList) {
	if v == nil {
		return
	}
	readListPool.Put(v)
}<|MERGE_RESOLUTION|>--- conflicted
+++ resolved
@@ -714,13 +714,8 @@
 	}
 }
 
-<<<<<<< HEAD
-func (w *StateWriterV3) SetTxNum(txNum uint64) {
+func (w *StateWriterBufferedV3) SetTxNum(txNum uint64) {
 	w.rs.domains.SetTxNum(txNum)
-=======
-func (w *StateWriterBufferedV3) SetTxNum(txNum uint64) {
-	w.txNum = txNum
->>>>>>> 231d128d
 }
 
 func (w *StateWriterBufferedV3) ResetWriteSet() {
