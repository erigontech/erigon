--- conflicted
+++ resolved
@@ -636,13 +636,8 @@
 	return r.ReadAccountData(address)
 }
 
-<<<<<<< HEAD
 func (r *ReaderV3) ReadAccountStorage(address common.Address, key *common.Hash) ([]byte, error) {
-	r.composite = append(append(r.composite[:0], address[:]...), key.Bytes()...)
-=======
-func (r *ReaderV3) ReadAccountStorage(address common.Address, incarnation uint64, key *common.Hash) ([]byte, error) {
 	r.composite = append(append(r.composite[:0], address[:]...), key[:]...)
->>>>>>> e808db32
 	enc, _, err := r.tx.GetLatest(kv.StorageDomain, r.composite)
 	if err != nil {
 		return nil, err
@@ -760,13 +755,8 @@
 	return &acc, nil
 }
 
-<<<<<<< HEAD
 func (r *ReaderParallelV3) ReadAccountStorage(address common.Address, key *common.Hash) ([]byte, error) {
-	r.composite = append(append(r.composite[:0], address[:]...), key.Bytes()...)
-=======
-func (r *ReaderParallelV3) ReadAccountStorage(address common.Address, incarnation uint64, key *common.Hash) ([]byte, error) {
 	r.composite = append(append(r.composite[:0], address[:]...), key[:]...)
->>>>>>> e808db32
 	enc, _, err := r.sd.GetLatest(kv.StorageDomain, r.composite)
 	if err != nil {
 		return nil, err
