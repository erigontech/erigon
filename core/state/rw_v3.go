// Copyright 2024 The Erigon Authors
// This file is part of Erigon.
//
// Erigon is free software: you can redistribute it and/or modify
// it under the terms of the GNU Lesser General Public License as published by
// the Free Software Foundation, either version 3 of the License, or
// (at your option) any later version.
//
// Erigon is distributed in the hope that it will be useful,
// but WITHOUT ANY WARRANTY; without even the implied warranty of
// MERCHANTABILITY or FITNESS FOR A PARTICULAR PURPOSE. See the
// GNU Lesser General Public License for more details.
//
// You should have received a copy of the GNU Lesser General Public License
// along with Erigon. If not, see <http://www.gnu.org/licenses/>.

package state

import (
	"context"
	"fmt"
	"sync"

	"github.com/erigontech/erigon-lib/chain"
	"github.com/erigontech/erigon-lib/common/dbg"
	"github.com/holiman/uint256"

	"github.com/erigontech/erigon-db/rawdb"
	"github.com/erigontech/erigon-lib/common"
	"github.com/erigontech/erigon-lib/kv"
	"github.com/erigontech/erigon-lib/log/v3"
	"github.com/erigontech/erigon-lib/metrics"
	"github.com/erigontech/erigon-lib/state"
	"github.com/erigontech/erigon-lib/types"
	"github.com/erigontech/erigon-lib/types/accounts"
	"github.com/erigontech/erigon/eth/ethconfig"
	"github.com/erigontech/erigon/turbo/shards"
)

var execTxsDone = metrics.NewCounter(`exec_txs_done`)

type StateV3 struct {
	domains             *state.SharedDomains
	applyPrevAccountBuf []byte // buffer for ApplyState. Doesn't need mutex because Apply is single-threaded
	addrIncBuf          []byte // buffer for ApplyState. Doesn't need mutex because Apply is single-threaded
	logger              log.Logger
	syncCfg             ethconfig.Sync
	trace               bool
}

func NewStateV3(domains *state.SharedDomains, syncCfg ethconfig.Sync, logger log.Logger) *StateV3 {
	return &StateV3{
		domains:             domains,
		applyPrevAccountBuf: make([]byte, 256),
		logger:              logger,
		syncCfg:             syncCfg,
		//trace: true,
	}
}

func (rs *StateV3) applyState(roTx kv.Tx, txNum uint64, writeLists map[string]*state.KvList, balanceIncreases map[common.Address]uint256.Int, domains *state.SharedDomains, rules *chain.Rules) error {
	var acc accounts.Account

	//maps are unordered in Go! don't iterate over it. SharedDomains.deleteAccount will call GetLatest(Code) and expecting it not been delete yet
	if writeLists != nil {
		for _, domain := range []kv.Domain{kv.AccountsDomain, kv.CodeDomain, kv.StorageDomain} {
			list, ok := writeLists[domain.String()]
			if !ok {
				continue
			}

			for i, key := range list.Keys {
				if list.Vals[i] == nil {
					if err := domains.DomainDel(domain, roTx, []byte(key), txNum, nil, 0); err != nil {
						return err
					}
				} else {
					if err := domains.DomainPut(domain, roTx, []byte(key), list.Vals[i], txNum, nil, 0); err != nil {
						return err
					}
				}
			}
		}
	}

	emptyRemoval := rules.IsSpuriousDragon
	for addr, increase := range balanceIncreases {
		increase := increase
		addrBytes := addr.Bytes()
		enc0, step0, err := domains.GetLatest(kv.AccountsDomain, roTx, addrBytes)
		if err != nil {
			return err
		}
		acc.Reset()
		if len(enc0) > 0 {
			if err := accounts.DeserialiseV3(&acc, enc0); err != nil {
				return err
			}
		}
		acc.Balance.Add(&acc.Balance, &increase)
		if emptyRemoval && acc.Nonce == 0 && acc.Balance.IsZero() && acc.IsEmptyCodeHash() {
			if err := domains.DomainDel(kv.AccountsDomain, roTx, addrBytes, txNum, enc0, step0); err != nil {
				return err
			}
		} else {
			enc1 := accounts.SerialiseV3(&acc)
			if err := domains.DomainPut(kv.AccountsDomain, roTx, addrBytes, enc1, txNum, enc0, step0); err != nil {
				return err
			}
		}
	}
	return nil
}

func (rs *StateV3) Domains() *state.SharedDomains {
	return rs.domains
}

func (rs *StateV3) SetTxNum(blockNum, txNum uint64) {
	rs.domains.SetTxNum(txNum)
	rs.domains.SetBlockNum(blockNum)
}

func (rs *StateV3) ApplyState4(ctx context.Context,
	roTx kv.Tx,
	blockNum uint64,
	txNum uint64,
	writeLists WriteLists,
	balanceIncreases map[common.Address]uint256.Int,
	receipts []*types.Receipt,
	logs []*types.Log,
	traceFroms map[common.Address]struct{},
	traceTos map[common.Address]struct{},
	config *chain.Config,
	rules *chain.Rules,
	historyExecution bool) error {
	if historyExecution {
		return nil
	}
	//defer rs.domains.BatchHistoryWriteStart().BatchHistoryWriteEnd()

	if err := rs.applyState(roTx, txNum, writeLists, balanceIncreases, rs.domains, rules); err != nil {
		return fmt.Errorf("StateV3.ApplyState: %w", err)
	}
	writeLists.Return()

	if err := rs.ApplyLogsAndTraces4(roTx, txNum, receipts, logs, traceFroms, traceTos, rs.domains); err != nil {
		return fmt.Errorf("StateV3.ApplyLogsAndTraces: %w", err)
	}

	if (txNum+1)%rs.domains.StepSize() == 0 /*&& txTask.TxNum > 0 */ {
		// We do not update txNum before commitment cuz otherwise committed state will be in the beginning of next file, not in the latest.
		// That's why we need to make txnum++ on SeekCommitment to get exact txNum for the latest committed state.
		//fmt.Printf("[commitment] running due to txNum reached aggregation step %d\n", txNum/rs.domains.StepSize())
		_, err := rs.domains.ComputeCommitment(ctx, true, blockNum, txNum, fmt.Sprintf("applying step %d", txNum/rs.domains.StepSize()))
		if err != nil {
			return fmt.Errorf("ParallelExecutionState.ComputeCommitment: %w", err)
		}
	}

	return nil
}

func (rs *StateV3) ApplyLogsAndTraces4(tx kv.Tx, txNum uint64, receipts []*types.Receipt, logs []*types.Log, traceFroms map[common.Address]struct{}, traceTos map[common.Address]struct{}, domains *state.SharedDomains) error {
	for addr := range traceFroms {
		if err := domains.IndexAdd(kv.TracesFromIdx, addr[:], txNum); err != nil {
			return err
		}
	}

	for addr := range traceTos {
		if err := domains.IndexAdd(kv.TracesToIdx, addr[:], txNum); err != nil {
			return err
		}
	}

	for _, lg := range logs {
		if err := domains.IndexAdd(kv.LogAddrIdx, lg.Address[:], txNum); err != nil {
			return err
		}
		for _, topic := range lg.Topics {
			if err := domains.IndexAdd(kv.LogTopicIdx, topic[:], txNum); err != nil {
				return err
			}
		}
	}

	if rs.syncCfg.PersistReceiptsCacheV2 {
		for _, receipt := range receipts {
			if err := rawdb.WriteReceiptCacheV2(rs.domains.AsPutDel(tx), receipt, txNum); err != nil {
				return err
			}
		}
	}

	return nil
}

func (rs *StateV3) DoneCount() uint64 {
	return execTxsDone.GetValueUint64()
}

func (rs *StateV3) SizeEstimate() (r uint64) {
	if rs.domains != nil {
		r += rs.domains.SizeEstimate()
	}
	return r
}

func (rs *StateV3) ReadsValid(readLists map[string]*state.KvList) bool {
	return rs.domains.ReadsValid(readLists)
}

type bufferedAccount struct {
	originalIncarnation uint64
	data                *accounts.Account
	code                []byte
	storage             map[common.Hash]uint256.Int
}

type StateV3Buffered struct {
	*StateV3
	accounts      map[common.Address]*bufferedAccount
	accountsMutex *sync.RWMutex
}

func NewStateV3Buffered(state *StateV3) *StateV3Buffered {
	bufferedState := &StateV3Buffered{
		StateV3:       state,
		accounts:      map[common.Address]*bufferedAccount{},
		accountsMutex: &sync.RWMutex{},
	}
	return bufferedState
}

func (s *StateV3Buffered) WithDomains(domains *state.SharedDomains) *StateV3Buffered {
	return &StateV3Buffered{
		StateV3:       NewStateV3(domains, s.syncCfg, s.logger),
		accounts:      s.accounts,
		accountsMutex: s.accountsMutex,
	}
}

// StateWriterBufferedV3 - used by parallel workers to accumulate updates and then send them to conflict-resolution.
type StateWriterBufferedV3 struct {
	rs           *StateV3Buffered
	trace        bool
	writeLists   map[string]*state.KvList
	accountPrevs map[string][]byte
	accountDels  map[string]*accounts.Account
	storagePrevs map[string][]byte
	codePrevs    map[string]uint64
	accumulator  *shards.Accumulator
	txNum        uint64
}

func NewStateWriterBufferedV3(rs *StateV3Buffered, accumulator *shards.Accumulator) *StateWriterBufferedV3 {
	return &StateWriterBufferedV3{
		rs:          rs,
		writeLists:  newWriteList(),
		accumulator: accumulator,
		//trace:       true,
	}
}

func (w *StateWriterBufferedV3) SetTxNum(ctx context.Context, txNum uint64) {
	w.txNum = txNum
	w.rs.domains.SetTxNum(txNum)
}
func (w *StateWriterBufferedV3) SetTx(tx kv.Tx) {}

func (w *StateWriterBufferedV3) ResetWriteSet() {
	w.writeLists = newWriteList()
	w.accountPrevs = nil
	w.accountDels = nil
	w.storagePrevs = nil
	w.codePrevs = nil
}

func (w *StateWriterBufferedV3) WriteSet() map[string]*state.KvList {
	return w.writeLists
}

func (w *StateWriterBufferedV3) PrevAndDels() (map[string][]byte, map[string]*accounts.Account, map[string][]byte, map[string]uint64) {
	return w.accountPrevs, w.accountDels, w.storagePrevs, w.codePrevs
}

func (w *StateWriterBufferedV3) UpdateAccountData(address common.Address, original, account *accounts.Account) error {
	if w.trace {
		fmt.Printf("acc %x: {Balance: %d, Nonce: %d, Inc: %d, CodeHash: %x}\n", address, &account.Balance, account.Nonce, account.Incarnation, account.CodeHash)
	}
	value := accounts.SerialiseV3(account)
	if w.accumulator != nil {
		w.accumulator.ChangeAccount(address, account.Incarnation, value)
	}

	writeList := w.writeLists[kv.AccountsDomain.String()]
	if original.Incarnation > account.Incarnation {
		//del, before create: to clanup code/storage
		writeList.Push(string(address[:]), nil)
	}
	writeList.Push(string(address[:]), value)

	w.rs.accountsMutex.Lock()
	obj, ok := w.rs.accounts[address]
	if !ok {
		obj = &bufferedAccount{}
	}
	obj.originalIncarnation = original.Incarnation
	obj.data = account
	w.rs.accounts[address] = obj
	w.rs.accountsMutex.Unlock()

	return nil
}

func (w *StateWriterBufferedV3) UpdateAccountCode(address common.Address, incarnation uint64, codeHash common.Hash, code []byte) error {
	if w.trace {
		fmt.Printf("code: %x, %x, valLen: %d\n", address.Bytes(), codeHash, len(code))
	}
	if w.accumulator != nil {
		w.accumulator.ChangeCode(address, incarnation, code)
	}
	w.writeLists[kv.CodeDomain.String()].Push(string(address[:]), code)

	w.rs.accountsMutex.Lock()
	obj, ok := w.rs.accounts[address]
	if !ok {
		obj = &bufferedAccount{}
	}
	obj.code = code
	w.rs.accounts[address] = obj
	w.rs.accountsMutex.Unlock()

	return nil
}

func (w *StateWriterBufferedV3) DeleteAccount(address common.Address, original *accounts.Account) error {
	if w.trace {
		fmt.Printf("del acc: %x\n", address)
	}
	if w.accumulator != nil {
		w.accumulator.DeleteAccount(address)
	}
	w.writeLists[kv.AccountsDomain.String()].Push(string(address.Bytes()), nil)
	w.rs.accountsMutex.Lock()
	delete(w.rs.accounts, address)
	w.rs.accountsMutex.Unlock()
	return nil
}

func (w *StateWriterBufferedV3) WriteAccountStorage(address common.Address, incarnation uint64, key common.Hash, original, value uint256.Int) error {
	if original == value {
		return nil
	}
	compositeS := string(append(address[:], key[:]...))
	vb := value.Bytes32() // using [32]byte instead of []byte to avoid heap escape
	w.writeLists[kv.StorageDomain.String()].Push(compositeS, vb[32-value.ByteLen():])
	if w.trace {
		fmt.Printf("storage: %x,%x,%x\n", address, key, vb[32-value.ByteLen():])
	}
	if w.accumulator != nil {
		w.accumulator.ChangeStorage(address, incarnation, key, vb[32-value.ByteLen():])
	}
	w.rs.accountsMutex.Lock()
	obj, ok := w.rs.accounts[address]
	if !ok {
		obj = &bufferedAccount{}
	}
	if obj.storage == nil {
		obj.storage = map[common.Hash]uint256.Int{
			key: value,
		}
	} else {
		obj.storage[key] = value
	}
	w.rs.accounts[address] = obj
	w.rs.accountsMutex.Unlock()
	return nil
}

func (w *StateWriterBufferedV3) CreateContract(address common.Address) error {
	if w.trace {
		fmt.Printf("create contract: %x\n", address)
	}

	//seems don't need delete code here - tests starting fail
	//err := w.rs.domains.IterateStoragePrefix(address[:], func(k, v []byte) error {
	//	w.writeLists[string(kv.StorageDomain)].Push(string(k), nil)
	//	return nil
	//})
	//if err != nil {
	//	return err
	//}
	return nil
}

// Writer - used by parallel workers to accumulate updates and then send them to conflict-resolution.
type Writer struct {
	tx          kv.TemporalPutDel
	trace       bool
	accumulator *shards.Accumulator
	txNum       uint64
}

func NewWriter(tx kv.TemporalPutDel, accumulator *shards.Accumulator, txNum uint64) *Writer {
	return &Writer{
		tx:          tx,
		accumulator: accumulator,
		txNum:       txNum,
		//trace: true,
	}
}

func (w *Writer) SetTxNum(v uint64) { w.txNum = v }
func (w *Writer) ResetWriteSet()    {}

func (w *Writer) WriteSet() map[string]*state.KvList {
	return nil
}

func (w *Writer) PrevAndDels() (map[string][]byte, map[string]*accounts.Account, map[string][]byte, map[string]uint64) {
	return nil, nil, nil, nil
}

func (w *Writer) UpdateAccountData(address common.Address, original, account *accounts.Account) error {
	if w.trace {
		fmt.Printf("acc %x: {Balance: %d, Nonce: %d, Inc: %d, CodeHash: %x}\n", address, &account.Balance, account.Nonce, account.Incarnation, account.CodeHash)
	}
	if original.Incarnation > account.Incarnation {
		//del, before create: to clanup code/storage
		if err := w.tx.DomainDel(kv.CodeDomain, address[:], w.txNum, nil, 0); err != nil {
			return err
		}
		if err := w.tx.DomainDelPrefix(kv.StorageDomain, address[:], w.txNum); err != nil {
			return err
		}
	}
	value := accounts.SerialiseV3(account)
	if w.accumulator != nil {
		w.accumulator.ChangeAccount(address, account.Incarnation, value)
	}

	if err := w.tx.DomainPut(kv.AccountsDomain, address[:], value, w.txNum, nil, 0); err != nil {
		return err
	}
	return nil
}

func (w *Writer) UpdateAccountCode(address common.Address, incarnation uint64, codeHash common.Hash, code []byte) error {
	if w.trace {
		fmt.Printf("code: %x, %x, valLen: %d\n", address.Bytes(), codeHash, len(code))
	}
	if err := w.tx.DomainPut(kv.CodeDomain, address[:], code, w.txNum, nil, 0); err != nil {
		return err
	}
	if w.accumulator != nil {
		w.accumulator.ChangeCode(address, incarnation, code)
	}
	return nil
}

func (w *Writer) DeleteAccount(address common.Address, original *accounts.Account) error {
	if w.trace {
		fmt.Printf("del acc: %x\n", address)
	}
	//TODO: move logic from SD
	//if err := w.tx.DomainDelPrefix(kv.StorageDomain, address[:]); err != nil {
	//	return err
	//}
	//if err := w.tx.DomainDel(kv.CodeDomain, address[:], nil, 0); err != nil {
	//	return err
	//}
	if err := w.tx.DomainDel(kv.AccountsDomain, address[:], w.txNum, nil, 0); err != nil {
		return err
	}
	// if w.accumulator != nil { TODO: investigate later. basically this will always panic. keeping this out should be fine anyway.
	// 	w.accumulator.DeleteAccount(address)
	// }
	return nil
}

func (w *Writer) WriteAccountStorage(address common.Address, incarnation uint64, key common.Hash, original, value uint256.Int) error {
	if original == value {
		return nil
	}

	composite := append(address[:], key[:]...)
	v := value.Bytes()
	if w.trace {
		fmt.Printf("storage: %x,%x,%x\n", address, key, v)
	}
	if len(v) == 0 {
		return w.tx.DomainDel(kv.StorageDomain, composite, w.txNum, nil, 0)
	}
	if w.accumulator != nil {
		w.accumulator.ChangeStorage(address, incarnation, key, v)
	}

	return w.tx.DomainPut(kv.StorageDomain, composite, v, w.txNum, nil, 0)
}

var fastCreate = dbg.EnvBool("FAST_CREATE", false)

func (w *Writer) CreateContract(address common.Address) error {
	if w.trace {
		fmt.Printf("create contract: %x\n", address)
	}
	if fastCreate {
		return nil
	}
	if err := w.tx.DomainDelPrefix(kv.StorageDomain, address[:], w.txNum); err != nil {
		return err
	}
	return nil
}

type ReaderV3 struct {
	txNum  uint64
	trace  bool
	getter kv.TemporalGetter
}

func NewReaderV3(getter kv.TemporalGetter) *ReaderV3 {
	return &ReaderV3{
		//trace:     true,
		getter: getter,
	}
}

func (r *ReaderV3) DiscardReadList()      {}
func (r *ReaderV3) SetTxNum(txNum uint64) { r.txNum = txNum }

func (r *ReaderV3) SetTrace(trace bool) { r.trace = trace }

func (r *ReaderV3) ReadAccountData(address common.Address) (*accounts.Account, error) {
	_, acc, err := r.readAccountData(address)
	return acc, err
}

func (r *ReaderV3) readAccountData(address common.Address) ([]byte, *accounts.Account, error) {
	enc, _, err := r.getter.GetLatest(kv.AccountsDomain, address[:])
	if err != nil {
		return nil, nil, err
	}
	if len(enc) == 0 {
		if r.trace {
			fmt.Printf("ReadAccountData [%x] => [empty], txNum: %d\n", address, r.txNum)
		}
		return nil, nil, nil
	}

	var acc accounts.Account
	if err := accounts.DeserialiseV3(&acc, enc); err != nil {
		return nil, nil, err
	}
	if r.trace {
		fmt.Printf("ReadAccountData [%x] => [nonce: %d, balance: %d, codeHash: %x], txNum: %d\n", address, acc.Nonce, &acc.Balance, acc.CodeHash, r.txNum)
	}
	return enc, &acc, nil
}

func (r *ReaderV3) ReadAccountDataForDebug(address common.Address) (*accounts.Account, error) {
	return r.ReadAccountData(address)
}

func (r *ReaderV3) ReadAccountStorage(address common.Address, key common.Hash) (uint256.Int, bool, error) {
<<<<<<< HEAD
	var composite [20 + 32]byte
	copy(composite[0:20], address[0:20])
	copy(composite[20:], key[:])
	enc, _, err := r.getter.GetLatest(kv.StorageDomain, composite[:])
	if err != nil {
		return uint256.Int{}, false, err
=======
	r.composite = append(append(r.composite[:0], address[:]...), key[:]...)
	enc, _, err := r.tx.GetLatest(kv.StorageDomain, r.composite)
	var res uint256.Int

	if err != nil {
		return res, false, err
>>>>>>> 7c81a1d4
	}
	if r.trace {
		if enc == nil {
			fmt.Printf("ReadAccountStorage [%x] => [empty], txNum: %d\n", composite[:], r.txNum)
		} else {
			fmt.Printf("ReadAccountStorage [%x] => [%x], txNum: %d\n", composite[:], enc, r.txNum)
		}
	}
<<<<<<< HEAD
	var res uint256.Int
	(&res).SetBytes(enc)
	return res, true, nil
=======

	ok := enc != nil
	if ok {
		(&res).SetBytes(enc)
	}
	return res, ok, err
>>>>>>> 7c81a1d4
}

func (r *ReaderV3) ReadAccountCode(address common.Address) ([]byte, error) {
	enc, _, err := r.getter.GetLatest(kv.CodeDomain, address[:])
	if err != nil {
		return nil, err
	}
	if r.trace {
		fmt.Printf("ReadAccountCode [%x] => [%x], txNum: %d\n", address, enc, r.txNum)
	}
	return enc, nil
}

func (r *ReaderV3) ReadAccountCodeSize(address common.Address) (int, error) {
	enc, _, err := r.getter.GetLatest(kv.CodeDomain, address[:])
	if err != nil {
		return 0, err
	}
	size := len(enc)
	if r.trace {
		fmt.Printf("ReadAccountCodeSize [%x] => [%d], txNum: %d\n", address, size, r.txNum)
	}
	return size, nil
}

func (r *ReaderV3) ReadAccountIncarnation(address common.Address) (uint64, error) {
	return 0, nil
}

type bufferedReader struct {
	reader        *ReaderV3
	bufferedState *StateV3Buffered
}

func NewBufferedReader(bufferedState *StateV3Buffered, reader *ReaderV3) StateReader {
	return &bufferedReader{reader: reader, bufferedState: bufferedState}
}

func (r *bufferedReader) SetTrace(trace bool) {
	r.reader.trace = trace
}

func (r *bufferedReader) ReadAccountData(address common.Address) (*accounts.Account, error) {
	var data *accounts.Account

	r.bufferedState.accountsMutex.RLock()
	if so, ok := r.bufferedState.accounts[address]; ok {
		data = so.data
	}
	r.bufferedState.accountsMutex.RUnlock()

	if data != nil {
		if r.reader.trace {
			fmt.Printf("ReadAccountData (buf) [%x] => [nonce: %d, balance: %d, codeHash: %x], txNum: %d\n", address, data.Nonce, &data.Balance, data.CodeHash, r.reader.txNum)
		}

		result := *data
		return &result, nil
	}

	return r.reader.ReadAccountData(address)
}

func (r *bufferedReader) ReadAccountDataForDebug(address common.Address) (*accounts.Account, error) {
	var data *accounts.Account

	r.bufferedState.accountsMutex.RLock()
	if so, ok := r.bufferedState.accounts[address]; ok {
		data = so.data
	}
	r.bufferedState.accountsMutex.RUnlock()

	if data != nil {
		result := *data
		return &result, nil
	}

	return r.reader.ReadAccountDataForDebug(address)
}

func (r *bufferedReader) ReadAccountStorage(address common.Address, key common.Hash) (uint256.Int, bool, error) {
	r.bufferedState.accountsMutex.RLock()
	so, ok := r.bufferedState.accounts[address]

	if ok && so.storage != nil {
		value, ok := so.storage[key]

		if ok {
			r.bufferedState.accountsMutex.RUnlock()
			return value, true, nil
		}
	}

	r.bufferedState.accountsMutex.RUnlock()

	return r.reader.ReadAccountStorage(address, key)
}

<<<<<<< HEAD
func (r *bufferedReader) ReadAccountCode(address common.Address) ([]byte, error) {
	var code []byte
	r.bufferedState.accountsMutex.RLock()
	so, ok := r.bufferedState.accounts[address]
	if ok && len(so.code) != 0 {
		code = so.code
=======
func (r *ReaderParallelV3) ReadAccountStorage(address common.Address, key common.Hash) (uint256.Int, bool, error) {
	r.composite = append(append(r.composite[:0], address[:]...), key[:]...)
	enc, _, err := r.sd.GetLatest(kv.StorageDomain, r.tx, r.composite)
	if err != nil {
		return uint256.Int{}, false, err
	}
	if !r.discardReadList {
		r.readLists[kv.StorageDomain.String()].Push(string(r.composite), enc)
>>>>>>> 7c81a1d4
	}
	r.bufferedState.accountsMutex.RUnlock()

	if len(code) != 0 {
		return so.code, nil
	}
<<<<<<< HEAD

	return r.reader.ReadAccountCode(address)
=======
	var res uint256.Int
	(&res).SetBytes(enc)
	return res, true, nil
>>>>>>> 7c81a1d4
}

func (r *bufferedReader) ReadAccountCodeSize(address common.Address) (int, error) {
	var code []byte
	r.bufferedState.accountsMutex.RLock()
	so, ok := r.bufferedState.accounts[address]
	if ok && len(so.code) != 0 {
		code = so.code
	}
	r.bufferedState.accountsMutex.RUnlock()

	if len(code) != 0 {
		return len(code), nil
	}

	return r.reader.ReadAccountCodeSize(address)
}

func (r *bufferedReader) ReadAccountIncarnation(address common.Address) (uint64, error) {
	var incarnation uint64

	r.bufferedState.accountsMutex.RLock()
	so, ok := r.bufferedState.accounts[address]
	if ok && so.data != nil {
		incarnation = so.data.Incarnation
	}
	r.bufferedState.accountsMutex.RUnlock()

	if ok {
		return incarnation, nil
	}

	return r.reader.ReadAccountIncarnation(address)
}

func (r *bufferedReader) SetGetter(getter kv.TemporalGetter) {
	r.reader.getter = getter
}

func (r *bufferedReader) DiscardReadList() {
	r.reader.DiscardReadList()
}

type WriteLists map[string]*state.KvList

func (v WriteLists) Return() {
	returnWriteList(v)
}

var writeListPool = sync.Pool{

	New: func() any {
		return WriteLists{
			kv.AccountsDomain.String(): {},
			kv.StorageDomain.String():  {},
			kv.CodeDomain.String():     {},
		}
	},
}

func newWriteList() WriteLists {
	v := writeListPool.Get().(WriteLists)
	for _, tbl := range v {
		tbl.Keys, tbl.Vals = tbl.Keys[:0], tbl.Vals[:0]
	}
	return v
	//return writeListPool.Get().(map[string]*state.KvList)
}
func returnWriteList(v WriteLists) {
	if v == nil {
		return
	}
	//for _, tbl := range v {
	//	clear(tbl.Keys)
	//	clear(tbl.Vals)
	//	tbl.Keys, tbl.Vals = tbl.Keys[:0], tbl.Vals[:0]
	//}
	writeListPool.Put(v)
}

type ReadLists map[string]*state.KvList

func (v ReadLists) Return() {
	returnReadList(v)
}

var readListPool = sync.Pool{
	New: func() any {
		return ReadLists{
			kv.AccountsDomain.String(): {},
			kv.CodeDomain.String():     {},
			state.CodeSizeTableFake:    {},
			kv.StorageDomain.String():  {},
		}
	},
}

func newReadList() ReadLists {
	v := readListPool.Get().(ReadLists)
	for _, tbl := range v {
		tbl.Keys, tbl.Vals = tbl.Keys[:0], tbl.Vals[:0]
	}
	return v
	//return readListPool.Get().(map[string]*state.KvList)
}
func returnReadList(v ReadLists) {
	if v == nil {
		return
	}
	//for _, tbl := range v {
	//	clear(tbl.Keys)
	//	clear(tbl.Vals)
	//	tbl.Keys, tbl.Vals = tbl.Keys[:0], tbl.Vals[:0]
	//}
	readListPool.Put(v)
}<|MERGE_RESOLUTION|>--- conflicted
+++ resolved
@@ -565,21 +565,12 @@
 }
 
 func (r *ReaderV3) ReadAccountStorage(address common.Address, key common.Hash) (uint256.Int, bool, error) {
-<<<<<<< HEAD
 	var composite [20 + 32]byte
 	copy(composite[0:20], address[0:20])
 	copy(composite[20:], key[:])
 	enc, _, err := r.getter.GetLatest(kv.StorageDomain, composite[:])
 	if err != nil {
 		return uint256.Int{}, false, err
-=======
-	r.composite = append(append(r.composite[:0], address[:]...), key[:]...)
-	enc, _, err := r.tx.GetLatest(kv.StorageDomain, r.composite)
-	var res uint256.Int
-
-	if err != nil {
-		return res, false, err
->>>>>>> 7c81a1d4
 	}
 	if r.trace {
 		if enc == nil {
@@ -588,18 +579,12 @@
 			fmt.Printf("ReadAccountStorage [%x] => [%x], txNum: %d\n", composite[:], enc, r.txNum)
 		}
 	}
-<<<<<<< HEAD
-	var res uint256.Int
-	(&res).SetBytes(enc)
-	return res, true, nil
-=======
 
 	ok := enc != nil
 	if ok {
 		(&res).SetBytes(enc)
 	}
 	return res, ok, err
->>>>>>> 7c81a1d4
 }
 
 func (r *ReaderV3) ReadAccountCode(address common.Address) ([]byte, error) {
@@ -698,37 +683,20 @@
 	return r.reader.ReadAccountStorage(address, key)
 }
 
-<<<<<<< HEAD
 func (r *bufferedReader) ReadAccountCode(address common.Address) ([]byte, error) {
 	var code []byte
 	r.bufferedState.accountsMutex.RLock()
 	so, ok := r.bufferedState.accounts[address]
 	if ok && len(so.code) != 0 {
 		code = so.code
-=======
-func (r *ReaderParallelV3) ReadAccountStorage(address common.Address, key common.Hash) (uint256.Int, bool, error) {
-	r.composite = append(append(r.composite[:0], address[:]...), key[:]...)
-	enc, _, err := r.sd.GetLatest(kv.StorageDomain, r.tx, r.composite)
-	if err != nil {
-		return uint256.Int{}, false, err
-	}
-	if !r.discardReadList {
-		r.readLists[kv.StorageDomain.String()].Push(string(r.composite), enc)
->>>>>>> 7c81a1d4
 	}
 	r.bufferedState.accountsMutex.RUnlock()
 
 	if len(code) != 0 {
 		return so.code, nil
 	}
-<<<<<<< HEAD
 
 	return r.reader.ReadAccountCode(address)
-=======
-	var res uint256.Int
-	(&res).SetBytes(enc)
-	return res, true, nil
->>>>>>> 7c81a1d4
 }
 
 func (r *bufferedReader) ReadAccountCodeSize(address common.Address) (int, error) {
