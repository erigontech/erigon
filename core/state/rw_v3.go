// Copyright 2024 The Erigon Authors
// This file is part of Erigon.
//
// Erigon is free software: you can redistribute it and/or modify
// it under the terms of the GNU Lesser General Public License as published by
// the Free Software Foundation, either version 3 of the License, or
// (at your option) any later version.
//
// Erigon is distributed in the hope that it will be useful,
// but WITHOUT ANY WARRANTY; without even the implied warranty of
// MERCHANTABILITY or FITNESS FOR A PARTICULAR PURPOSE. See the
// GNU Lesser General Public License for more details.
//
// You should have received a copy of the GNU Lesser General Public License
// along with Erigon. If not, see <http://www.gnu.org/licenses/>.

package state

import (
	"context"
	"fmt"
	"sync"
	"time"
	"unsafe"

	"github.com/erigontech/erigon-lib/chain"
	"github.com/erigontech/erigon-lib/common/dbg"
	"github.com/holiman/uint256"

	"github.com/erigontech/erigon-db/rawdb"
	"github.com/erigontech/erigon-lib/common"
	"github.com/erigontech/erigon-lib/common/length"
	"github.com/erigontech/erigon-lib/etl"
	"github.com/erigontech/erigon-lib/kv"
	"github.com/erigontech/erigon-lib/log/v3"
	"github.com/erigontech/erigon-lib/metrics"
	"github.com/erigontech/erigon-lib/state"
	"github.com/erigontech/erigon-lib/types"
	"github.com/erigontech/erigon-lib/types/accounts"
	"github.com/erigontech/erigon/eth/ethconfig"
	"github.com/erigontech/erigon/turbo/shards"
)

var execTxsDone = metrics.NewCounter(`exec_txs_done`)

type StateV3 struct {
	domains             *state.SharedDomains
	applyPrevAccountBuf []byte // buffer for ApplyState. Doesn't need mutex because Apply is single-threaded
	addrIncBuf          []byte // buffer for ApplyState. Doesn't need mutex because Apply is single-threaded
	logger              log.Logger
	syncCfg             ethconfig.Sync
	trace               bool
}

func NewStateV3(domains *state.SharedDomains, syncCfg ethconfig.Sync, logger log.Logger) *StateV3 {
	return &StateV3{
		domains:             domains,
		applyPrevAccountBuf: make([]byte, 256),
		logger:              logger,
		syncCfg:             syncCfg,
		//trace: true,
	}
}

func (rs *StateV3) applyState(roTx kv.Tx, txNum uint64, writeLists map[string]*state.KvList, balanceIncreases map[common.Address]uint256.Int, domains *state.SharedDomains, rules *chain.Rules) error {
	var acc accounts.Account

	//maps are unordered in Go! don't iterate over it. SharedDomains.deleteAccount will call GetLatest(Code) and expecting it not been delete yet
	if writeLists != nil {
		for _, domain := range []kv.Domain{kv.AccountsDomain, kv.CodeDomain, kv.StorageDomain} {
			list, ok := writeLists[domain.String()]
			if !ok {
				continue
			}

			for i, key := range list.Keys {
				if list.Vals[i] == nil {
					if err := domains.DomainDel(domain, roTx, []byte(key), txNum, nil, 0); err != nil {
						return err
					}
				} else {
					if err := domains.DomainPut(domain, roTx, []byte(key), list.Vals[i], txNum, nil, 0); err != nil {
						return err
					}
				}
			}
		}
	}

	emptyRemoval := rules.IsSpuriousDragon
	for addr, increase := range balanceIncreases {
		increase := increase
		addrBytes := addr.Bytes()
		enc0, step0, err := domains.GetLatest(kv.AccountsDomain, roTx, addrBytes)
		if err != nil {
			return err
		}
		acc.Reset()
		if len(enc0) > 0 {
			if err := accounts.DeserialiseV3(&acc, enc0); err != nil {
				return err
			}
		}
		acc.Balance.Add(&acc.Balance, &increase)
		if emptyRemoval && acc.Nonce == 0 && acc.Balance.IsZero() && acc.IsEmptyCodeHash() {
			if err := domains.DomainDel(kv.AccountsDomain, roTx, addrBytes, txNum, enc0, step0); err != nil {
				return err
			}
		} else {
			enc1 := accounts.SerialiseV3(&acc)
			if err := domains.DomainPut(kv.AccountsDomain, roTx, addrBytes, enc1, txNum, enc0, step0); err != nil {
				return err
			}
		}
	}
	return nil
}

func (rs *StateV3) Domains() *state.SharedDomains {
	return rs.domains
}

func (rs *StateV3) SetTxNum(blockNum, txNum uint64) {
	rs.domains.SetTxNum(txNum)
	rs.domains.SetBlockNum(blockNum)
}

func (rs *StateV3) ApplyState4(ctx context.Context,
	roTx kv.Tx,
	blockNum uint64,
	txNum uint64,
	writeLists WriteLists,
	balanceIncreases map[common.Address]uint256.Int,
	receipts []*types.Receipt,
	logs []*types.Log,
	traceFroms map[common.Address]struct{},
	traceTos map[common.Address]struct{},
	config *chain.Config,
	rules *chain.Rules,
	historyExecution bool) error {
	if historyExecution {
		return nil
	}
	//defer rs.domains.BatchHistoryWriteStart().BatchHistoryWriteEnd()

	if err := rs.applyState(roTx, txNum, writeLists, balanceIncreases, rs.domains, rules); err != nil {
		return fmt.Errorf("StateV3.ApplyState: %w", err)
	}
	writeLists.Return()

	if err := rs.ApplyLogsAndTraces4(roTx, txNum, receipts, logs, traceFroms, traceTos, rs.domains); err != nil {
		return fmt.Errorf("StateV3.ApplyLogsAndTraces: %w", err)
	}

	if (txNum+1)%rs.domains.StepSize() == 0 /*&& txTask.TxNum > 0 */ {
		// We do not update txNum before commitment cuz otherwise committed state will be in the beginning of next file, not in the latest.
		// That's why we need to make txnum++ on SeekCommitment to get exact txNum for the latest committed state.
		//fmt.Printf("[commitment] running due to txNum reached aggregation step %d\n", txNum/rs.domains.StepSize())
		_, err := rs.domains.ComputeCommitment(ctx, true, blockNum, txNum, fmt.Sprintf("applying step %d", txNum/rs.domains.StepSize()))
		if err != nil {
			return fmt.Errorf("ParallelExecutionState.ComputeCommitment: %w", err)
		}
	}

	return nil
}

func (rs *StateV3) ApplyLogsAndTraces4(tx kv.Tx, txNum uint64, receipts []*types.Receipt, logs []*types.Log, traceFroms map[common.Address]struct{}, traceTos map[common.Address]struct{}, domains *state.SharedDomains) error {
	for addr := range traceFroms {
		if err := domains.IndexAdd(kv.TracesFromIdx, addr[:], txNum); err != nil {
			return err
		}
	}

	for addr := range traceTos {
		if err := domains.IndexAdd(kv.TracesToIdx, addr[:], txNum); err != nil {
			return err
		}
	}

	for _, lg := range logs {
		if err := domains.IndexAdd(kv.LogAddrIdx, lg.Address[:], txNum); err != nil {
			return err
		}
		for _, topic := range lg.Topics {
			if err := domains.IndexAdd(kv.LogTopicIdx, topic[:], txNum); err != nil {
				return err
			}
		}
	}

	if rs.syncCfg.PersistReceiptsCacheV2 {
		for _, receipt := range receipts {
			if err := rawdb.WriteReceiptCacheV2(rs.domains.AsPutDel(tx), receipt, txNum); err != nil {
				return err
			}
		}
	}

	return nil
}

var (
	mxState3UnwindRunning = metrics.GetOrCreateGauge("state3_unwind_running")
	mxState3Unwind        = metrics.GetOrCreateSummary("state3_unwind")
)

func (rs *StateV3) Unwind(ctx context.Context, tx kv.TemporalRwTx, blockUnwindTo, txUnwindTo uint64, accumulator *shards.Accumulator, changeset *[kv.DomainLen][]kv.DomainEntryDiff) error {
	mxState3UnwindRunning.Inc()
	defer mxState3UnwindRunning.Dec()
	st := time.Now()
	defer mxState3Unwind.ObserveDuration(st)
	var currentInc uint64

	//TODO: why we don't call accumulator.ChangeCode???
	handle := func(k, v []byte, table etl.CurrentTableReader, next etl.LoadNextFunc) error {
		if len(k) == length.Addr {
			if len(v) > 0 {
				var acc accounts.Account
				if err := accounts.DeserialiseV3(&acc, v); err != nil {
					return fmt.Errorf("%w, %x", err, v)
				}
				var address common.Address
				copy(address[:], k)

				newV := accounts.SerialiseV3(&acc)
				if accumulator != nil {
					accumulator.ChangeAccount(address, acc.Incarnation, newV)
				}
			} else {
				var address common.Address
				copy(address[:], k)
				if accumulator != nil {
					accumulator.DeleteAccount(address)
				}
			}
			return nil
		}

		var address common.Address
		var location common.Hash
		copy(address[:], k[:length.Addr])
		copy(location[:], k[length.Addr:])
		if accumulator != nil {
			accumulator.ChangeStorage(address, currentInc, location, common.Copy(v))
		}
		return nil
	}

	stateChanges := etl.NewCollector("", "", etl.NewOldestEntryBuffer(etl.BufferOptimalSize), rs.logger)
	defer stateChanges.Close()
	stateChanges.SortAndFlushInBackground(true)

	accountDiffs := changeset[kv.AccountsDomain]
	for _, kv := range accountDiffs {
		if err := stateChanges.Collect(toBytesZeroCopy(kv.Key)[:length.Addr], kv.Value); err != nil {
			return err
		}
	}
	storageDiffs := changeset[kv.StorageDomain]
	for _, kv := range storageDiffs {
		if err := stateChanges.Collect(toBytesZeroCopy(kv.Key), kv.Value); err != nil {
			return err
		}
	}

	if err := stateChanges.Load(tx, "", handle, etl.TransformArgs{Quit: ctx.Done()}); err != nil {
		return err
	}
	if err := rs.domains.Unwind(ctx, tx, blockUnwindTo, txUnwindTo, changeset); err != nil {
		return err
	}

	return nil
}

func (rs *StateV3) DoneCount() uint64 {
	return execTxsDone.GetValueUint64()
}

func (rs *StateV3) SizeEstimate() (r uint64) {
	if rs.domains != nil {
		r += rs.domains.SizeEstimate()
	}
	return r
}

func (rs *StateV3) ReadsValid(readLists map[string]*state.KvList) bool {
	return rs.domains.ReadsValid(readLists)
}

type bufferedAccount struct {
	originalIncarnation uint64
	data                *accounts.Account
	code                []byte
	storage             map[common.Hash]uint256.Int
}

type StateV3Buffered struct {
	*StateV3
	accounts      map[common.Address]*bufferedAccount
	accountsMutex *sync.RWMutex
}

func NewStateV3Buffered(state *StateV3) *StateV3Buffered {
	bufferedState := &StateV3Buffered{
		StateV3:       state,
		accounts:      map[common.Address]*bufferedAccount{},
		accountsMutex: &sync.RWMutex{},
	}
	return bufferedState
}

func (s *StateV3Buffered) WithDomains(domains *state.SharedDomains) *StateV3Buffered {
	return &StateV3Buffered{
		StateV3:       NewStateV3(domains, s.syncCfg, s.logger),
		accounts:      s.accounts,
		accountsMutex: s.accountsMutex,
	}
}

// StateWriterBufferedV3 - used by parallel workers to accumulate updates and then send them to conflict-resolution.
type StateWriterBufferedV3 struct {
	rs           *StateV3Buffered
	trace        bool
	writeLists   map[string]*state.KvList
	accountPrevs map[string][]byte
	accountDels  map[string]*accounts.Account
	storagePrevs map[string][]byte
	codePrevs    map[string]uint64
	accumulator  *shards.Accumulator
	txNum        uint64
}

func NewStateWriterBufferedV3(rs *StateV3Buffered, accumulator *shards.Accumulator) *StateWriterBufferedV3 {
	return &StateWriterBufferedV3{
		rs:          rs,
		writeLists:  newWriteList(),
		accumulator: accumulator,
		//trace:       true,
	}
}

func (w *StateWriterBufferedV3) SetTxNum(ctx context.Context, txNum uint64) {
	w.txNum = txNum
	w.rs.domains.SetTxNum(txNum)
}
func (w *StateWriterBufferedV3) SetTx(tx kv.Tx) {}

func (w *StateWriterBufferedV3) ResetWriteSet() {
	w.writeLists = newWriteList()
	w.accountPrevs = nil
	w.accountDels = nil
	w.storagePrevs = nil
	w.codePrevs = nil
}

func (w *StateWriterBufferedV3) WriteSet() map[string]*state.KvList {
	return w.writeLists
}

func (w *StateWriterBufferedV3) PrevAndDels() (map[string][]byte, map[string]*accounts.Account, map[string][]byte, map[string]uint64) {
	return w.accountPrevs, w.accountDels, w.storagePrevs, w.codePrevs
}

func (w *StateWriterBufferedV3) UpdateAccountData(address common.Address, original, account *accounts.Account) error {
	if w.trace {
		fmt.Printf("acc %x: {Balance: %d, Nonce: %d, Inc: %d, CodeHash: %x}\n", address, &account.Balance, account.Nonce, account.Incarnation, account.CodeHash)
	}
	value := accounts.SerialiseV3(account)
	if w.accumulator != nil {
		w.accumulator.ChangeAccount(address, account.Incarnation, value)
	}

	writeList := w.writeLists[kv.AccountsDomain.String()]
	if original.Incarnation > account.Incarnation {
		//del, before create: to clanup code/storage
		writeList.Push(string(address[:]), nil)
	}
	writeList.Push(string(address[:]), value)

	w.rs.accountsMutex.Lock()
	obj, ok := w.rs.accounts[address]
	if !ok {
		obj = &bufferedAccount{}
	}
	obj.originalIncarnation = original.Incarnation
	obj.data = account
	w.rs.accounts[address] = obj
	w.rs.accountsMutex.Unlock()

	return nil
}

func (w *StateWriterBufferedV3) UpdateAccountCode(address common.Address, incarnation uint64, codeHash common.Hash, code []byte) error {
	if w.trace {
		fmt.Printf("code: %x, %x, valLen: %d\n", address.Bytes(), codeHash, len(code))
	}
	if w.accumulator != nil {
		w.accumulator.ChangeCode(address, incarnation, code)
	}
	w.writeLists[kv.CodeDomain.String()].Push(string(address[:]), code)

	w.rs.accountsMutex.Lock()
	obj, ok := w.rs.accounts[address]
	if !ok {
		obj = &bufferedAccount{}
	}
	obj.code = code
	w.rs.accounts[address] = obj
	w.rs.accountsMutex.Unlock()

	return nil
}

func (w *StateWriterBufferedV3) DeleteAccount(address common.Address, original *accounts.Account) error {
	if w.trace {
		fmt.Printf("del acc: %x\n", address)
	}
	if w.accumulator != nil {
		w.accumulator.DeleteAccount(address)
	}
	w.writeLists[kv.AccountsDomain.String()].Push(string(address.Bytes()), nil)
	w.rs.accountsMutex.Lock()
	delete(w.rs.accounts, address)
	w.rs.accountsMutex.Unlock()
	return nil
}

func (w *StateWriterBufferedV3) WriteAccountStorage(address common.Address, incarnation uint64, key common.Hash, original, value uint256.Int) error {
	if original == value {
		return nil
	}
	compositeS := string(append(address[:], key[:]...))
	vb := value.Bytes32() // using [32]byte instead of []byte to avoid heap escape
	w.writeLists[kv.StorageDomain.String()].Push(compositeS, vb[32-value.ByteLen():])
	if w.trace {
		fmt.Printf("storage: %x,%x,%x\n", address, key, vb[32-value.ByteLen():])
	}
	if w.accumulator != nil {
		w.accumulator.ChangeStorage(address, incarnation, key, vb[32-value.ByteLen():])
	}
	w.rs.accountsMutex.Lock()
	obj, ok := w.rs.accounts[address]
	if !ok {
		obj = &bufferedAccount{}
	}
	if obj.storage == nil {
		obj.storage = map[common.Hash]uint256.Int{
			key: value,
		}
	} else {
		obj.storage[key] = value
	}
	w.rs.accounts[address] = obj
	w.rs.accountsMutex.Unlock()
	return nil
}

func (w *StateWriterBufferedV3) CreateContract(address common.Address) error {
	if w.trace {
		fmt.Printf("create contract: %x\n", address)
	}

	//seems don't need delete code here - tests starting fail
	//err := w.rs.domains.IterateStoragePrefix(address[:], func(k, v []byte) error {
	//	w.writeLists[string(kv.StorageDomain)].Push(string(k), nil)
	//	return nil
	//})
	//if err != nil {
	//	return err
	//}
	return nil
}

// Writer - used by parallel workers to accumulate updates and then send them to conflict-resolution.
type Writer struct {
	tx          kv.TemporalPutDel
	trace       bool
	accumulator *shards.Accumulator
	txNum       uint64
}

func NewWriter(tx kv.TemporalPutDel, accumulator *shards.Accumulator, txNum uint64) *Writer {
	return &Writer{
		tx:          tx,
		accumulator: accumulator,
		txNum:       txNum,
		//trace: true,
	}
}

func (w *Writer) SetTxNum(v uint64) { w.txNum = v }
func (w *Writer) ResetWriteSet()    {}

func (w *Writer) WriteSet() map[string]*state.KvList {
	return nil
}

func (w *Writer) PrevAndDels() (map[string][]byte, map[string]*accounts.Account, map[string][]byte, map[string]uint64) {
	return nil, nil, nil, nil
}

func (w *Writer) UpdateAccountData(address common.Address, original, account *accounts.Account) error {
	if w.trace {
		fmt.Printf("acc %x: {Balance: %d, Nonce: %d, Inc: %d, CodeHash: %x}\n", address, &account.Balance, account.Nonce, account.Incarnation, account.CodeHash)
	}
	if original.Incarnation > account.Incarnation {
		//del, before create: to clanup code/storage
		if err := w.tx.DomainDel(kv.CodeDomain, address[:], w.txNum, nil, 0); err != nil {
			return err
		}
		if err := w.tx.DomainDelPrefix(kv.StorageDomain, address[:], w.txNum); err != nil {
			return err
		}
	}
	value := accounts.SerialiseV3(account)
	if w.accumulator != nil {
		w.accumulator.ChangeAccount(address, account.Incarnation, value)
	}

	if err := w.tx.DomainPut(kv.AccountsDomain, address[:], value, w.txNum, nil, 0); err != nil {
		return err
	}
	return nil
}

func (w *Writer) UpdateAccountCode(address common.Address, incarnation uint64, codeHash common.Hash, code []byte) error {
	if w.trace {
		fmt.Printf("code: %x, %x, valLen: %d\n", address.Bytes(), codeHash, len(code))
	}
	if err := w.tx.DomainPut(kv.CodeDomain, address[:], code, w.txNum, nil, 0); err != nil {
		return err
	}
	if w.accumulator != nil {
		w.accumulator.ChangeCode(address, incarnation, code)
	}
	return nil
}

func (w *Writer) DeleteAccount(address common.Address, original *accounts.Account) error {
	if w.trace {
		fmt.Printf("del acc: %x\n", address)
	}
	//TODO: move logic from SD
	//if err := w.tx.DomainDelPrefix(kv.StorageDomain, address[:]); err != nil {
	//	return err
	//}
	//if err := w.tx.DomainDel(kv.CodeDomain, address[:], nil, 0); err != nil {
	//	return err
	//}
	if err := w.tx.DomainDel(kv.AccountsDomain, address[:], w.txNum, nil, 0); err != nil {
		return err
	}
	// if w.accumulator != nil { TODO: investigate later. basically this will always panic. keeping this out should be fine anyway.
	// 	w.accumulator.DeleteAccount(address)
	// }
	return nil
}

func (w *Writer) WriteAccountStorage(address common.Address, incarnation uint64, key common.Hash, original, value uint256.Int) error {
	if original == value {
		return nil
	}

	composite := append(address[:], key[:]...)
	v := value.Bytes()
	if w.trace {
		fmt.Printf("storage: %x,%x,%x\n", address, key, v)
	}
	if len(v) == 0 {
		return w.tx.DomainDel(kv.StorageDomain, composite, w.txNum, nil, 0)
	}
	if w.accumulator != nil {
		w.accumulator.ChangeStorage(address, incarnation, key, v)
	}

	return w.tx.DomainPut(kv.StorageDomain, composite, v, w.txNum, nil, 0)
}

var fastCreate = dbg.EnvBool("FAST_CREATE", false)

func (w *Writer) CreateContract(address common.Address) error {
	if w.trace {
		fmt.Printf("create contract: %x\n", address)
	}
	if fastCreate {
		return nil
	}
	if err := w.tx.DomainDelPrefix(kv.StorageDomain, address[:], w.txNum); err != nil {
		return err
	}
	return nil
}

type ReaderV3 struct {
	txNum  uint64
	trace  bool
	getter kv.TemporalGetter
}

func NewReaderV3(getter kv.TemporalGetter) *ReaderV3 {
	return &ReaderV3{
		//trace:     true,
		getter: getter,
	}
}

func (r *ReaderV3) DiscardReadList()      {}
func (r *ReaderV3) SetTxNum(txNum uint64) { r.txNum = txNum }

func (r *ReaderV3) SetTrace(trace bool) { r.trace = trace }

func (r *ReaderV3) HasStorage(address common.Address) (bool, error) {
	_, _, hasStorage, err := r.tx.HasPrefix(kv.StorageDomain, address[:])
	return hasStorage, err
}

func (r *ReaderV3) ReadAccountData(address common.Address) (*accounts.Account, error) {
	_, acc, err := r.readAccountData(address)
	return acc, err
}

func (r *ReaderV3) readAccountData(address common.Address) ([]byte, *accounts.Account, error) {
	enc, _, err := r.getter.GetLatest(kv.AccountsDomain, address[:])
	if err != nil {
		return nil, nil, err
	}
	if len(enc) == 0 {
		if r.trace {
			fmt.Printf("ReadAccountData [%x] => [empty], txNum: %d\n", address, r.txNum)
		}
		return nil, nil, nil
	}

	var acc accounts.Account
	if err := accounts.DeserialiseV3(&acc, enc); err != nil {
		return nil, nil, err
	}
	if r.trace {
		fmt.Printf("ReadAccountData [%x] => [nonce: %d, balance: %d, codeHash: %x], txNum: %d\n", address, acc.Nonce, &acc.Balance, acc.CodeHash, r.txNum)
	}
	return enc, &acc, nil
}

func (r *ReaderV3) ReadAccountDataForDebug(address common.Address) (*accounts.Account, error) {
	return r.ReadAccountData(address)
}

func (r *ReaderV3) ReadAccountStorage(address common.Address, key common.Hash) (uint256.Int, bool, error) {
	var composite [20 + 32]byte
	copy(composite[0:20], address[0:20])
	copy(composite[20:], key[:])
	enc, _, err := r.getter.GetLatest(kv.StorageDomain, composite[:])
	if err != nil {
		return uint256.Int{}, false, err
	}
	if r.trace {
		if enc == nil {
			fmt.Printf("ReadAccountStorage [%x] => [empty], txNum: %d\n", composite[:], r.txNum)
		} else {
			fmt.Printf("ReadAccountStorage [%x] => [%x], txNum: %d\n", composite[:], enc, r.txNum)
		}
	}

	ok := enc != nil
	var res uint256.Int
	if ok {
		(&res).SetBytes(enc)
	}
	return res, ok, err
}

func (r *ReaderV3) ReadAccountCode(address common.Address) ([]byte, error) {
	enc, _, err := r.getter.GetLatest(kv.CodeDomain, address[:])
	if err != nil {
		return nil, err
	}
	if r.trace {
		fmt.Printf("ReadAccountCode [%x] => [%x], txNum: %d\n", address, enc, r.txNum)
	}
	return enc, nil
}

func (r *ReaderV3) ReadAccountCodeSize(address common.Address) (int, error) {
	enc, _, err := r.getter.GetLatest(kv.CodeDomain, address[:])
	if err != nil {
		return 0, err
	}
	size := len(enc)
	if r.trace {
		fmt.Printf("ReadAccountCodeSize [%x] => [%d], txNum: %d\n", address, size, r.txNum)
	}
	return size, nil
}

func (r *ReaderV3) ReadAccountIncarnation(address common.Address) (uint64, error) {
	return 0, nil
}

type bufferedReader struct {
	reader        *ReaderV3
	bufferedState *StateV3Buffered
}

func NewBufferedReader(bufferedState *StateV3Buffered, reader *ReaderV3) StateReader {
	return &bufferedReader{reader: reader, bufferedState: bufferedState}
}

func (r *bufferedReader) SetTrace(trace bool) {
	r.reader.trace = trace
}

func (r *bufferedReader) ReadAccountData(address common.Address) (*accounts.Account, error) {
	var data *accounts.Account

<<<<<<< HEAD
	r.bufferedState.accountsMutex.RLock()
	if so, ok := r.bufferedState.accounts[address]; ok {
		data = so.data
=======
func (r *ReaderParallelV3) HasStorage(address common.Address) (bool, error) {
	firstK, firstV, hasStorage, err := r.sd.HasPrefix(kv.StorageDomain, address[:], r.tx)
	if err != nil {
		return false, err
	}
	if !r.discardReadList {
		r.readLists[kv.StorageDomain.String()].Push(string(firstK), firstV)
	}
	return hasStorage, nil
}

func (r *ReaderParallelV3) ReadAccountData(address common.Address) (*accounts.Account, error) {
	enc, _, err := r.sd.GetLatest(kv.AccountsDomain, r.tx, address[:])
	if err != nil {
		return nil, err
>>>>>>> 98df2f64
	}
	r.bufferedState.accountsMutex.RUnlock()

	if data != nil {
		if r.reader.trace {
			fmt.Printf("ReadAccountData (buf) [%x] => [nonce: %d, balance: %d, codeHash: %x], txNum: %d\n", address, data.Nonce, &data.Balance, data.CodeHash, r.reader.txNum)
		}

		result := *data
		return &result, nil
	}

	return r.reader.ReadAccountData(address)
}

func (r *bufferedReader) ReadAccountDataForDebug(address common.Address) (*accounts.Account, error) {
	var data *accounts.Account

	r.bufferedState.accountsMutex.RLock()
	if so, ok := r.bufferedState.accounts[address]; ok {
		data = so.data
	}
	r.bufferedState.accountsMutex.RUnlock()

	if data != nil {
		result := *data
		return &result, nil
	}

	return r.reader.ReadAccountDataForDebug(address)
}

func (r *bufferedReader) ReadAccountStorage(address common.Address, key common.Hash) (uint256.Int, bool, error) {
	r.bufferedState.accountsMutex.RLock()
	so, ok := r.bufferedState.accounts[address]

	if ok && so.storage != nil {
		value, ok := so.storage[key]

		if ok {
			r.bufferedState.accountsMutex.RUnlock()
			return value, true, nil
		}
	}

	r.bufferedState.accountsMutex.RUnlock()

	return r.reader.ReadAccountStorage(address, key)
}

func (r *bufferedReader) ReadAccountCode(address common.Address) ([]byte, error) {
	var code []byte
	r.bufferedState.accountsMutex.RLock()
	so, ok := r.bufferedState.accounts[address]
	if ok && len(so.code) != 0 {
		code = so.code
	}
	r.bufferedState.accountsMutex.RUnlock()

	if len(code) != 0 {
		return so.code, nil
	}

	return r.reader.ReadAccountCode(address)
}

func (r *bufferedReader) ReadAccountCodeSize(address common.Address) (int, error) {
	var code []byte
	r.bufferedState.accountsMutex.RLock()
	so, ok := r.bufferedState.accounts[address]
	if ok && len(so.code) != 0 {
		code = so.code
	}
	r.bufferedState.accountsMutex.RUnlock()

	if len(code) != 0 {
		return len(code), nil
	}

	return r.reader.ReadAccountCodeSize(address)
}

func (r *bufferedReader) ReadAccountIncarnation(address common.Address) (uint64, error) {
	var incarnation uint64

	r.bufferedState.accountsMutex.RLock()
	so, ok := r.bufferedState.accounts[address]
	if ok && so.data != nil {
		incarnation = so.data.Incarnation
	}
	r.bufferedState.accountsMutex.RUnlock()

	if ok {
		return incarnation, nil
	}

	return r.reader.ReadAccountIncarnation(address)
}

func (r *bufferedReader) SetGetter(getter kv.TemporalGetter) {
	r.reader.getter = getter
}

func (r *bufferedReader) DiscardReadList() {
	r.reader.DiscardReadList()
}

type WriteLists map[string]*state.KvList

func (v WriteLists) Return() {
	returnWriteList(v)
}

var writeListPool = sync.Pool{

	New: func() any {
		return WriteLists{
			kv.AccountsDomain.String(): {},
			kv.StorageDomain.String():  {},
			kv.CodeDomain.String():     {},
		}
	},
}

func newWriteList() WriteLists {
	v := writeListPool.Get().(WriteLists)
	for _, tbl := range v {
		tbl.Keys, tbl.Vals = tbl.Keys[:0], tbl.Vals[:0]
	}
	return v
	//return writeListPool.Get().(map[string]*state.KvList)
}
func returnWriteList(v WriteLists) {
	if v == nil {
		return
	}
	//for _, tbl := range v {
	//	clear(tbl.Keys)
	//	clear(tbl.Vals)
	//	tbl.Keys, tbl.Vals = tbl.Keys[:0], tbl.Vals[:0]
	//}
	writeListPool.Put(v)
}

type ReadLists map[string]*state.KvList

func (v ReadLists) Return() {
	returnReadList(v)
}

var readListPool = sync.Pool{
	New: func() any {
		return ReadLists{
			kv.AccountsDomain.String(): {},
			kv.CodeDomain.String():     {},
			state.CodeSizeTableFake:    {},
			kv.StorageDomain.String():  {},
		}
	},
}

func newReadList() ReadLists {
	v := readListPool.Get().(ReadLists)
	for _, tbl := range v {
		tbl.Keys, tbl.Vals = tbl.Keys[:0], tbl.Vals[:0]
	}
	return v
	//return readListPool.Get().(map[string]*state.KvList)
}
func returnReadList(v ReadLists) {
	if v == nil {
		return
	}
	//for _, tbl := range v {
	//	clear(tbl.Keys)
	//	clear(tbl.Vals)
	//	tbl.Keys, tbl.Vals = tbl.Keys[:0], tbl.Vals[:0]
	//}
	readListPool.Put(v)
}

func toStringZeroCopy(v []byte) string { return unsafe.String(&v[0], len(v)) }
func toBytesZeroCopy(s string) []byte  { return unsafe.Slice(unsafe.StringData(s), len(s)) }<|MERGE_RESOLUTION|>--- conflicted
+++ resolved
@@ -714,12 +714,60 @@
 func (r *bufferedReader) ReadAccountData(address common.Address) (*accounts.Account, error) {
 	var data *accounts.Account
 
-<<<<<<< HEAD
 	r.bufferedState.accountsMutex.RLock()
 	if so, ok := r.bufferedState.accounts[address]; ok {
 		data = so.data
-=======
-func (r *ReaderParallelV3) HasStorage(address common.Address) (bool, error) {
+	}
+	r.bufferedState.accountsMutex.RUnlock()
+
+	if data != nil {
+		if r.reader.trace {
+			fmt.Printf("ReadAccountData (buf) [%x] => [nonce: %d, balance: %d, codeHash: %x], txNum: %d\n", address, data.Nonce, &data.Balance, data.CodeHash, r.reader.txNum)
+		}
+
+		result := *data
+		return &result, nil
+	}
+
+	return r.reader.ReadAccountData(address)
+}
+
+func (r *bufferedReader) ReadAccountDataForDebug(address common.Address) (*accounts.Account, error) {
+	var data *accounts.Account
+
+	r.bufferedState.accountsMutex.RLock()
+	if so, ok := r.bufferedState.accounts[address]; ok {
+		data = so.data
+	}
+	r.bufferedState.accountsMutex.RUnlock()
+
+	if data != nil {
+		result := *data
+		return &result, nil
+	}
+
+	return r.reader.ReadAccountDataForDebug(address)
+}
+
+func (r *bufferedReader) ReadAccountStorage(address common.Address, key common.Hash) (uint256.Int, bool, error) {
+	r.bufferedState.accountsMutex.RLock()
+	so, ok := r.bufferedState.accounts[address]
+
+	if ok && so.storage != nil {
+		value, ok := so.storage[key]
+
+		if ok {
+			r.bufferedState.accountsMutex.RUnlock()
+			return value, true, nil
+		}
+	}
+
+	r.bufferedState.accountsMutex.RUnlock()
+
+	return r.reader.ReadAccountStorage(address, key)
+}
+
+func (r *bufferedReader) HasStorage(address common.Address) (bool, error) {
 	firstK, firstV, hasStorage, err := r.sd.HasPrefix(kv.StorageDomain, address[:], r.tx)
 	if err != nil {
 		return false, err
@@ -728,61 +776,6 @@
 		r.readLists[kv.StorageDomain.String()].Push(string(firstK), firstV)
 	}
 	return hasStorage, nil
-}
-
-func (r *ReaderParallelV3) ReadAccountData(address common.Address) (*accounts.Account, error) {
-	enc, _, err := r.sd.GetLatest(kv.AccountsDomain, r.tx, address[:])
-	if err != nil {
-		return nil, err
->>>>>>> 98df2f64
-	}
-	r.bufferedState.accountsMutex.RUnlock()
-
-	if data != nil {
-		if r.reader.trace {
-			fmt.Printf("ReadAccountData (buf) [%x] => [nonce: %d, balance: %d, codeHash: %x], txNum: %d\n", address, data.Nonce, &data.Balance, data.CodeHash, r.reader.txNum)
-		}
-
-		result := *data
-		return &result, nil
-	}
-
-	return r.reader.ReadAccountData(address)
-}
-
-func (r *bufferedReader) ReadAccountDataForDebug(address common.Address) (*accounts.Account, error) {
-	var data *accounts.Account
-
-	r.bufferedState.accountsMutex.RLock()
-	if so, ok := r.bufferedState.accounts[address]; ok {
-		data = so.data
-	}
-	r.bufferedState.accountsMutex.RUnlock()
-
-	if data != nil {
-		result := *data
-		return &result, nil
-	}
-
-	return r.reader.ReadAccountDataForDebug(address)
-}
-
-func (r *bufferedReader) ReadAccountStorage(address common.Address, key common.Hash) (uint256.Int, bool, error) {
-	r.bufferedState.accountsMutex.RLock()
-	so, ok := r.bufferedState.accounts[address]
-
-	if ok && so.storage != nil {
-		value, ok := so.storage[key]
-
-		if ok {
-			r.bufferedState.accountsMutex.RUnlock()
-			return value, true, nil
-		}
-	}
-
-	r.bufferedState.accountsMutex.RUnlock()
-
-	return r.reader.ReadAccountStorage(address, key)
 }
 
 func (r *bufferedReader) ReadAccountCode(address common.Address) ([]byte, error) {
