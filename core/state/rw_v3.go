--- conflicted
+++ resolved
@@ -78,11 +78,7 @@
 						return err
 					}
 				} else {
-<<<<<<< HEAD
-					if err := domains.DomainPut(domain, roTx, []byte(key), nil, list.Vals[i], nil, 0); err != nil {
-=======
-					if err := domains.DomainPut(domain, []byte(key), list.Vals[i], nil, 0); err != nil {
->>>>>>> de3e2b7b
+					if err := domains.DomainPut(domain, roTx, []byte(key), list.Vals[i], nil, 0); err != nil {
 						return err
 					}
 				}
@@ -111,11 +107,7 @@
 			}
 		} else {
 			enc1 := accounts.SerialiseV3(&acc)
-<<<<<<< HEAD
-			if err := domains.DomainPut(kv.AccountsDomain, roTx, addrBytes, nil, enc1, enc0, step0); err != nil {
-=======
-			if err := domains.DomainPut(kv.AccountsDomain, addrBytes, enc1, enc0, step0); err != nil {
->>>>>>> de3e2b7b
+			if err := domains.DomainPut(kv.AccountsDomain, roTx, addrBytes, enc1, enc0, step0); err != nil {
 				return err
 			}
 		}
