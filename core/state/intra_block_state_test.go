--- conflicted
+++ resolved
@@ -263,10 +263,6 @@
 		return false
 	}
 	defer tx.Rollback()
-<<<<<<< HEAD
-=======
-
->>>>>>> c8b8921b
 	err = rawdbv3.TxNums.Append(tx, 1, 1)
 	if err != nil {
 		test.err = err
