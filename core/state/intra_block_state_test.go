// Copyright 2016 The go-ethereum Authors
// (original work)
// Copyright 2024 The Erigon Authors
// (modifications)
// This file is part of Erigon.
//
// Erigon is free software: you can redistribute it and/or modify
// it under the terms of the GNU Lesser General Public License as published by
// the Free Software Foundation, either version 3 of the License, or
// (at your option) any later version.
//
// Erigon is distributed in the hope that it will be useful,
// but WITHOUT ANY WARRANTY; without even the implied warranty of
// MERCHANTABILITY or FITNESS FOR A PARTICULAR PURPOSE. See the
// GNU Lesser General Public License for more details.
//
// You should have received a copy of the GNU Lesser General Public License
// along with Erigon. If not, see <http://www.gnu.org/licenses/>.

///go:build integration

package state

import (
	"bytes"
	"context"
	"encoding/binary"
	"fmt"
	"math"
	"math/big"
	"math/rand"
	"reflect"
	"strings"
	"testing"
	"testing/quick"

	"github.com/holiman/uint256"
	"github.com/stretchr/testify/assert"

	"github.com/erigontech/erigon-lib/chain"
	libcommon "github.com/erigontech/erigon-lib/common"
	"github.com/erigontech/erigon-lib/common/datadir"
	"github.com/erigontech/erigon-lib/kv/memdb"
	"github.com/erigontech/erigon-lib/kv/rawdbv3"
	"github.com/erigontech/erigon-lib/kv/temporal"
	"github.com/erigontech/erigon-lib/log/v3"
	statelib "github.com/erigontech/erigon-lib/state"

	"github.com/erigontech/erigon/core/tracing"
	"github.com/erigontech/erigon/core/types"
)

func TestSnapshotRandom(t *testing.T) {
	t.Parallel()
	config := &quick.Config{MaxCount: 1000}
	err := quick.Check((*snapshotTest).run, config)
	if cerr, ok := err.(*quick.CheckError); ok {
		test := cerr.In[0].(*snapshotTest)
		t.Errorf("%v:\n%s", test.err, test)
	} else if err != nil {
		t.Error(err)
	}
}

// A snapshotTest checks that reverting IntraBlockState snapshots properly undoes all changes
// captured by the snapshot. Instances of this test with pseudorandom content are created
// by Generate.
//
// The test works as follows:
//
// A new state is created and all actions are applied to it. Several snapshots are taken
// in between actions. The test then reverts each snapshot. For each snapshot the actions
// leading up to it are replayed on a fresh, empty state. The behaviour of all public
// accessor methods on the reverted state must match the return value of the equivalent
// methods on the replayed state.
type snapshotTest struct {
	addrs     []libcommon.Address // all account addresses
	actions   []testAction        // modifications to the state
	snapshots []int               // actions indexes at which snapshot is taken
	err       error               // failure details are reported through this field
}

type testAction struct {
	name   string
	fn     func(testAction, *IntraBlockState)
	args   []int64
	noAddr bool
}

// newTestAction creates a random action that changes state.
func newTestAction(addr libcommon.Address, r *rand.Rand) testAction {
	actions := []testAction{
		{
			name: "SetBalance",
			fn: func(a testAction, s *IntraBlockState) {
				s.SetBalance(addr, uint256.NewInt(uint64(a.args[0])), tracing.BalanceChangeUnspecified)
			},
			args: make([]int64, 1),
		},
		{
			name: "AddBalance",
			fn: func(a testAction, s *IntraBlockState) {
				s.AddBalance(addr, uint256.NewInt(uint64(a.args[0])), tracing.BalanceChangeUnspecified)
			},
			args: make([]int64, 1),
		},
		{
			name: "SetNonce",
			fn: func(a testAction, s *IntraBlockState) {
				s.SetNonce(addr, uint64(a.args[0]))
			},
			args: make([]int64, 1),
		},
		{
			name: "SetState",
			fn: func(a testAction, s *IntraBlockState) {
				var key libcommon.Hash
				binary.BigEndian.PutUint16(key[:], uint16(a.args[0]))
				val := uint256.NewInt(uint64(a.args[1]))
				s.SetState(addr, key, *val)
			},
			args: make([]int64, 2),
		},
		{
			name: "SetCode",
			fn: func(a testAction, s *IntraBlockState) {
				code := make([]byte, 16)
				binary.BigEndian.PutUint64(code, uint64(a.args[0]))
				binary.BigEndian.PutUint64(code[8:], uint64(a.args[1]))
				s.SetCode(addr, code)
			},
			args: make([]int64, 2),
		},
		{
			name: "CreateAccount",
			fn: func(a testAction, s *IntraBlockState) {
				s.CreateAccount(addr, true)
			},
		},
		{
			name: "Selfdestruct",
			fn: func(a testAction, s *IntraBlockState) {
				s.Selfdestruct(addr)
			},
		},
		{
			name: "AddRefund",
			fn: func(a testAction, s *IntraBlockState) {
				s.AddRefund(uint64(a.args[0]))
			},
			args:   make([]int64, 1),
			noAddr: true,
		},
		{
			name: "AddLog",
			fn: func(a testAction, s *IntraBlockState) {
				data := make([]byte, 2)
				binary.BigEndian.PutUint16(data, uint16(a.args[0]))
				s.AddLog(&types.Log{Address: addr, Data: data})
			},
			args: make([]int64, 1),
		},
		{
			name: "AddAddressToAccessList",
			fn: func(a testAction, s *IntraBlockState) {
				s.AddAddressToAccessList(addr)
			},
		},
		{
			name: "AddSlotToAccessList",
			fn: func(a testAction, s *IntraBlockState) {
				s.AddSlotToAccessList(addr,
					libcommon.Hash{byte(a.args[0])})
			},
			args: make([]int64, 1),
		},
		{
			name: "SetTransientState",
			fn: func(a testAction, s *IntraBlockState) {
				var key libcommon.Hash
				binary.BigEndian.PutUint16(key[:], uint16(a.args[0]))
				val := uint256.NewInt(uint64(a.args[1]))
				s.SetTransientState(addr, key, *val)
			},
			args: make([]int64, 2),
		},
	}
	action := actions[r.Intn(len(actions))]
	var nameargs []string //nolint:prealloc
	if !action.noAddr {
		nameargs = append(nameargs, addr.Hex())
	}
	for i := range action.args {
		action.args[i] = rand.Int63n(100)
		nameargs = append(nameargs, fmt.Sprint(action.args[i]))
	}
	action.name += strings.Join(nameargs, ", ")
	return action
}

// Generate returns a new snapshot test of the given size. All randomness is
// derived from r.
func (*snapshotTest) Generate(r *rand.Rand, size int) reflect.Value {
	// Generate random actions.
	addrs := make([]libcommon.Address, 50)
	for i := range addrs {
		addrs[i][0] = byte(i)
	}
	actions := make([]testAction, size)
	for i := range actions {
		addr := addrs[r.Intn(len(addrs))]
		actions[i] = newTestAction(addr, r)
	}
	// Generate snapshot indexes.
	nsnapshots := int(math.Sqrt(float64(size)))
	if size > 0 && nsnapshots == 0 {
		nsnapshots = 1
	}
	snapshots := make([]int, nsnapshots)
	snaplen := len(actions) / nsnapshots
	for i := range snapshots {
		// Try to place the snapshots some number of actions apart from each other.
		snapshots[i] = (i * snaplen) + r.Intn(snaplen)
	}
	return reflect.ValueOf(&snapshotTest{addrs, actions, snapshots, nil})
}

func (test *snapshotTest) String() string {
	out := new(bytes.Buffer)
	sindex := 0
	for i, action := range test.actions {
		if len(test.snapshots) > sindex && i == test.snapshots[sindex] {
			fmt.Fprintf(out, "---- snapshot %d ----\n", sindex)
			sindex++
		}
		fmt.Fprintf(out, "%4d: %s\n", i, action.name)
	}
	return out.String()
}

func (test *snapshotTest) run() bool {
	// Run all actions and create snapshots.
	db := memdb.NewStateDB("")
	defer db.Close()

<<<<<<< HEAD
	agg, err := statelib.NewAggregator(context.Background(), datadir.New(""), 16, db, log.New())
=======
	agg, err := stateLib.NewAggregator2(context.Background(), datadir.New(""), 16, db, log.New())
>>>>>>> ffd8607a
	if err != nil {
		test.err = err
		return false
	}
	defer agg.Close()

	_db, err := temporal.New(db, agg)
	if err != nil {
		test.err = err
		return false
	}

	tx, err := _db.BeginTemporalRw(context.Background()) //nolint:gocritic
	if err != nil {
		test.err = err
		return false
	}
	defer tx.Rollback()

	domains, err := statelib.NewSharedDomains(tx, log.New())
	if err != nil {
		test.err = err
		return false
	}
	defer domains.Close()

	domains.SetTxNum(1)
	domains.SetBlockNum(1)
	err = rawdbv3.TxNums.Append(tx, 1, 1)
	if err != nil {
		test.err = err
		return false
	}
	var (
		state        = New(NewReaderV3(domains, tx))
		snapshotRevs = make([]int, len(test.snapshots))
		sindex       = 0
	)
	for i, action := range test.actions {
		if len(test.snapshots) > sindex && i == test.snapshots[sindex] {
			snapshotRevs[sindex] = state.Snapshot()
			sindex++
		}
		action.fn(action, state)
	}
	// Revert all snapshots in reverse order. Each revert must yield a state
	// that is equivalent to fresh state with all actions up the snapshot applied.
	for sindex--; sindex >= 0; sindex-- {
		checkstate := New(NewReaderV3(domains, tx))
		for _, action := range test.actions[:test.snapshots[sindex]] {
			action.fn(action, checkstate)
		}
		state.RevertToSnapshot(snapshotRevs[sindex], nil)
		if err := test.checkEqual(state, checkstate); err != nil {
			test.err = fmt.Errorf("state mismatch after revert to snapshot %d\n%w", sindex, err)
			return false
		}
	}
	return true
}

// checkEqual checks that methods of state and checkstate return the same values.
func (test *snapshotTest) checkEqual(state, checkstate *IntraBlockState) error {
	for _, addr := range test.addrs {
		addr := addr // pin
		var err error
		checkeq := func(op string, a, b interface{}) bool {
			if err == nil && !reflect.DeepEqual(a, b) {
				err = fmt.Errorf("got %s(%s) == %v, want %v", op, addr.Hex(), a, b)
				return false
			}
			return true
		}
		checkeqBigInt := func(op string, a, b *big.Int) bool {
			if err == nil && a.Cmp(b) != 0 {
				err = fmt.Errorf("got %s(%s) == %d, want %d", op, addr.Hex(), a, b)
				return false
			}
			return true
		}
		// Check basic accessor methods.
		se, err := state.Exist(addr)
		if err != nil {
			return err
		}
		ce, err := checkstate.Exist(addr)
		if err != nil {
			return err
		}
		if !checkeq("Exist", se, ce) {
			return err
		}
		ssd, err := state.HasSelfdestructed(addr)
		if err != nil {
			return err
		}
		csd, err := checkstate.HasSelfdestructed(addr)
		if err != nil {
			return err
		}
		checkeq("HasSelfdestructed", ssd, csd)
		sb, err := state.GetBalance(addr)
		if err != nil {
			return err
		}
		cb, err := checkstate.GetBalance(addr)
		if err != nil {
			return err
		}
		checkeqBigInt("GetBalance", sb.ToBig(), cb.ToBig())
		sn, err := state.GetNonce(addr)
		if err != nil {
			return err
		}
		cn, err := checkstate.GetNonce(addr)
		if err != nil {
			return err
		}
		checkeq("GetNonce", sn, cn)
		sc, err := state.GetCode(addr)
		if err != nil {
			return err
		}
		cc, err := checkstate.GetCode(addr)
		if err != nil {
			return err
		}
		checkeq("GetCode", sc, cc)
		sch, err := state.GetCodeHash(addr)
		if err != nil {
			return err
		}
		cch, err := checkstate.GetCodeHash(addr)
		if err != nil {
			return err
		}
		checkeq("GetCodeHash", sch, cch)
		scs, err := state.GetCodeSize(addr)
		if err != nil {
			return err
		}
		ccs, err := checkstate.GetCodeSize(addr)
		if err != nil {
			return err
		}
		checkeq("GetCodeSize", scs, ccs)
		// Check storage.
		obj, err := state.getStateObject(addr)
		if err != nil {
			return err
		}
		if obj != nil {
			for key, value := range obj.dirtyStorage {
				var out uint256.Int
				checkstate.GetState(addr, key, &out)
				if !checkeq("GetState("+key.Hex()+")", out, value) {
					return err
				}
			}
		}
		obj, err = checkstate.getStateObject(addr)
		if err != nil {
			return err
		}
		if obj != nil {
			for key, value := range obj.dirtyStorage {
				var out uint256.Int
				state.GetState(addr, key, &out)
				if !checkeq("GetState("+key.Hex()+")", out, value) {
					return err
				}
			}
		}
	}

	if state.GetRefund() != checkstate.GetRefund() {
		return fmt.Errorf("got GetRefund() == %d, want GetRefund() == %d",
			state.GetRefund(), checkstate.GetRefund())
	}
	if !reflect.DeepEqual(state.GetRawLogs(0), checkstate.GetRawLogs(0)) {
		return fmt.Errorf("got GetRawLogs(libcommon.Hash{}) == %v, want GetRawLogs(libcommon.Hash{}) == %v",
			state.GetRawLogs(0), checkstate.GetRawLogs(0))
	}
	return nil
}

func TestTransientStorage(t *testing.T) {
	t.Parallel()
	state := New(nil)

	key := libcommon.Hash{0x01}
	value := uint256.NewInt(2)
	addr := libcommon.Address{}

	state.SetTransientState(addr, key, *value)
	if exp, got := 1, state.journal.length(); exp != got {
		t.Fatalf("journal length mismatch: have %d, want %d", got, exp)
	}
	// the retrieved value should equal what was set
	if got := state.GetTransientState(addr, key); got != *value {
		t.Fatalf("transient storage mismatch: have %x, want %x", got, value)
	}

	// revert the transient state being set and then check that the
	// value is now the empty hash
	state.journal.revert(state, 0)
	if got, exp := state.GetTransientState(addr, key), (*uint256.NewInt(0)); exp != got {
		t.Fatalf("transient storage mismatch: have %x, want %x", got, exp)
	}
}

func TestVersionMapReadWriteDelete(t *testing.T) {
	t.Parallel()

	db := memdb.NewStateDB("")
	defer db.Close()

	agg, err := statelib.NewAggregator(context.Background(), datadir.New(""), 16, db, log.New())
	assert.NoError(t, err)
	defer agg.Close()

	_db, err := temporal.New(db, agg)
	assert.NoError(t, err)

	tx, err := _db.BeginTemporalRw(context.Background()) //nolint:gocritic
	assert.NoError(t, err)
	defer tx.Rollback()

	domains, err := statelib.NewSharedDomains(tx, log.New())
	assert.NoError(t, err)
	defer domains.Close()

	rs := NewStateV3(domains, log.New())

	domains.SetTxNum(1)
	domains.SetBlockNum(1)
	mvhm := &VersionMap{}

	s := NewWithVersionMap(NewReaderV3(domains, tx), mvhm)

	states := []*IntraBlockState{s}

	// Create copies of the original state for each transition
	for i := 1; i <= 4; i++ {
		sCopy := s.Copy()
		sCopy.txIndex = i
		states = append(states, sCopy)
	}

	addr := libcommon.HexToAddress("0x01")
	key := libcommon.HexToHash("0x01")
	val := *uint256.NewInt(1)
	balance := uint256.NewInt(100)

	var v uint256.Int

	// Tx0 read
	states[0].GetState(addr, key, &v)

	assert.Equal(t, *uint256.NewInt(0), v)

	// Tx1 write
	states[1].GetOrNewStateObject(addr)
	states[1].SetState(addr, key, val)
	states[1].SetBalance(addr, balance, tracing.BalanceChangeUnspecified)
	states[1].versionMap.FlushVersionedWrites(states[1].VersionedWrites(true), true)

	// Tx1 read
	states[1].GetState(addr, key, &v)
	b, err := states[1].GetBalance(addr)
	assert.NoError(t, err)
	assert.Equal(t, val, v)
	assert.Equal(t, balance, b)

	// Tx2 read
	states[2].GetState(addr, key, &v)
	b, err = states[2].GetBalance(addr)
	assert.NoError(t, err)
	assert.Equal(t, val, v)
	assert.Equal(t, balance, b)

	// Tx3 delete
	states[3].Selfdestruct(addr)

	// Within Tx 3, the state should not change before finalize
	states[3].GetState(addr, key, &v)
	assert.Equal(t, val, v)

	// After finalizing Tx 3, the state will change
	states[3].FinalizeTx(&chain.Rules{}, NewStateWriterV3(rs, tx, nil))
	states[3].GetState(addr, key, &v)
	assert.Equal(t, *uint256.NewInt(0), v)
	states[3].versionMap.FlushVersionedWrites(states[3].VersionedWrites(true), true)

	// Tx4 read
	states[4].GetState(addr, key, &v)
	b, err = states[4].GetBalance(addr)
	assert.NoError(t, err)
	assert.Equal(t, *uint256.NewInt(0), v)
	assert.Equal(t, uint256.NewInt(0), b)
}

func TestVersionMapRevert(t *testing.T) {
	t.Parallel()

	db := memdb.NewStateDB("")
	defer db.Close()

	agg, err := statelib.NewAggregator(context.Background(), datadir.New(""), 16, db, log.New())
	assert.NoError(t, err)
	defer agg.Close()

	_db, err := temporal.New(db, agg)
	assert.NoError(t, err)

	tx, err := _db.BeginTemporalRw(context.Background()) //nolint:gocritic
	assert.NoError(t, err)
	defer tx.Rollback()

	domains, err := statelib.NewSharedDomains(tx, log.New())
	assert.NoError(t, err)
	defer domains.Close()
	rs := NewStateV3(domains, log.New())
	domains.SetTxNum(1)
	domains.SetBlockNum(1)
	assert.NoError(t, err)
	mvhm := &VersionMap{}
	s := NewWithVersionMap(NewReaderV3(domains, tx), mvhm)

	states := []*IntraBlockState{s}

	// Create copies of the original state for each transition
	for i := 1; i <= 4; i++ {
		sCopy := s.Copy()
		sCopy.txIndex = i
		states = append(states, sCopy)
	}

	addr := libcommon.HexToAddress("0x01")
	key := libcommon.HexToHash("0x01")
	val := *uint256.NewInt(1)
	balance := uint256.NewInt(100)

	// Tx0 write
	states[0].GetOrNewStateObject(addr)
	states[0].SetState(addr, key, val)
	states[0].SetBalance(addr, balance, tracing.BalanceChangeUnspecified)
	states[0].versionMap.FlushVersionedWrites(states[0].VersionedWrites(true), true)

	var v uint256.Int

	// Tx1 perform some ops and then revert
	snapshot := states[1].Snapshot()
	states[1].AddBalance(addr, uint256.NewInt(100), tracing.BalanceChangeUnspecified)
	states[1].SetState(addr, key, *uint256.NewInt(1))
	states[1].GetState(addr, key, &v)
	b, err := states[1].GetBalance(addr)
	assert.NoError(t, err)
	assert.Equal(t, uint256.NewInt(200), b)
	assert.Equal(t, *uint256.NewInt(1), v)

	states[1].Selfdestruct(addr)

	states[1].RevertToSnapshot(snapshot, nil)

	states[1].GetState(addr, key, &v)
	b, err = states[1].GetBalance(addr)
	assert.NoError(t, err)
	assert.Equal(t, val, v)
	assert.Equal(t, balance, b)
	states[1].FinalizeTx(&chain.Rules{}, NewStateWriterV3(rs, tx, nil))
	states[1].versionMap.FlushVersionedWrites(states[1].VersionedWrites(true), true)

	// Tx2 check the state and balance
	states[2].GetState(addr, key, &v)
	b, err = states[2].GetBalance(addr)
	assert.NoError(t, err)
	assert.Equal(t, val, v)
	assert.Equal(t, balance, b)
}

func TestVersionMapMarkEstimate(t *testing.T) {
	t.Parallel()

	db := memdb.NewStateDB("")
	defer db.Close()

	agg, err := statelib.NewAggregator(context.Background(), datadir.New(""), 16, db, log.New())
	assert.NoError(t, err)
	defer agg.Close()

	_db, err := temporal.New(db, agg)
	assert.NoError(t, err)

	tx, err := _db.BeginTemporalRw(context.Background()) //nolint:gocritic
	assert.NoError(t, err)
	defer tx.Rollback()

	domains, err := statelib.NewSharedDomains(tx, log.New())
	assert.NoError(t, err)
	defer domains.Close()

	domains.SetTxNum(1)
	domains.SetBlockNum(1)
	assert.NoError(t, err)
	mvhm := &VersionMap{}
	s := NewWithVersionMap(NewReaderV3(domains, tx), mvhm)
	states := []*IntraBlockState{s}

	// Create copies of the original state for each transition
	for i := 1; i <= 4; i++ {
		sCopy := s.Copy()
		sCopy.txIndex = i
		states = append(states, sCopy)
	}

	addr := libcommon.HexToAddress("0x01")
	key := libcommon.HexToHash("0x01")
	val := *uint256.NewInt(1)
	balance := uint256.NewInt(100)

	var v uint256.Int

	// Tx0 read
	states[0].GetState(addr, key, &v)
	assert.Equal(t, *uint256.NewInt(0), v)

	// Tx0 write
	states[0].SetState(addr, key, val)
	states[0].GetState(addr, key, &v)
	assert.Equal(t, val, v)
	states[0].versionMap.FlushVersionedWrites(states[0].VersionedWrites(true), true)

	// Tx1 write
	states[1].GetOrNewStateObject(addr)
	states[1].SetState(addr, key, val)
	states[1].SetBalance(addr, balance, tracing.BalanceChangeUnspecified)
	states[1].versionMap.FlushVersionedWrites(states[1].VersionedWrites(true), true)

	// Tx2 read
	states[2].GetState(addr, key, &v)
	b, err := states[2].GetBalance(addr)
	assert.NoError(t, err)
	assert.Equal(t, val, v)
	assert.Equal(t, balance, b)

	// Tx1 mark estimate
	for _, v := range states[1].VersionedWrites(true) {
		mvhm.MarkEstimate(v.Path, 1)
	}

	defer func() {
		if r := recover(); r == nil {
			t.Errorf("The code did not panic")
		} else {
			t.Log("Recovered in f", r)
		}
	}()

	// Tx2 read again should get default (empty) vals because its dependency Tx1 is marked as estimate
	states[2].GetState(addr, key, &v)
	states[2].GetBalance(addr)

	// Tx1 read again should get Tx0 vals
	states[1].GetState(addr, key, &v)
	assert.Equal(t, val, v)
}

func TestVersionMapOverwrite(t *testing.T) {
	t.Parallel()

	db := memdb.NewStateDB("")
	defer db.Close()

	agg, err := statelib.NewAggregator(context.Background(), datadir.New(""), 16, db, log.New())
	assert.NoError(t, err)
	defer agg.Close()

	_db, err := temporal.New(db, agg)
	assert.NoError(t, err)

	tx, err := _db.BeginTemporalRw(context.Background()) //nolint:gocritic
	assert.NoError(t, err)
	defer tx.Rollback()

	domains, err := statelib.NewSharedDomains(tx, log.New())
	assert.NoError(t, err)
	defer domains.Close()

	domains.SetTxNum(1)
	domains.SetBlockNum(1)
	assert.NoError(t, err)
	mvhm := &VersionMap{}
	s := NewWithVersionMap(NewReaderV3(domains, tx), mvhm)

	states := []*IntraBlockState{s}

	// Create copies of the original state for each transition
	for i := 1; i <= 4; i++ {
		sCopy := s.Copy()
		sCopy.txIndex = i
		states = append(states, sCopy)
	}

	addr := libcommon.HexToAddress("0x01")
	key := libcommon.HexToHash("0x01")
	val1 := *uint256.NewInt(1)
	balance1 := uint256.NewInt(100)
	val2 := *uint256.NewInt(2)
	balance2 := uint256.NewInt(200)

	var v uint256.Int

	// Tx0 write
	states[0].GetOrNewStateObject(addr)
	states[0].SetState(addr, key, val1)
	states[0].SetBalance(addr, balance1, tracing.BalanceChangeUnspecified)
	states[0].versionMap.FlushVersionedWrites(states[0].VersionedWrites(true), true)

	// Tx1 write
	states[1].SetState(addr, key, val2)
	states[1].SetBalance(addr, balance2, tracing.BalanceChangeUnspecified)
	states[1].GetState(addr, key, &v)
	b, err := states[1].GetBalance(addr)
	assert.NoError(t, err)
	states[1].versionMap.FlushVersionedWrites(states[1].VersionedWrites(true), true)

	assert.Equal(t, val2, v)
	assert.Equal(t, balance2, b)

	// Tx2 read should get Tx1's value
	states[2].GetState(addr, key, &v)
	b, err = states[2].GetBalance(addr)
	assert.NoError(t, err)
	assert.Equal(t, val2, v)
	assert.Equal(t, balance2, b)

	// Tx1 delete
	for _, v := range states[1].versionedWrites {
		mvhm.Delete(v.Path, 1, true)

		states[1].versionedWrites = nil
	}

	// Tx2 read should get Tx0's value
	states[2].GetState(addr, key, &v)
	b, err = states[2].GetBalance(addr)
	assert.NoError(t, err)
	assert.Equal(t, val1, v)
	assert.Equal(t, balance1, b)

	// Tx1 read should get Tx0's value
	states[1].GetState(addr, key, &v)
	b, err = states[1].GetBalance(addr)
	assert.NoError(t, err)
	assert.Equal(t, val1, v)
	assert.Equal(t, balance1, b)

	// Tx0 delete
	for _, v := range states[0].versionedWrites {
		mvhm.Delete(v.Path, 0, true)

		states[0].versionedWrites = nil
	}

	// Tx2 read again should get default vals
	states[2].GetState(addr, key, &v)
	b, err = states[2].GetBalance(addr)
	assert.NoError(t, err)
	assert.Equal(t, *uint256.NewInt(0), v)
	assert.Equal(t, uint256.NewInt(0), b)
}

func TestVersionMapWriteNoConflict(t *testing.T) {
	t.Parallel()

	db := memdb.NewStateDB("")
	defer db.Close()

	agg, err := statelib.NewAggregator(context.Background(), datadir.New(""), 16, db, log.New())
	assert.NoError(t, err)
	defer agg.Close()

	_db, err := temporal.New(db, agg)
	assert.NoError(t, err)

	tx, err := _db.BeginTemporalRw(context.Background()) //nolint:gocritic
	assert.NoError(t, err)
	defer tx.Rollback()

	domains, err := statelib.NewSharedDomains(tx, log.New())
	assert.NoError(t, err)
	defer domains.Close()

	domains.SetTxNum(1)
	domains.SetBlockNum(1)
	assert.NoError(t, err)
	mvhm := &VersionMap{}
	s := NewWithVersionMap(NewReaderV3(domains, tx), mvhm)

	states := []*IntraBlockState{s}

	// Create copies of the original state for each transition
	for i := 1; i <= 4; i++ {
		sCopy := s.Copy()
		sCopy.txIndex = i
		states = append(states, sCopy)
	}

	addr := libcommon.HexToAddress("0x01")
	key1 := libcommon.HexToHash("0x01")
	key2 := libcommon.HexToHash("0x02")
	val1 := *uint256.NewInt(1)
	balance1 := uint256.NewInt(100)
	val2 := *uint256.NewInt(2)

	// Tx0 write
	states[0].GetOrNewStateObject(addr)
	states[0].versionMap.FlushVersionedWrites(states[0].VersionedWrites(true), true)

	// Tx2 write
	states[2].SetState(addr, key2, val2)
	states[2].versionMap.FlushVersionedWrites(states[2].VersionedWrites(true), true)

	// Tx1 write
	tx1Snapshot := states[1].Snapshot()
	states[1].SetState(addr, key1, val1)
	states[1].SetBalance(addr, balance1, tracing.BalanceChangeUnspecified)
	states[1].versionMap.FlushVersionedWrites(states[1].VersionedWrites(true), true)

	var v uint256.Int

	// Tx1 read
	states[1].GetState(addr, key1, &v)
	assert.Equal(t, val1, v)
	b, err := states[1].GetBalance(addr)
	assert.NoError(t, err)
	assert.Equal(t, balance1, b)
	// Tx1 should see empty value in key2
	states[1].GetState(addr, key2, &v)
	assert.Equal(t, *uint256.NewInt(0), v)

	// Tx2 read
	states[2].GetState(addr, key2, &v)
	assert.Equal(t, val2, v)
	// Tx2 should see values written by Tx1
	states[2].GetState(addr, key1, &v)
	assert.Equal(t, val1, v)
	b, err = states[2].GetBalance(addr)
	assert.NoError(t, err)
	assert.Equal(t, balance1, b)

	// Tx3 read
	states[3].GetState(addr, key1, &v)
	assert.Equal(t, val1, v)
	states[3].GetState(addr, key2, &v)
	assert.Equal(t, val2, v)
	b, err = states[3].GetBalance(addr)
	assert.NoError(t, err)
	assert.Equal(t, balance1, b)

	// Tx2 delete
	for _, v := range states[2].versionedWrites {
		mvhm.Delete(v.Path, 2, true)

		states[2].versionedWrites = nil
	}

	// Tx3 read
	states[3].GetState(addr, key1, &v)
	assert.Equal(t, val1, v)
	b, err = states[3].GetBalance(addr)
	assert.NoError(t, err)
	assert.Equal(t, balance1, b)
	// Tx3 should see empty value in key2
	states[3].GetState(addr, key2, &v)
	assert.Equal(t, *uint256.NewInt(0), v)

	// Tx1 revert
	states[1].RevertToSnapshot(tx1Snapshot, nil)
	states[1].versionMap.FlushVersionedWrites(states[1].VersionedWrites(true), true)

	// Tx3 read
	states[3].GetState(addr, key1, &v)
	assert.Equal(t, *uint256.NewInt(0), v)
	states[3].GetState(addr, key2, &v)
	assert.Equal(t, *uint256.NewInt(0), v)
	b, err = states[3].GetBalance(addr)
	assert.NoError(t, err)
	assert.Equal(t, uint256.NewInt(0), b)

	// Tx1 delete
	for _, v := range states[1].versionedWrites {
		mvhm.Delete(v.Path, 1, true)

		states[1].versionedWrites = nil
	}

	// Tx3 read
	states[3].GetState(addr, key1, &v)
	assert.Equal(t, *uint256.NewInt(0), v)
	states[3].GetState(addr, key2, &v)
	assert.Equal(t, *uint256.NewInt(0), v)
	b, err = states[3].GetBalance(addr)
	assert.NoError(t, err)
	assert.Equal(t, uint256.NewInt(0), b)
}

func TestApplyVersionedWrites(t *testing.T) {
	t.Parallel()

	db := memdb.NewStateDB("")
	defer db.Close()

	agg, err := statelib.NewAggregator(context.Background(), datadir.New(""), 16, db, log.New())
	assert.NoError(t, err)
	defer agg.Close()

	_db, err := temporal.New(db, agg)
	assert.NoError(t, err)

	tx, err := _db.BeginTemporalRw(context.Background()) //nolint:gocritic
	assert.NoError(t, err)
	defer tx.Rollback()

	domains, err := statelib.NewSharedDomains(tx, log.New())
	assert.NoError(t, err)
	defer domains.Close()
	rs := NewStateV3(domains, log.New())
	domains.SetTxNum(1)
	domains.SetBlockNum(1)
	assert.NoError(t, err)
	mvhm := &VersionMap{}
	s := NewWithVersionMap(NewReaderV3(domains, tx), mvhm)

	sClean := s.Copy()
	sClean.versionMap = nil

	sSingleProcess := sClean.Copy()

	states := []*IntraBlockState{s}

	// Create copies of the original state for each transition
	for i := 1; i <= 4; i++ {
		sCopy := s.Copy()
		sCopy.txIndex = i
		states = append(states, sCopy)
	}

	addr1 := libcommon.HexToAddress("0x01")
	addr2 := libcommon.HexToAddress("0x02")
	addr3 := libcommon.HexToAddress("0x03")
	key1 := libcommon.HexToHash("0x01")
	key2 := libcommon.HexToHash("0x02")
	val1 := *uint256.NewInt(1)
	balance1 := uint256.NewInt(100)
	val2 := *uint256.NewInt(2)
	balance2 := uint256.NewInt(200)
	code := []byte{1, 2, 3}

	// Tx0 write
	states[0].GetOrNewStateObject(addr1)
	states[0].SetState(addr1, key1, val1)
	states[0].SetBalance(addr1, balance1, tracing.BalanceChangeUnspecified)
	states[0].SetState(addr2, key2, val2)
	states[0].GetOrNewStateObject(addr3)
	states[0].FinalizeTx(&chain.Rules{}, NewStateWriterV3(rs, tx, nil))
	states[0].versionMap.FlushVersionedWrites(states[0].VersionedWrites(true), true)

	sSingleProcess.GetOrNewStateObject(addr1)
	sSingleProcess.SetState(addr1, key1, val1)
	sSingleProcess.SetBalance(addr1, balance1, tracing.BalanceChangeUnspecified)
	sSingleProcess.SetState(addr2, key2, val2)
	sSingleProcess.GetOrNewStateObject(addr3)

	sClean.ApplyVersionedWrites(states[0].VersionedWrites(true))

	// Tx1 write
	states[1].SetState(addr1, key2, val2)
	states[1].SetBalance(addr1, balance2, tracing.BalanceChangeUnspecified)
	states[1].SetNonce(addr1, 1)
	states[1].FinalizeTx(&chain.Rules{}, NewStateWriterV3(rs, tx, nil))
	states[1].versionMap.FlushVersionedWrites(states[1].VersionedWrites(true), true)

	sSingleProcess.SetState(addr1, key2, val2)
	sSingleProcess.SetBalance(addr1, balance2, tracing.BalanceChangeUnspecified)
	sSingleProcess.SetNonce(addr1, 1)

	sClean.ApplyVersionedWrites(states[1].VersionedWrites(true))

	// Tx2 write
	states[2].SetState(addr1, key1, val2)
	states[2].SetBalance(addr1, balance2, tracing.BalanceChangeUnspecified)
	states[2].SetNonce(addr1, 2)
	states[2].FinalizeTx(&chain.Rules{}, NewStateWriterV3(rs, tx, nil))
	states[2].versionMap.FlushVersionedWrites(states[2].VersionedWrites(true), true)

	sSingleProcess.SetState(addr1, key1, val2)
	sSingleProcess.SetBalance(addr1, balance2, tracing.BalanceChangeUnspecified)
	sSingleProcess.SetNonce(addr1, 2)

	sClean.ApplyVersionedWrites(states[2].VersionedWrites(true))

	// Tx3 write
	states[3].Selfdestruct(addr2)
	states[3].SetCode(addr1, code)
	states[3].FinalizeTx(&chain.Rules{}, NewStateWriterV3(rs, tx, nil))
	states[3].versionMap.FlushVersionedWrites(states[3].VersionedWrites(true), true)

	sSingleProcess.Selfdestruct(addr2)
	sSingleProcess.SetCode(addr1, code)

	sClean.ApplyVersionedWrites(states[3].VersionedWrites(true))
}<|MERGE_RESOLUTION|>--- conflicted
+++ resolved
@@ -243,11 +243,7 @@
 	db := memdb.NewStateDB("")
 	defer db.Close()
 
-<<<<<<< HEAD
-	agg, err := statelib.NewAggregator(context.Background(), datadir.New(""), 16, db, log.New())
-=======
-	agg, err := stateLib.NewAggregator2(context.Background(), datadir.New(""), 16, db, log.New())
->>>>>>> ffd8607a
+	agg, err := statelib.NewAggregator2(context.Background(), datadir.New(""), 16, db, log.New())
 	if err != nil {
 		test.err = err
 		return false
