--- conflicted
+++ resolved
@@ -22,12 +22,6 @@
 	"sync"
 	"time"
 
-<<<<<<< HEAD
-	"github.com/erigontech/erigon-db/rawdb/rawtemporaldb"
-=======
-	"github.com/holiman/uint256"
-
->>>>>>> 22459757
 	"github.com/erigontech/erigon-lib/chain"
 	"github.com/erigontech/erigon-lib/common"
 	"github.com/erigontech/erigon-lib/crypto"
@@ -151,18 +145,10 @@
 	}
 
 	cumulativeGasUsed += t.GasUsed
-<<<<<<< HEAD
-	//if t.GasUsed == 0 { // TODO arbitrum does not need this but others do
-	//	msg := fmt.Sprintf("no gas used stack: %s tx %+v", dbg.Stack(), t.Tx)
-	//	panic(msg)
-	//}
-
-=======
-	if t.GasUsed == 0 {
-		msg := fmt.Sprintf("assert: no gas used, bn=%d, tn=%d, ti=%d", t.BlockNum, t.TxNum, t.TxIndex)
-		panic(msg)
-	}
->>>>>>> 22459757
+	// if t.GasUsed == 0 { // TODO arbitrum does not need this but others do
+	// 	msg := fmt.Sprintf("assert: no gas used, bn=%d, tn=%d, ti=%d", t.BlockNum, t.TxNum, t.TxIndex)
+	// 	panic(msg)
+	// }
 	r := t.createReceipt(cumulativeGasUsed, firstLogIndex)
 	t.BlockReceipts[t.TxIndex] = r
 }
