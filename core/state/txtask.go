// Copyright 2024 The Erigon Authors
// This file is part of Erigon.
//
// Erigon is free software: you can redistribute it and/or modify
// it under the terms of the GNU Lesser General Public License as published by
// the Free Software Foundation, either version 3 of the License, or
// (at your option) any later version.
//
// Erigon is distributed in the hope that it will be useful,
// but WITHOUT ANY WARRANTY; without even the implied warranty of
// MERCHANTABILITY or FITNESS FOR A PARTICULAR PURPOSE. See the
// GNU Lesser General Public License for more details.
//
// You should have received a copy of the GNU Lesser General Public License
// along with Erigon. If not, see <http://www.gnu.org/licenses/>.

package state

import (
	"container/heap"
	"context"
	"fmt"
	"sync"
	"time"

	"github.com/holiman/uint256"

	"github.com/erigontech/erigon-db/rawdb/rawtemporaldb"
	"github.com/erigontech/erigon-lib/chain"
	"github.com/erigontech/erigon-lib/common"
	"github.com/erigontech/erigon-lib/crypto"
	"github.com/erigontech/erigon-lib/kv"
	"github.com/erigontech/erigon-lib/log/v3"
	"github.com/erigontech/erigon-lib/state"
	"github.com/erigontech/erigon-lib/types"
	"github.com/erigontech/erigon-lib/types/accounts"
	"github.com/erigontech/erigon/core/tracing"
	"github.com/erigontech/erigon/core/vm/evmtypes"
)

type AAValidationResult struct {
	PaymasterContext []byte
	GasUsed          uint64
}

// ReadWriteSet contains ReadSet, WriteSet and BalanceIncrease of a transaction,
// which is processed by a single thread that writes into the ReconState1 and
// flushes to the database
type TxTask struct {
	TxNum           uint64
	BlockNum        uint64
	Rules           *chain.Rules
	Header          *types.Header
	Txs             types.Transactions
	Uncles          []*types.Header
	Coinbase        common.Address
	Withdrawals     types.Withdrawals
	BlockHash       common.Hash
	sender          *common.Address
	SkipAnalysis    bool
	TxIndex         int // -1 for block initialisation
	Final           bool
	Failed          bool
	Tx              types.Transaction
	GetHashFn       func(n uint64) (common.Hash, error)
	TxAsMessage     *types.Message
	EvmBlockContext evmtypes.BlockContext

	HistoryExecution bool // use history reader for that txn instead of state reader

	BalanceIncreaseSet map[common.Address]uint256.Int
	ReadLists          map[string]*state.KvList
	WriteLists         map[string]*state.KvList
	AccountPrevs       map[string][]byte
	AccountDels        map[string]*accounts.Account
	StoragePrevs       map[string][]byte
	CodePrevs          map[string]uint64
	Error              error
	Logs               []*types.Log
	TraceFroms         map[common.Address]struct{}
	TraceTos           map[common.Address]struct{}

	GasUsed uint64

	// BlockReceipts is used only by Gnosis:
	//  - it does store `proof, err := rlp.EncodeToBytes(ValidatorSetProof{Header: header, Receipts: r})`
	//  - and later read it by filter: len(l.Topics) == 2 && l.Address == s.contractAddress && l.Topics[0] == EVENT_NAME_HASH && l.Topics[1] == header.ParentHash
	// Need investigate if we can pass here - only limited amount of receipts
	// And remove this field if possible - because it will make problems for parallel-execution
	BlockReceipts types.Receipts

	Config *chain.Config

	AAValidationBatchSize uint64 // number of consecutive RIP-7560 transactions, should be 0 for single transactions and transactions that are not first in the transaction order
	InBatch               bool   // set to true for consecutive RIP-7560 transactions after the first one (first one is false)
	ValidationResults     []AAValidationResult
}
type GenericTracer interface {
	TracingHooks() *tracing.Hooks
	SetTransaction(tx types.Transaction)
	Found() bool
}

func (t *TxTask) Sender() *common.Address {
	//consumer.NewTracer().TracingHooks()
	if t.sender != nil {
		return t.sender
	}
	if sender, ok := t.Tx.GetSender(); ok {
		t.sender = &sender
		return t.sender
	}
	signer := *types.MakeSigner(t.Config, t.BlockNum, t.Header.Time)
	sender, err := signer.Sender(t.Tx)
	if err != nil {
		panic(err)
	}
	t.sender = &sender
	log.Warn("[Execution] expensive lazy sender recovery", "blockNum", t.BlockNum, "txIdx", t.TxIndex)
	return t.sender
}

func (t *TxTask) CreateReceipt(tx kv.TemporalTx) {
	if t.TxIndex < 0 {
		return
	}
	if t.Final {
		t.BlockReceipts.AssertLogIndex(t.BlockNum)
		return
	}

	var cumulativeGasUsed uint64
	var firstLogIndex uint32
	if t.TxIndex > 0 {
		prevR := t.BlockReceipts[t.TxIndex-1]
		if prevR != nil {
			cumulativeGasUsed = prevR.CumulativeGasUsed
			firstLogIndex = prevR.FirstLogIndexWithinBlock + uint32(len(prevR.Logs))
		} else {
			var err error
			cumulativeGasUsed, _, firstLogIndex, err = rawtemporaldb.ReceiptAsOf(tx, t.TxNum)
			if err != nil {
				panic(err)
			}
		}
	}

	cumulativeGasUsed += t.GasUsed
	if t.GasUsed == 0 {
<<<<<<< HEAD
		msg := fmt.Sprintf("no gas used, tx %+v", t.Tx)
=======
		msg := fmt.Sprintf("assert: no gas used, bn=%d, tn=%d, ti=%d, stack: %s", t.BlockNum, t.TxNum, t.TxIndex, dbg.Stack())
>>>>>>> 21dea323
		panic(msg)
	}
	r := t.createReceipt(cumulativeGasUsed, firstLogIndex)
	t.BlockReceipts[t.TxIndex] = r
}

func (t *TxTask) createReceipt(cumulativeGasUsed uint64, firstLogIndex uint32) *types.Receipt {
	logIndex := firstLogIndex
	for i := range t.Logs {
		t.Logs[i].Index = uint(logIndex)
		logIndex++
	}

	receipt := &types.Receipt{
		BlockNumber:       t.Header.Number,
		BlockHash:         t.BlockHash,
		TransactionIndex:  uint(t.TxIndex),
		Type:              t.Tx.Type(),
		GasUsed:           t.GasUsed,
		CumulativeGasUsed: cumulativeGasUsed,
		TxHash:            t.Tx.Hash(),
		Logs:              t.Logs,

		FirstLogIndexWithinBlock: firstLogIndex,
	}
	blockNum := t.Header.Number.Uint64()
	for _, l := range receipt.Logs {
		l.TxHash = receipt.TxHash
		l.BlockNumber = blockNum
		l.BlockHash = receipt.BlockHash
	}
	if t.Failed {
		receipt.Status = types.ReceiptStatusFailed
	} else {
		receipt.Status = types.ReceiptStatusSuccessful
	}

	// if the transaction created a contract, store the creation address in the receipt.
	if t.TxAsMessage != nil && t.TxAsMessage.To() == nil {
		receipt.ContractAddress = crypto.CreateAddress(*t.Sender(), t.Tx.GetNonce())
	}

	return receipt
}
func (t *TxTask) Reset() *TxTask {
	t.BalanceIncreaseSet = nil
	returnReadList(t.ReadLists)
	t.ReadLists = nil
	returnWriteList(t.WriteLists)
	t.WriteLists = nil
	t.Logs = nil
	t.TraceFroms = nil
	t.TraceTos = nil
	t.Error = nil
	t.Failed = false
	return t
}

// TxTaskQueue non-thread-safe priority-queue
type TxTaskQueue []*TxTask

func (h TxTaskQueue) Len() int {
	return len(h)
}
func (h TxTaskQueue) Less(i, j int) bool {
	return h[i].TxNum < h[j].TxNum
}

func (h TxTaskQueue) Swap(i, j int) {
	h[i], h[j] = h[j], h[i]
}

func (h *TxTaskQueue) Push(a interface{}) {
	*h = append(*h, a.(*TxTask))
}

func (h *TxTaskQueue) Pop() interface{} {
	old := *h
	n := len(old)
	x := old[n-1]
	old[n-1] = nil
	*h = old[:n-1]
	return x
}

// QueueWithRetry is trhead-safe priority-queue of tasks - which attempt to minimize conflict-rate (retry-rate).
// Tasks may conflict and return to queue for re-try/re-exec.
// Tasks added by method `ReTry` have higher priority than tasks added by `Add`.
// Method `Add` expecting already-ordered (by priority) tasks - doesn't do any additional sorting of new tasks.
type QueueWithRetry struct {
	closed      bool
	newTasks    chan *TxTask
	retires     TxTaskQueue
	retiresLock sync.Mutex
	capacity    int
}

func NewQueueWithRetry(capacity int) *QueueWithRetry {
	return &QueueWithRetry{newTasks: make(chan *TxTask, capacity), capacity: capacity}
}

func (q *QueueWithRetry) NewTasksLen() int { return len(q.newTasks) }
func (q *QueueWithRetry) Capacity() int    { return q.capacity }
func (q *QueueWithRetry) RetriesLen() (l int) {
	q.retiresLock.Lock()
	l = q.retires.Len()
	q.retiresLock.Unlock()
	return l
}
func (q *QueueWithRetry) RetryTxNumsList() (out []uint64) {
	q.retiresLock.Lock()
	for _, t := range q.retires {
		out = append(out, t.TxNum)
	}
	q.retiresLock.Unlock()
	return out
}
func (q *QueueWithRetry) Len() (l int) { return q.RetriesLen() + len(q.newTasks) }

// Add "new task" (which was never executed yet). May block internal channel is full.
// Expecting already-ordered tasks.
func (q *QueueWithRetry) Add(ctx context.Context, t *TxTask) {
	select {
	case <-ctx.Done():
		return
	case q.newTasks <- t:
	}
}

// ReTry returns failed (conflicted) task. It's non-blocking method.
// All failed tasks have higher priority than new one.
// No limit on amount of txs added by this method.
func (q *QueueWithRetry) ReTry(t *TxTask) {
	q.retiresLock.Lock()
	heap.Push(&q.retires, t)
	q.retiresLock.Unlock()
	if q.closed {
		return
	}
	select {
	case q.newTasks <- nil:
	default:
	}
}

// Next - blocks until new task available
func (q *QueueWithRetry) Next(ctx context.Context) (*TxTask, bool) {
	task, ok := q.popNoWait()
	if ok {
		return task, true
	}
	return q.popWait(ctx)
}

func (q *QueueWithRetry) popWait(ctx context.Context) (task *TxTask, ok bool) {
	for {
		select {
		case inTask, ok := <-q.newTasks:
			if !ok {
				q.retiresLock.Lock()
				if q.retires.Len() > 0 {
					task = heap.Pop(&q.retires).(*TxTask)
				}
				q.retiresLock.Unlock()
				return task, task != nil
			}

			q.retiresLock.Lock()
			if inTask != nil {
				heap.Push(&q.retires, inTask)
			}
			if q.retires.Len() > 0 {
				task = heap.Pop(&q.retires).(*TxTask)
			}
			q.retiresLock.Unlock()
			if task != nil {
				return task, true
			}
		case <-ctx.Done():
			return nil, false
		}
	}
}
func (q *QueueWithRetry) popNoWait() (task *TxTask, ok bool) {
	q.retiresLock.Lock()
	has := q.retires.Len() > 0
	if has { // means have conflicts to re-exec: it has higher priority than new tasks
		task = heap.Pop(&q.retires).(*TxTask)
	}
	q.retiresLock.Unlock()

	if has {
		return task, task != nil
	}

	// otherwise get some new task. non-blocking way. without adding to queue.
	for task == nil {
		select {
		case task, ok = <-q.newTasks:
			if !ok {

				return nil, false
			}
		default:
			return nil, false
		}
	}
	return task, task != nil
}

// Close safe to call multiple times
func (q *QueueWithRetry) Close() {
	if q.closed {
		return
	}
	q.closed = true
	close(q.newTasks)
}

// ResultsQueue thread-safe priority-queue of execution results
type ResultsQueue struct {
	heapLimit int
	closed    bool

	resultCh chan *TxTask
	iter     *ResultsQueueIter
	//tick
	ticker *time.Ticker

	m       sync.Mutex
	results *TxTaskQueue
}

func NewResultsQueue(resultChannelLimit, heapLimit int) *ResultsQueue {
	r := &ResultsQueue{
		results:   &TxTaskQueue{},
		heapLimit: heapLimit,
		resultCh:  make(chan *TxTask, resultChannelLimit),
		ticker:    time.NewTicker(2 * time.Second),
	}
	heap.Init(r.results)
	r.iter = &ResultsQueueIter{q: r, results: r.results}
	return r
}

// Add result of execution. May block when internal channel is full
func (q *ResultsQueue) Add(ctx context.Context, task *TxTask) error {
	select {
	case <-ctx.Done():
		return ctx.Err()
	case q.resultCh <- task: // Needs to have outside of the lock
	}
	return nil
}
func (q *ResultsQueue) drainNoBlock(ctx context.Context, task *TxTask) (err error) {
	q.m.Lock()
	defer q.m.Unlock()
	if task != nil {
		heap.Push(q.results, task)
	}

	for {
		select {
		case <-ctx.Done():
			return ctx.Err()
		case txTask, ok := <-q.resultCh:
			if !ok {
				//log.Warn("[dbg] closed1")
				return nil
			}
			if txTask == nil {
				continue
			}
			heap.Push(q.results, txTask)
			if q.results.Len() > q.heapLimit {
				return nil
			}
		default: // we are inside mutex section, can't block here
			return nil
		}
	}
}

func (q *ResultsQueue) Iter() *ResultsQueueIter {
	q.m.Lock()
	return q.iter
}

type ResultsQueueIter struct {
	q       *ResultsQueue
	results *TxTaskQueue //pointer to `q.results` - just to reduce amount of dereferences
}

func (q *ResultsQueueIter) Close() {
	q.q.m.Unlock()
}
func (q *ResultsQueueIter) HasNext(outputTxNum uint64) bool {
	return len(*q.results) > 0 && (*q.results)[0].TxNum == outputTxNum
}
func (q *ResultsQueueIter) PopNext() *TxTask {
	return heap.Pop(q.results).(*TxTask)
}

func (q *ResultsQueue) Drain(ctx context.Context) error {
	select {
	case <-ctx.Done():
		return ctx.Err()
	case txTask, ok := <-q.resultCh:
		if !ok {
			return nil
		}
		if err := q.drainNoBlock(ctx, txTask); err != nil {
			return err
		}
	case <-q.ticker.C:
		// Corner case: workers processed all new tasks (no more q.resultCh events) when we are inside Drain() func
		// it means - naive-wait for new q.resultCh events will not work here (will cause dead-lock)
		//
		// "Drain everything but don't block" - solves the prbolem, but shows poor performance
		if q.Len() > 0 {
			return nil
		}
		return q.Drain(ctx)
	}
	return nil
}

// DrainNonBlocking - does drain batch of results to heap. Immediately stops at `q.limit` or if nothing to drain
func (q *ResultsQueue) DrainNonBlocking(ctx context.Context) (err error) {
	return q.drainNoBlock(ctx, nil)
}

func (q *ResultsQueue) DropResults(ctx context.Context, f func(t *TxTask)) {
	q.m.Lock()
	defer q.m.Unlock()
Loop:
	for {
		select {
		case <-ctx.Done():
			return
		case txTask, ok := <-q.resultCh:
			if !ok {
				break Loop
			}
			f(txTask)
		default:
			break Loop
		}
	}

	// Drain results queue as well
	for q.results.Len() > 0 {
		f(heap.Pop(q.results).(*TxTask))
	}
}

func (q *ResultsQueue) Close() {
	q.m.Lock()
	defer q.m.Unlock()
	if q.closed {
		return
	}
	q.closed = true
	close(q.resultCh)
	q.ticker.Stop()
}
func (q *ResultsQueue) ResultChLen() int { return len(q.resultCh) }
func (q *ResultsQueue) ResultChCap() int { return cap(q.resultCh) }
func (q *ResultsQueue) Limit() int       { return q.heapLimit }
func (q *ResultsQueue) Len() (l int) {
	q.m.Lock()
	l = q.results.Len()
	q.m.Unlock()
	return l
}
func (q *ResultsQueue) Capacity() int            { return q.heapLimit }
func (q *ResultsQueue) ChanLen() int             { return len(q.resultCh) }
func (q *ResultsQueue) ChanCapacity() int        { return cap(q.resultCh) }
func (q *ResultsQueue) FirstTxNumLocked() uint64 { return (*q.results)[0].TxNum }
func (q *ResultsQueue) LenLocked() (l int)       { return q.results.Len() }
func (q *ResultsQueue) HasLocked() bool          { return len(*q.results) > 0 }
func (q *ResultsQueue) PushLocked(t *TxTask)     { heap.Push(q.results, t) }
func (q *ResultsQueue) Push(t *TxTask) {
	q.m.Lock()
	heap.Push(q.results, t)
	q.m.Unlock()
}
func (q *ResultsQueue) PopLocked() (t *TxTask) {
	return heap.Pop(q.results).(*TxTask)
}
func (q *ResultsQueue) Dbg() (t *TxTask) {
	if len(*q.results) > 0 {
		return (*q.results)[0]
	}
	return nil
}<|MERGE_RESOLUTION|>--- conflicted
+++ resolved
@@ -147,11 +147,7 @@
 
 	cumulativeGasUsed += t.GasUsed
 	if t.GasUsed == 0 {
-<<<<<<< HEAD
-		msg := fmt.Sprintf("no gas used, tx %+v", t.Tx)
-=======
-		msg := fmt.Sprintf("assert: no gas used, bn=%d, tn=%d, ti=%d, stack: %s", t.BlockNum, t.TxNum, t.TxIndex, dbg.Stack())
->>>>>>> 21dea323
+		msg := fmt.Sprintf("assert: no gas used, bn=%d, tn=%d, ti=%d", t.BlockNum, t.TxNum, t.TxIndex)
 		panic(msg)
 	}
 	r := t.createReceipt(cumulativeGasUsed, firstLogIndex)
