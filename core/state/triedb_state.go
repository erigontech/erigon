--- conflicted
+++ resolved
@@ -657,11 +657,7 @@
 	return account, nil
 }
 
-<<<<<<< HEAD
-func (tds *TrieDbState) ReadAccountStorage(address common.Address, incarnation uint64, key common.Hash) (uint256.Int, bool, error) {
-=======
-func (tds *TrieDbState) ReadAccountStorage(address common.Address, key *common.Hash) ([]byte, error) {
->>>>>>> ef570e6e
+func (tds *TrieDbState) ReadAccountStorage(address common.Address, key common.Hash) (uint256.Int, bool, error) {
 	addrHash := common.Hash(crypto.Keccak256(address.Bytes()))
 	if tds.currentBuffer != nil {
 		if _, ok := tds.currentBuffer.deleted[addrHash]; ok {
@@ -690,11 +686,7 @@
 	defer tds.tMu.Unlock()
 	enc, ok := tds.t.Get(dbutils.GenerateCompositeTrieKey(addrHash, seckey))
 	if !ok {
-<<<<<<< HEAD
-		enc, ok, err := tds.StateReader.ReadAccountStorage(address, incarnation, key)
-=======
-		enc, err := tds.StateReader.ReadAccountStorage(address, key)
->>>>>>> ef570e6e
+		enc, ok, err := tds.StateReader.ReadAccountStorage(address, key)
 		if err != nil {
 			return uint256.Int{}, false, err
 		}
