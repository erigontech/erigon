package state

import (
	"bytes"
	"encoding/binary"
	"io"
	"sort"
	"sync"
	"sync/atomic"

	"github.com/erigontech/erigon-lib/common"
	"github.com/erigontech/erigon-lib/common/length"
	"github.com/erigontech/erigon-lib/crypto"
	"github.com/erigontech/erigon-lib/kv/dbutils"
	"github.com/erigontech/erigon-lib/trie"
	"github.com/erigontech/erigon-lib/types/accounts"
	witnesstypes "github.com/erigontech/erigon-lib/types/witness"
	"github.com/holiman/uint256"
)

// Buffer is a structure holding updates, deletes, and reads registered within one change period
// A change period can be transaction within a block, or a block within group of blocks
type Buffer struct {
	codeReads     map[common.Hash]witnesstypes.CodeWithHash
	codeSizeReads map[common.Hash]common.Hash
	codeUpdates   map[common.Hash][]byte
	// storageUpdates structure collects the effects of the block (or transaction) execution. It does not necessarily
	// include all the intermediate reads and write that happened. For example, if the storage of some contract has
	// been modified, and then the contract has subsequently self-destructed, this structure will not contain any
	// keys related to the storage of this contract, because they are irrelevant for the final state
	storageUpdates     map[common.Hash]map[common.Hash][]byte
	storageIncarnation map[common.Hash]uint64
	// storageReads structure collects all the keys of items that have been modified (or also just read, if the
	// tds.resolveReads flag is turned on, which happens during the generation of block witnesses).
	// Even if the final results of the execution do not include some items, they will still be present in this structure.
	// For example, if the storage of some contract has been modified, and then the contract has subsequently self-destructed,
	// this structure will contain all the keys that have been modified or deleted prior to the self-destruction.
	// It is important to keep them because they will be used to apply changes to the trie one after another.
	// There is a potential for optimisation - we may actually skip all the intermediate modification of the trie if
	// we know that in the end, the entire storage will be dropped. However, this optimisation has not yet been
	// implemented.
	storageReads map[common.StorageKey][]byte
	// accountUpdates structure collects the effects of the block (or transaxction) execution.
	accountUpdates map[common.Hash]witnesstypes.AccountWithAddress
	// accountReads structure collects all the address hashes of the accounts that have been modified (or also just read,
	// if tds.resolveReads flag is turned on, which happens during the generation of block witnesses).
	accountReads            map[common.Hash]common.Address
	accountReadsIncarnation map[common.Hash]uint64
	deleted                 map[common.Hash]common.Address
	created                 map[common.Hash]common.Address
}

// Prepares buffer for work or clears previous data
func (b *Buffer) initialise() {
	b.codeReads = make(map[common.Hash]witnesstypes.CodeWithHash)
	b.codeSizeReads = make(map[common.Hash]common.Hash)
	b.codeUpdates = make(map[common.Hash][]byte)
	b.storageUpdates = make(map[common.Hash]map[common.Hash][]byte)
	b.storageIncarnation = make(map[common.Hash]uint64)
	b.storageReads = make(map[common.StorageKey][]byte)
	b.accountUpdates = make(map[common.Hash]witnesstypes.AccountWithAddress)
	b.accountReads = make(map[common.Hash]common.Address)
	b.accountReadsIncarnation = make(map[common.Hash]uint64)
	b.deleted = make(map[common.Hash]common.Address)
	b.created = make(map[common.Hash]common.Address)
}

// Replaces account pointer with pointers to the copies
func (b *Buffer) detachAccounts() {
	for addrHash, accountWithAddress := range b.accountUpdates {
		address := accountWithAddress.Address
		account := accountWithAddress.Account
		if account != nil {
			b.accountUpdates[addrHash] = witnesstypes.AccountWithAddress{Address: address, Account: account.SelfCopy()}
		}
	}
}

// Merges the content of another buffer into this one
func (b *Buffer) merge(other *Buffer) {
	for addrHash, codeWithHash := range other.codeReads {
		b.codeReads[addrHash] = codeWithHash
	}

	for addrHash, code := range other.codeUpdates {
		b.codeUpdates[addrHash] = code
	}

	for address, codeHash := range other.codeSizeReads {
		b.codeSizeReads[address] = codeHash
	}

	for addrHash := range other.deleted {
		b.deleted[addrHash] = other.deleted[addrHash]
		delete(b.storageUpdates, addrHash)
		delete(b.storageIncarnation, addrHash)
		delete(b.codeUpdates, addrHash)
	}
	for addrHash := range other.created {
		b.created[addrHash] = other.created[addrHash]
		delete(b.storageUpdates, addrHash)
		delete(b.storageIncarnation, addrHash)
	}
	for addrHash, om := range other.storageUpdates {
		m, ok := b.storageUpdates[addrHash]
		if !ok {
			m = make(map[common.Hash][]byte)
			b.storageUpdates[addrHash] = m
		}
		for keyHash, v := range om {
			m[keyHash] = v
		}
	}
	for addrHash, incarnation := range other.storageIncarnation {
		b.storageIncarnation[addrHash] = incarnation
	}
	for storageKey := range other.storageReads {
		b.storageReads[storageKey] = other.storageReads[storageKey]
	}
	for addrHash, accountAddr := range other.accountUpdates {
		b.accountUpdates[addrHash] = accountAddr
	}
	for addrHash := range other.accountReads {
		b.accountReads[addrHash] = other.accountReads[addrHash]
	}
	for addrHash, incarnation := range other.accountReadsIncarnation {
		b.accountReadsIncarnation[addrHash] = incarnation
	}
}

// TrieDbState implements StateReader by wrapping a trie and a database, where trie acts as a cache for the database
type TrieDbState struct {
	t                 *trie.Trie
	tMu               *sync.Mutex
	StateReader       StateReader
	rl                *trie.RetainList
	blockNr           uint64
	buffers           []*Buffer
	aggregateBuffer   *Buffer // Merge of all buffers
	currentBuffer     *Buffer
	resolveReads      bool
	retainListBuilder *trie.RetainListBuilder
	hashBuilder       *trie.HashBuilder
	incarnationMap    map[common.Address]uint64 // Temporary map of incarnation for the cases when contracts are deleted and recreated within 1 block
}

func NewTrieDbState(root common.Hash, blockNr uint64, stateReader StateReader) *TrieDbState {
	t := trie.New(root)
	tds := &TrieDbState{
		t:                 t,
		tMu:               new(sync.Mutex),
		StateReader:       stateReader,
		blockNr:           blockNr,
		retainListBuilder: trie.NewRetainListBuilder(),
		hashBuilder:       trie.NewHashBuilder(false),
		incarnationMap:    make(map[common.Address]uint64),
	}
	return tds
}

func (tds *TrieDbState) SetRetainList(rl *trie.RetainList) {
	tds.rl = rl
}

func (tds *TrieDbState) SetTrie(tr *trie.Trie) {
	tds.t = tr
}

func (tds *TrieDbState) SetResolveReads(rr bool) {
	tds.resolveReads = rr
}

func (tds *TrieDbState) Copy() *TrieDbState {
	tds.tMu.Lock()
	tcopy := *tds.t
	tds.tMu.Unlock()

	n := tds.getBlockNr()
	cpy := TrieDbState{
		t:              &tcopy,
		tMu:            new(sync.Mutex),
		blockNr:        n,
		hashBuilder:    trie.NewHashBuilder(false),
		incarnationMap: make(map[common.Address]uint64),
	}
	return &cpy
}

func (tds *TrieDbState) Trie() *trie.Trie {
	return tds.t
}

func (tds *TrieDbState) StartNewBuffer() {
	if tds.currentBuffer != nil {
		if tds.aggregateBuffer == nil {
			tds.aggregateBuffer = &Buffer{}
			tds.aggregateBuffer.initialise()
		}
		tds.aggregateBuffer.merge(tds.currentBuffer)
		tds.currentBuffer.detachAccounts()
	}
	tds.currentBuffer = &Buffer{}
	tds.currentBuffer.initialise()
	tds.buffers = append(tds.buffers, tds.currentBuffer)
}

func (tds *TrieDbState) WithNewBuffer() *TrieDbState {
	aggregateBuffer := &Buffer{}
	aggregateBuffer.initialise()

	currentBuffer := &Buffer{}
	currentBuffer.initialise()

	buffers := []*Buffer{currentBuffer}

	tds.tMu.Lock()
	t := &TrieDbState{
		t:                 tds.t,
		tMu:               tds.tMu,
		blockNr:           tds.getBlockNr(),
		buffers:           buffers,
		aggregateBuffer:   aggregateBuffer,
		currentBuffer:     currentBuffer,
		resolveReads:      tds.resolveReads,
		retainListBuilder: tds.retainListBuilder,
		hashBuilder:       trie.NewHashBuilder(false),
		incarnationMap:    make(map[common.Address]uint64),
	}
	tds.tMu.Unlock()

	return t
}

func (tds *TrieDbState) WithLastBuffer() *TrieDbState {
	tds.tMu.Lock()
	aggregateBuffer := &Buffer{}
	aggregateBuffer.initialise()
	currentBuffer := tds.currentBuffer
	buffers := []*Buffer{currentBuffer}
	tds.tMu.Unlock()

	return &TrieDbState{
		t:                 tds.t,
		tMu:               tds.tMu,
		blockNr:           tds.getBlockNr(),
		buffers:           buffers,
		aggregateBuffer:   aggregateBuffer,
		currentBuffer:     currentBuffer,
		resolveReads:      tds.resolveReads,
		retainListBuilder: tds.retainListBuilder.Copy(),
		hashBuilder:       trie.NewHashBuilder(false),
		incarnationMap:    make(map[common.Address]uint64),
	}
}

func (tds *TrieDbState) LastRoot() common.Hash {
	if tds == nil || tds.tMu == nil {
		return common.Hash{}
	}
	tds.tMu.Lock()
	defer tds.tMu.Unlock()
	return tds.t.Hash()
}

// UpdateStateTrie assumes that the state trie is already fully resolved, i.e. any operations
// will find necessary data inside the trie.
func (tds *TrieDbState) UpdateStateTrie() ([]common.Hash, error) {
	tds.tMu.Lock()
	defer tds.tMu.Unlock()

	roots, err := tds.updateTrieRoots(true)
	tds.ClearUpdates()
	return roots, err
}

func (tds *TrieDbState) PrintTrie(w io.Writer) {
	tds.tMu.Lock()
	defer tds.tMu.Unlock()
	tds.t.Print(w)
}

func (tds *TrieDbState) buildPlainStorageReads() ([][]byte, [][]byte) {
	storagePlainKeys := make([][]byte, 0, len(tds.aggregateBuffer.storageReads))
	storageHashedKeys := make([][]byte, 0, len(tds.aggregateBuffer.storageReads))

	for storageHashedKey, storagePlainKey := range tds.aggregateBuffer.storageReads {
		// to prevent variable capture in Go 1.21
		storagePlainKeyCopy := make([]byte, len(storagePlainKey))
		copy(storagePlainKeyCopy, storagePlainKey)
		storageHashedKeyCopy := make([]byte, len(storageHashedKey))
		copy(storageHashedKeyCopy, storageHashedKey[:])
		storagePlainKeys = append(storagePlainKeys, storagePlainKeyCopy)
		storageHashedKeys = append(storageHashedKeys, storageHashedKeyCopy)
	}

	// Create a slice of indices to track original positions
	indices := make([]int, len(storagePlainKeys))
	for i := range indices {
		indices[i] = i
	}

	// Sort indices based on accountAddresses
	sort.SliceStable(indices, func(i, j int) bool {
		return bytes.Compare(storagePlainKeys[indices[i]], storagePlainKeys[indices[j]]) < 0
	})

	// Apply the sorted order to accountAddresses and accountAddressHashes
	sortedStoragePlainKeys := make([][]byte, len(storagePlainKeys))
	sortedStorageHashedKeys := make([][]byte, len(storageHashedKeys))
	for i, idx := range indices {
		sortedStoragePlainKeys[i] = storagePlainKeys[idx]
		sortedStorageHashedKeys[i] = storageHashedKeys[idx]
	}
	return sortedStorageHashedKeys, sortedStoragePlainKeys
}

// BuildStorageReads builds a sorted list of all storage key hashes that were modified
// (or also just read, if tds.resolveReads flag is turned on) within the
// period for which we are aggregating updates. It includes the keys of items that
// were nullified by subsequent updates - best example is the
// self-destruction of a contract, which nullifies all previous
// modifications of the contract's storage. In such case, all previously modified storage
// item updates would be inclided.
func (tds *TrieDbState) BuildStorageReads() common.StorageKeys {
	storageTouches := common.StorageKeys{}
	for storageKey := range tds.aggregateBuffer.storageReads {
		storageTouches = append(storageTouches, storageKey)
	}
	sort.Sort(storageTouches)
	return storageTouches
}

// buildStorageWrites builds a sorted list of all storage key hashes that were modified within the
// period for which we are aggregating updates. It skips the updates that
// were nullified by subsequent updates - best example is the
// self-destruction of a contract, which nullifies all previous
// modifications of the contract's storage. In such case, no storage
// item updates would be inclided.
func (tds *TrieDbState) buildStorageWrites() (common.StorageKeys, [][]byte) {
	storageTouches := common.StorageKeys{}
	for addrHash, m := range tds.aggregateBuffer.storageUpdates {
		for keyHash := range m {
			var storageKey common.StorageKey
			copy(storageKey[:], addrHash[:])
			binary.BigEndian.PutUint64(storageKey[length.Hash:], tds.aggregateBuffer.storageIncarnation[addrHash])
			copy(storageKey[length.Hash+length.Incarnation:], keyHash[:])
			storageTouches = append(storageTouches, storageKey)
		}
	}
	sort.Sort(storageTouches)
	var addrHash common.Hash
	var keyHash common.Hash
	var values = make([][]byte, len(storageTouches))
	for i, storageKey := range storageTouches {
		copy(addrHash[:], storageKey[:])
		copy(keyHash[:], storageKey[length.Hash+length.Incarnation:])
		values[i] = tds.aggregateBuffer.storageUpdates[addrHash][keyHash]
	}
	return storageTouches, values
}

// Populate pending block proof so that it will be sufficient for accessing all storage slots in storageTouches
func (tds *TrieDbState) PopulateStorageBlockProof(storageTouches common.StorageKeys) error { //nolint
	for _, storageKey := range storageTouches {
		addr, _, hash := dbutils.ParseCompositeStorageKey(storageKey[:])
		key := dbutils.GenerateCompositeTrieKey(addr, hash)
		tds.retainListBuilder.AddStorageTouch(key)
	}
	return nil
}

func (tds *TrieDbState) BuildCodeTouches() map[common.Hash]witnesstypes.CodeWithHash {
	return tds.aggregateBuffer.codeReads
}

func (tds *TrieDbState) buildCodeSizeTouches() map[common.Hash]common.Hash {
	return tds.aggregateBuffer.codeSizeReads
}

// BuildAccountReads builds a sorted list of all address hashes that were modified
// (or also just read, if tds.resolveReads flags is turned one) within the
// period for which we are aggregating update
func (tds *TrieDbState) BuildAccountReads() common.Hashes {
	accountTouches := common.Hashes{}
	for addrHash := range tds.aggregateBuffer.accountReads {
		accountTouches = append(accountTouches, addrHash)
	}
	sort.Sort(accountTouches)
	return accountTouches
}

func (tds *TrieDbState) buildAccountAddressReads() ([][]byte, [][]byte) {
	accountAddressHashes := make([][]byte, 0, len(tds.aggregateBuffer.accountReads))
	accountAddresses := make([][]byte, 0, len(tds.aggregateBuffer.accountReads))
	for addrHash, address := range tds.aggregateBuffer.accountReads {
		computedAddrHash := crypto.Keccak256(address.Bytes())
		if !bytes.Equal(addrHash[:], computedAddrHash) {
			panic("could not reproduce addrHash found in the map")
		}
		accountAddresses = append(accountAddresses, address.Bytes())
		accountAddressHashes = append(accountAddressHashes, addrHash.Bytes())
	}

	// Create a slice of indices to track original positions
	indices := make([]int, len(accountAddresses))
	for i := range indices {
		indices[i] = i
	}

	// Sort indices based on accountAddresses
	sort.SliceStable(indices, func(i, j int) bool {
		return bytes.Compare(accountAddresses[indices[i]], accountAddresses[indices[j]]) < 0
	})

	// Apply the sorted order to accountAddresses and accountAddressHashes
	sortedAccountAddresses := make([][]byte, len(accountAddresses))
	sortedAccountAddressHashes := make([][]byte, len(accountAddressHashes))
	for i, idx := range indices {
		sortedAccountAddresses[i] = accountAddresses[idx]
		sortedAccountAddressHashes[i] = accountAddressHashes[idx]
	}

	// Check if sorting is correct
	for i := 0; i < len(sortedAccountAddresses); i++ {
		addrHash := sortedAccountAddressHashes[i]
		accountAddress := sortedAccountAddresses[i]
		computedHash := crypto.Keccak256(accountAddress)
		if !bytes.Equal(addrHash, computedHash) {
			panic("sorting is not correct, this should not happen")
		}
	}

	return sortedAccountAddressHashes, sortedAccountAddresses
}

// buildAccountWrites builds a sorted list of all address hashes that were modified within the
// period for which we are aggregating updates.
func (tds *TrieDbState) buildAccountWrites() (common.Hashes, []*accounts.Account, [][]byte) {
	accountTouches := common.Hashes{}
	for addrHash := range tds.aggregateBuffer.accountUpdates {
		if _, ok := tds.aggregateBuffer.deleted[addrHash]; ok {
			// This adds an extra entry that wipes out the storage of the accout in the stream
			accountTouches = append(accountTouches, addrHash)
		} else if _, ok1 := tds.aggregateBuffer.created[addrHash]; ok1 {
			// This adds an extra entry that wipes out the storage of the accout in the stream
			accountTouches = append(accountTouches, addrHash)
		}
		accountTouches = append(accountTouches, addrHash)
	}
	sort.Sort(accountTouches)
	aValues := make([]*accounts.Account, len(accountTouches))
	aCodes := make([][]byte, len(accountTouches))
	for i, addrHash := range accountTouches {
		if i < len(accountTouches)-1 && addrHash == accountTouches[i+1] {
			aValues[i] = nil // Entry that would wipe out existing storage
		} else {
			a := tds.aggregateBuffer.accountUpdates[addrHash]
			if a.Account != nil {
				if _, ok := tds.aggregateBuffer.storageUpdates[addrHash]; ok {
					var ac accounts.Account
					ac.Copy(a.Account)
					ac.Root = trie.EmptyRoot
					a.Account = &ac
				}
			}
			aValues[i] = a.Account
			if code, ok := tds.aggregateBuffer.codeUpdates[addrHash]; ok {
				aCodes[i] = code
			}
		}
	}
	return accountTouches, aValues, aCodes
}

func (tds *TrieDbState) PopulateAccountBlockProof(accountTouches common.Hashes) {
	for _, addrHash := range accountTouches {
		a := addrHash
		tds.retainListBuilder.AddTouch(a[:])
	}
}

// ExtractTouches returns two lists of keys - for accounts and storage items correspondingly
// Each list is the collection of keys that have been "touched" (inserted, updated, or simply accessed)
// since the last invocation of `ExtractTouches`.
func (tds *TrieDbState) ExtractTouches() (accountTouches [][]byte, storageTouches [][]byte) {
	return tds.retainListBuilder.ExtractTouches()
}

func (tds *TrieDbState) GetRetainList() *trie.RetainList {
	return tds.retainListBuilder.Build(false)
}

// Get list of account and storage touches
// First come the account touches then the storage touches
func (tds *TrieDbState) GetTouchedPlainKeys() (plainKeys [][]byte, hashedKeys [][]byte) {
	// Aggregating the current buffer, if any
	if tds.currentBuffer != nil {
		if tds.aggregateBuffer == nil {
			tds.aggregateBuffer = &Buffer{}
			tds.aggregateBuffer.initialise()
		}
		tds.aggregateBuffer.merge(tds.currentBuffer)
	}
	if tds.aggregateBuffer == nil {
		return nil, nil
	}
	accountHashTouches, accountAddressTouches := tds.buildAccountAddressReads()
	storageHashTouches, storagePlainKeyTouches := tds.buildPlainStorageReads()
	plainKeys = append(accountAddressTouches, storagePlainKeyTouches...)
	hashedKeys = append(accountHashTouches, storageHashTouches...)
	return plainKeys, hashedKeys

}

func (tds *TrieDbState) ResolveBuffer() {
	if tds.currentBuffer != nil {
		if tds.aggregateBuffer == nil {
			tds.aggregateBuffer = &Buffer{}
			tds.aggregateBuffer.initialise()
		}
		tds.aggregateBuffer.merge(tds.currentBuffer)
	}
}

// forward is `true` if the function is used to progress the state forward (by adding blocks)
// forward is `false` if the function is used to rewind the state (for reorgs, for example)
func (tds *TrieDbState) updateTrieRoots(forward bool) ([]common.Hash, error) {
	// Perform actual updates on the tries, and compute one trie root per buffer
	// These roots can be used to populate receipt.PostState on pre-Byzantium
	roots := make([]common.Hash, len(tds.buffers))
	for i, b := range tds.buffers {
		// For the contracts that got deleted, we clear the storage
		for addrHash := range b.deleted {
			// The only difference between Delete and DeleteSubtree is that Delete would delete accountNode too,
			// wherewas DeleteSubtree will keep the accountNode, but will make the storage sub-trie empty
			tds.t.DeleteSubtree(addrHash[:])
		}
		// New contracts are being created at these addresses. Therefore, we need to clear the storage items
		// that might be remaining in the trie and figure out the next incarnations
		for addrHash := range b.created {
			// The only difference between Delete and DeleteSubtree is that Delete would delete accountNode too,
			// wherewas DeleteSubtree will keep the accountNode, but will make the storage sub-trie empty
			tds.t.DeleteSubtree(addrHash[:])
		}

		for addrHash, accountWithAddress := range b.accountUpdates {
			if accountWithAddress.Account != nil {
				//fmt.Println("updateTrieRoots b.accountUpdates", addrHash.String(), account.Incarnation)
				tds.t.UpdateAccount(addrHash[:], accountWithAddress.Account)
			} else {
				tds.t.Delete(addrHash[:])
			}
		}

		for addrHash, newCode := range b.codeUpdates {
			if err := tds.t.UpdateAccountCode(addrHash[:], newCode); err != nil {
				return nil, err
			}
		}
		for addrHash, m := range b.storageUpdates {
			for keyHash, v := range m {
				cKey := dbutils.GenerateCompositeTrieKey(addrHash, keyHash)
				if len(v) > 0 {
					//fmt.Printf("Update storage trie addrHash %x, keyHash %x: %x\n", addrHash, keyHash, v)
					if forward {
						tds.t.Update(cKey, v)
					} else {
						// If rewinding, it might not be possible to execute storage item update.
						// If we rewind from the state where a contract does not exist anymore (it was self-destructed)
						// to the point where it existed (with storage), then rewinding to the point of existence
						// will not bring back the full storage trie. Instead there will be one hashNode.
						// So we probe for this situation first
						if _, ok := tds.t.Get(cKey); ok {
							tds.t.Update(cKey, v)
						}
					}
				} else {
					if forward {
						tds.t.Delete(cKey)
					} else {
						// If rewinding, it might not be possible to execute storage item update.
						// If we rewind from the state where a contract does not exist anymore (it was self-destructed)
						// to the point where it existed (with storage), then rewinding to the point of existence
						// will not bring back the full storage trie. Instead there will be one hashNode.
						// So we probe for this situation first
						if _, ok := tds.t.Get(cKey); ok {
							tds.t.Delete(cKey)
						}
					}
				}
			}

			if accountWithAddress, ok := b.accountUpdates[addrHash]; ok && accountWithAddress.Account != nil {
				ok, root := tds.t.DeepHash(addrHash[:])
				if ok {
					accountWithAddress.Account.Root = root
					//fmt.Printf("(b)Set %x root for addrHash %x\n", root, addrHash)
				} else {
					//fmt.Printf("(b)Set empty root for addrHash %x\n", addrHash)
					accountWithAddress.Account.Root = trie.EmptyRoot
				}
			}
		}
		roots[i] = tds.t.Hash()
	}

	return roots, nil
}

func (tds *TrieDbState) ClearUpdates() {
	tds.buffers = nil
	tds.currentBuffer = nil
	tds.aggregateBuffer = nil
}

func (tds *TrieDbState) SetBlockNr(blockNr uint64) {
	tds.setBlockNr(blockNr)
}

func (tds *TrieDbState) GetBlockNr() uint64 {
	return tds.getBlockNr()
}

func (tds *TrieDbState) GetAccount(addrHash common.Hash) (*accounts.Account, bool) {
	tds.tMu.Lock()
	defer tds.tMu.Unlock()
	acc, ok := tds.t.GetAccount(addrHash[:])
	return acc, ok
}

func (tds *TrieDbState) ReadAccountDataForDebug(address common.Address) (*accounts.Account, error) {
	return tds.ReadAccountData(address)
}

func (tds *TrieDbState) ReadAccountData(address common.Address) (*accounts.Account, error) {
	var account *accounts.Account

	addrHash, err := common.HashData(address[:])
	if err != nil {
		return nil, err
	}

	account, ok := tds.GetAccount(addrHash)
	if !ok {
		account, err = tds.StateReader.ReadAccountData(address)
		if err != nil {
			return nil, err
		}
	}

	if tds.resolveReads {
		tds.currentBuffer.accountReads[addrHash] = address
		if account != nil {
			tds.currentBuffer.accountReadsIncarnation[addrHash] = account.Incarnation
		}
	}
	return account, nil
}

<<<<<<< HEAD
func (tds *TrieDbState) ReadAccountStorage(address libcommon.Address, incarnation uint64, key libcommon.Hash) (uint256.Int, bool, error) {
	addrHash := libcommon.Hash(crypto.Keccak256(address.Bytes()))
=======
func (tds *TrieDbState) ReadAccountStorage(address common.Address, incarnation uint64, key *common.Hash) ([]byte, error) {
	addrHash := common.Hash(crypto.Keccak256(address.Bytes()))
>>>>>>> facffd54
	if tds.currentBuffer != nil {
		if _, ok := tds.currentBuffer.deleted[addrHash]; ok {
			return uint256.Int{}, false, nil
		}
	}
	if tds.aggregateBuffer != nil {
		if _, ok := tds.aggregateBuffer.deleted[addrHash]; ok {
			return uint256.Int{}, false, nil
		}
	}
<<<<<<< HEAD
	seckey, err := libcommon.HashData(key[:])
=======
	seckey, err := common.HashData(key.Bytes())
>>>>>>> facffd54
	if err != nil {
		return uint256.Int{}, false, err
	}

	storagePlainKey := dbutils.GenerateStoragePlainKey(address, key)

	if tds.resolveReads {
		var storageKey common.StorageKey
		copy(storageKey[:], dbutils.GenerateCompositeStorageKey(addrHash, incarnation, seckey))
		tds.currentBuffer.storageReads[storageKey] = storagePlainKey
	}

	tds.tMu.Lock()
	defer tds.tMu.Unlock()
	enc, ok := tds.t.Get(dbutils.GenerateCompositeTrieKey(addrHash, seckey))
	if !ok {
		enc, ok, err := tds.StateReader.ReadAccountStorage(address, incarnation, key)
		if err != nil {
			return uint256.Int{}, false, err
		}
		return enc, ok, nil
	}

	var res uint256.Int
	(&res).SetBytes(enc)
	return res, true, nil
}

func (tds *TrieDbState) readAccountCodeFromTrie(addrHash []byte) ([]byte, bool) {
	tds.tMu.Lock()
	defer tds.tMu.Unlock()
	return tds.t.GetAccountCode(addrHash)
}

func (tds *TrieDbState) readAccountCodeSizeFromTrie(addrHash []byte) (int, bool) {
	tds.tMu.Lock()
	defer tds.tMu.Unlock()
	return tds.t.GetAccountCodeSize(addrHash)
}

func (tds *TrieDbState) ReadAccountCode(address common.Address, incarnation uint64) (code []byte, err error) {
	addrHash := common.Hash(crypto.Keccak256(address.Bytes()))

	if cached, ok := tds.readAccountCodeFromTrie(addrHash[:]); ok {
		code, err = cached, nil
	} else {
		code, err = tds.StateReader.ReadAccountCode(address, incarnation)
	}
	if tds.resolveReads {
		addrHash, err1 := common.HashData(address[:])
		if err1 != nil {
			return nil, err
		}
		tds.currentBuffer.accountReads[addrHash] = address
		// we have to be careful, because the code might change
		// during the block executuion, so we are always
		// storing the latest code hash
		codeHash := crypto.Keccak256Hash(code)
		tds.currentBuffer.codeReads[addrHash] = witnesstypes.CodeWithHash{Code: code, CodeHash: codeHash}
		tds.retainListBuilder.ReadCode(codeHash, code)
	}
	return code, err
}

func (tds *TrieDbState) ReadAccountCodeSize(address common.Address, incarnation uint64) (codeSize int, err error) {
	addrHash := common.Hash(crypto.Keccak256(address.Bytes()))
	if cached, ok := tds.readAccountCodeSizeFromTrie(addrHash[:]); ok {
		return cached, nil
	} else {
		codeSize, err = tds.StateReader.ReadAccountCodeSize(address, incarnation)
		if err != nil {
			return 0, err
		}
	}
	if tds.resolveReads {
		// We will need to read the code explicitly to make sure code is in the witness
		code, err := tds.ReadAccountCode(address, incarnation)
		if err != nil {
			return 0, err
		}

		codeHash := crypto.Keccak256Hash(code)

		addrHash, err1 := common.HashData(address[:])
		if err1 != nil {
			return 0, err1
		}
		tds.currentBuffer.accountReads[addrHash] = address
		// we have to be careful, because the code might change
		// during the block executuion, so we are always
		// storing the latest code hash
		tds.currentBuffer.codeSizeReads[addrHash] = codeHash
		// FIXME: support codeSize in witnesses if makes sense
		tds.retainListBuilder.ReadCode(codeHash, code)
	}
	return codeSize, nil
}

func (tds *TrieDbState) ReadAccountIncarnation(address common.Address) (uint64, error) {
	if inc, ok := tds.incarnationMap[address]; ok {
		return inc, nil
	}
	inc, err := tds.StateReader.ReadAccountIncarnation(address)
	if err != nil {
		return 0, err
	} else {
		return inc, nil
	}
}

type TrieStateWriter struct {
	tds *TrieDbState
}

func (tds *TrieDbState) TrieStateWriter() *TrieStateWriter {
	return &TrieStateWriter{tds: tds}
}

func (tsw *TrieStateWriter) UpdateAccountData(address common.Address, original, account *accounts.Account) error {
	addrHash := common.Hash(crypto.Keccak256(address.Bytes()))
	tsw.tds.currentBuffer.accountUpdates[addrHash] = witnesstypes.AccountWithAddress{Address: address, Account: account}
	tsw.tds.currentBuffer.accountReads[addrHash] = address
	if original != nil {
		tsw.tds.currentBuffer.accountReadsIncarnation[addrHash] = original.Incarnation
	}
	return nil
}

func (tsw *TrieStateWriter) DeleteAccount(address common.Address, original *accounts.Account) error {
	addrHash := common.Hash(crypto.Keccak256(address.Bytes()))
	tsw.tds.currentBuffer.accountUpdates[addrHash] = witnesstypes.AccountWithAddress{Address: address, Account: original} // TODO: might be needed to use *AccountWithAddress to point to nil
	tsw.tds.currentBuffer.accountReads[addrHash] = address
	if original != nil {
		tsw.tds.currentBuffer.accountReadsIncarnation[addrHash] = original.Incarnation
	}
	delete(tsw.tds.currentBuffer.storageUpdates, addrHash)
	delete(tsw.tds.currentBuffer.storageIncarnation, addrHash)
	delete(tsw.tds.currentBuffer.codeUpdates, addrHash)
	tsw.tds.currentBuffer.deleted[addrHash] = address
	if original.Incarnation > 0 {
		tsw.tds.incarnationMap[address] = original.Incarnation
	}
	return nil
}

func (tsw *TrieStateWriter) UpdateAccountCode(address common.Address, incarnation uint64, codeHash common.Hash, code []byte) error {
	if tsw.tds.resolveReads {
		tsw.tds.retainListBuilder.CreateCode(codeHash)
	}
	addrHash, err := common.HashData(address.Bytes())
	if err != nil {
		return err
	}
	tsw.tds.currentBuffer.codeUpdates[addrHash] = code
	return nil
}

<<<<<<< HEAD
func (tsw *TrieStateWriter) WriteAccountStorage(address libcommon.Address, incarnation uint64, key libcommon.Hash, original, value uint256.Int) error {
	addrHash := libcommon.Hash(crypto.Keccak256(address.Bytes()))
=======
func (tsw *TrieStateWriter) WriteAccountStorage(address common.Address, incarnation uint64, key *common.Hash, original, value *uint256.Int) error {
	addrHash := common.Hash(crypto.Keccak256(address.Bytes()))
>>>>>>> facffd54

	v := value.Bytes()
	m, ok := tsw.tds.currentBuffer.storageUpdates[addrHash]
	if !ok {
		m = make(map[common.Hash][]byte)
		tsw.tds.currentBuffer.storageUpdates[addrHash] = m
	}
	tsw.tds.currentBuffer.storageIncarnation[addrHash] = incarnation
	seckey, err := common.HashData(key.Bytes())
	if err != nil {
		return err
	}
	var storageKey common.StorageKey
	copy(storageKey[:], dbutils.GenerateCompositeStorageKey(addrHash, incarnation, seckey))

	storagePlainKey := dbutils.GenerateStoragePlainKey(address, key)
	tsw.tds.currentBuffer.storageReads[storageKey] = storagePlainKey
	m[seckey] = v
	//fmt.Printf("WriteAccountStorage %x %x: %x, buffer %d\n", addrHash, seckey, value, len(tsw.tds.buffers))
	return nil
}

func (tsw *TrieStateWriter) DeleteAccountStorage(address libcommon.Address, incarnation uint64, key libcommon.Hash) error {
	addrHash := libcommon.Hash(crypto.Keccak256(address.Bytes()))

	m, ok := tsw.tds.currentBuffer.storageUpdates[addrHash]
	if !ok {
		return nil
	}
	tsw.tds.currentBuffer.storageIncarnation[addrHash] = incarnation
	seckey, err := libcommon.HashData(key.Bytes())
	if err != nil {
		return err
	}
	var storageKey common.StorageKey
	copy(storageKey[:], dbutils.GenerateCompositeStorageKey(addrHash, incarnation, seckey))

	delete(tsw.tds.currentBuffer.storageReads, storageKey)
	delete(m, seckey)
	//fmt.Printf("WriteAccountStorage %x %x: %x, buffer %d\n", addrHash, seckey, value, len(tsw.tds.buffers))
	return nil
}

// ExtractWitness produces block witness for the block just been processed, in a serialised form
func (tds *TrieDbState) ExtractWitness(trace bool, isBinary bool) (*trie.Witness, error) {
	rs := tds.retainListBuilder.Build(isBinary)

	return tds.makeBlockWitness(trace, rs, isBinary)
}

// ExtractWitness produces block witness for the block just been processed, in a serialised form
func (tds *TrieDbState) ExtractWitnessForPrefix(prefix []byte, trace bool, isBinary bool) (*trie.Witness, error) {
	rs := tds.retainListBuilder.Build(isBinary)

	return tds.makeBlockWitnessForPrefix(prefix, trace, rs, isBinary)
}

func (tds *TrieDbState) makeBlockWitnessForPrefix(prefix []byte, trace bool, rl trie.RetainDecider, isBinary bool) (*trie.Witness, error) {
	tds.tMu.Lock()
	defer tds.tMu.Unlock()

	t := tds.t
	// if isBinary {
	// 	t = trie.HexToBin(tds.t).Trie()
	// }

	return t.ExtractWitnessForPrefix(prefix, trace, rl)
}

func (tds *TrieDbState) makeBlockWitness(trace bool, rl trie.RetainDecider, isBinary bool) (*trie.Witness, error) {
	tds.tMu.Lock()
	defer tds.tMu.Unlock()

	t := tds.t
	// if isBinary {
	// 	t = trie.HexToBin(tds.t).Trie()
	// }

	return t.ExtractWitness(trace, rl)
}

func (tsw *TrieStateWriter) CreateContract(address common.Address) error {
	addrHash := common.Hash(crypto.Keccak256(address.Bytes()))
	tsw.tds.currentBuffer.created[addrHash] = address
	tsw.tds.currentBuffer.accountReads[addrHash] = address
	delete(tsw.tds.currentBuffer.storageUpdates, addrHash)
	delete(tsw.tds.currentBuffer.storageIncarnation, addrHash)
	return nil
}

func (tds *TrieDbState) getBlockNr() uint64 {
	return atomic.LoadUint64(&tds.blockNr)
}

func (tds *TrieDbState) setBlockNr(n uint64) {
	atomic.StoreUint64(&tds.blockNr, n)
}

func (tds *TrieDbState) GetTrieHash() common.Hash {
	tds.tMu.Lock()
	defer tds.tMu.Unlock()
	return tds.t.Hash()
}<|MERGE_RESOLUTION|>--- conflicted
+++ resolved
@@ -657,13 +657,8 @@
 	return account, nil
 }
 
-<<<<<<< HEAD
-func (tds *TrieDbState) ReadAccountStorage(address libcommon.Address, incarnation uint64, key libcommon.Hash) (uint256.Int, bool, error) {
-	addrHash := libcommon.Hash(crypto.Keccak256(address.Bytes()))
-=======
-func (tds *TrieDbState) ReadAccountStorage(address common.Address, incarnation uint64, key *common.Hash) ([]byte, error) {
+func (tds *TrieDbState) ReadAccountStorage(address common.Address, incarnation uint64, key common.Hash) (uint256.Int, bool, error) {
 	addrHash := common.Hash(crypto.Keccak256(address.Bytes()))
->>>>>>> facffd54
 	if tds.currentBuffer != nil {
 		if _, ok := tds.currentBuffer.deleted[addrHash]; ok {
 			return uint256.Int{}, false, nil
@@ -674,11 +669,7 @@
 			return uint256.Int{}, false, nil
 		}
 	}
-<<<<<<< HEAD
-	seckey, err := libcommon.HashData(key[:])
-=======
-	seckey, err := common.HashData(key.Bytes())
->>>>>>> facffd54
+	seckey, err := common.HashData(key[:])
 	if err != nil {
 		return uint256.Int{}, false, err
 	}
@@ -836,13 +827,8 @@
 	return nil
 }
 
-<<<<<<< HEAD
-func (tsw *TrieStateWriter) WriteAccountStorage(address libcommon.Address, incarnation uint64, key libcommon.Hash, original, value uint256.Int) error {
-	addrHash := libcommon.Hash(crypto.Keccak256(address.Bytes()))
-=======
-func (tsw *TrieStateWriter) WriteAccountStorage(address common.Address, incarnation uint64, key *common.Hash, original, value *uint256.Int) error {
+func (tsw *TrieStateWriter) WriteAccountStorage(address common.Address, incarnation uint64, key common.Hash, original, value uint256.Int) error {
 	addrHash := common.Hash(crypto.Keccak256(address.Bytes()))
->>>>>>> facffd54
 
 	v := value.Bytes()
 	m, ok := tsw.tds.currentBuffer.storageUpdates[addrHash]
@@ -865,15 +851,15 @@
 	return nil
 }
 
-func (tsw *TrieStateWriter) DeleteAccountStorage(address libcommon.Address, incarnation uint64, key libcommon.Hash) error {
-	addrHash := libcommon.Hash(crypto.Keccak256(address.Bytes()))
+func (tsw *TrieStateWriter) DeleteAccountStorage(address common.Address, incarnation uint64, key common.Hash) error {
+	addrHash := common.Hash(crypto.Keccak256(address.Bytes()))
 
 	m, ok := tsw.tds.currentBuffer.storageUpdates[addrHash]
 	if !ok {
 		return nil
 	}
 	tsw.tds.currentBuffer.storageIncarnation[addrHash] = incarnation
-	seckey, err := libcommon.HashData(key.Bytes())
+	seckey, err := common.HashData(key.Bytes())
 	if err != nil {
 		return err
 	}
