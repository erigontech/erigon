--- conflicted
+++ resolved
@@ -150,70 +150,35 @@
 	if err != nil {
 		return err
 	}
-<<<<<<< HEAD
-
-	if debug.IsThinHistory() {
-		err = dsw.writeIndex(accountChanges, dbutils.AccountsHistoryBucket)
-		if err != nil {
-			return err
-		}
-	} else {
-		for _, change := range accountChanges.Changes {
-			composite, _ := dbutils.CompositeKeySuffix(change.Key, dsw.tds.blockNr)
-			if err = dsw.tds.db.Put(dbutils.AccountsHistoryBucket, composite, change.Value); err != nil {
-				return err
-			}
-=======
-	for _, change := range accountChanges.Changes {
-		value, err1 := dsw.tds.db.Get(dbutils.AccountsHistoryBucket, change.Key)
-		if err1 != nil && err1 != ethdb.ErrKeyNotFound {
-			return fmt.Errorf("db.Get failed: %w", err1)
-		}
-		index := dbutils.WrapHistoryIndex(value)
-		index.Append(dsw.tds.blockNr)
-		if err2 := dsw.tds.db.Put(dbutils.AccountsHistoryBucket, change.Key, *index); err2 != nil {
-			return err2
->>>>>>> 33d18f37
-		}
-	}
+	err = dsw.writeIndex(accountChanges, dbutils.AccountsHistoryBucket)
+	if err != nil {
+		return err
+	}
+
 	storageChanges, err := dsw.csw.GetStorageChanges()
 	if err != nil {
 		return err
 	}
-<<<<<<< HEAD
-	if debug.IsThinHistory() {
-		err = dsw.writeIndex(storageChanges, dbutils.StorageHistoryBucket)
-		if err != nil {
-			return err
-		}
-	} else {
-		for _, change := range storageChanges.Changes {
-			composite, _ := dbutils.CompositeKeySuffix(change.Key, dsw.tds.blockNr)
-			if err = dsw.tds.db.Put(dbutils.StorageHistoryBucket, composite, change.Value); err != nil {
-				return err
-			}
-=======
-	for _, change := range storageChanges.Changes {
-		keyNoInc := make([]byte, len(change.Key)-common.IncarnationLength)
-		copy(keyNoInc, change.Key[:common.HashLength])
-		copy(keyNoInc[common.HashLength:], change.Key[common.HashLength+common.IncarnationLength:])
-		value, err1 := dsw.tds.db.Get(dbutils.StorageHistoryBucket, keyNoInc)
-		if err1 != nil && err1 != ethdb.ErrKeyNotFound {
-			return fmt.Errorf("db.Get failed: %w", err1)
-		}
-		index := dbutils.WrapHistoryIndex(value)
-		index.Append(dsw.tds.blockNr)
-		if err := dsw.tds.db.Put(dbutils.StorageHistoryBucket, keyNoInc, *index); err != nil {
-			return err
->>>>>>> 33d18f37
-		}
-	}
+	err = dsw.writeIndex(storageChanges, dbutils.StorageHistoryBucket)
+	if err != nil {
+		return err
+	}
+
 	return nil
 }
 
 func (dsw *DbStateWriter) writeIndex(changes *changeset.ChangeSet, bucket []byte) error {
 	for _, change := range changes.Changes {
-		indexBytes, err := dsw.tds.db.GetIndexChunk(bucket, change.Key, dsw.tds.blockNr)
+		var key []byte
+		if len(change.Key) == common.HashLength {
+			key = common.CopyBytes(change.Key)
+		} else {
+			key := make([]byte, len(change.Key)-common.IncarnationLength)
+			copy(key, change.Key[:common.HashLength])
+			copy(key[common.HashLength:], change.Key[common.HashLength+common.IncarnationLength:])
+		}
+
+		indexBytes, err := dsw.tds.db.GetIndexChunk(bucket, key, dsw.tds.blockNr)
 		if err != nil && err != ethdb.ErrKeyNotFound {
 			return fmt.Errorf("find chunk failed: %w", err)
 		}
@@ -226,7 +191,7 @@
 		}
 
 		index.Append(dsw.tds.blockNr)
-		indexKey, err := index.Key(change.Key)
+		indexKey, err := index.Key(key)
 		if err != nil {
 			return err
 		}
