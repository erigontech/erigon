--- conflicted
+++ resolved
@@ -97,11 +97,7 @@
 	err = rawdbv3.TxNums.Append(tx, 1, 1)
 	require.NoError(t, err)
 
-<<<<<<< HEAD
-	state := New(NewReaderV3(domains, tx))
-=======
 	state := New(NewReaderV3(domains.AsGetter(tx)))
->>>>>>> 731fc8d4
 
 	state.accessList = newAccessList()
 
