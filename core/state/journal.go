// Copyright 2016 The go-ethereum Authors
// (original work)
// Copyright 2024 The Erigon Authors
// (modifications)
// This file is part of Erigon.
//
// Erigon is free software: you can redistribute it and/or modify
// it under the terms of the GNU Lesser General Public License as published by
// the Free Software Foundation, either version 3 of the License, or
// (at your option) any later version.
//
// Erigon is distributed in the hope that it will be useful,
// but WITHOUT ANY WARRANTY; without even the implied warranty of
// MERCHANTABILITY or FITNESS FOR A PARTICULAR PURPOSE. See the
// GNU Lesser General Public License for more details.
//
// You should have received a copy of the GNU Lesser General Public License
// along with Erigon. If not, see <http://www.gnu.org/licenses/>.

package state

import (
	"fmt"

	"github.com/erigontech/erigon-lib/common"
	"github.com/holiman/uint256"
)

// journalEntry is a modification entry in the state change journal that can be
// reverted on demand.
type journalEntry interface {
	// revert undoes the changes introduced by this journal entry.
	revert(*IntraBlockState) error

	// dirtied returns the Ethereum address modified by this journal entry.
	dirtied() *common.Address
}

// journal contains the list of state modifications applied since the last state
// commit. These are tracked to be able to be reverted in case of an execution
// exception or revertal request.
type journal struct {
	entries []journalEntry         // Current changes tracked by the journal
	dirties map[common.Address]int // Dirty accounts and the number of changes
}

// newJournal create a new initialized journal.
func newJournal() *journal {
	return &journal{
		dirties: make(map[common.Address]int),
	}
}
func (j *journal) Reset() {
	j.entries = j.entries[:0]
	clear(j.dirties)
}

// append inserts a new modification entry to the end of the change journal.
func (j *journal) append(entry journalEntry) {
	j.entries = append(j.entries, entry)
	if addr := entry.dirtied(); addr != nil {
		j.dirties[*addr]++
	}
}

// revert undoes a batch of journalled modifications along with any reverted
// dirty handling too.
func (j *journal) revert(statedb *IntraBlockState, snapshot int) {
	for i := len(j.entries) - 1; i >= snapshot; i-- {
		// Undo the changes made by the operation
		j.entries[i].revert(statedb)

		// Drop any dirty tracking induced by the change
		if addr := j.entries[i].dirtied(); addr != nil {
			if j.dirties[*addr]--; j.dirties[*addr] == 0 {
				delete(j.dirties, *addr)
			}
		}
	}
	j.entries = j.entries[:snapshot]
}

// dirty explicitly sets an address to dirty, even if the change entries would
// otherwise suggest it as clean. This method is an ugly hack to handle the RIPEMD
// precompile consensus exception.
func (j *journal) dirty(addr common.Address) {
	j.dirties[addr]++
}

// length returns the current number of entries in the journal.
func (j *journal) length() int {
	return len(j.entries)
}

type (
	// Changes to the account trie.
	createObjectChange struct {
		account common.Address
	}
	resetObjectChange struct {
		account common.Address
		prev    *stateObject
	}
	selfdestructChange struct {
		account     common.Address
		prev        bool // whether account had already selfdestructed
		prevbalance uint256.Int
	}

	// Changes to individual accounts.
	balanceChange struct {
		account common.Address
		prev    uint256.Int
	}
	balanceIncrease struct {
		account  common.Address
		increase uint256.Int
	}
	balanceIncreaseTransfer struct {
		bi *BalanceIncrease
	}
	nonceChange struct {
		account common.Address
		prev    uint64
	}
	storageChange struct {
<<<<<<< HEAD
		account     *common.Address
		key         common.Hash
		prevalue    uint256.Int
		wasCommited bool
=======
		account  common.Address
		key      common.Hash
		prevalue uint256.Int
>>>>>>> 8b4aa99a
	}
	fakeStorageChange struct {
		account  common.Address
		key      common.Hash
		prevalue uint256.Int
	}
	codeChange struct {
		account  common.Address
		prevcode []byte
		prevhash common.Hash
	}

	// Changes to other state values.
	refundChange struct {
		prev uint64
	}
	addLogChange struct {
		txIndex int
	}
	touchChange struct {
		account common.Address
	}

	// Changes to the access list
	accessListAddAccountChange struct {
		address common.Address
	}
	accessListAddSlotChange struct {
		address common.Address
		slot    common.Hash
	}

	transientStorageChange struct {
		account  common.Address
		key      common.Hash
		prevalue uint256.Int
	}
)

//type journalEntry2 interface {
//	createObjectChange | resetObjectChange | selfdestructChange | balanceChange | balanceIncrease | balanceIncreaseTransfer |
//		nonceChange | storageChange | fakeStorageChange | codeChange |
//		refundChange | addLogChange | touchChange | accessListAddAccountChange | accessListAddSlotChange | transientStorageChange
//}

func (ch createObjectChange) revert(s *IntraBlockState) error {
	delete(s.stateObjects, ch.account)
	delete(s.stateObjectsDirty, ch.account)
	return nil
}

func (ch createObjectChange) dirtied() *common.Address {
	return &ch.account
}

func (ch resetObjectChange) revert(s *IntraBlockState) error {
	s.setStateObject(ch.account, ch.prev)
	return nil
}

func (ch resetObjectChange) dirtied() *common.Address {
	return nil
}

func (ch selfdestructChange) revert(s *IntraBlockState) error {
	obj, err := s.getStateObject(ch.account)
	if err != nil {
		return err
	}
	if obj != nil {
		obj.selfdestructed = ch.prev
		obj.setBalance(&ch.prevbalance)
	}
	if s.versionMap != nil {
		if obj.original.Balance == ch.prevbalance {
			s.versionedWrites.Delete(*ch.account, AccountKey{Path: BalancePath})
		} else {
			if v, ok := s.versionedWrites[*ch.account][AccountKey{Path: BalancePath}]; ok {
				v.Val = ch.prev
			}
		}
		s.versionedWrites.Delete(*ch.account, AccountKey{Path: SelfDestructPath})
	}

	return nil
}

func (ch selfdestructChange) dirtied() *common.Address {
	return &ch.account
}

var ripemd = common.HexToAddress("0000000000000000000000000000000000000003")

func (ch touchChange) revert(s *IntraBlockState) error {
	return nil
}

func (ch touchChange) dirtied() *common.Address { return &ch.account }

func (ch balanceChange) revert(s *IntraBlockState) error {
	obj, err := s.getStateObject(ch.account)
	if err != nil {
		return err
	}
	if traceAccount(*ch.account) {
		fmt.Printf("Revert Balance %x: %d, prev: %d, orig: %d\n", *ch.account, obj.data.Balance, ch.prev, obj.original.Balance)
	}
	obj.setBalance(&ch.prev)
	if s.versionMap != nil {
		if obj.original.Balance == ch.prev {
			s.versionedWrites.Delete(*ch.account, AccountKey{Path: BalancePath})
		} else {
			if v, ok := s.versionedWrites[*ch.account][AccountKey{Path: BalancePath}]; ok {
				v.Val = ch.prev
			}
		}
	}

	return nil
}

func (ch balanceChange) dirtied() *common.Address {
	return &ch.account
}

func (ch balanceIncrease) revert(s *IntraBlockState) error {
	if bi, ok := s.balanceInc[ch.account]; ok {
		bi.increase.Sub(&bi.increase, &ch.increase)
		bi.count--
		if bi.count == 0 {
			delete(s.balanceInc, ch.account)
		}
	}
	return nil
}

func (ch balanceIncrease) dirtied() *common.Address {
	return &ch.account
}

func (ch balanceIncreaseTransfer) dirtied() *common.Address {
	return nil
}

func (ch balanceIncreaseTransfer) revert(s *IntraBlockState) error {
	ch.bi.transferred = false
	return nil
}
func (ch nonceChange) revert(s *IntraBlockState) error {
	obj, err := s.getStateObject(ch.account)
	if err != nil {
		return err
	}
	obj.setNonce(ch.prev)
	if s.versionMap != nil {
		if obj.original.Nonce == ch.prev {
			s.versionedWrites.Delete(*ch.account, AccountKey{Path: NoncePath})
		} else {
			if v, ok := s.versionedWrites[*ch.account][AccountKey{Path: NoncePath}]; ok {
				v.Val = ch.prev
			}
		}
	}

	return nil
}

func (ch nonceChange) dirtied() *common.Address {
	return &ch.account
}

func (ch codeChange) revert(s *IntraBlockState) error {
	obj, err := s.getStateObject(ch.account)
	if err != nil {
		return err
	}
	obj.setCode(ch.prevhash, ch.prevcode)
	if s.versionMap != nil {
		if obj.original.CodeHash == ch.prevhash {
			s.versionedWrites.Delete(*ch.account, AccountKey{Path: CodePath})
			s.versionedWrites.Delete(*ch.account, AccountKey{Path: CodeHashPath})
		} else {
			if v, ok := s.versionedWrites[*ch.account][AccountKey{Path: CodePath}]; ok {
				v.Val = ch.prevcode
			}
			if v, ok := s.versionedWrites[*ch.account][AccountKey{Path: CodeHashPath}]; ok {
				v.Val = ch.prevhash
			}
		}
	}
	return nil
}

func (ch codeChange) dirtied() *common.Address {
	return &ch.account
}

func (ch storageChange) revert(s *IntraBlockState) error {
	obj, err := s.getStateObject(ch.account)
	if err != nil {
		return err
	}
<<<<<<< HEAD

	if s.versionMap != nil {
		if ch.wasCommited {
			s.versionedWrites.Delete(*ch.account, AccountKey{Path: StatePath, Key: ch.key})
		} else {
			if v, ok := s.versionedWrites[*ch.account][AccountKey{Path: StatePath, Key: ch.key}]; ok {
				v.Val = ch.prevalue
			}
		}
	}
=======
>>>>>>> 8b4aa99a
	obj.setState(ch.key, ch.prevalue)
	return nil
}

func (ch storageChange) dirtied() *common.Address {
	return &ch.account
}

func (ch fakeStorageChange) revert(s *IntraBlockState) error {
	obj, err := s.getStateObject(ch.account)
	if err != nil {
		return err
	}
	obj.fakeStorage[ch.key] = ch.prevalue
	return nil
}

func (ch fakeStorageChange) dirtied() *common.Address {
	return &ch.account
}

func (ch transientStorageChange) revert(s *IntraBlockState) error {
	s.setTransientState(ch.account, ch.key, ch.prevalue)
	return nil
}

func (ch transientStorageChange) dirtied() *common.Address {
	return nil
}

func (ch refundChange) revert(s *IntraBlockState) error {
	s.refund = ch.prev
	return nil
}

func (ch refundChange) dirtied() *common.Address {
	return nil
}

func (ch addLogChange) revert(s *IntraBlockState) error {
	if ch.txIndex >= len(s.logs) {
		panic(fmt.Sprintf("can't revert log index %v, max: %v", ch.txIndex, len(s.logs)-1))
	}
	txnLogs := s.logs[ch.txIndex]
	s.logs[ch.txIndex] = txnLogs[:len(txnLogs)-1] // revert 1 log
	if len(s.logs[ch.txIndex]) == 0 {
		s.logs = s.logs[:len(s.logs)-1] // revert txn
	}
	s.logSize--
	return nil
}

func (ch addLogChange) dirtied() *common.Address {
	return nil
}

func (ch accessListAddAccountChange) revert(s *IntraBlockState) error {
	/*
		One important invariant here, is that whenever a (addr, slot) is added, if the
		addr is not already present, the add causes two journal entries:
		- one for the address,
		- one for the (address,slot)
		Therefore, when unrolling the change, we can always blindly delete the
		(addr) at this point, since no storage adds can remain when come upon
		a single (addr) change.
	*/
	s.accessList.DeleteAddress(ch.address)
	return nil
}

func (ch accessListAddAccountChange) dirtied() *common.Address {
	return nil
}

func (ch accessListAddSlotChange) revert(s *IntraBlockState) error {
	s.accessList.DeleteSlot(ch.address, ch.slot)
	return nil
}

func (ch accessListAddSlotChange) dirtied() *common.Address {
	return nil
}<|MERGE_RESOLUTION|>--- conflicted
+++ resolved
@@ -124,16 +124,10 @@
 		prev    uint64
 	}
 	storageChange struct {
-<<<<<<< HEAD
 		account     *common.Address
 		key         common.Hash
 		prevalue    uint256.Int
 		wasCommited bool
-=======
-		account  common.Address
-		key      common.Hash
-		prevalue uint256.Int
->>>>>>> 8b4aa99a
 	}
 	fakeStorageChange struct {
 		account  common.Address
@@ -336,7 +330,6 @@
 	if err != nil {
 		return err
 	}
-<<<<<<< HEAD
 
 	if s.versionMap != nil {
 		if ch.wasCommited {
@@ -347,8 +340,6 @@
 			}
 		}
 	}
-=======
->>>>>>> 8b4aa99a
 	obj.setState(ch.key, ch.prevalue)
 	return nil
 }
