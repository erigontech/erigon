// Copyright 2016 The go-ethereum Authors
// (original work)
// Copyright 2024 The Erigon Authors
// (modifications)
// This file is part of Erigon.
//
// Erigon is free software: you can redistribute it and/or modify
// it under the terms of the GNU Lesser General Public License as published by
// the Free Software Foundation, either version 3 of the License, or
// (at your option) any later version.
//
// Erigon is distributed in the hope that it will be useful,
// but WITHOUT ANY WARRANTY; without even the implied warranty of
// MERCHANTABILITY or FITNESS FOR A PARTICULAR PURPOSE. See the
// GNU Lesser General Public License for more details.
//
// You should have received a copy of the GNU Lesser General Public License
// along with Erigon. If not, see <http://www.gnu.org/licenses/>.

package state

import (
	"fmt"

	"github.com/erigontech/erigon-lib/common"
	"github.com/holiman/uint256"
)

// journalEntry is a modification entry in the state change journal that can be
// reverted on demand.
type journalEntry interface {
	// revert undoes the changes introduced by this journal entry.
	revert(*IntraBlockState) error

	// dirtied returns the Ethereum address modified by this journal entry.
	dirtied() *common.Address
}

// journal contains the list of state modifications applied since the last state
// commit. These are tracked to be able to be reverted in case of an execution
// exception or revertal request.
type journal struct {
	entries []journalEntry         // Current changes tracked by the journal
	dirties map[common.Address]int // Dirty accounts and the number of changes
}

// newJournal create a new initialized journal.
func newJournal() *journal {
	return &journal{
		dirties: make(map[common.Address]int),
	}
}
func (j *journal) Reset() {
	j.entries = j.entries[:0]
	clear(j.dirties)
}

// append inserts a new modification entry to the end of the change journal.
func (j *journal) append(entry journalEntry) {
	j.entries = append(j.entries, entry)
	if addr := entry.dirtied(); addr != nil {
		j.dirties[*addr]++
	}
}

// revert undoes a batch of journalled modifications along with any reverted
// dirty handling too.
func (j *journal) revert(statedb *IntraBlockState, snapshot int) {
	for i := len(j.entries) - 1; i >= snapshot; i-- {
		// Undo the changes made by the operation
		j.entries[i].revert(statedb)

		// Drop any dirty tracking induced by the change
		if addr := j.entries[i].dirtied(); addr != nil {
			if j.dirties[*addr]--; j.dirties[*addr] == 0 {
				delete(j.dirties, *addr)
			}
		}
	}
	j.entries = j.entries[:snapshot]
}

// dirty explicitly sets an address to dirty, even if the change entries would
// otherwise suggest it as clean. This method is an ugly hack to handle the RIPEMD
// precompile consensus exception.
func (j *journal) dirty(addr common.Address) {
	j.dirties[addr]++
}

// length returns the current number of entries in the journal.
func (j *journal) length() int {
	return len(j.entries)
}

type (
	// Changes to the account trie.
	createObjectChange struct {
		account common.Address
	}
	resetObjectChange struct {
		account common.Address
		prev    *stateObject
	}
	selfdestructChange struct {
		account     *common.Address
		prev        bool // whether account had already selfdestructed
		prevbalance uint256.Int
	}

	// Changes to individual accounts.
	balanceChange struct {
		account *common.Address
		prev    uint256.Int
	}
	balanceIncrease struct {
		account  *common.Address
		increase uint256.Int
	}
	balanceIncreaseTransfer struct {
		bi *BalanceIncrease
	}
	nonceChange struct {
		account *common.Address
		prev    uint64
	}
	storageChange struct {
		account     *common.Address
		key         common.Hash
		prevalue    uint256.Int
		wasCommited bool
	}
	fakeStorageChange struct {
		account  *common.Address
		key      common.Hash
		prevalue uint256.Int
	}
	codeChange struct {
		account  *common.Address
		prevcode []byte
		prevhash common.Hash
	}

	// Changes to other state values.
	refundChange struct {
		prev uint64
	}
	addLogChange struct {
		txIndex int
	}
	touchChange struct {
		account common.Address
	}

	// Changes to the access list
	accessListAddAccountChange struct {
		address common.Address
	}
	accessListAddSlotChange struct {
		address common.Address
		slot    common.Hash
	}

	transientStorageChange struct {
		account  common.Address
		key      common.Hash
		prevalue uint256.Int
	}
)

//type journalEntry2 interface {
//	createObjectChange | resetObjectChange | selfdestructChange | balanceChange | balanceIncrease | balanceIncreaseTransfer |
//		nonceChange | storageChange | fakeStorageChange | codeChange |
//		refundChange | addLogChange | touchChange | accessListAddAccountChange | accessListAddSlotChange | transientStorageChange
//}

func (ch createObjectChange) revert(s *IntraBlockState) error {
	delete(s.stateObjects, ch.account)
	delete(s.stateObjectsDirty, ch.account)
	return nil
}

func (ch createObjectChange) dirtied() *common.Address {
	return &ch.account
}

func (ch resetObjectChange) revert(s *IntraBlockState) error {
	s.setStateObject(ch.account, ch.prev)
	return nil
}

func (ch resetObjectChange) dirtied() *common.Address {
	return nil
}

func (ch selfdestructChange) revert(s *IntraBlockState) error {
	obj, err := s.getStateObject(*ch.account)
	if err != nil {
		return err
	}
	if obj != nil {
		obj.selfdestructed = ch.prev
		obj.setBalance(ch.prevbalance)
	}
	if s.versionMap != nil {
		if obj.original.Balance == ch.prevbalance {
			s.versionedWrites.Delete(*ch.account, AccountKey{Path: BalancePath})
		} else {
			if v, ok := s.versionedWrites[*ch.account][AccountKey{Path: BalancePath}]; ok {
				v.Val = ch.prev
			}
		}
		s.versionedWrites.Delete(*ch.account, AccountKey{Path: SelfDestructPath})
	}

	return nil
}

func (ch selfdestructChange) dirtied() *common.Address {
	return ch.account
}

var ripemd = common.HexToAddress("0000000000000000000000000000000000000003")

func (ch touchChange) revert(s *IntraBlockState) error {
	return nil
}

func (ch touchChange) dirtied() *common.Address { return &ch.account }

func (ch balanceChange) revert(s *IntraBlockState) error {
	obj, err := s.getStateObject(*ch.account)
	if err != nil {
		return err
	}
<<<<<<< HEAD
	if traceAccount(*ch.account) {
		fmt.Printf("Revert Balance %x: %d, prev: %d, orig: %d\n", *ch.account, obj.data.Balance, ch.prev, obj.original.Balance)
	}
	obj.setBalance(&ch.prev)
	if s.versionMap != nil {
		if obj.original.Balance == ch.prev {
			s.versionedWrites.Delete(*ch.account, AccountKey{Path: BalancePath})
		} else {
			if v, ok := s.versionedWrites[*ch.account][AccountKey{Path: BalancePath}]; ok {
				v.Val = ch.prev
			}
		}
	}

=======
	obj.setBalance(ch.prev)
>>>>>>> 731fc8d4
	return nil
}

func (ch balanceChange) dirtied() *common.Address {
	return ch.account
}

func (ch balanceIncrease) revert(s *IntraBlockState) error {
	if bi, ok := s.balanceInc[*ch.account]; ok {
		bi.increase.Sub(&bi.increase, &ch.increase)
		bi.count--
		if bi.count == 0 {
			delete(s.balanceInc, *ch.account)
		}
	}
	return nil
}

func (ch balanceIncrease) dirtied() *common.Address {
	return ch.account
}

func (ch balanceIncreaseTransfer) dirtied() *common.Address {
	return nil
}

func (ch balanceIncreaseTransfer) revert(s *IntraBlockState) error {
	ch.bi.transferred = false
	return nil
}
func (ch nonceChange) revert(s *IntraBlockState) error {
	obj, err := s.getStateObject(*ch.account)
	if err != nil {
		return err
	}
	obj.setNonce(ch.prev)
	if s.versionMap != nil {
		if obj.original.Nonce == ch.prev {
			s.versionedWrites.Delete(*ch.account, AccountKey{Path: NoncePath})
		} else {
			if v, ok := s.versionedWrites[*ch.account][AccountKey{Path: NoncePath}]; ok {
				v.Val = ch.prev
			}
		}
	}

	return nil
}

func (ch nonceChange) dirtied() *common.Address {
	return ch.account
}

func (ch codeChange) revert(s *IntraBlockState) error {
	obj, err := s.getStateObject(*ch.account)
	if err != nil {
		return err
	}
	obj.setCode(ch.prevhash, ch.prevcode)
	if s.versionMap != nil {
		if obj.original.CodeHash == ch.prevhash {
			s.versionedWrites.Delete(*ch.account, AccountKey{Path: CodePath})
			s.versionedWrites.Delete(*ch.account, AccountKey{Path: CodeHashPath})
		} else {
			if v, ok := s.versionedWrites[*ch.account][AccountKey{Path: CodePath}]; ok {
				v.Val = ch.prevcode
			}
			if v, ok := s.versionedWrites[*ch.account][AccountKey{Path: CodeHashPath}]; ok {
				v.Val = ch.prevhash
			}
		}
	}
	return nil
}

func (ch codeChange) dirtied() *common.Address {
	return ch.account
}

func (ch storageChange) revert(s *IntraBlockState) error {
	obj, err := s.getStateObject(*ch.account)
	if err != nil {
		return err
	}

	if s.versionMap != nil {
		if ch.wasCommited {
			s.versionedWrites.Delete(*ch.account, AccountKey{Path: StatePath, Key: ch.key})
		} else {
			if v, ok := s.versionedWrites[*ch.account][AccountKey{Path: StatePath, Key: ch.key}]; ok {
				v.Val = ch.prevalue
			}
		}
	}
	obj.setState(ch.key, ch.prevalue)
	return nil
}

func (ch storageChange) dirtied() *common.Address {
	return ch.account
}

func (ch fakeStorageChange) revert(s *IntraBlockState) error {
	obj, err := s.getStateObject(*ch.account)
	if err != nil {
		return err
	}
	obj.fakeStorage[ch.key] = ch.prevalue
	return nil
}

func (ch fakeStorageChange) dirtied() *common.Address {
	return ch.account
}

func (ch transientStorageChange) revert(s *IntraBlockState) error {
	s.setTransientState(ch.account, ch.key, ch.prevalue)
	return nil
}

func (ch transientStorageChange) dirtied() *common.Address {
	return nil
}

func (ch refundChange) revert(s *IntraBlockState) error {
	s.refund = ch.prev
	return nil
}

func (ch refundChange) dirtied() *common.Address {
	return nil
}

func (ch addLogChange) revert(s *IntraBlockState) error {
	if ch.txIndex >= len(s.logs) {
		panic(fmt.Sprintf("can't revert log index %v, max: %v", ch.txIndex, len(s.logs)-1))
	}
	txnLogs := s.logs[ch.txIndex]
	s.logs[ch.txIndex] = txnLogs[:len(txnLogs)-1] // revert 1 log
	if len(s.logs[ch.txIndex]) == 0 {
		s.logs = s.logs[:len(s.logs)-1] // revert txn
	}
	s.logSize--
	return nil
}

func (ch addLogChange) dirtied() *common.Address {
	return nil
}

func (ch accessListAddAccountChange) revert(s *IntraBlockState) error {
	/*
		One important invariant here, is that whenever a (addr, slot) is added, if the
		addr is not already present, the add causes two journal entries:
		- one for the address,
		- one for the (address,slot)
		Therefore, when unrolling the change, we can always blindly delete the
		(addr) at this point, since no storage adds can remain when come upon
		a single (addr) change.
	*/
	s.accessList.DeleteAddress(ch.address)
	return nil
}

func (ch accessListAddAccountChange) dirtied() *common.Address {
	return nil
}

func (ch accessListAddSlotChange) revert(s *IntraBlockState) error {
	s.accessList.DeleteSlot(ch.address, ch.slot)
	return nil
}

func (ch accessListAddSlotChange) dirtied() *common.Address {
	return nil
}<|MERGE_RESOLUTION|>--- conflicted
+++ resolved
@@ -232,11 +232,10 @@
 	if err != nil {
 		return err
 	}
-<<<<<<< HEAD
 	if traceAccount(*ch.account) {
 		fmt.Printf("Revert Balance %x: %d, prev: %d, orig: %d\n", *ch.account, obj.data.Balance, ch.prev, obj.original.Balance)
 	}
-	obj.setBalance(&ch.prev)
+	obj.setBalance(ch.prev)
 	if s.versionMap != nil {
 		if obj.original.Balance == ch.prev {
 			s.versionedWrites.Delete(*ch.account, AccountKey{Path: BalancePath})
@@ -247,9 +246,6 @@
 		}
 	}
 
-=======
-	obj.setBalance(ch.prev)
->>>>>>> 731fc8d4
 	return nil
 }
 
