--- conflicted
+++ resolved
@@ -20,12 +20,9 @@
 package state
 
 import (
-<<<<<<< HEAD
 	"fmt"
 
-=======
 	"github.com/erigontech/erigon-lib/common"
->>>>>>> facffd54
 	"github.com/holiman/uint256"
 )
 
@@ -55,10 +52,6 @@
 }
 func (j *journal) Reset() {
 	j.entries = j.entries[:0]
-<<<<<<< HEAD
-=======
-	//j.dirties = make(map[common.Address]int, len(j.dirties)/2)
->>>>>>> facffd54
 	clear(j.dirties)
 }
 
@@ -131,16 +124,10 @@
 		prev    uint64
 	}
 	storageChange struct {
-<<<<<<< HEAD
-		account     *libcommon.Address
-		key         libcommon.Hash
+		account     *common.Address
+		key         common.Hash
 		prevalue    uint256.Int
 		wasCommited bool
-=======
-		account  *common.Address
-		key      common.Hash
-		prevalue uint256.Int
->>>>>>> facffd54
 	}
 	fakeStorageChange struct {
 		account  *common.Address
@@ -166,19 +153,11 @@
 
 	// Changes to the access list
 	accessListAddAccountChange struct {
-<<<<<<< HEAD
-		address libcommon.Address
+		address common.Address
 	}
 	accessListAddSlotChange struct {
-		address libcommon.Address
-		slot    libcommon.Hash
-=======
-		address *common.Address
-	}
-	accessListAddSlotChange struct {
-		address *common.Address
-		slot    *common.Hash
->>>>>>> facffd54
+		address common.Address
+		slot    common.Hash
 	}
 
 	transientStorageChange struct {
