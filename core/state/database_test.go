--- conflicted
+++ resolved
@@ -73,10 +73,6 @@
 	m := mock.MockWithGenesis(t, gspec, key, false)
 
 	contractBackend := backends.NewTestSimulatedBackendWithConfig(t, m)
-<<<<<<< HEAD
-	defer contractBackend.Close()
-=======
->>>>>>> 2357874c
 	transactOpts, err := bind.NewKeyedTransactorWithChainID(key, m.ChainConfig.ChainID)
 	require.NoError(t, err)
 	transactOpts.GasLimit = 1000000
@@ -258,10 +254,7 @@
 	m := mock.MockWithGenesis(t, gspec, key, false)
 
 	contractBackend := backends.NewTestSimulatedBackendWithConfig(t, m)
-<<<<<<< HEAD
 	defer contractBackend.Close()
-=======
->>>>>>> 2357874c
 	transactOpts, err := bind.NewKeyedTransactorWithChainID(key, m.ChainConfig.ChainID)
 	require.NoError(t, err)
 	transactOpts.GasLimit = 1000000
