// Copyright 2019 The go-ethereum Authors
// (original work)
// Copyright 2024 The Erigon Authors
// (modifications)
// This file is part of Erigon.
//
// Erigon is free software: you can redistribute it and/or modify
// it under the terms of the GNU Lesser General Public License as published by
// the Free Software Foundation, either version 3 of the License, or
// (at your option) any later version.
//
// Erigon is distributed in the hope that it will be useful,
// but WITHOUT ANY WARRANTY; without even the implied warranty of
// MERCHANTABILITY or FITNESS FOR A PARTICULAR PURPOSE. See the
// GNU Lesser General Public License for more details.
//
// You should have received a copy of the GNU Lesser General Public License
// along with Erigon. If not, see <http://www.gnu.org/licenses/>.

package state_test

import (
	"bytes"
	"context"
	"errors"
	"math/big"
	"testing"

	"github.com/holiman/uint256"
	"github.com/stretchr/testify/assert"
	"github.com/stretchr/testify/require"

	"github.com/erigontech/erigon-lib/chain"
	"github.com/erigontech/erigon-lib/common"
	"github.com/erigontech/erigon-lib/crypto"
	"github.com/erigontech/erigon-lib/kv"
	"github.com/erigontech/erigon-lib/log/v3"
	libstate "github.com/erigontech/erigon-lib/state"
	"github.com/erigontech/erigon-lib/types"
	"github.com/erigontech/erigon/core"
	"github.com/erigontech/erigon/core/state"
	"github.com/erigontech/erigon/core/state/contracts"
	"github.com/erigontech/erigon/core/tracing"
	"github.com/erigontech/erigon/execution/abi/bind"
	"github.com/erigontech/erigon/execution/abi/bind/backends"
	"github.com/erigontech/erigon/turbo/stages/mock"
)

// Create revival problem
func TestCreate2Revive(t *testing.T) {

	// Configure and generate a sample block chain
	var (
		key, _  = crypto.HexToECDSA("b71c71a67e1177ad4e901695e1b4b9ee17ae16c6668d313eac2f96dbcda3f291")
		address = crypto.PubkeyToAddress(key.PublicKey)
		funds   = big.NewInt(1000000000)
		gspec   = &types.Genesis{
			Config: &chain.Config{
				ChainID:               big.NewInt(1),
				HomesteadBlock:        new(big.Int),
				TangerineWhistleBlock: new(big.Int),
				SpuriousDragonBlock:   big.NewInt(1),
				ByzantiumBlock:        big.NewInt(1),
				ConstantinopleBlock:   big.NewInt(1),
			},
			Alloc: types.GenesisAlloc{
				address: types.GenesisAccount{Balance: funds},
			},
		}
		signer = types.LatestSignerForChainID(nil)
	)

	m := mock.MockWithGenesis(t, gspec, key, false)

	contractBackend := backends.NewTestSimulatedBackendWithConfig(t, gspec.Alloc, gspec.Config, gspec.GasLimit)
	defer contractBackend.Close()
	transactOpts, err := bind.NewKeyedTransactorWithChainID(key, m.ChainConfig.ChainID)
	require.NoError(t, err)
	transactOpts.GasLimit = 1000000

	var contractAddress common.Address
	var revive *contracts.Revive
	// Change this address whenever you make any changes in the code of the revive contract in
	// contracts/revive.sol
	var create2address = common.HexToAddress("e70fd65144383e1189bd710b1e23b61e26315ff4")

	// There are 4 blocks
	// In the first block, we deploy the "factory" contract Revive, which can create children contracts via CREATE2 opcode
	// In the second block, we create the first child contract
	// In the third block, we cause the first child contract to selfdestruct
	// In the forth block, we create the second child contract, and we expect it to have a "clean slate" of storage,
	// i.e. without any storage items that "inherited" from the first child contract by mistake
	chain, err := core.GenerateChain(m.ChainConfig, m.Genesis, m.Engine, m.DB, 4, func(i int, block *core.BlockGen) {
		var txn types.Transaction

		switch i {
		case 0:
			contractAddress, txn, revive, err = contracts.DeployRevive(transactOpts, contractBackend)
			if err != nil {
				t.Fatal(err)
			}
			block.AddTx(txn)
		case 1:
			txn, err = revive.Deploy(transactOpts, big.NewInt(0))
			if err != nil {
				t.Fatal(err)
			}
			block.AddTx(txn)
		case 2:
			txn, err = types.SignTx(types.NewTransaction(block.TxNonce(address), create2address, uint256.NewInt(0), 1000000, new(uint256.Int), nil), *signer, key)
			if err != nil {
				t.Fatal(err)
			}
			err = contractBackend.SendTransaction(context.Background(), txn)
			if err != nil {
				t.Fatal(err)
			}
			block.AddTx(txn)
		case 3:
			txn, err = revive.Deploy(transactOpts, big.NewInt(0))
			if err != nil {
				t.Fatal(err)
			}
			block.AddTx(txn)
		}
		contractBackend.Commit()
	})
	if err != nil {
		t.Fatalf("generate blocks: %v", err)
	}

	err = m.DB.ViewTemporal(context.Background(), func(tx kv.TemporalTx) error {
		st := state.New(m.NewStateReader(tx))
		if exist, err := st.Exist(address); err != nil {
			t.Error(err)
		} else if !exist {
			t.Error("expected account to exist")
		}
		if exist, err := st.Exist(contractAddress); err != nil {
			t.Error(err)
		} else if exist {
			t.Error("expected contractAddress to not exist before block 0", contractAddress.String())
		}
		return nil
	})
	require.NoError(t, err)

	// BLOCK 1
	if err = m.InsertChain(chain.Slice(0, 1)); err != nil {
		t.Fatal(err)
	}

	err = m.DB.ViewTemporal(context.Background(), func(tx kv.TemporalTx) error {
		st := state.New(m.NewStateReader(tx))
		if exist, err := st.Exist(contractAddress); err != nil {
			t.Error(err)
		} else if !exist {
			t.Error("expected contractAddress to exist at the block 1", contractAddress.String())
		}
		return nil
	})
	require.NoError(t, err)

	// BLOCK 2
	if err = m.InsertChain(chain.Slice(1, 2)); err != nil {
		t.Fatal(err)
	}

	var key2 common.Hash
	var check2 uint256.Int
	err = m.DB.ViewTemporal(context.Background(), func(tx kv.TemporalTx) error {
		st := state.New(m.NewStateReader(tx))
		if exist, err := st.Exist(create2address); err != nil {
			t.Error(err)
		} else if !exist {
			t.Error("expected create2address to exist at the block 2", create2address.String())
		}
		// We expect number 0x42 in the position [2], because it is the block number 2
		key2 = common.BigToHash(big.NewInt(2))
		st.GetState(create2address, key2, &check2)
		if check2.Uint64() != 0x42 {
			t.Errorf("expected 0x42 in position 2, got: %x", check2.Uint64())
		}
		return nil
	})
	require.NoError(t, err)

	// BLOCK 3
	if err = m.InsertChain(chain.Slice(2, 3)); err != nil {
		t.Fatal(err)
	}
	err = m.DB.ViewTemporal(context.Background(), func(tx kv.TemporalTx) error {
		st := state.New(m.NewStateReader(tx))
		if exist, err := st.Exist(create2address); err != nil {
			t.Error(err)
		} else if exist {
			t.Error("expected create2address to be self-destructed at the block 3", create2address.String())
		}
		return nil
	})
	require.NoError(t, err)

	// BLOCK 4
	if err = m.InsertChain(chain.Slice(3, 4)); err != nil {
		t.Fatal(err)
	}
	err = m.DB.ViewTemporal(context.Background(), func(tx kv.TemporalTx) error {
		st := state.New(m.NewStateReader(tx))
		if exist, err := st.Exist(create2address); err != nil {
			t.Error(err)
		} else if !exist {
			t.Error("expected create2address to exist at the block 2", create2address.String())
		}
		// We expect number 0x42 in the position [4], because it is the block number 4
		key4 := common.BigToHash(big.NewInt(4))
		var check4 uint256.Int
		st.GetState(create2address, key4, &check4)
		if check4.Uint64() != 0x42 {
			t.Errorf("expected 0x42 in position 4, got: %x", check4.Uint64())
		}
		// We expect number 0x0 in the position [2], because it is the block number 4
		st.GetState(create2address, key2, &check2)
		if !check2.IsZero() {
			t.Errorf("expected 0x0 in position 2, got: %x", check2)
		}
		return nil
	})
	require.NoError(t, err)

}

// Polymorthic contracts via CREATE2
func TestCreate2Polymorth(t *testing.T) {

	// Configure and generate a sample block chain
	var (
		key, _  = crypto.HexToECDSA("b71c71a67e1177ad4e901695e1b4b9ee17ae16c6668d313eac2f96dbcda3f291")
		address = crypto.PubkeyToAddress(key.PublicKey)
		funds   = big.NewInt(1000000000)
		gspec   = &types.Genesis{
			Config: &chain.Config{
				ChainID:               big.NewInt(1),
				HomesteadBlock:        new(big.Int),
				TangerineWhistleBlock: new(big.Int),
				SpuriousDragonBlock:   big.NewInt(1),
				ByzantiumBlock:        big.NewInt(1),
				ConstantinopleBlock:   big.NewInt(1),
			},
			Alloc: types.GenesisAlloc{
				address: types.GenesisAccount{Balance: funds},
			},
		}
		signer = types.LatestSignerForChainID(nil)
	)
	m := mock.MockWithGenesis(t, gspec, key, false)

	contractBackend := backends.NewTestSimulatedBackendWithConfig(t, gspec.Alloc, gspec.Config, gspec.GasLimit)
	defer contractBackend.Close()
	transactOpts, err := bind.NewKeyedTransactorWithChainID(key, m.ChainConfig.ChainID)
	require.NoError(t, err)
	transactOpts.GasLimit = 1000000

	var contractAddress common.Address
	var poly *contracts.Poly

	// Change this address whenever you make any changes in the code of the poly contract in
	// contracts/poly.sol
	var create2address = common.HexToAddress("c66aa74c220476f244b7f45897a124d1a01ca8a8")

	// There are 5 blocks
	// In the first block, we deploy the "factory" contract Poly, which can create children contracts via CREATE2 opcode
	// In the second block, we create the first child contract
	// In the third block, we cause the first child contract to selfdestruct
	// In the forth block, we create the second child contract
	// In the 5th block, we delete and re-create the child contract twice
	chain, err := core.GenerateChain(m.ChainConfig, m.Genesis, m.Engine, m.DB, 5, func(i int, block *core.BlockGen) {
		var txn types.Transaction

		switch i {
		case 0:
			contractAddress, txn, poly, err = contracts.DeployPoly(transactOpts, contractBackend)
			if err != nil {
				t.Fatal(err)
			}
			block.AddTx(txn)
		case 1:
			txn, err = poly.Deploy(transactOpts, big.NewInt(0))
			if err != nil {
				t.Fatal(err)
			}
			block.AddTx(txn)
		case 2:
			// Trigger self-destruct
			txn, err = types.SignTx(types.NewTransaction(block.TxNonce(address), create2address, uint256.NewInt(0), 1000000, new(uint256.Int), nil), *signer, key)
			if err != nil {
				t.Fatal(err)
			}
			err = contractBackend.SendTransaction(context.Background(), txn)
			if err != nil {
				t.Fatal(err)
			}
			block.AddTx(txn)
		case 3:
			txn, err = poly.Deploy(transactOpts, big.NewInt(0))
			if err != nil {
				t.Fatal(err)
			}
			block.AddTx(txn)
		case 4:
			// Trigger self-destruct
			txn, err = types.SignTx(types.NewTransaction(block.TxNonce(address), create2address, uint256.NewInt(0), 1000000, new(uint256.Int), nil), *signer, key)
			if err != nil {
				t.Fatal(err)
			}
			err = contractBackend.SendTransaction(context.Background(), txn)
			if err != nil {
				t.Fatal(err)
			}
			block.AddTx(txn)
			// Recreate in the same block
			txn, err = poly.Deploy(transactOpts, big.NewInt(0))
			if err != nil {
				t.Fatal(err)
			}
			block.AddTx(txn)
			// Trigger self-destruct
			txn, err = types.SignTx(types.NewTransaction(block.TxNonce(address), create2address, uint256.NewInt(0), 1000000, new(uint256.Int), nil), *signer, key)
			if err != nil {
				t.Fatal(err)
			}
			err = contractBackend.SendTransaction(context.Background(), txn)
			if err != nil {
				t.Fatal(err)
			}
			block.AddTx(txn)
			// Recreate in the same block
			txn, err = poly.Deploy(transactOpts, big.NewInt(0))
			if err != nil {
				t.Fatal(err)
			}
			block.AddTx(txn)
		}
		contractBackend.Commit()
	})
	if err != nil {
		t.Fatalf("generate blocks: %v", err)
	}

	err = m.DB.ViewTemporal(context.Background(), func(tx kv.TemporalTx) error {

		st := state.New(m.NewStateReader(tx))
		if exist, err := st.Exist(address); err != nil {
			t.Error(err)
		} else if !exist {
			t.Error("expected account to exist")
		}
		if exist, err := st.Exist(contractAddress); err != nil {
			t.Error(err)
		} else if exist {
			t.Error("expected contractAddress to not exist before block 0", contractAddress.String())
		}
		return nil
	})
	require.NoError(t, err)

	// BLOCK 1
	if err = m.InsertChain(chain.Slice(0, 1)); err != nil {
		t.Fatal(err)
	}

	err = m.DB.ViewTemporal(context.Background(), func(tx kv.TemporalTx) error {
		st := state.New(m.NewStateReader(tx))
		if exist, err := st.Exist(contractAddress); err != nil {
			t.Error(err)
		} else if !exist {
			t.Error("expected contractAddress to exist at the block 1", contractAddress.String())
		}
		return nil
	})
	require.NoError(t, err)

	// BLOCK 2
	if err = m.InsertChain(chain.Slice(1, 2)); err != nil {
		t.Fatal(err)
	}

	err = m.DB.ViewTemporal(context.Background(), func(tx kv.TemporalTx) error {
		st := state.New(m.NewStateReader(tx))
		if exist, err := st.Exist(create2address); err != nil {
			t.Error(err)
		} else if !exist {
			t.Error("expected create2address to exist at the block 2", create2address.String())
		}
		code, err := st.GetCode(create2address)
		if err != nil {
			return err
		}
		if !bytes.Equal(code, common.FromHex("6002ff")) {
			t.Errorf("Expected CREATE2 deployed code 6002ff, got %x", code)
		}
		if !m.HistoryV3 { //AccountsDomain: has no "incarnation" concept
			incarnation, err := st.GetIncarnation(create2address)
			if err != nil {
				return err
			}
			if incarnation != 1 {
				t.Errorf("expected incarnation 1, got %d", incarnation)
			}
		}
		return nil
	})
	require.NoError(t, err)

	// BLOCK 3
	if err = m.InsertChain(chain.Slice(2, 3)); err != nil {
		t.Fatal(err)
	}
	err = m.DB.ViewTemporal(context.Background(), func(tx kv.TemporalTx) error {
		st := state.New(m.NewStateReader(tx))
		if exist, err := st.Exist(create2address); err != nil {
			t.Error(err)
		} else if exist {
			t.Error("expected create2address to be self-destructed at the block 3", create2address.String())
		}
		return nil
	})
	require.NoError(t, err)

	// BLOCK 4
	if err = m.InsertChain(chain.Slice(3, 4)); err != nil {
		t.Fatal(err)
	}
	err = m.DB.ViewTemporal(context.Background(), func(tx kv.TemporalTx) error {
		st := state.New(m.NewStateReader(tx))
		if exist, err := st.Exist(create2address); err != nil {
			t.Error(err)
		} else if !exist {
			t.Error("expected create2address to exist at the block 4", create2address.String())
		}
		code, err := st.GetCode(create2address)
		if err != nil {
			return err
		}
		if !bytes.Equal(code, common.FromHex("6004ff")) {
			t.Errorf("Expected CREATE2 deployed code 6004ff, got %x", code)
		}
		if !m.HistoryV3 { //AccountsDomain: has no "incarnation" concept
			incarnation, err := st.GetIncarnation(create2address)
			if err != nil {
				return err
			}
			if incarnation != 2 {
				t.Errorf("expected incarnation 2, got %d", incarnation)
			}
		}
		return nil
	})
	require.NoError(t, err)

	// BLOCK 5
	if err = m.InsertChain(chain.Slice(4, 5)); err != nil {
		t.Fatal(err)
	}
	err = m.DB.ViewTemporal(context.Background(), func(tx kv.TemporalTx) error {
		st := state.New(m.NewStateReader(tx))
		if exist, err := st.Exist(create2address); err != nil {
			t.Error(err)
		} else if !exist {
			t.Error("expected create2address to exist at the block 5", create2address.String())
		}
		code, err := st.GetCode(create2address)
		if err != nil {
			return err
		}
		if !bytes.Equal(code, common.FromHex("6005ff")) {
			t.Errorf("Expected CREATE2 deployed code 6005ff, got %x", code)
		}

		if !m.HistoryV3 { //AccountsDomain: has no "incarnation" concept
			incarnation, err := st.GetIncarnation(create2address)
			if err != nil {
				return err
			}
			if incarnation != 4 {
				t.Errorf("expected incarnation 4 (two self-destructs and two-recreations within a block), got %d", incarnation)
			}
		}
		return nil
	})
	require.NoError(t, err)

}

func TestReorgOverSelfDestruct(t *testing.T) {
	if testing.Short() {
		t.Skip()
	}

	t.Parallel()
	// Configure and generate a sample block chain
	var (
		key, _  = crypto.HexToECDSA("b71c71a67e1177ad4e901695e1b4b9ee17ae16c6668d313eac2f96dbcda3f291")
		address = crypto.PubkeyToAddress(key.PublicKey)
		funds   = big.NewInt(1000000000)
		gspec   = &types.Genesis{
			Config: &chain.Config{
				ChainID:               big.NewInt(1),
				HomesteadBlock:        new(big.Int),
				TangerineWhistleBlock: new(big.Int),
				SpuriousDragonBlock:   big.NewInt(1),
				ByzantiumBlock:        big.NewInt(1),
				ConstantinopleBlock:   big.NewInt(1),
			},
			Alloc: types.GenesisAlloc{
				address: types.GenesisAccount{Balance: funds},
			},
		}
	)

	m := mock.MockWithGenesis(t, gspec, key, false)

	contractBackend := backends.NewTestSimulatedBackendWithConfig(t, gspec.Alloc, gspec.Config, gspec.GasLimit)
	transactOpts, err := bind.NewKeyedTransactorWithChainID(key, m.ChainConfig.ChainID)
	require.NoError(t, err)
	transactOpts.GasLimit = 1000000

	var contractAddress common.Address
	var selfDestruct *contracts.Selfdestruct

	// Here we generate 3 blocks, two of which (the one with "Change" invocation and "Destruct" invocation will be reverted during the reorg)
	chain, err := core.GenerateChain(m.ChainConfig, m.Genesis, m.Engine, m.DB, 3, func(i int, block *core.BlockGen) {
		var txn types.Transaction

		switch i {
		case 0:
			contractAddress, txn, selfDestruct, err = contracts.DeploySelfdestruct(transactOpts, contractBackend)
			if err != nil {
				t.Fatal(err)
			}
			block.AddTx(txn)
		case 1:
			txn, err = selfDestruct.Change(transactOpts)
			if err != nil {
				t.Fatal(err)
			}
			block.AddTx(txn)
		case 2:
			txn, err = selfDestruct.Destruct(transactOpts)
			if err != nil {
				t.Fatal(err)
			}
			block.AddTx(txn)
		}
		contractBackend.Commit()
	})
	if err != nil {
		t.Fatalf("generate blocks: %v", err)
	}

	// Create a longer chain, with 4 blocks (with higher total difficulty) that reverts the change of stroage self-destruction of the contract
	contractBackendLonger := backends.NewTestSimulatedBackendWithConfig(t, gspec.Alloc, gspec.Config, gspec.GasLimit)
	transactOptsLonger, err := bind.NewKeyedTransactorWithChainID(key, m.ChainConfig.ChainID)
	require.NoError(t, err)
	transactOptsLonger.GasLimit = 1000000

	longerChain, err := core.GenerateChain(m.ChainConfig, m.Genesis, m.Engine, m.DB, 4, func(i int, block *core.BlockGen) {
		var txn types.Transaction

		switch i {
		case 0:
			_, txn, _, err = contracts.DeploySelfdestruct(transactOptsLonger, contractBackendLonger)
			if err != nil {
				t.Fatal(err)
			}
			block.AddTx(txn)
		}
		contractBackendLonger.Commit()
	})
	if err != nil {
		t.Fatalf("generate long blocks")
	}

	err = m.DB.ViewTemporal(context.Background(), func(tx kv.TemporalTx) error {

		st := state.New(m.NewStateReader(tx))
		if exist, err := st.Exist(address); err != nil {
			t.Error(err)
		} else if !exist {
			t.Error("expected account to exist")
		}
		if exist, err := st.Exist(contractAddress); err != nil {
			t.Error(err)
		} else if exist {
			t.Error("expected contractAddress to not exist before block 0", contractAddress.String())
		}
		return nil
	})
	require.NoError(t, err)
	// BLOCK 1
	if err = m.InsertChain(chain.Slice(0, 1)); err != nil {
		t.Fatal(err)
	}

	var key0 common.Hash
	var correctValueX uint256.Int
	err = m.DB.ViewTemporal(context.Background(), func(tx kv.TemporalTx) error {
		st := state.New(m.NewStateReader(tx))
		if exist, err := st.Exist(contractAddress); err != nil {
			t.Error(err)
		} else if !exist {

			t.Error("expected contractAddress to exist at the block 1", contractAddress.String())
		}

		// Remember value of field "x" (storage item 0) after the first block, to check after rewinding
		st.GetState(contractAddress, key0, &correctValueX)
		return nil
	})
	require.NoError(t, err)

	// BLOCKS 2 + 3
	if err = m.InsertChain(chain.Slice(1, chain.Length())); err != nil {
		t.Fatal(err)
	}

	err = m.DB.ViewTemporal(context.Background(), func(tx kv.TemporalTx) error {
		st := state.New(m.NewStateReader(tx))
		if exist, err := st.Exist(contractAddress); err != nil {
			t.Error(err)
		} else if exist {
			t.Error("expected contractAddress to not exist at the block 3", contractAddress.String())
		}
		return nil
	})
	require.NoError(t, err)
	// REORG of block 2 and 3, and insert new (empty) BLOCK 2, 3, and 4
	if err = m.InsertChain(longerChain.Slice(1, 4)); err != nil {
		t.Fatal(err)
	}
	err = m.DB.ViewTemporal(context.Background(), func(tx kv.TemporalTx) error {
		st := state.New(m.NewStateReader(tx))
		if exist, err := st.Exist(contractAddress); err != nil {
			t.Error(err)
		} else if !exist {
			t.Error("expected contractAddress to exist at the block 4", contractAddress.String())
		}
		var valueX uint256.Int
		st.GetState(contractAddress, key0, &valueX)
		if valueX != correctValueX {
			t.Fatalf("storage value has changed after reorg: %x, expected %x", valueX, correctValueX)
		}
		return nil
	})
	require.NoError(t, err)
}

func TestReorgOverStateChange(t *testing.T) {
	t.Parallel()
	// Configure and generate a sample block chain
	var (
		key, _  = crypto.HexToECDSA("b71c71a67e1177ad4e901695e1b4b9ee17ae16c6668d313eac2f96dbcda3f291")
		address = crypto.PubkeyToAddress(key.PublicKey)
		funds   = big.NewInt(1000000000)
		gspec   = &types.Genesis{
			Config: &chain.Config{
				ChainID:               big.NewInt(1),
				HomesteadBlock:        new(big.Int),
				TangerineWhistleBlock: new(big.Int),
				SpuriousDragonBlock:   big.NewInt(1),
				ByzantiumBlock:        big.NewInt(1),
				ConstantinopleBlock:   big.NewInt(1),
			},
			Alloc: types.GenesisAlloc{
				address: {Balance: funds},
			},
		}
	)

	m := mock.MockWithGenesis(t, gspec, key, false)

	contractBackend := backends.NewTestSimulatedBackendWithConfig(t, gspec.Alloc, gspec.Config, gspec.GasLimit)
	transactOpts, err := bind.NewKeyedTransactorWithChainID(key, m.ChainConfig.ChainID)
	require.NoError(t, err)
	transactOpts.GasLimit = 1000000

	var contractAddress common.Address
	var selfDestruct *contracts.Selfdestruct

	// Here we generate 3 blocks, two of which (the one with "Change" invocation and "Destruct" invocation will be reverted during the reorg)
	chain, err := core.GenerateChain(m.ChainConfig, m.Genesis, m.Engine, m.DB, 2, func(i int, block *core.BlockGen) {
		var txn types.Transaction

		switch i {
		case 0:
			contractAddress, txn, selfDestruct, err = contracts.DeploySelfdestruct(transactOpts, contractBackend)
			if err != nil {
				t.Fatal(err)
			}
			block.AddTx(txn)
		case 1:
			txn, err = selfDestruct.Change(transactOpts)
			if err != nil {
				t.Fatal(err)
			}
			block.AddTx(txn)
		}
		contractBackend.Commit()
	})
	if err != nil {
		t.Fatalf("generate blocks: %v", err)
	}

	// Create a longer chain, with 4 blocks (with higher total difficulty) that reverts the change of stroage self-destruction of the contract
	contractBackendLonger := backends.NewTestSimulatedBackendWithConfig(t, gspec.Alloc, gspec.Config, gspec.GasLimit)
	transactOptsLonger, err := bind.NewKeyedTransactorWithChainID(key, m.ChainConfig.ChainID)
	require.NoError(t, err)
	transactOptsLonger.GasLimit = 1000000
	longerChain, err := core.GenerateChain(m.ChainConfig, m.Genesis, m.Engine, m.DB, 3, func(i int, block *core.BlockGen) {
		var txn types.Transaction

		switch i {
		case 0:
			_, txn, _, err = contracts.DeploySelfdestruct(transactOptsLonger, contractBackendLonger)
			if err != nil {
				t.Fatal(err)
			}
			block.AddTx(txn)
		}
		contractBackendLonger.Commit()
	})
	if err != nil {
		t.Fatalf("generate longer blocks: %v", err)
	}

	err = m.DB.ViewTemporal(context.Background(), func(tx kv.TemporalTx) error {
		st := state.New(m.NewStateReader(tx))
		if exist, err := st.Exist(address); err != nil {
			t.Error(err)
		} else if !exist {
			t.Error("expected account to exist")
		}
		if exist, err := st.Exist(contractAddress); err != nil {
			t.Error(err)
		} else if exist {

			t.Error("expected contractAddress to not exist before block 0", contractAddress.String())
		}
		return nil
	})
	require.NoError(t, err)

	// BLOCK 1
	if err = m.InsertChain(chain.Slice(0, 1)); err != nil {
		t.Fatal(err)
	}

	var key0 common.Hash
	var correctValueX uint256.Int
	err = m.DB.ViewTemporal(context.Background(), func(tx kv.TemporalTx) error {
		st := state.New(m.NewStateReader(tx))
		if exist, err := st.Exist(contractAddress); err != nil {
			t.Error(err)
		} else if !exist {

			t.Error("expected contractAddress to exist at the block 1", contractAddress.String())
		}

		// Remember value of field "x" (storage item 0) after the first block, to check after rewinding
		st.GetState(contractAddress, key0, &correctValueX)
		return nil
	})
	require.NoError(t, err)

	// BLOCK 2
	if err = m.InsertChain(chain.Slice(1, chain.Length())); err != nil {
		t.Fatal(err)
	}

	// REORG of block 2 and 3, and insert new (empty) BLOCK 2, 3, and 4
	if err = m.InsertChain(longerChain.Slice(1, 3)); err != nil {
		t.Fatal(err)
	}
	err = m.DB.ViewTemporal(context.Background(), func(tx kv.TemporalTx) error {
		st := state.New(m.NewStateReader(tx))
		if exist, err := st.Exist(contractAddress); err != nil {
			t.Error(err)
		} else if !exist {
			t.Error("expected contractAddress to exist at the block 4", contractAddress.String())
		}

		// Reload blockchain from the database
		var valueX uint256.Int
		st.GetState(contractAddress, key0, &valueX)
		if valueX != correctValueX {
			t.Fatalf("storage value has changed after reorg: %x, expected %x", valueX, correctValueX)
		}
		return nil
	})
	require.NoError(t, err)

}

type BucketsStats struct {
	Accounts     uint64
	Storage      uint64
	ChangeSetHAT uint64
	ChangeSetHST uint64
	HAT          uint64
	HST          uint64
}

func (b BucketsStats) Size() uint64 {
	return b.ChangeSetHST + b.ChangeSetHAT + b.HST + b.Storage + b.HAT + b.Accounts
}

func TestCreateOnExistingStorage(t *testing.T) {
	t.Skip("Alex Sharov: seems it's not useful property in reality")

	t.Parallel()
	// Configure and generate a sample block chain
	var (
		key, _  = crypto.HexToECDSA("b71c71a67e1177ad4e901695e1b4b9ee17ae16c6668d313eac2f96dbcda3f291")
		address = crypto.PubkeyToAddress(key.PublicKey)
		// Address of the contract that will be deployed
		contractAddr = common.HexToAddress("0x3a220f351252089d385b29beca14e27f204c296a")
		funds        = big.NewInt(1000000000)
		gspec        = &types.Genesis{
			Config: &chain.Config{
				ChainID:               big.NewInt(1),
				HomesteadBlock:        new(big.Int),
				TangerineWhistleBlock: new(big.Int),
				SpuriousDragonBlock:   big.NewInt(1),
				ByzantiumBlock:        big.NewInt(1),
				ConstantinopleBlock:   big.NewInt(1),
			},
			Alloc: types.GenesisAlloc{
				address: {Balance: funds},
				// Pre-existing storage item in an account without code
				contractAddr: {Balance: funds, Storage: map[common.Hash]common.Hash{{}: common.HexToHash("0x42")}},
			},
		}
	)

	m := mock.MockWithGenesis(t, gspec, key, false)

	var err error
	contractBackend := backends.NewTestSimulatedBackendWithConfig(t, gspec.Alloc, gspec.Config, gspec.GasLimit)

	transactOpts, err := bind.NewKeyedTransactorWithChainID(key, m.ChainConfig.ChainID)
	require.NoError(t, err)
	transactOpts.GasLimit = 1000000

	var contractAddress common.Address

	// There is one block, and it ends up deploying Revive contract (could be any other contract, it does not really matter)
	// On the address contractAddr, where there is a storage item in the genesis, but no contract code
	// We expect the pre-existing storage items to be removed by the deployment
	chain, err := core.GenerateChain(m.ChainConfig, m.Genesis, m.Engine, m.DB, 4, func(i int, block *core.BlockGen) {
		var txn types.Transaction

		switch i {
		case 0:
			contractAddress, txn, _, err = contracts.DeployRevive(transactOpts, contractBackend)
			if err != nil {
				t.Fatal(err)
			}
			block.AddTx(txn)
		}
		contractBackend.Commit()
	})
	if err != nil {
		t.Fatalf("generate blocks: %v", err)
	}

	err = m.DB.ViewTemporal(context.Background(), func(tx kv.TemporalTx) error {
		st := state.New(m.NewStateReader(tx))
		if exist, err := st.Exist(address); err != nil {
			t.Error(err)
		} else if !exist {
			t.Error("expected account to exist")
		}
		if contractAddress != contractAddr {
			t.Errorf("expected contract address to be %x, got: %x", contractAddr, contractAddress)
		}
		return nil
	})
	require.NoError(t, err)

	// BLOCK 1
	if err = m.InsertChain(chain.Slice(0, 1)); err != nil {
		t.Fatal(err)
	}

	var key0 common.Hash
	var check0 uint256.Int
	err = m.DB.ViewTemporal(context.Background(), func(tx kv.TemporalTx) error {
		st := state.New(m.NewStateReader(tx))
		if exist, err := st.Exist(contractAddress); err != nil {
			t.Error(err)
		} else if !exist {
			t.Error("expected contractAddress to exist at the block 1", contractAddress.String())
		}

		st.GetState(contractAddress, key0, &check0)
		if !check0.IsZero() {
			t.Errorf("expected 0x00 in position 0, got: %x", check0.Bytes())
		}
		return nil
	})
	require.NoError(t, err)
}

func TestReproduceCrash(t *testing.T) {
	t.Parallel()
	// This example was taken from Ropsten contract that used to cause a crash
	// it is created in the block 598915 and then there are 3 transactions modifying
	// its storage in the same block:
	// 1. Setting storageKey 1 to a non-zero value
	// 2. Setting storageKey 2 to a non-zero value
	// 3. Setting both storageKey1 and storageKey2 to zero values
	value0 := uint256.NewInt(0)
	contract := common.HexToAddress("0x71dd1027069078091B3ca48093B00E4735B20624")
	storageKey1 := common.HexToHash("0x0e4c0e7175f9d22279a4f63ff74f7fa28b7a954a6454debaa62ce43dd9132541")
	value1 := uint256.NewInt(0x016345785d8a0000)
	storageKey2 := common.HexToHash("0x0e4c0e7175f9d22279a4f63ff74f7fa28b7a954a6454debaa62ce43dd9132542")
	value2 := uint256.NewInt(0x58c00a51)

	_, tx, _ := state.NewTestTemporalDb(t)
	sd, err := libstate.NewSharedDomains(tx, log.New())
	require.NoError(t, err)
	t.Cleanup(sd.Close)

<<<<<<< HEAD
	tsw := state.NewStateWriterV3(sd, tx)
	tsr := state.NewReaderV3(sd, tx)
=======
	tsw := state.NewWriter(sd, nil)
	tsr := state.NewReaderV3(sd)
>>>>>>> ef570e6e
	sd.SetTxNum(1)
	sd.SetBlockNum(1)

	intraBlockState := state.New(tsr)
	// Start the 1st transaction
	intraBlockState.CreateAccount(contract, true)
	if err := intraBlockState.FinalizeTx(&chain.Rules{}, tsw); err != nil {
		t.Errorf("error finalising 1st tx: %v", err)
	}
	// Start the 2nd transaction
	intraBlockState.SetState(contract, storageKey1, *value1)
	if err := intraBlockState.FinalizeTx(&chain.Rules{}, tsw); err != nil {
		t.Errorf("error finalising 1st tx: %v", err)
	}
	// Start the 3rd transaction
	intraBlockState.AddBalance(contract, uint256.NewInt(1000000000), tracing.BalanceChangeUnspecified)
	intraBlockState.SetState(contract, storageKey2, *value2)
	if err := intraBlockState.FinalizeTx(&chain.Rules{}, tsw); err != nil {
		t.Errorf("error finalising 1st tx: %v", err)
	}
	// Start the 4th transaction - clearing both storage cells
	intraBlockState.SubBalance(contract, uint256.NewInt(1000000000), tracing.BalanceChangeUnspecified)
	intraBlockState.SetState(contract, storageKey1, *value0)
	intraBlockState.SetState(contract, storageKey2, *value0)
	if err := intraBlockState.FinalizeTx(&chain.Rules{}, tsw); err != nil {
		t.Errorf("error finalising 1st tx: %v", err)
	}
}

func TestEip2200Gas(t *testing.T) {
	t.Parallel()
	// Configure and generate a sample block chain
	var (
		key, _  = crypto.HexToECDSA("b71c71a67e1177ad4e901695e1b4b9ee17ae16c6668d313eac2f96dbcda3f291")
		address = crypto.PubkeyToAddress(key.PublicKey)
		funds   = big.NewInt(1000000000)
		gspec   = &types.Genesis{
			Config: &chain.Config{
				ChainID:               big.NewInt(1),
				HomesteadBlock:        new(big.Int),
				TangerineWhistleBlock: new(big.Int),
				SpuriousDragonBlock:   big.NewInt(1),
				ByzantiumBlock:        big.NewInt(1),
				PetersburgBlock:       big.NewInt(1),
				ConstantinopleBlock:   big.NewInt(1),
				IstanbulBlock:         big.NewInt(1),
			},
			Alloc: types.GenesisAlloc{
				address: {Balance: funds},
			},
		}
	)

	m := mock.MockWithGenesis(t, gspec, key, false)

	contractBackend := backends.NewTestSimulatedBackendWithConfig(t, gspec.Alloc, gspec.Config, gspec.GasLimit)
	transactOpts, err := bind.NewKeyedTransactorWithChainID(key, m.ChainConfig.ChainID)
	require.NoError(t, err)
	transactOpts.GasLimit = 1000000

	var contractAddress common.Address
	var selfDestruct *contracts.Selfdestruct

	// Here we generate 1 block with 2 transactions, first creates a contract with some initial values in the
	// It activates the SSTORE pricing rules specific to EIP-2200 (istanbul)
	chain, err := core.GenerateChain(m.ChainConfig, m.Genesis, m.Engine, m.DB, 3, func(i int, block *core.BlockGen) {
		var txn types.Transaction

		switch i {
		case 0:
			contractAddress, txn, selfDestruct, err = contracts.DeploySelfdestruct(transactOpts, contractBackend)
			if err != nil {
				t.Fatal(err)
			}
			block.AddTx(txn)

			transactOpts.GasPrice = big.NewInt(1)
			txn, err = selfDestruct.Change(transactOpts)
			if err != nil {
				t.Fatal(err)
			}
			block.AddTx(txn)
		}
		contractBackend.Commit()
	})
	if err != nil {
		t.Fatalf("generate blocks: %v", err)
	}

	var balanceBefore uint256.Int
	err = m.DB.ViewTemporal(context.Background(), func(tx kv.TemporalTx) error {
		st := state.New(m.NewStateReader(tx))
		if exist, err := st.Exist(address); err != nil {
			t.Error(err)
		} else if !exist {
			t.Error("expected account to exist")
		}
		if exist, err := st.Exist(contractAddress); err != nil {
			t.Error(err)
		} else if exist {
			t.Error("expected contractAddress to not exist before block 0", contractAddress.String())
		}
		balanceBefore, err = st.GetBalance(address)
		return err
	})
	require.NoError(t, err)

	// BLOCK 1
	if err = m.InsertChain(chain.Slice(0, 1)); err != nil {
		t.Fatal(err)
	}

	err = m.DB.ViewTemporal(context.Background(), func(tx kv.TemporalTx) error {
		st := state.New(m.NewStateReader(tx))
		if exist, err := st.Exist(contractAddress); err != nil {
			t.Error(err)
		} else if !exist {
			t.Error("expected contractAddress to exist at the block 1", contractAddress.String())
		}
		balanceAfter, err := st.GetBalance(address)
		if err != nil {
			return err
		}
		gasSpent := big.NewInt(0).Sub(balanceBefore.ToBig(), balanceAfter.ToBig())
		expectedGasSpent := big.NewInt(190373) //(192245) // In the incorrect version, it is 179645
		if gasSpent.Cmp(expectedGasSpent) != 0 {
			t.Errorf("Expected gas spent: %d, got %d", expectedGasSpent, gasSpent)
		}
		return nil
	})
	require.NoError(t, err)
}

// Create contract, drop trie, reload trie from disk and add block with contract call
func TestWrongIncarnation(t *testing.T) {
	t.Parallel()
	// Configure and generate a sample block chain
	var (
		key, _  = crypto.HexToECDSA("b71c71a67e1177ad4e901695e1b4b9ee17ae16c6668d313eac2f96dbcda3f291")
		address = crypto.PubkeyToAddress(key.PublicKey)
		funds   = big.NewInt(1000000000)
		gspec   = &types.Genesis{
			Config: &chain.Config{
				ChainID:               big.NewInt(1),
				HomesteadBlock:        new(big.Int),
				TangerineWhistleBlock: new(big.Int),
				SpuriousDragonBlock:   big.NewInt(1),
			},
			Alloc: types.GenesisAlloc{
				address: types.GenesisAccount{Balance: funds},
			},
		}
	)

	m := mock.MockWithGenesis(t, gspec, key, false)

	contractBackend := backends.NewTestSimulatedBackendWithConfig(t, gspec.Alloc, gspec.Config, gspec.GasLimit)
	transactOpts, err := bind.NewKeyedTransactorWithChainID(key, m.ChainConfig.ChainID)
	require.NoError(t, err)
	transactOpts.GasLimit = 1000000

	var contractAddress common.Address
	var changer *contracts.Changer

	chain, err := core.GenerateChain(m.ChainConfig, m.Genesis, m.Engine, m.DB, 2, func(i int, block *core.BlockGen) {
		var txn types.Transaction

		switch i {
		case 0:
			contractAddress, txn, changer, err = contracts.DeployChanger(transactOpts, contractBackend)
			if err != nil {
				t.Fatal(err)
			}
			block.AddTx(txn)
		case 1:
			txn, err = changer.Change(transactOpts)
			if err != nil {
				t.Fatal(err)
			}
			block.AddTx(txn)
		}
		contractBackend.Commit()
	})
	if err != nil {
		t.Fatalf("generate blocks: %v", err)
	}

	err = m.DB.ViewTemporal(context.Background(), func(tx kv.TemporalTx) error {
		st := state.New(m.NewStateReader(tx))
		if exist, err := st.Exist(address); err != nil {
			t.Error(err)
		} else if !exist {
			t.Error("expected account to exist")
		}
		if exist, err := st.Exist(contractAddress); err != nil {
			t.Error(err)
		} else if exist {
			t.Error("expected contractAddress to not exist before block 0", contractAddress.String())
		}
		return nil
	})
	require.NoError(t, err)

	// BLOCK 1
	if err = m.InsertChain(chain.Slice(0, 1)); err != nil {
		t.Fatal(err)
	}

	err = m.DB.ViewTemporal(context.Background(), func(tx kv.TemporalTx) error {
		stateReader := m.NewStateReader(tx)
		acc, err := stateReader.ReadAccountData(contractAddress)
		if err != nil {
			t.Fatal(err)
		}
		if acc == nil {
			t.Fatal(errors.New("acc not found"))
		}

		if acc.Incarnation != state.FirstContractIncarnation {
			t.Fatal("Incorrect incarnation", acc.Incarnation)
		}

		st := state.New(stateReader)
		if exist, err := st.Exist(contractAddress); err != nil {
			t.Error(err)
		} else if !exist {
			t.Error("expected contractAddress to exist at the block 1", contractAddress.String())
		}
		return nil
	})
	require.NoError(t, err)

	// BLOCKS 2
	if err = m.InsertChain(chain.Slice(1, 2)); err != nil {
		t.Fatal(err)
	}
	err = m.DB.ViewTemporal(context.Background(), func(tx kv.TemporalTx) error {
		stateReader := m.NewStateReader(tx)
		acc, err := stateReader.ReadAccountData(contractAddress)
		if err != nil {
			t.Fatal(err)
		}
		if acc == nil {
			t.Fatal(errors.New("acc not found"))
		}
		if acc.Incarnation != state.FirstContractIncarnation {
			t.Fatal("Incorrect incarnation", acc.Incarnation)
		}
		return nil
	})
	require.NoError(t, err)
}

// create acc, deploy to it contract, reorg to state without contract
func TestWrongIncarnation2(t *testing.T) {
	if testing.Short() {
		t.Skip()
	}

	t.Parallel()
	// Configure and generate a sample block chain
	var (
		key, _  = crypto.HexToECDSA("b71c71a67e1177ad4e901695e1b4b9ee17ae16c6668d313eac2f96dbcda3f291")
		address = crypto.PubkeyToAddress(key.PublicKey)
		funds   = big.NewInt(1000000000)
		gspec   = &types.Genesis{
			Config: &chain.Config{
				ChainID:               big.NewInt(1),
				HomesteadBlock:        new(big.Int),
				TangerineWhistleBlock: new(big.Int),
				SpuriousDragonBlock:   big.NewInt(1),
			},
			Alloc: types.GenesisAlloc{
				address: types.GenesisAccount{Balance: funds},
			},
		}
		signer = types.LatestSignerForChainID(nil)
	)

	knownContractAddress := common.HexToAddress("0xdb7d6ab1f17c6b31909ae466702703daef9269cf")

	m := mock.MockWithGenesis(t, gspec, key, false)

	contractBackend := backends.NewTestSimulatedBackendWithConfig(t, gspec.Alloc, gspec.Config, gspec.GasLimit)
	transactOpts, err := bind.NewKeyedTransactorWithChainID(key, m.ChainConfig.ChainID)
	require.NoError(t, err)
	transactOpts.GasLimit = 1000000

	var contractAddress common.Address

	chain, err := core.GenerateChain(m.ChainConfig, m.Genesis, m.Engine, m.DB, 2, func(i int, block *core.BlockGen) {
		var txn types.Transaction

		switch i {
		case 0:
			txn, err = types.SignTx(types.NewTransaction(block.TxNonce(address), knownContractAddress, uint256.NewInt(1000), 1000000, new(uint256.Int), nil), *signer, key)
			if err != nil {
				t.Fatal(err)
			}
			err = contractBackend.SendTransaction(context.Background(), txn)
			if err != nil {
				t.Fatal(err)
			}
			block.AddTx(txn)
		case 1:
			contractAddress, txn, _, err = contracts.DeployChanger(transactOpts, contractBackend)
			if err != nil {
				t.Fatal(err)
			}
			block.AddTx(txn)
		}
		contractBackend.Commit()
	})
	if err != nil {
		t.Fatalf("generate blocks: %v", err)
	}

	if knownContractAddress != contractAddress {
		t.Errorf("Expected contractAddress: %x, got %x", knownContractAddress, contractAddress)
	}

	// Create a longer chain, with 4 blocks (with higher total difficulty) that reverts the change of stroage self-destruction of the contract
	contractBackendLonger := backends.NewTestSimulatedBackendWithConfig(t, gspec.Alloc, gspec.Config, gspec.GasLimit)
	transactOptsLonger, err := bind.NewKeyedTransactorWithChainID(key, m.ChainConfig.ChainID)
	require.NoError(t, err)
	transactOptsLonger.GasLimit = 1000000
	longerChain, err := core.GenerateChain(m.ChainConfig, m.Genesis, m.Engine, m.DB, 3, func(i int, block *core.BlockGen) {
		var txn types.Transaction

		switch i {
		case 0:
			txn, err = types.SignTx(types.NewTransaction(block.TxNonce(address), knownContractAddress, uint256.NewInt(1000), 1000000, new(uint256.Int), nil), *signer, key)
			if err != nil {
				t.Fatal(err)
			}
			err = contractBackendLonger.SendTransaction(context.Background(), txn)
			if err != nil {
				t.Fatal(err)
			}
			block.AddTx(txn)
		}
		contractBackendLonger.Commit()
	})
	if err != nil {
		t.Fatalf("generate longer blocks: %v", err)
	}

	err = m.DB.ViewTemporal(context.Background(), func(tx kv.TemporalTx) error {
		st := state.New(m.NewStateReader(tx))
		if exist, err := st.Exist(address); err != nil {
			t.Error(err)
		} else if !exist {
			t.Error("expected account to exist")
		}
		return nil
	})
	require.NoError(t, err)

	// BLOCK 1
	if err = m.InsertChain(chain.Slice(0, 1)); err != nil {
		t.Fatal(err)
	}

	// BLOCKS 2
	if err = m.InsertChain(chain.Slice(1, chain.Length())); err != nil {
		t.Fatal(err)
	}

	err = m.DB.ViewTemporal(context.Background(), func(tx kv.TemporalTx) error {
		st := state.New(m.NewStateReader(tx))
		if exist, err := st.Exist(contractAddress); err != nil {
			t.Error(err)
		} else if !exist {
			t.Error("expected contractAddress to exist at the block 1", contractAddress.String())
		}

		stateReader := m.NewStateReader(tx)
		acc, err := stateReader.ReadAccountData(contractAddress)
		if err != nil {
			t.Fatal(err)
		}
		if acc == nil {
			t.Fatal(errors.New("acc not found"))
		}
		if acc.Incarnation != state.FirstContractIncarnation {
			t.Fatal("wrong incarnation")
		}
		return nil
	})
	require.NoError(t, err)
	// REORG of block 2 and 3, and insert new (empty) BLOCK 2, 3, and 4
	if err = m.InsertChain(longerChain.Slice(1, longerChain.Length())); err != nil {
		t.Fatal(err)
	}

	err = m.DB.ViewTemporal(context.Background(), func(tx kv.TemporalTx) error {
		stateReader := m.NewStateReader(tx)
		acc, err := stateReader.ReadAccountData(contractAddress)
		if err != nil {
			t.Fatal(err)
		}
		if acc == nil {
			t.Fatal(errors.New("acc not found"))
		}
		if acc.Incarnation != state.NonContractIncarnation {
			t.Fatal("wrong incarnation", acc.Incarnation)
		}
		return nil
	})
	require.NoError(t, err)

}

func TestChangeAccountCodeBetweenBlocks(t *testing.T) {
	t.Parallel()
	contract := common.HexToAddress("0x71dd1027069078091B3ca48093B00E4735B20624")

	_, tx, _ := state.NewTestTemporalDb(t)
	sd, err := libstate.NewSharedDomains(tx, log.New())
	require.NoError(t, err)
	t.Cleanup(sd.Close)

<<<<<<< HEAD
	r, tsw := state.NewReaderV3(sd, tx), state.NewWriterV4(sd, tx)
=======
	r, tsw := state.NewReaderV3(sd), state.NewWriter(sd, nil)
>>>>>>> ef570e6e
	intraBlockState := state.New(r)
	// Start the 1st transaction
	intraBlockState.CreateAccount(contract, true)

	oldCode := []byte{0x01, 0x02, 0x03, 0x04}

	intraBlockState.SetCode(contract, oldCode)
	intraBlockState.AddBalance(contract, uint256.NewInt(1000000000), tracing.BalanceChangeUnspecified)
	if err := intraBlockState.FinalizeTx(&chain.Rules{}, tsw); err != nil {
		t.Errorf("error finalising 1st tx: %v", err)
	}
	rh1, err := sd.ComputeCommitment(context.Background(), tx, true, 0, "")
	require.NoError(t, err)
	t.Logf("stateRoot %x", rh1)

	sd.SetTxNum(2)
	sd.SetBlockNum(1)

	trieCode, tcErr := r.ReadAccountCode(contract)
	require.NoError(t, tcErr, "you can receive the new code")
	assert.Equal(t, oldCode, trieCode, "new code should be received")

	newCode := []byte{0x04, 0x04, 0x04, 0x04}
	intraBlockState.SetCode(contract, newCode)

	if err := intraBlockState.FinalizeTx(&chain.Rules{}, tsw); err != nil {
		t.Errorf("error finalising 1st tx: %v", err)
	}

	trieCode, tcErr = r.ReadAccountCode(contract)
	require.NoError(t, tcErr, "you can receive the new code")
	assert.Equal(t, newCode, trieCode, "new code should be received")

	rh2, err := sd.ComputeCommitment(context.Background(), tx, true, 1, "")
	require.NoError(t, err)
	require.NotEqual(t, rh1, rh2)
}

// TestCacheCodeSizeSeparately makes sure that we don't store CodeNodes for code sizes
func TestCacheCodeSizeSeparately(t *testing.T) {
	t.Parallel()
	contract := common.HexToAddress("0x71dd1027069078091B3ca48093B00E4735B20624")
	//root := common.HexToHash("0xb939e5bcf5809adfb87ab07f0795b05b95a1d64a90f0eddd0c3123ac5b433854")

	_, tx, _ := state.NewTestTemporalDb(t)
	sd, err := libstate.NewSharedDomains(tx, log.New())
	require.NoError(t, err)
	t.Cleanup(sd.Close)

<<<<<<< HEAD
	r, w := state.NewReaderV3(sd, tx), state.NewWriterV4(sd, tx)
=======
	r, w := state.NewReaderV3(sd), state.NewWriter(sd, nil)
>>>>>>> ef570e6e

	intraBlockState := state.New(r)
	// Start the 1st transaction
	intraBlockState.CreateAccount(contract, true)

	code := []byte{0x01, 0x02, 0x03, 0x04}

	intraBlockState.SetCode(contract, code)
	intraBlockState.AddBalance(contract, uint256.NewInt(1000000000), tracing.BalanceChangeUnspecified)
	if err := intraBlockState.FinalizeTx(&chain.Rules{}, w); err != nil {
		t.Errorf("error finalising 1st tx: %v", err)
	}
	if err := intraBlockState.CommitBlock(&chain.Rules{}, w); err != nil {
		t.Errorf("error committing block: %v", err)
	}

	codeSize, err := r.ReadAccountCodeSize(contract)
	require.NoError(t, err, "you can receive the new code")
	assert.Equal(t, len(code), codeSize, "new code should be received")

	code2, err := r.ReadAccountCode(contract)
	require.NoError(t, err, "you can receive the new code")
	assert.Equal(t, code, code2, "new code should be received")
}

// TestCacheCodeSizeInTrie makes sure that we don't just read from the DB all the time
func TestCacheCodeSizeInTrie(t *testing.T) {
	t.Parallel()
	//t.Skip("switch to TG state readers/writers")
	contract := common.HexToAddress("0x71dd1027069078091B3ca48093B00E4735B20624")
	root := common.HexToHash("0xb939e5bcf5809adfb87ab07f0795b05b95a1d64a90f0eddd0c3123ac5b433854")

	_, tx, _ := state.NewTestTemporalDb(t)
	sd, err := libstate.NewSharedDomains(tx, log.New())
	require.NoError(t, err)
	t.Cleanup(sd.Close)

<<<<<<< HEAD
	r, w := state.NewReaderV3(sd, tx), state.NewWriterV4(sd, tx)
=======
	r, w := state.NewReaderV3(sd), state.NewWriter(sd, nil)
>>>>>>> ef570e6e

	intraBlockState := state.New(r)
	// Start the 1st transaction
	intraBlockState.CreateAccount(contract, true)

	code := []byte{0x01, 0x02, 0x03, 0x04}

	intraBlockState.SetCode(contract, code)
	intraBlockState.AddBalance(contract, uint256.NewInt(1000000000), tracing.BalanceChangeUnspecified)
	if err := intraBlockState.FinalizeTx(&chain.Rules{}, w); err != nil {
		t.Errorf("error finalising 1st tx: %v", err)
	}
	if err := intraBlockState.CommitBlock(&chain.Rules{}, w); err != nil {
		t.Errorf("error committing block: %v", err)
	}

	r2, err := sd.ComputeCommitment(context.Background(), tx, true, 1, "")
	require.NoError(t, err)
	require.Equal(t, root, common.CastToHash(r2))

	codeHash := common.BytesToHash(crypto.Keccak256(code))
	codeSize, err := r.ReadAccountCodeSize(contract)
	require.NoError(t, err, "you can receive the code size ")
	assert.Equal(t, len(code), codeSize, "you can receive the code size")

	require.NoError(t, tx.Delete(kv.Code, codeHash[:]), nil)

	codeSize2, err := r.ReadAccountCodeSize(contract)
	require.NoError(t, err, "you can still receive code size even with empty DB")
	assert.Equal(t, len(code), codeSize2, "code size should be received even with empty DB")

	r2, err = sd.ComputeCommitment(context.Background(), tx, true, 1, "")
	require.NoError(t, err)
	require.Equal(t, root, common.CastToHash(r2))
}

func TestRecreateAndRewind(t *testing.T) {
	if testing.Short() {
		t.Skip()
	}

	t.Parallel()
	// Configure and generate a sample block chain
	var (
		key, _  = crypto.HexToECDSA("b71c71a67e1177ad4e901695e1b4b9ee17ae16c6668d313eac2f96dbcda3f291")
		address = crypto.PubkeyToAddress(key.PublicKey)
		funds   = big.NewInt(1000000000)
		gspec   = &types.Genesis{
			Config: chain.TestChainConfig,
			Alloc: types.GenesisAlloc{
				address: types.GenesisAccount{Balance: funds},
			},
		}
	)

	m := mock.MockWithGenesis(t, gspec, key, false)
	contractBackend := backends.NewTestSimulatedBackendWithConfig(t, gspec.Alloc, gspec.Config, gspec.GasLimit)
	transactOpts, err := bind.NewKeyedTransactorWithChainID(key, m.ChainConfig.ChainID)
	require.NoError(t, err)
	transactOpts.GasLimit = 1000000
	var revive *contracts.Revive2
	var phoenix *contracts.Phoenix
	var reviveAddress common.Address
	var phoenixAddress common.Address

	chain, err1 := core.GenerateChain(m.ChainConfig, m.Genesis, m.Engine, m.DB, 4, func(i int, block *core.BlockGen) {
		var txn types.Transaction

		switch i {
		case 0:
			// Deploy phoenix factory
			reviveAddress, txn, revive, err = contracts.DeployRevive2(transactOpts, contractBackend)
			if err != nil {
				panic(err)
			}
			block.AddTx(txn)
		case 1:
			// Calculate the address of the Phoenix and create handle to phoenix contract
			var codeHash common.Hash
			if codeHash, err = common.HashData(common.FromHex(contracts.PhoenixBin)); err != nil {
				panic(err)
			}
			phoenixAddress = crypto.CreateAddress2(reviveAddress, [32]byte{}, codeHash.Bytes())
			if phoenix, err = contracts.NewPhoenix(phoenixAddress, contractBackend); err != nil {
				panic(err)
			}
			// Deploy phoenix
			if txn, err = revive.Deploy(transactOpts, [32]byte{}); err != nil {
				panic(err)
			}
			block.AddTx(txn)
			// Modify phoenix storage
			if txn, err = phoenix.Increment(transactOpts); err != nil {
				panic(err)
			}
			block.AddTx(txn)
			if txn, err = phoenix.Increment(transactOpts); err != nil {
				panic(err)
			}
			block.AddTx(txn)
		case 2:
			// Destruct the phoenix
			if txn, err = phoenix.Die(transactOpts); err != nil {
				panic(err)
			}
			block.AddTx(txn)
		case 3:
			// Recreate the phoenix, and change the storage
			if txn, err = revive.Deploy(transactOpts, [32]byte{}); err != nil {
				panic(err)
			}
			block.AddTx(txn)
			if txn, err = phoenix.Increment(transactOpts); err != nil {
				panic(err)
			}
			block.AddTx(txn)
		}
		contractBackend.Commit()
	})
	if err1 != nil {
		t.Fatalf("generate blocks: %v", err1)
	}

	contractBackendLonger := backends.NewTestSimulatedBackendWithConfig(t, gspec.Alloc, gspec.Config, gspec.GasLimit)
	transactOptsLonger, err := bind.NewKeyedTransactorWithChainID(key, m.ChainConfig.ChainID)
	require.NoError(t, err)
	transactOptsLonger.GasLimit = 1000000
	longerChain, err1 := core.GenerateChain(m.ChainConfig, m.Genesis, m.Engine, m.DB, 5, func(i int, block *core.BlockGen) {
		var txn types.Transaction

		switch i {
		case 0:
			// Deploy phoenix factory
			reviveAddress, txn, revive, err = contracts.DeployRevive2(transactOptsLonger, contractBackendLonger)
			if err != nil {
				panic(err)
			}
			block.AddTx(txn)
		case 1:
			// Calculate the address of the Phoenix and create handle to phoenix contract
			var codeHash common.Hash
			if codeHash, err = common.HashData(common.FromHex(contracts.PhoenixBin)); err != nil {
				panic(err)
			}
			phoenixAddress = crypto.CreateAddress2(reviveAddress, [32]byte{}, codeHash.Bytes())
			if phoenix, err = contracts.NewPhoenix(phoenixAddress, contractBackendLonger); err != nil {
				panic(err)
			}
			// Deploy phoenix
			if txn, err = revive.Deploy(transactOptsLonger, [32]byte{}); err != nil {
				panic(err)
			}
			block.AddTx(txn)
			// Modify phoenix storage
			if txn, err = phoenix.Increment(transactOptsLonger); err != nil {
				panic(err)
			}
			block.AddTx(txn)
			if txn, err = phoenix.Increment(transactOptsLonger); err != nil {
				panic(err)
			}
			block.AddTx(txn)
		case 2:
			// Destruct the phoenix
			if txn, err = phoenix.Die(transactOptsLonger); err != nil {
				panic(err)
			}
			block.AddTx(txn)
		case 3:
			// Recreate the phoenix, but now with the empty storage
			if txn, err = revive.Deploy(transactOptsLonger, [32]byte{}); err != nil {
				panic(err)
			}
			block.AddTx(txn)
		}
		contractBackendLonger.Commit()
	})
	if err1 != nil {
		t.Fatalf("generate longer blocks: %v", err1)
	}

	// BLOCKS 1 and 2
	if err = m.InsertChain(chain.Slice(0, 2)); err != nil {
		t.Fatal(err)
	}

	var key0 common.Hash
	var check0 uint256.Int
	err = m.DB.ViewTemporal(context.Background(), func(tx kv.TemporalTx) error {
		st := state.New(m.NewStateReader(tx))
		if exist, err := st.Exist(phoenixAddress); err != nil {
			t.Error(err)
		} else if !exist {
			t.Errorf("expected phoenix %x to exist after first insert", phoenixAddress)
		}

		st.GetState(phoenixAddress, key0, &check0)
		if check0.Cmp(uint256.NewInt(2)) != 0 {
			t.Errorf("expected 0x02 in position 0, got: 0x%x", check0.Bytes())
		}
		return nil
	})
	require.NoError(t, err)

	// Block 3 and 4
	if err = m.InsertChain(chain.Slice(2, chain.Length())); err != nil {
		t.Fatal(err)
	}
	err = m.DB.ViewTemporal(context.Background(), func(tx kv.TemporalTx) error {

		st := state.New(m.NewStateReader(tx))
		if exist, err := st.Exist(phoenixAddress); err != nil {
			t.Error(err)
		} else if !exist {
			t.Errorf("expected phoenix %x to exist after second insert", phoenixAddress)
		}

		st.GetState(phoenixAddress, key0, &check0)
		if check0.Cmp(uint256.NewInt(1)) != 0 {
			t.Errorf("expected 0x01 in position 0, got: 0x%x", check0.Bytes())
		}
		return nil
	})
	require.NoError(t, err)

	// Reorg
	if err = m.InsertChain(longerChain); err != nil {
		t.Fatal(err)
	}
	err = m.DB.ViewTemporal(context.Background(), func(tx kv.TemporalTx) error {
		st := state.New(m.NewStateReader(tx))
		if exist, err := st.Exist(phoenixAddress); err != nil {
			t.Error(err)
		} else if !exist {
			t.Errorf("expected phoenix %x to exist after second insert", phoenixAddress)
		}

		st.GetState(phoenixAddress, key0, &check0)
		if check0.Cmp(uint256.NewInt(0)) != 0 {
			t.Errorf("expected 0x00 in position 0, got: 0x%x", check0.Bytes())
		}
		return nil
	})
	require.NoError(t, err)

}
func TestTxLookupUnwind(t *testing.T) {
	t.Parallel()
	var (
		key, _  = crypto.HexToECDSA("b71c71a67e1177ad4e901695e1b4b9ee17ae16c6668d313eac2f96dbcda3f291")
		address = crypto.PubkeyToAddress(key.PublicKey)
		funds   = big.NewInt(1000000000)
		gspec   = &types.Genesis{
			Config: &chain.Config{
				ChainID:               big.NewInt(1),
				HomesteadBlock:        new(big.Int),
				TangerineWhistleBlock: new(big.Int),
				SpuriousDragonBlock:   big.NewInt(1),
				ByzantiumBlock:        big.NewInt(1),
				ConstantinopleBlock:   big.NewInt(1),
			},
			Alloc: types.GenesisAlloc{
				address: types.GenesisAccount{Balance: funds},
			},
		}
		signer = types.LatestSignerForChainID(nil)
	)

	m := mock.MockWithGenesis(t, gspec, key, false)
	chain1, err := core.GenerateChain(m.ChainConfig, m.Genesis, m.Engine, m.DB, 2, func(i int, block *core.BlockGen) {
		var txn types.Transaction
		var e error
		switch i {
		case 1:
			txn, e = types.SignTx(types.NewTransaction(block.TxNonce(address), address, uint256.NewInt(0), 1000000, new(uint256.Int), nil), *signer, key)
			if e != nil {
				t.Fatal(e)
			}
			block.AddTx(txn)
		}
	})
	if err != nil {
		t.Fatal(err)
	}
	chain2, err := core.GenerateChain(m.ChainConfig, m.Genesis, m.Engine, m.DB, 3, func(i int, block *core.BlockGen) {
	})
	if err != nil {
		t.Fatal(err)
	}
	if err = m.InsertChain(chain1); err != nil {
		t.Fatal(err)
	}
	if err = m.InsertChain(chain2); err != nil {
		t.Fatal(err)
	}
	var count uint64
	if err = m.DB.ViewTemporal(context.Background(), func(tx kv.TemporalTx) error {
		var e error
		if count, e = tx.Count(kv.TxLookup); e != nil {
			return e
		}
		return nil
	}); err != nil {
		t.Fatal(err)
	}
	if count != 0 {
		t.Errorf("txlookup record expected to be deleted, got %d", count)
	}
}<|MERGE_RESOLUTION|>--- conflicted
+++ resolved
@@ -930,13 +930,8 @@
 	require.NoError(t, err)
 	t.Cleanup(sd.Close)
 
-<<<<<<< HEAD
-	tsw := state.NewStateWriterV3(sd, tx)
-	tsr := state.NewReaderV3(sd, tx)
-=======
 	tsw := state.NewWriter(sd, nil)
 	tsr := state.NewReaderV3(sd)
->>>>>>> ef570e6e
 	sd.SetTxNum(1)
 	sd.SetBlockNum(1)
 
@@ -1359,11 +1354,7 @@
 	require.NoError(t, err)
 	t.Cleanup(sd.Close)
 
-<<<<<<< HEAD
-	r, tsw := state.NewReaderV3(sd, tx), state.NewWriterV4(sd, tx)
-=======
 	r, tsw := state.NewReaderV3(sd), state.NewWriter(sd, nil)
->>>>>>> ef570e6e
 	intraBlockState := state.New(r)
 	// Start the 1st transaction
 	intraBlockState.CreateAccount(contract, true)
@@ -1413,11 +1404,7 @@
 	require.NoError(t, err)
 	t.Cleanup(sd.Close)
 
-<<<<<<< HEAD
-	r, w := state.NewReaderV3(sd, tx), state.NewWriterV4(sd, tx)
-=======
 	r, w := state.NewReaderV3(sd), state.NewWriter(sd, nil)
->>>>>>> ef570e6e
 
 	intraBlockState := state.New(r)
 	// Start the 1st transaction
@@ -1455,11 +1442,7 @@
 	require.NoError(t, err)
 	t.Cleanup(sd.Close)
 
-<<<<<<< HEAD
-	r, w := state.NewReaderV3(sd, tx), state.NewWriterV4(sd, tx)
-=======
 	r, w := state.NewReaderV3(sd), state.NewWriter(sd, nil)
->>>>>>> ef570e6e
 
 	intraBlockState := state.New(r)
 	// Start the 1st transaction
