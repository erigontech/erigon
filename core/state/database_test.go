--- conflicted
+++ resolved
@@ -1021,11 +1021,7 @@
 	}
 
 	var balanceBefore uint256.Int
-<<<<<<< HEAD
-	err = m.DB.ViewTemporal(context.Background(), func(tx kv.TemporalTx) error {
-=======
-	err = m.DB.View(context.Background(), func(tx kv.Tx) error {
->>>>>>> 7c81a1d4
+	err = m.DB.ViewTemporal(context.Background(), func(tx kv.TemporalTx) error {
 		st := state.New(m.NewStateReader(tx))
 		if exist, err := st.Exist(address); err != nil {
 			t.Error(err)
