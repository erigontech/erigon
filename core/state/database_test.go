// Copyright 2019 The go-ethereum Authors
// (original work)
// Copyright 2024 The Erigon Authors
// (modifications)
// This file is part of Erigon.
//
// Erigon is free software: you can redistribute it and/or modify
// it under the terms of the GNU Lesser General Public License as published by
// the Free Software Foundation, either version 3 of the License, or
// (at your option) any later version.
//
// Erigon is distributed in the hope that it will be useful,
// but WITHOUT ANY WARRANTY; without even the implied warranty of
// MERCHANTABILITY or FITNESS FOR A PARTICULAR PURPOSE. See the
// GNU Lesser General Public License for more details.
//
// You should have received a copy of the GNU Lesser General Public License
// along with Erigon. If not, see <http://www.gnu.org/licenses/>.

package state_test

import (
	"bytes"
	"context"
	"errors"
	"math/big"
	"testing"

	"github.com/holiman/uint256"
	"github.com/stretchr/testify/assert"
	"github.com/stretchr/testify/require"

	"github.com/erigontech/erigon-lib/chain"
	"github.com/erigontech/erigon-lib/common"
	"github.com/erigontech/erigon-lib/crypto"
	"github.com/erigontech/erigon-lib/kv"
	"github.com/erigontech/erigon-lib/log/v3"
<<<<<<< HEAD
	libstate "github.com/erigontech/erigon-lib/state"
	"github.com/erigontech/erigon/accounts/abi/bind"
	"github.com/erigontech/erigon/accounts/abi/bind/backends"
=======
	state3 "github.com/erigontech/erigon-lib/state"
	"github.com/erigontech/erigon-lib/types"
>>>>>>> facffd54
	"github.com/erigontech/erigon/core"
	"github.com/erigontech/erigon/core/state"
	"github.com/erigontech/erigon/core/state/contracts"
	"github.com/erigontech/erigon/core/tracing"
	"github.com/erigontech/erigon/execution/abi/bind"
	"github.com/erigontech/erigon/execution/abi/bind/backends"
	"github.com/erigontech/erigon/turbo/stages/mock"
)

// Create revival problem
func TestCreate2Revive(t *testing.T) {

	// Configure and generate a sample block chain
	var (
		key, _  = crypto.HexToECDSA("b71c71a67e1177ad4e901695e1b4b9ee17ae16c6668d313eac2f96dbcda3f291")
		address = crypto.PubkeyToAddress(key.PublicKey)
		funds   = big.NewInt(1000000000)
		gspec   = &types.Genesis{
			Config: &chain.Config{
				ChainID:               big.NewInt(1),
				HomesteadBlock:        new(big.Int),
				TangerineWhistleBlock: new(big.Int),
				SpuriousDragonBlock:   big.NewInt(1),
				ByzantiumBlock:        big.NewInt(1),
				ConstantinopleBlock:   big.NewInt(1),
			},
			Alloc: types.GenesisAlloc{
				address: types.GenesisAccount{Balance: funds},
			},
		}
		signer = types.LatestSignerForChainID(nil)
	)

	m := mock.MockWithGenesis(t, gspec, key, false)

	contractBackend := backends.NewTestSimulatedBackendWithConfig(t, gspec.Alloc, gspec.Config, gspec.GasLimit)
	defer contractBackend.Close()
	transactOpts, err := bind.NewKeyedTransactorWithChainID(key, m.ChainConfig.ChainID)
	require.NoError(t, err)
	transactOpts.GasLimit = 1000000

	var contractAddress common.Address
	var revive *contracts.Revive
	// Change this address whenever you make any changes in the code of the revive contract in
	// contracts/revive.sol
	var create2address = common.HexToAddress("e70fd65144383e1189bd710b1e23b61e26315ff4")

	// There are 4 blocks
	// In the first block, we deploy the "factory" contract Revive, which can create children contracts via CREATE2 opcode
	// In the second block, we create the first child contract
	// In the third block, we cause the first child contract to selfdestruct
	// In the forth block, we create the second child contract, and we expect it to have a "clean slate" of storage,
	// i.e. without any storage items that "inherited" from the first child contract by mistake
	chain, err := core.GenerateChain(m.ChainConfig, m.Genesis, m.Engine, m.DB, 4, func(i int, block *core.BlockGen) {
		var txn types.Transaction

		switch i {
		case 0:
			contractAddress, txn, revive, err = contracts.DeployRevive(transactOpts, contractBackend)
			if err != nil {
				t.Fatal(err)
			}
			block.AddTx(txn)
		case 1:
			txn, err = revive.Deploy(transactOpts, big.NewInt(0))
			if err != nil {
				t.Fatal(err)
			}
			block.AddTx(txn)
		case 2:
			txn, err = types.SignTx(types.NewTransaction(block.TxNonce(address), create2address, uint256.NewInt(0), 1000000, new(uint256.Int), nil), *signer, key)
			if err != nil {
				t.Fatal(err)
			}
			err = contractBackend.SendTransaction(context.Background(), txn)
			if err != nil {
				t.Fatal(err)
			}
			block.AddTx(txn)
		case 3:
			txn, err = revive.Deploy(transactOpts, big.NewInt(0))
			if err != nil {
				t.Fatal(err)
			}
			block.AddTx(txn)
		}
		contractBackend.Commit()
	})
	if err != nil {
		t.Fatalf("generate blocks: %v", err)
	}

	err = m.DB.View(context.Background(), func(tx kv.Tx) error {
		st := state.New(m.NewStateReader(tx))
		if exist, err := st.Exist(address); err != nil {
			t.Error(err)
		} else if !exist {
			t.Error("expected account to exist")
		}
		if exist, err := st.Exist(contractAddress); err != nil {
			t.Error(err)
		} else if exist {
			t.Error("expected contractAddress to not exist before block 0", contractAddress.String())
		}
		return nil
	})
	require.NoError(t, err)

	// BLOCK 1
	if err = m.InsertChain(chain.Slice(0, 1)); err != nil {
		t.Fatal(err)
	}

	err = m.DB.View(context.Background(), func(tx kv.Tx) error {
		st := state.New(m.NewStateReader(tx))
		if exist, err := st.Exist(contractAddress); err != nil {
			t.Error(err)
		} else if !exist {
			t.Error("expected contractAddress to exist at the block 1", contractAddress.String())
		}
		return nil
	})
	require.NoError(t, err)

	// BLOCK 2
	if err = m.InsertChain(chain.Slice(1, 2)); err != nil {
		t.Fatal(err)
	}

	var key2 common.Hash
	var check2 uint256.Int
	err = m.DB.View(context.Background(), func(tx kv.Tx) error {
		st := state.New(m.NewStateReader(tx))
		if exist, err := st.Exist(create2address); err != nil {
			t.Error(err)
		} else if !exist {
			t.Error("expected create2address to exist at the block 2", create2address.String())
		}
		// We expect number 0x42 in the position [2], because it is the block number 2
		key2 = common.BigToHash(big.NewInt(2))
<<<<<<< HEAD
		st.GetState(create2address, key2, &check2)
=======
		st.GetState(create2address, &key2, &check2)
>>>>>>> facffd54
		if check2.Uint64() != 0x42 {
			t.Errorf("expected 0x42 in position 2, got: %x", check2.Uint64())
		}
		return nil
	})
	require.NoError(t, err)

	// BLOCK 3
	if err = m.InsertChain(chain.Slice(2, 3)); err != nil {
		t.Fatal(err)
	}
	err = m.DB.View(context.Background(), func(tx kv.Tx) error {
		st := state.New(m.NewStateReader(tx))
		if exist, err := st.Exist(create2address); err != nil {
			t.Error(err)
		} else if exist {
			t.Error("expected create2address to be self-destructed at the block 3", create2address.String())
		}
		return nil
	})
	require.NoError(t, err)

	// BLOCK 4
	if err = m.InsertChain(chain.Slice(3, 4)); err != nil {
		t.Fatal(err)
	}
	err = m.DB.View(context.Background(), func(tx kv.Tx) error {
		st := state.New(m.NewStateReader(tx))
		if exist, err := st.Exist(create2address); err != nil {
			t.Error(err)
		} else if !exist {
			t.Error("expected create2address to exist at the block 2", create2address.String())
		}
		// We expect number 0x42 in the position [4], because it is the block number 4
		key4 := common.BigToHash(big.NewInt(4))
		var check4 uint256.Int
		st.GetState(create2address, key4, &check4)
		if check4.Uint64() != 0x42 {
			t.Errorf("expected 0x42 in position 4, got: %x", check4.Uint64())
		}
		// We expect number 0x0 in the position [2], because it is the block number 4
		st.GetState(create2address, key2, &check2)
		if !check2.IsZero() {
			t.Errorf("expected 0x0 in position 2, got: %x", check2)
		}
		return nil
	})
	require.NoError(t, err)

}

// Polymorthic contracts via CREATE2
func TestCreate2Polymorth(t *testing.T) {

	// Configure and generate a sample block chain
	var (
		key, _  = crypto.HexToECDSA("b71c71a67e1177ad4e901695e1b4b9ee17ae16c6668d313eac2f96dbcda3f291")
		address = crypto.PubkeyToAddress(key.PublicKey)
		funds   = big.NewInt(1000000000)
		gspec   = &types.Genesis{
			Config: &chain.Config{
				ChainID:               big.NewInt(1),
				HomesteadBlock:        new(big.Int),
				TangerineWhistleBlock: new(big.Int),
				SpuriousDragonBlock:   big.NewInt(1),
				ByzantiumBlock:        big.NewInt(1),
				ConstantinopleBlock:   big.NewInt(1),
			},
			Alloc: types.GenesisAlloc{
				address: types.GenesisAccount{Balance: funds},
			},
		}
		signer = types.LatestSignerForChainID(nil)
	)
	m := mock.MockWithGenesis(t, gspec, key, false)

	contractBackend := backends.NewTestSimulatedBackendWithConfig(t, gspec.Alloc, gspec.Config, gspec.GasLimit)
	defer contractBackend.Close()
	transactOpts, err := bind.NewKeyedTransactorWithChainID(key, m.ChainConfig.ChainID)
	require.NoError(t, err)
	transactOpts.GasLimit = 1000000

	var contractAddress common.Address
	var poly *contracts.Poly

	// Change this address whenever you make any changes in the code of the poly contract in
	// contracts/poly.sol
	var create2address = common.HexToAddress("c66aa74c220476f244b7f45897a124d1a01ca8a8")

	// There are 5 blocks
	// In the first block, we deploy the "factory" contract Poly, which can create children contracts via CREATE2 opcode
	// In the second block, we create the first child contract
	// In the third block, we cause the first child contract to selfdestruct
	// In the forth block, we create the second child contract
	// In the 5th block, we delete and re-create the child contract twice
	chain, err := core.GenerateChain(m.ChainConfig, m.Genesis, m.Engine, m.DB, 5, func(i int, block *core.BlockGen) {
		var txn types.Transaction

		switch i {
		case 0:
			contractAddress, txn, poly, err = contracts.DeployPoly(transactOpts, contractBackend)
			if err != nil {
				t.Fatal(err)
			}
			block.AddTx(txn)
		case 1:
			txn, err = poly.Deploy(transactOpts, big.NewInt(0))
			if err != nil {
				t.Fatal(err)
			}
			block.AddTx(txn)
		case 2:
			// Trigger self-destruct
			txn, err = types.SignTx(types.NewTransaction(block.TxNonce(address), create2address, uint256.NewInt(0), 1000000, new(uint256.Int), nil), *signer, key)
			if err != nil {
				t.Fatal(err)
			}
			err = contractBackend.SendTransaction(context.Background(), txn)
			if err != nil {
				t.Fatal(err)
			}
			block.AddTx(txn)
		case 3:
			txn, err = poly.Deploy(transactOpts, big.NewInt(0))
			if err != nil {
				t.Fatal(err)
			}
			block.AddTx(txn)
		case 4:
			// Trigger self-destruct
			txn, err = types.SignTx(types.NewTransaction(block.TxNonce(address), create2address, uint256.NewInt(0), 1000000, new(uint256.Int), nil), *signer, key)
			if err != nil {
				t.Fatal(err)
			}
			err = contractBackend.SendTransaction(context.Background(), txn)
			if err != nil {
				t.Fatal(err)
			}
			block.AddTx(txn)
			// Recreate in the same block
			txn, err = poly.Deploy(transactOpts, big.NewInt(0))
			if err != nil {
				t.Fatal(err)
			}
			block.AddTx(txn)
			// Trigger self-destruct
			txn, err = types.SignTx(types.NewTransaction(block.TxNonce(address), create2address, uint256.NewInt(0), 1000000, new(uint256.Int), nil), *signer, key)
			if err != nil {
				t.Fatal(err)
			}
			err = contractBackend.SendTransaction(context.Background(), txn)
			if err != nil {
				t.Fatal(err)
			}
			block.AddTx(txn)
			// Recreate in the same block
			txn, err = poly.Deploy(transactOpts, big.NewInt(0))
			if err != nil {
				t.Fatal(err)
			}
			block.AddTx(txn)
		}
		contractBackend.Commit()
	})
	if err != nil {
		t.Fatalf("generate blocks: %v", err)
	}

	err = m.DB.View(context.Background(), func(tx kv.Tx) error {

		st := state.New(m.NewStateReader(tx))
		if exist, err := st.Exist(address); err != nil {
			t.Error(err)
		} else if !exist {
			t.Error("expected account to exist")
		}
		if exist, err := st.Exist(contractAddress); err != nil {
			t.Error(err)
		} else if exist {
			t.Error("expected contractAddress to not exist before block 0", contractAddress.String())
		}
		return nil
	})
	require.NoError(t, err)

	// BLOCK 1
	if err = m.InsertChain(chain.Slice(0, 1)); err != nil {
		t.Fatal(err)
	}

	err = m.DB.View(context.Background(), func(tx kv.Tx) error {
		st := state.New(m.NewStateReader(tx))
		if exist, err := st.Exist(contractAddress); err != nil {
			t.Error(err)
		} else if !exist {
			t.Error("expected contractAddress to exist at the block 1", contractAddress.String())
		}
		return nil
	})
	require.NoError(t, err)

	// BLOCK 2
	if err = m.InsertChain(chain.Slice(1, 2)); err != nil {
		t.Fatal(err)
	}

	err = m.DB.View(context.Background(), func(tx kv.Tx) error {
		st := state.New(m.NewStateReader(tx))
		if exist, err := st.Exist(create2address); err != nil {
			t.Error(err)
		} else if !exist {
			t.Error("expected create2address to exist at the block 2", create2address.String())
		}
		code, err := st.GetCode(create2address)
		if err != nil {
			return err
		}
		if !bytes.Equal(code, common.FromHex("6002ff")) {
			t.Errorf("Expected CREATE2 deployed code 6002ff, got %x", code)
		}
		if !m.HistoryV3 { //AccountsDomain: has no "incarnation" concept
			incarnation, err := st.GetIncarnation(create2address)
			if err != nil {
				return err
			}
			if incarnation != 1 {
				t.Errorf("expected incarnation 1, got %d", incarnation)
			}
		}
		return nil
	})
	require.NoError(t, err)

	// BLOCK 3
	if err = m.InsertChain(chain.Slice(2, 3)); err != nil {
		t.Fatal(err)
	}
	err = m.DB.View(context.Background(), func(tx kv.Tx) error {
		st := state.New(m.NewStateReader(tx))
		if exist, err := st.Exist(create2address); err != nil {
			t.Error(err)
		} else if exist {
			t.Error("expected create2address to be self-destructed at the block 3", create2address.String())
		}
		return nil
	})
	require.NoError(t, err)

	// BLOCK 4
	if err = m.InsertChain(chain.Slice(3, 4)); err != nil {
		t.Fatal(err)
	}
	err = m.DB.View(context.Background(), func(tx kv.Tx) error {
		st := state.New(m.NewStateReader(tx))
		if exist, err := st.Exist(create2address); err != nil {
			t.Error(err)
		} else if !exist {
			t.Error("expected create2address to exist at the block 4", create2address.String())
		}
		code, err := st.GetCode(create2address)
		if err != nil {
			return err
		}
		if !bytes.Equal(code, common.FromHex("6004ff")) {
			t.Errorf("Expected CREATE2 deployed code 6004ff, got %x", code)
		}
		if !m.HistoryV3 { //AccountsDomain: has no "incarnation" concept
			incarnation, err := st.GetIncarnation(create2address)
			if err != nil {
				return err
			}
			if incarnation != 2 {
				t.Errorf("expected incarnation 2, got %d", incarnation)
			}
		}
		return nil
	})
	require.NoError(t, err)

	// BLOCK 5
	if err = m.InsertChain(chain.Slice(4, 5)); err != nil {
		t.Fatal(err)
	}
	err = m.DB.View(context.Background(), func(tx kv.Tx) error {
		st := state.New(m.NewStateReader(tx))
		if exist, err := st.Exist(create2address); err != nil {
			t.Error(err)
		} else if !exist {
			t.Error("expected create2address to exist at the block 5", create2address.String())
		}
		code, err := st.GetCode(create2address)
		if err != nil {
			return err
		}
		if !bytes.Equal(code, common.FromHex("6005ff")) {
			t.Errorf("Expected CREATE2 deployed code 6005ff, got %x", code)
		}

		if !m.HistoryV3 { //AccountsDomain: has no "incarnation" concept
			incarnation, err := st.GetIncarnation(create2address)
			if err != nil {
				return err
			}
			if incarnation != 4 {
				t.Errorf("expected incarnation 4 (two self-destructs and two-recreations within a block), got %d", incarnation)
			}
		}
		return nil
	})
	require.NoError(t, err)

}

func TestReorgOverSelfDestruct(t *testing.T) {
	if testing.Short() {
		t.Skip()
	}

	t.Parallel()
	// Configure and generate a sample block chain
	var (
		key, _  = crypto.HexToECDSA("b71c71a67e1177ad4e901695e1b4b9ee17ae16c6668d313eac2f96dbcda3f291")
		address = crypto.PubkeyToAddress(key.PublicKey)
		funds   = big.NewInt(1000000000)
		gspec   = &types.Genesis{
			Config: &chain.Config{
				ChainID:               big.NewInt(1),
				HomesteadBlock:        new(big.Int),
				TangerineWhistleBlock: new(big.Int),
				SpuriousDragonBlock:   big.NewInt(1),
				ByzantiumBlock:        big.NewInt(1),
				ConstantinopleBlock:   big.NewInt(1),
			},
			Alloc: types.GenesisAlloc{
				address: types.GenesisAccount{Balance: funds},
			},
		}
	)

	m := mock.MockWithGenesis(t, gspec, key, false)

	contractBackend := backends.NewTestSimulatedBackendWithConfig(t, gspec.Alloc, gspec.Config, gspec.GasLimit)
	transactOpts, err := bind.NewKeyedTransactorWithChainID(key, m.ChainConfig.ChainID)
	require.NoError(t, err)
	transactOpts.GasLimit = 1000000

	var contractAddress common.Address
	var selfDestruct *contracts.Selfdestruct

	// Here we generate 3 blocks, two of which (the one with "Change" invocation and "Destruct" invocation will be reverted during the reorg)
	chain, err := core.GenerateChain(m.ChainConfig, m.Genesis, m.Engine, m.DB, 3, func(i int, block *core.BlockGen) {
		var txn types.Transaction

		switch i {
		case 0:
			contractAddress, txn, selfDestruct, err = contracts.DeploySelfdestruct(transactOpts, contractBackend)
			if err != nil {
				t.Fatal(err)
			}
			block.AddTx(txn)
		case 1:
			txn, err = selfDestruct.Change(transactOpts)
			if err != nil {
				t.Fatal(err)
			}
			block.AddTx(txn)
		case 2:
			txn, err = selfDestruct.Destruct(transactOpts)
			if err != nil {
				t.Fatal(err)
			}
			block.AddTx(txn)
		}
		contractBackend.Commit()
	})
	if err != nil {
		t.Fatalf("generate blocks: %v", err)
	}

	// Create a longer chain, with 4 blocks (with higher total difficulty) that reverts the change of stroage self-destruction of the contract
	contractBackendLonger := backends.NewTestSimulatedBackendWithConfig(t, gspec.Alloc, gspec.Config, gspec.GasLimit)
	transactOptsLonger, err := bind.NewKeyedTransactorWithChainID(key, m.ChainConfig.ChainID)
	require.NoError(t, err)
	transactOptsLonger.GasLimit = 1000000

	longerChain, err := core.GenerateChain(m.ChainConfig, m.Genesis, m.Engine, m.DB, 4, func(i int, block *core.BlockGen) {
		var txn types.Transaction

		switch i {
		case 0:
			_, txn, _, err = contracts.DeploySelfdestruct(transactOptsLonger, contractBackendLonger)
			if err != nil {
				t.Fatal(err)
			}
			block.AddTx(txn)
		}
		contractBackendLonger.Commit()
	})
	if err != nil {
		t.Fatalf("generate long blocks")
	}

	err = m.DB.View(context.Background(), func(tx kv.Tx) error {

		st := state.New(m.NewStateReader(tx))
		if exist, err := st.Exist(address); err != nil {
			t.Error(err)
		} else if !exist {
			t.Error("expected account to exist")
		}
		if exist, err := st.Exist(contractAddress); err != nil {
			t.Error(err)
		} else if exist {
			t.Error("expected contractAddress to not exist before block 0", contractAddress.String())
		}
		return nil
	})
	require.NoError(t, err)
	// BLOCK 1
	if err = m.InsertChain(chain.Slice(0, 1)); err != nil {
		t.Fatal(err)
	}

	var key0 common.Hash
	var correctValueX uint256.Int
	err = m.DB.View(context.Background(), func(tx kv.Tx) error {
		st := state.New(m.NewStateReader(tx))
		if exist, err := st.Exist(contractAddress); err != nil {
			t.Error(err)
		} else if !exist {

			t.Error("expected contractAddress to exist at the block 1", contractAddress.String())
		}

		// Remember value of field "x" (storage item 0) after the first block, to check after rewinding
		st.GetState(contractAddress, key0, &correctValueX)
		return nil
	})
	require.NoError(t, err)

	// BLOCKS 2 + 3
	if err = m.InsertChain(chain.Slice(1, chain.Length())); err != nil {
		t.Fatal(err)
	}

	err = m.DB.View(context.Background(), func(tx kv.Tx) error {
		st := state.New(m.NewStateReader(tx))
		if exist, err := st.Exist(contractAddress); err != nil {
			t.Error(err)
		} else if exist {
			t.Error("expected contractAddress to not exist at the block 3", contractAddress.String())
		}
		return nil
	})
	require.NoError(t, err)
	// REORG of block 2 and 3, and insert new (empty) BLOCK 2, 3, and 4
	if err = m.InsertChain(longerChain.Slice(1, 4)); err != nil {
		t.Fatal(err)
	}
	err = m.DB.View(context.Background(), func(tx kv.Tx) error {
		st := state.New(m.NewStateReader(tx))
		if exist, err := st.Exist(contractAddress); err != nil {
			t.Error(err)
		} else if !exist {
			t.Error("expected contractAddress to exist at the block 4", contractAddress.String())
		}
		var valueX uint256.Int
		st.GetState(contractAddress, key0, &valueX)
		if valueX != correctValueX {
			t.Fatalf("storage value has changed after reorg: %x, expected %x", valueX, correctValueX)
		}
		return nil
	})
	require.NoError(t, err)
}

func TestReorgOverStateChange(t *testing.T) {
	t.Parallel()
	// Configure and generate a sample block chain
	var (
		key, _  = crypto.HexToECDSA("b71c71a67e1177ad4e901695e1b4b9ee17ae16c6668d313eac2f96dbcda3f291")
		address = crypto.PubkeyToAddress(key.PublicKey)
		funds   = big.NewInt(1000000000)
		gspec   = &types.Genesis{
			Config: &chain.Config{
				ChainID:               big.NewInt(1),
				HomesteadBlock:        new(big.Int),
				TangerineWhistleBlock: new(big.Int),
				SpuriousDragonBlock:   big.NewInt(1),
				ByzantiumBlock:        big.NewInt(1),
				ConstantinopleBlock:   big.NewInt(1),
			},
			Alloc: types.GenesisAlloc{
				address: {Balance: funds},
			},
		}
	)

	m := mock.MockWithGenesis(t, gspec, key, false)

	contractBackend := backends.NewTestSimulatedBackendWithConfig(t, gspec.Alloc, gspec.Config, gspec.GasLimit)
	transactOpts, err := bind.NewKeyedTransactorWithChainID(key, m.ChainConfig.ChainID)
	require.NoError(t, err)
	transactOpts.GasLimit = 1000000

	var contractAddress common.Address
	var selfDestruct *contracts.Selfdestruct

	// Here we generate 3 blocks, two of which (the one with "Change" invocation and "Destruct" invocation will be reverted during the reorg)
	chain, err := core.GenerateChain(m.ChainConfig, m.Genesis, m.Engine, m.DB, 2, func(i int, block *core.BlockGen) {
		var txn types.Transaction

		switch i {
		case 0:
			contractAddress, txn, selfDestruct, err = contracts.DeploySelfdestruct(transactOpts, contractBackend)
			if err != nil {
				t.Fatal(err)
			}
			block.AddTx(txn)
		case 1:
			txn, err = selfDestruct.Change(transactOpts)
			if err != nil {
				t.Fatal(err)
			}
			block.AddTx(txn)
		}
		contractBackend.Commit()
	})
	if err != nil {
		t.Fatalf("generate blocks: %v", err)
	}

	// Create a longer chain, with 4 blocks (with higher total difficulty) that reverts the change of stroage self-destruction of the contract
	contractBackendLonger := backends.NewTestSimulatedBackendWithConfig(t, gspec.Alloc, gspec.Config, gspec.GasLimit)
	transactOptsLonger, err := bind.NewKeyedTransactorWithChainID(key, m.ChainConfig.ChainID)
	require.NoError(t, err)
	transactOptsLonger.GasLimit = 1000000
	longerChain, err := core.GenerateChain(m.ChainConfig, m.Genesis, m.Engine, m.DB, 3, func(i int, block *core.BlockGen) {
		var txn types.Transaction

		switch i {
		case 0:
			_, txn, _, err = contracts.DeploySelfdestruct(transactOptsLonger, contractBackendLonger)
			if err != nil {
				t.Fatal(err)
			}
			block.AddTx(txn)
		}
		contractBackendLonger.Commit()
	})
	if err != nil {
		t.Fatalf("generate longer blocks: %v", err)
	}

	err = m.DB.View(context.Background(), func(tx kv.Tx) error {
		st := state.New(m.NewStateReader(tx))
		if exist, err := st.Exist(address); err != nil {
			t.Error(err)
		} else if !exist {
			t.Error("expected account to exist")
		}
		if exist, err := st.Exist(contractAddress); err != nil {
			t.Error(err)
		} else if exist {

			t.Error("expected contractAddress to not exist before block 0", contractAddress.String())
		}
		return nil
	})
	require.NoError(t, err)

	// BLOCK 1
	if err = m.InsertChain(chain.Slice(0, 1)); err != nil {
		t.Fatal(err)
	}

	var key0 common.Hash
	var correctValueX uint256.Int
	err = m.DB.View(context.Background(), func(tx kv.Tx) error {
		st := state.New(m.NewStateReader(tx))
		if exist, err := st.Exist(contractAddress); err != nil {
			t.Error(err)
		} else if !exist {

			t.Error("expected contractAddress to exist at the block 1", contractAddress.String())
		}

		// Remember value of field "x" (storage item 0) after the first block, to check after rewinding
		st.GetState(contractAddress, key0, &correctValueX)
		return nil
	})
	require.NoError(t, err)

	// BLOCK 2
	if err = m.InsertChain(chain.Slice(1, chain.Length())); err != nil {
		t.Fatal(err)
	}

	// REORG of block 2 and 3, and insert new (empty) BLOCK 2, 3, and 4
	if err = m.InsertChain(longerChain.Slice(1, 3)); err != nil {
		t.Fatal(err)
	}
	err = m.DB.View(context.Background(), func(tx kv.Tx) error {
		st := state.New(m.NewStateReader(tx))
		if exist, err := st.Exist(contractAddress); err != nil {
			t.Error(err)
		} else if !exist {
			t.Error("expected contractAddress to exist at the block 4", contractAddress.String())
		}

		// Reload blockchain from the database
		var valueX uint256.Int
		st.GetState(contractAddress, key0, &valueX)
		if valueX != correctValueX {
			t.Fatalf("storage value has changed after reorg: %x, expected %x", valueX, correctValueX)
		}
		return nil
	})
	require.NoError(t, err)

}

type BucketsStats struct {
	Accounts     uint64
	Storage      uint64
	ChangeSetHAT uint64
	ChangeSetHST uint64
	HAT          uint64
	HST          uint64
}

func (b BucketsStats) Size() uint64 {
	return b.ChangeSetHST + b.ChangeSetHAT + b.HST + b.Storage + b.HAT + b.Accounts
}

func TestCreateOnExistingStorage(t *testing.T) {
	t.Skip("Alex Sharov: seems it's not useful property in reality")

	t.Parallel()
	// Configure and generate a sample block chain
	var (
		key, _  = crypto.HexToECDSA("b71c71a67e1177ad4e901695e1b4b9ee17ae16c6668d313eac2f96dbcda3f291")
		address = crypto.PubkeyToAddress(key.PublicKey)
		// Address of the contract that will be deployed
		contractAddr = common.HexToAddress("0x3a220f351252089d385b29beca14e27f204c296a")
		funds        = big.NewInt(1000000000)
		gspec        = &types.Genesis{
			Config: &chain.Config{
				ChainID:               big.NewInt(1),
				HomesteadBlock:        new(big.Int),
				TangerineWhistleBlock: new(big.Int),
				SpuriousDragonBlock:   big.NewInt(1),
				ByzantiumBlock:        big.NewInt(1),
				ConstantinopleBlock:   big.NewInt(1),
			},
			Alloc: types.GenesisAlloc{
				address: {Balance: funds},
				// Pre-existing storage item in an account without code
				contractAddr: {Balance: funds, Storage: map[common.Hash]common.Hash{{}: common.HexToHash("0x42")}},
			},
		}
	)

	m := mock.MockWithGenesis(t, gspec, key, false)

	var err error
	contractBackend := backends.NewTestSimulatedBackendWithConfig(t, gspec.Alloc, gspec.Config, gspec.GasLimit)

	transactOpts, err := bind.NewKeyedTransactorWithChainID(key, m.ChainConfig.ChainID)
	require.NoError(t, err)
	transactOpts.GasLimit = 1000000

	var contractAddress common.Address

	// There is one block, and it ends up deploying Revive contract (could be any other contract, it does not really matter)
	// On the address contractAddr, where there is a storage item in the genesis, but no contract code
	// We expect the pre-existing storage items to be removed by the deployment
	chain, err := core.GenerateChain(m.ChainConfig, m.Genesis, m.Engine, m.DB, 4, func(i int, block *core.BlockGen) {
		var txn types.Transaction

		switch i {
		case 0:
			contractAddress, txn, _, err = contracts.DeployRevive(transactOpts, contractBackend)
			if err != nil {
				t.Fatal(err)
			}
			block.AddTx(txn)
		}
		contractBackend.Commit()
	})
	if err != nil {
		t.Fatalf("generate blocks: %v", err)
	}

	err = m.DB.View(context.Background(), func(tx kv.Tx) error {
		st := state.New(m.NewStateReader(tx))
		if exist, err := st.Exist(address); err != nil {
			t.Error(err)
		} else if !exist {
			t.Error("expected account to exist")
		}
		if contractAddress != contractAddr {
			t.Errorf("expected contract address to be %x, got: %x", contractAddr, contractAddress)
		}
		return nil
	})
	require.NoError(t, err)

	// BLOCK 1
	if err = m.InsertChain(chain.Slice(0, 1)); err != nil {
		t.Fatal(err)
	}

	var key0 common.Hash
	var check0 uint256.Int
	err = m.DB.View(context.Background(), func(tx kv.Tx) error {
		st := state.New(m.NewStateReader(tx))
		if exist, err := st.Exist(contractAddress); err != nil {
			t.Error(err)
		} else if !exist {
			t.Error("expected contractAddress to exist at the block 1", contractAddress.String())
		}

		st.GetState(contractAddress, key0, &check0)
		if !check0.IsZero() {
			t.Errorf("expected 0x00 in position 0, got: %x", check0.Bytes())
		}
		return nil
	})
	require.NoError(t, err)
}

func TestReproduceCrash(t *testing.T) {
	t.Parallel()
	// This example was taken from Ropsten contract that used to cause a crash
	// it is created in the block 598915 and then there are 3 transactions modifying
	// its storage in the same block:
	// 1. Setting storageKey 1 to a non-zero value
	// 2. Setting storageKey 2 to a non-zero value
	// 3. Setting both storageKey1 and storageKey2 to zero values
	value0 := uint256.NewInt(0)
	contract := common.HexToAddress("0x71dd1027069078091B3ca48093B00E4735B20624")
	storageKey1 := common.HexToHash("0x0e4c0e7175f9d22279a4f63ff74f7fa28b7a954a6454debaa62ce43dd9132541")
	value1 := uint256.NewInt(0x016345785d8a0000)
	storageKey2 := common.HexToHash("0x0e4c0e7175f9d22279a4f63ff74f7fa28b7a954a6454debaa62ce43dd9132542")
	value2 := uint256.NewInt(0x58c00a51)

	_, tx, _ := state.NewTestTemporalDb(t)
	sd, err := libstate.NewSharedDomains(tx, log.New())
	require.NoError(t, err)
	t.Cleanup(sd.Close)

	tsw := state.NewWriterV4(sd, tx)
	tsr := state.NewReaderV3(sd, tx)
	sd.SetTxNum(1)
	sd.SetBlockNum(1)

	intraBlockState := state.New(tsr)
	// Start the 1st transaction
	intraBlockState.CreateAccount(contract, true)
	if err := intraBlockState.FinalizeTx(&chain.Rules{}, tsw); err != nil {
		t.Errorf("error finalising 1st tx: %v", err)
	}
	// Start the 2nd transaction
	intraBlockState.SetState(contract, storageKey1, *value1)
	if err := intraBlockState.FinalizeTx(&chain.Rules{}, tsw); err != nil {
		t.Errorf("error finalising 1st tx: %v", err)
	}
	// Start the 3rd transaction
	intraBlockState.AddBalance(contract, uint256.NewInt(1000000000), tracing.BalanceChangeUnspecified)
	intraBlockState.SetState(contract, storageKey2, *value2)
	if err := intraBlockState.FinalizeTx(&chain.Rules{}, tsw); err != nil {
		t.Errorf("error finalising 1st tx: %v", err)
	}
	// Start the 4th transaction - clearing both storage cells
	intraBlockState.SubBalance(contract, uint256.NewInt(1000000000), tracing.BalanceChangeUnspecified)
	intraBlockState.SetState(contract, storageKey1, *value0)
	intraBlockState.SetState(contract, storageKey2, *value0)
	if err := intraBlockState.FinalizeTx(&chain.Rules{}, tsw); err != nil {
		t.Errorf("error finalising 1st tx: %v", err)
	}
}

func TestEip2200Gas(t *testing.T) {
	t.Parallel()
	// Configure and generate a sample block chain
	var (
		key, _  = crypto.HexToECDSA("b71c71a67e1177ad4e901695e1b4b9ee17ae16c6668d313eac2f96dbcda3f291")
		address = crypto.PubkeyToAddress(key.PublicKey)
		funds   = big.NewInt(1000000000)
		gspec   = &types.Genesis{
			Config: &chain.Config{
				ChainID:               big.NewInt(1),
				HomesteadBlock:        new(big.Int),
				TangerineWhistleBlock: new(big.Int),
				SpuriousDragonBlock:   big.NewInt(1),
				ByzantiumBlock:        big.NewInt(1),
				PetersburgBlock:       big.NewInt(1),
				ConstantinopleBlock:   big.NewInt(1),
				IstanbulBlock:         big.NewInt(1),
			},
			Alloc: types.GenesisAlloc{
				address: {Balance: funds},
			},
		}
	)

	m := mock.MockWithGenesis(t, gspec, key, false)

	contractBackend := backends.NewTestSimulatedBackendWithConfig(t, gspec.Alloc, gspec.Config, gspec.GasLimit)
	transactOpts, err := bind.NewKeyedTransactorWithChainID(key, m.ChainConfig.ChainID)
	require.NoError(t, err)
	transactOpts.GasLimit = 1000000

	var contractAddress common.Address
	var selfDestruct *contracts.Selfdestruct

	// Here we generate 1 block with 2 transactions, first creates a contract with some initial values in the
	// It activates the SSTORE pricing rules specific to EIP-2200 (istanbul)
	chain, err := core.GenerateChain(m.ChainConfig, m.Genesis, m.Engine, m.DB, 3, func(i int, block *core.BlockGen) {
		var txn types.Transaction

		switch i {
		case 0:
			contractAddress, txn, selfDestruct, err = contracts.DeploySelfdestruct(transactOpts, contractBackend)
			if err != nil {
				t.Fatal(err)
			}
			block.AddTx(txn)

			transactOpts.GasPrice = big.NewInt(1)
			txn, err = selfDestruct.Change(transactOpts)
			if err != nil {
				t.Fatal(err)
			}
			block.AddTx(txn)
		}
		contractBackend.Commit()
	})
	if err != nil {
		t.Fatalf("generate blocks: %v", err)
	}

	var balanceBefore uint256.Int
	err = m.DB.View(context.Background(), func(tx kv.Tx) error {
		st := state.New(m.NewStateReader(tx))
		if exist, err := st.Exist(address); err != nil {
			t.Error(err)
		} else if !exist {
			t.Error("expected account to exist")
		}
		if exist, err := st.Exist(contractAddress); err != nil {
			t.Error(err)
		} else if exist {
			t.Error("expected contractAddress to not exist before block 0", contractAddress.String())
		}
		balanceBefore, err = st.GetBalance(address)
		return err
	})
	require.NoError(t, err)

	// BLOCK 1
	if err = m.InsertChain(chain.Slice(0, 1)); err != nil {
		t.Fatal(err)
	}

	err = m.DB.View(context.Background(), func(tx kv.Tx) error {
		st := state.New(m.NewStateReader(tx))
		if exist, err := st.Exist(contractAddress); err != nil {
			t.Error(err)
		} else if !exist {
			t.Error("expected contractAddress to exist at the block 1", contractAddress.String())
		}
		balanceAfter, err := st.GetBalance(address)
		if err != nil {
			return err
		}
		gasSpent := big.NewInt(0).Sub(balanceBefore.ToBig(), balanceAfter.ToBig())
		expectedGasSpent := big.NewInt(190373) //(192245) // In the incorrect version, it is 179645
		if gasSpent.Cmp(expectedGasSpent) != 0 {
			t.Errorf("Expected gas spent: %d, got %d", expectedGasSpent, gasSpent)
		}
		return nil
	})
	require.NoError(t, err)
}

// Create contract, drop trie, reload trie from disk and add block with contract call
func TestWrongIncarnation(t *testing.T) {
	t.Parallel()
	// Configure and generate a sample block chain
	var (
		key, _  = crypto.HexToECDSA("b71c71a67e1177ad4e901695e1b4b9ee17ae16c6668d313eac2f96dbcda3f291")
		address = crypto.PubkeyToAddress(key.PublicKey)
		funds   = big.NewInt(1000000000)
		gspec   = &types.Genesis{
			Config: &chain.Config{
				ChainID:               big.NewInt(1),
				HomesteadBlock:        new(big.Int),
				TangerineWhistleBlock: new(big.Int),
				SpuriousDragonBlock:   big.NewInt(1),
			},
			Alloc: types.GenesisAlloc{
				address: types.GenesisAccount{Balance: funds},
			},
		}
	)

	m := mock.MockWithGenesis(t, gspec, key, false)

	contractBackend := backends.NewTestSimulatedBackendWithConfig(t, gspec.Alloc, gspec.Config, gspec.GasLimit)
	transactOpts, err := bind.NewKeyedTransactorWithChainID(key, m.ChainConfig.ChainID)
	require.NoError(t, err)
	transactOpts.GasLimit = 1000000

	var contractAddress common.Address
	var changer *contracts.Changer

	chain, err := core.GenerateChain(m.ChainConfig, m.Genesis, m.Engine, m.DB, 2, func(i int, block *core.BlockGen) {
		var txn types.Transaction

		switch i {
		case 0:
			contractAddress, txn, changer, err = contracts.DeployChanger(transactOpts, contractBackend)
			if err != nil {
				t.Fatal(err)
			}
			block.AddTx(txn)
		case 1:
			txn, err = changer.Change(transactOpts)
			if err != nil {
				t.Fatal(err)
			}
			block.AddTx(txn)
		}
		contractBackend.Commit()
	})
	if err != nil {
		t.Fatalf("generate blocks: %v", err)
	}

	err = m.DB.View(context.Background(), func(tx kv.Tx) error {
		st := state.New(m.NewStateReader(tx))
		if exist, err := st.Exist(address); err != nil {
			t.Error(err)
		} else if !exist {
			t.Error("expected account to exist")
		}
		if exist, err := st.Exist(contractAddress); err != nil {
			t.Error(err)
		} else if exist {
			t.Error("expected contractAddress to not exist before block 0", contractAddress.String())
		}
		return nil
	})
	require.NoError(t, err)

	// BLOCK 1
	if err = m.InsertChain(chain.Slice(0, 1)); err != nil {
		t.Fatal(err)
	}

	err = m.DB.View(context.Background(), func(tx kv.Tx) error {
		stateReader := m.NewStateReader(tx)
		acc, err := stateReader.ReadAccountData(contractAddress)
		if err != nil {
			t.Fatal(err)
		}
		if acc == nil {
			t.Fatal(errors.New("acc not found"))
		}

		if acc.Incarnation != state.FirstContractIncarnation {
			t.Fatal("Incorrect incarnation", acc.Incarnation)
		}

		st := state.New(stateReader)
		if exist, err := st.Exist(contractAddress); err != nil {
			t.Error(err)
		} else if !exist {
			t.Error("expected contractAddress to exist at the block 1", contractAddress.String())
		}
		return nil
	})
	require.NoError(t, err)

	// BLOCKS 2
	if err = m.InsertChain(chain.Slice(1, 2)); err != nil {
		t.Fatal(err)
	}
	err = m.DB.View(context.Background(), func(tx kv.Tx) error {
		stateReader := m.NewStateReader(tx)
		acc, err := stateReader.ReadAccountData(contractAddress)
		if err != nil {
			t.Fatal(err)
		}
		if acc == nil {
			t.Fatal(errors.New("acc not found"))
		}
		if acc.Incarnation != state.FirstContractIncarnation {
			t.Fatal("Incorrect incarnation", acc.Incarnation)
		}
		return nil
	})
	require.NoError(t, err)
}

// create acc, deploy to it contract, reorg to state without contract
func TestWrongIncarnation2(t *testing.T) {
	if testing.Short() {
		t.Skip()
	}

	t.Parallel()
	// Configure and generate a sample block chain
	var (
		key, _  = crypto.HexToECDSA("b71c71a67e1177ad4e901695e1b4b9ee17ae16c6668d313eac2f96dbcda3f291")
		address = crypto.PubkeyToAddress(key.PublicKey)
		funds   = big.NewInt(1000000000)
		gspec   = &types.Genesis{
			Config: &chain.Config{
				ChainID:               big.NewInt(1),
				HomesteadBlock:        new(big.Int),
				TangerineWhistleBlock: new(big.Int),
				SpuriousDragonBlock:   big.NewInt(1),
			},
			Alloc: types.GenesisAlloc{
				address: types.GenesisAccount{Balance: funds},
			},
		}
		signer = types.LatestSignerForChainID(nil)
	)

	knownContractAddress := common.HexToAddress("0xdb7d6ab1f17c6b31909ae466702703daef9269cf")

	m := mock.MockWithGenesis(t, gspec, key, false)

	contractBackend := backends.NewTestSimulatedBackendWithConfig(t, gspec.Alloc, gspec.Config, gspec.GasLimit)
	transactOpts, err := bind.NewKeyedTransactorWithChainID(key, m.ChainConfig.ChainID)
	require.NoError(t, err)
	transactOpts.GasLimit = 1000000

	var contractAddress common.Address

	chain, err := core.GenerateChain(m.ChainConfig, m.Genesis, m.Engine, m.DB, 2, func(i int, block *core.BlockGen) {
		var txn types.Transaction

		switch i {
		case 0:
			txn, err = types.SignTx(types.NewTransaction(block.TxNonce(address), knownContractAddress, uint256.NewInt(1000), 1000000, new(uint256.Int), nil), *signer, key)
			if err != nil {
				t.Fatal(err)
			}
			err = contractBackend.SendTransaction(context.Background(), txn)
			if err != nil {
				t.Fatal(err)
			}
			block.AddTx(txn)
		case 1:
			contractAddress, txn, _, err = contracts.DeployChanger(transactOpts, contractBackend)
			if err != nil {
				t.Fatal(err)
			}
			block.AddTx(txn)
		}
		contractBackend.Commit()
	})
	if err != nil {
		t.Fatalf("generate blocks: %v", err)
	}

	if knownContractAddress != contractAddress {
		t.Errorf("Expected contractAddress: %x, got %x", knownContractAddress, contractAddress)
	}

	// Create a longer chain, with 4 blocks (with higher total difficulty) that reverts the change of stroage self-destruction of the contract
	contractBackendLonger := backends.NewTestSimulatedBackendWithConfig(t, gspec.Alloc, gspec.Config, gspec.GasLimit)
	transactOptsLonger, err := bind.NewKeyedTransactorWithChainID(key, m.ChainConfig.ChainID)
	require.NoError(t, err)
	transactOptsLonger.GasLimit = 1000000
	longerChain, err := core.GenerateChain(m.ChainConfig, m.Genesis, m.Engine, m.DB, 3, func(i int, block *core.BlockGen) {
		var txn types.Transaction

		switch i {
		case 0:
			txn, err = types.SignTx(types.NewTransaction(block.TxNonce(address), knownContractAddress, uint256.NewInt(1000), 1000000, new(uint256.Int), nil), *signer, key)
			if err != nil {
				t.Fatal(err)
			}
			err = contractBackendLonger.SendTransaction(context.Background(), txn)
			if err != nil {
				t.Fatal(err)
			}
			block.AddTx(txn)
		}
		contractBackendLonger.Commit()
	})
	if err != nil {
		t.Fatalf("generate longer blocks: %v", err)
	}

	err = m.DB.View(context.Background(), func(tx kv.Tx) error {
		st := state.New(m.NewStateReader(tx))
		if exist, err := st.Exist(address); err != nil {
			t.Error(err)
		} else if !exist {
			t.Error("expected account to exist")
		}
		return nil
	})
	require.NoError(t, err)

	// BLOCK 1
	if err = m.InsertChain(chain.Slice(0, 1)); err != nil {
		t.Fatal(err)
	}

	// BLOCKS 2
	if err = m.InsertChain(chain.Slice(1, chain.Length())); err != nil {
		t.Fatal(err)
	}

	err = m.DB.View(context.Background(), func(tx kv.Tx) error {
		st := state.New(m.NewStateReader(tx))
		if exist, err := st.Exist(contractAddress); err != nil {
			t.Error(err)
		} else if !exist {
			t.Error("expected contractAddress to exist at the block 1", contractAddress.String())
		}

		stateReader := m.NewStateReader(tx)
		acc, err := stateReader.ReadAccountData(contractAddress)
		if err != nil {
			t.Fatal(err)
		}
		if acc == nil {
			t.Fatal(errors.New("acc not found"))
		}
		if acc.Incarnation != state.FirstContractIncarnation {
			t.Fatal("wrong incarnation")
		}
		return nil
	})
	require.NoError(t, err)
	// REORG of block 2 and 3, and insert new (empty) BLOCK 2, 3, and 4
	if err = m.InsertChain(longerChain.Slice(1, longerChain.Length())); err != nil {
		t.Fatal(err)
	}

	err = m.DB.View(context.Background(), func(tx kv.Tx) error {
		stateReader := m.NewStateReader(tx)
		acc, err := stateReader.ReadAccountData(contractAddress)
		if err != nil {
			t.Fatal(err)
		}
		if acc == nil {
			t.Fatal(errors.New("acc not found"))
		}
		if acc.Incarnation != state.NonContractIncarnation {
			t.Fatal("wrong incarnation", acc.Incarnation)
		}
		return nil
	})
	require.NoError(t, err)

}

func TestChangeAccountCodeBetweenBlocks(t *testing.T) {
	t.Parallel()
	contract := common.HexToAddress("0x71dd1027069078091B3ca48093B00E4735B20624")

	_, tx, _ := state.NewTestTemporalDb(t)
	sd, err := libstate.NewSharedDomains(tx, log.New())
	require.NoError(t, err)
	t.Cleanup(sd.Close)

	r, tsw := state.NewReaderV3(sd, tx), state.NewWriterV4(sd, tx)
	intraBlockState := state.New(r)
	// Start the 1st transaction
	intraBlockState.CreateAccount(contract, true)

	oldCode := []byte{0x01, 0x02, 0x03, 0x04}

	intraBlockState.SetCode(contract, oldCode)
	intraBlockState.AddBalance(contract, uint256.NewInt(1000000000), tracing.BalanceChangeUnspecified)
	if err := intraBlockState.FinalizeTx(&chain.Rules{}, tsw); err != nil {
		t.Errorf("error finalising 1st tx: %v", err)
	}
	rh1, err := sd.ComputeCommitment(context.Background(), tx, true, 0, "")
	require.NoError(t, err)
	t.Logf("stateRoot %x", rh1)

	sd.SetTxNum(2)
	sd.SetBlockNum(1)

	trieCode, tcErr := r.ReadAccountCode(contract, 1)
	require.NoError(t, tcErr, "you can receive the new code")
	assert.Equal(t, oldCode, trieCode, "new code should be received")

	newCode := []byte{0x04, 0x04, 0x04, 0x04}
	intraBlockState.SetCode(contract, newCode)

	if err := intraBlockState.FinalizeTx(&chain.Rules{}, tsw); err != nil {
		t.Errorf("error finalising 1st tx: %v", err)
	}

	trieCode, tcErr = r.ReadAccountCode(contract, 1)
	require.NoError(t, tcErr, "you can receive the new code")
	assert.Equal(t, newCode, trieCode, "new code should be received")

	rh2, err := sd.ComputeCommitment(context.Background(), tx, true, 1, "")
	require.NoError(t, err)
	require.NotEqual(t, rh1, rh2)
}

// TestCacheCodeSizeSeparately makes sure that we don't store CodeNodes for code sizes
func TestCacheCodeSizeSeparately(t *testing.T) {
	t.Parallel()
	contract := common.HexToAddress("0x71dd1027069078091B3ca48093B00E4735B20624")
	//root := common.HexToHash("0xb939e5bcf5809adfb87ab07f0795b05b95a1d64a90f0eddd0c3123ac5b433854")

	_, tx, _ := state.NewTestTemporalDb(t)
	sd, err := libstate.NewSharedDomains(tx, log.New())
	require.NoError(t, err)
	t.Cleanup(sd.Close)

	r, w := state.NewReaderV3(sd, tx), state.NewWriterV4(sd, tx)

	intraBlockState := state.New(r)
	// Start the 1st transaction
	intraBlockState.CreateAccount(contract, true)

	code := []byte{0x01, 0x02, 0x03, 0x04}

	intraBlockState.SetCode(contract, code)
	intraBlockState.AddBalance(contract, uint256.NewInt(1000000000), tracing.BalanceChangeUnspecified)
	if err := intraBlockState.FinalizeTx(&chain.Rules{}, w); err != nil {
		t.Errorf("error finalising 1st tx: %v", err)
	}
	if err := intraBlockState.CommitBlock(&chain.Rules{}, w); err != nil {
		t.Errorf("error committing block: %v", err)
	}

	codeSize, err := r.ReadAccountCodeSize(contract, 1)
	require.NoError(t, err, "you can receive the new code")
	assert.Equal(t, len(code), codeSize, "new code should be received")

	code2, err := r.ReadAccountCode(contract, 1)
	require.NoError(t, err, "you can receive the new code")
	assert.Equal(t, code, code2, "new code should be received")
}

// TestCacheCodeSizeInTrie makes sure that we don't just read from the DB all the time
func TestCacheCodeSizeInTrie(t *testing.T) {
	t.Parallel()
	//t.Skip("switch to TG state readers/writers")
	contract := common.HexToAddress("0x71dd1027069078091B3ca48093B00E4735B20624")
	root := common.HexToHash("0xb939e5bcf5809adfb87ab07f0795b05b95a1d64a90f0eddd0c3123ac5b433854")

	_, tx, _ := state.NewTestTemporalDb(t)
	sd, err := libstate.NewSharedDomains(tx, log.New())
	require.NoError(t, err)
	t.Cleanup(sd.Close)

	r, w := state.NewReaderV3(sd, tx), state.NewWriterV4(sd, tx)

	intraBlockState := state.New(r)
	// Start the 1st transaction
	intraBlockState.CreateAccount(contract, true)

	code := []byte{0x01, 0x02, 0x03, 0x04}

	intraBlockState.SetCode(contract, code)
	intraBlockState.AddBalance(contract, uint256.NewInt(1000000000), tracing.BalanceChangeUnspecified)
	if err := intraBlockState.FinalizeTx(&chain.Rules{}, w); err != nil {
		t.Errorf("error finalising 1st tx: %v", err)
	}
	if err := intraBlockState.CommitBlock(&chain.Rules{}, w); err != nil {
		t.Errorf("error committing block: %v", err)
	}

	r2, err := sd.ComputeCommitment(context.Background(), tx, true, 1, "")
	require.NoError(t, err)
<<<<<<< HEAD
	require.EqualValues(t, root, common.CastToHash(r2))
=======
	require.Equal(t, root, common.CastToHash(r2))
>>>>>>> facffd54

	codeHash := common.BytesToHash(crypto.Keccak256(code))
	codeSize, err := r.ReadAccountCodeSize(contract, 1)
	require.NoError(t, err, "you can receive the code size ")
	assert.Equal(t, len(code), codeSize, "you can receive the code size")

	require.NoError(t, tx.Delete(kv.Code, codeHash[:]), nil)

	codeSize2, err := r.ReadAccountCodeSize(contract, 1)
	require.NoError(t, err, "you can still receive code size even with empty DB")
	assert.Equal(t, len(code), codeSize2, "code size should be received even with empty DB")

	r2, err = sd.ComputeCommitment(context.Background(), tx, true, 1, "")
	require.NoError(t, err)
<<<<<<< HEAD
	require.EqualValues(t, root, common.CastToHash(r2))
=======
	require.Equal(t, root, common.CastToHash(r2))
>>>>>>> facffd54
}

func TestRecreateAndRewind(t *testing.T) {
	if testing.Short() {
		t.Skip()
	}

	t.Parallel()
	// Configure and generate a sample block chain
	var (
		key, _  = crypto.HexToECDSA("b71c71a67e1177ad4e901695e1b4b9ee17ae16c6668d313eac2f96dbcda3f291")
		address = crypto.PubkeyToAddress(key.PublicKey)
		funds   = big.NewInt(1000000000)
		gspec   = &types.Genesis{
			Config: chain.TestChainConfig,
			Alloc: types.GenesisAlloc{
				address: types.GenesisAccount{Balance: funds},
			},
		}
	)

	m := mock.MockWithGenesis(t, gspec, key, false)
	contractBackend := backends.NewTestSimulatedBackendWithConfig(t, gspec.Alloc, gspec.Config, gspec.GasLimit)
	transactOpts, err := bind.NewKeyedTransactorWithChainID(key, m.ChainConfig.ChainID)
	require.NoError(t, err)
	transactOpts.GasLimit = 1000000
	var revive *contracts.Revive2
	var phoenix *contracts.Phoenix
	var reviveAddress common.Address
	var phoenixAddress common.Address

	chain, err1 := core.GenerateChain(m.ChainConfig, m.Genesis, m.Engine, m.DB, 4, func(i int, block *core.BlockGen) {
		var txn types.Transaction

		switch i {
		case 0:
			// Deploy phoenix factory
			reviveAddress, txn, revive, err = contracts.DeployRevive2(transactOpts, contractBackend)
			if err != nil {
				panic(err)
			}
			block.AddTx(txn)
		case 1:
			// Calculate the address of the Phoenix and create handle to phoenix contract
			var codeHash common.Hash
			if codeHash, err = common.HashData(common.FromHex(contracts.PhoenixBin)); err != nil {
				panic(err)
			}
			phoenixAddress = crypto.CreateAddress2(reviveAddress, [32]byte{}, codeHash.Bytes())
			if phoenix, err = contracts.NewPhoenix(phoenixAddress, contractBackend); err != nil {
				panic(err)
			}
			// Deploy phoenix
			if txn, err = revive.Deploy(transactOpts, [32]byte{}); err != nil {
				panic(err)
			}
			block.AddTx(txn)
			// Modify phoenix storage
			if txn, err = phoenix.Increment(transactOpts); err != nil {
				panic(err)
			}
			block.AddTx(txn)
			if txn, err = phoenix.Increment(transactOpts); err != nil {
				panic(err)
			}
			block.AddTx(txn)
		case 2:
			// Destruct the phoenix
			if txn, err = phoenix.Die(transactOpts); err != nil {
				panic(err)
			}
			block.AddTx(txn)
		case 3:
			// Recreate the phoenix, and change the storage
			if txn, err = revive.Deploy(transactOpts, [32]byte{}); err != nil {
				panic(err)
			}
			block.AddTx(txn)
			if txn, err = phoenix.Increment(transactOpts); err != nil {
				panic(err)
			}
			block.AddTx(txn)
		}
		contractBackend.Commit()
	})
	if err1 != nil {
		t.Fatalf("generate blocks: %v", err1)
	}

	contractBackendLonger := backends.NewTestSimulatedBackendWithConfig(t, gspec.Alloc, gspec.Config, gspec.GasLimit)
	transactOptsLonger, err := bind.NewKeyedTransactorWithChainID(key, m.ChainConfig.ChainID)
	require.NoError(t, err)
	transactOptsLonger.GasLimit = 1000000
	longerChain, err1 := core.GenerateChain(m.ChainConfig, m.Genesis, m.Engine, m.DB, 5, func(i int, block *core.BlockGen) {
		var txn types.Transaction

		switch i {
		case 0:
			// Deploy phoenix factory
			reviveAddress, txn, revive, err = contracts.DeployRevive2(transactOptsLonger, contractBackendLonger)
			if err != nil {
				panic(err)
			}
			block.AddTx(txn)
		case 1:
			// Calculate the address of the Phoenix and create handle to phoenix contract
			var codeHash common.Hash
			if codeHash, err = common.HashData(common.FromHex(contracts.PhoenixBin)); err != nil {
				panic(err)
			}
			phoenixAddress = crypto.CreateAddress2(reviveAddress, [32]byte{}, codeHash.Bytes())
			if phoenix, err = contracts.NewPhoenix(phoenixAddress, contractBackendLonger); err != nil {
				panic(err)
			}
			// Deploy phoenix
			if txn, err = revive.Deploy(transactOptsLonger, [32]byte{}); err != nil {
				panic(err)
			}
			block.AddTx(txn)
			// Modify phoenix storage
			if txn, err = phoenix.Increment(transactOptsLonger); err != nil {
				panic(err)
			}
			block.AddTx(txn)
			if txn, err = phoenix.Increment(transactOptsLonger); err != nil {
				panic(err)
			}
			block.AddTx(txn)
		case 2:
			// Destruct the phoenix
			if txn, err = phoenix.Die(transactOptsLonger); err != nil {
				panic(err)
			}
			block.AddTx(txn)
		case 3:
			// Recreate the phoenix, but now with the empty storage
			if txn, err = revive.Deploy(transactOptsLonger, [32]byte{}); err != nil {
				panic(err)
			}
			block.AddTx(txn)
		}
		contractBackendLonger.Commit()
	})
	if err1 != nil {
		t.Fatalf("generate longer blocks: %v", err1)
	}

	// BLOCKS 1 and 2
	if err = m.InsertChain(chain.Slice(0, 2)); err != nil {
		t.Fatal(err)
	}

	var key0 common.Hash
	var check0 uint256.Int
	err = m.DB.View(context.Background(), func(tx kv.Tx) error {
		st := state.New(m.NewStateReader(tx))
		if exist, err := st.Exist(phoenixAddress); err != nil {
			t.Error(err)
		} else if !exist {
			t.Errorf("expected phoenix %x to exist after first insert", phoenixAddress)
		}

		st.GetState(phoenixAddress, key0, &check0)
		if check0.Cmp(uint256.NewInt(2)) != 0 {
			t.Errorf("expected 0x02 in position 0, got: 0x%x", check0.Bytes())
		}
		return nil
	})
	require.NoError(t, err)

	// Block 3 and 4
	if err = m.InsertChain(chain.Slice(2, chain.Length())); err != nil {
		t.Fatal(err)
	}
	err = m.DB.View(context.Background(), func(tx kv.Tx) error {

		st := state.New(m.NewStateReader(tx))
		if exist, err := st.Exist(phoenixAddress); err != nil {
			t.Error(err)
		} else if !exist {
			t.Errorf("expected phoenix %x to exist after second insert", phoenixAddress)
		}

		st.GetState(phoenixAddress, key0, &check0)
		if check0.Cmp(uint256.NewInt(1)) != 0 {
			t.Errorf("expected 0x01 in position 0, got: 0x%x", check0.Bytes())
		}
		return nil
	})
	require.NoError(t, err)

	// Reorg
	if err = m.InsertChain(longerChain); err != nil {
		t.Fatal(err)
	}
	err = m.DB.View(context.Background(), func(tx kv.Tx) error {
		st := state.New(m.NewStateReader(tx))
		if exist, err := st.Exist(phoenixAddress); err != nil {
			t.Error(err)
		} else if !exist {
			t.Errorf("expected phoenix %x to exist after second insert", phoenixAddress)
		}

		st.GetState(phoenixAddress, key0, &check0)
		if check0.Cmp(uint256.NewInt(0)) != 0 {
			t.Errorf("expected 0x00 in position 0, got: 0x%x", check0.Bytes())
		}
		return nil
	})
	require.NoError(t, err)

}
func TestTxLookupUnwind(t *testing.T) {
	t.Parallel()
	var (
		key, _  = crypto.HexToECDSA("b71c71a67e1177ad4e901695e1b4b9ee17ae16c6668d313eac2f96dbcda3f291")
		address = crypto.PubkeyToAddress(key.PublicKey)
		funds   = big.NewInt(1000000000)
		gspec   = &types.Genesis{
			Config: &chain.Config{
				ChainID:               big.NewInt(1),
				HomesteadBlock:        new(big.Int),
				TangerineWhistleBlock: new(big.Int),
				SpuriousDragonBlock:   big.NewInt(1),
				ByzantiumBlock:        big.NewInt(1),
				ConstantinopleBlock:   big.NewInt(1),
			},
			Alloc: types.GenesisAlloc{
				address: types.GenesisAccount{Balance: funds},
			},
		}
		signer = types.LatestSignerForChainID(nil)
	)

	m := mock.MockWithGenesis(t, gspec, key, false)
	chain1, err := core.GenerateChain(m.ChainConfig, m.Genesis, m.Engine, m.DB, 2, func(i int, block *core.BlockGen) {
		var txn types.Transaction
		var e error
		switch i {
		case 1:
			txn, e = types.SignTx(types.NewTransaction(block.TxNonce(address), address, uint256.NewInt(0), 1000000, new(uint256.Int), nil), *signer, key)
			if e != nil {
				t.Fatal(e)
			}
			block.AddTx(txn)
		}
	})
	if err != nil {
		t.Fatal(err)
	}
	chain2, err := core.GenerateChain(m.ChainConfig, m.Genesis, m.Engine, m.DB, 3, func(i int, block *core.BlockGen) {
	})
	if err != nil {
		t.Fatal(err)
	}
	if err = m.InsertChain(chain1); err != nil {
		t.Fatal(err)
	}
	if err = m.InsertChain(chain2); err != nil {
		t.Fatal(err)
	}
	var count uint64
	if err = m.DB.View(context.Background(), func(tx kv.Tx) error {
		var e error
		if count, e = tx.Count(kv.TxLookup); e != nil {
			return e
		}
		return nil
	}); err != nil {
		t.Fatal(err)
	}
	if count != 0 {
		t.Errorf("txlookup record expected to be deleted, got %d", count)
	}
}<|MERGE_RESOLUTION|>--- conflicted
+++ resolved
@@ -35,14 +35,8 @@
 	"github.com/erigontech/erigon-lib/crypto"
 	"github.com/erigontech/erigon-lib/kv"
 	"github.com/erigontech/erigon-lib/log/v3"
-<<<<<<< HEAD
-	libstate "github.com/erigontech/erigon-lib/state"
-	"github.com/erigontech/erigon/accounts/abi/bind"
-	"github.com/erigontech/erigon/accounts/abi/bind/backends"
-=======
 	state3 "github.com/erigontech/erigon-lib/state"
 	"github.com/erigontech/erigon-lib/types"
->>>>>>> facffd54
 	"github.com/erigontech/erigon/core"
 	"github.com/erigontech/erigon/core/state"
 	"github.com/erigontech/erigon/core/state/contracts"
@@ -183,11 +177,7 @@
 		}
 		// We expect number 0x42 in the position [2], because it is the block number 2
 		key2 = common.BigToHash(big.NewInt(2))
-<<<<<<< HEAD
 		st.GetState(create2address, key2, &check2)
-=======
-		st.GetState(create2address, &key2, &check2)
->>>>>>> facffd54
 		if check2.Uint64() != 0x42 {
 			t.Errorf("expected 0x42 in position 2, got: %x", check2.Uint64())
 		}
@@ -1471,11 +1461,7 @@
 
 	r2, err := sd.ComputeCommitment(context.Background(), tx, true, 1, "")
 	require.NoError(t, err)
-<<<<<<< HEAD
-	require.EqualValues(t, root, common.CastToHash(r2))
-=======
 	require.Equal(t, root, common.CastToHash(r2))
->>>>>>> facffd54
 
 	codeHash := common.BytesToHash(crypto.Keccak256(code))
 	codeSize, err := r.ReadAccountCodeSize(contract, 1)
@@ -1490,11 +1476,7 @@
 
 	r2, err = sd.ComputeCommitment(context.Background(), tx, true, 1, "")
 	require.NoError(t, err)
-<<<<<<< HEAD
-	require.EqualValues(t, root, common.CastToHash(r2))
-=======
 	require.Equal(t, root, common.CastToHash(r2))
->>>>>>> facffd54
 }
 
 func TestRecreateAndRewind(t *testing.T) {
