// Copyright 2019 The go-ethereum Authors
// (original work)
// Copyright 2024 The Erigon Authors
// (modifications)
// This file is part of Erigon.
//
// Erigon is free software: you can redistribute it and/or modify
// it under the terms of the GNU Lesser General Public License as published by
// the Free Software Foundation, either version 3 of the License, or
// (at your option) any later version.
//
// Erigon is distributed in the hope that it will be useful,
// but WITHOUT ANY WARRANTY; without even the implied warranty of
// MERCHANTABILITY or FITNESS FOR A PARTICULAR PURPOSE. See the
// GNU Lesser General Public License for more details.
//
// You should have received a copy of the GNU Lesser General Public License
// along with Erigon. If not, see <http://www.gnu.org/licenses/>.

package state_test

import (
	"bytes"
	"context"
	"errors"
	"math/big"
	"testing"

	"github.com/holiman/uint256"
	"github.com/stretchr/testify/assert"
	"github.com/stretchr/testify/require"

	"github.com/erigontech/erigon-lib/chain"
	libcommon "github.com/erigontech/erigon-lib/common"
	"github.com/erigontech/erigon-lib/crypto"
	"github.com/erigontech/erigon-lib/kv"
	"github.com/erigontech/erigon-lib/log/v3"
	state3 "github.com/erigontech/erigon-lib/state"
	"github.com/erigontech/erigon/accounts/abi/bind"
	"github.com/erigontech/erigon/accounts/abi/bind/backends"
	"github.com/erigontech/erigon/core"
	"github.com/erigontech/erigon/core/state"
	"github.com/erigontech/erigon/core/state/contracts"
	"github.com/erigontech/erigon/core/tracing"
	"github.com/erigontech/erigon/core/types"
	"github.com/erigontech/erigon/params"
	"github.com/erigontech/erigon/turbo/stages/mock"
)

// Create revival problem
func TestCreate2Revive(t *testing.T) {

	// Configure and generate a sample block chain
	var (
		key, _  = crypto.HexToECDSA("b71c71a67e1177ad4e901695e1b4b9ee17ae16c6668d313eac2f96dbcda3f291")
		address = crypto.PubkeyToAddress(key.PublicKey)
		funds   = big.NewInt(1000000000)
		gspec   = &types.Genesis{
			Config: &chain.Config{
				ChainID:               big.NewInt(1),
				HomesteadBlock:        new(big.Int),
				TangerineWhistleBlock: new(big.Int),
				SpuriousDragonBlock:   big.NewInt(1),
				ByzantiumBlock:        big.NewInt(1),
				ConstantinopleBlock:   big.NewInt(1),
			},
			Alloc: types.GenesisAlloc{
				address: types.GenesisAccount{Balance: funds},
			},
		}
		signer = types.LatestSignerForChainID(nil)
	)

	m := mock.MockWithGenesis(t, gspec, key, false)

	contractBackend := backends.NewTestSimulatedBackendWithConfig(t, gspec.Alloc, gspec.Config, gspec.GasLimit)
	defer contractBackend.Close()
	transactOpts, err := bind.NewKeyedTransactorWithChainID(key, m.ChainConfig.ChainID)
	require.NoError(t, err)
	transactOpts.GasLimit = 1000000

	var contractAddress libcommon.Address
	var revive *contracts.Revive
	// Change this address whenever you make any changes in the code of the revive contract in
	// contracts/revive.sol
	var create2address = libcommon.HexToAddress("e70fd65144383e1189bd710b1e23b61e26315ff4")

	// There are 4 blocks
	// In the first block, we deploy the "factory" contract Revive, which can create children contracts via CREATE2 opcode
	// In the second block, we create the first child contract
	// In the third block, we cause the first child contract to selfdestruct
	// In the forth block, we create the second child contract, and we expect it to have a "clean slate" of storage,
	// i.e. without any storage items that "inherited" from the first child contract by mistake
	chain, err := core.GenerateChain(m.ChainConfig, m.Genesis, m.Engine, m.DB, 4, func(i int, block *core.BlockGen) {
		var txn types.Transaction

		switch i {
		case 0:
			contractAddress, txn, revive, err = contracts.DeployRevive(transactOpts, contractBackend)
			if err != nil {
				t.Fatal(err)
			}
			block.AddTx(txn)
		case 1:
			txn, err = revive.Deploy(transactOpts, big.NewInt(0))
			if err != nil {
				t.Fatal(err)
			}
			block.AddTx(txn)
		case 2:
			txn, err = types.SignTx(types.NewTransaction(block.TxNonce(address), create2address, uint256.NewInt(0), 1000000, new(uint256.Int), nil), *signer, key)
			if err != nil {
				t.Fatal(err)
			}
			err = contractBackend.SendTransaction(context.Background(), txn)
			if err != nil {
				t.Fatal(err)
			}
			block.AddTx(txn)
		case 3:
			txn, err = revive.Deploy(transactOpts, big.NewInt(0))
			if err != nil {
				t.Fatal(err)
			}
			block.AddTx(txn)
		}
		contractBackend.Commit()
	})
	if err != nil {
		t.Fatalf("generate blocks: %v", err)
	}

	err = m.DB.View(context.Background(), func(tx kv.Tx) error {
		st := state.New(m.NewStateReader(tx))
		if exist, err := st.Exist(address); err != nil {
			t.Error(err)
		} else if !exist {
			t.Error("expected account to exist")
		}
		if exist, err := st.Exist(contractAddress); err != nil {
			t.Error(err)
		} else if exist {
			t.Error("expected contractAddress to not exist before block 0", contractAddress.String())
		}
		return nil
	})
	require.NoError(t, err)

	// BLOCK 1
	if err = m.InsertChain(chain.Slice(0, 1)); err != nil {
		t.Fatal(err)
	}

	err = m.DB.View(context.Background(), func(tx kv.Tx) error {
		st := state.New(m.NewStateReader(tx))
		if exist, err := st.Exist(contractAddress); err != nil {
			t.Error(err)
		} else if !exist {
			t.Error("expected contractAddress to exist at the block 1", contractAddress.String())
		}
		return nil
	})
	require.NoError(t, err)

	// BLOCK 2
	if err = m.InsertChain(chain.Slice(1, 2)); err != nil {
		t.Fatal(err)
	}

	var key2 libcommon.Hash
	var check2 uint256.Int
	err = m.DB.View(context.Background(), func(tx kv.Tx) error {
		st := state.New(m.NewStateReader(tx))
		if exist, err := st.Exist(create2address); err != nil {
			t.Error(err)
		} else if !exist {
			t.Error("expected create2address to exist at the block 2", create2address.String())
		}
		// We expect number 0x42 in the position [2], because it is the block number 2
		key2 = libcommon.BigToHash(big.NewInt(2))
		st.GetState(create2address, &key2, &check2)
		if check2.Uint64() != 0x42 {
			t.Errorf("expected 0x42 in position 2, got: %x", check2.Uint64())
		}
		return nil
	})
	require.NoError(t, err)

	// BLOCK 3
	if err = m.InsertChain(chain.Slice(2, 3)); err != nil {
		t.Fatal(err)
	}
	err = m.DB.View(context.Background(), func(tx kv.Tx) error {
		st := state.New(m.NewStateReader(tx))
		if exist, err := st.Exist(create2address); err != nil {
			t.Error(err)
		} else if exist {
			t.Error("expected create2address to be self-destructed at the block 3", create2address.String())
		}
		return nil
	})
	require.NoError(t, err)

	// BLOCK 4
	if err = m.InsertChain(chain.Slice(3, 4)); err != nil {
		t.Fatal(err)
	}
	err = m.DB.View(context.Background(), func(tx kv.Tx) error {
		st := state.New(m.NewStateReader(tx))
		if exist, err := st.Exist(create2address); err != nil {
			t.Error(err)
		} else if !exist {
			t.Error("expected create2address to exist at the block 2", create2address.String())
		}
		// We expect number 0x42 in the position [4], because it is the block number 4
		key4 := libcommon.BigToHash(big.NewInt(4))
		var check4 uint256.Int
		st.GetState(create2address, &key4, &check4)
		if check4.Uint64() != 0x42 {
			t.Errorf("expected 0x42 in position 4, got: %x", check4.Uint64())
		}
		// We expect number 0x0 in the position [2], because it is the block number 4
		st.GetState(create2address, &key2, &check2)
		if !check2.IsZero() {
			t.Errorf("expected 0x0 in position 2, got: %x", check2)
		}
		return nil
	})
	require.NoError(t, err)

}

// Polymorthic contracts via CREATE2
func TestCreate2Polymorth(t *testing.T) {

	// Configure and generate a sample block chain
	var (
		key, _  = crypto.HexToECDSA("b71c71a67e1177ad4e901695e1b4b9ee17ae16c6668d313eac2f96dbcda3f291")
		address = crypto.PubkeyToAddress(key.PublicKey)
		funds   = big.NewInt(1000000000)
		gspec   = &types.Genesis{
			Config: &chain.Config{
				ChainID:               big.NewInt(1),
				HomesteadBlock:        new(big.Int),
				TangerineWhistleBlock: new(big.Int),
				SpuriousDragonBlock:   big.NewInt(1),
				ByzantiumBlock:        big.NewInt(1),
				ConstantinopleBlock:   big.NewInt(1),
			},
			Alloc: types.GenesisAlloc{
				address: types.GenesisAccount{Balance: funds},
			},
		}
		signer = types.LatestSignerForChainID(nil)
	)
	m := mock.MockWithGenesis(t, gspec, key, false)

	contractBackend := backends.NewTestSimulatedBackendWithConfig(t, gspec.Alloc, gspec.Config, gspec.GasLimit)
	defer contractBackend.Close()
	transactOpts, err := bind.NewKeyedTransactorWithChainID(key, m.ChainConfig.ChainID)
	require.NoError(t, err)
	transactOpts.GasLimit = 1000000

	var contractAddress libcommon.Address
	var poly *contracts.Poly

	// Change this address whenever you make any changes in the code of the poly contract in
	// contracts/poly.sol
	var create2address = libcommon.HexToAddress("c66aa74c220476f244b7f45897a124d1a01ca8a8")

	// There are 5 blocks
	// In the first block, we deploy the "factory" contract Poly, which can create children contracts via CREATE2 opcode
	// In the second block, we create the first child contract
	// In the third block, we cause the first child contract to selfdestruct
	// In the forth block, we create the second child contract
	// In the 5th block, we delete and re-create the child contract twice
	chain, err := core.GenerateChain(m.ChainConfig, m.Genesis, m.Engine, m.DB, 5, func(i int, block *core.BlockGen) {
		var txn types.Transaction

		switch i {
		case 0:
			contractAddress, txn, poly, err = contracts.DeployPoly(transactOpts, contractBackend)
			if err != nil {
				t.Fatal(err)
			}
			block.AddTx(txn)
		case 1:
			txn, err = poly.Deploy(transactOpts, big.NewInt(0))
			if err != nil {
				t.Fatal(err)
			}
			block.AddTx(txn)
		case 2:
			// Trigger self-destruct
			txn, err = types.SignTx(types.NewTransaction(block.TxNonce(address), create2address, uint256.NewInt(0), 1000000, new(uint256.Int), nil), *signer, key)
			if err != nil {
				t.Fatal(err)
			}
			err = contractBackend.SendTransaction(context.Background(), txn)
			if err != nil {
				t.Fatal(err)
			}
			block.AddTx(txn)
		case 3:
			txn, err = poly.Deploy(transactOpts, big.NewInt(0))
			if err != nil {
				t.Fatal(err)
			}
			block.AddTx(txn)
		case 4:
			// Trigger self-destruct
			txn, err = types.SignTx(types.NewTransaction(block.TxNonce(address), create2address, uint256.NewInt(0), 1000000, new(uint256.Int), nil), *signer, key)
			if err != nil {
				t.Fatal(err)
			}
			err = contractBackend.SendTransaction(context.Background(), txn)
			if err != nil {
				t.Fatal(err)
			}
			block.AddTx(txn)
			// Recreate in the same block
			txn, err = poly.Deploy(transactOpts, big.NewInt(0))
			if err != nil {
				t.Fatal(err)
			}
			block.AddTx(txn)
			// Trigger self-destruct
			txn, err = types.SignTx(types.NewTransaction(block.TxNonce(address), create2address, uint256.NewInt(0), 1000000, new(uint256.Int), nil), *signer, key)
			if err != nil {
				t.Fatal(err)
			}
			err = contractBackend.SendTransaction(context.Background(), txn)
			if err != nil {
				t.Fatal(err)
			}
			block.AddTx(txn)
			// Recreate in the same block
			txn, err = poly.Deploy(transactOpts, big.NewInt(0))
			if err != nil {
				t.Fatal(err)
			}
			block.AddTx(txn)
		}
		contractBackend.Commit()
	})
	if err != nil {
		t.Fatalf("generate blocks: %v", err)
	}

	err = m.DB.View(context.Background(), func(tx kv.Tx) error {

		st := state.New(m.NewStateReader(tx))
		if exist, err := st.Exist(address); err != nil {
			t.Error(err)
		} else if !exist {
			t.Error("expected account to exist")
		}
		if exist, err := st.Exist(contractAddress); err != nil {
			t.Error(err)
		} else if exist {
			t.Error("expected contractAddress to not exist before block 0", contractAddress.String())
		}
		return nil
	})
	require.NoError(t, err)

	// BLOCK 1
	if err = m.InsertChain(chain.Slice(0, 1)); err != nil {
		t.Fatal(err)
	}

	err = m.DB.View(context.Background(), func(tx kv.Tx) error {
		st := state.New(m.NewStateReader(tx))
		if exist, err := st.Exist(contractAddress); err != nil {
			t.Error(err)
		} else if !exist {
			t.Error("expected contractAddress to exist at the block 1", contractAddress.String())
		}
		return nil
	})
	require.NoError(t, err)

	// BLOCK 2
	if err = m.InsertChain(chain.Slice(1, 2)); err != nil {
		t.Fatal(err)
	}

	err = m.DB.View(context.Background(), func(tx kv.Tx) error {
		st := state.New(m.NewStateReader(tx))
		if exist, err := st.Exist(create2address); err != nil {
			t.Error(err)
		} else if !exist {
			t.Error("expected create2address to exist at the block 2", create2address.String())
		}
<<<<<<< HEAD
		if !bytes.Equal(st.GetCode(create2address), libcommon.FromHex("6002ff")) {
			t.Errorf("Expected CREATE2 deployed code 6002ff, got %x", st.GetCode(create2address))
=======
		code, err := st.GetCode(create2address)
		if err != nil {
			return err
		}
		if !bytes.Equal(code, common.FromHex("6002ff")) {
			t.Errorf("Expected CREATE2 deployed code 6002ff, got %x", code)
>>>>>>> e88c21cd
		}
		if !m.HistoryV3 { //AccountsDomain: has no "incarnation" concept
			incarnation, err := st.GetIncarnation(create2address)
			if err != nil {
				return err
			}
			if incarnation != 1 {
				t.Errorf("expected incarnation 1, got %d", incarnation)
			}
		}
		return nil
	})
	require.NoError(t, err)

	// BLOCK 3
	if err = m.InsertChain(chain.Slice(2, 3)); err != nil {
		t.Fatal(err)
	}
	err = m.DB.View(context.Background(), func(tx kv.Tx) error {
		st := state.New(m.NewStateReader(tx))
		if exist, err := st.Exist(create2address); err != nil {
			t.Error(err)
		} else if exist {
			t.Error("expected create2address to be self-destructed at the block 3", create2address.String())
		}
		return nil
	})
	require.NoError(t, err)

	// BLOCK 4
	if err = m.InsertChain(chain.Slice(3, 4)); err != nil {
		t.Fatal(err)
	}
	err = m.DB.View(context.Background(), func(tx kv.Tx) error {
		st := state.New(m.NewStateReader(tx))
		if exist, err := st.Exist(create2address); err != nil {
			t.Error(err)
		} else if !exist {
			t.Error("expected create2address to exist at the block 4", create2address.String())
		}
<<<<<<< HEAD
		if !bytes.Equal(st.GetCode(create2address), libcommon.FromHex("6004ff")) {
			t.Errorf("Expected CREATE2 deployed code 6004ff, got %x", st.GetCode(create2address))
=======
		code, err := st.GetCode(create2address)
		if err != nil {
			return err
		}
		if !bytes.Equal(code, common.FromHex("6004ff")) {
			t.Errorf("Expected CREATE2 deployed code 6004ff, got %x", code)
>>>>>>> e88c21cd
		}
		if !m.HistoryV3 { //AccountsDomain: has no "incarnation" concept
			incarnation, err := st.GetIncarnation(create2address)
			if err != nil {
				return err
			}
			if incarnation != 2 {
				t.Errorf("expected incarnation 2, got %d", incarnation)
			}
		}
		return nil
	})
	require.NoError(t, err)

	// BLOCK 5
	if err = m.InsertChain(chain.Slice(4, 5)); err != nil {
		t.Fatal(err)
	}
	err = m.DB.View(context.Background(), func(tx kv.Tx) error {
		st := state.New(m.NewStateReader(tx))
		if exist, err := st.Exist(create2address); err != nil {
			t.Error(err)
		} else if !exist {
			t.Error("expected create2address to exist at the block 5", create2address.String())
		}
<<<<<<< HEAD
		if !bytes.Equal(st.GetCode(create2address), libcommon.FromHex("6005ff")) {
			t.Errorf("Expected CREATE2 deployed code 6005ff, got %x", st.GetCode(create2address))
=======
		code, err := st.GetCode(create2address)
		if err != nil {
			return err
		}
		if !bytes.Equal(code, common.FromHex("6005ff")) {
			t.Errorf("Expected CREATE2 deployed code 6005ff, got %x", code)
>>>>>>> e88c21cd
		}

		if !m.HistoryV3 { //AccountsDomain: has no "incarnation" concept
			incarnation, err := st.GetIncarnation(create2address)
			if err != nil {
				return err
			}
			if incarnation != 4 {
				t.Errorf("expected incarnation 4 (two self-destructs and two-recreations within a block), got %d", incarnation)
			}
		}
		return nil
	})
	require.NoError(t, err)

}

func TestReorgOverSelfDestruct(t *testing.T) {
	t.Parallel()
	// Configure and generate a sample block chain
	var (
		key, _  = crypto.HexToECDSA("b71c71a67e1177ad4e901695e1b4b9ee17ae16c6668d313eac2f96dbcda3f291")
		address = crypto.PubkeyToAddress(key.PublicKey)
		funds   = big.NewInt(1000000000)
		gspec   = &types.Genesis{
			Config: &chain.Config{
				ChainID:               big.NewInt(1),
				HomesteadBlock:        new(big.Int),
				TangerineWhistleBlock: new(big.Int),
				SpuriousDragonBlock:   big.NewInt(1),
				ByzantiumBlock:        big.NewInt(1),
				ConstantinopleBlock:   big.NewInt(1),
			},
			Alloc: types.GenesisAlloc{
				address: types.GenesisAccount{Balance: funds},
			},
		}
	)

	m := mock.MockWithGenesis(t, gspec, key, false)

	contractBackend := backends.NewTestSimulatedBackendWithConfig(t, gspec.Alloc, gspec.Config, gspec.GasLimit)
	transactOpts, err := bind.NewKeyedTransactorWithChainID(key, m.ChainConfig.ChainID)
	require.NoError(t, err)
	transactOpts.GasLimit = 1000000

	var contractAddress libcommon.Address
	var selfDestruct *contracts.Selfdestruct

	// Here we generate 3 blocks, two of which (the one with "Change" invocation and "Destruct" invocation will be reverted during the reorg)
	chain, err := core.GenerateChain(m.ChainConfig, m.Genesis, m.Engine, m.DB, 3, func(i int, block *core.BlockGen) {
		var txn types.Transaction

		switch i {
		case 0:
			contractAddress, txn, selfDestruct, err = contracts.DeploySelfdestruct(transactOpts, contractBackend)
			if err != nil {
				t.Fatal(err)
			}
			block.AddTx(txn)
		case 1:
			txn, err = selfDestruct.Change(transactOpts)
			if err != nil {
				t.Fatal(err)
			}
			block.AddTx(txn)
		case 2:
			txn, err = selfDestruct.Destruct(transactOpts)
			if err != nil {
				t.Fatal(err)
			}
			block.AddTx(txn)
		}
		contractBackend.Commit()
	})
	if err != nil {
		t.Fatalf("generate blocks: %v", err)
	}

	// Create a longer chain, with 4 blocks (with higher total difficulty) that reverts the change of stroage self-destruction of the contract
	contractBackendLonger := backends.NewTestSimulatedBackendWithConfig(t, gspec.Alloc, gspec.Config, gspec.GasLimit)
	transactOptsLonger, err := bind.NewKeyedTransactorWithChainID(key, m.ChainConfig.ChainID)
	require.NoError(t, err)
	transactOptsLonger.GasLimit = 1000000

	longerChain, err := core.GenerateChain(m.ChainConfig, m.Genesis, m.Engine, m.DB, 4, func(i int, block *core.BlockGen) {
		var txn types.Transaction

		switch i {
		case 0:
			_, txn, _, err = contracts.DeploySelfdestruct(transactOptsLonger, contractBackendLonger)
			if err != nil {
				t.Fatal(err)
			}
			block.AddTx(txn)
		}
		contractBackendLonger.Commit()
	})
	if err != nil {
		t.Fatalf("generate long blocks")
	}

	err = m.DB.View(context.Background(), func(tx kv.Tx) error {

		st := state.New(m.NewStateReader(tx))
		if exist, err := st.Exist(address); err != nil {
			t.Error(err)
		} else if !exist {
			t.Error("expected account to exist")
		}
		if exist, err := st.Exist(contractAddress); err != nil {
			t.Error(err)
		} else if exist {
			t.Error("expected contractAddress to not exist before block 0", contractAddress.String())
		}
		return nil
	})
	require.NoError(t, err)
	// BLOCK 1
	if err = m.InsertChain(chain.Slice(0, 1)); err != nil {
		t.Fatal(err)
	}

	var key0 libcommon.Hash
	var correctValueX uint256.Int
	err = m.DB.View(context.Background(), func(tx kv.Tx) error {
		st := state.New(m.NewStateReader(tx))
		if exist, err := st.Exist(contractAddress); err != nil {
			t.Error(err)
		} else if !exist {

			t.Error("expected contractAddress to exist at the block 1", contractAddress.String())
		}

		// Remember value of field "x" (storage item 0) after the first block, to check after rewinding
		st.GetState(contractAddress, &key0, &correctValueX)
		return nil
	})
	require.NoError(t, err)

	// BLOCKS 2 + 3
	if err = m.InsertChain(chain.Slice(1, chain.Length())); err != nil {
		t.Fatal(err)
	}

	err = m.DB.View(context.Background(), func(tx kv.Tx) error {
		st := state.New(m.NewStateReader(tx))
		if exist, err := st.Exist(contractAddress); err != nil {
			t.Error(err)
		} else if exist {
			t.Error("expected contractAddress to not exist at the block 3", contractAddress.String())
		}
		return nil
	})
	require.NoError(t, err)
	// REORG of block 2 and 3, and insert new (empty) BLOCK 2, 3, and 4
	if err = m.InsertChain(longerChain.Slice(1, 4)); err != nil {
		t.Fatal(err)
	}
	err = m.DB.View(context.Background(), func(tx kv.Tx) error {
		st := state.New(m.NewStateReader(tx))
		if exist, err := st.Exist(contractAddress); err != nil {
			t.Error(err)
		} else if !exist {
			t.Error("expected contractAddress to exist at the block 4", contractAddress.String())
		}
		var valueX uint256.Int
		st.GetState(contractAddress, &key0, &valueX)
		if valueX != correctValueX {
			t.Fatalf("storage value has changed after reorg: %x, expected %x", valueX, correctValueX)
		}
		return nil
	})
	require.NoError(t, err)
}

func TestReorgOverStateChange(t *testing.T) {
	t.Parallel()
	// Configure and generate a sample block chain
	var (
		key, _  = crypto.HexToECDSA("b71c71a67e1177ad4e901695e1b4b9ee17ae16c6668d313eac2f96dbcda3f291")
		address = crypto.PubkeyToAddress(key.PublicKey)
		funds   = big.NewInt(1000000000)
		gspec   = &types.Genesis{
			Config: &chain.Config{
				ChainID:               big.NewInt(1),
				HomesteadBlock:        new(big.Int),
				TangerineWhistleBlock: new(big.Int),
				SpuriousDragonBlock:   big.NewInt(1),
				ByzantiumBlock:        big.NewInt(1),
				ConstantinopleBlock:   big.NewInt(1),
			},
			Alloc: types.GenesisAlloc{
				address: {Balance: funds},
			},
		}
	)

	m := mock.MockWithGenesis(t, gspec, key, false)

	contractBackend := backends.NewTestSimulatedBackendWithConfig(t, gspec.Alloc, gspec.Config, gspec.GasLimit)
	transactOpts, err := bind.NewKeyedTransactorWithChainID(key, m.ChainConfig.ChainID)
	require.NoError(t, err)
	transactOpts.GasLimit = 1000000

	var contractAddress libcommon.Address
	var selfDestruct *contracts.Selfdestruct

	// Here we generate 3 blocks, two of which (the one with "Change" invocation and "Destruct" invocation will be reverted during the reorg)
	chain, err := core.GenerateChain(m.ChainConfig, m.Genesis, m.Engine, m.DB, 2, func(i int, block *core.BlockGen) {
		var txn types.Transaction

		switch i {
		case 0:
			contractAddress, txn, selfDestruct, err = contracts.DeploySelfdestruct(transactOpts, contractBackend)
			if err != nil {
				t.Fatal(err)
			}
			block.AddTx(txn)
		case 1:
			txn, err = selfDestruct.Change(transactOpts)
			if err != nil {
				t.Fatal(err)
			}
			block.AddTx(txn)
		}
		contractBackend.Commit()
	})
	if err != nil {
		t.Fatalf("generate blocks: %v", err)
	}

	// Create a longer chain, with 4 blocks (with higher total difficulty) that reverts the change of stroage self-destruction of the contract
	contractBackendLonger := backends.NewTestSimulatedBackendWithConfig(t, gspec.Alloc, gspec.Config, gspec.GasLimit)
	transactOptsLonger, err := bind.NewKeyedTransactorWithChainID(key, m.ChainConfig.ChainID)
	require.NoError(t, err)
	transactOptsLonger.GasLimit = 1000000
	longerChain, err := core.GenerateChain(m.ChainConfig, m.Genesis, m.Engine, m.DB, 3, func(i int, block *core.BlockGen) {
		var txn types.Transaction

		switch i {
		case 0:
			_, txn, _, err = contracts.DeploySelfdestruct(transactOptsLonger, contractBackendLonger)
			if err != nil {
				t.Fatal(err)
			}
			block.AddTx(txn)
		}
		contractBackendLonger.Commit()
	})
	if err != nil {
		t.Fatalf("generate longer blocks: %v", err)
	}

	err = m.DB.View(context.Background(), func(tx kv.Tx) error {
		st := state.New(m.NewStateReader(tx))
		if exist, err := st.Exist(address); err != nil {
			t.Error(err)
		} else if !exist {
			t.Error("expected account to exist")
		}
		if exist, err := st.Exist(contractAddress); err != nil {
			t.Error(err)
		} else if exist {

			t.Error("expected contractAddress to not exist before block 0", contractAddress.String())
		}
		return nil
	})
	require.NoError(t, err)

	// BLOCK 1
	if err = m.InsertChain(chain.Slice(0, 1)); err != nil {
		t.Fatal(err)
	}

	var key0 libcommon.Hash
	var correctValueX uint256.Int
	err = m.DB.View(context.Background(), func(tx kv.Tx) error {
		st := state.New(m.NewStateReader(tx))
		if exist, err := st.Exist(contractAddress); err != nil {
			t.Error(err)
		} else if !exist {

			t.Error("expected contractAddress to exist at the block 1", contractAddress.String())
		}

		// Remember value of field "x" (storage item 0) after the first block, to check after rewinding
		st.GetState(contractAddress, &key0, &correctValueX)
		return nil
	})
	require.NoError(t, err)

	// BLOCK 2
	if err = m.InsertChain(chain.Slice(1, chain.Length())); err != nil {
		t.Fatal(err)
	}

	// REORG of block 2 and 3, and insert new (empty) BLOCK 2, 3, and 4
	if err = m.InsertChain(longerChain.Slice(1, 3)); err != nil {
		t.Fatal(err)
	}
	err = m.DB.View(context.Background(), func(tx kv.Tx) error {
		st := state.New(m.NewStateReader(tx))
		if exist, err := st.Exist(contractAddress); err != nil {
			t.Error(err)
		} else if !exist {
			t.Error("expected contractAddress to exist at the block 4", contractAddress.String())
		}

		// Reload blockchain from the database
		var valueX uint256.Int
		st.GetState(contractAddress, &key0, &valueX)
		if valueX != correctValueX {
			t.Fatalf("storage value has changed after reorg: %x, expected %x", valueX, correctValueX)
		}
		return nil
	})
	require.NoError(t, err)

}

type BucketsStats struct {
	Accounts     uint64
	Storage      uint64
	ChangeSetHAT uint64
	ChangeSetHST uint64
	HAT          uint64
	HST          uint64
}

func (b BucketsStats) Size() uint64 {
	return b.ChangeSetHST + b.ChangeSetHAT + b.HST + b.Storage + b.HAT + b.Accounts
}

func TestCreateOnExistingStorage(t *testing.T) {
	t.Skip("Alex Sharov: seems it's not useful property in reality")

	t.Parallel()
	// Configure and generate a sample block chain
	var (
		key, _  = crypto.HexToECDSA("b71c71a67e1177ad4e901695e1b4b9ee17ae16c6668d313eac2f96dbcda3f291")
		address = crypto.PubkeyToAddress(key.PublicKey)
		// Address of the contract that will be deployed
		contractAddr = libcommon.HexToAddress("0x3a220f351252089d385b29beca14e27f204c296a")
		funds        = big.NewInt(1000000000)
		gspec        = &types.Genesis{
			Config: &chain.Config{
				ChainID:               big.NewInt(1),
				HomesteadBlock:        new(big.Int),
				TangerineWhistleBlock: new(big.Int),
				SpuriousDragonBlock:   big.NewInt(1),
				ByzantiumBlock:        big.NewInt(1),
				ConstantinopleBlock:   big.NewInt(1),
			},
			Alloc: types.GenesisAlloc{
				address: {Balance: funds},
				// Pre-existing storage item in an account without code
				contractAddr: {Balance: funds, Storage: map[libcommon.Hash]libcommon.Hash{{}: libcommon.HexToHash("0x42")}},
			},
		}
	)

	m := mock.MockWithGenesis(t, gspec, key, false)

	var err error
	contractBackend := backends.NewTestSimulatedBackendWithConfig(t, gspec.Alloc, gspec.Config, gspec.GasLimit)

	transactOpts, err := bind.NewKeyedTransactorWithChainID(key, m.ChainConfig.ChainID)
	require.NoError(t, err)
	transactOpts.GasLimit = 1000000

	var contractAddress libcommon.Address

	// There is one block, and it ends up deploying Revive contract (could be any other contract, it does not really matter)
	// On the address contractAddr, where there is a storage item in the genesis, but no contract code
	// We expect the pre-existing storage items to be removed by the deployment
	chain, err := core.GenerateChain(m.ChainConfig, m.Genesis, m.Engine, m.DB, 4, func(i int, block *core.BlockGen) {
		var txn types.Transaction

		switch i {
		case 0:
			contractAddress, txn, _, err = contracts.DeployRevive(transactOpts, contractBackend)
			if err != nil {
				t.Fatal(err)
			}
			block.AddTx(txn)
		}
		contractBackend.Commit()
	})
	if err != nil {
		t.Fatalf("generate blocks: %v", err)
	}

	err = m.DB.View(context.Background(), func(tx kv.Tx) error {
		st := state.New(m.NewStateReader(tx))
		if exist, err := st.Exist(address); err != nil {
			t.Error(err)
		} else if !exist {
			t.Error("expected account to exist")
		}
		if contractAddress != contractAddr {
			t.Errorf("expected contract address to be %x, got: %x", contractAddr, contractAddress)
		}
		return nil
	})
	require.NoError(t, err)

	// BLOCK 1
	if err = m.InsertChain(chain.Slice(0, 1)); err != nil {
		t.Fatal(err)
	}

	var key0 libcommon.Hash
	var check0 uint256.Int
	err = m.DB.View(context.Background(), func(tx kv.Tx) error {
		st := state.New(m.NewStateReader(tx))
		if exist, err := st.Exist(contractAddress); err != nil {
			t.Error(err)
		} else if !exist {
			t.Error("expected contractAddress to exist at the block 1", contractAddress.String())
		}

		st.GetState(contractAddress, &key0, &check0)
		if !check0.IsZero() {
			t.Errorf("expected 0x00 in position 0, got: %x", check0.Bytes())
		}
		return nil
	})
	require.NoError(t, err)
}

func TestReproduceCrash(t *testing.T) {
	t.Parallel()
	// This example was taken from Ropsten contract that used to cause a crash
	// it is created in the block 598915 and then there are 3 transactions modifying
	// its storage in the same block:
	// 1. Setting storageKey 1 to a non-zero value
	// 2. Setting storageKey 2 to a non-zero value
	// 3. Setting both storageKey1 and storageKey2 to zero values
	value0 := uint256.NewInt(0)
	contract := libcommon.HexToAddress("0x71dd1027069078091B3ca48093B00E4735B20624")
	storageKey1 := libcommon.HexToHash("0x0e4c0e7175f9d22279a4f63ff74f7fa28b7a954a6454debaa62ce43dd9132541")
	value1 := uint256.NewInt(0x016345785d8a0000)
	storageKey2 := libcommon.HexToHash("0x0e4c0e7175f9d22279a4f63ff74f7fa28b7a954a6454debaa62ce43dd9132542")
	value2 := uint256.NewInt(0x58c00a51)

	_, tx, _ := state.NewTestTemporalDb(t)
	sd, err := state3.NewSharedDomains(tx, log.New())
	require.NoError(t, err)
	t.Cleanup(sd.Close)

	tsw := state.NewWriterV4(sd)
	tsr := state.NewReaderV3(sd)
	sd.SetTxNum(1)
	sd.SetBlockNum(1)

	intraBlockState := state.New(tsr)
	// Start the 1st transaction
	intraBlockState.CreateAccount(contract, true)
	if err := intraBlockState.FinalizeTx(&chain.Rules{}, tsw); err != nil {
		t.Errorf("error finalising 1st tx: %v", err)
	}
	// Start the 2nd transaction
	intraBlockState.SetState(contract, &storageKey1, *value1)
	if err := intraBlockState.FinalizeTx(&chain.Rules{}, tsw); err != nil {
		t.Errorf("error finalising 1st tx: %v", err)
	}
	// Start the 3rd transaction
	intraBlockState.AddBalance(contract, uint256.NewInt(1000000000), tracing.BalanceChangeUnspecified)
	intraBlockState.SetState(contract, &storageKey2, *value2)
	if err := intraBlockState.FinalizeTx(&chain.Rules{}, tsw); err != nil {
		t.Errorf("error finalising 1st tx: %v", err)
	}
	// Start the 4th transaction - clearing both storage cells
	intraBlockState.SubBalance(contract, uint256.NewInt(1000000000), tracing.BalanceChangeUnspecified)
	intraBlockState.SetState(contract, &storageKey1, *value0)
	intraBlockState.SetState(contract, &storageKey2, *value0)
	if err := intraBlockState.FinalizeTx(&chain.Rules{}, tsw); err != nil {
		t.Errorf("error finalising 1st tx: %v", err)
	}
}

func TestEip2200Gas(t *testing.T) {
	t.Parallel()
	// Configure and generate a sample block chain
	var (
		key, _  = crypto.HexToECDSA("b71c71a67e1177ad4e901695e1b4b9ee17ae16c6668d313eac2f96dbcda3f291")
		address = crypto.PubkeyToAddress(key.PublicKey)
		funds   = big.NewInt(1000000000)
		gspec   = &types.Genesis{
			Config: &chain.Config{
				ChainID:               big.NewInt(1),
				HomesteadBlock:        new(big.Int),
				TangerineWhistleBlock: new(big.Int),
				SpuriousDragonBlock:   big.NewInt(1),
				ByzantiumBlock:        big.NewInt(1),
				PetersburgBlock:       big.NewInt(1),
				ConstantinopleBlock:   big.NewInt(1),
				IstanbulBlock:         big.NewInt(1),
			},
			Alloc: types.GenesisAlloc{
				address: {Balance: funds},
			},
		}
	)

	m := mock.MockWithGenesis(t, gspec, key, false)

	contractBackend := backends.NewTestSimulatedBackendWithConfig(t, gspec.Alloc, gspec.Config, gspec.GasLimit)
	transactOpts, err := bind.NewKeyedTransactorWithChainID(key, m.ChainConfig.ChainID)
	require.NoError(t, err)
	transactOpts.GasLimit = 1000000

	var contractAddress libcommon.Address
	var selfDestruct *contracts.Selfdestruct

	// Here we generate 1 block with 2 transactions, first creates a contract with some initial values in the
	// It activates the SSTORE pricing rules specific to EIP-2200 (istanbul)
	chain, err := core.GenerateChain(m.ChainConfig, m.Genesis, m.Engine, m.DB, 3, func(i int, block *core.BlockGen) {
		var txn types.Transaction

		switch i {
		case 0:
			contractAddress, txn, selfDestruct, err = contracts.DeploySelfdestruct(transactOpts, contractBackend)
			if err != nil {
				t.Fatal(err)
			}
			block.AddTx(txn)

			transactOpts.GasPrice = big.NewInt(1)
			txn, err = selfDestruct.Change(transactOpts)
			if err != nil {
				t.Fatal(err)
			}
			block.AddTx(txn)
		}
		contractBackend.Commit()
	})
	if err != nil {
		t.Fatalf("generate blocks: %v", err)
	}

	var balanceBefore *uint256.Int
	err = m.DB.View(context.Background(), func(tx kv.Tx) error {
		st := state.New(m.NewStateReader(tx))
		if exist, err := st.Exist(address); err != nil {
			t.Error(err)
		} else if !exist {
			t.Error("expected account to exist")
		}
		if exist, err := st.Exist(contractAddress); err != nil {
			t.Error(err)
		} else if exist {
			t.Error("expected contractAddress to not exist before block 0", contractAddress.String())
		}
		balanceBefore, err = st.GetBalance(address)
		return err
	})
	require.NoError(t, err)

	// BLOCK 1
	if err = m.InsertChain(chain.Slice(0, 1)); err != nil {
		t.Fatal(err)
	}

	err = m.DB.View(context.Background(), func(tx kv.Tx) error {
		st := state.New(m.NewStateReader(tx))
		if exist, err := st.Exist(contractAddress); err != nil {
			t.Error(err)
		} else if !exist {
			t.Error("expected contractAddress to exist at the block 1", contractAddress.String())
		}
		balanceAfter, err := st.GetBalance(address)
		if err != nil {
			return err
		}
		gasSpent := big.NewInt(0).Sub(balanceBefore.ToBig(), balanceAfter.ToBig())
		expectedGasSpent := big.NewInt(190373) //(192245) // In the incorrect version, it is 179645
		if gasSpent.Cmp(expectedGasSpent) != 0 {
			t.Errorf("Expected gas spent: %d, got %d", expectedGasSpent, gasSpent)
		}
		return nil
	})
	require.NoError(t, err)
}

// Create contract, drop trie, reload trie from disk and add block with contract call
func TestWrongIncarnation(t *testing.T) {
	t.Parallel()
	// Configure and generate a sample block chain
	var (
		key, _  = crypto.HexToECDSA("b71c71a67e1177ad4e901695e1b4b9ee17ae16c6668d313eac2f96dbcda3f291")
		address = crypto.PubkeyToAddress(key.PublicKey)
		funds   = big.NewInt(1000000000)
		gspec   = &types.Genesis{
			Config: &chain.Config{
				ChainID:               big.NewInt(1),
				HomesteadBlock:        new(big.Int),
				TangerineWhistleBlock: new(big.Int),
				SpuriousDragonBlock:   big.NewInt(1),
			},
			Alloc: types.GenesisAlloc{
				address: types.GenesisAccount{Balance: funds},
			},
		}
	)

	m := mock.MockWithGenesis(t, gspec, key, false)

	contractBackend := backends.NewTestSimulatedBackendWithConfig(t, gspec.Alloc, gspec.Config, gspec.GasLimit)
	transactOpts, err := bind.NewKeyedTransactorWithChainID(key, m.ChainConfig.ChainID)
	require.NoError(t, err)
	transactOpts.GasLimit = 1000000

	var contractAddress libcommon.Address
	var changer *contracts.Changer

	chain, err := core.GenerateChain(m.ChainConfig, m.Genesis, m.Engine, m.DB, 2, func(i int, block *core.BlockGen) {
		var txn types.Transaction

		switch i {
		case 0:
			contractAddress, txn, changer, err = contracts.DeployChanger(transactOpts, contractBackend)
			if err != nil {
				t.Fatal(err)
			}
			block.AddTx(txn)
		case 1:
			txn, err = changer.Change(transactOpts)
			if err != nil {
				t.Fatal(err)
			}
			block.AddTx(txn)
		}
		contractBackend.Commit()
	})
	if err != nil {
		t.Fatalf("generate blocks: %v", err)
	}

	err = m.DB.View(context.Background(), func(tx kv.Tx) error {
		st := state.New(m.NewStateReader(tx))
		if exist, err := st.Exist(address); err != nil {
			t.Error(err)
		} else if !exist {
			t.Error("expected account to exist")
		}
		if exist, err := st.Exist(contractAddress); err != nil {
			t.Error(err)
		} else if exist {
			t.Error("expected contractAddress to not exist before block 0", contractAddress.String())
		}
		return nil
	})
	require.NoError(t, err)

	// BLOCK 1
	if err = m.InsertChain(chain.Slice(0, 1)); err != nil {
		t.Fatal(err)
	}

	err = m.DB.View(context.Background(), func(tx kv.Tx) error {
		stateReader := m.NewStateReader(tx)
		acc, err := stateReader.ReadAccountData(contractAddress)
		if err != nil {
			t.Fatal(err)
		}
		if acc == nil {
			t.Fatal(errors.New("acc not found"))
		}

		if acc.Incarnation != state.FirstContractIncarnation {
			t.Fatal("Incorrect incarnation", acc.Incarnation)
		}

		st := state.New(stateReader)
		if exist, err := st.Exist(contractAddress); err != nil {
			t.Error(err)
		} else if !exist {
			t.Error("expected contractAddress to exist at the block 1", contractAddress.String())
		}
		return nil
	})
	require.NoError(t, err)

	// BLOCKS 2
	if err = m.InsertChain(chain.Slice(1, 2)); err != nil {
		t.Fatal(err)
	}
	err = m.DB.View(context.Background(), func(tx kv.Tx) error {
		stateReader := m.NewStateReader(tx)
		acc, err := stateReader.ReadAccountData(contractAddress)
		if err != nil {
			t.Fatal(err)
		}
		if acc == nil {
			t.Fatal(errors.New("acc not found"))
		}
		if acc.Incarnation != state.FirstContractIncarnation {
			t.Fatal("Incorrect incarnation", acc.Incarnation)
		}
		return nil
	})
	require.NoError(t, err)
}

// create acc, deploy to it contract, reorg to state without contract
func TestWrongIncarnation2(t *testing.T) {
	t.Parallel()
	// Configure and generate a sample block chain
	var (
		key, _  = crypto.HexToECDSA("b71c71a67e1177ad4e901695e1b4b9ee17ae16c6668d313eac2f96dbcda3f291")
		address = crypto.PubkeyToAddress(key.PublicKey)
		funds   = big.NewInt(1000000000)
		gspec   = &types.Genesis{
			Config: &chain.Config{
				ChainID:               big.NewInt(1),
				HomesteadBlock:        new(big.Int),
				TangerineWhistleBlock: new(big.Int),
				SpuriousDragonBlock:   big.NewInt(1),
			},
			Alloc: types.GenesisAlloc{
				address: types.GenesisAccount{Balance: funds},
			},
		}
		signer = types.LatestSignerForChainID(nil)
	)

	knownContractAddress := libcommon.HexToAddress("0xdb7d6ab1f17c6b31909ae466702703daef9269cf")

	m := mock.MockWithGenesis(t, gspec, key, false)

	contractBackend := backends.NewTestSimulatedBackendWithConfig(t, gspec.Alloc, gspec.Config, gspec.GasLimit)
	transactOpts, err := bind.NewKeyedTransactorWithChainID(key, m.ChainConfig.ChainID)
	require.NoError(t, err)
	transactOpts.GasLimit = 1000000

	var contractAddress libcommon.Address

	chain, err := core.GenerateChain(m.ChainConfig, m.Genesis, m.Engine, m.DB, 2, func(i int, block *core.BlockGen) {
		var txn types.Transaction

		switch i {
		case 0:
			txn, err = types.SignTx(types.NewTransaction(block.TxNonce(address), knownContractAddress, uint256.NewInt(1000), 1000000, new(uint256.Int), nil), *signer, key)
			if err != nil {
				t.Fatal(err)
			}
			err = contractBackend.SendTransaction(context.Background(), txn)
			if err != nil {
				t.Fatal(err)
			}
			block.AddTx(txn)
		case 1:
			contractAddress, txn, _, err = contracts.DeployChanger(transactOpts, contractBackend)
			if err != nil {
				t.Fatal(err)
			}
			block.AddTx(txn)
		}
		contractBackend.Commit()
	})
	if err != nil {
		t.Fatalf("generate blocks: %v", err)
	}

	if knownContractAddress != contractAddress {
		t.Errorf("Expected contractAddress: %x, got %x", knownContractAddress, contractAddress)
	}

	// Create a longer chain, with 4 blocks (with higher total difficulty) that reverts the change of stroage self-destruction of the contract
	contractBackendLonger := backends.NewTestSimulatedBackendWithConfig(t, gspec.Alloc, gspec.Config, gspec.GasLimit)
	transactOptsLonger, err := bind.NewKeyedTransactorWithChainID(key, m.ChainConfig.ChainID)
	require.NoError(t, err)
	transactOptsLonger.GasLimit = 1000000
	longerChain, err := core.GenerateChain(m.ChainConfig, m.Genesis, m.Engine, m.DB, 3, func(i int, block *core.BlockGen) {
		var txn types.Transaction

		switch i {
		case 0:
			txn, err = types.SignTx(types.NewTransaction(block.TxNonce(address), knownContractAddress, uint256.NewInt(1000), 1000000, new(uint256.Int), nil), *signer, key)
			if err != nil {
				t.Fatal(err)
			}
			err = contractBackendLonger.SendTransaction(context.Background(), txn)
			if err != nil {
				t.Fatal(err)
			}
			block.AddTx(txn)
		}
		contractBackendLonger.Commit()
	})
	if err != nil {
		t.Fatalf("generate longer blocks: %v", err)
	}

	err = m.DB.View(context.Background(), func(tx kv.Tx) error {
		st := state.New(m.NewStateReader(tx))
		if exist, err := st.Exist(address); err != nil {
			t.Error(err)
		} else if !exist {
			t.Error("expected account to exist")
		}
		return nil
	})
	require.NoError(t, err)

	// BLOCK 1
	if err = m.InsertChain(chain.Slice(0, 1)); err != nil {
		t.Fatal(err)
	}

	// BLOCKS 2
	if err = m.InsertChain(chain.Slice(1, chain.Length())); err != nil {
		t.Fatal(err)
	}

	err = m.DB.View(context.Background(), func(tx kv.Tx) error {
		st := state.New(m.NewStateReader(tx))
		if exist, err := st.Exist(contractAddress); err != nil {
			t.Error(err)
		} else if !exist {
			t.Error("expected contractAddress to exist at the block 1", contractAddress.String())
		}

		stateReader := m.NewStateReader(tx)
		acc, err := stateReader.ReadAccountData(contractAddress)
		if err != nil {
			t.Fatal(err)
		}
		if acc == nil {
			t.Fatal(errors.New("acc not found"))
		}
		if acc.Incarnation != state.FirstContractIncarnation {
			t.Fatal("wrong incarnation")
		}
		return nil
	})
	require.NoError(t, err)
	// REORG of block 2 and 3, and insert new (empty) BLOCK 2, 3, and 4
	if err = m.InsertChain(longerChain.Slice(1, longerChain.Length())); err != nil {
		t.Fatal(err)
	}

	err = m.DB.View(context.Background(), func(tx kv.Tx) error {
		stateReader := m.NewStateReader(tx)
		acc, err := stateReader.ReadAccountData(contractAddress)
		if err != nil {
			t.Fatal(err)
		}
		if acc == nil {
			t.Fatal(errors.New("acc not found"))
		}
		if acc.Incarnation != state.NonContractIncarnation {
			t.Fatal("wrong incarnation", acc.Incarnation)
		}
		return nil
	})
	require.NoError(t, err)

}

func TestChangeAccountCodeBetweenBlocks(t *testing.T) {
	t.Parallel()
	contract := libcommon.HexToAddress("0x71dd1027069078091B3ca48093B00E4735B20624")

	_, tx, _ := state.NewTestTemporalDb(t)
	sd, err := state3.NewSharedDomains(tx, log.New())
	require.NoError(t, err)
	t.Cleanup(sd.Close)

	r, tsw := state.NewReaderV3(sd), state.NewWriterV4(sd)
	intraBlockState := state.New(r)
	// Start the 1st transaction
	intraBlockState.CreateAccount(contract, true)

	oldCode := []byte{0x01, 0x02, 0x03, 0x04}

	intraBlockState.SetCode(contract, oldCode)
	intraBlockState.AddBalance(contract, uint256.NewInt(1000000000), tracing.BalanceChangeUnspecified)
	if err := intraBlockState.FinalizeTx(&chain.Rules{}, tsw); err != nil {
		t.Errorf("error finalising 1st tx: %v", err)
	}
	rh1, err := sd.ComputeCommitment(context.Background(), true, 0, "")
	require.NoError(t, err)
	t.Logf("stateRoot %x", rh1)

	sd.SetTxNum(2)
	sd.SetBlockNum(1)

	trieCode, tcErr := r.ReadAccountCode(contract, 1)
	assert.NoError(t, tcErr, "you can receive the new code")
	assert.Equal(t, oldCode, trieCode, "new code should be received")

	newCode := []byte{0x04, 0x04, 0x04, 0x04}
	intraBlockState.SetCode(contract, newCode)

	if err := intraBlockState.FinalizeTx(&chain.Rules{}, tsw); err != nil {
		t.Errorf("error finalising 1st tx: %v", err)
	}

	trieCode, tcErr = r.ReadAccountCode(contract, 1)
	assert.NoError(t, tcErr, "you can receive the new code")
	assert.Equal(t, newCode, trieCode, "new code should be received")

	rh2, err := sd.ComputeCommitment(context.Background(), true, 1, "")
	require.NoError(t, err)
	require.NotEqual(t, rh1, rh2)
}

// TestCacheCodeSizeSeparately makes sure that we don't store CodeNodes for code sizes
func TestCacheCodeSizeSeparately(t *testing.T) {
	t.Parallel()
	contract := libcommon.HexToAddress("0x71dd1027069078091B3ca48093B00E4735B20624")
	//root := libcommon.HexToHash("0xb939e5bcf5809adfb87ab07f0795b05b95a1d64a90f0eddd0c3123ac5b433854")

	_, tx, _ := state.NewTestTemporalDb(t)
	sd, err := state3.NewSharedDomains(tx, log.New())
	require.NoError(t, err)
	t.Cleanup(sd.Close)

	r, w := state.NewReaderV3(sd), state.NewWriterV4(sd)

	intraBlockState := state.New(r)
	// Start the 1st transaction
	intraBlockState.CreateAccount(contract, true)

	code := []byte{0x01, 0x02, 0x03, 0x04}

	intraBlockState.SetCode(contract, code)
	intraBlockState.AddBalance(contract, uint256.NewInt(1000000000), tracing.BalanceChangeUnspecified)
	if err := intraBlockState.FinalizeTx(&chain.Rules{}, w); err != nil {
		t.Errorf("error finalising 1st tx: %v", err)
	}
	if err := intraBlockState.CommitBlock(&chain.Rules{}, w); err != nil {
		t.Errorf("error committing block: %v", err)
	}

	codeSize, err := r.ReadAccountCodeSize(contract, 1)
	assert.NoError(t, err, "you can receive the new code")
	assert.Equal(t, len(code), codeSize, "new code should be received")

	code2, err := r.ReadAccountCode(contract, 1)
	assert.NoError(t, err, "you can receive the new code")
	assert.Equal(t, code, code2, "new code should be received")
}

// TestCacheCodeSizeInTrie makes sure that we don't just read from the DB all the time
func TestCacheCodeSizeInTrie(t *testing.T) {
	t.Parallel()
	//t.Skip("switch to TG state readers/writers")
	contract := libcommon.HexToAddress("0x71dd1027069078091B3ca48093B00E4735B20624")
	root := libcommon.HexToHash("0xb939e5bcf5809adfb87ab07f0795b05b95a1d64a90f0eddd0c3123ac5b433854")

	_, tx, _ := state.NewTestTemporalDb(t)
	sd, err := state3.NewSharedDomains(tx, log.New())
	require.NoError(t, err)
	t.Cleanup(sd.Close)

	r, w := state.NewReaderV3(sd), state.NewWriterV4(sd)

	intraBlockState := state.New(r)
	// Start the 1st transaction
	intraBlockState.CreateAccount(contract, true)

	code := []byte{0x01, 0x02, 0x03, 0x04}

	intraBlockState.SetCode(contract, code)
	intraBlockState.AddBalance(contract, uint256.NewInt(1000000000), tracing.BalanceChangeUnspecified)
	if err := intraBlockState.FinalizeTx(&chain.Rules{}, w); err != nil {
		t.Errorf("error finalising 1st tx: %v", err)
	}
	if err := intraBlockState.CommitBlock(&chain.Rules{}, w); err != nil {
		t.Errorf("error committing block: %v", err)
	}

	r2, err := sd.ComputeCommitment(context.Background(), true, 1, "")
	require.NoError(t, err)
	require.EqualValues(t, root, libcommon.CastToHash(r2))

	codeHash := libcommon.BytesToHash(crypto.Keccak256(code))
	codeSize, err := r.ReadAccountCodeSize(contract, 1)
	assert.NoError(t, err, "you can receive the code size ")
	assert.Equal(t, len(code), codeSize, "you can receive the code size")

	assert.NoError(t, tx.Delete(kv.Code, codeHash[:]), nil)

	codeSize2, err := r.ReadAccountCodeSize(contract, 1)
	assert.NoError(t, err, "you can still receive code size even with empty DB")
	assert.Equal(t, len(code), codeSize2, "code size should be received even with empty DB")

	r2, err = sd.ComputeCommitment(context.Background(), true, 1, "")
	require.NoError(t, err)
	require.EqualValues(t, root, libcommon.CastToHash(r2))
}

func TestRecreateAndRewind(t *testing.T) {
	t.Parallel()
	// Configure and generate a sample block chain
	var (
		key, _  = crypto.HexToECDSA("b71c71a67e1177ad4e901695e1b4b9ee17ae16c6668d313eac2f96dbcda3f291")
		address = crypto.PubkeyToAddress(key.PublicKey)
		funds   = big.NewInt(1000000000)
		gspec   = &types.Genesis{
			Config: params.TestChainConfig,
			Alloc: types.GenesisAlloc{
				address: types.GenesisAccount{Balance: funds},
			},
		}
	)

	m := mock.MockWithGenesis(t, gspec, key, false)
	contractBackend := backends.NewTestSimulatedBackendWithConfig(t, gspec.Alloc, gspec.Config, gspec.GasLimit)
	transactOpts, err := bind.NewKeyedTransactorWithChainID(key, m.ChainConfig.ChainID)
	require.NoError(t, err)
	transactOpts.GasLimit = 1000000
	var revive *contracts.Revive2
	var phoenix *contracts.Phoenix
	var reviveAddress libcommon.Address
	var phoenixAddress libcommon.Address

	chain, err1 := core.GenerateChain(m.ChainConfig, m.Genesis, m.Engine, m.DB, 4, func(i int, block *core.BlockGen) {
		var txn types.Transaction

		switch i {
		case 0:
			// Deploy phoenix factory
			reviveAddress, txn, revive, err = contracts.DeployRevive2(transactOpts, contractBackend)
			if err != nil {
				panic(err)
			}
			block.AddTx(txn)
		case 1:
			// Calculate the address of the Phoenix and create handle to phoenix contract
			var codeHash libcommon.Hash
			if codeHash, err = libcommon.HashData(libcommon.FromHex(contracts.PhoenixBin)); err != nil {
				panic(err)
			}
			phoenixAddress = crypto.CreateAddress2(reviveAddress, [32]byte{}, codeHash.Bytes())
			if phoenix, err = contracts.NewPhoenix(phoenixAddress, contractBackend); err != nil {
				panic(err)
			}
			// Deploy phoenix
			if txn, err = revive.Deploy(transactOpts, [32]byte{}); err != nil {
				panic(err)
			}
			block.AddTx(txn)
			// Modify phoenix storage
			if txn, err = phoenix.Increment(transactOpts); err != nil {
				panic(err)
			}
			block.AddTx(txn)
			if txn, err = phoenix.Increment(transactOpts); err != nil {
				panic(err)
			}
			block.AddTx(txn)
		case 2:
			// Destruct the phoenix
			if txn, err = phoenix.Die(transactOpts); err != nil {
				panic(err)
			}
			block.AddTx(txn)
		case 3:
			// Recreate the phoenix, and change the storage
			if txn, err = revive.Deploy(transactOpts, [32]byte{}); err != nil {
				panic(err)
			}
			block.AddTx(txn)
			if txn, err = phoenix.Increment(transactOpts); err != nil {
				panic(err)
			}
			block.AddTx(txn)
		}
		contractBackend.Commit()
	})
	if err1 != nil {
		t.Fatalf("generate blocks: %v", err1)
	}

	contractBackendLonger := backends.NewTestSimulatedBackendWithConfig(t, gspec.Alloc, gspec.Config, gspec.GasLimit)
	transactOptsLonger, err := bind.NewKeyedTransactorWithChainID(key, m.ChainConfig.ChainID)
	require.NoError(t, err)
	transactOptsLonger.GasLimit = 1000000
	longerChain, err1 := core.GenerateChain(m.ChainConfig, m.Genesis, m.Engine, m.DB, 5, func(i int, block *core.BlockGen) {
		var txn types.Transaction

		switch i {
		case 0:
			// Deploy phoenix factory
			reviveAddress, txn, revive, err = contracts.DeployRevive2(transactOptsLonger, contractBackendLonger)
			if err != nil {
				panic(err)
			}
			block.AddTx(txn)
		case 1:
			// Calculate the address of the Phoenix and create handle to phoenix contract
			var codeHash libcommon.Hash
			if codeHash, err = libcommon.HashData(libcommon.FromHex(contracts.PhoenixBin)); err != nil {
				panic(err)
			}
			phoenixAddress = crypto.CreateAddress2(reviveAddress, [32]byte{}, codeHash.Bytes())
			if phoenix, err = contracts.NewPhoenix(phoenixAddress, contractBackendLonger); err != nil {
				panic(err)
			}
			// Deploy phoenix
			if txn, err = revive.Deploy(transactOptsLonger, [32]byte{}); err != nil {
				panic(err)
			}
			block.AddTx(txn)
			// Modify phoenix storage
			if txn, err = phoenix.Increment(transactOptsLonger); err != nil {
				panic(err)
			}
			block.AddTx(txn)
			if txn, err = phoenix.Increment(transactOptsLonger); err != nil {
				panic(err)
			}
			block.AddTx(txn)
		case 2:
			// Destruct the phoenix
			if txn, err = phoenix.Die(transactOptsLonger); err != nil {
				panic(err)
			}
			block.AddTx(txn)
		case 3:
			// Recreate the phoenix, but now with the empty storage
			if txn, err = revive.Deploy(transactOptsLonger, [32]byte{}); err != nil {
				panic(err)
			}
			block.AddTx(txn)
		}
		contractBackendLonger.Commit()
	})
	if err1 != nil {
		t.Fatalf("generate longer blocks: %v", err1)
	}

	// BLOCKS 1 and 2
	if err = m.InsertChain(chain.Slice(0, 2)); err != nil {
		t.Fatal(err)
	}

	var key0 libcommon.Hash
	var check0 uint256.Int
	err = m.DB.View(context.Background(), func(tx kv.Tx) error {
		st := state.New(m.NewStateReader(tx))
		if exist, err := st.Exist(phoenixAddress); err != nil {
			t.Error(err)
		} else if !exist {
			t.Errorf("expected phoenix %x to exist after first insert", phoenixAddress)
		}

		st.GetState(phoenixAddress, &key0, &check0)
		if check0.Cmp(uint256.NewInt(2)) != 0 {
			t.Errorf("expected 0x02 in position 0, got: 0x%x", check0.Bytes())
		}
		return nil
	})
	require.NoError(t, err)

	// Block 3 and 4
	if err = m.InsertChain(chain.Slice(2, chain.Length())); err != nil {
		t.Fatal(err)
	}
	err = m.DB.View(context.Background(), func(tx kv.Tx) error {

		st := state.New(m.NewStateReader(tx))
		if exist, err := st.Exist(phoenixAddress); err != nil {
			t.Error(err)
		} else if !exist {
			t.Errorf("expected phoenix %x to exist after second insert", phoenixAddress)
		}

		st.GetState(phoenixAddress, &key0, &check0)
		if check0.Cmp(uint256.NewInt(1)) != 0 {
			t.Errorf("expected 0x01 in position 0, got: 0x%x", check0.Bytes())
		}
		return nil
	})
	require.NoError(t, err)

	// Reorg
	if err = m.InsertChain(longerChain); err != nil {
		t.Fatal(err)
	}
	err = m.DB.View(context.Background(), func(tx kv.Tx) error {
		st := state.New(m.NewStateReader(tx))
		if exist, err := st.Exist(phoenixAddress); err != nil {
			t.Error(err)
		} else if !exist {
			t.Errorf("expected phoenix %x to exist after second insert", phoenixAddress)
		}

		st.GetState(phoenixAddress, &key0, &check0)
		if check0.Cmp(uint256.NewInt(0)) != 0 {
			t.Errorf("expected 0x00 in position 0, got: 0x%x", check0.Bytes())
		}
		return nil
	})
	require.NoError(t, err)

}
func TestTxLookupUnwind(t *testing.T) {
	t.Parallel()
	var (
		key, _  = crypto.HexToECDSA("b71c71a67e1177ad4e901695e1b4b9ee17ae16c6668d313eac2f96dbcda3f291")
		address = crypto.PubkeyToAddress(key.PublicKey)
		funds   = big.NewInt(1000000000)
		gspec   = &types.Genesis{
			Config: &chain.Config{
				ChainID:               big.NewInt(1),
				HomesteadBlock:        new(big.Int),
				TangerineWhistleBlock: new(big.Int),
				SpuriousDragonBlock:   big.NewInt(1),
				ByzantiumBlock:        big.NewInt(1),
				ConstantinopleBlock:   big.NewInt(1),
			},
			Alloc: types.GenesisAlloc{
				address: types.GenesisAccount{Balance: funds},
			},
		}
		signer = types.LatestSignerForChainID(nil)
	)

	m := mock.MockWithGenesis(t, gspec, key, false)
	chain1, err := core.GenerateChain(m.ChainConfig, m.Genesis, m.Engine, m.DB, 2, func(i int, block *core.BlockGen) {
		var txn types.Transaction
		var e error
		switch i {
		case 1:
			txn, e = types.SignTx(types.NewTransaction(block.TxNonce(address), address, uint256.NewInt(0), 1000000, new(uint256.Int), nil), *signer, key)
			if e != nil {
				t.Fatal(e)
			}
			block.AddTx(txn)
		}
	})
	if err != nil {
		t.Fatal(err)
	}
	chain2, err := core.GenerateChain(m.ChainConfig, m.Genesis, m.Engine, m.DB, 3, func(i int, block *core.BlockGen) {
	})
	if err != nil {
		t.Fatal(err)
	}
	if err = m.InsertChain(chain1); err != nil {
		t.Fatal(err)
	}
	if err = m.InsertChain(chain2); err != nil {
		t.Fatal(err)
	}
	var count uint64
	if err = m.DB.View(context.Background(), func(tx kv.Tx) error {
		var e error
		if count, e = tx.Count(kv.TxLookup); e != nil {
			return e
		}
		return nil
	}); err != nil {
		t.Fatal(err)
	}
	if count != 0 {
		t.Errorf("txlookup record expected to be deleted, got %d", count)
	}
}<|MERGE_RESOLUTION|>--- conflicted
+++ resolved
@@ -392,17 +392,12 @@
 		} else if !exist {
 			t.Error("expected create2address to exist at the block 2", create2address.String())
 		}
-<<<<<<< HEAD
-		if !bytes.Equal(st.GetCode(create2address), libcommon.FromHex("6002ff")) {
-			t.Errorf("Expected CREATE2 deployed code 6002ff, got %x", st.GetCode(create2address))
-=======
 		code, err := st.GetCode(create2address)
 		if err != nil {
 			return err
 		}
 		if !bytes.Equal(code, common.FromHex("6002ff")) {
 			t.Errorf("Expected CREATE2 deployed code 6002ff, got %x", code)
->>>>>>> e88c21cd
 		}
 		if !m.HistoryV3 { //AccountsDomain: has no "incarnation" concept
 			incarnation, err := st.GetIncarnation(create2address)
@@ -443,17 +438,12 @@
 		} else if !exist {
 			t.Error("expected create2address to exist at the block 4", create2address.String())
 		}
-<<<<<<< HEAD
-		if !bytes.Equal(st.GetCode(create2address), libcommon.FromHex("6004ff")) {
-			t.Errorf("Expected CREATE2 deployed code 6004ff, got %x", st.GetCode(create2address))
-=======
 		code, err := st.GetCode(create2address)
 		if err != nil {
 			return err
 		}
 		if !bytes.Equal(code, common.FromHex("6004ff")) {
 			t.Errorf("Expected CREATE2 deployed code 6004ff, got %x", code)
->>>>>>> e88c21cd
 		}
 		if !m.HistoryV3 { //AccountsDomain: has no "incarnation" concept
 			incarnation, err := st.GetIncarnation(create2address)
@@ -479,17 +469,12 @@
 		} else if !exist {
 			t.Error("expected create2address to exist at the block 5", create2address.String())
 		}
-<<<<<<< HEAD
-		if !bytes.Equal(st.GetCode(create2address), libcommon.FromHex("6005ff")) {
-			t.Errorf("Expected CREATE2 deployed code 6005ff, got %x", st.GetCode(create2address))
-=======
 		code, err := st.GetCode(create2address)
 		if err != nil {
 			return err
 		}
 		if !bytes.Equal(code, common.FromHex("6005ff")) {
 			t.Errorf("Expected CREATE2 deployed code 6005ff, got %x", code)
->>>>>>> e88c21cd
 		}
 
 		if !m.HistoryV3 { //AccountsDomain: has no "incarnation" concept
