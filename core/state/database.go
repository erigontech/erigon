--- conflicted
+++ resolved
@@ -776,22 +776,7 @@
 	return &data, nil
 }
 
-<<<<<<< HEAD
-func (tds *TrieDbState) joinGeneration(gen uint64) {
-	tds.nodeCount++
-	tds.generationCounts[gen]++
-
-}
-
-func (tds *TrieDbState) leftGeneration(gen uint64) {
-	tds.nodeCount--
-	tds.generationCounts[gen]--
-}
-
-func (tds *TrieDbState) ReadAccountData(address common.Address) (*accounts.Account, error) {
-=======
 func (tds *TrieDbState) ReadAccountData(address common.Address) (*Account, error) {
->>>>>>> 1a5fa4ee
 	h := newHasher()
 	defer returnHasherToPool(h)
 	h.sha.Reset()
