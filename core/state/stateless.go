// Copyright 2019 The go-ethereum Authors
// This file is part of the go-ethereum library.
//
// The go-ethereum library is free software: you can redistribute it and/or modify
// it under the terms of the GNU Lesser General Public License as published by
// the Free Software Foundation, either version 3 of the License, or
// (at your option) any later version.
//
// The go-ethereum library is distributed in the hope that it will be useful,
// but WITHOUT ANY WARRANTY; without even the implied warranty of
// MERCHANTABILITY or FITNESS FOR A PARTICULAR PURPOSE. See the
// GNU Lesser General Public License for more details.
//
// You should have received a copy of the GNU Lesser General Public License
// along with the go-ethereum library. If not, see <http://www.gnu.org/licenses/>.

package state

import (
	"fmt"
	"os"

	"github.com/holiman/uint256"

	"github.com/erigontech/erigon-lib/common"
	"github.com/erigontech/erigon-lib/kv/dbutils"
	"github.com/erigontech/erigon-lib/trie"
	"github.com/erigontech/erigon-lib/types/accounts"
)

var (
	_ StateReader = (*Stateless)(nil)
	_ StateWriter = (*Stateless)(nil)
)

// Stateless is the inter-block cache for stateless client prototype, iteration 2
// It creates the initial state trie during the construction, and then updates it
// during the execution of block(s)
type Stateless struct {
	t              *trie.Trie             // State trie
	codeUpdates    map[common.Hash][]byte // Lookup index from code hashes to corresponding bytecode
	blockNr        uint64                 // Current block number
	storageWrites  map[common.Hash]map[common.Hash]uint256.Int
	storageDeletes map[common.Hash]map[common.Hash]struct{}
	accountUpdates map[common.Hash]*accounts.Account
	deleted        map[common.Hash]struct{}
	created        map[common.Hash]struct{}
	trace          bool
}

// NewStateless creates a new instance of Stateless
// It deserialises the block witness and creates the state trie out of it, checking that the root of the constructed
// state trie matches the value of `stateRoot` parameter
func NewStateless(stateRoot common.Hash, blockWitness *trie.Witness, blockNr uint64, trace bool, isBinary bool) (*Stateless, error) {
	t, err := trie.BuildTrieFromWitness(blockWitness, trace)
	if err != nil {
		return nil, err
	}

	if !isBinary {
		if t.Hash() != stateRoot {
			filename := fmt.Sprintf("root_%d.txt", blockNr)
			f, err := os.Create(filename)
			if err == nil {
				defer f.Close()
				t.Print(f)
			}
			return nil, fmt.Errorf("state root mistmatch when creating Stateless2, got %x, expected %x", t.Hash(), stateRoot)
		}
	}
	return &Stateless{
		t:              t,
		codeUpdates:    make(map[common.Hash][]byte),
		storageWrites:  make(map[common.Hash]map[common.Hash]uint256.Int),
		storageDeletes: make(map[common.Hash]map[common.Hash]struct{}),
		accountUpdates: make(map[common.Hash]*accounts.Account),
		deleted:        make(map[common.Hash]struct{}),
		created:        make(map[common.Hash]struct{}),
		blockNr:        blockNr,
		trace:          trace,
	}, nil
}

// SetBlockNr changes the block number associated with this
func (s *Stateless) SetBlockNr(blockNr uint64) {
	s.blockNr = blockNr
}

func (s *Stateless) SetStrictHash(strict bool) {
	s.t.SetStrictHash(strict)
}

func (s *Stateless) ReadAccountDataForDebug(address common.Address) (*accounts.Account, error) {
	return s.ReadAccountData(address)
}

// ReadAccountData is a part of the StateReader interface
// This implementation attempts to look up account data in the state trie, and fails if it is not found
func (s *Stateless) ReadAccountData(address common.Address) (*accounts.Account, error) {
	addrHash, err := common.HashData(address[:])
	if err != nil {
		return nil, err
	}
	acc, ok := s.t.GetAccount(addrHash[:])
	if s.trace {
		fmt.Printf("Stateless: ReadAccountData(address=%x) --> %v\n", address.Bytes(), acc)
	}
	if ok {
		return acc, nil
	}
	return nil, nil
}

// ReadAccountStorage is a part of the StateReader interface
// This implementation attempts to look up the storage in the state trie, and fails if it is not found
<<<<<<< HEAD
func (s *Stateless) ReadAccountStorage(address common.Address, incarnation uint64, key common.Hash) (uint256.Int, bool, error) {
=======
func (s *Stateless) ReadAccountStorage(address common.Address, key *common.Hash) ([]byte, error) {
>>>>>>> ef570e6e
	if s.trace {
		fmt.Printf("Stateless: ReadAccountStorage(address=%x, key=%x)\n", address.Bytes(), key.Bytes())
	}
	seckey, err := common.HashData(key[:])
	if err != nil {
		return uint256.Int{}, false, err
	}

	addrHash, err := common.HashData(address[:])
	if err != nil {
		return uint256.Int{}, false, err
	}

	if enc, ok := s.t.Get(dbutils.GenerateCompositeTrieKey(addrHash, seckey)); ok {
		var res uint256.Int
		(&res).SetBytes(enc)
		return res, true, nil
	}

	return uint256.Int{}, false, nil
}

// ReadAccountCode is a part of the StateReader interface
func (s *Stateless) ReadAccountCode(address common.Address) (code []byte, err error) {
	if s.trace {
		fmt.Printf("Getting code for address %x\n", address)
	}

	addrHash, err := common.HashData(address[:])
	if err != nil {
		return nil, err
	}

	if code, ok := s.codeUpdates[addrHash]; ok {
		return code, nil
	}

	if code, ok := s.t.GetAccountCode(addrHash[:]); ok {
		return code, nil
	}
	return nil, nil
}

// ReadAccountCodeSize is a part of the StateReader interface
// This implementation looks the code up in the codeMap, and returns its size
// It fails if the code is not found in the map
func (s *Stateless) ReadAccountCodeSize(address common.Address) (codeSize int, err error) {
	addrHash, err := common.HashData(address[:])
	if err != nil {
		return 0, err
	}

	if code, ok := s.codeUpdates[addrHash]; ok {
		return len(code), nil
	}

	if code, ok := s.t.GetAccountCode(addrHash[:]); ok {
		return len(code), nil
	}

	if codeSize, ok := s.t.GetAccountCodeSize(addrHash[:]); ok {
		return codeSize, nil
	}

	return 0, nil
}

func (s *Stateless) ReadAccountIncarnation(address common.Address) (uint64, error) {
	return 0, nil
}

// UpdateAccountData is a part of the StateWriter interface
// This implementation registers the account update in the `accountUpdates` map
func (s *Stateless) UpdateAccountData(address common.Address, original, account *accounts.Account) error {
	addrHash, err := common.HashData(address[:])
	if err != nil {
		return err
	}
	if s.trace {
		fmt.Printf("Stateless: UpdateAccountData for address %x, addrHash %x\n", address, addrHash)
	}
	s.accountUpdates[addrHash] = account
	return nil
}

// DeleteAccount is a part of the StateWriter interface
// This implementation registers the deletion of the account in two internal maps
func (s *Stateless) DeleteAccount(address common.Address, original *accounts.Account) error {
	addrHash, err := common.HashData(address[:])
	if err != nil {
		return err
	}
	s.accountUpdates[addrHash] = nil
	s.deleted[addrHash] = struct{}{}
	if s.trace {
		fmt.Printf("Stateless: DeleteAccount %x hash %x\n", address, addrHash)
	}
	return nil
}

// UpdateAccountCode is a part of the StateWriter interface
// This implementation adds the code to the codeMap to make it available for further accesses
func (s *Stateless) UpdateAccountCode(address common.Address, incarnation uint64, codeHash common.Hash, code []byte) error {
	s.codeUpdates[codeHash] = code

	if s.trace {
		fmt.Printf("Stateless: UpdateAccountCode %x codeHash %x\n", address, codeHash)
	}
	return nil
}

// WriteAccountStorage is a part of the StateWriter interface
// This implementation registeres the change of the account's storage in the internal double map `storageUpdates`
func (s *Stateless) WriteAccountStorage(address common.Address, incarnation uint64, key common.Hash, original, value uint256.Int) error {
	addrHash, err := common.HashData(address[:])
	if err != nil {
		return err
	}
	m, ok := s.storageWrites[addrHash]
	if !ok {
		m = make(map[common.Hash]uint256.Int)
		s.storageWrites[addrHash] = m
	}
	seckey, err := common.HashData(key[:])
	if err != nil {
		return err
	}
	m[seckey] = value
	if d, ok := s.storageDeletes[addrHash]; ok {
		delete(d, seckey)
	}
	if s.trace {
		fmt.Printf("Stateless: WriteAccountStorage %x key %x val %x\n", address, key, value)
	}
	return nil
}

// CreateContract is a part of StateWriter interface
// This implementation registers given address in the internal map `created`
func (s *Stateless) CreateContract(address common.Address) error {
	addrHash, err := common.HashData(address[:])
	if err != nil {
		return err
	}
	if s.trace {
		fmt.Printf("Stateless: CreateContract %x hash %x\n", address, addrHash)
	}
	s.created[addrHash] = struct{}{}
	return nil
}

// CheckRoot finalises the execution of a block and computes the resulting state root
func (s *Stateless) CheckRoot(expected common.Hash) error {
	h := s.Finalize()
	fmt.Printf("trie root after stateless exec : %x  ,  expected trie root: %x\n", h, expected)
	if h != expected {
		filename := fmt.Sprintf("root_%d.txt", s.blockNr)
		f, err := os.Create(filename)
		if err == nil {
			defer f.Close()
			s.t.Print(f)
		}
		return fmt.Errorf("final root: %x, expected: %x", h, expected)
	}

	return nil
}

// Finalize the execution of a block and computes the resulting state root
func (s *Stateless) Finalize() common.Hash {
	// The following map is to prevent repeated clearouts of the storage
	alreadyCreated := make(map[common.Hash]struct{})
	// New contracts are being created at these addresses. Therefore, we need to clear the storage items
	// that might be remaining in the trie and figure out the next incarnations
	for addrHash := range s.created {
		// Prevent repeated storage clearouts
		if _, ok := alreadyCreated[addrHash]; ok {
			continue
		}
		alreadyCreated[addrHash] = struct{}{}
		if account, ok := s.accountUpdates[addrHash]; ok && account != nil {
			account.Root = trie.EmptyRoot
		}
		// The only difference between Delete and DeleteSubtree is that Delete would delete accountNode too,
		// wherewas DeleteSubtree will keep the accountNode, but will make the storage sub-trie empty
		s.t.DeleteSubtree(addrHash[:])
	}
	for addrHash, account := range s.accountUpdates {
		if account != nil {
			s.t.UpdateAccount(addrHash[:], account)
		} else {
			s.t.Delete(addrHash[:])
		}
	}

	updatedAccounts := map[common.Hash]struct{}{}

	for addrHash, m := range s.storageWrites {
		if _, ok := s.deleted[addrHash]; ok {
			// Deleted contracts will be dealth with later, in the next loop
			continue
		}

		updatedAccounts[addrHash] = struct{}{}

		for keyHash, v := range m {
			cKey := dbutils.GenerateCompositeTrieKey(addrHash, keyHash)
			// TODO v.Bytes32() will avoid GC - is trie construct is adjusted
			s.t.Update(cKey, v.Bytes())
		}
	}
	for addrHash, m := range s.storageDeletes {
		if _, ok := s.deleted[addrHash]; ok {
			// Deleted contracts will be dealth with later, in the next loop
			continue
		}

		updatedAccounts[addrHash] = struct{}{}

		for keyHash := range m {
			cKey := dbutils.GenerateCompositeTrieKey(addrHash, keyHash)
			s.t.Delete(cKey)
		}
	}

	for addrHash := range updatedAccounts {
		if account, ok := s.accountUpdates[addrHash]; ok && account != nil {
			ok, root := s.t.DeepHash(addrHash[:])
			if ok {
				account.Root = root
			} else {
				account.Root = trie.EmptyRoot
			}
		}
	}

	// For the contracts that got deleted
	for addrHash := range s.deleted {
		if _, ok := s.created[addrHash]; ok {
			// In some rather artificial circumstances, an account can be recreated after having been self-destructed
			// in the same block. It can only happen when contract is introduced in the genesis state with nonce 0
			// rather than created by a transaction (in that case, its starting nonce is 1). The self-destructed
			// contract actually gets removed from the state only at the end of the block, so if its nonce is not 0,
			// it will prevent any re-creation within the same block. However, if the contract is introduced in
			// the genesis state, its nonce is 0, and that means it can be self-destructed, and then re-created,
			// all in the same block. In such cases, we must preserve storage modifications happening after the
			// self-destruction
			continue
		}
		if account, ok := s.accountUpdates[addrHash]; ok && account != nil {
			account.Root = trie.EmptyRoot
		}
		s.t.DeleteSubtree(addrHash[:])
	}

	s.storageWrites = make(map[common.Hash]map[common.Hash]uint256.Int)
	s.storageDeletes = make(map[common.Hash]map[common.Hash]struct{})
	s.accountUpdates = make(map[common.Hash]*accounts.Account)
	s.deleted = make(map[common.Hash]struct{})
	s.created = make(map[common.Hash]struct{})

	return s.t.Hash()
}

func (s *Stateless) GetTrie() *trie.Trie {
	return s.t
}<|MERGE_RESOLUTION|>--- conflicted
+++ resolved
@@ -113,13 +113,9 @@
 
 // ReadAccountStorage is a part of the StateReader interface
 // This implementation attempts to look up the storage in the state trie, and fails if it is not found
-<<<<<<< HEAD
-func (s *Stateless) ReadAccountStorage(address common.Address, incarnation uint64, key common.Hash) (uint256.Int, bool, error) {
-=======
-func (s *Stateless) ReadAccountStorage(address common.Address, key *common.Hash) ([]byte, error) {
->>>>>>> ef570e6e
-	if s.trace {
-		fmt.Printf("Stateless: ReadAccountStorage(address=%x, key=%x)\n", address.Bytes(), key.Bytes())
+func (s *Stateless) ReadAccountStorage(address common.Address, key common.Hash) (uint256.Int, bool, error) {
+	if s.trace {
+		fmt.Printf("Stateless: ReadAccountStorage(address=%x, key=%x)\n", address[:], key[:])
 	}
 	seckey, err := common.HashData(key[:])
 	if err != nil {
