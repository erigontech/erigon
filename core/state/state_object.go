// Copyright 2019 The go-ethereum Authors
// (original work)
// Copyright 2024 The Erigon Authors
// (modifications)
// This file is part of Erigon.
//
// Erigon is free software: you can redistribute it and/or modify
// it under the terms of the GNU Lesser General Public License as published by
// the Free Software Foundation, either version 3 of the License, or
// (at your option) any later version.
//
// Erigon is distributed in the hope that it will be useful,
// but WITHOUT ANY WARRANTY; without even the implied warranty of
// MERCHANTABILITY or FITNESS FOR A PARTICULAR PURPOSE. See the
// GNU Lesser General Public License for more details.
//
// You should have received a copy of the GNU Lesser General Public License
// along with Erigon. If not, see <http://www.gnu.org/licenses/>.

package state

import (
	"fmt"
	"io"
	"maps"
	"math/big"
	"time"

	"github.com/holiman/uint256"

	"github.com/erigontech/erigon-lib/common"
	"github.com/erigontech/erigon-lib/common/empty"
	"github.com/erigontech/erigon-lib/common/u256"
	"github.com/erigontech/erigon-lib/rlp"
	"github.com/erigontech/erigon-lib/types/accounts"
	"github.com/erigontech/erigon/core/tracing"
)

type Code []byte

func (c Code) String() string {
	return string(c) //strings.Join(Disassemble(c), " ")
}

type Storage map[common.Hash]uint256.Int

func (s Storage) String() (str string) {
	for key, value := range s {
		str += fmt.Sprintf("%X : %X\n", key, value)
	}

	return
}

func (s Storage) Copy() Storage {
	return maps.Clone(s)
}

// stateObject represents an Ethereum account which is being modified.
//
// The usage pattern is as follows:
// First you need to obtain a state object.
// Account values can be accessed and modified through the object.
type stateObject struct {
	address  common.Address
	data     accounts.Account
	original accounts.Account
	db       *IntraBlockState

	// Write caches.
	//trie Trie // storage trie, which becomes non-nil on first access
	code Code // contract bytecode, which gets set when code is loaded

	originStorage Storage // Storage cache of original entries to dedup rewrites
	// blockOriginStorage keeps the values of storage items at the beginning of the block
	// Used to make decision on whether to make a write to the
	// database (value != origin) or not (value == origin)
	blockOriginStorage Storage
	dirtyStorage       Storage // Storage entries that need to be flushed to disk
	fakeStorage        Storage // Fake storage which constructed by caller for debugging purpose.

	// Cache flags.
	// When an object is marked selfdestructed it will be delete from the trie
	// during the "update" phase of the state transition.
	dirtyCode       bool // true if the code was updated
	selfdestructed  bool
	deleted         bool // true if account was deleted during the lifetime of this object
	newlyCreated    bool // true if this object was created in the current transaction
	createdContract bool // true if this object represents a newly created contract
}

// empty returns whether the account is considered empty.
func (so *stateObject) empty() bool {
	return so.data.Nonce == 0 && so.data.Balance.IsZero() && (so.data.CodeHash == empty.CodeHash)
}

func (s *stateObject) deepCopy(db *IntraBlockState) *stateObject {
	stateObject := &stateObject{db: db, address: s.address}
	stateObject.data.Copy(&s.data)
	stateObject.original.Copy(&s.original)
	stateObject.code = s.code
	stateObject.dirtyStorage = s.dirtyStorage.Copy()
	stateObject.originStorage = s.originStorage.Copy()
	stateObject.blockOriginStorage = s.blockOriginStorage.Copy()
	stateObject.selfdestructed = s.selfdestructed
	stateObject.dirtyCode = s.dirtyCode
	stateObject.deleted = s.deleted
	stateObject.newlyCreated = s.newlyCreated
	stateObject.createdContract = s.createdContract
	return stateObject
}

// newObject creates a state object.
func newObject(db *IntraBlockState, address common.Address, data, original *accounts.Account) *stateObject {
	var so = stateObject{
		db:                 db,
		address:            address,
		originStorage:      make(Storage),
		blockOriginStorage: make(Storage),
		dirtyStorage:       make(Storage),
	}
	so.data.Copy(data)
	if !so.data.Initialised {
		so.data.Balance.SetUint64(0)
		so.data.Initialised = true
	}
	if so.data.CodeHash == (common.Hash{}) {
		so.data.CodeHash = empty.CodeHash
	}
	if so.data.Root == (common.Hash{}) {
		so.data.Root = empty.RootHash
	}
	so.original.Copy(original)
	return &so
}

// EncodeRLP implements rlp.Encoder.
func (so *stateObject) EncodeRLP(w io.Writer) error {
	return rlp.Encode(w, so.data)
}

func (so *stateObject) markSelfdestructed() {
	so.selfdestructed = true
}

func (so *stateObject) touch() {
	so.db.journal.append(touchChange{
		account: so.address,
	})
	if so.address == ripemd {
		// Explicitly put it in the dirty-cache, which is otherwise generated from
		// flattened journals.
		so.db.journal.dirty(so.address)
	}
}

// GetState returns a value from account storage.
func (so *stateObject) GetState(key common.Hash, out *uint256.Int) bool {
	// If the fake storage is set, only lookup the state here(in the debugging mode)
	if so.fakeStorage != nil {
		*out = so.fakeStorage[key]
		return false
	}
	value, dirty := so.dirtyStorage[key]
	if dirty {
		*out = value
		return false
	}
	// Otherwise return the entry's original value
	so.GetCommittedState(key, out)
	return true
}

// GetCommittedState retrieves a value from the committed account storage trie.
func (so *stateObject) GetCommittedState(key common.Hash, out *uint256.Int) error {
	// If the fake storage is set, only lookup the state here(in the debugging mode)
	if so.fakeStorage != nil {
		*out = so.fakeStorage[key]
		return nil
	}
	// If we have the original value cached, return that
	{
		value, cached := so.originStorage[key]
		if cached {
			*out = value
			return nil
		}
	}
	if so.createdContract {
		out.Clear()
		return nil
	}
	// Load from DB in case it is missing.
<<<<<<< HEAD
	readStart := time.Now()
	res, ok, err := so.db.stateReader.ReadAccountStorage(so.address, key)
	so.db.storageReadDuration += time.Since(readStart)
	so.db.storageReadCount++

=======
	res, ok, err := so.db.stateReader.ReadAccountStorage(so.address, key)
>>>>>>> efcfd31b
	if err != nil {
		out.Clear()
		return err
	}
	if ok {
		*out = res
<<<<<<< HEAD
		so.originStorage[key] = res
		so.blockOriginStorage[key] = res
	}
	return nil
=======
	} else {
		out.Clear()
	}

	so.originStorage[key] = *out
	so.blockOriginStorage[key] = *out
>>>>>>> efcfd31b
}

// SetState updates a value in account storage.
func (so *stateObject) SetState(key common.Hash, value uint256.Int, force bool) bool {
	// If the fake storage is set, put the temporary state update here.
	if so.fakeStorage != nil {
		so.db.journal.append(fakeStorageChange{
			account:  &so.address,
			key:      key,
			prevalue: so.fakeStorage[key],
		})
		so.fakeStorage[key] = value
		return true
	}
	// If the new value is the same as old, don't set
	var prev uint256.Int
	var commited bool

	// we need to use versioned read here otherwise we will miss versionmap entries
	prev, _, _ = versionedRead(so.db, so.address, StatePath, key, false, *u256.N0,
		func(v uint256.Int) uint256.Int {
			return v
		},
		func(s *stateObject) (uint256.Int, error) {
			var value uint256.Int
			if s != nil && !s.deleted {
				commited = s.GetState(key, &value)
			}
			return value, nil
		})

	if !force && prev == value {
		return false
	}

	// New value is different, update and journal the change
	so.db.journal.append(storageChange{
		account:     &so.address,
		key:         key,
		prevalue:    prev,
		wasCommited: commited,
	})

	if so.db.tracingHooks != nil && so.db.tracingHooks.OnStorageChange != nil {
		so.db.tracingHooks.OnStorageChange(so.address, key, prev, value)
	}
	so.setState(key, value)

	return true
}

// SetStorage replaces the entire state storage with the given one.
//
// After this function is called, all original state will be ignored and state
// lookup only happens in the fake state storage.
//
// Note this function should only be used for debugging purpose.
func (so *stateObject) SetStorage(storage Storage) {
	// Allocate fake storage if it's nil.
	if so.fakeStorage == nil {
		so.fakeStorage = make(Storage)
	}
	for key, value := range storage {
		so.fakeStorage[key] = value
	}
	// Don't bother journal since this function should only be used for
	// debugging and the `fake` storage won't be committed to database.
}

func (so *stateObject) setState(key common.Hash, value uint256.Int) {
	so.dirtyStorage[key] = value
}

// updateStotage writes cached storage modifications into the object's storage trie.
func (so *stateObject) updateStotage(stateWriter StateWriter) error {
	for key, value := range so.dirtyStorage {
		if err := stateWriter.WriteAccountStorage(so.address, so.data.GetIncarnation(), key, so.blockOriginStorage[key], value); err != nil {
			return err
		}
		so.originStorage[key] = value
	}
	return nil
}
func (so *stateObject) printTrie() {
	for key, value := range so.dirtyStorage {
		fmt.Printf("UpdateStorage: %x,%x,%s\n", so.address, key, value.Hex())
	}
}

func (so *stateObject) SetBalance(amount uint256.Int, reason tracing.BalanceChangeReason) {
	so.db.journal.append(balanceChange{
		account: &so.address,
		prev:    so.data.Balance,
	})
	if so.db.tracingHooks != nil && so.db.tracingHooks.OnBalanceChange != nil {
		so.db.tracingHooks.OnBalanceChange(so.address, so.data.Balance, amount, reason)
	}
	so.setBalance(amount)
}

func (so *stateObject) setBalance(amount uint256.Int) {
	so.data.Balance = amount
	so.data.Initialised = true
}

// Return the gas back to the origin. Used by the Virtual machine or Closures
func (so *stateObject) ReturnGas(gas *big.Int) {}

func (so *stateObject) setIncarnation(incarnation uint64) {
	so.data.SetIncarnation(incarnation)
}

//
// Attribute accessors
//

// Returns the address of the contract/account
func (so *stateObject) Address() common.Address {
	return so.address
}

// Code returns the contract code associated with this object, if any.
func (so *stateObject) Code() ([]byte, error) {
	if so.code != nil {
		return so.code, nil
	}
	if so.data.CodeHash == empty.CodeHash {
		return nil, nil
	}

	readStart := time.Now()
	code, err := so.db.stateReader.ReadAccountCode(so.Address())
	so.db.storageReadDuration += time.Since(readStart)
	so.db.storageReadCount++

	if err != nil {
		return nil, fmt.Errorf("can't code for %x: %w", so.Address(), err)
	}
	so.code = code
	return code, nil
}

func (so *stateObject) SetCode(codeHash common.Hash, code []byte) error {
	prevcode, err := so.Code()
	if err != nil {
		return err
	}
	so.db.journal.append(codeChange{
		account:  &so.address,
		prevhash: so.data.CodeHash,
		prevcode: prevcode,
	})
	if so.db.tracingHooks != nil && so.db.tracingHooks.OnCodeChange != nil {
		so.db.tracingHooks.OnCodeChange(so.address, so.data.CodeHash, prevcode, codeHash, code)
	}
	so.setCode(codeHash, code)
	return nil
}

func (so *stateObject) setCode(codeHash common.Hash, code []byte) {
	so.code = code
	so.data.CodeHash = codeHash
	so.dirtyCode = true
}

func (so *stateObject) SetNonce(nonce uint64) {
	so.db.journal.append(nonceChange{
		account: &so.address,
		prev:    so.data.Nonce,
	})
	if so.db.tracingHooks != nil && so.db.tracingHooks.OnNonceChange != nil {
		so.db.tracingHooks.OnNonceChange(so.address, so.data.Nonce, nonce)
	}
	so.setNonce(nonce)
}

func (so *stateObject) setNonce(nonce uint64) {
	so.data.Nonce = nonce
}

func (so *stateObject) Balance() uint256.Int {
	return so.data.Balance
}

func (so *stateObject) Nonce() uint64 {
	return so.data.Nonce
}

func (so *stateObject) IsDirty() bool {
	return so.dirtyCode || len(so.dirtyStorage) > 0 || so.data != so.original
}

// Never called, but must be present to allow stateObject to be used
// as a vm.Account interface that also satisfies the vm.ContractRef
// interface. Interfaces are awesome.
func (so *stateObject) Value() *big.Int {
	panic("Value on stateObject should never be called")
}<|MERGE_RESOLUTION|>--- conflicted
+++ resolved
@@ -191,34 +191,23 @@
 		return nil
 	}
 	// Load from DB in case it is missing.
-<<<<<<< HEAD
 	readStart := time.Now()
 	res, ok, err := so.db.stateReader.ReadAccountStorage(so.address, key)
 	so.db.storageReadDuration += time.Since(readStart)
 	so.db.storageReadCount++
 
-=======
-	res, ok, err := so.db.stateReader.ReadAccountStorage(so.address, key)
->>>>>>> efcfd31b
 	if err != nil {
 		out.Clear()
 		return err
 	}
 	if ok {
 		*out = res
-<<<<<<< HEAD
-		so.originStorage[key] = res
-		so.blockOriginStorage[key] = res
-	}
-	return nil
-=======
 	} else {
 		out.Clear()
 	}
 
 	so.originStorage[key] = *out
 	so.blockOriginStorage[key] = *out
->>>>>>> efcfd31b
 }
 
 // SetState updates a value in account storage.
