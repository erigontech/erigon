--- conflicted
+++ resolved
@@ -208,12 +208,8 @@
 
 	so.originStorage[key] = *out
 	so.blockOriginStorage[key] = *out
-<<<<<<< HEAD
-	return nil
-=======
 
 	return err
->>>>>>> 7c81a1d4
 }
 
 // SetState updates a value in account storage.
