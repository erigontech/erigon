// Copyright 2019 The go-ethereum Authors
// (original work)
// Copyright 2024 The Erigon Authors
// (modifications)
// This file is part of Erigon.
//
// Erigon is free software: you can redistribute it and/or modify
// it under the terms of the GNU Lesser General Public License as published by
// the Free Software Foundation, either version 3 of the License, or
// (at your option) any later version.
//
// Erigon is distributed in the hope that it will be useful,
// but WITHOUT ANY WARRANTY; without even the implied warranty of
// MERCHANTABILITY or FITNESS FOR A PARTICULAR PURPOSE. See the
// GNU Lesser General Public License for more details.
//
// You should have received a copy of the GNU Lesser General Public License
// along with Erigon. If not, see <http://www.gnu.org/licenses/>.

package state

import (
	"fmt"
	"io"
	"maps"
	"math/big"
	"time"

	"github.com/holiman/uint256"

<<<<<<< HEAD
	libcommon "github.com/erigontech/erigon-lib/common"
	"github.com/erigontech/erigon-lib/common/u256"
=======
	"github.com/erigontech/erigon-lib/common"
>>>>>>> facffd54
	"github.com/erigontech/erigon-lib/crypto"
	"github.com/erigontech/erigon-lib/rlp"
	"github.com/erigontech/erigon-lib/trie"
	"github.com/erigontech/erigon-lib/types/accounts"
	"github.com/erigontech/erigon/core/tracing"
)

var emptyCodeHash = crypto.Keccak256(nil)
var emptyCodeHashH = common.BytesToHash(emptyCodeHash)

type Code []byte

func (c Code) String() string {
	return string(c) //strings.Join(Disassemble(c), " ")
}

type Storage map[common.Hash]uint256.Int

func (s Storage) String() (str string) {
	for key, value := range s {
		str += fmt.Sprintf("%X : %X\n", key, value)
	}

	return
}

func (s Storage) Copy() Storage {
	return maps.Clone(s)
}

// stateObject represents an Ethereum account which is being modified.
//
// The usage pattern is as follows:
// First you need to obtain a state object.
// Account values can be accessed and modified through the object.
type stateObject struct {
	address  common.Address
	data     accounts.Account
	original accounts.Account
	db       *IntraBlockState

	// Write caches.
	//trie Trie // storage trie, which becomes non-nil on first access
	code Code // contract bytecode, which gets set when code is loaded

	originStorage Storage // Storage cache of original entries to dedup rewrites
	// blockOriginStorage keeps the values of storage items at the beginning of the block
	// Used to make decision on whether to make a write to the
	// database (value != origin) or not (value == origin)
	blockOriginStorage Storage
	dirtyStorage       Storage // Storage entries that need to be flushed to disk
	fakeStorage        Storage // Fake storage which constructed by caller for debugging purpose.

	// Cache flags.
	// When an object is marked selfdestructed it will be delete from the trie
	// during the "update" phase of the state transition.
	dirtyCode       bool // true if the code was updated
	selfdestructed  bool
	deleted         bool // true if account was deleted during the lifetime of this object
	newlyCreated    bool // true if this object was created in the current transaction
	createdContract bool // true if this object represents a newly created contract
}

// empty returns whether the account is considered empty.
func (so *stateObject) empty() bool {
	return so.data.Nonce == 0 && so.data.Balance.IsZero() && (so.data.CodeHash == emptyCodeHashH)
}

func (s *stateObject) deepCopy(db *IntraBlockState) *stateObject {
	stateObject := &stateObject{db: db, address: s.address}
	stateObject.data.Copy(&s.data)
	stateObject.original.Copy(&s.original)
	stateObject.code = s.code
	stateObject.dirtyStorage = s.dirtyStorage.Copy()
	stateObject.originStorage = s.originStorage.Copy()
	stateObject.blockOriginStorage = s.blockOriginStorage.Copy()
	stateObject.selfdestructed = s.selfdestructed
	stateObject.dirtyCode = s.dirtyCode
	stateObject.deleted = s.deleted
	stateObject.newlyCreated = s.newlyCreated
	stateObject.createdContract = s.createdContract
	return stateObject
}

// newObject creates a state object.
func newObject(db *IntraBlockState, address common.Address, data, original *accounts.Account) *stateObject {
	var so = stateObject{
		db:                 db,
		address:            address,
		originStorage:      make(Storage),
		blockOriginStorage: make(Storage),
		dirtyStorage:       make(Storage),
	}
	so.data.Copy(data)
	if !so.data.Initialised {
		so.data.Balance.SetUint64(0)
		so.data.Initialised = true
	}
	if so.data.CodeHash == (common.Hash{}) {
		so.data.CodeHash = emptyCodeHashH
	}
	if so.data.Root == (common.Hash{}) {
		so.data.Root = trie.EmptyRoot
	}
	so.original.Copy(original)
	return &so
}

// EncodeRLP implements rlp.Encoder.
func (so *stateObject) EncodeRLP(w io.Writer) error {
	return rlp.Encode(w, so.data)
}

func (so *stateObject) markSelfdestructed() {
	so.selfdestructed = true
}

func (so *stateObject) touch() {
	so.db.journal.append(touchChange{
		account: &so.address,
	})
	if so.address == ripemd {
		// Explicitly put it in the dirty-cache, which is otherwise generated from
		// flattened journals.
		so.db.journal.dirty(so.address)
	}
}

// GetState returns a value from account storage.
<<<<<<< HEAD
func (so *stateObject) GetState(key libcommon.Hash, out *uint256.Int) bool {
=======
func (so *stateObject) GetState(key *common.Hash, out *uint256.Int) {
>>>>>>> facffd54
	// If the fake storage is set, only lookup the state here(in the debugging mode)
	if so.fakeStorage != nil {
		*out = so.fakeStorage[key]
		return false
	}
	value, dirty := so.dirtyStorage[key]
	if dirty {
		*out = value
		return false
	}
	// Otherwise return the entry's original value
	so.GetCommittedState(key, out)
	return true
}

// GetCommittedState retrieves a value from the committed account storage trie.
<<<<<<< HEAD
func (so *stateObject) GetCommittedState(key libcommon.Hash, out *uint256.Int) error {
=======
func (so *stateObject) GetCommittedState(key *common.Hash, out *uint256.Int) {
>>>>>>> facffd54
	// If the fake storage is set, only lookup the state here(in the debugging mode)
	if so.fakeStorage != nil {
		*out = so.fakeStorage[key]
		return nil
	}
	// If we have the original value cached, return that
	{
		value, cached := so.originStorage[key]
		if cached {
			*out = value
			return nil
		}
	}
	if so.createdContract {
		out.Clear()
		return nil
	}
	// Load from DB in case it is missing.
	readStart := time.Now()
	res, ok, err := so.db.stateReader.ReadAccountStorage(so.address, so.data.GetIncarnation(), key)
	so.db.storageReadDuration += time.Since(readStart)
	so.db.storageReadCount++

	if err != nil {
		out.Clear()
		return err
	}
	if ok {
		*out = res
		so.originStorage[key] = res
		so.blockOriginStorage[key] = res
	}
	return nil
}

// SetState updates a value in account storage.
<<<<<<< HEAD
func (so *stateObject) SetState(key libcommon.Hash, value uint256.Int, force bool) bool {
=======
func (so *stateObject) SetState(key *common.Hash, value uint256.Int) {
>>>>>>> facffd54
	// If the fake storage is set, put the temporary state update here.
	if so.fakeStorage != nil {
		so.db.journal.append(fakeStorageChange{
			account:  &so.address,
			key:      key,
			prevalue: so.fakeStorage[key],
		})
		so.fakeStorage[key] = value
		return true
	}
	// If the new value is the same as old, don't set
	var prev uint256.Int
	var commited bool

	// we need to use versioned read here otherwise we will miss versionmap entries
	prev, _, _ = versionedRead(so.db, so.address, StatePath, key, false, *u256.N0,
		func(v uint256.Int) uint256.Int {
			return v
		},
		func(s *stateObject) (uint256.Int, error) {
			var value uint256.Int
			if s != nil && !s.deleted {
				commited = s.GetState(key, &value)
			}
			return value, nil
		})

	if !force && prev == value {
		return false
	}

	// New value is different, update and journal the change
	so.db.journal.append(storageChange{
		account:     &so.address,
		key:         key,
		prevalue:    prev,
		wasCommited: commited,
	})

	if so.db.tracingHooks != nil && so.db.tracingHooks.OnStorageChange != nil {
		so.db.tracingHooks.OnStorageChange(so.address, key, prev, value)
	}
	so.setState(key, value)

	return true
}

// SetStorage replaces the entire state storage with the given one.
//
// After this function is called, all original state will be ignored and state
// lookup only happens in the fake state storage.
//
// Note this function should only be used for debugging purpose.
func (so *stateObject) SetStorage(storage Storage) {
	// Allocate fake storage if it's nil.
	if so.fakeStorage == nil {
		so.fakeStorage = make(Storage)
	}
	for key, value := range storage {
		so.fakeStorage[key] = value
	}
	// Don't bother journal since this function should only be used for
	// debugging and the `fake` storage won't be committed to database.
}

<<<<<<< HEAD
func (so *stateObject) setState(key libcommon.Hash, value uint256.Int) {
	so.dirtyStorage[key] = value
=======
func (so *stateObject) setState(key *common.Hash, value uint256.Int) {
	so.dirtyStorage[*key] = value
>>>>>>> facffd54
}

// updateStotage writes cached storage modifications into the object's storage trie.
func (so *stateObject) updateStotage(stateWriter StateWriter) error {
	for key, value := range so.dirtyStorage {
		original := so.blockOriginStorage[key]
		so.originStorage[key] = value
		if err := stateWriter.WriteAccountStorage(so.address, so.data.GetIncarnation(), key, original, value); err != nil {
			return err
		}
	}
	return nil
}
func (so *stateObject) printTrie() {
	for key, value := range so.dirtyStorage {
		fmt.Printf("UpdateStorage: %x,%x,%s\n", so.address, key, value.Hex())
	}
}

func (so *stateObject) SetBalance(amount *uint256.Int, reason tracing.BalanceChangeReason) {
	so.db.journal.append(balanceChange{
		account: &so.address,
		prev:    so.data.Balance,
	})
	if so.db.tracingHooks != nil && so.db.tracingHooks.OnBalanceChange != nil {
		balance := so.data.Balance
		so.db.tracingHooks.OnBalanceChange(so.address, &balance, amount, reason)
	}
	so.setBalance(amount)
}

func (so *stateObject) setBalance(amount *uint256.Int) {
	so.data.Balance.Set(amount)
	so.data.Initialised = true
}

// Return the gas back to the origin. Used by the Virtual machine or Closures
func (so *stateObject) ReturnGas(gas *big.Int) {}

func (so *stateObject) setIncarnation(incarnation uint64) {
	so.data.SetIncarnation(incarnation)
}

//
// Attribute accessors
//

// Returns the address of the contract/account
func (so *stateObject) Address() common.Address {
	return so.address
}

// Code returns the contract code associated with this object, if any.
func (so *stateObject) Code() ([]byte, error) {
	if so.code != nil {
		return so.code, nil
	}
	if so.data.CodeHash == emptyCodeHashH {
		return nil, nil
	}

	readStart := time.Now()
	code, err := so.db.stateReader.ReadAccountCode(so.Address(), so.data.Incarnation)
	so.db.storageReadDuration += time.Since(readStart)
	so.db.storageReadCount++

	if err != nil {
		return nil, fmt.Errorf("can't code for %x: %w", so.Address(), err)
	}
	so.code = code
	return code, nil
}

<<<<<<< HEAD
func (so *stateObject) SetCode(codeHash libcommon.Hash, code []byte) error {
	prevcode, err := so.Code()
	if err != nil {
		return err
	}
=======
func (so *stateObject) SetCode(codeHash common.Hash, code []byte) {
	prevcode := so.Code()
>>>>>>> facffd54
	so.db.journal.append(codeChange{
		account:  &so.address,
		prevhash: so.data.CodeHash,
		prevcode: prevcode,
	})
	if so.db.tracingHooks != nil && so.db.tracingHooks.OnCodeChange != nil {
		so.db.tracingHooks.OnCodeChange(so.address, so.data.CodeHash, prevcode, codeHash, code)
	}
	so.setCode(codeHash, code)
	return nil
}

func (so *stateObject) setCode(codeHash common.Hash, code []byte) {
	so.code = code
	so.data.CodeHash = codeHash
	so.dirtyCode = true
}

func (so *stateObject) SetNonce(nonce uint64) {
	so.db.journal.append(nonceChange{
		account: &so.address,
		prev:    so.data.Nonce,
	})
	if so.db.tracingHooks != nil && so.db.tracingHooks.OnNonceChange != nil {
		so.db.tracingHooks.OnNonceChange(so.address, so.data.Nonce, nonce)
	}
	so.setNonce(nonce)
}

func (so *stateObject) setNonce(nonce uint64) {
	so.data.Nonce = nonce
}

func (so *stateObject) Balance() uint256.Int {
	return so.data.Balance
}

func (so *stateObject) Nonce() uint64 {
	return so.data.Nonce
}

func (so *stateObject) IsDirty() bool {
	return so.dirtyCode || len(so.dirtyStorage) > 0 || so.data != so.original
}

// Never called, but must be present to allow stateObject to be used
// as a vm.Account interface that also satisfies the vm.ContractRef
// interface. Interfaces are awesome.
func (so *stateObject) Value() *big.Int {
	panic("Value on stateObject should never be called")
}<|MERGE_RESOLUTION|>--- conflicted
+++ resolved
@@ -28,12 +28,8 @@
 
 	"github.com/holiman/uint256"
 
-<<<<<<< HEAD
-	libcommon "github.com/erigontech/erigon-lib/common"
+	"github.com/erigontech/erigon-lib/common"
 	"github.com/erigontech/erigon-lib/common/u256"
-=======
-	"github.com/erigontech/erigon-lib/common"
->>>>>>> facffd54
 	"github.com/erigontech/erigon-lib/crypto"
 	"github.com/erigontech/erigon-lib/rlp"
 	"github.com/erigontech/erigon-lib/trie"
@@ -163,11 +159,7 @@
 }
 
 // GetState returns a value from account storage.
-<<<<<<< HEAD
-func (so *stateObject) GetState(key libcommon.Hash, out *uint256.Int) bool {
-=======
-func (so *stateObject) GetState(key *common.Hash, out *uint256.Int) {
->>>>>>> facffd54
+func (so *stateObject) GetState(key common.Hash, out *uint256.Int) bool {
 	// If the fake storage is set, only lookup the state here(in the debugging mode)
 	if so.fakeStorage != nil {
 		*out = so.fakeStorage[key]
@@ -184,11 +176,7 @@
 }
 
 // GetCommittedState retrieves a value from the committed account storage trie.
-<<<<<<< HEAD
-func (so *stateObject) GetCommittedState(key libcommon.Hash, out *uint256.Int) error {
-=======
-func (so *stateObject) GetCommittedState(key *common.Hash, out *uint256.Int) {
->>>>>>> facffd54
+func (so *stateObject) GetCommittedState(key common.Hash, out *uint256.Int) error {
 	// If the fake storage is set, only lookup the state here(in the debugging mode)
 	if so.fakeStorage != nil {
 		*out = so.fakeStorage[key]
@@ -225,11 +213,7 @@
 }
 
 // SetState updates a value in account storage.
-<<<<<<< HEAD
-func (so *stateObject) SetState(key libcommon.Hash, value uint256.Int, force bool) bool {
-=======
-func (so *stateObject) SetState(key *common.Hash, value uint256.Int) {
->>>>>>> facffd54
+func (so *stateObject) SetState(key common.Hash, value uint256.Int, force bool) bool {
 	// If the fake storage is set, put the temporary state update here.
 	if so.fakeStorage != nil {
 		so.db.journal.append(fakeStorageChange{
@@ -295,13 +279,8 @@
 	// debugging and the `fake` storage won't be committed to database.
 }
 
-<<<<<<< HEAD
-func (so *stateObject) setState(key libcommon.Hash, value uint256.Int) {
+func (so *stateObject) setState(key common.Hash, value uint256.Int) {
 	so.dirtyStorage[key] = value
-=======
-func (so *stateObject) setState(key *common.Hash, value uint256.Int) {
-	so.dirtyStorage[*key] = value
->>>>>>> facffd54
 }
 
 // updateStotage writes cached storage modifications into the object's storage trie.
@@ -375,16 +354,11 @@
 	return code, nil
 }
 
-<<<<<<< HEAD
-func (so *stateObject) SetCode(codeHash libcommon.Hash, code []byte) error {
+func (so *stateObject) SetCode(codeHash common.Hash, code []byte) error {
 	prevcode, err := so.Code()
 	if err != nil {
 		return err
 	}
-=======
-func (so *stateObject) SetCode(codeHash common.Hash, code []byte) {
-	prevcode := so.Code()
->>>>>>> facffd54
 	so.db.journal.append(codeChange{
 		account:  &so.address,
 		prevhash: so.data.CodeHash,
