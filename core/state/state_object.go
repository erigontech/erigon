// Copyright 2019 The go-ethereum Authors
// (original work)
// Copyright 2024 The Erigon Authors
// (modifications)
// This file is part of Erigon.
//
// Erigon is free software: you can redistribute it and/or modify
// it under the terms of the GNU Lesser General Public License as published by
// the Free Software Foundation, either version 3 of the License, or
// (at your option) any later version.
//
// Erigon is distributed in the hope that it will be useful,
// but WITHOUT ANY WARRANTY; without even the implied warranty of
// MERCHANTABILITY or FITNESS FOR A PARTICULAR PURPOSE. See the
// GNU Lesser General Public License for more details.
//
// You should have received a copy of the GNU Lesser General Public License
// along with Erigon. If not, see <http://www.gnu.org/licenses/>.

package state

import (
	"fmt"
	"io"
	"maps"
	"math/big"
	"time"

	"github.com/holiman/uint256"

	"github.com/erigontech/erigon-lib/common"
	"github.com/erigontech/erigon-lib/common/empty"
	"github.com/erigontech/erigon-lib/common/u256"
	"github.com/erigontech/erigon-lib/rlp"
	"github.com/erigontech/erigon-lib/types/accounts"
	"github.com/erigontech/erigon/core/tracing"
)

type Code []byte

func (c Code) String() string {
	return string(c) //strings.Join(Disassemble(c), " ")
}

type Storage map[common.Hash]uint256.Int

func (s Storage) String() (str string) {
	for key, value := range s {
		str += fmt.Sprintf("%X : %X\n", key, value)
	}

	return
}

func (s Storage) Copy() Storage {
	return maps.Clone(s)
}

// stateObject represents an Ethereum account which is being modified.
//
// The usage pattern is as follows:
// First you need to obtain a state object.
// Account values can be accessed and modified through the object.
type stateObject struct {
	address  common.Address
	data     accounts.Account
	original accounts.Account
	db       *IntraBlockState

	// Write caches.
	//trie Trie // storage trie, which becomes non-nil on first access
	code Code // contract bytecode, which gets set when code is loaded

	originStorage Storage // Storage cache of original entries to dedup rewrites
	// blockOriginStorage keeps the values of storage items at the beginning of the block
	// Used to make decision on whether to make a write to the
	// database (value != origin) or not (value == origin)
	blockOriginStorage Storage
	dirtyStorage       Storage // Storage entries that need to be flushed to disk
	fakeStorage        Storage // Fake storage which constructed by caller for debugging purpose.

	// Cache flags.
	// When an object is marked selfdestructed it will be delete from the trie
	// during the "update" phase of the state transition.
	dirtyCode       bool // true if the code was updated
	selfdestructed  bool
	deleted         bool // true if account was deleted during the lifetime of this object
	newlyCreated    bool // true if this object was created in the current transaction
	createdContract bool // true if this object represents a newly created contract
}

// empty returns whether the account is considered empty.
func (so *stateObject) empty() bool {
	return so.data.Nonce == 0 && so.data.Balance.IsZero() && (so.data.CodeHash == empty.CodeHash)
}

func (s *stateObject) deepCopy(db *IntraBlockState) *stateObject {
	stateObject := &stateObject{db: db, address: s.address}
	stateObject.data.Copy(&s.data)
	stateObject.original.Copy(&s.original)
	stateObject.code = s.code
	stateObject.dirtyStorage = s.dirtyStorage.Copy()
	stateObject.originStorage = s.originStorage.Copy()
	stateObject.blockOriginStorage = s.blockOriginStorage.Copy()
	stateObject.selfdestructed = s.selfdestructed
	stateObject.dirtyCode = s.dirtyCode
	stateObject.deleted = s.deleted
	stateObject.newlyCreated = s.newlyCreated
	stateObject.createdContract = s.createdContract
	return stateObject
}

// newObject creates a state object.
func newObject(db *IntraBlockState, address common.Address, data, original *accounts.Account) *stateObject {
	var so = stateObject{
		db:                 db,
		address:            address,
		originStorage:      make(Storage),
		blockOriginStorage: make(Storage),
		dirtyStorage:       make(Storage),
	}
	so.data.Copy(data)
	if !so.data.Initialised {
		so.data.Balance.SetUint64(0)
		so.data.Initialised = true
	}
	if so.data.CodeHash == (common.Hash{}) {
		so.data.CodeHash = empty.CodeHash
	}
	if so.data.Root == (common.Hash{}) {
		so.data.Root = empty.RootHash
	}
	so.original.Copy(original)
	return &so
}

// EncodeRLP implements rlp.Encoder.
func (so *stateObject) EncodeRLP(w io.Writer) error {
	return rlp.Encode(w, so.data)
}

func (so *stateObject) markSelfdestructed() {
	so.selfdestructed = true
}

func (so *stateObject) touch() {
	so.db.journal.append(touchChange{
		account: so.address,
	})
	if so.address == ripemd {
		// Explicitly put it in the dirty-cache, which is otherwise generated from
		// flattened journals.
		so.db.journal.dirty(so.address)
	}
}

// GetState returns a value from account storage.
func (so *stateObject) GetState(key common.Hash, out *uint256.Int) bool {
	// If the fake storage is set, only lookup the state here(in the debugging mode)
	if so.fakeStorage != nil {
		*out = so.fakeStorage[key]
		return false
	}
	value, dirty := so.dirtyStorage[key]
	if dirty {
		*out = value
		return false
	}
	// Otherwise return the entry's original value
	so.GetCommittedState(key, out)
	return true
}

// GetCommittedState retrieves a value from the committed account storage trie.
func (so *stateObject) GetCommittedState(key common.Hash, out *uint256.Int) error {
	// If the fake storage is set, only lookup the state here(in the debugging mode)
	if so.fakeStorage != nil {
		*out = so.fakeStorage[key]
		return nil
	}
	// If we have the original value cached, return that
	{
		value, cached := so.originStorage[key]
		if cached {
			*out = value
			return nil
		}
	}
	if so.createdContract {
		out.Clear()
		return nil
	}
	// Load from DB in case it is missing.
	readStart := time.Now()
	res, ok, err := so.db.stateReader.ReadAccountStorage(so.address, key)
	so.db.storageReadDuration += time.Since(readStart)
	so.db.storageReadCount++

	if err != nil {
		out.Clear()
		return err
	}
	if ok {
		*out = res
		so.originStorage[key] = res
		so.blockOriginStorage[key] = res
	}
	return nil
}

// SetState updates a value in account storage.
func (so *stateObject) SetState(key common.Hash, value uint256.Int, force bool) bool {
	// If the fake storage is set, put the temporary state update here.
	if so.fakeStorage != nil {
		so.db.journal.append(fakeStorageChange{
			account:  &so.address,
			key:      key,
			prevalue: so.fakeStorage[key],
		})
		so.fakeStorage[key] = value
		return true
	}
	// If the new value is the same as old, don't set
	var prev uint256.Int
	var commited bool

	// we need to use versioned read here otherwise we will miss versionmap entries
	prev, _, _ = versionedRead(so.db, so.address, StatePath, key, false, *u256.N0,
		func(v uint256.Int) uint256.Int {
			return v
		},
		func(s *stateObject) (uint256.Int, error) {
			var value uint256.Int
			if s != nil && !s.deleted {
				commited = s.GetState(key, &value)
			}
			return value, nil
		})

	if !force && prev == value {
		return false
	}

	// New value is different, update and journal the change
	so.db.journal.append(storageChange{
		account:     &so.address,
		key:         key,
		prevalue:    prev,
		wasCommited: commited,
	})

	if so.db.tracingHooks != nil && so.db.tracingHooks.OnStorageChange != nil {
		so.db.tracingHooks.OnStorageChange(so.address, key, prev, value)
	}
	so.setState(key, value)

	return true
}

// SetStorage replaces the entire state storage with the given one.
//
// After this function is called, all original state will be ignored and state
// lookup only happens in the fake state storage.
//
// Note this function should only be used for debugging purpose.
func (so *stateObject) SetStorage(storage Storage) {
	// Allocate fake storage if it's nil.
	if so.fakeStorage == nil {
		so.fakeStorage = make(Storage)
	}
	for key, value := range storage {
		so.fakeStorage[key] = value
	}
	// Don't bother journal since this function should only be used for
	// debugging and the `fake` storage won't be committed to database.
}

func (so *stateObject) setState(key common.Hash, value uint256.Int) {
	so.dirtyStorage[key] = value
}

// updateStotage writes cached storage modifications into the object's storage trie.
func (so *stateObject) updateStotage(stateWriter StateWriter) error {
	for key, value := range so.dirtyStorage {
		if err := stateWriter.WriteAccountStorage(so.address, so.data.GetIncarnation(), key, so.blockOriginStorage[key], value); err != nil {
			return err
		}
		so.originStorage[key] = value
	}
	return nil
}
func (so *stateObject) printTrie() {
	for key, value := range so.dirtyStorage {
		fmt.Printf("UpdateStorage: %x,%x,%s\n", so.address, key, value.Hex())
	}
}

<<<<<<< HEAD
func (so *stateObject) SetBalance(amount *uint256.Int, reason tracing.BalanceChangeReason) {
=======
// AddBalance adds amount to so's balance.
// It is used to add funds to the destination account of a transfer.
func (so *stateObject) AddBalance(amount *uint256.Int, reason tracing.BalanceChangeReason) {
	// EIP161: We must check emptiness for the objects such that the account
	// clearing (0,0,0 objects) can take effect.
	if amount.IsZero() {
		if so.empty() {
			so.touch()
		}

		return
	}
	var newBalance uint256.Int
	newBalance.Add(so.Balance(), amount)
	so.SetBalance(newBalance, reason)
}

// SubBalance removes amount from so's balance.
// It is used to remove funds from the origin account of a transfer.
func (so *stateObject) SubBalance(amount *uint256.Int, reason tracing.BalanceChangeReason) {
	if amount.IsZero() {
		return
	}
	var newBalance uint256.Int
	newBalance.Sub(so.Balance(), amount)
	so.SetBalance(newBalance, reason)
}

func (so *stateObject) SetBalance(amount uint256.Int, reason tracing.BalanceChangeReason) {
>>>>>>> 731fc8d4
	so.db.journal.append(balanceChange{
		account: &so.address,
		prev:    so.data.Balance,
	})
	if so.db.tracingHooks != nil && so.db.tracingHooks.OnBalanceChange != nil {
		so.db.tracingHooks.OnBalanceChange(so.address, so.data.Balance, amount, reason)
	}
	so.setBalance(amount)
}

func (so *stateObject) setBalance(amount uint256.Int) {
	so.data.Balance = amount
	so.data.Initialised = true
}

// Return the gas back to the origin. Used by the Virtual machine or Closures
func (so *stateObject) ReturnGas(gas *big.Int) {}

func (so *stateObject) setIncarnation(incarnation uint64) {
	so.data.SetIncarnation(incarnation)
}

//
// Attribute accessors
//

// Returns the address of the contract/account
func (so *stateObject) Address() common.Address {
	return so.address
}

// Code returns the contract code associated with this object, if any.
func (so *stateObject) Code() ([]byte, error) {
	if so.code != nil {
		return so.code, nil
	}
	if so.data.CodeHash == empty.CodeHash {
		return nil, nil
	}

	readStart := time.Now()
	code, err := so.db.stateReader.ReadAccountCode(so.Address())
	so.db.storageReadDuration += time.Since(readStart)
	so.db.storageReadCount++

	if err != nil {
		return nil, fmt.Errorf("can't code for %x: %w", so.Address(), err)
	}
	so.code = code
	return code, nil
}

func (so *stateObject) SetCode(codeHash common.Hash, code []byte) error {
	prevcode, err := so.Code()
	if err != nil {
		return err
	}
	so.db.journal.append(codeChange{
		account:  &so.address,
		prevhash: so.data.CodeHash,
		prevcode: prevcode,
	})
	if so.db.tracingHooks != nil && so.db.tracingHooks.OnCodeChange != nil {
		so.db.tracingHooks.OnCodeChange(so.address, so.data.CodeHash, prevcode, codeHash, code)
	}
	so.setCode(codeHash, code)
	return nil
}

func (so *stateObject) setCode(codeHash common.Hash, code []byte) {
	so.code = code
	so.data.CodeHash = codeHash
	so.dirtyCode = true
}

func (so *stateObject) SetNonce(nonce uint64) {
	so.db.journal.append(nonceChange{
		account: &so.address,
		prev:    so.data.Nonce,
	})
	if so.db.tracingHooks != nil && so.db.tracingHooks.OnNonceChange != nil {
		so.db.tracingHooks.OnNonceChange(so.address, so.data.Nonce, nonce)
	}
	so.setNonce(nonce)
}

func (so *stateObject) setNonce(nonce uint64) {
	so.data.Nonce = nonce
}

func (so *stateObject) Balance() uint256.Int {
	return so.data.Balance
}

func (so *stateObject) Nonce() uint64 {
	return so.data.Nonce
}

func (so *stateObject) IsDirty() bool {
	return so.dirtyCode || len(so.dirtyStorage) > 0 || so.data != so.original
}

// Never called, but must be present to allow stateObject to be used
// as a vm.Account interface that also satisfies the vm.ContractRef
// interface. Interfaces are awesome.
func (so *stateObject) Value() *big.Int {
	panic("Value on stateObject should never be called")
}<|MERGE_RESOLUTION|>--- conflicted
+++ resolved
@@ -295,39 +295,7 @@
 	}
 }
 
-<<<<<<< HEAD
-func (so *stateObject) SetBalance(amount *uint256.Int, reason tracing.BalanceChangeReason) {
-=======
-// AddBalance adds amount to so's balance.
-// It is used to add funds to the destination account of a transfer.
-func (so *stateObject) AddBalance(amount *uint256.Int, reason tracing.BalanceChangeReason) {
-	// EIP161: We must check emptiness for the objects such that the account
-	// clearing (0,0,0 objects) can take effect.
-	if amount.IsZero() {
-		if so.empty() {
-			so.touch()
-		}
-
-		return
-	}
-	var newBalance uint256.Int
-	newBalance.Add(so.Balance(), amount)
-	so.SetBalance(newBalance, reason)
-}
-
-// SubBalance removes amount from so's balance.
-// It is used to remove funds from the origin account of a transfer.
-func (so *stateObject) SubBalance(amount *uint256.Int, reason tracing.BalanceChangeReason) {
-	if amount.IsZero() {
-		return
-	}
-	var newBalance uint256.Int
-	newBalance.Sub(so.Balance(), amount)
-	so.SetBalance(newBalance, reason)
-}
-
 func (so *stateObject) SetBalance(amount uint256.Int, reason tracing.BalanceChangeReason) {
->>>>>>> 731fc8d4
 	so.db.journal.append(balanceChange{
 		account: &so.address,
 		prev:    so.data.Balance,
