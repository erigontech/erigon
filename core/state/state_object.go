// Copyright 2019 The go-ethereum Authors
// (original work)
// Copyright 2024 The Erigon Authors
// (modifications)
// This file is part of Erigon.
//
// Erigon is free software: you can redistribute it and/or modify
// it under the terms of the GNU Lesser General Public License as published by
// the Free Software Foundation, either version 3 of the License, or
// (at your option) any later version.
//
// Erigon is distributed in the hope that it will be useful,
// but WITHOUT ANY WARRANTY; without even the implied warranty of
// MERCHANTABILITY or FITNESS FOR A PARTICULAR PURPOSE. See the
// GNU Lesser General Public License for more details.
//
// You should have received a copy of the GNU Lesser General Public License
// along with Erigon. If not, see <http://www.gnu.org/licenses/>.

package state

import (
	"fmt"
	"io"
	"maps"
	"math/big"
	"time"

	"github.com/holiman/uint256"

	"github.com/erigontech/erigon-lib/common"
<<<<<<< HEAD
	"github.com/erigontech/erigon-lib/common/u256"
	"github.com/erigontech/erigon-lib/crypto"
=======
	"github.com/erigontech/erigon-lib/common/empty"
>>>>>>> 8b4aa99a
	"github.com/erigontech/erigon-lib/rlp"
	"github.com/erigontech/erigon-lib/types/accounts"
	"github.com/erigontech/erigon/core/tracing"
)

type Code []byte

func (c Code) String() string {
	return string(c) //strings.Join(Disassemble(c), " ")
}

type Storage map[common.Hash]uint256.Int

func (s Storage) String() (str string) {
	for key, value := range s {
		str += fmt.Sprintf("%X : %X\n", key, value)
	}

	return
}

func (s Storage) Copy() Storage {
	return maps.Clone(s)
}

// stateObject represents an Ethereum account which is being modified.
//
// The usage pattern is as follows:
// First you need to obtain a state object.
// Account values can be accessed and modified through the object.
type stateObject struct {
	address  common.Address
	data     accounts.Account
	original accounts.Account
	db       *IntraBlockState

	// Write caches.
	//trie Trie // storage trie, which becomes non-nil on first access
	code Code // contract bytecode, which gets set when code is loaded

	originStorage Storage // Storage cache of original entries to dedup rewrites
	// blockOriginStorage keeps the values of storage items at the beginning of the block
	// Used to make decision on whether to make a write to the
	// database (value != origin) or not (value == origin)
	blockOriginStorage Storage
	dirtyStorage       Storage // Storage entries that need to be flushed to disk
	fakeStorage        Storage // Fake storage which constructed by caller for debugging purpose.

	// Cache flags.
	// When an object is marked selfdestructed it will be delete from the trie
	// during the "update" phase of the state transition.
	dirtyCode       bool // true if the code was updated
	selfdestructed  bool
	deleted         bool // true if account was deleted during the lifetime of this object
	newlyCreated    bool // true if this object was created in the current transaction
	createdContract bool // true if this object represents a newly created contract
}

// empty returns whether the account is considered empty.
func (so *stateObject) empty() bool {
	return so.data.Nonce == 0 && so.data.Balance.IsZero() && (so.data.CodeHash == empty.CodeHash)
}

func (s *stateObject) deepCopy(db *IntraBlockState) *stateObject {
	stateObject := &stateObject{db: db, address: s.address}
	stateObject.data.Copy(&s.data)
	stateObject.original.Copy(&s.original)
	stateObject.code = s.code
	stateObject.dirtyStorage = s.dirtyStorage.Copy()
	stateObject.originStorage = s.originStorage.Copy()
	stateObject.blockOriginStorage = s.blockOriginStorage.Copy()
	stateObject.selfdestructed = s.selfdestructed
	stateObject.dirtyCode = s.dirtyCode
	stateObject.deleted = s.deleted
	stateObject.newlyCreated = s.newlyCreated
	stateObject.createdContract = s.createdContract
	return stateObject
}

// newObject creates a state object.
func newObject(db *IntraBlockState, address common.Address, data, original *accounts.Account) *stateObject {
	var so = stateObject{
		db:                 db,
		address:            address,
		originStorage:      make(Storage),
		blockOriginStorage: make(Storage),
		dirtyStorage:       make(Storage),
	}
	so.data.Copy(data)
	if !so.data.Initialised {
		so.data.Balance.SetUint64(0)
		so.data.Initialised = true
	}
	if so.data.CodeHash == (common.Hash{}) {
		so.data.CodeHash = empty.CodeHash
	}
	if so.data.Root == (common.Hash{}) {
		so.data.Root = empty.RootHash
	}
	so.original.Copy(original)
	return &so
}

// EncodeRLP implements rlp.Encoder.
func (so *stateObject) EncodeRLP(w io.Writer) error {
	return rlp.Encode(w, so.data)
}

func (so *stateObject) markSelfdestructed() {
	so.selfdestructed = true
}

func (so *stateObject) touch() {
	so.db.journal.append(touchChange{
		account: so.address,
	})
	if so.address == ripemd {
		// Explicitly put it in the dirty-cache, which is otherwise generated from
		// flattened journals.
		so.db.journal.dirty(so.address)
	}
}

// GetState returns a value from account storage.
<<<<<<< HEAD
func (so *stateObject) GetState(key common.Hash, out *uint256.Int) bool {
	// If the fake storage is set, only lookup the state here(in the debugging mode)
	if so.fakeStorage != nil {
		*out = so.fakeStorage[key]
		return false
=======
func (so *stateObject) GetState(key common.Hash, out *uint256.Int) {
	// If the fake storage is set, only lookup the state here(in the debugging mode)
	if so.fakeStorage != nil {
		*out = so.fakeStorage[key]
		return
>>>>>>> 8b4aa99a
	}
	value, dirty := so.dirtyStorage[key]
	if dirty {
		*out = value
		return false
	}
	// Otherwise return the entry's original value
	so.GetCommittedState(key, out)
	return true
}

// GetCommittedState retrieves a value from the committed account storage trie.
<<<<<<< HEAD
func (so *stateObject) GetCommittedState(key common.Hash, out *uint256.Int) error {
	// If the fake storage is set, only lookup the state here(in the debugging mode)
	if so.fakeStorage != nil {
		*out = so.fakeStorage[key]
		return nil
=======
func (so *stateObject) GetCommittedState(key common.Hash, out *uint256.Int) {
	// If the fake storage is set, only lookup the state here(in the debugging mode)
	if so.fakeStorage != nil {
		*out = so.fakeStorage[key]
		return
>>>>>>> 8b4aa99a
	}
	// If we have the original value cached, return that
	{
		value, cached := so.originStorage[key]
		if cached {
			*out = value
			return nil
		}
	}
	if so.createdContract {
		out.Clear()
		return nil
	}
	// Load from DB in case it is missing.
	readStart := time.Now()
	res, ok, err := so.db.stateReader.ReadAccountStorage(so.address, key)
	so.db.storageReadDuration += time.Since(readStart)
	so.db.storageReadCount++

	if err != nil {
		out.Clear()
		return err
	}
	if ok {
		*out = res
		so.originStorage[key] = res
		so.blockOriginStorage[key] = res
	}
<<<<<<< HEAD
	return nil
}

// SetState updates a value in account storage.
func (so *stateObject) SetState(key common.Hash, value uint256.Int, force bool) bool {
	// If the fake storage is set, put the temporary state update here.
	if so.fakeStorage != nil {
		so.db.journal.append(fakeStorageChange{
			account:  &so.address,
=======
	so.originStorage[key] = *out
	so.blockOriginStorage[key] = *out
}

// SetState updates a value in account storage.
func (so *stateObject) SetState(key common.Hash, value uint256.Int) {
	// If the fake storage is set, put the temporary state update here.
	if so.fakeStorage != nil {
		so.db.journal.append(fakeStorageChange{
			account:  so.address,
>>>>>>> 8b4aa99a
			key:      key,
			prevalue: so.fakeStorage[key],
		})
		so.fakeStorage[key] = value
<<<<<<< HEAD
		return true
=======
		return
>>>>>>> 8b4aa99a
	}
	// If the new value is the same as old, don't set
	var prev uint256.Int
	var commited bool

	// we need to use versioned read here otherwise we will miss versionmap entries
	prev, _, _ = versionedRead(so.db, so.address, StatePath, key, false, *u256.N0,
		func(v uint256.Int) uint256.Int {
			return v
		},
		func(s *stateObject) (uint256.Int, error) {
			var value uint256.Int
			if s != nil && !s.deleted {
				commited = s.GetState(key, &value)
			}
			return value, nil
		})

	if !force && prev == value {
		return false
	}

	// New value is different, update and journal the change
	so.db.journal.append(storageChange{
<<<<<<< HEAD
		account:     &so.address,
		key:         key,
		prevalue:    prev,
		wasCommited: commited,
=======
		account:  so.address,
		key:      key,
		prevalue: prev,
>>>>>>> 8b4aa99a
	})

	if so.db.tracingHooks != nil && so.db.tracingHooks.OnStorageChange != nil {
		so.db.tracingHooks.OnStorageChange(so.address, &key, prev, value)
	}
	so.setState(key, value)

	return true
}

// SetStorage replaces the entire state storage with the given one.
//
// After this function is called, all original state will be ignored and state
// lookup only happens in the fake state storage.
//
// Note this function should only be used for debugging purpose.
func (so *stateObject) SetStorage(storage Storage) {
	// Allocate fake storage if it's nil.
	if so.fakeStorage == nil {
		so.fakeStorage = make(Storage)
	}
	for key, value := range storage {
		so.fakeStorage[key] = value
	}
	// Don't bother journal since this function should only be used for
	// debugging and the `fake` storage won't be committed to database.
}

func (so *stateObject) setState(key common.Hash, value uint256.Int) {
	so.dirtyStorage[key] = value
}

// updateStotage writes cached storage modifications into the object's storage trie.
func (so *stateObject) updateStotage(stateWriter StateWriter) error {
	for key, value := range so.dirtyStorage {
		original := so.blockOriginStorage[key]
		so.originStorage[key] = value
<<<<<<< HEAD
		if err := stateWriter.WriteAccountStorage(so.address, so.data.GetIncarnation(), key, original, value); err != nil {
=======
		if err := stateWriter.WriteAccountStorage(so.address, so.data.GetIncarnation(), key, &original, &value); err != nil {
>>>>>>> 8b4aa99a
			return err
		}
	}
	return nil
}
func (so *stateObject) printTrie() {
	for key, value := range so.dirtyStorage {
		fmt.Printf("UpdateStorage: %x,%x,%s\n", so.address, key, value.Hex())
	}
}

func (so *stateObject) SetBalance(amount *uint256.Int, reason tracing.BalanceChangeReason) {
	so.db.journal.append(balanceChange{
		account: so.address,
		prev:    so.data.Balance,
	})
	if so.db.tracingHooks != nil && so.db.tracingHooks.OnBalanceChange != nil {
		balance := so.data.Balance
		so.db.tracingHooks.OnBalanceChange(so.address, &balance, amount, reason)
	}
	so.setBalance(amount)
}

func (so *stateObject) setBalance(amount *uint256.Int) {
	so.data.Balance.Set(amount)
	so.data.Initialised = true
}

// Return the gas back to the origin. Used by the Virtual machine or Closures
func (so *stateObject) ReturnGas(gas *big.Int) {}

func (so *stateObject) setIncarnation(incarnation uint64) {
	so.data.SetIncarnation(incarnation)
}

//
// Attribute accessors
//

// Returns the address of the contract/account
func (so *stateObject) Address() common.Address {
	return so.address
}

// Code returns the contract code associated with this object, if any.
func (so *stateObject) Code() ([]byte, error) {
	if so.code != nil {
		return so.code, nil
	}
<<<<<<< HEAD
	if so.data.CodeHash == emptyCodeHashH {
		return nil, nil
=======
	if so.data.CodeHash == empty.CodeHash {
		return nil
>>>>>>> 8b4aa99a
	}

	readStart := time.Now()
	code, err := so.db.stateReader.ReadAccountCode(so.Address())
	so.db.storageReadDuration += time.Since(readStart)
	so.db.storageReadCount++

	if err != nil {
		return nil, fmt.Errorf("can't code for %x: %w", so.Address(), err)
	}
	so.code = code
	return code, nil
}

func (so *stateObject) SetCode(codeHash common.Hash, code []byte) error {
	prevcode, err := so.Code()
	if err != nil {
		return err
	}
	so.db.journal.append(codeChange{
		account:  so.address,
		prevhash: so.data.CodeHash,
		prevcode: prevcode,
	})
	if so.db.tracingHooks != nil && so.db.tracingHooks.OnCodeChange != nil {
		so.db.tracingHooks.OnCodeChange(so.address, so.data.CodeHash, prevcode, codeHash, code)
	}
	so.setCode(codeHash, code)
	return nil
}

func (so *stateObject) setCode(codeHash common.Hash, code []byte) {
	so.code = code
	so.data.CodeHash = codeHash
	so.dirtyCode = true
}

func (so *stateObject) SetNonce(nonce uint64) {
	so.db.journal.append(nonceChange{
		account: so.address,
		prev:    so.data.Nonce,
	})
	if so.db.tracingHooks != nil && so.db.tracingHooks.OnNonceChange != nil {
		so.db.tracingHooks.OnNonceChange(so.address, so.data.Nonce, nonce)
	}
	so.setNonce(nonce)
}

func (so *stateObject) setNonce(nonce uint64) {
	so.data.Nonce = nonce
}

func (so *stateObject) Balance() uint256.Int {
	return so.data.Balance
}

func (so *stateObject) Nonce() uint64 {
	return so.data.Nonce
}

func (so *stateObject) IsDirty() bool {
	return so.dirtyCode || len(so.dirtyStorage) > 0 || so.data != so.original
}

// Never called, but must be present to allow stateObject to be used
// as a vm.Account interface that also satisfies the vm.ContractRef
// interface. Interfaces are awesome.
func (so *stateObject) Value() *big.Int {
	panic("Value on stateObject should never be called")
}<|MERGE_RESOLUTION|>--- conflicted
+++ resolved
@@ -29,12 +29,8 @@
 	"github.com/holiman/uint256"
 
 	"github.com/erigontech/erigon-lib/common"
-<<<<<<< HEAD
+	"github.com/erigontech/erigon-lib/common/empty"
 	"github.com/erigontech/erigon-lib/common/u256"
-	"github.com/erigontech/erigon-lib/crypto"
-=======
-	"github.com/erigontech/erigon-lib/common/empty"
->>>>>>> 8b4aa99a
 	"github.com/erigontech/erigon-lib/rlp"
 	"github.com/erigontech/erigon-lib/types/accounts"
 	"github.com/erigontech/erigon/core/tracing"
@@ -159,19 +155,11 @@
 }
 
 // GetState returns a value from account storage.
-<<<<<<< HEAD
 func (so *stateObject) GetState(key common.Hash, out *uint256.Int) bool {
 	// If the fake storage is set, only lookup the state here(in the debugging mode)
 	if so.fakeStorage != nil {
 		*out = so.fakeStorage[key]
 		return false
-=======
-func (so *stateObject) GetState(key common.Hash, out *uint256.Int) {
-	// If the fake storage is set, only lookup the state here(in the debugging mode)
-	if so.fakeStorage != nil {
-		*out = so.fakeStorage[key]
-		return
->>>>>>> 8b4aa99a
 	}
 	value, dirty := so.dirtyStorage[key]
 	if dirty {
@@ -184,19 +172,11 @@
 }
 
 // GetCommittedState retrieves a value from the committed account storage trie.
-<<<<<<< HEAD
 func (so *stateObject) GetCommittedState(key common.Hash, out *uint256.Int) error {
 	// If the fake storage is set, only lookup the state here(in the debugging mode)
 	if so.fakeStorage != nil {
 		*out = so.fakeStorage[key]
 		return nil
-=======
-func (so *stateObject) GetCommittedState(key common.Hash, out *uint256.Int) {
-	// If the fake storage is set, only lookup the state here(in the debugging mode)
-	if so.fakeStorage != nil {
-		*out = so.fakeStorage[key]
-		return
->>>>>>> 8b4aa99a
 	}
 	// If we have the original value cached, return that
 	{
@@ -225,7 +205,6 @@
 		so.originStorage[key] = res
 		so.blockOriginStorage[key] = res
 	}
-<<<<<<< HEAD
 	return nil
 }
 
@@ -235,27 +214,11 @@
 	if so.fakeStorage != nil {
 		so.db.journal.append(fakeStorageChange{
 			account:  &so.address,
-=======
-	so.originStorage[key] = *out
-	so.blockOriginStorage[key] = *out
-}
-
-// SetState updates a value in account storage.
-func (so *stateObject) SetState(key common.Hash, value uint256.Int) {
-	// If the fake storage is set, put the temporary state update here.
-	if so.fakeStorage != nil {
-		so.db.journal.append(fakeStorageChange{
-			account:  so.address,
->>>>>>> 8b4aa99a
 			key:      key,
 			prevalue: so.fakeStorage[key],
 		})
 		so.fakeStorage[key] = value
-<<<<<<< HEAD
 		return true
-=======
-		return
->>>>>>> 8b4aa99a
 	}
 	// If the new value is the same as old, don't set
 	var prev uint256.Int
@@ -280,16 +243,10 @@
 
 	// New value is different, update and journal the change
 	so.db.journal.append(storageChange{
-<<<<<<< HEAD
 		account:     &so.address,
 		key:         key,
 		prevalue:    prev,
 		wasCommited: commited,
-=======
-		account:  so.address,
-		key:      key,
-		prevalue: prev,
->>>>>>> 8b4aa99a
 	})
 
 	if so.db.tracingHooks != nil && so.db.tracingHooks.OnStorageChange != nil {
@@ -327,11 +284,7 @@
 	for key, value := range so.dirtyStorage {
 		original := so.blockOriginStorage[key]
 		so.originStorage[key] = value
-<<<<<<< HEAD
 		if err := stateWriter.WriteAccountStorage(so.address, so.data.GetIncarnation(), key, original, value); err != nil {
-=======
-		if err := stateWriter.WriteAccountStorage(so.address, so.data.GetIncarnation(), key, &original, &value); err != nil {
->>>>>>> 8b4aa99a
 			return err
 		}
 	}
@@ -381,13 +334,8 @@
 	if so.code != nil {
 		return so.code, nil
 	}
-<<<<<<< HEAD
-	if so.data.CodeHash == emptyCodeHashH {
+	if so.data.CodeHash == empty.CodeHash {
 		return nil, nil
-=======
-	if so.data.CodeHash == empty.CodeHash {
-		return nil
->>>>>>> 8b4aa99a
 	}
 
 	readStart := time.Now()
