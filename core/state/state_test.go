--- conflicted
+++ resolved
@@ -36,6 +36,7 @@
 	"github.com/erigontech/erigon/db/kv/memdb"
 	"github.com/erigontech/erigon/db/kv/rawdbv3"
 	"github.com/erigontech/erigon/db/kv/temporal"
+	"github.com/erigontech/erigon/db/kv/temporal/temporaltest"
 	"github.com/erigontech/erigon/db/state"
 	"github.com/erigontech/erigon/execution/chain"
 	"github.com/erigontech/erigon/execution/types/accounts"
@@ -43,15 +44,16 @@
 
 var toAddr = common.BytesToAddress
 
-func TestNull(t *testing.T) {
-	t.Parallel()
-	_, tx, _ := NewTestTemporalDb(t)
-
-	domains, err := state.NewSharedDomains(tx, log.New())
-	require.NoError(t, err)
-	defer domains.Close()
-
-<<<<<<< HEAD
+type StateSuite struct {
+	db    kv.TemporalRwDB
+	tx    kv.TemporalTx
+	state *IntraBlockState
+	r     StateReader
+	w     StateWriter
+}
+
+var _ = checker.Suite(&StateSuite{})
+
 func (s *StateSuite) TestDump(c *checker.C) {
 	// generate a few entries
 	obj1, err := s.state.GetOrNewStateObject(toAddr([]byte{0x01}))
@@ -63,11 +65,74 @@
 	obj3, err := s.state.GetOrNewStateObject(toAddr([]byte{0x02}))
 	c.Check(err, checker.IsNil)
 	obj3.SetBalance(*uint256.NewInt(44), true, tracing.BalanceChangeUnspecified)
-=======
+
+	// write some of them to the trie
+	err = s.w.UpdateAccountData(obj1.address, &obj1.data, new(accounts.Account))
+	c.Check(err, checker.IsNil)
+	err = s.w.UpdateAccountData(obj2.address, &obj2.data, new(accounts.Account))
+	c.Check(err, checker.IsNil)
+
+	err = s.state.FinalizeTx(&chain.Rules{}, s.w)
+	c.Check(err, checker.IsNil)
+
+	err = s.state.CommitBlock(&chain.Rules{}, s.w)
+	c.Check(err, checker.IsNil)
+
+	// check that dump contains the state objects that are in trie
+	tx, err1 := s.db.BeginTemporalRo(context.Background())
+	if err1 != nil {
+		c.Fatalf("create tx: %v", err1)
+	}
+	defer tx.Rollback()
+
+	got := string(NewDumper(tx, rawdbv3.TxNums, 1).DefaultDump())
+	want := `{
+    "root": "71edff0130dd2385947095001c73d9e28d862fc286fca2b922ca6f6f3cddfdd2",
+    "accounts": {
+        "0x0000000000000000000000000000000000000001": {
+            "balance": "22",
+            "nonce": 0,
+            "root": "56e81f171bcc55a6ff8345e692c0f86e5b48e01b996cadc001622fb5e363b421",
+            "codeHash": "c5d2460186f7233c927e7db2dcc703c0e500b653ca82273b7bfad8045d85a470"
+        },
+        "0x0000000000000000000000000000000000000002": {
+            "balance": "44",
+            "nonce": 0,
+            "root": "56e81f171bcc55a6ff8345e692c0f86e5b48e01b996cadc001622fb5e363b421",
+            "codeHash": "c5d2460186f7233c927e7db2dcc703c0e500b653ca82273b7bfad8045d85a470"
+        },
+        "0x0000000000000000000000000000000000000102": {
+            "balance": "0",
+            "nonce": 0,
+            "root": "56e81f171bcc55a6ff8345e692c0f86e5b48e01b996cadc001622fb5e363b421",
+            "codeHash": "87874902497a5bb968da31a2998d8f22e949d1ef6214bcdedd8bae24cca4b9e3",
+            "code": "03030303030303"
+        }
+    }
+}`
+	if got != want {
+		c.Errorf("DumpToCollector mismatch:\ngot: %s\nwant: %s\n", got, want)
+	}
+}
+
+func (s *StateSuite) SetUpTest(c *checker.C) {
+	stepSize := uint64(16)
+
+	db := temporaltest.NewTestDBWithStepSize(nil, datadir.New(c.MkDir()), stepSize)
+	s.db = db
+
+	tx, err := db.BeginTemporalRw(context.Background()) //nolint:gocritic
+	if err != nil {
+		panic(err)
+	}
+
+	domains, err := state.NewSharedDomains(tx, log.New())
+	require.NoError(t, err)
+	defer domains.Close()
+
 	txNum := uint64(1)
 	err = rawdbv3.TxNums.Append(tx, 1, 1)
 	require.NoError(t, err)
->>>>>>> ed277b9a
 
 	r := NewReaderV3(domains.AsGetter(tx))
 	w := NewWriter(domains.AsPutDel(tx), nil, txNum)
@@ -222,44 +287,23 @@
 
 	// db, trie are already non-empty values
 	so0, err := state.getStateObject(stateobjaddr0)
-<<<<<<< HEAD
 	if err != nil {
 		t.Fatal("getting state", err)
 	}
 	so0.SetBalance(*uint256.NewInt(42), true, tracing.BalanceChangeUnspecified)
 	so0.SetNonce(43, true)
-	so0.SetCode(crypto.Keccak256Hash([]byte{'c', 'a', 'f', 'e'}), []byte{'c', 'a', 'f', 'e'}, true)
-=======
-	require.NoError(t, err)
-	so0.SetBalance(*uint256.NewInt(42), tracing.BalanceChangeUnspecified)
-	so0.SetNonce(43)
-	so0.SetCode(crypto.Keccak256Hash([]byte{'c', 'a', 'f', 'e'}), []byte{'c', 'a', 'f', 'e'})
->>>>>>> ed277b9a
-	so0.selfdestructed = false
-	so0.deleted = false
-	state.setStateObject(stateobjaddr0, so0)
-
-	err = state.FinalizeTx(&chain.Rules{}, w)
-	require.NoError(t, err)
 
 	err = state.CommitBlock(&chain.Rules{}, w)
 	require.NoError(t, err)
 
 	// and one with deleted == true
 	so1, err := state.getStateObject(stateobjaddr1)
-<<<<<<< HEAD
 	if err != nil {
 		t.Fatal("getting state", err)
 	}
 	so1.SetBalance(*uint256.NewInt(52), true, tracing.BalanceChangeUnspecified)
 	so1.SetNonce(53, true)
 	so1.SetCode(crypto.Keccak256Hash([]byte{'c', 'a', 'f', 'e', '2'}), []byte{'c', 'a', 'f', 'e', '2'}, true)
-=======
-	require.NoError(t, err)
-	so1.SetBalance(*uint256.NewInt(52), tracing.BalanceChangeUnspecified)
-	so1.SetNonce(53)
-	so1.SetCode(crypto.Keccak256Hash([]byte{'c', 'a', 'f', 'e', '2'}), []byte{'c', 'a', 'f', 'e', '2'})
->>>>>>> ed277b9a
 	so1.selfdestructed = true
 	so1.deleted = true
 	state.setStateObject(stateobjaddr1, so1)
