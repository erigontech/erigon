// Copyright 2014 The go-ethereum Authors
// (original work)
// Copyright 2024 The Erigon Authors
// (modifications)
// This file is part of Erigon.
//
// Erigon is free software: you can redistribute it and/or modify
// it under the terms of the GNU Lesser General Public License as published by
// the Free Software Foundation, either version 3 of the License, or
// (at your option) any later version.
//
// Erigon is distributed in the hope that it will be useful,
// but WITHOUT ANY WARRANTY; without even the implied warranty of
// MERCHANTABILITY or FITNESS FOR A PARTICULAR PURPOSE. See the
// GNU Lesser General Public License for more details.
//
// You should have received a copy of the GNU Lesser General Public License
// along with Erigon. If not, see <http://www.gnu.org/licenses/>.

package state

import (
	"bytes"
	"context"
	"testing"

	"github.com/holiman/uint256"
	"github.com/stretchr/testify/require"

	"github.com/erigontech/erigon-lib/common"
	"github.com/erigontech/erigon-lib/crypto"
	"github.com/erigontech/erigon-lib/log/v3"
	"github.com/erigontech/erigon/core/tracing"
	"github.com/erigontech/erigon/db/datadir"
	"github.com/erigontech/erigon/db/kv"
	"github.com/erigontech/erigon/db/kv/rawdbv3"
	"github.com/erigontech/erigon/db/kv/temporal/temporaltest"
	"github.com/erigontech/erigon/db/state"
	"github.com/erigontech/erigon/execution/chain"
	"github.com/erigontech/erigon/execution/types/accounts"
)

var toAddr = common.BytesToAddress

func TestNull(t *testing.T) {
	t.Parallel()
	_, tx, domains := NewTestRwTx(t)

	txNum := uint64(1)
	err := rawdbv3.TxNums.Append(tx, 1, 1)
	require.NoError(t, err)

	r := NewReaderV3(domains.AsGetter(tx))
	w := NewWriter(domains.AsPutDel(tx), nil, txNum)
	state := New(r)

	address := common.HexToAddress("0x823140710bf13990e4500136726d8b55")
	state.CreateAccount(address, true)
	//value := common.FromHex("0x823140710bf13990e4500136726d8b55")
	var value uint256.Int

	state.SetState(address, common.Hash{}, value)

	err = state.FinalizeTx(&chain.Rules{}, w)
	require.NoError(t, err)

	err = state.CommitBlock(&chain.Rules{}, w)
	require.NoError(t, err)

	state.GetCommittedState(address, common.Hash{}, &value)
	if !value.IsZero() {
		t.Errorf("expected empty hash. got %x", value)
	}
}

func TestTouchDelete(t *testing.T) {
	t.Parallel()
	_, tx, domains := NewTestRwTx(t)

	txNum := uint64(1)
	err := rawdbv3.TxNums.Append(tx, 1, 1)
	require.NoError(t, err)

	r := NewReaderV3(domains.AsGetter(tx))
	w := NewWriter(domains.AsPutDel(tx), nil, txNum)
	state := New(r)

	state.GetOrNewStateObject(common.Address{})

	err = state.FinalizeTx(&chain.Rules{}, w)
	require.NoError(t, err)

	err = state.CommitBlock(&chain.Rules{}, w)
	require.NoError(t, err)

	state.Reset()

	snapshot := state.Snapshot()
	state.AddBalance(common.Address{}, uint256.Int{}, tracing.BalanceChangeUnspecified)

	if len(state.journal.dirties) != 1 {
		t.Fatal("expected one dirty state object")
	}
	state.RevertToSnapshot(snapshot, nil)
	if len(state.journal.dirties) != 0 {
		t.Fatal("expected no dirty state object")
	}
}

func TestSnapshot(t *testing.T) {
	t.Parallel()
	_, tx, domains := NewTestRwTx(t)

	err := rawdbv3.TxNums.Append(tx, 1, 1)
	require.NoError(t, err)

	r := NewReaderV3(domains.AsGetter(tx))
	state := New(r)

	stateobjaddr := toAddr([]byte("aa"))
	var storageaddr common.Hash
	data1 := uint256.NewInt(42)
	data2 := uint256.NewInt(43)

	// snapshot the genesis state
	genesis := state.Snapshot()

	// set initial state object value
	state.SetState(stateobjaddr, storageaddr, *data1)
	snapshot := state.Snapshot()

	// set a new state object value, revert it and ensure correct content
	state.SetState(stateobjaddr, storageaddr, *data2)
	state.RevertToSnapshot(snapshot, nil)

	var value uint256.Int
	state.GetState(stateobjaddr, storageaddr, &value)
	require.Equal(t, *data1, value)
	state.GetCommittedState(stateobjaddr, storageaddr, &value)
	require.Equal(t, uint256.Int{}, value)

	// revert up to the genesis state and ensure correct content
	state.RevertToSnapshot(genesis, nil)
	state.GetState(stateobjaddr, storageaddr, &value)
	require.Equal(t, uint256.Int{}, value)
	state.GetCommittedState(stateobjaddr, storageaddr, &value)
	require.Equal(t, uint256.Int{}, value)
}

func TestSnapshotEmpty(t *testing.T) {
	t.Parallel()
	_, tx, domains := NewTestRwTx(t)

	err := rawdbv3.TxNums.Append(tx, 1, 1)
	require.NoError(t, err)

	r := NewReaderV3(domains.AsGetter(tx))
	state := New(r)

	state.RevertToSnapshot(state.Snapshot(), nil)
}

// use testing instead of checker because checker does not support
// printing/logging in tests (-check.vv does not work)
func TestSnapshot2(t *testing.T) {
	//TODO: why I shouldn't recreate writer here? And why domains.SetBlockNum(1) is enough for green test?
	t.Parallel()
	_, tx, domains := NewTestRwTx(t)

	txNum := uint64(1)
	err := rawdbv3.TxNums.Append(tx, 1, 1)
	require.NoError(t, err)

	w := NewWriter(domains.AsPutDel(tx), nil, txNum)

	state := New(NewReaderV3(domains.AsGetter(tx)))

	stateobjaddr0 := toAddr([]byte("so0"))
	stateobjaddr1 := toAddr([]byte("so1"))
	var storageaddr common.Hash

	data0 := uint256.NewInt(17)
	data1 := uint256.NewInt(18)

	state.SetState(stateobjaddr0, storageaddr, *data0)
	state.SetState(stateobjaddr1, storageaddr, *data1)

	// db, trie are already non-empty values
	so0, err := state.getStateObject(stateobjaddr0)
	require.NoError(t, err)
	so0.SetBalance(*uint256.NewInt(42), tracing.BalanceChangeUnspecified)
	so0.SetNonce(43)
	so0.SetCode(crypto.Keccak256Hash([]byte{'c', 'a', 'f', 'e'}), []byte{'c', 'a', 'f', 'e'})
	so0.selfdestructed = false
	so0.deleted = false
	state.setStateObject(stateobjaddr0, so0)

	err = state.FinalizeTx(&chain.Rules{}, w)
	require.NoError(t, err)

	err = state.CommitBlock(&chain.Rules{}, w)
	require.NoError(t, err)

	// and one with deleted == true
	so1, err := state.getStateObject(stateobjaddr1)
	require.NoError(t, err)
	so1.SetBalance(*uint256.NewInt(52), tracing.BalanceChangeUnspecified)
	so1.SetNonce(53)
	so1.SetCode(crypto.Keccak256Hash([]byte{'c', 'a', 'f', 'e', '2'}), []byte{'c', 'a', 'f', 'e', '2'})
	so1.selfdestructed = true
	so1.deleted = true
	state.setStateObject(stateobjaddr1, so1)

	so1, err = state.getStateObject(stateobjaddr1)
	require.NoError(t, err)
	if so1 != nil && !so1.deleted {
		t.Fatalf("deleted object not nil when getting")
	}

	snapshot := state.Snapshot()
	state.RevertToSnapshot(snapshot, nil)

	so0Restored, err := state.getStateObject(stateobjaddr0)
	require.NoError(t, err)
	// Update lazily-loaded values before comparing.
	var tmp uint256.Int
	so0Restored.GetState(storageaddr, &tmp)
	so0Restored.Code()
	// non-deleted is equal (restored)
	compareStateObjects(so0Restored, so0, t)

	// deleted should be nil, both before and after restore of state copy
	so1Restored, err := state.getStateObject(stateobjaddr1)
	require.NoError(t, err)
	if so1Restored != nil && !so1Restored.deleted {
		t.Fatalf("deleted object not nil after restoring snapshot: %+v", so1Restored)
	}
}

func compareStateObjects(so0, so1 *stateObject, t *testing.T) {
	if so0.Address() != so1.Address() {
		t.Fatalf("Address mismatch: have %v, want %v", so0.address, so1.address)
	}
	bal0 := so0.Balance()
	bal1 := so1.Balance()
	if bal0.Cmp(&bal1) != 0 {
		t.Fatalf("Balance mismatch: have %v, want %v", so0.Balance(), so1.Balance())
	}
	if so0.Nonce() != so1.Nonce() {
		t.Fatalf("Nonce mismatch: have %v, want %v", so0.Nonce(), so1.Nonce())
	}
	if so0.data.Root != so1.data.Root {
		t.Errorf("Root mismatch: have %x, want %x", so0.data.Root[:], so1.data.Root[:])
	}
	if so0.data.CodeHash != so1.data.CodeHash {
		t.Fatalf("CodeHash mismatch: have %v, want %v", so0.data.CodeHash, so1.data.CodeHash)
	}
	if !bytes.Equal(so0.code, so1.code) {
		t.Fatalf("Code mismatch: have %v, want %v", so0.code, so1.code)
	}

	if len(so1.dirtyStorage) != len(so0.dirtyStorage) {
		t.Errorf("Dirty storage size mismatch: have %d, want %d", len(so1.dirtyStorage), len(so0.dirtyStorage))
	}
	for k, v := range so1.dirtyStorage {
		if so0.dirtyStorage[k] != v {
			t.Errorf("Dirty storage key %x mismatch: have %v, want %v", k, so0.dirtyStorage[k], v)
		}
	}
	for k, v := range so0.dirtyStorage {
		if so1.dirtyStorage[k] != v {
			t.Errorf("Dirty storage key %x mismatch: have %v, want none.", k, v)
		}
	}
	if len(so1.originStorage) != len(so0.originStorage) {
		t.Errorf("Origin storage size mismatch: have %d, want %d", len(so1.originStorage), len(so0.originStorage))
	}
	for k, v := range so1.originStorage {
		if so0.originStorage[k] != v {
			t.Errorf("Origin storage key %x mismatch: have %v, want %v", k, so0.originStorage[k], v)
		}
	}
	for k, v := range so0.originStorage {
		if so1.originStorage[k] != v {
			t.Errorf("Origin storage key %x mismatch: have %v, want none.", k, v)
		}
	}
}

func NewTestRwTx(tb testing.TB) (kv.TemporalRwDB, kv.TemporalRwTx, *state.SharedDomains) {
	tb.Helper()
<<<<<<< HEAD
	db := memdb.NewChainDB(tb, tb.TempDir())
	tb.Cleanup(db.Close)
=======
>>>>>>> 208b1c79

	dirs := datadir.New(tb.TempDir())

	stepSize := uint64(16)
	db := temporaltest.NewTestDBWithStepSize(tb, dirs, stepSize)
	tx, err := db.BeginTemporalRw(context.Background()) //nolint:gocritic
	require.NoError(tb, err)
	tb.Cleanup(tx.Rollback)

	domains, err := state.NewSharedDomains(tx, log.New())
	require.NoError(tb, err)
	tb.Cleanup(domains.Close)

	return db, tx, domains
}

func TestDump(t *testing.T) {
	t.Parallel()
	_, tx, domains := NewTestRwTx(t)

	err := rawdbv3.TxNums.Append(tx, 1, 1)
	require.NoError(t, err)

	st := New(NewReaderV3(domains.AsGetter(tx)))

	// generate a few entries
	obj1, err := st.GetOrNewStateObject(toAddr([]byte{0x01}))
	require.NoError(t, err)
	st.AddBalance(toAddr([]byte{0x01}), *uint256.NewInt(22), tracing.BalanceChangeUnspecified)
	obj2, err := st.GetOrNewStateObject(toAddr([]byte{0x01, 0x02}))
	require.NoError(t, err)
	obj2.SetCode(crypto.Keccak256Hash([]byte{3, 3, 3, 3, 3, 3, 3}), []byte{3, 3, 3, 3, 3, 3, 3})
	obj2.setIncarnation(1)
	obj3, err := st.GetOrNewStateObject(toAddr([]byte{0x02}))
	require.NoError(t, err)
	obj3.SetBalance(*uint256.NewInt(44), tracing.BalanceChangeUnspecified)

	w := NewWriter(domains.AsPutDel(tx), nil, domains.TxNum())
	// write some of them to the trie
	err = w.UpdateAccountData(obj1.address, &obj1.data, new(accounts.Account))
	require.NoError(t, err)
	err = w.UpdateAccountData(obj2.address, &obj2.data, new(accounts.Account))
	require.NoError(t, err)
	err = st.FinalizeTx(&chain.Rules{}, w)
	require.NoError(t, err)

	blockWriter := NewWriter(domains.AsPutDel(tx), nil, domains.TxNum())
	err = st.CommitBlock(&chain.Rules{}, blockWriter)
	require.NoError(t, err)
	err = domains.Flush(context.Background(), tx)
	require.NoError(t, err)

	// check that dump contains the state objects that are in trie
	got := string(NewDumper(tx, rawdbv3.TxNums, 1).DefaultDump())
	want := `{
    "root": "0000000000000000000000000000000000000000000000000000000000000000",
    "accounts": {
        "0x0000000000000000000000000000000000000001": {
            "balance": "22",
            "nonce": 0,
            "root": "0x56e81f171bcc55a6ff8345e692c0f86e5b48e01b996cadc001622fb5e363b421",
            "codeHash": "0xc5d2460186f7233c927e7db2dcc703c0e500b653ca82273b7bfad8045d85a470"
        },
        "0x0000000000000000000000000000000000000002": {
            "balance": "44",
            "nonce": 0,
            "root": "0x56e81f171bcc55a6ff8345e692c0f86e5b48e01b996cadc001622fb5e363b421",
            "codeHash": "0xc5d2460186f7233c927e7db2dcc703c0e500b653ca82273b7bfad8045d85a470"
        },
        "0x0000000000000000000000000000000000000102": {
            "balance": "0",
            "nonce": 0,
            "root": "0x56e81f171bcc55a6ff8345e692c0f86e5b48e01b996cadc001622fb5e363b421",
            "codeHash": "0x87874902497a5bb968da31a2998d8f22e949d1ef6214bcdedd8bae24cca4b9e3",
            "code": "0x03030303030303"
        }
    }
}`
	if got != want {
		t.Fatalf("dump mismatch:\ngot: %s\nwant: %s\n", got, want)
	}
}<|MERGE_RESOLUTION|>--- conflicted
+++ resolved
@@ -289,11 +289,6 @@
 
 func NewTestRwTx(tb testing.TB) (kv.TemporalRwDB, kv.TemporalRwTx, *state.SharedDomains) {
 	tb.Helper()
-<<<<<<< HEAD
-	db := memdb.NewChainDB(tb, tb.TempDir())
-	tb.Cleanup(db.Close)
-=======
->>>>>>> 208b1c79
 
 	dirs := datadir.New(tb.TempDir())
 
