--- conflicted
+++ resolved
@@ -152,13 +152,8 @@
 		panic(err)
 	}
 	s.tx = tx
-<<<<<<< HEAD
-	s.r = NewReaderV3(domains, tx)
-	s.w = NewWriter(domains.AsPutDel(tx), nil)
-=======
 	s.r = NewReaderV3(domains.AsGetter(tx))
 	s.w = NewWriter(domains.AsPutDel(tx), nil, txNum)
->>>>>>> 731fc8d4
 	s.state = New(s.r)
 }
 
@@ -266,15 +261,9 @@
 	err = rawdbv3.TxNums.Append(tx, 1, 1)
 	require.NoError(t, err)
 
-<<<<<<< HEAD
-	w := NewWriter(domains.AsPutDel(tx), nil)
-
-	state := New(NewReaderV3(domains, tx))
-=======
 	w := NewWriter(domains.AsPutDel(tx), nil, txNum)
 
 	state := New(NewReaderV3(domains.AsGetter(tx)))
->>>>>>> 731fc8d4
 
 	stateobjaddr0 := toAddr([]byte("so0"))
 	stateobjaddr1 := toAddr([]byte("so1"))
@@ -443,11 +432,7 @@
 	err = rawdbv3.TxNums.Append(tx, 1, 1)
 	require.NoError(t, err)
 
-<<<<<<< HEAD
-	st := New(NewReaderV3(domains, tx))
-=======
 	st := New(NewReaderV3(domains.AsGetter(tx)))
->>>>>>> 731fc8d4
 
 	// generate a few entries
 	obj1, err := st.GetOrNewStateObject(toAddr([]byte{0x01}))
@@ -461,11 +446,7 @@
 	require.NoError(t, err)
 	obj3.SetBalance(*uint256.NewInt(44), tracing.BalanceChangeUnspecified)
 
-<<<<<<< HEAD
-	w := NewWriter(domains.AsPutDel(tx), nil)
-=======
 	w := NewWriter(domains.AsPutDel(tx), nil, domains.TxNum())
->>>>>>> 731fc8d4
 	// write some of them to the trie
 	err = w.UpdateAccountData(obj1.address, &obj1.data, new(accounts.Account))
 	require.NoError(t, err)
@@ -474,11 +455,7 @@
 	err = st.FinalizeTx(&chain.Rules{}, w)
 	require.NoError(t, err)
 
-<<<<<<< HEAD
-	blockWriter := NewWriter(domains.AsPutDel(tx), nil)
-=======
 	blockWriter := NewWriter(domains.AsPutDel(tx), nil, domains.TxNum())
->>>>>>> 731fc8d4
 	err = st.CommitBlock(&chain.Rules{}, blockWriter)
 	require.NoError(t, err)
 	err = domains.Flush(context.Background(), tx, 0)
