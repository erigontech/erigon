// Copyright 2014 The go-ethereum Authors
// (original work)
// Copyright 2024 The Erigon Authors
// (modifications)
// This file is part of Erigon.
//
// Erigon is free software: you can redistribute it and/or modify
// it under the terms of the GNU Lesser General Public License as published by
// the Free Software Foundation, either version 3 of the License, or
// (at your option) any later version.
//
// Erigon is distributed in the hope that it will be useful,
// but WITHOUT ANY WARRANTY; without even the implied warranty of
// MERCHANTABILITY or FITNESS FOR A PARTICULAR PURPOSE. See the
// GNU Lesser General Public License for more details.
//
// You should have received a copy of the GNU Lesser General Public License
// along with Erigon. If not, see <http://www.gnu.org/licenses/>.

package state

import (
	"bytes"
	"context"
	"testing"

	"github.com/holiman/uint256"
	"github.com/stretchr/testify/require"
	checker "gopkg.in/check.v1"

	"github.com/erigontech/erigon-lib/chain"
	"github.com/erigontech/erigon-lib/common"
	"github.com/erigontech/erigon-lib/common/datadir"
	"github.com/erigontech/erigon-lib/crypto"
	"github.com/erigontech/erigon-lib/kv"
	"github.com/erigontech/erigon-lib/kv/memdb"
	"github.com/erigontech/erigon-lib/kv/rawdbv3"
	"github.com/erigontech/erigon-lib/kv/temporal"
	"github.com/erigontech/erigon-lib/log/v3"
	"github.com/erigontech/erigon-lib/state"
	"github.com/erigontech/erigon-lib/types/accounts"
	"github.com/erigontech/erigon/core/tracing"
)

var toAddr = common.BytesToAddress

type StateSuite struct {
	kv    kv.TemporalRwDB
	tx    kv.TemporalTx
	state *IntraBlockState
	r     StateReader
	w     StateWriter
}

var _ = checker.Suite(&StateSuite{})

func (s *StateSuite) TestDump(c *checker.C) {
	// generate a few entries
	obj1, err := s.state.GetOrNewStateObject(toAddr([]byte{0x01}))
	c.Check(err, checker.IsNil)
	s.state.AddBalance(toAddr([]byte{0x01}), uint256.NewInt(22), tracing.BalanceChangeUnspecified)
	obj2, err := s.state.GetOrNewStateObject(toAddr([]byte{0x01, 0x02}))
	c.Check(err, checker.IsNil)
	obj2.SetCode(crypto.Keccak256Hash([]byte{3, 3, 3, 3, 3, 3, 3}), []byte{3, 3, 3, 3, 3, 3, 3})
	obj3, err := s.state.GetOrNewStateObject(toAddr([]byte{0x02}))
	c.Check(err, checker.IsNil)
	obj3.SetBalance(uint256.NewInt(44), tracing.BalanceChangeUnspecified)

	// write some of them to the trie
	err = s.w.UpdateAccountData(obj1.address, &obj1.data, new(accounts.Account))
	c.Check(err, checker.IsNil)
	err = s.w.UpdateAccountData(obj2.address, &obj2.data, new(accounts.Account))
	c.Check(err, checker.IsNil)

	err = s.state.FinalizeTx(&chain.Rules{}, s.w)
	c.Check(err, checker.IsNil)

	err = s.state.CommitBlock(&chain.Rules{}, s.w)
	c.Check(err, checker.IsNil)

	// check that dump contains the state objects that are in trie
	tx, err1 := s.kv.BeginTemporalRo(context.Background())
	if err1 != nil {
		c.Fatalf("create tx: %v", err1)
	}
	defer tx.Rollback()

	got := string(NewDumper(tx, rawdbv3.TxNums, 1).DefaultDump())
	want := `{
    "root": "71edff0130dd2385947095001c73d9e28d862fc286fca2b922ca6f6f3cddfdd2",
    "accounts": {
        "0x0000000000000000000000000000000000000001": {
            "balance": "22",
            "nonce": 0,
            "root": "56e81f171bcc55a6ff8345e692c0f86e5b48e01b996cadc001622fb5e363b421",
            "codeHash": "c5d2460186f7233c927e7db2dcc703c0e500b653ca82273b7bfad8045d85a470"
        },
        "0x0000000000000000000000000000000000000002": {
            "balance": "44",
            "nonce": 0,
            "root": "56e81f171bcc55a6ff8345e692c0f86e5b48e01b996cadc001622fb5e363b421",
            "codeHash": "c5d2460186f7233c927e7db2dcc703c0e500b653ca82273b7bfad8045d85a470"
        },
        "0x0000000000000000000000000000000000000102": {
            "balance": "0",
            "nonce": 0,
            "root": "56e81f171bcc55a6ff8345e692c0f86e5b48e01b996cadc001622fb5e363b421",
            "codeHash": "87874902497a5bb968da31a2998d8f22e949d1ef6214bcdedd8bae24cca4b9e3",
            "code": "03030303030303"
        }
    }
}`
	if got != want {
		c.Errorf("DumpToCollector mismatch:\ngot: %s\nwant: %s\n", got, want)
	}
}

func (s *StateSuite) SetUpTest(c *checker.C) {
	//var agg *state.Aggregator
	//s.kv, s.tx, agg = memdb.NewTestTemporalDb(c.Logf)
	db := memdb.NewStateDB("")
	defer db.Close()

	agg, err := state.NewAggregator(context.Background(), datadir.New(""), 16, db, log.New())
	if err != nil {
		panic(err)
	}
	defer agg.Close()

	_db, err := temporal.New(db, agg)
	if err != nil {
		panic(err)
	}

	tx, err := _db.BeginTemporalRw(context.Background()) //nolint:gocritic
	if err != nil {
		panic(err)
	}
	defer tx.Rollback()

	domains, err := state.NewSharedDomains(tx, log.New())
	if err != nil {
		panic(err)
	}
	defer domains.Close()

	domains.SetTxNum(1)
	domains.SetBlockNum(1)
	err = rawdbv3.TxNums.Append(tx, 1, 1)
	if err != nil {
		panic(err)
	}
	s.tx = tx
	s.r = NewReaderV3(domains, tx)
	s.w = NewWriter(domains.AsPutDel(tx), nil)
	s.state = New(s.r)
}

func (s *StateSuite) TearDownTest(c *checker.C) {
	s.tx.Rollback()
	s.kv.Close()
}

func (s *StateSuite) TestNull(c *checker.C) {
	address := common.HexToAddress("0x823140710bf13990e4500136726d8b55")
	s.state.CreateAccount(address, true)
	//value := common.FromHex("0x823140710bf13990e4500136726d8b55")
	var value uint256.Int

	s.state.SetState(address, common.Hash{}, value)

	err := s.state.FinalizeTx(&chain.Rules{}, s.w)
	c.Check(err, checker.IsNil)

	err = s.state.CommitBlock(&chain.Rules{}, s.w)
	c.Check(err, checker.IsNil)

	s.state.GetCommittedState(address, common.Hash{}, &value)
	if !value.IsZero() {
		c.Errorf("expected empty hash. got %x", value)
	}
}

func (s *StateSuite) TestTouchDelete(c *checker.C) {
	s.state.GetOrNewStateObject(common.Address{})

	err := s.state.FinalizeTx(&chain.Rules{}, s.w)
	if err != nil {
		c.Fatal("error while finalize", err)
	}

	err = s.state.CommitBlock(&chain.Rules{}, s.w)
	if err != nil {
		c.Fatal("error while commit", err)
	}

	s.state.Reset()

	snapshot := s.state.Snapshot()
	s.state.AddBalance(common.Address{}, new(uint256.Int), tracing.BalanceChangeUnspecified)

	if len(s.state.journal.dirties) != 1 {
		c.Fatal("expected one dirty state object")
	}
	s.state.RevertToSnapshot(snapshot, nil)
	if len(s.state.journal.dirties) != 0 {
		c.Fatal("expected no dirty state object")
	}
}

func (s *StateSuite) TestSnapshot(c *checker.C) {
	stateobjaddr := toAddr([]byte("aa"))
	var storageaddr common.Hash
	data1 := uint256.NewInt(42)
	data2 := uint256.NewInt(43)

	// snapshot the genesis state
	genesis := s.state.Snapshot()

	// set initial state object value
	s.state.SetState(stateobjaddr, storageaddr, *data1)
	snapshot := s.state.Snapshot()

	// set a new state object value, revert it and ensure correct content
	s.state.SetState(stateobjaddr, storageaddr, *data2)
<<<<<<< HEAD
	s.state.RevertToSnapshot(snapshot, nil)
=======
	s.state.RevertToSnapshot(snapshot)
>>>>>>> 8b4aa99a

	var value uint256.Int
	s.state.GetState(stateobjaddr, storageaddr, &value)
	c.Assert(value, checker.DeepEquals, data1)
	s.state.GetCommittedState(stateobjaddr, storageaddr, &value)
	c.Assert(value, checker.DeepEquals, common.Hash{})

	// revert up to the genesis state and ensure correct content
<<<<<<< HEAD
	s.state.RevertToSnapshot(genesis, nil)
=======
	s.state.RevertToSnapshot(genesis)
>>>>>>> 8b4aa99a
	s.state.GetState(stateobjaddr, storageaddr, &value)
	c.Assert(value, checker.DeepEquals, common.Hash{})
	s.state.GetCommittedState(stateobjaddr, storageaddr, &value)
	c.Assert(value, checker.DeepEquals, common.Hash{})
}

func (s *StateSuite) TestSnapshotEmpty(c *checker.C) {
	s.state.RevertToSnapshot(s.state.Snapshot(), nil)
}

// use testing instead of checker because checker does not support
// printing/logging in tests (-check.vv does not work)
func TestSnapshot2(t *testing.T) {
	//TODO: why I shouldn't recreate writer here? And why domains.SetBlockNum(1) is enough for green test?
	t.Parallel()
	_, tx, _ := NewTestTemporalDb(t)

	domains, err := state.NewSharedDomains(tx, log.New())
	require.NoError(t, err)
	defer domains.Close()

	domains.SetTxNum(1)
	domains.SetBlockNum(2)
	err = rawdbv3.TxNums.Append(tx, 1, 1)
	require.NoError(t, err)

	w := NewWriter(domains.AsPutDel(tx), nil)

	state := New(NewReaderV3(domains, tx))

	stateobjaddr0 := toAddr([]byte("so0"))
	stateobjaddr1 := toAddr([]byte("so1"))
	var storageaddr common.Hash

	data0 := uint256.NewInt(17)
	data1 := uint256.NewInt(18)

	state.SetState(stateobjaddr0, storageaddr, *data0)
	state.SetState(stateobjaddr1, storageaddr, *data1)

	// db, trie are already non-empty values
	so0, err := state.getStateObject(stateobjaddr0)
	if err != nil {
		t.Fatal("getting state", err)
	}
	so0.SetBalance(uint256.NewInt(42), tracing.BalanceChangeUnspecified)
	so0.SetNonce(43)
	so0.SetCode(crypto.Keccak256Hash([]byte{'c', 'a', 'f', 'e'}), []byte{'c', 'a', 'f', 'e'})
	so0.selfdestructed = false
	so0.deleted = false
	state.setStateObject(stateobjaddr0, so0)

	err = state.FinalizeTx(&chain.Rules{}, w)
	if err != nil {
		t.Fatal("error while finalizing transaction", err)
	}

	err = state.CommitBlock(&chain.Rules{}, w)
	if err != nil {
		t.Fatal("error while committing state", err)
	}

	// and one with deleted == true
	so1, err := state.getStateObject(stateobjaddr1)
	if err != nil {
		t.Fatal("getting state", err)
	}
	so1.SetBalance(uint256.NewInt(52), tracing.BalanceChangeUnspecified)
	so1.SetNonce(53)
	so1.SetCode(crypto.Keccak256Hash([]byte{'c', 'a', 'f', 'e', '2'}), []byte{'c', 'a', 'f', 'e', '2'})
	so1.selfdestructed = true
	so1.deleted = true
	state.setStateObject(stateobjaddr1, so1)

	so1, err = state.getStateObject(stateobjaddr1)
	if err != nil {
		t.Fatal("getting state", err)
	}
	if so1 != nil && !so1.deleted {
		t.Fatalf("deleted object not nil when getting")
	}

	snapshot := state.Snapshot()
	state.RevertToSnapshot(snapshot, nil)

	so0Restored, err := state.getStateObject(stateobjaddr0)
	if err != nil {
		t.Fatal("getting restored state", err)
	}
	// Update lazily-loaded values before comparing.
	var tmp uint256.Int
	so0Restored.GetState(storageaddr, &tmp)
	so0Restored.Code()
	// non-deleted is equal (restored)
	compareStateObjects(so0Restored, so0, t)

	// deleted should be nil, both before and after restore of state copy
	so1Restored, err := state.getStateObject(stateobjaddr1)
	if err != nil {
		t.Fatal("getting restored state", err)
	}
	if so1Restored != nil && !so1Restored.deleted {
		t.Fatalf("deleted object not nil after restoring snapshot: %+v", so1Restored)
	}
}

func compareStateObjects(so0, so1 *stateObject, t *testing.T) {
	if so0.Address() != so1.Address() {
		t.Fatalf("Address mismatch: have %v, want %v", so0.address, so1.address)
	}
	bal0 := so0.Balance()
	bal1 := so1.Balance()
	if bal0.Cmp(&bal1) != 0 {
		t.Fatalf("Balance mismatch: have %v, want %v", so0.Balance(), so1.Balance())
	}
	if so0.Nonce() != so1.Nonce() {
		t.Fatalf("Nonce mismatch: have %v, want %v", so0.Nonce(), so1.Nonce())
	}
	if so0.data.Root != so1.data.Root {
		t.Errorf("Root mismatch: have %x, want %x", so0.data.Root[:], so1.data.Root[:])
	}
	if so0.data.CodeHash != so1.data.CodeHash {
		t.Fatalf("CodeHash mismatch: have %v, want %v", so0.data.CodeHash, so1.data.CodeHash)
	}
	if !bytes.Equal(so0.code, so1.code) {
		t.Fatalf("Code mismatch: have %v, want %v", so0.code, so1.code)
	}

	if len(so1.dirtyStorage) != len(so0.dirtyStorage) {
		t.Errorf("Dirty storage size mismatch: have %d, want %d", len(so1.dirtyStorage), len(so0.dirtyStorage))
	}
	for k, v := range so1.dirtyStorage {
		if so0.dirtyStorage[k] != v {
			t.Errorf("Dirty storage key %x mismatch: have %v, want %v", k, so0.dirtyStorage[k], v)
		}
	}
	for k, v := range so0.dirtyStorage {
		if so1.dirtyStorage[k] != v {
			t.Errorf("Dirty storage key %x mismatch: have %v, want none.", k, v)
		}
	}
	if len(so1.originStorage) != len(so0.originStorage) {
		t.Errorf("Origin storage size mismatch: have %d, want %d", len(so1.originStorage), len(so0.originStorage))
	}
	for k, v := range so1.originStorage {
		if so0.originStorage[k] != v {
			t.Errorf("Origin storage key %x mismatch: have %v, want %v", k, so0.originStorage[k], v)
		}
	}
	for k, v := range so0.originStorage {
		if so1.originStorage[k] != v {
			t.Errorf("Origin storage key %x mismatch: have %v, want none.", k, v)
		}
	}
}

func NewTestTemporalDb(tb testing.TB) (kv.TemporalRwDB, kv.TemporalRwTx, *state.Aggregator) {
	tb.Helper()
	db := memdb.NewStateDB(tb.TempDir())
	tb.Cleanup(db.Close)

	dirs, logger := datadir.New(tb.TempDir()), log.New()
	salt, err := state.GetStateIndicesSalt(dirs, true, logger)
	if err != nil {
		tb.Fatal(err)
	}
	agg, err := state.NewAggregator2(context.Background(), dirs, 16, salt, db, log.New())
	if err != nil {
		tb.Fatal(err)
	}
	tb.Cleanup(agg.Close)

	_db, err := temporal.New(db, agg)
	if err != nil {
		tb.Fatal(err)
	}
	tx, err := _db.BeginTemporalRw(context.Background()) //nolint:gocritic
	if err != nil {
		tb.Fatal(err)
	}
	tb.Cleanup(tx.Rollback)
	return _db, tx, agg
}

func TestDump(t *testing.T) {
	t.Parallel()
	_, tx, _ := NewTestTemporalDb(t)

	domains, err := state.NewSharedDomains(tx, log.New())
	require.NoError(t, err)
	defer domains.Close()

	domains.SetTxNum(1)
	domains.SetBlockNum(1)
	err = rawdbv3.TxNums.Append(tx, 1, 1)
	require.NoError(t, err)

	st := New(NewReaderV3(domains, tx))

	// generate a few entries
	obj1, err := st.GetOrNewStateObject(toAddr([]byte{0x01}))
	require.NoError(t, err)
	st.AddBalance(toAddr([]byte{0x01}), uint256.NewInt(22), tracing.BalanceChangeUnspecified)
	obj2, err := st.GetOrNewStateObject(toAddr([]byte{0x01, 0x02}))
	require.NoError(t, err)
	obj2.SetCode(crypto.Keccak256Hash([]byte{3, 3, 3, 3, 3, 3, 3}), []byte{3, 3, 3, 3, 3, 3, 3})
	obj2.setIncarnation(1)
	obj3, err := st.GetOrNewStateObject(toAddr([]byte{0x02}))
	require.NoError(t, err)
	obj3.SetBalance(uint256.NewInt(44), tracing.BalanceChangeUnspecified)

	w := NewWriter(domains.AsPutDel(tx), nil)
	// write some of them to the trie
	err = w.UpdateAccountData(obj1.address, &obj1.data, new(accounts.Account))
	require.NoError(t, err)
	err = w.UpdateAccountData(obj2.address, &obj2.data, new(accounts.Account))
	require.NoError(t, err)
	err = st.FinalizeTx(&chain.Rules{}, w)
	require.NoError(t, err)

	blockWriter := NewWriter(domains.AsPutDel(tx), nil)
	err = st.CommitBlock(&chain.Rules{}, blockWriter)
	require.NoError(t, err)
	err = domains.Flush(context.Background(), tx, 0)
	require.NoError(t, err)

	// check that dump contains the state objects that are in trie
	got := string(NewDumper(tx, rawdbv3.TxNums, 1).DefaultDump())
	want := `{
    "root": "0000000000000000000000000000000000000000000000000000000000000000",
    "accounts": {
        "0x0000000000000000000000000000000000000001": {
            "balance": "22",
            "nonce": 0,
            "root": "0x56e81f171bcc55a6ff8345e692c0f86e5b48e01b996cadc001622fb5e363b421",
            "codeHash": "0xc5d2460186f7233c927e7db2dcc703c0e500b653ca82273b7bfad8045d85a470"
        },
        "0x0000000000000000000000000000000000000002": {
            "balance": "44",
            "nonce": 0,
            "root": "0x56e81f171bcc55a6ff8345e692c0f86e5b48e01b996cadc001622fb5e363b421",
            "codeHash": "0xc5d2460186f7233c927e7db2dcc703c0e500b653ca82273b7bfad8045d85a470"
        },
        "0x0000000000000000000000000000000000000102": {
            "balance": "0",
            "nonce": 0,
            "root": "0x56e81f171bcc55a6ff8345e692c0f86e5b48e01b996cadc001622fb5e363b421",
            "codeHash": "0x87874902497a5bb968da31a2998d8f22e949d1ef6214bcdedd8bae24cca4b9e3",
            "code": "0x03030303030303"
        }
    }
}`
	if got != want {
		t.Fatalf("dump mismatch:\ngot: %s\nwant: %s\n", got, want)
	}
}<|MERGE_RESOLUTION|>--- conflicted
+++ resolved
@@ -223,11 +223,7 @@
 
 	// set a new state object value, revert it and ensure correct content
 	s.state.SetState(stateobjaddr, storageaddr, *data2)
-<<<<<<< HEAD
 	s.state.RevertToSnapshot(snapshot, nil)
-=======
-	s.state.RevertToSnapshot(snapshot)
->>>>>>> 8b4aa99a
 
 	var value uint256.Int
 	s.state.GetState(stateobjaddr, storageaddr, &value)
@@ -236,11 +232,7 @@
 	c.Assert(value, checker.DeepEquals, common.Hash{})
 
 	// revert up to the genesis state and ensure correct content
-<<<<<<< HEAD
-	s.state.RevertToSnapshot(genesis, nil)
-=======
 	s.state.RevertToSnapshot(genesis)
->>>>>>> 8b4aa99a
 	s.state.GetState(stateobjaddr, storageaddr, &value)
 	c.Assert(value, checker.DeepEquals, common.Hash{})
 	s.state.GetCommittedState(stateobjaddr, storageaddr, &value)
