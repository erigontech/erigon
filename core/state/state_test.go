--- conflicted
+++ resolved
@@ -121,11 +121,7 @@
 	db := memdb.NewStateDB("")
 	defer db.Close()
 
-<<<<<<< HEAD
-	agg, err := state.NewAggregator(context.Background(), datadir.New(""), 16, db, log.New())
-=======
-	agg, err := stateLib.NewAggregator2(context.Background(), datadir.New(""), 16, db, log.New())
->>>>>>> ffd8607a
+	agg, err := state.NewAggregator2(context.Background(), datadir.New(""), 16, db, log.New())
 	if err != nil {
 		panic(err)
 	}
