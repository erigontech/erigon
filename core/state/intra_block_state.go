--- conflicted
+++ resolved
@@ -126,7 +126,6 @@
 	sdb.trace = trace
 }
 
-<<<<<<< HEAD
 func (sdb *IntraBlockState) HasStorage(addr common.Address) (bool, error) {
 	so, err := sdb.getStateObject(addr)
 	if err != nil {
@@ -163,7 +162,8 @@
 
 	// Otherwise check in the DB
 	return sdb.stateReader.HasStorage(addr)
-=======
+}
+
 func (sdb *IntraBlockState) Trace() bool {
 	return sdb.trace
 }
@@ -174,7 +174,6 @@
 
 func (sdb *IntraBlockState) Incarnation() int {
 	return 0
->>>>>>> dd794510
 }
 
 // setErrorUnsafe sets error but should be called in medhods that already have locks
