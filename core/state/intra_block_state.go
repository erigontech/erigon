--- conflicted
+++ resolved
@@ -172,13 +172,9 @@
 	sdb.journal.append(addLogChange{txIndex: sdb.txIndex})
 	log2.TxIndex = uint(sdb.txIndex)
 	log2.Index = sdb.logSize
-<<<<<<< HEAD
 	if sdb.logger != nil && sdb.logger.OnLog != nil {
 		sdb.logger.OnLog(log2)
 	}
-	sdb.logs[sdb.thash] = append(sdb.logs[sdb.thash], log2)
-=======
->>>>>>> be0e886d
 	sdb.logSize++
 	for len(sdb.logs) <= sdb.txIndex {
 		sdb.logs = append(sdb.logs, nil)
