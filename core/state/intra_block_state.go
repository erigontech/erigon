--- conflicted
+++ resolved
@@ -136,7 +136,7 @@
 		balanceInc:        map[common.Address]*BalanceIncrease{},
 		txIndex:           0,
 		trace:             false,
-<<<<<<< HEAD
+		dep:               -1,
 		arbExtraData: &ArbitrumExtraData{
 			unexpectedBalanceDelta: common.Num0,
 			userWasms:              UserWasms{},
@@ -145,9 +145,6 @@
 			activatedWasms:         make(map[common.Hash]ActivatedWasm),
 			recentWasms:            RecentWasms{},
 		},
-=======
-		dep:               -1,
->>>>>>> 22459757
 	}
 }
 
