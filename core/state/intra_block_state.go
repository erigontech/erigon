// Copyright 2019 The go-ethereum Authors
// (original work)
// Copyright 2024 The Erigon Authors
// (modifications)
// This file is part of Erigon.
//
// Erigon is free software: you can redistribute it and/or modify
// it under the terms of the GNU Lesser General Public License as published by
// the Free Software Foundation, either version 3 of the License, or
// (at your option) any later version.
//
// Erigon is distributed in the hope that it will be useful,
// but WITHOUT ANY WARRANTY; without even the implied warranty of
// MERCHANTABILITY or FITNESS FOR A PARTICULAR PURPOSE. See the
// GNU Lesser General Public License for more details.
//
// You should have received a copy of the GNU Lesser General Public License
// along with Erigon. If not, see <http://www.gnu.org/licenses/>.

// Package state provides a caching layer atop the Ethereum state trie.
package state

import (
	"errors"
	"fmt"
	"sort"

	"github.com/holiman/uint256"

	"github.com/erigontech/erigon-lib/chain"
	libcommon "github.com/erigontech/erigon-lib/common"
	"github.com/erigontech/erigon-lib/crypto"
	"github.com/erigontech/erigon/common/u256"
	"github.com/erigontech/erigon/core/tracing"
	"github.com/erigontech/erigon/core/types"
	"github.com/erigontech/erigon/core/types/accounts"
	"github.com/erigontech/erigon/core/vm/evmtypes"
	"github.com/erigontech/erigon/turbo/trie"
)

var _ evmtypes.IntraBlockState = new(IntraBlockState) // compile-time interface-check

type revision struct {
	id           int
	journalIndex int
}

// SystemAddress - sender address for internal state updates.
var SystemAddress = libcommon.HexToAddress("0xfffffffffffffffffffffffffffffffffffffffe")

var EmptyAddress = libcommon.Address{}

// BalanceIncrease represents the increase of balance of an account that did not require
// reading the account first
type BalanceIncrease struct {
	increase    uint256.Int
	transferred bool // Set to true when the corresponding stateObject is created and balance increase is transferred to the stateObject
	count       int  // Number of increases - this needs tracking for proper reversion
}

// IntraBlockState is responsible for caching and managing state changes
// that occur during block's execution.
// NOT THREAD SAFE!
type IntraBlockState struct {
	stateReader StateReader

	// This map holds 'live' objects, which will get modified while processing a state transition.
	stateObjects      map[libcommon.Address]*stateObject
	stateObjectsDirty map[libcommon.Address]struct{}

	nilAccounts map[libcommon.Address]struct{} // Remember non-existent account to avoid reading them again

	// DB error.
	// State objects are used by the consensus core and VM which are
	// unable to deal with database-level errors. Any error that occurs
	// during a database read is memoized here and will eventually be returned
	// by IntraBlockState.Commit.
	savedErr error

	// The refund counter, also used by state transitioning.
	refund uint64

	txIndex int
	logs    []types.Logs
	logSize uint

	// Per-transaction access list
	accessList *accessList

	// Transient storage
	transientStorage transientStorage

	// Journal of state modifications. This is the backbone of
	// Snapshot and RevertToSnapshot.
	journal        *journal
	validRevisions []revision
	nextRevisionID int
	trace          bool
<<<<<<< HEAD
	logger         *tracing.Hooks
=======
	tracingHooks   *tracing.Hooks
>>>>>>> ba6d1c23
	balanceInc     map[libcommon.Address]*BalanceIncrease // Map of balance increases (without first reading the account)
}

// Create a new state from a given trie
func New(stateReader StateReader) *IntraBlockState {
	return &IntraBlockState{
		stateReader:       stateReader,
		stateObjects:      map[libcommon.Address]*stateObject{},
		stateObjectsDirty: map[libcommon.Address]struct{}{},
		nilAccounts:       map[libcommon.Address]struct{}{},
		logs:              []types.Logs{},
		journal:           newJournal(),
		accessList:        newAccessList(),
		transientStorage:  newTransientStorage(),
		balanceInc:        map[libcommon.Address]*BalanceIncrease{},
		txIndex:           0,
		//trace:             true,
	}
}

<<<<<<< HEAD
func (sdb *IntraBlockState) SetLogger(l *tracing.Hooks) {
	sdb.logger = l
=======
func (sdb *IntraBlockState) SetHooks(hooks *tracing.Hooks) {
	sdb.tracingHooks = hooks
>>>>>>> ba6d1c23
}

func (sdb *IntraBlockState) SetTrace(trace bool) {
	sdb.trace = trace
}

// setErrorUnsafe sets error but should be called in medhods that already have locks
func (sdb *IntraBlockState) setErrorUnsafe(err error) {
	if sdb.savedErr == nil {
		sdb.savedErr = err
	}
}

func (sdb *IntraBlockState) Error() error {
	return sdb.savedErr
}

// Reset clears out all ephemeral state objects from the state db, but keeps
// the underlying state trie to avoid reloading data for the next operations.
func (sdb *IntraBlockState) Reset() {
	//if len(sdb.nilAccounts) == 0 || len(sdb.stateObjects) == 0 || len(sdb.stateObjectsDirty) == 0 || len(sdb.balanceInc) == 0 {
	//	log.Warn("zero", "len(sdb.nilAccounts)", len(sdb.nilAccounts),
	//		"len(sdb.stateObjects)", len(sdb.stateObjects),
	//		"len(sdb.stateObjectsDirty)", len(sdb.stateObjectsDirty),
	//		"len(sdb.balanceInc)", len(sdb.balanceInc))
	//}

	/*
		sdb.nilAccounts = make(map[libcommon.Address]struct{})
		sdb.stateObjects = make(map[libcommon.Address]*stateObject)
		sdb.stateObjectsDirty = make(map[libcommon.Address]struct{})
		sdb.logs = make(map[libcommon.Hash][]*types.Log)
		sdb.balanceInc = make(map[libcommon.Address]*BalanceIncrease)
	*/

	sdb.nilAccounts = make(map[libcommon.Address]struct{})
	//clear(sdb.nilAccounts)
	sdb.stateObjects = make(map[libcommon.Address]*stateObject)
	//clear(sdb.stateObjects)
	sdb.stateObjectsDirty = make(map[libcommon.Address]struct{})
	//clear(sdb.stateObjectsDirty)
	clear(sdb.logs) // free pointers
	sdb.logs = sdb.logs[:0]
	sdb.balanceInc = make(map[libcommon.Address]*BalanceIncrease)
	//clear(sdb.balanceInc)
	sdb.txIndex = 0
	sdb.logSize = 0
}

func (sdb *IntraBlockState) AddLog(log2 *types.Log) {
	sdb.journal.append(addLogChange{txIndex: sdb.txIndex})
	log2.TxIndex = uint(sdb.txIndex)
	log2.Index = sdb.logSize
<<<<<<< HEAD
	if sdb.logger != nil && sdb.logger.OnLog != nil {
		sdb.logger.OnLog(log2)
	}
	sdb.logs[sdb.thash] = append(sdb.logs[sdb.thash], log2)
=======
	if sdb.tracingHooks != nil && sdb.tracingHooks.OnLog != nil {
		sdb.tracingHooks.OnLog(log2)
	}
>>>>>>> ba6d1c23
	sdb.logSize++
	for len(sdb.logs) <= sdb.txIndex {
		sdb.logs = append(sdb.logs, nil)
	}
	sdb.logs[sdb.txIndex] = append(sdb.logs[sdb.txIndex], log2)
}

func (sdb *IntraBlockState) GetLogs(txIndex int, txnHash libcommon.Hash, blockNumber uint64, blockHash libcommon.Hash) types.Logs {
	if txIndex >= len(sdb.logs) {
		return nil
	}
	logs := sdb.logs[txIndex]
	for _, l := range logs {
		l.TxHash = txnHash
		l.BlockNumber = blockNumber
		l.BlockHash = blockHash
	}
	return logs
}

// GetRawLogs - is like GetLogs, but allow postpone calculation of `txn.Hash()`.
// Example: if you need filter logs and only then set `txn.Hash()` for filtered logs - then no reason to calc for all transactions.
func (sdb *IntraBlockState) GetRawLogs(txIndex int) types.Logs {
	if txIndex >= len(sdb.logs) {
		return nil
	}
	return sdb.logs[txIndex]
}

func (sdb *IntraBlockState) Logs() types.Logs {
	var logs types.Logs
	for _, lgs := range sdb.logs {
		logs = append(logs, lgs...)
	}
	return logs
}

// AddRefund adds gas to the refund counter
func (sdb *IntraBlockState) AddRefund(gas uint64) {
	sdb.journal.append(refundChange{prev: sdb.refund})
	sdb.refund += gas
}

// SubRefund removes gas from the refund counter.
// This method will panic if the refund counter goes below zero
func (sdb *IntraBlockState) SubRefund(gas uint64) {
	sdb.journal.append(refundChange{prev: sdb.refund})
	if gas > sdb.refund {
		sdb.setErrorUnsafe(errors.New("refund counter below zero"))
	}
	sdb.refund -= gas
}

// Exist reports whether the given account address exists in the state.
// Notably this also returns true for suicided accounts.
func (sdb *IntraBlockState) Exist(addr libcommon.Address) bool {
	s := sdb.getStateObject(addr)
	return s != nil && !s.deleted
}

// Empty returns whether the state object is either non-existent
// or empty according to the EIP161 specification (balance = nonce = code = 0)
func (sdb *IntraBlockState) Empty(addr libcommon.Address) bool {
	so := sdb.getStateObject(addr)
	return so == nil || so.deleted || so.empty()
}

// GetBalance retrieves the balance from the given address or 0 if object not found
// DESCRIBED: docs/programmers_guide/guide.md#address---identifier-of-an-account
func (sdb *IntraBlockState) GetBalance(addr libcommon.Address) *uint256.Int {
	stateObject := sdb.getStateObject(addr)
	if stateObject != nil && !stateObject.deleted {
		return stateObject.Balance()
	}
	return u256.Num0
}

// DESCRIBED: docs/programmers_guide/guide.md#address---identifier-of-an-account
func (sdb *IntraBlockState) GetNonce(addr libcommon.Address) uint64 {
	stateObject := sdb.getStateObject(addr)
	if stateObject != nil && !stateObject.deleted {
		return stateObject.Nonce()
	}

	return 0
}

// TxIndex returns the current transaction index set by Prepare.
func (sdb *IntraBlockState) TxnIndex() int {
	return sdb.txIndex
}

// DESCRIBED: docs/programmers_guide/guide.md#address---identifier-of-an-account
func (sdb *IntraBlockState) GetCode(addr libcommon.Address) []byte {
	stateObject := sdb.getStateObject(addr)
	if stateObject != nil && !stateObject.deleted {
		if sdb.trace {
			fmt.Printf("GetCode %x, returned %d\n", addr, len(stateObject.Code()))
		}
		return stateObject.Code()
	}
	if sdb.trace {
		fmt.Printf("GetCode %x, returned nil\n", addr)
	}
	return nil
}

// DESCRIBED: docs/programmers_guide/guide.md#address---identifier-of-an-account
func (sdb *IntraBlockState) GetCodeSize(addr libcommon.Address) int {
	stateObject := sdb.getStateObject(addr)
	if stateObject == nil || stateObject.deleted {
		return 0
	}
	if stateObject.code != nil {
		return len(stateObject.code)
	}
	l, err := sdb.stateReader.ReadAccountCodeSize(addr, stateObject.data.Incarnation, stateObject.data.CodeHash)
	if err != nil {
		sdb.setErrorUnsafe(err)
	}
	return l
}

// DESCRIBED: docs/programmers_guide/guide.md#address---identifier-of-an-account
func (sdb *IntraBlockState) GetCodeHash(addr libcommon.Address) libcommon.Hash {
	stateObject := sdb.getStateObject(addr)
	if stateObject == nil || stateObject.deleted {
		return libcommon.Hash{}
	}
	return stateObject.data.CodeHash
}

func (sdb *IntraBlockState) ResolveCodeHash(addr libcommon.Address) libcommon.Hash {
	// eip-7702
	if dd, ok := sdb.GetDelegatedDesignation(addr); ok {
		return sdb.GetCodeHash(dd)
	}

	return sdb.GetCodeHash(addr)
}

func (sdb *IntraBlockState) ResolveCode(addr libcommon.Address) []byte {
	// eip-7702
	if dd, ok := sdb.GetDelegatedDesignation(addr); ok {
		return sdb.GetCode(dd)
	}

	return sdb.GetCode(addr)
}

func (sdb *IntraBlockState) ResolveCodeSize(addr libcommon.Address) int {
	// eip-7702
	size := sdb.GetCodeSize(addr)
	if size == types.DelegateDesignationCodeSize {
		// might be delegated designation
		return len(sdb.ResolveCode(addr))
	}

	return size
}

func (sdb *IntraBlockState) GetDelegatedDesignation(addr libcommon.Address) (libcommon.Address, bool) {
	// eip-7702
	code := sdb.GetCode(addr)
	if delegation, ok := types.ParseDelegation(code); ok {
		return delegation, true
	}
	return EmptyAddress, false
}

// GetState retrieves a value from the given account's storage trie.
// DESCRIBED: docs/programmers_guide/guide.md#address---identifier-of-an-account
func (sdb *IntraBlockState) GetState(addr libcommon.Address, key *libcommon.Hash, value *uint256.Int) {
	stateObject := sdb.getStateObject(addr)
	if stateObject != nil && !stateObject.deleted {
		stateObject.GetState(key, value)
	} else {
		value.Clear()
	}
}

// GetCommittedState retrieves a value from the given account's committed storage trie.
// DESCRIBED: docs/programmers_guide/guide.md#address---identifier-of-an-account
func (sdb *IntraBlockState) GetCommittedState(addr libcommon.Address, key *libcommon.Hash, value *uint256.Int) {
	stateObject := sdb.getStateObject(addr)
	if stateObject != nil && !stateObject.deleted {
		stateObject.GetCommittedState(key, value)
	} else {
		value.Clear()
	}
}

func (sdb *IntraBlockState) HasSelfdestructed(addr libcommon.Address) bool {
	stateObject := sdb.getStateObject(addr)
	if stateObject == nil {
		return false
	}
	if stateObject.deleted {
		return false
	}
	if stateObject.createdContract {
		return false
	}
	return stateObject.selfdestructed
}

/*
 * SETTERS
 */

// AddBalance adds amount to the account associated with addr.
// DESCRIBED: docs/programmers_guide/guide.md#address---identifier-of-an-account
func (sdb *IntraBlockState) AddBalance(addr libcommon.Address, amount *uint256.Int, reason tracing.BalanceChangeReason) {
	if sdb.trace {
		fmt.Printf("AddBalance %x, %d\n", addr, amount)
	}

<<<<<<< HEAD
	if sdb.logger == nil {
		// If this account has not been read, add to the balance increment map
		_, needAccount := sdb.stateObjects[addr]
		if !needAccount && addr == ripemd && amount.IsZero() {
			needAccount = true
		}
		if !needAccount {
			sdb.journal.append(balanceIncrease{
				account:  &addr,
				increase: *amount,
			})
			bi, ok := sdb.balanceInc[addr]
			if !ok {
				bi = &BalanceIncrease{}
				sdb.balanceInc[addr] = bi
			}
			bi.increase.Add(&bi.increase, amount)
			bi.count++
			return
		}
=======
	// If this account has not been read, add to the balance increment map
	_, needAccount := sdb.stateObjects[addr]
	if !needAccount && addr == ripemd && amount.IsZero() {
		needAccount = true
	}
	if !needAccount {
		sdb.journal.append(balanceIncrease{
			account:  &addr,
			increase: *amount,
		})

		bi, ok := sdb.balanceInc[addr]
		if !ok {
			bi = &BalanceIncrease{}
			sdb.balanceInc[addr] = bi
		}

		if sdb.tracingHooks != nil && sdb.tracingHooks.OnBalanceChange != nil {
			// TODO: discuss if we should ignore error
			prev := new(uint256.Int)
			account, _ := sdb.stateReader.ReadAccountDataForDebug(addr)
			if account != nil {
				prev.Add(&account.Balance, &bi.increase)
			} else {
				prev.Add(prev, &bi.increase)
			}

			sdb.tracingHooks.OnBalanceChange(addr, prev, new(uint256.Int).Add(prev, amount), reason)
		}

		bi.increase.Add(&bi.increase, amount)
		bi.count++
		return
>>>>>>> ba6d1c23
	}

	stateObject := sdb.GetOrNewStateObject(addr)
	stateObject.AddBalance(amount, reason)
}

// SubBalance subtracts amount from the account associated with addr.
// DESCRIBED: docs/programmers_guide/guide.md#address---identifier-of-an-account
func (sdb *IntraBlockState) SubBalance(addr libcommon.Address, amount *uint256.Int, reason tracing.BalanceChangeReason) {
	if sdb.trace {
		fmt.Printf("SubBalance %x, %d\n", addr, amount)
	}

	stateObject := sdb.GetOrNewStateObject(addr)
	if stateObject != nil {
		stateObject.SubBalance(amount, reason)
	}
}

// DESCRIBED: docs/programmers_guide/guide.md#address---identifier-of-an-account
func (sdb *IntraBlockState) SetBalance(addr libcommon.Address, amount *uint256.Int, reason tracing.BalanceChangeReason) {
	stateObject := sdb.GetOrNewStateObject(addr)
	if stateObject != nil {
		stateObject.SetBalance(amount, reason)
	}
}

// DESCRIBED: docs/programmers_guide/guide.md#address---identifier-of-an-account
func (sdb *IntraBlockState) SetNonce(addr libcommon.Address, nonce uint64) {
	stateObject := sdb.GetOrNewStateObject(addr)
	if stateObject != nil {
		stateObject.SetNonce(nonce)
	}
}

// DESCRIBED: docs/programmers_guide/guide.md#code-hash
// DESCRIBED: docs/programmers_guide/guide.md#address---identifier-of-an-account
func (sdb *IntraBlockState) SetCode(addr libcommon.Address, code []byte) {
	stateObject := sdb.GetOrNewStateObject(addr)
	if stateObject != nil {
		stateObject.SetCode(crypto.Keccak256Hash(code), code)
	}
}

// DESCRIBED: docs/programmers_guide/guide.md#address---identifier-of-an-account
func (sdb *IntraBlockState) SetState(addr libcommon.Address, key *libcommon.Hash, value uint256.Int) {
	stateObject := sdb.GetOrNewStateObject(addr)
	if stateObject != nil {
		stateObject.SetState(key, value)
	}
}

// SetStorage replaces the entire storage for the specified account with given
// storage. This function should only be used for debugging.
func (sdb *IntraBlockState) SetStorage(addr libcommon.Address, storage Storage) {
	stateObject := sdb.GetOrNewStateObject(addr)
	if stateObject != nil {
		stateObject.SetStorage(storage)
	}
}

// SetIncarnation sets incarnation for account if account exists
func (sdb *IntraBlockState) SetIncarnation(addr libcommon.Address, incarnation uint64) {
	stateObject := sdb.GetOrNewStateObject(addr)
	if stateObject != nil {
		stateObject.setIncarnation(incarnation)
	}
}

func (sdb *IntraBlockState) GetIncarnation(addr libcommon.Address) uint64 {
	stateObject := sdb.getStateObject(addr)
	if stateObject != nil {
		return stateObject.data.Incarnation
	}
	return 0
}

// Selfdestruct marks the given account as suicided.
// This clears the account balance.
//
// The account's state object is still available until the state is committed,
// getStateObject will return a non-nil account after Suicide.
func (sdb *IntraBlockState) Selfdestruct(addr libcommon.Address) bool {
	stateObject := sdb.getStateObject(addr)
	if stateObject == nil || stateObject.deleted {
		return false
	}

	prevBalance := *stateObject.Balance()
	sdb.journal.append(selfdestructChange{
		account:     &addr,
		prev:        stateObject.selfdestructed,
		prevbalance: prevBalance,
	})

<<<<<<< HEAD
	if sdb.logger != nil && sdb.logger.OnBalanceChange != nil && !prevBalance.IsZero() {
		sdb.logger.OnBalanceChange(addr, &prevBalance, uint256.NewInt(0), tracing.BalanceDecreaseSelfdestruct)
=======
	if sdb.tracingHooks != nil && sdb.tracingHooks.OnBalanceChange != nil && !prevBalance.IsZero() {
		sdb.tracingHooks.OnBalanceChange(addr, &prevBalance, uint256.NewInt(0), tracing.BalanceDecreaseSelfdestruct)
>>>>>>> ba6d1c23
	}

	stateObject.markSelfdestructed()
	stateObject.createdContract = false
	stateObject.data.Balance.Clear()

	return true
}

func (sdb *IntraBlockState) Selfdestruct6780(addr libcommon.Address) {
	stateObject := sdb.getStateObject(addr)
	if stateObject == nil {
		return
	}
	if stateObject.newlyCreated {
		if _, ok := types.ParseDelegation(sdb.GetCode(addr)); !ok {
			sdb.Selfdestruct(addr)
		}
	}
}

// SetTransientState sets transient storage for a given account. It
// adds the change to the journal so that it can be rolled back
// to its previous value if there is a revert.
func (sdb *IntraBlockState) SetTransientState(addr libcommon.Address, key libcommon.Hash, value uint256.Int) {
	prev := sdb.GetTransientState(addr, key)
	if prev == value {
		return
	}

	sdb.journal.append(transientStorageChange{
		account:  &addr,
		key:      key,
		prevalue: prev,
	})

	sdb.setTransientState(addr, key, value)
}

// setTransientState is a lower level setter for transient storage. It
// is called during a revert to prevent modifications to the journal.
func (sdb *IntraBlockState) setTransientState(addr libcommon.Address, key libcommon.Hash, value uint256.Int) {
	sdb.transientStorage.Set(addr, key, value)
}

// GetTransientState gets transient storage for a given account.
func (sdb *IntraBlockState) GetTransientState(addr libcommon.Address, key libcommon.Hash) uint256.Int {
	return sdb.transientStorage.Get(addr, key)
}

func (sdb *IntraBlockState) getStateObject(addr libcommon.Address) (stateObject *stateObject) {
	// Prefer 'live' objects.
	if obj := sdb.stateObjects[addr]; obj != nil {
		return obj
	}

	// Load the object from the database.
	if _, ok := sdb.nilAccounts[addr]; ok {
		if bi, ok := sdb.balanceInc[addr]; ok && !bi.transferred {
			return sdb.createObject(addr, nil)
		}
		return nil
	}
	account, err := sdb.stateReader.ReadAccountData(addr)
	if err != nil {
		sdb.setErrorUnsafe(err)
		return nil
	}
	if account == nil {
		sdb.nilAccounts[addr] = struct{}{}
		if bi, ok := sdb.balanceInc[addr]; ok && !bi.transferred {
			return sdb.createObject(addr, nil)
		}
		return nil
	}

	// Insert into the live set.
	obj := newObject(sdb, addr, account, account)
	sdb.setStateObject(addr, obj)
	return obj
}

func (sdb *IntraBlockState) setStateObject(addr libcommon.Address, object *stateObject) {
	if bi, ok := sdb.balanceInc[addr]; ok && !bi.transferred {
		object.data.Balance.Add(&object.data.Balance, &bi.increase)
		bi.transferred = true
		sdb.journal.append(balanceIncreaseTransfer{bi: bi})
	}
	sdb.stateObjects[addr] = object
}

// Retrieve a state object or create a new state object if nil.
func (sdb *IntraBlockState) GetOrNewStateObject(addr libcommon.Address) *stateObject {
	stateObject := sdb.getStateObject(addr)
	if stateObject == nil || stateObject.deleted {
		stateObject = sdb.createObject(addr, stateObject /* previous */)
	}
	return stateObject
}

// createObject creates a new state object. If there is an existing account with
// the given address, it is overwritten.
func (sdb *IntraBlockState) createObject(addr libcommon.Address, previous *stateObject) (newobj *stateObject) {
	account := new(accounts.Account)
	var original *accounts.Account
	if previous == nil {
		original = &accounts.Account{}
	} else {
		original = &previous.original
	}
	account.Root.SetBytes(trie.EmptyRoot[:]) // old storage should be ignored
	newobj = newObject(sdb, addr, account, original)
	newobj.setNonce(0) // sets the object to dirty
	if previous == nil {
		sdb.journal.append(createObjectChange{account: &addr})
	} else {
		sdb.journal.append(resetObjectChange{account: &addr, prev: previous})
	}
	newobj.newlyCreated = true
	sdb.setStateObject(addr, newobj)
	return newobj
}

// CreateAccount explicitly creates a state object. If a state object with the address
// already exists the balance is carried over to the new account.
//
// CreateAccount is called during the EVM CREATE operation. The situation might arise that
// a contract does the following:
//
//  1. sends funds to sha(account ++ (nonce + 1))
//  2. tx_create(sha(account ++ nonce)) (note that this gets the address of 1)
//
// Carrying over the balance ensures that Ether doesn't disappear.
func (sdb *IntraBlockState) CreateAccount(addr libcommon.Address, contractCreation bool) {
	var prevInc uint64
	previous := sdb.getStateObject(addr)
	if previous != nil && previous.selfdestructed {
		prevInc = previous.data.Incarnation
	} else {
		if inc, err := sdb.stateReader.ReadAccountIncarnation(addr); err == nil {
			prevInc = inc
		} else {
			sdb.savedErr = err
		}
	}
	if previous != nil && prevInc < previous.data.PrevIncarnation {
		prevInc = previous.data.PrevIncarnation
	}

	newObj := sdb.createObject(addr, previous)
	if previous != nil && !previous.selfdestructed {
		newObj.data.Balance.Set(&previous.data.Balance)
	}
	newObj.data.Initialised = true
	newObj.data.PrevIncarnation = prevInc

	if contractCreation {
		newObj.createdContract = true
		newObj.data.Incarnation = prevInc + 1
	} else {
		newObj.selfdestructed = false
	}
}

// Snapshot returns an identifier for the current revision of the state.
func (sdb *IntraBlockState) Snapshot() int {
	id := sdb.nextRevisionID
	sdb.nextRevisionID++
	sdb.validRevisions = append(sdb.validRevisions, revision{id, sdb.journal.length()})
	return id
}

// RevertToSnapshot reverts all state changes made since the given revision.
func (sdb *IntraBlockState) RevertToSnapshot(revid int) {
	// Find the snapshot in the stack of valid snapshots.
	idx := sort.Search(len(sdb.validRevisions), func(i int) bool {
		return sdb.validRevisions[i].id >= revid
	})
	if idx == len(sdb.validRevisions) || sdb.validRevisions[idx].id != revid {
		panic(fmt.Errorf("revision id %v cannot be reverted", revid))
	}
	snapshot := sdb.validRevisions[idx].journalIndex

	// Replay the journal to undo changes and remove invalidated snapshots
	sdb.journal.revert(sdb, snapshot)
	sdb.validRevisions = sdb.validRevisions[:idx]
}

// GetRefund returns the current value of the refund counter.
func (sdb *IntraBlockState) GetRefund() uint64 {
	return sdb.refund
}

<<<<<<< HEAD
func updateAccount(EIP161Enabled bool, isAura bool, stateWriter StateWriter, addr libcommon.Address, stateObject *stateObject, isDirty bool, logger *tracing.Hooks) error {
	emptyRemoval := EIP161Enabled && stateObject.empty() && (!isAura || addr != SystemAddress)
	if stateObject.selfdestructed || (isDirty && emptyRemoval) {
		if logger != nil && logger.OnBalanceChange != nil && !stateObject.Balance().IsZero() && stateObject.selfdestructed {
			logger.OnBalanceChange(stateObject.address, stateObject.Balance(), uint256.NewInt(0), tracing.BalanceDecreaseSelfdestructBurn)
=======
func updateAccount(EIP161Enabled bool, isAura bool, stateWriter StateWriter, addr libcommon.Address, stateObject *stateObject, isDirty bool, tracingHooks *tracing.Hooks) error {
	emptyRemoval := EIP161Enabled && stateObject.empty() && (!isAura || addr != SystemAddress)
	if stateObject.selfdestructed || (isDirty && emptyRemoval) {
		if tracingHooks != nil && tracingHooks.OnBalanceChange != nil && !stateObject.Balance().IsZero() && stateObject.selfdestructed {
			tracingHooks.OnBalanceChange(stateObject.address, stateObject.Balance(), uint256.NewInt(0), tracing.BalanceDecreaseSelfdestructBurn)
>>>>>>> ba6d1c23
		}
		if err := stateWriter.DeleteAccount(addr, &stateObject.original); err != nil {
			return err
		}
		stateObject.deleted = true
	}
	if isDirty && (stateObject.createdContract || !stateObject.selfdestructed) && !emptyRemoval {
		stateObject.deleted = false
		// Write any contract code associated with the state object
		if stateObject.code != nil && stateObject.dirtyCode {
			if err := stateWriter.UpdateAccountCode(addr, stateObject.data.Incarnation, stateObject.data.CodeHash, stateObject.code); err != nil {
				return err
			}
		}
		if stateObject.createdContract {
			if err := stateWriter.CreateContract(addr); err != nil {
				return err
			}
		}
		if err := stateObject.updateTrie(stateWriter); err != nil {
			return err
		}
		if err := stateWriter.UpdateAccountData(addr, &stateObject.original, &stateObject.data); err != nil {
			return err
		}
	}
	return nil
}

func printAccount(EIP161Enabled bool, addr libcommon.Address, stateObject *stateObject, isDirty bool) {
	emptyRemoval := EIP161Enabled && stateObject.empty()
	if stateObject.selfdestructed || (isDirty && emptyRemoval) {
		fmt.Printf("delete: %x\n", addr)
	}
	if isDirty && (stateObject.createdContract || !stateObject.selfdestructed) && !emptyRemoval {
		// Write any contract code associated with the state object
		if stateObject.code != nil && stateObject.dirtyCode {
			fmt.Printf("UpdateCode: %x,%x\n", addr, stateObject.data.CodeHash)
		}
		if stateObject.createdContract {
			fmt.Printf("CreateContract: %x\n", addr)
		}
		stateObject.printTrie()
		if stateObject.data.Balance.IsUint64() {
			fmt.Printf("UpdateAccountData: %x, balance=%d, nonce=%d\n", addr, stateObject.data.Balance.Uint64(), stateObject.data.Nonce)
		} else {
			div := uint256.NewInt(1_000_000_000)
			fmt.Printf("UpdateAccountData: %x, balance=%d*%d, nonce=%d\n", addr, uint256.NewInt(0).Div(&stateObject.data.Balance, div).Uint64(), div.Uint64(), stateObject.data.Nonce)
		}
	}
}

// FinalizeTx should be called after every transaction.
func (sdb *IntraBlockState) FinalizeTx(chainRules *chain.Rules, stateWriter StateWriter) error {
	for addr, bi := range sdb.balanceInc {
		if !bi.transferred {
			sdb.getStateObject(addr)
		}
	}
	for addr := range sdb.journal.dirties {
		so, exist := sdb.stateObjects[addr]
		if !exist {
			// ripeMD is 'touched' at block 1714175, in txn 0x1237f737031e40bcde4a8b7e717b2d15e3ecadfe49bb1bbc71ee9deb09c6fcf2
			// That txn goes out of gas, and although the notion of 'touched' does not exist there, the
			// touch-event will still be recorded in the journal. Since ripeMD is a special snowflake,
			// it will persist in the journal even though the journal is reverted. In this special circumstance,
			// it may exist in `sdb.journal.dirties` but not in `sdb.stateObjects`.
			// Thus, we can safely ignore it here
			continue
		}

		//fmt.Printf("FinalizeTx: %x, balance=%d %T\n", addr, so.data.Balance.Uint64(), stateWriter)
<<<<<<< HEAD
		if err := updateAccount(chainRules.IsSpuriousDragon, chainRules.IsAura, stateWriter, addr, so, true, sdb.logger); err != nil {
=======
		if err := updateAccount(chainRules.IsSpuriousDragon, chainRules.IsAura, stateWriter, addr, so, true, sdb.tracingHooks); err != nil {
>>>>>>> ba6d1c23
			return err
		}
		so.newlyCreated = false
		sdb.stateObjectsDirty[addr] = struct{}{}
	}
	// Invalidate journal because reverting across transactions is not allowed.
	sdb.clearJournalAndRefund()
	return nil
}

func (sdb *IntraBlockState) SoftFinalise() {
	for addr := range sdb.journal.dirties {
		_, exist := sdb.stateObjects[addr]
		if !exist {
			// ripeMD is 'touched' at block 1714175, in txn 0x1237f737031e40bcde4a8b7e717b2d15e3ecadfe49bb1bbc71ee9deb09c6fcf2
			// That txn goes out of gas, and although the notion of 'touched' does not exist there, the
			// touch-event will still be recorded in the journal. Since ripeMD is a special snowflake,
			// it will persist in the journal even though the journal is reverted. In this special circumstance,
			// it may exist in `sdb.journal.dirties` but not in `sdb.stateObjects`.
			// Thus, we can safely ignore it here
			continue
		}
		sdb.stateObjectsDirty[addr] = struct{}{}
	}
	// Invalidate journal because reverting across transactions is not allowed.
	sdb.clearJournalAndRefund()
}

// CommitBlock finalizes the state by removing the self destructed objects
// and clears the journal as well as the refunds.
func (sdb *IntraBlockState) CommitBlock(chainRules *chain.Rules, stateWriter StateWriter) error {
	for addr, bi := range sdb.balanceInc {
		if !bi.transferred {
			sdb.getStateObject(addr)
		}
	}
	return sdb.MakeWriteSet(chainRules, stateWriter)
}

func (sdb *IntraBlockState) BalanceIncreaseSet() map[libcommon.Address]uint256.Int {
	s := make(map[libcommon.Address]uint256.Int, len(sdb.balanceInc))
	for addr, bi := range sdb.balanceInc {
		if !bi.transferred {
			s[addr] = bi.increase
		}
	}
	return s
}

func (sdb *IntraBlockState) MakeWriteSet(chainRules *chain.Rules, stateWriter StateWriter) error {
	for addr := range sdb.journal.dirties {
		sdb.stateObjectsDirty[addr] = struct{}{}
	}
	for addr, stateObject := range sdb.stateObjects {
		_, isDirty := sdb.stateObjectsDirty[addr]
<<<<<<< HEAD
		if err := updateAccount(chainRules.IsSpuriousDragon, chainRules.IsAura, stateWriter, addr, stateObject, isDirty, sdb.logger); err != nil {
=======
		if err := updateAccount(chainRules.IsSpuriousDragon, chainRules.IsAura, stateWriter, addr, stateObject, isDirty, sdb.tracingHooks); err != nil {
>>>>>>> ba6d1c23
			return err
		}
	}
	// Invalidate journal because reverting across transactions is not allowed.
	sdb.clearJournalAndRefund()
	return nil
}

func (sdb *IntraBlockState) Print(chainRules chain.Rules) {
	for addr, stateObject := range sdb.stateObjects {
		_, isDirty := sdb.stateObjectsDirty[addr]
		_, isDirty2 := sdb.journal.dirties[addr]

		printAccount(chainRules.IsSpuriousDragon, addr, stateObject, isDirty || isDirty2)
	}
}

// SetTxContext sets the current transaction index which
// used when the EVM emits new state logs. It should be invoked before
// transaction execution.
func (sdb *IntraBlockState) SetTxContext(ti int) {
	if len(sdb.logs) > 0 && ti == 0 {
		err := fmt.Errorf("seems you forgot `ibs.Reset` or `ibs.TxIndex()`. len(sdb.logs)=%d, ti=%d", len(sdb.logs), ti)
		panic(err)
	}
	if sdb.txIndex >= 0 && sdb.txIndex > ti {
		err := fmt.Errorf("seems you forgot `ibs.Reset` or `ibs.TxIndex()`. sdb.txIndex=%d, ti=%d", sdb.txIndex, ti)
		panic(err)
	}
	sdb.txIndex = ti
}

// no not lock
func (sdb *IntraBlockState) clearJournalAndRefund() {
	sdb.journal.Reset()
	sdb.validRevisions = sdb.validRevisions[:0]
	sdb.refund = 0
}

// Prepare handles the preparatory steps for executing a state transition.
// This method must be invoked before state transition.
//
// Berlin fork:
// - Add sender to access list (EIP-2929)
// - Add destination to access list (EIP-2929)
// - Add precompiles to access list (EIP-2929)
// - Add the contents of the optional txn access list (EIP-2930)
//
// Shanghai fork:
// - Add coinbase to access list (EIP-3651)
//
// Cancun fork:
// - Reset transient storage (EIP-1153)
//
// Prague fork:
// - Add authorities to access list (EIP-7702)
// - Add delegated designation (if it exists for dst) to access list (EIP-7702)
func (sdb *IntraBlockState) Prepare(rules *chain.Rules, sender, coinbase libcommon.Address, dst *libcommon.Address,
	precompiles []libcommon.Address, list types.AccessList, authorities []libcommon.Address) {
	if sdb.trace {
		fmt.Printf("ibs.Prepare %x, %x, %x, %x, %v, %v, %v\n", sender, coinbase, dst, precompiles, list, rules, authorities)
	}
	if rules.IsBerlin {
		// Clear out any leftover from previous executions
		al := newAccessList()
		sdb.accessList = al
		//sdb.accessList.Reset()
		//al := sdb.accessList

		al.AddAddress(sender)
		if dst != nil {
			al.AddAddress(*dst)
			// If it's a create-tx, the destination will be added inside evm.create
		}
		for _, addr := range precompiles {
			al.AddAddress(addr)
		}
		for _, el := range list {
			al.AddAddress(el.Address)
			for _, key := range el.StorageKeys {
				al.AddSlot(el.Address, key)
			}
		}
		if rules.IsShanghai { // EIP-3651: warm coinbase
			al.AddAddress(coinbase)
		}
	}
	if rules.IsPrague {
		for _, addr := range authorities {
			sdb.AddAddressToAccessList(addr)
		}

		if dst != nil {
			if dd, ok := sdb.GetDelegatedDesignation(*dst); ok {
				sdb.AddAddressToAccessList(dd)
			}
		}
	}
	// Reset transient storage at the beginning of transaction execution
	sdb.transientStorage = newTransientStorage()
}

// AddAddressToAccessList adds the given address to the access list
func (sdb *IntraBlockState) AddAddressToAccessList(addr libcommon.Address) (addrMod bool) {
	addrMod = sdb.accessList.AddAddress(addr)
	if addrMod {
		sdb.journal.append(accessListAddAccountChange{&addr})
	}
	return addrMod
}

// AddSlotToAccessList adds the given (address, slot)-tuple to the access list
func (sdb *IntraBlockState) AddSlotToAccessList(addr libcommon.Address, slot libcommon.Hash) (addrMod, slotMod bool) {
	addrMod, slotMod = sdb.accessList.AddSlot(addr, slot)
	if addrMod {
		// In practice, this should not happen, since there is no way to enter the
		// scope of 'address' without having the 'address' become already added
		// to the access list (via call-variant, create, etc).
		// Better safe than sorry, though
		sdb.journal.append(accessListAddAccountChange{&addr})
	}
	if slotMod {
		sdb.journal.append(accessListAddSlotChange{
			address: &addr,
			slot:    &slot,
		})
	}
	return addrMod, slotMod
}

// AddressInAccessList returns true if the given address is in the access list.
func (sdb *IntraBlockState) AddressInAccessList(addr libcommon.Address) bool {
	return sdb.accessList.ContainsAddress(addr)
}

func (sdb *IntraBlockState) SlotInAccessList(addr libcommon.Address, slot libcommon.Hash) (addressPresent bool, slotPresent bool) {
	return sdb.accessList.Contains(addr, slot)
}<|MERGE_RESOLUTION|>--- conflicted
+++ resolved
@@ -96,11 +96,7 @@
 	validRevisions []revision
 	nextRevisionID int
 	trace          bool
-<<<<<<< HEAD
-	logger         *tracing.Hooks
-=======
 	tracingHooks   *tracing.Hooks
->>>>>>> ba6d1c23
 	balanceInc     map[libcommon.Address]*BalanceIncrease // Map of balance increases (without first reading the account)
 }
 
@@ -121,13 +117,8 @@
 	}
 }
 
-<<<<<<< HEAD
-func (sdb *IntraBlockState) SetLogger(l *tracing.Hooks) {
-	sdb.logger = l
-=======
 func (sdb *IntraBlockState) SetHooks(hooks *tracing.Hooks) {
 	sdb.tracingHooks = hooks
->>>>>>> ba6d1c23
 }
 
 func (sdb *IntraBlockState) SetTrace(trace bool) {
@@ -181,16 +172,9 @@
 	sdb.journal.append(addLogChange{txIndex: sdb.txIndex})
 	log2.TxIndex = uint(sdb.txIndex)
 	log2.Index = sdb.logSize
-<<<<<<< HEAD
-	if sdb.logger != nil && sdb.logger.OnLog != nil {
-		sdb.logger.OnLog(log2)
-	}
-	sdb.logs[sdb.thash] = append(sdb.logs[sdb.thash], log2)
-=======
 	if sdb.tracingHooks != nil && sdb.tracingHooks.OnLog != nil {
 		sdb.tracingHooks.OnLog(log2)
 	}
->>>>>>> ba6d1c23
 	sdb.logSize++
 	for len(sdb.logs) <= sdb.txIndex {
 		sdb.logs = append(sdb.logs, nil)
@@ -408,28 +392,6 @@
 		fmt.Printf("AddBalance %x, %d\n", addr, amount)
 	}
 
-<<<<<<< HEAD
-	if sdb.logger == nil {
-		// If this account has not been read, add to the balance increment map
-		_, needAccount := sdb.stateObjects[addr]
-		if !needAccount && addr == ripemd && amount.IsZero() {
-			needAccount = true
-		}
-		if !needAccount {
-			sdb.journal.append(balanceIncrease{
-				account:  &addr,
-				increase: *amount,
-			})
-			bi, ok := sdb.balanceInc[addr]
-			if !ok {
-				bi = &BalanceIncrease{}
-				sdb.balanceInc[addr] = bi
-			}
-			bi.increase.Add(&bi.increase, amount)
-			bi.count++
-			return
-		}
-=======
 	// If this account has not been read, add to the balance increment map
 	_, needAccount := sdb.stateObjects[addr]
 	if !needAccount && addr == ripemd && amount.IsZero() {
@@ -463,7 +425,6 @@
 		bi.increase.Add(&bi.increase, amount)
 		bi.count++
 		return
->>>>>>> ba6d1c23
 	}
 
 	stateObject := sdb.GetOrNewStateObject(addr)
@@ -559,13 +520,8 @@
 		prevbalance: prevBalance,
 	})
 
-<<<<<<< HEAD
-	if sdb.logger != nil && sdb.logger.OnBalanceChange != nil && !prevBalance.IsZero() {
-		sdb.logger.OnBalanceChange(addr, &prevBalance, uint256.NewInt(0), tracing.BalanceDecreaseSelfdestruct)
-=======
 	if sdb.tracingHooks != nil && sdb.tracingHooks.OnBalanceChange != nil && !prevBalance.IsZero() {
 		sdb.tracingHooks.OnBalanceChange(addr, &prevBalance, uint256.NewInt(0), tracing.BalanceDecreaseSelfdestruct)
->>>>>>> ba6d1c23
 	}
 
 	stateObject.markSelfdestructed()
@@ -759,19 +715,11 @@
 	return sdb.refund
 }
 
-<<<<<<< HEAD
-func updateAccount(EIP161Enabled bool, isAura bool, stateWriter StateWriter, addr libcommon.Address, stateObject *stateObject, isDirty bool, logger *tracing.Hooks) error {
-	emptyRemoval := EIP161Enabled && stateObject.empty() && (!isAura || addr != SystemAddress)
-	if stateObject.selfdestructed || (isDirty && emptyRemoval) {
-		if logger != nil && logger.OnBalanceChange != nil && !stateObject.Balance().IsZero() && stateObject.selfdestructed {
-			logger.OnBalanceChange(stateObject.address, stateObject.Balance(), uint256.NewInt(0), tracing.BalanceDecreaseSelfdestructBurn)
-=======
 func updateAccount(EIP161Enabled bool, isAura bool, stateWriter StateWriter, addr libcommon.Address, stateObject *stateObject, isDirty bool, tracingHooks *tracing.Hooks) error {
 	emptyRemoval := EIP161Enabled && stateObject.empty() && (!isAura || addr != SystemAddress)
 	if stateObject.selfdestructed || (isDirty && emptyRemoval) {
 		if tracingHooks != nil && tracingHooks.OnBalanceChange != nil && !stateObject.Balance().IsZero() && stateObject.selfdestructed {
 			tracingHooks.OnBalanceChange(stateObject.address, stateObject.Balance(), uint256.NewInt(0), tracing.BalanceDecreaseSelfdestructBurn)
->>>>>>> ba6d1c23
 		}
 		if err := stateWriter.DeleteAccount(addr, &stateObject.original); err != nil {
 			return err
@@ -844,11 +792,7 @@
 		}
 
 		//fmt.Printf("FinalizeTx: %x, balance=%d %T\n", addr, so.data.Balance.Uint64(), stateWriter)
-<<<<<<< HEAD
-		if err := updateAccount(chainRules.IsSpuriousDragon, chainRules.IsAura, stateWriter, addr, so, true, sdb.logger); err != nil {
-=======
 		if err := updateAccount(chainRules.IsSpuriousDragon, chainRules.IsAura, stateWriter, addr, so, true, sdb.tracingHooks); err != nil {
->>>>>>> ba6d1c23
 			return err
 		}
 		so.newlyCreated = false
@@ -904,11 +848,7 @@
 	}
 	for addr, stateObject := range sdb.stateObjects {
 		_, isDirty := sdb.stateObjectsDirty[addr]
-<<<<<<< HEAD
-		if err := updateAccount(chainRules.IsSpuriousDragon, chainRules.IsAura, stateWriter, addr, stateObject, isDirty, sdb.logger); err != nil {
-=======
 		if err := updateAccount(chainRules.IsSpuriousDragon, chainRules.IsAura, stateWriter, addr, stateObject, isDirty, sdb.tracingHooks); err != nil {
->>>>>>> ba6d1c23
 			return err
 		}
 	}
