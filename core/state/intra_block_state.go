--- conflicted
+++ resolved
@@ -364,7 +364,6 @@
 
 // DESCRIBED: docs/programmers_guide/guide.md#address---identifier-of-an-account
 func (sdb *IntraBlockState) GetCodeSize(addr common.Address) (int, error) {
-<<<<<<< HEAD
 	size, source, err := versionedRead(sdb, addr, CodeSizePath, common.Hash{}, false, 0,
 		func(v int) int { return v },
 		func(s *stateObject) (int, error) {
@@ -375,7 +374,7 @@
 				return len(s.code), nil
 			}
 			readStart := time.Now()
-			l, err := sdb.stateReader.ReadAccountCodeSize(addr, s.data.Incarnation)
+			l, err := sdb.stateReader.ReadAccountCodeSize(addr)
 			sdb.storageReadDuration += time.Since(readStart)
 			sdb.storageReadCount++
 			if err != nil {
@@ -386,25 +385,6 @@
 
 	if sdb.trace || traceAccount(addr) {
 		fmt.Printf("%d (%d.%d) GetCodeSize (%s) %x: %d\n", sdb.blockNum, sdb.txIndex, sdb.version, source, addr, size)
-=======
-	stateObject, err := sdb.getStateObject(addr)
-	if err != nil {
-		return 0, err
-	}
-	if stateObject == nil || stateObject.deleted {
-		return 0, nil
-	}
-	if stateObject.code != nil {
-		return len(stateObject.code), nil
-	}
-	if stateObject.data.CodeHash == emptyCodeHashH {
-		return 0, nil
-	}
-	l, err := sdb.stateReader.ReadAccountCodeSize(addr)
-	if err != nil {
-		sdb.setErrorUnsafe(err)
-		return l, err
->>>>>>> ef570e6e
 	}
 
 	return size, err
@@ -1041,20 +1021,7 @@
 	if previous != nil && previous.selfdestructed {
 		prevInc = previous.data.Incarnation
 	} else {
-<<<<<<< HEAD
-		readStart := time.Now()
-		inc, err := sdb.stateReader.ReadAccountIncarnation(addr)
-		sdb.storageReadDuration += time.Since(readStart)
-		sdb.storageReadCount++
-
-		if err == nil {
-			prevInc = inc
-		} else {
-			return err
-		}
-=======
-		prevInc = 0 // sdb.stateReader.ReadAccountIncarnation(addr)
->>>>>>> ef570e6e
+		prevInc = 0 
 	}
 	if previous != nil && prevInc < previous.data.PrevIncarnation {
 		prevInc = previous.data.PrevIncarnation
