--- conflicted
+++ resolved
@@ -202,39 +202,13 @@
 // Reset clears out all ephemeral state objects from the state db, but keeps
 // the underlying state trie to avoid reloading data for the next operations.
 func (sdb *IntraBlockState) Reset() {
-<<<<<<< HEAD
 	sdb.nilAccounts = map[common.Address]struct{}{}
 	sdb.stateObjects = map[common.Address]*stateObject{}
 	sdb.stateObjectsDirty = map[common.Address]struct{}{}
-	clear(sdb.logs) // free pointers
-=======
-	//if len(sdb.nilAccounts) == 0 || len(sdb.stateObjects) == 0 || len(sdb.stateObjectsDirty) == 0 || len(sdb.balanceInc) == 0 {
-	//	log.Warn("zero", "len(sdb.nilAccounts)", len(sdb.nilAccounts),
-	//		"len(sdb.stateObjects)", len(sdb.stateObjects),
-	//		"len(sdb.stateObjectsDirty)", len(sdb.stateObjectsDirty),
-	//		"len(sdb.balanceInc)", len(sdb.balanceInc))
-	//}
-
-	/*
-		sdb.nilAccounts = make(map[common.Address]struct{})
-		sdb.stateObjects = make(map[common.Address]*stateObject)
-		sdb.stateObjectsDirty = make(map[common.Address]struct{})
-		sdb.logs = make(map[common.Hash][]*types.Log)
-		sdb.balanceInc = make(map[common.Address]*BalanceIncrease)
-	*/
-
-	sdb.nilAccounts = make(map[common.Address]struct{})
-	//clear(sdb.nilAccounts)
-	sdb.stateObjects = make(map[common.Address]*stateObject)
-	//clear(sdb.stateObjects)
-	sdb.stateObjectsDirty = make(map[common.Address]struct{})
-	//clear(sdb.stateObjectsDirty)
 	for i := range sdb.logs {
 		clear(sdb.logs[i]) // free p¬ointers
 		sdb.logs[i] = sdb.logs[i][:0]
 	}
->>>>>>> 0075c6fa
-	sdb.logs = sdb.logs[:0]
 	sdb.balanceInc = map[common.Address]*BalanceIncrease{}
 	sdb.journal.Reset()
 	sdb.nextRevisionId = 0
