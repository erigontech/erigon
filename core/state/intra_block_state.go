--- conflicted
+++ resolved
@@ -1556,7 +1556,6 @@
 	return sdb.accessList.Contains(addr, slot)
 }
 
-<<<<<<< HEAD
 func (ibs *IntraBlockState) AddCodeAddressToAccessList(codeAddr common.Address) bool {
 	if ibs.accessList.AddCodeAccess(codeAddr) {
 		ibs.journal.append(accessListAddCodeAccessChange{codeAddr})
@@ -1566,12 +1565,8 @@
 	return false
 }
 
-func (s *IntraBlockState) accountRead(addr common.Address, account *accounts.Account) {
-	if s.versionMap != nil {
-=======
 func (sdb *IntraBlockState) accountRead(addr common.Address, account *accounts.Account) {
 	if sdb.versionMap != nil {
->>>>>>> 88d243c2
 		// record the originating account data so that
 		// re-reads will return a complete account - note
 		// this is not used by the version map wich works
