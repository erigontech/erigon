// Copyright 2024 The Erigon Authors
// This file is part of Erigon.
//
// Erigon is free software: you can redistribute it and/or modify
// it under the terms of the GNU Lesser General Public License as published by
// the Free Software Foundation, either version 3 of the License, or
// (at your option) any later version.
//
// Erigon is distributed in the hope that it will be useful,
// but WITHOUT ANY WARRANTY; without even the implied warranty of
// MERCHANTABILITY or FITNESS FOR A PARTICULAR PURPOSE. See the
// GNU Lesser General Public License for more details.
//
// You should have received a copy of the GNU Lesser General Public License
// along with Erigon. If not, see <http://www.gnu.org/licenses/>.

package state

import (
	"github.com/erigontech/erigon-lib/common"
	"github.com/erigontech/erigon-lib/kv"
	"github.com/erigontech/erigon-lib/kv/kvcache"

	"github.com/erigontech/erigon-lib/types/accounts"
)

// CachedReader3 is a wrapper for an instance of type StateReader
// This wrapper only makes calls to the underlying reader if the item is not in the cache
type CachedReader3 struct {
	cache kvcache.CacheView
	db    kv.TemporalTx
}

// NewCachedReader3 wraps a given state reader into the cached reader
func NewCachedReader3(cache kvcache.CacheView, tx kv.TemporalTx) *CachedReader3 {
	return &CachedReader3{cache: cache, db: tx}
}

// ReadAccountData is called when an account needs to be fetched from the state
func (r *CachedReader3) ReadAccountData(address common.Address) (*accounts.Account, error) {
	enc, err := r.cache.Get(address[:])
	if err != nil {
		return nil, err
	}
	if len(enc) == 0 {
		return nil, nil
	}
	a := accounts.Account{}
	if err = accounts.DeserialiseV3(&a, enc); err != nil {
		return nil, err
	}
	return &a, nil
}

// ReadAccountDataForDebug - is like ReadAccountData, but without adding key to `readList`.
// Used to get `prev` account balance
func (r *CachedReader3) ReadAccountDataForDebug(address common.Address) (*accounts.Account, error) {
	enc, err := r.cache.Get(address[:])
	if err != nil {
		return nil, err
	}
	if len(enc) == 0 {
		return nil, nil
	}
	a := accounts.Account{}
	if err = accounts.DeserialiseV3(&a, enc); err != nil {
		return nil, err
	}
	return &a, nil
}

<<<<<<< HEAD
func (r *CachedReader3) ReadAccountStorage(address common.Address, incarnation uint64, key *common.Hash) ([]byte, error) {
	compositeKey := append(address[:], key[:]...)
=======
func (r *CachedReader3) ReadAccountStorage(address common.Address, key *common.Hash) ([]byte, error) {
	compositeKey := append(address[:], key.Bytes()...)
>>>>>>> 4b788d3b
	enc, err := r.cache.Get(compositeKey)
	if err != nil {
		return nil, err
	}
	if len(enc) == 0 {
		return nil, nil
	}
	return enc, nil
}

func (r *CachedReader3) ReadAccountCode(address common.Address) ([]byte, error) {
	code, err := r.cache.GetCode(address[:])
	if len(code) == 0 {
		return nil, nil
	}
	return code, err
}

func (r *CachedReader3) ReadAccountCodeSize(address common.Address) (int, error) {
	code, err := r.ReadAccountCode(address)
	return len(code), err
}

func (r *CachedReader3) ReadAccountIncarnation(address common.Address) (uint64, error) {
	return 0, nil
}<|MERGE_RESOLUTION|>--- conflicted
+++ resolved
@@ -69,13 +69,8 @@
 	return &a, nil
 }
 
-<<<<<<< HEAD
-func (r *CachedReader3) ReadAccountStorage(address common.Address, incarnation uint64, key *common.Hash) ([]byte, error) {
+func (r *CachedReader3) ReadAccountStorage(address common.Address, key *common.Hash) ([]byte, error) {
 	compositeKey := append(address[:], key[:]...)
-=======
-func (r *CachedReader3) ReadAccountStorage(address common.Address, key *common.Hash) ([]byte, error) {
-	compositeKey := append(address[:], key.Bytes()...)
->>>>>>> 4b788d3b
 	enc, err := r.cache.Get(compositeKey)
 	if err != nil {
 		return nil, err
