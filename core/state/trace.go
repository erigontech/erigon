// Copyright 2019 The go-ethereum Authors
// This file is part of the go-ethereum library.
//
// The go-ethereum library is free software: you can redistribute it and/or modify
// it under the terms of the GNU Lesser General Public License as published by
// the Free Software Foundation, either version 3 of the License, or
// (at your option) any later version.
//
// The go-ethereum library is distributed in the hope that it will be useful,
// but WITHOUT ANY WARRANTY; without even the implied warranty of
// MERCHANTABILITY or FITNESS FOR A PARTICULAR PURPOSE. See the
// GNU Lesser General Public License for more details.
//
// You should have received a copy of the GNU Lesser General Public License
// along with the go-ethereum library. If not, see <http://www.gnu.org/licenses/>.

package state

import (
	"bytes"
<<<<<<< HEAD
=======
	"github.com/ledgerwatch/turbo-geth/common/dbutils"

	"github.com/ledgerwatch/turbo-geth/core/types/accounts"

>>>>>>> 74b58583
	"context"

	"github.com/ledgerwatch/turbo-geth/common"
	"github.com/ledgerwatch/turbo-geth/common/bucket"
	"github.com/ledgerwatch/turbo-geth/core/types/accounts"
	"github.com/ledgerwatch/turbo-geth/ethdb"
)

type TraceDbState struct {
	currentDb ethdb.Database
}

func NewTraceDbState(db ethdb.Database) *TraceDbState {
	return &TraceDbState{
		currentDb: db,
	}
}

func (tds *TraceDbState) ReadAccountData(address common.Address) (*accounts.Account, error) {
<<<<<<< HEAD
	h := newHasher()
	defer returnHasherToPool(h)
	h.sha.Reset()
	h.sha.Write(address[:])
	var buf common.Hash
	h.sha.Read(buf[:])
	enc, err := tds.currentDb.Get(bucket.Accounts, buf[:])
=======
	buf, err := common.HashData(address[:])
	if err != nil {
		return nil, err
	}
	enc, err := tds.currentDb.Get(dbutils.AccountsBucket, buf[:])
>>>>>>> 74b58583
	if err != nil || enc == nil || len(enc) == 0 {
		return nil, nil
	}
	var acc accounts.Account
	if err := acc.DecodeForStorage(enc); err != nil {
		return nil, err
	}
	return &acc, nil
}

<<<<<<< HEAD
func (tds *TraceDbState) ReadAccountStorage(address common.Address, key *common.Hash) ([]byte, error) {
	h := newHasher()
	defer returnHasherToPool(h)
	h.sha.Reset()
	h.sha.Write(key[:])
	var buf common.Hash
	h.sha.Read(buf[:])
	enc, err := tds.currentDb.Get(bucket.Storage, append(address[:], buf[:]...))
=======
func (tds *TraceDbState) ReadAccountStorage(address common.Address, incarnation uint64, key *common.Hash) ([]byte, error) {
	buf, err := common.HashData(key[:])
	if err != nil {
		return nil, err
	}
	addrHash, err := common.HashData(address[:])
	if err != nil {
		return nil, err
	}

	enc, err := tds.currentDb.Get(dbutils.StorageBucket, dbutils.GenerateCompositeStorageKey(addrHash, incarnation, buf))
>>>>>>> 74b58583
	if err != nil || enc == nil {
		return nil, nil
	}
	return enc, nil
}

func (tds *TraceDbState) ReadAccountCode(codeHash common.Hash) ([]byte, error) {
	if bytes.Equal(codeHash[:], emptyCodeHash) {
		return nil, nil
	}
<<<<<<< HEAD
	return tds.currentDb.Get(bucket.Code, codeHash[:])
=======
	return tds.currentDb.Get(dbutils.CodeBucket, codeHash[:])
>>>>>>> 74b58583
}

func (tds *TraceDbState) ReadAccountCodeSize(codeHash common.Hash) (int, error) {
	code, err := tds.ReadAccountCode(codeHash)
	if err != nil {
		return 0, err
	}
	return len(code), nil
}

func (tds *TraceDbState) UpdateAccountData(ctx context.Context, address common.Address, original, account *accounts.Account) error {
	// Don't write historical record if the account did not change
	if accountsEqual(original, account) {
		return nil
	}
	addrHash, err := common.HashData(address[:])
	if err != nil {
		return err
	}
	dataLen := account.EncodingLengthForStorage()
	data := make([]byte, dataLen)
	account.EncodeForStorage(data)
<<<<<<< HEAD
	return tds.currentDb.Put(bucket.Accounts, addrHash[:], data)
}

func (tds *TraceDbState) DeleteAccount(_ context.Context, address common.Address, original *accounts.Account) error {
	h := newHasher()
	defer returnHasherToPool(h)
	h.sha.Reset()
	h.sha.Write(address[:])
	var addrHash common.Hash
	h.sha.Read(addrHash[:])
	return tds.currentDb.Delete(bucket.Accounts, addrHash[:])
}

func (tds *TraceDbState) UpdateAccountCode(codeHash common.Hash, code []byte) error {
	return tds.currentDb.Put(bucket.Code, codeHash[:], code)
=======
	return tds.currentDb.Put(dbutils.AccountsBucket, addrHash[:], data)
}

func (tds *TraceDbState) DeleteAccount(_ context.Context, address common.Address, original *accounts.Account) error {
	addrHash, err := common.HashData(address[:])
	if err != nil {
		return err
	}
	return tds.currentDb.Delete(dbutils.AccountsBucket, addrHash[:])
}

func (tds *TraceDbState) UpdateAccountCode(codeHash common.Hash, code []byte) error {
	return tds.currentDb.Put(dbutils.CodeBucket, codeHash[:], code)
>>>>>>> 74b58583
}

func (tds *TraceDbState) WriteAccountStorage(address common.Address, incarnation uint64, key, original, value *common.Hash) error {
	if *original == *value {
		return nil
	}
	seckey, err := common.HashData(key[:])
	if err != nil {
		return err
	}
	compositeKey := append(address[:], seckey[:]...)
	v := bytes.TrimLeft(value[:], "\x00")
	vv := make([]byte, len(v))
	copy(vv, v)
	if len(v) == 0 {
<<<<<<< HEAD
		return tds.currentDb.Delete(bucket.Storage, compositeKey)
	} else {
		return tds.currentDb.Put(bucket.Storage, compositeKey, vv)
=======
		return tds.currentDb.Delete(dbutils.StorageBucket, compositeKey)
	} else {
		return tds.currentDb.Put(dbutils.StorageBucket, compositeKey, vv)
>>>>>>> 74b58583
	}
}<|MERGE_RESOLUTION|>--- conflicted
+++ resolved
@@ -18,17 +18,10 @@
 
 import (
 	"bytes"
-<<<<<<< HEAD
-=======
-	"github.com/ledgerwatch/turbo-geth/common/dbutils"
-
-	"github.com/ledgerwatch/turbo-geth/core/types/accounts"
-
->>>>>>> 74b58583
 	"context"
 
 	"github.com/ledgerwatch/turbo-geth/common"
-	"github.com/ledgerwatch/turbo-geth/common/bucket"
+	"github.com/ledgerwatch/turbo-geth/common/dbutils"
 	"github.com/ledgerwatch/turbo-geth/core/types/accounts"
 	"github.com/ledgerwatch/turbo-geth/ethdb"
 )
@@ -44,21 +37,11 @@
 }
 
 func (tds *TraceDbState) ReadAccountData(address common.Address) (*accounts.Account, error) {
-<<<<<<< HEAD
-	h := newHasher()
-	defer returnHasherToPool(h)
-	h.sha.Reset()
-	h.sha.Write(address[:])
-	var buf common.Hash
-	h.sha.Read(buf[:])
-	enc, err := tds.currentDb.Get(bucket.Accounts, buf[:])
-=======
 	buf, err := common.HashData(address[:])
 	if err != nil {
 		return nil, err
 	}
 	enc, err := tds.currentDb.Get(dbutils.AccountsBucket, buf[:])
->>>>>>> 74b58583
 	if err != nil || enc == nil || len(enc) == 0 {
 		return nil, nil
 	}
@@ -69,16 +52,6 @@
 	return &acc, nil
 }
 
-<<<<<<< HEAD
-func (tds *TraceDbState) ReadAccountStorage(address common.Address, key *common.Hash) ([]byte, error) {
-	h := newHasher()
-	defer returnHasherToPool(h)
-	h.sha.Reset()
-	h.sha.Write(key[:])
-	var buf common.Hash
-	h.sha.Read(buf[:])
-	enc, err := tds.currentDb.Get(bucket.Storage, append(address[:], buf[:]...))
-=======
 func (tds *TraceDbState) ReadAccountStorage(address common.Address, incarnation uint64, key *common.Hash) ([]byte, error) {
 	buf, err := common.HashData(key[:])
 	if err != nil {
@@ -90,7 +63,6 @@
 	}
 
 	enc, err := tds.currentDb.Get(dbutils.StorageBucket, dbutils.GenerateCompositeStorageKey(addrHash, incarnation, buf))
->>>>>>> 74b58583
 	if err != nil || enc == nil {
 		return nil, nil
 	}
@@ -101,11 +73,7 @@
 	if bytes.Equal(codeHash[:], emptyCodeHash) {
 		return nil, nil
 	}
-<<<<<<< HEAD
-	return tds.currentDb.Get(bucket.Code, codeHash[:])
-=======
 	return tds.currentDb.Get(dbutils.CodeBucket, codeHash[:])
->>>>>>> 74b58583
 }
 
 func (tds *TraceDbState) ReadAccountCodeSize(codeHash common.Hash) (int, error) {
@@ -128,23 +96,6 @@
 	dataLen := account.EncodingLengthForStorage()
 	data := make([]byte, dataLen)
 	account.EncodeForStorage(data)
-<<<<<<< HEAD
-	return tds.currentDb.Put(bucket.Accounts, addrHash[:], data)
-}
-
-func (tds *TraceDbState) DeleteAccount(_ context.Context, address common.Address, original *accounts.Account) error {
-	h := newHasher()
-	defer returnHasherToPool(h)
-	h.sha.Reset()
-	h.sha.Write(address[:])
-	var addrHash common.Hash
-	h.sha.Read(addrHash[:])
-	return tds.currentDb.Delete(bucket.Accounts, addrHash[:])
-}
-
-func (tds *TraceDbState) UpdateAccountCode(codeHash common.Hash, code []byte) error {
-	return tds.currentDb.Put(bucket.Code, codeHash[:], code)
-=======
 	return tds.currentDb.Put(dbutils.AccountsBucket, addrHash[:], data)
 }
 
@@ -158,7 +109,6 @@
 
 func (tds *TraceDbState) UpdateAccountCode(codeHash common.Hash, code []byte) error {
 	return tds.currentDb.Put(dbutils.CodeBucket, codeHash[:], code)
->>>>>>> 74b58583
 }
 
 func (tds *TraceDbState) WriteAccountStorage(address common.Address, incarnation uint64, key, original, value *common.Hash) error {
@@ -174,14 +124,8 @@
 	vv := make([]byte, len(v))
 	copy(vv, v)
 	if len(v) == 0 {
-<<<<<<< HEAD
-		return tds.currentDb.Delete(bucket.Storage, compositeKey)
-	} else {
-		return tds.currentDb.Put(bucket.Storage, compositeKey, vv)
-=======
 		return tds.currentDb.Delete(dbutils.StorageBucket, compositeKey)
 	} else {
 		return tds.currentDb.Put(dbutils.StorageBucket, compositeKey, vv)
->>>>>>> 74b58583
 	}
 }