// Copyright 2014 The go-ethereum Authors
// (original work)
// Copyright 2024 The Erigon Authors
// (modifications)
// This file is part of Erigon.
//
// Erigon is free software: you can redistribute it and/or modify
// it under the terms of the GNU Lesser General Public License as published by
// the Free Software Foundation, either version 3 of the License, or
// (at your option) any later version.
//
// Erigon is distributed in the hope that it will be useful,
// but WITHOUT ANY WARRANTY; without even the implied warranty of
// MERCHANTABILITY or FITNESS FOR A PARTICULAR PURPOSE. See the
// GNU Lesser General Public License for more details.
//
// You should have received a copy of the GNU Lesser General Public License
// along with Erigon. If not, see <http://www.gnu.org/licenses/>.

package state

import (
	"encoding/json"
	"errors"
	"fmt"

	"github.com/erigontech/erigon-lib/common"
<<<<<<< HEAD
	libcommon "github.com/erigontech/erigon-lib/common"
	"github.com/erigontech/erigon-lib/common/hexutility"
=======
	"github.com/erigontech/erigon-lib/common/hexutil"
>>>>>>> facffd54
	"github.com/erigontech/erigon-lib/crypto"
	"github.com/erigontech/erigon-lib/kv"
	"github.com/erigontech/erigon-lib/kv/order"
	"github.com/erigontech/erigon-lib/kv/rawdbv3"
	"github.com/erigontech/erigon-lib/trie"
	"github.com/erigontech/erigon-lib/types/accounts"
)

type Dumper struct {
	blockNumber  uint64
	tx           kv.TemporalTx
	hashedState  bool
	txNumsReader rawdbv3.TxNumsReader
}

// DumpAccount represents tan account in the state.
type DumpAccount struct {
	Balance   string            `json:"balance"`
	Nonce     uint64            `json:"nonce"`
<<<<<<< HEAD
	Root      hexutility.Bytes  `json:"root"`
	CodeHash  hexutility.Bytes  `json:"codeHash"`
	Code      hexutility.Bytes  `json:"code,omitempty"`
	Storage   map[string]string `json:"storage,omitempty"`
	Address   *common.Address   `json:"address,omitempty"` // Address only present in iterative (line-by-line) mode
	SecureKey *hexutility.Bytes `json:"key,omitempty"`     // If we don't have address, we can output the key
=======
	Root      hexutil.Bytes     `json:"root"`
	CodeHash  hexutil.Bytes     `json:"codeHash"`
	Code      hexutil.Bytes     `json:"code,omitempty"`
	Storage   map[string]string `json:"storage,omitempty"`
	Address   *common.Address   `json:"address,omitempty"` // Address only present in iterative (line-by-line) mode
	SecureKey *hexutil.Bytes    `json:"key,omitempty"`     // If we don't have address, we can output the key
>>>>>>> facffd54
}

// Dump represents the full dump in a collected format, as one large map.
type Dump struct {
	Root     string                         `json:"root"`
	Accounts map[common.Address]DumpAccount `json:"accounts"`
}

// iterativeDump is a 'collector'-implementation which dump output line-by-line iteratively.
type iterativeDump struct {
	*json.Encoder
}

// IteratorDump is an implementation for iterating over data.
type IteratorDump struct {
	Root     string                         `json:"root"`
	Accounts map[common.Address]DumpAccount `json:"accounts"`
	Next     []byte                         `json:"next,omitempty"` // nil if no more accounts
}

// DumpCollector interface which the state trie calls during iteration
type DumpCollector interface {
	// OnRoot is called with the state root
	OnRoot(common.Hash)
	// OnAccount is called once for each account in the trie
	OnAccount(common.Address, DumpAccount)
}

// OnRoot implements DumpCollector interface
func (d *Dump) OnRoot(root common.Hash) {
	d.Root = fmt.Sprintf("%x", root)
}

// OnAccount implements DumpCollector interface
func (d *Dump) OnAccount(addr common.Address, account DumpAccount) {
	d.Accounts[addr] = account
}

// OnRoot implements DumpCollector interface
func (d *IteratorDump) OnRoot(root common.Hash) {
	d.Root = fmt.Sprintf("%x", root)
}

// OnAccount implements DumpCollector interface
func (d *IteratorDump) OnAccount(addr common.Address, account DumpAccount) {
	d.Accounts[addr] = account
}

// OnAccount implements DumpCollector interface
func (d iterativeDump) OnAccount(addr common.Address, account DumpAccount) {
	dumpAccount := &DumpAccount{
		Balance:   account.Balance,
		Nonce:     account.Nonce,
		Root:      account.Root,
		CodeHash:  account.CodeHash,
		Code:      account.Code,
		Storage:   account.Storage,
		SecureKey: account.SecureKey,
		Address:   nil,
	}
	if addr != (common.Address{}) {
		dumpAccount.Address = &addr
	}
	//nolint:errcheck
	d.Encode(dumpAccount)
}

// OnRoot implements DumpCollector interface
func (d iterativeDump) OnRoot(root common.Hash) {
	//nolint:errcheck
	d.Encoder.Encode(struct {
		Root common.Hash `json:"root"`
	}{root})
}

func NewDumper(db kv.TemporalTx, txNumsReader rawdbv3.TxNumsReader, blockNumber uint64) *Dumper {
	return &Dumper{
		tx:           db,
		blockNumber:  blockNumber,
		hashedState:  false,
		txNumsReader: txNumsReader,
	}
}

var ErrTooManyIterations = errors.New("[rpc] dumper: too many iterations protection triggered")

func (d *Dumper) DumpToCollector(c DumpCollector, excludeCode, excludeStorage bool, startAddress common.Address, maxResults int) ([]byte, error) {
	var emptyCodeHash = crypto.Keccak256Hash(nil)
	var emptyHash = common.Hash{}
	var accountList []*DumpAccount
	var addrList []common.Address
	var acc accounts.Account
	var numberOfResults int
	if maxResults == 0 {
		maxResults = kv.Unlim
	}

	c.OnRoot(emptyHash) // We do not calculate the root

	ttx := d.tx
	txNum, err := d.txNumsReader.Min(ttx, d.blockNumber+1)
	if err != nil {
		return nil, err
	}
	txNumForStorage, err := d.txNumsReader.Min(ttx, d.blockNumber+1)
	if err != nil {
		return nil, err
	}

	var nextKey []byte
	it, err := ttx.RangeAsOf(kv.AccountsDomain, startAddress[:], nil, txNum, order.Asc, kv.Unlim) //unlim because need skip empty vals
	if err != nil {
		return nil, err
	}
	defer it.Close()
	for it.HasNext() {
		k, v, err := it.Next()
		if err != nil {
			return nil, err
		}
		if len(v) == 0 {
			continue
		}
		if maxResults > 0 && numberOfResults >= maxResults {
			nextKey = append(nextKey[:0], k...)
			break
		}

		if e := accounts.DeserialiseV3(&acc, v); e != nil {
			return nil, fmt.Errorf("decoding %x for %x: %w", v, k, e)
		}
		account := DumpAccount{
			Balance:  acc.Balance.ToBig().String(),
			Nonce:    acc.Nonce,
			Root:     hexutil.Bytes(emptyHash[:]), // We cannot provide historical storage hash
			CodeHash: hexutil.Bytes(emptyCodeHash[:]),
			Storage:  make(map[string]string),
		}
		if acc.CodeHash != emptyCodeHash {
			account.CodeHash = hexutil.Bytes(acc.CodeHash.Bytes())

			if !excludeCode {
				r, _, err := ttx.GetLatest(kv.CodeDomain, k)
				if err != nil {
					return nil, err
				}
				if r != nil {
					account.Code = r
				}
			}
		}
		accountList = append(accountList, &account)
		addrList = append(addrList, common.BytesToAddress(k))

		numberOfResults++
	}
	it.Close()

	for i, addr := range addrList {
		account := accountList[i]
		if !excludeStorage {
			t := trie.New(common.Hash{})
			nextAcc, _ := kv.NextSubtree(addr[:])
			r, err := ttx.RangeAsOf(kv.StorageDomain, addr[:], nextAcc, txNumForStorage, order.Asc, kv.Unlim) //unlim because need skip empty vals
			if err != nil {
				return nil, fmt.Errorf("walking over storage for %x: %w", addr, err)
			}
			defer r.Close()
			for r.HasNext() {
				k, vs, err := r.Next()
				if err != nil {
					return nil, fmt.Errorf("walking over storage for %x: %w", addr, err)
				}
				if len(vs) == 0 {
					continue // Skip deleted entries
				}
				loc := k[20:]
				account.Storage[common.BytesToHash(loc).String()] = common.Bytes2Hex(vs)
				h, _ := common.HashData(loc)
				t.Update(h.Bytes(), common.Copy(vs))
			}
			r.Close()

			account.Root = t.Hash().Bytes()
		}
		c.OnAccount(addr, *account)
	}

	return nextKey, nil
}

// RawDump returns the entire state an a single large object
func (d *Dumper) RawDump(excludeCode, excludeStorage bool) Dump {
	dump := &Dump{
		Accounts: make(map[common.Address]DumpAccount),
	}
	//nolint:errcheck
	d.DumpToCollector(dump, excludeCode, excludeStorage, common.Address{}, 0)
	return *dump
}

// Dump returns a JSON string representing the entire state as a single json-object
func (d *Dumper) Dump(excludeCode, excludeStorage bool) []byte {
	dump := d.RawDump(excludeCode, excludeStorage)
	json, err := json.MarshalIndent(dump, "", "    ")
	if err != nil {
		fmt.Println("dump err", err)
	}
	return json
}

// IterativeDump dumps out accounts as json-objects, delimited by linebreaks on stdout
func (d *Dumper) IterativeDump(excludeCode, excludeStorage bool, output *json.Encoder) {
	//nolint:errcheck
	d.DumpToCollector(iterativeDump{output}, excludeCode, excludeStorage, common.Address{}, 0)
}

// IteratorDump dumps out a batch of accounts starts with the given start key
func (d *Dumper) IteratorDump(excludeCode, excludeStorage bool, start common.Address, maxResults int) (IteratorDump, error) {
	iterator := &IteratorDump{
		Accounts: make(map[common.Address]DumpAccount),
	}
	var err error
	iterator.Next, err = d.DumpToCollector(iterator, excludeCode, excludeStorage, start, maxResults)
	return *iterator, err
}

func (d *Dumper) DefaultRawDump() Dump {
	return d.RawDump(false, false)
}

// DefaultDump returns a JSON string representing the state with the default params
func (d *Dumper) DefaultDump() []byte {
	return d.Dump(false, false)
}<|MERGE_RESOLUTION|>--- conflicted
+++ resolved
@@ -25,12 +25,8 @@
 	"fmt"
 
 	"github.com/erigontech/erigon-lib/common"
-<<<<<<< HEAD
 	libcommon "github.com/erigontech/erigon-lib/common"
 	"github.com/erigontech/erigon-lib/common/hexutility"
-=======
-	"github.com/erigontech/erigon-lib/common/hexutil"
->>>>>>> facffd54
 	"github.com/erigontech/erigon-lib/crypto"
 	"github.com/erigontech/erigon-lib/kv"
 	"github.com/erigontech/erigon-lib/kv/order"
@@ -50,21 +46,12 @@
 type DumpAccount struct {
 	Balance   string            `json:"balance"`
 	Nonce     uint64            `json:"nonce"`
-<<<<<<< HEAD
 	Root      hexutility.Bytes  `json:"root"`
 	CodeHash  hexutility.Bytes  `json:"codeHash"`
 	Code      hexutility.Bytes  `json:"code,omitempty"`
 	Storage   map[string]string `json:"storage,omitempty"`
 	Address   *common.Address   `json:"address,omitempty"` // Address only present in iterative (line-by-line) mode
 	SecureKey *hexutility.Bytes `json:"key,omitempty"`     // If we don't have address, we can output the key
-=======
-	Root      hexutil.Bytes     `json:"root"`
-	CodeHash  hexutil.Bytes     `json:"codeHash"`
-	Code      hexutil.Bytes     `json:"code,omitempty"`
-	Storage   map[string]string `json:"storage,omitempty"`
-	Address   *common.Address   `json:"address,omitempty"` // Address only present in iterative (line-by-line) mode
-	SecureKey *hexutil.Bytes    `json:"key,omitempty"`     // If we don't have address, we can output the key
->>>>>>> facffd54
 }
 
 // Dump represents the full dump in a collected format, as one large map.
