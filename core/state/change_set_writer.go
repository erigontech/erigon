package state

import (
	"fmt"
<<<<<<< HEAD

	"github.com/ledgerwatch/erigon-lib/kv/dbutils"
=======
>>>>>>> 06e77d17

	"github.com/holiman/uint256"

	libcommon "github.com/ledgerwatch/erigon-lib/common"
	"github.com/ledgerwatch/erigon-lib/common/hexutility"
	"github.com/ledgerwatch/erigon-lib/kv"
	"github.com/ledgerwatch/erigon-lib/kv/dbutils"
	historyv22 "github.com/ledgerwatch/erigon-lib/kv/temporal/historyv2"

	"github.com/ledgerwatch/erigon/core/types/accounts"
)

// ChangeSetWriter is a mock StateWriter that accumulates changes in-memory into ChangeSets.
type ChangeSetWriter struct {
	db             kv.RwTx
	accountChanges map[libcommon.Address][]byte
	storageChanged map[libcommon.Address]bool
	storageChanges map[string][]byte
	blockNumber    uint64
}

func NewChangeSetWriter() *ChangeSetWriter {
	return &ChangeSetWriter{
		accountChanges: make(map[libcommon.Address][]byte),
		storageChanged: make(map[libcommon.Address]bool),
		storageChanges: make(map[string][]byte),
	}
}
func NewChangeSetWriterPlain(db kv.RwTx, blockNumber uint64) *ChangeSetWriter {
	return &ChangeSetWriter{
		db:             db,
		accountChanges: make(map[libcommon.Address][]byte),
		storageChanged: make(map[libcommon.Address]bool),
		storageChanges: make(map[string][]byte),
		blockNumber:    blockNumber,
	}
}

func (w *ChangeSetWriter) GetAccountChanges() (*historyv22.ChangeSet, error) {
	cs := historyv22.NewAccountChangeSet()
	for address, val := range w.accountChanges {
		if err := cs.Add(libcommon.CopyBytes(address[:]), val); err != nil {
			return nil, err
		}
	}
	return cs, nil
}
func (w *ChangeSetWriter) GetStorageChanges() (*historyv22.ChangeSet, error) {
	cs := historyv22.NewStorageChangeSet()
	for key, val := range w.storageChanges {
		if err := cs.Add([]byte(key), val); err != nil {
			return nil, err
		}
	}
	return cs, nil
}

func accountsEqual(a1, a2 *accounts.Account) bool {
	if a1.Nonce != a2.Nonce {
		return false
	}
	if !a1.Initialised {
		if a2.Initialised {
			return false
		}
	} else if !a2.Initialised {
		return false
	} else if a1.Balance.Cmp(&a2.Balance) != 0 {
		return false
	} else if a1.Incarnation != a2.Incarnation {
		return false
	}
	if a1.IsEmptyCodeHash() {
		if !a2.IsEmptyCodeHash() {
			return false
		}
	} else if a2.IsEmptyCodeHash() {
		return false
	} else if a1.CodeHash != a2.CodeHash {
		return false
	}
	return true
}

func (w *ChangeSetWriter) UpdateAccountData(address libcommon.Address, original, account *accounts.Account) error {
	//fmt.Printf("balance,%x,%d\n", address, &account.Balance)
	if !accountsEqual(original, account) || w.storageChanged[address] {
		w.accountChanges[address] = originalAccountData(original, true /*omitHashes*/)
	}
	return nil
}

func (w *ChangeSetWriter) UpdateAccountCode(address libcommon.Address, incarnation uint64, codeHash libcommon.Hash, code []byte) error {
	//fmt.Printf("code,%x,%x\n", address, code)
	return nil
}

func (w *ChangeSetWriter) DeleteAccount(address libcommon.Address, original *accounts.Account) error {
	//fmt.Printf("delete,%x\n", address)
	if original == nil || !original.Initialised {
		return nil
	}
	w.accountChanges[address] = originalAccountData(original, false)
	return nil
}

func (w *ChangeSetWriter) WriteAccountStorage(address libcommon.Address, incarnation uint64, key *libcommon.Hash, original, value *uint256.Int) error {
	//fmt.Printf("storage,%x,%x,%x\n", address, *key, value.Bytes())
	if *original == *value {
		return nil
	}

	compositeKey := dbutils.PlainGenerateCompositeStorageKey(address.Bytes(), incarnation, key.Bytes())

	w.storageChanges[string(compositeKey)] = original.Bytes()
	w.storageChanged[address] = true

	return nil
}

func (w *ChangeSetWriter) CreateContract(address libcommon.Address) error {
	return nil
}

func (w *ChangeSetWriter) WriteChangeSets() error {
	accountChanges, err := w.GetAccountChanges()
	if err != nil {
		return err
	}
	if err = historyv22.Mapper[kv.AccountChangeSet].Encode(w.blockNumber, accountChanges, func(k, v []byte) error {
		if err = w.db.AppendDup(kv.AccountChangeSet, k, v); err != nil {
			return err
		}
		return nil
	}); err != nil {
		return err
	}

	storageChanges, err := w.GetStorageChanges()
	if err != nil {
		return err
	}
	if storageChanges.Len() == 0 {
		return nil
	}
	if err = historyv22.Mapper[kv.StorageChangeSet].Encode(w.blockNumber, storageChanges, func(k, v []byte) error {
		if err = w.db.AppendDup(kv.StorageChangeSet, k, v); err != nil {
			return err
		}
		return nil
	}); err != nil {
		return err
	}
	return nil
}

func (w *ChangeSetWriter) WriteHistory() error {
	accountChanges, err := w.GetAccountChanges()
	if err != nil {
		return err
	}
	err = writeIndex(w.blockNumber, accountChanges, kv.E2AccountsHistory, w.db)
	if err != nil {
		return err
	}

	storageChanges, err := w.GetStorageChanges()
	if err != nil {
		return err
	}
	err = writeIndex(w.blockNumber, storageChanges, kv.E2StorageHistory, w.db)
	if err != nil {
		return err
	}

	return nil
}

func (w *ChangeSetWriter) PrintChangedAccounts() {
	fmt.Println("Account Changes")
	for k := range w.accountChanges {
		fmt.Println(hexutility.Encode(k.Bytes()))
	}
	fmt.Println("------------------------------------------")
}<|MERGE_RESOLUTION|>--- conflicted
+++ resolved
@@ -2,11 +2,6 @@
 
 import (
 	"fmt"
-<<<<<<< HEAD
-
-	"github.com/ledgerwatch/erigon-lib/kv/dbutils"
-=======
->>>>>>> 06e77d17
 
 	"github.com/holiman/uint256"
 
