--- conflicted
+++ resolved
@@ -96,15 +96,9 @@
 	return hr.ReadAccountData(address)
 }
 
-<<<<<<< HEAD
 func (hr *HistoryReaderV3) ReadAccountStorage(address common.Address, key *common.Hash) ([]byte, error) {
-	k := append(address[:], key.Bytes()...)
-	enc, _, err := hr.ttx.GetAsOf(kv.StorageDomain, k, hr.txNum)
-=======
-func (hr *HistoryReaderV3) ReadAccountStorage(address common.Address, incarnation uint64, key *common.Hash) ([]byte, error) {
 	hr.composite = append(append(hr.composite[:0], address[:]...), key[:]...)
 	enc, _, err := hr.ttx.GetAsOf(kv.StorageDomain, hr.composite, hr.txNum)
->>>>>>> e808db32
 	if hr.trace {
 		fmt.Printf("ReadAccountStorage [%x] [%x] => [%x]\n", address, *key, enc)
 	}
