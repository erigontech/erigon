--- conflicted
+++ resolved
@@ -142,12 +142,7 @@
 
 type ResettableStateReader interface {
 	StateReader
-<<<<<<< HEAD
 	SetTx(tx kv.Tx)
-=======
-	SetTx(tx kv.TemporalTx)
-	SetTxNum(txn uint64)
->>>>>>> ffd8607a
 	DiscardReadList()
 }
 
