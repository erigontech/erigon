--- conflicted
+++ resolved
@@ -106,7 +106,6 @@
 	return enc, err
 }
 
-<<<<<<< HEAD
 func (hr *HistoryReaderV3) HasStorage(address common.Address) (bool, error) {
 	to, ok := kv.NextSubtree(address.Bytes())
 	if !ok {
@@ -137,10 +136,7 @@
 	return false, nil
 }
 
-func (hr *HistoryReaderV3) ReadAccountCode(address common.Address, incarnation uint64) ([]byte, error) {
-=======
 func (hr *HistoryReaderV3) ReadAccountCode(address common.Address) ([]byte, error) {
->>>>>>> dd794510
 	//  must pass key2=Nil here: because Erigon4 does concatinate key1+key2 under the hood
 	//code, _, err := hr.ttx.GetAsOf(kv.CodeDomain, address.Bytes(), codeHash.Bytes(), hr.txNum)
 	code, _, err := hr.ttx.GetAsOf(kv.CodeDomain, address[:], hr.txNum)
