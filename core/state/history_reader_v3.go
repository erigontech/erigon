--- conflicted
+++ resolved
@@ -94,15 +94,9 @@
 	return hr.ReadAccountData(address)
 }
 
-<<<<<<< HEAD
 func (hr *HistoryReaderV3) ReadAccountStorage(address common.Address, incarnation uint64, key common.Hash) (uint256.Int, bool, error) {
 	k := append(address[:], key[:]...)
 	enc, ok, err := hr.ttx.GetAsOf(kv.StorageDomain, k, hr.txNum)
-=======
-func (hr *HistoryReaderV3) ReadAccountStorage(address common.Address, key *common.Hash) ([]byte, error) {
-	hr.composite = append(append(hr.composite[:0], address[:]...), key[:]...)
-	enc, _, err := hr.ttx.GetAsOf(kv.StorageDomain, hr.composite, hr.txNum)
->>>>>>> ef570e6e
 	if hr.trace {
 		fmt.Printf("ReadAccountStorage [%x] [%x] => [%x]\n", address, key, enc)
 	}
