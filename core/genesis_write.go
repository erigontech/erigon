// Copyright 2014 The go-ethereum Authors
// (original work)
// Copyright 2024 The Erigon Authors
// (modifications)
// This file is part of Erigon.
//
// Erigon is free software: you can redistribute it and/or modify
// it under the terms of the GNU Lesser General Public License as published by
// the Free Software Foundation, either version 3 of the License, or
// (at your option) any later version.
//
// Erigon is distributed in the hope that it will be useful,
// but WITHOUT ANY WARRANTY; without even the implied warranty of
// MERCHANTABILITY or FITNESS FOR A PARTICULAR PURPOSE. See the
// GNU Lesser General Public License for more details.
//
// You should have received a copy of the GNU Lesser General Public License
// along with Erigon. If not, see <http://www.gnu.org/licenses/>.

package core

import (
	"bytes"
	"context"
	"crypto/ecdsa"
	"embed"
	"encoding/json"
	"errors"
	"fmt"
	"github.com/erigontech/erigon-lib/kv/rawdbv3"
	"math/big"
	"slices"
	"sort"

	"github.com/c2h5oh/datasize"
	"github.com/holiman/uint256"
	"github.com/jinzhu/copier"
	"golang.org/x/sync/errgroup"

	"github.com/erigontech/erigon-db/rawdb"
	"github.com/erigontech/erigon-lib/chain"
	"github.com/erigontech/erigon-lib/chain/networkname"
	"github.com/erigontech/erigon-lib/chain/params"
	"github.com/erigontech/erigon-lib/common"
	"github.com/erigontech/erigon-lib/common/datadir"
	"github.com/erigontech/erigon-lib/common/dbg"
<<<<<<< HEAD
=======
	"github.com/erigontech/erigon-lib/common/empty"
>>>>>>> cf916078
	"github.com/erigontech/erigon-lib/common/hexutil"
	"github.com/erigontech/erigon-lib/config3"
	"github.com/erigontech/erigon-lib/crypto"
	"github.com/erigontech/erigon-lib/kv"
	"github.com/erigontech/erigon-lib/kv/mdbx"
	"github.com/erigontech/erigon-lib/kv/temporal"
	"github.com/erigontech/erigon-lib/log/v3"
	state2 "github.com/erigontech/erigon-lib/state"
	"github.com/erigontech/erigon-lib/types"
	"github.com/erigontech/erigon/core/state"
	"github.com/erigontech/erigon/core/tracing"
	params2 "github.com/erigontech/erigon/params"
)

//go:embed allocs
var allocs embed.FS

// GenesisMismatchError is raised when trying to overwrite an existing
// genesis block with an incompatible one.
type GenesisMismatchError struct {
	Stored, New common.Hash
}

func (e *GenesisMismatchError) Error() string {
	config := params2.ChainConfigByGenesisHash(e.Stored)
	if config == nil {
		return fmt.Sprintf("database contains incompatible genesis (have %x, new %x)", e.Stored, e.New)
	}
	return fmt.Sprintf("database contains incompatible genesis (try with --chain=%s)", config.ChainName)
}

// CommitGenesisBlock writes or updates the genesis block in db.
// The block that will be used is:
//
//	                     genesis == nil       genesis != nil
//	                  +------------------------------------------
//	db has no genesis |  main-net          |  genesis
//	db has genesis    |  from DB           |  genesis (if compatible)
//
// The stored chain configuration will be updated if it is compatible (i.e. does not
// specify a fork block below the local head block). In case of a conflict, the
// error is a *params.ConfigCompatError and the new, unwritten config is returned.
//
// The returned chain configuration is never nil.
func CommitGenesisBlock(db kv.RwDB, genesis *types.Genesis, dirs datadir.Dirs, logger log.Logger) (*chain.Config, *types.Block, error) {
	return CommitGenesisBlockWithOverride(db, genesis, nil, dirs, logger)
}

func CommitGenesisBlockWithOverride(db kv.RwDB, genesis *types.Genesis, overrideOsakaTime *big.Int, dirs datadir.Dirs, logger log.Logger) (*chain.Config, *types.Block, error) {
	tx, err := db.BeginRw(context.Background())
	if err != nil {
		return nil, nil, err
	}
	defer tx.Rollback()
	c, b, err := WriteGenesisBlock(tx, genesis, overrideOsakaTime, dirs, logger)
	if err != nil {
		return c, b, err
	}
	err = tx.Commit()
	if err != nil {
		return c, b, err
	}
	return c, b, nil
}

func configOrDefault(g *types.Genesis, genesisHash common.Hash) *chain.Config {
	if g != nil {
		return g.Config
	}

	config := params2.ChainConfigByGenesisHash(genesisHash)
	if config != nil {
		return config
	} else {
		return chain.AllProtocolChanges
	}
}

func WriteGenesisBlock(tx kv.RwTx, genesis *types.Genesis, overrideOsakaTime *big.Int, dirs datadir.Dirs, logger log.Logger) (*chain.Config, *types.Block, error) {
	if err := WriteGenesisIfNotExist(tx, genesis); err != nil {
		return nil, nil, err
	}

	var storedBlock *types.Block
	if genesis != nil && genesis.Config == nil {
		return chain.AllProtocolChanges, nil, types.ErrGenesisNoConfig
	}
	// Just commit the new block if there is no stored genesis block.
	storedHash, storedErr := rawdb.ReadCanonicalHash(tx, 0)
	if storedErr != nil {
		return nil, nil, storedErr
	}

	applyOverrides := func(config *chain.Config) {
		if overrideOsakaTime != nil {
			config.OsakaTime = overrideOsakaTime
		}
	}

	if (storedHash == common.Hash{}) {
		custom := true
		if genesis == nil {
			logger.Info("Writing main-net genesis block")
			genesis = MainnetGenesisBlock()
			custom = false
		}
		applyOverrides(genesis.Config)
		block, _, err1 := write(tx, genesis, dirs, logger)
		if err1 != nil {
			return genesis.Config, nil, err1
		}
		if custom {
			logger.Info("Writing custom genesis block", "hash", block.Hash().String())
		}
		return genesis.Config, block, nil
	}

	// Check whether the genesis block is already written.
	if genesis != nil {
		block, _, err1 := GenesisToBlock(genesis, dirs, logger)
		if err1 != nil {
			return genesis.Config, nil, err1
		}
		hash := block.Hash()
		if hash != storedHash {
			return genesis.Config, block, &GenesisMismatchError{Stored: storedHash, New: hash}
		}
	}
	number := rawdb.ReadHeaderNumber(tx, storedHash)
	if number != nil {
		var err error
		storedBlock, _, err = rawdb.ReadBlockWithSenders(tx, storedHash, *number)
		if err != nil {
			return genesis.Config, nil, err
		}
	}
	// Get the existing chain configuration.
	newCfg := configOrDefault(genesis, storedHash)
	applyOverrides(newCfg)
	if err := newCfg.CheckConfigForkOrder(); err != nil {
		return newCfg, nil, err
	}
	storedCfg, storedErr := ReadChainConfig(tx, storedHash)
	if storedErr != nil && newCfg.Bor == nil {
		return newCfg, nil, storedErr
	}
	if storedCfg == nil {
		logger.Warn("Found genesis block without chain config")
		err1 := WriteChainConfig(tx, storedHash, newCfg)
		if err1 != nil {
			return newCfg, nil, err1
		}
		return newCfg, storedBlock, nil
	}
	// Special case: don't change the existing config of a private chain if no new
	// config is supplied. This is useful, for example, to preserve DB config created by erigon init.
	// In that case, only apply the overrides.
	if genesis == nil && params2.ChainConfigByGenesisHash(storedHash) == nil {
		newCfg = storedCfg
		applyOverrides(newCfg)
	}
	// Check config compatibility and write the config. Compatibility errors
	// are returned to the caller unless we're already at block zero.
	height := rawdb.ReadHeaderNumber(tx, rawdb.ReadHeadHeaderHash(tx))
	if height != nil {
		compatibilityErr := storedCfg.CheckCompatible(newCfg, *height)
		if compatibilityErr != nil && *height != 0 && compatibilityErr.RewindTo != 0 {
			return newCfg, storedBlock, compatibilityErr
		}
	}
	if err := WriteChainConfig(tx, storedHash, newCfg); err != nil {
		return newCfg, nil, err
	}
	return newCfg, storedBlock, nil
}

func WriteGenesisState(g *types.Genesis, tx kv.RwTx, dirs datadir.Dirs, logger log.Logger) (*types.Block, *state.IntraBlockState, error) {
	block, statedb, err := GenesisToBlock(g, dirs, logger)
	if err != nil {
		return nil, nil, err
	}

	stateWriter := state.NewNoopWriter()

	if block.Number().Sign() != 0 {
		return nil, statedb, errors.New("can't commit genesis block with number > 0")
	}
	if err := statedb.CommitBlock(&chain.Rules{}, stateWriter); err != nil {
		return nil, statedb, fmt.Errorf("cannot write state: %w", err)
	}

	return block, statedb, nil
}

func MustCommitGenesis(g *types.Genesis, db kv.RwDB, dirs datadir.Dirs, logger log.Logger) *types.Block {
	tx, err := db.BeginRw(context.Background())
	if err != nil {
		panic(err)
	}
	defer tx.Rollback()
	block, _, err := write(tx, g, dirs, logger)
	if err != nil {
		panic(err)
	}
	err = tx.Commit()
	if err != nil {
		panic(err)
	}
	return block
}

// Write writes the block and state of a genesis specification to the database.
// The block is committed as the canonical head block.
func write(tx kv.RwTx, g *types.Genesis, dirs datadir.Dirs, logger log.Logger) (*types.Block, *state.IntraBlockState, error) {
	block, statedb, err := WriteGenesisState(g, tx, dirs, logger)
	if err != nil {
		return block, statedb, err
<<<<<<< HEAD
=======
	}
	err = WriteGenesisBesideState(block, tx, g)
	return block, statedb, err
}

// Write writes the block a genesis specification to the database.
// The block is committed as the canonical head block.
func WriteGenesisBesideState(block *types.Block, tx kv.RwTx, g *types.Genesis) error {
	config := g.Config
	if config == nil {
		config = chain.AllProtocolChanges
	}
	if err := config.CheckConfigForkOrder(); err != nil {
		return err
>>>>>>> cf916078
	}
	err = rawdb.WriteGenesisBesideState(block, tx, g)
	return block, statedb, err
}

// Writes custom genesis block to db. Allows to write genesis with block number > 0.
func WriteCustomGenesisBlock(tx kv.RwTx, gen *types.Genesis, block *types.Block, difficulty *big.Int, genesisBlockNum uint64, cfg *chain.Config) error {
	// This part already happens in InitializeArbosInDatabase
	//var stateWriter state.StateWriter
	//if block.Number().Sign() != 0 {
	//	return nil, statedb, errors.New("can't commit genesis block with number > 0")
	//}
	//if err := statedb.CommitBlock(rules, stateWriter); err != nil {
	//	return nil, statedb, fmt.Errorf("cannot write state: %w", err)
	//}
	//newCfg := gen.ConfigOrDefault(block.Root())
	//if err := newCfg.CheckConfigForkOrder(); err != nil {
	//	return err
	//}

	if err := WriteGenesisIfNotExist(tx, gen); err != nil {
		return err
	}
	if err := rawdb.WriteBlock(tx, block); err != nil {
		return err
	}
<<<<<<< HEAD
	if err := rawdb.WriteTd(tx, block.Hash(), block.NumberU64(), difficulty); err != nil {
		return err
	}
	if genesisBlockNum != block.NumberU64() {
		return fmt.Errorf("genesis block number and given block number mismatches (gen %d != block %d)", genesisBlockNum, block.NumberU64())
	}
	if err := rawdbv3.TxNums.Append(tx, genesisBlockNum, uint64(block.Transactions().Len()+1)); err != nil {
=======
	if err := rawdb.WriteTd(tx, block.Hash(), block.NumberU64(), g.Difficulty); err != nil {
		return err
	}
	if err := rawdbv3.TxNums.Append(tx, 0, uint64(block.Transactions().Len()+1)); err != nil {
>>>>>>> cf916078
		return err
	}
	if err := rawdb.WriteCanonicalHash(tx, block.Hash(), block.NumberU64()); err != nil {
		return err
	}
	rawdb.WriteHeadBlockHash(tx, block.Hash())
	if err := rawdb.WriteHeadHeaderHash(tx, block.Hash()); err != nil {
		return err
	}
<<<<<<< HEAD
	if err := rawdb.WriteChainConfig(tx, block.Hash(), cfg); err != nil {
		return err
	}
	return nil
=======
	return WriteChainConfig(tx, block.Hash(), config)
>>>>>>> cf916078
}

// GenesisBlockForTesting creates and writes a block in which addr has the given wei balance.
func GenesisBlockForTesting(db kv.RwDB, addr common.Address, balance *big.Int, dirs datadir.Dirs, logger log.Logger) *types.Block {
	g := types.Genesis{Alloc: types.GenesisAlloc{addr: {Balance: balance}}, Config: chain.TestChainConfig}
	block := MustCommitGenesis(&g, db, dirs, logger)
	return block
}

type GenAccount struct {
	Addr    common.Address
	Balance *big.Int
}

// MainnetGenesisBlock returns the Ethereum main net genesis block.
func MainnetGenesisBlock() *types.Genesis {
	return &types.Genesis{
		Config:     params2.MainnetChainConfig,
		Nonce:      66,
		ExtraData:  hexutil.MustDecode("0x11bbe8db4e347b4e8c937c1c8370e4b5ed33adb3db69cbdb7a38e1e50b1b82fa"),
		GasLimit:   5000,
		Difficulty: big.NewInt(17179869184),
		Alloc:      readPrealloc("allocs/mainnet.json"),
	}
}

// HoleskyGenesisBlock returns the Holesky main net genesis block.
func HoleskyGenesisBlock() *types.Genesis {
	return &types.Genesis{
		Config:     params2.HoleskyChainConfig,
		Nonce:      4660,
		GasLimit:   25000000,
		Difficulty: big.NewInt(1),
		Timestamp:  1695902100,
		Alloc:      readPrealloc("allocs/holesky.json"),
	}
}

// SepoliaGenesisBlock returns the Sepolia network genesis block.
func SepoliaGenesisBlock() *types.Genesis {
	return &types.Genesis{
		Config:     params2.SepoliaChainConfig,
		Nonce:      0,
		ExtraData:  []byte("Sepolia, Athens, Attica, Greece!"),
		GasLimit:   30000000,
		Difficulty: big.NewInt(131072),
		Timestamp:  1633267481,
		Alloc:      readPrealloc("allocs/sepolia.json"),
	}
}

// HoodiGenesisBlock returns the Hoodi network genesis block.
func HoodiGenesisBlock() *types.Genesis {
	return &types.Genesis{
		Config:     params2.HoodiChainConfig,
		Nonce:      0x1234,
		ExtraData:  []byte(""),
		GasLimit:   0x2255100, // 36M
		Difficulty: big.NewInt(1),
		Timestamp:  1742212800,
		Alloc:      readPrealloc("allocs/hoodi.json"),
	}
}

// AmoyGenesisBlock returns the Amoy network genesis block.
func AmoyGenesisBlock() *types.Genesis {
	return &types.Genesis{
		Config:     params2.AmoyChainConfig,
		Nonce:      0,
		Timestamp:  1700225065,
		GasLimit:   10000000,
		Difficulty: big.NewInt(1),
		Mixhash:    common.HexToHash("0x0000000000000000000000000000000000000000000000000000000000000000"),
		Coinbase:   common.HexToAddress("0x0000000000000000000000000000000000000000"),
		Alloc:      readPrealloc("allocs/amoy.json"),
	}
}

// BorMainnetGenesisBlock returns the Bor Mainnet network genesis block.
func BorMainnetGenesisBlock() *types.Genesis {
	return &types.Genesis{
		Config:     params2.BorMainnetChainConfig,
		Nonce:      0,
		Timestamp:  1590824836,
		GasLimit:   10000000,
		Difficulty: big.NewInt(1),
		Mixhash:    common.HexToHash("0x0000000000000000000000000000000000000000000000000000000000000000"),
		Coinbase:   common.HexToAddress("0x0000000000000000000000000000000000000000"),
		Alloc:      readPrealloc("allocs/bor_mainnet.json"),
	}
}

func BorDevnetGenesisBlock() *types.Genesis {
	return &types.Genesis{
		Config:     params2.BorDevnetChainConfig,
		Nonce:      0,
		Timestamp:  1558348305,
		GasLimit:   10000000,
		Difficulty: big.NewInt(1),
		Mixhash:    common.HexToHash("0x0000000000000000000000000000000000000000000000000000000000000000"),
		Coinbase:   common.HexToAddress("0x0000000000000000000000000000000000000000"),
		Alloc:      readPrealloc("allocs/bor_devnet.json"),
	}
}

func GnosisGenesisBlock() *types.Genesis {
	return &types.Genesis{
		Config:     params2.GnosisChainConfig,
		Timestamp:  0,
		AuRaSeal:   types.NewAuraSeal(0, common.FromHex("0x0000000000000000000000000000000000000000000000000000000000000000000000000000000000000000000000000000000000000000000000000000000000")),
		GasLimit:   0x989680,
		Difficulty: big.NewInt(0x20000),
		Alloc:      readPrealloc("allocs/gnosis.json"),
	}
}

func ChiadoGenesisBlock() *types.Genesis {
	return &types.Genesis{
		Config:     params2.ChiadoChainConfig,
		Timestamp:  0,
		AuRaSeal:   types.NewAuraSeal(0, common.FromHex("0x0000000000000000000000000000000000000000000000000000000000000000000000000000000000000000000000000000000000000000000000000000000000")),
		GasLimit:   0x989680,
		Difficulty: big.NewInt(0x20000),
		Alloc:      readPrealloc("allocs/chiado.json"),
	}
}
func TestGenesisBlock() *types.Genesis {
	return &types.Genesis{Config: chain.TestChainConfig}
<<<<<<< HEAD
}

func ArbSepoliaRollupGenesisBlock() *types.Genesis {
	return &types.Genesis{
		Config:     params2.ArbSepoliaChainConfig,
		Nonce:      0x0000000000000001,
		Timestamp:  0x0,
		ExtraData:  common.FromHex("0x0000000000000000000000000000000000000000000000000000000000000000"),
		GasLimit:   0x4000000000000, // as given in hex
		Difficulty: big.NewInt(1),   // "0x1"
		Mixhash:    common.HexToHash("0x00000000000000000000000000000000000000000000000a0000000000000000"),
		Coinbase:   common.HexToAddress("0x0000000000000000000000000000000000000000"),
		Number:     0x0, // block number 0
		GasUsed:    0x0,
		ParentHash: common.HexToHash("0x0000000000000000000000000000000000000000000000000000000000000000"),
		BaseFee:    big.NewInt(0x5f5e100),
		Alloc:      readPrealloc("allocs/arb_sepolia.json"),
	}
=======
>>>>>>> cf916078
}

// Pre-calculated version of:
//
//	DevnetSignPrivateKey = crypto.HexToECDSA(sha256.Sum256([]byte("erigon devnet key")))
//	DevnetEtherbase=crypto.PubkeyToAddress(DevnetSignPrivateKey.PublicKey)
var DevnetSignPrivateKey, _ = crypto.HexToECDSA("26e86e45f6fc45ec6e2ecd128cec80fa1d1505e5507dcd2ae58c3130a7a97b48")
var DevnetEtherbase = common.HexToAddress("67b1d87101671b127f5f8714789c7192f7ad340e")

// DevnetSignKey is defined like this to allow the devnet process to pre-allocate keys
// for nodes and then pass the address via --miner.etherbase - the function will be called
// to retieve the mining key
var DevnetSignKey = func(address common.Address) *ecdsa.PrivateKey {
	return DevnetSignPrivateKey
}

// DeveloperGenesisBlock returns the 'geth --dev' genesis block.
func DeveloperGenesisBlock(period uint64, faucet common.Address) *types.Genesis {
	// Override the default period to the user requested one
	var config chain.Config
	copier.Copy(&config, params2.AllCliqueProtocolChanges)
	config.Clique.Period = period

	// Assemble and return the genesis with the precompiles and faucet pre-funded
	return &types.Genesis{
		Config:     &config,
		ExtraData:  append(append(make([]byte, 32), faucet[:]...), make([]byte, crypto.SignatureLength)...),
		GasLimit:   11500000,
		Difficulty: big.NewInt(1),
		Alloc:      readPrealloc("allocs/dev.json"),
	}
}

// GenesisToBlock creates the genesis block and writes state of a genesis specification
// to the given database (or discards it if nil).
// TODO can remove dirs since its tmp db for computing root
func GenesisToBlock(g *types.Genesis, dirs datadir.Dirs, logger log.Logger) (*types.Block, *state.IntraBlockState, error) {
	if dirs.SnapDomain == "" {
		panic("empty `dirs` variable")
	}
	//head, withdrawals := rawdb.GenesisWithoutStateToBlock(g)
	_ = g.Alloc //nil-check
<<<<<<< HEAD
	head := &types.Header{
		Number:        new(big.Int).SetUint64(g.Number),
		Nonce:         types.EncodeNonce(g.Nonce),
		Time:          g.Timestamp,
		ParentHash:    g.ParentHash,
		Extra:         g.ExtraData,
		GasLimit:      g.GasLimit,
		GasUsed:       g.GasUsed,
		Difficulty:    g.Difficulty,
		MixDigest:     g.Mixhash,
		Coinbase:      g.Coinbase,
		BaseFee:       g.BaseFee,
		BlobGasUsed:   g.BlobGasUsed,
		ExcessBlobGas: g.ExcessBlobGas,
		RequestsHash:  g.RequestsHash,
	}
	if g.AuRaSeal != nil && len(g.AuRaSeal.AuthorityRound.Signature) > 0 {
		head.AuRaSeal = g.AuRaSeal.AuthorityRound.Signature
		head.AuRaStep = uint64(g.AuRaSeal.AuthorityRound.Step)
	}
	if g.GasLimit == 0 {
		head.GasLimit = params.GenesisGasLimit
	}
	if g.Difficulty == nil {
		head.Difficulty = params.GenesisDifficulty
	}
	if g.Config != nil && g.Config.IsLondon(0) {
		if g.BaseFee != nil {
			head.BaseFee = g.BaseFee
		} else {
			head.BaseFee = new(big.Int).SetUint64(params.InitialBaseFee)
		}
	}

	arbosVersion := types.GetArbOSVersion(head, g.Config)

	var withdrawals []*types.Withdrawal
	if g.Config != nil && g.Config.IsShanghai(g.Timestamp, arbosVersion) {
		withdrawals = []*types.Withdrawal{}
	}

	if g.Config != nil && g.Config.IsCancun(g.Timestamp, arbosVersion) {
		if g.BlobGasUsed != nil {
			head.BlobGasUsed = g.BlobGasUsed
		} else {
			head.BlobGasUsed = new(uint64)
		}
		if g.ExcessBlobGas != nil {
			head.ExcessBlobGas = g.ExcessBlobGas
		} else {
			head.ExcessBlobGas = new(uint64)
		}
		if g.ParentBeaconBlockRoot != nil {
			head.ParentBeaconBlockRoot = g.ParentBeaconBlockRoot
		} else {
			head.ParentBeaconBlockRoot = &common.Hash{}
		}
	}

	if g.Config != nil && g.Config.IsPrague(g.Timestamp, arbosVersion) {
		if g.RequestsHash != nil {
			head.RequestsHash = g.RequestsHash
		} else {
			head.RequestsHash = &types.EmptyRequestsHash
		}
	}
=======

	head, withdrawals := GenesisWithoutStateToBlock(g)
>>>>>>> cf916078

	var root common.Hash
	var statedb *state.IntraBlockState // reader behind this statedb is dead at the moment of return, tx is rolled back

	ctx := context.Background()
	wg, ctx := errgroup.WithContext(ctx)
	// we may run inside write tx, can't open 2nd write tx in same goroutine
	wg.Go(func() (err error) {
		defer func() {
			if rec := recover(); rec != nil {
				err = fmt.Errorf("panic: %v, %s", rec, dbg.Stack())
			}
		}()
		// some users creating > 1Gb custome genesis by `erigon init`
		genesisTmpDB := mdbx.New(kv.TemporaryDB, logger).InMem(dirs.DataDir).MapSize(2 * datasize.GB).GrowthStep(1 * datasize.MB).MustOpen()
		defer genesisTmpDB.Close()

		salt, err := state2.GetStateIndicesSalt(dirs, false, logger)
		if err != nil {
			return err
		}
		agg, err := state2.NewAggregator2(context.Background(), dirs, config3.DefaultStepSize, salt, genesisTmpDB, logger)
		if err != nil {
			return err
		}
		defer agg.Close()

		tdb, err := temporal.New(genesisTmpDB, agg)
		if err != nil {
			return err
		}
		defer tdb.Close()

		tx, err := tdb.BeginTemporalRw(ctx)
		if err != nil {
			return err
		}
		defer tx.Rollback()

		sd, err := state2.NewSharedDomains(tx, logger)
		if err != nil {
			return err
		}
		defer sd.Close()

		blockNum := uint64(0)
		txNum := uint64(1) //2 system txs in begin/end of block. Attribute state-writes to first, consensus state-changes to second

		//r, w := state.NewDbStateReader(tx), state.NewDbStateWriter(tx, 0)
		r, w := state.NewReaderV3(sd.AsGetter(tx)), state.NewWriter(sd.AsPutDel(tx), nil, txNum)
		statedb = state.New(r)
		statedb.SetTrace(false)

		hasConstructorAllocation := false
		for _, account := range g.Alloc {
			if len(account.Constructor) > 0 {
				hasConstructorAllocation = true
				break
			}
		}
		// See https://github.com/NethermindEth/nethermind/blob/master/src/Nethermind/Nethermind.Consensus.AuRa/InitializationSteps/LoadGenesisBlockAuRa.cs
		if hasConstructorAllocation && g.Config.Aura != nil {
			statedb.CreateAccount(common.Address{}, false)
		}

<<<<<<< HEAD
		keys := sortedAllocKeys(g.Alloc)
		for _, key := range keys {
			addr := common.BytesToAddress([]byte(key))
=======
		addrs := sortedAllocAddresses(g.Alloc)
		for _, addr := range addrs {
>>>>>>> cf916078
			account := g.Alloc[addr]

			balance, overflow := uint256.FromBig(account.Balance)
			if overflow {
				panic("overflow at genesis allocs")
			}
			statedb.AddBalance(addr, *balance, tracing.BalanceIncreaseGenesisBalance)
			statedb.SetCode(addr, account.Code)
			statedb.SetNonce(addr, account.Nonce)
			var slotVal uint256.Int
			for key, value := range account.Storage {
<<<<<<< HEAD
				key := key
				val := uint256.NewInt(0).SetBytes(value.Bytes())
				statedb.SetState(addr, key, *val)
=======
				slotVal.SetBytes(value.Bytes())
				statedb.SetState(addr, key, slotVal)
>>>>>>> cf916078
			}

			if len(account.Constructor) > 0 {
				if _, err = SysCreate(addr, account.Constructor, g.Config, statedb, head); err != nil {
					return err
				}
			}

			if len(account.Code) > 0 || len(account.Storage) > 0 || len(account.Constructor) > 0 {
				statedb.SetIncarnation(addr, state.FirstContractIncarnation)
			}
		}
		if err = statedb.FinalizeTx(&chain.Rules{}, w); err != nil {
			return err
		}

		rh, err := sd.ComputeCommitment(context.Background(), true, blockNum, txNum, "genesis")
		if err != nil {
			return err
		}
		root = common.BytesToHash(rh)
		return nil
	})

	if err := wg.Wait(); err != nil {
		return nil, nil, err
	}

	head.Root = root

	return types.NewBlock(head, nil, nil, nil, withdrawals), statedb, nil
}

// GenesisWithoutStateToBlock creates the genesis block, assuming an empty state.
func GenesisWithoutStateToBlock(g *types.Genesis) (head *types.Header, withdrawals []*types.Withdrawal) {
	head = &types.Header{
		Number:        new(big.Int).SetUint64(g.Number),
		Nonce:         types.EncodeNonce(g.Nonce),
		Time:          g.Timestamp,
		ParentHash:    g.ParentHash,
		Extra:         g.ExtraData,
		GasLimit:      g.GasLimit,
		GasUsed:       g.GasUsed,
		Difficulty:    g.Difficulty,
		MixDigest:     g.Mixhash,
		Coinbase:      g.Coinbase,
		BaseFee:       g.BaseFee,
		BlobGasUsed:   g.BlobGasUsed,
		ExcessBlobGas: g.ExcessBlobGas,
		RequestsHash:  g.RequestsHash,
		Root:          empty.RootHash,
	}
	if g.AuRaSeal != nil && len(g.AuRaSeal.AuthorityRound.Signature) > 0 {
		head.AuRaSeal = g.AuRaSeal.AuthorityRound.Signature
		head.AuRaStep = uint64(g.AuRaSeal.AuthorityRound.Step)
	}
	if g.GasLimit == 0 {
		head.GasLimit = params.GenesisGasLimit
	}
	if g.Difficulty == nil {
		head.Difficulty = params.GenesisDifficulty
	}
	if g.Config != nil && g.Config.IsLondon(0) {
		if g.BaseFee != nil {
			head.BaseFee = g.BaseFee
		} else {
			head.BaseFee = new(big.Int).SetUint64(params.InitialBaseFee)
		}
	}

	withdrawals = nil
	if g.Config != nil && g.Config.IsShanghai(g.Timestamp) {
		withdrawals = []*types.Withdrawal{}
	}

	if g.Config != nil && g.Config.IsCancun(g.Timestamp) {
		if g.BlobGasUsed != nil {
			head.BlobGasUsed = g.BlobGasUsed
		} else {
			head.BlobGasUsed = new(uint64)
		}
		if g.ExcessBlobGas != nil {
			head.ExcessBlobGas = g.ExcessBlobGas
		} else {
			head.ExcessBlobGas = new(uint64)
		}
		if g.ParentBeaconBlockRoot != nil {
			head.ParentBeaconBlockRoot = g.ParentBeaconBlockRoot
		} else {
			head.ParentBeaconBlockRoot = &common.Hash{}
		}
	}

	if g.Config != nil && g.Config.IsPrague(g.Timestamp) {
		if g.RequestsHash != nil {
			head.RequestsHash = g.RequestsHash
		} else {
			head.RequestsHash = &empty.RequestsHash
		}
	}

	return
}

func sortedAllocAddresses(m types.GenesisAlloc) []common.Address {
	addrs := make([]common.Address, 0, len(m))
	for addr := range m {
		addrs = append(addrs, addr)
	}

	sort.Slice(addrs, func(i, j int) bool {
		return bytes.Compare(addrs[i][:], addrs[j][:]) < 0
	})
	return addrs
}

func sortedAllocKeys(m types.GenesisAlloc) []string {
	keys := make([]string, len(m))
	i := 0
	for k := range m {
		keys[i] = string(k.Bytes())
		i++
	}
	slices.Sort(keys)
	return keys
}

func readPrealloc(filename string) types.GenesisAlloc {
	f, err := allocs.Open(filename)
	if err != nil {
		panic(fmt.Sprintf("Could not open genesis preallocation for %s: %v", filename, err))
	}
	defer f.Close()
	decoder := json.NewDecoder(f)
	ga := make(types.GenesisAlloc)
	err = decoder.Decode(&ga)
	if err != nil {
		panic(fmt.Sprintf("Could not parse genesis preallocation for %s: %v", filename, err))
	}
	return ga
}

func GenesisBlockByChainName(chain string) *types.Genesis {
	switch chain {
	case networkname.Mainnet:
		return MainnetGenesisBlock()
	case networkname.Holesky:
		return HoleskyGenesisBlock()
	case networkname.Sepolia:
		return SepoliaGenesisBlock()
	case networkname.Hoodi:
		return HoodiGenesisBlock()
	case networkname.Amoy:
		return AmoyGenesisBlock()
	case networkname.ArbiturmSepolia:
		return ArbSepoliaRollupGenesisBlock()
	case networkname.BorMainnet:
		return BorMainnetGenesisBlock()
	case networkname.BorDevnet:
		return BorDevnetGenesisBlock()
	case networkname.Gnosis:
		return GnosisGenesisBlock()
	case networkname.Chiado:
		return ChiadoGenesisBlock()
	case networkname.Test:
		return TestGenesisBlock()
	default:
		return nil
	}
}<|MERGE_RESOLUTION|>--- conflicted
+++ resolved
@@ -27,10 +27,11 @@
 	"encoding/json"
 	"errors"
 	"fmt"
-	"github.com/erigontech/erigon-lib/kv/rawdbv3"
 	"math/big"
 	"slices"
 	"sort"
+
+	"github.com/erigontech/erigon-lib/kv/rawdbv3"
 
 	"github.com/c2h5oh/datasize"
 	"github.com/holiman/uint256"
@@ -44,10 +45,7 @@
 	"github.com/erigontech/erigon-lib/common"
 	"github.com/erigontech/erigon-lib/common/datadir"
 	"github.com/erigontech/erigon-lib/common/dbg"
-<<<<<<< HEAD
-=======
 	"github.com/erigontech/erigon-lib/common/empty"
->>>>>>> cf916078
 	"github.com/erigontech/erigon-lib/common/hexutil"
 	"github.com/erigontech/erigon-lib/config3"
 	"github.com/erigontech/erigon-lib/crypto"
@@ -265,8 +263,6 @@
 	block, statedb, err := WriteGenesisState(g, tx, dirs, logger)
 	if err != nil {
 		return block, statedb, err
-<<<<<<< HEAD
-=======
 	}
 	err = WriteGenesisBesideState(block, tx, g)
 	return block, statedb, err
@@ -281,7 +277,6 @@
 	}
 	if err := config.CheckConfigForkOrder(); err != nil {
 		return err
->>>>>>> cf916078
 	}
 	err = rawdb.WriteGenesisBesideState(block, tx, g)
 	return block, statedb, err
@@ -308,20 +303,10 @@
 	if err := rawdb.WriteBlock(tx, block); err != nil {
 		return err
 	}
-<<<<<<< HEAD
-	if err := rawdb.WriteTd(tx, block.Hash(), block.NumberU64(), difficulty); err != nil {
-		return err
-	}
-	if genesisBlockNum != block.NumberU64() {
-		return fmt.Errorf("genesis block number and given block number mismatches (gen %d != block %d)", genesisBlockNum, block.NumberU64())
-	}
-	if err := rawdbv3.TxNums.Append(tx, genesisBlockNum, uint64(block.Transactions().Len()+1)); err != nil {
-=======
 	if err := rawdb.WriteTd(tx, block.Hash(), block.NumberU64(), g.Difficulty); err != nil {
 		return err
 	}
 	if err := rawdbv3.TxNums.Append(tx, 0, uint64(block.Transactions().Len()+1)); err != nil {
->>>>>>> cf916078
 		return err
 	}
 	if err := rawdb.WriteCanonicalHash(tx, block.Hash(), block.NumberU64()); err != nil {
@@ -331,14 +316,7 @@
 	if err := rawdb.WriteHeadHeaderHash(tx, block.Hash()); err != nil {
 		return err
 	}
-<<<<<<< HEAD
-	if err := rawdb.WriteChainConfig(tx, block.Hash(), cfg); err != nil {
-		return err
-	}
-	return nil
-=======
 	return WriteChainConfig(tx, block.Hash(), config)
->>>>>>> cf916078
 }
 
 // GenesisBlockForTesting creates and writes a block in which addr has the given wei balance.
@@ -467,7 +445,6 @@
 }
 func TestGenesisBlock() *types.Genesis {
 	return &types.Genesis{Config: chain.TestChainConfig}
-<<<<<<< HEAD
 }
 
 func ArbSepoliaRollupGenesisBlock() *types.Genesis {
@@ -486,8 +463,6 @@
 		BaseFee:    big.NewInt(0x5f5e100),
 		Alloc:      readPrealloc("allocs/arb_sepolia.json"),
 	}
-=======
->>>>>>> cf916078
 }
 
 // Pre-calculated version of:
@@ -530,77 +505,8 @@
 	}
 	//head, withdrawals := rawdb.GenesisWithoutStateToBlock(g)
 	_ = g.Alloc //nil-check
-<<<<<<< HEAD
-	head := &types.Header{
-		Number:        new(big.Int).SetUint64(g.Number),
-		Nonce:         types.EncodeNonce(g.Nonce),
-		Time:          g.Timestamp,
-		ParentHash:    g.ParentHash,
-		Extra:         g.ExtraData,
-		GasLimit:      g.GasLimit,
-		GasUsed:       g.GasUsed,
-		Difficulty:    g.Difficulty,
-		MixDigest:     g.Mixhash,
-		Coinbase:      g.Coinbase,
-		BaseFee:       g.BaseFee,
-		BlobGasUsed:   g.BlobGasUsed,
-		ExcessBlobGas: g.ExcessBlobGas,
-		RequestsHash:  g.RequestsHash,
-	}
-	if g.AuRaSeal != nil && len(g.AuRaSeal.AuthorityRound.Signature) > 0 {
-		head.AuRaSeal = g.AuRaSeal.AuthorityRound.Signature
-		head.AuRaStep = uint64(g.AuRaSeal.AuthorityRound.Step)
-	}
-	if g.GasLimit == 0 {
-		head.GasLimit = params.GenesisGasLimit
-	}
-	if g.Difficulty == nil {
-		head.Difficulty = params.GenesisDifficulty
-	}
-	if g.Config != nil && g.Config.IsLondon(0) {
-		if g.BaseFee != nil {
-			head.BaseFee = g.BaseFee
-		} else {
-			head.BaseFee = new(big.Int).SetUint64(params.InitialBaseFee)
-		}
-	}
-
-	arbosVersion := types.GetArbOSVersion(head, g.Config)
-
-	var withdrawals []*types.Withdrawal
-	if g.Config != nil && g.Config.IsShanghai(g.Timestamp, arbosVersion) {
-		withdrawals = []*types.Withdrawal{}
-	}
-
-	if g.Config != nil && g.Config.IsCancun(g.Timestamp, arbosVersion) {
-		if g.BlobGasUsed != nil {
-			head.BlobGasUsed = g.BlobGasUsed
-		} else {
-			head.BlobGasUsed = new(uint64)
-		}
-		if g.ExcessBlobGas != nil {
-			head.ExcessBlobGas = g.ExcessBlobGas
-		} else {
-			head.ExcessBlobGas = new(uint64)
-		}
-		if g.ParentBeaconBlockRoot != nil {
-			head.ParentBeaconBlockRoot = g.ParentBeaconBlockRoot
-		} else {
-			head.ParentBeaconBlockRoot = &common.Hash{}
-		}
-	}
-
-	if g.Config != nil && g.Config.IsPrague(g.Timestamp, arbosVersion) {
-		if g.RequestsHash != nil {
-			head.RequestsHash = g.RequestsHash
-		} else {
-			head.RequestsHash = &types.EmptyRequestsHash
-		}
-	}
-=======
 
 	head, withdrawals := GenesisWithoutStateToBlock(g)
->>>>>>> cf916078
 
 	var root common.Hash
 	var statedb *state.IntraBlockState // reader behind this statedb is dead at the moment of return, tx is rolled back
@@ -666,14 +572,8 @@
 			statedb.CreateAccount(common.Address{}, false)
 		}
 
-<<<<<<< HEAD
-		keys := sortedAllocKeys(g.Alloc)
-		for _, key := range keys {
-			addr := common.BytesToAddress([]byte(key))
-=======
 		addrs := sortedAllocAddresses(g.Alloc)
 		for _, addr := range addrs {
->>>>>>> cf916078
 			account := g.Alloc[addr]
 
 			balance, overflow := uint256.FromBig(account.Balance)
@@ -685,14 +585,8 @@
 			statedb.SetNonce(addr, account.Nonce)
 			var slotVal uint256.Int
 			for key, value := range account.Storage {
-<<<<<<< HEAD
-				key := key
-				val := uint256.NewInt(0).SetBytes(value.Bytes())
-				statedb.SetState(addr, key, *val)
-=======
 				slotVal.SetBytes(value.Bytes())
 				statedb.SetState(addr, key, slotVal)
->>>>>>> cf916078
 			}
 
 			if len(account.Constructor) > 0 {
