// Copyright 2014 The go-ethereum Authors
// (original work)
// Copyright 2024 The Erigon Authors
// (modifications)
// This file is part of Erigon.
//
// Erigon is free software: you can redistribute it and/or modify
// it under the terms of the GNU Lesser General Public License as published by
// the Free Software Foundation, either version 3 of the License, or
// (at your option) any later version.
//
// Erigon is distributed in the hope that it will be useful,
// but WITHOUT ANY WARRANTY; without even the implied warranty of
// MERCHANTABILITY or FITNESS FOR A PARTICULAR PURPOSE. See the
// GNU Lesser General Public License for more details.
//
// You should have received a copy of the GNU Lesser General Public License
// along with Erigon. If not, see <http://www.gnu.org/licenses/>.

package core

import (
	"context"
	"crypto/ecdsa"
	"embed"
	"encoding/json"
	"errors"
	"fmt"
	"math/big"
	"slices"

	"github.com/c2h5oh/datasize"
	"github.com/holiman/uint256"
	"golang.org/x/sync/errgroup"

	"github.com/erigontech/erigon-lib/chain"
	"github.com/erigontech/erigon-lib/chain/networkname"
	"github.com/erigontech/erigon-lib/chain/params"
	libcommon "github.com/erigontech/erigon-lib/common"
	"github.com/erigontech/erigon-lib/common/datadir"
	"github.com/erigontech/erigon-lib/common/hexutil"
	"github.com/erigontech/erigon-lib/config3"
	"github.com/erigontech/erigon-lib/crypto"
	"github.com/erigontech/erigon-lib/kv"
	"github.com/erigontech/erigon-lib/kv/mdbx"
	"github.com/erigontech/erigon-lib/kv/rawdbv3"
	"github.com/erigontech/erigon-lib/kv/temporal"
	"github.com/erigontech/erigon-lib/log/v3"
	state2 "github.com/erigontech/erigon-lib/state"
	"github.com/erigontech/erigon/core/state"
	"github.com/erigontech/erigon/core/tracing"
	"github.com/erigontech/erigon/core/types"
<<<<<<< HEAD
=======
	"github.com/erigontech/erigon/erigon-db/rawdb"
>>>>>>> 5729b000
	params2 "github.com/erigontech/erigon/params"
)

//go:embed allocs
var allocs embed.FS

// CommitGenesisBlock writes or updates the genesis block in db.
// The block that will be used is:
//
//	                     genesis == nil       genesis != nil
//	                  +------------------------------------------
//	db has no genesis |  main-net          |  genesis
//	db has genesis    |  from DB           |  genesis (if compatible)
//
// The stored chain configuration will be updated if it is compatible (i.e. does not
// specify a fork block below the local head block). In case of a conflict, the
// error is a *params.ConfigCompatError and the new, unwritten config is returned.
//
// The returned chain configuration is never nil.
func CommitGenesisBlock(db kv.RwDB, genesis *types.Genesis, dirs datadir.Dirs, logger log.Logger) (*chain.Config, *types.Block, error) {
	return CommitGenesisBlockWithOverride(db, genesis, nil, dirs, logger)
}

func CommitGenesisBlockWithOverride(db kv.RwDB, genesis *types.Genesis, overridePragueTime *big.Int, dirs datadir.Dirs, logger log.Logger) (*chain.Config, *types.Block, error) {
	tx, err := db.BeginRw(context.Background())
	if err != nil {
		return nil, nil, err
	}
	defer tx.Rollback()
	c, b, err := WriteGenesisBlock(tx, genesis, overridePragueTime, dirs, logger)
	if err != nil {
		return c, b, err
	}
	err = tx.Commit()
	if err != nil {
		return c, b, err
	}
	return c, b, nil
}

func WriteGenesisBlock(tx kv.RwTx, genesis *types.Genesis, overridePragueTime *big.Int, dirs datadir.Dirs, logger log.Logger) (*chain.Config, *types.Block, error) {
	if err := rawdb.WriteGenesisIfNotExist(tx, genesis); err != nil {
		return nil, nil, err
	}

	var storedBlock *types.Block
	if genesis != nil && genesis.Config == nil {
		return params2.AllProtocolChanges, nil, types.ErrGenesisNoConfig
	}
	// Just commit the new block if there is no stored genesis block.
	storedHash, storedErr := rawdb.ReadCanonicalHash(tx, 0)
	if storedErr != nil {
		return nil, nil, storedErr
	}

	applyOverrides := func(config *chain.Config) {
		if overridePragueTime != nil {
			config.PragueTime = overridePragueTime
		}
	}

	if (storedHash == libcommon.Hash{}) {
		custom := true
		if genesis == nil {
			logger.Info("Writing main-net genesis block")
			genesis = MainnetGenesisBlock()
			custom = false
		}
		applyOverrides(genesis.Config)
		block, _, err1 := write(tx, genesis, dirs, logger)
		if err1 != nil {
			return genesis.Config, nil, err1
		}
		if custom {
			logger.Info("Writing custom genesis block", "hash", block.Hash().String())
		}
		return genesis.Config, block, nil
	}

	// Check whether the genesis block is already written.
	if genesis != nil {
		block, _, err1 := GenesisToBlock(genesis, dirs, logger)
		if err1 != nil {
			return genesis.Config, nil, err1
		}
		hash := block.Hash()
		if hash != storedHash {
			return genesis.Config, block, &types.GenesisMismatchError{Stored: storedHash, New: hash}
		}
	}
	number := rawdb.ReadHeaderNumber(tx, storedHash)
	if number != nil {
		var err error
		storedBlock, _, err = rawdb.ReadBlockWithSenders(tx, storedHash, *number)
		if err != nil {
			return genesis.Config, nil, err
		}
	}
	// Get the existing chain configuration.
	newCfg := genesis.ConfigOrDefault(storedHash)
	applyOverrides(newCfg)
	if err := newCfg.CheckConfigForkOrder(); err != nil {
		return newCfg, nil, err
	}
	storedCfg, storedErr := rawdb.ReadChainConfig(tx, storedHash)
	if storedErr != nil && newCfg.Bor == nil {
		return newCfg, nil, storedErr
	}
	if storedCfg == nil {
		logger.Warn("Found genesis block without chain config")
		err1 := rawdb.WriteChainConfig(tx, storedHash, newCfg)
		if err1 != nil {
			return newCfg, nil, err1
		}
		return newCfg, storedBlock, nil
	}
	// Special case: don't change the existing config of a private chain if no new
	// config is supplied. This is useful, for example, to preserve DB config created by erigon init.
	// In that case, only apply the overrides.
	if genesis == nil && params2.ChainConfigByGenesisHash(storedHash) == nil {
		newCfg = storedCfg
		applyOverrides(newCfg)
	}
	// Check config compatibility and write the config. Compatibility errors
	// are returned to the caller unless we're already at block zero.
	height := rawdb.ReadHeaderNumber(tx, rawdb.ReadHeadHeaderHash(tx))
	if height != nil {
		compatibilityErr := storedCfg.CheckCompatible(newCfg, *height)
		if compatibilityErr != nil && *height != 0 && compatibilityErr.RewindTo != 0 {
			return newCfg, storedBlock, compatibilityErr
		}
	}
	if err := rawdb.WriteChainConfig(tx, storedHash, newCfg); err != nil {
		return newCfg, nil, err
	}
	return newCfg, storedBlock, nil
}

func WriteGenesisState(g *types.Genesis, tx kv.RwTx, dirs datadir.Dirs, logger log.Logger) (*types.Block, *state.IntraBlockState, error) {
	block, statedb, err := GenesisToBlock(g, dirs, logger)
	if err != nil {
		return nil, nil, err
	}

	var stateWriter state.StateWriter
	stateWriter = state.NewNoopWriter()

	if block.Number().Sign() != 0 {
		return nil, statedb, errors.New("can't commit genesis block with number > 0")
	}
	if err := statedb.CommitBlock(&chain.Rules{}, stateWriter); err != nil {
		return nil, statedb, fmt.Errorf("cannot write state: %w", err)
	}

	return block, statedb, nil
}

func MustCommitGenesis(g *types.Genesis, db kv.RwDB, dirs datadir.Dirs, logger log.Logger) *types.Block {
	tx, err := db.BeginRw(context.Background())
	if err != nil {
		panic(err)
	}
	defer tx.Rollback()
	block, _, err := write(tx, g, dirs, logger)
	if err != nil {
		panic(err)
	}
	err = tx.Commit()
	if err != nil {
		panic(err)
	}
	return block
}

// Write writes the block and state of a genesis specification to the database.
// The block is committed as the canonical head block.
func write(tx kv.RwTx, g *types.Genesis, dirs datadir.Dirs, logger log.Logger) (*types.Block, *state.IntraBlockState, error) {
	block, statedb, err2 := WriteGenesisState(g, tx, dirs, logger)
	if err2 != nil {
		return block, statedb, err2
	}
	config := g.Config
	if config == nil {
		config = params2.AllProtocolChanges
	}
	if err := config.CheckConfigForkOrder(); err != nil {
		return nil, nil, err
	}

	if err := rawdb.WriteBlock(tx, block); err != nil {
		return nil, nil, err
	}
	if err := rawdb.WriteTd(tx, block.Hash(), block.NumberU64(), g.Difficulty); err != nil {
		return nil, nil, err
	}
	if err := rawdbv3.TxNums.Append(tx, 0, uint64(block.Transactions().Len()+1)); err != nil {
		return nil, nil, err
	}

	if err := rawdb.WriteCanonicalHash(tx, block.Hash(), block.NumberU64()); err != nil {
		return nil, nil, err
	}

	rawdb.WriteHeadBlockHash(tx, block.Hash())
	if err := rawdb.WriteHeadHeaderHash(tx, block.Hash()); err != nil {
		return nil, nil, err
	}
	if err := rawdb.WriteChainConfig(tx, block.Hash(), config); err != nil {
		return nil, nil, err
	}

	return block, statedb, nil
}

// Writes custom genesis block to db. Allows to write genesis with block number > 0.
func WriteCustomGenesisBlock(tx kv.RwTx, gen *types.Genesis, block *types.Block, difficulty *big.Int, genesisBlockNum uint64, cfg *chain.Config) error {
	// This part already happens in InitializeArbosInDatabase
	//var stateWriter state.StateWriter
	//if block.Number().Sign() != 0 {
	//	return nil, statedb, errors.New("can't commit genesis block with number > 0")
	//}
	//if err := statedb.CommitBlock(rules, stateWriter); err != nil {
	//	return nil, statedb, fmt.Errorf("cannot write state: %w", err)
	//}
	newCfg := gen.ConfigOrDefault(block.Root())
	if err := newCfg.CheckConfigForkOrder(); err != nil {
		return err
	}

	if err := rawdb.WriteGenesisIfNotExist(tx, gen); err != nil {
		return err
	}
	if err := rawdb.WriteBlock(tx, block); err != nil {
		return err
	}
	if err := rawdb.WriteTd(tx, block.Hash(), block.NumberU64(), difficulty); err != nil {
		return err
	}
	if genesisBlockNum != block.NumberU64() {
		panic("sadsfafsdf")
	}
	if err := rawdbv3.TxNums.Append(tx, genesisBlockNum, uint64(block.Transactions().Len()+1)); err != nil {
		return err
	}
	if err := rawdb.WriteCanonicalHash(tx, block.Hash(), block.NumberU64()); err != nil {
		return err
	}
	rawdb.WriteHeadBlockHash(tx, block.Hash())
	if err := rawdb.WriteHeadHeaderHash(tx, block.Hash()); err != nil {
		return err
	}
	if err := rawdb.WriteChainConfig(tx, block.Hash(), cfg); err != nil {
		return err
	}
	return nil
}

// GenesisBlockForTesting creates and writes a block in which addr has the given wei balance.
func GenesisBlockForTesting(db kv.RwDB, addr libcommon.Address, balance *big.Int, dirs datadir.Dirs, logger log.Logger) *types.Block {
<<<<<<< HEAD
	g := types.Genesis{Alloc: types.GenesisAlloc{addr: {Balance: balance}}, Config: params2.TestChainConfig}
=======
	g := types.Genesis{Alloc: types.GenesisAlloc{addr: {Balance: balance}}, Config: chain.TestChainConfig}
>>>>>>> 5729b000
	block := MustCommitGenesis(&g, db, dirs, logger)
	return block
}

type GenAccount struct {
	Addr    libcommon.Address
	Balance *big.Int
}

func GenesisWithAccounts(db kv.RwDB, accs []GenAccount, dirs datadir.Dirs, logger log.Logger) *types.Block {
<<<<<<< HEAD
	g := types.Genesis{Config: params2.TestChainConfig}
=======
	g := types.Genesis{Config: chain.TestChainConfig}
>>>>>>> 5729b000
	allocs := make(map[libcommon.Address]types.GenesisAccount)
	for _, acc := range accs {
		allocs[acc.Addr] = types.GenesisAccount{Balance: acc.Balance}
	}
	g.Alloc = allocs
	block := MustCommitGenesis(&g, db, dirs, logger)
	return block
}

// MainnetGenesisBlock returns the Ethereum main net genesis block.
func MainnetGenesisBlock() *types.Genesis {
	return &types.Genesis{
		Config:     params2.MainnetChainConfig,
		Nonce:      66,
		ExtraData:  hexutil.MustDecode("0x11bbe8db4e347b4e8c937c1c8370e4b5ed33adb3db69cbdb7a38e1e50b1b82fa"),
		GasLimit:   5000,
		Difficulty: big.NewInt(17179869184),
		Alloc:      readPrealloc("allocs/mainnet.json"),
	}
}

// HoleskyGenesisBlock returns the Holesky main net genesis block.
func HoleskyGenesisBlock() *types.Genesis {
	return &types.Genesis{
		Config:     params2.HoleskyChainConfig,
		Nonce:      4660,
		GasLimit:   25000000,
		Difficulty: big.NewInt(1),
		Timestamp:  1695902100,
		Alloc:      readPrealloc("allocs/holesky.json"),
	}
}

// SepoliaGenesisBlock returns the Sepolia network genesis block.
func SepoliaGenesisBlock() *types.Genesis {
	return &types.Genesis{
		Config:     params2.SepoliaChainConfig,
		Nonce:      0,
		ExtraData:  []byte("Sepolia, Athens, Attica, Greece!"),
		GasLimit:   30000000,
		Difficulty: big.NewInt(131072),
		Timestamp:  1633267481,
		Alloc:      readPrealloc("allocs/sepolia.json"),
	}
}

// HoodiGenesisBlock returns the Hoodi network genesis block.
func HoodiGenesisBlock() *types.Genesis {
	return &types.Genesis{
		Config:     params2.HoodiChainConfig,
		Nonce:      0x1234,
		ExtraData:  []byte(""),
		GasLimit:   0x2255100, // 36M
		Difficulty: big.NewInt(1),
		Timestamp:  1742212800,
		Alloc:      readPrealloc("allocs/hoodi.json"),
	}
}

// AmoyGenesisBlock returns the Amoy network genesis block.
func AmoyGenesisBlock() *types.Genesis {
	return &types.Genesis{
		Config:     params2.AmoyChainConfig,
		Nonce:      0,
		Timestamp:  1700225065,
		GasLimit:   10000000,
		Difficulty: big.NewInt(1),
		Mixhash:    libcommon.HexToHash("0x0000000000000000000000000000000000000000000000000000000000000000"),
		Coinbase:   libcommon.HexToAddress("0x0000000000000000000000000000000000000000"),
		Alloc:      readPrealloc("allocs/amoy.json"),
	}
}

// BorMainnetGenesisBlock returns the Bor Mainnet network genesis block.
func BorMainnetGenesisBlock() *types.Genesis {
	return &types.Genesis{
		Config:     params2.BorMainnetChainConfig,
		Nonce:      0,
		Timestamp:  1590824836,
		GasLimit:   10000000,
		Difficulty: big.NewInt(1),
		Mixhash:    libcommon.HexToHash("0x0000000000000000000000000000000000000000000000000000000000000000"),
		Coinbase:   libcommon.HexToAddress("0x0000000000000000000000000000000000000000"),
		Alloc:      readPrealloc("allocs/bor_mainnet.json"),
	}
}

func BorDevnetGenesisBlock() *types.Genesis {
	return &types.Genesis{
		Config:     params2.BorDevnetChainConfig,
		Nonce:      0,
		Timestamp:  1558348305,
		GasLimit:   10000000,
		Difficulty: big.NewInt(1),
		Mixhash:    libcommon.HexToHash("0x0000000000000000000000000000000000000000000000000000000000000000"),
		Coinbase:   libcommon.HexToAddress("0x0000000000000000000000000000000000000000"),
		Alloc:      readPrealloc("allocs/bor_devnet.json"),
	}
}

func GnosisGenesisBlock() *types.Genesis {
	return &types.Genesis{
		Config:     params2.GnosisChainConfig,
		Timestamp:  0,
		AuRaSeal:   types.NewAuraSeal(0, libcommon.FromHex("0x0000000000000000000000000000000000000000000000000000000000000000000000000000000000000000000000000000000000000000000000000000000000")),
		GasLimit:   0x989680,
		Difficulty: big.NewInt(0x20000),
		Alloc:      readPrealloc("allocs/gnosis.json"),
	}
}

func ChiadoGenesisBlock() *types.Genesis {
	return &types.Genesis{
		Config:     params2.ChiadoChainConfig,
		Timestamp:  0,
		AuRaSeal:   types.NewAuraSeal(0, libcommon.FromHex("0x0000000000000000000000000000000000000000000000000000000000000000000000000000000000000000000000000000000000000000000000000000000000")),
		GasLimit:   0x989680,
		Difficulty: big.NewInt(0x20000),
		Alloc:      readPrealloc("allocs/chiado.json"),
	}
}
func TestGenesisBlock() *types.Genesis {
<<<<<<< HEAD
	return &types.Genesis{Config: params2.TestChainConfig}
}

func ArbSepoliaRollupGenesisBlock() *types.Genesis {
	return &types.Genesis{
		Config:     params2.ArbSepoliaChainConfig,
		Nonce:      0x0000000000000001,
		Timestamp:  0x0,
		ExtraData:  libcommon.FromHex("0x0000000000000000000000000000000000000000000000000000000000000000"),
		GasLimit:   0x4000000000000, // as given in hex
		Difficulty: big.NewInt(1),   // "0x1"
		Mixhash:    libcommon.HexToHash("0x00000000000000000000000000000000000000000000000a0000000000000000"),
		Coinbase:   libcommon.HexToAddress("0x0000000000000000000000000000000000000000"),
		Number:     0x0, // block number 0
		GasUsed:    0x0,
		ParentHash: libcommon.HexToHash("0x0000000000000000000000000000000000000000000000000000000000000000"),
		BaseFee:    big.NewInt(0x5f5e100),
		Alloc:      readPrealloc("allocs/arb_sepolia.json"),
	}
=======
	return &types.Genesis{Config: chain.TestChainConfig}
>>>>>>> 5729b000
}

// Pre-calculated version of:
//
//	DevnetSignPrivateKey = crypto.HexToECDSA(sha256.Sum256([]byte("erigon devnet key")))
//	DevnetEtherbase=crypto.PubkeyToAddress(DevnetSignPrivateKey.PublicKey)
var DevnetSignPrivateKey, _ = crypto.HexToECDSA("26e86e45f6fc45ec6e2ecd128cec80fa1d1505e5507dcd2ae58c3130a7a97b48")
var DevnetEtherbase = libcommon.HexToAddress("67b1d87101671b127f5f8714789c7192f7ad340e")

// DevnetSignKey is defined like this to allow the devnet process to pre-allocate keys
// for nodes and then pass the address via --miner.etherbase - the function will be called
// to retieve the mining key
var DevnetSignKey = func(address libcommon.Address) *ecdsa.PrivateKey {
	return DevnetSignPrivateKey
}

// DeveloperGenesisBlock returns the 'geth --dev' genesis block.
func DeveloperGenesisBlock(period uint64, faucet libcommon.Address) *types.Genesis {
	// Override the default period to the user requested one
	config := *params2.AllCliqueProtocolChanges
	config.Clique.Period = period

	// Assemble and return the genesis with the precompiles and faucet pre-funded
	return &types.Genesis{
		Config:     &config,
		ExtraData:  append(append(make([]byte, 32), faucet[:]...), make([]byte, crypto.SignatureLength)...),
		GasLimit:   11500000,
		Difficulty: big.NewInt(1),
		Alloc:      readPrealloc("allocs/dev.json"),
	}
}

// ToBlock creates the genesis block and writes state of a genesis specification
// to the given database (or discards it if nil).
// TODO can remove dirs since its tmp db for computing root
func GenesisToBlock(g *types.Genesis, dirs datadir.Dirs, logger log.Logger) (*types.Block, *state.IntraBlockState, error) {
	if dirs.SnapDomain == "" {
		panic("empty `dirs` variable")
	}
	_ = g.Alloc //nil-check

	head := &types.Header{
		Number:        new(big.Int).SetUint64(g.Number),
		Nonce:         types.EncodeNonce(g.Nonce),
		Time:          g.Timestamp,
		ParentHash:    g.ParentHash,
		Extra:         g.ExtraData,
		GasLimit:      g.GasLimit,
		GasUsed:       g.GasUsed,
		Difficulty:    g.Difficulty,
		MixDigest:     g.Mixhash,
		Coinbase:      g.Coinbase,
		BaseFee:       g.BaseFee,
		BlobGasUsed:   g.BlobGasUsed,
		ExcessBlobGas: g.ExcessBlobGas,
		RequestsHash:  g.RequestsHash,
	}
	if g.AuRaSeal != nil && len(g.AuRaSeal.AuthorityRound.Signature) > 0 {
		head.AuRaSeal = g.AuRaSeal.AuthorityRound.Signature
		head.AuRaStep = uint64(g.AuRaSeal.AuthorityRound.Step)
	}
	if g.GasLimit == 0 {
		head.GasLimit = params.GenesisGasLimit
	}
	if g.Difficulty == nil {
		head.Difficulty = params.GenesisDifficulty
	}
	if g.Config != nil && g.Config.IsLondon(0) {
		if g.BaseFee != nil {
			head.BaseFee = g.BaseFee
		} else {
			head.BaseFee = new(big.Int).SetUint64(params.InitialBaseFee)
		}
	}

	var arbosVersion uint64
	if g.Config.IsArbitrum() {
		arbosVersion = types.DeserializeHeaderExtraInformation(head).ArbOSFormatVersion
	}

	var withdrawals []*types.Withdrawal
	if g.Config != nil && g.Config.IsShanghai(g.Timestamp, arbosVersion) {
		withdrawals = []*types.Withdrawal{}
	}

	if g.Config != nil && g.Config.IsCancun(g.Timestamp, arbosVersion) {
		if g.BlobGasUsed != nil {
			head.BlobGasUsed = g.BlobGasUsed
		} else {
			head.BlobGasUsed = new(uint64)
		}
		if g.ExcessBlobGas != nil {
			head.ExcessBlobGas = g.ExcessBlobGas
		} else {
			head.ExcessBlobGas = new(uint64)
		}
		if g.ParentBeaconBlockRoot != nil {
			head.ParentBeaconBlockRoot = g.ParentBeaconBlockRoot
		} else {
			head.ParentBeaconBlockRoot = &libcommon.Hash{}
		}
	}

	if g.Config != nil && g.Config.IsPrague(g.Timestamp) {
		if g.RequestsHash != nil {
			head.RequestsHash = g.RequestsHash
		} else {
			head.RequestsHash = &types.EmptyRequestsHash
		}

	}

	var root libcommon.Hash
	var statedb *state.IntraBlockState // reader behind this statedb is dead at the moment of return, tx is rolled back

	ctx := context.Background()
	wg, ctx := errgroup.WithContext(ctx)
	// we may run inside write tx, can't open 2nd write tx in same goroutine
	wg.Go(func() error {
		// some users creaing > 1Gb custome genesis by `erigon init`
		genesisTmpDB := mdbx.New(kv.TemporaryDB, logger).InMem(dirs.DataDir).MapSize(2 * datasize.GB).GrowthStep(1 * datasize.MB).MustOpen()
		defer genesisTmpDB.Close()

		agg, err := state2.NewAggregator(context.Background(), dirs, config3.DefaultStepSize, genesisTmpDB, logger)
		if err != nil {
			return err
		}
		defer agg.Close()

		tdb, err := temporal.New(genesisTmpDB, agg)
		if err != nil {
			return err
		}
		defer tdb.Close()

		tx, err := tdb.BeginTemporalRw(ctx)
		if err != nil {
			return err
		}
		defer tx.Rollback()

		sd, err := state2.NewSharedDomains(tx, logger)
		if err != nil {
			return err
		}
		defer sd.Close()

		//r, w := state.NewDbStateReader(tx), state.NewDbStateWriter(tx, 0)
		r, w := state.NewReaderV3(sd), state.NewWriterV4(sd)
		statedb = state.New(r)
		statedb.SetTrace(false)

		hasConstructorAllocation := false
		for _, account := range g.Alloc {
			if len(account.Constructor) > 0 {
				hasConstructorAllocation = true
				break
			}
		}
		// See https://github.com/NethermindEth/nethermind/blob/master/src/Nethermind/Nethermind.Consensus.AuRa/InitializationSteps/LoadGenesisBlockAuRa.cs
		if hasConstructorAllocation && g.Config.Aura != nil {
			statedb.CreateAccount(libcommon.Address{}, false)
		}

		keys := sortedAllocKeys(g.Alloc)
		for _, key := range keys {
			addr := libcommon.BytesToAddress([]byte(key))
			account := g.Alloc[addr]

			balance, overflow := uint256.FromBig(account.Balance)
			if overflow {
				panic("overflow at genesis allocs")
			}
			statedb.AddBalance(addr, balance, tracing.BalanceIncreaseGenesisBalance)
			statedb.SetCode(addr, account.Code)
			statedb.SetNonce(addr, account.Nonce)
			for key, value := range account.Storage {
				key := key
				val := uint256.NewInt(0).SetBytes(value.Bytes())
				statedb.SetState(addr, &key, *val)
			}

			if len(account.Constructor) > 0 {
				if _, err = SysCreate(addr, account.Constructor, g.Config, statedb, head); err != nil {
					return err
				}
			}

			if len(account.Code) > 0 || len(account.Storage) > 0 || len(account.Constructor) > 0 {
				statedb.SetIncarnation(addr, state.FirstContractIncarnation)
			}
		}
		if err = statedb.FinalizeTx(&chain.Rules{}, w); err != nil {
			return err
		}

		rh, err := sd.ComputeCommitment(context.Background(), true, 0, "genesis")
		if err != nil {
			return err
		}
		root = libcommon.BytesToHash(rh)
		return nil
	})

	if err := wg.Wait(); err != nil {
		return nil, nil, err
	}

	head.Root = root

	return types.NewBlock(head, nil, nil, nil, withdrawals), statedb, nil
}

func sortedAllocKeys(m types.GenesisAlloc) []string {
	keys := make([]string, len(m))
	i := 0
	for k := range m {
		keys[i] = string(k.Bytes())
		i++
	}
	slices.Sort(keys)
	return keys
}

func readPrealloc(filename string) types.GenesisAlloc {
	f, err := allocs.Open(filename)
	if err != nil {
		panic(fmt.Sprintf("Could not open genesis preallocation for %s: %v", filename, err))
	}
	defer f.Close()
	decoder := json.NewDecoder(f)
	ga := make(types.GenesisAlloc)
	err = decoder.Decode(&ga)
	if err != nil {
		panic(fmt.Sprintf("Could not parse genesis preallocation for %s: %v", filename, err))
	}
	return ga
}

func GenesisBlockByChainName(chain string) *types.Genesis {
	switch chain {
	case networkname.Mainnet:
		return MainnetGenesisBlock()
	case networkname.Holesky:
		return HoleskyGenesisBlock()
	case networkname.Sepolia:
		return SepoliaGenesisBlock()
	case networkname.Hoodi:
		return HoodiGenesisBlock()
	case networkname.Amoy:
		return AmoyGenesisBlock()
	case networkname.ArbiturmSepolia:
		return ArbSepoliaRollupGenesisBlock()
	case networkname.BorMainnet:
		return BorMainnetGenesisBlock()
	case networkname.BorDevnet:
		return BorDevnetGenesisBlock()
	case networkname.Gnosis:
		return GnosisGenesisBlock()
	case networkname.Chiado:
		return ChiadoGenesisBlock()
	case networkname.Test:
		return TestGenesisBlock()
	default:
		return nil
	}
}<|MERGE_RESOLUTION|>--- conflicted
+++ resolved
@@ -50,10 +50,7 @@
 	"github.com/erigontech/erigon/core/state"
 	"github.com/erigontech/erigon/core/tracing"
 	"github.com/erigontech/erigon/core/types"
-<<<<<<< HEAD
-=======
 	"github.com/erigontech/erigon/erigon-db/rawdb"
->>>>>>> 5729b000
 	params2 "github.com/erigontech/erigon/params"
 )
 
@@ -293,7 +290,7 @@
 		return err
 	}
 	if genesisBlockNum != block.NumberU64() {
-		panic("sadsfafsdf")
+		return fmt.Errorf("genesis block number and given block number mismatches (gen %d != block %d)", genesisBlockNum, block.NumberU64())
 	}
 	if err := rawdbv3.TxNums.Append(tx, genesisBlockNum, uint64(block.Transactions().Len()+1)); err != nil {
 		return err
@@ -313,11 +310,7 @@
 
 // GenesisBlockForTesting creates and writes a block in which addr has the given wei balance.
 func GenesisBlockForTesting(db kv.RwDB, addr libcommon.Address, balance *big.Int, dirs datadir.Dirs, logger log.Logger) *types.Block {
-<<<<<<< HEAD
-	g := types.Genesis{Alloc: types.GenesisAlloc{addr: {Balance: balance}}, Config: params2.TestChainConfig}
-=======
 	g := types.Genesis{Alloc: types.GenesisAlloc{addr: {Balance: balance}}, Config: chain.TestChainConfig}
->>>>>>> 5729b000
 	block := MustCommitGenesis(&g, db, dirs, logger)
 	return block
 }
@@ -328,11 +321,7 @@
 }
 
 func GenesisWithAccounts(db kv.RwDB, accs []GenAccount, dirs datadir.Dirs, logger log.Logger) *types.Block {
-<<<<<<< HEAD
-	g := types.Genesis{Config: params2.TestChainConfig}
-=======
 	g := types.Genesis{Config: chain.TestChainConfig}
->>>>>>> 5729b000
 	allocs := make(map[libcommon.Address]types.GenesisAccount)
 	for _, acc := range accs {
 		allocs[acc.Addr] = types.GenesisAccount{Balance: acc.Balance}
@@ -455,8 +444,7 @@
 	}
 }
 func TestGenesisBlock() *types.Genesis {
-<<<<<<< HEAD
-	return &types.Genesis{Config: params2.TestChainConfig}
+	return &types.Genesis{Config: chain.TestChainConfig}
 }
 
 func ArbSepoliaRollupGenesisBlock() *types.Genesis {
@@ -475,9 +463,6 @@
 		BaseFee:    big.NewInt(0x5f5e100),
 		Alloc:      readPrealloc("allocs/arb_sepolia.json"),
 	}
-=======
-	return &types.Genesis{Config: chain.TestChainConfig}
->>>>>>> 5729b000
 }
 
 // Pre-calculated version of:
@@ -587,7 +572,6 @@
 		} else {
 			head.RequestsHash = &types.EmptyRequestsHash
 		}
-
 	}
 
 	var root libcommon.Hash
