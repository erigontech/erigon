--- conflicted
+++ resolved
@@ -227,12 +227,8 @@
 	}
 	return block, statedb, nil
 }
-<<<<<<< HEAD
-
-func MustCommitGenesis(g *types.Genesis, db kv.RwDB, tmpDir string) *types.Block {
-=======
+
 func MustCommitGenesis(g *types.Genesis, db kv.RwDB, tmpDir string, logger log.Logger) *types.Block {
->>>>>>> a959387a
 	tx, err := db.BeginRw(context.Background())
 	if err != nil {
 		panic(err)
@@ -560,13 +556,8 @@
 	var err error
 	go func() { // we may run inside write tx, can't open 2nd write tx in same goroutine
 		defer wg.Done()
-<<<<<<< HEAD
 		// some users creaing > 1Gb custome genesis by `erigon init`
-		genesisTmpDB := mdbx.NewMDBX(log.New()).InMem(tmpDir).MapSize(2 * datasize.GB).GrowthStep(1 * datasize.MB).MustOpen()
-=======
-
 		genesisTmpDB := mdbx.NewMDBX(logger).InMem(tmpDir).MapSize(2 * datasize.GB).GrowthStep(1 * datasize.MB).MustOpen()
->>>>>>> a959387a
 		defer genesisTmpDB.Close()
 
 		tx, err := genesisTmpDB.BeginRw(context.Background())
