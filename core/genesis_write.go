// Copyright 2014 The go-ethereum Authors
// (original work)
// Copyright 2024 The Erigon Authors
// (modifications)
// This file is part of Erigon.
//
// Erigon is free software: you can redistribute it and/or modify
// it under the terms of the GNU Lesser General Public License as published by
// the Free Software Foundation, either version 3 of the License, or
// (at your option) any later version.
//
// Erigon is distributed in the hope that it will be useful,
// but WITHOUT ANY WARRANTY; without even the implied warranty of
// MERCHANTABILITY or FITNESS FOR A PARTICULAR PURPOSE. See the
// GNU Lesser General Public License for more details.
//
// You should have received a copy of the GNU Lesser General Public License
// along with Erigon. If not, see <http://www.gnu.org/licenses/>.

package core

import (
	"context"
	"crypto/ecdsa"
	"embed"
	"encoding/json"
	"errors"
	"fmt"
	"math/big"
	"slices"

	"github.com/c2h5oh/datasize"
	"github.com/holiman/uint256"
	"golang.org/x/sync/errgroup"

	"github.com/erigontech/erigon-lib/log/v3"

	"github.com/erigontech/erigon-lib/chain"
	"github.com/erigontech/erigon-lib/chain/networkname"
	libcommon "github.com/erigontech/erigon-lib/common"
	"github.com/erigontech/erigon-lib/common/datadir"
	"github.com/erigontech/erigon-lib/common/hexutil"
	"github.com/erigontech/erigon-lib/config3"
	"github.com/erigontech/erigon-lib/kv"
	"github.com/erigontech/erigon-lib/kv/mdbx"
	"github.com/erigontech/erigon-lib/kv/rawdbv3"
	"github.com/erigontech/erigon-lib/kv/temporal"
	state2 "github.com/erigontech/erigon-lib/state"

	"github.com/erigontech/erigon/common"
	"github.com/erigontech/erigon/consensus/ethash"
	"github.com/erigontech/erigon/consensus/merge"
	"github.com/erigontech/erigon/core/rawdb"
	"github.com/erigontech/erigon/core/state"
	"github.com/erigontech/erigon/core/tracing"
	"github.com/erigontech/erigon/core/types"
	"github.com/erigontech/erigon/crypto"
	"github.com/erigontech/erigon/params"
)

//go:embed allocs
var allocs embed.FS

// CommitGenesisBlock writes or updates the genesis block in db.
// The block that will be used is:
//
//	                     genesis == nil       genesis != nil
//	                  +------------------------------------------
//	db has no genesis |  main-net          |  genesis
//	db has genesis    |  from DB           |  genesis (if compatible)
//
// The stored chain configuration will be updated if it is compatible (i.e. does not
// specify a fork block below the local head block). In case of a conflict, the
// error is a *params.ConfigCompatError and the new, unwritten config is returned.
//
// The returned chain configuration is never nil.
func CommitGenesisBlock(db kv.RwDB, genesis *types.Genesis, dirs datadir.Dirs, logger log.Logger) (*chain.Config, *types.Block, error) {
	return CommitGenesisBlockWithOverride(db, genesis, nil, dirs, logger)
}

func CommitGenesisBlockWithOverride(db kv.RwDB, genesis *types.Genesis, overridePragueTime *big.Int, dirs datadir.Dirs, logger log.Logger) (*chain.Config, *types.Block, error) {
	tx, err := db.BeginRw(context.Background())
	if err != nil {
		return nil, nil, err
	}
	defer tx.Rollback()
	c, b, err := WriteGenesisBlock(tx, genesis, overridePragueTime, dirs, logger)
	if err != nil {
		return c, b, err
	}
	err = tx.Commit()
	if err != nil {
		return c, b, err
	}
	return c, b, nil
}

func WriteGenesisBlock(tx kv.RwTx, genesis *types.Genesis, overridePragueTime *big.Int, dirs datadir.Dirs, logger log.Logger) (*chain.Config, *types.Block, error) {
	if err := rawdb.WriteGenesis(tx, genesis); err != nil {
		return nil, nil, err
	}

	var storedBlock *types.Block
	if genesis != nil && genesis.Config == nil {
		return params.AllProtocolChanges, nil, types.ErrGenesisNoConfig
	}
	// Just commit the new block if there is no stored genesis block.
	storedHash, storedErr := rawdb.ReadCanonicalHash(tx, 0)
	if storedErr != nil {
		return nil, nil, storedErr
	}

	applyOverrides := func(config *chain.Config) {
		if overridePragueTime != nil {
			config.PragueTime = overridePragueTime
		}
	}

	if (storedHash == libcommon.Hash{}) {
		custom := true
		if genesis == nil {
			logger.Info("Writing main-net genesis block")
			genesis = MainnetGenesisBlock()
			custom = false
		}
		applyOverrides(genesis.Config)
		block, _, err1 := write(tx, genesis, dirs, logger)
		if err1 != nil {
			return genesis.Config, nil, err1
		}
		if custom {
			logger.Info("Writing custom genesis block", "hash", block.Hash().String())
		}
		return genesis.Config, block, nil
	}

	// Check whether the genesis block is already written.
	if genesis != nil {
		block, _, err1 := GenesisToBlock(genesis, dirs, logger)
		if err1 != nil {
			return genesis.Config, nil, err1
		}
		hash := block.Hash()
		if hash != storedHash {
			return genesis.Config, block, &types.GenesisMismatchError{Stored: storedHash, New: hash}
		}
	}
	number := rawdb.ReadHeaderNumber(tx, storedHash)
	if number != nil {
		var err error
		storedBlock, _, err = rawdb.ReadBlockWithSenders(tx, storedHash, *number)
		if err != nil {
			return genesis.Config, nil, err
		}
	}
	// Get the existing chain configuration.
	newCfg := genesis.ConfigOrDefault(storedHash)
	applyOverrides(newCfg)
	if err := newCfg.CheckConfigForkOrder(); err != nil {
		return newCfg, nil, err
	}
	storedCfg, storedErr := rawdb.ReadChainConfig(tx, storedHash)
	if storedErr != nil && newCfg.Bor == nil {
		return newCfg, nil, storedErr
	}
	if storedCfg == nil {
		logger.Warn("Found genesis block without chain config")
		err1 := rawdb.WriteChainConfig(tx, storedHash, newCfg)
		if err1 != nil {
			return newCfg, nil, err1
		}
		return newCfg, storedBlock, nil
	}
	// Special case: don't change the existing config of a private chain if no new
	// config is supplied. This is useful, for example, to preserve DB config created by erigon init.
	// In that case, only apply the overrides.
	if genesis == nil && params.ChainConfigByGenesisHash(storedHash) == nil {
		newCfg = storedCfg
		applyOverrides(newCfg)
	}
	// Check config compatibility and write the config. Compatibility errors
	// are returned to the caller unless we're already at block zero.
	height := rawdb.ReadHeaderNumber(tx, rawdb.ReadHeadHeaderHash(tx))
	if height != nil {
		compatibilityErr := storedCfg.CheckCompatible(newCfg, *height)
		if compatibilityErr != nil && *height != 0 && compatibilityErr.RewindTo != 0 {
			return newCfg, storedBlock, compatibilityErr
		}
	}
	if err := rawdb.WriteChainConfig(tx, storedHash, newCfg); err != nil {
		return newCfg, nil, err
	}
	return newCfg, storedBlock, nil
}

func WriteGenesisState(g *types.Genesis, tx kv.RwTx, dirs datadir.Dirs, logger log.Logger) (*types.Block, *state.IntraBlockState, error) {
	block, statedb, err := GenesisToBlock(g, dirs, logger)
	if err != nil {
		return nil, nil, err
	}

	var stateWriter state.StateWriter
	stateWriter = state.NewNoopWriter()

	if block.Number().Sign() != 0 {
		return nil, statedb, errors.New("can't commit genesis block with number > 0")
	}
	if err := statedb.CommitBlock(&chain.Rules{}, stateWriter); err != nil {
		return nil, statedb, fmt.Errorf("cannot write state: %w", err)
	}

	return block, statedb, nil
}

func MustCommitGenesis(g *types.Genesis, db kv.RwDB, dirs datadir.Dirs, logger log.Logger) *types.Block {
	tx, err := db.BeginRw(context.Background())
	if err != nil {
		panic(err)
	}
	defer tx.Rollback()
	block, _, err := write(tx, g, dirs, logger)
	if err != nil {
		panic(err)
	}
	err = tx.Commit()
	if err != nil {
		panic(err)
	}
	return block
}

// Write writes the block and state of a genesis specification to the database.
// The block is committed as the canonical head block.
func write(tx kv.RwTx, g *types.Genesis, dirs datadir.Dirs, logger log.Logger) (*types.Block, *state.IntraBlockState, error) {
	block, statedb, err2 := WriteGenesisState(g, tx, dirs, logger)
	if err2 != nil {
		return block, statedb, err2
	}
	config := g.Config
	if config == nil {
		config = params.AllProtocolChanges
	}
	if err := config.CheckConfigForkOrder(); err != nil {
		return nil, nil, err
	}

	if err := rawdb.WriteBlock(tx, block); err != nil {
		return nil, nil, err
	}
	if err := rawdb.WriteTd(tx, block.Hash(), block.NumberU64(), g.Difficulty); err != nil {
		return nil, nil, err
	}
	if err := rawdbv3.TxNums.WriteForGenesis(tx, uint64(block.Transactions().Len()+1)); err != nil {
		return nil, nil, err
	}

	if err := rawdb.WriteCanonicalHash(tx, block.Hash(), block.NumberU64()); err != nil {
		return nil, nil, err
	}

	rawdb.WriteHeadBlockHash(tx, block.Hash())
	if err := rawdb.WriteHeadHeaderHash(tx, block.Hash()); err != nil {
		return nil, nil, err
	}
	if err := rawdb.WriteChainConfig(tx, block.Hash(), config); err != nil {
		return nil, nil, err
	}

	// We support ethash/merge for issuance (for now)
	if g.Config.Consensus != chain.EtHashConsensus {
		return block, statedb, nil
	}
	// Issuance is the sum of allocs
	genesisIssuance := big.NewInt(0)
	for _, account := range g.Alloc {
		genesisIssuance.Add(genesisIssuance, account.Balance)
	}

	// BlockReward can be present at genesis
	if block.Header().Difficulty.Cmp(merge.ProofOfStakeDifficulty) != 0 {
		blockReward, _ := ethash.AccumulateRewards(g.Config, block.Header(), nil)
		// Set BlockReward
		genesisIssuance.Add(genesisIssuance, blockReward.ToBig())
	}
	if err := rawdb.WriteTotalIssued(tx, 0, genesisIssuance); err != nil {
		return nil, nil, err
	}
	return block, statedb, rawdb.WriteTotalBurnt(tx, 0, libcommon.Big0)
}

// GenesisBlockForTesting creates and writes a block in which addr has the given wei balance.
func GenesisBlockForTesting(db kv.RwDB, addr libcommon.Address, balance *big.Int, dirs datadir.Dirs, logger log.Logger) *types.Block {
	g := types.Genesis{Alloc: types.GenesisAlloc{addr: {Balance: balance}}, Config: params.TestChainConfig}
	block := MustCommitGenesis(&g, db, dirs, logger)
	return block
}

type GenAccount struct {
	Addr    libcommon.Address
	Balance *big.Int
}

func GenesisWithAccounts(db kv.RwDB, accs []GenAccount, dirs datadir.Dirs, logger log.Logger) *types.Block {
	g := types.Genesis{Config: params.TestChainConfig}
	allocs := make(map[libcommon.Address]types.GenesisAccount)
	for _, acc := range accs {
		allocs[acc.Addr] = types.GenesisAccount{Balance: acc.Balance}
	}
	g.Alloc = allocs
	block := MustCommitGenesis(&g, db, dirs, logger)
	return block
}

// MainnetGenesisBlock returns the Ethereum main net genesis block.
func MainnetGenesisBlock() *types.Genesis {
	return &types.Genesis{
		Config:     params.MainnetChainConfig,
		Nonce:      66,
		ExtraData:  hexutil.MustDecode("0x11bbe8db4e347b4e8c937c1c8370e4b5ed33adb3db69cbdb7a38e1e50b1b82fa"),
		GasLimit:   5000,
		Difficulty: big.NewInt(17179869184),
		Alloc:      readPrealloc("allocs/mainnet.json"),
	}
}

// HoleskyGenesisBlock returns the Holesky main net genesis block.
func HoleskyGenesisBlock() *types.Genesis {
	return &types.Genesis{
		Config:     params.HoleskyChainConfig,
		Nonce:      4660,
		GasLimit:   25000000,
		Difficulty: big.NewInt(1),
		Timestamp:  1695902100,
		Alloc:      readPrealloc("allocs/holesky.json"),
	}
}

// SepoliaGenesisBlock returns the Sepolia network genesis block.
func SepoliaGenesisBlock() *types.Genesis {
	return &types.Genesis{
		Config:     params.SepoliaChainConfig,
		Nonce:      0,
		ExtraData:  []byte("Sepolia, Athens, Attica, Greece!"),
		GasLimit:   30000000,
		Difficulty: big.NewInt(131072),
		Timestamp:  1633267481,
		Alloc:      readPrealloc("allocs/sepolia.json"),
	}
}

// MumbaiGenesisBlock returns the Amoy network genesis block.
func MumbaiGenesisBlock() *types.Genesis {
	return &types.Genesis{
		Config:     params.MumbaiChainConfig,
		Nonce:      0,
		Timestamp:  1558348305,
		GasLimit:   10000000,
		Difficulty: big.NewInt(1),
		Mixhash:    libcommon.HexToHash("0x0000000000000000000000000000000000000000000000000000000000000000"),
		Coinbase:   libcommon.HexToAddress("0x0000000000000000000000000000000000000000"),
		Alloc:      readPrealloc("allocs/mumbai.json"),
	}
}

// AmoyGenesisBlock returns the Amoy network genesis block.
func AmoyGenesisBlock() *types.Genesis {
	return &types.Genesis{
		Config:     params.AmoyChainConfig,
		Nonce:      0,
		Timestamp:  1700225065,
		GasLimit:   10000000,
		Difficulty: big.NewInt(1),
		Mixhash:    libcommon.HexToHash("0x0000000000000000000000000000000000000000000000000000000000000000"),
		Coinbase:   libcommon.HexToAddress("0x0000000000000000000000000000000000000000"),
		Alloc:      readPrealloc("allocs/amoy.json"),
	}
}

// BorMainnetGenesisBlock returns the Bor Mainnet network genesis block.
func BorMainnetGenesisBlock() *types.Genesis {
	return &types.Genesis{
		Config:     params.BorMainnetChainConfig,
		Nonce:      0,
		Timestamp:  1590824836,
		GasLimit:   10000000,
		Difficulty: big.NewInt(1),
		Mixhash:    libcommon.HexToHash("0x0000000000000000000000000000000000000000000000000000000000000000"),
		Coinbase:   libcommon.HexToAddress("0x0000000000000000000000000000000000000000"),
		Alloc:      readPrealloc("allocs/bor_mainnet.json"),
	}
}

func BorDevnetGenesisBlock() *types.Genesis {
	return &types.Genesis{
		Config:     params.BorDevnetChainConfig,
		Nonce:      0,
		Timestamp:  1558348305,
		GasLimit:   10000000,
		Difficulty: big.NewInt(1),
		Mixhash:    libcommon.HexToHash("0x0000000000000000000000000000000000000000000000000000000000000000"),
		Coinbase:   libcommon.HexToAddress("0x0000000000000000000000000000000000000000"),
		Alloc:      readPrealloc("allocs/bor_devnet.json"),
	}
}

func GnosisGenesisBlock() *types.Genesis {
	return &types.Genesis{
		Config:     params.GnosisChainConfig,
		Timestamp:  0,
		AuRaSeal:   common.FromHex("0x0000000000000000000000000000000000000000000000000000000000000000000000000000000000000000000000000000000000000000000000000000000000"),
		GasLimit:   0x989680,
		Difficulty: big.NewInt(0x20000),
		Alloc:      readPrealloc("allocs/gnosis.json"),
	}
}

func ChiadoGenesisBlock() *types.Genesis {
	return &types.Genesis{
		Config:     params.ChiadoChainConfig,
		Timestamp:  0,
		AuRaSeal:   common.FromHex("0x0000000000000000000000000000000000000000000000000000000000000000000000000000000000000000000000000000000000000000000000000000000000"),
		GasLimit:   0x989680,
		Difficulty: big.NewInt(0x20000),
		Alloc:      readPrealloc("allocs/chiado.json"),
	}
}
func TestGenesisBlock() *types.Genesis {
	return &types.Genesis{Config: params.TestChainConfig}
}

// Pre-calculated version of:
//
//	DevnetSignPrivateKey = crypto.HexToECDSA(sha256.Sum256([]byte("erigon devnet key")))
//	DevnetEtherbase=crypto.PubkeyToAddress(DevnetSignPrivateKey.PublicKey)
var DevnetSignPrivateKey, _ = crypto.HexToECDSA("26e86e45f6fc45ec6e2ecd128cec80fa1d1505e5507dcd2ae58c3130a7a97b48")
var DevnetEtherbase = libcommon.HexToAddress("67b1d87101671b127f5f8714789c7192f7ad340e")

// DevnetSignKey is defined like this to allow the devnet process to pre-allocate keys
// for nodes and then pass the address via --miner.etherbase - the function will be called
// to retieve the mining key
var DevnetSignKey = func(address libcommon.Address) *ecdsa.PrivateKey {
	return DevnetSignPrivateKey
}

// DeveloperGenesisBlock returns the 'geth --dev' genesis block.
func DeveloperGenesisBlock(period uint64, faucet libcommon.Address) *types.Genesis {
	// Override the default period to the user requested one
	config := *params.AllCliqueProtocolChanges
	config.Clique.Period = period

	// Assemble and return the genesis with the precompiles and faucet pre-funded
	return &types.Genesis{
		Config:     &config,
		ExtraData:  append(append(make([]byte, 32), faucet[:]...), make([]byte, crypto.SignatureLength)...),
		GasLimit:   11500000,
		Difficulty: big.NewInt(1),
		Alloc:      readPrealloc("allocs/dev.json"),
	}
}

// ToBlock creates the genesis block and writes state of a genesis specification
// to the given database (or discards it if nil).
func GenesisToBlock(g *types.Genesis, dirs datadir.Dirs, logger log.Logger) (*types.Block, *state.IntraBlockState, error) {
<<<<<<< HEAD
=======
	if dirs.SnapDomain == "" {
		panic("empty `dirs` variable")
	}

>>>>>>> 75668071
	_ = g.Alloc //nil-check

	head := &types.Header{
		Number:        new(big.Int).SetUint64(g.Number),
		Nonce:         types.EncodeNonce(g.Nonce),
		Time:          g.Timestamp,
		ParentHash:    g.ParentHash,
		Extra:         g.ExtraData,
		GasLimit:      g.GasLimit,
		GasUsed:       g.GasUsed,
		Difficulty:    g.Difficulty,
		MixDigest:     g.Mixhash,
		Coinbase:      g.Coinbase,
		BaseFee:       g.BaseFee,
		BlobGasUsed:   g.BlobGasUsed,
		ExcessBlobGas: g.ExcessBlobGas,
		AuRaStep:      g.AuRaStep,
		AuRaSeal:      g.AuRaSeal,
		RequestsRoot:  g.RequestsRoot,
	}
	if g.GasLimit == 0 {
		head.GasLimit = params.GenesisGasLimit
	}
	if g.Difficulty == nil {
		head.Difficulty = params.GenesisDifficulty
	}
	if g.Config != nil && g.Config.IsLondon(0) {
		if g.BaseFee != nil {
			head.BaseFee = g.BaseFee
		} else {
			head.BaseFee = new(big.Int).SetUint64(params.InitialBaseFee)
		}
	}

	var withdrawals []*types.Withdrawal
	if g.Config != nil && g.Config.IsShanghai(g.Timestamp) {
		withdrawals = []*types.Withdrawal{}
	}

	if g.Config != nil && g.Config.IsCancun(g.Timestamp) {
		if g.BlobGasUsed != nil {
			head.BlobGasUsed = g.BlobGasUsed
		} else {
			head.BlobGasUsed = new(uint64)
		}
		if g.ExcessBlobGas != nil {
			head.ExcessBlobGas = g.ExcessBlobGas
		} else {
			head.ExcessBlobGas = new(uint64)
		}
		if g.ParentBeaconBlockRoot != nil {
			head.ParentBeaconBlockRoot = g.ParentBeaconBlockRoot
		} else {
			head.ParentBeaconBlockRoot = &libcommon.Hash{}
		}
	}

	var requests types.Requests
	if g.Config != nil && g.Config.IsPrague(g.Timestamp) {
		requests = types.Requests{}

		// TODO @somnathb1 - if later iterations and/or tests don't need this from genesis.json, remove the following
		if g.RequestsRoot != nil {
			head.RequestsRoot = g.RequestsRoot
		} else {
			head.RequestsRoot = &types.EmptyRootHash
		}
	}

	var root libcommon.Hash
	var statedb *state.IntraBlockState // reader behind this statedb is dead at the moment of return, tx is rolled back

	ctx := context.Background()
	wg, ctx := errgroup.WithContext(ctx)
	// we may run inside write tx, can't open 2nd write tx in same goroutine
	wg.Go(func() error {
		// some users creaing > 1Gb custome genesis by `erigon init`
		genesisTmpDB := mdbx.NewMDBX(logger).InMem(dirs.DataDir).MapSize(2 * datasize.GB).GrowthStep(1 * datasize.MB).MustOpen()
		defer genesisTmpDB.Close()

		cr := rawdb.NewCanonicalReader()
		agg, err := state2.NewAggregator(context.Background(), dirs, config3.HistoryV3AggregationStep, genesisTmpDB, cr, logger)
		if err != nil {
			return err
		}
		defer agg.Close()

		tdb, err := temporal.New(genesisTmpDB, agg)
		if err != nil {
			return err
		}
		defer tdb.Close()

		tx, err := tdb.BeginTemporalRw(ctx)
		if err != nil {
			return err
		}
		defer tx.Rollback()

		sd, err := state2.NewSharedDomains(tx, logger)
		if err != nil {
			return err
		}
		defer sd.Close()

		//r, w := state.NewDbStateReader(tx), state.NewDbStateWriter(tx, 0)
		r, w := state.NewReaderV4(sd), state.NewWriterV4(sd)
		statedb = state.New(r)
		statedb.SetTrace(false)

		hasConstructorAllocation := false
		for _, account := range g.Alloc {
			if len(account.Constructor) > 0 {
				hasConstructorAllocation = true
				break
			}
		}
		// See https://github.com/NethermindEth/nethermind/blob/master/src/Nethermind/Nethermind.Consensus.AuRa/InitializationSteps/LoadGenesisBlockAuRa.cs
		if hasConstructorAllocation && g.Config.Aura != nil {
			statedb.CreateAccount(libcommon.Address{}, false)
		}

		keys := sortedAllocKeys(g.Alloc)
		for _, key := range keys {
			addr := libcommon.BytesToAddress([]byte(key))
			account := g.Alloc[addr]

			balance, overflow := uint256.FromBig(account.Balance)
			if overflow {
				panic("overflow at genesis allocs")
			}
			statedb.AddBalance(addr, balance, tracing.BalanceIncreaseGenesisBalance)
			statedb.SetCode(addr, account.Code)
			statedb.SetNonce(addr, account.Nonce)
			for key, value := range account.Storage {
				key := key
				val := uint256.NewInt(0).SetBytes(value.Bytes())
				statedb.SetState(addr, &key, *val)
			}

			if len(account.Constructor) > 0 {
				if _, err = SysCreate(addr, account.Constructor, g.Config, statedb, head); err != nil {
					return err
				}
			}

			if len(account.Code) > 0 || len(account.Storage) > 0 || len(account.Constructor) > 0 {
				statedb.SetIncarnation(addr, state.FirstContractIncarnation)
			}
		}
		if err = statedb.FinalizeTx(&chain.Rules{}, w); err != nil {
			return err
		}

		rh, err := sd.ComputeCommitment(context.Background(), true, 0, "genesis")
		if err != nil {
			return err
		}
		root = libcommon.BytesToHash(rh)
		return nil
	})

	if err := wg.Wait(); err != nil {
		return nil, nil, err
	}

	head.Root = root

	return types.NewBlock(head, nil, nil, nil, withdrawals, requests), statedb, nil
}

func sortedAllocKeys(m types.GenesisAlloc) []string {
	keys := make([]string, len(m))
	i := 0
	for k := range m {
		keys[i] = string(k.Bytes())
		i++
	}
	slices.Sort(keys)
	return keys
}

func readPrealloc(filename string) types.GenesisAlloc {
	f, err := allocs.Open(filename)
	if err != nil {
		panic(fmt.Sprintf("Could not open genesis preallocation for %s: %v", filename, err))
	}
	defer f.Close()
	decoder := json.NewDecoder(f)
	ga := make(types.GenesisAlloc)
	err = decoder.Decode(&ga)
	if err != nil {
		panic(fmt.Sprintf("Could not parse genesis preallocation for %s: %v", filename, err))
	}
	return ga
}

func GenesisBlockByChainName(chain string) *types.Genesis {
	switch chain {
	case networkname.MainnetChainName:
		return MainnetGenesisBlock()
	case networkname.HoleskyChainName:
		return HoleskyGenesisBlock()
	case networkname.SepoliaChainName:
		return SepoliaGenesisBlock()
	case networkname.MumbaiChainName:
		return MumbaiGenesisBlock()
	case networkname.AmoyChainName:
		return AmoyGenesisBlock()
	case networkname.BorMainnetChainName:
		return BorMainnetGenesisBlock()
	case networkname.BorDevnetChainName:
		return BorDevnetGenesisBlock()
	case networkname.GnosisChainName:
		return GnosisGenesisBlock()
	case networkname.ChiadoChainName:
		return ChiadoGenesisBlock()
	case networkname.Test:
		return TestGenesisBlock()
	default:
		return nil
	}
}<|MERGE_RESOLUTION|>--- conflicted
+++ resolved
@@ -461,13 +461,9 @@
 // ToBlock creates the genesis block and writes state of a genesis specification
 // to the given database (or discards it if nil).
 func GenesisToBlock(g *types.Genesis, dirs datadir.Dirs, logger log.Logger) (*types.Block, *state.IntraBlockState, error) {
-<<<<<<< HEAD
-=======
 	if dirs.SnapDomain == "" {
 		panic("empty `dirs` variable")
 	}
-
->>>>>>> 75668071
 	_ = g.Alloc //nil-check
 
 	head := &types.Header{
