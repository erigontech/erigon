--- conflicted
+++ resolved
@@ -153,8 +153,6 @@
 				{41874000, 0, ID{Hash: checksumToBytes(0x0c015a91), Next: 0}},        // First Agra block
 			},
 		},
-<<<<<<< HEAD
-=======
 		// Bor mainnet test cases
 		{
 			params.BorMainnetChainConfig,
@@ -167,7 +165,6 @@
 				{50523000, 0, ID{Hash: checksumToBytes(0xdc08865c), Next: 0}},        // First Agra block
 			},
 		},
->>>>>>> 67223346
 	}
 	for i, tt := range tests {
 		for j, ttt := range tt.cases {
