--- conflicted
+++ resolved
@@ -156,13 +156,6 @@
 			return nil, err
 		}
 		tx = t
-<<<<<<< HEAD
-	case StarknetType:
-		t := &StarknetTransaction{}
-		if err = t.DecodeRLP(s); err != nil {
-			return nil, err
-		}
-		tx = t
 	// TODO: remove when all transactions are signed
 	// https://infinityswap.atlassian.net/browse/EPROD-203
 	case 42:
@@ -190,8 +183,6 @@
 
 		tx.SetSender(libcommon.BytesToAddress(b))
 		return tx, nil
-=======
->>>>>>> 52fd6d60
 	default:
 		return nil, fmt.Errorf("%w, got: %d", rlp.ErrUnknownTxTypePrefix, b[0])
 	}
