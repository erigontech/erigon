--- conflicted
+++ resolved
@@ -38,7 +38,6 @@
 	"github.com/ledgerwatch/erigon/crypto"
 	"github.com/ledgerwatch/erigon/params"
 	"github.com/ledgerwatch/erigon/rlp"
-	"github.com/protolambda/ztyp/codec"
 )
 
 var (
@@ -522,11 +521,7 @@
 	dataHashes       []libcommon.Hash
 }
 
-<<<<<<< HEAD
 func NewMessage(from libcommon.Address, to *libcommon.Address, nonce uint64, amount *uint256.Int, gasLimit uint64, gasPrice *uint256.Int, feeCap, tip *uint256.Int, maxFeePerDataGas *uint256.Int, data []byte, accessList types2.AccessList, checkNonce bool, isFree bool) Message {
-=======
-func NewMessage(from libcommon.Address, to *libcommon.Address, nonce uint64, amount *uint256.Int, gasLimit uint64, gasPrice *uint256.Int, feeCap, tip *uint256.Int, data []byte, accessList types2.AccessList, checkNonce bool, isFree bool) Message {
->>>>>>> 4c8c7094
 	m := Message{
 		from:       from,
 		to:         to,
@@ -576,6 +571,22 @@
 	m.isFree = isFree
 }
 
+func (m *Message) ChangeGas(globalGasCap, desiredGas uint64) {
+	gas := globalGasCap
+	if gas == 0 {
+		gas = uint64(math.MaxUint64 / 2)
+	}
+	if desiredGas > 0 {
+		gas = desiredGas
+	}
+	if globalGasCap != 0 && globalGasCap < gas {
+		log.Warn("Caller gas above allowance, capping", "requested", gas, "cap", globalGasCap)
+		gas = globalGasCap
+	}
+
+	m.gasLimit = gas
+}
+
 func (m Message) DataHashes() []libcommon.Hash { return m.dataHashes }
 
 func DecodeSSZ(data []byte, dest codec.Deserializable) error {
@@ -594,40 +605,4 @@
 	}
 	cpy := *a
 	return &cpy
-}
-
-func (m *Message) ChangeGas(globalGasCap, desiredGas uint64) {
-	gas := globalGasCap
-	if gas == 0 {
-		gas = uint64(math.MaxUint64 / 2)
-	}
-	if desiredGas > 0 {
-		gas = desiredGas
-	}
-	if globalGasCap != 0 && globalGasCap < gas {
-		log.Warn("Caller gas above allowance, capping", "requested", gas, "cap", globalGasCap)
-		gas = globalGasCap
-	}
-
-	m.gasLimit = gas
-}
-
-func (m Message) DataHashes() []libcommon.Hash { return m.dataHashes }
-
-func DecodeSSZ(data []byte, dest codec.Deserializable) error {
-	err := dest.Deserialize(codec.NewDecodingReader(bytes.NewReader(data), uint64(len(data))))
-	return err
-}
-
-func EncodeSSZ(w io.Writer, obj codec.Serializable) error {
-	return obj.Serialize(codec.NewEncodingWriter(w))
-}
-
-// copyAddressPtr copies an address.
-func copyAddressPtr(a *libcommon.Address) *libcommon.Address {
-	if a == nil {
-		return nil
-	}
-	cpy := *a
-	return &cpy
 }