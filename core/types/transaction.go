--- conflicted
+++ resolved
@@ -477,7 +477,6 @@
 
 // Message is a fully derived transaction and implements core.Message
 type Message struct {
-<<<<<<< HEAD
 	to               *libcommon.Address
 	from             libcommon.Address
 	nonce            uint64
@@ -488,30 +487,13 @@
 	tip              uint256.Int
 	maxFeePerDataGas uint256.Int
 	data             []byte
-	accessList       AccessList
+	accessList       types2.AccessList
 	checkNonce       bool
 	isFree           bool
 	dataHashes       []libcommon.Hash
 }
 
-func NewMessage(from libcommon.Address, to *libcommon.Address, nonce uint64, amount *uint256.Int, gasLimit uint64, gasPrice *uint256.Int, feeCap, tip *uint256.Int, data []byte, accessList AccessList, checkNonce bool, isFree bool, maxFeePerDataGas *uint256.Int) Message {
-=======
-	to         *libcommon.Address
-	from       libcommon.Address
-	nonce      uint64
-	amount     uint256.Int
-	gasLimit   uint64
-	gasPrice   uint256.Int
-	feeCap     uint256.Int
-	tip        uint256.Int
-	data       []byte
-	accessList types2.AccessList
-	checkNonce bool
-	isFree     bool
-}
-
-func NewMessage(from libcommon.Address, to *libcommon.Address, nonce uint64, amount *uint256.Int, gasLimit uint64, gasPrice *uint256.Int, feeCap, tip *uint256.Int, data []byte, accessList types2.AccessList, checkNonce bool, isFree bool) Message {
->>>>>>> 5b703749
+func NewMessage(from libcommon.Address, to *libcommon.Address, nonce uint64, amount *uint256.Int, gasLimit uint64, gasPrice *uint256.Int, feeCap, tip *uint256.Int, data []byte, accessList types2.AccessList, checkNonce bool, isFree bool, maxFeePerDataGas *uint256.Int) Message {
 	m := Message{
 		from:             from,
 		to:               to,
