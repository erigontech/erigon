--- conflicted
+++ resolved
@@ -54,11 +54,8 @@
 	DynamicFeeTxType
 	BlobTxType
 	SetCodeTxType
-<<<<<<< HEAD
+	AccountAbstractionTxType
 	OptimismDepositTxType = 0x7E
-=======
-	AccountAbstractionTxType
->>>>>>> 72de4c5d
 )
 
 // Transaction is an Ethereum transaction.
@@ -249,7 +246,6 @@
 		}
 	case SetCodeTxType:
 		t = &SetCodeTransaction{}
-<<<<<<< HEAD
 	case OptimismDepositTxType:
 		s := rlp.NewStream(bytes.NewReader(data[1:]), uint64(len(data)-1))
 		t := &OptimismDepositTx{}
@@ -257,7 +253,6 @@
 			return nil, err
 		}
 		return t, nil
-=======
 	case AccountAbstractionTxType:
 		if data[1] == 0x00 {
 			t = &AccountAbstractionTransaction{}
@@ -268,7 +263,6 @@
 		} else {
 			return nil, ErrTxTypeNotSupported
 		}
->>>>>>> 72de4c5d
 	default:
 		if data[0] >= 0x80 {
 			// txn is type legacy which is RLP encoded
