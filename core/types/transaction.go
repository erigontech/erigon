// Copyright 2014 The go-ethereum Authors
// This file is part of the go-ethereum library.
//
// The go-ethereum library is free software: you can redistribute it and/or modify
// it under the terms of the GNU Lesser General Public License as published by
// the Free Software Foundation, either version 3 of the License, or
// (at your option) any later version.
//
// The go-ethereum library is distributed in the hope that it will be useful,
// but WITHOUT ANY WARRANTY; without even the implied warranty of
// MERCHANTABILITY or FITNESS FOR A PARTICULAR PURPOSE. See the
// GNU Lesser General Public License for more details.
//
// You should have received a copy of the GNU Lesser General Public License
// along with the go-ethereum library. If not, see <http://www.gnu.org/licenses/>.

package types

import (
	"bytes"
	"container/heap"
	"errors"
	"fmt"
	"io"
	"math/big"
	"sync/atomic"
	"time"

	"github.com/holiman/uint256"
	"github.com/ledgerwatch/erigon-lib/chain"
	libcommon "github.com/ledgerwatch/erigon-lib/common"
	"github.com/ledgerwatch/log/v3"
	"github.com/protolambda/ztyp/codec"

	"github.com/ledgerwatch/erigon/common"
	"github.com/ledgerwatch/erigon/common/math"
	"github.com/ledgerwatch/erigon/crypto"
	"github.com/ledgerwatch/erigon/rlp"
)

var (
	ErrInvalidSig           = errors.New("invalid transaction v, r, s values")
	ErrUnexpectedProtection = errors.New("transaction type does not supported EIP-155 protected signatures")
	ErrInvalidTxType        = errors.New("transaction type not valid in this context")
	ErrTxTypeNotSupported   = errors.New("transaction type not supported")
)

// Transaction types.
const (
	LegacyTxType = iota
	AccessListTxType
	DynamicFeeTxType
	StarknetType
	BlobTxType = 5
)

// Transaction is an Ethereum transaction.
type Transaction interface {
	Type() byte
	GetChainID() *uint256.Int
	GetNonce() uint64
	GetPrice() *uint256.Int
	GetTip() *uint256.Int
	GetEffectiveGasTip(baseFee *uint256.Int) *uint256.Int
	GetFeeCap() *uint256.Int
	Cost() *uint256.Int
	GetGas() uint64
	GetValue() *uint256.Int
	Time() time.Time
	GetTo() *libcommon.Address
	AsMessage(s Signer, baseFee *big.Int, rules *chain.Rules) (Message, error)
	WithSignature(signer Signer, sig []byte) (Transaction, error)
<<<<<<< HEAD
	FakeSign(address common.Address) (Transaction, error)
	Hash() common.Hash // TODO make it EIP-4844
	SigningHash(chainID *big.Int) common.Hash
=======
	FakeSign(address libcommon.Address) (Transaction, error)
	Hash() libcommon.Hash
	SigningHash(chainID *big.Int) libcommon.Hash
>>>>>>> 57b1bdd5
	GetData() []byte
	GetAccessList() AccessList
	Protected() bool
	RawSignatureValues() (*uint256.Int, *uint256.Int, *uint256.Int)
	MarshalBinary(w io.Writer) error
	// Sender returns the address derived from the signature (V, R, S) using secp256k1
	// elliptic curve and an error if it failed deriving or upon an incorrect
	// signature.
	//
	// Sender may cache the address, allowing it to be used regardless of
	// signing method. The cache is invalidated if the cached signer does
	// not match the signer used in the current call.
	Sender(Signer) (libcommon.Address, error)
	GetSender() (libcommon.Address, bool)
	SetSender(libcommon.Address)
	IsContractDeploy() bool
	IsStarkNet() bool

	// eip-4844. DataHashes returns the blob versioned hashes of the transaction.
	DataHashes() []common.Hash
	// DataGas implements get_total_data_gas from EIP-4844. While this returns a big.Int for
	// convenience, it should never exceed math.MaxUint64.
	DataGas() *big.Int
	// MaxFeePerDataGas returns the max_fee_per_data_gas value for the transaction
	// MaxFeePerDataGas() *uint256.Int
}

// TxBlobWrapData returns the blob and kzg data, if any.
// kzgs and blobs may be empty if the transaction is not wrapped.
func TxBlobWrapData(tx Transaction) (versionedHashes []common.Hash, kzgs BlobKzgs, blobs Blobs, aggProof KZGProof) {

	// it is temporary solution
	// TODO: redo this after making better research

	// it is expected that Transaction is SignedBlobTx, so
	if signedBlobTx, ok := tx.(*SignedBlobTx); ok {
		return signedBlobTx.Message.BlobVersionedHashes, signedBlobTx.WrapData.kzgs(), signedBlobTx.WrapData.blobs(), signedBlobTx.WrapData.aggregatedProof()
	}

	// if signedBlobTx, ok := tx.(*SignedBlobTx); ok {
	// 	return signedBlobTx.Message.BlobVersionedHashes, blobWrap.BlobKzgs, blobWrap.Blobs, blobWrap.KzgAggregatedProof
	// }
	// if blobWrap, ok := tx.wrapData.(*BlobTxWrapData); ok {
	// 	if signedBlobTx, ok := tx.inner.(*SignedBlobTx); ok {
	// 		return signedBlobTx.Message.BlobVersionedHashes, blobWrap.BlobKzgs, blobWrap.Blobs, blobWrap.KzgAggregatedProof
	// 	}
	// }
	return nil, nil, nil, KZGProof{}
}

// TransactionMisc is collection of miscelaneous fields for transaction that is supposed to be embedded into concrete
// implementations of different transaction types
type TransactionMisc struct {
	time time.Time // Time first seen locally (spam avoidance)

	// caches
	hash atomic.Value //nolint:structcheck
	from atomic.Value
}

// RLP-marshalled legacy transactions and binary-marshalled (not wrapped into an RLP string) typed (EIP-2718) transactions
type BinaryTransactions [][]byte

func (t BinaryTransactions) Len() int {
	return len(t)
}

func (t BinaryTransactions) EncodeIndex(i int, w *bytes.Buffer) {
	w.Write(t[i])
}

func (tm TransactionMisc) Time() time.Time {
	return tm.time
}

func (tm TransactionMisc) From() *atomic.Value {
	return &tm.from
}

func DecodeTransaction(s *rlp.Stream) (Transaction, error) {
	kind, size, err := s.Kind()
	if err != nil {
		return nil, err
	}
	if rlp.List == kind {
		tx := &LegacyTx{}
		if err = tx.DecodeRLP(s, size); err != nil {
			return nil, err
		}
		return tx, nil
	}
	if rlp.String == kind {
		s.NewList(size) // Hack - convert String (envelope) into List
	}
	var b []byte
	if b, err = s.Bytes(); err != nil {
		return nil, err
	}
	if len(b) != 1 {
		return nil, fmt.Errorf("%w, got %d bytes", rlp.ErrWrongTxTypePrefix, len(b))
	}
	var tx Transaction
	switch b[0] {
	case AccessListTxType:
		t := &AccessListTx{}
		if err = t.DecodeRLP(s); err != nil {
			return nil, err
		}
		tx = t
	case DynamicFeeTxType:
		t := &DynamicFeeTransaction{}
		if err = t.DecodeRLP(s); err != nil {
			return nil, err
		}
		tx = t
	case StarknetType:
		t := &StarknetTransaction{}
		if err = t.DecodeRLP(s); err != nil {
			return nil, err
		}
		tx = t
	case BlobTxType:
		// TODO
		t := &SignedBlobTx{}
		// if err = t.DecoreRLP(s); err != nil  {
		// 	return nil, err
		// }
		tx = t
	default:
		return nil, fmt.Errorf("%w, got: %d", rlp.ErrUnknownTxTypePrefix, b[0])
	}
	if kind == rlp.String {
		if err = s.ListEnd(); err != nil {
			return nil, err
		}
	}
	return tx, nil
}

func UnmarshalTransactionFromBinary(data []byte) (Transaction, error) {
	s := rlp.NewStream(bytes.NewReader(data), uint64(len(data)))
	return DecodeTransaction(s)
}

func MarshalTransactionsBinary(txs Transactions) ([][]byte, error) {
	var err error
	var buf bytes.Buffer
	result := make([][]byte, len(txs))
	for i := range txs {
		if txs[i] == nil {
			result[i] = nil
			continue
		}
		buf.Reset()
		err = txs[i].MarshalBinary(&buf)
		if err != nil {
			return nil, err
		}
		result[i] = common.CopyBytes(buf.Bytes())
	}
	return result, nil
}

func DecodeTransactions(txs [][]byte) ([]Transaction, error) {
	result := make([]Transaction, len(txs))
	var err error
	for i := range txs {
		s := rlp.NewStream(bytes.NewReader(txs[i]), uint64(len(txs[i])))
		result[i], err = DecodeTransaction(s)
		if err != nil {
			return nil, err
		}
	}
	return result, nil
}

func TypedTransactionMarshalledAsRlpString(data []byte) bool {
	// Unless it's a single byte, serialized RLP strings have their first byte in the [0x80, 0xc0) range
	return len(data) > 0 && 0x80 <= data[0] && data[0] < 0xc0
}

func sanityCheckSignature(v *uint256.Int, r *uint256.Int, s *uint256.Int, maybeProtected bool) error {
	if isProtectedV(v) && !maybeProtected {
		return ErrUnexpectedProtection
	}

	var plainV byte
	if isProtectedV(v) {
		chainID := DeriveChainId(v).Uint64()
		plainV = byte(v.Uint64() - 35 - 2*chainID)
	} else if maybeProtected {
		// Only EIP-155 signatures can be optionally protected. Since
		// we determined this v value is not protected, it must be a
		// raw 27 or 28.
		plainV = byte(v.Uint64() - 27)
	} else {
		// If the signature is not optionally protected, we assume it
		// must already be equal to the recovery id.
		plainV = byte(v.Uint64())
	}
	if !crypto.ValidateSignatureValues(plainV, r, s, false) {
		return ErrInvalidSig
	}

	return nil
}

func isProtectedV(V *uint256.Int) bool {
	if V.BitLen() <= 8 {
		v := V.Uint64()
		return v != 27 && v != 28 && v != 1 && v != 0
	}
	// anything not 27 or 28 is considered protected
	return true
}

// Transactions implements DerivableList for transactions.
type Transactions []Transaction

// Len returns the length of s.
func (s Transactions) Len() int { return len(s) }

// EncodeIndex encodes the i'th transaction to w. Note that this does not check for errors
// because we assume that *Transaction will only ever contain valid txs that were either
// constructed by decoding or via public API in this package.
func (s Transactions) EncodeIndex(i int, w *bytes.Buffer) {
	if err := s[i].MarshalBinary(w); err != nil {
		panic(err)
	}
}

// TransactionsGroupedBySender - lists of transactions grouped by sender
type TransactionsGroupedBySender []Transactions

// TxDifference returns a new set which is the difference between a and b.
func TxDifference(a, b Transactions) Transactions {
	keep := make(Transactions, 0, len(a))

	remove := make(map[libcommon.Hash]struct{})
	for _, tx := range b {
		remove[tx.Hash()] = struct{}{}
	}

	for _, tx := range a {
		if _, ok := remove[tx.Hash()]; !ok {
			keep = append(keep, tx)
		}
	}

	return keep
}

// TxByNonce implements the sort interface to allow sorting a list of transactions
// by their nonces. This is usually only useful for sorting transactions from a
// single account, otherwise a nonce comparison doesn't make much sense.
type TxByNonce Transactions

func (s TxByNonce) Len() int           { return len(s) }
func (s TxByNonce) Less(i, j int) bool { return s[i].GetNonce() < s[j].GetNonce() }
func (s TxByNonce) Swap(i, j int)      { s[i], s[j] = s[j], s[i] }

// TxByPriceAndTime implements both the sort and the heap interface, making it useful
// for all at once sorting as well as individually adding and removing elements.
type TxByPriceAndTime Transactions

func (s TxByPriceAndTime) Len() int { return len(s) }
func (s TxByPriceAndTime) Less(i, j int) bool {
	// If the prices are equal, use the time the transaction was first seen for
	// deterministic sorting
	cmp := s[i].GetPrice().Cmp(s[j].GetPrice())
	if cmp == 0 {
		return s[i].Time().Before(s[j].Time())
	}
	return cmp > 0
}
func (s TxByPriceAndTime) Swap(i, j int) { s[i], s[j] = s[j], s[i] }

func (s *TxByPriceAndTime) Push(x interface{}) {
	*s = append(*s, x.(Transaction))
}

func (s *TxByPriceAndTime) Pop() interface{} {
	old := *s
	n := len(old)
	x := old[n-1]
	old[n-1] = nil
	*s = old[0 : n-1]
	return x
}

type TransactionsStream interface {
	Empty() bool
	Peek() Transaction
	Shift()
	Pop()
}

// TransactionsByPriceAndNonce represents a set of transactions that can return
// transactions in a profit-maximizing sorted order, while supporting removing
// entire batches of transactions for non-executable accounts.
type TransactionsByPriceAndNonce struct {
	idx    map[libcommon.Address]int   // Per account nonce-sorted list of transactions
	txs    TransactionsGroupedBySender // Per account nonce-sorted list of transactions
	heads  TxByPriceAndTime            // Next transaction for each unique account (price heap)
	signer Signer                      // Signer for the set of transactions
}

// NewTransactionsByPriceAndNonce creates a transaction set that can retrieve
// price sorted transactions in a nonce-honouring way.
//
// Note, the input map is reowned so the caller should not interact any more with
// if after providing it to the constructor.
func NewTransactionsByPriceAndNonce(signer Signer, txs TransactionsGroupedBySender) *TransactionsByPriceAndNonce {
	// Initialize a price and received time based heap with the head transactions
	heads := make(TxByPriceAndTime, 0, len(txs))
	idx := make(map[libcommon.Address]int, len(txs))
	for i, accTxs := range txs {
		from, _ := accTxs[0].Sender(signer)

		// Ensure the sender address is from the signer
		//if  acc != from {
		//	delete(txs, from)
		//txs[i] = txs[len(txs)-1]
		//txs = txs[:len(txs)-1]
		//continue
		//}
		heads = append(heads, accTxs[0])
		idx[from] = i
		txs[i] = accTxs[1:]
	}
	heap.Init(&heads)

	// Assemble and return the transaction set
	return &TransactionsByPriceAndNonce{
		idx:    idx,
		txs:    txs,
		heads:  heads,
		signer: signer,
	}
}

func (t *TransactionsByPriceAndNonce) Empty() bool {
	if t == nil {
		return true
	}
	return len(t.idx) == 0
}

// Peek returns the next transaction by price.
func (t *TransactionsByPriceAndNonce) Peek() Transaction {
	if len(t.heads) == 0 {
		return nil
	}
	return t.heads[0]
}

// Shift replaces the current best head with the next one from the same account.
func (t *TransactionsByPriceAndNonce) Shift() {
	acc, _ := t.heads[0].Sender(t.signer)
	idx, ok := t.idx[acc]
	if !ok {
		heap.Pop(&t.heads)
		return
	}
	txs := t.txs[idx]
	if len(txs) == 0 {
		heap.Pop(&t.heads)
		return
	}
	t.heads[0], t.txs[idx] = txs[0], txs[1:]
	heap.Fix(&t.heads, 0)
}

// Pop removes the best transaction, *not* replacing it with the next one from
// the same account. This should be used when a transaction cannot be executed
// and hence all subsequent ones should be discarded from the same account.
func (t *TransactionsByPriceAndNonce) Pop() {
	heap.Pop(&t.heads)
}

// TransactionsFixedOrder represents a set of transactions that can return
// transactions in a profit-maximizing sorted order, while supporting removing
// entire batches of transactions for non-executable accounts.
type TransactionsFixedOrder struct {
	Transactions
}

// NewTransactionsFixedOrder creates a transaction set that can retrieve
// price sorted transactions in a nonce-honouring way.
//
// Note, the input map is reowned so the caller should not interact any more with
// if after providing it to the constructor.
func NewTransactionsFixedOrder(txs Transactions) *TransactionsFixedOrder {
	return &TransactionsFixedOrder{txs}
}

func (t *TransactionsFixedOrder) Empty() bool {
	if t == nil {
		return true
	}
	return len(t.Transactions) == 0
}

// Peek returns the next transaction by price.
func (t *TransactionsFixedOrder) Peek() Transaction {
	if len(t.Transactions) == 0 {
		return nil
	}
	return t.Transactions[0]
}

// Shift replaces the current best head with the next one from the same account.
func (t *TransactionsFixedOrder) Shift() {
	t.Transactions = t.Transactions[1:]
}

// Pop removes the best transaction, *not* replacing it with the next one from
// the same account. This should be used when a transaction cannot be executed
// and hence all subsequent ones should be discarded from the same account.
func (t *TransactionsFixedOrder) Pop() {
	t.Transactions = t.Transactions[1:]
}

// Message is a fully derived transaction and implements core.Message
type Message struct {
<<<<<<< HEAD
	to               *common.Address
	from             common.Address
	nonce            uint64
	amount           uint256.Int
	gasLimit         uint64
	gasPrice         uint256.Int
	feeCap           uint256.Int
	tip              uint256.Int
	maxFeePerDataGas uint256.Int
	data             []byte
	accessList       AccessList
	checkNonce       bool
	isFree           bool
	dataHashes       []common.Hash
}

func NewMessage(from common.Address, to *common.Address, nonce uint64, amount *uint256.Int, gasLimit uint64, gasPrice *uint256.Int, feeCap, tip *uint256.Int, data []byte, accessList AccessList, checkNonce bool, isFree bool, maxFeePerDataGas *uint256.Int) Message {
=======
	to         *libcommon.Address
	from       libcommon.Address
	nonce      uint64
	amount     uint256.Int
	gasLimit   uint64
	gasPrice   uint256.Int
	feeCap     uint256.Int
	tip        uint256.Int
	data       []byte
	accessList AccessList
	checkNonce bool
	isFree     bool
}

func NewMessage(from libcommon.Address, to *libcommon.Address, nonce uint64, amount *uint256.Int, gasLimit uint64, gasPrice *uint256.Int, feeCap, tip *uint256.Int, data []byte, accessList AccessList, checkNonce bool, isFree bool) Message {
>>>>>>> 57b1bdd5
	m := Message{
		from:             from,
		to:               to,
		nonce:            nonce,
		amount:           *amount,
		gasLimit:         gasLimit,
		data:             data,
		accessList:       accessList,
		checkNonce:       checkNonce,
		isFree:           isFree,
		maxFeePerDataGas: *maxFeePerDataGas,
	}
	if gasPrice != nil {
		m.gasPrice.Set(gasPrice)
	}
	if tip != nil {
		m.tip.Set(tip)
	}
	if feeCap != nil {
		m.feeCap.Set(feeCap)
	}
	return m
}

func (m Message) From() libcommon.Address { return m.from }
func (m Message) To() *libcommon.Address  { return m.to }
func (m Message) GasPrice() *uint256.Int  { return &m.gasPrice }
func (m Message) FeeCap() *uint256.Int    { return &m.feeCap }
func (m Message) Tip() *uint256.Int       { return &m.tip }
func (m Message) Value() *uint256.Int     { return &m.amount }
func (m Message) Gas() uint64             { return m.gasLimit }
func (m Message) Nonce() uint64           { return m.nonce }
func (m Message) Data() []byte            { return m.data }
func (m Message) AccessList() AccessList  { return m.accessList }
func (m Message) CheckNonce() bool        { return m.checkNonce }
func (m *Message) SetCheckNonce(checkNonce bool) {
	m.checkNonce = checkNonce
}
func (m Message) IsFree() bool { return m.isFree }
func (m *Message) SetIsFree(isFree bool) {
	m.isFree = isFree
}
func (m Message) DataHashes() []common.Hash      { return m.dataHashes }
func (m Message) MaxFeePerDataGas() *uint256.Int { return &m.maxFeePerDataGas }
func (m Message) DataGas() uint64                { return params.DataGasPerBlob * uint64(len(m.dataHashes)) }

type TxWrapData interface {
	copy() TxWrapData
	kzgs() BlobKzgs
	blobs() Blobs
	aggregatedProof() KZGProof
	encodeTyped(w io.Writer, txdata Transaction) error
	sizeWrapData() common.StorageSize
	validateBlobTransactionWrapper(inner Transaction) error
}

func DecodeSSZ(data []byte, dest codec.Deserializable) error {
	return dest.Deserialize(codec.NewDecodingReader(bytes.NewReader(data), uint64(len(data))))
}

func EncodeSSZ(w io.Writer, obj codec.Serializable) error {
	return obj.Serialize(codec.NewEncodingWriter(w))
}

// copyAddressPtr copies an address.
func copyAddressPtr(a *common.Address) *common.Address {
	if a == nil {
		return nil
	}
	cpy := *a
	return &cpy
}

func (m *Message) ChangeGas(globalGasCap, desiredGas uint64) {
	gas := globalGasCap
	if gas == 0 {
		gas = uint64(math.MaxUint64 / 2)
	}
	if desiredGas > 0 {
		gas = desiredGas
	}
	if globalGasCap != 0 && globalGasCap < gas {
		log.Warn("Caller gas above allowance, capping", "requested", gas, "cap", globalGasCap)
		gas = globalGasCap
	}

	m.gasLimit = gas
}<|MERGE_RESOLUTION|>--- conflicted
+++ resolved
@@ -35,6 +35,7 @@
 	"github.com/ledgerwatch/erigon/common"
 	"github.com/ledgerwatch/erigon/common/math"
 	"github.com/ledgerwatch/erigon/crypto"
+	"github.com/ledgerwatch/erigon/params"
 	"github.com/ledgerwatch/erigon/rlp"
 )
 
@@ -70,15 +71,9 @@
 	GetTo() *libcommon.Address
 	AsMessage(s Signer, baseFee *big.Int, rules *chain.Rules) (Message, error)
 	WithSignature(signer Signer, sig []byte) (Transaction, error)
-<<<<<<< HEAD
-	FakeSign(address common.Address) (Transaction, error)
-	Hash() common.Hash // TODO make it EIP-4844
-	SigningHash(chainID *big.Int) common.Hash
-=======
 	FakeSign(address libcommon.Address) (Transaction, error)
 	Hash() libcommon.Hash
 	SigningHash(chainID *big.Int) libcommon.Hash
->>>>>>> 57b1bdd5
 	GetData() []byte
 	GetAccessList() AccessList
 	Protected() bool
@@ -98,7 +93,7 @@
 	IsStarkNet() bool
 
 	// eip-4844. DataHashes returns the blob versioned hashes of the transaction.
-	DataHashes() []common.Hash
+	DataHashes() []libcommon.Hash
 	// DataGas implements get_total_data_gas from EIP-4844. While this returns a big.Int for
 	// convenience, it should never exceed math.MaxUint64.
 	DataGas() *big.Int
@@ -108,7 +103,7 @@
 
 // TxBlobWrapData returns the blob and kzg data, if any.
 // kzgs and blobs may be empty if the transaction is not wrapped.
-func TxBlobWrapData(tx Transaction) (versionedHashes []common.Hash, kzgs BlobKzgs, blobs Blobs, aggProof KZGProof) {
+func TxBlobWrapData(tx Transaction) (versionedHashes []libcommon.Hash, kzgs BlobKzgs, blobs Blobs, aggProof KZGProof) {
 
 	// it is temporary solution
 	// TODO: redo this after making better research
@@ -504,9 +499,8 @@
 
 // Message is a fully derived transaction and implements core.Message
 type Message struct {
-<<<<<<< HEAD
-	to               *common.Address
-	from             common.Address
+	to               *libcommon.Address
+	from             libcommon.Address
 	nonce            uint64
 	amount           uint256.Int
 	gasLimit         uint64
@@ -518,27 +512,10 @@
 	accessList       AccessList
 	checkNonce       bool
 	isFree           bool
-	dataHashes       []common.Hash
-}
-
-func NewMessage(from common.Address, to *common.Address, nonce uint64, amount *uint256.Int, gasLimit uint64, gasPrice *uint256.Int, feeCap, tip *uint256.Int, data []byte, accessList AccessList, checkNonce bool, isFree bool, maxFeePerDataGas *uint256.Int) Message {
-=======
-	to         *libcommon.Address
-	from       libcommon.Address
-	nonce      uint64
-	amount     uint256.Int
-	gasLimit   uint64
-	gasPrice   uint256.Int
-	feeCap     uint256.Int
-	tip        uint256.Int
-	data       []byte
-	accessList AccessList
-	checkNonce bool
-	isFree     bool
-}
-
-func NewMessage(from libcommon.Address, to *libcommon.Address, nonce uint64, amount *uint256.Int, gasLimit uint64, gasPrice *uint256.Int, feeCap, tip *uint256.Int, data []byte, accessList AccessList, checkNonce bool, isFree bool) Message {
->>>>>>> 57b1bdd5
+	dataHashes       []libcommon.Hash
+}
+
+func NewMessage(from libcommon.Address, to *libcommon.Address, nonce uint64, amount *uint256.Int, gasLimit uint64, gasPrice *uint256.Int, feeCap, tip *uint256.Int, data []byte, accessList AccessList, checkNonce bool, isFree bool, maxFeePerDataGas *uint256.Int) Message {
 	m := Message{
 		from:             from,
 		to:               to,
@@ -581,7 +558,7 @@
 func (m *Message) SetIsFree(isFree bool) {
 	m.isFree = isFree
 }
-func (m Message) DataHashes() []common.Hash      { return m.dataHashes }
+func (m Message) DataHashes() []libcommon.Hash   { return m.dataHashes }
 func (m Message) MaxFeePerDataGas() *uint256.Int { return &m.maxFeePerDataGas }
 func (m Message) DataGas() uint64                { return params.DataGasPerBlob * uint64(len(m.dataHashes)) }
 
@@ -604,7 +581,7 @@
 }
 
 // copyAddressPtr copies an address.
-func copyAddressPtr(a *common.Address) *common.Address {
+func copyAddressPtr(a *libcommon.Address) *libcommon.Address {
 	if a == nil {
 		return nil
 	}
