--- conflicted
+++ resolved
@@ -12,11 +12,8 @@
 	"github.com/erigontech/erigon-lib/common/length"
 	libcrypto "github.com/erigontech/erigon-lib/crypto"
 	rlp2 "github.com/erigontech/erigon-lib/rlp"
-<<<<<<< HEAD
-=======
 
 	"github.com/erigontech/erigon/common/u256"
->>>>>>> 54dcd760
 	"github.com/erigontech/erigon/crypto"
 	"github.com/erigontech/erigon/params"
 	"github.com/erigontech/erigon/rlp"
@@ -74,9 +71,6 @@
 	copy(sig[32-len(r):32], r)
 	copy(sig[64-len(s):64], s)
 
-<<<<<<< HEAD
-	sig[64] = byte(ath.V.Uint64())
-=======
 	if ath.V.Eq(u256.Num0) || ath.V.Eq(u256.Num1) {
 		sig[64] = byte(ath.V.Uint64())
 	} else {
@@ -87,7 +81,6 @@
 		return nil, errors.New("invalid signature")
 	}
 
->>>>>>> 54dcd760
 	pubkey, err := crypto.Ecrecover(hash.Bytes(), sig[:])
 	if err != nil {
 		return nil, err
