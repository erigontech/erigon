--- conflicted
+++ resolved
@@ -37,17 +37,12 @@
 }
 
 func (ath *Authorization) RecoverSigner(data *bytes.Buffer, b []byte) (*libcommon.Address, error) {
-<<<<<<< HEAD
-	authLen := (1 + rlp.Uint256LenExcludingHead(&ath.ChainID))
-	authLen += (1 + length.Addr)
-=======
 	if ath.Nonce == math.MaxUint64 {
 		return nil, errors.New("failed assertion: auth.nonce < 2**64 - 1")
 	}
 
 	authLen := (1 + rlp.Uint256LenExcludingHead(&ath.ChainID))
 	authLen += 1 + length.Addr
->>>>>>> d1d18940
 	authLen += rlp.U64Len(ath.Nonce)
 
 	if err := rlp.EncodeStructSizePrefix(authLen, data, b); err != nil {
