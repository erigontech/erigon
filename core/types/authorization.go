--- conflicted
+++ resolved
@@ -13,7 +13,7 @@
 	"github.com/erigontech/erigon-lib/common/length"
 	"github.com/erigontech/erigon-lib/crypto"
 	libcrypto "github.com/erigontech/erigon-lib/crypto"
-	rlp2 "github.com/erigontech/erigon-lib/rlp"
+	"github.com/erigontech/erigon-lib/rlp"
 	"github.com/erigontech/erigon/params"
 )
 
@@ -38,18 +38,13 @@
 }
 
 func (ath *Authorization) RecoverSigner(data *bytes.Buffer, b []byte) (*libcommon.Address, error) {
-<<<<<<< HEAD
 	if ath.Nonce == math.MaxUint64 {
 		return nil, errors.New("failed assertion: auth.nonce < 2**64 - 1")
 	}
 
 	authLen := 1 + rlp.Uint256LenExcludingHead(&ath.ChainID)
 	authLen += 1 + length.Addr
-=======
-	authLen := (1 + rlp2.Uint256LenExcludingHead(&ath.ChainID))
-	authLen += (1 + length.Addr)
->>>>>>> 903ebd6c
-	authLen += rlp2.U64Len(ath.Nonce)
+	authLen += rlp.U64Len(ath.Nonce)
 
 	if err := EncodeStructSizePrefix(authLen, data, b); err != nil {
 		return nil, err
@@ -60,11 +55,11 @@
 		return nil, err
 	}
 
-	if err := rlp2.EncodeOptionalAddress(&ath.Address, data, b); err != nil {
-		return nil, err
-	}
-
-	if err := rlp2.EncodeInt(ath.Nonce, data, b); err != nil {
+	if err := rlp.EncodeOptionalAddress(&ath.Address, data, b); err != nil {
+		return nil, err
+	}
+
+	if err := rlp.EncodeInt(ath.Nonce, data, b); err != nil {
 		return nil, err
 	}
 
@@ -106,11 +101,11 @@
 }
 
 func authorizationSize(auth Authorization) (authLen int) {
-	authLen = (1 + rlp2.Uint256LenExcludingHead(&auth.ChainID))
-	authLen += rlp2.U64Len(auth.Nonce)
+	authLen = (1 + rlp.Uint256LenExcludingHead(&auth.ChainID))
+	authLen += rlp.U64Len(auth.Nonce)
 	authLen += 1 + length.Addr
 
-	authLen += rlp2.U64Len(uint64(auth.YParity)) + (1 + rlp2.Uint256LenExcludingHead(&auth.R)) + (1 + rlp2.Uint256LenExcludingHead(&auth.S))
+	authLen += rlp.U64Len(uint64(auth.YParity)) + (1 + rlp.Uint256LenExcludingHead(&auth.R)) + (1 + rlp.Uint256LenExcludingHead(&auth.S))
 
 	return
 }
@@ -118,13 +113,13 @@
 func authorizationsSize(authorizations []Authorization) (totalSize int) {
 	for _, auth := range authorizations {
 		authLen := authorizationSize(auth)
-		totalSize += rlp2.ListPrefixLen(authLen) + authLen
+		totalSize += rlp.ListPrefixLen(authLen) + authLen
 	}
 
 	return
 }
 
-func decodeAuthorizations(auths *[]Authorization, s *rlp2.Stream) error {
+func decodeAuthorizations(auths *[]Authorization, s *rlp.Stream) error {
 	_, err := s.List()
 	if err != nil {
 		return fmt.Errorf("open authorizations: %w", err)
@@ -184,7 +179,7 @@
 		}
 		i++
 	}
-	if !errors.Is(err, rlp2.EOL) {
+	if !errors.Is(err, rlp.EOL) {
 		return fmt.Errorf("open authorizations: %d %w", i, err)
 	}
 	if err = s.ListEnd(); err != nil {
@@ -206,15 +201,15 @@
 			return err
 		}
 		// 2. encode Address
-		if err := rlp2.EncodeOptionalAddress(&auth.Address, w, b); err != nil {
+		if err := rlp.EncodeOptionalAddress(&auth.Address, w, b); err != nil {
 			return err
 		}
 		// 3. encode Nonce
-		if err := rlp2.EncodeInt(auth.Nonce, w, b); err != nil {
+		if err := rlp.EncodeInt(auth.Nonce, w, b); err != nil {
 			return err
 		}
 		// 4. encode YParity, R, S
-		if err := rlp2.EncodeInt(uint64(auth.YParity), w, b); err != nil {
+		if err := rlp.EncodeInt(uint64(auth.YParity), w, b); err != nil {
 			return err
 		}
 		if err := auth.R.EncodeRLP(w); err != nil {
