--- conflicted
+++ resolved
@@ -34,12 +34,8 @@
 const WithdrawalRequestType byte = 0x01
 const DepositRequestType byte = 0x00
 const ConsolidationRequestType byte = 0x02
-<<<<<<< HEAD
-const WithdrawalRequestDataLen = 76 // addr + pubkey + amt
-=======
 const ConsolidationRequestDataLen = 116 // addr + sourcePubkey + targetPubkey
 const WithdrawalRequestDataLen = 76     // addr + pubkey + amt
->>>>>>> 174116c8
 
 type Request interface {
 	EncodeRLP(io.Writer) error
