--- conflicted
+++ resolved
@@ -240,22 +240,6 @@
 		// id, add 27 to become equivalent to unprotected Homestead signatures.
 		V.Add(&t.V, u256.Num27)
 		R, S = &t.R, &t.S
-<<<<<<< HEAD
-	case *StarknetTransaction:
-		if !sg.dynamicfee {
-			return libcommon.Address{}, fmt.Errorf("dynamicfee tx is not supported by signer %s", sg)
-		}
-		if t.ChainID == nil {
-			if !sg.chainID.IsZero() {
-				return libcommon.Address{}, ErrInvalidChainId
-			}
-		} else if !t.ChainID.Eq(&sg.chainID) {
-			return libcommon.Address{}, ErrInvalidChainId
-		}
-		// ACL and DynamicFee txs are defined to use 0 and 1 as their recovery
-		// id, add 27 to become equivalent to unprotected Homestead signatures.
-		V.Add(&t.V, u256.Num27)
-		R, S = &t.R, &t.S
 	case *SignedBlobTx:
 		if !sg.dynamicfee {
 			return libcommon.Address{}, fmt.Errorf("dynamicfee tx is not supported by signer %s", sg)
@@ -272,8 +256,6 @@
 		V.Add(t.Signature.GetV(), u256.Num27)
 		R, S = t.Signature.GetR(), t.Signature.GetS()
 
-=======
->>>>>>> 1b862a7c
 	default:
 		return libcommon.Address{}, ErrTxTypeNotSupported
 	}
@@ -306,22 +288,12 @@
 			return nil, nil, nil, ErrInvalidChainId
 		}
 		R, S, V = decodeSignature(sig)
-<<<<<<< HEAD
-	case *StarknetTransaction:
-		// Check that chain ID of tx matches the signer. We also accept ID zero here,
-		// because it indicates that the chain ID was not specified in the tx.
-		if t.ChainID != nil && !t.ChainID.IsZero() && !t.ChainID.Eq(&sg.chainID) {
-			return nil, nil, nil, ErrInvalidChainId
-		}
-		R, S, V = decodeSignature(sig)
 	case *SignedBlobTx:
 		chainID := uint256.Int(t.Message.ChainID)
 		if !chainID.IsZero() && !chainID.Eq(&sg.chainID) {
 			return nil, nil, nil, ErrInvalidChainId
 		}
 		R, S, V = decodeSignature(sig)
-=======
->>>>>>> 1b862a7c
 	default:
 		return nil, nil, nil, ErrTxTypeNotSupported
 	}
