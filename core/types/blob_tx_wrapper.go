// Copyright 2024 The Erigon Authors
// This file is part of Erigon.
//
// Erigon is free software: you can redistribute it and/or modify
// it under the terms of the GNU Lesser General Public License as published by
// the Free Software Foundation, either version 3 of the License, or
// (at your option) any later version.
//
// Erigon is distributed in the hope that it will be useful,
// but WITHOUT ANY WARRANTY; without even the implied warranty of
// MERCHANTABILITY or FITNESS FOR A PARTICULAR PURPOSE. See the
// GNU Lesser General Public License for more details.
//
// You should have received a copy of the GNU Lesser General Public License
// along with Erigon. If not, see <http://www.gnu.org/licenses/>.

package types

import (
	"errors"
	"fmt"
	"io"
	"math/big"
	"math/bits"

	gokzg4844 "github.com/crate-crypto/go-kzg-4844"
	"github.com/holiman/uint256"

	"github.com/erigontech/erigon-lib/chain"
	libcommon "github.com/erigontech/erigon-lib/common"
	"github.com/erigontech/erigon-lib/common/fixedgas"
	libkzg "github.com/erigontech/erigon-lib/crypto/kzg"
	"github.com/erigontech/erigon-lib/rlp"
)

const (
	LEN_48 = 48 // KZGCommitment & KZGProof sizes
)

type KZGCommitment [LEN_48]byte // Compressed BLS12-381 G1 element
type KZGProof [LEN_48]byte
type Blob [fixedgas.BlobSize]byte

type BlobKzgs []KZGCommitment
type KZGProofs []KZGProof
type Blobs []Blob

type BlobTxWrapper struct {
	Tx          BlobTx
	Commitments BlobKzgs
	Blobs       Blobs
	Proofs      KZGProofs
}

/* Blob methods */

func (b *Blob) payloadSize() int {
	size := 1                                                      // 0xb7..0xbf
	size += libcommon.BitLenToByteLen(bits.Len(fixedgas.BlobSize)) // length encoding size
	size += fixedgas.BlobSize                                      // byte_array it self
	return size
}

/* BlobKzgs methods */

func (li BlobKzgs) copy() BlobKzgs {
	cpy := make(BlobKzgs, len(li))
	copy(cpy, li)
	return cpy
}

func (li BlobKzgs) payloadSize() int {
	return 49 * len(li)
}

func (li BlobKzgs) encodePayload(w io.Writer, b []byte, payloadSize int) error {
	// prefix
	if err := rlp.EncodeStructSizePrefix(payloadSize, w, b); err != nil {
		return err
	}

	for _, cmtmt := range li {
		if err := rlp.EncodeString(cmtmt[:], w, b); err != nil {
			return err
		}
	}
	return nil
}

func (li *BlobKzgs) DecodeRLP(s *rlp.Stream) error {
	_, err := s.List()
	if err != nil {
		return fmt.Errorf("open BlobKzgs (Commitments): %w", err)
	}
	var b []byte
	cmtmt := KZGCommitment{}

	for b, err = s.Bytes(); err == nil; b, err = s.Bytes() {
		if len(b) == LEN_48 {
			copy((cmtmt)[:], b)
			*li = append(*li, cmtmt)
		} else {
			return fmt.Errorf("wrong size for BlobKzgs (Commitments): %d, %v", len(b), b[0])
		}
	}

	if err = s.ListEnd(); err != nil {
		return fmt.Errorf("close BlobKzgs (Commitments): %w", err)
	}

	return nil
}

/* KZGProofs methods */

func (li KZGProofs) copy() KZGProofs {
	cpy := make(KZGProofs, len(li))
	copy(cpy, li)
	return cpy
}

func (li KZGProofs) payloadSize() int {
	return 49 * len(li)
}

func (li KZGProofs) encodePayload(w io.Writer, b []byte, payloadSize int) error {
	// prefix
	if err := rlp.EncodeStructSizePrefix(payloadSize, w, b); err != nil {
		return err
	}

	for _, proof := range li {
		if err := rlp.EncodeString(proof[:], w, b); err != nil {
			return err
		}
	}
	return nil
}

func (li *KZGProofs) DecodeRLP(s *rlp.Stream) error {
	_, err := s.List()

	if err != nil {
		return fmt.Errorf("open KZGProofs (Proofs): %w", err)
	}
	var b []byte
	proof := KZGProof{}

	for b, err = s.Bytes(); err == nil; b, err = s.Bytes() {
		if len(b) == LEN_48 {
			copy((proof)[:], b)
			*li = append(*li, proof)
		} else {
			return fmt.Errorf("wrong size for KZGProofs (Proofs): %d, %v", len(b), b[0])
		}
	}

	if err = s.ListEnd(); err != nil {
		return fmt.Errorf("close KZGProofs (Proofs): %w", err)
	}

	return nil
}

/* Blobs methods */

func (blobs Blobs) copy() Blobs {
	cpy := make(Blobs, len(blobs))
	copy(cpy, blobs) // each blob element is an array and gets deep-copied
	return cpy
}

func (blobs Blobs) payloadSize() int {
	if len(blobs) > 0 {
		return len(blobs) * blobs[0].payloadSize()
	}
	return 0
}

func (blobs Blobs) encodePayload(w io.Writer, b []byte, payloadSize int) error {
	// prefix
	if err := rlp.EncodeStructSizePrefix(payloadSize, w, b); err != nil {
		return err
	}

	for _, blob := range blobs {
		if err := rlp.EncodeString(blob[:], w, b); err != nil {
			return err
		}
	}

	return nil
}

func (blobs *Blobs) DecodeRLP(s *rlp.Stream) error {
	_, err := s.List()
	if err != nil {
		return fmt.Errorf("open Blobs: %w", err)
	}
	var b []byte
	blob := Blob{}

	for b, err = s.Bytes(); err == nil; b, err = s.Bytes() {
		if len(b) == fixedgas.BlobSize {
			copy((blob)[:], b)
			*blobs = append(*blobs, blob)
		} else {
			return fmt.Errorf("wrong size for Blobs: %d, %v", len(b), b[0])
		}
	}

	if err = s.ListEnd(); err != nil {
		return fmt.Errorf("close Blobs: %w", err)
	}

	return nil
}

// Return KZG commitments, versioned hashes and the proofs that correspond to these blobs
func (blobs Blobs) ComputeCommitmentsAndProofs() (commitments []KZGCommitment, versionedHashes []libcommon.Hash, proofs []KZGProof, err error) {
	commitments = make([]KZGCommitment, len(blobs))
	proofs = make([]KZGProof, len(blobs))
	versionedHashes = make([]libcommon.Hash, len(blobs))

	kzgCtx := libkzg.Ctx()
<<<<<<< HEAD
	for i, blob := range blobs {
		bb := gokzg4844.Blob(blob)
		commitment, err := kzgCtx.BlobToKZGCommitment(&bb, 1 /*numGoRoutines*/)
=======
	for i := 0; i < len(blobs); i++ {
		commitment, err := kzgCtx.BlobToKZGCommitment(blobs[i][:], 1 /*numGoRoutines*/)
>>>>>>> 0e25f800
		if err != nil {
			return nil, nil, nil, fmt.Errorf("could not convert blob to commitment: %v", err)
		}

<<<<<<< HEAD
		proof, err := kzgCtx.ComputeBlobKZGProof(&bb, commitment, 1 /*numGoRoutnes*/)
=======
		proof, err := kzgCtx.ComputeBlobKZGProof(blobs[i][:], commitment, 1 /*numGoRoutnes*/)
>>>>>>> 0e25f800
		if err != nil {
			return nil, nil, nil, fmt.Errorf("could not compute proof for blob: %v", err)
		}
		commitments[i] = KZGCommitment(commitment)
		proofs[i] = KZGProof(proof)
		versionedHashes[i] = libcommon.Hash(libkzg.KZGToVersionedHash(commitment))
	}

	return commitments, versionedHashes, proofs, nil
}

func toBlobs(_blobs Blobs) []gokzg4844.BlobRef {
	blobs := make([]gokzg4844.BlobRef, len(_blobs))
	for i, _blob := range _blobs {
		blobs[i] = _blob[:]
	}
	return blobs
}
func toComms(_comms BlobKzgs) []gokzg4844.KZGCommitment {
	comms := make([]gokzg4844.KZGCommitment, len(_comms))
	for i, _comm := range _comms {
		comms[i] = gokzg4844.KZGCommitment(_comm)
	}
	return comms
}
func toProofs(_proofs KZGProofs) []gokzg4844.KZGProof {
	proofs := make([]gokzg4844.KZGProof, len(_proofs))
	for i, _proof := range _proofs {
		proofs[i] = gokzg4844.KZGProof(_proof)
	}
	return proofs
}

func (c KZGCommitment) ComputeVersionedHash() libcommon.Hash {
	return libcommon.Hash(libkzg.KZGToVersionedHash(gokzg4844.KZGCommitment(c)))
}

/* BlobTxWrapper methods */

// validateBlobTransactionWrapper implements validate_blob_transaction_wrapper from EIP-4844
func (txw *BlobTxWrapper) ValidateBlobTransactionWrapper() error {
	l1 := len(txw.Tx.BlobVersionedHashes)
	if l1 == 0 {
		return errors.New("a blob txn must contain at least one blob")
	}
	l2 := len(txw.Commitments)
	l3 := len(txw.Blobs)
	l4 := len(txw.Proofs)
	if l1 != l2 || l1 != l3 || l1 != l4 {
		return fmt.Errorf("lengths don't match %v %v %v %v", l1, l2, l3, l4)
	}
	kzgCtx := libkzg.Ctx()
	err := kzgCtx.VerifyBlobKZGProofBatch(toBlobs(txw.Blobs), toComms(txw.Commitments), toProofs(txw.Proofs))
	if err != nil {
		return fmt.Errorf("error during proof verification: %v", err)
	}
	for i, h := range txw.Tx.BlobVersionedHashes {
		if computed := txw.Commitments[i].ComputeVersionedHash(); computed != h {
			return fmt.Errorf("versioned hash %d supposedly %s but does not match computed %s", i, h, computed)
		}
	}
	return nil
}

// Implement transaction interface
func (txw *BlobTxWrapper) Type() byte               { return txw.Tx.Type() }
func (txw *BlobTxWrapper) GetChainID() *uint256.Int { return txw.Tx.GetChainID() }
func (txw *BlobTxWrapper) GetNonce() uint64         { return txw.Tx.GetNonce() }
func (txw *BlobTxWrapper) GetPrice() *uint256.Int   { return txw.Tx.GetPrice() }
func (txw *BlobTxWrapper) GetTip() *uint256.Int     { return txw.Tx.GetTip() }
func (txw *BlobTxWrapper) GetEffectiveGasTip(baseFee *uint256.Int) *uint256.Int {
	return txw.Tx.GetEffectiveGasTip(baseFee)
}
func (txw *BlobTxWrapper) GetFeeCap() *uint256.Int { return txw.Tx.GetFeeCap() }

func (txw *BlobTxWrapper) GetBlobHashes() []libcommon.Hash { return txw.Tx.GetBlobHashes() }

func (txw *BlobTxWrapper) GetGas() uint64            { return txw.Tx.GetGas() }
func (txw *BlobTxWrapper) GetBlobGas() uint64        { return txw.Tx.GetBlobGas() }
func (txw *BlobTxWrapper) GetValue() *uint256.Int    { return txw.Tx.GetValue() }
func (txw *BlobTxWrapper) GetTo() *libcommon.Address { return txw.Tx.GetTo() }

func (txw *BlobTxWrapper) AsMessage(s Signer, baseFee *big.Int, rules *chain.Rules) (Message, error) {
	return txw.Tx.AsMessage(s, baseFee, rules)
}
func (txw *BlobTxWrapper) WithSignature(signer Signer, sig []byte) (Transaction, error) {
	return txw.Tx.WithSignature(signer, sig)
}

func (txw *BlobTxWrapper) Hash() libcommon.Hash { return txw.Tx.Hash() }

func (txw *BlobTxWrapper) SigningHash(chainID *big.Int) libcommon.Hash {
	return txw.Tx.SigningHash(chainID)
}

func (txw *BlobTxWrapper) GetData() []byte { return txw.Tx.GetData() }

func (txw *BlobTxWrapper) GetAccessList() AccessList { return txw.Tx.GetAccessList() }

func (txw *BlobTxWrapper) Protected() bool { return txw.Tx.Protected() }

func (txw *BlobTxWrapper) RawSignatureValues() (*uint256.Int, *uint256.Int, *uint256.Int) {
	return txw.Tx.RawSignatureValues()
}

func (txw *BlobTxWrapper) cachedSender() (libcommon.Address, bool) { return txw.Tx.cachedSender() }

func (txw *BlobTxWrapper) Sender(s Signer) (libcommon.Address, error) { return txw.Tx.Sender(s) }

func (txw *BlobTxWrapper) GetSender() (libcommon.Address, bool) { return txw.Tx.GetSender() }

func (txw *BlobTxWrapper) SetSender(address libcommon.Address) { txw.Tx.SetSender(address) }

func (txw *BlobTxWrapper) IsContractDeploy() bool { return txw.Tx.IsContractDeploy() }

func (txw *BlobTxWrapper) Unwrap() Transaction { return &txw.Tx }

func (txw *BlobTxWrapper) DecodeRLP(s *rlp.Stream) error {
	_, err := s.List()
	if err != nil {
		return err
	}

	if err := txw.Tx.DecodeRLP(s); err != nil {
		return err
	}

	if err := txw.Blobs.DecodeRLP(s); err != nil {
		return err
	}

	if err := txw.Commitments.DecodeRLP(s); err != nil {
		return err
	}

	if err := txw.Proofs.DecodeRLP(s); err != nil {
		return err
	}

	return s.ListEnd()
}

// We deliberately encode only the transaction payload because the only case we need to serialize
// blobs/commitments/proofs is when we reply to GetPooledTransactions (and that's handled by the txpool).
func (txw *BlobTxWrapper) EncodingSize() int {
	return txw.Tx.EncodingSize()
}
func (txw *BlobTxWrapper) MarshalBinary(w io.Writer) error {
	return txw.Tx.MarshalBinary(w)
}
func (txw *BlobTxWrapper) EncodeRLP(w io.Writer) error {
	return txw.Tx.EncodeRLP(w)
}<|MERGE_RESOLUTION|>--- conflicted
+++ resolved
@@ -223,23 +223,17 @@
 	versionedHashes = make([]libcommon.Hash, len(blobs))
 
 	kzgCtx := libkzg.Ctx()
-<<<<<<< HEAD
-	for i, blob := range blobs {
-		bb := gokzg4844.Blob(blob)
-		commitment, err := kzgCtx.BlobToKZGCommitment(&bb, 1 /*numGoRoutines*/)
-=======
+	// for i, blob := range blobs {
+	// bb := gokzg4844.Blob(blob)
+	// commitment, err := kzgCtx.BlobToKZGCommitment(&bb, 1 /*numGoRoutines*/)
 	for i := 0; i < len(blobs); i++ {
 		commitment, err := kzgCtx.BlobToKZGCommitment(blobs[i][:], 1 /*numGoRoutines*/)
->>>>>>> 0e25f800
 		if err != nil {
 			return nil, nil, nil, fmt.Errorf("could not convert blob to commitment: %v", err)
 		}
 
-<<<<<<< HEAD
-		proof, err := kzgCtx.ComputeBlobKZGProof(&bb, commitment, 1 /*numGoRoutnes*/)
-=======
+		// 		proof, err := kzgCtx.ComputeBlobKZGProof(&bb, commitment, 1 /*numGoRoutnes*/)
 		proof, err := kzgCtx.ComputeBlobKZGProof(blobs[i][:], commitment, 1 /*numGoRoutnes*/)
->>>>>>> 0e25f800
 		if err != nil {
 			return nil, nil, nil, fmt.Errorf("could not compute proof for blob: %v", err)
 		}
