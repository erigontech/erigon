package types

import (
	"fmt"
	"io"
	"math/big"
	"math/bits"
	"time"

	gokzg4844 "github.com/crate-crypto/go-kzg-4844"
	"github.com/holiman/uint256"
	"github.com/ledgerwatch/erigon-lib/chain"
	libcommon "github.com/ledgerwatch/erigon-lib/common"
	libkzg "github.com/ledgerwatch/erigon-lib/crypto/kzg"
	types2 "github.com/ledgerwatch/erigon-lib/types"
	"github.com/ledgerwatch/erigon/params"
	"github.com/ledgerwatch/erigon/rlp"
)

const (
	LEN_BLOB = params.FieldElementsPerBlob * 32 // 131072
	LEN_48   = 48                               // KZGCommitment & KZGProof sizes
)

type KZGCommitment [LEN_48]byte // Compressed BLS12-381 G1 element
type KZGProof [LEN_48]byte
type Blob [LEN_BLOB]byte

type BlobKzgs []KZGCommitment
type KZGProofs []KZGProof
type Blobs []Blob

type BlobTxWrapper struct {
	Tx          BlobTx
	Commitments BlobKzgs
	Blobs       Blobs
	Proofs      KZGProofs
}

/* Blob methods */

func (b *Blob) payloadSize() int {
	size := 1                                             // 0xb7..0xbf
	size += libcommon.BitLenToByteLen(bits.Len(LEN_BLOB)) // params.FieldElementsPerBlob * 32 = 131072 (length encoding size)
	size += LEN_BLOB                                      // byte_array it self
	return size
}

/* BlobKzgs methods */

func (li BlobKzgs) copy() BlobKzgs {
	cpy := make(BlobKzgs, len(li))
	copy(cpy, li)
	return cpy
}

func (li BlobKzgs) payloadSize() int {
	return 49 * len(li)
}

func (li BlobKzgs) encodePayload(w io.Writer, b []byte, payloadSize int) error {
	// prefix
	if err := EncodeStructSizePrefix(payloadSize, w, b); err != nil {
		return err
	}

	for _, cmtmt := range li {
		if err := rlp.EncodeString(cmtmt[:], w, b); err != nil {
			return err
		}
	}
	return nil
}

func (li *BlobKzgs) DecodeRLP(s *rlp.Stream) error {
	_, err := s.List()
	if err != nil {
		return fmt.Errorf("open BlobKzgs (Commitments): %w", err)
	}
	var b []byte
	cmtmt := KZGCommitment{}

	for b, err = s.Bytes(); err == nil; b, err = s.Bytes() {
		if len(b) == LEN_48 {
			copy((cmtmt)[:], b)
			*li = append(*li, cmtmt)
		} else {
			return fmt.Errorf("wrong size for BlobKzgs (Commitments): %d, %v", len(b), b[0])
		}
	}

	if err = s.ListEnd(); err != nil {
		return fmt.Errorf("close BlobKzgs (Commitments): %w", err)
	}

	return nil
}

/* KZGProofs methods */

func (li KZGProofs) copy() KZGProofs {
	cpy := make(KZGProofs, len(li))
	copy(cpy, li)
	return cpy
}

func (li KZGProofs) payloadSize() int {
	return 49 * len(li)
}

func (li KZGProofs) encodePayload(w io.Writer, b []byte, payloadSize int) error {
	// prefix
	if err := EncodeStructSizePrefix(payloadSize, w, b); err != nil {
		return err
	}

	for _, proof := range li {
		if err := rlp.EncodeString(proof[:], w, b); err != nil {
			return err
		}
	}
	return nil
}

func (li *KZGProofs) DecodeRLP(s *rlp.Stream) error {
	_, err := s.List()

	if err != nil {
		return fmt.Errorf("open KZGProofs (Proofs): %w", err)
	}
	var b []byte
	proof := KZGProof{}

	for b, err = s.Bytes(); err == nil; b, err = s.Bytes() {
		if len(b) == LEN_48 {
			copy((proof)[:], b)
			*li = append(*li, proof)
		} else {
			return fmt.Errorf("wrong size for KZGProofs (Proofs): %d, %v", len(b), b[0])
		}
	}

	if err = s.ListEnd(); err != nil {
		return fmt.Errorf("close KZGProofs (Proofs): %w", err)
	}

	return nil
}

<<<<<<< HEAD
type BlobKzgs []KZGCommitment

func (li *BlobKzgs) Deserialize(dr *codec.DecodingReader) error {
	return dr.List(func() codec.Deserializable {
		i := len(*li)
		*li = append(*li, KZGCommitment{})
		return &(*li)[i]
	}, 48, chain.MaxBlobsPerBlock)
}

func (li BlobKzgs) Serialize(w *codec.EncodingWriter) error {
	return w.List(func(i uint64) codec.Serializable {
		return &li[i]
	}, 48, uint64(len(li)))
}

func (li BlobKzgs) ByteLength() uint64 {
	return uint64(len(li)) * 48
}

func (li BlobKzgs) FixedLength() uint64 {
	return 0
}
=======
/* Blobs methods */
>>>>>>> 951ebd2d

func (blobs Blobs) copy() Blobs {
	cpy := make(Blobs, len(blobs))
	copy(cpy, blobs) // each blob element is an array and gets deep-copied
	return cpy
}

<<<<<<< HEAD
type KZGProofs []KZGProof

func (li *KZGProofs) Deserialize(dr *codec.DecodingReader) error {
	return dr.List(func() codec.Deserializable {
		i := len(*li)
		*li = append(*li, KZGProof{})
		return &(*li)[i]
	}, 48, chain.MaxBlobsPerBlock)
}

func (li KZGProofs) Serialize(w *codec.EncodingWriter) error {
	return w.List(func(i uint64) codec.Serializable {
		return &li[i]
	}, 48, uint64(len(li)))
}

func (li KZGProofs) ByteLength() uint64 {
	return uint64(len(li)) * 48
}

func (li KZGProofs) FixedLength() uint64 {
=======
func (blobs Blobs) payloadSize() int {
	if len(blobs) > 0 {
		return len(blobs) * blobs[0].payloadSize()
	}
>>>>>>> 951ebd2d
	return 0
}

func (blobs Blobs) encodePayload(w io.Writer, b []byte, payloadSize int) error {
	// prefix
	if err := EncodeStructSizePrefix(payloadSize, w, b); err != nil {
		return err
	}

	for _, blob := range blobs {
		if err := rlp.EncodeString(blob[:], w, b); err != nil {
			return err
		}
	}

	return nil
}

func (blobs *Blobs) DecodeRLP(s *rlp.Stream) error {
	_, err := s.List()
	if err != nil {
		return fmt.Errorf("open Blobs: %w", err)
	}
	var b []byte
	blob := Blob{}

	for b, err = s.Bytes(); err == nil; b, err = s.Bytes() {
		if len(b) == LEN_BLOB {
			copy((blob)[:], b)
			*blobs = append(*blobs, blob)
		} else {
			return fmt.Errorf("wrong size for Blobs: %d, %v", len(b), b[0])
		}
	}

	if err = s.ListEnd(); err != nil {
		return fmt.Errorf("close Blobs: %w", err)
	}

	return nil
}

// Return KZG commitments, versioned hashes and the proofs that correspond to these blobs
func (blobs Blobs) ComputeCommitmentsAndProofs() (commitments []KZGCommitment, versionedHashes []libcommon.Hash, proofs []KZGProof, err error) {
	commitments = make([]KZGCommitment, len(blobs))
	proofs = make([]KZGProof, len(blobs))
	versionedHashes = make([]libcommon.Hash, len(blobs))

	kzgCtx := libkzg.Ctx()
	for i, blob := range blobs {
		commitment, err := kzgCtx.BlobToKZGCommitment(gokzg4844.Blob(blob), 1 /*numGoRoutines*/)
		if err != nil {
			return nil, nil, nil, fmt.Errorf("could not convert blob to commitment: %v", err)
		}

		proof, err := kzgCtx.ComputeBlobKZGProof(gokzg4844.Blob(blob), commitment, 1 /*numGoRoutnes*/)
		if err != nil {
			return nil, nil, nil, fmt.Errorf("could not compute proof for blob: %v", err)
		}
		commitments[i] = KZGCommitment(commitment)
		proofs[i] = KZGProof(proof)
		versionedHashes[i] = libcommon.Hash(libkzg.KZGToVersionedHash(commitment))
	}

	return commitments, versionedHashes, proofs, nil
}

func toBlobs(_blobs Blobs) []gokzg4844.Blob {
	blobs := make([]gokzg4844.Blob, len(_blobs))
	for i, _blob := range _blobs {
		blobs[i] = gokzg4844.Blob(_blob)
	}
	return blobs
}
func toComms(_comms BlobKzgs) []gokzg4844.KZGCommitment {
	comms := make([]gokzg4844.KZGCommitment, len(_comms))
	for i, _comm := range _comms {
		comms[i] = gokzg4844.KZGCommitment(_comm)
	}
	return comms
}
func toProofs(_proofs KZGProofs) []gokzg4844.KZGProof {
	proofs := make([]gokzg4844.KZGProof, len(_proofs))
	for i, _proof := range _proofs {
		proofs[i] = gokzg4844.KZGProof(_proof)
	}
	return proofs
}

func (c KZGCommitment) ComputeVersionedHash() libcommon.Hash {
	return libcommon.Hash(libkzg.KZGToVersionedHash(gokzg4844.KZGCommitment(c)))
}

/* BlobTxWrapper methods */

// validateBlobTransactionWrapper implements validate_blob_transaction_wrapper from EIP-4844
func (txw *BlobTxWrapper) ValidateBlobTransactionWrapper() error {
	blobTx := txw.Tx
	l1 := len(blobTx.BlobVersionedHashes)
	if l1 == 0 {
		return fmt.Errorf("a blob tx must contain at least one blob")
	}
	l2 := len(txw.Commitments)
	l3 := len(txw.Blobs)
	l4 := len(txw.Proofs)
	if l1 != l2 || l1 != l3 || l1 != l4 {
		return fmt.Errorf("lengths don't match %v %v %v %v", l1, l2, l3, l4)
	}
	// the following check isn't strictly necessary as it would be caught by data gas processing
	// (and hence it is not explicitly in the spec for this function), but it doesn't hurt to fail
	// early in case we are getting spammed with too many blobs or there is a bug somewhere:
	if uint64(l1) > chain.MaxBlobsPerBlock {
		return fmt.Errorf("number of blobs exceeds max: %v", l1)
	}
	kzgCtx := libkzg.Ctx()
	err := kzgCtx.VerifyBlobKZGProofBatch(toBlobs(txw.Blobs), toComms(txw.Commitments), toProofs(txw.Proofs))
	if err != nil {
		return fmt.Errorf("error during proof verification: %v", err)
	}
	for i, h := range blobTx.BlobVersionedHashes {
		if computed := txw.Commitments[i].ComputeVersionedHash(); computed != h {
			return fmt.Errorf("versioned hash %d supposedly %s but does not match computed %s", i, h, computed)
		}
	}
	return nil
}

// Implement transaction interface
func (txw *BlobTxWrapper) Type() byte               { return txw.Tx.Type() }
func (txw *BlobTxWrapper) GetChainID() *uint256.Int { return txw.Tx.GetChainID() }
func (txw *BlobTxWrapper) GetNonce() uint64         { return txw.Tx.GetNonce() }
func (txw *BlobTxWrapper) GetPrice() *uint256.Int   { return txw.Tx.GetPrice() }
func (txw *BlobTxWrapper) GetTip() *uint256.Int     { return txw.Tx.GetTip() }
func (txw *BlobTxWrapper) GetEffectiveGasTip(baseFee *uint256.Int) *uint256.Int {
	return txw.Tx.GetEffectiveGasTip(baseFee)
}
func (txw *BlobTxWrapper) GetFeeCap() *uint256.Int { return txw.Tx.GetFeeCap() }

func (txw *BlobTxWrapper) Cost() *uint256.Int { return txw.Tx.GetFeeCap() }

func (txw *BlobTxWrapper) GetDataHashes() []libcommon.Hash { return txw.Tx.GetDataHashes() }

func (txw *BlobTxWrapper) GetGas() uint64            { return txw.Tx.GetGas() }
func (txw *BlobTxWrapper) GetDataGas() uint64        { return txw.Tx.GetDataGas() }
func (txw *BlobTxWrapper) GetValue() *uint256.Int    { return txw.Tx.GetValue() }
func (txw *BlobTxWrapper) Time() time.Time           { return txw.Tx.Time() }
func (txw *BlobTxWrapper) GetTo() *libcommon.Address { return txw.Tx.GetTo() }

func (txw *BlobTxWrapper) AsMessage(s Signer, baseFee *big.Int, rules *chain.Rules) (Message, error) {
	return txw.Tx.AsMessage(s, baseFee, rules)
}
func (txw *BlobTxWrapper) WithSignature(signer Signer, sig []byte) (Transaction, error) {
	return txw.Tx.WithSignature(signer, sig)
}

func (txw *BlobTxWrapper) FakeSign(address libcommon.Address) (Transaction, error) {
	return txw.Tx.FakeSign(address)
}

func (txw *BlobTxWrapper) Hash() libcommon.Hash { return txw.Tx.Hash() }

func (txw *BlobTxWrapper) SigningHash(chainID *big.Int) libcommon.Hash {
	return txw.Tx.SigningHash(chainID)
}

func (txw *BlobTxWrapper) GetData() []byte { return txw.Tx.GetData() }

func (txw *BlobTxWrapper) GetAccessList() types2.AccessList { return txw.Tx.GetAccessList() }

func (txw *BlobTxWrapper) Protected() bool { return txw.Tx.Protected() }

func (txw *BlobTxWrapper) RawSignatureValues() (*uint256.Int, *uint256.Int, *uint256.Int) {
	return txw.Tx.RawSignatureValues()
}

func (txw *BlobTxWrapper) Sender(s Signer) (libcommon.Address, error) { return txw.Tx.Sender(s) }

func (txw *BlobTxWrapper) GetSender() (libcommon.Address, bool) { return txw.Tx.GetSender() }

func (txw *BlobTxWrapper) SetSender(address libcommon.Address) { txw.Tx.SetSender(address) }

func (txw *BlobTxWrapper) IsContractDeploy() bool { return txw.Tx.IsContractDeploy() }

func (txw *BlobTxWrapper) Unwrap() Transaction { return &txw.Tx }

func (txw BlobTxWrapper) EncodingSize() int {
	total, _, _, _, _ := txw.payloadSize()
	envelopeSize := total
	// Add envelope size and type size
	if total >= 56 {
		envelopeSize += libcommon.BitLenToByteLen(bits.Len(uint(total)))
	}
	envelopeSize += 2
	return envelopeSize
}

func (txw BlobTxWrapper) payloadSize() (int, int, int, int, int) {
	total := 1
	txSize, _, _, _, _ := txw.Tx.payloadSize()
	if txSize >= 56 {
		total += libcommon.BitLenToByteLen(bits.Len(uint(txSize)))
	}
	total += txSize

	total++
	commitmentsSize := txw.Commitments.payloadSize()
	if commitmentsSize >= 56 {
		total += libcommon.BitLenToByteLen(bits.Len(uint(commitmentsSize)))
	}
	total += commitmentsSize

	total++
	blobsSize := txw.Blobs.payloadSize()
	if blobsSize >= 56 {
		total += libcommon.BitLenToByteLen(bits.Len(uint(blobsSize)))
	}
	total += blobsSize

	total++
	proofsSize := txw.Proofs.payloadSize()
	if proofsSize >= 56 {
		total += libcommon.BitLenToByteLen(bits.Len(uint(proofsSize)))
	}
	total += proofsSize
	return total, txSize, commitmentsSize, blobsSize, proofsSize
}

func (txw BlobTxWrapper) encodePayload(w io.Writer, b []byte, total, txSize, commitmentsSize, blobsSize, proofsSize int) error {
	// prefix, encode txw payload size
	if err := EncodeStructSizePrefix(total, w, b); err != nil {
		return err
	}

	txPayloadSize, nonceLen, gasLen, accessListLen, blobHashesLen := txw.Tx.payloadSize()

	if err := txw.Tx.encodePayload(w, b, txPayloadSize, nonceLen, gasLen, accessListLen, blobHashesLen); err != nil {
		return err
	}

	// TODO: encode in order (see EIP-4844 updates)
	if err := txw.Commitments.encodePayload(w, b, commitmentsSize); err != nil {
		return err
	}
	if err := txw.Blobs.encodePayload(w, b, blobsSize); err != nil {
		return err
	}
	if err := txw.Proofs.encodePayload(w, b, proofsSize); err != nil {
		return err
	}
	return nil
}

func (txw *BlobTxWrapper) MarshalBinary(w io.Writer) error {
	total, txSize, commitmentsSize, blobsSize, proofsSize := txw.payloadSize()
	var b [33]byte
	// encode TxType
	b[0] = BlobTxType
	if _, err := w.Write(b[:1]); err != nil {
		return err
	}
	if err := txw.encodePayload(w, b[:], total, txSize, commitmentsSize, blobsSize, proofsSize); err != nil {
		return err
	}
	return nil
}

func (txw BlobTxWrapper) EncodeRLP(w io.Writer) error {
	total, txSize, commitmentsSize, proofsSize, blobsSize := txw.payloadSize()
	envelopeSize := total
	if total >= 56 {
		envelopeSize += libcommon.BitLenToByteLen(bits.Len(uint(total)))
	}
	// size of struct prefix and TxType
	envelopeSize += 2
	var b [33]byte
	// envelope
	if err := rlp.EncodeStringSizePrefix(envelopeSize, w, b[:]); err != nil {
		return err
	}
	// encode TxType
	b[0] = BlobTxType
	if _, err := w.Write(b[:1]); err != nil {
		return err
	}
	if err := txw.encodePayload(w, b[:], total, txSize, commitmentsSize, proofsSize, blobsSize); err != nil {
		return err
	}
	return nil
}

func (txw *BlobTxWrapper) DecodeRLP(s *rlp.Stream) error {
	_, err := s.List()
	if err != nil {
		return err
	}

	if err := txw.Tx.DecodeRLP(s); err != nil {
		return err
	}

	if err := txw.Commitments.DecodeRLP(s); err != nil {
		return err
	}

	if err := txw.Blobs.DecodeRLP(s); err != nil {
		return err
	}

	if err := txw.Proofs.DecodeRLP(s); err != nil {
		return err
	}

	return s.ListEnd()
}<|MERGE_RESOLUTION|>--- conflicted
+++ resolved
@@ -9,10 +9,12 @@
 
 	gokzg4844 "github.com/crate-crypto/go-kzg-4844"
 	"github.com/holiman/uint256"
+
 	"github.com/ledgerwatch/erigon-lib/chain"
 	libcommon "github.com/ledgerwatch/erigon-lib/common"
 	libkzg "github.com/ledgerwatch/erigon-lib/crypto/kzg"
 	types2 "github.com/ledgerwatch/erigon-lib/types"
+
 	"github.com/ledgerwatch/erigon/params"
 	"github.com/ledgerwatch/erigon/rlp"
 )
@@ -147,33 +149,7 @@
 	return nil
 }
 
-<<<<<<< HEAD
-type BlobKzgs []KZGCommitment
-
-func (li *BlobKzgs) Deserialize(dr *codec.DecodingReader) error {
-	return dr.List(func() codec.Deserializable {
-		i := len(*li)
-		*li = append(*li, KZGCommitment{})
-		return &(*li)[i]
-	}, 48, chain.MaxBlobsPerBlock)
-}
-
-func (li BlobKzgs) Serialize(w *codec.EncodingWriter) error {
-	return w.List(func(i uint64) codec.Serializable {
-		return &li[i]
-	}, 48, uint64(len(li)))
-}
-
-func (li BlobKzgs) ByteLength() uint64 {
-	return uint64(len(li)) * 48
-}
-
-func (li BlobKzgs) FixedLength() uint64 {
-	return 0
-}
-=======
 /* Blobs methods */
->>>>>>> 951ebd2d
 
 func (blobs Blobs) copy() Blobs {
 	cpy := make(Blobs, len(blobs))
@@ -181,34 +157,10 @@
 	return cpy
 }
 
-<<<<<<< HEAD
-type KZGProofs []KZGProof
-
-func (li *KZGProofs) Deserialize(dr *codec.DecodingReader) error {
-	return dr.List(func() codec.Deserializable {
-		i := len(*li)
-		*li = append(*li, KZGProof{})
-		return &(*li)[i]
-	}, 48, chain.MaxBlobsPerBlock)
-}
-
-func (li KZGProofs) Serialize(w *codec.EncodingWriter) error {
-	return w.List(func(i uint64) codec.Serializable {
-		return &li[i]
-	}, 48, uint64(len(li)))
-}
-
-func (li KZGProofs) ByteLength() uint64 {
-	return uint64(len(li)) * 48
-}
-
-func (li KZGProofs) FixedLength() uint64 {
-=======
 func (blobs Blobs) payloadSize() int {
 	if len(blobs) > 0 {
 		return len(blobs) * blobs[0].payloadSize()
 	}
->>>>>>> 951ebd2d
 	return 0
 }
 
