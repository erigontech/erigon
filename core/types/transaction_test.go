--- conflicted
+++ resolved
@@ -37,12 +37,8 @@
 	"github.com/ledgerwatch/erigon/common/u256"
 	"github.com/ledgerwatch/erigon/crypto"
 	"github.com/ledgerwatch/erigon/rlp"
-<<<<<<< HEAD
 	"github.com/protolambda/go-kzg/bls"
 	. "github.com/protolambda/ztyp/view"
-	"github.com/stretchr/testify/assert"
-=======
->>>>>>> a6f75bdd
 )
 
 // The values in those tests are from the Transaction Tests
@@ -517,7 +513,7 @@
 				AccessList: accesses,
 			}
 		case 5:
-			hashVersion := []common.Hash{common.BytesToHash([]byte{1, 2, 3, 4, 5, 6, 7, 8, 9})}
+			hashVersion := []libcommon.Hash{libcommon.BytesToHash([]byte{1, 2, 3, 4, 5, 6, 7, 8, 9})}
 			txdata = &SignedBlobTx{
 				Message: BlobTxMessage{
 					ChainID:             Uint256View(*uint256.NewInt(1)),
@@ -528,7 +524,7 @@
 				},
 			}
 		case 6:
-			hashVersion := []common.Hash{common.BytesToHash([]byte{1, 2, 3, 4, 5, 6, 7, 8, 9})}
+			hashVersion := []libcommon.Hash{libcommon.BytesToHash([]byte{1, 2, 3, 4, 5, 6, 7, 8, 9})}
 			inner := SignedBlobTx{
 				Message: BlobTxMessage{
 					ChainID:             Uint256View(*uint256.NewInt(1)),
@@ -648,7 +644,7 @@
 	}
 
 	// Confirm tx.Size() computes the right value
-	computedSize := int(tx.Size())
+	computedSize := tx.EncodingSize()
 
 	// Adjust the size to account for the struct size prefix value
 	if computedSize >= 56 {
