--- conflicted
+++ resolved
@@ -117,11 +117,6 @@
 	return (bitLen + 7) / 8
 }
 
-// TimeBig returns the header's time field as a big int.
-func (h *Header) TimeBig() *big.Int {
-	return new(big.Int).SetUint64(h.Time)
-}
-
 // SetExcessDataGas sets the excess_data_gas field in the header
 func (h *Header) SetExcessDataGas(v *big.Int) {
 	h.ExcessDataGas = new(big.Int)
@@ -520,7 +515,7 @@
 		s += common.StorageSize(h.ExcessDataGas.BitLen())
 	}
 	if h.WithdrawalsHash != nil {
-		s += common.StorageSize(common.HashLength)
+		s += common.StorageSize(32)
 	}
 	return s
 }
@@ -1608,29 +1603,11 @@
 	return nil
 }
 
-func (b *Block) Number() *big.Int     { return b.header.Number }
-func (b *Block) GasLimit() uint64     { return b.header.GasLimit }
-func (b *Block) GasUsed() uint64      { return b.header.GasUsed }
-func (b *Block) Difficulty() *big.Int { return new(big.Int).Set(b.header.Difficulty) }
-func (b *Block) Time() uint64         { return b.header.Time }
-
-<<<<<<< HEAD
-// TimeBig returns the header's time field as a big int.
-func (b *Block) TimeBig() *big.Int { return new(big.Int).SetUint64(b.header.Time) }
-
-func (b *Block) NumberU64() uint64        { return b.header.Number.Uint64() }
-func (b *Block) MixDigest() common.Hash   { return b.header.MixDigest }
-func (b *Block) Nonce() BlockNonce        { return b.header.Nonce }
-func (b *Block) NonceU64() uint64         { return b.header.Nonce.Uint64() }
-func (b *Block) Bloom() Bloom             { return b.header.Bloom }
-func (b *Block) Coinbase() common.Address { return b.header.Coinbase }
-func (b *Block) Root() common.Hash        { return b.header.Root }
-func (b *Block) ParentHash() common.Hash  { return b.header.ParentHash }
-func (b *Block) TxHash() common.Hash      { return b.header.TxHash }
-func (b *Block) ReceiptHash() common.Hash { return b.header.ReceiptHash }
-func (b *Block) UncleHash() common.Hash   { return b.header.UncleHash }
-func (b *Block) Extra() []byte            { return common.CopyBytes(b.header.Extra) }
-=======
+func (b *Block) Number() *big.Int            { return b.header.Number }
+func (b *Block) GasLimit() uint64            { return b.header.GasLimit }
+func (b *Block) GasUsed() uint64             { return b.header.GasUsed }
+func (b *Block) Difficulty() *big.Int        { return new(big.Int).Set(b.header.Difficulty) }
+func (b *Block) Time() uint64                { return b.header.Time }
 func (b *Block) NumberU64() uint64           { return b.header.Number.Uint64() }
 func (b *Block) MixDigest() libcommon.Hash   { return b.header.MixDigest }
 func (b *Block) Nonce() BlockNonce           { return b.header.Nonce }
@@ -1643,7 +1620,6 @@
 func (b *Block) ReceiptHash() libcommon.Hash { return b.header.ReceiptHash }
 func (b *Block) UncleHash() libcommon.Hash   { return b.header.UncleHash }
 func (b *Block) Extra() []byte               { return common.CopyBytes(b.header.Extra) }
->>>>>>> 57b1bdd5
 func (b *Block) BaseFee() *big.Int {
 	if b.header.BaseFee == nil {
 		return nil
