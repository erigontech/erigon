--- conflicted
+++ resolved
@@ -29,6 +29,7 @@
 	"sync/atomic"
 
 	"github.com/gballet/go-verkle"
+
 	libcommon "github.com/ledgerwatch/erigon-lib/common"
 	"github.com/ledgerwatch/erigon-lib/common/hexutility"
 	rlp2 "github.com/ledgerwatch/erigon-lib/rlp"
@@ -96,28 +97,13 @@
 
 	BaseFee         *big.Int        `json:"baseFeePerGas"`   // EIP-1559
 	WithdrawalsHash *libcommon.Hash `json:"withdrawalsRoot"` // EIP-4895
-<<<<<<< HEAD
-	ExcessDataGas   *big.Int        `json:"excessDataGas"`   // EIP-4844
-=======
 	// ExcessDataGas was added by EIP-4844 and is ignored in legacy headers.
 	ExcessDataGas *big.Int `json:"excessDataGas"`
->>>>>>> 4c8c7094
 
 	// The verkle proof is ignored in legacy headers
 	Verkle        bool
 	VerkleProof   []byte
 	VerkleKeyVals []verkle.KeyValuePair
-}
-
-// ParentExcessDataGas is a helper that returns the excess data gas value of the parent block.  It
-// returns nil if the parent header could not be fetched, or if the parent block's excess data gas
-// is nil.
-func (h *Header) ParentExcessDataGas(getHeader func(hash libcommon.Hash, number uint64) *Header) *big.Int {
-	p := getHeader(h.ParentHash, h.Number.Uint64())
-	if p != nil {
-		return p.ExcessDataGas
-	}
-	return nil
 }
 
 // ParentExcessDataGas is a helper that returns the excess data gas value of the parent block.  It
@@ -521,11 +507,7 @@
 	GasLimit      hexutil.Uint64
 	GasUsed       hexutil.Uint64
 	Time          hexutil.Uint64
-<<<<<<< HEAD
-	Extra         hexutil.Bytes
-=======
 	Extra         hexutility.Bytes
->>>>>>> 4c8c7094
 	BaseFee       *hexutil.Big
 	ExcessDataGas *hexutil.Big
 	Hash          libcommon.Hash `json:"hash"` // adds call to Hash() in MarshalJSON
@@ -592,200 +574,11 @@
 		if bfLen := h.ExcessDataGas.BitLen(); bfLen > 256 {
 			return fmt.Errorf("too large excess data gas: bitlen %d", bfLen)
 		}
-<<<<<<< HEAD
 	}
 
 	return nil
 }
 
-func (h *Header) EncodeHeaderMetadataForSSZ(dst []byte, extraDataOffset int) ([]byte, error) {
-	buf := dst
-	buf = append(buf, h.ParentHash[:]...)
-	buf = append(buf, h.Coinbase[:]...)
-	buf = append(buf, h.Root[:]...)
-	buf = append(buf, h.ReceiptHash[:]...)
-	buf = append(buf, h.Bloom[:]...)
-	buf = append(buf, h.MixDigest[:]...)
-	buf = append(buf, ssz_utils.Uint64SSZ(h.Number.Uint64())...)
-	buf = append(buf, ssz_utils.Uint64SSZ(h.GasLimit)...)
-	buf = append(buf, ssz_utils.Uint64SSZ(h.GasUsed)...)
-	buf = append(buf, ssz_utils.Uint64SSZ(h.Time)...)
-	buf = append(buf, ssz_utils.OffsetSSZ(uint32(extraDataOffset))...)
-
-	// Add Base Fee
-	var baseFeeBytes32 [32]byte // Base fee is padded.
-	baseFeeBytes := h.BaseFee.Bytes()
-	for i, j := 0, len(baseFeeBytes)-1; i < j; i, j = i+1, j-1 {
-		baseFeeBytes[i], baseFeeBytes[j] = baseFeeBytes[j], baseFeeBytes[i]
-	}
-	copy(baseFeeBytes32[:], baseFeeBytes)
-	buf = append(buf, baseFeeBytes32[:]...)
-	buf = append(buf, h.BlockHashCL[:]...)
-	return buf, nil
-}
-
-func (h *Header) EncodeSSZ(dst []byte) (buf []byte, err error) {
-	buf = dst
-	offset := ssz_utils.BaseExtraDataSSZOffsetHeader
-
-	if h.WithdrawalsHash != nil {
-		offset += 32
-	}
-
-	// TODO: encode excess data gas
-
-	buf, err = h.EncodeHeaderMetadataForSSZ(buf, offset)
-	if err != nil {
-		return nil, err
-	}
-	buf = append(buf, h.TxHashSSZ[:]...)
-
-	if h.WithdrawalsHash != nil {
-		buf = append(buf, h.WithdrawalsHash[:]...)
-	}
-
-	buf = append(buf, h.Extra...)
-	return
-}
-
-// NOTE: it is skipping extra data
-func (h *Header) DecodeHeaderMetadataForSSZ(buf []byte) (pos int) {
-	h.UncleHash = EmptyUncleHash
-	h.Difficulty = libcommon.Big0
-
-	copy(h.ParentHash[:], buf)
-	pos = len(h.ParentHash)
-
-	copy(h.Coinbase[:], buf[pos:])
-	pos += len(h.Coinbase)
-
-	copy(h.Root[:], buf[pos:])
-	pos += len(h.Root)
-
-	copy(h.ReceiptHash[:], buf[pos:])
-	pos += len(h.ReceiptHash)
-
-	h.Bloom.SetBytes(buf[pos : pos+BloomByteLength])
-	pos += BloomByteLength
-
-	copy(h.MixDigest[:], buf[pos:])
-	pos += len(h.MixDigest)
-
-	h.Number = new(big.Int).SetUint64(ssz_utils.UnmarshalUint64SSZ(buf[pos:]))
-	h.GasLimit = ssz_utils.UnmarshalUint64SSZ(buf[pos+8:])
-	h.GasUsed = ssz_utils.UnmarshalUint64SSZ(buf[pos+16:])
-	h.Time = ssz_utils.UnmarshalUint64SSZ(buf[pos+24:])
-	pos += 36
-	// Add Base Fee
-	baseFeeBytes := common.CopyBytes(buf[pos : pos+32])
-	for i, j := 0, len(baseFeeBytes)-1; i < j; i, j = i+1, j-1 {
-		baseFeeBytes[i], baseFeeBytes[j] = baseFeeBytes[j], baseFeeBytes[i]
-	}
-	h.BaseFee = new(big.Int).SetBytes(baseFeeBytes)
-	pos += 32
-	copy(h.BlockHashCL[:], buf[pos:pos+32])
-	pos += 32
-	return
-}
-
-func (h *Header) DecodeSSZ(buf []byte, version clparams.StateVersion) error {
-	if len(buf) < h.EncodingSizeSSZ(version) {
-		return ssz_utils.ErrLowBufferSize
-=======
->>>>>>> 4c8c7094
-	}
-
-<<<<<<< HEAD
-	if version >= clparams.CapellaVersion {
-		h.WithdrawalsHash = new(libcommon.Hash)
-		copy((*h.WithdrawalsHash)[:], buf[pos:])
-		pos += len(h.WithdrawalsHash)
-	} else {
-		h.WithdrawalsHash = nil
-	}
-	// TODO: decode excess data gas
-	h.Extra = common.CopyBytes(buf[pos:])
-	return nil
-}
-
-// EncodingSizeSSZ returns the ssz encoded size in bytes for the Header object
-func (h *Header) EncodingSizeSSZ(version clparams.StateVersion) int {
-	size := 536
-
-	if h.WithdrawalsHash != nil || version >= clparams.CapellaVersion {
-		size += 32
-	}
-
-	// TODO: excess data gas
-	return size + len(h.Extra)
-}
-
-func (h *Header) HashSSZ() ([32]byte, error) {
-	// Compute coinbase leaf
-	var coinbase32 [32]byte
-	copy(coinbase32[:], h.Coinbase[:])
-	// Compute Bloom leaf
-	bloomLeaf, err := merkle_tree.ArraysRoot([][32]byte{
-		libcommon.BytesToHash(h.Bloom[:32]),
-		libcommon.BytesToHash(h.Bloom[32:64]),
-		libcommon.BytesToHash(h.Bloom[64:96]),
-		libcommon.BytesToHash(h.Bloom[96:128]),
-		libcommon.BytesToHash(h.Bloom[128:160]),
-		libcommon.BytesToHash(h.Bloom[160:192]),
-		libcommon.BytesToHash(h.Bloom[192:224]),
-		libcommon.BytesToHash(h.Bloom[224:]),
-	}, 8)
-	if err != nil {
-		return [32]byte{}, err
-	}
-	// Compute baseFee leaf
-	baseFeeBytes := h.BaseFee.Bytes()
-	for i, j := 0, len(baseFeeBytes)-1; i < j; i, j = i+1, j-1 {
-		baseFeeBytes[i], baseFeeBytes[j] = baseFeeBytes[j], baseFeeBytes[i]
-	}
-	var baseFeeLeaf libcommon.Hash
-	copy(baseFeeLeaf[:], baseFeeBytes)
-	// Compute extra data leaf
-	var extraLeaf libcommon.Hash
-
-	var baseExtraLeaf [32]byte
-	copy(baseExtraLeaf[:], h.Extra)
-
-	extraLeaf, err = merkle_tree.ArraysRoot([][32]byte{
-		baseExtraLeaf,
-		merkle_tree.Uint64Root(uint64(len(h.Extra)))}, 2)
-	if err != nil {
-		return [32]byte{}, err
-	}
-
-	leaves := [][32]byte{
-		h.ParentHash,
-		coinbase32,
-		h.Root,
-		h.ReceiptHash,
-		bloomLeaf,
-		h.MixDigest,
-		merkle_tree.Uint64Root(h.Number.Uint64()),
-		merkle_tree.Uint64Root(h.GasLimit),
-		merkle_tree.Uint64Root(h.GasUsed),
-		merkle_tree.Uint64Root(h.Time),
-		extraLeaf,
-		baseFeeLeaf,
-		h.BlockHashCL,
-		h.TxHashSSZ,
-	}
-	if h.WithdrawalsHash != nil {
-		leaves = append(leaves, *h.WithdrawalsHash)
-	}
-	// TODO: excess data gas
-	return merkle_tree.ArraysRoot(leaves, 16)
-}
-
-=======
-	return nil
-}
-
->>>>>>> 4c8c7094
 // Body is a simple (mutable, non-safe) data container for storing and moving
 // a block's data contents (transactions and uncles) together.
 type Body struct {
@@ -1425,8 +1218,6 @@
 		cpy.AuRaSeal = make([]byte, len(h.AuRaSeal))
 		copy(cpy.AuRaSeal, h.AuRaSeal)
 	}
-<<<<<<< HEAD
-=======
 	if h.WithdrawalsHash != nil {
 		cpy.WithdrawalsHash = new(libcommon.Hash)
 		cpy.WithdrawalsHash.SetBytes(h.WithdrawalsHash.Bytes())
@@ -1435,7 +1226,6 @@
 		cpy.ExcessDataGas = new(big.Int)
 		cpy.ExcessDataGas.Set(h.ExcessDataGas)
 	}
->>>>>>> 4c8c7094
 	return &cpy
 }
 
@@ -1661,13 +1451,7 @@
 	return new(big.Int).Set(b.header.BaseFee)
 }
 func (b *Block) WithdrawalsHash() *libcommon.Hash { return b.header.WithdrawalsHash }
-func (b *Block) ExcessDataGas() *big.Int {
-	if b.header.ExcessDataGas == nil {
-		return nil
-	}
-	return new(big.Int).Set(b.header.ExcessDataGas)
-}
-func (b *Block) Withdrawals() Withdrawals { return b.withdrawals }
+func (b *Block) Withdrawals() Withdrawals         { return b.withdrawals }
 
 func (b *Block) ExcessDataGas() *big.Int {
 	if b.header.ExcessDataGas == nil {
