// Copyright 2018 The go-ethereum Authors
// This file is part of the go-ethereum library.
//
// The go-ethereum library is free software: you can redistribute it and/or modify
// it under the terms of the GNU Lesser General Public License as published by
// the Free Software Foundation, either version 3 of the License, or
// (at your option) any later version.
//
// The go-ethereum library is distributed in the hope that it will be useful,
// but WITHOUT ANY WARRANTY; without even the implied warranty of
// MERCHANTABILITY or FITNESS FOR A PARTICULAR PURPOSE. See the
// GNU Lesser General Public License for more details.
//
// You should have received a copy of the GNU Lesser General Public License
// along with the go-ethereum library. If not, see <http://www.gnu.org/licenses/>.

package rawdb_test

import (
	"bytes"
	"context"
	"encoding/hex"
	"fmt"
	"math/big"
	"testing"

	libcommon "github.com/ledgerwatch/erigon-lib/common"
	"github.com/ledgerwatch/erigon-lib/kv/memdb"
	"github.com/ledgerwatch/erigon/core/rawdb"
<<<<<<< HEAD
	"github.com/ledgerwatch/erigon/turbo/stages"
=======
	"github.com/ledgerwatch/erigon/core/rawdb/blockio"
	"github.com/ledgerwatch/erigon/eth/ethconfig"
	"github.com/ledgerwatch/erigon/turbo/services"
	"github.com/ledgerwatch/erigon/turbo/snapshotsync"
>>>>>>> 0c399e50
	"github.com/ledgerwatch/log/v3"
	"github.com/stretchr/testify/require"
	"golang.org/x/crypto/sha3"

	"github.com/ledgerwatch/erigon/common/u256"
	"github.com/ledgerwatch/erigon/core/types"
	"github.com/ledgerwatch/erigon/crypto"
	"github.com/ledgerwatch/erigon/params"
	"github.com/ledgerwatch/erigon/rlp"
)

func blocksIO() (services.FullBlockReader, *blockio.BlockWriter) {
	const txsV3 = true
	br := snapshotsync.NewBlockReader(snapshotsync.NewRoSnapshots(ethconfig.Snapshot{Enabled: false}, "", log.New()), txsV3)
	bw := blockio.NewBlockWriter(txsV3)
	return br, bw
}

// Tests block header storage and retrieval operations.
func TestHeaderStorage(t *testing.T) {
<<<<<<< HEAD
	m := stages.Mock(t)
	tx, err := m.DB.BeginRw(m.Ctx)
	require.NoError(t, err)
	br, bw := m.NewBlocksIO()
	ctx := m.Ctx
=======
	_, tx := memdb.NewTestTx(t)
	ctx := context.Background()
	br, bw := blocksIO()
>>>>>>> 0c399e50

	// Create a test header to move around the database and make sure it's really new
	header := &types.Header{Number: big.NewInt(42), Extra: []byte("test header")}
	entry, err := br.Header(ctx, tx, header.Hash(), header.Number.Uint64())
	require.NoError(t, err)
	if entry != nil {
		t.Fatalf("Non existent header returned: %v", entry)
	}
	// Write and verify the header in the database
	bw.WriteHeader(tx, header)
	if entry, _ := br.Header(ctx, tx, header.Hash(), header.Number.Uint64()); entry == nil {
		t.Fatalf("Stored header not found")
	} else if entry.Hash() != header.Hash() {
		t.Fatalf("Retrieved header mismatch: have %v, want %v", entry, header)
	}
	if entry := rawdb.ReadHeaderRLP(tx, header.Hash(), header.Number.Uint64()); entry == nil {
		t.Fatalf("Stored header RLP not found")
	} else {
		hasher := sha3.NewLegacyKeccak256()
		hasher.Write(entry)

		if hash := libcommon.BytesToHash(hasher.Sum(nil)); hash != header.Hash() {
			t.Fatalf("Retrieved RLP header mismatch: have %v, want %v", entry, header)
		}
	}
	// Delete the header and verify the execution
	rawdb.DeleteHeader(tx, header.Hash(), header.Number.Uint64())
	if entry, _ := br.Header(ctx, tx, header.Hash(), header.Number.Uint64()); entry != nil {
		t.Fatalf("Deleted header returned: %v", entry)
	}
}

// Tests block body storage and retrieval operations.
func TestBodyStorage(t *testing.T) {
	m := stages.Mock(t)
	tx, err := m.DB.BeginRw(m.Ctx)
	require.NoError(t, err)
	br, bw := m.NewBlocksIO()
	require := require.New(t)
<<<<<<< HEAD
	ctx := m.Ctx
=======
	br, bw := blocksIO()
	_ = br
	ctx := context.Background()
>>>>>>> 0c399e50

	var testKey, _ = crypto.HexToECDSA("b71c71a67e1177ad4e901695e1b4b9ee17ae16c6668d313eac2f96dbcda3f291")
	testAddr := crypto.PubkeyToAddress(testKey.PublicKey)

	mustSign := func(tx types.Transaction, s types.Signer) types.Transaction {
		r, err := types.SignTx(tx, s, testKey)
		require.NoError(err)
		return r
	}

	// prepare db so it works with our test
	signer1 := types.MakeSigner(params.MainnetChainConfig, 1)
	body := &types.Body{
		Transactions: []types.Transaction{
			mustSign(types.NewTransaction(1, testAddr, u256.Num1, 1, u256.Num1, nil), *signer1),
			mustSign(types.NewTransaction(2, testAddr, u256.Num1, 2, u256.Num1, nil), *signer1),
		},
		Uncles: []*types.Header{{Extra: []byte("test header")}},
	}

	// Create a test body to move around the database and make sure it's really new
	hasher := sha3.NewLegacyKeccak256()
	_ = rlp.Encode(hasher, body)
	header := &types.Header{Number: big.NewInt(0)}
	hash := header.Hash()

	if entry, _ := br.BodyWithTransactions(ctx, tx, hash, 0); entry != nil {
		t.Fatalf("Non existent body returned: %v", entry)
	}
	require.NoError(bw.WriteBody(tx, hash, 0, body))
	require.NoError(rawdb.WriteCanonicalHash(tx, hash, 0))
	if entry, _ := br.BodyWithTransactions(ctx, tx, hash, 0); entry == nil {
		t.Fatalf("Stored body not found")
	} else if types.DeriveSha(types.Transactions(entry.Transactions)) != types.DeriveSha(types.Transactions(body.Transactions)) || types.CalcUncleHash(entry.Uncles) != types.CalcUncleHash(body.Uncles) {
		t.Fatalf("Retrieved body mismatch: have %v, want %v", entry, body)
	}
<<<<<<< HEAD
	if entry, _ := br.BodyWithTransactions(ctx, tx, hash, 0); entry == nil {
=======
	if entry := rawdb.ReadBodyRLP(tx, hash, 0); entry == nil {
		//if entry, _ := br.BodyWithTransactions(ctx, tx, hash, 0); entry == nil {
>>>>>>> 0c399e50
		t.Fatalf("Stored body RLP not found")
	} else {
		bodyRlp, err := rlp.EncodeToBytes(entry)
		if err != nil {
			log.Error("ReadBodyRLP failed", "err", err)
		}
		hasher := sha3.NewLegacyKeccak256()
		hasher.Write(bodyRlp)

		if calc := libcommon.BytesToHash(hasher.Sum(nil)); calc != hash {
			t.Fatalf("Retrieved RLP body mismatch: have %v, want %v", entry, body)
		}
	}
	// Delete the body and verify the execution
	rawdb.DeleteBody(tx, hash, 0)
	if entry, _ := br.BodyWithTransactions(ctx, tx, hash, 0); entry != nil {
		t.Fatalf("Deleted body returned: %v", entry)
	}
}

// Tests block storage and retrieval operations.
func TestBlockStorage(t *testing.T) {
<<<<<<< HEAD
	m := stages.Mock(t)
	tx, err := m.DB.BeginRw(m.Ctx)
	require.NoError(t, err)
	br, bw := m.NewBlocksIO()
=======
	_, tx := memdb.NewTestTx(t)
	br, bw := blocksIO()
>>>>>>> 0c399e50
	ctx := context.Background()

	// Create a test block to move around the database and make sure it's really new
	block := types.NewBlockWithHeader(&types.Header{
		Number:      big.NewInt(1),
		Extra:       []byte("test block"),
		UncleHash:   types.EmptyUncleHash,
		TxHash:      types.EmptyRootHash,
		ReceiptHash: types.EmptyRootHash,
	})
	if entry, _, _ := br.BlockWithSenders(ctx, tx, block.Hash(), block.NumberU64()); entry != nil {
		t.Fatalf("Non existent block returned: %v", entry)
	}
	if entry, _ := br.Header(ctx, tx, block.Hash(), block.NumberU64()); entry != nil {
		t.Fatalf("Non existent header returned: %v", entry)
	}
	if entry, _ := br.BodyWithTransactions(ctx, tx, block.Hash(), block.NumberU64()); entry != nil {
		t.Fatalf("Non existent body returned: %v", entry)
	}

	// Write and verify the block in the database
<<<<<<< HEAD
	err = bw.WriteBlock(tx, block)
=======
	err := bw.WriteBlock(tx, block)
>>>>>>> 0c399e50
	if err != nil {
		t.Fatalf("Could not write block: %v", err)
	}
	if entry, _, _ := br.BlockWithSenders(ctx, tx, block.Hash(), block.NumberU64()); entry == nil {
		t.Fatalf("Stored block not found")
	} else if entry.Hash() != block.Hash() {
		t.Fatalf("Retrieved block mismatch: have %v, want %v", entry, block)
	}
	if entry, _ := br.Header(ctx, tx, block.Hash(), block.NumberU64()); entry == nil {
		t.Fatalf("Stored header not found")
	} else if entry.Hash() != block.Hash() {
		t.Fatalf("Retrieved header mismatch: have %v, want %v", entry, block.Header())
	}
	if err := bw.TruncateBlocks(context.Background(), tx, 2); err != nil {
		t.Fatal(err)
	}
	if entry, _ := br.BodyWithTransactions(ctx, tx, block.Hash(), block.NumberU64()); entry == nil {
		t.Fatalf("Stored body not found")
	} else if types.DeriveSha(types.Transactions(entry.Transactions)) != types.DeriveSha(block.Transactions()) || types.CalcUncleHash(entry.Uncles) != types.CalcUncleHash(block.Uncles()) {
		t.Fatalf("Retrieved body mismatch: have %v, want %v", entry, block.Body())
	}
	// Delete the block and verify the execution
	if err := bw.TruncateBlocks(context.Background(), tx, block.NumberU64()); err != nil {
		t.Fatal(err)
	}
	//if err := DeleteBlock(tx, block.Hash(), block.NumberU64()); err != nil {
	//	t.Fatalf("Could not delete block: %v", err)
	//}
	if entry, _, _ := br.BlockWithSenders(ctx, tx, block.Hash(), block.NumberU64()); entry != nil {
		t.Fatalf("Deleted block returned: %v", entry)
	}
	if entry, _ := br.Header(ctx, tx, block.Hash(), block.NumberU64()); entry != nil {
		t.Fatalf("Deleted header returned: %v", entry)
	}
	if entry, _ := br.BodyWithTransactions(ctx, tx, block.Hash(), block.NumberU64()); entry != nil {
		t.Fatalf("Deleted body returned: %v", entry)
	}

	// write again and delete it as old one
	if err := bw.WriteBlock(tx, block); err != nil {
		t.Fatalf("Could not write block: %v", err)
	}
	if err := rawdb.DeleteAncientBlocks(tx, 0, 1); err != nil {
		t.Fatal(err)
	}
}

// Tests that partial block contents don't get reassembled into full blocks.
func TestPartialBlockStorage(t *testing.T) {
	m := stages.Mock(t)
	tx, err := m.DB.BeginRw(m.Ctx)
	require.NoError(t, err)
	br, bw := m.NewBlocksIO()

	block := types.NewBlockWithHeader(&types.Header{
		Extra:       []byte("test block"),
		UncleHash:   types.EmptyUncleHash,
		TxHash:      types.EmptyRootHash,
		ReceiptHash: types.EmptyRootHash,
	})
	header := block.Header() // Not identical to struct literal above, due to other fields

<<<<<<< HEAD
=======
	br, bw := blocksIO()
>>>>>>> 0c399e50
	ctx := context.Background()

	// Store a header and check that it's not recognized as a block
	bw.WriteHeader(tx, header)
	if entry, _, _ := br.BlockWithSenders(ctx, tx, block.Hash(), block.NumberU64()); entry != nil {
		t.Fatalf("Non existent block returned: %v", entry)
	}
	rawdb.DeleteHeader(tx, block.Hash(), block.NumberU64())

	// Store a body and check that it's not recognized as a block
	if err := bw.WriteBody(tx, block.Hash(), block.NumberU64(), block.Body()); err != nil {
		t.Fatal(err)
	}
	if entry, _, _ := br.BlockWithSenders(ctx, tx, block.Hash(), block.NumberU64()); entry != nil {
		t.Fatalf("Non existent block returned: %v", entry)
	}
	rawdb.DeleteBody(tx, block.Hash(), block.NumberU64())

	// Store a header and a body separately and check reassembly
	bw.WriteHeader(tx, header)
	if err := bw.WriteBody(tx, block.Hash(), block.NumberU64(), block.Body()); err != nil {
		t.Fatal(err)
	}

	if entry, _, _ := br.BlockWithSenders(ctx, tx, block.Hash(), block.NumberU64()); entry == nil {
		t.Fatalf("Stored block not found")
	} else if entry.Hash() != block.Hash() {
		t.Fatalf("Retrieved block mismatch: have %v, want %v", entry, block)
	}
}

// Tests block total difficulty storage and retrieval operations.
func TestTdStorage(t *testing.T) {
<<<<<<< HEAD
	m := stages.Mock(t)
	tx, err := m.DB.BeginRw(m.Ctx)
	require.NoError(t, err)
	_, bw := m.NewBlocksIO()
=======
	_, tx := memdb.NewTestTx(t)
	bw := blockio.NewBlockWriter(false)
>>>>>>> 0c399e50

	// Create a test TD to move around the database and make sure it's really new
	hash, td := libcommon.Hash{}, big.NewInt(314)
	entry, err := rawdb.ReadTd(tx, hash, 0)
	if err != nil {
		t.Fatalf("ReadTd failed: %v", err)
	}
	if entry != nil {
		t.Fatalf("Non existent TD returned: %v", entry)
	}
	// Write and verify the TD in the database
	err = bw.WriteTd(tx, hash, 0, td)
	if err != nil {
		t.Fatalf("WriteTd failed: %v", err)
	}
	entry, err = rawdb.ReadTd(tx, hash, 0)
	if err != nil {
		t.Fatalf("ReadTd failed: %v", err)
	}
	if entry == nil {
		t.Fatalf("Stored TD not found")
	} else if entry.Cmp(td) != 0 {
		t.Fatalf("Retrieved TD mismatch: have %v, want %v", entry, td)
	}
	// Delete the TD and verify the execution
	err = bw.TruncateTd(tx, 0)
	if err != nil {
		t.Fatalf("DeleteTd failed: %v", err)
	}
	entry, err = rawdb.ReadTd(tx, hash, 0)
	if err != nil {
		t.Fatalf("ReadTd failed: %v", err)
	}
	if entry != nil {
		t.Fatalf("Deleted TD returned: %v", entry)
	}
}

// Tests that canonical numbers can be mapped to hashes and retrieved.
func TestCanonicalMappingStorage(t *testing.T) {
<<<<<<< HEAD
	m := stages.Mock(t)
	tx, err := m.DB.BeginRw(m.Ctx)
	require.NoError(t, err)
	_, bw := m.NewBlocksIO()
=======
	_, tx := memdb.NewTestTx(t)
	_, bw := blocksIO()
>>>>>>> 0c399e50

	// Create a test canonical number and assinged hash to move around
	hash, number := libcommon.Hash{0: 0xff}, uint64(314)
	entry, err := rawdb.ReadCanonicalHash(tx, number)
	if err != nil {
		t.Fatalf("ReadCanonicalHash failed: %v", err)
	}
	if entry != (libcommon.Hash{}) {
		t.Fatalf("Non existent canonical mapping returned: %v", entry)
	}
	// Write and verify the TD in the database
	err = bw.WriteCanonicalHash(tx, hash, number)
	if err != nil {
		t.Fatalf("WriteCanoncalHash failed: %v", err)
	}
	entry, err = rawdb.ReadCanonicalHash(tx, number)
	if err != nil {
		t.Fatalf("ReadCanonicalHash failed: %v", err)
	}
	if entry == (libcommon.Hash{}) {
		t.Fatalf("Stored canonical mapping not found")
	} else if entry != hash {
		t.Fatalf("Retrieved canonical mapping mismatch: have %v, want %v", entry, hash)
	}
	// Delete the TD and verify the execution
	err = rawdb.TruncateCanonicalHash(tx, number, false)
	if err != nil {
		t.Fatalf("DeleteCanonicalHash failed: %v", err)
	}
	entry, err = rawdb.ReadCanonicalHash(tx, number)
	if err != nil {
		t.Error(err)
	}
	if entry != (libcommon.Hash{}) {
		t.Fatalf("Deleted canonical mapping returned: %v", entry)
	}
}

// Tests that head headers and head blocks can be assigned, individually.
func TestHeadStorage(t *testing.T) {
	_, db := memdb.NewTestTx(t)

	blockHead := types.NewBlockWithHeader(&types.Header{Extra: []byte("test block header")})
	blockFull := types.NewBlockWithHeader(&types.Header{Extra: []byte("test block full")})

	// Check that no head entries are in a pristine database
	if entry := rawdb.ReadHeadHeaderHash(db); entry != (libcommon.Hash{}) {
		t.Fatalf("Non head header entry returned: %v", entry)
	}
	if entry := rawdb.ReadHeadBlockHash(db); entry != (libcommon.Hash{}) {
		t.Fatalf("Non head block entry returned: %v", entry)
	}
	// Assign separate entries for the head header and block
	rawdb.WriteHeadHeaderHash(db, blockHead.Hash())
	rawdb.WriteHeadBlockHash(db, blockFull.Hash())

	// Check that both heads are present, and different (i.e. two heads maintained)
	if entry := rawdb.ReadHeadHeaderHash(db); entry != blockHead.Hash() {
		t.Fatalf("Head header hash mismatch: have %v, want %v", entry, blockHead.Hash())
	}
	if entry := rawdb.ReadHeadBlockHash(db); entry != blockFull.Hash() {
		t.Fatalf("Head block hash mismatch: have %v, want %v", entry, blockFull.Hash())
	}
}

// Tests that receipts associated with a single block can be stored and retrieved.
func TestBlockReceiptStorage(t *testing.T) {
	require := require.New(t)
<<<<<<< HEAD
	m := stages.Mock(t)
	tx, err := m.DB.BeginRw(m.Ctx)
	require.NoError(err)
	br, bw := m.NewBlocksIO()
	ctx := m.Ctx
=======
	br, bw := blocksIO()
	ctx := context.Background()
>>>>>>> 0c399e50

	// Create a live block since we need metadata to reconstruct the receipt
	tx1 := types.NewTransaction(1, libcommon.HexToAddress("0x1"), u256.Num1, 1, u256.Num1, nil)
	tx2 := types.NewTransaction(2, libcommon.HexToAddress("0x2"), u256.Num2, 2, u256.Num2, nil)

	body := &types.Body{Transactions: types.Transactions{tx1, tx2}}

	// Create the two receipts to manage afterwards
	receipt1 := &types.Receipt{
		Status:            types.ReceiptStatusFailed,
		CumulativeGasUsed: 1,
		Logs: []*types.Log{
			{Address: libcommon.BytesToAddress([]byte{0x11})},
			{Address: libcommon.BytesToAddress([]byte{0x01, 0x11})},
		},
		TxHash:          tx1.Hash(),
		ContractAddress: libcommon.BytesToAddress([]byte{0x01, 0x11, 0x11}),
		GasUsed:         111111,
	}
	//receipt1.Bloom = types.CreateBloom(types.Receipts{receipt1})

	receipt2 := &types.Receipt{
		PostState:         libcommon.Hash{2}.Bytes(),
		CumulativeGasUsed: 2,
		Logs: []*types.Log{
			{Address: libcommon.BytesToAddress([]byte{0x22})},
			{Address: libcommon.BytesToAddress([]byte{0x02, 0x22})},
		},
		TxHash:          tx2.Hash(),
		ContractAddress: libcommon.BytesToAddress([]byte{0x02, 0x22, 0x22}),
		GasUsed:         222222,
	}
	//receipt2.Bloom = types.CreateBloom(types.Receipts{receipt2})
	receipts := []*types.Receipt{receipt1, receipt2}
	header := &types.Header{Number: big.NewInt(0)}

	// Check that no receipt entries are in a pristine database
	hash := header.Hash() //libcommon.BytesToHash([]byte{0x03, 0x14})
	b, senders, err := br.BlockWithSenders(ctx, tx, hash, 0)
	require.NoError(err)
	//require.NotNil(t, b)
	if rs := rawdb.ReadReceipts(tx, b, senders); len(rs) != 0 {
		t.Fatalf("non existent receipts returned: %v", rs)
	}

	rawdb.WriteCanonicalHash(tx, header.Hash(), header.Number.Uint64())
	bw.WriteHeader(tx, header)
	// Insert the body that corresponds to the receipts
	require.NoError(bw.WriteBody(tx, hash, 0, body))
	require.NoError(rawdb.WriteSenders(tx, hash, 0, body.SendersFromTxs()))

	// Insert the receipt slice into the database and check presence
	require.NoError(rawdb.WriteReceipts(tx, 0, receipts))

	b, senders, err = br.BlockWithSenders(ctx, tx, hash, 0)
	require.NoError(err)
	require.NotNil(b)
	if rs := rawdb.ReadReceipts(tx, b, senders); len(rs) == 0 {
		t.Fatalf("no receipts returned")
	} else {
		if err := checkReceiptsRLP(rs, receipts); err != nil {
			t.Fatalf(err.Error())
		}
	}
	// Delete the body and ensure that the receipts are no longer returned (metadata can't be recomputed)
	rawdb.DeleteHeader(tx, hash, 0)
	rawdb.DeleteBody(tx, hash, 0)
	b, senders, err = br.BlockWithSenders(ctx, tx, hash, 0)
	require.NoError(err)
	require.Nil(b)
	if rs := rawdb.ReadReceipts(tx, b, senders); rs != nil {
		t.Fatalf("receipts returned when body was deleted: %v", rs)
	}
	// Ensure that receipts without metadata can be returned without the block body too
	if err := checkReceiptsRLP(rawdb.ReadRawReceipts(tx, 0), receipts); err != nil {
		t.Fatal(err)
	}
	bw.WriteHeader(tx, header)
	// Sanity check that body alone without the receipt is a full purge
	require.NoError(bw.WriteBody(tx, hash, 0, body))
	require.NoError(rawdb.TruncateReceipts(tx, 0))
	b, senders, err = br.BlockWithSenders(ctx, tx, hash, 0)
	require.NoError(err)
	require.NotNil(b)
	if rs := rawdb.ReadReceipts(tx, b, senders); len(rs) != 0 {
		t.Fatalf("deleted receipts returned: %v", rs)
	}
}

// Tests block storage and retrieval operations with withdrawals.
func TestBlockWithdrawalsStorage(t *testing.T) {
	require := require.New(t)
<<<<<<< HEAD
	m := stages.Mock(t)
	tx, err := m.DB.BeginRw(m.Ctx)
	require.NoError(err)
	br, bw := m.NewBlocksIO()
	ctx := m.Ctx
=======
	br, bw := blocksIO()
	ctx := context.Background()
>>>>>>> 0c399e50

	// create fake withdrawals
	w := types.Withdrawal{
		Index:     uint64(15),
		Validator: uint64(5500),
		Address:   libcommon.Address{0: 0xff},
		Amount:    1000,
	}

	w2 := types.Withdrawal{
		Index:     uint64(16),
		Validator: uint64(5501),
		Address:   libcommon.Address{0: 0xff},
		Amount:    1001,
	}

	withdrawals := make([]*types.Withdrawal, 0)
	withdrawals = append(withdrawals, &w)
	withdrawals = append(withdrawals, &w2)

	// Create a test block to move around the database and make sure it's really new
	block := types.NewBlockWithHeader(&types.Header{
		Number:      big.NewInt(1),
		Extra:       []byte("test block"),
		UncleHash:   types.EmptyUncleHash,
		TxHash:      types.EmptyRootHash,
		ReceiptHash: types.EmptyRootHash,
	})
	if entry, _, _ := br.BlockWithSenders(ctx, tx, block.Hash(), block.NumberU64()); entry != nil {
		t.Fatalf("Non existent block returned: %v", entry)
	}
	if entry, _ := br.Header(ctx, tx, block.Hash(), block.NumberU64()); entry != nil {
		t.Fatalf("Non existent header returned: %v", entry)
	}
	if entry, _ := br.BodyWithTransactions(ctx, tx, block.Hash(), block.NumberU64()); entry != nil {
		t.Fatalf("Non existent body returned: %v", entry)
	}

	// Write withdrawals to block
	wBlock := types.NewBlockFromStorage(block.Hash(), block.Header(), block.Transactions(), block.Uncles(), withdrawals)

	if err := bw.WriteBody(tx, wBlock.Hash(), wBlock.NumberU64(), wBlock.Body()); err != nil {
		t.Fatalf("Could not write body: %v", err)
	}

	// Write and verify the block in the database
<<<<<<< HEAD
	err = bw.WriteBlock(tx, wBlock)
=======
	err := bw.WriteBlock(tx, wBlock)
>>>>>>> 0c399e50
	if err != nil {
		t.Fatalf("Could not write block: %v", err)
	}
	if entry, _, _ := br.BlockWithSenders(ctx, tx, block.Hash(), block.NumberU64()); entry == nil {
		t.Fatalf("Stored block not found")
	} else if entry.Hash() != block.Hash() {
		t.Fatalf("Retrieved block mismatch: have %v, want %v", entry, block)
	}
	if entry, _ := br.Header(ctx, tx, block.Hash(), block.NumberU64()); entry == nil {
		t.Fatalf("Stored header not found")
	} else if entry.Hash() != block.Hash() {
		t.Fatalf("Retrieved header mismatch: have %v, want %v", entry, block.Header())
	}
	if err := bw.TruncateBlocks(context.Background(), tx, 2); err != nil {
		t.Fatal(err)
	}
	entry, _ := br.BodyWithTransactions(ctx, tx, block.Hash(), block.NumberU64())
	if entry == nil {
		t.Fatalf("Stored body not found")
	} else if types.DeriveSha(types.Transactions(entry.Transactions)) != types.DeriveSha(block.Transactions()) || types.CalcUncleHash(entry.Uncles) != types.CalcUncleHash(block.Uncles()) {
		t.Fatalf("Retrieved body mismatch: have %v, want %v", entry, block.Body())
	}

	// Verify withdrawals on block
	readWithdrawals := entry.Withdrawals
	if len(readWithdrawals) != len(withdrawals) {
		t.Fatalf("Retrieved withdrawals mismatch: have %v, want %v", readWithdrawals, withdrawals)
	}

	rw := readWithdrawals[0]
	rw2 := readWithdrawals[1]

	require.NotNil(rw)
	require.Equal(uint64(15), rw.Index)
	require.Equal(uint64(5500), rw.Validator)
	require.Equal(libcommon.Address{0: 0xff}, rw.Address)
	require.Equal(uint64(1000), rw.Amount)

	require.NotNil(rw2)
	require.Equal(uint64(16), rw2.Index)
	require.Equal(uint64(5501), rw2.Validator)
	require.Equal(libcommon.Address{0: 0xff}, rw2.Address)
	require.Equal(uint64(1001), rw2.Amount)

	// Delete the block and verify the execution
	if err := bw.TruncateBlocks(context.Background(), tx, block.NumberU64()); err != nil {
		t.Fatal(err)
	}
	//if err := DeleteBlock(tx, block.Hash(), block.NumberU64()); err != nil {
	//	t.Fatalf("Could not delete block: %v", err)
	//}
	if entry, _, _ := br.BlockWithSenders(ctx, tx, block.Hash(), block.NumberU64()); entry != nil {
		t.Fatalf("Deleted block returned: %v", entry)
	}
	if entry, _ := br.Header(ctx, tx, block.Hash(), block.NumberU64()); entry != nil {
		t.Fatalf("Deleted header returned: %v", entry)
	}
	if entry, _ := br.BodyWithTransactions(ctx, tx, block.Hash(), block.NumberU64()); entry != nil {
		t.Fatalf("Deleted body returned: %v", entry)
	}

	// write again and delete it as old one
	if err := bw.WriteBlock(tx, block); err != nil {
		t.Fatalf("Could not write block: %v", err)
	}
	if err := rawdb.DeleteAncientBlocks(tx, 0, 1); err != nil {
		t.Fatal(err)
	}
}

// Tests pre-shanghai body to make sure withdrawals doesn't panic
func TestPreShanghaiBodyNoPanicOnWithdrawals(t *testing.T) {
	require := require.New(t)

	const bodyRlp = "f902bef8bef85d0101019471562b71999873db5b286df957af199ec94617f701801ca023f4aad9a71341d2990012a732366c3bc8a4ce9ff54c05546a9487445ac67692a0290d3a1411c2a675a4c12c98af60e34ea4d689f0ddfe0250a9e09c0819dfe3bff85d0201029471562b71999873db5b286df957af199ec94617f701801ca0f824d7edc241758aca948ff34d3797e4e31003f76cc9e05fb9c19e967fc48113a070e1389f0fa23fe765a04b23e98f98db6d630e3a035c1c7c968142ababb85a1df901fbf901f8a00000000000000000000000000000000000000000000000000000000000000000a00000000000000000000000000000000000000000000000000000000000000000940000000000000000000000000000000000000000a00000000000000000000000000000000000000000000000000000000000000000a00000000000000000000000000000000000000000000000000000000000000000a00000000000000000000000000000000000000000000000000000000000000000b901000000000000000000000000000000000000000000000000000000000000000000000000000000000000000000000000000000000000000000000000000000000000000000000000000000000000000000000000000000000000000000000000000000000000000000000000000000000000000000000000000000000000000000000000000000000000000000000000000000000000000000000000000000000000000000000000000000000000000000000000000000000000000000000000000000000000000000000000000000000000000000000000000000000000000000000000000000000000000000000000000000000000000000000000000000000080808080808b7465737420686561646572a00000000000000000000000000000000000000000000000000000000000000000880000000000000000"
	bstring, _ := hex.DecodeString(bodyRlp)

	body := new(types.Body)
	rlp.DecodeBytes(bstring, body)

	require.Nil(body.Withdrawals)
	require.Equal(2, len(body.Transactions))
}

// Tests pre-shanghai bodyForStorage to make sure withdrawals doesn't panic
func TestPreShanghaiBodyForStorageNoPanicOnWithdrawals(t *testing.T) {
	require := require.New(t)

	const bodyForStorageRlp = "c38002c0"
	bstring, _ := hex.DecodeString(bodyForStorageRlp)

	body := new(types.BodyForStorage)
	rlp.DecodeBytes(bstring, body)

	require.Nil(body.Withdrawals)
	require.Equal(uint32(2), body.TxAmount)
}

// Tests shanghai bodyForStorage to make sure withdrawals are present
func TestShanghaiBodyForStorageHasWithdrawals(t *testing.T) {
	require := require.New(t)

	const bodyForStorageRlp = "f83f8002c0f83adc0f82157c94ff000000000000000000000000000000000000008203e8dc1082157d94ff000000000000000000000000000000000000008203e9"
	bstring, _ := hex.DecodeString(bodyForStorageRlp)

	body := new(types.BodyForStorage)
	rlp.DecodeBytes(bstring, body)

	require.NotNil(body.Withdrawals)
	require.Equal(2, len(body.Withdrawals))
	require.Equal(uint32(2), body.TxAmount)
}

// Tests shanghai bodyForStorage to make sure when no withdrawals the slice is empty (not nil)
func TestShanghaiBodyForStorageNoWithdrawals(t *testing.T) {
	require := require.New(t)

	const bodyForStorageRlp = "c48002c0c0c0"
	bstring, _ := hex.DecodeString(bodyForStorageRlp)

	body := new(types.BodyForStorage)
	rlp.DecodeBytes(bstring, body)

	require.NotNil(body.Withdrawals)
	require.Equal(0, len(body.Withdrawals))
	require.Equal(uint32(2), body.TxAmount)
}

func checkReceiptsRLP(have, want types.Receipts) error {
	if len(have) != len(want) {
		return fmt.Errorf("receipts sizes mismatch: have %d, want %d", len(have), len(want))
	}
	for i := 0; i < len(want); i++ {
		rlpHave, err := rlp.EncodeToBytes(have[i])
		if err != nil {
			return err
		}
		rlpWant, err := rlp.EncodeToBytes(want[i])
		if err != nil {
			return err
		}
		if !bytes.Equal(rlpHave, rlpWant) {
			return fmt.Errorf("receipt #%d: receipt mismatch: have %s, want %s", i, hex.EncodeToString(rlpHave), hex.EncodeToString(rlpWant))
		}
	}
	return nil
}<|MERGE_RESOLUTION|>--- conflicted
+++ resolved
@@ -27,14 +27,11 @@
 	libcommon "github.com/ledgerwatch/erigon-lib/common"
 	"github.com/ledgerwatch/erigon-lib/kv/memdb"
 	"github.com/ledgerwatch/erigon/core/rawdb"
-<<<<<<< HEAD
-	"github.com/ledgerwatch/erigon/turbo/stages"
-=======
 	"github.com/ledgerwatch/erigon/core/rawdb/blockio"
 	"github.com/ledgerwatch/erigon/eth/ethconfig"
 	"github.com/ledgerwatch/erigon/turbo/services"
 	"github.com/ledgerwatch/erigon/turbo/snapshotsync"
->>>>>>> 0c399e50
+	"github.com/ledgerwatch/erigon/turbo/stages"
 	"github.com/ledgerwatch/log/v3"
 	"github.com/stretchr/testify/require"
 	"golang.org/x/crypto/sha3"
@@ -55,17 +52,11 @@
 
 // Tests block header storage and retrieval operations.
 func TestHeaderStorage(t *testing.T) {
-<<<<<<< HEAD
 	m := stages.Mock(t)
 	tx, err := m.DB.BeginRw(m.Ctx)
 	require.NoError(t, err)
 	br, bw := m.NewBlocksIO()
 	ctx := m.Ctx
-=======
-	_, tx := memdb.NewTestTx(t)
-	ctx := context.Background()
-	br, bw := blocksIO()
->>>>>>> 0c399e50
 
 	// Create a test header to move around the database and make sure it's really new
 	header := &types.Header{Number: big.NewInt(42), Extra: []byte("test header")}
@@ -105,13 +96,7 @@
 	require.NoError(t, err)
 	br, bw := m.NewBlocksIO()
 	require := require.New(t)
-<<<<<<< HEAD
 	ctx := m.Ctx
-=======
-	br, bw := blocksIO()
-	_ = br
-	ctx := context.Background()
->>>>>>> 0c399e50
 
 	var testKey, _ = crypto.HexToECDSA("b71c71a67e1177ad4e901695e1b4b9ee17ae16c6668d313eac2f96dbcda3f291")
 	testAddr := crypto.PubkeyToAddress(testKey.PublicKey)
@@ -148,12 +133,7 @@
 	} else if types.DeriveSha(types.Transactions(entry.Transactions)) != types.DeriveSha(types.Transactions(body.Transactions)) || types.CalcUncleHash(entry.Uncles) != types.CalcUncleHash(body.Uncles) {
 		t.Fatalf("Retrieved body mismatch: have %v, want %v", entry, body)
 	}
-<<<<<<< HEAD
 	if entry, _ := br.BodyWithTransactions(ctx, tx, hash, 0); entry == nil {
-=======
-	if entry := rawdb.ReadBodyRLP(tx, hash, 0); entry == nil {
-		//if entry, _ := br.BodyWithTransactions(ctx, tx, hash, 0); entry == nil {
->>>>>>> 0c399e50
 		t.Fatalf("Stored body RLP not found")
 	} else {
 		bodyRlp, err := rlp.EncodeToBytes(entry)
@@ -176,15 +156,12 @@
 
 // Tests block storage and retrieval operations.
 func TestBlockStorage(t *testing.T) {
-<<<<<<< HEAD
 	m := stages.Mock(t)
 	tx, err := m.DB.BeginRw(m.Ctx)
 	require.NoError(t, err)
 	br, bw := m.NewBlocksIO()
-=======
-	_, tx := memdb.NewTestTx(t)
+	ctx := context.Background()
 	br, bw := blocksIO()
->>>>>>> 0c399e50
 	ctx := context.Background()
 
 	// Create a test block to move around the database and make sure it's really new
@@ -206,11 +183,7 @@
 	}
 
 	// Write and verify the block in the database
-<<<<<<< HEAD
 	err = bw.WriteBlock(tx, block)
-=======
-	err := bw.WriteBlock(tx, block)
->>>>>>> 0c399e50
 	if err != nil {
 		t.Fatalf("Could not write block: %v", err)
 	}
@@ -273,10 +246,6 @@
 	})
 	header := block.Header() // Not identical to struct literal above, due to other fields
 
-<<<<<<< HEAD
-=======
-	br, bw := blocksIO()
->>>>>>> 0c399e50
 	ctx := context.Background()
 
 	// Store a header and check that it's not recognized as a block
@@ -310,15 +279,11 @@
 
 // Tests block total difficulty storage and retrieval operations.
 func TestTdStorage(t *testing.T) {
-<<<<<<< HEAD
 	m := stages.Mock(t)
 	tx, err := m.DB.BeginRw(m.Ctx)
 	require.NoError(t, err)
 	_, bw := m.NewBlocksIO()
-=======
-	_, tx := memdb.NewTestTx(t)
 	bw := blockio.NewBlockWriter(false)
->>>>>>> 0c399e50
 
 	// Create a test TD to move around the database and make sure it's really new
 	hash, td := libcommon.Hash{}, big.NewInt(314)
@@ -359,15 +324,11 @@
 
 // Tests that canonical numbers can be mapped to hashes and retrieved.
 func TestCanonicalMappingStorage(t *testing.T) {
-<<<<<<< HEAD
 	m := stages.Mock(t)
 	tx, err := m.DB.BeginRw(m.Ctx)
 	require.NoError(t, err)
 	_, bw := m.NewBlocksIO()
-=======
-	_, tx := memdb.NewTestTx(t)
 	_, bw := blocksIO()
->>>>>>> 0c399e50
 
 	// Create a test canonical number and assinged hash to move around
 	hash, number := libcommon.Hash{0: 0xff}, uint64(314)
@@ -436,16 +397,11 @@
 // Tests that receipts associated with a single block can be stored and retrieved.
 func TestBlockReceiptStorage(t *testing.T) {
 	require := require.New(t)
-<<<<<<< HEAD
 	m := stages.Mock(t)
 	tx, err := m.DB.BeginRw(m.Ctx)
 	require.NoError(err)
 	br, bw := m.NewBlocksIO()
 	ctx := m.Ctx
-=======
-	br, bw := blocksIO()
-	ctx := context.Background()
->>>>>>> 0c399e50
 
 	// Create a live block since we need metadata to reconstruct the receipt
 	tx1 := types.NewTransaction(1, libcommon.HexToAddress("0x1"), u256.Num1, 1, u256.Num1, nil)
@@ -538,16 +494,11 @@
 // Tests block storage and retrieval operations with withdrawals.
 func TestBlockWithdrawalsStorage(t *testing.T) {
 	require := require.New(t)
-<<<<<<< HEAD
 	m := stages.Mock(t)
 	tx, err := m.DB.BeginRw(m.Ctx)
 	require.NoError(err)
 	br, bw := m.NewBlocksIO()
 	ctx := m.Ctx
-=======
-	br, bw := blocksIO()
-	ctx := context.Background()
->>>>>>> 0c399e50
 
 	// create fake withdrawals
 	w := types.Withdrawal{
@@ -594,11 +545,7 @@
 	}
 
 	// Write and verify the block in the database
-<<<<<<< HEAD
 	err = bw.WriteBlock(tx, wBlock)
-=======
-	err := bw.WriteBlock(tx, wBlock)
->>>>>>> 0c399e50
 	if err != nil {
 		t.Fatalf("Could not write block: %v", err)
 	}
