--- conflicted
+++ resolved
@@ -24,26 +24,14 @@
 	"math/big"
 	"testing"
 
-<<<<<<< HEAD
-	libcommon "github.com/ledgerwatch/erigon-lib/common"
-	"github.com/ledgerwatch/erigon-lib/kv"
-	"github.com/ledgerwatch/erigon-lib/kv/memdb"
-	"github.com/ledgerwatch/erigon/core/rawdb"
-	"github.com/ledgerwatch/erigon/turbo/stages/mock"
-	"github.com/ledgerwatch/log/v3"
-=======
 	"github.com/erigontech/erigon-lib/common"
+	"github.com/erigontech/erigon-lib/kv"
 	libcommon "github.com/erigontech/erigon-lib/common"
 	rlp2 "github.com/erigontech/erigon-lib/rlp"
-
->>>>>>> 59f21d50
+	"github.com/erigontech/log/v3"
 	"github.com/stretchr/testify/require"
 	"golang.org/x/crypto/sha3"
 
-	// "github.com/erigontech/erigon-lib/common/hexutility"
-	"github.com/erigontech/erigon-lib/crypto"
-	"github.com/erigontech/erigon-lib/kv/memdb"
-	"github.com/erigontech/erigon-lib/log/v3"
 	"github.com/erigontech/erigon/common/u256"
 	"github.com/erigontech/erigon/core/rawdb"
 	"github.com/erigontech/erigon/core/types"
@@ -124,7 +112,7 @@
 
 	// Create a test body to move around the database and make sure it's really new
 	hasher := sha3.NewLegacyKeccak256()
-	_ = rlp2.Encode(hasher, body)
+	_ = rlp.Encode(hasher, body)
 	hash := libcommon.BytesToHash(hasher.Sum(nil))
 	header := &types.Header{Number: libcommon.Big1}
 
@@ -143,7 +131,7 @@
 		//if entry, _ := br.BodyWithTransactions(ctx, tx, hash, 0); entry == nil {
 		t.Fatalf("Stored body RLP not found")
 	} else {
-		bodyRlp, err := rlp2.EncodeToBytes(entry)
+		bodyRlp, err := rlp.EncodeToBytes(entry)
 		if err != nil {
 			log.Error("ReadBodyRLP failed", "err", err)
 		}
@@ -605,6 +593,7 @@
 
 	// Write withdrawals to block
 	wBlock := types.NewBlockFromStorage(block.Hash(), block.Header(), block.Transactions(), block.Uncles(), withdrawals)
+
 	if err := rawdb.WriteHeader(tx, wBlock.HeaderNoCopy()); err != nil {
 		t.Fatalf("Could not write body: %v", err)
 	}
@@ -700,7 +689,7 @@
 	bstring, _ := hex.DecodeString(bodyRlp)
 
 	body := new(types.Body)
-	rlp2.DecodeBytes(bstring, body)
+	rlp.DecodeBytes(bstring, body)
 
 	require.Nil(body.Withdrawals)
 	require.Equal(2, len(body.Transactions))
@@ -715,7 +704,7 @@
 	bstring, _ := hex.DecodeString(bodyForStorageRlp)
 
 	body := new(types.BodyForStorage)
-	rlp2.DecodeBytes(bstring, body)
+	rlp.DecodeBytes(bstring, body)
 
 	require.Nil(body.Withdrawals)
 	require.Equal(uint32(2), body.TxAmount)
@@ -730,7 +719,7 @@
 	bstring, _ := hex.DecodeString(bodyForStorageRlp)
 
 	body := new(types.BodyForStorage)
-	rlp2.DecodeBytes(bstring, body)
+	rlp.DecodeBytes(bstring, body)
 
 	require.NotNil(body.Withdrawals)
 	require.Equal(2, len(body.Withdrawals))
@@ -746,14 +735,13 @@
 	bstring, _ := hex.DecodeString(bodyForStorageRlp)
 
 	body := new(types.BodyForStorage)
-	rlp2.DecodeBytes(bstring, body)
+	rlp.DecodeBytes(bstring, body)
 
 	require.NotNil(body.Withdrawals)
 	require.Equal(0, len(body.Withdrawals))
 	require.Equal(uint32(2), body.TxAmount)
 }
 
-<<<<<<< HEAD
 func TestTruncateBlocks(t *testing.T) {
 	testCases := []struct {
 		name       string
@@ -786,18 +774,6 @@
 	var testKey, _ = crypto.HexToECDSA("b71c71a67e1177ad4e901695e1b4b9ee17ae16c6668d313eac2f96dbcda3f291")
 	testAddr := crypto.PubkeyToAddress(testKey.PublicKey)
 	signer1 := types.MakeSigner(params.MainnetChainConfig, 1, 0)
-=======
-func TestBadBlocks(t *testing.T) {
-	t.Parallel()
-	m := mock.Mock(t)
-	tx, err := m.DB.BeginRw(m.Ctx)
-	require.NoError(t, err)
-	defer tx.Rollback()
-
-	require := require.New(t)
-	var testKey, _ = crypto.HexToECDSA("b71c71a67e1177ad4e901695e1b4b9ee17ae16c6668d313eac2f96dbcda3f291")
-	testAddr := crypto.PubkeyToAddress(testKey.PublicKey)
->>>>>>> 59f21d50
 
 	mustSign := func(tx types.Transaction, s types.Signer) types.Transaction {
 		r, err := types.SignTx(tx, s, testKey)
@@ -805,7 +781,6 @@
 		return r
 	}
 
-<<<<<<< HEAD
 	for _, tc := range testCases {
 		tx, err := m.DB.BeginRw(m.Ctx)
 		require.NoError(err)
@@ -839,7 +814,25 @@
 
 		tx.Rollback()
 	}
-=======
+}
+
+func TestBadBlocks(t *testing.T) {
+	t.Parallel()
+	m := mock.Mock(t)
+	tx, err := m.DB.BeginRw(m.Ctx)
+	require.NoError(t, err)
+	defer tx.Rollback()
+
+	require := require.New(t)
+	var testKey, _ = crypto.HexToECDSA("b71c71a67e1177ad4e901695e1b4b9ee17ae16c6668d313eac2f96dbcda3f291")
+	testAddr := crypto.PubkeyToAddress(testKey.PublicKey)
+
+	mustSign := func(tx types.Transaction, s types.Signer) types.Transaction {
+		r, err := types.SignTx(tx, s, testKey)
+		require.NoError(err)
+		return r
+	}
+
 	putBlock := func(number uint64) common.Hash {
 		// prepare db so it works with our test
 		signer1 := types.MakeSigner(params.MainnetChainConfig, number, number-1)
@@ -887,7 +880,80 @@
 	require.Len(badBlks, 2)
 	require.Equal(badBlks[0].Hash(), hash4)
 	require.Equal(badBlks[1].Hash(), hash3)
->>>>>>> 59f21d50
+}
+
+func TestTruncateBlocks(t *testing.T) {
+	testCases := []struct {
+		name       string
+		blocks     []uint64
+		truncateTo uint64
+	}{
+		{
+			name: "truncate 1 block",
+			blocks: []uint64{
+				2,
+				2,
+			},
+			truncateTo: 1,
+		},
+		{
+			name: "truncate 2 blocks",
+			blocks: []uint64{
+				2,
+				3,
+				4,
+			},
+			truncateTo: 1,
+		},
+	}
+
+	t.Parallel()
+	require := require.New(t)
+	m := mock.Mock(t)
+	ctx := m.Ctx
+	var testKey, _ = crypto.HexToECDSA("b71c71a67e1177ad4e901695e1b4b9ee17ae16c6668d313eac2f96dbcda3f291")
+	testAddr := crypto.PubkeyToAddress(testKey.PublicKey)
+	signer1 := types.MakeSigner(params.MainnetChainConfig, 1, 0)
+
+	mustSign := func(tx types.Transaction, s types.Signer) types.Transaction {
+		r, err := types.SignTx(tx, s, testKey)
+		require.NoError(err)
+		return r
+	}
+
+	for _, tc := range testCases {
+		tx, err := m.DB.BeginRw(m.Ctx)
+		require.NoError(err)
+
+		sequences := make([]uint64, len(tc.blocks)+1)
+		// get the sequence before
+		seqEthTxBefore, err := tx.ReadSequence(kv.EthTx)
+		require.NoError(err)
+		sequences[0] = seqEthTxBefore
+		for i, txCount := range tc.blocks {
+			txs := make([]types.Transaction, txCount)
+			for j := uint64(1); j <= txCount; j++ {
+				txs[j-1] = mustSign(types.NewTransaction(j, testAddr, u256.Num1, j, u256.Num1, nil), *signer1)
+			}
+			body := &types.Body{
+				Transactions: txs,
+				Uncles:       []*types.Header{{Extra: []byte("test header")}},
+			}
+			header := &types.Header{Number: big.NewInt(int64(i + 1))}
+			require.NoError(rawdb.WriteHeader(tx, header))
+			require.NoError(rawdb.WriteBody(tx, header.Hash(), uint64(i+1), body))
+			seqEthTxStep1, err := tx.ReadSequence(kv.EthTx)
+			require.NoError(err)
+			sequences[i+1] = seqEthTxStep1
+		}
+
+		require.NoError(rawdb.TruncateBlocks(ctx, tx, tc.truncateTo+1))
+		seqEthTxAfterTruncate, err := tx.ReadSequence(kv.EthTx)
+		require.NoError(err)
+		require.Equal(sequences[tc.truncateTo], seqEthTxAfterTruncate, tc.name)
+
+		tx.Rollback()
+	}
 }
 
 func checkReceiptsRLP(have, want types.Receipts) error {
@@ -895,11 +961,11 @@
 		return fmt.Errorf("receipts sizes mismatch: have %d, want %d", len(have), len(want))
 	}
 	for i := 0; i < len(want); i++ {
-		rlpHave, err := rlp2.EncodeToBytes(have[i])
+		rlpHave, err := rlp.EncodeToBytes(have[i])
 		if err != nil {
 			return err
 		}
-		rlpWant, err := rlp2.EncodeToBytes(want[i])
+		rlpWant, err := rlp.EncodeToBytes(want[i])
 		if err != nil {
 			return err
 		}
