// Copyright 2018 The go-ethereum Authors
// This file is part of the go-ethereum library.
//
// The go-ethereum library is free software: you can redistribute it and/or modify
// it under the terms of the GNU Lesser General Public License as published by
// the Free Software Foundation, either version 3 of the License, or
// (at your option) any later version.
//
// The go-ethereum library is distributed in the hope that it will be useful,
// but WITHOUT ANY WARRANTY; without even the implied warranty of
// MERCHANTABILITY or FITNESS FOR A PARTICULAR PURPOSE. See the
// GNU Lesser General Public License for more details.
//
// You should have received a copy of the GNU Lesser General Public License
// along with the go-ethereum library. If not, see <http://www.gnu.org/licenses/>.

package rawdb

import (
	"bytes"
	"context"
	"encoding/binary"
	"encoding/json"
	"fmt"
	"math"
	"math/big"
	"time"

	"github.com/ledgerwatch/erigon-lib/kv/kvcfg"

	"github.com/gballet/go-verkle"
	common2 "github.com/ledgerwatch/erigon-lib/common"
	libcommon "github.com/ledgerwatch/erigon-lib/common"
	"github.com/ledgerwatch/erigon-lib/common/cmp"
	"github.com/ledgerwatch/erigon-lib/common/dbg"
	"github.com/ledgerwatch/erigon-lib/common/hexutility"
	"github.com/ledgerwatch/erigon-lib/common/length"
	"github.com/ledgerwatch/erigon-lib/kv"
	"github.com/ledgerwatch/log/v3"

	"github.com/ledgerwatch/erigon/common"
	"github.com/ledgerwatch/erigon/common/dbutils"
	"github.com/ledgerwatch/erigon/core/types"
	"github.com/ledgerwatch/erigon/eth/stagedsync/stages"
	"github.com/ledgerwatch/erigon/ethdb/cbor"
	"github.com/ledgerwatch/erigon/rlp"
	"github.com/ledgerwatch/erigon/turbo/services"
)

// ReadCanonicalHash retrieves the hash assigned to a canonical block number.
func ReadCanonicalHash(db kv.Getter, number uint64) (libcommon.Hash, error) {
	data, err := db.GetOne(kv.HeaderCanonical, hexutility.EncodeTs(number))
	if err != nil {
		return libcommon.Hash{}, fmt.Errorf("failed ReadCanonicalHash: %w, number=%d", err, number)
	}
	if len(data) == 0 {
		return libcommon.Hash{}, nil
	}
	return libcommon.BytesToHash(data), nil
}

// WriteCanonicalHash stores the hash assigned to a canonical block number.
func WriteCanonicalHash(db kv.Putter, hash libcommon.Hash, number uint64) error {
	if err := db.Put(kv.HeaderCanonical, hexutility.EncodeTs(number), hash.Bytes()); err != nil {
		return fmt.Errorf("failed to store number to hash mapping: %w", err)
	}
	return nil
}

// TruncateCanonicalHash removes all the number to hash canonical mapping from block number N
func TruncateCanonicalHash(tx kv.RwTx, blockFrom uint64, deleteHeaders bool) error {
	if err := tx.ForEach(kv.HeaderCanonical, hexutility.EncodeTs(blockFrom), func(k, v []byte) error {
		if deleteHeaders {
			DeleteHeader(tx, libcommon.BytesToHash(v), blockFrom)
		}
		return tx.Delete(kv.HeaderCanonical, k)
	}); err != nil {
		return fmt.Errorf("TruncateCanonicalHash: %w", err)
	}
	return nil
}

// IsCanonicalHash determines whether a header with the given hash is on the canonical chain.
func IsCanonicalHash(db kv.Getter, hash libcommon.Hash) (bool, error) {
	number := ReadHeaderNumber(db, hash)
	if number == nil {
		return false, nil
	}
	canonicalHash, err := ReadCanonicalHash(db, *number)
	if err != nil {
		return false, err
	}
	return canonicalHash != (libcommon.Hash{}) && canonicalHash == hash, nil
}

// ReadHeaderNumber returns the header number assigned to a hash.
func ReadHeaderNumber(db kv.Getter, hash libcommon.Hash) *uint64 {
	data, err := db.GetOne(kv.HeaderNumber, hash.Bytes())
	if err != nil {
		log.Error("ReadHeaderNumber failed", "err", err)
	}
	if len(data) == 0 {
		return nil
	}
	if len(data) != 8 {
		log.Error("ReadHeaderNumber got wrong data len", "len", len(data))
		return nil
	}
	number := binary.BigEndian.Uint64(data)
	return &number
}

// WriteHeaderNumber stores the hash->number mapping.
func WriteHeaderNumber(db kv.Putter, hash libcommon.Hash, number uint64) error {
	if err := db.Put(kv.HeaderNumber, hash[:], hexutility.EncodeTs(number)); err != nil {
		return err
	}
	return nil
}

// ReadHeadHeaderHash retrieves the hash of the current canonical head header.
func ReadHeadHeaderHash(db kv.Getter) libcommon.Hash {
	data, err := db.GetOne(kv.HeadHeaderKey, []byte(kv.HeadHeaderKey))
	if err != nil {
		log.Error("ReadHeadHeaderHash failed", "err", err)
	}
	if len(data) == 0 {
		return libcommon.Hash{}
	}
	return libcommon.BytesToHash(data)
}

// WriteHeadHeaderHash stores the hash of the current canonical head header.
func WriteHeadHeaderHash(db kv.Putter, hash libcommon.Hash) error {
	if err := db.Put(kv.HeadHeaderKey, []byte(kv.HeadHeaderKey), hash.Bytes()); err != nil {
		return fmt.Errorf("failed to store last header's hash: %w", err)
	}
	return nil
}

// ReadHeadBlockHash retrieves the hash of the current canonical head block.
func ReadHeadBlockHash(db kv.Getter) libcommon.Hash {
	data, err := db.GetOne(kv.HeadBlockKey, []byte(kv.HeadBlockKey))
	if err != nil {
		log.Error("ReadHeadBlockHash failed", "err", err)
	}
	if len(data) == 0 {
		return libcommon.Hash{}
	}
	return libcommon.BytesToHash(data)
}

// WriteHeadBlockHash stores the head block's hash.
func WriteHeadBlockHash(db kv.Putter, hash libcommon.Hash) {
	if err := db.Put(kv.HeadBlockKey, []byte(kv.HeadBlockKey), hash.Bytes()); err != nil {
		log.Crit("Failed to store last block's hash", "err", err)
	}
}

// DeleteHeaderNumber removes hash->number mapping.
func DeleteHeaderNumber(db kv.Deleter, hash libcommon.Hash) {
	if err := db.Delete(kv.HeaderNumber, hash[:]); err != nil {
		log.Crit("Failed to delete hash mapping", "err", err)
	}
}

// ReadForkchoiceHead retrieves headBlockHash from the last Engine API forkChoiceUpdated.
func ReadForkchoiceHead(db kv.Getter) libcommon.Hash {
	data, err := db.GetOne(kv.LastForkchoice, []byte("headBlockHash"))
	if err != nil {
		log.Error("ReadForkchoiceHead failed", "err", err)
	}
	if len(data) == 0 {
		return libcommon.Hash{}
	}
	return libcommon.BytesToHash(data)
}

// WriteForkchoiceHead stores headBlockHash from the last Engine API forkChoiceUpdated.
func WriteForkchoiceHead(db kv.Putter, hash libcommon.Hash) {
	if err := db.Put(kv.LastForkchoice, []byte("headBlockHash"), hash[:]); err != nil {
		log.Crit("Failed to store head block hash", "err", err)
	}
}

// ReadForkchoiceSafe retrieves safeBlockHash from the last Engine API forkChoiceUpdated.
func ReadForkchoiceSafe(db kv.Getter) libcommon.Hash {
	data, err := db.GetOne(kv.LastForkchoice, []byte("safeBlockHash"))
	if err != nil {
		log.Error("ReadForkchoiceSafe failed", "err", err)
		return libcommon.Hash{}
	}

	if len(data) == 0 {
		return libcommon.Hash{}
	}

	return libcommon.BytesToHash(data)
}

// WriteForkchoiceSafe stores safeBlockHash from the last Engine API forkChoiceUpdated.
func WriteForkchoiceSafe(db kv.Putter, hash libcommon.Hash) {
	if err := db.Put(kv.LastForkchoice, []byte("safeBlockHash"), hash[:]); err != nil {
		log.Crit("Failed to store safe block hash", "err", err)
	}
}

// ReadForkchoiceFinalized retrieves finalizedBlockHash from the last Engine API forkChoiceUpdated.
func ReadForkchoiceFinalized(db kv.Getter) libcommon.Hash {
	data, err := db.GetOne(kv.LastForkchoice, []byte("finalizedBlockHash"))
	if err != nil {
		log.Error("ReadForkchoiceFinalize failed", "err", err)
		return libcommon.Hash{}
	}

	if len(data) == 0 {
		return libcommon.Hash{}
	}

	return libcommon.BytesToHash(data)
}

// WriteForkchoiceFinalized stores finalizedBlockHash from the last Engine API forkChoiceUpdated.
func WriteForkchoiceFinalized(db kv.Putter, hash libcommon.Hash) {
	if err := db.Put(kv.LastForkchoice, []byte("finalizedBlockHash"), hash[:]); err != nil {
		log.Crit("Failed to safe finalized block hash", "err", err)
	}
}

// ReadHeaderRLP retrieves a block header in its raw RLP database encoding.
func ReadHeaderRLP(db kv.Getter, hash libcommon.Hash, number uint64) rlp.RawValue {
	data, err := db.GetOne(kv.Headers, dbutils.HeaderKey(number, hash))
	if err != nil {
		log.Error("ReadHeaderRLP failed", "err", err)
	}
	return data
}

// HasHeader verifies the existence of a block header corresponding to the hash.
func HasHeader(db kv.Has, hash libcommon.Hash, number uint64) bool {
	if has, err := db.Has(kv.Headers, dbutils.HeaderKey(number, hash)); !has || err != nil {
		return false
	}
	return true
}

// ReadHeader retrieves the block header corresponding to the hash.
func ReadHeader(db kv.Getter, hash libcommon.Hash, number uint64) *types.Header {
	data := ReadHeaderRLP(db, hash, number)
	if len(data) == 0 {
		return nil
	}
	header := new(types.Header)
	if err := rlp.Decode(bytes.NewReader(data), header); err != nil {
		log.Error("Invalid block header RLP", "hash", hash, "err", err)
		return nil
	}
	return header
}

func ReadCurrentBlockNumber(db kv.Getter) *uint64 {
	headHash := ReadHeadHeaderHash(db)
	return ReadHeaderNumber(db, headHash)
}

func ReadCurrentHeader(db kv.Getter) *types.Header {
	headHash := ReadHeadHeaderHash(db)
	headNumber := ReadHeaderNumber(db, headHash)
	if headNumber == nil {
		return nil
	}
	return ReadHeader(db, headHash, *headNumber)
}

func ReadCurrentBlock(db kv.Tx) *types.Block {
	headHash := ReadHeadBlockHash(db)
	headNumber := ReadHeaderNumber(db, headHash)
	if headNumber == nil {
		return nil
	}
	return ReadBlock(db, headHash, *headNumber)
}

func ReadLastBlockSynced(db kv.Tx) (*types.Block, error) {
	headNumber, err := stages.GetStageProgress(db, stages.Execution)
	if err != nil {
		return nil, err
	}
	headHash, err := ReadCanonicalHash(db, headNumber)
	if err != nil {
		return nil, err
	}
	return ReadBlock(db, headHash, headNumber), nil
}

func ReadHeadersByNumber(db kv.Tx, number uint64) ([]*types.Header, error) {
	var res []*types.Header
	c, err := db.Cursor(kv.Headers)
	if err != nil {
		return nil, err
	}
	defer c.Close()
	prefix := hexutility.EncodeTs(number)
	for k, v, err := c.Seek(prefix); k != nil; k, v, err = c.Next() {
		if err != nil {
			return nil, err
		}
		if !bytes.HasPrefix(k, prefix) {
			break
		}

		header := new(types.Header)
		if err := rlp.Decode(bytes.NewReader(v), header); err != nil {
			return nil, fmt.Errorf("invalid block header RLP: hash=%x, err=%w", k[8:], err)
		}
		res = append(res, header)
	}
	return res, nil
}

// WriteHeader stores a block header into the database and also stores the hash-
// to-number mapping.
func WriteHeader(db kv.RwTx, header *types.Header) error {
	var (
		hash      = header.Hash()
		number    = header.Number.Uint64()
		encoded   = hexutility.EncodeTs(number)
		headerKey = dbutils.HeaderKey(number, hash)
	)
	if err := db.Put(kv.HeaderNumber, hash[:], encoded); err != nil {
		return fmt.Errorf("HeaderNumber mapping: %w", err)
	}

	// Write the encoded header
	data, err := rlp.EncodeToBytes(header)
	if err != nil {
		return fmt.Errorf("WriteHeader: %w", err)
	}
	if err := db.Put(kv.Headers, headerKey, data); err != nil {
		return fmt.Errorf("WriteHeader: %w", err)
	}
	return nil
}
func WriteHeaderRaw(db kv.StatelessRwTx, number uint64, hash libcommon.Hash, headerRlp []byte, skipIndexing bool) error {
	if err := db.Put(kv.Headers, dbutils.HeaderKey(number, hash), headerRlp); err != nil {
		return err
	}
	if skipIndexing {
		return nil
	}
	if err := db.Put(kv.HeaderNumber, hash[:], hexutility.EncodeTs(number)); err != nil {
		return err
	}
	return nil
}

// DeleteHeader - dangerous, use DeleteAncientBlocks/TruncateBlocks methods
func DeleteHeader(db kv.Deleter, hash libcommon.Hash, number uint64) {
	if err := db.Delete(kv.Headers, dbutils.HeaderKey(number, hash)); err != nil {
		log.Crit("Failed to delete header", "err", err)
	}
	if err := db.Delete(kv.HeaderNumber, hash.Bytes()); err != nil {
		log.Crit("Failed to delete hash to number mapping", "err", err)
	}
}

// ReadBodyRLP retrieves the block body (transactions and uncles) in RLP encoding.
func ReadBodyRLP(db kv.Tx, hash libcommon.Hash, number uint64) rlp.RawValue {
	body := ReadCanonicalBodyWithTransactions(db, hash, number)
	bodyRlp, err := rlp.EncodeToBytes(body)
	if err != nil {
		log.Error("ReadBodyRLP failed", "err", err)
	}
	return bodyRlp
}
func NonCanonicalBodyRLP(db kv.Tx, hash libcommon.Hash, number uint64) rlp.RawValue {
	body := NonCanonicalBodyWithTransactions(db, hash, number)
	bodyRlp, err := rlp.EncodeToBytes(body)
	if err != nil {
		log.Error("ReadBodyRLP failed", "err", err)
	}
	return bodyRlp
}

func ReadStorageBodyRLP(db kv.Getter, hash libcommon.Hash, number uint64) rlp.RawValue {
	bodyRlp, err := db.GetOne(kv.BlockBody, dbutils.BlockBodyKey(number, hash))
	if err != nil {
		log.Error("ReadBodyRLP failed", "err", err)
	}
	return bodyRlp
}

func ReadStorageBody(db kv.Getter, hash libcommon.Hash, number uint64) (types.BodyForStorage, error) {
	bodyRlp, err := db.GetOne(kv.BlockBody, dbutils.BlockBodyKey(number, hash))
	if err != nil {
		log.Error("ReadBodyRLP failed", "err", err)
	}
	bodyForStorage := new(types.BodyForStorage)
	if err := rlp.DecodeBytes(bodyRlp, bodyForStorage); err != nil {
		return types.BodyForStorage{}, err
	}
	return *bodyForStorage, nil
}

func CanonicalTxnByID(db kv.Getter, id uint64, blockHash libcommon.Hash, transactionsV3 bool) (types.Transaction, error) {
	txIdKey := make([]byte, 8)
	binary.BigEndian.PutUint64(txIdKey, id)
	var v []byte
	var err error
	if transactionsV3 {
		key := append(txIdKey, blockHash.Bytes()...)
		v, err = db.GetOne(kv.EthTxV3, key)
	} else {
		v, err = db.GetOne(kv.EthTx, txIdKey)
	}
	if err != nil {
		return nil, err
	}
	if len(v) == 0 {
		return nil, nil
	}
	txn, err := types.DecodeTransaction(v)
	if err != nil {
		return nil, err
	}
	return txn, nil
}

func CanonicalTransactions(db kv.Getter, baseTxId uint64, amount uint32) ([]types.Transaction, error) {
	if amount == 0 {
		return []types.Transaction{}, nil
	}
	txIdKey := make([]byte, 8)
	txs := make([]types.Transaction, amount)
	binary.BigEndian.PutUint64(txIdKey, baseTxId)
	i := uint32(0)

	if err := db.ForAmount(kv.EthTx, txIdKey, amount, func(k, v []byte) error {
		var decodeErr error
		if txs[i], decodeErr = types.UnmarshalTransactionFromBinary(v); decodeErr != nil {
			return decodeErr
		}
		i++
		return nil
	}); err != nil {
		return nil, err
	}
	txs = txs[:i] // user may request big "amount", but db can return small "amount". Return as much as we found.
	return txs, nil
}

func NonCanonicalTransactions(db kv.Getter, baseTxId uint64, amount uint32) ([]types.Transaction, error) {
	if amount == 0 {
		return []types.Transaction{}, nil
	}
	txIdKey := make([]byte, 8)
	txs := make([]types.Transaction, amount)
	binary.BigEndian.PutUint64(txIdKey, baseTxId)
	i := uint32(0)

	if err := db.ForAmount(kv.NonCanonicalTxs, txIdKey, amount, func(k, v []byte) error {
		var decodeErr error
		if txs[i], decodeErr = types.DecodeTransaction(v); decodeErr != nil {
			return decodeErr
		}
		i++
		return nil
	}); err != nil {
		return nil, err
	}
	txs = txs[:i] // user may request big "amount", but db can return small "amount". Return as much as we found.
	return txs, nil
}

func WriteTransactions(db kv.RwTx, txs []types.Transaction, baseTxId uint64, blockHash *libcommon.Hash) error {
	txId := baseTxId
	buf := bytes.NewBuffer(nil)
	for _, tx := range txs {
		txIdKey := make([]byte, 8)
		binary.BigEndian.PutUint64(txIdKey, txId)
		txId++

		buf.Reset()
		if err := rlp.Encode(buf, tx); err != nil {
			return fmt.Errorf("broken tx rlp: %w", err)
		}

		// If next Append returns KeyExists error - it means you need to open transaction in App code before calling this func. Batch is also fine.
		if blockHash != nil {
			key := append(txIdKey, blockHash.Bytes()...)
			if err := db.Append(kv.EthTxV3, key, common.CopyBytes(buf.Bytes())); err != nil {
				return err
			}
		} else {
			if err := db.Append(kv.EthTx, txIdKey, common.CopyBytes(buf.Bytes())); err != nil {
				return err
			}
		}
	}
	return nil
}

func WriteRawTransactions(tx kv.RwTx, txs [][]byte, baseTxId uint64, blockHash *common2.Hash) error {
	txId := baseTxId
	for _, txn := range txs {
		txIdKey := make([]byte, 8)
		binary.BigEndian.PutUint64(txIdKey, txId)
		// If next Append returns KeyExists error - it means you need to open transaction in App code before calling this func. Batch is also fine.
		if blockHash != nil {
			if err := tx.Append(kv.EthTx, txIdKey, txn); err != nil {
				return fmt.Errorf("txId=%d, baseTxId=%d, %w", txId, baseTxId, err)
			}
		} else {
			key := append(txIdKey, blockHash.Bytes()...)
			if err := tx.Append(kv.EthTxV3, key, txn); err != nil {
				return fmt.Errorf("txId=%d, baseTxId=%d, %w", txId, baseTxId, err)
			}
		}
		txId++
	}
	return nil
}

// WriteBodyForStorage stores an RLP encoded block body into the database.
func WriteBodyForStorage(db kv.Putter, hash libcommon.Hash, number uint64, body *types.BodyForStorage) error {
	data, err := rlp.EncodeToBytes(body)
	if err != nil {
		return err
	}
	return db.Put(kv.BlockBody, dbutils.BlockBodyKey(number, hash), data)
}

// ReadBodyByNumber - returns canonical block body
func ReadBodyByNumber(db kv.Tx, number uint64) (*types.Body, uint64, uint32, error) {
	hash, err := ReadCanonicalHash(db, number)
	if err != nil {
		return nil, 0, 0, fmt.Errorf("failed ReadCanonicalHash: %w", err)
	}
	if hash == (libcommon.Hash{}) {
		return nil, 0, 0, nil
	}
	body, baseTxId, txAmount := ReadBody(db, hash, number)
	return body, baseTxId, txAmount, nil
}

func ReadBodyWithTransactions(db kv.Getter, hash libcommon.Hash, number uint64) (*types.Body, error) {
	canonicalHash, err := ReadCanonicalHash(db, number)
	if err != nil {
		return nil, fmt.Errorf("read canonical hash failed: %d, %w", number, err)
	}
	if canonicalHash == hash {
		return ReadCanonicalBodyWithTransactions(db, hash, number), nil
	}
	return NonCanonicalBodyWithTransactions(db, hash, number), nil
}

func ReadCanonicalBodyWithTransactions(db kv.Getter, hash libcommon.Hash, number uint64) *types.Body {
	body, baseTxId, txAmount := ReadBody(db, hash, number)
	if body == nil {
		return nil
	}
	var err error
	body.Transactions, err = CanonicalTransactions(db, baseTxId, txAmount)
	if err != nil {
		log.Error("failed ReadTransactionByHash", "hash", hash, "block", number, "err", err)
		return nil
	}
	return body
}

func NonCanonicalBodyWithTransactions(db kv.Getter, hash libcommon.Hash, number uint64) *types.Body {
	body, baseTxId, txAmount := ReadBody(db, hash, number)
	if body == nil {
		return nil
	}
	var err error
	body.Transactions, err = NonCanonicalTransactions(db, baseTxId, txAmount)
	if err != nil {
		log.Error("failed ReadTransactionByHash", "hash", hash, "block", number, "err", err)
		return nil
	}
	return body
}

func RawTransactionsRange(db kv.Getter, from, to uint64) (res [][]byte, err error) {
	blockKey := make([]byte, dbutils.NumberLength+length.Hash)
	encNum := make([]byte, 8)
	for i := from; i < to+1; i++ {
		binary.BigEndian.PutUint64(encNum, i)
		hash, err := db.GetOne(kv.HeaderCanonical, encNum)
		if err != nil {
			return nil, err
		}
		if len(hash) == 0 {
			continue
		}

		binary.BigEndian.PutUint64(blockKey, i)
		copy(blockKey[dbutils.NumberLength:], hash)
		bodyRlp, err := db.GetOne(kv.BlockBody, blockKey)
		if err != nil {
			return nil, err
		}
		if len(bodyRlp) == 0 {
			continue
		}
		baseTxId, txAmount, err := types.DecodeOnlyTxMetadataFromBody(bodyRlp)
		if err != nil {
			return nil, err
		}

		binary.BigEndian.PutUint64(encNum, baseTxId)
		if err = db.ForAmount(kv.EthTx, encNum, txAmount, func(k, v []byte) error {
			res = append(res, v)
			return nil
		}); err != nil {
			return nil, err
		}
	}
	return
}

// ResetSequence - allow set arbitrary value to sequence (for example to decrement it to exact value)
func ResetSequence(tx kv.RwTx, bucket string, newValue uint64) error {
	newVBytes := make([]byte, 8)
	binary.BigEndian.PutUint64(newVBytes, newValue)
	if err := tx.Put(kv.Sequence, []byte(bucket), newVBytes); err != nil {
		return err
	}
	return nil
}

func ReadBodyForStorageByKey(db kv.Getter, k []byte) (*types.BodyForStorage, error) {
	bodyRlp, err := db.GetOne(kv.BlockBody, k)
	if err != nil {
		return nil, err
	}
	if len(bodyRlp) == 0 {
		return nil, nil
	}
	bodyForStorage := new(types.BodyForStorage)
	if err := rlp.DecodeBytes(bodyRlp, bodyForStorage); err != nil {
		return nil, err
	}

	return bodyForStorage, nil
}

func ReadBody(db kv.Getter, hash libcommon.Hash, number uint64) (*types.Body, uint64, uint32) {
	data := ReadStorageBodyRLP(db, hash, number)
	if len(data) == 0 {
		return nil, 0, 0
	}
	bodyForStorage := new(types.BodyForStorage)
	err := rlp.DecodeBytes(data, bodyForStorage)
	if err != nil {
		log.Error("Invalid block body RLP", "hash", hash, "err", err)
		return nil, 0, 0
	}
	body := new(types.Body)
	body.Uncles = bodyForStorage.Uncles
	body.Withdrawals = bodyForStorage.Withdrawals

	if bodyForStorage.TxAmount < 2 {
		panic(fmt.Sprintf("block body hash too few txs amount: %d, %d", number, bodyForStorage.TxAmount))
	}
	return body, bodyForStorage.BaseTxId + 1, bodyForStorage.TxAmount - 2 // 1 system txn in the begining of block, and 1 at the end
}

func ReadSenders(db kv.Getter, hash libcommon.Hash, number uint64) ([]libcommon.Address, error) {
	data, err := db.GetOne(kv.Senders, dbutils.BlockBodyKey(number, hash))
	if err != nil {
		return nil, fmt.Errorf("readSenders failed: %w", err)
	}
	senders := make([]libcommon.Address, len(data)/length.Addr)
	for i := 0; i < len(senders); i++ {
		copy(senders[i][:], data[i*length.Addr:])
	}
	return senders, nil
}

func WriteRawBodyIfNotExists(db kv.RwTx, hash libcommon.Hash, number uint64, body *types.RawBody) (ok bool, lastTxnNum uint64, err error) {
	exists, err := db.Has(kv.BlockBody, dbutils.BlockBodyKey(number, hash))
	if err != nil {
		return false, 0, err
	}
	if exists {
		return false, 0, nil
	}
	return WriteRawBody(db, hash, number, body)
}

func WriteRawBody(db kv.RwTx, hash libcommon.Hash, number uint64, body *types.RawBody) (ok bool, lastTxnID uint64, err error) {
	baseTxnID, err := db.IncrementSequence(kv.EthTx, uint64(len(body.Transactions))+2)
	if err != nil {
		return false, 0, err
	}
	data := types.BodyForStorage{
		BaseTxId:    baseTxnID,
		TxAmount:    uint32(len(body.Transactions)) + 2, /*system txs*/
		Uncles:      body.Uncles,
		Withdrawals: body.Withdrawals,
	}
	if err = WriteBodyForStorage(db, hash, number, &data); err != nil {
		return false, 0, fmt.Errorf("WriteBodyForStorage: %w", err)
	}
	lastTxnID = baseTxnID + uint64(data.TxAmount) - 1
	firstNonSystemTxnID := baseTxnID + 1
	if err = WriteRawTransactions(db, body.Transactions, firstNonSystemTxnID, &hash); err != nil {
		return false, 0, fmt.Errorf("WriteRawTransactions: %w", err)
	}
	return true, lastTxnID, nil
}

func WriteBody(db kv.RwTx, hash libcommon.Hash, number uint64, body *types.Body) error {
	// Pre-processing
	body.SendersFromTxs()
	baseTxId, err := db.IncrementSequence(kv.EthTx, uint64(len(body.Transactions))+2)
	if err != nil {
		return err
	}
	data := types.BodyForStorage{
		BaseTxId:    baseTxId,
		TxAmount:    uint32(len(body.Transactions)) + 2,
		Uncles:      body.Uncles,
		Withdrawals: body.Withdrawals,
	}
	if err := WriteBodyForStorage(db, hash, number, &data); err != nil {
		return fmt.Errorf("failed to write body: %w", err)
	}
	transactionV3, _ := kvcfg.TransactionsV3.Enabled(db.(kv.Tx))
	if transactionV3 {
		err = WriteTransactions(db, body.Transactions, baseTxId+1, &hash)
	} else {
		err = WriteTransactions(db, body.Transactions, baseTxId+1, nil)
	}
	if err != nil {
		return fmt.Errorf("failed to WriteTransactions: %w", err)
	}
	return nil
}

func WriteSenders(db kv.Putter, hash libcommon.Hash, number uint64, senders []libcommon.Address) error {
	data := make([]byte, length.Addr*len(senders))
	for i, sender := range senders {
		copy(data[i*length.Addr:], sender[:])
	}
	if err := db.Put(kv.Senders, dbutils.BlockBodyKey(number, hash), data); err != nil {
		return fmt.Errorf("failed to store block senders: %w", err)
	}
	return nil
}

<<<<<<< HEAD
// deleteBody removes all block body data associated with a hash.
=======
// DeleteBody removes all block body data associated with a hash.
>>>>>>> 0c399e50
func DeleteBody(db kv.Deleter, hash libcommon.Hash, number uint64) {
	if err := db.Delete(kv.BlockBody, dbutils.BlockBodyKey(number, hash)); err != nil {
		log.Crit("Failed to delete block body", "err", err)
	}
}

// MakeBodiesCanonical - move all txs of non-canonical blocks from NonCanonicalTxs table to EthTx table
func MakeBodiesCanonical(tx kv.RwTx, from uint64, ctx context.Context, logPrefix string, logEvery *time.Ticker, transactionsV3 bool, cb func(blockNum, lastTxnNum uint64) error) error {
	for blockNum := from; ; blockNum++ {
		h, err := ReadCanonicalHash(tx, blockNum)
		if err != nil {
			return err
		}
		if h == (libcommon.Hash{}) {
			break
		}

		data := ReadStorageBodyRLP(tx, h, blockNum)
		if len(data) == 0 {
			break
		}
		bodyForStorage := new(types.BodyForStorage)
		if err := rlp.DecodeBytes(data, bodyForStorage); err != nil {
			return err
		}
		ethTx := kv.EthTx
		if transactionsV3 {
			ethTx = kv.EthTxV3
		}
		newBaseId, err := tx.IncrementSequence(ethTx, uint64(bodyForStorage.TxAmount))
		if err != nil {
			return err
		}

		// next loop does move only non-system txs. need move system-txs manually (because they may not exist)
		i := uint64(0)
		if err := tx.ForAmount(kv.NonCanonicalTxs, hexutility.EncodeTs(bodyForStorage.BaseTxId+1), bodyForStorage.TxAmount-2, func(k, v []byte) error {
			id := newBaseId + 1 + i
			if transactionsV3 {
				key := append(hexutility.EncodeTs(id), h.Bytes()...)
				if err := tx.Put(kv.EthTxV3, key, v); err != nil {
					return err
				}
			} else {
				if err := tx.Put(kv.EthTx, hexutility.EncodeTs(id), v); err != nil {
					return err
				}
			}
			if err := tx.Delete(kv.NonCanonicalTxs, k); err != nil {
				return err
			}
			i++
			return nil
		}); err != nil {
			return err
		}

		bodyForStorage.BaseTxId = newBaseId
		if err := WriteBodyForStorage(tx, h, blockNum, bodyForStorage); err != nil {
			return err
		}
		if cb != nil {
			lastTxnNum := bodyForStorage.BaseTxId + uint64(bodyForStorage.TxAmount)
			if err = cb(blockNum, lastTxnNum); err != nil {
				return err
			}
		}

		select {
		case <-ctx.Done():
			return ctx.Err()
		case <-logEvery.C:
			log.Info(fmt.Sprintf("[%s] Making bodies canonical...", logPrefix), "current block", blockNum)
		default:
		}
	}
	return nil
}

// MakeBodiesNonCanonical - move all txs of canonical blocks to NonCanonicalTxs bucket
func MakeBodiesNonCanonical(tx kv.RwTx, from uint64, deleteBodies bool, ctx context.Context, logPrefix string, logEvery *time.Ticker) error {
	var firstMovedTxnID uint64
	var firstMovedTxnIDIsSet bool
	for blockNum := from; ; blockNum++ {
		h, err := ReadCanonicalHash(tx, blockNum)
		if err != nil {
			return err
		}
		if h == (libcommon.Hash{}) {
			break
		}
		data := ReadStorageBodyRLP(tx, h, blockNum)
		if len(data) == 0 {
			break
		}

		bodyForStorage := new(types.BodyForStorage)
		if err := rlp.DecodeBytes(data, bodyForStorage); err != nil {
			return err
		}
		if !firstMovedTxnIDIsSet {
			firstMovedTxnIDIsSet = true
			firstMovedTxnID = bodyForStorage.BaseTxId
		}

		newBaseId := uint64(0)
		if !deleteBodies {
			// move txs to NonCanonical bucket, it has own sequence
			newBaseId, err = tx.IncrementSequence(kv.NonCanonicalTxs, uint64(bodyForStorage.TxAmount))
			if err != nil {
				return err
			}
		}
		// next loop does move only non-system txs. need move system-txs manually (because they may not exist)
		i := uint64(0)
		if err := tx.ForAmount(kv.EthTx, hexutility.EncodeTs(bodyForStorage.BaseTxId+1), bodyForStorage.TxAmount-2, func(k, v []byte) error {
			if !deleteBodies {
				id := newBaseId + 1 + i
				if err := tx.Put(kv.NonCanonicalTxs, hexutility.EncodeTs(id), v); err != nil {
					return err
				}
			}
			if err := tx.Delete(kv.EthTx, k); err != nil {
				return err
			}
			i++
			return nil
		}); err != nil {
			return err
		}

		if deleteBodies {
			DeleteBody(tx, h, blockNum)
		} else {
			bodyForStorage.BaseTxId = newBaseId
			if err := WriteBodyForStorage(tx, h, blockNum, bodyForStorage); err != nil {
				return err
			}
		}

		select {
		case <-ctx.Done():
			return ctx.Err()
		case <-logEvery.C:
			log.Info(fmt.Sprintf("[%s] Unwinding transactions...", logPrefix), "current block", blockNum)
		default:
		}
	}

	// EthTx must have canonical id's - means need decrement it's sequence on unwind
	if firstMovedTxnIDIsSet {
		c, err := tx.Cursor(kv.EthTx)
		if err != nil {
			return err
		}
		k, _, err := c.Last()
		if err != nil {
			return err
		}
		if k != nil && binary.BigEndian.Uint64(k) >= firstMovedTxnID {
			panic(fmt.Sprintf("must not happen, ResetSequence: %d, lastInDB: %d", firstMovedTxnID, binary.BigEndian.Uint64(k)))
		}

		if err := ResetSequence(tx, kv.EthTx, firstMovedTxnID); err != nil {
			return err
		}
	}
	return nil
}

// ReadTd retrieves a block's total difficulty corresponding to the hash.
func ReadTd(db kv.Getter, hash libcommon.Hash, number uint64) (*big.Int, error) {
	data, err := db.GetOne(kv.HeaderTD, dbutils.HeaderKey(number, hash))
	if err != nil {
		return nil, fmt.Errorf("failed ReadTd: %w", err)
	}
	if len(data) == 0 {
		return nil, nil
	}
	td := new(big.Int)
	if err := rlp.Decode(bytes.NewReader(data), td); err != nil {
		return nil, fmt.Errorf("invalid block total difficulty RLP: %x, %w", hash, err)
	}
	return td, nil
}

func ReadTdByHash(db kv.Getter, hash libcommon.Hash) (*big.Int, error) {
	headNumber := ReadHeaderNumber(db, hash)
	if headNumber == nil {
		return nil, nil
	}
	return ReadTd(db, hash, *headNumber)
}

// WriteTd stores the total difficulty of a block into the database.
func WriteTd(db kv.Putter, hash libcommon.Hash, number uint64, td *big.Int) error {
	data, err := rlp.EncodeToBytes(td)
	if err != nil {
		return fmt.Errorf("failed to RLP encode block total difficulty: %w", err)
	}
	if err := db.Put(kv.HeaderTD, dbutils.HeaderKey(number, hash), data); err != nil {
		return fmt.Errorf("failed to store block total difficulty: %w", err)
	}
	return nil
}

// TruncateTd removes all block total difficulty from block number N
func TruncateTd(tx kv.RwTx, blockFrom uint64) error {
	if err := tx.ForEach(kv.HeaderTD, hexutility.EncodeTs(blockFrom), func(k, _ []byte) error {
		return tx.Delete(kv.HeaderTD, k)
	}); err != nil {
		return fmt.Errorf("TruncateTd: %w", err)
	}
	return nil
}

// HasReceipts verifies the existence of all the transaction receipts belonging
// to a block.
func HasReceipts(db kv.Has, hash libcommon.Hash, number uint64) bool {
	if has, err := db.Has(kv.Receipts, hexutility.EncodeTs(number)); !has || err != nil {
		return false
	}
	return true
}

// ReadRawReceipts retrieves all the transaction receipts belonging to a block.
// The receipt metadata fields are not guaranteed to be populated, so they
// should not be used. Use ReadReceipts instead if the metadata is needed.
func ReadRawReceipts(db kv.Tx, blockNum uint64) types.Receipts {
	// Retrieve the flattened receipt slice
	data, err := db.GetOne(kv.Receipts, hexutility.EncodeTs(blockNum))
	if err != nil {
		log.Error("ReadRawReceipts failed", "err", err)
	}
	if len(data) == 0 {
		return nil
	}
	var receipts types.Receipts
	if err := cbor.Unmarshal(&receipts, bytes.NewReader(data)); err != nil {
		log.Error("receipt unmarshal failed", "err", err)
		return nil
	}

	prefix := make([]byte, 8)
	binary.BigEndian.PutUint64(prefix, blockNum)

	it, err := db.Prefix(kv.Log, prefix)
	if err != nil {
		log.Error("logs fetching failed", "err", err)
		return nil
	}
	for it.HasNext() {
		k, v, err := it.Next()
		if err != nil {
			log.Error("logs fetching failed", "err", err)
			return nil
		}
		var logs types.Logs
		if err := cbor.Unmarshal(&logs, bytes.NewReader(v)); err != nil {
			err = fmt.Errorf("receipt unmarshal failed:  %w", err)
			log.Error("logs fetching failed", "err", err)
			return nil
		}

		txIndex := int(binary.BigEndian.Uint32(k[8:]))

		// only return logs from real txs (not from block's stateSyncReceipt)
		if txIndex < len(receipts) {
			receipts[txIndex].Logs = logs
		}
	}

	return receipts
}

// ReadReceipts retrieves all the transaction receipts belonging to a block, including
// its corresponding metadata fields. If it is unable to populate these metadata
// fields then nil is returned.
//
// The current implementation populates these metadata fields by reading the receipts'
// corresponding block body, so if the block body is not found it will return nil even
// if the receipt itself is stored.
func ReadReceipts(db kv.Tx, block *types.Block, senders []libcommon.Address) types.Receipts {
	if block == nil {
		return nil
	}
	// We're deriving many fields from the block body, retrieve beside the receipt
	receipts := ReadRawReceipts(db, block.NumberU64())
	if receipts == nil {
		return nil
	}
	if len(senders) > 0 {
		block.SendersToTxs(senders)
	}
	if err := receipts.DeriveFields(block.Hash(), block.NumberU64(), block.Transactions(), senders); err != nil {
		log.Error("Failed to derive block receipts fields", "hash", block.Hash(), "number", block.NumberU64(), "err", err, "stack", dbg.Stack())
		return nil
	}
	return receipts
}

func ReadReceiptsByHash(db kv.Tx, hash libcommon.Hash) (types.Receipts, error) {
	number := ReadHeaderNumber(db, hash)
	if number == nil {
		return nil, nil
	}
	canonicalHash, err := ReadCanonicalHash(db, *number)
	if err != nil {
		return nil, fmt.Errorf("requested non-canonical hash %x. canonical=%x", hash, canonicalHash)
	}
	b, s, err := ReadBlockWithSenders(db, hash, *number)
	if err != nil {
		return nil, err
	}
	if b == nil {
		return nil, nil
	}
	receipts := ReadReceipts(db, b, s)
	if receipts == nil {
		return nil, nil
	}
	return receipts, nil
}

// WriteReceipts stores all the transaction receipts belonging to a block.
func WriteReceipts(tx kv.Putter, number uint64, receipts types.Receipts) error {
	buf := bytes.NewBuffer(make([]byte, 0, 1024))
	for txId, r := range receipts {
		if len(r.Logs) == 0 {
			continue
		}

		buf.Reset()
		err := cbor.Marshal(buf, r.Logs)
		if err != nil {
			return fmt.Errorf("encode block logs for block %d: %w", number, err)
		}

		if err = tx.Put(kv.Log, dbutils.LogKey(number, uint32(txId)), buf.Bytes()); err != nil {
			return fmt.Errorf("writing logs for block %d: %w", number, err)
		}
	}

	buf.Reset()
	err := cbor.Marshal(buf, receipts)
	if err != nil {
		return fmt.Errorf("encode block receipts for block %d: %w", number, err)
	}

	if err = tx.Put(kv.Receipts, hexutility.EncodeTs(number), buf.Bytes()); err != nil {
		return fmt.Errorf("writing receipts for block %d: %w", number, err)
	}
	return nil
}

// AppendReceipts stores all the transaction receipts belonging to a block.
func AppendReceipts(tx kv.StatelessWriteTx, blockNumber uint64, receipts types.Receipts) error {
	buf := bytes.NewBuffer(make([]byte, 0, 1024))

	for txId, r := range receipts {
		if len(r.Logs) == 0 {
			continue
		}

		buf.Reset()
		err := cbor.Marshal(buf, r.Logs)
		if err != nil {
			return fmt.Errorf("encode block receipts for block %d: %w", blockNumber, err)
		}

		if err = tx.Append(kv.Log, dbutils.LogKey(blockNumber, uint32(txId)), buf.Bytes()); err != nil {
			return fmt.Errorf("writing receipts for block %d: %w", blockNumber, err)
		}
	}

	buf.Reset()
	err := cbor.Marshal(buf, receipts)
	if err != nil {
		return fmt.Errorf("encode block receipts for block %d: %w", blockNumber, err)
	}

	if err = tx.Append(kv.Receipts, hexutility.EncodeTs(blockNumber), buf.Bytes()); err != nil {
		return fmt.Errorf("writing receipts for block %d: %w", blockNumber, err)
	}
	return nil
}

// TruncateReceipts removes all receipt for given block number or newer
func TruncateReceipts(db kv.RwTx, number uint64) error {
	if err := db.ForEach(kv.Receipts, hexutility.EncodeTs(number), func(k, _ []byte) error {
		return db.Delete(kv.Receipts, k)
	}); err != nil {
		return err
	}

	from := make([]byte, 8)
	binary.BigEndian.PutUint64(from, number)
	if err := db.ForEach(kv.Log, from, func(k, _ []byte) error {
		return db.Delete(kv.Log, k)
	}); err != nil {
		return err
	}
	return nil
}

func ReceiptsAvailableFrom(tx kv.Tx) (uint64, error) {
	c, err := tx.Cursor(kv.Receipts)
	if err != nil {
		return math.MaxUint64, err
	}
	defer c.Close()
	k, _, err := c.First()
	if err != nil {
		return math.MaxUint64, err
	}
	if len(k) == 0 {
		return math.MaxUint64, nil
	}
	return binary.BigEndian.Uint64(k), nil
}

// ReadBlock retrieves an entire block corresponding to the hash, assembling it
// back from the stored header and body. If either the header or body could not
// be retrieved nil is returned.
//
// Note, due to concurrent download of header and block body the header and thus
// canonical hash can be stored in the database but the body data not (yet).
func ReadBlock(tx kv.Getter, hash libcommon.Hash, number uint64) *types.Block {
	header := ReadHeader(tx, hash, number)
	if header == nil {
		return nil
	}
	body := ReadCanonicalBodyWithTransactions(tx, hash, number)
	if body == nil {
		return nil
	}
	return types.NewBlockFromStorage(hash, header, body.Transactions, body.Uncles, body.Withdrawals)
}

func NonCanonicalBlockWithSenders(tx kv.Getter, hash libcommon.Hash, number uint64) (*types.Block, []libcommon.Address, error) {
	header := ReadHeader(tx, hash, number)
	if header == nil {
		return nil, nil, fmt.Errorf("header not found for block %d, %x", number, hash)
	}
	body := NonCanonicalBodyWithTransactions(tx, hash, number)
	if body == nil {
		return nil, nil, fmt.Errorf("body not found for block %d, %x", number, hash)
	}
	block := types.NewBlockFromStorage(hash, header, body.Transactions, body.Uncles, body.Withdrawals)
	senders, err := ReadSenders(tx, hash, number)
	if err != nil {
		return nil, nil, err
	}
	if len(senders) != block.Transactions().Len() {
		return block, senders, nil // no senders is fine - will recover them on the fly
	}
	block.SendersToTxs(senders)
	return block, senders, nil
}

// HasBlock - is more efficient than ReadBlock because doesn't read transactions.
// It's is not equivalent of HasHeader because headers and bodies written by different stages
func HasBlock(db kv.Getter, hash libcommon.Hash, number uint64) bool {
	body := ReadStorageBodyRLP(db, hash, number)
	return len(body) > 0
}

func ReadBlockWithSenders(db kv.Getter, hash libcommon.Hash, number uint64) (*types.Block, []libcommon.Address, error) {
	block := ReadBlock(db, hash, number)
	if block == nil {
		return nil, nil, nil
	}
	senders, err := ReadSenders(db, hash, number)
	if err != nil {
		return nil, nil, err
	}
	if len(senders) != block.Transactions().Len() {
		return block, senders, nil // no senders is fine - will recover them on the fly
	}
	block.SendersToTxs(senders)
	return block, senders, nil
}

// WriteBlock serializes a block into the database, header and body separately.
func WriteBlock(db kv.RwTx, block *types.Block) error {
	if err := WriteBody(db, block.Hash(), block.NumberU64(), block.Body()); err != nil {
		return err
	}
	return WriteHeader(db, block.Header())
}

// DeleteAncientBlocks - delete [1, to) old blocks after moving it to snapshots.
// keeps genesis in db: [1, to)
// doesn't change sequences of kv.EthTx and kv.NonCanonicalTxs
// doesn't delete Receipts, Senders, Canonical markers, TotalDifficulty
func DeleteAncientBlocks(tx kv.RwTx, blockTo uint64, blocksDeleteLimit int) error {
	c, err := tx.Cursor(kv.Headers)
	if err != nil {
		return err
	}
	defer c.Close()

	// find first non-genesis block
	firstK, _, err := c.Seek(hexutility.EncodeTs(1))
	if err != nil {
		return err
	}
	if firstK == nil { //nothing to delete
		return err
	}
	blockFrom := binary.BigEndian.Uint64(firstK)
	stopAtBlock := cmp.Min(blockTo, blockFrom+uint64(blocksDeleteLimit))

	var canonicalHash libcommon.Hash
	var b *types.BodyForStorage

	for k, _, err := c.Current(); k != nil; k, _, err = c.Next() {
		if err != nil {
			return err
		}

		n := binary.BigEndian.Uint64(k)
		if n >= stopAtBlock { // [from, to)
			break
		}

		canonicalHash, err = ReadCanonicalHash(tx, n)
		if err != nil {
			return err
		}
		isCanonical := bytes.Equal(k[8:], canonicalHash[:])

		b, err = ReadBodyForStorageByKey(tx, k)
		if err != nil {
			return err
		}
		if b == nil {
			log.Debug("DeleteAncientBlocks: block body not found", "height", n)
		} else {
			txIDBytes := make([]byte, 8)
			for txID := b.BaseTxId; txID < b.BaseTxId+uint64(b.TxAmount); txID++ {
				binary.BigEndian.PutUint64(txIDBytes, txID)
				bucket := kv.EthTx
				if !isCanonical {
					bucket = kv.NonCanonicalTxs
				}
				if err = tx.Delete(bucket, txIDBytes); err != nil {
					return err
				}
			}
		}
		// Copying k because otherwise the same memory will be reused
		// for the next key and Delete below will end up deleting 1 more record than required
		kCopy := common.CopyBytes(k)
		if err = tx.Delete(kv.Headers, kCopy); err != nil {
			return err
		}
		if err = tx.Delete(kv.BlockBody, kCopy); err != nil {
			return err
		}
	}

	return nil
}

// TruncateBlocks - delete block >= blockFrom
// does decrement sequences of kv.EthTx and kv.NonCanonicalTxs
// doesn't delete Receipts, Senders, Canonical markers, TotalDifficulty
func TruncateBlocks(ctx context.Context, tx kv.RwTx, blockFrom uint64) error {
	logEvery := time.NewTicker(20 * time.Second)
	defer logEvery.Stop()

	c, err := tx.Cursor(kv.Headers)
	if err != nil {
		return err
	}
	defer c.Close()
	if blockFrom < 1 { //protect genesis
		blockFrom = 1
	}
	sequenceTo := map[string]uint64{}
	k, _, err := c.Last()
	if err != nil {
		return err
	}
	if k != nil {
		n := binary.BigEndian.Uint64(k)
		if n > 1 {
			log.Info("TruncateBlocks", "block", n)
			defer log.Info("TruncateBlocks done")
		}
	}
	for ; k != nil; k, _, err = c.Prev() {
		if err != nil {
			return err
		}
		n := binary.BigEndian.Uint64(k)
		if n < blockFrom { // [from, to)
			break
		}
		canonicalHash, err := ReadCanonicalHash(tx, n)
		if err != nil {
			return err
		}
		isCanonical := bytes.Equal(k[8:], canonicalHash[:])

		b, err := ReadBodyForStorageByKey(tx, k)
		if err != nil {
			return err
		}
		if b != nil {
			bucket := kv.EthTx
			if !isCanonical {
				bucket = kv.NonCanonicalTxs
			}
			if err := tx.ForEach(bucket, hexutility.EncodeTs(b.BaseTxId), func(k, _ []byte) error {
				select {
				case <-ctx.Done():
					return ctx.Err()
				case <-logEvery.C:
					log.Info("TruncateBlocks", "block", n)
				default:
				}

				if err := tx.Delete(bucket, k); err != nil {
					return err
				}
				return nil
			}); err != nil {
				return err
			}
			sequenceTo[bucket] = b.BaseTxId
		}
		// Copying k because otherwise the same memory will be reused
		// for the next key and Delete below will end up deleting 1 more record than required
		kCopy := common.CopyBytes(k)
		if err := tx.Delete(kv.Headers, kCopy); err != nil {
			return err
		}
		if err := tx.Delete(kv.BlockBody, kCopy); err != nil {
			return err
		}

		select {
		case <-ctx.Done():
			return ctx.Err()
		case <-logEvery.C:
			log.Info("TruncateBlocks", "block", n)
		default:
		}
	}
	for bucket, sequence := range sequenceTo {
		if err := ResetSequence(tx, bucket, sequence); err != nil {
			return err
		}
	}

	return nil
}

func ReadBlockByNumber(db kv.Tx, number uint64) (*types.Block, error) {
	hash, err := ReadCanonicalHash(db, number)
	if err != nil {
		return nil, fmt.Errorf("failed ReadCanonicalHash: %w", err)
	}
	if hash == (libcommon.Hash{}) {
		return nil, nil
	}

	return ReadBlock(db, hash, number), nil
}

func CanonicalBlockByNumberWithSenders(db kv.Tx, number uint64) (*types.Block, []libcommon.Address, error) {
	hash, err := ReadCanonicalHash(db, number)
	if err != nil {
		return nil, nil, fmt.Errorf("failed ReadCanonicalHash: %w", err)
	}
	if hash == (libcommon.Hash{}) {
		return nil, nil, nil
	}

	return ReadBlockWithSenders(db, hash, number)
}

func ReadBlockByHash(db kv.Tx, hash libcommon.Hash) (*types.Block, error) {
	number := ReadHeaderNumber(db, hash)
	if number == nil {
		return nil, nil
	}
	return ReadBlock(db, hash, *number), nil
}

func ReadTotalIssued(db kv.Getter, number uint64) (*big.Int, error) {
	data, err := db.GetOne(kv.Issuance, hexutility.EncodeTs(number))
	if err != nil {
		return nil, err
	}

	return new(big.Int).SetBytes(data), nil
}

func WriteTotalIssued(db kv.Putter, number uint64, totalIssued *big.Int) error {
	return db.Put(kv.Issuance, hexutility.EncodeTs(number), totalIssued.Bytes())
}

func ReadTotalBurnt(db kv.Getter, number uint64) (*big.Int, error) {
	data, err := db.GetOne(kv.Issuance, append([]byte("burnt"), hexutility.EncodeTs(number)...))
	if err != nil {
		return nil, err
	}

	return new(big.Int).SetBytes(data), nil
}

func WriteTotalBurnt(db kv.Putter, number uint64, totalBurnt *big.Int) error {
	return db.Put(kv.Issuance, append([]byte("burnt"), hexutility.EncodeTs(number)...), totalBurnt.Bytes())
}

func ReadCumulativeGasUsed(db kv.Getter, number uint64) (*big.Int, error) {
	data, err := db.GetOne(kv.CumulativeGasIndex, hexutility.EncodeTs(number))
	if err != nil {
		return nil, err
	}
	if len(data) == 0 {
		return big.NewInt(0), nil
	}

	return new(big.Int).SetBytes(data), nil
}

func WriteCumulativeGasUsed(db kv.Putter, number uint64, cumulativeGasUsed *big.Int) error {
	return db.Put(kv.CumulativeGasIndex, hexutility.EncodeTs(number), cumulativeGasUsed.Bytes())
}

func ReadHeaderByNumber(db kv.Getter, number uint64) *types.Header {
	hash, err := ReadCanonicalHash(db, number)
	if err != nil {
		log.Error("ReadCanonicalHash failed", "err", err)
		return nil
	}
	if hash == (libcommon.Hash{}) {
		return nil
	}

	return ReadHeader(db, hash, number)
}

func ReadHeaderByHash(db kv.Getter, hash libcommon.Hash) (*types.Header, error) {
	number := ReadHeaderNumber(db, hash)
	if number == nil {
		return nil, nil
	}
	return ReadHeader(db, hash, *number), nil
}

func ReadAncestor(db kv.Getter, hash libcommon.Hash, number, ancestor uint64, maxNonCanonical *uint64, blockReader services.HeaderAndCanonicalReader) (libcommon.Hash, uint64) {
	if ancestor > number {
		return libcommon.Hash{}, 0
	}
	if ancestor == 1 {
		header, err := blockReader.Header(context.Background(), db, hash, number)
		if err != nil {
			panic(err)
		}
		// in this case it is cheaper to just read the header
		if header != nil {
			return header.ParentHash, number - 1
		}
		return libcommon.Hash{}, 0
	}
	for ancestor != 0 {
		h, err := blockReader.CanonicalHash(context.Background(), db, number)
		if err != nil {
			panic(err)
		}
		if h == hash {
			ancestorHash, err := blockReader.CanonicalHash(context.Background(), db, number-ancestor)
			if err != nil {
				panic(err)
			}
			h, err := blockReader.CanonicalHash(context.Background(), db, number)
			if err != nil {
				panic(err)
			}
			if h == hash {
				number -= ancestor
				return ancestorHash, number
			}
		}
		if *maxNonCanonical == 0 {
			return libcommon.Hash{}, 0
		}
		*maxNonCanonical--
		ancestor--
		header, err := blockReader.Header(context.Background(), db, hash, number)
		if err != nil {
			panic(err)
		}
		if header == nil {
			return libcommon.Hash{}, 0
		}
		hash = header.ParentHash
		number--
	}
	return hash, number
}

func DeleteNewerEpochs(tx kv.RwTx, number uint64) error {
	if err := tx.ForEach(kv.PendingEpoch, hexutility.EncodeTs(number), func(k, v []byte) error {
		return tx.Delete(kv.Epoch, k)
	}); err != nil {
		return err
	}
	return tx.ForEach(kv.Epoch, hexutility.EncodeTs(number), func(k, v []byte) error {
		return tx.Delete(kv.Epoch, k)
	})
}
func ReadEpoch(tx kv.Tx, blockNum uint64, blockHash libcommon.Hash) (transitionProof []byte, err error) {
	k := make([]byte, dbutils.NumberLength+length.Hash)
	binary.BigEndian.PutUint64(k, blockNum)
	copy(k[dbutils.NumberLength:], blockHash[:])
	return tx.GetOne(kv.Epoch, k)
}
func FindEpochBeforeOrEqualNumber(tx kv.Tx, n uint64) (blockNum uint64, blockHash libcommon.Hash, transitionProof []byte, err error) {
	c, err := tx.Cursor(kv.Epoch)
	if err != nil {
		return 0, libcommon.Hash{}, nil, err
	}
	defer c.Close()
	seek := hexutility.EncodeTs(n)
	k, v, err := c.Seek(seek)
	if err != nil {
		return 0, libcommon.Hash{}, nil, err
	}
	if k != nil {
		num := binary.BigEndian.Uint64(k)
		if num == n {
			return n, libcommon.BytesToHash(k[dbutils.NumberLength:]), v, nil
		}
	}
	k, v, err = c.Prev()
	if err != nil {
		return 0, libcommon.Hash{}, nil, err
	}
	if k == nil {
		return 0, libcommon.Hash{}, nil, nil
	}
	return binary.BigEndian.Uint64(k), libcommon.BytesToHash(k[dbutils.NumberLength:]), v, nil
}

func WriteEpoch(tx kv.RwTx, blockNum uint64, blockHash libcommon.Hash, transitionProof []byte) (err error) {
	k := make([]byte, dbutils.NumberLength+length.Hash)
	binary.BigEndian.PutUint64(k, blockNum)
	copy(k[dbutils.NumberLength:], blockHash[:])
	return tx.Put(kv.Epoch, k, transitionProof)
}

func ReadPendingEpoch(tx kv.Tx, blockNum uint64, blockHash libcommon.Hash) (transitionProof []byte, err error) {
	k := make([]byte, 8+32)
	binary.BigEndian.PutUint64(k, blockNum)
	copy(k[8:], blockHash[:])
	return tx.GetOne(kv.PendingEpoch, k)
}

func WritePendingEpoch(tx kv.RwTx, blockNum uint64, blockHash libcommon.Hash, transitionProof []byte) (err error) {
	k := make([]byte, 8+32)
	binary.BigEndian.PutUint64(k, blockNum)
	copy(k[8:], blockHash[:])
	return tx.Put(kv.PendingEpoch, k, transitionProof)
}

// Transitioned returns true if the block number comes after POS transition or is the last POW block
func Transitioned(db kv.Getter, blockNum uint64, terminalTotalDifficulty *big.Int) (trans bool, err error) {
	if terminalTotalDifficulty == nil {
		return false, nil
	}

	if terminalTotalDifficulty.Cmp(libcommon.Big0) == 0 {
		return true, nil
	}
	header := ReadHeaderByNumber(db, blockNum)
	if header == nil {
		return false, nil
	}

	if header.Difficulty.Cmp(libcommon.Big0) == 0 {
		return true, nil
	}

	headerTd, err := ReadTd(db, header.Hash(), blockNum)
	if err != nil {
		return false, err
	}

	return headerTd.Cmp(terminalTotalDifficulty) >= 0, nil
}

// IsPosBlock returns true if the block number comes after POS transition or is the last POW block
func IsPosBlock(db kv.Getter, blockHash libcommon.Hash) (trans bool, err error) {
	header, err := ReadHeaderByHash(db, blockHash)
	if err != nil {
		return false, err
	}
	if header == nil {
		return false, nil
	}

	return header.Difficulty.Cmp(libcommon.Big0) == 0, nil
}

var SnapshotsKey = []byte("snapshots")
var SnapshotsHistoryKey = []byte("snapshots_history")

func ReadSnapshots(tx kv.Tx) ([]string, []string, error) {
	v, err := tx.GetOne(kv.DatabaseInfo, SnapshotsKey)
	if err != nil {
		return nil, nil, err
	}
	var res, resHist []string
	_ = json.Unmarshal(v, &res)

	v, err = tx.GetOne(kv.DatabaseInfo, SnapshotsHistoryKey)
	if err != nil {
		return nil, nil, err
	}
	_ = json.Unmarshal(v, &resHist)
	return res, resHist, nil
}

func WriteSnapshots(tx kv.RwTx, list, histList []string) error {
	res, err := json.Marshal(list)
	if err != nil {
		return err
	}
	if err := tx.Put(kv.DatabaseInfo, SnapshotsKey, res); err != nil {
		return err
	}
	res, err = json.Marshal(histList)
	if err != nil {
		return err
	}
	if err := tx.Put(kv.DatabaseInfo, SnapshotsHistoryKey, res); err != nil {
		return err
	}
	return nil
}

// PruneTable has `limit` parameter to avoid too large data deletes per one sync cycle - better delete by small portions to reduce db.FreeList size
func PruneTable(tx kv.RwTx, table string, pruneTo uint64, ctx context.Context, limit int) error {
	c, err := tx.RwCursor(table)

	if err != nil {
		return fmt.Errorf("failed to create cursor for pruning %w", err)
	}
	defer c.Close()

	i := 0
	for k, _, err := c.First(); k != nil; k, _, err = c.Next() {
		if err != nil {
			return err
		}
		i++
		if i > limit {
			break
		}

		blockNum := binary.BigEndian.Uint64(k)
		if blockNum >= pruneTo {
			break
		}
		select {
		case <-ctx.Done():
			return common2.ErrStopped
		default:
		}
		if err = c.DeleteCurrent(); err != nil {
			return fmt.Errorf("failed to remove for block %d: %w", blockNum, err)
		}
	}
	return nil
}

func PruneTableDupSort(tx kv.RwTx, table string, logPrefix string, pruneTo uint64, logEvery *time.Ticker, ctx context.Context) error {
	c, err := tx.RwCursorDupSort(table)
	if err != nil {
		return fmt.Errorf("failed to create cursor for pruning %w", err)
	}
	defer c.Close()

	for k, _, err := c.First(); k != nil; k, _, err = c.NextNoDup() {
		if err != nil {
			return fmt.Errorf("failed to move %s cleanup cursor: %w", table, err)
		}
		blockNum := binary.BigEndian.Uint64(k)
		if blockNum >= pruneTo {
			break
		}
		select {
		case <-logEvery.C:
			log.Info(fmt.Sprintf("[%s]", logPrefix), "table", table, "block", blockNum)
		case <-ctx.Done():
			return common2.ErrStopped
		default:
		}
		if err = c.DeleteCurrentDuplicates(); err != nil {
			return fmt.Errorf("failed to remove for block %d: %w", blockNum, err)
		}
	}
	return nil
}

func ReadVerkleRoot(tx kv.Tx, blockNum uint64) (libcommon.Hash, error) {
	root, err := tx.GetOne(kv.VerkleRoots, hexutility.EncodeTs(blockNum))
	if err != nil {
		return libcommon.Hash{}, err
	}

	return libcommon.BytesToHash(root), nil
}

func WriteVerkleRoot(tx kv.RwTx, blockNum uint64, root libcommon.Hash) error {
	return tx.Put(kv.VerkleRoots, hexutility.EncodeTs(blockNum), root[:])
}

func WriteVerkleNode(tx kv.RwTx, node verkle.VerkleNode) error {
	var (
		root    libcommon.Hash
		encoded []byte
		err     error
	)
	root = node.Commitment().Bytes()
	encoded, err = node.Serialize()
	if err != nil {
		return err
	}

	return tx.Put(kv.VerkleTrie, root[:], encoded)
}

func ReadVerkleNode(tx kv.RwTx, root libcommon.Hash) (verkle.VerkleNode, error) {
	encoded, err := tx.GetOne(kv.VerkleTrie, root[:])
	if err != nil {
		return nil, err
	}
	if len(encoded) == 0 {
		return verkle.New(), nil
	}
	return verkle.ParseNode(encoded, 0, root[:])
}<|MERGE_RESOLUTION|>--- conflicted
+++ resolved
@@ -751,11 +751,7 @@
 	return nil
 }
 
-<<<<<<< HEAD
-// deleteBody removes all block body data associated with a hash.
-=======
 // DeleteBody removes all block body data associated with a hash.
->>>>>>> 0c399e50
 func DeleteBody(db kv.Deleter, hash libcommon.Hash, number uint64) {
 	if err := db.Delete(kv.BlockBody, dbutils.BlockBodyKey(number, hash)); err != nil {
 		log.Crit("Failed to delete block body", "err", err)
