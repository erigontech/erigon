--- conflicted
+++ resolved
@@ -576,8 +576,6 @@
 	return nil
 }
 
-<<<<<<< HEAD
-=======
 // HasReceipts verifies the existence of all the transaction receipts belonging
 // to a block.
 func HasReceipts(db ethdb.Has, hash common.Hash, number uint64) bool {
@@ -587,7 +585,6 @@
 	return true
 }
 
->>>>>>> d2552196
 // ReadRawReceipts retrieves all the transaction receipts belonging to a block.
 // The receipt metadata fields are not guaranteed to be populated, so they
 // should not be used. Use ReadReceipts instead if the metadata is needed.
