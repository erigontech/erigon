// Copyright 2018 The go-ethereum Authors
// (original work)
// Copyright 2024 The Erigon Authors
// (modifications)
// This file is part of Erigon.
//
// Erigon is free software: you can redistribute it and/or modify
// it under the terms of the GNU Lesser General Public License as published by
// the Free Software Foundation, either version 3 of the License, or
// (at your option) any later version.
//
// Erigon is distributed in the hope that it will be useful,
// but WITHOUT ANY WARRANTY; without even the implied warranty of
// MERCHANTABILITY or FITNESS FOR A PARTICULAR PURPOSE. See the
// GNU Lesser General Public License for more details.
//
// You should have received a copy of the GNU Lesser General Public License
// along with Erigon. If not, see <http://www.gnu.org/licenses/>.

package rawdb

import (
	"bytes"
	"container/heap"
	"context"
	"encoding/binary"
	"fmt"
	"math/big"
	"time"

	"github.com/erigontech/erigon-lib/common"
	"github.com/erigontech/erigon-lib/common/compress"
	"github.com/erigontech/erigon-lib/common/dbg"
	"github.com/erigontech/erigon-lib/common/hexutil"
	"github.com/erigontech/erigon-lib/common/length"
	"github.com/erigontech/erigon-lib/kv"
	"github.com/erigontech/erigon-lib/kv/dbutils"
	"github.com/erigontech/erigon-lib/kv/order"
	"github.com/erigontech/erigon-lib/kv/rawdbv3"
	"github.com/erigontech/erigon-lib/log/v3"
	"github.com/erigontech/erigon-lib/rlp"
	"github.com/erigontech/erigon/core/rawdb/utils"
	"github.com/erigontech/erigon/core/types"
	"github.com/gballet/go-verkle"
)

// ReadCanonicalHash retrieves the hash assigned to a canonical block number.
func ReadCanonicalHash(db kv.Getter, number uint64) (common.Hash, error) {
	data, err := db.GetOne(kv.HeaderCanonical, hexutil.EncodeTs(number))
	if err != nil {
		return common.Hash{}, fmt.Errorf("failed ReadCanonicalHash: %w, number=%d", err, number)
	}
	if len(data) == 0 {
		return common.Hash{}, nil
	}
	return common.BytesToHash(data), nil
}

// WriteCanonicalHash stores the hash assigned to a canonical block number.
func WriteCanonicalHash(db kv.Putter, hash common.Hash, number uint64) error {
	if err := db.Put(kv.HeaderCanonical, hexutil.EncodeTs(number), hash.Bytes()); err != nil {
		return fmt.Errorf("failed to store number to hash mapping: %w", err)
	}
	return nil
}

// TruncateCanonicalHash removes all the number to hash canonical mapping from block number N
// Mark chain as bad feature:
//   - BadBlock must be not available by hash
//   - but available by hash+num - if read num from kv.BadHeaderNumber table
//   - prune blocks: must delete Canonical/NonCanonical/BadBlocks also
func TruncateCanonicalHash(tx kv.RwTx, blockFrom uint64, markChainAsBad bool) error {
	if err := tx.ForEach(kv.HeaderCanonical, hexutil.EncodeTs(blockFrom), func(blockNumBytes, blockHash []byte) error {
		if markChainAsBad {
			if err := tx.Delete(kv.HeaderNumber, blockHash); err != nil {
				return err
			}
			if err := tx.Put(kv.BadHeaderNumber, blockHash, blockNumBytes); err != nil {
				return err
			}

			if bheapCache != nil {
				heap.Push(bheapCache, &utils.BlockId{Number: binary.BigEndian.Uint64(blockNumBytes), Hash: common.BytesToHash(blockHash)})
			}
		}
		return tx.Delete(kv.HeaderCanonical, blockNumBytes)
	}); err != nil {
		return fmt.Errorf("TruncateCanonicalHash: %w", err)
	}
	return nil
}

/* latest bad blocks start */
var bheapCache utils.ExtendedHeap

func GetLatestBadBlocks(tx kv.Tx) ([]*types.Block, error) {
	if bheapCache == nil {
		ResetBadBlockCache(tx, 100)
	}

	blockIds := bheapCache.SortedValues()
	blocks := make([]*types.Block, len(blockIds))
	for i, blockId := range blockIds {
		blocks[i] = ReadBlock(tx, blockId.Hash, blockId.Number)
	}

	return blocks, nil
}

// mainly for testing purposes
func ResetBadBlockCache(tx kv.Tx, limit int) error {
	bheapCache = utils.NewBlockMaxHeap(limit)
	// load the heap
	return tx.ForEach(kv.BadHeaderNumber, nil, func(blockHash, blockNumBytes []byte) error {
		heap.Push(bheapCache, &utils.BlockId{Number: binary.BigEndian.Uint64(blockNumBytes), Hash: common.BytesToHash(blockHash)})
		return nil
	})
}

/* latest bad blocks end */

func IsCanonicalHash(db kv.Getter, hash common.Hash, number uint64) (bool, error) {
	canonicalHash, err := ReadCanonicalHash(db, number)
	if err != nil {
		return false, err
	}
	return canonicalHash != (common.Hash{}) && canonicalHash == hash, nil
}

// ReadHeaderNumber returns the header number assigned to a hash.
func ReadHeaderNumber(db kv.Getter, hash common.Hash) *uint64 {
	data, err := db.GetOne(kv.HeaderNumber, hash.Bytes())
	if err != nil {
		log.Error("ReadHeaderNumber failed", "err", err)
	}
	if len(data) == 0 {
		return nil
	}
	if len(data) != 8 {
		log.Error("ReadHeaderNumber got wrong data len", "len", len(data))
		return nil
	}
	number := binary.BigEndian.Uint64(data)
	return &number
}
func ReadBadHeaderNumber(db kv.Getter, hash common.Hash) (*uint64, error) {
	data, err := db.GetOne(kv.BadHeaderNumber, hash.Bytes())
	if err != nil {
		return nil, err
	}
	if len(data) == 0 {
		return nil, nil
	}
	if len(data) != 8 {
		return nil, fmt.Errorf("ReadHeaderNumber got wrong data len: %d", len(data))
	}
	number := binary.BigEndian.Uint64(data)
	return &number, nil
}

// WriteHeaderNumber stores the hash->number mapping.
func WriteHeaderNumber(db kv.Putter, hash common.Hash, number uint64) error {
	if err := db.Put(kv.HeaderNumber, hash[:], hexutil.EncodeTs(number)); err != nil {
		return err
	}
	return nil
}

// ReadHeadHeaderHash retrieves the hash of the current canonical head header.
// It is updated in stage_headers, updateForkChoice.
// See: ReadHeadBlockHash
func ReadHeadHeaderHash(db kv.Getter) common.Hash {
	data, err := db.GetOne(kv.HeadHeaderKey, []byte(kv.HeadHeaderKey))
	if err != nil {
		log.Error("ReadHeadHeaderHash failed", "err", err)
	}
	if len(data) == 0 {
		return common.Hash{}
	}
	return common.BytesToHash(data)
}

// WriteHeadHeaderHash stores the hash of the current canonical head header.
// It is updated in stage_headers, updateForkChoice.
// See: WriteHeadBlockHash
func WriteHeadHeaderHash(db kv.Putter, hash common.Hash) error {
	if err := db.Put(kv.HeadHeaderKey, []byte(kv.HeadHeaderKey), hash.Bytes()); err != nil {
		return fmt.Errorf("failed to store last header's hash: %w", err)
	}
	return nil
}

// ReadHeadBlockHash retrieves the hash of the current canonical head header for which its block body is known.
// It is updated in stage_finish.
// See: kv.HeadBlockKey
func ReadHeadBlockHash(db kv.Getter) common.Hash {
	data, err := db.GetOne(kv.HeadBlockKey, []byte(kv.HeadBlockKey))
	if err != nil {
		log.Error("ReadHeadBlockHash failed", "err", err)
	}
	if len(data) == 0 {
		return common.Hash{}
	}
	return common.BytesToHash(data)
}

// WriteHeadBlockHash stores the hash of the current canonical head header for which its block body is known.
// It is updated in stage_finish.
// See: kv.HeadBlockKey
func WriteHeadBlockHash(db kv.Putter, hash common.Hash) {
	if err := db.Put(kv.HeadBlockKey, []byte(kv.HeadBlockKey), hash.Bytes()); err != nil {
		log.Crit("Failed to store last block's hash", "err", err)
	}
}

// ReadForkchoiceHead retrieves headBlockHash from the last Engine API forkChoiceUpdated.
func ReadForkchoiceHead(db kv.Getter) common.Hash {
	data, err := db.GetOne(kv.LastForkchoice, []byte("headBlockHash"))
	if err != nil {
		log.Error("ReadForkchoiceHead failed", "err", err)
	}
	if len(data) == 0 {
		return common.Hash{}
	}
	return common.BytesToHash(data)
}

// WriteForkchoiceHead stores headBlockHash from the last Engine API forkChoiceUpdated.
func WriteForkchoiceHead(db kv.Putter, hash common.Hash) {
	if err := db.Put(kv.LastForkchoice, []byte("headBlockHash"), hash[:]); err != nil {
		log.Crit("Failed to store head block hash", "err", err)
	}
}

// ReadForkchoiceSafe retrieves safeBlockHash from the last Engine API forkChoiceUpdated.
func ReadForkchoiceSafe(db kv.Getter) common.Hash {
	data, err := db.GetOne(kv.LastForkchoice, []byte("safeBlockHash"))
	if err != nil {
		log.Error("ReadForkchoiceSafe failed", "err", err)
		return common.Hash{}
	}

	if len(data) == 0 {
		return common.Hash{}
	}

	return common.BytesToHash(data)
}

// WriteForkchoiceSafe stores safeBlockHash from the last Engine API forkChoiceUpdated.
func WriteForkchoiceSafe(db kv.Putter, hash common.Hash) {
	if err := db.Put(kv.LastForkchoice, []byte("safeBlockHash"), hash[:]); err != nil {
		log.Crit("Failed to store safe block hash", "err", err)
	}
}

// ReadForkchoiceFinalized retrieves finalizedBlockHash from the last Engine API forkChoiceUpdated.
func ReadForkchoiceFinalized(db kv.Getter) common.Hash {
	data, err := db.GetOne(kv.LastForkchoice, []byte("finalizedBlockHash"))
	if err != nil {
		log.Error("ReadForkchoiceFinalize failed", "err", err)
		return common.Hash{}
	}

	if len(data) == 0 {
		return common.Hash{}
	}

	return common.BytesToHash(data)
}

// WriteForkchoiceFinalized stores finalizedBlockHash from the last Engine API forkChoiceUpdated.
func WriteForkchoiceFinalized(db kv.Putter, hash common.Hash) {
	if err := db.Put(kv.LastForkchoice, []byte("finalizedBlockHash"), hash[:]); err != nil {
		log.Crit("Failed to safe finalized block hash", "err", err)
	}
}

// ReadHeaderRLP retrieves a block header in its raw RLP database encoding.
func ReadHeaderRLP(db kv.Getter, hash common.Hash, number uint64) rlp.RawValue {
	data, err := db.GetOne(kv.Headers, dbutils.HeaderKey(number, hash))
	if err != nil {
		log.Error("ReadHeaderRLP failed", "err", err)
	}
	return data
}

// ReadHeader retrieves the block header corresponding to the hash.
func ReadHeader(db kv.Getter, hash common.Hash, number uint64) *types.Header {
	data := ReadHeaderRLP(db, hash, number)
	if len(data) == 0 {
		return nil
	}
	header := new(types.Header)
	if err := rlp.Decode(bytes.NewReader(data), header); err != nil {
		log.Error("Invalid block header RLP", "hash", hash, "err", err)
		return nil
	}
	return header
}

func ReadCurrentBlockNumber(db kv.Getter) *uint64 {
	headHash := ReadHeadHeaderHash(db)
	return ReadHeaderNumber(db, headHash)
}

// ReadCurrentHeader reads the current canonical head header.
// It is updated in stage_headers, updateForkChoice.
// See: ReadHeadHeaderHash, ReadCurrentHeaderHavingBody
func ReadCurrentHeader(db kv.Getter) *types.Header {
	headHash := ReadHeadHeaderHash(db)
	headNumber := ReadHeaderNumber(db, headHash)
	if headNumber == nil {
		return nil
	}
	return ReadHeader(db, headHash, *headNumber)
}

// ReadCurrentHeaderHavingBody reads the current canonical head header for which its block body is known.
// It is updated in stage_finish.
// See: ReadHeadBlockHash, ReadCurrentHeader
func ReadCurrentHeaderHavingBody(db kv.Getter) *types.Header {
	headHash := ReadHeadBlockHash(db)
	headNumber := ReadHeaderNumber(db, headHash)
	if headNumber == nil {
		return nil
	}
	return ReadHeader(db, headHash, *headNumber)
}

func ReadHeadersByNumber(db kv.Tx, number uint64) (res []*types.Header, err error) {
	prefix := hexutil.EncodeTs(number)
	kvs, err := db.Prefix(kv.Headers, prefix)
	if err != nil {
		return nil, err
	}
	defer kvs.Close()
	for kvs.HasNext() {
		k, v, err := kvs.Next()
		if err != nil {
			return nil, err
		}
		header := new(types.Header)
		if err := rlp.Decode(bytes.NewReader(v), header); err != nil {
			return nil, fmt.Errorf("invalid block header RLP: hash=%x, err=%w", k[8:], err)
		}
		res = append(res, header)
	}
	return res, nil
}

// WriteHeader stores a block header into the database and also stores the hash-
// to-number mapping.
func WriteHeader(db kv.RwTx, header *types.Header) error {
	var (
		hash      = header.Hash()
		number    = header.Number.Uint64()
		encoded   = hexutil.EncodeTs(number)
		headerKey = dbutils.HeaderKey(number, hash)
	)
	if err := db.Put(kv.HeaderNumber, hash[:], encoded); err != nil {
		return fmt.Errorf("HeaderNumber mapping: %w", err)
	}

	// Write the encoded header
	data, err := rlp.EncodeToBytes(header)
	if err != nil {
		return fmt.Errorf("WriteHeader: %w", err)
	}
	if err := db.Put(kv.Headers, headerKey, data); err != nil {
		return fmt.Errorf("WriteHeader: %w", err)
	}
	return nil
}
func WriteHeaderRaw(db kv.StatelessRwTx, number uint64, hash common.Hash, headerRlp []byte, skipIndexing bool) error {
	if err := db.Put(kv.Headers, dbutils.HeaderKey(number, hash), headerRlp); err != nil {
		return err
	}
	if skipIndexing {
		return nil
	}
	if err := db.Put(kv.HeaderNumber, hash[:], hexutil.EncodeTs(number)); err != nil {
		return err
	}
	return nil
}

// DeleteHeader - dangerous, use PruneBlocks/TruncateBlocks methods
func DeleteHeader(db kv.Putter, hash common.Hash, number uint64) {
	if err := db.Delete(kv.Headers, dbutils.HeaderKey(number, hash)); err != nil {
		log.Crit("Failed to delete header", "err", err)
	}
	if err := db.Delete(kv.HeaderNumber, hash.Bytes()); err != nil {
		log.Crit("Failed to delete hash to number mapping", "err", err)
	}
}

// ReadBodyRLP retrieves the block body (transactions and uncles) in RLP encoding.
func ReadBodyRLP(db kv.Tx, hash common.Hash, number uint64) rlp.RawValue {
	body, _ := ReadBodyWithTransactions(db, hash, number)
	bodyRlp, err := rlp.EncodeToBytes(body)
	if err != nil {
		log.Error("ReadBodyRLP failed", "err", err)
	}
	return bodyRlp
}

// Deprecated: use readBodyForStorage
func ReadStorageBodyRLP(db kv.Getter, hash common.Hash, number uint64) rlp.RawValue {
	bodyRlp, err := db.GetOne(kv.BlockBody, dbutils.BlockBodyKey(number, hash))
	if err != nil {
		log.Error("ReadBodyRLP failed", "err", err)
	}
	return bodyRlp
}
func readBodyForStorage(db kv.Getter, hash common.Hash, number uint64) (*types.BodyForStorage, error) {
	data, err := db.GetOne(kv.BlockBody, dbutils.BlockBodyKey(number, hash))
	if err != nil {
		return nil, err
	}
	if len(data) == 0 {
		return nil, nil
	}
	bodyForStorage := new(types.BodyForStorage)
	err = rlp.DecodeBytes(data, bodyForStorage)
	if err != nil {
		return nil, fmt.Errorf("readBodyForStorage: %w, %d, %x", err, number, hash)
	}
	return bodyForStorage, nil
}

func TxnByIdxInBlock(db kv.Getter, blockHash common.Hash, blockNum uint64, txIdxInBlock int) (types.Transaction, error) {
	b, err := ReadBodyForStorageByKey(db, dbutils.BlockBodyKey(blockNum, blockHash))
	if err != nil {
		return nil, err
	}
	if b == nil {
		return nil, nil
	}

	v, err := db.GetOne(kv.EthTx, hexutil.EncodeTs(b.BaseTxnID.At(txIdxInBlock)))
	if err != nil {
		return nil, err
	}
	if len(v) == 0 {
		return nil, nil
	}
	txn, err := types.DecodeTransaction(v)
	if err != nil {
		return nil, err
	}
	return txn, nil
}

func CanonicalTransactions(db kv.Getter, txnID uint64, amount uint32) ([]types.Transaction, error) {
	if amount == 0 {
		return []types.Transaction{}, nil
	}
	txs := make([]types.Transaction, amount)
	i := uint32(0)
	if err := db.ForAmount(kv.EthTx, hexutil.EncodeTs(txnID), amount, func(k, v []byte) error {
		var decodeErr error
		if txs[i], decodeErr = types.UnmarshalTransactionFromBinary(v, false /* blobTxnsAreWrappedWithBlobs */); decodeErr != nil {
			return decodeErr
		}
		i++
		return nil
	}); err != nil {
		return nil, err
	}
	txs = txs[:i] // user may request big "amount", but db can return small "amount". Return as much as we found.
	return txs, nil
}

// Write transactions to the database and use txnID as first identifier
func WriteTransactions(rwTx kv.RwTx, txs []types.Transaction, txnID uint64) error {
	txIdKey := make([]byte, 8)
	buf := bytes.NewBuffer(nil)
	for _, txn := range txs {
		buf.Reset()
		if err := rlp.Encode(buf, txn); err != nil {
			return fmt.Errorf("broken txn rlp: %w", err)
		}

		binary.BigEndian.PutUint64(txIdKey, txnID)
		if err := rwTx.Append(kv.EthTx, txIdKey, buf.Bytes()); err != nil {
			return err
		}
		txnID++
	}
	return nil
}

func WriteRawTransactions(rwTx kv.RwTx, txs [][]byte, txnID uint64) error {
	stx := txnID
	txIdKey := make([]byte, 8)
	for _, txn := range txs {
		binary.BigEndian.PutUint64(txIdKey, txnID)
		// If next Append returns KeyExists error - it means you need to open transaction in App code before calling this func. Batch is also fine.
		if err := rwTx.Append(kv.EthTx, txIdKey, txn); err != nil {
			return fmt.Errorf("txnID=%d, firstNonSysTxn=%d, %w", txnID, stx, err)
		}
		txnID++
	}
	return nil
}

// WriteBodyForStorage stores an RLP encoded block body into the database.
func WriteBodyForStorage(db kv.Putter, hash common.Hash, number uint64, body *types.BodyForStorage) error {
	data, err := rlp.EncodeToBytes(body)
	if err != nil {
		return err
	}
	return db.Put(kv.BlockBody, dbutils.BlockBodyKey(number, hash), data)
}

func ReadBodyWithTransactions(db kv.Getter, hash common.Hash, number uint64) (*types.Body, error) {
	body, firstTxId, txCount := ReadBody(db, hash, number)
	if body == nil {
		return nil, nil
	}
	var err error
	body.Transactions, err = CanonicalTransactions(db, firstTxId, txCount)
	if err != nil {
		return nil, err
	}
	return body, nil
}

func RawTransactionsRange(db kv.Getter, from, to uint64) (res [][]byte, err error) {
	blockKey := make([]byte, dbutils.NumberLength+length.Hash)
	encNum := make([]byte, 8)
	for i := from; i < to+1; i++ {
		binary.BigEndian.PutUint64(encNum, i)
		hash, err := db.GetOne(kv.HeaderCanonical, encNum)
		if err != nil {
			return nil, err
		}
		if len(hash) == 0 {
			continue
		}

		binary.BigEndian.PutUint64(blockKey, i)
		copy(blockKey[dbutils.NumberLength:], hash)
		bodyRlp, err := db.GetOne(kv.BlockBody, blockKey)
		if err != nil {
			return nil, err
		}
		if len(bodyRlp) == 0 {
			continue
		}
		baseTxnID, txCount, err := types.DecodeOnlyTxMetadataFromBody(bodyRlp)
		if err != nil {
			return nil, err
		}

		binary.BigEndian.PutUint64(encNum, baseTxnID.U64())
		if err = db.ForAmount(kv.EthTx, encNum, txCount, func(k, v []byte) error {
			res = append(res, v)
			return nil
		}); err != nil {
			return nil, err
		}
	}
	return
}

func ReadBodyForStorageByKey(db kv.Getter, k []byte) (*types.BodyForStorage, error) {
	bodyRlp, err := db.GetOne(kv.BlockBody, k)
	if err != nil {
		return nil, err
	}
	if len(bodyRlp) == 0 {
		return nil, nil
	}
	bodyForStorage := new(types.BodyForStorage)
	if err := rlp.DecodeBytes(bodyRlp, bodyForStorage); err != nil {
		return nil, err
	}

	return bodyForStorage, nil
}

func ReadBody(db kv.Getter, hash common.Hash, number uint64) (*types.Body, uint64, uint32) {
	data := ReadStorageBodyRLP(db, hash, number)
	if len(data) == 0 {
		return nil, 0, 0
	}
	bodyForStorage := new(types.BodyForStorage)
	err := rlp.DecodeBytes(data, bodyForStorage)
	if err != nil {
		log.Error("Invalid block body RLP", "hash", hash, "err", err)
		return nil, 0, 0
	}
	body := new(types.Body)
	body.Uncles = bodyForStorage.Uncles
	body.Withdrawals = bodyForStorage.Withdrawals

	if bodyForStorage.TxCount < 2 {
		panic(fmt.Sprintf("block body hash too few txs amount: %d, %d", number, bodyForStorage.TxCount))
	}
	return body, bodyForStorage.BaseTxnID.First(), bodyForStorage.TxCount - 2 // 1 system txn in the beginning of block, and 1 at the end
}

func HasSenders(db kv.Getter, hash common.Hash, number uint64) (bool, error) {
	return db.Has(kv.Senders, dbutils.BlockBodyKey(number, hash))
}

func ReadSenders(db kv.Getter, hash common.Hash, number uint64) ([]common.Address, error) {
	data, err := db.GetOne(kv.Senders, dbutils.BlockBodyKey(number, hash))
	if err != nil {
		return nil, fmt.Errorf("readSenders failed: %w", err)
	}
	senders := make([]common.Address, len(data)/length.Addr)
	for i := 0; i < len(senders); i++ {
		copy(senders[i][:], data[i*length.Addr:])
	}
	return senders, nil
}

func WriteRawBodyIfNotExists(db kv.RwTx, hash common.Hash, number uint64, body *types.RawBody) (ok bool, err error) {
	exists, err := db.Has(kv.BlockBody, dbutils.BlockBodyKey(number, hash))
	if err != nil {
		return false, err
	}
	if exists {
		return false, nil
	}
	return WriteRawBody(db, hash, number, body)
}

func WriteRawBody(db kv.RwTx, hash common.Hash, number uint64, body *types.RawBody) (ok bool, err error) {
	baseTxnID, err := db.IncrementSequence(kv.EthTx, uint64(types.TxCountToTxAmount(len(body.Transactions))))
	if err != nil {
		return false, err
	}
	data := types.BodyForStorage{
		BaseTxnID:   types.BaseTxnID(baseTxnID),
		TxCount:     types.TxCountToTxAmount(len(body.Transactions)), /*system txs*/
		Uncles:      body.Uncles,
		Withdrawals: body.Withdrawals,
	}
	if err = WriteBodyForStorage(db, hash, number, &data); err != nil {
		return false, fmt.Errorf("WriteBodyForStorage: %w", err)
	}
	if err = WriteRawTransactions(db, body.Transactions, data.BaseTxnID.First()); err != nil {
		return false, fmt.Errorf("WriteRawTransactions: %w", err)
	}
	return true, nil
}

func WriteBody(db kv.RwTx, hash common.Hash, number uint64, body *types.Body) (err error) {
	// Pre-processing
	body.SendersFromTxs()
	baseTxnID, err := db.IncrementSequence(kv.EthTx, uint64(types.TxCountToTxAmount(len(body.Transactions))))
	if err != nil {
		return err
	}
	data := types.BodyForStorage{
		BaseTxnID:   types.BaseTxnID(baseTxnID),
		TxCount:     types.TxCountToTxAmount(len(body.Transactions)),
		Uncles:      body.Uncles,
		Withdrawals: body.Withdrawals,
	}
	if err = WriteBodyForStorage(db, hash, number, &data); err != nil {
		return fmt.Errorf("failed to write body: %w", err)
	}
	if err = WriteTransactions(db, body.Transactions, data.BaseTxnID.First()); err != nil {
		return fmt.Errorf("failed to WriteTransactions: %w", err)
	}
	return nil
}

func WriteSenders(db kv.Putter, hash common.Hash, number uint64, senders []common.Address) error {
	data := make([]byte, length.Addr*len(senders))
	for i, sender := range senders {
		copy(data[i*length.Addr:], sender[:])
	}
	if err := db.Put(kv.Senders, dbutils.BlockBodyKey(number, hash), data); err != nil {
		return fmt.Errorf("failed to store block senders: %w", err)
	}
	return nil
}

// DeleteBody removes all block body data associated with a hash.
func DeleteBody(db kv.Putter, hash common.Hash, number uint64) {
	if err := db.Delete(kv.BlockBody, dbutils.BlockBodyKey(number, hash)); err != nil {
		log.Crit("Failed to delete block body", "err", err)
	}
}

func AppendCanonicalTxNums(tx kv.RwTx, from uint64) (err error) {
	nextBaseTxNum := 0
	if from > 0 {
		nextBaseTxNumFromDb, err := rawdbv3.TxNums.Max(tx, from-1)
		if err != nil {
			return err
		}
		nextBaseTxNum = int(nextBaseTxNumFromDb)
		nextBaseTxNum++
	}
	for blockNum := from; ; blockNum++ {
		h, err := ReadCanonicalHash(tx, blockNum)
		if err != nil {
			return err
		}
		if h == (common.Hash{}) {
			break
		}

		data := ReadStorageBodyRLP(tx, h, blockNum)
		if len(data) == 0 {
			break
		}
		bodyForStorage := types.BodyForStorage{}
		if err := rlp.DecodeBytes(data, &bodyForStorage); err != nil {
			return err
		}

		nextBaseTxNum += int(bodyForStorage.TxCount)
		err = rawdbv3.TxNums.Append(tx, blockNum, uint64(nextBaseTxNum-1))
		if err != nil {
			return err
		}
	}
	return nil
}

// ReadTd retrieves a block's total difficulty corresponding to the hash.
func ReadTd(db kv.Getter, hash common.Hash, number uint64) (*big.Int, error) {
	data, err := db.GetOne(kv.HeaderTD, dbutils.HeaderKey(number, hash))
	if err != nil {
		return nil, fmt.Errorf("failed ReadTd: %w", err)
	}
	if len(data) == 0 {
		return nil, nil
	}
	td := new(big.Int)
	if err := rlp.Decode(bytes.NewReader(data), td); err != nil {
		return nil, fmt.Errorf("invalid block total difficulty RLP: %x, %w", hash, err)
	}
	return td, nil
}

func ReadTdByHash(db kv.Getter, hash common.Hash) (*big.Int, error) {
	headNumber := ReadHeaderNumber(db, hash)
	if headNumber == nil {
		return nil, nil
	}
	return ReadTd(db, hash, *headNumber)
}

// WriteTd stores the total difficulty of a block into the database.
func WriteTd(db kv.Putter, hash common.Hash, number uint64, td *big.Int) error {
	data, err := rlp.EncodeToBytes(td)
	if err != nil {
		return fmt.Errorf("failed to RLP encode block total difficulty: %w", err)
	}
	if err := db.Put(kv.HeaderTD, dbutils.HeaderKey(number, hash), data); err != nil {
		return fmt.Errorf("failed to store block total difficulty: %w", err)
	}
	return nil
}

// TruncateTd removes all block total difficulty from block number N
func TruncateTd(tx kv.RwTx, blockFrom uint64) error {
	if err := tx.ForEach(kv.HeaderTD, hexutil.EncodeTs(blockFrom), func(k, _ []byte) error {
		return tx.Delete(kv.HeaderTD, k)
	}); err != nil {
		return fmt.Errorf("TruncateTd: %w", err)
	}
	return nil
}

// ReadBlock retrieves an entire block corresponding to the hash, assembling it
// back from the stored header and body. If either the header or body could not
// be retrieved nil is returned.
//
// Note, due to concurrent download of header and block body the header and thus
// canonical hash can be stored in the database but the body data not (yet).
func ReadBlock(tx kv.Getter, hash common.Hash, number uint64) *types.Block {
	header := ReadHeader(tx, hash, number)
	if header == nil {
		return nil
	}
	body, _ := ReadBodyWithTransactions(tx, hash, number)
	if body == nil {
		return nil
	}
	return types.NewBlockFromStorage(hash, header, body.Transactions, body.Uncles, body.Withdrawals)
}

// HasBlock - is more efficient than ReadBlock because doesn't read transactions.
// It's is not equivalent of HasHeader because headers and bodies written by different stages
func HasBlock(db kv.Getter, hash common.Hash, number uint64) bool {
	body := ReadStorageBodyRLP(db, hash, number)
	return len(body) > 0
}

func ReadBlockWithSenders(db kv.Getter, hash common.Hash, number uint64) (*types.Block, []common.Address, error) {
	block := ReadBlock(db, hash, number)
	if block == nil {
		return nil, nil, nil
	}
	senders, err := ReadSenders(db, hash, number)
	if err != nil {
		return nil, nil, err
	}
	if len(senders) != block.Transactions().Len() {
		return block, senders, nil // no senders is fine - will recover them on the fly
	}
	block.SendersToTxs(senders)
	return block, senders, nil
}

// WriteBlock serializes a block into the database, header and body separately.
func WriteBlock(db kv.RwTx, block *types.Block) error {
	if err := WriteHeader(db, block.HeaderNoCopy()); err != nil {
		return err
	}
	if err := WriteBody(db, block.Hash(), block.NumberU64(), block.Body()); err != nil {
		return err
	}
	return nil
}

// PruneBlocks - delete [1, to) old blocks after moving it to snapshots.
// keeps genesis in db: [1, to)
// doesn't change sequences of kv.EthTx
// doesn't delete Receipts, Senders, Canonical markers, TotalDifficulty
// Returns false if there is nothing to prune
func PruneBlocks(tx kv.RwTx, blockTo uint64, blocksDeleteLimit int) (deleted int, err error) {
	c, err := tx.Cursor(kv.Headers)
	if err != nil {
		return deleted, err
	}
	defer c.Close()

	// find first non-genesis block
	firstK, _, err := c.Seek(hexutil.EncodeTs(1))
	if err != nil {
		return deleted, err
	}
	if firstK == nil { //nothing to delete
		return deleted, err
	}
	blockFrom := binary.BigEndian.Uint64(firstK)
	stopAtBlock := min(blockTo, blockFrom+uint64(blocksDeleteLimit))

	var b *types.BodyForStorage

	for k, _, err := c.Current(); k != nil; k, _, err = c.Next() {
		if err != nil {
			return deleted, err
		}

		n := binary.BigEndian.Uint64(k)
		if n >= stopAtBlock { // [from, to)
			break
		}

		b, err = ReadBodyForStorageByKey(tx, k)
		if err != nil {
			return deleted, err
		}
		if b == nil {
			log.Debug("PruneBlocks: block body not found", "height", n)
		} else {
			txIDBytes := make([]byte, 8)
			for txID := b.BaseTxnID.U64(); txID <= b.BaseTxnID.LastSystemTx(b.TxCount); txID++ {
				binary.BigEndian.PutUint64(txIDBytes, txID)
				if err = tx.Delete(kv.EthTx, txIDBytes); err != nil {
					return deleted, err
				}
			}
		}
		// Copying k because otherwise the same memory will be reused
		// for the next key and Delete below will end up deleting 1 more record than required
		kCopy := common.Copy(k)
		if err = tx.Delete(kv.Senders, kCopy); err != nil {
			return deleted, err
		}
		if err = tx.Delete(kv.BlockBody, kCopy); err != nil {
			return deleted, err
		}
		if err = tx.Delete(kv.Headers, kCopy); err != nil {
			return deleted, err
		}

		deleted++
	}

	return deleted, nil
}

func TruncateCanonicalChain(ctx context.Context, db kv.RwTx, from uint64) error {
	return db.ForEach(kv.HeaderCanonical, hexutil.EncodeTs(from), func(k, _ []byte) error {
		return db.Delete(kv.HeaderCanonical, k)
	})
}

// TruncateBlocks - delete block >= blockFrom
// does decrement sequences of kv.EthTx
// doesn't delete Receipts, Senders, Canonical markers, TotalDifficulty
func TruncateBlocks(ctx context.Context, tx kv.RwTx, blockFrom uint64) error {
	logEvery := time.NewTicker(20 * time.Second)
	defer logEvery.Stop()
	if blockFrom < 1 { //protect genesis
		blockFrom = 1
	}
	return tx.ForEach(kv.Headers, hexutil.EncodeTs(blockFrom), func(k, v []byte) error {
		b, err := ReadBodyForStorageByKey(tx, k)
		if err != nil {
			return err
		}
		if b != nil {
			txIDBytes := make([]byte, 8)
			for txID := b.BaseTxnID.U64(); txID <= b.BaseTxnID.LastSystemTx(b.TxCount); txID++ {
				binary.BigEndian.PutUint64(txIDBytes, txID)
				if err = tx.Delete(kv.EthTx, txIDBytes); err != nil {
					return err
				}
			}
		}
		// Copying k because otherwise the same memory will be reused
		// for the next key and Delete below will end up deleting 1 more record than required
		kCopy := common.Copy(k)
		if err := tx.Delete(kv.Senders, kCopy); err != nil {
			return err
		}
		if err := tx.Delete(kv.BlockBody, kCopy); err != nil {
			return err
		}
		if err := tx.Delete(kv.Headers, kCopy); err != nil {
			return err
		}

		select {
		case <-ctx.Done():
			return ctx.Err()
		case <-logEvery.C:
			log.Info("TruncateBlocks", "block", binary.BigEndian.Uint64(kCopy))
		default:
		}
		return nil
	})
}

func ReadHeaderByNumber(db kv.Getter, number uint64) *types.Header {
	hash, err := ReadCanonicalHash(db, number)
	if err != nil {
		log.Error("ReadCanonicalHash failed", "err", err)
		return nil
	}
	if hash == (common.Hash{}) {
		return nil
	}

	return ReadHeader(db, hash, number)
}

func ReadFirstNonGenesisHeaderNumber(tx kv.Tx) (uint64, bool, error) {
	v, err := rawdbv3.SecondKey(tx, kv.Headers)
	if err != nil {
		return 0, false, err
	}
	if len(v) == 0 {
		return 0, false, nil
	}
	return binary.BigEndian.Uint64(v), true, nil
}

func ReadHeaderByHash(db kv.Getter, hash common.Hash) (*types.Header, error) {
	number := ReadHeaderNumber(db, hash)
	if number == nil {
		return nil, nil
	}
	return ReadHeader(db, hash, *number), nil
}

func DeleteNewerEpochs(tx kv.RwTx, number uint64) error {
	if err := tx.ForEach(kv.PendingEpoch, hexutil.EncodeTs(number), func(k, v []byte) error {
		return tx.Delete(kv.Epoch, k)
	}); err != nil {
		return err
	}
	return tx.ForEach(kv.Epoch, hexutil.EncodeTs(number), func(k, v []byte) error {
		return tx.Delete(kv.Epoch, k)
	})
}
func ReadEpoch(tx kv.Tx, blockNum uint64, blockHash common.Hash) (transitionProof []byte, err error) {
	k := make([]byte, dbutils.NumberLength+length.Hash)
	binary.BigEndian.PutUint64(k, blockNum)
	copy(k[dbutils.NumberLength:], blockHash[:])
	return tx.GetOne(kv.Epoch, k)
}
func FindEpochBeforeOrEqualNumber(tx kv.Tx, n uint64) (blockNum uint64, blockHash common.Hash, transitionProof []byte, err error) {
	c, err := tx.Cursor(kv.Epoch)
	if err != nil {
		return 0, common.Hash{}, nil, err
	}
	defer c.Close()
	seek := hexutil.EncodeTs(n)
	k, v, err := c.Seek(seek)
	if err != nil {
		return 0, common.Hash{}, nil, err
	}
	if k != nil {
		num := binary.BigEndian.Uint64(k)
		if num == n {
			return n, common.BytesToHash(k[dbutils.NumberLength:]), v, nil
		}
	}
	k, v, err = c.Prev()
	if err != nil {
		return 0, common.Hash{}, nil, err
	}
	if k == nil {
		return 0, common.Hash{}, nil, nil
	}
	return binary.BigEndian.Uint64(k), common.BytesToHash(k[dbutils.NumberLength:]), v, nil
}

func WriteEpoch(tx kv.RwTx, blockNum uint64, blockHash common.Hash, transitionProof []byte) (err error) {
	k := make([]byte, dbutils.NumberLength+length.Hash)
	binary.BigEndian.PutUint64(k, blockNum)
	copy(k[dbutils.NumberLength:], blockHash[:])
	return tx.Put(kv.Epoch, k, transitionProof)
}

func ReadPendingEpoch(tx kv.Tx, blockNum uint64, blockHash common.Hash) (transitionProof []byte, err error) {
	k := make([]byte, 8+32)
	binary.BigEndian.PutUint64(k, blockNum)
	copy(k[8:], blockHash[:])
	return tx.GetOne(kv.PendingEpoch, k)
}

func WritePendingEpoch(tx kv.RwTx, blockNum uint64, blockHash common.Hash, transitionProof []byte) (err error) {
	k := make([]byte, 8+32)
	binary.BigEndian.PutUint64(k, blockNum)
	copy(k[8:], blockHash[:])
	return tx.Put(kv.PendingEpoch, k, transitionProof)
}

// Transitioned returns true if the block number comes after POS transition or is the last POW block
func Transitioned(db kv.Getter, blockNum uint64, terminalTotalDifficulty *big.Int) (trans bool, err error) {
	if terminalTotalDifficulty == nil {
		return false, nil
	}

	if terminalTotalDifficulty.Sign() == 0 {
		return true, nil
	}
	header := ReadHeaderByNumber(db, blockNum)
	if header == nil {
		return false, nil
	}

	if header.Difficulty.Sign() == 0 {
		return true, nil
	}

	headerTd, err := ReadTd(db, header.Hash(), blockNum)
	if err != nil {
		return false, err
	}

	return headerTd.Cmp(terminalTotalDifficulty) >= 0, nil
}

// IsPosBlock returns true if the block number comes after POS transition or is the last POW block
func IsPosBlock(db kv.Getter, blockHash common.Hash) (trans bool, err error) {
	header, err := ReadHeaderByHash(db, blockHash)
	if err != nil {
		return false, err
	}
	if header == nil {
		return false, nil
	}

	return header.Difficulty.Sign() == 0, nil
}

// PruneTable has `limit` parameter to avoid too large data deletes per one sync cycle - better delete by small portions to reduce db.FreeList size
func PruneTable(tx kv.RwTx, table string, pruneTo uint64, ctx context.Context, limit int, timeout time.Duration, logger log.Logger, logPrefix string) error {
	t := time.Now()
	c, err := tx.RwCursor(table)
	if err != nil {
		return fmt.Errorf("failed to create cursor for pruning %w", err)
	}
	defer c.Close()

	logEvery := time.NewTimer(30 * time.Second)
	defer logEvery.Stop()

	i := 0
	for k, _, err := c.First(); k != nil; k, _, err = c.Next() {
		if err != nil {
			return err
		}
		i++
		if i > limit {
			break
		}

		blockNum := binary.BigEndian.Uint64(k)
		if blockNum >= pruneTo {
			break
		}

		select {
		case <-logEvery.C:
			logger.Info(fmt.Sprintf("[%s] pruning table periodic progress", logPrefix), table, "blockNum", blockNum)
		default:
		}

		if err = c.DeleteCurrent(); err != nil {
			return fmt.Errorf("failed to remove for block %d: %w", blockNum, err)
		}
		if i%100 == 0 {
			select {
			case <-ctx.Done():
				return common.ErrStopped
			default:
			}
			if time.Since(t) > timeout {
				break
			}
		}
	}
	return nil
}

func PruneTableDupSort(tx kv.RwTx, table string, logPrefix string, pruneTo uint64, logEvery *time.Ticker, ctx context.Context) error {
	c, err := tx.RwCursorDupSort(table)
	if err != nil {
		return fmt.Errorf("failed to create cursor for pruning %w", err)
	}
	defer c.Close()

	for k, _, err := c.First(); k != nil; k, _, err = c.NextNoDup() {
		if err != nil {
			return fmt.Errorf("failed to move %s cleanup cursor: %w", table, err)
		}
		blockNum := binary.BigEndian.Uint64(k)
		if blockNum >= pruneTo {
			break
		}
		select {
		case <-logEvery.C:
			log.Info(fmt.Sprintf("[%s]", logPrefix), "table", table, "block", blockNum)
		case <-ctx.Done():
			return common.ErrStopped
		default:
		}
		if err = tx.Delete(table, k); err != nil {
			return fmt.Errorf("failed to remove for block %d: %w", blockNum, err)
		}
	}
	return nil
}

func ReadVerkleRoot(tx kv.Tx, blockNum uint64) (common.Hash, error) {
	root, err := tx.GetOne(kv.VerkleRoots, hexutil.EncodeTs(blockNum))
	if err != nil {
		return common.Hash{}, err
	}

	return common.BytesToHash(root), nil
}

func WriteVerkleRoot(tx kv.RwTx, blockNum uint64, root common.Hash) error {
	return tx.Put(kv.VerkleRoots, hexutil.EncodeTs(blockNum), root[:])
}

func WriteVerkleNode(tx kv.RwTx, node verkle.VerkleNode) error {
	var (
		root    common.Hash
		encoded []byte
		err     error
	)
	root = node.Commitment().Bytes()
	encoded, err = node.Serialize()
	if err != nil {
		return err
	}

	return tx.Put(kv.VerkleTrie, root[:], encoded)
}

func ReadVerkleNode(tx kv.RwTx, root common.Hash) (verkle.VerkleNode, error) {
	encoded, err := tx.GetOne(kv.VerkleTrie, root[:])
	if err != nil {
		return nil, err
	}
	if len(encoded) == 0 {
		return verkle.New(), nil
	}
	return verkle.ParseNode(encoded, 0, root[:])
}
func WriteDBSchemaVersion(tx kv.RwTx) error {
	var version [12]byte
	binary.BigEndian.PutUint32(version[:], kv.DBSchemaVersion.Major)
	binary.BigEndian.PutUint32(version[4:], kv.DBSchemaVersion.Minor)
	binary.BigEndian.PutUint32(version[8:], kv.DBSchemaVersion.Patch)
	if err := tx.Put(kv.DatabaseInfo, kv.DBSchemaVersionKey, version[:]); err != nil {
		return fmt.Errorf("writing DB schema version: %w", err)
	}
	return nil
}
func ReadDBSchemaVersion(tx kv.Tx) (major, minor, patch uint32, ok bool, err error) {
	existingVersion, err := tx.GetOne(kv.DatabaseInfo, kv.DBSchemaVersionKey)
	if err != nil {
		return 0, 0, 0, false, fmt.Errorf("reading DB schema version: %w", err)
	}
	if len(existingVersion) == 0 {
		return 0, 0, 0, false, nil
	}
	if len(existingVersion) != 12 {
		return 0, 0, 0, false, fmt.Errorf("incorrect length of DB schema version: %d", len(existingVersion))
	}

	major = binary.BigEndian.Uint32(existingVersion)
	minor = binary.BigEndian.Uint32(existingVersion[4:])
	patch = binary.BigEndian.Uint32(existingVersion[8:])
	return major, minor, patch, true, nil
}
func ReadDBCommitmentHistoryEnabled(tx kv.Tx) (bool, bool, error) {
	commitmentHistoryEnabled, err := tx.GetOne(kv.DatabaseInfo, kv.CommitmentLayoutFlagKey)
	if err != nil {
		return false, false, fmt.Errorf("reading DB commitment history enabled flag: %w", err)
	}
	if len(commitmentHistoryEnabled) == 0 {
		return false, false, nil
	}
	if len(commitmentHistoryEnabled) != 1 {
		return false, false, fmt.Errorf("incorrect length of DB commitment history enabled flag: %d", len(commitmentHistoryEnabled))
	}
	if bytes.Equal(commitmentHistoryEnabled, kv.CommitmentLayoutFlagEnabledVal) {
		return true, true, nil
	}
	if bytes.Equal(commitmentHistoryEnabled, kv.CommitmentLayoutFlagDisabledVal) {
		return false, true, nil
	}
	return false, false, fmt.Errorf("incorrect value of DB commitment history enabled flag: %x", commitmentHistoryEnabled)
}
func WriteDBCommitmentHistoryEnabled(tx kv.RwTx, enabled bool) error {
	var value []byte
	if enabled {
		value = kv.CommitmentLayoutFlagEnabledVal
	} else {
		value = kv.CommitmentLayoutFlagDisabledVal
	}
	if err := tx.Put(kv.DatabaseInfo, kv.CommitmentLayoutFlagKey, value); err != nil {
		return fmt.Errorf("writing DB commitment history enabled flag: %w", err)
	}
	return nil
}

func ReadReceiptCache(tx kv.TemporalTx, blockNum uint64, blockHash common.Hash, txnIndex uint32, txnHash common.Hash, txNumReader rawdbv3.TxNumsReader) (*types.Receipt, bool, error) {
	_min, err := txNumReader.Min(tx, blockNum)
	if err != nil {
		return nil, false, err
	}
<<<<<<< HEAD

	v, ok, err := tx.GetAsOf(kv.RCacheDomain, receiptCacheKey, _min+uint64(txnIndex))
	if err != nil {
		return nil, false, err
	}
	if !ok {
		return nil, false, nil
=======

	v, ok, err := tx.HistorySeek(kv.RCacheDomain, receiptCacheKey, _min+uint64(txnIndex)+1)
	if err != nil {
		return nil, false, fmt.Errorf("unexpected error, couldn't find changeset: txNum=%d, %w", _min+uint64(txnIndex)+1, err)
	}
	if !ok {
		return nil, false, nil
	}
	if len(v) == 0 {
		return nil, false, nil
	}

	_, v, err = compress.DecodeSnappyIfNeed(nil, v, receiptCacheSnappy)
	if err != nil {
		return nil, false, fmt.Errorf("snappy: %w", err)
>>>>>>> 3b6500b6
	}

	// Convert the receipts from their storage form to their internal representation
	receipt := &types.ReceiptForStorage{}
	if err := rlp.DecodeBytes(v, receipt); err != nil {
		return nil, false, fmt.Errorf("%w, of block %d, len(v)=%d", err, blockNum, len(v))
	}
	res := (*types.Receipt)(receipt)
	res.DeriveFieldsV4ForCachedReceipt(blockHash, blockNum, txnHash)
	return res, true, nil
}

<<<<<<< HEAD
var receiptCacheSnappy = dbg.EnvBool("receiptCacheSnappy", false)
=======
var receiptCacheSnappy = dbg.EnvBool("receiptCacheSnappy", true)
>>>>>>> 3b6500b6

func ReadReceiptsCache(tx kv.TemporalTx, block *types.Block, txNumReader rawdbv3.TxNumsReader) (res types.Receipts, err error) {
	blockHash := block.Hash()
	blockNum := block.NumberU64()

	_min, err := txNumReader.Min(tx, blockNum)
<<<<<<< HEAD
	if err != nil {
		return
	}
	_max, err := txNumReader.Max(tx, blockNum)
	if err != nil {
		return
	}
	var snappyReadBuffer []byte

	it, err := tx.IndexRange(kv.RCacheHistoryIdx, receiptCacheKey, int(_min), int(_max+1), order.Asc, kv.Unlim)
	if err != nil {
		return nil, err
	}
	defer it.Close()
	for i := 0; it.HasNext(); i++ {
		txnID, err := it.Next()
		if err != nil {
			return nil, err
		}

		v, ok, err := tx.HistorySeek(kv.AccountsDomain, receiptCacheKey, txnID)
		if err != nil {
			return nil, fmt.Errorf("unexpected error, couldn't find changeset: txNum=%d, %w", txnID, err)
		}
		if !ok {
			return nil, nil
=======
	if err != nil {
		return
	}
	_max, err := txNumReader.Max(tx, blockNum)
	if err != nil {
		return
	}
	var snappyReadBuffer []byte

	for txnID := _min; txnID < _max+1; txnID++ {
		v, ok, err := tx.HistorySeek(kv.RCacheDomain, receiptCacheKey, txnID+1)
		if err != nil {
			return nil, fmt.Errorf("unexpected error, couldn't find changeset: txNum=%d, %w", txnID, err)
>>>>>>> 3b6500b6
		}
		if !ok {
			return nil, nil
		}
		if len(v) == 0 {
			continue
		}

		snappyReadBuffer, v, err = compress.DecodeSnappyIfNeed(snappyReadBuffer, v, receiptCacheSnappy)
		if err != nil {
			return nil, fmt.Errorf("snappy: %w", err)
		}
		_ = snappyReadBuffer

		snappyReadBuffer, v, err = compress.DecodeSnappyIfNeed(snappyReadBuffer, v, receiptCacheSnappy)
		if err != nil {
			return nil, fmt.Errorf("snappy: %w", err)
		}
		_ = snappyReadBuffer

		// Convert the receipts from their storage form to their internal representation
		receipt := &types.ReceiptForStorage{}
		if err := rlp.DecodeBytes(v, receipt); err != nil {
			return nil, fmt.Errorf("ReadReceipts: deserialize %d, len(v)=%d, %w", blockNum, len(v), err)
		}
		x := (*types.Receipt)(receipt)
		if int(receipt.TransactionIndex) < len(block.Transactions()) {
			txn := block.Transactions()[receipt.TransactionIndex]
			x.DeriveFieldsV4ForCachedReceipt(blockHash, blockNum, txn.Hash())
		}
		res = append(res, x)
	}
	return res, nil
}

func WriteReceiptCache(tx kv.TemporalPutDel, receipt *types.Receipt) error {
	var toWrite []byte

	if receipt != nil {
		if len(receipt.Logs) > 0 && int(receipt.FirstLogIndexWithinBlock) != int(receipt.Logs[0].Index) {
			panic(fmt.Sprintf("assert: FirstLogIndexWithinBlock is wrong: %d %d, blockNum=%d", receipt.FirstLogIndexWithinBlock, receipt.Logs[0].Index, receipt.BlockNumber.Uint64()))
		}

		var err error
		storageReceipt := (*types.ReceiptForStorage)(receipt)
		toWrite, err = rlp.EncodeToBytes(storageReceipt)
		if err != nil {
			return fmt.Errorf("WriteReceiptCache: %w", err)
		}
		if dbg.AssertEnabled {
			storageReceipt2 := &types.ReceiptForStorage{}
			rlp.DecodeBytes(toWrite, storageReceipt2)
			if storageReceipt.ContractAddress != storageReceipt2.ContractAddress {
				panic(fmt.Sprintf("assert: %x, %x\n", storageReceipt.ContractAddress, storageReceipt2.ContractAddress))
			}
		}

		_, toWrite = compress.EncodeSnappyIfNeed(nil, toWrite, receiptCacheSnappy)
<<<<<<< HEAD
	} else {
		toWrite = []byte{}
=======
>>>>>>> 3b6500b6
	}

	if err := tx.DomainPut(kv.RCacheDomain, receiptCacheKey, nil, toWrite, nil, 0); err != nil {
		return fmt.Errorf("WriteReceiptCache: %w", err)
	}
	return nil
}

var (
	receiptCacheKey = []byte{0x0}
)<|MERGE_RESOLUTION|>--- conflicted
+++ resolved
@@ -35,7 +35,6 @@
 	"github.com/erigontech/erigon-lib/common/length"
 	"github.com/erigontech/erigon-lib/kv"
 	"github.com/erigontech/erigon-lib/kv/dbutils"
-	"github.com/erigontech/erigon-lib/kv/order"
 	"github.com/erigontech/erigon-lib/kv/rawdbv3"
 	"github.com/erigontech/erigon-lib/log/v3"
 	"github.com/erigontech/erigon-lib/rlp"
@@ -1262,22 +1261,13 @@
 	if err != nil {
 		return nil, false, err
 	}
-<<<<<<< HEAD
-
-	v, ok, err := tx.GetAsOf(kv.RCacheDomain, receiptCacheKey, _min+uint64(txnIndex))
-	if err != nil {
-		return nil, false, err
+
+	v, ok, err := tx.HistorySeek(kv.RCacheDomain, receiptCacheKey, _min+uint64(txnIndex)+1)
+	if err != nil {
+		return nil, false, fmt.Errorf("unexpected error, couldn't find changeset: txNum=%d, %w", _min+uint64(txnIndex)+1, err)
 	}
 	if !ok {
 		return nil, false, nil
-=======
-
-	v, ok, err := tx.HistorySeek(kv.RCacheDomain, receiptCacheKey, _min+uint64(txnIndex)+1)
-	if err != nil {
-		return nil, false, fmt.Errorf("unexpected error, couldn't find changeset: txNum=%d, %w", _min+uint64(txnIndex)+1, err)
-	}
-	if !ok {
-		return nil, false, nil
 	}
 	if len(v) == 0 {
 		return nil, false, nil
@@ -1286,7 +1276,6 @@
 	_, v, err = compress.DecodeSnappyIfNeed(nil, v, receiptCacheSnappy)
 	if err != nil {
 		return nil, false, fmt.Errorf("snappy: %w", err)
->>>>>>> 3b6500b6
 	}
 
 	// Convert the receipts from their storage form to their internal representation
@@ -1299,18 +1288,13 @@
 	return res, true, nil
 }
 
-<<<<<<< HEAD
 var receiptCacheSnappy = dbg.EnvBool("receiptCacheSnappy", false)
-=======
-var receiptCacheSnappy = dbg.EnvBool("receiptCacheSnappy", true)
->>>>>>> 3b6500b6
 
 func ReadReceiptsCache(tx kv.TemporalTx, block *types.Block, txNumReader rawdbv3.TxNumsReader) (res types.Receipts, err error) {
 	blockHash := block.Hash()
 	blockNum := block.NumberU64()
 
 	_min, err := txNumReader.Min(tx, blockNum)
-<<<<<<< HEAD
 	if err != nil {
 		return
 	}
@@ -1320,51 +1304,17 @@
 	}
 	var snappyReadBuffer []byte
 
-	it, err := tx.IndexRange(kv.RCacheHistoryIdx, receiptCacheKey, int(_min), int(_max+1), order.Asc, kv.Unlim)
-	if err != nil {
-		return nil, err
-	}
-	defer it.Close()
-	for i := 0; it.HasNext(); i++ {
-		txnID, err := it.Next()
-		if err != nil {
-			return nil, err
-		}
-
-		v, ok, err := tx.HistorySeek(kv.AccountsDomain, receiptCacheKey, txnID)
+	for txnID := _min; txnID < _max+1; txnID++ {
+		v, ok, err := tx.HistorySeek(kv.RCacheDomain, receiptCacheKey, txnID+1)
 		if err != nil {
 			return nil, fmt.Errorf("unexpected error, couldn't find changeset: txNum=%d, %w", txnID, err)
 		}
 		if !ok {
 			return nil, nil
-=======
-	if err != nil {
-		return
-	}
-	_max, err := txNumReader.Max(tx, blockNum)
-	if err != nil {
-		return
-	}
-	var snappyReadBuffer []byte
-
-	for txnID := _min; txnID < _max+1; txnID++ {
-		v, ok, err := tx.HistorySeek(kv.RCacheDomain, receiptCacheKey, txnID+1)
-		if err != nil {
-			return nil, fmt.Errorf("unexpected error, couldn't find changeset: txNum=%d, %w", txnID, err)
->>>>>>> 3b6500b6
-		}
-		if !ok {
-			return nil, nil
 		}
 		if len(v) == 0 {
 			continue
 		}
-
-		snappyReadBuffer, v, err = compress.DecodeSnappyIfNeed(snappyReadBuffer, v, receiptCacheSnappy)
-		if err != nil {
-			return nil, fmt.Errorf("snappy: %w", err)
-		}
-		_ = snappyReadBuffer
 
 		snappyReadBuffer, v, err = compress.DecodeSnappyIfNeed(snappyReadBuffer, v, receiptCacheSnappy)
 		if err != nil {
@@ -1410,11 +1360,8 @@
 		}
 
 		_, toWrite = compress.EncodeSnappyIfNeed(nil, toWrite, receiptCacheSnappy)
-<<<<<<< HEAD
 	} else {
 		toWrite = []byte{}
-=======
->>>>>>> 3b6500b6
 	}
 
 	if err := tx.DomainPut(kv.RCacheDomain, receiptCacheKey, nil, toWrite, nil, 0); err != nil {
