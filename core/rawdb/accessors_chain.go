--- conflicted
+++ resolved
@@ -466,14 +466,7 @@
 func WriteTransactions(rwTx kv.RwTx, txs []types.Transaction, txnID uint64) error {
 	txIdKey := make([]byte, 8)
 	buf := bytes.NewBuffer(nil)
-<<<<<<< HEAD
-	for _, tx := range txs {
-=======
 	for _, txn := range txs {
-		binary.BigEndian.PutUint64(txIdKey, txId)
-		txId++
-
->>>>>>> 096e48df
 		buf.Reset()
 		if err := rlp.Encode(buf, txn); err != nil {
 			return fmt.Errorf("broken txn rlp: %w", err)
