--- conflicted
+++ resolved
@@ -39,20 +39,12 @@
 	limit              int
 
 	// private fields
-<<<<<<< HEAD
 	fromTxnID, toTxnID kv.TxnId
 	currentTxnID       kv.TxnId
 
 	//current block info
 	currentBody       *types.BodyForStorage
 	endOfCurrentBlock kv.TxnId
-=======
-	currentTxNum      int
-	hasNext           bool
-	endOfCurrentBlock uint64
-
-	txNumsReader rawdbv3.TxNumsReader
->>>>>>> 0008a4c8
 }
 type CanonicalReader struct {
 	txNumsReader rawdbv3.TxNumsReader
@@ -64,8 +56,7 @@
 func (c *CanonicalReader) TxnIdsOfCanonicalBlocks(tx kv.Tx, fromTxNum, toTxNum int, asc order.By, limit int) (stream.U64, error) {
 	return TxnIdsOfCanonicalBlocks(tx, c.txNumsReader, fromTxNum, toTxNum, asc, limit)
 }
-<<<<<<< HEAD
-func (*CanonicalReader) TxNum2ID(tx kv.Tx, txNum uint64) (blockNum uint64, txnID kv.TxnId, ok bool, err error) {
+func (c *CanonicalReader) TxNum2ID(tx kv.Tx, txNum uint64) (blockNum uint64, txnID kv.TxnId, ok bool, err error) {
 	return TxNum2TxnID(tx, txNum)
 	//if blockNum == 0 {
 	//	return kv.TxnId(txNum), nil
@@ -79,11 +70,11 @@
 	//}
 	//
 	//// body freezed and pruned. then TxNum and TxnIDX are identical
-	//_min, err := rawdbv3.TxNums.Min(tx, blockNum)
+	//_min, err := c.txNumsReader.Min(tx, blockNum)
 	//if err != nil {
 	//	return 0, err
 	//}
-	//_max, err := rawdbv3.TxNums.Max(tx, blockNum)
+	//_max, err := c.txNumsReader.Max(tx, blockNum)
 	//if err != nil {
 	//	return 0, err
 	//}
@@ -91,31 +82,6 @@
 	//	return 0, fmt.Errorf("TxNum2ID: txNum=%d out of range: %d, %d", txNum, _min, _max)
 	//}
 	//return kv.TxnId(txNum), nil
-=======
-func (c *CanonicalReader) TxNum2ID(tx kv.Tx, blockNum uint64, blockHash common2.Hash, txNum uint64) (kv.TxnId, error) {
-	if blockNum == 0 {
-		return kv.TxnId(txNum), nil
-	}
-	b, err := readBodyForStorage(tx, blockHash, blockNum)
-	if err != nil {
-		return 0, err
-	}
-	if b == nil { // freezed and pruned
-		_min, err := c.txNumsReader.Min(tx, blockNum)
-		if err != nil {
-			return 0, err
-		}
-		_max, err := c.txNumsReader.Max(tx, blockNum)
-		if err != nil {
-			return 0, err
-		}
-		if txNum < _min || txNum > _max {
-			return 0, fmt.Errorf("TxNum2ID: txNum=%d out of range: %d, %d", txNum, _min, _max)
-		}
-		return kv.TxnId(txNum), nil
-	}
-	return kv.TxnId(b.BaseTxnID), nil
->>>>>>> 0008a4c8
 }
 
 func (c *CanonicalReader) BaseTxnID(tx kv.Tx, blockNum uint64, blockHash common2.Hash) (kv.TxnId, error) {
@@ -202,11 +168,7 @@
 		return nil, fmt.Errorf("fromTxNum <= toTxNum: %d, %d", fromTxNum, toTxNum)
 	}
 
-<<<<<<< HEAD
-	it := &CanonicalTxnIds{tx: tx, fromTxNum: fromTxNum, toTxNum: toTxNum, orderAscend: asc, limit: limit}
-=======
-	it := &CanonicalTxnIds{tx: tx, txNumsReader: txNumsReader, fromTxNum: fromTxNum, toTxNum: toTxNum, orderAscend: asc, limit: limit, currentTxNum: -1}
->>>>>>> 0008a4c8
+	it := &CanonicalTxnIds{tx: tx, txNumsReader: txNumsReader, fromTxNum: fromTxNum, toTxNum: toTxNum, orderAscend: asc, limit: limit}
 	if err := it.init(); err != nil {
 		it.Close() //it's responsibility of constructor (our) to close resource on error
 		return nil, err
@@ -241,13 +203,10 @@
 func (s *CanonicalTxnIds) init() (err error) {
 	var fromBlockNumBytes, toBlockNumBytes []byte
 	if s.fromTxNum >= 0 {
-<<<<<<< HEAD
 		var fromBlockNum uint64
 		var ok bool
+		//ok, blockFrom, err := s.txNumsReader.FindBlockNum(tx, uint64(s.fromTxNum))
 		fromBlockNum, s.fromTxnID, ok, err = TxNum2TxnID(s.tx, uint64(s.fromTxNum))
-=======
-		ok, blockFrom, err := s.txNumsReader.FindBlockNum(tx, uint64(s.fromTxNum))
->>>>>>> 0008a4c8
 		if err != nil {
 			return err
 		}
@@ -258,13 +217,10 @@
 	}
 
 	if s.toTxNum >= 0 {
-<<<<<<< HEAD
 		var blockTo uint64
 		var ok bool
+		//ok, blockTo, err := s.txNumsReader.FindBlockNum(tx, uint64(s.toTxNum))
 		blockTo, s.toTxnID, ok, err = TxNum2TxnID(s.tx, uint64(s.toTxNum))
-=======
-		ok, blockTo, err := s.txNumsReader.FindBlockNum(tx, uint64(s.toTxNum))
->>>>>>> 0008a4c8
 		if err != nil {
 			return err
 		}
