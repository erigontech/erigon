--- conflicted
+++ resolved
@@ -24,10 +24,6 @@
 	doms, err := state.NewSharedDomains(ttx, log.New())
 	require.NoError(err)
 	defer doms.Close()
-<<<<<<< HEAD
-=======
-	doms.SetTx(ttx)
->>>>>>> ffd8607a
 
 	doms.SetTxNum(0) // block1
 	err = AppendReceipt(doms.AsPutDel(tx), &types.Receipt{CumulativeGasUsed: 10, FirstLogIndexWithinBlock: 0}, 0)
