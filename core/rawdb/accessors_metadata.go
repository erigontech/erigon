// Copyright 2018 The go-ethereum Authors
// (original work)
// Copyright 2024 The Erigon Authors
// (modifications)
// This file is part of Erigon.
//
// Erigon is free software: you can redistribute it and/or modify
// it under the terms of the GNU Lesser General Public License as published by
// the Free Software Foundation, either version 3 of the License, or
// (at your option) any later version.
//
// Erigon is distributed in the hope that it will be useful,
// but WITHOUT ANY WARRANTY; without even the implied warranty of
// MERCHANTABILITY or FITNESS FOR A PARTICULAR PURPOSE. See the
// GNU Lesser General Public License for more details.
//
// You should have received a copy of the GNU Lesser General Public License
// along with Erigon. If not, see <http://www.gnu.org/licenses/>.

package rawdb

import (
	"context"
	"encoding/json"
	"fmt"

	"github.com/erigontech/erigon/core/types"
	"github.com/erigontech/erigon/eth/stagedsync/stages"
	"github.com/erigontech/erigon/polygon/bor/borcfg"

	"github.com/erigontech/erigon-lib/chain"
	libcommon "github.com/erigontech/erigon-lib/common"
	"github.com/erigontech/erigon-lib/kv"
)

// ReadChainConfig retrieves the consensus settings based on the given genesis hash.
func ReadChainConfig(db kv.Getter, hash libcommon.Hash) (*chain.Config, error) {
	data, err := db.GetOne(kv.ConfigTable, hash[:])
	if err != nil {
		return nil, err
	}
	if len(data) == 0 {
		return nil, nil
	}

	var config chain.Config
	if err := json.Unmarshal(data, &config); err != nil {
		return nil, fmt.Errorf("invalid chain config JSON: %x, %w", hash, err)
	}

	if config.BorJSON != nil {
		borConfig := &borcfg.BorConfig{}
		if err := json.Unmarshal(config.BorJSON, borConfig); err != nil {
			return nil, fmt.Errorf("invalid chain config 'bor' JSON: %x, %w", hash, err)
		}
		config.Bor = borConfig
	}
	return &config, nil
}

// WriteChainConfig writes the chain config settings to the database.
func WriteChainConfig(db kv.Putter, hash libcommon.Hash, cfg *chain.Config) error {
	if cfg == nil {
		return nil
	}

	if cfg.Bor != nil {
		borJSON, err := json.Marshal(cfg.Bor)
		if err != nil {
			return fmt.Errorf("failed to JSON encode chain config 'bor': %w", err)
		}
		cfg.BorJSON = borJSON
	}

	data, err := json.Marshal(cfg)
	if err != nil {
		return fmt.Errorf("failed to JSON encode chain config: %w", err)
	}

	if err := db.Put(kv.ConfigTable, hash[:], data); err != nil {
		return fmt.Errorf("failed to store chain config: %w", err)
	}
	return nil
}

<<<<<<< HEAD
// DeleteChainConfig retrieves the consensus settings based on the given genesis hash.
func DeleteChainConfig(db kv.Putter, hash libcommon.Hash) error {
	return db.Delete(kv.ConfigTable, hash[:])
}

=======
>>>>>>> 617a3de0
func WriteGenesisIfNotExist(db kv.RwTx, g *types.Genesis) error {
	has, err := db.Has(kv.ConfigTable, kv.GenesisKey)
	if err != nil {
		return err
	}
	if has {
		return nil
	}

	// Marshal json g
	val, err := json.Marshal(g)
	if err != nil {
		return err
	}
	return db.Put(kv.ConfigTable, kv.GenesisKey, val)
}

func ReadGenesis(db kv.Getter) (*types.Genesis, error) {
	val, err := db.GetOne(kv.ConfigTable, kv.GenesisKey)
	if err != nil {
		return nil, err
	}
	if len(val) == 0 || string(val) == "null" {
		return nil, nil
	}
	var g types.Genesis
	if err := json.Unmarshal(val, &g); err != nil {
		return nil, err
	}
	return &g, nil
}

func AllSegmentsDownloadComplete(tx kv.Getter) (allSegmentsDownloadComplete bool, err error) {
	snapshotsStageProgress, err := stages.GetStageProgress(tx, stages.Snapshots)
	return snapshotsStageProgress > 0, err
}
func AllSegmentsDownloadCompleteFromDB(db kv.RoDB) (allSegmentsDownloadComplete bool, err error) {
	err = db.View(context.Background(), func(tx kv.Tx) error {
		allSegmentsDownloadComplete, err = AllSegmentsDownloadComplete(tx)
		return err
	})
	return allSegmentsDownloadComplete, err
}<|MERGE_RESOLUTION|>--- conflicted
+++ resolved
@@ -83,14 +83,6 @@
 	return nil
 }
 
-<<<<<<< HEAD
-// DeleteChainConfig retrieves the consensus settings based on the given genesis hash.
-func DeleteChainConfig(db kv.Putter, hash libcommon.Hash) error {
-	return db.Delete(kv.ConfigTable, hash[:])
-}
-
-=======
->>>>>>> 617a3de0
 func WriteGenesisIfNotExist(db kv.RwTx, g *types.Genesis) error {
 	has, err := db.Has(kv.ConfigTable, kv.GenesisKey)
 	if err != nil {
