--- conflicted
+++ resolved
@@ -63,17 +63,12 @@
 				}
 			}
 			// Insert all the transactions into the database, and verify contents
-<<<<<<< HEAD
-			WriteCanonicalHeader(db, block.Header())
-			WriteBlock(ctx, db, block)
-=======
-			if err := WriteCanonicalHash(db, block.Hash(), block.NumberU64()); err != nil {
+			if err := WriteCanonicalHeader(db, block.Header()); err != nil {
 				t.Fatal(err)
 			}
 			if err := WriteBlock(ctx, db, block); err != nil {
 				t.Fatal(err)
 			}
->>>>>>> 0f1b2f35
 			tc.writeTxLookupEntries(db, block)
 
 			for i, tx := range txs {
