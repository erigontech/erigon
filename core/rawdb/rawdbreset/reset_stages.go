--- conflicted
+++ resolved
@@ -216,11 +216,7 @@
 }
 
 func WarmupTable(ctx context.Context, db kv.RoDB, bucket string, lvl log.Lvl) {
-<<<<<<< HEAD
-	const ThreadsLimit = 1024
-=======
 	const ThreadsLimit = 256
->>>>>>> 330579a0
 	var total uint64
 	db.View(ctx, func(tx kv.Tx) error {
 		c, _ := tx.Cursor(bucket)
