package rawdbreset

import (
	"context"
	"fmt"

<<<<<<< HEAD
	"github.com/gateway-fm/cdk-erigon-lib/common/datadir"
	"github.com/gateway-fm/cdk-erigon-lib/common/hexutility"
	"github.com/gateway-fm/cdk-erigon-lib/kv"
	"github.com/gateway-fm/cdk-erigon-lib/kv/kvcfg"
	"github.com/gateway-fm/cdk-erigon-lib/state"
	"github.com/ledgerwatch/erigon/chain"
	"github.com/ledgerwatch/log/v3"
	"golang.org/x/sync/errgroup"

=======
	"github.com/ledgerwatch/erigon-lib/chain"
	"github.com/ledgerwatch/erigon-lib/common/datadir"
	"github.com/ledgerwatch/erigon-lib/kv"
	"github.com/ledgerwatch/erigon-lib/kv/backup"
	"github.com/ledgerwatch/erigon-lib/kv/kvcfg"
	"github.com/ledgerwatch/erigon-lib/state"
>>>>>>> fcad3a03
	"github.com/ledgerwatch/erigon/consensus"
	"github.com/ledgerwatch/erigon/core"
	"github.com/ledgerwatch/erigon/core/rawdb"
	"github.com/ledgerwatch/erigon/core/rawdb/blockio"
	"github.com/ledgerwatch/erigon/eth/stagedsync"
	"github.com/ledgerwatch/erigon/eth/stagedsync/stages"
	"github.com/ledgerwatch/erigon/turbo/services"
	"github.com/ledgerwatch/log/v3"
)

func ResetState(db kv.RwDB, ctx context.Context, chain string, tmpDir string, logger log.Logger) error {
	// don't reset senders here
	if err := Reset(ctx, db, stages.HashState); err != nil {
		return err
	}
	if err := Reset(ctx, db, stages.IntermediateHashes); err != nil {
		return err
	}
	if err := Reset(ctx, db, stages.AccountHistoryIndex, stages.StorageHistoryIndex); err != nil {
		return err
	}
	if err := Reset(ctx, db, stages.LogIndex); err != nil {
		return err
	}
	if err := Reset(ctx, db, stages.CallTraces); err != nil {
		return err
	}
	if err := db.Update(ctx, ResetTxLookup); err != nil {
		return err
	}
	if err := Reset(ctx, db, stages.Finish); err != nil {
		return err
	}

	if err := ResetExec(ctx, db, chain, tmpDir, logger); err != nil {
		return err
	}
	return nil
}

func ResetBlocks(tx kv.RwTx, db kv.RoDB, agg *state.AggregatorV3,
	br services.FullBlockReader, bw *blockio.BlockWriter, dirs datadir.Dirs, cc chain.Config, engine consensus.Engine, logger log.Logger) error {
	// keep Genesis
	if err := rawdb.TruncateBlocks(context.Background(), tx, 1); err != nil {
		return err
	}
	if err := stages.SaveStageProgress(tx, stages.Bodies, 1); err != nil {
		return fmt.Errorf("saving Bodies progress failed: %w", err)
	}
	if err := stages.SaveStageProgress(tx, stages.Headers, 1); err != nil {
		return fmt.Errorf("saving Bodies progress failed: %w", err)
	}
	if err := stages.SaveStageProgress(tx, stages.Snapshots, 0); err != nil {
		return fmt.Errorf("saving Snapshots progress failed: %w", err)
	}

	// remove all canonical markers from this point
	if err := rawdb.TruncateCanonicalHash(tx, 1, false); err != nil {
		return err
	}
	if err := rawdb.TruncateTd(tx, 1); err != nil {
		return err
	}
	hash, err := rawdb.ReadCanonicalHash(tx, 0)
	if err != nil {
		return err
	}
	if err = rawdb.WriteHeadHeaderHash(tx, hash); err != nil {
		return err
	}

	// ensure no garbage records left (it may happen if db is inconsistent)
	if err := bw.TruncateBodies(db, tx, 2); err != nil {
		return err
	}

	if br.FreezingCfg().Enabled && br.FrozenBlocks() > 0 {
		if err := stagedsync.FillDBFromSnapshots("filling_db_from_snapshots", context.Background(), tx, dirs, br, agg, logger); err != nil {
			return err
		}
		_ = stages.SaveStageProgress(tx, stages.Snapshots, br.FrozenBlocks())
		_ = stages.SaveStageProgress(tx, stages.Headers, br.FrozenBlocks())
		_ = stages.SaveStageProgress(tx, stages.Bodies, br.FrozenBlocks())
		_ = stages.SaveStageProgress(tx, stages.Senders, br.FrozenBlocks())
	}

	return nil
}
func ResetBorHeimdall(ctx context.Context, tx kv.RwTx) error {
	if err := tx.ClearBucket(kv.BorEventNums); err != nil {
		return err
	}
	if err := tx.ClearBucket(kv.BorEvents); err != nil {
		return err
	}
	if err := tx.ClearBucket(kv.BorSpans); err != nil {
		return err
	}
	return clearStageProgress(tx, stages.BorHeimdall)
}
func ResetSenders(ctx context.Context, db kv.RwDB, tx kv.RwTx) error {
	if err := backup.ClearTables(ctx, db, tx, kv.Senders); err != nil {
		return nil
	}
	return clearStageProgress(tx, stages.Senders)
}

func WarmupExec(ctx context.Context, db kv.RwDB) (err error) {
	for _, tbl := range stateBuckets {
		backup.WarmupTable(ctx, db, tbl, log.LvlInfo, backup.ReadAheadThreads)
	}
	historyV3 := kvcfg.HistoryV3.FromDB(db)
	if historyV3 { //hist v2 is too big, if you have so much ram, just use `cat mdbx.dat > /dev/null` to warmup
		for _, tbl := range stateHistoryV3Buckets {
			backup.WarmupTable(ctx, db, tbl, log.LvlInfo, backup.ReadAheadThreads)
		}
	}
	return
}

func ResetExec(ctx context.Context, db kv.RwDB, chain string, tmpDir string, logger log.Logger) (err error) {
	historyV3 := kvcfg.HistoryV3.FromDB(db)
	if historyV3 {
		stateHistoryBuckets = append(stateHistoryBuckets, stateHistoryV3Buckets...)
		stateHistoryBuckets = append(stateHistoryBuckets, stateHistoryV4Buckets...)
	}

	return db.Update(ctx, func(tx kv.RwTx) error {
		if err := clearStageProgress(tx, stages.Execution, stages.HashState, stages.IntermediateHashes); err != nil {
			return err
		}

		if err := backup.ClearTables(ctx, db, tx, stateBuckets...); err != nil {
			return nil
		}
		for _, b := range stateBuckets {
			if err := tx.ClearBucket(b); err != nil {
				return err
			}
		}

		if err := backup.ClearTables(ctx, db, tx, stateHistoryBuckets...); err != nil {
			return nil
		}
		if !historyV3 {
			genesis := core.GenesisBlockByChainName(chain)
<<<<<<< HEAD
			_, _, _, err = core.WriteGenesisState(genesis, tx, tmpDir)
			if err != nil {
=======
			if _, _, err := core.WriteGenesisState(genesis, tx, tmpDir, logger); err != nil {
>>>>>>> fcad3a03
				return err
			}
		}

		return nil
	})
}

func ResetTxLookup(tx kv.RwTx) error {
	if err := tx.ClearBucket(kv.TxLookup); err != nil {
		return err
	}
	if err := stages.SaveStageProgress(tx, stages.TxLookup, 0); err != nil {
		return err
	}
	if err := stages.SaveStagePruneProgress(tx, stages.TxLookup, 0); err != nil {
		return err
	}
	return nil
}

var Tables = map[stages.SyncStage][]string{
	stages.HashState:           {kv.HashedAccounts, kv.HashedStorage, kv.ContractCode},
	stages.IntermediateHashes:  {kv.TrieOfAccounts, kv.TrieOfStorage},
	stages.CallTraces:          {kv.CallFromIndex, kv.CallToIndex},
	stages.LogIndex:            {kv.LogAddressIndex, kv.LogTopicIndex},
	stages.AccountHistoryIndex: {kv.E2AccountsHistory},
	stages.StorageHistoryIndex: {kv.E2StorageHistory},
	stages.Finish:              {},
}
var stateBuckets = []string{
	kv.PlainState, kv.HashedAccounts, kv.HashedStorage, kv.TrieOfAccounts, kv.TrieOfStorage,
	kv.Epoch, kv.PendingEpoch, kv.BorReceipts,
	kv.Code, kv.PlainContractCode, kv.ContractCode, kv.IncarnationMap,
}
var stateHistoryBuckets = []string{
	kv.AccountChangeSet,
	kv.StorageChangeSet,
	kv.Receipts,
	kv.Log,
	kv.CallTraceSet,
}
var stateHistoryV3Buckets = []string{
	kv.TblAccountHistoryKeys, kv.TblAccountIdx, kv.TblAccountHistoryVals,
	kv.TblStorageKeys, kv.TblStorageVals, kv.TblStorageHistoryKeys, kv.TblStorageHistoryVals, kv.TblStorageIdx,
	kv.TblCodeKeys, kv.TblCodeVals, kv.TblCodeHistoryKeys, kv.TblCodeHistoryVals, kv.TblCodeIdx,
	kv.TblAccountHistoryKeys, kv.TblAccountIdx, kv.TblAccountHistoryVals,
	kv.TblStorageHistoryKeys, kv.TblStorageIdx, kv.TblStorageHistoryVals,
	kv.TblCodeHistoryKeys, kv.TblCodeIdx, kv.TblCodeHistoryVals,
	kv.TblLogAddressKeys, kv.TblLogAddressIdx,
	kv.TblLogTopicsKeys, kv.TblLogTopicsIdx,
	kv.TblTracesFromKeys, kv.TblTracesFromIdx,
	kv.TblTracesToKeys, kv.TblTracesToIdx,
}
var stateHistoryV4Buckets = []string{
	kv.TblAccountKeys, kv.TblStorageKeys, kv.TblCodeKeys,
	kv.TblCommitmentKeys, kv.TblCommitmentVals, kv.TblCommitmentHistoryKeys, kv.TblCommitmentHistoryVals, kv.TblCommitmentIdx,
}

func clearStageProgress(tx kv.RwTx, stagesList ...stages.SyncStage) error {
	for _, stage := range stagesList {
		if err := stages.SaveStageProgress(tx, stage, 0); err != nil {
			return err
		}
		if err := stages.SaveStagePruneProgress(tx, stage, 0); err != nil {
			return err
		}
	}
	return nil
}

func Reset(ctx context.Context, db kv.RwDB, stagesList ...stages.SyncStage) error {
	return db.Update(ctx, func(tx kv.RwTx) error {
		for _, st := range stagesList {
			if err := backup.ClearTables(ctx, db, tx, Tables[st]...); err != nil {
				return err
			}
			if err := clearStageProgress(tx, stagesList...); err != nil {
				return err
			}
		}
		return nil
	})
}
func Warmup(ctx context.Context, db kv.RwDB, lvl log.Lvl, stList ...stages.SyncStage) error {
	for _, st := range stList {
		for _, tbl := range Tables[st] {
			backup.WarmupTable(ctx, db, tbl, lvl, backup.ReadAheadThreads)
		}
	}
	return nil
}<|MERGE_RESOLUTION|>--- conflicted
+++ resolved
@@ -4,24 +4,12 @@
 	"context"
 	"fmt"
 
-<<<<<<< HEAD
-	"github.com/gateway-fm/cdk-erigon-lib/common/datadir"
-	"github.com/gateway-fm/cdk-erigon-lib/common/hexutility"
-	"github.com/gateway-fm/cdk-erigon-lib/kv"
-	"github.com/gateway-fm/cdk-erigon-lib/kv/kvcfg"
-	"github.com/gateway-fm/cdk-erigon-lib/state"
-	"github.com/ledgerwatch/erigon/chain"
-	"github.com/ledgerwatch/log/v3"
-	"golang.org/x/sync/errgroup"
-
-=======
 	"github.com/ledgerwatch/erigon-lib/chain"
 	"github.com/ledgerwatch/erigon-lib/common/datadir"
 	"github.com/ledgerwatch/erigon-lib/kv"
 	"github.com/ledgerwatch/erigon-lib/kv/backup"
 	"github.com/ledgerwatch/erigon-lib/kv/kvcfg"
 	"github.com/ledgerwatch/erigon-lib/state"
->>>>>>> fcad3a03
 	"github.com/ledgerwatch/erigon/consensus"
 	"github.com/ledgerwatch/erigon/core"
 	"github.com/ledgerwatch/erigon/core/rawdb"
@@ -168,12 +156,7 @@
 		}
 		if !historyV3 {
 			genesis := core.GenesisBlockByChainName(chain)
-<<<<<<< HEAD
-			_, _, _, err = core.WriteGenesisState(genesis, tx, tmpDir)
-			if err != nil {
-=======
-			if _, _, err := core.WriteGenesisState(genesis, tx, tmpDir, logger); err != nil {
->>>>>>> fcad3a03
+			if _, _, _, err := core.WriteGenesisState(genesis, tx, tmpDir, logger); err != nil {
 				return err
 			}
 		}
