--- conflicted
+++ resolved
@@ -156,11 +156,7 @@
 		}
 		if !historyV3 {
 			genesis := core.GenesisBlockByChainName(chain)
-<<<<<<< HEAD
-			if _, _, err := core.WriteGenesisState(genesis, tx, tmpDir, nil); err != nil {
-=======
-			if _, _, err := core.WriteGenesisState(genesis, tx, tmpDir, logger); err != nil {
->>>>>>> 3b5cfa36
+			if _, _, err := core.WriteGenesisState(genesis, tx, tmpDir, logger, nil); err != nil {
 				return err
 			}
 		}
