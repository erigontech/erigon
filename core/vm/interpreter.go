// Copyright 2014 The go-ethereum Authors
// (original work)
// Copyright 2024 The Erigon Authors
// (modifications)
// This file is part of Erigon.
//
// Erigon is free software: you can redistribute it and/or modify
// it under the terms of the GNU Lesser General Public License as published by
// the Free Software Foundation, either version 3 of the License, or
// (at your option) any later version.
//
// Erigon is distributed in the hope that it will be useful,
// but WITHOUT ANY WARRANTY; without even the implied warranty of
// MERCHANTABILITY or FITNESS FOR A PARTICULAR PURPOSE. See the
// GNU Lesser General Public License for more details.
//
// You should have received a copy of the GNU Lesser General Public License
// along with Erigon. If not, see <http://www.gnu.org/licenses/>.

package vm

import (
	"fmt"
	"hash"
	"slices"

	"github.com/holiman/uint256"

	"github.com/erigontech/erigon-lib/chain"
	"github.com/erigontech/erigon-lib/common"
	"github.com/erigontech/erigon-lib/common/math"
	"github.com/erigontech/erigon-lib/log/v3"

	"github.com/erigontech/erigon/core/tracing"
)

// Config are the configuration options for the Interpreter
type Config struct {
	Tracer        *tracing.Hooks
	NoRecursion   bool // Disables call, callcode, delegate call and create
	NoBaseFee     bool // Forces the EIP-1559 baseFee to 0 (needed for 0 price calls)
	SkipAnalysis  bool // Whether we can skip jumpdest analysis based on the checked history
	TraceJumpDest bool // Print transaction hashes where jumpdest analysis was useful
	NoReceipts    bool // Do not calculate receipts
	ReadOnly      bool // Do no perform any block finalisation
	StatelessExec bool // true is certain conditions (like state trie root hash matching) need to be relaxed for stateless EVM execution
	RestoreState  bool // Revert all changes made to the state (useful for constant system calls)

	ExtraEips []int // Additional EIPS that are to be enabled

}

func (vmConfig *Config) HasEip3860(rules *chain.Rules) bool {
	return slices.Contains(vmConfig.ExtraEips, 3860) || rules.IsShanghai
}

// Interpreter is used to run Ethereum based contracts and will utilise the
// passed environment to query external sources for state information.
// The Interpreter will run the byte code VM based on the passed
// configuration.
type Interpreter interface {
	// Run loops and evaluates the contract's code with the given input data and returns
	// the return byte-slice and an error if one occurred.
	Run(contract *Contract, input []byte, static bool) ([]byte, error)

	// `Depth` returns the current call stack's depth.
	Depth() int
}

// ScopeContext contains the things that are per-call, such as stack and memory,
// but not transients like pc and gas
type ScopeContext struct {
	Memory   *Memory
	Stack    *Stack
	Contract *Contract
}

// MemoryData returns the underlying memory slice. Callers must not modify the contents
// of the returned data.
func (ctx *ScopeContext) MemoryData() []byte {
	if ctx.Memory == nil {
		return nil
	}
	return ctx.Memory.Data()
}

// StackData returns the stack data. Callers must not modify the contents
// of the returned data.
func (ctx *ScopeContext) StackData() []uint256.Int {
	if ctx.Stack == nil {
		return nil
	}
	return ctx.Stack.data
}

// Caller returns the current caller.
func (ctx *ScopeContext) Caller() common.Address {
	return ctx.Contract.Caller()
}

// Address returns the address where this scope of execution is taking place.
func (ctx *ScopeContext) Address() common.Address {
	return ctx.Contract.Address()
}

// CallValue returns the value supplied with this call.
func (ctx *ScopeContext) CallValue() *uint256.Int {
	return ctx.Contract.Value()
}

// CallInput returns the input/calldata with this call. Callers must not modify
// the contents of the returned data.
func (ctx *ScopeContext) CallInput() []byte {
	return ctx.Contract.Input
}

func (ctx *ScopeContext) Code() []byte {
	return ctx.Contract.Code
}

func (ctx *ScopeContext) CodeHash() common.Hash {
	return ctx.Contract.CodeHash
}

// keccakState wraps sha3.state. In addition to the usual hash methods, it also supports
// Read to get a variable amount of data from the hash state. Read is faster than Sum
// because it doesn't copy the internal state, but also modifies the internal state.
type keccakState interface {
	hash.Hash
	Read([]byte) (int, error)
}

// EVMInterpreter represents an EVM interpreter
type EVMInterpreter struct {
	*VM
	jt    *JumpTable // EVM instruction table
	depth int
}

// structcheck doesn't see embedding
//
//nolint:structcheck
type VM struct {
	evm *EVM
	cfg Config

	hasher    keccakState // Keccak256 hasher instance shared across opcodes
	hasherBuf common.Hash // Keccak256 hasher result array shared across opcodes

	readOnly   bool   // Whether to throw on stateful modifications
	returnData []byte // Last CALL's return data for subsequent reuse
}

func copyJumpTable(jt *JumpTable) *JumpTable {
	var copy JumpTable
	for i, op := range jt {
		if op != nil {
			opCopy := *op
			copy[i] = &opCopy
		}
	}
	return &copy
}

// NewEVMInterpreter returns a new instance of the Interpreter.
func NewEVMInterpreter(evm *EVM, cfg Config) *EVMInterpreter {
	var jt *JumpTable
	switch {
	case evm.ChainRules().IsPrague:
		jt = &pragueInstructionSet
	case evm.ChainRules().IsCancun:
		jt = &cancunInstructionSet
	case evm.ChainRules().IsNapoli:
		jt = &napoliInstructionSet
	case evm.ChainRules().IsShanghai:
		jt = &shanghaiInstructionSet
	case evm.ChainRules().IsLondon:
		jt = &londonInstructionSet
	case evm.ChainRules().IsBerlin:
		jt = &berlinInstructionSet
	case evm.ChainRules().IsIstanbul:
		jt = &istanbulInstructionSet
	case evm.ChainRules().IsConstantinople:
		jt = &constantinopleInstructionSet
	case evm.ChainRules().IsByzantium:
		jt = &byzantiumInstructionSet
	case evm.ChainRules().IsSpuriousDragon:
		jt = &spuriousDragonInstructionSet
	case evm.ChainRules().IsTangerineWhistle:
		jt = &tangerineWhistleInstructionSet
	case evm.ChainRules().IsHomestead:
		jt = &homesteadInstructionSet
	default:
		jt = &frontierInstructionSet
	}
	if len(cfg.ExtraEips) > 0 {
		jt = copyJumpTable(jt)
		for i, eip := range cfg.ExtraEips {
			if err := EnableEIP(eip, jt); err != nil {
				// Disable it, so caller can check if it's activated or not
				cfg.ExtraEips = append(cfg.ExtraEips[:i], cfg.ExtraEips[i+1:]...)
				log.Error("EIP activation failed", "eip", eip, "err", err)
			}
		}
	}

	return &EVMInterpreter{
		VM: &VM{
			evm: evm,
			cfg: cfg,
		},
		jt: jt,
	}
}

// Run loops and evaluates the contract's code with the given input data and returns
// the return byte-slice and an error if one occurred.
//
// It's important to note that any errors returned by the interpreter should be
// considered a revert-and-consume-all-gas operation except for
// ErrExecutionReverted which means revert-and-keep-gas-left.
func (in *EVMInterpreter) Run(contract *Contract, input []byte, readOnly bool) (ret []byte, err error) {
	// Don't bother with the execution if there's no code.
	if len(contract.Code) == 0 {
		return nil, nil
	}

	// Reset the previous call's return data. It's unimportant to preserve the old buffer
	// as every returning call will return new data anyway.
	in.returnData = nil

	var (
<<<<<<< HEAD
		op          OpCode // current opcode
		mem         = pool.Get().(*Memory)
		locStack    = New()
=======
		op          OpCode        // current opcode
		mem         = NewMemory() // bound memory
		locStack    = stack.New()
>>>>>>> f0e65e40
		callContext = &ScopeContext{
			Memory:   mem,
			Stack:    locStack,
			Contract: contract,
		}
		// For optimisation reason we're using uint64 as the program counter.
		// It's theoretically possible to go above 2^64. The YP defines the PC
		// to be uint256. Practically much less so feasible.
		_pc  = uint64(0) // program counter
		pc   = &_pc      // program counter
		cost uint64
		// copies used by tracer
		pcCopy  uint64 // needed for the deferred Tracer
		gasCopy uint64 // for Tracer to log gas remaining before execution
		logged  bool   // deferred Tracer should ignore already logged steps
		res     []byte // result of the opcode execution function
		debug   = in.cfg.Tracer != nil && (in.cfg.Tracer.OnOpcode != nil || in.cfg.Tracer.OnGasChange != nil || in.cfg.Tracer.OnFault != nil)
	)

	contract.Input = input

	// Make sure the readOnly is only set if we aren't in readOnly yet.
	// This makes also sure that the readOnly flag isn't removed for child calls.
	restoreReadonly := readOnly && !in.readOnly
	if restoreReadonly {
		in.readOnly = true
	}
	// Increment the call depth which is restricted to 1024
	in.depth++
	defer func() {
		// first: capture data/memory/state/depth/etc... then clenup them
		if debug && err != nil {
			if !logged && in.cfg.Tracer.OnOpcode != nil {
				in.cfg.Tracer.OnOpcode(pcCopy, byte(op), gasCopy, cost, callContext, in.returnData, in.depth, VMErrorFromErr(err))
			}
			if logged && in.cfg.Tracer.OnFault != nil {
				in.cfg.Tracer.OnFault(pcCopy, byte(op), gasCopy, cost, callContext, in.depth, VMErrorFromErr(err))
			}
		}
		// this function must execute _after_: the `CaptureState` needs the stacks before
<<<<<<< HEAD
		pool.Put(mem)
		ReturnNormalStack(locStack)
=======
		mem.free()
		stack.ReturnNormalStack(locStack)
>>>>>>> f0e65e40
		if restoreReadonly {
			in.readOnly = false
		}
		in.depth--
	}()

	// The Interpreter main run loop (contextual). This loop runs until either an
	// explicit STOP, RETURN or SELFDESTRUCT is executed, an error occurred during
	// the execution of one of the operations or until the done flag is set by the
	// parent context.
	steps := 0
	for {
		steps++
		if steps%1000 == 0 && in.evm.Cancelled() {
			break
		}
		if debug {
			// Capture pre-execution values for tracing.
			logged, pcCopy, gasCopy = false, _pc, contract.Gas
		}
		// Get the operation from the jump table and validate the stack to ensure there are
		// enough stack items available to perform the operation.
		op = contract.GetOp(_pc)
		operation := in.jt[op]
		cost = operation.constantGas // For tracing
		// Validate stack
		if sLen := locStack.len(); sLen < operation.numPop {
			return nil, &ErrStackUnderflow{stackLen: sLen, required: operation.numPop}
		} else if sLen > operation.maxStack {
			return nil, &ErrStackOverflow{stackLen: sLen, limit: operation.maxStack}
		}
		if !contract.UseGas(cost, in.cfg.Tracer, tracing.GasChangeIgnored) {
			return nil, ErrOutOfGas
		}
		if operation.dynamicGas != nil {
			// All ops with a dynamic memory usage also has a dynamic gas cost.
			var memorySize uint64
			// calculate the new memory size and expand the memory to fit
			// the operation
			// Memory check needs to be done prior to evaluating the dynamic gas portion,
			// to detect calculation overflows
			if operation.memorySize != nil {
				memSize, overflow := operation.memorySize(locStack)
				if overflow {
					return nil, ErrGasUintOverflow
				}
				// memory is expanded in words of 32 bytes. Gas
				// is also calculated in words.
				if memorySize, overflow = math.SafeMul(ToWordSize(memSize), 32); overflow {
					return nil, ErrGasUintOverflow
				}
			}
			// Consume the gas and return an error if not enough gas is available.
			// cost is explicitly set so that the capture state defer method can get the proper cost
			var dynamicCost uint64
			dynamicCost, err = operation.dynamicGas(in.evm, contract, locStack, mem, memorySize)
			cost += dynamicCost // for tracing
			if err != nil {
				return nil, fmt.Errorf("%w: %v", ErrOutOfGas, err)
			}
			if !contract.UseGas(dynamicCost, in.cfg.Tracer, tracing.GasChangeIgnored) {
				return nil, ErrOutOfGas
			}
			// Do tracing before memory expansion
			if debug {
				if in.cfg.Tracer.OnOpcode != nil {
					in.cfg.Tracer.OnOpcode(_pc, byte(op), gasCopy, cost, callContext, in.returnData, in.depth, VMErrorFromErr(err))
					logged = true
				}
			}
			if memorySize > 0 {
				mem.Resize(memorySize)
			}
		} else if debug {
			if in.cfg.Tracer.OnGasChange != nil {
				in.cfg.Tracer.OnGasChange(gasCopy, gasCopy-cost, tracing.GasChangeCallOpCode)
			}
			if in.cfg.Tracer.OnOpcode != nil {
				in.cfg.Tracer.OnOpcode(_pc, byte(op), gasCopy, cost, callContext, in.returnData, in.depth, VMErrorFromErr(err))
				logged = true
			}
		}
		// execute the operation
		res, err = operation.execute(pc, in, callContext)

		if err != nil {
			break
		}
		_pc++
	}

	if err == errStopToken {
		err = nil // clear stop token error
	}

	ret = res
	return
}

// Depth returns the current call stack depth.
func (in *EVMInterpreter) Depth() int {
	return in.depth
}

func (vm *VM) setReadonly(outerReadonly bool) func() {
	if outerReadonly && !vm.readOnly {
		vm.readOnly = true
		return func() {
			vm.readOnly = false
		}
	}
	return func() {}
}

func (vm *VM) getReadonly() bool {
	return vm.readOnly
}<|MERGE_RESOLUTION|>--- conflicted
+++ resolved
@@ -230,15 +230,9 @@
 	in.returnData = nil
 
 	var (
-<<<<<<< HEAD
-		op          OpCode // current opcode
-		mem         = pool.Get().(*Memory)
-		locStack    = New()
-=======
 		op          OpCode        // current opcode
 		mem         = NewMemory() // bound memory
-		locStack    = stack.New()
->>>>>>> f0e65e40
+		locStack    = New()
 		callContext = &ScopeContext{
 			Memory:   mem,
 			Stack:    locStack,
@@ -279,13 +273,8 @@
 			}
 		}
 		// this function must execute _after_: the `CaptureState` needs the stacks before
-<<<<<<< HEAD
-		pool.Put(mem)
+		mem.free()
 		ReturnNormalStack(locStack)
-=======
-		mem.free()
-		stack.ReturnNormalStack(locStack)
->>>>>>> f0e65e40
 		if restoreReadonly {
 			in.readOnly = false
 		}
