// Copyright 2014 The go-ethereum Authors
// (original work)
// Copyright 2024 The Erigon Authors
// (modifications)
// This file is part of Erigon.
//
// Erigon is free software: you can redistribute it and/or modify
// it under the terms of the GNU Lesser General Public License as published by
// the Free Software Foundation, either version 3 of the License, or
// (at your option) any later version.
//
// Erigon is distributed in the hope that it will be useful,
// but WITHOUT ANY WARRANTY; without even the implied warranty of
// MERCHANTABILITY or FITNESS FOR A PARTICULAR PURPOSE. See the
// GNU Lesser General Public License for more details.
//
// You should have received a copy of the GNU Lesser General Public License
// along with Erigon. If not, see <http://www.gnu.org/licenses/>.

package vm

import (
	"fmt"
	"hash"
	"sync"

	"github.com/erigontech/erigon-lib/chain"
	libcommon "github.com/erigontech/erigon-lib/common"
	"github.com/erigontech/erigon-lib/common/math"
	"github.com/erigontech/erigon-lib/log/v3"
	"github.com/holiman/uint256"

	"github.com/erigontech/erigon/core/tracing"
	"github.com/erigontech/erigon/core/vm/stack"
)

// Config are the configuration options for the Interpreter
type Config struct {
	Debug         bool // Enables debugging
	Tracer        *tracing.Hooks
	NoRecursion   bool // Disables call, callcode, delegate call and create
	NoBaseFee     bool // Forces the EIP-1559 baseFee to 0 (needed for 0 price calls)
	SkipAnalysis  bool // Whether we can skip jumpdest analysis based on the checked history
	TraceJumpDest bool // Print transaction hashes where jumpdest analysis was useful
	NoReceipts    bool // Do not calculate receipts
	ReadOnly      bool // Do no perform any block finalisation
	StatelessExec bool // true is certain conditions (like state trie root hash matching) need to be relaxed for stateless EVM execution
	RestoreState  bool // Revert all changes made to the state (useful for constant system calls)

	ExtraEips []int // Additional EIPS that are to be enabled

}

var pool = sync.Pool{
	New: func() any {
		return NewMemory()
	},
}

func (vmConfig *Config) HasEip3860(rules *chain.Rules) bool {
	for _, eip := range vmConfig.ExtraEips {
		if eip == 3860 {
			return true
		}
	}
	return rules.IsShanghai
}

// Interpreter is used to run Ethereum based contracts and will utilise the
// passed environment to query external sources for state information.
// The Interpreter will run the byte code VM based on the passed
// configuration.
type Interpreter interface {
	// Run loops and evaluates the contract's code with the given input data and returns
	// the return byte-slice and an error if one occurred.
	Run(contract *Contract, input []byte, static bool) ([]byte, error)

	// `Depth` returns the current call stack's depth.
	Depth() int
}

// ScopeContext contains the things that are per-call, such as stack and memory,
// but not transients like pc and gas
type ScopeContext struct {
	Memory   *Memory
	Stack    *stack.Stack
	Contract *Contract
}

// MemoryData returns the underlying memory slice. Callers must not modify the contents
// of the returned data.
func (ctx *ScopeContext) MemoryData() []byte {
	if ctx.Memory == nil {
		return nil
	}
	return ctx.Memory.Data()
}

// MemoryData returns the stack data. Callers must not modify the contents
// of the returned data.
func (ctx *ScopeContext) StackData() []uint256.Int {
	if ctx.Stack == nil {
		return nil
	}
	return ctx.Stack.Data
}

// Caller returns the current caller.
func (ctx *ScopeContext) Caller() libcommon.Address {
	return ctx.Contract.Caller()
}

// Address returns the address where this scope of execution is taking place.
func (ctx *ScopeContext) Address() libcommon.Address {
	return ctx.Contract.Address()
}

// CallValue returns the value supplied with this call.
func (ctx *ScopeContext) CallValue() *uint256.Int {
	return ctx.Contract.Value()
}

// CallInput returns the input/calldata with this call. Callers must not modify
// the contents of the returned data.
func (ctx *ScopeContext) CallInput() []byte {
	return ctx.Contract.Input
}

func (ctx *ScopeContext) Code() []byte {
	return ctx.Contract.Code
}

func (ctx *ScopeContext) CodeHash() libcommon.Hash {
	return ctx.Contract.CodeHash
}

// keccakState wraps sha3.state. In addition to the usual hash methods, it also supports
// Read to get a variable amount of data from the hash state. Read is faster than Sum
// because it doesn't copy the internal state, but also modifies the internal state.
type keccakState interface {
	hash.Hash
	Read([]byte) (int, error)
}

// EVMInterpreter represents an EVM interpreter
type EVMInterpreter struct {
	*VM
	jt    *JumpTable // EVM instruction table
	depth int
}

// structcheck doesn't see embedding
//
//nolint:structcheck
type VM struct {
	evm *EVM
	cfg Config

	hasher    keccakState    // Keccak256 hasher instance shared across opcodes
	hasherBuf libcommon.Hash // Keccak256 hasher result array shared across opcodes

	readOnly   bool   // Whether to throw on stateful modifications
	returnData []byte // Last CALL's return data for subsequent reuse
}

func copyJumpTable(jt *JumpTable) *JumpTable {
	var copy JumpTable
	for i, op := range jt {
		if op != nil {
			opCopy := *op
			copy[i] = &opCopy
		}
	}
	return &copy
}

// NewEVMInterpreter returns a new instance of the Interpreter.
func NewEVMInterpreter(evm *EVM, cfg Config) *EVMInterpreter {
	var jt *JumpTable
	switch {
	case evm.ChainRules().IsPrague:
		jt = &pragueInstructionSet
	case evm.ChainRules().IsCancun:
		jt = &cancunInstructionSet
	case evm.ChainRules().IsNapoli:
		jt = &napoliInstructionSet
	case evm.ChainRules().IsShanghai:
		jt = &shanghaiInstructionSet
	case evm.ChainRules().IsLondon:
		jt = &londonInstructionSet
	case evm.ChainRules().IsBerlin:
		jt = &berlinInstructionSet
	case evm.ChainRules().IsIstanbul:
		jt = &istanbulInstructionSet
	case evm.ChainRules().IsConstantinople:
		jt = &constantinopleInstructionSet
	case evm.ChainRules().IsByzantium:
		jt = &byzantiumInstructionSet
	case evm.ChainRules().IsSpuriousDragon:
		jt = &spuriousDragonInstructionSet
	case evm.ChainRules().IsTangerineWhistle:
		jt = &tangerineWhistleInstructionSet
	case evm.ChainRules().IsHomestead:
		jt = &homesteadInstructionSet
	default:
		jt = &frontierInstructionSet
	}
	if len(cfg.ExtraEips) > 0 {
		jt = copyJumpTable(jt)
		for i, eip := range cfg.ExtraEips {
			if err := EnableEIP(eip, jt); err != nil {
				// Disable it, so caller can check if it's activated or not
				cfg.ExtraEips = append(cfg.ExtraEips[:i], cfg.ExtraEips[i+1:]...)
				log.Error("EIP activation failed", "eip", eip, "err", err)
			}
		}
	}

	return &EVMInterpreter{
		VM: &VM{
			evm: evm,
			cfg: cfg,
		},
		jt: jt,
	}
}

// Run loops and evaluates the contract's code with the given input data and returns
// the return byte-slice and an error if one occurred.
//
// It's important to note that any errors returned by the interpreter should be
// considered a revert-and-consume-all-gas operation except for
// ErrExecutionReverted which means revert-and-keep-gas-left.
func (in *EVMInterpreter) Run(contract *Contract, input []byte, readOnly bool) (ret []byte, err error) {
	// Don't bother with the execution if there's no code.
	if len(contract.Code) == 0 {
		return nil, nil
	}

	// Reset the previous call's return data. It's unimportant to preserve the old buffer
	// as every returning call will return new data anyway.
	in.returnData = nil

	var (
		op          OpCode // current opcode
		mem         = pool.Get().(*Memory)
		locStack    = stack.New()
		callContext = &ScopeContext{
			Memory:   mem,
			Stack:    locStack,
			Contract: contract,
		}
		// For optimisation reason we're using uint64 as the program counter.
		// It's theoretically possible to go above 2^64. The YP defines the PC
		// to be uint256. Practically much less so feasible.
		_pc  = uint64(0) // program counter
		pc   = &_pc      // program counter
		cost uint64
		// copies used by tracer
		pcCopy  uint64 // needed for the deferred Tracer
		gasCopy uint64 // for Tracer to log gas remaining before execution
		logged  bool   // deferred Tracer should ignore already logged steps
		res     []byte // result of the opcode execution function
	)

	mem.Reset()

	contract.Input = input

	// Make sure the readOnly is only set if we aren't in readOnly yet.
	// This makes also sure that the readOnly flag isn't removed for child calls.
	restoreReadonly := readOnly && !in.readOnly
	if restoreReadonly {
		in.readOnly = true
	}
	// Increment the call depth which is restricted to 1024
	in.depth++
	defer func() {
		// first: capture data/memory/state/depth/etc... then clenup them
		if in.cfg.Tracer != nil && err != nil {
			if !logged && in.cfg.Tracer.OnOpcode != nil {
				in.cfg.Tracer.OnOpcode(pcCopy, byte(op), gasCopy, cost, callContext, in.returnData, in.depth, VMErrorFromErr(err))
			}
			if logged && in.cfg.Tracer.OnFault != nil {
				in.cfg.Tracer.OnFault(pcCopy, byte(op), gasCopy, cost, callContext, in.depth, VMErrorFromErr(err))
			}
		}
		// this function must execute _after_: the `CaptureState` needs the stacks before
		pool.Put(mem)
		stack.ReturnNormalStack(locStack)
		if restoreReadonly {
			in.readOnly = false
		}
		in.depth--
	}()

	// The Interpreter main run loop (contextual). This loop runs until either an
	// explicit STOP, RETURN or SELFDESTRUCT is executed, an error occurred during
	// the execution of one of the operations or until the done flag is set by the
	// parent context.
	steps := 0
	for {
		steps++
		if steps%1000 == 0 && in.evm.Cancelled() {
			break
		}
		if in.cfg.Debug || in.cfg.Tracer != nil {
			// Capture pre-execution values for tracing.
			logged, pcCopy, gasCopy = false, _pc, contract.Gas
		}
		// Get the operation from the jump table and validate the stack to ensure there are
		// enough stack items available to perform the operation.
		op = contract.GetOp(_pc)
		operation := in.jt[op]
		cost = operation.constantGas // For tracing
		// Validate stack
		if sLen := locStack.Len(); sLen < operation.numPop {
			return nil, &ErrStackUnderflow{stackLen: sLen, required: operation.numPop}
		} else if sLen > operation.maxStack {
			return nil, &ErrStackOverflow{stackLen: sLen, limit: operation.maxStack}
		}
		if !contract.UseGas(cost, in.cfg.Tracer, tracing.GasChangeIgnored) {
			return nil, ErrOutOfGas
		}
		if operation.dynamicGas != nil {
			// All ops with a dynamic memory usage also has a dynamic gas cost.
			var memorySize uint64
			// calculate the new memory size and expand the memory to fit
			// the operation
			// Memory check needs to be done prior to evaluating the dynamic gas portion,
			// to detect calculation overflows
			if operation.memorySize != nil {
				memSize, overflow := operation.memorySize(locStack)
				if overflow {
					return nil, ErrGasUintOverflow
				}
				// memory is expanded in words of 32 bytes. Gas
				// is also calculated in words.
				if memorySize, overflow = math.SafeMul(ToWordSize(memSize), 32); overflow {
					return nil, ErrGasUintOverflow
				}
			}
			// Consume the gas and return an error if not enough gas is available.
			// cost is explicitly set so that the capture state defer method can get the proper cost
			var dynamicCost uint64
			dynamicCost, err = operation.dynamicGas(in.evm, contract, locStack, mem, memorySize)
			cost += dynamicCost // for tracing
<<<<<<< HEAD
			if err != nil || !contract.UseGas(dynamicCost, in.cfg.Tracer, tracing.GasChangeIgnored) {
=======
			if err != nil {
				return nil, fmt.Errorf("%w: %v", ErrOutOfGas, err)
			}
			if !contract.UseGas(dynamicCost, tracing.GasChangeIgnored) {
>>>>>>> ba6d1c23
				return nil, ErrOutOfGas
			}
			// Do tracing before memory expansion
			if in.cfg.Tracer != nil {
				if in.evm.config.Tracer.OnOpcode != nil {
					in.evm.config.Tracer.OnOpcode(_pc, byte(op), gasCopy, cost, callContext, in.returnData, in.depth, VMErrorFromErr(err))
					logged = true
				}
			}
			if memorySize > 0 {
				mem.Resize(memorySize)
			}
		} else if in.cfg.Tracer != nil {
			if in.evm.config.Tracer.OnGasChange != nil {
				in.evm.config.Tracer.OnGasChange(gasCopy, gasCopy-cost, tracing.GasChangeCallOpCode)
			}
			if in.evm.config.Tracer.OnOpcode != nil {
				in.evm.config.Tracer.OnOpcode(_pc, byte(op), gasCopy, cost, callContext, in.returnData, in.depth, VMErrorFromErr(err))
				logged = true
			}
		}
		// execute the operation
		res, err = operation.execute(pc, in, callContext)

		if err != nil {
			break
		}
		_pc++
	}

	if err == errStopToken {
		err = nil // clear stop token error
	}

	ret = append(ret, res...)
	return
}

// Depth returns the current call stack depth.
func (in *EVMInterpreter) Depth() int {
	return in.depth
}

func (vm *VM) setReadonly(outerReadonly bool) func() {
	if outerReadonly && !vm.readOnly {
		vm.readOnly = true
		return func() {
			vm.readOnly = false
		}
	}
	return func() {}
}

func (vm *VM) getReadonly() bool {
	return vm.readOnly
}<|MERGE_RESOLUTION|>--- conflicted
+++ resolved
@@ -345,14 +345,10 @@
 			var dynamicCost uint64
 			dynamicCost, err = operation.dynamicGas(in.evm, contract, locStack, mem, memorySize)
 			cost += dynamicCost // for tracing
-<<<<<<< HEAD
-			if err != nil || !contract.UseGas(dynamicCost, in.cfg.Tracer, tracing.GasChangeIgnored) {
-=======
 			if err != nil {
 				return nil, fmt.Errorf("%w: %v", ErrOutOfGas, err)
 			}
-			if !contract.UseGas(dynamicCost, tracing.GasChangeIgnored) {
->>>>>>> ba6d1c23
+			if !contract.UseGas(dynamicCost, in.cfg.Tracer, tracing.GasChangeIgnored) {
 				return nil, ErrOutOfGas
 			}
 			// Do tracing before memory expansion
