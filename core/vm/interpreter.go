// Copyright 2014 The go-ethereum Authors
// (original work)
// Copyright 2024 The Erigon Authors
// (modifications)
// This file is part of Erigon.
//
// Erigon is free software: you can redistribute it and/or modify
// it under the terms of the GNU Lesser General Public License as published by
// the Free Software Foundation, either version 3 of the License, or
// (at your option) any later version.
//
// Erigon is distributed in the hope that it will be useful,
// but WITHOUT ANY WARRANTY; without even the implied warranty of
// MERCHANTABILITY or FITNESS FOR A PARTICULAR PURPOSE. See the
// GNU Lesser General Public License for more details.
//
// You should have received a copy of the GNU Lesser General Public License
// along with Erigon. If not, see <http://www.gnu.org/licenses/>.

package vm

import (
	"fmt"
	"hash"
	"slices"

	"github.com/holiman/uint256"

	"github.com/erigontech/erigon-lib/chain"
	"github.com/erigontech/erigon-lib/common"
	"github.com/erigontech/erigon-lib/common/math"
	"github.com/erigontech/erigon-lib/log/v3"

	"github.com/erigontech/erigon/core/tracing"
)

// Config are the configuration options for the Interpreter
type Config struct {
	Tracer        *tracing.Hooks
	NoRecursion   bool // Disables call, callcode, delegate call and create
	NoBaseFee     bool // Forces the EIP-1559 baseFee to 0 (needed for 0 price calls)
	SkipAnalysis  bool // Whether we can skip jumpdest analysis based on the checked history
	TraceJumpDest bool // Print transaction hashes where jumpdest analysis was useful
	NoReceipts    bool // Do not calculate receipts
	ReadOnly      bool // Do no perform any block finalisation
	StatelessExec bool // true is certain conditions (like state trie root hash matching) need to be relaxed for stateless EVM execution
	RestoreState  bool // Revert all changes made to the state (useful for constant system calls)

	ExtraEips []int // Additional EIPS that are to be enabled

}

func (vmConfig *Config) HasEip3860(rules *chain.Rules) bool {
	return slices.Contains(vmConfig.ExtraEips, 3860) || rules.IsShanghai
}

// Interpreter is used to run Ethereum based contracts and will utilise the
// passed environment to query external sources for state information.
// The Interpreter will run the byte code VM based on the passed
// configuration.
type Interpreter interface {
	// Run loops and evaluates the contract's code with the given input data and returns
	// the return byte-slice and an error if one occurred.
	Run(contract *Contract, input []byte, static bool) ([]byte, error)

	// `Depth` returns the current call stack's depth.
	Depth() int
}

// ScopeContext contains the things that are per-call, such as stack and memory,
// but not transients like pc and gas
type ScopeContext struct {
	Memory   *Memory
	Stack    *Stack
	Contract *Contract
}

// MemoryData returns the underlying memory slice. Callers must not modify the contents
// of the returned data.
func (ctx *ScopeContext) MemoryData() []byte {
	if ctx.Memory == nil {
		return nil
	}
	return ctx.Memory.Data()
}

// StackData returns the stack data. Callers must not modify the contents
// of the returned data.
func (ctx *ScopeContext) StackData() []uint256.Int {
	if ctx.Stack == nil {
		return nil
	}
	return ctx.Stack.data
}

// Caller returns the current caller.
func (ctx *ScopeContext) Caller() common.Address {
	return ctx.Contract.Caller()
}

// Address returns the address where this scope of execution is taking place.
func (ctx *ScopeContext) Address() common.Address {
	return ctx.Contract.Address()
}

// CallValue returns the value supplied with this call.
func (ctx *ScopeContext) CallValue() *uint256.Int {
	return ctx.Contract.Value()
}

// CallInput returns the input/calldata with this call. Callers must not modify
// the contents of the returned data.
func (ctx *ScopeContext) CallInput() []byte {
	return ctx.Contract.Input
}

func (ctx *ScopeContext) Code() []byte {
	return ctx.Contract.Code
}

func (ctx *ScopeContext) CodeHash() common.Hash {
	return ctx.Contract.CodeHash
}

// keccakState wraps sha3.state. In addition to the usual hash methods, it also supports
// Read to get a variable amount of data from the hash state. Read is faster than Sum
// because it doesn't copy the internal state, but also modifies the internal state.
type keccakState interface {
	hash.Hash
	Read([]byte) (int, error)
}

// EVMInterpreter represents an EVM interpreter
type EVMInterpreter struct {
	*VM
	jt    *JumpTable // EVM instruction table
	depth int
}

// structcheck doesn't see embedding
//
//nolint:structcheck
type VM struct {
	evm *EVM
	cfg Config

	hasher    keccakState // Keccak256 hasher instance shared across opcodes
	hasherBuf common.Hash // Keccak256 hasher result array shared across opcodes

	readOnly   bool   // Whether to throw on stateful modifications
	returnData []byte // Last CALL's return data for subsequent reuse
}

func copyJumpTable(jt *JumpTable) *JumpTable {
	var copy JumpTable
	for i, op := range jt {
		if op != nil {
			opCopy := *op
			copy[i] = &opCopy
		}
	}
	return &copy
}

// NewEVMInterpreter returns a new instance of the Interpreter.
func NewEVMInterpreter(evm *EVM, cfg Config) *EVMInterpreter {
	var jt *JumpTable
	switch {
	case evm.ChainRules().IsPrague:
		jt = &pragueInstructionSet
	case evm.ChainRules().IsCancun:
		jt = &cancunInstructionSet
	case evm.ChainRules().IsNapoli:
		jt = &napoliInstructionSet
	case evm.ChainRules().IsShanghai:
		jt = &shanghaiInstructionSet
	case evm.ChainRules().IsLondon:
		jt = &londonInstructionSet
	case evm.ChainRules().IsBerlin:
		jt = &berlinInstructionSet
	case evm.ChainRules().IsIstanbul:
		jt = &istanbulInstructionSet
	case evm.ChainRules().IsConstantinople:
		jt = &constantinopleInstructionSet
	case evm.ChainRules().IsByzantium:
		jt = &byzantiumInstructionSet
	case evm.ChainRules().IsSpuriousDragon:
		jt = &spuriousDragonInstructionSet
	case evm.ChainRules().IsTangerineWhistle:
		jt = &tangerineWhistleInstructionSet
	case evm.ChainRules().IsHomestead:
		jt = &homesteadInstructionSet
	default:
		jt = &frontierInstructionSet
	}
	if len(cfg.ExtraEips) > 0 {
		jt = copyJumpTable(jt)
		for i, eip := range cfg.ExtraEips {
			if err := EnableEIP(eip, jt); err != nil {
				// Disable it, so caller can check if it's activated or not
				cfg.ExtraEips = append(cfg.ExtraEips[:i], cfg.ExtraEips[i+1:]...)
				log.Error("EIP activation failed", "eip", eip, "err", err)
			}
		}
	}

	return &EVMInterpreter{
		VM: &VM{
			evm: evm,
			cfg: cfg,
		},
		jt: jt,
	}
}

// Run loops and evaluates the contract's code with the given input data and returns
// the return byte-slice and an error if one occurred.
//
// It's important to note that any errors returned by the interpreter should be
// considered a revert-and-consume-all-gas operation except for
// ErrExecutionReverted which means revert-and-keep-gas-left.
func (in *EVMInterpreter) Run(contract *Contract, input []byte, readOnly bool) (ret []byte, err error) {
	// Don't bother with the execution if there's no code.
	if len(contract.Code) == 0 {
		return nil, nil
	}

	// Reset the previous call's return data. It's unimportant to preserve the old buffer
	// as every returning call will return new data anyway.
	in.returnData = nil

	var (
		op          OpCode        // current opcode
		mem         = NewMemory() // bound memory
		locStack    = New()
		callContext = &ScopeContext{
			Memory:   mem,
			Stack:    locStack,
			Contract: contract,
		}
		// For optimisation reason we're using uint64 as the program counter.
		// It's theoretically possible to go above 2^64. The YP defines the PC
		// to be uint256. Practically much less so feasible.
		_pc  = uint64(0) // program counter
		pc   = &_pc      // program counter
		cost uint64
		// copies used by tracer
		pcCopy  uint64 // needed for the deferred Tracer
		gasCopy uint64 // for Tracer to log gas remaining before execution
		logged  bool   // deferred Tracer should ignore already logged steps
		res     []byte // result of the opcode execution function
		debug   = in.cfg.Tracer != nil && (in.cfg.Tracer.OnOpcode != nil || in.cfg.Tracer.OnGasChange != nil || in.cfg.Tracer.OnFault != nil)
	)

	contract.Input = input

	// Make sure the readOnly is only set if we aren't in readOnly yet.
	// This makes also sure that the readOnly flag isn't removed for child calls.
	restoreReadonly := readOnly && !in.readOnly
	if restoreReadonly {
		in.readOnly = true
	}
	// Increment the call depth which is restricted to 1024
	in.depth++
	defer func() {
		// first: capture data/memory/state/depth/etc... then clenup them
		if debug && err != nil {
			if !logged && in.cfg.Tracer.OnOpcode != nil {
				in.cfg.Tracer.OnOpcode(pcCopy, byte(op), gasCopy, cost, callContext, in.returnData, in.depth, VMErrorFromErr(err))
			}
			if logged && in.cfg.Tracer.OnFault != nil {
				in.cfg.Tracer.OnFault(pcCopy, byte(op), gasCopy, cost, callContext, in.depth, VMErrorFromErr(err))
			}
		}
		// this function must execute _after_: the `CaptureState` needs the stacks before
		mem.free()
		ReturnNormalStack(locStack)
		if restoreReadonly {
			in.readOnly = false
		}
		in.depth--
	}()

	// The Interpreter main run loop (contextual). This loop runs until either an
	// explicit STOP, RETURN or SELFDESTRUCT is executed, an error occurred during
	// the execution of one of the operations or until the done flag is set by the
	// parent context.
	steps := 0
	for {
		steps++
		if steps%1000 == 0 && in.evm.Cancelled() {
			break
		}
		if debug {
			// Capture pre-execution values for tracing.
			logged, pcCopy, gasCopy = false, _pc, contract.Gas
		}
		// Get the operation from the jump table and validate the stack to ensure there are
		// enough stack items available to perform the operation.
		op = contract.GetOp(_pc)
		operation := in.jt[op]
		cost = operation.constantGas // For tracing
		// Validate stack
		if sLen := locStack.len(); sLen < operation.numPop {
			return nil, &ErrStackUnderflow{stackLen: sLen, required: operation.numPop}
		} else if sLen > operation.maxStack {
			return nil, &ErrStackOverflow{stackLen: sLen, limit: operation.maxStack}
		}
		if !contract.UseGas(cost, in.cfg.Tracer, tracing.GasChangeIgnored) {
			return nil, ErrOutOfGas
		}

		// All ops with a dynamic memory usage also has a dynamic gas cost.
		var memorySize uint64
		if operation.dynamicGas != nil {
			// calculate the new memory size and expand the memory to fit
			// the operation
			// Memory check needs to be done prior to evaluating the dynamic gas portion,
			// to detect calculation overflows
			if operation.memorySize != nil {
				memSize, overflow := operation.memorySize(locStack)
				if overflow {
					return nil, ErrGasUintOverflow
				}
				// memory is expanded in words of 32 bytes. Gas
				// is also calculated in words.
				if memorySize, overflow = math.SafeMul(ToWordSize(memSize), 32); overflow {
					return nil, ErrGasUintOverflow
				}
			}
			// Consume the gas and return an error if not enough gas is available.
			// cost is explicitly set so that the capture state defer method can get the proper cost
			var dynamicCost uint64
			dynamicCost, err = operation.dynamicGas(in.evm, contract, locStack, mem, memorySize)
			cost += dynamicCost // for tracing
			if err != nil {
				return nil, fmt.Errorf("%w: %v", ErrOutOfGas, err)
			}
			if !contract.UseGas(dynamicCost, in.cfg.Tracer, tracing.GasChangeIgnored) {
				return nil, ErrOutOfGas
			}
<<<<<<< HEAD
		}

		// Do tracing before memory expansion
		if in.cfg.Tracer != nil {
			if in.evm.config.Tracer.OnGasChange != nil {
				in.evm.config.Tracer.OnGasChange(gasCopy, gasCopy-cost, tracing.GasChangeCallOpCode)
=======
			// Do tracing before memory expansion
			if debug {
				if in.cfg.Tracer.OnOpcode != nil {
					in.cfg.Tracer.OnOpcode(_pc, byte(op), gasCopy, cost, callContext, in.returnData, in.depth, VMErrorFromErr(err))
					logged = true
				}
			}
			if memorySize > 0 {
				mem.Resize(memorySize)
			}
		} else if debug {
			if in.cfg.Tracer.OnGasChange != nil {
				in.cfg.Tracer.OnGasChange(gasCopy, gasCopy-cost, tracing.GasChangeCallOpCode)
>>>>>>> d4c9c7ed
			}
			if in.cfg.Tracer.OnOpcode != nil {
				in.cfg.Tracer.OnOpcode(_pc, byte(op), gasCopy, cost, callContext, in.returnData, in.depth, VMErrorFromErr(err))
				logged = true
			}
		}
		if memorySize > 0 {
			mem.Resize(memorySize)
		}

		// execute the operation
		res, err = operation.execute(pc, in, callContext)

		if err != nil {
			break
		}
		_pc++
	}

	if err == errStopToken {
		err = nil // clear stop token error
	}

	ret = res
	return
}

// Depth returns the current call stack depth.
func (in *EVMInterpreter) Depth() int {
	return in.depth
}

func (vm *VM) setReadonly(outerReadonly bool) func() {
	if outerReadonly && !vm.readOnly {
		vm.readOnly = true
		return func() {
			vm.readOnly = false
		}
	}
	return func() {}
}

func (vm *VM) getReadonly() bool {
	return vm.readOnly
}<|MERGE_RESOLUTION|>--- conflicted
+++ resolved
@@ -339,28 +339,12 @@
 			if !contract.UseGas(dynamicCost, in.cfg.Tracer, tracing.GasChangeIgnored) {
 				return nil, ErrOutOfGas
 			}
-<<<<<<< HEAD
 		}
 
 		// Do tracing before memory expansion
 		if in.cfg.Tracer != nil {
-			if in.evm.config.Tracer.OnGasChange != nil {
-				in.evm.config.Tracer.OnGasChange(gasCopy, gasCopy-cost, tracing.GasChangeCallOpCode)
-=======
-			// Do tracing before memory expansion
-			if debug {
-				if in.cfg.Tracer.OnOpcode != nil {
-					in.cfg.Tracer.OnOpcode(_pc, byte(op), gasCopy, cost, callContext, in.returnData, in.depth, VMErrorFromErr(err))
-					logged = true
-				}
-			}
-			if memorySize > 0 {
-				mem.Resize(memorySize)
-			}
-		} else if debug {
 			if in.cfg.Tracer.OnGasChange != nil {
 				in.cfg.Tracer.OnGasChange(gasCopy, gasCopy-cost, tracing.GasChangeCallOpCode)
->>>>>>> d4c9c7ed
 			}
 			if in.cfg.Tracer.OnOpcode != nil {
 				in.cfg.Tracer.OnOpcode(_pc, byte(op), gasCopy, cost, callContext, in.returnData, in.depth, VMErrorFromErr(err))
