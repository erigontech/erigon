--- conflicted
+++ resolved
@@ -36,11 +36,7 @@
 	TraceJumpDest bool   // Print transaction hashes where jumpdest analysis was useful
 	NoReceipts    bool   // Do not calculate receipts
 	ReadOnly      bool   // Do no perform any block finalisation
-<<<<<<< HEAD
-=======
-	EnableTEMV    bool   // true if execution with TEVM enable flag
 	StatelessExec bool   // true is certain conditions (like state trie root hash matching) need to be relaxed for stateless EVM execution
->>>>>>> 17bd30d8
 
 	ExtraEips []int // Additional EIPS that are to be enabled
 }
