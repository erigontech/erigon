--- conflicted
+++ resolved
@@ -211,11 +211,7 @@
 		s := state.New(stateReader)
 		s.CreateAccount(address, true)
 		s.SetCode(address, hexutil.MustDecode(tt.code))
-<<<<<<< HEAD
-		_ = s.CommitBlock(params.TestChainConfig.Rules(0, 0, 0), stateWriter)
-=======
 		_ = s.CommitBlock(chain.TestChainConfig.Rules(0, 0), stateWriter)
->>>>>>> 5729b000
 
 		vmctx := evmtypes.BlockContext{
 			CanTransfer: func(evmtypes.IntraBlockState, libcommon.Address, *uint256.Int) (bool, error) { return true, nil },
