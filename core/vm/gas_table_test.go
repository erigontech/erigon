// Copyright 2017 The go-ethereum Authors
// (original work)
// Copyright 2024 The Erigon Authors
// (modifications)
// This file is part of Erigon.
//
// Erigon is free software: you can redistribute it and/or modify
// it under the terms of the GNU Lesser General Public License as published by
// the Free Software Foundation, either version 3 of the License, or
// (at your option) any later version.
//
// Erigon is distributed in the hope that it will be useful,
// but WITHOUT ANY WARRANTY; without even the implied warranty of
// MERCHANTABILITY or FITNESS FOR A PARTICULAR PURPOSE. See the
// GNU Lesser General Public License for more details.
//
// You should have received a copy of the GNU Lesser General Public License
// along with Erigon. If not, see <http://www.gnu.org/licenses/>.

package vm_test

import (
	"context"
	"errors"
	"math"
	"strconv"
	"testing"

	"github.com/holiman/uint256"
	"github.com/stretchr/testify/require"

	"github.com/erigontech/erigon-lib/chain"
	"github.com/erigontech/erigon-lib/common"
	"github.com/erigontech/erigon-lib/common/datadir"
	"github.com/erigontech/erigon-lib/common/hexutil"
	"github.com/erigontech/erigon-lib/kv"
	"github.com/erigontech/erigon-lib/kv/memdb"
	"github.com/erigontech/erigon-lib/kv/temporal"
	"github.com/erigontech/erigon-lib/kv/temporal/temporaltest"
	"github.com/erigontech/erigon-lib/log/v3"
	state3 "github.com/erigontech/erigon-lib/state"
	"github.com/erigontech/erigon/core/state"
	"github.com/erigontech/erigon/core/vm"
	"github.com/erigontech/erigon/core/vm/evmtypes"
	"github.com/erigontech/erigon/rpc/rpchelper"
)

func TestMemoryGasCost(t *testing.T) {
	t.Parallel()
	tests := []struct {
		size     uint64
		cost     uint64
		overflow bool
	}{
		{0x1fffffffe0, 36028809887088637, false},
		{0x1fffffffe1, 0, true},
	}
	for i, tt := range tests {
		v, err := vm.MemoryGasCost(&vm.Memory{}, tt.size)
		if (err == vm.ErrGasUintOverflow) != tt.overflow {
			t.Errorf("test %d: overflow mismatch: have %v, want %v", i, err == vm.ErrGasUintOverflow, tt.overflow)
		}
		if v != tt.cost {
			t.Errorf("test %d: gas cost mismatch: have %v, want %v", i, v, tt.cost)
		}
	}
}

var eip2200Tests = []struct {
	original byte
	gaspool  uint64
	input    string
	used     uint64
	refund   uint64
	failure  error
}{
	{0, math.MaxUint64, "0x60006000556000600055", 1612, 0, nil},                // 0 -> 0 -> 0
	{0, math.MaxUint64, "0x60006000556001600055", 20812, 0, nil},               // 0 -> 0 -> 1
	{0, math.MaxUint64, "0x60016000556000600055", 20812, 19200, nil},           // 0 -> 1 -> 0
	{0, math.MaxUint64, "0x60016000556002600055", 20812, 0, nil},               // 0 -> 1 -> 2
	{0, math.MaxUint64, "0x60016000556001600055", 20812, 0, nil},               // 0 -> 1 -> 1
	{1, math.MaxUint64, "0x60006000556000600055", 5812, 15000, nil},            // 1 -> 0 -> 0
	{1, math.MaxUint64, "0x60006000556001600055", 5812, 4200, nil},             // 1 -> 0 -> 1
	{1, math.MaxUint64, "0x60006000556002600055", 5812, 0, nil},                // 1 -> 0 -> 2
	{1, math.MaxUint64, "0x60026000556000600055", 5812, 15000, nil},            // 1 -> 2 -> 0
	{1, math.MaxUint64, "0x60026000556003600055", 5812, 0, nil},                // 1 -> 2 -> 3
	{1, math.MaxUint64, "0x60026000556001600055", 5812, 4200, nil},             // 1 -> 2 -> 1
	{1, math.MaxUint64, "0x60026000556002600055", 5812, 0, nil},                // 1 -> 2 -> 2
	{1, math.MaxUint64, "0x60016000556000600055", 5812, 15000, nil},            // 1 -> 1 -> 0
	{1, math.MaxUint64, "0x60016000556002600055", 5812, 0, nil},                // 1 -> 1 -> 2
	{1, math.MaxUint64, "0x60016000556001600055", 1612, 0, nil},                // 1 -> 1 -> 1
	{0, math.MaxUint64, "0x600160005560006000556001600055", 40818, 19200, nil}, // 0 -> 1 -> 0 -> 1
	{1, math.MaxUint64, "0x600060005560016000556000600055", 10818, 19200, nil}, // 1 -> 0 -> 1 -> 0
	{1, 2306, "0x6001600055", 2306, 0, vm.ErrOutOfGas},                         // 1 -> 1 (2300 sentry + 2xPUSH)
	{1, 2307, "0x6001600055", 806, 0, nil},                                     // 1 -> 1 (2301 sentry + 2xPUSH)
}

func testTemporalDB(t *testing.T) *temporal.DB {
	db := memdb.NewStateDB(t.TempDir())

	t.Cleanup(db.Close)

	dirs, logger := datadir.New(t.TempDir()), log.New()
	salt, err := state3.GetStateIndicesSalt(dirs, true, logger)
	require.NoError(t, err)
	agg, err := state3.NewAggregator2(context.Background(), datadir.New(t.TempDir()), 16, salt, db, log.New())
	require.NoError(t, err)
	t.Cleanup(agg.Close)

	_db, err := temporal.New(db, agg)
	require.NoError(t, err)
	return _db
}

func testTemporalTxSD(t *testing.T, db *temporal.DB) (kv.RwTx, *state3.SharedDomains) {
	tx, err := db.BeginTemporalRw(context.Background()) //nolint:gocritic
	require.NoError(t, err)
	t.Cleanup(tx.Rollback)

	sd, err := state3.NewSharedDomains(tx, log.New())
	require.NoError(t, err)
	t.Cleanup(sd.Close)

	return tx, sd
}

func TestEIP2200(t *testing.T) {
	for i, tt := range eip2200Tests {
		tt := tt
		i := i

		t.Run(strconv.Itoa(i), func(t *testing.T) {
			t.Parallel()

			tx, sd := testTemporalTxSD(t, testTemporalDB(t))
			defer tx.Rollback()

<<<<<<< HEAD
			r, w := state.NewReaderV3(sd, tx), state.NewWriter(sd.AsPutDel(tx), nil)
=======
			r, w := state.NewReaderV3(sd.AsGetter(tx)), state.NewWriter(sd.AsPutDel(tx), nil, sd.TxNum())
>>>>>>> 731fc8d4
			s := state.New(r)

			address := common.BytesToAddress([]byte("contract"))
			s.CreateAccount(address, true)
			s.SetCode(address, hexutil.MustDecode(tt.input))
			s.SetState(address, common.Hash{}, *uint256.NewInt(uint64(tt.original)))

			_ = s.CommitBlock(chain.AllProtocolChanges.Rules(0, 0), w)
			vmctx := evmtypes.BlockContext{
				CanTransfer: func(evmtypes.IntraBlockState, common.Address, *uint256.Int) (bool, error) { return true, nil },
				Transfer: func(evmtypes.IntraBlockState, common.Address, common.Address, *uint256.Int, bool) error {
					return nil
				},
			}
			vmenv := vm.NewEVM(vmctx, evmtypes.TxContext{}, s, chain.AllProtocolChanges, vm.Config{ExtraEips: []int{2200}})

			_, gas, err := vmenv.Call(vm.AccountRef(common.Address{}), address, nil, tt.gaspool, new(uint256.Int), false /* bailout */)
			if !errors.Is(err, tt.failure) {
				t.Errorf("test %d: failure mismatch: have %v, want %v", i, err, tt.failure)
			}
			if used := tt.gaspool - gas; used != tt.used {
				t.Errorf("test %d: gas used mismatch: have %v, want %v", i, used, tt.used)
			}
			if refund := vmenv.IntraBlockState().GetRefund(); refund != tt.refund {
				t.Errorf("test %d: gas refund mismatch: have %v, want %v", i, refund, tt.refund)
			}
		})
	}
}

var createGasTests = []struct {
	code    string
	eip3860 bool
	gasUsed uint64
}{
	// create(0, 0, 0xc000)
	{"0x61C00060006000f0", false, 41225},
	// create(0, 0, 0xc000)
	{"0x61C00060006000f0", true, 44297},
	// create2(0, 0, 0xc000, 0)
	{"0x600061C00060006000f5", false, 50444},
	// create2(0, 0, 0xc000, 0)
	{"0x600061C00060006000f5", true, 53516},
}

func TestCreateGas(t *testing.T) {
	t.Parallel()
	db := temporaltest.NewTestDB(t, datadir.New(t.TempDir()))
	tx, err := db.BeginTemporalRw(context.Background())
	require.NoError(t, err)
	defer tx.Rollback()

	for i, tt := range createGasTests {
		address := common.BytesToAddress([]byte("contract"))

		domains, err := state3.NewSharedDomains(tx, log.New())
		require.NoError(t, err)
		defer domains.Close()

<<<<<<< HEAD
		//stateReader = rpchelper.NewLatestStateReader(domains)
		stateReader = rpchelper.NewLatestDomainStateReader(domains, tx)
		stateWriter = rpchelper.NewLatestStateWriter(txc, nil, 0)
=======
		stateReader := rpchelper.NewLatestStateReader(domains.AsGetter(tx))
		stateWriter := rpchelper.NewLatestStateWriter(tx, domains, nil, 0)
>>>>>>> 731fc8d4

		s := state.New(stateReader)
		s.CreateAccount(address, true)
		s.SetCode(address, hexutil.MustDecode(tt.code))
		_ = s.CommitBlock(chain.TestChainConfig.Rules(0, 0), stateWriter)

		vmctx := evmtypes.BlockContext{
			CanTransfer: func(evmtypes.IntraBlockState, common.Address, *uint256.Int) (bool, error) { return true, nil },
			Transfer: func(evmtypes.IntraBlockState, common.Address, common.Address, *uint256.Int, bool) error {
				return nil
			},
		}
		config := vm.Config{}
		if tt.eip3860 {
			config.ExtraEips = []int{3860}
		}

		vmenv := vm.NewEVM(vmctx, evmtypes.TxContext{}, s, chain.TestChainConfig, config)

		var startGas uint64 = math.MaxUint64
		_, gas, err := vmenv.Call(vm.AccountRef(common.Address{}), address, nil, startGas, new(uint256.Int), false /* bailout */)
		if err != nil {
			t.Errorf("test %d execution failed: %v", i, err)
		}
		if gasUsed := startGas - gas; gasUsed != tt.gasUsed {
			t.Errorf("test %d: gas used mismatch: have %v, want %v", i, gasUsed, tt.gasUsed)
		}
		domains.Close()
	}
	tx.Rollback()
}<|MERGE_RESOLUTION|>--- conflicted
+++ resolved
@@ -135,11 +135,7 @@
 			tx, sd := testTemporalTxSD(t, testTemporalDB(t))
 			defer tx.Rollback()
 
-<<<<<<< HEAD
-			r, w := state.NewReaderV3(sd, tx), state.NewWriter(sd.AsPutDel(tx), nil)
-=======
 			r, w := state.NewReaderV3(sd.AsGetter(tx)), state.NewWriter(sd.AsPutDel(tx), nil, sd.TxNum())
->>>>>>> 731fc8d4
 			s := state.New(r)
 
 			address := common.BytesToAddress([]byte("contract"))
@@ -199,14 +195,8 @@
 		require.NoError(t, err)
 		defer domains.Close()
 
-<<<<<<< HEAD
-		//stateReader = rpchelper.NewLatestStateReader(domains)
-		stateReader = rpchelper.NewLatestDomainStateReader(domains, tx)
-		stateWriter = rpchelper.NewLatestStateWriter(txc, nil, 0)
-=======
 		stateReader := rpchelper.NewLatestStateReader(domains.AsGetter(tx))
 		stateWriter := rpchelper.NewLatestStateWriter(tx, domains, nil, 0)
->>>>>>> 731fc8d4
 
 		s := state.New(stateReader)
 		s.CreateAccount(address, true)
