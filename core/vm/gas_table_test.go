// Copyright 2017 The go-ethereum Authors
// (original work)
// Copyright 2024 The Erigon Authors
// (modifications)
// This file is part of Erigon.
//
// Erigon is free software: you can redistribute it and/or modify
// it under the terms of the GNU Lesser General Public License as published by
// the Free Software Foundation, either version 3 of the License, or
// (at your option) any later version.
//
// Erigon is distributed in the hope that it will be useful,
// but WITHOUT ANY WARRANTY; without even the implied warranty of
// MERCHANTABILITY or FITNESS FOR A PARTICULAR PURPOSE. See the
// GNU Lesser General Public License for more details.
//
// You should have received a copy of the GNU Lesser General Public License
// along with Erigon. If not, see <http://www.gnu.org/licenses/>.

package vm_test

import (
	"context"
	"errors"
	"fmt"
	"math"
	"strconv"
	"testing"
	"unsafe"

	"github.com/holiman/uint256"
	"github.com/stretchr/testify/require"

	"github.com/erigontech/erigon-lib/chain"
	"github.com/erigontech/erigon-lib/common"
	"github.com/erigontech/erigon-lib/common/datadir"
	"github.com/erigontech/erigon-lib/common/hexutil"
	"github.com/erigontech/erigon-lib/kv"
	"github.com/erigontech/erigon-lib/kv/memdb"
	"github.com/erigontech/erigon-lib/kv/temporal"
	"github.com/erigontech/erigon-lib/kv/temporal/temporaltest"
	"github.com/erigontech/erigon-lib/log/v3"
	state3 "github.com/erigontech/erigon-lib/state"
	"github.com/erigontech/erigon-lib/wrap"
	"github.com/erigontech/erigon/core/state"
	"github.com/erigontech/erigon/core/vm"
	"github.com/erigontech/erigon/core/vm/evmtypes"
	"github.com/erigontech/erigon/params"
	"github.com/erigontech/erigon/rpc/rpchelper"
)

func TestMemoryGasCost(t *testing.T) {
	t.Parallel()
	tests := []struct {
		size     uint64
		cost     uint64
		overflow bool
	}{
		{0x1fffffffe0, 36028809887088637, false},
		{0x1fffffffe1, 0, true},
	}
	for i, tt := range tests {
		v, err := vm.MemoryGasCost(&vm.Memory{}, tt.size)
		if (err == vm.ErrGasUintOverflow) != tt.overflow {
			t.Errorf("test %d: overflow mismatch: have %v, want %v", i, err == vm.ErrGasUintOverflow, tt.overflow)
		}
		if v != tt.cost {
			t.Errorf("test %d: gas cost mismatch: have %v, want %v", i, v, tt.cost)
		}
	}
}

var eip2200Tests = []struct {
	original byte
	gaspool  uint64
	input    string
	used     uint64
	refund   uint64
	failure  error
}{
	{0, math.MaxUint64, "0x60006000556000600055", 1612, 0, nil},                // 0 -> 0 -> 0
	{0, math.MaxUint64, "0x60006000556001600055", 20812, 0, nil},               // 0 -> 0 -> 1
	{0, math.MaxUint64, "0x60016000556000600055", 20812, 19200, nil},           // 0 -> 1 -> 0
	{0, math.MaxUint64, "0x60016000556002600055", 20812, 0, nil},               // 0 -> 1 -> 2
	{0, math.MaxUint64, "0x60016000556001600055", 20812, 0, nil},               // 0 -> 1 -> 1
	{1, math.MaxUint64, "0x60006000556000600055", 5812, 15000, nil},            // 1 -> 0 -> 0
	{1, math.MaxUint64, "0x60006000556001600055", 5812, 4200, nil},             // 1 -> 0 -> 1
	{1, math.MaxUint64, "0x60006000556002600055", 5812, 0, nil},                // 1 -> 0 -> 2
	{1, math.MaxUint64, "0x60026000556000600055", 5812, 15000, nil},            // 1 -> 2 -> 0
	{1, math.MaxUint64, "0x60026000556003600055", 5812, 0, nil},                // 1 -> 2 -> 3
	{1, math.MaxUint64, "0x60026000556001600055", 5812, 4200, nil},             // 1 -> 2 -> 1
	{1, math.MaxUint64, "0x60026000556002600055", 5812, 0, nil},                // 1 -> 2 -> 2
	{1, math.MaxUint64, "0x60016000556000600055", 5812, 15000, nil},            // 1 -> 1 -> 0
	{1, math.MaxUint64, "0x60016000556002600055", 5812, 0, nil},                // 1 -> 1 -> 2
	{1, math.MaxUint64, "0x60016000556001600055", 1612, 0, nil},                // 1 -> 1 -> 1
	{0, math.MaxUint64, "0x600160005560006000556001600055", 40818, 19200, nil}, // 0 -> 1 -> 0 -> 1
	{1, math.MaxUint64, "0x600060005560016000556000600055", 10818, 19200, nil}, // 1 -> 0 -> 1 -> 0
	{1, 2306, "0x6001600055", 2306, 0, vm.ErrOutOfGas},                         // 1 -> 1 (2300 sentry + 2xPUSH)
	{1, 2307, "0x6001600055", 806, 0, nil},                                     // 1 -> 1 (2301 sentry + 2xPUSH)
}

func testTemporalDB(t *testing.T) *temporal.DB {
	db := memdb.NewStateDB(t.TempDir())

	t.Cleanup(db.Close)

	agg, err := state3.NewAggregator(context.Background(), datadir.New(t.TempDir()), 16, db, log.New())
	require.NoError(t, err)
	t.Cleanup(agg.Close)

	_db, err := temporal.New(db, agg)
	require.NoError(t, err)
	return _db
}

func testTemporalTxSD(t *testing.T, db *temporal.DB) (kv.RwTx, *state3.SharedDomains) {
	tx, err := db.BeginTemporalRw(context.Background()) //nolint:gocritic
	require.NoError(t, err)
	t.Cleanup(tx.Rollback)

	sd, err := state3.NewSharedDomains(tx, log.New())
	require.NoError(t, err)
	t.Cleanup(sd.Close)

	return tx, sd
}

func TestEIP2200(t *testing.T) {
	for i, tt := range eip2200Tests {
		tt := tt
		i := i

		t.Run(strconv.Itoa(i), func(t *testing.T) {
			t.Parallel()

			tx, sd := testTemporalTxSD(t, testTemporalDB(t))
			defer tx.Rollback()

<<<<<<< HEAD
			r, w := state.NewReaderV3(sd, tx), state.NewWriterV4(sd, tx)
=======
			r, w := state.NewReaderV3(sd), state.NewWriter(sd, nil)
>>>>>>> ef570e6e
			s := state.New(r)

			address := common.BytesToAddress([]byte("contract"))
			s.CreateAccount(address, true)
			s.SetCode(address, hexutil.MustDecode(tt.input))
			s.SetState(address, common.Hash{}, *uint256.NewInt(uint64(tt.original)))

			_ = s.CommitBlock(params.AllProtocolChanges.Rules(0, 0), w)
			vmctx := evmtypes.BlockContext{
				CanTransfer: func(evmtypes.IntraBlockState, common.Address, *uint256.Int) (bool, error) { return true, nil },
				Transfer: func(evmtypes.IntraBlockState, common.Address, common.Address, *uint256.Int, bool) error {
					return nil
				},
			}
			vmenv := vm.NewEVM(vmctx, evmtypes.TxContext{}, s, params.AllProtocolChanges, vm.Config{ExtraEips: []int{2200}})

			_, gas, err := vmenv.Call(vm.AccountRef(common.Address{}), address, nil, tt.gaspool, new(uint256.Int), false /* bailout */)
			if !errors.Is(err, tt.failure) {
				t.Errorf("test %d: failure mismatch: have %v, want %v", i, err, tt.failure)
			}
			if used := tt.gaspool - gas; used != tt.used {
				t.Errorf("test %d: gas used mismatch: have %v, want %v", i, used, tt.used)
			}
			if refund := vmenv.IntraBlockState().GetRefund(); refund != tt.refund {
				t.Errorf("test %d: gas refund mismatch: have %v, want %v", i, refund, tt.refund)
			}
		})
	}
}

var createGasTests = []struct {
	code    string
	eip3860 bool
	gasUsed uint64
}{
	// create(0, 0, 0xc000)
	{"0x61C00060006000f0", false, 41225},
	// create(0, 0, 0xc000)
	{"0x61C00060006000f0", true, 44297},
	// create2(0, 0, 0xc000, 0)
	{"0x600061C00060006000f5", false, 50444},
	// create2(0, 0, 0xc000, 0)
	{"0x600061C00060006000f5", true, 53516},
}

func TestCreateGas(t *testing.T) {
	t.Parallel()
	db := temporaltest.NewTestDB(t, datadir.New(t.TempDir()))
	for i, tt := range createGasTests {
		address := common.BytesToAddress([]byte("contract"))

		tx, err := db.BeginRw(context.Background())
		require.NoError(t, err)
		defer tx.Rollback()

		var stateReader state.StateReader
		var stateWriter state.StateWriter
		txc := wrap.NewTxContainer(tx, nil)

		eface := *(*[2]uintptr)(unsafe.Pointer(&tx))
		fmt.Printf("init tx %x\n", eface[1])

		domains, err := state3.NewSharedDomains(txc.Ttx, log.New())
		require.NoError(t, err)
		defer domains.Close()
		txc.Doms = domains

		//stateReader = rpchelper.NewLatestStateReader(domains)
		stateReader = rpchelper.NewLatestDomainStateReader(domains, tx)
		stateWriter = rpchelper.NewLatestStateWriter(txc, nil, 0)

		s := state.New(stateReader)
		s.CreateAccount(address, true)
		s.SetCode(address, hexutil.MustDecode(tt.code))
		_ = s.CommitBlock(chain.TestChainConfig.Rules(0, 0), stateWriter)

		vmctx := evmtypes.BlockContext{
			CanTransfer: func(evmtypes.IntraBlockState, common.Address, *uint256.Int) (bool, error) { return true, nil },
			Transfer: func(evmtypes.IntraBlockState, common.Address, common.Address, *uint256.Int, bool) error {
				return nil
			},
		}
		config := vm.Config{}
		if tt.eip3860 {
			config.ExtraEips = []int{3860}
		}

		vmenv := vm.NewEVM(vmctx, evmtypes.TxContext{}, s, chain.TestChainConfig, config)

		var startGas uint64 = math.MaxUint64
		_, gas, err := vmenv.Call(vm.AccountRef(common.Address{}), address, nil, startGas, new(uint256.Int), false /* bailout */)
		if err != nil {
			t.Errorf("test %d execution failed: %v", i, err)
		}
		if gasUsed := startGas - gas; gasUsed != tt.gasUsed {
			t.Errorf("test %d: gas used mismatch: have %v, want %v", i, gasUsed, tt.gasUsed)
		}
		tx.Rollback()
		domains.Close()
	}
}<|MERGE_RESOLUTION|>--- conflicted
+++ resolved
@@ -136,11 +136,7 @@
 			tx, sd := testTemporalTxSD(t, testTemporalDB(t))
 			defer tx.Rollback()
 
-<<<<<<< HEAD
-			r, w := state.NewReaderV3(sd, tx), state.NewWriterV4(sd, tx)
-=======
-			r, w := state.NewReaderV3(sd), state.NewWriter(sd, nil)
->>>>>>> ef570e6e
+			r, w := state.NewReaderV3(sd, tx), state.NewWriter(sd, tx)
 			s := state.New(r)
 
 			address := common.BytesToAddress([]byte("contract"))
