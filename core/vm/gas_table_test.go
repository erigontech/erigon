--- conflicted
+++ resolved
@@ -94,13 +94,8 @@
 	{1, 2307, "0x6001600055", 806, 0, nil},                                     // 1 -> 1 (2301 sentry + 2xPUSH)
 }
 
-<<<<<<< HEAD
-func testTemporalDB(t *testing.T) *temporal.DB {
-	db := memdb.NewChainDB(t, t.TempDir())
-=======
 func testTemporalTxSD(t *testing.T) (kv.RwTx, *dbstate.SharedDomains) {
 	dirs := datadir.New(t.TempDir())
->>>>>>> d7a43d07
 
 	db := temporaltest.NewTestDB(t, dirs)
 	tx, err := db.BeginTemporalRw(context.Background()) //nolint:gocritic
