--- conflicted
+++ resolved
@@ -142,11 +142,7 @@
 			address := common.BytesToAddress([]byte("contract"))
 			s.CreateAccount(address, true)
 			s.SetCode(address, hexutil.MustDecode(tt.input))
-<<<<<<< HEAD
-			s.SetState(address, libcommon.Hash{}, *uint256.NewInt(uint64(tt.original)))
-=======
-			s.SetState(address, &common.Hash{}, *uint256.NewInt(uint64(tt.original)))
->>>>>>> facffd54
+			s.SetState(address, common.Hash{}, *uint256.NewInt(uint64(tt.original)))
 
 			_ = s.CommitBlock(params.AllProtocolChanges.Rules(0, 0), w)
 			vmctx := evmtypes.BlockContext{
