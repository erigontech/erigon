// Copyright 2015 The go-ethereum Authors
// This file is part of the go-ethereum library.
//
// The go-ethereum library is free software: you can redistribute it and/or modify
// it under the terms of the GNU Lesser General Public License as published by
// the Free Software Foundation, either version 3 of the License, or
// (at your option) any later version.
//
// The go-ethereum library is distributed in the hope that it will be useful,
// but WITHOUT ANY WARRANTY; without even the implied warranty of
// MERCHANTABILITY or FITNESS FOR A PARTICULAR PURPOSE. See the
// GNU Lesser General Public License for more details.
//
// You should have received a copy of the GNU Lesser General Public License
// along with the go-ethereum library. If not, see <http://www.gnu.org/licenses/>.

package vm

import (
	"fmt"

	"github.com/ledgerwatch/erigon/core/vm/stack"
	"github.com/ledgerwatch/erigon/params"
)

type (
	executionFunc func(pc *uint64, interpreter *EVMInterpreter, callContext *ScopeContext) ([]byte, error)
	gasFunc       func(VMInterpreter, *Contract, *stack.Stack, *Memory, uint64) (uint64, error) // last parameter is the requested memory size as a uint64
	// memorySizeFunc returns the required size, and whether the operation overflowed a uint64
	memorySizeFunc func(*stack.Stack) (size uint64, overflow bool)
)

type operation struct {
	// execute is the operation function
	execute     executionFunc
	constantGas uint64
	dynamicGas  gasFunc
	// maxStack specifies the max length the stack can have for this operation
	// to not overflow the stack.
	maxStack int

	// numPop tells how many stack items are required
	numPop  int // δ in the Yellow Paper
	numPush int // α in the Yellow Paper
	isPush  bool
	isSwap  bool
	isDup   bool
	opNum   int // only for push, swap, dup
	// memorySize returns the memory size required for the operation
	memorySize memorySizeFunc
}

var (
	frontierInstructionSet         = newFrontierInstructionSet()
	homesteadInstructionSet        = newHomesteadInstructionSet()
	tangerineWhistleInstructionSet = newTangerineWhistleInstructionSet()
	spuriousDragonInstructionSet   = newSpuriousDragonInstructionSet()
	byzantiumInstructionSet        = newByzantiumInstructionSet()
	constantinopleInstructionSet   = newConstantinopleInstructionSet()
	istanbulInstructionSet         = newIstanbulInstructionSet()
	berlinInstructionSet           = newBerlinInstructionSet()
	londonInstructionSet           = newLondonInstructionSet()
	shanghaiInstructionSet         = newShanghaiInstructionSet()
	cancunInstructionSet           = newCancunInstructionSet()
<<<<<<< HEAD

	shardingInstructionSet = newShardingInstructionSet()
=======
	pragueInstructionSet           = newPragueInstructionSet()
>>>>>>> 3b36d5d5
)

// JumpTable contains the EVM opcodes supported at a given fork.
type JumpTable [256]*operation

func validateAndFillMaxStack(jt *JumpTable) {
	for i, op := range jt {
		if op == nil {
			panic(fmt.Sprintf("op 0x%x is not set", i))
		}
		// The interpreter has an assumption that if the memorySize function is
		// set, then the dynamicGas function is also set. This is a somewhat
		// arbitrary assumption, and can be removed if we need to -- but it
		// allows us to avoid a condition check. As long as we have that assumption
		// in there, this little sanity check prevents us from merging in a
		// change which violates it.
		if op.memorySize != nil && op.dynamicGas == nil {
			panic(fmt.Sprintf("op %v has dynamic memory but not dynamic gas", OpCode(i).String()))
		}
		op.maxStack = maxStack(op.numPop, op.numPush)
	}
}

<<<<<<< HEAD
func newShardingInstructionSet() JumpTable {
	instructionSet := newShanghaiInstructionSet()
	enableSharding(&instructionSet)
=======
// newPragueInstructionSet returns the frontier, homestead, byzantium,
// constantinople, istanbul, petersburg, berlin, london, paris, shanghai,
// cancun, and prague instructions.
func newPragueInstructionSet() JumpTable {
	instructionSet := newCancunInstructionSet()
>>>>>>> 3b36d5d5
	validateAndFillMaxStack(&instructionSet)
	return instructionSet
}

// newCancunInstructionSet returns the frontier, homestead, byzantium,
// constantinople, istanbul, petersburg, berlin, london, paris, shanghai,
// and cancun instructions.
func newCancunInstructionSet() JumpTable {
	instructionSet := newShanghaiInstructionSet()
	validateAndFillMaxStack(&instructionSet)
	return instructionSet
}

// newShanghaiInstructionSet returns the frontier, homestead, byzantium,
// constantinople, istanbul, petersburg, berlin, london, paris, and shanghai instructions.
func newShanghaiInstructionSet() JumpTable {
	instructionSet := newLondonInstructionSet()
	enable3855(&instructionSet) // PUSH0 instruction https://eips.ethereum.org/EIPS/eip-3855
	enable3860(&instructionSet) // Limit and meter initcode https://eips.ethereum.org/EIPS/eip-3860
	validateAndFillMaxStack(&instructionSet)
	return instructionSet
}

// newLondonInstructionSet returns the frontier, homestead, byzantium,
// constantinople, istanbul, petersburg, berlin, and london instructions.
func newLondonInstructionSet() JumpTable {
	instructionSet := newBerlinInstructionSet()
	enable3529(&instructionSet) // Reduction in refunds https://eips.ethereum.org/EIPS/eip-3529
	enable3198(&instructionSet) // Base fee opcode https://eips.ethereum.org/EIPS/eip-3198
	validateAndFillMaxStack(&instructionSet)
	return instructionSet
}

// newBerlinInstructionSet returns the frontier, homestead, byzantium,
// constantinople, istanbul, petersburg and berlin instructions.
func newBerlinInstructionSet() JumpTable {
	instructionSet := newIstanbulInstructionSet()
	enable2929(&instructionSet) // Access lists for trie accesses https://eips.ethereum.org/EIPS/eip-2929
	validateAndFillMaxStack(&instructionSet)
	return instructionSet
}

// newIstanbulInstructionSet returns the frontier, homestead, byzantium,
// constantinople, istanbul and petersburg instructions.
func newIstanbulInstructionSet() JumpTable {
	instructionSet := newConstantinopleInstructionSet()

	enable1344(&instructionSet) // ChainID opcode - https://eips.ethereum.org/EIPS/eip-1344
	enable1884(&instructionSet) // Reprice reader opcodes - https://eips.ethereum.org/EIPS/eip-1884
	enable2200(&instructionSet) // Net metered SSTORE - https://eips.ethereum.org/EIPS/eip-2200

	validateAndFillMaxStack(&instructionSet)
	return instructionSet
}

// newConstantinopleInstructionSet returns the frontier, homestead,
// byzantium and constantinople instructions.
func newConstantinopleInstructionSet() JumpTable {
	instructionSet := newByzantiumInstructionSet()
	instructionSet[SHL] = &operation{
		execute:     opSHL,
		constantGas: GasFastestStep,
		numPop:      2,
		numPush:     1,
	}
	instructionSet[SHR] = &operation{
		execute:     opSHR,
		constantGas: GasFastestStep,
		numPop:      2,
		numPush:     1,
	}
	instructionSet[SAR] = &operation{
		execute:     opSAR,
		constantGas: GasFastestStep,
		numPop:      2,
		numPush:     1,
	}
	instructionSet[EXTCODEHASH] = &operation{
		execute:     opExtCodeHash,
		constantGas: params.ExtcodeHashGasConstantinople,
		numPop:      1,
		numPush:     1,
	}
	instructionSet[CREATE2] = &operation{
		execute:     opCreate2,
		constantGas: params.Create2Gas,
		dynamicGas:  gasCreate2,
		numPop:      4,
		numPush:     1,
		memorySize:  memoryCreate2,
	}
	validateAndFillMaxStack(&instructionSet)
	return instructionSet
}

// newByzantiumInstructionSet returns the frontier, homestead and
// byzantium instructions.
func newByzantiumInstructionSet() JumpTable {
	instructionSet := newSpuriousDragonInstructionSet()
	instructionSet[STATICCALL] = &operation{
		execute:     opStaticCall,
		constantGas: params.CallGasEIP150,
		dynamicGas:  gasStaticCall,
		numPop:      6,
		numPush:     1,
		memorySize:  memoryStaticCall,
	}
	instructionSet[RETURNDATASIZE] = &operation{
		execute:     opReturnDataSize,
		constantGas: GasQuickStep,
		numPop:      0,
		numPush:     1,
	}
	instructionSet[RETURNDATACOPY] = &operation{
		execute:     opReturnDataCopy,
		constantGas: GasFastestStep,
		dynamicGas:  gasReturnDataCopy,
		numPop:      3,
		numPush:     0,
		memorySize:  memoryReturnDataCopy,
	}
	instructionSet[REVERT] = &operation{
		execute:    opRevert,
		dynamicGas: gasRevert,
		numPop:     2,
		numPush:    0,
		memorySize: memoryRevert,
	}
	validateAndFillMaxStack(&instructionSet)
	return instructionSet
}

// EIP 158 a.k.a Spurious Dragon
func newSpuriousDragonInstructionSet() JumpTable {
	instructionSet := newTangerineWhistleInstructionSet()
	instructionSet[EXP].dynamicGas = gasExpEIP160
	validateAndFillMaxStack(&instructionSet)
	return instructionSet

}

// EIP 150 a.k.a Tangerine Whistle
func newTangerineWhistleInstructionSet() JumpTable {
	instructionSet := newHomesteadInstructionSet()
	instructionSet[BALANCE].constantGas = params.BalanceGasEIP150
	instructionSet[EXTCODESIZE].constantGas = params.ExtcodeSizeGasEIP150
	instructionSet[SLOAD].constantGas = params.SloadGasEIP150
	instructionSet[EXTCODECOPY].constantGas = params.ExtcodeCopyBaseEIP150
	instructionSet[CALL].constantGas = params.CallGasEIP150
	instructionSet[CALLCODE].constantGas = params.CallGasEIP150
	instructionSet[DELEGATECALL].constantGas = params.CallGasEIP150
	validateAndFillMaxStack(&instructionSet)
	return instructionSet
}

// newHomesteadInstructionSet returns the frontier and homestead
// instructions that can be executed during the homestead phase.
func newHomesteadInstructionSet() JumpTable {
	instructionSet := newFrontierInstructionSet()
	instructionSet[DELEGATECALL] = &operation{
		execute:     opDelegateCall,
		dynamicGas:  gasDelegateCall,
		constantGas: params.CallGasFrontier,
		numPop:      6,
		numPush:     1,
		memorySize:  memoryDelegateCall,
	}
	validateAndFillMaxStack(&instructionSet)
	return instructionSet
}

// newFrontierInstructionSet returns the frontier instructions
// that can be executed during the frontier phase.
func newFrontierInstructionSet() JumpTable {
	tbl := JumpTable{
		STOP: {
			execute:     opStop,
			constantGas: 0,
			numPop:      0,
			numPush:     0,
		},
		ADD: {
			execute:     opAdd,
			constantGas: GasFastestStep,
			numPop:      2,
			numPush:     1,
		},
		MUL: {
			execute:     opMul,
			constantGas: GasFastStep,
			numPop:      2,
			numPush:     1,
		},
		SUB: {
			execute:     opSub,
			constantGas: GasFastestStep,
			numPop:      2,
			numPush:     1,
		},
		DIV: {
			execute:     opDiv,
			constantGas: GasFastStep,
			numPop:      2,
			numPush:     1,
		},
		SDIV: {
			execute:     opSdiv,
			constantGas: GasFastStep,
			numPop:      2,
			numPush:     1,
		},
		MOD: {
			execute:     opMod,
			constantGas: GasFastStep,
			numPop:      2,
			numPush:     1,
		},
		SMOD: {
			execute:     opSmod,
			constantGas: GasFastStep,
			numPop:      2,
			numPush:     1,
		},
		ADDMOD: {
			execute:     opAddmod,
			constantGas: GasMidStep,
			numPop:      3,
			numPush:     1,
		},
		MULMOD: {
			execute:     opMulmod,
			constantGas: GasMidStep,
			numPop:      3,
			numPush:     1,
		},
		EXP: {
			execute:    opExp,
			dynamicGas: gasExpFrontier,
			numPop:     2,
			numPush:    1,
		},
		SIGNEXTEND: {
			execute:     opSignExtend,
			constantGas: GasFastStep,
			numPop:      2,
			numPush:     1,
		},
		LT: {
			execute:     opLt,
			constantGas: GasFastestStep,
			numPop:      2,
			numPush:     1,
		},
		GT: {
			execute:     opGt,
			constantGas: GasFastestStep,
			numPop:      2,
			numPush:     1,
		},
		SLT: {
			execute:     opSlt,
			constantGas: GasFastestStep,
			numPop:      2,
			numPush:     1,
		},
		SGT: {
			execute:     opSgt,
			constantGas: GasFastestStep,
			numPop:      2,
			numPush:     1,
		},
		EQ: {
			execute:     opEq,
			constantGas: GasFastestStep,
			numPop:      2,
			numPush:     1,
		},
		ISZERO: {
			execute:     opIszero,
			constantGas: GasFastestStep,
			numPop:      1,
			numPush:     1,
		},
		AND: {
			execute:     opAnd,
			constantGas: GasFastestStep,
			numPop:      2,
			numPush:     1,
		},
		XOR: {
			execute:     opXor,
			constantGas: GasFastestStep,
			numPop:      2,
			numPush:     1,
		},
		OR: {
			execute:     opOr,
			constantGas: GasFastestStep,
			numPop:      2,
			numPush:     1,
		},
		NOT: {
			execute:     opNot,
			constantGas: GasFastestStep,
			numPop:      1,
			numPush:     1,
		},
		BYTE: {
			execute:     opByte,
			constantGas: GasFastestStep,
			numPop:      2,
			numPush:     1,
		},
		KECCAK256: {
			execute:     opKeccak256,
			constantGas: params.Keccak256Gas,
			dynamicGas:  gasKeccak256,
			numPop:      2,
			numPush:     1,
			memorySize:  memoryKeccak256,
		},
		ADDRESS: {
			execute:     opAddress,
			constantGas: GasQuickStep,
			numPop:      0,
			numPush:     1,
		},
		BALANCE: {
			execute:     opBalance,
			constantGas: params.BalanceGasFrontier,
			numPop:      1,
			numPush:     1,
		},
		ORIGIN: {
			execute:     opOrigin,
			constantGas: GasQuickStep,
			numPop:      0,
			numPush:     1,
		},
		CALLER: {
			execute:     opCaller,
			constantGas: GasQuickStep,
			numPop:      0,
			numPush:     1,
		},
		CALLVALUE: {
			execute:     opCallValue,
			constantGas: GasQuickStep,
			numPop:      0,
			numPush:     1,
		},
		CALLDATALOAD: {
			execute:     opCallDataLoad,
			constantGas: GasFastestStep,
			numPop:      1,
			numPush:     1,
		},
		CALLDATASIZE: {
			execute:     opCallDataSize,
			constantGas: GasQuickStep,
			numPop:      0,
			numPush:     1,
		},
		CALLDATACOPY: {
			execute:     opCallDataCopy,
			constantGas: GasFastestStep,
			dynamicGas:  gasCallDataCopy,
			numPop:      3,
			numPush:     0,
			memorySize:  memoryCallDataCopy,
		},
		CODESIZE: {
			execute:     opCodeSize,
			constantGas: GasQuickStep,
			numPop:      0,
			numPush:     1,
		},
		CODECOPY: {
			execute:     opCodeCopy,
			constantGas: GasFastestStep,
			dynamicGas:  gasCodeCopy,
			numPop:      3,
			numPush:     0,
			memorySize:  memoryCodeCopy,
		},
		GASPRICE: {
			execute:     opGasprice,
			constantGas: GasQuickStep,
			numPop:      0,
			numPush:     1,
		},
		EXTCODESIZE: {
			execute:     opExtCodeSize,
			constantGas: params.ExtcodeSizeGasFrontier,
			numPop:      1,
			numPush:     1,
		},
		EXTCODECOPY: {
			execute:     opExtCodeCopy,
			constantGas: params.ExtcodeCopyBaseFrontier,
			dynamicGas:  gasExtCodeCopy,
			numPop:      4,
			numPush:     0,
			memorySize:  memoryExtCodeCopy,
		},
		BLOCKHASH: {
			execute:     opBlockhash,
			constantGas: GasExtStep,
			numPop:      1,
			numPush:     1,
		},
		COINBASE: {
			execute:     opCoinbase,
			constantGas: GasQuickStep,
			numPop:      0,
			numPush:     1,
		},
		TIMESTAMP: {
			execute:     opTimestamp,
			constantGas: GasQuickStep,
			numPop:      0,
			numPush:     1,
		},
		NUMBER: {
			execute:     opNumber,
			constantGas: GasQuickStep,
			numPop:      0,
			numPush:     1,
		},
		DIFFICULTY: {
			execute:     opDifficulty,
			constantGas: GasQuickStep,
			numPop:      0,
			numPush:     1,
		},
		GASLIMIT: {
			execute:     opGasLimit,
			constantGas: GasQuickStep,
			numPop:      0,
			numPush:     1,
		},
		POP: {
			execute:     opPop,
			constantGas: GasQuickStep,
			numPop:      1,
			numPush:     0,
		},
		MLOAD: {
			execute:     opMload,
			constantGas: GasFastestStep,
			dynamicGas:  gasMLoad,
			numPop:      1,
			numPush:     1,
			memorySize:  memoryMLoad,
		},
		MSTORE: {
			execute:     opMstore,
			constantGas: GasFastestStep,
			dynamicGas:  gasMStore,
			numPop:      2,
			numPush:     0,
			memorySize:  memoryMStore,
		},
		MSTORE8: {
			execute:     opMstore8,
			constantGas: GasFastestStep,
			dynamicGas:  gasMStore8,
			memorySize:  memoryMStore8,
			numPop:      2,
			numPush:     0,
		},
		SLOAD: {
			execute:     opSload,
			constantGas: params.SloadGasFrontier,
			numPop:      1,
			numPush:     1,
		},
		SSTORE: {
			execute:    opSstore,
			dynamicGas: gasSStore,
			numPop:     2,
			numPush:    0,
		},
		JUMP: {
			execute:     opJump,
			constantGas: GasMidStep,
			numPop:      1,
			numPush:     0,
		},
		JUMPI: {
			execute:     opJumpi,
			constantGas: GasSlowStep,
			numPop:      2,
			numPush:     0,
		},
		PC: {
			execute:     opPc,
			constantGas: GasQuickStep,
			numPop:      0,
			numPush:     1,
		},
		MSIZE: {
			execute:     opMsize,
			constantGas: GasQuickStep,
			numPop:      0,
			numPush:     1,
		},
		GAS: {
			execute:     opGas,
			constantGas: GasQuickStep,
			numPop:      0,
			numPush:     1,
		},
		JUMPDEST: {
			execute:     opJumpdest,
			constantGas: params.JumpdestGas,
			numPop:      0,
			numPush:     0,
		},
		PUSH1: {
			execute:     opPush1,
			constantGas: GasFastestStep,
			numPop:      0,
			numPush:     1,
			isPush:      true,
			opNum:       1,
		},
		PUSH2: {
			execute:     makePush(2, 2),
			constantGas: GasFastestStep,
			numPop:      0,
			numPush:     1,
			isPush:      true,
			opNum:       2,
		},
		PUSH3: {
			execute:     makePush(3, 3),
			constantGas: GasFastestStep,
			numPop:      0,
			numPush:     1,
			isPush:      true,
			opNum:       3,
		},
		PUSH4: {
			execute:     makePush(4, 4),
			constantGas: GasFastestStep,
			numPop:      0,
			numPush:     1,
			isPush:      true,
			opNum:       4,
		},
		PUSH5: {
			execute:     makePush(5, 5),
			constantGas: GasFastestStep,
			numPop:      0,
			numPush:     1,
			isPush:      true,
			opNum:       5,
		},
		PUSH6: {
			execute:     makePush(6, 6),
			constantGas: GasFastestStep,
			numPop:      0,
			numPush:     1,
			isPush:      true,
			opNum:       6,
		},
		PUSH7: {
			execute:     makePush(7, 7),
			constantGas: GasFastestStep,
			numPop:      0,
			numPush:     1,
			isPush:      true,
			opNum:       7,
		},
		PUSH8: {
			execute:     makePush(8, 8),
			constantGas: GasFastestStep,
			numPop:      0,
			numPush:     1,
			isPush:      true,
			opNum:       8,
		},
		PUSH9: {
			execute:     makePush(9, 9),
			constantGas: GasFastestStep,
			numPop:      0,
			numPush:     1,
			isPush:      true,
			opNum:       9,
		},
		PUSH10: {
			execute:     makePush(10, 10),
			constantGas: GasFastestStep,
			numPop:      0,
			numPush:     1,
			isPush:      true,
			opNum:       10,
		},
		PUSH11: {
			execute:     makePush(11, 11),
			constantGas: GasFastestStep,
			numPop:      0,
			numPush:     1,
			isPush:      true,
			opNum:       11,
		},
		PUSH12: {
			execute:     makePush(12, 12),
			constantGas: GasFastestStep,
			numPop:      0,
			numPush:     1,
			isPush:      true,
			opNum:       12,
		},
		PUSH13: {
			execute:     makePush(13, 13),
			constantGas: GasFastestStep,
			numPop:      0,
			numPush:     1,
			isPush:      true,
			opNum:       13,
		},
		PUSH14: {
			execute:     makePush(14, 14),
			constantGas: GasFastestStep,
			numPop:      0,
			numPush:     1,
			isPush:      true,
			opNum:       14,
		},
		PUSH15: {
			execute:     makePush(15, 15),
			constantGas: GasFastestStep,
			numPop:      0,
			numPush:     1,
			isPush:      true,
			opNum:       15,
		},
		PUSH16: {
			execute:     makePush(16, 16),
			constantGas: GasFastestStep,
			numPop:      0,
			numPush:     1,
			isPush:      true,
			opNum:       16,
		},
		PUSH17: {
			execute:     makePush(17, 17),
			constantGas: GasFastestStep,
			numPop:      0,
			numPush:     1,
			isPush:      true,
			opNum:       17,
		},
		PUSH18: {
			execute:     makePush(18, 18),
			constantGas: GasFastestStep,
			numPop:      0,
			numPush:     1,
			isPush:      true,
			opNum:       18,
		},
		PUSH19: {
			execute:     makePush(19, 19),
			constantGas: GasFastestStep,
			numPop:      0,
			numPush:     1,
			isPush:      true,
			opNum:       19,
		},
		PUSH20: {
			execute:     makePush(20, 20),
			constantGas: GasFastestStep,
			numPop:      0,
			numPush:     1,
			isPush:      true,
			opNum:       20,
		},
		PUSH21: {
			execute:     makePush(21, 21),
			constantGas: GasFastestStep,
			numPop:      0,
			numPush:     1,
			isPush:      true,
			opNum:       21,
		},
		PUSH22: {
			execute:     makePush(22, 22),
			constantGas: GasFastestStep,
			numPop:      0,
			numPush:     1,
			isPush:      true,
			opNum:       22,
		},
		PUSH23: {
			execute:     makePush(23, 23),
			constantGas: GasFastestStep,
			numPop:      0,
			numPush:     1,
			isPush:      true,
			opNum:       23,
		},
		PUSH24: {
			execute:     makePush(24, 24),
			constantGas: GasFastestStep,
			numPop:      0,
			numPush:     1,
			isPush:      true,
			opNum:       24,
		},
		PUSH25: {
			execute:     makePush(25, 25),
			constantGas: GasFastestStep,
			numPop:      0,
			numPush:     1,
			isPush:      true,
			opNum:       25,
		},
		PUSH26: {
			execute:     makePush(26, 26),
			constantGas: GasFastestStep,
			numPop:      0,
			numPush:     1,
			isPush:      true,
			opNum:       26,
		},
		PUSH27: {
			execute:     makePush(27, 27),
			constantGas: GasFastestStep,
			numPop:      0,
			numPush:     1,
			isPush:      true,
			opNum:       27,
		},
		PUSH28: {
			execute:     makePush(28, 28),
			constantGas: GasFastestStep,
			numPop:      0,
			numPush:     1,
			isPush:      true,
			opNum:       28,
		},
		PUSH29: {
			execute:     makePush(29, 29),
			constantGas: GasFastestStep,
			numPop:      0,
			numPush:     1,
			isPush:      true,
			opNum:       29,
		},
		PUSH30: {
			execute:     makePush(30, 30),
			constantGas: GasFastestStep,
			numPop:      0,
			numPush:     1,
			isPush:      true,
			opNum:       30,
		},
		PUSH31: {
			execute:     makePush(31, 31),
			constantGas: GasFastestStep,
			numPop:      0,
			numPush:     1,
			isPush:      true,
			opNum:       31,
		},
		PUSH32: {
			execute:     makePush(32, 32),
			constantGas: GasFastestStep,
			numPop:      0,
			numPush:     1,
			isPush:      true,
			opNum:       32,
		},
		DUP1: {
			execute:     makeDup(1),
			constantGas: GasFastestStep,
			numPop:      1,
			numPush:     2,
			isDup:       true,
			opNum:       1,
		},
		DUP2: {
			execute:     makeDup(2),
			constantGas: GasFastestStep,
			numPop:      2,
			numPush:     3,
			isDup:       true,
			opNum:       2,
		},
		DUP3: {
			execute:     makeDup(3),
			constantGas: GasFastestStep,
			numPop:      3,
			numPush:     4,
			isDup:       true,
			opNum:       3,
		},
		DUP4: {
			execute:     makeDup(4),
			constantGas: GasFastestStep,
			numPop:      4,
			numPush:     5,
			isDup:       true,
			opNum:       4,
		},
		DUP5: {
			execute:     makeDup(5),
			constantGas: GasFastestStep,
			numPop:      5,
			numPush:     6,
			isDup:       true,
			opNum:       5,
		},
		DUP6: {
			execute:     makeDup(6),
			constantGas: GasFastestStep,
			numPop:      6,
			numPush:     7,
			isDup:       true,
			opNum:       6,
		},
		DUP7: {
			execute:     makeDup(7),
			constantGas: GasFastestStep,
			numPop:      7,
			numPush:     8,
			isDup:       true,
			opNum:       7,
		},
		DUP8: {
			execute:     makeDup(8),
			constantGas: GasFastestStep,
			numPop:      8,
			numPush:     9,
			isDup:       true,
			opNum:       8,
		},
		DUP9: {
			execute:     makeDup(9),
			constantGas: GasFastestStep,
			numPop:      9,
			numPush:     10,
			isDup:       true,
			opNum:       9,
		},
		DUP10: {
			execute:     makeDup(10),
			constantGas: GasFastestStep,
			numPop:      10,
			numPush:     11,
			isDup:       true,
			opNum:       10,
		},
		DUP11: {
			execute:     makeDup(11),
			constantGas: GasFastestStep,
			numPop:      11,
			numPush:     12,
			isDup:       true,
			opNum:       11,
		},
		DUP12: {
			execute:     makeDup(12),
			constantGas: GasFastestStep,
			numPop:      12,
			numPush:     13,
			isDup:       true,
			opNum:       12,
		},
		DUP13: {
			execute:     makeDup(13),
			constantGas: GasFastestStep,
			numPop:      13,
			numPush:     14,
			isDup:       true,
			opNum:       13,
		},
		DUP14: {
			execute:     makeDup(14),
			constantGas: GasFastestStep,
			numPop:      14,
			numPush:     15,
			isDup:       true,
			opNum:       14,
		},
		DUP15: {
			execute:     makeDup(15),
			constantGas: GasFastestStep,
			numPop:      15,
			numPush:     16,
			isDup:       true,
			opNum:       15,
		},
		DUP16: {
			execute:     makeDup(16),
			constantGas: GasFastestStep,
			numPop:      16,
			numPush:     17,
			isDup:       true,
			opNum:       16,
		},
		SWAP1: {
			execute:     makeSwap(1),
			constantGas: GasFastestStep,
			numPop:      2,
			numPush:     2,
			isSwap:      true,
			opNum:       1,
		},
		SWAP2: {
			execute:     makeSwap(2),
			constantGas: GasFastestStep,
			numPop:      3,
			numPush:     3,
			isSwap:      true,
			opNum:       2,
		},
		SWAP3: {
			execute:     makeSwap(3),
			constantGas: GasFastestStep,
			numPop:      4,
			numPush:     4,
			isSwap:      true,
			opNum:       3,
		},
		SWAP4: {
			execute:     makeSwap(4),
			constantGas: GasFastestStep,
			numPop:      5,
			numPush:     5,
			isSwap:      true,
			opNum:       4,
		},
		SWAP5: {
			execute:     makeSwap(5),
			constantGas: GasFastestStep,
			numPop:      6,
			numPush:     6,
			isSwap:      true,
			opNum:       5,
		},
		SWAP6: {
			execute:     makeSwap(6),
			constantGas: GasFastestStep,
			numPop:      7,
			numPush:     7,
			isSwap:      true,
			opNum:       6,
		},
		SWAP7: {
			execute:     makeSwap(7),
			constantGas: GasFastestStep,
			numPop:      8,
			numPush:     8,
			isSwap:      true,
			opNum:       7,
		},
		SWAP8: {
			execute:     makeSwap(8),
			constantGas: GasFastestStep,
			numPop:      9,
			numPush:     9,
			isSwap:      true,
			opNum:       8,
		},
		SWAP9: {
			execute:     makeSwap(9),
			constantGas: GasFastestStep,
			numPop:      10,
			numPush:     10,
			isSwap:      true,
			opNum:       9,
		},
		SWAP10: {
			execute:     makeSwap(10),
			constantGas: GasFastestStep,
			numPop:      11,
			numPush:     11,
			isSwap:      true,
			opNum:       10,
		},
		SWAP11: {
			execute:     makeSwap(11),
			constantGas: GasFastestStep,
			numPop:      12,
			numPush:     12,
			isSwap:      true,
			opNum:       11,
		},
		SWAP12: {
			execute:     makeSwap(12),
			constantGas: GasFastestStep,
			numPop:      13,
			numPush:     13,
			isSwap:      true,
			opNum:       12,
		},
		SWAP13: {
			execute:     makeSwap(13),
			constantGas: GasFastestStep,
			numPop:      14,
			numPush:     14,
			isSwap:      true,
			opNum:       13,
		},
		SWAP14: {
			execute:     makeSwap(14),
			constantGas: GasFastestStep,
			numPop:      15,
			numPush:     15,
			isSwap:      true,
			opNum:       14,
		},
		SWAP15: {
			execute:     makeSwap(15),
			constantGas: GasFastestStep,
			numPop:      16,
			numPush:     16,
			isSwap:      true,
			opNum:       15,
		},
		SWAP16: {
			execute:     makeSwap(16),
			constantGas: GasFastestStep,
			numPop:      17,
			numPush:     17,
			isSwap:      true,
			opNum:       16,
		},
		LOG0: {
			execute:    makeLog(0),
			dynamicGas: makeGasLog(0),
			numPop:     2,
			numPush:    0,
			memorySize: memoryLog,
		},
		LOG1: {
			execute:    makeLog(1),
			dynamicGas: makeGasLog(1),
			numPop:     3,
			numPush:    0,
			memorySize: memoryLog,
		},
		LOG2: {
			execute:    makeLog(2),
			dynamicGas: makeGasLog(2),
			numPop:     4,
			numPush:    0,
			memorySize: memoryLog,
		},
		LOG3: {
			execute:    makeLog(3),
			dynamicGas: makeGasLog(3),
			numPop:     5,
			numPush:    0,
			memorySize: memoryLog,
		},
		LOG4: {
			execute:    makeLog(4),
			dynamicGas: makeGasLog(4),
			numPop:     6,
			numPush:    0,
			memorySize: memoryLog,
		},
		CREATE: {
			execute:     opCreate,
			constantGas: params.CreateGas,
			dynamicGas:  gasCreate,
			numPop:      3,
			numPush:     1,
			memorySize:  memoryCreate,
		},
		CALL: {
			execute:     opCall,
			constantGas: params.CallGasFrontier,
			dynamicGas:  gasCall,
			numPop:      7,
			numPush:     1,
			memorySize:  memoryCall,
		},
		CALLCODE: {
			execute:     opCallCode,
			constantGas: params.CallGasFrontier,
			dynamicGas:  gasCallCode,
			numPop:      7,
			numPush:     1,
			memorySize:  memoryCall,
		},
		RETURN: {
			execute:    opReturn,
			dynamicGas: gasReturn,
			numPop:     2,
			numPush:    0,
			memorySize: memoryReturn,
		},
		SELFDESTRUCT: {
			execute:    opSelfdestruct,
			dynamicGas: gasSelfdestruct,
			numPop:     1,
			numPush:    0,
		},
	}

	// Fill all unassigned slots with opUndefined.
	for i, entry := range tbl {
		if entry == nil {
			tbl[i] = &operation{execute: opUndefined}
		}
	}

	validateAndFillMaxStack(&tbl)
	return tbl
}<|MERGE_RESOLUTION|>--- conflicted
+++ resolved
@@ -62,12 +62,7 @@
 	londonInstructionSet           = newLondonInstructionSet()
 	shanghaiInstructionSet         = newShanghaiInstructionSet()
 	cancunInstructionSet           = newCancunInstructionSet()
-<<<<<<< HEAD
-
-	shardingInstructionSet = newShardingInstructionSet()
-=======
 	pragueInstructionSet           = newPragueInstructionSet()
->>>>>>> 3b36d5d5
 )
 
 // JumpTable contains the EVM opcodes supported at a given fork.
@@ -91,17 +86,11 @@
 	}
 }
 
-<<<<<<< HEAD
-func newShardingInstructionSet() JumpTable {
-	instructionSet := newShanghaiInstructionSet()
-	enableSharding(&instructionSet)
-=======
 // newPragueInstructionSet returns the frontier, homestead, byzantium,
 // constantinople, istanbul, petersburg, berlin, london, paris, shanghai,
 // cancun, and prague instructions.
 func newPragueInstructionSet() JumpTable {
 	instructionSet := newCancunInstructionSet()
->>>>>>> 3b36d5d5
 	validateAndFillMaxStack(&instructionSet)
 	return instructionSet
 }
