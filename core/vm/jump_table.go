--- conflicted
+++ resolved
@@ -68,11 +68,8 @@
 	londonInstructionSet           = newLondonInstructionSet()
 	shanghaiInstructionSet         = newShanghaiInstructionSet()
 	cancunInstructionSet           = newCancunInstructionSet()
-<<<<<<< HEAD
 	cancunEOFInstructionSet        = newCancunEOFInstructionSet()
-=======
 	pragueInstructionSet           = newPragueInstructionSet()
->>>>>>> 0a1bbdb7
 )
 
 // JumpTable contains the EVM opcodes supported at a given fork.
@@ -96,17 +93,19 @@
 	}
 }
 
-<<<<<<< HEAD
-func newCancunEOFInstructionSet() JumpTable {
-	instructionSet := newCancunInstructionSet()
-	enableEOF(&instructionSet)
-=======
 // newPragueInstructionSet returns the frontier, homestead, byzantium,
 // constantinople, istanbul, petersburg, berlin, london, paris, shanghai,
 // cancun, and prague instructions.
 func newPragueInstructionSet() JumpTable {
 	instructionSet := newCancunInstructionSet()
->>>>>>> 0a1bbdb7
+	enableEOF(&instructionSet)
+	validateAndFillMaxStack(&instructionSet)
+	return instructionSet
+}
+
+func newCancunEOFInstructionSet() JumpTable {
+	instructionSet := newCancunInstructionSet()
+	enableEOF(&instructionSet)
 	validateAndFillMaxStack(&instructionSet)
 	return instructionSet
 }
