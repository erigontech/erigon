--- conflicted
+++ resolved
@@ -78,14 +78,11 @@
 	FeeBurnt             uint256.Int
 	BurntContractAddress common.Address
 	EvmRefund            uint64 // Gas refunded by EVM without considering refundQuotient
-<<<<<<< HEAD
 
 	// Arbitrum: a tx may yield others that need to run afterward (see retryables)
 	ScheduledTxes types.Transactions
 	// Arbitrum: the contract deployed from the top-level transaction, or nil if not a contract creation tx
 	TopLevelDeployed *common.Address
-=======
->>>>>>> cf916078
 }
 
 // Unwrap returns the internal evm error which allows us for further
@@ -143,7 +140,6 @@
 	Trace() bool
 	TxIndex() int
 	Incarnation() int
-<<<<<<< HEAD
 
 	// Arbitrum deprecated API
 	CreateAccount(common.Address, bool) error
@@ -199,6 +195,4 @@
 
 	RevertToSnapshot(int, error)
 	Snapshot() int
-=======
->>>>>>> cf916078
 }