// Copyright 2014 The go-ethereum Authors
// (original work)
// Copyright 2024 The Erigon Authors
// (modifications)
// This file is part of Erigon.
//
// Erigon is free software: you can redistribute it and/or modify
// it under the terms of the GNU Lesser General Public License as published by
// the Free Software Foundation, either version 3 of the License, or
// (at your option) any later version.
//
// Erigon is distributed in the hope that it will be useful,
// but WITHOUT ANY WARRANTY; without even the implied warranty of
// MERCHANTABILITY or FITNESS FOR A PARTICULAR PURPOSE. See the
// GNU Lesser General Public License for more details.
//
// You should have received a copy of the GNU Lesser General Public License
// along with Erigon. If not, see <http://www.gnu.org/licenses/>.

package vm

import (
	"errors"
	"fmt"
	"math/big"
	"sync/atomic"

	"github.com/holiman/uint256"

	"github.com/erigontech/erigon-lib/common/empty"
	"github.com/erigontech/erigon/core/state"

	"github.com/erigontech/erigon-lib/chain"
	"github.com/erigontech/erigon-lib/chain/params"
	"github.com/erigontech/erigon-lib/common"
	"github.com/erigontech/erigon-lib/common/u256"
	"github.com/erigontech/erigon-lib/crypto"
	"github.com/erigontech/erigon/core/tracing"
	"github.com/erigontech/erigon/core/vm/evmtypes"
)

var emptyHash = common.Hash{}

func (evm *EVM) precompile(addr common.Address) (PrecompiledContract, bool) {
<<<<<<< HEAD
	var precompiles map[common.Address]PrecompiledContract
	switch {
	case evm.chainRules.IsOsaka:
		precompiles = PrecompiledContractsOsaka
	case evm.chainRules.IsBhilai:
		precompiles = PrecompiledContractsBhilai
	case evm.chainRules.IsStylus:
		precompiles = PrecompiledContractsArbOS30
	case evm.chainRules.IsArbitrum:
		precompiles = PrecompiledContractsArbitrum
	case evm.chainRules.IsPrague:
		precompiles = PrecompiledContractsPrague
	case evm.chainRules.IsNapoli:
		precompiles = PrecompiledContractsNapoli
	case evm.chainRules.IsCancun:
		precompiles = PrecompiledContractsCancun
	case evm.chainRules.IsBerlin:
		precompiles = PrecompiledContractsBerlin
	case evm.chainRules.IsIstanbul:
		precompiles = PrecompiledContractsIstanbul
	case evm.chainRules.IsByzantium:
		precompiles = PrecompiledContractsByzantium
	default:
		precompiles = PrecompiledContractsHomestead
	}
=======
	precompiles := Precompiles(evm.chainRules)
>>>>>>> 22459757
	p, ok := precompiles[addr]
	return p, ok
}

// EVM is the Ethereum Virtual Machine base object and provides
// the necessary tools to run a contract on the given state with
// the provided context. It should be noted that any error
// generated through any of the calls should be considered a
// revert-state-and-consume-all-gas operation, no checks on
// specific errors should ever be performed. The interpreter makes
// sure that any errors generated are to be considered faulty code.
//
// The EVM should never be reused and is not thread safe.
type EVM struct {
	// Context provides auxiliary blockchain related information
	Context evmtypes.BlockContext
	evmtypes.TxContext
	// IntraBlockState gives access to the underlying state
	intraBlockState *state.IntraBlockState

	// chainConfig contains information about the current chain
	chainConfig *chain.Config
	// chain rules contains the chain rules for the current epoch
	chainRules *chain.Rules
	// virtual machine configuration options used to initialise the
	// evm.
	config Config
	// global (to this context) ethereum virtual machine
	// used throughout the execution of the tx.
	interpreter Interpreter
	// abort is used to abort the EVM calling operations
	abort atomic.Bool
	// callGasTemp holds the gas available for the current call. This is needed because the
	// available gas is calculated in gasCall* according to the 63/64 rule and later
	// applied in opCall*.
	callGasTemp uint64

	//Arbitrum processing hook
	ProcessingHookSet atomic.Bool
	ProcessingHook    TxProcessingHook
}

// NewEVM returns a new EVM. The returned EVM is not thread safe and should
// only ever be used *once*.
func NewEVM(blockCtx evmtypes.BlockContext, txCtx evmtypes.TxContext, ibs *state.IntraBlockState, chainConfig *chain.Config, vmConfig Config) *EVM {
	if vmConfig.NoBaseFee {
		if txCtx.GasPrice == nil || txCtx.GasPrice.IsZero() {
			if chainConfig.IsArbitrum() {
				blockCtx.BaseFeeInBlock = new(uint256.Int)
				if blockCtx.BaseFee != nil && !blockCtx.BaseFee.IsZero() {
					blockCtx.BaseFeeInBlock.Set(blockCtx.BaseFee)
				}
			}
			blockCtx.BaseFee = new(uint256.Int)
		}
		if chainConfig.IsArbitrum() && txCtx.BlobFee != nil && txCtx.BlobFee.IsZero() {
			blockCtx.BlobBaseFee = new(uint256.Int)
		}
	}
	evm := &EVM{
		Context:         blockCtx,
		TxContext:       txCtx,
		intraBlockState: ibs,
		config:          vmConfig,
		chainConfig:     chainConfig,
		chainRules:      chainConfig.Rules(blockCtx.BlockNumber, blockCtx.Time, blockCtx.ArbOSVersion),
	}
	if evm.config.JumpDestCache == nil {
		evm.config.JumpDestCache = NewJumpDestCache(JumpDestCacheLimit)
	}

	evm.ProcessingHook = DefaultTxProcessor{evm: evm}
	evm.interpreter = NewEVMInterpreter(evm, vmConfig)

	return evm
}

// Reset resets the EVM with a new transaction context.Reset
// This is not threadsafe and should only be done very cautiously.
func (evm *EVM) Reset(txCtx evmtypes.TxContext, ibs *state.IntraBlockState) {
	evm.TxContext = txCtx
	evm.intraBlockState = ibs

	// ensure the evm is reset to be used again
	evm.abort.Store(false)
}

func (evm *EVM) ResetBetweenBlocks(blockCtx evmtypes.BlockContext, txCtx evmtypes.TxContext, ibs *state.IntraBlockState, vmConfig Config, chainRules *chain.Rules) {
	if vmConfig.NoBaseFee {
		if txCtx.GasPrice.IsZero() {
			blockCtx.BaseFee = new(uint256.Int)
		}
	}
	evm.Context = blockCtx
	evm.TxContext = txCtx
	evm.intraBlockState = ibs
	if vmConfig.JumpDestCache == nil && evm.config.JumpDestCache != nil {
		vmConfig.JumpDestCache = evm.config.JumpDestCache
	}
	evm.config = vmConfig
	evm.chainRules = chainRules

	evm.interpreter = NewEVMInterpreter(evm, vmConfig)

	// ensure the evm is reset to be used again
	evm.abort.Store(false)
}

// Cancel cancels any running EVM operation. This may be called concurrently and
// it's safe to be called multiple times.
func (evm *EVM) Cancel() { evm.abort.Store(true) }

// Cancelled returns true if Cancel has been called
func (evm *EVM) Cancelled() bool { return evm.abort.Load() }

// CallGasTemp returns the callGasTemp for the EVM
func (evm *EVM) CallGasTemp() uint64 {
	return evm.callGasTemp
}

// SetCallGasTemp sets the callGasTemp for the EVM
func (evm *EVM) SetCallGasTemp(gas uint64) {
	evm.callGasTemp = gas
}

// Interpreter returns the current interpreter
func (evm *EVM) Interpreter() Interpreter {
	return evm.interpreter
}

<<<<<<< HEAD
func (evm *EVM) call(typ OpCode, caller ContractRef, addr common.Address, input []byte, gas uint64, value *uint256.Int, bailout bool, arbInfo *AdvancedPrecompileCall) (ret []byte, leftOverGas uint64, err error) {
=======
func (evm *EVM) call(typ OpCode, caller ContractRef, addr common.Address, input []byte, gas uint64, value *uint256.Int, bailout bool) (ret []byte, leftOverGas uint64, err error) {
	if evm.abort.Load() {
		return ret, leftOverGas, nil
	}

>>>>>>> 22459757
	depth := evm.interpreter.Depth()

	p, isPrecompile := evm.precompile(addr)
	var code []byte
	if !isPrecompile {
		code, err = evm.intraBlockState.ResolveCode(addr)
		if err != nil {
			return nil, 0, fmt.Errorf("%w: %w", ErrIntraBlockStateFailed, err)
		}
	}

	// Invoke tracer hooks that signal entering/exiting a call frame
	if evm.Config().Tracer != nil {
		v := value
		if typ == STATICCALL {
			v = nil
		} else if typ == DELEGATECALL {
			// NOTE: caller must, at all times be a contract. It should never happen
			// that caller is something other than a Contract.
			parent := caller.(*Contract)
			// DELEGATECALL inherits value from parent call
			v = parent.value
		}
		evm.captureBegin(depth, typ, caller.Address(), addr, isPrecompile, input, gas, v, code)
		defer func(startGas uint64) {
			evm.captureEnd(depth, typ, startGas, leftOverGas, ret, err)
		}(gas)
	}

	if evm.config.NoRecursion && depth > 0 {
		return nil, gas, nil
	}
	// Fail if we're trying to execute above the call depth limit
	if depth > int(params.CallCreateDepth) {
		return nil, gas, ErrDepth
	}
	if typ == CALL || typ == CALLCODE {
		// Fail if we're trying to transfer more than the available balance
		canTransfer, err := evm.Context.CanTransfer(evm.intraBlockState, caller.Address(), value)
		if err != nil {
			return nil, 0, err
		}
		if !value.IsZero() && !canTransfer {
			if !bailout {
				return nil, gas, ErrInsufficientBalance
			}
		}
	}

	snapshot := evm.intraBlockState.Snapshot()

	if typ == CALL {
		exist, err := evm.intraBlockState.Exist(addr)
		if err != nil {
			return nil, 0, fmt.Errorf("%w: %w", ErrIntraBlockStateFailed, err)
		}
		if !exist {
			if !isPrecompile && evm.chainRules.IsSpuriousDragon && value.IsZero() {
				return nil, gas, nil
			}
			evm.intraBlockState.CreateAccount(addr, false)
		}
		evm.Context.Transfer(evm.intraBlockState, caller.Address(), addr, value, bailout)
	} else if typ == STATICCALL {
		// We do an AddBalance of zero here, just in order to trigger a touch.
		// This doesn't matter on Mainnet, where all empties are gone at the time of Byzantium,
		// but is the correct thing to do and matters on other networks, in tests, and potential
		// future scenarios
		evm.intraBlockState.AddBalance(addr, *u256.Num0, tracing.BalanceChangeTouchAccount)
	}

	// It is allowed to call precompiles, even via delegatecall
	if isPrecompile {
		ret, gas, err = RunPrecompiledContract(p, input, gas, evm.Config().Tracer, arbInfo)
	} else if len(code) == 0 {
		// If the account has no code, we can abort here
		// The depth-check is already done, and precompiles handled above
		ret, err = nil, nil // gas is unchanged
	} else {
		// At this point, we use a copy of address. If we don't, the go compiler will
		// leak the 'contract' to the outer scope, and make allocation for 'contract'
		// even if the actual execution ends on RunPrecompiled above.
		addrCopy := addr
		// Initialise a new contract and set the code that is to be used by the EVM.
		// The contract is a scoped environment for this execution context only.
		var codeHash common.Hash
		codeHash, err = evm.intraBlockState.ResolveCodeHash(addrCopy)
		if err != nil {
			return nil, 0, fmt.Errorf("%w: %w", ErrIntraBlockStateFailed, err)
		}
		var contract *Contract
		if typ == CALLCODE {
			contract = NewContract(caller, caller.Address(), value, gas, evm.config.SkipAnalysis, evm.config.JumpDestCache)
			contract.delegateOrCallcode = true
		} else if typ == DELEGATECALL {
			contract = NewContract(caller, caller.Address(), value, gas, evm.config.SkipAnalysis, evm.config.JumpDestCache).AsDelegate()
			contract.delegateOrCallcode = true
		} else {
			contract = NewContract(caller, addrCopy, value, gas, evm.config.SkipAnalysis, evm.config.JumpDestCache)
		}
		contract.SetCallCode(&addrCopy, codeHash, code)
		readOnly := false
		if typ == STATICCALL {
			readOnly = true
		}
		ret, err = evm.interpreter.Run(contract, input, readOnly)
		gas = contract.Gas
	}
	// When an error was returned by the EVM or when setting the creation code
	// above we revert to the snapshot and consume any gas remaining. Additionally
	// when we're in Homestead this also counts for code storage gas errors.
	if err != nil || evm.config.RestoreState {
		evm.intraBlockState.RevertToSnapshot(snapshot, err)
		if err != ErrExecutionReverted {
			if evm.config.Tracer != nil && evm.config.Tracer.OnGasChange != nil {
				evm.Config().Tracer.OnGasChange(gas, 0, tracing.GasChangeCallFailedExecution)
			}
			gas = 0
		}
		// TODO: consider clearing up unused snapshots:
		//} else {
		//	evm.IntraBlockState().DiscardSnapshot(snapshot)
	}
	return ret, gas, err
}

// Call executes the contract associated with the addr with the given input as
// parameters. It also handles any necessary value transfer required and takes
// the necessary steps to create accounts and reverses the state in case of an
// execution error or failed value transfer.
func (evm *EVM) Call(caller ContractRef, addr common.Address, input []byte, gas uint64, value *uint256.Int, bailout bool) (ret []byte, leftOverGas uint64, err error) {
	return evm.call(CALL, caller, addr, input, gas, value, bailout, &AdvancedPrecompileCall{
		PrecompileAddress: addr,
		ActingAsAddress:   addr,
		Caller:            caller.Address(),
		Value:             value.ToBig(),
		ReadOnly:          false,
		Evm:               evm,
	})
}

// CallCode executes the contract associated with the addr with the given input
// as parameters. It also handles any necessary value transfer required and takes
// the necessary steps to create accounts and reverses the state in case of an
// execution error or failed value transfer.
//
// CallCode differs from Call in the sense that it executes the given address'
// code with the caller as context.
func (evm *EVM) CallCode(caller ContractRef, addr common.Address, input []byte, gas uint64, value *uint256.Int) (ret []byte, leftOverGas uint64, err error) {
	return evm.call(CALLCODE, caller, addr, input, gas, value, false, &AdvancedPrecompileCall{
		PrecompileAddress: addr,
		ActingAsAddress:   caller.Address(),
		Caller:            caller.Address(),
		Value:             value.ToBig(),
		ReadOnly:          false,
		Evm:               evm,
	})
}

// DelegateCall executes the contract associated with the addr with the given input
// as parameters. It reverses the state in case of an execution error.
//
// DelegateCall differs from CallCode in the sense that it executes the given address'
// code with the caller as context and the caller is set to the caller of the caller.
func (evm *EVM) DelegateCall(caller ContractRef, addr common.Address, input []byte, gas uint64) (ret []byte, leftOverGas uint64, err error) {
	callerContract, ok := caller.(*Contract)
	if !ok {
		return nil, gas, fmt.Errorf("caller is not of type *Contract")
	}
	return evm.call(DELEGATECALL, caller, addr, input, gas, nil, false, &AdvancedPrecompileCall{
		PrecompileAddress: addr,
		ActingAsAddress:   caller.Address(),
		Caller:            callerContract.CallerAddress,
		Value:             callerContract.Value().ToBig(),
		ReadOnly:          false,
		Evm:               evm,
	})
}

// StaticCall executes the contract associated with the addr with the given input
// as parameters while disallowing any modifications to the state during the call.
// Opcodes that attempt to perform such modifications will result in exceptions
// instead of performing the modifications.
func (evm *EVM) StaticCall(caller ContractRef, addr common.Address, input []byte, gas uint64) (ret []byte, leftOverGas uint64, err error) {
	return evm.call(STATICCALL, caller, addr, input, gas, new(uint256.Int), false, &AdvancedPrecompileCall{
		PrecompileAddress: addr,
		ActingAsAddress:   addr,
		Caller:            caller.Address(),
		Value:             new(big.Int),
		ReadOnly:          true,
		Evm:               evm,
	})
}

type codeAndHash struct {
	code []byte
	hash common.Hash
}

func NewCodeAndHash(code []byte) *codeAndHash {
	return &codeAndHash{code: code}
}

func (c *codeAndHash) Hash() common.Hash {
	if c.hash == emptyHash {
		c.hash = crypto.Keccak256Hash(c.code)
	}
	return c.hash
}

func (evm *EVM) OverlayCreate(caller ContractRef, codeAndHash *codeAndHash, gas uint64, value *uint256.Int, address common.Address, typ OpCode, incrementNonce bool) ([]byte, common.Address, uint64, error) {
	return evm.create(caller, codeAndHash, gas, value, address, typ, incrementNonce, false)
}

// create creates a new contract using code as deployment code.
func (evm *EVM) create(caller ContractRef, codeAndHash *codeAndHash, gasRemaining uint64, value *uint256.Int, address common.Address, typ OpCode, incrementNonce bool, bailout bool) (ret []byte, createAddress common.Address, leftOverGas uint64, err error) {
	depth := evm.interpreter.Depth()

	if evm.Config().Tracer != nil {
		evm.captureBegin(depth, typ, caller.Address(), address, false, codeAndHash.code, gasRemaining, value, nil)
		defer func(startGas uint64) {
			evm.captureEnd(depth, typ, startGas, leftOverGas, ret, err)
		}(gasRemaining)
	}

	// Depth check execution. Fail if we're trying to execute above the
	// limit.
	if depth > int(params.CallCreateDepth) {
		err = ErrDepth
		return nil, common.Address{}, gasRemaining, err
	}
	canTransfer, err := evm.Context.CanTransfer(evm.intraBlockState, caller.Address(), value)
	if err != nil {
		return nil, common.Address{}, 0, err
	}
	if !canTransfer {
		if !bailout {
			err = ErrInsufficientBalance
			return nil, common.Address{}, gasRemaining, err
		}
	}
	if incrementNonce {
		nonce, err := evm.intraBlockState.GetNonce(caller.Address())
		if err != nil {
			return nil, common.Address{}, 0, fmt.Errorf("%w: %w", ErrIntraBlockStateFailed, err)
		}
		if nonce+1 < nonce {
			err = ErrNonceUintOverflow
			return nil, common.Address{}, gasRemaining, err
		}
		evm.intraBlockState.SetNonce(caller.Address(), nonce+1)
	}
	// We add this to the access list _before_ taking a snapshot. Even if the creation fails,
	// the access-list change should not be rolled back
	if evm.chainRules.IsBerlin {
		evm.intraBlockState.AddAddressToAccessList(address)
	}
	// Ensure there's no existing contract already at the designated address
	contractHash, err := evm.intraBlockState.ResolveCodeHash(address)
	if err != nil {
		return nil, common.Address{}, 0, fmt.Errorf("%w: %w", ErrIntraBlockStateFailed, err)
	}
	nonce, err := evm.intraBlockState.GetNonce(address)
	if err != nil {
		return nil, common.Address{}, 0, fmt.Errorf("%w: %w", ErrIntraBlockStateFailed, err)
	}
	hasStorage, err := evm.intraBlockState.HasStorage(address)
	if err != nil {
		return nil, common.Address{}, 0, fmt.Errorf("%w: %w", ErrIntraBlockStateFailed, err)
	}
	if nonce != 0 || (contractHash != (common.Hash{}) && contractHash != empty.CodeHash) || hasStorage {
		err = ErrContractAddressCollision
		if evm.config.Tracer != nil && evm.config.Tracer.OnGasChange != nil {
			evm.Config().Tracer.OnGasChange(gasRemaining, 0, tracing.GasChangeCallFailedExecution)
		}
		return nil, common.Address{}, 0, err
	}
	// Create a new account on the state
	snapshot := evm.intraBlockState.Snapshot()
	evm.intraBlockState.CreateAccount(address, true)
	if evm.chainRules.IsSpuriousDragon {
		evm.intraBlockState.SetNonce(address, 1)
	}
	evm.Context.Transfer(evm.intraBlockState, caller.Address(), address, value, bailout)

	// Initialise a new contract and set the code that is to be used by the EVM.
	// The contract is a scoped environment for this execution context only.
	contract := NewContract(caller, address, value, gasRemaining, evm.config.SkipAnalysis, evm.config.JumpDestCache)
	contract.SetCodeOptionalHash(&address, codeAndHash)

	if evm.config.NoRecursion && depth > 0 {
		return nil, address, gasRemaining, nil
	}

	ret, err = evm.interpreter.Run(contract, nil, false)

	// EIP-170: Contract code size limit
	if err == nil && evm.chainRules.IsSpuriousDragon && len(ret) > evm.maxCodeSize() {
		// Gnosis Chain prior to Shanghai didn't have EIP-170 enabled,
		// but EIP-3860 (part of Shanghai) requires EIP-170.
		if !evm.chainRules.IsAura || evm.config.HasEip3860(evm.chainRules) {
			err = ErrMaxCodeSizeExceeded
		}
	}

	// Reject code starting with 0xEF if EIP-3541 is enabled.
	if err == nil && evm.chainRules.IsLondon && len(ret) >= 1 && ret[0] == 0xEF {
		err = ErrInvalidCode

		// Arbitrum: retain Stylus programs and instead store them in the DB alongside normal EVM bytecode.
		if evm.chainRules.IsStylus && state.IsStylusProgram(ret) {
			err = nil
		}
	}
	// If the contract creation ran successfully and no errors were returned,
	// calculate the gas required to store the code. If the code could not
	// be stored due to not enough gas, set an error when we're in Homestead and let it be handled
	// by the error checking condition below.
	if err == nil {
		createDataGas := uint64(len(ret)) * params.CreateDataGas
		if contract.UseGas(createDataGas, evm.Config().Tracer, tracing.GasChangeCallCodeStorage) {
			evm.intraBlockState.SetCode(address, ret)
		} else {
			// If we run out of gas, we do not store the code: the returned code must be empty.
			ret = []byte{}
			if evm.chainRules.IsHomestead { // TODO ARBitrum! does not check IsHomestead; but not affects on stylus exec
				err = ErrCodeStoreOutOfGas
			}
		}
	}

	// When an error was returned by the EVM or when setting the creation code
	// above, we revert to the snapshot and consume any gas remaining. Additionally,
	// when we're in Homestead, this also counts for code storage gas errors.
	if err != nil && (evm.chainRules.IsHomestead || err != ErrCodeStoreOutOfGas) {
		evm.intraBlockState.RevertToSnapshot(snapshot, nil)
		if err != ErrExecutionReverted {
			contract.UseGas(contract.Gas, evm.Config().Tracer, tracing.GasChangeCallFailedExecution)
		}
	}

	return ret, address, contract.Gas, err
}

func (evm *EVM) maxCodeSize() int {
	if evm.chainConfig.Bor != nil && evm.chainConfig.Bor.IsAhmedabad(evm.Context.BlockNumber) {
		return params.MaxCodeSizePostAhmedabad
	}
	return params.MaxCodeSize
}

// Create creates a new contract using code as deployment code.
// DESCRIBED: docs/programmers_guide/guide.md#nonce
func (evm *EVM) Create(caller ContractRef, code []byte, gasRemaining uint64, endowment *uint256.Int, bailout bool) (ret []byte, contractAddr common.Address, leftOverGas uint64, err error) {
	nonce, err := evm.intraBlockState.GetNonce(caller.Address())
	if err != nil {
		return nil, common.Address{}, 0, err
	}
	contractAddr = crypto.CreateAddress(caller.Address(), nonce)
	return evm.create(caller, &codeAndHash{code: code}, gasRemaining, endowment, contractAddr, CREATE, true /* incrementNonce */, bailout)
}

// Create2 creates a new contract using code as deployment code.
//
// The different between Create2 with Create is Create2 uses keccak256(0xff ++ msg.sender ++ salt ++ keccak256(init_code))[12:]
// instead of the usual sender-and-nonce-hash as the address where the contract is initialized at.
// DESCRIBED: docs/programmers_guide/guide.md#nonce
func (evm *EVM) Create2(caller ContractRef, code []byte, gasRemaining uint64, endowment *uint256.Int, salt *uint256.Int, bailout bool) (ret []byte, contractAddr common.Address, leftOverGas uint64, err error) {
	codeAndHash := &codeAndHash{code: code}
	contractAddr = crypto.CreateAddress2(caller.Address(), salt.Bytes32(), codeAndHash.Hash().Bytes())
	return evm.create(caller, codeAndHash, gasRemaining, endowment, contractAddr, CREATE2, true /* incrementNonce */, bailout)
}

// SysCreate is a special (system) contract creation methods for genesis constructors.
// Unlike the normal Create & Create2, it doesn't increment caller's nonce.
func (evm *EVM) SysCreate(caller ContractRef, code []byte, gas uint64, endowment *uint256.Int, contractAddr common.Address) (ret []byte, leftOverGas uint64, err error) {
	ret, _, leftOverGas, err = evm.create(caller, &codeAndHash{code: code}, gas, endowment, contractAddr, CREATE, false /* incrementNonce */, false)
	return
}

// Config returns the environment's chain configuration
func (evm *EVM) Config() Config {
	return evm.config
}

// ChainConfig returns the environment's chain configuration
func (evm *EVM) ChainConfig() *chain.Config {
	return evm.chainConfig
}

// ChainRules returns the environment's chain rules
func (evm *EVM) ChainRules() *chain.Rules {
	return evm.chainRules
}

// IntraBlockState returns the EVM's IntraBlockState
func (evm *EVM) IntraBlockState() *state.IntraBlockState {
	return evm.intraBlockState
}

// GetVMContext provides context about the block being executed as well as state
// to the tracers.
func (evm *EVM) GetVMContext() *tracing.VMContext {
	return &tracing.VMContext{
		Coinbase:        evm.Context.Coinbase,
		BlockNumber:     evm.Context.BlockNumber,
		Time:            evm.Context.Time,
		Random:          evm.Context.PrevRanDao,
		GasPrice:        evm.TxContext.GasPrice,
		ChainConfig:     evm.ChainConfig(),
		IntraBlockState: evm.IntraBlockState(),
		TxHash:          evm.TxHash,

		ArbOSVersion: evm.Context.ArbOSVersion,
	}
}

func (evm *EVM) captureBegin(depth int, typ OpCode, from common.Address, to common.Address, precompile bool, input []byte, startGas uint64, value *uint256.Int, code []byte) {
	tracer := evm.Config().Tracer

	if tracer.OnEnter != nil {
		tracer.OnEnter(depth, byte(typ), from, to, precompile, input, startGas, value, code)
	}
	if tracer.OnGasChange != nil {
		tracer.OnGasChange(0, startGas, tracing.GasChangeCallInitialBalance)
	}
}

func (evm *EVM) captureEnd(depth int, typ OpCode, startGas uint64, leftOverGas uint64, ret []byte, err error) {
	tracer := evm.Config().Tracer

	if leftOverGas != 0 && tracer.OnGasChange != nil {
		tracer.OnGasChange(leftOverGas, 0, tracing.GasChangeCallLeftOverReturned)
	}

	var reverted bool
	if err != nil {
		reverted = true
	}
	if !evm.chainRules.IsHomestead && errors.Is(err, ErrCodeStoreOutOfGas) {
		reverted = false
	}

	if tracer.OnExit != nil {
		tracer.OnExit(depth, ret, startGas-leftOverGas, VMErrorFromErr(err), reverted)
	}
}

// Depth returns the current depth
func (evm *EVM) Depth() int {
	return evm.interpreter.Depth()
}

func (evm *EVM) IncDepth() { evm.interpreter.IncDepth() }

func (evm *EVM) DecDepth() { evm.interpreter.DecDepth() }<|MERGE_RESOLUTION|>--- conflicted
+++ resolved
@@ -27,14 +27,13 @@
 
 	"github.com/holiman/uint256"
 
-	"github.com/erigontech/erigon-lib/common/empty"
-	"github.com/erigontech/erigon/core/state"
-
 	"github.com/erigontech/erigon-lib/chain"
 	"github.com/erigontech/erigon-lib/chain/params"
 	"github.com/erigontech/erigon-lib/common"
+	"github.com/erigontech/erigon-lib/common/empty"
 	"github.com/erigontech/erigon-lib/common/u256"
 	"github.com/erigontech/erigon-lib/crypto"
+	"github.com/erigontech/erigon/core/state"
 	"github.com/erigontech/erigon/core/tracing"
 	"github.com/erigontech/erigon/core/vm/evmtypes"
 )
@@ -42,35 +41,7 @@
 var emptyHash = common.Hash{}
 
 func (evm *EVM) precompile(addr common.Address) (PrecompiledContract, bool) {
-<<<<<<< HEAD
-	var precompiles map[common.Address]PrecompiledContract
-	switch {
-	case evm.chainRules.IsOsaka:
-		precompiles = PrecompiledContractsOsaka
-	case evm.chainRules.IsBhilai:
-		precompiles = PrecompiledContractsBhilai
-	case evm.chainRules.IsStylus:
-		precompiles = PrecompiledContractsArbOS30
-	case evm.chainRules.IsArbitrum:
-		precompiles = PrecompiledContractsArbitrum
-	case evm.chainRules.IsPrague:
-		precompiles = PrecompiledContractsPrague
-	case evm.chainRules.IsNapoli:
-		precompiles = PrecompiledContractsNapoli
-	case evm.chainRules.IsCancun:
-		precompiles = PrecompiledContractsCancun
-	case evm.chainRules.IsBerlin:
-		precompiles = PrecompiledContractsBerlin
-	case evm.chainRules.IsIstanbul:
-		precompiles = PrecompiledContractsIstanbul
-	case evm.chainRules.IsByzantium:
-		precompiles = PrecompiledContractsByzantium
-	default:
-		precompiles = PrecompiledContractsHomestead
-	}
-=======
 	precompiles := Precompiles(evm.chainRules)
->>>>>>> 22459757
 	p, ok := precompiles[addr]
 	return p, ok
 }
@@ -201,15 +172,11 @@
 	return evm.interpreter
 }
 
-<<<<<<< HEAD
 func (evm *EVM) call(typ OpCode, caller ContractRef, addr common.Address, input []byte, gas uint64, value *uint256.Int, bailout bool, arbInfo *AdvancedPrecompileCall) (ret []byte, leftOverGas uint64, err error) {
-=======
-func (evm *EVM) call(typ OpCode, caller ContractRef, addr common.Address, input []byte, gas uint64, value *uint256.Int, bailout bool) (ret []byte, leftOverGas uint64, err error) {
 	if evm.abort.Load() {
 		return ret, leftOverGas, nil
 	}
 
->>>>>>> 22459757
 	depth := evm.interpreter.Depth()
 
 	p, isPrecompile := evm.precompile(addr)
