--- conflicted
+++ resolved
@@ -193,7 +193,7 @@
 	if evm.Config().Tracer != nil {
 		v := value
 		if typ == STATICCALL {
-			v = nil
+			v = new(uint256.Int)
 		} else if typ == DELEGATECALL {
 			// NOTE: caller must, at all times be a contract. It should never happen
 			// that caller is something other than a Contract.
@@ -248,33 +248,6 @@
 		// future scenarios
 		evm.intraBlockState.AddBalance(addr, u256.Num0, tracing.BalanceChangeTouchAccount)
 	}
-<<<<<<< HEAD
-
-	if evm.config.Debug {
-		v := value
-		if typ == STATICCALL {
-			v = new(uint256.Int)
-		} else if typ == DELEGATECALL {
-			// NOTE: caller must, at all times be a contract. It should never happen
-			// that caller is something other than a Contract.
-			parent := caller.(*Contract)
-			// DELEGATECALL inherits value from parent call
-			v = parent.value
-		}
-		if depth == 0 {
-			evm.config.Tracer.CaptureStart(evm, caller.Address(), addr, isPrecompile, false /* create */, input, gas, v, code)
-			defer func(startGas uint64) { // Lazy evaluation of the parameters
-				evm.config.Tracer.CaptureEnd(ret, startGas-gas, err)
-			}(gas)
-		} else {
-			evm.config.Tracer.CaptureEnter(typ, caller.Address(), addr, isPrecompile, false /* create */, input, gas, v, code)
-			defer func(startGas uint64) { // Lazy evaluation of the parameters
-				evm.config.Tracer.CaptureExit(ret, startGas-gas, err)
-			}(gas)
-		}
-	}
-=======
->>>>>>> 53b92557
 
 	// It is allowed to call precompiles, even via delegatecall
 	if isPrecompile {
@@ -401,15 +374,7 @@
 }
 
 // create creates a new contract using code as deployment code.
-<<<<<<< HEAD
-func (evm *EVM) create(caller ContractRef, codeAndHash *codeAndHash, gasRemaining uint64, value *uint256.Int, address libcommon.Address, typ OpCode, input []byte,
-	incrementNonce, bailout bool, allowEOF bool) ([]byte, libcommon.Address, uint64, error) {
-	var ret []byte
-	var err error
-	var gasConsumption uint64
-=======
-func (evm *EVM) create(caller ContractRef, codeAndHash *codeAndHash, gasRemaining uint64, value *uint256.Int, address libcommon.Address, typ OpCode, incrementNonce bool, bailout bool) (ret []byte, createAddress libcommon.Address, leftOverGas uint64, err error) {
->>>>>>> 53b92557
+func (evm *EVM) create(caller ContractRef, codeAndHash *codeAndHash, gasRemaining uint64, value *uint256.Int, address libcommon.Address, typ OpCode, input []byte, incrementNonce, bailout, allowEOF bool) (ret []byte, createAddress libcommon.Address, leftOverGas uint64, err error) {
 	depth := evm.interpreter.Depth()
 
 	if evm.Config().Tracer != nil {
@@ -652,7 +617,6 @@
 	return evm.intraBlockState
 }
 
-<<<<<<< HEAD
 // parseContainer tries to parse an EOF container if the Cancun fork is active. It expects the code to already be validated.
 func (evm *EVM) parseContainer(b []byte) *EOFContainer {
 	if evm.chainRules.IsOsaka && hasEOFMagic(b) {
@@ -663,7 +627,8 @@
 		}
 	}
 	return nil
-=======
+}
+
 // GetVMContext provides context about the block being executed as well as state
 // to the tracers.
 func (evm *EVM) GetVMContext() *tracing.VMContext {
@@ -708,5 +673,4 @@
 	if tracer.OnExit != nil {
 		tracer.OnExit(depth, ret, startGas-leftOverGas, VMErrorFromErr(err), reverted)
 	}
->>>>>>> 53b92557
 }