--- conflicted
+++ resolved
@@ -358,23 +358,15 @@
 }
 
 func (evm *EVM) OverlayCreate(caller ContractRef, codeAndHash *codeAndHash, gas uint64, value *uint256.Int, address libcommon.Address, typ OpCode, incrementNonce bool) ([]byte, libcommon.Address, uint64, error) {
-<<<<<<< HEAD
-	return evm.create(caller, codeAndHash, gas, value, address, typ, incrementNonce, 0)
+	return evm.create(caller, codeAndHash, gas, value, address, typ, incrementNonce, false, 0)
 }
 
 // create creates a new contract using code as deployment code.
-func (evm *EVM) create(caller ContractRef, codeAndHash *codeAndHash, gasRemaining uint64, value *uint256.Int, address libcommon.Address, typ OpCode, incrementNonce bool, intrinsicGas uint64) ([]byte, libcommon.Address, uint64, error) {
+func (evm *EVM) create(caller ContractRef, codeAndHash *codeAndHash, gasRemaining uint64, value *uint256.Int, address libcommon.Address, typ OpCode, incrementNonce bool, bailout bool, intrinsicGas) ([]byte, libcommon.Address, uint64, error) {
 	if !evm.ChainRules().IsNormalcy {
 		return evm.createZkEvm(caller, codeAndHash, gasRemaining, value, address, typ, incrementNonce, intrinsicGas)
 	}
 
-=======
-	return evm.create(caller, codeAndHash, gas, value, address, typ, incrementNonce, false)
-}
-
-// create creates a new contract using code as deployment code.
-func (evm *EVM) create(caller ContractRef, codeAndHash *codeAndHash, gasRemaining uint64, value *uint256.Int, address libcommon.Address, typ OpCode, incrementNonce bool, bailout bool) ([]byte, libcommon.Address, uint64, error) {
->>>>>>> 59f21d50
 	var ret []byte
 	var err error
 	var gasConsumption uint64
@@ -501,15 +493,9 @@
 
 // Create creates a new contract using code as deployment code.
 // DESCRIBED: docs/programmers_guide/guide.md#nonce
-<<<<<<< HEAD
-func (evm *EVM) Create(caller ContractRef, code []byte, gasRemaining uint64, endowment *uint256.Int, intrinsicGas uint64) (ret []byte, contractAddr libcommon.Address, leftOverGas uint64, err error) {
+func (evm *EVM) Create(caller ContractRef, code []byte, gasRemaining uint64, endowment *uint256.Int, bailout bool, intrinsicGas uint64) (ret []byte, contractAddr libcommon.Address, leftOverGas uint64, err error) {
 	contractAddr = crypto.CreateAddress(caller.Address(), evm.intraBlockState.GetNonce(caller.Address()))
-	return evm.create(caller, &codeAndHash{code: code}, gasRemaining, endowment, contractAddr, CREATE, true /* incrementNonce */, intrinsicGas)
-=======
-func (evm *EVM) Create(caller ContractRef, code []byte, gasRemaining uint64, endowment *uint256.Int, bailout bool) (ret []byte, contractAddr libcommon.Address, leftOverGas uint64, err error) {
-	contractAddr = crypto.CreateAddress(caller.Address(), evm.intraBlockState.GetNonce(caller.Address()))
-	return evm.create(caller, &codeAndHash{code: code}, gasRemaining, endowment, contractAddr, CREATE, true /* incrementNonce */, bailout)
->>>>>>> 59f21d50
+	return evm.create(caller, &codeAndHash{code: code}, gasRemaining, endowment, contractAddr, CREATE, true /* incrementNonce */, bailout, intrinsicGas)
 }
 
 // Create2 creates a new contract using code as deployment code.
@@ -517,27 +503,16 @@
 // The different between Create2 with Create is Create2 uses keccak256(0xff ++ msg.sender ++ salt ++ keccak256(init_code))[12:]
 // instead of the usual sender-and-nonce-hash as the address where the contract is initialized at.
 // DESCRIBED: docs/programmers_guide/guide.md#nonce
-<<<<<<< HEAD
-func (evm *EVM) Create2(caller ContractRef, code []byte, gasRemaining uint64, endowment *uint256.Int, salt *uint256.Int, intrinsicGas uint64) (ret []byte, contractAddr libcommon.Address, leftOverGas uint64, err error) {
+func (evm *EVM) Create2(caller ContractRef, code []byte, gasRemaining uint64, endowment *uint256.Int, salt *uint256.Int, bailout bool, intrinsicGas uint64) (ret []byte, contractAddr libcommon.Address, leftOverGas uint64, err error) {
 	codeAndHash := &codeAndHash{code: code}
 	contractAddr = crypto.CreateAddress2(caller.Address(), salt.Bytes32(), codeAndHash.Hash().Bytes())
-	return evm.create(caller, codeAndHash, gasRemaining, endowment, contractAddr, CREATE2, true /* incrementNonce */, 0 /* intrinsicGas is zero here*/)
-=======
-func (evm *EVM) Create2(caller ContractRef, code []byte, gasRemaining uint64, endowment *uint256.Int, salt *uint256.Int, bailout bool) (ret []byte, contractAddr libcommon.Address, leftOverGas uint64, err error) {
-	codeAndHash := &codeAndHash{code: code}
-	contractAddr = crypto.CreateAddress2(caller.Address(), salt.Bytes32(), codeAndHash.Hash().Bytes())
-	return evm.create(caller, codeAndHash, gasRemaining, endowment, contractAddr, CREATE2, true /* incrementNonce */, bailout)
->>>>>>> 59f21d50
+	return evm.create(caller, codeAndHash, gasRemaining, endowment, contractAddr, CREATE2, true /* incrementNonce */, bailout, 0 /* intrinsicGas is zero here*/)
 }
 
 // SysCreate is a special (system) contract creation methods for genesis constructors.
 // Unlike the normal Create & Create2, it doesn't increment caller's nonce.
 func (evm *EVM) SysCreate(caller ContractRef, code []byte, gas uint64, endowment *uint256.Int, contractAddr libcommon.Address) (ret []byte, leftOverGas uint64, err error) {
-<<<<<<< HEAD
-	ret, _, leftOverGas, err = evm.create(caller, &codeAndHash{code: code}, gas, endowment, contractAddr, CREATE, false /* incrementNonce */, 0 /* intrinsicGas is zero here*/)
-=======
-	ret, _, leftOverGas, err = evm.create(caller, &codeAndHash{code: code}, gas, endowment, contractAddr, CREATE, false /* incrementNonce */, false)
->>>>>>> 59f21d50
+	ret, _, leftOverGas, err = evm.create(caller, &codeAndHash{code: code}, gas, endowment, contractAddr, CREATE, false /* incrementNonce */, false, 0 /* intrinsicGas is zero here*/)
 	return
 }
 
