--- conflicted
+++ resolved
@@ -27,11 +27,6 @@
 
 	"github.com/holiman/uint256"
 
-<<<<<<< HEAD
-	"github.com/erigontech/erigon-lib/chain"
-	"github.com/erigontech/erigon-lib/chain/params"
-=======
->>>>>>> aa122971
 	"github.com/erigontech/erigon-lib/common"
 	"github.com/erigontech/erigon-lib/common/empty"
 	"github.com/erigontech/erigon-lib/common/u256"
@@ -112,11 +107,7 @@
 		intraBlockState: ibs,
 		config:          vmConfig,
 		chainConfig:     chainConfig,
-<<<<<<< HEAD
-		chainRules:      chainConfig.Rules(blockCtx.BlockNumber, blockCtx.Time, blockCtx.ArbOSVersion),
-=======
 		chainRules:      blockCtx.Rules(chainConfig),
->>>>>>> aa122971
 	}
 	if evm.config.JumpDestCache == nil {
 		evm.config.JumpDestCache = NewJumpDestCache(JumpDestCacheLimit)
