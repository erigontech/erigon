--- conflicted
+++ resolved
@@ -407,15 +407,11 @@
 	if err != nil {
 		return nil, common.Address{}, 0, fmt.Errorf("%w: %w", ErrIntraBlockStateFailed, err)
 	}
-<<<<<<< HEAD
 	hasStorage, err := evm.intraBlockState.HasStorage(address)
 	if err != nil {
-		return nil, libcommon.Address{}, 0, fmt.Errorf("%w: %w", ErrIntraBlockStateFailed, err)
-	}
-	if nonce != 0 || (contractHash != (libcommon.Hash{}) && contractHash != trie.EmptyCodeHash) || hasStorage {
-=======
-	if nonce != 0 || (contractHash != (common.Hash{}) && contractHash != trie.EmptyCodeHash) {
->>>>>>> a22723fd
+		return nil, common.Address{}, 0, fmt.Errorf("%w: %w", ErrIntraBlockStateFailed, err)
+	}
+	if nonce != 0 || (contractHash != (common.Hash{}) && contractHash != trie.EmptyCodeHash) || hasStorage {
 		err = ErrContractAddressCollision
 		if evm.config.Tracer != nil && evm.config.Tracer.OnGasChange != nil {
 			evm.Config().Tracer.OnGasChange(gasRemaining, 0, tracing.GasChangeCallFailedExecution)
