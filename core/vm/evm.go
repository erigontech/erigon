--- conflicted
+++ resolved
@@ -24,9 +24,10 @@
 	"fmt"
 	"sync/atomic"
 
+	"github.com/holiman/uint256"
+
 	"github.com/erigontech/erigon-lib/common/empty"
 	"github.com/erigontech/erigon/core/state"
-	"github.com/holiman/uint256"
 
 	"github.com/erigontech/erigon-lib/chain"
 	"github.com/erigontech/erigon-lib/chain/params"
@@ -408,16 +409,11 @@
 	if err != nil {
 		return nil, common.Address{}, 0, fmt.Errorf("%w: %w", ErrIntraBlockStateFailed, err)
 	}
-<<<<<<< HEAD
 	hasStorage, err := evm.intraBlockState.HasStorage(address)
 	if err != nil {
 		return nil, common.Address{}, 0, fmt.Errorf("%w: %w", ErrIntraBlockStateFailed, err)
 	}
-	if nonce != 0 || (contractHash != (common.Hash{}) && contractHash != trie.EmptyCodeHash) || hasStorage {
-=======
-	if nonce != 0 ||
-		(contractHash != (common.Hash{}) && contractHash != empty.CodeHash) { // non-empty storage
->>>>>>> dd794510
+	if nonce != 0 || (contractHash != (common.Hash{}) && contractHash != empty.CodeHash) || hasStorage {
 		err = ErrContractAddressCollision
 		if evm.config.Tracer != nil && evm.config.Tracer.OnGasChange != nil {
 			evm.Config().Tracer.OnGasChange(gasRemaining, 0, tracing.GasChangeCallFailedExecution)
